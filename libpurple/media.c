--- conflicted
+++ resolved
@@ -3065,31 +3065,4 @@
 	return NULL;
 #endif
 }
-<<<<<<< HEAD
 #endif /* USE_GSTREAMER */
-
-gboolean
-purple_media_transmitter_exists(const gchar *transmitter)
-{
-#ifdef USE_VV
-	char **transmitters;
-	int i;
-
-	g_return_val_if_fail(transmitter != NULL, FALSE);
-
-	transmitters = fs_transmitter_list_available();
-	for (i = 0; transmitters[i]; ++i) {
-		if (g_str_equal(transmitter, transmitters[i])) {
-			g_strfreev(transmitters);
-			return TRUE;
-		}
-	}
-
-	g_strfreev(transmitters);
-	return FALSE;
-#else
-	return FALSE;
-#endif
-}
-=======
->>>>>>> 7e814113
