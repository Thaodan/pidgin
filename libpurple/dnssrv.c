--- conflicted
+++ resolved
@@ -193,21 +193,14 @@
 
 end:
 	size = g_list_length(ret);
-<<<<<<< HEAD
+	/* TODO: Check return value */
 	write(out, &(query.type), sizeof(query.type));
 	write(out, &size, sizeof(size));
 	while (ret != NULL)
 	{
+		/* TODO: Check return value */
 		if (query.type == T_SRV) write(out, ret->data, sizeof(PurpleSrvResponse));
 		if (query.type == T_TXT) write(out, ret->data, sizeof(PurpleTxtResponse));
-=======
-	/* TODO: Check return value */
-	write(out, &size, sizeof(int));
-	while (ret != NULL)
-	{
-		/* TODO: Check return value */
-		write(out, ret->data, sizeof(PurpleSrvResponse));
->>>>>>> 9f744e07
 		g_free(ret->data);
 		ret = g_list_remove(ret, ret->data);
 	}
