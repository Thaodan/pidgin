/* purple
 *
 * Purple is the legal property of its developers, whose names are too numerous
 * to list here.  Please refer to the COPYRIGHT file distributed with this
 * source distribution.
 *
 * This program is free software; you can redistribute it and/or modify
 * it under the terms of the GNU General Public License as published by
 * the Free Software Foundation; either version 2 of the License, or
 * (at your option) any later version.
 *
 * This program is distributed in the hope that it will be useful,
 * but WITHOUT ANY WARRANTY; without even the implied warranty of
 * MERCHANTABILITY or FITNESS FOR A PARTICULAR PURPOSE.  See the
 * GNU General Public License for more details.
 *
 * You should have received a copy of the GNU General Public License
 * along with this program; if not, write to the Free Software
 * Foundation, Inc., 51 Franklin Street, Fifth Floor, Boston, MA  02111-1301  USA
 */
#include "internal.h"
#include "cipher.h"
#include "debug.h"

/******************************************************************************
 * PurpleCipher API
 *****************************************************************************/
const gchar *
purple_cipher_get_name(PurpleCipher *cipher) {
<<<<<<< HEAD
	PurpleCipherClass *klass = NULL;
=======
	g_return_val_if_fail(cipher, NULL);

	return cipher->name;
}

guint
purple_cipher_get_capabilities(PurpleCipher *cipher) {
	PurpleCipherOps *ops = NULL;
	guint caps = 0;

	g_return_val_if_fail(cipher, 0);

	ops = cipher->ops;
	g_return_val_if_fail(ops, 0);

	if(ops->set_option)
		caps |= PURPLE_CIPHER_CAPS_SET_OPT;
	if(ops->get_option)
		caps |= PURPLE_CIPHER_CAPS_GET_OPT;
	if(ops->init)
		caps |= PURPLE_CIPHER_CAPS_INIT;
	if(ops->reset)
		caps |= PURPLE_CIPHER_CAPS_RESET;
	if(ops->reset_state)
		caps |= PURPLE_CIPHER_CAPS_RESET_STATE;
	if(ops->uninit)
		caps |= PURPLE_CIPHER_CAPS_UNINIT;
	if(ops->set_iv)
		caps |= PURPLE_CIPHER_CAPS_SET_IV;
	if(ops->append)
		caps |= PURPLE_CIPHER_CAPS_APPEND;
	if(ops->digest)
		caps |= PURPLE_CIPHER_CAPS_DIGEST;
	if(ops->get_digest_size)
		caps |= PURPLE_CIPHER_CAPS_GET_DIGEST_SIZE;
	if(ops->encrypt)
		caps |= PURPLE_CIPHER_CAPS_ENCRYPT;
	if(ops->decrypt)
		caps |= PURPLE_CIPHER_CAPS_DECRYPT;
	if(ops->set_salt)
		caps |= PURPLE_CIPHER_CAPS_SET_SALT;
	if(ops->get_salt_size)
		caps |= PURPLE_CIPHER_CAPS_GET_SALT_SIZE;
	if(ops->set_key)
		caps |= PURPLE_CIPHER_CAPS_SET_KEY;
	if (ops->get_key_size)
		caps |= PURPLE_CIPHER_CAPS_GET_KEY_SIZE;
	if(ops->set_batch_mode)
		caps |= PURPLE_CIPHER_CAPS_SET_BATCH_MODE;
	if(ops->get_batch_mode)
		caps |= PURPLE_CIPHER_CAPS_GET_BATCH_MODE;
	if(ops->get_block_size)
		caps |= PURPLE_CIPHER_CAPS_GET_BLOCK_SIZE;

	return caps;
}

ssize_t
purple_cipher_digest_region(const gchar *name, const guchar *data,
	size_t data_len, guchar digest[], size_t out_size)
{
	PurpleCipher *cipher;
	PurpleCipherContext *context;
	size_t digest_size;
	gboolean succ;

	g_return_val_if_fail(name, -1);
	g_return_val_if_fail(data, -1);

	cipher = purple_ciphers_find_cipher(name);

	g_return_val_if_fail(cipher, -1);

	if(!cipher->ops->append || !cipher->ops->digest || !cipher->ops->get_digest_size) {
		purple_debug_warning("cipher", "purple_cipher_region failed: "
						"the %s cipher does not support appending and or "
						"digesting.", cipher->name);
		return -1;
	}

	context = purple_cipher_context_new(cipher, NULL);
	digest_size = purple_cipher_context_get_digest_size(context);
	if (out_size < digest_size) {
		purple_debug_error("cipher", "purple_cipher_region failed: "
			"provided output buffer too small\n");
		purple_cipher_context_destroy(context);
		return -1;
	}
	purple_cipher_context_append(context, data, data_len);
	succ = purple_cipher_context_digest(context, digest, out_size);
	purple_cipher_context_destroy(context);

	return succ ? (ssize_t)digest_size : -1;
}
>>>>>>> 9b8a0dc0

	g_return_val_if_fail(cipher, NULL);
	g_return_val_if_fail(PURPLE_IS_CIPHER(cipher), NULL);

	klass = PURPLE_CIPHER_GET_CLASS(cipher);
	g_return_val_if_fail(klass->get_name, NULL);

	return klass->get_name(cipher);
}

GType
purple_cipher_get_type(void) {
	static GType type = 0;

	if(type == 0) {
		static const GTypeInfo info = {
			sizeof(PurpleCipherClass),
			NULL,
			NULL,
			NULL,
			NULL,
			NULL,
			sizeof(PurpleCipher),
			0,
			NULL,
			NULL
		};

		type = g_type_register_static(G_TYPE_OBJECT,
									  "PurpleCipher",
									  &info, G_TYPE_FLAG_ABSTRACT);
	}

	return type;
}

/**
 * purple_cipher_reset:
 * @cipher: The cipher to reset
 *
 * Resets a cipher to it's default value
 *
 * @note If you have set an IV you will have to set it after resetting
 */
void
purple_cipher_reset(PurpleCipher *cipher) {
	PurpleCipherClass *klass = NULL;

	g_return_if_fail(PURPLE_IS_CIPHER(cipher));

	klass = PURPLE_CIPHER_GET_CLASS(cipher);

	if(klass && klass->reset)
		klass->reset(cipher);
	else
		purple_debug_warning("cipher", "the %s cipher does not implement the "
						"reset method\n",
						klass->get_name ? klass->get_name(cipher) : "");
}

/**
 * Resets a cipher state to it's default value, but doesn't touch stateless
 * configuration.
 *
 * That means, IV and digest context will be wiped out, but keys, ops or salt
 * will remain untouched.
 */
void
purple_cipher_reset_state(PurpleCipher *cipher) {
	PurpleCipherClass *klass = NULL;

	g_return_if_fail(PURPLE_IS_CIPHER(cipher));

	klass = PURPLE_CIPHER_GET_CLASS(cipher);

	if(klass && klass->reset_state)
		klass->reset_state(cipher);
	else
		purple_debug_warning("cipher", "the %s cipher does not implement the "
						"reset_state method\n",
						klass->get_name ? klass->get_name(cipher) : "");
}

/**
 * purple_cipher_set_iv:
 * @cipher: The cipher to set the IV to
 * @iv: The initialization vector to set
 * @len: The len of the IV
 *
 * @note This should only be called right after a cipher is created or reset
 *
 * Sets the initialization vector for a cipher
 */
void
purple_cipher_set_iv(PurpleCipher *cipher, guchar *iv, size_t len)
{
	PurpleCipherClass *klass = NULL;

	g_return_if_fail(PURPLE_IS_CIPHER(cipher));
	g_return_if_fail(iv);

	klass = PURPLE_CIPHER_GET_CLASS(cipher);

	if(klass && klass->set_iv)
		klass->set_iv(cipher, iv, len);
	else
		purple_debug_warning("cipher", "the %s cipher does not implement the "
						"set_iv method\n",
						klass->get_name ? klass->get_name(cipher) : "");
}

/**
 * purple_cipher_append:
 * @cipher: The cipher to append data to
 * @data: The data to append
 * @len: The length of the data
 *
 * Appends data to the cipher
 */
void
purple_cipher_append(PurpleCipher *cipher, const guchar *data,
								size_t len)
{
	PurpleCipherClass *klass = NULL;

	g_return_if_fail(PURPLE_IS_CIPHER(cipher));

	klass = PURPLE_CIPHER_GET_CLASS(cipher);

	if(klass && klass->append)
		klass->append(cipher, data, len);
	else
		purple_debug_warning("cipher", "the %s cipher does not implement the "
						"append method\n",
						klass->get_name ? klass->get_name(cipher) : "");
}

/**
 * purple_cipher_digest:
 * @cipher: The cipher to digest
 * @in_len: The length of the buffer
 * @digest: The return buffer for the digest
 * @out_len: The length of the returned value
 *
 * Digests a cipher
 *
 * Return Value: TRUE if the digest was successful, FALSE otherwise.
 */
gboolean
purple_cipher_digest(PurpleCipher *cipher, guchar digest[], size_t len)
{
	PurpleCipherClass *klass = NULL;

	g_return_val_if_fail(PURPLE_IS_CIPHER(cipher), FALSE);

	klass = PURPLE_CIPHER_GET_CLASS(cipher);

	if(klass && klass->digest)
		return klass->digest(cipher, digest, len);
	else
		purple_debug_warning("cipher", "the %s cipher does not implement the "
						"digest method\n",
						klass->get_name ? klass->get_name(cipher) : "");

	return FALSE;
}

/**
 * purple_cipher_digest_to_str:
 * @cipher: The cipher to get a digest from
 * @in_len: The length of the buffer
 * @digest_s: The return buffer for the string digest
 * @out_len: The length of the returned value
 *
 * Converts a guchar digest into a hex string
 *
 * Return Value: TRUE if the digest was successful, FALSE otherwise.
 */
gboolean
purple_cipher_digest_to_str(PurpleCipher *cipher, gchar digest_s[], size_t len)
{
	/* 8k is a bit excessive, will tweak later. */
	guchar digest[BUF_LEN * 4];
	size_t digest_size, n;

	g_return_val_if_fail(cipher, FALSE);
	g_return_val_if_fail(digest_s, FALSE);

	digest_size = purple_cipher_get_digest_size(cipher);

	g_return_val_if_fail(digest_size <= BUF_LEN * 4, FALSE);

	if(!purple_cipher_digest(cipher, digest, sizeof(digest)))
		return FALSE;

	/* Every digest byte occupies 2 chars + the NUL at the end. */
	g_return_val_if_fail(digest_size * 2 + 1 <= len, FALSE);

	for(n = 0; n < digest_size; n++)
		sprintf(digest_s + (n * 2), "%02x", digest[n]);

	digest_s[n * 2] = '\0';

	return TRUE;
}

size_t
purple_cipher_get_digest_size(PurpleCipher *cipher)
{
	PurpleCipherClass *klass = NULL;

	g_return_val_if_fail(PURPLE_IS_CIPHER(cipher), FALSE);

	klass = PURPLE_CIPHER_GET_CLASS(cipher);

	if(klass && klass->get_digest_size)
		return klass->get_digest_size(cipher);
	else
		purple_debug_warning("cipher", "the %s cipher does not implement the "
						"get_digest_size method\n",
						klass->get_name ? klass->get_name(cipher) : "");

	return FALSE;
}

/**
 * purple_cipher_encrypt:
 * @cipher: The cipher
 * @data: The data to encrypt
 * @len: The length of the data
 * @output: The output buffer
 * @outlen: The len of data that was outputed
 *
 * Encrypts data using the cipher
 *
 * Return Value: A cipher specific status code
 */
ssize_t
purple_cipher_encrypt(PurpleCipher *cipher, const guchar input[],
							size_t in_len, guchar output[], size_t out_size)
{
	PurpleCipherClass *klass = NULL;

	g_return_val_if_fail(PURPLE_IS_CIPHER(cipher), -1);
	g_return_val_if_fail(input != NULL, -1);
	g_return_val_if_fail(output != NULL, -1);
	g_return_val_if_fail(out_size >= in_len, -1);

	klass = PURPLE_CIPHER_GET_CLASS(cipher);

	if(klass && klass->encrypt)
		return klass->encrypt(cipher, input, in_len, output, out_size);
	else
		purple_debug_warning("cipher", "the %s cipher does not implement the "
						"encrypt method\n",
						klass->get_name ? klass->get_name(cipher) : "");

	return -1;
}

/**
 * purple_cipher_decrypt:
 * @cipher: The cipher
 * @data: The data to encrypt
 * @len: The length of the returned value
 * @output: The output buffer
 * @outlen: The len of data that was outputed
 *
 * Decrypts data using the cipher
 *
 * Return Value: A cipher specific status code
 */
ssize_t
purple_cipher_decrypt(PurpleCipher *cipher, const guchar input[],
							size_t in_len, guchar output[], size_t out_size)
{
	PurpleCipherClass *klass = NULL;

	g_return_val_if_fail(PURPLE_IS_CIPHER(cipher), -1);
	g_return_val_if_fail(input != NULL, -1);
	g_return_val_if_fail(output != NULL, -1);

	klass = PURPLE_CIPHER_GET_CLASS(cipher);

	if(klass && klass->decrypt)
		return klass->decrypt(cipher, input, in_len, output, out_size);
	else
		purple_debug_warning("cipher", "the %s cipher does not implement the "
						"decrypt method\n",
						klass->get_name ? klass->get_name(cipher) : "");

	return -1;
}

/**
 * purple_cipher_set_salt:
 * @cipher: The cipher whose salt to set
 * @salt: The salt
 *
 * Sets the salt on a cipher
 */
void
purple_cipher_set_salt(PurpleCipher *cipher, const guchar *salt, size_t len) {
	PurpleCipherClass *klass = NULL;

	g_return_if_fail(PURPLE_IS_CIPHER(cipher));

	klass = PURPLE_CIPHER_GET_CLASS(cipher);

	if(klass && klass->set_salt)
		klass->set_salt(cipher, salt, len);
	else
		purple_debug_warning("cipher", "the %s cipher does not implement the "
						"set_salt method\n",
						klass->get_name ? klass->get_name(cipher) : "");
}

/**
 * purple_cipher_set_key:
 * @cipher: The cipher whose key to set
 * @key: The key
 *
 * Sets the key on a cipher
 */
void
purple_cipher_set_key(PurpleCipher *cipher, const guchar *key, size_t len) {
	PurpleCipherClass *klass = NULL;

	g_return_if_fail(PURPLE_IS_CIPHER(cipher));

	klass = PURPLE_CIPHER_GET_CLASS(cipher);

	if(klass && klass->set_key)
		klass->set_key(cipher, key, len);
	else
		purple_debug_warning("cipher", "the %s cipher does not implement the "
						"set_key method\n",
						klass->get_name ? klass->get_name(cipher) : "");
}

/**
 * purple_cipher_get_key_size:
 * @cipher: The cipher whose key size to get
 *
 * Gets the key size for a cipher
 *
 * Return Value: The size of the key
 */
size_t
purple_cipher_get_key_size(PurpleCipher *cipher) {
	PurpleCipherClass *klass = NULL;

	g_return_val_if_fail(PURPLE_IS_CIPHER(cipher), -1);

	klass = PURPLE_CIPHER_GET_CLASS(cipher);

	if(klass && klass->get_key_size)
		return klass->get_key_size(cipher);
	else
		purple_debug_warning("cipher", "the %s cipher does not implement the "
						"get_key_size method\n",
						klass->get_name ? klass->get_name(cipher) : "");

	return -1;
}

/**
 * purple_cipher_set_batch_mode:
 * @cipher: The cipher whose batch mode to set
 * @mode: The batch mode under which the cipher should operate
 *
 * Sets the batch mode of a cipher
 */
void
purple_cipher_set_batch_mode(PurpleCipher *cipher,
                                     PurpleCipherBatchMode mode)
{
	PurpleCipherClass *klass = NULL;

	g_return_if_fail(PURPLE_IS_CIPHER(cipher));

	klass = PURPLE_CIPHER_GET_CLASS(cipher);

	if(klass && klass->set_batch_mode)
		klass->set_batch_mode(cipher, mode);
	else
		purple_debug_warning("cipher", "the %s cipher does not implement the "
						"set_batch_mode method\n",
						klass->get_name ? klass->get_name(cipher) : "");
}

/**
 * purple_cipher_get_batch_mode:
 * @cipher: The cipher whose batch mode to get
 *
 * Gets the batch mode of a cipher
 *
 * Return Value: The batch mode under which the cipher is operating
 */
PurpleCipherBatchMode
purple_cipher_get_batch_mode(PurpleCipher *cipher)
{
	PurpleCipherClass *klass = NULL;

	g_return_val_if_fail(PURPLE_IS_CIPHER(cipher), -1);

	klass = PURPLE_CIPHER_GET_CLASS(cipher);

	if(klass && klass->get_batch_mode)
		return klass->get_batch_mode(cipher);
	else
		purple_debug_warning("cipher", "the %s cipher does not implement the "
						"get_batch_mode method\n",
						klass->get_name ? klass->get_name(cipher) : "");

	return -1;
}

/**
 * purple_cipher_get_block_size:
 * @cipher: The cipher whose block size to get
 *
 * Gets the block size of a cipher
 *
 * Return Value: The block size of the cipher
 */
size_t
purple_cipher_get_block_size(PurpleCipher *cipher)
{
	PurpleCipherClass *klass = NULL;

	g_return_val_if_fail(PURPLE_IS_CIPHER(cipher), -1);

	klass = PURPLE_CIPHER_GET_CLASS(cipher);

	if(klass && klass->get_block_size)
		return klass->get_block_size(cipher);
	else
		purple_debug_warning("cipher", "the %s cipher does not implement the "
						"get_block_size method\n",
						klass->get_name ? klass->get_name(cipher) : "");

	return -1;
}<|MERGE_RESOLUTION|>--- conflicted
+++ resolved
@@ -27,104 +27,7 @@
  *****************************************************************************/
 const gchar *
 purple_cipher_get_name(PurpleCipher *cipher) {
-<<<<<<< HEAD
-	PurpleCipherClass *klass = NULL;
-=======
-	g_return_val_if_fail(cipher, NULL);
-
-	return cipher->name;
-}
-
-guint
-purple_cipher_get_capabilities(PurpleCipher *cipher) {
-	PurpleCipherOps *ops = NULL;
-	guint caps = 0;
-
-	g_return_val_if_fail(cipher, 0);
-
-	ops = cipher->ops;
-	g_return_val_if_fail(ops, 0);
-
-	if(ops->set_option)
-		caps |= PURPLE_CIPHER_CAPS_SET_OPT;
-	if(ops->get_option)
-		caps |= PURPLE_CIPHER_CAPS_GET_OPT;
-	if(ops->init)
-		caps |= PURPLE_CIPHER_CAPS_INIT;
-	if(ops->reset)
-		caps |= PURPLE_CIPHER_CAPS_RESET;
-	if(ops->reset_state)
-		caps |= PURPLE_CIPHER_CAPS_RESET_STATE;
-	if(ops->uninit)
-		caps |= PURPLE_CIPHER_CAPS_UNINIT;
-	if(ops->set_iv)
-		caps |= PURPLE_CIPHER_CAPS_SET_IV;
-	if(ops->append)
-		caps |= PURPLE_CIPHER_CAPS_APPEND;
-	if(ops->digest)
-		caps |= PURPLE_CIPHER_CAPS_DIGEST;
-	if(ops->get_digest_size)
-		caps |= PURPLE_CIPHER_CAPS_GET_DIGEST_SIZE;
-	if(ops->encrypt)
-		caps |= PURPLE_CIPHER_CAPS_ENCRYPT;
-	if(ops->decrypt)
-		caps |= PURPLE_CIPHER_CAPS_DECRYPT;
-	if(ops->set_salt)
-		caps |= PURPLE_CIPHER_CAPS_SET_SALT;
-	if(ops->get_salt_size)
-		caps |= PURPLE_CIPHER_CAPS_GET_SALT_SIZE;
-	if(ops->set_key)
-		caps |= PURPLE_CIPHER_CAPS_SET_KEY;
-	if (ops->get_key_size)
-		caps |= PURPLE_CIPHER_CAPS_GET_KEY_SIZE;
-	if(ops->set_batch_mode)
-		caps |= PURPLE_CIPHER_CAPS_SET_BATCH_MODE;
-	if(ops->get_batch_mode)
-		caps |= PURPLE_CIPHER_CAPS_GET_BATCH_MODE;
-	if(ops->get_block_size)
-		caps |= PURPLE_CIPHER_CAPS_GET_BLOCK_SIZE;
-
-	return caps;
-}
-
-ssize_t
-purple_cipher_digest_region(const gchar *name, const guchar *data,
-	size_t data_len, guchar digest[], size_t out_size)
-{
-	PurpleCipher *cipher;
-	PurpleCipherContext *context;
-	size_t digest_size;
-	gboolean succ;
-
-	g_return_val_if_fail(name, -1);
-	g_return_val_if_fail(data, -1);
-
-	cipher = purple_ciphers_find_cipher(name);
-
-	g_return_val_if_fail(cipher, -1);
-
-	if(!cipher->ops->append || !cipher->ops->digest || !cipher->ops->get_digest_size) {
-		purple_debug_warning("cipher", "purple_cipher_region failed: "
-						"the %s cipher does not support appending and or "
-						"digesting.", cipher->name);
-		return -1;
-	}
-
-	context = purple_cipher_context_new(cipher, NULL);
-	digest_size = purple_cipher_context_get_digest_size(context);
-	if (out_size < digest_size) {
-		purple_debug_error("cipher", "purple_cipher_region failed: "
-			"provided output buffer too small\n");
-		purple_cipher_context_destroy(context);
-		return -1;
-	}
-	purple_cipher_context_append(context, data, data_len);
-	succ = purple_cipher_context_digest(context, digest, out_size);
-	purple_cipher_context_destroy(context);
-
-	return succ ? (ssize_t)digest_size : -1;
-}
->>>>>>> 9b8a0dc0
+	PurpleCipherClass *klass = NULL;
 
 	g_return_val_if_fail(cipher, NULL);
 	g_return_val_if_fail(PURPLE_IS_CIPHER(cipher), NULL);
@@ -161,14 +64,6 @@
 	return type;
 }
 
-/**
- * purple_cipher_reset:
- * @cipher: The cipher to reset
- *
- * Resets a cipher to it's default value
- *
- * @note If you have set an IV you will have to set it after resetting
- */
 void
 purple_cipher_reset(PurpleCipher *cipher) {
 	PurpleCipherClass *klass = NULL;
@@ -185,13 +80,6 @@
 						klass->get_name ? klass->get_name(cipher) : "");
 }
 
-/**
- * Resets a cipher state to it's default value, but doesn't touch stateless
- * configuration.
- *
- * That means, IV and digest context will be wiped out, but keys, ops or salt
- * will remain untouched.
- */
 void
 purple_cipher_reset_state(PurpleCipher *cipher) {
 	PurpleCipherClass *klass = NULL;
@@ -208,16 +96,6 @@
 						klass->get_name ? klass->get_name(cipher) : "");
 }
 
-/**
- * purple_cipher_set_iv:
- * @cipher: The cipher to set the IV to
- * @iv: The initialization vector to set
- * @len: The len of the IV
- *
- * @note This should only be called right after a cipher is created or reset
- *
- * Sets the initialization vector for a cipher
- */
 void
 purple_cipher_set_iv(PurpleCipher *cipher, guchar *iv, size_t len)
 {
@@ -236,14 +114,6 @@
 						klass->get_name ? klass->get_name(cipher) : "");
 }
 
-/**
- * purple_cipher_append:
- * @cipher: The cipher to append data to
- * @data: The data to append
- * @len: The length of the data
- *
- * Appends data to the cipher
- */
 void
 purple_cipher_append(PurpleCipher *cipher, const guchar *data,
 								size_t len)
@@ -262,17 +132,6 @@
 						klass->get_name ? klass->get_name(cipher) : "");
 }
 
-/**
- * purple_cipher_digest:
- * @cipher: The cipher to digest
- * @in_len: The length of the buffer
- * @digest: The return buffer for the digest
- * @out_len: The length of the returned value
- *
- * Digests a cipher
- *
- * Return Value: TRUE if the digest was successful, FALSE otherwise.
- */
 gboolean
 purple_cipher_digest(PurpleCipher *cipher, guchar digest[], size_t len)
 {
@@ -292,17 +151,6 @@
 	return FALSE;
 }
 
-/**
- * purple_cipher_digest_to_str:
- * @cipher: The cipher to get a digest from
- * @in_len: The length of the buffer
- * @digest_s: The return buffer for the string digest
- * @out_len: The length of the returned value
- *
- * Converts a guchar digest into a hex string
- *
- * Return Value: TRUE if the digest was successful, FALSE otherwise.
- */
 gboolean
 purple_cipher_digest_to_str(PurpleCipher *cipher, gchar digest_s[], size_t len)
 {
@@ -350,18 +198,6 @@
 	return FALSE;
 }
 
-/**
- * purple_cipher_encrypt:
- * @cipher: The cipher
- * @data: The data to encrypt
- * @len: The length of the data
- * @output: The output buffer
- * @outlen: The len of data that was outputed
- *
- * Encrypts data using the cipher
- *
- * Return Value: A cipher specific status code
- */
 ssize_t
 purple_cipher_encrypt(PurpleCipher *cipher, const guchar input[],
 							size_t in_len, guchar output[], size_t out_size)
@@ -385,18 +221,6 @@
 	return -1;
 }
 
-/**
- * purple_cipher_decrypt:
- * @cipher: The cipher
- * @data: The data to encrypt
- * @len: The length of the returned value
- * @output: The output buffer
- * @outlen: The len of data that was outputed
- *
- * Decrypts data using the cipher
- *
- * Return Value: A cipher specific status code
- */
 ssize_t
 purple_cipher_decrypt(PurpleCipher *cipher, const guchar input[],
 							size_t in_len, guchar output[], size_t out_size)
@@ -419,13 +243,6 @@
 	return -1;
 }
 
-/**
- * purple_cipher_set_salt:
- * @cipher: The cipher whose salt to set
- * @salt: The salt
- *
- * Sets the salt on a cipher
- */
 void
 purple_cipher_set_salt(PurpleCipher *cipher, const guchar *salt, size_t len) {
 	PurpleCipherClass *klass = NULL;
@@ -442,13 +259,6 @@
 						klass->get_name ? klass->get_name(cipher) : "");
 }
 
-/**
- * purple_cipher_set_key:
- * @cipher: The cipher whose key to set
- * @key: The key
- *
- * Sets the key on a cipher
- */
 void
 purple_cipher_set_key(PurpleCipher *cipher, const guchar *key, size_t len) {
 	PurpleCipherClass *klass = NULL;
@@ -465,14 +275,6 @@
 						klass->get_name ? klass->get_name(cipher) : "");
 }
 
-/**
- * purple_cipher_get_key_size:
- * @cipher: The cipher whose key size to get
- *
- * Gets the key size for a cipher
- *
- * Return Value: The size of the key
- */
 size_t
 purple_cipher_get_key_size(PurpleCipher *cipher) {
 	PurpleCipherClass *klass = NULL;
@@ -491,13 +293,6 @@
 	return -1;
 }
 
-/**
- * purple_cipher_set_batch_mode:
- * @cipher: The cipher whose batch mode to set
- * @mode: The batch mode under which the cipher should operate
- *
- * Sets the batch mode of a cipher
- */
 void
 purple_cipher_set_batch_mode(PurpleCipher *cipher,
                                      PurpleCipherBatchMode mode)
@@ -516,14 +311,6 @@
 						klass->get_name ? klass->get_name(cipher) : "");
 }
 
-/**
- * purple_cipher_get_batch_mode:
- * @cipher: The cipher whose batch mode to get
- *
- * Gets the batch mode of a cipher
- *
- * Return Value: The batch mode under which the cipher is operating
- */
 PurpleCipherBatchMode
 purple_cipher_get_batch_mode(PurpleCipher *cipher)
 {
@@ -543,14 +330,6 @@
 	return -1;
 }
 
-/**
- * purple_cipher_get_block_size:
- * @cipher: The cipher whose block size to get
- *
- * Gets the block size of a cipher
- *
- * Return Value: The block size of the cipher
- */
 size_t
 purple_cipher_get_block_size(PurpleCipher *cipher)
 {
