--- conflicted
+++ resolved
@@ -48,11 +48,7 @@
 		if (who && !purple_strequal(purple_normalize(NULL, purple_account_get_username(account)), who))
 			continue;
 
-<<<<<<< HEAD
-		if (protocol_id && strcmp(purple_account_get_protocol_id(account), protocol_id))
-=======
-		if (protocol_id && !purple_strequal(account->protocol_id, protocol_id))
->>>>>>> 2f50dafa
+		if (protocol_id && !purple_strequal(purple_account_get_protocol_id(account), protocol_id))
 			continue;
 
 		if (account_test && !account_test(account))
