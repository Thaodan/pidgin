--- conflicted
+++ resolved
@@ -55,16 +55,11 @@
 void serv_move_buddy(PurpleBuddy *, PurpleGroup *, PurpleGroup *);
 int  serv_send_im(PurpleConnection *, const char *, const char *, PurpleMessageFlags flags);
 
-<<<<<<< HEAD
-/** Get information about an account's attention commands, from the protocol.
- *
-=======
 /**
  * purple_get_attention_type_from_code:
  *
  * Get information about an account's attention commands, from the protocol.
  *
->>>>>>> 9356f3db
  * Returns: The attention command numbered 'code' from the protocol's attention_types, or NULL.
  */
 PurpleAttentionType *purple_get_attention_type_from_code(PurpleAccount *account, guint type_code);
@@ -85,14 +80,7 @@
 void serv_got_alias(PurpleConnection *gc, const char *who, const char *alias);
 
 /**
-<<<<<<< HEAD
- * A protocol should call this when it retrieves a private alias from
- * the server.  Private aliases are the aliases the user sets, while public
- * aliases are the aliases or display names that buddies set for themselves.
- *
-=======
  * purple_serv_got_private_alias:
->>>>>>> 9356f3db
  * @gc: The connection on which the alias was received.
  * @who: The name of the buddy whose alias was received.
  * @alias: The alias that was received.
@@ -149,12 +137,7 @@
 void serv_reject_chat(PurpleConnection *, GHashTable *data);
 
 /**
-<<<<<<< HEAD
- * Called by a protocol when an account is invited into a chat.
- *
-=======
  * serv_got_chat_invite:
->>>>>>> 9356f3db
  * @gc:      The connection on which the invite arrived.
  * @name:    The name of the chat you're being invited to.
  * @who:     The username of the person inviting the account.
@@ -170,12 +153,7 @@
 						  GHashTable *data);
 
 /**
-<<<<<<< HEAD
- * Called by a protocol when an account has joined a chat.
- *
-=======
  * serv_got_joined_chat:
->>>>>>> 9356f3db
  * @gc:   The connection on which the chat was joined.
  * @id:   The id of the chat, assigned by the protocol.
  * @name: The name of the chat.
@@ -187,13 +165,7 @@
 PurpleChatConversation *serv_got_joined_chat(PurpleConnection *gc,
 									   int id, const char *name);
 /**
-<<<<<<< HEAD
- * Called by a protocol when an attempt to join a chat via serv_join_chat()
- * fails.
- *
-=======
  * purple_serv_got_join_chat_failed:
->>>>>>> 9356f3db
  * @gc:      The connection on which chat joining failed
  * @data:    The components passed to serv_join_chat() originally.
  *                The hash function should be g_str_hash() and the equal
@@ -205,28 +177,16 @@
 void purple_serv_got_join_chat_failed(PurpleConnection *gc, GHashTable *data);
 
 /**
-<<<<<<< HEAD
- * Called by a protocol when an account has left a chat.
- *
- * @g:  The connection on which the chat was left.
- * @id: The id of the chat, as assigned by the protocol.
-=======
  * serv_got_chat_left:
  * @g:  The connection on which the chat was left.
  * @id: The id of the chat, as assigned by the protocol.
  *
  * Called by a protocol when an account has left a chat.
->>>>>>> 9356f3db
  */
 void serv_got_chat_left(PurpleConnection *g, int id);
 
 /**
-<<<<<<< HEAD
- * Called by a protocol when a message has been received in a chat.
- *
-=======
  * serv_got_chat_in:
->>>>>>> 9356f3db
  * @g:       The connection on which the message was received.
  * @id:      The id of the chat, as assigned by the protocol.
  * @who:     The name of the user who sent the message.
