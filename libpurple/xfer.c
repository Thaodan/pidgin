/**
 * @file xfer.c File Transfer API
 */
/* purple
 *
 * Purple is the legal property of its developers, whose names are too numerous
 * to list here.  Please refer to the COPYRIGHT file distributed with this
 * source distribution.
 *
 * This program is free software; you can redistribute it and/or modify
 * it under the terms of the GNU General Public License as published by
 * the Free Software Foundation; either version 2 of the License, or
 * (at your option) any later version.
 *
 * This program is distributed in the hope that it will be useful,
 * but WITHOUT ANY WARRANTY; without even the implied warranty of
 * MERCHANTABILITY or FITNESS FOR A PARTICULAR PURPOSE.  See the
 * GNU General Public License for more details.
 *
 * You should have received a copy of the GNU General Public License
 * along with this program; if not, write to the Free Software
 * Foundation, Inc., 51 Franklin Street, Fifth Floor, Boston, MA  02111-1301  USA
 *
 */
#include "internal.h"
#include "dbus-maybe.h"
#include "enums.h"
#include "xfer.h"
#include "network.h"
#include "notify.h"
#include "prefs.h"
#include "proxy.h"
#include "request.h"
#include "util.h"
#include "debug.h"

#define FT_INITIAL_BUFFER_SIZE 4096
#define FT_MAX_BUFFER_SIZE     65535

#define PURPLE_XFER_GET_PRIVATE(obj) \
	(G_TYPE_INSTANCE_GET_PRIVATE((obj), PURPLE_TYPE_XFER, PurpleXferPrivate))

/** @copydoc _PurpleXferPrivate */
typedef struct _PurpleXferPrivate  PurpleXferPrivate;

static PurpleXferUiOps *xfer_ui_ops = NULL;
static GList *xfers;

/** Private data for a file transfer */
struct _PurpleXferPrivate {
	PurpleXferType type;         /**< The type of transfer.               */

	PurpleAccount *account;      /**< The account.                        */

	char *who;                   /**< The person on the other end of the
	                                  transfer.                           */

	char *message;               /**< A message sent with the request     */
	char *filename;              /**< The name sent over the network.     */
	char *local_filename;        /**< The name on the local hard drive.   */
	goffset size;                /**< The size of the file.               */

	FILE *dest_fp;               /**< The destination file pointer.       */

	char *remote_ip;             /**< The remote IP address.              */
	int local_port;              /**< The local port.                     */
	int remote_port;             /**< The remote port.                    */

	int fd;                      /**< The socket file descriptor.         */
	int watcher;                 /**< Watcher.                            */

	goffset bytes_sent;          /**< The number of bytes sent.           */
	goffset bytes_remaining;     /**< The number of bytes remaining.      */
	time_t start_time;           /**< When the transfer of data began.    */
	time_t end_time;             /**< When the transfer of data ended.    */

	size_t current_buffer_size;  /**< This gradually increases for fast
	                                   network connections.               */

	PurpleXferStatus status;     /**< File Transfer's status.             */

	/** I/O operations, which should be set by the protocol using
	 *  purple_xfer_set_init_fnc() and friends.  Setting #init is
	 *  mandatory; all others are optional.
	 */
	struct
	{
		void (*init)(PurpleXfer *xfer);
		void (*request_denied)(PurpleXfer *xfer);
		void (*start)(PurpleXfer *xfer);
		void (*end)(PurpleXfer *xfer);
		void (*cancel_send)(PurpleXfer *xfer);
		void (*cancel_recv)(PurpleXfer *xfer);
		gssize (*read)(guchar **buffer, PurpleXfer *xfer);
		gssize (*write)(const guchar *buffer, size_t size, PurpleXfer *xfer);
		void (*ack)(PurpleXfer *xfer, const guchar *buffer, size_t size);
	} ops;

	PurpleXferUiOps *ui_ops;     /**< UI-specific operations.             */

	void *proto_data;            /**< Protocol-specific data.
	                                  TODO Remove this, and use
	                                       protocol-specific subclasses   */

	/*
	 * Used to moderate the file transfer when either the read/write ui_ops are
	 * set or fd is not set. In those cases, the UI/protocol call the respective
	 * function, which is somewhat akin to a fd watch being triggered.
	 */
	enum {
		PURPLE_XFER_READY_NONE = 0x0,
		PURPLE_XFER_READY_UI   = 0x1,
		PURPLE_XFER_READY_PROTOCOL = 0x2,
	} ready;

	/* TODO: Should really use a PurpleCircBuffer for this. */
	GByteArray *buffer;

	gpointer thumbnail_data;     /**< thumbnail image */
	gsize thumbnail_size;
	gchar *thumbnail_mimetype;
};

/* GObject property enums */
enum
{
	PROP_0,
	PROP_TYPE,
	PROP_ACCOUNT,
	PROP_REMOTE_USER,
	PROP_MESSAGE,
	PROP_FILENAME,
	PROP_LOCAL_FILENAME,
	PROP_FILE_SIZE,
	PROP_REMOTE_IP,
	PROP_LOCAL_PORT,
	PROP_REMOTE_PORT,
	PROP_FD,
	PROP_WATCHER,
	PROP_BYTES_SENT,
	PROP_START_TIME,
	PROP_END_TIME,
	PROP_STATUS,
	PROP_LAST
};

static GObjectClass *parent_class;

static int purple_xfer_choose_file(PurpleXfer *xfer);

static const gchar *
purple_xfer_status_type_to_string(PurpleXferStatus type)
{
	static const struct {
		PurpleXferStatus type;
		const char *name;
	} type_names[] = {
		{ PURPLE_XFER_STATUS_UNKNOWN, "unknown" },
		{ PURPLE_XFER_STATUS_NOT_STARTED, "not started" },
		{ PURPLE_XFER_STATUS_ACCEPTED, "accepted" },
		{ PURPLE_XFER_STATUS_STARTED, "started" },
		{ PURPLE_XFER_STATUS_DONE, "done" },
		{ PURPLE_XFER_STATUS_CANCEL_LOCAL, "cancelled locally" },
		{ PURPLE_XFER_STATUS_CANCEL_REMOTE, "cancelled remotely" }
	};
	gsize i;

	for (i = 0; i < G_N_ELEMENTS(type_names); ++i)
		if (type_names[i].type == type)
			return type_names[i].name;

	return "invalid state";
}

void
purple_xfer_set_status(PurpleXfer *xfer, PurpleXferStatus status)
{
	PurpleXferPrivate *priv = PURPLE_XFER_GET_PRIVATE(xfer);

	g_return_if_fail(priv != NULL);

	if (purple_debug_is_verbose())
		purple_debug_info("xfer", "Changing status of xfer %p from %s to %s\n",
				xfer, purple_xfer_status_type_to_string(priv->status),
				purple_xfer_status_type_to_string(status));

	if (priv->status == status)
		return;

	priv->status = status;

	if(priv->type == PURPLE_XFER_TYPE_SEND) {
		switch(status) {
			case PURPLE_XFER_STATUS_ACCEPTED:
				purple_signal_emit(purple_xfers_get_handle(), "file-send-accept", xfer);
				break;
			case PURPLE_XFER_STATUS_STARTED:
				purple_signal_emit(purple_xfers_get_handle(), "file-send-start", xfer);
				break;
			case PURPLE_XFER_STATUS_DONE:
				purple_signal_emit(purple_xfers_get_handle(), "file-send-complete", xfer);
				break;
			case PURPLE_XFER_STATUS_CANCEL_LOCAL:
			case PURPLE_XFER_STATUS_CANCEL_REMOTE:
				purple_signal_emit(purple_xfers_get_handle(), "file-send-cancel", xfer);
				break;
			default:
				break;
		}
	} else if(priv->type == PURPLE_XFER_TYPE_RECEIVE) {
		switch(status) {
			case PURPLE_XFER_STATUS_ACCEPTED:
				purple_signal_emit(purple_xfers_get_handle(), "file-recv-accept", xfer);
				break;
			case PURPLE_XFER_STATUS_STARTED:
				purple_signal_emit(purple_xfers_get_handle(), "file-recv-start", xfer);
				break;
			case PURPLE_XFER_STATUS_DONE:
				purple_signal_emit(purple_xfers_get_handle(), "file-recv-complete", xfer);
				break;
			case PURPLE_XFER_STATUS_CANCEL_LOCAL:
			case PURPLE_XFER_STATUS_CANCEL_REMOTE:
				purple_signal_emit(purple_xfers_get_handle(), "file-recv-cancel", xfer);
				break;
			default:
				break;
		}
	}
}

static void
purple_xfer_conversation_write_internal(PurpleXfer *xfer,
	const char *message, gboolean is_error, gboolean print_thumbnail)
{
	PurpleIMConversation *im = NULL;
	PurpleMessageFlags flags = PURPLE_MESSAGE_SYSTEM;
	char *escaped;
	gconstpointer thumbnail_data;
	gsize size;
	PurpleXferPrivate *priv = PURPLE_XFER_GET_PRIVATE(xfer);

	g_return_if_fail(priv != NULL);
	g_return_if_fail(message != NULL);

	thumbnail_data = purple_xfer_get_thumbnail(xfer, &size);

	im = purple_conversations_find_im_with_account(priv->who,
											   purple_xfer_get_account(xfer));

	if (im == NULL)
		return;

	escaped = g_markup_escape_text(message, -1);

	if (is_error)
		flags |= PURPLE_MESSAGE_ERROR;

	if (print_thumbnail && thumbnail_data) {
		gchar *message_with_img;
		gpointer data = g_memdup(thumbnail_data, size);
		int id = purple_imgstore_new_with_id(data, size, NULL);

		message_with_img =
			g_strdup_printf("<img src='" PURPLE_STORED_IMAGE_PROTOCOL "%d'> %s",
			                id, escaped);
		purple_conversation_write(PURPLE_CONVERSATION(im), NULL,
			message_with_img, flags, time(NULL));
		purple_imgstore_unref_by_id(id);
		g_free(message_with_img);
	} else {
		purple_conversation_write(PURPLE_CONVERSATION(im), NULL, escaped, flags,
			time(NULL));
	}
	g_free(escaped);
}

void
purple_xfer_conversation_write(PurpleXfer *xfer, const gchar *message,
	gboolean is_error)
{
	purple_xfer_conversation_write_internal(xfer, message, is_error, FALSE);
}

/* maybe this one should be exported publically? */
static void
purple_xfer_conversation_write_with_thumbnail(PurpleXfer *xfer,
	const gchar *message)
{
	purple_xfer_conversation_write_internal(xfer, message, FALSE, TRUE);
}


static void purple_xfer_show_file_error(PurpleXfer *xfer, const char *filename)
{
	int err = errno;
	gchar *msg = NULL, *utf8;
	PurpleXferType xfer_type = purple_xfer_get_xfer_type(xfer);
	PurpleAccount *account = purple_xfer_get_account(xfer);
	PurpleXferPrivate *priv = PURPLE_XFER_GET_PRIVATE(xfer);

	utf8 = g_filename_to_utf8(filename, -1, NULL, NULL, NULL);
	switch(xfer_type) {
		case PURPLE_XFER_TYPE_SEND:
			msg = g_strdup_printf(_("Error reading %s: \n%s.\n"),
								  utf8, g_strerror(err));
			break;
		case PURPLE_XFER_TYPE_RECEIVE:
			msg = g_strdup_printf(_("Error writing %s: \n%s.\n"),
								  utf8, g_strerror(err));
			break;
		default:
			msg = g_strdup_printf(_("Error accessing %s: \n%s.\n"),
								  utf8, g_strerror(err));
			break;
	}
	g_free(utf8);

	purple_xfer_conversation_write(xfer, msg, TRUE);
	purple_xfer_error(xfer_type, account, priv->who, msg);
	g_free(msg);
}

static void
purple_xfer_choose_file_ok_cb(void *user_data, const char *filename)
{
	PurpleXfer *xfer;
	PurpleXferType type;
	GStatBuf st;
	gchar *dir;

	xfer = (PurpleXfer *)user_data;
	type = purple_xfer_get_xfer_type(xfer);

	if (g_stat(filename, &st) != 0) {
		/* File not found. */
		if (type == PURPLE_XFER_TYPE_RECEIVE) {
#ifndef _WIN32
			int mode = W_OK;
#else
			int mode = F_OK;
#endif
			dir = g_path_get_dirname(filename);

			if (g_access(dir, mode) == 0) {
				purple_xfer_request_accepted(xfer, filename);
			} else {
				g_object_ref(xfer);
				purple_notify_message(
					NULL, PURPLE_NOTIFY_MSG_ERROR, NULL,
					_("Directory is not writable."), NULL,
					purple_request_cpar_from_account(
						purple_xfer_get_account(xfer)),
					(PurpleNotifyCloseCallback)purple_xfer_choose_file, xfer);
			}

			g_free(dir);
		}
		else {
			purple_xfer_show_file_error(xfer, filename);
			purple_xfer_cancel_local(xfer);
		}
	}
	else if ((type == PURPLE_XFER_TYPE_SEND) && (st.st_size == 0)) {

		purple_notify_error(NULL, NULL,
			_("Cannot send a file of 0 bytes."), NULL,
			purple_request_cpar_from_account(
				purple_xfer_get_account(xfer)));

		purple_xfer_cancel_local(xfer);
	}
	else if ((type == PURPLE_XFER_TYPE_SEND) && S_ISDIR(st.st_mode)) {
		/*
		 * XXX - Sending a directory should be valid for some protocols.
		 */
		purple_notify_error(NULL, NULL, _("Cannot send a directory."),
			NULL, purple_request_cpar_from_account(
				purple_xfer_get_account(xfer)));

		purple_xfer_cancel_local(xfer);
	}
	else if ((type == PURPLE_XFER_TYPE_RECEIVE) && S_ISDIR(st.st_mode)) {
		char *msg, *utf8;
		utf8 = g_filename_to_utf8(filename, -1, NULL, NULL, NULL);
		msg = g_strdup_printf(
					_("%s is not a regular file. Cowardly refusing to overwrite it.\n"), utf8);
		g_free(utf8);
		purple_notify_error(NULL, NULL, msg, NULL,
			purple_request_cpar_from_account(
				purple_xfer_get_account(xfer)));
		g_free(msg);
		purple_xfer_request_denied(xfer);
	}
	else if (type == PURPLE_XFER_TYPE_SEND) {
#ifndef _WIN32
		int mode = R_OK;
#else
		int mode = F_OK;
#endif

		if (g_access(filename, mode) == 0) {
			purple_xfer_request_accepted(xfer, filename);
		} else {
			g_object_ref(xfer);
			purple_notify_message(
				NULL, PURPLE_NOTIFY_MSG_ERROR, NULL,
				_("File is not readable."), NULL,
				purple_request_cpar_from_account(
					purple_xfer_get_account(xfer)),
				(PurpleNotifyCloseCallback)purple_xfer_choose_file, xfer);
		}
	}
	else {
		purple_xfer_request_accepted(xfer, filename);
	}

	g_object_unref(xfer);
}

static void
purple_xfer_choose_file_cancel_cb(void *user_data, const char *filename)
{
	PurpleXfer *xfer = (PurpleXfer *)user_data;

	purple_xfer_set_status(xfer, PURPLE_XFER_STATUS_CANCEL_LOCAL);
	if (purple_xfer_get_xfer_type(xfer) == PURPLE_XFER_TYPE_SEND)
		purple_xfer_cancel_local(xfer);
	else
		purple_xfer_request_denied(xfer);
	g_object_unref(xfer);
}

static int
purple_xfer_choose_file(PurpleXfer *xfer)
{
	purple_request_file(xfer, NULL, purple_xfer_get_filename(xfer),
		(purple_xfer_get_xfer_type(xfer) == PURPLE_XFER_TYPE_RECEIVE),
		G_CALLBACK(purple_xfer_choose_file_ok_cb),
		G_CALLBACK(purple_xfer_choose_file_cancel_cb),
		purple_request_cpar_from_account(purple_xfer_get_account(xfer)),
		xfer);

	return 0;
}

static int
cancel_recv_cb(PurpleXfer *xfer)
{
	purple_xfer_set_status(xfer, PURPLE_XFER_STATUS_CANCEL_LOCAL);
	purple_xfer_request_denied(xfer);
	g_object_unref(xfer);

	return 0;
}

static void
purple_xfer_ask_recv(PurpleXfer *xfer)
{
	PurpleXferPrivate *priv = PURPLE_XFER_GET_PRIVATE(xfer);
	char *buf, *size_buf;
	goffset size;
	gconstpointer thumb;
	gsize thumb_size;

	/* If we have already accepted the request, ask the destination file
	   name directly */
	if (purple_xfer_get_status(xfer) != PURPLE_XFER_STATUS_ACCEPTED) {
		PurpleRequestCommonParameters *cpar;
		PurpleBuddy *buddy = purple_blist_find_buddy(priv->account, priv->who);

		if (purple_xfer_get_filename(xfer) != NULL)
		{
			size = purple_xfer_get_size(xfer);
			size_buf = purple_str_size_to_units(size);
			buf = g_strdup_printf(_("%s wants to send you %s (%s)"),
						  buddy ? purple_buddy_get_alias(buddy) : priv->who,
						  purple_xfer_get_filename(xfer), size_buf);
			g_free(size_buf);
		}
		else
		{
			buf = g_strdup_printf(_("%s wants to send you a file"),
						buddy ? purple_buddy_get_alias(buddy) : priv->who);
		}

		if (priv->message != NULL)
			serv_got_im(purple_account_get_connection(priv->account),
								 priv->who, priv->message, 0, time(NULL));

		cpar = purple_request_cpar_from_account(priv->account);
		if ((thumb = purple_xfer_get_thumbnail(xfer, &thumb_size))) {
			purple_request_cpar_set_custom_icon(cpar, thumb,
				thumb_size);
		}

		purple_request_accept_cancel(xfer, NULL, buf, NULL,
			PURPLE_DEFAULT_ACTION_NONE, cpar, xfer,
			G_CALLBACK(purple_xfer_choose_file),
			G_CALLBACK(cancel_recv_cb));

		g_free(buf);
	} else
		purple_xfer_choose_file(xfer);
}

static int
ask_accept_ok(PurpleXfer *xfer)
{
	purple_xfer_request_accepted(xfer, NULL);

	return 0;
}

static int
ask_accept_cancel(PurpleXfer *xfer)
{
	purple_xfer_request_denied(xfer);
	g_object_unref(xfer);

	return 0;
}

static void
purple_xfer_ask_accept(PurpleXfer *xfer)
{
	PurpleXferPrivate *priv = PURPLE_XFER_GET_PRIVATE(xfer);
	char *buf, *buf2 = NULL;
	PurpleBuddy *buddy = purple_blist_find_buddy(priv->account, priv->who);

	buf = g_strdup_printf(_("Accept file transfer request from %s?"),
				  buddy ? purple_buddy_get_alias(buddy) : priv->who);
	if (purple_xfer_get_remote_ip(xfer) &&
		purple_xfer_get_remote_port(xfer))
		buf2 = g_strdup_printf(_("A file is available for download from:\n"
					 "Remote host: %s\nRemote port: %d"),
					   purple_xfer_get_remote_ip(xfer),
					   purple_xfer_get_remote_port(xfer));
	purple_request_accept_cancel(xfer, NULL, buf, buf2,
		PURPLE_DEFAULT_ACTION_NONE,
		purple_request_cpar_from_account(priv->account), xfer,
		G_CALLBACK(ask_accept_ok), G_CALLBACK(ask_accept_cancel));
	g_free(buf);
	g_free(buf2);
}

void
purple_xfer_request(PurpleXfer *xfer)
{
	PurpleXferPrivate *priv = PURPLE_XFER_GET_PRIVATE(xfer);

	g_return_if_fail(priv != NULL);
	g_return_if_fail(priv->ops.init != NULL);

	g_object_ref(xfer);

	if (purple_xfer_get_xfer_type(xfer) == PURPLE_XFER_TYPE_RECEIVE)
	{
		purple_signal_emit(purple_xfers_get_handle(), "file-recv-request", xfer);
		if (purple_xfer_get_status(xfer) == PURPLE_XFER_STATUS_CANCEL_LOCAL)
		{
			/* The file-transfer was cancelled by a plugin */
			purple_xfer_cancel_local(xfer);
		}
		else if (purple_xfer_get_filename(xfer) ||
		           purple_xfer_get_status(xfer) == PURPLE_XFER_STATUS_ACCEPTED)
		{
			gchar* message = NULL;
			PurpleBuddy *buddy = purple_blist_find_buddy(priv->account, priv->who);

			message = g_strdup_printf(_("%s is offering to send file %s"),
				buddy ? purple_buddy_get_alias(buddy) : priv->who, purple_xfer_get_filename(xfer));
			purple_xfer_conversation_write_with_thumbnail(xfer, message);
			g_free(message);

			/* Ask for a filename to save to if it's not already given by a plugin */
			if (priv->local_filename == NULL)
				purple_xfer_ask_recv(xfer);
		}
		else
		{
			purple_xfer_ask_accept(xfer);
		}
	}
	else
	{
		purple_xfer_choose_file(xfer);
	}
}

void
purple_xfer_request_accepted(PurpleXfer *xfer, const char *filename)
{
	PurpleXferPrivate *priv = PURPLE_XFER_GET_PRIVATE(xfer);
	PurpleXferType type;
	GStatBuf st;
	char *msg, *utf8, *base;
	PurpleAccount *account;
	PurpleBuddy *buddy;

	if (priv == NULL)
		return;

	type = purple_xfer_get_xfer_type(xfer);
	account = purple_xfer_get_account(xfer);

	purple_debug_misc("xfer", "request accepted for %p\n", xfer);

	if (!filename && type == PURPLE_XFER_TYPE_RECEIVE) {
		priv->status = PURPLE_XFER_STATUS_ACCEPTED;
		priv->ops.init(xfer);
		return;
	}

	buddy = purple_blist_find_buddy(account, priv->who);

	if (type == PURPLE_XFER_TYPE_SEND) {
		/* Sending a file */
		/* Check the filename. */
		PurpleXferUiOps *ui_ops;
		ui_ops = purple_xfer_get_ui_ops(xfer);

#ifdef _WIN32
		if (g_strrstr(filename, "../") || g_strrstr(filename, "..\\"))
#else
		if (g_strrstr(filename, "../"))
#endif
		{
			utf8 = g_filename_to_utf8(filename, -1, NULL, NULL, NULL);

			msg = g_strdup_printf(_("%s is not a valid filename.\n"), utf8);
			purple_xfer_error(type, account, priv->who, msg);
			g_free(utf8);
			g_free(msg);

			g_object_unref(xfer);
			return;
		}

		if (ui_ops == NULL || (ui_ops->ui_read == NULL && ui_ops->ui_write == NULL)) {
			if (g_stat(filename, &st) == -1) {
				purple_xfer_show_file_error(xfer, filename);
				g_object_unref(xfer);
				return;
			}

			purple_xfer_set_local_filename(xfer, filename);
			purple_xfer_set_size(xfer, st.st_size);
		} else {
			purple_xfer_set_local_filename(xfer, filename);
		}

		base = g_path_get_basename(filename);
		utf8 = g_filename_to_utf8(base, -1, NULL, NULL, NULL);
		g_free(base);
		purple_xfer_set_filename(xfer, utf8);

		msg = g_strdup_printf(_("Offering to send %s to %s"),
				utf8, buddy ? purple_buddy_get_alias(buddy) : priv->who);
		g_free(utf8);
		purple_xfer_conversation_write(xfer, msg, FALSE);
		g_free(msg);
	}
	else {
		/* Receiving a file */
		priv->status = PURPLE_XFER_STATUS_ACCEPTED;
		purple_xfer_set_local_filename(xfer, filename);

		msg = g_strdup_printf(_("Starting transfer of %s from %s"),
				priv->filename, buddy ? purple_buddy_get_alias(buddy) : priv->who);
		purple_xfer_conversation_write(xfer, msg, FALSE);
		g_free(msg);
	}

	purple_xfer_add(xfer);
	priv->ops.init(xfer);

}

void
purple_xfer_request_denied(PurpleXfer *xfer)
{
	PurpleXferPrivate *priv = PURPLE_XFER_GET_PRIVATE(xfer);

	g_return_if_fail(priv != NULL);

	purple_debug_misc("xfer", "xfer %p denied\n", xfer);

	if (priv->ops.request_denied != NULL)
		priv->ops.request_denied(xfer);

	g_object_unref(xfer);
}

int purple_xfer_get_fd(PurpleXfer *xfer)
{
	PurpleXferPrivate *priv = PURPLE_XFER_GET_PRIVATE(xfer);

	g_return_val_if_fail(priv != NULL, 0);

	return priv->fd;
}

int purple_xfer_get_watcher(PurpleXfer *xfer)
{
	PurpleXferPrivate *priv = PURPLE_XFER_GET_PRIVATE(xfer);

	g_return_val_if_fail(priv != NULL, 0);

	return priv->watcher;
}

PurpleXferType
purple_xfer_get_xfer_type(const PurpleXfer *xfer)
{
	PurpleXferPrivate *priv = PURPLE_XFER_GET_PRIVATE(xfer);

	g_return_val_if_fail(priv != NULL, PURPLE_XFER_TYPE_UNKNOWN);

	return priv->type;
}

PurpleAccount *
purple_xfer_get_account(const PurpleXfer *xfer)
{
	PurpleXferPrivate *priv = PURPLE_XFER_GET_PRIVATE(xfer);

	g_return_val_if_fail(priv != NULL, NULL);

	return priv->account;
}

void
purple_xfer_set_remote_user(PurpleXfer *xfer, const char *who)
{
	PurpleXferPrivate *priv = PURPLE_XFER_GET_PRIVATE(xfer);

	g_return_if_fail(priv != NULL);

	g_free(priv->who);
	priv->who = g_strdup(who);
}

const char *
purple_xfer_get_remote_user(const PurpleXfer *xfer)
{
	PurpleXferPrivate *priv = PURPLE_XFER_GET_PRIVATE(xfer);

	g_return_val_if_fail(priv != NULL, NULL);

	return priv->who;
}

PurpleXferStatus
purple_xfer_get_status(const PurpleXfer *xfer)
{
	PurpleXferPrivate *priv = PURPLE_XFER_GET_PRIVATE(xfer);

	g_return_val_if_fail(priv != NULL, PURPLE_XFER_STATUS_UNKNOWN);

	return priv->status;
}

gboolean
purple_xfer_is_cancelled(const PurpleXfer *xfer)
{
	g_return_val_if_fail(PURPLE_IS_XFER(xfer), TRUE);

	if ((purple_xfer_get_status(xfer) == PURPLE_XFER_STATUS_CANCEL_LOCAL) ||
	    (purple_xfer_get_status(xfer) == PURPLE_XFER_STATUS_CANCEL_REMOTE))
		return TRUE;
	else
		return FALSE;
}

gboolean
purple_xfer_is_completed(const PurpleXfer *xfer)
{
	g_return_val_if_fail(PURPLE_IS_XFER(xfer), TRUE);

	return (purple_xfer_get_status(xfer) == PURPLE_XFER_STATUS_DONE);
}

const char *
purple_xfer_get_filename(const PurpleXfer *xfer)
{
	PurpleXferPrivate *priv = PURPLE_XFER_GET_PRIVATE(xfer);

	g_return_val_if_fail(priv != NULL, NULL);

	return priv->filename;
}

const char *
purple_xfer_get_local_filename(const PurpleXfer *xfer)
{
	PurpleXferPrivate *priv = PURPLE_XFER_GET_PRIVATE(xfer);

	g_return_val_if_fail(priv != NULL, NULL);

	return priv->local_filename;
}

goffset
purple_xfer_get_bytes_sent(const PurpleXfer *xfer)
{
	PurpleXferPrivate *priv = PURPLE_XFER_GET_PRIVATE(xfer);

	g_return_val_if_fail(priv != NULL, 0);

	return priv->bytes_sent;
}

goffset
purple_xfer_get_bytes_remaining(const PurpleXfer *xfer)
{
	PurpleXferPrivate *priv = PURPLE_XFER_GET_PRIVATE(xfer);

	g_return_val_if_fail(priv != NULL, 0);

	return priv->bytes_remaining;
}

goffset
purple_xfer_get_size(const PurpleXfer *xfer)
{
	PurpleXferPrivate *priv = PURPLE_XFER_GET_PRIVATE(xfer);

	g_return_val_if_fail(priv != NULL, 0);

	return priv->size;
}

double
purple_xfer_get_progress(const PurpleXfer *xfer)
{
	g_return_val_if_fail(PURPLE_IS_XFER(xfer), 0.0);

	if (purple_xfer_get_size(xfer) == 0)
		return 0.0;

	return ((double)purple_xfer_get_bytes_sent(xfer) /
			(double)purple_xfer_get_size(xfer));
}

unsigned int
purple_xfer_get_local_port(const PurpleXfer *xfer)
{
	PurpleXferPrivate *priv = PURPLE_XFER_GET_PRIVATE(xfer);

	g_return_val_if_fail(priv != NULL, -1);

	return priv->local_port;
}

const char *
purple_xfer_get_remote_ip(const PurpleXfer *xfer)
{
	PurpleXferPrivate *priv = PURPLE_XFER_GET_PRIVATE(xfer);

	g_return_val_if_fail(priv != NULL, NULL);

	return priv->remote_ip;
}

unsigned int
purple_xfer_get_remote_port(const PurpleXfer *xfer)
{
	PurpleXferPrivate *priv = PURPLE_XFER_GET_PRIVATE(xfer);

	g_return_val_if_fail(priv != NULL, -1);

	return priv->remote_port;
}

time_t
purple_xfer_get_start_time(const PurpleXfer *xfer)
{
	PurpleXferPrivate *priv = PURPLE_XFER_GET_PRIVATE(xfer);

	g_return_val_if_fail(priv != NULL, 0);

	return priv->start_time;
}

time_t
purple_xfer_get_end_time(const PurpleXfer *xfer)
{
	PurpleXferPrivate *priv = PURPLE_XFER_GET_PRIVATE(xfer);

	g_return_val_if_fail(priv != NULL, 0);

	return priv->end_time;
}

void purple_xfer_set_fd(PurpleXfer *xfer, int fd)
{
	PurpleXferPrivate *priv = PURPLE_XFER_GET_PRIVATE(xfer);

	g_return_if_fail(priv != NULL);

	priv->fd = fd;
}

void purple_xfer_set_watcher(PurpleXfer *xfer, int watcher)
{
	PurpleXferPrivate *priv = PURPLE_XFER_GET_PRIVATE(xfer);

	g_return_if_fail(priv != NULL);

	priv->watcher = watcher;
}

void
purple_xfer_set_completed(PurpleXfer *xfer, gboolean completed)
{
	PurpleXferPrivate *priv = PURPLE_XFER_GET_PRIVATE(xfer);
	PurpleXferUiOps *ui_ops;

	g_return_if_fail(priv != NULL);

	if (completed == TRUE) {
		char *msg = NULL;
		PurpleIMConversation *im;

		purple_xfer_set_status(xfer, PURPLE_XFER_STATUS_DONE);

		if (purple_xfer_get_filename(xfer) != NULL)
		{
			char *filename = g_markup_escape_text(purple_xfer_get_filename(xfer), -1);
			if (purple_xfer_get_local_filename(xfer)
			 && purple_xfer_get_xfer_type(xfer) == PURPLE_XFER_TYPE_RECEIVE)
			{
				char *local = g_markup_escape_text(purple_xfer_get_local_filename(xfer), -1);
				msg = g_strdup_printf(_("Transfer of file <A HREF=\"file://%s\">%s</A> complete"),
				                      local, filename);
				g_free(local);
			}
			else
				msg = g_strdup_printf(_("Transfer of file %s complete"),
				                      filename);
			g_free(filename);
		}
		else
			msg = g_strdup(_("File transfer complete"));

		im = purple_conversations_find_im_with_account(priv->who,
		                                             purple_xfer_get_account(xfer));

		if (im != NULL)
			purple_conversation_write(PURPLE_CONVERSATION(im), NULL, msg,
					PURPLE_MESSAGE_SYSTEM, time(NULL));
		g_free(msg);
	}

	ui_ops = purple_xfer_get_ui_ops(xfer);

	if (ui_ops != NULL && ui_ops->update_progress != NULL)
		ui_ops->update_progress(xfer, purple_xfer_get_progress(xfer));
}

void
purple_xfer_set_message(PurpleXfer *xfer, const char *message)
{
	PurpleXferPrivate *priv = PURPLE_XFER_GET_PRIVATE(xfer);

	g_return_if_fail(priv != NULL);

	g_free(priv->message);
	priv->message = g_strdup(message);
}

const char *
purple_xfer_get_message(const PurpleXfer *xfer)
{
	PurpleXferPrivate *priv = PURPLE_XFER_GET_PRIVATE(xfer);

	g_return_val_if_fail(priv != NULL, NULL);

	return priv->message;
}

void
purple_xfer_set_filename(PurpleXfer *xfer, const char *filename)
{
	PurpleXferPrivate *priv = PURPLE_XFER_GET_PRIVATE(xfer);

	g_return_if_fail(priv != NULL);

	g_free(priv->filename);
	priv->filename = g_strdup(filename);
}

void
purple_xfer_set_local_filename(PurpleXfer *xfer, const char *filename)
{
	PurpleXferPrivate *priv = PURPLE_XFER_GET_PRIVATE(xfer);

	g_return_if_fail(priv != NULL);

	g_free(priv->local_filename);
	priv->local_filename = g_strdup(filename);
}

void
purple_xfer_set_size(PurpleXfer *xfer, goffset size)
{
	PurpleXferPrivate *priv = PURPLE_XFER_GET_PRIVATE(xfer);

	g_return_if_fail(priv != NULL);

	priv->size = size;
	priv->bytes_remaining = priv->size - purple_xfer_get_bytes_sent(xfer);
}

void
purple_xfer_set_local_port(PurpleXfer *xfer, unsigned int local_port)
{
	PurpleXferPrivate *priv = PURPLE_XFER_GET_PRIVATE(xfer);

	g_return_if_fail(priv != NULL);

	priv->local_port = local_port;
}

void
purple_xfer_set_bytes_sent(PurpleXfer *xfer, goffset bytes_sent)
{
	PurpleXferPrivate *priv = PURPLE_XFER_GET_PRIVATE(xfer);

	g_return_if_fail(priv != NULL);

	priv->bytes_sent = bytes_sent;
	priv->bytes_remaining = purple_xfer_get_size(xfer) - bytes_sent;
}

PurpleXferUiOps *
purple_xfer_get_ui_ops(const PurpleXfer *xfer)
{
	PurpleXferPrivate *priv = PURPLE_XFER_GET_PRIVATE(xfer);

	g_return_val_if_fail(priv != NULL, NULL);

	return priv->ui_ops;
}

void
purple_xfer_set_init_fnc(PurpleXfer *xfer, void (*fnc)(PurpleXfer *))
{
	PurpleXferPrivate *priv = PURPLE_XFER_GET_PRIVATE(xfer);

	g_return_if_fail(priv != NULL);

	priv->ops.init = fnc;
}

void purple_xfer_set_request_denied_fnc(PurpleXfer *xfer, void (*fnc)(PurpleXfer *))
{
	PurpleXferPrivate *priv = PURPLE_XFER_GET_PRIVATE(xfer);

	g_return_if_fail(priv != NULL);

	priv->ops.request_denied = fnc;
}

void
purple_xfer_set_read_fnc(PurpleXfer *xfer, gssize (*fnc)(guchar **, PurpleXfer *))
{
	PurpleXferPrivate *priv = PURPLE_XFER_GET_PRIVATE(xfer);

	g_return_if_fail(priv != NULL);

	priv->ops.read = fnc;
}

void
purple_xfer_set_write_fnc(PurpleXfer *xfer,
						gssize (*fnc)(const guchar *, size_t, PurpleXfer *))
{
	PurpleXferPrivate *priv = PURPLE_XFER_GET_PRIVATE(xfer);

	g_return_if_fail(priv != NULL);

	priv->ops.write = fnc;
}

void
purple_xfer_set_ack_fnc(PurpleXfer *xfer,
			  void (*fnc)(PurpleXfer *, const guchar *, size_t))
{
	PurpleXferPrivate *priv = PURPLE_XFER_GET_PRIVATE(xfer);

	g_return_if_fail(priv != NULL);

	priv->ops.ack = fnc;
}

void
purple_xfer_set_start_fnc(PurpleXfer *xfer, void (*fnc)(PurpleXfer *))
{
	PurpleXferPrivate *priv = PURPLE_XFER_GET_PRIVATE(xfer);

	g_return_if_fail(priv != NULL);

	priv->ops.start = fnc;
}

void
purple_xfer_set_end_fnc(PurpleXfer *xfer, void (*fnc)(PurpleXfer *))
{
	PurpleXferPrivate *priv = PURPLE_XFER_GET_PRIVATE(xfer);

	g_return_if_fail(priv != NULL);

	priv->ops.end = fnc;
}

void
purple_xfer_set_cancel_send_fnc(PurpleXfer *xfer, void (*fnc)(PurpleXfer *))
{
	PurpleXferPrivate *priv = PURPLE_XFER_GET_PRIVATE(xfer);

	g_return_if_fail(priv != NULL);

	priv->ops.cancel_send = fnc;
}

void
purple_xfer_set_cancel_recv_fnc(PurpleXfer *xfer, void (*fnc)(PurpleXfer *))
{
	PurpleXferPrivate *priv = PURPLE_XFER_GET_PRIVATE(xfer);

	g_return_if_fail(priv != NULL);

	priv->ops.cancel_recv = fnc;
}

static void
purple_xfer_increase_buffer_size(PurpleXfer *xfer)
{
	PurpleXferPrivate *priv = PURPLE_XFER_GET_PRIVATE(xfer);

	priv->current_buffer_size = MIN(priv->current_buffer_size * 1.5,
			FT_MAX_BUFFER_SIZE);
}

gssize
purple_xfer_read(PurpleXfer *xfer, guchar **buffer)
{
	PurpleXferPrivate *priv = PURPLE_XFER_GET_PRIVATE(xfer);
	gssize s, r;

	g_return_val_if_fail(priv   != NULL, 0);
	g_return_val_if_fail(buffer != NULL, 0);

	if (purple_xfer_get_size(xfer) == 0)
		s = priv->current_buffer_size;
	else
		s = MIN(purple_xfer_get_bytes_remaining(xfer), priv->current_buffer_size);

	if (priv->ops.read != NULL)	{
		r = (priv->ops.read)(buffer, xfer);
	}
	else {
		*buffer = g_malloc0(s);

		r = read(priv->fd, *buffer, s);
		if (r < 0 && errno == EAGAIN)
			r = 0;
		else if (r < 0)
			r = -1;
		else if (r == 0)
			r = -1;
	}

	if (r >= 0 && (gsize)r == priv->current_buffer_size)
		/*
		 * We managed to read the entire buffer.  This means our this
		 * network is fast and our buffer is too small, so make it
		 * bigger.
		 */
		purple_xfer_increase_buffer_size(xfer);

	return r;
}

gssize
purple_xfer_write(PurpleXfer *xfer, const guchar *buffer, gsize size)
{
	PurpleXferPrivate *priv = PURPLE_XFER_GET_PRIVATE(xfer);
	gssize r, s;

	g_return_val_if_fail(priv   != NULL, 0);
	g_return_val_if_fail(buffer != NULL, 0);
	g_return_val_if_fail(size   != 0,    0);

	s = MIN(purple_xfer_get_bytes_remaining(xfer), size);

	if (priv->ops.write != NULL) {
		r = (priv->ops.write)(buffer, s, xfer);
	} else {
		r = write(priv->fd, buffer, s);
		if (r < 0 && errno == EAGAIN)
			r = 0;
	}
	if (r >= 0 && (purple_xfer_get_bytes_sent(xfer)+r) >= purple_xfer_get_size(xfer) &&
		!purple_xfer_is_completed(xfer))
		purple_xfer_set_completed(xfer, TRUE);
	

	return r;
}

gboolean
purple_xfer_write_file(PurpleXfer *xfer, const guchar *buffer, gsize size)
{
	PurpleXferPrivate *priv = PURPLE_XFER_GET_PRIVATE(xfer);
	PurpleXferUiOps *ui_ops;
	gsize wc;
	gboolean fs_known;

	g_return_val_if_fail(priv != NULL, FALSE);
	g_return_val_if_fail(buffer != NULL, FALSE);

	ui_ops = purple_xfer_get_ui_ops(xfer);
	fs_known = (purple_xfer_get_size(xfer) > 0);

	if (fs_known && size > purple_xfer_get_bytes_remaining(xfer)) {
		purple_debug_warning("filetransfer",
			"Got too much data (truncating at %" G_GOFFSET_FORMAT
			").\n", purple_xfer_get_size(xfer));
		size = purple_xfer_get_bytes_remaining(xfer);
	}

	if (ui_ops && ui_ops->ui_write)
		wc = ui_ops->ui_write(xfer, buffer, size);
	else {
		if (priv->dest_fp == NULL) {
			purple_debug_error("filetransfer",
				"File is not opened for writing\n");
			purple_xfer_cancel_local(xfer);
			return FALSE;
		}
		wc = fwrite(buffer, size, 1, priv->dest_fp);
	}

	if (wc != size) {
		purple_debug_error("filetransfer",
			"Unable to write whole buffer.\n");
		purple_xfer_cancel_local(xfer);
		return FALSE;
	}

	purple_xfer_set_bytes_sent(xfer, purple_xfer_get_bytes_sent(xfer) +
		size);

	return TRUE;
}

gssize
purple_xfer_read_file(PurpleXfer *xfer, guchar *buffer, gsize size)
{
	PurpleXferPrivate *priv = PURPLE_XFER_GET_PRIVATE(xfer);
	PurpleXferUiOps *ui_ops;
	gssize got_len;

	g_return_val_if_fail(priv != NULL, FALSE);
	g_return_val_if_fail(buffer != NULL, FALSE);

	ui_ops = purple_xfer_get_ui_ops(xfer);

	if (ui_ops && ui_ops->ui_read) {
		guchar *buffer_got = NULL;

		got_len = ui_ops->ui_read(xfer, &buffer_got, size);

		if (got_len >= 0 && (gsize)got_len > size) {
			g_free(buffer_got);
			purple_debug_error("filetransfer",
				"Got too much data from UI.\n");
			purple_xfer_cancel_local(xfer);
			return -1;
		}

		if (got_len > 0)
			memcpy(buffer, buffer_got, got_len);
		g_free(buffer_got);
	} else {
		if (priv->dest_fp == NULL) {
			purple_debug_error("filetransfer",
				"File is not opened for reading\n");
			purple_xfer_cancel_local(xfer);
			return -1;
		}
		got_len = fread(buffer, size, 1, priv->dest_fp);
		if ((got_len < 0 || (gsize)got_len != size) &&
			ferror(priv->dest_fp))
		{
			purple_debug_error("filetransfer",
				"Unable to read file.\n");
			purple_xfer_cancel_local(xfer);
			return -1;
		}
	}

	if (got_len > 0) {
		purple_xfer_set_bytes_sent(xfer,
			purple_xfer_get_bytes_sent(xfer) + got_len);
	}

	return got_len;
}

static void
do_transfer(PurpleXfer *xfer)
{
	PurpleXferPrivate *priv = PURPLE_XFER_GET_PRIVATE(xfer);
	PurpleXferUiOps *ui_ops;
	guchar *buffer = NULL;
	gssize r = 0;

	ui_ops = purple_xfer_get_ui_ops(xfer);

	if (priv->type == PURPLE_XFER_TYPE_RECEIVE) {
		r = purple_xfer_read(xfer, &buffer);
		if (r > 0) {
			if (!purple_xfer_write_file(xfer, buffer, r)) {
				g_free(buffer);
				return;
			}

			if ((purple_xfer_get_size(xfer) > 0) &&
				((purple_xfer_get_bytes_sent(xfer)+r) >= purple_xfer_get_size(xfer)))
				purple_xfer_set_completed(xfer, TRUE);
		} else if(r < 0) {
			purple_xfer_cancel_remote(xfer);
			g_free(buffer);
			return;
		}
	} else if (priv->type == PURPLE_XFER_TYPE_SEND) {
		gssize result = 0;
		size_t s = MIN(purple_xfer_get_bytes_remaining(xfer), priv->current_buffer_size);
		gboolean read = TRUE;

		/* this is so the protocol can keep the connection open
		   if it needs to for some odd reason. */
		if (s == 0) {
			if (priv->watcher) {
				purple_input_remove(priv->watcher);
				priv->watcher = 0;
			}
			return;
		}

		if (priv->buffer) {
			if (priv->buffer->len < s) {
				s -= priv->buffer->len;
				read = TRUE;
			} else {
				read = FALSE;
			}
		}

		if (read) {
			buffer = g_new(guchar, s);
			result = purple_xfer_read_file(xfer, buffer, s);
			if (result == 0) {
				/*
				 * The UI claimed it was ready, but didn't have any data for
				 * us...  It will call purple_xfer_ui_ready when ready, which
				 * sets back up this watcher.
				 */
				if (priv->watcher != 0) {
					purple_input_remove(priv->watcher);
					priv->watcher = 0;
				}

				/* Need to indicate the protocol is still ready... */
				priv->ready |= PURPLE_XFER_READY_PROTOCOL;

				g_return_if_reached();
			}
			if (result < 0)
				return;
		}

		if (priv->buffer) {
			g_byte_array_append(priv->buffer, buffer, result);
			g_free(buffer);
			buffer = priv->buffer->data;
			result = priv->buffer->len;
		}

		r = purple_xfer_write(xfer, buffer, result);

		if (r == -1) {
			purple_xfer_cancel_remote(xfer);
			if (!priv->buffer)
				/* We don't free buffer if priv->buffer is set, because in
				   that case buffer doesn't belong to us. */
				g_free(buffer);
			return;
		} else if (r == result) {
			/*
			 * We managed to write the entire buffer.  This means our
			 * network is fast and our buffer is too small, so make it
			 * bigger.
			 */
			purple_xfer_increase_buffer_size(xfer);
		} else {
			if (ui_ops && ui_ops->data_not_sent)
				ui_ops->data_not_sent(xfer, buffer + r, result - r);
		}

		if (priv->buffer) {
			/*
			 * Remove what we wrote
			 * If we wrote the whole buffer the byte array will be empty
			 * Otherwise we'll keep what wasn't sent for next time.
			 */
			buffer = NULL;
			g_byte_array_remove_range(priv->buffer, 0, r);
		}
	}

	if (r > 0) {
		if (purple_xfer_get_size(xfer) > 0)
			priv->bytes_remaining -= r;

		priv->bytes_sent += r;

		if (priv->ops.ack != NULL)
			priv->ops.ack(xfer, buffer, r);

		g_free(buffer);

		if (ui_ops != NULL && ui_ops->update_progress != NULL)
			ui_ops->update_progress(xfer,
				purple_xfer_get_progress(xfer));
	}

	if (purple_xfer_is_completed(xfer))
		purple_xfer_end(xfer);
}

static void
transfer_cb(gpointer data, gint source, PurpleInputCondition condition)
{
	PurpleXfer *xfer = data;
	PurpleXferPrivate *priv = PURPLE_XFER_GET_PRIVATE(xfer);

	if (priv->dest_fp == NULL) {
		/* The UI is moderating its side manually */
		if (0 == (priv->ready & PURPLE_XFER_READY_UI)) {
			priv->ready |= PURPLE_XFER_READY_PROTOCOL;

			purple_input_remove(priv->watcher);
			priv->watcher = 0;

			purple_debug_misc("xfer", "Protocol is ready on ft %p, waiting for UI\n", xfer);
			return;
		}

		priv->ready = PURPLE_XFER_READY_NONE;
	}

	do_transfer(xfer);
}

static void
begin_transfer(PurpleXfer *xfer, PurpleInputCondition cond)
{
	PurpleXferPrivate *priv = PURPLE_XFER_GET_PRIVATE(xfer);
	PurpleXferType type = purple_xfer_get_xfer_type(xfer);
	PurpleXferUiOps *ui_ops = purple_xfer_get_ui_ops(xfer);

	if (priv->start_time != 0) {
		purple_debug_error("xfer", "Transfer is being started multiple times\n");
		g_return_if_reached();
	}

	if (ui_ops == NULL || (ui_ops->ui_read == NULL && ui_ops->ui_write == NULL)) {
		priv->dest_fp = g_fopen(purple_xfer_get_local_filename(xfer),
		                        type == PURPLE_XFER_TYPE_RECEIVE ? "wb" : "rb");

		if (priv->dest_fp == NULL) {
			purple_xfer_show_file_error(xfer, purple_xfer_get_local_filename(xfer));
			purple_xfer_cancel_local(xfer);
			return;
		}

		fseek(priv->dest_fp, priv->bytes_sent, SEEK_SET);
	}

	if (priv->fd != -1)
		priv->watcher = purple_input_add(priv->fd, cond, transfer_cb, xfer);

	priv->start_time = time(NULL);

	if (priv->ops.start != NULL)
		priv->ops.start(xfer);
}

static void
connect_cb(gpointer data, gint source, const gchar *error_message)
{
	PurpleXfer *xfer = (PurpleXfer *)data;
	PurpleXferPrivate *priv = PURPLE_XFER_GET_PRIVATE(xfer);

	if (source < 0) {
		purple_xfer_cancel_local(xfer);
		return;
	}

	priv->fd = source;

	begin_transfer(xfer, PURPLE_INPUT_READ);
}

void
purple_xfer_ui_ready(PurpleXfer *xfer)
{
	PurpleXferPrivate *priv = PURPLE_XFER_GET_PRIVATE(xfer);
	PurpleInputCondition cond;
	PurpleXferType type;

	g_return_if_fail(priv != NULL);

	priv->ready |= PURPLE_XFER_READY_UI;

	if (0 == (priv->ready & PURPLE_XFER_READY_PROTOCOL)) {
		purple_debug_misc("xfer", "UI is ready on ft %p, waiting for protocol\n", xfer);
		return;
	}

	purple_debug_misc("xfer", "UI (and protocol) ready on ft %p, so proceeding\n", xfer);

	type = purple_xfer_get_xfer_type(xfer);
	if (type == PURPLE_XFER_TYPE_SEND)
		cond = PURPLE_INPUT_WRITE;
	else /* if (type == PURPLE_XFER_TYPE_RECEIVE) */
		cond = PURPLE_INPUT_READ;

	if (priv->watcher == 0 && priv->fd != -1)
		priv->watcher = purple_input_add(priv->fd, cond, transfer_cb, xfer);

	priv->ready = PURPLE_XFER_READY_NONE;

	do_transfer(xfer);
}

void
purple_xfer_protocol_ready(PurpleXfer *xfer)
{
	PurpleXferPrivate *priv = PURPLE_XFER_GET_PRIVATE(xfer);

	g_return_if_fail(priv != NULL);

	priv->ready |= PURPLE_XFER_READY_PROTOCOL;

	/* I don't think fwrite/fread are ever *not* ready */
	if (priv->dest_fp == NULL && 0 == (priv->ready & PURPLE_XFER_READY_UI)) {
		purple_debug_misc("xfer", "Protocol is ready on ft %p, waiting for UI\n", xfer);
		return;
	}

	purple_debug_misc("xfer", "Protocol (and UI) ready on ft %p, so proceeding\n", xfer);

	priv->ready = PURPLE_XFER_READY_NONE;

	do_transfer(xfer);
}

void
purple_xfer_start(PurpleXfer *xfer, int fd, const char *ip,
				unsigned int port)
{
	PurpleXferPrivate *priv = PURPLE_XFER_GET_PRIVATE(xfer);
	PurpleInputCondition cond;
	PurpleXferType type;

	g_return_if_fail(priv != NULL);
	g_return_if_fail(purple_xfer_get_xfer_type(xfer) != PURPLE_XFER_TYPE_UNKNOWN);

	type = purple_xfer_get_xfer_type(xfer);

	purple_xfer_set_status(xfer, PURPLE_XFER_STATUS_STARTED);

	if (type == PURPLE_XFER_TYPE_RECEIVE) {
		cond = PURPLE_INPUT_READ;

		if (ip != NULL) {
			priv->remote_ip   = g_strdup(ip);
			priv->remote_port = port;

			/* Establish a file descriptor. */
			purple_proxy_connect(NULL, priv->account, priv->remote_ip,
							   priv->remote_port, connect_cb, xfer);

			return;
		}
		else {
			priv->fd = fd;
		}
	}
	else {
		cond = PURPLE_INPUT_WRITE;

		priv->fd = fd;
	}

	begin_transfer(xfer, cond);
}

void
purple_xfer_end(PurpleXfer *xfer)
{
	PurpleXferPrivate *priv = PURPLE_XFER_GET_PRIVATE(xfer);

	g_return_if_fail(priv != NULL);

	/* See if we are actually trying to cancel this. */
	if (!purple_xfer_is_completed(xfer)) {
		purple_xfer_cancel_local(xfer);
		return;
	}

	priv->end_time = time(NULL);
	if (priv->ops.end != NULL)
		priv->ops.end(xfer);

	if (priv->watcher != 0) {
		purple_input_remove(priv->watcher);
		priv->watcher = 0;
	}

	if (priv->fd != -1)
		close(priv->fd);

	if (priv->dest_fp != NULL) {
		fclose(priv->dest_fp);
		priv->dest_fp = NULL;
	}

	g_object_unref(xfer);
}

void
purple_xfer_add(PurpleXfer *xfer)
{
	PurpleXferUiOps *ui_ops;

	g_return_if_fail(PURPLE_IS_XFER(xfer));

	ui_ops = purple_xfer_get_ui_ops(xfer);

	if (ui_ops != NULL && ui_ops->add_xfer != NULL)
		ui_ops->add_xfer(xfer);
}

void
purple_xfer_cancel_local(PurpleXfer *xfer)
{
	PurpleXferPrivate *priv = PURPLE_XFER_GET_PRIVATE(xfer);
	PurpleXferUiOps *ui_ops;
	char *msg = NULL;

	g_return_if_fail(priv != NULL);

	/* TODO: We definitely want to close any open request dialogs associated
	   with this transfer.  However, in some cases the request dialog might
	   own a reference on the xfer.  This happens at least with the "%s wants
	   to send you %s" dialog from purple_xfer_ask_recv().  In these cases
	   the ref count will not be decremented when the request dialog is
	   closed, so the ref count will never reach 0 and the xfer will never
	   be freed.  This is a memleak and should be fixed.  It's not clear what
	   the correct fix is.  Probably requests should have a destroy function
	   that is called when the request is destroyed.  But also, ref counting
	   xfer objects makes this code REALLY complicated.  An alternate fix is
	   to not ref count and instead just make sure the object still exists
	   when we try to use it. */
	purple_request_close_with_handle(xfer);

	purple_xfer_set_status(xfer, PURPLE_XFER_STATUS_CANCEL_LOCAL);
	priv->end_time = time(NULL);

	if (purple_xfer_get_filename(xfer) != NULL)
	{
		msg = g_strdup_printf(_("You cancelled the transfer of %s"),
							  purple_xfer_get_filename(xfer));
	}
	else
	{
		msg = g_strdup(_("File transfer cancelled"));
	}
	purple_xfer_conversation_write(xfer, msg, FALSE);
	g_free(msg);

	if (purple_xfer_get_xfer_type(xfer) == PURPLE_XFER_TYPE_SEND)
	{
		if (priv->ops.cancel_send != NULL)
			priv->ops.cancel_send(xfer);
	}
	else
	{
		if (priv->ops.cancel_recv != NULL)
			priv->ops.cancel_recv(xfer);
	}

	if (priv->watcher != 0) {
		purple_input_remove(priv->watcher);
		priv->watcher = 0;
	}

	if (priv->fd != -1)
		close(priv->fd);

	if (priv->dest_fp != NULL) {
		fclose(priv->dest_fp);
		priv->dest_fp = NULL;
	}

	ui_ops = purple_xfer_get_ui_ops(xfer);

	if (ui_ops != NULL && ui_ops->cancel_local != NULL)
		ui_ops->cancel_local(xfer);

	priv->bytes_remaining = 0;

	g_object_unref(xfer);
}

void
purple_xfer_cancel_remote(PurpleXfer *xfer)
{
	PurpleXferPrivate *priv = PURPLE_XFER_GET_PRIVATE(xfer);
	PurpleXferUiOps *ui_ops;
	gchar *msg;
	PurpleAccount *account;
	PurpleBuddy *buddy;

	g_return_if_fail(priv != NULL);

	purple_request_close_with_handle(xfer);
	purple_xfer_set_status(xfer, PURPLE_XFER_STATUS_CANCEL_REMOTE);
	priv->end_time = time(NULL);

	account = purple_xfer_get_account(xfer);
	buddy = purple_blist_find_buddy(account, priv->who);

	if (purple_xfer_get_filename(xfer) != NULL)
	{
		msg = g_strdup_printf(_("%s cancelled the transfer of %s"),
				buddy ? purple_buddy_get_alias(buddy) : priv->who, purple_xfer_get_filename(xfer));
	}
	else
	{
		msg = g_strdup_printf(_("%s cancelled the file transfer"),
				buddy ? purple_buddy_get_alias(buddy) : priv->who);
	}
	purple_xfer_conversation_write(xfer, msg, TRUE);
	purple_xfer_error(purple_xfer_get_xfer_type(xfer), account, priv->who, msg);
	g_free(msg);

	if (purple_xfer_get_xfer_type(xfer) == PURPLE_XFER_TYPE_SEND)
	{
		if (priv->ops.cancel_send != NULL)
			priv->ops.cancel_send(xfer);
	}
	else
	{
		if (priv->ops.cancel_recv != NULL)
			priv->ops.cancel_recv(xfer);
	}

	if (priv->watcher != 0) {
		purple_input_remove(priv->watcher);
		priv->watcher = 0;
	}

	if (priv->fd != -1)
		close(priv->fd);

	if (priv->dest_fp != NULL) {
		fclose(priv->dest_fp);
		priv->dest_fp = NULL;
	}

	ui_ops = purple_xfer_get_ui_ops(xfer);

	if (ui_ops != NULL && ui_ops->cancel_remote != NULL)
		ui_ops->cancel_remote(xfer);

	priv->bytes_remaining = 0;

	g_object_unref(xfer);
}

void
purple_xfer_error(PurpleXferType type, PurpleAccount *account, const char *who, const char *msg)
{
	char *title;

	g_return_if_fail(msg  != NULL);
	g_return_if_fail(type != PURPLE_XFER_TYPE_UNKNOWN);

	if (account) {
		PurpleBuddy *buddy;
		buddy = purple_blist_find_buddy(account, who);
		if (buddy)
			who = purple_buddy_get_alias(buddy);
	}

	if (type == PURPLE_XFER_TYPE_SEND)
		title = g_strdup_printf(_("File transfer to %s failed."), who);
	else
		title = g_strdup_printf(_("File transfer from %s failed."), who);

	purple_notify_error(NULL, NULL, title, msg,
		purple_request_cpar_from_account(account));

	g_free(title);
}

void
purple_xfer_update_progress(PurpleXfer *xfer)
{
	PurpleXferUiOps *ui_ops;

	g_return_if_fail(PURPLE_IS_XFER(xfer));

	ui_ops = purple_xfer_get_ui_ops(xfer);
	if (ui_ops != NULL && ui_ops->update_progress != NULL)
		ui_ops->update_progress(xfer, purple_xfer_get_progress(xfer));
}

gconstpointer
purple_xfer_get_thumbnail(const PurpleXfer *xfer, gsize *len)
{
	PurpleXferPrivate *priv = PURPLE_XFER_GET_PRIVATE(xfer);

	g_return_val_if_fail(priv != NULL, NULL);

	if (len)
		*len = priv->thumbnail_size;

	return priv->thumbnail_data;
}

const gchar *
purple_xfer_get_thumbnail_mimetype(const PurpleXfer *xfer)
{
	PurpleXferPrivate *priv = PURPLE_XFER_GET_PRIVATE(xfer);

	g_return_val_if_fail(priv != NULL, NULL);

	return priv->thumbnail_mimetype;
}

void
purple_xfer_set_thumbnail(PurpleXfer *xfer, gconstpointer thumbnail,
	gsize size, const gchar *mimetype)
{
	PurpleXferPrivate *priv = PURPLE_XFER_GET_PRIVATE(xfer);

	g_return_if_fail(priv != NULL);

	g_free(priv->thumbnail_data);
	g_free(priv->thumbnail_mimetype);

	if (thumbnail && size > 0) {
		priv->thumbnail_data = g_memdup(thumbnail, size);
		priv->thumbnail_size = size;
		priv->thumbnail_mimetype = g_strdup(mimetype);
	} else {
		priv->thumbnail_data = NULL;
		priv->thumbnail_size = 0;
		priv->thumbnail_mimetype = NULL;
	}
}

void
purple_xfer_prepare_thumbnail(PurpleXfer *xfer, const gchar *formats)
{
	PurpleXferPrivate *priv = PURPLE_XFER_GET_PRIVATE(xfer);

	g_return_if_fail(priv != NULL);

	if (priv->ui_ops->add_thumbnail) {
		priv->ui_ops->add_thumbnail(xfer, formats);
	}
}

void
purple_xfer_set_protocol_data(PurpleXfer *xfer, gpointer proto_data)
{
	PurpleXferPrivate *priv = PURPLE_XFER_GET_PRIVATE(xfer);

	g_return_if_fail(priv != NULL);

	priv->proto_data = proto_data;
}

gpointer
purple_xfer_get_protocol_data(const PurpleXfer *xfer)
{
	PurpleXferPrivate *priv = PURPLE_XFER_GET_PRIVATE(xfer);

	g_return_val_if_fail(priv != NULL, NULL);

	return priv->proto_data;
}

void purple_xfer_set_ui_data(PurpleXfer *xfer, gpointer ui_data)
{
	g_return_if_fail(PURPLE_IS_XFER(xfer));

	xfer->ui_data = ui_data;
}

gpointer purple_xfer_get_ui_data(const PurpleXfer *xfer)
{
	g_return_val_if_fail(PURPLE_IS_XFER(xfer), NULL);

	return xfer->ui_data;
}

/**************************************************************************
 * GObject code
 **************************************************************************/
/* GObject Property names */
#define PROP_TYPE_S            "type"
#define PROP_ACCOUNT_S         "account"
#define PROP_REMOTE_USER_S     "remote-user"
#define PROP_MESSAGE_S         "message"
#define PROP_FILENAME_S        "filename"
#define PROP_LOCAL_FILENAME_S  "local-filename"
#define PROP_FILE_SIZE_S       "file-size"
#define PROP_REMOTE_IP_S       "remote-ip"
#define PROP_LOCAL_PORT_S      "local-port"
#define PROP_REMOTE_PORT_S     "remote-port"
#define PROP_FD_S              "fd"
#define PROP_WATCHER_S         "watcher"
#define PROP_BYTES_SENT_S      "bytes-sent"
#define PROP_START_TIME_S      "start-time"
#define PROP_END_TIME_S        "end-time"
#define PROP_STATUS_S          "status"

/* Set method for GObject properties */
static void
purple_xfer_set_property(GObject *obj, guint param_id, const GValue *value,
		GParamSpec *pspec)
{
	PurpleXfer *xfer = PURPLE_XFER(obj);
	PurpleXferPrivate *priv = PURPLE_XFER_GET_PRIVATE(xfer);

	switch (param_id) {
		case PROP_TYPE:
			priv->type = g_value_get_enum(value);
			break;
		case PROP_ACCOUNT:
			priv->account = g_value_get_object(value);
			break;
		case PROP_REMOTE_USER:
			purple_xfer_set_remote_user(xfer, g_value_get_string(value));
			break;
		case PROP_MESSAGE:
			purple_xfer_set_message(xfer, g_value_get_string(value));
			break;
		case PROP_FILENAME:
			purple_xfer_set_filename(xfer, g_value_get_string(value));
			break;
		case PROP_LOCAL_FILENAME:
			purple_xfer_set_local_filename(xfer, g_value_get_string(value));
			break;
		case PROP_FILE_SIZE:
			purple_xfer_set_size(xfer, g_value_get_int64(value));
			break;
		case PROP_LOCAL_PORT:
			purple_xfer_set_local_port(xfer, g_value_get_int(value));
			break;
		case PROP_FD:
			purple_xfer_set_fd(xfer, g_value_get_int(value));
			break;
		case PROP_WATCHER:
			purple_xfer_set_watcher(xfer, g_value_get_int(value));
			break;
		case PROP_BYTES_SENT:
			purple_xfer_set_bytes_sent(xfer, g_value_get_int64(value));
			break;
		case PROP_STATUS:
			purple_xfer_set_status(xfer, g_value_get_enum(value));
			break;
		default:
			G_OBJECT_WARN_INVALID_PROPERTY_ID(obj, param_id, pspec);
			break;
	}
}

/* Get method for GObject properties */
static void
purple_xfer_get_property(GObject *obj, guint param_id, GValue *value,
		GParamSpec *pspec)
{
	PurpleXfer *xfer = PURPLE_XFER(obj);

	switch (param_id) {
		case PROP_TYPE:
			g_value_set_enum(value, purple_xfer_get_xfer_type(xfer));
			break;
		case PROP_ACCOUNT:
			g_value_set_object(value, purple_xfer_get_account(xfer));
			break;
		case PROP_REMOTE_USER:
			g_value_set_string(value, purple_xfer_get_remote_user(xfer));
			break;
		case PROP_MESSAGE:
			g_value_set_string(value, purple_xfer_get_message(xfer));
			break;
		case PROP_FILENAME:
			g_value_set_string(value, purple_xfer_get_filename(xfer));
			break;
		case PROP_LOCAL_FILENAME:
			g_value_set_string(value, purple_xfer_get_local_filename(xfer));
			break;
		case PROP_FILE_SIZE:
			g_value_set_int64(value, purple_xfer_get_size(xfer));
			break;
		case PROP_REMOTE_IP:
			g_value_set_string(value, purple_xfer_get_remote_ip(xfer));
			break;
		case PROP_LOCAL_PORT:
			g_value_set_int(value, purple_xfer_get_local_port(xfer));
			break;
		case PROP_REMOTE_PORT:
			g_value_set_int(value, purple_xfer_get_remote_port(xfer));
			break;
		case PROP_FD:
			g_value_set_int(value, purple_xfer_get_fd(xfer));
			break;
		case PROP_WATCHER:
			g_value_set_int(value, purple_xfer_get_watcher(xfer));
			break;
		case PROP_BYTES_SENT:
			g_value_set_int64(value, purple_xfer_get_bytes_sent(xfer));
			break;
		case PROP_START_TIME:
#if SIZEOF_TIME_T == 4
			g_value_set_int(value, purple_xfer_get_start_time(xfer));
#elif SIZEOF_TIME_T == 8
			g_value_set_int64(value, purple_xfer_get_start_time(xfer));
#else
#error Unknown size of time_t
#endif
			break;
		case PROP_END_TIME:
#if SIZEOF_TIME_T == 4
			g_value_set_int(value, purple_xfer_get_end_time(xfer));
#elif SIZEOF_TIME_T == 8
			g_value_set_int64(value, purple_xfer_get_end_time(xfer));
#else
#error Unknown size of time_t
#endif
			break;
		case PROP_STATUS:
			g_value_set_enum(value, purple_xfer_get_status(xfer));
			break;
		default:
			G_OBJECT_WARN_INVALID_PROPERTY_ID(obj, param_id, pspec);
			break;
	}
}

/* GObject initialization function */
static void
purple_xfer_init(GTypeInstance *instance, gpointer klass)
{
	PurpleXfer *xfer = PURPLE_XFER(instance);
	PurpleXferPrivate *priv = PURPLE_XFER_GET_PRIVATE(xfer);

	PURPLE_DBUS_REGISTER_POINTER(xfer, PurpleXfer);

	priv->ui_ops = purple_xfers_get_ui_ops();
	priv->message = NULL;
	priv->current_buffer_size = FT_INITIAL_BUFFER_SIZE;
	priv->fd = -1;
	priv->ready = PURPLE_XFER_READY_NONE;
}

/* Called when done constructing */
static void
purple_xfer_constructed(GObject *object)
{
	PurpleXfer *xfer = PURPLE_XFER(object);
	PurpleXferPrivate *priv = PURPLE_XFER_GET_PRIVATE(xfer);
	PurpleXferUiOps *ui_ops;

	parent_class->constructed(object);

	ui_ops = purple_xfers_get_ui_ops();

	if (ui_ops && ui_ops->data_not_sent) {
		/* If the ui will handle unsent data no need for buffer */
		priv->buffer = NULL;
	} else {
		priv->buffer = g_byte_array_sized_new(FT_INITIAL_BUFFER_SIZE);
	}

	if (ui_ops != NULL && ui_ops->new_xfer != NULL)
		ui_ops->new_xfer(xfer);

	xfers = g_list_prepend(xfers, xfer);
}

/* GObject dispose function */
static void
purple_xfer_dispose(GObject *object)
{
	PurpleXfer *xfer = PURPLE_XFER(object);
	PurpleXferUiOps *ui_ops;

	/* Close the file browser, if it's open */
	purple_request_close_with_handle(xfer);

	if (purple_xfer_get_status(xfer) == PURPLE_XFER_STATUS_STARTED)
		purple_xfer_cancel_local(xfer);

	ui_ops = purple_xfer_get_ui_ops(xfer);

	if (ui_ops != NULL && ui_ops->destroy != NULL)
		ui_ops->destroy(xfer);

	xfers = g_list_remove(xfers, xfer);

	PURPLE_DBUS_UNREGISTER_POINTER(xfer);

	parent_class->dispose(object);
}

/* GObject finalize function */
static void
purple_xfer_finalize(GObject *object)
{
	PurpleXferPrivate *priv = PURPLE_XFER_GET_PRIVATE(object);

	g_free(priv->who);
	g_free(priv->filename);
	g_free(priv->remote_ip);
	g_free(priv->local_filename);

	if (priv->buffer)
		g_byte_array_free(priv->buffer, TRUE);

	g_free(priv->thumbnail_data);
	g_free(priv->thumbnail_mimetype);

	parent_class->finalize(object);
}

/* Class initializer function */
static void
purple_xfer_class_init(PurpleXferClass *klass)
{
	GObjectClass *obj_class = G_OBJECT_CLASS(klass);

	parent_class = g_type_class_peek_parent(klass);

	obj_class->dispose = purple_xfer_dispose;
	obj_class->finalize = purple_xfer_finalize;
	obj_class->constructed = purple_xfer_constructed;

	/* Setup properties */
	obj_class->get_property = purple_xfer_get_property;
	obj_class->set_property = purple_xfer_set_property;

	g_object_class_install_property(obj_class, PROP_TYPE,
			g_param_spec_enum(PROP_TYPE_S, _("Transfer type"),
				_("The type of file transfer."), PURPLE_TYPE_XFER_TYPE,
				PURPLE_XFER_TYPE_UNKNOWN,
				G_PARAM_READWRITE | G_PARAM_CONSTRUCT_ONLY)
			);

	g_object_class_install_property(obj_class, PROP_ACCOUNT,
			g_param_spec_object(PROP_ACCOUNT_S, _("Account"),
				_("The account sending or receiving the file."),
				PURPLE_TYPE_ACCOUNT,
				G_PARAM_READWRITE | G_PARAM_CONSTRUCT_ONLY)
			);

	g_object_class_install_property(obj_class, PROP_REMOTE_USER,
			g_param_spec_string(PROP_REMOTE_USER_S, _("Remote user"),
				_("The name of the remote user."), NULL,
				G_PARAM_READWRITE | G_PARAM_CONSTRUCT)
			);

	g_object_class_install_property(obj_class, PROP_MESSAGE,
			g_param_spec_string(PROP_MESSAGE_S, _("Message"),
				_("The message for the file transfer."), NULL,
				G_PARAM_READWRITE)
			);

	g_object_class_install_property(obj_class, PROP_FILENAME,
			g_param_spec_string(PROP_FILENAME_S, _("Filename"),
				_("The filename for the file transfer."), NULL,
				G_PARAM_READWRITE)
			);

	g_object_class_install_property(obj_class, PROP_LOCAL_FILENAME,
			g_param_spec_string(PROP_LOCAL_FILENAME_S, _("Local filename"),
				_("The local filename for the file transfer."), NULL,
				G_PARAM_READWRITE)
			);

	g_object_class_install_property(obj_class, PROP_FILE_SIZE,
			g_param_spec_int64(PROP_FILE_SIZE_S, _("File size"),
				_("Size of the file in a file transfer."),
				G_MININT64, G_MAXINT64, 0,
				G_PARAM_READWRITE)
			);

	g_object_class_install_property(obj_class, PROP_REMOTE_IP,
			g_param_spec_string(PROP_REMOTE_IP_S, _("Remote IP"),
				_("The remote IP address in the file transfer."), NULL,
				G_PARAM_READABLE)
			);

	g_object_class_install_property(obj_class, PROP_LOCAL_PORT,
			g_param_spec_int(PROP_LOCAL_PORT_S, _("Local port"),
				_("The local port number in the file transfer."),
				G_MININT, G_MAXINT, 0,
				G_PARAM_READWRITE)
			);

	g_object_class_install_property(obj_class, PROP_REMOTE_PORT,
			g_param_spec_int(PROP_REMOTE_PORT_S, _("Remote port"),
				_("The remote port number in the file transfer."),
				G_MININT, G_MAXINT, 0,
				G_PARAM_READABLE)
			);

	g_object_class_install_property(obj_class, PROP_FD,
			g_param_spec_int(PROP_FD_S, _("Socket FD"),
				_("The socket file descriptor."),
				G_MININT, G_MAXINT, 0,
				G_PARAM_READWRITE)
			);

	g_object_class_install_property(obj_class, PROP_WATCHER,
			g_param_spec_int(PROP_WATCHER_S, _("Watcher"),
				_("The watcher for the file transfer."),
				G_MININT, G_MAXINT, 0,
				G_PARAM_READWRITE)
			);

	g_object_class_install_property(obj_class, PROP_BYTES_SENT,
			g_param_spec_int64(PROP_BYTES_SENT_S, _("Bytes sent"),
				_("The number of bytes sent (or received) so far."),
				G_MININT64, G_MAXINT64, 0,
				G_PARAM_READWRITE)
			);

	g_object_class_install_property(obj_class, PROP_START_TIME,
#if SIZEOF_TIME_T == 4
			g_param_spec_int
#elif SIZEOF_TIME_T == 8
			g_param_spec_int64
#else
#error Unknown size of time_t
#endif
				(PROP_START_TIME_S, _("Start time"),
				_("The time the transfer of a file started."),
#if SIZEOF_TIME_T == 4
				G_MININT, G_MAXINT, 0,
#elif SIZEOF_TIME_T == 8
				G_MININT64, G_MAXINT64, 0,
#else
#error Unknown size of time_t
#endif
				G_PARAM_READABLE)
			);

	g_object_class_install_property(obj_class, PROP_END_TIME,
#if SIZEOF_TIME_T == 4
			g_param_spec_int
#elif SIZEOF_TIME_T == 8
			g_param_spec_int64
#else
#error Unknown size of time_t
#endif
				(PROP_END_TIME_S, _("End time"),
				_("The time the transfer of a file ended."),
#if SIZEOF_TIME_T == 4
				G_MININT, G_MAXINT, 0,
#elif SIZEOF_TIME_T == 8
				G_MININT64, G_MAXINT64, 0,
#else
#error Unknown size of time_t
#endif
				G_PARAM_READABLE)
			);

	g_object_class_install_property(obj_class, PROP_STATUS,
			g_param_spec_enum(PROP_STATUS_S, _("Status"),
				_("The current status for the file transfer."),
				PURPLE_TYPE_XFER_STATUS, PURPLE_XFER_STATUS_UNKNOWN,
				G_PARAM_READWRITE)
			);

	g_type_class_add_private(klass, sizeof(PurpleXferPrivate));
}

GType
purple_xfer_get_type(void)
{
	static GType type = 0;

	if(type == 0) {
		static const GTypeInfo info = {
			sizeof(PurpleXferClass),
			NULL,
			NULL,
			(GClassInitFunc)purple_xfer_class_init,
			NULL,
			NULL,
			sizeof(PurpleXfer),
			0,
			(GInstanceInitFunc)purple_xfer_init,
			NULL,
		};

		type = g_type_register_static(G_TYPE_OBJECT, "PurpleXfer",
				&info, 0);
	}

	return type;
}

PurpleXfer *
purple_xfer_new(PurpleAccount *account, PurpleXferType type, const char *who)
{
<<<<<<< HEAD
	PurpleXfer *xfer;
	PurpleProtocol *protocol;

	g_return_val_if_fail(type    != PURPLE_XFER_TYPE_UNKNOWN, NULL);
	g_return_val_if_fail(account != NULL, NULL);
	g_return_val_if_fail(who     != NULL, NULL);

	protocol = purple_protocols_find(purple_account_get_protocol_id(account));

	g_return_val_if_fail(protocol != NULL, NULL);

	if (PURPLE_PROTOCOL_IMPLEMENTS(protocol, FACTORY_IFACE, xfer_new))
		xfer = purple_protocol_factory_iface_xfer_new(protocol, account, type,
				who);
	else
		xfer = g_object_new(PURPLE_TYPE_XFER,
			PROP_ACCOUNT_S,     account,
			PROP_TYPE_S,        type,
			PROP_REMOTE_USER_S, who,
			NULL
		);

	g_return_val_if_fail(xfer != NULL, NULL);

	return xfer;
=======
	g_return_val_if_fail(type != PURPLE_XFER_TYPE_UNKNOWN, NULL);
	g_return_val_if_fail(PURPLE_IS_ACCOUNT(account), NULL);
	g_return_val_if_fail(who != NULL, NULL);

	return g_object_new(PURPLE_TYPE_XFER,
		PROP_TYPE_S,        type,
		PROP_ACCOUNT_S,     account,
		PROP_REMOTE_USER_S, who,
		NULL
	);
>>>>>>> dcd968d3
}

/**************************************************************************
 * File Transfer Subsystem API
 **************************************************************************/
GList *
purple_xfers_get_all()
{
	return xfers;
}

void *
purple_xfers_get_handle(void) {
	static int handle = 0;

	return &handle;
}

void
purple_xfers_init(void) {
	void *handle = purple_xfers_get_handle();

	/* register signals */
	purple_signal_register(handle, "file-recv-accept",
	                     purple_marshal_VOID__POINTER, G_TYPE_NONE, 1,
	                     PURPLE_TYPE_XFER);
	purple_signal_register(handle, "file-send-accept",
	                     purple_marshal_VOID__POINTER, G_TYPE_NONE, 1,
	                     PURPLE_TYPE_XFER);
	purple_signal_register(handle, "file-recv-start",
	                     purple_marshal_VOID__POINTER, G_TYPE_NONE, 1,
	                     PURPLE_TYPE_XFER);
	purple_signal_register(handle, "file-send-start",
	                     purple_marshal_VOID__POINTER, G_TYPE_NONE, 1,
	                     PURPLE_TYPE_XFER);
	purple_signal_register(handle, "file-send-cancel",
	                     purple_marshal_VOID__POINTER, G_TYPE_NONE, 1,
	                     PURPLE_TYPE_XFER);
	purple_signal_register(handle, "file-recv-cancel",
	                     purple_marshal_VOID__POINTER, G_TYPE_NONE, 1,
	                     PURPLE_TYPE_XFER);
	purple_signal_register(handle, "file-send-complete",
	                     purple_marshal_VOID__POINTER, G_TYPE_NONE, 1,
	                     PURPLE_TYPE_XFER);
	purple_signal_register(handle, "file-recv-complete",
	                     purple_marshal_VOID__POINTER, G_TYPE_NONE, 1,
	                     PURPLE_TYPE_XFER);
	purple_signal_register(handle, "file-recv-request",
	                     purple_marshal_VOID__POINTER, G_TYPE_NONE, 1,
	                     PURPLE_TYPE_XFER);
}

void
purple_xfers_uninit(void)
{
	void *handle = purple_xfers_get_handle();

	purple_signals_disconnect_by_handle(handle);
	purple_signals_unregister_by_instance(handle);
}

void
purple_xfers_set_ui_ops(PurpleXferUiOps *ops) {
	xfer_ui_ops = ops;
}

PurpleXferUiOps *
purple_xfers_get_ui_ops(void) {
	return xfer_ui_ops;
}<|MERGE_RESOLUTION|>--- conflicted
+++ resolved
@@ -2337,13 +2337,12 @@
 PurpleXfer *
 purple_xfer_new(PurpleAccount *account, PurpleXferType type, const char *who)
 {
-<<<<<<< HEAD
 	PurpleXfer *xfer;
 	PurpleProtocol *protocol;
 
-	g_return_val_if_fail(type    != PURPLE_XFER_TYPE_UNKNOWN, NULL);
-	g_return_val_if_fail(account != NULL, NULL);
-	g_return_val_if_fail(who     != NULL, NULL);
+	g_return_val_if_fail(type != PURPLE_XFER_TYPE_UNKNOWN, NULL);
+	g_return_val_if_fail(PURPLE_IS_ACCOUNT(account), NULL);
+	g_return_val_if_fail(who != NULL, NULL);
 
 	protocol = purple_protocols_find(purple_account_get_protocol_id(account));
 
@@ -2363,18 +2362,6 @@
 	g_return_val_if_fail(xfer != NULL, NULL);
 
 	return xfer;
-=======
-	g_return_val_if_fail(type != PURPLE_XFER_TYPE_UNKNOWN, NULL);
-	g_return_val_if_fail(PURPLE_IS_ACCOUNT(account), NULL);
-	g_return_val_if_fail(who != NULL, NULL);
-
-	return g_object_new(PURPLE_TYPE_XFER,
-		PROP_TYPE_S,        type,
-		PROP_ACCOUNT_S,     account,
-		PROP_REMOTE_USER_S, who,
-		NULL
-	);
->>>>>>> dcd968d3
 }
 
 /**************************************************************************
