/**
 * @file xfer.c File Transfer API
 */
/* purple
 *
 * Purple is the legal property of its developers, whose names are too numerous
 * to list here.  Please refer to the COPYRIGHT file distributed with this
 * source distribution.
 *
 * This program is free software; you can redistribute it and/or modify
 * it under the terms of the GNU General Public License as published by
 * the Free Software Foundation; either version 2 of the License, or
 * (at your option) any later version.
 *
 * This program is distributed in the hope that it will be useful,
 * but WITHOUT ANY WARRANTY; without even the implied warranty of
 * MERCHANTABILITY or FITNESS FOR A PARTICULAR PURPOSE.  See the
 * GNU General Public License for more details.
 *
 * You should have received a copy of the GNU General Public License
 * along with this program; if not, write to the Free Software
 * Foundation, Inc., 51 Franklin Street, Fifth Floor, Boston, MA  02111-1301  USA
 *
 */
#include "internal.h"
#include "dbus-maybe.h"
#include "enums.h"
#include "xfer.h"
#include "network.h"
#include "notify.h"
#include "prefs.h"
#include "proxy.h"
#include "request.h"
#include "util.h"
#include "debug.h"

#define FT_INITIAL_BUFFER_SIZE 4096
#define FT_MAX_BUFFER_SIZE     65535

#define PURPLE_XFER_GET_PRIVATE(obj) \
	(G_TYPE_INSTANCE_GET_PRIVATE((obj), PURPLE_TYPE_XFER, PurpleXferPrivate))

/** @copydoc _PurpleXferPrivate */
typedef struct _PurpleXferPrivate  PurpleXferPrivate;

static PurpleXferUiOps *xfer_ui_ops = NULL;
static GList *xfers;

/** Private data for a file transfer */
struct _PurpleXferPrivate {
	PurpleXferType type;         /**< The type of transfer.               */

	PurpleAccount *account;      /**< The account.                        */

	char *who;                   /**< The person on the other end of the
	                                  transfer.                           */

	char *message;               /**< A message sent with the request     */
	char *filename;              /**< The name sent over the network.     */
	char *local_filename;        /**< The name on the local hard drive.   */
	goffset size;                /**< The size of the file.               */

	FILE *dest_fp;               /**< The destination file pointer.       */

	char *remote_ip;             /**< The remote IP address.              */
	guint16 local_port;          /**< The local port.                     */
	guint16 remote_port;         /**< The remote port.                    */

	int fd;                      /**< The socket file descriptor.         */
	int watcher;                 /**< Watcher.                            */

	goffset bytes_sent;          /**< The number of bytes sent.           */
	goffset bytes_remaining;     /**< The number of bytes remaining.      */
	time_t start_time;           /**< When the transfer of data began.    */
	time_t end_time;             /**< When the transfer of data ended.    */

	size_t current_buffer_size;  /**< This gradually increases for fast
	                                   network connections.               */

	PurpleXferStatus status;     /**< File Transfer's status.             */

	/** I/O operations, which should be set by the protocol using
	 *  purple_xfer_set_init_fnc() and friends.  Setting #init is
	 *  mandatory; all others are optional.
	 */
	struct
	{
		void (*init)(PurpleXfer *xfer);
		void (*request_denied)(PurpleXfer *xfer);
		void (*start)(PurpleXfer *xfer);
		void (*end)(PurpleXfer *xfer);
		void (*cancel_send)(PurpleXfer *xfer);
		void (*cancel_recv)(PurpleXfer *xfer);
		gssize (*read)(guchar **buffer, PurpleXfer *xfer);
		gssize (*write)(const guchar *buffer, size_t size, PurpleXfer *xfer);
		void (*ack)(PurpleXfer *xfer, const guchar *buffer, size_t size);
	} ops;

	PurpleXferUiOps *ui_ops;     /**< UI-specific operations.             */

	void *proto_data;            /**< Protocol-specific data.
	                                  TODO Remove this, and use
	                                       protocol-specific subclasses   */

	/*
	 * Used to moderate the file transfer when either the read/write ui_ops are
	 * set or fd is not set. In those cases, the UI/protocol call the respective
	 * function, which is somewhat akin to a fd watch being triggered.
	 */
	enum {
		PURPLE_XFER_READY_NONE = 0x0,
		PURPLE_XFER_READY_UI   = 0x1,
		PURPLE_XFER_READY_PROTOCOL = 0x2,
	} ready;

	/* TODO: Should really use a PurpleCircBuffer for this. */
	GByteArray *buffer;

	gpointer thumbnail_data;     /**< thumbnail image */
	gsize thumbnail_size;
	gchar *thumbnail_mimetype;
};

/* GObject property enums */
enum
{
	PROP_0,
	PROP_TYPE,
	PROP_ACCOUNT,
	PROP_REMOTE_USER,
	PROP_MESSAGE,
	PROP_FILENAME,
	PROP_LOCAL_FILENAME,
	PROP_FILE_SIZE,
	PROP_REMOTE_IP,
	PROP_LOCAL_PORT,
	PROP_REMOTE_PORT,
	PROP_FD,
	PROP_WATCHER,
	PROP_BYTES_SENT,
	PROP_START_TIME,
	PROP_END_TIME,
	PROP_STATUS,
	PROP_LAST
};

static GObjectClass *parent_class;

static int purple_xfer_choose_file(PurpleXfer *xfer);

static const gchar *
purple_xfer_status_type_to_string(PurpleXferStatus type)
{
	static const struct {
		PurpleXferStatus type;
		const char *name;
	} type_names[] = {
		{ PURPLE_XFER_STATUS_UNKNOWN, "unknown" },
		{ PURPLE_XFER_STATUS_NOT_STARTED, "not started" },
		{ PURPLE_XFER_STATUS_ACCEPTED, "accepted" },
		{ PURPLE_XFER_STATUS_STARTED, "started" },
		{ PURPLE_XFER_STATUS_DONE, "done" },
		{ PURPLE_XFER_STATUS_CANCEL_LOCAL, "cancelled locally" },
		{ PURPLE_XFER_STATUS_CANCEL_REMOTE, "cancelled remotely" }
	};
	gsize i;

	for (i = 0; i < G_N_ELEMENTS(type_names); ++i)
		if (type_names[i].type == type)
			return type_names[i].name;

	return "invalid state";
}

void
purple_xfer_set_status(PurpleXfer *xfer, PurpleXferStatus status)
{
	PurpleXferPrivate *priv = PURPLE_XFER_GET_PRIVATE(xfer);

	g_return_if_fail(priv != NULL);

	if (purple_debug_is_verbose())
		purple_debug_info("xfer", "Changing status of xfer %p from %s to %s\n",
				xfer, purple_xfer_status_type_to_string(priv->status),
				purple_xfer_status_type_to_string(status));

	if (priv->status == status)
		return;

	priv->status = status;

	if(priv->type == PURPLE_XFER_TYPE_SEND) {
		switch(status) {
			case PURPLE_XFER_STATUS_ACCEPTED:
				purple_signal_emit(purple_xfers_get_handle(), "file-send-accept", xfer);
				break;
			case PURPLE_XFER_STATUS_STARTED:
				purple_signal_emit(purple_xfers_get_handle(), "file-send-start", xfer);
				break;
			case PURPLE_XFER_STATUS_DONE:
				purple_signal_emit(purple_xfers_get_handle(), "file-send-complete", xfer);
				break;
			case PURPLE_XFER_STATUS_CANCEL_LOCAL:
			case PURPLE_XFER_STATUS_CANCEL_REMOTE:
				purple_signal_emit(purple_xfers_get_handle(), "file-send-cancel", xfer);
				break;
			default:
				break;
		}
	} else if(priv->type == PURPLE_XFER_TYPE_RECEIVE) {
		switch(status) {
			case PURPLE_XFER_STATUS_ACCEPTED:
				purple_signal_emit(purple_xfers_get_handle(), "file-recv-accept", xfer);
				break;
			case PURPLE_XFER_STATUS_STARTED:
				purple_signal_emit(purple_xfers_get_handle(), "file-recv-start", xfer);
				break;
			case PURPLE_XFER_STATUS_DONE:
				purple_signal_emit(purple_xfers_get_handle(), "file-recv-complete", xfer);
				break;
			case PURPLE_XFER_STATUS_CANCEL_LOCAL:
			case PURPLE_XFER_STATUS_CANCEL_REMOTE:
				purple_signal_emit(purple_xfers_get_handle(), "file-recv-cancel", xfer);
				break;
			default:
				break;
		}
	}
}

static void
purple_xfer_conversation_write_internal(PurpleXfer *xfer,
	const char *message, gboolean is_error, gboolean print_thumbnail)
{
	PurpleIMConversation *im = NULL;
	PurpleMessageFlags flags = PURPLE_MESSAGE_SYSTEM;
	char *escaped;
	gconstpointer thumbnail_data;
	gsize size;
	PurpleXferPrivate *priv = PURPLE_XFER_GET_PRIVATE(xfer);

	g_return_if_fail(priv != NULL);
	g_return_if_fail(message != NULL);

	thumbnail_data = purple_xfer_get_thumbnail(xfer, &size);

	im = purple_conversations_find_im_with_account(priv->who,
											   purple_xfer_get_account(xfer));

	if (im == NULL)
		return;

	escaped = g_markup_escape_text(message, -1);

	if (is_error)
		flags |= PURPLE_MESSAGE_ERROR;

	if (print_thumbnail && thumbnail_data) {
		gchar *message_with_img;
		gpointer data = g_memdup(thumbnail_data, size);
		int id = purple_imgstore_new_with_id(data, size, NULL);

		message_with_img =
			g_strdup_printf("<img src='" PURPLE_STORED_IMAGE_PROTOCOL "%d'> %s",
			                id, escaped);
		purple_conversation_write(PURPLE_CONVERSATION(im), NULL,
			message_with_img, flags, time(NULL));
		purple_imgstore_unref_by_id(id);
		g_free(message_with_img);
	} else {
		purple_conversation_write(PURPLE_CONVERSATION(im), NULL, escaped, flags,
			time(NULL));
	}
	g_free(escaped);
}

void
purple_xfer_conversation_write(PurpleXfer *xfer, const gchar *message,
	gboolean is_error)
{
	purple_xfer_conversation_write_internal(xfer, message, is_error, FALSE);
}

/* maybe this one should be exported publically? */
static void
purple_xfer_conversation_write_with_thumbnail(PurpleXfer *xfer,
	const gchar *message)
{
	purple_xfer_conversation_write_internal(xfer, message, FALSE, TRUE);
}


static void purple_xfer_show_file_error(PurpleXfer *xfer, const char *filename)
{
	int err = errno;
	gchar *msg = NULL, *utf8;
	PurpleXferType xfer_type = purple_xfer_get_xfer_type(xfer);
	PurpleAccount *account = purple_xfer_get_account(xfer);
	PurpleXferPrivate *priv = PURPLE_XFER_GET_PRIVATE(xfer);

	utf8 = g_filename_to_utf8(filename, -1, NULL, NULL, NULL);
	switch(xfer_type) {
		case PURPLE_XFER_TYPE_SEND:
			msg = g_strdup_printf(_("Error reading %s: \n%s.\n"),
								  utf8, g_strerror(err));
			break;
		case PURPLE_XFER_TYPE_RECEIVE:
			msg = g_strdup_printf(_("Error writing %s: \n%s.\n"),
								  utf8, g_strerror(err));
			break;
		default:
			msg = g_strdup_printf(_("Error accessing %s: \n%s.\n"),
								  utf8, g_strerror(err));
			break;
	}
	g_free(utf8);

	purple_xfer_conversation_write(xfer, msg, TRUE);
	purple_xfer_error(xfer_type, account, priv->who, msg);
	g_free(msg);
}

static void
purple_xfer_choose_file_ok_cb(void *user_data, const char *filename)
{
	PurpleXfer *xfer;
	PurpleXferType type;
	GStatBuf st;
	gchar *dir;

	xfer = (PurpleXfer *)user_data;
	type = purple_xfer_get_xfer_type(xfer);

	if (g_stat(filename, &st) != 0) {
		/* File not found. */
		if (type == PURPLE_XFER_TYPE_RECEIVE) {
#ifndef _WIN32
			int mode = W_OK;
#else
			int mode = F_OK;
#endif
			dir = g_path_get_dirname(filename);

			if (g_access(dir, mode) == 0) {
				purple_xfer_request_accepted(xfer, filename);
			} else {
				g_object_ref(xfer);
				purple_notify_message(
					NULL, PURPLE_NOTIFY_MSG_ERROR, NULL,
					_("Directory is not writable."), NULL,
					purple_request_cpar_from_account(
						purple_xfer_get_account(xfer)),
					(PurpleNotifyCloseCallback)purple_xfer_choose_file, xfer);
			}

			g_free(dir);
		}
		else {
			purple_xfer_show_file_error(xfer, filename);
			purple_xfer_cancel_local(xfer);
		}
	}
	else if ((type == PURPLE_XFER_TYPE_SEND) && (st.st_size == 0)) {

		purple_notify_error(NULL, NULL,
			_("Cannot send a file of 0 bytes."), NULL,
			purple_request_cpar_from_account(
				purple_xfer_get_account(xfer)));

		purple_xfer_cancel_local(xfer);
	}
	else if ((type == PURPLE_XFER_TYPE_SEND) && S_ISDIR(st.st_mode)) {
		/*
		 * XXX - Sending a directory should be valid for some protocols.
		 */
		purple_notify_error(NULL, NULL, _("Cannot send a directory."),
			NULL, purple_request_cpar_from_account(
				purple_xfer_get_account(xfer)));

		purple_xfer_cancel_local(xfer);
	}
	else if ((type == PURPLE_XFER_TYPE_RECEIVE) && S_ISDIR(st.st_mode)) {
		char *msg, *utf8;
		utf8 = g_filename_to_utf8(filename, -1, NULL, NULL, NULL);
		msg = g_strdup_printf(
					_("%s is not a regular file. Cowardly refusing to overwrite it.\n"), utf8);
		g_free(utf8);
		purple_notify_error(NULL, NULL, msg, NULL,
			purple_request_cpar_from_account(
				purple_xfer_get_account(xfer)));
		g_free(msg);
		purple_xfer_request_denied(xfer);
	}
	else if (type == PURPLE_XFER_TYPE_SEND) {
#ifndef _WIN32
		int mode = R_OK;
#else
		int mode = F_OK;
#endif

		if (g_access(filename, mode) == 0) {
			purple_xfer_request_accepted(xfer, filename);
		} else {
			g_object_ref(xfer);
			purple_notify_message(
				NULL, PURPLE_NOTIFY_MSG_ERROR, NULL,
				_("File is not readable."), NULL,
				purple_request_cpar_from_account(
					purple_xfer_get_account(xfer)),
				(PurpleNotifyCloseCallback)purple_xfer_choose_file, xfer);
		}
	}
	else {
		purple_xfer_request_accepted(xfer, filename);
	}

	g_object_unref(xfer);
}

static void
purple_xfer_choose_file_cancel_cb(void *user_data, const char *filename)
{
	PurpleXfer *xfer = (PurpleXfer *)user_data;

	purple_xfer_set_status(xfer, PURPLE_XFER_STATUS_CANCEL_LOCAL);
	if (purple_xfer_get_xfer_type(xfer) == PURPLE_XFER_TYPE_SEND)
		purple_xfer_cancel_local(xfer);
	else
		purple_xfer_request_denied(xfer);
	g_object_unref(xfer);
}

static int
purple_xfer_choose_file(PurpleXfer *xfer)
{
	purple_request_file(xfer, NULL, purple_xfer_get_filename(xfer),
		(purple_xfer_get_xfer_type(xfer) == PURPLE_XFER_TYPE_RECEIVE),
		G_CALLBACK(purple_xfer_choose_file_ok_cb),
		G_CALLBACK(purple_xfer_choose_file_cancel_cb),
		purple_request_cpar_from_account(purple_xfer_get_account(xfer)),
		xfer);

	return 0;
}

static int
cancel_recv_cb(PurpleXfer *xfer)
{
	purple_xfer_set_status(xfer, PURPLE_XFER_STATUS_CANCEL_LOCAL);
	purple_xfer_request_denied(xfer);
	g_object_unref(xfer);

	return 0;
}

static void
purple_xfer_ask_recv(PurpleXfer *xfer)
{
	PurpleXferPrivate *priv = PURPLE_XFER_GET_PRIVATE(xfer);
	char *buf, *size_buf;
	goffset size;
	gconstpointer thumb;
	gsize thumb_size;

	/* If we have already accepted the request, ask the destination file
	   name directly */
	if (purple_xfer_get_status(xfer) != PURPLE_XFER_STATUS_ACCEPTED) {
		PurpleRequestCommonParameters *cpar;
		PurpleBuddy *buddy = purple_blist_find_buddy(priv->account, priv->who);

		if (purple_xfer_get_filename(xfer) != NULL)
		{
			size = purple_xfer_get_size(xfer);
			size_buf = purple_str_size_to_units(size);
			buf = g_strdup_printf(_("%s wants to send you %s (%s)"),
						  buddy ? purple_buddy_get_alias(buddy) : priv->who,
						  purple_xfer_get_filename(xfer), size_buf);
			g_free(size_buf);
		}
		else
		{
			buf = g_strdup_printf(_("%s wants to send you a file"),
						buddy ? purple_buddy_get_alias(buddy) : priv->who);
		}

		if (priv->message != NULL)
			serv_got_im(purple_account_get_connection(priv->account),
								 priv->who, priv->message, 0, time(NULL));

		cpar = purple_request_cpar_from_account(priv->account);
		if ((thumb = purple_xfer_get_thumbnail(xfer, &thumb_size))) {
			purple_request_cpar_set_custom_icon(cpar, thumb,
				thumb_size);
		}

		purple_request_accept_cancel(xfer, NULL, buf, NULL,
			PURPLE_DEFAULT_ACTION_NONE, cpar, xfer,
			G_CALLBACK(purple_xfer_choose_file),
			G_CALLBACK(cancel_recv_cb));

		g_free(buf);
	} else
		purple_xfer_choose_file(xfer);
}

static int
ask_accept_ok(PurpleXfer *xfer)
{
	purple_xfer_request_accepted(xfer, NULL);

	return 0;
}

static int
ask_accept_cancel(PurpleXfer *xfer)
{
	purple_xfer_request_denied(xfer);
	g_object_unref(xfer);

	return 0;
}

static void
purple_xfer_ask_accept(PurpleXfer *xfer)
{
	PurpleXferPrivate *priv = PURPLE_XFER_GET_PRIVATE(xfer);
	char *buf, *buf2 = NULL;
	PurpleBuddy *buddy = purple_blist_find_buddy(priv->account, priv->who);

	buf = g_strdup_printf(_("Accept file transfer request from %s?"),
				  buddy ? purple_buddy_get_alias(buddy) : priv->who);
	if (purple_xfer_get_remote_ip(xfer) &&
		purple_xfer_get_remote_port(xfer))
		buf2 = g_strdup_printf(_("A file is available for download from:\n"
					 "Remote host: %s\nRemote port: %d"),
					   purple_xfer_get_remote_ip(xfer),
					   purple_xfer_get_remote_port(xfer));
	purple_request_accept_cancel(xfer, NULL, buf, buf2,
		PURPLE_DEFAULT_ACTION_NONE,
		purple_request_cpar_from_account(priv->account), xfer,
		G_CALLBACK(ask_accept_ok), G_CALLBACK(ask_accept_cancel));
	g_free(buf);
	g_free(buf2);
}

void
purple_xfer_request(PurpleXfer *xfer)
{
	PurpleXferPrivate *priv = PURPLE_XFER_GET_PRIVATE(xfer);

	g_return_if_fail(priv != NULL);
	g_return_if_fail(priv->ops.init != NULL);

	g_object_ref(xfer);

	if (purple_xfer_get_xfer_type(xfer) == PURPLE_XFER_TYPE_RECEIVE)
	{
		purple_signal_emit(purple_xfers_get_handle(), "file-recv-request", xfer);
		if (purple_xfer_get_status(xfer) == PURPLE_XFER_STATUS_CANCEL_LOCAL)
		{
			/* The file-transfer was cancelled by a plugin */
			purple_xfer_cancel_local(xfer);
		}
		else if (purple_xfer_get_filename(xfer) ||
		           purple_xfer_get_status(xfer) == PURPLE_XFER_STATUS_ACCEPTED)
		{
			gchar* message = NULL;
			PurpleBuddy *buddy = purple_blist_find_buddy(priv->account, priv->who);

			message = g_strdup_printf(_("%s is offering to send file %s"),
				buddy ? purple_buddy_get_alias(buddy) : priv->who, purple_xfer_get_filename(xfer));
			purple_xfer_conversation_write_with_thumbnail(xfer, message);
			g_free(message);

			/* Ask for a filename to save to if it's not already given by a plugin */
			if (priv->local_filename == NULL)
				purple_xfer_ask_recv(xfer);
		}
		else
		{
			purple_xfer_ask_accept(xfer);
		}
	}
	else
	{
		purple_xfer_choose_file(xfer);
	}
}

void
purple_xfer_request_accepted(PurpleXfer *xfer, const char *filename)
{
	PurpleXferPrivate *priv = PURPLE_XFER_GET_PRIVATE(xfer);
	PurpleXferType type;
	GStatBuf st;
	char *msg, *utf8, *base;
	PurpleAccount *account;
	PurpleBuddy *buddy;

	if (priv == NULL)
		return;

	type = purple_xfer_get_xfer_type(xfer);
	account = purple_xfer_get_account(xfer);

	purple_debug_misc("xfer", "request accepted for %p\n", xfer);

	if (!filename && type == PURPLE_XFER_TYPE_RECEIVE) {
		priv->status = PURPLE_XFER_STATUS_ACCEPTED;
		priv->ops.init(xfer);
		return;
	}

	buddy = purple_blist_find_buddy(account, priv->who);

	if (type == PURPLE_XFER_TYPE_SEND) {
		/* Sending a file */
		/* Check the filename. */
		PurpleXferUiOps *ui_ops;
		ui_ops = purple_xfer_get_ui_ops(xfer);

#ifdef _WIN32
		if (g_strrstr(filename, "../") || g_strrstr(filename, "..\\"))
#else
		if (g_strrstr(filename, "../"))
#endif
		{
			utf8 = g_filename_to_utf8(filename, -1, NULL, NULL, NULL);

			msg = g_strdup_printf(_("%s is not a valid filename.\n"), utf8);
			purple_xfer_error(type, account, priv->who, msg);
			g_free(utf8);
			g_free(msg);

			g_object_unref(xfer);
			return;
		}

		if (ui_ops == NULL || (ui_ops->ui_read == NULL && ui_ops->ui_write == NULL)) {
			if (g_stat(filename, &st) == -1) {
				purple_xfer_show_file_error(xfer, filename);
				g_object_unref(xfer);
				return;
			}

			purple_xfer_set_local_filename(xfer, filename);
			purple_xfer_set_size(xfer, st.st_size);
		} else {
			purple_xfer_set_local_filename(xfer, filename);
		}

		base = g_path_get_basename(filename);
		utf8 = g_filename_to_utf8(base, -1, NULL, NULL, NULL);
		g_free(base);
		purple_xfer_set_filename(xfer, utf8);

		msg = g_strdup_printf(_("Offering to send %s to %s"),
				utf8, buddy ? purple_buddy_get_alias(buddy) : priv->who);
		g_free(utf8);
		purple_xfer_conversation_write(xfer, msg, FALSE);
		g_free(msg);
	}
	else {
		/* Receiving a file */
		priv->status = PURPLE_XFER_STATUS_ACCEPTED;
		purple_xfer_set_local_filename(xfer, filename);

		msg = g_strdup_printf(_("Starting transfer of %s from %s"),
				priv->filename, buddy ? purple_buddy_get_alias(buddy) : priv->who);
		purple_xfer_conversation_write(xfer, msg, FALSE);
		g_free(msg);
	}

	purple_xfer_add(xfer);
	priv->ops.init(xfer);

}

void
purple_xfer_request_denied(PurpleXfer *xfer)
{
	PurpleXferPrivate *priv = PURPLE_XFER_GET_PRIVATE(xfer);

	g_return_if_fail(priv != NULL);

	purple_debug_misc("xfer", "xfer %p denied\n", xfer);

	if (priv->ops.request_denied != NULL)
		priv->ops.request_denied(xfer);

	g_object_unref(xfer);
}

int purple_xfer_get_fd(PurpleXfer *xfer)
{
	PurpleXferPrivate *priv = PURPLE_XFER_GET_PRIVATE(xfer);

	g_return_val_if_fail(priv != NULL, 0);

	return priv->fd;
}

int purple_xfer_get_watcher(PurpleXfer *xfer)
{
	PurpleXferPrivate *priv = PURPLE_XFER_GET_PRIVATE(xfer);

	g_return_val_if_fail(priv != NULL, 0);

	return priv->watcher;
}

PurpleXferType
purple_xfer_get_xfer_type(const PurpleXfer *xfer)
{
	PurpleXferPrivate *priv = PURPLE_XFER_GET_PRIVATE(xfer);

	g_return_val_if_fail(priv != NULL, PURPLE_XFER_TYPE_UNKNOWN);

	return priv->type;
}

PurpleAccount *
purple_xfer_get_account(const PurpleXfer *xfer)
{
	PurpleXferPrivate *priv = PURPLE_XFER_GET_PRIVATE(xfer);

	g_return_val_if_fail(priv != NULL, NULL);

	return priv->account;
}

void
purple_xfer_set_remote_user(PurpleXfer *xfer, const char *who)
{
	PurpleXferPrivate *priv = PURPLE_XFER_GET_PRIVATE(xfer);

	g_return_if_fail(priv != NULL);

	g_free(priv->who);
	priv->who = g_strdup(who);

	g_object_notify(G_OBJECT(xfer), "remote-user");
}

const char *
purple_xfer_get_remote_user(const PurpleXfer *xfer)
{
	PurpleXferPrivate *priv = PURPLE_XFER_GET_PRIVATE(xfer);

	g_return_val_if_fail(priv != NULL, NULL);

	return priv->who;
}

PurpleXferStatus
purple_xfer_get_status(const PurpleXfer *xfer)
{
	PurpleXferPrivate *priv = PURPLE_XFER_GET_PRIVATE(xfer);

	g_return_val_if_fail(priv != NULL, PURPLE_XFER_STATUS_UNKNOWN);

	return priv->status;
}

gboolean
purple_xfer_is_cancelled(const PurpleXfer *xfer)
{
	g_return_val_if_fail(PURPLE_IS_XFER(xfer), TRUE);

	if ((purple_xfer_get_status(xfer) == PURPLE_XFER_STATUS_CANCEL_LOCAL) ||
	    (purple_xfer_get_status(xfer) == PURPLE_XFER_STATUS_CANCEL_REMOTE))
		return TRUE;
	else
		return FALSE;
}

gboolean
purple_xfer_is_completed(const PurpleXfer *xfer)
{
	g_return_val_if_fail(PURPLE_IS_XFER(xfer), TRUE);

	return (purple_xfer_get_status(xfer) == PURPLE_XFER_STATUS_DONE);
}

const char *
purple_xfer_get_filename(const PurpleXfer *xfer)
{
	PurpleXferPrivate *priv = PURPLE_XFER_GET_PRIVATE(xfer);

	g_return_val_if_fail(priv != NULL, NULL);

	return priv->filename;
}

const char *
purple_xfer_get_local_filename(const PurpleXfer *xfer)
{
	PurpleXferPrivate *priv = PURPLE_XFER_GET_PRIVATE(xfer);

	g_return_val_if_fail(priv != NULL, NULL);

	return priv->local_filename;
}

goffset
purple_xfer_get_bytes_sent(const PurpleXfer *xfer)
{
	PurpleXferPrivate *priv = PURPLE_XFER_GET_PRIVATE(xfer);

	g_return_val_if_fail(priv != NULL, 0);

	return priv->bytes_sent;
}

goffset
purple_xfer_get_bytes_remaining(const PurpleXfer *xfer)
{
	PurpleXferPrivate *priv = PURPLE_XFER_GET_PRIVATE(xfer);

	g_return_val_if_fail(priv != NULL, 0);

	return priv->bytes_remaining;
}

goffset
purple_xfer_get_size(const PurpleXfer *xfer)
{
	PurpleXferPrivate *priv = PURPLE_XFER_GET_PRIVATE(xfer);

	g_return_val_if_fail(priv != NULL, 0);

	return priv->size;
}

double
purple_xfer_get_progress(const PurpleXfer *xfer)
{
	g_return_val_if_fail(PURPLE_IS_XFER(xfer), 0.0);

	if (purple_xfer_get_size(xfer) == 0)
		return 0.0;

	return ((double)purple_xfer_get_bytes_sent(xfer) /
			(double)purple_xfer_get_size(xfer));
}

guint16
purple_xfer_get_local_port(const PurpleXfer *xfer)
{
	PurpleXferPrivate *priv = PURPLE_XFER_GET_PRIVATE(xfer);

	g_return_val_if_fail(priv != NULL, -1);

	return priv->local_port;
}

const char *
purple_xfer_get_remote_ip(const PurpleXfer *xfer)
{
	PurpleXferPrivate *priv = PURPLE_XFER_GET_PRIVATE(xfer);

	g_return_val_if_fail(priv != NULL, NULL);

	return priv->remote_ip;
}

guint16
purple_xfer_get_remote_port(const PurpleXfer *xfer)
{
	PurpleXferPrivate *priv = PURPLE_XFER_GET_PRIVATE(xfer);

	g_return_val_if_fail(priv != NULL, -1);

	return priv->remote_port;
}

time_t
purple_xfer_get_start_time(const PurpleXfer *xfer)
{
	PurpleXferPrivate *priv = PURPLE_XFER_GET_PRIVATE(xfer);

	g_return_val_if_fail(priv != NULL, 0);

	return priv->start_time;
}

time_t
purple_xfer_get_end_time(const PurpleXfer *xfer)
{
	PurpleXferPrivate *priv = PURPLE_XFER_GET_PRIVATE(xfer);

	g_return_val_if_fail(priv != NULL, 0);

	return priv->end_time;
}

void purple_xfer_set_fd(PurpleXfer *xfer, int fd)
{
	PurpleXferPrivate *priv = PURPLE_XFER_GET_PRIVATE(xfer);

	g_return_if_fail(priv != NULL);

	priv->fd = fd;

	g_object_notify(G_OBJECT(xfer), "fd");
}

void purple_xfer_set_watcher(PurpleXfer *xfer, int watcher)
{
	PurpleXferPrivate *priv = PURPLE_XFER_GET_PRIVATE(xfer);

	g_return_if_fail(priv != NULL);

	priv->watcher = watcher;

	g_object_notify(G_OBJECT(xfer), "watcher");
}

void
purple_xfer_set_completed(PurpleXfer *xfer, gboolean completed)
{
	PurpleXferPrivate *priv = PURPLE_XFER_GET_PRIVATE(xfer);
	PurpleXferUiOps *ui_ops;

	g_return_if_fail(priv != NULL);

	if (completed == TRUE) {
		char *msg = NULL;
		PurpleIMConversation *im;

		purple_xfer_set_status(xfer, PURPLE_XFER_STATUS_DONE);

		if (purple_xfer_get_filename(xfer) != NULL)
		{
			char *filename = g_markup_escape_text(purple_xfer_get_filename(xfer), -1);
			if (purple_xfer_get_local_filename(xfer)
			 && purple_xfer_get_xfer_type(xfer) == PURPLE_XFER_TYPE_RECEIVE)
			{
				char *local = g_markup_escape_text(purple_xfer_get_local_filename(xfer), -1);
				msg = g_strdup_printf(_("Transfer of file <A HREF=\"file://%s\">%s</A> complete"),
				                      local, filename);
				g_free(local);
			}
			else
				msg = g_strdup_printf(_("Transfer of file %s complete"),
				                      filename);
			g_free(filename);
		}
		else
			msg = g_strdup(_("File transfer complete"));

		im = purple_conversations_find_im_with_account(priv->who,
		                                             purple_xfer_get_account(xfer));

		if (im != NULL)
			purple_conversation_write(PURPLE_CONVERSATION(im), NULL, msg,
					PURPLE_MESSAGE_SYSTEM, time(NULL));
		g_free(msg);
	}

	ui_ops = purple_xfer_get_ui_ops(xfer);

	if (ui_ops != NULL && ui_ops->update_progress != NULL)
		ui_ops->update_progress(xfer, purple_xfer_get_progress(xfer));
}

void
purple_xfer_set_message(PurpleXfer *xfer, const char *message)
{
	PurpleXferPrivate *priv = PURPLE_XFER_GET_PRIVATE(xfer);

	g_return_if_fail(priv != NULL);

	g_free(priv->message);
	priv->message = g_strdup(message);

	g_object_notify(G_OBJECT(xfer), "message");
}

const char *
purple_xfer_get_message(const PurpleXfer *xfer)
{
	PurpleXferPrivate *priv = PURPLE_XFER_GET_PRIVATE(xfer);

	g_return_val_if_fail(priv != NULL, NULL);

	return priv->message;
}

void
purple_xfer_set_filename(PurpleXfer *xfer, const char *filename)
{
	PurpleXferPrivate *priv = PURPLE_XFER_GET_PRIVATE(xfer);

	g_return_if_fail(priv != NULL);

	g_free(priv->filename);
	priv->filename = g_strdup(filename);

	g_object_notify(G_OBJECT(xfer), "filename");
}

void
purple_xfer_set_local_filename(PurpleXfer *xfer, const char *filename)
{
	PurpleXferPrivate *priv = PURPLE_XFER_GET_PRIVATE(xfer);

	g_return_if_fail(priv != NULL);

	g_free(priv->local_filename);
	priv->local_filename = g_strdup(filename);

	g_object_notify(G_OBJECT(xfer), "local-filename");
}

void
purple_xfer_set_size(PurpleXfer *xfer, goffset size)
{
	PurpleXferPrivate *priv = PURPLE_XFER_GET_PRIVATE(xfer);

	g_return_if_fail(priv != NULL);

	priv->size = size;
	priv->bytes_remaining = priv->size - purple_xfer_get_bytes_sent(xfer);

	g_object_notify(G_OBJECT(xfer), "file-size");
}

void
purple_xfer_set_local_port(PurpleXfer *xfer, guint16 local_port)
{
	PurpleXferPrivate *priv = PURPLE_XFER_GET_PRIVATE(xfer);

	g_return_if_fail(priv != NULL);

	priv->local_port = local_port;

	g_object_notify(G_OBJECT(xfer), "local-port");
}

void
purple_xfer_set_bytes_sent(PurpleXfer *xfer, goffset bytes_sent)
{
	PurpleXferPrivate *priv = PURPLE_XFER_GET_PRIVATE(xfer);

	g_return_if_fail(priv != NULL);

	priv->bytes_sent = bytes_sent;
	priv->bytes_remaining = purple_xfer_get_size(xfer) - bytes_sent;

	g_object_notify(G_OBJECT(xfer), "bytes-sent");
}

PurpleXferUiOps *
purple_xfer_get_ui_ops(const PurpleXfer *xfer)
{
	PurpleXferPrivate *priv = PURPLE_XFER_GET_PRIVATE(xfer);

	g_return_val_if_fail(priv != NULL, NULL);

	return priv->ui_ops;
}

void
purple_xfer_set_init_fnc(PurpleXfer *xfer, void (*fnc)(PurpleXfer *))
{
	PurpleXferPrivate *priv = PURPLE_XFER_GET_PRIVATE(xfer);

	g_return_if_fail(priv != NULL);

	priv->ops.init = fnc;
}

void purple_xfer_set_request_denied_fnc(PurpleXfer *xfer, void (*fnc)(PurpleXfer *))
{
	PurpleXferPrivate *priv = PURPLE_XFER_GET_PRIVATE(xfer);

	g_return_if_fail(priv != NULL);

	priv->ops.request_denied = fnc;
}

void
purple_xfer_set_read_fnc(PurpleXfer *xfer, gssize (*fnc)(guchar **, PurpleXfer *))
{
	PurpleXferPrivate *priv = PURPLE_XFER_GET_PRIVATE(xfer);

	g_return_if_fail(priv != NULL);

	priv->ops.read = fnc;
}

void
purple_xfer_set_write_fnc(PurpleXfer *xfer,
						gssize (*fnc)(const guchar *, size_t, PurpleXfer *))
{
	PurpleXferPrivate *priv = PURPLE_XFER_GET_PRIVATE(xfer);

	g_return_if_fail(priv != NULL);

	priv->ops.write = fnc;
}

void
purple_xfer_set_ack_fnc(PurpleXfer *xfer,
			  void (*fnc)(PurpleXfer *, const guchar *, size_t))
{
	PurpleXferPrivate *priv = PURPLE_XFER_GET_PRIVATE(xfer);

	g_return_if_fail(priv != NULL);

	priv->ops.ack = fnc;
}

void
purple_xfer_set_start_fnc(PurpleXfer *xfer, void (*fnc)(PurpleXfer *))
{
	PurpleXferPrivate *priv = PURPLE_XFER_GET_PRIVATE(xfer);

	g_return_if_fail(priv != NULL);

	priv->ops.start = fnc;
}

void
purple_xfer_set_end_fnc(PurpleXfer *xfer, void (*fnc)(PurpleXfer *))
{
	PurpleXferPrivate *priv = PURPLE_XFER_GET_PRIVATE(xfer);

	g_return_if_fail(priv != NULL);

	priv->ops.end = fnc;
}

void
purple_xfer_set_cancel_send_fnc(PurpleXfer *xfer, void (*fnc)(PurpleXfer *))
{
	PurpleXferPrivate *priv = PURPLE_XFER_GET_PRIVATE(xfer);

	g_return_if_fail(priv != NULL);

	priv->ops.cancel_send = fnc;
}

void
purple_xfer_set_cancel_recv_fnc(PurpleXfer *xfer, void (*fnc)(PurpleXfer *))
{
	PurpleXferPrivate *priv = PURPLE_XFER_GET_PRIVATE(xfer);

	g_return_if_fail(priv != NULL);

	priv->ops.cancel_recv = fnc;
}

static void
purple_xfer_increase_buffer_size(PurpleXfer *xfer)
{
	PurpleXferPrivate *priv = PURPLE_XFER_GET_PRIVATE(xfer);

	priv->current_buffer_size = MIN(priv->current_buffer_size * 1.5,
			FT_MAX_BUFFER_SIZE);
}

gssize
purple_xfer_read(PurpleXfer *xfer, guchar **buffer)
{
	PurpleXferPrivate *priv = PURPLE_XFER_GET_PRIVATE(xfer);
	gssize s, r;

	g_return_val_if_fail(priv   != NULL, 0);
	g_return_val_if_fail(buffer != NULL, 0);

	if (purple_xfer_get_size(xfer) == 0)
		s = priv->current_buffer_size;
	else
		s = MIN(purple_xfer_get_bytes_remaining(xfer), priv->current_buffer_size);

	if (priv->ops.read != NULL)	{
		r = (priv->ops.read)(buffer, xfer);
	}
	else {
		*buffer = g_malloc0(s);

		r = read(priv->fd, *buffer, s);
		if (r < 0 && errno == EAGAIN)
			r = 0;
		else if (r < 0)
			r = -1;
		else if (r == 0)
			r = -1;
	}

	if (r >= 0 && (gsize)r == priv->current_buffer_size)
		/*
		 * We managed to read the entire buffer.  This means our this
		 * network is fast and our buffer is too small, so make it
		 * bigger.
		 */
		purple_xfer_increase_buffer_size(xfer);

	return r;
}

gssize
purple_xfer_write(PurpleXfer *xfer, const guchar *buffer, gsize size)
{
	PurpleXferPrivate *priv = PURPLE_XFER_GET_PRIVATE(xfer);
	gssize r, s;

	g_return_val_if_fail(priv   != NULL, 0);
	g_return_val_if_fail(buffer != NULL, 0);
	g_return_val_if_fail(size   != 0,    0);

	s = MIN(purple_xfer_get_bytes_remaining(xfer), size);

	if (priv->ops.write != NULL) {
		r = (priv->ops.write)(buffer, s, xfer);
	} else {
		r = write(priv->fd, buffer, s);
		if (r < 0 && errno == EAGAIN)
			r = 0;
	}
	if (r >= 0 && (purple_xfer_get_bytes_sent(xfer)+r) >= purple_xfer_get_size(xfer) &&
		!purple_xfer_is_completed(xfer))
		purple_xfer_set_completed(xfer, TRUE);
	

	return r;
}

gboolean
purple_xfer_write_file(PurpleXfer *xfer, const guchar *buffer, gsize size)
{
	PurpleXferPrivate *priv = PURPLE_XFER_GET_PRIVATE(xfer);
	PurpleXferUiOps *ui_ops;
	gsize wc;
	gboolean fs_known;

	g_return_val_if_fail(priv != NULL, FALSE);
	g_return_val_if_fail(buffer != NULL, FALSE);

	ui_ops = purple_xfer_get_ui_ops(xfer);
	fs_known = (purple_xfer_get_size(xfer) > 0);

	if (fs_known && size > purple_xfer_get_bytes_remaining(xfer)) {
		purple_debug_warning("filetransfer",
			"Got too much data (truncating at %" G_GOFFSET_FORMAT
			").\n", purple_xfer_get_size(xfer));
		size = purple_xfer_get_bytes_remaining(xfer);
	}

	if (ui_ops && ui_ops->ui_write)
		wc = ui_ops->ui_write(xfer, buffer, size);
	else {
		if (priv->dest_fp == NULL) {
			purple_debug_error("filetransfer",
				"File is not opened for writing\n");
			purple_xfer_cancel_local(xfer);
			return FALSE;
		}
		wc = fwrite(buffer, size, 1, priv->dest_fp);
	}

	if (wc != size) {
		purple_debug_error("filetransfer",
			"Unable to write whole buffer.\n");
		purple_xfer_cancel_local(xfer);
		return FALSE;
	}

	purple_xfer_set_bytes_sent(xfer, purple_xfer_get_bytes_sent(xfer) +
		size);

	return TRUE;
}

gssize
purple_xfer_read_file(PurpleXfer *xfer, guchar *buffer, gsize size)
{
	PurpleXferPrivate *priv = PURPLE_XFER_GET_PRIVATE(xfer);
	PurpleXferUiOps *ui_ops;
	gssize got_len;

	g_return_val_if_fail(priv != NULL, FALSE);
	g_return_val_if_fail(buffer != NULL, FALSE);

	ui_ops = purple_xfer_get_ui_ops(xfer);

	if (ui_ops && ui_ops->ui_read) {
		guchar *buffer_got = NULL;

		got_len = ui_ops->ui_read(xfer, &buffer_got, size);

		if (got_len >= 0 && (gsize)got_len > size) {
			g_free(buffer_got);
			purple_debug_error("filetransfer",
				"Got too much data from UI.\n");
			purple_xfer_cancel_local(xfer);
			return -1;
		}

		if (got_len > 0)
			memcpy(buffer, buffer_got, got_len);
		g_free(buffer_got);
	} else {
		if (priv->dest_fp == NULL) {
			purple_debug_error("filetransfer",
				"File is not opened for reading\n");
			purple_xfer_cancel_local(xfer);
			return -1;
		}
		got_len = fread(buffer, size, 1, priv->dest_fp);
		if ((got_len < 0 || (gsize)got_len != size) &&
			ferror(priv->dest_fp))
		{
			purple_debug_error("filetransfer",
				"Unable to read file.\n");
			purple_xfer_cancel_local(xfer);
			return -1;
		}
	}

	if (got_len > 0) {
		purple_xfer_set_bytes_sent(xfer,
			purple_xfer_get_bytes_sent(xfer) + got_len);
	}

	return got_len;
}

static void
do_transfer(PurpleXfer *xfer)
{
	PurpleXferPrivate *priv = PURPLE_XFER_GET_PRIVATE(xfer);
	PurpleXferUiOps *ui_ops;
	guchar *buffer = NULL;
	gssize r = 0;

	ui_ops = purple_xfer_get_ui_ops(xfer);

	if (priv->type == PURPLE_XFER_TYPE_RECEIVE) {
		r = purple_xfer_read(xfer, &buffer);
		if (r > 0) {
			if (!purple_xfer_write_file(xfer, buffer, r)) {
				g_free(buffer);
				return;
			}

			if ((purple_xfer_get_size(xfer) > 0) &&
				((purple_xfer_get_bytes_sent(xfer)+r) >= purple_xfer_get_size(xfer)))
				purple_xfer_set_completed(xfer, TRUE);
		} else if(r < 0) {
			purple_xfer_cancel_remote(xfer);
			g_free(buffer);
			return;
		}
	} else if (priv->type == PURPLE_XFER_TYPE_SEND) {
		gssize result = 0;
		size_t s = MIN(purple_xfer_get_bytes_remaining(xfer), priv->current_buffer_size);
		gboolean read = TRUE;

		/* this is so the protocol can keep the connection open
		   if it needs to for some odd reason. */
		if (s == 0) {
			if (priv->watcher) {
				purple_input_remove(priv->watcher);
				priv->watcher = 0;
			}
			return;
		}

		if (priv->buffer) {
			if (priv->buffer->len < s) {
				s -= priv->buffer->len;
				read = TRUE;
			} else {
				read = FALSE;
			}
		}

		if (read) {
			buffer = g_new(guchar, s);
			result = purple_xfer_read_file(xfer, buffer, s);
			if (result == 0) {
				/*
				 * The UI claimed it was ready, but didn't have any data for
				 * us...  It will call purple_xfer_ui_ready when ready, which
				 * sets back up this watcher.
				 */
				if (priv->watcher != 0) {
					purple_input_remove(priv->watcher);
					priv->watcher = 0;
				}

				/* Need to indicate the protocol is still ready... */
				priv->ready |= PURPLE_XFER_READY_PROTOCOL;

				g_return_if_reached();
			}
			if (result < 0)
				return;
		}

		if (priv->buffer) {
			g_byte_array_append(priv->buffer, buffer, result);
			g_free(buffer);
			buffer = priv->buffer->data;
			result = priv->buffer->len;
		}

		r = purple_xfer_write(xfer, buffer, result);

		if (r == -1) {
			purple_xfer_cancel_remote(xfer);
			if (!priv->buffer)
				/* We don't free buffer if priv->buffer is set, because in
				   that case buffer doesn't belong to us. */
				g_free(buffer);
			return;
		} else if (r == result) {
			/*
			 * We managed to write the entire buffer.  This means our
			 * network is fast and our buffer is too small, so make it
			 * bigger.
			 */
			purple_xfer_increase_buffer_size(xfer);
		} else {
			if (ui_ops && ui_ops->data_not_sent)
				ui_ops->data_not_sent(xfer, buffer + r, result - r);
		}

		if (priv->buffer) {
			/*
			 * Remove what we wrote
			 * If we wrote the whole buffer the byte array will be empty
			 * Otherwise we'll keep what wasn't sent for next time.
			 */
			buffer = NULL;
			g_byte_array_remove_range(priv->buffer, 0, r);
		}
	}

	if (r > 0) {
		if (purple_xfer_get_size(xfer) > 0)
			priv->bytes_remaining -= r;

		priv->bytes_sent += r;

		if (priv->ops.ack != NULL)
			priv->ops.ack(xfer, buffer, r);

		g_free(buffer);

		if (ui_ops != NULL && ui_ops->update_progress != NULL)
			ui_ops->update_progress(xfer,
				purple_xfer_get_progress(xfer));
	}

	if (purple_xfer_is_completed(xfer))
		purple_xfer_end(xfer);
}

static void
transfer_cb(gpointer data, gint source, PurpleInputCondition condition)
{
	PurpleXfer *xfer = data;
	PurpleXferPrivate *priv = PURPLE_XFER_GET_PRIVATE(xfer);

	if (priv->dest_fp == NULL) {
		/* The UI is moderating its side manually */
		if (0 == (priv->ready & PURPLE_XFER_READY_UI)) {
			priv->ready |= PURPLE_XFER_READY_PROTOCOL;

			purple_input_remove(priv->watcher);
			priv->watcher = 0;

			purple_debug_misc("xfer", "Protocol is ready on ft %p, waiting for UI\n", xfer);
			return;
		}

		priv->ready = PURPLE_XFER_READY_NONE;
	}

	do_transfer(xfer);
}

static void
begin_transfer(PurpleXfer *xfer, PurpleInputCondition cond)
{
	PurpleXferPrivate *priv = PURPLE_XFER_GET_PRIVATE(xfer);
	PurpleXferType type = purple_xfer_get_xfer_type(xfer);
	PurpleXferUiOps *ui_ops = purple_xfer_get_ui_ops(xfer);

	if (priv->start_time != 0) {
		purple_debug_error("xfer", "Transfer is being started multiple times\n");
		g_return_if_reached();
	}

	if (ui_ops == NULL || (ui_ops->ui_read == NULL && ui_ops->ui_write == NULL)) {
		priv->dest_fp = g_fopen(purple_xfer_get_local_filename(xfer),
		                        type == PURPLE_XFER_TYPE_RECEIVE ? "wb" : "rb");

		if (priv->dest_fp == NULL) {
			purple_xfer_show_file_error(xfer, purple_xfer_get_local_filename(xfer));
			purple_xfer_cancel_local(xfer);
			return;
		}

		fseek(priv->dest_fp, priv->bytes_sent, SEEK_SET);
	}

	if (priv->fd != -1)
		priv->watcher = purple_input_add(priv->fd, cond, transfer_cb, xfer);

	priv->start_time = time(NULL);

	if (priv->ops.start != NULL)
		priv->ops.start(xfer);
}

static void
connect_cb(gpointer data, gint source, const gchar *error_message)
{
	PurpleXfer *xfer = (PurpleXfer *)data;
	PurpleXferPrivate *priv = PURPLE_XFER_GET_PRIVATE(xfer);

	if (source < 0) {
		purple_xfer_cancel_local(xfer);
		return;
	}

	priv->fd = source;

	begin_transfer(xfer, PURPLE_INPUT_READ);
}

void
purple_xfer_ui_ready(PurpleXfer *xfer)
{
	PurpleXferPrivate *priv = PURPLE_XFER_GET_PRIVATE(xfer);
	PurpleInputCondition cond;
	PurpleXferType type;

	g_return_if_fail(priv != NULL);

	priv->ready |= PURPLE_XFER_READY_UI;

	if (0 == (priv->ready & PURPLE_XFER_READY_PROTOCOL)) {
		purple_debug_misc("xfer", "UI is ready on ft %p, waiting for protocol\n", xfer);
		return;
	}

	purple_debug_misc("xfer", "UI (and protocol) ready on ft %p, so proceeding\n", xfer);

	type = purple_xfer_get_xfer_type(xfer);
	if (type == PURPLE_XFER_TYPE_SEND)
		cond = PURPLE_INPUT_WRITE;
	else /* if (type == PURPLE_XFER_TYPE_RECEIVE) */
		cond = PURPLE_INPUT_READ;

	if (priv->watcher == 0 && priv->fd != -1)
		priv->watcher = purple_input_add(priv->fd, cond, transfer_cb, xfer);

	priv->ready = PURPLE_XFER_READY_NONE;

	do_transfer(xfer);
}

void
purple_xfer_protocol_ready(PurpleXfer *xfer)
{
	PurpleXferPrivate *priv = PURPLE_XFER_GET_PRIVATE(xfer);

	g_return_if_fail(priv != NULL);

	priv->ready |= PURPLE_XFER_READY_PROTOCOL;

	/* I don't think fwrite/fread are ever *not* ready */
	if (priv->dest_fp == NULL && 0 == (priv->ready & PURPLE_XFER_READY_UI)) {
		purple_debug_misc("xfer", "Protocol is ready on ft %p, waiting for UI\n", xfer);
		return;
	}

	purple_debug_misc("xfer", "Protocol (and UI) ready on ft %p, so proceeding\n", xfer);

	priv->ready = PURPLE_XFER_READY_NONE;

	do_transfer(xfer);
}

void
purple_xfer_start(PurpleXfer *xfer, int fd, const char *ip, guint16 port)
{
	PurpleXferPrivate *priv = PURPLE_XFER_GET_PRIVATE(xfer);
	PurpleInputCondition cond;
	PurpleXferType type;

	g_return_if_fail(priv != NULL);
	g_return_if_fail(purple_xfer_get_xfer_type(xfer) != PURPLE_XFER_TYPE_UNKNOWN);

	type = purple_xfer_get_xfer_type(xfer);

	purple_xfer_set_status(xfer, PURPLE_XFER_STATUS_STARTED);

	if (type == PURPLE_XFER_TYPE_RECEIVE) {
		cond = PURPLE_INPUT_READ;

		if (ip != NULL) {
			priv->remote_ip   = g_strdup(ip);
			priv->remote_port = port;

			/* Establish a file descriptor. */
			purple_proxy_connect(NULL, priv->account, priv->remote_ip,
							   priv->remote_port, connect_cb, xfer);

			return;
		}
		else {
			priv->fd = fd;
		}
	}
	else {
		cond = PURPLE_INPUT_WRITE;

		priv->fd = fd;
	}

	begin_transfer(xfer, cond);
}

void
purple_xfer_end(PurpleXfer *xfer)
{
	PurpleXferPrivate *priv = PURPLE_XFER_GET_PRIVATE(xfer);

	g_return_if_fail(priv != NULL);

	/* See if we are actually trying to cancel this. */
	if (!purple_xfer_is_completed(xfer)) {
		purple_xfer_cancel_local(xfer);
		return;
	}

	priv->end_time = time(NULL);
	if (priv->ops.end != NULL)
		priv->ops.end(xfer);

	if (priv->watcher != 0) {
		purple_input_remove(priv->watcher);
		priv->watcher = 0;
	}

	if (priv->fd != -1)
		close(priv->fd);

	if (priv->dest_fp != NULL) {
		fclose(priv->dest_fp);
		priv->dest_fp = NULL;
	}

	g_object_unref(xfer);
}

void
purple_xfer_add(PurpleXfer *xfer)
{
	PurpleXferUiOps *ui_ops;

	g_return_if_fail(PURPLE_IS_XFER(xfer));

	ui_ops = purple_xfer_get_ui_ops(xfer);

	if (ui_ops != NULL && ui_ops->add_xfer != NULL)
		ui_ops->add_xfer(xfer);
}

void
purple_xfer_cancel_local(PurpleXfer *xfer)
{
	PurpleXferPrivate *priv = PURPLE_XFER_GET_PRIVATE(xfer);
	PurpleXferUiOps *ui_ops;
	char *msg = NULL;

	g_return_if_fail(priv != NULL);

	/* TODO: We definitely want to close any open request dialogs associated
	   with this transfer.  However, in some cases the request dialog might
	   own a reference on the xfer.  This happens at least with the "%s wants
	   to send you %s" dialog from purple_xfer_ask_recv().  In these cases
	   the ref count will not be decremented when the request dialog is
	   closed, so the ref count will never reach 0 and the xfer will never
	   be freed.  This is a memleak and should be fixed.  It's not clear what
	   the correct fix is.  Probably requests should have a destroy function
	   that is called when the request is destroyed.  But also, ref counting
	   xfer objects makes this code REALLY complicated.  An alternate fix is
	   to not ref count and instead just make sure the object still exists
	   when we try to use it. */
	purple_request_close_with_handle(xfer);

	purple_xfer_set_status(xfer, PURPLE_XFER_STATUS_CANCEL_LOCAL);
	priv->end_time = time(NULL);

	if (purple_xfer_get_filename(xfer) != NULL)
	{
		msg = g_strdup_printf(_("You cancelled the transfer of %s"),
							  purple_xfer_get_filename(xfer));
	}
	else
	{
		msg = g_strdup(_("File transfer cancelled"));
	}
	purple_xfer_conversation_write(xfer, msg, FALSE);
	g_free(msg);

	if (purple_xfer_get_xfer_type(xfer) == PURPLE_XFER_TYPE_SEND)
	{
		if (priv->ops.cancel_send != NULL)
			priv->ops.cancel_send(xfer);
	}
	else
	{
		if (priv->ops.cancel_recv != NULL)
			priv->ops.cancel_recv(xfer);
	}

	if (priv->watcher != 0) {
		purple_input_remove(priv->watcher);
		priv->watcher = 0;
	}

	if (priv->fd != -1)
		close(priv->fd);

	if (priv->dest_fp != NULL) {
		fclose(priv->dest_fp);
		priv->dest_fp = NULL;
	}

	ui_ops = purple_xfer_get_ui_ops(xfer);

	if (ui_ops != NULL && ui_ops->cancel_local != NULL)
		ui_ops->cancel_local(xfer);

	priv->bytes_remaining = 0;

	g_object_unref(xfer);
}

void
purple_xfer_cancel_remote(PurpleXfer *xfer)
{
	PurpleXferPrivate *priv = PURPLE_XFER_GET_PRIVATE(xfer);
	PurpleXferUiOps *ui_ops;
	gchar *msg;
	PurpleAccount *account;
	PurpleBuddy *buddy;

	g_return_if_fail(priv != NULL);

	purple_request_close_with_handle(xfer);
	purple_xfer_set_status(xfer, PURPLE_XFER_STATUS_CANCEL_REMOTE);
	priv->end_time = time(NULL);

	account = purple_xfer_get_account(xfer);
	buddy = purple_blist_find_buddy(account, priv->who);

	if (purple_xfer_get_filename(xfer) != NULL)
	{
		msg = g_strdup_printf(_("%s cancelled the transfer of %s"),
				buddy ? purple_buddy_get_alias(buddy) : priv->who, purple_xfer_get_filename(xfer));
	}
	else
	{
		msg = g_strdup_printf(_("%s cancelled the file transfer"),
				buddy ? purple_buddy_get_alias(buddy) : priv->who);
	}
	purple_xfer_conversation_write(xfer, msg, TRUE);
	purple_xfer_error(purple_xfer_get_xfer_type(xfer), account, priv->who, msg);
	g_free(msg);

	if (purple_xfer_get_xfer_type(xfer) == PURPLE_XFER_TYPE_SEND)
	{
		if (priv->ops.cancel_send != NULL)
			priv->ops.cancel_send(xfer);
	}
	else
	{
		if (priv->ops.cancel_recv != NULL)
			priv->ops.cancel_recv(xfer);
	}

	if (priv->watcher != 0) {
		purple_input_remove(priv->watcher);
		priv->watcher = 0;
	}

	if (priv->fd != -1)
		close(priv->fd);

	if (priv->dest_fp != NULL) {
		fclose(priv->dest_fp);
		priv->dest_fp = NULL;
	}

	ui_ops = purple_xfer_get_ui_ops(xfer);

	if (ui_ops != NULL && ui_ops->cancel_remote != NULL)
		ui_ops->cancel_remote(xfer);

	priv->bytes_remaining = 0;

	g_object_unref(xfer);
}

void
purple_xfer_error(PurpleXferType type, PurpleAccount *account, const char *who, const char *msg)
{
	char *title;

	g_return_if_fail(msg  != NULL);
	g_return_if_fail(type != PURPLE_XFER_TYPE_UNKNOWN);

	if (account) {
		PurpleBuddy *buddy;
		buddy = purple_blist_find_buddy(account, who);
		if (buddy)
			who = purple_buddy_get_alias(buddy);
	}

	if (type == PURPLE_XFER_TYPE_SEND)
		title = g_strdup_printf(_("File transfer to %s failed."), who);
	else
		title = g_strdup_printf(_("File transfer from %s failed."), who);

	purple_notify_error(NULL, NULL, title, msg,
		purple_request_cpar_from_account(account));

	g_free(title);
}

void
purple_xfer_update_progress(PurpleXfer *xfer)
{
	PurpleXferUiOps *ui_ops;

	g_return_if_fail(PURPLE_IS_XFER(xfer));

	ui_ops = purple_xfer_get_ui_ops(xfer);
	if (ui_ops != NULL && ui_ops->update_progress != NULL)
		ui_ops->update_progress(xfer, purple_xfer_get_progress(xfer));
}

gconstpointer
purple_xfer_get_thumbnail(const PurpleXfer *xfer, gsize *len)
{
	PurpleXferPrivate *priv = PURPLE_XFER_GET_PRIVATE(xfer);

	g_return_val_if_fail(priv != NULL, NULL);

	if (len)
		*len = priv->thumbnail_size;

	return priv->thumbnail_data;
}

const gchar *
purple_xfer_get_thumbnail_mimetype(const PurpleXfer *xfer)
{
	PurpleXferPrivate *priv = PURPLE_XFER_GET_PRIVATE(xfer);

	g_return_val_if_fail(priv != NULL, NULL);

	return priv->thumbnail_mimetype;
}

void
purple_xfer_set_thumbnail(PurpleXfer *xfer, gconstpointer thumbnail,
	gsize size, const gchar *mimetype)
{
	PurpleXferPrivate *priv = PURPLE_XFER_GET_PRIVATE(xfer);

	g_return_if_fail(priv != NULL);

	g_free(priv->thumbnail_data);
	g_free(priv->thumbnail_mimetype);

	if (thumbnail && size > 0) {
		priv->thumbnail_data = g_memdup(thumbnail, size);
		priv->thumbnail_size = size;
		priv->thumbnail_mimetype = g_strdup(mimetype);
	} else {
		priv->thumbnail_data = NULL;
		priv->thumbnail_size = 0;
		priv->thumbnail_mimetype = NULL;
	}
}

void
purple_xfer_prepare_thumbnail(PurpleXfer *xfer, const gchar *formats)
{
	PurpleXferPrivate *priv = PURPLE_XFER_GET_PRIVATE(xfer);

	g_return_if_fail(priv != NULL);

	if (priv->ui_ops->add_thumbnail) {
		priv->ui_ops->add_thumbnail(xfer, formats);
	}
}

void
purple_xfer_set_protocol_data(PurpleXfer *xfer, gpointer proto_data)
{
	PurpleXferPrivate *priv = PURPLE_XFER_GET_PRIVATE(xfer);

	g_return_if_fail(priv != NULL);

	priv->proto_data = proto_data;
}

gpointer
purple_xfer_get_protocol_data(const PurpleXfer *xfer)
{
	PurpleXferPrivate *priv = PURPLE_XFER_GET_PRIVATE(xfer);

	g_return_val_if_fail(priv != NULL, NULL);

	return priv->proto_data;
}

void purple_xfer_set_ui_data(PurpleXfer *xfer, gpointer ui_data)
{
	g_return_if_fail(PURPLE_IS_XFER(xfer));

	xfer->ui_data = ui_data;
}

gpointer purple_xfer_get_ui_data(const PurpleXfer *xfer)
{
	g_return_val_if_fail(PURPLE_IS_XFER(xfer), NULL);

	return xfer->ui_data;
}

/**************************************************************************
 * GObject code
 **************************************************************************/
/* Set method for GObject properties */
static void
purple_xfer_set_property(GObject *obj, guint param_id, const GValue *value,
		GParamSpec *pspec)
{
	PurpleXfer *xfer = PURPLE_XFER(obj);
	PurpleXferPrivate *priv = PURPLE_XFER_GET_PRIVATE(xfer);

	switch (param_id) {
		case PROP_TYPE:
			priv->type = g_value_get_enum(value);
			break;
		case PROP_ACCOUNT:
			priv->account = g_value_get_object(value);
			break;
		case PROP_REMOTE_USER:
			purple_xfer_set_remote_user(xfer, g_value_get_string(value));
			break;
		case PROP_MESSAGE:
			purple_xfer_set_message(xfer, g_value_get_string(value));
			break;
		case PROP_FILENAME:
			purple_xfer_set_filename(xfer, g_value_get_string(value));
			break;
		case PROP_LOCAL_FILENAME:
			purple_xfer_set_local_filename(xfer, g_value_get_string(value));
			break;
		case PROP_FILE_SIZE:
			purple_xfer_set_size(xfer, g_value_get_int64(value));
			break;
		case PROP_LOCAL_PORT:
			purple_xfer_set_local_port(xfer, g_value_get_int(value));
			break;
		case PROP_FD:
			purple_xfer_set_fd(xfer, g_value_get_int(value));
			break;
		case PROP_WATCHER:
			purple_xfer_set_watcher(xfer, g_value_get_int(value));
			break;
		case PROP_BYTES_SENT:
			purple_xfer_set_bytes_sent(xfer, g_value_get_int64(value));
			break;
		case PROP_STATUS:
			purple_xfer_set_status(xfer, g_value_get_enum(value));
			break;
		default:
			G_OBJECT_WARN_INVALID_PROPERTY_ID(obj, param_id, pspec);
			break;
	}
}

/* Get method for GObject properties */
static void
purple_xfer_get_property(GObject *obj, guint param_id, GValue *value,
		GParamSpec *pspec)
{
	PurpleXfer *xfer = PURPLE_XFER(obj);

	switch (param_id) {
		case PROP_TYPE:
			g_value_set_enum(value, purple_xfer_get_xfer_type(xfer));
			break;
		case PROP_ACCOUNT:
			g_value_set_object(value, purple_xfer_get_account(xfer));
			break;
		case PROP_REMOTE_USER:
			g_value_set_string(value, purple_xfer_get_remote_user(xfer));
			break;
		case PROP_MESSAGE:
			g_value_set_string(value, purple_xfer_get_message(xfer));
			break;
		case PROP_FILENAME:
			g_value_set_string(value, purple_xfer_get_filename(xfer));
			break;
		case PROP_LOCAL_FILENAME:
			g_value_set_string(value, purple_xfer_get_local_filename(xfer));
			break;
		case PROP_FILE_SIZE:
			g_value_set_int64(value, purple_xfer_get_size(xfer));
			break;
		case PROP_REMOTE_IP:
			g_value_set_string(value, purple_xfer_get_remote_ip(xfer));
			break;
		case PROP_LOCAL_PORT:
			g_value_set_int(value, purple_xfer_get_local_port(xfer));
			break;
		case PROP_REMOTE_PORT:
			g_value_set_int(value, purple_xfer_get_remote_port(xfer));
			break;
		case PROP_FD:
			g_value_set_int(value, purple_xfer_get_fd(xfer));
			break;
		case PROP_WATCHER:
			g_value_set_int(value, purple_xfer_get_watcher(xfer));
			break;
		case PROP_BYTES_SENT:
			g_value_set_int64(value, purple_xfer_get_bytes_sent(xfer));
			break;
		case PROP_START_TIME:
#if SIZEOF_TIME_T == 4
			g_value_set_int(value, purple_xfer_get_start_time(xfer));
#elif SIZEOF_TIME_T == 8
			g_value_set_int64(value, purple_xfer_get_start_time(xfer));
#else
#error Unknown size of time_t
#endif
			break;
		case PROP_END_TIME:
#if SIZEOF_TIME_T == 4
			g_value_set_int(value, purple_xfer_get_end_time(xfer));
#elif SIZEOF_TIME_T == 8
			g_value_set_int64(value, purple_xfer_get_end_time(xfer));
#else
#error Unknown size of time_t
#endif
			break;
		case PROP_STATUS:
			g_value_set_enum(value, purple_xfer_get_status(xfer));
			break;
		default:
			G_OBJECT_WARN_INVALID_PROPERTY_ID(obj, param_id, pspec);
			break;
	}
}

/* GObject initialization function */
static void
purple_xfer_init(GTypeInstance *instance, gpointer klass)
{
	PurpleXfer *xfer = PURPLE_XFER(instance);
	PurpleXferPrivate *priv = PURPLE_XFER_GET_PRIVATE(xfer);

	PURPLE_DBUS_REGISTER_POINTER(xfer, PurpleXfer);

	priv->ui_ops = purple_xfers_get_ui_ops();
	priv->message = NULL;
	priv->current_buffer_size = FT_INITIAL_BUFFER_SIZE;
	priv->fd = -1;
	priv->ready = PURPLE_XFER_READY_NONE;
}

/* Called when done constructing */
static void
purple_xfer_constructed(GObject *object)
{
	PurpleXfer *xfer = PURPLE_XFER(object);
	PurpleXferPrivate *priv = PURPLE_XFER_GET_PRIVATE(xfer);
	PurpleXferUiOps *ui_ops;

	parent_class->constructed(object);

	ui_ops = purple_xfers_get_ui_ops();

	if (ui_ops && ui_ops->data_not_sent) {
		/* If the ui will handle unsent data no need for buffer */
		priv->buffer = NULL;
	} else {
		priv->buffer = g_byte_array_sized_new(FT_INITIAL_BUFFER_SIZE);
	}

	if (ui_ops != NULL && ui_ops->new_xfer != NULL)
		ui_ops->new_xfer(xfer);

	xfers = g_list_prepend(xfers, xfer);
}

/* GObject finalize function */
static void
purple_xfer_finalize(GObject *object)
{
	PurpleXfer *xfer = PURPLE_XFER(object);
	PurpleXferPrivate *priv = PURPLE_XFER_GET_PRIVATE(xfer);
	PurpleXferUiOps *ui_ops;

	/* Close the file browser, if it's open */
	purple_request_close_with_handle(xfer);

	if (purple_xfer_get_status(xfer) == PURPLE_XFER_STATUS_STARTED)
		purple_xfer_cancel_local(xfer);

	ui_ops = purple_xfer_get_ui_ops(xfer);

	if (ui_ops != NULL && ui_ops->destroy != NULL)
		ui_ops->destroy(xfer);

	xfers = g_list_remove(xfers, xfer);

	g_free(priv->who);
	g_free(priv->filename);
	g_free(priv->remote_ip);
	g_free(priv->local_filename);

	if (priv->buffer)
		g_byte_array_free(priv->buffer, TRUE);

	g_free(priv->thumbnail_data);
	g_free(priv->thumbnail_mimetype);

	PURPLE_DBUS_UNREGISTER_POINTER(xfer);

	parent_class->finalize(object);
}

/* Class initializer function */
static void
purple_xfer_class_init(PurpleXferClass *klass)
{
	GObjectClass *obj_class = G_OBJECT_CLASS(klass);

	parent_class = g_type_class_peek_parent(klass);

	obj_class->finalize = purple_xfer_finalize;
	obj_class->constructed = purple_xfer_constructed;

	/* Setup properties */
	obj_class->get_property = purple_xfer_get_property;
	obj_class->set_property = purple_xfer_set_property;

	g_object_class_install_property(obj_class, PROP_TYPE,
			g_param_spec_enum("type", _("Transfer type"),
				_("The type of file transfer."), PURPLE_TYPE_XFER_TYPE,
				PURPLE_XFER_TYPE_UNKNOWN,
				G_PARAM_READWRITE | G_PARAM_CONSTRUCT_ONLY)
			);

	g_object_class_install_property(obj_class, PROP_ACCOUNT,
			g_param_spec_object("account", _("Account"),
				_("The account sending or receiving the file."),
				PURPLE_TYPE_ACCOUNT,
				G_PARAM_READWRITE | G_PARAM_CONSTRUCT_ONLY)
			);

	g_object_class_install_property(obj_class, PROP_REMOTE_USER,
			g_param_spec_string("remote-user", _("Remote user"),
				_("The name of the remote user."), NULL,
				G_PARAM_READWRITE | G_PARAM_CONSTRUCT)
			);

	g_object_class_install_property(obj_class, PROP_MESSAGE,
			g_param_spec_string("message", _("Message"),
				_("The message for the file transfer."), NULL,
				G_PARAM_READWRITE)
			);

	g_object_class_install_property(obj_class, PROP_FILENAME,
			g_param_spec_string("filename", _("Filename"),
				_("The filename for the file transfer."), NULL,
				G_PARAM_READWRITE)
			);

	g_object_class_install_property(obj_class, PROP_LOCAL_FILENAME,
			g_param_spec_string("local-filename", _("Local filename"),
				_("The local filename for the file transfer."), NULL,
				G_PARAM_READWRITE)
			);

	g_object_class_install_property(obj_class, PROP_FILE_SIZE,
			g_param_spec_int64("file-size", _("File size"),
				_("Size of the file in a file transfer."),
				G_MININT64, G_MAXINT64, 0,
				G_PARAM_READWRITE)
			);

	g_object_class_install_property(obj_class, PROP_REMOTE_IP,
			g_param_spec_string("remote-ip", _("Remote IP"),
				_("The remote IP address in the file transfer."), NULL,
				G_PARAM_READABLE)
			);

	g_object_class_install_property(obj_class, PROP_LOCAL_PORT,
			g_param_spec_int("local-port", _("Local port"),
				_("The local port number in the file transfer."),
				G_MININT, G_MAXINT, 0,
				G_PARAM_READWRITE)
			);

	g_object_class_install_property(obj_class, PROP_REMOTE_PORT,
			g_param_spec_int("remote-port", _("Remote port"),
				_("The remote port number in the file transfer."),
				G_MININT, G_MAXINT, 0,
				G_PARAM_READABLE)
			);

	g_object_class_install_property(obj_class, PROP_FD,
			g_param_spec_int("fd", _("Socket FD"),
				_("The socket file descriptor."),
				G_MININT, G_MAXINT, 0,
				G_PARAM_READWRITE)
			);

	g_object_class_install_property(obj_class, PROP_WATCHER,
			g_param_spec_int("watcher", _("Watcher"),
				_("The watcher for the file transfer."),
				G_MININT, G_MAXINT, 0,
				G_PARAM_READWRITE)
			);

	g_object_class_install_property(obj_class, PROP_BYTES_SENT,
			g_param_spec_int64("bytes-sent", _("Bytes sent"),
				_("The number of bytes sent (or received) so far."),
				G_MININT64, G_MAXINT64, 0,
				G_PARAM_READWRITE)
			);

	g_object_class_install_property(obj_class, PROP_START_TIME,
#if SIZEOF_TIME_T == 4
			g_param_spec_int
#elif SIZEOF_TIME_T == 8
			g_param_spec_int64
#else
#error Unknown size of time_t
#endif
				("start-time", _("Start time"),
				_("The time the transfer of a file started."),
#if SIZEOF_TIME_T == 4
				G_MININT, G_MAXINT, 0,
#elif SIZEOF_TIME_T == 8
				G_MININT64, G_MAXINT64, 0,
#else
#error Unknown size of time_t
#endif
				G_PARAM_READABLE)
			);

	g_object_class_install_property(obj_class, PROP_END_TIME,
#if SIZEOF_TIME_T == 4
			g_param_spec_int
#elif SIZEOF_TIME_T == 8
			g_param_spec_int64
#else
#error Unknown size of time_t
#endif
				("end-time", _("End time"),
				_("The time the transfer of a file ended."),
#if SIZEOF_TIME_T == 4
				G_MININT, G_MAXINT, 0,
#elif SIZEOF_TIME_T == 8
				G_MININT64, G_MAXINT64, 0,
#else
#error Unknown size of time_t
#endif
				G_PARAM_READABLE)
			);

	g_object_class_install_property(obj_class, PROP_STATUS,
			g_param_spec_enum("status", _("Status"),
				_("The current status for the file transfer."),
				PURPLE_TYPE_XFER_STATUS, PURPLE_XFER_STATUS_UNKNOWN,
				G_PARAM_READWRITE)
			);

	g_type_class_add_private(klass, sizeof(PurpleXferPrivate));
}

GType
purple_xfer_get_type(void)
{
	static GType type = 0;

	if(type == 0) {
		static const GTypeInfo info = {
			sizeof(PurpleXferClass),
			NULL,
			NULL,
			(GClassInitFunc)purple_xfer_class_init,
			NULL,
			NULL,
			sizeof(PurpleXfer),
			0,
			(GInstanceInitFunc)purple_xfer_init,
			NULL,
		};

		type = g_type_register_static(G_TYPE_OBJECT, "PurpleXfer",
				&info, 0);
	}

	return type;
}

PurpleXfer *
purple_xfer_new(PurpleAccount *account, PurpleXferType type, const char *who)
{
	PurpleXfer *xfer;
	PurpleProtocol *protocol;

	g_return_val_if_fail(type != PURPLE_XFER_TYPE_UNKNOWN, NULL);
	g_return_val_if_fail(PURPLE_IS_ACCOUNT(account), NULL);
	g_return_val_if_fail(who != NULL, NULL);

<<<<<<< HEAD
	protocol = purple_protocols_find(purple_account_get_protocol_id(account));

	g_return_val_if_fail(PURPLE_IS_PROTOCOL(protocol), NULL);

	if (PURPLE_PROTOCOL_IMPLEMENTS(protocol, FACTORY_IFACE, xfer_new))
		xfer = purple_protocol_factory_iface_xfer_new(protocol, account, type,
				who);
	else
		xfer = g_object_new(PURPLE_TYPE_XFER,
			PROP_ACCOUNT_S,     account,
			PROP_TYPE_S,        type,
			PROP_REMOTE_USER_S, who,
			NULL
		);

	g_return_val_if_fail(xfer != NULL, NULL);

	return xfer;
=======
	return g_object_new(PURPLE_TYPE_XFER,
		"type",        type,
		"account",     account,
		"remote-user", who,
		NULL
	);
>>>>>>> 629ffaa7
}

/**************************************************************************
 * File Transfer Subsystem API
 **************************************************************************/
GList *
purple_xfers_get_all()
{
	return xfers;
}

void *
purple_xfers_get_handle(void) {
	static int handle = 0;

	return &handle;
}

void
purple_xfers_init(void) {
	void *handle = purple_xfers_get_handle();

	/* register signals */
	purple_signal_register(handle, "file-recv-accept",
	                     purple_marshal_VOID__POINTER, G_TYPE_NONE, 1,
	                     PURPLE_TYPE_XFER);
	purple_signal_register(handle, "file-send-accept",
	                     purple_marshal_VOID__POINTER, G_TYPE_NONE, 1,
	                     PURPLE_TYPE_XFER);
	purple_signal_register(handle, "file-recv-start",
	                     purple_marshal_VOID__POINTER, G_TYPE_NONE, 1,
	                     PURPLE_TYPE_XFER);
	purple_signal_register(handle, "file-send-start",
	                     purple_marshal_VOID__POINTER, G_TYPE_NONE, 1,
	                     PURPLE_TYPE_XFER);
	purple_signal_register(handle, "file-send-cancel",
	                     purple_marshal_VOID__POINTER, G_TYPE_NONE, 1,
	                     PURPLE_TYPE_XFER);
	purple_signal_register(handle, "file-recv-cancel",
	                     purple_marshal_VOID__POINTER, G_TYPE_NONE, 1,
	                     PURPLE_TYPE_XFER);
	purple_signal_register(handle, "file-send-complete",
	                     purple_marshal_VOID__POINTER, G_TYPE_NONE, 1,
	                     PURPLE_TYPE_XFER);
	purple_signal_register(handle, "file-recv-complete",
	                     purple_marshal_VOID__POINTER, G_TYPE_NONE, 1,
	                     PURPLE_TYPE_XFER);
	purple_signal_register(handle, "file-recv-request",
	                     purple_marshal_VOID__POINTER, G_TYPE_NONE, 1,
	                     PURPLE_TYPE_XFER);
}

void
purple_xfers_uninit(void)
{
	void *handle = purple_xfers_get_handle();

	purple_signals_disconnect_by_handle(handle);
	purple_signals_unregister_by_instance(handle);
}

void
purple_xfers_set_ui_ops(PurpleXferUiOps *ops) {
	xfer_ui_ops = ops;
}

PurpleXferUiOps *
purple_xfers_get_ui_ops(void) {
	return xfer_ui_ops;
}<|MERGE_RESOLUTION|>--- conflicted
+++ resolved
@@ -2334,7 +2334,6 @@
 	g_return_val_if_fail(PURPLE_IS_ACCOUNT(account), NULL);
 	g_return_val_if_fail(who != NULL, NULL);
 
-<<<<<<< HEAD
 	protocol = purple_protocols_find(purple_account_get_protocol_id(account));
 
 	g_return_val_if_fail(PURPLE_IS_PROTOCOL(protocol), NULL);
@@ -2344,23 +2343,15 @@
 				who);
 	else
 		xfer = g_object_new(PURPLE_TYPE_XFER,
-			PROP_ACCOUNT_S,     account,
-			PROP_TYPE_S,        type,
-			PROP_REMOTE_USER_S, who,
+			"account",     account,
+			"type",        type,
+			"remote-user", who,
 			NULL
 		);
 
 	g_return_val_if_fail(xfer != NULL, NULL);
 
 	return xfer;
-=======
-	return g_object_new(PURPLE_TYPE_XFER,
-		"type",        type,
-		"account",     account,
-		"remote-user", who,
-		NULL
-	);
->>>>>>> 629ffaa7
 }
 
 /**************************************************************************
