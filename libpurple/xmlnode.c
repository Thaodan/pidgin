/* purple
 *
 * Purple is the legal property of its developers, whose names are too numerous
 * to list here.  Please refer to the COPYRIGHT file distributed with this
 * source distribution.
 *
 * This program is free software; you can redistribute it and/or modify
 * it under the terms of the GNU General Public License as published by
 * the Free Software Foundation; either version 2 of the License, or
 * (at your option) any later version.
 *
 * This program is distributed in the hope that it will be useful,
 * but WITHOUT ANY WARRANTY; without even the implied warranty of
 * MERCHANTABILITY or FITNESS FOR A PARTICULAR PURPOSE.  See the
 * GNU General Public License for more details.
 *
 * You should have received a copy of the GNU General Public License
 * along with this program; if not, write to the Free Software
 * Foundation, Inc., 51 Franklin Street, Fifth Floor, Boston, MA  02111-1301  USA
 */

/* A lot of this code at least resembles the code in libxode, but since
 * libxode uses memory pools that we simply have no need for, I decided to
 * write my own stuff.  Also, re-writing this lets me be as lightweight
 * as I want to be.  Thank you libxode for giving me a good starting point */
#define _PURPLE_XMLNODE_C_

#include "internal.h"
#include "debug.h"

#include <libxml/parser.h>
#include <string.h>
#include <glib.h>

#include "dbus-maybe.h"
#include "util.h"
#include "xmlnode.h"

#ifdef _WIN32
# define NEWLINE_S "\r\n"
#else
# define NEWLINE_S "\n"
#endif

static PurpleXmlNode*
new_node(const char *name, PurpleXmlNodeType type)
{
	PurpleXmlNode *node = g_new0(PurpleXmlNode, 1);

	node->name = g_strdup(name);
	node->type = type;

	PURPLE_DBUS_REGISTER_POINTER(node, PurpleXmlNode);

	return node;
}

PurpleXmlNode*
purple_xmlnode_new(const char *name)
{
	g_return_val_if_fail(name != NULL && *name != '\0', NULL);

	return new_node(name, PURPLE_XMLNODE_TYPE_TAG);
}

PurpleXmlNode *
purple_xmlnode_new_child(PurpleXmlNode *parent, const char *name)
{
	PurpleXmlNode *node;

	g_return_val_if_fail(parent != NULL, NULL);
	g_return_val_if_fail(name != NULL && *name != '\0', NULL);

	node = new_node(name, PURPLE_XMLNODE_TYPE_TAG);

	purple_xmlnode_insert_child(parent, node);
#if 0
	/* This would give PurpleXmlNodes more appropriate namespacing
	 * when creating them.  Otherwise, unless an explicit namespace
	 * is set, purple_xmlnode_get_namespace() will return NULL, when
	 * there may be a default namespace.
	 *
	 * I'm unconvinced that it's useful, and concerned it may break things.
	 *
	 * _insert_child would need the same thing, probably (assuming
	 * xmlns->node == NULL)
	 */
	purple_xmlnode_set_namespace(node, purple_xmlnode_get_default_namespace(node))
#endif

	return node;
}

void
purple_xmlnode_insert_child(PurpleXmlNode *parent, PurpleXmlNode *child)
{
	g_return_if_fail(parent != NULL);
	g_return_if_fail(child != NULL);

	child->parent = parent;

	if(parent->lastchild) {
		parent->lastchild->next = child;
	} else {
		parent->child = child;
	}

	parent->lastchild = child;
}

void
purple_xmlnode_insert_data(PurpleXmlNode *node, const char *data, gssize size)
{
	PurpleXmlNode *child;
	gsize real_size;

	g_return_if_fail(node != NULL);
	g_return_if_fail(data != NULL);
	g_return_if_fail(size != 0);

	real_size = size == -1 ? strlen(data) : (gsize)size;

	child = new_node(NULL, PURPLE_XMLNODE_TYPE_DATA);

	child->data = g_memdup(data, real_size);
	child->data_sz = real_size;

	purple_xmlnode_insert_child(node, child);
}

void
purple_xmlnode_remove_attrib(PurpleXmlNode *node, const char *attr)
{
	PurpleXmlNode *attr_node, *sibling = NULL;

	g_return_if_fail(node != NULL);
	g_return_if_fail(attr != NULL);

	attr_node = node->child;
	while (attr_node) {
		if(attr_node->type == PURPLE_XMLNODE_TYPE_ATTRIB &&
				purple_strequal(attr_node->name, attr))
		{
			if (node->lastchild == attr_node) {
				node->lastchild = sibling;
			}
			if (sibling == NULL) {
				node->child = attr_node->next;
				purple_xmlnode_free(attr_node);
				attr_node = node->child;
			} else {
				sibling->next = attr_node->next;
				sibling = attr_node->next;
				purple_xmlnode_free(attr_node);
				attr_node = sibling;
			}
		}
		else
		{
			attr_node = attr_node->next;
		}
		sibling = attr_node;
	}
}

void
purple_xmlnode_remove_attrib_with_namespace(PurpleXmlNode *node, const char *attr, const char *xmlns)
{
	PurpleXmlNode *attr_node, *sibling = NULL;

	g_return_if_fail(node != NULL);
	g_return_if_fail(attr != NULL);

	for(attr_node = node->child; attr_node; attr_node = attr_node->next)
	{
		if(attr_node->type == PURPLE_XMLNODE_TYPE_ATTRIB &&
		   purple_strequal(attr,  attr_node->name) &&
		   purple_strequal(xmlns, attr_node->xmlns))
		{
			if(sibling == NULL) {
				node->child = attr_node->next;
			} else {
				sibling->next = attr_node->next;
			}
			if (node->lastchild == attr_node) {
				node->lastchild = sibling;
			}
			purple_xmlnode_free(attr_node);
			return;
		}
		sibling = attr_node;
	}
}

void
purple_xmlnode_set_attrib(PurpleXmlNode *node, const char *attr, const char *value)
{
	purple_xmlnode_remove_attrib(node, attr);
	purple_xmlnode_set_attrib_full(node, attr, NULL, NULL, value);
}

void
purple_xmlnode_set_attrib_full(PurpleXmlNode *node, const char *attr, const char *xmlns, const char *prefix, const char *value)
{
	PurpleXmlNode *attrib_node;

	g_return_if_fail(node != NULL);
	g_return_if_fail(attr != NULL);
	g_return_if_fail(value != NULL);

	purple_xmlnode_remove_attrib_with_namespace(node, attr, xmlns);
	attrib_node = new_node(attr, PURPLE_XMLNODE_TYPE_ATTRIB);

	attrib_node->data = g_strdup(value);
	attrib_node->xmlns = g_strdup(xmlns);
	attrib_node->prefix = g_strdup(prefix);

	purple_xmlnode_insert_child(node, attrib_node);
}


const char *
purple_xmlnode_get_attrib(const PurpleXmlNode *node, const char *attr)
{
	PurpleXmlNode *x;

	g_return_val_if_fail(node != NULL, NULL);
	g_return_val_if_fail(attr != NULL, NULL);

	for(x = node->child; x; x = x->next) {
		if(x->type == PURPLE_XMLNODE_TYPE_ATTRIB && purple_strequal(attr, x->name)) {
			return x->data;
		}
	}

	return NULL;
}

const char *
purple_xmlnode_get_attrib_with_namespace(const PurpleXmlNode *node, const char *attr, const char *xmlns)
{
	const PurpleXmlNode *x;

	g_return_val_if_fail(node != NULL, NULL);
	g_return_val_if_fail(attr != NULL, NULL);

	for(x = node->child; x; x = x->next) {
		if(x->type == PURPLE_XMLNODE_TYPE_ATTRIB &&
		   purple_strequal(attr,  x->name) &&
		   purple_strequal(xmlns, x->xmlns)) {
			return x->data;
		}
	}

	return NULL;
}


void purple_xmlnode_set_namespace(PurpleXmlNode *node, const char *xmlns)
{
	char *tmp;
	g_return_if_fail(node != NULL);

	tmp = node->xmlns;
	node->xmlns = g_strdup(xmlns);

	if (node->namespace_map) {
		g_hash_table_insert(node->namespace_map,
			g_strdup(""), g_strdup(xmlns));
	}

	g_free(tmp);
}

const char *purple_xmlnode_get_namespace(const PurpleXmlNode *node)
{
	g_return_val_if_fail(node != NULL, NULL);

	return node->xmlns;
}

const char *purple_xmlnode_get_default_namespace(const PurpleXmlNode *node)
{
	const PurpleXmlNode *current_node;
	const char *ns = NULL;

	g_return_val_if_fail(node != NULL, NULL);

	current_node = node;
	while (current_node) {
		/* If this node does *not* have a prefix, node->xmlns is the default
		 * namespace.  Otherwise, it's the prefix namespace.
		 */
		if (!current_node->prefix && current_node->xmlns) {
			return current_node->xmlns;
		} else if (current_node->namespace_map) {
			ns = g_hash_table_lookup(current_node->namespace_map, "");
			if (ns && *ns)
				return ns;
		}

		current_node = current_node->parent;
	}

	return ns;
}

void purple_xmlnode_set_prefix(PurpleXmlNode *node, const char *prefix)
{
	g_return_if_fail(node != NULL);

	g_free(node->prefix);
	node->prefix = g_strdup(prefix);
}

const char *purple_xmlnode_get_prefix(const PurpleXmlNode *node)
{
	g_return_val_if_fail(node != NULL, NULL);
	return node->prefix;
}

const char *purple_xmlnode_get_prefix_namespace(const PurpleXmlNode *node, const char *prefix)
{
	const PurpleXmlNode *current_node;

	g_return_val_if_fail(node != NULL, NULL);
	g_return_val_if_fail(prefix != NULL, purple_xmlnode_get_default_namespace(node));

	current_node = node;
	while (current_node) {
		if (current_node->prefix && g_str_equal(prefix, current_node->prefix) &&
				current_node->xmlns) {
			return current_node->xmlns;
		} else if (current_node->namespace_map) {
			const char *ns = g_hash_table_lookup(current_node->namespace_map, prefix);
			if (ns && *ns) {
				return ns;
			}
		}

		current_node = current_node->parent;
	}

	return NULL;
}

void purple_xmlnode_strip_prefixes(PurpleXmlNode *node)
{
	PurpleXmlNode *child;
	const char *prefix;

	g_return_if_fail(node != NULL);

	for (child = node->child; child; child = child->next) {
		if (child->type == PURPLE_XMLNODE_TYPE_TAG)
			purple_xmlnode_strip_prefixes(child);
	}

	prefix = purple_xmlnode_get_prefix(node);
	if (prefix) {
		const char *ns = purple_xmlnode_get_prefix_namespace(node, prefix);
		purple_xmlnode_set_namespace(node, ns);
		purple_xmlnode_set_prefix(node, NULL);
	} else {
		purple_xmlnode_set_namespace(node, purple_xmlnode_get_default_namespace(node));
	}
}

PurpleXmlNode *purple_xmlnode_get_parent(const PurpleXmlNode *child)
{
	g_return_val_if_fail(child != NULL, NULL);
	return child->parent;
}

void
purple_xmlnode_free(PurpleXmlNode *node)
{
	PurpleXmlNode *x, *y;

	g_return_if_fail(node != NULL);

	/* if we're part of a tree, remove ourselves from the tree first */
	if(NULL != node->parent) {
		if(node->parent->child == node) {
			node->parent->child = node->next;
			if (node->parent->lastchild == node)
				node->parent->lastchild = node->next;
		} else {
			PurpleXmlNode *prev = node->parent->child;
			while(prev && prev->next != node) {
				prev = prev->next;
			}
			if(prev) {
				prev->next = node->next;
				if (node->parent->lastchild == node)
					node->parent->lastchild = prev;
			}
		}
	}

	/* now free our children */
	x = node->child;
	while(x) {
		y = x->next;
		purple_xmlnode_free(x);
		x = y;
	}

	/* now dispose of ourselves */
	g_free(node->name);
	g_free(node->data);
	g_free(node->xmlns);
	g_free(node->prefix);

	if(node->namespace_map)
		g_hash_table_destroy(node->namespace_map);

	PURPLE_DBUS_UNREGISTER_POINTER(node);
	g_free(node);
}

PurpleXmlNode*
purple_xmlnode_get_child(const PurpleXmlNode *parent, const char *name)
{
	return purple_xmlnode_get_child_with_namespace(parent, name, NULL);
}

PurpleXmlNode *
purple_xmlnode_get_child_with_namespace(const PurpleXmlNode *parent, const char *name, const char *ns)
{
	PurpleXmlNode *x, *ret = NULL;
	char **names;
	char *parent_name, *child_name;

	g_return_val_if_fail(parent != NULL, NULL);
	g_return_val_if_fail(name != NULL, NULL);

	names = g_strsplit(name, "/", 2);
	parent_name = names[0];
	child_name = names[1];

	for(x = parent->child; x; x = x->next) {
		/* XXX: Is it correct to ignore the namespace for the match if none was specified? */
		const char *xmlns = NULL;
		if(ns)
			xmlns = purple_xmlnode_get_namespace(x);

		if(x->type == PURPLE_XMLNODE_TYPE_TAG && purple_strequal(parent_name, x->name)
				&& purple_strequal(ns, xmlns)) {
			ret = x;
			break;
		}
	}

	if(child_name && ret)
		ret = purple_xmlnode_get_child(ret, child_name);

	g_strfreev(names);
	return ret;
}

char *
purple_xmlnode_get_data(const PurpleXmlNode *node)
{
	GString *str = NULL;
	PurpleXmlNode *c;

	g_return_val_if_fail(node != NULL, NULL);

	for(c = node->child; c; c = c->next) {
		if(c->type == PURPLE_XMLNODE_TYPE_DATA) {
			if(!str)
				str = g_string_new_len(c->data, c->data_sz);
			else
				str = g_string_append_len(str, c->data, c->data_sz);
		}
	}

	if (str == NULL)
		return NULL;

	return g_string_free(str, FALSE);
}

char *
purple_xmlnode_get_data_unescaped(const PurpleXmlNode *node)
{
	char *escaped = purple_xmlnode_get_data(node);

	char *unescaped = escaped ? purple_unescape_html(escaped) : NULL;

	g_free(escaped);

	return unescaped;
}

static void
purple_xmlnode_to_str_foreach_append_ns(const char *key, const char *value,
	GString *buf)
{
	if (*key) {
		g_string_append_printf(buf, " xmlns:%s='%s'", key, value);
	} else {
		g_string_append_printf(buf, " xmlns='%s'", value);
	}
}

static char *
purple_xmlnode_to_str_helper(const PurpleXmlNode *node, int *len, gboolean formatting, int depth)
{
	GString *text = g_string_new("");
	const char *prefix;
	const PurpleXmlNode *c;
	char *node_name, *esc, *esc2, *tab = NULL;
	gboolean need_end = FALSE, pretty = formatting;

	g_return_val_if_fail(node != NULL, NULL);

	if(pretty && depth) {
		tab = g_strnfill(depth, '\t');
		text = g_string_append(text, tab);
	}

	node_name = g_markup_escape_text(node->name, -1);
	prefix = purple_xmlnode_get_prefix(node);

	if (prefix) {
		g_string_append_printf(text, "<%s:%s", prefix, node_name);
	} else {
		g_string_append_printf(text, "<%s", node_name);
	}

	if (node->namespace_map) {
		g_hash_table_foreach(node->namespace_map,
			(GHFunc)purple_xmlnode_to_str_foreach_append_ns, text);
	} else {
		/* Figure out if this node has a different default namespace from parent */
		const char *xmlns = NULL;
		const char *parent_xmlns = NULL;
		if (!prefix)
			xmlns = node->xmlns;

		if (!xmlns)
			xmlns = purple_xmlnode_get_default_namespace(node);
		if (node->parent)
			parent_xmlns = purple_xmlnode_get_default_namespace(node->parent);
		if (!purple_strequal(xmlns, parent_xmlns))
		{
			char *escaped_xmlns = g_markup_escape_text(xmlns, -1);
			g_string_append_printf(text, " xmlns='%s'", escaped_xmlns);
			g_free(escaped_xmlns);
		}
	}
	for(c = node->child; c; c = c->next)
	{
		if(c->type == PURPLE_XMLNODE_TYPE_ATTRIB) {
			const char *aprefix = purple_xmlnode_get_prefix(c);
			esc = g_markup_escape_text(c->name, -1);
			esc2 = g_markup_escape_text(c->data, -1);
			if (aprefix) {
				g_string_append_printf(text, " %s:%s='%s'", aprefix, esc, esc2);
			} else {
				g_string_append_printf(text, " %s='%s'", esc, esc2);
			}
			g_free(esc);
			g_free(esc2);
		} else if(c->type == PURPLE_XMLNODE_TYPE_TAG || c->type == PURPLE_XMLNODE_TYPE_DATA) {
			if(c->type == PURPLE_XMLNODE_TYPE_DATA)
				pretty = FALSE;
			need_end = TRUE;
		}
	}

	if(need_end) {
		g_string_append_printf(text, ">%s", pretty ? NEWLINE_S : "");

		for(c = node->child; c; c = c->next)
		{
			if(c->type == PURPLE_XMLNODE_TYPE_TAG) {
				int esc_len;
				esc = purple_xmlnode_to_str_helper(c, &esc_len, pretty, depth+1);
				text = g_string_append_len(text, esc, esc_len);
				g_free(esc);
			} else if(c->type == PURPLE_XMLNODE_TYPE_DATA && c->data_sz > 0) {
				esc = g_markup_escape_text(c->data, c->data_sz);
				text = g_string_append(text, esc);
				g_free(esc);
			}
		}

		if(tab && pretty)
			text = g_string_append(text, tab);
		if (prefix) {
			g_string_append_printf(text, "</%s:%s>%s", prefix, node_name, formatting ? NEWLINE_S : "");
		} else {
			g_string_append_printf(text, "</%s>%s", node_name, formatting ? NEWLINE_S : "");
		}
	} else {
		g_string_append_printf(text, "/>%s", formatting ? NEWLINE_S : "");
	}

	g_free(node_name);

	g_free(tab);

	if(len)
		*len = text->len;

	return g_string_free(text, FALSE);
}

char *
purple_xmlnode_to_str(const PurpleXmlNode *node, int *len)
{
	return purple_xmlnode_to_str_helper(node, len, FALSE, 0);
}

char *
purple_xmlnode_to_formatted_str(const PurpleXmlNode *node, int *len)
{
	char *xml, *xml_with_declaration;

	g_return_val_if_fail(node != NULL, NULL);

	xml = purple_xmlnode_to_str_helper(node, len, TRUE, 0);
	xml_with_declaration =
		g_strdup_printf("<?xml version='1.0' encoding='UTF-8' ?>" NEWLINE_S NEWLINE_S "%s", xml);
	g_free(xml);

	if (len)
		*len += sizeof("<?xml version='1.0' encoding='UTF-8' ?>" NEWLINE_S NEWLINE_S) - 1;

	return xml_with_declaration;
}

struct _xmlnode_parser_data {
	PurpleXmlNode *current;
	gboolean error;
};

static void
purple_xmlnode_parser_element_start_libxml(void *user_data,
				   const xmlChar *element_name, const xmlChar *prefix, const xmlChar *xmlns,
				   int nb_namespaces, const xmlChar **namespaces,
				   int nb_attributes, int nb_defaulted, const xmlChar **attributes)
{
	struct _xmlnode_parser_data *xpd = user_data;
	PurpleXmlNode *node;
	int i, j;

	if(!element_name || xpd->error) {
		return;
	} else {
		if(xpd->current)
			node = purple_xmlnode_new_child(xpd->current, (const char*) element_name);
		else
			node = purple_xmlnode_new((const char *) element_name);

		purple_xmlnode_set_namespace(node, (const char *) xmlns);
		purple_xmlnode_set_prefix(node, (const char *)prefix);

		if (nb_namespaces != 0) {
			node->namespace_map = g_hash_table_new_full(
				g_str_hash, g_str_equal, g_free, g_free);

			for (i = 0, j = 0; i < nb_namespaces; i++, j += 2) {
				const char *key = (const char *)namespaces[j];
				const char *val = (const char *)namespaces[j + 1];
				g_hash_table_insert(node->namespace_map,
					g_strdup(key ? key : ""), g_strdup(val ? val : ""));
			}
		}

		for(i=0; i < nb_attributes * 5; i+=5) {
			const char *name = (const char *)attributes[i];
			const char *prefix = (const char *)attributes[i+1];
			char *txt;
			int attrib_len = attributes[i+4] - attributes[i+3];
			char *attrib = g_strndup((const char *)attributes[i+3], attrib_len);
			txt = attrib;
			attrib = purple_unescape_text(txt);
			g_free(txt);
			purple_xmlnode_set_attrib_full(node, name, NULL, prefix, attrib);
			g_free(attrib);
		}

		xpd->current = node;
	}
}

static void
purple_xmlnode_parser_element_end_libxml(void *user_data, const xmlChar *element_name,
				 const xmlChar *prefix, const xmlChar *xmlns)
{
	struct _xmlnode_parser_data *xpd = user_data;

	if(!element_name || !xpd->current || xpd->error)
		return;

	if(xpd->current->parent) {
		if(!xmlStrcmp((xmlChar*) xpd->current->name, element_name))
			xpd->current = xpd->current->parent;
	}
}

static void
purple_xmlnode_parser_element_text_libxml(void *user_data, const xmlChar *text, int text_len)
{
	struct _xmlnode_parser_data *xpd = user_data;

	if(!xpd->current || xpd->error)
		return;

	if(!text || !text_len)
		return;

	purple_xmlnode_insert_data(xpd->current, (const char*) text, text_len);
}

static void
purple_xmlnode_parser_error_libxml(void *user_data, const char *msg, ...)
{
	struct _xmlnode_parser_data *xpd = user_data;
	char errmsg[2048];
	va_list args;

	xpd->error = TRUE;

	va_start(args, msg);
	vsnprintf(errmsg, sizeof(errmsg), msg, args);
	va_end(args);

	purple_debug_error("xmlnode", "Error parsing xml file: %s", errmsg);
}

static void
purple_xmlnode_parser_structural_error_libxml(void *user_data, xmlErrorPtr error)
{
	struct _xmlnode_parser_data *xpd = user_data;

	if (error && (error->level == XML_ERR_ERROR ||
	              error->level == XML_ERR_FATAL)) {
		xpd->error = TRUE;
		purple_debug_error("xmlnode", "XML parser error for PurpleXmlNode %p: "
		                   "Domain %i, code %i, level %i: %s",
		                   user_data, error->domain, error->code, error->level,
		                   error->message ? error->message : "(null)\n");
	} else if (error)
		purple_debug_warning("xmlnode", "XML parser error for PurpleXmlNode %p: "
		                     "Domain %i, code %i, level %i: %s",
		                     user_data, error->domain, error->code, error->level,
		                     error->message ? error->message : "(null)\n");
	else
		purple_debug_warning("xmlnode", "XML parser error for PurpleXmlNode %p\n",
		                     user_data);
}

static xmlSAXHandler purple_xmlnode_parser_libxml = {
	NULL, /* internalSubset */
	NULL, /* isStandalone */
	NULL, /* hasInternalSubset */
	NULL, /* hasExternalSubset */
	NULL, /* resolveEntity */
	NULL, /* getEntity */
	NULL, /* entityDecl */
	NULL, /* notationDecl */
	NULL, /* attributeDecl */
	NULL, /* elementDecl */
	NULL, /* unparsedEntityDecl */
	NULL, /* setDocumentLocator */
	NULL, /* startDocument */
	NULL, /* endDocument */
	NULL, /* startElement */
	NULL, /* endElement */
	NULL, /* reference */
	purple_xmlnode_parser_element_text_libxml, /* characters */
	NULL, /* ignorableWhitespace */
	NULL, /* processingInstruction */
	NULL, /* comment */
	NULL, /* warning */
	purple_xmlnode_parser_error_libxml, /* error */
	NULL, /* fatalError */
	NULL, /* getParameterEntity */
	NULL, /* cdataBlock */
	NULL, /* externalSubset */
	XML_SAX2_MAGIC, /* initialized */
	NULL, /* _private */
	purple_xmlnode_parser_element_start_libxml, /* startElementNs */
	purple_xmlnode_parser_element_end_libxml,   /* endElementNs   */
	purple_xmlnode_parser_structural_error_libxml, /* serror */
};

PurpleXmlNode *
purple_xmlnode_from_str(const char *str, gssize size)
{
	struct _xmlnode_parser_data *xpd;
	PurpleXmlNode *ret;
	gsize real_size;

	g_return_val_if_fail(str != NULL, NULL);

	real_size = size < 0 ? strlen(str) : (gsize)size;
	xpd = g_new0(struct _xmlnode_parser_data, 1);

	if (xmlSAXUserParseMemory(&purple_xmlnode_parser_libxml, xpd, str, real_size) < 0) {
		while(xpd->current && xpd->current->parent)
			xpd->current = xpd->current->parent;
		if(xpd->current)
			purple_xmlnode_free(xpd->current);
		xpd->current = NULL;
	}
	ret = xpd->current;
	if (xpd->error) {
		ret = NULL;
		if (xpd->current)
			purple_xmlnode_free(xpd->current);
	}

	g_free(xpd);
	return ret;
}

PurpleXmlNode *
purple_xmlnode_from_file(const char *dir,const char *filename, const char *description, const char *process)
{
	gchar *filename_full;
	GError *error = NULL;
	gchar *contents = NULL;
	gsize length;
	PurpleXmlNode *node = NULL;

	g_return_val_if_fail(dir != NULL, NULL);

	purple_debug_misc(process, "Reading file %s from directory %s\n",
					filename, dir);

	filename_full = g_build_filename(dir, filename, NULL);

	if (!g_file_test(filename_full, G_FILE_TEST_EXISTS))
	{
		purple_debug_info(process, "File %s does not exist (this is not "
						"necessarily an error)\n", filename_full);
		g_free(filename_full);
		return NULL;
	}

	if (!g_file_get_contents(filename_full, &contents, &length, &error))
	{
		purple_debug_error(process, "Error reading file %s: %s\n",
						 filename_full, error->message);
		g_error_free(error);
	}

	if ((contents != NULL) && (length > 0))
	{
		node = purple_xmlnode_from_str(contents, length);

		/* If we were unable to parse the file then save its contents to a backup file */
		if (node == NULL)
		{
			gchar *filename_temp, *filename_temp_full;

			filename_temp = g_strdup_printf("%s~", filename);
			filename_temp_full = g_build_filename(dir, filename_temp, NULL);

			purple_debug_error("util", "Error parsing file %s.  Renaming old "
							 "file to %s\n", filename_full, filename_temp);
			purple_util_write_data_to_file_absolute(filename_temp_full, contents, length);

			g_free(filename_temp_full);
			g_free(filename_temp);
		}

		g_free(contents);
	}

	/* If we could not parse the file then show the user an error message */
	if (node == NULL)
	{
		gchar *title, *msg;
		title = g_strdup_printf(_("Error Reading %s"), filename);
		msg = g_strdup_printf(_("An error was encountered reading your "
					"%s.  The file has not been loaded, and the old file "
					"has been renamed to %s~."), description, filename_full);
		purple_notify_error(NULL, NULL, title, msg, NULL);
		g_free(title);
		g_free(msg);
	}

	g_free(filename_full);

	return node;
}

static void
purple_xmlnode_copy_foreach_ns(gpointer key, gpointer value, gpointer user_data)
{
	GHashTable *ret = (GHashTable *)user_data;
	g_hash_table_insert(ret, g_strdup(key), g_strdup(value));
}

PurpleXmlNode *
purple_xmlnode_copy(const PurpleXmlNode *src)
{
	PurpleXmlNode *ret;
	PurpleXmlNode *child;
	PurpleXmlNode *sibling = NULL;

	g_return_val_if_fail(src != NULL, NULL);

	ret = new_node(src->name, src->type);
	ret->xmlns = g_strdup(src->xmlns);
	if (src->data) {
		if (src->data_sz) {
			ret->data = g_memdup(src->data, src->data_sz);
			ret->data_sz = src->data_sz;
		} else {
			ret->data = g_strdup(src->data);
		}
	}
	ret->prefix = g_strdup(src->prefix);
	if (src->namespace_map) {
		ret->namespace_map = g_hash_table_new_full(g_str_hash, g_str_equal,
		                                           g_free, g_free);
		g_hash_table_foreach(src->namespace_map, purple_xmlnode_copy_foreach_ns, ret->namespace_map);
	}

	for (child = src->child; child; child = child->next) {
		if (sibling) {
			sibling->next = purple_xmlnode_copy(child);
			sibling = sibling->next;
		} else {
<<<<<<< HEAD
			ret->child = purple_xmlnode_copy(child);
=======
			ret->child = xmlnode_copy(child);
			/* coverity[copy_paste_error] */
>>>>>>> 33a5ba2c
			sibling = ret->child;
		}
		sibling->parent = ret;
	}

	ret->lastchild = sibling;

	return ret;
}

PurpleXmlNode *
purple_xmlnode_get_next_twin(PurpleXmlNode *node)
{
	PurpleXmlNode *sibling;
	const char *ns = purple_xmlnode_get_namespace(node);

	g_return_val_if_fail(node != NULL, NULL);
	g_return_val_if_fail(node->type == PURPLE_XMLNODE_TYPE_TAG, NULL);

	for(sibling = node->next; sibling; sibling = sibling->next) {
		/* XXX: Is it correct to ignore the namespace for the match if none was specified? */
		const char *xmlns = NULL;
		if(ns)
			xmlns = purple_xmlnode_get_namespace(sibling);

		if(sibling->type == PURPLE_XMLNODE_TYPE_TAG && purple_strequal(node->name, sibling->name) &&
				purple_strequal(ns, xmlns))
			return sibling;
	}

	return NULL;
}

GType
purple_xmlnode_get_type(void)
{
	static GType type = 0;

	if (type == 0) {
		type = g_boxed_type_register_static("PurpleXmlNode",
				(GBoxedCopyFunc)purple_xmlnode_copy,
				(GBoxedFreeFunc)purple_xmlnode_free);
	}

	return type;
}<|MERGE_RESOLUTION|>--- conflicted
+++ resolved
@@ -930,12 +930,8 @@
 			sibling->next = purple_xmlnode_copy(child);
 			sibling = sibling->next;
 		} else {
-<<<<<<< HEAD
 			ret->child = purple_xmlnode_copy(child);
-=======
-			ret->child = xmlnode_copy(child);
 			/* coverity[copy_paste_error] */
->>>>>>> 33a5ba2c
 			sibling = ret->child;
 		}
 		sibling->parent = ret;
