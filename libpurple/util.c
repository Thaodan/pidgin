/*
 * @file util.h Utility Functions
 * @ingroup core
 */

/* Purple is the legal property of its developers, whose names are too numerous
 * to list here.  Please refer to the COPYRIGHT file distributed with this
 * source distribution.
 *
 * This program is free software; you can redistribute it and/or modify
 * it under the terms of the GNU General Public License as published by
 * the Free Software Foundation; either version 2 of the License, or
 * (at your option) any later version.
 *
 * This program is distributed in the hope that it will be useful,
 * but WITHOUT ANY WARRANTY; without even the implied warranty of
 * MERCHANTABILITY or FITNESS FOR A PARTICULAR PURPOSE.  See the
 * GNU General Public License for more details.
 *
 * You should have received a copy of the GNU General Public License
 * along with this program; if not, write to the Free Software
 * Foundation, Inc., 51 Franklin Street, Fifth Floor, Boston, MA  02111-1301  USA
 */
#include "internal.h"

#include "ciphers/md5hash.h"
#include "conversation.h"
#include "core.h"
#include "debug.h"
#include "notify.h"
#include "prpl.h"
#include "prefs.h"
#include "util.h"

#include <json-glib/json-glib.h>

struct _PurpleMenuAction
{
	char *label;
	PurpleCallback callback;
	gpointer data;
	GList *children;
};

static char *custom_user_dir = NULL;
static char *user_dir = NULL;

static JsonNode *escape_js_node = NULL;
static JsonGenerator *escape_js_gen = NULL;

PurpleMenuAction *
purple_menu_action_new(const char *label, PurpleCallback callback, gpointer data,
                     GList *children)
{
	PurpleMenuAction *act = g_new0(PurpleMenuAction, 1);
	act->label = g_strdup(label);
	act->callback = callback;
	act->data = data;
	act->children = children;
	return act;
}

void
purple_menu_action_free(PurpleMenuAction *act)
{
	g_return_if_fail(act != NULL);

	g_free(act->label);
	g_free(act);
}

char * purple_menu_action_get_label(const PurpleMenuAction *act)
{
	g_return_val_if_fail(act != NULL, NULL);

	return act->label;
}

PurpleCallback purple_menu_action_get_callback(const PurpleMenuAction *act)
{
	g_return_val_if_fail(act != NULL, NULL);

	return act->callback;
}

gpointer purple_menu_action_get_data(const PurpleMenuAction *act)
{
	g_return_val_if_fail(act != NULL, NULL);

	return act->data;
}

GList* purple_menu_action_get_children(const PurpleMenuAction *act)
{
	g_return_val_if_fail(act != NULL, NULL);

	return act->children;
}

void purple_menu_action_set_label(PurpleMenuAction *act, char *label)
{
	g_return_if_fail(act != NULL);

	act-> label = label;
}

void purple_menu_action_set_callback(PurpleMenuAction *act, PurpleCallback callback)
{
	g_return_if_fail(act != NULL);

	act->callback = callback;
}

void purple_menu_action_set_data(PurpleMenuAction *act, gpointer data)
{
	g_return_if_fail(act != NULL);

	act->data = data;
}

void purple_menu_action_set_children(PurpleMenuAction *act, GList *children)
{
	g_return_if_fail(act != NULL);

	act->children = children;
}

void
purple_util_init(void)
{
	escape_js_node = json_node_new(JSON_NODE_VALUE);
	escape_js_gen = json_generator_new();
	json_node_set_boolean(escape_js_node, FALSE);
}

void
purple_util_uninit(void)
{
	/* Free these so we don't have leaks at shutdown. */

	g_free(custom_user_dir);
	custom_user_dir = NULL;

	g_free(user_dir);
	user_dir = NULL;

	json_node_free(escape_js_node);
	escape_js_node = NULL;

	g_object_unref(escape_js_gen);
	escape_js_gen = NULL;
}

/**************************************************************************
 * Base16 Functions
 **************************************************************************/
gchar *
purple_base16_encode(const guchar *data, gsize len)
{
	gsize i;
	gchar *ascii = NULL;

	g_return_val_if_fail(data != NULL, NULL);
	g_return_val_if_fail(len > 0,   NULL);

	ascii = g_malloc(len * 2 + 1);

	for (i = 0; i < len; i++)
		g_snprintf(&ascii[i * 2], 3, "%02x", data[i] & 0xFF);

	return ascii;
}

guchar *
purple_base16_decode(const char *str, gsize *ret_len)
{
	int len, i, accumulator = 0;
	guchar *data;

	g_return_val_if_fail(str != NULL, NULL);

	len = strlen(str);

	g_return_val_if_fail(*str, 0);
	g_return_val_if_fail(len % 2 == 0,    0);

	data = g_malloc(len / 2);

	for (i = 0; i < len; i++)
	{
		if ((i % 2) == 0)
			accumulator = 0;
		else
			accumulator <<= 4;

		if (isdigit(str[i]))
			accumulator |= str[i] - 48;
		else
		{
			switch(tolower(str[i]))
			{
				case 'a':  accumulator |= 10;  break;
				case 'b':  accumulator |= 11;  break;
				case 'c':  accumulator |= 12;  break;
				case 'd':  accumulator |= 13;  break;
				case 'e':  accumulator |= 14;  break;
				case 'f':  accumulator |= 15;  break;
			}
		}

		if (i % 2)
			data[(i - 1) / 2] = accumulator;
	}

	if (ret_len != NULL)
		*ret_len = len / 2;

	return data;
}

gchar *
purple_base16_encode_chunked(const guchar *data, gsize len)
{
	gsize i;
	gchar *ascii = NULL;

	g_return_val_if_fail(data != NULL, NULL);
	g_return_val_if_fail(len > 0,   NULL);

	/* For each byte of input, we need 2 bytes for the hex representation
	 * and 1 for the colon.
	 * The final colon will be replaced by a terminating NULL
	 */
	ascii = g_malloc(len * 3 + 1);

	for (i = 0; i < len; i++)
		g_snprintf(&ascii[i * 3], 4, "%02x:", data[i] & 0xFF);

	/* Replace the final colon with NULL */
	ascii[len * 3 - 1] = 0;

	return ascii;
}


/**************************************************************************
 * Base64 Functions
 **************************************************************************/
static const char alphabet[] =
	"ABCDEFGHIJKLMNOPQRSTUVWXYZabcdefghijklmnopqrstuvwxyz"
	"0123456789+/";

static const char xdigits[] =
	"0123456789abcdef";

gchar *
purple_base64_encode(const guchar *data, gsize len)
{
	return g_base64_encode(data, len);
}

guchar *
purple_base64_decode(const char *str, gsize *ret_len)
{
	/*
	 * We want to allow ret_len to be NULL for backward compatibility,
	 * but g_base64_decode() requires a valid length variable.  So if
	 * ret_len is NULL then pass in a dummy variable.
	 */
	gsize unused;
	return g_base64_decode(str, ret_len != NULL ? ret_len : &unused);
}

/**************************************************************************
 * Quoted Printable Functions (see RFC 2045).
 **************************************************************************/
guchar *
purple_quotedp_decode(const char *str, gsize *ret_len)
{
	char *n, *new;
	const char *end, *p;

	n = new = g_malloc(strlen (str) + 1);
	end = str + strlen(str);

	for (p = str; p < end; p++, n++) {
		if (*p == '=') {
			if (p[1] == '\r' && p[2] == '\n') { /* 5.1 #5 */
				n -= 1;
				p += 2;
			} else if (p[1] == '\n') { /* fuzzy case for 5.1 #5 */
				n -= 1;
				p += 1;
			} else if (p[1] && p[2]) {
				char *nibble1 = strchr(xdigits, tolower(p[1]));
				char *nibble2 = strchr(xdigits, tolower(p[2]));
				if (nibble1 && nibble2) { /* 5.1 #1 */
					*n = ((nibble1 - xdigits) << 4) | (nibble2 - xdigits);
					p += 2;
				} else { /* This should never happen */
					*n = *p;
				}
			} else { /* This should never happen */
				*n = *p;
			}
		}
		else if (*p == '_')
			*n = ' ';
		else
			*n = *p;
	}

	*n = '\0';

	if (ret_len != NULL)
		*ret_len = n - new;

	/* Resize to take less space */
	/* new = realloc(new, n - new); */

	return (guchar *)new;
}

/**************************************************************************
 * MIME Functions
 **************************************************************************/
char *
purple_mime_decode_field(const char *str)
{
	/*
	 * This is wing's version, partially based on revo/shx's version
	 * See RFC2047 [which apparently obsoletes RFC1342]
	 */
	typedef enum {
		state_start, state_equal1, state_question1,
		state_charset, state_question2,
		state_encoding, state_question3,
		state_encoded_text, state_question4, state_equal2 = state_start
	} encoded_word_state_t;
	encoded_word_state_t state = state_start;
	const char *cur, *mark;
	const char *charset0 = NULL, *encoding0 = NULL, *encoded_text0 = NULL;
	GString *new;

	/* token can be any CHAR (supposedly ISO8859-1/ISO2022), not just ASCII */
	#define token_char_p(c) \
		(c != ' ' && !iscntrl(c) && !strchr("()<>@,;:\"/[]?.=", c))

	/* But encoded-text must be ASCII; alas, isascii() may not exist */
	#define encoded_text_char_p(c) \
		((c & 0x80) == 0 && c != '?' && c != ' ' && isgraph(c))

	g_return_val_if_fail(str != NULL, NULL);

	new = g_string_new(NULL);

	/* Here we will be looking for encoded words and if they seem to be
	 * valid then decode them.
	 * They are of this form: =?charset?encoding?text?=
	 */

	for (cur = str, mark = NULL; *cur; cur += 1) {
		switch (state) {
		case state_equal1:
			if (*cur == '?') {
				state = state_question1;
			} else {
				g_string_append_len(new, mark, cur - mark + 1);
				state = state_start;
			}
			break;
		case state_question1:
			if (token_char_p(*cur)) {
				charset0 = cur;
				state = state_charset;
			} else { /* This should never happen */
				g_string_append_len(new, mark, cur - mark + 1);
				state = state_start;
			}
			break;
		case state_charset:
			if (*cur == '?') {
				state = state_question2;
			} else if (!token_char_p(*cur)) { /* This should never happen */
				g_string_append_len(new, mark, cur - mark + 1);
				state = state_start;
			}
			break;
		case state_question2:
			if (token_char_p(*cur)) {
				encoding0 = cur;
				state = state_encoding;
			} else { /* This should never happen */
				g_string_append_len(new, mark, cur - mark + 1);
				state = state_start;
			}
			break;
		case state_encoding:
			if (*cur == '?') {
				state = state_question3;
			} else if (!token_char_p(*cur)) { /* This should never happen */
				g_string_append_len(new, mark, cur - mark + 1);
				state = state_start;
			}
			break;
		case state_question3:
			if (encoded_text_char_p(*cur)) {
				encoded_text0 = cur;
				state = state_encoded_text;
			} else if (*cur == '?') { /* empty string */
				encoded_text0 = cur;
				state = state_question4;
			} else { /* This should never happen */
				g_string_append_len(new, mark, cur - mark + 1);
				state = state_start;
			}
			break;
		case state_encoded_text:
			if (*cur == '?') {
				state = state_question4;
			} else if (!encoded_text_char_p(*cur)) {
				g_string_append_len(new, mark, cur - mark + 1);
				state = state_start;
			}
			break;
		case state_question4:
			if (*cur == '=') { /* Got the whole encoded-word */
				char *charset = g_strndup(charset0, encoding0 - charset0 - 1);
				char *encoding = g_strndup(encoding0, encoded_text0 - encoding0 - 1);
				char *encoded_text = g_strndup(encoded_text0, cur - encoded_text0 - 1);
				guchar *decoded = NULL;
				gsize dec_len;
				if (g_ascii_strcasecmp(encoding, "Q") == 0)
					decoded = purple_quotedp_decode(encoded_text, &dec_len);
				else if (g_ascii_strcasecmp(encoding, "B") == 0)
					decoded = purple_base64_decode(encoded_text, &dec_len);
				else
					decoded = NULL;
				if (decoded) {
					gsize len;
					char *converted = g_convert((const gchar *)decoded, dec_len, "utf-8", charset, NULL, &len, NULL);

					if (converted) {
						g_string_append_len(new, converted, len);
						g_free(converted);
					}
					g_free(decoded);
				}
				g_free(charset);
				g_free(encoding);
				g_free(encoded_text);
				state = state_equal2; /* Restart the FSM */
			} else { /* This should never happen */
				g_string_append_len(new, mark, cur - mark + 1);
				state = state_start;
			}
			break;
		default:
			if (*cur == '=') {
				mark = cur;
				state = state_equal1;
			} else {
				/* Some unencoded text. */
				g_string_append_c(new, *cur);
			}
			break;
		} /* switch */
	} /* for */

	if (state != state_start)
		g_string_append_len(new, mark, cur - mark + 1);

	return g_string_free(new, FALSE);;
}


/**************************************************************************
 * Date/Time Functions
 **************************************************************************/

const char *purple_get_tzoff_str(const struct tm *tm, gboolean iso)
{
	static char buf[7];
	long off;
	gint8 min;
	gint8 hrs;
	struct tm new_tm = *tm;

	mktime(&new_tm);

	if (new_tm.tm_isdst < 0)
		g_return_val_if_reached("");

#ifdef _WIN32
	if ((off = wpurple_get_tz_offset()) == -1)
		return "";
#else
# ifdef HAVE_TM_GMTOFF
	off = new_tm.tm_gmtoff;
# else
#  ifdef HAVE_TIMEZONE
	tzset();
	off = -1 * timezone;
#  endif /* HAVE_TIMEZONE */
# endif /* !HAVE_TM_GMTOFF */
#endif /* _WIN32 */

	min = (off / 60) % 60;
	hrs = ((off / 60) - min) / 60;

	if(iso) {
		if (0 == off) {
			strcpy(buf, "Z");
		} else {
			/* please leave the colons...they're optional for iso, but jabber
			 * wants them */
			if(g_snprintf(buf, sizeof(buf), "%+03d:%02d", hrs, ABS(min)) > 6)
				g_return_val_if_reached("");
		}
	} else {
		if (g_snprintf(buf, sizeof(buf), "%+03d%02d", hrs, ABS(min)) > 5)
			g_return_val_if_reached("");
	}

	return buf;
}

/* Windows doesn't HAVE_STRFTIME_Z_FORMAT, but this seems clearer. -- rlaager */
#if !defined(HAVE_STRFTIME_Z_FORMAT) || defined(_WIN32)
static size_t purple_internal_strftime(char *s, size_t max, const char *format, const struct tm *tm)
{
	const char *start;
	const char *c;
	char *fmt = NULL;

	/* Yes, this is checked in purple_utf8_strftime(),
	 * but better safe than sorry. -- rlaager */
	g_return_val_if_fail(format != NULL, 0);

	/* This is fairly efficient, and it only gets
	 * executed on Windows or if the underlying
	 * system doesn't support the %z format string,
	 * for strftime() so I think it's good enough.
	 * -- rlaager */
	for (c = start = format; *c ; c++)
	{
		if (*c != '%')
			continue;

		c++;

#ifndef HAVE_STRFTIME_Z_FORMAT
		if (*c == 'z')
		{
			char *tmp = g_strdup_printf("%s%.*s%s",
			                            fmt ? fmt : "",
			                            c - start - 1,
			                            start,
			                            purple_get_tzoff_str(tm, FALSE));
			g_free(fmt);
			fmt = tmp;
			start = c + 1;
		}
#endif
#ifdef _WIN32
		if (*c == 'Z')
		{
			char *tmp = g_strdup_printf("%s%.*s%s",
			                            fmt ? fmt : "",
			                            c - start - 1,
			                            start,
			                            wpurple_get_timezone_abbreviation(tm));
			g_free(fmt);
			fmt = tmp;
			start = c + 1;
		}
#endif
	}

	if (fmt != NULL)
	{
		size_t ret;

		if (*start)
		{
			char *tmp = g_strconcat(fmt, start, NULL);
			g_free(fmt);
			fmt = tmp;
		}

		ret = strftime(s, max, fmt, tm);
		g_free(fmt);

		return ret;
	}

	return strftime(s, max, format, tm);
}
#else /* HAVE_STRFTIME_Z_FORMAT && !_WIN32 */
#define purple_internal_strftime strftime
#endif

const char *
purple_utf8_strftime(const char *format, const struct tm *tm)
{
	static char buf[128];
	char *locale;
	GError *err = NULL;
	int len;
	char *utf8;

	g_return_val_if_fail(format != NULL, NULL);

	if (tm == NULL)
	{
		time_t now = time(NULL);
		tm = localtime(&now);
	}

	locale = g_locale_from_utf8(format, -1, NULL, NULL, &err);
	if (err != NULL)
	{
		purple_debug_error("util", "Format conversion failed in purple_utf8_strftime(): %s\n", err->message);
		g_error_free(err);
		err = NULL;
		locale = g_strdup(format);
	}

	/* A return value of 0 is either an error (in
	 * which case, the contents of the buffer are
	 * undefined) or the empty string (in which
	 * case, no harm is done here). */
	if ((len = purple_internal_strftime(buf, sizeof(buf), locale, tm)) == 0)
	{
		g_free(locale);
		return "";
	}

	g_free(locale);

	utf8 = g_locale_to_utf8(buf, len, NULL, NULL, &err);
	if (err != NULL)
	{
		purple_debug_error("util", "Result conversion failed in purple_utf8_strftime(): %s\n", err->message);
		g_error_free(err);
	}
	else
	{
		g_strlcpy(buf, utf8, sizeof(buf));
		g_free(utf8);
	}

	return buf;
}

const char *
purple_date_format_short(const struct tm *tm)
{
	return purple_utf8_strftime("%x", tm);
}

const char *
purple_date_format_long(const struct tm *tm)
{
	/*
	 * This string determines how some dates are displayed.  The default
	 * string "%x %X" shows the date then the time.  Translators can
	 * change this to "%X %x" if they want the time to be shown first,
	 * followed by the date.
	 */
	return purple_utf8_strftime(_("%x %X"), tm);
}

const char *
purple_date_format_full(const struct tm *tm)
{
	return purple_utf8_strftime("%c", tm);
}

const char *
purple_time_format(const struct tm *tm)
{
	return purple_utf8_strftime("%X", tm);
}

time_t
purple_time_build(int year, int month, int day, int hour, int min, int sec)
{
	struct tm tm;

	tm.tm_year = year - 1900;
	tm.tm_mon = month - 1;
	tm.tm_mday = day;
	tm.tm_hour = hour;
	tm.tm_min = min;
	tm.tm_sec = sec >= 0 ? sec : time(NULL) % 60;

	return mktime(&tm);
}

/* originally taken from GLib trunk 1-6-11 */
/* originally licensed as LGPL 2+ */
static time_t
mktime_utc(struct tm *tm)
{
	time_t retval;

#ifndef HAVE_TIMEGM
	static const gint days_before[] =
	{
		0, 31, 59, 90, 120, 151, 181, 212, 243, 273, 304, 334
	};
#endif

#ifndef HAVE_TIMEGM
	if (tm->tm_mon < 0 || tm->tm_mon > 11)
		return (time_t) -1;

	retval = (tm->tm_year - 70) * 365;
	retval += (tm->tm_year - 68) / 4;
	retval += days_before[tm->tm_mon] + tm->tm_mday - 1;

	if (tm->tm_year % 4 == 0 && tm->tm_mon < 2)
		retval -= 1;

	retval = ((((retval * 24) + tm->tm_hour) * 60) + tm->tm_min) * 60 + tm->tm_sec;
#else
	retval = timegm (tm);
#endif /* !HAVE_TIMEGM */

	return retval;
}

time_t
purple_str_to_time(const char *timestamp, gboolean utc,
	struct tm *tm, long *tz_off, const char **rest)
{
	struct tm t;
	const gchar *str;
	gint year = 0;
	long tzoff = PURPLE_NO_TZ_OFF;
	time_t retval;
	gboolean mktime_with_utc = FALSE;

	if (rest != NULL)
		*rest = NULL;

	g_return_val_if_fail(timestamp != NULL, 0);

	memset(&t, 0, sizeof(struct tm));

	str = timestamp;

	/* Strip leading whitespace */
	while (g_ascii_isspace(*str))
		str++;

	if (*str == '\0') {
		if (rest != NULL && *str != '\0')
			*rest = str;

		return 0;
	}

	if (!g_ascii_isdigit(*str) && *str != '-' && *str != '+') {
		if (rest != NULL && *str != '\0')
			*rest = str;

		return 0;
	}

	/* 4 digit year */
	if (sscanf(str, "%04d", &year) && year >= 1900) {
		str += 4;

		if (*str == '-' || *str == '/')
			str++;

		t.tm_year = year - 1900;
	}

	/* 2 digit month */
	if (!sscanf(str, "%02d", &t.tm_mon)) {
		if (rest != NULL && *str != '\0')
			*rest = str;

		return 0;
	}

	str += 2;
	t.tm_mon -= 1;

	if (*str == '-' || *str == '/')
		str++;

	/* 2 digit day */
	if (!sscanf(str, "%02d", &t.tm_mday)) {
		if (rest != NULL && *str != '\0')
			*rest = str;

		return 0;
	}

	str += 2;

	/* Grab the year off the end if there's still stuff */
	if (*str == '/' || *str == '-') {
		/* But make sure we don't read the year twice */
		if (year >= 1900) {
			if (rest != NULL && *str != '\0')
				*rest = str;

			return 0;
		}

		str++;

		if (!sscanf(str, "%04d", &t.tm_year)) {
			if (rest != NULL && *str != '\0')
				*rest = str;

			return 0;
		}

		t.tm_year -= 1900;
	} else if (*str == 'T' || *str == '.') {
		str++;

		/* Continue grabbing the hours/minutes/seconds */
		if ((sscanf(str, "%02d:%02d:%02d", &t.tm_hour, &t.tm_min, &t.tm_sec) == 3 &&
				(str += 8)) ||
		    (sscanf(str, "%02d%02d%02d", &t.tm_hour, &t.tm_min, &t.tm_sec) == 3 &&
				(str += 6)))
		{
			gint sign, tzhrs, tzmins;

			if (*str == '.') {
				/* Cut off those pesky micro-seconds */
				do {
					str++;
				} while (*str >= '0' && *str <= '9');
			}

			sign = (*str == '+') ? 1 : -1;

			/* Process the timezone */
			if (*str == '+' || *str == '-') {
				str++;

				if (((sscanf(str, "%02d:%02d", &tzhrs, &tzmins) == 2 && (str += 5)) ||
					(sscanf(str, "%02d%02d", &tzhrs, &tzmins) == 2 && (str += 4))))
				{
					mktime_with_utc = TRUE;
					tzoff = tzhrs * 60 * 60 + tzmins * 60;
					tzoff *= sign;
				}
			} else if (*str == 'Z') {
				/* 'Z' = Zulu = UTC */
				str++;
				mktime_with_utc = TRUE;
				tzoff = 0;
			}

			if (!mktime_with_utc)
			{
				/* No timezone specified. */

				if (utc) {
					mktime_with_utc = TRUE;
					tzoff = 0;
				} else {
					/* Local Time */
					t.tm_isdst = -1;
				}
			}
		}
	}

	if (rest != NULL && *str != '\0') {
		/* Strip trailing whitespace */
		while (g_ascii_isspace(*str))
			str++;

		if (*str != '\0')
			*rest = str;
	}

	if (mktime_with_utc)
		retval = mktime_utc(&t);
	else
		retval = mktime(&t);

	if (tm != NULL)
		*tm = t;

	if (tzoff != PURPLE_NO_TZ_OFF)
		retval += tzoff;

	if (tz_off != NULL)
		*tz_off = tzoff;

	return retval;
}

char *
purple_uts35_to_str(const char *format, size_t len, struct tm *tm)
{
	GString *string;
	guint i, count;

	if (tm == NULL) {
		time_t now = time(NULL);
		tm = localtime(&now);
	}

	string = g_string_sized_new(len);
	i = 0;
	while (i < len) {
		count = 1;
		while ((i + count) < len && format[i] == format[i+count])
			count++;

		switch (format[i]) {
			/* Era Designator */
			case 'G':
				if (count <= 3) {
					/* Abbreviated */
				} else if (count == 4) {
					/* Full */
				} else if (count >= 5) {
					/* Narrow */
					count = 5;
				}
				break;


			/* Year */
			case 'y':
				if (count == 2) {
					/* Two-digits only */
					g_string_append(string, purple_utf8_strftime("%y", tm));
				} else {
					/* Zero-padding */
					char *tmp = g_strdup_printf("%%0%dY", count);
					g_string_append(string, purple_utf8_strftime(tmp, tm));
					g_free(tmp);
				}
				break;

			/* Year (in "Week of Year" based calendars) */
			case 'Y':
				if (count == 2) {
					/* Two-digits only */
				} else {
					/* Zero-padding */
				}
				break;

			/* Extended Year */
			case 'u':
				break;

			/* Cyclic Year Name */
			case 'U':
				if (count <= 3) {
					/* Abbreviated */
				} else if (count == 4) {
					/* Full */
				} else if (count >= 5) {
					/* Narrow */
					count = 5;
				}
				break;


			/* Quarter */
			case 'Q':
				if (count <= 2) {
					/* Numerical */
				} else if (count == 3) {
					/* Abbreviation */
				} else if (count >= 4) {
					/* Full */
					count = 4;
				}
				break;

			/* Stand-alone Quarter */
			case 'q':
				if (count <= 2) {
					/* Numerical */
				} else if (count == 3) {
					/* Abbreviation */
				} else if (count >= 4) {
					/* Full */
					count = 4;
				}
				break;

			/* Month */
			case 'M':
				if (count <= 2) {
					/* Numerical */
					g_string_append(string, purple_utf8_strftime("%m", tm));
				} else if (count == 3) {
					/* Abbreviation */
					g_string_append(string, purple_utf8_strftime("%b", tm));
				} else if (count == 4) {
					/* Full */
					g_string_append(string, purple_utf8_strftime("%B", tm));
				} else if (count >= 5) {
					g_string_append_len(string, purple_utf8_strftime("%b", tm), 1);
					count = 5;
				}
				break;

			/* Stand-alone Month */
			case 'L':
				if (count <= 2) {
					/* Numerical */
					g_string_append(string, purple_utf8_strftime("%m", tm));
				} else if (count == 3) {
					/* Abbreviation */
					g_string_append(string, purple_utf8_strftime("%b", tm));
				} else if (count == 4) {
					/* Full */
					g_string_append(string, purple_utf8_strftime("%B", tm));
				} else if (count >= 5) {
					g_string_append_len(string, purple_utf8_strftime("%b", tm), 1);
					count = 5;
				}
				break;

			/* Ignored */
			case 'l':
				break;


			/* Week of Year */
			case 'w':
				g_string_append(string, purple_utf8_strftime("%W", tm));
				count = MIN(count, 2);
				break;

			/* Week of Month */
			case 'W':
				count = 1;
				break;


			/* Day of Month */
			case 'd':
				g_string_append(string, purple_utf8_strftime("%d", tm));
				count = MIN(count, 2);
				break;

			/* Day of Year */
			case 'D':
				g_string_append(string, purple_utf8_strftime("%j", tm));
				count = MIN(count, 3);
				break;

			/* Day of Year in Month */
			case 'F':
				count = 1;
				break;

			/* Modified Julian Day */
			case 'g':
				break;


			/* Day of Week */
			case 'E':
				if (count <= 3) {
					/* Short */
					g_string_append(string, purple_utf8_strftime("%a", tm));
				} else if (count == 4) {
					/* Full */
					g_string_append(string, purple_utf8_strftime("%A", tm));
				} else if (count >= 5) {
					/* Narrow */
					g_string_append_len(string, purple_utf8_strftime("%a", tm), 1);
					count = 5;
				}
				break;

			/* Local Day of Week */
			case 'e':
				if (count <= 2) {
					/* Numeric */
					g_string_append(string, purple_utf8_strftime("%u", tm));
				} else if (count == 3) {
					/* Short */
					g_string_append(string, purple_utf8_strftime("%a", tm));
				} else if (count == 4) {
					/* Full */
					g_string_append(string, purple_utf8_strftime("%A", tm));
				} else if (count >= 5) {
					/* Narrow */
					g_string_append_len(string, purple_utf8_strftime("%a", tm), 1);
					count = 5;
				}
				break;

			/* Stand-alone Local Day of Week */
			case 'c':
				if (count <= 2) {
					/* Numeric */
					g_string_append(string, purple_utf8_strftime("%u", tm));
					count = 1;
				} else if (count == 3) {
					/* Short */
					g_string_append(string, purple_utf8_strftime("%a", tm));
				} else if (count == 4) {
					/* Full */
					g_string_append(string, purple_utf8_strftime("%A", tm));
				} else if (count >= 5) {
					/* Narrow */
					g_string_append_len(string, purple_utf8_strftime("%a", tm), 1);
					count = 5;
				}
				break;


			/* AM/PM */
			case 'a':
				g_string_append(string, purple_utf8_strftime("%p", tm));
				break;


			/* Hour (1-12) */
			case 'h':
				if (count == 1) {
					/* No padding */
					g_string_append(string, purple_utf8_strftime("%I", tm));
				} else if (count >= 2) {
					/* Zero-padded */
					g_string_append(string, purple_utf8_strftime("%I", tm));
					count = 2;
				}
				break;

			/* Hour (0-23) */
			case 'H':
				if (count == 1) {
					/* No padding */
					g_string_append(string, purple_utf8_strftime("%H", tm));
				} else if (count >= 2) {
					/* Zero-padded */
					g_string_append(string, purple_utf8_strftime("%H", tm));
					count = 2;
				}
				break;

			/* Hour (0-11) */
			case 'K':
				if (count == 1) {
					/* No padding */
				} else if (count >= 2) {
					/* Zero-padded */
					count = 2;
				}
				break;

			/* Hour (1-24) */
			case 'k':
				if (count == 1) {
					/* No padding */
				} else if (count >= 2) {
					/* Zero-padded */
					count = 2;
				}
				break;

			/* Hour (hHkK by locale) */
			case 'j':
				break;


			/* Minute */
			case 'm':
				g_string_append(string, purple_utf8_strftime("%M", tm));
				count = MIN(count, 2);
				break;


			/* Second */
			case 's':
				g_string_append(string, purple_utf8_strftime("%S", tm));
				count = MIN(count, 2);
				break;

			/* Fractional Sub-second */
			case 'S':
				break;

			/* Millisecond */
			case 'A':
				break;


			/* Time Zone (specific non-location format) */
			case 'z':
				if (count <= 3) {
					/* Short */
				} else if (count >= 4) {
					/* Full */
					count = 4;
				}
				break;

			/* Time Zone */
			case 'Z':
				if (count <= 3) {
					/* RFC822 */
					g_string_append(string, purple_utf8_strftime("%z", tm));
				} else if (count == 4) {
					/* Localized GMT */
				} else if (count >= 5) {
					/* ISO8601 */
					g_string_append(string, purple_utf8_strftime("%z", tm));
					count = 5;
				}
				break;

			/* Time Zone (generic non-location format) */
			case 'v':
				if (count <= 3) {
					/* Short */
					g_string_append(string, purple_utf8_strftime("%Z", tm));
					count = 1;
				} else if (count >= 4) {
					/* Long */
					g_string_append(string, purple_utf8_strftime("%Z", tm));
					count = 4;
				}
				break;

			/* Time Zone */
			case 'V':
				if (count <= 3) {
					/* Same as z */
					count = 1;
				} else if (count >= 4) {
					/* Generic Location Format) */
					g_string_append(string, purple_utf8_strftime("%Z", tm));
					count = 4;
				}
				break;


			default:
				g_string_append_len(string, format + i, count);
				break;
		}

		i += count;
	}

	return g_string_free(string, FALSE);
}

/**************************************************************************
 * Markup Functions
 **************************************************************************/

/*
 * This function is stolen from glib's gmarkup.c and modified to not
 * replace ' with &apos;
 */
static void append_escaped_text(GString *str,
		const gchar *text, gssize length)
{
	const gchar *p;
	const gchar *end;
	gunichar c;

	p = text;
	end = text + length;

	while (p != end)
	{
		const gchar *next;
		next = g_utf8_next_char (p);

		switch (*p)
		{
			case '&':
				g_string_append (str, "&amp;");
				break;

			case '<':
				g_string_append (str, "&lt;");
				break;

			case '>':
				g_string_append (str, "&gt;");
				break;

			case '"':
				g_string_append (str, "&quot;");
				break;

			default:
				c = g_utf8_get_char (p);
				if ((0x1 <= c && c <= 0x8) ||
						(0xb <= c && c <= 0xc) ||
						(0xe <= c && c <= 0x1f) ||
						(0x7f <= c && c <= 0x84) ||
						(0x86 <= c && c <= 0x9f))
					g_string_append_printf (str, "&#x%x;", c);
				else
					g_string_append_len (str, p, next - p);
				break;
		}

		p = next;
	}
}

/* This function is stolen from glib's gmarkup.c */
gchar *purple_markup_escape_text(const gchar *text, gssize length)
{
	GString *str;

	g_return_val_if_fail(text != NULL, NULL);

	if (length < 0)
		length = strlen(text);

	/* prealloc at least as long as original text */
	str = g_string_sized_new(length);
	append_escaped_text(str, text, length);

	return g_string_free(str, FALSE);
}

const char *
purple_markup_unescape_entity(const char *text, int *length)
{
	const char *pln;
	int len, pound;
	char temp[2];

	if (!text || *text != '&')
		return NULL;

#define IS_ENTITY(s)  (!g_ascii_strncasecmp(text, s, (len = sizeof(s) - 1)))

	if(IS_ENTITY("&amp;"))
		pln = "&";
	else if(IS_ENTITY("&lt;"))
		pln = "<";
	else if(IS_ENTITY("&gt;"))
		pln = ">";
	else if(IS_ENTITY("&nbsp;"))
		pln = " ";
	else if(IS_ENTITY("&copy;"))
		pln = "\302\251";      /* or use g_unichar_to_utf8(0xa9); */
	else if(IS_ENTITY("&quot;"))
		pln = "\"";
	else if(IS_ENTITY("&reg;"))
		pln = "\302\256";      /* or use g_unichar_to_utf8(0xae); */
	else if(IS_ENTITY("&apos;"))
		pln = "\'";
	else if(*(text+1) == '#' &&
			(sscanf(text, "&#%u%1[;]", &pound, temp) == 2 ||
			 sscanf(text, "&#x%x%1[;]", &pound, temp) == 2) &&
			pound != 0) {
		static char buf[7];
		int buflen = g_unichar_to_utf8((gunichar)pound, buf);
		buf[buflen] = '\0';
		pln = buf;

		len = (*(text+2) == 'x' ? 3 : 2);
		while(isxdigit((gint) text[len])) len++;
		if(text[len] == ';') len++;
	}
	else
		return NULL;

	if (length)
		*length = len;
	return pln;
}

char *
purple_markup_get_css_property(const gchar *style,
				const gchar *opt)
{
	const gchar *css_str = style;
	const gchar *css_value_start;
	const gchar *css_value_end;
	gchar *tmp;
	gchar *ret;

	g_return_val_if_fail(opt != NULL, NULL);

	if (!css_str)
		return NULL;

	/* find the CSS property */
	while (1)
	{
		/* skip whitespace characters */
		while (*css_str && g_ascii_isspace(*css_str))
			css_str++;
		if (!g_ascii_isalpha(*css_str))
			return NULL;
		if (g_ascii_strncasecmp(css_str, opt, strlen(opt)))
		{
			/* go to next css property positioned after the next ';' */
			while (*css_str && *css_str != '"' && *css_str != ';')
				css_str++;
			if(*css_str != ';')
				return NULL;
			css_str++;
		}
		else
			break;
	}

	/* find the CSS value position in the string */
	css_str += strlen(opt);
	while (*css_str && g_ascii_isspace(*css_str))
		css_str++;
	if (*css_str != ':')
		return NULL;
	css_str++;
	while (*css_str && g_ascii_isspace(*css_str))
		css_str++;
	if (*css_str == '\0' || *css_str == '"' || *css_str == ';')
		return NULL;

	/* mark the CSS value */
	css_value_start = css_str;
	while (*css_str && *css_str != '"' && *css_str != ';')
		css_str++;
	css_value_end = css_str - 1;

	/* Removes trailing whitespace */
	while (css_value_end > css_value_start && g_ascii_isspace(*css_value_end))
		css_value_end--;

	tmp = g_strndup(css_value_start, css_value_end - css_value_start + 1);
	ret = purple_unescape_html(tmp);
	g_free(tmp);

	return ret;
}

gboolean purple_markup_is_rtl(const char *html)
{
	GData *attributes;
	const gchar *start, *end;
	gboolean res = FALSE;

	if (purple_markup_find_tag("span", html, &start, &end, &attributes))
	{
		/* tmp is a member of attributes and is free with g_datalist_clear call */
		const char *tmp = g_datalist_get_data(&attributes, "dir");
		if (tmp && !g_ascii_strcasecmp(tmp, "RTL"))
			res = TRUE;
		if (!res)
		{
			tmp = g_datalist_get_data(&attributes, "style");
			if (tmp)
			{
				char *tmp2 = purple_markup_get_css_property(tmp, "direction");
				if (tmp2 && !g_ascii_strcasecmp(tmp2, "RTL"))
					res = TRUE;
				g_free(tmp2);
			}

		}
		g_datalist_clear(&attributes);
	}
	return res;
}

gboolean
purple_markup_find_tag(const char *needle, const char *haystack,
					 const char **start, const char **end, GData **attributes)
{
	GData *attribs;
	const char *cur = haystack;
	char *name = NULL;
	gboolean found = FALSE;
	gboolean in_tag = FALSE;
	gboolean in_attr = FALSE;
	const char *in_quotes = NULL;
	size_t needlelen;

	g_return_val_if_fail(    needle != NULL, FALSE);
	g_return_val_if_fail(   *needle != '\0', FALSE);
	g_return_val_if_fail(  haystack != NULL, FALSE);
	g_return_val_if_fail(     start != NULL, FALSE);
	g_return_val_if_fail(       end != NULL, FALSE);
	g_return_val_if_fail(attributes != NULL, FALSE);

	needlelen = strlen(needle);
	g_datalist_init(&attribs);

	while (*cur && !found) {
		if (in_tag) {
			if (in_quotes) {
				const char *close = cur;

				while (*close && *close != *in_quotes)
					close++;

				/* if we got the close quote, store the value and carry on from    *
				 * after it. if we ran to the end of the string, point to the NULL *
				 * and we're outta here */
				if (*close) {
					/* only store a value if we have an attribute name */
					if (name) {
						size_t len = close - cur;
						char *val = g_strndup(cur, len);

						g_datalist_set_data_full(&attribs, name, val, g_free);
						g_free(name);
						name = NULL;
					}

					in_quotes = NULL;
					cur = close + 1;
				} else {
					cur = close;
				}
			} else if (in_attr) {
				const char *close = cur;

				while (*close && *close != '>' && *close != '"' &&
						*close != '\'' && *close != ' ' && *close != '=')
					close++;

				/* if we got the equals, store the name of the attribute. if we got
				 * the quote, save the attribute and go straight to quote mode.
				 * otherwise the tag closed or we reached the end of the string,
				 * so we can get outta here */
				switch (*close) {
				case '"':
				case '\'':
					in_quotes = close;
				case '=':
					{
						size_t len = close - cur;

						/* don't store a blank attribute name */
						if (len) {
							g_free(name);
							name = g_ascii_strdown(cur, len);
						}

						in_attr = FALSE;
						cur = close + 1;
						break;
					}
				case ' ':
				case '>':
					in_attr = FALSE;
				default:
					cur = close;
					break;
				}
			} else {
				switch (*cur) {
				case ' ':
					/* swallow extra spaces inside tag */
					while (*cur && *cur == ' ') cur++;
					in_attr = TRUE;
					break;
				case '>':
					found = TRUE;
					*end = cur;
					break;
				case '"':
				case '\'':
					in_quotes = cur;
				default:
					cur++;
					break;
				}
			}
		} else {
			/* if we hit a < followed by the name of our tag... */
			if (*cur == '<' && !g_ascii_strncasecmp(cur + 1, needle, needlelen)) {
				*start = cur;
				cur = cur + needlelen + 1;

				/* if we're pointing at a space or a >, we found the right tag. if *
				 * we're not, we've found a longer tag, so we need to skip to the  *
				 * >, but not being distracted by >s inside quotes.                */
				if (*cur == ' ' || *cur == '>') {
					in_tag = TRUE;
				} else {
					while (*cur && *cur != '"' && *cur != '\'' && *cur != '>') {
						if (*cur == '"') {
							cur++;
							while (*cur && *cur != '"')
								cur++;
						} else if (*cur == '\'') {
							cur++;
							while (*cur && *cur != '\'')
								cur++;
						} else {
							cur++;
						}
					}
				}
			} else {
				cur++;
			}
		}
	}

	/* clean up any attribute name from a premature termination */
	g_free(name);

	if (found) {
		*attributes = attribs;
	} else {
		*start = NULL;
		*end = NULL;
		*attributes = NULL;
	}

	return found;
}

gboolean
purple_markup_extract_info_field(const char *str, int len, PurpleNotifyUserInfo *user_info,
							   const char *start_token, int skip,
							   const char *end_token, char check_value,
							   const char *no_value_token,
							   const char *display_name, gboolean is_link,
							   const char *link_prefix,
							   PurpleInfoFieldFormatCallback format_cb)
{
	const char *p, *q;

	g_return_val_if_fail(str          != NULL, FALSE);
	g_return_val_if_fail(user_info    != NULL, FALSE);
	g_return_val_if_fail(start_token  != NULL, FALSE);
	g_return_val_if_fail(end_token    != NULL, FALSE);
	g_return_val_if_fail(display_name != NULL, FALSE);

	p = strstr(str, start_token);

	if (p == NULL)
		return FALSE;

	p += strlen(start_token) + skip;

	if (p >= str + len)
		return FALSE;

	if (check_value != '\0' && *p == check_value)
		return FALSE;

	q = strstr(p, end_token);

	/* Trim leading blanks */
	while (*p != '\n' && g_ascii_isspace(*p)) {
		p += 1;
	}

	/* Trim trailing blanks */
	while (q > p && g_ascii_isspace(*(q - 1))) {
		q -= 1;
	}

	/* Don't bother with null strings */
	if (p == q)
		return FALSE;

	if (q != NULL && (!no_value_token ||
					  (no_value_token && strncmp(p, no_value_token,
												 strlen(no_value_token)))))
	{
		GString *dest = g_string_new("");

		if (is_link)
		{
			g_string_append(dest, "<a href=\"");

			if (link_prefix)
				g_string_append(dest, link_prefix);

			if (format_cb != NULL)
			{
				char *reformatted = format_cb(p, q - p);
				g_string_append(dest, reformatted);
				g_free(reformatted);
			}
			else
				g_string_append_len(dest, p, q - p);
			g_string_append(dest, "\">");

			if (link_prefix)
				g_string_append(dest, link_prefix);

			g_string_append_len(dest, p, q - p);
			g_string_append(dest, "</a>");
		}
		else
		{
			if (format_cb != NULL)
			{
				char *reformatted = format_cb(p, q - p);
				g_string_append(dest, reformatted);
				g_free(reformatted);
			}
			else
				g_string_append_len(dest, p, q - p);
		}

		purple_notify_user_info_add_pair_html(user_info, display_name, dest->str);
		g_string_free(dest, TRUE);

		return TRUE;
	}

	return FALSE;
}

struct purple_parse_tag {
	char *src_tag;
	char *dest_tag;
	gboolean ignore;
};

/* NOTE: Do not put `do {} while(0)` around this macro (as this is the method
         recommended in the GCC docs). It contains 'continue's that should
         affect the while-loop in purple_markup_html_to_xhtml and doing the
         above would break that.
         Also, remember to put braces in constructs that require them for
         multiple statements when using this macro. */
#define ALLOW_TAG_ALT(x, y) if(!g_ascii_strncasecmp(c, "<" x " ", strlen("<" x " "))) { \
						const char *o = c + strlen("<" x); \
						const char *p = NULL, *q = NULL, *r = NULL; \
						/* o = iterating over full tag \
						 * p = > (end of tag) \
						 * q = start of quoted bit \
						 * r = < inside tag \
						 */ \
						GString *innards = g_string_new(""); \
						while(o && *o) { \
							if(!q && (*o == '\"' || *o == '\'') ) { \
								q = o; \
							} else if(q) { \
								if(*o == *q) { /* end of quoted bit */ \
									char *unescaped = g_strndup(q+1, o-q-1); \
									char *escaped = g_markup_escape_text(unescaped, -1); \
									g_string_append_printf(innards, "%c%s%c", *q, escaped, *q); \
									g_free(unescaped); \
									g_free(escaped); \
									q = NULL; \
								} else if(*c == '\\') { \
									o++; \
								} \
							} else if(*o == '<') { \
								r = o; \
							} else if(*o == '>') { \
								p = o; \
								break; \
							} else { \
								innards = g_string_append_c(innards, *o); \
							} \
							o++; \
						} \
						if(p && !r) { /* got an end of tag and no other < earlier */\
							if(*(p-1) != '/') { \
								struct purple_parse_tag *pt = g_new0(struct purple_parse_tag, 1); \
								pt->src_tag = x; \
								pt->dest_tag = y; \
								tags = g_list_prepend(tags, pt); \
							} \
							if(xhtml) { \
								xhtml = g_string_append(xhtml, "<" y); \
								xhtml = g_string_append(xhtml, innards->str); \
								xhtml = g_string_append_c(xhtml, '>'); \
							} \
							c = p + 1; \
						} else { /* got end of tag with earlier < *or* didn't get anything */ \
							if(xhtml) \
								xhtml = g_string_append(xhtml, "&lt;"); \
							if(plain) \
								plain = g_string_append_c(plain, '<'); \
							c++; \
						} \
						g_string_free(innards, TRUE); \
						continue; \
					} \
					if(!g_ascii_strncasecmp(c, "<" x, strlen("<" x)) && \
							(*(c+strlen("<" x)) == '>' || \
							 !g_ascii_strncasecmp(c+strlen("<" x), "/>", 2))) { \
						if(xhtml) \
							xhtml = g_string_append(xhtml, "<" y); \
						c += strlen("<" x); \
						if(*c != '/') { \
							struct purple_parse_tag *pt = g_new0(struct purple_parse_tag, 1); \
							pt->src_tag = x; \
							pt->dest_tag = y; \
							tags = g_list_prepend(tags, pt); \
							if(xhtml) \
								xhtml = g_string_append_c(xhtml, '>'); \
						} else { \
							if(xhtml) \
								xhtml = g_string_append(xhtml, "/>");\
						} \
						c = strchr(c, '>') + 1; \
						continue; \
					}
/* Don't forget to check the note above for ALLOW_TAG_ALT. */
#define ALLOW_TAG(x) ALLOW_TAG_ALT(x, x)
void
purple_markup_html_to_xhtml(const char *html, char **xhtml_out,
						  char **plain_out)
{
	GString *xhtml = NULL;
	GString *plain = NULL;
	GString *url = NULL;
	GString *cdata = NULL;
	GList *tags = NULL, *tag;
	const char *c = html;
	char quote = '\0';

#define CHECK_QUOTE(ptr) if (*(ptr) == '\'' || *(ptr) == '\"') \
			quote = *(ptr++); \
		else \
			quote = '\0';

#define VALID_CHAR(ptr) (*(ptr) && *(ptr) != quote && (quote || (*(ptr) != ' ' && *(ptr) != '>')))

	g_return_if_fail(xhtml_out != NULL || plain_out != NULL);

	if(xhtml_out)
		xhtml = g_string_new("");
	if(plain_out)
		plain = g_string_new("");

	while(c && *c) {
		if(*c == '<') {
			if(*(c+1) == '/') { /* closing tag */
				tag = tags;
				while(tag) {
					struct purple_parse_tag *pt = tag->data;
					if(!g_ascii_strncasecmp((c+2), pt->src_tag, strlen(pt->src_tag)) && *(c+strlen(pt->src_tag)+2) == '>') {
						c += strlen(pt->src_tag) + 3;
						break;
					}
					tag = tag->next;
				}
				if(tag) {
					while(tags) {
						struct purple_parse_tag *pt = tags->data;
						if(xhtml && !pt->ignore)
							g_string_append_printf(xhtml, "</%s>", pt->dest_tag);
						if(plain && purple_strequal(pt->src_tag, "a")) {
							/* if this is a link, we have to add the url to the plaintext, too */
							if (cdata && url &&
									(!g_string_equal(cdata, url) && (g_ascii_strncasecmp(url->str, "mailto:", 7) != 0 ||
									                                 g_utf8_collate(url->str + 7, cdata->str) != 0)))
									g_string_append_printf(plain, " <%s>", g_strstrip(purple_unescape_html(url->str)));
							if (cdata) {
								g_string_free(cdata, TRUE);
								cdata = NULL;
							}

						}
						if(tags == tag)
							break;
						tags = g_list_remove(tags, pt);
						g_free(pt);
					}
					g_free(tag->data);
					tags = g_list_remove(tags, tag->data);
				} else {
					/* a closing tag we weren't expecting...
					 * we'll let it slide, if it's really a tag...if it's
					 * just a </ we'll escape it properly */
					const char *end = c+2;
					while(*end && g_ascii_isalpha(*end))
						end++;
					if(*end == '>') {
						c = end+1;
					} else {
						if(xhtml)
							xhtml = g_string_append(xhtml, "&lt;");
						if(plain)
							plain = g_string_append_c(plain, '<');
						c++;
					}
				}
			} else { /* opening tag */
				ALLOW_TAG("blockquote");
				ALLOW_TAG("cite");
				ALLOW_TAG("div");
				ALLOW_TAG("em");
				ALLOW_TAG("h1");
				ALLOW_TAG("h2");
				ALLOW_TAG("h3");
				ALLOW_TAG("h4");
				ALLOW_TAG("h5");
				ALLOW_TAG("h6");
				/* we only allow html to start the message */
				if(c == html) {
					ALLOW_TAG("html");
				}
				ALLOW_TAG_ALT("i", "em");
				ALLOW_TAG_ALT("italic", "em");
				ALLOW_TAG("li");
				ALLOW_TAG("ol");
				ALLOW_TAG("p");
				ALLOW_TAG("pre");
				ALLOW_TAG("q");
				ALLOW_TAG("span");
				ALLOW_TAG("ul");


				/* we skip <HR> because it's not legal in XHTML-IM.  However,
				 * we still want to send something sensible, so we put a
				 * linebreak in its place. <BR> also needs special handling
				 * because putting a </BR> to close it would just be dumb. */
				if((!g_ascii_strncasecmp(c, "<br", 3)
							|| !g_ascii_strncasecmp(c, "<hr", 3))
						&& (*(c+3) == '>' ||
							!g_ascii_strncasecmp(c+3, "/>", 2) ||
							!g_ascii_strncasecmp(c+3, " />", 3))) {
					c = strchr(c, '>') + 1;
					if(xhtml)
						xhtml = g_string_append(xhtml, "<br/>");
					if(plain && *c != '\n')
						plain = g_string_append_c(plain, '\n');
					continue;
				}
				if(!g_ascii_strncasecmp(c, "<b>", 3) || !g_ascii_strncasecmp(c, "<bold>", strlen("<bold>")) || !g_ascii_strncasecmp(c, "<strong>", strlen("<strong>"))) {
					struct purple_parse_tag *pt = g_new0(struct purple_parse_tag, 1);
					if (*(c+2) == '>')
						pt->src_tag = "b";
					else if (*(c+2) == 'o')
						pt->src_tag = "bold";
					else
						pt->src_tag = "strong";
					pt->dest_tag = "span";
					tags = g_list_prepend(tags, pt);
					c = strchr(c, '>') + 1;
					if(xhtml)
						xhtml = g_string_append(xhtml, "<span style='font-weight: bold;'>");
					continue;
				}
				if(!g_ascii_strncasecmp(c, "<u>", 3) || !g_ascii_strncasecmp(c, "<underline>", strlen("<underline>"))) {
					struct purple_parse_tag *pt = g_new0(struct purple_parse_tag, 1);
					pt->src_tag = *(c+2) == '>' ? "u" : "underline";
					pt->dest_tag = "span";
					tags = g_list_prepend(tags, pt);
					c = strchr(c, '>') + 1;
					if (xhtml)
						xhtml = g_string_append(xhtml, "<span style='text-decoration: underline;'>");
					continue;
				}
				if(!g_ascii_strncasecmp(c, "<s>", 3) || !g_ascii_strncasecmp(c, "<strike>", strlen("<strike>"))) {
					struct purple_parse_tag *pt = g_new0(struct purple_parse_tag, 1);
					pt->src_tag = *(c+2) == '>' ? "s" : "strike";
					pt->dest_tag = "span";
					tags = g_list_prepend(tags, pt);
					c = strchr(c, '>') + 1;
					if(xhtml)
						xhtml = g_string_append(xhtml, "<span style='text-decoration: line-through;'>");
					continue;
				}
				if(!g_ascii_strncasecmp(c, "<sub>", 5)) {
					struct purple_parse_tag *pt = g_new0(struct purple_parse_tag, 1);
					pt->src_tag = "sub";
					pt->dest_tag = "span";
					tags = g_list_prepend(tags, pt);
					c = strchr(c, '>') + 1;
					if(xhtml)
						xhtml = g_string_append(xhtml, "<span style='vertical-align:sub;'>");
					continue;
				}
				if(!g_ascii_strncasecmp(c, "<sup>", 5)) {
					struct purple_parse_tag *pt = g_new0(struct purple_parse_tag, 1);
					pt->src_tag = "sup";
					pt->dest_tag = "span";
					tags = g_list_prepend(tags, pt);
					c = strchr(c, '>') + 1;
					if(xhtml)
						xhtml = g_string_append(xhtml, "<span style='vertical-align:super;'>");
					continue;
				}
				if (!g_ascii_strncasecmp(c, "<img", 4) && (*(c+4) == '>' || *(c+4) == ' ')) {
					const char *p = c + 4;
					GString *src = NULL, *alt = NULL;
#define ESCAPE(from, to)        \
		CHECK_QUOTE(from); \
		while (VALID_CHAR(from)) { \
			int len; \
			if ((*from == '&') && (purple_markup_unescape_entity(from, &len) == NULL)) \
				to = g_string_append(to, "&amp;"); \
			else if (*from == '\'') \
				to = g_string_append(to, "&apos;"); \
			else \
				to = g_string_append_c(to, *from); \
			from++; \
		}

					while (*p && *p != '>') {
						if (!g_ascii_strncasecmp(p, "src=", 4)) {
							const char *q = p + 4;
							if (src)
								g_string_free(src, TRUE);
							src = g_string_new("");
							ESCAPE(q, src);
							p = q;
						} else if (!g_ascii_strncasecmp(p, "alt=", 4)) {
							const char *q = p + 4;
							if (alt)
								g_string_free(alt, TRUE);
							alt = g_string_new("");
							ESCAPE(q, alt);
							p = q;
						} else {
							p++;
						}
					}
#undef ESCAPE
					if ((c = strchr(p, '>')) != NULL)
						c++;
					else
						c = p;
					/* src and alt are required! */
					if(src && xhtml)
						g_string_append_printf(xhtml, "<img src='%s' alt='%s' />", g_strstrip(src->str), alt ? alt->str : "");
					if(alt) {
						if(plain)
							plain = g_string_append(plain, purple_unescape_html(alt->str));
						if(!src && xhtml)
							xhtml = g_string_append(xhtml, alt->str);
						g_string_free(alt, TRUE);
					}
					g_string_free(src, TRUE);
					continue;
				}
				if (!g_ascii_strncasecmp(c, "<a", 2) && (*(c+2) == '>' || *(c+2) == ' ')) {
					const char *p = c + 2;
					struct purple_parse_tag *pt;
					while (*p && *p != '>') {
						if (!g_ascii_strncasecmp(p, "href=", 5)) {
							const char *q = p + 5;
							if (url)
								g_string_free(url, TRUE);
							url = g_string_new("");
							if (cdata)
								g_string_free(cdata, TRUE);
							cdata = g_string_new("");
							CHECK_QUOTE(q);
							while (VALID_CHAR(q)) {
								int len;
								if ((*q == '&') && (purple_markup_unescape_entity(q, &len) == NULL))
									url = g_string_append(url, "&amp;");
								else if (*q == '"')
									url = g_string_append(url, "&quot;");
								else
									url = g_string_append_c(url, *q);
								q++;
							}
							p = q;
						} else {
							p++;
						}
					}
					if ((c = strchr(p, '>')) != NULL)
						c++;
					else
						c = p;
					pt = g_new0(struct purple_parse_tag, 1);
					pt->src_tag = "a";
					pt->dest_tag = "a";
					tags = g_list_prepend(tags, pt);
					if(xhtml)
						g_string_append_printf(xhtml, "<a href=\"%s\">", url ? g_strstrip(url->str) : "");
					continue;
				}
#define ESCAPE(from, to)        \
		CHECK_QUOTE(from); \
		while (VALID_CHAR(from)) { \
			int len; \
			if ((*from == '&') && (purple_markup_unescape_entity(from, &len) == NULL)) \
				to = g_string_append(to, "&amp;"); \
			else if (*from == '\'') \
				to = g_string_append_c(to, '\"'); \
			else \
				to = g_string_append_c(to, *from); \
			from++; \
		}
				if(!g_ascii_strncasecmp(c, "<font", 5) && (*(c+5) == '>' || *(c+5) == ' ')) {
					const char *p = c + 5;
					GString *style = g_string_new("");
					struct purple_parse_tag *pt;
					while (*p && *p != '>') {
						if (!g_ascii_strncasecmp(p, "back=", 5)) {
							const char *q = p + 5;
							GString *color = g_string_new("");
							ESCAPE(q, color);
							g_string_append_printf(style, "background: %s; ", color->str);
							g_string_free(color, TRUE);
							p = q;
						} else if (!g_ascii_strncasecmp(p, "color=", 6)) {
							const char *q = p + 6;
							GString *color = g_string_new("");
							ESCAPE(q, color);
							g_string_append_printf(style, "color: %s; ", color->str);
							g_string_free(color, TRUE);
							p = q;
						} else if (!g_ascii_strncasecmp(p, "face=", 5)) {
							const char *q = p + 5;
							GString *face = g_string_new("");
							ESCAPE(q, face);
							g_string_append_printf(style, "font-family: %s; ", g_strstrip(face->str));
							g_string_free(face, TRUE);
							p = q;
						} else if (!g_ascii_strncasecmp(p, "size=", 5)) {
							const char *q = p + 5;
							int sz;
							const char *size = "medium";
							CHECK_QUOTE(q);
							sz = atoi(q);
							switch (sz)
							{
							case 1:
							  size = "xx-small";
							  break;
							case 2:
							  size = "small";
							  break;
							case 3:
							  size = "medium";
							  break;
							case 4:
							  size = "large";
							  break;
							case 5:
							  size = "x-large";
							  break;
							case 6:
							case 7:
							  size = "xx-large";
							  break;
							default:
							  break;
							}
							g_string_append_printf(style, "font-size: %s; ", size);
							p = q;
						} else {
							p++;
						}
					}
					if ((c = strchr(p, '>')) != NULL)
						c++;
					else
						c = p;
					pt = g_new0(struct purple_parse_tag, 1);
					pt->src_tag = "font";
					pt->dest_tag = "span";
					tags = g_list_prepend(tags, pt);
					if(style->len && xhtml)
						g_string_append_printf(xhtml, "<span style='%s'>", g_strstrip(style->str));
					else
						pt->ignore = TRUE;
					g_string_free(style, TRUE);
					continue;
				}
#undef ESCAPE
				if (!g_ascii_strncasecmp(c, "<body ", 6)) {
					const char *p = c + 6;
					gboolean did_something = FALSE;
					while (*p && *p != '>') {
						if (!g_ascii_strncasecmp(p, "bgcolor=", 8)) {
							const char *q = p + 8;
							struct purple_parse_tag *pt = g_new0(struct purple_parse_tag, 1);
							GString *color = g_string_new("");
							CHECK_QUOTE(q);
							while (VALID_CHAR(q)) {
								color = g_string_append_c(color, *q);
								q++;
							}
							if (xhtml)
								g_string_append_printf(xhtml, "<span style='background: %s;'>", g_strstrip(color->str));
							g_string_free(color, TRUE);
							if ((c = strchr(p, '>')) != NULL)
								c++;
							else
								c = p;
							pt->src_tag = "body";
							pt->dest_tag = "span";
							tags = g_list_prepend(tags, pt);
							did_something = TRUE;
							break;
						}
						p++;
					}
					if (did_something) continue;
				}
				/* this has to come after the special case for bgcolor */
				ALLOW_TAG("body");
				if(!g_ascii_strncasecmp(c, "<!--", strlen("<!--"))) {
					char *p = strstr(c + strlen("<!--"), "-->");
					if(p) {
						if(xhtml)
							xhtml = g_string_append(xhtml, "<!--");
						c += strlen("<!--");
						continue;
					}
				}

				if(xhtml)
					xhtml = g_string_append(xhtml, "&lt;");
				if(plain)
					plain = g_string_append_c(plain, '<');
				c++;
			}
		} else if(*c == '&') {
			char buf[7];
			const char *pln;
			int len;

			if ((pln = purple_markup_unescape_entity(c, &len)) == NULL) {
				len = 1;
				g_snprintf(buf, sizeof(buf), "%c", *c);
				pln = buf;
			}
			if(xhtml)
				xhtml = g_string_append_len(xhtml, c, len);
			if(plain)
				plain = g_string_append(plain, pln);
			if(cdata)
				cdata = g_string_append_len(cdata, c, len);
			c += len;
		} else {
			if(xhtml)
				xhtml = g_string_append_c(xhtml, *c);
			if(plain)
				plain = g_string_append_c(plain, *c);
			if(cdata)
				cdata = g_string_append_c(cdata, *c);
			c++;
		}
	}
	if(xhtml) {
		for (tag = tags; tag ; tag = tag->next) {
			struct purple_parse_tag *pt = tag->data;
			if(!pt->ignore)
				g_string_append_printf(xhtml, "</%s>", pt->dest_tag);
		}
	}
	g_list_free(tags);
	if(xhtml_out)
		*xhtml_out = g_string_free(xhtml, FALSE);
	if(plain_out)
		*plain_out = g_string_free(plain, FALSE);
	if(url)
		g_string_free(url, TRUE);
	if (cdata)
		g_string_free(cdata, TRUE);
#undef CHECK_QUOTE
#undef VALID_CHAR
}

/* The following are probably reasonable changes:
 * - \n should be converted to a normal space
 * - in addition to <br>, <p> and <div> etc. should also be converted into \n
 * - We want to turn </td>#whitespace<td> sequences into a single tab
 * - We want to turn <td> into a single tab (for msn profile "parsing")
 * - We want to turn </tr>#whitespace<tr> sequences into a single \n
 * - <script>...</script> and <style>...</style> should be completely removed
 */

char *
purple_markup_strip_html(const char *str)
{
	int i, j, k, entlen;
	gboolean visible = TRUE;
	gboolean closing_td_p = FALSE;
	gchar *str2;
	const gchar *cdata_close_tag = NULL, *ent;
	gchar *href = NULL;
	int href_st = 0;

	if(!str)
		return NULL;

	str2 = g_strdup(str);

	for (i = 0, j = 0; str2[i]; i++)
	{
		if (str2[i] == '<')
		{
			if (cdata_close_tag)
			{
				/* Note: Don't even assume any other tag is a tag in CDATA */
				if (g_ascii_strncasecmp(str2 + i, cdata_close_tag,
						strlen(cdata_close_tag)) == 0)
				{
					i += strlen(cdata_close_tag) - 1;
					cdata_close_tag = NULL;
				}
				continue;
			}
			else if (g_ascii_strncasecmp(str2 + i, "<td", 3) == 0 && closing_td_p)
			{
				str2[j++] = '\t';
				visible = TRUE;
			}
			else if (g_ascii_strncasecmp(str2 + i, "</td>", 5) == 0)
			{
				closing_td_p = TRUE;
				visible = FALSE;
			}
			else
			{
				closing_td_p = FALSE;
				visible = TRUE;
			}

			k = i + 1;

			if(g_ascii_isspace(str2[k]))
				visible = TRUE;
			else if (str2[k])
			{
				/* Scan until we end the tag either implicitly (closed start
				 * tag) or explicitly, using a sloppy method (i.e., < or >
				 * inside quoted attributes will screw us up)
				 */
				while (str2[k] && str2[k] != '<' && str2[k] != '>')
				{
					k++;
				}

				/* If we've got an <a> tag with an href, save the address
				 * to print later. */
				if (g_ascii_strncasecmp(str2 + i, "<a", 2) == 0 &&
				    g_ascii_isspace(str2[i+2]))
				{
					int st; /* start of href, inclusive [ */
					int end; /* end of href, exclusive ) */
					char delim = ' ';
					/* Find start of href */
					for (st = i + 3; st < k; st++)
					{
						if (g_ascii_strncasecmp(str2+st, "href=", 5) == 0)
						{
							st += 5;
							if (str2[st] == '"' || str2[st] == '\'')
							{
								delim = str2[st];
								st++;
							}
							break;
						}
					}
					/* find end of address */
					for (end = st; end < k && str2[end] != delim; end++)
					{
						/* All the work is done in the loop construct above. */
					}

					/* If there's an address, save it.  If there was
					 * already one saved, kill it. */
					if (st < k)
					{
						char *tmp;
						g_free(href);
						tmp = g_strndup(str2 + st, end - st);
						href = purple_unescape_html(tmp);
						g_free(tmp);
						href_st = j;
					}
				}

				/* Replace </a> with an ascii representation of the
				 * address the link was pointing to. */
				else if (href != NULL && g_ascii_strncasecmp(str2 + i, "</a>", 4) == 0)
				{

					size_t hrlen = strlen(href);

					/* Only insert the href if it's different from the CDATA. */
					if ((hrlen != (gsize)(j - href_st) ||
					     strncmp(str2 + href_st, href, hrlen)) &&
					    (hrlen != (gsize)(j - href_st + 7) || /* 7 == strlen("http://") */
					     strncmp(str2 + href_st, href + 7, hrlen - 7)))
					{
						str2[j++] = ' ';
						str2[j++] = '(';
						g_memmove(str2 + j, href, hrlen);
						j += hrlen;
						str2[j++] = ')';
						g_free(href);
						href = NULL;
					}
				}

				/* Check for tags which should be mapped to newline (but ignore some of
				 * the tags at the beginning of the text) */
				else if ((j && (g_ascii_strncasecmp(str2 + i, "<p>", 3) == 0
				              || g_ascii_strncasecmp(str2 + i, "<tr", 3) == 0
				              || g_ascii_strncasecmp(str2 + i, "<hr", 3) == 0
				              || g_ascii_strncasecmp(str2 + i, "<li", 3) == 0
				              || g_ascii_strncasecmp(str2 + i, "<div", 4) == 0))
				 || g_ascii_strncasecmp(str2 + i, "<br", 3) == 0
				 || g_ascii_strncasecmp(str2 + i, "</table>", 8) == 0)
				{
					str2[j++] = '\n';
				}
				/* Check for tags which begin CDATA and need to be closed */
#if 0 /* FIXME.. option is end tag optional, we can't handle this right now */
				else if (g_ascii_strncasecmp(str2 + i, "<option", 7) == 0)
				{
					/* FIXME: We should not do this if the OPTION is SELECT'd */
					cdata_close_tag = "</option>";
				}
#endif
				else if (g_ascii_strncasecmp(str2 + i, "<script", 7) == 0)
				{
					cdata_close_tag = "</script>";
				}
				else if (g_ascii_strncasecmp(str2 + i, "<style", 6) == 0)
				{
					cdata_close_tag = "</style>";
				}
				/* Update the index and continue checking after the tag */
				i = (str2[k] == '<' || str2[k] == '\0')? k - 1: k;
				continue;
			}
		}
		else if (cdata_close_tag)
		{
			continue;
		}
		else if (!g_ascii_isspace(str2[i]))
		{
			visible = TRUE;
		}

		if (str2[i] == '&' && (ent = purple_markup_unescape_entity(str2 + i, &entlen)) != NULL)
		{
			while (*ent)
				str2[j++] = *ent++;
			i += entlen - 1;
			continue;
		}

		if (visible)
			str2[j++] = g_ascii_isspace(str2[i])? ' ': str2[i];
	}

	g_free(href);

	str2[j] = '\0';

	return str2;
}

static gboolean
badchar(char c)
{
	switch (c) {
	case ' ':
	case ',':
	case '\0':
	case '\n':
	case '\r':
	case '<':
	case '>':
	case '"':
		return TRUE;
	default:
		return FALSE;
	}
}

static gboolean
badentity(const char *c)
{
	if (!g_ascii_strncasecmp(c, "&lt;", 4) ||
		!g_ascii_strncasecmp(c, "&gt;", 4) ||
		!g_ascii_strncasecmp(c, "&quot;", 6)) {
		return TRUE;
	}
	return FALSE;
}

static const char *
process_link(GString *ret,
		const char *start, const char *c,
		int matchlen,
		const char *urlprefix,
		int inside_paren)
{
	char *url_buf, *tmpurlbuf;
	const char *t;

	for (t = c;; t++) {
		if (!badchar(*t) && !badentity(t))
			continue;

		if (t - c == matchlen)
			break;

		if (*t == ',' && *(t + 1) != ' ') {
			continue;
		}

		if (t > start && *(t - 1) == '.')
			t--;
		if (t > start && *(t - 1) == ')' && inside_paren > 0)
			t--;

		url_buf = g_strndup(c, t - c);
		tmpurlbuf = purple_unescape_html(url_buf);
		g_string_append_printf(ret, "<A HREF=\"%s%s\">%s</A>",
				urlprefix,
				tmpurlbuf, url_buf);
		g_free(tmpurlbuf);
		g_free(url_buf);
		return t;
	}

	return c;
}

char *
purple_markup_linkify(const char *text)
{
	const char *c, *t, *q = NULL;
	char *tmpurlbuf, *url_buf;
	gunichar g;
	gboolean inside_html = FALSE;
	int inside_paren = 0;
	GString *ret;

	if (text == NULL)
		return NULL;

	ret = g_string_new("");

	c = text;
	while (*c) {

		if(*c == '(' && !inside_html) {
			inside_paren++;
			ret = g_string_append_c(ret, *c);
			c++;
		}

		if(inside_html) {
			if(*c == '>') {
				inside_html = FALSE;
			} else if(!q && (*c == '\"' || *c == '\'')) {
				q = c;
			} else if(q) {
				if(*c == *q)
					q = NULL;
			}
		} else if(*c == '<') {
			inside_html = TRUE;
			if (!g_ascii_strncasecmp(c, "<A", 2)) {
				while (1) {
					if (!g_ascii_strncasecmp(c, "/A>", 3)) {
						inside_html = FALSE;
						break;
					}
					ret = g_string_append_c(ret, *c);
					c++;
					if (!(*c))
						break;
				}
			}
		} else if (!g_ascii_strncasecmp(c, "http://", 7)) {
			c = process_link(ret, text, c, 7, "", inside_paren);
		} else if (!g_ascii_strncasecmp(c, "https://", 8)) {
			c = process_link(ret, text, c, 8, "", inside_paren);
		} else if (!g_ascii_strncasecmp(c, "ftp://", 6)) {
			c = process_link(ret, text, c, 6, "", inside_paren);
		} else if (!g_ascii_strncasecmp(c, "sftp://", 7)) {
			c = process_link(ret, text, c, 7, "", inside_paren);
		} else if (!g_ascii_strncasecmp(c, "file://", 7)) {
			c = process_link(ret, text, c, 7, "", inside_paren);
		} else if (!g_ascii_strncasecmp(c, "www.", 4) && c[4] != '.' && (c == text || badchar(c[-1]) || badentity(c-1))) {
			c = process_link(ret, text, c, 4, "http://", inside_paren);
		} else if (!g_ascii_strncasecmp(c, "ftp.", 4) && c[4] != '.' && (c == text || badchar(c[-1]) || badentity(c-1))) {
			c = process_link(ret, text, c, 4, "ftp://", inside_paren);
		} else if (!g_ascii_strncasecmp(c, "xmpp:", 5) && (c == text || badchar(c[-1]) || badentity(c-1))) {
			c = process_link(ret, text, c, 5, "", inside_paren);
		} else if (!g_ascii_strncasecmp(c, "mailto:", 7)) {
			t = c;
			while (1) {
				if (badchar(*t) || badentity(t)) {
					char *d;
					if (t - c == 7) {
						break;
					}
					if (t > text && *(t - 1) == '.')
						t--;
					if ((d = strstr(c + 7, "?")) != NULL && d < t)
						url_buf = g_strndup(c + 7, d - c - 7);
					else
						url_buf = g_strndup(c + 7, t - c - 7);
					if (!purple_email_is_valid(url_buf)) {
						g_free(url_buf);
						break;
					}
					g_free(url_buf);
					url_buf = g_strndup(c, t - c);
					tmpurlbuf = purple_unescape_html(url_buf);
					g_string_append_printf(ret, "<A HREF=\"%s\">%s</A>",
							  tmpurlbuf, url_buf);
					g_free(url_buf);
					g_free(tmpurlbuf);
					c = t;
					break;
				}
				t++;
			}
		} else if (c != text && (*c == '@')) {
			int flag;
			GString *gurl_buf = NULL;
			const char illegal_chars[] = "!@#$%^&*()[]{}/|\\<>\":;\r\n \0";

			if (strchr(illegal_chars,*(c - 1)) || strchr(illegal_chars, *(c + 1)))
				flag = 0;
			else {
				flag = 1;
				gurl_buf = g_string_new("");
			}

			t = c;
			while (flag) {
				/* iterate backwards grabbing the local part of an email address */
				g = g_utf8_get_char(t);
				if (badchar(*t) || (g >= 127) || (*t == '(') ||
					((*t == ';') && ((t > (text+2) && (!g_ascii_strncasecmp(t - 3, "&lt;", 4) ||
				                                       !g_ascii_strncasecmp(t - 3, "&gt;", 4))) ||
				                     (t > (text+4) && (!g_ascii_strncasecmp(t - 5, "&quot;", 6)))))) {
					/* local part will already be part of ret, strip it out */
					ret = g_string_truncate(ret, ret->len - (c - t));
					ret = g_string_append_unichar(ret, g);
					break;
				} else {
					g_string_prepend_unichar(gurl_buf, g);
					t = g_utf8_find_prev_char(text, t);
					if (t < text) {
						ret = g_string_assign(ret, "");
						break;
					}
				}
			}

			t = g_utf8_find_next_char(c, NULL);

			while (flag) {
				/* iterate forwards grabbing the domain part of an email address */
				g = g_utf8_get_char(t);
				if (badchar(*t) || (g >= 127) || (*t == ')') || badentity(t)) {
					char *d;

					url_buf = g_string_free(gurl_buf, FALSE);

					/* strip off trailing periods */
					if (*url_buf) {
						for (d = url_buf + strlen(url_buf) - 1; *d == '.'; d--, t--)
							*d = '\0';
					}

					tmpurlbuf = purple_unescape_html(url_buf);
					if (purple_email_is_valid(tmpurlbuf)) {
						g_string_append_printf(ret, "<A HREF=\"mailto:%s\">%s</A>",
								tmpurlbuf, url_buf);
					} else {
						g_string_append(ret, url_buf);
					}
					g_free(url_buf);
					g_free(tmpurlbuf);
					c = t;

					break;
				} else {
					g_string_append_unichar(gurl_buf, g);
					t = g_utf8_find_next_char(t, NULL);
				}
			}
		}

		if(*c == ')' && !inside_html) {
			inside_paren--;
			ret = g_string_append_c(ret, *c);
			c++;
		}

		if (*c == 0)
			break;

		ret = g_string_append_c(ret, *c);
		c++;

	}
	return g_string_free(ret, FALSE);
}

char *purple_unescape_text(const char *in)
{
    GString *ret;
    const char *c = in;

    if (in == NULL)
        return NULL;

    ret = g_string_new("");
    while (*c) {
        int len;
        const char *ent;

        if ((ent = purple_markup_unescape_entity(c, &len)) != NULL) {
            g_string_append(ret, ent);
            c += len;
        } else {
            g_string_append_c(ret, *c);
            c++;
        }
    }

    return g_string_free(ret, FALSE);
}

char *purple_unescape_html(const char *html)
{
	GString *ret;
	const char *c = html;

	if (html == NULL)
		return NULL;

	ret = g_string_new("");
	while (*c) {
		int len;
		const char *ent;

		if ((ent = purple_markup_unescape_entity(c, &len)) != NULL) {
			g_string_append(ret, ent);
			c += len;
		} else if (!strncmp(c, "<br>", 4)) {
			g_string_append_c(ret, '\n');
			c += 4;
		} else {
			g_string_append_c(ret, *c);
			c++;
		}
	}

	return g_string_free(ret, FALSE);
}

char *
purple_markup_slice(const char *str, guint x, guint y)
{
	GString *ret;
	GQueue *q;
	guint z = 0;
	gboolean appended = FALSE;
	gunichar c;
	char *tag;

	g_return_val_if_fail(str != NULL, NULL);
	g_return_val_if_fail(x <= y, NULL);

	if (x == y)
		return g_strdup("");

	ret = g_string_new("");
	q = g_queue_new();

	while (*str && (z < y)) {
		c = g_utf8_get_char(str);

		if (c == '<') {
			char *end = strchr(str, '>');

			if (!end) {
				g_string_free(ret, TRUE);
				while ((tag = g_queue_pop_head(q)))
					g_free(tag);
				g_queue_free(q);
				return NULL;
			}

			if (!g_ascii_strncasecmp(str, "<img ", 5)) {
				z += strlen("[Image]");
			} else if (!g_ascii_strncasecmp(str, "<br", 3)) {
				z += 1;
			} else if (!g_ascii_strncasecmp(str, "<hr>", 4)) {
				z += strlen("\n---\n");
			} else if (!g_ascii_strncasecmp(str, "</", 2)) {
				/* pop stack */
				char *tmp;

				tmp = g_queue_pop_head(q);
				g_free(tmp);
				/* z += 0; */
			} else {
				/* push it unto the stack */
				char *tmp;

				tmp = g_strndup(str, end - str + 1);
				g_queue_push_head(q, tmp);
				/* z += 0; */
			}

			if (z >= x) {
				g_string_append_len(ret, str, end - str + 1);
			}

			str = end;
		} else if (c == '&') {
			char *end = strchr(str, ';');
			if (!end) {
				g_string_free(ret, TRUE);
				while ((tag = g_queue_pop_head(q)))
					g_free(tag);
				g_queue_free(q);

				return NULL;
			}

			if (z >= x)
				g_string_append_len(ret, str, end - str + 1);

			z++;
			str = end;
		} else {
			if (z == x && z > 0 && !appended) {
				GList *l = q->tail;

				while (l) {
					tag = l->data;
					g_string_append(ret, tag);
					l = l->prev;
				}
				appended = TRUE;
			}

			if (z >= x)
				g_string_append_unichar(ret, c);
			z++;
		}

		str = g_utf8_next_char(str);
	}

	while ((tag = g_queue_pop_head(q))) {
		char *name;

		name = purple_markup_get_tag_name(tag);
		g_string_append_printf(ret, "</%s>", name);
		g_free(name);
		g_free(tag);
	}

	g_queue_free(q);
	return g_string_free(ret, FALSE);
}

char *
purple_markup_get_tag_name(const char *tag)
{
	int i;
	g_return_val_if_fail(tag != NULL, NULL);
	g_return_val_if_fail(*tag == '<', NULL);

	for (i = 1; tag[i]; i++)
		if (tag[i] == '>' || tag[i] == ' ' || tag[i] == '/')
			break;

	return g_strndup(tag+1, i-1);
}

/**************************************************************************
 * Path/Filename Functions
 **************************************************************************/
const char *
purple_home_dir(void)
{
#ifndef _WIN32
	return g_get_home_dir();
#else
	return wpurple_data_dir();
#endif
}

/* Returns the argument passed to -c IFF it was present, or ~/.purple. */
const char *
purple_user_dir(void)
{
	if (custom_user_dir != NULL)
		return custom_user_dir;
	else if (!user_dir)
		user_dir = g_build_filename(purple_home_dir(), ".purple", NULL);

	return user_dir;
}

void purple_util_set_user_dir(const char *dir)
{
	g_free(custom_user_dir);

	if (dir != NULL && *dir)
		custom_user_dir = g_strdup(dir);
	else
		custom_user_dir = NULL;
}

int purple_build_dir (const char *path, int mode)
{
	return g_mkdir_with_parents(path, mode);
}

/*
 * This function is long and beautiful, like my--um, yeah.  Anyway,
 * it includes lots of error checking so as we don't overwrite
 * people's settings if there is a problem writing the new values.
 */
gboolean
purple_util_write_data_to_file(const char *filename, const char *data, gssize size)
{
	const char *user_dir = purple_user_dir();
	gchar *filename_full;
	gboolean ret = FALSE;

	g_return_val_if_fail(user_dir != NULL, FALSE);

	purple_debug_misc("util", "Writing file %s to directory %s",
					filename, user_dir);

	/* Ensure the user directory exists */
	if (!g_file_test(user_dir, G_FILE_TEST_IS_DIR))
	{
		if (g_mkdir(user_dir, S_IRUSR | S_IWUSR | S_IXUSR) == -1)
		{
			purple_debug_error("util", "Error creating directory %s: %s\n",
							 user_dir, g_strerror(errno));
			return FALSE;
		}
	}

	filename_full = g_strdup_printf("%s" G_DIR_SEPARATOR_S "%s", user_dir, filename);

	ret = purple_util_write_data_to_file_absolute(filename_full, data, size);

	g_free(filename_full);
	return ret;
}

gboolean
purple_util_write_data_to_file_absolute(const char *filename_full, const char *data, gssize size)
{
	gchar *filename_temp;
	FILE *file;
	size_t real_size, byteswritten;
	GStatBuf st;
#ifndef HAVE_FILENO
	int fd;
#endif

	purple_debug_misc("util", "Writing file %s",
					filename_full);

	g_return_val_if_fail((size >= -1), FALSE);

	filename_temp = g_strdup_printf("%s.save", filename_full);

	/* Remove an old temporary file, if one exists */
	if (g_file_test(filename_temp, G_FILE_TEST_EXISTS))
	{
		if (g_unlink(filename_temp) == -1)
		{
			purple_debug_error("util", "Error removing old file "
					   "%s: %s\n",
					   filename_temp, g_strerror(errno));
		}
	}

	/* Open file */
	file = g_fopen(filename_temp, "wb");
	if (file == NULL)
	{
		purple_debug_error("util", "Error opening file %s for "
				   "writing: %s\n",
				   filename_temp, g_strerror(errno));
		g_free(filename_temp);
		return FALSE;
	}

#ifndef _WIN32
	/* Set file permissions */
	if (fchmod(fileno(file), S_IRUSR | S_IWUSR) == -1)
	{
		purple_debug_error("util", "Error setting permissions of %s: %s\n",
				filename_temp, g_strerror(errno));
	}
#endif

	/* Write to file */
	real_size = (size == -1) ? strlen(data) : (size_t) size;
	byteswritten = fwrite(data, 1, real_size, file);

#ifdef HAVE_FILENO
	/* Apparently XFS (and possibly other filesystems) do not
	 * guarantee that file data is flushed before file metadata,
	 * so this procedure is insufficient without some flushage. */
	if (fflush(file) < 0) {
		purple_debug_error("util", "Error flushing %s: %s\n",
				   filename_temp, g_strerror(errno));
		g_free(filename_temp);
		fclose(file);
		return FALSE;
	}
	if (fsync(fileno(file)) < 0) {
		purple_debug_error("util", "Error syncing file contents for %s: %s\n",
				   filename_temp, g_strerror(errno));
		g_free(filename_temp);
		fclose(file);
		return FALSE;
	}
#endif

	/* Close file */
	if (fclose(file) != 0)
	{
		purple_debug_error("util", "Error closing file %s: %s\n",
				   filename_temp, g_strerror(errno));
		g_free(filename_temp);
		return FALSE;
	}

#ifndef HAVE_FILENO
	/* This is the same effect (we hope) as the HAVE_FILENO block
	 * above, but for systems without fileno(). */
	if ((fd = open(filename_temp, O_RDWR)) < 0) {
		purple_debug_error("util", "Error opening file %s for flush: %s\n",
				   filename_temp, g_strerror(errno));
		g_free(filename_temp);
		return FALSE;
	}
	if (fsync(fd) < 0) {
		purple_debug_error("util", "Error syncing %s: %s\n",
				   filename_temp, g_strerror(errno));
		g_free(filename_temp);
		close(fd);
		return FALSE;
	}
	if (close(fd) < 0) {
		purple_debug_error("util", "Error closing %s after sync: %s\n",
				   filename_temp, g_strerror(errno));
		g_free(filename_temp);
		return FALSE;
	}
#endif

	/* Ensure the file is the correct size */
	if (byteswritten != real_size)
	{
		purple_debug_error("util", "Error writing to file %s: Wrote %"
				   G_GSIZE_FORMAT " bytes "
				   "but should have written %" G_GSIZE_FORMAT
				   "; is your disk full?\n",
				   filename_temp, byteswritten, real_size);
		g_free(filename_temp);
		return FALSE;
	}
	/* Use stat to be absolutely sure. */
	if ((g_stat(filename_temp, &st) == -1) || (st.st_size != (off_t)real_size))
	{
		purple_debug_error("util", "Error writing data to file %s: "
				   "Incomplete file written; is your disk "
				   "full?\n",
				   filename_temp);
		g_free(filename_temp);
		return FALSE;
	}

	/* Rename to the REAL name */
	if (g_rename(filename_temp, filename_full) == -1)
	{
		purple_debug_error("util", "Error renaming %s to %s: %s\n",
				   filename_temp, filename_full,
				   g_strerror(errno));
	}

	g_free(filename_temp);

	return TRUE;
}

PurpleXmlNode *
purple_util_read_xml_from_file(const char *filename, const char *description)
{
	return purple_xmlnode_from_file(purple_user_dir(), filename, description, "util");
}

/*
 * Like mkstemp() but returns a file pointer, uses a pre-set template,
 * uses the semantics of tempnam() for the directory to use and allocates
 * the space for the filepath.
 *
 * Caller is responsible for closing the file and removing it when done,
 * as well as freeing the space pointed-to by "path" with g_free().
 *
 * Returns NULL on failure and cleans up after itself if so.
 */
static const char *purple_mkstemp_templ = {"purpleXXXXXX"};

FILE *
purple_mkstemp(char **fpath, gboolean binary)
{
	const gchar *tmpdir;
	int fd;
	FILE *fp = NULL;

	g_return_val_if_fail(fpath != NULL, NULL);

	if((tmpdir = (gchar*)g_get_tmp_dir()) != NULL) {
		if((*fpath = g_strdup_printf("%s" G_DIR_SEPARATOR_S "%s", tmpdir, purple_mkstemp_templ)) != NULL) {
			fd = g_mkstemp(*fpath);
			if(fd == -1) {
				purple_debug(PURPLE_DEBUG_ERROR, "purple_mkstemp",
						   "Couldn't make \"%s\", error: %d\n",
						   *fpath, errno);
			} else {
				if((fp = fdopen(fd, "r+")) == NULL) {
					close(fd);
					purple_debug(PURPLE_DEBUG_ERROR, "purple_mkstemp",
							   "Couldn't fdopen(), error: %d\n", errno);
				}
			}

			if(!fp) {
				g_free(*fpath);
				*fpath = NULL;
			}
		}
	} else {
		purple_debug(PURPLE_DEBUG_ERROR, "purple_mkstemp",
				   "g_get_tmp_dir() failed!\n");
	}

	return fp;
}

const char *
purple_util_get_image_extension(gconstpointer data, size_t len)
{
	g_return_val_if_fail(data != NULL, NULL);
	g_return_val_if_fail(len   > 0,    NULL);

	if (len >= 4)
	{
		if (!strncmp((char *)data, "GIF8", 4))
			return "gif";
		else if (!strncmp((char *)data, "\xff\xd8\xff", 3)) /* 4th may be e0 through ef */
			return "jpg";
		else if (!strncmp((char *)data, "\x89PNG", 4))
			return "png";
		else if (!strncmp((char *)data, "MM", 2) ||
				 !strncmp((char *)data, "II", 2))
			return "tif";
		else if (!strncmp((char *)data, "BM", 2))
			return "bmp";
	}

	return "icon";
}

char *
purple_util_get_image_filename(gconstpointer image_data, size_t image_len)
{
	/* Use a cryptographic hash to avoid the possibility of user A
	   intentionally causing a collision with user B.  It's not a
	   horrible problem, but it's something we should try to avoid. */
	char *checksum = g_compute_checksum_for_data(G_CHECKSUM_SHA1,
			image_data, image_len);
	char *filename = g_strdup_printf("%s.%s", checksum,
	                       purple_util_get_image_extension(image_data, image_len));
	g_free(checksum);
	return filename;
}

gboolean
purple_program_is_valid(const char *program)
{
	GError *error = NULL;
	char **argv;
	gchar *progname;
	gboolean is_valid = FALSE;

	g_return_val_if_fail(program != NULL,  FALSE);
	g_return_val_if_fail(*program != '\0', FALSE);

	if (!g_shell_parse_argv(program, NULL, &argv, &error)) {
		purple_debug(PURPLE_DEBUG_ERROR, "program_is_valid",
				   "Could not parse program '%s': %s\n",
				   program, error->message);
		g_error_free(error);
		return FALSE;
	}

	if (argv == NULL) {
		return FALSE;
	}

	progname = g_find_program_in_path(argv[0]);
	is_valid = (progname != NULL);

	if(purple_debug_is_verbose())
		purple_debug_info("program_is_valid", "Tested program %s.  %s.\n", program,
				is_valid ? "Valid" : "Invalid");

	g_strfreev(argv);
	g_free(progname);

	return is_valid;
}


gboolean
purple_running_gnome(void)
{
#ifndef _WIN32
	gchar *tmp = g_find_program_in_path("gnome-open");

	if (tmp == NULL)
		return FALSE;
	g_free(tmp);

	tmp = (gchar *)g_getenv("GNOME_DESKTOP_SESSION_ID");

	return ((tmp != NULL) && (*tmp != '\0'));
#else
	return FALSE;
#endif
}

gboolean
purple_running_kde(void)
{
#ifndef _WIN32
	gchar *tmp = g_find_program_in_path("kfmclient");
	const char *session;

	if (tmp == NULL)
		return FALSE;
	g_free(tmp);

	session = g_getenv("KDE_FULL_SESSION");
	if (purple_strequal(session, "true"))
		return TRUE;

	/* If you run Purple from Konsole under !KDE, this will provide a
	 * a false positive.  Since we do the GNOME checks first, this is
	 * only a problem if you're running something !(KDE || GNOME) and
	 * you run Purple from Konsole. This really shouldn't be a problem. */
	return ((g_getenv("KDEDIR") != NULL) || g_getenv("KDEDIRS") != NULL);
#else
	return FALSE;
#endif
}

gboolean
purple_running_osx(void)
{
#if defined(__APPLE__)
	return TRUE;
#else
	return FALSE;
#endif
}

typedef union purple_sockaddr {
	struct sockaddr         sa;
	struct sockaddr_in      sa_in;
#if defined(AF_INET6)
	struct sockaddr_in6     sa_in6;
#endif
	struct sockaddr_storage sa_stor;
} PurpleSockaddr;

char *
purple_fd_get_ip(int fd)
{
	PurpleSockaddr addr;
	socklen_t namelen = sizeof(addr);
	int family;

	g_return_val_if_fail(fd != 0, NULL);

	if (getsockname(fd, &(addr.sa), &namelen))
		return NULL;

	family = addr.sa.sa_family;

	if (family == AF_INET) {
		return g_strdup(inet_ntoa(addr.sa_in.sin_addr));
	}
#if defined(AF_INET6) && defined(HAVE_INET_NTOP)
	else if (family == AF_INET6) {
		char host[INET6_ADDRSTRLEN];
		const char *tmp;

		tmp = inet_ntop(family, &(addr.sa_in6.sin6_addr), host, sizeof(host));
		return g_strdup(tmp);
	}
#endif

	return NULL;
}

int
purple_socket_get_family(int fd)
{
	PurpleSockaddr addr;
	socklen_t len = sizeof(addr);

	g_return_val_if_fail(fd >= 0, -1);

	if (getsockname(fd, &(addr.sa), &len))
		return -1;

	return addr.sa.sa_family;
}

gboolean
purple_socket_speaks_ipv4(int fd)
{
	int family;

	g_return_val_if_fail(fd >= 0, FALSE);

	family = purple_socket_get_family(fd);

	switch (family) {
	case AF_INET:
		return TRUE;
#if defined(IPV6_V6ONLY)
	case AF_INET6:
	{
		int val = 0;
		socklen_t len = sizeof(val);

		if (getsockopt(fd, IPPROTO_IPV6, IPV6_V6ONLY, &val, &len) != 0)
			return FALSE;
		return !val;
	}
#endif
	default:
		return FALSE;
	}
}

/**************************************************************************
 * String Functions
 **************************************************************************/
gboolean
purple_strequal(const gchar *left, const gchar *right)
{
	return (g_strcmp0(left, right) == 0);
}

const char *
purple_normalize(const PurpleAccount *account, const char *str)
{
	const char *ret = NULL;
	static char buf[BUF_LEN];

	/* This should prevent a crash if purple_normalize gets called with NULL str, see #10115 */
	g_return_val_if_fail(str != NULL, "");

	if (account != NULL)
	{
		PurplePlugin *prpl = purple_find_prpl(purple_account_get_protocol_id(account));

		if (prpl != NULL)
		{
			PurplePluginProtocolInfo *prpl_info = PURPLE_PLUGIN_PROTOCOL_INFO(prpl);

			if (prpl_info->normalize)
				ret = prpl_info->normalize(account, str);
		}
	}

	if (ret == NULL)
	{
		char *tmp;

		tmp = g_utf8_normalize(str, -1, G_NORMALIZE_DEFAULT);
		g_snprintf(buf, sizeof(buf), "%s", tmp);
		g_free(tmp);

		ret = buf;
	}

	return ret;
}

/*
 * You probably don't want to call this directly, it is
 * mainly for use as a PRPL callback function.  See the
 * comments in util.h.
 */
const char *
purple_normalize_nocase(const PurpleAccount *account, const char *str)
{
	static char buf[BUF_LEN];
	char *tmp1, *tmp2;

	g_return_val_if_fail(str != NULL, NULL);

	tmp1 = g_utf8_strdown(str, -1);
	tmp2 = g_utf8_normalize(tmp1, -1, G_NORMALIZE_DEFAULT);
	g_snprintf(buf, sizeof(buf), "%s", tmp2 ? tmp2 : "");
	g_free(tmp2);
	g_free(tmp1);

	return buf;
}

gboolean
purple_validate(const PurplePlugin *prpl, const char *str)
{
	PurplePluginProtocolInfo *prpl_info;
	const char *normalized;

	g_return_val_if_fail(prpl != NULL, FALSE);
	g_return_val_if_fail(str != NULL, FALSE);

	if (str[0] == '\0')
		return FALSE;

	prpl_info = PURPLE_PLUGIN_PROTOCOL_INFO(prpl);

	if (!prpl_info->normalize)
		return TRUE;

	normalized = prpl_info->normalize(NULL, str);

	return (NULL != normalized);
}

gchar *
purple_strdup_withhtml(const gchar *src)
{
	gulong destsize, i, j;
	gchar *dest;

	g_return_val_if_fail(src != NULL, NULL);

	/* New length is (length of src) + (number of \n's * 3) - (number of \r's) + 1 */
	destsize = 1;
	for (i = 0; src[i] != '\0'; i++)
	{
		if (src[i] == '\n')
			destsize += 4;
		else if (src[i] != '\r')
			destsize++;
	}

	dest = g_malloc(destsize);

	/* Copy stuff, ignoring \r's, because they are dumb */
	for (i = 0, j = 0; src[i] != '\0'; i++) {
		if (src[i] == '\n') {
			strcpy(&dest[j], "<BR>");
			j += 4;
		} else if (src[i] != '\r')
			dest[j++] = src[i];
	}

	dest[destsize-1] = '\0';

	return dest;
}

gboolean
purple_str_has_prefix(const char *s, const char *p)
{
	return g_str_has_prefix(s, p);
}

gboolean
purple_str_has_suffix(const char *s, const char *x)
{
	return g_str_has_suffix(s, x);
}

char *
purple_str_add_cr(const char *text)
{
	char *ret = NULL;
	int count = 0, j;
	guint i;

	g_return_val_if_fail(text != NULL, NULL);

	if (text[0] == '\n')
		count++;
	for (i = 1; i < strlen(text); i++)
		if (text[i] == '\n' && text[i - 1] != '\r')
			count++;

	if (count == 0)
		return g_strdup(text);

	ret = g_malloc0(strlen(text) + count + 1);

	i = 0; j = 0;
	if (text[i] == '\n')
		ret[j++] = '\r';
	ret[j++] = text[i++];
	for (; i < strlen(text); i++) {
		if (text[i] == '\n' && text[i - 1] != '\r')
			ret[j++] = '\r';
		ret[j++] = text[i];
	}

	return ret;
}

void
purple_str_strip_char(char *text, char thechar)
{
	int i, j;

	g_return_if_fail(text != NULL);

	for (i = 0, j = 0; text[i]; i++)
		if (text[i] != thechar)
			text[j++] = text[i];

	text[j] = '\0';
}

void
purple_util_chrreplace(char *string, char delimiter,
					 char replacement)
{
	int i = 0;

	g_return_if_fail(string != NULL);

	while (string[i] != '\0')
	{
		if (string[i] == delimiter)
			string[i] = replacement;
		i++;
	}
}

gchar *
purple_strreplace(const char *string, const char *delimiter,
				const char *replacement)
{
	gchar **split;
	gchar *ret;

	g_return_val_if_fail(string      != NULL, NULL);
	g_return_val_if_fail(delimiter   != NULL, NULL);
	g_return_val_if_fail(replacement != NULL, NULL);

	split = g_strsplit(string, delimiter, 0);
	ret = g_strjoinv(replacement, split);
	g_strfreev(split);

	return ret;
}

gchar *
purple_strcasereplace(const char *string, const char *delimiter,
					const char *replacement)
{
	gchar *ret;
	int length_del, length_rep, i, j;

	g_return_val_if_fail(string      != NULL, NULL);
	g_return_val_if_fail(delimiter   != NULL, NULL);
	g_return_val_if_fail(replacement != NULL, NULL);

	length_del = strlen(delimiter);
	length_rep = strlen(replacement);

	/* Count how many times the delimiter appears */
	i = 0; /* position in the source string */
	j = 0; /* number of occurrences of "delimiter" */
	while (string[i] != '\0') {
		if (!g_ascii_strncasecmp(&string[i], delimiter, length_del)) {
			i += length_del;
			j += length_rep;
		} else {
			i++;
			j++;
		}
	}

	ret = g_malloc(j+1);

	i = 0; /* position in the source string */
	j = 0; /* position in the destination string */
	while (string[i] != '\0') {
		if (!g_ascii_strncasecmp(&string[i], delimiter, length_del)) {
			strncpy(&ret[j], replacement, length_rep);
			i += length_del;
			j += length_rep;
		} else {
			ret[j] = string[i];
			i++;
			j++;
		}
	}

	ret[j] = '\0';

	return ret;
}

const char *
purple_strcasestr(const char *haystack, const char *needle)
{
	size_t hlen, nlen;
	const char *tmp, *ret;

	g_return_val_if_fail(haystack != NULL, NULL);
	g_return_val_if_fail(needle != NULL, NULL);

	hlen = strlen(haystack);
	nlen = strlen(needle);
	tmp = haystack,
	ret = NULL;

	g_return_val_if_fail(hlen > 0, NULL);
	g_return_val_if_fail(nlen > 0, NULL);

	while (*tmp && !ret) {
		if (!g_ascii_strncasecmp(needle, tmp, nlen))
			ret = tmp;
		else
			tmp++;
	}

	return ret;
}

char *
purple_str_size_to_units(goffset size)
{
	static const char * const size_str[] = { "bytes", "KiB", "MiB", "GiB", "TiB", "PiB", "EiB" };
	float size_mag;
	gsize size_index = 0;

	if (size == -1) {
		return g_strdup(_("Calculating..."));
	}
	else if (size == 0) {
		return g_strdup(_("Unknown."));
	}
	else {
		size_mag = (float)size;

		while ((size_index < G_N_ELEMENTS(size_str) - 1) && (size_mag > 1024)) {
			size_mag /= 1024;
			size_index++;
		}

		if (size_index == 0) {
			return g_strdup_printf("%" G_GOFFSET_FORMAT " %s", size, _(size_str[size_index]));
		} else {
			return g_strdup_printf("%.2f %s", size_mag, _(size_str[size_index]));
		}
	}
}

char *
purple_str_seconds_to_string(guint secs)
{
	char *ret = NULL;
	guint days, hrs, mins;

	if (secs < 60)
	{
		return g_strdup_printf(dngettext(PACKAGE, "%d second", "%d seconds", secs), secs);
	}

	days = secs / (60 * 60 * 24);
	secs = secs % (60 * 60 * 24);
	hrs  = secs / (60 * 60);
	secs = secs % (60 * 60);
	mins = secs / 60;
	secs = secs % 60;

	if (days > 0)
	{
		ret = g_strdup_printf(dngettext(PACKAGE, "%d day", "%d days", days), days);
	}

	if (hrs > 0)
	{
		if (ret != NULL)
		{
			char *tmp = g_strdup_printf(
					dngettext(PACKAGE, "%s, %d hour", "%s, %d hours", hrs),
							ret, hrs);
			g_free(ret);
			ret = tmp;
		}
		else
			ret = g_strdup_printf(dngettext(PACKAGE, "%d hour", "%d hours", hrs), hrs);
	}

	if (mins > 0)
	{
		if (ret != NULL)
		{
			char *tmp = g_strdup_printf(
					dngettext(PACKAGE, "%s, %d minute", "%s, %d minutes", mins),
							ret, mins);
			g_free(ret);
			ret = tmp;
		}
		else
			ret = g_strdup_printf(dngettext(PACKAGE, "%d minute", "%d minutes", mins), mins);
	}

	return ret;
}


char *
purple_str_binary_to_ascii(const unsigned char *binary, guint len)
{
	GString *ret;
	guint i;

	g_return_val_if_fail(len > 0, NULL);

	ret = g_string_sized_new(len);

	for (i = 0; i < len; i++)
		if (binary[i] < 32 || binary[i] > 126)
			g_string_append_printf(ret, "\\x%02x", binary[i] & 0xFF);
		else if (binary[i] == '\\')
			g_string_append(ret, "\\\\");
		else
			g_string_append_c(ret, binary[i]);

	return g_string_free(ret, FALSE);
}

size_t
purple_utf16_size(const gunichar2 *str)
{
	/* UTF16 cannot contain two consequent NUL bytes starting at even
	 * position - see Unicode standards Chapter 3.9 D91 or RFC2781
	 * Chapter 2.
	 */

	size_t i = 0;

	g_return_val_if_fail(str != NULL, 0);

	while (str[i++]);

	return i * sizeof(gunichar2);
}

void
purple_str_wipe(gchar *str)
{
	if (str == NULL)
		return;
	memset(str, 0, strlen(str));
	g_free(str);
}

void
purple_utf16_wipe(gunichar2 *str)
{
	if (str == NULL)
		return;
	memset(str, 0, purple_utf16_size(str));
	g_free(str);
}

/**************************************************************************
 * URI/URL Functions
 **************************************************************************/

void purple_got_protocol_handler_uri(const char *uri)
{
	char proto[11];
	char delimiter;
	const char *tmp, *param_string;
	char *cmd;
	GHashTable *params = NULL;
	gsize len;
	if (!(tmp = strchr(uri, ':')) || tmp == uri) {
		purple_debug_error("util", "Malformed protocol handler message - missing protocol.\n");
		return;
	}

	len = MIN(sizeof(proto) - 1, (gsize)(tmp - uri));

	strncpy(proto, uri, len);
	proto[len] = '\0';

	tmp++;

	if (g_str_equal(proto, "xmpp"))
		delimiter = ';';
	else
		delimiter = '&';

	purple_debug_info("util", "Processing message '%s' for protocol '%s' using delimiter '%c'.\n", tmp, proto, delimiter);

	if ((param_string = strchr(tmp, '?'))) {
		const char *keyend = NULL, *pairstart;
		char *key, *value = NULL;

		cmd = g_strndup(tmp, (param_string - tmp));
		param_string++;

		params = g_hash_table_new_full(g_str_hash, g_str_equal, g_free, g_free);
		pairstart = tmp = param_string;

		while (*tmp || *pairstart) {
			if (*tmp == delimiter || !(*tmp)) {
				/* If there is no explicit value */
				if (keyend == NULL)
					keyend = tmp;

				if (keyend && keyend != pairstart) {
					char *p;
					key = g_strndup(pairstart, (keyend - pairstart));
					/* If there is an explicit value */
					if (keyend != tmp && keyend != (tmp - 1))
						value = g_strndup(keyend + 1, (tmp - keyend - 1));
					for (p = key; *p; ++p)
						*p = g_ascii_tolower(*p);
					g_hash_table_insert(params, key, value);
				}
				keyend = value = NULL;
				pairstart = (*tmp) ? tmp + 1 : tmp;
			} else if (*tmp == '=')
				keyend = tmp;

			if (*tmp)
				tmp++;
		}
	} else
		cmd = g_strdup(tmp);

	purple_signal_emit_return_1(purple_get_core(), "uri-handler", proto, cmd, params);

	g_free(cmd);
	if (params)
		g_hash_table_destroy(params);
}

const char *
purple_url_decode(const char *str)
{
	static char buf[BUF_LEN];
	guint i, j = 0;
	char *bum;
	char hex[3];

	g_return_val_if_fail(str != NULL, NULL);

	/*
	 * XXX - This check could be removed and buf could be made
	 * dynamically allocated, but this is easier.
	 */
	if (strlen(str) >= BUF_LEN)
		return NULL;

	for (i = 0; i < strlen(str); i++) {

		if (str[i] != '%')
			buf[j++] = str[i];
		else {
			strncpy(hex, str + ++i, 2);
			hex[2] = '\0';

			/* i is pointing to the start of the number */
			i++;

			/*
			 * Now it's at the end and at the start of the for loop
			 * will be at the next character.
			 */
			buf[j++] = strtol(hex, NULL, 16);
		}
	}

	buf[j] = '\0';

	if (!g_utf8_validate(buf, -1, (const char **)&bum))
		*bum = '\0';

	return buf;
}

const char *
purple_url_encode(const char *str)
{
	const char *iter;
	static char buf[BUF_LEN];
	char utf_char[6];
	int i;
	guint j = 0;

	g_return_val_if_fail(str != NULL, NULL);
	g_return_val_if_fail(g_utf8_validate(str, -1, NULL), NULL);

	iter = str;
	for (; *iter && j < (BUF_LEN - 1) ; iter = g_utf8_next_char(iter)) {
		gunichar c = g_utf8_get_char(iter);
		/* If the character is an ASCII character and is alphanumeric
		 * no need to escape */
		if (c < 128 && (isalnum(c) || c == '-' || c == '.' || c == '_' || c == '~')) {
			buf[j++] = c;
		} else {
			int bytes = g_unichar_to_utf8(c, utf_char);
			for (i = 0; i < bytes; i++) {
				if (j > (BUF_LEN - 4))
					break;
				sprintf(buf + j, "%%%02X", utf_char[i] & 0xff);
				j += 3;
			}
		}
	}

	buf[j] = '\0';

	return buf;
}

/* Originally lifted from
 * http://www.oreillynet.com/pub/a/network/excerpt/spcookbook_chap03/index3.html
 * ... and slightly modified to be a bit more rfc822 compliant
 * ... and modified a bit more to make domain checking rfc1035 compliant
 *     with the exception permitted in rfc1101 for domains to start with digit
 *     but not completely checking to avoid conflicts with IP addresses
 */
gboolean
purple_email_is_valid(const char *address)
{
	const char *c, *domain;
	static char *rfc822_specials = "()<>@,;:\\\"[]";

	g_return_val_if_fail(address != NULL, FALSE);

	if (*address == '.') return FALSE;

	/* first we validate the name portion (name@domain) (rfc822)*/
	for (c = address;  *c;  c++) {
		if (*c == '\"' && (c == address || *(c - 1) == '.' || *(c - 1) == '\"')) {
			while (*++c) {
				if (*c == '\\') {
					if (*c++ && *c < 127 && *c != '\n' && *c != '\r') continue;
					else return FALSE;
				}
				if (*c == '\"') break;
				if (*c < ' ' || *c >= 127) return FALSE;
			}
			if (!*c++) return FALSE;
			if (*c == '@') break;
			if (*c != '.') return FALSE;
			continue;
		}
		if (*c == '@') break;
		if (*c <= ' ' || *c >= 127) return FALSE;
		if (strchr(rfc822_specials, *c)) return FALSE;
	}

	/* It's obviously not an email address if we didn't find an '@' above */
	if (*c == '\0') return FALSE;

	/* strictly we should return false if (*(c - 1) == '.') too, but I think
	 * we should permit user.@domain type addresses - they do work :) */
	if (c == address) return FALSE;

	/* next we validate the domain portion (name@domain) (rfc1035 & rfc1011) */
	if (!*(domain = ++c)) return FALSE;
	do {
		if (*c == '.' && (c == domain || *(c - 1) == '.' || *(c - 1) == '-'))
			return FALSE;
		if (*c == '-' && (*(c - 1) == '.' || *(c - 1) == '@')) return FALSE;
		if ((*c < '0' && *c != '-' && *c != '.') || (*c > '9' && *c < 'A') ||
			(*c > 'Z' && *c < 'a') || (*c > 'z')) return FALSE;
	} while (*++c);

	if (*(c - 1) == '-') return FALSE;

	return ((c - domain) > 3 ? TRUE : FALSE);
}

gboolean
purple_ipv4_address_is_valid(const char *ip)
{
	int c, o1, o2, o3, o4;
	char end;

	g_return_val_if_fail(ip != NULL, FALSE);

	c = sscanf(ip, "%d.%d.%d.%d%c", &o1, &o2, &o3, &o4, &end);
	if (c != 4 || o1 < 0 || o1 > 255 || o2 < 0 || o2 > 255 || o3 < 0 || o3 > 255 || o4 < 0 || o4 > 255)
		return FALSE;
	return TRUE;
}

gboolean
purple_ipv6_address_is_valid(const gchar *ip)
{
	const gchar *c;
	gboolean double_colon = FALSE;
	gint chunks = 1;
	gint in = 0;

	g_return_val_if_fail(ip != NULL, FALSE);

	if (*ip == '\0')
		return FALSE;

	for (c = ip; *c; ++c) {
		if ((*c >= '0' && *c <= '9') ||
		        (*c >= 'a' && *c <= 'f') ||
		        (*c >= 'A' && *c <= 'F')) {
			if (++in > 4)
				/* Only four hex digits per chunk */
				return FALSE;
			continue;
		} else if (*c == ':') {
			/* The start of a new chunk */
			++chunks;
			in = 0;
			if (*(c + 1) == ':') {
				/*
				 * '::' indicates a consecutive series of chunks full
				 * of zeroes. There can be only one of these per address.
				 */
				if (double_colon)
					return FALSE;
				double_colon = TRUE;
			}
		} else
			return FALSE;
	}

	/*
	 * Either we saw a '::' and there were fewer than 8 chunks -or-
	 * we didn't see a '::' and saw exactly 8 chunks.
	 */
	return (double_colon && chunks < 8) || (!double_colon && chunks == 8);
}

gboolean
purple_ip_address_is_valid(const char *ip)
{
	return (purple_ipv4_address_is_valid(ip) || purple_ipv6_address_is_valid(ip));
}

/* Stolen from gnome_uri_list_extract_uris */
GList *
purple_uri_list_extract_uris(const gchar *uri_list)
{
	const gchar *p, *q;
	gchar *retval;
	GList *result = NULL;

	g_return_val_if_fail (uri_list != NULL, NULL);

	p = uri_list;

	/* We don't actually try to validate the URI according to RFC
	* 2396, or even check for allowed characters - we just ignore
	* comments and trim whitespace off the ends.  We also
	* allow LF delimination as well as the specified CRLF.
	*/
	while (p) {
		if (*p != '#') {
			while (isspace(*p))
				p++;

			q = p;
			while (*q && (*q != '\n') && (*q != '\r'))
				q++;

			if (q > p) {
				q--;
				while (q > p && isspace(*q))
					q--;

				retval = (gchar*)g_malloc (q - p + 2);
				strncpy (retval, p, q - p + 1);
				retval[q - p + 1] = '\0';

				result = g_list_prepend (result, retval);
			}
		}
		p = strchr (p, '\n');
		if (p)
			p++;
	}

	return g_list_reverse (result);
}


/* Stolen from gnome_uri_list_extract_filenames */
GList *
purple_uri_list_extract_filenames(const gchar *uri_list)
{
	GList *tmp_list, *node, *result;

	g_return_val_if_fail (uri_list != NULL, NULL);

	result = purple_uri_list_extract_uris(uri_list);

	tmp_list = result;
	while (tmp_list) {
		gchar *s = (gchar*)tmp_list->data;

		node = tmp_list;
		tmp_list = tmp_list->next;

		if (!strncmp (s, "file:", 5)) {
			node->data = g_filename_from_uri (s, NULL, NULL);
			/* not sure if this fallback is useful at all */
			if (!node->data) node->data = g_strdup (s+5);
		} else {
			result = g_list_delete_link(result, node);
		}
		g_free (s);
	}
	return result;
}

/**************************************************************************
 * UTF8 String Functions
 **************************************************************************/
gchar *
purple_utf8_try_convert(const char *str)
{
	gsize converted;
	gchar *utf8;

	g_return_val_if_fail(str != NULL, NULL);

	if (g_utf8_validate(str, -1, NULL)) {
		return g_strdup(str);
	}

	utf8 = g_locale_to_utf8(str, -1, &converted, NULL, NULL);
	if (utf8 != NULL)
		return utf8;

	utf8 = g_convert(str, -1, "UTF-8", "ISO-8859-15", &converted, NULL, NULL);
	if ((utf8 != NULL) && (converted == strlen(str)))
		return utf8;

	g_free(utf8);

	return NULL;
}

#define utf8_first(x) ((x & 0x80) == 0 || (x & 0xe0) == 0xc0 \
		       || (x & 0xf0) == 0xe0 || (x & 0xf8) == 0xf0)
gchar *
purple_utf8_salvage(const char *str)
{
	GString *workstr;
	const char *end;

	g_return_val_if_fail(str != NULL, NULL);

	workstr = g_string_sized_new(strlen(str));

	do {
		g_utf8_validate(str, -1, &end);
		workstr = g_string_append_len(workstr, str, end - str);
		str = end;
		if (*str == '\0')
			break;
		do {
			workstr = g_string_append_c(workstr, '?');
			str++;
		} while (!utf8_first(*str));
	} while (*str != '\0');

	return g_string_free(workstr, FALSE);
}

gchar *
purple_utf8_strip_unprintables(const gchar *str)
{
	gchar *workstr, *iter;
	const gchar *bad;

	if (str == NULL)
		/* Act like g_strdup */
		return NULL;

	if (!g_utf8_validate(str, -1, &bad)) {
		purple_debug_error("util", "purple_utf8_strip_unprintables(%s) failed; "
		                           "first bad character was %02x (%c)\n",
		                   str, *bad, *bad);
		g_return_val_if_reached(NULL);
	}

	workstr = iter = g_new(gchar, strlen(str) + 1);
	while (*str) {
		gunichar ch = g_utf8_get_char(str);
		gchar *next = g_utf8_next_char(str);
		/*
		 * Char ::= #x9 | #xA | #xD | [#x20-#xD7FF] | [#xE000-#xFFFD] |
		 *          [#x10000-#x10FFFF]
		 */
		if ((ch == '\t' || ch == '\n' || ch == '\r') ||
				(ch >= 0x20 && ch <= 0xD7FF) ||
				(ch >= 0xE000 && ch <= 0xFFFD) ||
				(ch >= 0x10000 && ch <= 0x10FFFF)) {
			memcpy(iter, str, next - str);
			iter += (next - str);
		}

		str = next;
	}

	/* nul-terminate the new string */
	*iter = '\0';

	return workstr;
}

/*
 * This function is copied from g_strerror() but changed to use
 * gai_strerror().
 */
const gchar *
purple_gai_strerror(gint errnum)
{
#if GLIB_CHECK_VERSION(2, 32, 0)
	static GPrivate msg_private = G_PRIVATE_INIT(g_free);
#else
	static GStaticPrivate msg_private = G_STATIC_PRIVATE_INIT;
#endif
	char *msg;
	int saved_errno = errno;

	const char *msg_locale;

	msg_locale = gai_strerror(errnum);
	if (g_get_charset(NULL))
	{
		/* This string is already UTF-8--great! */
		errno = saved_errno;
		return msg_locale;
	}
	else
	{
		gchar *msg_utf8 = g_locale_to_utf8(msg_locale, -1, NULL, NULL, NULL);
		if (msg_utf8)
		{
			/* Stick in the quark table so that we can return a static result */
			GQuark msg_quark = g_quark_from_string(msg_utf8);
			g_free(msg_utf8);

			msg_utf8 = (gchar *)g_quark_to_string(msg_quark);
			errno = saved_errno;
			return msg_utf8;
		}
	}

#if GLIB_CHECK_VERSION(2, 32, 0)
	msg = g_private_get(&msg_private);
#else
	msg = g_static_private_get(&msg_private);
#endif
	if (!msg)
	{
		msg = g_new(gchar, 64);
#if GLIB_CHECK_VERSION(2, 32, 0)
		g_private_set(&msg_private, msg);
#else
		g_static_private_set(&msg_private, msg, g_free);
#endif
	}

	sprintf(msg, "unknown error (%d)", errnum);

	errno = saved_errno;
	return msg;
}

char *
purple_utf8_ncr_encode(const char *str)
{
	GString *out;

	g_return_val_if_fail(str != NULL, NULL);
	g_return_val_if_fail(g_utf8_validate(str, -1, NULL), NULL);

	out = g_string_new("");

	for(; *str; str = g_utf8_next_char(str)) {
		gunichar wc = g_utf8_get_char(str);

		/* super simple check. hopefully not too wrong. */
		if(wc >= 0x80) {
			g_string_append_printf(out, "&#%u;", (guint32) wc);
		} else {
			g_string_append_unichar(out, wc);
		}
	}

	return g_string_free(out, FALSE);
}


char *
purple_utf8_ncr_decode(const char *str)
{
	GString *out;
	char *buf, *b;

	g_return_val_if_fail(str != NULL, NULL);
	g_return_val_if_fail(g_utf8_validate(str, -1, NULL), NULL);

	buf = (char *) str;
	out = g_string_new("");

	while( (b = strstr(buf, "&#")) ) {
		gunichar wc;
		int base = 0;

		/* append everything leading up to the &# */
		g_string_append_len(out, buf, b-buf);

		b += 2; /* skip past the &# */

		/* strtoul will treat 0x prefix as hex, but not just x */
		if(*b == 'x' || *b == 'X') {
			base = 16;
			b++;
		}

		/* advances buf to the end of the ncr segment */
		wc = (gunichar) strtoul(b, &buf, base);

		/* this mimics the previous impl of ncr_decode */
		if(*buf == ';') {
			g_string_append_unichar(out, wc);
			buf++;
		}
	}

	/* append whatever's left */
	g_string_append(out, buf);

	return g_string_free(out, FALSE);
}


int
purple_utf8_strcasecmp(const char *a, const char *b)
{
	char *a_norm = NULL;
	char *b_norm = NULL;
	int ret = -1;

	if(!a && b)
		return -1;
	else if(!b && a)
		return 1;
	else if(!a && !b)
		return 0;

	if(!g_utf8_validate(a, -1, NULL) || !g_utf8_validate(b, -1, NULL))
	{
		purple_debug_error("purple_utf8_strcasecmp",
						 "One or both parameters are invalid UTF8\n");
		return ret;
	}

	a_norm = g_utf8_casefold(a, -1);
	b_norm = g_utf8_casefold(b, -1);
	ret = g_utf8_collate(a_norm, b_norm);
	g_free(a_norm);
	g_free(b_norm);

	return ret;
}

/* previously conversation::find_nick() */
gboolean
purple_utf8_has_word(const char *haystack, const char *needle)
{
	char *hay, *pin, *p;
	const char *start, *prev_char;
	gunichar before, after;
	int n;
	gboolean ret = FALSE;

	start = hay = g_utf8_strdown(haystack, -1);

	pin = g_utf8_strdown(needle, -1);
	n = strlen(pin);

	while ((p = strstr(start, pin)) != NULL) {
		prev_char = g_utf8_find_prev_char(hay, p);
		before = -2;
		if (prev_char) {
			before = g_utf8_get_char(prev_char);
		}
		after = g_utf8_get_char_validated(p + n, - 1);

		if ((p == hay ||
				/* The character before is a reasonable guess for a word boundary
				   ("!g_unichar_isalnum()" is not a valid way to determine word
				    boundaries, but it is the only reasonable thing to do here),
				   and isn't the '&' from a "&amp;" or some such entity*/
				(before != (gunichar)-2 && !g_unichar_isalnum(before) && *(p - 1) != '&'))
				&& after != (gunichar)-2 && !g_unichar_isalnum(after)) {
			ret = TRUE;
			break;
		}
		start = p + 1;
	}

	g_free(pin);
	g_free(hay);

	return ret;
}

void
purple_print_utf8_to_console(FILE *filestream, char *message)
{
	gchar *message_conv;
	GError *error = NULL;

	/* Try to convert 'message' to user's locale */
	message_conv = g_locale_from_utf8(message, -1, NULL, NULL, &error);
	if (message_conv != NULL) {
		fputs(message_conv, filestream);
		g_free(message_conv);
	}
	else
	{
		/* use 'message' as a fallback */
		g_warning("%s\n", error->message);
		g_error_free(error);
		fputs(message, filestream);
	}
}

gboolean purple_message_meify(char *message, gssize len)
{
	char *c;
	gboolean inside_html = FALSE;

	g_return_val_if_fail(message != NULL, FALSE);

	if(len == -1)
		len = strlen(message);

	for (c = message; *c; c++, len--) {
		if(inside_html) {
			if(*c == '>')
				inside_html = FALSE;
		} else {
			if(*c == '<')
				inside_html = TRUE;
			else
				break;
		}
	}

	if(*c && !g_ascii_strncasecmp(c, "/me ", 4)) {
		memmove(c, c+4, len-3);
		return TRUE;
	}

	return FALSE;
}

char *purple_text_strip_mnemonic(const char *in)
{
	char *out;
	char *a;
	char *a0;
	const char *b;

	g_return_val_if_fail(in != NULL, NULL);

	out = g_malloc(strlen(in)+1);
	a = out;
	b = in;

	a0 = a; /* The last non-space char seen so far, or the first char */

	while(*b) {
		if(*b == '_') {
			if(a > out && b > in && *(b-1) == '(' && *(b+1) && !(*(b+1) & 0x80) && *(b+2) == ')') {
				/* Detected CJK style shortcut (Bug 875311) */
				a = a0;	/* undo the left parenthesis */
				b += 3;	/* and skip the whole mess */
			} else if(*(b+1) == '_') {
				*(a++) = '_';
				b += 2;
				a0 = a;
			} else {
				b++;
			}
		/* We don't want to corrupt the middle of UTF-8 characters */
		} else if (!(*b & 0x80)) {	/* other 1-byte char */
			if (*b != ' ')
				a0 = a;
			*(a++) = *(b++);
		} else {
			/* Multibyte utf8 char, don't look for _ inside these */
			int n = 0;
			int i;
			if ((*b & 0xe0) == 0xc0) {
				n = 2;
			} else if ((*b & 0xf0) == 0xe0) {
				n = 3;
			} else if ((*b & 0xf8) == 0xf0) {
				n = 4;
			} else if ((*b & 0xfc) == 0xf8) {
				n = 5;
			} else if ((*b & 0xfe) == 0xfc) {
				n = 6;
			} else {		/* Illegal utf8 */
				n = 1;
			}
			a0 = a; /* unless we want to delete CJK spaces too */
			for (i = 0; i < n && *b; i += 1) {
				*(a++) = *(b++);
			}
		}
	}
	*a = '\0';

	return out;
}

const char* purple_unescape_filename(const char *escaped) {
	return purple_url_decode(escaped);
}


/* this is almost identical to purple_url_encode (hence purple_url_decode
 * being used above), but we want to keep certain characters unescaped
 * for compat reasons */
const char *
purple_escape_filename(const char *str)
{
	const char *iter;
	static char buf[BUF_LEN];
	char utf_char[6];
	int i;
	guint j = 0;

	g_return_val_if_fail(str != NULL, NULL);
	g_return_val_if_fail(g_utf8_validate(str, -1, NULL), NULL);

	iter = str;
	for (; *iter && j < (BUF_LEN - 1) ; iter = g_utf8_next_char(iter)) {
		gunichar c = g_utf8_get_char(iter);
		/* If the character is an ASCII character and is alphanumeric,
		 * or one of the specified values, no need to escape */
		if (c < 128 && (g_ascii_isalnum(c) || c == '@' || c == '-' ||
				c == '_' || c == '.' || c == '#')) {
			buf[j++] = c;
		} else {
			int bytes = g_unichar_to_utf8(c, utf_char);
			for (i = 0; i < bytes; i++) {
				if (j > (BUF_LEN - 4))
					break;
				sprintf(buf + j, "%%%02x", utf_char[i] & 0xff);
				j += 3;
			}
		}
	}
#ifdef _WIN32
	/* File/Directory names in windows cannot end in periods/spaces.
	 * http://msdn.microsoft.com/en-us/library/aa365247%28VS.85%29.aspx
	 */
	while (j > 0 && (buf[j - 1] == '.' || buf[j - 1] == ' '))
		j--;
#endif
	buf[j] = '\0';

	return buf;
}

gchar * purple_escape_js(const gchar *str)
{
	gchar *escaped;

	json_node_set_string(escape_js_node, str);
	json_generator_set_root(escape_js_gen, escape_js_node);
	escaped = json_generator_to_data(escape_js_gen, NULL);
	json_node_set_boolean(escape_js_node, FALSE);

	return escaped;
}

void purple_restore_default_signal_handlers(void)
{
#ifndef _WIN32
#ifdef HAVE_SIGNAL_H
	signal(SIGHUP, SIG_DFL);	/* 1: terminal line hangup */
	signal(SIGINT, SIG_DFL);	/* 2: interrupt program */
	signal(SIGQUIT, SIG_DFL);	/* 3: quit program */
	signal(SIGILL,  SIG_DFL);	/* 4:  illegal instruction (not reset when caught) */
	signal(SIGTRAP, SIG_DFL);	/* 5:  trace trap (not reset when caught) */
	signal(SIGABRT, SIG_DFL);	/* 6:  abort program */

#ifdef SIGPOLL
	signal(SIGPOLL,  SIG_DFL);	/* 7:  pollable event (POSIX) */
#endif /* SIGPOLL */

#ifdef SIGEMT
	signal(SIGEMT,  SIG_DFL);	/* 7:  EMT instruction (Non-POSIX) */
#endif /* SIGEMT */

	signal(SIGFPE,  SIG_DFL);	/* 8:  floating point exception */
	signal(SIGBUS,  SIG_DFL);	/* 10: bus error */
	signal(SIGSEGV, SIG_DFL);	/* 11: segmentation violation */
	signal(SIGSYS,  SIG_DFL);	/* 12: bad argument to system call */
	signal(SIGPIPE, SIG_DFL);	/* 13: write on a pipe with no reader */
	signal(SIGALRM, SIG_DFL);	/* 14: real-time timer expired */
	signal(SIGTERM, SIG_DFL);	/* 15: software termination signal */
	signal(SIGCHLD, SIG_DFL);	/* 20: child status has changed */
	signal(SIGXCPU, SIG_DFL);	/* 24: exceeded CPU time limit */
	signal(SIGXFSZ, SIG_DFL);	/* 25: exceeded file size limit */
#endif /* HAVE_SIGNAL_H */
#endif /* !_WIN32 */
}

static void
set_status_with_attrs(PurpleStatus *status, ...)
{
	va_list args;
	va_start(args, status);
	purple_status_set_active_with_attrs(status, TRUE, args);
	va_end(args);
}

void purple_util_set_current_song(const char *title, const char *artist, const char *album)
{
	GList *list = purple_accounts_get_all();
	for (; list; list = list->next) {
		PurplePresence *presence;
		PurpleStatus *tune;
		PurpleAccount *account = list->data;
		if (!purple_account_get_enabled(account, purple_core_get_ui()))
			continue;

		presence = purple_account_get_presence(account);
		tune = purple_presence_get_status(presence, "tune");
		if (!tune)
			continue;
		if (title) {
			set_status_with_attrs(tune,
					PURPLE_TUNE_TITLE, title,
					PURPLE_TUNE_ARTIST, artist,
					PURPLE_TUNE_ALBUM, album,
					NULL);
		} else {
			purple_status_set_active(tune, FALSE);
		}
	}
}

char * purple_util_format_song_info(const char *title, const char *artist, const char *album, gpointer unused)
{
	GString *string;
	char *esc;

	if (!title || !*title)
		return NULL;

	esc = g_markup_escape_text(title, -1);
	string = g_string_new("");
	g_string_append_printf(string, "%s", esc);
	g_free(esc);

	if (artist && *artist) {
		esc = g_markup_escape_text(artist, -1);
		g_string_append_printf(string, _(" - %s"), esc);
		g_free(esc);
	}

	if (album && *album) {
		esc = g_markup_escape_text(album, -1);
		g_string_append_printf(string, _(" (%s)"), esc);
		g_free(esc);
	}

	return g_string_free(string, FALSE);
}

const gchar *
purple_get_host_name(void)
{
	return g_get_host_name();
}

gchar *
purple_uuid_random(void)
{
	guint32 tmp, a, b;

	tmp = g_random_int();
	a = 0x4000 | (tmp & 0xFFF); /* 0x4000 to 0x4FFF */
	tmp >>= 12;
	b = ((1 << 3) << 12) | (tmp & 0x3FFF); /* 0x8000 to 0xBFFF */

	tmp = g_random_int();

	return g_strdup_printf("%08x-%04x-%04x-%04x-%04x%08x",
			g_random_int(),
			tmp & 0xFFFF,
			a,
			b,
			(tmp >> 16) & 0xFFFF, g_random_int());
}

<<<<<<< HEAD
GValue *
purple_value_new(GType type)
{
	GValue *ret;

	g_return_val_if_fail(type != G_TYPE_NONE, NULL);

	ret = g_new0(GValue, 1);
	g_value_init(ret, type);

	return ret;
}

GValue *
purple_value_dup(GValue *value)
{
	GValue *ret;

	g_return_val_if_fail(value != NULL, NULL);

	ret = g_new0(GValue, 1);
	g_value_init(ret, G_VALUE_TYPE(value));
	g_value_copy(value, ret);

	return ret;
}

void
purple_value_free(GValue *value)
{
	g_return_if_fail(value != NULL);

	g_value_unset(value);
	g_free(value);
}

gchar *purple_http_digest_calculate_session_key(
		const gchar *algorithm,
		const gchar *username,
		const gchar *realm,
		const gchar *password,
		const gchar *nonce,
		const gchar *client_nonce)
{
	PurpleHash *hasher;
	gchar hash[33]; /* We only support MD5. */

	g_return_val_if_fail(username != NULL, NULL);
	g_return_val_if_fail(realm    != NULL, NULL);
	g_return_val_if_fail(password != NULL, NULL);
	g_return_val_if_fail(nonce    != NULL, NULL);

	/* Check for a supported algorithm. */
	g_return_val_if_fail(algorithm == NULL ||
						 *algorithm == '\0' ||
						 g_ascii_strcasecmp(algorithm, "MD5") ||
						 g_ascii_strcasecmp(algorithm, "MD5-sess"), NULL);

	hasher = purple_md5_hash_new();
	g_return_val_if_fail(hash != NULL, NULL);

	purple_hash_append(hasher, (guchar *)username, strlen(username));
	purple_hash_append(hasher, (guchar *)":", 1);
	purple_hash_append(hasher, (guchar *)realm, strlen(realm));
	purple_hash_append(hasher, (guchar *)":", 1);
	purple_hash_append(hasher, (guchar *)password, strlen(password));

	if (algorithm != NULL && !g_ascii_strcasecmp(algorithm, "MD5-sess"))
	{
		guchar digest[16];

		if (client_nonce == NULL)
		{
			g_object_unref(hasher);
			purple_debug_error("hash", "Required client_nonce missing for MD5-sess digest calculation.\n");
			return NULL;
		}

		purple_hash_digest(hasher, digest, sizeof(digest));

		purple_hash_reset(hasher);
		purple_hash_append(hasher, digest, sizeof(digest));
		purple_hash_append(hasher, (guchar *)":", 1);
		purple_hash_append(hasher, (guchar *)nonce, strlen(nonce));
		purple_hash_append(hasher, (guchar *)":", 1);
		purple_hash_append(hasher, (guchar *)client_nonce, strlen(client_nonce));
	}

	purple_hash_digest_to_str(hasher, hash, sizeof(hash));
	g_object_unref(hasher);

	return g_strdup(hash);
}

gchar *purple_http_digest_calculate_response(
		const gchar *algorithm,
		const gchar *method,
		const gchar *digest_uri,
		const gchar *qop,
		const gchar *entity,
		const gchar *nonce,
		const gchar *nonce_count,
		const gchar *client_nonce,
		const gchar *session_key)
{
	PurpleHash *hash;
	static gchar hash2[33]; /* We only support MD5. */

	g_return_val_if_fail(method      != NULL, NULL);
	g_return_val_if_fail(digest_uri  != NULL, NULL);
	g_return_val_if_fail(nonce       != NULL, NULL);
	g_return_val_if_fail(session_key != NULL, NULL);

	/* Check for a supported algorithm. */
	g_return_val_if_fail(algorithm == NULL ||
						 *algorithm == '\0' ||
						 g_ascii_strcasecmp(algorithm, "MD5") ||
						 g_ascii_strcasecmp(algorithm, "MD5-sess"), NULL);

	/* Check for a supported "quality of protection". */
	g_return_val_if_fail(qop == NULL ||
						 *qop == '\0' ||
						 g_ascii_strcasecmp(qop, "auth") ||
						 g_ascii_strcasecmp(qop, "auth-int"), NULL);

	hash = purple_md5_hash_new();
	g_return_val_if_fail(hash != NULL, NULL);

	purple_hash_append(hash, (guchar *)method, strlen(method));
	purple_hash_append(hash, (guchar *)":", 1);
	purple_hash_append(hash, (guchar *)digest_uri, strlen(digest_uri));

	if (qop != NULL && !g_ascii_strcasecmp(qop, "auth-int"))
	{
		PurpleHash *hash2;
		gchar entity_hash[33];

		if (entity == NULL)
		{
			g_object_unref(hash);
			purple_debug_error("hash", "Required entity missing for auth-int digest calculation.\n");
			return NULL;
		}

		hash2 = purple_md5_hash_new();
		purple_hash_append(hash2, (guchar *)entity, strlen(entity));
		purple_hash_digest_to_str(hash2, entity_hash, sizeof(entity_hash));
		g_object_unref(hash2);

		purple_hash_append(hash, (guchar *)":", 1);
		purple_hash_append(hash, (guchar *)entity_hash, strlen(entity_hash));
	}

	purple_hash_digest_to_str(hash, hash2, sizeof(hash2));
	purple_hash_reset(hash);

	purple_hash_append(hash, (guchar *)session_key, strlen(session_key));
	purple_hash_append(hash, (guchar *)":", 1);
	purple_hash_append(hash, (guchar *)nonce, strlen(nonce));
	purple_hash_append(hash, (guchar *)":", 1);

	if (qop != NULL && *qop != '\0')
	{
		if (nonce_count == NULL)
		{
			g_object_unref(hash);
			purple_debug_error("hash", "Required nonce_count missing for digest calculation.\n");
			return NULL;
		}

		if (client_nonce == NULL)
		{
			g_object_unref(hash);
			purple_debug_error("hash", "Required client_nonce missing for digest calculation.\n");
			return NULL;
		}

		purple_hash_append(hash, (guchar *)nonce_count, strlen(nonce_count));
		purple_hash_append(hash, (guchar *)":", 1);
		purple_hash_append(hash, (guchar *)client_nonce, strlen(client_nonce));
		purple_hash_append(hash, (guchar *)":", 1);

		purple_hash_append(hash, (guchar *)qop, strlen(qop));

		purple_hash_append(hash, (guchar *)":", 1);
	}

	purple_hash_append(hash, (guchar *)hash2, strlen(hash2));
	purple_hash_digest_to_str(hash, hash2, sizeof(hash2));
	g_object_unref(hash);

	return g_strdup(hash2);
=======
void purple_callback_set_zero(gpointer data)
{
	gpointer *ptr = data;

	g_return_if_fail(ptr != NULL);

	*ptr = NULL;
>>>>>>> a090dcfd
}<|MERGE_RESOLUTION|>--- conflicted
+++ resolved
@@ -4749,7 +4749,15 @@
 			(tmp >> 16) & 0xFFFF, g_random_int());
 }
 
-<<<<<<< HEAD
+void purple_callback_set_zero(gpointer data)
+{
+	gpointer *ptr = data;
+
+	g_return_if_fail(ptr != NULL);
+
+	*ptr = NULL;
+}
+
 GValue *
 purple_value_new(GType type)
 {
@@ -4942,13 +4950,4 @@
 	g_object_unref(hash);
 
 	return g_strdup(hash2);
-=======
-void purple_callback_set_zero(gpointer data)
-{
-	gpointer *ptr = data;
-
-	g_return_if_fail(ptr != NULL);
-
-	*ptr = NULL;
->>>>>>> a090dcfd
 }