--- conflicted
+++ resolved
@@ -1416,6 +1416,7 @@
 				ALLOW_TAG("q");
 				ALLOW_TAG("span");
 				ALLOW_TAG("strong");
+				ALLOW_TAG("ul");
 
 				
 				/* we skip <HR> because it's not legal in XHTML-IM.  However,
@@ -1432,40 +1433,6 @@
 						xhtml = g_string_append(xhtml, "<br/>");
 					if(plain && *c != '\n')
 						plain = g_string_append_c(plain, '\n');
-					continue;
-				}
-				if(!g_ascii_strncasecmp(c, "<img", 4) && (*(c+4) == '>' || *(c+4) == ' ')) {
-					const char *p = c;
-					GString *src = NULL;
-					struct purple_parse_tag *pt;
-					while(*p && *p != '>') {
-						if(!g_ascii_strncasecmp(p, "src=", strlen("src="))) {
-							const char *q = p + strlen("src=");
-							src = g_string_new("");
-							if(*q == '\'' || *q == '\"')
-								q++;
-							while(*q && *q != '\"' && *q != '\'' && *q != ' ') {
-								src = g_string_append_c(src, *q);
-								q++;
-							}
-							p = q;
-						}
-						p++;
-					}
-					if ((c = strchr(c, '>')) != NULL)
-						c++;
-					else
-						c = p;
-					pt = g_new0(struct purple_parse_tag, 1);
-					pt->src_tag = "img";
-					pt->dest_tag = "img";
-					tags = g_list_prepend(tags, pt);
-					if(xhtml && src && src->len)
-						g_string_append_printf(xhtml, "<img src='%s' alt=''>", g_strstrip(src->str));
-					else
-						pt->ignore = TRUE;
-					if (src)
-						g_string_free(src, TRUE);
 					continue;
 				}
 				if(!g_ascii_strncasecmp(c, "<b>", 3) || !g_ascii_strncasecmp(c, "<bold>", strlen("<bold>"))) {
@@ -1514,11 +1481,8 @@
 					pt->dest_tag = "span";
 					tags = g_list_prepend(tags, pt);
 					c = strchr(c, '>') + 1;
-<<<<<<< HEAD
 					if(xhtml)
 						xhtml = g_string_append(xhtml, "<span style='vertical-align:super;'>");
-=======
-					xhtml = g_string_append(xhtml, "<span style='vertical-align:super;'>");
 					continue;
 				}
 				if(!g_ascii_strncasecmp(c, "<img", 4) && (*(c+4) == '>' || *(c+4) == ' ')) {
@@ -1553,16 +1517,16 @@
 					else
 						c = p;
 					/* src and alt are required! */
-					if(src && alt)
-						g_string_append_printf(xhtml, "<img src='%s' alt='%s' />", g_strstrip(src->str), alt->str);
+					if(src && xhtml)
+						g_string_append_printf(xhtml, "<img src='%s' alt='%s' />", g_strstrip(src->str), alt?alt->str:"");
 					if(alt) {
-						plain = g_string_append(plain, alt->str);
-						if(!src)
+						if(plain)
+							plain = g_string_append(plain, alt->str);
+						if(!src && xhtml)
 							xhtml = g_string_append(xhtml, alt->str);
 					}
 					g_string_free(alt, TRUE);
 					g_string_free(src, TRUE);
->>>>>>> 3a446ca5
 					continue;
 				}
 				if(!g_ascii_strncasecmp(c, "<a", 2) && (*(c+2) == '>' || *(c+2) == ' ')) {
@@ -1768,7 +1732,7 @@
 			struct purple_parse_tag *pt = tag->data;
 			if(!pt->ignore)
 				g_string_append_printf(xhtml, "</%s>", pt->dest_tag);
-		}
+	g_list_free(tags);
 	}
 		*xhtml_out = g_strdup(xhtml->str);
 	if(xhtml_out)
