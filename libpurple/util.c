--- conflicted
+++ resolved
@@ -951,15 +951,7 @@
 			return NULL;
 		}
 
-<<<<<<< HEAD
 		str++;
-=======
-const char *
-purple_markup_unescape_entity(const char *text, int *length)
-{
-	const char *pln;
-	int len;
->>>>>>> 86238f5d
 
 		if (!sscanf(str, "%04d", &year)) {
 			return NULL;
@@ -980,13 +972,490 @@
 				}
 			}
 
-<<<<<<< HEAD
 			if (*str) {
 				const gchar *end = str;
 				if (*end == '+' || *end == '-') {
 					end++;
 				}
-=======
+
+				while (isdigit(*end) || *end == ':') {
+					end++;
+				}
+
+				if (str != end) {
+					/* Trim anything trailing a purely numeric time zone. */
+					gchar *tzstr = g_strndup(str, end - str);
+					tz = g_time_zone_new(tzstr);
+					g_free(tzstr);
+				} else {
+					/* Just try whatever is there. */
+					tz = g_time_zone_new(str);
+				}
+			}
+		}
+	}
+
+	if (!tz) {
+		/* No timezone specified. */
+		if (utc) {
+			tz = g_time_zone_new_utc();
+		} else {
+			tz = g_time_zone_new_local();
+		}
+	}
+
+	retval = g_date_time_new(tz, year, month, day, hour, minute,
+	                         seconds + microseconds * pow(10, -chars));
+	g_time_zone_unref(tz);
+
+	return retval;
+}
+
+char *
+purple_uts35_to_str(const char *format, size_t len, struct tm *tm)
+{
+	GString *string;
+	guint i, count;
+
+	if (tm == NULL) {
+		time_t now = time(NULL);
+		tm = localtime(&now);
+	}
+
+	string = g_string_sized_new(len);
+	i = 0;
+	while (i < len) {
+		count = 1;
+		while ((i + count) < len && format[i] == format[i+count])
+			count++;
+
+		switch (format[i]) {
+			/* Era Designator */
+			case 'G':
+				if (count <= 3) {
+					/* Abbreviated */
+				} else if (count == 4) {
+					/* Full */
+				} else if (count >= 5) {
+					/* Narrow */
+					count = 5;
+				}
+				break;
+
+
+			/* Year */
+			case 'y':
+				if (count == 2) {
+					/* Two-digits only */
+					g_string_append(string, purple_utf8_strftime("%y", tm));
+				} else {
+					/* Zero-padding */
+					char *tmp = g_strdup_printf("%%0%dY", count);
+					g_string_append(string, purple_utf8_strftime(tmp, tm));
+					g_free(tmp);
+				}
+				break;
+
+			/* Year (in "Week of Year" based calendars) */
+			case 'Y':
+				if (count == 2) {
+					/* Two-digits only */
+				} else {
+					/* Zero-padding */
+				}
+				break;
+
+			/* Extended Year */
+			case 'u':
+				break;
+
+			/* Cyclic Year Name */
+			case 'U':
+				if (count <= 3) {
+					/* Abbreviated */
+				} else if (count == 4) {
+					/* Full */
+				} else if (count >= 5) {
+					/* Narrow */
+					count = 5;
+				}
+				break;
+
+
+			/* Quarter */
+			case 'Q':
+				if (count <= 2) {
+					/* Numerical */
+				} else if (count == 3) {
+					/* Abbreviation */
+				} else if (count >= 4) {
+					/* Full */
+					count = 4;
+				}
+				break;
+
+			/* Stand-alone Quarter */
+			case 'q':
+				if (count <= 2) {
+					/* Numerical */
+				} else if (count == 3) {
+					/* Abbreviation */
+				} else if (count >= 4) {
+					/* Full */
+					count = 4;
+				}
+				break;
+
+			/* Month */
+			case 'M':
+				if (count <= 2) {
+					/* Numerical */
+					g_string_append(string, purple_utf8_strftime("%m", tm));
+				} else if (count == 3) {
+					/* Abbreviation */
+					g_string_append(string, purple_utf8_strftime("%b", tm));
+				} else if (count == 4) {
+					/* Full */
+					g_string_append(string, purple_utf8_strftime("%B", tm));
+				} else if (count >= 5) {
+					g_string_append_len(string, purple_utf8_strftime("%b", tm), 1);
+					count = 5;
+				}
+				break;
+
+			/* Stand-alone Month */
+			case 'L':
+				if (count <= 2) {
+					/* Numerical */
+					g_string_append(string, purple_utf8_strftime("%m", tm));
+				} else if (count == 3) {
+					/* Abbreviation */
+					g_string_append(string, purple_utf8_strftime("%b", tm));
+				} else if (count == 4) {
+					/* Full */
+					g_string_append(string, purple_utf8_strftime("%B", tm));
+				} else if (count >= 5) {
+					g_string_append_len(string, purple_utf8_strftime("%b", tm), 1);
+					count = 5;
+				}
+				break;
+
+			/* Ignored */
+			case 'l':
+				break;
+
+
+			/* Week of Year */
+			case 'w':
+				g_string_append(string, purple_utf8_strftime("%W", tm));
+				count = MIN(count, 2);
+				break;
+
+			/* Week of Month */
+			case 'W':
+				count = 1;
+				break;
+
+
+			/* Day of Month */
+			case 'd':
+				g_string_append(string, purple_utf8_strftime("%d", tm));
+				count = MIN(count, 2);
+				break;
+
+			/* Day of Year */
+			case 'D':
+				g_string_append(string, purple_utf8_strftime("%j", tm));
+				count = MIN(count, 3);
+				break;
+
+			/* Day of Year in Month */
+			case 'F':
+				count = 1;
+				break;
+
+			/* Modified Julian Day */
+			case 'g':
+				break;
+
+
+			/* Day of Week */
+			case 'E':
+				if (count <= 3) {
+					/* Short */
+					g_string_append(string, purple_utf8_strftime("%a", tm));
+				} else if (count == 4) {
+					/* Full */
+					g_string_append(string, purple_utf8_strftime("%A", tm));
+				} else if (count >= 5) {
+					/* Narrow */
+					g_string_append_len(string, purple_utf8_strftime("%a", tm), 1);
+					count = 5;
+				}
+				break;
+
+			/* Local Day of Week */
+			case 'e':
+				if (count <= 2) {
+					/* Numeric */
+					g_string_append(string, purple_utf8_strftime("%u", tm));
+				} else if (count == 3) {
+					/* Short */
+					g_string_append(string, purple_utf8_strftime("%a", tm));
+				} else if (count == 4) {
+					/* Full */
+					g_string_append(string, purple_utf8_strftime("%A", tm));
+				} else if (count >= 5) {
+					/* Narrow */
+					g_string_append_len(string, purple_utf8_strftime("%a", tm), 1);
+					count = 5;
+				}
+				break;
+
+			/* Stand-alone Local Day of Week */
+			case 'c':
+				if (count <= 2) {
+					/* Numeric */
+					g_string_append(string, purple_utf8_strftime("%u", tm));
+					count = 1;
+				} else if (count == 3) {
+					/* Short */
+					g_string_append(string, purple_utf8_strftime("%a", tm));
+				} else if (count == 4) {
+					/* Full */
+					g_string_append(string, purple_utf8_strftime("%A", tm));
+				} else if (count >= 5) {
+					/* Narrow */
+					g_string_append_len(string, purple_utf8_strftime("%a", tm), 1);
+					count = 5;
+				}
+				break;
+
+
+			/* AM/PM */
+			case 'a':
+				g_string_append(string, purple_utf8_strftime("%p", tm));
+				break;
+
+
+			/* Hour (1-12) */
+			case 'h':
+				if (count == 1) {
+					/* No padding */
+					g_string_append(string, purple_utf8_strftime("%I", tm));
+				} else if (count >= 2) {
+					/* Zero-padded */
+					g_string_append(string, purple_utf8_strftime("%I", tm));
+					count = 2;
+				}
+				break;
+
+			/* Hour (0-23) */
+			case 'H':
+				if (count == 1) {
+					/* No padding */
+					g_string_append(string, purple_utf8_strftime("%H", tm));
+				} else if (count >= 2) {
+					/* Zero-padded */
+					g_string_append(string, purple_utf8_strftime("%H", tm));
+					count = 2;
+				}
+				break;
+
+			/* Hour (0-11) */
+			case 'K':
+				if (count == 1) {
+					/* No padding */
+				} else if (count >= 2) {
+					/* Zero-padded */
+					count = 2;
+				}
+				break;
+
+			/* Hour (1-24) */
+			case 'k':
+				if (count == 1) {
+					/* No padding */
+				} else if (count >= 2) {
+					/* Zero-padded */
+					count = 2;
+				}
+				break;
+
+			/* Hour (hHkK by locale) */
+			case 'j':
+				break;
+
+
+			/* Minute */
+			case 'm':
+				g_string_append(string, purple_utf8_strftime("%M", tm));
+				count = MIN(count, 2);
+				break;
+
+
+			/* Second */
+			case 's':
+				g_string_append(string, purple_utf8_strftime("%S", tm));
+				count = MIN(count, 2);
+				break;
+
+			/* Fractional Sub-second */
+			case 'S':
+				break;
+
+			/* Millisecond */
+			case 'A':
+				break;
+
+
+			/* Time Zone (specific non-location format) */
+			case 'z':
+				if (count <= 3) {
+					/* Short */
+				} else if (count >= 4) {
+					/* Full */
+					count = 4;
+				}
+				break;
+
+			/* Time Zone */
+			case 'Z':
+				if (count <= 3) {
+					/* RFC822 */
+					g_string_append(string, purple_utf8_strftime("%z", tm));
+				} else if (count == 4) {
+					/* Localized GMT */
+				} else if (count >= 5) {
+					/* ISO8601 */
+					g_string_append(string, purple_utf8_strftime("%z", tm));
+					count = 5;
+				}
+				break;
+
+			/* Time Zone (generic non-location format) */
+			case 'v':
+				if (count <= 3) {
+					/* Short */
+					g_string_append(string, purple_utf8_strftime("%Z", tm));
+					count = 1;
+				} else if (count >= 4) {
+					/* Long */
+					g_string_append(string, purple_utf8_strftime("%Z", tm));
+					count = 4;
+				}
+				break;
+
+			/* Time Zone */
+			case 'V':
+				if (count <= 3) {
+					/* Same as z */
+					count = 1;
+				} else if (count >= 4) {
+					/* Generic Location Format) */
+					g_string_append(string, purple_utf8_strftime("%Z", tm));
+					count = 4;
+				}
+				break;
+
+
+			default:
+				g_string_append_len(string, format + i, count);
+				break;
+		}
+
+		i += count;
+	}
+
+	return g_string_free(string, FALSE);
+}
+
+/**************************************************************************
+ * Markup Functions
+ **************************************************************************/
+
+/*
+ * This function is stolen from glib's gmarkup.c and modified to not
+ * replace ' with &apos;
+ */
+static void append_escaped_text(GString *str,
+		const gchar *text, gssize length)
+{
+	const gchar *p;
+	const gchar *end;
+	gunichar c;
+
+	p = text;
+	end = text + length;
+
+	while (p != end)
+	{
+		const gchar *next;
+		next = g_utf8_next_char (p);
+
+		switch (*p)
+		{
+			case '&':
+				g_string_append (str, "&amp;");
+				break;
+
+			case '<':
+				g_string_append (str, "&lt;");
+				break;
+
+			case '>':
+				g_string_append (str, "&gt;");
+				break;
+
+			case '"':
+				g_string_append (str, "&quot;");
+				break;
+
+			default:
+				c = g_utf8_get_char (p);
+				if ((0x1 <= c && c <= 0x8) ||
+						(0xb <= c && c <= 0xc) ||
+						(0xe <= c && c <= 0x1f) ||
+						(0x7f <= c && c <= 0x84) ||
+						(0x86 <= c && c <= 0x9f))
+					g_string_append_printf (str, "&#x%x;", c);
+				else
+					g_string_append_len (str, p, next - p);
+				break;
+		}
+
+		p = next;
+	}
+}
+
+/* This function is stolen from glib's gmarkup.c */
+gchar *purple_markup_escape_text(const gchar *text, gssize length)
+{
+	GString *str;
+
+	g_return_val_if_fail(text != NULL, NULL);
+
+	if (length < 0)
+		length = strlen(text);
+
+	/* prealloc at least as long as original text */
+	str = g_string_sized_new(length);
+	append_escaped_text(str, text, length);
+
+	return g_string_free(str, FALSE);
+}
+
+const char *
+purple_markup_unescape_entity(const char *text, int *length)
+{
+	const char *pln;
+	int len;
+
+	if (!text || *text != '&')
+		return NULL;
+
+#define IS_ENTITY(s)  (!g_ascii_strncasecmp(text, s, (len = sizeof(s) - 1)))
+
 	if(IS_ENTITY("&amp;"))
 		pln = "&";
 	else if(IS_ENTITY("&lt;"))
@@ -1004,509 +1473,6 @@
 	else if(IS_ENTITY("&apos;"))
 		pln = "\'";
 	else if(text[1] == '#' && (g_ascii_isxdigit(text[2]) || text[2] == 'x')) {
-		static char buf[7];
-		const char *start = text + 2;
-		char *end;
-		guint64 pound;
-		int base = 10;
-		int buflen;
->>>>>>> 86238f5d
-
-				while (isdigit(*end) || *end == ':') {
-					end++;
-				}
-
-				if (str != end) {
-					/* Trim anything trailing a purely numeric time zone. */
-					gchar *tzstr = g_strndup(str, end - str);
-					tz = g_time_zone_new(tzstr);
-					g_free(tzstr);
-				} else {
-					/* Just try whatever is there. */
-					tz = g_time_zone_new(str);
-				}
-			}
-		}
-	}
-
-	if (!tz) {
-		/* No timezone specified. */
-		if (utc) {
-			tz = g_time_zone_new_utc();
-		} else {
-			tz = g_time_zone_new_local();
-		}
-	}
-
-	retval = g_date_time_new(tz, year, month, day, hour, minute,
-	                         seconds + microseconds * pow(10, -chars));
-	g_time_zone_unref(tz);
-
-	return retval;
-}
-
-char *
-purple_uts35_to_str(const char *format, size_t len, struct tm *tm)
-{
-	GString *string;
-	guint i, count;
-
-	if (tm == NULL) {
-		time_t now = time(NULL);
-		tm = localtime(&now);
-	}
-
-	string = g_string_sized_new(len);
-	i = 0;
-	while (i < len) {
-		count = 1;
-		while ((i + count) < len && format[i] == format[i+count])
-			count++;
-
-		switch (format[i]) {
-			/* Era Designator */
-			case 'G':
-				if (count <= 3) {
-					/* Abbreviated */
-				} else if (count == 4) {
-					/* Full */
-				} else if (count >= 5) {
-					/* Narrow */
-					count = 5;
-				}
-				break;
-
-
-			/* Year */
-			case 'y':
-				if (count == 2) {
-					/* Two-digits only */
-					g_string_append(string, purple_utf8_strftime("%y", tm));
-				} else {
-					/* Zero-padding */
-					char *tmp = g_strdup_printf("%%0%dY", count);
-					g_string_append(string, purple_utf8_strftime(tmp, tm));
-					g_free(tmp);
-				}
-				break;
-
-			/* Year (in "Week of Year" based calendars) */
-			case 'Y':
-				if (count == 2) {
-					/* Two-digits only */
-				} else {
-					/* Zero-padding */
-				}
-				break;
-
-			/* Extended Year */
-			case 'u':
-				break;
-
-			/* Cyclic Year Name */
-			case 'U':
-				if (count <= 3) {
-					/* Abbreviated */
-				} else if (count == 4) {
-					/* Full */
-				} else if (count >= 5) {
-					/* Narrow */
-					count = 5;
-				}
-				break;
-
-
-			/* Quarter */
-			case 'Q':
-				if (count <= 2) {
-					/* Numerical */
-				} else if (count == 3) {
-					/* Abbreviation */
-				} else if (count >= 4) {
-					/* Full */
-					count = 4;
-				}
-				break;
-
-			/* Stand-alone Quarter */
-			case 'q':
-				if (count <= 2) {
-					/* Numerical */
-				} else if (count == 3) {
-					/* Abbreviation */
-				} else if (count >= 4) {
-					/* Full */
-					count = 4;
-				}
-				break;
-
-			/* Month */
-			case 'M':
-				if (count <= 2) {
-					/* Numerical */
-					g_string_append(string, purple_utf8_strftime("%m", tm));
-				} else if (count == 3) {
-					/* Abbreviation */
-					g_string_append(string, purple_utf8_strftime("%b", tm));
-				} else if (count == 4) {
-					/* Full */
-					g_string_append(string, purple_utf8_strftime("%B", tm));
-				} else if (count >= 5) {
-					g_string_append_len(string, purple_utf8_strftime("%b", tm), 1);
-					count = 5;
-				}
-				break;
-
-			/* Stand-alone Month */
-			case 'L':
-				if (count <= 2) {
-					/* Numerical */
-					g_string_append(string, purple_utf8_strftime("%m", tm));
-				} else if (count == 3) {
-					/* Abbreviation */
-					g_string_append(string, purple_utf8_strftime("%b", tm));
-				} else if (count == 4) {
-					/* Full */
-					g_string_append(string, purple_utf8_strftime("%B", tm));
-				} else if (count >= 5) {
-					g_string_append_len(string, purple_utf8_strftime("%b", tm), 1);
-					count = 5;
-				}
-				break;
-
-			/* Ignored */
-			case 'l':
-				break;
-
-
-			/* Week of Year */
-			case 'w':
-				g_string_append(string, purple_utf8_strftime("%W", tm));
-				count = MIN(count, 2);
-				break;
-
-			/* Week of Month */
-			case 'W':
-				count = 1;
-				break;
-
-
-			/* Day of Month */
-			case 'd':
-				g_string_append(string, purple_utf8_strftime("%d", tm));
-				count = MIN(count, 2);
-				break;
-
-			/* Day of Year */
-			case 'D':
-				g_string_append(string, purple_utf8_strftime("%j", tm));
-				count = MIN(count, 3);
-				break;
-
-			/* Day of Year in Month */
-			case 'F':
-				count = 1;
-				break;
-
-			/* Modified Julian Day */
-			case 'g':
-				break;
-
-
-			/* Day of Week */
-			case 'E':
-				if (count <= 3) {
-					/* Short */
-					g_string_append(string, purple_utf8_strftime("%a", tm));
-				} else if (count == 4) {
-					/* Full */
-					g_string_append(string, purple_utf8_strftime("%A", tm));
-				} else if (count >= 5) {
-					/* Narrow */
-					g_string_append_len(string, purple_utf8_strftime("%a", tm), 1);
-					count = 5;
-				}
-				break;
-
-			/* Local Day of Week */
-			case 'e':
-				if (count <= 2) {
-					/* Numeric */
-					g_string_append(string, purple_utf8_strftime("%u", tm));
-				} else if (count == 3) {
-					/* Short */
-					g_string_append(string, purple_utf8_strftime("%a", tm));
-				} else if (count == 4) {
-					/* Full */
-					g_string_append(string, purple_utf8_strftime("%A", tm));
-				} else if (count >= 5) {
-					/* Narrow */
-					g_string_append_len(string, purple_utf8_strftime("%a", tm), 1);
-					count = 5;
-				}
-				break;
-
-			/* Stand-alone Local Day of Week */
-			case 'c':
-				if (count <= 2) {
-					/* Numeric */
-					g_string_append(string, purple_utf8_strftime("%u", tm));
-					count = 1;
-				} else if (count == 3) {
-					/* Short */
-					g_string_append(string, purple_utf8_strftime("%a", tm));
-				} else if (count == 4) {
-					/* Full */
-					g_string_append(string, purple_utf8_strftime("%A", tm));
-				} else if (count >= 5) {
-					/* Narrow */
-					g_string_append_len(string, purple_utf8_strftime("%a", tm), 1);
-					count = 5;
-				}
-				break;
-
-
-			/* AM/PM */
-			case 'a':
-				g_string_append(string, purple_utf8_strftime("%p", tm));
-				break;
-
-
-			/* Hour (1-12) */
-			case 'h':
-				if (count == 1) {
-					/* No padding */
-					g_string_append(string, purple_utf8_strftime("%I", tm));
-				} else if (count >= 2) {
-					/* Zero-padded */
-					g_string_append(string, purple_utf8_strftime("%I", tm));
-					count = 2;
-				}
-				break;
-
-			/* Hour (0-23) */
-			case 'H':
-				if (count == 1) {
-					/* No padding */
-					g_string_append(string, purple_utf8_strftime("%H", tm));
-				} else if (count >= 2) {
-					/* Zero-padded */
-					g_string_append(string, purple_utf8_strftime("%H", tm));
-					count = 2;
-				}
-				break;
-
-			/* Hour (0-11) */
-			case 'K':
-				if (count == 1) {
-					/* No padding */
-				} else if (count >= 2) {
-					/* Zero-padded */
-					count = 2;
-				}
-				break;
-
-			/* Hour (1-24) */
-			case 'k':
-				if (count == 1) {
-					/* No padding */
-				} else if (count >= 2) {
-					/* Zero-padded */
-					count = 2;
-				}
-				break;
-
-			/* Hour (hHkK by locale) */
-			case 'j':
-				break;
-
-
-			/* Minute */
-			case 'm':
-				g_string_append(string, purple_utf8_strftime("%M", tm));
-				count = MIN(count, 2);
-				break;
-
-
-			/* Second */
-			case 's':
-				g_string_append(string, purple_utf8_strftime("%S", tm));
-				count = MIN(count, 2);
-				break;
-
-			/* Fractional Sub-second */
-			case 'S':
-				break;
-
-			/* Millisecond */
-			case 'A':
-				break;
-
-
-			/* Time Zone (specific non-location format) */
-			case 'z':
-				if (count <= 3) {
-					/* Short */
-				} else if (count >= 4) {
-					/* Full */
-					count = 4;
-				}
-				break;
-
-			/* Time Zone */
-			case 'Z':
-				if (count <= 3) {
-					/* RFC822 */
-					g_string_append(string, purple_utf8_strftime("%z", tm));
-				} else if (count == 4) {
-					/* Localized GMT */
-				} else if (count >= 5) {
-					/* ISO8601 */
-					g_string_append(string, purple_utf8_strftime("%z", tm));
-					count = 5;
-				}
-				break;
-
-			/* Time Zone (generic non-location format) */
-			case 'v':
-				if (count <= 3) {
-					/* Short */
-					g_string_append(string, purple_utf8_strftime("%Z", tm));
-					count = 1;
-				} else if (count >= 4) {
-					/* Long */
-					g_string_append(string, purple_utf8_strftime("%Z", tm));
-					count = 4;
-				}
-				break;
-
-			/* Time Zone */
-			case 'V':
-				if (count <= 3) {
-					/* Same as z */
-					count = 1;
-				} else if (count >= 4) {
-					/* Generic Location Format) */
-					g_string_append(string, purple_utf8_strftime("%Z", tm));
-					count = 4;
-				}
-				break;
-
-
-			default:
-				g_string_append_len(string, format + i, count);
-				break;
-		}
-
-		i += count;
-	}
-
-	return g_string_free(string, FALSE);
-}
-
-/**************************************************************************
- * Markup Functions
- **************************************************************************/
-
-/*
- * This function is stolen from glib's gmarkup.c and modified to not
- * replace ' with &apos;
- */
-static void append_escaped_text(GString *str,
-		const gchar *text, gssize length)
-{
-	const gchar *p;
-	const gchar *end;
-	gunichar c;
-
-	p = text;
-	end = text + length;
-
-	while (p != end)
-	{
-		const gchar *next;
-		next = g_utf8_next_char (p);
-
-		switch (*p)
-		{
-			case '&':
-				g_string_append (str, "&amp;");
-				break;
-
-			case '<':
-				g_string_append (str, "&lt;");
-				break;
-
-			case '>':
-				g_string_append (str, "&gt;");
-				break;
-
-			case '"':
-				g_string_append (str, "&quot;");
-				break;
-
-			default:
-				c = g_utf8_get_char (p);
-				if ((0x1 <= c && c <= 0x8) ||
-						(0xb <= c && c <= 0xc) ||
-						(0xe <= c && c <= 0x1f) ||
-						(0x7f <= c && c <= 0x84) ||
-						(0x86 <= c && c <= 0x9f))
-					g_string_append_printf (str, "&#x%x;", c);
-				else
-					g_string_append_len (str, p, next - p);
-				break;
-		}
-
-		p = next;
-	}
-}
-
-/* This function is stolen from glib's gmarkup.c */
-gchar *purple_markup_escape_text(const gchar *text, gssize length)
-{
-	GString *str;
-
-	g_return_val_if_fail(text != NULL, NULL);
-
-	if (length < 0)
-		length = strlen(text);
-
-	/* prealloc at least as long as original text */
-	str = g_string_sized_new(length);
-	append_escaped_text(str, text, length);
-
-	return g_string_free(str, FALSE);
-}
-
-const char *
-purple_markup_unescape_entity(const char *text, int *length)
-{
-	const char *pln;
-	int len;
-
-	if (!text || *text != '&')
-		return NULL;
-
-#define IS_ENTITY(s)  (!g_ascii_strncasecmp(text, s, (len = sizeof(s) - 1)))
-
-	if(IS_ENTITY("&amp;"))
-		pln = "&";
-	else if(IS_ENTITY("&lt;"))
-		pln = "<";
-	else if(IS_ENTITY("&gt;"))
-		pln = ">";
-	else if(IS_ENTITY("&nbsp;"))
-		pln = " ";
-	else if(IS_ENTITY("&copy;"))
-		pln = "\302\251";      /* or use g_unichar_to_utf8(0xa9); */
-	else if(IS_ENTITY("&quot;"))
-		pln = "\"";
-	else if(IS_ENTITY("&reg;"))
-		pln = "\302\256";      /* or use g_unichar_to_utf8(0xae); */
-	else if(IS_ENTITY("&apos;"))
-		pln = "\'";
-	else if(text[1] == '#' && g_ascii_isxdigit(text[2])) {
 		static char buf[7];
 		const char *start = text + 2;
 		char *end;
