/* Purple is the legal property of its developers, whose names are too numerous
 * to list here.  Please refer to the COPYRIGHT file distributed with this
 * source distribution.
 *
 * This program is free software; you can redistribute it and/or modify
 * it under the terms of the GNU General Public License as published by
 * the Free Software Foundation; either version 2 of the License, or
 * (at your option) any later version.
 *
 * This program is distributed in the hope that it will be useful,
 * but WITHOUT ANY WARRANTY; without even the implied warranty of
 * MERCHANTABILITY or FITNESS FOR A PARTICULAR PURPOSE.  See the
 * GNU General Public License for more details.
 *
 * You should have received a copy of the GNU General Public License
 * along with this program; if not, write to the Free Software
 * Foundation, Inc., 51 Franklin Street, Fifth Floor, Boston, MA  02111-1301  USA
 */
#include "internal.h"

#include "conversation.h"
#include "core.h"
#include "debug.h"
#include "glibcompat.h"
#include "notify.h"
#include "protocol.h"
#include "prefs.h"
#include "util.h"

#include <json-glib/json-glib.h>

static char *custom_user_dir = NULL;
static char *user_dir = NULL;
static gchar *cache_dir = NULL;
static gchar *config_dir = NULL;
static gchar *data_dir = NULL;

void
purple_util_init(void)
{
}

void
purple_util_uninit(void)
{
	/* Free these so we don't have leaks at shutdown. */

	g_free(custom_user_dir);
	custom_user_dir = NULL;

	g_free(user_dir);
	user_dir = NULL;

	g_free(cache_dir);
	cache_dir = NULL;

	g_free(config_dir);
	config_dir = NULL;

	g_free(data_dir);
	data_dir = NULL;
}

/**************************************************************************
 * Base16 Functions
 **************************************************************************/
gchar *
purple_base16_encode(const guchar *data, gsize len)
{
	gsize i;
	gchar *ascii = NULL;

	g_return_val_if_fail(data != NULL, NULL);
	g_return_val_if_fail(len > 0,   NULL);

	ascii = g_malloc(len * 2 + 1);

	for (i = 0; i < len; i++)
		g_snprintf(&ascii[i * 2], 3, "%02x", data[i] & 0xFF);

	return ascii;
}

guchar *
purple_base16_decode(const char *str, gsize *ret_len)
{
	gsize len, i, accumulator = 0;
	guchar *data;

	g_return_val_if_fail(str != NULL, NULL);

	len = strlen(str);

	g_return_val_if_fail(*str, 0);
	g_return_val_if_fail(len % 2 == 0,    0);

	data = g_malloc(len / 2);

	for (i = 0; i < len; i++)
	{
		if ((i % 2) == 0)
			accumulator = 0;
		else
			accumulator <<= 4;

		if (isdigit(str[i]))
			accumulator |= str[i] - 48;
		else
		{
			switch(tolower(str[i]))
			{
				case 'a':  accumulator |= 10;  break;
				case 'b':  accumulator |= 11;  break;
				case 'c':  accumulator |= 12;  break;
				case 'd':  accumulator |= 13;  break;
				case 'e':  accumulator |= 14;  break;
				case 'f':  accumulator |= 15;  break;
			}
		}

		if (i % 2)
			data[(i - 1) / 2] = accumulator;
	}

	if (ret_len != NULL)
		*ret_len = len / 2;

	return data;
}

gchar *
purple_base16_encode_chunked(const guchar *data, gsize len)
{
	gsize i;
	gchar *ascii = NULL;

	g_return_val_if_fail(data != NULL, NULL);
	g_return_val_if_fail(len > 0,   NULL);

	/* For each byte of input, we need 2 bytes for the hex representation
	 * and 1 for the colon.
	 * The final colon will be replaced by a terminating NULL
	 */
	ascii = g_malloc(len * 3 + 1);

	for (i = 0; i < len; i++)
		g_snprintf(&ascii[i * 3], 4, "%02x:", data[i] & 0xFF);

	/* Replace the final colon with NULL */
	ascii[len * 3 - 1] = 0;

	return ascii;
}

/**************************************************************************
 * Date/Time Functions
 **************************************************************************/

const char *
purple_utf8_strftime(const char *format, const struct tm *tm)
{
	static char buf[128];
	GDateTime *dt;
	char *utf8;

	g_return_val_if_fail(format != NULL, NULL);

	if (tm == NULL)
	{
		dt = g_date_time_new_now_local();
	} else {
		dt = g_date_time_new_local(tm->tm_year + 1900, tm->tm_mon + 1,
				tm->tm_mday, tm->tm_hour,
				tm->tm_min, tm->tm_sec);
	}

	utf8 = g_date_time_format(dt, format);
	g_date_time_unref(dt);

	if (utf8 == NULL) {
		purple_debug_error("util",
				"purple_utf8_strftime(): Formatting failed\n");
		return "";
	}

	g_strlcpy(buf, utf8, sizeof(buf));
	g_free(utf8);
	return buf;
}

const char *
purple_date_format_short(const struct tm *tm)
{
	return purple_utf8_strftime("%x", tm);
}

const char *
purple_date_format_long(const struct tm *tm)
{
	/*
	 * This string determines how some dates are displayed.  The default
	 * string "%x %X" shows the date then the time.  Translators can
	 * change this to "%X %x" if they want the time to be shown first,
	 * followed by the date.
	 */
	return purple_utf8_strftime(_("%x %X"), tm);
}

const char *
purple_date_format_full(const struct tm *tm)
{
	return purple_utf8_strftime("%c", tm);
}

const char *
purple_time_format(const struct tm *tm)
{
	return purple_utf8_strftime("%X", tm);
}

time_t
purple_time_build(int year, int month, int day, int hour, int min, int sec)
{
	struct tm tm;

	tm.tm_year = year - 1900;
	tm.tm_mon = month - 1;
	tm.tm_mday = day;
	tm.tm_hour = hour;
	tm.tm_min = min;
	tm.tm_sec = sec >= 0 ? sec : time(NULL) % 60;

	return mktime(&tm);
}

/* originally taken from GLib trunk 1-6-11 */
/* originally licensed as LGPL 2+ */
static time_t
mktime_utc(struct tm *tm)
{
	time_t retval;

#ifndef HAVE_TIMEGM
	static const gint days_before[] =
	{
		0, 31, 59, 90, 120, 151, 181, 212, 243, 273, 304, 334
	};
#endif

#ifndef HAVE_TIMEGM
	if (tm->tm_mon < 0 || tm->tm_mon > 11)
		return (time_t) -1;

	retval = (tm->tm_year - 70) * 365;
	retval += (tm->tm_year - 68) / 4;
	retval += days_before[tm->tm_mon] + tm->tm_mday - 1;

	if (tm->tm_year % 4 == 0 && tm->tm_mon < 2)
		retval -= 1;

	retval = ((((retval * 24) + tm->tm_hour) * 60) + tm->tm_min) * 60 + tm->tm_sec;
#else
	retval = timegm (tm);
#endif /* !HAVE_TIMEGM */

	return retval;
}

time_t
purple_str_to_time(const char *timestamp, gboolean utc,
	struct tm *tm, long *tz_off, const char **rest)
{
	struct tm t;
	const gchar *str;
	gint year = 0;
	long tzoff = PURPLE_NO_TZ_OFF;
	time_t retval;
	gboolean mktime_with_utc = FALSE;

	if (rest != NULL)
		*rest = NULL;

	g_return_val_if_fail(timestamp != NULL, 0);

	memset(&t, 0, sizeof(struct tm));

	str = timestamp;

	/* Strip leading whitespace */
	while (g_ascii_isspace(*str))
		str++;

	if (*str == '\0') {
		if (rest != NULL) {
			*rest = str;
		}

		return 0;
	}

	if (!g_ascii_isdigit(*str) && *str != '-' && *str != '+') {
		if (rest != NULL && *str != '\0')
			*rest = str;

		return 0;
	}

	/* 4 digit year */
	if (sscanf(str, "%04d", &year) && year >= 1900) {
		str += 4;

		if (*str == '-' || *str == '/')
			str++;

		t.tm_year = year - 1900;
	}

	/* 2 digit month */
	if (!sscanf(str, "%02d", &t.tm_mon)) {
		if (rest != NULL && *str != '\0')
			*rest = str;

		return 0;
	}

	str += 2;
	t.tm_mon -= 1;

	if (*str == '-' || *str == '/')
		str++;

	/* 2 digit day */
	if (!sscanf(str, "%02d", &t.tm_mday)) {
		if (rest != NULL && *str != '\0')
			*rest = str;

		return 0;
	}

	str += 2;

	/* Grab the year off the end if there's still stuff */
	if (*str == '/' || *str == '-') {
		/* But make sure we don't read the year twice */
		if (year >= 1900) {
			if (rest != NULL && *str != '\0')
				*rest = str;

			return 0;
		}

		str++;

		if (!sscanf(str, "%04d", &t.tm_year)) {
			if (rest != NULL && *str != '\0')
				*rest = str;

			return 0;
		}

		t.tm_year -= 1900;
	} else if (*str == 'T' || *str == '.') {
		str++;

		/* Continue grabbing the hours/minutes/seconds */
		if ((sscanf(str, "%02d:%02d:%02d", &t.tm_hour, &t.tm_min, &t.tm_sec) == 3 &&
				(str += 8)) ||
		    (sscanf(str, "%02d%02d%02d", &t.tm_hour, &t.tm_min, &t.tm_sec) == 3 &&
				(str += 6)))
		{
			gint sign, tzhrs, tzmins;

			if (*str == '.') {
				/* Cut off those pesky micro-seconds */
				do {
					str++;
				} while (*str >= '0' && *str <= '9');
			}

			sign = (*str == '+') ? 1 : -1;

			/* Process the timezone */
			if (*str == '+' || *str == '-') {
				str++;

				if (((sscanf(str, "%02d:%02d", &tzhrs, &tzmins) == 2 && (str += 5)) ||
					(sscanf(str, "%02d%02d", &tzhrs, &tzmins) == 2 && (str += 4))))
				{
					mktime_with_utc = TRUE;
					tzoff = tzhrs * 60 * 60 + tzmins * 60;
					tzoff *= sign;
				}
			} else if (*str == 'Z') {
				/* 'Z' = Zulu = UTC */
				str++;
				mktime_with_utc = TRUE;
				tzoff = 0;
			}

			if (!mktime_with_utc)
			{
				/* No timezone specified. */

				if (utc) {
					mktime_with_utc = TRUE;
					tzoff = 0;
				} else {
					/* Local Time */
					t.tm_isdst = -1;
				}
			}
		}
	}

	if (rest != NULL && *str != '\0') {
		/* Strip trailing whitespace */
		while (g_ascii_isspace(*str))
			str++;

		if (*str != '\0')
			*rest = str;
	}

	if (mktime_with_utc)
		retval = mktime_utc(&t);
	else
		retval = mktime(&t);

	if (tm != NULL)
		*tm = t;

	if (tzoff != PURPLE_NO_TZ_OFF)
		retval -= tzoff;

	if (tz_off != NULL)
		*tz_off = tzoff;

	return retval;
}

GDateTime *
purple_str_to_date_time(const char *timestamp, gboolean utc)
{
	const gchar *str;
	gint year = 0;
	gint month = 0;
	gint day = 0;
	gint hour = 0;
	gint minute = 0;
	gint seconds = 0;
	gint microseconds = 0;
	int chars = 0;
	GTimeZone *tz = NULL;
	GDateTime *retval;

	g_return_val_if_fail(timestamp != NULL, NULL);

	str = timestamp;

	/* Strip leading whitespace */
	while (g_ascii_isspace(*str))
		str++;

	if (*str == '\0') {
		return NULL;
	}

	if (!g_ascii_isdigit(*str) && *str != '-' && *str != '+') {
		return NULL;
	}

	/* 4 digit year */
	if (sscanf(str, "%04d", &year) && year > 0) {
		str += 4;

		if (*str == '-' || *str == '/')
			str++;
	}

	/* 2 digit month */
	if (!sscanf(str, "%02d", &month)) {
		return NULL;
	}

	str += 2;

	if (*str == '-' || *str == '/')
		str++;

	/* 2 digit day */
	if (!sscanf(str, "%02d", &day)) {
		return NULL;
	}

	str += 2;

	/* Grab the year off the end if there's still stuff */
	if (*str == '/' || *str == '-') {
		/* But make sure we don't read the year twice */
		if (year > 0) {
			return NULL;
		}

		str++;

		if (!sscanf(str, "%04d", &year)) {
			return NULL;
		}
	} else if (*str == 'T' || *str == '.') {
		str++;

		/* Continue grabbing the hours/minutes/seconds */
		if ((sscanf(str, "%02d:%02d:%02d", &hour, &minute, &seconds) == 3 &&
				(str += 8)) ||
		    (sscanf(str, "%02d%02d%02d", &hour, &minute, &seconds) == 3 &&
				(str += 6)))
		{
			if (*str == '.') {
				str++;
				if (sscanf(str, "%d%n", &microseconds, &chars) == 1) {
					str += chars;
				}
			}

			if (*str) {
				const gchar *end = str;
				if (*end == '+' || *end == '-') {
					end++;
				}

				while (isdigit(*end) || *end == ':') {
					end++;
				}

				if (str != end) {
					/* Trim anything trailing a purely numeric time zone. */
					gchar *tzstr = g_strndup(str, end - str);
					tz = g_time_zone_new(tzstr);
					g_free(tzstr);
				} else {
					/* Just try whatever is there. */
					tz = g_time_zone_new(str);
				}
			}
		}
	}

	if (!tz) {
		/* No timezone specified. */
		if (utc) {
			tz = g_time_zone_new_utc();
		} else {
			tz = g_time_zone_new_local();
		}
	}

	retval = g_date_time_new(tz, year, month, day, hour, minute,
	                         seconds + microseconds * pow(10, -chars));
	g_time_zone_unref(tz);

	return retval;
}

/**************************************************************************
 * Markup Functions
 **************************************************************************/

/*
 * This function is stolen from glib's gmarkup.c and modified to not
 * replace ' with &apos;
 */
static void append_escaped_text(GString *str,
		const gchar *text, gssize length)
{
	const gchar *p;
	const gchar *end;
	gunichar c;

	p = text;
	end = text + length;

	while (p != end)
	{
		const gchar *next;
		next = g_utf8_next_char (p);

		switch (*p)
		{
			case '&':
				g_string_append (str, "&amp;");
				break;

			case '<':
				g_string_append (str, "&lt;");
				break;

			case '>':
				g_string_append (str, "&gt;");
				break;

			case '"':
				g_string_append (str, "&quot;");
				break;

			default:
				c = g_utf8_get_char (p);
				if ((0x1 <= c && c <= 0x8) ||
						(0xb <= c && c <= 0xc) ||
						(0xe <= c && c <= 0x1f) ||
						(0x7f <= c && c <= 0x84) ||
						(0x86 <= c && c <= 0x9f))
					g_string_append_printf (str, "&#x%x;", c);
				else
					g_string_append_len (str, p, next - p);
				break;
		}

		p = next;
	}
}

/* This function is stolen from glib's gmarkup.c */
gchar *purple_markup_escape_text(const gchar *text, gssize length)
{
	GString *str;

	g_return_val_if_fail(text != NULL, NULL);

	if (length < 0)
		length = strlen(text);

	/* prealloc at least as long as original text */
	str = g_string_sized_new(length);
	append_escaped_text(str, text, length);

	return g_string_free(str, FALSE);
}

const char *
purple_markup_unescape_entity(const char *text, int *length)
{
	const char *pln;
	int len;

	if (!text || *text != '&')
		return NULL;

#define IS_ENTITY(s)  (!g_ascii_strncasecmp(text, s, (len = sizeof(s) - 1)))

	if(IS_ENTITY("&amp;"))
		pln = "&";
	else if(IS_ENTITY("&lt;"))
		pln = "<";
	else if(IS_ENTITY("&gt;"))
		pln = ">";
	else if(IS_ENTITY("&nbsp;"))
		pln = " ";
	else if(IS_ENTITY("&copy;"))
		pln = "\302\251";      /* or use g_unichar_to_utf8(0xa9); */
	else if(IS_ENTITY("&quot;"))
		pln = "\"";
	else if(IS_ENTITY("&reg;"))
		pln = "\302\256";      /* or use g_unichar_to_utf8(0xae); */
	else if(IS_ENTITY("&apos;"))
		pln = "\'";
	else if(text[1] == '#' && (g_ascii_isxdigit(text[2]) || text[2] == 'x')) {
		static char buf[7];
		const char *start = text + 2;
		char *end;
		guint64 pound;
		int base = 10;
		int buflen;

		if (*start == 'x') {
			base = 16;
			start++;
		}

		pound = g_ascii_strtoull(start, &end, base);
		if (pound == 0 || pound > INT_MAX || *end != ';') {
			return NULL;
		}

		len = (end - text) + 1;

		buflen = g_unichar_to_utf8((gunichar)pound, buf);
		buf[buflen] = '\0';
		pln = buf;
	}
	else
		return NULL;

	if (length)
		*length = len;
	return pln;
}

char *
purple_markup_get_css_property(const gchar *style,
				const gchar *opt)
{
	const gchar *css_str = style;
	const gchar *css_value_start;
	const gchar *css_value_end;
	gchar *tmp;
	gchar *ret;

	g_return_val_if_fail(opt != NULL, NULL);

	if (!css_str)
		return NULL;

	/* find the CSS property */
	while (1)
	{
		/* skip whitespace characters */
		while (*css_str && g_ascii_isspace(*css_str))
			css_str++;
		if (!g_ascii_isalpha(*css_str))
			return NULL;
		if (g_ascii_strncasecmp(css_str, opt, strlen(opt)))
		{
			/* go to next css property positioned after the next ';' */
			while (*css_str && *css_str != '"' && *css_str != ';')
				css_str++;
			if(*css_str != ';')
				return NULL;
			css_str++;
		}
		else
			break;
	}

	/* find the CSS value position in the string */
	css_str += strlen(opt);
	while (*css_str && g_ascii_isspace(*css_str))
		css_str++;
	if (*css_str != ':')
		return NULL;
	css_str++;
	while (*css_str && g_ascii_isspace(*css_str))
		css_str++;
	if (*css_str == '\0' || *css_str == '"' || *css_str == ';')
		return NULL;

	/* mark the CSS value */
	css_value_start = css_str;
	while (*css_str && *css_str != '"' && *css_str != ';')
		css_str++;
	css_value_end = css_str - 1;

	/* Removes trailing whitespace */
	while (css_value_end > css_value_start && g_ascii_isspace(*css_value_end))
		css_value_end--;

	tmp = g_strndup(css_value_start, css_value_end - css_value_start + 1);
	ret = purple_unescape_html(tmp);
	g_free(tmp);

	return ret;
}

gboolean purple_markup_is_rtl(const char *html)
{
	GData *attributes;
	const gchar *start, *end;
	gboolean res = FALSE;

	if (purple_markup_find_tag("span", html, &start, &end, &attributes))
	{
		/* tmp is a member of attributes and is free with g_datalist_clear call */
		const char *tmp = g_datalist_get_data(&attributes, "dir");
		if (tmp && !g_ascii_strcasecmp(tmp, "RTL"))
			res = TRUE;
		if (!res)
		{
			tmp = g_datalist_get_data(&attributes, "style");
			if (tmp)
			{
				char *tmp2 = purple_markup_get_css_property(tmp, "direction");
				if (tmp2 && !g_ascii_strcasecmp(tmp2, "RTL"))
					res = TRUE;
				g_free(tmp2);
			}

		}
		g_datalist_clear(&attributes);
	}
	return res;
}

gboolean
purple_markup_find_tag(const char *needle, const char *haystack,
					 const char **start, const char **end, GData **attributes)
{
	GData *attribs;
	const char *cur = haystack;
	char *name = NULL;
	gboolean found = FALSE;
	gboolean in_tag = FALSE;
	gboolean in_attr = FALSE;
	const char *in_quotes = NULL;
	size_t needlelen;

	g_return_val_if_fail(    needle != NULL, FALSE);
	g_return_val_if_fail(   *needle != '\0', FALSE);
	g_return_val_if_fail(  haystack != NULL, FALSE);
	g_return_val_if_fail(     start != NULL, FALSE);
	g_return_val_if_fail(       end != NULL, FALSE);
	g_return_val_if_fail(attributes != NULL, FALSE);

	needlelen = strlen(needle);
	g_datalist_init(&attribs);

	while (*cur && !found) {
		if (in_tag) {
			if (in_quotes) {
				const char *close = cur;

				while (*close && *close != *in_quotes)
					close++;

				/* if we got the close quote, store the value and carry on from    *
				 * after it. if we ran to the end of the string, point to the NULL *
				 * and we're outta here */
				if (*close) {
					/* only store a value if we have an attribute name */
					if (name) {
						size_t len = close - cur;
						char *val = g_strndup(cur, len);

						g_datalist_set_data_full(&attribs, name, val, g_free);
						g_free(name);
						name = NULL;
					}

					in_quotes = NULL;
					cur = close + 1;
				} else {
					cur = close;
				}
			} else if (in_attr) {
				const char *close = cur;

				while (*close && *close != '>' && *close != '"' &&
						*close != '\'' && *close != ' ' && *close != '=')
					close++;

				/* if we got the equals, store the name of the attribute. if we got
				 * the quote, save the attribute and go straight to quote mode.
				 * otherwise the tag closed or we reached the end of the string,
				 * so we can get outta here */
				switch (*close) {
				case '"':
				case '\'':
					in_quotes = close;
					/* fall through */
				case '=':
					{
						size_t len = close - cur;

						/* don't store a blank attribute name */
						if (len) {
							g_free(name);
							name = g_ascii_strdown(cur, len);
						}

						in_attr = FALSE;
						cur = close + 1;
					}
					break;
				case ' ':
				case '>':
					in_attr = FALSE;
					/* fall through */
				default:
					cur = close;
					break;
				}
			} else {
				switch (*cur) {
				case ' ':
					/* swallow extra spaces inside tag */
					while (*cur && *cur == ' ') cur++;
					in_attr = TRUE;
					break;
				case '>':
					found = TRUE;
					*end = cur;
					break;
				case '"':
				case '\'':
					in_quotes = cur;
					/* fall through */
				default:
					cur++;
					break;
				}
			}
		} else {
			/* if we hit a < followed by the name of our tag... */
			if (*cur == '<' && !g_ascii_strncasecmp(cur + 1, needle, needlelen)) {
				*start = cur;
				cur = cur + needlelen + 1;

				/* if we're pointing at a space or a >, we found the right tag. if *
				 * we're not, we've found a longer tag, so we need to skip to the  *
				 * >, but not being distracted by >s inside quotes.                */
				if (*cur == ' ' || *cur == '>') {
					in_tag = TRUE;
				} else {
					while (*cur && *cur != '"' && *cur != '\'' && *cur != '>') {
						if (*cur == '"') {
							cur++;
							while (*cur && *cur != '"')
								cur++;
						} else if (*cur == '\'') {
							cur++;
							while (*cur && *cur != '\'')
								cur++;
						} else {
							cur++;
						}
					}
				}
			} else {
				cur++;
			}
		}
	}

	/* clean up any attribute name from a premature termination */
	g_free(name);

	if (found) {
		*attributes = attribs;
	} else {
		*start = NULL;
		*end = NULL;
		*attributes = NULL;
	}

	return found;
}

struct purple_parse_tag {
	char *src_tag;
	char *dest_tag;
	gboolean ignore;
};

/* NOTE: Do not put `do {} while(0)` around this macro (as this is the method
         recommended in the GCC docs). It contains 'continue's that should
         affect the while-loop in purple_markup_html_to_xhtml and doing the
         above would break that.
         Also, remember to put braces in constructs that require them for
         multiple statements when using this macro. */
#define ALLOW_TAG_ALT(x, y) if(!g_ascii_strncasecmp(c, "<" x " ", strlen("<" x " "))) { \
						const char *o = c + strlen("<" x); \
						const char *p = NULL, *q = NULL, *r = NULL; \
						/* o = iterating over full tag \
						 * p = > (end of tag) \
						 * q = start of quoted bit \
						 * r = < inside tag \
						 */ \
						GString *innards = g_string_new(""); \
						while(o && *o) { \
							if(!q && (*o == '\"' || *o == '\'') ) { \
								q = o; \
							} else if(q) { \
								if(*o == *q) { /* end of quoted bit */ \
									char *unescaped = g_strndup(q+1, o-q-1); \
									char *escaped = g_markup_escape_text(unescaped, -1); \
									g_string_append_printf(innards, "%c%s%c", *q, escaped, *q); \
									g_free(unescaped); \
									g_free(escaped); \
									q = NULL; \
								} else if(*c == '\\') { \
									o++; \
								} \
							} else if(*o == '<') { \
								r = o; \
							} else if(*o == '>') { \
								p = o; \
								break; \
							} else { \
								innards = g_string_append_c(innards, *o); \
							} \
							o++; \
						} \
						if(p && !r) { /* got an end of tag and no other < earlier */\
							if(*(p-1) != '/') { \
								struct purple_parse_tag *pt = g_new0(struct purple_parse_tag, 1); \
								pt->src_tag = x; \
								pt->dest_tag = y; \
								tags = g_list_prepend(tags, pt); \
							} \
							if(xhtml) { \
								xhtml = g_string_append(xhtml, "<" y); \
								xhtml = g_string_append(xhtml, innards->str); \
								xhtml = g_string_append_c(xhtml, '>'); \
							} \
							c = p + 1; \
						} else { /* got end of tag with earlier < *or* didn't get anything */ \
							if(xhtml) \
								xhtml = g_string_append(xhtml, "&lt;"); \
							if(plain) \
								plain = g_string_append_c(plain, '<'); \
							c++; \
						} \
						g_string_free(innards, TRUE); \
						continue; \
					} \
					if(!g_ascii_strncasecmp(c, "<" x, strlen("<" x)) && \
							(*(c+strlen("<" x)) == '>' || \
							 !g_ascii_strncasecmp(c+strlen("<" x), "/>", 2))) { \
						if(xhtml) \
							xhtml = g_string_append(xhtml, "<" y); \
						c += strlen("<" x); \
						if(*c != '/') { \
							struct purple_parse_tag *pt = g_new0(struct purple_parse_tag, 1); \
							pt->src_tag = x; \
							pt->dest_tag = y; \
							tags = g_list_prepend(tags, pt); \
							if(xhtml) \
								xhtml = g_string_append_c(xhtml, '>'); \
						} else { \
							if(xhtml) \
								xhtml = g_string_append(xhtml, "/>");\
						} \
						c = strchr(c, '>') + 1; \
						continue; \
					}
/* Don't forget to check the note above for ALLOW_TAG_ALT. */
#define ALLOW_TAG(x) ALLOW_TAG_ALT(x, x)
void
purple_markup_html_to_xhtml(const char *html, char **xhtml_out,
						  char **plain_out)
{
	GString *xhtml = NULL;
	GString *plain = NULL;
	GString *url = NULL;
	GString *cdata = NULL;
	GList *tags = NULL, *tag;
	const char *c = html;
	char quote = '\0';

#define CHECK_QUOTE(ptr) if (*(ptr) == '\'' || *(ptr) == '\"') \
			quote = *(ptr++); \
		else \
			quote = '\0';

#define VALID_CHAR(ptr) (*(ptr) && *(ptr) != quote && (quote || (*(ptr) != ' ' && *(ptr) != '>')))

	g_return_if_fail(xhtml_out != NULL || plain_out != NULL);

	if(xhtml_out)
		xhtml = g_string_new("");
	if(plain_out)
		plain = g_string_new("");

	while(c && *c) {
		if(*c == '<') {
			if(*(c+1) == '/') { /* closing tag */
				tag = tags;
				while(tag) {
					struct purple_parse_tag *pt = tag->data;
					if(!g_ascii_strncasecmp((c+2), pt->src_tag, strlen(pt->src_tag)) && *(c+strlen(pt->src_tag)+2) == '>') {
						c += strlen(pt->src_tag) + 3;
						break;
					}
					tag = tag->next;
				}
				if(tag) {
					while(tags) {
						struct purple_parse_tag *pt = tags->data;
						if(xhtml && !pt->ignore)
							g_string_append_printf(xhtml, "</%s>", pt->dest_tag);
						if(plain && purple_strequal(pt->src_tag, "a")) {
							/* if this is a link, we have to add the url to the plaintext, too */
							if (cdata && url &&
									(!g_string_equal(cdata, url) && (g_ascii_strncasecmp(url->str, "mailto:", 7) != 0 ||
									                                 g_utf8_collate(url->str + 7, cdata->str) != 0)))
									g_string_append_printf(plain, " <%s>", g_strstrip(purple_unescape_html(url->str)));
							if (cdata) {
								g_string_free(cdata, TRUE);
								cdata = NULL;
							}

						}
						if(tags == tag)
							break;
						tags = g_list_delete_link(tags, tags);
						g_free(pt);
					}
					g_free(tag->data);
					tags = g_list_delete_link(tags, tag);
				} else {
					/* a closing tag we weren't expecting...
					 * we'll let it slide, if it's really a tag...if it's
					 * just a </ we'll escape it properly */
					const char *end = c+2;
					while(*end && g_ascii_isalpha(*end))
						end++;
					if(*end == '>') {
						c = end+1;
					} else {
						if(xhtml)
							xhtml = g_string_append(xhtml, "&lt;");
						if(plain)
							plain = g_string_append_c(plain, '<');
						c++;
					}
				}
			} else { /* opening tag */
				ALLOW_TAG("blockquote");
				ALLOW_TAG("cite");
				ALLOW_TAG("div");
				ALLOW_TAG("em");
				ALLOW_TAG("h1");
				ALLOW_TAG("h2");
				ALLOW_TAG("h3");
				ALLOW_TAG("h4");
				ALLOW_TAG("h5");
				ALLOW_TAG("h6");
				/* we only allow html to start the message */
				if(c == html) {
					ALLOW_TAG("html");
				}
				ALLOW_TAG_ALT("i", "em");
				ALLOW_TAG_ALT("italic", "em");
				ALLOW_TAG("li");
				ALLOW_TAG("ol");
				ALLOW_TAG("p");
				ALLOW_TAG("pre");
				ALLOW_TAG("q");
				ALLOW_TAG("span");
				ALLOW_TAG("ul");


				/* we skip <HR> because it's not legal in XHTML-IM.  However,
				 * we still want to send something sensible, so we put a
				 * linebreak in its place. <BR> also needs special handling
				 * because putting a </BR> to close it would just be dumb. */
				if((!g_ascii_strncasecmp(c, "<br", 3)
							|| !g_ascii_strncasecmp(c, "<hr", 3))
						&& (*(c+3) == '>' ||
							!g_ascii_strncasecmp(c+3, "/>", 2) ||
							!g_ascii_strncasecmp(c+3, " />", 3))) {
					c = strchr(c, '>') + 1;
					if(xhtml)
						xhtml = g_string_append(xhtml, "<br/>");
					if(plain && *c != '\n')
						plain = g_string_append_c(plain, '\n');
					continue;
				}
				if(!g_ascii_strncasecmp(c, "<b>", 3) || !g_ascii_strncasecmp(c, "<bold>", strlen("<bold>")) || !g_ascii_strncasecmp(c, "<strong>", strlen("<strong>"))) {
					struct purple_parse_tag *pt = g_new0(struct purple_parse_tag, 1);
					if (*(c+2) == '>')
						pt->src_tag = "b";
					else if (*(c+2) == 'o')
						pt->src_tag = "bold";
					else
						pt->src_tag = "strong";
					pt->dest_tag = "span";
					tags = g_list_prepend(tags, pt);
					c = strchr(c, '>') + 1;
					if(xhtml)
						xhtml = g_string_append(xhtml, "<span style='font-weight: bold;'>");
					continue;
				}
				if(!g_ascii_strncasecmp(c, "<u>", 3) || !g_ascii_strncasecmp(c, "<underline>", strlen("<underline>"))) {
					struct purple_parse_tag *pt = g_new0(struct purple_parse_tag, 1);
					pt->src_tag = *(c+2) == '>' ? "u" : "underline";
					pt->dest_tag = "span";
					tags = g_list_prepend(tags, pt);
					c = strchr(c, '>') + 1;
					if (xhtml)
						xhtml = g_string_append(xhtml, "<span style='text-decoration: underline;'>");
					continue;
				}
				if(!g_ascii_strncasecmp(c, "<s>", 3) || !g_ascii_strncasecmp(c, "<strike>", strlen("<strike>"))) {
					struct purple_parse_tag *pt = g_new0(struct purple_parse_tag, 1);
					pt->src_tag = *(c+2) == '>' ? "s" : "strike";
					pt->dest_tag = "span";
					tags = g_list_prepend(tags, pt);
					c = strchr(c, '>') + 1;
					if(xhtml)
						xhtml = g_string_append(xhtml, "<span style='text-decoration: line-through;'>");
					continue;
				}
				if(!g_ascii_strncasecmp(c, "<sub>", 5)) {
					struct purple_parse_tag *pt = g_new0(struct purple_parse_tag, 1);
					pt->src_tag = "sub";
					pt->dest_tag = "span";
					tags = g_list_prepend(tags, pt);
					c = strchr(c, '>') + 1;
					if(xhtml)
						xhtml = g_string_append(xhtml, "<span style='vertical-align:sub;'>");
					continue;
				}
				if(!g_ascii_strncasecmp(c, "<sup>", 5)) {
					struct purple_parse_tag *pt = g_new0(struct purple_parse_tag, 1);
					pt->src_tag = "sup";
					pt->dest_tag = "span";
					tags = g_list_prepend(tags, pt);
					c = strchr(c, '>') + 1;
					if(xhtml)
						xhtml = g_string_append(xhtml, "<span style='vertical-align:super;'>");
					continue;
				}
				if (!g_ascii_strncasecmp(c, "<img", 4) && (*(c+4) == '>' || *(c+4) == ' ')) {
					const char *p = c + 4;
					GString *src = NULL, *alt = NULL;
#define ESCAPE(from, to)        \
		CHECK_QUOTE(from); \
		while (VALID_CHAR(from)) { \
			int len; \
			if ((*from == '&') && (purple_markup_unescape_entity(from, &len) == NULL)) \
				to = g_string_append(to, "&amp;"); \
			else if (*from == '\'') \
				to = g_string_append(to, "&apos;"); \
			else \
				to = g_string_append_c(to, *from); \
			from++; \
		}

					while (*p && *p != '>') {
						if (!g_ascii_strncasecmp(p, "src=", 4)) {
							const char *q = p + 4;
							if (src)
								g_string_free(src, TRUE);
							src = g_string_new("");
							ESCAPE(q, src);
							p = q;
						} else if (!g_ascii_strncasecmp(p, "alt=", 4)) {
							const char *q = p + 4;
							if (alt)
								g_string_free(alt, TRUE);
							alt = g_string_new("");
							ESCAPE(q, alt);
							p = q;
						} else {
							p++;
						}
					}
#undef ESCAPE
					if ((c = strchr(p, '>')) != NULL)
						c++;
					else
						c = p;
					/* src and alt are required! */
					if(src && xhtml)
						g_string_append_printf(xhtml, "<img src='%s' alt='%s' />", g_strstrip(src->str), alt ? alt->str : "");
					if(alt) {
						if(plain)
							plain = g_string_append(plain, purple_unescape_html(alt->str));
						if(!src && xhtml)
							xhtml = g_string_append(xhtml, alt->str);
						g_string_free(alt, TRUE);
					}
					g_string_free(src, TRUE);
					continue;
				}
				if (!g_ascii_strncasecmp(c, "<a", 2) && (*(c+2) == '>' || *(c+2) == ' ')) {
					const char *p = c + 2;
					struct purple_parse_tag *pt;
					while (*p && *p != '>') {
						if (!g_ascii_strncasecmp(p, "href=", 5)) {
							const char *q = p + 5;
							if (url)
								g_string_free(url, TRUE);
							url = g_string_new("");
							if (cdata)
								g_string_free(cdata, TRUE);
							cdata = g_string_new("");
							CHECK_QUOTE(q);
							while (VALID_CHAR(q)) {
								int len;
								if ((*q == '&') && (purple_markup_unescape_entity(q, &len) == NULL))
									url = g_string_append(url, "&amp;");
								else if (*q == '"')
									url = g_string_append(url, "&quot;");
								else
									url = g_string_append_c(url, *q);
								q++;
							}
							p = q;
						} else {
							p++;
						}
					}
					if ((c = strchr(p, '>')) != NULL)
						c++;
					else
						c = p;
					pt = g_new0(struct purple_parse_tag, 1);
					pt->src_tag = "a";
					pt->dest_tag = "a";
					tags = g_list_prepend(tags, pt);
					if(xhtml)
						g_string_append_printf(xhtml, "<a href=\"%s\">", url ? g_strstrip(url->str) : "");
					continue;
				}
#define ESCAPE(from, to)        \
		CHECK_QUOTE(from); \
		while (VALID_CHAR(from)) { \
			int len; \
			if ((*from == '&') && (purple_markup_unescape_entity(from, &len) == NULL)) \
				to = g_string_append(to, "&amp;"); \
			else if (*from == '\'') \
				to = g_string_append_c(to, '\"'); \
			else \
				to = g_string_append_c(to, *from); \
			from++; \
		}
				if(!g_ascii_strncasecmp(c, "<font", 5) && (*(c+5) == '>' || *(c+5) == ' ')) {
					const char *p = c + 5;
					GString *style = g_string_new("");
					struct purple_parse_tag *pt;
					while (*p && *p != '>') {
						if (!g_ascii_strncasecmp(p, "back=", 5)) {
							const char *q = p + 5;
							GString *color = g_string_new("");
							ESCAPE(q, color);
							g_string_append_printf(style, "background: %s; ", color->str);
							g_string_free(color, TRUE);
							p = q;
						} else if (!g_ascii_strncasecmp(p, "color=", 6)) {
							const char *q = p + 6;
							GString *color = g_string_new("");
							ESCAPE(q, color);
							g_string_append_printf(style, "color: %s; ", color->str);
							g_string_free(color, TRUE);
							p = q;
						} else if (!g_ascii_strncasecmp(p, "face=", 5)) {
							const char *q = p + 5;
							GString *face = g_string_new("");
							ESCAPE(q, face);
							g_string_append_printf(style, "font-family: %s; ", g_strstrip(face->str));
							g_string_free(face, TRUE);
							p = q;
						} else if (!g_ascii_strncasecmp(p, "size=", 5)) {
							const char *q = p + 5;
							int sz;
							const char *size = "medium";
							CHECK_QUOTE(q);
							sz = atoi(q);
							switch (sz)
							{
							case 1:
							  size = "xx-small";
							  break;
							case 2:
							  size = "small";
							  break;
							case 3:
							  size = "medium";
							  break;
							case 4:
							  size = "large";
							  break;
							case 5:
							  size = "x-large";
							  break;
							case 6:
							case 7:
							  size = "xx-large";
							  break;
							default:
							  break;
							}
							g_string_append_printf(style, "font-size: %s; ", size);
							p = q;
						} else {
							p++;
						}
					}
					if ((c = strchr(p, '>')) != NULL)
						c++;
					else
						c = p;
					pt = g_new0(struct purple_parse_tag, 1);
					pt->src_tag = "font";
					pt->dest_tag = "span";
					tags = g_list_prepend(tags, pt);
					if(style->len && xhtml)
						g_string_append_printf(xhtml, "<span style='%s'>", g_strstrip(style->str));
					else
						pt->ignore = TRUE;
					g_string_free(style, TRUE);
					continue;
				}
#undef ESCAPE
				if (!g_ascii_strncasecmp(c, "<body ", 6)) {
					const char *p = c + 6;
					gboolean did_something = FALSE;
					while (*p && *p != '>') {
						if (!g_ascii_strncasecmp(p, "bgcolor=", 8)) {
							const char *q = p + 8;
							struct purple_parse_tag *pt = g_new0(struct purple_parse_tag, 1);
							GString *color = g_string_new("");
							CHECK_QUOTE(q);
							while (VALID_CHAR(q)) {
								color = g_string_append_c(color, *q);
								q++;
							}
							if (xhtml)
								g_string_append_printf(xhtml, "<span style='background: %s;'>", g_strstrip(color->str));
							g_string_free(color, TRUE);
							if ((c = strchr(p, '>')) != NULL)
								c++;
							else
								c = p;
							pt->src_tag = "body";
							pt->dest_tag = "span";
							tags = g_list_prepend(tags, pt);
							did_something = TRUE;
							break;
						}
						p++;
					}
					if (did_something) continue;
				}
				/* this has to come after the special case for bgcolor */
				ALLOW_TAG("body");
				if(!g_ascii_strncasecmp(c, "<!--", strlen("<!--"))) {
					char *p = strstr(c + strlen("<!--"), "-->");
					if(p) {
						if(xhtml)
							xhtml = g_string_append(xhtml, "<!--");
						c += strlen("<!--");
						continue;
					}
				}

				if(xhtml)
					xhtml = g_string_append(xhtml, "&lt;");
				if(plain)
					plain = g_string_append_c(plain, '<');
				c++;
			}
		} else if(*c == '&') {
			char buf[7];
			const char *pln;
			int len;

			if ((pln = purple_markup_unescape_entity(c, &len)) == NULL) {
				len = 1;
				g_snprintf(buf, sizeof(buf), "%c", *c);
				pln = buf;
			}
			if(xhtml)
				xhtml = g_string_append_len(xhtml, c, len);
			if(plain)
				plain = g_string_append(plain, pln);
			if(cdata)
				cdata = g_string_append_len(cdata, c, len);
			c += len;
		} else {
			if(xhtml)
				xhtml = g_string_append_c(xhtml, *c);
			if(plain)
				plain = g_string_append_c(plain, *c);
			if(cdata)
				cdata = g_string_append_c(cdata, *c);
			c++;
		}
	}
	if(xhtml) {
		for (tag = tags; tag ; tag = tag->next) {
			struct purple_parse_tag *pt = tag->data;
			if(!pt->ignore)
				g_string_append_printf(xhtml, "</%s>", pt->dest_tag);
		}
	}
	g_list_free(tags);
	if(xhtml_out)
		*xhtml_out = g_string_free(xhtml, FALSE);
	if(plain_out)
		*plain_out = g_string_free(plain, FALSE);
	if(url)
		g_string_free(url, TRUE);
	if (cdata)
		g_string_free(cdata, TRUE);
#undef CHECK_QUOTE
#undef VALID_CHAR
}

/* The following are probably reasonable changes:
 * - \n should be converted to a normal space
 * - in addition to <br>, <p> and <div> etc. should also be converted into \n
 * - We want to turn </td>#whitespace<td> sequences into a single tab
 * - We want to turn </tr>#whitespace<tr> sequences into a single \n
 * - <script>...</script> and <style>...</style> should be completely removed
 */

char *
purple_markup_strip_html(const char *str)
{
	int i, j, k, entlen;
	gboolean visible = TRUE;
	gboolean closing_td_p = FALSE;
	gchar *str2;
	const gchar *cdata_close_tag = NULL, *ent;
	gchar *href = NULL;
	int href_st = 0;

	if(!str)
		return NULL;

	str2 = g_strdup(str);

	for (i = 0, j = 0; str2[i]; i++)
	{
		if (str2[i] == '<')
		{
			if (cdata_close_tag)
			{
				/* Note: Don't even assume any other tag is a tag in CDATA */
				if (g_ascii_strncasecmp(str2 + i, cdata_close_tag,
						strlen(cdata_close_tag)) == 0)
				{
					i += strlen(cdata_close_tag) - 1;
					cdata_close_tag = NULL;
				}
				continue;
			}
			else if (g_ascii_strncasecmp(str2 + i, "<td", 3) == 0 && closing_td_p)
			{
				str2[j++] = '\t';
				visible = TRUE;
			}
			else if (g_ascii_strncasecmp(str2 + i, "</td>", 5) == 0)
			{
				closing_td_p = TRUE;
				visible = FALSE;
			}
			else
			{
				closing_td_p = FALSE;
				visible = TRUE;
			}

			k = i + 1;

			if(g_ascii_isspace(str2[k]))
				visible = TRUE;
			else if (str2[k])
			{
				/* Scan until we end the tag either implicitly (closed start
				 * tag) or explicitly, using a sloppy method (i.e., < or >
				 * inside quoted attributes will screw us up)
				 */
				while (str2[k] && str2[k] != '<' && str2[k] != '>')
				{
					k++;
				}

				/* If we've got an <a> tag with an href, save the address
				 * to print later. */
				if (g_ascii_strncasecmp(str2 + i, "<a", 2) == 0 &&
				    g_ascii_isspace(str2[i+2]))
				{
					int st; /* start of href, inclusive [ */
					int end; /* end of href, exclusive ) */
					char delim = ' ';
					/* Find start of href */
					for (st = i + 3; st < k; st++)
					{
						if (g_ascii_strncasecmp(str2+st, "href=", 5) == 0)
						{
							st += 5;
							if (str2[st] == '"' || str2[st] == '\'')
							{
								delim = str2[st];
								st++;
							}
							break;
						}
					}
					/* find end of address */
					for (end = st; end < k && str2[end] != delim; end++)
					{
						/* All the work is done in the loop construct above. */
					}

					/* If there's an address, save it.  If there was
					 * already one saved, kill it. */
					if (st < k)
					{
						char *tmp;
						g_free(href);
						tmp = g_strndup(str2 + st, end - st);
						href = purple_unescape_html(tmp);
						g_free(tmp);
						href_st = j;
					}
				}

				/* Replace </a> with an ascii representation of the
				 * address the link was pointing to. */
				else if (href != NULL && g_ascii_strncasecmp(str2 + i, "</a>", 4) == 0)
				{
					size_t hrlen = strlen(href);

					/* Only insert the href if it's different from the CDATA. */
					if ((hrlen != (gsize)(j - href_st) ||
					     strncmp(str2 + href_st, href, hrlen)) &&
					    (hrlen != (gsize)(j - href_st + 7) || /* 7 == strlen("http://") */
					     strncmp(str2 + href_st, href + 7, hrlen - 7)))
					{
						str2[j++] = ' ';
						str2[j++] = '(';
						memmove(str2 + j, href, hrlen);
						j += hrlen;
						str2[j++] = ')';
						g_free(href);
						href = NULL;
					}
				}

				/* Check for tags which should be mapped to newline (but ignore some of
				 * the tags at the beginning of the text) */
				else if ((j && (g_ascii_strncasecmp(str2 + i, "<p>", 3) == 0
				              || g_ascii_strncasecmp(str2 + i, "<tr", 3) == 0
				              || g_ascii_strncasecmp(str2 + i, "<hr", 3) == 0
				              || g_ascii_strncasecmp(str2 + i, "<li", 3) == 0
				              || g_ascii_strncasecmp(str2 + i, "<div", 4) == 0))
				 || g_ascii_strncasecmp(str2 + i, "<br", 3) == 0
				 || g_ascii_strncasecmp(str2 + i, "</table>", 8) == 0)
				{
					str2[j++] = '\n';
				}
				/* Check for tags which begin CDATA and need to be closed */
				else if (g_ascii_strncasecmp(str2 + i, "<script", 7) == 0)
				{
					cdata_close_tag = "</script>";
				}
				else if (g_ascii_strncasecmp(str2 + i, "<style", 6) == 0)
				{
					cdata_close_tag = "</style>";
				}
				/* Update the index and continue checking after the tag */
				i = (str2[k] == '<' || str2[k] == '\0')? k - 1: k;
				continue;
			}
		}
		else if (cdata_close_tag)
		{
			continue;
		}
		else if (!g_ascii_isspace(str2[i]))
		{
			visible = TRUE;
		}

		if (str2[i] == '&' && (ent = purple_markup_unescape_entity(str2 + i, &entlen)) != NULL)
		{
			while (*ent)
				str2[j++] = *ent++;
			i += entlen - 1;
			continue;
		}

		if (visible)
			str2[j++] = g_ascii_isspace(str2[i])? ' ': str2[i];
	}

	g_free(href);

	str2[j] = '\0';

	return str2;
}

static gboolean
badchar(char c)
{
	switch (c) {
	case ' ':
	case ',':
	case '\0':
	case '\n':
	case '\r':
	case '<':
	case '>':
	case '"':
		return TRUE;
	default:
		return FALSE;
	}
}

static gboolean
badentity(const char *c)
{
	if (!g_ascii_strncasecmp(c, "&lt;", 4) ||
		!g_ascii_strncasecmp(c, "&gt;", 4) ||
		!g_ascii_strncasecmp(c, "&quot;", 6)) {
		return TRUE;
	}
	return FALSE;
}

static const char *
process_link(GString *ret,
		const char *start, const char *c,
		int matchlen,
		const char *urlprefix,
		int inside_paren)
{
	char *url_buf, *tmpurlbuf;
	const char *t;

	for (t = c;; t++) {
		if (!badchar(*t) && !badentity(t))
			continue;

		if (t - c == matchlen)
			break;

		if (*t == ',' && *(t + 1) != ' ') {
			continue;
		}

		if (t > start && *(t - 1) == '.')
			t--;
		if (t > start && *(t - 1) == ')' && inside_paren > 0)
			t--;

		url_buf = g_strndup(c, t - c);
		tmpurlbuf = purple_unescape_html(url_buf);
		g_string_append_printf(ret, "<A HREF=\"%s%s\">%s</A>",
				urlprefix,
				tmpurlbuf, url_buf);
		g_free(tmpurlbuf);
		g_free(url_buf);
		return t;
	}

	return c;
}

char *
purple_markup_linkify(const char *text)
{
	const char *c, *t, *q = NULL;
	char *tmpurlbuf, *url_buf;
	gunichar g;
	gboolean inside_html = FALSE;
	int inside_paren = 0;
	GString *ret;

	if (text == NULL)
		return NULL;

	ret = g_string_new("");

	c = text;
	while (*c) {

		if(*c == '(' && !inside_html) {
			inside_paren++;
			ret = g_string_append_c(ret, *c);
			c++;
		}

		if(inside_html) {
			if(*c == '>') {
				inside_html = FALSE;
			} else if(!q && (*c == '\"' || *c == '\'')) {
				q = c;
			} else if(q) {
				if(*c == *q)
					q = NULL;
			}
		} else if(*c == '<') {
			inside_html = TRUE;
			if (!g_ascii_strncasecmp(c, "<A", 2)) {
				while (1) {
					if (!g_ascii_strncasecmp(c, "/A>", 3)) {
						inside_html = FALSE;
						break;
					}
					ret = g_string_append_c(ret, *c);
					c++;
					if (!(*c))
						break;
				}
			}
		} else if (!g_ascii_strncasecmp(c, "http://", 7)) {
			c = process_link(ret, text, c, 7, "", inside_paren);
		} else if (!g_ascii_strncasecmp(c, "https://", 8)) {
			c = process_link(ret, text, c, 8, "", inside_paren);
		} else if (!g_ascii_strncasecmp(c, "ftp://", 6)) {
			c = process_link(ret, text, c, 6, "", inside_paren);
		} else if (!g_ascii_strncasecmp(c, "sftp://", 7)) {
			c = process_link(ret, text, c, 7, "", inside_paren);
		} else if (!g_ascii_strncasecmp(c, "file://", 7)) {
			c = process_link(ret, text, c, 7, "", inside_paren);
		} else if (!g_ascii_strncasecmp(c, "www.", 4) && c[4] != '.' && (c == text || badchar(c[-1]) || badentity(c-1))) {
			c = process_link(ret, text, c, 4, "http://", inside_paren);
		} else if (!g_ascii_strncasecmp(c, "ftp.", 4) && c[4] != '.' && (c == text || badchar(c[-1]) || badentity(c-1))) {
			c = process_link(ret, text, c, 4, "ftp://", inside_paren);
		} else if (!g_ascii_strncasecmp(c, "xmpp:", 5) && (c == text || badchar(c[-1]) || badentity(c-1))) {
			c = process_link(ret, text, c, 5, "", inside_paren);
		} else if (!g_ascii_strncasecmp(c, "mailto:", 7)) {
			t = c;
			while (1) {
				if (badchar(*t) || badentity(t)) {
					char *d;
					if (t - c == 7) {
						break;
					}
					if (t > text && *(t - 1) == '.')
						t--;
					if ((d = strstr(c + 7, "?")) != NULL && d < t)
						url_buf = g_strndup(c + 7, d - c - 7);
					else
						url_buf = g_strndup(c + 7, t - c - 7);
					if (!purple_email_is_valid(url_buf)) {
						g_free(url_buf);
						break;
					}
					g_free(url_buf);
					url_buf = g_strndup(c, t - c);
					tmpurlbuf = purple_unescape_html(url_buf);
					g_string_append_printf(ret, "<A HREF=\"%s\">%s</A>",
							  tmpurlbuf, url_buf);
					g_free(url_buf);
					g_free(tmpurlbuf);
					c = t;
					break;
				}
				t++;
			}
		} else if (c != text && (*c == '@')) {
			int flag;
			GString *gurl_buf = NULL;
			const char illegal_chars[] = "!@#$%^&*()[]{}/|\\<>\":;\r\n \0";

			if (strchr(illegal_chars,*(c - 1)) || strchr(illegal_chars, *(c + 1)))
				flag = 0;
			else {
				flag = 1;
				gurl_buf = g_string_new("");
			}

			t = c;
			while (flag) {
				/* iterate backwards grabbing the local part of an email address */
				g = g_utf8_get_char(t);
				if (badchar(*t) || (g >= 127) || (*t == '(') ||
					((*t == ';') && ((t > (text+2) && (!g_ascii_strncasecmp(t - 3, "&lt;", 4) ||
				                                       !g_ascii_strncasecmp(t - 3, "&gt;", 4))) ||
				                     (t > (text+4) && (!g_ascii_strncasecmp(t - 5, "&quot;", 6)))))) {
					/* local part will already be part of ret, strip it out */
					ret = g_string_truncate(ret, ret->len - (c - t));
					ret = g_string_append_unichar(ret, g);
					break;
				} else {
					g_string_prepend_unichar(gurl_buf, g);
					t = g_utf8_find_prev_char(text, t);
					if (t < text) {
						ret = g_string_assign(ret, "");
						break;
					}
				}
			}

			t = g_utf8_find_next_char(c, NULL);

			while (flag) {
				/* iterate forwards grabbing the domain part of an email address */
				g = g_utf8_get_char(t);
				if (badchar(*t) || (g >= 127) || (*t == ')') || badentity(t)) {
					char *d;

					url_buf = g_string_free(gurl_buf, FALSE);
					gurl_buf = NULL;

					/* strip off trailing periods */
					if (*url_buf) {
						for (d = url_buf + strlen(url_buf) - 1; *d == '.'; d--, t--)
							*d = '\0';
					}

					tmpurlbuf = purple_unescape_html(url_buf);
					if (purple_email_is_valid(tmpurlbuf)) {
						g_string_append_printf(ret, "<A HREF=\"mailto:%s\">%s</A>",
								tmpurlbuf, url_buf);
					} else {
						g_string_append(ret, url_buf);
					}
					g_free(url_buf);
					g_free(tmpurlbuf);
					c = t;

					break;
				} else {
					g_string_append_unichar(gurl_buf, g);
					t = g_utf8_find_next_char(t, NULL);
				}
			}

			if (gurl_buf) {
				g_string_free(gurl_buf, TRUE);
			}
		}

		if(*c == ')' && !inside_html) {
			inside_paren--;
			ret = g_string_append_c(ret, *c);
			c++;
		}

		if (*c == 0)
			break;

		ret = g_string_append_c(ret, *c);
		c++;

	}
	return g_string_free(ret, FALSE);
}

char *purple_unescape_text(const char *in)
{
    GString *ret;
    const char *c = in;

    if (in == NULL)
        return NULL;

    ret = g_string_new("");
    while (*c) {
        int len;
        const char *ent;

        if ((ent = purple_markup_unescape_entity(c, &len)) != NULL) {
            g_string_append(ret, ent);
            c += len;
        } else {
            g_string_append_c(ret, *c);
            c++;
        }
    }

    return g_string_free(ret, FALSE);
}

char *purple_unescape_html(const char *html)
{
	GString *ret;
	const char *c = html;

	if (html == NULL)
		return NULL;

	ret = g_string_new("");
	while (*c) {
		int len;
		const char *ent;

		if ((ent = purple_markup_unescape_entity(c, &len)) != NULL) {
			g_string_append(ret, ent);
			c += len;
		} else if (!strncmp(c, "<br>", 4)) {
			g_string_append_c(ret, '\n');
			c += 4;
		} else {
			g_string_append_c(ret, *c);
			c++;
		}
	}

	return g_string_free(ret, FALSE);
}

char *
purple_markup_slice(const char *str, guint x, guint y)
{
	GString *ret;
	GQueue *q;
	guint z = 0;
	gboolean appended = FALSE;
	gunichar c;
	char *tag;

	g_return_val_if_fail(str != NULL, NULL);
	g_return_val_if_fail(x <= y, NULL);

	if (x == y)
		return g_strdup("");

	ret = g_string_new("");
	q = g_queue_new();

	while (*str && (z < y)) {
		c = g_utf8_get_char(str);

		if (c == '<') {
			char *end = strchr(str, '>');

			if (!end) {
				g_string_free(ret, TRUE);
				while ((tag = g_queue_pop_head(q)))
					g_free(tag);
				g_queue_free(q);
				return NULL;
			}

			if (!g_ascii_strncasecmp(str, "<img ", 5)) {
				z += strlen("[Image]");
			} else if (!g_ascii_strncasecmp(str, "<br", 3)) {
				z += 1;
			} else if (!g_ascii_strncasecmp(str, "<hr>", 4)) {
				z += strlen("\n---\n");
			} else if (!g_ascii_strncasecmp(str, "</", 2)) {
				/* pop stack */
				char *tmp;

				tmp = g_queue_pop_head(q);
				g_free(tmp);
				/* z += 0; */
			} else {
				/* push it unto the stack */
				char *tmp;

				tmp = g_strndup(str, end - str + 1);
				g_queue_push_head(q, tmp);
				/* z += 0; */
			}

			if (z >= x) {
				g_string_append_len(ret, str, end - str + 1);
			}

			str = end;
		} else if (c == '&') {
			char *end = strchr(str, ';');
			if (!end) {
				g_string_free(ret, TRUE);
				while ((tag = g_queue_pop_head(q)))
					g_free(tag);
				g_queue_free(q);

				return NULL;
			}

			if (z >= x)
				g_string_append_len(ret, str, end - str + 1);

			z++;
			str = end;
		} else {
			if (z == x && z > 0 && !appended) {
				GList *l = q->tail;

				while (l) {
					tag = l->data;
					g_string_append(ret, tag);
					l = l->prev;
				}
				appended = TRUE;
			}

			if (z >= x)
				g_string_append_unichar(ret, c);
			z++;
		}

		str = g_utf8_next_char(str);
	}

	while ((tag = g_queue_pop_head(q))) {
		char *name;

		name = purple_markup_get_tag_name(tag);
		g_string_append_printf(ret, "</%s>", name);
		g_free(name);
		g_free(tag);
	}

	g_queue_free(q);
	return g_string_free(ret, FALSE);
}

char *
purple_markup_get_tag_name(const char *tag)
{
	int i;
	g_return_val_if_fail(tag != NULL, NULL);
	g_return_val_if_fail(*tag == '<', NULL);

	for (i = 1; tag[i]; i++)
		if (tag[i] == '>' || tag[i] == ' ' || tag[i] == '/')
			break;

	return g_strndup(tag+1, i-1);
}

/**************************************************************************
 * Path/Filename Functions
 **************************************************************************/
const char *
purple_home_dir(void)
{
#ifndef _WIN32
	return g_get_home_dir();
#else
	return wpurple_home_dir();
#endif
}

/* Returns the argument passed to -c IFF it was present, or ~/.purple. */
const char *
purple_user_dir(void)
{
	if (custom_user_dir != NULL)
		return custom_user_dir;
	else if (!user_dir)
		user_dir = g_build_filename(purple_home_dir(), ".purple", NULL);

	return user_dir;
}

static const gchar *
purple_xdg_dir(gchar **xdg_dir, const gchar *xdg_base_dir, const gchar *xdg_type)
{
	if (!*xdg_dir) {
		if (!custom_user_dir) {
			*xdg_dir = g_build_filename(xdg_base_dir, "purple", NULL);
		} else {
			*xdg_dir = g_build_filename(custom_user_dir, xdg_type, NULL);
		}
	}

	return *xdg_dir;
}

const gchar *
purple_cache_dir(void)
{
	return purple_xdg_dir(&cache_dir, g_get_user_cache_dir(), "cache");
}

const gchar *
purple_config_dir(void)
{
	return purple_xdg_dir(&config_dir, g_get_user_config_dir(), "config");
}

const gchar *
purple_data_dir(void)
{
	return purple_xdg_dir(&data_dir, g_get_user_data_dir(), "data");
}

gboolean
purple_move_to_xdg_base_dir(const char *purple_xdg_dir, char *path)
{
	gint mkdir_res;
	gchar *xdg_path;
	gboolean xdg_path_exists;

	/* Create destination directory */
	mkdir_res = g_mkdir_with_parents(purple_xdg_dir, S_IRWXU);
	if (mkdir_res == -1) {
		purple_debug_error("util", "Error creating xdg directory %s: %s; failed migration\n",
					purple_xdg_dir, g_strerror(errno));
		return FALSE;
	}

	xdg_path = g_build_filename(purple_xdg_dir, path, NULL);
	xdg_path_exists = g_file_test(xdg_path, G_FILE_TEST_EXISTS);
	if (!xdg_path_exists) {
		gchar *old_path;
		gboolean old_path_exists;

G_GNUC_BEGIN_IGNORE_DEPRECATIONS
		old_path = g_build_filename(purple_user_dir(), path, NULL);
G_GNUC_END_IGNORE_DEPRECATIONS
		old_path_exists = g_file_test(old_path, G_FILE_TEST_EXISTS);
		if (old_path_exists) {
			int rename_res;

			rename_res = g_rename(old_path, xdg_path);
			if (rename_res == -1) {
				purple_debug_error("util", "Error renaming %s to %s; failed migration\n",
							old_path, xdg_path);
				g_free(old_path);
				g_free(xdg_path);

				return FALSE;
			}
		}

		g_free(old_path);
	}

	g_free(xdg_path);

	return TRUE;
}

void purple_util_set_user_dir(const char *dir)
{
	g_free(custom_user_dir);

	if (dir != NULL && *dir)
		custom_user_dir = g_strdup(dir);
	else
		custom_user_dir = NULL;
}

static gboolean
purple_util_write_data_to_file_common(const char *dir, const char *filename, const char *data, gssize size)
{
	gchar *filename_full;
	gboolean ret = FALSE;

	g_return_val_if_fail(dir != NULL, FALSE);

	purple_debug_misc("util", "Writing file %s to directory %s",
			  filename, dir);

	/* Ensure the directory exists */
	if (!g_file_test(dir, G_FILE_TEST_IS_DIR))
	{
		if (g_mkdir(dir, S_IRUSR | S_IWUSR | S_IXUSR) == -1)
		{
			purple_debug_error("util", "Error creating directory %s: %s\n",
					   dir, g_strerror(errno));
			return FALSE;
		}
	}

	filename_full = g_build_filename(dir, filename, NULL);

	ret = purple_util_write_data_to_file_absolute(filename_full, data, size);

	g_free(filename_full);
	return ret;
}

gboolean
purple_util_write_data_to_file(const char *filename, const char *data, gssize size)
{
G_GNUC_BEGIN_IGNORE_DEPRECATIONS
	const char *user_dir = purple_user_dir();
G_GNUC_END_IGNORE_DEPRECATIONS
	gboolean ret = purple_util_write_data_to_file_common(user_dir, filename, data, size);

	return ret;
}

gboolean
purple_util_write_data_to_cache_file(const char *filename, const char *data, gssize size)
{
	const char *cache_dir = purple_cache_dir();
	gboolean ret = purple_util_write_data_to_file_common(cache_dir, filename, data, size);

	return ret;
}

gboolean
purple_util_write_data_to_config_file(const char *filename, const char *data, gssize size)
{
	const char *config_dir = purple_config_dir();
	gboolean ret = purple_util_write_data_to_file_common(config_dir, filename, data, size);

	return ret;
}

gboolean
purple_util_write_data_to_data_file(const char *filename, const char *data, gssize size)
{
	const char *data_dir = purple_data_dir();
	gboolean ret = purple_util_write_data_to_file_common(data_dir, filename, data, size);

	return ret;
}

gboolean
purple_util_write_data_to_file_absolute(const char *filename_full, const char *data, gssize size)
{
	GFile *file;
	GError *err = NULL;

	g_return_val_if_fail(size >= -1, FALSE);

	if (size == -1) {
		size = strlen(data);
	}

	file = g_file_new_for_path(filename_full);

	if (!g_file_replace_contents(file, data, size, NULL, FALSE,
			G_FILE_CREATE_PRIVATE, NULL, NULL, &err)) {
		purple_debug_error("util", "Error writing file: %s: %s\n",
				   filename_full, err->message);
		g_clear_error(&err);
		g_object_unref(file);
		return FALSE;
	}

	g_object_unref(file);
	return TRUE;
}

PurpleXmlNode *
purple_util_read_xml_from_file(const char *filename, const char *description)
{
G_GNUC_BEGIN_IGNORE_DEPRECATIONS
	return purple_xmlnode_from_file(purple_user_dir(), filename, description, "util");
G_GNUC_END_IGNORE_DEPRECATIONS
}

PurpleXmlNode *
purple_util_read_xml_from_cache_file(const char *filename, const char *description)
{
	return purple_xmlnode_from_file(purple_cache_dir(), filename, description, "util");
}

PurpleXmlNode *
purple_util_read_xml_from_config_file(const char *filename, const char *description)
{
	return purple_xmlnode_from_file(purple_config_dir(), filename, description, "util");
}

PurpleXmlNode *
purple_util_read_xml_from_data_file(const char *filename, const char *description)
{
	return purple_xmlnode_from_file(purple_data_dir(), filename, description, "util");
}

/*
 * Like mkstemp() but returns a file pointer, uses a pre-set template,
 * uses the semantics of tempnam() for the directory to use and allocates
 * the space for the filepath.
 *
 * Caller is responsible for closing the file and removing it when done,
 * as well as freeing the space pointed-to by "path" with g_free().
 *
 * Returns NULL on failure and cleans up after itself if so.
 */
static const char *purple_mkstemp_templ = {"purpleXXXXXX"};

FILE *
purple_mkstemp(char **fpath, gboolean binary)
{
	const gchar *tmpdir;
	int fd;
	FILE *fp = NULL;

	g_return_val_if_fail(fpath != NULL, NULL);

	if((tmpdir = (gchar*)g_get_tmp_dir()) != NULL) {
		if((*fpath = g_strdup_printf("%s" G_DIR_SEPARATOR_S "%s", tmpdir, purple_mkstemp_templ)) != NULL) {
			fd = g_mkstemp(*fpath);
			if(fd == -1) {
				purple_debug(PURPLE_DEBUG_ERROR, "purple_mkstemp",
						   "Couldn't make \"%s\", error: %d\n",
						   *fpath, errno);
			} else {
				if((fp = fdopen(fd, "r+")) == NULL) {
					close(fd);
					purple_debug(PURPLE_DEBUG_ERROR, "purple_mkstemp",
							   "Couldn't fdopen(), error: %d\n", errno);
				}
			}

			if(!fp) {
				g_free(*fpath);
				*fpath = NULL;
			}
		}
	} else {
		purple_debug(PURPLE_DEBUG_ERROR, "purple_mkstemp",
				   "g_get_tmp_dir() failed!\n");
	}

	return fp;
}

gboolean
purple_program_is_valid(const char *program)
{
	GError *error = NULL;
	char **argv;
	gchar *progname;
	gboolean is_valid = FALSE;

	g_return_val_if_fail(program != NULL,  FALSE);
	g_return_val_if_fail(*program != '\0', FALSE);

	if (!g_shell_parse_argv(program, NULL, &argv, &error)) {
		purple_debug(PURPLE_DEBUG_ERROR, "program_is_valid",
				   "Could not parse program '%s': %s\n",
				   program, error->message);
		g_error_free(error);
		return FALSE;
	}

	if (argv == NULL) {
		return FALSE;
	}

	progname = g_find_program_in_path(argv[0]);
	is_valid = (progname != NULL);

	if(purple_debug_is_verbose())
		purple_debug_info("program_is_valid", "Tested program %s.  %s.\n", program,
				is_valid ? "Valid" : "Invalid");

	g_strfreev(argv);
	g_free(progname);

	return is_valid;
}


gboolean
purple_running_gnome(void)
{
#ifndef _WIN32
	gchar *tmp = g_find_program_in_path("gvfs-open");

	if (tmp == NULL) {
		tmp = g_find_program_in_path("gnome-open");

		if (tmp == NULL) {
			return FALSE;
		}
	}

	g_free(tmp);

	tmp = (gchar *)g_getenv("GNOME_DESKTOP_SESSION_ID");

	return ((tmp != NULL) && (*tmp != '\0'));
#else
	return FALSE;
#endif
}

gboolean
purple_running_kde(void)
{
#ifndef _WIN32
	gchar *tmp = g_find_program_in_path("kfmclient");
	const char *session;

	if (tmp == NULL)
		return FALSE;
	g_free(tmp);

	session = g_getenv("KDE_FULL_SESSION");
	if (purple_strequal(session, "true"))
		return TRUE;

	/* If you run Purple from Konsole under !KDE, this will provide a
	 * a false positive.  Since we do the GNOME checks first, this is
	 * only a problem if you're running something !(KDE || GNOME) and
	 * you run Purple from Konsole. This really shouldn't be a problem. */
	return ((g_getenv("KDEDIR") != NULL) || g_getenv("KDEDIRS") != NULL);
#else
	return FALSE;
#endif
}

gboolean
purple_running_osx(void)
{
#if defined(__APPLE__)
	return TRUE;
#else
	return FALSE;
#endif
}

typedef union purple_sockaddr {
	struct sockaddr         sa;
	struct sockaddr_in      sa_in;
#if defined(AF_INET6)
	struct sockaddr_in6     sa_in6;
#endif
	struct sockaddr_storage sa_stor;
} PurpleSockaddr;

char *
purple_fd_get_ip(int fd)
{
	PurpleSockaddr addr;
	socklen_t namelen = sizeof(addr);
	int family;

	g_return_val_if_fail(fd != 0, NULL);

	if (getsockname(fd, &(addr.sa), &namelen))
		return NULL;

	family = addr.sa.sa_family;

	if (family == AF_INET) {
		return g_strdup(inet_ntoa(addr.sa_in.sin_addr));
	}
#if defined(AF_INET6) && defined(HAVE_INET_NTOP)
	else if (family == AF_INET6) {
		char host[INET6_ADDRSTRLEN];
		const char *tmp;

		tmp = inet_ntop(family, &(addr.sa_in6.sin6_addr), host, sizeof(host));
		return g_strdup(tmp);
	}
#endif

	return NULL;
}

int
purple_socket_get_family(int fd)
{
	PurpleSockaddr addr;
	socklen_t len = sizeof(addr);

	g_return_val_if_fail(fd >= 0, -1);

	if (getsockname(fd, &(addr.sa), &len))
		return -1;

	return addr.sa.sa_family;
}

gboolean
purple_socket_speaks_ipv4(int fd)
{
	int family;

	g_return_val_if_fail(fd >= 0, FALSE);

	family = purple_socket_get_family(fd);

	switch (family) {
	case AF_INET:
		return TRUE;
#if defined(IPV6_V6ONLY)
	case AF_INET6:
	{
		int val = 0;
		socklen_t len = sizeof(val);

		if (getsockopt(fd, IPPROTO_IPV6, IPV6_V6ONLY, &val, &len) != 0)
			return FALSE;
		return !val;
	}
#endif
	default:
		return FALSE;
	}
}

/**************************************************************************
 * String Functions
 **************************************************************************/
const char *
purple_normalize(PurpleAccount *account, const char *str)
{
	const char *ret = NULL;
	static char buf[BUF_LEN];

	/* This should prevent a crash if purple_normalize gets called with NULL str, see #10115 */
	g_return_val_if_fail(str != NULL, "");

	if (account != NULL)
	{
		PurpleProtocol *protocol =
				purple_protocols_find(purple_account_get_protocol_id(account));

		if (protocol != NULL)
			ret = purple_protocol_client_iface_normalize(protocol, account, str);
	}

	if (ret == NULL)
	{
		char *tmp;

		tmp = g_utf8_normalize(str, -1, G_NORMALIZE_DEFAULT);
		g_snprintf(buf, sizeof(buf), "%s", tmp);
		g_free(tmp);

		ret = buf;
	}

	return ret;
}

/*
 * You probably don't want to call this directly, it is
 * mainly for use as a protocol callback function.  See the
 * comments in util.h.
 */
const char *
purple_normalize_nocase(const PurpleAccount *account, const char *str)
{
	static char buf[BUF_LEN];
	char *tmp1, *tmp2;

	g_return_val_if_fail(str != NULL, NULL);

	tmp1 = g_utf8_strdown(str, -1);
	tmp2 = g_utf8_normalize(tmp1, -1, G_NORMALIZE_DEFAULT);
	g_snprintf(buf, sizeof(buf), "%s", tmp2 ? tmp2 : "");
	g_free(tmp2);
	g_free(tmp1);

	return buf;
}

gboolean
purple_validate(const PurpleProtocol *protocol, const char *str)
{
	const char *normalized;

	g_return_val_if_fail(protocol != NULL, FALSE);
	g_return_val_if_fail(str != NULL, FALSE);

	if (str[0] == '\0')
		return FALSE;

	if (!PURPLE_PROTOCOL_IMPLEMENTS(protocol, CLIENT, normalize))
		return TRUE;

	normalized = purple_protocol_client_iface_normalize(PURPLE_PROTOCOL(protocol),
			NULL, str);

	return (NULL != normalized);
}

gchar *
purple_strdup_withhtml(const gchar *src)
{
	gulong destsize, i, j;
	gchar *dest;

	g_return_val_if_fail(src != NULL, NULL);

	/* New length is (length of src) + (number of \n's * 3) - (number of \r's) + 1 */
	destsize = 1;
	for (i = 0; src[i] != '\0'; i++)
	{
		if (src[i] == '\n')
			destsize += 4;
		else if (src[i] != '\r')
			destsize++;
	}

	dest = g_malloc(destsize);

	/* Copy stuff, ignoring \r's, because they are dumb */
	for (i = 0, j = 0; src[i] != '\0'; i++) {
		if (src[i] == '\n') {
			strcpy(&dest[j], "<BR>");
			j += 4;
		} else if (src[i] != '\r')
			dest[j++] = src[i];
	}

	dest[destsize-1] = '\0';

	return dest;
}

gboolean
purple_str_has_caseprefix(const gchar *s, const gchar *p)
{
	g_return_val_if_fail(s, FALSE);
	g_return_val_if_fail(p, FALSE);

	return (g_ascii_strncasecmp(s, p, strlen(p)) == 0);
}

char *
purple_str_add_cr(const char *text)
{
	char *ret = NULL;
	int count = 0, j;
	guint i;

	g_return_val_if_fail(text != NULL, NULL);

	if (text[0] == '\n')
		count++;
	for (i = 1; i < strlen(text); i++)
		if (text[i] == '\n' && text[i - 1] != '\r')
			count++;

	if (count == 0)
		return g_strdup(text);

	ret = g_malloc0(strlen(text) + count + 1);

	i = 0; j = 0;
	if (text[i] == '\n')
		ret[j++] = '\r';
	ret[j++] = text[i++];
	for (; i < strlen(text); i++) {
		if (text[i] == '\n' && text[i - 1] != '\r')
			ret[j++] = '\r';
		ret[j++] = text[i];
	}

	return ret;
}

void
purple_str_strip_char(char *text, char thechar)
{
	int i, j;

	g_return_if_fail(text != NULL);

	for (i = 0, j = 0; text[i]; i++)
		if (text[i] != thechar)
			text[j++] = text[i];

	text[j] = '\0';
}

void
purple_util_chrreplace(char *string, char delimiter,
					 char replacement)
{
	int i = 0;

	g_return_if_fail(string != NULL);

	while (string[i] != '\0')
	{
		if (string[i] == delimiter)
			string[i] = replacement;
		i++;
	}
}

gchar *
purple_strreplace(const char *string, const char *delimiter,
				const char *replacement)
{
	gchar **split;
	gchar *ret;

	g_return_val_if_fail(string      != NULL, NULL);
	g_return_val_if_fail(delimiter   != NULL, NULL);
	g_return_val_if_fail(replacement != NULL, NULL);

	split = g_strsplit(string, delimiter, 0);
	ret = g_strjoinv(replacement, split);
	g_strfreev(split);

	return ret;
}

gchar *
purple_strcasereplace(const char *string, const char *delimiter,
					const char *replacement)
{
	gchar *ret;
	int length_del, length_rep, i, j;

	g_return_val_if_fail(string      != NULL, NULL);
	g_return_val_if_fail(delimiter   != NULL, NULL);
	g_return_val_if_fail(replacement != NULL, NULL);

	length_del = strlen(delimiter);
	length_rep = strlen(replacement);

	/* Count how many times the delimiter appears */
	i = 0; /* position in the source string */
	j = 0; /* number of occurrences of "delimiter" */
	while (string[i] != '\0') {
		if (!g_ascii_strncasecmp(&string[i], delimiter, length_del)) {
			i += length_del;
			j += length_rep;
		} else {
			i++;
			j++;
		}
	}

	ret = g_malloc(j+1);

	i = 0; /* position in the source string */
	j = 0; /* position in the destination string */
	while (string[i] != '\0') {
		if (!g_ascii_strncasecmp(&string[i], delimiter, length_del)) {
			strncpy(&ret[j], replacement, length_rep);
			i += length_del;
			j += length_rep;
		} else {
			ret[j] = string[i];
			i++;
			j++;
		}
	}

	ret[j] = '\0';

	return ret;
}

/** TODO: Expose this when we can add API */
static const char *
purple_strcasestr_len(const char *haystack, gssize hlen, const char *needle, gssize nlen)
{
	const char *tmp, *ret;

	g_return_val_if_fail(haystack != NULL, NULL);
	g_return_val_if_fail(needle != NULL, NULL);

	if (hlen == -1)
		hlen = strlen(haystack);
	if (nlen == -1)
		nlen = strlen(needle);
	tmp = haystack,
	ret = NULL;

	g_return_val_if_fail(hlen > 0, NULL);
	g_return_val_if_fail(nlen > 0, NULL);

	while (*tmp && !ret && (hlen - (tmp - haystack)) >= nlen) {
		if (!g_ascii_strncasecmp(needle, tmp, nlen))
			ret = tmp;
		else
			tmp++;
	}

	return ret;
}

const char *
purple_strcasestr(const char *haystack, const char *needle)
{
	return purple_strcasestr_len(haystack, -1, needle, -1);
}

char *
purple_str_seconds_to_string(guint secs)
{
	char *ret = NULL;
	guint days, hrs, mins;

	if (secs < 60)
	{
		return g_strdup_printf(dngettext(PACKAGE, "%d second", "%d seconds", secs), secs);
	}

	days = secs / (60 * 60 * 24);
	secs = secs % (60 * 60 * 24);
	hrs  = secs / (60 * 60);
	secs = secs % (60 * 60);
	mins = secs / 60;
	/* secs = secs % 60; */

	if (days > 0)
	{
		ret = g_strdup_printf(dngettext(PACKAGE, "%d day", "%d days", days), days);
	}

	if (hrs > 0)
	{
		if (ret != NULL)
		{
			char *tmp = g_strdup_printf(
					dngettext(PACKAGE, "%s, %d hour", "%s, %d hours", hrs),
							ret, hrs);
			g_free(ret);
			ret = tmp;
		}
		else
			ret = g_strdup_printf(dngettext(PACKAGE, "%d hour", "%d hours", hrs), hrs);
	}

	if (mins > 0)
	{
		if (ret != NULL)
		{
			char *tmp = g_strdup_printf(
					dngettext(PACKAGE, "%s, %d minute", "%s, %d minutes", mins),
							ret, mins);
			g_free(ret);
			ret = tmp;
		}
		else
			ret = g_strdup_printf(dngettext(PACKAGE, "%d minute", "%d minutes", mins), mins);
	}

	return ret;
}


size_t
purple_utf16_size(const gunichar2 *str)
{
	/* UTF16 cannot contain two consequent NUL bytes starting at even
	 * position - see Unicode standards Chapter 3.9 D91 or RFC2781
	 * Chapter 2.
	 */

	size_t i = 0;

	g_return_val_if_fail(str != NULL, 0);

	while (str[i++]);

	return i * sizeof(gunichar2);
}

void
purple_str_wipe(gchar *str)
{
	if (str == NULL)
		return;
	memset(str, 0, strlen(str));
	g_free(str);
}

void
purple_utf16_wipe(gunichar2 *str)
{
	if (str == NULL)
		return;
	memset(str, 0, purple_utf16_size(str));
	g_free(str);
}

/**************************************************************************
 * URI/URL Functions
 **************************************************************************/

void purple_got_protocol_handler_uri(const char *uri)
{
	char proto[11];
	char delimiter;
	const char *tmp, *param_string;
	char *cmd;
	GHashTable *params = NULL;
	gsize len;
	if (!(tmp = strchr(uri, ':')) || tmp == uri) {
		purple_debug_error("util", "Malformed protocol handler message - missing protocol.\n");
		return;
	}

	len = MIN(sizeof(proto) - 1, (gsize)(tmp - uri));

	strncpy(proto, uri, len);
	proto[len] = '\0';

	tmp++;

	if (purple_strequal(proto, "xmpp"))
		delimiter = ';';
	else
		delimiter = '&';

	purple_debug_info("util", "Processing message '%s' for protocol '%s' using delimiter '%c'.\n", tmp, proto, delimiter);

	if ((param_string = strchr(tmp, '?'))) {
		const char *keyend = NULL, *pairstart;
		char *key, *value = NULL;

		cmd = g_strndup(tmp, (param_string - tmp));
		param_string++;

		params = g_hash_table_new_full(g_str_hash, g_str_equal, g_free, g_free);
		pairstart = tmp = param_string;

		while (*tmp || *pairstart) {
			if (*tmp == delimiter || !(*tmp)) {
				/* If there is no explicit value */
				if (keyend == NULL) {
					keyend = tmp;
				}
				/* without these brackets, clang won't
				 * recognize tmp as a non-NULL
				 */

				if (keyend && keyend != pairstart) {
					char *p;
					key = g_strndup(pairstart, (keyend - pairstart));
					/* If there is an explicit value */
					if (keyend != tmp && keyend != (tmp - 1))
						value = g_strndup(keyend + 1, (tmp - keyend - 1));
					for (p = key; *p; ++p)
						*p = g_ascii_tolower(*p);
					g_hash_table_insert(params, key, value);
				}
				keyend = value = NULL;
				pairstart = (*tmp) ? tmp + 1 : tmp;
			} else if (*tmp == '=')
				keyend = tmp;

			if (*tmp)
				tmp++;
		}
	} else
		cmd = g_strdup(tmp);

	purple_signal_emit_return_1(purple_get_core(), "uri-handler", proto, cmd, params);

	g_free(cmd);
	if (params)
		g_hash_table_destroy(params);
}

const char *
purple_url_decode(const char *str)
{
	static char buf[BUF_LEN];
	guint i, j = 0;
	char *bum;
	char hex[3];

	g_return_val_if_fail(str != NULL, NULL);

	/*
	 * XXX - This check could be removed and buf could be made
	 * dynamically allocated, but this is easier.
	 */
	if (strlen(str) >= BUF_LEN)
		return NULL;

	for (i = 0; i < strlen(str); i++) {

		if (str[i] != '%')
			buf[j++] = str[i];
		else {
			strncpy(hex, str + ++i, 2);
			hex[2] = '\0';

			/* i is pointing to the start of the number */
			i++;

			/*
			 * Now it's at the end and at the start of the for loop
			 * will be at the next character.
			 */
			buf[j++] = strtol(hex, NULL, 16);
		}
	}

	buf[j] = '\0';

	if (!g_utf8_validate(buf, -1, (const char **)&bum))
		*bum = '\0';

	return buf;
}

const char *
purple_url_encode(const char *str)
{
	const char *iter;
	static char buf[BUF_LEN];
	char utf_char[6];
	guint i, j = 0;

	g_return_val_if_fail(str != NULL, NULL);
	g_return_val_if_fail(g_utf8_validate(str, -1, NULL), NULL);

	iter = str;
	for (; *iter && j < (BUF_LEN - 1) ; iter = g_utf8_next_char(iter)) {
		gunichar c = g_utf8_get_char(iter);
		/* If the character is an ASCII character and is alphanumeric
		 * no need to escape */
		if (c < 128 && (isalnum(c) || c == '-' || c == '.' || c == '_' || c == '~')) {
			buf[j++] = c;
		} else {
			int bytes = g_unichar_to_utf8(c, utf_char);
			for (i = 0; (int)i < bytes; i++) {
				if (j > (BUF_LEN - 4))
					break;
				if (i >= sizeof(utf_char)) {
					g_warn_if_reached();
					break;
				}
				sprintf(buf + j, "%%%02X", utf_char[i] & 0xff);
				j += 3;
			}
		}
	}

	buf[j] = '\0';

	return buf;
}

/* Originally lifted from
 * http://www.oreillynet.com/pub/a/network/excerpt/spcookbook_chap03/index3.html
 * ... and slightly modified to be a bit more rfc822 compliant
 * ... and modified a bit more to make domain checking rfc1035 compliant
 *     with the exception permitted in rfc1101 for domains to start with digit
 *     but not completely checking to avoid conflicts with IP addresses
 */
gboolean
purple_email_is_valid(const char *address)
{
	const char *c, *domain;
	static char *rfc822_specials = "()<>@,;:\\\"[]";

	g_return_val_if_fail(address != NULL, FALSE);

	if (*address == '.') return FALSE;

	/* first we validate the name portion (name@domain) (rfc822)*/
	for (c = address;  *c;  c++) {
		if (*c == '\"' && (c == address || *(c - 1) == '.' || *(c - 1) == '\"')) {
			while (*++c) {
				if (*c == '\\') {
					if (*c++ && *c < 127 && *c > 0 && *c != '\n' && *c != '\r') continue;
					else return FALSE;
				}
				if (*c == '\"') break;
				if (*c < ' ' || *c >= 127) return FALSE;
			}
			if (!*c++) return FALSE;
			if (*c == '@') break;
			if (*c != '.') return FALSE;
			continue;
		}
		if (*c == '@') break;
		if (*c <= ' ' || *c >= 127) return FALSE;
		if (strchr(rfc822_specials, *c)) return FALSE;
	}

	/* It's obviously not an email address if we didn't find an '@' above */
	if (*c == '\0') return FALSE;

	/* strictly we should return false if (*(c - 1) == '.') too, but I think
	 * we should permit user.@domain type addresses - they do work :) */
	if (c == address) return FALSE;

	/* next we validate the domain portion (name@domain) (rfc1035 & rfc1011) */
	if (!*(domain = ++c)) return FALSE;
	do {
		if (*c == '.' && (c == domain || *(c - 1) == '.' || *(c - 1) == '-'))
			return FALSE;
		if (*c == '-' && (*(c - 1) == '.' || *(c - 1) == '@')) return FALSE;
		if ((*c < '0' && *c != '-' && *c != '.') || (*c > '9' && *c < 'A') ||
			(*c > 'Z' && *c < 'a') || (*c > 'z')) return FALSE;
	} while (*++c);

	if (*(c - 1) == '-') return FALSE;

	return ((c - domain) > 3 ? TRUE : FALSE);
}

/* Stolen from gnome_uri_list_extract_uris */
GList *
purple_uri_list_extract_uris(const gchar *uri_list)
{
	const gchar *p, *q;
	gchar *retval;
	GList *result = NULL;

	g_return_val_if_fail (uri_list != NULL, NULL);

	p = uri_list;

	/* We don't actually try to validate the URI according to RFC
	* 2396, or even check for allowed characters - we just ignore
	* comments and trim whitespace off the ends.  We also
	* allow LF delimination as well as the specified CRLF.
	*/
	while (p) {
		if (*p != '#') {
			while (isspace(*p))
				p++;

			q = p;
			while (*q && (*q != '\n') && (*q != '\r'))
				q++;

			if (q > p) {
				q--;
				while (q > p && isspace(*q))
					q--;

				retval = (gchar*)g_malloc (q - p + 2);
				strncpy (retval, p, q - p + 1);
				retval[q - p + 1] = '\0';

				result = g_list_prepend (result, retval);
			}
		}
		p = strchr (p, '\n');
		if (p)
			p++;
	}

	return g_list_reverse (result);
}


/* Stolen from gnome_uri_list_extract_filenames */
GList *
purple_uri_list_extract_filenames(const gchar *uri_list)
{
	GList *tmp_list, *node, *result;

	g_return_val_if_fail (uri_list != NULL, NULL);

	result = purple_uri_list_extract_uris(uri_list);

	tmp_list = result;
	while (tmp_list) {
		gchar *s = (gchar*)tmp_list->data;

		node = tmp_list;
		tmp_list = tmp_list->next;

		if (!strncmp (s, "file:", 5)) {
			node->data = g_filename_from_uri (s, NULL, NULL);
			/* not sure if this fallback is useful at all */
			if (!node->data) node->data = g_strdup (s+5);
		} else {
			result = g_list_delete_link(result, node);
		}
		g_free (s);
	}
	return result;
}

char *
purple_uri_escape_for_open(const char *unescaped)
{
	/* Replace some special characters like $ with their percent-encoded value.
	 * This shouldn't be necessary because we shell-escape the entire arg before
	 * exec'ing the browser, however, we had a report that a URL containing
	 * $(xterm) was causing xterm to start on his system. This is obviously a
	 * bug on his system, but it's pretty easy for us to protect against it. */
	return g_uri_escape_string(unescaped, "[]:;/%#,+?=&@", FALSE);
}

/**************************************************************************
 * UTF8 String Functions
 **************************************************************************/
gchar *
purple_utf8_try_convert(const char *str)
{
	gsize converted;
	gchar *utf8;

	g_return_val_if_fail(str != NULL, NULL);

	if (g_utf8_validate(str, -1, NULL)) {
		return g_strdup(str);
	}

	utf8 = g_locale_to_utf8(str, -1, &converted, NULL, NULL);
	if (utf8 != NULL)
		return utf8;

	utf8 = g_convert(str, -1, "UTF-8", "ISO-8859-15", &converted, NULL, NULL);
	if ((utf8 != NULL) && (converted == strlen(str)))
		return utf8;

	g_free(utf8);

	return NULL;
}

#define utf8_first(x) ((x & 0x80) == 0 || (x & 0xe0) == 0xc0 \
		       || (x & 0xf0) == 0xe0 || (x & 0xf8) == 0xf0)
gchar *
purple_utf8_salvage(const char *str)
{
	GString *workstr;
	const char *end;

	g_return_val_if_fail(str != NULL, NULL);

	workstr = g_string_sized_new(strlen(str));

	do {
		(void)g_utf8_validate(str, -1, &end);
		workstr = g_string_append_len(workstr, str, end - str);
		str = end;
		if (*str == '\0')
			break;
		do {
			workstr = g_string_append_c(workstr, '?');
			str++;
		} while (!utf8_first(*str));
	} while (*str != '\0');

	return g_string_free(workstr, FALSE);
}

gchar *
purple_utf8_strip_unprintables(const gchar *str)
{
	gchar *workstr, *iter;
	const gchar *bad;

	if (str == NULL)
		/* Act like g_strdup */
		return NULL;

	if (!g_utf8_validate(str, -1, &bad)) {
		purple_debug_error("util", "purple_utf8_strip_unprintables(%s) failed; "
		                           "first bad character was %02x (%c)\n",
		                   str, *bad, *bad);
		g_return_val_if_reached(NULL);
	}

	workstr = iter = g_new(gchar, strlen(str) + 1);
	while (*str) {
		gunichar ch = g_utf8_get_char(str);
		gchar *next = g_utf8_next_char(str);
		/*
		 * Char ::= #x9 | #xA | #xD | [#x20-#xD7FF] | [#xE000-#xFFFD] |
		 *          [#x10000-#x10FFFF]
		 */
		if ((ch == '\t' || ch == '\n' || ch == '\r') ||
				(ch >= 0x20 && ch <= 0xD7FF) ||
				(ch >= 0xE000 && ch <= 0xFFFD) ||
				(ch >= 0x10000 && ch <= 0x10FFFF)) {
			memcpy(iter, str, next - str);
			iter += (next - str);
		}

		str = next;
	}

	/* nul-terminate the new string */
	*iter = '\0';

	return workstr;
}

/*
 * This function is copied from g_strerror() but changed to use
 * gai_strerror().
 */
const gchar *
purple_gai_strerror(gint errnum)
{
	static GPrivate msg_private = G_PRIVATE_INIT(g_free);
	char *msg;
	int saved_errno = errno;

	const char *msg_locale;

	msg_locale = gai_strerror(errnum);
	if (g_get_charset(NULL))
	{
		/* This string is already UTF-8--great! */
		errno = saved_errno;
		return msg_locale;
	}
	else
	{
		gchar *msg_utf8 = g_locale_to_utf8(msg_locale, -1, NULL, NULL, NULL);
		if (msg_utf8)
		{
			/* Stick in the quark table so that we can return a static result */
			GQuark msg_quark = g_quark_from_string(msg_utf8);
			g_free(msg_utf8);

			msg_utf8 = (gchar *)g_quark_to_string(msg_quark);
			errno = saved_errno;
			return msg_utf8;
		}
	}

	msg = g_private_get(&msg_private);

	if (!msg)
	{
		msg = g_new(gchar, 64);
		g_private_set(&msg_private, msg);
	}

	sprintf(msg, "unknown error (%d)", errnum);

	errno = saved_errno;
	return msg;
}

char *
purple_utf8_ncr_encode(const char *str)
{
	GString *out;

	g_return_val_if_fail(str != NULL, NULL);
	g_return_val_if_fail(g_utf8_validate(str, -1, NULL), NULL);

	out = g_string_new("");

	for(; *str; str = g_utf8_next_char(str)) {
		gunichar wc = g_utf8_get_char(str);

		/* super simple check. hopefully not too wrong. */
		if(wc >= 0x80) {
			g_string_append_printf(out, "&#%u;", (guint32) wc);
		} else {
			g_string_append_unichar(out, wc);
		}
	}

	return g_string_free(out, FALSE);
}


char *
purple_utf8_ncr_decode(const char *str)
{
	GString *out;
	char *buf, *b;

	g_return_val_if_fail(str != NULL, NULL);
	g_return_val_if_fail(g_utf8_validate(str, -1, NULL), NULL);

	buf = (char *) str;
	out = g_string_new("");

	while( (b = strstr(buf, "&#")) ) {
		gunichar wc;
		int base = 0;

		/* append everything leading up to the &# */
		g_string_append_len(out, buf, b-buf);

		b += 2; /* skip past the &# */

		/* strtoul will treat 0x prefix as hex, but not just x */
		if(*b == 'x' || *b == 'X') {
			base = 16;
			b++;
		}

		/* advances buf to the end of the ncr segment */
		wc = (gunichar) strtoul(b, &buf, base);

		/* this mimics the previous impl of ncr_decode */
		if(*buf == ';') {
			g_string_append_unichar(out, wc);
			buf++;
		}
	}

	/* append whatever's left */
	g_string_append(out, buf);

	return g_string_free(out, FALSE);
}


int
purple_utf8_strcasecmp(const char *a, const char *b)
{
	char *a_norm = NULL;
	char *b_norm = NULL;
	int ret = -1;

	if(!a && b)
		return -1;
	else if(!b && a)
		return 1;
	else if(!a && !b)
		return 0;

	if(!g_utf8_validate(a, -1, NULL) || !g_utf8_validate(b, -1, NULL))
	{
		purple_debug_error("purple_utf8_strcasecmp",
						 "One or both parameters are invalid UTF8\n");
		return ret;
	}

	a_norm = g_utf8_casefold(a, -1);
	b_norm = g_utf8_casefold(b, -1);
	ret = g_utf8_collate(a_norm, b_norm);
	g_free(a_norm);
	g_free(b_norm);

	return ret;
}

/* previously conversation::find_nick() */
gboolean
purple_utf8_has_word(const char *haystack, const char *needle)
{
	char *hay, *pin, *p;
	const char *start, *prev_char;
	gunichar before, after;
	int n;
	gboolean ret = FALSE;

	start = hay = g_utf8_strdown(haystack, -1);

	pin = g_utf8_strdown(needle, -1);
	n = strlen(pin);

	while ((p = strstr(start, pin)) != NULL) {
		prev_char = g_utf8_find_prev_char(hay, p);
		before = -2;
		if (prev_char) {
			before = g_utf8_get_char(prev_char);
		}
		after = g_utf8_get_char_validated(p + n, - 1);

		if ((p == hay ||
				/* The character before is a reasonable guess for a word boundary
				   ("!g_unichar_isalnum()" is not a valid way to determine word
				    boundaries, but it is the only reasonable thing to do here),
				   and isn't the '&' from a "&amp;" or some such entity*/
				(before != (gunichar)-2 && !g_unichar_isalnum(before) && *(p - 1) != '&'))
				&& after != (gunichar)-2 && !g_unichar_isalnum(after)) {
			ret = TRUE;
			break;
		}
		start = p + 1;
	}

	g_free(pin);
	g_free(hay);

	return ret;
}

gboolean purple_message_meify(char *message, gssize len)
{
	char *c;
	gboolean inside_html = FALSE;

	g_return_val_if_fail(message != NULL, FALSE);

	if(len == -1)
		len = strlen(message);

	for (c = message; *c; c++, len--) {
		if(inside_html) {
			if(*c == '>')
				inside_html = FALSE;
		} else {
			if(*c == '<')
				inside_html = TRUE;
			else
				break;
		}
	}

	if(*c && !g_ascii_strncasecmp(c, "/me ", 4)) {
		memmove(c, c+4, len-3);
		return TRUE;
	}

	return FALSE;
}

char *purple_text_strip_mnemonic(const char *in)
{
	char *out;
	char *a;
	char *a0;
	const char *b;

	g_return_val_if_fail(in != NULL, NULL);

	out = g_malloc(strlen(in)+1);
	a = out;
	b = in;

	a0 = a; /* The last non-space char seen so far, or the first char */

	while(*b) {
		if(*b == '_') {
			if(a > out && b > in && *(b-1) == '(' && *(b+1) && !(*(b+1) & 0x80) && *(b+2) == ')') {
				/* Detected CJK style shortcut (Bug 875311) */
				a = a0;	/* undo the left parenthesis */
				b += 3;	/* and skip the whole mess */
			} else if(*(b+1) == '_') {
				*(a++) = '_';
				b += 2;
				a0 = a;
			} else {
				b++;
			}
		/* We don't want to corrupt the middle of UTF-8 characters */
		} else if (!(*b & 0x80)) {	/* other 1-byte char */
			if (*b != ' ')
				a0 = a;
			*(a++) = *(b++);
		} else {
			/* Multibyte utf8 char, don't look for _ inside these */
			int n = 0;
			int i;
			if ((*b & 0xe0) == 0xc0) {
				n = 2;
			} else if ((*b & 0xf0) == 0xe0) {
				n = 3;
			} else if ((*b & 0xf8) == 0xf0) {
				n = 4;
			} else if ((*b & 0xfc) == 0xf8) {
				n = 5;
			} else if ((*b & 0xfe) == 0xfc) {
				n = 6;
			} else {		/* Illegal utf8 */
				n = 1;
			}
			a0 = a; /* unless we want to delete CJK spaces too */
			for (i = 0; i < n && *b; i += 1) {
				*(a++) = *(b++);
			}
		}
	}
	*a = '\0';

	return out;
}

const char* purple_unescape_filename(const char *escaped) {
	return purple_url_decode(escaped);
}


/* this is almost identical to purple_url_encode (hence purple_url_decode
 * being used above), but we want to keep certain characters unescaped
 * for compat reasons */
const char *
purple_escape_filename(const char *str)
{
	const char *iter;
	static char buf[BUF_LEN];
	char utf_char[6];
	guint i, j = 0;

	g_return_val_if_fail(str != NULL, NULL);
	g_return_val_if_fail(g_utf8_validate(str, -1, NULL), NULL);

	iter = str;
	for (; *iter && j < (BUF_LEN - 1) ; iter = g_utf8_next_char(iter)) {
		gunichar c = g_utf8_get_char(iter);
		/* If the character is an ASCII character and is alphanumeric,
		 * or one of the specified values, no need to escape */
		if (c < 128 && (g_ascii_isalnum(c) || c == '@' || c == '-' ||
				c == '_' || c == '.' || c == '#')) {
			buf[j++] = c;
		} else {
			int bytes = g_unichar_to_utf8(c, utf_char);
			for (i = 0; (int)i < bytes; i++) {
				if (j > (BUF_LEN - 4))
					break;
				if (i >= sizeof(utf_char)) {
					g_warn_if_reached();
					break;
				}
				sprintf(buf + j, "%%%02x", utf_char[i] & 0xff);
				j += 3;
			}
		}
	}
#ifdef _WIN32
	/* File/Directory names in windows cannot end in periods/spaces.
	 * http://msdn.microsoft.com/en-us/library/aa365247%28VS.85%29.aspx
	 */
	while (j > 0 && (buf[j - 1] == '.' || buf[j - 1] == ' '))
		j--;
#endif
	buf[j] = '\0';

	return buf;
}

void purple_restore_default_signal_handlers(void)
{
#ifndef _WIN32
	signal(SIGHUP, SIG_DFL);	/* 1: terminal line hangup */
	signal(SIGINT, SIG_DFL);	/* 2: interrupt program */
	signal(SIGQUIT, SIG_DFL);	/* 3: quit program */
	signal(SIGILL,  SIG_DFL);	/* 4:  illegal instruction (not reset when caught) */
	signal(SIGTRAP, SIG_DFL);	/* 5:  trace trap (not reset when caught) */
	signal(SIGABRT, SIG_DFL);	/* 6:  abort program */

#ifdef SIGPOLL
	signal(SIGPOLL,  SIG_DFL);	/* 7:  pollable event (POSIX) */
#endif /* SIGPOLL */

#ifdef SIGEMT
	signal(SIGEMT,  SIG_DFL);	/* 7:  EMT instruction (Non-POSIX) */
#endif /* SIGEMT */

	signal(SIGFPE,  SIG_DFL);	/* 8:  floating point exception */
	signal(SIGBUS,  SIG_DFL);	/* 10: bus error */
	signal(SIGSEGV, SIG_DFL);	/* 11: segmentation violation */
	signal(SIGSYS,  SIG_DFL);	/* 12: bad argument to system call */
	signal(SIGPIPE, SIG_DFL);	/* 13: write on a pipe with no reader */
	signal(SIGALRM, SIG_DFL);	/* 14: real-time timer expired */
	signal(SIGTERM, SIG_DFL);	/* 15: software termination signal */
	signal(SIGCHLD, SIG_DFL);	/* 20: child status has changed */
	signal(SIGXCPU, SIG_DFL);	/* 24: exceeded CPU time limit */
	signal(SIGXFSZ, SIG_DFL);	/* 25: exceeded file size limit */
#endif /* !_WIN32 */
}

static void
set_status_with_attrs(PurpleStatus *status, ...)
{
	va_list args;
	va_start(args, status);
	purple_status_set_active_with_attrs(status, TRUE, args);
	va_end(args);
}

void purple_util_set_current_song(const char *title, const char *artist, const char *album)
{
	GList *list = purple_accounts_get_all();
	for (; list; list = list->next) {
		PurplePresence *presence;
		PurpleStatus *tune;
		PurpleAccount *account = list->data;
		if (!purple_account_get_enabled(account, purple_core_get_ui()))
			continue;

		presence = purple_account_get_presence(account);
		tune = purple_presence_get_status(presence, "tune");
		if (!tune)
			continue;
		if (title) {
			set_status_with_attrs(tune,
					PURPLE_TUNE_TITLE, title,
					PURPLE_TUNE_ARTIST, artist,
					PURPLE_TUNE_ALBUM, album,
					NULL);
		} else {
			purple_status_set_active(tune, FALSE);
		}
	}
}

char * purple_util_format_song_info(const char *title, const char *artist, const char *album, gpointer unused)
{
	GString *string;
	char *esc;

	if (!title || !*title)
		return NULL;

	esc = g_markup_escape_text(title, -1);
	string = g_string_new("");
	g_string_append_printf(string, "%s", esc);
	g_free(esc);

	if (artist && *artist) {
		esc = g_markup_escape_text(artist, -1);
		g_string_append_printf(string, _(" - %s"), esc);
		g_free(esc);
	}

	if (album && *album) {
		esc = g_markup_escape_text(album, -1);
		g_string_append_printf(string, _(" (%s)"), esc);
		g_free(esc);
	}

	return g_string_free(string, FALSE);
}

<<<<<<< HEAD
void purple_key_value_pair_free(PurpleKeyValuePair *kvp)
{
	g_return_if_fail(kvp != NULL);

	g_free(kvp->value);
	g_free(kvp->key);
	g_free(kvp);
}

const gchar *
purple_get_host_name(void)
{
	return g_get_host_name();
}

=======
>>>>>>> 748dcd9e
gchar *
purple_uuid_random(void)
{
	guint32 tmp, a, b;

	tmp = g_random_int();
	a = 0x4000 | (tmp & 0xFFF); /* 0x4000 to 0x4FFF */
	tmp >>= 12;
	b = ((1 << 3) << 12) | (tmp & 0x3FFF); /* 0x8000 to 0xBFFF */

	tmp = g_random_int();

	return g_strdup_printf("%08x-%04x-%04x-%04x-%04x%08x",
			g_random_int(),
			tmp & 0xFFFF,
			a,
			b,
			(tmp >> 16) & 0xFFFF, g_random_int());
}

void purple_callback_set_zero(gpointer data)
{
	gpointer *ptr = data;

	g_return_if_fail(ptr != NULL);

	*ptr = NULL;
}

GValue *
purple_value_new(GType type)
{
	GValue *ret;

	g_return_val_if_fail(type != G_TYPE_NONE, NULL);

	ret = g_new0(GValue, 1);
	g_value_init(ret, type);

	return ret;
}

GValue *
purple_value_dup(GValue *value)
{
	GValue *ret;

	g_return_val_if_fail(value != NULL, NULL);

	ret = g_new0(GValue, 1);
	g_value_init(ret, G_VALUE_TYPE(value));
	g_value_copy(value, ret);

	return ret;
}

void
purple_value_free(GValue *value)
{
	g_return_if_fail(value != NULL);

	g_value_unset(value);
	g_free(value);
}

int
_purple_fstat(int fd, GStatBuf *st)
{
	int ret;

	g_return_val_if_fail(st != NULL, -1);

#ifdef _WIN32
	ret = _fstat(fd, st);
#else
	ret = fstat(fd, st);
#endif

	return ret;
}<|MERGE_RESOLUTION|>--- conflicted
+++ resolved
@@ -3769,7 +3769,6 @@
 	return g_string_free(string, FALSE);
 }
 
-<<<<<<< HEAD
 void purple_key_value_pair_free(PurpleKeyValuePair *kvp)
 {
 	g_return_if_fail(kvp != NULL);
@@ -3779,14 +3778,6 @@
 	g_free(kvp);
 }
 
-const gchar *
-purple_get_host_name(void)
-{
-	return g_get_host_name();
-}
-
-=======
->>>>>>> 748dcd9e
 gchar *
 purple_uuid_random(void)
 {
