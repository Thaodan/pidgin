/**
 * @file util.h Utility Functions
 * @ingroup core
 */

/* purple
 *
 * Purple is the legal property of its developers, whose names are too numerous
 * to list here.  Please refer to the COPYRIGHT file distributed with this
 * source distribution.
 *
 * This program is free software; you can redistribute it and/or modify
 * it under the terms of the GNU General Public License as published by
 * the Free Software Foundation; either version 2 of the License, or
 * (at your option) any later version.
 *
 * This program is distributed in the hope that it will be useful,
 * but WITHOUT ANY WARRANTY; without even the implied warranty of
 * MERCHANTABILITY or FITNESS FOR A PARTICULAR PURPOSE.  See the
 * GNU General Public License for more details.
 *
 * You should have received a copy of the GNU General Public License
 * along with this program; if not, write to the Free Software
 * Foundation, Inc., 51 Franklin Street, Fifth Floor, Boston, MA  02111-1301  USA
 *
 * @todo Rename the functions so that they live somewhere in the purple
 *       namespace.
 */
#ifndef _PURPLE_UTIL_H_
#define _PURPLE_UTIL_H_

#include <stdio.h>

/**
  * An opaque structure representing a URL request. Can be used to cancel
  * the request.
  */
typedef struct _PurpleUtilFetchUrlData PurpleUtilFetchUrlData;

/**
 * A generic structure that contains information about an "action."  One
 * place this is is used is by PRPLs to tell the core the list of available
 * right-click actions for a buddy list row.
 */
typedef struct _PurpleMenuAction PurpleMenuAction;

/**
 * A key-value pair.
 *
 * This is used by, among other things, purple_gtk_combo* functions to pass in a
 * list of key-value pairs so it can display a user-friendly value.
 */
typedef struct _PurpleKeyValuePair PurpleKeyValuePair;

#include "account.h"
#include "signals.h"
#include "xmlnode.h"
#include "notify.h"
<<<<<<< HEAD
=======
#include "plugin.h"
>>>>>>> 3f79dae7


typedef char *(*PurpleInfoFieldFormatCallback)(const char *field, size_t len);

struct _PurpleKeyValuePair
{
	gchar *key;
	void *value;

};

G_BEGIN_DECLS

/**
 * Creates a new PurpleMenuAction.
 *
 * @param label    The text label to display for this action.
 * @param callback The function to be called when the action is used on
 *                 the selected item.
 * @param data     Additional data to be passed to the callback.
 * @param children A GList of PurpleMenuActions to be added as a submenu
 *                 of the action.
 * @return The PurpleMenuAction.
 */
PurpleMenuAction *purple_menu_action_new(const char *label, PurpleCallback callback,
                                     gpointer data, GList *children);

/**
 * Frees a PurpleMenuAction
 *
 * @param act The PurpleMenuAction to free.
 */
void purple_menu_action_free(PurpleMenuAction *act);

/**
 * Returns the label of the PurpleMenuAction.
 *
 * @param act	The PurpleMenuAction.
 *
 * @return The label string.
 */
char * purple_menu_action_get_label(const PurpleMenuAction *act);

/**
 * Returns the callback of the PurpleMenuAction.
 *
 * @param act	The PurpleMenuAction.
 *
 * @return The callback function.
 */
PurpleCallback purple_menu_action_get_callback(const PurpleMenuAction *act);

/**
 * Returns the data stored in the PurpleMenuAction.
 *
 * @param act	The PurpleMenuAction.
 *
 * @return The data.
 */
gpointer purple_menu_action_get_data(const PurpleMenuAction *act);

/**
 * Returns the children of the PurpleMenuAction.
 *
 * @param act	The PurpleMenuAction.
 *
 * @return The  GList of children.
 */
GList* purple_menu_action_get_children(const PurpleMenuAction *act);

/**
 * Set the label to the PurpleMenuAction.
 *
 * @param act   The menu action.
 * @param label The label for the menu action.
 */
void purple_menu_action_set_label(PurpleMenuAction *act, char *label);

/**
 * Set the callback that will be used by the PurpleMenuAction.
 *
 * @param act        The menu action.
 * @param callback   The callback.
 */
void purple_menu_action_set_callback(PurpleMenuAction *act, PurpleCallback callback);

/**
 * Set the label to the PurpleMenuAction.
<<<<<<< HEAD
 *
 * @param act   The menu action.
 * @param data  The data used by this PurpleMenuAction
 */
void purple_menu_action_set_data(PurpleMenuAction *act, gpointer data);

/**
 * Set the children of the PurpleMenuAction.
 *
 * @param act       The menu action.
 * @param children  The PurpleMenuAtion children
 */
void purple_menu_action_set_children(PurpleMenuAction *act, GList *children);

/**
 * Set the appropriate presence values for the currently playing song.
 *
 * @param title     The title of the song, @c NULL to unset the value.
 * @param artist    The artist of the song, can be @c NULL.
 * @param album     The album of the song, can be @c NULL.
 */
void purple_util_set_current_song(const char *title, const char *artist,
		const char *album);

/**
 * Format song information.
 *
 * @param title     The title of the song, @c NULL to unset the value.
 * @param artist    The artist of the song, can be @c NULL.
 * @param album     The album of the song, can be @c NULL.
 * @param unused    Currently unused, must be @c NULL.
 *
 * @return   The formatted string. The caller must g_free the returned string.
 */
=======
 *
 * @param act   The menu action.
 * @param data  The data used by this PurpleMenuAction
 */
void purple_menu_action_set_data(PurpleMenuAction *act, gpointer data);

/**
 * Set the children of the PurpleMenuAction.
 *
 * @param act       The menu action.
 * @param children  The PurpleMenuAtion children
 */
void purple_menu_action_set_children(PurpleMenuAction *act, GList *children);

/**
 * Set the appropriate presence values for the currently playing song.
 *
 * @param title     The title of the song, @c NULL to unset the value.
 * @param artist    The artist of the song, can be @c NULL.
 * @param album     The album of the song, can be @c NULL.
 */
void purple_util_set_current_song(const char *title, const char *artist,
		const char *album);

/**
 * Format song information.
 *
 * @param title     The title of the song, @c NULL to unset the value.
 * @param artist    The artist of the song, can be @c NULL.
 * @param album     The album of the song, can be @c NULL.
 * @param unused    Currently unused, must be @c NULL.
 *
 * @return   The formatted string. The caller must g_free the returned string.
 */
>>>>>>> 3f79dae7
char * purple_util_format_song_info(const char *title, const char *artist,
		const char *album, gpointer unused);

/**************************************************************************/
/** @name Utility Subsystem                                               */
/**************************************************************************/
/*@{*/

/**
 * Initializes the utility subsystem.
 */
void purple_util_init(void);

/**
 * Uninitializes the util subsystem.
 */
void purple_util_uninit(void);

/*@}*/

/**************************************************************************/
/** @name Base16 Functions                                                */
/**************************************************************************/
/*@{*/

/**
 * Converts a chunk of binary data to its base-16 equivalent.
 *
 * @param data The data to convert.
 * @param len  The length of the data.
 *
 * @return The base-16 string in the ASCII encoding.  Must be
 *         g_free'd when no longer needed.
 *
 * @see purple_base16_decode()
 */
gchar *purple_base16_encode(const guchar *data, gsize len);

/**
 * Converts an ASCII string of base-16 encoded data to
 * the binary equivalent.
 *
 * @param str     The base-16 string to convert to raw data.
 * @param ret_len The length of the returned data.  You can
 *                pass in NULL if you're sure that you know
 *                the length of the decoded data, or if you
 *                know you'll be able to use strlen to
 *                determine the length, etc.
 *
 * @return The raw data.  Must be g_free'd when no longer needed.
 *
 * @see purple_base16_encode()
<<<<<<< HEAD
 */
guchar *purple_base16_decode(const char *str, gsize *ret_len);

/**
 * Converts a chunk of binary data to a chunked base-16 representation
 * (handy for key fingerprints)
 *
 * Example output: 01:23:45:67:89:AB:CD:EF
 *
 * @param data The data to convert.
 * @param len  The length of the data.
 *
 * @return The base-16 string in the ASCII chunked encoding.  Must be
 *         g_free'd when no longer needed.
 */
=======
 */
guchar *purple_base16_decode(const char *str, gsize *ret_len);

/**
 * Converts a chunk of binary data to a chunked base-16 representation
 * (handy for key fingerprints)
 *
 * Example output: 01:23:45:67:89:AB:CD:EF
 *
 * @param data The data to convert.
 * @param len  The length of the data.
 *
 * @return The base-16 string in the ASCII chunked encoding.  Must be
 *         g_free'd when no longer needed.
 */
>>>>>>> 3f79dae7
gchar *purple_base16_encode_chunked(const guchar *data, gsize len);


/*@}*/

/**************************************************************************/
/** @name Base64 Functions                                                */
/**************************************************************************/
/*@{*/

/**
 * Converts a chunk of binary data to its base-64 equivalent.
 *
 * @param data The data to convert.
 * @param len  The length of the data.
 *
 * @return The base-64 string in the ASCII encoding.  Must be
 *         g_free'd when no longer needed.
 *
 * @see purple_base64_decode()
 */
gchar *purple_base64_encode(const guchar *data, gsize len);

/**
 * Converts an ASCII string of base-64 encoded data to
 * the binary equivalent.
 *
 * @param str     The base-64 string to convert to raw data.
 * @param ret_len The length of the returned data.  You can
 *                pass in NULL if you're sure that you know
 *                the length of the decoded data, or if you
 *                know you'll be able to use strlen to
 *                determine the length, etc.
 *
 * @return The raw data.  Must be g_free'd when no longer needed.
 *
 * @see purple_base64_encode()
 */
guchar *purple_base64_decode(const char *str, gsize *ret_len);

/*@}*/

/**************************************************************************/
/** @name Quoted Printable Functions                                      */
/**************************************************************************/
/*@{*/

/**
 * Converts a quoted printable string back to its readable equivalent.
 * What is a quoted printable string, you ask?  It's an encoding used
 * to transmit binary data as ASCII.  It's intended purpose is to send
 * emails containing non-ASCII characters.  Wikipedia has a pretty good
 * explanation.  Also see RFC 2045.
 *
 * @param str     The quoted printable ASCII string to convert to raw data.
 * @param ret_len The length of the returned data.
 *
 * @return The readable string.  Must be g_free'd when no longer needed.
 */
guchar *purple_quotedp_decode(const char *str, gsize *ret_len);

/*@}*/

/**************************************************************************/
/** @name MIME Functions                                                  */
/**************************************************************************/
/*@{*/

/**
 * Converts a MIME header field string back to its readable equivalent
 * according to RFC 2047.  Basically, a header is plain ASCII and can
 * contain any number of sections called "encoded-words."  The format
 * of an encoded word is =?ISO-8859-1?Q?Keld_J=F8rn_Simonsen?=
 * =? designates the beginning of the encoded-word
 * ?= designates the end of the encoded-word
 *
 * An encoded word is segmented into three pieces by the use of a
 * question mark.  The first piece is the character set, the second
 * piece is the encoding, and the third piece is the encoded text.
 *
 * @param str The ASCII string, possibly containing any number of
 *            encoded-word sections.
 *
 * @return The string, with any encoded-word sections decoded and
 *         converted to UTF-8.  Must be g_free'd when no longer
 *         needed.
 */
char *purple_mime_decode_field(const char *str);

/*@}*/


/**************************************************************************/
/** @name Date/Time Functions                                             */
/**************************************************************************/
/*@{*/

/**
 * Formats a time into the specified format.
 *
 * This is essentially strftime(), but it has a static buffer
 * and handles the UTF-8 conversion for the caller.
 *
 * This function also provides the GNU %z formatter if the underlying C
 * library doesn't.  However, the format string parser is very naive, which
 * means that conversions specifiers to %z cannot be guaranteed.  The GNU
 * strftime(3) man page describes %z as: 'The time-zone as hour offset from
 * GMT.  Required to emit RFC822-conformant dates
 * (using "%a, %d %b %Y %H:%M:%S %z"). (GNU)'
 *
 * On Windows, this function also converts the results for %Z from a timezone
 * name (as returned by the system strftime() %Z format string) to a timezone
 * abbreviation (as is the case on Unix).  As with %z, conversion specifiers
 * should not be used.
 *
 * @param format The format string, in UTF-8
 * @param tm     The time to format, or @c NULL to use the current local time
 *
 * @return The formatted time, in UTF-8.
 *
 * @note @a format is required to be in UTF-8.  This differs from strftime(),
 *       where the format is provided in the locale charset.
 */
const char *purple_utf8_strftime(const char *format, const struct tm *tm);

/**
 * Gets a string representation of the local timezone offset
 *
 * @param tm   The time to get the timezone for
 * @param iso  TRUE to format the offset according to ISO-8601, FALSE to
 *             not substitute 'Z' for 0 offset, and to not separate
 *             hours and minutes with a colon.
 */
const char *purple_get_tzoff_str(const struct tm *tm, gboolean iso);

/**
 * Formats a time into the user's preferred short date format.
 *
 * The returned string is stored in a static buffer, so the result
 * should be g_strdup()'d if it's going to be kept.
 *
 * @param tm The time to format, or @c NULL to use the current local time
 *
 * @return The date, formatted as per the user's settings.
 */
const char *purple_date_format_short(const struct tm *tm);

/**
 * Formats a time into the user's preferred short date plus time format.
 *
 * The returned string is stored in a static buffer, so the result
 * should be g_strdup()'d if it's going to be kept.
 *
 * @param tm The time to format, or @c NULL to use the current local time
 *
 * @return The timestamp, formatted as per the user's settings.
 */
const char *purple_date_format_long(const struct tm *tm);

/**
 * Formats a time into the user's preferred full date and time format.
 *
 * The returned string is stored in a static buffer, so the result
 * should be g_strdup()'d if it's going to be kept.
 *
 * @param tm The time to format, or @c NULL to use the current local time
 *
 * @return The date and time, formatted as per the user's settings.
 */
const char *purple_date_format_full(const struct tm *tm);

/**
 * Formats a time into the user's preferred time format.
 *
 * The returned string is stored in a static buffer, so the result
 * should be g_strdup()'d if it's going to be kept.
 *
 * @param tm The time to format, or @c NULL to use the current local time
 *
 * @return The time, formatted as per the user's settings.
 */
const char *purple_time_format(const struct tm *tm);

/**
 * Builds a time_t from the supplied information.
 *
 * @param year  The year.
 * @param month The month.
 * @param day   The day.
 * @param hour  The hour.
 * @param min   The minute.
 * @param sec   The second.
 *
 * @return A time_t.
 */
time_t purple_time_build(int year, int month, int day, int hour,
					   int min, int sec);

/** Used by purple_str_to_time to indicate no timezone offset was
  * specified in the timestamp string. */
#define PURPLE_NO_TZ_OFF -500000

/**
 * Parses a timestamp in jabber, ISO8601, or MM/DD/YYYY format and returns
 * a time_t.
 *
 * @param timestamp The timestamp
 * @param utc       Assume UTC if no timezone specified
 * @param tm        If not @c NULL, the caller can get a copy of the
 *                  struct tm used to calculate the time_t return value.
 * @param tz_off    If not @c NULL, the caller can get a copy of the
 *                  timezone offset (from UTC) used to calculate the time_t
 *                  return value. Note: Zero is a valid offset. As such,
 *                  the value of the macro @c PURPLE_NO_TZ_OFF indicates no
 *                  offset was specified (which means that the local
 *                  timezone was used in the calculation).
 * @param rest      If not @c NULL, the caller can get a pointer to the
 *                  part of @a timestamp left over after parsing is
 *                  completed, if it's not the end of @a timestamp.
 *
 * @return A time_t.
 */
time_t purple_str_to_time(const char *timestamp, gboolean utc,
                        struct tm *tm, long *tz_off, const char **rest);

/**
 * Formats a datetime according to a UTS-35 Date Format Pattern.
 *
 * @param format The formatting string, according to UTS #35
 *               See http://unicode.org/reports/tr35/
 *               (NOTE: not all formats are supported)
 * @param len    The length of the formatting string
 * @param tm     The time to format, or @c NULL to use the current local time
 *
 * @return The time, formatted as per the user's settings.
 */
char *purple_uts35_to_str(const char *format, size_t len, struct tm *tm);

/*@}*/


/**************************************************************************/
/** @name Markup Functions                                                */
/**************************************************************************/
/*@{*/

/**
 * Escapes special characters in a plain-text string so they display
 * correctly as HTML.  For example, & is replaced with &amp; and < is
 * replaced with &lt;
 *
 * This is exactly the same as g_markup_escape_text(), except that it
 * does not change ' to &apos; because &apos; is not a valid HTML 4 entity,
 * and is displayed literally in IE7.
 */
gchar *purple_markup_escape_text(const gchar *text, gssize length);

/**
 * Finds an HTML tag matching the given name.
 *
 * This locates an HTML tag's start and end, and stores its attributes
 * in a GData hash table. The names of the attributes are lower-cased
 * in the hash table, and the name of the tag is case insensitive.
 *
 * @param needle	  The name of the tag
 * @param haystack	  The null-delimited string to search in
 * @param start		  A pointer to the start of the tag if found
 * @param end		  A pointer to the end of the tag if found
 * @param attributes  The attributes, if the tag was found.  This should
 *                    be freed with g_datalist_clear().
 * @return TRUE if the tag was found
 */
gboolean purple_markup_find_tag(const char *needle, const char *haystack,
							  const char **start, const char **end,
							  GData **attributes);

/**
 * Extracts a field of data from HTML.
 *
 * This is a scary function. See protocols/msn/msn.c and
 * protocols/yahoo/yahoo_profile.c for example usage.
 *
 * @param str            The string to parse.
 * @param len            The size of str.
 * @param user_info      The destination PurpleNotifyUserInfo to which the new
 *                       field info should be added.
 * @param start_token    The beginning token.
 * @param skip           The number of characters to skip after the
 *                       start token.
 * @param end_token      The ending token.
 * @param check_value    The value that the last character must meet.
 * @param no_value_token The token indicating no value is given.
 * @param display_name   The short descriptive name to display for this token.
 * @param is_link        TRUE if this should be a link, or FALSE otherwise.
 * @param link_prefix    The prefix for the link.
 * @param format_cb      A callback to format the value before adding it.
 *
 * @return TRUE if successful, or FALSE otherwise.
 */
gboolean purple_markup_extract_info_field(const char *str, int len, PurpleNotifyUserInfo *user_info,
                                        const char *start_token, int skip,
                                        const char *end_token, char check_value,
                                        const char *no_value_token,
                                        const char *display_name, gboolean is_link,
                                        const char *link_prefix,
					PurpleInfoFieldFormatCallback format_cb);

/**
 * Converts HTML markup to XHTML.
 *
 * @param html       The HTML markup.
 * @param dest_xhtml The destination XHTML output.
 * @param dest_plain The destination plain-text output.
 */
void purple_markup_html_to_xhtml(const char *html, char **dest_xhtml,
							   char **dest_plain);

/**
 * Strips HTML tags from a string.
 *
 * @param str The string to strip HTML from.
 *
 * @return The new string without HTML.  You must g_free this string
 *         when finished with it.
 */
char *purple_markup_strip_html(const char *str);

/**
 * Adds the necessary HTML code to turn URIs into HTML links in a string.
 *
 * @param str The string to linkify.
 *
 * @return The new string with all URIs surrounded in standard
 *         HTML <a href="whatever"></a> tags.  You must g_free this
 *         string when finished with it.
<<<<<<< HEAD
 */
char *purple_markup_linkify(const char *str);

/**
 * Unescapes HTML entities to their literal characters in the text.
 * For example "&amp;" is replaced by '&' and so on.  Also converts
 * numerical entities (e.g. "&#38;" is also '&').
 *
 * This function currently supports the following named entities:
 *     "&amp;", "&lt;", "&gt;", "&copy;", "&quot;", "&reg;", "&apos;"
 *
 * purple_unescape_html() is similar, but also converts "<br>" into "\n".
 *
 * @param text The string in which to unescape any HTML entities
 *
 * @return The text with HTML entities literalized.  You must g_free
 *         this string when finished with it.
 *
 * @see purple_unescape_html()
 */
char *purple_unescape_text(const char *text);

/**
=======
 */
char *purple_markup_linkify(const char *str);

/**
 * Unescapes HTML entities to their literal characters in the text.
 * For example "&amp;" is replaced by '&' and so on.  Also converts
 * numerical entities (e.g. "&#38;" is also '&').
 *
 * This function currently supports the following named entities:
 *     "&amp;", "&lt;", "&gt;", "&copy;", "&quot;", "&reg;", "&apos;"
 *
 * purple_unescape_html() is similar, but also converts "<br>" into "\n".
 *
 * @param text The string in which to unescape any HTML entities
 *
 * @return The text with HTML entities literalized.  You must g_free
 *         this string when finished with it.
 *
 * @see purple_unescape_html()
 */
char *purple_unescape_text(const char *text);

/**
>>>>>>> 3f79dae7
 * Unescapes HTML entities to their literal characters and converts
 * "<br>" to "\n".  See purple_unescape_text() for more details.
 *
 * @param html The string in which to unescape any HTML entities
 *
 * @return The text with HTML entities literalized.  You must g_free
 *         this string when finished with it.
 *
 * @see purple_unescape_text()
 */
char *purple_unescape_html(const char *html);

/**
 * Returns a newly allocated substring of the HTML UTF-8 string "str".
 * The markup is preserved such that the substring will have the same
 * formatting as original string, even though some tags may have been
 * opened before "x", or may close after "y". All open tags are closed
 * at the end of the returned string, in the proper order.
 *
 * Note that x and y are in character offsets, not byte offsets, and
 * are offsets into an unformatted version of str. Because of this,
 * this function may be sensitive to changes in GtkIMHtml and may break
 * when used with other UI's. libpurple users are encouraged to report and
 * work out any problems encountered.
 *
 * @param str The input NUL terminated, HTML, UTF-8 (or ASCII) string.
 * @param x The character offset into an unformatted version of str to
 *          begin at.
 * @param y The character offset (into an unformatted vesion of str) of
 *          one past the last character to include in the slice.
 *
 * @return The HTML slice of string, with all formatting retained.
 */
char *purple_markup_slice(const char *str, guint x, guint y);

/**
 * Returns a newly allocated string containing the name of the tag
 * located at "tag". Tag is expected to point to a '<', and contain
 * a '>' sometime after that. If there is no '>' and the string is
 * not NUL terminated, this function can be expected to segfault.
 *
 * @param tag The string starting a HTML tag.
 * @return A string containing the name of the tag.
 */
char *purple_markup_get_tag_name(const char *tag);

/**
 * Returns a constant string of the character representation of the HTML
 * entity pointed to by @a text. For example, purple_markup_unescape_entity("&amp;")
 * will return "&". The @a text variable is expected to point to an '&',
 * the first character of the entity. If given an unrecognized entity, the function
 * returns @c NULL.
 *
 * Note that this function, unlike purple_unescape_html(), does not search
 * the string for the entity, does not replace the entity, and does not
 * return a newly allocated string.
 *
 * @param text   A string containing an HTML entity.
 * @param length If not @c NULL, the string length of the entity is stored in this location.
 *
 * @return A constant string containing the character representation of the given entity.
 */
const char * purple_markup_unescape_entity(const char *text, int *length);

/**
 * Returns a newly allocated string containing the value of the CSS property specified
 * in opt. The @a style argument is expected to point to a HTML inline CSS.
 * The function will seek for the CSS property and return its value.
 *
 * For example, purple_markup_get_css_property("direction:rtl;color:#dc4d1b;",
 * "color") would return "#dc4d1b".
 *
 * On error or if the requested property was not found, the function returns
 * @c NULL.
 *
 * @param style A string containing the inline CSS text.
 * @param opt   The requested CSS property.
 *
 * @return The value of the requested CSS property.
 */
char * purple_markup_get_css_property(const gchar *style, const gchar *opt);

/**
 * Check if the given HTML contains RTL text.
 *
 * @param html  The HTML text.
 *
 * @return  TRUE if the text contains RTL text, FALSE otherwise.
 */
gboolean purple_markup_is_rtl(const char *html);

/*@}*/


/**************************************************************************/
/** @name Path/Filename Functions                                         */
/**************************************************************************/
/*@{*/

/**
 * Returns the user's home directory.
 *
 * @return The user's home directory.
 *
 * @see purple_user_dir()
 */
const gchar *purple_home_dir(void);

/**
 * Returns the purple settings directory in the user's home directory.
 * This is usually ~/.purple
 *
 * @return The purple settings directory.
 *
 * @see purple_home_dir()
 */
const char *purple_user_dir(void);

/**
 * Define a custom purple settings directory, overriding the default (user's home directory/.purple)
 * @param dir The custom settings directory
 */
void purple_util_set_user_dir(const char *dir);

/**
 * Builds a complete path from the root, making any directories along
 * the path which do not already exist.
 *
 * @param path The path you wish to create.  Note that it must start
 *        from the root or this function will fail.
 * @param mode Unix-style permissions for this directory.
 *
 * @return 0 for success, nonzero on any error.
 */
int purple_build_dir(const char *path, int mode);

/**
 * Write a string of data to a file of the given name in the Purple
 * user directory ($HOME/.purple by default).  The data is typically
 * a serialized version of one of Purple's config files, such as
 * prefs.xml, accounts.xml, etc.  And the string is typically
 * obtained using xmlnode_to_formatted_str.  However, this function
 * should work fine for saving binary files as well.
 *
 * @param filename The basename of the file to write in the purple_user_dir.
 * @param data     A null-terminated string of data to write.
 * @param size     The size of the data to save.  If data is
 *                 null-terminated you can pass in -1.
 *
 * @return TRUE if the file was written successfully.  FALSE otherwise.
 */
gboolean purple_util_write_data_to_file(const char *filename, const char *data,
									  gssize size);

/**
 * Write data to a file using the absolute path.
 *
 * This exists for Glib backwards compatibility reasons.
 *
 * @param filename_full Filename to write to
 * @param data          A null-terminated string of data to write.
 * @param size          The size of the data to save.  If data is
 *                      null-terminated you can pass in -1.
 *
 * @return TRUE if the file was written successfully.  FALSE otherwise.
 *
 * @todo Remove this function (use g_file_set_contents instead) when 3.0.0
 *       rolls around.
 * @see purple_util_write_data_to_file()
 *
 */
gboolean
purple_util_write_data_to_file_absolute(const char *filename_full, const char *data, gssize size);

/**
 * Read the contents of a given file and parse the results into an
 * xmlnode tree structure.  This is intended to be used to read
 * Purple's configuration xml files (prefs.xml, pounces.xml, etc.)
 *
 * @param filename    The basename of the file to open in the purple_user_dir.
 * @param description A very short description of the contents of this
 *                    file.  This is used in error messages shown to the
 *                    user when the file can not be opened.  For example,
 *                    "preferences," or "buddy pounces."
 *
 * @return An xmlnode tree of the contents of the given file.  Or NULL, if
 *         the file does not exist or there was an error reading the file.
 */
xmlnode *purple_util_read_xml_from_file(const char *filename,
									  const char *description);

/**
 * Creates a temporary file and returns a file pointer to it.
 *
 * This is like mkstemp(), but returns a file pointer and uses a
 * pre-set template. It uses the semantics of tempnam() for the
 * directory to use and allocates the space for the file path.
 *
 * The caller is responsible for closing the file and removing it when
 * done, as well as freeing the space pointed to by @a path with
 * g_free().
 *
 * @param path   The returned path to the temp file.
 * @param binary Text or binary, for platforms where it matters.
 *
 * @return A file pointer to the temporary file, or @c NULL on failure.
 */
FILE *purple_mkstemp(char **path, gboolean binary);

/**
 * Returns an extension corresponding to the image data's file type.
 *
 * @param data A pointer to the image data
 * @param len  The length of the image data
 *
 * @return The appropriate extension, or "icon" if unknown.
 */
const char *
purple_util_get_image_extension(gconstpointer data, size_t len);

/**
 * Returns a SHA-1 hash string of the data passed in.
 */
char *purple_util_get_image_checksum(gconstpointer image_data, size_t image_len);

/**
 * @return A hex encoded version of the SHA-1 hash of the data passed
 *         in with the correct file extention appended.  The file
 *         extension is determined by calling
 *         purple_util_get_image_extension().  This return value must
 *         be g_freed by the caller.
 */
char *purple_util_get_image_filename(gconstpointer image_data, size_t image_len);

/*@}*/


/**************************************************************************/
/** @name Environment Detection Functions                                 */
/**************************************************************************/
/*@{*/

/**
 * Checks if the given program name is valid and executable.
 *
 * @param program The file name of the application.
 *
 * @return TRUE if the program is runable.
 */
gboolean purple_program_is_valid(const char *program);

/**
 * Check if running GNOME.
 *
 * @return TRUE if running GNOME, FALSE otherwise.
 */
gboolean purple_running_gnome(void);

/**
 * Check if running KDE.
 *
 * @return TRUE if running KDE, FALSE otherwise.
 */
gboolean purple_running_kde(void);

/**
 * Check if running OS X.
 *
 * @return TRUE if running OS X, FALSE otherwise.
 */
gboolean purple_running_osx(void);

/**
 * Returns the IP address from a socket file descriptor.
 *
 * @param fd The socket file descriptor.
 *
 * @return The IP address, or @c NULL on error.
 */
char *purple_fd_get_ip(int fd);

/**
 * Returns the address family of a socket.
 *
 * @param fd The socket file descriptor.
 *
 * @return The address family of the socket (AF_INET, AF_INET6, etc) or -1
 *         on error.
 */
int purple_socket_get_family(int fd);

/**
 * Returns TRUE if a socket is capable of speaking IPv4.
 *
 * This is the case for IPv4 sockets and, on some systems, IPv6 sockets
 * (due to the IPv4-mapped address functionality).
 *
 * @param fd The socket file descriptor
 * @return TRUE if a socket can speak IPv4.
 */
gboolean purple_socket_speaks_ipv4(int fd);

/*@}*/


/**************************************************************************/
/** @name String Functions                                                */
/**************************************************************************/
/*@{*/

/**
 * Tests two strings for equality.
 *
 * Unlike strcmp(), this function will not crash if one or both of the
 * strings are @c NULL.
 *
 * @param left	A string
 * @param right A string to compare with left
 *
 * @return @c TRUE if the strings are the same, else @c FALSE.
 */
gboolean purple_strequal(const gchar *left, const gchar *right);

/**
 * Normalizes a string, so that it is suitable for comparison.
 *
 * The returned string will point to a static buffer, so if the
 * string is intended to be kept long-term, you <i>must</i>
 * g_strdup() it. Also, calling normalize() twice in the same line
 * will lead to problems.
 *
 * @param account  The account the string belongs to, or NULL if you do
 *                 not know the account.  If you use NULL, the string
 *                 will still be normalized, but if the PRPL uses a
 *                 custom normalization function then the string may
 *                 not be normalized correctly.
 * @param str      The string to normalize.
 *
 * @return A pointer to the normalized version stored in a static buffer.
 */
const char *purple_normalize(const PurpleAccount *account, const char *str);

/**
 * Normalizes a string, so that it is suitable for comparison.
 *
 * This is one possible implementation for the PRPL callback
 * function "normalize."  It returns a lowercase and UTF-8
 * normalized version of the string.
 *
 * @param account  The account the string belongs to.
 * @param str      The string to normalize.
 *
 * @return A pointer to the normalized version stored in a static buffer.
 */
const char *purple_normalize_nocase(const PurpleAccount *account, const char *str);
<<<<<<< HEAD
=======

/**
 * Checks, if a string is valid.
 *
 * @param prpl     The protocol plugin the string belongs to.
 * @param str      The string to validate.
 *
 * @return TRUE, if string is valid, otherwise FALSE.
 */
gboolean purple_validate(const PurplePlugin *prpl, const char *str);
>>>>>>> 3f79dae7

/**
 * Compares two strings to see if the first contains the second as
 * a proper prefix.
 *
 * @param s  The string to check.
 * @param p  The prefix in question.
 *
 * @return   TRUE if p is a prefix of s, otherwise FALSE.
 */
gboolean purple_str_has_prefix(const char *s, const char *p);

/**
 * Compares two strings to see if the second is a proper suffix
 * of the first.
 *
 * @param s  The string to check.
 * @param x  The suffix in question.
 *
 * @return   TRUE if x is a a suffix of s, otherwise FALSE.
 */
gboolean purple_str_has_suffix(const char *s, const char *x);

/**
 * Duplicates a string and replaces all newline characters from the
 * source string with HTML linebreaks.
 *
 * @param src The source string.
 *
 * @return The new string.  Must be g_free'd by the caller.
 */
gchar *purple_strdup_withhtml(const gchar *src);

/**
 * Ensures that all linefeeds have a matching carriage return.
 *
 * @param str The source string.
 *
 * @return The string with carriage returns.
 */
char *purple_str_add_cr(const char *str);

/**
 * Strips all instances of the given character from the
 * given string.  The string is modified in place.  This
 * is useful for stripping new line characters, for example.
 *
 * Example usage:
 * purple_str_strip_char(my_dumb_string, '\n');
 *
 * @param str     The string to strip characters from.
 * @param thechar The character to strip from the given string.
 */
void purple_str_strip_char(char *str, char thechar);

/**
 * Given a string, this replaces all instances of one character
 * with another.  This happens inline (the original string IS
 * modified).
 *
 * @param string The string from which to replace stuff.
 * @param delimiter The character you want replaced.
 * @param replacement The character you want inserted in place
 *        of the delimiting character.
 */
void purple_util_chrreplace(char *string, char delimiter,
						  char replacement);

/**
 * Given a string, this replaces one substring with another
 * and returns a newly allocated string.
 *
 * @param string The string from which to replace stuff.
 * @param delimiter The substring you want replaced.
 * @param replacement The substring you want inserted in place
 *        of the delimiting substring.
 *
 * @return A new string, after performing the substitution.
 *         free this with g_free().
 */
gchar *purple_strreplace(const char *string, const char *delimiter,
					   const char *replacement);


/**
 * Given a string, this replaces any utf-8 substrings in that string with
 * the corresponding numerical character reference, and returns a newly
 * allocated string.
 *
 * @param in The string which might contain utf-8 substrings
 *
 * @return A new string, with utf-8 replaced with numerical character
 *         references, free this with g_free()
*/
char *purple_utf8_ncr_encode(const char *in);


/**
 * Given a string, this replaces any numerical character references
 * in that string with the corresponding actual utf-8 substrings,
 * and returns a newly allocated string.
 *
 * @param in The string which might contain numerical character references.
 *
 * @return A new string, with numerical character references
 *         replaced with actual utf-8, free this with g_free().
 */
char *purple_utf8_ncr_decode(const char *in);


/**
 * Given a string, this replaces one substring with another
 * ignoring case and returns a newly allocated string.
 *
 * @param string The string from which to replace stuff.
 * @param delimiter The substring you want replaced.
 * @param replacement The substring you want inserted in place
 *        of the delimiting substring.
 *
 * @return A new string, after performing the substitution.
 *         free this with g_free().
 */
gchar *purple_strcasereplace(const char *string, const char *delimiter,
						   const char *replacement);

/**
 * This is like strstr, except that it ignores ASCII case in
 * searching for the substring.
 *
 * @param haystack The string to search in.
 * @param needle   The substring to find.
 *
 * @return the location of the substring if found, or NULL if not
 */
const char *purple_strcasestr(const char *haystack, const char *needle);

/**
 * Returns a string representing a filesize in the appropriate
 * units (MB, KB, GB, etc.)
 *
 * @param size The size
 *
 * @return The string in units form. This must be freed.
 */
char *purple_str_size_to_units(goffset size);

/**
 * Converts seconds into a human-readable form.
 *
 * @param sec The seconds.
 *
 * @return A human-readable form, containing days, hours, minutes, and
 *         seconds.
 */
char *purple_str_seconds_to_string(guint sec);

/**
 * Converts a binary string into a NUL terminated ascii string,
 * replacing nonascii characters and characters below SPACE (including
 * NUL) into \\xyy, where yy are two hex digits. Also backslashes are
 * changed into two backslashes (\\\\). The returned, newly allocated
 * string can be outputted to the console, and must be g_free()d.
 *
 * @param binary A string of random data, possibly with embedded NULs
 *               and such.
 * @param len The length in bytes of the input string. Must not be 0.
 *
 * @return A newly allocated ASCIIZ string.
 */
char *purple_str_binary_to_ascii(const unsigned char *binary, guint len);
/*@}*/


/**************************************************************************/
/** @name URI/URL Functions                                               */
/**************************************************************************/
/*@{*/

void purple_got_protocol_handler_uri(const char *uri);

/**
 * Parses a URL, returning its host, port, file path, username and password.
 *
 * The returned data must be freed.
 *
 * @param url      The URL to parse.
 * @param ret_host The returned host.
 * @param ret_port The returned port.
 * @param ret_path The returned path.
 * @param ret_user The returned username.
 * @param ret_passwd The returned password.
 */
gboolean purple_url_parse(const char *url, char **ret_host, int *ret_port,
						char **ret_path, char **ret_user, char **ret_passwd);

/**
 * This is the signature used for functions that act as the callback
 * to purple_util_fetch_url() or purple_util_fetch_url_request().
 *
 * @param url_data      The same value that was returned when you called
 *                      purple_fetch_url() or purple_fetch_url_request().
 * @param user_data     The user data that your code passed into either
 *                      purple_util_fetch_url() or purple_util_fetch_url_request().
 * @param url_text      This will be NULL on error.  Otherwise this
 *                      will contain the contents of the URL.
 * @param len           0 on error, otherwise this is the length of buf.
 * @param error_message If something went wrong then this will contain
 *                      a descriptive error message, and buf will be
 *                      NULL and len will be 0.
 */
typedef void (*PurpleUtilFetchUrlCallback)(PurpleUtilFetchUrlData *url_data, gpointer user_data, const gchar *url_text, gsize len, const gchar *error_message);

/**
 * Fetches the data from a URL, and passes it to a callback function.
 *
 * @param url        The URL.
 * @param full       TRUE if this is the full URL, or FALSE if it's a
 *                   partial URL.
 * @param user_agent The user agent field to use, or NULL.
 * @param http11     TRUE if HTTP/1.1 should be used to download the file.
 * @param max_len    The maximum number of bytes to retrieve (-1 for unlimited)
 * @param cb         The callback function.
 * @param data       The user data to pass to the callback function.
 */
#define purple_util_fetch_url(url, full, user_agent, http11, max_len, cb, data) \
	purple_util_fetch_url_request(NULL, url, full, user_agent, http11, NULL, \
		FALSE, max_len, cb, data);

/**
 * Fetches the data from a URL, and passes it to a callback function.
 *
 * @param account    The account for which the request is needed, or NULL.
 * @param url        The URL.
 * @param full       TRUE if this is the full URL, or FALSE if it's a
 *                   partial URL.
 * @param user_agent The user agent field to use, or NULL.
 * @param http11     TRUE if HTTP/1.1 should be used to download the file.
 * @param request    A HTTP request to send to the server instead of the
 *                   standard GET
 * @param include_headers
 *                   If TRUE, include the HTTP headers in the response.
 * @param max_len    The maximum number of bytes to retrieve (-1 for unlimited)
 * @param callback   The callback function.
 * @param data       The user data to pass to the callback function.
 */
PurpleUtilFetchUrlData *purple_util_fetch_url_request(
		PurpleAccount *account, const gchar *url,
		gboolean full, const gchar *user_agent, gboolean http11,
		const gchar *request, gboolean include_headers, gssize max_len,
		PurpleUtilFetchUrlCallback callback, gpointer data);

/**
 * Cancel a pending URL request started with either
 * purple_util_fetch_url_request() or purple_util_fetch_url().
 *
 * @param url_data The data returned when you initiated the URL fetch.
 */
void purple_util_fetch_url_cancel(PurpleUtilFetchUrlData *url_data);

/**
 * Decodes a URL into a plain string.
 *
 * This will change hex codes and such to their ascii equivalents.
 *
 * @param str The string to translate.
 *
 * @return The resulting string.
 */
const char *purple_url_decode(const char *str);

/**
 * Encodes a URL into an escaped string.
 *
 * This will change non-alphanumeric characters to hex codes.
 *
 * @param str The string to translate.
 *
 * @return The resulting string.
 */
const char *purple_url_encode(const char *str);

/**
 * Checks if the given email address is syntactically valid.
 *
 * @param address The email address to validate.
 *
 * @return True if the email address is syntactically correct.
 */
gboolean purple_email_is_valid(const char *address);

/**
 * Checks if the given IP address is a syntactically valid IPv4 or
 * IPv6 address.
 * If you specifically want to check for an IPv4 address use
 * purple_ipv4_address_is_valid(), or for an IPv6 address use
 * purple_ipv6_address_is_valid().
 *
 * @param ip The IP address to validate.
 *
 * @return True if the IP address is syntactically correct.
 */
gboolean purple_ip_address_is_valid(const char *ip);

/**
 * Checks if the given IP address is a syntactically valid IPv4 address.
 *
 * @param ip The IP address to validate.
 *
 * @return True if the IP address is syntactically correct.
 */
gboolean purple_ipv4_address_is_valid(const char *ip);

/**
 * Checks if the given IP address is a syntactically valid IPv6 address.
 *
 * @param ip The IP address to validate.
 *
 * @return True if the IP address is syntactically correct.
 */
gboolean purple_ipv6_address_is_valid(const char *ip);

/**
 * This function extracts a list of URIs from the a "text/uri-list"
 * string.  It was "borrowed" from gnome_uri_list_extract_uris
 *
 * @param uri_list An uri-list in the standard format.
 *
 * @return A GList containing strings allocated with g_malloc
 *         that have been splitted from uri-list.
 */
GList *purple_uri_list_extract_uris(const gchar *uri_list);

/**
 * This function extracts a list of filenames from a
 * "text/uri-list" string.  It was "borrowed" from
 * gnome_uri_list_extract_filenames
 *
 * @param uri_list A uri-list in the standard format.
 *
 * @return A GList containing strings allocated with g_malloc that
 *         contain the filenames in the uri-list. Note that unlike
 *         purple_uri_list_extract_uris() function, this will discard
 *         any non-file uri from the result value.
 */
GList *purple_uri_list_extract_filenames(const gchar *uri_list);

/*@}*/

/**************************************************************************
 * UTF8 String Functions
 **************************************************************************/
/*@{*/

/**
 * Attempts to convert a string to UTF-8 from an unknown encoding.
 *
 * This function checks the locale and tries sane defaults.
 *
 * @param str The source string.
 *
 * @return The UTF-8 string, or @c NULL if it could not be converted.
 */
gchar *purple_utf8_try_convert(const char *str);

/**
 * Salvages the valid UTF-8 characters from a string, replacing any
 * invalid characters with a filler character (currently hardcoded to
 * '?').
 *
 * @param str The source string.
 *
 * @return A valid UTF-8 string.
 */
gchar *purple_utf8_salvage(const char *str);
<<<<<<< HEAD

/**
 * Removes unprintable characters from a UTF-8 string. These characters
 * (in particular low-ASCII characters) are invalid in XML 1.0 and thus
 * are not allowed in XMPP and are rejected by libxml2 by default.
 *
 * The returned string must be freed by the caller.
 *
 * @param str A valid UTF-8 string.
 *
 * @return A newly allocated UTF-8 string without the unprintable characters.
 */
gchar *purple_utf8_strip_unprintables(const gchar *str);

/**
 * Return the UTF-8 version of gai_strerror().  It calls gai_strerror()
 * then converts the result to UTF-8.  This function is analogous to
 * g_strerror().
 *
 * @param errnum The error code.
 *
 * @return The UTF-8 error message.
 */
const gchar *purple_gai_strerror(gint errnum);

/**
=======

/**
 * Removes unprintable characters from a UTF-8 string. These characters
 * (in particular low-ASCII characters) are invalid in XML 1.0 and thus
 * are not allowed in XMPP and are rejected by libxml2 by default.
 *
 * The returned string must be freed by the caller.
 *
 * @param str A valid UTF-8 string.
 *
 * @return A newly allocated UTF-8 string without the unprintable characters.
 */
gchar *purple_utf8_strip_unprintables(const gchar *str);

/**
 * Return the UTF-8 version of gai_strerror().  It calls gai_strerror()
 * then converts the result to UTF-8.  This function is analogous to
 * g_strerror().
 *
 * @param errnum The error code.
 *
 * @return The UTF-8 error message.
 */
const gchar *purple_gai_strerror(gint errnum);

/**
>>>>>>> 3f79dae7
 * Compares two UTF-8 strings case-insensitively.  This comparison is
 * more expensive than a simple g_utf8_collate() comparison because
 * it calls g_utf8_casefold() on each string, which allocates new
 * strings.
 *
 * @param a The first string.
 * @param b The second string.
 *
 * @return -1 if @a is less than @a b.
 *          0 if @a is equal to @a b.
 *          1 if @a is greater than @a b.
 */
int purple_utf8_strcasecmp(const char *a, const char *b);

/**
 * Case insensitive search for a word in a string. The needle string
 * must be contained in the haystack string and not be immediately
 * preceded or immediately followed by another alpha-numeric character.
 *
 * @param haystack The string to search in.
 * @param needle   The substring to find.
 *
 * @return TRUE if haystack has the word, otherwise FALSE
 */
gboolean purple_utf8_has_word(const char *haystack, const char *needle);

/**
 * Prints a UTF-8 message to the given file stream. The function
 * tries to convert the UTF-8 message to user's locale. If this
 * is not possible, the original UTF-8 text will be printed.
 *
 * @param filestream The file stream (e.g. STDOUT or STDERR)
 * @param message    The message to print.
 */
void purple_print_utf8_to_console(FILE *filestream, char *message);

/**
 * Checks for messages starting (post-HTML) with "/me ", including the space.
 *
 * @param message The message to check
 * @param len     The message length, or -1
 *
 * @return TRUE if it starts with "/me ", and it has been removed, otherwise
 *         FALSE
 */
gboolean purple_message_meify(char *message, gssize len);

/**
 * Removes the underscore characters from a string used identify the mnemonic
 * character.
 *
 * @param in  The string to strip
 *
 * @return The stripped string
 */
char *purple_text_strip_mnemonic(const char *in);

/*@}*/

/**
 * Adds 8 to something.
 *
 * Blame SimGuy.
 *
 * @param x The number to add 8 to.
 *
 * @return x + 8
 */
#define purple_add_eight(x) ((x)+8)

/**
 * Does the reverse of purple_escape_filename
 *
 * This will change hex codes and such to their ascii equivalents.
 *
 * @param str The string to translate.
 *
 * @return The resulting string.
 */
const char *purple_unescape_filename(const char *str);

/**
 * Escapes filesystem-unfriendly characters from a filename
 *
 * @param str The string to translate.
 *
 * @return The resulting string.
 */
const char *purple_escape_filename(const char *str);

/**
 * Restore default signal handlers for signals which might reasonably have
 * handlers. This should be called by a fork()'d child process, since child processes
 * inherit the handlers of the parent.
 */
void purple_restore_default_signal_handlers(void);

/**
 * Gets the host name of the machine. If it not possible to determine the
 * host name, "localhost" is returned
 *
 * @constreturn The hostname
 */
const gchar *purple_get_host_name(void);

/**
 * Returns a type 4 (random) UUID
 *
 * @return A UUID, caller is responsible for freeing it
 */
gchar *purple_uuid_random(void);

G_END_DECLS

#endif /* _PURPLE_UTIL_H_ */<|MERGE_RESOLUTION|>--- conflicted
+++ resolved
@@ -56,10 +56,7 @@
 #include "signals.h"
 #include "xmlnode.h"
 #include "notify.h"
-<<<<<<< HEAD
-=======
 #include "plugin.h"
->>>>>>> 3f79dae7
 
 
 typedef char *(*PurpleInfoFieldFormatCallback)(const char *field, size_t len);
@@ -148,7 +145,6 @@
 
 /**
  * Set the label to the PurpleMenuAction.
-<<<<<<< HEAD
  *
  * @param act   The menu action.
  * @param data  The data used by this PurpleMenuAction
@@ -183,42 +179,6 @@
  *
  * @return   The formatted string. The caller must g_free the returned string.
  */
-=======
- *
- * @param act   The menu action.
- * @param data  The data used by this PurpleMenuAction
- */
-void purple_menu_action_set_data(PurpleMenuAction *act, gpointer data);
-
-/**
- * Set the children of the PurpleMenuAction.
- *
- * @param act       The menu action.
- * @param children  The PurpleMenuAtion children
- */
-void purple_menu_action_set_children(PurpleMenuAction *act, GList *children);
-
-/**
- * Set the appropriate presence values for the currently playing song.
- *
- * @param title     The title of the song, @c NULL to unset the value.
- * @param artist    The artist of the song, can be @c NULL.
- * @param album     The album of the song, can be @c NULL.
- */
-void purple_util_set_current_song(const char *title, const char *artist,
-		const char *album);
-
-/**
- * Format song information.
- *
- * @param title     The title of the song, @c NULL to unset the value.
- * @param artist    The artist of the song, can be @c NULL.
- * @param album     The album of the song, can be @c NULL.
- * @param unused    Currently unused, must be @c NULL.
- *
- * @return   The formatted string. The caller must g_free the returned string.
- */
->>>>>>> 3f79dae7
 char * purple_util_format_song_info(const char *title, const char *artist,
 		const char *album, gpointer unused);
 
@@ -271,7 +231,6 @@
  * @return The raw data.  Must be g_free'd when no longer needed.
  *
  * @see purple_base16_encode()
-<<<<<<< HEAD
  */
 guchar *purple_base16_decode(const char *str, gsize *ret_len);
 
@@ -287,23 +246,6 @@
  * @return The base-16 string in the ASCII chunked encoding.  Must be
  *         g_free'd when no longer needed.
  */
-=======
- */
-guchar *purple_base16_decode(const char *str, gsize *ret_len);
-
-/**
- * Converts a chunk of binary data to a chunked base-16 representation
- * (handy for key fingerprints)
- *
- * Example output: 01:23:45:67:89:AB:CD:EF
- *
- * @param data The data to convert.
- * @param len  The length of the data.
- *
- * @return The base-16 string in the ASCII chunked encoding.  Must be
- *         g_free'd when no longer needed.
- */
->>>>>>> 3f79dae7
 gchar *purple_base16_encode_chunked(const guchar *data, gsize len);
 
 
@@ -639,7 +581,6 @@
  * @return The new string with all URIs surrounded in standard
  *         HTML <a href="whatever"></a> tags.  You must g_free this
  *         string when finished with it.
-<<<<<<< HEAD
  */
 char *purple_markup_linkify(const char *str);
 
@@ -663,31 +604,6 @@
 char *purple_unescape_text(const char *text);
 
 /**
-=======
- */
-char *purple_markup_linkify(const char *str);
-
-/**
- * Unescapes HTML entities to their literal characters in the text.
- * For example "&amp;" is replaced by '&' and so on.  Also converts
- * numerical entities (e.g. "&#38;" is also '&').
- *
- * This function currently supports the following named entities:
- *     "&amp;", "&lt;", "&gt;", "&copy;", "&quot;", "&reg;", "&apos;"
- *
- * purple_unescape_html() is similar, but also converts "<br>" into "\n".
- *
- * @param text The string in which to unescape any HTML entities
- *
- * @return The text with HTML entities literalized.  You must g_free
- *         this string when finished with it.
- *
- * @see purple_unescape_html()
- */
-char *purple_unescape_text(const char *text);
-
-/**
->>>>>>> 3f79dae7
  * Unescapes HTML entities to their literal characters and converts
  * "<br>" to "\n".  See purple_unescape_text() for more details.
  *
@@ -1043,8 +959,6 @@
  * @return A pointer to the normalized version stored in a static buffer.
  */
 const char *purple_normalize_nocase(const PurpleAccount *account, const char *str);
-<<<<<<< HEAD
-=======
 
 /**
  * Checks, if a string is valid.
@@ -1055,7 +969,6 @@
  * @return TRUE, if string is valid, otherwise FALSE.
  */
 gboolean purple_validate(const PurplePlugin *prpl, const char *str);
->>>>>>> 3f79dae7
 
 /**
  * Compares two strings to see if the first contains the second as
@@ -1430,7 +1343,6 @@
  * @return A valid UTF-8 string.
  */
 gchar *purple_utf8_salvage(const char *str);
-<<<<<<< HEAD
 
 /**
  * Removes unprintable characters from a UTF-8 string. These characters
@@ -1457,34 +1369,6 @@
 const gchar *purple_gai_strerror(gint errnum);
 
 /**
-=======
-
-/**
- * Removes unprintable characters from a UTF-8 string. These characters
- * (in particular low-ASCII characters) are invalid in XML 1.0 and thus
- * are not allowed in XMPP and are rejected by libxml2 by default.
- *
- * The returned string must be freed by the caller.
- *
- * @param str A valid UTF-8 string.
- *
- * @return A newly allocated UTF-8 string without the unprintable characters.
- */
-gchar *purple_utf8_strip_unprintables(const gchar *str);
-
-/**
- * Return the UTF-8 version of gai_strerror().  It calls gai_strerror()
- * then converts the result to UTF-8.  This function is analogous to
- * g_strerror().
- *
- * @param errnum The error code.
- *
- * @return The UTF-8 error message.
- */
-const gchar *purple_gai_strerror(gint errnum);
-
-/**
->>>>>>> 3f79dae7
  * Compares two UTF-8 strings case-insensitively.  This comparison is
  * more expensive than a simple g_utf8_collate() comparison because
  * it calls g_utf8_casefold() on each string, which allocates new
