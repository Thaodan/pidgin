/* purple
 *
 * Purple is the legal property of its developers, whose names are too numerous
 * to list here.  Please refer to the COPYRIGHT file distributed with this
 * source distribution.
 *
 * This program is free software; you can redistribute it and/or modify
 * it under the terms of the GNU General Public License as published by
 * the Free Software Foundation; either version 2 of the License, or
 * (at your option) any later version.
 *
 * This program is distributed in the hope that it will be useful,
 * but WITHOUT ANY WARRANTY; without even the implied warranty of
 * MERCHANTABILITY or FITNESS FOR A PARTICULAR PURPOSE.  See the
 * GNU General Public License for more details.
 *
 * You should have received a copy of the GNU General Public License
 * along with this program; if not, write to the Free Software
 * Foundation, Inc., 51 Franklin Street, Fifth Floor, Boston, MA  02111-1301  USA
 *
 * TODO Rename the functions so that they live somewhere in the purple
 *      namespace.
 */

#ifndef _PURPLE_UTIL_H_
#define _PURPLE_UTIL_H_
/**
 * SECTION:util
 * @section_id: libpurple-util
 * @short_description: <filename>util.h</filename>
 * @title: Utility Functions
 */

#include <stdio.h>

/**
 * PurpleMenuAction:
 *
 * A generic structure that contains information about an "action."  One
 * place this is is used is by protocols to tell the core the list of available
 * right-click actions for a buddy list row.
 */
typedef struct _PurpleMenuAction PurpleMenuAction;

/**
 * PurpleKeyValuePair:
 * @key: The key
 * @value: The value
 *
 * A key-value pair.
 *
 * This is used by, among other things, purple_gtk_combo* functions to pass in a
 * list of key-value pairs so it can display a user-friendly value.
 */
typedef struct _PurpleKeyValuePair PurpleKeyValuePair;

#include "account.h"
#include "signals.h"
#include "xmlnode.h"
#include "notify.h"
#include "protocols.h"


typedef char *(*PurpleInfoFieldFormatCallback)(const char *field, size_t len);

struct _PurpleKeyValuePair
{
	gchar *key;
	void *value;

};

G_BEGIN_DECLS

/**
 * purple_menu_action_new:
 * @label:    The text label to display for this action.
 * @callback: The function to be called when the action is used on
 *                 the selected item.
 * @data:     Additional data to be passed to the callback.
 * @children: (element-type PurpleMenuAction) (transfer full): Menu actions to
 *            be added as a submenu of this action.
 *
 * Creates a new PurpleMenuAction.
 *
 * Returns: The PurpleMenuAction.
 */
PurpleMenuAction *purple_menu_action_new(const char *label, PurpleCallback callback,
                                     gpointer data, GList *children);

/**
 * purple_menu_action_free:
 * @act: The PurpleMenuAction to free.
 *
 * Frees a PurpleMenuAction
 */
void purple_menu_action_free(PurpleMenuAction *act);

/**
 * purple_menu_action_get_label:
 * @act:	The PurpleMenuAction.
 *
 * Returns the label of the PurpleMenuAction.
 *
 * Returns: The label string.
 */
char * purple_menu_action_get_label(const PurpleMenuAction *act);

/**
 * purple_menu_action_get_callback:
 * @act:	The PurpleMenuAction.
 *
 * Returns the callback of the PurpleMenuAction.
 *
 * Returns: The callback function.
 */
PurpleCallback purple_menu_action_get_callback(const PurpleMenuAction *act);

/**
 * purple_menu_action_get_data:
 * @act:	The PurpleMenuAction.
 *
 * Returns the data stored in the PurpleMenuAction.
 *
 * Returns: The data.
 */
gpointer purple_menu_action_get_data(const PurpleMenuAction *act);

/**
 * purple_menu_action_get_children:
 * @act:	The PurpleMenuAction.
 *
 * Returns the children of the PurpleMenuAction.
 *
 * Returns: (element-type PurpleMenuAction) (transfer none): The menu children.
 */
GList* purple_menu_action_get_children(const PurpleMenuAction *act);

/**
 * purple_menu_action_set_label:
 * @act:   The menu action.
 * @label: The label for the menu action.
 *
 * Set the label to the PurpleMenuAction.
 */
void purple_menu_action_set_label(PurpleMenuAction *act, char *label);

/**
 * purple_menu_action_set_callback:
 * @act:        The menu action.
 * @callback:   The callback.
 *
 * Set the callback that will be used by the PurpleMenuAction.
 */
void purple_menu_action_set_callback(PurpleMenuAction *act, PurpleCallback callback);

/**
 * purple_menu_action_set_data:
 * @act:   The menu action.
 * @data:  The data used by this PurpleMenuAction
 *
 * Set the label to the PurpleMenuAction.
 */
void purple_menu_action_set_data(PurpleMenuAction *act, gpointer data);

/**
 * purple_menu_action_set_children:
 * @act:       The menu action.
 * @children: (element-type PurpleMenuAction) (transfer full): The menu children
 *
 * Set the children of the PurpleMenuAction.
 */
void purple_menu_action_set_children(PurpleMenuAction *act, GList *children);

/**
 * purple_menu_action_set_stock_icon:
 * @act:   The menu action.
 * @stock: The stock icon identifier.
 *
 * Sets the icon for the PurpleMenuAction.
 */
void purple_menu_action_set_stock_icon(PurpleMenuAction *act,
	const gchar *stock);

/**
 * purple_menu_action_get_stock_icon:
 * @act: The menu action.
 *
 * Gets the stock icon of the PurpleMenuAction.
 *
 * Returns: The stock icon identifier.
 */
const gchar *
purple_menu_action_get_stock_icon(PurpleMenuAction *act);

/**
 * purple_util_set_current_song:
 * @title:     The title of the song, %NULL to unset the value.
 * @artist:    The artist of the song, can be %NULL.
 * @album:     The album of the song, can be %NULL.
 *
 * Set the appropriate presence values for the currently playing song.
 */
void purple_util_set_current_song(const char *title, const char *artist,
		const char *album);

/**
 * purple_util_format_song_info:
 * @title:     The title of the song, %NULL to unset the value.
 * @artist:    The artist of the song, can be %NULL.
 * @album:     The album of the song, can be %NULL.
 * @unused:    Currently unused, must be %NULL.
 *
 * Format song information.
 *
 * Returns:   The formatted string. The caller must g_free the returned string.
 */
char * purple_util_format_song_info(const char *title, const char *artist,
		const char *album, gpointer unused);

/**************************************************************************/
/* Utility Subsystem                                                      */
/**************************************************************************/

/**
 * purple_util_init:
 *
 * Initializes the utility subsystem.
 */
void purple_util_init(void);

/**
 * purple_util_uninit:
 *
 * Uninitializes the util subsystem.
 */
void purple_util_uninit(void);

/**************************************************************************/
/* Base16 Functions                                                       */
/**************************************************************************/

/**
 * purple_base16_encode:
 * @data: The data to convert.
 * @len:  The length of the data.
 *
 * Converts a chunk of binary data to its base-16 equivalent.
 *
 *  See purple_base16_decode()
 *
 * Returns: The base-16 string in the ASCII encoding.  Must be
 *         g_free'd when no longer needed.
 */
gchar *purple_base16_encode(const guchar *data, gsize len);

/**
 * purple_base16_decode:
 * @str:     The base-16 string to convert to raw data.
 * @ret_len: The length of the returned data.  You can
 *                pass in NULL if you're sure that you know
 *                the length of the decoded data, or if you
 *                know you'll be able to use strlen to
 *                determine the length, etc.
 *
 * Converts an ASCII string of base-16 encoded data to
 * the binary equivalent.
 *
 *  See purple_base16_encode()
 *
 * Returns: The raw data.  Must be g_free'd when no longer needed.
 */
guchar *purple_base16_decode(const char *str, gsize *ret_len);

/**
 * purple_base16_encode_chunked:
 * @data: The data to convert.
 * @len:  The length of the data.
 *
 * Converts a chunk of binary data to a chunked base-16 representation
 * (handy for key fingerprints)
 *
 * Example output: 01:23:45:67:89:AB:CD:EF
 *
 * Returns: The base-16 string in the ASCII chunked encoding.  Must be
 *         g_free'd when no longer needed.
 */
gchar *purple_base16_encode_chunked(const guchar *data, gsize len);

/**************************************************************************/
/* Quoted Printable Functions                                             */
/**************************************************************************/

/**
 * purple_quotedp_decode:
 * @str:     The quoted printable ASCII string to convert to raw data.
 * @ret_len: The length of the returned data.
 *
 * Converts a quoted printable string back to its readable equivalent.
 * What is a quoted printable string, you ask?  It's an encoding used
 * to transmit binary data as ASCII.  It's intended purpose is to send
 * emails containing non-ASCII characters.  Wikipedia has a pretty good
 * explanation.  Also see RFC 2045.
 *
 * Returns: The readable string.  Must be g_free'd when no longer needed.
 */
guchar *purple_quotedp_decode(const char *str, gsize *ret_len);

/**************************************************************************/
/* MIME Functions                                                         */
/**************************************************************************/

/**
 * purple_mime_decode_field:
 * @str: The ASCII string, possibly containing any number of
 *            encoded-word sections.
 *
 * Converts a MIME header field string back to its readable equivalent
 * according to RFC 2047.  Basically, a header is plain ASCII and can
 * contain any number of sections called "encoded-words."  The format
 * of an encoded word is =?ISO-8859-1?Q?Keld_J=F8rn_Simonsen?=
 * =? designates the beginning of the encoded-word
 * ?= designates the end of the encoded-word
 *
 * An encoded word is segmented into three pieces by the use of a
 * question mark.  The first piece is the character set, the second
 * piece is the encoding, and the third piece is the encoded text.
 *
 * Returns: The string, with any encoded-word sections decoded and
 *         converted to UTF-8.  Must be g_free'd when no longer
 *         needed.
 */
char *purple_mime_decode_field(const char *str);


/**************************************************************************/
/* Date/Time Functions                                                    */
/**************************************************************************/

/**
 * purple_utf8_strftime:
 * @format: The format string, in UTF-8
 * @tm:     The time to format, or %NULL to use the current local time
 *
 * Formats a time into the specified format.
 *
 * This is essentially strftime(), but it has a static buffer
 * and handles the UTF-8 conversion for the caller.
 *
 * This function also provides the GNU \%z formatter if the underlying C
 * library doesn't.  However, the format string parser is very naive, which
 * means that conversions specifiers to \%z cannot be guaranteed.  The GNU
 * strftime(3) man page describes \%z as: 'The time-zone as hour offset from
 * GMT.  Required to emit RFC822-conformant dates
 * (using "\%a, \%d \%b \%Y \%H:\%M:\%S \%z"). (GNU)'
 *
 * On Windows, this function also converts the results for \%Z from a timezone
 * name (as returned by the system strftime() \%Z format string) to a timezone
 * abbreviation (as is the case on Unix).  As with \%z, conversion specifiers
 * should not be used.
 *
 * Note: @format is required to be in UTF-8.  This differs from strftime(),
 *       where the format is provided in the locale charset.
 *
 * Returns: The formatted time, in UTF-8.
 */
const char *purple_utf8_strftime(const char *format, const struct tm *tm);

/**
 * purple_date_format_short:
 * @tm: The time to format, or %NULL to use the current local time
 *
 * Formats a time into the user's preferred short date format.
 *
 * The returned string is stored in a static buffer, so the result
 * should be g_strdup()'d if it's going to be kept.
 *
 * Returns: The date, formatted as per the user's settings.  In the USA this
 *         is something like "02/18/13"
 */
const char *purple_date_format_short(const struct tm *tm);

/**
 * purple_date_format_long:
 * @tm: The time to format, or %NULL to use the current local time
 *
 * Formats a time into the user's preferred short date plus time format.
 *
 * The returned string is stored in a static buffer, so the result
 * should be g_strdup()'d if it's going to be kept.
 *
 * Returns: The timestamp, formatted as per the user's settings.  In the USA
 *         this is something like "02/18/13 15:26:44"
 */
const char *purple_date_format_long(const struct tm *tm);

/**
 * purple_date_format_full:
 * @tm: The time to format, or %NULL to use the current local time
 *
 * Formats a time into the user's preferred full date and time format.
 *
 * The returned string is stored in a static buffer, so the result
 * should be g_strdup()'d if it's going to be kept.
 *
 * Returns: The date and time, formatted as per the user's settings.  In the
 *         USA this is something like "Mon Feb 18 15:26:44 2013"
 */
const char *purple_date_format_full(const struct tm *tm);

/**
 * purple_time_format:
 * @tm: The time to format, or %NULL to use the current local time
 *
 * Formats a time into the user's preferred time format.
 *
 * The returned string is stored in a static buffer, so the result
 * should be g_strdup()'d if it's going to be kept.
 *
 * Returns: The time, formatted as per the user's settings.  In the USA this
 *         is something like "15:26:44"
 */
const char *purple_time_format(const struct tm *tm);

/**
 * purple_time_build:
 * @year:  The year.
 * @month: The month.
 * @day:   The day.
 * @hour:  The hour.
 * @min:   The minute.
 * @sec:   The second.
 *
 * Builds a time_t from the supplied information.
 *
 * Returns: A time_t.
 */
time_t purple_time_build(int year, int month, int day, int hour,
					   int min, int sec);

/**
 * PURPLE_NO_TZ_OFF:
 *
 * Used by purple_str_to_time to indicate no timezone offset was
 * specified in the timestamp string.
 */
#define PURPLE_NO_TZ_OFF -500000

/**
 * purple_str_to_time:
 * @timestamp: The timestamp
 * @utc:       Assume UTC if no timezone specified
 * @tm:        If not %NULL, the caller can get a copy of the
 *                  struct tm used to calculate the time_t return value.
 * @tz_off:    If not %NULL, the caller can get a copy of the
 *                  timezone offset (from UTC) used to calculate the time_t
 *                  return value. Note: Zero is a valid offset. As such,
 *                  the value of the macro PURPLE_NO_TZ_OFF indicates no
 *                  offset was specified (which means that the local
 *                  timezone was used in the calculation).
 * @rest:      If not %NULL, the caller can get a pointer to the
 *                  part of @timestamp left over after parsing is
 *                  completed, if it's not the end of @timestamp.
 *
 * Parses a timestamp in jabber, ISO8601, or MM/DD/YYYY format and returns
 * a time_t.
 *
 * Returns: A time_t.
 */
time_t purple_str_to_time(const char *timestamp, gboolean utc,
                        struct tm *tm, long *tz_off, const char **rest);

/**
 * purple_str_to_date_time:
 * @timestamp: The timestamp
 * @utc:       Assume UTC if no timezone specified
 *
 * Parses a timestamp in jabber, ISO8601, or MM/DD/YYYY format and returns
 * a GDateTime.
 *
 * Returns: (transfer full): A GDateTime.
 */
GDateTime *purple_str_to_date_time(const char *timestamp, gboolean utc);

/**
 * purple_uts35_to_str:
 * @format: The formatting string, according to UTS \#35
 *               See http://unicode.org/reports/tr35/
 *               (NOTE: not all formats are supported)
 * @len:    The length of the formatting string
 * @tm:     The time to format, or %NULL to use the current local time
 *
 * Formats a datetime according to a UTS-35 Date Format Pattern.
 *
 * Returns: The time, formatted as per the user's settings.
 */
char *purple_uts35_to_str(const char *format, size_t len, struct tm *tm);


/**************************************************************************/
/* Markup Functions                                                       */
/**************************************************************************/

/**
 * purple_markup_escape_text:
 * @text: The text to escape
 * @length: The length of the text, or -1 if #NULL terminated
 *
 * Escapes special characters in a plain-text string so they display
 * correctly as HTML.  For example, &amp; is replaced with &amp;amp; and &lt; is
 * replaced with &amp;lt;
 *
 * This is exactly the same as g_markup_escape_text(), except that it
 * does not change ' to &amp;apos; because &amp;apos; is not a valid HTML 4 entity,
 * and is displayed literally in IE7.
 */
gchar *purple_markup_escape_text(const gchar *text, gssize length);

/**
 * purple_markup_find_tag:
 * @needle:	  The name of the tag
 * @haystack:	  The null-delimited string to search in
 * @start:		  A pointer to the start of the tag if found
 * @end:		  A pointer to the end of the tag if found
 * @attributes:  The attributes, if the tag was found.  This should
 *                    be freed with g_datalist_clear().
 *
 * Finds an HTML tag matching the given name.
 *
 * This locates an HTML tag's start and end, and stores its attributes
 * in a GData hash table. The names of the attributes are lower-cased
 * in the hash table, and the name of the tag is case insensitive.
 *
 * Returns: TRUE if the tag was found
 */
gboolean purple_markup_find_tag(const char *needle, const char *haystack,
							  const char **start, const char **end,
							  GData **attributes);

/**
 * purple_markup_extract_info_field:
 * @str:            The string to parse.
 * @len:            The size of str.
 * @user_info:      The destination PurpleNotifyUserInfo to which the new
 *                       field info should be added.
 * @start_token:    The beginning token.
 * @skip:           The number of characters to skip after the
 *                       start token.
 * @end_token:      The ending token.
 * @check_value:    The value that the last character must meet.
 * @no_value_token: The token indicating no value is given.
 * @display_name:   The short descriptive name to display for this token.
 * @is_link:        TRUE if this should be a link, or FALSE otherwise.
 * @link_prefix:    The prefix for the link.
 * @format_cb:      A callback to format the value before adding it.
 *
 * Extracts a field of data from HTML.
 *
 * This is a scary function. It used to be used for MSN and Yahoo prpls,
 * but since those prpls have been removed, this is now deprecated.
 *
 * Returns: TRUE if successful, or FALSE otherwise.
 */
gboolean purple_markup_extract_info_field(const char *str, int len, PurpleNotifyUserInfo *user_info,
                                        const char *start_token, int skip,
                                        const char *end_token, char check_value,
                                        const char *no_value_token,
                                        const char *display_name, gboolean is_link,
                                        const char *link_prefix,
					PurpleInfoFieldFormatCallback format_cb);

/**
 * purple_markup_html_to_xhtml:
 * @html:       The HTML markup.
 * @dest_xhtml: The destination XHTML output.
 * @dest_plain: The destination plain-text output.
 *
 * Converts HTML markup to XHTML.
 */
void purple_markup_html_to_xhtml(const char *html, char **dest_xhtml,
							   char **dest_plain);

/**
 * purple_markup_strip_html:
 * @str: The string to strip HTML from.
 *
 * Strips HTML tags from a string.
 *
 * Returns: The new string without HTML.  You must g_free this string
 *         when finished with it.
 */
char *purple_markup_strip_html(const char *str);

/**
 * purple_markup_linkify:
 * @str: The string to linkify.
 *
 * Adds the necessary HTML code to turn URIs into HTML links in a string.
 *
 * Returns: The new string with all URIs surrounded in standard
 *          HTML &lt;a href="whatever"&gt;&lt;/a&gt; tags. You must g_free()
 *          this string when finished with it.
 */
char *purple_markup_linkify(const char *str);

/**
 * purple_unescape_text:
 * @text: The string in which to unescape any HTML entities
 *
 * Unescapes HTML entities to their literal characters in the text.
 * For example "&amp;amp;" is replaced by '&amp;' and so on.  Also converts
 * numerical entities (e.g. "&amp;\#38;" is also '&amp;').
 *
 * This function currently supports the following named entities:
 *     "&amp;amp;", "&amp;lt;", "&amp;gt;", "&amp;copy;", "&amp;quot;",
 *     "&amp;reg;", "&amp;apos;"
 *
 * purple_unescape_html() is similar, but also converts "&lt;br&gt;" into "\n".
 *
 *  See purple_unescape_html()
 *
 * Returns: The text with HTML entities literalized.  You must g_free
 *         this string when finished with it.
 */
char *purple_unescape_text(const char *text);

/**
 * purple_unescape_html:
 * @html: The string in which to unescape any HTML entities
 *
 * Unescapes HTML entities to their literal characters and converts
 * "&lt;br&gt;" to "\n".  See purple_unescape_text() for more details.
 *
 *  See purple_unescape_text()
 *
 * Returns: The text with HTML entities literalized.  You must g_free
 *         this string when finished with it.
 */
char *purple_unescape_html(const char *html);

/**
 * purple_markup_slice:
 * @str: The input NUL terminated, HTML, UTF-8 (or ASCII) string.
 * @x: The character offset into an unformatted version of str to
 *          begin at.
 * @y: The character offset (into an unformatted vesion of str) of
 *          one past the last character to include in the slice.
 *
 * Returns a newly allocated substring of the HTML UTF-8 string "str".
 * The markup is preserved such that the substring will have the same
 * formatting as original string, even though some tags may have been
 * opened before "x", or may close after "y". All open tags are closed
 * at the end of the returned string, in the proper order.
 *
 * Note that x and y are in character offsets, not byte offsets, and
 * are offsets into an unformatted version of str. Because of this,
 * this function may be sensitive to changes in GtkIMHtml and may break
 * when used with other UI's. libpurple users are encouraged to report and
 * work out any problems encountered.
 *
 * Returns: The HTML slice of string, with all formatting retained.
 */
char *purple_markup_slice(const char *str, guint x, guint y);

/**
 * purple_markup_get_tag_name:
 * @tag: The string starting a HTML tag.
 *
 * Returns a newly allocated string containing the name of the tag
 * located at "tag". Tag is expected to point to a '<', and contain
 * a '>' sometime after that. If there is no '>' and the string is
 * not NUL terminated, this function can be expected to segfault.
 *
 * Returns: A string containing the name of the tag.
 */
char *purple_markup_get_tag_name(const char *tag);

/**
 * purple_markup_unescape_entity:
 * @text:   A string containing an HTML entity.
 * @length: If not %NULL, the string length of the entity is stored in this location.
 *
 * Returns a constant string of the character representation of the HTML
 * entity pointed to by @text. For example, purple_markup_unescape_entity("&amp;amp;")
 * will return "&amp;". The @text variable is expected to point to an '&amp;',
 * the first character of the entity. If given an unrecognized entity, the function
 * returns %NULL.
 *
 * Note that this function, unlike purple_unescape_html(), does not search
 * the string for the entity, does not replace the entity, and does not
 * return a newly allocated string.
 *
 * Returns: A constant string containing the character representation of the given entity.
 */
const char * purple_markup_unescape_entity(const char *text, int *length);

/**
 * purple_markup_get_css_property:
 * @style: A string containing the inline CSS text.
 * @opt:   The requested CSS property.
 *
 * Returns a newly allocated string containing the value of the CSS property specified
 * in opt. The @style argument is expected to point to a HTML inline CSS.
 * The function will seek for the CSS property and return its value.
 *
 * For example, purple_markup_get_css_property("direction:rtl;color:#dc4d1b;",
 * "color") would return "#dc4d1b".
 *
 * On error or if the requested property was not found, the function returns
 * %NULL.
 *
 * Returns: The value of the requested CSS property.
 */
char * purple_markup_get_css_property(const gchar *style, const gchar *opt);

/**
 * purple_markup_is_rtl:
 * @html:  The HTML text.
 *
 * Check if the given HTML contains RTL text.
 *
 * Returns:  TRUE if the text contains RTL text, FALSE otherwise.
 */
gboolean purple_markup_is_rtl(const char *html);


/**************************************************************************/
/* Path/Filename Functions                                                */
/**************************************************************************/

/**
 * purple_home_dir:
 *
 * Returns the user's home directory.
 *
 *  See purple_user_dir()
 *
 * Returns: The user's home directory.
 */
const gchar *purple_home_dir(void);

/**
 * purple_user_dir:
 *
 * Returns the purple settings directory in the user's home directory.
 * This is usually $HOME/.purple
 *
 *  See purple_home_dir()
 *
 * Returns: The purple settings directory.
 * 
 * Deprecated: Use purple_cache_dir(), purple_config_dir() or
 *             purple_data_dir() instead.
 */
const char *purple_user_dir(void);

/**
 * purple_cache_dir:
 *
 * Returns the purple cache directory according to XDG Base Directory Specification.
<<<<<<< HEAD
 * This is usually ~/.cache/purple.
=======
 * This is usually $HOME/.cache/purple.
>>>>>>> 455853d0
 * If custom user dir was specified then this is cache
 * sub-directory of DIR argument passed to -c option.
 *
 * Returns: The purple cache directory.
 */
<<<<<<< HEAD
const char *purple_cache_dir(void);
=======
const gchar *purple_cache_dir(void);
>>>>>>> 455853d0

/**
 * purple_config_dir:
 *
 * Returns the purple configuration directory according to XDG Base Directory Specification.
<<<<<<< HEAD
 * This is usually ~/.config/purple.
=======
 * This is usually $HOME/.config/purple.
>>>>>>> 455853d0
 * If custom user dir was specified then this is config
 * sub-directory of DIR argument passed to -c option.
 *
 * Returns: The purple configuration directory.
 */
<<<<<<< HEAD
const char *purple_config_dir(void);
=======
const gchar *purple_config_dir(void);
>>>>>>> 455853d0

/**
 * purple_data_dir:
 *
 * Returns the purple data directory according to XDG Base Directory Specification.
<<<<<<< HEAD
 * This is usually ~/.local/share/purple.
=======
 * This is usually $HOME/.local/share/purple.
>>>>>>> 455853d0
 * If custom user dir was specified then this is data
 * sub-directory of DIR argument passed to -c option.
 *
 * Returns: The purple data directory.
 */
<<<<<<< HEAD
const char *purple_data_dir(void);
=======
const gchar *purple_data_dir(void);

/**
 * purple_move_to_xdg_base_dir:
 * @purple_xdg_dir: The path to cache, config or data dir.
 *                  Use respective function
 * @path:           File or directory in purple_user_dir
 * 
 * Moves file or directory from legacy user dir to XDG
 * based dir.
 * 
 * Returns: TRUE if moved successfully, FALSE otherwise
 */
gboolean
purple_move_to_xdg_base_dir(const char *purple_xdg_dir, char *path);
>>>>>>> 455853d0

/**
 * purple_util_set_user_dir:
 * @dir: The custom settings directory
 *
 * Define a custom purple settings directory, overriding the default (user's home directory/.purple)
 */
void purple_util_set_user_dir(const char *dir);

/**
 * purple_build_dir:
 * @path: The path you wish to create.  Note that it must start
 *        from the root or this function will fail.
 * @mode: Unix-style permissions for this directory.
 *
 * Builds a complete path from the root, making any directories along
 * the path which do not already exist.
 *
 * Returns: 0 for success, nonzero on any error.
 */
int purple_build_dir(const char *path, int mode);

/**
 * purple_util_write_data_to_file:
 * @filename: The basename of the file to write in the purple_user_dir.
 * @data:     A string of data to write.
 * @size:     The size of the data to save.  If data is
 *                 null-terminated you can pass in -1.
 *
 * Write a string of data to a file of the given name in the Purple
 * user directory ($HOME/.purple by default).  The data is typically
 * a serialized version of one of Purple's config files, such as
 * prefs.xml, accounts.xml, etc.  And the string is typically
 * obtained using purple_xmlnode_to_formatted_str.  However, this function
 * should work fine for saving binary files as well.
 *
 * Returns: TRUE if the file was written successfully.  FALSE otherwise.
 * 
 * Deprecated: Use purple_util_write_data_to_cache_file(),
 *             purple_util_write_data_to_config_file() or
 *             purple_util_write_data_to_data_file() instead.
 */
gboolean purple_util_write_data_to_file(const char *filename, const char *data,
									  gssize size);

/**
 * purple_util_write_data_to_cache_file:
 * @filename: The basename of the file to write in the purple_cache_dir.
<<<<<<< HEAD
 * @data:     A null-terminated string of data to write.
=======
 * @data:     A string of data to write.
>>>>>>> 455853d0
 * @size:     The size of the data to save.  If data is
 *                 null-terminated you can pass in -1.
 *
 * Write a string of data to a file of the given name in the Purple
 * cache directory ($HOME/.cache/purple by default).
 * 
 *  See purple_util_write_data_to_file()
 *
 * Returns: TRUE if the file was written successfully.  FALSE otherwise.
 */
gboolean
purple_util_write_data_to_cache_file(const char *filename, const char *data, gssize size);

/**
 * purple_util_write_data_to_config_file:
 * @filename: The basename of the file to write in the purple_config_dir.
<<<<<<< HEAD
 * @data:     A null-terminated string of data to write.
=======
 * @data:     A string of data to write.
>>>>>>> 455853d0
 * @size:     The size of the data to save.  If data is
 *                 null-terminated you can pass in -1.
 *
 * Write a string of data to a file of the given name in the Purple
 * config directory ($HOME/.config/purple by default).
 *
 *  See purple_util_write_data_to_file()
 *
 * Returns: TRUE if the file was written successfully.  FALSE otherwise.
 */
gboolean
purple_util_write_data_to_config_file(const char *filename, const char *data, gssize size);

/**
 * purple_util_write_data_to_data_file:
 * @filename: The basename of the file to write in the purple_data_dir.
<<<<<<< HEAD
 * @data:     A null-terminated string of data to write.
=======
 * @data:     A string of data to write.
>>>>>>> 455853d0
 * @size:     The size of the data to save.  If data is
 *                 null-terminated you can pass in -1.
 *
 * Write a string of data to a file of the given name in the Purple
 * data directory ($HOME/.local/share/purple by default).
 *
 *  See purple_util_write_data_to_file()
 *
 * Returns: TRUE if the file was written successfully.  FALSE otherwise.
 */
gboolean
purple_util_write_data_to_data_file(const char *filename, const char *data, gssize size);

/**
 * purple_util_write_data_to_file_absolute:
 * @filename_full: Filename to write to
 * @data:          A string of data to write.
 * @size:          The size of the data to save.  If data is
 *                      null-terminated you can pass in -1.
 *
 * Write data to a file using the absolute path.
 *
 * This exists for Glib backwards compatibility reasons.
 *
 *  See purple_util_write_data_to_file()
 *
 * Returns: TRUE if the file was written successfully.  FALSE otherwise.
 */
/* TODO: Remove this function (use g_file_set_contents instead) when 3.0.0
 *       rolls around. */
gboolean
purple_util_write_data_to_file_absolute(const char *filename_full, const char *data, gssize size);

/**
 * purple_util_read_xml_from_file:
 * @filename:    The basename of the file to open in the purple_user_dir.
 * @description: A very short description of the contents of this
 *                    file.  This is used in error messages shown to the
 *                    user when the file can not be opened.  For example,
 *                    "preferences," or "buddy pounces."
 *
 * Read the contents of a given file and parse the results into an
 * PurpleXmlNode tree structure.  This is intended to be used to read
 * Purple's configuration xml files (prefs.xml, pounces.xml, etc.)
 *
 * Returns: An PurpleXmlNode tree of the contents of the given file.  Or NULL, if
 *         the file does not exist or there was an error reading the file.
 * 
 * Deprecated: Use purple_util_read_xml_from_cache_file(),
 *             purple_util_read_xml_from_config_file() or
 *             purple_util_read_xml_from_data_file() instead.
 */
PurpleXmlNode *purple_util_read_xml_from_file(const char *filename,
									  const char *description);

/**
 * purple_util_read_xml_from_cache_file:
 * @filename:    The basename of the file to open in the purple_cache_dir.
 * @description: A very short description of the contents of this
 *                    file.  This is used in error messages shown to the
 *                    user when the file can not be opened.  For example,
 *                    "preferences," or "buddy pounces."
 *
 * Read the contents of a given file and parse the results into an
 * PurpleXmlNode tree structure.  This is intended to be used to read
 * Purple's cache xml files (xmpp-caps.xml, etc.)
 *
 * Returns: An PurpleXmlNode tree of the contents of the given file.  Or NULL, if
 *         the file does not exist or there was an error reading the file.
 */
PurpleXmlNode *
purple_util_read_xml_from_cache_file(const char *filename, const char *description);

/**
 * purple_util_read_xml_from_config_file:
 * @filename:    The basename of the file to open in the purple_config_dir.
 * @description: A very short description of the contents of this
 *                    file.  This is used in error messages shown to the
 *                    user when the file can not be opened.  For example,
 *                    "preferences," or "buddy pounces."
 *
 * Read the contents of a given file and parse the results into an
 * PurpleXmlNode tree structure.  This is intended to be used to read
 * Purple's config xml files (prefs.xml, pounces.xml, etc.)
 *
 * Returns: An PurpleXmlNode tree of the contents of the given file.  Or NULL, if
 *         the file does not exist or there was an error reading the file.
 */
PurpleXmlNode *
purple_util_read_xml_from_config_file(const char *filename, const char *description);

/**
 * purple_util_read_xml_from_data_file:
 * @filename:    The basename of the file to open in the purple_data_dir.
 * @description: A very short description of the contents of this
 *                    file.  This is used in error messages shown to the
 *                    user when the file can not be opened.  For example,
 *                    "preferences," or "buddy pounces."
 *
 * Read the contents of a given file and parse the results into an
 * PurpleXmlNode tree structure.  This is intended to be used to read
 * Purple's cache xml files (accounts.xml, etc.)
 *
 * Returns: An PurpleXmlNode tree of the contents of the given file.  Or NULL, if
 *         the file does not exist or there was an error reading the file.
 */
PurpleXmlNode *
purple_util_read_xml_from_data_file(const char *filename, const char *description);

/**
 * purple_mkstemp:
 * @path:   The returned path to the temp file.
 * @binary: Text or binary, for platforms where it matters.
 *
 * Creates a temporary file and returns a file pointer to it.
 *
 * This is like mkstemp(), but returns a file pointer and uses a
 * pre-set template. It uses the semantics of tempnam() for the
 * directory to use and allocates the space for the file path.
 *
 * The caller is responsible for closing the file and removing it when
 * done, as well as freeing the space pointed to by @path with
 * g_free().
 *
 * Returns: A file pointer to the temporary file, or %NULL on failure.
 */
FILE *purple_mkstemp(char **path, gboolean binary);


/**************************************************************************/
/* Environment Detection Functions                                        */
/**************************************************************************/

/**
 * purple_program_is_valid:
 * @program: The file name of the application.
 *
 * Checks if the given program name is valid and executable.
 *
 * Returns: TRUE if the program is runable.
 */
gboolean purple_program_is_valid(const char *program);

/**
 * purple_running_gnome:
 *
 * Check if running GNOME.
 *
 * Returns: TRUE if running GNOME, FALSE otherwise.
 */
gboolean purple_running_gnome(void);

/**
 * purple_running_kde:
 *
 * Check if running KDE.
 *
 * Returns: TRUE if running KDE, FALSE otherwise.
 */
gboolean purple_running_kde(void);

/**
 * purple_running_osx:
 *
 * Check if running OS X.
 *
 * Returns: TRUE if running OS X, FALSE otherwise.
 */
gboolean purple_running_osx(void);

/**
 * purple_fd_get_ip:
 * @fd: The socket file descriptor.
 *
 * Returns the IP address from a socket file descriptor.
 *
 * Returns: The IP address, or %NULL on error.
 */
char *purple_fd_get_ip(int fd);

/**
 * purple_socket_get_family:
 * @fd: The socket file descriptor.
 *
 * Returns the address family of a socket.
 *
 * Returns: The address family of the socket (AF_INET, AF_INET6, etc) or -1
 *         on error.
 */
int purple_socket_get_family(int fd);

/**
 * purple_socket_speaks_ipv4:
 * @fd: The socket file descriptor
 *
 * Returns TRUE if a socket is capable of speaking IPv4.
 *
 * This is the case for IPv4 sockets and, on some systems, IPv6 sockets
 * (due to the IPv4-mapped address functionality).
 *
 * Returns: TRUE if a socket can speak IPv4.
 */
gboolean purple_socket_speaks_ipv4(int fd);


/**************************************************************************/
/* String Functions                                                       */
/**************************************************************************/

/**
 * purple_strequal:
 * @left:	A string
 * @right: A string to compare with left
 *
 * Tests two strings for equality.
 *
 * Unlike strcmp(), this function will not crash if one or both of the
 * strings are %NULL.
 *
 * Returns: %TRUE if the strings are the same, else %FALSE.
 */
gboolean purple_strequal(const gchar *left, const gchar *right);

/**
 * purple_normalize:
 * @account:  The account the string belongs to, or NULL if you do
 *                 not know the account.  If you use NULL, the string
 *                 will still be normalized, but if the protocol uses a
 *                 custom normalization function then the string may
 *                 not be normalized correctly.
 * @str:      The string to normalize.
 *
 * Normalizes a string, so that it is suitable for comparison.
 *
 * The returned string will point to a static buffer, so if the
 * string is intended to be kept long-term, you <emphasis>must</emphasis>
 * g_strdup() it. Also, calling normalize() twice in the same line
 * will lead to problems.
 *
 * Returns: A pointer to the normalized version stored in a static buffer.
 */
const char *purple_normalize(const PurpleAccount *account, const char *str);

/**
 * purple_normalize_nocase:
 * @account:  The account the string belongs to.
 * @str:      The string to normalize.
 *
 * Normalizes a string, so that it is suitable for comparison.
 *
 * This is one possible implementation for the protocol callback
 * function "normalize."  It returns a lowercase and UTF-8
 * normalized version of the string.
 *
 * Returns: A pointer to the normalized version stored in a static buffer.
 */
const char *purple_normalize_nocase(const PurpleAccount *account, const char *str);

/**
 * purple_validate:
 * @protocol: The protocol the string belongs to.
 * @str:      The string to validate.
 *
 * Checks, if a string is valid.
 *
 * Returns: TRUE, if string is valid, otherwise FALSE.
 */
gboolean purple_validate(const PurpleProtocol *protocol, const char *str);

/**
 * purple_str_has_prefix:
 * @s:  The string to check.
 * @p:  The prefix in question.
 *
 * Compares two strings to see if the first contains the second as
 * a proper prefix.
 *
 * Returns:   TRUE if p is a prefix of s, otherwise FALSE.
 */
gboolean purple_str_has_prefix(const char *s, const char *p);

/**
 * purple_str_has_caseprefix:
 * @s: The string to check.
 * @p: The prefix in question.
 *
 * Compares two strings to see if the first contains the second as
 * a proper case-insensitive prefix.
 *
 * Returns: %TRUE if @p is a prefix of @s, otherwise %FALSE.
 */
gboolean
purple_str_has_caseprefix(const gchar *s, const gchar *p);

/**
 * purple_str_has_suffix:
 * @s:  The string to check.
 * @x:  The suffix in question.
 *
 * Compares two strings to see if the second is a proper suffix
 * of the first.
 *
 * Returns:   TRUE if x is a a suffix of s, otherwise FALSE.
 */
gboolean purple_str_has_suffix(const char *s, const char *x);

/**
 * purple_strdup_withhtml:
 * @src: The source string.
 *
 * Duplicates a string and replaces all newline characters from the
 * source string with HTML linebreaks.
 *
 * Returns: The new string.  Must be g_free'd by the caller.
 */
gchar *purple_strdup_withhtml(const gchar *src);

/**
 * purple_str_add_cr:
 * @str: The source string.
 *
 * Ensures that all linefeeds have a matching carriage return.
 *
 * Returns: The string with carriage returns.
 */
char *purple_str_add_cr(const char *str);

/**
 * purple_str_strip_char:
 * @str:     The string to strip characters from.
 * @thechar: The character to strip from the given string.
 *
 * Strips all instances of the given character from the
 * given string.  The string is modified in place.  This
 * is useful for stripping new line characters, for example.
 *
 * Example usage:
 * purple_str_strip_char(my_dumb_string, '\n');
 */
void purple_str_strip_char(char *str, char thechar);

/**
 * purple_util_chrreplace:
 * @string: The string from which to replace stuff.
 * @delimiter: The character you want replaced.
 * @replacement: The character you want inserted in place
 *        of the delimiting character.
 *
 * Given a string, this replaces all instances of one character
 * with another.  This happens inline (the original string IS
 * modified).
 */
void purple_util_chrreplace(char *string, char delimiter,
						  char replacement);

/**
 * purple_strreplace:
 * @string: The string from which to replace stuff.
 * @delimiter: The substring you want replaced.
 * @replacement: The substring you want inserted in place
 *        of the delimiting substring.
 *
 * Given a string, this replaces one substring with another
 * and returns a newly allocated string.
 *
 * Returns: A new string, after performing the substitution.
 *         free this with g_free().
 */
gchar *purple_strreplace(const char *string, const char *delimiter,
					   const char *replacement);


/**
 * purple_utf8_ncr_encode:
 * @in: The string which might contain utf-8 substrings
 *
 * Given a string, this replaces any utf-8 substrings in that string with
 * the corresponding numerical character reference, and returns a newly
 * allocated string.
 *
 * Returns: A new string, with utf-8 replaced with numerical character
 *         references, free this with g_free()
*/
char *purple_utf8_ncr_encode(const char *in);


/**
 * purple_utf8_ncr_decode:
 * @in: The string which might contain numerical character references.
 *
 * Given a string, this replaces any numerical character references
 * in that string with the corresponding actual utf-8 substrings,
 * and returns a newly allocated string.
 *
 * Returns: A new string, with numerical character references
 *         replaced with actual utf-8, free this with g_free().
 */
char *purple_utf8_ncr_decode(const char *in);


/**
 * purple_strcasereplace:
 * @string: The string from which to replace stuff.
 * @delimiter: The substring you want replaced.
 * @replacement: The substring you want inserted in place
 *        of the delimiting substring.
 *
 * Given a string, this replaces one substring with another
 * ignoring case and returns a newly allocated string.
 *
 * Returns: A new string, after performing the substitution.
 *         free this with g_free().
 */
gchar *purple_strcasereplace(const char *string, const char *delimiter,
						   const char *replacement);

/**
 * purple_strcasestr:
 * @haystack: The string to search in.
 * @needle:   The substring to find.
 *
 * This is like strstr, except that it ignores ASCII case in
 * searching for the substring.
 *
 * Returns: the location of the substring if found, or NULL if not
 */
const char *purple_strcasestr(const char *haystack, const char *needle);

/**
 * purple_str_size_to_units:
 * @size: The size
 *
 * Returns a string representing a filesize in the appropriate
 * units (MB, KB, GB, etc.)
 *
 * Returns: The string in units form. This must be freed.
 */
char *purple_str_size_to_units(goffset size);

/**
 * purple_str_seconds_to_string:
 * @sec: The seconds.
 *
 * Converts seconds into a human-readable form.
 *
 * Returns: A human-readable form, containing days, hours, minutes, and
 *         seconds.
 */
char *purple_str_seconds_to_string(guint sec);

/**
 * purple_str_binary_to_ascii:
 * @binary: A string of random data, possibly with embedded NULs
 *               and such.
 * @len: The length in bytes of the input string. Must not be 0.
 *
 * Converts a binary string into a NUL terminated ascii string,
 * replacing nonascii characters and characters below SPACE (including
 * NUL) into \\xyy, where yy are two hex digits. Also backslashes are
 * changed into two backslashes (\\\\). The returned, newly allocated
 * string can be outputted to the console, and must be g_free()d.
 *
 * Returns: A newly allocated ASCIIZ string.
 */
char *purple_str_binary_to_ascii(const unsigned char *binary, guint len);

/**
 * purple_utf16_size:
 * @str: String to check.
 *
 * Calculates UTF-16 string size (in bytes).
 *
 * Returns:    Number of bytes (including NUL character) that string occupies.
 */
size_t purple_utf16_size(const gunichar2 *str);

/**
 * purple_str_wipe:
 * @str: A NUL-terminated string to free, or a NULL-pointer.
 *
 * Fills a NUL-terminated string with zeros and frees it.
 *
 * It should be used to free sensitive data, like passwords.
 */
void purple_str_wipe(gchar *str);

/**
 * purple_utf16_wipe:
 * @str: A NUL-terminated string to free, or a NULL-pointer.
 *
 * Fills a NUL-terminated UTF-16 string with zeros and frees it.
 *
 * It should be used to free sensitive data, like passwords.
 */
void purple_utf16_wipe(gunichar2 *str);


/**************************************************************************/
/* URI/URL Functions                                                      */
/**************************************************************************/

void purple_got_protocol_handler_uri(const char *uri);

/**
 * purple_url_decode:
 * @str: The string to translate.
 *
 * Decodes a URL into a plain string.
 *
 * This will change hex codes and such to their ascii equivalents.
 *
 * Returns: The resulting string.
 */
const char *purple_url_decode(const char *str);

/**
 * purple_url_encode:
 * @str: The string to translate.
 *
 * Encodes a URL into an escaped string.
 *
 * This will change non-alphanumeric characters to hex codes.
 *
 * Returns: The resulting string.
 */
const char *purple_url_encode(const char *str);

/**
 * purple_email_is_valid:
 * @address: The email address to validate.
 *
 * Checks if the given email address is syntactically valid.
 *
 * Returns: True if the email address is syntactically correct.
 */
gboolean purple_email_is_valid(const char *address);

/**
 * purple_ip_address_is_valid:
 * @ip: The IP address to validate.
 *
 * Checks if the given IP address is a syntactically valid IPv4 or
 * IPv6 address.
 * If you specifically want to check for an IPv4 address use
 * purple_ipv4_address_is_valid(), or for an IPv6 address use
 * purple_ipv6_address_is_valid().
 *
 * Returns: True if the IP address is syntactically correct.
 */
gboolean purple_ip_address_is_valid(const char *ip);

/**
 * purple_ipv4_address_is_valid:
 * @ip: The IP address to validate.
 *
 * Checks if the given IP address is a syntactically valid IPv4 address.
 *
 * Returns: True if the IP address is syntactically correct.
 */
gboolean purple_ipv4_address_is_valid(const char *ip);

/**
 * purple_ipv6_address_is_valid:
 * @ip: The IP address to validate.
 *
 * Checks if the given IP address is a syntactically valid IPv6 address.
 *
 * Returns: True if the IP address is syntactically correct.
 */
gboolean purple_ipv6_address_is_valid(const char *ip);

/**
 * purple_uri_list_extract_uris:
 * @uri_list: An uri-list in the standard format.
 *
 * This function extracts a list of URIs from the a "text/uri-list"
 * string.  It was "borrowed" from gnome_uri_list_extract_uris
 *
 * Returns: (element-type utf8): A GList containing strings allocated with
 *          g_malloc that have been split from uri-list.
 */
GList *purple_uri_list_extract_uris(const gchar *uri_list);

/**
 * purple_uri_list_extract_filenames:
 * @uri_list: A uri-list in the standard format.
 *
 * This function extracts a list of filenames from a
 * "text/uri-list" string.  It was "borrowed" from
 * gnome_uri_list_extract_filenames
 *
 * Returns: (element-type utf8): A GList containing strings allocated with
 *          g_malloc that contain the filenames in the uri-list. Note that
 *          unlike the purple_uri_list_extract_uris() function, this will
 *          discard any non-file uri from the result value.
 */
GList *purple_uri_list_extract_filenames(const gchar *uri_list);

/**
 * purple_uri_escape_for_open:
 * @unescaped: The unescaped URI.
 *
 * This function escapes any characters that might be interpreted by the shell
 * when executing a program to open a URI on some systems.
 *
 * Returns: A newly allocated string with any shell metacharacters replaced
 *          with their escaped equivalents.
 */
char *purple_uri_escape_for_open(const char *unescaped);

/**************************************************************************
 * UTF8 String Functions
 **************************************************************************/

/**
 * purple_utf8_try_convert:
 * @str: The source string.
 *
 * Attempts to convert a string to UTF-8 from an unknown encoding.
 *
 * This function checks the locale and tries sane defaults.
 *
 * Returns: The UTF-8 string, or %NULL if it could not be converted.
 */
gchar *purple_utf8_try_convert(const char *str);

/**
 * purple_utf8_salvage:
 * @str: The source string.
 *
 * Salvages the valid UTF-8 characters from a string, replacing any
 * invalid characters with a filler character (currently hardcoded to
 * '?').
 *
 * Returns: A valid UTF-8 string.
 */
gchar *purple_utf8_salvage(const char *str);

/**
 * purple_utf8_strip_unprintables:
 * @str: A valid UTF-8 string.
 *
 * Removes unprintable characters from a UTF-8 string. These characters
 * (in particular low-ASCII characters) are invalid in XML 1.0 and thus
 * are not allowed in XMPP and are rejected by libxml2 by default.
 *
 * The returned string must be freed by the caller.
 *
 * Returns: A newly allocated UTF-8 string without the unprintable characters.
 */
gchar *purple_utf8_strip_unprintables(const gchar *str);

/**
 * purple_gai_strerror:
 * @errnum: The error code.
 *
 * Return the UTF-8 version of #gai_strerror. It calls #gai_strerror
 * then converts the result to UTF-8. This function is analogous to
 * g_strerror().
 *
 * Returns: The UTF-8 error message.
 */
const gchar *purple_gai_strerror(gint errnum);

/**
 * purple_utf8_strcasecmp:
 * @a: The first string.
 * @b: The second string.
 *
 * Compares two UTF-8 strings case-insensitively.  This comparison is
 * more expensive than a simple g_utf8_collate() comparison because
 * it calls g_utf8_casefold() on each string, which allocates new
 * strings.
 *
 * Returns: -1 if @a is less than @b.
 *           0 if @a is equal to @b.
 *           1 if @a is greater than @b.
 */
int purple_utf8_strcasecmp(const char *a, const char *b);

/**
 * purple_utf8_has_word:
 * @haystack: The string to search in.
 * @needle:   The substring to find.
 *
 * Case insensitive search for a word in a string. The needle string
 * must be contained in the haystack string and not be immediately
 * preceded or immediately followed by another alpha-numeric character.
 *
 * Returns: TRUE if haystack has the word, otherwise FALSE
 */
gboolean purple_utf8_has_word(const char *haystack, const char *needle);

/**
 * purple_message_meify:
 * @message: The message to check
 * @len:     The message length, or -1
 *
 * Checks for messages starting (post-HTML) with "/me ", including the space.
 *
 * Returns: TRUE if it starts with "/me ", and it has been removed, otherwise
 *         FALSE
 */
gboolean purple_message_meify(char *message, gssize len);

/**
 * purple_text_strip_mnemonic:
 * @in:  The string to strip
 *
 * Removes the underscore characters from a string used identify the mnemonic
 * character.
 *
 * Returns: The stripped string
 */
char *purple_text_strip_mnemonic(const char *in);

/**
 * purple_unescape_filename:
 * @str: The string to translate.
 *
 * Does the reverse of purple_escape_filename
 *
 * This will change hex codes and such to their ascii equivalents.
 *
 * Returns: The resulting string.
 */
const char *purple_unescape_filename(const char *str);

/**
 * purple_escape_filename:
 * @str: The string to translate.
 *
 * Escapes filesystem-unfriendly characters from a filename
 *
 * Returns: The resulting string.
 */
const char *purple_escape_filename(const char *str);

/**
 * purple_escape_js:
 * @str: The string to escape.
 *
 * Escapes javascript-unfriendly substrings from a string.
 *
 * Returns: The javascript-safe string (must be g_free'd after use).
 */
gchar * purple_escape_js(const gchar *str);

/**
 * purple_restore_default_signal_handlers:
 *
 * Restore default signal handlers for signals which might reasonably have
 * handlers. This should be called by a fork()'d child process, since child processes
 * inherit the handlers of the parent.
 */
void purple_restore_default_signal_handlers(void);

/**
 * purple_get_host_name:
 *
 * Gets the host name of the machine. If it not possible to determine the
 * host name, "localhost" is returned
 *
 * Returns: The hostname
 */
const gchar *purple_get_host_name(void);

/**
 * purple_uuid_random:
 *
 * Returns a type 4 (random) UUID
 *
 * Returns: A UUID, caller is responsible for freeing it
 */
gchar *purple_uuid_random(void);

/**
 * purple_callback_set_zero:
 * @data: A pointer to variable, which should be set to NULL.
 *
 * Sets given pointer to NULL.
 *
 * Function designed to be used as a GDestroyNotify callback.
 */
void purple_callback_set_zero(gpointer data);

/**
 * purple_value_new:
 * @type:  The type of data to be held by the GValue
 *
 * Creates a new GValue of the specified type.
 *
 * Returns:  The created GValue
 */
GValue *purple_value_new(GType type);

/**
 * purple_value_dup:
 * @value:  The GValue to duplicate
 *
 * Duplicates a GValue.
 *
 * Returns:  The duplicated GValue
 */
GValue *purple_value_dup(GValue *value);

/**
 * purple_value_free:
 * @value:  The GValue to free.
 *
 * Frees a GValue.
 */
void purple_value_free(GValue *value);

/**
 * purple_http_digest_calculate_session_key:
 * @algorithm:    The hash algorithm to use
 * @username:     The username provided by the user
 * @realm:        The authentication realm provided by the server
 * @password:     The password provided by the user
 * @nonce:        The nonce provided by the server
 * @client_nonce: The nonce provided by the client
 *
 * Calculates a session key for HTTP Digest authentation
 *
 * See RFC 2617 for more information.
 *
 * Returns: The session key, or %NULL if an error occurred.
 */
gchar *purple_http_digest_calculate_session_key(
		const gchar *algorithm, const gchar *username,
		const gchar *realm, const gchar *password,
		const gchar *nonce, const gchar *client_nonce);

/**
 * purple_http_digest_calculate_response:
 * @algorithm:         The hash algorithm to use
 * @method:            The HTTP method in use
 * @digest_uri:        The URI from the initial request
 * @qop:               The "quality of protection"
 * @entity:            The entity body
 * @nonce:             The nonce provided by the server
 * @nonce_count:       The nonce count
 * @client_nonce:      The nonce provided by the client
 * @session_key:       The session key from purple_http_digest_calculate_session_key()
 *
 * Calculate a response for HTTP Digest authentication
 *
 * See RFC 2617 for more information.
 *
 * Returns: The hashed response, or %NULL if an error occurred.
 */
gchar *purple_http_digest_calculate_response(
		const gchar *algorithm, const gchar *method,
		const gchar *digest_uri, const gchar *qop,
		const gchar *entity, const gchar *nonce,
		const gchar *nonce_count, const gchar *client_nonce,
		const gchar *session_key);

G_END_DECLS

#endif /* _PURPLE_UTIL_H_ */<|MERGE_RESOLUTION|>--- conflicted
+++ resolved
@@ -758,59 +758,36 @@
  * purple_cache_dir:
  *
  * Returns the purple cache directory according to XDG Base Directory Specification.
-<<<<<<< HEAD
- * This is usually ~/.cache/purple.
-=======
  * This is usually $HOME/.cache/purple.
->>>>>>> 455853d0
  * If custom user dir was specified then this is cache
  * sub-directory of DIR argument passed to -c option.
  *
  * Returns: The purple cache directory.
  */
-<<<<<<< HEAD
-const char *purple_cache_dir(void);
-=======
 const gchar *purple_cache_dir(void);
->>>>>>> 455853d0
 
 /**
  * purple_config_dir:
  *
  * Returns the purple configuration directory according to XDG Base Directory Specification.
-<<<<<<< HEAD
- * This is usually ~/.config/purple.
-=======
  * This is usually $HOME/.config/purple.
->>>>>>> 455853d0
  * If custom user dir was specified then this is config
  * sub-directory of DIR argument passed to -c option.
  *
  * Returns: The purple configuration directory.
  */
-<<<<<<< HEAD
-const char *purple_config_dir(void);
-=======
 const gchar *purple_config_dir(void);
->>>>>>> 455853d0
 
 /**
  * purple_data_dir:
  *
  * Returns the purple data directory according to XDG Base Directory Specification.
-<<<<<<< HEAD
- * This is usually ~/.local/share/purple.
-=======
  * This is usually $HOME/.local/share/purple.
->>>>>>> 455853d0
  * If custom user dir was specified then this is data
  * sub-directory of DIR argument passed to -c option.
  *
  * Returns: The purple data directory.
  */
-<<<<<<< HEAD
-const char *purple_data_dir(void);
-=======
 const gchar *purple_data_dir(void);
 
 /**
@@ -826,7 +803,6 @@
  */
 gboolean
 purple_move_to_xdg_base_dir(const char *purple_xdg_dir, char *path);
->>>>>>> 455853d0
 
 /**
  * purple_util_set_user_dir:
@@ -875,11 +851,7 @@
 /**
  * purple_util_write_data_to_cache_file:
  * @filename: The basename of the file to write in the purple_cache_dir.
-<<<<<<< HEAD
- * @data:     A null-terminated string of data to write.
-=======
  * @data:     A string of data to write.
->>>>>>> 455853d0
  * @size:     The size of the data to save.  If data is
  *                 null-terminated you can pass in -1.
  *
@@ -896,11 +868,7 @@
 /**
  * purple_util_write_data_to_config_file:
  * @filename: The basename of the file to write in the purple_config_dir.
-<<<<<<< HEAD
- * @data:     A null-terminated string of data to write.
-=======
  * @data:     A string of data to write.
->>>>>>> 455853d0
  * @size:     The size of the data to save.  If data is
  *                 null-terminated you can pass in -1.
  *
@@ -917,11 +885,7 @@
 /**
  * purple_util_write_data_to_data_file:
  * @filename: The basename of the file to write in the purple_data_dir.
-<<<<<<< HEAD
- * @data:     A null-terminated string of data to write.
-=======
  * @data:     A string of data to write.
->>>>>>> 455853d0
  * @size:     The size of the data to save.  If data is
  *                 null-terminated you can pass in -1.
  *
@@ -1529,6 +1493,17 @@
  *
  * Returns: A newly allocated string with any shell metacharacters replaced
  *          with their escaped equivalents.
+ */
+char *purple_uri_escape_for_open(const char *unescaped);
+
+/**
+ * This function escapes any characters that might be interpreted by the shell
+ * when executing a program to open a URI on some systems.
+ *
+ * @param unescaped The unescaped URI.
+ *
+ * @return A newly allocated string with any shell metacharacters replaced with
+ * their escaped equivalents.
  */
 char *purple_uri_escape_for_open(const char *unescaped);
 
