--- conflicted
+++ resolved
@@ -1040,16 +1040,6 @@
  * g_strdup() it. Also, calling normalize() twice in the same line
  * will lead to problems.
  *
-<<<<<<< HEAD
- * @account:  The account the string belongs to, or NULL if you do
- *                 not know the account.  If you use NULL, the string
- *                 will still be normalized, but if the protocol uses a
- *                 custom normalization function then the string may
- *                 not be normalized correctly.
- * @str:      The string to normalize.
- *
-=======
->>>>>>> ec072d7e
  * Returns: A pointer to the normalized version stored in a static buffer.
  */
 const char *purple_normalize(const PurpleAccount *account, const char *str);
@@ -1070,14 +1060,8 @@
 const char *purple_normalize_nocase(const PurpleAccount *account, const char *str);
 
 /**
-<<<<<<< HEAD
- * Checks, if a string is valid.
- *
+ * purple_validate:
  * @protocol: The protocol the string belongs to.
-=======
- * purple_validate:
- * @prpl:     The protocol plugin the string belongs to.
->>>>>>> ec072d7e
  * @str:      The string to validate.
  *
  * Checks, if a string is valid.
