/* purple
 *
 * Purple is the legal property of its developers, whose names are too numerous
 * to list here.  Please refer to the COPYRIGHT file distributed with this
 * source distribution.
 *
 * This program is free software; you can redistribute it and/or modify
 * it under the terms of the GNU General Public License as published by
 * the Free Software Foundation; either version 2 of the License, or
 * (at your option) any later version.
 *
 * This program is distributed in the hope that it will be useful,
 * but WITHOUT ANY WARRANTY; without even the implied warranty of
 * MERCHANTABILITY or FITNESS FOR A PARTICULAR PURPOSE.  See the
 * GNU General Public License for more details.
 *
 * You should have received a copy of the GNU General Public License
 * along with this program; if not, write to the Free Software
 * Foundation, Inc., 51 Franklin Street, Fifth Floor, Boston, MA  02111-1301  USA
 */
#include "internal.h"
#include "glibcompat.h"

#include "buddylist.h"
#include "core.h"
#include "dbus-maybe.h"
#include "debug.h"
#include "notify.h"
#include "prefs.h"
#include "status.h"

#define PURPLE_STATUS_GET_PRIVATE(obj) \
	(G_TYPE_INSTANCE_GET_PRIVATE((obj), PURPLE_TYPE_STATUS, PurpleStatusPrivate))

typedef struct _PurpleStatusPrivate  PurpleStatusPrivate;

/*
 * A type of status.
 */
struct _PurpleStatusType
{
	int box_count;

	PurpleStatusPrimitive primitive;

	char *id;
	char *name;

	gboolean saveable;
	gboolean user_settable;
	gboolean independent;

	GList *attrs;
};

/*
 * A status attribute.
 */
struct _PurpleStatusAttribute
{
	char *id;
	char *name;
	GValue *value_type;
};

/*
 * Private data for PurpleStatus
 */
struct _PurpleStatusPrivate
{
	PurpleStatusType *status_type;
	PurplePresence *presence;

	gboolean active;

	/*
	 * The current values of the attributes for this status.  The
	 * key is a string containing the name of the attribute.  It is
	 * a borrowed reference from the list of attrs in the
	 * PurpleStatusType.  The value is a GValue.
	 */
	GHashTable *attr_values;
};

/* GObject property enums */
enum
{
	PROP_0,
	PROP_STATUS_TYPE,
	PROP_PRESENCE,
	PROP_ACTIVE,
	PROP_LAST
};

typedef struct
{
	PurpleAccount *account;
	char *name;
} PurpleStatusBuddyKey;

static GObjectClass *parent_class;
static GParamSpec *properties[PROP_LAST];

static int primitive_scores[] =
{
	0,      /* unset                    */
	-500,   /* offline                  */
	100,    /* available                */
	-75,    /* unavailable              */
	-50,    /* invisible                */
	-100,   /* away                     */
	-200,   /* extended away            */
	-400,   /* mobile                   */
	0,      /* tune                     */
	0,      /* mood                     */
	-10,    /* idle, special case.      */
	-5,     /* idle time, special case. */
	10      /* Offline messageable      */
};

#define SCORE_IDLE      9
#define SCORE_IDLE_TIME 10
#define SCORE_OFFLINE_MESSAGE 11

/**************************************************************************
 * PurpleStatusPrimitive API
 **************************************************************************/
static struct PurpleStatusPrimitiveMap
{
	PurpleStatusPrimitive type;
	const char *id;
	const char *name;

} const status_primitive_map[] =
{
	{ PURPLE_STATUS_UNSET,           "unset",           N_("Unset")               },
	{ PURPLE_STATUS_OFFLINE,         "offline",         N_("Offline")             },
	{ PURPLE_STATUS_AVAILABLE,       "available",       N_("Available")           },
	{ PURPLE_STATUS_UNAVAILABLE,     "unavailable",     N_("Do not disturb")      },
	{ PURPLE_STATUS_INVISIBLE,       "invisible",       N_("Invisible")           },
	{ PURPLE_STATUS_AWAY,            "away",            N_("Away")                },
	{ PURPLE_STATUS_EXTENDED_AWAY,   "extended_away",   N_("Extended away")       },
	{ PURPLE_STATUS_MOBILE,          "mobile",          N_("Mobile")              },
	{ PURPLE_STATUS_TUNE,            "tune",            N_("Listening to music"), },
	{ PURPLE_STATUS_MOOD,            "mood",            N_("Feeling")             },
};

int *
_purple_statuses_get_primitive_scores(void)
{
	return primitive_scores;
}

const char *
purple_primitive_get_id_from_type(PurpleStatusPrimitive type)
{
    int i;

    for (i = 0; i < PURPLE_STATUS_NUM_PRIMITIVES; i++)
    {
		if (type == status_primitive_map[i].type)
			return status_primitive_map[i].id;
    }

    return status_primitive_map[0].id;
}

const char *
purple_primitive_get_name_from_type(PurpleStatusPrimitive type)
{
    int i;

    for (i = 0; i < PURPLE_STATUS_NUM_PRIMITIVES; i++)
    {
	if (type == status_primitive_map[i].type)
		return _(status_primitive_map[i].name);
    }

    return _(status_primitive_map[0].name);
}

PurpleStatusPrimitive
purple_primitive_get_type_from_id(const char *id)
{
    int i;

    g_return_val_if_fail(id != NULL, PURPLE_STATUS_UNSET);

    for (i = 0; i < PURPLE_STATUS_NUM_PRIMITIVES; i++)
    {
		if (purple_strequal(id, status_primitive_map[i].id))
            return status_primitive_map[i].type;
    }

    return status_primitive_map[0].type;
}


/**************************************************************************
 * PurpleStatusType API
 **************************************************************************/
PurpleStatusType *
purple_status_type_new_full(PurpleStatusPrimitive primitive, const char *id,
						  const char *name, gboolean saveable,
						  gboolean user_settable, gboolean independent)
{
	PurpleStatusType *status_type;

	g_return_val_if_fail(primitive != PURPLE_STATUS_UNSET, NULL);

	status_type = g_new0(PurpleStatusType, 1);
	PURPLE_DBUS_REGISTER_POINTER(status_type, PurpleStatusType);

	status_type->primitive     = primitive;
	status_type->saveable      = saveable;
	status_type->user_settable = user_settable;
	status_type->independent   = independent;

	if (id != NULL)
		status_type->id = g_strdup(id);
	else
		status_type->id = g_strdup(purple_primitive_get_id_from_type(primitive));

	if (name != NULL)
		status_type->name = g_strdup(name);
	else
		status_type->name = g_strdup(purple_primitive_get_name_from_type(primitive));

	return status_type;
}

PurpleStatusType *
purple_status_type_new(PurpleStatusPrimitive primitive, const char *id,
					 const char *name, gboolean user_settable)
{
	g_return_val_if_fail(primitive != PURPLE_STATUS_UNSET, NULL);

	return purple_status_type_new_full(primitive, id, name, TRUE,
			user_settable, FALSE);
}

static void
status_type_add_attr(PurpleStatusType *status_type, const char *id,
		const char *name, GValue *value)
{
	PurpleStatusAttribute *attr;

	g_return_if_fail(status_type != NULL);
	g_return_if_fail(id          != NULL);
	g_return_if_fail(name        != NULL);
	g_return_if_fail(value       != NULL);

	attr = purple_status_attribute_new(id, name, value);

	status_type->attrs = g_list_append(status_type->attrs, attr);
}

static void
status_type_add_attrs_vargs(PurpleStatusType *status_type, va_list args)
{
	const char *id, *name;
	GValue *value;

	g_return_if_fail(status_type != NULL);

	while ((id = va_arg(args, const char *)) != NULL)
	{
		name = va_arg(args, const char *);
		g_return_if_fail(name != NULL);

		value = va_arg(args, GValue *);
		g_return_if_fail(value != NULL);

		status_type_add_attr(status_type, id, name, value);
	}
}

PurpleStatusType *
purple_status_type_new_with_attrs(PurpleStatusPrimitive primitive,
		const char *id, const char *name,
		gboolean saveable, gboolean user_settable,
		gboolean independent, const char *attr_id,
		const char *attr_name, GValue *attr_value,
		...)
{
	PurpleStatusType *status_type;
	va_list args;

	g_return_val_if_fail(primitive  != PURPLE_STATUS_UNSET, NULL);
	g_return_val_if_fail(attr_id    != NULL,              NULL);
	g_return_val_if_fail(attr_name  != NULL,              NULL);
	g_return_val_if_fail(attr_value != NULL,              NULL);

	status_type = purple_status_type_new_full(primitive, id, name, saveable,
			user_settable, independent);

	/* Add the first attribute */
	status_type_add_attr(status_type, attr_id, attr_name, attr_value);

	va_start(args, attr_value);
	status_type_add_attrs_vargs(status_type, args);
	va_end(args);

	return status_type;
}

void
purple_status_type_destroy(PurpleStatusType *status_type)
{
	g_return_if_fail(status_type != NULL);

	g_free(status_type->id);
	g_free(status_type->name);

	g_list_foreach(status_type->attrs, (GFunc)purple_status_attribute_destroy, NULL);
	g_list_free(status_type->attrs);

	PURPLE_DBUS_UNREGISTER_POINTER(status_type);
	g_free(status_type);
}

PurpleStatusPrimitive
purple_status_type_get_primitive(const PurpleStatusType *status_type)
{
	g_return_val_if_fail(status_type != NULL, PURPLE_STATUS_UNSET);

	return status_type->primitive;
}

const char *
purple_status_type_get_id(const PurpleStatusType *status_type)
{
	g_return_val_if_fail(status_type != NULL, NULL);

	return status_type->id;
}

const char *
purple_status_type_get_name(const PurpleStatusType *status_type)
{
	g_return_val_if_fail(status_type != NULL, NULL);

	return status_type->name;
}

gboolean
purple_status_type_is_saveable(const PurpleStatusType *status_type)
{
	g_return_val_if_fail(status_type != NULL, FALSE);

	return status_type->saveable;
}

gboolean
purple_status_type_is_user_settable(const PurpleStatusType *status_type)
{
	g_return_val_if_fail(status_type != NULL, FALSE);

	return status_type->user_settable;
}

gboolean
purple_status_type_is_independent(const PurpleStatusType *status_type)
{
	g_return_val_if_fail(status_type != NULL, FALSE);

	return status_type->independent;
}

gboolean
purple_status_type_is_exclusive(const PurpleStatusType *status_type)
{
	g_return_val_if_fail(status_type != NULL, FALSE);

	return !status_type->independent;
}

gboolean
purple_status_type_is_available(const PurpleStatusType *status_type)
{
	PurpleStatusPrimitive primitive;

	g_return_val_if_fail(status_type != NULL, FALSE);

	primitive = purple_status_type_get_primitive(status_type);

	return (primitive == PURPLE_STATUS_AVAILABLE);
}

PurpleStatusAttribute *
purple_status_type_get_attr(const PurpleStatusType *status_type, const char *id)
{
	GList *l;

	g_return_val_if_fail(status_type != NULL, NULL);
	g_return_val_if_fail(id          != NULL, NULL);

	for (l = status_type->attrs; l != NULL; l = l->next)
	{
		PurpleStatusAttribute *attr = (PurpleStatusAttribute *)l->data;

		if (purple_strequal(purple_status_attribute_get_id(attr), id))
			return attr;
	}

	return NULL;
}

GList *
purple_status_type_get_attrs(const PurpleStatusType *status_type)
{
	g_return_val_if_fail(status_type != NULL, NULL);

	return status_type->attrs;
}

const PurpleStatusType *
purple_status_type_find_with_id(GList *status_types, const char *id)
{
	PurpleStatusType *status_type;

	g_return_val_if_fail(id != NULL, NULL);

	while (status_types != NULL)
	{
		status_type = status_types->data;

		if (purple_strequal(id, status_type->id))
			return status_type;

		status_types = status_types->next;
	}

	return NULL;
}


/**************************************************************************
* PurpleStatusAttribute API
**************************************************************************/
PurpleStatusAttribute *
purple_status_attribute_new(const char *id, const char *name, GValue *value_type)
{
	PurpleStatusAttribute *attr;

	g_return_val_if_fail(id         != NULL, NULL);
	g_return_val_if_fail(name       != NULL, NULL);
	g_return_val_if_fail(value_type != NULL, NULL);

	attr = g_new0(PurpleStatusAttribute, 1);
	PURPLE_DBUS_REGISTER_POINTER(attr, PurpleStatusAttribute);

	attr->id         = g_strdup(id);
	attr->name       = g_strdup(name);
	attr->value_type = value_type;

	return attr;
}

void
purple_status_attribute_destroy(PurpleStatusAttribute *attr)
{
	g_return_if_fail(attr != NULL);

	g_free(attr->id);
	g_free(attr->name);

	purple_value_free(attr->value_type);

	PURPLE_DBUS_UNREGISTER_POINTER(attr);
	g_free(attr);
}

const char *
purple_status_attribute_get_id(const PurpleStatusAttribute *attr)
{
	g_return_val_if_fail(attr != NULL, NULL);

	return attr->id;
}

const char *
purple_status_attribute_get_name(const PurpleStatusAttribute *attr)
{
	g_return_val_if_fail(attr != NULL, NULL);

	return attr->name;
}

GValue *
purple_status_attribute_get_value(const PurpleStatusAttribute *attr)
{
	g_return_val_if_fail(attr != NULL, NULL);

	return attr->value_type;
}


/**************************************************************************
* PurpleStatus API
**************************************************************************/
static void
notify_buddy_status_update(PurpleBuddy *buddy, PurplePresence *presence,
		PurpleStatus *old_status, PurpleStatus *new_status)
{
	if (purple_prefs_get_bool("/purple/logging/log_system"))
	{
		time_t current_time = time(NULL);
		const char *buddy_alias = purple_buddy_get_alias(buddy);
		char *tmp, *logtmp;
		PurpleLog *log;

		if (old_status != NULL)
		{
			tmp = g_strdup_printf(_("%s (%s) changed status from %s to %s"), buddy_alias,
			                      purple_buddy_get_name(buddy),
			                      purple_status_get_name(old_status),
			                      purple_status_get_name(new_status));
			logtmp = g_markup_escape_text(tmp, -1);
		}
		else
		{
			/* old_status == NULL when an independent status is toggled. */

			if (purple_status_is_active(new_status))
			{
				tmp = g_strdup_printf(_("%s (%s) is now %s"), buddy_alias,
				                      purple_buddy_get_name(buddy),
				                      purple_status_get_name(new_status));
				logtmp = g_markup_escape_text(tmp, -1);
			}
			else
			{
				tmp = g_strdup_printf(_("%s (%s) is no longer %s"), buddy_alias,
				                      purple_buddy_get_name(buddy),
				                      purple_status_get_name(new_status));
				logtmp = g_markup_escape_text(tmp, -1);
			}
		}

		log = purple_account_get_log(purple_buddy_get_account(buddy), FALSE);
		if (log != NULL)
		{
			purple_log_write(log, PURPLE_MESSAGE_SYSTEM, buddy_alias,
			               current_time, logtmp);
		}

		g_free(tmp);
		g_free(logtmp);
	}
}

static void
notify_status_update(PurplePresence *presence, PurpleStatus *old_status,
					 PurpleStatus *new_status)
{
	if (PURPLE_IS_ACCOUNT_PRESENCE(presence))
	{
		PurpleAccount *account = purple_account_presence_get_account(
				PURPLE_ACCOUNT_PRESENCE(presence));
		PurpleAccountUiOps *ops = purple_accounts_get_ui_ops();

		if (purple_account_get_enabled(account, purple_core_get_ui()))
			purple_protocol_change_account_status(account, old_status, new_status);

		if (ops != NULL && ops->status_changed != NULL)
		{
			ops->status_changed(account, new_status);
		}
	}
	else if (PURPLE_IS_BUDDY_PRESENCE(presence))
	{
		notify_buddy_status_update(purple_buddy_presence_get_buddy(
				PURPLE_BUDDY_PRESENCE(presence)), presence, old_status,
				new_status);
	}
}

static void
status_has_changed(PurpleStatus *status)
{
	PurplePresence *presence;
	PurpleStatus *old_status;

	presence   = purple_status_get_presence(status);

	/*
	 * If this status is exclusive, then we must be setting it to "active."
	 * Since we are setting it to active, we want to set the currently
	 * active status to "inactive."
	 */
	if (purple_status_is_exclusive(status))
	{
		old_status = purple_presence_get_active_status(presence);
		if (old_status != NULL && (old_status != status)) {
			PURPLE_STATUS_GET_PRIVATE(old_status)->active = FALSE;
			g_object_notify_by_pspec(G_OBJECT(old_status),
					properties[PROP_ACTIVE]);
		}
	}
	else
		old_status = NULL;

	g_object_set(presence, "active-status", status, NULL);
	g_object_notify_by_pspec(G_OBJECT(status), properties[PROP_ACTIVE]);

	notify_status_update(presence, old_status, status);
}

static void
status_set_attr_boolean(PurpleStatus *status, const char *id,
		gboolean value)
{
	GValue *attr_value;

	g_return_if_fail(PURPLE_IS_STATUS(status));
	g_return_if_fail(id != NULL);

	/* Make sure this attribute exists and is the correct type. */
	attr_value = purple_status_get_attr_value(status, id);
	g_return_if_fail(attr_value != NULL);
	g_return_if_fail(G_VALUE_TYPE(attr_value) == G_TYPE_BOOLEAN);

	g_value_set_boolean(attr_value, value);
}

static void
status_set_attr_int(PurpleStatus *status, const char *id, int value)
{
	GValue *attr_value;

	g_return_if_fail(PURPLE_IS_STATUS(status));
	g_return_if_fail(id != NULL);

	/* Make sure this attribute exists and is the correct type. */
	attr_value = purple_status_get_attr_value(status, id);
	g_return_if_fail(attr_value != NULL);
	g_return_if_fail(G_VALUE_TYPE(attr_value) == G_TYPE_INT);

	g_value_set_int(attr_value, value);
}

static void
status_set_attr_string(PurpleStatus *status, const char *id,
		const char *value)
{
	GValue *attr_value;

	g_return_if_fail(PURPLE_IS_STATUS(status));
	g_return_if_fail(id != NULL);

	/* Make sure this attribute exists and is the correct type. */
	attr_value = purple_status_get_attr_value(status, id);
	/* This used to be g_return_if_fail, but it's failing a LOT, so
	 * let's generate a log error for now. */
	/* g_return_if_fail(attr_value != NULL); */
	if (attr_value == NULL) {
		purple_debug_error("status",
				 "Attempted to set status attribute '%s' for "
				 "status '%s', which is not legal.  Fix "
                                 "this!\n", id,
				 purple_status_type_get_name(purple_status_get_status_type(status)));
		return;
	}
	g_return_if_fail(G_VALUE_TYPE(attr_value) == G_TYPE_STRING);

	/* XXX: Check if the value has actually changed. If it has, and the status
	 * is active, should this trigger 'status_has_changed'? */
	g_value_set_string(attr_value, value);
}

void
purple_status_set_active(PurpleStatus *status, gboolean active)
{
	purple_status_set_active_with_attrs_list(status, active, NULL);
}

/*
 * This used to parse the va_list directly, but now it creates a GList
 * and passes it to purple_status_set_active_with_attrs_list().  That
 * function was created because account.c needs to pass a GList of
 * attributes to the status API.
 */
void
purple_status_set_active_with_attrs(PurpleStatus *status, gboolean active, va_list args)
{
	GList *attrs = NULL;
	const gchar *id;
	gpointer data;

	while ((id = va_arg(args, const char *)) != NULL)
	{
		attrs = g_list_append(attrs, (char *)id);
		data = va_arg(args, void *);
		attrs = g_list_append(attrs, data);
	}
	purple_status_set_active_with_attrs_list(status, active, attrs);
	g_list_free(attrs);
}

void
purple_status_set_active_with_attrs_list(PurpleStatus *status, gboolean active,
									   GList *attrs)
{
	gboolean changed = FALSE;
	GList *l;
	GList *specified_attr_ids = NULL;
	PurpleStatusType *status_type;
	PurpleStatusPrivate *priv = PURPLE_STATUS_GET_PRIVATE(status);

	g_return_if_fail(priv != NULL);

	if (!active && purple_status_is_exclusive(status))
	{
		purple_debug_error("status",
				   "Cannot deactivate an exclusive status (%s).\n",
				   purple_status_get_id(status));
		return;
	}

	if (priv->active != active)
	{
		changed = TRUE;
	}

	priv->active = active;

	/* Set any attributes */
	l = attrs;
	while (l != NULL)
	{
		const gchar *id;
		GValue *value;

		id = l->data;
		l = l->next;
		value = purple_status_get_attr_value(status, id);
		if (value == NULL)
		{
			purple_debug_warning("status", "The attribute \"%s\" on the status \"%s\" is "
							   "not supported.\n", id, priv->status_type->name);
			/* Skip over the data and move on to the next attribute */
			l = l->next;
			continue;
		}

		specified_attr_ids = g_list_prepend(specified_attr_ids, (gpointer)id);

		if (G_VALUE_TYPE(value) == G_TYPE_STRING)
		{
			const gchar *string_data = l->data;
			l = l->next;
			if (purple_strequal(string_data, g_value_get_string(value)))
				continue;
			status_set_attr_string(status, id, string_data);
			changed = TRUE;
		}
		else if (G_VALUE_TYPE(value) == G_TYPE_INT)
		{
			int int_data = GPOINTER_TO_INT(l->data);
			l = l->next;
			if (int_data == g_value_get_int(value))
				continue;
			status_set_attr_int(status, id, int_data);
			changed = TRUE;
		}
		else if (G_VALUE_TYPE(value) == G_TYPE_BOOLEAN)
		{
			gboolean boolean_data = GPOINTER_TO_INT(l->data);
			l = l->next;
			if (boolean_data == g_value_get_boolean(value))
				continue;
			status_set_attr_boolean(status, id, boolean_data);
			changed = TRUE;
		}
		else
		{
			/* We don't know what the data is--skip over it */
			l = l->next;
		}
	}

	/* Reset any unspecified attributes to their default value */
	status_type = purple_status_get_status_type(status);
	l = purple_status_type_get_attrs(status_type);
	while (l != NULL) {
		PurpleStatusAttribute *attr;

		attr = l->data;
		l = l->next;

		if (!g_list_find_custom(specified_attr_ids, attr->id, (GCompareFunc)strcmp)) {
			GValue *default_value;
			default_value = purple_status_attribute_get_value(attr);
			if (G_VALUE_TYPE(default_value) == G_TYPE_STRING) {
				const char *cur = purple_status_get_attr_string(status, attr->id);
<<<<<<< HEAD
				const char *def = g_value_get_string(default_value);
				if ((cur == NULL && def == NULL)
				    || (cur != NULL && def != NULL
					&& !strcmp(cur, def))) {
=======
				const char *def = purple_value_get_string(default_value);
				if (purple_strequal(cur, def)) {
>>>>>>> 2f50dafa
					continue;
				}

				status_set_attr_string(status, attr->id, def);
			} else if (G_VALUE_TYPE(default_value) == G_TYPE_INT) {
				int cur = purple_status_get_attr_int(status, attr->id);
				int def = g_value_get_int(default_value);
				if (cur == def)
					continue;

				status_set_attr_int(status, attr->id, def);
			} else if (G_VALUE_TYPE(default_value) == G_TYPE_BOOLEAN) {
				gboolean cur = purple_status_get_attr_boolean(status, attr->id);
				gboolean def = g_value_get_boolean(default_value);
				if (cur == def)
					continue;

				status_set_attr_boolean(status, attr->id, def);
			}
			changed = TRUE;
		}
	}
	g_list_free(specified_attr_ids);

	if (!changed)
		return;
	status_has_changed(status);
}

PurpleStatusType *
purple_status_get_status_type(const PurpleStatus *status)
{
	PurpleStatusPrivate *priv = PURPLE_STATUS_GET_PRIVATE(status);

	g_return_val_if_fail(priv != NULL, NULL);

	return priv->status_type;
}

PurplePresence *
purple_status_get_presence(const PurpleStatus *status)
{
	PurpleStatusPrivate *priv = PURPLE_STATUS_GET_PRIVATE(status);

	g_return_val_if_fail(priv != NULL, NULL);

	return priv->presence;
}

const char *
purple_status_get_id(const PurpleStatus *status)
{
	g_return_val_if_fail(PURPLE_IS_STATUS(status), NULL);

	return purple_status_type_get_id(purple_status_get_status_type(status));
}

const char *
purple_status_get_name(const PurpleStatus *status)
{
	g_return_val_if_fail(PURPLE_IS_STATUS(status), NULL);

	return purple_status_type_get_name(purple_status_get_status_type(status));
}

gboolean
purple_status_is_independent(const PurpleStatus *status)
{
	g_return_val_if_fail(PURPLE_IS_STATUS(status), FALSE);

	return purple_status_type_is_independent(purple_status_get_status_type(status));
}

gboolean
purple_status_is_exclusive(const PurpleStatus *status)
{
	g_return_val_if_fail(PURPLE_IS_STATUS(status), FALSE);

	return purple_status_type_is_exclusive(purple_status_get_status_type(status));
}

gboolean
purple_status_is_available(const PurpleStatus *status)
{
	g_return_val_if_fail(PURPLE_IS_STATUS(status), FALSE);

	return purple_status_type_is_available(purple_status_get_status_type(status));
}

gboolean
purple_status_is_active(const PurpleStatus *status)
{
	PurpleStatusPrivate *priv = PURPLE_STATUS_GET_PRIVATE(status);

	g_return_val_if_fail(priv != NULL, FALSE);

	return priv->active;
}

gboolean
purple_status_is_online(const PurpleStatus *status)
{
	PurpleStatusPrimitive primitive;

	g_return_val_if_fail(PURPLE_IS_STATUS(status), FALSE);

	primitive = purple_status_type_get_primitive(purple_status_get_status_type(status));

	return (primitive != PURPLE_STATUS_UNSET &&
			primitive != PURPLE_STATUS_OFFLINE);
}

GValue *
purple_status_get_attr_value(const PurpleStatus *status, const char *id)
{
	PurpleStatusPrivate *priv = PURPLE_STATUS_GET_PRIVATE(status);

	g_return_val_if_fail(priv != NULL, NULL);
	g_return_val_if_fail(id   != NULL, NULL);

	return (GValue *)g_hash_table_lookup(priv->attr_values, id);
}

gboolean
purple_status_get_attr_boolean(const PurpleStatus *status, const char *id)
{
	const GValue *value;

	g_return_val_if_fail(PURPLE_IS_STATUS(status), FALSE);
	g_return_val_if_fail(id != NULL, FALSE);

	if ((value = purple_status_get_attr_value(status, id)) == NULL)
		return FALSE;

	g_return_val_if_fail(G_VALUE_TYPE(value) == G_TYPE_BOOLEAN, FALSE);

	return g_value_get_boolean(value);
}

int
purple_status_get_attr_int(const PurpleStatus *status, const char *id)
{
	const GValue *value;

	g_return_val_if_fail(PURPLE_IS_STATUS(status), 0);
	g_return_val_if_fail(id != NULL, 0);

	if ((value = purple_status_get_attr_value(status, id)) == NULL)
		return 0;

	g_return_val_if_fail(G_VALUE_TYPE(value) == G_TYPE_INT, 0);

	return g_value_get_int(value);
}

const char *
purple_status_get_attr_string(const PurpleStatus *status, const char *id)
{
	const GValue *value;

	g_return_val_if_fail(PURPLE_IS_STATUS(status), NULL);
	g_return_val_if_fail(id != NULL, NULL);

	if ((value = purple_status_get_attr_value(status, id)) == NULL)
		return NULL;

	g_return_val_if_fail(G_VALUE_TYPE(value) == G_TYPE_STRING, NULL);

	return g_value_get_string(value);
}

gint
purple_status_compare(const PurpleStatus *status1, const PurpleStatus *status2)
{
	PurpleStatusType *type1, *type2;
	int score1 = 0, score2 = 0;

	if ((status1 == NULL && status2 == NULL) ||
			(status1 == status2))
	{
		return 0;
	}
	else if (status1 == NULL)
		return 1;
	else if (status2 == NULL)
		return -1;

	type1 = purple_status_get_status_type(status1);
	type2 = purple_status_get_status_type(status2);

	if (purple_status_is_active(status1))
		score1 = primitive_scores[purple_status_type_get_primitive(type1)];

	if (purple_status_is_active(status2))
		score2 = primitive_scores[purple_status_type_get_primitive(type2)];

	if (score1 > score2)
		return -1;
	else if (score1 < score2)
		return 1;

	return 0;
}


/**************************************************************************
* GBoxed code for PurpleStatusType
**************************************************************************/
static PurpleStatusType *
purple_status_type_ref(PurpleStatusType *status_type)
{
	g_return_val_if_fail(status_type != NULL, NULL);

	status_type->box_count++;

	return status_type;
}

static void
purple_status_type_unref(PurpleStatusType *status_type)
{
	g_return_if_fail(status_type != NULL);
	g_return_if_fail(status_type->box_count >= 0);

	if (!status_type->box_count--)
		purple_status_type_destroy(status_type);
}

GType
purple_status_type_get_type(void)
{
	static GType type = 0;

	if (type == 0) {
		type = g_boxed_type_register_static("PurpleStatusType",
				(GBoxedCopyFunc)purple_status_type_ref,
				(GBoxedFreeFunc)purple_status_type_unref);
	}

	return type;
}

/**************************************************************************
* GBoxed code for PurpleStatusAttribute
**************************************************************************/
static PurpleStatusAttribute *
purple_status_attribute_copy(PurpleStatusAttribute *status_attr)
{
	g_return_val_if_fail(status_attr != NULL, NULL);

	return purple_status_attribute_new(status_attr->id,
	                              status_attr->name,
	                              purple_value_dup(status_attr->value_type));
}

GType
purple_status_attribute_get_type(void)
{
	static GType type = 0;

	if (type == 0) {
		type = g_boxed_type_register_static("PurpleStatusAttribute",
				(GBoxedCopyFunc)purple_status_attribute_copy,
				(GBoxedFreeFunc)purple_status_attribute_destroy);
	}

	return type;
}

/**************************************************************************
* GBoxed code for PurpleMood
**************************************************************************/
static PurpleMood *
purple_mood_copy(PurpleMood *mood)
{
	PurpleMood *mood_copy;

	g_return_val_if_fail(mood != NULL, NULL);

	mood_copy = g_new(PurpleMood, 1);

	mood_copy->mood        = g_strdup(mood->mood);
	mood_copy->description = g_strdup(mood->description);

	return mood_copy;
}

static void
purple_mood_free(PurpleMood *mood)
{
	g_free((gchar *)mood->mood);
	g_free((gchar *)mood->description);

	g_free(mood);
}

GType
purple_mood_get_type(void)
{
	static GType type = 0;

	if (type == 0) {
		type = g_boxed_type_register_static("PurpleMood",
				(GBoxedCopyFunc)purple_mood_copy,
				(GBoxedFreeFunc)purple_mood_free);
	}

	return type;
}


/**************************************************************************
* GObject code
**************************************************************************/

/* Set method for GObject properties */
static void
purple_status_set_property(GObject *obj, guint param_id, const GValue *value,
		GParamSpec *pspec)
{
	PurpleStatus *status = PURPLE_STATUS(obj);
	PurpleStatusPrivate *priv = PURPLE_STATUS_GET_PRIVATE(status);

	switch (param_id) {
		case PROP_STATUS_TYPE:
			priv->status_type = g_value_get_pointer(value);
			break;
		case PROP_PRESENCE:
			priv->presence = g_value_get_object(value);
			break;
		case PROP_ACTIVE:
			purple_status_set_active(status, g_value_get_boolean(value));
			break;
		default:
			G_OBJECT_WARN_INVALID_PROPERTY_ID(obj, param_id, pspec);
			break;
	}
}

/* Get method for GObject properties */
static void
purple_status_get_property(GObject *obj, guint param_id, GValue *value,
		GParamSpec *pspec)
{
	PurpleStatus *status = PURPLE_STATUS(obj);

	switch (param_id) {
		case PROP_STATUS_TYPE:
			g_value_set_pointer(value, purple_status_get_status_type(status));
			break;
		case PROP_PRESENCE:
			g_value_set_object(value, purple_status_get_presence(status));
			break;
		case PROP_ACTIVE:
			g_value_set_boolean(value, purple_status_is_active(status));
			break;
		default:
			G_OBJECT_WARN_INVALID_PROPERTY_ID(obj, param_id, pspec);
			break;
	}
}

/* GObject initialization function */
static void
purple_status_init(GTypeInstance *instance, gpointer klass)
{
	PurpleStatus *status = PURPLE_STATUS(instance);

	PURPLE_DBUS_REGISTER_POINTER(status, PurpleStatus);

	PURPLE_STATUS_GET_PRIVATE(status)->attr_values =
		g_hash_table_new_full(g_str_hash, g_str_equal, NULL,
		(GDestroyNotify)purple_value_free);
}

/* Called when done constructing */
static void
purple_status_constructed(GObject *object)
{
	GList *l;
	PurpleStatusPrivate *priv = PURPLE_STATUS_GET_PRIVATE(object);

	parent_class->constructed(object);

	for (l = purple_status_type_get_attrs(priv->status_type); l != NULL; l = l->next)
	{
		PurpleStatusAttribute *attr = (PurpleStatusAttribute *)l->data;
		GValue *value = purple_status_attribute_get_value(attr);
		GValue *new_value = purple_value_dup(value);

		g_hash_table_insert(priv->attr_values,
							(char *)purple_status_attribute_get_id(attr),
							new_value);
	}
}

/*
 * GObject finalize function
 * TODO: If the PurpleStatus is in a PurplePresence, then
 *       remove it from the PurplePresence?
 */
static void
purple_status_finalize(GObject *object)
{
	g_hash_table_destroy(PURPLE_STATUS_GET_PRIVATE(object)->attr_values);

	PURPLE_DBUS_UNREGISTER_POINTER(object);

	parent_class->finalize(object);
}

/* Class initializer function */
static void
purple_status_class_init(PurpleStatusClass *klass)
{
	GObjectClass *obj_class = G_OBJECT_CLASS(klass);

	parent_class = g_type_class_peek_parent(klass);

	obj_class->finalize = purple_status_finalize;
	obj_class->constructed = purple_status_constructed;

	/* Setup properties */
	obj_class->get_property = purple_status_get_property;
	obj_class->set_property = purple_status_set_property;

	g_type_class_add_private(klass, sizeof(PurpleStatusPrivate));

	properties[PROP_STATUS_TYPE] = g_param_spec_pointer("status-type",
				"Status type",
				"The PurpleStatusType of the status.",
				G_PARAM_READWRITE | G_PARAM_CONSTRUCT_ONLY |
				G_PARAM_STATIC_STRINGS);

	properties[PROP_PRESENCE] = g_param_spec_object("presence", "Presence",
				"The presence that the status belongs to.",
				PURPLE_TYPE_PRESENCE,
				G_PARAM_READWRITE | G_PARAM_CONSTRUCT_ONLY |
				G_PARAM_STATIC_STRINGS);

	properties[PROP_ACTIVE] = g_param_spec_boolean("active", "Active",
				"Whether the status is active or not.", FALSE,
				G_PARAM_READWRITE | G_PARAM_STATIC_STRINGS);

	g_object_class_install_properties(obj_class, PROP_LAST, properties);
}

GType
purple_status_get_type(void)
{
	static GType type = 0;

	if(type == 0) {
		static const GTypeInfo info = {
			sizeof(PurpleStatusClass),
			NULL,
			NULL,
			(GClassInitFunc)purple_status_class_init,
			NULL,
			NULL,
			sizeof(PurpleStatus),
			0,
			(GInstanceInitFunc)purple_status_init,
			NULL,
		};

		type = g_type_register_static(G_TYPE_OBJECT,
				"PurpleStatus",
				&info, 0);
	}

	return type;
}

PurpleStatus *
purple_status_new(PurpleStatusType *status_type, PurplePresence *presence)
{
	g_return_val_if_fail(status_type != NULL, NULL);
	g_return_val_if_fail(PURPLE_IS_PRESENCE(presence), NULL);

	return g_object_new(PURPLE_TYPE_STATUS,
			"status-type",  status_type,
			"presence",     presence,
			NULL);
}


/**************************************************************************
* Status subsystem
**************************************************************************/
static void
score_pref_changed_cb(const char *name, PurplePrefType type,
					  gconstpointer value, gpointer data)
{
	int index = GPOINTER_TO_INT(data);

	primitive_scores[index] = GPOINTER_TO_INT(value);
}

void *
purple_statuses_get_handle(void) {
	static int handle;

	return &handle;
}

void
purple_statuses_init(void)
{
	void *handle = purple_statuses_get_handle();

	purple_prefs_add_none("/purple/status");
	purple_prefs_add_none("/purple/status/scores");

	purple_prefs_add_int("/purple/status/scores/offline",
			primitive_scores[PURPLE_STATUS_OFFLINE]);
	purple_prefs_add_int("/purple/status/scores/available",
			primitive_scores[PURPLE_STATUS_AVAILABLE]);
	purple_prefs_add_int("/purple/status/scores/invisible",
			primitive_scores[PURPLE_STATUS_INVISIBLE]);
	purple_prefs_add_int("/purple/status/scores/away",
			primitive_scores[PURPLE_STATUS_AWAY]);
	purple_prefs_add_int("/purple/status/scores/extended_away",
			primitive_scores[PURPLE_STATUS_EXTENDED_AWAY]);
	purple_prefs_add_int("/purple/status/scores/idle",
			primitive_scores[SCORE_IDLE]);
	purple_prefs_add_int("/purple/status/scores/idle_time",
			primitive_scores[SCORE_IDLE_TIME]);
	purple_prefs_add_int("/purple/status/scores/offline_msg",
			primitive_scores[SCORE_OFFLINE_MESSAGE]);

	purple_prefs_connect_callback(handle, "/purple/status/scores/offline",
			score_pref_changed_cb,
			GINT_TO_POINTER(PURPLE_STATUS_OFFLINE));
	purple_prefs_connect_callback(handle, "/purple/status/scores/available",
			score_pref_changed_cb,
			GINT_TO_POINTER(PURPLE_STATUS_AVAILABLE));
	purple_prefs_connect_callback(handle, "/purple/status/scores/invisible",
			score_pref_changed_cb,
			GINT_TO_POINTER(PURPLE_STATUS_INVISIBLE));
	purple_prefs_connect_callback(handle, "/purple/status/scores/away",
			score_pref_changed_cb,
			GINT_TO_POINTER(PURPLE_STATUS_AWAY));
	purple_prefs_connect_callback(handle, "/purple/status/scores/extended_away",
			score_pref_changed_cb,
			GINT_TO_POINTER(PURPLE_STATUS_EXTENDED_AWAY));
	purple_prefs_connect_callback(handle, "/purple/status/scores/idle",
			score_pref_changed_cb,
			GINT_TO_POINTER(SCORE_IDLE));
	purple_prefs_connect_callback(handle, "/purple/status/scores/idle_time",
			score_pref_changed_cb,
			GINT_TO_POINTER(SCORE_IDLE_TIME));
	purple_prefs_connect_callback(handle, "/purple/status/scores/offline_msg",
			score_pref_changed_cb,
			GINT_TO_POINTER(SCORE_OFFLINE_MESSAGE));

	purple_prefs_trigger_callback("/purple/status/scores/offline");
	purple_prefs_trigger_callback("/purple/status/scores/available");
	purple_prefs_trigger_callback("/purple/status/scores/invisible");
	purple_prefs_trigger_callback("/purple/status/scores/away");
	purple_prefs_trigger_callback("/purple/status/scores/extended_away");
	purple_prefs_trigger_callback("/purple/status/scores/idle");
	purple_prefs_trigger_callback("/purple/status/scores/idle_time");
	purple_prefs_trigger_callback("/purple/status/scores/offline_msg");
}

void
purple_statuses_uninit(void)
{
	purple_prefs_disconnect_by_handle(purple_prefs_get_handle());
}<|MERGE_RESOLUTION|>--- conflicted
+++ resolved
@@ -794,15 +794,8 @@
 			default_value = purple_status_attribute_get_value(attr);
 			if (G_VALUE_TYPE(default_value) == G_TYPE_STRING) {
 				const char *cur = purple_status_get_attr_string(status, attr->id);
-<<<<<<< HEAD
 				const char *def = g_value_get_string(default_value);
-				if ((cur == NULL && def == NULL)
-				    || (cur != NULL && def != NULL
-					&& !strcmp(cur, def))) {
-=======
-				const char *def = purple_value_get_string(default_value);
 				if (purple_strequal(cur, def)) {
->>>>>>> 2f50dafa
 					continue;
 				}
 
