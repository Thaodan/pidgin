--- conflicted
+++ resolved
@@ -1169,11 +1169,8 @@
  * @account: The account.
  * @buddy: The buddy to add.
  * @message: The invite message.  This may be ignored by a protocol.
-<<<<<<< HEAD
-=======
  *
  * Adds a buddy to the server-side buddy list for the specified account.
->>>>>>> 2723eedb
  */
 void purple_account_add_buddy(PurpleAccount *account, PurpleBuddy *buddy, const char *message);
 
@@ -1182,11 +1179,8 @@
  * @account: The account.
  * @buddies: The list of PurpleBlistNodes representing the buddies to add.
  * @message: The invite message.  This may be ignored by a protocol.
-<<<<<<< HEAD
-=======
  *
  * Adds a list of buddies to the server-side buddy list.
->>>>>>> 2723eedb
  */
 void purple_account_add_buddies(PurpleAccount *account, GList *buddies, const char *message);
 
