/**
 * @file blist.h Buddy List API
 * @ingroup core
 * @see @ref blist-signals
 */

/* purple
 *
 * Purple is the legal property of its developers, whose names are too numerous
 * to list here.  Please refer to the COPYRIGHT file distributed with this
 * source distribution.
 *
 * This program is free software; you can redistribute it and/or modify
 * it under the terms of the GNU General Public License as published by
 * the Free Software Foundation; either version 2 of the License, or
 * (at your option) any later version.
 *
 * This program is distributed in the hope that it will be useful,
 * but WITHOUT ANY WARRANTY; without even the implied warranty of
 * MERCHANTABILITY or FITNESS FOR A PARTICULAR PURPOSE.  See the
 * GNU General Public License for more details.
 *
 * You should have received a copy of the GNU General Public License
 * along with this program; if not, write to the Free Software
 * Foundation, Inc., 51 Franklin Street, Fifth Floor, Boston, MA  02111-1301  USA
 */
#ifndef _PURPLE_BLIST_H_
#define _PURPLE_BLIST_H_

/* I can't believe I let ChipX86 inspire me to write good code. -Sean */

#include <glib.h>

/** @copydoc _PurpleBuddyList */
typedef struct _PurpleBuddyList PurpleBuddyList;
/** @copydoc _PurpleBlistUiOps */
typedef struct _PurpleBlistUiOps PurpleBlistUiOps;
/** @copydoc _PurpleBlistNode */
typedef struct _PurpleBlistNode PurpleBlistNode;

/** @copydoc _PurpleChat */
typedef struct _PurpleChat PurpleChat;
/** @copydoc _PurpleGroup */
typedef struct _PurpleGroup PurpleGroup;
/** @copydoc _PurpleContact */
typedef struct _PurpleContact PurpleContact;
/** @copydoc _PurpleBuddy */
typedef struct _PurpleBuddy PurpleBuddy;

/**************************************************************************/
/* Enumerations                                                           */
/**************************************************************************/
typedef enum
{
	PURPLE_BLIST_GROUP_NODE,
	PURPLE_BLIST_CONTACT_NODE,
	PURPLE_BLIST_BUDDY_NODE,
	PURPLE_BLIST_CHAT_NODE,
	PURPLE_BLIST_OTHER_NODE

} PurpleBlistNodeType;

#define PURPLE_BLIST_NODE_IS_CHAT(n)    (purple_blist_node_get_type(n) == PURPLE_BLIST_CHAT_NODE)
#define PURPLE_BLIST_NODE_IS_BUDDY(n)   (purple_blist_node_get_type(n) == PURPLE_BLIST_BUDDY_NODE)
#define PURPLE_BLIST_NODE_IS_CONTACT(n) (purple_blist_node_get_type(n) == PURPLE_BLIST_CONTACT_NODE)
#define PURPLE_BLIST_NODE_IS_GROUP(n)   (purple_blist_node_get_type(n) == PURPLE_BLIST_GROUP_NODE)

#define PURPLE_BUDDY_IS_ONLINE(b) \
	((b) != NULL && purple_account_is_connected(purple_buddy_get_account(b)) && \
	 purple_presence_is_online(purple_buddy_get_presence(b)))

typedef enum
{
	PURPLE_BLIST_NODE_FLAG_NO_SAVE      = 1 << 0 /**< node should not be saved with the buddy list */

} PurpleBlistNodeFlags;

/**
 * @since 2.6.0
 */
#define PURPLE_BLIST_NODE(obj) ((PurpleBlistNode *)(obj))

#define PURPLE_BLIST_NODE_HAS_FLAG(b, f) (purple_blist_node_get_flags((PurpleBlistNode*)(b)) & (f))
#define PURPLE_BLIST_NODE_SHOULD_SAVE(b) (! PURPLE_BLIST_NODE_HAS_FLAG(b, PURPLE_BLIST_NODE_FLAG_NO_SAVE))

#define PURPLE_BLIST_NODE_NAME(n) (purple_blist_node_get_type(n) == PURPLE_BLIST_CHAT_NODE  ? purple_chat_get_name((PurpleChat*)n) :        \
				     purple_blist_node_get_type(n) == PURPLE_BLIST_BUDDY_NODE ? purple_buddy_get_name((PurpleBuddy*)n) : NULL)

/**
 * @since 2.6.0
 */
#define PURPLE_GROUP(obj) ((PurpleGroup *)(obj))

/**
 * @since 2.6.0
 */
#define PURPLE_CONTACT(obj) ((PurpleContact *)(obj))

/**
 * @since 2.6.0
 */
#define PURPLE_BUDDY(obj) ((PurpleBuddy *)(obj))

/**
 * @since 2.6.0
 */
#define PURPLE_CHAT(obj) ((PurpleChat *)(obj))

#include "account.h"
#include "buddyicon.h"
#include "status.h"

/**************************************************************************/
/* Data Structures                                                        */
/**************************************************************************/

#if !(defined PURPLE_HIDE_STRUCTS) || (defined _PURPLE_BLIST_C_)

/**
 * A Buddy list node.  This can represent a group, a buddy, or anything else.
 * This is a base class for PurpleBuddy, PurpleContact, PurpleGroup, and for
 * anything else that wants to put itself in the buddy list. */
struct _PurpleBlistNode {
	PurpleBlistNodeType type;             /**< The type of node this is       */
	PurpleBlistNode *prev;                /**< The sibling before this buddy. */
	PurpleBlistNode *next;                /**< The sibling after this buddy.  */
	PurpleBlistNode *parent;              /**< The parent of this node        */
	PurpleBlistNode *child;               /**< The child of this node         */
	GHashTable *settings;               /**< per-node settings              */
	void          *ui_data;             /**< The UI can put data here.      */
	PurpleBlistNodeFlags flags;           /**< The buddy flags                */
};

/**
 * A buddy.  This contains everything Purple will ever need to know about someone on the buddy list.  Everything.
 */
struct _PurpleBuddy {
	PurpleBlistNode node;                     /**< The node that this buddy inherits from */
	char *name;                             /**< The name of the buddy. */
	char *alias;                            /**< The user-set alias of the buddy */
	char *server_alias;                     /**< The server-specified alias of the buddy.  (i.e. MSN "Friendly Names") */
	void *proto_data;                       /**< This allows the prpl to associate whatever data it wants with a buddy */
	PurpleBuddyIcon *icon;                    /**< The buddy icon. */
	PurpleAccount *account;					/**< the account this buddy belongs to */
	PurplePresence *presence;
};

/**
 * A contact.  This contains everything Purple will ever need to know about a contact.
 */
struct _PurpleContact {
	PurpleBlistNode node;		/**< The node that this contact inherits from. */
	char *alias;            /**< The user-set alias of the contact */
	int totalsize;		    /**< The number of buddies in this contact */
	int currentsize;	    /**< The number of buddies in this contact corresponding to online accounts */
	int online;			    /**< The number of buddies in this contact who are currently online */
	PurpleBuddy *priority;    /**< The "top" buddy for this contact */
	gboolean priority_valid; /**< Is priority valid? */
};


/**
 * A group.  This contains everything Purple will ever need to know about a group.
 */
struct _PurpleGroup {
	PurpleBlistNode node;                    /**< The node that this group inherits from */
	char *name;                            /**< The name of this group. */
	int totalsize;			       /**< The number of chats and contacts in this group */
	int currentsize;		       /**< The number of chats and contacts in this group corresponding to online accounts */
	int online;			       /**< The number of chats and contacts in this group who are currently online */
};

/**
 * A chat.  This contains everything Purple needs to put a chat room in the
 * buddy list.
 */
struct _PurpleChat {
	PurpleBlistNode node;      /**< The node that this chat inherits from */
	char *alias;             /**< The display name of this chat. */
	GHashTable *components;  /**< the stuff the protocol needs to know to join the chat */
	PurpleAccount *account; /**< The account this chat is attached to */
};

/**
 * The Buddy List
 */
struct _PurpleBuddyList {
	PurpleBlistNode *root;          /**< The first node in the buddy list */
	GHashTable *buddies;          /**< Every buddy in this list */
	void *ui_data;                /**< UI-specific data. */
};

#endif /* PURPLE_HIDE_STRUCTS && PURPLE_BLIST_STRUCTS */

/**
 * Buddy list UI operations.
 *
 * Any UI representing a buddy list must assign a filled-out PurpleBlistUiOps
 * structure to the buddy list core.
 */
struct _PurpleBlistUiOps
{
	void (*new_list)(PurpleBuddyList *list); /**< Sets UI-specific data on a buddy list. */
	void (*new_node)(PurpleBlistNode *node); /**< Sets UI-specific data on a node. */
	void (*show)(PurpleBuddyList *list);     /**< The core will call this when it's finished doing its core stuff */
	void (*update)(PurpleBuddyList *list,
		       PurpleBlistNode *node);       /**< This will update a node in the buddy list. */
	void (*remove)(PurpleBuddyList *list,
		       PurpleBlistNode *node);       /**< This removes a node from the list */
	void (*destroy)(PurpleBuddyList *list);  /**< When the list is destroyed, this is called to destroy the UI. */
	void (*set_visible)(PurpleBuddyList *list,
			    gboolean show);            /**< Hides or unhides the buddy list */
	void (*request_add_buddy)(PurpleAccount *account, const char *username,
							  const char *group, const char *alias);
	void (*request_add_chat)(PurpleAccount *account, PurpleGroup *group,
							 const char *alias, const char *name);
	void (*request_add_group)(void);

	void (*_purple_reserved1)(void);
	void (*_purple_reserved2)(void);
	void (*_purple_reserved3)(void);
	void (*_purple_reserved4)(void);
};

#ifdef __cplusplus
extern "C" {
#endif

/**************************************************************************/
/** @name Buddy List API                                                  */
/**************************************************************************/
/*@{*/

/**
 * Creates a new buddy list
 *
 * @return The new buddy list.
 */
PurpleBuddyList *purple_blist_new(void);

/**
 * Sets the main buddy list.
 *
 * @param blist The buddy list you want to use.
 */
void purple_set_blist(PurpleBuddyList *blist);

/**
 * Returns the main buddy list.
 *
 * @return The main buddy list.
 */
PurpleBuddyList *purple_get_blist(void);

/**
 * Returns the root node of the main buddy list.
 *
 * @return The root node.
 */
PurpleBlistNode *purple_blist_get_root(void);

/**
<<<<<<< HEAD
 * Returns a list of every buddy in the list.
=======
 * Returns the hash table of every buddy in the list.
 * You MUST treat this data structure as immutable. The only use should
 * be for iterating over the values (PurpleBuddy*) in performance-critical
 * code.
 *
 * @see purple_find_buddy for the recommended alternative.
>>>>>>> df6eeaa2
 *
 * @return A list of every buddy in the list. Caller is responsible for
 *         freeing the list.
 *
 * @since 2.6.0
 */
GSList *purple_blist_get_buddies(void);

/**
 * Returns the UI data for the list.
 *
 * @return The UI data for the list.
 *
 * @since 2.6.0
 */
gpointer purple_blist_get_ui_data(void);

/**
 * Sets the UI data for the list.
 *
 * @param ui_data The UI data for the list.
 *
 * @since 2.6.0
 */
void purple_blist_set_ui_data(gpointer ui_data);

/**
 * Returns the next node of a given node. This function is to be used to iterate
 * over the tree returned by purple_get_blist.
 *
 * @param node		A node.
 * @param offline	Whether to include nodes for offline accounts
 * @return	The next node
 * @see purple_blist_node_get_parent
 * @see purple_blist_node_get_first_child
 * @see purple_blist_node_get_sibling_next
 * @see purple_blist_node_get_sibling_prev
 */
PurpleBlistNode *purple_blist_node_next(PurpleBlistNode *node, gboolean offline);

/**
 * Returns the parent node of a given node.
 *
 * @param node A node.
 * @return  The parent node.
 * @since 2.4.0
 * @see purple_blist_node_get_first_child
 * @see purple_blist_node_get_sibling_next
 * @see purple_blist_node_get_sibling_prev
 * @see purple_blist_node_next
 */
PurpleBlistNode *purple_blist_node_get_parent(PurpleBlistNode *node);

/**
 * Returns the the first child node of a given node.
 *
 * @param node A node.
 * @return  The child node.
 * @since 2.4.0
 * @see purple_blist_node_get_parent
 * @see purple_blist_node_get_sibling_next
 * @see purple_blist_node_get_sibling_prev
 * @see purple_blist_node_next
 */
PurpleBlistNode *purple_blist_node_get_first_child(PurpleBlistNode *node);

/**
 * Returns the sibling node of a given node.
 *
 * @param node A node.
 * @return  The sibling node.
 * @since 2.4.0
 * @see purple_blist_node_get_parent
 * @see purple_blist_node_get_first_child
 * @see purple_blist_node_get_sibling_prev
 * @see purple_blist_node_next
 */
PurpleBlistNode *purple_blist_node_get_sibling_next(PurpleBlistNode *node);

/**
 * Returns the previous sibling node of a given node.
 *
 * @param node A node.
 * @return  The sibling node.
 * @since 2.4.0
 * @see purple_blist_node_get_parent
 * @see purple_blist_node_get_first_child
 * @see purple_blist_node_get_sibling_next
 * @see purple_blist_node_next
 */
PurpleBlistNode *purple_blist_node_get_sibling_prev(PurpleBlistNode *node);

/**
 * Returns the UI data of a given node.
 *
 * @param node The node.
 * @return The UI data.
 * @since 2.6.0
 */
gpointer purple_blist_node_get_ui_data(const PurpleBlistNode *node);

/**
 * Sets the UI data of a given node.
 *
 * @param node The node.
 * @param ui_data The UI data.
 *
 * @since 2.6.0
 */
void purple_blist_node_set_ui_data(PurpleBlistNode *node, gpointer ui_data);

/**
 * Shows the buddy list, creating a new one if necessary.
 */
void purple_blist_show(void);


/**
 * Destroys the buddy list window.
 */
void purple_blist_destroy(void);

/**
 * Hides or unhides the buddy list.
 *
 * @param show   Whether or not to show the buddy list
 */
void purple_blist_set_visible(gboolean show);

/**
 * Updates a buddy's status.
 *
 * This should only be called from within Purple.
 *
 * @param buddy      The buddy whose status has changed.
 * @param old_status The status from which we are changing.
 */
void purple_blist_update_buddy_status(PurpleBuddy *buddy, PurpleStatus *old_status);

/**
 * Updates a node's custom icon.
 *
 * @param node  The PurpleBlistNode whose custom icon has changed.
 *
 * @since 2.5.0
 */
void purple_blist_update_node_icon(PurpleBlistNode *node);

#if !(defined PURPLE_DISABLE_DEPRECATED) || (defined _PURPLE_BLIST_C_)
/**
 * Updates a buddy's icon.
 *
 * @param buddy  The buddy whose buddy icon has changed
 * @deprecated Use purple_blist_update_node_icon() instead.
 */
void purple_blist_update_buddy_icon(PurpleBuddy *buddy);
#endif

/**
 * Renames a buddy in the buddy list.
 *
 * @param buddy  The buddy whose name will be changed.
 * @param name   The new name of the buddy.
 */
void purple_blist_rename_buddy(PurpleBuddy *buddy, const char *name);

/**
 * Aliases a contact in the buddy list.
 *
 * @param contact The contact whose alias will be changed.
 * @param alias   The contact's alias.
 */
void purple_blist_alias_contact(PurpleContact *contact, const char *alias);

/**
 * Aliases a buddy in the buddy list.
 *
 * @param buddy  The buddy whose alias will be changed.
 * @param alias  The buddy's alias.
 */
void purple_blist_alias_buddy(PurpleBuddy *buddy, const char *alias);

/**
 * Sets the server-sent alias of a buddy in the buddy list.
 * PRPLs should call serv_got_alias() instead of this.
 *
 * @param buddy  The buddy whose alias will be changed.
 * @param alias  The buddy's "official" alias.
 */
void purple_blist_server_alias_buddy(PurpleBuddy *buddy, const char *alias);

/**
 * Aliases a chat in the buddy list.
 *
 * @param chat  The chat whose alias will be changed.
 * @param alias The chat's new alias.
 */
void purple_blist_alias_chat(PurpleChat *chat, const char *alias);

/**
 * Renames a group
 *
 * @param group  The group to rename
 * @param name   The new name
 */
void purple_blist_rename_group(PurpleGroup *group, const char *name);

/**
 * Creates a new chat for the buddy list
 *
 * @param account    The account this chat will get added to
 * @param alias      The alias of the new chat
 * @param components The info the prpl needs to join the chat.  The
 *                   hash function should be g_str_hash() and the
 *                   equal function should be g_str_equal().
 * @return           A newly allocated chat
 */
PurpleChat *purple_chat_new(PurpleAccount *account, const char *alias, GHashTable *components);

/**
 * Destroys a chat
 *
 * @param chat       The chat to destroy
 */
void purple_chat_destroy(PurpleChat *chat);

/**
 * Adds a new chat to the buddy list.
 *
 * The chat will be inserted right after node or appended to the end
 * of group if node is NULL.  If both are NULL, the buddy will be added to
 * the "Chats" group.
 *
 * @param chat  The new chat who gets added
 * @param group  The group to add the new chat to.
 * @param node   The insertion point
 */
void purple_blist_add_chat(PurpleChat *chat, PurpleGroup *group, PurpleBlistNode *node);

/**
 * Creates a new buddy.
 *
 * This function only creates the PurpleBuddy. Use purple_blist_add_buddy
 * to add the buddy to the list and purple_account_add_buddy to sync up
 * with the server.
 *
 * @param account    The account this buddy will get added to
 * @param name       The name of the new buddy
 * @param alias      The alias of the new buddy (or NULL if unaliased)
 * @return           A newly allocated buddy
 *
 * @see purple_account_add_buddy
 * @see purple_blist_add_buddy
 */
PurpleBuddy *purple_buddy_new(PurpleAccount *account, const char *name, const char *alias);

/**
 * Destroys a buddy
 *
 * @param buddy     The buddy to destroy
 */
void purple_buddy_destroy(PurpleBuddy *buddy);

/**
 * Sets a buddy's icon.
 *
 * This should only be called from within Purple. You probably want to
 * call purple_buddy_icon_set_data().
 *
 * @param buddy The buddy.
 * @param icon  The buddy icon.
 *
 * @see purple_buddy_icon_set_data()
 */
void purple_buddy_set_icon(PurpleBuddy *buddy, PurpleBuddyIcon *icon);

/**
 * Returns a buddy's account.
 *
 * @param buddy The buddy.
 *
 * @return The account
 */
PurpleAccount *purple_buddy_get_account(const PurpleBuddy *buddy);

/**
 * Returns a buddy's name
 *
 * @param buddy The buddy.
 *
 * @return The name.
 */
const char *purple_buddy_get_name(const PurpleBuddy *buddy);

/**
 * Returns a buddy's icon.
 *
 * @param buddy The buddy.
 *
 * @return The buddy icon.
 */
PurpleBuddyIcon *purple_buddy_get_icon(const PurpleBuddy *buddy);

/**
 * Returns a buddy's protocol-specific data.
 *
 * This should only be called from the associated prpl.
 *
 * @param buddy The buddy.
 * @return      The protocol data.
 *
 * @see purple_buddy_set_protocol_data()
 * @since 2.6.0
 */
gpointer purple_buddy_get_protocol_data(const PurpleBuddy *buddy);

/**
 * Sets a buddy's protocol-specific data.
 *
 * This should only be called from the associated prpl.
 *
 * @param buddy The buddy.
 * @param data  The data.
 *
 * @see purple_buddy_get_protocol_data()
 * @since 2.6.0
 */
void purple_buddy_set_protocol_data(PurpleBuddy *buddy, gpointer data);

/**
 * Returns a buddy's contact.
 *
 * @param buddy The buddy.
 *
 * @return The buddy's contact.
 */
PurpleContact *purple_buddy_get_contact(PurpleBuddy *buddy);

/**
 * Returns a buddy's presence.
 *
 * @param buddy The buddy.
 *
 * @return The buddy's presence.
 */
PurplePresence *purple_buddy_get_presence(const PurpleBuddy *buddy);

/**
 * Adds a new buddy to the buddy list.
 *
 * The buddy will be inserted right after node or prepended to the
 * group if node is NULL.  If both are NULL, the buddy will be added to
 * the "Buddies" group.
 *
 * @param buddy   The new buddy who gets added
 * @param contact The optional contact to place the buddy in.
 * @param group   The group to add the new buddy to.
 * @param node    The insertion point.  Pass in NULL to add the node as
 *                the first child in the given group.
 */
void purple_blist_add_buddy(PurpleBuddy *buddy, PurpleContact *contact, PurpleGroup *group, PurpleBlistNode *node);

/**
 * Creates a new group
 *
 * You can't have more than one group with the same name.  Sorry.  If you pass
 * this the name of a group that already exists, it will return that group.
 *
 * @param name   The name of the new group
 * @return       A new group struct
*/
PurpleGroup *purple_group_new(const char *name);

/**
 * Destroys a group
 *
 * @param group  The group to destroy
*/
void purple_group_destroy(PurpleGroup *group);

/**
 * Adds a new group to the buddy list.
 *
 * The new group will be inserted after insert or prepended to the list if
 * node is NULL.
 *
 * @param group  The group
 * @param node   The insertion point
 */
void purple_blist_add_group(PurpleGroup *group, PurpleBlistNode *node);

/**
 * Creates a new contact
 *
 * @return       A new contact struct
 */
PurpleContact *purple_contact_new(void);

/**
 * Destroys a contact
 *
 * @param contact  The contact to destroy
 */
void purple_contact_destroy(PurpleContact *contact);

/**
 * Adds a new contact to the buddy list.
 *
 * The new contact will be inserted after insert or prepended to the list if
 * node is NULL.
 *
 * @param contact The contact
 * @param group   The group to add the contact to
 * @param node    The insertion point
 */
void purple_blist_add_contact(PurpleContact *contact, PurpleGroup *group, PurpleBlistNode *node);

/**
 * Merges two contacts
 *
 * All of the buddies from source will be moved to target
 *
 * @param source  The contact to merge
 * @param node    The place to merge to (a buddy or contact)
 */
void purple_blist_merge_contact(PurpleContact *source, PurpleBlistNode *node);

/**
 * Returns the highest priority buddy for a given contact.
 *
 * @param contact  The contact
 * @return The highest priority buddy
 */
PurpleBuddy *purple_contact_get_priority_buddy(PurpleContact *contact);

#if !(defined PURPLE_DISABLE_DEPRECATED) || (defined _PURPLE_BLIST_C_)
/**
 * Sets the alias for a contact.
 *
 * @param contact  The contact
 * @param alias    The alias to set, or NULL to unset
 *
 * @deprecated Use purple_blist_alias_contact() instead.
 */
void purple_contact_set_alias(PurpleContact *contact, const char *alias);
#endif

/**
 * Gets the alias for a contact.
 *
 * @param contact  The contact
 * @return  The alias, or NULL if it is not set.
 */
const char *purple_contact_get_alias(PurpleContact *contact);

/**
 * Determines whether an account owns any buddies in a given contact
 *
 * @param contact  The contact to search through.
 * @param account  The account.
 *
 * @return TRUE if there are any buddies from account in the contact, or FALSE otherwise.
 */
gboolean purple_contact_on_account(PurpleContact *contact, PurpleAccount *account);

/**
 * Invalidates the priority buddy so that the next call to
 * purple_contact_get_priority_buddy recomputes it.
 *
 * @param contact  The contact
 */
void purple_contact_invalidate_priority_buddy(PurpleContact *contact);

/**
 * Removes a buddy from the buddy list and frees the memory allocated to it.
 * This doesn't actually try to remove the buddy from the server list.
 *
 * @param buddy   The buddy to be removed
 *
 * @see purple_account_remove_buddy
 */
void purple_blist_remove_buddy(PurpleBuddy *buddy);

/**
 * Removes a contact, and any buddies it contains, and frees the memory
 * allocated to it. This calls purple_blist_remove_buddy and therefore
 * doesn't remove the buddies from the server list.
 *
 * @param contact The contact to be removed
 *
 * @see purple_blist_remove_buddy
 * */
void purple_blist_remove_contact(PurpleContact *contact);

/**
 * Removes a chat from the buddy list and frees the memory allocated to it.
 *
 * @param chat   The chat to be removed
 */
void purple_blist_remove_chat(PurpleChat *chat);

/**
 * Removes a group from the buddy list and frees the memory allocated to it and to
 * its children
 *
 * @param group   The group to be removed
 */
void purple_blist_remove_group(PurpleGroup *group);

/**
 * Returns the alias of a buddy.
 *
 * @param buddy   The buddy whose name will be returned.
 * @return        The alias (if set), server alias (if set),
 *                or NULL.
 */
const char *purple_buddy_get_alias_only(PurpleBuddy *buddy);

/**
 * Gets the server alias for a buddy.
 *
 * @param buddy  The buddy whose name will be returned
 * @return  The server alias, or NULL if it is not set.
 */
const char *purple_buddy_get_server_alias(PurpleBuddy *buddy);

/**
 * Returns the correct name to display for a buddy, taking the contact alias
 * into account. In order of precedence: the buddy's alias; the buddy's
 * contact alias; the buddy's server alias; the buddy's user name.
 *
 * @param buddy  The buddy whose name will be returned
 * @return       The appropriate name or alias, or NULL.
 *
 */
const char *purple_buddy_get_contact_alias(PurpleBuddy *buddy);

#if !(defined PURPLE_DISABLE_DEPRECATED) || (defined _PURPLE_BLIST_C_)
/**
 * Returns the correct alias for this user, ignoring server aliases.  Used
 * when a user-recognizable name is required.  In order: buddy's alias; buddy's
 * contact alias; buddy's user name.
 *
 * @param buddy  The buddy whose alias will be returned.
 * @return       The appropriate name or alias.
 * @deprecated   Try purple_buddy_get_alias(), if server aliases are okay.
 */
const char *purple_buddy_get_local_alias(PurpleBuddy *buddy);
#endif

/**
 * Returns the correct name to display for a buddy. In order of precedence:
 * the buddy's alias; the buddy's server alias; the buddy's contact alias;
 * the buddy's user name.
 *
 * @param buddy   The buddy whose name will be returned.
 * @return        The appropriate name or alias, or NULL
 */
const char *purple_buddy_get_alias(PurpleBuddy *buddy);

/**
 * Returns the local alias for the buddy, or @c NULL if none exists.
 *
 * @param buddy  The buddy
 * @return       The local alias for the buddy
 *
 * @since 2.6.0
 */
const char *purple_buddy_get_local_buddy_alias(PurpleBuddy *buddy);

/**
 * Returns the correct name to display for a blist chat.
 *
 * @param chat   The chat whose name will be returned.
 * @return       The alias (if set), or first component value.
 */
const char *purple_chat_get_name(PurpleChat *chat);

/**
 * Finds the buddy struct given a name and an account
 *
 * @param account The account this buddy belongs to
 * @param name    The buddy's name
 * @return        The buddy or NULL if the buddy does not exist
 */
PurpleBuddy *purple_find_buddy(PurpleAccount *account, const char *name);

/**
 * Finds the buddy struct given a name, an account, and a group
 *
 * @param account The account this buddy belongs to
 * @param name    The buddy's name
 * @param group   The group to look in
 * @return        The buddy or NULL if the buddy does not exist in the group
 */
PurpleBuddy *purple_find_buddy_in_group(PurpleAccount *account, const char *name,
		PurpleGroup *group);

/**
 * Finds all PurpleBuddy structs given a name and an account
 *
 * @param account The account this buddy belongs to
 * @param name    The buddy's name (or NULL to return all buddies for the account)
 *
 * @return        A GSList of buddies (which must be freed), or NULL if the buddy doesn't exist
 */
GSList *purple_find_buddies(PurpleAccount *account, const char *name);


/**
 * Finds a group by name
 *
 * @param name    The group's name
 * @return        The group or NULL if the group does not exist
 */
PurpleGroup *purple_find_group(const char *name);

/**
 * Finds a chat by name.
 *
 * @param account The chat's account.
 * @param name    The chat's name.
 *
 * @return The chat, or @c NULL if the chat does not exist.
 */
PurpleChat *purple_blist_find_chat(PurpleAccount *account, const char *name);

/**
 * Returns the group of which the chat is a member.
 *
 * @param chat The chat.
 *
 * @return The parent group, or @c NULL if the chat is not in a group.
 */
PurpleGroup *purple_chat_get_group(PurpleChat *chat);

/**
 * Returns the account the chat belongs to.
 *
 * @param chat  The chat.
 *
 * @return  The account the chat belongs to.
 *
 * @since 2.4.0
 */
PurpleAccount *purple_chat_get_account(PurpleChat *chat);

/**
 * Get a hashtable containing information about a chat.
 *
 * @param chat  The chat.
 *
 * @constreturn  The hashtable.
 *
 * @since 2.4.0
 */
GHashTable *purple_chat_get_components(PurpleChat *chat);

/**
 * Returns the group of which the buddy is a member.
 *
 * @param buddy   The buddy
 * @return        The group or NULL if the buddy is not in a group
 */
PurpleGroup *purple_buddy_get_group(PurpleBuddy *buddy);


/**
 * Returns a list of accounts that have buddies in this group
 *
 * @param g The group
 *
 * @return A GSList of accounts (which must be freed), or NULL if the group
 *         has no accounts.
 */
GSList *purple_group_get_accounts(PurpleGroup *g);

/**
 * Determines whether an account owns any buddies in a given group
 *
 * @param g       The group to search through.
 * @param account The account.
 *
 * @return TRUE if there are any buddies in the group, or FALSE otherwise.
 */
gboolean purple_group_on_account(PurpleGroup *g, PurpleAccount *account);

/**
 * Returns the name of a group.
 *
 * @param group The group.
 *
 * @return The name of the group.
 */
const char *purple_group_get_name(PurpleGroup *group);

/**
 * Called when an account connects.  Tells the UI to update all the
 * buddies.
 *
 * @param account   The account
 */
void purple_blist_add_account(PurpleAccount *account);


/**
 * Called when an account disconnects.  Sets the presence of all the buddies to 0
 * and tells the UI to update them.
 *
 * @param account   The account
 */
void purple_blist_remove_account(PurpleAccount *account);


/**
 * Determines the total size of a group
 *
 * @param group  The group
 * @param offline Count buddies in offline accounts
 * @return The number of buddies in the group
 */
int purple_blist_get_group_size(PurpleGroup *group, gboolean offline);

/**
 * Determines the number of online buddies in a group
 *
 * @param group The group
 * @return The number of online buddies in the group, or 0 if the group is NULL
 */
int purple_blist_get_group_online_count(PurpleGroup *group);

/*@}*/

/****************************************************************************************/
/** @name Buddy list file management API                                                */
/****************************************************************************************/

/**
 * Loads the buddy list from ~/.purple/blist.xml.
 */
void purple_blist_load(void);

/**
 * Schedule a save of the blist.xml file.  This is used by the privacy
 * API whenever the privacy settings are changed.  If you make a change
 * to blist.xml using one of the functions in the buddy list API, then
 * the buddy list is saved automatically, so you should not need to
 * call this.
 */
void purple_blist_schedule_save(void);

/**
 * Requests from the user information needed to add a buddy to the
 * buddy list.
 *
 * @param account  The account the buddy is added to.
 * @param username The username of the buddy.
 * @param group    The name of the group to place the buddy in.
 * @param alias    The optional alias for the buddy.
 */
void purple_blist_request_add_buddy(PurpleAccount *account, const char *username,
								  const char *group, const char *alias);

/**
 * Requests from the user information needed to add a chat to the
 * buddy list.
 *
 * @param account The account the buddy is added to.
 * @param group   The optional group to add the chat to.
 * @param alias   The optional alias for the chat.
 * @param name    The required chat name.
 */
void purple_blist_request_add_chat(PurpleAccount *account, PurpleGroup *group,
								 const char *alias, const char *name);

/**
 * Requests from the user information needed to add a group to the
 * buddy list.
 */
void purple_blist_request_add_group(void);

/**
 * Associates a boolean with a node in the buddy list
 *
 * @param node  The node to associate the data with
 * @param key   The identifier for the data
 * @param value The value to set
 */
void purple_blist_node_set_bool(PurpleBlistNode *node, const char *key, gboolean value);

/**
 * Retrieves a named boolean setting from a node in the buddy list
 *
 * @param node  The node to retrieve the data from
 * @param key   The identifier of the data
 *
 * @return The value, or FALSE if there is no setting
 */
gboolean purple_blist_node_get_bool(PurpleBlistNode *node, const char *key);

/**
 * Associates an integer with a node in the buddy list
 *
 * @param node  The node to associate the data with
 * @param key   The identifier for the data
 * @param value The value to set
 */
void purple_blist_node_set_int(PurpleBlistNode *node, const char *key, int value);

/**
 * Retrieves a named integer setting from a node in the buddy list
 *
 * @param node  The node to retrieve the data from
 * @param key   The identifier of the data
 *
 * @return The value, or 0 if there is no setting
 */
int purple_blist_node_get_int(PurpleBlistNode *node, const char *key);

/**
 * Associates a string with a node in the buddy list
 *
 * @param node  The node to associate the data with
 * @param key   The identifier for the data
 * @param value The value to set
 */
void purple_blist_node_set_string(PurpleBlistNode *node, const char *key,
		const char *value);

/**
 * Retrieves a named string setting from a node in the buddy list
 *
 * @param node  The node to retrieve the data from
 * @param key   The identifier of the data
 *
 * @return The value, or NULL if there is no setting
 */
const char *purple_blist_node_get_string(PurpleBlistNode *node, const char *key);

/**
 * Removes a named setting from a blist node
 *
 * @param node  The node from which to remove the setting
 * @param key   The name of the setting
 */
void purple_blist_node_remove_setting(PurpleBlistNode *node, const char *key);

/**
 * Set the flags for the given node.  Setting a node's flags will overwrite
 * the old flags, so if you want to save them, you must first call
 * purple_blist_node_get_flags and modify that appropriately.
 *
 * @param node  The node on which to set the flags.
 * @param flags The flags to set.  This is a bitmask.
 */
void purple_blist_node_set_flags(PurpleBlistNode *node, PurpleBlistNodeFlags flags);

/**
 * Get the current flags on a given node.
 *
 * @param node The node from which to get the flags.
 *
 * @return The flags on the node.  This is a bitmask.
 */
PurpleBlistNodeFlags purple_blist_node_get_flags(PurpleBlistNode *node);

/**
 * Get the type of a given node.
 *
 * @param node The node.
 *
 * @return The type of the node.
 *
 * @since 2.1.0
 */
PurpleBlistNodeType purple_blist_node_get_type(PurpleBlistNode *node);

/*@}*/

/**
 * Retrieves the extended menu items for a buddy list node.
 * @param n The blist node for which to obtain the extended menu items.
 * @return  A list of PurpleMenuAction items, as harvested by the
 *          blist-node-extended-menu signal.
 */
GList *purple_blist_node_get_extended_menu(PurpleBlistNode *n);

/**************************************************************************/
/** @name UI Registration Functions                                       */
/**************************************************************************/
/*@{*/

/**
 * Sets the UI operations structure to be used for the buddy list.
 *
 * @param ops The ops struct.
 */
void purple_blist_set_ui_ops(PurpleBlistUiOps *ops);

/**
 * Returns the UI operations structure to be used for the buddy list.
 *
 * @return The UI operations structure.
 */
PurpleBlistUiOps *purple_blist_get_ui_ops(void);

/*@}*/

/**************************************************************************/
/** @name Buddy List Subsystem                                            */
/**************************************************************************/
/*@{*/

/**
 * Returns the handle for the buddy list subsystem.
 *
 * @return The buddy list subsystem handle.
 */
void *purple_blist_get_handle(void);

/**
 * Initializes the buddy list subsystem.
 */
void purple_blist_init(void);

/**
 * Uninitializes the buddy list subsystem.
 */
void purple_blist_uninit(void);

/*@}*/

#ifdef __cplusplus
}
#endif

#endif /* _PURPLE_BLIST_H_ */<|MERGE_RESOLUTION|>--- conflicted
+++ resolved
@@ -260,16 +260,7 @@
 PurpleBlistNode *purple_blist_get_root(void);
 
 /**
-<<<<<<< HEAD
  * Returns a list of every buddy in the list.
-=======
- * Returns the hash table of every buddy in the list.
- * You MUST treat this data structure as immutable. The only use should
- * be for iterating over the values (PurpleBuddy*) in performance-critical
- * code.
- *
- * @see purple_find_buddy for the recommended alternative.
->>>>>>> df6eeaa2
  *
  * @return A list of every buddy in the list. Caller is responsible for
  *         freeing the list.
@@ -761,7 +752,7 @@
  * @param contact The contact to be removed
  *
  * @see purple_blist_remove_buddy
- * */
+ */
 void purple_blist_remove_contact(PurpleContact *contact);
 
 /**
