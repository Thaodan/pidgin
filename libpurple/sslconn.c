--- conflicted
+++ resolved
@@ -297,14 +297,8 @@
 	/* Although purple_ssl_is_supported will do the initialization on
 	   command, SSL plugins tend to register CertificateSchemes as well
 	   as providing SSL ops. */
-<<<<<<< HEAD
-	if ( !ssl_init() ) {
-		purple_debug_error("sslconn",
-				   "SSL subsystem failed to init!\n");
-=======
 	if (!ssl_init()) {
 		purple_debug_error("sslconn", "Unable to initialize SSL.\n");
->>>>>>> f5367911
 	}
 }
 
