--- conflicted
+++ resolved
@@ -619,6 +619,18 @@
 gboolean purple_conversation_do_command(PurpleConversation *conv,
 		const gchar *cmdline, const gchar *markup, gchar **error);
 
+/**
+ * Gets the maximum message size in bytes for the conversation.
+ *
+ * @see PurplePluginProtocolInfo#get_max_message_size
+ *
+ * @param conv The conversation to query.
+ *
+ * @return Maximum message size, 0 if unspecified, -1 for infinite.
+ */
+gssize
+purple_conversation_get_max_message_size(PurpleConversation *conv);
+
 /*@}*/
 
 /**************************************************************************/
@@ -701,48 +713,14 @@
 /**
  * Get the conversation associated with the PurpleConversationMessage
  *
-<<<<<<< HEAD
  * @param msg   A PurpleConversationMessage
-=======
- * @param conv    The conversation.
- * @param cmdline The entire command including the arguments.
- * @param markup  @c NULL, or the formatted command line.
- * @param error   If the command failed errormsg is filled in with the appropriate error
- *                message, if not @c NULL. It must be freed by the caller with g_free().
- *
- * @return  @c TRUE if the command was executed successfully, @c FALSE otherwise.
- */
-gboolean purple_conversation_do_command(PurpleConversation *conv, const gchar *cmdline, const gchar *markup, gchar **error);
-
-/**
- * Gets the maximum message size in bytes for the conversation.
- *
- * @see PurplePluginProtocolInfo#get_max_message_size
- *
- * @param conv The conversation to query.
- *
- * @return Maximum message size, 0 if unspecified, -1 for infinite.
- */
-gssize
-purple_conversation_get_max_message_size(PurpleConversation *conv);
+ *
+ * @return   The conversation
+ */
+PurpleConversation *purple_conversation_message_get_conversation(const PurpleConversationMessage *msg);
 
 /*@}*/
 
-/**************************************************************************/
-/** @name Conversations Subsystem                                         */
-/**************************************************************************/
-/*@{*/
-
-/**
- * Returns the conversation subsystem handle.
->>>>>>> 8043368e
- *
- * @return   The conversation
- */
-PurpleConversation *purple_conversation_message_get_conversation(const PurpleConversationMessage *msg);
-
-/*@}*/
-
 G_END_DECLS
 
 #endif /* _PURPLE_CONVERSATION_H_ */