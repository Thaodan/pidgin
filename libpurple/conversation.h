--- conflicted
+++ resolved
@@ -54,7 +54,6 @@
  */
 typedef enum
 {
-<<<<<<< HEAD
 	PURPLE_CONVERSATION_UPDATE_ADD = 0, /**< The buddy associated with the conversation
 	                                         was added.   */
 	PURPLE_CONVERSATION_UPDATE_REMOVE,  /**< The buddy associated with the conversation
@@ -65,20 +64,8 @@
 	PURPLE_CONVERSATION_UPDATE_LOGGING, /**< Logging for this conversation was
 	                                         enabled or disabled. */
 	PURPLE_CONVERSATION_UPDATE_TOPIC,   /**< The topic for a chat was updated. */
-=======
-	PURPLE_CONV_UPDATE_ADD = 0, /**< The buddy associated with the conversation
-	                               was added.   */
-	PURPLE_CONV_UPDATE_REMOVE,  /**< The buddy associated with the conversation
-	                               was removed. */
-	PURPLE_CONV_UPDATE_ACCOUNT, /**< The purple_account was changed. */
-	PURPLE_CONV_UPDATE_TYPING,  /**< The typing state was updated. */
-	PURPLE_CONV_UPDATE_UNSEEN,  /**< The unseen state was updated. */
-	PURPLE_CONV_UPDATE_LOGGING, /**< Logging for this conversation was
-	                               enabled or disabled. */
-	PURPLE_CONV_UPDATE_TOPIC,   /**< The topic for a chat was updated. */
-	PURPLE_CONV_UPDATE_E2EE,    /**< The End-to-end encryption state was
-	                               updated. */
->>>>>>> d4e6fd4d
+	PURPLE_CONVERSATION_UPDATE_E2EE,    /**< The End-to-end encryption state was
+	                                         updated. */
 	/*
 	 * XXX These need to go when we implement a more generic core/UI event
 	 * system.
@@ -395,8 +382,6 @@
 const char *purple_conversation_get_name(const PurpleConversation *conv);
 
 /**
-<<<<<<< HEAD
-=======
  * Sets current E2EE state for the conversation.
  *
  * @param conv  The conversation.
@@ -417,47 +402,6 @@
 purple_conversation_get_e2ee_state(PurpleConversation *conv);
 
 /**
- * Get an attribute of a chat buddy
- *
- * @param cb	The chat buddy.
- * @param key	The key of the attribute.
- *
- * @return The value of the attribute key.
- */
-const char *purple_conv_chat_cb_get_attribute(PurpleConvChatBuddy *cb, const char *key);
-
-/**
- * Get the keys of all atributes of a chat buddy
- *
- * @param cb	The chat buddy.
- *
- * @return A list of the attributes of a chat buddy.
- */
-GList *purple_conv_chat_cb_get_attribute_keys(PurpleConvChatBuddy *cb);
-	
-/**
- * Set an attribute of a chat buddy
- *
- * @param chat	The chat.
- * @param cb	The chat buddy.
- * @param key	The key of the attribute.
- * @param value	The value of the attribute.
- */
-void purple_conv_chat_cb_set_attribute(PurpleConvChat *chat, PurpleConvChatBuddy *cb, const char *key, const char *value);
-
-/**
- * Set attributes of a chat buddy
- *
- * @param chat	The chat.
- * @param cb	The chat buddy.
- * @param keys	A GList of the keys.
- * @param values A GList of the values.
- */
-void
-purple_conv_chat_cb_set_attributes(PurpleConvChat *chat, PurpleConvChatBuddy *cb, GList *keys, GList *values);
-
-/**
->>>>>>> d4e6fd4d
  * Enables or disables logging for this conversation.
  *
  * @param conv The conversation.
