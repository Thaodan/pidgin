--- conflicted
+++ resolved
@@ -760,7 +760,6 @@
 
 PurpleBuddyList *
 purple_get_blist()
-<<<<<<< HEAD
 {
 	return purplebuddylist;
 }
@@ -804,51 +803,6 @@
 
 void purple_blist_show()
 {
-=======
-{
-	return purplebuddylist;
-}
-
-PurpleBlistNode *
-purple_blist_get_root()
-{
-	return purplebuddylist ? purplebuddylist->root : NULL;
-}
-
-static void
-append_buddy(gpointer key, gpointer value, gpointer user_data)
-{
-	GSList **list = user_data;
-	*list = g_slist_prepend(*list, value);
-}
-
-GSList *
-purple_blist_get_buddies()
-{
-	GSList *buddies = NULL;
-
-	if (!purplebuddylist)
-		return NULL;
-
-	g_hash_table_foreach(purplebuddylist->buddies, append_buddy, &buddies);
-	return buddies;
-}
-
-void *
-purple_blist_get_ui_data()
-{
-	return purplebuddylist->ui_data;
-}
-
-void
-purple_blist_set_ui_data(void *ui_data)
-{
-	purplebuddylist->ui_data = ui_data;
-}
-
-void purple_blist_show()
-{
->>>>>>> 3f79dae7
 	PurpleBlistUiOps *ops = purple_blist_get_ui_ops();
 
 	if (ops && ops->show)
@@ -1232,15 +1186,9 @@
 
 	g_return_if_fail(source != NULL);
 	g_return_if_fail(name != NULL);
-<<<<<<< HEAD
 
 	new_name = purple_utf8_strip_unprintables(name);
 
-=======
-
-	new_name = purple_utf8_strip_unprintables(name);
-
->>>>>>> 3f79dae7
 	if (*new_name == '\0' || purple_strequal(new_name, source->name)) {
 		g_free(new_name);
 		return;
@@ -1408,17 +1356,10 @@
 {
 	PurpleBlistUiOps *ops = purple_blist_get_ui_ops();
 	PurpleBuddy *buddy;
-<<<<<<< HEAD
 
 	g_return_val_if_fail(account != NULL, NULL);
 	g_return_val_if_fail(name != NULL, NULL);
 
-=======
-
-	g_return_val_if_fail(account != NULL, NULL);
-	g_return_val_if_fail(name != NULL, NULL);
-
->>>>>>> 3f79dae7
 	buddy = g_new0(PurpleBuddy, 1);
 	buddy->account  = account;
 	buddy->name     = purple_utf8_strip_unprintables(name);
@@ -1464,7 +1405,6 @@
 
 	PURPLE_DBUS_UNREGISTER_POINTER(buddy);
 	g_free(buddy);
-<<<<<<< HEAD
 
 	/* FIXME: Once PurpleBuddy is a GObject, timeout callbacks can
 	 * g_object_ref() it when connecting the callback and
@@ -1485,28 +1425,6 @@
 		buddy->icon = (icon != NULL ? purple_buddy_icon_ref(icon) : NULL);
 	}
 
-=======
-
-	/* FIXME: Once PurpleBuddy is a GObject, timeout callbacks can
-	 * g_object_ref() it when connecting the callback and
-	 * g_object_unref() it in the handler.  That way, it won't
-	 * get freed while the timeout is pending and this line can
-	 * be removed. */
-	while (g_source_remove_by_user_data((gpointer *)buddy));
-}
-
-void
-purple_buddy_set_icon(PurpleBuddy *buddy, PurpleBuddyIcon *icon)
-{
-	g_return_if_fail(buddy != NULL);
-
-	if (buddy->icon != icon)
-	{
-		purple_buddy_icon_unref(buddy->icon);
-		buddy->icon = (icon != NULL ? purple_buddy_icon_ref(icon) : NULL);
-	}
-
->>>>>>> 3f79dae7
 	purple_signal_emit(purple_blist_get_handle(), "buddy-icon-changed", buddy);
 
 	purple_blist_update_node_icon((PurpleBlistNode*)buddy);
@@ -1761,7 +1679,6 @@
 	g_hash_table_replace(purplebuddylist->buddies, hb, buddy);
 
 	account_buddies = g_hash_table_lookup(buddies_cache, buddy->account);
-<<<<<<< HEAD
 
 	hb2 = g_new(struct _purple_hbuddy, 1);
 	hb2->name = g_strdup(hb->name);
@@ -1772,18 +1689,6 @@
 
 	purple_contact_invalidate_priority_buddy(purple_buddy_get_contact(buddy));
 
-=======
-
-	hb2 = g_new(struct _purple_hbuddy, 1);
-	hb2->name = g_strdup(hb->name);
-	hb2->account = buddy->account;
-	hb2->group = ((PurpleBlistNode*)buddy)->parent->parent;
-
-	g_hash_table_replace(account_buddies, hb2, buddy);
-
-	purple_contact_invalidate_priority_buddy(purple_buddy_get_contact(buddy));
-
->>>>>>> 3f79dae7
 	if (ops && ops->save_node)
 		ops->save_node((PurpleBlistNode*) buddy);
 
@@ -1955,15 +1860,9 @@
 				PurpleBlistNode *next_bnode = bnode->next;
 				PurpleBuddy *b = (PurpleBuddy*)bnode;
 				GHashTable *account_buddies;
-<<<<<<< HEAD
 
 				struct _purple_hbuddy *hb, *hb2;
 
-=======
-
-				struct _purple_hbuddy *hb, *hb2;
-
->>>>>>> 3f79dae7
 				hb = g_new(struct _purple_hbuddy, 1);
 				hb->name = g_strdup(purple_normalize(b->account, b->name));
 				hb->account = b->account;
@@ -1977,21 +1876,12 @@
 				if (!purple_find_buddy_in_group(b->account, b->name, g)) {
 					hb->group = gnode;
 					g_hash_table_replace(purplebuddylist->buddies, hb, b);
-<<<<<<< HEAD
 
 					hb2 = g_new(struct _purple_hbuddy, 1);
 					hb2->name = g_strdup(hb->name);
 					hb2->account = b->account;
 					hb2->group = gnode;
 
-=======
-
-					hb2 = g_new(struct _purple_hbuddy, 1);
-					hb2->name = g_strdup(hb->name);
-					hb2->account = b->account;
-					hb2->group = gnode;
-
->>>>>>> 3f79dae7
 					g_hash_table_replace(account_buddies, hb2, b);
 
 					if (purple_account_get_connection(b->account))
@@ -2178,10 +2068,7 @@
 {
 	PurpleBlistUiOps *ops = purple_blist_get_ui_ops();
 	PurpleBlistNode *node, *gnode;
-<<<<<<< HEAD
-=======
 	PurpleGroup *group;
->>>>>>> 3f79dae7
 
 	g_return_if_fail(contact != NULL);
 
@@ -2212,10 +2099,7 @@
 			node->prev->next = node->next;
 		if (node->next)
 			node->next->prev = node->prev;
-<<<<<<< HEAD
-=======
 		group->totalsize--;
->>>>>>> 3f79dae7
 
 		/* Update the UI */
 		if (ops && ops->remove)
