--- conflicted
+++ resolved
@@ -1,9 +1,5 @@
-<<<<<<< HEAD
 #ifndef __GI_SCANNER__ /* hide this file from g-ir-scanner */
-#error "This is file is not a valid C code"
-=======
 #error "This file is not a valid C code and is not intended to be compiled."
->>>>>>> 3982899b
 
 /* This file contains some of the macros from other header files as
    function declarations.  This does not make sense in C, but it
