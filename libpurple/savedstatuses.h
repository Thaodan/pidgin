--- conflicted
+++ resolved
@@ -29,7 +29,7 @@
 #ifndef _PURPLE_SAVEDSTATUSES_H_
 #define _PURPLE_SAVEDSTATUSES_H_
 
-#define PURPLE_TYPE_SAVEDSTATUS  (purple_savedstatus_get_g_type())
+#define PURPLE_TYPE_SAVEDSTATUS  (purple_savedstatus_get_type())
 
 /**
  * PurpleSavedStatus:
@@ -59,11 +59,6 @@
  *       something we should look into once the status box gets fleshed
  *       out more.
  */
-<<<<<<< HEAD
-=======
-#define PURPLE_TYPE_SAVEDSTATUS  (purple_savedstatus_get_type())
-
->>>>>>> 950aa1d2
 typedef struct _PurpleSavedStatus     PurpleSavedStatus;
 
 typedef struct _PurpleSavedStatusSub  PurpleSavedStatusSub;
@@ -78,7 +73,7 @@
 /*@{*/
 
 /**
- * purple_savedstatus_get_g_type:
+ * purple_savedstatus_get_type:
  *
  * Returns: The #GType for the #PurpleSavedStatus boxed structure.
  */
@@ -114,7 +109,7 @@
 								const char *title);
 
 /**
- * purple_savedstatus_set_type:
+ * purple_savedstatus_set_primitive_type:
  * @status:  The saved status.
  * @type:    The type of saved status.
  *
@@ -135,18 +130,10 @@
 								  const char *message);
 
 /**
-<<<<<<< HEAD
  * purple_savedstatus_set_substatus:
  * @status:	The saved status.
  * @account:	The account.
- * @type:		The status type for the account in the staved
-=======
- * Set a substatus for an account in a saved status.
- *
- * @param status	The saved status.
- * @param account	The account.
- * @param type		The status type for the account in the saved
->>>>>>> 950aa1d2
+ * @type:		The status type for the account in the saved
  *                  status.
  * @message:	The message for the account in the substatus.
  *
@@ -352,7 +339,7 @@
 const char *purple_savedstatus_get_title(const PurpleSavedStatus *saved_status);
 
 /**
- * purple_savedstatus_get_type:
+ * purple_savedstatus_get_primitive_type:
  * @saved_status: The saved status.
  *
  * Return the type of a given saved status.
@@ -421,7 +408,7 @@
 									const PurpleAccount *account);
 
 /**
- * purple_savedstatus_substatus_get_type:
+ * purple_savedstatus_substatus_get_status_type:
  * @substatus: The substatus.
  *
  * Get the status type of a given substatus.
