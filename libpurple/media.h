--- conflicted
+++ resolved
@@ -114,38 +114,23 @@
 PurpleAccount *purple_media_get_account(PurpleMedia *media);
 
 /**
-<<<<<<< HEAD
+ * purple_media_get_protocol_data:
+ * @media: The media session to retrieve the protocol data from.
+ *
  * Gets the protocol data from the media session.
  *
- * @media: The media session to retrieve the protocol data from.
-=======
- * purple_media_get_prpl_data:
- * @media: The media session to retrieve the protocol data from.
- *
- * Gets the protocol data from the media session.
->>>>>>> b361bb96
- *
  * Returns: The protocol data retrieved.
  */
 gpointer purple_media_get_protocol_data(PurpleMedia *media);
 
 /**
-<<<<<<< HEAD
- * Sets the protocol data on the media session.
- *
+ * purple_media_set_protocol_data:
  * @media: The media session to set the protocol data on.
  * @protocol_data: The data to set on the media session.
+ *
+ * Sets the protocol data on the media session.
  */
 void purple_media_set_protocol_data(PurpleMedia *media, gpointer protocol_data);
-=======
- * purple_media_set_prpl_data:
- * @media: The media session to set the protocol data on.
- * @protocol_data: The data to set on the media session.
- *
- * Sets the protocol data on the media session.
- */
-void purple_media_set_prpl_data(PurpleMedia *media, gpointer protocol_data);
->>>>>>> b361bb96
 
 /**
  * purple_media_error:
