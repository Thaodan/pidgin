--- conflicted
+++ resolved
@@ -894,8 +894,8 @@
 
 	g_return_val_if_fail(conv != NULL, 0);
 
-	prpl = purple_conversation_get_connection(
-		purple_connection_get_prpl(gc));
+	prpl = purple_connection_get_prpl(
+		purple_conversation_get_connection(conv));
 	g_return_val_if_fail(prpl != NULL, 0);
 
 	prpl_info = PURPLE_PLUGIN_PROTOCOL_INFO(prpl);
@@ -1144,362 +1144,5 @@
 				&info, G_TYPE_FLAG_ABSTRACT);
 	}
 
-<<<<<<< HEAD
 	return type;
-}
-=======
-	g_return_val_if_fail(conv != NULL, 0);
-
-	prpl = purple_connection_get_prpl(
-		purple_conversation_get_connection(conv));
-	g_return_val_if_fail(prpl != NULL, 0);
-
-	prpl_info = PURPLE_PLUGIN_PROTOCOL_INFO(prpl);
-	g_return_val_if_fail(prpl_info != NULL, 0);
-
-	if (!PURPLE_PROTOCOL_PLUGIN_HAS_FUNC(prpl_info, get_max_message_size))
-		return 0;
-
-	return prpl_info->get_max_message_size(conv);
-}
-
-void *
-purple_conversations_get_handle(void)
-{
-	static int handle;
-
-	return &handle;
-}
-
-void
-purple_conversations_init(void)
-{
-	void *handle = purple_conversations_get_handle();
-
-	conversation_cache = g_hash_table_new_full((GHashFunc)_purple_conversations_hconv_hash,
-						(GEqualFunc)_purple_conversations_hconv_equal,
-						(GDestroyNotify)_purple_conversations_hconv_free_key, NULL);
-
-	/**********************************************************************
-	 * Register preferences
-	 **********************************************************************/
-
-	/* Conversations */
-	purple_prefs_add_none("/purple/conversations");
-
-	/* Conversations -> Chat */
-	purple_prefs_add_none("/purple/conversations/chat");
-	purple_prefs_add_bool("/purple/conversations/chat/show_nick_change", TRUE);
-
-	/* Conversations -> IM */
-	purple_prefs_add_none("/purple/conversations/im");
-	purple_prefs_add_bool("/purple/conversations/im/send_typing", TRUE);
-
-
-	/**********************************************************************
-	 * Register signals
-	 **********************************************************************/
-	purple_signal_register(handle, "writing-im-msg",
-						 purple_marshal_BOOLEAN__POINTER_POINTER_POINTER_POINTER_UINT,
-						 purple_value_new(PURPLE_TYPE_BOOLEAN), 5,
-						 purple_value_new(PURPLE_TYPE_SUBTYPE,
-										PURPLE_SUBTYPE_ACCOUNT),
-						 purple_value_new(PURPLE_TYPE_STRING),
-						 purple_value_new_outgoing(PURPLE_TYPE_STRING),
-						 purple_value_new(PURPLE_TYPE_SUBTYPE,
-										PURPLE_SUBTYPE_CONVERSATION),
-						 purple_value_new(PURPLE_TYPE_UINT));
-
-	purple_signal_register(handle, "wrote-im-msg",
-						 purple_marshal_VOID__POINTER_POINTER_POINTER_POINTER_UINT,
-						 NULL, 5,
-						 purple_value_new(PURPLE_TYPE_SUBTYPE,
-										PURPLE_SUBTYPE_ACCOUNT),
-						 purple_value_new(PURPLE_TYPE_STRING),
-						 purple_value_new(PURPLE_TYPE_STRING),
-						 purple_value_new(PURPLE_TYPE_SUBTYPE,
-										PURPLE_SUBTYPE_CONVERSATION),
-						 purple_value_new(PURPLE_TYPE_UINT));
-
-	purple_signal_register(handle, "sent-attention",
-						 purple_marshal_VOID__POINTER_POINTER_POINTER_UINT,
-						 NULL, 4,
-						 purple_value_new(PURPLE_TYPE_SUBTYPE,
-										PURPLE_SUBTYPE_ACCOUNT),
-						 purple_value_new(PURPLE_TYPE_STRING),
-						 purple_value_new(PURPLE_TYPE_SUBTYPE,
-										PURPLE_SUBTYPE_CONVERSATION),
-						 purple_value_new(PURPLE_TYPE_UINT));
-
-	purple_signal_register(handle, "got-attention",
-						 purple_marshal_VOID__POINTER_POINTER_POINTER_UINT,
-						 NULL, 4,
-						 purple_value_new(PURPLE_TYPE_SUBTYPE,
-										PURPLE_SUBTYPE_ACCOUNT),
-						 purple_value_new(PURPLE_TYPE_STRING),
-						 purple_value_new(PURPLE_TYPE_SUBTYPE,
-										PURPLE_SUBTYPE_CONVERSATION),
-						 purple_value_new(PURPLE_TYPE_UINT));
-
-	purple_signal_register(handle, "sending-im-msg",
-						 purple_marshal_VOID__POINTER_POINTER_POINTER,
-						 NULL, 3,
-						 purple_value_new(PURPLE_TYPE_SUBTYPE,
-										PURPLE_SUBTYPE_ACCOUNT),
-						 purple_value_new(PURPLE_TYPE_STRING),
-						 purple_value_new_outgoing(PURPLE_TYPE_STRING));
-
-	purple_signal_register(handle, "sent-im-msg",
-						 purple_marshal_VOID__POINTER_POINTER_POINTER,
-						 NULL, 3,
-						 purple_value_new(PURPLE_TYPE_SUBTYPE,
-										PURPLE_SUBTYPE_ACCOUNT),
-						 purple_value_new(PURPLE_TYPE_STRING),
-						 purple_value_new(PURPLE_TYPE_STRING));
-
-	purple_signal_register(handle, "receiving-im-msg",
-						 purple_marshal_BOOLEAN__POINTER_POINTER_POINTER_POINTER_POINTER,
-						 purple_value_new(PURPLE_TYPE_BOOLEAN), 5,
-						 purple_value_new(PURPLE_TYPE_SUBTYPE,
-										PURPLE_SUBTYPE_ACCOUNT),
-						 purple_value_new_outgoing(PURPLE_TYPE_STRING),
-						 purple_value_new_outgoing(PURPLE_TYPE_STRING),
-						 purple_value_new(PURPLE_TYPE_SUBTYPE,
-										PURPLE_SUBTYPE_CONVERSATION),
-						 purple_value_new_outgoing(PURPLE_TYPE_UINT));
-
-	purple_signal_register(handle, "received-im-msg",
-						 purple_marshal_VOID__POINTER_POINTER_POINTER_POINTER_UINT,
-						 NULL, 5,
-						 purple_value_new(PURPLE_TYPE_SUBTYPE,
-										PURPLE_SUBTYPE_ACCOUNT),
-						 purple_value_new(PURPLE_TYPE_STRING),
-						 purple_value_new(PURPLE_TYPE_STRING),
-						 purple_value_new(PURPLE_TYPE_SUBTYPE,
-										PURPLE_SUBTYPE_CONVERSATION),
-						 purple_value_new(PURPLE_TYPE_UINT));
-
-	purple_signal_register(handle, "blocked-im-msg",
-						 purple_marshal_VOID__POINTER_POINTER_POINTER_UINT_UINT,
-						 NULL, 5,
-						 purple_value_new(PURPLE_TYPE_SUBTYPE,
-							 PURPLE_SUBTYPE_ACCOUNT),
-						 purple_value_new(PURPLE_TYPE_STRING),
-						 purple_value_new(PURPLE_TYPE_STRING),
-						 purple_value_new(PURPLE_TYPE_UINT),
-						 purple_value_new(PURPLE_TYPE_UINT));
-
-	purple_signal_register(handle, "writing-chat-msg",
-						 purple_marshal_BOOLEAN__POINTER_POINTER_POINTER_POINTER_UINT,
-						 purple_value_new(PURPLE_TYPE_BOOLEAN), 5,
-						 purple_value_new(PURPLE_TYPE_SUBTYPE,
-										PURPLE_SUBTYPE_ACCOUNT),
-						 purple_value_new(PURPLE_TYPE_STRING),
-						 purple_value_new_outgoing(PURPLE_TYPE_STRING),
-						 purple_value_new(PURPLE_TYPE_SUBTYPE,
-										PURPLE_SUBTYPE_CONVERSATION),
-						 purple_value_new(PURPLE_TYPE_UINT));
-
-	purple_signal_register(handle, "wrote-chat-msg",
-						 purple_marshal_VOID__POINTER_POINTER_POINTER_POINTER_UINT,
-						 NULL, 5,
-						 purple_value_new(PURPLE_TYPE_SUBTYPE,
-										PURPLE_SUBTYPE_ACCOUNT),
-						 purple_value_new(PURPLE_TYPE_STRING),
-						 purple_value_new(PURPLE_TYPE_STRING),
-						 purple_value_new(PURPLE_TYPE_SUBTYPE,
-										PURPLE_SUBTYPE_CONVERSATION),
-						 purple_value_new(PURPLE_TYPE_UINT));
-
-	purple_signal_register(handle, "sending-chat-msg",
-						 purple_marshal_VOID__POINTER_POINTER_UINT, NULL, 3,
-						 purple_value_new(PURPLE_TYPE_SUBTYPE,
-										PURPLE_SUBTYPE_ACCOUNT),
-						 purple_value_new_outgoing(PURPLE_TYPE_STRING),
-						 purple_value_new(PURPLE_TYPE_UINT));
-
-	purple_signal_register(handle, "sent-chat-msg",
-						 purple_marshal_VOID__POINTER_POINTER_UINT, NULL, 3,
-						 purple_value_new(PURPLE_TYPE_SUBTYPE,
-										PURPLE_SUBTYPE_ACCOUNT),
-						 purple_value_new(PURPLE_TYPE_STRING),
-						 purple_value_new(PURPLE_TYPE_UINT));
-
-	purple_signal_register(handle, "receiving-chat-msg",
-						 purple_marshal_BOOLEAN__POINTER_POINTER_POINTER_POINTER_POINTER,
-						 purple_value_new(PURPLE_TYPE_BOOLEAN), 5,
-						 purple_value_new(PURPLE_TYPE_SUBTYPE,
-										PURPLE_SUBTYPE_ACCOUNT),
-						 purple_value_new_outgoing(PURPLE_TYPE_STRING),
-						 purple_value_new_outgoing(PURPLE_TYPE_STRING),
-						 purple_value_new(PURPLE_TYPE_SUBTYPE,
-										PURPLE_SUBTYPE_CONVERSATION),
-						 purple_value_new_outgoing(PURPLE_TYPE_UINT));
-
-	purple_signal_register(handle, "received-chat-msg",
-						 purple_marshal_VOID__POINTER_POINTER_POINTER_POINTER_UINT,
-						 NULL, 5,
-						 purple_value_new(PURPLE_TYPE_SUBTYPE,
-										PURPLE_SUBTYPE_ACCOUNT),
-						 purple_value_new(PURPLE_TYPE_STRING),
-						 purple_value_new(PURPLE_TYPE_STRING),
-						 purple_value_new(PURPLE_TYPE_SUBTYPE,
-										PURPLE_SUBTYPE_CONVERSATION),
-						 purple_value_new(PURPLE_TYPE_UINT));
-
-	purple_signal_register(handle, "conversation-created",
-						 purple_marshal_VOID__POINTER, NULL, 1,
-						 purple_value_new(PURPLE_TYPE_SUBTYPE,
-										PURPLE_SUBTYPE_CONVERSATION));
-
-	purple_signal_register(handle, "conversation-updated",
-						 purple_marshal_VOID__POINTER_UINT, NULL, 2,
-						 purple_value_new(PURPLE_TYPE_SUBTYPE,
-										PURPLE_SUBTYPE_CONVERSATION),
-						 purple_value_new(PURPLE_TYPE_UINT));
-
-	purple_signal_register(handle, "deleting-conversation",
-						 purple_marshal_VOID__POINTER, NULL, 1,
-						 purple_value_new(PURPLE_TYPE_SUBTYPE,
-										PURPLE_SUBTYPE_CONVERSATION));
-
-	purple_signal_register(handle, "buddy-typing",
-						 purple_marshal_VOID__POINTER_POINTER, NULL, 2,
-						 purple_value_new(PURPLE_TYPE_SUBTYPE,
-										PURPLE_SUBTYPE_ACCOUNT),
-						 purple_value_new(PURPLE_TYPE_STRING));
-
-	purple_signal_register(handle, "buddy-typed",
-						 purple_marshal_VOID__POINTER_POINTER, NULL, 2,
-						 purple_value_new(PURPLE_TYPE_SUBTYPE,
-										PURPLE_SUBTYPE_ACCOUNT),
-						 purple_value_new(PURPLE_TYPE_STRING));
-
-	purple_signal_register(handle, "buddy-typing-stopped",
-						 purple_marshal_VOID__POINTER_POINTER, NULL, 2,
-						 purple_value_new(PURPLE_TYPE_SUBTYPE,
-										PURPLE_SUBTYPE_ACCOUNT),
-						 purple_value_new(PURPLE_TYPE_STRING));
-
-	purple_signal_register(handle, "chat-buddy-joining",
-						 purple_marshal_BOOLEAN__POINTER_POINTER_UINT,
-						 purple_value_new(PURPLE_TYPE_BOOLEAN), 3,
-						 purple_value_new(PURPLE_TYPE_SUBTYPE,
-										PURPLE_SUBTYPE_CONVERSATION),
-						 purple_value_new(PURPLE_TYPE_STRING),
-						 purple_value_new(PURPLE_TYPE_UINT));
-
-	purple_signal_register(handle, "chat-buddy-joined",
-						 purple_marshal_VOID__POINTER_POINTER_UINT_UINT, NULL, 4,
-						 purple_value_new(PURPLE_TYPE_SUBTYPE,
-										PURPLE_SUBTYPE_CONVERSATION),
-						 purple_value_new(PURPLE_TYPE_STRING),
-						 purple_value_new(PURPLE_TYPE_UINT),
-						 purple_value_new(PURPLE_TYPE_BOOLEAN));
-
-	purple_signal_register(handle, "chat-buddy-flags",
-						 purple_marshal_VOID__POINTER_POINTER_UINT_UINT, NULL, 4,
-						 purple_value_new(PURPLE_TYPE_SUBTYPE,
-										PURPLE_SUBTYPE_CONVERSATION),
-						 purple_value_new(PURPLE_TYPE_STRING),
-						 purple_value_new(PURPLE_TYPE_UINT),
-						 purple_value_new(PURPLE_TYPE_UINT));
-
-	purple_signal_register(handle, "chat-buddy-leaving",
-						 purple_marshal_BOOLEAN__POINTER_POINTER_POINTER,
-						 purple_value_new(PURPLE_TYPE_BOOLEAN), 3,
-						 purple_value_new(PURPLE_TYPE_SUBTYPE,
-										PURPLE_SUBTYPE_CONVERSATION),
-						 purple_value_new(PURPLE_TYPE_STRING),
-						 purple_value_new(PURPLE_TYPE_STRING));
-
-	purple_signal_register(handle, "chat-buddy-left",
-						 purple_marshal_VOID__POINTER_POINTER_POINTER, NULL, 3,
-						 purple_value_new(PURPLE_TYPE_SUBTYPE,
-										PURPLE_SUBTYPE_CONVERSATION),
-						 purple_value_new(PURPLE_TYPE_STRING),
-						 purple_value_new(PURPLE_TYPE_STRING));
-
-	purple_signal_register(handle, "deleting-chat-buddy",
-						 purple_marshal_VOID__POINTER, NULL, 1,
-						 purple_value_new(PURPLE_TYPE_SUBTYPE,
-										PURPLE_SUBTYPE_CHATBUDDY));
-
-	purple_signal_register(handle, "chat-inviting-user",
-						 purple_marshal_VOID__POINTER_POINTER_POINTER, NULL, 3,
-						 purple_value_new(PURPLE_TYPE_SUBTYPE,
-										PURPLE_SUBTYPE_CONVERSATION),
-						 purple_value_new(PURPLE_TYPE_STRING),
-						 purple_value_new_outgoing(PURPLE_TYPE_STRING));
-
-	purple_signal_register(handle, "chat-invited-user",
-						 purple_marshal_VOID__POINTER_POINTER_POINTER, NULL, 3,
-						 purple_value_new(PURPLE_TYPE_SUBTYPE,
-										PURPLE_SUBTYPE_CONVERSATION),
-						 purple_value_new(PURPLE_TYPE_STRING),
-						 purple_value_new(PURPLE_TYPE_STRING));
-
-	purple_signal_register(handle, "chat-invited",
-						 purple_marshal_INT__POINTER_POINTER_POINTER_POINTER_POINTER,
-						 purple_value_new(PURPLE_TYPE_INT), 5,
-						 purple_value_new(PURPLE_TYPE_SUBTYPE,
-										PURPLE_SUBTYPE_ACCOUNT),
-						 purple_value_new(PURPLE_TYPE_STRING),
-						 purple_value_new(PURPLE_TYPE_STRING),
-						 purple_value_new(PURPLE_TYPE_STRING),
-						 purple_value_new(PURPLE_TYPE_POINTER));
-
-	purple_signal_register(handle, "chat-invite-blocked",
-						 purple_marshal_VOID__POINTER_POINTER_POINTER_POINTER_POINTER,
-						 NULL, 5,
-						 purple_value_new(PURPLE_TYPE_SUBTYPE,
-							 PURPLE_SUBTYPE_ACCOUNT),
-						 purple_value_new(PURPLE_TYPE_STRING),
-						 purple_value_new(PURPLE_TYPE_STRING),
-						 purple_value_new(PURPLE_TYPE_STRING),
-						 purple_value_new(PURPLE_TYPE_BOXED, "GHashTable *"));
-
-	purple_signal_register(handle, "chat-joined",
-						 purple_marshal_VOID__POINTER, NULL, 1,
-						 purple_value_new(PURPLE_TYPE_SUBTYPE,
-										PURPLE_SUBTYPE_CONVERSATION));
-
-	purple_signal_register(handle, "chat-join-failed",
-						   purple_marshal_VOID__POINTER_POINTER, NULL, 2,
-						   purple_value_new(PURPLE_TYPE_SUBTYPE,
-										PURPLE_SUBTYPE_CONNECTION),
-						   purple_value_new(PURPLE_TYPE_POINTER));
-
-	purple_signal_register(handle, "chat-left",
-						 purple_marshal_VOID__POINTER, NULL, 1,
-						 purple_value_new(PURPLE_TYPE_SUBTYPE,
-										PURPLE_SUBTYPE_CONVERSATION));
-
-	purple_signal_register(handle, "chat-topic-changed",
-						 purple_marshal_VOID__POINTER_POINTER_POINTER, NULL, 3,
-						 purple_value_new(PURPLE_TYPE_SUBTYPE,
-										PURPLE_SUBTYPE_CONVERSATION),
-						 purple_value_new(PURPLE_TYPE_STRING),
-						 purple_value_new(PURPLE_TYPE_STRING));
-
-	purple_signal_register(handle, "cleared-message-history",
-	                       purple_marshal_VOID__POINTER, NULL, 1,
-	                       purple_value_new(PURPLE_TYPE_SUBTYPE,
-	                                        PURPLE_SUBTYPE_CONVERSATION));
-
-	purple_signal_register(handle, "conversation-extended-menu",
-			     purple_marshal_VOID__POINTER_POINTER, NULL, 2,
-			     purple_value_new(PURPLE_TYPE_SUBTYPE,
-					    PURPLE_SUBTYPE_CONVERSATION),
-			     purple_value_new(PURPLE_TYPE_BOXED, "GList **"));
-}
-
-void
-purple_conversations_uninit(void)
-{
-	while (conversations)
-		purple_conversation_destroy((PurpleConversation*)conversations->data);
-	g_hash_table_destroy(conversation_cache);
-	purple_signals_unregister_by_instance(purple_conversations_get_handle());
-}
->>>>>>> 5e5422d3
+}