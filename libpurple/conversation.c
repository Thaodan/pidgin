--- conflicted
+++ resolved
@@ -688,17 +688,10 @@
 	data[1] = (gpointer)message;
 
 	purple_request_action(conv, NULL, _("Send Message"), text, 0,
-<<<<<<< HEAD
-						  purple_conversation_get_account(conv), NULL, conv,
-						  data, 2,
-						  _("_Send Message"), G_CALLBACK(purple_conversation_send_confirm_cb),
-						  _("Cancel"), NULL);
-=======
 		purple_request_cpar_from_account(
 			purple_conversation_get_account(conv)),
 		data, 2, _("_Send Message"),
 		G_CALLBACK(purple_conv_send_confirm_cb), _("Cancel"), NULL);
->>>>>>> f75843e5
 }
 
 gboolean
@@ -1033,71 +1026,7 @@
 
 /* GObject dispose function */
 static void
-<<<<<<< HEAD
 purple_conversation_dispose(GObject *object)
-=======
-invite_user_to_chat(gpointer data, PurpleRequestFields *fields)
-{
-	PurpleConversation *conv;
-	PurpleConvChat *chat;
-	const char *user, *message;
-
-	conv = data;
-	chat = PURPLE_CONV_CHAT(conv);
-	user = purple_request_fields_get_string(fields, "screenname");
-	message = purple_request_fields_get_string(fields, "message");
-
-	serv_chat_invite(purple_conversation_get_connection(conv), chat->id, message, user);
-}
-
-void purple_conv_chat_invite_user(PurpleConvChat *chat, const char *user,
-		const char *message, gboolean confirm)
-{
-	PurpleAccount *account;
-	PurpleConversation *conv;
-	PurpleRequestFields *fields;
-	PurpleRequestFieldGroup *group;
-	PurpleRequestField *field;
-
-	g_return_if_fail(chat);
-
-	if (!user || !*user || !message || !*message)
-		confirm = TRUE;
-
-	conv = chat->conv;
-	account = conv->account;
-
-	if (!confirm) {
-		serv_chat_invite(purple_account_get_connection(account),
-				purple_conv_chat_get_id(chat), message, user);
-		return;
-	}
-
-	fields = purple_request_fields_new();
-	group = purple_request_field_group_new(_("Invite to chat"));
-	purple_request_fields_add_group(fields, group);
-
-	field = purple_request_field_string_new("screenname", _("Buddy"), user, FALSE);
-	purple_request_field_group_add_field(group, field);
-	purple_request_field_set_required(field, TRUE);
-	purple_request_field_set_type_hint(field, "screenname");
-
-	field = purple_request_field_string_new("message", _("Message"), message, FALSE);
-	purple_request_field_group_add_field(group, field);
-
-	purple_request_fields(conv, _("Invite to chat"), NULL,
-			_("Please enter the name of the user you wish to invite, "
-				"along with an optional invite message."),
-			fields,
-			_("Invite"), G_CALLBACK(invite_user_to_chat),
-			_("Cancel"), NULL,
-			purple_request_cpar_from_conversation(conv),
-			conv);
-}
-
-gboolean
-purple_conv_chat_has_left(PurpleConvChat *chat)
->>>>>>> f75843e5
 {
 	PurpleConversation *conv = PURPLE_CONVERSATION(object);
 
