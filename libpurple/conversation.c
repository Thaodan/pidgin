--- conflicted
+++ resolved
@@ -54,16 +54,11 @@
 
 	PurpleConversationUiOps *ui_ops;  /**< UI-specific operations.           */
 
-<<<<<<< HEAD
 	PurpleConnectionFlags features;   /**< The supported features            */
 	GList *message_history;           /**< Message history, as a GList of
 	                                       PurpleConversationMessage's       */
-=======
-	PurpleConnectionFlags features; /**< The supported features */
-	GList *message_history;         /**< Message history, as a GList of PurpleConvMessage's */
-
-	PurpleE2eeState *e2ee_state;
->>>>>>> d4e6fd4d
+
+	PurpleE2eeState *e2ee_state;      /**< End-to-end encryption state.      */
 };
 
 /**
@@ -268,322 +263,6 @@
 /**************************************************************************
  * Conversation API
  **************************************************************************/
-<<<<<<< HEAD
-=======
-static void
-purple_conversation_chat_cleanup_for_rejoin(PurpleConversation *conv)
-{
-	const char *disp;
-	PurpleAccount *account;
-	PurpleConnection *gc;
-
-	account = purple_conversation_get_account(conv);
-
-	purple_conversation_close_logs(conv);
-	open_log(conv);
-
-	gc = purple_account_get_connection(account);
-
-	if ((disp = purple_connection_get_display_name(gc)) != NULL)
-		purple_conv_chat_set_nick(PURPLE_CONV_CHAT(conv), disp);
-	else
-	{
-		purple_conv_chat_set_nick(PURPLE_CONV_CHAT(conv),
-								purple_account_get_username(account));
-	}
-
-	purple_conv_chat_clear_users(PURPLE_CONV_CHAT(conv));
-	purple_conv_chat_set_topic(PURPLE_CONV_CHAT(conv), NULL, NULL);
-	PURPLE_CONV_CHAT(conv)->left = FALSE;
-
-	purple_conversation_update(conv, PURPLE_CONV_UPDATE_CHATLEFT);
-}
-
-PurpleConversation *
-purple_conversation_new(PurpleConversationType type, PurpleAccount *account,
-					  const char *name)
-{
-	PurpleConversation *conv;
-	PurpleConnection *gc;
-	PurpleConversationUiOps *ops;
-	struct _purple_hconv *hc;
-
-	g_return_val_if_fail(type    != PURPLE_CONV_TYPE_UNKNOWN, NULL);
-	g_return_val_if_fail(account != NULL, NULL);
-	g_return_val_if_fail(name    != NULL, NULL);
-
-	/* Check if this conversation already exists. */
-	if ((conv = purple_find_conversation_with_account(type, name, account)) != NULL)
-	{
-		if (purple_conversation_get_type(conv) == PURPLE_CONV_TYPE_CHAT &&
-				!purple_conv_chat_has_left(PURPLE_CONV_CHAT(conv))) {
-			purple_debug_warning("conversation", "Trying to create multiple "
-					"chats (%s) with the same name is deprecated and will be "
-					"removed in libpurple 3.0.0", name);
-		}
-
-		/*
-		 * This hack is necessary because some prpls (MSN) have unnamed chats
-		 * that all use the same name.  A PurpleConversation for one of those
-		 * is only ever re-used if the user has left, so calls to
-		 * purple_conversation_new need to fall-through to creating a new
-		 * chat.
-		 * TODO 3.0.0: Remove this workaround and mandate unique names.
-		 */
-		if (purple_conversation_get_type(conv) != PURPLE_CONV_TYPE_CHAT ||
-				purple_conv_chat_has_left(PURPLE_CONV_CHAT(conv)))
-		{
-			if (purple_conversation_get_type(conv) == PURPLE_CONV_TYPE_CHAT)
-				purple_conversation_chat_cleanup_for_rejoin(conv);
-
-			return conv;
-		}
-	}
-
-	gc = purple_account_get_connection(account);
-	g_return_val_if_fail(gc != NULL, NULL);
-
-	conv = g_new0(PurpleConversation, 1);
-	PURPLE_DBUS_REGISTER_POINTER(conv, PurpleConversation);
-
-	conv->type         = type;
-	conv->account      = account;
-	conv->name         = g_strdup(name);
-	conv->title        = g_strdup(name);
-	conv->data         = g_hash_table_new_full(g_str_hash, g_str_equal,
-											   g_free, NULL);
-	/* copy features from the connection. */
-	conv->features = purple_connection_get_flags(gc);
-
-	if (type == PURPLE_CONV_TYPE_IM)
-	{
-		PurpleBuddyIcon *icon;
-		conv->u.im = g_new0(PurpleConvIm, 1);
-		conv->u.im->conv = conv;
-		PURPLE_DBUS_REGISTER_POINTER(conv->u.im, PurpleConvIm);
-
-		ims = g_list_prepend(ims, conv);
-		if ((icon = purple_buddy_icons_find(account, name)))
-		{
-			purple_conv_im_set_icon(conv->u.im, icon);
-			/* purple_conv_im_set_icon refs the icon. */
-			purple_buddy_icon_unref(icon);
-		}
-
-		if (purple_prefs_get_bool("/purple/logging/log_ims"))
-		{
-			purple_conversation_set_logging(conv, TRUE);
-			open_log(conv);
-		}
-	}
-	else if (type == PURPLE_CONV_TYPE_CHAT)
-	{
-		const char *disp;
-
-		conv->u.chat = g_new0(PurpleConvChat, 1);
-		conv->u.chat->conv = conv;
-		conv->u.chat->users = g_hash_table_new_full(_purple_conversation_user_hash,
-				_purple_conversation_user_equal, g_free, NULL);
-		PURPLE_DBUS_REGISTER_POINTER(conv->u.chat, PurpleConvChat);
-
-		chats = g_list_prepend(chats, conv);
-
-		if ((disp = purple_connection_get_display_name(purple_account_get_connection(account))))
-			purple_conv_chat_set_nick(conv->u.chat, disp);
-		else
-			purple_conv_chat_set_nick(conv->u.chat,
-									purple_account_get_username(account));
-
-		if (purple_prefs_get_bool("/purple/logging/log_chats"))
-		{
-			purple_conversation_set_logging(conv, TRUE);
-			open_log(conv);
-		}
-	}
-
-	conversations = g_list_prepend(conversations, conv);
-
-	hc = g_new(struct _purple_hconv, 1);
-	hc->name = g_strdup(purple_normalize(account, conv->name));
-	hc->account = account;
-	hc->type = type;
-
-	g_hash_table_insert(conversation_cache, hc, conv);
-
-	/* Auto-set the title. */
-	purple_conversation_autoset_title(conv);
-
-	/* Don't move this.. it needs to be one of the last things done otherwise
-	 * it causes mysterious crashes on my system.
-	 *  -- Gary
-	 */
-	ops  = conv->ui_ops = default_ops;
-	if (ops != NULL && ops->create_conversation != NULL)
-		ops->create_conversation(conv);
-
-	purple_signal_emit(purple_conversations_get_handle(),
-					 "conversation-created", conv);
-
-	return conv;
-}
-
-void
-purple_conversation_destroy(PurpleConversation *conv)
-{
-	PurplePluginProtocolInfo *prpl_info = NULL;
-	PurpleConversationUiOps *ops;
-	PurpleConnection *gc;
-	const char *name;
-	struct _purple_hconv hc;
-
-	g_return_if_fail(conv != NULL);
-
-	purple_request_close_with_handle(conv);
-
-	ops  = purple_conversation_get_ui_ops(conv);
-	gc   = purple_conversation_get_connection(conv);
-	name = purple_conversation_get_name(conv);
-
-	purple_e2ee_state_unref(conv->e2ee_state);
-	conv->e2ee_state = NULL;
-
-	if (gc != NULL)
-	{
-		/* Still connected */
-		prpl_info = PURPLE_PLUGIN_PROTOCOL_INFO(purple_connection_get_prpl(gc));
-
-		if (purple_conversation_get_type(conv) == PURPLE_CONV_TYPE_IM)
-		{
-			if (purple_prefs_get_bool("/purple/conversations/im/send_typing"))
-				serv_send_typing(gc, name, PURPLE_NOT_TYPING);
-
-			if (gc && prpl_info->convo_closed != NULL)
-				prpl_info->convo_closed(gc, name);
-		}
-		else if (purple_conversation_get_type(conv) == PURPLE_CONV_TYPE_CHAT)
-		{
-			int chat_id = purple_conv_chat_get_id(PURPLE_CONV_CHAT(conv));
-#if 0
-			/*
-			 * This is unfortunately necessary, because calling
-			 * serv_chat_leave() calls this purple_conversation_destroy(),
-			 * which leads to two calls here.. We can't just return after
-			 * this, because then it'll return on the next pass. So, since
-			 * serv_got_chat_left(), which is eventually called from the
-			 * prpl that serv_chat_leave() calls, removes this conversation
-			 * from the gc's buddy_chats list, we're going to check to see
-			 * if this exists in the list. If so, we want to return after
-			 * calling this, because it'll be called again. If not, fall
-			 * through, because it'll have already been removed, and we'd
-			 * be on the 2nd pass.
-			 *
-			 * Long paragraph. <-- Short sentence.
-			 *
-			 *   -- ChipX86
-			 */
-
-			if (gc && g_slist_find(gc->buddy_chats, conv) != NULL) {
-				serv_chat_leave(gc, chat_id);
-
-				return;
-			}
-#endif
-			/*
-			 * Instead of all of that, lets just close the window when
-			 * the user tells us to, and let the prpl deal with the
-			 * internals on it's own time. Don't do this if the prpl already
-			 * knows it left the chat.
-			 */
-			if (!purple_conv_chat_has_left(PURPLE_CONV_CHAT(conv)))
-				serv_chat_leave(gc, chat_id);
-
-			/*
-			 * If they didn't call serv_got_chat_left by now, it's too late.
-			 * So we better do it for them before we destroy the thing.
-			 */
-			if (!purple_conv_chat_has_left(PURPLE_CONV_CHAT(conv)))
-				serv_got_chat_left(gc, chat_id);
-		}
-	}
-
-	/* remove from conversations and im/chats lists prior to emit */
-	conversations = g_list_remove(conversations, conv);
-
-	if(conv->type==PURPLE_CONV_TYPE_IM)
-		ims = g_list_remove(ims, conv);
-	else if(conv->type==PURPLE_CONV_TYPE_CHAT)
-		chats = g_list_remove(chats, conv);
-
-	hc.name = (gchar *)purple_normalize(conv->account, conv->name);
-	hc.account = conv->account;
-	hc.type = conv->type;
-
-	g_hash_table_remove(conversation_cache, &hc);
-
-	purple_signal_emit(purple_conversations_get_handle(),
-					 "deleting-conversation", conv);
-
-	g_free(conv->name);
-	g_free(conv->title);
-
-	conv->name = NULL;
-	conv->title = NULL;
-
-	if (conv->type == PURPLE_CONV_TYPE_IM) {
-		purple_conv_im_stop_typing_timeout(conv->u.im);
-		purple_conv_im_stop_send_typed_timeout(conv->u.im);
-
-		purple_buddy_icon_unref(conv->u.im->icon);
-		conv->u.im->icon = NULL;
-
-		PURPLE_DBUS_UNREGISTER_POINTER(conv->u.im);
-		g_free(conv->u.im);
-		conv->u.im = NULL;
-	}
-	else if (conv->type == PURPLE_CONV_TYPE_CHAT) {
-		g_hash_table_destroy(conv->u.chat->users);
-		conv->u.chat->users = NULL;
-
-		g_list_foreach(conv->u.chat->in_room, (GFunc)purple_conv_chat_cb_destroy, NULL);
-		g_list_free(conv->u.chat->in_room);
-
-		g_list_foreach(conv->u.chat->ignored, (GFunc)g_free, NULL);
-		g_list_free(conv->u.chat->ignored);
-
-		conv->u.chat->in_room = NULL;
-		conv->u.chat->ignored = NULL;
-
-		g_free(conv->u.chat->who);
-		conv->u.chat->who = NULL;
-
-		g_free(conv->u.chat->topic);
-		conv->u.chat->topic = NULL;
-
-		g_free(conv->u.chat->nick);
-
-		PURPLE_DBUS_UNREGISTER_POINTER(conv->u.chat);
-		g_free(conv->u.chat);
-		conv->u.chat = NULL;
-	}
-
-	g_hash_table_destroy(conv->data);
-	conv->data = NULL;
-
-	if (ops != NULL && ops->destroy_conversation != NULL)
-		ops->destroy_conversation(conv);
-	conv->ui_data = NULL;
-
-	purple_conversation_close_logs(conv);
-
-	purple_conversation_clear_message_history(conv);
-
-	PURPLE_DBUS_UNREGISTER_POINTER(conv);
-	g_free(conv);
-	conv = NULL;
-}
-
-
->>>>>>> d4e6fd4d
 void
 purple_conversation_present(PurpleConversation *conv) {
 	PurpleConversationUiOps *ops;
@@ -766,7 +445,9 @@
 purple_conversation_set_e2ee_state(PurpleConversation *conv,
 	PurpleE2eeState *state)
 {
-	g_return_if_fail(conv != NULL);
+	PurpleConversationPrivate *priv = PURPLE_CONVERSATION_GET_PRIVATE(conv);
+
+	g_return_if_fail(priv != NULL);
 
 	if (state != NULL && purple_e2ee_state_get_provider(state) !=
 		purple_e2ee_provider_get_main())
@@ -779,33 +460,34 @@
 
 	if (state)
 		purple_e2ee_state_ref(state);
-	purple_e2ee_state_unref(conv->e2ee_state);
-	conv->e2ee_state = state;
-
-	purple_conversation_update(conv, PURPLE_CONV_UPDATE_E2EE);
+	purple_e2ee_state_unref(priv->e2ee_state);
+	priv->e2ee_state = state;
+
+	purple_conversation_update(conv, PURPLE_CONVERSATION_UPDATE_E2EE);
 }
 
 PurpleE2eeState *
 purple_conversation_get_e2ee_state(PurpleConversation *conv)
 {
+	PurpleConversationPrivate *priv = PURPLE_CONVERSATION_GET_PRIVATE(conv);
 	PurpleE2eeProvider *provider;
 
-	g_return_val_if_fail(conv != NULL, NULL);
-
-	if (conv->e2ee_state == NULL)
+	g_return_val_if_fail(priv != NULL, NULL);
+
+	if (priv->e2ee_state == NULL)
 		return NULL;
 
 	provider = purple_e2ee_provider_get_main();
 	if (provider == NULL)
 		return NULL;
 
-	if (purple_e2ee_state_get_provider(conv->e2ee_state) != provider) {
+	if (purple_e2ee_state_get_provider(priv->e2ee_state) != provider) {
 		purple_debug_warning("conversation",
 			"e2ee state has invalid provider set");
 		return NULL;
 	}
 
-	return conv->e2ee_state;
+	return priv->e2ee_state;
 }
 
 void
@@ -1394,6 +1076,9 @@
 
 	purple_request_close_with_handle(conv);
 
+	purple_e2ee_state_unref(priv->e2ee_state);
+	priv->e2ee_state = NULL;
+
 	/* remove from conversations and im/chats lists prior to emit */
 	purple_conversations_remove(conv);
 
