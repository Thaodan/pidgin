--- conflicted
+++ resolved
@@ -40,16 +40,6 @@
 /**
  * Private data for a room list.
  */
-<<<<<<< HEAD
-struct _PurpleRoomlist {
-	PurpleAccount *account; /**< The account this list belongs to. */
-	GList *fields; /**< The fields. */
-	GList *rooms; /**< The list of rooms. */
-	gboolean in_progress; /**< The listing is in progress. */
-	gpointer ui_data; /**< UI private data. */
-	gpointer proto_data; /** Protocol private data. */
-	guint ref; /**< The reference count. */
-=======
 struct _PurpleRoomlistPrivate {
 	PurpleAccount *account;  /**< The account this list belongs to. */
 	GList *fields;           /**< The fields.                       */
@@ -58,7 +48,6 @@
 	gpointer proto_data;     /** Protocol private data.
 	                             TODO Remove this, and use
 	                                  protocol-specific subclasses  */
->>>>>>> 6d925414
 };
 
 /**
@@ -181,13 +170,8 @@
 
 void purple_roomlist_cancel_get_list(PurpleRoomlist *list)
 {
-<<<<<<< HEAD
+	PurpleRoomlistPrivate *priv = PURPLE_ROOMLIST_GET_PRIVATE(list);
 	PurpleProtocol *protocol = NULL;
-=======
-	PurpleRoomlistPrivate *priv = PURPLE_ROOMLIST_GET_PRIVATE(list);
-	PurplePlugin *prpl = NULL;
-	PurplePluginProtocolInfo *prpl_info = NULL;
->>>>>>> 6d925414
 	PurpleConnection *gc;
 
 	g_return_if_fail(priv != NULL);
@@ -205,13 +189,8 @@
 
 void purple_roomlist_expand_category(PurpleRoomlist *list, PurpleRoomlistRoom *category)
 {
-<<<<<<< HEAD
+	PurpleRoomlistPrivate *priv = PURPLE_ROOMLIST_GET_PRIVATE(list);
 	PurpleProtocol *protocol = NULL;
-=======
-	PurpleRoomlistPrivate *priv = PURPLE_ROOMLIST_GET_PRIVATE(list);
-	PurplePlugin *prpl = NULL;
-	PurplePluginProtocolInfo *prpl_info = NULL;
->>>>>>> 6d925414
 	PurpleConnection *gc;
 
 	g_return_if_fail(priv != NULL);
