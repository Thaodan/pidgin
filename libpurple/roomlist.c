--- conflicted
+++ resolved
@@ -413,7 +413,6 @@
 
 	g_return_val_if_fail(PURPLE_IS_ACCOUNT(account), NULL);
 
-<<<<<<< HEAD
 	protocol = purple_protocols_find(purple_account_get_protocol_id(account));
 
 	g_return_val_if_fail(PURPLE_IS_PROTOCOL(protocol), NULL);
@@ -422,19 +421,13 @@
 		list = purple_protocol_factory_iface_roomlist_new(protocol, account);
 	else
 		list = g_object_new(PURPLE_TYPE_ROOMLIST,
-			PROP_ACCOUNT_S, account,
+			"account", account,
 			NULL
 		);
 
 	g_return_val_if_fail(list != NULL, NULL);
 
 	return list;
-=======
-	return g_object_new(PURPLE_TYPE_ROOMLIST,
-		"account", account,
-		NULL
-	);
->>>>>>> 629ffaa7
 }
 
 /*@}*/
