#!/usr/bin/python

import dbus
import re
import sys
import time
import urllib

obj = dbus.SessionBus().get_object("im.pidgin.purple.PurpleService", "/im/pidgin/purple/PurpleObject")
purple = dbus.Interface(obj, "im.pidgin.purple.PurpleInterface")

class CheckedObject:
    def __init__(self, obj):
        self.obj = obj

    def __getattr__(self, attr):
        return CheckedAttribute(self, attr)

class CheckedAttribute:
    def __init__(self, cobj, attr):
        self.cobj = cobj
        self.attr = attr

    def __call__(self, *args):
        # Redirect stderr to suppress the printing of an " Introspect error"
        # message if nothing is listening on the bus.  We print a friendly
        # error message ourselves.
        real_stderr = sys.stderr
        sys.stderr = None
        result = self.cobj.obj.__getattr__(self.attr)(*args)
        sys.stderr = real_stderr

# This can be useful for debugging.
#        if (result == 0):
#            print "Error: " + self.attr + " " + str(args) + " returned " + str(result)

        return result

cpurple = CheckedObject(purple)

def extendlist(list, length, fill):
    if len(list) < length:
        return list + [fill] * (length - len(list))
    else:
        return list

def findaccount(protocolname, accountname=""):
    # prefer connected accounts
    account = cpurple.PurpleAccountsFindConnected(accountname, protocolname)
    if (account != 0):
	return account

    # try to get any account and connect it
    account = cpurple.PurpleAccountsFindAny(accountname, protocolname)
    if (account == 0):
        print "No matching account found."
	sys.exit(1)

    purple.PurpleAccountSetStatusVargs(account, "online", 1)
    purple.PurpleAccountConnect(account)
    return account

def goim(account, screenname, message=None):
    # XXX: 1 == PURPLE_CONV_TYPE_IM
    conversation = cpurple.PurpleConversationNew(1, account, screenname)
    if message:
        purple.PurpleConvSendConfirm(conversation, message)

def gochat(account, params, message=None):
    connection = cpurple.PurpleAccountGetConnection(account)
    purple.ServJoinChat(connection, params)

    if message != None:
    	for i in range(20):
            # XXX: 2 == PURPLE_CONV_TYPE_CHAT
            conversation = purple.PurpleFindConversationWithAccount(2, params.get("channel", params.get("room")), account)
            if conversation:
                purple.PurpleConvSendConfirm(conversation, message)
                break
            else:
                time.sleep(0.5)

def addbuddy(account, screenname, group="", alias=""):
    cpurple.PurpleBlistRequestAddBuddy(account, screenname, group, alias)


def gg(uri):
    protocol = "prpl-gg"
    match = re.match(r"^gg:(.*)", uri)
    if not match:
        print "Invalid gg URI: %s" % uri
        return

    screenname = urllib.unquote_plus(match.group(1))
    account = findaccount(protocol)
    goim(account, screenname)

def irc(uri):
    protocol = "prpl-irc"
    match = re.match(r"^irc:(//([^/]*)/)?([^?]*)(\?(.*))?", uri)
    if not match:
        print "Invalid irc URI: %s" % uri
        return

    server = urllib.unquote_plus(match.group(2)) or ""
    target = match.group(3) or ""
    query = match.group(5) or ""

    modifiers = {}
    if target:
        for modifier in target.split(",")[1:]:
            modifiers[modifier] = True

    isnick = modifiers.has_key("isnick")

    paramstring = match.group(5)
    params = {}
    if paramstring:
        for param in paramstring.split("&"):
            key, value = extendlist(param.split("=", 1), 2, "")
            params[key] = urllib.unquote_plus(value)

    account = findaccount(protocol)

    if (target != ""):
        if (isnick):
            goim(account, urllib.unquote_plus(target.split(",")[0]), params.get("msg"))
	else:
            channel = urllib.unquote_plus(target.split(",")[0])
            if channel[0] != "#":
                channel = "#" + channel
            gochat(account, {"server": server, "channel": channel, "password": params.get("key", "")}, params.get("msg"))

<<<<<<< HEAD
def msnim(uri):
    protocol = "prpl-msn"
    match = re.match(r"^msnim:([^?]*)(\?(.*))", uri)
    if not match:
        print "Invalid msnim URI: %s" % uri
        return

    command = urllib.unquote_plus(match.group(1))
    paramstring = match.group(3)
    params = {}
    if paramstring:
        for param in paramstring.split("&"):
            key, value = extendlist(param.split("=", 1), 2, "")
            params[key] = urllib.unquote_plus(value)
    screenname = params.get("contact", "")

    account = findaccount(protocol)

    if command.lower() == "chat":
        goim(account, screenname)
    elif command.lower() == "add":
        addbuddy(account, screenname)

def myspaceim(uri):
	protocol = "prpl-myspace"
	print "TODO: send uri: ", uri
	assert False, "Not implemented"

=======
>>>>>>> 90a36801
def sip(uri):
    protocol = "prpl-simple"
    match = re.match(r"^sip:(.*)", uri)
    if not match:
        print "Invalid sip URI: %s" % uri
        return

    screenname = urllib.unquote_plus(match.group(1))
    account = findaccount(protocol)
    goim(account, screenname)

def xmpp(uri):
    protocol = "prpl-jabber"
    match = re.match(r"^xmpp:(//([^/?#]*)/?)?([^?#]*)(\?([^;#]*)(;([^#]*))?)?(#(.*))?", uri)
    if not match:
        print "Invalid xmpp URI: %s" % uri
        return

    tmp = match.group(2)
    if (tmp):
        accountname = urllib.unquote_plus(tmp)
    else:
        accountname = ""

    screenname = urllib.unquote_plus(match.group(3))

    tmp = match.group(5)
    if (tmp):
        command = urllib.unquote_plus(tmp)
    else:
        command = ""

    paramstring = match.group(7)
    params = {}
    if paramstring:
        for param in paramstring.split(";"):
            key, value = extendlist(param.split("=", 1), 2, "")
            params[key] = urllib.unquote_plus(value)

    account = findaccount(protocol, accountname)

    if command.lower() == "message":
        goim(account, screenname, params.get("body"))
    elif command.lower() == "join":
        room, server = screenname.split("@")
        gochat(account, {"room": room, "server": server})
    elif command.lower() == "roster":
        addbuddy(account, screenname, params.get("group", ""), params.get("name", ""))
    else:
        goim(account, screenname)

def main(argv=sys.argv):
    if len(argv) != 2:
        print "Usage: %s URI" % argv[0]
        print "Example: %s \"xmpp:romeo@montague.net?message\"" % argv[0]
        return

    uri = argv[1]
    type = uri.split(":")[0]

    try:
        if type == "gg":
            gg(uri)
        elif type == "irc":
            irc(uri)
<<<<<<< HEAD
        elif type == "msnim":
            msnim(uri)
        elif type == "myim":
            myspaceim(uri)
=======
>>>>>>> 90a36801
        elif type == "sip":
            sip(uri)
        elif type == "xmpp":
            xmpp(uri)
        else:
            cpurple.PurpleGotProtocolHandlerUri(uri)
    except dbus.dbus_bindings.DBusException:
        print "ERROR: Is there a libpurple-powered client (e.g. Pidgin or Finch) running?"


if __name__ == "__main__":
    main()<|MERGE_RESOLUTION|>--- conflicted
+++ resolved
@@ -43,6 +43,12 @@
         return list + [fill] * (length - len(list))
     else:
         return list
+
+def convert(value):
+    try:
+        return int(value)
+    except:
+        return value
 
 def findaccount(protocolname, accountname=""):
     # prefer connected accounts
@@ -84,6 +90,32 @@
     cpurple.PurpleBlistRequestAddBuddy(account, screenname, group, alias)
 
 
+def aim(uri):
+    protocol = "prpl-aim"
+    match = re.match(r"^aim:([^?]*)(\?(.*))", uri)
+    if not match:
+        print "Invalid aim URI: %s" % uri
+        return
+
+    command = urllib.unquote_plus(match.group(1))
+    paramstring = match.group(3)
+    params = {}
+    if paramstring:
+        for param in paramstring.split("&"):
+            key, value = extendlist(param.split("=", 1), 2, "")
+            params[key] = urllib.unquote_plus(value)
+    accountname = params.get("account", "")
+    screenname = params.get("screenname", "")
+
+    account = findaccount(protocol, accountname)
+
+    if command.lower() == "goim":
+        goim(account, screenname, params.get("message"))
+    elif command.lower() == "gochat":
+        gochat(account, params)
+    elif command.lower() == "addbuddy":
+        addbuddy(account, screenname, params.get("group", ""))
+
 def gg(uri):
     protocol = "prpl-gg"
     match = re.match(r"^gg:(.*)", uri)
@@ -94,6 +126,32 @@
     screenname = urllib.unquote_plus(match.group(1))
     account = findaccount(protocol)
     goim(account, screenname)
+
+def icq(uri):
+    protocol = "prpl-icq"
+    match = re.match(r"^icq:([^?]*)(\?(.*))", uri)
+    if not match:
+        print "Invalid icq URI: %s" % uri
+        return
+
+    command = urllib.unquote_plus(match.group(1))
+    paramstring = match.group(3)
+    params = {}
+    if paramstring:
+        for param in paramstring.split("&"):
+            key, value = extendlist(param.split("=", 1), 2, "")
+            params[key] = urllib.unquote_plus(value)
+    accountname = params.get("account", "")
+    screenname = params.get("screenname", "")
+
+    account = findaccount(protocol, accountname)
+
+    if command.lower() == "goim":
+        goim(account, screenname, params.get("message"))
+    elif command.lower() == "gochat":
+        gochat(account, params)
+    elif command.lower() == "addbuddy":
+        addbuddy(account, screenname, params.get("group", ""))
 
 def irc(uri):
     protocol = "prpl-irc"
@@ -131,7 +189,6 @@
                 channel = "#" + channel
             gochat(account, {"server": server, "channel": channel, "password": params.get("key", "")}, params.get("msg"))
 
-<<<<<<< HEAD
 def msnim(uri):
     protocol = "prpl-msn"
     match = re.match(r"^msnim:([^?]*)(\?(.*))", uri)
@@ -155,13 +212,11 @@
     elif command.lower() == "add":
         addbuddy(account, screenname)
 
-def myspaceim(uri):
+def myim(uri):
 	protocol = "prpl-myspace"
 	print "TODO: send uri: ", uri
 	assert False, "Not implemented"
 
-=======
->>>>>>> 90a36801
 def sip(uri):
     protocol = "prpl-simple"
     match = re.match(r"^sip:(.*)", uri)
@@ -213,6 +268,32 @@
     else:
         goim(account, screenname)
 
+def ymsgr(uri):
+    protocol = "prpl-yahoo"
+    match = re.match(r"^ymsgr:([^?]*)(\?([^&]*)(&(.*))?)", uri)
+    if not match:
+        print "Invalid ymsgr URI: %s" % uri
+        return
+
+    command = urllib.unquote_plus(match.group(1))
+    screenname = urllib.unquote_plus(match.group(3))
+    paramstring = match.group(5)
+    params = {}
+    if paramstring:
+        for param in paramstring.split("&"):
+            key, value = extendlist(param.split("=", 1), 2, "")
+            params[key] = urllib.unquote_plus(value)
+
+    account = findaccount(protocol)
+
+    if command.lower() == "sendim":
+        goim(account, screenname, params.get("m"))
+    elif command.lower() == "chat":
+        gochat(account, {"room": screenname})
+    elif command.lower() == "addfriend":
+        addbuddy(account, screenname)
+
+
 def main(argv=sys.argv):
     if len(argv) != 2:
         print "Usage: %s URI" % argv[0]
@@ -223,23 +304,26 @@
     type = uri.split(":")[0]
 
     try:
-        if type == "gg":
+        if type == "aim":
+            aim(uri)
+        elif type == "gg":
             gg(uri)
+        elif type == "icq":
+            icq(uri)
         elif type == "irc":
             irc(uri)
-<<<<<<< HEAD
         elif type == "msnim":
             msnim(uri)
         elif type == "myim":
-            myspaceim(uri)
-=======
->>>>>>> 90a36801
+            myim(uri)
         elif type == "sip":
             sip(uri)
         elif type == "xmpp":
             xmpp(uri)
+        elif type == "ymsgr":
+            ymsgr(uri)
         else:
-            cpurple.PurpleGotProtocolHandlerUri(uri)
+            print "Unknown protocol: %s" % type
     except dbus.dbus_bindings.DBusException:
         print "ERROR: Is there a libpurple-powered client (e.g. Pidgin or Finch) running?"
 
