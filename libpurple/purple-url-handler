--- conflicted
+++ resolved
@@ -252,33 +252,6 @@
                    params.get("msg"))
 
 
-<<<<<<< HEAD
-def msnim(uri):
-    protocol = "prpl-msn"
-    match = re.match(r"^msnim:([^?]*)(\?(.*))", uri)
-    if not match:
-        print("Invalid msnim URI: %s" % (uri, ))
-        return
-
-    command = unquote_plus(match.group(1))
-    paramstring = match.group(3)
-    params = {}
-    if paramstring:
-        for param in paramstring.split("&"):
-            key, value = extendlist(param.split("=", 1), 2, "")
-            params[key] = unquote_plus(value)
-    screenname = params.get("contact", "")
-
-    account = findaccount(protocol)
-
-    if command.lower() == "chat":
-        goim(account, screenname)
-    elif command.lower() == "add":
-        addbuddy(account, screenname)
-
-
-=======
->>>>>>> f7ee0d55
 def sip(uri):
     protocol = "prpl-simple"
     match = re.match(r"^sip:(.*)", uri)
@@ -360,35 +333,6 @@
         # XXX V&V prompt to establish call
         goim(account, jid)
 
-<<<<<<< HEAD
-
-def ymsgr(uri):
-    protocol = "prpl-yahoo"
-    match = re.match(r"^ymsgr:([^?]*)(\?([^&]*)(&(.*))?)", uri)
-    if not match:
-        print("Invalid ymsgr URI: %s" % (uri, ))
-        return
-
-    command = unquote_plus(match.group(1))
-    screenname = unquote_plus(match.group(3))
-    paramstring = match.group(5)
-    params = {}
-    if paramstring:
-        for param in paramstring.split("&"):
-            key, value = extendlist(param.split("=", 1), 2, "")
-            params[key] = unquote_plus(value)
-
-    account = findaccount(protocol)
-
-    if command.lower() == "sendim":
-        goim(account, screenname, params.get("m"))
-    elif command.lower() == "chat":
-        gochat(account, {"room": screenname})
-    elif command.lower() == "addfriend":
-        addbuddy(account, screenname)
-
-=======
->>>>>>> f7ee0d55
 
 def main(argv=sys.argv):
     if len(argv) != 2 or argv[1] == "--help" or argv[1] == "-h":
@@ -412,11 +356,6 @@
             icq(uri)
         elif type == "irc":
             irc(uri)
-<<<<<<< HEAD
-        elif type == "msnim":
-            msnim(uri)
-=======
->>>>>>> f7ee0d55
         elif type == "sip":
             sip(uri)
         elif type == "xmpp":
