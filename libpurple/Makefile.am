--- conflicted
+++ resolved
@@ -248,28 +248,17 @@
 purple_builtheaders = purple.h version.h enums.h marshallers.h
 
 purple_enumheaders = \
-<<<<<<< HEAD
-	account.h \
-	cipher.h \
-	connection.h \
-	conversation.h \
-	conversationtypes.h \
-	plugins.h \
-	protocol.h \
-	protocols.h \
-	roomlist.h \
-	status.h \
-	xfer.h
-=======
 	$(srcdir)/account.h \
 	$(srcdir)/cipher.h \
 	$(srcdir)/connection.h \
 	$(srcdir)/conversation.h \
 	$(srcdir)/conversationtypes.h \
+	$(srcdir)/plugins.h \
+	$(srcdir)/protocol.h \
+	$(srcdir)/protocols.h \
 	$(srcdir)/roomlist.h \
 	$(srcdir)/status.h \
 	$(srcdir)/xfer.h
->>>>>>> d77cec84
 
 marshallers.h: marshallers.list
 	$(AM_V_GEN)$(GLIB_GENMARSHAL) --prefix=purple_smarshal $(srcdir)/marshallers.list --header > marshallers.h
