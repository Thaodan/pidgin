EXTRA_DIST = \
		dbus-analyze-functions.py \
		dbus-analyze-signals.py \
		dbus-analyze-types.py \
		glibcompat.h \
		marshallers.list \
		purple-notifications-example \
		purple-remote \
		purple-send \
		purple-send-async \
		purple-url-handler \
		purple.h.in \
		purple-3.pc.in \
		purple-3-uninstalled.pc.in \
		tag.sh \
		version.h.in \
		Makefile.mingw \
		win32/global.mak \
		win32/libc_interface.c \
		win32/libc_interface.h \
		win32/libc_internal.h \
		win32/libpurplerc.rc.in \
		win32/rules.mak \
		win32/targets.mak \
		win32/wpurpleerror.h \
		win32/win32dep.c \
		win32/giowin32.c \
		win32/win32dep.h

if USE_GCONFTOOL
GCONF_DIR=gconf
endif

pkgconfigdir = $(libdir)/pkgconfig
pkgconfig_DATA = purple-3.pc

SUBDIRS = $(GCONF_DIR) plugins protocols ciphers . tests example

purple_coresources = \
	account.c \
	accounts.c \
	accountopt.c \
	blistnode.c \
	blistnodetypes.c \
	buddylist.c \
	buddyicon.c \
	certificate.c \
	cipher.c \
	circularbuffer.c \
	cmds.c \
	connection.c \
	conversation.c \
	conversationtypes.c \
	conversations.c \
	core.c \
	debug.c \
	desktopitem.c \
	eventloop.c \
	hash.c \
	http.c \
	idle.c \
	imgstore.c \
	keyring.c \
	log.c \
	media/backend-fs2.c \
	media/backend-iface.c \
	media/candidate.c \
	media/codec.c \
	media/enum-types.c \
	media.c \
	mediamanager.c \
	mime.c \
	nat-pmp.c \
	network.c \
	ntlm.c \
	notify.c \
	plugins.c \
	pluginpref.c \
	pounce.c \
	prefs.c \
	presence.c \
	proxy.c \
	protocol.c \
	protocols.c \
	purple-socket.c \
	request.c \
	roomlist.c \
	savedstatuses.c \
	server.c \
	signals.c \
	smiley.c \
	dnsquery.c \
	dnssrv.c\
	status.c \
	stringref.c \
	stun.c \
	sound.c \
	sound-theme.c \
	sound-theme-loader.c \
	sslconn.c \
	theme.c \
	theme-loader.c \
	theme-manager.c \
	upnp.c \
	util.c \
	version.c \
	whiteboard.c \
	xfer.c \
	xmlnode.c

purple_builtsources = \
	enums.c \
	marshallers.c

purple_coreheaders = \
	account.h \
	accounts.h \
	accountopt.h \
	blistnode.h \
	blistnodetypes.h \
	buddylist.h \
	buddyicon.h \
	certificate.h \
	cipher.h \
	circularbuffer.h \
	cmds.h \
	connection.h \
	conversation.h \
	conversationtypes.h \
	conversations.h \
	core.h \
	dbus-maybe.h \
	debug.h \
	desktopitem.h \
	eventloop.h \
	hash.h \
	http.h \
	idle.h \
	imgstore.h \
	keyring.h \
	log.h \
	media.h \
	media-gst.h \
	mediamanager.h \
	mime.h \
	nat-pmp.h \
	network.h \
	notify.h \
	ntlm.h \
	plugins.h \
	pluginpref.h \
	pounce.h \
	prefs.h \
	presence.h \
	proxy.h \
	protocol.h \
	protocols.h \
	purple-socket.h \
	request.h \
	roomlist.h \
	savedstatuses.h \
	server.h \
	signals.h \
	smiley.h \
	dnsquery.h \
	dnssrv.h \
	status.h \
	stringref.h \
	stun.h \
	sound.h \
	sound-theme.h \
	sound-theme-loader.h \
	sslconn.h \
	theme.h \
	theme-loader.h \
	theme-manager.h \
	upnp.h \
	util.h \
	whiteboard.h \
	xfer.h \
	xmlnode.h

purple_mediaheaders = \
	backend-iface.h \
	candidate.h \
	codec.h \
	enum-types.h

purple_builtheaders = purple.h version.h enums.h marshallers.h

purple_enumheaders = \
	account.h \
	cipher.h \
	connection.h \
	conversation.h \
	conversationtypes.h \
<<<<<<< HEAD
	plugins.h \
	protocol.h \
	protocols.h \
	status.h
=======
	status.h \
	xfer.h
>>>>>>> b8f960c9

marshallers.h: marshallers.list
	$(AM_V_GEN)$(GLIB_GENMARSHAL) --prefix=purple_smarshal $(srcdir)/marshallers.list --header > marshallers.h

marshallers.c: marshallers.list marshallers.h
	$(AM_V_GEN)echo "#include \"marshallers.h\"" > marshallers.c
	$(AM_V_at)$(GLIB_GENMARSHAL) --prefix=purple_smarshal $(srcdir)/marshallers.list --body >> marshallers.c

enums.h: enums.h.template $(purple_enumheaders)
	$(AM_V_GEN)$(GLIB_MKENUMS) --template enums.h.template $(purple_enumheaders) > $@

enums.c: enums.c.template $(purple_enumheaders)
	$(AM_V_GEN)$(GLIB_MKENUMS) --template enums.c.template $(purple_enumheaders) > $@

if ENABLE_DBUS

CLEANFILES = \
	dbus-bindings.c \
	dbus-client-binding.c \
	dbus-client-binding.h \
	dbus-signals.c \
	dbus-types.c \
	dbus-types.h \
	enums.c \
	enums.h \
	marshallers.c \
	marshallers.h \
	purple-client-bindings.c \
	purple-client-bindings.h \
	purple.service

# purple dbus server

dbus_sources  = dbus-server.c dbus-useful.c
dbus_headers  = dbus-bindings.h dbus-purple.h dbus-server.h dbus-useful.h dbus-define-api.h dbus-types.h

dbus_exported = dbus-useful.h dbus-define-api.h account.h accounts.h blistnode.h \
                blistnodetypes.h buddylist.h buddyicon.h connection.h conversation.h \
                conversationtypes.h conversations.h core.h xfer.h log.h notify.h \
                prefs.h presence.h roomlist.h savedstatuses.h smiley.h status.h \
                server.h util.h xmlnode.h protocol.h protocols.h

purple_build_coreheaders = $(addprefix $(srcdir)/, $(purple_coreheaders)) \
		$(addprefix $(srcdir)/media/, $(purple_mediaheaders)) \
		$(purple_builtheaders)
dbus_build_exported = $(addprefix $(srcdir)/, $(dbus_exported))
# We should probably make this better
dbus_signals = $(addprefix $(srcdir)/, $(purple_coresources)) \
	$(srcdir)/protocols/irc/irc.c \
	$(srcdir)/protocols/jabber/jabber.c

dbus-types.c: dbus-analyze-types.py $(purple_build_coreheaders)
	$(AM_V_GEN)cat $(purple_build_coreheaders) | $(PYTHON) $(srcdir)/dbus-analyze-types.py --pattern=PURPLE_DBUS_DEFINE_TYPE\(%s\) > $@

dbus-types.h: dbus-analyze-types.py $(purple_build_coreheaders)
	$(AM_V_GEN)cat $(purple_build_coreheaders) | $(PYTHON) $(srcdir)/dbus-analyze-types.py --pattern=PURPLE_DBUS_DECLARE_TYPE\(%s\) > $@

dbus-bindings.c: dbus-analyze-functions.py $(dbus_exported)
	$(AM_V_GEN)cat $(dbus_build_exported) | $(PYTHON) $(srcdir)/dbus-analyze-functions.py > $@

dbus-signals.c: dbus-analyze-signals.py $(dbus_signals)
	$(AM_V_GEN)cat $(dbus_signals) | $(PYTHON) $(srcdir)/dbus-analyze-signals.py > $@

dbus-server.$(OBJEXT): dbus-bindings.c dbus-signals.c dbus-types.c dbus-types.h
dbus-server.lo: dbus-bindings.c dbus-signals.c dbus-types.c dbus-types.h
$(libpurple_la_OBJECTS): dbus-types.h

# libpurple-client

libpurple_client_lib = libpurple-client.la

libpurple_client_la_SOURCES = purple-client.c purple-client.h
libpurple_client_la_LDFLAGS = -version-info $(PURPLE_LT_VERSION_INFO) -no-undefined
libpurple_client_la_LIBADD = $(DBUS_LIBS)

purple-client-bindings.c: dbus-analyze-functions.py $(dbus_exported)
	$(AM_V_GEN)cat $(dbus_build_exported) | $(PYTHON) $(srcdir)/dbus-analyze-functions.py --client > $@

purple-client-bindings.h: dbus-analyze-types.py dbus-analyze-functions.py $(purple_coreheaders) $(addprefix media/, $(purple_mediaheaders)) $(purple_builtheaders) $(dbus_exported)
	$(AM_V_GEN)cat $(purple_build_coreheaders) | $(PYTHON) $(srcdir)/dbus-analyze-types.py --keyword=enum --verbatim > $@
	$(AM_V_at)cat $(dbus_build_exported) | $(PYTHON) $(srcdir)/dbus-analyze-functions.py --client --headers >> $@

$(libpurple_client_la_OBJECTS): purple-client-bindings.h purple-client-bindings.c

# purple-client-example

purple_client_example_SOURCES = purple-client-example.c

purple_client_example_DEPENDENCIES = libpurple-client.la

purple_client_example_LDADD = \
	libpurple-client.la \
	$(GLIB_LIBS) \
	$(DBUS_LIBS)

bin_PROGRAMS = purple-client-example

purple-client-example.$(OBJEXT): purple-client-bindings.h

# scripts

bin_SCRIPTS = purple-remote purple-send purple-send-async purple-url-handler

BUILT_SOURCES = $(purple_builtheaders) \
	$(purple_builtsources) \
	dbus-bindings.c \
	dbus-signals.c \
	dbus-types.c \
	dbus-types.h \
	purple-client-bindings.c \
	purple-client-bindings.h

else

BUILT_SOURCES = $(purple_builtheaders) $(purple_builtsources)

endif

lib_LTLIBRARIES = libpurple.la $(libpurple_client_lib)

libpurple_la_SOURCES = \
	$(purple_coresources) \
	$(purple_builtsources) \
	$(dbus_sources)

noinst_HEADERS= \
	internal.h \
	media/backend-fs2.h \
	valgrind.h

libpurpleincludedir=$(includedir)/libpurple
libpurpleinclude_HEADERS = \
	$(purple_coreheaders) \
	$(purple_builtheaders) \
	$(dbus_headers)

mediaincludedir=$(includedir)/libpurple/media
mediainclude_HEADERS = \
	$(addprefix $(srcdir)/media/, $(purple_mediaheaders))

libpurple_la_DEPENDENCIES = \
	$(STATIC_LINK_LIBS) \
	ciphers/libpurple-ciphers.la

libpurple_la_LDFLAGS = -export-dynamic -version-info $(PURPLE_LT_VERSION_INFO) -no-undefined
libpurple_la_LIBADD = \
	$(STATIC_LINK_LIBS) \
	$(DBUS_LIBS) \
	$(GLIB_LIBS) \
	$(GPLUGIN_LIBS) \
	$(LIBXML_LIBS) \
	$(NETWORKMANAGER_LIBS) \
	$(INTLLIBS) \
	$(FARSTREAM_LIBS) \
	$(GSTREAMER_LIBS) \
	$(GSTVIDEO_LIBS) \
	$(GSTINTERFACES_LIBS) \
	$(IDN_LIBS) \
	$(JSON_LIBS) \
	$(GNUTLS_LIBS) \
	$(NSS_LIBS) \
	ciphers/libpurple-ciphers.la \
	-lm

AM_CPPFLAGS = \
	-DDATADIR=\"$(datadir)\" \
	-DLIBDIR=\"$(libdir)/purple-$(PURPLE_MAJOR_VERSION)/\" \
	-DLOCALEDIR=\"$(datadir)/locale\" \
	-DSYSCONFDIR=\"$(sysconfdir)\" \
	$(GLIB_CFLAGS) \
	$(GPLUGIN_CFLAGS) \
	$(DEBUG_CFLAGS) \
	$(DBUS_CFLAGS) \
	$(LIBXML_CFLAGS) \
	$(FARSTREAM_CFLAGS) \
	$(GSTREAMER_CFLAGS) \
	$(GSTVIDEO_CFLAGS) \
	$(GSTINTERFACES_CFLAGS) \
	$(IDN_CFLAGS) \
	$(NETWORKMANAGER_CFLAGS) \
	$(JSON_CFLAGS)

# INSTALL_SSL_CERTIFICATES is true when SSL_CERTIFICATES_DIR is empty.
# We want to use SSL_CERTIFICATES_DIR when it's not empty.
if ! INSTALL_SSL_CERTIFICATES
AM_CPPFLAGS += -DSSL_CERTIFICATES_DIR=\"$(SSL_CERTIFICATES_DIR)\"
endif<|MERGE_RESOLUTION|>--- conflicted
+++ resolved
@@ -194,15 +194,11 @@
 	connection.h \
 	conversation.h \
 	conversationtypes.h \
-<<<<<<< HEAD
 	plugins.h \
 	protocol.h \
 	protocols.h \
-	status.h
-=======
 	status.h \
 	xfer.h
->>>>>>> b8f960c9
 
 marshallers.h: marshallers.list
 	$(AM_V_GEN)$(GLIB_GENMARSHAL) --prefix=purple_smarshal $(srcdir)/marshallers.list --header > marshallers.h
