--- conflicted
+++ resolved
@@ -81,13 +81,9 @@
 	prefs.c \
 	presence.c \
 	proxy.c \
-<<<<<<< HEAD
 	protocol.c \
 	protocols.c \
-=======
-	prpl.c \
 	purple-socket.c \
->>>>>>> abf38352
 	request.c \
 	roomlist.c \
 	savedstatuses.c \
@@ -158,13 +154,9 @@
 	prefs.h \
 	presence.h \
 	proxy.h \
-<<<<<<< HEAD
 	protocol.h \
 	protocols.h \
-=======
-	prpl.h \
 	purple-socket.h \
->>>>>>> abf38352
 	request.h \
 	roomlist.h \
 	savedstatuses.h \
