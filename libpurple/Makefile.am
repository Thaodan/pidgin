EXTRA_DIST = \
		dbus-analyze-functions.py \
		dbus-analyze-signals.py \
		dbus-analyze-types.py \
		enums.c.in \
		enums.h.in \
		glibcompat.h \
		marshallers.list \
		purple-notifications-example \
		purple-remote \
		purple-send \
		purple-send-async \
		purple-url-handler \
		purple.h.in \
		purple-3.pc.in \
		purple-3-uninstalled.pc.in \
		tag.sh \
		version.h.in \
		Makefile.mingw \
		win32/global.mak \
		win32/libc_interface.c \
		win32/libc_interface.h \
		win32/libc_internal.h \
		win32/libpurplerc.rc.in \
		win32/rules.mak \
		win32/targets.mak \
		win32/wpurpleerror.h \
		win32/win32dep.c \
		win32/giowin32.c \
		win32/win32dep.h

if USE_GCONFTOOL
GCONF_DIR=gconf
endif

pkgconfigdir = $(libdir)/pkgconfig
pkgconfig_DATA = purple-3.pc

SUBDIRS = $(GCONF_DIR) plugins protocols . tests example

purple_coresources = \
	account.c \
	accounts.c \
	accountopt.c \
	blistnode.c \
	blistnodetypes.c \
	buddylist.c \
	buddyicon.c \
	certificate.c \
	ciphers/aescipher.c \
	ciphers/descipher.c \
	ciphers/des3cipher.c \
	ciphers/hmaccipher.c \
	ciphers/md4hash.c \
	ciphers/md5hash.c \
	ciphers/pbkdf2cipher.c \
	ciphers/rc4cipher.c \
	ciphers/sha1hash.c \
	ciphers/sha256hash.c \
	cipher.c \
	circularbuffer.c \
	cmds.c \
	connection.c \
	conversation.c \
	conversationtypes.c \
	conversations.c \
	core.c \
	debug.c \
	desktopitem.c \
	e2ee.c \
	eventloop.c \
	http.c \
	idle.c \
	imgstore.c \
	keyring.c \
	log.c \
	media/backend-fs2.c \
	media/backend-iface.c \
	media/candidate.c \
	media/codec.c \
	media/enum-types.c \
	media.c \
	mediamanager.c \
	memorypool.c \
	mime.c \
	nat-pmp.c \
	network.c \
	ntlm.c \
	notify.c \
	plugins.c \
	pluginpref.c \
	pounce.c \
	prefs.c \
	presence.c \
	proxy.c \
	protocol.c \
	protocols.c \
	purple-socket.c \
	request.c \
	request-datasheet.c \
	roomlist.c \
	savedstatuses.c \
	server.c \
	signals.c \
	smiley-custom.c \
	smiley-list.c \
	smiley-parser.c \
	smiley-remote.c \
	smiley-theme.c \
	smiley.c \
	dnsquery.c \
	dnssrv.c\
	status.c \
	stringref.c \
	stun.c \
	sound.c \
	sound-theme.c \
	sound-theme-loader.c \
	sslconn.c \
	theme.c \
	theme-loader.c \
	theme-manager.c \
	trie.c \
	upnp.c \
	util.c \
	version.c \
	whiteboard.c \
	xfer.c \
	xmlnode.c

purple_builtsources = \
	enums.c \
	marshallers.c

purple_coreheaders = \
	account.h \
	accounts.h \
	accountopt.h \
	blistnode.h \
	blistnodetypes.h \
	buddylist.h \
	buddyicon.h \
	certificate.h \
	cipher.h \
	circularbuffer.h \
	cmds.h \
	connection.h \
	conversation.h \
	conversationtypes.h \
	conversations.h \
	core.h \
	dbus-maybe.h \
	debug.h \
	desktopitem.h \
	e2ee.h \
	eventloop.h \
	http.h \
	idle.h \
	imgstore.h \
	keyring.h \
	log.h \
	media.h \
	media-gst.h \
	mediamanager.h \
	memorypool.h \
	mime.h \
	nat-pmp.h \
	network.h \
	notify.h \
	ntlm.h \
	plugins.h \
	pluginpref.h \
	pounce.h \
	prefs.h \
	presence.h \
	proxy.h \
	protocol.h \
	protocols.h \
	purple-socket.h \
	request.h \
	request-datasheet.h \
	roomlist.h \
	savedstatuses.h \
	server.h \
	signals.h \
	smiley-custom.h \
	smiley-list.h \
	smiley-parser.h \
	smiley-remote.h \
	smiley-theme.h \
	smiley.h \
	dnsquery.h \
	dnssrv.h \
	status.h \
	stringref.h \
	stun.h \
	sound.h \
	sound-theme.h \
	sound-theme-loader.h \
	sslconn.h \
	theme.h \
	theme-loader.h \
	theme-manager.h \
	trie.h \
	upnp.h \
	util.h \
	whiteboard.h \
	xfer.h \
	xmlnode.h

purple_mediaheaders = \
	backend-iface.h \
	candidate.h \
	codec.h \
	enum-types.h

purple_cipherheaders = \
	aescipher.h \
	descipher.h \
	des3cipher.h \
	hmaccipher.h \
	md4hash.h \
	md5hash.h \
	pbkdf2cipher.h \
	rc4cipher.h \
	sha1hash.h \
	sha256hash.h

purple_builtheaders = purple.h version.h enums.h marshallers.h

purple_enumheaders = \
	account.h \
	cipher.h \
	connection.h \
	conversation.h \
	conversationtypes.h \
	plugins.h \
	protocol.h \
	protocols.h \
	roomlist.h \
	status.h \
	xfer.h

marshallers.h: marshallers.list
	$(AM_V_GEN)$(GLIB_GENMARSHAL) --prefix=purple_smarshal $(srcdir)/marshallers.list --header > marshallers.h

marshallers.c: marshallers.list marshallers.h
	$(AM_V_GEN)echo "#include \"marshallers.h\"" > marshallers.c
	$(AM_V_at)$(GLIB_GENMARSHAL) --prefix=purple_smarshal $(srcdir)/marshallers.list --body >> marshallers.c

enums.h: enums.h.in $(purple_enumheaders)
	$(AM_V_GEN)$(GLIB_MKENUMS) --template enums.h.in $(purple_enumheaders) > $@

enums.c: enums.c.in $(purple_enumheaders)
	$(AM_V_GEN)$(GLIB_MKENUMS) --template enums.c.in $(purple_enumheaders) > $@

CLEANFILES = \
	enums.c \
	enums.h \
	marshallers.c \
	marshallers.h

if ENABLE_DBUS

CLEANFILES += \
	dbus-bindings.c \
	dbus-client-binding.c \
	dbus-client-binding.h \
	dbus-signals.c \
	dbus-types.c \
	dbus-types.h \
	purple-client-bindings.c \
	purple-client-bindings.h \
	purple.service

# purple dbus server

dbus_sources  = dbus-server.c dbus-useful.c
dbus_headers  = dbus-server.h dbus-bindings.h dbus-purple.h dbus-useful.h dbus-define-api.h dbus-types.h

dbus_exported = dbus-useful.h dbus-define-api.h account.h accounts.h blistnode.h \
                blistnodetypes.h buddylist.h buddyicon.h connection.h conversation.h \
                conversationtypes.h conversations.h core.h xfer.h log.h notify.h \
<<<<<<< HEAD
                prefs.h presence.h roomlist.h savedstatuses.h smiley.h status.h \
                server.h util.h xmlnode.h protocol.h protocols.h
=======
                prefs.h presence.h roomlist.h savedstatuses.h smiley.h smiley-list.h \
                status.h server.h util.h xmlnode.h prpl.h
>>>>>>> 7351f1be

purple_build_coreheaders = $(addprefix $(srcdir)/, $(purple_coreheaders)) \
		$(addprefix $(srcdir)/ciphers/, $(purple_cipherheaders)) \
		$(addprefix $(srcdir)/media/, $(purple_mediaheaders)) \
		$(purple_builtheaders)
dbus_build_exported = $(addprefix $(srcdir)/, $(dbus_exported))
# We should probably make this better
dbus_signals = $(addprefix $(srcdir)/, $(purple_coresources)) \
	$(srcdir)/protocols/irc/irc.c \
	$(srcdir)/protocols/jabber/jabber.c

dbus-types.c: dbus-analyze-types.py $(purple_build_coreheaders)
	$(AM_V_GEN)cat $(purple_build_coreheaders) | $(PYTHON) $(srcdir)/dbus-analyze-types.py --pattern=PURPLE_DBUS_DEFINE_TYPE\(%s\) > $@

dbus-types.h: dbus-analyze-types.py $(purple_build_coreheaders)
	$(AM_V_GEN)cat $(purple_build_coreheaders) | $(PYTHON) $(srcdir)/dbus-analyze-types.py --pattern=PURPLE_DBUS_DECLARE_TYPE\(%s\) > $@

dbus-bindings.c: dbus-analyze-functions.py $(dbus_exported)
	$(AM_V_GEN)cat $(dbus_build_exported) | $(PYTHON) $(srcdir)/dbus-analyze-functions.py > $@

dbus-signals.c: dbus-analyze-signals.py $(dbus_signals)
	$(AM_V_GEN)cat $(dbus_signals) | $(PYTHON) $(srcdir)/dbus-analyze-signals.py > $@

dbus-server.$(OBJEXT): dbus-bindings.c dbus-signals.c dbus-types.c dbus-types.h
dbus-server.lo: dbus-bindings.c dbus-signals.c dbus-types.c dbus-types.h
$(libpurple_la_OBJECTS): dbus-types.h

# libpurple-client

libpurple_client_lib = libpurple-client.la

libpurple_client_la_SOURCES = purple-client.c purple-client.h
libpurple_client_la_LDFLAGS = -version-info $(PURPLE_LT_VERSION_INFO) -no-undefined
libpurple_client_la_LIBADD = $(DBUS_LIBS)

purple-client-bindings.c: dbus-analyze-functions.py $(dbus_exported)
	$(AM_V_GEN)cat $(dbus_build_exported) | $(PYTHON) $(srcdir)/dbus-analyze-functions.py --client > $@

purple-client-bindings.h: dbus-analyze-types.py dbus-analyze-functions.py $(purple_coreheaders) $(addprefix ciphers/, $(purple_cipherheaders)) $(addprefix media/, $(purple_mediaheaders)) $(purple_builtheaders) $(dbus_exported)
	$(AM_V_GEN)cat $(purple_build_coreheaders) | $(PYTHON) $(srcdir)/dbus-analyze-types.py --keyword=enum --verbatim > $@
	$(AM_V_at)cat $(dbus_build_exported) | $(PYTHON) $(srcdir)/dbus-analyze-functions.py --client --headers >> $@

$(libpurple_client_la_OBJECTS): purple-client-bindings.h purple-client-bindings.c

# purple-client-example

purple_client_example_SOURCES = purple-client-example.c

purple_client_example_DEPENDENCIES = libpurple-client.la

purple_client_example_LDADD = \
	libpurple-client.la \
	$(GLIB_LIBS) \
	$(DBUS_LIBS)

bin_PROGRAMS = purple-client-example

purple-client-example.$(OBJEXT): purple-client-bindings.h

# scripts

bin_SCRIPTS = purple-remote purple-send purple-send-async purple-url-handler

BUILT_SOURCES = $(purple_builtheaders) \
	$(purple_builtsources) \
	dbus-bindings.c \
	dbus-signals.c \
	dbus-types.c \
	dbus-types.h \
	purple-client-bindings.c \
	purple-client-bindings.h

else

BUILT_SOURCES = $(purple_builtheaders) $(purple_builtsources)

endif

lib_LTLIBRARIES = libpurple.la $(libpurple_client_lib)

libpurple_la_SOURCES = \
	$(purple_coresources) \
	$(purple_builtsources) \
	$(dbus_sources)

noinst_HEADERS= \
	internal.h \
	media/backend-fs2.h \
	valgrind.h

libpurpleincludedir=$(includedir)/libpurple
libpurpleinclude_HEADERS = \
	$(purple_coreheaders) \
	$(purple_builtheaders) \
	$(dbus_headers)

cipherincludedir=$(includedir)/libpurple/ciphers
cipherinclude_HEADERS = \
	$(addprefix $(srcdir)/ciphers/, $(purple_cipherheaders))

mediaincludedir=$(includedir)/libpurple/media
mediainclude_HEADERS = \
	$(addprefix $(srcdir)/media/, $(purple_mediaheaders))

libpurple_la_DEPENDENCIES = \
	$(STATIC_LINK_LIBS)

libpurple_la_LDFLAGS = -export-dynamic -version-info $(PURPLE_LT_VERSION_INFO) -no-undefined
libpurple_la_LIBADD = \
	$(STATIC_LINK_LIBS) \
	$(DBUS_LIBS) \
	$(GLIB_LIBS) \
	$(GPLUGIN_LIBS) \
	$(LIBXML_LIBS) \
	$(NETWORKMANAGER_LIBS) \
	$(INTLLIBS) \
	$(FARSTREAM_LIBS) \
	$(GSTREAMER_LIBS) \
	$(GSTVIDEO_LIBS) \
	$(GSTINTERFACES_LIBS) \
	$(IDN_LIBS) \
	$(JSON_LIBS) \
	$(GNUTLS_LIBS) \
	$(NSS_LIBS) \
	$(ZLIB_LIBS) \
	$(INTROSPECTION_LIBS) \
	-lm

AM_CPPFLAGS = \
	-DDATADIR=\"$(datadir)\" \
	-DLIBDIR=\"$(libdir)/purple-$(PURPLE_MAJOR_VERSION)/\" \
	-DLOCALEDIR=\"$(datadir)/locale\" \
	-DSYSCONFDIR=\"$(sysconfdir)\" \
	$(GLIB_CFLAGS) \
	$(GPLUGIN_CFLAGS) \
	$(DEBUG_CFLAGS) \
	$(DBUS_CFLAGS) \
	$(LIBXML_CFLAGS) \
	$(FARSTREAM_CFLAGS) \
	$(GSTREAMER_CFLAGS) \
	$(GSTVIDEO_CFLAGS) \
	$(GSTINTERFACES_CFLAGS) \
	$(IDN_CFLAGS) \
	$(NETWORKMANAGER_CFLAGS) \
	$(JSON_CFLAGS) \
	$(GNUTLS_CFLAGS) \
	$(NSS_CFLAGS) \
	$(ZLIB_CFLAGS) \
	$(INTROSPECTION_CFLAGS)

# INSTALL_SSL_CERTIFICATES is true when SSL_CERTIFICATES_DIR is empty.
# We want to use SSL_CERTIFICATES_DIR when it's not empty.
if ! INSTALL_SSL_CERTIFICATES
AM_CPPFLAGS += -DSSL_CERTIFICATES_DIR=\"$(SSL_CERTIFICATES_DIR)\"
endif

-include $(INTROSPECTION_MAKEFILE)
INTROSPECTION_GIRS =
INTROSPECTION_SCANNER_ARGS = --warn-all
INTROSPECTION_COMPILER_ARGS =

if HAVE_INTROSPECTION
introspection_sources = \
	$(libpurpleinclude_HEADERS) \
	$(addprefix ciphers/, $(purple_cipherheaders)) \
	$(addprefix media/, $(purple_mediaheaders))

Purple-$(PURPLE_MAJOR_VERSION).$(PURPLE_MINOR_VERSION).gir: $(builddir)/libpurple.la
Purple_3_0_gir_INCLUDES = GObject-2.0
if PLUGINS
Purple_3_0_gir_INCLUDES += GPlugin-0.0
endif
if ENABLE_DBUS
Purple_3_0_gir_INCLUDES += DBus-1.0 DBusGLib-1.0
endif

Purple_3_0_gir_CFLAGS = \
	$(INCLUDES) \
	-DDATADIR=\"$(datadir)\" \
	-DLIBDIR=\"$(libdir)/purple-$(PURPLE_MAJOR_VERSION)/\" \
	-DLOCALEDIR=\"$(datadir)/locale\" \
	-DSYSCONFDIR=\"$(sysconfdir)\" \
	$(GLIB_CFLAGS) \
	$(GPLUGIN_CFLAGS) \
	$(DBUS_CFLAGS) \
	$(LIBXML_CFLAGS) \
	$(FARSTREAM_CFLAGS) \
	$(GSTREAMER_CFLAGS) \
	$(GSTVIDEO_CFLAGS) \
	$(GSTINTERFACES_CFLAGS) \
	$(IDN_CFLAGS) \
	$(NETWORKMANAGER_CFLAGS) \
	$(JSON_CFLAGS) \
	$(GNUTLS_CFLAGS) \
	$(NSS_CFLAGS) \
	$(ZLIB_CFLAGS) \
	$(INTROSPECTION_CFLAGS)

Purple_3_0_gir_LIBS = $(builddir)/libpurple.la
Purple_3_0_gir_FILES = $(introspection_sources)
INTROSPECTION_GIRS += Purple-$(PURPLE_MAJOR_VERSION).$(PURPLE_MINOR_VERSION).gir

girdir = $(INTROSPECTION_GIRDIR)
gir_DATA = $(INTROSPECTION_GIRS)

typelibdir = $(INTROSPECTION_TYPELIBDIR)
typelib_DATA = $(INTROSPECTION_GIRS:.gir=.typelib)

CLEANFILES += $(gir_DATA) $(typelib_DATA)
endif<|MERGE_RESOLUTION|>--- conflicted
+++ resolved
@@ -281,13 +281,8 @@
 dbus_exported = dbus-useful.h dbus-define-api.h account.h accounts.h blistnode.h \
                 blistnodetypes.h buddylist.h buddyicon.h connection.h conversation.h \
                 conversationtypes.h conversations.h core.h xfer.h log.h notify.h \
-<<<<<<< HEAD
-                prefs.h presence.h roomlist.h savedstatuses.h smiley.h status.h \
-                server.h util.h xmlnode.h protocol.h protocols.h
-=======
                 prefs.h presence.h roomlist.h savedstatuses.h smiley.h smiley-list.h \
-                status.h server.h util.h xmlnode.h prpl.h
->>>>>>> 7351f1be
+				status.h server.h util.h xmlnode.h protocol.h protocols.h
 
 purple_build_coreheaders = $(addprefix $(srcdir)/, $(purple_coreheaders)) \
 		$(addprefix $(srcdir)/ciphers/, $(purple_cipherheaders)) \
