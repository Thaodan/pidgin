--- conflicted
+++ resolved
@@ -421,10 +421,7 @@
 	$(GNUTLS_LIBS) \
 	$(NSS_LIBS) \
 	$(ZLIB_LIBS) \
-<<<<<<< HEAD
 	$(INTROSPECTION_LIBS) \
-=======
->>>>>>> 262e0381
 	-lm
 
 AM_CPPFLAGS = \
@@ -442,15 +439,8 @@
 	$(JSON_CFLAGS) \
 	$(GNUTLS_CFLAGS) \
 	$(NSS_CFLAGS) \
-<<<<<<< HEAD
 	$(ZLIB_CFLAGS) \
 	$(INTROSPECTION_CFLAGS)
-
-# INSTALL_SSL_CERTIFICATES is true when SSL_CERTIFICATES_DIR is empty.
-# We want to use SSL_CERTIFICATES_DIR when it's not empty.
-if ! INSTALL_SSL_CERTIFICATES
-AM_CPPFLAGS += -DSSL_CERTIFICATES_DIR=\"$(SSL_CERTIFICATES_DIR)\"
-endif
 
 -include $(INTROSPECTION_MAKEFILE)
 INTROSPECTION_GIRS =
@@ -505,7 +495,4 @@
 typelib_DATA = $(INTROSPECTION_GIRS:.gir=.typelib)
 
 CLEANFILES += $(gir_DATA) $(typelib_DATA)
-endif
-=======
-	$(ZLIB_CFLAGS)
->>>>>>> 262e0381
+endif