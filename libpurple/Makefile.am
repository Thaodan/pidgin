EXTRA_DIST = \
		dbus-analyze-functions.py \
		dbus-analyze-types.py \
		purple-notifications-example \
		purple-remote \
		purple-send \
		purple-send-async \
		purple-url-handler \
		purple.h.in \
		purple.pc.in \
		purple-uninstalled.pc.in \
		version.h.in \
		Makefile.mingw \
		win32/global.mak \
		win32/libc_interface.c \
		win32/libc_interface.h \
		win32/libc_internal.h \
		win32/libpurplerc.rc.in \
		win32/rules.mak \
		win32/targets.mak \
		win32/wpurpleerror.h \
		win32/win32dep.c \
		win32/giowin32.c \
		win32/win32dep.h

if USE_GCONFTOOL
GCONF_DIR=gconf
endif

pkgconfigdir = $(libdir)/pkgconfig
pkgconfig_DATA = purple.pc

SUBDIRS = $(GCONF_DIR) plugins protocols tests . example

purple_coresources = \
	account.c \
	accountopt.c \
	blist.c \
	buddyicon.c \
	certificate.c \
	cipher.c \
	circbuffer.c \
	cmds.c \
	connection.c \
	conversation.c \
	core.c \
	debug.c \
	desktopitem.c \
	eventloop.c \
	ft.c \
	idle.c \
	imgstore.c \
	log.c \
	media.c \
	mediamanager.c \
	mime.c \
	nat-pmp.c \
	network.c \
	ntlm.c \
	notify.c \
	plugin.c \
	pluginpref.c \
	pounce.c \
	prefs.c \
	privacy.c \
	proxy.c \
	prpl.c \
	request.c \
	roomlist.c \
	savedstatuses.c \
	server.c \
	signals.c \
	smiley.c \
	dnsquery.c \
	dnssrv.c\
	status.c \
	stringref.c \
	stun.c \
	sound.c \
	sslconn.c \
	upnp.c \
	util.c \
	value.c \
	version.c \
	xmlnode.c \
	whiteboard.c

purple_coreheaders = \
	account.h \
	accountopt.h \
	blist.h \
	buddyicon.h \
	certificate.h \
	cipher.h \
	circbuffer.h \
	cmds.h \
	connection.h \
	conversation.h \
	core.h \
	dbus-maybe.h \
	debug.h \
	desktopitem.h \
	eventloop.h \
	ft.h \
	gaim-compat.h \
	idle.h \
	imgstore.h \
	log.h \
	media.h \
	mediamanager.h \
	mime.h \
	nat-pmp.h \
	network.h \
	notify.h \
	ntlm.h \
	plugin.h \
	pluginpref.h \
	pounce.h \
	prefs.h \
	privacy.h \
	proxy.h \
	prpl.h \
	request.h \
	roomlist.h \
	savedstatuses.h \
	server.h \
	signals.h \
	smiley.h \
	dnsquery.h \
	dnssrv.h \
	status.h \
	stringref.h \
	stun.h \
	sound.h \
	sslconn.h \
	upnp.h \
	util.h \
	value.h \
	xmlnode.h \
	whiteboard.h

purple_builtheaders = purple.h version.h

if ENABLE_DBUS

CLEANFILES = \
	dbus-bindings.c \
	dbus-client-binding.c \
	dbus-client-binding.h \
	dbus-types.c \
	dbus-types.h \
	purple-client-bindings.c \
	purple-client-bindings.h \
	purple.service

# purple dbus server

dbus_sources  = dbus-server.c dbus-useful.c
dbus_headers  = dbus-bindings.h dbus-purple.h dbus-server.h dbus-useful.h dbus-define-api.h dbus-types.h

dbus_exported = dbus-useful.h dbus-define-api.h account.h blist.h buddyicon.h \
                connection.h conversation.h core.h ft.h log.h notify.h prefs.h roomlist.h \
                savedstatuses.h smiley.h status.h server.h util.h xmlnode.h prpl.h

purple_build_coreheaders = $(addprefix $(srcdir)/, $(purple_coreheaders)) \
		$(purple_builtheaders)
dbus_build_exported = $(addprefix $(srcdir)/, $(dbus_exported))

dbus-types.c: dbus-analyze-types.py $(purple_build_coreheaders)
	cat $(purple_build_coreheaders) | $(PYTHON) $(srcdir)/dbus-analyze-types.py --pattern=PURPLE_DBUS_DEFINE_TYPE\(%s\) > $@

dbus-types.h: dbus-analyze-types.py $(purple_build_coreheaders)
	cat $(purple_build_coreheaders) | $(PYTHON) $(srcdir)/dbus-analyze-types.py --pattern=PURPLE_DBUS_DECLARE_TYPE\(%s\) > $@

dbus-bindings.c: dbus-analyze-functions.py $(dbus_exported)
	cat $(dbus_build_exported) | $(PYTHON) $(srcdir)/dbus-analyze-functions.py > $@

dbus-server.$(OBJEXT): dbus-bindings.c dbus-types.c dbus-types.h
dbus-server.lo: dbus-bindings.c dbus-types.c dbus-types.h
$(libpurple_la_OBJECTS): dbus-types.h

# libpurple-client

libpurple_client_lib = libpurple-client.la

libpurple_client_la_SOURCES = purple-client.c purple-client.h
libpurple_client_la_LDFLAGS = -version-info $(PURPLE_LT_VERSION_INFO) -no-undefined
libpurple_client_la_LIBADD = $(DBUS_LIBS)

purple-client-bindings.c: dbus-analyze-functions.py $(dbus_exported)
	cat $(dbus_build_exported) | $(PYTHON) $(srcdir)/dbus-analyze-functions.py --client > $@

purple-client-bindings.h: dbus-analyze-types.py dbus-analyze-functions.py $(purple_coreheaders) $(purple_builtheaders) $(dbus_exported)
	cat $(purple_build_coreheaders) | $(PYTHON) $(srcdir)/dbus-analyze-types.py --keyword=enum --verbatim > $@
	cat $(dbus_build_exported) | $(PYTHON) $(srcdir)/dbus-analyze-functions.py --client --headers >> $@

$(libpurple_client_la_OBJECTS): purple-client-bindings.h purple-client-bindings.c

# purple-client-example

purple_client_example_SOURCES = purple-client-example.c

purple_client_example_DEPENDENCIES = libpurple-client.la

purple_client_example_LDADD = \
	libpurple-client.la \
	$(GLIB_LIBS) \
	$(DBUS_LIBS)

bin_PROGRAMS = purple-client-example

purple-client-example.$(OBJEXT): purple-client-bindings.h

# scripts

bin_SCRIPTS = purple-remote purple-send purple-send-async purple-url-handler

BUILT_SOURCES = $(purple_builtheaders) \
	dbus-types.c \
	dbus-types.h \
	dbus-bindings.c \
	purple-client-bindings.c \
	purple-client-bindings.h

else

BUILT_SOURCES = $(purple_builtheaders)

endif

lib_LTLIBRARIES = libpurple.la $(libpurple_client_lib)

libpurple_la_SOURCES = \
	$(purple_coresources) \
	$(dbus_sources)

noinst_HEADERS= \
	internal.h 

libpurpleincludedir=$(includedir)/libpurple
libpurpleinclude_HEADERS = \
	$(purple_coreheaders) \
	$(purple_builtheaders) \
	$(dbus_headers)

libpurple_la_DEPENDENCIES = $(STATIC_LINK_LIBS)
libpurple_la_LDFLAGS = -export-dynamic -version-info $(PURPLE_LT_VERSION_INFO) -no-undefined
libpurple_la_LIBADD = \
	$(STATIC_LINK_LIBS) \
	$(DBUS_LIBS) \
	$(GLIB_LIBS) \
	$(LIBXML_LIBS) \
	$(NETWORKMANAGER_LIBS) \
	$(INTLLIBS) \
	$(FARSIGHT_LIBS) \
	$(GSTREAMER_LIBS) \
	$(GSTPROPS_LIBS) \
	-lm

AM_CPPFLAGS = \
	-DBR_PTHREADS=0 \
	-DDATADIR=\"$(datadir)\" \
	-DLIBDIR=\"$(libdir)/purple-$(PURPLE_MAJOR_VERSION)/\" \
	-DLOCALEDIR=\"$(datadir)/locale\" \
	-DSYSCONFDIR=\"$(sysconfdir)\" \
	$(GLIB_CFLAGS) \
	$(DEBUG_CFLAGS) \
	$(DBUS_CFLAGS) \
	$(LIBXML_CFLAGS) \
<<<<<<< HEAD
	$(NETWORKMANAGER_CFLAGS)
=======
	$(FARSIGHT_CFLAGS) \
	$(GSTREAMER_CFLAGS) \
	$(GSTPROPS_CFLAGS) \
	$(LIBNM_CFLAGS)
>>>>>>> 3fd7380b
<|MERGE_RESOLUTION|>--- conflicted
+++ resolved
@@ -267,11 +267,7 @@
 	$(DEBUG_CFLAGS) \
 	$(DBUS_CFLAGS) \
 	$(LIBXML_CFLAGS) \
-<<<<<<< HEAD
-	$(NETWORKMANAGER_CFLAGS)
-=======
 	$(FARSIGHT_CFLAGS) \
 	$(GSTREAMER_CFLAGS) \
 	$(GSTPROPS_CFLAGS) \
-	$(LIBNM_CFLAGS)
->>>>>>> 3fd7380b
+	$(NETWORKMANAGER_CFLAGS)