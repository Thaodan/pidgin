EXTRA_DIST = \
		dbus-analyze-functions.py \
		dbus-analyze-signals.py \
		dbus-analyze-types.py \
		enums.c.in \
		enums.h.in \
		glibcompat.h \
		purple-notifications-example \
		purple-remote \
		purple-send \
		purple-send-async \
		purple-url-handler \
		purple.h.in \
		tag.sh \
		version.h.in \
		Makefile.mingw \
		data/purple-3.pc.in \
		data/purple-3-uninstalled.pc.in \
		data/purple-url-handler.desktop.in \
		win32/global.mak \
		win32/libc_interface.c \
		win32/libc_interface.h \
		win32/libc_internal.h \
		win32/libpurplerc.rc.in \
		win32/rules.mak \
		win32/targets.mak \
		win32/wpurpleerror.h \
		win32/win32dep.c \
		win32/win32dep.h

SUBDIRS = . plugins protocols tests example

purple_coresources = \
	account.c \
	accounts.c \
	accountopt.c \
	blistnode.c \
	buddy.c \
	buddylist.c \
	buddyicon.c \
	chat.c \
	circularbuffer.c \
	cmds.c \
	connection.c \
	contact.c \
	conversation.c \
	conversationtypes.c \
	conversations.c \
	core.c \
	countingnode.c \
	debug.c \
	e2ee.c \
	eventloop.c \
	group.c \
	http.c \
	idle.c \
	image.c \
	image-store.c \
	keyring.c \
	log.c \
	media/backend-fs2.c \
	media/backend-iface.c \
	media/candidate.c \
	media/codec.c \
	media/enum-types.c \
	media.c \
	mediamanager.c \
	memorypool.c \
	message.c \
	mime.c \
	nat-pmp.c \
	network.c \
	notify.c \
	plugins.c \
	pluginpref.c \
	pounce.c \
	prefs.c \
	presence.c \
	proxy.c \
	protocol.c \
	protocols.c \
	purple-gio.c \
	queuedoutputstream.c \
	request.c \
	request-datasheet.c \
	roomlist.c \
	savedstatuses.c \
	server.c \
	signals.c \
	smiley-custom.c \
	smiley-list.c \
	smiley-parser.c \
	smiley-theme.c \
	smiley.c \
	status.c \
	stringref.c \
	stun.c \
	sound.c \
	sound-theme.c \
	sound-theme-loader.c \
	sslconn.c \
	theme.c \
	theme-loader.c \
	theme-manager.c \
	tls-certificate.c \
	tls-certificate-info.c \
	trie.c \
	upnp.c \
	util.c \
	version.c \
	whiteboard.c \
	xfer.c \
	xmlnode.c

purple_builtsources = \
	enums.c

purple_coreheaders = \
	account.h \
	accounts.h \
	accountopt.h \
	blistnode.h \
	buddy.h \
	buddylist.h \
	buddyicon.h \
	chat.h \
	circularbuffer.h \
	cmds.h \
	connection.h \
	contact.h \
	conversation.h \
	conversationtypes.h \
	conversations.h \
	core.h \
	countingnode.h \
	dbus-maybe.h \
	debug.h \
	e2ee.h \
	eventloop.h \
	group.h \
	http.h \
	idle.h \
	image.h \
	image-store.h \
	keyring.h \
	log.h \
	media.h \
	mediamanager.h \
	memorypool.h \
	message.h \
	mime.h \
	nat-pmp.h \
	network.h \
	notify.h \
	plugins.h \
	pluginpref.h \
	pounce.h \
	prefs.h \
	presence.h \
	proxy.h \
	protocol.h \
	protocols.h \
	purple-gio.h \
	queuedoutputstream.h \
	request.h \
	request-datasheet.h \
	roomlist.h \
	savedstatuses.h \
	server.h \
	signals.h \
	smiley-custom.h \
	smiley-list.h \
	smiley-parser.h \
	smiley-theme.h \
	smiley.h \
	status.h \
	stringref.h \
	stun.h \
	sound.h \
	sound-theme.h \
	sound-theme-loader.h \
	sslconn.h \
	tests.h \
	theme.h \
	theme-loader.h \
	theme-manager.h \
	tls-certificate.h \
	tls-certificate-info.h \
	trie.h \
	upnp.h \
	util.h \
	whiteboard.h \
	xfer.h \
	xmlnode.h

if USE_VV
purple_coreheaders += media-gst.h
else
EXTRA_DIST += media-gst.h
endif

if IS_WIN32
purple_coresources += \
	win32/libc_interface.c \
	win32/win32dep.c

purple_coreheaders += \
	win32/libc_interface.h \
	win32/libc_internal.h \
	win32/win32dep.h \
	win32/wpurpleerror.h

.rc.o: %.rc
	$(AM_V_GEN)$(WINDRES) -i $< -o $@

LIBPURPLE_WIN32RES = win32/libpurplerc.o
LIBPURPLE_WIN32RES_LDFLAGS = -Wl,$(LIBPURPLE_WIN32RES)
endif

purple_mediaheaders = \
	backend-iface.h \
	candidate.h \
	codec.h \
	enum-types.h

<<<<<<< HEAD
purple_cipherheaders = \
	aescipher.h \
	descipher.h \
	des3cipher.h \
	md4hash.h \
	pbkdf2cipher.h \
	rc4cipher.h

purple_builtheaders = purple.h version.h enums.h
=======
purple_builtheaders = purple.h version.h enums.h marshallers.h
>>>>>>> da9f3d63

purple_enumheaders = \
	$(srcdir)/account.h \
	$(srcdir)/buddyicon.h \
	$(srcdir)/connection.h \
	$(srcdir)/conversation.h \
	$(srcdir)/conversationtypes.h \
	$(srcdir)/debug.h \
	$(srcdir)/eventloop.h \
	$(srcdir)/notify.h \
	$(srcdir)/plugins.h \
	$(srcdir)/protocol.h \
	$(srcdir)/protocols.h \
	$(srcdir)/roomlist.h \
	$(srcdir)/status.h \
	$(srcdir)/sound.h \
	$(srcdir)/xfer.h \
	$(srcdir)/xmlnode.h


# glib-mkenums doesn't handle VPATHs well, sed is used here to fix the
# include paths and documentation.
# Escaping possible . in $(srcdir) to \. for sed pattern.
enums.h: $(srcdir)/enums.h.in $(purple_enumheaders)
	$(AM_V_GEN)$(GLIB_MKENUMS) --template $(srcdir)/enums.h.in $(purple_enumheaders) > $@
	sed -i 's,$(subst .,\.,$(srcdir))/,,g' $@

enums.c: $(srcdir)/enums.c.in $(purple_enumheaders)
	$(AM_V_GEN)$(GLIB_MKENUMS) --template $(srcdir)/enums.c.in $(purple_enumheaders) > $@
	sed -i 's,$(subst .,\.,$(srcdir))/,,g' $@

CLEANFILES = \
	enums.c \
	enums.h

DISTCLEANFILES = \
	data/purple-url-handler.desktop

if ENABLE_DBUS

CLEANFILES += \
	dbus-bindings.c \
	dbus-client-binding.c \
	dbus-client-binding.h \
	dbus-signals.c \
	dbus-types.c \
	dbus-types.h \
	purple-client-bindings.c \
	purple-client-bindings.h \
	purple.service

# purple dbus server

dbus_sources  = dbus-server.c dbus-useful.c
dbus_headers  = dbus-server.h dbus-bindings.h dbus-purple.h dbus-useful.h dbus-define-api.h dbus-types.h

dbus_exported = dbus-useful.h dbus-define-api.h account.h accounts.h blistnode.h \
                buddy.h buddylist.h buddyicon.h connection.h conversation.h \
                conversationtypes.h conversations.h core.h xfer.h log.h notify.h \
                prefs.h presence.h roomlist.h savedstatuses.h smiley.h smiley-list.h \
				status.h server.h util.h xmlnode.h protocol.h protocols.h

# Filter out enums.h as it doesn't actually generate anything.
# This way making from a VPATH and distcheck doesn't fail due
# to not being able to find the enums.h file if it's already
# been generated in the $(srcdir).
purple_build_coreheaders = $(addprefix $(srcdir)/, $(purple_coreheaders)) \
		$(addprefix $(srcdir)/media/, $(purple_mediaheaders)) \
		$(filter-out: enums.h, $(purple_builtheaders))
dbus_build_exported = $(addprefix $(srcdir)/, $(dbus_exported))
# We should probably make this better
dbus_signals = $(addprefix $(srcdir)/, $(purple_coresources)) \
	$(srcdir)/protocols/irc/irc.c \
	$(srcdir)/protocols/jabber/jabber.c

dbus-types.c: dbus-analyze-types.py $(purple_build_coreheaders)
	$(AM_V_GEN) $(PYTHON) $(srcdir)/dbus-analyze-types.py --pattern=PURPLE_DBUS_DEFINE_TYPE\(%s\) -o $@ $(purple_build_coreheaders)

dbus-types.h: dbus-analyze-types.py $(purple_build_coreheaders)
	$(AM_V_GEN) $(PYTHON) $(srcdir)/dbus-analyze-types.py --pattern=PURPLE_DBUS_DECLARE_TYPE\(%s\) -o $@ $(purple_build_coreheaders)

dbus-bindings.c: dbus-analyze-functions.py $(dbus_exported)
	$(AM_V_GEN)$(PYTHON) $(srcdir)/dbus-analyze-functions.py -o $@ $(dbus_build_exported)

dbus-signals.c: dbus-analyze-signals.py $(dbus_signals)
	$(AM_V_GEN) $(PYTHON) $(srcdir)/dbus-analyze-signals.py -o $@ $(dbus_signals)

dbus-server.$(OBJEXT): dbus-bindings.c dbus-signals.c dbus-types.c dbus-types.h
dbus-server.lo: dbus-bindings.c dbus-signals.c dbus-types.c dbus-types.h

# Declare these as dependencies so they're built even if `make distcheck`
# is run immediately after configuring.
$(libpurple_la_OBJECTS): dbus-types.h enums.h

# libpurple-client

libpurple_client_lib = libpurple-client.la

libpurple_client_la_SOURCES = purple-client.c purple-client.h
libpurple_client_la_LDFLAGS = -version-info $(PURPLE_LT_VERSION_INFO) -no-undefined
libpurple_client_la_LIBADD = $(DBUS_LIBS)

purple-client-bindings.c: dbus-analyze-functions.py $(dbus_exported)
	$(AM_V_GEN) $(PYTHON) $(srcdir)/dbus-analyze-functions.py --client -o $@ $(dbus_build_exported)

purple-client-bindings.h: dbus-analyze-types.py dbus-analyze-functions.py $(purple_coreheaders) $(addprefix media/, $(purple_mediaheaders)) $(purple_builtheaders) $(dbus_exported)
	$(AM_V_GEN) $(PYTHON) $(srcdir)/dbus-analyze-types.py --keyword=enum --verbatim -o $@ $(purple_build_coreheaders)
	$(AM_V_at) $(PYTHON) $(srcdir)/dbus-analyze-functions.py --client --headers --append -o $@ $(dbus_build_exported)

$(libpurple_client_la_OBJECTS): purple-client-bindings.h purple-client-bindings.c

# purple-client-example

purple_client_example_SOURCES = purple-client-example.c

purple_client_example_DEPENDENCIES = libpurple-client.la

purple_client_example_LDADD = \
	libpurple-client.la \
	$(GLIB_LIBS) \
	$(DBUS_LIBS)

bin_PROGRAMS = purple-client-example

purple-client-example.$(OBJEXT): purple-client-bindings.h

# scripts

bin_SCRIPTS = purple-remote purple-send purple-send-async purple-url-handler

BUILT_SOURCES = $(purple_builtheaders) \
	$(purple_builtsources) \
	dbus-bindings.c \
	dbus-signals.c \
	dbus-types.c \
	dbus-types.h \
	purple-client-bindings.c \
	purple-client-bindings.h

else

BUILT_SOURCES = $(purple_builtheaders) $(purple_builtsources)

# Declare these as dependencies so they're built even if `make distcheck`
# is run immediately after configuring.
$(libpurple_la_OBJECTS): enums.h

endif

lib_LTLIBRARIES = libpurple.la $(libpurple_client_lib)

libpurple_la_SOURCES = \
	$(purple_coresources) \
	$(purple_builtsources) \
	$(dbus_sources)

noinst_HEADERS= \
	internal.h \
	media/backend-fs2.h \
	valgrind.h

libpurpleincludedir=$(includedir)/libpurple
libpurpleinclude_HEADERS = \
	$(purple_coreheaders) \
	$(purple_builtheaders) \
	$(dbus_headers)

mediaincludedir=$(includedir)/libpurple/media
mediainclude_HEADERS = \
	$(addprefix $(srcdir)/media/, $(purple_mediaheaders))

pkgconfigdir = $(libdir)/pkgconfig
pkgconfig_DATA = data/purple-3.pc

if INSTALL_I18N
DESKTOP_FILE=data/purple-url-handler.desktop

appsdir = $(datadir)/applications
apps_in_files = data/purple-url-handler.desktop.in
apps_DATA = $(apps_in_files:.desktop.in=.desktop)

# silenced INTLTOOL_DESKTOP_RULE
%.desktop: %.desktop.in $(INTLTOOL_MERGE) $(wildcard $(top_srcdir)/po/*.po)
	$(AM_V_GEN) LC_ALL=C $(INTLTOOL_MERGE) -d -u -c $(top_builddir)/po/.intltool-merge-cache $(top_srcdir)/po $< $@ > /dev/null

@INTLTOOL_XML_RULE@

endif # INSTALL_I18N

libpurple_la_DEPENDENCIES = \
	$(STATIC_LINK_LIBS) $(LIBPURPLE_WIN32RES)

libpurple_la_LDFLAGS = -export-dynamic -version-info $(PURPLE_LT_VERSION_INFO) \
	-no-undefined $(LIBPURPLE_WIN32RES_LDFLAGS)
libpurple_la_LIBADD = \
	$(STATIC_LINK_LIBS) \
	$(DBUS_LIBS) \
	$(DNSAPI_LIBS) \
	$(GLIB_LIBS) \
	$(GPLUGIN_LIBS) \
	$(LIBXML_LIBS) \
	$(NETWORKMANAGER_LIBS) \
	$(INTLLIBS) \
	$(FARSTREAM_LIBS) \
	$(GSTREAMER_LIBS) \
	$(GSTVIDEO_LIBS) \
	$(GSTAPP_LIBS) \
	$(GSTINTERFACES_LIBS) \
	$(IDN_LIBS) \
	$(JSON_LIBS) \
	$(ZLIB_LIBS) \
	$(INTROSPECTION_LIBS) \
	-lm

AM_CPPFLAGS = \
	$(GLIB_CFLAGS) \
	$(GPLUGIN_CFLAGS) \
	$(DEBUG_CFLAGS) \
	$(DBUS_CFLAGS) \
	$(LIBXML_CFLAGS) \
	$(FARSTREAM_CFLAGS) \
	$(GSTREAMER_CFLAGS) \
	$(GSTVIDEO_CFLAGS) \
	$(GSTAPP_CFLAGS) \
	$(GSTINTERFACES_CFLAGS) \
	$(IDN_CFLAGS) \
	$(NETWORKMANAGER_CFLAGS) \
	$(JSON_CFLAGS) \
	$(ZLIB_CFLAGS) \
	$(INTROSPECTION_CFLAGS)

-include $(INTROSPECTION_MAKEFILE)
INTROSPECTION_GIRS =
INTROSPECTION_SCANNER_ARGS = --add-include-path=$(prefix)/share/gir-1.0 --warn-all --pkg-export=purple-$(PURPLE_MAJOR_VERSION)
INTROSPECTION_COMPILER_ARGS = --includedir=$(prefix)/share/gir-1.0

if HAVE_INTROSPECTION
introspection_sources = \
	$(libpurpleinclude_HEADERS) \
	$(addprefix media/, $(purple_mediaheaders))

Purple-$(PURPLE_MAJOR_VERSION).$(PURPLE_MINOR_VERSION).gir: $(builddir)/libpurple.la
Purple_3_0_gir_INCLUDES = Gio-2.0 GObject-2.0
if PLUGINS
Purple_3_0_gir_INCLUDES += GPlugin-0.0
endif
if ENABLE_DBUS
Purple_3_0_gir_INCLUDES += DBus-1.0 DBusGLib-1.0
endif

Purple_3_0_gir_CFLAGS = \
	-I$(srcdir) \
	$(INCLUDES) \
	-DDATADIR=\"$(datadir)\" \
	-DLIBDIR=\"$(libdir)/purple-$(PURPLE_MAJOR_VERSION)/\" \
	-DLOCALEDIR=\"$(datadir)/locale\" \
	-DSYSCONFDIR=\"$(sysconfdir)\" \
	$(GLIB_CFLAGS) \
	$(GPLUGIN_CFLAGS) \
	$(DBUS_CFLAGS) \
	$(LIBXML_CFLAGS) \
	$(FARSTREAM_CFLAGS) \
	$(GSTREAMER_CFLAGS) \
	$(GSTVIDEO_CFLAGS) \
	$(GSTINTERFACES_CFLAGS) \
	$(IDN_CFLAGS) \
	$(NETWORKMANAGER_CFLAGS) \
	$(JSON_CFLAGS) \
	$(ZLIB_CFLAGS) \
	$(INTROSPECTION_CFLAGS)

Purple_3_0_gir_LIBS = $(builddir)/libpurple.la
Purple_3_0_gir_FILES = $(introspection_sources)
INTROSPECTION_GIRS += Purple-$(PURPLE_MAJOR_VERSION).$(PURPLE_MINOR_VERSION).gir

girdir = $(prefix)/share/gir-1.0 $(INTROSPECTION_GIRDIR)
gir_DATA = $(INTROSPECTION_GIRS)

typelibdir = $(prefix)/share/gir-1.0 $(INTROSPECTION_TYPELIBDIR)
typelib_DATA = $(INTROSPECTION_GIRS:.gir=.typelib)

CLEANFILES += $(gir_DATA) $(typelib_DATA)
endif<|MERGE_RESOLUTION|>--- conflicted
+++ resolved
@@ -223,19 +223,7 @@
 	codec.h \
 	enum-types.h
 
-<<<<<<< HEAD
-purple_cipherheaders = \
-	aescipher.h \
-	descipher.h \
-	des3cipher.h \
-	md4hash.h \
-	pbkdf2cipher.h \
-	rc4cipher.h
-
 purple_builtheaders = purple.h version.h enums.h
-=======
-purple_builtheaders = purple.h version.h enums.h marshallers.h
->>>>>>> da9f3d63
 
 purple_enumheaders = \
 	$(srcdir)/account.h \
