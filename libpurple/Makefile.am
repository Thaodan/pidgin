EXTRA_DIST = \
		dbus-analyze-functions.py \
		dbus-analyze-signals.py \
		dbus-analyze-types.py \
		glibcompat.h \
		marshallers.list \
		purple-notifications-example \
		purple-remote \
		purple-send \
		purple-send-async \
		purple-url-handler \
		purple.h.in \
		purple-3.pc.in \
		purple-3-uninstalled.pc.in \
		tag.sh \
		version.h.in \
		Makefile.mingw \
		win32/global.mak \
		win32/libc_interface.c \
		win32/libc_interface.h \
		win32/libc_internal.h \
		win32/libpurplerc.rc.in \
		win32/rules.mak \
		win32/targets.mak \
		win32/wpurpleerror.h \
		win32/win32dep.c \
		win32/giowin32.c \
		win32/win32dep.h

if USE_GCONFTOOL
GCONF_DIR=gconf
endif

pkgconfigdir = $(libdir)/pkgconfig
pkgconfig_DATA = purple-3.pc

SUBDIRS = $(GCONF_DIR) plugins protocols ciphers . tests example

purple_coresources = \
	account.c \
	accounts.c \
	accountopt.c \
	blistnode.c \
	blistnodetypes.c \
	buddylist.c \
	buddyicon.c \
	certificate.c \
	cipher.c \
	circularbuffer.c \
	cmds.c \
	connection.c \
	conversation.c \
	conversationtypes.c \
	conversations.c \
	core.c \
	debug.c \
	desktopitem.c \
	eventloop.c \
	hash.c \
	http.c \
	idle.c \
	imgstore.c \
	keyring.c \
	log.c \
	media/backend-fs2.c \
	media/backend-iface.c \
	media/candidate.c \
	media/codec.c \
	media/enum-types.c \
	media.c \
	mediamanager.c \
	mime.c \
	nat-pmp.c \
	network.c \
	ntlm.c \
	notify.c \
	plugins.c \
	pluginpref.c \
	pounce.c \
	prefs.c \
	presence.c \
	proxy.c \
	protocol.c \
	protocols.c \
	purple-socket.c \
	request.c \
	roomlist.c \
	savedstatuses.c \
	server.c \
	signals.c \
	smiley.c \
	dnsquery.c \
	dnssrv.c\
	status.c \
	stringref.c \
	stun.c \
	sound.c \
	sound-theme.c \
	sound-theme-loader.c \
	sslconn.c \
	theme.c \
	theme-loader.c \
	theme-manager.c \
	upnp.c \
	util.c \
	version.c \
	whiteboard.c \
	xfer.c \
	xmlnode.c

purple_builtsources = \
	enums.c \
	marshallers.c

purple_coreheaders = \
	account.h \
	accounts.h \
	accountopt.h \
	blistnode.h \
	blistnodetypes.h \
	buddylist.h \
	buddyicon.h \
	certificate.h \
	cipher.h \
	circularbuffer.h \
	cmds.h \
	connection.h \
	conversation.h \
	conversationtypes.h \
	conversations.h \
	core.h \
	dbus-maybe.h \
	debug.h \
	desktopitem.h \
	eventloop.h \
	hash.h \
	http.h \
	idle.h \
	imgstore.h \
	keyring.h \
	log.h \
	media.h \
	media-gst.h \
	mediamanager.h \
	mime.h \
	nat-pmp.h \
	network.h \
	notify.h \
	ntlm.h \
	plugins.h \
	pluginpref.h \
	pounce.h \
	prefs.h \
	presence.h \
	proxy.h \
	protocol.h \
	protocols.h \
	purple-socket.h \
	request.h \
	roomlist.h \
	savedstatuses.h \
	server.h \
	signals.h \
	smiley.h \
	dnsquery.h \
	dnssrv.h \
	status.h \
	stringref.h \
	stun.h \
	sound.h \
	sound-theme.h \
	sound-theme-loader.h \
	sslconn.h \
	theme.h \
	theme-loader.h \
	theme-manager.h \
	upnp.h \
	util.h \
	whiteboard.h \
	xfer.h \
	xmlnode.h

purple_mediaheaders = \
	backend-iface.h \
	candidate.h \
	codec.h \
	enum-types.h

purple_builtheaders = purple.h version.h enums.h marshallers.h

purple_enumheaders = \
	account.h \
	cipher.h \
	connection.h \
	conversation.h \
	conversationtypes.h \
<<<<<<< HEAD
	plugins.h \
	protocol.h \
	protocols.h \
=======
	roomlist.h \
>>>>>>> 6d925414
	status.h \
	xfer.h

marshallers.h: marshallers.list
	$(AM_V_GEN)$(GLIB_GENMARSHAL) --prefix=purple_smarshal $(srcdir)/marshallers.list --header > marshallers.h

marshallers.c: marshallers.list marshallers.h
	$(AM_V_GEN)echo "#include \"marshallers.h\"" > marshallers.c
	$(AM_V_at)$(GLIB_GENMARSHAL) --prefix=purple_smarshal $(srcdir)/marshallers.list --body >> marshallers.c

enums.h: enums.h.template $(purple_enumheaders)
	$(AM_V_GEN)$(GLIB_MKENUMS) --template enums.h.template $(purple_enumheaders) > $@

enums.c: enums.c.template $(purple_enumheaders)
	$(AM_V_GEN)$(GLIB_MKENUMS) --template enums.c.template $(purple_enumheaders) > $@

if ENABLE_DBUS

CLEANFILES = \
	dbus-bindings.c \
	dbus-client-binding.c \
	dbus-client-binding.h \
	dbus-signals.c \
	dbus-types.c \
	dbus-types.h \
	enums.c \
	enums.h \
	marshallers.c \
	marshallers.h \
	purple-client-bindings.c \
	purple-client-bindings.h \
	purple.service

# purple dbus server

dbus_sources  = dbus-server.c dbus-useful.c
dbus_headers  = dbus-bindings.h dbus-purple.h dbus-server.h dbus-useful.h dbus-define-api.h dbus-types.h

dbus_exported = dbus-useful.h dbus-define-api.h account.h accounts.h blistnode.h \
                blistnodetypes.h buddylist.h buddyicon.h connection.h conversation.h \
                conversationtypes.h conversations.h core.h xfer.h log.h notify.h \
                prefs.h presence.h roomlist.h savedstatuses.h smiley.h status.h \
                server.h util.h xmlnode.h protocol.h protocols.h

purple_build_coreheaders = $(addprefix $(srcdir)/, $(purple_coreheaders)) \
		$(addprefix $(srcdir)/media/, $(purple_mediaheaders)) \
		$(purple_builtheaders)
dbus_build_exported = $(addprefix $(srcdir)/, $(dbus_exported))
# We should probably make this better
dbus_signals = $(addprefix $(srcdir)/, $(purple_coresources)) \
	$(srcdir)/protocols/irc/irc.c \
	$(srcdir)/protocols/jabber/jabber.c

dbus-types.c: dbus-analyze-types.py $(purple_build_coreheaders)
	$(AM_V_GEN)cat $(purple_build_coreheaders) | $(PYTHON) $(srcdir)/dbus-analyze-types.py --pattern=PURPLE_DBUS_DEFINE_TYPE\(%s\) > $@

dbus-types.h: dbus-analyze-types.py $(purple_build_coreheaders)
	$(AM_V_GEN)cat $(purple_build_coreheaders) | $(PYTHON) $(srcdir)/dbus-analyze-types.py --pattern=PURPLE_DBUS_DECLARE_TYPE\(%s\) > $@

dbus-bindings.c: dbus-analyze-functions.py $(dbus_exported)
	$(AM_V_GEN)cat $(dbus_build_exported) | $(PYTHON) $(srcdir)/dbus-analyze-functions.py > $@

dbus-signals.c: dbus-analyze-signals.py $(dbus_signals)
	$(AM_V_GEN)cat $(dbus_signals) | $(PYTHON) $(srcdir)/dbus-analyze-signals.py > $@

dbus-server.$(OBJEXT): dbus-bindings.c dbus-signals.c dbus-types.c dbus-types.h
dbus-server.lo: dbus-bindings.c dbus-signals.c dbus-types.c dbus-types.h
$(libpurple_la_OBJECTS): dbus-types.h

# libpurple-client

libpurple_client_lib = libpurple-client.la

libpurple_client_la_SOURCES = purple-client.c purple-client.h
libpurple_client_la_LDFLAGS = -version-info $(PURPLE_LT_VERSION_INFO) -no-undefined
libpurple_client_la_LIBADD = $(DBUS_LIBS)

purple-client-bindings.c: dbus-analyze-functions.py $(dbus_exported)
	$(AM_V_GEN)cat $(dbus_build_exported) | $(PYTHON) $(srcdir)/dbus-analyze-functions.py --client > $@

purple-client-bindings.h: dbus-analyze-types.py dbus-analyze-functions.py $(purple_coreheaders) $(addprefix media/, $(purple_mediaheaders)) $(purple_builtheaders) $(dbus_exported)
	$(AM_V_GEN)cat $(purple_build_coreheaders) | $(PYTHON) $(srcdir)/dbus-analyze-types.py --keyword=enum --verbatim > $@
	$(AM_V_at)cat $(dbus_build_exported) | $(PYTHON) $(srcdir)/dbus-analyze-functions.py --client --headers >> $@

$(libpurple_client_la_OBJECTS): purple-client-bindings.h purple-client-bindings.c

# purple-client-example

purple_client_example_SOURCES = purple-client-example.c

purple_client_example_DEPENDENCIES = libpurple-client.la

purple_client_example_LDADD = \
	libpurple-client.la \
	$(GLIB_LIBS) \
	$(DBUS_LIBS)

bin_PROGRAMS = purple-client-example

purple-client-example.$(OBJEXT): purple-client-bindings.h

# scripts

bin_SCRIPTS = purple-remote purple-send purple-send-async purple-url-handler

BUILT_SOURCES = $(purple_builtheaders) \
	$(purple_builtsources) \
	dbus-bindings.c \
	dbus-signals.c \
	dbus-types.c \
	dbus-types.h \
	purple-client-bindings.c \
	purple-client-bindings.h

else

BUILT_SOURCES = $(purple_builtheaders) $(purple_builtsources)

endif

lib_LTLIBRARIES = libpurple.la $(libpurple_client_lib)

libpurple_la_SOURCES = \
	$(purple_coresources) \
	$(purple_builtsources) \
	$(dbus_sources)

noinst_HEADERS= \
	internal.h \
	media/backend-fs2.h \
	valgrind.h

libpurpleincludedir=$(includedir)/libpurple
libpurpleinclude_HEADERS = \
	$(purple_coreheaders) \
	$(purple_builtheaders) \
	$(dbus_headers)

mediaincludedir=$(includedir)/libpurple/media
mediainclude_HEADERS = \
	$(addprefix $(srcdir)/media/, $(purple_mediaheaders))

libpurple_la_DEPENDENCIES = \
	$(STATIC_LINK_LIBS) \
	ciphers/libpurple-ciphers.la

libpurple_la_LDFLAGS = -export-dynamic -version-info $(PURPLE_LT_VERSION_INFO) -no-undefined
libpurple_la_LIBADD = \
	$(STATIC_LINK_LIBS) \
	$(DBUS_LIBS) \
	$(GLIB_LIBS) \
	$(GPLUGIN_LIBS) \
	$(LIBXML_LIBS) \
	$(NETWORKMANAGER_LIBS) \
	$(INTLLIBS) \
	$(FARSTREAM_LIBS) \
	$(GSTREAMER_LIBS) \
	$(GSTVIDEO_LIBS) \
	$(GSTINTERFACES_LIBS) \
	$(IDN_LIBS) \
	$(JSON_LIBS) \
	$(GNUTLS_LIBS) \
	$(NSS_LIBS) \
	ciphers/libpurple-ciphers.la \
	-lm

AM_CPPFLAGS = \
	-DDATADIR=\"$(datadir)\" \
	-DLIBDIR=\"$(libdir)/purple-$(PURPLE_MAJOR_VERSION)/\" \
	-DLOCALEDIR=\"$(datadir)/locale\" \
	-DSYSCONFDIR=\"$(sysconfdir)\" \
	$(GLIB_CFLAGS) \
	$(GPLUGIN_CFLAGS) \
	$(DEBUG_CFLAGS) \
	$(DBUS_CFLAGS) \
	$(LIBXML_CFLAGS) \
	$(FARSTREAM_CFLAGS) \
	$(GSTREAMER_CFLAGS) \
	$(GSTVIDEO_CFLAGS) \
	$(GSTINTERFACES_CFLAGS) \
	$(IDN_CFLAGS) \
	$(NETWORKMANAGER_CFLAGS) \
	$(JSON_CFLAGS)

# INSTALL_SSL_CERTIFICATES is true when SSL_CERTIFICATES_DIR is empty.
# We want to use SSL_CERTIFICATES_DIR when it's not empty.
if ! INSTALL_SSL_CERTIFICATES
AM_CPPFLAGS += -DSSL_CERTIFICATES_DIR=\"$(SSL_CERTIFICATES_DIR)\"
endif<|MERGE_RESOLUTION|>--- conflicted
+++ resolved
@@ -194,13 +194,10 @@
 	connection.h \
 	conversation.h \
 	conversationtypes.h \
-<<<<<<< HEAD
 	plugins.h \
 	protocol.h \
 	protocols.h \
-=======
 	roomlist.h \
->>>>>>> 6d925414
 	status.h \
 	xfer.h
 
