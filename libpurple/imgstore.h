--- conflicted
+++ resolved
@@ -1,5 +1,6 @@
 /**
- * @file imgstore.h IM Image Store API
+ * @file imgstore.h Utility functions for reference-counted in-memory
+ *       image data.
  * @ingroup core
  * @see @ref imgstore-signals
  */
@@ -29,56 +30,42 @@
 
 #include <glib.h>
 
-<<<<<<< HEAD
 #define PURPLE_STORED_IMAGE_PROTOCOL "purple-image:"
 
 /** A reference-counted immutable wrapper around an image's data and its
  *  filename.
-=======
-/**
- * A set of utility functions that provide a reference-counted immutable
- * wrapper around an image's data and filename.  These functions do not
- * cache any data to disk.
->>>>>>> 658e22ac
  */
 typedef struct _PurpleStoredImage PurpleStoredImage;
 
 G_BEGIN_DECLS
 
 /**
- * Add an image to the store.
- *
-<<<<<<< HEAD
- * The caller owns a reference to the image in the store, and must dereference
- * the image with purple_imgstore_unref() for it to be freed.
-=======
+ * Create a new PurpleStoredImage.
+ *
  * Despite the name of this function, the image is NOT added to the image
  * store and no ID is assigned.  If you need to reference the image by an
  * ID, use purple_imgstore_add_with_id() instead.
->>>>>>> 658e22ac
  *
  * The caller owns a reference to this image and must dereference it with
  * purple_imgstore_unref() for it to be freed.
  *
- * @param data		Pointer to the image data, which the imgstore will take
- *                      ownership of and free as appropriate.  If you want a
- *                      copy of the data, make it before calling this function.
- * @param size		Image data's size.
- * @param filename	Filename associated with image.  This is for your
+ * @param data      Pointer to the image data, which the imgstore will take
+ *                  ownership of and free as appropriate.  If you want a
+ *                  copy of the data, make it before calling this function.
+ * @param size      Image data's size.
+ * @param filename  Filename associated with image.  This is for your
  *                  convenience.  It could be the full path to the
  *                  image or, more commonly, the filename of the image
  *                  without any directory information.  It can also be
  *                  NULL, if you don't need to keep track of a filename.
  *
- * @return The stored image.
+ * @return The stored image, or NULL if the image was not added (because of
+ *         empty data or size).
  */
 PurpleStoredImage *
 purple_imgstore_add(gpointer data, size_t size, const char *filename);
 
 /**
-<<<<<<< HEAD
- * Create an image and add it to the store.
-=======
  * Create a PurpleStoredImage using purple_imgstore_add() by reading the
  * given filename from disk.
  *
@@ -86,36 +73,42 @@
  * need to reference the image by an ID, use purple_imgstore_add_with_id()
  * instead.
  *
+ * Make sure the filename is appropriately escaped.  You may wish to use
+ * purple_escape_filename().  The PurpleStoredImage's filename will be set
+ * to the given path.
+ *
  * The caller owns a reference to this image and must dereference it with
  * purple_imgstore_unref() for it to be freed.
->>>>>>> 658e22ac
  *
  * @param path  The path to the image.
  *
- * @return  The stored image.
+ * @return The stored image, or NULL if the image was not added (because of
+ *         empty data or size).
  */
 PurpleStoredImage *
 purple_imgstore_new_from_file(const char *path);
 
 /**
- * Add an image to the store, allocating an ID.
+ * Create a PurpleStoredImage using purple_imgstore_add() and add the
+ * image to the image store.  A unique ID will be assigned to the image.
  *
  * The caller owns a reference to the image and must dereference it with
  * purple_imgstore_unref() or purple_imgstore_unref_by_id() for it to be
  * freed.
  *
- * @param data		Pointer to the image data, which the imgstore will take
- *                      ownership of and free as appropriate.  If you want a
- *                      copy of the data, make it before calling this function.
- * @param size		Image data's size.
- * @param filename	Filename associated with image.  This is for your
+ * @param data      Pointer to the image data, which the imgstore will take
+ *                  ownership of and free as appropriate.  If you want a
+ *                  copy of the data, make it before calling this function.
+ * @param size      Image data's size.
+ * @param filename  Filename associated with image.  This is for your
  *                  convenience.  It could be the full path to the
  *                  image or, more commonly, the filename of the image
  *                  without any directory information.  It can also be
  *                  NULL, if you don't need to keep track of a filename.
- *
+
  * @return ID for the image.  This is a unique number that can be used
- *         within libpurple to reference the image.
+ *         within libpurple to reference the image.  0 is returned if the
+ *         image was not added (because of empty data or size).
  */
 int purple_imgstore_add_with_id(gpointer data, size_t size, const char *filename);
 
@@ -123,7 +116,7 @@
  * Retrieve an image from the store. The caller does not own a
  * reference to the image.
  *
- * @param id		The ID for the image.
+ * @param id The ID for the image.
  *
  * @return A pointer to the requested image, or NULL if it was not found.
  */
@@ -132,11 +125,7 @@
 /**
  * Retrieves a pointer to the image's data.
  *
-<<<<<<< HEAD
- * @param img	The Image
-=======
  * @param img The Image.
->>>>>>> 658e22ac
  *
  * @return A pointer to the data, which must not
  *         be freed or modified.
@@ -146,11 +135,7 @@
 /**
  * Retrieves the length of the image's data.
  *
-<<<<<<< HEAD
- * @param img	The Image
-=======
  * @param img The Image.
->>>>>>> 658e22ac
  *
  * @return The size of the data that the pointer returned by
  *         purple_imgstore_get_data points to.
@@ -160,11 +145,7 @@
 /**
  * Retrieves a pointer to the image's filename.
  *
-<<<<<<< HEAD
- * @param img	The image
-=======
- * @param img The image.
->>>>>>> 658e22ac
+ * @param img The image.
  *
  * @return A pointer to the filename, which must not
  *         be freed or modified.
@@ -211,7 +192,7 @@
  * purple_imgstore_ref(), so if you have a PurpleStoredImage, it'll
  * be more efficient to call purple_imgstore_ref() directly.
  *
- * @param id		The ID for the image.
+ * @param id The ID for the image.
  */
 void purple_imgstore_ref_by_id(int id);
 
@@ -222,7 +203,7 @@
  * purple_imgstore_unref(), so if you have a PurpleStoredImage, it'll
  * be more efficient to call purple_imgstore_unref() directly.
  *
- * @param id		The ID for the image.
+ * @param id The ID for the image.
  */
 void purple_imgstore_unref_by_id(int id);
 
