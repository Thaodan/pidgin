--- conflicted
+++ resolved
@@ -231,8 +231,6 @@
 
 	global_proxy_info = info;
 }
-<<<<<<< HEAD
-=======
 
 
 /* index in gproxycmds below, keep them in sync */
@@ -296,18 +294,12 @@
 
 	return param;
 }
->>>>>>> 3f79dae7
 
 static PurpleProxyInfo *
 purple_gnome_proxy_get_info(void)
 {
 	static PurpleProxyInfo info = {0, NULL, 0, NULL, NULL};
 	gboolean use_same_proxy = FALSE;
-<<<<<<< HEAD
-	gchar *tmp, *err = NULL;
-
-	tmp = g_find_program_in_path("gconftool-2");
-=======
 	gchar *tmp;
 	guint8 gnome_version = GNOME3_CMDS;
 
@@ -316,23 +308,10 @@
 		tmp = g_find_program_in_path("gconftool-2");
 		gnome_version = GNOME2_CMDS;
 	}
->>>>>>> 3f79dae7
 	if (tmp == NULL)
 		return purple_global_proxy_get_info();
 
 	g_free(tmp);
-<<<<<<< HEAD
-	tmp = NULL;
-
-	/* Check whether to use a proxy. */
-	if (!g_spawn_command_line_sync("gconftool-2 -g /system/proxy/mode",
-			&tmp, &err, NULL, NULL))
-		return purple_global_proxy_get_info();
-	g_free(err);
-	err = NULL;
-
-	if (purple_strequal(tmp, "none\n")) {
-=======
 
 	/* Check whether to use a proxy. */
 	tmp = purple_gnome_proxy_get_parameter(GNOME_PROXY_MODE, gnome_version);
@@ -340,64 +319,11 @@
 		return purple_global_proxy_get_info();
 
 	if (purple_strequal(tmp, "none")) {
->>>>>>> 3f79dae7
 		info.type = PURPLE_PROXY_NONE;
 		g_free(tmp);
 		return &info;
 	}
 
-<<<<<<< HEAD
-	if (!purple_strequal(tmp, "manual\n")) {
-		/* Unknown setting.  Fallback to using our global proxy settings. */
-		g_free(tmp);
-		return purple_global_proxy_get_info();
-	}
-
-	g_free(tmp);
-	tmp = NULL;
-
-	/* Free the old fields */
-	if (info.host) {
-		g_free(info.host);
-		info.host = NULL;
-	}
-	if (info.username) {
-		g_free(info.username);
-		info.username = NULL;
-	}
-	if (info.password) {
-		g_free(info.password);
-		info.password = NULL;
-	}
-
-	if (!g_spawn_command_line_sync("gconftool-2 -g /system/http_proxy/use_same_proxy",
-			&tmp, &err, NULL, NULL))
-		return purple_global_proxy_get_info();
-	g_free(err);
-	err = NULL;
-
-	if (purple_strequal(tmp, "true\n"))
-		use_same_proxy = TRUE;
-	g_free(tmp);
-	tmp = NULL;
-
-	if (!use_same_proxy) {
-		if (!g_spawn_command_line_sync("gconftool-2 -g /system/proxy/socks_host",
-			&info.host, &err, NULL, NULL))
-			return purple_global_proxy_get_info();
-		g_free(err);
-		err = NULL;
-	}
-
-	if(info.host != NULL)
-		g_strchomp(info.host);
-
-	if (!use_same_proxy && (info.host != NULL) && (*info.host != '\0')) {
-		info.type = PURPLE_PROXY_SOCKS5;
-		if (!g_spawn_command_line_sync("gconftool-2 -g /system/proxy/socks_port",
-				&tmp, &err, NULL, NULL))
-		{
-=======
 	if (!purple_strequal(tmp, "manual")) {
 		/* Unknown setting.  Fallback to using our global proxy settings. */
 		g_free(tmp);
@@ -454,32 +380,6 @@
 		/* If we get this far then we know we're using an HTTP proxy */
 		info.type = PURPLE_PROXY_HTTP;
 
-		if (*info.host == '\0')
-		{
-			purple_debug_info("proxy", "Gnome proxy settings are set to "
-					"'manual' but no suitable proxy server is specified.  Using "
-					"Pidgin's proxy settings instead.\n");
->>>>>>> 3f79dae7
-			g_free(info.host);
-			info.host = NULL;
-			return purple_global_proxy_get_info();
-		}
-<<<<<<< HEAD
-		g_free(err);
-		info.port = atoi(tmp);
-		g_free(tmp);
-	} else {
-		g_free(info.host);
-		if (!g_spawn_command_line_sync("gconftool-2 -g /system/http_proxy/host",
-					&info.host, &err, NULL, NULL))
-			return purple_global_proxy_get_info();
-		g_free(err);
-		err = NULL;
-
-		/* If we get this far then we know we're using an HTTP proxy */
-		info.type = PURPLE_PROXY_HTTP;
-
-		g_strchomp(info.host);
 		if (*info.host == '\0')
 		{
 			purple_debug_info("proxy", "Gnome proxy settings are set to "
@@ -490,30 +390,16 @@
 			return purple_global_proxy_get_info();
 		}
 
-		if (!g_spawn_command_line_sync("gconftool-2 -g /system/http_proxy/authentication_user",
-					&info.username, &err, NULL, NULL))
-=======
-
 		info.username = purple_gnome_proxy_get_parameter(GNOME_PROXY_HTTP_USER, gnome_version);
 		if (!info.username)
->>>>>>> 3f79dae7
 		{
 			g_free(info.host);
 			info.host = NULL;
 			return purple_global_proxy_get_info();
 		}
-<<<<<<< HEAD
-		g_free(err);
-		err = NULL;
-		g_strchomp(info.username);
-
-		if (!g_spawn_command_line_sync("gconftool-2 -g /system/http_proxy/authentication_password",
-					&info.password, &err, NULL, NULL))
-=======
 
 		info.password = purple_gnome_proxy_get_parameter(GNOME_PROXY_HTTP_PASS, gnome_version);
 		if (!info.password)
->>>>>>> 3f79dae7
 		{
 			g_free(info.host);
 			info.host = NULL;
@@ -521,18 +407,9 @@
 			info.username = NULL;
 			return purple_global_proxy_get_info();
 		}
-<<<<<<< HEAD
-		g_free(err);
-		err = NULL;
-		g_strchomp(info.password);
-
-		if (!g_spawn_command_line_sync("gconftool-2 -g /system/http_proxy/port",
-					&tmp, &err, NULL, NULL))
-=======
 
 		tmp = purple_gnome_proxy_get_parameter(GNOME_PROXY_HTTP_PORT, gnome_version);
 		if (!tmp)
->>>>>>> 3f79dae7
 		{
 			g_free(info.host);
 			info.host = NULL;
@@ -542,8 +419,6 @@
 			info.password = NULL;
 			return purple_global_proxy_get_info();
 		}
-<<<<<<< HEAD
-		g_free(err);
 		info.port = atoi(tmp);
 		g_free(tmp);
 	}
@@ -562,26 +437,6 @@
 	int port = default_port;
 	char *d;
 
-=======
-		info.port = atoi(tmp);
-		g_free(tmp);
-	}
-
-	return &info;
-}
-
-#ifdef _WIN32
-
-typedef BOOL (CALLBACK* LPFNWINHTTPGETIEPROXYCONFIG)(/*IN OUT*/ WINHTTP_CURRENT_USER_IE_PROXY_CONFIG* pProxyConfig);
-
-/* This modifies "host" in-place evilly */
-static void
-_proxy_fill_hostinfo(PurpleProxyInfo *info, char *host, int default_port)
-{
-	int port = default_port;
-	char *d;
-
->>>>>>> 3f79dae7
 	d = g_strrstr(host, ":");
 	if (d) {
 		*d = '\0';
@@ -622,7 +477,6 @@
 	if (!MyWinHttpGetIEProxyConfig(&ie_proxy_config)) {
 		purple_debug_error("proxy", "Error reading Windows Proxy Settings(%lu).\n", GetLastError());
 		return NULL;
-<<<<<<< HEAD
 	}
 
 	/* We can't do much if it is autodetect*/
@@ -701,86 +555,6 @@
 		purple_proxy_info_set_type(&info, PURPLE_PROXY_NONE);
 	}
 
-=======
-	}
-
-	/* We can't do much if it is autodetect*/
-	if (ie_proxy_config.fAutoDetect) {
-		purple_debug_error("proxy", "Windows Proxy Settings set to autodetect (not supported).\n");
-
-		/* TODO: For 3.0.0 we'll revisit this (maybe)*/
-
-		return NULL;
-
-	} else if (ie_proxy_config.lpszProxy) {
-		gchar *proxy_list = g_utf16_to_utf8(ie_proxy_config.lpszProxy, -1,
-									 NULL, NULL, NULL);
-
-		/* We can't do anything about the bypass list, as we don't have the url */
-		/* TODO: For 3.0.0 we'll revisit this*/
-
-		/* There are proxy settings for several protocols */
-		if (proxy_list && *proxy_list) {
-			char *specific = NULL, *tmp;
-
-			/* If there is only a global proxy, which  means "HTTP" */
-			if (!strchr(proxy_list, ';') || (specific = g_strstr_len(proxy_list, -1, "http=")) != NULL) {
-
-				if (specific) {
-					specific += strlen("http=");
-					tmp = strchr(specific, ';');
-					if (tmp)
-						*tmp = '\0';
-					/* specific now points the proxy server (and port) */
-				} else
-					specific = proxy_list;
-
-				purple_proxy_info_set_type(&info, PURPLE_PROXY_HTTP);
-				_proxy_fill_hostinfo(&info, specific, 80);
-				/* TODO: is there a way to set the username/password? */
-				purple_proxy_info_set_username(&info, NULL);
-				purple_proxy_info_set_password(&info, NULL);
-
-				purple_debug_info("proxy", "Windows Proxy Settings: HTTP proxy: '%s:%d'.\n",
-								  purple_proxy_info_get_host(&info),
-								  purple_proxy_info_get_port(&info));
-
-			} else if ((specific = g_strstr_len(proxy_list, -1, "socks=")) != NULL) {
-
-				specific += strlen("socks=");
-				tmp = strchr(specific, ';');
-				if (tmp)
-					*tmp = '\0';
-				/* specific now points the proxy server (and port) */
-
-				purple_proxy_info_set_type(&info, PURPLE_PROXY_SOCKS5);
-				_proxy_fill_hostinfo(&info, specific, 1080);
-				/* TODO: is there a way to set the username/password? */
-				purple_proxy_info_set_username(&info, NULL);
-				purple_proxy_info_set_password(&info, NULL);
-
-				purple_debug_info("proxy", "Windows Proxy Settings: SOCKS5 proxy: '%s:%d'.\n",
-								  purple_proxy_info_get_host(&info),
-								  purple_proxy_info_get_port(&info));
-
-			} else {
-
-				purple_debug_info("proxy", "Windows Proxy Settings: No supported proxy specified.\n");
-
-				purple_proxy_info_set_type(&info, PURPLE_PROXY_NONE);
-
-			}
-		}
-
-		/* TODO: Fix API to be able look at proxy bypass settings */
-
-		g_free(proxy_list);
-	} else {
-		purple_debug_info("proxy", "No Windows proxy set.\n");
-		purple_proxy_info_set_type(&info, PURPLE_PROXY_NONE);
-	}
-
->>>>>>> 3f79dae7
 	if (ie_proxy_config.lpszAutoConfigUrl)
 		GlobalFree(ie_proxy_config.lpszAutoConfigUrl);
 	if (ie_proxy_config.lpszProxy)
@@ -1313,7 +1087,6 @@
 					response);
 
 				g_free(response);
-<<<<<<< HEAD
 
 			} else if (g_strrstr((const char *)connect_data->read_buffer, "Proxy-Authenticate: Basic") != NULL) {
 				gchar *t1, *t2;
@@ -1328,22 +1101,6 @@
 				t2 = purple_base64_encode((guchar *)t1, strlen(t1));
 				g_free(t1);
 
-=======
-
-			} else if (g_strrstr((const char *)connect_data->read_buffer, "Proxy-Authenticate: Basic") != NULL) {
-				gchar *t1, *t2;
-				const char *username, *password;
-
-				username = purple_proxy_info_get_username(connect_data->gpi);
-				password = purple_proxy_info_get_password(connect_data->gpi);
-
-				t1 = g_strdup_printf("%s:%s",
-									 username ? username : "",
-									 password ? password : "");
-				t2 = purple_base64_encode((guchar *)t1, strlen(t1));
-				g_free(t1);
-
->>>>>>> 3f79dae7
 				request = g_strdup_printf(
 					"CONNECT %s:%d HTTP/1.1\r\n"
 					"Host: %s:%d\r\n"
@@ -1490,56 +1247,9 @@
 		http_start_connect_tunneling(connect_data);
 	}
 
-<<<<<<< HEAD
-	connect_data->inpa = purple_input_add(connect_data->fd,
-			PURPLE_INPUT_WRITE, proxy_do_write, connect_data);
-	proxy_do_write(connect_data, connect_data->fd, PURPLE_INPUT_WRITE);
-}
-
-static void
-http_canwrite(gpointer data, gint source, PurpleInputCondition cond) {
-	PurpleProxyConnectData *connect_data = data;
-	int ret, error = ETIMEDOUT;
-
-	purple_debug_info("proxy", "Connected to %s:%d.\n",
-		connect_data->host, connect_data->port);
-
-	if (connect_data->inpa > 0)	{
-		purple_input_remove(connect_data->inpa);
-		connect_data->inpa = 0;
-	}
-
-	ret = purple_input_get_error(connect_data->fd, &error);
-	if (ret != 0 || error != 0) {
-		if (ret != 0)
-			error = errno;
-		purple_proxy_connect_data_disconnect(connect_data, g_strerror(error));
-		return;
-	}
-
-	if (connect_data->port == 80) {
-		/*
-		 * If we're trying to connect to something running on
-		 * port 80 then we assume the traffic using this
-		 * connection is going to be HTTP traffic.  If it's
-		 * not then this will fail (uglily).  But it's good
-		 * to avoid using the CONNECT method because it's
-		 * not always allowed.
-		 */
-		purple_debug_info("proxy", "HTTP proxy connection established\n");
-		purple_proxy_connect_data_connected(connect_data);
-	} else {
-		http_start_connect_tunneling(connect_data);
-	}
-
-}
-
-static void
-=======
-}
-
-static void
->>>>>>> 3f79dae7
+}
+
+static void
 proxy_connect_http(PurpleProxyConnectData *connect_data, struct sockaddr *addr, socklen_t addrlen)
 {
 	int flags;
@@ -1719,7 +1429,6 @@
 		connect_data->read_cb = s4_canread;
 
 		connect_data->inpa = purple_input_add(connect_data->fd, PURPLE_INPUT_WRITE, proxy_do_write, connect_data);
-<<<<<<< HEAD
 
 		proxy_do_write(connect_data, connect_data->fd, PURPLE_INPUT_WRITE);
 	} else {
@@ -1727,15 +1436,6 @@
 				connect_data->account, connect_data->host,
 				connect_data->port, s4_host_resolved, connect_data);
 
-=======
-
-		proxy_do_write(connect_data, connect_data->fd, PURPLE_INPUT_WRITE);
-	} else {
-		connect_data->query_data = purple_dnsquery_a(
-				connect_data->account, connect_data->host,
-				connect_data->port, s4_host_resolved, connect_data);
-
->>>>>>> 3f79dae7
 		if (connect_data->query_data == NULL) {
 			purple_debug_error("proxy", "dns query failed unexpectedly.\n");
 			purple_proxy_connect_data_destroy(connect_data);
@@ -2627,8 +2327,6 @@
 
 PurpleProxyConnectData *
 purple_proxy_connect(void *handle, PurpleAccount *account,
-<<<<<<< HEAD
-=======
 				   const char *host, int port,
 				   PurpleProxyConnectFunction connect_cb, gpointer data)
 {
@@ -2697,92 +2395,6 @@
 
 PurpleProxyConnectData *
 purple_proxy_connect_udp(void *handle, PurpleAccount *account,
->>>>>>> 3f79dae7
-				   const char *host, int port,
-				   PurpleProxyConnectFunction connect_cb, gpointer data)
-{
-	const char *connecthost = host;
-	int connectport = port;
-	PurpleProxyConnectData *connect_data;
-
-	g_return_val_if_fail(host       != NULL, NULL);
-	g_return_val_if_fail(port       >  0,    NULL);
-	g_return_val_if_fail(connect_cb != NULL, NULL);
-
-	connect_data = g_new0(PurpleProxyConnectData, 1);
-	connect_data->fd = -1;
-<<<<<<< HEAD
-	connect_data->socket_type = SOCK_STREAM;
-=======
-	connect_data->socket_type = SOCK_DGRAM;
->>>>>>> 3f79dae7
-	connect_data->handle = handle;
-	connect_data->connect_cb = connect_cb;
-	connect_data->data = data;
-	connect_data->host = g_strdup(host);
-	connect_data->port = port;
-	connect_data->gpi = purple_proxy_get_setup(account);
-	connect_data->account = account;
-
-	if ((purple_proxy_info_get_type(connect_data->gpi) != PURPLE_PROXY_NONE) &&
-		(purple_proxy_info_get_host(connect_data->gpi) == NULL ||
-		 purple_proxy_info_get_port(connect_data->gpi) <= 0)) {
-
-		purple_notify_error(NULL, NULL, _("Invalid proxy settings"), _("Either the host name or port number specified for your given proxy type is invalid."));
-		purple_proxy_connect_data_destroy(connect_data);
-		return NULL;
-	}
-
-	switch (purple_proxy_info_get_type(connect_data->gpi))
-	{
-		case PURPLE_PROXY_NONE:
-			break;
-
-		case PURPLE_PROXY_HTTP:
-		case PURPLE_PROXY_SOCKS4:
-		case PURPLE_PROXY_SOCKS5:
-		case PURPLE_PROXY_TOR:
-		case PURPLE_PROXY_USE_ENVVAR:
-<<<<<<< HEAD
-			connecthost = purple_proxy_info_get_host(connect_data->gpi);
-			connectport = purple_proxy_info_get_port(connect_data->gpi);
-=======
-			purple_debug_info("proxy", "Ignoring Proxy type (%d) for UDP.\n",
-			                  purple_proxy_info_get_type(connect_data->gpi));
->>>>>>> 3f79dae7
-			break;
-
-		default:
-			purple_debug_error("proxy", "Invalid Proxy type (%d) specified.\n",
-<<<<<<< HEAD
-							   purple_proxy_info_get_type(connect_data->gpi));
-=======
-			                   purple_proxy_info_get_type(connect_data->gpi));
->>>>>>> 3f79dae7
-			purple_proxy_connect_data_destroy(connect_data);
-			return NULL;
-	}
-
-	connect_data->query_data = purple_dnsquery_a(account, connecthost,
-			connectport, connection_host_resolved, connect_data);
-	if (connect_data->query_data == NULL)
-	{
-<<<<<<< HEAD
-		purple_debug_error("proxy", "dns query failed unexpectedly.\n");
-=======
->>>>>>> 3f79dae7
-		purple_proxy_connect_data_destroy(connect_data);
-		return NULL;
-	}
-
-	handles = g_slist_prepend(handles, connect_data);
-
-	return connect_data;
-}
-
-<<<<<<< HEAD
-PurpleProxyConnectData *
-purple_proxy_connect_udp(void *handle, PurpleAccount *account,
 				   const char *host, int port,
 				   PurpleProxyConnectFunction connect_cb, gpointer data)
 {
@@ -2848,8 +2460,6 @@
 	return connect_data;
 }
 
-=======
->>>>>>> 3f79dae7
 /* This is called when we connect to the SOCKS5 proxy server (through any
  * relevant account proxy)
  */
@@ -2858,19 +2468,12 @@
 	/* This is the PurpleProxyConnectData for the overall SOCKS5 connection */
 	PurpleProxyConnectData *connect_data = data;
 
-<<<<<<< HEAD
-=======
 	purple_debug_error("proxy", "Connect Data is %p\n", connect_data);
 
->>>>>>> 3f79dae7
 	/* Check that the overall SOCKS5 connection wasn't cancelled while we were
 	 * connecting to it (we don't have a way of associating the process of
 	 * connecting to the SOCKS5 server to the overall PurpleProxyConnectData)
 	 */
-<<<<<<< HEAD
-	if (!PURPLE_PROXY_CONNECT_DATA_IS_VALID(connect_data))
-		return;
-=======
 	if (!PURPLE_PROXY_CONNECT_DATA_IS_VALID(connect_data)) {
 		purple_debug_error("proxy", "Data had gone out of scope :(\n");
 		return;
@@ -2878,7 +2481,6 @@
 
 	/* Break the link between the two PurpleProxyConnectDatas  */
 	connect_data->child = NULL;
->>>>>>> 3f79dae7
 
 	if (error_message != NULL) {
 		purple_debug_error("proxy", "Unable to connect to SOCKS5 host.\n");
@@ -2942,14 +2544,7 @@
 		return NULL;
 	}
 
-<<<<<<< HEAD
-	/* The API doesn't really provide us with a way to cancel the specific
-	 * proxy connection attempt (account_proxy_conn_data) when the overall
-	 * SOCKS5 connection (connect_data) attempt is cancelled :(
-	 */
-=======
 	connect_data->child = account_proxy_conn_data;
->>>>>>> 3f79dae7
 
 	handles = g_slist_prepend(handles, connect_data);
 
@@ -2959,11 +2554,8 @@
 void
 purple_proxy_connect_cancel(PurpleProxyConnectData *connect_data)
 {
-<<<<<<< HEAD
-=======
 	g_return_if_fail(connect_data != NULL);
 
->>>>>>> 3f79dae7
 	purple_proxy_connect_data_disconnect(connect_data, NULL);
 	purple_proxy_connect_data_destroy(connect_data);
 }
