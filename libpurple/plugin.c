--- conflicted
+++ resolved
@@ -369,23 +369,13 @@
 		return plugin;
 	}
 
-<<<<<<< HEAD
-	/* 
- 	 * Check to make sure a plugin has defined an id.
- 	 * Not having this check caused purple_plugin_unload to
- 	 * enter an infinite loop in certain situations by passing
- 	 * purple_find_plugin_by_id a NULL value. -- ecoffey
- 	 */
-	if (plugin->info->id == NULL || *plugin->info->id == '\0')
-=======
 	/*
 	 * Check to make sure a plugin has defined an id.
 	 * Not having this check caused purple_plugin_unload to
 	 * enter an infinite loop in certain situations by passing
 	 * purple_find_plugin_by_id a NULL value. -- ecoffey
 	 */
-	if (!plugin->info->id || !strcmp(plugin->info->id, ""))
->>>>>>> 6af1e171
+	if (plugin->info->id == NULL || *plugin->info->id == '\0')
 	{
 		plugin->error = g_strdup_printf(_("This plugin has not defined an ID."));
 		purple_debug_error("plugins", "%s is not loadable: info->id is not defined.\n", plugin->path);
