--- conflicted
+++ resolved
@@ -40,12 +40,6 @@
 
 #define PURPLE_TYPE_BUDDY_ICON_SPEC  (purple_buddy_icon_spec_get_type())
 
-/**
- * A description of a Buddy Icon specification.  This tells Purple what kind of
- * image file it should give a protocol, and what kind of image file it should
- * expect back. Dimensions less than 1 should be ignored and the image not
- * scaled.
- */
 typedef struct _PurpleBuddyIconSpec PurpleBuddyIconSpec;
 
 #include "account.h"
@@ -54,21 +48,32 @@
 #include "protocols.h"
 #include "util.h"
 
-/** @copydoc PurpleBuddyIconSpec */
+/**
+ * PurpleBuddyIconSpec:
+ * @format: This is a comma-delimited list of image formats or %NULL if icons
+ *          are not supported.  Neither the core nor the protocol will actually
+ *          check to see if the data it's given matches this; it's entirely up
+ *          to the UI to do what it wants
+ * @min_width:    Minimum width of this icon
+ * @min_height:   Minimum height of this icon
+ * @max_width:    Maximum width of this icon
+ * @max_height:   Maximum height of this icon
+ * @max_filesize: Maximum size in bytes
+ * @scale_rules:  How to stretch this icon
+ *
+ * A description of a Buddy Icon specification.  This tells Purple what kind of
+ * image file it should give a protocol, and what kind of image file it should
+ * expect back. Dimensions less than 1 should be ignored and the image not
+ * scaled.
+ */
 struct _PurpleBuddyIconSpec {
-	/** This is a comma-delimited list of image formats or %NULL if icons
-	 *  are not supported.  Neither the core nor the protocol will actually
-	 *  check to see if the data it's given matches this; it's entirely up
-	 *  to the UI to do what it wants
-	 */
 	char *format;
-
-	int min_width;                     /**< Minimum width of this icon  */
-	int min_height;                    /**< Minimum height of this icon */
-	int max_width;                     /**< Maximum width of this icon  */
-	int max_height;                    /**< Maximum height of this icon */
-	size_t max_filesize;               /**< Maximum size in bytes */
-	PurpleIconScaleRules scale_rules;  /**< How to stretch this icon */
+	int min_width;
+	int min_height;
+	int max_width;
+	int max_height;
+	size_t max_filesize;
+	PurpleIconScaleRules scale_rules;
 };
 
 G_BEGIN_DECLS
@@ -92,14 +97,11 @@
  * @icon_data: The buddy icon data.
  * @icon_len:  The buddy icon length.
  * @checksum:  A protocol checksum from the protocol or %NULL.
-<<<<<<< HEAD
-=======
  *
  * Creates a new buddy icon structure and populates it.
  *
  * If an icon for this account+username already exists, you'll get a reference
  * to that structure, which will have been updated with the data supplied.
->>>>>>> b361bb96
  *
  * Returns: The buddy icon structure, with a reference for the caller.
  */
@@ -142,11 +144,8 @@
  *             takes ownership of and will free.
  * @len:  The length of the data in @a data.
  * @checksum:  A protocol checksum from the protocol or %NULL.
-<<<<<<< HEAD
-=======
  *
  * Sets the buddy icon's data.
->>>>>>> b361bb96
  */
 void
 purple_buddy_icon_set_data(PurpleBuddyIcon *icon, guchar *data,
@@ -176,11 +175,7 @@
  * purple_buddy_icon_get_checksum:
  * @icon: The buddy icon.
  *
-<<<<<<< HEAD
- * This function is really only for protocol use.
-=======
  * Returns the buddy icon's checksum.
->>>>>>> b361bb96
  *
  * This function is really only for protocol use.
  *
@@ -243,11 +238,8 @@
  *                  takes ownership of and will free.
  * @icon_len:  The length of the icon data.
  * @checksum:  A protocol checksum from the protocol or %NULL.
-<<<<<<< HEAD
-=======
  *
  * Sets a buddy icon for a user.
->>>>>>> b361bb96
  */
 void
 purple_buddy_icons_set_for_user(PurpleAccount *account, const char *username,
@@ -471,16 +463,16 @@
 /*@{*/
 
 /**
-<<<<<<< HEAD
+ * purple_buddy_icon_spec_get_type:
+ *
  * Returns the GType for the #PurpleBuddyIconSpec boxed structure.
  */
 GType purple_buddy_icon_spec_get_type(void);
 
 /**
- * Creates a new #PurpleBuddyIconSpec instance.
- *
+ * purple_buddy_icon_spec_new:
  * @format:        A comma-delimited list of image formats or %NULL if
- *                      icons are not supported
+ *                 icons are not supported
  * @min_width:     Minimum width of an icon
  * @min_height:    Minimum height of an icon
  * @max_width:     Maximum width of an icon
@@ -488,6 +480,8 @@
  * @max_filesize:  Maximum file size in bytes
  * @scale_rules:   How to stretch this icon
  *
+ * Creates a new #PurpleBuddyIconSpec instance.
+ *
  * Returns:  A new buddy icon spec.
  */
 PurpleBuddyIconSpec *purple_buddy_icon_spec_new(char *format, int min_width,
@@ -495,10 +489,8 @@
 		PurpleIconScaleRules scale_rules);
 
 /**
-=======
- * purple_buddy_icon_get_scale_size:
- *
->>>>>>> b361bb96
+ * purple_buddy_icon_spec_get_scaled_size:
+ *
  * Gets display size for a buddy icon
  */
 void purple_buddy_icon_spec_get_scaled_size(PurpleBuddyIconSpec *spec,
