/* Copyright (C) 2003 Timothy Ringenbach <omarvo@hotmail.com>
 *
 * This program is free software; you can redistribute it and/or modify
 * it under the terms of the GNU General Public License as published by
 * the Free Software Foundation; either version 2 of the License, or
 * (at your option) any later version.
 *
 * This program is distributed in the hope that it will be useful,
 * but WITHOUT ANY WARRANTY; without even the implied warranty of
 * MERCHANTABILITY or FITNESS FOR A PARTICULAR PURPOSE.  See the
 * GNU General Public License for more details.
 *
 * You should have received a copy of the GNU General Public License
 * along with this program; if not, write to the Free Software
 * Foundation, Inc., 51 Franklin Street, Fifth Floor, Boston, MA  02111-1301  USA
 *
 */

#ifndef _PURPLE_CMDS_H_
#define _PURPLE_CMDS_H_
/**
 * SECTION:cmds
 * @section_id: libpurple-cmds
 * @short_description: <filename>cmds.h</filename>
 * @title: Commands API
 * @see_also: <link linkend="chapter-signals-cmd">Command signals</link>
 */

#include "conversation.h"

/**************************************************************************/
/* Structures                                                             */
/**************************************************************************/

/**
 * PurpleCmdStatus:
 *
 * The possible results of running a command with purple_cmd_do_command().
 */
typedef enum {
	PURPLE_CMD_STATUS_OK,
	PURPLE_CMD_STATUS_FAILED,
	PURPLE_CMD_STATUS_NOT_FOUND,
	PURPLE_CMD_STATUS_WRONG_ARGS,
	PURPLE_CMD_STATUS_WRONG_PROTOCOL,
	PURPLE_CMD_STATUS_WRONG_TYPE
} PurpleCmdStatus;

/**
 * PurpleCmdRet:
 * @PURPLE_CMD_RET_OK:       Everything's okay; Don't look for another command
 *                           to call.
 * @PURPLE_CMD_RET_FAILED:   The command failed, but stop looking.
 * @PURPLE_CMD_RET_CONTINUE: Continue, looking for other commands with the same
 *                           name to call.
 *
 * Commands registered with the core return one of these values when run.
 * Normally, a command will want to return one of the first two; in some
 * unusual cases, you might want to have several functions called for a
 * particular command; in this case, they should return
 * #PURPLE_CMD_RET_CONTINUE to cause the core to fall through to other
 * commands with the same name.
 */
typedef enum {
	PURPLE_CMD_RET_OK,
	PURPLE_CMD_RET_FAILED,
	PURPLE_CMD_RET_CONTINUE
} PurpleCmdRet;

#define PURPLE_CMD_FUNC(func) ((PurpleCmdFunc)func)

/**
 * PurpleCmdFunc:
 *
 * A function implementing a command, as passed to purple_cmd_register().
 */
/* TODO document the arguments to these functions. */
typedef PurpleCmdRet (*PurpleCmdFunc)(PurpleConversation *, const gchar *cmd,
                                  gchar **args, gchar **error, void *data);
/**
 * PurpleCmdId:
 *
 * A unique integer representing a command registered with
 * purple_cmd_register(), which can subsequently be passed to
 * purple_cmd_unregister() to unregister that command.
 */
typedef guint PurpleCmdId;

typedef enum {
	PURPLE_CMD_P_VERY_LOW  = -1000,
	PURPLE_CMD_P_LOW       =     0,
	PURPLE_CMD_P_DEFAULT   =  1000,
	PURPLE_CMD_P_PROTOCOL  =  2000,
	PURPLE_CMD_P_PLUGIN    =  3000,
	PURPLE_CMD_P_ALIAS     =  4000,
	PURPLE_CMD_P_HIGH      =  5000,
	PURPLE_CMD_P_VERY_HIGH =  6000
} PurpleCmdPriority;

/**
 * PurpleCmdFlag:
 * @PURPLE_CMD_FLAG_IM: Command is usable in IMs.
 * @PURPLE_CMD_FLAG_CHAT: Command is usable in multi-user chats.
 * @PURPLE_CMD_FLAG_PROTOCOL_ONLY: Command is usable only for a particular
 *                                 protocol.
 * @PURPLE_CMD_FLAG_ALLOW_WRONG_ARGS: Incorrect arguments to this command
 *                                    should be accepted anyway.
 *
 * Flags used to set various properties of commands.  Every command should
 * have at least one of #PURPLE_CMD_FLAG_IM and #PURPLE_CMD_FLAG_CHAT set in
 * order to be even slighly useful.
 *
 * See purple_cmd_register().
 */
typedef enum {
	PURPLE_CMD_FLAG_IM               = 0x01,
	PURPLE_CMD_FLAG_CHAT             = 0x02,
	PURPLE_CMD_FLAG_PROTOCOL_ONLY    = 0x04,
	PURPLE_CMD_FLAG_ALLOW_WRONG_ARGS = 0x08
} PurpleCmdFlag;


G_BEGIN_DECLS

/**************************************************************************/
/* Commands API                                                           */
/**************************************************************************/

/**
 * purple_cmd_register:
 * @cmd: The command. This should be a UTF-8 (or ASCII) string, with no spaces
 *            or other white space.
 * @args: A string of characters describing to libpurple how to parse this
 *        command's arguments.  If what the user types doesn't match this
 *        pattern, libpurple will keep looking for another command, unless
 *        the flag #PURPLE_CMD_FLAG_ALLOW_WRONG_ARGS is passed in @f.
 *        This string should contain no whitespace, and use a single
 *        character for each argument.  The recognized characters are:
 *        <itemizedlist>
 *          <listitem><literal>'w'</literal>: Matches a single word.</listitem>
 *          <listitem><literal>'W'</literal>: Matches a single word, with
 *                                            formatting.</listitem>
 *          <listitem><literal>'s'</literal>: Matches the rest of the
 *                                            arguments after this point,
 *                                            as a single string.</listitem>
 *          <listitem><literal>'S'</literal>: Same as <literal>'s'</literal>
 *                                            but with formatting.</listitem>
 *        </itemizedlist>
 *        If args is the empty string, then the command accepts no
 *        arguments. The args passed to the callback @func will be a %NULL
 *        terminated array of %NULL terminated strings, and will always
 *        match the number of arguments asked for, unless
 *        #PURPLE_CMD_FLAG_ALLOW_WRONG_ARGS is passed.
 * @p: This is the priority. Higher priority commands will be run first,
 *     and usually the first command will stop any others from being
 *     called.
 * @f: Flags specifying various options about this command, combined with
<<<<<<< HEAD
 *          <literal>|</literal> (bitwise OR). You need to at least pass one of
 *          #PURPLE_CMD_FLAG_IM or #PURPLE_CMD_FLAG_CHAT (you may pass both) in
 *          order for the command to ever actually be called.
 * @protocol_id: If the #PURPLE_CMD_FLAG_PROTOCOL_ONLY flag is set, this is the id
=======
 *     <literal>|</literal> (bitwise OR). You need to at least pass one of
 *     #PURPLE_CMD_FLAG_IM or #PURPLE_CMD_FLAG_CHAT (you may pass both) in
 *     order for the command to ever actually be called.
 * @protocol_id: If the #PURPLE_CMD_FLAG_PRPL_ONLY flag is set, this is the id
>>>>>>> 5ea29d3c
 *                of the protocol to which the command applies (such as
 *                <literal>"prpl-msn"</literal>). If the flag is not set, this
 *                parameter is ignored; pass %NULL (or a humourous string of
 *                your choice!).
 * @func: (scope call): This is the function to call when someone enters this
 *                      command.
 * @helpstr: a whitespace sensitive, UTF-8, HTML string describing how to
 *           use the command.  The preferred format of this string is the
 *           command's name, followed by a space and any arguments it
 *           accepts (if it takes any arguments, otherwise no space),
 *           followed by a colon, two spaces, and a description of the
 *           command in sentence form.  Do not include a slash before the
 *           command name.
 * @data: User defined data to pass to the #PurpleCmdFunc @f.
 *
 * Register a new command with the core.
 *
 * The command will only happen if commands are enabled,
 * which is a UI pref. UIs don't have to support commands at all.
 *
 * Returns: A #PurpleCmdId, which is only used for calling
 *         #purple_cmd_unregister, or 0 on failure.
 */
PurpleCmdId purple_cmd_register(const gchar *cmd, const gchar *args, PurpleCmdPriority p, PurpleCmdFlag f,
                             const gchar *protocol_id, PurpleCmdFunc func, const gchar *helpstr, void *data);

/**
 * purple_cmd_unregister:
 * @id: The #PurpleCmdId to unregister, as returned by #purple_cmd_register.
 *
 * Unregister a command with the core.
 *
 * All registered commands must be unregistered, if they're registered by a plugin
 * or something else that might go away. Normally this is called when the plugin
 * unloads itself.
 */
void purple_cmd_unregister(PurpleCmdId id);

/**
 * purple_cmd_do_command:
 * @conv: The conversation the command was typed in.
 * @cmdline: The command the user typed (including all arguments) as a single string.
 *            The caller doesn't have to do any parsing, except removing the command
 *            prefix, which the core has no knowledge of. cmd should not contain any
 *            formatting, and should be in plain text (no html entities).
 * @markup: This is the same as cmd, but is the formatted version. It should be in
 *               HTML, with < > and &, at least, escaped to html entities, and should
 *               include both the default formatting and any extra manual formatting.
 * @errormsg: If the command failed errormsg is filled in with the appropriate error
 *                 message. It must be freed by the caller with g_free().
 *
 * Do a command.
 *
 * Normally the UI calls this to perform a command. This might also be useful
 * if aliases are ever implemented.
 *
 * Returns: A #PurpleCmdStatus indicating if the command succeeded or failed.
 */
PurpleCmdStatus purple_cmd_do_command(PurpleConversation *conv, const gchar *cmdline,
                                  const gchar *markup, gchar **errormsg);

/**
 * purple_cmd_list:
 * @conv: The conversation, or %NULL.
 *
 * List registered commands.
 *
 * Returns a #GList (which must be freed by the caller) of all commands
 * that are valid in the context of @conv, or all commands, if @conv is
 * %NULL.  Don't keep this list around past the main loop, or anything else that
 * might unregister a command, as the <type>const char *</type>'s used get freed
 * then.
 *
 * Returns: A #GList of <type>const char *</type>, which must be freed with
 *          g_list_free().
 */
GList *purple_cmd_list(PurpleConversation *conv);

/**
 * purple_cmd_help:
 * @conv: The conversation, or %NULL for no context.
 * @cmd: The command. No wildcards accepted, but returns help for all
 *            commands if %NULL.
 *
 * Get the help string for a command.
 *
 * Returns the help strings for a given command in the form of a GList,
 * one node for each matching command.
 *
 * Returns: A #GList of <type>const char *</type>s, which is the help string
 *         for that command.
 */
GList *purple_cmd_help(PurpleConversation *conv, const gchar *cmd);

/**
 * purple_cmds_get_handle:
 *
 * Get the handle for the commands API
 *
 * Returns: The handle
 */
gpointer purple_cmds_get_handle(void);

/**
 * purple_cmds_init:
 *
 * Initialize the commands subsystem.
 */
void purple_cmds_init(void);

/**
 * purple_cmds_uninit:
 *
 * Uninitialize the commands subsystem.
 */
void purple_cmds_uninit(void);

G_END_DECLS

#endif /* _PURPLE_CMDS_H_ */<|MERGE_RESOLUTION|>--- conflicted
+++ resolved
@@ -155,17 +155,10 @@
  *     and usually the first command will stop any others from being
  *     called.
  * @f: Flags specifying various options about this command, combined with
-<<<<<<< HEAD
- *          <literal>|</literal> (bitwise OR). You need to at least pass one of
- *          #PURPLE_CMD_FLAG_IM or #PURPLE_CMD_FLAG_CHAT (you may pass both) in
- *          order for the command to ever actually be called.
- * @protocol_id: If the #PURPLE_CMD_FLAG_PROTOCOL_ONLY flag is set, this is the id
-=======
  *     <literal>|</literal> (bitwise OR). You need to at least pass one of
  *     #PURPLE_CMD_FLAG_IM or #PURPLE_CMD_FLAG_CHAT (you may pass both) in
  *     order for the command to ever actually be called.
- * @protocol_id: If the #PURPLE_CMD_FLAG_PRPL_ONLY flag is set, this is the id
->>>>>>> 5ea29d3c
+ * @protocol_id: If the #PURPLE_CMD_FLAG_PROTOCOL_ONLY flag is set, this is the id
  *                of the protocol to which the command applies (such as
  *                <literal>"prpl-msn"</literal>). If the flag is not set, this
  *                parameter is ignored; pass %NULL (or a humourous string of
