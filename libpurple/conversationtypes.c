--- conflicted
+++ resolved
@@ -1493,13 +1493,8 @@
 		 * purple_serv_chat_leave() calls this purple_conversation_destroy(),
 		 * which leads to two calls here.. We can't just return after
 		 * this, because then it'll return on the next pass. So, since
-<<<<<<< HEAD
-		 * serv_got_chat_left(), which is eventually called from the
-		 * protocol that serv_chat_leave() calls, removes this conversation
-=======
 		 * purple_serv_got_chat_left(), which is eventually called from the
-		 * prpl that purple_serv_chat_leave() calls, removes this conversation
->>>>>>> ec1e5d88
+		 * protocol that purple_serv_chat_leave() calls, removes this conversation
 		 * from the gc's buddy_chats list, we're going to check to see
 		 * if this exists in the list. If so, we want to return after
 		 * calling this, because it'll be called again. If not, fall
