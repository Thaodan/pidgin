/* purple
 *
 * Purple is the legal property of its developers, whose names are too numerous
 * to list here.  Please refer to the COPYRIGHT file distributed with this
 * source distribution.
 *
 * This program is free software; you can redistribute it and/or modify
 * it under the terms of the GNU General Public License as published by
 * the Free Software Foundation; either version 2 of the License, or
 * (at your option) any later version.
 *
 * This program is distributed in the hope that it will be useful,
 * but WITHOUT ANY WARRANTY; without even the implied warranty of
 * MERCHANTABILITY or FITNESS FOR A PARTICULAR PURPOSE.  See the
 * GNU General Public License for more details.
 *
 * You should have received a copy of the GNU General Public License
 * along with this program; if not, write to the Free Software
 * Foundation, Inc., 51 Franklin Street, Fifth Floor, Boston, MA  02111-1301  USA
 */
/**
 * SECTION:whiteboard
 * @section_id: libpurple-whiteboard
 * @short_description: <filename>whiteboard.h</filename>
 * @title: Whiteboard Object
 */

#ifndef _PURPLE_WHITEBOARD_H_
#define _PURPLE_WHITEBOARD_H_

#define PURPLE_TYPE_WHITEBOARD             (purple_whiteboard_get_type())
#define PURPLE_WHITEBOARD(obj)             (G_TYPE_CHECK_INSTANCE_CAST((obj), PURPLE_TYPE_WHITEBOARD, PurpleWhiteboard))
#define PURPLE_WHITEBOARD_CLASS(klass)     (G_TYPE_CHECK_CLASS_CAST((klass), PURPLE_TYPE_WHITEBOARD, PurpleWhiteboardClass))
#define PURPLE_IS_WHITEBOARD(obj)          (G_TYPE_CHECK_INSTANCE_TYPE((obj), PURPLE_TYPE_WHITEBOARD))
#define PURPLE_IS_WHITEBOARD_CLASS(klass)  (G_TYPE_CHECK_CLASS_TYPE((klass), PURPLE_TYPE_WHITEBOARD))
#define PURPLE_WHITEBOARD_GET_CLASS(obj)   (G_TYPE_INSTANCE_GET_CLASS((obj), PURPLE_TYPE_WHITEBOARD, PurpleWhiteboardClass))

typedef struct _PurpleWhiteboard PurpleWhiteboard;
typedef struct _PurpleWhiteboardClass PurpleWhiteboardClass;

<<<<<<< HEAD
typedef struct _PurpleWhiteboardOps PurpleWhiteboardOps;
=======
typedef struct _PurpleWhiteboardUiOps PurpleWhiteboardUiOps;
typedef struct _PurpleWhiteboardPrplOps PurpleWhiteboardPrplOps;
>>>>>>> 38768e2d

#include "account.h"

/**
 * PurpleWhiteboardUiOps:
 * @create:         create whiteboard
 * @destroy:        destory whiteboard
 * @set_dimensions: set whiteboard dimensions
 * @set_brush:      set the size and color of the brush
 * @draw_point:     draw a point
 * @draw_line:      draw a line
 * @clear:          clear whiteboard
 *
 * The PurpleWhiteboard UI Operations
 */
struct _PurpleWhiteboardUiOps
{
	void (*create)(PurpleWhiteboard *wb);
	void (*destroy)(PurpleWhiteboard *wb);
	void (*set_dimensions)(PurpleWhiteboard *wb, int width, int height);
	void (*set_brush) (PurpleWhiteboard *wb, int size, int color);
	void (*draw_point)(PurpleWhiteboard *wb, int x, int y,
	                   int color, int size);
	void (*draw_line)(PurpleWhiteboard *wb, int x1, int y1,
	                  int x2, int y2,
	                  int color, int size);
	void (*clear)(PurpleWhiteboard *wb);

	/*< private >*/
	void (*_purple_reserved1)(void);
	void (*_purple_reserved2)(void);
	void (*_purple_reserved3)(void);
	void (*_purple_reserved4)(void);
};

/**
<<<<<<< HEAD
 * PurpleWhiteboardOps:
=======
 * PurpleWhiteboardPrplOps:
 * @start:          start function
 * @end:            end function
 * @get_dimensions: get whiteboard dimensions
 * @set_dimensions: set whiteboard dimensions
 * @get_brush:      get the brush size and color
 * @set_brush:      set the brush size and color
 * @send_draw_list: send_draw_list function
 * @clear:          clear whiteboard
>>>>>>> 38768e2d
 *
 * Whiteboard protocol operations
 */
struct _PurpleWhiteboardOps
{
	void (*start)(PurpleWhiteboard *wb);
	void (*end)(PurpleWhiteboard *wb);
	void (*get_dimensions)(const PurpleWhiteboard *wb, int *width, int *height);
	void (*set_dimensions)(PurpleWhiteboard *wb, int width, int height);
	void (*get_brush) (const PurpleWhiteboard *wb, int *size, int *color);
	void (*set_brush) (PurpleWhiteboard *wb, int size, int color);
	void (*send_draw_list)(PurpleWhiteboard *wb, GList *draw_list);
	void (*clear)(PurpleWhiteboard *wb);

	/*< private >*/
	void (*_purple_reserved1)(void);
	void (*_purple_reserved2)(void);
	void (*_purple_reserved3)(void);
	void (*_purple_reserved4)(void);
};

/**
 * PurpleWhiteboard:
 * @ui_data: The UI data associated with this whiteboard. This is a convenience
 *           field provided to the UIs -- it is not used by the libpurple core.
 *
 * A Whiteboard
 */
struct _PurpleWhiteboard
{
	GObject gparent;

	/*< public >*/
	gpointer ui_data;
};

/**
 * PurpleWhiteboardClass:
 *
 * Base class for all #PurpleWhiteboard's
 */
struct _PurpleWhiteboardClass {
	GObjectClass parent_class;

	/*< private >*/
	void (*_purple_reserved1)(void);
	void (*_purple_reserved2)(void);
	void (*_purple_reserved3)(void);
	void (*_purple_reserved4)(void);
};

G_BEGIN_DECLS

/******************************************************************************/
/** @name PurpleWhiteboard API                                                  */
/******************************************************************************/
/*@{*/

/**
 * purple_whiteboard_get_type:
 *
 * Returns: The #GType for the #PurpleWhiteboard object.
 */
GType purple_whiteboard_get_type(void);

/**
 * purple_whiteboard_set_ui_ops:
 * @ops: The UI operations to set
 *
 * Sets the UI operations
 */
void purple_whiteboard_set_ui_ops(PurpleWhiteboardUiOps *ops);

/**
 * purple_whiteboard_set_protocol_ops:
 * @wb:  The whiteboard for which to set the protocol operations
 * @ops: The protocol operations to set
 *
 * Sets the protocol operations for a whiteboard
 */
void purple_whiteboard_set_protocol_ops(PurpleWhiteboard *wb, PurpleWhiteboardOps *ops);

/**
 * purple_whiteboard_new:
 * @account: The account.
 * @who:     Who you're drawing with.
 * @state:   The state.
 *
 * Creates a new whiteboard
 *
 * Returns: The new whiteboard
 */
PurpleWhiteboard *purple_whiteboard_new(PurpleAccount *account, const char *who, int state);

/**
 * purple_whiteboard_get_account:
 * @wb:		The whiteboard.
 *
 * Returns the whiteboard's account.
 *
 * Returns: The whiteboard's account.
 */
PurpleAccount *purple_whiteboard_get_account(const PurpleWhiteboard *wb);

/**
 * purple_whiteboard_get_who:
 * @wb:		The whiteboard
 *
 * Return who you're drawing with.
 *
 * Returns: Who you're drawing with.
 */
const char *purple_whiteboard_get_who(const PurpleWhiteboard *wb);

/**
 * purple_whiteboard_set_state:
 * @wb:		The whiteboard.
 * @state:		The state
 *
 * Set the state of the whiteboard.
 */
void purple_whiteboard_set_state(PurpleWhiteboard *wb, int state);

/**
 * purple_whiteboard_get_state:
 * @wb:		The whiteboard.
 *
 * Return the state of the whiteboard.
 *
 * Returns: The state of the whiteboard.
 */
int purple_whiteboard_get_state(const PurpleWhiteboard *wb);

/**
 * purple_whiteboard_start:
 * @wb: The whiteboard.
 *
 * Starts a whiteboard
 */
void purple_whiteboard_start(PurpleWhiteboard *wb);

/**
 * purple_whiteboard_get_session:
 * @account: The account.
 * @who:     The user.
 *
 * Finds a whiteboard from an account and user.
 *
 * Returns: The whiteboard if found, otherwise %NULL.
 */
PurpleWhiteboard *purple_whiteboard_get_session(const PurpleAccount *account, const char *who);

/**
 * purple_whiteboard_draw_list_destroy:
 * @draw_list: The drawing list.
 *
 * Destorys a drawing list for a whiteboard
 */
void purple_whiteboard_draw_list_destroy(GList *draw_list);

/**
 * purple_whiteboard_get_dimensions:
 * @wb:		The whiteboard.
 * @width:		The width to be set.
 * @height:	The height to be set.
 *
 * Gets the dimension of a whiteboard.
 *
 * Returns: TRUE if the values of width and height were set.
 */
gboolean purple_whiteboard_get_dimensions(const PurpleWhiteboard *wb, int *width, int *height);

/**
 * purple_whiteboard_set_dimensions:
 * @wb:     The whiteboard.
 * @width:  The width.
 * @height: The height.
 *
 * Sets the dimensions for a whiteboard.
 */
void purple_whiteboard_set_dimensions(PurpleWhiteboard *wb, int width, int height);

/**
 * purple_whiteboard_draw_point:
 * @wb:    The whiteboard.
 * @x:     The x coordinate.
 * @y:     The y coordinate.
 * @color: The color to use.
 * @size:  The brush size.
 *
 * Draws a point on a whiteboard.
 */
void purple_whiteboard_draw_point(PurpleWhiteboard *wb, int x, int y, int color, int size);

/**
 * purple_whiteboard_send_draw_list:
 * @wb:	The whiteboard
 * @list:	A GList of points
 *
 * Send a list of points to draw to the buddy.
 */
void purple_whiteboard_send_draw_list(PurpleWhiteboard *wb, GList *list);

/**
 * purple_whiteboard_draw_line:
 * @wb:    The whiteboard.
 * @x1:    The top-left x coordinate.
 * @y1:    The top-left y coordinate.
 * @x2:    The bottom-right x coordinate.
 * @y2:    The bottom-right y coordinate.
 * @color: The color to use.
 * @size:  The brush size.
 *
 * Draws a line on a whiteboard
 */
void purple_whiteboard_draw_line(PurpleWhiteboard *wb, int x1, int y1, int x2, int y2, int color, int size);

/**
 * purple_whiteboard_clear:
 * @wb: The whiteboard.
 *
 * Clears a whiteboard
 */
void purple_whiteboard_clear(PurpleWhiteboard *wb);

/**
 * purple_whiteboard_send_clear:
 * @wb: The whiteboard
 *
 * Sends a request to the buddy to clear the whiteboard.
 */
void purple_whiteboard_send_clear(PurpleWhiteboard *wb);

/**
 * purple_whiteboard_send_brush:
 * @wb:	The whiteboard
 * @size:	The size of the brush
 * @color:	The color of the brush
 *
 * Sends a request to change the size and color of the brush.
 */
void purple_whiteboard_send_brush(PurpleWhiteboard *wb, int size, int color);

/**
 * purple_whiteboard_get_brush:
 * @wb:	The whiteboard
 * @size:	The size of the brush
 * @color:	The color of the brush
 *
 * Gets the size and color of the brush.
 *
 * Returns:	TRUE if the size and color were set.
 */
gboolean purple_whiteboard_get_brush(const PurpleWhiteboard *wb, int *size, int *color);

/**
 * purple_whiteboard_set_brush:
 * @wb:	The whiteboard
 * @size:	The size of the brush
 * @color:	The color of the brush
 *
 * Sets the size and color of the brush.
 */
void purple_whiteboard_set_brush(PurpleWhiteboard *wb, int size, int color);

/**
 * purple_whiteboard_get_draw_list:
 * @wb:			The whiteboard.
 *
 * Return the drawing list.
 *
 * Returns: The drawing list
 */
GList *purple_whiteboard_get_draw_list(const PurpleWhiteboard *wb);

/**
 * purple_whiteboard_set_draw_list:
 * @wb:			The whiteboard
 * @draw_list:		The drawing list.
 *
 * Set the drawing list.
 */
void purple_whiteboard_set_draw_list(PurpleWhiteboard *wb, GList* draw_list);

/**
 * purple_whiteboard_set_protocol_data:
 * @wb:			The whiteboard.
 * @proto_data:	The protocol data to set for the whiteboard.
 *
 * Sets the protocol data for a whiteboard.
 */
void purple_whiteboard_set_protocol_data(PurpleWhiteboard *wb, gpointer proto_data);

/**
 * purple_whiteboard_get_protocol_data:
 * @wb:			The whiteboard.
 *
 * Gets the protocol data for a whiteboard.
 *
 * Returns: The protocol data for the whiteboard.
 */
gpointer purple_whiteboard_get_protocol_data(const PurpleWhiteboard *wb);

/**
 * purple_whiteboard_set_ui_data:
 * @wb:			The whiteboard.
 * @ui_data:		A pointer to associate with this whiteboard.
 *
 * Set the UI data associated with this whiteboard.
 */
void purple_whiteboard_set_ui_data(PurpleWhiteboard *wb, gpointer ui_data);

/**
 * purple_whiteboard_get_ui_data:
 * @wb:			The whiteboard..
 *
 * Get the UI data associated with this whiteboard.
 *
 * Returns: The UI data associated with this whiteboard.  This is a
 *         convenience field provided to the UIs--it is not
 *         used by the libpurple core.
 */
gpointer purple_whiteboard_get_ui_data(const PurpleWhiteboard *wb);

/*@}*/

G_END_DECLS

#endif /* _PURPLE_WHITEBOARD_H_ */<|MERGE_RESOLUTION|>--- conflicted
+++ resolved
@@ -38,12 +38,8 @@
 typedef struct _PurpleWhiteboard PurpleWhiteboard;
 typedef struct _PurpleWhiteboardClass PurpleWhiteboardClass;
 
-<<<<<<< HEAD
+typedef struct _PurpleWhiteboardUiOps PurpleWhiteboardUiOps;
 typedef struct _PurpleWhiteboardOps PurpleWhiteboardOps;
-=======
-typedef struct _PurpleWhiteboardUiOps PurpleWhiteboardUiOps;
-typedef struct _PurpleWhiteboardPrplOps PurpleWhiteboardPrplOps;
->>>>>>> 38768e2d
 
 #include "account.h"
 
@@ -80,10 +76,7 @@
 };
 
 /**
-<<<<<<< HEAD
  * PurpleWhiteboardOps:
-=======
- * PurpleWhiteboardPrplOps:
  * @start:          start function
  * @end:            end function
  * @get_dimensions: get whiteboard dimensions
@@ -92,7 +85,6 @@
  * @set_brush:      set the brush size and color
  * @send_draw_list: send_draw_list function
  * @clear:          clear whiteboard
->>>>>>> 38768e2d
  *
  * Whiteboard protocol operations
  */
