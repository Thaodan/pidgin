--- conflicted
+++ resolved
@@ -135,13 +135,6 @@
 
 	g_return_if_fail(xfer != NULL);
 
-<<<<<<< HEAD
-	priv = g_hash_table_lookup(xfers_data, xfer);
-=======
-	if (purple_debug_is_verbose())
-		purple_debug_info("xfer", "destroyed %p [%d]\n", xfer, xfer->ref);
->>>>>>> 4cb4062e
-
 	/* Close the file browser, if it's open */
 	purple_request_close_with_handle(xfer);
 
@@ -1016,6 +1009,8 @@
 		r = write(xfer->fd, buffer, s);
 		if (r < 0 && errno == EAGAIN)
 			r = 0;
+		if ((purple_xfer_get_bytes_sent(xfer)+r) >= purple_xfer_get_size(xfer))
+			purple_xfer_set_completed(xfer, TRUE);
 	}
 
 	return r;
@@ -1046,6 +1041,9 @@
 				return;
 			}
 
+			if ((purple_xfer_get_size(xfer) > 0) &&
+				((purple_xfer_get_bytes_sent(xfer)+r) >= purple_xfer_get_size(xfer)))
+				purple_xfer_set_completed(xfer, TRUE);
 		} else if(r < 0) {
 			purple_xfer_cancel_remote(xfer);
 			g_free(buffer);
@@ -1083,7 +1081,7 @@
 					xfer->watcher = 0;
 				}
 				/* 
-				 * if we requested 0 bytes it's only normal that en up here 
+				 * if we requested 0 bytes it's only normal that end up here 
 				 * we shouldn't return as we still have something to 
 				 * write in priv->buffer
 				 */
