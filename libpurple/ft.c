/**
 * @file ft.c File Transfer API
 */

/* purple
 *
 * Purple is the legal property of its developers, whose names are too numerous
 * to list here.  Please refer to the COPYRIGHT file distributed with this
 * source distribution.
 *
 * This program is free software; you can redistribute it and/or modify
 * it under the terms of the GNU General Public License as published by
 * the Free Software Foundation; either version 2 of the License, or
 * (at your option) any later version.
 *
 * This program is distributed in the hope that it will be useful,
 * but WITHOUT ANY WARRANTY; without even the implied warranty of
 * MERCHANTABILITY or FITNESS FOR A PARTICULAR PURPOSE.  See the
 * GNU General Public License for more details.
 *
 * You should have received a copy of the GNU General Public License
 * along with this program; if not, write to the Free Software
 * Foundation, Inc., 51 Franklin Street, Fifth Floor, Boston, MA  02111-1301  USA
 *
 */
#include "internal.h"
#include "dbus-maybe.h"
#include "ft.h"
#include "network.h"
#include "notify.h"
#include "prefs.h"
#include "proxy.h"
#include "request.h"
#include "util.h"
#include "debug.h"

#define FT_INITIAL_BUFFER_SIZE 4096
#define FT_MAX_BUFFER_SIZE     65535

static PurpleXferUiOps *xfer_ui_ops = NULL;
static GList *xfers;

/*
 * A hack to store more data since we can't extend the size of PurpleXfer
 * easily.
 */
static GHashTable *xfers_data = NULL;

typedef struct _PurpleXferPrivData {
	/*
	 * Used to moderate the file transfer when either the read/write ui_ops are
	 * set or fd is not set. In those cases, the UI/prpl call the respective
	 * function, which is somewhat akin to a fd watch being triggered.
	 */
	enum {
		PURPLE_XFER_READY_NONE = 0x0,
		PURPLE_XFER_READY_UI   = 0x1,
		PURPLE_XFER_READY_PRPL = 0x2,
	} ready;
	GByteArray *buffer;
} PurpleXferPrivData;

static int purple_xfer_choose_file(PurpleXfer *xfer);

static void
purple_xfer_priv_data_destroy(gpointer data)
{
	PurpleXferPrivData *priv = data;

	if (priv->buffer)
		g_byte_array_free(priv->buffer, TRUE);
	
	g_free(priv);
}

static const gchar *
purple_xfer_status_type_to_string(PurpleXferStatusType type)
{
	static const struct {
		PurpleXferStatusType type;
		const char *name;
	} type_names[] = {
		{ PURPLE_XFER_STATUS_UNKNOWN, "unknown" },
		{ PURPLE_XFER_STATUS_NOT_STARTED, "not started" },
		{ PURPLE_XFER_STATUS_ACCEPTED, "accepted" },
		{ PURPLE_XFER_STATUS_STARTED, "started" },
		{ PURPLE_XFER_STATUS_DONE, "done" },
		{ PURPLE_XFER_STATUS_CANCEL_LOCAL, "cancelled locally" },
		{ PURPLE_XFER_STATUS_CANCEL_REMOTE, "cancelled remotely" }
	};
	int i;

	for (i = 0; i < G_N_ELEMENTS(type_names); ++i)
		if (type_names[i].type == type)
			return type_names[i].name;

	return "invalid state";
}

GList *
purple_xfers_get_all()
{
	return xfers;
}

PurpleXfer *
purple_xfer_new(PurpleAccount *account, PurpleXferType type, const char *who)
{
	PurpleXfer *xfer;
	PurpleXferUiOps *ui_ops;
	PurpleXferPrivData *priv;

	g_return_val_if_fail(type    != PURPLE_XFER_UNKNOWN, NULL);
	g_return_val_if_fail(account != NULL,              NULL);
	g_return_val_if_fail(who     != NULL,              NULL);

	xfer = g_new0(PurpleXfer, 1);
	PURPLE_DBUS_REGISTER_POINTER(xfer, PurpleXfer);

	xfer->ref = 1;
	xfer->type    = type;
	xfer->account = account;
	xfer->who     = g_strdup(who);
	xfer->ui_ops  = ui_ops = purple_xfers_get_ui_ops();
	xfer->message = NULL;
	xfer->current_buffer_size = FT_INITIAL_BUFFER_SIZE;
	xfer->fd = -1;

	priv = g_new0(PurpleXferPrivData, 1);
	priv->ready = PURPLE_XFER_READY_NONE;
	
	if (ui_ops && ui_ops->data_not_sent) {
		/* If the ui will handle unsent data no need for buffer */
		priv->buffer = NULL;
	} else {
		priv->buffer = g_byte_array_sized_new(FT_INITIAL_BUFFER_SIZE);
	}
	
	g_hash_table_insert(xfers_data, xfer, priv);

	ui_ops = purple_xfer_get_ui_ops(xfer);

	if (ui_ops != NULL && ui_ops->new_xfer != NULL)
		ui_ops->new_xfer(xfer);

	xfers = g_list_prepend(xfers, xfer);

	if (purple_debug_is_verbose())
		purple_debug_info("xfer", "new %p [%d]\n", xfer, xfer->ref);

	return xfer;
}

static void
purple_xfer_destroy(PurpleXfer *xfer)
{
	PurpleXferUiOps *ui_ops;

	g_return_if_fail(xfer != NULL);

	/* Close the file browser, if it's open */
	purple_request_close_with_handle(xfer);

	if (purple_xfer_get_status(xfer) == PURPLE_XFER_STATUS_STARTED)
		purple_xfer_cancel_local(xfer);

	ui_ops = purple_xfer_get_ui_ops(xfer);

	if (ui_ops != NULL && ui_ops->destroy != NULL)
		ui_ops->destroy(xfer);

	g_free(xfer->who);
	g_free(xfer->filename);
	g_free(xfer->remote_ip);
	g_free(xfer->local_filename);

	g_hash_table_remove(xfers_data, xfer);

	PURPLE_DBUS_UNREGISTER_POINTER(xfer);
	xfers = g_list_remove(xfers, xfer);
	g_free(xfer);
}

void
purple_xfer_ref(PurpleXfer *xfer)
{
	g_return_if_fail(xfer != NULL);

	xfer->ref++;

	if (purple_debug_is_verbose())
		purple_debug_info("xfer", "ref'd %p [%d]\n", xfer, xfer->ref);
}

void
purple_xfer_unref(PurpleXfer *xfer)
{
	g_return_if_fail(xfer != NULL);
	g_return_if_fail(xfer->ref > 0);

	xfer->ref--;

	if (purple_debug_is_verbose())
		purple_debug_info("xfer", "unref'd %p [%d]\n", xfer, xfer->ref);

	if (xfer->ref == 0)
		purple_xfer_destroy(xfer);
}

static void
purple_xfer_set_status(PurpleXfer *xfer, PurpleXferStatusType status)
{
	g_return_if_fail(xfer != NULL);

	if (purple_debug_is_verbose())
		purple_debug_info("xfer", "Changing status of xfer %p from %s to %s\n",
				xfer, purple_xfer_status_type_to_string(xfer->status),
				purple_xfer_status_type_to_string(status));

	if (xfer->status == status)
		return;

	xfer->status = status;

	if(xfer->type == PURPLE_XFER_SEND) {
		switch(status) {
			case PURPLE_XFER_STATUS_ACCEPTED:
				purple_signal_emit(purple_xfers_get_handle(), "file-send-accept", xfer);
				break;
			case PURPLE_XFER_STATUS_STARTED:
				purple_signal_emit(purple_xfers_get_handle(), "file-send-start", xfer);
				break;
			case PURPLE_XFER_STATUS_DONE:
				purple_signal_emit(purple_xfers_get_handle(), "file-send-complete", xfer);
				break;
			case PURPLE_XFER_STATUS_CANCEL_LOCAL:
			case PURPLE_XFER_STATUS_CANCEL_REMOTE:
				purple_signal_emit(purple_xfers_get_handle(), "file-send-cancel", xfer);
				break;
			default:
				break;
		}
	} else if(xfer->type == PURPLE_XFER_RECEIVE) {
		switch(status) {
			case PURPLE_XFER_STATUS_ACCEPTED:
				purple_signal_emit(purple_xfers_get_handle(), "file-recv-accept", xfer);
				break;
			case PURPLE_XFER_STATUS_STARTED:
				purple_signal_emit(purple_xfers_get_handle(), "file-recv-start", xfer);
				break;
			case PURPLE_XFER_STATUS_DONE:
				purple_signal_emit(purple_xfers_get_handle(), "file-recv-complete", xfer);
				break;
			case PURPLE_XFER_STATUS_CANCEL_LOCAL:
			case PURPLE_XFER_STATUS_CANCEL_REMOTE:
				purple_signal_emit(purple_xfers_get_handle(), "file-recv-cancel", xfer);
				break;
			default:
				break;
		}
	}
}

void purple_xfer_conversation_write(PurpleXfer *xfer, char *message, gboolean is_error)
{
	PurpleConversation *conv = NULL;
	PurpleMessageFlags flags = PURPLE_MESSAGE_SYSTEM;
	char *escaped;

	g_return_if_fail(xfer != NULL);
	g_return_if_fail(message != NULL);

	conv = purple_find_conversation_with_account(PURPLE_CONV_TYPE_IM, xfer->who,
											   purple_xfer_get_account(xfer));

	if (conv == NULL)
		return;

	escaped = g_markup_escape_text(message, -1);

	if (is_error)
		flags |= PURPLE_MESSAGE_ERROR;

	purple_conversation_write(conv, NULL, escaped, flags, time(NULL));
	g_free(escaped);
}

static void purple_xfer_show_file_error(PurpleXfer *xfer, const char *filename)
{
	int err = errno;
	gchar *msg = NULL, *utf8;
	PurpleXferType xfer_type = purple_xfer_get_type(xfer);
	PurpleAccount *account = purple_xfer_get_account(xfer);

	utf8 = g_filename_to_utf8(filename, -1, NULL, NULL, NULL);
	switch(xfer_type) {
		case PURPLE_XFER_SEND:
			msg = g_strdup_printf(_("Error reading %s: \n%s.\n"),
								  utf8, g_strerror(err));
			break;
		case PURPLE_XFER_RECEIVE:
			msg = g_strdup_printf(_("Error writing %s: \n%s.\n"),
								  utf8, g_strerror(err));
			break;
		default:
			msg = g_strdup_printf(_("Error accessing %s: \n%s.\n"),
								  utf8, g_strerror(err));
			break;
	}
	g_free(utf8);

	purple_xfer_conversation_write(xfer, msg, TRUE);
	purple_xfer_error(xfer_type, account, xfer->who, msg);
	g_free(msg);
}

static void
purple_xfer_choose_file_ok_cb(void *user_data, const char *filename)
{
	PurpleXfer *xfer;
	PurpleXferType type;
	struct stat st;
	gchar *dir;

	xfer = (PurpleXfer *)user_data;
	type = purple_xfer_get_type(xfer);

	if (g_stat(filename, &st) != 0) {
		/* File not found. */
		if (type == PURPLE_XFER_RECEIVE) {
#ifndef _WIN32
			int mode = W_OK;
#else
			int mode = F_OK;
#endif
			dir = g_path_get_dirname(filename);

			if (g_access(dir, mode) == 0) {
				purple_xfer_request_accepted(xfer, filename);
			} else {
				purple_xfer_ref(xfer);
				purple_notify_message(
					NULL, PURPLE_NOTIFY_MSG_ERROR, NULL,
					_("Directory is not writable."), NULL,
					(PurpleNotifyCloseCallback)purple_xfer_choose_file, xfer);
			}

			g_free(dir);
		}
		else {
			purple_xfer_show_file_error(xfer, filename);
			purple_xfer_cancel_local(xfer);
		}
	}
	else if ((type == PURPLE_XFER_SEND) && (st.st_size == 0)) {

		purple_notify_error(NULL, NULL,
						  _("Cannot send a file of 0 bytes."), NULL);

		purple_xfer_cancel_local(xfer);
	}
	else if ((type == PURPLE_XFER_SEND) && S_ISDIR(st.st_mode)) {
		/*
		 * XXX - Sending a directory should be valid for some protocols.
		 */
		purple_notify_error(NULL, NULL,
						  _("Cannot send a directory."), NULL);

		purple_xfer_cancel_local(xfer);
	}
	else if ((type == PURPLE_XFER_RECEIVE) && S_ISDIR(st.st_mode)) {
		char *msg, *utf8;
		utf8 = g_filename_to_utf8(filename, -1, NULL, NULL, NULL);
		msg = g_strdup_printf(
					_("%s is not a regular file. Cowardly refusing to overwrite it.\n"), utf8);
		g_free(utf8);
		purple_notify_error(NULL, NULL, msg, NULL);
		g_free(msg);
		purple_xfer_request_denied(xfer);
	}
	else if (type == PURPLE_XFER_SEND) {
#ifndef _WIN32
		int mode = R_OK;
#else
		int mode = F_OK;
#endif

		if (g_access(filename, mode) == 0) {
			purple_xfer_request_accepted(xfer, filename);
		} else {
			purple_xfer_ref(xfer);
			purple_notify_message(
				NULL, PURPLE_NOTIFY_MSG_ERROR, NULL,
				_("File is not readable."), NULL,
				(PurpleNotifyCloseCallback)purple_xfer_choose_file, xfer);
		}
	}
	else {
		purple_xfer_request_accepted(xfer, filename);
	}

	purple_xfer_unref(xfer);
}

static void
purple_xfer_choose_file_cancel_cb(void *user_data, const char *filename)
{
	PurpleXfer *xfer = (PurpleXfer *)user_data;

	purple_xfer_set_status(xfer, PURPLE_XFER_STATUS_CANCEL_LOCAL);
	if (purple_xfer_get_type(xfer) == PURPLE_XFER_SEND)
		purple_xfer_cancel_local(xfer);
	else
		purple_xfer_request_denied(xfer);
	purple_xfer_unref(xfer);
}

static int
purple_xfer_choose_file(PurpleXfer *xfer)
{
	purple_request_file(xfer, NULL, purple_xfer_get_filename(xfer),
					  (purple_xfer_get_type(xfer) == PURPLE_XFER_RECEIVE),
					  G_CALLBACK(purple_xfer_choose_file_ok_cb),
					  G_CALLBACK(purple_xfer_choose_file_cancel_cb),
					  purple_xfer_get_account(xfer), xfer->who, NULL,
					  xfer);

	return 0;
}

static int
cancel_recv_cb(PurpleXfer *xfer)
{
	purple_xfer_set_status(xfer, PURPLE_XFER_STATUS_CANCEL_LOCAL);
	purple_xfer_request_denied(xfer);
	purple_xfer_unref(xfer);

	return 0;
}

static void
purple_xfer_ask_recv(PurpleXfer *xfer)
{
	char *buf, *size_buf;
	size_t size;

	/* If we have already accepted the request, ask the destination file
	   name directly */
	if (purple_xfer_get_status(xfer) != PURPLE_XFER_STATUS_ACCEPTED) {
		PurpleBuddy *buddy = purple_find_buddy(xfer->account, xfer->who);

		if (purple_xfer_get_filename(xfer) != NULL)
		{
			size = purple_xfer_get_size(xfer);
			size_buf = purple_str_size_to_units(size);
			buf = g_strdup_printf(_("%s wants to send you %s (%s)"),
						  buddy ? purple_buddy_get_alias(buddy) : xfer->who,
						  purple_xfer_get_filename(xfer), size_buf);
			g_free(size_buf);
		}
		else
		{
			buf = g_strdup_printf(_("%s wants to send you a file"),
						buddy ? purple_buddy_get_alias(buddy) : xfer->who);
		}

		if (xfer->message != NULL)
			serv_got_im(purple_account_get_connection(xfer->account),
								 xfer->who, xfer->message, 0, time(NULL));

		purple_request_accept_cancel(xfer, NULL, buf, NULL,
								  PURPLE_DEFAULT_ACTION_NONE,
								  xfer->account, xfer->who, NULL,
								  xfer,
								  G_CALLBACK(purple_xfer_choose_file),
								  G_CALLBACK(cancel_recv_cb));

		g_free(buf);
	} else
		purple_xfer_choose_file(xfer);
}

static int
ask_accept_ok(PurpleXfer *xfer)
{
	purple_xfer_request_accepted(xfer, NULL);

	return 0;
}

static int
ask_accept_cancel(PurpleXfer *xfer)
{
	purple_xfer_request_denied(xfer);
	purple_xfer_unref(xfer);

	return 0;
}

static void
purple_xfer_ask_accept(PurpleXfer *xfer)
{
	char *buf, *buf2 = NULL;
	PurpleBuddy *buddy = purple_find_buddy(xfer->account, xfer->who);

	buf = g_strdup_printf(_("Accept file transfer request from %s?"),
				  buddy ? purple_buddy_get_alias(buddy) : xfer->who);
	if (purple_xfer_get_remote_ip(xfer) &&
		purple_xfer_get_remote_port(xfer))
		buf2 = g_strdup_printf(_("A file is available for download from:\n"
					 "Remote host: %s\nRemote port: %d"),
					   purple_xfer_get_remote_ip(xfer),
					   purple_xfer_get_remote_port(xfer));
	purple_request_accept_cancel(xfer, NULL, buf, buf2,
							   PURPLE_DEFAULT_ACTION_NONE,
							   xfer->account, xfer->who, NULL,
							   xfer,
							   G_CALLBACK(ask_accept_ok),
							   G_CALLBACK(ask_accept_cancel));
	g_free(buf);
	g_free(buf2);
}

void
purple_xfer_request(PurpleXfer *xfer)
{
	g_return_if_fail(xfer != NULL);
	g_return_if_fail(xfer->ops.init != NULL);

	purple_xfer_ref(xfer);

	if (purple_xfer_get_type(xfer) == PURPLE_XFER_RECEIVE)
	{
		purple_signal_emit(purple_xfers_get_handle(), "file-recv-request", xfer);
		if (purple_xfer_get_status(xfer) == PURPLE_XFER_STATUS_CANCEL_LOCAL)
		{
			/* The file-transfer was cancelled by a plugin */
			purple_xfer_cancel_local(xfer);
		}
		else if (purple_xfer_get_filename(xfer) ||
		           purple_xfer_get_status(xfer) == PURPLE_XFER_STATUS_ACCEPTED)
		{
			gchar* message = NULL;
			PurpleBuddy *buddy = purple_find_buddy(xfer->account, xfer->who);
			message = g_strdup_printf(_("%s is offering to send file %s"),
				buddy ? purple_buddy_get_alias(buddy) : xfer->who, purple_xfer_get_filename(xfer));
			purple_xfer_conversation_write(xfer, message, FALSE);
			g_free(message);
			/* Ask for a filename to save to if it's not already given by a plugin */
			if (xfer->local_filename == NULL)
				purple_xfer_ask_recv(xfer);
		}
		else
		{
			purple_xfer_ask_accept(xfer);
		}
	}
	else
	{
		purple_xfer_choose_file(xfer);
	}
}

void
purple_xfer_request_accepted(PurpleXfer *xfer, const char *filename)
{
	PurpleXferType type;
	struct stat st;
	char *msg, *utf8, *base;
	PurpleAccount *account;
	PurpleBuddy *buddy;

	if (xfer == NULL)
		return;

	type = purple_xfer_get_type(xfer);
	account = purple_xfer_get_account(xfer);

	purple_debug_misc("xfer", "request accepted for %p\n", xfer); 

	if (!filename && type == PURPLE_XFER_RECEIVE) {
		xfer->status = PURPLE_XFER_STATUS_ACCEPTED;
		xfer->ops.init(xfer);
		return;
	}

	buddy = purple_find_buddy(account, xfer->who);

	if (type == PURPLE_XFER_SEND) {
		/* Sending a file */
		/* Check the filename. */
		PurpleXferUiOps *ui_ops;
		ui_ops = purple_xfer_get_ui_ops(xfer);

#ifdef _WIN32
		if (g_strrstr(filename, "../") || g_strrstr(filename, "..\\"))
#else
		if (g_strrstr(filename, "../"))
#endif
		{
			utf8 = g_filename_to_utf8(filename, -1, NULL, NULL, NULL);

			msg = g_strdup_printf(_("%s is not a valid filename.\n"), utf8);
			purple_xfer_error(type, account, xfer->who, msg);
			g_free(utf8);
			g_free(msg);

			purple_xfer_unref(xfer);
			return;
		}

		if (ui_ops == NULL || (ui_ops->ui_read == NULL && ui_ops->ui_write == NULL)) {
			if (g_stat(filename, &st) == -1) {
				purple_xfer_show_file_error(xfer, filename);
				purple_xfer_unref(xfer);
				return;
			}

			purple_xfer_set_local_filename(xfer, filename);
			purple_xfer_set_size(xfer, st.st_size);
		} else {
			utf8 = g_strdup(filename);
			purple_xfer_set_local_filename(xfer, filename);
		}

		base = g_path_get_basename(filename);
		utf8 = g_filename_to_utf8(base, -1, NULL, NULL, NULL);
		g_free(base);
		purple_xfer_set_filename(xfer, utf8);

		msg = g_strdup_printf(_("Offering to send %s to %s"),
				utf8, buddy ? purple_buddy_get_alias(buddy) : xfer->who);
		g_free(utf8);
		purple_xfer_conversation_write(xfer, msg, FALSE);
		g_free(msg);
	}
	else {
		/* Receiving a file */
		xfer->status = PURPLE_XFER_STATUS_ACCEPTED;
		purple_xfer_set_local_filename(xfer, filename);

		msg = g_strdup_printf(_("Starting transfer of %s from %s"),
				xfer->filename, buddy ? purple_buddy_get_alias(buddy) : xfer->who);
		purple_xfer_conversation_write(xfer, msg, FALSE);
		g_free(msg);
	}

	purple_xfer_add(xfer);
	xfer->ops.init(xfer);

}

void
purple_xfer_request_denied(PurpleXfer *xfer)
{
	g_return_if_fail(xfer != NULL);

	purple_debug_misc("xfer", "xfer %p denied\n", xfer);

	if (xfer->ops.request_denied != NULL)
		xfer->ops.request_denied(xfer);

	purple_xfer_unref(xfer);
}

PurpleXferType
purple_xfer_get_type(const PurpleXfer *xfer)
{
	g_return_val_if_fail(xfer != NULL, PURPLE_XFER_UNKNOWN);

	return xfer->type;
}

PurpleAccount *
purple_xfer_get_account(const PurpleXfer *xfer)
{
	g_return_val_if_fail(xfer != NULL, NULL);

	return xfer->account;
}

const char *
purple_xfer_get_remote_user(const PurpleXfer *xfer)
{
	g_return_val_if_fail(xfer != NULL, NULL);
	return xfer->who;
}

PurpleXferStatusType
purple_xfer_get_status(const PurpleXfer *xfer)
{
	g_return_val_if_fail(xfer != NULL, PURPLE_XFER_STATUS_UNKNOWN);

	return xfer->status;
}

gboolean
purple_xfer_is_canceled(const PurpleXfer *xfer)
{
	g_return_val_if_fail(xfer != NULL, TRUE);

	if ((purple_xfer_get_status(xfer) == PURPLE_XFER_STATUS_CANCEL_LOCAL) ||
	    (purple_xfer_get_status(xfer) == PURPLE_XFER_STATUS_CANCEL_REMOTE))
		return TRUE;
	else
		return FALSE;
}

gboolean
purple_xfer_is_completed(const PurpleXfer *xfer)
{
	g_return_val_if_fail(xfer != NULL, TRUE);

	return (purple_xfer_get_status(xfer) == PURPLE_XFER_STATUS_DONE);
}

const char *
purple_xfer_get_filename(const PurpleXfer *xfer)
{
	g_return_val_if_fail(xfer != NULL, NULL);

	return xfer->filename;
}

const char *
purple_xfer_get_local_filename(const PurpleXfer *xfer)
{
	g_return_val_if_fail(xfer != NULL, NULL);

	return xfer->local_filename;
}

size_t
purple_xfer_get_bytes_sent(const PurpleXfer *xfer)
{
	g_return_val_if_fail(xfer != NULL, 0);

	return xfer->bytes_sent;
}

size_t
purple_xfer_get_bytes_remaining(const PurpleXfer *xfer)
{
	g_return_val_if_fail(xfer != NULL, 0);

	return xfer->bytes_remaining;
}

size_t
purple_xfer_get_size(const PurpleXfer *xfer)
{
	g_return_val_if_fail(xfer != NULL, 0);

	return xfer->size;
}

double
purple_xfer_get_progress(const PurpleXfer *xfer)
{
	g_return_val_if_fail(xfer != NULL, 0.0);

	if (purple_xfer_get_size(xfer) == 0)
		return 0.0;

	return ((double)purple_xfer_get_bytes_sent(xfer) /
			(double)purple_xfer_get_size(xfer));
}

unsigned int
purple_xfer_get_local_port(const PurpleXfer *xfer)
{
	g_return_val_if_fail(xfer != NULL, -1);

	return xfer->local_port;
}

const char *
purple_xfer_get_remote_ip(const PurpleXfer *xfer)
{
	g_return_val_if_fail(xfer != NULL, NULL);

	return xfer->remote_ip;
}

unsigned int
purple_xfer_get_remote_port(const PurpleXfer *xfer)
{
	g_return_val_if_fail(xfer != NULL, -1);

	return xfer->remote_port;
}

time_t
purple_xfer_get_start_time(const PurpleXfer *xfer)
{
	g_return_val_if_fail(xfer != NULL, 0);

	return xfer->start_time;
}

time_t
purple_xfer_get_end_time(const PurpleXfer *xfer)
{
	g_return_val_if_fail(xfer != NULL, 0);

	return xfer->end_time;
}

void
purple_xfer_set_completed(PurpleXfer *xfer, gboolean completed)
{
	PurpleXferUiOps *ui_ops;

	g_return_if_fail(xfer != NULL);

	if (completed == TRUE) {
		char *msg = NULL;
		PurpleConversation *conv;

		purple_xfer_set_status(xfer, PURPLE_XFER_STATUS_DONE);

		if (purple_xfer_get_filename(xfer) != NULL)
		{
			char *filename = g_markup_escape_text(purple_xfer_get_filename(xfer), -1);
			if (purple_xfer_get_local_filename(xfer)
			 && purple_xfer_get_type(xfer) == PURPLE_XFER_RECEIVE)
			{
				char *local = g_markup_escape_text(purple_xfer_get_local_filename(xfer), -1);
				msg = g_strdup_printf(_("Transfer of file <A HREF=\"file://%s\">%s</A> complete"),
				                      local, filename);
				g_free(local);
			}
			else
				msg = g_strdup_printf(_("Transfer of file %s complete"),
				                      filename);
			g_free(filename);
		}
		else
			msg = g_strdup(_("File transfer complete"));

		conv = purple_find_conversation_with_account(PURPLE_CONV_TYPE_IM, xfer->who,
		                                             purple_xfer_get_account(xfer));

		if (conv != NULL)
			purple_conversation_write(conv, NULL, msg, PURPLE_MESSAGE_SYSTEM, time(NULL));
		g_free(msg);
	}

	ui_ops = purple_xfer_get_ui_ops(xfer);

	if (ui_ops != NULL && ui_ops->update_progress != NULL)
		ui_ops->update_progress(xfer, purple_xfer_get_progress(xfer));
}

void
purple_xfer_set_message(PurpleXfer *xfer, const char *message)
{
	g_return_if_fail(xfer != NULL);

	g_free(xfer->message);
	xfer->message = g_strdup(message);
}

void
purple_xfer_set_filename(PurpleXfer *xfer, const char *filename)
{
	g_return_if_fail(xfer != NULL);

	g_free(xfer->filename);
	xfer->filename = g_strdup(filename);
}

void
purple_xfer_set_local_filename(PurpleXfer *xfer, const char *filename)
{
	g_return_if_fail(xfer != NULL);

	g_free(xfer->local_filename);
	xfer->local_filename = g_strdup(filename);
}

void
purple_xfer_set_size(PurpleXfer *xfer, size_t size)
{
	g_return_if_fail(xfer != NULL);

	xfer->size = size;
	xfer->bytes_remaining = xfer->size - purple_xfer_get_bytes_sent(xfer);
}

void
purple_xfer_set_bytes_sent(PurpleXfer *xfer, size_t bytes_sent)
{
	g_return_if_fail(xfer != NULL);

	xfer->bytes_sent = bytes_sent;
	xfer->bytes_remaining = purple_xfer_get_size(xfer) - bytes_sent;
}

PurpleXferUiOps *
purple_xfer_get_ui_ops(const PurpleXfer *xfer)
{
	g_return_val_if_fail(xfer != NULL, NULL);

	return xfer->ui_ops;
}

void
purple_xfer_set_init_fnc(PurpleXfer *xfer, void (*fnc)(PurpleXfer *))
{
	g_return_if_fail(xfer != NULL);

	xfer->ops.init = fnc;
}

void purple_xfer_set_request_denied_fnc(PurpleXfer *xfer, void (*fnc)(PurpleXfer *))
{
	g_return_if_fail(xfer != NULL);

	xfer->ops.request_denied = fnc;
}

void
purple_xfer_set_read_fnc(PurpleXfer *xfer, gssize (*fnc)(guchar **, PurpleXfer *))
{
	g_return_if_fail(xfer != NULL);

	xfer->ops.read = fnc;
}

void
purple_xfer_set_write_fnc(PurpleXfer *xfer,
						gssize (*fnc)(const guchar *, size_t, PurpleXfer *))
{
	g_return_if_fail(xfer != NULL);

	xfer->ops.write = fnc;
}

void
purple_xfer_set_ack_fnc(PurpleXfer *xfer,
			  void (*fnc)(PurpleXfer *, const guchar *, size_t))
{
	g_return_if_fail(xfer != NULL);

	xfer->ops.ack = fnc;
}

void
purple_xfer_set_start_fnc(PurpleXfer *xfer, void (*fnc)(PurpleXfer *))
{
	g_return_if_fail(xfer != NULL);

	xfer->ops.start = fnc;
}

void
purple_xfer_set_end_fnc(PurpleXfer *xfer, void (*fnc)(PurpleXfer *))
{
	g_return_if_fail(xfer != NULL);

	xfer->ops.end = fnc;
}

void
purple_xfer_set_cancel_send_fnc(PurpleXfer *xfer, void (*fnc)(PurpleXfer *))
{
	g_return_if_fail(xfer != NULL);

	xfer->ops.cancel_send = fnc;
}

void
purple_xfer_set_cancel_recv_fnc(PurpleXfer *xfer, void (*fnc)(PurpleXfer *))
{
	g_return_if_fail(xfer != NULL);

	xfer->ops.cancel_recv = fnc;
}

static void
purple_xfer_increase_buffer_size(PurpleXfer *xfer)
{
	xfer->current_buffer_size = MIN(xfer->current_buffer_size * 1.5,
			FT_MAX_BUFFER_SIZE);
}

gssize
purple_xfer_read(PurpleXfer *xfer, guchar **buffer)
{
	gssize s, r;

	g_return_val_if_fail(xfer   != NULL, 0);
	g_return_val_if_fail(buffer != NULL, 0);

	if (purple_xfer_get_size(xfer) == 0)
		s = xfer->current_buffer_size;
	else
		s = MIN(purple_xfer_get_bytes_remaining(xfer), xfer->current_buffer_size);

	if (xfer->ops.read != NULL)	{
		r = (xfer->ops.read)(buffer, xfer);
	}
	else {
		*buffer = g_malloc0(s);

		r = read(xfer->fd, *buffer, s);
		if (r < 0 && errno == EAGAIN)
			r = 0;
		else if (r < 0)
			r = -1;
		else if (r == 0)
			r = -1;
	}

	if (r == xfer->current_buffer_size)
		/*
		 * We managed to read the entire buffer.  This means our this
		 * network is fast and our buffer is too small, so make it
		 * bigger.
		 */
		purple_xfer_increase_buffer_size(xfer);

	return r;
}

gssize
purple_xfer_write(PurpleXfer *xfer, const guchar *buffer, gsize size)
{
	gssize r, s;

	g_return_val_if_fail(xfer   != NULL, 0);
	g_return_val_if_fail(buffer != NULL, 0);
	g_return_val_if_fail(size   != 0,    0);

	s = MIN(purple_xfer_get_bytes_remaining(xfer), size);

	if (xfer->ops.write != NULL) {
		r = (xfer->ops.write)(buffer, s, xfer);
	} else {
		r = write(xfer->fd, buffer, s);
		if (r < 0 && errno == EAGAIN)
			r = 0;
		if ((purple_xfer_get_bytes_sent(xfer)+r) >= purple_xfer_get_size(xfer))
			purple_xfer_set_completed(xfer, TRUE);
	}

	return r;
}

static void
do_transfer(PurpleXfer *xfer)
{
	PurpleXferUiOps *ui_ops;
	guchar *buffer = NULL;
	gssize r = 0;

	ui_ops = purple_xfer_get_ui_ops(xfer);

	if (xfer->type == PURPLE_XFER_RECEIVE) {
		r = purple_xfer_read(xfer, &buffer);
		if (r > 0) {
			size_t wc;
			if (ui_ops && ui_ops->ui_write)
				wc = ui_ops->ui_write(xfer, buffer, r);
			else
				wc = fwrite(buffer, 1, r, xfer->dest_fp);

			if (wc != r) {
				purple_debug_error("filetransfer", "Unable to write whole buffer.\n");
				purple_xfer_cancel_local(xfer);
				g_free(buffer);
				return;
			}

			if ((purple_xfer_get_size(xfer) > 0) &&
				((purple_xfer_get_bytes_sent(xfer)+r) >= purple_xfer_get_size(xfer)))
				purple_xfer_set_completed(xfer, TRUE);
		} else if(r < 0) {
			purple_xfer_cancel_remote(xfer);
			g_free(buffer);
			return;
		}
	} else if (xfer->type == PURPLE_XFER_SEND) {
		size_t result;
		size_t s = MIN(purple_xfer_get_bytes_remaining(xfer), xfer->current_buffer_size);
		PurpleXferPrivData *priv = g_hash_table_lookup(xfers_data, xfer);

		/* this is so the prpl can keep the connection open
		   if it needs to for some odd reason. */
		if (s == 0) {
			if (xfer->watcher) {
				purple_input_remove(xfer->watcher);
				xfer->watcher = 0;
			}
			return;
		}

		if (priv->buffer) {		
			s = s - priv->buffer->len;
		} 

		if (ui_ops && ui_ops->ui_read) {
			gssize tmp = ui_ops->ui_read(xfer, &buffer, s);
			if (tmp == 0) {
				PurpleXferPrivData *priv = g_hash_table_lookup(xfers_data, xfer);

				/*
				 * The UI claimed it was ready, but didn't have any data for
				 * us...  It will call purple_xfer_ui_ready when ready, which
				 * sets back up this watcher.
				 */
				if (xfer->watcher != 0) {
					purple_input_remove(xfer->watcher);
					xfer->watcher = 0;
				}
<<<<<<< HEAD

				/* Need to indicate the prpl is still ready... */
				priv->ready |= PURPLE_XFER_READY_PRPL;

				g_return_if_reached();
=======
				/* 
				 * if we requested 0 bytes it's only normal that end up here 
				 * we shouldn't return as we still have something to 
				 * write in priv->buffer
				 */
				if (s != 0)
					return;
>>>>>>> 0bf62bf8
			} else if (tmp < 0) {
				purple_debug_error("filetransfer", "Unable to read whole buffer.\n");
				purple_xfer_cancel_local(xfer);
				return;
			}

			result = tmp;
		} else {
			buffer = g_malloc0(s);
			result = fread(buffer, 1, s, xfer->dest_fp);
			if (result != s) {
				purple_debug_error("filetransfer", "Unable to read whole buffer.\n");
				purple_xfer_cancel_local(xfer);
				g_free(buffer);
				return;
			}
		}
		
		if (priv->buffer) {
			priv->buffer = g_byte_array_append(priv->buffer, buffer, result);
			g_free(buffer);
			buffer = priv->buffer->data;
			result = priv->buffer->len;
		}
		
		r = purple_xfer_write(xfer, buffer, result);

		if (r == -1) {
			purple_xfer_cancel_remote(xfer);
			g_free(buffer);
			return;
		} else if (r == result) {
			/*
			 * We managed to write the entire buffer.  This means our
			 * network is fast and our buffer is too small, so make it
			 * bigger.
			 */
			purple_xfer_increase_buffer_size(xfer);
		} else {
			if (ui_ops && ui_ops->data_not_sent) 
				ui_ops->data_not_sent(xfer, buffer + r, result -r);
		}

		if (priv->buffer) {
			/* 
			 * Remove what we wrote
			 * If we wrote the whole buffer the byte array will be empty
			 * Otherwise we'll kee what wasn't sent for next time.
			 */
			buffer = NULL;
			priv->buffer = g_byte_array_remove_range(priv->buffer, 0, r);
		}
	}

	if (r > 0) {
		if (purple_xfer_get_size(xfer) > 0)
			xfer->bytes_remaining -= r;

		xfer->bytes_sent += r;

		if (xfer->ops.ack != NULL)
			xfer->ops.ack(xfer, buffer, r);

		g_free(buffer);

		if (ui_ops != NULL && ui_ops->update_progress != NULL)
			ui_ops->update_progress(xfer,
				purple_xfer_get_progress(xfer));
	}

	if ((purple_xfer_get_size(xfer) > 0) &&		
              	((purple_xfer_get_bytes_sent(xfer)) >= purple_xfer_get_size(xfer))) {		
		purple_xfer_set_completed(xfer, TRUE);
		purple_xfer_end(xfer);
	}
}

static void
transfer_cb(gpointer data, gint source, PurpleInputCondition condition)
{
	PurpleXfer *xfer = data;

	if (xfer->dest_fp == NULL) {
		/* The UI is moderating its side manually */
		PurpleXferPrivData *priv = g_hash_table_lookup(xfers_data, xfer);
		if (0 == (priv->ready & PURPLE_XFER_READY_UI)) {
			priv->ready |= PURPLE_XFER_READY_PRPL;

			purple_input_remove(xfer->watcher);
			xfer->watcher = 0;

			purple_debug_misc("xfer", "prpl is ready on ft %p, waiting for UI\n", xfer);
			return;
		}

		priv->ready = PURPLE_XFER_READY_NONE;
	}

	do_transfer(xfer);
}

static void
begin_transfer(PurpleXfer *xfer, PurpleInputCondition cond)
{
	PurpleXferType type = purple_xfer_get_type(xfer);
	PurpleXferUiOps *ui_ops = purple_xfer_get_ui_ops(xfer);

	if (ui_ops == NULL || (ui_ops->ui_read == NULL && ui_ops->ui_write == NULL)) {
		xfer->dest_fp = g_fopen(purple_xfer_get_local_filename(xfer),
		                        type == PURPLE_XFER_RECEIVE ? "wb" : "rb");

		if (xfer->dest_fp == NULL) {
			purple_xfer_show_file_error(xfer, purple_xfer_get_local_filename(xfer));
			purple_xfer_cancel_local(xfer);
			return;
		}

		fseek(xfer->dest_fp, xfer->bytes_sent, SEEK_SET);
	}

	if (xfer->fd != -1)
		xfer->watcher = purple_input_add(xfer->fd, cond, transfer_cb, xfer);

	xfer->start_time = time(NULL);

	if (xfer->ops.start != NULL)
		xfer->ops.start(xfer);
}

static void
connect_cb(gpointer data, gint source, const gchar *error_message)
{
	PurpleXfer *xfer = (PurpleXfer *)data;

	if (source < 0) {
		purple_xfer_cancel_local(xfer);
		return;
	}

	xfer->fd = source;

	begin_transfer(xfer, PURPLE_INPUT_READ);
}

void
purple_xfer_ui_ready(PurpleXfer *xfer)
{
	PurpleInputCondition cond;
	PurpleXferType type;
	PurpleXferPrivData *priv;

	g_return_if_fail(xfer != NULL);

	priv = g_hash_table_lookup(xfers_data, xfer);
	priv->ready |= PURPLE_XFER_READY_UI;

	if (0 == (priv->ready & PURPLE_XFER_READY_PRPL)) {
		purple_debug_misc("xfer", "UI is ready on ft %p, waiting for prpl\n", xfer);
		return;
	}

	purple_debug_misc("xfer", "UI (and prpl) ready on ft %p, so proceeding\n", xfer);

	type = purple_xfer_get_type(xfer);
	if (type == PURPLE_XFER_SEND)
		cond = PURPLE_INPUT_WRITE;
	else /* if (type == PURPLE_XFER_RECEIVE) */
		cond = PURPLE_INPUT_READ;

	if (xfer->watcher == 0 && xfer->fd != -1)
		xfer->watcher = purple_input_add(xfer->fd, cond, transfer_cb, xfer);

	priv->ready = PURPLE_XFER_READY_NONE;

	do_transfer(xfer);
}

void
purple_xfer_prpl_ready(PurpleXfer *xfer)
{
	PurpleXferPrivData *priv;

	g_return_if_fail(xfer != NULL);

	priv = g_hash_table_lookup(xfers_data, xfer);
	priv->ready |= PURPLE_XFER_READY_PRPL;

	/* I don't think fwrite/fread are ever *not* ready */
	if (xfer->dest_fp == NULL && 0 == (priv->ready & PURPLE_XFER_READY_UI)) {
		purple_debug_misc("xfer", "prpl is ready on ft %p, waiting for UI\n", xfer);
		return;
	}

	purple_debug_misc("xfer", "Prpl (and UI) ready on ft %p, so proceeding\n", xfer);

	priv->ready = PURPLE_XFER_READY_NONE;

	do_transfer(xfer);
}

void
purple_xfer_start(PurpleXfer *xfer, int fd, const char *ip,
				unsigned int port)
{
	PurpleInputCondition cond;
	PurpleXferType type;

	g_return_if_fail(xfer != NULL);
	g_return_if_fail(purple_xfer_get_type(xfer) != PURPLE_XFER_UNKNOWN);

	type = purple_xfer_get_type(xfer);

	purple_xfer_set_status(xfer, PURPLE_XFER_STATUS_STARTED);

	/*
	 * FIXME 3.0.0 -- there's too much broken code depending on fd == 0
	 * meaning "don't use a real fd"
	 */
	if (fd == 0)
		fd = -1;

	if (type == PURPLE_XFER_RECEIVE) {
		cond = PURPLE_INPUT_READ;

		if (ip != NULL) {
			xfer->remote_ip   = g_strdup(ip);
			xfer->remote_port = port;

			/* Establish a file descriptor. */
			purple_proxy_connect(NULL, xfer->account, xfer->remote_ip,
							   xfer->remote_port, connect_cb, xfer);

			return;
		}
		else {
			xfer->fd = fd;
		}
	}
	else {
		cond = PURPLE_INPUT_WRITE;

		xfer->fd = fd;
	}

	begin_transfer(xfer, cond);
}

void
purple_xfer_end(PurpleXfer *xfer)
{
	g_return_if_fail(xfer != NULL);

	/* See if we are actually trying to cancel this. */
	if (!purple_xfer_is_completed(xfer)) {
		purple_xfer_cancel_local(xfer);
		return;
	}

	xfer->end_time = time(NULL);
	if (xfer->ops.end != NULL)
		xfer->ops.end(xfer);

	if (xfer->watcher != 0) {
		purple_input_remove(xfer->watcher);
		xfer->watcher = 0;
	}

	if (xfer->fd != -1)
		close(xfer->fd);

	if (xfer->dest_fp != NULL) {
		fclose(xfer->dest_fp);
		xfer->dest_fp = NULL;
	}

	purple_xfer_unref(xfer);
}

void
purple_xfer_add(PurpleXfer *xfer)
{
	PurpleXferUiOps *ui_ops;

	g_return_if_fail(xfer != NULL);

	ui_ops = purple_xfer_get_ui_ops(xfer);

	if (ui_ops != NULL && ui_ops->add_xfer != NULL)
		ui_ops->add_xfer(xfer);
}

void
purple_xfer_cancel_local(PurpleXfer *xfer)
{
	PurpleXferUiOps *ui_ops;
	char *msg = NULL;

	g_return_if_fail(xfer != NULL);

	purple_xfer_set_status(xfer, PURPLE_XFER_STATUS_CANCEL_LOCAL);
	xfer->end_time = time(NULL);

	if (purple_xfer_get_filename(xfer) != NULL)
	{
		msg = g_strdup_printf(_("You cancelled the transfer of %s"),
							  purple_xfer_get_filename(xfer));
	}
	else
	{
		msg = g_strdup(_("File transfer cancelled"));
	}
	purple_xfer_conversation_write(xfer, msg, FALSE);
	g_free(msg);

	if (purple_xfer_get_type(xfer) == PURPLE_XFER_SEND)
	{
		if (xfer->ops.cancel_send != NULL)
			xfer->ops.cancel_send(xfer);
	}
	else
	{
		if (xfer->ops.cancel_recv != NULL)
			xfer->ops.cancel_recv(xfer);
	}

	if (xfer->watcher != 0) {
		purple_input_remove(xfer->watcher);
		xfer->watcher = 0;
	}

	if (xfer->fd != -1)
		close(xfer->fd);

	if (xfer->dest_fp != NULL) {
		fclose(xfer->dest_fp);
		xfer->dest_fp = NULL;
	}

	ui_ops = purple_xfer_get_ui_ops(xfer);

	if (ui_ops != NULL && ui_ops->cancel_local != NULL)
		ui_ops->cancel_local(xfer);

	xfer->bytes_remaining = 0;

	purple_xfer_unref(xfer);
}

void
purple_xfer_cancel_remote(PurpleXfer *xfer)
{
	PurpleXferUiOps *ui_ops;
	gchar *msg;
	PurpleAccount *account;
	PurpleBuddy *buddy;

	g_return_if_fail(xfer != NULL);

	purple_request_close_with_handle(xfer);
	purple_xfer_set_status(xfer, PURPLE_XFER_STATUS_CANCEL_REMOTE);
	xfer->end_time = time(NULL);

	account = purple_xfer_get_account(xfer);
	buddy = purple_find_buddy(account, xfer->who);

	if (purple_xfer_get_filename(xfer) != NULL)
	{
		msg = g_strdup_printf(_("%s cancelled the transfer of %s"),
				buddy ? purple_buddy_get_alias(buddy) : xfer->who, purple_xfer_get_filename(xfer));
	}
	else
	{
		msg = g_strdup_printf(_("%s cancelled the file transfer"),
				buddy ? purple_buddy_get_alias(buddy) : xfer->who);
	}
	purple_xfer_conversation_write(xfer, msg, TRUE);
	purple_xfer_error(purple_xfer_get_type(xfer), account, xfer->who, msg);
	g_free(msg);

	if (purple_xfer_get_type(xfer) == PURPLE_XFER_SEND)
	{
		if (xfer->ops.cancel_send != NULL)
			xfer->ops.cancel_send(xfer);
	}
	else
	{
		if (xfer->ops.cancel_recv != NULL)
			xfer->ops.cancel_recv(xfer);
	}

	if (xfer->watcher != 0) {
		purple_input_remove(xfer->watcher);
		xfer->watcher = 0;
	}

	if (xfer->fd != -1)
		close(xfer->fd);

	if (xfer->dest_fp != NULL) {
		fclose(xfer->dest_fp);
		xfer->dest_fp = NULL;
	}

	ui_ops = purple_xfer_get_ui_ops(xfer);

	if (ui_ops != NULL && ui_ops->cancel_remote != NULL)
		ui_ops->cancel_remote(xfer);

	xfer->bytes_remaining = 0;

	purple_xfer_unref(xfer);
}

void
purple_xfer_error(PurpleXferType type, PurpleAccount *account, const char *who, const char *msg)
{
	char *title;

	g_return_if_fail(msg  != NULL);
	g_return_if_fail(type != PURPLE_XFER_UNKNOWN);

	if (account) {
		PurpleBuddy *buddy;
		buddy = purple_find_buddy(account, who);
		if (buddy)
			who = purple_buddy_get_alias(buddy);
	}

	if (type == PURPLE_XFER_SEND)
		title = g_strdup_printf(_("File transfer to %s failed."), who);
	else
		title = g_strdup_printf(_("File transfer from %s failed."), who);

	purple_notify_error(NULL, NULL, title, msg);

	g_free(title);
}

void
purple_xfer_update_progress(PurpleXfer *xfer)
{
	PurpleXferUiOps *ui_ops;

	g_return_if_fail(xfer != NULL);

	ui_ops = purple_xfer_get_ui_ops(xfer);
	if (ui_ops != NULL && ui_ops->update_progress != NULL)
		ui_ops->update_progress(xfer, purple_xfer_get_progress(xfer));
}


/**************************************************************************
 * File Transfer Subsystem API
 **************************************************************************/
void *
purple_xfers_get_handle(void) {
	static int handle = 0;

	return &handle;
}

void
purple_xfers_init(void) {
	void *handle = purple_xfers_get_handle();

	xfers_data = g_hash_table_new_full(g_direct_hash, g_direct_equal,
	                                   NULL, purple_xfer_priv_data_destroy);

	/* register signals */
	purple_signal_register(handle, "file-recv-accept",
	                     purple_marshal_VOID__POINTER, NULL, 1,
	                     purple_value_new(PURPLE_TYPE_SUBTYPE,
	                                    PURPLE_SUBTYPE_XFER));
	purple_signal_register(handle, "file-send-accept",
	                     purple_marshal_VOID__POINTER, NULL, 1,
	                     purple_value_new(PURPLE_TYPE_SUBTYPE,
	                                    PURPLE_SUBTYPE_XFER));
	purple_signal_register(handle, "file-recv-start",
	                     purple_marshal_VOID__POINTER, NULL, 1,
	                     purple_value_new(PURPLE_TYPE_SUBTYPE,
	                                    PURPLE_SUBTYPE_XFER));
	purple_signal_register(handle, "file-send-start",
	                     purple_marshal_VOID__POINTER, NULL, 1,
	                     purple_value_new(PURPLE_TYPE_SUBTYPE,
	                                    PURPLE_SUBTYPE_XFER));
	purple_signal_register(handle, "file-send-cancel",
	                     purple_marshal_VOID__POINTER, NULL, 1,
	                     purple_value_new(PURPLE_TYPE_SUBTYPE,
	                                    PURPLE_SUBTYPE_XFER));
	purple_signal_register(handle, "file-recv-cancel",
	                     purple_marshal_VOID__POINTER, NULL, 1,
	                     purple_value_new(PURPLE_TYPE_SUBTYPE,
	                                    PURPLE_SUBTYPE_XFER));
	purple_signal_register(handle, "file-send-complete",
	                     purple_marshal_VOID__POINTER, NULL, 1,
	                     purple_value_new(PURPLE_TYPE_SUBTYPE,
	                                    PURPLE_SUBTYPE_XFER));
	purple_signal_register(handle, "file-recv-complete",
	                     purple_marshal_VOID__POINTER, NULL, 1,
	                     purple_value_new(PURPLE_TYPE_SUBTYPE,
	                                    PURPLE_SUBTYPE_XFER));
	purple_signal_register(handle, "file-recv-request",
	                     purple_marshal_VOID__POINTER, NULL, 1,
	                     purple_value_new(PURPLE_TYPE_SUBTYPE,
	                                    PURPLE_SUBTYPE_XFER));
}

void
purple_xfers_uninit(void)
{
	void *handle = purple_xfers_get_handle();

	purple_signals_disconnect_by_handle(handle);
	purple_signals_unregister_by_instance(handle);

	g_hash_table_destroy(xfers_data);
	xfers_data = NULL;
}

void
purple_xfers_set_ui_ops(PurpleXferUiOps *ops) {
	xfer_ui_ops = ops;
}

PurpleXferUiOps *
purple_xfers_get_ui_ops(void) {
	return xfer_ui_ops;
}<|MERGE_RESOLUTION|>--- conflicted
+++ resolved
@@ -69,7 +69,7 @@
 
 	if (priv->buffer)
 		g_byte_array_free(priv->buffer, TRUE);
-	
+
 	g_free(priv);
 }
 
@@ -128,14 +128,14 @@
 
 	priv = g_new0(PurpleXferPrivData, 1);
 	priv->ready = PURPLE_XFER_READY_NONE;
-	
+
 	if (ui_ops && ui_ops->data_not_sent) {
 		/* If the ui will handle unsent data no need for buffer */
 		priv->buffer = NULL;
 	} else {
 		priv->buffer = g_byte_array_sized_new(FT_INITIAL_BUFFER_SIZE);
 	}
-	
+
 	g_hash_table_insert(xfers_data, xfer, priv);
 
 	ui_ops = purple_xfer_get_ui_ops(xfer);
@@ -157,6 +157,9 @@
 	PurpleXferUiOps *ui_ops;
 
 	g_return_if_fail(xfer != NULL);
+
+	if (purple_debug_is_verbose())
+		purple_debug_info("xfer", "destroyed %p [%d]\n", xfer, xfer->ref);
 
 	/* Close the file browser, if it's open */
 	purple_request_close_with_handle(xfer);
@@ -1096,15 +1099,9 @@
 			return;
 		}
 
-		if (priv->buffer) {		
-			s = s - priv->buffer->len;
-		} 
-
 		if (ui_ops && ui_ops->ui_read) {
 			gssize tmp = ui_ops->ui_read(xfer, &buffer, s);
 			if (tmp == 0) {
-				PurpleXferPrivData *priv = g_hash_table_lookup(xfers_data, xfer);
-
 				/*
 				 * The UI claimed it was ready, but didn't have any data for
 				 * us...  It will call purple_xfer_ui_ready when ready, which
@@ -1114,21 +1111,17 @@
 					purple_input_remove(xfer->watcher);
 					xfer->watcher = 0;
 				}
-<<<<<<< HEAD
 
 				/* Need to indicate the prpl is still ready... */
 				priv->ready |= PURPLE_XFER_READY_PRPL;
 
-				g_return_if_reached();
-=======
-				/* 
+				/*
 				 * if we requested 0 bytes it's only normal that end up here 
 				 * we shouldn't return as we still have something to 
 				 * write in priv->buffer
 				 */
 				if (s != 0)
-					return;
->>>>>>> 0bf62bf8
+					g_return_if_reached();
 			} else if (tmp < 0) {
 				purple_debug_error("filetransfer", "Unable to read whole buffer.\n");
 				purple_xfer_cancel_local(xfer);
@@ -1146,14 +1139,14 @@
 				return;
 			}
 		}
-		
+	
 		if (priv->buffer) {
 			priv->buffer = g_byte_array_append(priv->buffer, buffer, result);
 			g_free(buffer);
 			buffer = priv->buffer->data;
 			result = priv->buffer->len;
 		}
-		
+	
 		r = purple_xfer_write(xfer, buffer, result);
 
 		if (r == -1) {
@@ -1199,11 +1192,8 @@
 				purple_xfer_get_progress(xfer));
 	}
 
-	if ((purple_xfer_get_size(xfer) > 0) &&		
-              	((purple_xfer_get_bytes_sent(xfer)) >= purple_xfer_get_size(xfer))) {		
-		purple_xfer_set_completed(xfer, TRUE);
+	if (purple_xfer_is_completed(xfer))
 		purple_xfer_end(xfer);
-	}
 }
 
 static void
