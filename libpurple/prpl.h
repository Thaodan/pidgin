--- conflicted
+++ resolved
@@ -397,11 +397,9 @@
 	
 	/* Attention API for sending & receiving zaps/nudges/buzzes etc. */
 	gboolean (*send_attention)(PurpleConnection *gc, const char *username, guint type);
-<<<<<<< HEAD
 	GList *(*get_attention_types)(PurpleAccount *acct);
 
 	void (*_purple_reserved4)(void);
-=======
 	GList *(*attention_types)(PurpleAccount *acct);
 #ifdef USE_FARSIGHT
 	PurpleMedia  *(*initiate_media)(PurpleConnection *conn, const char *who, PurpleMediaStreamType type);
@@ -410,7 +408,6 @@
 #endif
 	/* Make sure you do not try to dereference anything past struct_size! */
 	int struct_size;
->>>>>>> 5e465d5d
 };
 
 #define PURPLE_PROTOCOL_PLUGIN_HAS_FUNC(prpl, member) \
