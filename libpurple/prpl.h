--- conflicted
+++ resolved
@@ -72,8 +72,8 @@
 #include "status.h"
 #include "whiteboard.h"
 
-
 /** @copydoc PurpleBuddyIconSpec */
+
 struct _PurpleBuddyIconSpec {
 	/** This is a comma-delimited list of image formats or @c NULL if icons
 	 *  are not supported.  Neither the core nor the prpl will actually
@@ -406,7 +406,6 @@
 	gboolean (*send_attention)(PurpleConnection *gc, const char *username, guint type);
 	GList *(*get_attention_types)(PurpleAccount *acct);
 
-<<<<<<< HEAD
 	/**
 	 * The size of the PurplePluginProtocolInfo. This should always be sizeof(PurplePluginProtocolInfo).
 	 * This allows adding more functions to this struct without requiring a major version bump.
@@ -438,22 +437,11 @@
 	 *         destroyed by the caller when it's no longer needed.
 	 */
 	GHashTable *(*get_account_text_table)(PurpleAccount *account);
-};
-
-#define PURPLE_PROTOCOL_PLUGIN_HAS_FUNC(prpl, member) \
-	(((G_STRUCT_OFFSET(PurplePluginProtocolInfo, member) < G_STRUCT_OFFSET(PurplePluginProtocolInfo, struct_size)) \
-	  || (G_STRUCT_OFFSET(PurplePluginProtocolInfo, member) < prpl->struct_size)) && \
-	 prpl->member != NULL)
-
-
-=======
-	/* Make sure you do not try to dereference anything past struct_size! */
-	int struct_size;
 
 #ifdef USE_FARSIGHT
-	/* Initiate media with the given buddy */
+	/** Initiate media with the given buddy */
 	PurpleMedia  *(*initiate_media)(PurpleConnection *conn, const char *who, PurpleMediaStreamType type);
-	
+
 	gboolean (*can_do_media)(PurpleConnection *conn, const char *who, PurpleMediaStreamType type);
     
     /*
@@ -470,10 +458,11 @@
 };
 
 #define PURPLE_PROTOCOL_PLUGIN_HAS_FUNC(prpl, member) \
-	((G_STRUCT_OFFSET(PurplePluginProtocolInfo, member) < prpl->struct_size) && \
+	(((G_STRUCT_OFFSET(PurplePluginProtocolInfo, member) < G_STRUCT_OFFSET(PurplePluginProtocolInfo, struct_size)) \
+	  || (G_STRUCT_OFFSET(PurplePluginProtocolInfo, member) < prpl->struct_size)) && \
 	 prpl->member != NULL)
 
->>>>>>> 3fd7380b
+
 #define PURPLE_IS_PROTOCOL_PLUGIN(plugin) \
 	((plugin)->info->type == PURPLE_PLUGIN_PROTOCOL)
 
