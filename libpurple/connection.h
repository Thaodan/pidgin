--- conflicted
+++ resolved
@@ -436,7 +436,6 @@
 const char *purple_connection_get_display_name(const PurpleConnection *gc);
 
 /**
-<<<<<<< HEAD
  * Gets the protocol data from a connection.
  *
  * @param connection The PurpleConnection.
@@ -446,7 +445,8 @@
  * @since 2.6.0
  */
 void *purple_connection_get_protocol_data(const PurpleConnection *connection);
-=======
+
+/**
  * Returns if the connection had an error
  *
  * @param gc The connection.
@@ -454,7 +454,6 @@
  * @return TRUE if the connection had an error, FALSE otherwise
  */
 gboolean purple_connection_had_error(const PurpleConnection *gc);
->>>>>>> 5506d087
 
 /**
  * Updates the connection progress.
