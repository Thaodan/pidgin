--- conflicted
+++ resolved
@@ -44,13 +44,8 @@
 	PURPLE_CONNECTION_NO_FONTSIZE = 0x0020, /**< Connection does not send/receive font sizes */
 	PURPLE_CONNECTION_NO_URLDESC = 0x0040,  /**< Connection does not support descriptions with links */ 
 	PURPLE_CONNECTION_NO_IMAGES = 0x0080,  /**< Connection does not support sending of images */
-<<<<<<< HEAD
-	PURPLE_CONNECTION_ALLOW_CUSTOM_SMILEY = 0x0100, /**< Connection supports sending and receiving custom smileys */
+	PURPLE_CONNECTION_ALLOW_CUSTOM_SMILEY = 0x0100 /**< Connection supports sending and receiving custom smileys */
 	
-=======
-	PURPLE_CONNECTION_ALLOW_CUSTOM_SMILEY = 0x0100 /**< Connection supports sending and receiving custom smileys */
-
->>>>>>> 0aabaea4
 } PurpleConnectionFlags;
 
 typedef enum
