/**
 * @file connection.h Connection API
 * @ingroup core
 * @see @ref connection-signals
 */

/* purple
 *
 * Purple is the legal property of its developers, whose names are too numerous
 * to list here.  Please refer to the COPYRIGHT file distributed with this
 * source distribution.
 *
 * This program is free software; you can redistribute it and/or modify
 * it under the terms of the GNU General Public License as published by
 * the Free Software Foundation; either version 2 of the License, or
 * (at your option) any later version.
 *
 * This program is distributed in the hope that it will be useful,
 * but WITHOUT ANY WARRANTY; without even the implied warranty of
 * MERCHANTABILITY or FITNESS FOR A PARTICULAR PURPOSE.  See the
 * GNU General Public License for more details.
 *
 * You should have received a copy of the GNU General Public License
 * along with this program; if not, write to the Free Software
 * Foundation, Inc., 51 Franklin Street, Fifth Floor, Boston, MA  02111-1301  USA
 */
#ifndef _PURPLE_CONNECTION_H_
#define _PURPLE_CONNECTION_H_

#define PURPLE_TYPE_CONNECTION             (purple_connection_get_type())
#define PURPLE_CONNECTION(obj)             (G_TYPE_CHECK_INSTANCE_CAST((obj), PURPLE_TYPE_CONNECTION, PurpleConnection))
#define PURPLE_CONNECTION_CLASS(klass)     (G_TYPE_CHECK_CLASS_CAST((klass), PURPLE_TYPE_CONNECTION, PurpleConnectionClass))
#define PURPLE_IS_CONNECTION(obj)          (G_TYPE_CHECK_INSTANCE_TYPE((obj), PURPLE_TYPE_CONNECTION))
#define PURPLE_IS_CONNECTION_CLASS(klass)  (G_TYPE_CHECK_CLASS_TYPE((klass), PURPLE_TYPE_CONNECTION))
#define PURPLE_CONNECTION_GET_CLASS(obj)   (G_TYPE_INSTANCE_GET_CLASS((obj), PURPLE_TYPE_CONNECTION, PurpleConnectionClass))

#define PURPLE_TYPE_CONNECTION_ERROR_INFO  (purple_connection_error_info_get_type())

typedef struct _PurpleConnection PurpleConnection;
typedef struct _PurpleConnectionClass PurpleConnectionClass;

/**
 * PurpleConnectionFlags:
 * @PURPLE_CONNECTION_FLAG_HTML: Connection sends/receives in 'HTML'
 * @PURPLE_CONNECTION_FLAG_NO_BGCOLOR: Connection does not send/receive
 *                                     background colors
 * @PURPLE_CONNECTION_FLAG_AUTO_RESP: Send auto responses when away
 * @PURPLE_CONNECTION_FLAG_FORMATTING_WBFO: The text buffer must be formatted
 *                                          as a whole
 * @PURPLE_CONNECTION_FLAG_NO_NEWLINES: No new lines are allowed in outgoing
 *                                      messages
 * @PURPLE_CONNECTION_FLAG_NO_FONTSIZE: Connection does not send/receive font
 *                                      sizes
 * @PURPLE_CONNECTION_FLAG_NO_URLDESC: Connection does not support descriptions
 *                                     with links
 * @PURPLE_CONNECTION_FLAG_NO_IMAGES: Connection does not support sending of
 *                                    images
 * @PURPLE_CONNECTION_FLAG_ALLOW_CUSTOM_SMILEY: Connection supports sending
 *                                              and receiving custom smileys
 * @PURPLE_CONNECTION_FLAG_SUPPORT_MOODS: Connection supports setting moods
 * @PURPLE_CONNECTION_FLAG_SUPPORT_MOOD_MESSAGES: Connection supports setting
 *                                                a message on moods
 *
 * Flags to change behavior of the client for a given connection.
 */
typedef enum /*< flags >*/
{
	PURPLE_CONNECTION_FLAG_HTML       = 0x0001,
	PURPLE_CONNECTION_FLAG_NO_BGCOLOR = 0x0002,
	PURPLE_CONNECTION_FLAG_AUTO_RESP  = 0x0004,
	PURPLE_CONNECTION_FLAG_FORMATTING_WBFO = 0x0008,
	PURPLE_CONNECTION_FLAG_NO_NEWLINES = 0x0010,
	PURPLE_CONNECTION_FLAG_NO_FONTSIZE = 0x0020,
	PURPLE_CONNECTION_FLAG_NO_URLDESC = 0x0040,
	PURPLE_CONNECTION_FLAG_NO_IMAGES = 0x0080,
	PURPLE_CONNECTION_FLAG_ALLOW_CUSTOM_SMILEY = 0x0100,
	PURPLE_CONNECTION_FLAG_SUPPORT_MOODS = 0x0200,
	PURPLE_CONNECTION_FLAG_SUPPORT_MOOD_MESSAGES = 0x0400
} PurpleConnectionFlags;

/**
 * PurpleConnectionState:
 * @PURPLE_CONNECTION_DISCONNECTED: Disconnected.
 * @PURPLE_CONNECTION_CONNECTED:    Connected.
 * @PURPLE_CONNECTION_CONNECTING:   Connecting.
 */
typedef enum
{
	PURPLE_CONNECTION_DISCONNECTED = 0,
	PURPLE_CONNECTION_CONNECTED,
	PURPLE_CONNECTION_CONNECTING
} PurpleConnectionState;

/**
 * PurpleConnectionError:
 * @PURPLE_CONNECTION_ERROR_NETWORK_ERROR: There was an error sending or
 *         receiving on the network socket, or there was some protocol error
 *         (such as the server sending malformed data).
 * @PURPLE_CONNECTION_ERROR_INVALID_USERNAME: The username supplied was not
 *         valid.
 * @PURPLE_CONNECTION_ERROR_AUTHENTICATION_FAILED: The username, password or
 *         some other credential was incorrect.  Use
 *         #PURPLE_CONNECTION_ERROR_INVALID_USERNAME instead if the username
 *         is known to be invalid.
 * @PURPLE_CONNECTION_ERROR_AUTHENTICATION_IMPOSSIBLE: libpurple doesn't speak
 *         any of the authentication methods the server offered.
 * @PURPLE_CONNECTION_ERROR_NO_SSL_SUPPORT: libpurple was built without SSL
 *         support, and the connection needs SSL.
 * @PURPLE_CONNECTION_ERROR_ENCRYPTION_ERROR: There was an error negotiating
 *         SSL on this connection, or the server does not support encryption
 *         but an account option was set to require it.
 * @PURPLE_CONNECTION_ERROR_NAME_IN_USE: Someone is already connected to the
 *         server using the name you are trying to connect with.
 * @PURPLE_CONNECTION_ERROR_INVALID_SETTINGS: The username/server/other
 *         preference for the account isn't valid.  For instance, on IRC the
 *         username cannot contain white space.  This reason should not be used
 *         for incorrect passwords etc: use
 *         #PURPLE_CONNECTION_ERROR_AUTHENTICATION_FAILED for that.
 *         @todo This reason really shouldn't be necessary.  Usernames and
 *               other account preferences should be validated when the
 *               account is created.
 * @PURPLE_CONNECTION_ERROR_CERT_NOT_PROVIDED: The server did not provide a
 *         SSL certificate.
 * @PURPLE_CONNECTION_ERROR_CERT_UNTRUSTED: The server's SSL certificate could
 *         not be trusted.
 * @PURPLE_CONNECTION_ERROR_CERT_EXPIRED: The server's SSL certificate has
 *         expired.
 * @PURPLE_CONNECTION_ERROR_CERT_NOT_ACTIVATED: The server's SSL certificate is
 *         not yet valid.
 * @PURPLE_CONNECTION_ERROR_CERT_HOSTNAME_MISMATCH: The server's SSL
 *         certificate did not match its hostname.
 * @PURPLE_CONNECTION_ERROR_CERT_FINGERPRINT_MISMATCH: The server's SSL
 *         certificate does not have the expected fingerprint.
 * @PURPLE_CONNECTION_ERROR_CERT_SELF_SIGNED: The server's SSL certificate is
 *         self-signed.
 * @PURPLE_CONNECTION_ERROR_CERT_OTHER_ERROR: There was some other error
 *         validating the server's SSL certificate.
 * @PURPLE_CONNECTION_ERROR_OTHER_ERROR: Some other error occurred which fits
 *         into none of the other categories.
 *
 * Possible errors that can cause a connection to be closed.
 */
typedef enum
{
	PURPLE_CONNECTION_ERROR_NETWORK_ERROR = 0,
	PURPLE_CONNECTION_ERROR_INVALID_USERNAME = 1,
	PURPLE_CONNECTION_ERROR_AUTHENTICATION_FAILED = 2,
	PURPLE_CONNECTION_ERROR_AUTHENTICATION_IMPOSSIBLE = 3,
	PURPLE_CONNECTION_ERROR_NO_SSL_SUPPORT = 4,
	PURPLE_CONNECTION_ERROR_ENCRYPTION_ERROR = 5,
	PURPLE_CONNECTION_ERROR_NAME_IN_USE = 6,
	PURPLE_CONNECTION_ERROR_INVALID_SETTINGS = 7,
	PURPLE_CONNECTION_ERROR_CERT_NOT_PROVIDED = 8,
	PURPLE_CONNECTION_ERROR_CERT_UNTRUSTED = 9,
	PURPLE_CONNECTION_ERROR_CERT_EXPIRED = 10,
	PURPLE_CONNECTION_ERROR_CERT_NOT_ACTIVATED = 11,
	PURPLE_CONNECTION_ERROR_CERT_HOSTNAME_MISMATCH = 12,
	PURPLE_CONNECTION_ERROR_CERT_FINGERPRINT_MISMATCH = 13,
	PURPLE_CONNECTION_ERROR_CERT_SELF_SIGNED = 14,
	PURPLE_CONNECTION_ERROR_CERT_OTHER_ERROR = 15,

	/* purple_connection_error() in connection.c uses the fact that
	 * this is the last member of the enum when sanity-checking; if other
	 * reasons are added after it, the check must be updated.
	 */
	PURPLE_CONNECTION_ERROR_OTHER_ERROR = 16
} PurpleConnectionError;

/**
 * PurpleConnectionErrorInfo:
 * @type: The type of error.
 * @description: A localised, human-readable description of the error.
 *
 * Holds the type of an error along with its description.
 */
typedef struct
{
	PurpleConnectionError type;
	char *description;
} PurpleConnectionErrorInfo;

#include <time.h>

#include "account.h"
#include "protocol.h"
#include "status.h"
#include "sslconn.h"

/**
 * PurpleConnectionUiOps:
 *
 * Connection UI operations.  Used to notify the user of changes to
 * connections, such as being disconnected, and to respond to the
 * underlying network connection appearing and disappearing.  UIs should
 * call #purple_connections_set_ui_ops() with an instance of this struct.
 *
 * @see @ref ui-ops
 */
typedef struct
{
	/**
	 * When an account is connecting, this operation is called to notify
	 * the UI of what is happening, as well as which @a step out of @a
	 * step_count has been reached (which might be displayed as a progress
	 * bar).
	 * @see #purple_connection_update_progress
	 */
	void (*connect_progress)(PurpleConnection *gc,
	                         const char *text,
	                         size_t step,
	                         size_t step_count);

	/**
	 * Called when a connection is established (just before the
	 * @ref signed-on signal).
	 */
	void (*connected)(PurpleConnection *gc);

	/**
	 * Called when a connection is ended (between the @ref signing-off
	 * and @ref signed-off signals).
	 */
	void (*disconnected)(PurpleConnection *gc);

	/**
	 * Used to display connection-specific notices.  (Pidgin's Gtk user
	 * interface implements this as a no-op; #purple_connection_notice(),
	 * which uses this operation, is not used by any of the protocols
	 * shipped with libpurple.)
	 */
	void (*notice)(PurpleConnection *gc, const char *text);

	/**
	 * Called when libpurple discovers that the computer's network
	 * connection is active.  On Linux, this uses Network Manager if
	 * available; on Windows, it uses Win32's network change notification
	 * infrastructure.
	 */
	void (*network_connected)(void);

	/**
	 * Called when libpurple discovers that the computer's network
	 * connection has gone away.
	 */
	void (*network_disconnected)(void);

	/**
	 * Called when an error causes a connection to be disconnected.
	 * Called before #disconnected.
	 *
	 * @reason:  why the connection ended, if known, or
	 *                #PURPLE_CONNECTION_ERROR_OTHER_ERROR, if not.
	 * @text:  a localized message describing the disconnection
	 *              in more detail to the user.
	 * @see #purple_connection_error
	 */
	void (*report_disconnect)(PurpleConnection *gc,
	                          PurpleConnectionError reason,
	                          const char *text);

	/*< private >*/
	void (*_purple_reserved1)(void);
	void (*_purple_reserved2)(void);
	void (*_purple_reserved3)(void);
	void (*_purple_reserved4)(void);
} PurpleConnectionUiOps;

/**
 * PurpleConnection:
 *
 * Represents an active connection on an account.
 */
struct _PurpleConnection
{
	GObject gparent;
};

/**
 * PurpleConnectionClass:
 *
 * Base class for all #PurpleConnection's
 */
struct _PurpleConnectionClass {
	GObjectClass parent_class;

	/*< private >*/
	void (*_purple_reserved1)(void);
	void (*_purple_reserved2)(void);
	void (*_purple_reserved3)(void);
	void (*_purple_reserved4)(void);
};

G_BEGIN_DECLS

/**************************************************************************/
/** @name Connection API                                                  */
/**************************************************************************/
/*@{*/

/**
 * purple_connection_get_type:
 *
 * Returns the GType for the Connection object.
 */
GType purple_connection_get_type(void);

/**
 * purple_connection_error_info_get_type:
 *
 * Returns the GType for the PurpleConnectionErrorInfo boxed structure.
 */
GType purple_connection_error_info_get_type(void);

/**
<<<<<<< HEAD
=======
 * purple_connection_set_state:
 * @gc:    The connection.
 * @state: The connection state.
 *
>>>>>>> b361bb96
 * Sets the connection state.  Protocols should call this and pass in
 * the state #PURPLE_CONNECTION_CONNECTED when the account is completely
 * signed on.  What does it mean to be completely signed on?  If
 * the core can call protocol's set_status, and it successfully changes
 * your status, then the account is online.
 */
void purple_connection_set_state(PurpleConnection *gc, PurpleConnectionState state);

/**
 * purple_connection_set_flags:
 * @gc:    The connection.
 * @flags: The flags.
 *
 * Sets the connection flags.
 */
void purple_connection_set_flags(PurpleConnection *gc, PurpleConnectionFlags flags);

/**
 * purple_connection_set_display_name:
 * @gc:   The connection.
 * @name: The displayed name.
 *
 * Sets the connection's displayed name.
 */
void purple_connection_set_display_name(PurpleConnection *gc, const char *name);

/**
 * purple_connection_set_protocol_data:
 * @connection: The PurpleConnection.
 * @proto_data: The protocol data to set for the connection.
 *
 * Sets the protocol data for a connection.
 */
void purple_connection_set_protocol_data(PurpleConnection *connection, void *proto_data);

/**
 * purple_connection_get_state:
 * @gc: The connection.
 *
 * Returns the connection state.
 *
 * Returns: The connection state.
 */
PurpleConnectionState purple_connection_get_state(const PurpleConnection *gc);

/**
 * purple_connection_get_flags:
 * @gc: The connection.
 *
 * Returns the connection flags.
 *
 * Returns: The connection flags.
 */
PurpleConnectionFlags purple_connection_get_flags(const PurpleConnection *gc);

/**
 * PURPLE_CONNECTION_IS_CONNECTED:
 *
 * Returns TRUE if the account is connected, otherwise returns FALSE.
 *
 * Returns: TRUE if the account is connected, otherwise returns FALSE.
 */
#define PURPLE_CONNECTION_IS_CONNECTED(gc) \
	(purple_connection_get_state(gc) == PURPLE_CONNECTION_CONNECTED)

/**
 * purple_connection_get_account:
 * @gc: The connection.
 *
 * Returns the connection's account.
 *
 * Returns: The connection's account.
 */
PurpleAccount *purple_connection_get_account(const PurpleConnection *gc);

/**
<<<<<<< HEAD
 * Returns the protocol managing a connection.
 *
 * @gc: The connection.
 *
 * Returns: The protocol.
 */
PurpleProtocol *purple_connection_get_protocol(const PurpleConnection *gc);
=======
 * purple_connection_get_prpl:
 * @gc: The connection.
 *
 * Returns the protocol plugin managing a connection.
 *
 * Returns: The protocol plugin.
 */
PurplePlugin *purple_connection_get_prpl(const PurpleConnection *gc);
>>>>>>> b361bb96

/**
 * purple_connection_get_password:
 * @gc: The connection.
 *
 * Returns the connection's password.
 *
 * Returns: The connection's password.
 */
const char *purple_connection_get_password(const PurpleConnection *gc);

/**
 * purple_connection_get_active_chats:
 * @gc: The connection.
 *
 * Returns a list of active chat conversations on a connection.
 *
 * Returns: The active chats on the connection.
 */
GSList *purple_connection_get_active_chats(const PurpleConnection *gc);

/**
 * purple_connection_get_display_name:
 * @gc: The connection.
 *
 * Returns the connection's displayed name.
 *
 * Returns: The connection's displayed name.
 */
const char *purple_connection_get_display_name(const PurpleConnection *gc);

/**
 * purple_connection_get_protocol_data:
 * @gc: The PurpleConnection.
 *
 * Gets the protocol data from a connection.
 *
 * Returns: The protocol data for the connection.
 */
void *purple_connection_get_protocol_data(const PurpleConnection *gc);

/**
 * purple_connection_update_progress:
 * @gc:    The connection.
 * @text:  Information on the current step.
 * @step:  The current step.
 * @count: The total number of steps.
 *
 * Updates the connection progress.
 */
void purple_connection_update_progress(PurpleConnection *gc, const char *text,
									 size_t step, size_t count);

/**
 * purple_connection_notice:
 * @gc:   The connection.
 * @text: The notice text.
 *
 * Displays a connection-specific notice.
 */
void purple_connection_notice(PurpleConnection *gc, const char *text);

/**
 * purple_connection_error:
 * @gc:          the connection which is closing.
 * @reason:      why the connection is closing.
 * @description: a localized description of the error (not %NULL ).
 *
 * Closes a connection with an error and a human-readable description of the
 * error.
 */
void
purple_connection_error(PurpleConnection *gc,
                        PurpleConnectionError reason,
                        const char *description);

/**
 * purple_connection_get_error_info:
 * @gc: The connection.
 *
 * Returns the #PurpleConnectionErrorInfo instance of a connection if an
 * error exists.
 *
 * Returns: The #PurpleConnectionErrorInfo instance of the connection if an
 *         error exists, %NULL otherwise.
 */
PurpleConnectionErrorInfo *
purple_connection_get_error_info(const PurpleConnection *gc);

/**
 * purple_connection_ssl_error:
 *
 * Closes a connection due to an SSL error; this is basically a shortcut to
 * turning the #PurpleSslErrorType into a #PurpleConnectionError and a
 * human-readable string and then calling purple_connection_error().
 */
void
purple_connection_ssl_error (PurpleConnection *gc,
                             PurpleSslErrorType ssl_error);

/**
 * purple_connection_error_is_fatal:
 *
 * Reports whether a disconnection reason is fatal (in which case the account
 * should probably not be automatically reconnected) or transient (so
 * auto-reconnection is a good idea).
 * For instance, #PURPLE_CONNECTION_ERROR_NETWORK_ERROR is a temporary error,
 * which might be caused by losing the network connection, so <tt>
 * purple_connection_error_is_fatal (PURPLE_CONNECTION_ERROR_NETWORK_ERROR)</tt>
 * is %FALSE.  On the other hand,
 * #PURPLE_CONNECTION_ERROR_AUTHENTICATION_FAILED probably indicates a
 * misconfiguration of the account which needs the user to go fix it up, so
 * <tt> purple_connection_error_is_fatal
 * (PURPLE_CONNECTION_ERROR_AUTHENTICATION_FAILED)</tt> is %TRUE.
 *
 * Returns: %TRUE if the account should not be automatically reconnected, and
 *         %FALSE otherwise.
 */
gboolean
purple_connection_error_is_fatal (PurpleConnectionError reason);

/**
<<<<<<< HEAD
 * Indicate that a packet was received on the connection.
 * Set by the protocol to avoid sending unneeded keepalives.
 *
=======
 * purple_connection_update_last_received:
>>>>>>> b361bb96
 * @gc:   The connection.
 *
 * Indicate that a packet was received on the connection.
 * Set by the protocol to avoid sending unneeded keepalives.
 */
void purple_connection_update_last_received(PurpleConnection *gc);

/*@}*/

/**************************************************************************/
/** @name Connections API                                                 */
/**************************************************************************/
/*@{*/

/**
 * purple_connections_disconnect_all:
 *
 * Disconnects from all connections.
 */
void purple_connections_disconnect_all(void);

/**
 * purple_connections_get_all:
 *
 * Returns a list of all active connections.  This does not
 * include connections that are in the process of connecting.
 *
 * Returns: (transfer none): A list of all active connections.
 */
GList *purple_connections_get_all(void);

/**
 * purple_connections_get_connecting:
 *
 * Returns a list of all connections in the process of connecting.
 *
 * Returns: (transfer none): A list of connecting connections.
 */
GList *purple_connections_get_connecting(void);

/**
 * PURPLE_CONNECTION_IS_VALID:
 *
 * Checks if gc is still a valid pointer to a gc.
 *
 * Returns: %TRUE if gc is valid.
 *
 * Deprecated: Do not use this.  Instead, cancel your asynchronous request
 *             when the PurpleConnection is destroyed.
 */
/*
 * TODO: Eventually this bad boy will be removed, because it is
 *       a gross fix for a crashy problem.
 */
#define PURPLE_CONNECTION_IS_VALID(gc) \
	(g_list_find(purple_connections_get_all(), (gc)) != NULL)

/*@}*/

/**************************************************************************/
/** @name UI Registration Functions                                       */
/**************************************************************************/
/*@{*/

/**
 * purple_connections_set_ui_ops:
 * @ops: The UI operations structure.
 *
 * Sets the UI operations structure to be used for connections.
 */
void purple_connections_set_ui_ops(PurpleConnectionUiOps *ops);

/**
 * purple_connections_get_ui_ops:
 *
 * Returns the UI operations structure used for connections.
 *
 * Returns: The UI operations structure in use.
 */
PurpleConnectionUiOps *purple_connections_get_ui_ops(void);

/*@}*/

/**************************************************************************/
/** @name Connections Subsystem                                           */
/**************************************************************************/
/*@{*/

/**
 * purple_connections_init:
 *
 * Initializes the connections subsystem.
 */
void purple_connections_init(void);

/**
 * purple_connections_uninit:
 *
 * Uninitializes the connections subsystem.
 */
void purple_connections_uninit(void);

/**
 * purple_connections_get_handle:
 *
 * Returns the handle to the connections subsystem.
 *
 * Returns: The connections subsystem handle.
 */
void *purple_connections_get_handle(void);

/*@}*/


G_END_DECLS

#endif /* _PURPLE_CONNECTION_H_ */<|MERGE_RESOLUTION|>--- conflicted
+++ resolved
@@ -312,13 +312,10 @@
 GType purple_connection_error_info_get_type(void);
 
 /**
-<<<<<<< HEAD
-=======
  * purple_connection_set_state:
  * @gc:    The connection.
  * @state: The connection state.
  *
->>>>>>> b361bb96
  * Sets the connection state.  Protocols should call this and pass in
  * the state #PURPLE_CONNECTION_CONNECTED when the account is completely
  * signed on.  What does it mean to be completely signed on?  If
@@ -395,24 +392,14 @@
 PurpleAccount *purple_connection_get_account(const PurpleConnection *gc);
 
 /**
-<<<<<<< HEAD
+ * purple_connection_get_protocol:
+ * @gc: The connection.
+ *
  * Returns the protocol managing a connection.
  *
- * @gc: The connection.
- *
  * Returns: The protocol.
  */
 PurpleProtocol *purple_connection_get_protocol(const PurpleConnection *gc);
-=======
- * purple_connection_get_prpl:
- * @gc: The connection.
- *
- * Returns the protocol plugin managing a connection.
- *
- * Returns: The protocol plugin.
- */
-PurplePlugin *purple_connection_get_prpl(const PurpleConnection *gc);
->>>>>>> b361bb96
 
 /**
  * purple_connection_get_password:
@@ -535,13 +522,7 @@
 purple_connection_error_is_fatal (PurpleConnectionError reason);
 
 /**
-<<<<<<< HEAD
- * Indicate that a packet was received on the connection.
- * Set by the protocol to avoid sending unneeded keepalives.
- *
-=======
  * purple_connection_update_last_received:
->>>>>>> b361bb96
  * @gc:   The connection.
  *
  * Indicate that a packet was received on the connection.
