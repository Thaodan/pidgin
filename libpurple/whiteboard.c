/*
 * purple
 *
 * Purple is the legal property of its developers, whose names are too numerous
 * to list here.  Please refer to the COPYRIGHT file distributed with this
 * source distribution.
 *
 * This program is free software; you can redistribute it and/or modify
 * it under the terms of the GNU General Public License as published by
 * the Free Software Foundation; either version 2 of the License, or
 * (at your option) any later version.
 *
 * This program is distributed in the hope that it will be useful,
 * but WITHOUT ANY WARRANTY; without even the implied warranty of
 * MERCHANTABILITY or FITNESS FOR A PARTICULAR PURPOSE.  See the
 * GNU General Public License for more details.
 *
 * You should have received a copy of the GNU General Public License
 * along with this program; if not, write to the Free Software
 * Foundation, Inc., 51 Franklin Street, Fifth Floor, Boston, MA  02111-1301  USA
 *
 */

#include "internal.h"
#include "glibcompat.h"
#include "whiteboard.h"
#include "protocol.h"

#define PURPLE_WHITEBOARD_GET_PRIVATE(obj) \
	(G_TYPE_INSTANCE_GET_PRIVATE((obj), PURPLE_TYPE_WHITEBOARD, PurpleWhiteboardPrivate))

typedef struct _PurpleWhiteboardPrivate  PurpleWhiteboardPrivate;

/* Private data for a whiteboard */
struct _PurpleWhiteboardPrivate
{
	int state;                      /* State of whiteboard session          */

	PurpleAccount *account;         /* Account associated with this session */
	char *who;                      /* Name of the remote user              */

	/* TODO Remove this and use protocol-specific subclasses. */
	void *proto_data;               /* Protocol specific data               */

<<<<<<< HEAD
	PurpleWhiteboardOps *protocol_ops; /**< Protocol operations               */
=======
	PurpleWhiteboardPrplOps *prpl_ops; /* Protocol-plugin operations        */
>>>>>>> d39d9cf4

	GList *draw_list;               /* List of drawing elements/deltas to
	                                   send                                 */
};

/* GObject Property enums */
enum
{
	PROP_0,
	PROP_STATE,
	PROP_ACCOUNT,
	PROP_WHO,
	PROP_DRAW_LIST,
	PROP_LAST
};

/******************************************************************************
 * Globals
 *****************************************************************************/
static GObjectClass *parent_class;
static GParamSpec *properties[PROP_LAST];

static PurpleWhiteboardUiOps *whiteboard_ui_ops = NULL;
/* static PurpleWhiteboardOps *whiteboard_protocol_ops = NULL; */

static GList *wb_list = NULL;

/*static gboolean auto_accept = TRUE; */

/******************************************************************************
 * API
 *****************************************************************************/
void purple_whiteboard_set_ui_ops(PurpleWhiteboardUiOps *ops)
{
	whiteboard_ui_ops = ops;
}

void purple_whiteboard_set_protocol_ops(PurpleWhiteboard *wb, PurpleWhiteboardOps *ops)
{
	PurpleWhiteboardPrivate *priv = PURPLE_WHITEBOARD_GET_PRIVATE(wb);

	g_return_if_fail(priv != NULL);

	priv->protocol_ops = ops;
}

PurpleAccount *purple_whiteboard_get_account(const PurpleWhiteboard *wb)
{
	PurpleWhiteboardPrivate *priv = PURPLE_WHITEBOARD_GET_PRIVATE(wb);

	g_return_val_if_fail(priv != NULL, NULL);

	return priv->account;
}

const char *purple_whiteboard_get_who(const PurpleWhiteboard *wb)
{
	PurpleWhiteboardPrivate *priv = PURPLE_WHITEBOARD_GET_PRIVATE(wb);

	g_return_val_if_fail(priv != NULL, NULL);

	return priv->who;	
}

void purple_whiteboard_set_state(PurpleWhiteboard *wb, int state)
{
	PurpleWhiteboardPrivate *priv = PURPLE_WHITEBOARD_GET_PRIVATE(wb);

	g_return_if_fail(priv != NULL);

	priv->state = state;

	g_object_notify_by_pspec(G_OBJECT(wb), properties[PROP_STATE]);
}

int purple_whiteboard_get_state(const PurpleWhiteboard *wb)
{
	PurpleWhiteboardPrivate *priv = PURPLE_WHITEBOARD_GET_PRIVATE(wb);

	g_return_val_if_fail(priv != NULL, -1);

	return priv->state;
}

void purple_whiteboard_start(PurpleWhiteboard *wb)
{
	/* Create frontend for whiteboard */
	if(whiteboard_ui_ops && whiteboard_ui_ops->create)
		whiteboard_ui_ops->create(wb);
}

/* Looks through the list of whiteboard sessions for one that is between
 * usernames 'me' and 'who'.  Returns a pointer to a matching whiteboard
 * session; if none match, it returns NULL.
 */
PurpleWhiteboard *purple_whiteboard_get_session(const PurpleAccount *account, const char *who)
{
	PurpleWhiteboard *wb;
	PurpleWhiteboardPrivate *priv;

	GList *l = wb_list;

	/* Look for a whiteboard session between the local user and the remote user
	 */
	while(l != NULL)
	{
		wb = l->data;
		priv = PURPLE_WHITEBOARD_GET_PRIVATE(wb);

		if(priv->account == account && purple_strequal(priv->who, who))
			return wb;

		l = l->next;
	}

	return NULL;
}

void purple_whiteboard_draw_list_destroy(GList *draw_list)
{
	g_list_free(draw_list);
}

gboolean purple_whiteboard_get_dimensions(const PurpleWhiteboard *wb, int *width, int *height)
{
	PurpleWhiteboardPrivate *priv = PURPLE_WHITEBOARD_GET_PRIVATE(wb);
	PurpleWhiteboardOps *protocol_ops;

	g_return_val_if_fail(priv != NULL, FALSE);

	protocol_ops = priv->protocol_ops;

	if (protocol_ops && protocol_ops->get_dimensions)
	{
		protocol_ops->get_dimensions(wb, width, height);
		return TRUE;
	}

	return FALSE;
}

void purple_whiteboard_set_dimensions(PurpleWhiteboard *wb, int width, int height)
{
	if(whiteboard_ui_ops && whiteboard_ui_ops->set_dimensions)
		whiteboard_ui_ops->set_dimensions(wb, width, height);
}

void purple_whiteboard_send_draw_list(PurpleWhiteboard *wb, GList *list)
{
	PurpleWhiteboardPrivate *priv = PURPLE_WHITEBOARD_GET_PRIVATE(wb);
	PurpleWhiteboardOps *protocol_ops;

	g_return_if_fail(priv != NULL);

	protocol_ops = priv->protocol_ops;

	if (protocol_ops && protocol_ops->send_draw_list)
		protocol_ops->send_draw_list(wb, list);
}

void purple_whiteboard_draw_point(PurpleWhiteboard *wb, int x, int y, int color, int size)
{
	if(whiteboard_ui_ops && whiteboard_ui_ops->draw_point)
		whiteboard_ui_ops->draw_point(wb, x, y, color, size);
}

void purple_whiteboard_draw_line(PurpleWhiteboard *wb, int x1, int y1, int x2, int y2, int color, int size)
{
	if(whiteboard_ui_ops && whiteboard_ui_ops->draw_line)
		whiteboard_ui_ops->draw_line(wb, x1, y1, x2, y2, color, size);
}

void purple_whiteboard_clear(PurpleWhiteboard *wb)
{
	if(whiteboard_ui_ops && whiteboard_ui_ops->clear)
		whiteboard_ui_ops->clear(wb);
}

void purple_whiteboard_send_clear(PurpleWhiteboard *wb)
{
	PurpleWhiteboardPrivate *priv = PURPLE_WHITEBOARD_GET_PRIVATE(wb);
	PurpleWhiteboardOps *protocol_ops;

	g_return_if_fail(priv != NULL);

	protocol_ops = priv->protocol_ops;

	if (protocol_ops && protocol_ops->clear)
		protocol_ops->clear(wb);
}

void purple_whiteboard_send_brush(PurpleWhiteboard *wb, int size, int color)
{
	PurpleWhiteboardPrivate *priv = PURPLE_WHITEBOARD_GET_PRIVATE(wb);
	PurpleWhiteboardOps *protocol_ops;

	g_return_if_fail(priv != NULL);

	protocol_ops = priv->protocol_ops;

	if (protocol_ops && protocol_ops->set_brush)
		protocol_ops->set_brush(wb, size, color);
}

gboolean purple_whiteboard_get_brush(const PurpleWhiteboard *wb, int *size, int *color)
{
	PurpleWhiteboardPrivate *priv = PURPLE_WHITEBOARD_GET_PRIVATE(wb);
	PurpleWhiteboardOps *protocol_ops;

	g_return_val_if_fail(priv != NULL, FALSE);

	protocol_ops = priv->protocol_ops;

	if (protocol_ops && protocol_ops->get_brush)
	{
		protocol_ops->get_brush(wb, size, color);
		return TRUE;
	}
	return FALSE;
}

void purple_whiteboard_set_brush(PurpleWhiteboard *wb, int size, int color)
{
	if (whiteboard_ui_ops && whiteboard_ui_ops->set_brush)
		whiteboard_ui_ops->set_brush(wb, size, color);
}

GList *purple_whiteboard_get_draw_list(const PurpleWhiteboard *wb)
{
	PurpleWhiteboardPrivate *priv = PURPLE_WHITEBOARD_GET_PRIVATE(wb);

	g_return_val_if_fail(priv != NULL, NULL);

	return priv->draw_list;
}

void purple_whiteboard_set_draw_list(PurpleWhiteboard *wb, GList* draw_list)
{
	PurpleWhiteboardPrivate *priv = PURPLE_WHITEBOARD_GET_PRIVATE(wb);

	g_return_if_fail(priv != NULL);

	priv->draw_list = draw_list;

	g_object_notify_by_pspec(G_OBJECT(wb), properties[PROP_DRAW_LIST]);
}

void purple_whiteboard_set_protocol_data(PurpleWhiteboard *wb, gpointer proto_data)
{
	PurpleWhiteboardPrivate *priv = PURPLE_WHITEBOARD_GET_PRIVATE(wb);

	g_return_if_fail(priv != NULL);

	priv->proto_data = proto_data;
}

gpointer purple_whiteboard_get_protocol_data(const PurpleWhiteboard *wb)
{
	PurpleWhiteboardPrivate *priv = PURPLE_WHITEBOARD_GET_PRIVATE(wb);

	g_return_val_if_fail(priv != NULL, NULL);

	return priv->proto_data;
}

void purple_whiteboard_set_ui_data(PurpleWhiteboard *wb, gpointer ui_data)
{
	g_return_if_fail(PURPLE_IS_WHITEBOARD(wb));

	wb->ui_data = ui_data;
}

gpointer purple_whiteboard_get_ui_data(const PurpleWhiteboard *wb)
{
	g_return_val_if_fail(PURPLE_IS_WHITEBOARD(wb), NULL);

	return wb->ui_data;
}

/******************************************************************************
 * GObject code
 *****************************************************************************/
/* Set method for GObject properties */
static void
purple_whiteboard_set_property(GObject *obj, guint param_id, const GValue *value,
		GParamSpec *pspec)
{
	PurpleWhiteboard *wb = PURPLE_WHITEBOARD(obj);
	PurpleWhiteboardPrivate *priv = PURPLE_WHITEBOARD_GET_PRIVATE(wb);

	switch (param_id) {
		case PROP_STATE:
			purple_whiteboard_set_state(wb, g_value_get_int(value));
			break;
		case PROP_ACCOUNT:
			priv->account = g_value_get_object(value);
			break;
		case PROP_WHO:
			priv->who = g_strdup(g_value_get_string(value));
			break;
		case PROP_DRAW_LIST:
			purple_whiteboard_set_draw_list(wb, g_value_get_pointer(value));
			break;
		default:
			G_OBJECT_WARN_INVALID_PROPERTY_ID(obj, param_id, pspec);
			break;
	}
}

/* Get method for GObject properties */
static void
purple_whiteboard_get_property(GObject *obj, guint param_id, GValue *value,
		GParamSpec *pspec)
{
	PurpleWhiteboard *wb = PURPLE_WHITEBOARD(obj);

	switch (param_id) {
		case PROP_STATE:
			g_value_set_int(value, purple_whiteboard_get_state(wb));
			break;
		case PROP_ACCOUNT:
			g_value_set_object(value, purple_whiteboard_get_account(wb));
			break;
		case PROP_WHO:
			g_value_set_string(value, purple_whiteboard_get_who(wb));
			break;
		case PROP_DRAW_LIST:
			g_value_set_pointer(value, purple_whiteboard_get_draw_list(wb));
			break;
		default:
			G_OBJECT_WARN_INVALID_PROPERTY_ID(obj, param_id, pspec);
			break;
	}
}

/* Called when done constructing */
static void
purple_whiteboard_constructed(GObject *object)
{
	PurpleWhiteboard *wb = PURPLE_WHITEBOARD(object);
	PurpleWhiteboardPrivate *priv = PURPLE_WHITEBOARD_GET_PRIVATE(wb);
	PurpleProtocol *protocol;

	parent_class->constructed(object);

	protocol = purple_connection_get_protocol(
				purple_account_get_connection(priv->account));
	purple_whiteboard_set_protocol_ops(wb,
				purple_protocol_get_whiteboard_ops(protocol));

	/* Start up protocol specifics */
	if(priv->protocol_ops && priv->protocol_ops->start)
		priv->protocol_ops->start(wb);

	wb_list = g_list_append(wb_list, wb);
}

/* GObject finalize function */
static void
purple_whiteboard_finalize(GObject *object)
{
	PurpleWhiteboard *wb = PURPLE_WHITEBOARD(object);
	PurpleWhiteboardPrivate *priv = PURPLE_WHITEBOARD_GET_PRIVATE(wb);

	if(wb->ui_data)
	{
		/* Destroy frontend */
		if(whiteboard_ui_ops && whiteboard_ui_ops->destroy)
			whiteboard_ui_ops->destroy(wb);
	}

	/* Do protocol specific session ending procedures */
	if(priv->protocol_ops && priv->protocol_ops->end)
		priv->protocol_ops->end(wb);

	wb_list = g_list_remove(wb_list, wb);

	g_free(priv->who);

	parent_class->finalize(object);
}

/* Class initializer function */
static void
purple_whiteboard_class_init(PurpleWhiteboardClass *klass)
{
	GObjectClass *obj_class = G_OBJECT_CLASS(klass);

	parent_class = g_type_class_peek_parent(klass);

	obj_class->finalize = purple_whiteboard_finalize;
	obj_class->constructed = purple_whiteboard_constructed;

	/* Setup properties */
	obj_class->get_property = purple_whiteboard_get_property;
	obj_class->set_property = purple_whiteboard_set_property;

	g_type_class_add_private(klass, sizeof(PurpleWhiteboardPrivate));

	properties[PROP_STATE] = g_param_spec_int("state", "State",
				"State of the whiteboard.",
				G_MININT, G_MAXINT, 0,
				G_PARAM_READWRITE | G_PARAM_CONSTRUCT | G_PARAM_STATIC_STRINGS);

	properties[PROP_ACCOUNT] = g_param_spec_object("account", "Account",
				"The whiteboard's account.", PURPLE_TYPE_ACCOUNT,
				G_PARAM_READWRITE | G_PARAM_CONSTRUCT_ONLY |
				G_PARAM_STATIC_STRINGS);

	properties[PROP_WHO] = g_param_spec_string("who", "Who",
				"Who you're drawing with.", NULL,
				G_PARAM_READWRITE | G_PARAM_CONSTRUCT_ONLY |
				G_PARAM_STATIC_STRINGS);

	properties[PROP_DRAW_LIST] = g_param_spec_pointer("draw-list", "Draw list",
				"A list of points to draw to the buddy.",
				G_PARAM_READWRITE | G_PARAM_STATIC_STRINGS);

	g_object_class_install_properties(obj_class, PROP_LAST, properties);
}

GType
purple_whiteboard_get_type(void)
{
	static GType type = 0;

	if(type == 0) {
		static const GTypeInfo info = {
			sizeof(PurpleWhiteboardClass),
			NULL,
			NULL,
			(GClassInitFunc)purple_whiteboard_class_init,
			NULL,
			NULL,
			sizeof(PurpleWhiteboard),
			0,
			NULL,
			NULL,
		};

		type = g_type_register_static(G_TYPE_OBJECT, "PurpleWhiteboard",
				&info, 0);
	}

	return type;
}

PurpleWhiteboard *purple_whiteboard_new(PurpleAccount *account, const char *who, int state)
{
	PurpleWhiteboard *wb;
	PurpleProtocol *protocol;

	g_return_val_if_fail(PURPLE_IS_ACCOUNT(account), NULL);
	g_return_val_if_fail(who != NULL, NULL);

	protocol = purple_protocols_find(purple_account_get_protocol_id(account));

	g_return_val_if_fail(PURPLE_IS_PROTOCOL(protocol), NULL);

	if (PURPLE_PROTOCOL_IMPLEMENTS(protocol, FACTORY_IFACE, whiteboard_new))
		wb = purple_protocol_factory_iface_whiteboard_new(protocol, account,
				who, state);
	else
		wb = g_object_new(PURPLE_TYPE_WHITEBOARD,
			"account", account,
			"who",     who,
			"state",   state,
			NULL
		);

	g_return_val_if_fail(wb != NULL, NULL);

	return wb;
}<|MERGE_RESOLUTION|>--- conflicted
+++ resolved
@@ -42,11 +42,7 @@
 	/* TODO Remove this and use protocol-specific subclasses. */
 	void *proto_data;               /* Protocol specific data               */
 
-<<<<<<< HEAD
-	PurpleWhiteboardOps *protocol_ops; /**< Protocol operations               */
-=======
-	PurpleWhiteboardPrplOps *prpl_ops; /* Protocol-plugin operations        */
->>>>>>> d39d9cf4
+	PurpleWhiteboardOps *protocol_ops; /* Protocol operations               */
 
 	GList *draw_list;               /* List of drawing elements/deltas to
 	                                   send                                 */
