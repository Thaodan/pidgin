/*
 * purple
 *
 * Purple is the legal property of its developers, whose names are too numerous
 * to list here.  Please refer to the COPYRIGHT file distributed with this
 * source distribution.
 *
 * This program is free software; you can redistribute it and/or modify
 * it under the terms of the GNU General Public License as published by
 * the Free Software Foundation; either version 2 of the License, or
 * (at your option) any later version.
 *
 * This program is distributed in the hope that it will be useful,
 * but WITHOUT ANY WARRANTY; without even the implied warranty of
 * MERCHANTABILITY or FITNESS FOR A PARTICULAR PURPOSE.  See the
 * GNU General Public License for more details.
 *
 * You should have received a copy of the GNU General Public License
 * along with this program; if not, write to the Free Software
 * Foundation, Inc., 51 Franklin Street, Fifth Floor, Boston, MA  02111-1301  USA
 *
 */

#include "internal.h"
#include "whiteboard.h"
#include "protocol.h"

#define PURPLE_WHITEBOARD_GET_PRIVATE(obj) \
	(G_TYPE_INSTANCE_GET_PRIVATE((obj), PURPLE_TYPE_WHITEBOARD, PurpleWhiteboardPrivate))

/** @copydoc _PurpleWhiteboardPrivate */
typedef struct _PurpleWhiteboardPrivate  PurpleWhiteboardPrivate;

/** Private data for a whiteboard */
struct _PurpleWhiteboardPrivate
{
	int state;                      /**< State of whiteboard session          */

	PurpleAccount *account;         /**< Account associated with this session */
	char *who;                      /**< Name of the remote user              */

	void *proto_data;               /**< Protocol specific data
	                                     TODO Remove this, and use
	                                          protocol-specific subclasses    */
	PurpleWhiteboardOps *protocol_ops; /**< Protocol operations */

	GList *draw_list;               /**< List of drawing elements/deltas to
	                                     send                                 */
};

/* GObject Property enums */
enum
{
	PROP_0,
	PROP_STATE,
	PROP_ACCOUNT,
	PROP_WHO,
	PROP_DRAW_LIST,
	PROP_LAST
};

/******************************************************************************
 * Globals
 *****************************************************************************/
static GObjectClass *parent_class;

static PurpleWhiteboardUiOps *whiteboard_ui_ops = NULL;
/* static PurpleWhiteboardOps *whiteboard_protocol_ops = NULL; */

static GList *wbList = NULL;

/*static gboolean auto_accept = TRUE; */

/******************************************************************************
 * API
 *****************************************************************************/
void purple_whiteboard_set_ui_ops(PurpleWhiteboardUiOps *ops)
{
	whiteboard_ui_ops = ops;
}

void purple_whiteboard_set_protocol_ops(PurpleWhiteboard *wb, PurpleWhiteboardOps *ops)
{
	PurpleWhiteboardPrivate *priv = PURPLE_WHITEBOARD_GET_PRIVATE(wb);

	g_return_if_fail(priv != NULL);

	priv->protocol_ops = ops;
}

PurpleAccount *purple_whiteboard_get_account(const PurpleWhiteboard *wb)
{
	PurpleWhiteboardPrivate *priv = PURPLE_WHITEBOARD_GET_PRIVATE(wb);

	g_return_val_if_fail(priv != NULL, NULL);

	return priv->account;
}

const char *purple_whiteboard_get_who(const PurpleWhiteboard *wb)
{
	PurpleWhiteboardPrivate *priv = PURPLE_WHITEBOARD_GET_PRIVATE(wb);

	g_return_val_if_fail(priv != NULL, NULL);

	return priv->who;	
}

void purple_whiteboard_set_state(PurpleWhiteboard *wb, int state)
{
	PurpleWhiteboardPrivate *priv = PURPLE_WHITEBOARD_GET_PRIVATE(wb);

	g_return_if_fail(priv != NULL);

	priv->state = state;

	g_object_notify(G_OBJECT(wb), "state");
}

int purple_whiteboard_get_state(const PurpleWhiteboard *wb)
{
	PurpleWhiteboardPrivate *priv = PURPLE_WHITEBOARD_GET_PRIVATE(wb);

	g_return_val_if_fail(priv != NULL, -1);

	return priv->state;
}

void purple_whiteboard_start(PurpleWhiteboard *wb)
{
	/* Create frontend for whiteboard */
	if(whiteboard_ui_ops && whiteboard_ui_ops->create)
		whiteboard_ui_ops->create(wb);
}

/* Looks through the list of whiteboard sessions for one that is between
 * usernames 'me' and 'who'.  Returns a pointer to a matching whiteboard
 * session; if none match, it returns NULL.
 */
PurpleWhiteboard *purple_whiteboard_get_session(const PurpleAccount *account, const char *who)
{
	PurpleWhiteboard *wb;
	PurpleWhiteboardPrivate *priv;

	GList *l = wbList;

	/* Look for a whiteboard session between the local user and the remote user
	 */
	while(l != NULL)
	{
		wb = l->data;
		priv = PURPLE_WHITEBOARD_GET_PRIVATE(wb);

		if(priv->account == account && purple_strequal(priv->who, who))
			return wb;

		l = l->next;
	}

	return NULL;
}

void purple_whiteboard_draw_list_destroy(GList *draw_list)
{
	g_list_free(draw_list);
}

gboolean purple_whiteboard_get_dimensions(const PurpleWhiteboard *wb, int *width, int *height)
{
	PurpleWhiteboardPrivate *priv = PURPLE_WHITEBOARD_GET_PRIVATE(wb);
	PurpleWhiteboardOps *protocol_ops;

	g_return_val_if_fail(priv != NULL, FALSE);

	protocol_ops = priv->protocol_ops;

	if (protocol_ops && protocol_ops->get_dimensions)
	{
		protocol_ops->get_dimensions(wb, width, height);
		return TRUE;
	}

	return FALSE;
}

void purple_whiteboard_set_dimensions(PurpleWhiteboard *wb, int width, int height)
{
	if(whiteboard_ui_ops && whiteboard_ui_ops->set_dimensions)
		whiteboard_ui_ops->set_dimensions(wb, width, height);
}

void purple_whiteboard_send_draw_list(PurpleWhiteboard *wb, GList *list)
{
	PurpleWhiteboardPrivate *priv = PURPLE_WHITEBOARD_GET_PRIVATE(wb);
	PurpleWhiteboardOps *protocol_ops;

	g_return_if_fail(priv != NULL);

	protocol_ops = priv->protocol_ops;

	if (protocol_ops && protocol_ops->send_draw_list)
		protocol_ops->send_draw_list(wb, list);
}

void purple_whiteboard_draw_point(PurpleWhiteboard *wb, int x, int y, int color, int size)
{
	if(whiteboard_ui_ops && whiteboard_ui_ops->draw_point)
		whiteboard_ui_ops->draw_point(wb, x, y, color, size);
}

void purple_whiteboard_draw_line(PurpleWhiteboard *wb, int x1, int y1, int x2, int y2, int color, int size)
{
	if(whiteboard_ui_ops && whiteboard_ui_ops->draw_line)
		whiteboard_ui_ops->draw_line(wb, x1, y1, x2, y2, color, size);
}

void purple_whiteboard_clear(PurpleWhiteboard *wb)
{
	if(whiteboard_ui_ops && whiteboard_ui_ops->clear)
		whiteboard_ui_ops->clear(wb);
}

void purple_whiteboard_send_clear(PurpleWhiteboard *wb)
{
	PurpleWhiteboardPrivate *priv = PURPLE_WHITEBOARD_GET_PRIVATE(wb);
	PurpleWhiteboardOps *protocol_ops;

	g_return_if_fail(priv != NULL);

	protocol_ops = priv->protocol_ops;

	if (protocol_ops && protocol_ops->clear)
		protocol_ops->clear(wb);
}

void purple_whiteboard_send_brush(PurpleWhiteboard *wb, int size, int color)
{
	PurpleWhiteboardPrivate *priv = PURPLE_WHITEBOARD_GET_PRIVATE(wb);
	PurpleWhiteboardOps *protocol_ops;

	g_return_if_fail(priv != NULL);

	protocol_ops = priv->protocol_ops;

	if (protocol_ops && protocol_ops->set_brush)
		protocol_ops->set_brush(wb, size, color);
}

gboolean purple_whiteboard_get_brush(const PurpleWhiteboard *wb, int *size, int *color)
{
	PurpleWhiteboardPrivate *priv = PURPLE_WHITEBOARD_GET_PRIVATE(wb);
	PurpleWhiteboardOps *protocol_ops;

	g_return_val_if_fail(priv != NULL, FALSE);

	protocol_ops = priv->protocol_ops;

	if (protocol_ops && protocol_ops->get_brush)
	{
		protocol_ops->get_brush(wb, size, color);
		return TRUE;
	}
	return FALSE;
}

void purple_whiteboard_set_brush(PurpleWhiteboard *wb, int size, int color)
{
	if (whiteboard_ui_ops && whiteboard_ui_ops->set_brush)
		whiteboard_ui_ops->set_brush(wb, size, color);
}

GList *purple_whiteboard_get_draw_list(const PurpleWhiteboard *wb)
{
	PurpleWhiteboardPrivate *priv = PURPLE_WHITEBOARD_GET_PRIVATE(wb);

	g_return_val_if_fail(priv != NULL, NULL);

	return priv->draw_list;
}

void purple_whiteboard_set_draw_list(PurpleWhiteboard *wb, GList* draw_list)
{
	PurpleWhiteboardPrivate *priv = PURPLE_WHITEBOARD_GET_PRIVATE(wb);

	g_return_if_fail(priv != NULL);

	priv->draw_list = draw_list;

	g_object_notify(G_OBJECT(wb), "draw-list");
}

void purple_whiteboard_set_protocol_data(PurpleWhiteboard *wb, gpointer proto_data)
{
	PurpleWhiteboardPrivate *priv = PURPLE_WHITEBOARD_GET_PRIVATE(wb);

	g_return_if_fail(priv != NULL);

	priv->proto_data = proto_data;
}

gpointer purple_whiteboard_get_protocol_data(const PurpleWhiteboard *wb)
{
	PurpleWhiteboardPrivate *priv = PURPLE_WHITEBOARD_GET_PRIVATE(wb);

	g_return_val_if_fail(priv != NULL, NULL);

	return priv->proto_data;
}

void purple_whiteboard_set_ui_data(PurpleWhiteboard *wb, gpointer ui_data)
{
	g_return_if_fail(PURPLE_IS_WHITEBOARD(wb));

	wb->ui_data = ui_data;
}

gpointer purple_whiteboard_get_ui_data(const PurpleWhiteboard *wb)
{
	g_return_val_if_fail(PURPLE_IS_WHITEBOARD(wb), NULL);

	return wb->ui_data;
}

/******************************************************************************
 * GObject code
 *****************************************************************************/
/* Set method for GObject properties */
static void
purple_whiteboard_set_property(GObject *obj, guint param_id, const GValue *value,
		GParamSpec *pspec)
{
	PurpleWhiteboard *wb = PURPLE_WHITEBOARD(obj);
	PurpleWhiteboardPrivate *priv = PURPLE_WHITEBOARD_GET_PRIVATE(wb);

	switch (param_id) {
		case PROP_STATE:
			purple_whiteboard_set_state(wb, g_value_get_int(value));
			break;
		case PROP_ACCOUNT:
			priv->account = g_value_get_object(value);
			break;
		case PROP_WHO:
			priv->who = g_strdup(g_value_get_string(value));
			break;
		case PROP_DRAW_LIST:
			purple_whiteboard_set_draw_list(wb, g_value_get_pointer(value));
			break;
		default:
			G_OBJECT_WARN_INVALID_PROPERTY_ID(obj, param_id, pspec);
			break;
	}
}

/* Get method for GObject properties */
static void
purple_whiteboard_get_property(GObject *obj, guint param_id, GValue *value,
		GParamSpec *pspec)
{
	PurpleWhiteboard *wb = PURPLE_WHITEBOARD(obj);

	switch (param_id) {
		case PROP_STATE:
			g_value_set_int(value, purple_whiteboard_get_state(wb));
			break;
		case PROP_ACCOUNT:
			g_value_set_object(value, purple_whiteboard_get_account(wb));
			break;
		case PROP_WHO:
			g_value_set_string(value, purple_whiteboard_get_who(wb));
			break;
		case PROP_DRAW_LIST:
			g_value_set_pointer(value, purple_whiteboard_get_draw_list(wb));
			break;
		default:
			G_OBJECT_WARN_INVALID_PROPERTY_ID(obj, param_id, pspec);
			break;
	}
}

/* Called when done constructing */
static void
purple_whiteboard_constructed(GObject *object)
{
	PurpleWhiteboard *wb = PURPLE_WHITEBOARD(object);
	PurpleWhiteboardPrivate *priv = PURPLE_WHITEBOARD_GET_PRIVATE(wb);
	PurpleProtocol *protocol;

	parent_class->constructed(object);

	protocol = purple_connection_get_protocol(
				purple_account_get_connection(priv->account));
	purple_whiteboard_set_protocol_ops(wb,
				purple_protocol_get_whiteboard_ops(protocol));

	/* Start up protocol specifics */
	if(priv->protocol_ops && priv->protocol_ops->start)
		priv->protocol_ops->start(wb);

	wbList = g_list_append(wbList, wb);
}

/* GObject finalize function */
static void
purple_whiteboard_finalize(GObject *object)
{
	PurpleWhiteboard *wb = PURPLE_WHITEBOARD(object);
	PurpleWhiteboardPrivate *priv = PURPLE_WHITEBOARD_GET_PRIVATE(wb);

	if(wb->ui_data)
	{
		/* Destroy frontend */
		if(whiteboard_ui_ops && whiteboard_ui_ops->destroy)
			whiteboard_ui_ops->destroy(wb);
	}

	/* Do protocol specific session ending procedures */
	if(priv->protocol_ops && priv->protocol_ops->end)
		priv->protocol_ops->end(wb);

	wbList = g_list_remove(wbList, wb);

	g_free(priv->who);

	parent_class->finalize(object);
}

/* Class initializer function */
static void
purple_whiteboard_class_init(PurpleWhiteboardClass *klass)
{
	GObjectClass *obj_class = G_OBJECT_CLASS(klass);

	parent_class = g_type_class_peek_parent(klass);

	obj_class->finalize = purple_whiteboard_finalize;
	obj_class->constructed = purple_whiteboard_constructed;

	/* Setup properties */
	obj_class->get_property = purple_whiteboard_get_property;
	obj_class->set_property = purple_whiteboard_set_property;

	g_object_class_install_property(obj_class, PROP_STATE,
			g_param_spec_int("state", _("State"),
				_("State of the whiteboard."),
				G_MININT, G_MAXINT, 0,
				G_PARAM_READWRITE | G_PARAM_CONSTRUCT)
			);

	g_object_class_install_property(obj_class, PROP_ACCOUNT,
			g_param_spec_object("account", _("Account"),
				_("The whiteboard's account."), PURPLE_TYPE_ACCOUNT,
				G_PARAM_READWRITE | G_PARAM_CONSTRUCT_ONLY)
			);

	g_object_class_install_property(obj_class, PROP_WHO,
			g_param_spec_string("who", _("Who"),
				_("Who you're drawing with."), NULL,
				G_PARAM_READWRITE | G_PARAM_CONSTRUCT_ONLY)
			);

	g_object_class_install_property(obj_class, PROP_DRAW_LIST,
			g_param_spec_pointer("draw-list", _("Draw list"),
				_("A list of points to draw to the buddy."),
				G_PARAM_READWRITE)
			);

	g_type_class_add_private(klass, sizeof(PurpleWhiteboardPrivate));
}

GType
purple_whiteboard_get_type(void)
{
	static GType type = 0;

	if(type == 0) {
		static const GTypeInfo info = {
			sizeof(PurpleWhiteboardClass),
			NULL,
			NULL,
			(GClassInitFunc)purple_whiteboard_class_init,
			NULL,
			NULL,
			sizeof(PurpleWhiteboard),
			0,
			NULL,
			NULL,
		};

		type = g_type_register_static(G_TYPE_OBJECT, "PurpleWhiteboard",
				&info, 0);
	}

	return type;
}

PurpleWhiteboard *purple_whiteboard_new(PurpleAccount *account, const char *who, int state)
{
	PurpleWhiteboard *wb;
	PurpleProtocol *protocol;

	g_return_val_if_fail(PURPLE_IS_ACCOUNT(account), NULL);
	g_return_val_if_fail(who != NULL, NULL);

<<<<<<< HEAD
	protocol = purple_protocols_find(purple_account_get_protocol_id(account));

	g_return_val_if_fail(PURPLE_IS_PROTOCOL(protocol), NULL);

	if (PURPLE_PROTOCOL_IMPLEMENTS(protocol, FACTORY_IFACE, whiteboard_new))
		wb = purple_protocol_factory_iface_whiteboard_new(protocol, account,
				who, state);
	else
		wb = g_object_new(PURPLE_TYPE_WHITEBOARD,
			PROP_ACCOUNT_S, account,
			PROP_WHO_S,     who,
			PROP_STATE_S,   state,
			NULL
		);

	g_return_val_if_fail(wb != NULL, NULL);

	return wb;
=======
	return g_object_new(PURPLE_TYPE_WHITEBOARD,
		"account", account,
		"who",     who,
		"state",   state,
		NULL
	);
>>>>>>> 629ffaa7
}<|MERGE_RESOLUTION|>--- conflicted
+++ resolved
@@ -501,7 +501,6 @@
 	g_return_val_if_fail(PURPLE_IS_ACCOUNT(account), NULL);
 	g_return_val_if_fail(who != NULL, NULL);
 
-<<<<<<< HEAD
 	protocol = purple_protocols_find(purple_account_get_protocol_id(account));
 
 	g_return_val_if_fail(PURPLE_IS_PROTOCOL(protocol), NULL);
@@ -511,21 +510,13 @@
 				who, state);
 	else
 		wb = g_object_new(PURPLE_TYPE_WHITEBOARD,
-			PROP_ACCOUNT_S, account,
-			PROP_WHO_S,     who,
-			PROP_STATE_S,   state,
+			"account", account,
+			"who",     who,
+			"state",   state,
 			NULL
 		);
 
 	g_return_val_if_fail(wb != NULL, NULL);
 
 	return wb;
-=======
-	return g_object_new(PURPLE_TYPE_WHITEBOARD,
-		"account", account,
-		"who",     who,
-		"state",   state,
-		NULL
-	);
->>>>>>> 629ffaa7
 }