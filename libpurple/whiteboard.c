/*
 * purple
 *
 * Purple is the legal property of its developers, whose names are too numerous
 * to list here.  Please refer to the COPYRIGHT file distributed with this
 * source distribution.
 *
 * This program is free software; you can redistribute it and/or modify
 * it under the terms of the GNU General Public License as published by
 * the Free Software Foundation; either version 2 of the License, or
 * (at your option) any later version.
 *
 * This program is distributed in the hope that it will be useful,
 * but WITHOUT ANY WARRANTY; without even the implied warranty of
 * MERCHANTABILITY or FITNESS FOR A PARTICULAR PURPOSE.  See the
 * GNU General Public License for more details.
 *
 * You should have received a copy of the GNU General Public License
 * along with this program; if not, write to the Free Software
 * Foundation, Inc., 51 Franklin Street, Fifth Floor, Boston, MA  02111-1301  USA
 *
 */

#include "internal.h"
#include "whiteboard.h"
#include "protocol.h"

#define PURPLE_WHITEBOARD_GET_PRIVATE(obj) \
	(G_TYPE_INSTANCE_GET_PRIVATE((obj), PURPLE_TYPE_WHITEBOARD, PurpleWhiteboardPrivate))

/** @copydoc _PurpleWhiteboardPrivate */
typedef struct _PurpleWhiteboardPrivate  PurpleWhiteboardPrivate;

/** Private data for a whiteboard */
struct _PurpleWhiteboardPrivate
{
	int state;                      /**< State of whiteboard session          */

	PurpleAccount *account;         /**< Account associated with this session */
	char *who;                      /**< Name of the remote user              */

	void *proto_data;               /**< Protocol specific data
	                                     TODO Remove this, and use
	                                          protocol-specific subclasses    */
	PurpleWhiteboardOps *protocol_ops; /**< Protocol operations */

	GList *draw_list;               /**< List of drawing elements/deltas to
	                                     send                                 */
};

/* GObject Property enums */
enum
{
	PROP_0,
	PROP_STATE,
	PROP_ACCOUNT,
	PROP_WHO,
	PROP_DRAW_LIST,
	PROP_LAST
};

/******************************************************************************
 * Globals
 *****************************************************************************/
static GObjectClass *parent_class;

static PurpleWhiteboardUiOps *whiteboard_ui_ops = NULL;
/* static PurpleWhiteboardOps *whiteboard_protocol_ops = NULL; */

static GList *wbList = NULL;

/*static gboolean auto_accept = TRUE; */

/******************************************************************************
 * API
 *****************************************************************************/
void purple_whiteboard_set_ui_ops(PurpleWhiteboardUiOps *ops)
{
	whiteboard_ui_ops = ops;
}

void purple_whiteboard_set_protocol_ops(PurpleWhiteboard *wb, PurpleWhiteboardOps *ops)
{
	PurpleWhiteboardPrivate *priv = PURPLE_WHITEBOARD_GET_PRIVATE(wb);

	g_return_if_fail(priv != NULL);

	priv->protocol_ops = ops;
}

PurpleAccount *purple_whiteboard_get_account(const PurpleWhiteboard *wb)
{
	PurpleWhiteboardPrivate *priv = PURPLE_WHITEBOARD_GET_PRIVATE(wb);

	g_return_val_if_fail(priv != NULL, NULL);

	return priv->account;
}

const char *purple_whiteboard_get_who(const PurpleWhiteboard *wb)
{
	PurpleWhiteboardPrivate *priv = PURPLE_WHITEBOARD_GET_PRIVATE(wb);

	g_return_val_if_fail(priv != NULL, NULL);

	return priv->who;	
}

void purple_whiteboard_set_state(PurpleWhiteboard *wb, int state)
{
	PurpleWhiteboardPrivate *priv = PURPLE_WHITEBOARD_GET_PRIVATE(wb);

	g_return_if_fail(priv != NULL);

	priv->state = state;
}

int purple_whiteboard_get_state(const PurpleWhiteboard *wb)
{
	PurpleWhiteboardPrivate *priv = PURPLE_WHITEBOARD_GET_PRIVATE(wb);

	g_return_val_if_fail(priv != NULL, -1);

	return priv->state;
}

void purple_whiteboard_start(PurpleWhiteboard *wb)
{
	/* Create frontend for whiteboard */
	if(whiteboard_ui_ops && whiteboard_ui_ops->create)
		whiteboard_ui_ops->create(wb);
}

/* Looks through the list of whiteboard sessions for one that is between
 * usernames 'me' and 'who'.  Returns a pointer to a matching whiteboard
 * session; if none match, it returns NULL.
 */
PurpleWhiteboard *purple_whiteboard_get_session(const PurpleAccount *account, const char *who)
{
	PurpleWhiteboard *wb;
	PurpleWhiteboardPrivate *priv;

	GList *l = wbList;

	/* Look for a whiteboard session between the local user and the remote user
	 */
	while(l != NULL)
	{
		wb = l->data;
		priv = PURPLE_WHITEBOARD_GET_PRIVATE(wb);

		if(priv->account == account && purple_strequal(priv->who, who))
			return wb;

		l = l->next;
	}

	return NULL;
}

void purple_whiteboard_draw_list_destroy(GList *draw_list)
{
	g_list_free(draw_list);
}

gboolean purple_whiteboard_get_dimensions(const PurpleWhiteboard *wb, int *width, int *height)
{
	PurpleWhiteboardPrivate *priv = PURPLE_WHITEBOARD_GET_PRIVATE(wb);
	PurpleWhiteboardOps *protocol_ops;

	g_return_val_if_fail(priv != NULL, FALSE);

	protocol_ops = priv->protocol_ops;

	if (protocol_ops && protocol_ops->get_dimensions)
	{
		protocol_ops->get_dimensions(wb, width, height);
		return TRUE;
	}

	return FALSE;
}

void purple_whiteboard_set_dimensions(PurpleWhiteboard *wb, int width, int height)
{
	if(whiteboard_ui_ops && whiteboard_ui_ops->set_dimensions)
		whiteboard_ui_ops->set_dimensions(wb, width, height);
}

void purple_whiteboard_send_draw_list(PurpleWhiteboard *wb, GList *list)
{
	PurpleWhiteboardPrivate *priv = PURPLE_WHITEBOARD_GET_PRIVATE(wb);
	PurpleWhiteboardOps *protocol_ops;

	g_return_if_fail(priv != NULL);

	protocol_ops = priv->protocol_ops;

	if (protocol_ops && protocol_ops->send_draw_list)
		protocol_ops->send_draw_list(wb, list);
}

void purple_whiteboard_draw_point(PurpleWhiteboard *wb, int x, int y, int color, int size)
{
	if(whiteboard_ui_ops && whiteboard_ui_ops->draw_point)
		whiteboard_ui_ops->draw_point(wb, x, y, color, size);
}

void purple_whiteboard_draw_line(PurpleWhiteboard *wb, int x1, int y1, int x2, int y2, int color, int size)
{
	if(whiteboard_ui_ops && whiteboard_ui_ops->draw_line)
		whiteboard_ui_ops->draw_line(wb, x1, y1, x2, y2, color, size);
}

void purple_whiteboard_clear(PurpleWhiteboard *wb)
{
	if(whiteboard_ui_ops && whiteboard_ui_ops->clear)
		whiteboard_ui_ops->clear(wb);
}

void purple_whiteboard_send_clear(PurpleWhiteboard *wb)
{
	PurpleWhiteboardPrivate *priv = PURPLE_WHITEBOARD_GET_PRIVATE(wb);
	PurpleWhiteboardOps *protocol_ops;

	g_return_if_fail(priv != NULL);

	protocol_ops = priv->protocol_ops;

	if (protocol_ops && protocol_ops->clear)
		protocol_ops->clear(wb);
}

void purple_whiteboard_send_brush(PurpleWhiteboard *wb, int size, int color)
{
	PurpleWhiteboardPrivate *priv = PURPLE_WHITEBOARD_GET_PRIVATE(wb);
	PurpleWhiteboardOps *protocol_ops;

	g_return_if_fail(priv != NULL);

	protocol_ops = priv->protocol_ops;

	if (protocol_ops && protocol_ops->set_brush)
		protocol_ops->set_brush(wb, size, color);
}

gboolean purple_whiteboard_get_brush(const PurpleWhiteboard *wb, int *size, int *color)
{
	PurpleWhiteboardPrivate *priv = PURPLE_WHITEBOARD_GET_PRIVATE(wb);
	PurpleWhiteboardOps *protocol_ops;

	g_return_val_if_fail(priv != NULL, FALSE);

	protocol_ops = priv->protocol_ops;

	if (protocol_ops && protocol_ops->get_brush)
	{
		protocol_ops->get_brush(wb, size, color);
		return TRUE;
	}
	return FALSE;
}

void purple_whiteboard_set_brush(PurpleWhiteboard *wb, int size, int color)
{
	if (whiteboard_ui_ops && whiteboard_ui_ops->set_brush)
		whiteboard_ui_ops->set_brush(wb, size, color);
}

GList *purple_whiteboard_get_draw_list(const PurpleWhiteboard *wb)
{
	PurpleWhiteboardPrivate *priv = PURPLE_WHITEBOARD_GET_PRIVATE(wb);

	g_return_val_if_fail(priv != NULL, NULL);

	return priv->draw_list;
}

void purple_whiteboard_set_draw_list(PurpleWhiteboard *wb, GList* draw_list)
{
	PurpleWhiteboardPrivate *priv = PURPLE_WHITEBOARD_GET_PRIVATE(wb);

	g_return_if_fail(priv != NULL);

	priv->draw_list = draw_list;
}

void purple_whiteboard_set_protocol_data(PurpleWhiteboard *wb, gpointer proto_data)
{
	PurpleWhiteboardPrivate *priv = PURPLE_WHITEBOARD_GET_PRIVATE(wb);

	g_return_if_fail(priv != NULL);

	priv->proto_data = proto_data;
}

gpointer purple_whiteboard_get_protocol_data(const PurpleWhiteboard *wb)
{
	PurpleWhiteboardPrivate *priv = PURPLE_WHITEBOARD_GET_PRIVATE(wb);

	g_return_val_if_fail(priv != NULL, NULL);

	return priv->proto_data;
}

void purple_whiteboard_set_ui_data(PurpleWhiteboard *wb, gpointer ui_data)
{
	g_return_if_fail(PURPLE_IS_WHITEBOARD(wb));

	wb->ui_data = ui_data;
}

gpointer purple_whiteboard_get_ui_data(const PurpleWhiteboard *wb)
{
	g_return_val_if_fail(PURPLE_IS_WHITEBOARD(wb), NULL);

	return wb->ui_data;
}

/******************************************************************************
 * GObject code
 *****************************************************************************/
/* GObject Property names */
#define PROP_STATE_S      "state"
#define PROP_ACCOUNT_S    "account"
#define PROP_WHO_S        "who"
#define PROP_DRAW_LIST_S  "draw-list"

/* Set method for GObject properties */
static void
purple_whiteboard_set_property(GObject *obj, guint param_id, const GValue *value,
		GParamSpec *pspec)
{
	PurpleWhiteboard *wb = PURPLE_WHITEBOARD(obj);
	PurpleWhiteboardPrivate *priv = PURPLE_WHITEBOARD_GET_PRIVATE(wb);

	switch (param_id) {
		case PROP_STATE:
			purple_whiteboard_set_state(wb, g_value_get_int(value));
			break;
		case PROP_ACCOUNT:
			priv->account = g_value_get_object(value);
			break;
		case PROP_WHO:
			priv->who = g_strdup(g_value_get_string(value));
			break;
		case PROP_DRAW_LIST:
			purple_whiteboard_set_draw_list(wb, g_value_get_pointer(value));
			break;
		default:
			G_OBJECT_WARN_INVALID_PROPERTY_ID(obj, param_id, pspec);
			break;
	}
}

/* Get method for GObject properties */
static void
purple_whiteboard_get_property(GObject *obj, guint param_id, GValue *value,
		GParamSpec *pspec)
{
	PurpleWhiteboard *wb = PURPLE_WHITEBOARD(obj);

	switch (param_id) {
		case PROP_STATE:
			g_value_set_int(value, purple_whiteboard_get_state(wb));
			break;
		case PROP_ACCOUNT:
			g_value_set_object(value, purple_whiteboard_get_account(wb));
			break;
		case PROP_WHO:
			g_value_set_string(value, purple_whiteboard_get_who(wb));
			break;
		case PROP_DRAW_LIST:
			g_value_set_pointer(value, purple_whiteboard_get_draw_list(wb));
			break;
		default:
			G_OBJECT_WARN_INVALID_PROPERTY_ID(obj, param_id, pspec);
			break;
	}
}

/* Called when done constructing */
static void
purple_whiteboard_constructed(GObject *object)
{
	PurpleWhiteboard *wb = PURPLE_WHITEBOARD(object);
	PurpleWhiteboardPrivate *priv = PURPLE_WHITEBOARD_GET_PRIVATE(wb);
	PurpleProtocol *protocol;

	parent_class->constructed(object);

	protocol = purple_connection_get_protocol(
				purple_account_get_connection(priv->account));
	purple_whiteboard_set_protocol_ops(wb,
				purple_protocol_get_whiteboard_ops(protocol));

	/* Start up protocol specifics */
	if(priv->protocol_ops && priv->protocol_ops->start)
		priv->protocol_ops->start(wb);

	wbList = g_list_append(wbList, wb);
}

/* GObject dispose function */
static void
purple_whiteboard_dispose(GObject *object)
{
	PurpleWhiteboard *wb = PURPLE_WHITEBOARD(object);
	PurpleWhiteboardPrivate *priv = PURPLE_WHITEBOARD_GET_PRIVATE(wb);

	if(wb->ui_data)
	{
		/* Destroy frontend */
		if(whiteboard_ui_ops && whiteboard_ui_ops->destroy)
			whiteboard_ui_ops->destroy(wb);
	}

	/* Do protocol specific session ending procedures */
	if(priv->protocol_ops && priv->protocol_ops->end)
		priv->protocol_ops->end(wb);

	wbList = g_list_remove(wbList, wb);

	parent_class->dispose(object);
}

/* GObject finalize function */
static void
purple_whiteboard_finalize(GObject *object)
{
	PurpleWhiteboardPrivate *priv = PURPLE_WHITEBOARD_GET_PRIVATE(object);

	g_free(priv->who);

	parent_class->finalize(object);
}

/* Class initializer function */
static void
purple_whiteboard_class_init(PurpleWhiteboardClass *klass)
{
	GObjectClass *obj_class = G_OBJECT_CLASS(klass);

	parent_class = g_type_class_peek_parent(klass);

	obj_class->dispose = purple_whiteboard_dispose;
	obj_class->finalize = purple_whiteboard_finalize;
	obj_class->constructed = purple_whiteboard_constructed;

	/* Setup properties */
	obj_class->get_property = purple_whiteboard_get_property;
	obj_class->set_property = purple_whiteboard_set_property;

	g_object_class_install_property(obj_class, PROP_STATE,
			g_param_spec_int(PROP_STATE_S, _("State"),
				_("State of the whiteboard."),
				G_MININT, G_MAXINT, 0,
				G_PARAM_READWRITE | G_PARAM_CONSTRUCT)
			);

	g_object_class_install_property(obj_class, PROP_ACCOUNT,
			g_param_spec_object(PROP_ACCOUNT_S, _("Account"),
				_("The whiteboard's account."), PURPLE_TYPE_ACCOUNT,
				G_PARAM_READWRITE | G_PARAM_CONSTRUCT_ONLY)
			);

	g_object_class_install_property(obj_class, PROP_WHO,
			g_param_spec_string(PROP_WHO_S, _("Who"),
				_("Who you're drawing with."), NULL,
				G_PARAM_READWRITE | G_PARAM_CONSTRUCT_ONLY)
			);

	g_object_class_install_property(obj_class, PROP_DRAW_LIST,
			g_param_spec_pointer(PROP_DRAW_LIST_S, _("Draw list"),
				_("A list of points to draw to the buddy."),
				G_PARAM_READWRITE)
			);

	g_type_class_add_private(klass, sizeof(PurpleWhiteboardPrivate));
}

GType
purple_whiteboard_get_type(void)
{
	static GType type = 0;

	if(type == 0) {
		static const GTypeInfo info = {
			sizeof(PurpleWhiteboardClass),
			NULL,
			NULL,
			(GClassInitFunc)purple_whiteboard_class_init,
			NULL,
			NULL,
			sizeof(PurpleWhiteboard),
			0,
			NULL,
			NULL,
		};

		type = g_type_register_static(G_TYPE_OBJECT, "PurpleWhiteboard",
				&info, 0);
	}

	return type;
}

PurpleWhiteboard *purple_whiteboard_new(PurpleAccount *account, const char *who, int state)
{
<<<<<<< HEAD
	PurpleWhiteboard *wb;
	PurpleProtocol *protocol;

	g_return_val_if_fail(account != NULL, NULL);
	g_return_val_if_fail(who     != NULL, NULL);
=======
	g_return_val_if_fail(PURPLE_IS_ACCOUNT(account), NULL);
	g_return_val_if_fail(who != NULL, NULL);
>>>>>>> dcd968d3

	protocol = purple_protocols_find(purple_account_get_protocol_id(account));

	g_return_val_if_fail(protocol != NULL, NULL);

	if (PURPLE_PROTOCOL_IMPLEMENTS(protocol, FACTORY_IFACE, whiteboard_new))
		wb = purple_protocol_factory_iface_whiteboard_new(protocol, account,
				who, state);
	else
		wb = g_object_new(PURPLE_TYPE_WHITEBOARD,
			PROP_ACCOUNT_S, account,
			PROP_WHO_S,     who,
			PROP_STATE_S,   state,
			NULL
		);

	g_return_val_if_fail(wb != NULL, NULL);

	return wb;
}<|MERGE_RESOLUTION|>--- conflicted
+++ resolved
@@ -507,16 +507,11 @@
 
 PurpleWhiteboard *purple_whiteboard_new(PurpleAccount *account, const char *who, int state)
 {
-<<<<<<< HEAD
 	PurpleWhiteboard *wb;
 	PurpleProtocol *protocol;
 
-	g_return_val_if_fail(account != NULL, NULL);
-	g_return_val_if_fail(who     != NULL, NULL);
-=======
 	g_return_val_if_fail(PURPLE_IS_ACCOUNT(account), NULL);
 	g_return_val_if_fail(who != NULL, NULL);
->>>>>>> dcd968d3
 
 	protocol = purple_protocols_find(purple_account_get_protocol_id(account));
 
