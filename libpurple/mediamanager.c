/* purple
 *
 * Purple is the legal property of its developers, whose names are too numerous
 * to list here.  Please refer to the COPYRIGHT file distributed with this
 * source distribution.
 *
 * This program is free software; you can redistribute it and/or modify
 * it under the terms of the GNU General Public License as published by
 * the Free Software Foundation; either version 2 of the License, or
 * (at your option) any later version.
 *
 * This program is distributed in the hope that it will be useful,
 * but WITHOUT ANY WARRANTY; without even the implied warranty of
 * MERCHANTABILITY or FITNESS FOR A PARTICULAR PURPOSE.  See the
 * GNU General Public License for more details.
 *
 * You should have received a copy of the GNU General Public License
 * along with this program; if not, write to the Free Software
 * Foundation, Inc., 51 Franklin Street, Fifth Floor, Boston, MA  02111-1301  USA
 */

#include "internal.h"

#include "account.h"
#include "debug.h"
#include "media.h"
#include "mediamanager.h"

#ifdef USE_GSTREAMER
#include "marshallers.h"
#include "media-gst.h"
#endif

#ifdef USE_VV
#include <media/backend-fs2.h>

#ifdef HAVE_FARSIGHT
#include <gst/farsight/fs-element-added-notifier.h>
#else
#include <farstream/fs-element-added-notifier.h>
#endif
#if GST_CHECK_VERSION(1,0,0)
#include <gst/video/videooverlay.h>
#else
#include <gst/interfaces/xoverlay.h>
#endif

/** @copydoc _PurpleMediaOutputWindow */
typedef struct _PurpleMediaOutputWindow PurpleMediaOutputWindow;
/** @copydoc _PurpleMediaManagerPrivate */
typedef struct _PurpleMediaElementInfoPrivate PurpleMediaElementInfoPrivate;

struct _PurpleMediaOutputWindow
{
	gulong id;
	PurpleMedia *media;
	gchar *session_id;
	gchar *participant;
	gulong window_id;
	GstElement *sink;
};

struct _PurpleMediaManagerPrivate
{
	GstElement *pipeline;
	PurpleMediaCaps ui_caps;
	GList *medias;
	GList *elements;
	GList *output_windows;
	gulong next_output_window_id;
	GType backend_type;
	GstCaps *video_caps;

	PurpleMediaElementInfo *video_src;
	PurpleMediaElementInfo *video_sink;
	PurpleMediaElementInfo *audio_src;
	PurpleMediaElementInfo *audio_sink;
};

#define PURPLE_MEDIA_MANAGER_GET_PRIVATE(obj) (G_TYPE_INSTANCE_GET_PRIVATE((obj), PURPLE_TYPE_MEDIA_MANAGER, PurpleMediaManagerPrivate))
#define PURPLE_MEDIA_ELEMENT_INFO_GET_PRIVATE(obj) (G_TYPE_INSTANCE_GET_PRIVATE((obj), PURPLE_TYPE_MEDIA_ELEMENT_INFO, PurpleMediaElementInfoPrivate))

static void purple_media_manager_class_init (PurpleMediaManagerClass *klass);
static void purple_media_manager_init (PurpleMediaManager *media);
static void purple_media_manager_finalize (GObject *object);

static GObjectClass *parent_class = NULL;



enum {
	INIT_MEDIA,
	UI_CAPS_CHANGED,
	LAST_SIGNAL
};
static guint purple_media_manager_signals[LAST_SIGNAL] = {0};
#endif

GType
purple_media_manager_get_type()
{
#ifdef USE_VV
	static GType type = 0;

	if (type == 0) {
		static const GTypeInfo info = {
			sizeof(PurpleMediaManagerClass),
			NULL,
			NULL,
			(GClassInitFunc) purple_media_manager_class_init,
			NULL,
			NULL,
			sizeof(PurpleMediaManager),
			0,
			(GInstanceInitFunc) purple_media_manager_init,
			NULL
		};
		type = g_type_register_static(G_TYPE_OBJECT, "PurpleMediaManager", &info, 0);
	}
	return type;
#else
	return G_TYPE_NONE;
#endif
}

#ifdef USE_VV
static void
purple_media_manager_class_init (PurpleMediaManagerClass *klass)
{
	GObjectClass *gobject_class = (GObjectClass*)klass;
	parent_class = g_type_class_peek_parent(klass);

	gobject_class->finalize = purple_media_manager_finalize;

	purple_media_manager_signals[INIT_MEDIA] = g_signal_new ("init-media",
		G_TYPE_FROM_CLASS (klass),
		G_SIGNAL_RUN_LAST,
		0, NULL, NULL,
		purple_smarshal_BOOLEAN__OBJECT_POINTER_STRING,
		G_TYPE_BOOLEAN, 3, PURPLE_TYPE_MEDIA,
		G_TYPE_POINTER, G_TYPE_STRING);

	purple_media_manager_signals[UI_CAPS_CHANGED] = g_signal_new ("ui-caps-changed",
		G_TYPE_FROM_CLASS (klass),
		G_SIGNAL_RUN_LAST,
		0, NULL, NULL,
		purple_smarshal_VOID__FLAGS_FLAGS,
		G_TYPE_NONE, 2, PURPLE_MEDIA_TYPE_CAPS,
		PURPLE_MEDIA_TYPE_CAPS);

	g_type_class_add_private(klass, sizeof(PurpleMediaManagerPrivate));
}

static void
purple_media_manager_init (PurpleMediaManager *media)
{
	media->priv = PURPLE_MEDIA_MANAGER_GET_PRIVATE(media);
	media->priv->medias = NULL;
	media->priv->next_output_window_id = 1;
#ifdef USE_VV
	media->priv->backend_type = PURPLE_TYPE_MEDIA_BACKEND_FS2;
#endif

	purple_prefs_add_none("/purple/media");
	purple_prefs_add_none("/purple/media/audio");
	purple_prefs_add_int("/purple/media/audio/silence_threshold", 5);
	purple_prefs_add_none("/purple/media/audio/volume");
	purple_prefs_add_int("/purple/media/audio/volume/input", 10);
	purple_prefs_add_int("/purple/media/audio/volume/output", 10);
}

static void
purple_media_manager_finalize (GObject *media)
{
	PurpleMediaManagerPrivate *priv = PURPLE_MEDIA_MANAGER_GET_PRIVATE(media);
	for (; priv->medias; priv->medias =
			g_list_delete_link(priv->medias, priv->medias)) {
		g_object_unref(priv->medias->data);
	}
	for (; priv->elements; priv->elements =
			g_list_delete_link(priv->elements, priv->elements)) {
		g_object_unref(priv->elements->data);
	}
	if (priv->video_caps)
		gst_caps_unref(priv->video_caps);
	parent_class->finalize(media);
}
#endif

PurpleMediaManager *
purple_media_manager_get()
{
#ifdef USE_VV
	static PurpleMediaManager *manager = NULL;

	if (manager == NULL)
		manager = PURPLE_MEDIA_MANAGER(g_object_new(purple_media_manager_get_type(), NULL));
	return manager;
#else
	return NULL;
#endif
}

#ifdef USE_VV
static gboolean
pipeline_bus_call(GstBus *bus, GstMessage *msg, PurpleMediaManager *manager)
{
	switch(GST_MESSAGE_TYPE(msg)) {
		case GST_MESSAGE_EOS:
			purple_debug_info("mediamanager", "End of Stream\n");
			break;
		case GST_MESSAGE_ERROR: {
			gchar *debug = NULL;
			GError *err = NULL;

			gst_message_parse_error(msg, &err, &debug);

			purple_debug_error("mediamanager",
					"gst pipeline error: %s\n",
					err->message);
			g_error_free(err);

			if (debug) {
				purple_debug_error("mediamanager",
						"Debug details: %s\n", debug);
				g_free (debug);
			}
			break;
		}
		default:
			break;
	}
	return TRUE;
}
#endif

#ifdef USE_GSTREAMER
GstElement *
purple_media_manager_get_pipeline(PurpleMediaManager *manager)
{
#ifdef USE_VV
	g_return_val_if_fail(PURPLE_IS_MEDIA_MANAGER(manager), NULL);

	if (manager->priv->pipeline == NULL) {
		FsElementAddedNotifier *notifier;
		gchar *filename;
		GError *err = NULL;
		GKeyFile *keyfile;
		GstBus *bus;
		manager->priv->pipeline = gst_pipeline_new(NULL);

		bus = gst_pipeline_get_bus(
				GST_PIPELINE(manager->priv->pipeline));
		gst_bus_add_signal_watch(GST_BUS(bus));
		g_signal_connect(G_OBJECT(bus), "message",
				G_CALLBACK(pipeline_bus_call), manager);
#if GST_CHECK_VERSION(1,0,0)
		gst_bus_set_sync_handler(bus, gst_bus_sync_signal_handler, NULL, NULL);
#else
		gst_bus_set_sync_handler(bus, gst_bus_sync_signal_handler, NULL);
#endif
		gst_object_unref(bus);

		filename = g_build_filename(purple_user_dir(),
				"fs-element.conf", NULL);
		keyfile = g_key_file_new();
		if (!g_key_file_load_from_file(keyfile, filename,
				G_KEY_FILE_NONE, &err)) {
			if (err->code == 4)
				purple_debug_info("mediamanager",
						"Couldn't read "
						"fs-element.conf: %s\n",
						err->message);
			else
				purple_debug_error("mediamanager",
						"Error reading "
						"fs-element.conf: %s\n",
						err->message);
			g_error_free(err);
		}
		g_free(filename);

		/* Hack to make alsasrc stop messing up audio timestamps */
		if (!g_key_file_has_key(keyfile,
				"alsasrc", "slave-method", NULL)) {
			g_key_file_set_integer(keyfile,
					"alsasrc", "slave-method", 2);
		}

		notifier = fs_element_added_notifier_new();
		fs_element_added_notifier_add(notifier,
				GST_BIN(manager->priv->pipeline));
		fs_element_added_notifier_set_properties_from_keyfile(
				notifier, keyfile);

		gst_element_set_state(manager->priv->pipeline,
				GST_STATE_PLAYING);
	}

	return manager->priv->pipeline;
#else
	return NULL;
#endif
}
#endif /* USE_GSTREAMER */

PurpleMedia *
purple_media_manager_create_media(PurpleMediaManager *manager,
				  PurpleAccount *account,
				  const char *conference_type,
				  const char *remote_user,
				  gboolean initiator)
{
#ifdef USE_VV
	PurpleMedia *media;
	gboolean signal_ret;

	media = PURPLE_MEDIA(g_object_new(purple_media_get_type(),
			     "manager", manager,
			     "account", account,
			     "conference-type", conference_type,
			     "initiator", initiator,
			     NULL));

	g_signal_emit(manager, purple_media_manager_signals[INIT_MEDIA], 0,
			media, account, remote_user, &signal_ret);

	if (signal_ret == FALSE) {
		g_object_unref(media);
		return NULL;
	}

	manager->priv->medias = g_list_append(manager->priv->medias, media);
	return media;
#else
	return NULL;
#endif
}

GList *
purple_media_manager_get_media(PurpleMediaManager *manager)
{
#ifdef USE_VV
	return manager->priv->medias;
#else
	return NULL;
#endif
}

GList *
purple_media_manager_get_media_by_account(PurpleMediaManager *manager,
		PurpleAccount *account)
{
#ifdef USE_VV
	GList *media = NULL;
	GList *iter;

	g_return_val_if_fail(PURPLE_IS_MEDIA_MANAGER(manager), NULL);

	iter = manager->priv->medias;
	for (; iter; iter = g_list_next(iter)) {
		if (purple_media_get_account(iter->data) == account) {
			media = g_list_prepend(media, iter->data);
		}
	}

	return media;
#else
	return NULL;
#endif
}

void
purple_media_manager_remove_media(PurpleMediaManager *manager,
				  PurpleMedia *media)
{
#ifdef USE_VV
	GList *list;

	g_return_if_fail(manager != NULL);

	list = g_list_find(manager->priv->medias, media);
	if (list)
		manager->priv->medias =
			g_list_delete_link(manager->priv->medias, list);
#endif
}

#ifdef USE_VV
static void
request_pad_unlinked_cb(GstPad *pad, GstPad *peer, gpointer user_data)
{
	GstElement *parent = GST_ELEMENT_PARENT(pad);
	GstIterator *iter;
#if GST_CHECK_VERSION(1,0,0)
	GValue tmp = G_VALUE_INIT;
#endif
	GstPad *remaining_pad;
	GstIteratorResult result;

	gst_element_release_request_pad(parent, pad);

	iter = gst_element_iterate_src_pads(parent);

#if GST_CHECK_VERSION(1,0,0)
	result = gst_iterator_next(iter, &tmp);
#else
	result = gst_iterator_next(iter, (gpointer)&remaining_pad);
#endif

	if (result == GST_ITERATOR_DONE) {
		gst_element_set_locked_state(parent, TRUE);
		gst_element_set_state(parent, GST_STATE_NULL);
		gst_bin_remove(GST_BIN(GST_ELEMENT_PARENT(parent)), parent);
	} else if (result == GST_ITERATOR_OK) {
#if GST_CHECK_VERSION(1,0,0)
		remaining_pad = g_value_get_object(&tmp);
		g_value_reset(&tmp);
#endif
		gst_object_unref(remaining_pad);
	}

	gst_iterator_free(iter);
}
#endif

#ifdef USE_GSTREAMER

void
purple_media_manager_set_video_caps(PurpleMediaManager *manager, GstCaps *caps)
{
#ifdef USE_VV
	if (manager->priv->video_caps)
		gst_caps_unref(manager->priv->video_caps);

	manager->priv->video_caps = caps;

	if (manager->priv->pipeline && manager->priv->video_src) {
		gchar *id = purple_media_element_info_get_id(manager->priv->video_src);
		GstElement *src = gst_bin_get_by_name(GST_BIN(manager->priv->pipeline), id);

		if (src) {
<<<<<<< HEAD
			GstElement *capsfilter = gst_bin_get_by_name(GST_BIN(src), "protocol_video_caps");
			g_object_set(G_OBJECT(capsfilter), "caps", caps, NULL);
=======
			GstElement *capsfilter = gst_bin_get_by_name(GST_BIN(src), "prpl_video_caps");
			if (capsfilter) {
				g_object_set(G_OBJECT(capsfilter), "caps", caps, NULL);
				gst_object_unref (capsfilter);
			}
			gst_object_unref (src);
>>>>>>> 8fded184
		}

		g_free(id);
	}
#endif
}

GstCaps *
purple_media_manager_get_video_caps(PurpleMediaManager *manager)
{
#ifdef USE_VV
	if (manager->priv->video_caps == NULL)
#if GST_CHECK_VERSION(1,0,0)
		manager->priv->video_caps = gst_caps_from_string("video/x-raw,"
#else
		manager->priv->video_caps = gst_caps_from_string("video/x-raw-yuv,"
#endif
			"width=[250,352], height=[200,288], framerate=[1/1,20/1]");
	return manager->priv->video_caps;
#else
	return NULL;
#endif
}

GstElement *
purple_media_manager_get_element(PurpleMediaManager *manager,
		PurpleMediaSessionType type, PurpleMedia *media,
		const gchar *session_id, const gchar *participant)
{
#ifdef USE_VV
	GstElement *ret = NULL;
	PurpleMediaElementInfo *info = NULL;
	PurpleMediaElementType element_type;

	if (type & PURPLE_MEDIA_SEND_AUDIO)
		info = manager->priv->audio_src;
	else if (type & PURPLE_MEDIA_RECV_AUDIO)
		info = manager->priv->audio_sink;
	else if (type & PURPLE_MEDIA_SEND_VIDEO)
		info = manager->priv->video_src;
	else if (type & PURPLE_MEDIA_RECV_VIDEO)
		info = manager->priv->video_sink;

	if (info == NULL)
		return NULL;

	element_type = purple_media_element_info_get_element_type(info);

	if (element_type & PURPLE_MEDIA_ELEMENT_UNIQUE &&
			element_type & PURPLE_MEDIA_ELEMENT_SRC) {
		GstElement *tee;
		GstPad *pad;
		GstPad *ghost;
		gchar *id = purple_media_element_info_get_id(info);

		ret = gst_bin_get_by_name(GST_BIN(
				purple_media_manager_get_pipeline(
				manager)), id);

		if (ret == NULL) {
			GstElement *bin, *fakesink;
			ret = purple_media_element_info_call_create(info,
					media, session_id, participant);
			bin = gst_bin_new(id);
			tee = gst_element_factory_make("tee", "tee");
			gst_bin_add_many(GST_BIN(bin), ret, tee, NULL);

			if (type & PURPLE_MEDIA_SEND_VIDEO) {
				GstElement *videoscale;
				GstElement *capsfilter;

				videoscale = gst_element_factory_make("videoscale", NULL);
				capsfilter = gst_element_factory_make("capsfilter", "protocol_video_caps");

				g_object_set(G_OBJECT(capsfilter),
					"caps", purple_media_manager_get_video_caps(manager), NULL);

				gst_bin_add_many(GST_BIN(bin), videoscale, capsfilter, NULL);
				gst_element_link_many(ret, videoscale, capsfilter, tee, NULL);
			} else
				gst_element_link(ret, tee);

			/*
			 * This shouldn't be necessary, but it stops it from
			 * giving a not-linked error upon destruction
			 */
			fakesink = gst_element_factory_make("fakesink", NULL);
			g_object_set(fakesink, "sync", FALSE, NULL);
			gst_bin_add(GST_BIN(bin), fakesink);
			gst_element_link(tee, fakesink);

			ret = bin;
			gst_object_ref(ret);
			gst_bin_add(GST_BIN(purple_media_manager_get_pipeline(
					manager)), ret);
		}
		g_free(id);

		tee = gst_bin_get_by_name(GST_BIN(ret), "tee");
#if GST_CHECK_VERSION(1,0,0)
		pad = gst_element_get_request_pad(tee, "src_%u");
#else
		pad = gst_element_get_request_pad(tee, "src%d");
#endif
		gst_object_unref(tee);
		ghost = gst_ghost_pad_new(NULL, pad);
		gst_object_unref(pad);
		g_signal_connect(GST_PAD(ghost), "unlinked",
				G_CALLBACK(request_pad_unlinked_cb), NULL);
		gst_pad_set_active(ghost, TRUE);
		gst_element_add_pad(ret, ghost);
	} else {
		ret = purple_media_element_info_call_create(info,
				media, session_id, participant);
		if (element_type & PURPLE_MEDIA_ELEMENT_SRC) {
			gst_object_ref(ret);
			gst_bin_add(GST_BIN(purple_media_manager_get_pipeline(manager)),
				ret);
		}
	}

	if (ret == NULL)
		purple_debug_error("media", "Error creating source or sink\n");

	return ret;
#else
	return NULL;
#endif
}

PurpleMediaElementInfo *
purple_media_manager_get_element_info(PurpleMediaManager *manager,
		const gchar *id)
{
#ifdef USE_VV
	GList *iter;

	g_return_val_if_fail(PURPLE_IS_MEDIA_MANAGER(manager), NULL);

	iter = manager->priv->elements;

	for (; iter; iter = g_list_next(iter)) {
		gchar *element_id =
				purple_media_element_info_get_id(iter->data);
		if (!strcmp(element_id, id)) {
			g_free(element_id);
			g_object_ref(iter->data);
			return iter->data;
		}
		g_free(element_id);
	}
#endif

	return NULL;
}

gboolean
purple_media_manager_register_element(PurpleMediaManager *manager,
		PurpleMediaElementInfo *info)
{
#ifdef USE_VV
	PurpleMediaElementInfo *info2;
	gchar *id;

	g_return_val_if_fail(PURPLE_IS_MEDIA_MANAGER(manager), FALSE);
	g_return_val_if_fail(info != NULL, FALSE);

	id = purple_media_element_info_get_id(info);
	info2 = purple_media_manager_get_element_info(manager, id);
	g_free(id);

	if (info2 != NULL) {
		g_object_unref(info2);
		return FALSE;
	}

	manager->priv->elements =
			g_list_prepend(manager->priv->elements, info);
	return TRUE;
#else
	return FALSE;
#endif
}

gboolean
purple_media_manager_unregister_element(PurpleMediaManager *manager,
		const gchar *id)
{
#ifdef USE_VV
	PurpleMediaElementInfo *info;

	g_return_val_if_fail(PURPLE_IS_MEDIA_MANAGER(manager), FALSE);

	info = purple_media_manager_get_element_info(manager, id);

	if (info == NULL) {
		g_object_unref(info);
		return FALSE;
	}

	if (manager->priv->audio_src == info)
		manager->priv->audio_src = NULL;
	if (manager->priv->audio_sink == info)
		manager->priv->audio_sink = NULL;
	if (manager->priv->video_src == info)
		manager->priv->video_src = NULL;
	if (manager->priv->video_sink == info)
		manager->priv->video_sink = NULL;

	manager->priv->elements = g_list_remove(
			manager->priv->elements, info);
	g_object_unref(info);
	return TRUE;
#else
	return FALSE;
#endif
}

gboolean
purple_media_manager_set_active_element(PurpleMediaManager *manager,
		PurpleMediaElementInfo *info)
{
#ifdef USE_VV
	PurpleMediaElementInfo *info2;
	PurpleMediaElementType type;
	gboolean ret = FALSE;
	gchar *id;

	g_return_val_if_fail(PURPLE_IS_MEDIA_MANAGER(manager), FALSE);
	g_return_val_if_fail(info != NULL, FALSE);

	id = purple_media_element_info_get_id(info);
	info2 = purple_media_manager_get_element_info(manager, id);
	g_free(id);

	if (info2 == NULL)
		purple_media_manager_register_element(manager, info);
	else
		g_object_unref(info2);

	type = purple_media_element_info_get_element_type(info);

	if (type & PURPLE_MEDIA_ELEMENT_SRC) {
		if (type & PURPLE_MEDIA_ELEMENT_AUDIO) {
			manager->priv->audio_src = info;
			ret = TRUE;
		}
		if (type & PURPLE_MEDIA_ELEMENT_VIDEO) {
			manager->priv->video_src = info;
			ret = TRUE;
		}
	}
	if (type & PURPLE_MEDIA_ELEMENT_SINK) {
		if (type & PURPLE_MEDIA_ELEMENT_AUDIO) {
			manager->priv->audio_sink = info;
			ret = TRUE;
		}
		if (type & PURPLE_MEDIA_ELEMENT_VIDEO) {
			manager->priv->video_sink = info;
			ret = TRUE;
		}
	}

	return ret;
#else
	return FALSE;
#endif
}

PurpleMediaElementInfo *
purple_media_manager_get_active_element(PurpleMediaManager *manager,
		PurpleMediaElementType type)
{
#ifdef USE_VV
	g_return_val_if_fail(PURPLE_IS_MEDIA_MANAGER(manager), NULL);

	if (type & PURPLE_MEDIA_ELEMENT_SRC) {
		if (type & PURPLE_MEDIA_ELEMENT_AUDIO)
			return manager->priv->audio_src;
		else if (type & PURPLE_MEDIA_ELEMENT_VIDEO)
			return manager->priv->video_src;
	} else if (type & PURPLE_MEDIA_ELEMENT_SINK) {
		if (type & PURPLE_MEDIA_ELEMENT_AUDIO)
			return manager->priv->audio_sink;
		else if (type & PURPLE_MEDIA_ELEMENT_VIDEO)
			return manager->priv->video_sink;
	}
#endif

	return NULL;
}
#endif /* USE_GSTREAMER */

#ifdef USE_VV
static void
window_id_cb(GstBus *bus, GstMessage *msg, PurpleMediaOutputWindow *ow)
{
	GstElement *sink;

	if (GST_MESSAGE_TYPE(msg) != GST_MESSAGE_ELEMENT
#if GST_CHECK_VERSION(1,0,0)
	 || !gst_is_video_overlay_prepare_window_handle_message(msg))
#else
	 || !gst_structure_has_name(msg->structure, "prepare-xwindow-id"))
#endif
		return;

	sink = GST_ELEMENT(GST_MESSAGE_SRC(msg));
	while (sink != ow->sink) {
		if (sink == NULL)
			return;
		sink = GST_ELEMENT_PARENT(sink);
	}

	g_signal_handlers_disconnect_matched(bus, G_SIGNAL_MATCH_FUNC
			| G_SIGNAL_MATCH_DATA, 0, 0, NULL,
			window_id_cb, ow);

#if GST_CHECK_VERSION(1,0,0)
	gst_video_overlay_set_window_handle(GST_VIDEO_OVERLAY(GST_MESSAGE_SRC(msg)),
	                                    ow->window_id);
#elif GST_CHECK_VERSION(0,10,31)
	gst_x_overlay_set_window_handle(GST_X_OVERLAY(GST_MESSAGE_SRC(msg)),
	                                ow->window_id);
#else
	gst_x_overlay_set_xwindow_id(GST_X_OVERLAY(GST_MESSAGE_SRC(msg)),
	                             ow->window_id);
#endif
}
#endif

gboolean
purple_media_manager_create_output_window(PurpleMediaManager *manager,
		PurpleMedia *media, const gchar *session_id,
		const gchar *participant)
{
#ifdef USE_VV
	GList *iter;

	g_return_val_if_fail(PURPLE_IS_MEDIA(media), FALSE);

	iter = manager->priv->output_windows;
	for(; iter; iter = g_list_next(iter)) {
		PurpleMediaOutputWindow *ow = iter->data;

		if (ow->sink == NULL && ow->media == media &&
				((participant != NULL &&
				ow->participant != NULL &&
				!strcmp(participant, ow->participant)) ||
				(participant == ow->participant)) &&
				!strcmp(session_id, ow->session_id)) {
			GstBus *bus;
			GstElement *queue, *convert;
			GstElement *tee = purple_media_get_tee(media,
					session_id, participant);

			if (tee == NULL)
				continue;

			queue = gst_element_factory_make("queue", NULL);
#if GST_CHECK_VERSION(1,0,0)
			convert = gst_element_factory_make("videoconvert", NULL);
#else
			convert = gst_element_factory_make("ffmpegcolorspace", NULL);
#endif
			ow->sink = purple_media_manager_get_element(
					manager, PURPLE_MEDIA_RECV_VIDEO,
					ow->media, ow->session_id,
					ow->participant);

			if (participant == NULL) {
				/* aka this is a preview sink */
				GObjectClass *klass =
						G_OBJECT_GET_CLASS(ow->sink);
				if (g_object_class_find_property(klass,
						"sync"))
					g_object_set(G_OBJECT(ow->sink),
							"sync", FALSE, NULL);
				if (g_object_class_find_property(klass,
						"async"))
					g_object_set(G_OBJECT(ow->sink),
							"async", FALSE, NULL);
			}

			gst_bin_add_many(GST_BIN(GST_ELEMENT_PARENT(tee)),
					queue, convert, ow->sink, NULL);

			bus = gst_pipeline_get_bus(GST_PIPELINE(
					manager->priv->pipeline));
			g_signal_connect(bus, "sync-message::element",
					G_CALLBACK(window_id_cb), ow);
			gst_object_unref(bus);

			gst_element_set_state(ow->sink, GST_STATE_PLAYING);
			gst_element_set_state(convert, GST_STATE_PLAYING);
			gst_element_set_state(queue, GST_STATE_PLAYING);
			gst_element_link(convert, ow->sink);
			gst_element_link(queue, convert);
			gst_element_link(tee, queue);
		}
	}
	return TRUE;
#else
	return FALSE;
#endif
}

gulong
purple_media_manager_set_output_window(PurpleMediaManager *manager,
		PurpleMedia *media, const gchar *session_id,
		const gchar *participant, gulong window_id)
{
#ifdef USE_VV
	PurpleMediaOutputWindow *output_window;

	g_return_val_if_fail(PURPLE_IS_MEDIA_MANAGER(manager), FALSE);
	g_return_val_if_fail(PURPLE_IS_MEDIA(media), FALSE);

	output_window = g_new0(PurpleMediaOutputWindow, 1);
	output_window->id = manager->priv->next_output_window_id++;
	output_window->media = media;
	output_window->session_id = g_strdup(session_id);
	output_window->participant = g_strdup(participant);
	output_window->window_id = window_id;

	manager->priv->output_windows = g_list_prepend(
			manager->priv->output_windows, output_window);

	if (purple_media_get_tee(media, session_id, participant) != NULL)
		purple_media_manager_create_output_window(manager,
				media, session_id, participant);

	return output_window->id;
#else
	return 0;
#endif
}

gboolean
purple_media_manager_remove_output_window(PurpleMediaManager *manager,
		gulong output_window_id)
{
#ifdef USE_VV
	PurpleMediaOutputWindow *output_window = NULL;
	GList *iter;

	g_return_val_if_fail(PURPLE_IS_MEDIA_MANAGER(manager), FALSE);

	iter = manager->priv->output_windows;
	for (; iter; iter = g_list_next(iter)) {
		PurpleMediaOutputWindow *ow = iter->data;
		if (ow->id == output_window_id) {
			manager->priv->output_windows = g_list_delete_link(
					manager->priv->output_windows, iter);
			output_window = ow;
			break;
		}
	}

	if (output_window == NULL)
		return FALSE;

	if (output_window->sink != NULL) {
		GstPad *pad = gst_element_get_static_pad(
				output_window->sink, "sink");
		GstPad *peer = gst_pad_get_peer(pad);
		GstElement *colorspace = GST_ELEMENT_PARENT(peer), *queue;
		gst_object_unref(pad);
		gst_object_unref(peer);
		pad = gst_element_get_static_pad(colorspace, "sink");
		peer = gst_pad_get_peer(pad);
		queue = GST_ELEMENT_PARENT(peer);
		gst_object_unref(pad);
		gst_object_unref(peer);
		pad = gst_element_get_static_pad(queue, "sink");
		peer = gst_pad_get_peer(pad);
		gst_object_unref(pad);
		if (peer != NULL)
			gst_element_release_request_pad(GST_ELEMENT_PARENT(peer), peer);
		gst_element_set_locked_state(queue, TRUE);
		gst_element_set_state(queue, GST_STATE_NULL);
		gst_bin_remove(GST_BIN(GST_ELEMENT_PARENT(queue)), queue);
		gst_element_set_locked_state(colorspace, TRUE);
		gst_element_set_state(colorspace, GST_STATE_NULL);
		gst_bin_remove(GST_BIN(GST_ELEMENT_PARENT(colorspace)), colorspace);
		gst_element_set_locked_state(output_window->sink, TRUE);
		gst_element_set_state(output_window->sink, GST_STATE_NULL);
		gst_bin_remove(GST_BIN(GST_ELEMENT_PARENT(output_window->sink)),
				output_window->sink);
	}

	g_free(output_window->session_id);
	g_free(output_window->participant);
	g_free(output_window);

	return TRUE;
#else
	return FALSE;
#endif
}

void
purple_media_manager_remove_output_windows(PurpleMediaManager *manager,
		PurpleMedia *media, const gchar *session_id,
		const gchar *participant)
{
#ifdef USE_VV
	GList *iter;

	g_return_if_fail(PURPLE_IS_MEDIA(media));

	iter = manager->priv->output_windows;

	for (; iter;) {
		PurpleMediaOutputWindow *ow = iter->data;
		iter = g_list_next(iter);

	if (media == ow->media &&
			((session_id != NULL && ow->session_id != NULL &&
			!strcmp(session_id, ow->session_id)) ||
			(session_id == ow->session_id)) &&
			((participant != NULL && ow->participant != NULL &&
			!strcmp(participant, ow->participant)) ||
			(participant == ow->participant)))
		purple_media_manager_remove_output_window(
				manager, ow->id);
	}
#endif
}

void
purple_media_manager_set_ui_caps(PurpleMediaManager *manager,
		PurpleMediaCaps caps)
{
#ifdef USE_VV
	PurpleMediaCaps oldcaps;

	g_return_if_fail(PURPLE_IS_MEDIA_MANAGER(manager));

	oldcaps = manager->priv->ui_caps;
	manager->priv->ui_caps = caps;

	if (caps != oldcaps)
		g_signal_emit(manager,
				purple_media_manager_signals[UI_CAPS_CHANGED],
				0, caps, oldcaps);
#endif
}

PurpleMediaCaps
purple_media_manager_get_ui_caps(PurpleMediaManager *manager)
{
#ifdef USE_VV
	g_return_val_if_fail(PURPLE_IS_MEDIA_MANAGER(manager),
			PURPLE_MEDIA_CAPS_NONE);
	return manager->priv->ui_caps;
#else
	return PURPLE_MEDIA_CAPS_NONE;
#endif
}

void
purple_media_manager_set_backend_type(PurpleMediaManager *manager,
		GType backend_type)
{
#ifdef USE_VV
	g_return_if_fail(PURPLE_IS_MEDIA_MANAGER(manager));

	manager->priv->backend_type = backend_type;
#endif
}

GType
purple_media_manager_get_backend_type(PurpleMediaManager *manager)
{
#ifdef USE_VV
	g_return_val_if_fail(PURPLE_IS_MEDIA_MANAGER(manager),
			PURPLE_MEDIA_CAPS_NONE);

	return manager->priv->backend_type;
#else
	return G_TYPE_NONE;
#endif
}

#ifdef USE_GSTREAMER

/*
 * PurpleMediaElementType
 */

GType
purple_media_element_type_get_type()
{
	static GType type = 0;
	if (type == 0) {
		static const GFlagsValue values[] = {
			{ PURPLE_MEDIA_ELEMENT_NONE,
				"PURPLE_MEDIA_ELEMENT_NONE", "none" },
			{ PURPLE_MEDIA_ELEMENT_AUDIO,
				"PURPLE_MEDIA_ELEMENT_AUDIO", "audio" },
			{ PURPLE_MEDIA_ELEMENT_VIDEO,
				"PURPLE_MEDIA_ELEMENT_VIDEO", "video" },
			{ PURPLE_MEDIA_ELEMENT_AUDIO_VIDEO,
				"PURPLE_MEDIA_ELEMENT_AUDIO_VIDEO",
				"audio-video" },
			{ PURPLE_MEDIA_ELEMENT_NO_SRCS,
				"PURPLE_MEDIA_ELEMENT_NO_SRCS", "no-srcs" },
			{ PURPLE_MEDIA_ELEMENT_ONE_SRC,
				"PURPLE_MEDIA_ELEMENT_ONE_SRC", "one-src" },
			{ PURPLE_MEDIA_ELEMENT_MULTI_SRC,
				"PURPLE_MEDIA_ELEMENT_MULTI_SRC",
				"multi-src" },
			{ PURPLE_MEDIA_ELEMENT_REQUEST_SRC,
				"PURPLE_MEDIA_ELEMENT_REQUEST_SRC",
				"request-src" },
			{ PURPLE_MEDIA_ELEMENT_NO_SINKS,
				"PURPLE_MEDIA_ELEMENT_NO_SINKS", "no-sinks" },
			{ PURPLE_MEDIA_ELEMENT_ONE_SINK,
				"PURPLE_MEDIA_ELEMENT_ONE_SINK", "one-sink" },
			{ PURPLE_MEDIA_ELEMENT_MULTI_SINK,
				"PURPLE_MEDIA_ELEMENT_MULTI_SINK",
				"multi-sink" },
			{ PURPLE_MEDIA_ELEMENT_REQUEST_SINK,
				"PURPLE_MEDIA_ELEMENT_REQUEST_SINK",
				"request-sink" },
			{ PURPLE_MEDIA_ELEMENT_UNIQUE,
				"PURPLE_MEDIA_ELEMENT_UNIQUE", "unique" },
			{ PURPLE_MEDIA_ELEMENT_SRC,
				"PURPLE_MEDIA_ELEMENT_SRC", "src" },
			{ PURPLE_MEDIA_ELEMENT_SINK,
				"PURPLE_MEDIA_ELEMENT_SINK", "sink" },
			{ 0, NULL, NULL }
		};
		type = g_flags_register_static(
				"PurpleMediaElementType", values);
	}
	return type;
}

/*
 * PurpleMediaElementInfo
 */

struct _PurpleMediaElementInfoClass
{
	GObjectClass parent_class;
};

struct _PurpleMediaElementInfo
{
	GObject parent;
};

#ifdef USE_VV
struct _PurpleMediaElementInfoPrivate
{
	gchar *id;
	gchar *name;
	PurpleMediaElementType type;
	PurpleMediaElementCreateCallback create;
};

enum {
	PROP_0,
	PROP_ID,
	PROP_NAME,
	PROP_TYPE,
	PROP_CREATE_CB,
};

static void
purple_media_element_info_init(PurpleMediaElementInfo *info)
{
	PurpleMediaElementInfoPrivate *priv =
			PURPLE_MEDIA_ELEMENT_INFO_GET_PRIVATE(info);
	priv->id = NULL;
	priv->name = NULL;
	priv->type = PURPLE_MEDIA_ELEMENT_NONE;
	priv->create = NULL;
}

static void
purple_media_element_info_finalize(GObject *info)
{
	PurpleMediaElementInfoPrivate *priv =
			PURPLE_MEDIA_ELEMENT_INFO_GET_PRIVATE(info);
	g_free(priv->id);
	g_free(priv->name);
}

static void
purple_media_element_info_set_property (GObject *object, guint prop_id,
		const GValue *value, GParamSpec *pspec)
{
	PurpleMediaElementInfoPrivate *priv;
	g_return_if_fail(PURPLE_IS_MEDIA_ELEMENT_INFO(object));

	priv = PURPLE_MEDIA_ELEMENT_INFO_GET_PRIVATE(object);

	switch (prop_id) {
		case PROP_ID:
			g_free(priv->id);
			priv->id = g_value_dup_string(value);
			break;
		case PROP_NAME:
			g_free(priv->name);
			priv->name = g_value_dup_string(value);
			break;
		case PROP_TYPE: {
			priv->type = g_value_get_flags(value);
			break;
		}
		case PROP_CREATE_CB:
			priv->create = g_value_get_pointer(value);
			break;
		default:
			G_OBJECT_WARN_INVALID_PROPERTY_ID(
					object, prop_id, pspec);
			break;
	}
}

static void
purple_media_element_info_get_property (GObject *object, guint prop_id,
		GValue *value, GParamSpec *pspec)
{
	PurpleMediaElementInfoPrivate *priv;
	g_return_if_fail(PURPLE_IS_MEDIA_ELEMENT_INFO(object));

	priv = PURPLE_MEDIA_ELEMENT_INFO_GET_PRIVATE(object);

	switch (prop_id) {
		case PROP_ID:
			g_value_set_string(value, priv->id);
			break;
		case PROP_NAME:
			g_value_set_string(value, priv->name);
			break;
		case PROP_TYPE:
			g_value_set_flags(value, priv->type);
			break;
		case PROP_CREATE_CB:
			g_value_set_pointer(value, priv->create);
			break;
		default:
			G_OBJECT_WARN_INVALID_PROPERTY_ID(
					object, prop_id, pspec);
			break;
	}
}

static void
purple_media_element_info_class_init(PurpleMediaElementInfoClass *klass)
{
	GObjectClass *gobject_class = (GObjectClass*)klass;

	gobject_class->finalize = purple_media_element_info_finalize;
	gobject_class->set_property = purple_media_element_info_set_property;
	gobject_class->get_property = purple_media_element_info_get_property;

	g_object_class_install_property(gobject_class, PROP_ID,
			g_param_spec_string("id",
			"ID",
			"The unique identifier of the element.",
			NULL,
			G_PARAM_CONSTRUCT_ONLY | G_PARAM_READWRITE |
			G_PARAM_STATIC_STRINGS));

	g_object_class_install_property(gobject_class, PROP_NAME,
			g_param_spec_string("name",
			"Name",
			"The friendly/display name of this element.",
			NULL,
			G_PARAM_CONSTRUCT_ONLY | G_PARAM_READWRITE |
			G_PARAM_STATIC_STRINGS));

	g_object_class_install_property(gobject_class, PROP_TYPE,
			g_param_spec_flags("type",
			"Element Type",
			"The type of element this is.",
			PURPLE_TYPE_MEDIA_ELEMENT_TYPE,
			PURPLE_MEDIA_ELEMENT_NONE,
			G_PARAM_CONSTRUCT_ONLY | G_PARAM_READWRITE |
			G_PARAM_STATIC_STRINGS));

	g_object_class_install_property(gobject_class, PROP_CREATE_CB,
			g_param_spec_pointer("create-cb",
			"Create Callback",
			"The function called to create this element.",
			G_PARAM_CONSTRUCT_ONLY | G_PARAM_READWRITE |
			G_PARAM_STATIC_STRINGS));

	g_type_class_add_private(klass, sizeof(PurpleMediaElementInfoPrivate));
}

G_DEFINE_TYPE(PurpleMediaElementInfo,
		purple_media_element_info, G_TYPE_OBJECT);
#else
GType
purple_media_element_info_get_type()
{
	return G_TYPE_NONE;
}
#endif

gchar *
purple_media_element_info_get_id(PurpleMediaElementInfo *info)
{
#ifdef USE_VV
	gchar *id;
	g_return_val_if_fail(PURPLE_IS_MEDIA_ELEMENT_INFO(info), NULL);
	g_object_get(info, "id", &id, NULL);
	return id;
#else
	return NULL;
#endif
}

gchar *
purple_media_element_info_get_name(PurpleMediaElementInfo *info)
{
#ifdef USE_VV
	gchar *name;
	g_return_val_if_fail(PURPLE_IS_MEDIA_ELEMENT_INFO(info), NULL);
	g_object_get(info, "name", &name, NULL);
	return name;
#else
	return NULL;
#endif
}

PurpleMediaElementType
purple_media_element_info_get_element_type(PurpleMediaElementInfo *info)
{
#ifdef USE_VV
	PurpleMediaElementType type;
	g_return_val_if_fail(PURPLE_IS_MEDIA_ELEMENT_INFO(info),
			PURPLE_MEDIA_ELEMENT_NONE);
	g_object_get(info, "type", &type, NULL);
	return type;
#else
	return PURPLE_MEDIA_ELEMENT_NONE;
#endif
}

GstElement *
purple_media_element_info_call_create(PurpleMediaElementInfo *info,
		PurpleMedia *media, const gchar *session_id,
		const gchar *participant)
{
#ifdef USE_VV
	PurpleMediaElementCreateCallback create;
	g_return_val_if_fail(PURPLE_IS_MEDIA_ELEMENT_INFO(info), NULL);
	g_object_get(info, "create-cb", &create, NULL);
	if (create)
		return create(media, session_id, participant);
#endif
	return NULL;
}

#endif /* USE_GSTREAMER */
<|MERGE_RESOLUTION|>--- conflicted
+++ resolved
@@ -440,17 +440,12 @@
 		GstElement *src = gst_bin_get_by_name(GST_BIN(manager->priv->pipeline), id);
 
 		if (src) {
-<<<<<<< HEAD
 			GstElement *capsfilter = gst_bin_get_by_name(GST_BIN(src), "protocol_video_caps");
-			g_object_set(G_OBJECT(capsfilter), "caps", caps, NULL);
-=======
-			GstElement *capsfilter = gst_bin_get_by_name(GST_BIN(src), "prpl_video_caps");
 			if (capsfilter) {
 				g_object_set(G_OBJECT(capsfilter), "caps", caps, NULL);
 				gst_object_unref (capsfilter);
 			}
 			gst_object_unref (src);
->>>>>>> 8fded184
 		}
 
 		g_free(id);
