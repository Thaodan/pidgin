--- conflicted
+++ resolved
@@ -196,13 +196,7 @@
 GType purple_xfer_get_type(void);
 
 /**
-<<<<<<< HEAD
- * Creates a new file transfer handle.
- * This is called by protocols.
- *
-=======
  * purple_xfer_new:
->>>>>>> 724ef811
  * @account: The account sending or receiving the file.
  * @type:    The type of file transfer.
  * @who:     The name of the remote user.
@@ -596,11 +590,8 @@
  * purple_xfer_set_request_denied_fnc:
  * @xfer: The file transfer.
  * @fnc: The request denied protocol callback.
-<<<<<<< HEAD
-=======
  *
  * Sets the function to be called if the request is denied.
->>>>>>> 724ef811
  */
 void purple_xfer_set_request_denied_fnc(PurpleXfer *xfer, void (*fnc)(PurpleXfer *));
 
@@ -704,19 +695,7 @@
 purple_xfer_read_file(PurpleXfer *xfer, guchar *buffer, gsize size);
 
 /**
-<<<<<<< HEAD
- * Starts a file transfer.
- *
- * Either @a fd must be specified <i>or</i> @a ip and @a port on a
- * file receive transfer. On send, @a fd must be specified, and
- * @a ip and @a port are ignored.
- *
- * Passing @a fd as '-1' is a special-case and indicates to the
- * protocol to facilitate the file transfer itself.
- *
-=======
  * purple_xfer_start:
->>>>>>> 724ef811
  * @xfer: The file transfer.
  * @fd:   The file descriptor for the socket.
  * @ip:   The IP address to connect to.
@@ -729,7 +708,7 @@
  * @ip and @port are ignored.
  *
  * Passing @fd as '-1' is a special-case and indicates to the
- * protocol plugin to facilitate the file transfer itself.
+ * protocol to facilitate the file transfer itself.
  */
 void purple_xfer_start(PurpleXfer *xfer, int fd, const char *ip, guint16 port);
 
@@ -812,14 +791,7 @@
 void purple_xfer_ui_ready(PurpleXfer *xfer);
 
 /**
-<<<<<<< HEAD
- * Allows the protocol to signal it's ready to send/receive data (depending on
- * the direction of the file transfer. Used when the protocol provides read/write
- * ops and cannot/does not provide a raw fd to the core.
- *
-=======
  * purple_xfer_protocol_ready:
->>>>>>> 724ef811
  * @xfer: The file transfer which is ready.
  *
  * Allows the protocol to signal it's ready to send/receive data (depending on
