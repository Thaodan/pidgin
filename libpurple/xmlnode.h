/**
 * @file xmlnode.h XML DOM functions
 * @ingroup core
 */

/* purple
 *
 * Purple is the legal property of its developers, whose names are too numerous
 * to list here.  Please refer to the COPYRIGHT file distributed with this
 * source distribution.
 *
 * This program is free software; you can redistribute it and/or modify
 * it under the terms of the GNU General Public License as published by
 * the Free Software Foundation; either version 2 of the License, or
 * (at your option) any later version.
 *
 * This program is distributed in the hope that it will be useful,
 * but WITHOUT ANY WARRANTY; without even the implied warranty of
 * MERCHANTABILITY or FITNESS FOR A PARTICULAR PURPOSE.  See the
 * GNU General Public License for more details.
 *
 * You should have received a copy of the GNU General Public License
 * along with this program; if not, write to the Free Software
 * Foundation, Inc., 51 Franklin Street, Fifth Floor, Boston, MA  02111-1301  USA
 */
#ifndef _PURPLE_XMLNODE_H_
#define _PURPLE_XMLNODE_H_

#include <glib.h>

#ifdef __cplusplus
extern "C" {
#endif

/**
 * The valid types for an xmlnode
 */
typedef enum
{
	XMLNODE_TYPE_TAG,		/**< Just a tag */
	XMLNODE_TYPE_ATTRIB,		/**< Has attributes */
	XMLNODE_TYPE_DATA		/**< Has data */
} XMLNodeType;

/**
 * An xmlnode.
 */
typedef struct _xmlnode xmlnode;
struct _xmlnode
{
	char *name;			/**< The name of the node. */
	char *xmlns;		/**< The namespace of the node */
	XMLNodeType type;		/**< The type of the node. */
	char *data;			/**< The data for the node. */
	size_t data_sz;			/**< The size of the data. */
	xmlnode *parent;            /**< The parent node or @c NULL.*/
	xmlnode *child;             /**< The child node or @c NULL.*/
	xmlnode *lastchild;         /**< The last child node or @c NULL.*/
	xmlnode *next;              /**< The next node or @c NULL. */
	char *prefix;               /**< The namespace prefix if any. */
	GHashTable *namespace_map;  /**< The namespace map. */
};

/**
 * Creates a new xmlnode.
 *
 * @param name The name of the node.
 *
 * @return The new node.
 */
xmlnode *xmlnode_new(const char *name);

/**
 * Creates a new xmlnode child.
 *
 * @param parent The parent node.
 * @param name   The name of the child node.
 *
 * @return The new child node.
 */
xmlnode *xmlnode_new_child(xmlnode *parent, const char *name);

/**
 * Inserts a node into a node as a child.
 *
 * @param parent The parent node to insert child into.
 * @param child  The child node to insert into parent.
 */
void xmlnode_insert_child(xmlnode *parent, xmlnode *child);

/**
 * Gets a child node named name.
 *
 * @param parent The parent node.
 * @param name   The child's name.
 *
 * @return The child or NULL.
 */
xmlnode *xmlnode_get_child(const xmlnode *parent, const char *name);

/**
 * Gets a child node named name in a namespace.
 *
 * @param parent The parent node.
 * @param name   The child's name.
 * @param xmlns  The namespace.
 *
 * @return The child or NULL.
 */
xmlnode *xmlnode_get_child_with_namespace(const xmlnode *parent, const char *name, const char *xmlns);

/**
 * Gets the next node with the same name as node.
 *
 * @param node The node of a twin to find.
 *
 * @return The twin of node or NULL.
 */
xmlnode *xmlnode_get_next_twin(xmlnode *node);

/**
 * Inserts data into a node.
 *
 * @param node   The node to insert data into.
 * @param data   The data to insert.
 * @param size   The size of the data to insert.  If data is
 *               null-terminated you can pass in -1.
 */
void xmlnode_insert_data(xmlnode *node, const char *data, gssize size);

/**
 * Gets (escaped) data from a node.
 *
 * @param node The node to get data from.
 *
 * @return The data from the node or NULL. This data is in raw escaped format.
 *         You must g_free this string when finished using it.
 */
char *xmlnode_get_data(const xmlnode *node);

/**
 * Gets unescaped data from a node.
 *
 * @param node The node to get data from.
 *
 * @return The data from the node, in unescaped form.   You must g_free
 *         this string when finished using it.
 */
char *xmlnode_get_data_unescaped(const xmlnode *node);

/**
 * Sets an attribute for a node.
 *
 * @param node  The node to set an attribute for.
 * @param attr  The name of the attribute.
 * @param value The value of the attribute.
 */
void xmlnode_set_attrib(xmlnode *node, const char *attr, const char *value);

<<<<<<< HEAD
#if !(defined PURPLE_DISABLE_DEPRECATED) || (defined _PURPLE_XMLNODE_C_)
/**
 * Sets a prefixed attribute for a node
 *
 * @param node   The node to set an attribute for.
 * @param attr   The name of the attribute to set
 * @param prefix The prefix of the attribute to set
 * @param value  The value of the attribute
 *
 * @deprecated Use xmlnode_set_attrib_full instead.
 */
void xmlnode_set_attrib_with_prefix(xmlnode *node, const char *attr, const char *prefix, const char *value);

/**
 * Sets a namespaced attribute for a node
 *
 * @param node  The node to set an attribute for.
 * @param attr  The name of the attribute to set
 * @param xmlns The namespace of the attribute to ste
 * @param value The value of the attribute
 *
 * @deprecated Use xmlnode_set_attrib_full instead.
 */
void xmlnode_set_attrib_with_namespace(xmlnode *node, const char *attr, const char *xmlns, const char *value);
#endif /* PURPLE_DISABLE_DEPRECATED */

=======
>>>>>>> 78384528
/**
 * Sets a namespaced attribute for a node
 *
 * @param node   The node to set an attribute for.
 * @param attr   The name of the attribute to set
 * @param xmlns  The namespace of the attribute to set
 * @param prefix The prefix of the attribute to set
 * @param value  The value of the attribute
 */
void xmlnode_set_attrib_full(xmlnode *node, const char *attr, const char *xmlns,
	const char *prefix, const char *value);

/**
 * Gets an attribute from a node.
 *
 * @param node The node to get an attribute from.
 * @param attr The attribute to get.
 *
 * @return The value of the attribute.
 */
const char *xmlnode_get_attrib(const xmlnode *node, const char *attr);

/**
 * Gets a namespaced attribute from a node
 *
 * @param node  The node to get an attribute from.
 * @param attr  The attribute to get
 * @param xmlns The namespace of the attribute to get
 *
 * @return The value of the attribute/
 */
const char *xmlnode_get_attrib_with_namespace(const xmlnode *node, const char *attr, const char *xmlns);

/**
 * Removes an attribute from a node.
 *
 * @param node The node to remove an attribute from.
 * @param attr The attribute to remove.
 */
void xmlnode_remove_attrib(xmlnode *node, const char *attr);

/**
 * Removes a namespaced attribute from a node
 *
 * @param node  The node to remove an attribute from
 * @param attr  The attribute to remove
 * @param xmlns The namespace of the attribute to remove
 */
void xmlnode_remove_attrib_with_namespace(xmlnode *node, const char *attr, const char *xmlns);

/**
 * Sets the namespace of a node
 *
 * @param node The node to qualify
 * @param xmlns The namespace of the node
 */
void xmlnode_set_namespace(xmlnode *node, const char *xmlns);

/**
 * Returns the namespace of a node
 *
 * @param node The node to get the namepsace from
 * @return The namespace of this node
 */
const char *xmlnode_get_namespace(const xmlnode *node);

/**
 * Returns the current default namespace.  The default
 * namespace is the current namespace which applies to child
 * elements which are unprefixed and which do not contain their
 * own namespace.
 *
 * For example, given:
 * \verbatim
 * <iq type='get' xmlns='jabber:client' xmlns:ns1='http://example.org/ns1'>
 *     <ns1:element><child1/></ns1:element>
 * </iq>
 * \endverbatim
 *
 * The default namespace of all nodes (including 'child1') is "jabber:client",
 * though the namespace for 'element' is "http://example.org/ns1".
 *
 * @param node The node for which to return the default namespace
 * @return The default namespace of this node
 */
const char *xmlnode_get_default_namespace(const xmlnode *node);

/**
 * Returns the defined namespace for a prefix.
 *
 * @param node The node from which to start the search.
 * @param prefix The prefix for which to return the associated namespace.
 * @return The namespace for this prefix.
 */
const char *xmlnode_get_prefix_namespace(const xmlnode *node, const char *prefix);

/**
 * Sets the prefix of a node
 *
 * @param node   The node to qualify
 * @param prefix The prefix of the node
 */
void xmlnode_set_prefix(xmlnode *node, const char *prefix);

/**
 * Returns the prefix of a node
 *
 * @param node The node to get the prefix from
 * @return The prefix of this node
 */
const char *xmlnode_get_prefix(const xmlnode *node);

/**
 * Remove all element prefixes from an xmlnode tree.  The prefix's
 * namespace is transformed into the default namespace for an element.
 *
 * Note that this will not necessarily remove all prefixes in use
 * (prefixed attributes may still exist), and that this usage may
 * break some applications (SOAP / XPath apparently often rely on
 * the prefixes having the same name.
 *
 * @param node The node from which to strip prefixes
 */
void xmlnode_strip_prefixes(xmlnode *node);

/**
 * Gets the parent node.
 *
 * @param child The child node.
 *
 * @return The parent or NULL.
 */
xmlnode *xmlnode_get_parent(const xmlnode *child);

/**
 * Returns the node in a string of xml.
 *
 * @param node The starting node to output.
 * @param len  Address for the size of the string.
 *
 * @return The node represented as a string.  You must
 *         g_free this string when finished using it.
 */
char *xmlnode_to_str(const xmlnode *node, int *len);

/**
 * Returns the node in a string of human readable xml.
 *
 * @param node The starting node to output.
 * @param len  Address for the size of the string.
 *
 * @return The node as human readable string including
 *         tab and new line characters.  You must
 *         g_free this string when finished using it.
 */
char *xmlnode_to_formatted_str(const xmlnode *node, int *len);

/**
 * Creates a node from a string of XML.  Calling this on the
 * root node of an XML document will parse the entire document
 * into a tree of nodes, and return the xmlnode of the root.
 *
 * @param str  The string of xml.
 * @param size The size of the string, or -1 if @a str is
 *             NUL-terminated.
 *
 * @return The new node.
 */
xmlnode *xmlnode_from_str(const char *str, gssize size);

/**
 * Creates a new node from the source node.
 *
 * @param src The node to copy.
 *
 * @return A new copy of the src node.
 */
xmlnode *xmlnode_copy(const xmlnode *src);

/**
 * Frees a node and all of its children.
 *
 * @param node The node to free.
 */
void xmlnode_free(xmlnode *node);

/**
 * Creates a node from a XML File.  Calling this on the
 * root node of an XML document will parse the entire document
 * into a tree of nodes, and return the xmlnode of the root.
 *
 * @param dir  The directory where the file is located
 * @param filename  The filename
 * @param description  A description of the file being parsed. Displayed to
 * 			the user if the file cannot be read.
 * @param process  The subsystem that is calling xmlnode_from_file. Used as
 * 			the category for debugging.
 *
 * @return The new node or NULL if an error occurred.
 */
xmlnode *xmlnode_from_file(const char *dir, const char *filename,
			   const char *description, const char *process);

#ifdef __cplusplus
}
#endif

#endif /* _PURPLE_XMLNODE_H_ */
<|MERGE_RESOLUTION|>--- conflicted
+++ resolved
@@ -157,35 +157,6 @@
  */
 void xmlnode_set_attrib(xmlnode *node, const char *attr, const char *value);
 
-<<<<<<< HEAD
-#if !(defined PURPLE_DISABLE_DEPRECATED) || (defined _PURPLE_XMLNODE_C_)
-/**
- * Sets a prefixed attribute for a node
- *
- * @param node   The node to set an attribute for.
- * @param attr   The name of the attribute to set
- * @param prefix The prefix of the attribute to set
- * @param value  The value of the attribute
- *
- * @deprecated Use xmlnode_set_attrib_full instead.
- */
-void xmlnode_set_attrib_with_prefix(xmlnode *node, const char *attr, const char *prefix, const char *value);
-
-/**
- * Sets a namespaced attribute for a node
- *
- * @param node  The node to set an attribute for.
- * @param attr  The name of the attribute to set
- * @param xmlns The namespace of the attribute to ste
- * @param value The value of the attribute
- *
- * @deprecated Use xmlnode_set_attrib_full instead.
- */
-void xmlnode_set_attrib_with_namespace(xmlnode *node, const char *attr, const char *xmlns, const char *value);
-#endif /* PURPLE_DISABLE_DEPRECATED */
-
-=======
->>>>>>> 78384528
 /**
  * Sets a namespaced attribute for a node
  *
