#include <glib.h>
#include <check.h>
#include <stdlib.h>
#include <string.h>

#undef HAVE_DBUS

#include "tests.h"

#include "../ciphers/des3cipher.h"
#include "../ciphers/descipher.h"
#include "../ciphers/hmaccipher.h"
#include "../ciphers/md4hash.h"
#include "../ciphers/md5hash.h"
#include "../ciphers/sha1hash.h"
#include "../ciphers/sha256hash.h"

/******************************************************************************
 * MD4 Tests
 *****************************************************************************/
#define MD4_TEST(data, digest) { \
	PurpleHash *hash = NULL; \
	gchar cdigest[33]; \
	gboolean ret = FALSE; \
	\
	hash = purple_md4_hash_new(); \
	purple_hash_append(hash, (guchar *)(data), strlen((data))); \
	\
<<<<<<< HEAD
	ret = purple_hash_digest_to_str(hash, cdigest, sizeof(cdigest)); \
=======
	ret = purple_cipher_context_digest_to_str(context, cdigest, sizeof(cdigest)); \
>>>>>>> 5b2fa724
	\
	fail_unless(ret == TRUE, NULL); \
	\
	fail_unless(strcmp((digest), cdigest) == 0, NULL); \
	\
	g_object_unref(hash); \
}

START_TEST(test_md4_empty_string) {
	MD4_TEST("", "31d6cfe0d16ae931b73c59d7e0c089c0");
}
END_TEST

START_TEST(test_md4_a) {
	MD4_TEST("a", "bde52cb31de33e46245e05fbdbd6fb24");
}
END_TEST

START_TEST(test_md4_abc) {
	MD4_TEST("abc", "a448017aaf21d8525fc10ae87aa6729d");
}
END_TEST

START_TEST(test_md4_message_digest) {
	MD4_TEST("message digest", "d9130a8164549fe818874806e1c7014b");
}
END_TEST

START_TEST(test_md4_a_to_z) {
	MD4_TEST("abcdefghijklmnopqrstuvwxyz",
			 "d79e1c308aa5bbcdeea8ed63df412da9");
}
END_TEST

START_TEST(test_md4_A_to_Z_a_to_z_0_to_9) {
	MD4_TEST("ABCDEFGHIJKLMNOPQRSTUVWXYZabcdefghijklmnopqrstuvwxyz0123456789",
			 "043f8582f241db351ce627e153e7f0e4");
}
END_TEST

START_TEST(test_md4_1_to_0_8_times) {
	MD4_TEST("123456789012345678901234567890123456789012345678901234567890"
			 "12345678901234567890",
			 "e33b4ddc9c38f2199c3e7b164fcc0536");
}
END_TEST


/******************************************************************************
 * MD5 Tests
 *****************************************************************************/
#define MD5_TEST(data, digest) { \
	PurpleHash *hash = NULL; \
	gchar cdigest[33]; \
	gboolean ret = FALSE; \
	\
	hash = purple_md5_hash_new(); \
	purple_hash_append(hash, (guchar *)(data), strlen((data))); \
	\
<<<<<<< HEAD
	ret = purple_hash_digest_to_str(hash, cdigest, sizeof(cdigest)); \
=======
	ret = purple_cipher_context_digest_to_str(context, cdigest, sizeof(cdigest)); \
>>>>>>> 5b2fa724
	\
	fail_unless(ret == TRUE, NULL); \
	\
	fail_unless(strcmp((digest), cdigest) == 0, NULL); \
	\
	g_object_unref(hash); \
}

START_TEST(test_md5_empty_string) {
	MD5_TEST("", "d41d8cd98f00b204e9800998ecf8427e");
}
END_TEST

START_TEST(test_md5_a) {
	MD5_TEST("a", "0cc175b9c0f1b6a831c399e269772661");
}
END_TEST

START_TEST(test_md5_abc) {
	MD5_TEST("abc", "900150983cd24fb0d6963f7d28e17f72");
}
END_TEST

START_TEST(test_md5_message_digest) {
	MD5_TEST("message digest", "f96b697d7cb7938d525a2f31aaf161d0");
}
END_TEST

START_TEST(test_md5_a_to_z) {
	MD5_TEST("abcdefghijklmnopqrstuvwxyz",
			 "c3fcd3d76192e4007dfb496cca67e13b");
}
END_TEST

START_TEST(test_md5_A_to_Z_a_to_z_0_to_9) {
	MD5_TEST("ABCDEFGHIJKLMNOPQRSTUVWXYZabcdefghijklmnopqrstuvwxyz0123456789",
			 "d174ab98d277d9f5a5611c2c9f419d9f");
}
END_TEST

START_TEST(test_md5_1_to_0_8_times) {
	MD5_TEST("123456789012345678901234567890123456789012345678901234567890"
			 "12345678901234567890",
			 "57edf4a22be3c955ac49da2e2107b67a");
}
END_TEST

/******************************************************************************
 * SHA-1 Tests
 *****************************************************************************/
#define SHA1_TEST(data, digest) { \
	PurpleHash *hash = NULL; \
	gchar cdigest[41]; \
	gboolean ret = FALSE; \
	gchar *input = data; \
	\
	hash = purple_sha1_hash_new(); \
	\
	if (input) { \
		purple_hash_append(hash, (guchar *)input, strlen(input)); \
	} else { \
		gint j; \
		guchar buff[1000]; \
		\
		memset(buff, 'a', 1000); \
		\
		for(j = 0; j < 1000; j++) \
			purple_hash_append(hash, buff, 1000); \
	} \
	\
<<<<<<< HEAD
	ret = purple_hash_digest_to_str(hash, cdigest, sizeof(cdigest)); \
=======
	ret = purple_cipher_context_digest_to_str(context, cdigest, sizeof(cdigest)); \
>>>>>>> 5b2fa724
	\
	fail_unless(ret == TRUE, NULL); \
	\
	fail_unless(strcmp((digest), cdigest) == 0, NULL); \
	\
	g_object_unref(hash); \
}

START_TEST(test_sha1_empty_string) {
	SHA1_TEST("", "da39a3ee5e6b4b0d3255bfef95601890afd80709");
}
END_TEST

START_TEST(test_sha1_a) {
	SHA1_TEST("a", "86f7e437faa5a7fce15d1ddcb9eaeaea377667b8");
}
END_TEST

START_TEST(test_sha1_abc) {
	SHA1_TEST("abc", "a9993e364706816aba3e25717850c26c9cd0d89d");
}
END_TEST

START_TEST(test_sha1_abcd_gibberish) {
	SHA1_TEST("abcdbcdecdefdefgefghfghighijhijkijkljklmklmnlmnomnopnopq",
			  "84983e441c3bd26ebaae4aa1f95129e5e54670f1");
}
END_TEST

START_TEST(test_sha1_1000_as_1000_times) {
	SHA1_TEST(NULL, "34aa973cd4c4daa4f61eeb2bdbad27316534016f");
}
END_TEST

/******************************************************************************
 * SHA-256 Tests
 *****************************************************************************/
#define SHA256_TEST(data, digest) { \
	PurpleHash *hash = NULL; \
	gchar cdigest[65]; \
	gboolean ret = FALSE; \
	gchar *input = data; \
	\
	hash = purple_sha256_hash_new(); \
	\
	if (input) { \
		purple_hash_append(hash, (guchar *)input, strlen(input)); \
	} else { \
		gint j; \
		guchar buff[1000]; \
		\
		memset(buff, 'a', 1000); \
		\
		for(j = 0; j < 1000; j++) \
			purple_hash_append(hash, buff, 1000); \
	} \
	\
<<<<<<< HEAD
	ret = purple_hash_digest_to_str(hash, cdigest, sizeof(cdigest)); \
=======
	ret = purple_cipher_context_digest_to_str(context, cdigest, sizeof(cdigest)); \
>>>>>>> 5b2fa724
	\
	fail_unless(ret == TRUE, NULL); \
	\
	fail_unless(strcmp((digest), cdigest) == 0, NULL); \
	\
	g_object_unref(hash); \
}

START_TEST(test_sha256_empty_string) {
	SHA256_TEST("", "e3b0c44298fc1c149afbf4c8996fb92427ae41e4649b934ca495991b7852b855");
}
END_TEST

START_TEST(test_sha256_a) {
	SHA256_TEST("a", "ca978112ca1bbdcafac231b39a23dc4da786eff8147c4e72b9807785afee48bb");
}
END_TEST

START_TEST(test_sha256_abc) {
	SHA256_TEST("abc", "ba7816bf8f01cfea414140de5dae2223b00361a396177a9cb410ff61f20015ad");
}
END_TEST

START_TEST(test_sha256_abcd_gibberish) {
	SHA256_TEST("abcdbcdecdefdefgefghfghighijhijkijkljklmklmnlmnomnopnopq",
			  "248d6a61d20638b8e5c026930c3e6039a33ce45964ff2167f6ecedd419db06c1");
}
END_TEST

START_TEST(test_sha256_1000_as_1000_times) {
	SHA256_TEST(NULL, "cdc76e5c9914fb9281a1c7e284d73e67f1809a48a497200e046d39ccc7112cd0");
}
END_TEST

/******************************************************************************
 * DES Tests
 *****************************************************************************/
#define DES_TEST(in, keyz, out, len) { \
	PurpleCipher *cipher = NULL; \
	guchar answer[len+1]; \
	gint ret = 0; \
	guchar decrypt[len+1] = in; \
	guchar key[8+1] = keyz;\
	guchar encrypt[len+1] = out;\
	\
<<<<<<< HEAD
	cipher = purple_des_cipher_new(); \
	purple_cipher_set_key(cipher, key, 8); \
	\
	ret = purple_cipher_encrypt(cipher, decrypt, len, answer, len); \
	fail_unless(ret != 0, NULL); \
	fail_unless(memcmp(encrypt, answer, len) == 0, NULL); \
	\
	ret = purple_cipher_decrypt(cipher, encrypt, len, answer, len); \
	fail_unless(ret != 0, NULL); \
=======
	cipher = purple_ciphers_find_cipher("des"); \
	context = purple_cipher_context_new(cipher, NULL); \
	purple_cipher_context_set_key(context, key, 8); \
	\
	ret = purple_cipher_context_encrypt(context, decrypt, len, answer, len); \
	fail_unless(ret == len, NULL); \
	fail_unless(memcmp(encrypt, answer, len) == 0, NULL); \
	\
	ret = purple_cipher_context_decrypt(context, encrypt, len, answer, len); \
	fail_unless(ret == len, NULL); \
>>>>>>> 5b2fa724
	fail_unless(memcmp(decrypt, answer, len) == 0, NULL); \
	\
	g_object_unref(cipher); \
}

START_TEST(test_des_12345678) {
	DES_TEST("12345678",
	         "\x3b\x38\x98\x37\x15\x20\xf7\x5e",
	         "\x06\x22\x05\xac\x6a\x0d\x55\xdd",
	         8);
}
END_TEST

START_TEST(test_des_abcdefgh) {
	DES_TEST("abcdefgh",
	         "\x3b\x38\x98\x37\x15\x20\xf7\x5e",
	         "\x62\xe0\xc6\x8c\x48\xe4\x75\xed",
	         8);
}
END_TEST

/******************************************************************************
 * DES3 Tests
 * See http://csrc.nist.gov/groups/ST/toolkit/examples.html
 * and some NULL things I made up
 *****************************************************************************/

#define DES3_TEST(in, key, iv, out, len, mode) { \
	PurpleCipher *cipher = NULL; \
	guchar answer[len+1]; \
	guchar decrypt[len+1] = in; \
	guchar encrypt[len+1] = out; \
	gint ret = 0; \
	\
<<<<<<< HEAD
	cipher = purple_des3_cipher_new(); \
	purple_cipher_set_key(cipher, (guchar *)key, 24); \
	purple_cipher_set_batch_mode(cipher, (mode)); \
	purple_cipher_set_iv(cipher, (guchar *)iv, 8); \
	\
	ret = purple_cipher_encrypt(cipher, decrypt, len, answer, len); \
	fail_unless(ret != 0, NULL); \
	fail_unless(memcmp(encrypt, answer, len) == 0, NULL); \
	\
	ret = purple_cipher_decrypt(cipher, encrypt, len, answer, len); \
	fail_unless(ret != 0, NULL); \
=======
	cipher = purple_ciphers_find_cipher("des3"); \
	context = purple_cipher_context_new(cipher, NULL); \
	purple_cipher_context_set_key(context, (guchar *)key, 24); \
	purple_cipher_context_set_batch_mode(context, (mode)); \
	purple_cipher_context_set_iv(context, (guchar *)iv, 8); \
	\
	fprintf(stderr, "len: %lu\n", len); \
	ret = purple_cipher_context_encrypt(context, decrypt, len, answer, len); \
	fail_unless(ret == len, NULL); \
	fail_unless(memcmp(encrypt, answer, len) == 0, NULL); \
	\
	ret = purple_cipher_context_decrypt(context, encrypt, len, answer, len); \
	fail_unless(ret == len, NULL); \
>>>>>>> 5b2fa724
	fail_unless(memcmp(decrypt, answer, len) == 0, NULL); \
	\
	g_object_unref(cipher); \
}

START_TEST(test_des3_ecb_nist1) {
	DES3_TEST(
	          "\x6B\xC1\xBE\xE2\x2E\x40\x9F\x96\xE9\x3D\x7E\x11\x73\x93\x17\x2A"
	          "\xAE\x2D\x8A\x57\x1E\x03\xAC\x9C\x9E\xB7\x6F\xAC\x45\xAF\x8E\x51",
	          "\x01\x23\x45\x67\x89\xAB\xCD\xEF"
	          "\x23\x45\x67\x89\xAB\xCD\xEF\x01"
	          "\x45\x67\x89\xAB\xCD\xEF\x01\x23",
	          "00000000", /* ignored */
	          "\x71\x47\x72\xF3\x39\x84\x1D\x34\x26\x7F\xCC\x4B\xD2\x94\x9C\xC3"
	          "\xEE\x11\xC2\x2A\x57\x6A\x30\x38\x76\x18\x3F\x99\xC0\xB6\xDE\x87",
	          32,
	          PURPLE_CIPHER_BATCH_MODE_ECB);
}
END_TEST

START_TEST(test_des3_ecb_nist2) {
	DES3_TEST(
	          "\x6B\xC1\xBE\xE2\x2E\x40\x9F\x96\xE9\x3D\x7E\x11\x73\x93\x17\x2A"
	          "\xAE\x2D\x8A\x57\x1E\x03\xAC\x9C\x9E\xB7\x6F\xAC\x45\xAF\x8E\x51",
	          "\x01\x23\x45\x67\x89\xAB\xCD\xEF"
	          "\x23\x45\x67\x89\xAB\xCD\xEF\x01"
	          "\x01\x23\x45\x67\x89\xAB\xCD\xEF",
	          "00000000", /* ignored */
	          "\x06\xED\xE3\xD8\x28\x84\x09\x0A\xFF\x32\x2C\x19\xF0\x51\x84\x86"
	          "\x73\x05\x76\x97\x2A\x66\x6E\x58\xB6\xC8\x8C\xF1\x07\x34\x0D\x3D",
	          32,
	          PURPLE_CIPHER_BATCH_MODE_ECB);
}
END_TEST

START_TEST(test_des3_ecb_null_key) {
	DES3_TEST(
	          "\x16\xf4\xb3\x77\xfd\x4b\x9e\xca",
	          "\x38\x00\x88\x6a\xef\xcb\x00\xad"
	          "\x5d\xe5\x29\x00\x7d\x98\x64\x4c"
	          "\x86\x00\x7b\xd3\xc7\x00\x7b\x32",
	          "00000000", /* ignored */
	          "\xc0\x60\x30\xa1\xb7\x25\x42\x44",
	          8,
	          PURPLE_CIPHER_BATCH_MODE_ECB);
}
END_TEST

START_TEST(test_des3_ecb_null_text) {
	DES3_TEST(
	          "\x65\x73\x34\xc1\x19\x00\x79\x65",
	          "\x32\x64\xda\x10\x13\x6a\xfe\x1e"
	          "\x37\x54\xd1\x2c\x41\x04\x10\x40"
	          "\xaf\x1c\x75\x2b\x51\x3a\x03\xf5",
	          "00000000", /* ignored */
	          "\xe5\x80\xf6\x12\xf8\x4e\xd9\x6c",
	          8,
	          PURPLE_CIPHER_BATCH_MODE_ECB);
}
END_TEST

START_TEST(test_des3_ecb_null_key_and_text) {
	DES3_TEST(
	          "\xdf\x7f\x00\x92\xe7\xc1\x49\xd2",
	          "\x0e\x41\x00\xc4\x8b\xf0\x6e\xa1"
	          "\x66\x49\x42\x63\x22\x00\xf0\x99"
	          "\x6b\x22\xc1\x37\x9c\x00\xe4\x8f",
	          "00000000", /* ignored */
	          "\x73\xd8\x1f\x1f\x50\x01\xe4\x79",
	          8,
	          PURPLE_CIPHER_BATCH_MODE_ECB);
}
END_TEST

START_TEST(test_des3_cbc_nist1) {
	DES3_TEST(
	          "\x6B\xC1\xBE\xE2\x2E\x40\x9F\x96\xE9\x3D\x7E\x11\x73\x93\x17\x2A"
	          "\xAE\x2D\x8A\x57\x1E\x03\xAC\x9C\x9E\xB7\x6F\xAC\x45\xAF\x8E\x51",
	          "\x01\x23\x45\x67\x89\xAB\xCD\xEF"
	          "\x23\x45\x67\x89\xAB\xCD\xEF\x01"
	          "\x45\x67\x89\xAB\xCD\xEF\x01\x23",
	          "\xF6\x9F\x24\x45\xDF\x4F\x9B\x17",
	          "\x20\x79\xC3\xD5\x3A\xA7\x63\xE1\x93\xB7\x9E\x25\x69\xAB\x52\x62"
	          "\x51\x65\x70\x48\x1F\x25\xB5\x0F\x73\xC0\xBD\xA8\x5C\x8E\x0D\xA7",
	          32,
	          PURPLE_CIPHER_BATCH_MODE_CBC);
}
END_TEST

START_TEST(test_des3_cbc_nist2) {
	DES3_TEST(
	          "\x6B\xC1\xBE\xE2\x2E\x40\x9F\x96\xE9\x3D\x7E\x11\x73\x93\x17\x2A"
	          "\xAE\x2D\x8A\x57\x1E\x03\xAC\x9C\x9E\xB7\x6F\xAC\x45\xAF\x8E\x51",
	          "\x01\x23\x45\x67\x89\xAB\xCD\xEF"
	          "\x23\x45\x67\x89\xAB\xCD\xEF\x01"
	          "\x01\x23\x45\x67\x89\xAB\xCD\xEF",
	          "\xF6\x9F\x24\x45\xDF\x4F\x9B\x17",
	          "\x74\x01\xCE\x1E\xAB\x6D\x00\x3C\xAF\xF8\x4B\xF4\x7B\x36\xCC\x21"
	          "\x54\xF0\x23\x8F\x9F\xFE\xCD\x8F\x6A\xCF\x11\x83\x92\xB4\x55\x81",
	          32,
	          PURPLE_CIPHER_BATCH_MODE_CBC);
}
END_TEST

START_TEST(test_des3_cbc_null_key) {
	DES3_TEST(
	          "\x16\xf4\xb3\x77\xfd\x4b\x9e\xca",
	          "\x38\x00\x88\x6a\xef\xcb\x00\xad"
	          "\x5d\xe5\x29\x00\x7d\x98\x64\x4c"
	          "\x86\x00\x7b\xd3\xc7\x00\x7b\x32",
	          "\x31\x32\x33\x34\x35\x36\x37\x38",
	          "\x52\xe7\xde\x96\x39\x87\x87\xdb",
	          8,
	          PURPLE_CIPHER_BATCH_MODE_CBC);
}
END_TEST

START_TEST(test_des3_cbc_null_text) {
	DES3_TEST(
	          "\x65\x73\x34\xc1\x19\x00\x79\x65",
	          "\x32\x64\xda\x10\x13\x6a\xfe\x1e"
	          "\x37\x54\xd1\x2c\x41\x04\x10\x40"
	          "\xaf\x1c\x75\x2b\x51\x3a\x03\xf5",
	          "\x7C\xAF\x0D\x57\x1E\x57\x10\xDA",
	          "\x40\x12\x0e\x00\x85\xff\x6c\xc2",
	          8,
	          PURPLE_CIPHER_BATCH_MODE_CBC);
}
END_TEST

START_TEST(test_des3_cbc_null_key_and_text) {
	DES3_TEST(
	          "\xdf\x7f\x00\x92\xe7\xc1\x49\xd2",
	          "\x0e\x41\x00\xc4\x8b\xf0\x6e\xa1"
	          "\x66\x49\x42\x63\x22\x00\xf0\x99"
	          "\x6b\x22\xc1\x37\x9c\x00\xe4\x8f",
	          "\x01\x19\x0D\x2c\x40\x67\x89\x67",
	          "\xa7\xc1\x10\xbe\x9b\xd5\x8a\x67",
	          8,
	          PURPLE_CIPHER_BATCH_MODE_CBC);
}
END_TEST

/******************************************************************************
 * HMAC Tests
 * See RFC2202 and some other NULL tests I made up
 *****************************************************************************/

#define HMAC_TEST(data, data_len, key, key_len, type, digest) { \
	PurpleCipher *cipher = NULL; \
	PurpleHash *hash = NULL; \
	gchar cdigest[41]; \
	gboolean ret = FALSE; \
	\
<<<<<<< HEAD
	hash = purple_##type##_hash_new(); \
	cipher = purple_hmac_cipher_new(hash); \
	purple_cipher_set_key(cipher, (guchar *)key, (key_len)); \
	\
	purple_cipher_append(cipher, (guchar *)(data), (data_len)); \
	ret = purple_cipher_digest_to_str(cipher, cdigest, sizeof(cdigest)); \
=======
	cipher = purple_ciphers_find_cipher("hmac"); \
	context = purple_cipher_context_new(cipher, NULL); \
	purple_cipher_context_set_option(context, "hash", type); \
	purple_cipher_context_set_key(context, (guchar *)key, (key_len)); \
	\
	purple_cipher_context_append(context, (guchar *)(data), (data_len)); \
	ret = purple_cipher_context_digest_to_str(context, cdigest, sizeof(cdigest)); \
>>>>>>> 5b2fa724
	\
	fail_unless(ret == TRUE, NULL); \
	fail_unless(strcmp((digest), cdigest) == 0, NULL); \
	\
	g_object_unref(cipher); \
	g_object_unref(hash); \
}

/* HMAC MD5 */

START_TEST(test_hmac_md5_Hi) {
	HMAC_TEST("Hi There",
	          8,
	          "\x0b\x0b\x0b\x0b\x0b\x0b\x0b\x0b\x0b\x0b\x0b\x0b\x0b\x0b\x0b\x0b",
	          16,
	          md5,
	          "9294727a3638bb1c13f48ef8158bfc9d");
}
END_TEST

START_TEST(test_hmac_md5_what) {
	HMAC_TEST("what do ya want for nothing?",
	          28,
	          "Jefe",
	          4,
	          md5,
	          "750c783e6ab0b503eaa86e310a5db738");
}
END_TEST

START_TEST(test_hmac_md5_dd) {
	HMAC_TEST("\xdd\xdd\xdd\xdd\xdd\xdd\xdd\xdd\xdd\xdd"
	          "\xdd\xdd\xdd\xdd\xdd\xdd\xdd\xdd\xdd\xdd"
	          "\xdd\xdd\xdd\xdd\xdd\xdd\xdd\xdd\xdd\xdd"
	          "\xdd\xdd\xdd\xdd\xdd\xdd\xdd\xdd\xdd\xdd"
	          "\xdd\xdd\xdd\xdd\xdd\xdd\xdd\xdd\xdd\xdd",
	          50,
	          "\xaa\xaa\xaa\xaa\xaa\xaa\xaa\xaa\xaa\xaa\xaa\xaa\xaa\xaa\xaa\xaa",
	          16,
	          md5,
	          "56be34521d144c88dbb8c733f0e8b3f6");
}
END_TEST

START_TEST(test_hmac_md5_cd) {
	HMAC_TEST("\xcd\xcd\xcd\xcd\xcd\xcd\xcd\xcd\xcd\xcd"
	          "\xcd\xcd\xcd\xcd\xcd\xcd\xcd\xcd\xcd\xcd"
	          "\xcd\xcd\xcd\xcd\xcd\xcd\xcd\xcd\xcd\xcd"
	          "\xcd\xcd\xcd\xcd\xcd\xcd\xcd\xcd\xcd\xcd"
	          "\xcd\xcd\xcd\xcd\xcd\xcd\xcd\xcd\xcd\xcd",
	          50,
	          "\x01\x02\x03\x04\x05\x06\x07\x08\x09\x0a"
	          "\x0b\x0c\x0d\x0e\x0f\x10\x11\x12\x13\x14"
	          "\x15\x16\x17\x18\x19",
	          25,
	          md5,
	          "697eaf0aca3a3aea3a75164746ffaa79");
}
END_TEST

START_TEST(test_hmac_md5_truncation) {
	HMAC_TEST("Test With Truncation",
	          20,
	          "\x0c\x0c\x0c\x0c\x0c\x0c\x0c\x0c\x0c\x0c\x0c\x0c\x0c\x0c\x0c\x0c",
	          16,
	          md5,
	          "56461ef2342edc00f9bab995690efd4c");
}
END_TEST

START_TEST(test_hmac_md5_large_key) {
	HMAC_TEST("Test Using Larger Than Block-Size Key - Hash Key First",
	          54,
	          "\xaa\xaa\xaa\xaa\xaa\xaa\xaa\xaa\xaa\xaa"
	          "\xaa\xaa\xaa\xaa\xaa\xaa\xaa\xaa\xaa\xaa"
	          "\xaa\xaa\xaa\xaa\xaa\xaa\xaa\xaa\xaa\xaa"
	          "\xaa\xaa\xaa\xaa\xaa\xaa\xaa\xaa\xaa\xaa"
	          "\xaa\xaa\xaa\xaa\xaa\xaa\xaa\xaa\xaa\xaa"
	          "\xaa\xaa\xaa\xaa\xaa\xaa\xaa\xaa\xaa\xaa"
	          "\xaa\xaa\xaa\xaa\xaa\xaa\xaa\xaa\xaa\xaa"
	          "\xaa\xaa\xaa\xaa\xaa\xaa\xaa\xaa\xaa\xaa",
	          80,
	          md5,
	          "6b1ab7fe4bd7bf8f0b62e6ce61b9d0cd");
}
END_TEST

START_TEST(test_hmac_md5_large_key_and_data) {
	HMAC_TEST("Test Using Larger Than Block-Size Key and Larger Than One Block-Size Data",
	          73,
	          "\xaa\xaa\xaa\xaa\xaa\xaa\xaa\xaa\xaa\xaa"
	          "\xaa\xaa\xaa\xaa\xaa\xaa\xaa\xaa\xaa\xaa"
	          "\xaa\xaa\xaa\xaa\xaa\xaa\xaa\xaa\xaa\xaa"
	          "\xaa\xaa\xaa\xaa\xaa\xaa\xaa\xaa\xaa\xaa"
	          "\xaa\xaa\xaa\xaa\xaa\xaa\xaa\xaa\xaa\xaa"
	          "\xaa\xaa\xaa\xaa\xaa\xaa\xaa\xaa\xaa\xaa"
	          "\xaa\xaa\xaa\xaa\xaa\xaa\xaa\xaa\xaa\xaa"
	          "\xaa\xaa\xaa\xaa\xaa\xaa\xaa\xaa\xaa\xaa",
	          80,
	          md5,
	          "6f630fad67cda0ee1fb1f562db3aa53e");
}
END_TEST

START_TEST(test_hmac_md5_null_key) {
	HMAC_TEST("Hi There",
	          8,
	          "\x0a\x0b\x00\x0d\x0e\x0f\x1a\x2f\x0b\x0b"
	          "\x0b\x00\x00\x0b\x0b\x49\x5f\x6e\x0b\x0b",
	          20,
	          md5,
	          "597bfd644b797a985561eeb03a169e59");
}
END_TEST

START_TEST(test_hmac_md5_null_text) {
	HMAC_TEST("Hi\x00There",
	          8,
	          "\x0b\x0b\x0b\x0b\x0b\x0b\x0b\x0b\x0b\x0b"
	          "\x0b\x0b\x0b\x0b\x0b\x0b\x0b\x0b\x0b\x0b",
	          20,
	          md5,
	          "70be8e1b7b50dfcc335d6cd7992c564f");
}
END_TEST

START_TEST(test_hmac_md5_null_key_and_text) {
	HMAC_TEST("Hi\x00Th\x00re",
	          8,
	          "\x0c\x0d\x00\x0f\x10\x1a\x3a\x3a\xe6\x34"
	          "\x0b\x00\x00\x0b\x0b\x49\x5f\x6e\x0b\x0b",
	          20,
	          md5,
	          "b31bcbba35a33a067cbba9131cba4889");
}
END_TEST

/* HMAC SHA1 */

START_TEST(test_hmac_sha1_Hi) {
	HMAC_TEST("Hi There",
	          8,
	          "\x0b\x0b\x0b\x0b\x0b\x0b\x0b\x0b\x0b\x0b"
	          "\x0b\x0b\x0b\x0b\x0b\x0b\x0b\x0b\x0b\x0b",
	          20,
	          sha1,
	          "b617318655057264e28bc0b6fb378c8ef146be00");
}
END_TEST

START_TEST(test_hmac_sha1_what) {
	HMAC_TEST("what do ya want for nothing?",
	          28,
	          "Jefe",
	          4,
	          sha1,
	          "effcdf6ae5eb2fa2d27416d5f184df9c259a7c79");
}
END_TEST

START_TEST(test_hmac_sha1_dd) {
	HMAC_TEST("\xdd\xdd\xdd\xdd\xdd\xdd\xdd\xdd\xdd\xdd"
	          "\xdd\xdd\xdd\xdd\xdd\xdd\xdd\xdd\xdd\xdd"
	          "\xdd\xdd\xdd\xdd\xdd\xdd\xdd\xdd\xdd\xdd"
	          "\xdd\xdd\xdd\xdd\xdd\xdd\xdd\xdd\xdd\xdd"
	          "\xdd\xdd\xdd\xdd\xdd\xdd\xdd\xdd\xdd\xdd",
	          50,
	          "\xaa\xaa\xaa\xaa\xaa\xaa\xaa\xaa\xaa\xaa"
	          "\xaa\xaa\xaa\xaa\xaa\xaa\xaa\xaa\xaa\xaa",
	          20,
	          sha1,
	          "125d7342b9ac11cd91a39af48aa17b4f63f175d3");
}
END_TEST

START_TEST(test_hmac_sha1_cd) {
	HMAC_TEST("\xcd\xcd\xcd\xcd\xcd\xcd\xcd\xcd\xcd\xcd"
	          "\xcd\xcd\xcd\xcd\xcd\xcd\xcd\xcd\xcd\xcd"
	          "\xcd\xcd\xcd\xcd\xcd\xcd\xcd\xcd\xcd\xcd"
	          "\xcd\xcd\xcd\xcd\xcd\xcd\xcd\xcd\xcd\xcd"
	          "\xcd\xcd\xcd\xcd\xcd\xcd\xcd\xcd\xcd\xcd",
	          50,
	          "\x01\x02\x03\x04\x05\x06\x07\x08\x09\x0a"
	          "\x0b\x0c\x0d\x0e\x0f\x10\x11\x12\x13\x14"
	          "\x15\x16\x17\x18\x19",
	          25,
	          sha1,
	          "4c9007f4026250c6bc8414f9bf50c86c2d7235da");
}
END_TEST

START_TEST(test_hmac_sha1_truncation) {
	HMAC_TEST("Test With Truncation",
	          20,
	          "\x0c\x0c\x0c\x0c\x0c\x0c\x0c\x0c\x0c\x0c"
	          "\x0c\x0c\x0c\x0c\x0c\x0c\x0c\x0c\x0c\x0c",
	          20,
	          sha1,
	          "4c1a03424b55e07fe7f27be1d58bb9324a9a5a04");
}
END_TEST

START_TEST(test_hmac_sha1_large_key) {
	HMAC_TEST("Test Using Larger Than Block-Size Key - Hash Key First",
	          54,
	          "\xaa\xaa\xaa\xaa\xaa\xaa\xaa\xaa\xaa\xaa"
	          "\xaa\xaa\xaa\xaa\xaa\xaa\xaa\xaa\xaa\xaa"
	          "\xaa\xaa\xaa\xaa\xaa\xaa\xaa\xaa\xaa\xaa"
	          "\xaa\xaa\xaa\xaa\xaa\xaa\xaa\xaa\xaa\xaa"
	          "\xaa\xaa\xaa\xaa\xaa\xaa\xaa\xaa\xaa\xaa"
	          "\xaa\xaa\xaa\xaa\xaa\xaa\xaa\xaa\xaa\xaa"
	          "\xaa\xaa\xaa\xaa\xaa\xaa\xaa\xaa\xaa\xaa"
	          "\xaa\xaa\xaa\xaa\xaa\xaa\xaa\xaa\xaa\xaa",
	          80,
	          sha1,
	          "aa4ae5e15272d00e95705637ce8a3b55ed402112");
}
END_TEST

START_TEST(test_hmac_sha1_large_key_and_data) {
	HMAC_TEST("Test Using Larger Than Block-Size Key and Larger Than One Block-Size Data",
	          73,
	          "\xaa\xaa\xaa\xaa\xaa\xaa\xaa\xaa\xaa\xaa"
	          "\xaa\xaa\xaa\xaa\xaa\xaa\xaa\xaa\xaa\xaa"
	          "\xaa\xaa\xaa\xaa\xaa\xaa\xaa\xaa\xaa\xaa"
	          "\xaa\xaa\xaa\xaa\xaa\xaa\xaa\xaa\xaa\xaa"
	          "\xaa\xaa\xaa\xaa\xaa\xaa\xaa\xaa\xaa\xaa"
	          "\xaa\xaa\xaa\xaa\xaa\xaa\xaa\xaa\xaa\xaa"
	          "\xaa\xaa\xaa\xaa\xaa\xaa\xaa\xaa\xaa\xaa"
	          "\xaa\xaa\xaa\xaa\xaa\xaa\xaa\xaa\xaa\xaa",
	          80,
	          sha1,
	          "e8e99d0f45237d786d6bbaa7965c7808bbff1a91");
}
END_TEST

START_TEST(test_hmac_sha1_null_key) {
	HMAC_TEST("Hi There",
	          8,
	          "\x0a\x0b\x00\x0d\x0e\x0f\x1a\x2f\x0b\x0b"
	          "\x0b\x00\x00\x0b\x0b\x49\x5f\x6e\x0b\x0b",
	          20,
	          sha1,
	          "eb62a2e0e33d300be669c52aab3f591bc960aac5");
}
END_TEST

START_TEST(test_hmac_sha1_null_text) {
	HMAC_TEST("Hi\x00There",
	          8,
	          "\x0b\x0b\x0b\x0b\x0b\x0b\x0b\x0b\x0b\x0b"
	          "\x0b\x0b\x0b\x0b\x0b\x0b\x0b\x0b\x0b\x0b",
	          20,
	          sha1,
	          "31ca58d849e971e418e3439de2c6f83144b6abb7");
}
END_TEST

START_TEST(test_hmac_sha1_null_key_and_text) {
	HMAC_TEST("Hi\x00Th\x00re",
	          8,
	          "\x0c\x0d\x00\x0f\x10\x1a\x3a\x3a\xe6\x34"
	          "\x0b\x00\x00\x0b\x0b\x49\x5f\x6e\x0b\x0b",
	          20,
	          sha1,
	          "e6b8e2fede87aa09dcb13e554df1435e056eae36");
}
END_TEST

/******************************************************************************
 * Suite
 *****************************************************************************/
Suite *
cipher_suite(void) {
	Suite *s = suite_create("Cipher Suite");
	TCase *tc = NULL;

	/* md4 tests */
	tc = tcase_create("MD4");
	tcase_add_test(tc, test_md4_empty_string);
	tcase_add_test(tc, test_md4_a);
	tcase_add_test(tc, test_md4_abc);
	tcase_add_test(tc, test_md4_message_digest);
	tcase_add_test(tc, test_md4_a_to_z);
	tcase_add_test(tc, test_md4_A_to_Z_a_to_z_0_to_9);
	tcase_add_test(tc, test_md4_1_to_0_8_times);
	suite_add_tcase(s, tc);

	/* md5 tests */
	tc = tcase_create("MD5");
	tcase_add_test(tc, test_md5_empty_string);
	tcase_add_test(tc, test_md5_a);
	tcase_add_test(tc, test_md5_abc);
	tcase_add_test(tc, test_md5_message_digest);
	tcase_add_test(tc, test_md5_a_to_z);
	tcase_add_test(tc, test_md5_A_to_Z_a_to_z_0_to_9);
	tcase_add_test(tc, test_md5_1_to_0_8_times);
	suite_add_tcase(s, tc);

	/* sha1 tests */
	tc = tcase_create("SHA1");
	tcase_add_test(tc, test_sha1_empty_string);
	tcase_add_test(tc, test_sha1_a);
	tcase_add_test(tc, test_sha1_abc);
	tcase_add_test(tc, test_sha1_abcd_gibberish);
	tcase_add_test(tc, test_sha1_1000_as_1000_times);
	suite_add_tcase(s, tc);

	/* sha256 tests */
	tc = tcase_create("SHA256");
	tcase_add_test(tc, test_sha256_empty_string);
	tcase_add_test(tc, test_sha256_a);
	tcase_add_test(tc, test_sha256_abc);
	tcase_add_test(tc, test_sha256_abcd_gibberish);
	tcase_add_test(tc, test_sha256_1000_as_1000_times);
	suite_add_tcase(s, tc);

	/* des tests */
	tc = tcase_create("DES");
	tcase_add_test(tc, test_des_12345678);
	tcase_add_test(tc, test_des_abcdefgh);
	suite_add_tcase(s, tc);

	/* des3 ecb tests */
	tc = tcase_create("DES3 ECB");
	tcase_add_test(tc, test_des3_ecb_nist1);
	tcase_add_test(tc, test_des3_ecb_nist2);
	tcase_add_test(tc, test_des3_ecb_null_key);
	tcase_add_test(tc, test_des3_ecb_null_text);
	tcase_add_test(tc, test_des3_ecb_null_key_and_text);
	suite_add_tcase(s, tc);
	/* des3 cbc tests */
	tc = tcase_create("DES3 CBC");
	tcase_add_test(tc, test_des3_cbc_nist1);
	tcase_add_test(tc, test_des3_cbc_nist2);
	tcase_add_test(tc, test_des3_cbc_null_key);
	tcase_add_test(tc, test_des3_cbc_null_text);
	tcase_add_test(tc, test_des3_cbc_null_key_and_text);
	suite_add_tcase(s, tc);

	/* hmac tests */
	tc = tcase_create("HMAC");
	tcase_add_test(tc, test_hmac_md5_Hi);
	tcase_add_test(tc, test_hmac_md5_what);
	tcase_add_test(tc, test_hmac_md5_dd);
	tcase_add_test(tc, test_hmac_md5_cd);
	tcase_add_test(tc, test_hmac_md5_truncation);
	tcase_add_test(tc, test_hmac_md5_large_key);
	tcase_add_test(tc, test_hmac_md5_large_key_and_data);
	tcase_add_test(tc, test_hmac_md5_null_key);
	tcase_add_test(tc, test_hmac_md5_null_text);
	tcase_add_test(tc, test_hmac_md5_null_key_and_text);
	tcase_add_test(tc, test_hmac_sha1_Hi);
	tcase_add_test(tc, test_hmac_sha1_what);
	tcase_add_test(tc, test_hmac_sha1_dd);
	tcase_add_test(tc, test_hmac_sha1_cd);
	tcase_add_test(tc, test_hmac_sha1_truncation);
	tcase_add_test(tc, test_hmac_sha1_large_key);
	tcase_add_test(tc, test_hmac_sha1_large_key_and_data);
	tcase_add_test(tc, test_hmac_sha1_null_key);
	tcase_add_test(tc, test_hmac_sha1_null_text);
	tcase_add_test(tc, test_hmac_sha1_null_key_and_text);
	suite_add_tcase(s, tc);

	return s;
}

<|MERGE_RESOLUTION|>--- conflicted
+++ resolved
@@ -26,11 +26,7 @@
 	hash = purple_md4_hash_new(); \
 	purple_hash_append(hash, (guchar *)(data), strlen((data))); \
 	\
-<<<<<<< HEAD
 	ret = purple_hash_digest_to_str(hash, cdigest, sizeof(cdigest)); \
-=======
-	ret = purple_cipher_context_digest_to_str(context, cdigest, sizeof(cdigest)); \
->>>>>>> 5b2fa724
 	\
 	fail_unless(ret == TRUE, NULL); \
 	\
@@ -90,11 +86,7 @@
 	hash = purple_md5_hash_new(); \
 	purple_hash_append(hash, (guchar *)(data), strlen((data))); \
 	\
-<<<<<<< HEAD
 	ret = purple_hash_digest_to_str(hash, cdigest, sizeof(cdigest)); \
-=======
-	ret = purple_cipher_context_digest_to_str(context, cdigest, sizeof(cdigest)); \
->>>>>>> 5b2fa724
 	\
 	fail_unless(ret == TRUE, NULL); \
 	\
@@ -165,11 +157,7 @@
 			purple_hash_append(hash, buff, 1000); \
 	} \
 	\
-<<<<<<< HEAD
 	ret = purple_hash_digest_to_str(hash, cdigest, sizeof(cdigest)); \
-=======
-	ret = purple_cipher_context_digest_to_str(context, cdigest, sizeof(cdigest)); \
->>>>>>> 5b2fa724
 	\
 	fail_unless(ret == TRUE, NULL); \
 	\
@@ -227,11 +215,7 @@
 			purple_hash_append(hash, buff, 1000); \
 	} \
 	\
-<<<<<<< HEAD
 	ret = purple_hash_digest_to_str(hash, cdigest, sizeof(cdigest)); \
-=======
-	ret = purple_cipher_context_digest_to_str(context, cdigest, sizeof(cdigest)); \
->>>>>>> 5b2fa724
 	\
 	fail_unless(ret == TRUE, NULL); \
 	\
@@ -277,28 +261,15 @@
 	guchar key[8+1] = keyz;\
 	guchar encrypt[len+1] = out;\
 	\
-<<<<<<< HEAD
 	cipher = purple_des_cipher_new(); \
 	purple_cipher_set_key(cipher, key, 8); \
 	\
 	ret = purple_cipher_encrypt(cipher, decrypt, len, answer, len); \
-	fail_unless(ret != 0, NULL); \
-	fail_unless(memcmp(encrypt, answer, len) == 0, NULL); \
-	\
-	ret = purple_cipher_decrypt(cipher, encrypt, len, answer, len); \
-	fail_unless(ret != 0, NULL); \
-=======
-	cipher = purple_ciphers_find_cipher("des"); \
-	context = purple_cipher_context_new(cipher, NULL); \
-	purple_cipher_context_set_key(context, key, 8); \
-	\
-	ret = purple_cipher_context_encrypt(context, decrypt, len, answer, len); \
 	fail_unless(ret == len, NULL); \
 	fail_unless(memcmp(encrypt, answer, len) == 0, NULL); \
 	\
-	ret = purple_cipher_context_decrypt(context, encrypt, len, answer, len); \
+	ret = purple_cipher_decrypt(cipher, encrypt, len, answer, len); \
 	fail_unless(ret == len, NULL); \
->>>>>>> 5b2fa724
 	fail_unless(memcmp(decrypt, answer, len) == 0, NULL); \
 	\
 	g_object_unref(cipher); \
@@ -333,33 +304,17 @@
 	guchar encrypt[len+1] = out; \
 	gint ret = 0; \
 	\
-<<<<<<< HEAD
 	cipher = purple_des3_cipher_new(); \
 	purple_cipher_set_key(cipher, (guchar *)key, 24); \
 	purple_cipher_set_batch_mode(cipher, (mode)); \
 	purple_cipher_set_iv(cipher, (guchar *)iv, 8); \
 	\
 	ret = purple_cipher_encrypt(cipher, decrypt, len, answer, len); \
-	fail_unless(ret != 0, NULL); \
-	fail_unless(memcmp(encrypt, answer, len) == 0, NULL); \
-	\
-	ret = purple_cipher_decrypt(cipher, encrypt, len, answer, len); \
-	fail_unless(ret != 0, NULL); \
-=======
-	cipher = purple_ciphers_find_cipher("des3"); \
-	context = purple_cipher_context_new(cipher, NULL); \
-	purple_cipher_context_set_key(context, (guchar *)key, 24); \
-	purple_cipher_context_set_batch_mode(context, (mode)); \
-	purple_cipher_context_set_iv(context, (guchar *)iv, 8); \
-	\
-	fprintf(stderr, "len: %lu\n", len); \
-	ret = purple_cipher_context_encrypt(context, decrypt, len, answer, len); \
 	fail_unless(ret == len, NULL); \
 	fail_unless(memcmp(encrypt, answer, len) == 0, NULL); \
 	\
-	ret = purple_cipher_context_decrypt(context, encrypt, len, answer, len); \
+	ret = purple_cipher_decrypt(cipher, encrypt, len, answer, len); \
 	fail_unless(ret == len, NULL); \
->>>>>>> 5b2fa724
 	fail_unless(memcmp(decrypt, answer, len) == 0, NULL); \
 	\
 	g_object_unref(cipher); \
@@ -514,22 +469,12 @@
 	gchar cdigest[41]; \
 	gboolean ret = FALSE; \
 	\
-<<<<<<< HEAD
 	hash = purple_##type##_hash_new(); \
 	cipher = purple_hmac_cipher_new(hash); \
 	purple_cipher_set_key(cipher, (guchar *)key, (key_len)); \
 	\
 	purple_cipher_append(cipher, (guchar *)(data), (data_len)); \
 	ret = purple_cipher_digest_to_str(cipher, cdigest, sizeof(cdigest)); \
-=======
-	cipher = purple_ciphers_find_cipher("hmac"); \
-	context = purple_cipher_context_new(cipher, NULL); \
-	purple_cipher_context_set_option(context, "hash", type); \
-	purple_cipher_context_set_key(context, (guchar *)key, (key_len)); \
-	\
-	purple_cipher_context_append(context, (guchar *)(data), (data_len)); \
-	ret = purple_cipher_context_digest_to_str(context, cdigest, sizeof(cdigest)); \
->>>>>>> 5b2fa724
 	\
 	fail_unless(ret == TRUE, NULL); \
 	fail_unless(strcmp((digest), cdigest) == 0, NULL); \
