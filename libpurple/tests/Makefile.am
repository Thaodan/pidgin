include $(top_srcdir)/glib-tap.mk

COMMON_LIBS=\
	$(top_builddir)/libpurple/libpurple.la \
	$(GLIB_LIBS) \
	$(GPLUGIN_LIBS)

test_programs=\
	test_des \
	test_des3 \
<<<<<<< HEAD
	test_hmac \
	test_image \
=======
>>>>>>> 85b18465
	test_md4 \
	test_md5 \
	test_sha1 \
	test_sha256 \
	test_smiley \
	test_trie \
	test_util \
	test_xmlnode

test_des_SOURCES=test_des.c
test_des_LDADD=$(COMMON_LIBS)

test_des3_SOURCES=test_des3.c
test_des3_LDADD=$(COMMON_LIBS)

<<<<<<< HEAD
test_hmac_SOURCES=test_hmac.c
test_hmac_LDADD=$(COMMON_LIBS)

test_image_SOURCES=test_image.c
test_image_LDADD=$(COMMON_LIBS)

=======
>>>>>>> 85b18465
test_md4_SOURCES=test_md4.c
test_md4_LDADD=$(COMMON_LIBS)

test_md5_SOURCES=test_md5.c
test_md5_LDADD=$(COMMON_LIBS)

test_sha1_SOURCES=test_sha1.c
test_sha1_LDADD=$(COMMON_LIBS)

test_sha256_SOURCES=test_sha256.c
test_sha256_LDADD=$(COMMON_LIBS)

test_smiley_SOURCES=test_smiley.c
test_smiley_LDADD=$(COMMON_LIBS)

test_trie_SOURCES=test_trie.c
test_trie_LDADD=$(COMMON_LIBS)

test_util_SOURCES=test_util.c
test_util_LDADD=$(COMMON_LIBS)

test_xmlnode_SOURCES=test_xmlnode.c
test_xmlnode_LDADD=$(COMMON_LIBS)

AM_CPPFLAGS = \
	-I$(top_srcdir)/libpurple \
	-I$(top_builddir)/libpurple \
	-DTEST_DATA_DIR=\"$(srcdir)/data\" \
	$(DEBUG_CFLAGS) \
	$(GLIB_CFLAGS) \
	$(GPLUGIN_CFLAGS) \
	$(PLUGIN_CFLAGS) \
	$(DBUS_CFLAGS) \
	$(NSS_CFLAGS)

EXTRA_DIST = \
	data/test-image.png<|MERGE_RESOLUTION|>--- conflicted
+++ resolved
@@ -8,11 +8,7 @@
 test_programs=\
 	test_des \
 	test_des3 \
-<<<<<<< HEAD
-	test_hmac \
 	test_image \
-=======
->>>>>>> 85b18465
 	test_md4 \
 	test_md5 \
 	test_sha1 \
@@ -28,15 +24,9 @@
 test_des3_SOURCES=test_des3.c
 test_des3_LDADD=$(COMMON_LIBS)
 
-<<<<<<< HEAD
-test_hmac_SOURCES=test_hmac.c
-test_hmac_LDADD=$(COMMON_LIBS)
-
 test_image_SOURCES=test_image.c
 test_image_LDADD=$(COMMON_LIBS)
 
-=======
->>>>>>> 85b18465
 test_md4_SOURCES=test_md4.c
 test_md4_LDADD=$(COMMON_LIBS)
 
