/*
 * purple
 *
 * Purple is the legal property of its developers, whose names are too numerous
 * to list here.  Please refer to the COPYRIGHT file distributed with this
 * source distribution.
 *
 * This program is free software; you can redistribute it and/or modify
 * it under the terms of the GNU General Public License as published by
 * the Free Software Foundation; either version 2 of the License, or
 * (at your option) any later version.
 *
 * This program is distributed in the hope that it will be useful,
 * but WITHOUT ANY WARRANTY; without even the implied warranty of
 * MERCHANTABILITY or FITNESS FOR A PARTICULAR PURPOSE.  See the
 * GNU General Public License for more details.
 *
 * You should have received a copy of the GNU General Public License
 * along with this program; if not, write to the Free Software
 * Foundation, Inc., 51 Franklin Street, Fifth Floor, Boston, MA  02111-1301  USA
 *
 */
#include "internal.h"
#include "glibcompat.h"
#include "dbus-maybe.h"
#include "debug.h"

#define PURPLE_BUDDY_GET_PRIVATE(obj) \
	(G_TYPE_INSTANCE_GET_PRIVATE((obj), PURPLE_TYPE_BUDDY, PurpleBuddyPrivate))

typedef struct _PurpleBuddyPrivate      PurpleBuddyPrivate;

#define PURPLE_CONTACT_GET_PRIVATE(obj) \
	(G_TYPE_INSTANCE_GET_PRIVATE((obj), PURPLE_TYPE_CONTACT, PurpleContactPrivate))

typedef struct _PurpleContactPrivate    PurpleContactPrivate;

#define PURPLE_GROUP_GET_PRIVATE(obj) \
	(G_TYPE_INSTANCE_GET_PRIVATE((obj), PURPLE_TYPE_GROUP, PurpleGroupPrivate))

typedef struct _PurpleGroupPrivate      PurpleGroupPrivate;

#define PURPLE_CHAT_GET_PRIVATE(obj) \
	(G_TYPE_INSTANCE_GET_PRIVATE((obj), PURPLE_TYPE_CHAT, PurpleChatPrivate))

typedef struct _PurpleChatPrivate       PurpleChatPrivate;

/**************************************************************************/
/* Private data                                                           */
/**************************************************************************/
/* Private data for a buddy. */
struct _PurpleBuddyPrivate {
<<<<<<< HEAD
	char *name;                  /**< The name of the buddy.                  */
	char *local_alias;           /**< The user-set alias of the buddy         */
	char *server_alias;          /**< The server-specified alias of the buddy.
	                                  (i.e. MSN "Friendly Names")             */
	void *proto_data;            /**< This allows the protocol to associate
	                                  whatever data it wants with a buddy.    */
	PurpleBuddyIcon *icon;       /**< The buddy icon.                         */
	PurpleAccount *account;      /**< the account this buddy belongs to       */
	PurplePresence *presence;    /**< Presense information of the buddy       */
	PurpleMediaCaps media_caps;  /**< The media capabilities of the buddy.    */

	gboolean is_constructed;     /**< Indicates if the buddy has finished
	                                  being constructed.                      */
=======
	char *name;                  /* The name of the buddy.                  */
	char *local_alias;           /* The user-set alias of the buddy         */
	char *server_alias;          /* The server-specified alias of the buddy.
	                                (i.e. MSN "Friendly Names")             */
	void *proto_data;            /* This allows the prpl to associate
	                                whatever data it wants with a buddy.    */
	PurpleBuddyIcon *icon;       /* The buddy icon.                         */
	PurpleAccount *account;      /* the account this buddy belongs to       */
	PurplePresence *presence;    /* Presense information of the buddy       */
	PurpleMediaCaps media_caps;  /* The media capabilities of the buddy.    */

	gboolean is_constructed;     /* Indicates if the buddy has finished
	                                being constructed.                      */
>>>>>>> d39d9cf4
};

/* Buddy property enums */
enum
{
	BUDDY_PROP_0,
	BUDDY_PROP_NAME,
	BUDDY_PROP_LOCAL_ALIAS,
	BUDDY_PROP_SERVER_ALIAS,
	BUDDY_PROP_ICON,
	BUDDY_PROP_ACCOUNT,
	BUDDY_PROP_PRESENCE,
	BUDDY_PROP_MEDIA_CAPS,
	BUDDY_PROP_LAST
};

/* Private data for a contact */
struct _PurpleContactPrivate {
	char *alias;                  /* The user-set alias of the contact  */
	PurpleBuddy *priority_buddy;  /* The "top" buddy for this contact   */
	gboolean priority_valid;      /* Is priority valid?                 */
};

/* Contact property enums */
enum
{
	CONTACT_PROP_0,
	CONTACT_PROP_ALIAS,
	CONTACT_PROP_PRIORITY_BUDDY,
	CONTACT_PROP_LAST
};

/* Private data for a group */
struct _PurpleGroupPrivate {
	char *name;               /* The name of this group.                    */
	gboolean is_constructed;  /* Indicates if the group has finished being
	                             constructed.                               */
};

/* Group property enums */
enum
{
	GROUP_PROP_0,
	GROUP_PROP_NAME,
	GROUP_PROP_LAST
};

/* Private data for a chat node */
struct _PurpleChatPrivate {
	char *alias;              /* The display name of this chat.             */
	PurpleAccount *account;   /* The account this chat is attached to       */
	GHashTable *components;   /* the stuff the protocol needs to know to
	                             join the chat                              */

	gboolean is_constructed;  /* Indicates if the chat has finished being
	                             constructed.                               */
};

/* Chat property enums */
enum
{
	CHAT_PROP_0,
	CHAT_PROP_ALIAS,
	CHAT_PROP_ACCOUNT,
	CHAT_PROP_COMPONENTS,
	CHAT_PROP_LAST
};

static PurpleBlistNode     *blistnode_parent_class;
static PurpleCountingNode  *counting_parent_class;

static GParamSpec *bd_properties[BUDDY_PROP_LAST];
static GParamSpec *co_properties[CONTACT_PROP_LAST];
static GParamSpec *gr_properties[GROUP_PROP_LAST];
static GParamSpec *ch_properties[CHAT_PROP_LAST];

static gboolean
purple_strings_are_different(const char *one, const char *two)
{
	return !((one && two && g_utf8_collate(one, two) == 0) ||
			((one == NULL || *one == '\0') && (two == NULL || *two == '\0')));
}

/**************************************************************************/
/* Buddy API                                                              */
/**************************************************************************/

void
purple_buddy_set_icon(PurpleBuddy *buddy, PurpleBuddyIcon *icon)
{
	PurpleBlistUiOps *ops = purple_blist_get_ui_ops();
	PurpleBuddyPrivate *priv = PURPLE_BUDDY_GET_PRIVATE(buddy);

	g_return_if_fail(priv != NULL);

	if (priv->icon != icon)
	{
		purple_buddy_icon_unref(priv->icon);
		priv->icon = (icon != NULL ? purple_buddy_icon_ref(icon) : NULL);

		g_object_notify_by_pspec(G_OBJECT(buddy),
				bd_properties[BUDDY_PROP_ICON]);
	}

	purple_signal_emit(purple_blist_get_handle(), "buddy-icon-changed", buddy);

	if (ops && ops->update)
		ops->update(purple_blist_get_buddy_list(), PURPLE_BLIST_NODE(buddy));
}

PurpleBuddyIcon *
purple_buddy_get_icon(const PurpleBuddy *buddy)
{
	PurpleBuddyPrivate *priv = PURPLE_BUDDY_GET_PRIVATE(buddy);

	g_return_val_if_fail(priv != NULL, NULL);

	return priv->icon;
}

PurpleAccount *
purple_buddy_get_account(const PurpleBuddy *buddy)
{
	PurpleBuddyPrivate *priv = PURPLE_BUDDY_GET_PRIVATE(buddy);

	g_return_val_if_fail(priv != NULL, NULL);

	return priv->account;
}

void
purple_buddy_set_name(PurpleBuddy *buddy, const char *name)
{
	PurpleBuddyPrivate *priv = PURPLE_BUDDY_GET_PRIVATE(buddy);
	PurpleBlistUiOps *ops = purple_blist_get_ui_ops();

	g_return_if_fail(priv != NULL);

	purple_blist_update_buddies_cache(buddy, name);

	g_free(priv->name);
	priv->name = purple_utf8_strip_unprintables(name);

	g_object_notify_by_pspec(G_OBJECT(buddy), bd_properties[BUDDY_PROP_NAME]);

	if (ops) {
		if (ops->save_node)
			ops->save_node(PURPLE_BLIST_NODE(buddy));
		if (ops->update)
			ops->update(purple_blist_get_buddy_list(), PURPLE_BLIST_NODE(buddy));
	}
}

const char *
purple_buddy_get_name(const PurpleBuddy *buddy)
{
	PurpleBuddyPrivate *priv = PURPLE_BUDDY_GET_PRIVATE(buddy);

	g_return_val_if_fail(priv != NULL, NULL);

	return priv->name;
}

gpointer
purple_buddy_get_protocol_data(const PurpleBuddy *buddy)
{
	PurpleBuddyPrivate *priv = PURPLE_BUDDY_GET_PRIVATE(buddy);

	g_return_val_if_fail(priv != NULL, NULL);

	return priv->proto_data;
}

void
purple_buddy_set_protocol_data(PurpleBuddy *buddy, gpointer data)
{
	PurpleBuddyPrivate *priv = PURPLE_BUDDY_GET_PRIVATE(buddy);

	g_return_if_fail(priv != NULL);

	priv->proto_data = data;
}

const char *purple_buddy_get_alias_only(PurpleBuddy *buddy)
{
	PurpleBuddyPrivate *priv = PURPLE_BUDDY_GET_PRIVATE(buddy);

	g_return_val_if_fail(priv != NULL, NULL);

	if ((priv->local_alias != NULL) && (*priv->local_alias != '\0')) {
		return priv->local_alias;
	} else if ((priv->server_alias != NULL) &&
		   (*priv->server_alias != '\0')) {

		return priv->server_alias;
	}

	return NULL;
}

const char *purple_buddy_get_contact_alias(PurpleBuddy *buddy)
{
	PurpleContact *c;
	PurpleBuddyPrivate *priv = PURPLE_BUDDY_GET_PRIVATE(buddy);

	g_return_val_if_fail(priv != NULL, NULL);

	/* Search for an alias for the buddy. In order of precedence: */
	/* The local buddy alias */
	if (priv->local_alias != NULL)
		return priv->local_alias;

	/* The contact alias */
	c = purple_buddy_get_contact(buddy);
	if ((c != NULL) && (purple_contact_get_alias(c) != NULL))
		return purple_contact_get_alias(c);

	/* The server alias */
	if ((priv->server_alias) && (*priv->server_alias))
		return priv->server_alias;

	/* The buddy's user name (i.e. no alias) */
	return priv->name;
}

const char *purple_buddy_get_alias(PurpleBuddy *buddy)
{
	PurpleBuddyPrivate *priv = PURPLE_BUDDY_GET_PRIVATE(buddy);

	g_return_val_if_fail(priv != NULL, NULL);

	/* Search for an alias for the buddy. In order of precedence: */
	/* The buddy alias */
	if (priv->local_alias != NULL)
		return priv->local_alias;

	/* The server alias */
	if ((priv->server_alias) && (*priv->server_alias))
		return priv->server_alias;

	/* The buddy's user name (i.e. no alias) */
	return priv->name;
}

void
purple_buddy_set_local_alias(PurpleBuddy *buddy, const char *alias)
{
	PurpleBlistUiOps *ops = purple_blist_get_ui_ops();
	PurpleIMConversation *im;
	char *old_alias;
	char *new_alias = NULL;
	PurpleBuddyPrivate *priv = PURPLE_BUDDY_GET_PRIVATE(buddy);

	g_return_if_fail(priv != NULL);

	if ((alias != NULL) && (*alias != '\0'))
		new_alias = purple_utf8_strip_unprintables(alias);

	if (!purple_strings_are_different(priv->local_alias, new_alias)) {
		g_free(new_alias);
		return;
	}

	old_alias = priv->local_alias;

	if ((new_alias != NULL) && (*new_alias != '\0'))
		priv->local_alias = new_alias;
	else {
		priv->local_alias = NULL;
		g_free(new_alias); /* could be "\0" */
	}

	g_object_notify_by_pspec(G_OBJECT(buddy),
			bd_properties[BUDDY_PROP_LOCAL_ALIAS]);

	if (ops && ops->save_node)
		ops->save_node(PURPLE_BLIST_NODE(buddy));

	if (ops && ops->update)
		ops->update(purple_blist_get_buddy_list(), PURPLE_BLIST_NODE(buddy));

	im = purple_conversations_find_im_with_account(priv->name,
											   priv->account);
	if (im)
		purple_conversation_autoset_title(PURPLE_CONVERSATION(im));

	purple_signal_emit(purple_blist_get_handle(), "blist-node-aliased",
					 buddy, old_alias);
	g_free(old_alias);
}

const char *purple_buddy_get_local_alias(PurpleBuddy *buddy)
{
	PurpleBuddyPrivate *priv = PURPLE_BUDDY_GET_PRIVATE(buddy);

	g_return_val_if_fail(priv != NULL, NULL);

	return priv->local_alias;
}

void
purple_buddy_set_server_alias(PurpleBuddy *buddy, const char *alias)
{
	PurpleBlistUiOps *ops = purple_blist_get_ui_ops();
	PurpleIMConversation *im;
	char *old_alias;
	char *new_alias = NULL;
	PurpleBuddyPrivate *priv = PURPLE_BUDDY_GET_PRIVATE(buddy);

	g_return_if_fail(priv != NULL);

	if ((alias != NULL) && (*alias != '\0') && g_utf8_validate(alias, -1, NULL))
		new_alias = purple_utf8_strip_unprintables(alias);

	if (!purple_strings_are_different(priv->server_alias, new_alias)) {
		g_free(new_alias);
		return;
	}

	old_alias = priv->server_alias;

	if ((new_alias != NULL) && (*new_alias != '\0'))
		priv->server_alias = new_alias;
	else {
		priv->server_alias = NULL;
		g_free(new_alias); /* could be "\0"; */
	}

	g_object_notify_by_pspec(G_OBJECT(buddy),
			bd_properties[BUDDY_PROP_SERVER_ALIAS]);

	if (ops) {
		if (ops->save_node)
			ops->save_node(PURPLE_BLIST_NODE(buddy));
		if (ops->update)
			ops->update(purple_blist_get_buddy_list(), PURPLE_BLIST_NODE(buddy));
	}

	im = purple_conversations_find_im_with_account(priv->name,
											   priv->account);
	if (im)
		purple_conversation_autoset_title(PURPLE_CONVERSATION(im));

	purple_signal_emit(purple_blist_get_handle(), "blist-node-aliased",
					 buddy, old_alias);
	g_free(old_alias);
}

const char *purple_buddy_get_server_alias(PurpleBuddy *buddy)
{
	PurpleBuddyPrivate *priv = PURPLE_BUDDY_GET_PRIVATE(buddy);

	g_return_val_if_fail(priv != NULL, NULL);

	if ((priv->server_alias) && (*priv->server_alias))
	    return priv->server_alias;

	return NULL;
}

PurpleContact *purple_buddy_get_contact(PurpleBuddy *buddy)
{
	g_return_val_if_fail(PURPLE_IS_BUDDY(buddy), NULL);

	return PURPLE_CONTACT(PURPLE_BLIST_NODE(buddy)->parent);
}

PurplePresence *purple_buddy_get_presence(const PurpleBuddy *buddy)
{
	PurpleBuddyPrivate *priv = PURPLE_BUDDY_GET_PRIVATE(buddy);

	g_return_val_if_fail(priv != NULL, NULL);

	return priv->presence;
}

void
purple_buddy_update_status(PurpleBuddy *buddy, PurpleStatus *old_status)
{
	PurpleStatus *status;
	PurpleBlistNode *cnode;
	PurpleContact *contact;
	PurpleCountingNode *contact_counter, *group_counter;
	PurpleBlistUiOps *ops = purple_blist_get_ui_ops();
	PurpleBuddyPrivate *priv = PURPLE_BUDDY_GET_PRIVATE(buddy);

	g_return_if_fail(priv != NULL);

	status = purple_presence_get_active_status(priv->presence);

	purple_debug_info("blistnodetypes", "Updating buddy status for %s (%s)\n",
			priv->name, purple_account_get_protocol_name(priv->account));

	if (purple_status_is_online(status) &&
		!purple_status_is_online(old_status)) {

		purple_signal_emit(purple_blist_get_handle(), "buddy-signed-on", buddy);

		cnode = PURPLE_BLIST_NODE(buddy)->parent;
		contact = PURPLE_CONTACT(cnode);
		contact_counter = PURPLE_COUNTING_NODE(contact);
		group_counter = PURPLE_COUNTING_NODE(cnode->parent);

		purple_counting_node_change_online_count(contact_counter, +1);
		if (purple_counting_node_get_online_count(contact_counter) == 1)
			purple_counting_node_change_online_count(group_counter, +1);
	} else if (!purple_status_is_online(status) &&
				purple_status_is_online(old_status)) {

		purple_blist_node_set_int(PURPLE_BLIST_NODE(buddy), "last_seen", time(NULL));
		purple_signal_emit(purple_blist_get_handle(), "buddy-signed-off", buddy);

		cnode = PURPLE_BLIST_NODE(buddy)->parent;
		contact = PURPLE_CONTACT(cnode);
		contact_counter = PURPLE_COUNTING_NODE(contact);
		group_counter = PURPLE_COUNTING_NODE(cnode->parent);

		purple_counting_node_change_online_count(contact_counter, -1);
		if (purple_counting_node_get_online_count(contact_counter) == 0)
			purple_counting_node_change_online_count(group_counter, -1);
	} else {
		purple_signal_emit(purple_blist_get_handle(),
		                 "buddy-status-changed", buddy, old_status,
		                 status);
	}

	/*
	 * This function used to only call the following two functions if one of
	 * the above signals had been triggered, but that's not good, because
	 * if someone's away message changes and they don't go from away to back
	 * to away then no signal is triggered.
	 *
	 * It's a safe assumption that SOMETHING called this function.  PROBABLY
	 * because something, somewhere changed.  Calling the stuff below
	 * certainly won't hurt anything.  Unless you're on a K6-2 300.
	 */
	purple_contact_invalidate_priority_buddy(purple_buddy_get_contact(buddy));

	if (ops && ops->update)
		ops->update(purple_blist_get_buddy_list(), PURPLE_BLIST_NODE(buddy));
}

PurpleMediaCaps purple_buddy_get_media_caps(const PurpleBuddy *buddy)
{
	PurpleBuddyPrivate *priv = PURPLE_BUDDY_GET_PRIVATE(buddy);

	g_return_val_if_fail(priv != NULL, 0);

	return priv->media_caps;
}

void purple_buddy_set_media_caps(PurpleBuddy *buddy, PurpleMediaCaps media_caps)
{
	PurpleBuddyPrivate *priv = PURPLE_BUDDY_GET_PRIVATE(buddy);

	g_return_if_fail(priv != NULL);

	priv->media_caps = media_caps;

	g_object_notify_by_pspec(G_OBJECT(buddy),
			bd_properties[BUDDY_PROP_MEDIA_CAPS]);
}

PurpleGroup *purple_buddy_get_group(PurpleBuddy *buddy)
{
	g_return_val_if_fail(PURPLE_IS_BUDDY(buddy), NULL);

	if (PURPLE_BLIST_NODE(buddy)->parent == NULL)
		return NULL;

	return PURPLE_GROUP(PURPLE_BLIST_NODE(buddy)->parent->parent);
}

/**************************************************************************
 * GObject code for PurpleBuddy
 **************************************************************************/

/* Set method for GObject properties */
static void
purple_buddy_set_property(GObject *obj, guint param_id, const GValue *value,
		GParamSpec *pspec)
{
	PurpleBuddy *buddy = PURPLE_BUDDY(obj);
	PurpleBuddyPrivate *priv = PURPLE_BUDDY_GET_PRIVATE(buddy);

	switch (param_id) {
		case BUDDY_PROP_NAME:
			if (priv->is_constructed)
				purple_buddy_set_name(buddy, g_value_get_string(value));
			else
				priv->name =
					purple_utf8_strip_unprintables(g_value_get_string(value));
			break;
		case BUDDY_PROP_LOCAL_ALIAS:
			if (priv->is_constructed)
				purple_buddy_set_local_alias(buddy, g_value_get_string(value));
			else
				priv->local_alias =
					purple_utf8_strip_unprintables(g_value_get_string(value));
			break;
		case BUDDY_PROP_SERVER_ALIAS:
			purple_buddy_set_server_alias(buddy, g_value_get_string(value));
			break;
		case BUDDY_PROP_ICON:
			purple_buddy_set_icon(buddy, g_value_get_pointer(value));
			break;
		case BUDDY_PROP_ACCOUNT:
			priv->account = g_value_get_object(value);
			break;
		case BUDDY_PROP_MEDIA_CAPS:
			purple_buddy_set_media_caps(buddy, g_value_get_enum(value));
			break;
		default:
			G_OBJECT_WARN_INVALID_PROPERTY_ID(obj, param_id, pspec);
			break;
	}
}

/* Get method for GObject properties */
static void
purple_buddy_get_property(GObject *obj, guint param_id, GValue *value,
		GParamSpec *pspec)
{
	PurpleBuddy *buddy = PURPLE_BUDDY(obj);

	switch (param_id) {
		case BUDDY_PROP_NAME:
			g_value_set_string(value, purple_buddy_get_name(buddy));
			break;
		case BUDDY_PROP_LOCAL_ALIAS:
			g_value_set_string(value, purple_buddy_get_local_alias(buddy));
			break;
		case BUDDY_PROP_SERVER_ALIAS:
			g_value_set_string(value, purple_buddy_get_server_alias(buddy));
			break;
		case BUDDY_PROP_ICON:
			g_value_set_pointer(value, purple_buddy_get_icon(buddy));
			break;
		case BUDDY_PROP_ACCOUNT:
			g_value_set_object(value, purple_buddy_get_account(buddy));
			break;
		case BUDDY_PROP_PRESENCE:
			g_value_set_object(value, purple_buddy_get_presence(buddy));
			break;
		case BUDDY_PROP_MEDIA_CAPS:
			g_value_set_enum(value, purple_buddy_get_media_caps(buddy));
			break;
		default:
			G_OBJECT_WARN_INVALID_PROPERTY_ID(obj, param_id, pspec);
			break;
	}
}

/* GObject initialization function */
static void
purple_buddy_init(GTypeInstance *instance, gpointer klass)
{
	PURPLE_DBUS_REGISTER_POINTER(PURPLE_BUDDY(instance), PurpleBuddy);
}

/* Called when done constructing */
static void
purple_buddy_constructed(GObject *object)
{
	PurpleBuddy *buddy = PURPLE_BUDDY(object);
	PurpleBuddyPrivate *priv = PURPLE_BUDDY_GET_PRIVATE(buddy);
	PurpleBlistUiOps *ops = purple_blist_get_ui_ops();

	G_OBJECT_CLASS(blistnode_parent_class)->constructed(object);

	priv->presence = PURPLE_PRESENCE(purple_buddy_presence_new(buddy));
	purple_presence_set_status_active(priv->presence, "offline", TRUE);

	if (ops && ops->new_node)
		ops->new_node((PurpleBlistNode *)buddy);

	priv->is_constructed = TRUE;
}

/* GObject dispose function */
static void
purple_buddy_dispose(GObject *object)
{
	PurpleBuddyPrivate *priv = PURPLE_BUDDY_GET_PRIVATE(object);

	if (priv->icon) {
		purple_buddy_icon_unref(priv->icon);
		priv->icon = NULL;
	}

	if (priv->presence) {
		g_object_unref(priv->presence);
		priv->presence = NULL;
	}

	G_OBJECT_CLASS(blistnode_parent_class)->dispose(object);
}

/* GObject finalize function */
static void
purple_buddy_finalize(GObject *object)
{
	PurpleBuddy *buddy = PURPLE_BUDDY(object);
	PurpleBuddyPrivate *priv = PURPLE_BUDDY_GET_PRIVATE(buddy);
	PurpleProtocol *protocol;

	/*
	 * Tell the owner protocol that we're about to free the buddy so it
	 * can free proto_data
	 */
	protocol = purple_protocols_find(purple_account_get_protocol_id(priv->account));
	if (protocol)
		purple_protocol_client_iface_buddy_free(protocol, buddy);

	g_free(priv->name);
	g_free(priv->local_alias);
	g_free(priv->server_alias);

	PURPLE_DBUS_UNREGISTER_POINTER(buddy);

	G_OBJECT_CLASS(blistnode_parent_class)->finalize(object);
}

/* Class initializer function */
static void purple_buddy_class_init(PurpleBuddyClass *klass)
{
	GObjectClass *obj_class = G_OBJECT_CLASS(klass);

	blistnode_parent_class = g_type_class_peek_parent(klass);

	obj_class->dispose = purple_buddy_dispose;
	obj_class->finalize = purple_buddy_finalize;

	/* Setup properties */
	obj_class->get_property = purple_buddy_get_property;
	obj_class->set_property = purple_buddy_set_property;
	obj_class->constructed = purple_buddy_constructed;

	g_type_class_add_private(klass, sizeof(PurpleBuddyPrivate));

	bd_properties[BUDDY_PROP_NAME] = g_param_spec_string("name", "Name",
				"The name of the buddy.", NULL,
				G_PARAM_READWRITE | G_PARAM_CONSTRUCT | G_PARAM_STATIC_STRINGS);

	bd_properties[BUDDY_PROP_LOCAL_ALIAS] = g_param_spec_string("local-alias",
				"Local alias",
				"Local alias of thee buddy.", NULL,
				G_PARAM_READWRITE | G_PARAM_CONSTRUCT | G_PARAM_STATIC_STRINGS);

	bd_properties[BUDDY_PROP_SERVER_ALIAS] = g_param_spec_string("server-alias",
				"Server alias",
				"Server-side alias of the buddy.", NULL,
				G_PARAM_READWRITE | G_PARAM_STATIC_STRINGS);

	bd_properties[BUDDY_PROP_ICON] = g_param_spec_pointer("icon", "Buddy icon",
				"The icon for the buddy.",
				G_PARAM_READWRITE | G_PARAM_STATIC_STRINGS);

	bd_properties[BUDDY_PROP_ACCOUNT] = g_param_spec_object("account",
				"Account",
				"The account for the buddy.", PURPLE_TYPE_ACCOUNT,
				G_PARAM_READWRITE | G_PARAM_CONSTRUCT_ONLY |
				G_PARAM_STATIC_STRINGS);

	bd_properties[BUDDY_PROP_PRESENCE] = g_param_spec_object("presence",
				"Presence",
				"The status information for the buddy.", PURPLE_TYPE_PRESENCE,
				G_PARAM_READABLE | G_PARAM_STATIC_STRINGS);

	bd_properties[BUDDY_PROP_MEDIA_CAPS] = g_param_spec_enum("media-caps",
				"Media capabilities",
				"The media capabilities of the buddy.",
				PURPLE_MEDIA_TYPE_CAPS, PURPLE_MEDIA_CAPS_NONE,
				G_PARAM_READWRITE | G_PARAM_STATIC_STRINGS);

	g_object_class_install_properties(obj_class, BUDDY_PROP_LAST,
				bd_properties);
}

GType
purple_buddy_get_type(void)
{
	static GType type = 0;

	if(type == 0) {
		static const GTypeInfo info = {
			sizeof(PurpleBuddyClass),
			NULL,
			NULL,
			(GClassInitFunc)purple_buddy_class_init,
			NULL,
			NULL,
			sizeof(PurpleBuddy),
			0,
			(GInstanceInitFunc)purple_buddy_init,
			NULL,
		};

		type = g_type_register_static(PURPLE_TYPE_BLIST_NODE,
				"PurpleBuddy",
				&info, 0);
	}

	return type;
}

PurpleBuddy *
purple_buddy_new(PurpleAccount *account, const char *name, const char *alias)
{
	g_return_val_if_fail(PURPLE_IS_ACCOUNT(account), NULL);
	g_return_val_if_fail(name != NULL, NULL);

	return g_object_new(PURPLE_TYPE_BUDDY,
			"account",      account,
			"name",         name,
			"local-alias",  alias,
			NULL);
}

/**************************************************************************/
/* Contact API                                                            */
/**************************************************************************/

static void
purple_contact_compute_priority_buddy(PurpleContact *contact)
{
	PurpleBlistNode *bnode;
	PurpleBuddy *new_priority = NULL;
	PurpleContactPrivate *priv = PURPLE_CONTACT_GET_PRIVATE(contact);

	g_return_if_fail(priv != NULL);

	priv->priority_buddy = NULL;
	for (bnode = PURPLE_BLIST_NODE(contact)->child;
			bnode != NULL;
			bnode = bnode->next)
	{
		PurpleBuddy *buddy;

		if (!PURPLE_IS_BUDDY(bnode))
			continue;

		buddy = PURPLE_BUDDY(bnode);
		if (new_priority == NULL)
		{
			new_priority = buddy;
			continue;
		}

		if (purple_account_is_connected(purple_buddy_get_account(buddy)))
		{
			int cmp = 1;
			if (purple_account_is_connected(purple_buddy_get_account(new_priority)))
				cmp = purple_buddy_presence_compare(
						PURPLE_BUDDY_PRESENCE(purple_buddy_get_presence(new_priority)),
						PURPLE_BUDDY_PRESENCE(purple_buddy_get_presence(buddy)));

			if (cmp > 0 || (cmp == 0 &&
			                purple_prefs_get_bool("/purple/contact/last_match")))
			{
				new_priority = buddy;
			}
		}
	}

	priv->priority_buddy = new_priority;
	priv->priority_valid = TRUE;

	g_object_notify_by_pspec(G_OBJECT(contact),
			co_properties[CONTACT_PROP_PRIORITY_BUDDY]);
}

PurpleGroup *
purple_contact_get_group(const PurpleContact *contact)
{
	g_return_val_if_fail(PURPLE_IS_CONTACT(contact), NULL);

	return PURPLE_GROUP(PURPLE_BLIST_NODE(contact)->parent);
}

void
purple_contact_set_alias(PurpleContact *contact, const char *alias)
{
	PurpleBlistUiOps *ops = purple_blist_get_ui_ops();
	PurpleIMConversation *im;
	PurpleBlistNode *bnode;
	char *old_alias;
	char *new_alias = NULL;
	PurpleContactPrivate *priv = PURPLE_CONTACT_GET_PRIVATE(contact);

	g_return_if_fail(priv != NULL);

	if ((alias != NULL) && (*alias != '\0'))
		new_alias = purple_utf8_strip_unprintables(alias);

	if (!purple_strings_are_different(priv->alias, new_alias)) {
		g_free(new_alias);
		return;
	}

	old_alias = priv->alias;

	if ((new_alias != NULL) && (*new_alias != '\0'))
		priv->alias = new_alias;
	else {
		priv->alias = NULL;
		g_free(new_alias); /* could be "\0" */
	}

	g_object_notify_by_pspec(G_OBJECT(contact),
			co_properties[CONTACT_PROP_ALIAS]);

	if (ops) {
		if (ops->save_node)
			ops->save_node(PURPLE_BLIST_NODE(contact));
		if (ops->update)
			ops->update(purple_blist_get_buddy_list(), PURPLE_BLIST_NODE(contact));
	}

	for(bnode = PURPLE_BLIST_NODE(contact)->child; bnode != NULL; bnode = bnode->next)
	{
		PurpleBuddy *buddy = PURPLE_BUDDY(bnode);

		im = purple_conversations_find_im_with_account(purple_buddy_get_name(buddy),
				purple_buddy_get_account(buddy));
		if (im)
			purple_conversation_autoset_title(PURPLE_CONVERSATION(im));
	}

	purple_signal_emit(purple_blist_get_handle(), "blist-node-aliased",
					 contact, old_alias);
	g_free(old_alias);
}

const char *purple_contact_get_alias(PurpleContact* contact)
{
	PurpleContactPrivate *priv = PURPLE_CONTACT_GET_PRIVATE(contact);

	g_return_val_if_fail(priv != NULL, NULL);

	if (priv->alias)
		return priv->alias;

	return purple_buddy_get_alias(purple_contact_get_priority_buddy(contact));
}

gboolean purple_contact_on_account(PurpleContact *c, PurpleAccount *account)
{
	PurpleBlistNode *bnode, *cnode = (PurpleBlistNode *) c;

	g_return_val_if_fail(PURPLE_IS_CONTACT(c), FALSE);
	g_return_val_if_fail(PURPLE_IS_ACCOUNT(account), FALSE);

	for (bnode = cnode->child; bnode; bnode = bnode->next) {
		PurpleBuddy *buddy;

		if (! PURPLE_IS_BUDDY(bnode))
			continue;

		buddy = (PurpleBuddy *)bnode;
		if (purple_buddy_get_account(buddy) == account)
			return TRUE;
	}
	return FALSE;
}

void purple_contact_invalidate_priority_buddy(PurpleContact *contact)
{
	PurpleContactPrivate *priv = PURPLE_CONTACT_GET_PRIVATE(contact);

	g_return_if_fail(priv != NULL);

	priv->priority_valid = FALSE;
}

PurpleBuddy *purple_contact_get_priority_buddy(PurpleContact *contact)
{
	PurpleContactPrivate *priv = PURPLE_CONTACT_GET_PRIVATE(contact);

	g_return_val_if_fail(priv != NULL, NULL);

	if (!priv->priority_valid)
		purple_contact_compute_priority_buddy(contact);

	return priv->priority_buddy;
}

void purple_contact_merge(PurpleContact *source, PurpleBlistNode *node)
{
	PurpleBlistNode *sourcenode = (PurpleBlistNode*)source;
	PurpleBlistNode *prev, *cur, *next;
	PurpleContact *target;

	g_return_if_fail(PURPLE_IS_CONTACT(source));
	g_return_if_fail(PURPLE_IS_BLIST_NODE(node));

	if (PURPLE_IS_CONTACT(node)) {
		target = (PurpleContact *)node;
		prev = _purple_blist_get_last_child(node);
	} else if (PURPLE_IS_BUDDY(node)) {
		target = (PurpleContact *)node->parent;
		prev = node;
	} else {
		return;
	}

	if (source == target || !target)
		return;

	next = sourcenode->child;

	while (next) {
		cur = next;
		next = cur->next;
		if (PURPLE_IS_BUDDY(cur)) {
			purple_blist_add_buddy((PurpleBuddy *)cur, target, NULL, prev);
			prev = cur;
		}
	}
}

/**************************************************************************
 * GObject code for PurpleContact
 **************************************************************************/

/* Set method for GObject properties */
static void
purple_contact_set_property(GObject *obj, guint param_id, const GValue *value,
		GParamSpec *pspec)
{
	PurpleContact *contact = PURPLE_CONTACT(obj);

	switch (param_id) {
		case CONTACT_PROP_ALIAS:
			purple_contact_set_alias(contact, g_value_get_string(value));
			break;
		default:
			G_OBJECT_WARN_INVALID_PROPERTY_ID(obj, param_id, pspec);
			break;
	}
}

/* Get method for GObject properties */
static void
purple_contact_get_property(GObject *obj, guint param_id, GValue *value,
		GParamSpec *pspec)
{
	PurpleContact *contact = PURPLE_CONTACT(obj);
	PurpleContactPrivate *priv = PURPLE_CONTACT_GET_PRIVATE(contact);

	switch (param_id) {
		case CONTACT_PROP_ALIAS:
			g_value_set_string(value, priv->alias);
			break;
		case CONTACT_PROP_PRIORITY_BUDDY:
			g_value_set_object(value, purple_contact_get_priority_buddy(contact));
			break;
		default:
			G_OBJECT_WARN_INVALID_PROPERTY_ID(obj, param_id, pspec);
			break;
	}
}

/* GObject initialization function */
static void
purple_contact_init(GTypeInstance *instance, gpointer klass)
{
	PurpleContact *contact = PURPLE_CONTACT(instance);
	PurpleBlistUiOps *ops = purple_blist_get_ui_ops();

	if (ops && ops->new_node)
		ops->new_node(PURPLE_BLIST_NODE(contact));

	PURPLE_DBUS_REGISTER_POINTER(contact, PurpleContact);
}

/* GObject finalize function */
static void
purple_contact_finalize(GObject *object)
{
	g_free(PURPLE_CONTACT_GET_PRIVATE(object)->alias);

	PURPLE_DBUS_UNREGISTER_POINTER(object);

	G_OBJECT_CLASS(counting_parent_class)->finalize(object);
}

/* Class initializer function */
static void purple_contact_class_init(PurpleContactClass *klass)
{
	GObjectClass *obj_class = G_OBJECT_CLASS(klass);

	counting_parent_class = g_type_class_peek_parent(klass);

	obj_class->finalize = purple_contact_finalize;

	/* Setup properties */
	obj_class->get_property = purple_contact_get_property;
	obj_class->set_property = purple_contact_set_property;

	g_type_class_add_private(klass, sizeof(PurpleContactPrivate));

	co_properties[CONTACT_PROP_ALIAS] = g_param_spec_string("alias", "Alias",
				"The alias for the contact.", NULL,
				G_PARAM_READWRITE | G_PARAM_STATIC_STRINGS);

	co_properties[CONTACT_PROP_PRIORITY_BUDDY] = g_param_spec_object(
				"priority-buddy",
				"Priority buddy", "The priority buddy of the contact.",
				PURPLE_TYPE_BUDDY, G_PARAM_READABLE | G_PARAM_STATIC_STRINGS);

	g_object_class_install_properties(obj_class, CONTACT_PROP_LAST,
				co_properties);
}

GType
purple_contact_get_type(void)
{
	static GType type = 0;

	if(type == 0) {
		static const GTypeInfo info = {
			sizeof(PurpleContactClass),
			NULL,
			NULL,
			(GClassInitFunc)purple_contact_class_init,
			NULL,
			NULL,
			sizeof(PurpleContact),
			0,
			(GInstanceInitFunc)purple_contact_init,
			NULL,
		};

		type = g_type_register_static(PURPLE_TYPE_COUNTING_NODE,
				"PurpleContact",
				&info, 0);
	}

	return type;
}

PurpleContact *
purple_contact_new(void)
{
	return g_object_new(PURPLE_TYPE_CONTACT, NULL);
}

/**************************************************************************/
/* Chat API                                                               */
/**************************************************************************/

const char *purple_chat_get_name(PurpleChat *chat)
{
	PurpleChatPrivate *priv = PURPLE_CHAT_GET_PRIVATE(chat);

	g_return_val_if_fail(priv != NULL, NULL);

	if ((priv->alias != NULL) && (*priv->alias != '\0'))
		return priv->alias;

	return purple_chat_get_name_only(chat);
}

const char *purple_chat_get_name_only(PurpleChat *chat)
{
	char *ret = NULL;
	PurpleProtocol *protocol = NULL;
	PurpleChatPrivate *priv = PURPLE_CHAT_GET_PRIVATE(chat);

	g_return_val_if_fail(priv != NULL, NULL);

	protocol = purple_protocols_find(purple_account_get_protocol_id(priv->account));

	if (PURPLE_PROTOCOL_IMPLEMENTS(protocol, CHAT_IFACE, info)) {
		PurpleProtocolChatEntry *pce;
		GList *parts = purple_protocol_chat_iface_info(protocol, purple_account_get_connection(priv->account));
		pce = parts->data;
		ret = g_hash_table_lookup(priv->components, pce->identifier);
		g_list_foreach(parts, (GFunc)g_free, NULL);
		g_list_free(parts);
	}

	return ret;
}

void
purple_chat_set_alias(PurpleChat *chat, const char *alias)
{
	PurpleBlistUiOps *ops = purple_blist_get_ui_ops();
	char *old_alias;
	char *new_alias = NULL;
	PurpleChatPrivate *priv = PURPLE_CHAT_GET_PRIVATE(chat);

	g_return_if_fail(priv != NULL);

	if ((alias != NULL) && (*alias != '\0'))
		new_alias = purple_utf8_strip_unprintables(alias);

	if (!purple_strings_are_different(priv->alias, new_alias)) {
		g_free(new_alias);
		return;
	}

	old_alias = priv->alias;

	if ((new_alias != NULL) && (*new_alias != '\0'))
		priv->alias = new_alias;
	else {
		priv->alias = NULL;
		g_free(new_alias); /* could be "\0" */
	}

	g_object_notify_by_pspec(G_OBJECT(chat), ch_properties[CHAT_PROP_ALIAS]);

	if (ops) {
		if (ops->save_node)
			ops->save_node(PURPLE_BLIST_NODE(chat));
		if (ops->update)
			ops->update(purple_blist_get_buddy_list(), PURPLE_BLIST_NODE(chat));
	}

	purple_signal_emit(purple_blist_get_handle(), "blist-node-aliased",
					 chat, old_alias);
	g_free(old_alias);
}

PurpleGroup *
purple_chat_get_group(PurpleChat *chat)
{
	g_return_val_if_fail(PURPLE_IS_CHAT(chat), NULL);

	return PURPLE_GROUP(PURPLE_BLIST_NODE(chat)->parent);
}

PurpleAccount *
purple_chat_get_account(PurpleChat *chat)
{
	PurpleChatPrivate *priv = PURPLE_CHAT_GET_PRIVATE(chat);

	g_return_val_if_fail(priv != NULL, NULL);

	return priv->account;
}

GHashTable *
purple_chat_get_components(PurpleChat *chat)
{
	PurpleChatPrivate *priv = PURPLE_CHAT_GET_PRIVATE(chat);

	g_return_val_if_fail(priv != NULL, NULL);

	return priv->components;
}

/**************************************************************************
 * GObject code for PurpleChat
 **************************************************************************/

/* Set method for GObject properties */
static void
purple_chat_set_property(GObject *obj, guint param_id, const GValue *value,
		GParamSpec *pspec)
{
	PurpleChat *chat = PURPLE_CHAT(obj);
	PurpleChatPrivate *priv = PURPLE_CHAT_GET_PRIVATE(chat);

	switch (param_id) {
		case CHAT_PROP_ALIAS:
			if (priv->is_constructed)
				purple_chat_set_alias(chat, g_value_get_string(value));
			else
				priv->alias =
					purple_utf8_strip_unprintables(g_value_get_string(value));
			break;
		case CHAT_PROP_ACCOUNT:
			priv->account = g_value_get_object(value);
			break;
		case CHAT_PROP_COMPONENTS:
			priv->components = g_value_get_pointer(value);
			break;
		default:
			G_OBJECT_WARN_INVALID_PROPERTY_ID(obj, param_id, pspec);
			break;
	}
}

/* Get method for GObject properties */
static void
purple_chat_get_property(GObject *obj, guint param_id, GValue *value,
		GParamSpec *pspec)
{
	PurpleChat *chat = PURPLE_CHAT(obj);
	PurpleChatPrivate *priv = PURPLE_CHAT_GET_PRIVATE(chat);

	switch (param_id) {
		case CHAT_PROP_ALIAS:
			g_value_set_string(value, priv->alias);
			break;
		case CHAT_PROP_ACCOUNT:
			g_value_set_object(value, purple_chat_get_account(chat));
			break;
		case CHAT_PROP_COMPONENTS:
			g_value_set_pointer(value, purple_chat_get_components(chat));
			break;
		default:
			G_OBJECT_WARN_INVALID_PROPERTY_ID(obj, param_id, pspec);
			break;
	}
}

/* GObject initialization function */
static void
purple_chat_init(GTypeInstance *instance, gpointer klass)
{
	PURPLE_DBUS_REGISTER_POINTER(PURPLE_CHAT(instance), PurpleChat);
}

/* Called when done constructing */
static void
purple_chat_constructed(GObject *object)
{
	PurpleChat *chat = PURPLE_CHAT(object);
	PurpleChatPrivate *priv = PURPLE_CHAT_GET_PRIVATE(chat);
	PurpleBlistUiOps *ops = purple_blist_get_ui_ops();

	G_OBJECT_CLASS(blistnode_parent_class)->constructed(object);

	if (ops != NULL && ops->new_node != NULL)
		ops->new_node(PURPLE_BLIST_NODE(chat));

	priv->is_constructed = TRUE;
}

/* GObject finalize function */
static void
purple_chat_finalize(GObject *object)
{
	PurpleChatPrivate *priv = PURPLE_CHAT_GET_PRIVATE(object);

	g_free(priv->alias);
	g_hash_table_destroy(priv->components);

	PURPLE_DBUS_UNREGISTER_POINTER(object);

	G_OBJECT_CLASS(blistnode_parent_class)->finalize(object);
}

/* Class initializer function */
static void purple_chat_class_init(PurpleChatClass *klass)
{
	GObjectClass *obj_class = G_OBJECT_CLASS(klass);

	blistnode_parent_class = g_type_class_peek_parent(klass);

	obj_class->finalize = purple_chat_finalize;

	/* Setup properties */
	obj_class->get_property = purple_chat_get_property;
	obj_class->set_property = purple_chat_set_property;
	obj_class->constructed = purple_chat_constructed;

	g_type_class_add_private(klass, sizeof(PurpleChatPrivate));

	ch_properties[CHAT_PROP_ALIAS] = g_param_spec_string("alias", "Alias",
				"The alias for the chat.", NULL,
				G_PARAM_READWRITE | G_PARAM_CONSTRUCT | G_PARAM_STATIC_STRINGS);

	ch_properties[CHAT_PROP_ACCOUNT] = g_param_spec_object("account", "Account",
				"The account that the chat belongs to.", PURPLE_TYPE_ACCOUNT,
				G_PARAM_READWRITE | G_PARAM_CONSTRUCT_ONLY |
				G_PARAM_STATIC_STRINGS);

	ch_properties[CHAT_PROP_COMPONENTS] = g_param_spec_pointer("components",
				"Components",
				"The protocol components of the chat.",
				G_PARAM_READWRITE | G_PARAM_CONSTRUCT_ONLY |
				G_PARAM_STATIC_STRINGS);

	g_object_class_install_properties(obj_class, CHAT_PROP_LAST, ch_properties);
}

GType
purple_chat_get_type(void)
{
	static GType type = 0;

	if(type == 0) {
		static const GTypeInfo info = {
			sizeof(PurpleChatClass),
			NULL,
			NULL,
			(GClassInitFunc)purple_chat_class_init,
			NULL,
			NULL,
			sizeof(PurpleChat),
			0,
			(GInstanceInitFunc)purple_chat_init,
			NULL,
		};

		type = g_type_register_static(PURPLE_TYPE_BLIST_NODE,
				"PurpleChat",
				&info, 0);
	}

	return type;
}

PurpleChat *
purple_chat_new(PurpleAccount *account, const char *alias, GHashTable *components)
{
	g_return_val_if_fail(PURPLE_IS_ACCOUNT(account), NULL);
	g_return_val_if_fail(components != NULL, NULL);

	return g_object_new(PURPLE_TYPE_CHAT,
			"account",     account,
			"alias",       alias,
			"components",  components,
			NULL);
}

/**************************************************************************/
/* Group API                                                              */
/**************************************************************************/

GSList *purple_group_get_accounts(PurpleGroup *group)
{
	GSList *l = NULL;
	PurpleBlistNode *gnode, *cnode, *bnode;

	gnode = (PurpleBlistNode *)group;

	for (cnode = gnode->child;  cnode; cnode = cnode->next) {
		if (PURPLE_IS_CHAT(cnode)) {
			if (!g_slist_find(l, purple_chat_get_account(PURPLE_CHAT(cnode))))
				l = g_slist_append(l, purple_chat_get_account(PURPLE_CHAT(cnode)));
		} else if (PURPLE_IS_CONTACT(cnode)) {
			for (bnode = cnode->child; bnode; bnode = bnode->next) {
				if (PURPLE_IS_BUDDY(bnode)) {
					if (!g_slist_find(l, purple_buddy_get_account(PURPLE_BUDDY(bnode))))
						l = g_slist_append(l, purple_buddy_get_account(PURPLE_BUDDY(bnode)));
				}
			}
		}
	}

	return l;
}

gboolean purple_group_on_account(PurpleGroup *g, PurpleAccount *account)
{
	PurpleBlistNode *cnode;
	for (cnode = ((PurpleBlistNode *)g)->child; cnode; cnode = cnode->next) {
		if (PURPLE_IS_CONTACT(cnode)) {
			if(purple_contact_on_account((PurpleContact *) cnode, account))
				return TRUE;
		} else if (PURPLE_IS_CHAT(cnode)) {
			PurpleChat *chat = (PurpleChat *)cnode;
			if ((!account && purple_account_is_connected(purple_chat_get_account(chat)))
					|| purple_chat_get_account(chat) == account)
				return TRUE;
		}
	}
	return FALSE;
}

/*
 * TODO: If merging, prompt the user if they want to merge.
 */
void purple_group_set_name(PurpleGroup *source, const char *name)
{
	PurpleBlistUiOps *ops = purple_blist_get_ui_ops();
	PurpleGroup *dest;
	gchar *old_name;
	gchar *new_name;
	GList *moved_buddies = NULL;
	GSList *accts;
	PurpleGroupPrivate *priv = PURPLE_GROUP_GET_PRIVATE(source);

	g_return_if_fail(priv != NULL);
	g_return_if_fail(name != NULL);

	new_name = purple_utf8_strip_unprintables(name);

	if (*new_name == '\0' || purple_strequal(new_name, priv->name)) {
		g_free(new_name);
		return;
	}

	dest = purple_blist_find_group(new_name);
	if (dest != NULL && purple_utf8_strcasecmp(priv->name,
				PURPLE_GROUP_GET_PRIVATE(dest)->name) != 0) {
		/* We're merging two groups */
		PurpleBlistNode *prev, *child, *next;

		prev = _purple_blist_get_last_child((PurpleBlistNode*)dest);
		child = PURPLE_BLIST_NODE(source)->child;

		/*
		 * TODO: This seems like a dumb way to do this... why not just
		 * append all children from the old group to the end of the new
		 * one?  Protocols might be expecting to receive an add_buddy() for
		 * each moved buddy...
		 */
		while (child)
		{
			next = child->next;
			if (PURPLE_IS_CONTACT(child)) {
				PurpleBlistNode *bnode;
				purple_blist_add_contact((PurpleContact *)child, dest, prev);
				for (bnode = child->child; bnode != NULL; bnode = bnode->next) {
					purple_blist_add_buddy((PurpleBuddy *)bnode, (PurpleContact *)child,
							NULL, bnode->prev);
					moved_buddies = g_list_append(moved_buddies, bnode);
				}
				prev = child;
			} else if (PURPLE_IS_CHAT(child)) {
				purple_blist_add_chat((PurpleChat *)child, dest, prev);
				prev = child;
			} else {
				purple_debug(PURPLE_DEBUG_ERROR, "blistnodetypes",
						"Unknown child type in group %s\n", priv->name);
			}
			child = next;
		}

		/* Make a copy of the old group name and then delete the old group */
		old_name = g_strdup(priv->name);
		purple_blist_remove_group(source);
		source = dest;
		g_free(new_name);
	} else {
		/* A simple rename */
		PurpleBlistNode *cnode, *bnode;

		/* Build a GList of all buddies in this group */
		for (cnode = PURPLE_BLIST_NODE(source)->child; cnode != NULL; cnode = cnode->next) {
			if (PURPLE_IS_CONTACT(cnode))
				for (bnode = cnode->child; bnode != NULL; bnode = bnode->next)
					moved_buddies = g_list_append(moved_buddies, bnode);
		}

		purple_blist_update_groups_cache(source, new_name);

		old_name = priv->name;
		priv->name = new_name;

		g_object_notify_by_pspec(G_OBJECT(source), gr_properties[GROUP_PROP_NAME]);
	}

	/* Save our changes */
	if (ops && ops->save_node)
		ops->save_node(PURPLE_BLIST_NODE(source));

	/* Update the UI */
	if (ops && ops->update)
		ops->update(purple_blist_get_buddy_list(), PURPLE_BLIST_NODE(source));

	/* Notify all protocols */
	/* TODO: Is this condition needed?  Seems like it would always be TRUE */
	if(old_name && !purple_strequal(priv->name, old_name)) {
		for (accts = purple_group_get_accounts(source); accts; accts = g_slist_remove(accts, accts->data)) {
			PurpleAccount *account = accts->data;
			PurpleConnection *gc = NULL;
			PurpleProtocol *protocol = NULL;
			GList *l = NULL, *buddies = NULL;

			gc = purple_account_get_connection(account);

			if(gc)
				protocol = purple_connection_get_protocol(gc);

			if(!protocol)
				continue;

			for(l = moved_buddies; l; l = l->next) {
				PurpleBuddy *buddy = PURPLE_BUDDY(l->data);

				if(buddy && purple_buddy_get_account(buddy) == account)
					buddies = g_list_append(buddies, (PurpleBlistNode *)buddy);
			}

			if(PURPLE_PROTOCOL_IMPLEMENTS(protocol, SERVER_IFACE, rename_group)) {
				purple_protocol_server_iface_rename_group(protocol, gc, old_name, source, buddies);
			} else {
				GList *cur, *groups = NULL;

				/* Make a list of what the groups each buddy is in */
				for(cur = buddies; cur; cur = cur->next) {
					PurpleBlistNode *node = (PurpleBlistNode *)cur->data;
					groups = g_list_prepend(groups, node->parent->parent);
				}

				purple_account_remove_buddies(account, buddies, groups);
				g_list_free(groups);
				purple_account_add_buddies(account, buddies, NULL);
			}

			g_list_free(buddies);
		}
	}
	g_list_free(moved_buddies);
	g_free(old_name);

	g_object_notify_by_pspec(G_OBJECT(source), gr_properties[GROUP_PROP_NAME]);
}

const char *purple_group_get_name(PurpleGroup *group)
{
	PurpleGroupPrivate *priv = PURPLE_GROUP_GET_PRIVATE(group);

	g_return_val_if_fail(priv != NULL, NULL);

	return priv->name;
}

/**************************************************************************
 * GObject code for PurpleGroup
 **************************************************************************/

/* Set method for GObject properties */
static void
purple_group_set_property(GObject *obj, guint param_id, const GValue *value,
		GParamSpec *pspec)
{
	PurpleGroup *group = PURPLE_GROUP(obj);
	PurpleGroupPrivate *priv = PURPLE_GROUP_GET_PRIVATE(group);

	switch (param_id) {
		case GROUP_PROP_NAME:
			if (priv->is_constructed)
				purple_group_set_name(group, g_value_get_string(value));
			else
				priv->name =
					purple_utf8_strip_unprintables(g_value_get_string(value));
			break;
		default:
			G_OBJECT_WARN_INVALID_PROPERTY_ID(obj, param_id, pspec);
			break;
	}
}

/* Get method for GObject properties */
static void
purple_group_get_property(GObject *obj, guint param_id, GValue *value,
		GParamSpec *pspec)
{
	PurpleGroup *group = PURPLE_GROUP(obj);

	switch (param_id) {
		case GROUP_PROP_NAME:
			g_value_set_string(value, purple_group_get_name(group));
			break;
		default:
			G_OBJECT_WARN_INVALID_PROPERTY_ID(obj, param_id, pspec);
			break;
	}
}

/* GObject initialization function */
static void
purple_group_init(GTypeInstance *instance, gpointer klass)
{
	PURPLE_DBUS_REGISTER_POINTER(PURPLE_GROUP(instance), PurpleGroup);
}

/* Called when done constructing */
static void
purple_group_constructed(GObject *object)
{
	PurpleGroup *group = PURPLE_GROUP(object);
	PurpleGroupPrivate *priv = PURPLE_GROUP_GET_PRIVATE(group);
	PurpleBlistUiOps *ops = purple_blist_get_ui_ops();

	G_OBJECT_CLASS(counting_parent_class)->constructed(object);

	if (ops && ops->new_node)
		ops->new_node(PURPLE_BLIST_NODE(group));

	priv->is_constructed = TRUE;
}

/* GObject finalize function */
static void
purple_group_finalize(GObject *object)
{
	g_free(PURPLE_GROUP_GET_PRIVATE(object)->name);

	PURPLE_DBUS_UNREGISTER_POINTER(object);

	G_OBJECT_CLASS(counting_parent_class)->finalize(object);
}

/* Class initializer function */
static void purple_group_class_init(PurpleGroupClass *klass)
{
	GObjectClass *obj_class = G_OBJECT_CLASS(klass);

	counting_parent_class = g_type_class_peek_parent(klass);

	obj_class->finalize = purple_group_finalize;
	obj_class->constructed = purple_group_constructed;

	/* Setup properties */
	obj_class->get_property = purple_group_get_property;
	obj_class->set_property = purple_group_set_property;

	g_type_class_add_private(klass, sizeof(PurpleGroupPrivate));

	gr_properties[GROUP_PROP_NAME] = g_param_spec_string("name", "Name",
				"Name of the group.", NULL,
				G_PARAM_READWRITE | G_PARAM_CONSTRUCT | G_PARAM_STATIC_STRINGS);

	g_object_class_install_properties(obj_class, GROUP_PROP_LAST,
				gr_properties);
}

GType
purple_group_get_type(void)
{
	static GType type = 0;

	if(type == 0) {
		static const GTypeInfo info = {
			sizeof(PurpleGroupClass),
			NULL,
			NULL,
			(GClassInitFunc)purple_group_class_init,
			NULL,
			NULL,
			sizeof(PurpleGroup),
			0,
			(GInstanceInitFunc)purple_group_init,
			NULL,
		};

		type = g_type_register_static(PURPLE_TYPE_COUNTING_NODE,
				"PurpleGroup",
				&info, 0);
	}

	return type;
}

PurpleGroup *
purple_group_new(const char *name)
{
	PurpleGroup *group;

	g_return_val_if_fail(name  != NULL, NULL);
	g_return_val_if_fail(*name != '\0', NULL);

	group = purple_blist_find_group(name);
	if (group != NULL)
		return group;

	return g_object_new(PURPLE_TYPE_GROUP, "name", name, NULL);
}<|MERGE_RESOLUTION|>--- conflicted
+++ resolved
@@ -50,26 +50,11 @@
 /**************************************************************************/
 /* Private data for a buddy. */
 struct _PurpleBuddyPrivate {
-<<<<<<< HEAD
-	char *name;                  /**< The name of the buddy.                  */
-	char *local_alias;           /**< The user-set alias of the buddy         */
-	char *server_alias;          /**< The server-specified alias of the buddy.
-	                                  (i.e. MSN "Friendly Names")             */
-	void *proto_data;            /**< This allows the protocol to associate
-	                                  whatever data it wants with a buddy.    */
-	PurpleBuddyIcon *icon;       /**< The buddy icon.                         */
-	PurpleAccount *account;      /**< the account this buddy belongs to       */
-	PurplePresence *presence;    /**< Presense information of the buddy       */
-	PurpleMediaCaps media_caps;  /**< The media capabilities of the buddy.    */
-
-	gboolean is_constructed;     /**< Indicates if the buddy has finished
-	                                  being constructed.                      */
-=======
 	char *name;                  /* The name of the buddy.                  */
 	char *local_alias;           /* The user-set alias of the buddy         */
 	char *server_alias;          /* The server-specified alias of the buddy.
 	                                (i.e. MSN "Friendly Names")             */
-	void *proto_data;            /* This allows the prpl to associate
+	void *proto_data;            /* This allows the protocol to associate
 	                                whatever data it wants with a buddy.    */
 	PurpleBuddyIcon *icon;       /* The buddy icon.                         */
 	PurpleAccount *account;      /* the account this buddy belongs to       */
@@ -78,7 +63,6 @@
 
 	gboolean is_constructed;     /* Indicates if the buddy has finished
 	                                being constructed.                      */
->>>>>>> d39d9cf4
 };
 
 /* Buddy property enums */
