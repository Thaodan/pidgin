/*
 * purple
 *
 * Purple is the legal property of its developers, whose names are too numerous
 * to list here.  Please refer to the COPYRIGHT file distributed with this
 * source distribution.
 *
 * This program is free software; you can redistribute it and/or modify
 * it under the terms of the GNU General Public License as published by
 * the Free Software Foundation; either version 2 of the License, or
 * (at your option) any later version.
 *
 * This program is distributed in the hope that it will be useful,
 * but WITHOUT ANY WARRANTY; without even the implied warranty of
 * MERCHANTABILITY or FITNESS FOR A PARTICULAR PURPOSE.  See the
 * GNU General Public License for more details.
 *
 * You should have received a copy of the GNU General Public License
 * along with this program; if not, write to the Free Software
 * Foundation, Inc., 51 Franklin Street, Fifth Floor, Boston, MA  02111-1301  USA
 *
 */
#include "internal.h"
#include "dbus-maybe.h"
#include "debug.h"

#define PURPLE_BUDDY_GET_PRIVATE(obj) \
	(G_TYPE_INSTANCE_GET_PRIVATE((obj), PURPLE_TYPE_BUDDY, PurpleBuddyPrivate))

/** @copydoc _PurpleBuddyPrivate */
typedef struct _PurpleBuddyPrivate      PurpleBuddyPrivate;

#define PURPLE_CONTACT_GET_PRIVATE(obj) \
	(G_TYPE_INSTANCE_GET_PRIVATE((obj), PURPLE_TYPE_CONTACT, PurpleContactPrivate))

/** @copydoc _PurpleContactPrivate */
typedef struct _PurpleContactPrivate    PurpleContactPrivate;

#define PURPLE_GROUP_GET_PRIVATE(obj) \
	(G_TYPE_INSTANCE_GET_PRIVATE((obj), PURPLE_TYPE_GROUP, PurpleGroupPrivate))

/** @copydoc _PurpleGroupPrivate */
typedef struct _PurpleGroupPrivate      PurpleGroupPrivate;

#define PURPLE_CHAT_GET_PRIVATE(obj) \
	(G_TYPE_INSTANCE_GET_PRIVATE((obj), PURPLE_TYPE_CHAT, PurpleChatPrivate))

/** @copydoc _PurpleChatPrivate */
typedef struct _PurpleChatPrivate       PurpleChatPrivate;

/**************************************************************************/
/* Private data                                                           */
/**************************************************************************/
/** Private data for a buddy. */
struct _PurpleBuddyPrivate {
	char *name;                  /**< The name of the buddy.                  */
	char *local_alias;           /**< The user-set alias of the buddy         */
	char *server_alias;          /**< The server-specified alias of the buddy.
	                                  (i.e. MSN "Friendly Names")             */
<<<<<<< HEAD
	void *proto_data;            /**< This allows the protocol to associate
	                                  whatever data it wants with a buddy
	                                  TODO Remove this field. Protocols should
	                                       subclass PurpleBuddy and store
	                                       their data as they see fit.        */
=======
	void *proto_data;            /**< This allows the prpl to associate
	                                  whatever data it wants with a buddy.    */
>>>>>>> b8f960c9
	PurpleBuddyIcon *icon;       /**< The buddy icon.                         */
	PurpleAccount *account;      /**< the account this buddy belongs to       */
	PurplePresence *presence;    /**< Presense information of the buddy       */
	PurpleMediaCaps media_caps;  /**< The media capabilities of the buddy.    */
};

/* Buddy property enums */
enum
{
	BUDDY_PROP_0,
	BUDDY_PROP_NAME,
	BUDDY_PROP_LOCAL_ALIAS,
	BUDDY_PROP_SERVER_ALIAS,
	BUDDY_PROP_ICON,
	BUDDY_PROP_ACCOUNT,
	BUDDY_PROP_PRESENCE,
	BUDDY_PROP_MEDIA_CAPS,
	BUDDY_PROP_LAST
};

/** Private data for a contact */
struct _PurpleContactPrivate {
	char *alias;                  /**< The user-set alias of the contact  */
	PurpleBuddy *priority_buddy;  /**< The "top" buddy for this contact   */
	gboolean priority_valid;      /**< Is priority valid?                 */
};

/* Contact property enums */
enum
{
	CONTACT_PROP_0,
	CONTACT_PROP_ALIAS,
	CONTACT_PROP_PRIORITY_BUDDY,
	CONTACT_PROP_LAST
};

/** Private data for a group */
struct _PurpleGroupPrivate {
	char *name;  /**< The name of this group. */
};

/* Group property enums */
enum
{
	GROUP_PROP_0,
	GROUP_PROP_NAME,
	GROUP_PROP_LAST
};

/** Private data for a chat node */
struct _PurpleChatPrivate {
	char *alias;             /**< The display name of this chat.              */
	PurpleAccount *account;  /**< The account this chat is attached to        */
	GHashTable *components;  /**< the stuff the protocol needs to know to join
	                              the chat                                    */
};

/* Chat property enums */
enum
{
	CHAT_PROP_0,
	CHAT_PROP_ALIAS,
	CHAT_PROP_ACCOUNT,
	CHAT_PROP_COMPONENTS,
	CHAT_PROP_LAST
};

static PurpleBlistNode     *blistnode_parent_class;
static PurpleCountingNode  *counting_parent_class;

static gboolean
purple_strings_are_different(const char *one, const char *two)
{
	return !((one && two && g_utf8_collate(one, two) == 0) ||
			((one == NULL || *one == '\0') && (two == NULL || *two == '\0')));
}

PurpleBlistNode *_purple_blist_get_last_child(PurpleBlistNode *node);

/**************************************************************************/
/* Buddy API                                                              */
/**************************************************************************/

void
purple_buddy_set_icon(PurpleBuddy *buddy, PurpleBuddyIcon *icon)
{
	PurpleBlistUiOps *ops = purple_blist_get_ui_ops();
	PurpleBuddyPrivate *priv = PURPLE_BUDDY_GET_PRIVATE(buddy);

	g_return_if_fail(priv != NULL);

	if (priv->icon != icon)
	{
		purple_buddy_icon_unref(priv->icon);
		priv->icon = (icon != NULL ? purple_buddy_icon_ref(icon) : NULL);
	}

	purple_signal_emit(purple_blist_get_handle(), "buddy-icon-changed", buddy);

	if (ops && ops->update)
		ops->update(purple_blist_get_buddy_list(), PURPLE_BLIST_NODE(buddy));
}

PurpleBuddyIcon *
purple_buddy_get_icon(const PurpleBuddy *buddy)
{
	PurpleBuddyPrivate *priv = PURPLE_BUDDY_GET_PRIVATE(buddy);

	g_return_val_if_fail(priv != NULL, NULL);

	return priv->icon;
}

PurpleAccount *
purple_buddy_get_account(const PurpleBuddy *buddy)
{
	PurpleBuddyPrivate *priv = PURPLE_BUDDY_GET_PRIVATE(buddy);

	g_return_val_if_fail(priv != NULL, NULL);

	return priv->account;
}

void
purple_buddy_set_name(PurpleBuddy *buddy, const char *name)
{
	PurpleBuddyPrivate *priv = PURPLE_BUDDY_GET_PRIVATE(buddy);
	PurpleBlistUiOps *ops = purple_blist_get_ui_ops();

	g_return_if_fail(priv != NULL);

	purple_blist_update_buddies_cache(buddy, name);

	g_free(priv->name);
	priv->name = purple_utf8_strip_unprintables(name);

	if (ops) {
		if (ops->save_node)
			ops->save_node(PURPLE_BLIST_NODE(buddy));
		if (ops->update)
			ops->update(purple_blist_get_buddy_list(), PURPLE_BLIST_NODE(buddy));
	}
}

const char *
purple_buddy_get_name(const PurpleBuddy *buddy)
{
	PurpleBuddyPrivate *priv = PURPLE_BUDDY_GET_PRIVATE(buddy);

	g_return_val_if_fail(priv != NULL, NULL);

	return priv->name;
}

gpointer
purple_buddy_get_protocol_data(const PurpleBuddy *buddy)
{
	PurpleBuddyPrivate *priv = PURPLE_BUDDY_GET_PRIVATE(buddy);

	g_return_val_if_fail(priv != NULL, NULL);

	return priv->proto_data;
}

void
purple_buddy_set_protocol_data(PurpleBuddy *buddy, gpointer data)
{
	PurpleBuddyPrivate *priv = PURPLE_BUDDY_GET_PRIVATE(buddy);

	g_return_if_fail(priv != NULL);

	priv->proto_data = data;
}

const char *purple_buddy_get_alias_only(PurpleBuddy *buddy)
{
	PurpleBuddyPrivate *priv = PURPLE_BUDDY_GET_PRIVATE(buddy);

	g_return_val_if_fail(priv != NULL, NULL);

	if ((priv->local_alias != NULL) && (*priv->local_alias != '\0')) {
		return priv->local_alias;
	} else if ((priv->server_alias != NULL) &&
		   (*priv->server_alias != '\0')) {

		return priv->server_alias;
	}

	return NULL;
}

const char *purple_buddy_get_contact_alias(PurpleBuddy *buddy)
{
	PurpleContact *c;
	PurpleBuddyPrivate *priv = PURPLE_BUDDY_GET_PRIVATE(buddy);

	g_return_val_if_fail(priv != NULL, NULL);

	/* Search for an alias for the buddy. In order of precedence: */
	/* The local buddy alias */
	if (priv->local_alias != NULL)
		return priv->local_alias;

	/* The contact alias */
	c = purple_buddy_get_contact(buddy);
	if ((c != NULL) && (purple_contact_get_alias(c) != NULL))
		return purple_contact_get_alias(c);

	/* The server alias */
	if ((priv->server_alias) && (*priv->server_alias))
		return priv->server_alias;

	/* The buddy's user name (i.e. no alias) */
	return priv->name;
}

const char *purple_buddy_get_alias(PurpleBuddy *buddy)
{
	PurpleBuddyPrivate *priv = PURPLE_BUDDY_GET_PRIVATE(buddy);

	g_return_val_if_fail(priv != NULL, NULL);

	/* Search for an alias for the buddy. In order of precedence: */
	/* The buddy alias */
	if (priv->local_alias != NULL)
		return priv->local_alias;

	/* The server alias */
	if ((priv->server_alias) && (*priv->server_alias))
		return priv->server_alias;

	/* The buddy's user name (i.e. no alias) */
	return priv->name;
}

void
purple_buddy_set_local_alias(PurpleBuddy *buddy, const char *alias)
{
	PurpleBlistUiOps *ops = purple_blist_get_ui_ops();
	PurpleIMConversation *im;
	char *old_alias;
	char *new_alias = NULL;
	PurpleBuddyPrivate *priv = PURPLE_BUDDY_GET_PRIVATE(buddy);

	g_return_if_fail(buddy != NULL);

	if ((alias != NULL) && (*alias != '\0'))
		new_alias = purple_utf8_strip_unprintables(alias);

	if (!purple_strings_are_different(priv->local_alias, new_alias)) {
		g_free(new_alias);
		return;
	}

	old_alias = priv->local_alias;

	if ((new_alias != NULL) && (*new_alias != '\0'))
		priv->local_alias = new_alias;
	else {
		priv->local_alias = NULL;
		g_free(new_alias); /* could be "\0" */
	}

	if (ops && ops->save_node)
		ops->save_node(PURPLE_BLIST_NODE(buddy));

	if (ops && ops->update)
		ops->update(purple_blist_get_buddy_list(), PURPLE_BLIST_NODE(buddy));

	im = purple_conversations_find_im_with_account(priv->name,
											   priv->account);
	if (im)
		purple_conversation_autoset_title(PURPLE_CONVERSATION(im));

	purple_signal_emit(purple_blist_get_handle(), "blist-node-aliased",
					 buddy, old_alias);
	g_free(old_alias);
}

const char *purple_buddy_get_local_alias(PurpleBuddy *buddy)
{
	PurpleBuddyPrivate *priv = PURPLE_BUDDY_GET_PRIVATE(buddy);

	g_return_val_if_fail(priv != NULL, NULL);

	return priv->local_alias;
}

void
purple_buddy_set_server_alias(PurpleBuddy *buddy, const char *alias)
{
	PurpleBlistUiOps *ops = purple_blist_get_ui_ops();
	PurpleIMConversation *im;
	char *old_alias;
	char *new_alias = NULL;
	PurpleBuddyPrivate *priv = PURPLE_BUDDY_GET_PRIVATE(buddy);

	g_return_if_fail(priv != NULL);

	if ((alias != NULL) && (*alias != '\0') && g_utf8_validate(alias, -1, NULL))
		new_alias = purple_utf8_strip_unprintables(alias);

	if (!purple_strings_are_different(priv->server_alias, new_alias)) {
		g_free(new_alias);
		return;
	}

	old_alias = priv->server_alias;

	if ((new_alias != NULL) && (*new_alias != '\0'))
		priv->server_alias = new_alias;
	else {
		priv->server_alias = NULL;
		g_free(new_alias); /* could be "\0"; */
	}

	if (ops) {
		if (ops->save_node)
			ops->save_node(PURPLE_BLIST_NODE(buddy));
		if (ops->update)
			ops->update(purple_blist_get_buddy_list(), PURPLE_BLIST_NODE(buddy));
	}

	im = purple_conversations_find_im_with_account(priv->name,
											   priv->account);
	if (im)
		purple_conversation_autoset_title(PURPLE_CONVERSATION(im));

	purple_signal_emit(purple_blist_get_handle(), "blist-node-aliased",
					 buddy, old_alias);
	g_free(old_alias);
}

const char *purple_buddy_get_server_alias(PurpleBuddy *buddy)
{
	PurpleBuddyPrivate *priv = PURPLE_BUDDY_GET_PRIVATE(buddy);

	g_return_val_if_fail(priv != NULL, NULL);

	if ((priv->server_alias) && (*priv->server_alias))
	    return priv->server_alias;

	return NULL;
}

PurpleContact *purple_buddy_get_contact(PurpleBuddy *buddy)
{
	g_return_val_if_fail(buddy != NULL, NULL);

	return PURPLE_CONTACT(PURPLE_BLIST_NODE(buddy)->parent);
}

PurplePresence *purple_buddy_get_presence(const PurpleBuddy *buddy)
{
	PurpleBuddyPrivate *priv = PURPLE_BUDDY_GET_PRIVATE(buddy);

	g_return_val_if_fail(priv != NULL, NULL);

	return priv->presence;
}

void
purple_buddy_update_status(PurpleBuddy *buddy, PurpleStatus *old_status)
{
	PurpleStatus *status;
	PurpleBlistNode *cnode;
	PurpleContact *contact;
	PurpleCountingNode *contact_counter, *group_counter;
	PurpleBlistUiOps *ops = purple_blist_get_ui_ops();
	PurpleBuddyPrivate *priv = PURPLE_BUDDY_GET_PRIVATE(buddy);

	g_return_if_fail(priv != NULL);

	status = purple_presence_get_active_status(priv->presence);

	purple_debug_info("blist", "Updating buddy status for %s (%s)\n",
			priv->name, purple_account_get_protocol_name(priv->account));

	if (purple_status_is_online(status) &&
		!purple_status_is_online(old_status)) {

		purple_signal_emit(purple_blist_get_handle(), "buddy-signed-on", buddy);

		cnode = PURPLE_BLIST_NODE(buddy)->parent;
		contact = PURPLE_CONTACT(cnode);
		contact_counter = PURPLE_COUNTING_NODE(contact);
		group_counter = PURPLE_COUNTING_NODE(cnode->parent);

		purple_counting_node_change_online_count(contact_counter, +1);
		if (purple_counting_node_get_online_count(contact_counter) == 1)
			purple_counting_node_change_online_count(group_counter, +1);
	} else if (!purple_status_is_online(status) &&
				purple_status_is_online(old_status)) {

		purple_blist_node_set_int(PURPLE_BLIST_NODE(buddy), "last_seen", time(NULL));
		purple_signal_emit(purple_blist_get_handle(), "buddy-signed-off", buddy);

		cnode = PURPLE_BLIST_NODE(buddy)->parent;
		contact = PURPLE_CONTACT(cnode);
		contact_counter = PURPLE_COUNTING_NODE(contact);
		group_counter = PURPLE_COUNTING_NODE(cnode->parent);

		purple_counting_node_change_online_count(contact_counter, -1);
		if (purple_counting_node_get_online_count(contact_counter) == 0)
			purple_counting_node_change_online_count(group_counter, -1);
	} else {
		purple_signal_emit(purple_blist_get_handle(),
		                 "buddy-status-changed", buddy, old_status,
		                 status);
	}

	/*
	 * This function used to only call the following two functions if one of
	 * the above signals had been triggered, but that's not good, because
	 * if someone's away message changes and they don't go from away to back
	 * to away then no signal is triggered.
	 *
	 * It's a safe assumption that SOMETHING called this function.  PROBABLY
	 * because something, somewhere changed.  Calling the stuff below
	 * certainly won't hurt anything.  Unless you're on a K6-2 300.
	 */
	purple_contact_invalidate_priority_buddy(purple_buddy_get_contact(buddy));

	if (ops && ops->update)
		ops->update(purple_blist_get_buddy_list(), PURPLE_BLIST_NODE(buddy));
}

PurpleMediaCaps purple_buddy_get_media_caps(const PurpleBuddy *buddy)
{
	PurpleBuddyPrivate *priv = PURPLE_BUDDY_GET_PRIVATE(buddy);

	g_return_val_if_fail(priv != NULL, 0);

	return priv->media_caps;
}

void purple_buddy_set_media_caps(PurpleBuddy *buddy, PurpleMediaCaps media_caps)
{
	PurpleBuddyPrivate *priv = PURPLE_BUDDY_GET_PRIVATE(buddy);

	g_return_if_fail(priv != NULL);

	priv->media_caps = media_caps;
}

PurpleGroup *purple_buddy_get_group(PurpleBuddy *buddy)
{
	g_return_val_if_fail(buddy != NULL, NULL);

	if (PURPLE_BLIST_NODE(buddy)->parent == NULL)
		return NULL;

	return PURPLE_GROUP(PURPLE_BLIST_NODE(buddy)->parent->parent);
}

/**************************************************************************
 * GObject code for PurpleBuddy
 **************************************************************************/

/* GObject Property names */
#define BUDDY_PROP_NAME_S          "name"
#define BUDDY_PROP_LOCAL_ALIAS_S   "local-alias"
#define BUDDY_PROP_SERVER_ALIAS_S  "server-alias"
#define BUDDY_PROP_ICON_S          "icon"
#define BUDDY_PROP_ACCOUNT_S       "account"
#define BUDDY_PROP_PRESENCE_S      "presence"
#define BUDDY_PROP_MEDIA_CAPS_S    "media-caps"

/* Set method for GObject properties */
static void
purple_buddy_set_property(GObject *obj, guint param_id, const GValue *value,
		GParamSpec *pspec)
{
	PurpleBuddy *buddy = PURPLE_BUDDY(obj);
	PurpleBuddyPrivate *priv = PURPLE_BUDDY_GET_PRIVATE(buddy);

	switch (param_id) {
		case BUDDY_PROP_NAME:
			priv->name = purple_utf8_strip_unprintables(g_value_get_string(value));
			break;
		case BUDDY_PROP_LOCAL_ALIAS:
			priv->local_alias = purple_utf8_strip_unprintables(g_value_get_string(value));
			break;
		case BUDDY_PROP_SERVER_ALIAS:
			purple_buddy_set_server_alias(buddy, g_value_get_string(value));
			break;
		case BUDDY_PROP_ICON:
			purple_buddy_set_icon(buddy, g_value_get_pointer(value));
			break;
		case BUDDY_PROP_ACCOUNT:
			priv->account = g_value_get_object(value);
			break;
		case BUDDY_PROP_MEDIA_CAPS:
			purple_buddy_set_media_caps(buddy, g_value_get_enum(value));
			break;
		default:
			G_OBJECT_WARN_INVALID_PROPERTY_ID(obj, param_id, pspec);
			break;
	}
}

/* Get method for GObject properties */
static void
purple_buddy_get_property(GObject *obj, guint param_id, GValue *value,
		GParamSpec *pspec)
{
	PurpleBuddy *buddy = PURPLE_BUDDY(obj);

	switch (param_id) {
		case BUDDY_PROP_NAME:
			g_value_set_string(value, purple_buddy_get_name(buddy));
			break;
		case BUDDY_PROP_LOCAL_ALIAS:
			g_value_set_string(value, purple_buddy_get_local_alias(buddy));
			break;
		case BUDDY_PROP_SERVER_ALIAS:
			g_value_set_string(value, purple_buddy_get_server_alias(buddy));
			break;
		case BUDDY_PROP_ICON:
			g_value_set_pointer(value, purple_buddy_get_icon(buddy));
			break;
		case BUDDY_PROP_ACCOUNT:
			g_value_set_object(value, purple_buddy_get_account(buddy));
			break;
		case BUDDY_PROP_PRESENCE:
			g_value_set_object(value, purple_buddy_get_presence(buddy));
			break;
		case BUDDY_PROP_MEDIA_CAPS:
			g_value_set_enum(value, purple_buddy_get_media_caps(buddy));
			break;
		default:
			G_OBJECT_WARN_INVALID_PROPERTY_ID(obj, param_id, pspec);
			break;
	}
}

/* GObject initialization function */
static void
purple_buddy_init(GTypeInstance *instance, gpointer klass)
{
	PURPLE_DBUS_REGISTER_POINTER(PURPLE_BUDDY(instance), PurpleBuddy);
}

/* Called when done constructing */
static void
purple_buddy_constructed(GObject *object)
{
	PurpleBuddy *buddy = PURPLE_BUDDY(object);
	PurpleBuddyPrivate *priv = PURPLE_BUDDY_GET_PRIVATE(buddy);
	PurpleBlistUiOps *ops = purple_blist_get_ui_ops();

	G_OBJECT_CLASS(blistnode_parent_class)->constructed(object);

	priv->presence = PURPLE_PRESENCE(purple_buddy_presence_new(buddy));
	purple_presence_set_status_active(priv->presence, "offline", TRUE);

	if (ops && ops->new_node)
		ops->new_node((PurpleBlistNode *)buddy);
}

/* GObject dispose function */
static void
purple_buddy_dispose(GObject *object)
{
	PurpleBuddy *buddy = PURPLE_BUDDY(object);
	PurpleBuddyPrivate *priv = PURPLE_BUDDY_GET_PRIVATE(buddy);
	PurpleProtocol *protocol;

	/*
	 * Tell the owner protocol that we're about to free the buddy so it
	 * can free proto_data
	 */
	protocol = purple_protocols_find(purple_account_get_protocol_id(priv->account));
	if (protocol)
		purple_protocol_iface_buddy_free(protocol, buddy);

	/* Delete the node */
	purple_buddy_icon_unref(priv->icon);
	g_object_unref(priv->presence);

	PURPLE_DBUS_UNREGISTER_POINTER(buddy);

	G_OBJECT_CLASS(blistnode_parent_class)->dispose(object);
}

/* GObject finalize function */
static void
purple_buddy_finalize(GObject *object)
{
	PurpleBuddyPrivate *priv = PURPLE_BUDDY_GET_PRIVATE(object);

	g_free(priv->name);
	g_free(priv->local_alias);
	g_free(priv->server_alias);

	G_OBJECT_CLASS(blistnode_parent_class)->finalize(object);
}

/* Class initializer function */
static void purple_buddy_class_init(PurpleBuddyClass *klass)
{
	GObjectClass *obj_class = G_OBJECT_CLASS(klass);

	blistnode_parent_class = g_type_class_peek_parent(klass);

	obj_class->dispose = purple_buddy_dispose;
	obj_class->finalize = purple_buddy_finalize;

	/* Setup properties */
	obj_class->get_property = purple_buddy_get_property;
	obj_class->set_property = purple_buddy_set_property;
	obj_class->constructed = purple_buddy_constructed;

	g_object_class_install_property(obj_class, BUDDY_PROP_NAME,
			g_param_spec_string(BUDDY_PROP_NAME_S, _("Name"),
				_("The name of the buddy."), NULL,
				G_PARAM_READWRITE | G_PARAM_CONSTRUCT)
			);

	g_object_class_install_property(obj_class, BUDDY_PROP_LOCAL_ALIAS,
			g_param_spec_string(BUDDY_PROP_LOCAL_ALIAS_S, _("Local alias"),
				_("Local alias of thee buddy."), NULL,
				G_PARAM_READWRITE | G_PARAM_CONSTRUCT)
			);

	g_object_class_install_property(obj_class, BUDDY_PROP_SERVER_ALIAS,
			g_param_spec_string(BUDDY_PROP_SERVER_ALIAS_S, _("Server alias"),
				_("Server-side alias of the buddy."), NULL,
				G_PARAM_READWRITE)
			);

	g_object_class_install_property(obj_class, BUDDY_PROP_ICON,
			g_param_spec_pointer(BUDDY_PROP_ICON_S, _("Buddy icon"),
				_("The icon for the buddy."),
				G_PARAM_READWRITE)
			);

	g_object_class_install_property(obj_class, BUDDY_PROP_ACCOUNT,
			g_param_spec_object(BUDDY_PROP_ACCOUNT_S, _("Account"),
				_("The account for the buddy."), PURPLE_TYPE_ACCOUNT,
				G_PARAM_READWRITE | G_PARAM_CONSTRUCT_ONLY)
			);

	g_object_class_install_property(obj_class, BUDDY_PROP_PRESENCE,
			g_param_spec_object(BUDDY_PROP_PRESENCE_S, _("Presence"),
				_("The status information for the buddy."), PURPLE_TYPE_PRESENCE,
				G_PARAM_READABLE)
			);

	g_object_class_install_property(obj_class, BUDDY_PROP_MEDIA_CAPS,
			g_param_spec_enum(BUDDY_PROP_MEDIA_CAPS_S, _("Media capabilities"),
				_("The media capabilities of the buddy."),
				PURPLE_MEDIA_TYPE_CAPS, PURPLE_MEDIA_CAPS_NONE,
				G_PARAM_READWRITE)
			);

	g_type_class_add_private(klass, sizeof(PurpleBuddyPrivate));
}

GType
purple_buddy_get_type(void)
{
	static GType type = 0;

	if(type == 0) {
		static const GTypeInfo info = {
			sizeof(PurpleBuddyClass),
			NULL,
			NULL,
			(GClassInitFunc)purple_buddy_class_init,
			NULL,
			NULL,
			sizeof(PurpleBuddy),
			0,
			(GInstanceInitFunc)purple_buddy_init,
			NULL,
		};

		type = g_type_register_static(PURPLE_TYPE_BLIST_NODE,
				"PurpleBuddy",
				&info, 0);
	}

	return type;
}

PurpleBuddy *
purple_buddy_new(PurpleAccount *account, const char *name, const char *alias)
{
	g_return_val_if_fail(account != NULL, NULL);
	g_return_val_if_fail(name != NULL, NULL);

	return g_object_new(PURPLE_TYPE_BUDDY,
			BUDDY_PROP_ACCOUNT_S,      account,
			BUDDY_PROP_NAME_S,         name,
			BUDDY_PROP_LOCAL_ALIAS_S,  alias,
			NULL);
}

/**************************************************************************/
/* Contact API                                                            */
/**************************************************************************/

static void
purple_contact_compute_priority_buddy(PurpleContact *contact)
{
	PurpleBlistNode *bnode;
	PurpleBuddy *new_priority = NULL;
	PurpleContactPrivate *priv = PURPLE_CONTACT_GET_PRIVATE(contact);

	g_return_if_fail(priv != NULL);

	priv->priority_buddy = NULL;
	for (bnode = PURPLE_BLIST_NODE(contact)->child;
			bnode != NULL;
			bnode = bnode->next)
	{
		PurpleBuddy *buddy;

		if (!PURPLE_IS_BUDDY(bnode))
			continue;

		buddy = PURPLE_BUDDY(bnode);
		if (new_priority == NULL)
		{
			new_priority = buddy;
			continue;
		}

		if (purple_account_is_connected(purple_buddy_get_account(buddy)))
		{
			int cmp = 1;
			if (purple_account_is_connected(purple_buddy_get_account(new_priority)))
				cmp = purple_buddy_presence_compare(
						PURPLE_BUDDY_PRESENCE(purple_buddy_get_presence(new_priority)),
						PURPLE_BUDDY_PRESENCE(purple_buddy_get_presence(buddy)));

			if (cmp > 0 || (cmp == 0 &&
			                purple_prefs_get_bool("/purple/contact/last_match")))
			{
				new_priority = buddy;
			}
		}
	}

	priv->priority_buddy = new_priority;
	priv->priority_valid = TRUE;
}

PurpleGroup *
purple_contact_get_group(const PurpleContact *contact)
{
	g_return_val_if_fail(contact, NULL);

	return PURPLE_GROUP(PURPLE_BLIST_NODE(contact)->parent);
}

void
purple_contact_set_alias(PurpleContact *contact, const char *alias)
{
	PurpleBlistUiOps *ops = purple_blist_get_ui_ops();
	PurpleIMConversation *im;
	PurpleBlistNode *bnode;
	char *old_alias;
	char *new_alias = NULL;
	PurpleContactPrivate *priv = PURPLE_CONTACT_GET_PRIVATE(contact);

	g_return_if_fail(priv != NULL);

	if ((alias != NULL) && (*alias != '\0'))
		new_alias = purple_utf8_strip_unprintables(alias);

	if (!purple_strings_are_different(priv->alias, new_alias)) {
		g_free(new_alias);
		return;
	}

	old_alias = priv->alias;

	if ((new_alias != NULL) && (*new_alias != '\0'))
		priv->alias = new_alias;
	else {
		priv->alias = NULL;
		g_free(new_alias); /* could be "\0" */
	}

	if (ops) {
		if (ops->save_node)
			ops->save_node(PURPLE_BLIST_NODE(contact));
		if (ops->update)
			ops->update(purple_blist_get_buddy_list(), PURPLE_BLIST_NODE(contact));
	}

	for(bnode = PURPLE_BLIST_NODE(contact)->child; bnode != NULL; bnode = bnode->next)
	{
		PurpleBuddy *buddy = PURPLE_BUDDY(bnode);

		im = purple_conversations_find_im_with_account(purple_buddy_get_name(buddy),
				purple_buddy_get_account(buddy));
		if (im)
			purple_conversation_autoset_title(PURPLE_CONVERSATION(im));
	}

	purple_signal_emit(purple_blist_get_handle(), "blist-node-aliased",
					 contact, old_alias);
	g_free(old_alias);
}

const char *purple_contact_get_alias(PurpleContact* contact)
{
	PurpleContactPrivate *priv = PURPLE_CONTACT_GET_PRIVATE(contact);

	g_return_val_if_fail(priv != NULL, NULL);

	if (priv->alias)
		return priv->alias;

	return purple_buddy_get_alias(purple_contact_get_priority_buddy(contact));
}

gboolean purple_contact_on_account(PurpleContact *c, PurpleAccount *account)
{
	PurpleBlistNode *bnode, *cnode = (PurpleBlistNode *) c;

	g_return_val_if_fail(c != NULL, FALSE);
	g_return_val_if_fail(account != NULL, FALSE);

	for (bnode = cnode->child; bnode; bnode = bnode->next) {
		PurpleBuddy *buddy;

		if (! PURPLE_IS_BUDDY(bnode))
			continue;

		buddy = (PurpleBuddy *)bnode;
		if (purple_buddy_get_account(buddy) == account)
			return TRUE;
	}
	return FALSE;
}

void purple_contact_invalidate_priority_buddy(PurpleContact *contact)
{
	PurpleContactPrivate *priv = PURPLE_CONTACT_GET_PRIVATE(contact);

	g_return_if_fail(priv != NULL);

	priv->priority_valid = FALSE;
}

PurpleBuddy *purple_contact_get_priority_buddy(PurpleContact *contact)
{
	PurpleContactPrivate *priv = PURPLE_CONTACT_GET_PRIVATE(contact);

	g_return_val_if_fail(priv != NULL, NULL);

	if (!priv->priority_valid)
		purple_contact_compute_priority_buddy(contact);

	return priv->priority_buddy;
}

void purple_contact_merge(PurpleContact *source, PurpleBlistNode *node)
{
	PurpleBlistNode *sourcenode = (PurpleBlistNode*)source;
	PurpleBlistNode *prev, *cur, *next;
	PurpleContact *target;

	g_return_if_fail(source != NULL);
	g_return_if_fail(node != NULL);

	if (PURPLE_IS_CONTACT(node)) {
		target = (PurpleContact *)node;
		prev = _purple_blist_get_last_child(node);
	} else if (PURPLE_IS_BUDDY(node)) {
		target = (PurpleContact *)node->parent;
		prev = node;
	} else {
		return;
	}

	if (source == target || !target)
		return;

	next = sourcenode->child;

	while (next) {
		cur = next;
		next = cur->next;
		if (PURPLE_IS_BUDDY(cur)) {
			purple_blist_add_buddy((PurpleBuddy *)cur, target, NULL, prev);
			prev = cur;
		}
	}
}

/**************************************************************************
 * GObject code for PurpleContact
 **************************************************************************/

/* GObject Property names */
#define CONTACT_PROP_ALIAS_S           "alias"
#define CONTACT_PROP_PRIORITY_BUDDY_S  "priority-buddy"

/* Set method for GObject properties */
static void
purple_contact_set_property(GObject *obj, guint param_id, const GValue *value,
		GParamSpec *pspec)
{
	PurpleContact *contact = PURPLE_CONTACT(obj);

	switch (param_id) {
		case CONTACT_PROP_ALIAS:
			purple_contact_set_alias(contact, g_value_get_string(value));
			break;
		default:
			G_OBJECT_WARN_INVALID_PROPERTY_ID(obj, param_id, pspec);
			break;
	}
}

/* Get method for GObject properties */
static void
purple_contact_get_property(GObject *obj, guint param_id, GValue *value,
		GParamSpec *pspec)
{
	PurpleContact *contact = PURPLE_CONTACT(obj);
	PurpleContactPrivate *priv = PURPLE_CONTACT_GET_PRIVATE(contact);

	switch (param_id) {
		case CONTACT_PROP_ALIAS:
			g_value_set_string(value, priv->alias);
			break;
		case CONTACT_PROP_PRIORITY_BUDDY:
			g_value_set_object(value, purple_contact_get_priority_buddy(contact));
			break;
		default:
			G_OBJECT_WARN_INVALID_PROPERTY_ID(obj, param_id, pspec);
			break;
	}
}

/* GObject initialization function */
static void
purple_contact_init(GTypeInstance *instance, gpointer klass)
{
	PurpleContact *contact = PURPLE_CONTACT(instance);
	PurpleBlistUiOps *ops = purple_blist_get_ui_ops();

	if (ops && ops->new_node)
		ops->new_node(PURPLE_BLIST_NODE(contact));

	PURPLE_DBUS_REGISTER_POINTER(contact, PurpleContact);
}

/* GObject dispose function */
static void
purple_contact_dispose(GObject *object)
{
	PURPLE_DBUS_UNREGISTER_POINTER(object);

	G_OBJECT_CLASS(counting_parent_class)->dispose(object);
}

/* GObject finalize function */
static void
purple_contact_finalize(GObject *object)
{
	g_free(PURPLE_CONTACT_GET_PRIVATE(object)->alias);

	G_OBJECT_CLASS(counting_parent_class)->finalize(object);
}

/* Class initializer function */
static void purple_contact_class_init(PurpleContactClass *klass)
{
	GObjectClass *obj_class = G_OBJECT_CLASS(klass);

	counting_parent_class = g_type_class_peek_parent(klass);

	obj_class->dispose = purple_contact_dispose;
	obj_class->finalize = purple_contact_finalize;

	/* Setup properties */
	obj_class->get_property = purple_contact_get_property;
	obj_class->set_property = purple_contact_set_property;

	g_object_class_install_property(obj_class, CONTACT_PROP_ALIAS,
			g_param_spec_string(CONTACT_PROP_ALIAS_S, _("Alias"),
				_("The alias for the contact."), NULL,
				G_PARAM_READWRITE)
			);

	g_object_class_install_property(obj_class, CONTACT_PROP_PRIORITY_BUDDY,
			g_param_spec_object(CONTACT_PROP_PRIORITY_BUDDY_S,
				_("Priority buddy"), _("The priority buddy of the contact."),
				PURPLE_TYPE_BUDDY, G_PARAM_READABLE)
			);

	g_type_class_add_private(klass, sizeof(PurpleContactPrivate));
}

GType
purple_contact_get_type(void)
{
	static GType type = 0;

	if(type == 0) {
		static const GTypeInfo info = {
			sizeof(PurpleContactClass),
			NULL,
			NULL,
			(GClassInitFunc)purple_contact_class_init,
			NULL,
			NULL,
			sizeof(PurpleContact),
			0,
			(GInstanceInitFunc)purple_contact_init,
			NULL,
		};

		type = g_type_register_static(PURPLE_TYPE_COUNTING_NODE,
				"PurpleContact",
				&info, 0);
	}

	return type;
}

PurpleContact *
purple_contact_new(void)
{
	return g_object_new(PURPLE_TYPE_CONTACT, NULL);
}

/**************************************************************************/
/* Chat API                                                               */
/**************************************************************************/

const char *purple_chat_get_name(PurpleChat *chat)
{
	PurpleChatPrivate *priv = PURPLE_CHAT_GET_PRIVATE(chat);

	g_return_val_if_fail(priv != NULL, NULL);

	if ((priv->alias != NULL) && (*priv->alias != '\0'))
		return priv->alias;

	return purple_chat_get_name_only(chat);
}

const char *purple_chat_get_name_only(PurpleChat *chat)
{
	char *ret = NULL;
	PurpleProtocol *protocol = NULL;
	PurpleChatPrivate *priv = PURPLE_CHAT_GET_PRIVATE(chat);

	g_return_val_if_fail(priv != NULL, NULL);

	protocol = purple_protocols_find(purple_account_get_protocol_id(priv->account));

	if (PURPLE_PROTOCOL_IMPLEMENTS(protocol, chat_info)) {
		PurpleProtocolChatEntry *pce;
		GList *parts = purple_protocol_iface_chat_info(protocol, purple_account_get_connection(priv->account));
		pce = parts->data;
		ret = g_hash_table_lookup(priv->components, pce->identifier);
		g_list_foreach(parts, (GFunc)g_free, NULL);
		g_list_free(parts);
	}

	return ret;
}

void
purple_chat_set_alias(PurpleChat *chat, const char *alias)
{
	PurpleBlistUiOps *ops = purple_blist_get_ui_ops();
	char *old_alias;
	char *new_alias = NULL;
	PurpleChatPrivate *priv = PURPLE_CHAT_GET_PRIVATE(chat);

	g_return_if_fail(priv != NULL);

	if ((alias != NULL) && (*alias != '\0'))
		new_alias = purple_utf8_strip_unprintables(alias);

	if (!purple_strings_are_different(priv->alias, new_alias)) {
		g_free(new_alias);
		return;
	}

	old_alias = priv->alias;

	if ((new_alias != NULL) && (*new_alias != '\0'))
		priv->alias = new_alias;
	else {
		priv->alias = NULL;
		g_free(new_alias); /* could be "\0" */
	}

	if (ops) {
		if (ops->save_node)
			ops->save_node(PURPLE_BLIST_NODE(chat));
		if (ops->update)
			ops->update(purple_blist_get_buddy_list(), PURPLE_BLIST_NODE(chat));
	}

	purple_signal_emit(purple_blist_get_handle(), "blist-node-aliased",
					 chat, old_alias);
	g_free(old_alias);
}

PurpleGroup *
purple_chat_get_group(PurpleChat *chat)
{
	g_return_val_if_fail(chat != NULL, NULL);

	return PURPLE_GROUP(PURPLE_BLIST_NODE(chat)->parent);
}

PurpleAccount *
purple_chat_get_account(PurpleChat *chat)
{
	PurpleChatPrivate *priv = PURPLE_CHAT_GET_PRIVATE(chat);

	g_return_val_if_fail(priv != NULL, NULL);

	return priv->account;
}

GHashTable *
purple_chat_get_components(PurpleChat *chat)
{
	PurpleChatPrivate *priv = PURPLE_CHAT_GET_PRIVATE(chat);

	g_return_val_if_fail(priv != NULL, NULL);

	return priv->components;
}

/**************************************************************************
 * GObject code for PurpleChat
 **************************************************************************/

/* GObject Property names */
#define CHAT_PROP_ALIAS_S       "alias"
#define CHAT_PROP_ACCOUNT_S     "account"
#define CHAT_PROP_COMPONENTS_S  "components"

/* Set method for GObject properties */
static void
purple_chat_set_property(GObject *obj, guint param_id, const GValue *value,
		GParamSpec *pspec)
{
	PurpleChat *chat = PURPLE_CHAT(obj);
	PurpleChatPrivate *priv = PURPLE_CHAT_GET_PRIVATE(chat);

	switch (param_id) {
		case CHAT_PROP_ALIAS:
			priv->alias = purple_utf8_strip_unprintables(g_value_get_string(value));
			break;
		case CHAT_PROP_ACCOUNT:
			priv->account = g_value_get_object(value);
			break;
		case CHAT_PROP_COMPONENTS:
			priv->components = g_value_get_pointer(value);
			break;
		default:
			G_OBJECT_WARN_INVALID_PROPERTY_ID(obj, param_id, pspec);
			break;
	}
}

/* Get method for GObject properties */
static void
purple_chat_get_property(GObject *obj, guint param_id, GValue *value,
		GParamSpec *pspec)
{
	PurpleChat *chat = PURPLE_CHAT(obj);
	PurpleChatPrivate *priv = PURPLE_CHAT_GET_PRIVATE(chat);

	switch (param_id) {
		case CHAT_PROP_ALIAS:
			g_value_set_string(value, priv->alias);
			break;
		case CHAT_PROP_ACCOUNT:
			g_value_set_object(value, purple_chat_get_account(chat));
			break;
		case CHAT_PROP_COMPONENTS:
			g_value_set_pointer(value, purple_chat_get_components(chat));
			break;
		default:
			G_OBJECT_WARN_INVALID_PROPERTY_ID(obj, param_id, pspec);
			break;
	}
}

/* GObject initialization function */
static void
purple_chat_init(GTypeInstance *instance, gpointer klass)
{
	PURPLE_DBUS_REGISTER_POINTER(PURPLE_CHAT(instance), PurpleChat);
}

/* Called when done constructing */
static void
purple_chat_constructed(GObject *object)
{
	PurpleChat *chat = PURPLE_CHAT(object);
	PurpleBlistUiOps *ops = purple_blist_get_ui_ops();

	G_OBJECT_CLASS(blistnode_parent_class)->constructed(object);

	if (ops != NULL && ops->new_node != NULL)
		ops->new_node(PURPLE_BLIST_NODE(chat));
}

/* GObject dispose function */
static void
purple_chat_dispose(GObject *object)
{
	PURPLE_DBUS_UNREGISTER_POINTER(object);

	G_OBJECT_CLASS(blistnode_parent_class)->dispose(object);
}

/* GObject finalize function */
static void
purple_chat_finalize(GObject *object)
{
	PurpleChatPrivate *priv = PURPLE_CHAT_GET_PRIVATE(object);

	g_free(priv->alias);
	g_hash_table_destroy(priv->components);

	G_OBJECT_CLASS(blistnode_parent_class)->finalize(object);
}

/* Class initializer function */
static void purple_chat_class_init(PurpleChatClass *klass)
{
	GObjectClass *obj_class = G_OBJECT_CLASS(klass);

	blistnode_parent_class = g_type_class_peek_parent(klass);

	obj_class->dispose = purple_chat_dispose;
	obj_class->finalize = purple_chat_finalize;

	/* Setup properties */
	obj_class->get_property = purple_chat_get_property;
	obj_class->set_property = purple_chat_set_property;
	obj_class->constructed = purple_chat_constructed;

	g_object_class_install_property(obj_class, CHAT_PROP_ALIAS,
			g_param_spec_string(CHAT_PROP_ALIAS_S, _("Alias"),
				_("The alias for the chat."), NULL,
				G_PARAM_READWRITE | G_PARAM_CONSTRUCT)
			);

	g_object_class_install_property(obj_class, CHAT_PROP_ACCOUNT,
			g_param_spec_object(CHAT_PROP_ACCOUNT_S, _("Account"),
				_("The account that the chat belongs to."), PURPLE_TYPE_ACCOUNT,
				G_PARAM_READWRITE | G_PARAM_CONSTRUCT_ONLY)
			);

	g_object_class_install_property(obj_class, CHAT_PROP_COMPONENTS,
			g_param_spec_pointer(CHAT_PROP_COMPONENTS_S, _("Components"),
				_("The protocol components of the chat."),
				G_PARAM_READWRITE | G_PARAM_CONSTRUCT_ONLY)
			);

	g_type_class_add_private(klass, sizeof(PurpleChatPrivate));
}

GType
purple_chat_get_type(void)
{
	static GType type = 0;

	if(type == 0) {
		static const GTypeInfo info = {
			sizeof(PurpleChatClass),
			NULL,
			NULL,
			(GClassInitFunc)purple_chat_class_init,
			NULL,
			NULL,
			sizeof(PurpleChat),
			0,
			(GInstanceInitFunc)purple_chat_init,
			NULL,
		};

		type = g_type_register_static(PURPLE_TYPE_BLIST_NODE,
				"PurpleChat",
				&info, 0);
	}

	return type;
}

PurpleChat *
purple_chat_new(PurpleAccount *account, const char *alias, GHashTable *components)
{
	g_return_val_if_fail(account != NULL, NULL);
	g_return_val_if_fail(components != NULL, NULL);

	return g_object_new(PURPLE_TYPE_CHAT,
			CHAT_PROP_ACCOUNT_S,     account,
			CHAT_PROP_ALIAS_S,       alias,
			CHAT_PROP_COMPONENTS_S,  components,
			NULL);
}

/**************************************************************************/
/* Group API                                                              */
/**************************************************************************/

GSList *purple_group_get_accounts(PurpleGroup *group)
{
	GSList *l = NULL;
	PurpleBlistNode *gnode, *cnode, *bnode;

	gnode = (PurpleBlistNode *)group;

	for (cnode = gnode->child;  cnode; cnode = cnode->next) {
		if (PURPLE_IS_CHAT(cnode)) {
			if (!g_slist_find(l, purple_chat_get_account(PURPLE_CHAT(cnode))))
				l = g_slist_append(l, purple_chat_get_account(PURPLE_CHAT(cnode)));
		} else if (PURPLE_IS_CONTACT(cnode)) {
			for (bnode = cnode->child; bnode; bnode = bnode->next) {
				if (PURPLE_IS_BUDDY(bnode)) {
					if (!g_slist_find(l, purple_buddy_get_account(PURPLE_BUDDY(bnode))))
						l = g_slist_append(l, purple_buddy_get_account(PURPLE_BUDDY(bnode)));
				}
			}
		}
	}

	return l;
}

gboolean purple_group_on_account(PurpleGroup *g, PurpleAccount *account)
{
	PurpleBlistNode *cnode;
	for (cnode = ((PurpleBlistNode *)g)->child; cnode; cnode = cnode->next) {
		if (PURPLE_IS_CONTACT(cnode)) {
			if(purple_contact_on_account((PurpleContact *) cnode, account))
				return TRUE;
		} else if (PURPLE_IS_CHAT(cnode)) {
			PurpleChat *chat = (PurpleChat *)cnode;
			if ((!account && purple_account_is_connected(purple_chat_get_account(chat)))
					|| purple_chat_get_account(chat) == account)
				return TRUE;
		}
	}
	return FALSE;
}

/*
 * TODO: If merging, prompt the user if they want to merge.
 */
void purple_group_set_name(PurpleGroup *source, const char *name)
{
	PurpleBlistUiOps *ops = purple_blist_get_ui_ops();
	PurpleGroup *dest;
	gchar *old_name;
	gchar *new_name;
	GList *moved_buddies = NULL;
	GSList *accts;
	PurpleGroupPrivate *priv = PURPLE_GROUP_GET_PRIVATE(source);

	g_return_if_fail(priv != NULL);
	g_return_if_fail(name != NULL);

	new_name = purple_utf8_strip_unprintables(name);

	if (*new_name == '\0' || purple_strequal(new_name, priv->name)) {
		g_free(new_name);
		return;
	}

	dest = purple_blist_find_group(new_name);
	if (dest != NULL && purple_utf8_strcasecmp(priv->name,
				PURPLE_GROUP_GET_PRIVATE(dest)->name) != 0) {
		/* We're merging two groups */
		PurpleBlistNode *prev, *child, *next;

		prev = _purple_blist_get_last_child((PurpleBlistNode*)dest);
		child = PURPLE_BLIST_NODE(source)->child;

		/*
		 * TODO: This seems like a dumb way to do this... why not just
		 * append all children from the old group to the end of the new
		 * one?  Protocols might be expecting to receive an add_buddy() for
		 * each moved buddy...
		 */
		while (child)
		{
			next = child->next;
			if (PURPLE_IS_CONTACT(child)) {
				PurpleBlistNode *bnode;
				purple_blist_add_contact((PurpleContact *)child, dest, prev);
				for (bnode = child->child; bnode != NULL; bnode = bnode->next) {
					purple_blist_add_buddy((PurpleBuddy *)bnode, (PurpleContact *)child,
							NULL, bnode->prev);
					moved_buddies = g_list_append(moved_buddies, bnode);
				}
				prev = child;
			} else if (PURPLE_IS_CHAT(child)) {
				purple_blist_add_chat((PurpleChat *)child, dest, prev);
				prev = child;
			} else {
				purple_debug(PURPLE_DEBUG_ERROR, "blist",
						"Unknown child type in group %s\n", priv->name);
			}
			child = next;
		}

		/* Make a copy of the old group name and then delete the old group */
		old_name = g_strdup(priv->name);
		purple_blist_remove_group(source);
		source = dest;
		g_free(new_name);
	} else {
		/* A simple rename */
		PurpleBlistNode *cnode, *bnode;

		/* Build a GList of all buddies in this group */
		for (cnode = PURPLE_BLIST_NODE(source)->child; cnode != NULL; cnode = cnode->next) {
			if (PURPLE_IS_CONTACT(cnode))
				for (bnode = cnode->child; bnode != NULL; bnode = bnode->next)
					moved_buddies = g_list_append(moved_buddies, bnode);
		}

		purple_blist_update_groups_cache(source, new_name);

		old_name = priv->name;
		priv->name = new_name;
	}

	/* Save our changes */
	if (ops && ops->save_node)
		ops->save_node(PURPLE_BLIST_NODE(source));

	/* Update the UI */
	if (ops && ops->update)
		ops->update(purple_blist_get_buddy_list(), PURPLE_BLIST_NODE(source));

	/* Notify all protocols */
	/* TODO: Is this condition needed?  Seems like it would always be TRUE */
	if(old_name && !purple_strequal(priv->name, old_name)) {
		for (accts = purple_group_get_accounts(source); accts; accts = g_slist_remove(accts, accts->data)) {
			PurpleAccount *account = accts->data;
			PurpleConnection *gc = NULL;
			PurpleProtocol *protocol = NULL;
			GList *l = NULL, *buddies = NULL;

			gc = purple_account_get_connection(account);

			if(gc)
				protocol = purple_connection_get_protocol(gc);

			if(!protocol)
				continue;

			for(l = moved_buddies; l; l = l->next) {
				PurpleBuddy *buddy = PURPLE_BUDDY(l->data);

				if(buddy && purple_buddy_get_account(buddy) == account)
					buddies = g_list_append(buddies, (PurpleBlistNode *)buddy);
			}

			if(PURPLE_PROTOCOL_IMPLEMENTS(protocol, rename_group)) {
				purple_protocol_iface_rename_group(protocol, gc, old_name, source, buddies);
			} else {
				GList *cur, *groups = NULL;

				/* Make a list of what the groups each buddy is in */
				for(cur = buddies; cur; cur = cur->next) {
					PurpleBlistNode *node = (PurpleBlistNode *)cur->data;
					groups = g_list_prepend(groups, node->parent->parent);
				}

				purple_account_remove_buddies(account, buddies, groups);
				g_list_free(groups);
				purple_account_add_buddies(account, buddies, NULL);
			}

			g_list_free(buddies);
		}
	}
	g_list_free(moved_buddies);
	g_free(old_name);
}

const char *purple_group_get_name(PurpleGroup *group)
{
	PurpleGroupPrivate *priv = PURPLE_GROUP_GET_PRIVATE(group);

	g_return_val_if_fail(priv != NULL, NULL);

	return priv->name;
}

/**************************************************************************
 * GObject code for PurpleGroup
 **************************************************************************/

/* GObject Property names */
#define GROUP_PROP_NAME_S  "name"

/* Set method for GObject properties */
static void
purple_group_set_property(GObject *obj, guint param_id, const GValue *value,
		GParamSpec *pspec)
{
	PurpleGroupPrivate *priv = PURPLE_GROUP_GET_PRIVATE(obj);

	switch (param_id) {
		case GROUP_PROP_NAME:
			priv->name = purple_utf8_strip_unprintables(g_value_get_string(value));
			break;
		default:
			G_OBJECT_WARN_INVALID_PROPERTY_ID(obj, param_id, pspec);
			break;
	}
}

/* Get method for GObject properties */
static void
purple_group_get_property(GObject *obj, guint param_id, GValue *value,
		GParamSpec *pspec)
{
	PurpleGroup *group = PURPLE_GROUP(obj);

	switch (param_id) {
		case GROUP_PROP_NAME:
			g_value_set_string(value, purple_group_get_name(group));
			break;
		default:
			G_OBJECT_WARN_INVALID_PROPERTY_ID(obj, param_id, pspec);
			break;
	}
}

/* GObject initialization function */
static void
purple_group_init(GTypeInstance *instance, gpointer klass)
{
	PURPLE_DBUS_REGISTER_POINTER(PURPLE_GROUP(instance), PurpleGroup);
}

/* Called when done constructing */
static void
purple_group_constructed(GObject *object)
{
	PurpleGroup *group = PURPLE_GROUP(object);
	PurpleBlistUiOps *ops = purple_blist_get_ui_ops();

	G_OBJECT_CLASS(counting_parent_class)->constructed(object);

	if (ops && ops->new_node)
		ops->new_node(PURPLE_BLIST_NODE(group));
}

/* GObject dispose function */
static void
purple_group_dispose(GObject *object)
{
	PURPLE_DBUS_UNREGISTER_POINTER(object);

	G_OBJECT_CLASS(counting_parent_class)->dispose(object);
}

/* GObject finalize function */
static void
purple_group_finalize(GObject *object)
{
	g_free(PURPLE_GROUP_GET_PRIVATE(object)->name);

	G_OBJECT_CLASS(counting_parent_class)->finalize(object);
}

/* Class initializer function */
static void purple_group_class_init(PurpleGroupClass *klass)
{
	GObjectClass *obj_class = G_OBJECT_CLASS(klass);

	counting_parent_class = g_type_class_peek_parent(klass);

	obj_class->dispose = purple_group_dispose;
	obj_class->finalize = purple_group_finalize;
	obj_class->constructed = purple_group_constructed;

	/* Setup properties */
	obj_class->get_property = purple_group_get_property;
	obj_class->set_property = purple_group_set_property;

	g_object_class_install_property(obj_class, GROUP_PROP_NAME,
			g_param_spec_string(GROUP_PROP_NAME_S, _("Name"),
				_("Name of the group."), NULL,
				G_PARAM_READWRITE | G_PARAM_CONSTRUCT)
			);

	g_type_class_add_private(klass, sizeof(PurpleGroupPrivate));
}

GType
purple_group_get_type(void)
{
	static GType type = 0;

	if(type == 0) {
		static const GTypeInfo info = {
			sizeof(PurpleGroupClass),
			NULL,
			NULL,
			(GClassInitFunc)purple_group_class_init,
			NULL,
			NULL,
			sizeof(PurpleGroup),
			0,
			(GInstanceInitFunc)purple_group_init,
			NULL,
		};

		type = g_type_register_static(PURPLE_TYPE_COUNTING_NODE,
				"PurpleGroup",
				&info, 0);
	}

	return type;
}

PurpleGroup *
purple_group_new(const char *name)
{
	PurpleGroup *group;

	g_return_val_if_fail(name  != NULL, NULL);
	g_return_val_if_fail(*name != '\0', NULL);

	group = purple_blist_find_group(name);
	if (group != NULL)
		return group;

	return g_object_new(PURPLE_TYPE_GROUP, GROUP_PROP_NAME_S, name, NULL);
}<|MERGE_RESOLUTION|>--- conflicted
+++ resolved
@@ -57,16 +57,8 @@
 	char *local_alias;           /**< The user-set alias of the buddy         */
 	char *server_alias;          /**< The server-specified alias of the buddy.
 	                                  (i.e. MSN "Friendly Names")             */
-<<<<<<< HEAD
 	void *proto_data;            /**< This allows the protocol to associate
-	                                  whatever data it wants with a buddy
-	                                  TODO Remove this field. Protocols should
-	                                       subclass PurpleBuddy and store
-	                                       their data as they see fit.        */
-=======
-	void *proto_data;            /**< This allows the prpl to associate
 	                                  whatever data it wants with a buddy.    */
->>>>>>> b8f960c9
 	PurpleBuddyIcon *icon;       /**< The buddy icon.                         */
 	PurpleAccount *account;      /**< the account this buddy belongs to       */
 	PurplePresence *presence;    /**< Presense information of the buddy       */
