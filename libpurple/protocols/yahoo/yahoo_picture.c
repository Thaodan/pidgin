--- conflicted
+++ resolved
@@ -28,11 +28,7 @@
 #include "accountopt.h"
 #include "blist.h"
 #include "debug.h"
-<<<<<<< HEAD
-=======
 #include "http.h"
-#include "privacy.h"
->>>>>>> 8c55512e
 #include "prpl.h"
 #include "proxy.h"
 #include "util.h"
