/*
 * purple
 *
 * Purple is the legal property of its developers, whose names are too numerous
 * to list here.  Please refer to the COPYRIGHT file distributed with this
 * source distribution.
 *
 * This program is free software; you can redistribute it and/or modify
 * it under the terms of the GNU General Public License as published by
 * the Free Software Foundation; either version 2 of the License, or
 * (at your option) any later version.
 *
 * This program is distributed in the hope that it will be useful,
 * but WITHOUT ANY WARRANTY; without even the implied warranty of
 * MERCHANTABILITY or FITNESS FOR A PARTICULAR PURPOSE.  See the
 * GNU General Public License for more details.
 *
 * You should have received a copy of the GNU General Public License
 * along with this program; if not, write to the Free Software
 * Foundation, Inc., 51 Franklin Street, Fifth Floor, Boston, MA  02111-1301  USA
 *
 */

#include "internal.h"

#include "account.h"
#include "accountopt.h"
#include "buddylist.h"
#include "debug.h"
#include "http.h"
#include "prpl.h"
#include "proxy.h"
#include "util.h"

#include "libymsg.h"
#include "yahoo_packet.h"
#include "yahoo_friend.h"
#include "yahoo_picture.h"


struct yahoo_fetch_picture_data {
	PurpleConnection *gc;
	char *who;
	int checksum;
};

static void
yahoo_fetch_picture_cb(PurpleHttpConnection *http_conn, PurpleHttpResponse *response,
	gpointer _data)
{
	struct yahoo_fetch_picture_data *d = _data;

	if (!purple_http_response_is_successful(response)) {
		purple_debug_error("yahoo", "Fetching buddy icon failed: %s\n",
			purple_http_response_get_error(response));
	} else {
		char *checksum = g_strdup_printf("%i", d->checksum);
		const gchar *pic_data;
		size_t pic_len;

		pic_data = purple_http_response_get_data(response, &pic_len);

		purple_buddy_icons_set_for_user(
			purple_connection_get_account(d->gc), d->who,
			g_memdup(pic_data, pic_len), pic_len, checksum);
		g_free(checksum);
	}

	g_free(d->who);
	g_free(d);
}

void yahoo_process_picture(PurpleConnection *gc, struct yahoo_packet *pkt)
{
	YahooData *yd;
	GSList *l = pkt->hash;
	char *who = NULL;
	gboolean got_icon_info = FALSE, send_icon_info = FALSE;
	char *url = NULL;
	int checksum = 0;

	while (l) {
		struct yahoo_pair *pair = l->data;

		switch (pair->key) {
		case 1:
		case 4:
			if (g_utf8_validate(pair->value, -1, NULL)) {
				who = pair->value;
			} else {
				purple_debug_warning("yahoo", "yahoo_process_picture "
						"got non-UTF-8 string for key %d\n", pair->key);
			}
			break;
<<<<<<< HEAD
		case 5: /* us */
=======
		case 5:
			if (g_utf8_validate(pair->value, -1, NULL)) {
				us = pair->value;
			} else {
				purple_debug_warning("yahoo", "yahoo_process_picture "
						"got non-UTF-8 string for key %d\n", pair->key);
			}
>>>>>>> c2376507
			break;
		case 13: {
				int tmp;
				tmp = strtol(pair->value, NULL, 10);
				if (tmp == 1) {
					send_icon_info = TRUE;
				} else if (tmp == 2) {
					got_icon_info = TRUE;
				}
				break;
			}
		case 20:
			if (g_utf8_validate(pair->value, -1, NULL)) {
				url = pair->value;
			} else {
				purple_debug_warning("yahoo", "yahoo_process_picture "
						"got non-UTF-8 string for key %d\n", pair->key);
			}
			break;
		case 192:
			checksum = strtol(pair->value, NULL, 10);
			break;
		}

		l = l->next;
	}

	if (!who)
		return;

	if (!purple_account_privacy_check(purple_connection_get_account(gc), who)) {
		purple_debug_info("yahoo", "Picture packet from %s dropped.\n", who);
		return;
	}

	/* Yahoo IM 6 spits out 0.png as the URL if the buddy icon is not set */
	if (who && got_icon_info && url && !g_ascii_strncasecmp(url, "http://", 7)) {
		/* TODO: make this work p2p, try p2p before the url */
		struct yahoo_fetch_picture_data *data;

		data = g_new0(struct yahoo_fetch_picture_data, 1);
		data->gc = gc;
		data->who = g_strdup(who);
		data->checksum = checksum;
		yd = purple_connection_get_protocol_data(gc);
		purple_http_connection_set_add(yd->http_reqs, purple_http_get(
			gc, yahoo_fetch_picture_cb, data, url));
	} else if (who && send_icon_info) {
		yahoo_send_picture_info(gc, who);
	}
}

void yahoo_process_picture_checksum(PurpleConnection *gc, struct yahoo_packet *pkt)
{
	GSList *l = pkt->hash;
	char *who = NULL;
	int checksum = 0;

	while (l) {
		struct yahoo_pair *pair = l->data;

		switch (pair->key) {
		case 4:
			if (g_utf8_validate(pair->value, -1, NULL)) {
				who = pair->value;
			} else {
				purple_debug_warning("yahoo", "yahoo_process_picture_checksum "
						"got non-UTF-8 string for key %d\n", pair->key);
			}
			break;
		case 5:
			/* us */
			break;
		case 192:
			checksum = strtol(pair->value, NULL, 10);
			break;
		}
		l = l->next;
	}

	if (who) {
		PurpleBuddy *b = purple_blist_find_buddy(purple_connection_get_account(gc), who);
		const char *locksum = NULL;

		/* FIXME: Cleanup this strtol() stuff if possible. */
		if (b) {
			locksum = purple_buddy_icons_get_checksum_for_user(b);
			if (!locksum || (checksum != strtol(locksum, NULL, 10)))
				yahoo_send_picture_request(gc, who);
		}
	}
}

void yahoo_process_picture_upload(PurpleConnection *gc, struct yahoo_packet *pkt)
{
	PurpleAccount *account = purple_connection_get_account(gc);
	YahooData *yd = purple_connection_get_protocol_data(gc);
	GSList *l = pkt->hash;
	char *url = NULL;

	while (l) {
		struct yahoo_pair *pair = l->data;

		switch (pair->key) {
		case 5:
			/* us */
			break;
		case 27:
			/* filename on our computer. */
			break;
		case 20: /* url at yahoo */
			if (g_utf8_validate(pair->value, -1, NULL)) {
				url = pair->value;
			} else {
				purple_debug_warning("yahoo", "yahoo_process_picture_upload "
						"got non-UTF-8 string for key %d\n", pair->key);
			}
		case 38: /* timestamp */
			break;
		}
		l = l->next;
	}

	if (url) {
		g_free(yd->picture_url);
		yd->picture_url = g_strdup(url);
		purple_account_set_string(account, YAHOO_PICURL_SETTING, url);
		purple_account_set_int(account, YAHOO_PICCKSUM_SETTING, yd->picture_checksum);
		yahoo_send_picture_checksum(gc);
		yahoo_send_picture_update(gc, 2);
	}
}

void yahoo_process_avatar_update(PurpleConnection *gc, struct yahoo_packet *pkt)
{
	GSList *l = pkt->hash;
	char *who = NULL;
	int avatar = 0;

	while (l) {
		struct yahoo_pair *pair = l->data;

		switch (pair->key) {
		case 4:
			if (g_utf8_validate(pair->value, -1, NULL)) {
				who = pair->value;
			} else {
				purple_debug_warning("yahoo", "yahoo_process_avatar_upload "
						"got non-UTF-8 string for key %d\n", pair->key);
			}
			break;
		case 5:
			/* us */
			break;
		case 206:   /* Older versions. Still needed? */
		case 213:   /* Newer versions */
			/*
			 * 0 - No icon or avatar
			 * 1 - Using an avatar
			 * 2 - Using an icon
			 */
			avatar = strtol(pair->value, NULL, 10);
			break;
		}
		l = l->next;
	}

	if (who) {
		if (avatar == 2)
			yahoo_send_picture_request(gc, who);
		else if ((avatar == 0) || (avatar == 1)) {
			YahooFriend *f;
			purple_buddy_icons_set_for_user(purple_connection_get_account(gc), who, NULL, 0, NULL);
			if ((f = yahoo_friend_find(gc, who)))
				yahoo_friend_set_buddy_icon_need_request(f, TRUE);
			purple_debug_misc("yahoo", "Setting user %s's icon to NULL.\n", who);
		}
	}
}

void yahoo_send_picture_info(PurpleConnection *gc, const char *who)
{
	YahooData *yd = purple_connection_get_protocol_data(gc);
	struct yahoo_packet *pkt;

	if (!yd->picture_url) {
		purple_debug_warning("yahoo", "Attempted to send picture info without a picture\n");
		return;
	}

	pkt = yahoo_packet_new(YAHOO_SERVICE_PICTURE, YAHOO_STATUS_AVAILABLE, yd->session_id);
	yahoo_packet_hash(pkt, "ssssi", 1, purple_connection_get_display_name(gc),
	                  5, who,
	                  13, "2", 20, yd->picture_url, 192, yd->picture_checksum);
	yahoo_packet_send_and_free(pkt, yd);
}

void yahoo_send_picture_request(PurpleConnection *gc, const char *who)
{
	YahooData *yd = purple_connection_get_protocol_data(gc);
	struct yahoo_packet *pkt;

	pkt = yahoo_packet_new(YAHOO_SERVICE_PICTURE, YAHOO_STATUS_AVAILABLE, yd->session_id);
	yahoo_packet_hash_str(pkt, 1, purple_connection_get_display_name(gc)); /* me */
	yahoo_packet_hash_str(pkt, 5, who); /* the other guy */
	yahoo_packet_hash_str(pkt, 13, "1"); /* 1 = request, 2 = reply */
	yahoo_packet_send_and_free(pkt, yd);
}

void yahoo_send_picture_checksum(PurpleConnection *gc)
{
	YahooData *yd = purple_connection_get_protocol_data(gc);
	struct yahoo_packet *pkt;

	pkt = yahoo_packet_new(YAHOO_SERVICE_PICTURE_CHECKSUM, YAHOO_STATUS_AVAILABLE, yd->session_id);
	yahoo_packet_hash(pkt, "ssi", 1, purple_connection_get_display_name(gc),
			  212, "1", 192, yd->picture_checksum);
	yahoo_packet_send_and_free(pkt, yd);
}

void yahoo_send_picture_update_to_user(PurpleConnection *gc, const char *who, int type)
{
	YahooData *yd = purple_connection_get_protocol_data(gc);
	struct yahoo_packet *pkt;

	pkt = yahoo_packet_new(YAHOO_SERVICE_AVATAR_UPDATE, YAHOO_STATUS_AVAILABLE, yd->session_id);
	yahoo_packet_hash(pkt, "si", 3, who, 213, type);
	yahoo_packet_send_and_free(pkt, yd);
}

struct yspufe {
	PurpleConnection *gc;
	int type;
};

static void yahoo_send_picture_update_foreach(gpointer key, gpointer value, gpointer data)
{
	const char *who = key;
	YahooFriend *f = value;
	struct yspufe *d = data;

	if (f->status != YAHOO_STATUS_OFFLINE)
		yahoo_send_picture_update_to_user(d->gc, who, d->type);
}

void yahoo_send_picture_update(PurpleConnection *gc, int type)
{
	YahooData *yd = purple_connection_get_protocol_data(gc);
	struct yspufe data;

	data.gc = gc;
	data.type = type;

	g_hash_table_foreach(yd->friends, yahoo_send_picture_update_foreach, &data);
}

void yahoo_buddy_icon_upload_data_free(struct yahoo_buddy_icon_upload_data *d)
{
	purple_debug_misc("yahoo", "In yahoo_buddy_icon_upload_data_free()\n");

	if (d->picture_data)
		g_string_free(d->picture_data, TRUE);
	g_free(d->filename);
	g_free(d);
}

static void
yahoo_buddy_icon_upload_done(PurpleHttpConnection *http_conn,
	PurpleHttpResponse *response, gpointer _d)
{
	struct yahoo_buddy_icon_upload_data *d = _d;
	PurpleConnection *gc = d->gc;
	YahooData *yd = purple_connection_get_protocol_data(gc);

	yd->picture_upload_hc = NULL;

	if (!purple_http_response_is_successful(response))
		purple_debug_info("yahoo", "Error uploading buddy icon.\n");
	else
		purple_debug_misc("yahoo", "Finished uploading buddy icon.\n");

	yahoo_buddy_icon_upload_data_free(d);
}

static void
yahoo_buddy_icon_build_packet(struct yahoo_buddy_icon_upload_data *d)
{
	struct yahoo_packet *pkt;
	PurpleConnection *gc = d->gc;
	YahooData *yd = purple_connection_get_protocol_data(gc);
	gchar *len_str;
	guchar *pkt_buf;
	gsize pkt_buf_len;

	pkt = yahoo_packet_new(YAHOO_SERVICE_PICTURE_UPLOAD,
		YAHOO_STATUS_AVAILABLE, yd->session_id);

	len_str = g_strdup_printf("%" G_GSIZE_FORMAT, d->picture_data->len);
	/* 1 = me, 38 = expire time(?), 0 = me, 28 = size, 27 = filename,
	 * 14 = NULL, 29 = data
	 */
	yahoo_packet_hash_str(pkt, 1, purple_connection_get_display_name(gc));
	yahoo_packet_hash_str(pkt, 38, "604800"); /* time til expire */
	purple_account_set_int(purple_connection_get_account(gc),
		YAHOO_PICEXPIRE_SETTING, time(NULL) + 604800);
	yahoo_packet_hash_str(pkt, 0, purple_connection_get_display_name(gc));
	yahoo_packet_hash_str(pkt, 28, len_str);
	g_free(len_str);
	yahoo_packet_hash_str(pkt, 27, d->filename);
	yahoo_packet_hash_str(pkt, 14, "");
	/* 4 padding for the 29 key name */
	pkt_buf_len = yahoo_packet_build(pkt, 4, FALSE, yd->jp, &pkt_buf);
	yahoo_packet_free(pkt);

	/* There's no magic here, we just need to prepend in reverse order */
	g_string_prepend(d->picture_data, "29\xc0\x80");

	g_string_prepend_len(d->picture_data, (char *)pkt_buf, pkt_buf_len);
	g_free(pkt_buf);
}

void
yahoo_buddy_icon_upload(PurpleConnection *gc,
	struct yahoo_buddy_icon_upload_data *d)
{
	PurpleHttpRequest *req;
	PurpleHttpCookieJar *cjar;
	PurpleAccount *account = purple_connection_get_account(gc);
	YahooData *yd = purple_connection_get_protocol_data(gc);

	/* Cancel any in-progress buddy icon upload */
	purple_http_conn_cancel(yd->picture_upload_hc);

	req = purple_http_request_new(NULL);
	purple_http_request_set_url_printf(req, "http://%s/notifyft",
		purple_account_get_string(account, "xfer_host", yd->jp ?
			YAHOOJP_XFER_HOST : YAHOO_XFER_HOST));
	purple_http_request_set_method(req, "POST");
	cjar = purple_http_request_get_cookie_jar(req);
	purple_http_cookie_jar_set(cjar, "T", yd->cookie_t);
	purple_http_cookie_jar_set(cjar, "Y", yd->cookie_y);
	purple_http_request_header_set(req, "Cache-Control", "no-cache");
	purple_http_request_header_set(req, "User-Agent",
		YAHOO_CLIENT_USERAGENT);

	yahoo_buddy_icon_build_packet(d);
	purple_http_request_set_contents(req, d->picture_data->str,
		d->picture_data->len);
	g_string_free(d->picture_data, TRUE);
	d->picture_data = NULL;

	yd->picture_upload_hc = purple_http_request(gc, req,
		yahoo_buddy_icon_upload_done, d);
}

static int yahoo_buddy_icon_calculate_checksum(const guchar *data, gsize len)
{
	/* This code is borrowed from Kopete, which seems to be managing to calculate
	   checksums in such a manner that Yahoo!'s servers are happy */

	const guchar *p = data;
	int checksum = 0, g, i = len;

	while(i--) {
		checksum = (checksum << 4) + *p++;

		if((g = (checksum & 0xf0000000)) != 0)
			checksum ^= g >> 23;

		checksum &= ~g;
	}

	purple_debug_misc("yahoo", "Calculated buddy icon checksum: %d\n", checksum);

	return checksum;
}

void yahoo_set_buddy_icon(PurpleConnection *gc, PurpleStoredImage *img)
{
	YahooData *yd = purple_connection_get_protocol_data(gc);
	PurpleAccount *account = purple_connection_get_account(gc);

	if (img == NULL) {
		g_free(yd->picture_url);
		yd->picture_url = NULL;

		/* TODO: don't we have to clear it on the server too?! */

		purple_account_set_string(account, YAHOO_PICURL_SETTING, NULL);
		purple_account_set_int(account, YAHOO_PICCKSUM_SETTING, 0);
		purple_account_set_int(account, YAHOO_PICEXPIRE_SETTING, 0);
		if (yd->logged_in)
			/* Tell everyone we ain't got one no more */
			yahoo_send_picture_update(gc, 0);

	} else {
		gconstpointer data = purple_imgstore_get_data(img);
		size_t len = purple_imgstore_get_size(img);
		GString *s = g_string_new_len(data, len);
		struct yahoo_buddy_icon_upload_data *d;
		int oldcksum = purple_account_get_int(account, YAHOO_PICCKSUM_SETTING, 0);
		int expire = purple_account_get_int(account, YAHOO_PICEXPIRE_SETTING, 0);
		const char *oldurl = purple_account_get_string(account, YAHOO_PICURL_SETTING, NULL);

		yd->picture_checksum = yahoo_buddy_icon_calculate_checksum(data, len);

		if ((yd->picture_checksum == oldcksum) &&
			(expire > (time(NULL) + 60*60*24)) && oldurl)
		{
			purple_debug_misc("yahoo", "buddy icon is up to date. Not reuploading.\n");
			g_string_free(s, TRUE);
			g_free(yd->picture_url);
			yd->picture_url = g_strdup(oldurl);
			return;
		}

		/* We use this solely for sending a filename to the server */
		d = g_new0(struct yahoo_buddy_icon_upload_data, 1);
		d->gc = gc;
		d->picture_data = s;
		d->filename = g_strdup(purple_imgstore_get_filename(img));

		if (!yd->logged_in) {
			yd->picture_upload_todo = d;
			return;
		}

		yahoo_buddy_icon_upload(gc, d);

	}
}<|MERGE_RESOLUTION|>--- conflicted
+++ resolved
@@ -92,17 +92,7 @@
 						"got non-UTF-8 string for key %d\n", pair->key);
 			}
 			break;
-<<<<<<< HEAD
 		case 5: /* us */
-=======
-		case 5:
-			if (g_utf8_validate(pair->value, -1, NULL)) {
-				us = pair->value;
-			} else {
-				purple_debug_warning("yahoo", "yahoo_process_picture "
-						"got non-UTF-8 string for key %d\n", pair->key);
-			}
->>>>>>> c2376507
 			break;
 		case 13: {
 				int tmp;
