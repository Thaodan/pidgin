--- conflicted
+++ resolved
@@ -443,15 +443,6 @@
 			}
 			break;
 		case 64:        /* Not sure, but it does vary with initialization of Doodle */
-<<<<<<< HEAD
-=======
-			if (g_utf8_validate(pair->value, -1, NULL)) {
-				unknown = pair->value; /* So, I'll keep it (for a little while atleast) */
-			} else {
-				purple_debug_warning("yahoo", "yahoo_process_p2pfilexfer "
-						"got non-UTF-8 string for key %d\n", pair->key);
-			}
->>>>>>> c2376507
 			break;
 		}
 
@@ -474,174 +465,6 @@
 	}
 }
 
-<<<<<<< HEAD
-=======
-void yahoo_process_filetransfer(PurpleConnection *gc, struct yahoo_packet *pkt)
-{
-	char *from = NULL;
-	char *to = NULL;
-	char *msg = NULL;
-	char *url = NULL;
-	char *imv = NULL;
-	long expires = 0;
-	PurpleXfer *xfer;
-	YahooData *yd;
-	struct yahoo_xfer_data *xfer_data;
-	char *service = NULL;
-	char *filename = NULL;
-	unsigned long filesize = 0L;
-	GSList *l;
-
-	yd = gc->proto_data;
-
-	for (l = pkt->hash; l; l = l->next) {
-		struct yahoo_pair *pair = l->data;
-
-		switch (pair->key) {
-		case 4:
-			if (g_utf8_validate(pair->value, -1, NULL)) {
-				from = pair->value;
-			} else {
-				purple_debug_warning("yahoo", "yahoo_process_filetransfer "
-						"got non-UTF-8 string for key %d\n", pair->key);
-			}
-			break;
-		case 5:
-			if (g_utf8_validate(pair->value, -1, NULL)) {
-				to = pair->value;
-			} else {
-				purple_debug_warning("yahoo", "yahoo_process_filetransfer "
-						"got non-UTF-8 string for key %d\n", pair->key);
-			}
-			break;
-		case 14:
-			if (g_utf8_validate(pair->value, -1, NULL)) {
-				msg = pair->value;
-			} else {
-				purple_debug_warning("yahoo", "yahoo_process_filetransfer "
-						"got non-UTF-8 string for key %d\n", pair->key);
-			}
-			break;
-		case 20:
-			if (g_utf8_validate(pair->value, -1, NULL)) {
-				url = pair->value;
-			} else {
-				purple_debug_warning("yahoo", "yahoo_process_filetransfer "
-						"got non-UTF-8 string for key %d\n", pair->key);
-			}
-			break;
-		case 38:
-			expires = strtol(pair->value, NULL, 10);
-			break;
-		case 27:
-			filename = pair->value;
-			break;
-		case 28:
-			filesize = atol(pair->value);
-			break;
-		case 49:
-			if (g_utf8_validate(pair->value, -1, NULL)) {
-				service = pair->value;
-			} else {
-				purple_debug_warning("yahoo", "yahoo_process_filetransfer "
-						"got non-UTF-8 string for key %d\n", pair->key);
-			}
-			break;
-		case 63:
-			if (g_utf8_validate(pair->value, -1, NULL)) {
-				imv = pair->value;
-			} else {
-				purple_debug_warning("yahoo", "yahoo_process_filetransfer "
-						"got non-UTF-8 string for key %d\n", pair->key);
-			}
-			break;
-		}
-	}
-
-	/*
-	 * The remote user has changed their IMVironment.  We
-	 * record it for later use.
-	 */
-	if (from && imv && service && (strcmp("IMVIRONMENT", service) == 0)) {
-		g_hash_table_replace(yd->imvironments, g_strdup(from), g_strdup(imv));
-		return;
-	}
-
-	if (pkt->service == YAHOO_SERVICE_P2PFILEXFER) {
-		if (service && (strcmp("FILEXFER", service) != 0)) {
-			purple_debug_misc("yahoo", "unhandled service 0x%02x\n", pkt->service);
-			return;
-		}
-	}
-
-	if (msg) {
-		char *tmp;
-		tmp = strchr(msg, '\006');
-		if (tmp)
-			*tmp = '\0';
-	}
-
-	if (!url || !from)
-		return;
-
-	/* Setup the Yahoo-specific file transfer data */
-	xfer_data = g_new0(struct yahoo_xfer_data, 1);
-	xfer_data->gc = gc;
-	if (!purple_url_parse(url, &(xfer_data->host), &(xfer_data->port), &(xfer_data->path), NULL, NULL)) {
-		g_free(xfer_data);
-		return;
-	}
-
-	purple_debug_misc("yahoo_filexfer", "Host is %s, port is %d, path is %s, and the full url was %s.\n",
-	                xfer_data->host, xfer_data->port, xfer_data->path, url);
-
-	/* Build the file transfer handle. */
-	xfer = purple_xfer_new(gc->account, PURPLE_XFER_RECEIVE, from);
-	if (xfer == NULL) {
-		g_free(xfer_data);
-		g_return_if_reached();
-	}
-
-	xfer->data = xfer_data;
-
-	/* Set the info about the incoming file. */
-	if (filename) {
-		char *utf8_filename = yahoo_string_decode(gc, filename, TRUE);
-		purple_xfer_set_filename(xfer, utf8_filename);
-		g_free(utf8_filename);
-	} else {
-		gchar *start, *end;
-		start = g_strrstr(xfer_data->path, "/");
-		if (start)
-			start++;
-		end = g_strrstr(xfer_data->path, "?");
-		if (start && *start && end) {
-			char *utf8_filename;
-			filename = g_strndup(start, end - start);
-			utf8_filename = yahoo_string_decode(gc, filename, TRUE);
-			g_free(filename);
-			purple_xfer_set_filename(xfer, utf8_filename);
-			g_free(utf8_filename);
-			filename = NULL;
-		}
-	}
-
-	purple_xfer_set_size(xfer, filesize);
-
-	/* Setup our I/O op functions */
-	purple_xfer_set_init_fnc(xfer,        yahoo_xfer_init);
-	purple_xfer_set_start_fnc(xfer,       yahoo_xfer_start);
-	purple_xfer_set_end_fnc(xfer,         yahoo_xfer_end);
-	purple_xfer_set_cancel_send_fnc(xfer, yahoo_xfer_cancel_send);
-	purple_xfer_set_cancel_recv_fnc(xfer, yahoo_xfer_cancel_recv);
-	purple_xfer_set_read_fnc(xfer,        yahoo_xfer_read);
-	purple_xfer_set_write_fnc(xfer,       yahoo_xfer_write);
-
-	/* Now perform the request */
-	purple_xfer_request(xfer);
-}
-
->>>>>>> c2376507
 PurpleXfer *yahoo_new_xfer(PurpleConnection *gc, const char *who)
 {
 	PurpleXfer *xfer;
@@ -826,17 +649,7 @@
 						"got non-UTF-8 string for key %d\n", pair->key);
 			}
 			break;
-<<<<<<< HEAD
 		case 5: /* to */
-=======
-		case 5:
-			if (g_utf8_validate(pair->value, -1, NULL)) {
-				to = pair->value;
-			} else {
-				purple_debug_warning("yahoo", "yahoo_process_filetrans_15 "
-						"got non-UTF-8 string for key %d\n", pair->key);
-			}
->>>>>>> c2376507
 			break;
 		case 265:
 			if (g_utf8_validate(pair->value, -1, NULL)) {
@@ -1188,16 +1001,12 @@
 			/* 249 has value 1 or 2 when doing p2p transfer and value 3 when relaying through yahoo server */
 			break;
 		case 250:
-<<<<<<< HEAD
-			url = pair->value; /* TODO: rename to host? what about non-relay? */
-=======
-			if (g_utf8_validate(pair->value, -1, NULL)) {
-				url = pair->value;
+			if (g_utf8_validate(pair->value, -1, NULL)) {
+				url = pair->value; /* TODO: rename to host? what about non-relay? */
 			} else {
 				purple_debug_warning("yahoo", "yahoo_process_filetrans_info_15 "
 						"got non-UTF-8 string for key %d\n", pair->key);
 			}
->>>>>>> c2376507
 			break;
 		case 251:
 			if (g_utf8_validate(pair->value, -1, NULL)) {
