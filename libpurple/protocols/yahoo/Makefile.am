EXTRA_DIST = \
	Makefile.mingw

pkgdir = $(libdir)/purple-$(PURPLE_MAJOR_VERSION)

YAHOOSOURCES = \
	util.c \
	yahoochat.h \
	yahoochat.c \
	yahoo.c \
	yahoo.h \
	yahoojp.c \
	yahoojp.h \
	yahoo_aliases.c \
	yahoo_aliases.h \
	yahoo_doodle.h \
	yahoo_doodle.c \
	yahoo_filexfer.h \
	yahoo_filexfer.c \
	yahoo_friend.h \
	yahoo_friend.c \
	yahoo_packet.h \
	yahoo_packet.c \
	yahoo_picture.c \
	yahoo_picture.h \
	yahoo_profile.c \
	ycht.c \
	ycht.h \
	ymsg.c \
	ymsg.h

AM_CFLAGS = $(st)

<<<<<<< HEAD
libyahoo_la_LDFLAGS = -module -avoid-version
=======
libyahoo_la_LDFLAGS   = -module @PLUGIN_LDFLAGS@
libyahoojp_la_LDFLAGS = -module @PLUGIN_LDFLAGS@
>>>>>>> eef5ae18

if STATIC_YAHOO

st = -DPURPLE_STATIC_PRPL
<<<<<<< HEAD
noinst_LTLIBRARIES  = libyahoo.la
libyahoo_la_SOURCES = $(YAHOOSOURCES)
libyahoo_la_CFLAGS  = $(AM_CFLAGS)
=======
noinst_LTLIBRARIES  = libymsg.la
libymsg_la_SOURCES = $(YAHOOSOURCES) libyahoo.c libyahoojp.c
libymsg_la_CFLAGS  = $(AM_CFLAGS)
libymsg_la_LDFLAGS = @PLUGIN_LDFLAGS@
>>>>>>> eef5ae18

else

st =
<<<<<<< HEAD
pkg_LTLIBRARIES     = libyahoo.la
libyahoo_la_SOURCES = $(YAHOOSOURCES)
libyahoo_la_LIBADD  = $(GLIB_LIBS)
=======
pkg_LTLIBRARIES     = libymsg.la libyahoo.la libyahoojp.la

libymsg_la_SOURCES = $(YAHOOSOURCES)
libymsg_la_LIBADD  = @PURPLE_LIBS@
libymsg_la_LDFLAGS = @PLUGIN_LDFLAGS@

libyahoo_la_SOURCES = libyahoo.c
libyahoo_la_LIBADD = libymsg.la

libyahoojp_la_SOURCES = libyahoojp.c
libyahoojp_la_LIBADD = libymsg.la
>>>>>>> eef5ae18

endif

AM_CPPFLAGS = \
	-I$(top_srcdir)/libpurple \
	-I$(top_builddir)/libpurple \
	$(GLIB_CFLAGS) \
	$(GPLUGIN_CFLAGS) \
	$(DEBUG_CFLAGS)<|MERGE_RESOLUTION|>--- conflicted
+++ resolved
@@ -31,47 +31,21 @@
 
 AM_CFLAGS = $(st)
 
-<<<<<<< HEAD
-libyahoo_la_LDFLAGS = -module -avoid-version
-=======
-libyahoo_la_LDFLAGS   = -module @PLUGIN_LDFLAGS@
-libyahoojp_la_LDFLAGS = -module @PLUGIN_LDFLAGS@
->>>>>>> eef5ae18
+libyahoo_la_LDFLAGS = -module @PLUGIN_LDFLAGS@
 
 if STATIC_YAHOO
 
 st = -DPURPLE_STATIC_PRPL
-<<<<<<< HEAD
 noinst_LTLIBRARIES  = libyahoo.la
 libyahoo_la_SOURCES = $(YAHOOSOURCES)
 libyahoo_la_CFLAGS  = $(AM_CFLAGS)
-=======
-noinst_LTLIBRARIES  = libymsg.la
-libymsg_la_SOURCES = $(YAHOOSOURCES) libyahoo.c libyahoojp.c
-libymsg_la_CFLAGS  = $(AM_CFLAGS)
-libymsg_la_LDFLAGS = @PLUGIN_LDFLAGS@
->>>>>>> eef5ae18
 
 else
 
 st =
-<<<<<<< HEAD
 pkg_LTLIBRARIES     = libyahoo.la
 libyahoo_la_SOURCES = $(YAHOOSOURCES)
-libyahoo_la_LIBADD  = $(GLIB_LIBS)
-=======
-pkg_LTLIBRARIES     = libymsg.la libyahoo.la libyahoojp.la
-
-libymsg_la_SOURCES = $(YAHOOSOURCES)
-libymsg_la_LIBADD  = @PURPLE_LIBS@
-libymsg_la_LDFLAGS = @PLUGIN_LDFLAGS@
-
-libyahoo_la_SOURCES = libyahoo.c
-libyahoo_la_LIBADD = libymsg.la
-
-libyahoojp_la_SOURCES = libyahoojp.c
-libyahoojp_la_LIBADD = libymsg.la
->>>>>>> eef5ae18
+libyahoo_la_LIBADD  = @PURPLE_LIBS@
 
 endif
 
