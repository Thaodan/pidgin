/*
 * purple
 *
 * Purple is the legal property of its developers, whose names are too numerous
 * to list here.  Please refer to the COPYRIGHT file distributed with this
 * source distribution.
 *
 * Some code copyright 2003 Tim Ringenbach <omarvo@hotmail.com>
 * (marv on irc.freenode.net)
 * Some code borrowed from libyahoo2, copyright (C) 2002, Philip
 * S Tellis <philip . tellis AT gmx . net>
 *
 * This program is free software; you can redistribute it and/or modify
 * it under the terms of the GNU General Public License as published by
 * the Free Software Foundation; either version 2 of the License, or
 * (at your option) any later version.
 *
 * This program is distributed in the hope that it will be useful,
 * but WITHOUT ANY WARRANTY; without even the implied warranty of
 * MERCHANTABILITY or FITNESS FOR A PARTICULAR PURPOSE.  See the
 * GNU General Public License for more details.
 *
 * You should have received a copy of the GNU General Public License
 * along with this program; if not, write to the Free Software
 * Foundation, Inc., 51 Franklin Street, Fifth Floor, Boston, MA  02111-1301  USA
 *
 */

#include "internal.h"

#ifdef HAVE_CONFIG_H
#include "config.h"
#endif /* HAVE_CONFIG_H */

#include "debug.h"
<<<<<<< HEAD
=======
#include "obsolete.h"
#include "privacy.h"
>>>>>>> d98b3808
#include "prpl.h"

#include "conversation.h"
#include "notify.h"
#include "util.h"

#include "libymsg.h"
#include "yahoo_packet.h"
#include "yahoochat.h"
#include "ycht.h"

#define YAHOO_CHAT_ID (1)

/* prototype(s) */
static void yahoo_chat_leave(PurpleConnection *gc, const char *room, const char *dn, gboolean logout);

/* special function to log us on to the yahoo chat service */
static void yahoo_chat_online(PurpleConnection *gc)
{
	YahooData *yd = purple_connection_get_protocol_data(gc);
	struct yahoo_packet *pkt;
	const char *rll;

	if (yd->wm) {
		ycht_connection_open(gc);
		return;
	}

	rll = purple_account_get_string(purple_connection_get_account(gc),
								  "room_list_locale", YAHOO_ROOMLIST_LOCALE);

	pkt = yahoo_packet_new(YAHOO_SERVICE_CHATONLINE, YAHOO_STATUS_AVAILABLE, yd->session_id);
	yahoo_packet_hash(pkt, "sssss",
					  109, purple_connection_get_display_name(gc),
					  1, purple_connection_get_display_name(gc),
					  6, "abcde",
					/* I'm not sure this is the correct way to set this. */
					  98, rll,
					  135, yd->jp ? YAHOO_CLIENT_VERSION : YAHOOJP_CLIENT_VERSION);
	yahoo_packet_send_and_free(pkt, yd);
}

/* this is slow, and different from the purple_* version in that it (hopefully) won't add a user twice */
void yahoo_chat_add_users(PurpleConvChat *chat, GList *newusers)
{
	GList *i;

	for (i = newusers; i; i = i->next) {
		if (purple_conv_chat_find_user(chat, i->data))
			continue;
		purple_conv_chat_add_user(chat, i->data, NULL, PURPLE_CBFLAGS_NONE, TRUE);
	}
}

void yahoo_chat_add_user(PurpleConvChat *chat, const char *user, const char *reason)
{
	if (purple_conv_chat_find_user(chat, user))
		return;

	purple_conv_chat_add_user(chat, user, reason, PURPLE_CBFLAGS_NONE, TRUE);
}

static PurpleConversation *yahoo_find_conference(PurpleConnection *gc, const char *name)
{
	YahooData *yd;
	GSList *l;

	yd = purple_connection_get_protocol_data(gc);

	for (l = yd->confs; l; l = l->next) {
		PurpleConversation *c = l->data;
		if (!purple_utf8_strcasecmp(purple_conversation_get_name(c), name))
			return c;
	}
	return NULL;
}


void yahoo_process_conference_invite(PurpleConnection *gc, struct yahoo_packet *pkt)
{
	PurpleAccount *account;
	GSList *l;
	char *room = NULL;
	char *who = NULL;
	char *msg = NULL;
	GString *members = NULL;
	GHashTable *components;

	if ( (pkt->status == 2) || (pkt->status == 11) )
		return; /* Status is 11 when we are being notified about invitation being sent to someone else */

	account = purple_connection_get_account(gc);

	for (l = pkt->hash; l; l = l->next) {
		struct yahoo_pair *pair = l->data;
		if (pair->key == 57)
		{
			room = yahoo_string_decode(gc, pair->value, FALSE);
			if (yahoo_find_conference(gc, room) != NULL)
			{
				/* Looks like we got invited to an already open conference. */
				/* Laters: Should we accept this conference rather than ignoring the invitation ? */
				purple_debug_info("yahoo","Ignoring invitation for an already existing chat, room:%s\n",room);
				g_free(room);
				return;
			}
		}
	}

	members = g_string_sized_new(512);

	for (l = pkt->hash; l; l = l->next) {
		struct yahoo_pair *pair = l->data;

		switch (pair->key) {
		case 1: /* us, but we already know who we are */
			break;
		case 57:
			g_free(room);
			room = yahoo_string_decode(gc, pair->value, FALSE);
			break;
		case 50: /* inviter */
			who = pair->value;
			g_string_append_printf(members, "%s\n", who);
			break;
		case 51: /* This user is being invited to the conference. Comes with status = 11, so we wont reach here */
			break;
		case 52: /* Invited users. Assuming us invited, since we got this packet */
			break; /* break needed, or else we add the users to the conference before they accept the invitation */
		case 53: /* members who have already joined the conference */
			g_string_append_printf(members, "%s\n", pair->value);
			break;
		case 58:
			g_free(msg);
			msg = yahoo_string_decode(gc, pair->value, FALSE);
			break;
		case 13: /* ? */
			break;
		}
	}

	if (!room) {
		g_string_free(members, TRUE);
		g_free(msg);
		return;
	}

	if (!purple_account_privacy_check(account, who) ||
			(purple_account_get_bool(account, "ignore_invites", FALSE)))
	{
		purple_debug_info("yahoo",
		    "Invite to conference %s from %s has been dropped.\n", room, who);
		g_free(room);
		g_free(msg);
		g_string_free(members, TRUE);
		return;
	}

	components = g_hash_table_new_full(g_str_hash, g_str_equal, g_free, g_free);
	g_hash_table_replace(components, g_strdup("room"), room);
	if (msg)
		g_hash_table_replace(components, g_strdup("topic"), msg);
	g_hash_table_replace(components, g_strdup("type"), g_strdup("Conference"));
	g_hash_table_replace(components, g_strdup("members"), g_string_free(members, FALSE));
	serv_got_chat_invite(gc, room, who, msg, components);

}

void yahoo_process_conference_decline(PurpleConnection *gc, struct yahoo_packet *pkt)
{
	GSList *l;
	char *room = NULL;
	char *who = NULL;
	char *msg = NULL;
	PurpleConversation *c = NULL;
	int utf8 = 0;

	for (l = pkt->hash; l; l = l->next) {
		struct yahoo_pair *pair = l->data;

		switch (pair->key) {
		case 57:
			g_free(room);
			room = yahoo_string_decode(gc, pair->value, FALSE);
			break;
		case 54:
			who = pair->value;
			break;
		case 14:
			g_free(msg);
			msg = yahoo_string_decode(gc, pair->value, FALSE);
			break;
		case 97:
			utf8 = strtol(pair->value, NULL, 10);
			break;
		}
	}
	if (!purple_account_privacy_check(purple_connection_get_account(gc), who))
	{
		g_free(room);
		g_free(msg);
		return;
	}

	if (who && room) {
		/* make sure we're in the room before we process a decline message for it */
		if((c = yahoo_find_conference(gc, room))) {
			char *tmp = NULL, *msg_tmp = NULL;
			if(msg)
			{
				msg_tmp = yahoo_string_decode(gc, msg, utf8);
				msg = yahoo_codes_to_html(msg_tmp);
				serv_got_chat_in(gc, purple_conv_chat_get_id(PURPLE_CONV_CHAT(c)), who, 0, msg, time(NULL));
				g_free(msg_tmp);
				g_free(msg);
			}

			tmp = g_strdup_printf(_("%s has declined to join."), who);
			purple_conversation_write(c, NULL, tmp, PURPLE_MESSAGE_SYSTEM | PURPLE_MESSAGE_NO_LINKIFY, time(NULL));

			g_free(tmp);
		}

		g_free(room);
	}
}

void yahoo_process_conference_logon(PurpleConnection *gc, struct yahoo_packet *pkt)
{
	GSList *l;
	char *room = NULL;
	char *who = NULL;
	PurpleConversation *c;

	for (l = pkt->hash; l; l = l->next) {
		struct yahoo_pair *pair = l->data;

		switch (pair->key) {
		case 57:
			g_free(room);
			room = yahoo_string_decode(gc, pair->value, FALSE);
			break;
		case 53:
			who = pair->value;
			break;
		}
	}

	if (who && room) {
		c = yahoo_find_conference(gc, room);
		if (c)
		{	/* Prevent duplicate users in the chat */
			if( !purple_conv_chat_find_user(PURPLE_CONV_CHAT(c), who) )
				yahoo_chat_add_user(PURPLE_CONV_CHAT(c), who, NULL);
		}
		g_free(room);
	}
}

void yahoo_process_conference_logoff(PurpleConnection *gc, struct yahoo_packet *pkt)
{
	GSList *l;
	char *room = NULL;
	char *who = NULL;
	PurpleConversation *c;

	for (l = pkt->hash; l; l = l->next) {
		struct yahoo_pair *pair = l->data;

		switch (pair->key) {
		case 57:
			g_free(room);
			room = yahoo_string_decode(gc, pair->value, FALSE);
			break;
		case 56:
			who = pair->value;
			break;
		}
	}

	if (who && room) {
		c = yahoo_find_conference(gc, room);
		if (c)
			purple_conv_chat_remove_user(PURPLE_CONV_CHAT(c), who, NULL);
		g_free(room);
	}
}

void yahoo_process_conference_message(PurpleConnection *gc, struct yahoo_packet *pkt)
{
	GSList *l;
	char *room = NULL;
	char *who = NULL;
	char *msg = NULL;
	int utf8 = 0;
	PurpleConversation *c;

	for (l = pkt->hash; l; l = l->next) {
		struct yahoo_pair *pair = l->data;

		switch (pair->key) {
		case 57:
			g_free(room);
			room = yahoo_string_decode(gc, pair->value, FALSE);
			break;
		case 3:
			who = pair->value;
			break;
		case 14:
			msg = pair->value;
			break;
		case 97:
			utf8 = strtol(pair->value, NULL, 10);
			break;
		}
	}

	if (room && who && msg) {
		char *msg2;

		c = yahoo_find_conference(gc, room);
		if (!c) {
			g_free(room);
			return;
		}

		msg2 = yahoo_string_decode(gc, msg, utf8);
		msg = yahoo_codes_to_html(msg2);
		serv_got_chat_in(gc, purple_conv_chat_get_id(PURPLE_CONV_CHAT(c)), who, 0, msg, time(NULL));
		g_free(msg);
		g_free(msg2);
	}

	g_free(room);
}

static void yahoo_chat_join(PurpleConnection *gc, const char *dn, const char *room, const char *topic, const char *id)
{
	YahooData *yd = purple_connection_get_protocol_data(gc);
	struct yahoo_packet *pkt;
	char *room2;
	gboolean utf8 = TRUE;

	if (yd->wm) {
		g_return_if_fail(yd->ycht != NULL);
		ycht_chat_join(yd->ycht, room);
		return;
	}

	/* apparently room names are always utf8, or else always not utf8,
	 * so we don't have to actually pass the flag in the packet. Or something. */
	room2 = yahoo_string_encode(gc, room, &utf8);

	pkt = yahoo_packet_new(YAHOO_SERVICE_CHATJOIN, YAHOO_STATUS_AVAILABLE, yd->session_id);
	yahoo_packet_hash(pkt, "ssss",
						1, purple_connection_get_display_name(gc),
						104, room2,
						62, "2",
						129, id ? id : "0");
	yahoo_packet_send_and_free(pkt, yd);
	g_free(room2);
}

/* this is a confirmation of yahoo_chat_online(); */
void yahoo_process_chat_online(PurpleConnection *gc, struct yahoo_packet *pkt)
{
	YahooData *yd = purple_connection_get_protocol_data(gc);

	if (pkt->status == 1) {
		yd->chat_online = TRUE;

		/* We need to goto a user in chat */
		if (yd->pending_chat_goto) {
			struct yahoo_packet *pkt = yahoo_packet_new(YAHOO_SERVICE_CHATGOTO, YAHOO_STATUS_AVAILABLE, yd->session_id);
			yahoo_packet_hash(pkt, "sss",
				109, yd->pending_chat_goto,
				1, purple_connection_get_display_name(gc),
				62, "2");
			yahoo_packet_send_and_free(pkt, yd);
		} else if (yd->pending_chat_room) {
			yahoo_chat_join(gc, purple_connection_get_display_name(gc), yd->pending_chat_room,
				yd->pending_chat_topic, yd->pending_chat_id);
		}

		g_free(yd->pending_chat_room);
		yd->pending_chat_room = NULL;
		g_free(yd->pending_chat_id);
		yd->pending_chat_id = NULL;
		g_free(yd->pending_chat_topic);
		yd->pending_chat_topic = NULL;
		g_free(yd->pending_chat_goto);
		yd->pending_chat_goto = NULL;
	}
}

/* this is basicly the opposite of chat_online */
void yahoo_process_chat_logout(PurpleConnection *gc, struct yahoo_packet *pkt)
{
	YahooData *yd = purple_connection_get_protocol_data(gc);
	GSList *l;

	for (l = pkt->hash; l; l = l->next) {
		struct yahoo_pair *pair = l->data;

		if (pair->key == 1)
			if (g_ascii_strcasecmp(pair->value,
					purple_connection_get_display_name(gc)))
				return;
	}

	if (pkt->status == 1) {
		yd->chat_online = FALSE;
		g_free(yd->pending_chat_room);
		yd->pending_chat_room = NULL;
		g_free(yd->pending_chat_id);
		yd->pending_chat_id = NULL;
		g_free(yd->pending_chat_topic);
		yd->pending_chat_topic = NULL;
		g_free(yd->pending_chat_goto);
		yd->pending_chat_goto = NULL;
		if (yd->in_chat)
			yahoo_c_leave(gc, YAHOO_CHAT_ID);
	}
}

void yahoo_process_chat_join(PurpleConnection *gc, struct yahoo_packet *pkt)
{
	PurpleAccount *account = purple_connection_get_account(gc);
	YahooData *yd = purple_connection_get_protocol_data(gc);
	PurpleConversation *c = NULL;
	GSList *l;
	GList *members = NULL;
	GList *roomies = NULL;
	char *room = NULL;
	char *topic = NULL;

	if (pkt->status == -1) {
		/* We can't join */
		struct yahoo_pair *pair = pkt->hash->data;
		gchar const *failed_to_join = _("Failed to join chat");
		switch (atoi(pair->value)) {
			case 0xFFFFFFFA: /* -6 */
				purple_notify_error(gc, NULL, failed_to_join, _("Unknown room"));
				break;
			case 0xFFFFFFF1: /* -15 */
				purple_notify_error(gc, NULL, failed_to_join, _("Maybe the room is full"));
				break;
			case 0xFFFFFFDD: /* -35 */
				purple_notify_error(gc, NULL, failed_to_join, _("Not available"));
				break;
			default:
				purple_notify_error(gc, NULL, failed_to_join,
						_("Unknown error. You may need to logout and wait five minutes before being able to rejoin a chatroom"));
		}
		return;
	}

	for (l = pkt->hash; l; l = l->next) {
		struct yahoo_pair *pair = l->data;

		switch (pair->key) {

		case 104:
			g_free(room);
			room = yahoo_string_decode(gc, pair->value, TRUE);
			break;
		case 105:
			g_free(topic);
			topic = yahoo_string_decode(gc, pair->value, TRUE);
			break;
		case 128: /* some id */
			break;
		case 108: /* number of joiners */
			break;
		case 129: /* some other id */
			break;
		case 130: /* some base64 or hash or something */
			break;
		case 126: /* some negative number */
			break;
		case 13: /* this is 1. maybe its the type of room? (normal, user created, private, etc?) */
			break;
		case 61: /*this looks similar to 130 */
			break;

		/* the previous section was just room info. this next section is
		   info about individual room members, (including us) */

		case 109: /* the yahoo id */
			members = g_list_append(members, pair->value);
			break;
		case 110: /* age */
			break;
		case 141: /* nickname */
			break;
		case 142: /* location */
			break;
		case 113: /* bitmask */
			break;
		}
	}

	if (room && yd->chat_name && purple_utf8_strcasecmp(room, yd->chat_name))
		yahoo_chat_leave(gc, room,
				purple_connection_get_display_name(gc), FALSE);

	c = purple_find_chat(gc, YAHOO_CHAT_ID);

	if (room && (!c || purple_conv_chat_has_left(PURPLE_CONV_CHAT(c))) &&
	    members && (members->next ||
	     !g_ascii_strcasecmp(members->data, purple_connection_get_display_name(gc)))) {
		GList *l;
		GList *flags = NULL;
		for (l = members; l; l = l->next)
			flags = g_list_prepend(flags, GINT_TO_POINTER(PURPLE_CBFLAGS_NONE));
		if (c && purple_conv_chat_has_left(PURPLE_CONV_CHAT(c))) {
			/* this might be a hack, but oh well, it should nicely */
			char *tmpmsg;

			purple_conversation_set_name(c, room);

			c = serv_got_joined_chat(gc, YAHOO_CHAT_ID, room);
			if (topic) {
				purple_conv_chat_set_topic(PURPLE_CONV_CHAT(c), NULL, topic);
				/* Also print the topic to the backlog so that the captcha link is clickable */
				purple_conv_chat_write(PURPLE_CONV_CHAT(c), "", topic, PURPLE_MESSAGE_SYSTEM, time(NULL));
			}
			yd->in_chat = 1;
			yd->chat_name = g_strdup(room);
			purple_conv_chat_add_users(PURPLE_CONV_CHAT(c), members, NULL, flags, FALSE);

			tmpmsg = g_strdup_printf(_("You are now chatting in %s."), room);
			purple_conv_chat_write(PURPLE_CONV_CHAT(c), "", tmpmsg, PURPLE_MESSAGE_SYSTEM, time(NULL));
			g_free(tmpmsg);
		} else {
			c = serv_got_joined_chat(gc, YAHOO_CHAT_ID, room);
			if (topic) {
				purple_conv_chat_set_topic(PURPLE_CONV_CHAT(c), NULL, topic);
				/* Also print the topic to the backlog so that the captcha link is clickable */
				purple_conv_chat_write(PURPLE_CONV_CHAT(c), "", topic, PURPLE_MESSAGE_SYSTEM, time(NULL));
			}
			yd->in_chat = 1;
			yd->chat_name = g_strdup(room);
			purple_conv_chat_add_users(PURPLE_CONV_CHAT(c), members, NULL, flags, FALSE);
		}
		g_list_free(flags);
	} else if (c) {
		if (topic) {
			const char *cur_topic = purple_conv_chat_get_topic(PURPLE_CONV_CHAT(c));
			if (cur_topic == NULL || strcmp(cur_topic, topic) != 0)
				purple_conv_chat_set_topic(PURPLE_CONV_CHAT(c), NULL, topic);
		}
		yahoo_chat_add_users(PURPLE_CONV_CHAT(c), members);
	}

	if (purple_account_privacy_get_denied(account) && c) {
		PurpleConversationUiOps *ops = purple_conversation_get_ui_ops(c);
		for (l = purple_account_privacy_get_denied(account); l != NULL; l = l->next) {
			for (roomies = members; roomies; roomies = roomies->next) {
				if (!purple_utf8_strcasecmp((char *)l->data, roomies->data)) {
					purple_debug_info("yahoo", "Ignoring room member %s in room %s\n" , (char *)roomies->data, room ? room : "");
					purple_conv_chat_ignore(PURPLE_CONV_CHAT(c),roomies->data);
					ops->chat_update_user(c, roomies->data);
				}
			}
		}
	}
	g_list_free(roomies);
	g_list_free(members);
	g_free(room);
	g_free(topic);
}

void yahoo_process_chat_exit(PurpleConnection *gc, struct yahoo_packet *pkt)
{
	char *who = NULL;
	char *room = NULL;
	GSList *l;

	for (l = pkt->hash; l; l = l->next) {
		struct yahoo_pair *pair = l->data;

		if (pair->key == 104) {
			g_free(room);
			room = yahoo_string_decode(gc, pair->value, TRUE);
		}
		if (pair->key == 109)
			who = pair->value;
	}

	if (who && room) {
		PurpleConversation *c = purple_find_chat(gc, YAHOO_CHAT_ID);
		if (c && !purple_utf8_strcasecmp(purple_conversation_get_name(c), room))
			purple_conv_chat_remove_user(PURPLE_CONV_CHAT(c), who, NULL);

	}
	g_free(room);
}

void yahoo_process_chat_message(PurpleConnection *gc, struct yahoo_packet *pkt)
{
	char *room = NULL, *who = NULL, *msg = NULL, *msg2;
	int msgtype = 1, utf8 = 1; /* default to utf8 */
	PurpleConversation *c = NULL;
	GSList *l;

	for (l = pkt->hash; l; l = l->next) {
		struct yahoo_pair *pair = l->data;

		switch (pair->key) {

		case 97:
			utf8 = strtol(pair->value, NULL, 10);
			break;
		case 104:
			g_free(room);
			room = yahoo_string_decode(gc, pair->value, TRUE);
			break;
		case 109:
			who = pair->value;
			break;
		case 117:
			msg = pair->value;
			break;
		case 124:
			msgtype = strtol(pair->value, NULL, 10);
			break;
		}
	}

	c = purple_find_chat(gc, YAHOO_CHAT_ID);
	if (!who || !c) {
		if (room)
			g_free(room);
		/* we still get messages after we part, funny that */
		return;
	}

	if (!msg) {
		purple_debug_misc("yahoo", "Got a message packet with no message.\nThis probably means something important, but we're ignoring it.\n");
		return;
	}
	msg2 = yahoo_string_decode(gc, msg, utf8);
	msg = yahoo_codes_to_html(msg2);
	g_free(msg2);

	if (msgtype == 2 || msgtype == 3) {
		char *tmp;
		tmp = g_strdup_printf("/me %s", msg);
		g_free(msg);
		msg = tmp;
	}

	serv_got_chat_in(gc, YAHOO_CHAT_ID, who, 0, msg, time(NULL));
	g_free(msg);
	g_free(room);
}

void yahoo_process_chat_addinvite(PurpleConnection *gc, struct yahoo_packet *pkt)
{
	PurpleAccount *account;
	GSList *l;
	char *room = NULL;
	char *msg = NULL;
	char *who = NULL;

	account = purple_connection_get_account(gc);

	for (l = pkt->hash; l; l = l->next) {
		struct yahoo_pair *pair = l->data;

		switch (pair->key) {
		case 104:
			g_free(room);
			room = yahoo_string_decode(gc, pair->value, TRUE);
			break;
		case 129: /* room id? */
			break;
		case 126: /* ??? */
			break;
		case 117:
			g_free(msg);
			msg = yahoo_string_decode(gc, pair->value, FALSE);
			break;
		case 119:
			who = pair->value;
			break;
		case 118: /* us */
			break;
		}
	}

	if (room && who) {
		GHashTable *components;

		if (!purple_account_privacy_check(account, who) ||
				(purple_account_get_bool(account, "ignore_invites", FALSE)))
		{
			purple_debug_info("yahoo", "Invite to room %s from %s has been dropped.\n", room, who);
			g_free(room);
			g_free(msg);
			return;
		}

		components = g_hash_table_new_full(g_str_hash, g_str_equal, g_free, g_free);
		g_hash_table_replace(components, g_strdup("room"), g_strdup(room));
		serv_got_chat_invite(gc, room, who, msg, components);
	}

	g_free(room);
	g_free(msg);
}

void yahoo_process_chat_goto(PurpleConnection *gc, struct yahoo_packet *pkt)
{
	if (pkt->status == -1)
		purple_notify_error(gc, NULL, _("Failed to join buddy in chat"),
						_("Maybe they're not in a chat?"));
}

/*
 * Functions dealing with conferences
 * I think conference names are always ascii.
 */

void yahoo_conf_leave(YahooData *yd, const char *room, const char *dn, GList *who)
{
	struct yahoo_packet *pkt;
	GList *w;

	purple_debug_misc("yahoo", "leaving conference %s\n", room);

	pkt = yahoo_packet_new(YAHOO_SERVICE_CONFLOGOFF, YAHOO_STATUS_AVAILABLE, yd->session_id);

	yahoo_packet_hash_str(pkt, 1, dn);
	for (w = who; w; w = w->next) {
		const char *name = purple_conv_chat_cb_get_name(w->data);
		yahoo_packet_hash_str(pkt, 3, name);
	}

	yahoo_packet_hash_str(pkt, 57, room);
	yahoo_packet_send_and_free(pkt, yd);
}

static int yahoo_conf_send(PurpleConnection *gc, const char *dn, const char *room,
							GList *members, const char *what)
{
	YahooData *yd = purple_connection_get_protocol_data(gc);
	struct yahoo_packet *pkt;
	GList *who;
	char *msg, *msg2;
	int utf8 = 1;

	msg = yahoo_html_to_codes(what);
	msg2 = yahoo_string_encode(gc, msg, &utf8);

	pkt = yahoo_packet_new(YAHOO_SERVICE_CONFMSG, YAHOO_STATUS_AVAILABLE, yd->session_id);

	yahoo_packet_hash_str(pkt, 1, dn);
	for (who = members; who; who = who->next) {
		const char *name = purple_conv_chat_cb_get_name(who->data);
		yahoo_packet_hash_str(pkt, 53, name);
	}
	yahoo_packet_hash(pkt, "ss", 57, room, 14, msg2);
	if (utf8)
		yahoo_packet_hash_str(pkt, 97, "1"); /* utf-8 */

	yahoo_packet_send_and_free(pkt, yd);
	g_free(msg);
	g_free(msg2);

	return 0;
}

static void yahoo_conf_join(YahooData *yd, PurpleConversation *c, const char *dn, const char *room,
						const char *topic, const char *members)
{
	struct yahoo_packet *pkt;
	char **memarr = NULL;
	int i;

	if (members)
		memarr = g_strsplit(members, "\n", 0);

	pkt = yahoo_packet_new(YAHOO_SERVICE_CONFLOGON, YAHOO_STATUS_AVAILABLE, yd->session_id);

	yahoo_packet_hash(pkt, "sss", 1, dn, 3, dn, 57, room);
	if (memarr) {
		for(i = 0 ; memarr[i]; i++) {
			if (!strcmp(memarr[i], "") || !strcmp(memarr[i], dn))
					continue;
			yahoo_packet_hash_str(pkt, 3, memarr[i]);
			purple_conv_chat_add_user(PURPLE_CONV_CHAT(c), memarr[i], NULL, PURPLE_CBFLAGS_NONE, TRUE);
		}
	}
	yahoo_packet_send_and_free(pkt, yd);

	if (memarr)
		g_strfreev(memarr);
}

static void yahoo_conf_invite(PurpleConnection *gc, PurpleConversation *c,
		const char *dn, const char *buddy, const char *room, const char *msg)
{
	YahooData *yd = purple_connection_get_protocol_data(gc);
	struct yahoo_packet *pkt;
	GList *members;
	char *msg2 = NULL;

	if (msg)
		msg2 = yahoo_string_encode(gc, msg, NULL);

	members = purple_conv_chat_get_users(PURPLE_CONV_CHAT(c));

	pkt = yahoo_packet_new(YAHOO_SERVICE_CONFADDINVITE, YAHOO_STATUS_AVAILABLE, yd->session_id);

	yahoo_packet_hash(pkt, "sssss", 1, dn, 51, buddy, 57, room, 58, msg?msg2:"", 13, "0");
	for(; members; members = members->next) {
		const char *name = purple_conv_chat_cb_get_name(members->data);
		if (!strcmp(name, dn))
			continue;
		yahoo_packet_hash(pkt, "ss", 52, name, 53, name);
	}

	yahoo_packet_send_and_free(pkt, yd);
	g_free(msg2);
}

/*
 * Functions dealing with chats
 */

static void yahoo_chat_leave(PurpleConnection *gc, const char *room, const char *dn, gboolean logout)
{
	YahooData *yd = purple_connection_get_protocol_data(gc);
	struct yahoo_packet *pkt;

	char *eroom;
	gboolean utf8 = 1;

	if (yd->wm) {
		g_return_if_fail(yd->ycht != NULL);

		ycht_chat_leave(yd->ycht, room, logout);
		return;
	}

	eroom = yahoo_string_encode(gc, room, &utf8);

	pkt = yahoo_packet_new(YAHOO_SERVICE_CHATEXIT, YAHOO_STATUS_AVAILABLE, yd->session_id);
	yahoo_packet_hash(pkt, "sss", 104, eroom, 109, dn, 108, "1");
	yahoo_packet_hash_str(pkt, 112, "0"); /* what does this one mean? */
	yahoo_packet_send_and_free(pkt, yd);

	yd->in_chat = 0;
	if (yd->chat_name) {
		g_free(yd->chat_name);
		yd->chat_name = NULL;
	}

	if (purple_find_chat(gc, YAHOO_CHAT_ID) != NULL)
		serv_got_chat_left(gc, YAHOO_CHAT_ID);

	if (!logout)
		return;

	pkt = yahoo_packet_new(YAHOO_SERVICE_CHATLOGOUT,
			YAHOO_STATUS_AVAILABLE, yd->session_id);
	yahoo_packet_hash_str(pkt, 1, dn);
	yahoo_packet_send_and_free(pkt, yd);

	yd->chat_online = FALSE;
	g_free(yd->pending_chat_room);
	yd->pending_chat_room = NULL;
	g_free(yd->pending_chat_id);
	yd->pending_chat_id = NULL;
	g_free(yd->pending_chat_topic);
	yd->pending_chat_topic = NULL;
	g_free(yd->pending_chat_goto);
	yd->pending_chat_goto = NULL;
	g_free(eroom);
}

static int yahoo_chat_send(PurpleConnection *gc, const char *dn, const char *room, const char *what, PurpleMessageFlags flags)
{
	YahooData *yd = purple_connection_get_protocol_data(gc);
	struct yahoo_packet *pkt;
	int me = 0;
	char *msg1, *msg2, *room2;
	gboolean utf8 = TRUE;

	if (yd->wm) {
		g_return_val_if_fail(yd->ycht != NULL, 1);

		return ycht_chat_send(yd->ycht, room, what);
	}

	msg1 = g_strdup(what);

	if (purple_message_meify(msg1, -1))
		me = 1;

	msg2 = yahoo_html_to_codes(msg1);
	g_free(msg1);
	msg1 = yahoo_string_encode(gc, msg2, &utf8);
	g_free(msg2);
	room2 = yahoo_string_encode(gc, room, NULL);

	pkt = yahoo_packet_new(YAHOO_SERVICE_COMMENT, YAHOO_STATUS_AVAILABLE, yd->session_id);

	yahoo_packet_hash(pkt, "sss", 1, dn, 104, room2, 117, msg1);
	if (me)
		yahoo_packet_hash_str(pkt, 124, "2");
	else
		yahoo_packet_hash_str(pkt, 124, "1");
	/* fixme: what about /think? (124=3) */
	if (utf8)
		yahoo_packet_hash_str(pkt, 97, "1");

	yahoo_packet_send_and_free(pkt, yd);
	g_free(msg1);
	g_free(room2);

	return 0;
}


static void yahoo_chat_invite(PurpleConnection *gc, const char *dn, const char *buddy,
							const char *room, const char *msg)
{
	YahooData *yd = purple_connection_get_protocol_data(gc);
	struct yahoo_packet *pkt;
	char *room2, *msg2 = NULL;
	gboolean utf8 = TRUE;

	if (yd->wm) {
		g_return_if_fail(yd->ycht != NULL);
		ycht_chat_send_invite(yd->ycht, room, buddy, msg);
		return;
	}

	room2 = yahoo_string_encode(gc, room, &utf8);
	if (msg)
		msg2 = yahoo_string_encode(gc, msg, NULL);

	pkt = yahoo_packet_new(YAHOO_SERVICE_CHATADDINVITE, YAHOO_STATUS_AVAILABLE, yd->session_id);
	yahoo_packet_hash(pkt, "sssss", 1, dn, 118, buddy, 104, room2, 117, (msg2?msg2:""), 129, "0");
	yahoo_packet_send_and_free(pkt, yd);

	g_free(room2);
	g_free(msg2);
}

void yahoo_chat_goto(PurpleConnection *gc, const char *name)
{
	YahooData *yd;
	struct yahoo_packet *pkt;

	yd = purple_connection_get_protocol_data(gc);

	if (yd->wm) {
		g_return_if_fail(yd->ycht != NULL);
		ycht_chat_goto_user(yd->ycht, name);
		return;
	}

	if (!yd->chat_online) {
		yahoo_chat_online(gc);
		g_free(yd->pending_chat_room);
		yd->pending_chat_room = NULL;
		g_free(yd->pending_chat_id);
		yd->pending_chat_id = NULL;
		g_free(yd->pending_chat_topic);
		yd->pending_chat_topic = NULL;
		g_free(yd->pending_chat_goto);
		yd->pending_chat_goto = g_strdup(name);
		return;
	}

	pkt = yahoo_packet_new(YAHOO_SERVICE_CHATGOTO, YAHOO_STATUS_AVAILABLE, yd->session_id);
	yahoo_packet_hash(pkt, "sss", 109, name, 1, purple_connection_get_display_name(gc), 62, "2");
	yahoo_packet_send_and_free(pkt, yd);
}
/*
 * These are the functions registered with the core
 * which get called for both chats and conferences.
 */

void yahoo_c_leave(PurpleConnection *gc, int id)
{
	YahooData *yd = purple_connection_get_protocol_data(gc);
	PurpleConversation *c;

	if (!yd)
		return;

	c = purple_find_chat(gc, id);
	if (!c)
		return;

	if (id != YAHOO_CHAT_ID) {
		yahoo_conf_leave(yd, purple_conversation_get_name(c),
			purple_connection_get_display_name(gc), purple_conv_chat_get_users(PURPLE_CONV_CHAT(c)));
			yd->confs = g_slist_remove(yd->confs, c);
	} else {
		yahoo_chat_leave(gc, purple_conversation_get_name(c), purple_connection_get_display_name(gc), TRUE);
	}

	serv_got_chat_left(gc, id);
}

int yahoo_c_send(PurpleConnection *gc, int id, const char *what, PurpleMessageFlags flags)
{
	PurpleConversation *c;
	int ret;
	YahooData *yd;

	yd = purple_connection_get_protocol_data(gc);
	if (!yd)
		return -1;

	c = purple_find_chat(gc, id);
	if (!c)
		return -1;

	if (id != YAHOO_CHAT_ID) {
		ret = yahoo_conf_send(gc, purple_connection_get_display_name(gc),
				purple_conversation_get_name(c), purple_conv_chat_get_users(PURPLE_CONV_CHAT(c)), what);
	} else {
		ret = yahoo_chat_send(gc, purple_connection_get_display_name(gc),
						purple_conversation_get_name(c), what, flags);
		if (!ret)
			serv_got_chat_in(gc, purple_conv_chat_get_id(PURPLE_CONV_CHAT(c)),
					purple_connection_get_display_name(gc), flags, what, time(NULL));
	}
	return ret;
}

GList *yahoo_c_info(PurpleConnection *gc)
{
	GList *m = NULL;
	struct proto_chat_entry *pce;

	pce = g_new0(struct proto_chat_entry, 1);
	pce->label = _("_Room:");
	pce->identifier = "room";
	pce->required = TRUE;
	m = g_list_append(m, pce);

	return m;
}

GHashTable *yahoo_c_info_defaults(PurpleConnection *gc, const char *chat_name)
{
	GHashTable *defaults;

	defaults = g_hash_table_new_full(g_str_hash, g_str_equal, NULL, g_free);

	if (chat_name != NULL)
		g_hash_table_insert(defaults, "room", g_strdup(chat_name));

	return defaults;
}

char *yahoo_get_chat_name(GHashTable *data)
{
	return g_strdup(g_hash_table_lookup(data, "room"));
}

void yahoo_c_join(PurpleConnection *gc, GHashTable *data)
{
	YahooData *yd;
	char *room, *topic, *type;
	PurpleConversation *c;

	yd = purple_connection_get_protocol_data(gc);
	if (!yd)
		return;

	room = g_hash_table_lookup(data, "room");
	if (!room)
		return;

	topic = g_hash_table_lookup(data, "topic");
	if (!topic)
		topic = "";

	if ((type = g_hash_table_lookup(data, "type")) && !strcmp(type, "Conference")) {
		int id;
		const char *members = g_hash_table_lookup(data, "members");
		id = yd->conf_id++;
		c = serv_got_joined_chat(gc, id, room);
		yd->confs = g_slist_prepend(yd->confs, c);
		purple_conv_chat_set_topic(PURPLE_CONV_CHAT(c), purple_connection_get_display_name(gc), topic);
		yahoo_conf_join(yd, c, purple_connection_get_display_name(gc), room, topic, members);
		return;
	} else {
		const char *id;
		/*if (yd->in_chat)
			yahoo_chat_leave(gc, room,
					purple_connection_get_display_name(gc),
					FALSE);*/

		id = g_hash_table_lookup(data, "id");

		if (!yd->chat_online) {
			yahoo_chat_online(gc);
			g_free(yd->pending_chat_room);
			yd->pending_chat_room = g_strdup(room);
			g_free(yd->pending_chat_id);
			yd->pending_chat_id = g_strdup(id);
			g_free(yd->pending_chat_topic);
			yd->pending_chat_topic = g_strdup(topic);
			g_free(yd->pending_chat_goto);
			yd->pending_chat_goto = NULL;
		} else {
			yahoo_chat_join(gc, purple_connection_get_display_name(gc), room, topic, id);
		}
		return;
	}
}

void yahoo_c_invite(PurpleConnection *gc, int id, const char *msg, const char *name)
{
	PurpleConversation *c;

	c = purple_find_chat(gc, id);
	if (!c || !purple_conversation_get_name(c))
		return;

	if (id != YAHOO_CHAT_ID) {
		yahoo_conf_invite(gc, c, purple_connection_get_display_name(gc), name,
							purple_conversation_get_name(c), msg);
	} else {
		yahoo_chat_invite(gc, purple_connection_get_display_name(gc), name,
							purple_conversation_get_name(c), msg);
	}
}

struct yahoo_roomlist {
	int fd;
	int inpa;
	gchar *txbuf;
	gsize tx_written;
	guchar *rxqueue;
	int rxlen;
	gboolean started;
	char *path;
	char *host;
	PurpleRoomlist *list;
	PurpleRoomlistRoom *cat;
	PurpleRoomlistRoom *ucat;
	GMarkupParseContext *parse;
};

static void yahoo_roomlist_destroy(struct yahoo_roomlist *yrl)
{
	if (yrl->inpa)
		purple_input_remove(yrl->inpa);
	g_free(yrl->txbuf);
	g_free(yrl->rxqueue);
	g_free(yrl->path);
	g_free(yrl->host);
	if (yrl->parse)
		g_markup_parse_context_free(yrl->parse);
	g_free(yrl);
}

enum yahoo_room_type {
	yrt_yahoo,
	yrt_user
};

struct yahoo_chatxml_state {
	PurpleRoomlist *list;
	struct yahoo_roomlist *yrl;
	GQueue *q;
	struct {
		enum yahoo_room_type type;
		char *name;
		char *topic;
		char *id;
		int users, voices, webcams;
	} room;
};

struct yahoo_lobby {
	int count, users, voices, webcams;
};

static struct yahoo_chatxml_state *yahoo_chatxml_state_new(PurpleRoomlist *list, struct yahoo_roomlist *yrl)
{
	struct yahoo_chatxml_state *s;

	s = g_new0(struct yahoo_chatxml_state, 1);
	s->list = list;
	s->yrl = yrl;
	s->q = g_queue_new();

	return s;
}

static void yahoo_chatxml_state_destroy(struct yahoo_chatxml_state *s)
{
	g_queue_free(s->q);
	g_free(s->room.name);
	g_free(s->room.topic);
	g_free(s->room.id);
	g_free(s);
}

static void yahoo_chatlist_start_element(GMarkupParseContext *context,
                                  const gchar *ename, const gchar **anames,
                                  const gchar **avalues, gpointer user_data,
                                  GError **error)
{
	struct yahoo_chatxml_state *s = user_data;
	PurpleRoomlist *list = s->list;
	PurpleRoomlistRoom *r;
	PurpleRoomlistRoom *parent;
	int i;

	if (!strcmp(ename, "category")) {
		const gchar *name = NULL, *id = NULL;

		for (i = 0; anames[i]; i++) {
			if (!strcmp(anames[i], "id"))
				id = avalues[i];
			if (!strcmp(anames[i], "name"))
				name = avalues[i];
		}
		if (!name || !id)
			return;

		parent = g_queue_peek_head(s->q);
		r = purple_roomlist_room_new(PURPLE_ROOMLIST_ROOMTYPE_CATEGORY, name, parent);
		purple_roomlist_room_add_field(list, r, (gpointer)name);
		purple_roomlist_room_add_field(list, r, (gpointer)id);
		purple_roomlist_room_add(list, r);
		g_queue_push_head(s->q, r);
	} else if (!strcmp(ename, "room")) {
		s->room.users = s->room.voices = s->room.webcams = 0;

		for (i = 0; anames[i]; i++) {
			if (!strcmp(anames[i], "id")) {
				g_free(s->room.id);
				s->room.id = g_strdup(avalues[i]);
			} else if (!strcmp(anames[i], "name")) {
				g_free(s->room.name);
				s->room.name = g_strdup(avalues[i]);
			} else if (!strcmp(anames[i], "topic")) {
				g_free(s->room.topic);
				s->room.topic = g_strdup(avalues[i]);
			} else if (!strcmp(anames[i], "type")) {
				if (!strcmp("yahoo", avalues[i]))
					s->room.type = yrt_yahoo;
				else
					s->room.type = yrt_user;
			}
		}

	} else if (!strcmp(ename, "lobby")) {
		struct yahoo_lobby *lob = g_new0(struct yahoo_lobby, 1);

		for (i = 0; anames[i]; i++) {
			if (!strcmp(anames[i], "count")) {
				lob->count = strtol(avalues[i], NULL, 10);
			} else if (!strcmp(anames[i], "users")) {
				s->room.users += lob->users = strtol(avalues[i], NULL, 10);
			} else if (!strcmp(anames[i], "voices")) {
				s->room.voices += lob->voices = strtol(avalues[i], NULL, 10);
			} else if (!strcmp(anames[i], "webcams")) {
				s->room.webcams += lob->webcams = strtol(avalues[i], NULL, 10);
			}
		}
		g_queue_push_head(s->q, lob);
	}
}

static void yahoo_chatlist_end_element(GMarkupParseContext *context, const gchar *ename,
                                       gpointer user_data, GError **error)
{
	struct yahoo_chatxml_state *s = user_data;

	if (!strcmp(ename, "category")) {
		g_queue_pop_head(s->q);
	} else if (!strcmp(ename, "room")) {
		struct yahoo_lobby *lob;
		PurpleRoomlistRoom *r, *l;

		if (s->room.type == yrt_yahoo)
			r = purple_roomlist_room_new(PURPLE_ROOMLIST_ROOMTYPE_CATEGORY|PURPLE_ROOMLIST_ROOMTYPE_ROOM,
		                                   s->room.name, s->yrl->cat);
		else
			r = purple_roomlist_room_new(PURPLE_ROOMLIST_ROOMTYPE_CATEGORY|PURPLE_ROOMLIST_ROOMTYPE_ROOM,
		                                   s->room.name, s->yrl->ucat);

		purple_roomlist_room_add_field(s->list, r, s->room.name);
		purple_roomlist_room_add_field(s->list, r, s->room.id);
		purple_roomlist_room_add_field(s->list, r, GINT_TO_POINTER(s->room.users));
		purple_roomlist_room_add_field(s->list, r, GINT_TO_POINTER(s->room.voices));
		purple_roomlist_room_add_field(s->list, r, GINT_TO_POINTER(s->room.webcams));
		purple_roomlist_room_add_field(s->list, r, s->room.topic);
		purple_roomlist_room_add(s->list, r);

		while ((lob = g_queue_pop_head(s->q))) {
			char *name = g_strdup_printf("%s:%d", s->room.name, lob->count);
			l = purple_roomlist_room_new(PURPLE_ROOMLIST_ROOMTYPE_ROOM, name, r);

			purple_roomlist_room_add_field(s->list, l, name);
			purple_roomlist_room_add_field(s->list, l, s->room.id);
			purple_roomlist_room_add_field(s->list, l, GINT_TO_POINTER(lob->users));
			purple_roomlist_room_add_field(s->list, l, GINT_TO_POINTER(lob->voices));
			purple_roomlist_room_add_field(s->list, l, GINT_TO_POINTER(lob->webcams));
			purple_roomlist_room_add_field(s->list, l, s->room.topic);
			purple_roomlist_room_add(s->list, l);

			g_free(name);
			g_free(lob);
		}
	}
}

static GMarkupParser parser = {
	yahoo_chatlist_start_element,
	yahoo_chatlist_end_element,
	NULL,
	NULL,
	NULL
};

static void yahoo_roomlist_cleanup(PurpleRoomlist *list, struct yahoo_roomlist *yrl)
{
	purple_roomlist_set_in_progress(list, FALSE);

	if (yrl) {
		GList *proto_data = purple_roomlist_get_proto_data(list);
		proto_data = g_list_remove(proto_data, yrl);
		purple_roomlist_set_proto_data(list, proto_data);
		yahoo_roomlist_destroy(yrl);
	}

	purple_roomlist_unref(list);
}

static void yahoo_roomlist_pending(gpointer data, gint source, PurpleInputCondition cond)
{
	struct yahoo_roomlist *yrl = data;
	PurpleRoomlist *list = yrl->list;
	char buf[1024];
	int len;
	guchar *start;
	struct yahoo_chatxml_state *s;

	len = read(yrl->fd, buf, sizeof(buf));

	if (len < 0 && errno == EAGAIN)
		return;

	if (len <= 0) {
		if (yrl->parse)
			g_markup_parse_context_end_parse(yrl->parse, NULL);
		yahoo_roomlist_cleanup(list, yrl);
		return;
	}

	yrl->rxqueue = g_realloc(yrl->rxqueue, len + yrl->rxlen);
	memcpy(yrl->rxqueue + yrl->rxlen, buf, len);
	yrl->rxlen += len;

	if (!yrl->started) {
		yrl->started = TRUE;
		start = (guchar *)g_strstr_len((char *)yrl->rxqueue, yrl->rxlen, "\r\n\r\n");
		if (!start || (start - yrl->rxqueue + 4) >= yrl->rxlen)
			return;
		start += 4;
	} else {
		start = yrl->rxqueue;
	}

	if (yrl->parse == NULL) {
		s = yahoo_chatxml_state_new(list, yrl);
		yrl->parse = g_markup_parse_context_new(&parser, 0, s,
		             (GDestroyNotify)yahoo_chatxml_state_destroy);
	}

	if (!g_markup_parse_context_parse(yrl->parse, (char *)start, (yrl->rxlen - (start - yrl->rxqueue)), NULL)) {

		yahoo_roomlist_cleanup(list, yrl);
		return;
	}

	yrl->rxlen = 0;
}

static void yahoo_roomlist_send_cb(gpointer data, gint source, PurpleInputCondition cond)
{
	struct yahoo_roomlist *yrl;
	PurpleRoomlist *list;
	int written, remaining;

	yrl = data;
	list = yrl->list;

	remaining = strlen(yrl->txbuf) - yrl->tx_written;
	written = write(yrl->fd, yrl->txbuf + yrl->tx_written, remaining);

	if (written < 0 && errno == EAGAIN)
		written = 0;
	else if (written <= 0) {
		purple_input_remove(yrl->inpa);
		yrl->inpa = 0;
		g_free(yrl->txbuf);
		yrl->txbuf = NULL;
		purple_notify_error(purple_account_get_connection(purple_roomlist_get_account(list)), NULL, _("Unable to connect"), _("Fetching the room list failed."));
		yahoo_roomlist_cleanup(list, yrl);
		return;
	}

	if (written < remaining) {
		yrl->tx_written += written;
		return;
	}

	g_free(yrl->txbuf);
	yrl->txbuf = NULL;

	purple_input_remove(yrl->inpa);
	yrl->inpa = purple_input_add(yrl->fd, PURPLE_INPUT_READ,
							   yahoo_roomlist_pending, yrl);

}

static void yahoo_roomlist_got_connected(gpointer data, gint source, const gchar *error_message)
{
	struct yahoo_roomlist *yrl = data;
	PurpleRoomlist *list = yrl->list;
	PurpleAccount *account = purple_roomlist_get_account(list);
	PurpleConnection *pc = purple_account_get_connection(account);
	YahooData *yd = purple_connection_get_protocol_data(pc);

	if (source < 0) {
		purple_notify_error(pc, NULL, _("Unable to connect"), _("Fetching the room list failed."));
		yahoo_roomlist_cleanup(list, yrl);
		return;
	}

	yrl->fd = source;

	yrl->txbuf = g_strdup_printf(
		"GET http://%s/%s HTTP/1.0\r\n"
		"Host: %s\r\n"
		"Cookie: Y=%s; T=%s\r\n\r\n",
		yrl->host, yrl->path, yrl->host, yd->cookie_y,
		yd->cookie_t);


	yrl->inpa = purple_input_add(yrl->fd, PURPLE_INPUT_WRITE,
							   yahoo_roomlist_send_cb, yrl);
	yahoo_roomlist_send_cb(yrl, yrl->fd, PURPLE_INPUT_WRITE);
}

PurpleRoomlist *yahoo_roomlist_get_list(PurpleConnection *gc)
{
	PurpleAccount *account;
	PurpleRoomlist *rl;
	PurpleRoomlistField *f;
	GList *fields = NULL;
	struct yahoo_roomlist *yrl;
	const char *rll, *rlurl;
	char *url;
	GList *proto_data;

	account = purple_connection_get_account(gc);

	/* for Yahoo Japan, it appears there is only one valid URL and locale */
	if(purple_account_get_bool(account, "yahoojp", FALSE)) {
		rll = YAHOOJP_ROOMLIST_LOCALE;
		rlurl = YAHOOJP_ROOMLIST_URL;
	}
	else { /* but for the rest of the world that isn't the case */
		rll = purple_account_get_string(account, "room_list_locale", YAHOO_ROOMLIST_LOCALE);
		rlurl = purple_account_get_string(account, "room_list", YAHOO_ROOMLIST_URL);
	}

	url = g_strdup_printf("%s?chatcat=0&intl=%s", rlurl, rll);

	yrl = g_new0(struct yahoo_roomlist, 1);
	rl = purple_roomlist_new(account);
	yrl->list = rl;

	purple_url_parse(url, &(yrl->host), NULL, &(yrl->path), NULL, NULL);
	g_free(url);

	f = purple_roomlist_field_new(PURPLE_ROOMLIST_FIELD_STRING, "", "room", TRUE);
	fields = g_list_append(fields, f);

	f = purple_roomlist_field_new(PURPLE_ROOMLIST_FIELD_STRING, "", "id", TRUE);
	fields = g_list_append(fields, f);

	f = purple_roomlist_field_new(PURPLE_ROOMLIST_FIELD_INT, _("Users"), "users", FALSE);
	fields = g_list_append(fields, f);

	f = purple_roomlist_field_new(PURPLE_ROOMLIST_FIELD_INT, _("Voices"), "voices", FALSE);
	fields = g_list_append(fields, f);

	f = purple_roomlist_field_new(PURPLE_ROOMLIST_FIELD_INT, _("Webcams"), "webcams", FALSE);
	fields = g_list_append(fields, f);

	f = purple_roomlist_field_new(PURPLE_ROOMLIST_FIELD_STRING, _("Topic"), "topic", FALSE);
	fields = g_list_append(fields, f);

	purple_roomlist_set_fields(rl, fields);

	if (purple_proxy_connect(gc, account, yrl->host, 80,
	                       yahoo_roomlist_got_connected, yrl) == NULL)
	{
		purple_notify_error(gc, NULL, _("Connection problem"), _("Unable to fetch room list."));
		yahoo_roomlist_cleanup(rl, yrl);
		return NULL;
	}

	proto_data = purple_roomlist_get_proto_data(rl);
	proto_data = g_list_append(proto_data, yrl);
	purple_roomlist_set_proto_data(rl, proto_data);

	purple_roomlist_set_in_progress(rl, TRUE);
	return rl;
}

void yahoo_roomlist_cancel(PurpleRoomlist *list)
{
	GList *l, *k;

	k = l = purple_roomlist_get_proto_data(list);
	purple_roomlist_set_proto_data(list, NULL);

	purple_roomlist_set_in_progress(list, FALSE);

	for (; l; l = l->next) {
		yahoo_roomlist_destroy(l->data);
		purple_roomlist_unref(list);
	}
	g_list_free(k);
}

void yahoo_roomlist_expand_category(PurpleRoomlist *list, PurpleRoomlistRoom *category)
{
	PurpleAccount *account;
	struct yahoo_roomlist *yrl;
	char *url;
	char *id;
	const char *rll;
	GList *proto_data;

	if (purple_roomlist_room_get_type(category) != PURPLE_ROOMLIST_ROOMTYPE_CATEGORY)
		return;

	if (!(id = g_list_nth_data(purple_roomlist_room_get_fields(category), 1))) {
		purple_roomlist_set_in_progress(list, FALSE);
		return;
	}

	account = purple_roomlist_get_account(list);
	rll = purple_account_get_string(account, "room_list_locale",
								  YAHOO_ROOMLIST_LOCALE);

	if (rll != NULL && *rll != '\0') {
		url = g_strdup_printf("%s?chatroom_%s=0&intl=%s",
	       purple_account_get_string(account,"room_list",
	       YAHOO_ROOMLIST_URL), id, rll);
	} else {
		url = g_strdup_printf("%s?chatroom_%s=0",
	       purple_account_get_string(account,"room_list",
	       YAHOO_ROOMLIST_URL), id);
	}

	yrl = g_new0(struct yahoo_roomlist, 1);
	yrl->list = list;
	yrl->cat = category;

	proto_data = purple_roomlist_get_proto_data(list);
	proto_data = g_list_append(proto_data, yrl);
	purple_roomlist_set_proto_data(list, proto_data);

	purple_url_parse(url, &(yrl->host), NULL, &(yrl->path), NULL, NULL);
	g_free(url);

	yrl->ucat = purple_roomlist_room_new(PURPLE_ROOMLIST_ROOMTYPE_CATEGORY, _("User Rooms"), yrl->cat);
	purple_roomlist_room_add(list, yrl->ucat);

	if (purple_proxy_connect(purple_account_get_connection(account),
			account, yrl->host, 80,
			yahoo_roomlist_got_connected, yrl) == NULL)
	{
		purple_notify_error(purple_account_get_connection(account),
		                  NULL, _("Connection problem"), _("Unable to fetch room list."));
		purple_roomlist_ref(list);
		yahoo_roomlist_cleanup(list, yrl);
		return;
	}

	purple_roomlist_set_in_progress(list, TRUE);
	purple_roomlist_ref(list);
}<|MERGE_RESOLUTION|>--- conflicted
+++ resolved
@@ -33,11 +33,7 @@
 #endif /* HAVE_CONFIG_H */
 
 #include "debug.h"
-<<<<<<< HEAD
-=======
 #include "obsolete.h"
-#include "privacy.h"
->>>>>>> d98b3808
 #include "prpl.h"
 
 #include "conversation.h"
