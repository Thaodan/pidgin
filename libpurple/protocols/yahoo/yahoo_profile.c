/*
 * purple
 *
 * Purple is the legal property of its developers, whose names are too numerous
 * to list here.  Please refer to the COPYRIGHT file distributed with this
 * source distribution.
 *
 * This program is free software; you can redistribute it and/or modify
 * it under the terms of the GNU General Public License as published by
 * the Free Software Foundation; either version 2 of the License, or
 * (at your option) any later version.
 *
 * This program is distributed in the hope that it will be useful,
 * but WITHOUT ANY WARRANTY; without even the implied warranty of
 * MERCHANTABILITY or FITNESS FOR A PARTICULAR PURPOSE.  See the
 * GNU General Public License for more details.
 *
 * You should have received a copy of the GNU General Public License
 * along with this program; if not, write to the Free Software
 * Foundation, Inc., 51 Franklin Street, Fifth Floor, Boston, MA  02111-1301  USA
 *
 */

#define PHOTO_SUPPORT 1

#include "internal.h"
#include "debug.h"
#include "notify.h"
#include "util.h"
#if PHOTO_SUPPORT
#include "imgstore.h"
#endif /* PHOTO_SUPPORT */

#include "libymsg.h"
#include "yahoo_friend.h"

typedef struct {
	PurpleConnection *gc;
	char *name;
} YahooGetInfoData;

typedef enum profile_lang_id {
	XX, DA, DE, EL,
	EN, EN_GB,
	ES_AR, ES_ES, ES_MX, ES_US,
	FR_CA, FR_FR,
	IT, JA, KO, NO, PT, SV,
	ZH_CN, ZH_HK, ZH_TW, ZH_US, PT_BR
} profile_lang_id_t;

typedef struct profile_lang_node {
	profile_lang_id_t lang;
	char *last_updated_string;
	char *det;
} profile_lang_node_t;

typedef struct profile_strings_node {
	profile_lang_id_t lang;
	char *lang_string;                   /* Only to make debugging output saner */
	char *charset;
	char *yahoo_id_string;
	char *private_string;
	char *no_answer_string;
	char *my_email_string;
	char *realname_string;
	char *location_string;
	char *age_string;
	char *maritalstatus_string;
	char *gender_string;
	char *occupation_string;
	char *hobbies_string;
	char *latest_news_string;
	char *favorite_quote_string;
	char *links_string;
	char *no_home_page_specified_string;
	char *home_page_string;
	char *no_cool_link_specified_string;
	char *cool_link_1_string;
	char *cool_link_2_string;
	char *cool_link_3_string;
	char *dummy;
} profile_strings_node_t;

typedef enum profile_state {
	PROFILE_STATE_DEFAULT,
	PROFILE_STATE_NOT_FOUND,
	PROFILE_STATE_UNKNOWN_LANGUAGE
} profile_state_t;

typedef struct {
	YahooGetInfoData *info_data;
	PurpleNotifyUserInfo *user_info;
	char *url_buffer;
	char *photo_url_text;
	char *profile_url_text;
	const profile_strings_node_t *strings;
	const char *last_updated_string;
	const char *title;
	profile_state_t profile_state;
} YahooGetInfoStepTwoData;

/* Strings to determine the profile "language" (more accurately "locale").
 * Strings in this list must be in the original charset in the profile.
 * The "Last Updated" string is used, but sometimes is not sufficient to
 * distinguish 2 locales with this (e.g., ES_ES from ES_US, or FR_CA from
 * FR_FR, or EL from EN_GB), in which case a second string is added and
 * such special cases must be placed before the more general case.
 */
static const profile_lang_node_t profile_langs[] = {
	{ DA,    "Opdateret sidste gang&nbsp;",                          NULL },
	{ DE,    "Letzter Update&nbsp;",                                 NULL },
	{ EL,    "Last Updated:",              "http://gr.profiles.yahoo.com" },
	{ EN_GB, "Last Update&nbsp;",                      "Favourite Quote" },
	{ EN,    "Last Update:",                                        NULL },
	{ EN,    "Last Update&nbsp;",                                   NULL },
	{ ES_AR, "\332ltima actualizaci\363n&nbsp;",                     NULL },
	{ ES_ES, "Actualizada el&nbsp;",       "http://es.profiles.yahoo.com" },
	{ ES_MX, "Actualizada el &nbsp;",      "http://mx.profiles.yahoo.com" },
	{ ES_US, "Actualizada el &nbsp;",                                NULL },
	{ FR_CA, "Derni\xe8re mise \xe0 jour", "http://cf.profiles.yahoo.com" },
	{ FR_FR, "Derni\xe8re mise \xe0 jour",                           NULL },
	{ IT,    "Ultimo aggiornamento:",                                NULL },
	{ JA,    "\xba\xc7\xbd\xaa\xb9\xb9\xbf\xb7\xc6\xfc\xa1\xa7",     NULL },
	{ KO,    "\xb0\xbb\xbd\xc5\x20\xb3\xaf\xc2\xa5&nbsp;",           NULL },
	{ NO,    "Sist oppdatert&nbsp;",                                 NULL },
	{ PT,    "\332ltima atualiza\347\343o&nbsp;",                    NULL },
	{ PT_BR, "\332ltima atualiza\347\343o:",                         NULL },
	{ SV,    "Senast uppdaterad&nbsp;",                              NULL },
	{ ZH_CN, "\xd7\xee\xba\xf3\xd0\xde\xb8\xc4\xc8\xd5\xc6\xda",     NULL },
	{ ZH_HK, "\xb3\xcc\xaa\xf1\xa7\xf3\xb7\x73\xae\xc9\xb6\xa1",     NULL },
	{ ZH_US, "\xb3\xcc\xab\xe1\xad\xd7\xa7\xef\xa4\xe9\xb4\xc1", "http://chinese.profiles.yahoo.com" },
	{ ZH_TW, "\xb3\xcc\xab\xe1\xad\xd7\xa7\xef\xa4\xe9\xb4\xc1",     NULL },
	{ XX,     NULL,                                                  NULL }
};

/* Strings in this list must be in UTF-8; &nbsp;'s should be specified as spaces. */
static const profile_strings_node_t profile_strings[] = {
	{ DA, "da", "ISO-8859-1",
		"Yahoo! ID:",
		"Privat",
		"Intet svar",
		"Min Email",
		"Rigtige navn:",
		"Opholdssted:",
		"Alder:",
		"Ægteskabelig status:",
		"Køn:",
		"Erhverv:",
		"Hobbyer:",
		"Sidste nyt:",
		"Favoritcitat",
		"Links",
		"Ingen hjemmeside specificeret",
		"Forside:",
		"Intet cool link specificeret",
		"Cool link 1:",
		"Cool link 2:",
		"Cool link 3:",
		NULL
	},
	{ DE, "de", "ISO-8859-1",
		"Yahoo!-ID:",
		"Privat",
		"Keine Antwort",
		"Meine E-Mail",
		"Realer Name:",
		"Ort:",
		"Alter:",
		"Familienstand:",
		"Geschlecht:",
		"Beruf:",
		"Hobbys:",
		"Neuste Nachrichten:",
		"Mein Lieblingsspruch",
		"Links",
		"Keine Homepage angegeben",
		"Homepage:",
		"Keinen coolen Link angegeben",
		"Cooler Link 1:",
		"Cooler Link 2:",
		"Cooler Link 3:",
		NULL
	},
	{ EL, "el", "ISO-8859-7", /* EL is identical to EN, except no_answer_string */
		"Yahoo! ID:",
		"Private",
		"Καμία απάντηση",
		"My Email",
		"Real Name:",
		"Location:",
		"Age:",
		"Marital Status:",
		"Gender:",
		"Occupation:",
		"Hobbies:",
		"Latest News",
		"Favorite Quote",
		"Links",
		"No home page specified",
		"Home Page:",
		"No cool link specified",
		"Cool Link 1:",
		"Cool Link 2:",
		"Cool Link 3:",
		NULL
	},
	{ EN, "en", "ISO-8859-1",
		"Yahoo! ID:",
		"Private",
		"No Answer",
		"My Email:",
		"Real Name:",
		"Location:",
		"Age:",
		"Marital Status:",
		"Sex:",
		"Occupation:",
		"Hobbies",
		"Latest News",
		"Favorite Quote",
		"Links",
		"No home page specified",
		"Home Page:",
		"No cool link specified",
		"Cool Link 1",
		"Cool Link 2",
		"Cool Link 3",
		NULL
	},
	{ EN_GB, "en_GB", "ISO-8859-1", /* Same as EN except spelling of "Favourite" */
		"Yahoo! ID:",
		"Private",
		"No Answer",
		"My Email:",
		"Real Name:",
		"Location:",
		"Age:",
		"Marital Status:",
		"Sex:",
		"Occupation:",
		"Hobbies",
		"Latest News",
		"Favourite Quote",
		"Links",
		"No home page specified",
		"Home Page:",
		"No cool link specified",
		"Cool Link 1",
		"Cool Link 2",
		"Cool Link 3",
		NULL
	},
	{ ES_AR, "es_AR", "ISO-8859-1",
		"Usuario de Yahoo!:",
		"Privado",
		"No introdujiste una respuesta",
		"Mi dirección de correo electrónico",
		"Nombre real:",
		"Ubicación:",
		"Edad:",
		"Estado civil:",
		"Sexo:",
		"Ocupación:",
		"Pasatiempos:",
		"Últimas noticias:",
		"Tu cita favorita",
		"Enlaces",
		"Ninguna página de inicio especificada",
		"Página de inicio:",
		"Ningún enlace preferido",
		"Enlace genial 1:",
		"Enlace genial 2:",
		"Enlace genial 3:",
		NULL
	},
	{ ES_ES, "es_ES", "ISO-8859-1",
		"ID de Yahoo!:",
		"Privado",
		"Sin respuesta",
		"Mi correo-e",
		"Nombre verdadero:",
		"Lugar:",
		"Edad:",
		"Estado civil:",
		"Sexo:",
		"Ocupación:",
		"Aficiones:",
		"Ultimas Noticias:",
		"Tu cita Favorita",
		"Enlace",
		"Ninguna página personal especificada",
		"Página de Inicio:",
		"Ningún enlace preferido",
		"Enlaces Preferidos 1:",
		"Enlaces Preferidos 2:",
		"Enlaces Preferidos 3:",
		NULL
	},
	{ ES_MX, "es_MX", "ISO-8859-1",
		"ID de Yahoo!:",
		"Privado",
		"Sin responder",
		"Mi Dirección de correo-e",
		"Nombre real:",
		"Ubicación:",
		"Edad:",
		"Estado civil:",
		"Sexo:",
		"Ocupación:",
		"Pasatiempos:",
		"Ultimas Noticias:",
		"Su cita favorita",
		"Enlaces",
		"Ninguna Página predefinida",
		"Página web:",
		"Ningún Enlace preferido",
		"Enlaces Preferidos 1:",
		"Enlaces Preferidos 2:",
		"Enlaces Preferidos 3:",
		NULL
	},
	{ ES_US, "es_US", "ISO-8859-1",
		"ID de Yahoo!:",
		"Privado",
		"No introdujo una respuesta",
		"Mi Dirección de correo-e",
		"Nombre real:",
		"Localidad:",
		"Edad:",
		"Estado civil:",
		"Sexo:",
		"Ocupación:",
		"Pasatiempos:",
		"Ultimas Noticias:",
		"Su cita Favorita",
		"Enlaces",
		"Ninguna Página de inicio predefinida",
		"Página de inicio:",
		"Ningún Enlace preferido",
		"Enlaces Preferidos 1:",
		"Enlaces Preferidos 2:",
		"Enlaces Preferidos 3:",
		NULL
	},
	{ FR_CA, "fr_CA", "ISO-8859-1",
		"Compte Yahoo!:",
		"Privé",
		"Sans réponse",
		"Mon courriel",
		"Nom réel:",
		"Lieu:",
		"Âge:",
		"État civil:",
		"Sexe:",
		"Profession:",
		"Passe-temps:",
		"Actualités:",
		"Citation préférée",
		"Liens",
		"Pas de mention d'une page personnelle",
		"Page personnelle:",
		"Pas de mention d'un lien favori",
		"Lien préféré 1:",
		"Lien préféré 2:",
		"Lien préféré 3:",
		NULL
	},
	{ FR_FR, "fr_FR", "ISO-8859-1",
		"Compte Yahoo!:",
		"Privé",
		"Sans réponse",
		"Mon E-mail",
		"Nom réel:",
		"Lieu:",
		"Âge:",
		"Situation de famille:",
		"Sexe:",
		"Profession:",
		"Centres d'intérêts:",
		"Actualités:",
		"Citation préférée",
		"Liens",
		"Pas de mention d'une page perso",
		"Page perso:",
		"Pas de mention d'un lien favori",
		"Lien préféré 1:",
		"Lien préféré 2:",
		"Lien préféré 3:",
		NULL
	},
	{ IT, "it", "ISO-8859-1",
		"Yahoo! ID:",
		"Non pubblica",
		"Nessuna risposta",
		"La mia e-mail:",
		"Nome vero:",
		"Località:",
		"Età:",
		"Stato civile:",
		"Sesso:",
		"Occupazione:",
		"Hobby",
		"Ultime notizie",
		"Citazione preferita",
		"Link",
		"Nessuna home page specificata",
		"Inizio:",
		"Nessun link specificato",
		"Cool Link 1",
		"Cool Link 2",
		"Cool Link 3",
		NULL
	},
	{ JA, "ja", "EUC-JP",
		"Yahoo! JAPAN ID：",
		"非公開",
		"無回答",
		"メール：",
		"名前：",
		"住所：",
		"年齢：",
		"未婚/既婚：",
		"性別：",
		"職業：",
		"趣味：",
		"最近の出来事：",
		NULL,
#if 0
		"おすすめサイト",
#else
		"自己PR", /* "Self description" comes before "Links" for yahoo.co.jp */
#endif
		NULL,
		NULL,
		NULL,
		"おすすめサイト1：",
		"おすすめサイト2：",
		"おすすめサイト3：",
		NULL
	},
	{ KO, "ko", "EUC-KR",
		"야후! ID:",
		"비공개",
		"비공개",
		"My Email",
		"실명:",
		"거주지:",
		"나이:",
		"결혼 여부:",
		"성별:",
		"직업:",
		"취미:",
		"자기 소개:",
		"좋아하는 명언",
		"링크",
		"홈페이지를 지정하지 않았습니다.",
		"홈페이지:",
		"추천 사이트가 없습니다.",
		"추천 사이트 1:",
		"추천 사이트 2:",
		"추천 사이트 3:",
		NULL
	},
	{ NO, "no", "ISO-8859-1",
		"Yahoo! ID:",
		"Privat",
		"Ikke noe svar",
		"Min e-post",
		"Virkelig navn:",
		"Sted:",
		"Alder:",
		"Sivilstatus:",
		"Kjønn:",
		"Yrke:",
		"Hobbyer:",
		"Siste nytt:",
		"Yndlingssitat",
		"Lenker",
		"Ingen hjemmeside angitt",
		"Hjemmeside:",
		"No cool link specified",
		"Bra lenke 1:",
		"Bra lenke 2:",
		"Bra lenke 3:",
		NULL
	},
	{ PT, "pt", "ISO-8859-1",
		"ID Yahoo!:",
		"Particular",
		"Sem resposta",
		"Meu e-mail",
		"Nome verdadeiro:",
		"Local:",
		"Idade:",
		"Estado civil:",
		"Sexo:",
		"Ocupação:",
		"Hobbies:",
		"Últimas notícias:",
		"Frase favorita",
		"Links",
		"Nenhuma página pessoal especificada",
		"Página pessoal:",
		"Nenhum site legal especificado",
		"Site legal 1:",
		"Site legal 2:",
		"Site legal 3:",
		NULL
	},
	{ PT_BR, "pt_br", "ISO-8859-1",
		"ID Yahoo!:",
		"Particular",
		"Sem resposta",
		"Meu e-mail",
		"Nome verdadeiro:",
		"Localização:",
		"Idade:",
		"Estado civil:",
		"Sexo:",
		"Ocupação:",
		"Pasatiempos:",
		"Últimas novidades:",
		"Frase preferida:",
		"Links",
		"Nenhuma home page especificada",
		"Página Web:",
		"Nenhum site legal especificado",
		"Link legal 1",
		"Link legal 2",
		"Link legal 3",
		NULL
	},
	{ SV, "sv", "ISO-8859-1",
		"Yahoo!-ID:",
		"Privat",
		"Inget svar",
		"Min mail",
		"Riktigt namn:",
		"Plats:",
		"Ålder:",
		"Civilstånd:",
		"Kön:",
		"Yrke:",
		"Hobby:",
		"Senaste nytt:",
		"Favoritcitat",
		"Länkar",
		"Ingen hemsida specificerad",
		"Hemsida:",
		"Ingen cool länk specificerad",
		"Coola länkar 1:",
		"Coola länkar 2:",
		"Coola länkar 3:",
		NULL
	},
	{ ZH_CN, "zh_CN", "GB2312",
		"Yahoo! ID:",
		"没有提供",
		"没有回答",
		"个人电邮地址",
		"真实姓名:",
		"所在地点:",
		"年龄:",
		"婚姻状况:",
		"性别:",
		"职业:",
		"业余爱好:",
		"个人近况:",
		"喜欢的引言",
		"链接",
		"没有个人主页",
		"个人主页:",
		"没有推荐网站链接",
		"推荐网站链接 1:",
		"推荐网站链接 2:",
		"推荐网站链接 3:",
		NULL
	},
	{ ZH_HK, "zh_HK", "Big5",
		"Yahoo! ID:",
		"私人的",
		"沒有回答",
		"電子信箱",
		"真實姓名:",
		"地點:",
		"年齡:",
		"婚姻狀況:",
		"性別:",
		"職業:",
		"嗜好:",
		"最新消息:",
		"最喜愛的股票叫價", /* [sic] Yahoo!'s translators don't check context */
		"連結",
		"沒有注明個人網頁", /* [sic] */
		"個人網頁:",
		"沒有注明 Cool 連結", /* [sic] */
		"Cool 連結 1:", /* TODO */
		"Cool 連結 2:", /* TODO */
		"Cool 連結 3:", /* TODO */
		NULL
	},
	{ ZH_TW, "zh_TW", "Big5",
		"帳 號:",
		"沒有提供",
		"沒有回應",
		"電子信箱",
		"姓名:",
		"地點:",
		"年齡:",
		"婚姻狀態:",
		"性別:",
		"職業:",
		"興趣:",
		"個人近況:",
		"喜歡的名句",
		"連結",
		"沒有個人網頁",
		"個人網頁:",
		"沒有推薦網站連結",
		"推薦網站連結 1:",
		"推薦網站連結 2:",
		"推薦網站連結 3:",
		NULL
	},
	{ ZH_US, "zh_US", "Big5", /* ZH_US is like ZH_TW, but also a bit like ZH_HK */
		"Yahoo! ID:",
		"沒有提供",
		"沒有回答",
		"個人Email地址",
		"真實姓名:",
		"地點:",
		"年齡:",
		"婚姻狀態:",
		"性別:",
		"職業:",
		"嗜好:",
		"個人近況:",
		"喜歡的名句",
		"連結",
		"沒有個人網頁",
		"個人網頁:",
		"沒有推薦網站連結",
		"推薦網站連結 1:", /* TODO */
		"推薦網站連結 2:", /* TODO */
		"推薦網站連結 3:", /* TODO */
		NULL
	},
	{ XX, NULL, NULL,
		NULL,
		NULL,
		NULL,
		NULL,
		NULL,
		NULL,
		NULL,
		NULL,
		NULL,
		NULL,
		NULL,
		NULL,
		NULL,
		NULL,
		NULL,
		NULL,
		NULL,
		NULL,
		NULL,
		NULL,
		NULL
	},
};

static char *yahoo_info_date_reformat(const char *field, size_t len)
{
	char *tmp = g_strndup(field, len);
	time_t t = purple_str_to_time(tmp, FALSE, NULL, NULL, NULL);

	g_free(tmp);
	return g_strdup(purple_date_format_short(localtime(&t)));
}

static char *yahoo_remove_nonbreaking_spaces(char *str)
{
	char *p;
	while ((p = strstr(str, "&nbsp;")) != NULL) {
		*p = ' '; /* Turn &nbsp;'s into ordinary blanks */
		p += 1;
		memmove(p, p + 5, strlen(p + 5));
		str[strlen(str) - 5] = '\0';
	}
	return str;
}

static void yahoo_extract_user_info_text(PurpleNotifyUserInfo *user_info, YahooGetInfoData *info_data) {
	PurpleBuddy *b;
	YahooFriend *f;

	b = purple_find_buddy(purple_connection_get_account(info_data->gc),
			info_data->name);

	if (b) {
		const char *balias = purple_buddy_get_local_buddy_alias(b);
		if(balias && balias[0]) {
			purple_notify_user_info_add_pair_plaintext(user_info, _("Alias"), balias);
		}
		#if 0
		if (b->idle > 0) {
			char *idletime = purple_str_seconds_to_string(time(NULL) - b->idle);
			purple_notify_user_info_add_pair_plaintext(user_info, _("Idle"), idletime);
			g_free(idletime);
		}
		#endif

		/* Add the normal tooltip pairs */
		yahoo_tooltip_text(b, user_info, TRUE);

		if ((f = yahoo_friend_find(info_data->gc, purple_buddy_get_name(b)))) {
			const char *ip;
			if ((ip = yahoo_friend_get_ip(f)))
				purple_notify_user_info_add_pair_plaintext(user_info, _("IP Address"), ip);
		}
	}
}

#if PHOTO_SUPPORT

static char *yahoo_get_photo_url(const char *url_text, const char *name) {
	GString *s = g_string_sized_new(strlen(name) + 8);
	char *p;
	char *it = NULL;

	/*g_string_printf(s, " alt=\"%s\">", name);*/
	/* Y! newformat */
	g_string_printf(s, " alt=%s>", name);
	p = strstr(url_text, s->str);

	if (p) {
		/* Search backwards for "http://". This is stupid, but it works. */
		for (; !it && p > url_text; p -= 1) {
			/*if (strncmp(p, "\"http://", 8) == 0) {*/
			/* Y! newformat*/
			if (strncmp(p, "=http://", 8) == 0) {
				char *q;
				p += 1; /* skip only the ' ' */
				q = strchr(p, ' ');
				if (q) {
					g_free(it);
					it = g_strndup(p, q - p);
				}
			}
		}
	}

	g_string_free(s, TRUE);
	return it;
}

static void
yahoo_got_photo(PurpleUtilFetchUrlData *url_data, gpointer data,
		const gchar *url_text, size_t len, const gchar *error_message);

#endif /* PHOTO_SUPPORT */

static void yahoo_got_info(PurpleUtilFetchUrlData *url_data, gpointer user_data,
		const gchar *url_text, size_t len, const gchar *error_message)
{
	YahooGetInfoData *info_data = (YahooGetInfoData *)user_data;
	PurpleNotifyUserInfo *user_info;
	char *p;
#if PHOTO_SUPPORT
	YahooGetInfoStepTwoData *info2_data;
	char *photo_url_text = NULL;
#else
	gboolean found = FALSE;
	char *stripped;
	int stripped_len;
	char *last_updated_utf8_string = NULL;
#endif /* !PHOTO_SUPPORT */
	const char *last_updated_string = NULL;
	char *url_buffer;
	GString *s;
	char *tmp;
	char *profile_url_text = NULL;
	int lang, strid;
	YahooData *yd;
	const profile_strings_node_t *strings = NULL;
	const char *title;
	profile_state_t profile_state = PROFILE_STATE_DEFAULT;

	purple_debug_info("yahoo", "In yahoo_got_info\n");

	yd = purple_connection_get_protocol_data(info_data->gc);
	yd->url_datas = g_slist_remove(yd->url_datas, url_data);

	user_info = purple_notify_user_info_new();

	title = yd->jp ? _("Yahoo! Japan Profile") :
					 _("Yahoo! Profile");

	/* Get the tooltip info string */
	yahoo_extract_user_info_text(user_info, info_data);

	/* We failed to grab the profile URL.  This is not expected to actually
	 * happen except under unusual error conditions, as Yahoo is observed
	 * to send back HTML, with a 200 status code.
	 */
	if (error_message != NULL || url_text == NULL || strcmp(url_text, "") == 0) {
		purple_notify_user_info_add_pair_html(user_info, _("Error retrieving profile"), NULL);
		purple_notify_userinfo(info_data->gc, info_data->name,
			user_info, NULL, NULL);
		purple_notify_user_info_destroy(user_info);
		g_free(profile_url_text);
		g_free(info_data->name);
		g_free(info_data);
		return;
	}

	/* Construct the correct profile URL */
	s = g_string_sized_new(80); /* wild guess */
	g_string_printf(s, "%s%s", (yd->jp? YAHOOJP_PROFILE_URL: YAHOO_PROFILE_URL),
		info_data->name);
	profile_url_text = g_string_free(s, FALSE);
	s = NULL;

	/* We don't yet support the multiple link level of the warning page for
	 * 'adult' profiles, not to mention the fact that yahoo wants you to be
	 * logged in (on the website) to be able to view an 'adult' profile.  For
	 * now, just tell them that we can't help them, and provide a link to the
	 * profile if they want to do the web browser thing.
	 */
	p = strstr(url_text, "Adult Profiles Warning Message");
	if (!p) {
		p = strstr(url_text, "Adult Content Warning"); /* TITLE element */
	}
	if (p) {
		tmp = g_strdup_printf("<b>%s</b><br><br>"
							  "%s<br><a href=\"%s\">%s</a>",
						_("Sorry, profiles marked as containing adult content "
						"are not supported at this time."),
						 _("If you wish to view this profile, "
						"you will need to visit this link in your web browser:"),
						 profile_url_text, profile_url_text);
		purple_notify_user_info_add_pair_html(user_info, NULL, tmp);
		g_free(tmp);

		purple_notify_userinfo(info_data->gc, info_data->name,
				user_info, NULL, NULL);

		g_free(profile_url_text);
		purple_notify_user_info_destroy(user_info);
		g_free(info_data->name);
		g_free(info_data);
		return;
	}

	/* Check whether the profile is written in a supported language */
	for (lang = 0;; lang += 1) {
		last_updated_string = profile_langs[lang].last_updated_string;
		if (!last_updated_string)
			break;

		p = strstr(url_text, last_updated_string);

		if (p) {
			if (profile_langs[lang].det && !strstr(url_text, profile_langs[lang].det))
				p = NULL;
			else
				break;
		}
	}

	if (p) {
		for (strid = 0; profile_strings[strid].lang != XX; strid += 1) {
			if (profile_strings[strid].lang == profile_langs[lang].lang) break;
		}
		strings = profile_strings + strid;
		purple_debug_info("yahoo", "detected profile lang = %s (%d)\n", profile_strings[strid].lang_string, lang);
	}

	/* Every user may choose his/her own profile language, and this language
	 * has nothing to do with the preferences of the user which looks at the
	 * profile. We try to support all languages, but nothing is guaranteed.
	 * If we cannot determine the language, it means either (1) the profile
	 * is written in an unsupported language, (2) our language support is
	 * out of date, or (3) the user is not found, or (4) Y! have changed their
	 * webpage layout
	 */
	if (!p || strings->lang == XX) {
		if (!strstr(url_text, "Yahoo! Member Directory - User not found")
				&& !strstr(url_text, "was not found on this server.")
				&& !strstr(url_text, "\xb8\xf8\xb3\xab\xa5\xd7\xa5\xed\xa5\xd5\xa5\xa3\xa1\xbc\xa5\xeb\xa4\xac\xb8\xab\xa4\xc4\xa4\xab\xa4\xea\xa4\xde\xa4\xbb\xa4\xf3")) {
			profile_state = PROFILE_STATE_UNKNOWN_LANGUAGE;
		} else {
			profile_state = PROFILE_STATE_NOT_FOUND;
		}
	}

#if PHOTO_SUPPORT
	photo_url_text = yahoo_get_photo_url(url_text, info_data->name);
#endif /* PHOTO_SUPPORT */

	url_buffer = g_strdup(url_text);

	/*
	 * purple_markup_strip_html() doesn't strip out character entities like &nbsp;
	 * and &#183;
	*/
	yahoo_remove_nonbreaking_spaces(url_buffer);
#if 1
	while ((p = strstr(url_buffer, "&#183;")) != NULL) {
		memmove(p, p + 6, strlen(p + 6));
		url_buffer[strlen(url_buffer) - 6] = '\0';
	}
#endif

	/* nuke the nasty \r's */
	purple_str_strip_char(url_buffer, '\r');

#if PHOTO_SUPPORT
	/* Marshall the existing state */
	info2_data = g_malloc(sizeof(YahooGetInfoStepTwoData));
	info2_data->info_data = info_data;
	info2_data->url_buffer = url_buffer;
	info2_data->photo_url_text = photo_url_text;
	info2_data->profile_url_text = profile_url_text;
	info2_data->strings = strings;
	info2_data->last_updated_string = last_updated_string;
	info2_data->title = title;
	info2_data->profile_state = profile_state;
	info2_data->user_info = user_info;

	/* Try to put the photo in there too, if there's one */
	if (photo_url_text) {
		PurpleUtilFetchUrlData *url_data;
		/* use whole URL if using HTTP Proxy */
		gboolean use_whole_url = yahoo_account_use_http_proxy(info_data->gc);

		/* User-uploaded photos use a different server that requires the Host
		 * header, but Yahoo Japan will use the "chunked" content encoding if
		 * we specify HTTP 1.1. So we have to specify 1.0 & fix purple_util_fetch_url
		 */
		url_data = purple_util_fetch_url(photo_url_text, use_whole_url, NULL,
				FALSE, -1, yahoo_got_photo, info2_data);
		if (url_data != NULL)
			yd->url_datas = g_slist_prepend(yd->url_datas, url_data);
	} else {
		/* Emulate a callback */
		yahoo_got_photo(NULL, info2_data, NULL, 0, NULL);
	}
}

static void
yahoo_got_photo(PurpleUtilFetchUrlData *url_data, gpointer data,
		const gchar *url_text, size_t len, const gchar *error_message)
{
	YahooGetInfoStepTwoData *info2_data = (YahooGetInfoStepTwoData *)data;
	YahooData *yd;
	gboolean found = FALSE;
	int id = -1;

	/* Temporary variables */
	char *p = NULL;
	char *stripped;
	int stripped_len;
	char *last_updated_utf8_string = NULL;
	char *tmp;

	/* Unmarshall the saved state */
	YahooGetInfoData *info_data = info2_data->info_data;
	char *url_buffer = info2_data->url_buffer;
	PurpleNotifyUserInfo *user_info = info2_data->user_info;
	char *photo_url_text = info2_data->photo_url_text;
	char *profile_url_text = info2_data->profile_url_text;
	const profile_strings_node_t *strings = info2_data->strings;
	const char *last_updated_string = info2_data->last_updated_string;
	profile_state_t profile_state = info2_data->profile_state;

	/* We continue here from yahoo_got_info, as if nothing has happened */
#endif /* PHOTO_SUPPORT */

	/* Jun 29 05 Bleeter: Y! changed their profile pages. Terminators now seem to be */
	/* </dd> and not \n. The prpl's need to be audited before it can be moved */
	/* in to purple_markup_strip_html*/
	char *fudged_buffer;

	yd = purple_connection_get_protocol_data(info_data->gc);
	yd->url_datas = g_slist_remove(yd->url_datas, url_data);

	fudged_buffer = purple_strcasereplace(url_buffer, "</dd>", "</dd><br>");
	/* nuke the html, it's easier than trying to parse the horrid stuff */
	stripped = purple_markup_strip_html(fudged_buffer);
	stripped_len = strlen(stripped);

	purple_debug_misc("yahoo", "stripped = %p\n", stripped);
	purple_debug_misc("yahoo", "url_buffer = %p\n", url_buffer);

	/* convert to utf8 */
	if (strings && strings->charset) {
		p = g_convert(stripped, -1, "utf-8", strings->charset,
				NULL, NULL, NULL);
		if (!p) {
			p = g_locale_to_utf8(stripped, -1, NULL, NULL, NULL);
			if (!p) {
				p = g_convert(stripped, -1, "utf-8", "windows-1252",
						NULL, NULL, NULL);
			}
		}
		if (p) {
			g_free(stripped);
			stripped = purple_utf8_ncr_decode(p);
			stripped_len = strlen(stripped);
			g_free(p);
		}
	}
	p = NULL;

	/* "Last updated" should also be converted to utf8 and with &nbsp; killed */
	if (strings && strings->charset) {
		last_updated_utf8_string = g_convert(last_updated_string, -1, "utf-8",
				strings->charset, NULL, NULL, NULL);
		yahoo_remove_nonbreaking_spaces(last_updated_utf8_string);

		purple_debug_misc("yahoo", "after utf8 conversion: stripped = (%s)\n", stripped);
	}

	if (profile_state == PROFILE_STATE_DEFAULT) {
#if 0
	/* extract their Yahoo! ID and put it in. Don't bother marking has_info as
	 * true, since the Yahoo! ID will always be there */
	if (!purple_markup_extract_info_field(stripped, stripped_len, user_info,
			strings->yahoo_id_string, (yd->jp ? 2 : 10), "\n", 0,
			NULL, _("Yahoo! ID"), 0, NULL, NULL))
		;
#endif

#if PHOTO_SUPPORT
	/* Try to put the photo in there too, if there's one and is readable */
	if (data && url_text && len != 0) {
		if (strstr(url_text, "400 Bad Request")
				|| strstr(url_text, "403 Forbidden")
				|| strstr(url_text, "404 Not Found")) {

			purple_debug_info("yahoo", "Error getting %s: %s\n",
					photo_url_text, url_text);
		} else {
			purple_debug_info("yahoo", "%s is %" G_GSIZE_FORMAT
					" bytes\n", photo_url_text, len);
			id = purple_imgstore_add_with_id(g_memdup(url_text, len), len, NULL);

<<<<<<< HEAD
			tmp = g_strdup_printf("<img id=\"%d\"><br>", id);
=======
			tmp = g_strdup_printf("<img id=\"" PURPLE_STORED_IMAGE_PROTOCOL "%d\"><br>",
			                      id);
>>>>>>> 3f79dae7
			purple_notify_user_info_add_pair_html(user_info, NULL, tmp);
			g_free(tmp);
		}
	}
#endif /* PHOTO_SUPPORT */

	/* extract their Email address and put it in */
	found |= purple_markup_extract_info_field(stripped, stripped_len, user_info,
			strings->my_email_string, (yd->jp ? 4 : 1), " ", 0,
			strings->private_string, _("Email"), 0, NULL, NULL);

	/* extract the Nickname if it exists */
	found |= purple_markup_extract_info_field(stripped, stripped_len, user_info,
			"Nickname:", 1, "\n", '\n',
			NULL, _("Nickname"), 0, NULL, NULL);

	/* extract their RealName and put it in */
	found |= purple_markup_extract_info_field(stripped, stripped_len, user_info,
			strings->realname_string, (yd->jp ? 3 : 1), "\n", '\n',
			NULL, _("Real Name"), 0, NULL, NULL);

	/* extract their Location and put it in */
	found |= purple_markup_extract_info_field(stripped, stripped_len, user_info,
			strings->location_string, (yd->jp ? 4 : 2), "\n", '\n',
			NULL, _("Location"), 0, NULL, NULL);

	/* extract their Age and put it in */
	found |= purple_markup_extract_info_field(stripped, stripped_len, user_info,
			strings->age_string, (yd->jp ? 2 : 3), "\n", '\n',
			NULL, _("Age"), 0, NULL, NULL);

	/* extract their MaritalStatus and put it in */
	found |= purple_markup_extract_info_field(stripped, stripped_len, user_info,
			strings->maritalstatus_string, (yd->jp ? 2 : 3), "\n", '\n',
			strings->no_answer_string, _("Marital Status"), 0, NULL, NULL);

	/* extract their Gender and put it in */
	found |= purple_markup_extract_info_field(stripped, stripped_len, user_info,
			strings->gender_string, (yd->jp ? 2 : 3), "\n", '\n',
			strings->no_answer_string, _("Gender"), 0, NULL, NULL);

	/* extract their Occupation and put it in */
	found |= purple_markup_extract_info_field(stripped, stripped_len, user_info,
			strings->occupation_string, 2, "\n", '\n',
			NULL, _("Occupation"), 0, NULL, NULL);

	/* Hobbies, Latest News, and Favorite Quote are a bit different, since
	 * the values can contain embedded newlines... but any or all of them
	 * can also not appear.  The way we delimit them is to successively
	 * look for the next one that _could_ appear, and if all else fails,
	 * we end the section by looking for the 'Links' heading, which is the
	 * next thing to follow this bunch.  (For Yahoo Japan, we check for
	 * the "Description" ("Self PR") heading instead of "Links".)
	 */

	if (!purple_markup_extract_info_field(stripped, stripped_len, user_info,
			strings->hobbies_string, (yd->jp ? 3 : 1), strings->latest_news_string,
			'\n', "\n", _("Hobbies"), 0, NULL, NULL))
	{
		if (!purple_markup_extract_info_field(stripped, stripped_len, user_info,
				strings->hobbies_string, 1, strings->favorite_quote_string,
				'\n', "\n", _("Hobbies"), 0, NULL, NULL))
		{
			found |= purple_markup_extract_info_field(stripped, stripped_len, user_info,
					strings->hobbies_string, 1, strings->links_string,
					'\n', "\n", _("Hobbies"), 0, NULL, NULL);
		}
		else
			found = TRUE;
	}
	else
		found = TRUE;

	if (!purple_markup_extract_info_field(stripped, stripped_len, user_info,
			strings->latest_news_string, 1, strings->favorite_quote_string,
			'\n', "\n", _("Latest News"), 0, NULL, NULL))
	{
		found |= purple_markup_extract_info_field(stripped, stripped_len, user_info,
				strings->latest_news_string, (yd->jp ? 2 : 1), strings->links_string,
				'\n', "\n", _("Latest News"), 0, NULL, NULL);
	}
	else
		found = TRUE;

	found |= purple_markup_extract_info_field(stripped, stripped_len, user_info,
			strings->favorite_quote_string, 1, strings->links_string,
			'\n', "\n", _("Favorite Quote"), 0, NULL, NULL);

	/* Home Page will either be "No home page specified",
	 * or "Home Page: " and a link.
	 * For Yahoo! Japan, if there is no home page specified,
	 * neither "No home page specified" nor "Home Page:" is shown.
	 */
	if (strings->home_page_string) {
		p = !strings->no_home_page_specified_string? NULL:
			strstr(stripped, strings->no_home_page_specified_string);
		if(!p)
		{
			found |= purple_markup_extract_info_field(stripped, stripped_len, user_info,
					strings->home_page_string, 1, "\n", 0, NULL,
					_("Home Page"), 1, NULL, NULL);
		}
	}

	/* Cool Link {1,2,3} is also different.  If "No cool link specified"
	 * exists, then we have none.  If we have one however, we'll need to
	 * check and see if we have a second one.  If we have a second one,
	 * we have to check to see if we have a third one.
	 */
	p = !strings->no_cool_link_specified_string? NULL:
		strstr(stripped,strings->no_cool_link_specified_string);
	if (!p)
	{
		if (purple_markup_extract_info_field(stripped, stripped_len, user_info,
				strings->cool_link_1_string, 1, "\n", 0, NULL,
				_("Cool Link 1"), 1, NULL, NULL))
		{
			found = TRUE;
			if (purple_markup_extract_info_field(stripped, stripped_len, user_info,
					strings->cool_link_2_string, 1, "\n", 0, NULL,
					_("Cool Link 2"), 1, NULL, NULL))
			{
				purple_markup_extract_info_field(stripped, stripped_len, user_info,
						strings->cool_link_3_string, 1, "\n", 0, NULL,
						_("Cool Link 3"), 1, NULL, NULL);
			}
		}
	}

	if (last_updated_utf8_string != NULL) {
		/* see if Member Since is there, and if so, extract it. */
		found |= purple_markup_extract_info_field(stripped, stripped_len, user_info,
				"Member Since:", 1, last_updated_utf8_string,
				'\n', NULL, _("Member Since"), 0, NULL, yahoo_info_date_reformat);

		/* extract the Last Updated date and put it in */
		found |= purple_markup_extract_info_field(stripped, stripped_len, user_info,
				last_updated_utf8_string, (yd->jp ? 2 : 1), (yd->jp ? "\n" : " "), (yd->jp ? 0 : '\n'), NULL,
				_("Last Update"), 0, NULL, (yd->jp ? NULL : yahoo_info_date_reformat));
	}
	} /* if (profile_state == PROFILE_STATE_DEFAULT) */

	if(!found)
	{
		const gchar *str;

		purple_notify_user_info_add_section_break(user_info);
		purple_notify_user_info_add_pair_html(user_info,
				_("Error retrieving profile"), NULL);

		if (profile_state == PROFILE_STATE_UNKNOWN_LANGUAGE) {
			str = _("This profile is in a language "
					  "or format that is not supported at this time.");

		} else if (profile_state == PROFILE_STATE_NOT_FOUND) {
			PurpleBuddy *b = purple_find_buddy
					(purple_connection_get_account(info_data->gc),
							info_data->name);
			YahooFriend *f = NULL;
			if (b) {
				/* Someone on the buddy list can be "not on server list",
				 * in which case the user may or may not actually exist.
				 * Hence this extra step.
				 */
				PurpleAccount *account = purple_buddy_get_account(b);
				f = yahoo_friend_find(purple_account_get_connection(account),
						purple_buddy_get_name(b));
			}
			str = f ? _("Could not retrieve the user's profile. "
					  "This most likely is a temporary server-side problem. "
					  "Please try again later.") :
					_("Could not retrieve the user's profile. "
					  "This most likely means that the user does not exist; "
					  "however, Yahoo! sometimes does fail to find a user's "
					  "profile. If you know that the user exists, "
					  "please try again later.");
		} else {
			str = _("The user's profile is empty.");
		}

		purple_notify_user_info_add_pair_plaintext(user_info, NULL, str);
	}

	/* put a link to the actual profile URL */
	purple_notify_user_info_add_section_break(user_info);
	tmp = g_strdup_printf("<a href=\"%s\">%s</a>",
			profile_url_text, _("View web profile"));
	purple_notify_user_info_add_pair_html(user_info, NULL, tmp);
	g_free(tmp);

	g_free(stripped);

	/* show it to the user */
	purple_notify_userinfo(info_data->gc, info_data->name,
						  user_info, NULL, NULL);
	purple_notify_user_info_destroy(user_info);

	g_free(last_updated_utf8_string);
	g_free(url_buffer);
	g_free(fudged_buffer);
	g_free(profile_url_text);
	g_free(info_data->name);
	g_free(info_data);

#if PHOTO_SUPPORT
	g_free(photo_url_text);
	g_free(info2_data);
	if (id != -1)
		purple_imgstore_unref_by_id(id);
#endif /* PHOTO_SUPPORT */
}

void yahoo_get_info(PurpleConnection *gc, const char *name)
{
	YahooData *yd = purple_connection_get_protocol_data(gc);
	YahooGetInfoData *data;
	char *url;
	PurpleUtilFetchUrlData *url_data;

	data       = g_new0(YahooGetInfoData, 1);
	data->gc   = gc;
	data->name = g_strdup(name);

	url = g_strdup_printf("%s%s",
			(yd->jp ? YAHOOJP_PROFILE_URL : YAHOO_PROFILE_URL), name);

	url_data = purple_util_fetch_url(url, TRUE, NULL, FALSE, -1, yahoo_got_info, data);
	if (url_data != NULL)
		yd->url_datas = g_slist_prepend(yd->url_datas, url_data);

	g_free(url);
}<|MERGE_RESOLUTION|>--- conflicted
+++ resolved
@@ -1047,12 +1047,8 @@
 					" bytes\n", photo_url_text, len);
 			id = purple_imgstore_add_with_id(g_memdup(url_text, len), len, NULL);
 
-<<<<<<< HEAD
-			tmp = g_strdup_printf("<img id=\"%d\"><br>", id);
-=======
 			tmp = g_strdup_printf("<img id=\"" PURPLE_STORED_IMAGE_PROTOCOL "%d\"><br>",
 			                      id);
->>>>>>> 3f79dae7
 			purple_notify_user_info_add_pair_html(user_info, NULL, tmp);
 			g_free(tmp);
 		}
