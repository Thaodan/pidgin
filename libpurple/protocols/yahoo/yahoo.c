--- conflicted
+++ resolved
@@ -4381,15 +4381,10 @@
 	NULL, /* unregister_user */
 	yahoo_send_attention,
 	yahoo_attention_types,
-<<<<<<< HEAD
-
 	sizeof(PurplePluginProtocolInfo),       /* struct_size */
-	NULL
-=======
-	sizeof(PurplePluginProtocolInfo),
-	NULL,					/* initiate_media */
-	NULL                    /* can_do_media */
->>>>>>> 3fd7380b
+	NULL, /* get_account_text_table */
+	NULL, /* initiate_media */
+	NULL  /* can_do_media */
 };
 
 static PurplePluginInfo info =
@@ -4481,4 +4476,4 @@
 		PURPLE_CALLBACK(yahoo_uri_handler), NULL);
 }
 
-PURPLE_INIT_PLUGIN(yahoo, init_plugin, info);+PURPLE_INIT_PLUGIN(yahoo, init_plugin, info);
