--- conflicted
+++ resolved
@@ -2462,13 +2462,8 @@
 			return;
 
 		tmp = g_strdup_printf(_("Lost connection with server:\n%s"),
-<<<<<<< HEAD
-				strerror(errno));
+				g_strerror(errno));
 		purple_connection_error_reason(gc, PURPLE_CONNECTION_ERROR_NETWORK_ERROR, tmp);
-=======
-				g_strerror(errno));
-		purple_connection_error(gc, tmp);
->>>>>>> 928322d4
 		g_free(tmp);
 		return;
 	} else if (len == 0) {
@@ -2635,13 +2630,8 @@
 			return;
 
 		tmp = g_strdup_printf(_("Lost connection with server:\n%s"),
-<<<<<<< HEAD
-				strerror(errno));
+				g_strerror(errno));
 		purple_connection_error_reason(gc, PURPLE_CONNECTION_ERROR_NETWORK_ERROR, tmp);
-=======
-				g_strerror(errno));
-		purple_connection_error(gc, tmp);
->>>>>>> 928322d4
 		g_free(tmp);
 		return;
 	} else if (len == 0) {
@@ -2714,13 +2704,8 @@
 			purple_input_remove(gc->inpa);
 		gc->inpa = 0;
 		tmp = g_strdup_printf(_("Lost connection with %s:\n%s"),
-<<<<<<< HEAD
-				"login.yahoo.com:80", strerror(errno));
+				"login.yahoo.com:80", g_strerror(errno));
 		purple_connection_error_reason(gc, PURPLE_CONNECTION_ERROR_NETWORK_ERROR, tmp);
-=======
-				"login.yahoo.com:80", g_strerror(errno));
-		purple_connection_error(gc, tmp);
->>>>>>> 928322d4
 		g_free(tmp);
 		return;
 	}
