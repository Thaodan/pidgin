/*
 * purple
 *
 * Purple is the legal property of its developers, whose names are too numerous
 * to list here.  Please refer to the COPYRIGHT file distributed with this
 * source distribution.
 *
 * This program is free software; you can redistribute it and/or modify
 * it under the terms of the GNU General Public License as published by
 * the Free Software Foundation; either version 2 of the License, or
 * (at your option) any later version.
 *
 * This program is distributed in the hope that it will be useful,
 * but WITHOUT ANY WARRANTY; without even the implied warranty of
 * MERCHANTABILITY or FITNESS FOR A PARTICULAR PURPOSE.  See the
 * GNU General Public License for more details.
 *
 * You should have received a copy of the GNU General Public License
 * along with this program; if not, write to the Free Software
 * Foundation, Inc., 51 Franklin Street, Fifth Floor, Boston, MA  02111-1301  USA
 *
 */

#include "internal.h"

#include "account.h"
#include "accountopt.h"
#include "blist.h"
#include "cipher.h"
#include "cmds.h"
#include "core.h"
#include "debug.h"
#include "network.h"
#include "notify.h"
#include "privacy.h"
#include "prpl.h"
#include "proxy.h"
#include "request.h"
#include "server.h"
#include "util.h"
#include "version.h"
#include "xmlnode.h"

#include "yahoo.h"
#include "yahoochat.h"
#include "yahoo_aliases.h"
#include "yahoo_auth.h"
#include "yahoo_crypt.h"
#include "yahoo_doodle.h"
#include "yahoo_filexfer.h"
#include "yahoo_friend.h"
#include "yahoo_packet.h"
#include "yahoo_picture.h"
#include "ycht.h"

/* #define YAHOO_DEBUG */

/* #define TRY_WEBMESSENGER_LOGIN 0 */

/* One hour */
#define PING_TIMEOUT 3600

/* One minute */
#define KEEPALIVE_TIMEOUT 60

static void yahoo_add_buddy(PurpleConnection *gc, PurpleBuddy *, PurpleGroup *);
#ifdef TRY_WEBMESSENGER_LOGIN
static void yahoo_login_page_cb(PurpleUtilFetchUrlData *url_data, gpointer user_data, const gchar *url_text, size_t len, const gchar *error_message);
#endif
static void yahoo_set_status(PurpleAccount *account, PurpleStatus *status);

static void yahoo_update_status(PurpleConnection *gc, const char *name, YahooFriend *f)
{
	char *status = NULL;

	if (!gc || !name || !f || !purple_find_buddy(purple_connection_get_account(gc), name))
		return;

	if (f->status == YAHOO_STATUS_OFFLINE)
	{
		return;
	}

	switch (f->status) {
	case YAHOO_STATUS_AVAILABLE:
		status = YAHOO_STATUS_TYPE_AVAILABLE;
		break;
	case YAHOO_STATUS_BRB:
		status = YAHOO_STATUS_TYPE_BRB;
		break;
	case YAHOO_STATUS_BUSY:
		status = YAHOO_STATUS_TYPE_BUSY;
		break;
	case YAHOO_STATUS_NOTATHOME:
		status = YAHOO_STATUS_TYPE_NOTATHOME;
		break;
	case YAHOO_STATUS_NOTATDESK:
		status = YAHOO_STATUS_TYPE_NOTATDESK;
		break;
	case YAHOO_STATUS_NOTINOFFICE:
		status = YAHOO_STATUS_TYPE_NOTINOFFICE;
		break;
	case YAHOO_STATUS_ONPHONE:
		status = YAHOO_STATUS_TYPE_ONPHONE;
		break;
	case YAHOO_STATUS_ONVACATION:
		status = YAHOO_STATUS_TYPE_ONVACATION;
		break;
	case YAHOO_STATUS_OUTTOLUNCH:
		status = YAHOO_STATUS_TYPE_OUTTOLUNCH;
		break;
	case YAHOO_STATUS_STEPPEDOUT:
		status = YAHOO_STATUS_TYPE_STEPPEDOUT;
		break;
	case YAHOO_STATUS_INVISIBLE: /* this should never happen? */
		status = YAHOO_STATUS_TYPE_INVISIBLE;
		break;
	case YAHOO_STATUS_CUSTOM:
	case YAHOO_STATUS_IDLE:
		if (!f->away)
			status = YAHOO_STATUS_TYPE_AVAILABLE;
		else
			status = YAHOO_STATUS_TYPE_AWAY;
		break;
	default:
		purple_debug_warning("yahoo", "Warning, unknown status %d\n", f->status);
		break;
	}

	if (status) {
		if (f->status == YAHOO_STATUS_CUSTOM)
			purple_prpl_got_user_status(purple_connection_get_account(gc), name, status, "message",
			                          yahoo_friend_get_status_message(f), NULL);
		else
			purple_prpl_got_user_status(purple_connection_get_account(gc), name, status, NULL);
	}

	if (f->idle != 0)
		purple_prpl_got_user_idle(purple_connection_get_account(gc), name, TRUE, f->idle);
	else
		purple_prpl_got_user_idle(purple_connection_get_account(gc), name, FALSE, 0);

	if (f->sms)
		purple_prpl_got_user_status(purple_connection_get_account(gc), name, YAHOO_STATUS_TYPE_MOBILE, NULL);
	else
		purple_prpl_got_user_status_deactive(purple_connection_get_account(gc), name, YAHOO_STATUS_TYPE_MOBILE);
}

static void yahoo_process_status(PurpleConnection *gc, struct yahoo_packet *pkt)
{
	PurpleAccount *account = purple_connection_get_account(gc);
	struct yahoo_data *yd = gc->proto_data;
	GSList *l = pkt->hash;
	YahooFriend *f = NULL;
	char *name = NULL;
	gboolean unicode = FALSE;
	char *message = NULL;
	char *wlm_name = NULL;

	if (pkt->service == YAHOO_SERVICE_LOGOFF && pkt->status == -1) {
		if (!purple_account_get_remember_password(account))
			purple_account_set_password(account, NULL);
		purple_connection_error_reason(gc, PURPLE_CONNECTION_ERROR_NAME_IN_USE,
			_("You have signed on from another location."));
		return;
	}

	while (l) {
		struct yahoo_pair *pair = l->data;

		switch (pair->key) {
		case 0: /* we won't actually do anything with this */
			break;
		case 1: /* we don't get the full buddy list here. */
			if (!yd->logged_in) {
				purple_connection_set_display_name(gc, pair->value);
				purple_connection_set_state(gc, PURPLE_CONNECTED);
				yd->logged_in = TRUE;
				if (yd->picture_upload_todo) {
					yahoo_buddy_icon_upload(gc, yd->picture_upload_todo);
					yd->picture_upload_todo = NULL;
				}
				yahoo_set_status(account, purple_account_get_active_status(account));

				/* this requests the list. i have a feeling that this is very evil
				 *
				 * scs.yahoo.com sends you the list before this packet without  it being
				 * requested
				 *
				 * do_import(gc, NULL);
				 * newpkt = yahoo_packet_new(YAHOO_SERVICE_LIST, YAHOO_STATUS_OFFLINE, 0);
				 * yahoo_packet_send_and_free(newpkt, yd);
				 */

				}
			break;
		case 8: /* how many online buddies we have */
			break;
		case 7: /* the current buddy */
			/* update the previous buddy before changing the variables */
			if (f) {
				if (message)
					yahoo_friend_set_status_message(f, yahoo_string_decode(gc, message, unicode));
				if (name)
					yahoo_update_status(gc, name, f);
			}
			name = message = NULL;
			f = NULL;
			if (pair->value && g_utf8_validate(pair->value, -1, NULL)) {
				name = pair->value;
				f = yahoo_friend_find_or_new(gc, name);
			}
			break;
		case 10: /* state */
			if (!f)
				break;

			f->status = strtol(pair->value, NULL, 10);
			if ((f->status >= YAHOO_STATUS_BRB) && (f->status <= YAHOO_STATUS_STEPPEDOUT))
				f->away = 1;
			else
				f->away = 0;

			if (f->status == YAHOO_STATUS_IDLE) {
				/* Idle may have already been set in a more precise way in case 137 */
				if (f->idle == 0)
					f->idle = time(NULL);
			} else
				f->idle = 0;

			if (f->status != YAHOO_STATUS_CUSTOM)
				yahoo_friend_set_status_message(f, NULL);

			f->sms = 0;
			break;
		case 19: /* custom message */
			if (f)
				message = pair->value;
			break;
		case 11: /* this is the buddy's session id */
			if (f)
				f->session_id = strtol(pair->value, NULL, 10);
			break;
		case 17: /* in chat? */
			break;
		case 47: /* is custom status away or not? 2=idle*/
			if (!f)
				break;

			/* I have no idea what it means when this is
			 * set when someone's available, but it doesn't
			 * mean idle. */
			if (f->status == YAHOO_STATUS_AVAILABLE)
				break;

			f->away = strtol(pair->value, NULL, 10);
			if (f->away == 2) {
				/* Idle may have already been set in a more precise way in case 137 */
				if (f->idle == 0)
					f->idle = time(NULL);
			}

			break;
		case 138: /* either we're not idle, or we are but won't say how long */
			if (!f)
				break;

			if (f->idle)
				f->idle = -1;
			break;
		case 137: /* usually idle time in seconds, sometimes login time */
			if (!f)
				break;

			if (f->status != YAHOO_STATUS_AVAILABLE)
				f->idle = time(NULL) - strtol(pair->value, NULL, 10);
			break;
		case 13: /* bitmask, bit 0 = pager, bit 1 = chat, bit 2 = game */
			if (strtol(pair->value, NULL, 10) == 0) {
				if (f)
					f->status = YAHOO_STATUS_OFFLINE;
				if (name) {
					purple_prpl_got_user_status(account, name, "offline", NULL);
			                purple_prpl_got_user_status_deactive(account, name, YAHOO_STATUS_TYPE_MOBILE);
				}
				break;
			}
			break;
		case 60: /* SMS */
			if (f) {
				f->sms = strtol(pair->value, NULL, 10);
				yahoo_update_status(gc, name, f);
			}
			break;
		case 197: /* Avatars */
		{
			guchar *decoded;
			char *tmp;
			gsize len;

			if (pair->value) {
				decoded = purple_base64_decode(pair->value, &len);
				if (len) {
					tmp = purple_str_binary_to_ascii(decoded, len);
					purple_debug_info("yahoo", "Got key 197, value = %s\n", tmp);
					g_free(tmp);
				}
				g_free(decoded);
			}
			break;
		}
		case 192: /* Pictures, aka Buddy Icons, checksum */
		{
			/* FIXME: Please, if you know this protocol,
			 * FIXME: fix up the strtol() stuff if possible. */
			int cksum = strtol(pair->value, NULL, 10);
			const char *locksum = NULL;
			PurpleBuddy *b;

			if (!name)
				break;

			b = purple_find_buddy(gc->account, name);

			if (!cksum || (cksum == -1)) {
				if (f)
					yahoo_friend_set_buddy_icon_need_request(f, TRUE);
				purple_buddy_icons_set_for_user(gc->account, name, NULL, 0, NULL);
				break;
			}

			if (!f)
				break;

			yahoo_friend_set_buddy_icon_need_request(f, FALSE);
			if (b) {
				locksum = purple_buddy_icons_get_checksum_for_user(b);
				if (!locksum || (cksum != strtol(locksum, NULL, 10)))
					yahoo_send_picture_request(gc, name);
			}

			break;
		}
		case 16: /* Custom error message */
			{
				char *tmp = yahoo_string_decode(gc, pair->value, TRUE);
				purple_notify_error(gc, NULL, tmp, NULL);
				g_free(tmp);
			}
			break;
		case 97: /* Unicode status message */
			unicode = !strcmp(pair->value, "1");
			break;
		case 244: /* client version number. Yahoo Client Detection */
			if(f && strtol(pair->value, NULL, 10))
				f->version_id = strtol(pair->value, NULL, 10);
			break;
		case 241: /* protocol buddy belongs to */
			if(strtol(pair->value, NULL, 10) == 2)	{
				wlm_name = g_strconcat("wlm/", name, NULL);
				name = wlm_name;
			}
			break;
		default:
			purple_debug_warning("yahoo",
					   "Unknown status key %d\n", pair->key);
			break;
		}

		l = l->next;
	}

	if (message && f)
		yahoo_friend_set_status_message(f, yahoo_string_decode(gc, message, unicode));

	if (name && f) /* update the last buddy */
		yahoo_update_status(gc, name, f);
}

static void yahoo_do_group_check(PurpleAccount *account, GHashTable *ht, const char *name, const char *group)
{
	PurpleBuddy *b;
	PurpleGroup *g;
	GSList *list, *i;
	gboolean onlist = 0;
	char *oname = NULL;
	char **oname_p = &oname;
	GSList **list_p = &list;

	if (!g_hash_table_lookup_extended(ht, purple_normalize(account, name), (gpointer *) oname_p, (gpointer *) list_p))
		list = purple_find_buddies(account, name);
	else
		g_hash_table_steal(ht, name);

	for (i = list; i; i = i->next) {
		b = i->data;
		g = purple_buddy_get_group(b);
		if (!purple_utf8_strcasecmp(group, g->name)) {
			purple_debug(PURPLE_DEBUG_MISC, "yahoo",
				"Oh good, %s is in the right group (%s).\n", name, group);
			list = g_slist_delete_link(list, i);
			onlist = 1;
			break;
		}
	}

	if (!onlist) {
		purple_debug(PURPLE_DEBUG_MISC, "yahoo",
			"Uhoh, %s isn't on the list (or not in this group), adding him to group %s.\n", name, group);
		if (!(g = purple_find_group(group))) {
			g = purple_group_new(group);
			purple_blist_add_group(g, NULL);
		}
		b = purple_buddy_new(account, name, NULL);
		purple_blist_add_buddy(b, NULL, g, NULL);
	}

	if (list) {
		if (!oname)
			oname = g_strdup(purple_normalize(account, name));
		g_hash_table_insert(ht, oname, list);
	} else if (oname)
		g_free(oname);
}

static void yahoo_do_group_cleanup(gpointer key, gpointer value, gpointer user_data)
{
	char *name = key;
	GSList *list = value, *i;
	PurpleBuddy *b;
	PurpleGroup *g;

	for (i = list; i; i = i->next) {
		b = i->data;
		g = purple_buddy_get_group(b);
		purple_debug(PURPLE_DEBUG_MISC, "yahoo", "Deleting Buddy %s from group %s.\n", name, g->name);
		purple_blist_remove_buddy(b);
	}
}

static char *_getcookie(char *rawcookie)
{
	char *cookie = NULL;
	char *tmpcookie;
	char *cookieend;

	if (strlen(rawcookie) < 2)
		return NULL;
	tmpcookie = g_strdup(rawcookie+2);
	cookieend = strchr(tmpcookie, ';');

	if (cookieend)
		*cookieend = '\0';

	cookie = g_strdup(tmpcookie);
	g_free(tmpcookie);

	return cookie;
}

static void yahoo_process_cookie(struct yahoo_data *yd, char *c)
{
	if (c[0] == 'Y') {
		if (yd->cookie_y)
			g_free(yd->cookie_y);
		yd->cookie_y = _getcookie(c);
	} else if (c[0] == 'T') {
		if (yd->cookie_t)
			g_free(yd->cookie_t);
		yd->cookie_t = _getcookie(c);
	} else
		purple_debug_info("yahoo", "Unrecognized cookie '%c'\n", c[0]);
	yd->cookies = g_slist_prepend(yd->cookies, g_strdup(c));
}

static void yahoo_process_list_15(PurpleConnection *gc, struct yahoo_packet *pkt)
{
	GSList *l = pkt->hash;

	PurpleAccount *account = purple_connection_get_account(gc);
	struct yahoo_data *yd = gc->proto_data;
	GHashTable *ht;
	char *norm_bud = NULL;
	char *temp = NULL;
	YahooFriend *f = NULL; /* It's your friends. They're going to want you to share your StarBursts. */
	                       /* But what if you had no friends? */
	PurpleBuddy *b;
	PurpleGroup *g;
	int protocol = 0;
	int stealth = 0;


	ht = g_hash_table_new_full(g_str_hash, g_str_equal, g_free, (GDestroyNotify) g_slist_free);

	while (l) {
		struct yahoo_pair *pair = l->data;
		l = l->next;

		switch (pair->key) {
		case 302:
			/* This is always 318 before a group, 319 before the first s/n in a group, 320 before any ignored s/n.
			 * It is not sent for s/n's in a group after the first.
			 * All ignored s/n's are listed last, so when we see a 320 we clear the group and begin marking the
			 * s/n's as ignored.  It is always followed by an identical 300 key.
			 */
			if (pair->value && !strcmp(pair->value, "320")) {
				/* No longer in any group; this indicates the start of the ignore list. */
				g_free(yd->current_list15_grp);
				yd->current_list15_grp = NULL;
			}

			break;
		case 301: /* This is 319 before all s/n's in a group after the first. It is followed by an identical 300. */
			if(temp != NULL)	{
				if(protocol == 2)
					norm_bud = g_strconcat("wlm/", temp, NULL);
				else
					norm_bud = g_strdup(temp);

				if (yd->current_list15_grp) {
					/* This buddy is in a group */
					f = yahoo_friend_find_or_new(gc, norm_bud);
					if (!(b = purple_find_buddy(account, norm_bud))) {
						if (!(g = purple_find_group(yd->current_list15_grp))) {
							g = purple_group_new(yd->current_list15_grp);
							purple_blist_add_group(g, NULL);
					}
					b = purple_buddy_new(account, norm_bud, NULL);
					purple_blist_add_buddy(b, NULL, g, NULL);
				}
				yahoo_do_group_check(account, ht, norm_bud, yd->current_list15_grp);
				if(protocol != 0)	{
					f->protocol = protocol;
					purple_debug_info("yahoo", "Setting protocol to %d\n", f->protocol);
				}
				if(stealth == 2)
					f->presence = YAHOO_PRESENCE_PERM_OFFLINE;

				/* set p2p status not connected and no p2p packet sent */
				if(protocol == 0)	{
					yahoo_friend_set_p2p_status(f, YAHOO_P2PSTATUS_NOT_CONNECTED);
					f->p2p_packet_sent = 0;
				} else
					yahoo_friend_set_p2p_status(f, YAHOO_P2PSTATUS_DO_NOT_CONNECT);
				} else {
					/* This buddy is on the ignore list (and therefore in no group) */
					purple_debug_info("yahoo", "%s adding %s to the deny list because of the ignore list / no group was found\n",account->username, norm_bud);
					purple_privacy_deny_add(account, norm_bud, 1);
				}
			
				protocol = 0;
				stealth = 0;
				norm_bud = NULL;
				temp = NULL;
			}
			break;
		case 300: /* This is 318 before a group, 319 before any s/n in a group, and 320 before any ignored s/n. */
			break;
		case 65: /* This is the group */
			g_free(yd->current_list15_grp);
			yd->current_list15_grp = yahoo_string_decode(gc, pair->value, FALSE);
			break;
		case 7: /* buddy's s/n */
			temp = g_strdup(purple_normalize(account, pair->value));
			break;
		case 241: /* another protocol user */
			protocol = strtol(pair->value, NULL, 10);
			break;
		case 59: /* somebody told cookies come here too, but im not sure */
			yahoo_process_cookie(yd, pair->value);
			break;
		case 317: /* Stealth Setting */
			stealth = strtol(pair->value, NULL, 10);
			break;
		/* case 242: */ /* this seems related to 241 */
			/* break; */
		}
	}

	g_hash_table_foreach(ht, yahoo_do_group_cleanup, NULL);
	g_hash_table_destroy(ht);
	g_free(norm_bud);
	g_free(temp);
}

static void yahoo_process_list(PurpleConnection *gc, struct yahoo_packet *pkt)
{
	GSList *l = pkt->hash;
	gboolean export = FALSE;
	gboolean got_serv_list = FALSE;
	PurpleBuddy *b;
	PurpleGroup *g;
	YahooFriend *f = NULL;
	PurpleAccount *account = purple_connection_get_account(gc);
	struct yahoo_data *yd = gc->proto_data;
	GHashTable *ht;

	char **lines;
	char **split;
	char **buddies;
	char **tmp, **bud, *norm_bud;
	char *grp = NULL;

	if (pkt->id)
		yd->session_id = pkt->id;

	while (l) {
		struct yahoo_pair *pair = l->data;
		l = l->next;

		switch (pair->key) {
		case 87:
			if (!yd->tmp_serv_blist)
				yd->tmp_serv_blist = g_string_new(pair->value);
			else
				g_string_append(yd->tmp_serv_blist, pair->value);
			break;
		case 88:
			if (!yd->tmp_serv_ilist)
				yd->tmp_serv_ilist = g_string_new(pair->value);
			else
				g_string_append(yd->tmp_serv_ilist, pair->value);
			break;
		case 59: /* cookies, yum */
			yahoo_process_cookie(yd, pair->value);
			break;
		case YAHOO_SERVICE_PRESENCE_PERM:
			if (!yd->tmp_serv_plist)
				yd->tmp_serv_plist = g_string_new(pair->value);
			else
				g_string_append(yd->tmp_serv_plist, pair->value);
			break;
		}
	}

	if (pkt->status != 0)
		return;

	if (yd->tmp_serv_blist) {
		ht = g_hash_table_new_full(g_str_hash, g_str_equal, g_free, (GDestroyNotify) g_slist_free);

		lines = g_strsplit(yd->tmp_serv_blist->str, "\n", -1);
		for (tmp = lines; *tmp; tmp++) {
			split = g_strsplit(*tmp, ":", 2);
			if (!split)
				continue;
			if (!split[0] || !split[1]) {
				g_strfreev(split);
				continue;
			}
			grp = yahoo_string_decode(gc, split[0], FALSE);
			buddies = g_strsplit(split[1], ",", -1);
			for (bud = buddies; bud && *bud; bud++) {
				norm_bud = g_strdup(purple_normalize(account, *bud));
				f = yahoo_friend_find_or_new(gc, norm_bud);

				if (!(b = purple_find_buddy(account, norm_bud))) {
					if (!(g = purple_find_group(grp))) {
						g = purple_group_new(grp);
						purple_blist_add_group(g, NULL);
					}
					b = purple_buddy_new(account, norm_bud, NULL);
					purple_blist_add_buddy(b, NULL, g, NULL);
					export = TRUE;
				}

				yahoo_do_group_check(account, ht, norm_bud, grp);
				/* set p2p status not connected and no p2p packet sent */
				yahoo_friend_set_p2p_status(f, YAHOO_P2PSTATUS_NOT_CONNECTED);
				f->p2p_packet_sent = 0;

				g_free(norm_bud);
			}
			g_strfreev(buddies);
			g_strfreev(split);
			g_free(grp);
		}
		g_strfreev(lines);

		g_string_free(yd->tmp_serv_blist, TRUE);
		yd->tmp_serv_blist = NULL;
		g_hash_table_foreach(ht, yahoo_do_group_cleanup, NULL);
		g_hash_table_destroy(ht);
	}

	if (yd->tmp_serv_ilist) {
		buddies = g_strsplit(yd->tmp_serv_ilist->str, ",", -1);
		for (bud = buddies; bud && *bud; bud++) {
			/* The server is already ignoring the user */
			got_serv_list = TRUE;
			purple_privacy_deny_add(account, *bud, 1);
		}
		g_strfreev(buddies);

		g_string_free(yd->tmp_serv_ilist, TRUE);
		yd->tmp_serv_ilist = NULL;
	}

	if (got_serv_list &&
		((account->perm_deny != PURPLE_PRIVACY_ALLOW_BUDDYLIST) &&
		(account->perm_deny != PURPLE_PRIVACY_DENY_ALL) &&
		(account->perm_deny != PURPLE_PRIVACY_ALLOW_USERS)))
	{
		account->perm_deny = PURPLE_PRIVACY_DENY_USERS;
		purple_debug_info("yahoo", "%s privacy defaulting to PURPLE_PRIVACY_DENY_USERS.\n",
				account->username);
	}

	if (yd->tmp_serv_plist) {
		buddies = g_strsplit(yd->tmp_serv_plist->str, ",", -1);
		for (bud = buddies; bud && *bud; bud++) {
			f = yahoo_friend_find(gc, *bud);
			if (f) {
				purple_debug_info("yahoo", "%s setting presence for %s to PERM_OFFLINE\n",
						account->username, *bud);
				f->presence = YAHOO_PRESENCE_PERM_OFFLINE;
			}
		}
		g_strfreev(buddies);
		g_string_free(yd->tmp_serv_plist, TRUE);
		yd->tmp_serv_plist = NULL;

	}
	/* Now that we've got the list, request aliases */
	yahoo_fetch_aliases(gc);
}

/* pkt_type is YAHOO_PKT_TYPE_SERVER if pkt arrives from yahoo server, YAHOO_PKT_TYPE_P2P if pkt arrives through p2p */
static void yahoo_process_notify(PurpleConnection *gc, struct yahoo_packet *pkt, yahoo_pkt_type pkt_type)
{
	PurpleAccount *account;
	char *msg = NULL;
	char *from = NULL;
	char *stat = NULL;
	char *game = NULL;
	YahooFriend *f = NULL;
	GSList *l = pkt->hash;
	gint val_11 = 0;
	struct yahoo_data *yd = gc->proto_data;
	gboolean wlm = FALSE;
	char *wlm_from = NULL;

	account = purple_connection_get_account(gc);

	while (l) {
		struct yahoo_pair *pair = l->data;
		if (pair->key == 4 || pair->key == 1)
			from = pair->value;
		if (pair->key == 49)
			msg = pair->value;
		if (pair->key == 13)
			stat = pair->value;
		if (pair->key == 14)
			game = pair->value;
		if (pair->key == 11)
			val_11 = strtol(pair->value, NULL, 10);
		if (pair->key == 241)
			if(strtol(pair->value, NULL, 10) == 2)
				wlm = TRUE;
		l = l->next;
	}

	if (!from || !msg)
		return;

	/* disconnect the peer if connected through p2p and sends wrong value for session id */
	if( (pkt_type == YAHOO_PKT_TYPE_P2P) && (val_11 != yd->session_id) ) {
		purple_debug_warning("yahoo","p2p: %s sent us notify with wrong session id. Disconnecting p2p connection to peer\n", from);
		/* remove from p2p connection lists, also calls yahoo_p2p_disconnect_destroy_data */
		g_hash_table_remove(yd->peers, from);
		return;
	}

	if(wlm)
		wlm_from = g_strconcat("wlm/", from, NULL);

	if (!g_ascii_strncasecmp(msg, "TYPING", strlen("TYPING"))
		&& (purple_privacy_check(account, from)))
	{
		if(wlm)	{
			if (*stat == '1')
				serv_got_typing(gc, wlm_from, 0, PURPLE_TYPING);
			else
				serv_got_typing_stopped(gc, wlm_from);
		}
		else	{
			if (*stat == '1')
				serv_got_typing(gc, from, 0, PURPLE_TYPING);
			else
				serv_got_typing_stopped(gc, from);
		}
	} else if (!g_ascii_strncasecmp(msg, "GAME", strlen("GAME"))) {
		PurpleBuddy *bud = purple_find_buddy(account, from);

		if (!bud) {
			purple_debug(PURPLE_DEBUG_WARNING, "yahoo",
					   "%s is playing a game, and doesn't want "
					   "you to know.\n", from);
		}

		f = yahoo_friend_find(gc, from);
		if (!f)
			return; /* if they're not on the list, don't bother */

		yahoo_friend_set_game(f, NULL);

		if (*stat == '1') {
			yahoo_friend_set_game(f, game);
			if (bud)
				yahoo_update_status(gc, from, f);
		}
	} else if (!g_ascii_strncasecmp(msg, "WEBCAMINVITE", strlen("WEBCAMINVITE"))) {
		PurpleConversation *conv = purple_find_conversation_with_account(PURPLE_CONV_TYPE_IM, from, account);
		char *buf = g_strdup_printf(_("%s has sent you a webcam invite, which is not yet supported."), from);
		purple_conversation_write(conv, NULL, buf, PURPLE_MESSAGE_SYSTEM|PURPLE_MESSAGE_NOTIFY, time(NULL));
		g_free(buf);
	}

	g_free(wlm_from);
}


struct _yahoo_im {
	char *from;
	int time;
	int utf8;
	int buddy_icon;
	char *msg;
};

static void yahoo_process_sms_message(PurpleConnection *gc, struct yahoo_packet *pkt)
{
	PurpleAccount *account;
	GSList *l = pkt->hash;
	struct _yahoo_im *sms = NULL;
	struct yahoo_data *yd;
	char *server_msg = NULL;
	char *m;
	
	yd = gc->proto_data;	
	account = purple_connection_get_account(gc);

	while (l != NULL) {
		struct yahoo_pair *pair = l->data;
		if (pair->key == 4)	{
			sms = g_new0(struct _yahoo_im, 1);
			sms->from = g_strdup_printf("+%s", pair->value);
			sms->time = time(NULL);
			sms->utf8 = TRUE;
		}
		if (pair->key == 14) {
			if (sms)
				sms->msg = pair->value;
		}
		if (pair->key == 68)
			if(sms)
				g_hash_table_insert(yd->sms_carrier, g_strdup(sms->from), g_strdup(pair->value));
		if (pair->key == 16)
			server_msg = pair->value;
		l = l->next;
	}

	if( (pkt->status == -1) || (pkt->status == YAHOO_STATUS_DISCONNECTED) )	{
		if (server_msg)	{
			PurpleConversation *c;
			c = purple_find_conversation_with_account(PURPLE_CONV_TYPE_IM, sms->from, account);
			if (c == NULL)
				c = purple_conversation_new(PURPLE_CONV_TYPE_IM, account, sms->from);
			purple_conversation_write(c, NULL, server_msg, PURPLE_MESSAGE_SYSTEM, time(NULL));
		}
		else
			purple_notify_error(gc, NULL, _("Your SMS was not delivered"), NULL);
		
		g_free(sms->from);
		g_free(sms);
		return ;
	}

	if (!sms->from || !sms->msg) {
		g_free(sms);
		return;
	}

	m = yahoo_string_decode(gc, sms->msg, sms->utf8);
	serv_got_im(gc, sms->from, m, 0, sms->time);
		
	g_free(m);
	g_free(sms->from);
	g_free(sms);
}

/* pkt_type is YAHOO_PKT_TYPE_SERVER if pkt arrives from yahoo server, YAHOO_PKT_TYPE_P2P if pkt arrives through p2p */
static void yahoo_process_message(PurpleConnection *gc, struct yahoo_packet *pkt, yahoo_pkt_type pkt_type)
{
	PurpleAccount *account;
	struct yahoo_data *yd = gc->proto_data;
	GSList *l = pkt->hash;
	GSList *list = NULL;
	struct _yahoo_im *im = NULL;
	const char *imv = NULL;
	gint val_11 = 0;
	gboolean wlm = FALSE;
	char *wlm_from = NULL;

	account = purple_connection_get_account(gc);

	if (pkt->status <= 1 || pkt->status == 5 || pkt->status == YAHOO_STATUS_OFFLINE) {
	/* messages are received with status YAHOO_STATUS_OFFLINE in case of p2p */
		while (l != NULL) {
			struct yahoo_pair *pair = l->data;
			if (pair->key == 4 || pair->key == 1) {
				im = g_new0(struct _yahoo_im, 1);
				list = g_slist_append(list, im);
				im->from = pair->value;
				im->time = time(NULL);
				im->utf8 = TRUE;
			}
			if (pair->key == 97)
				if (im)
					im->utf8 = strtol(pair->value, NULL, 10);
			if (pair->key == 15)
				if (im)
					im->time = strtol(pair->value, NULL, 10);
			if (pair->key == 206)
				if (im)
					im->buddy_icon = strtol(pair->value, NULL, 10);
			if (pair->key == 14) {
				if (im)
					im->msg = pair->value;
			}
			if (pair->key == 241)	{
				if(strtol(pair->value, NULL, 10) == 2)
					wlm = TRUE;
			}
			/* peer session id */
			if (pair->key == 11) {
				if (im)
					val_11 = strtol(pair->value, NULL, 10);
			}
			/* IMV key */
			if (pair->key == 63)
			{
				imv = pair->value;
			}
			l = l->next;
		}
	} else if (pkt->status == 2) {
		purple_notify_error(gc, NULL,
		                  _("Your Yahoo! message did not get sent."), NULL);
	}

	if(wlm)
		wlm_from = g_strconcat("wlm/", im->from, NULL);

	/* disconnect the peer if connected through p2p and sends wrong value for session id */
	if( (pkt_type == YAHOO_PKT_TYPE_P2P) && (val_11 != yd->session_id) ) {
		purple_debug_warning("yahoo","p2p: %s sent us message with wrong session id. Disconnecting p2p connection to peer\n", im->from);
		/* remove from p2p connection lists, also calls yahoo_p2p_disconnect_destroy_data */
		g_hash_table_remove(yd->peers, im->from);
		return;
	}

	/** TODO: It seems that this check should be per IM, not global */
	/* Check for the Doodle IMV */
	if (im != NULL && imv!= NULL && im->from != NULL)
	{
		g_hash_table_replace(yd->imvironments, g_strdup(im->from), g_strdup(imv));

		if (strstr(imv, "doodle;") != NULL)
		{
			PurpleWhiteboard *wb;

			if (!purple_privacy_check(account, im->from)) {
				purple_debug_info("yahoo", "Doodle request from %s dropped.\n", im->from);
				return;
			}

			/* I'm not sure the following ever happens -DAA */

			wb = purple_whiteboard_get_session(account, im->from);

			/* If a Doodle session doesn't exist between this user */
			if(wb == NULL)
			{
				doodle_session *ds;
				wb = purple_whiteboard_create(account, im->from, DOODLE_STATE_REQUESTED);
				ds = wb->proto_data;
				ds->imv_key = g_strdup(imv);

				yahoo_doodle_command_send_request(gc, im->from, imv);
				yahoo_doodle_command_send_ready(gc, im->from, imv);
			}
		}
	}

	for (l = list; l; l = l->next) {
		YahooFriend *f;
		char *m, *m2;
		PurpleConversation *c;
		im = l->data;

		if (!im->from || !im->msg) {
			g_free(im);
			continue;
		}

		if (!purple_privacy_check(account, im->from)) {
			purple_debug_info("yahoo", "Message from %s dropped.\n", im->from);
			return;
		}

		m = yahoo_string_decode(gc, im->msg, im->utf8);
		/* This may actually not be necessary, but it appears
		 * that at least at one point some clients were sending
		 * "\r\n" as line delimiters, so we want to avoid double
		 * lines. */
		m2 = purple_strreplace(m, "\r\n", "\n");
		g_free(m);
		m = m2;
		purple_util_chrreplace(m, '\r', '\n');

		c = purple_find_conversation_with_account(PURPLE_CONV_TYPE_IM, im->from, account);
		if ((c == NULL) && wlm)
			c=purple_find_conversation_with_account(PURPLE_CONV_TYPE_IM, wlm_from, account);

		if (!strcmp(m, "<ding>")) {
			char *username;

			if(c == NULL)	{
				if(wlm)
					c = purple_conversation_new(PURPLE_CONV_TYPE_IM, account, wlm_from);
				else
					c = purple_conversation_new(PURPLE_CONV_TYPE_IM, account, im->from);
			}
			if(wlm)
				username = g_markup_escape_text(wlm_from, -1);
			else
				username = g_markup_escape_text(im->from, -1);
			
			purple_prpl_got_attention(gc, username, YAHOO_BUZZ);
			g_free(username);
			g_free(m);
			g_free(im);
			g_free(wlm_from);
			continue;
		}

		m2 = yahoo_codes_to_html(m);
		g_free(m);

		if(wlm)
			serv_got_im(gc, wlm_from, m2, 0, im->time);
		else
			serv_got_im(gc, im->from, m2, 0, im->time);

		g_free(m2);

		/* laters : implement buddy icon for wlm friends */ 
		if(!wlm)	{
			if ((f = yahoo_friend_find(gc, im->from)) && im->buddy_icon == 2) {
				if (yahoo_friend_get_buddy_icon_need_request(f)) {
					yahoo_send_picture_request(gc, im->from);
					yahoo_friend_set_buddy_icon_need_request(f, FALSE);
				}
			}
		}

		g_free(im);
		g_free(wlm_from);
	}
	g_slist_free(list);
}

static void yahoo_process_sysmessage(PurpleConnection *gc, struct yahoo_packet *pkt)
{
	GSList *l = pkt->hash;
	char *prim, *me = NULL, *msg = NULL;

	while (l) {
		struct yahoo_pair *pair = l->data;

		if (pair->key == 5)
			me = pair->value;
		if (pair->key == 14)
			msg = pair->value;

		l = l->next;
	}

	if (!msg || !g_utf8_validate(msg, -1, NULL))
		return;

	prim = g_strdup_printf(_("Yahoo! system message for %s:"),
	                       me?me:purple_connection_get_display_name(gc));
	purple_notify_info(NULL, NULL, prim, msg);
	g_free(prim);
}

struct yahoo_add_request {
	PurpleConnection *gc;
	char *id;
	char *who;
	int protocol;
};

static void
yahoo_buddy_add_authorize_cb(gpointer data)
{
	struct yahoo_add_request *add_req = data;
	struct yahoo_packet *pkt;
	struct yahoo_data *yd = add_req->gc->proto_data;

	pkt = yahoo_packet_new(YAHOO_SERVICE_AUTH_REQ_15, YAHOO_STATUS_AVAILABLE, 0);
	yahoo_packet_hash(pkt, "ssiii",
					  1, add_req->id,
					  5, add_req->who,
					  241, add_req->protocol,
					  13, 1,
					  334, 0);
	yahoo_packet_send_and_free(pkt, yd);

	g_free(add_req->id);
	g_free(add_req->who);
	g_free(add_req);
}

static void
yahoo_buddy_add_deny_cb(struct yahoo_add_request *add_req, const char *msg)
{
	struct yahoo_data *yd = add_req->gc->proto_data;
	struct yahoo_packet *pkt;
	char *encoded_msg = NULL;
	PurpleAccount *account = purple_connection_get_account(add_req->gc);

	if (msg && *msg)
		encoded_msg = yahoo_string_encode(add_req->gc, msg, NULL);

	pkt = yahoo_packet_new(YAHOO_SERVICE_AUTH_REQ_15,
			YAHOO_STATUS_AVAILABLE, 0);

	yahoo_packet_hash(pkt, "ssiiis",
			1, purple_normalize(account, purple_account_get_username(account)),
			5, add_req->who,
			13, 2,
			334, 0,
			97, 1,
			14, encoded_msg ? encoded_msg : "");

	yahoo_packet_send_and_free(pkt, yd);

	g_free(encoded_msg);

	g_free(add_req->id);
	g_free(add_req->who);
	g_free(add_req);
}

static void
yahoo_buddy_add_deny_noreason_cb(struct yahoo_add_request *add_req, const char*msg)
{
	yahoo_buddy_add_deny_cb(add_req, NULL);
}

static void
yahoo_buddy_add_deny_reason_cb(gpointer data) {
	struct yahoo_add_request *add_req = data;
	purple_request_input(add_req->gc, NULL, _("Authorization denied message:"),
			NULL, _("No reason given."), TRUE, FALSE, NULL,
			_("OK"), G_CALLBACK(yahoo_buddy_add_deny_cb),
			_("Cancel"), G_CALLBACK(yahoo_buddy_add_deny_noreason_cb),
			purple_connection_get_account(add_req->gc), add_req->who, NULL,
			add_req);
}

static void yahoo_buddy_denied_our_add(PurpleConnection *gc, const char *who, const char *reason)
{
	char *notify_msg;
	struct yahoo_data *yd = gc->proto_data;

	if (who == NULL)
		return;

	if (reason != NULL) {
		char *msg2 = yahoo_string_decode(gc, reason, FALSE);
		notify_msg = g_strdup_printf(_("%s has (retroactively) denied your request to add them to your list for the following reason: %s."), who, msg2);
		g_free(msg2);
	} else
		notify_msg = g_strdup_printf(_("%s has (retroactively) denied your request to add them to your list."), who);

	purple_notify_info(gc, NULL, _("Add buddy rejected"), notify_msg);
	g_free(notify_msg);

	g_hash_table_remove(yd->friends, who);
	purple_prpl_got_user_status(purple_connection_get_account(gc), who, "offline", NULL); /* FIXME: make this set not on list status instead */
	/* TODO: Shouldn't we remove the buddy from our local list? */
}

static void yahoo_buddy_auth_req_15(PurpleConnection *gc, struct yahoo_packet *pkt) {
	PurpleAccount *account;
	GSList *l = pkt->hash;
	const char *msg = NULL;
	int protocol = 0;

	account = purple_connection_get_account(gc);

	/* Buddy authorized/declined our addition */
	if (pkt->status == 1) {
		char *temp = NULL;
		char *who = NULL;
		int response = 0;

		while (l) {
			struct yahoo_pair *pair = l->data;

			switch (pair->key) {
			case 4:
				temp = pair->value;
				break;
			case 13:
				response = strtol(pair->value, NULL, 10);
				break;
			case 14:
				msg = pair->value;
				break;
			case 241:
				protocol = strtol(pair->value, NULL, 10);
				break;
			}
			l = l->next;
		}

		if(protocol == 0)
			who = temp;
		else if(protocol == 2)
			who = g_strconcat("wlm/", temp, NULL);

		if (response == 1) /* Authorized */
			purple_debug_info("yahoo", "Received authorization from buddy '%s'.\n", who ? who : "(Unknown Buddy)");
		else if (response == 2) { /* Declined */
			purple_debug_info("yahoo", "Received authorization decline from buddy '%s'.\n", who ? who : "(Unknown Buddy)");
			yahoo_buddy_denied_our_add(gc, who, msg);
		} else
			purple_debug_error("yahoo", "Received unknown authorization response of %d from buddy '%s'.\n", response, who ? who : "(Unknown Buddy)");
	g_free(who);
	}
	/* Buddy requested authorization to add us. */
	else if (pkt->status == 3) {
		struct yahoo_add_request *add_req;
		const char *firstname = NULL, *lastname = NULL;
		char *temp = NULL;

		add_req = g_new0(struct yahoo_add_request, 1);
		add_req->gc = gc;

		while (l) {
			struct yahoo_pair *pair = l->data;

			switch (pair->key) {
			case 4:
				temp = pair->value;
				add_req->who = g_strdup(pair->value);
				break;
			case 5:
				add_req->id = g_strdup(pair->value);
				break;
			case 14:
				msg = pair->value;
				break;
			case 216:
				firstname = pair->value;
				break;
			case 241:
				add_req->protocol = strtol(pair->value, NULL, 10);
				break;
			case 254:
				lastname = pair->value;
				break;

			}
			l = l->next;
		}
		if(add_req->protocol == 2)
			add_req->who = g_strconcat("wlm/", temp, NULL);
		else
			add_req->who = g_strdup(temp);

		if (add_req->id && add_req->who) {
			char *alias = NULL, *dec_msg = NULL;

			if (!purple_privacy_check(account, add_req->who))
			{
				purple_debug_misc("yahoo", "Auth. request from %s dropped and automatically denied due to privacy settings!\n",
						  add_req->who);
				yahoo_buddy_add_deny_cb(add_req, NULL);
				return;
			}

			if (msg)
				dec_msg = yahoo_string_decode(gc, msg, FALSE);

			if (firstname && lastname)
				alias = g_strdup_printf("%s %s", firstname, lastname);
			else if (firstname)
				alias = g_strdup(firstname);
			else if (lastname)
				alias = g_strdup(lastname);

			/* DONE! this is almost exactly the same as what MSN does,
			 * this should probably be moved to the core.
			 */
			 purple_account_request_authorization(account, add_req->who, add_req->id,
					alias, dec_msg,
					purple_find_buddy(account, add_req->who) != NULL,
					yahoo_buddy_add_authorize_cb,
					yahoo_buddy_add_deny_reason_cb,
					add_req);
			g_free(alias);
			g_free(dec_msg);
		} else {
			g_free(add_req->id);
			g_free(add_req->who);
			g_free(add_req);
		}
	} else {
		purple_debug_error("yahoo", "Received authorization of unknown status (%d).\n", pkt->status);
	}
}

/* I don't think this happens anymore in Version 15 */
static void yahoo_buddy_added_us(PurpleConnection *gc, struct yahoo_packet *pkt) {
	PurpleAccount *account;
	struct yahoo_add_request *add_req;
	char *msg = NULL;
	GSList *l = pkt->hash;

	account = purple_connection_get_account(gc);

	add_req = g_new0(struct yahoo_add_request, 1);
	add_req->gc = gc;

	while (l) {
		struct yahoo_pair *pair = l->data;

		switch (pair->key) {
		case 1:
			add_req->id = g_strdup(pair->value);
			break;
		case 3:
			add_req->who = g_strdup(pair->value);
			break;
		case 15: /* time, for when they add us and we're offline */
			break;
		case 14:
			msg = pair->value;
			break;
		}
		l = l->next;
	}

	if (add_req->id && add_req->who) {
		char *dec_msg = NULL;

		if (!purple_privacy_check(account, add_req->who)) {
			purple_debug_misc("yahoo", "Auth. request from %s dropped and automatically denied due to privacy settings!\n",
					  add_req->who);
			yahoo_buddy_add_deny_cb(add_req, NULL);
			return;
		}

		if (msg)
			dec_msg = yahoo_string_decode(gc, msg, FALSE);

		/* DONE! this is almost exactly the same as what MSN does,
		 * this should probably be moved to the core.
		 */
		 purple_account_request_authorization(account, add_req->who, add_req->id,
				NULL, dec_msg,
				purple_find_buddy(account,add_req->who) != NULL,
						yahoo_buddy_add_authorize_cb,
						yahoo_buddy_add_deny_reason_cb, add_req);
		g_free(dec_msg);
	} else {
		g_free(add_req->id);
		g_free(add_req->who);
		g_free(add_req);
	}
}

/* I have no idea if this every gets called in version 15 */
static void yahoo_buddy_denied_our_add_old(PurpleConnection *gc, struct yahoo_packet *pkt)
{
	char *who = NULL;
	char *msg = NULL;
	GSList *l = pkt->hash;

	while (l) {
		struct yahoo_pair *pair = l->data;

		switch (pair->key) {
		case 3:
			who = pair->value;
			break;
		case 14:
			msg = pair->value;
			break;
		}
		l = l->next;
	}

	yahoo_buddy_denied_our_add(gc, who, msg);
}

static void yahoo_process_contact(PurpleConnection *gc, struct yahoo_packet *pkt)
{
	switch (pkt->status) {
	case 1:
		yahoo_process_status(gc, pkt);
		return;
	case 3:
		yahoo_buddy_added_us(gc, pkt);
		break;
	case 7:
		yahoo_buddy_denied_our_add_old(gc, pkt);
		break;
	default:
		break;
	}
}

#define OUT_CHARSET "utf-8"

static char *yahoo_decode(const char *text)
{
	char *converted = NULL;
	char *n, *new;
	const char *end, *p;
	int i, k;

	n = new = g_malloc(strlen (text) + 1);
	end = text + strlen(text);

	for (p = text; p < end; p++, n++) {
		if (*p == '\\') {
			if (p[1] >= '0' && p[1] <= '7') {
				p += 1;
				for (i = 0, k = 0; k < 3; k += 1) {
					char c = p[k];
					if (c < '0' || c > '7') break;
					i *= 8;
					i += c - '0';
				}
				*n = i;
				p += k - 1;
			} else { /* bug 959248 */
				/* If we see a \ not followed by an octal number,
				 * it means that it is actually a \\ with one \
				 * already eaten by some unknown function.
				 * This is arguably broken.
				 *
				 * I think wing is wrong here, there is no function
				 * called that I see that could have done it. I guess
				 * it is just really sending single \'s. That's yahoo
				 * for you.
				 */
				*n = *p;
			}
		}
		else
			*n = *p;
	}

	*n = '\0';

	if (strstr(text, "\033$B"))
		converted = g_convert(new, n - new, OUT_CHARSET, "iso-2022-jp", NULL, NULL, NULL);
	if (!converted)
		converted = g_convert(new, n - new, OUT_CHARSET, "iso-8859-1", NULL, NULL, NULL);
	g_free(new);

	return converted;
}

static void yahoo_process_mail(PurpleConnection *gc, struct yahoo_packet *pkt)
{
	PurpleAccount *account = purple_connection_get_account(gc);
	struct yahoo_data *yd = gc->proto_data;
	const char *who = NULL;
	const char *email = NULL;
	const char *subj = NULL;
	const char *yahoo_mail_url = (yd->jp? YAHOOJP_MAIL_URL: YAHOO_MAIL_URL);
	int count = 0;
	GSList *l = pkt->hash;

	if (!purple_account_get_check_mail(account))
		return;

	while (l) {
		struct yahoo_pair *pair = l->data;
		if (pair->key == 9)
			count = strtol(pair->value, NULL, 10);
		else if (pair->key == 43)
			who = pair->value;
		else if (pair->key == 42)
			email = pair->value;
		else if (pair->key == 18)
			subj = pair->value;
		l = l->next;
	}

	if (who && subj && email && *email) {
		char *dec_who = yahoo_decode(who);
		char *dec_subj = yahoo_decode(subj);
		char *from = g_strdup_printf("%s (%s)", dec_who, email);

		purple_notify_email(gc, dec_subj, from, purple_account_get_username(account),
						  yahoo_mail_url, NULL, NULL);

		g_free(dec_who);
		g_free(dec_subj);
		g_free(from);
	} else if (count > 0) {
		const char *to = purple_account_get_username(account);
		const char *url = yahoo_mail_url;

		purple_notify_emails(gc, count, FALSE, NULL, NULL, &to, &url,
						   NULL, NULL);
	}
}
/* This is the y64 alphabet... it's like base64, but has a . and a _ */
static const char base64digits[] = "ABCDEFGHIJKLMNOPQRSTUVWXYZabcdefghijklmnopqrstuvwxyz0123456789._";

/* This is taken from Sylpheed by Hiroyuki Yamamoto.  We have our own tobase64 function
 * in util.c, but it has a bug I don't feel like finding right now ;) */
static void to_y64(char *out, const unsigned char *in, gsize inlen)
     /* raw bytes in quasi-big-endian order to base 64 string (NUL-terminated) */
{
	for (; inlen >= 3; inlen -= 3)
		{
			*out++ = base64digits[in[0] >> 2];
			*out++ = base64digits[((in[0] << 4) & 0x30) | (in[1] >> 4)];
			*out++ = base64digits[((in[1] << 2) & 0x3c) | (in[2] >> 6)];
			*out++ = base64digits[in[2] & 0x3f];
			in += 3;
		}
	if (inlen > 0)
		{
			unsigned char fragment;

			*out++ = base64digits[in[0] >> 2];
			fragment = (in[0] << 4) & 0x30;
			if (inlen > 1)
				fragment |= in[1] >> 4;
			*out++ = base64digits[fragment];
			*out++ = (inlen < 2) ? '-' : base64digits[(in[1] << 2) & 0x3c];
			*out++ = '-';
		}
	*out = '\0';
}

static void yahoo_process_auth_old(PurpleConnection *gc, const char *seed)
{
	struct yahoo_packet *pack;
	PurpleAccount *account = purple_connection_get_account(gc);
	const char *name = purple_normalize(account, purple_account_get_username(account));
	const char *pass = purple_connection_get_password(gc);
	struct yahoo_data *yd = gc->proto_data;

	/* So, Yahoo has stopped supporting its older clients in India, and undoubtedly
	 * will soon do so in the rest of the world.
	 *
	 * The new clients use this authentication method.  I warn you in advance, it's
	 * bizarre, convoluted, inordinately complicated.  It's also no more secure than
	 * crypt() was.  The only purpose this scheme could serve is to prevent third
	 * party clients from connecting to their servers.
	 *
	 * Sorry, Yahoo.
	 */

	PurpleCipher *cipher;
	PurpleCipherContext *context;
	guchar digest[16];

	char *crypt_result;
	char password_hash[25];
	char crypt_hash[25];
	char *hash_string_p = g_malloc(50 + strlen(name));
	char *hash_string_c = g_malloc(50 + strlen(name));

	char checksum;

	int sv;

	char result6[25];
	char result96[25];

	sv = seed[15];
	sv = sv % 8;

	cipher = purple_ciphers_find_cipher("md5");
	context = purple_cipher_context_new(cipher, NULL);

	purple_cipher_context_append(context, (const guchar *)pass, strlen(pass));
	purple_cipher_context_digest(context, sizeof(digest), digest, NULL);

	to_y64(password_hash, digest, 16);

	crypt_result = yahoo_crypt(pass, "$1$_2S43d5f$");

	purple_cipher_context_reset(context, NULL);
	purple_cipher_context_append(context, (const guchar *)crypt_result, strlen(crypt_result));
	purple_cipher_context_digest(context, sizeof(digest), digest, NULL);
	to_y64(crypt_hash, digest, 16);

	switch (sv) {
	case 1:
	case 6:
		checksum = seed[seed[9] % 16];
		g_snprintf(hash_string_p, strlen(name) + 50,
			   "%c%s%s%s", checksum, name, seed, password_hash);
		g_snprintf(hash_string_c, strlen(name) + 50,
			   "%c%s%s%s", checksum, name, seed, crypt_hash);
		break;
	case 2:
	case 7:
		checksum = seed[seed[15] % 16];
		g_snprintf(hash_string_p, strlen(name) + 50,
			   "%c%s%s%s", checksum, seed, password_hash, name);
		g_snprintf(hash_string_c, strlen(name) + 50,
			   "%c%s%s%s", checksum, seed, crypt_hash, name);
		break;
	case 3:
		checksum = seed[seed[1] % 16];
		g_snprintf(hash_string_p, strlen(name) + 50,
			   "%c%s%s%s", checksum, name, password_hash, seed);
		g_snprintf(hash_string_c, strlen(name) + 50,
			   "%c%s%s%s", checksum, name, crypt_hash, seed);
		break;
	case 4:
		checksum = seed[seed[3] % 16];
		g_snprintf(hash_string_p, strlen(name) + 50,
			   "%c%s%s%s", checksum, password_hash, seed, name);
		g_snprintf(hash_string_c, strlen(name) + 50,
			   "%c%s%s%s", checksum, crypt_hash, seed, name);
		break;
	case 0:
	case 5:
		checksum = seed[seed[7] % 16];
			g_snprintf(hash_string_p, strlen(name) + 50,
                                   "%c%s%s%s", checksum, password_hash, name, seed);
                        g_snprintf(hash_string_c, strlen(name) + 50,
				   "%c%s%s%s", checksum, crypt_hash, name, seed);
			break;
	}

	purple_cipher_context_reset(context, NULL);
	purple_cipher_context_append(context, (const guchar *)hash_string_p, strlen(hash_string_p));
	purple_cipher_context_digest(context, sizeof(digest), digest, NULL);
	to_y64(result6, digest, 16);

	purple_cipher_context_reset(context, NULL);
	purple_cipher_context_append(context, (const guchar *)hash_string_c, strlen(hash_string_c));
	purple_cipher_context_digest(context, sizeof(digest), digest, NULL);
	purple_cipher_context_destroy(context);
	to_y64(result96, digest, 16);

	pack = yahoo_packet_new(YAHOO_SERVICE_AUTHRESP,	YAHOO_STATUS_AVAILABLE, 0);

	if(yd->jp) {
		yahoo_packet_hash(pack, "sssss",
						  0, name,
						  6, result6,
						  96, result96,
						  1, name,
						  135, YAHOOJP_CLIENT_VERSION);
	} else {
		yahoo_packet_hash(pack, "ssssss",
						  0, name,
						  6, result6,
						  96, result96,
						  1, name,
						  244, YAHOO_CLIENT_VERSION_ID,
						  135, YAHOO_CLIENT_VERSION);
	}

	yahoo_packet_send_and_free(pack, yd);

	g_free(hash_string_p);
	g_free(hash_string_c);
}

/* I'm dishing out some uber-mad props to Cerulean Studios for cracking this
 * and sending the fix!  Thanks guys. */

static void yahoo_process_auth_new(PurpleConnection *gc, const char *seed)
{
	struct yahoo_packet *pack = NULL;
	PurpleAccount *account = purple_connection_get_account(gc);
	const char *name = purple_normalize(account, purple_account_get_username(account));
	const char *pass = purple_connection_get_password(gc);
	char *enc_pass;
	struct yahoo_data *yd = gc->proto_data;

	PurpleCipher		*md5_cipher;
	PurpleCipherContext	*md5_ctx;
	guchar				md5_digest[16];

	PurpleCipher		*sha1_cipher;
	PurpleCipherContext	*sha1_ctx1;
	PurpleCipherContext	*sha1_ctx2;

	char				*alphabet1			= "FBZDWAGHrJTLMNOPpRSKUVEXYChImkwQ";
	char				*alphabet2			= "F0E1D2C3B4A59687abcdefghijklmnop";

	char				*challenge_lookup	= "qzec2tb3um1olpar8whx4dfgijknsvy5";
	char				*operand_lookup		= "+|&%/*^-";
	char				*delimit_lookup		= ",;";

	char				*password_hash		= (char *)g_malloc(25);
	char				*crypt_hash			= (char *)g_malloc(25);
	char				*crypt_result		= NULL;

	unsigned char		pass_hash_xor1[64];
	unsigned char		pass_hash_xor2[64];
	unsigned char		crypt_hash_xor1[64];
	unsigned char		crypt_hash_xor2[64];
	char				resp_6[100];
	char				resp_96[100];

	unsigned char		digest1[20];
	unsigned char		digest2[20];
	unsigned char		comparison_src[20];
	unsigned char		magic_key_char[4];
	const char			*magic_ptr;

	unsigned int		magic[64];
	unsigned int		magic_work = 0;
	unsigned int		magic_4 = 0;

	int					x;
	int					y;
	int					cnt = 0;
	int					magic_cnt = 0;
	int					magic_len;

	memset(password_hash, 0, 25);
	memset(crypt_hash, 0, 25);
	memset(&pass_hash_xor1, 0, 64);
	memset(&pass_hash_xor2, 0, 64);
	memset(&crypt_hash_xor1, 0, 64);
	memset(&crypt_hash_xor2, 0, 64);
	memset(&digest1, 0, 20);
	memset(&digest2, 0, 20);
	memset(&magic, 0, 64);
	memset(&resp_6, 0, 100);
	memset(&resp_96, 0, 100);
	memset(&magic_key_char, 0, 4);
	memset(&comparison_src, 0, 20);

	md5_cipher = purple_ciphers_find_cipher("md5");
	md5_ctx = purple_cipher_context_new(md5_cipher, NULL);

	sha1_cipher = purple_ciphers_find_cipher("sha1");
	sha1_ctx1 = purple_cipher_context_new(sha1_cipher, NULL);
	sha1_ctx2 = purple_cipher_context_new(sha1_cipher, NULL);

	/*
	 * Magic: Phase 1.  Generate what seems to be a 30 byte value (could change if base64
	 * ends up differently?  I don't remember and I'm tired, so use a 64 byte buffer.
	 */

	magic_ptr = seed;

	while (*magic_ptr != '\0') {
		char   *loc;

		/* Ignore parentheses. */

		if (*magic_ptr == '(' || *magic_ptr == ')') {
			magic_ptr++;
			continue;
		}

		/* Characters and digits verify against the challenge lookup. */

		if (isalpha(*magic_ptr) || isdigit(*magic_ptr)) {
			loc = strchr(challenge_lookup, *magic_ptr);
			if (!loc) {
			  /* SME XXX Error - disconnect here */
			}

			/* Get offset into lookup table and shl 3. */

			magic_work = loc - challenge_lookup;
			magic_work <<= 3;

			magic_ptr++;
			continue;
		} else {
			unsigned int	local_store;

			loc = strchr(operand_lookup, *magic_ptr);
			if (!loc) {
				/* SME XXX Disconnect */
			}

			local_store = loc - operand_lookup;

			/* Oops; how did this happen? */

			if (magic_cnt >= 64)
				break;

			magic[magic_cnt++] = magic_work | local_store;
			magic_ptr++;
			continue;
		}
			}

	magic_len = magic_cnt;
	magic_cnt = 0;

	/* Magic: Phase 2.  Take generated magic value and sprinkle fairy
	 * dust on the values.
	 */

	for (magic_cnt = magic_len - 2; magic_cnt >= 0; magic_cnt--) {
		unsigned char	byte1;
		unsigned char	byte2;

		/* Bad.  Abort. */

		if ((magic_cnt + 1 > magic_len) || (magic_cnt > magic_len))
			break;

		byte1 = magic[magic_cnt];
		byte2 = magic[magic_cnt+1];

		byte1 *= 0xcd;
		byte1 ^= byte2;

		magic[magic_cnt+1] = byte1;
	}

	/*
	 * Magic: Phase 3.  This computes 20 bytes.  The first 4 bytes are used as our magic
	 * key (and may be changed later); the next 16 bytes are an MD5 sum of the magic key
	 * plus 3 bytes.  The 3 bytes are found by looping, and they represent the offsets
	 * into particular functions we'll later call to potentially alter the magic key.
	 *
	 * %-)
	 */

	magic_cnt = 1;
	x = 0;

	do {
		unsigned int bl = 0;
		unsigned int cl = magic[magic_cnt++];

		if (magic_cnt >= magic_len)
			break;

		if (cl > 0x7F) {
			if (cl < 0xe0)
				bl = cl = (cl & 0x1f) << 6;
			else {
				bl = magic[magic_cnt++];
				cl = (cl & 0x0f) << 6;
				bl = ((bl & 0x3f) + cl) << 6;
			}

			cl = magic[magic_cnt++];
			bl = (cl & 0x3f) + bl;
		} else
			bl = cl;

		comparison_src[x++] = (bl & 0xff00) >> 8;
		comparison_src[x++] = bl & 0xff;
	} while (x < 20);

	/* First four bytes are magic key. */
	memcpy(&magic_key_char[0], comparison_src, 4);
	magic_4 = magic_key_char[0] | (magic_key_char[1] << 8) |
			(magic_key_char[2] << 16) | (magic_key_char[3] << 24);

	/*
	 * Magic: Phase 4.  Determine what function to use later by getting outside/inside
	 * loop values until we match our previous buffer.
	 */
	for (x = 0; x < 65535; x++) {
		int leave = 0;

		for (y = 0; y < 5; y++) {
			unsigned char test[3];

			/* Calculate buffer. */
			test[0] = x;
			test[1] = x >> 8;
			test[2] = y;

			purple_cipher_context_reset(md5_ctx, NULL);
			purple_cipher_context_append(md5_ctx, magic_key_char, 4);
			purple_cipher_context_append(md5_ctx, test, 3);
			purple_cipher_context_digest(md5_ctx, sizeof(md5_digest),
									   md5_digest, NULL);

			if (!memcmp(md5_digest, comparison_src+4, 16)) {
				leave = 1;
				break;
			}
		}

		if (leave == 1)
			break;
	}

	/* If y != 0, we need some help. */
	if (y != 0) {
		unsigned int	updated_key;

		/* Update magic stuff.
		 * Call it twice because Yahoo's encryption is super bad ass.
		 */
		updated_key = yahoo_auth_finalCountdown(magic_4, 0x60, y, x);
		updated_key = yahoo_auth_finalCountdown(updated_key, 0x60, y, x);

		magic_key_char[0] = updated_key & 0xff;
		magic_key_char[1] = (updated_key >> 8) & 0xff;
		magic_key_char[2] = (updated_key >> 16) & 0xff;
		magic_key_char[3] = (updated_key >> 24) & 0xff;
	}

	enc_pass = yahoo_string_encode(gc, pass, NULL);

	/* Get password and crypt hashes as per usual. */
	purple_cipher_context_reset(md5_ctx, NULL);
	purple_cipher_context_append(md5_ctx, (const guchar *)enc_pass, strlen(enc_pass));
	purple_cipher_context_digest(md5_ctx, sizeof(md5_digest),
							   md5_digest, NULL);
	to_y64(password_hash, md5_digest, 16);

	crypt_result = yahoo_crypt(enc_pass, "$1$_2S43d5f$");

	g_free(enc_pass);
	enc_pass = NULL;

	purple_cipher_context_reset(md5_ctx, NULL);
	purple_cipher_context_append(md5_ctx, (const guchar *)crypt_result, strlen(crypt_result));
	purple_cipher_context_digest(md5_ctx, sizeof(md5_digest),
							   md5_digest, NULL);
	to_y64(crypt_hash, md5_digest, 16);

	/* Our first authentication response is based off of the password hash. */
	for (x = 0; x < (int)strlen(password_hash); x++)
		pass_hash_xor1[cnt++] = password_hash[x] ^ 0x36;

	if (cnt < 64)
		memset(&(pass_hash_xor1[cnt]), 0x36, 64-cnt);

	cnt = 0;

	for (x = 0; x < (int)strlen(password_hash); x++)
		pass_hash_xor2[cnt++] = password_hash[x] ^ 0x5c;

	if (cnt < 64)
		memset(&(pass_hash_xor2[cnt]), 0x5c, 64-cnt);

	/*
	 * The first context gets the password hash XORed with 0x36 plus a magic value
	 * which we previously extrapolated from our challenge.
	 */

	purple_cipher_context_append(sha1_ctx1, pass_hash_xor1, 64);
	if (y >= 3)
		purple_cipher_context_set_option(sha1_ctx1, "sizeLo", GINT_TO_POINTER(0x1ff));
	purple_cipher_context_append(sha1_ctx1, magic_key_char, 4);
	purple_cipher_context_digest(sha1_ctx1, sizeof(digest1), digest1, NULL);

	/*
	 * The second context gets the password hash XORed with 0x5c plus the SHA-1 digest
	 * of the first context.
	 */

	purple_cipher_context_append(sha1_ctx2, pass_hash_xor2, 64);
	purple_cipher_context_append(sha1_ctx2, digest1, 20);
	purple_cipher_context_digest(sha1_ctx2, sizeof(digest2), digest2, NULL);

	/*
	 * Now that we have digest2, use it to fetch characters from an alphabet to construct
	 * our first authentication response.
	 */

	for (x = 0; x < 20; x += 2) {
		unsigned int	val = 0;
		unsigned int	lookup = 0;

		char			byte[6];

		memset(&byte, 0, 6);

		/* First two bytes of digest stuffed together. */

		val = digest2[x];
		val <<= 8;
		val += digest2[x+1];

		lookup = (val >> 0x0b);
		lookup &= 0x1f;
		if (lookup >= strlen(alphabet1))
			break;
		sprintf(byte, "%c", alphabet1[lookup]);
		strcat(resp_6, byte);
		strcat(resp_6, "=");

		lookup = (val >> 0x06);
		lookup &= 0x1f;
		if (lookup >= strlen(alphabet2))
			break;
		sprintf(byte, "%c", alphabet2[lookup]);
		strcat(resp_6, byte);

		lookup = (val >> 0x01);
		lookup &= 0x1f;
		if (lookup >= strlen(alphabet2))
			break;
		sprintf(byte, "%c", alphabet2[lookup]);
		strcat(resp_6, byte);

		lookup = (val & 0x01);
		if (lookup >= strlen(delimit_lookup))
			break;
		sprintf(byte, "%c", delimit_lookup[lookup]);
		strcat(resp_6, byte);
	}

	/* Our second authentication response is based off of the crypto hash. */

	cnt = 0;
	memset(&digest1, 0, 20);
	memset(&digest2, 0, 20);

	for (x = 0; x < (int)strlen(crypt_hash); x++)
		crypt_hash_xor1[cnt++] = crypt_hash[x] ^ 0x36;

	if (cnt < 64)
		memset(&(crypt_hash_xor1[cnt]), 0x36, 64-cnt);

	cnt = 0;

	for (x = 0; x < (int)strlen(crypt_hash); x++)
		crypt_hash_xor2[cnt++] = crypt_hash[x] ^ 0x5c;

	if (cnt < 64)
		memset(&(crypt_hash_xor2[cnt]), 0x5c, 64-cnt);

	purple_cipher_context_reset(sha1_ctx1, NULL);
	purple_cipher_context_reset(sha1_ctx2, NULL);

	/*
	 * The first context gets the password hash XORed with 0x36 plus a magic value
	 * which we previously extrapolated from our challenge.
	 */

	purple_cipher_context_append(sha1_ctx1, crypt_hash_xor1, 64);
	if (y >= 3) {
		purple_cipher_context_set_option(sha1_ctx1, "sizeLo",
									   GINT_TO_POINTER(0x1ff));
	}
	purple_cipher_context_append(sha1_ctx1, magic_key_char, 4);
	purple_cipher_context_digest(sha1_ctx1, sizeof(digest1), digest1, NULL);

	/*
	 * The second context gets the password hash XORed with 0x5c plus the SHA-1 digest
	 * of the first context.
	 */

	purple_cipher_context_append(sha1_ctx2, crypt_hash_xor2, 64);
	purple_cipher_context_append(sha1_ctx2, digest1, 20);
	purple_cipher_context_digest(sha1_ctx2, sizeof(digest2), digest2, NULL);

	/*
	 * Now that we have digest2, use it to fetch characters from an alphabet to construct
	 * our first authentication response.
	 */

	for (x = 0; x < 20; x += 2) {
		unsigned int	val = 0;
		unsigned int	lookup = 0;

		char			byte[6];

		memset(&byte, 0, 6);

		/* First two bytes of digest stuffed together. */

		val = digest2[x];
		val <<= 8;
		val += digest2[x+1];

		lookup = (val >> 0x0b);
		lookup &= 0x1f;
		if (lookup >= strlen(alphabet1))
			break;
		sprintf(byte, "%c", alphabet1[lookup]);
		strcat(resp_96, byte);
		strcat(resp_96, "=");

		lookup = (val >> 0x06);
		lookup &= 0x1f;
		if (lookup >= strlen(alphabet2))
			break;
		sprintf(byte, "%c", alphabet2[lookup]);
		strcat(resp_96, byte);

		lookup = (val >> 0x01);
		lookup &= 0x1f;
		if (lookup >= strlen(alphabet2))
			break;
		sprintf(byte, "%c", alphabet2[lookup]);
		strcat(resp_96, byte);

		lookup = (val & 0x01);
		if (lookup >= strlen(delimit_lookup))
			break;
		sprintf(byte, "%c", delimit_lookup[lookup]);
		strcat(resp_96, byte);
	}
	purple_debug_info("yahoo", "yahoo status: %d\n", yd->current_status);
	pack = yahoo_packet_new(YAHOO_SERVICE_AUTHRESP,	yd->current_status, 0);

	if(yd->jp) {
		yahoo_packet_hash(pack, "sssss",
						  0, name,
						  6, resp_6,
						  96, resp_96,
						  1, name,
						  135, YAHOOJP_CLIENT_VERSION);
	} else {
		yahoo_packet_hash(pack, "ssssss",
						  0, name,
						  6, resp_6,
						  96, resp_96,
						  1, name,
						  244, YAHOO_CLIENT_VERSION_ID,
						  135, YAHOO_CLIENT_VERSION);
	}

	if (yd->picture_checksum)
		yahoo_packet_hash_int(pack, 192, yd->picture_checksum);

	yahoo_packet_send_and_free(pack, yd);

	purple_cipher_context_destroy(md5_ctx);
	purple_cipher_context_destroy(sha1_ctx1);
	purple_cipher_context_destroy(sha1_ctx2);

	g_free(password_hash);
	g_free(crypt_hash);
}

static void yahoo_process_auth(PurpleConnection *gc, struct yahoo_packet *pkt)
{
	char *seed = NULL;
	char *sn   = NULL;
	GSList *l = pkt->hash;
	int m = 0;
	gchar *buf;

	while (l) {
		struct yahoo_pair *pair = l->data;
		if (pair->key == 94)
			seed = pair->value;
		if (pair->key == 1)
			sn = pair->value;
		if (pair->key == 13)
			m = atoi(pair->value);
		l = l->next;
	}

	if (seed) {
		switch (m) {
		case 0:
			yahoo_process_auth_old(gc, seed);
			break;
		case 1:
		case 2: /* This case seems to work, could probably use testing */
			yahoo_process_auth_new(gc, seed);
			break;
		default:
			{
				GHashTable *ui_info = purple_core_get_ui_info();

				buf = g_strdup_printf(_("The Yahoo server has requested the use of an unrecognized "
							"authentication method.  You will probably not be able "
							"to successfully sign on to Yahoo.  Check %s for updates."),
							((ui_info && g_hash_table_lookup(ui_info, "website")) ? (char *)g_hash_table_lookup(ui_info, "website") : PURPLE_WEBSITE));
				purple_notify_error(gc, "", _("Failed Yahoo! Authentication"),
							buf);
				g_free(buf);
				yahoo_process_auth_new(gc, seed); /* Can't hurt to try it anyway. */
				break;
			}
		}
	}
}

static void ignore_buddy(PurpleBuddy *buddy) {
	PurpleGroup *group;
	PurpleAccount *account;
	gchar *name;

	if (!buddy)
		return;

	group = purple_buddy_get_group(buddy);
	name = g_strdup(buddy->name);
	account = buddy->account;

	purple_debug(PURPLE_DEBUG_INFO, "blist",
		"Removing '%s' from buddy list.\n", buddy->name);
	purple_account_remove_buddy(account, buddy, group);
	purple_blist_remove_buddy(buddy);

	serv_add_deny(account->gc, name);

	g_free(name);
}

static void keep_buddy(PurpleBuddy *b) {
	purple_privacy_deny_remove(b->account, b->name, 1);
}

static void yahoo_process_ignore(PurpleConnection *gc, struct yahoo_packet *pkt) {
	PurpleBuddy *b;
	GSList *l;
	gchar *who = NULL;
	gchar *me = NULL;
	gchar buf[BUF_LONG];
	gboolean ignore = TRUE;
	gint status = 0;

	for (l = pkt->hash; l; l = l->next) {
		struct yahoo_pair *pair = l->data;
		switch (pair->key) {
		case 0:
			who = pair->value;
			break;
		case 1:
			me = pair->value;
			break;
		case 13:
			/* 1 == ignore, 2 == unignore */
			ignore = (strtol(pair->value, NULL, 10) == 1);
			break;
		case 66:
			status = strtol(pair->value, NULL, 10);
			break;
		default:
			break;
		}
	}

	/*
	 * status
	 * 0  - ok
	 * 2  - already in ignore list, could not add
	 * 3  - not in ignore list, could not delete
	 * 12 - is a buddy, could not add (and possibly also a not-in-ignore list condition?)
	 */
	switch (status) {
		case 12:
			purple_debug_info("yahoo", "Server reported \"is a buddy\" for %s while %s",
							  who, (ignore ? "ignoring" : "unignoring"));

			if (ignore) {
				b = purple_find_buddy(gc->account, who);
				g_snprintf(buf, sizeof(buf), _("You have tried to ignore %s, but the "
											   "user is on your buddy list.  Clicking \"Yes\" "
											   "will remove and ignore the buddy."), who);
				purple_request_yes_no(gc, NULL, _("Ignore buddy?"), buf, 0,
									  gc->account, who, NULL,
									  b,
									  G_CALLBACK(ignore_buddy),
									  G_CALLBACK(keep_buddy));
				break;
			}
		case 2:
			purple_debug_info("yahoo", "Server reported that %s is already in the ignore list.",
							  who);
			break;
		case 3:
			purple_debug_info("yahoo", "Server reported that %s is not in the ignore list; could not delete",
							  who);
		case 0:
		default:
			break;
	}
}

static void yahoo_process_authresp(PurpleConnection *gc, struct yahoo_packet *pkt)
{
#ifdef TRY_WEBMESSENGER_LOGIN
	struct yahoo_data *yd = gc->proto_data;
#endif
	GSList *l = pkt->hash;
	int err = 0;
	char *msg;
	char *url = NULL;
	char *fullmsg;
	PurpleAccount *account = gc->account;
	PurpleConnectionError reason = PURPLE_CONNECTION_ERROR_OTHER_ERROR;

	while (l) {
		struct yahoo_pair *pair = l->data;

		if (pair->key == 66)
			err = strtol(pair->value, NULL, 10);
		else if (pair->key == 20)
			url = pair->value;

		l = l->next;
	}

	switch (err) {
	case 0:
		msg = g_strdup(_("Unknown error."));
		reason = PURPLE_CONNECTION_ERROR_NETWORK_ERROR;
		break;
	case 3:
		msg = g_strdup(_("Invalid username."));
		reason = PURPLE_CONNECTION_ERROR_INVALID_USERNAME;
		break;
	case 13:
#ifdef TRY_WEBMESSENGER_LOGIN
		if (!yd->wm) {
			PurpleUtilFetchUrlData *url_data;
			yd->wm = TRUE;
			if (yd->fd >= 0)
				close(yd->fd);
			if (gc->inpa)
				purple_input_remove(gc->inpa);
			url_data = purple_util_fetch_url(WEBMESSENGER_URL, TRUE,
					"Purple/" VERSION, FALSE, yahoo_login_page_cb, gc);
			if (url_data != NULL)
				yd->url_datas = g_slist_prepend(yd->url_datas, url_data);
			return;
		}
#endif
		if (!purple_account_get_remember_password(account))
			purple_account_set_password(account, NULL);

		msg = g_strdup(_("Incorrect password."));
		reason = PURPLE_CONNECTION_ERROR_AUTHENTICATION_FAILED;
		break;
	case 14:
		msg = g_strdup(_("Your account is locked, please log in to the Yahoo! website."));
		reason = PURPLE_CONNECTION_ERROR_AUTHENTICATION_FAILED;
		break;
	default:
		msg = g_strdup_printf(_("Unknown error number %d. Logging into the Yahoo! website may fix this."), err);
	}

	if (url)
		fullmsg = g_strdup_printf("%s\n%s", msg, url);
	else
		fullmsg = g_strdup(msg);

	purple_connection_error_reason(gc, reason, fullmsg);
	g_free(msg);
	g_free(fullmsg);
}

static void yahoo_process_addbuddy(PurpleConnection *gc, struct yahoo_packet *pkt)
{
	int err = 0;
	char *who = NULL;
	char *temp = NULL;
	char *group = NULL;
	char *decoded_group;
	char *buf;
	YahooFriend *f;
	GSList *l = pkt->hash;
	struct yahoo_data *yd = gc->proto_data;
	int protocol = 0;
	gboolean wlm = FALSE;

	while (l) {
		struct yahoo_pair *pair = l->data;

		switch (pair->key) {
		case 66:
			err = strtol(pair->value, NULL, 10);
			break;
		case 7:
			temp = pair->value;
			break;
		case 65:
			group = pair->value;
			break;
		case 241:
			protocol = strtol(pair->value, NULL, 10);
			if(protocol == 2)
				wlm = TRUE;
			break;
		}

		l = l->next;
	}

	if (!temp)
		return;
	if (!group)
		group = "";
	
	if(wlm)
		who = g_strconcat("wlm/", temp, NULL);
	else
		who = g_strdup(temp);

	if (!err || (err == 2)) { /* 0 = ok, 2 = already on serv list */
		f = yahoo_friend_find_or_new(gc, who);
		yahoo_update_status(gc, who, f);
		if(protocol)
			f->protocol = protocol;

		if( !g_hash_table_lookup(yd->peers, who) )	{
			/* we are not connected as client, so set friend to not connected */
			if(wlm)
				yahoo_friend_set_p2p_status(f,YAHOO_P2PSTATUS_DO_NOT_CONNECT);
			else	{
				yahoo_friend_set_p2p_status(f, YAHOO_P2PSTATUS_NOT_CONNECTED);
				f->p2p_packet_sent = 0;
			}
		}
		else	/* we are already connected. set friend to YAHOO_P2PSTATUS_WE_ARE_CLIENT */
			yahoo_friend_set_p2p_status(f, YAHOO_P2PSTATUS_WE_ARE_CLIENT);
		return;
	}

	decoded_group = yahoo_string_decode(gc, group, FALSE);
	buf = g_strdup_printf(_("Could not add buddy %s to group %s to the server list on account %s."),
				who, decoded_group, purple_connection_get_display_name(gc));
	if (!purple_conv_present_error(who, purple_connection_get_account(gc), buf))
		purple_notify_error(gc, NULL, _("Could not add buddy to server list"), buf);
	g_free(buf);
	g_free(decoded_group);
	g_free(who);
}

/* write pkt to the source */
static void yahoo_p2p_write_pkt(gint source, struct yahoo_packet *pkt)
{
	size_t pkt_len;
	guchar *raw_packet;
	
	/*build the raw packet and send it to the host*/
	pkt_len = yahoo_packet_build(pkt, 0, 0, 0, &raw_packet);
	if(write(source, raw_packet, pkt_len) != pkt_len)
		purple_debug_warning("yahoo","p2p: couldn't write to the source\n");
	g_free(raw_packet);
}

static void yahoo_p2p_keepalive_cb(gpointer key, gpointer value, gpointer user_data)
{
	struct yahoo_p2p_data *p2p_data = value;
	PurpleConnection *gc = user_data;
	struct yahoo_packet *pkt_to_send;
	PurpleAccount *account;
	struct yahoo_data *yd = gc->proto_data;

	account = purple_connection_get_account(gc);

	pkt_to_send = yahoo_packet_new(YAHOO_SERVICE_P2PFILEXFER, YAHOO_STATUS_AVAILABLE, yd->session_id);
	yahoo_packet_hash(pkt_to_send, "ssisi",
		4, purple_normalize(account, purple_account_get_username(account)),
		5, p2p_data->host_username,
		241, 0,		/* Protocol identifier */
		49, "PEERTOPEER",
		13, 7);
	yahoo_p2p_write_pkt(p2p_data->source, pkt_to_send);

	yahoo_packet_free(pkt_to_send);
}

static gboolean yahoo_p2p_keepalive(gpointer data)
{
	PurpleConnection *gc = data;
	struct yahoo_data *yd = gc->proto_data;

	g_hash_table_foreach(yd->peers, yahoo_p2p_keepalive_cb, gc);

	return TRUE;
}

/* destroy p2p_data associated with a peer and close p2p connection.
 * g_hash_table_remove() calls this function to destroy p2p_data associated with the peer,
 * call g_hash_table_remove() instead of this fucntion if peer has an entry in the table */
static void yahoo_p2p_disconnect_destroy_data(gpointer data)
{
	struct yahoo_p2p_data *p2p_data;
	YahooFriend *f;

	if(!(p2p_data = data))
		return ;

	/* If friend, set him not connected */
	f = yahoo_friend_find(p2p_data->gc, p2p_data->host_username);
	if (f)
		yahoo_friend_set_p2p_status(f, YAHOO_P2PSTATUS_NOT_CONNECTED);

	if(p2p_data->source >= 0)
		close(p2p_data->source);
	purple_input_remove(p2p_data->input_event);
	g_free(p2p_data->host_ip);
	g_free(p2p_data->host_username);
	g_free(p2p_data);
}

/* exchange of initial p2pfilexfer packets, service type YAHOO_SERVICE_P2PFILEXFER */
static void yahoo_p2p_process_p2pfilexfer(gpointer data, gint source, struct yahoo_packet *pkt)
{
	struct yahoo_p2p_data *p2p_data;
	char *who = NULL;
	GSList *l = pkt->hash;
	struct yahoo_packet *pkt_to_send;
	PurpleAccount *account;
	int val_13_to_send = 0;
	struct yahoo_data *yd;
	YahooFriend *f;

	if(!(p2p_data = data))
		return ;

	yd = p2p_data->gc->proto_data;

	/* lets see whats in the packet */
	while (l) {
		struct yahoo_pair *pair = l->data;

		switch (pair->key) {
		case 4:
			who = pair->value;
			if(strncmp(who, p2p_data->host_username, strlen(p2p_data->host_username)) != 0) {
				/* from whom are we receiving the packets ?? */
				purple_debug_warning("yahoo","p2p: received data from wrong user\n");
				return;
			}
			break;
		case 13:
			p2p_data->val_13 = strtol(pair->value, NULL, 10);	/* Value should be 5-7 */
			break;
		/* case 5, 49 look laters, no use right now */
		}
		l = l->next;
	}

	account = purple_connection_get_account(p2p_data->gc);

	/* key_13: sort of a counter.
	 * WHEN WE ARE CLIENT: yahoo server sends val_13 = 0, we send to peer val_13 = 1, receive back val_13 = 5,
	 * we send val_13=6, receive val_13=7, we send val_13=7, HALT. Keep sending val_13 = 7 as keep alive.
	 * WHEN WE ARE SERVER: we send val_13 = 0 to yahoo server, peer sends us val_13 = 1, we send val_13 = 5,
	 * receive val_13 = 6, send val_13 = 7, receive val_13 = 7. HALT. Keep sending val_13 = 7 as keep alive. */

	switch(p2p_data->val_13)	{
		case 1 : val_13_to_send = 5; break;
		case 5 : val_13_to_send = 6; break;
		case 6 : val_13_to_send = 7; break;
		case 7 : if( g_hash_table_lookup(yd->peers, p2p_data->host_username) )
				return;
			 val_13_to_send = 7; break;
		default: purple_debug_warning("yahoo","p2p:Unknown value for key 13\n");
			 return;
		}

	/* Build the yahoo packet */
	pkt_to_send = yahoo_packet_new(YAHOO_SERVICE_P2PFILEXFER, YAHOO_STATUS_AVAILABLE, yd->session_id);
	yahoo_packet_hash(pkt_to_send, "ssisi",
		4, purple_normalize(account, purple_account_get_username(account)),
		5, p2p_data->host_username,
		241, 0,		/* Protocol identifier */
		49, "PEERTOPEER",
		13, val_13_to_send);

	/* build the raw packet and send it to the host */
	yahoo_p2p_write_pkt(source, pkt_to_send);
	yahoo_packet_free(pkt_to_send);

	if( val_13_to_send == 7 )
		if( !g_hash_table_lookup(yd->peers, p2p_data->host_username) )	{
			g_hash_table_insert(yd->peers, g_strdup(p2p_data->host_username), p2p_data);
			/* If the peer is a friend, set him connected */
			f = yahoo_friend_find(p2p_data->gc, p2p_data->host_username);
			if (f)	{
				if(p2p_data->connection_type == YAHOO_P2P_WE_ARE_SERVER)	{
					p2p_data->session_id = f->session_id;
					yahoo_friend_set_p2p_status(f, YAHOO_P2PSTATUS_WE_ARE_SERVER);
				}
				else
					yahoo_friend_set_p2p_status(f, YAHOO_P2PSTATUS_WE_ARE_CLIENT);
			}
		}
}

/* callback function associated with receiving of data, not considering receipt of multiple YMSG packets in a single TCP packet */
static void yahoo_p2p_read_pkt_cb(gpointer data, gint source, PurpleInputCondition cond)
{
	guchar buf[1024];	/* is it safe to assume a fixed array length of 1024 ?? */
	int len;
	int pos = 0;
	int pktlen;
	struct yahoo_packet *pkt;
	guchar *start = NULL;
	struct yahoo_p2p_data *p2p_data;
	struct yahoo_data *yd;

	if(!(p2p_data = data))
		return ;
	yd = p2p_data->gc->proto_data;

	len = read(source, buf, sizeof(buf));
	if ((len < 0) && ((errno == EAGAIN) || (errno == EWOULDBLOCK)))
		return ; /* No Worries*/
	else if (len <= 0)
	{
		purple_debug_warning("yahoo","p2p: Error in connection, or host disconnected\n");
		/* remove from p2p connection lists, also calls yahoo_p2p_disconnect_destroy_data */
		if( g_hash_table_lookup(yd->peers, p2p_data->host_username) )
			g_hash_table_remove(yd->peers,p2p_data->host_username);
		else
			yahoo_p2p_disconnect_destroy_data(data);
		return;
	}
	
	if(len < YAHOO_PACKET_HDRLEN)
		return;

	if(strncmp((char *)buf, "YMSG", MIN(4, len)) != 0) {
		/* Not a YMSG packet */
		purple_debug_warning("yahoo","p2p: Got something other than YMSG packet\n");

		start = memchr(buf + 1, 'Y', len - 1);
		if(start) {
			g_memmove(buf, start, len - (start - buf));
			len -= start - buf;
		} else {
			g_free(buf);
			return;
		}
	}

	pos += 4;	/* YMSG */
	pos += 2;
	pos += 2;

	pktlen = yahoo_get16(buf + pos); pos += 2;
	purple_debug(PURPLE_DEBUG_MISC, "yahoo", "p2p: %d bytes to read\n", len);

	pkt = yahoo_packet_new(0, 0, 0);
	pkt->service = yahoo_get16(buf + pos); pos += 2;
	pkt->status = yahoo_get32(buf + pos); pos += 4;
	pkt->id = yahoo_get32(buf + pos); pos += 4;

	purple_debug(PURPLE_DEBUG_MISC, "yahoo", "p2p: Yahoo Service: 0x%02x Status: %d\n",pkt->service, pkt->status);
	yahoo_packet_read(pkt, buf + pos, pktlen);

	/* packet processing */
	switch(pkt->service)	{
		case YAHOO_SERVICE_P2PFILEXFER:
			yahoo_p2p_process_p2pfilexfer(data, source, pkt);
			break;
		case YAHOO_SERVICE_MESSAGE:
			yahoo_process_message(p2p_data->gc, pkt, YAHOO_PKT_TYPE_P2P);
			break;
		case YAHOO_SERVICE_NOTIFY:
			yahoo_process_notify(p2p_data->gc, pkt, YAHOO_PKT_TYPE_P2P);
			break;
		default:
			purple_debug_warning("yahoo","p2p: p2p service %d Unhandled\n",pkt->service);
	}

	yahoo_packet_free(pkt);
}

static void yahoo_p2p_server_send_connected_cb(gpointer data, gint source, PurpleInputCondition cond)
{
	int acceptfd;
	struct yahoo_p2p_data *p2p_data;
	struct yahoo_data *yd;

	if(!(p2p_data = data))
		return ;
	yd = p2p_data->gc->proto_data;

	acceptfd = accept(source, NULL, 0);
	if(acceptfd == -1 && (errno == EAGAIN || errno == EWOULDBLOCK))
		return;
	else if(acceptfd == -1) {
		purple_debug_warning("yahoo","yahoo_p2p_server_send_connected_cb: accept: %s\n", g_strerror(errno));
		yahoo_p2p_disconnect_destroy_data(data);
		return;
	}

	/* remove timeout */
	purple_timeout_remove(yd->yahoo_p2p_server_timeout_handle);
	yd->yahoo_p2p_server_timeout_handle = 0;

	/* remove watcher and close p2p server */
	purple_input_remove(yd->yahoo_p2p_server_watcher);
	close(yd->yahoo_local_p2p_server_fd);
	yd->yahoo_local_p2p_server_fd = -1;

	/* Add an Input Read event to the file descriptor */
	p2p_data->input_event = purple_input_add(acceptfd, PURPLE_INPUT_READ, yahoo_p2p_read_pkt_cb, data);
	p2p_data->source = acceptfd;
}

static gboolean yahoo_cancel_p2p_server_listen_cb(gpointer data)
{
	struct yahoo_p2p_data *p2p_data;
	struct yahoo_data *yd;

	if(!(p2p_data = data))
		return FALSE;

	yd = p2p_data->gc->proto_data;

	purple_debug_warning("yahoo","yahoo p2p server timeout, peer failed to connect");
	yahoo_p2p_disconnect_destroy_data(data);
	purple_input_remove(yd->yahoo_p2p_server_watcher);
	yd->yahoo_p2p_server_watcher = 0;
	close(yd->yahoo_local_p2p_server_fd);
	yd->yahoo_local_p2p_server_fd = -1;
	yd->yahoo_p2p_server_timeout_handle = 0;

	return FALSE;
}

static void yahoo_p2p_server_listen_cb(int listenfd, gpointer data)
{
	struct yahoo_p2p_data *p2p_data;
	struct yahoo_data *yd;

	if(!(p2p_data = data))
		return ;

	if(listenfd == -1)	{
		purple_debug_warning("yahoo","p2p: error starting p2p server\n");
		yahoo_p2p_disconnect_destroy_data(data);
		return;
	}

	yd = p2p_data->gc->proto_data;

	/* Add an Input Read event to the file descriptor */
	yd->yahoo_local_p2p_server_fd = listenfd;
	yd->yahoo_p2p_server_watcher = purple_input_add(listenfd, PURPLE_INPUT_READ, yahoo_p2p_server_send_connected_cb,data);

	/* add timeout */
	yd->yahoo_p2p_server_timeout_handle = purple_timeout_add_seconds(YAHOO_P2P_SERVER_TIMEOUT, yahoo_cancel_p2p_server_listen_cb, data);
}

/* send p2p pkt containing our encoded ip, asking peer to connect to us */
void yahoo_send_p2p_pkt(PurpleConnection *gc, const char *who, int val_13)
{
	const char *public_ip;
	guint32 temp[4];	
	guint32 ip;
	char temp_str[100];
	gchar *base64_ip = NULL;
	YahooFriend *f;
	struct yahoo_packet *pkt;
	PurpleAccount *account;
	struct yahoo_data *yd = gc->proto_data;
	struct yahoo_p2p_data *p2p_data;

	f = yahoo_friend_find(gc, who);
	account = purple_connection_get_account(gc);

	/* Do not send invitation if already listening for other connection */
	if(yd->yahoo_local_p2p_server_fd >= 0)
		return;

	/* One shouldn't try to connect to self */
	if( strcmp(purple_normalize(account, purple_account_get_username(account)), who) == 0)
		return;

	/* send packet to only those friends who arent p2p connected and to whom we havent already sent. Do not send if this condition doesn't hold good */ 
	if( !( f && (yahoo_friend_get_p2p_status(f) == YAHOO_P2PSTATUS_NOT_CONNECTED) && (f->p2p_packet_sent == 0)) )
		return;

	/* Dont send p2p packet to buddies of other protocols */
	if(f->protocol)
		return;

	/* Finally, don't try to connect to buddies not online or on sms */
	if( (f->status == YAHOO_STATUS_OFFLINE) || f->sms )
		return;

	public_ip = purple_network_get_public_ip();
	if( (sscanf(public_ip, "%u.%u.%u.%u", &temp[0], &temp[1], &temp[2], &temp[3])) !=4 )
		return ;

	ip = (temp[3] << 24) | (temp[2] <<16) | (temp[1] << 8) | temp[0];
	sprintf(temp_str, "%d", ip);
	base64_ip = purple_base64_encode( (guchar *)temp_str, strlen(temp_str) );

	pkt = yahoo_packet_new(YAHOO_SERVICE_PEERTOPEER, YAHOO_STATUS_AVAILABLE, 0);
	yahoo_packet_hash(pkt, "sssissis",
		1, purple_normalize(account, purple_account_get_username(account)),
		4, purple_normalize(account, purple_account_get_username(account)),
		12, base64_ip,	/* base64 encode ip */
		61, 0,		/* To-do : figure out what is 61 for?? */
		2, "",
		5, who,
		13, val_13,
		49, "PEERTOPEER");
	yahoo_packet_send_and_free(pkt, yd);

	f->p2p_packet_sent = 1;	/* set p2p_packet_sent to sent */

	p2p_data = g_new0(struct yahoo_p2p_data, 1);

	p2p_data->gc = gc;
	p2p_data->host_ip = NULL;
	p2p_data->host_username = g_strdup(who);
	p2p_data->val_13 = val_13;
	p2p_data->connection_type = YAHOO_P2P_WE_ARE_SERVER;

	purple_network_listen(YAHOO_PAGER_PORT_P2P, SOCK_STREAM, yahoo_p2p_server_listen_cb, p2p_data);

	g_free(base64_ip);
}

/* function called when connection to p2p host is setup */
static void yahoo_p2p_init_cb(gpointer data, gint source, const gchar *error_message)
{
	struct yahoo_p2p_data *p2p_data;
	struct yahoo_packet *pkt_to_send;
	PurpleAccount *account;
	struct yahoo_data *yd;

	if(!(p2p_data = data))
		return ;
	yd = p2p_data->gc->proto_data;

	if(error_message != NULL)	{
		purple_debug_warning("yahoo","p2p: %s\n",error_message);
		yahoo_send_p2p_pkt(p2p_data->gc, p2p_data->host_username, 2);/* send p2p init packet with val_13=2 */
		
		yahoo_p2p_disconnect_destroy_data(p2p_data);
		return;
	}

	/* Add an Input Read event to the file descriptor */
	p2p_data->input_event = purple_input_add(source, PURPLE_INPUT_READ, yahoo_p2p_read_pkt_cb, data);
	p2p_data->source = source;

	account = purple_connection_get_account(p2p_data->gc);

	/* Build the yahoo packet */
	pkt_to_send = yahoo_packet_new(YAHOO_SERVICE_P2PFILEXFER, YAHOO_STATUS_AVAILABLE, yd->session_id);
	yahoo_packet_hash(pkt_to_send, "ssisi",
		4, purple_normalize(account, purple_account_get_username(account)),
		5, p2p_data->host_username,
		241, 0,		/* Protocol identifier */
		49, "PEERTOPEER",
		13, 1);		/* we receive key13= 0 or 2, we send key13=1 */

	yahoo_p2p_write_pkt(source, pkt_to_send);	/* build raw packet and send */
	yahoo_packet_free(pkt_to_send);
}

static void yahoo_process_p2p(PurpleConnection *gc, struct yahoo_packet *pkt)
{
	GSList *l = pkt->hash;
	char *who = NULL;
	char *base64 = NULL;
	guchar *decoded;
	gsize len;
	gint val_13 = 0;
	gint val_11 = 0;
	PurpleAccount *account;
	YahooFriend *f;

	/* if status is not 1 ie YAHOO_STATUS_BRB, the packet bounced back, so contains our own ip */
	if(!(pkt->status == YAHOO_STATUS_BRB))
		return ;

	while (l) {
		struct yahoo_pair *pair = l->data;

		switch (pair->key) {
		case 5:
			/* our identity */
			break;
		case 4:
			who = pair->value;
			break;
		case 1:
			/* who again, the master identity this time? */
			break;
		case 12:
			base64 = pair->value;
			/* so, this is an ip address. in base64. decoded it's in ascii.
			   after strtol, it's in reversed byte order. Who thought this up?*/
			break;
		case 13:
			val_13 = strtol(pair->value, NULL, 10);
			break;
		case 11:
			val_11 = strtol(pair->value, NULL, 10);		/* session id of peer */
			if( (f = yahoo_friend_find(gc, who)) )
				f->session_id = val_11;
			break;
		/*
			TODO: figure these out
			yahoo: Key: 61          Value: 0
			yahoo: Key: 2   Value:
			yahoo: Key: 13          Value: 0	packet count ??
			yahoo: Key: 49          Value: PEERTOPEER
			yahoo: Key: 140         Value: 1
		*/

		}

		l = l->next;
	}

	if (base64) {
		guint32 ip;
		char *tmp2;
		YahooFriend *f;
		char *host_ip;
		struct yahoo_p2p_data *p2p_data = g_new0(struct yahoo_p2p_data, 1);

		decoded = purple_base64_decode(base64, &len);
		if (len) {
			char *tmp = purple_str_binary_to_ascii(decoded, len);
			purple_debug_info("yahoo", "Got P2P service packet (from server): who = %s, ip = %s\n", who, tmp);
			g_free(tmp);
		}

		tmp2 = g_strndup((const gchar *)decoded, len); /* so its \0 terminated...*/
		ip = strtol(tmp2, NULL, 10);
		g_free(tmp2);
		g_free(decoded);
		host_ip = g_strdup_printf("%u.%u.%u.%u", ip & 0xff, (ip >> 8) & 0xff, (ip >> 16) & 0xff,
		                       (ip >> 24) & 0xff);
		f = yahoo_friend_find(gc, who);
		if (f)
			yahoo_friend_set_ip(f, host_ip);
		purple_debug_info("yahoo", "IP : %s\n", host_ip);

		account = purple_connection_get_account(gc);

		if(val_11==0)	{
			if(!f)
				return;
			else
				val_11 = f->session_id;
		}

		p2p_data->host_username = g_strdup(who);	
		p2p_data->val_13 = val_13;
		p2p_data->session_id = val_11;
		p2p_data->host_ip = host_ip;
		p2p_data->gc = gc;
		p2p_data->connection_type = YAHOO_P2P_WE_ARE_CLIENT;

		/* connect to host */
		if((purple_proxy_connect(NULL, account, host_ip, YAHOO_PAGER_PORT_P2P, yahoo_p2p_init_cb, p2p_data))==NULL)	{
			yahoo_p2p_disconnect_destroy_data(p2p_data);
			purple_debug_info("yahoo","p2p: Connection to %s failed\n", host_ip);
		}
	}
}

static void yahoo_process_audible(PurpleConnection *gc, struct yahoo_packet *pkt)
{
	PurpleAccount *account;
	char *who = NULL, *msg = NULL, *id = NULL;
	GSList *l = pkt->hash;

	account = purple_connection_get_account(gc);

	while (l) {
		struct yahoo_pair *pair = l->data;

		switch (pair->key) {
		case 4:
			who = pair->value;
			break;
		case 5:
			/* us */
			break;
		case 230:
			/* the audible, in foo.locale.bar.baz format
			   eg: base.tw.smiley.smiley43 */
			id = pair->value;
			break;
		case 231:
			/* the text of the audible */
			msg = pair->value;
			break;
		case 232:
			/* weird number (md5 hash?), like 8ebab9094156135f5dcbaccbeee662a5c5fd1420 */
			break;
		}

		l = l->next;
	}

	if (!msg)
		msg = id;
	if (!who || !msg)
		return;
	if (!g_utf8_validate(msg, -1, NULL)) {
		purple_debug_misc("yahoo", "Warning, nonutf8 audible, ignoring!\n");
		return;
	}
	if (!purple_privacy_check(account, who)) {
		purple_debug_misc("yahoo", "Audible message from %s for %s dropped!\n",
				purple_account_get_username(account), who);
		return;
	}
	if (id) {
		/* "http://us.dl1.yimg.com/download.yahoo.com/dl/aud/"+locale+"/"+id+".swf" */
		char **audible_locale = g_strsplit(id, ".", 0);
		char *buf = g_strdup_printf(_("[ Audible %s/%s/%s.swf ] %s"), YAHOO_AUDIBLE_URL, audible_locale[1], id, msg);
		g_strfreev(audible_locale);

		serv_got_im(gc, who, buf, 0, time(NULL));
		g_free(buf);
	} else
		serv_got_im(gc, who, msg, 0, time(NULL));
}

static void yahoo_packet_process(PurpleConnection *gc, struct yahoo_packet *pkt)
{
	switch (pkt->service) {
	case YAHOO_SERVICE_LOGON:
	case YAHOO_SERVICE_LOGOFF:
	case YAHOO_SERVICE_ISAWAY:
	case YAHOO_SERVICE_ISBACK:
	case YAHOO_SERVICE_GAMELOGON:
	case YAHOO_SERVICE_GAMELOGOFF:
	case YAHOO_SERVICE_CHATLOGON:
	case YAHOO_SERVICE_CHATLOGOFF:
	case YAHOO_SERVICE_Y6_STATUS_UPDATE:
	case YAHOO_SERVICE_STATUS_15:
		yahoo_process_status(gc, pkt);
		break;
	case YAHOO_SERVICE_NOTIFY:
		yahoo_process_notify(gc, pkt, YAHOO_PKT_TYPE_SERVER);
		break;
	case YAHOO_SERVICE_MESSAGE:
	case YAHOO_SERVICE_GAMEMSG:
	case YAHOO_SERVICE_CHATMSG:
		yahoo_process_message(gc, pkt, YAHOO_PKT_TYPE_SERVER);
		break;
	case YAHOO_SERVICE_SYSMESSAGE:
		yahoo_process_sysmessage(gc, pkt);
			break;
	case YAHOO_SERVICE_NEWMAIL:
		yahoo_process_mail(gc, pkt);
		break;
	case YAHOO_SERVICE_NEWCONTACT:
		yahoo_process_contact(gc, pkt);
		break;
	case YAHOO_SERVICE_AUTHRESP:
		yahoo_process_authresp(gc, pkt);
		break;
	case YAHOO_SERVICE_LIST:
		yahoo_process_list(gc, pkt);
		break;
	case YAHOO_SERVICE_LIST_15:
		yahoo_process_list_15(gc, pkt);
		break;
	case YAHOO_SERVICE_AUTH:
		yahoo_process_auth(gc, pkt);
		break;
	case YAHOO_SERVICE_AUTH_REQ_15:
		yahoo_buddy_auth_req_15(gc, pkt);
		break;
	case YAHOO_SERVICE_ADDBUDDY:
		yahoo_process_addbuddy(gc, pkt);
		break;
	case YAHOO_SERVICE_IGNORECONTACT:
		yahoo_process_ignore(gc, pkt);
		break;
	case YAHOO_SERVICE_CONFINVITE:
	case YAHOO_SERVICE_CONFADDINVITE:
		yahoo_process_conference_invite(gc, pkt);
		break;
	case YAHOO_SERVICE_CONFDECLINE:
		yahoo_process_conference_decline(gc, pkt);
		break;
	case YAHOO_SERVICE_CONFLOGON:
		yahoo_process_conference_logon(gc, pkt);
		break;
	case YAHOO_SERVICE_CONFLOGOFF:
		yahoo_process_conference_logoff(gc, pkt);
		break;
	case YAHOO_SERVICE_CONFMSG:
		yahoo_process_conference_message(gc, pkt);
		break;
	case YAHOO_SERVICE_CHATONLINE:
		yahoo_process_chat_online(gc, pkt);
		break;
	case YAHOO_SERVICE_CHATLOGOUT:
		yahoo_process_chat_logout(gc, pkt);
		break;
	case YAHOO_SERVICE_CHATGOTO:
		yahoo_process_chat_goto(gc, pkt);
		break;
	case YAHOO_SERVICE_CHATJOIN:
		yahoo_process_chat_join(gc, pkt);
		break;
	case YAHOO_SERVICE_CHATLEAVE: /* XXX is this right? */
	case YAHOO_SERVICE_CHATEXIT:
		yahoo_process_chat_exit(gc, pkt);
		break;
	case YAHOO_SERVICE_CHATINVITE: /* XXX never seen this one, might not do it right */
	case YAHOO_SERVICE_CHATADDINVITE:
		yahoo_process_chat_addinvite(gc, pkt);
		break;
	case YAHOO_SERVICE_COMMENT:
		yahoo_process_chat_message(gc, pkt);
		break;
	case YAHOO_SERVICE_PRESENCE_PERM:
	case YAHOO_SERVICE_PRESENCE_SESSION:
		yahoo_process_presence(gc, pkt);
		break;
	case YAHOO_SERVICE_P2PFILEXFER:
		/* This case had no break and continued; thus keeping it this way.*/
		yahoo_process_p2p(gc, pkt);	/* P2PFILEXFER handled the same way as process_p2p */
		yahoo_process_p2pfilexfer(gc, pkt);	/* redundant ??, need to have a break now */
	case YAHOO_SERVICE_FILETRANSFER:
		yahoo_process_filetransfer(gc, pkt);
		break;
	case YAHOO_SERVICE_PEERTOPEER:
		yahoo_process_p2p(gc, pkt);
		break;
	case YAHOO_SERVICE_PICTURE:
		yahoo_process_picture(gc, pkt);
		break;
	case YAHOO_SERVICE_PICTURE_UPDATE:
		yahoo_process_picture_update(gc, pkt);
		break;
	case YAHOO_SERVICE_PICTURE_CHECKSUM:
		yahoo_process_picture_checksum(gc, pkt);
		break;
	case YAHOO_SERVICE_PICTURE_UPLOAD:
		yahoo_process_picture_upload(gc, pkt);
		break;
	case YAHOO_SERVICE_AVATAR_UPDATE:
		yahoo_process_avatar_update(gc, pkt);
		break;
	case YAHOO_SERVICE_AUDIBLE:
		yahoo_process_audible(gc, pkt);
		break;
	case YAHOO_SERVICE_FILETRANS_15:
		yahoo_process_filetrans_15(gc, pkt);
		break;
	case YAHOO_SERVICE_FILETRANS_INFO_15:
		yahoo_process_filetrans_info_15(gc, pkt);
		break;
	case YAHOO_SERVICE_FILETRANS_ACC_15:
		yahoo_process_filetrans_acc_15(gc, pkt);
		break;
	case YAHOO_SERVICE_SMS_MSG:
		yahoo_process_sms_message(gc, pkt);
		break;

	default:
		purple_debug(PURPLE_DEBUG_ERROR, "yahoo",
				   "Unhandled service 0x%02x\n", pkt->service);
		break;
	}
}

static void yahoo_pending(gpointer data, gint source, PurpleInputCondition cond)
{
	PurpleConnection *gc = data;
	struct yahoo_data *yd = gc->proto_data;
	char buf[1024];
	int len;

	len = read(yd->fd, buf, sizeof(buf));

	if (len < 0) {
		gchar *tmp;

		if (errno == EAGAIN)
			/* No worries */
			return;

		tmp = g_strdup_printf(_("Lost connection with server:\n%s"),
				g_strerror(errno));
		purple_connection_error_reason(gc, PURPLE_CONNECTION_ERROR_NETWORK_ERROR, tmp);
		g_free(tmp);
		return;
	} else if (len == 0) {
		purple_connection_error_reason(gc, PURPLE_CONNECTION_ERROR_NETWORK_ERROR,
				_("Server closed the connection."));
		return;
	}
	gc->last_received = time(NULL);
	yd->rxqueue = g_realloc(yd->rxqueue, len + yd->rxlen);
	memcpy(yd->rxqueue + yd->rxlen, buf, len);
	yd->rxlen += len;

	while (1) {
		struct yahoo_packet *pkt;
		int pos = 0;
		int pktlen;

		if (yd->rxlen < YAHOO_PACKET_HDRLEN)
			return;

		if (strncmp((char *)yd->rxqueue, "YMSG", MIN(4, yd->rxlen)) != 0) {
			/* HEY! This isn't even a YMSG packet. What
			 * are you trying to pull? */
			guchar *start;

			purple_debug_warning("yahoo", "Error in YMSG stream, got something not a YMSG packet!\n");

			start = memchr(yd->rxqueue + 1, 'Y', yd->rxlen - 1);
			if (start) {
				g_memmove(yd->rxqueue, start, yd->rxlen - (start - yd->rxqueue));
				yd->rxlen -= start - yd->rxqueue;
				continue;
			} else {
				g_free(yd->rxqueue);
				yd->rxqueue = NULL;
				yd->rxlen = 0;
				return;
			}
		}

		pos += 4; /* YMSG */
		pos += 2;
		pos += 2;

		pktlen = yahoo_get16(yd->rxqueue + pos); pos += 2;
		purple_debug(PURPLE_DEBUG_MISC, "yahoo",
				   "%d bytes to read, rxlen is %d\n", pktlen, yd->rxlen);

		if (yd->rxlen < (YAHOO_PACKET_HDRLEN + pktlen))
			return;

		yahoo_packet_dump(yd->rxqueue, YAHOO_PACKET_HDRLEN + pktlen);

		pkt = yahoo_packet_new(0, 0, 0);

		pkt->service = yahoo_get16(yd->rxqueue + pos); pos += 2;
		pkt->status = yahoo_get32(yd->rxqueue + pos); pos += 4;
		purple_debug(PURPLE_DEBUG_MISC, "yahoo",
				   "Yahoo Service: 0x%02x Status: %d\n",
				   pkt->service, pkt->status);
		pkt->id = yahoo_get32(yd->rxqueue + pos); pos += 4;

		yahoo_packet_read(pkt, yd->rxqueue + pos, pktlen);

		yd->rxlen -= YAHOO_PACKET_HDRLEN + pktlen;
		if (yd->rxlen) {
			guchar *tmp = g_memdup(yd->rxqueue + YAHOO_PACKET_HDRLEN + pktlen, yd->rxlen);
			g_free(yd->rxqueue);
			yd->rxqueue = tmp;
		} else {
			g_free(yd->rxqueue);
			yd->rxqueue = NULL;
		}

		yahoo_packet_process(gc, pkt);

		yahoo_packet_free(pkt);
	}
}

static void yahoo_got_connected(gpointer data, gint source, const gchar *error_message)
{
	PurpleConnection *gc = data;
	struct yahoo_data *yd;
	struct yahoo_packet *pkt;

	if (!PURPLE_CONNECTION_IS_VALID(gc)) {
		close(source);
		return;
	}

	if (source < 0) {
		gchar *tmp;
		tmp = g_strdup_printf(_("Could not establish a connection with the server:\n%s"),
				error_message);
		purple_connection_error_reason(gc, PURPLE_CONNECTION_ERROR_NETWORK_ERROR, tmp);
		g_free(tmp);
		return;
	}

	yd = gc->proto_data;
	yd->fd = source;

	pkt = yahoo_packet_new(YAHOO_SERVICE_AUTH, yd->current_status, 0);

	yahoo_packet_hash_str(pkt, 1, purple_normalize(gc->account, purple_account_get_username(purple_connection_get_account(gc))));
	yahoo_packet_send_and_free(pkt, yd);

	gc->inpa = purple_input_add(yd->fd, PURPLE_INPUT_READ, yahoo_pending, gc);
}

#ifdef TRY_WEBMESSENGER_LOGIN
static void yahoo_got_web_connected(gpointer data, gint source, const gchar *error_message)
{
	PurpleConnection *gc = data;
	struct yahoo_data *yd;
	struct yahoo_packet *pkt;

	if (!PURPLE_CONNECTION_IS_VALID(gc)) {
		close(source);
		return;
	}

	if (source < 0) {
		gchar *tmp;
		tmp = g_strdup_printf(_("Could not establish a connection with the server:\n%s"),
				error_message);
		purple_connection_error_reason(gc, PURPLE_CONNECTION_ERROR_NETWORK_ERROR, tmp);
		g_free(tmp);
		return;
	}

	yd = gc->proto_data;
	yd->fd = source;

	pkt = yahoo_packet_new(YAHOO_SERVICE_WEBLOGIN, YAHOO_STATUS_WEBLOGIN, 0);

	yahoo_packet_hash(pkt, "sss", 0,
	                  purple_normalize(gc->account, purple_account_get_username(purple_connection_get_account(gc))),
	                  1, purple_normalize(gc->account, purple_account_get_username(purple_connection_get_account(gc))),
	                  6, yd->auth);
	yahoo_packet_send_and_free(pkt, yd);

	g_free(yd->auth);
	gc->inpa = purple_input_add(yd->fd, PURPLE_INPUT_READ, yahoo_pending, gc);
}

static void yahoo_web_pending(gpointer data, gint source, PurpleInputCondition cond)
{
	PurpleConnection *gc = data;
	PurpleAccount *account = purple_connection_get_account(gc);
	struct yahoo_data *yd = gc->proto_data;
	char bufread[2048], *i = bufread, *buf = bufread;
	int len;
	GString *s;

	len = read(source, bufread, sizeof(bufread) - 1);

	if (len < 0) {
		gchar *tmp;

		if (errno == EAGAIN)
			/* No worries */
			return;

		tmp = g_strdup_printf(_("Lost connection with server:\n%s"),
				g_strerror(errno));
		purple_connection_error_reason(gc, PURPLE_CONNECTION_ERROR_NETWORK_ERROR, tmp);
		g_free(tmp);
		return;
	} else if (len == 0) {
		purple_connection_error_reason(gc, PURPLE_CONNECTION_ERROR_NETWORK_ERROR,
			_("Server closed the connection."));
		return;
	}

	if (yd->rxlen > 0 || !g_strstr_len(buf, len, "\r\n\r\n")) {
		yd->rxqueue = g_realloc(yd->rxqueue, yd->rxlen + len + 1);
		memcpy(yd->rxqueue + yd->rxlen, buf, len);
		yd->rxlen += len;
		i = buf = (char *)yd->rxqueue;
		len = yd->rxlen;
	}
	buf[len] = '\0';

	if ((strncmp(buf, "HTTP/1.0 302", strlen("HTTP/1.0 302")) &&
			  strncmp(buf, "HTTP/1.1 302", strlen("HTTP/1.1 302")))) {
		purple_connection_error_reason(gc, PURPLE_CONNECTION_ERROR_NETWORK_ERROR,
			_("Received unexpected HTTP response from server."));
		purple_debug_misc("yahoo", "Unexpected HTTP response: %s\n", buf);
		return;
	}

	s = g_string_sized_new(len);

	while ((i = strstr(i, "Set-Cookie: "))) {

		i += strlen("Set-Cookie: ");
		for (;*i != ';' && *i != '\0'; i++)
			g_string_append_c(s, *i);
        
		g_string_append(s, "; ");
		/* Should these cookies be included too when trying for xfer?
		 * It seems to work without these
		 */
	}

	yd->auth = g_string_free(s, FALSE);
	purple_input_remove(gc->inpa);
	close(source);
	g_free(yd->rxqueue);
	yd->rxqueue = NULL;
	yd->rxlen = 0;
	/* Now we have our cookies to login with.  I'll go get the milk. */
	if (purple_proxy_connect(gc, account, "wcs2.msg.dcn.yahoo.com",
	                         purple_account_get_int(account, "port", YAHOO_PAGER_PORT),
	                         yahoo_got_web_connected, gc) == NULL) {
		purple_connection_error_reason(gc, PURPLE_CONNECTION_ERROR_NETWORK_ERROR,
		                               _("Connection problem"));
		return;
	}
}

static void yahoo_got_cookies_send_cb(gpointer data, gint source, PurpleInputCondition cond)
{
	PurpleConnection *gc;
	struct yahoo_data *yd;
	int written, remaining;

	gc = data;
	yd = gc->proto_data;

	remaining = strlen(yd->auth) - yd->auth_written;
	written = write(source, yd->auth + yd->auth_written, remaining);

	if (written < 0 && errno == EAGAIN)
		written = 0;
	else if (written <= 0) {
		gchar *tmp;
		g_free(yd->auth);
		yd->auth = NULL;
		if (gc->inpa)
			purple_input_remove(gc->inpa);
		gc->inpa = 0;
		tmp = g_strdup_printf(_("Lost connection with %s:\n%s"),
				"login.yahoo.com:80", g_strerror(errno));
		purple_connection_error_reason(gc, PURPLE_CONNECTION_ERROR_NETWORK_ERROR, tmp);
		g_free(tmp);
		return;
	}

	if (written < remaining) {
		yd->auth_written += written;
		return;
	}

	g_free(yd->auth);
	yd->auth = NULL;
	yd->auth_written = 0;
	purple_input_remove(gc->inpa);
	gc->inpa = purple_input_add(source, PURPLE_INPUT_READ, yahoo_web_pending, gc);
}

static void yahoo_got_cookies(gpointer data, gint source, const gchar *error_message)
{
	PurpleConnection *gc = data;

	if (source < 0) {
		gchar *tmp;
		tmp = g_strdup_printf(_("Could not establish a connection with %s:\n%s"),
				"login.yahoo.com:80", error_message);
		purple_connection_error_reason(gc, PURPLE_CONNECTION_ERROR_NETWORK_ERROR, tmp);
		g_free(tmp);
		return;
	}

	if (gc->inpa == 0)
	{
		gc->inpa = purple_input_add(source, PURPLE_INPUT_WRITE,
			yahoo_got_cookies_send_cb, gc);
		yahoo_got_cookies_send_cb(gc, source, PURPLE_INPUT_WRITE);
	}
}

static void yahoo_login_page_hash_iter(const char *key, const char *val, GString *url)
{
	if (!strcmp(key, "passwd") || !strcmp(key, "login"))
		return;
	g_string_append_c(url, '&');
	g_string_append(url, key);
	g_string_append_c(url, '=');
	if (!strcmp(key, ".save") || !strcmp(key, ".js"))
		g_string_append_c(url, '1');
	else if (!strcmp(key, ".challenge"))
		g_string_append(url, val);
	else
		g_string_append(url, purple_url_encode(val));
}

static GHashTable *yahoo_login_page_hash(const char *buf, size_t len)
{
	GHashTable *hash = g_hash_table_new_full(g_str_hash, g_str_equal, g_free, g_free);
	const char *c = buf;
	char *d;
	char name[64], value[64];
	int count;
	int input_len = strlen("<input ");
	int name_len = strlen("name=\"");
	int value_len = strlen("value=\"");
	while ((len > ((c - buf) + input_len))
			&& (c = strstr(c, "<input "))) {
		if (!(c = g_strstr_len(c, len - (c - buf), "name=\"")))
			continue;
		c += name_len;
		count = sizeof(name)-1;
		for (d = name; (len > ((c - buf) + 1)) && *c!='"'
				&& count; c++, d++, count--)
			*d = *c;
		*d = '\0';
		count = sizeof(value)-1;
		if (!(d = g_strstr_len(c, len - (c - buf), "value=\"")))
			continue;
		d += value_len;
		if (strchr(c, '>') < d)
			break;
		for (c = d, d = value; (len > ((c - buf) + 1))
				&& *c!='"' && count; c++, d++, count--)
			*d = *c;
		*d = '\0';
		g_hash_table_insert(hash, g_strdup(name), g_strdup(value));
	}
	return hash;
}

static void
yahoo_login_page_cb(PurpleUtilFetchUrlData *url_data, gpointer user_data,
		const gchar *url_text, size_t len, const gchar *error_message)
{
	PurpleConnection *gc = (PurpleConnection *)user_data;
	PurpleAccount *account = purple_connection_get_account(gc);
	struct yahoo_data *yd = gc->proto_data;
	const char *sn = purple_account_get_username(account);
	const char *pass = purple_connection_get_password(gc);
	GHashTable *hash = yahoo_login_page_hash(url_text, len);
	GString *url = g_string_new("GET http://login.yahoo.com/config/login?login=");
	char md5[33], *hashp = md5, *chal;
	int i;
	PurpleCipher *cipher;
	PurpleCipherContext *context;
	guchar digest[16];

	yd->url_datas = g_slist_remove(yd->url_datas, url_data);

	if (error_message != NULL)
	{
		purple_connection_error_reason(gc, PURPLE_CONNECTION_ERROR_NETWORK_ERROR,
		                               error_message);
		return;
	}

	url = g_string_append(url, sn);
	url = g_string_append(url, "&passwd=");

	cipher = purple_ciphers_find_cipher("md5");
	context = purple_cipher_context_new(cipher, NULL);

	purple_cipher_context_append(context, (const guchar *)pass, strlen(pass));
	purple_cipher_context_digest(context, sizeof(digest), digest, NULL);
	for (i = 0; i < 16; ++i) {
		g_snprintf(hashp, 3, "%02x", digest[i]);
		hashp += 2;
	}

	chal = g_strconcat(md5, g_hash_table_lookup(hash, ".challenge"), NULL);
	purple_cipher_context_reset(context, NULL);
	purple_cipher_context_append(context, (const guchar *)chal, strlen(chal));
	purple_cipher_context_digest(context, sizeof(digest), digest, NULL);
	hashp = md5;
	for (i = 0; i < 16; ++i) {
		g_snprintf(hashp, 3, "%02x", digest[i]);
		hashp += 2;
	}
	/*
	 * I dunno why this is here and commented out.. but in case it's needed
	 * I updated it..

	purple_cipher_context_reset(context, NULL);
	purple_cipher_context_append(context, md5, strlen(md5));
	purple_cipher_context_digest(context, sizeof(digest), digest, NULL);
	hashp = md5;
	for (i = 0; i < 16; ++i) {
		g_snprintf(hashp, 3, "%02x", digest[i]);
		hashp += 2;
	}
	*/
	g_free(chal);

	url = g_string_append(url, md5);
	g_hash_table_foreach(hash, (GHFunc)yahoo_login_page_hash_iter, url);

	url = g_string_append(url, "&.hash=1&.md5=1 HTTP/1.1\r\n"
			      "Host: login.yahoo.com\r\n\r\n");
	g_hash_table_destroy(hash);
	yd->auth = g_string_free(url, FALSE);
	if (purple_proxy_connect(gc, account, "login.yahoo.com", 80, yahoo_got_cookies, gc) == NULL) {
		purple_connection_error_reason(gc, PURPLE_CONNECTION_ERROR_NETWORK_ERROR,
		                               _("Connection problem"));
		return;
	}

	purple_cipher_context_destroy(context);
}
#endif

static void yahoo_server_check(PurpleAccount *account)
{
	const char *server;

	server = purple_account_get_string(account, "server", YAHOO_PAGER_HOST);

	if (strcmp(server, "scs.yahoo.com") == 0)
		purple_account_set_string(account, "server", YAHOO_PAGER_HOST);
}

static void yahoo_picture_check(PurpleAccount *account)
{
	PurpleConnection *gc = purple_account_get_connection(account);
	PurpleStoredImage *img = purple_buddy_icons_find_account_icon(account);

	yahoo_set_buddy_icon(gc, img);
	purple_imgstore_unref(img);
}

static int get_yahoo_status_from_purple_status(PurpleStatus *status)
{
	PurplePresence *presence;
	const char *status_id;
	const char *msg;

	presence = purple_status_get_presence(status);
	status_id = purple_status_get_id(status);
	msg = purple_status_get_attr_string(status, "message");

	if (!strcmp(status_id, YAHOO_STATUS_TYPE_AVAILABLE)) {
		if ((msg != NULL) && (*msg != '\0'))
			return YAHOO_STATUS_CUSTOM;
		else
			return YAHOO_STATUS_AVAILABLE;
	} else if (!strcmp(status_id, YAHOO_STATUS_TYPE_BRB)) {
		return YAHOO_STATUS_BRB;
	} else if (!strcmp(status_id, YAHOO_STATUS_TYPE_BUSY)) {
		return YAHOO_STATUS_BUSY;
	} else if (!strcmp(status_id, YAHOO_STATUS_TYPE_NOTATHOME)) {
		return YAHOO_STATUS_NOTATHOME;
	} else if (!strcmp(status_id, YAHOO_STATUS_TYPE_NOTATDESK)) {
		return YAHOO_STATUS_NOTATDESK;
	} else if (!strcmp(status_id, YAHOO_STATUS_TYPE_NOTINOFFICE)) {
		return YAHOO_STATUS_NOTINOFFICE;
	} else if (!strcmp(status_id, YAHOO_STATUS_TYPE_ONPHONE)) {
		return YAHOO_STATUS_ONPHONE;
	} else if (!strcmp(status_id, YAHOO_STATUS_TYPE_ONVACATION)) {
		return YAHOO_STATUS_ONVACATION;
	} else if (!strcmp(status_id, YAHOO_STATUS_TYPE_OUTTOLUNCH)) {
		return YAHOO_STATUS_OUTTOLUNCH;
	} else if (!strcmp(status_id, YAHOO_STATUS_TYPE_STEPPEDOUT)) {
		return YAHOO_STATUS_STEPPEDOUT;
	} else if (!strcmp(status_id, YAHOO_STATUS_TYPE_INVISIBLE)) {
		return YAHOO_STATUS_INVISIBLE;
	} else if (!strcmp(status_id, YAHOO_STATUS_TYPE_AWAY)) {
		return YAHOO_STATUS_CUSTOM;
	} else if (purple_presence_is_idle(presence)) {
		return YAHOO_STATUS_IDLE;
	} else {
		purple_debug_error("yahoo", "Unexpected PurpleStatus!\n");
		return YAHOO_STATUS_AVAILABLE;
	}
}

static void yahoo_login(PurpleAccount *account) {
	PurpleConnection *gc = purple_account_get_connection(account);
	struct yahoo_data *yd = gc->proto_data = g_new0(struct yahoo_data, 1);
	PurpleStatus *status = purple_account_get_active_status(account);
	gc->flags |= PURPLE_CONNECTION_HTML | PURPLE_CONNECTION_NO_BGCOLOR | PURPLE_CONNECTION_NO_URLDESC;

	purple_connection_update_progress(gc, _("Connecting"), 1, 2);

	purple_connection_set_display_name(gc, purple_account_get_username(account));

	yd->yahoo_local_p2p_server_fd = -1;
	yd->fd = -1;
	yd->txhandler = 0;
	/* TODO: Is there a good grow size for the buffer? */
	yd->txbuf = purple_circ_buffer_new(0);
	yd->friends = g_hash_table_new_full(g_str_hash, g_str_equal, g_free, yahoo_friend_free);
	yd->imvironments = g_hash_table_new_full(g_str_hash, g_str_equal, g_free, g_free);
	yd->xfer_peer_idstring_map = g_hash_table_new_full(g_str_hash, g_str_equal, NULL, NULL);
	yd->peers = g_hash_table_new_full(g_str_hash, g_str_equal, g_free, yahoo_p2p_disconnect_destroy_data);
	yd->sms_carrier = g_hash_table_new_full(g_str_hash, g_str_equal, g_free, g_free);
	yd->yahoo_p2p_timer = purple_timeout_add_seconds(YAHOO_P2P_KEEPALIVE_SECS, yahoo_p2p_keepalive, gc);
	yd->confs = NULL;
	yd->conf_id = 2;
	yd->last_keepalive = yd->last_ping = time(NULL);

	yd->current_status = get_yahoo_status_from_purple_status(status);

	yahoo_server_check(account);
	yahoo_picture_check(account);

	if (purple_account_get_bool(account, "yahoojp", FALSE)) {
		yd->jp = TRUE;
		if (purple_proxy_connect(gc, account,
		                       purple_account_get_string(account, "serverjp",  YAHOOJP_PAGER_HOST),
		                       purple_account_get_int(account, "port", YAHOO_PAGER_PORT),
		                       yahoo_got_connected, gc) == NULL)
		{
			purple_connection_error_reason(gc, PURPLE_CONNECTION_ERROR_NETWORK_ERROR,
			                               _("Connection problem"));
			return;
		}
	} else {
		yd->jp = FALSE;
		if (purple_proxy_connect(gc, account,
		                       purple_account_get_string(account, "server",  YAHOO_PAGER_HOST),
		                       purple_account_get_int(account, "port", YAHOO_PAGER_PORT),
		                       yahoo_got_connected, gc) == NULL)
		{
			purple_connection_error_reason(gc, PURPLE_CONNECTION_ERROR_NETWORK_ERROR,
			                               _("Connection problem"));
			return;
		}
	}
}

static void yahoo_close(PurpleConnection *gc) {
	struct yahoo_data *yd = (struct yahoo_data *)gc->proto_data;
	GSList *l;

	if (gc->inpa)
		purple_input_remove(gc->inpa);

	while (yd->url_datas) {
		purple_util_fetch_url_cancel(yd->url_datas->data);
		yd->url_datas = g_slist_delete_link(yd->url_datas, yd->url_datas);
	}

	for (l = yd->confs; l; l = l->next) {
		PurpleConversation *conv = l->data;

		yahoo_conf_leave(yd, purple_conversation_get_name(conv),
		                 purple_connection_get_display_name(gc),
				 purple_conv_chat_get_users(PURPLE_CONV_CHAT(conv)));
	}
	g_slist_free(yd->confs);

	for (l = yd->cookies; l; l = l->next) {
		g_free(l->data);
		l->data=NULL;
	}
	g_slist_free(yd->cookies);

	yd->chat_online = FALSE;
	if (yd->in_chat)
		yahoo_c_leave(gc, 1); /* 1 = YAHOO_CHAT_ID */

	purple_timeout_remove(yd->yahoo_p2p_timer);
	if(yd->yahoo_p2p_server_timeout_handle != 0)
		purple_timeout_remove(yd->yahoo_p2p_server_timeout_handle);

	/* close p2p server if it is waiting for a peer to connect */
	purple_input_remove(yd->yahoo_p2p_server_watcher);
	close(yd->yahoo_local_p2p_server_fd);
	yd->yahoo_local_p2p_server_fd = -1;

	g_hash_table_destroy(yd->sms_carrier);
	g_hash_table_destroy(yd->peers);
	g_hash_table_destroy(yd->friends);
	g_hash_table_destroy(yd->imvironments);
	g_hash_table_destroy(yd->xfer_peer_idstring_map);
	g_free(yd->chat_name);

	g_free(yd->cookie_y);
	g_free(yd->cookie_t);

	if (yd->txhandler)
		purple_input_remove(yd->txhandler);

	purple_circ_buffer_destroy(yd->txbuf);

	if (yd->fd >= 0)
		close(yd->fd);

	g_free(yd->rxqueue);
	yd->rxlen = 0;
	g_free(yd->picture_url);

	if (yd->buddy_icon_connect_data)
		purple_proxy_connect_cancel(yd->buddy_icon_connect_data);
	if (yd->picture_upload_todo)
		yahoo_buddy_icon_upload_data_free(yd->picture_upload_todo);
	if (yd->ycht)
		ycht_connection_close(yd->ycht);

	g_free(yd->pending_chat_room);
	g_free(yd->pending_chat_id);
	g_free(yd->pending_chat_topic);
	g_free(yd->pending_chat_goto);

	g_free(yd->current_list15_grp);

	g_free(yd);
	gc->proto_data = NULL;
}

static const char *yahoo_list_icon(PurpleAccount *a, PurpleBuddy *b)
{
	return "yahoo";
}

static const char *yahoo_list_emblem(PurpleBuddy *b)
{
	PurpleAccount *account;
	PurpleConnection *gc;
	struct yahoo_data *yd;
	YahooFriend *f;
	PurplePresence *presence;

	if (!b || !(account = b->account) || !(gc = purple_account_get_connection(account)) ||
					     !(yd = gc->proto_data))
		return NULL;

	f = yahoo_friend_find(gc, b->name);
	if (!f) {
		return "not-authorized";
	}

	presence = purple_buddy_get_presence(b);

	if (purple_presence_is_online(presence)) {
		if (yahoo_friend_get_game(f))
			return "game";
		if (f->protocol == 2)
			return "msn";
	}
	return NULL;
}

static const char *yahoo_get_status_string(enum yahoo_status a)
{
	switch (a) {
	case YAHOO_STATUS_BRB:
		return _("Be Right Back");
	case YAHOO_STATUS_BUSY:
		return _("Busy");
	case YAHOO_STATUS_NOTATHOME:
		return _("Not at Home");
	case YAHOO_STATUS_NOTATDESK:
		return _("Not at Desk");
	case YAHOO_STATUS_NOTINOFFICE:
		return _("Not in Office");
	case YAHOO_STATUS_ONPHONE:
		return _("On the Phone");
	case YAHOO_STATUS_ONVACATION:
		return _("On Vacation");
	case YAHOO_STATUS_OUTTOLUNCH:
		return _("Out to Lunch");
	case YAHOO_STATUS_STEPPEDOUT:
		return _("Stepped Out");
	case YAHOO_STATUS_INVISIBLE:
		return _("Invisible");
	case YAHOO_STATUS_IDLE:
		return _("Idle");
	case YAHOO_STATUS_OFFLINE:
		return _("Offline");
	default:
		return _("Available");
	}
}

static void yahoo_initiate_conference(PurpleBlistNode *node, gpointer data) {

	PurpleBuddy *buddy;
	PurpleConnection *gc;

	GHashTable *components;
	struct yahoo_data *yd;
	int id;

	g_return_if_fail(PURPLE_BLIST_NODE_IS_BUDDY(node));

	buddy = (PurpleBuddy *) node;
	gc = purple_account_get_connection(buddy->account);
	yd = gc->proto_data;
	id = yd->conf_id;

	components = g_hash_table_new_full(g_str_hash, g_str_equal, g_free, g_free);
	g_hash_table_replace(components, g_strdup("room"),
		g_strdup_printf("%s-%d", purple_connection_get_display_name(gc), id));
	g_hash_table_replace(components, g_strdup("topic"), g_strdup("Join my conference..."));
	g_hash_table_replace(components, g_strdup("type"), g_strdup("Conference"));
	yahoo_c_join(gc, components);
	g_hash_table_destroy(components);

	yahoo_c_invite(gc, id, "Join my conference...", buddy->name);
}

static void yahoo_presence_settings(PurpleBlistNode *node, gpointer data) {
	PurpleBuddy *buddy;
	PurpleConnection *gc;
	int presence_val = GPOINTER_TO_INT(data);

	buddy = (PurpleBuddy *) node;
	gc = purple_account_get_connection(buddy->account);

	yahoo_friend_update_presence(gc, buddy->name, presence_val);
}

static void yahoo_game(PurpleBlistNode *node, gpointer data) {

	PurpleBuddy *buddy;
	PurpleConnection *gc;

	struct yahoo_data *yd;
	const char *game;
	char *game2;
	char *t;
	char url[256];
	YahooFriend *f;

	g_return_if_fail(PURPLE_BLIST_NODE_IS_BUDDY(node));

	buddy = (PurpleBuddy *) node;
	gc = purple_account_get_connection(buddy->account);
	yd = (struct yahoo_data *) gc->proto_data;

	f = yahoo_friend_find(gc, buddy->name);
	if (!f)
		return;

	game = yahoo_friend_get_game(f);
	if (!game)
		return;

	t = game2 = g_strdup(strstr(game, "ante?room="));
	while (*t && *t != '\t')
		t++;
	*t = 0;
	g_snprintf(url, sizeof url, "http://games.yahoo.com/games/%s", game2);
	purple_notify_uri(gc, url);
	g_free(game2);
}

static char *yahoo_status_text(PurpleBuddy *b)
{
	YahooFriend *f = NULL;
	const char *msg;
	char *msg2;

	f = yahoo_friend_find(b->account->gc, b->name);
	if (!f)
		return g_strdup(_("Not on server list"));

	switch (f->status) {
	case YAHOO_STATUS_AVAILABLE:
		return NULL;
	case YAHOO_STATUS_IDLE:
		if (f->idle == -1)
			return g_strdup(yahoo_get_status_string(f->status));
		return NULL;
	case YAHOO_STATUS_CUSTOM:
		if (!(msg = yahoo_friend_get_status_message(f)))
			return NULL;
		msg2 = g_markup_escape_text(msg, strlen(msg));
		purple_util_chrreplace(msg2, '\n', ' ');
		return msg2;

	default:
		return g_strdup(yahoo_get_status_string(f->status));
	}
}

void yahoo_tooltip_text(PurpleBuddy *b, PurpleNotifyUserInfo *user_info, gboolean full)
{
	YahooFriend *f;
	char *escaped;
	char *status = NULL;
	const char *presence = NULL;

	f = yahoo_friend_find(b->account->gc, b->name);
	if (!f)
		status = g_strdup_printf("\n%s", _("Not on server list"));
	else {
		switch (f->status) {
		case YAHOO_STATUS_CUSTOM:
			if (!yahoo_friend_get_status_message(f))
				return;
			status = g_strdup(yahoo_friend_get_status_message(f));
			break;
		case YAHOO_STATUS_OFFLINE:
			break;
		default:
			status = g_strdup(yahoo_get_status_string(f->status));
			break;
		}

		switch (f->presence) {
			case YAHOO_PRESENCE_ONLINE:
				presence = _("Appear Online");
				break;
			case YAHOO_PRESENCE_PERM_OFFLINE:
				presence = _("Appear Permanently Offline");
				break;
			case YAHOO_PRESENCE_DEFAULT:
				break;
			default:
				purple_debug_error("yahoo", "Unknown presence in yahoo_tooltip_text\n");
				break;
		}
	}

	if (status != NULL) {
		escaped = g_markup_escape_text(status, strlen(status));
		purple_notify_user_info_add_pair(user_info, _("Status"), escaped);
		g_free(status);
		g_free(escaped);
	}

	if (presence != NULL)
		purple_notify_user_info_add_pair(user_info, _("Presence"), presence);
}

static void yahoo_addbuddyfrommenu_cb(PurpleBlistNode *node, gpointer data)
{
	PurpleBuddy *buddy;
	PurpleConnection *gc;

	g_return_if_fail(PURPLE_BLIST_NODE_IS_BUDDY(node));

	buddy = (PurpleBuddy *) node;
	gc = purple_account_get_connection(buddy->account);

	yahoo_add_buddy(gc, buddy, NULL);
}


static void yahoo_chat_goto_menu(PurpleBlistNode *node, gpointer data)
{
	PurpleBuddy *buddy;
	PurpleConnection *gc;

	g_return_if_fail(PURPLE_BLIST_NODE_IS_BUDDY(node));

	buddy = (PurpleBuddy *) node;
	gc = purple_account_get_connection(buddy->account);

	yahoo_chat_goto(gc, buddy->name);
}

static GList *build_presence_submenu(YahooFriend *f, PurpleConnection *gc) {
	GList *m = NULL;
	PurpleMenuAction *act;
	struct yahoo_data *yd = (struct yahoo_data *) gc->proto_data;

	if (yd->current_status == YAHOO_STATUS_INVISIBLE) {
		if (f->presence != YAHOO_PRESENCE_ONLINE) {
			act = purple_menu_action_new(_("Appear Online"),
			                           PURPLE_CALLBACK(yahoo_presence_settings),
			                           GINT_TO_POINTER(YAHOO_PRESENCE_ONLINE),
			                           NULL);
			m = g_list_append(m, act);
		} else if (f->presence != YAHOO_PRESENCE_DEFAULT) {
			act = purple_menu_action_new(_("Appear Offline"),
			                           PURPLE_CALLBACK(yahoo_presence_settings),
			                           GINT_TO_POINTER(YAHOO_PRESENCE_DEFAULT),
			                           NULL);
			m = g_list_append(m, act);
		}
	}

	if (f->presence == YAHOO_PRESENCE_PERM_OFFLINE) {
		act = purple_menu_action_new(_("Don't Appear Permanently Offline"),
		                           PURPLE_CALLBACK(yahoo_presence_settings),
		                           GINT_TO_POINTER(YAHOO_PRESENCE_DEFAULT),
		                           NULL);
		m = g_list_append(m, act);
	} else {
		act = purple_menu_action_new(_("Appear Permanently Offline"),
		                           PURPLE_CALLBACK(yahoo_presence_settings),
		                           GINT_TO_POINTER(YAHOO_PRESENCE_PERM_OFFLINE),
		                           NULL);
		m = g_list_append(m, act);
	}

	return m;
}

static void yahoo_doodle_blist_node(PurpleBlistNode *node, gpointer data)
{
	PurpleBuddy *b = (PurpleBuddy *)node;
	PurpleConnection *gc = b->account->gc;

	yahoo_doodle_initiate(gc, b->name);
}

static GList *yahoo_buddy_menu(PurpleBuddy *buddy)
{
	GList *m = NULL;
	PurpleMenuAction *act;

	PurpleConnection *gc = purple_account_get_connection(buddy->account);
	struct yahoo_data *yd = gc->proto_data;
	static char buf2[1024];
	YahooFriend *f;

	f = yahoo_friend_find(gc, buddy->name);

	if (!f && !yd->wm) {
		act = purple_menu_action_new(_("Add Buddy"),
		                           PURPLE_CALLBACK(yahoo_addbuddyfrommenu_cb),
		                           NULL, NULL);
		m = g_list_append(m, act);

		return m;

	}

	if (f && f->status != YAHOO_STATUS_OFFLINE) {
		if (!yd->wm) {
			act = purple_menu_action_new(_("Join in Chat"),
			                           PURPLE_CALLBACK(yahoo_chat_goto_menu),
			                           NULL, NULL);
			m = g_list_append(m, act);
		}

		act = purple_menu_action_new(_("Initiate Conference"),
		                           PURPLE_CALLBACK(yahoo_initiate_conference),
		                           NULL, NULL);
		m = g_list_append(m, act);

		if (yahoo_friend_get_game(f)) {
			const char *game = yahoo_friend_get_game(f);
			char *room;
			char *t;

			if ((room = strstr(game, "&follow="))) {/* skip ahead to the url */
				while (*room && *room != '\t')          /* skip to the tab */
					room++;
				t = room++;                             /* room as now at the name */
				while (*t != '\n')
					t++;                            /* replace the \n with a space */
				*t = ' ';
				g_snprintf(buf2, sizeof buf2, "%s", room);

				act = purple_menu_action_new(buf2,
				                           PURPLE_CALLBACK(yahoo_game),
				                           NULL, NULL);
				m = g_list_append(m, act);
			}
		}
	}

	if (f) {
		act = purple_menu_action_new(_("Presence Settings"), NULL, NULL,
		                           build_presence_submenu(f, gc));
		m = g_list_append(m, act);
	}

	if (f) {
		act = purple_menu_action_new(_("Start Doodling"),
		                           PURPLE_CALLBACK(yahoo_doodle_blist_node),
		                           NULL, NULL);
		m = g_list_append(m, act);
	}

	return m;
}

static GList *yahoo_blist_node_menu(PurpleBlistNode *node)
{
	if(PURPLE_BLIST_NODE_IS_BUDDY(node)) {
		return yahoo_buddy_menu((PurpleBuddy *) node);
	} else {
		return NULL;
	}
}

static void yahoo_act_id(PurpleConnection *gc, const char *entry)
{
	struct yahoo_data *yd = gc->proto_data;

	struct yahoo_packet *pkt = yahoo_packet_new(YAHOO_SERVICE_IDACT, YAHOO_STATUS_AVAILABLE, 0);
	yahoo_packet_hash_str(pkt, 3, entry);
	yahoo_packet_send_and_free(pkt, yd);

	purple_connection_set_display_name(gc, entry);
}

static void
yahoo_get_inbox_token_cb(PurpleUtilFetchUrlData *url_data, gpointer user_data,
		const gchar *token, size_t len, const gchar *error_message)
{
	PurpleConnection *gc = user_data;
	gboolean set_cookie = FALSE;
	gchar *url;
	struct yahoo_data *yd = gc->proto_data;

	g_return_if_fail(PURPLE_CONNECTION_IS_VALID(gc));
	
	yd->url_datas = g_slist_remove(yd->url_datas, url_data);

	if (error_message != NULL)
		purple_debug_error("yahoo", "Requesting mail login token failed: %s\n", error_message);
	else if (len > 0 && token && *token) {
	 	/* Should we not be hardcoding the rd url? */
		url = g_strdup_printf(
			"http://login.yahoo.com/config/reset_cookies_token?"
			".token=%s"
			"&.done=http://us.rd.yahoo.com/messenger/client/%%3fhttp://mail.yahoo.com/",
			token);
		set_cookie = TRUE;
	}

	if (!set_cookie) {
		purple_debug_error("yahoo", "No mail login token; forwarding to login screen.\n");
		url = g_strdup(yd->jp ? YAHOOJP_MAIL_URL : YAHOO_MAIL_URL);
	}

	/* Open the mailbox with the parsed url data */
	purple_notify_uri(gc, url);

	g_free(url);
}


static void yahoo_show_inbox(PurplePluginAction *action)
{
	/* Setup a cookie that can be used by the browser */
	/* XXX I have no idea how this will work with Yahoo! Japan. */

	PurpleConnection *gc = action->context;
	struct yahoo_data *yd = gc->proto_data;

	PurpleUtilFetchUrlData *url_data;
	const char* base_url = "http://login.yahoo.com";
	/* use whole URL if using HTTP Proxy */
	gboolean use_whole_url = yahoo_account_use_http_proxy(gc);
	gchar *request = g_strdup_printf(
		"POST %s/config/cookie_token HTTP/1.0\r\n"
		"Cookie: T=%s; path=/; domain=.yahoo.com; Y=%s;\r\n"
		"User-Agent: Mozilla/4.0 (compatible; MSIE 5.5)\r\n"
		"Host: login.yahoo.com\r\n"
		"Content-Length: 0\r\n\r\n",
		use_whole_url ? base_url : "",
		yd->cookie_t, yd->cookie_y);

	url_data = purple_util_fetch_url_request(base_url, use_whole_url,
			"Mozilla/4.0 (compatible; MSIE 5.5)", TRUE, request, FALSE,
			yahoo_get_inbox_token_cb, gc);

	g_free(request);

	if (url_data != NULL)
		yd->url_datas = g_slist_prepend(yd->url_datas, url_data);
	else {
		const char *yahoo_mail_url = (yd->jp ? YAHOOJP_MAIL_URL : YAHOO_MAIL_URL);
		purple_debug_error("yahoo",
				   "Unable to request mail login token; forwarding to login screen.");
		purple_notify_uri(gc, yahoo_mail_url);
	}

}


static void yahoo_show_act_id(PurplePluginAction *action)
{
	PurpleConnection *gc = (PurpleConnection *) action->context;
	purple_request_input(gc, NULL, _("Activate which ID?"), NULL,
					   purple_connection_get_display_name(gc), FALSE, FALSE, NULL,
					   _("OK"), G_CALLBACK(yahoo_act_id),
					   _("Cancel"), NULL,
					   purple_connection_get_account(gc), NULL, NULL,
					   gc);
}

static void yahoo_show_chat_goto(PurplePluginAction *action)
{
	PurpleConnection *gc = (PurpleConnection *) action->context;
	purple_request_input(gc, NULL, _("Join whom in chat?"), NULL,
					   "", FALSE, FALSE, NULL,
					   _("OK"), G_CALLBACK(yahoo_chat_goto),
					   _("Cancel"), NULL,
					   purple_connection_get_account(gc), NULL, NULL,
					   gc);
}

static GList *yahoo_actions(PurplePlugin *plugin, gpointer context) {
	GList *m = NULL;
	PurplePluginAction *act;

	act = purple_plugin_action_new(_("Activate ID..."),
			yahoo_show_act_id);
	m = g_list_append(m, act);

	act = purple_plugin_action_new(_("Join User in Chat..."),
			yahoo_show_chat_goto);
	m = g_list_append(m, act);

	m = g_list_append(m, NULL);
	act = purple_plugin_action_new(_("Open Inbox"),
			yahoo_show_inbox);
	m = g_list_append(m, act);

	return m;
}

struct yahoo_sms_carrier_cb_data	{
	PurpleConnection *gc;
	char *who;
	char *what;
};

static int yahoo_send_im(PurpleConnection *gc, const char *who, const char *what, PurpleMessageFlags flags);

static void yahoo_get_sms_carrier_cb(PurpleUtilFetchUrlData *url_data, gpointer user_data,
		const gchar *webdata, size_t len, const gchar *error_message)
{
	struct yahoo_sms_carrier_cb_data *sms_cb_data = user_data;
	PurpleConnection *gc = sms_cb_data->gc;
	struct yahoo_data *yd = gc->proto_data;
	char *mobile_no = NULL;
	char *status = NULL;
	char *carrier = NULL;
	PurpleAccount *account = purple_connection_get_account(gc);
	PurpleConversation *conv = purple_find_conversation_with_account(PURPLE_CONV_TYPE_IM, sms_cb_data->who, account);

	if (error_message != NULL)	{
		purple_conversation_write(conv, NULL, "Cant send SMS, Unable to obtain mobile carrier", PURPLE_MESSAGE_SYSTEM, time(NULL));

		g_free(sms_cb_data->who);
		g_free(sms_cb_data->what);
		g_free(sms_cb_data);
		return ;
	}
	else if (len > 0 && webdata && *webdata) {
		xmlnode *validate_data_root = xmlnode_from_str(webdata, -1);
		xmlnode *validate_data_child = xmlnode_get_child(validate_data_root, "mobile_no");
		mobile_no = (char *)xmlnode_get_attrib(validate_data_child, "msisdn");
		
		validate_data_root = xmlnode_copy(validate_data_child);
		validate_data_child = xmlnode_get_child(validate_data_root, "status");
		status = xmlnode_get_data(validate_data_child);

		validate_data_child = xmlnode_get_child(validate_data_root, "carrier");
		carrier = xmlnode_get_data(validate_data_child);

		purple_debug_info("yahoo","SMS validate data: Mobile:%s, Status:%s, Carrier:%s\n", mobile_no, status, carrier);

		if( strcmp(status, "Valid") == 0)	{
			g_hash_table_insert(yd->sms_carrier, g_strdup_printf("+%s", mobile_no), g_strdup(carrier));
			yahoo_send_im(sms_cb_data->gc, sms_cb_data->who, sms_cb_data->what, PURPLE_MESSAGE_SEND);
		}
		else	{
			g_hash_table_insert(yd->sms_carrier, g_strdup_printf("+%s", mobile_no), g_strdup("Unknown"));
			purple_conversation_write(conv, NULL, "Cant send SMS, Unknown mobile carrier", PURPLE_MESSAGE_SYSTEM, time(NULL));
		}

		xmlnode_free(validate_data_child);
		xmlnode_free(validate_data_root);
		g_free(sms_cb_data->who);
		g_free(sms_cb_data->what);
		g_free(sms_cb_data);
		g_free(mobile_no);
		g_free(status);
		g_free(carrier);
	}
}

static void yahoo_get_sms_carrier(PurpleConnection *gc, gpointer data)
{
	struct yahoo_data *yd = gc->proto_data;
	PurpleUtilFetchUrlData *url_data;
	struct yahoo_sms_carrier_cb_data *sms_cb_data;
	char *validate_request_str = NULL;
	char *request = NULL;
	gboolean use_whole_url = FALSE;
	xmlnode *validate_request_root = NULL;
	xmlnode *validate_request_child = NULL;

	if(!(sms_cb_data = data))
		return;

	validate_request_root = xmlnode_new("validate");
	xmlnode_set_attrib(validate_request_root, "intl", "us");
	xmlnode_set_attrib(validate_request_root, "version", YAHOO_CLIENT_VERSION);
	xmlnode_set_attrib(validate_request_root, "qos", "0");

	validate_request_child = xmlnode_new_child(validate_request_root, "mobile_no");
	xmlnode_set_attrib(validate_request_child, "msisdn", sms_cb_data->who + 1);

	validate_request_str = xmlnode_to_str(validate_request_root, NULL);

	xmlnode_free(validate_request_child);
	xmlnode_free(validate_request_root);

	request = g_strdup_printf(
		"POST /mobileno?intl=us&version=%s HTTP/1.1\r\n"
		"Cookie: T=%s; path=/; domain=.yahoo.com; Y=%s; path=/; domain=.yahoo.com;\r\n"
		"User-Agent: Mozilla/4.0 (compatible; MSIE 5.5)\r\n"
		"Host: validate.msg.yahoo.com\r\n"
		"Content-Length: %d\r\n"
		"Cache-Control: no-cache\r\n\r\n%s",
		YAHOO_CLIENT_VERSION, yd->cookie_t, yd->cookie_y, strlen(validate_request_str), validate_request_str);

	/* use whole URL if using HTTP Proxy */
	if ((gc->account->proxy_info) && (gc->account->proxy_info->type == PURPLE_PROXY_HTTP))
	    use_whole_url = TRUE;

	url_data = purple_util_fetch_url_request(YAHOO_SMS_CARRIER_URL, use_whole_url,
			"Mozilla/4.0 (compatible; MSIE 5.5)", TRUE, request, FALSE,
			yahoo_get_sms_carrier_cb, data);

	g_free(request);
	g_free(validate_request_str);

	if (!url_data)	{
		PurpleAccount *account = purple_connection_get_account(gc);
		PurpleConversation *conv = purple_find_conversation_with_account(PURPLE_CONV_TYPE_IM, sms_cb_data->who, account);
		purple_conversation_write(conv, NULL, "Cant send SMS, Unable to obtain mobile carrier", PURPLE_MESSAGE_SYSTEM, time(NULL));
		g_free(sms_cb_data->who);
		g_free(sms_cb_data->what);
		g_free(sms_cb_data);
	}
}

static int yahoo_send_im(PurpleConnection *gc, const char *who, const char *what, PurpleMessageFlags flags)
{
	struct yahoo_data *yd = gc->proto_data;
	struct yahoo_packet *pkt;
	char *msg = yahoo_html_to_codes(what);
	char *msg2;
	gboolean utf8 = TRUE;
	PurpleWhiteboard *wb;
	int ret = 1;
	YahooFriend *f = NULL;
	gsize lenb = 0;
	glong lenc = 0;
<<<<<<< HEAD
	struct yahoo_p2p_data *p2p_data;
	gboolean wlm = FALSE;
=======

>>>>>>> 553d692e
	msg2 = yahoo_string_encode(gc, msg, &utf8);
	
	if(msg2) {
		lenb = strlen(msg2);
		lenc = g_utf8_strlen(msg2, -1);

		if(lenb > YAHOO_MAX_MESSAGE_LENGTH_BYTES || lenc > YAHOO_MAX_MESSAGE_LENGTH_CHARS) {
			purple_debug_info("yahoo", "Message too big.  Length is %" G_GSIZE_FORMAT
					" bytes, %ld characters.  Max is %d bytes, %d chars."
					"  Message is '%s'.\n", lenb, lenc, YAHOO_MAX_MESSAGE_LENGTH_BYTES,
					YAHOO_MAX_MESSAGE_LENGTH_CHARS, msg2);
			yahoo_packet_free(pkt);
			g_free(msg);
			g_free(msg2);
			return -E2BIG;
		}
	}

	if(msg2) {
		lenb = strlen(msg2);
		lenc = g_utf8_strlen(msg2, -1);

		if(lenb > YAHOO_MAX_MESSAGE_LENGTH_BYTES || lenc > YAHOO_MAX_MESSAGE_LENGTH_CHARS) {
			purple_debug_info("yahoo", "Message too big.  Length is %" G_GSIZE_FORMAT
					" bytes, %ld characters.  Max is %d bytes, %d chars."
					"  Message is '%s'.\n", lenb, lenc, YAHOO_MAX_MESSAGE_LENGTH_BYTES,
					YAHOO_MAX_MESSAGE_LENGTH_CHARS, msg2);
			yahoo_packet_free(pkt);
			g_free(msg);
			g_free(msg2);
			return -E2BIG;
		}
	}

	wlm = g_str_has_prefix(who, "wlm/") || g_str_has_prefix(who, "WLM/");

	if( strncmp(who, "+", 1) == 0 )	{
		/* we have an sms to be sent */
		gchar *carrier = NULL;
		const char *alias = NULL;
		PurpleAccount *account = purple_connection_get_account(gc);
		PurpleConversation *conv = purple_find_conversation_with_account(PURPLE_CONV_TYPE_IM, who, account);

		carrier = g_hash_table_lookup(yd->sms_carrier, who);
		if (!carrier)	{
			struct yahoo_sms_carrier_cb_data *sms_cb_data;
			sms_cb_data = g_malloc(sizeof(struct yahoo_sms_carrier_cb_data));
			sms_cb_data->gc = gc;
			sms_cb_data->who = g_malloc(strlen(who));
			sms_cb_data->what = g_malloc(strlen(what));
			strcpy(sms_cb_data->who, who);
			strcpy(sms_cb_data->what, what);

			purple_conversation_write(conv, NULL, "Getting mobile carrier to send the sms", PURPLE_MESSAGE_SYSTEM, time(NULL));
			
			yahoo_get_sms_carrier(gc, sms_cb_data);

			g_free(msg);
			g_free(msg2);
			return ret;
		}
		else if( strcmp(carrier,"Unknown") == 0 ) {
			purple_conversation_write(conv, NULL, "Cant send SMS, Unknown mobile carrier", PURPLE_MESSAGE_SYSTEM, time(NULL));

			g_free(msg);
			g_free(msg2);
			return -1;
		}

		alias = purple_account_get_alias(account);
		pkt = yahoo_packet_new(YAHOO_SERVICE_SMS_MSG, YAHOO_STATUS_AVAILABLE, 0);
		yahoo_packet_hash(pkt, "sssss",
			1, purple_connection_get_display_name(gc),
			69, alias,
			5, who + 1,
			68, carrier,
			14, msg2);
		yahoo_packet_send_and_free(pkt, yd);

		g_free(msg);
		g_free(msg2);

		return ret;
	}

	pkt = yahoo_packet_new(YAHOO_SERVICE_MESSAGE, YAHOO_STATUS_OFFLINE, 0);
	if(wlm)	{
		yahoo_packet_hash(pkt, "ss", 1, purple_connection_get_display_name(gc), 5, who+4);
		yahoo_packet_hash_int(pkt, 241, 2);
	}
	else	{
		yahoo_packet_hash(pkt, "ss", 1, purple_connection_get_display_name(gc), 5, who);
		if ((f = yahoo_friend_find(gc, who)) && f->protocol)
			yahoo_packet_hash_int(pkt, 241, f->protocol);
	}

	if (utf8)
		yahoo_packet_hash_str(pkt, 97, "1");
	yahoo_packet_hash_str(pkt, 14, msg2);

	/*
	 * IMVironment.
	 *
	 * If this message is to a user who is also Doodling with the local user,
	 * format the chat packet with the correct IMV information (thanks Yahoo!)
	 *
	 * Otherwise attempt to use the same IMVironment as the remote user,
	 * just so that we don't inadvertantly reset their IMVironment back
	 * to nothing.
	 *
	 * If they have no set an IMVironment, then use the default.
	 */
	wb = purple_whiteboard_get_session(gc->account, who);
	if (wb)
		yahoo_packet_hash_str(pkt, 63, DOODLE_IMV_KEY);
	else
	{
		const char *imv;
		imv = g_hash_table_lookup(yd->imvironments, who);
		if (imv != NULL)
			yahoo_packet_hash_str(pkt, 63, imv);
		else
			yahoo_packet_hash_str(pkt, 63, ";0");
	}

	yahoo_packet_hash_str(pkt,   64, "0"); /* no idea */
	yahoo_packet_hash_str(pkt, 1002, "1"); /* no idea, Yahoo 6 or later only it seems */
	if (!yd->picture_url)
		yahoo_packet_hash_str(pkt, 206, "0"); /* 0 = no picture, 2 = picture, maybe 1 = avatar? */
	else
		yahoo_packet_hash_str(pkt, 206, "2");

	/* We may need to not send any packets over 2000 bytes, but I'm not sure yet. */
	if ((YAHOO_PACKET_HDRLEN + yahoo_packet_length(pkt)) <= 2000)	{
		/* if p2p link exists, send through it. To-do: key 15, time value to be sent in case of p2p */
		if( (p2p_data = g_hash_table_lookup(yd->peers, who)) && !wlm )	{
			yahoo_packet_hash_int(pkt, 11, p2p_data->session_id);
			yahoo_p2p_write_pkt(p2p_data->source, pkt);
		}
		else	{
			yahoo_packet_send(pkt, yd);
			if(!wlm)
				yahoo_send_p2p_pkt(gc, who, 0);		/* send p2p packet, with val_13=0 */
		}
	}
	else
		ret = -E2BIG;

	yahoo_packet_free(pkt);

	g_free(msg);
	g_free(msg2);

	return ret;
}

static unsigned int yahoo_send_typing(PurpleConnection *gc, const char *who, PurpleTypingState state)
{
	struct yahoo_data *yd = gc->proto_data;
	struct yahoo_p2p_data *p2p_data;
	gboolean wlm = (g_str_has_prefix(who, "wlm/") || g_str_has_prefix(who, "WLM/"));
	struct yahoo_packet *pkt = NULL;

	/* Don't do anything if sms is being typed */
	if( strncmp(who, "+", 1) == 0 )
		return 0;

	pkt = yahoo_packet_new(YAHOO_SERVICE_NOTIFY, YAHOO_STATUS_TYPING, 0);

	/* check to see if p2p link exists, send through it */
	if( (p2p_data = g_hash_table_lookup(yd->peers, who)) && !wlm )	{
		yahoo_packet_hash(pkt, "sssssis", 49, "TYPING", 1, purple_connection_get_display_name(gc),
	                  14, " ", 13, state == PURPLE_TYPING ? "1" : "0",
	                  5, who, 11, p2p_data->session_id, 1002, "1");	/* To-do: key 15 to be sent in case of p2p */	
		yahoo_p2p_write_pkt(p2p_data->source, pkt);
		yahoo_packet_free(pkt);
	}
	else	{	/* send through yahoo server */
		if(wlm)
			yahoo_packet_hash(pkt, "sssssss", 49, "TYPING", 1, purple_connection_get_display_name(gc),
	                  14, " ", 13, state == PURPLE_TYPING ? "1" : "0",
	                  5, who+4, 1002, "1", 241, "2");
		else
			yahoo_packet_hash(pkt, "ssssss", 49, "TYPING", 1, purple_connection_get_display_name(gc),
	                  14, " ", 13, state == PURPLE_TYPING ? "1" : "0",
	                  5, who+4, 1002, "1");
		yahoo_packet_send_and_free(pkt, yd);
	}

	return 0;
}

static void yahoo_session_presence_remove(gpointer key, gpointer value, gpointer data)
{
	YahooFriend *f = value;
	if (f && f->presence == YAHOO_PRESENCE_ONLINE)
		f->presence = YAHOO_PRESENCE_DEFAULT;
}

static void yahoo_set_status(PurpleAccount *account, PurpleStatus *status)
{
	PurpleConnection *gc;
	PurplePresence *presence;
	struct yahoo_data *yd;
	struct yahoo_packet *pkt;
	int old_status;
	const char *msg = NULL;
	char *tmp = NULL;
	char *conv_msg = NULL;
	gboolean utf8 = TRUE;

	if (!purple_status_is_active(status))
		return;

	gc = purple_account_get_connection(account);
	presence = purple_status_get_presence(status);
	yd = (struct yahoo_data *)gc->proto_data;
	old_status = yd->current_status;

	yd->current_status = get_yahoo_status_from_purple_status(status);

	if (yd->current_status == YAHOO_STATUS_CUSTOM)
	{
		msg = purple_status_get_attr_string(status, "message");

		if (purple_status_is_available(status)) {
			tmp = yahoo_string_encode(gc, msg, &utf8);
			conv_msg = purple_markup_strip_html(tmp);
			g_free(tmp);
		} else {
			if ((msg == NULL) || (*msg == '\0'))
				msg = _("Away");
			tmp = yahoo_string_encode(gc, msg, &utf8);
			conv_msg = purple_markup_strip_html(tmp);
			g_free(tmp);
		}
	}

	if (yd->current_status == YAHOO_STATUS_INVISIBLE) {
		pkt = yahoo_packet_new(YAHOO_SERVICE_Y6_VISIBLE_TOGGLE, YAHOO_STATUS_AVAILABLE, 0);
		yahoo_packet_hash_str(pkt, 13, "2");
		yahoo_packet_send_and_free(pkt, yd);

		return;
	}

	pkt = yahoo_packet_new(YAHOO_SERVICE_Y6_STATUS_UPDATE, YAHOO_STATUS_AVAILABLE, 0);
	yahoo_packet_hash_int(pkt, 10, yd->current_status);

	if (yd->current_status == YAHOO_STATUS_CUSTOM) {
		yahoo_packet_hash_str(pkt, 97, utf8 ? "1" : 0);
		yahoo_packet_hash_str(pkt, 19, conv_msg);
	} else {
		yahoo_packet_hash_str(pkt, 19, "");
	}

	g_free(conv_msg);

	if (purple_presence_is_idle(presence))
		yahoo_packet_hash_str(pkt, 47, "2");
	else if (!purple_status_is_available(status))
		yahoo_packet_hash_str(pkt, 47, "1");

	yahoo_packet_send_and_free(pkt, yd);

	if (old_status == YAHOO_STATUS_INVISIBLE) {
		pkt = yahoo_packet_new(YAHOO_SERVICE_Y6_VISIBLE_TOGGLE, YAHOO_STATUS_AVAILABLE, 0);
		yahoo_packet_hash_str(pkt, 13, "1");
		yahoo_packet_send_and_free(pkt, yd);

		/* Any per-session presence settings are removed */
		g_hash_table_foreach(yd->friends, yahoo_session_presence_remove, NULL);

	}
}

static void yahoo_set_idle(PurpleConnection *gc, int idle)
{
	struct yahoo_data *yd = gc->proto_data;
	struct yahoo_packet *pkt = NULL;
	char *msg = NULL, *msg2 = NULL;
	PurpleStatus *status = NULL;

	if (idle && yd->current_status != YAHOO_STATUS_CUSTOM)
		yd->current_status = YAHOO_STATUS_IDLE;
	else if (!idle && yd->current_status == YAHOO_STATUS_IDLE) {
		status = purple_presence_get_active_status(purple_account_get_presence(purple_connection_get_account(gc)));
		yd->current_status = get_yahoo_status_from_purple_status(status);
	}

	pkt = yahoo_packet_new(YAHOO_SERVICE_Y6_STATUS_UPDATE, YAHOO_STATUS_AVAILABLE, 0);

	yahoo_packet_hash_int(pkt, 10, yd->current_status);
	if (yd->current_status == YAHOO_STATUS_CUSTOM) {
		const char *tmp;
		if (status == NULL)
			status = purple_presence_get_active_status(purple_account_get_presence(purple_connection_get_account(gc)));
		tmp = purple_status_get_attr_string(status, "message");
		if (tmp != NULL) {
			msg = yahoo_string_encode(gc, tmp, NULL);
			msg2 = purple_markup_strip_html(msg);
			yahoo_packet_hash_str(pkt, 19, msg2);
		} else {
			/* get_yahoo_status_from_purple_status() returns YAHOO_STATUS_CUSTOM for
			 * the generic away state (YAHOO_STATUS_TYPE_AWAY) with no message */
			yahoo_packet_hash_str(pkt, 19, _("Away"));
		}
	} else {
		yahoo_packet_hash_str(pkt, 19, "");
	}

	if (idle)
		yahoo_packet_hash_str(pkt, 47, "2");
	else if (!purple_presence_is_available(purple_account_get_presence(purple_connection_get_account(gc))))
		yahoo_packet_hash_str(pkt, 47, "1");

	yahoo_packet_send_and_free(pkt, yd);

	g_free(msg);
	g_free(msg2);
}

static GList *yahoo_status_types(PurpleAccount *account)
{
	PurpleStatusType *type;
	GList *types = NULL;

	type = purple_status_type_new_with_attrs(PURPLE_STATUS_AVAILABLE, YAHOO_STATUS_TYPE_AVAILABLE,
	                                       NULL, TRUE, TRUE, FALSE,
	                                       "message", _("Message"),
	                                       purple_value_new(PURPLE_TYPE_STRING), NULL);
	types = g_list_append(types, type);

	type = purple_status_type_new_with_attrs(PURPLE_STATUS_AWAY, YAHOO_STATUS_TYPE_AWAY,
	                                       NULL, TRUE, TRUE, FALSE,
	                                       "message", _("Message"),
	                                       purple_value_new(PURPLE_TYPE_STRING), NULL);
	types = g_list_append(types, type);

	type = purple_status_type_new(PURPLE_STATUS_AWAY, YAHOO_STATUS_TYPE_BRB, _("Be Right Back"), TRUE);
	types = g_list_append(types, type);

	type = purple_status_type_new(PURPLE_STATUS_UNAVAILABLE, YAHOO_STATUS_TYPE_BUSY, _("Busy"), TRUE);
	types = g_list_append(types, type);

	type = purple_status_type_new(PURPLE_STATUS_AWAY, YAHOO_STATUS_TYPE_NOTATHOME, _("Not at Home"), TRUE);
	types = g_list_append(types, type);

	type = purple_status_type_new(PURPLE_STATUS_AWAY, YAHOO_STATUS_TYPE_NOTATDESK, _("Not at Desk"), TRUE);
	types = g_list_append(types, type);

	type = purple_status_type_new(PURPLE_STATUS_AWAY, YAHOO_STATUS_TYPE_NOTINOFFICE, _("Not in Office"), TRUE);
	types = g_list_append(types, type);

	type = purple_status_type_new(PURPLE_STATUS_UNAVAILABLE, YAHOO_STATUS_TYPE_ONPHONE, _("On the Phone"), TRUE);
	types = g_list_append(types, type);

	type = purple_status_type_new(PURPLE_STATUS_EXTENDED_AWAY, YAHOO_STATUS_TYPE_ONVACATION, _("On Vacation"), TRUE);
	types = g_list_append(types, type);

	type = purple_status_type_new(PURPLE_STATUS_AWAY, YAHOO_STATUS_TYPE_OUTTOLUNCH, _("Out to Lunch"), TRUE);
	types = g_list_append(types, type);

	type = purple_status_type_new(PURPLE_STATUS_AWAY, YAHOO_STATUS_TYPE_STEPPEDOUT, _("Stepped Out"), TRUE);
	types = g_list_append(types, type);


	type = purple_status_type_new(PURPLE_STATUS_INVISIBLE, YAHOO_STATUS_TYPE_INVISIBLE, NULL, TRUE);
	types = g_list_append(types, type);

	type = purple_status_type_new(PURPLE_STATUS_OFFLINE, YAHOO_STATUS_TYPE_OFFLINE, NULL, TRUE);
	types = g_list_append(types, type);

	type = purple_status_type_new_full(PURPLE_STATUS_MOBILE, YAHOO_STATUS_TYPE_MOBILE, NULL, FALSE, FALSE, TRUE);
	types = g_list_append(types, type);

	return types;
}

static void yahoo_keepalive(PurpleConnection *gc)
{
	struct yahoo_packet *pkt;
	struct yahoo_data *yd = gc->proto_data;
	time_t now = time(NULL);

	/* We're only allowed to send a ping once an hour or the servers will boot us */
	if ((now - yd->last_ping) >= PING_TIMEOUT) {
		yd->last_ping = now;

		/* The native client will only send PING or CHATPING */
		if (yd->chat_online) {
			if (yd->wm) {
				ycht_chat_send_keepalive(yd->ycht);
			} else {
				pkt = yahoo_packet_new(YAHOO_SERVICE_CHATPING, YAHOO_STATUS_AVAILABLE, 0);
				yahoo_packet_hash_str(pkt, 109, purple_connection_get_display_name(gc));
				yahoo_packet_send_and_free(pkt, yd);
			}
		} else {
			pkt = yahoo_packet_new(YAHOO_SERVICE_PING, YAHOO_STATUS_AVAILABLE, 0);
			yahoo_packet_send_and_free(pkt, yd);
		}
	}

	if ((now - yd->last_keepalive) >= KEEPALIVE_TIMEOUT) {
		yd->last_keepalive = now;
		pkt = yahoo_packet_new(YAHOO_SERVICE_KEEPALIVE, YAHOO_STATUS_AVAILABLE, 0);
		yahoo_packet_hash_str(pkt, 0, purple_connection_get_display_name(gc));
		yahoo_packet_send_and_free(pkt, yd);
	}

}

static void yahoo_add_buddy(PurpleConnection *gc, PurpleBuddy *buddy, PurpleGroup *g)
{
	struct yahoo_data *yd = (struct yahoo_data *)gc->proto_data;
	struct yahoo_packet *pkt;
	const char *group = NULL;
	char *group2;
	YahooFriend *f;
	gboolean wlm = FALSE;

	if (!yd->logged_in)
		return;

	wlm = g_str_has_prefix(buddy->name, "wlm/") || g_str_has_prefix(buddy->name, "WLM/");

	if (!purple_privacy_check(purple_connection_get_account(gc),
			purple_buddy_get_name(buddy)))
		return;

	f = yahoo_friend_find(gc, purple_buddy_get_name(buddy));

	g = purple_buddy_get_group(buddy);
	if (g)
		group = g->name;
	else
		group = "Buddies";

	group2 = yahoo_string_encode(gc, group, NULL);
	pkt = yahoo_packet_new(YAHOO_SERVICE_ADDBUDDY, YAHOO_STATUS_AVAILABLE, 0);
	if(wlm)	{
		yahoo_packet_hash(pkt, "sssssssssss",
			14, "",
			65, group2,
			97, "1",
			1, purple_connection_get_display_name(gc),
			302, "319",
			300, "319",
			7, buddy->name + 4,
			241, "2",
			334, "0",
			301, "319",
			303, "319"
		);
	}
	else	{
		yahoo_packet_hash(pkt, "ssssssssss",
			14, "",
			65, group2,
			97, "1",
			1, purple_connection_get_display_name(gc),
			302, "319",
			300, "319",
			7, buddy->name,
			334, "0",
			301, "319",
			303, "319"
		);
	}

	yahoo_packet_send_and_free(pkt, yd);
	g_free(group2);
}

static void yahoo_remove_buddy(PurpleConnection *gc, PurpleBuddy *buddy, PurpleGroup *group)
{
	struct yahoo_data *yd = (struct yahoo_data *)gc->proto_data;
        struct yahoo_packet *pkt;
	GSList *buddies, *l;
	PurpleGroup *g;
	gboolean remove = TRUE;
	char *cg;
	YahooFriend *f = yahoo_friend_find(gc, buddy->name);
	gboolean wlm = FALSE;

	if (!f)
		return;

	buddies = purple_find_buddies(purple_connection_get_account(gc), buddy->name);
	for (l = buddies; l; l = l->next) {
		g = purple_buddy_get_group(l->data);
		if (purple_utf8_strcasecmp(group->name, g->name)) {
			remove = FALSE;
			break;
		}
	}

	g_slist_free(buddies);

	if (remove)
		g_hash_table_remove(yd->friends, buddy->name);

	cg = yahoo_string_encode(gc, group->name, NULL);
	pkt = yahoo_packet_new(YAHOO_SERVICE_REMBUDDY, YAHOO_STATUS_AVAILABLE, 0);

	if(f->protocol == 2)
		wlm = TRUE;
	if(wlm)
		yahoo_packet_hash(pkt, "sss", 1, purple_connection_get_display_name(gc),
	                  7, buddy->name+4, 65, cg);
	else
		yahoo_packet_hash(pkt, "sss", 1, purple_connection_get_display_name(gc),
	                  7, buddy->name, 65, cg);
	if(f->protocol)
		yahoo_packet_hash_int(pkt, 241, f->protocol);
	yahoo_packet_send_and_free(pkt, yd);
	g_free(cg);
}

static void yahoo_add_deny(PurpleConnection *gc, const char *who) {
	struct yahoo_data *yd = (struct yahoo_data *)gc->proto_data;
	struct yahoo_packet *pkt;

	if (!yd->logged_in)
		return;

	if (!who || who[0] == '\0')
		return;

	pkt = yahoo_packet_new(YAHOO_SERVICE_IGNORECONTACT, YAHOO_STATUS_AVAILABLE, 0);
	yahoo_packet_hash(pkt, "sss", 1, purple_connection_get_display_name(gc),
	                  7, who, 13, "1");
	yahoo_packet_send_and_free(pkt, yd);
}

static void yahoo_rem_deny(PurpleConnection *gc, const char *who) {
	struct yahoo_data *yd = (struct yahoo_data *)gc->proto_data;
	struct yahoo_packet *pkt;

	if (!yd->logged_in)
		return;

	if (!who || who[0] == '\0')
		return;

	pkt = yahoo_packet_new(YAHOO_SERVICE_IGNORECONTACT, YAHOO_STATUS_AVAILABLE, 0);
	yahoo_packet_hash(pkt, "sss", 1, purple_connection_get_display_name(gc), 7, who, 13, "2");
	yahoo_packet_send_and_free(pkt, yd);
}

static void yahoo_set_permit_deny(PurpleConnection *gc)
{
	PurpleAccount *account;
	GSList *deny;

	account = purple_connection_get_account(gc);

	switch (account->perm_deny)
	{
		case PURPLE_PRIVACY_ALLOW_ALL:
			for (deny = account->deny; deny; deny = deny->next)
				yahoo_rem_deny(gc, deny->data);
			break;

		case PURPLE_PRIVACY_ALLOW_BUDDYLIST:
		case PURPLE_PRIVACY_ALLOW_USERS:
		case PURPLE_PRIVACY_DENY_USERS:
		case PURPLE_PRIVACY_DENY_ALL:
			for (deny = account->deny; deny; deny = deny->next)
				yahoo_add_deny(gc, deny->data);
			break;
	}
}

static gboolean yahoo_unload_plugin(PurplePlugin *plugin)
{
	yahoo_dest_colorht();

	return TRUE;
}

static void yahoo_change_buddys_group(PurpleConnection *gc, const char *who,
				   const char *old_group, const char *new_group)
{
	struct yahoo_data *yd = gc->proto_data;
	struct yahoo_packet *pkt;
	char *gpn, *gpo;
	YahooFriend *f = yahoo_friend_find(gc, who);

	/* Step 0:  If they aren't on the server list anyway,
	 *          don't bother letting the server know.
	 */
	if (!f)
		return;

	/* If old and new are the same, we would probably
	 * end up deleting the buddy, which would be bad.
	 * This might happen because of the charset conversation.
	 */
	gpn = yahoo_string_encode(gc, new_group, NULL);
	gpo = yahoo_string_encode(gc, old_group, NULL);
	if (!strcmp(gpn, gpo)) {
		g_free(gpn);
		g_free(gpo);
		return;
	}

	pkt = yahoo_packet_new(YAHOO_SERVICE_CHGRP_15, YAHOO_STATUS_AVAILABLE, 0);
	if(f->protocol)
		yahoo_packet_hash(pkt, "ssssissss", 1, purple_connection_get_display_name(gc),
	                  302, "240", 300, "240", 7, who, 241, f->protocol, 224, gpo, 264, gpn, 301,
	                  "240", 303, "240");
	else
		yahoo_packet_hash(pkt, "ssssssss", 1, purple_connection_get_display_name(gc),
	                  302, "240", 300, "240", 7, who, 224, gpo, 264, gpn, 301,
	                  "240", 303, "240");
	yahoo_packet_send_and_free(pkt, yd);

	g_free(gpn);
	g_free(gpo);
}

static void yahoo_rename_group(PurpleConnection *gc, const char *old_name,
							   PurpleGroup *group, GList *moved_buddies)
{
	struct yahoo_data *yd = gc->proto_data;
	struct yahoo_packet *pkt;
	char *gpn, *gpo;

	gpn = yahoo_string_encode(gc, group->name, NULL);
	gpo = yahoo_string_encode(gc, old_name, NULL);
	if (!strcmp(gpn, gpo)) {
		g_free(gpn);
		g_free(gpo);
		return;
	}

	pkt = yahoo_packet_new(YAHOO_SERVICE_GROUPRENAME, YAHOO_STATUS_AVAILABLE, 0);
	yahoo_packet_hash(pkt, "sss", 1, purple_connection_get_display_name(gc),
	                  65, gpo, 67, gpn);
	yahoo_packet_send_and_free(pkt, yd);
	g_free(gpn);
	g_free(gpo);
}

/********************************* Commands **********************************/

static PurpleCmdRet
yahoopurple_cmd_buzz(PurpleConversation *c, const gchar *cmd, gchar **args, gchar **error, void *data) {
	PurpleAccount *account = purple_conversation_get_account(c);

	if (*args && args[0])
		return PURPLE_CMD_RET_FAILED;

	purple_prpl_send_attention(account->gc, c->name, YAHOO_BUZZ);

	return PURPLE_CMD_RET_OK;
}

static PurplePlugin *my_protocol = NULL;

static PurpleCmdRet
yahoopurple_cmd_chat_join(PurpleConversation *conv, const char *cmd,
                        char **args, char **error, void *data)
{
	GHashTable *comp;
	PurpleConnection *gc;
	struct yahoo_data *yd;
	int id;

	if (!args || !args[0])
		return PURPLE_CMD_RET_FAILED;

	gc = purple_conversation_get_gc(conv);
	yd = gc->proto_data;
	id = yd->conf_id;
	purple_debug(PURPLE_DEBUG_INFO, "yahoo",
	           "Trying to join %s \n", args[0]);

	comp = g_hash_table_new_full(g_str_hash, g_str_equal, g_free, g_free);
	g_hash_table_replace(comp, g_strdup("room"), g_ascii_strdown(args[0], -1));
	g_hash_table_replace(comp, g_strdup("type"), g_strdup("Chat"));

	yahoo_c_join(gc, comp);

	g_hash_table_destroy(comp);
	return PURPLE_CMD_RET_OK;
}

static PurpleCmdRet
yahoopurple_cmd_chat_list(PurpleConversation *conv, const char *cmd,
                        char **args, char **error, void *data)
{
	PurpleAccount *account = purple_conversation_get_account(conv);
	if (*args && args[0])
		return PURPLE_CMD_RET_FAILED;
	purple_roomlist_show_with_account(account);
	return PURPLE_CMD_RET_OK;
}

static gboolean yahoo_offline_message(const PurpleBuddy *buddy)
{
	return TRUE;
}

gboolean yahoo_send_attention(PurpleConnection *gc, const char *username, guint type)
{
	PurpleConversation *c;

	c = purple_find_conversation_with_account(PURPLE_CONV_TYPE_IM,
			username, gc->account);

	g_return_val_if_fail(c != NULL, FALSE);

	purple_debug(PURPLE_DEBUG_INFO, "yahoo",
	           "Sending <ding> on account %s to buddy %s.\n", username, c->name);
	purple_conv_im_send_with_flags(PURPLE_CONV_IM(c), "<ding>", PURPLE_MESSAGE_INVISIBLE);

	return TRUE;
}

GList *yahoo_attention_types(PurpleAccount *account)
{
	static GList *list = NULL;

	if (!list) {
		/* Yahoo only supports one attention command: the 'buzz'. */
		/* This is index number YAHOO_BUZZ. */
		list = g_list_append(list, purple_attention_type_new("Buzz", _("Buzz"),
				_("%s has buzzed you!"), _("Buzzing %s...")));
	}

	return list;
}

/************************** Plugin Initialization ****************************/
static void
yahoopurple_register_commands(void)
{
	purple_cmd_register("join", "s", PURPLE_CMD_P_PRPL,
	                  PURPLE_CMD_FLAG_IM | PURPLE_CMD_FLAG_CHAT |
	                  PURPLE_CMD_FLAG_PRPL_ONLY,
	                  "prpl-yahoo", yahoopurple_cmd_chat_join,
	                  _("join &lt;room&gt;:  Join a chat room on the Yahoo network"), NULL);
	purple_cmd_register("list", "", PURPLE_CMD_P_PRPL,
	                  PURPLE_CMD_FLAG_IM | PURPLE_CMD_FLAG_CHAT |
	                  PURPLE_CMD_FLAG_PRPL_ONLY,
	                  "prpl-yahoo", yahoopurple_cmd_chat_list,
	                  _("list: List rooms on the Yahoo network"), NULL);
	purple_cmd_register("buzz", "", PURPLE_CMD_P_PRPL,
	                  PURPLE_CMD_FLAG_IM | PURPLE_CMD_FLAG_PRPL_ONLY,
	                  "prpl-yahoo", yahoopurple_cmd_buzz,
	                  _("buzz: Buzz a user to get their attention"), NULL);
	purple_cmd_register("doodle", "", PURPLE_CMD_P_PRPL,
	                  PURPLE_CMD_FLAG_IM | PURPLE_CMD_FLAG_PRPL_ONLY,
	                  "prpl-yahoo", yahoo_doodle_purple_cmd_start,
	                 _("doodle: Request user to start a Doodle session"), NULL);
}

static PurpleAccount *find_acct(const char *prpl, const char *acct_id)
{
	PurpleAccount *acct = NULL;

	/* If we have a specific acct, use it */
	if (acct_id) {
		acct = purple_accounts_find(acct_id, prpl);
		if (acct && !purple_account_is_connected(acct))
			acct = NULL;
	} else { /* Otherwise find an active account for the protocol */
		GList *l = purple_accounts_get_all();
		while (l) {
			if (!strcmp(prpl, purple_account_get_protocol_id(l->data))
					&& purple_account_is_connected(l->data)) {
				acct = l->data;
				break;
			}
			l = l->next;
		}
	}

	return acct;
}

/* This may not be the best way to do this, but we find the first key w/o a value
 * and assume it is the screenname */
static void yahoo_find_uri_novalue_param(gpointer key, gpointer value, gpointer user_data)
{
	char **retval = user_data;

	if (value == NULL && *retval == NULL) {
		*retval = key;
	}
}

static gboolean yahoo_uri_handler(const char *proto, const char *cmd, GHashTable *params)
{
	char *acct_id = g_hash_table_lookup(params, "account");
	PurpleAccount *acct;

	if (g_ascii_strcasecmp(proto, "ymsgr"))
		return FALSE;

	acct = find_acct(purple_plugin_get_id(my_protocol), acct_id);

	if (!acct)
		return FALSE;

	/* ymsgr:SendIM?screename&m=The+Message */
	if (!g_ascii_strcasecmp(cmd, "SendIM")) {
		char *sname = NULL;
		g_hash_table_foreach(params, yahoo_find_uri_novalue_param, &sname);
		if (sname) {
			char *message = g_hash_table_lookup(params, "m");

			PurpleConversation *conv = purple_find_conversation_with_account(
				PURPLE_CONV_TYPE_IM, sname, acct);
			if (conv == NULL)
				conv = purple_conversation_new(PURPLE_CONV_TYPE_IM, acct, sname);
			purple_conversation_present(conv);

			if (message) {
				/* Spaces are encoded as '+' */
				g_strdelimit(message, "+", ' ');
				purple_conv_send_confirm(conv, message);
			}
		}
		/* else
			**If pidgindialogs_im() was in the core, we could use it here.
			 * It is all purple_request_* based, but I'm not sure it really belongs in the core
			pidgindialogs_im(); */

		return TRUE;
	}
	/* ymsgr:Chat?roomname */
	else if (!g_ascii_strcasecmp(cmd, "Chat")) {
		char *rname = NULL;
		g_hash_table_foreach(params, yahoo_find_uri_novalue_param, &rname);
		if (rname) {
			/* This is somewhat hacky, but the params aren't useful after this command */
			g_hash_table_insert(params, g_strdup("room"), g_strdup(rname));
			g_hash_table_insert(params, g_strdup("type"), g_strdup("Chat"));
			serv_join_chat(purple_account_get_connection(acct), params);
		}
		/* else
			** Same as above (except that this would have to be re-written using purple_request_*)
			pidgin_blist_joinchat_show(); */

		return TRUE;
	}
	/* ymsgr:AddFriend?name */
	else if (!g_ascii_strcasecmp(cmd, "AddFriend")) {
		char *name = NULL;
		g_hash_table_foreach(params, yahoo_find_uri_novalue_param, &name);
		purple_blist_request_add_buddy(acct, name, NULL, NULL);
		return TRUE;
	}

	return FALSE;
}

static GHashTable *
yahoo_get_account_text_table(PurpleAccount *account)
{
	GHashTable *table;
	table = g_hash_table_new(g_str_hash, g_str_equal);
	g_hash_table_insert(table, "login_label", (gpointer)_("Yahoo ID..."));
	return table;
}

static PurpleWhiteboardPrplOps yahoo_whiteboard_prpl_ops =
{
	yahoo_doodle_start,
	yahoo_doodle_end,
	yahoo_doodle_get_dimensions,
	NULL,
	yahoo_doodle_get_brush,
	yahoo_doodle_set_brush,
	yahoo_doodle_send_draw_list,
	yahoo_doodle_clear,

	/* padding */
	NULL,
	NULL,
	NULL,
	NULL
};

static PurplePluginProtocolInfo prpl_info =
{
	OPT_PROTO_MAIL_CHECK | OPT_PROTO_CHAT_TOPIC,
	NULL, /* user_splits */
	NULL, /* protocol_options */
	{"png,gif,jpeg", 96, 96, 96, 96, 0, PURPLE_ICON_SCALE_SEND},
	yahoo_list_icon,
	yahoo_list_emblem,
	yahoo_status_text,
	yahoo_tooltip_text,
	yahoo_status_types,
	yahoo_blist_node_menu,
	yahoo_c_info,
	yahoo_c_info_defaults,
	yahoo_login,
	yahoo_close,
	yahoo_send_im,
	NULL, /* set info */
	yahoo_send_typing,
	yahoo_get_info,
	yahoo_set_status,
	yahoo_set_idle,
	NULL, /* change_passwd*/
	yahoo_add_buddy,
	NULL, /* add_buddies */
	yahoo_remove_buddy,
	NULL, /* remove_buddies */
	NULL, /* add_permit */
	yahoo_add_deny,
	NULL, /* rem_permit */
	yahoo_rem_deny,
	yahoo_set_permit_deny,
	yahoo_c_join,
	NULL, /* reject chat invite */
	yahoo_get_chat_name,
	yahoo_c_invite,
	yahoo_c_leave,
	NULL, /* chat whisper */
	yahoo_c_send,
	yahoo_keepalive,
	NULL, /* register_user */
	NULL, /* get_cb_info */
	NULL, /* get_cb_away */
	yahoo_update_alias, /* alias_buddy */
	yahoo_change_buddys_group,
	yahoo_rename_group,
	NULL, /* buddy_free */
	NULL, /* convo_closed */
	purple_normalize_nocase, /* normalize */
	yahoo_set_buddy_icon,
	NULL, /* void (*remove_group)(PurpleConnection *gc, const char *group);*/
	NULL, /* char *(*get_cb_real_name)(PurpleConnection *gc, int id, const char *who); */
	NULL, /* set_chat_topic */
	NULL, /* find_blist_chat */
	yahoo_roomlist_get_list,
	yahoo_roomlist_cancel,
	yahoo_roomlist_expand_category,
	NULL, /* can_receive_file */
	yahoo_send_file,
	yahoo_new_xfer,
	yahoo_offline_message, /* offline_message */
	&yahoo_whiteboard_prpl_ops,
	NULL, /* send_raw */
	NULL, /* roomlist_room_serialize */
	NULL, /* unregister_user */

	yahoo_send_attention,
	yahoo_attention_types,

	sizeof(PurplePluginProtocolInfo),       /* struct_size */
	yahoo_get_account_text_table,    /* get_account_text_table */
};

static PurplePluginInfo info =
{
	PURPLE_PLUGIN_MAGIC,
	PURPLE_MAJOR_VERSION,
	PURPLE_MINOR_VERSION,
	PURPLE_PLUGIN_PROTOCOL,                             /**< type           */
	NULL,                                             /**< ui_requirement */
	0,                                                /**< flags          */
	NULL,                                             /**< dependencies   */
	PURPLE_PRIORITY_DEFAULT,                            /**< priority       */
	"prpl-yahoo",                                     /**< id             */
	"Yahoo",	                                      /**< name           */
	DISPLAY_VERSION,                                  /**< version        */
	                                                  /**  summary        */
	N_("Yahoo Protocol Plugin"),
	                                                  /**  description    */
	N_("Yahoo Protocol Plugin"),
	NULL,                                             /**< author         */
	PURPLE_WEBSITE,                                     /**< homepage       */
	NULL,                                             /**< load           */
	yahoo_unload_plugin,                              /**< unload         */
	NULL,                                             /**< destroy        */
	NULL,                                             /**< ui_info        */
	&prpl_info,                                       /**< extra_info     */
	NULL,
	yahoo_actions,

	/* padding */
	NULL,
	NULL,
	NULL,
	NULL
};

static void
init_plugin(PurplePlugin *plugin)
{
	PurpleAccountOption *option;

	option = purple_account_option_bool_new(_("Yahoo Japan"), "yahoojp", FALSE);
	prpl_info.protocol_options = g_list_append(prpl_info.protocol_options, option);

	option = purple_account_option_string_new(_("Pager server"), "server", YAHOO_PAGER_HOST);
	prpl_info.protocol_options = g_list_append(prpl_info.protocol_options, option);

	option = purple_account_option_string_new(_("Japan Pager server"), "serverjp", YAHOOJP_PAGER_HOST);
	prpl_info.protocol_options = g_list_append(prpl_info.protocol_options, option);

	option = purple_account_option_int_new(_("Pager port"), "port", YAHOO_PAGER_PORT);
	prpl_info.protocol_options = g_list_append(prpl_info.protocol_options, option);

	option = purple_account_option_string_new(_("File transfer server"), "xfer_host", YAHOO_XFER_HOST);
	prpl_info.protocol_options = g_list_append(prpl_info.protocol_options, option);

	option = purple_account_option_string_new(_("Japan file transfer server"), "xferjp_host", YAHOOJP_XFER_HOST);
	prpl_info.protocol_options = g_list_append(prpl_info.protocol_options, option);

	option = purple_account_option_int_new(_("File transfer port"), "xfer_port", YAHOO_XFER_PORT);
	prpl_info.protocol_options = g_list_append(prpl_info.protocol_options, option);

	option = purple_account_option_string_new(_("Chat room locale"), "room_list_locale", YAHOO_ROOMLIST_LOCALE);
	prpl_info.protocol_options = g_list_append(prpl_info.protocol_options, option);

	option = purple_account_option_bool_new(_("Ignore conference and chatroom invitations"), "ignore_invites", FALSE);
	prpl_info.protocol_options = g_list_append(prpl_info.protocol_options, option);

	option = purple_account_option_string_new(_("Encoding"), "local_charset", "ISO-8859-1");
	prpl_info.protocol_options = g_list_append(prpl_info.protocol_options, option);


#if 0
	option = purple_account_option_string_new(_("Chat room list URL"), "room_list", YAHOO_ROOMLIST_URL);
	prpl_info.protocol_options = g_list_append(prpl_info.protocol_options, option);

	option = purple_account_option_string_new(_("Yahoo Chat server"), "ycht-server", YAHOO_YCHT_HOST);
	prpl_info.protocol_options = g_list_append(prpl_info.protocol_options, option);

	option = purple_account_option_int_new(_("Yahoo Chat port"), "ycht-port", YAHOO_YCHT_PORT);
	prpl_info.protocol_options = g_list_append(prpl_info.protocol_options, option);
#endif

	my_protocol = plugin;
	yahoopurple_register_commands();
	yahoo_init_colorht();

	purple_signal_connect(purple_get_core(), "uri-handler", plugin,
		PURPLE_CALLBACK(yahoo_uri_handler), NULL);
}

PURPLE_INIT_PLUGIN(yahoo, init_plugin, info);<|MERGE_RESOLUTION|>--- conflicted
+++ resolved
@@ -4444,30 +4444,10 @@
 	YahooFriend *f = NULL;
 	gsize lenb = 0;
 	glong lenc = 0;
-<<<<<<< HEAD
 	struct yahoo_p2p_data *p2p_data;
 	gboolean wlm = FALSE;
-=======
-
->>>>>>> 553d692e
 	msg2 = yahoo_string_encode(gc, msg, &utf8);
 	
-	if(msg2) {
-		lenb = strlen(msg2);
-		lenc = g_utf8_strlen(msg2, -1);
-
-		if(lenb > YAHOO_MAX_MESSAGE_LENGTH_BYTES || lenc > YAHOO_MAX_MESSAGE_LENGTH_CHARS) {
-			purple_debug_info("yahoo", "Message too big.  Length is %" G_GSIZE_FORMAT
-					" bytes, %ld characters.  Max is %d bytes, %d chars."
-					"  Message is '%s'.\n", lenb, lenc, YAHOO_MAX_MESSAGE_LENGTH_BYTES,
-					YAHOO_MAX_MESSAGE_LENGTH_CHARS, msg2);
-			yahoo_packet_free(pkt);
-			g_free(msg);
-			g_free(msg2);
-			return -E2BIG;
-		}
-	}
-
 	if(msg2) {
 		lenb = strlen(msg2);
 		lenc = g_utf8_strlen(msg2, -1);
