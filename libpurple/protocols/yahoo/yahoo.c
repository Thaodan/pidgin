/*
 * purple
 *
 * Purple is the legal property of its developers, whose names are too numerous
 * to list here.  Please refer to the COPYRIGHT file distributed with this
 * source distribution.
 *
 * This program is free software; you can redistribute it and/or modify
 * it under the terms of the GNU General Public License as published by
 * the Free Software Foundation; either version 2 of the License, or
 * (at your option) any later version.
 *
 * This program is distributed in the hope that it will be useful,
 * but WITHOUT ANY WARRANTY; without even the implied warranty of
 * MERCHANTABILITY or FITNESS FOR A PARTICULAR PURPOSE.  See the
 * GNU General Public License for more details.
 *
 * You should have received a copy of the GNU General Public License
 * along with this program; if not, write to the Free Software
 * Foundation, Inc., 51 Franklin Street, Fifth Floor, Boston, MA  02111-1301  USA
 *
 */

#include "internal.h"

#include "account.h"
#include "accountopt.h"
#include "blist.h"
#include "cipher.h"
#include "cmds.h"
#include "core.h"
#include "debug.h"
#include "notify.h"
#include "privacy.h"
#include "prpl.h"
#include "proxy.h"
#include "request.h"
#include "server.h"
#include "util.h"
#include "version.h"

#include "yahoo.h"
#include "yahoochat.h"
#include "yahoo_aliases.h"
#include "yahoo_auth.h"
#include "yahoo_crypt.h"
#include "yahoo_doodle.h"
#include "yahoo_filexfer.h"
#include "yahoo_friend.h"
#include "yahoo_packet.h"
#include "yahoo_picture.h"
#include "ycht.h"

/* #define YAHOO_DEBUG */

/* #define TRY_WEBMESSENGER_LOGIN 0 */

static void yahoo_add_buddy(PurpleConnection *gc, PurpleBuddy *, PurpleGroup *);
#ifdef TRY_WEBMESSENGER_LOGIN
static void yahoo_login_page_cb(PurpleUtilFetchUrlData *url_data, gpointer user_data, const gchar *url_text, size_t len, const gchar *error_message);
#endif
static void yahoo_set_status(PurpleAccount *account, PurpleStatus *status);

static void
yahoo_add_permit(PurpleConnection *gc, const char *who)
{
	purple_debug_info("yahoo",
			"Permitting ID %s local contact rights for account %s\n", who, gc->account);
	purple_privacy_permit_add(gc->account,who,TRUE);
}

static void
yahoo_rem_permit(PurpleConnection *gc, const char *who)
{
	purple_debug_info("yahoo",
			"Denying ID %s local contact rights for account %s\n", who, gc->account);
	purple_privacy_permit_remove(gc->account,who,TRUE);
}

gboolean
yahoo_privacy_check(PurpleConnection *gc, const char *who)
{
	/* returns TRUE if allowed through, FALSE otherwise */
	gboolean permitted;

	permitted = purple_privacy_check(gc->account, who);

	/* print some debug info */
	if (!permitted) {
		char *deb = NULL;
		switch (gc->account->perm_deny)
		{
			case PURPLE_PRIVACY_DENY_ALL:
				deb = "PURPLE_PRIVACY_DENY_ALL";
			break;
			case PURPLE_PRIVACY_DENY_USERS:
				deb = "PURPLE_PRIVACY_DENY_USERS";
			break;
			case PURPLE_PRIVACY_ALLOW_BUDDYLIST:
				deb = "PURPLE_PRIVACY_ALLOW_BUDDYLIST";
			break;
		}
		if(deb)
			purple_debug_info("yahoo",
				"%s blocked data received from %s (%s)\n",
				gc->account->username,who, deb);
	} else if (gc->account->perm_deny == PURPLE_PRIVACY_ALLOW_USERS) {
		purple_debug_info("yahoo",
			"%s allowed data received from %s (PURPLE_PRIVACY_ALLOW_USERS)\n",
			gc->account->username,who);
	}

	return permitted;
}

static void yahoo_update_status(PurpleConnection *gc, const char *name, YahooFriend *f)
{
	char *status = NULL;

	if (!gc || !name || !f || !purple_find_buddy(purple_connection_get_account(gc), name))
		return;

	if (f->status == YAHOO_STATUS_OFFLINE)
	{
		return;
	}

	switch (f->status) {
	case YAHOO_STATUS_AVAILABLE:
		status = YAHOO_STATUS_TYPE_AVAILABLE;
		break;
	case YAHOO_STATUS_BRB:
		status = YAHOO_STATUS_TYPE_BRB;
		break;
	case YAHOO_STATUS_BUSY:
		status = YAHOO_STATUS_TYPE_BUSY;
		break;
	case YAHOO_STATUS_NOTATHOME:
		status = YAHOO_STATUS_TYPE_NOTATHOME;
		break;
	case YAHOO_STATUS_NOTATDESK:
		status = YAHOO_STATUS_TYPE_NOTATDESK;
		break;
	case YAHOO_STATUS_NOTINOFFICE:
		status = YAHOO_STATUS_TYPE_NOTINOFFICE;
		break;
	case YAHOO_STATUS_ONPHONE:
		status = YAHOO_STATUS_TYPE_ONPHONE;
		break;
	case YAHOO_STATUS_ONVACATION:
		status = YAHOO_STATUS_TYPE_ONVACATION;
		break;
	case YAHOO_STATUS_OUTTOLUNCH:
		status = YAHOO_STATUS_TYPE_OUTTOLUNCH;
		break;
	case YAHOO_STATUS_STEPPEDOUT:
		status = YAHOO_STATUS_TYPE_STEPPEDOUT;
		break;
	case YAHOO_STATUS_INVISIBLE: /* this should never happen? */
		status = YAHOO_STATUS_TYPE_INVISIBLE;
		break;
	case YAHOO_STATUS_CUSTOM:
	case YAHOO_STATUS_IDLE:
		if (!f->away)
			status = YAHOO_STATUS_TYPE_AVAILABLE;
		else
			status = YAHOO_STATUS_TYPE_AWAY;
		break;
	default:
		purple_debug_warning("yahoo", "Warning, unknown status %d\n", f->status);
		break;
	}

	if (status) {
		if (f->status == YAHOO_STATUS_CUSTOM)
			purple_prpl_got_user_status(purple_connection_get_account(gc), name, status, "message",
			                          yahoo_friend_get_status_message(f), NULL);
		else
			purple_prpl_got_user_status(purple_connection_get_account(gc), name, status, NULL);
	}

	if (f->idle != 0)
		purple_prpl_got_user_idle(purple_connection_get_account(gc), name, TRUE, f->idle);
	else
		purple_prpl_got_user_idle(purple_connection_get_account(gc), name, FALSE, 0);

	if (f->sms)
		purple_prpl_got_user_status(purple_connection_get_account(gc), name, YAHOO_STATUS_TYPE_MOBILE, NULL);
	else
		purple_prpl_got_user_status_deactive(purple_connection_get_account(gc), name, YAHOO_STATUS_TYPE_MOBILE);
}

static void yahoo_process_status(PurpleConnection *gc, struct yahoo_packet *pkt)
{
	PurpleAccount *account = purple_connection_get_account(gc);
	struct yahoo_data *yd = gc->proto_data;
	GSList *l = pkt->hash;
	YahooFriend *f = NULL;
	char *name = NULL;
	gboolean unicode = FALSE;
	char *message = NULL;

	if (pkt->service == YAHOO_SERVICE_LOGOFF && pkt->status == -1) {
		if (!purple_account_get_remember_password(account))
			purple_account_set_password(account, NULL);
		purple_connection_error_reason(gc, PURPLE_CONNECTION_ERROR_NAME_IN_USE,
			_("You have signed on from another location."));
		return;
	}

	while (l) {
		struct yahoo_pair *pair = l->data;

		switch (pair->key) {
		case 0: /* we won't actually do anything with this */
			break;
		case 1: /* we don't get the full buddy list here. */
			if (!yd->logged_in) {
				purple_connection_set_display_name(gc, pair->value);
				purple_connection_set_state(gc, PURPLE_CONNECTED);
				yd->logged_in = TRUE;
				if (yd->picture_upload_todo) {
					yahoo_buddy_icon_upload(gc, yd->picture_upload_todo);
					yd->picture_upload_todo = NULL;
				}
				yahoo_set_status(account, purple_account_get_active_status(account));

				/* this requests the list. i have a feeling that this is very evil
				 *
				 * scs.yahoo.com sends you the list before this packet without  it being
				 * requested
				 *
				 * do_import(gc, NULL);
				 * newpkt = yahoo_packet_new(YAHOO_SERVICE_LIST, YAHOO_STATUS_OFFLINE, 0);
				 * yahoo_packet_send_and_free(newpkt, yd);
				 */

				}
			break;
		case 8: /* how many online buddies we have */
			break;
		case 7: /* the current buddy */
			/* update the previous buddy before changing the variables */
			if (f) {
				if (message)
					yahoo_friend_set_status_message(f, yahoo_string_decode(gc, message, unicode));
				if (name)
					yahoo_update_status(gc, name, f);
			}
			name = message = NULL;
			f = NULL;
			if (pair->value && g_utf8_validate(pair->value, -1, NULL)) {
				name = pair->value;
				f = yahoo_friend_find_or_new(gc, name);
			}
			break;
		case 10: /* state */
			if (!f)
				break;

			f->status = strtol(pair->value, NULL, 10);
			if ((f->status >= YAHOO_STATUS_BRB) && (f->status <= YAHOO_STATUS_STEPPEDOUT))
				f->away = 1;
			else
				f->away = 0;

			if (f->status == YAHOO_STATUS_IDLE) {
				/* Idle may have already been set in a more precise way in case 137 */
				if (f->idle == 0)
					f->idle = time(NULL);
			} else
				f->idle = 0;

			if (f->status != YAHOO_STATUS_CUSTOM)
				yahoo_friend_set_status_message(f, NULL);

			f->sms = 0;
			break;
		case 19: /* custom message */
			if (f)
				message = pair->value;
			break;
		case 11: /* this is the buddy's session id */
			break;
		case 17: /* in chat? */
			break;
		case 47: /* is custom status away or not? 2=idle*/
			if (!f)
				break;

			/* I have no idea what it means when this is
			 * set when someone's available, but it doesn't
			 * mean idle. */
			if (f->status == YAHOO_STATUS_AVAILABLE)
				break;

			f->away = strtol(pair->value, NULL, 10);
			if (f->away == 2) {
				/* Idle may have already been set in a more precise way in case 137 */
				if (f->idle == 0)
					f->idle = time(NULL);
			}

			break;
		case 138: /* either we're not idle, or we are but won't say how long */
			if (!f)
				break;

			if (f->idle)
				f->idle = -1;
			break;
		case 137: /* usually idle time in seconds, sometimes login time */
			if (!f)
				break;

			if (f->status != YAHOO_STATUS_AVAILABLE)
				f->idle = time(NULL) - strtol(pair->value, NULL, 10);
			break;
		case 13: /* bitmask, bit 0 = pager, bit 1 = chat, bit 2 = game */
			if (strtol(pair->value, NULL, 10) == 0) {
				if (f)
					f->status = YAHOO_STATUS_OFFLINE;
				if (name) {
					purple_prpl_got_user_status(account, name, "offline", NULL);
			                purple_prpl_got_user_status_deactive(account, name, YAHOO_STATUS_TYPE_MOBILE);
				}
				break;
			}
			break;
		case 60: /* SMS */
			if (f) {
				f->sms = strtol(pair->value, NULL, 10);
				yahoo_update_status(gc, name, f);
			}
			break;
		case 197: /* Avatars */
		{
			guchar *decoded;
			char *tmp;
			gsize len;

			if (pair->value) {
				decoded = purple_base64_decode(pair->value, &len);
				if (len) {
					tmp = purple_str_binary_to_ascii(decoded, len);
					purple_debug_info("yahoo", "Got key 197, value = %s\n", tmp);
					g_free(tmp);
				}
				g_free(decoded);
			}
			break;
		}
		case 192: /* Pictures, aka Buddy Icons, checksum */
		{
			/* FIXME: Please, if you know this protocol,
			 * FIXME: fix up the strtol() stuff if possible. */
			int cksum = strtol(pair->value, NULL, 10);
			const char *locksum = NULL;
			PurpleBuddy *b;

			if (!name)
				break;

			b = purple_find_buddy(gc->account, name);

			if (!cksum || (cksum == -1)) {
				if (f)
					yahoo_friend_set_buddy_icon_need_request(f, TRUE);
				purple_buddy_icons_set_for_user(gc->account, name, NULL, 0, NULL);
				break;
			}

			if (!f)
				break;

			yahoo_friend_set_buddy_icon_need_request(f, FALSE);
			if (b) {
				locksum = purple_buddy_icons_get_checksum_for_user(b);
				if (!locksum || (cksum != strtol(locksum, NULL, 10)))
					yahoo_send_picture_request(gc, name);
			}

			break;
		}
		case 16: /* Custom error message */
			{
				char *tmp = yahoo_string_decode(gc, pair->value, TRUE);
				purple_notify_error(gc, NULL, tmp, NULL);
				g_free(tmp);
			}
			break;
		case 97: /* Unicode status message */
			unicode = !strcmp(pair->value, "1");
			break;

		default:
			purple_debug(PURPLE_DEBUG_ERROR, "yahoo",
					   "Unknown status key %d\n", pair->key);
			break;
		}

		l = l->next;
	}

	if (message && f)
		yahoo_friend_set_status_message(f, yahoo_string_decode(gc, message, unicode));

	if (name && f) /* update the last buddy */
		yahoo_update_status(gc, name, f);
}

static void yahoo_do_group_check(PurpleAccount *account, GHashTable *ht, const char *name, const char *group)
{
	PurpleBuddy *b;
	PurpleGroup *g;
	GSList *list, *i;
	gboolean onlist = 0;
	char *oname = NULL;
	char **oname_p = &oname;
	GSList **list_p = &list;

	if (!g_hash_table_lookup_extended(ht, purple_normalize(account, name), (gpointer *) oname_p, (gpointer *) list_p))
		list = purple_find_buddies(account, name);
	else
		g_hash_table_steal(ht, name);

	for (i = list; i; i = i->next) {
		b = i->data;
		g = purple_buddy_get_group(b);
		if (!purple_utf8_strcasecmp(group, g->name)) {
			purple_debug(PURPLE_DEBUG_MISC, "yahoo",
				"Oh good, %s is in the right group (%s).\n", name, group);
			list = g_slist_delete_link(list, i);
			onlist = 1;
			break;
		}
	}

	if (!onlist) {
		purple_debug(PURPLE_DEBUG_MISC, "yahoo",
			"Uhoh, %s isn't on the list (or not in this group), adding him to group %s.\n", name, group);
		if (!(g = purple_find_group(group))) {
			g = purple_group_new(group);
			purple_blist_add_group(g, NULL);
		}
		b = purple_buddy_new(account, name, NULL);
		purple_blist_add_buddy(b, NULL, g, NULL);
	}

	if (list) {
		if (!oname)
			oname = g_strdup(purple_normalize(account, name));
		g_hash_table_insert(ht, oname, list);
	} else if (oname)
		g_free(oname);
}

static void yahoo_do_group_cleanup(gpointer key, gpointer value, gpointer user_data)
{
	char *name = key;
	GSList *list = value, *i;
	PurpleBuddy *b;
	PurpleGroup *g;

	for (i = list; i; i = i->next) {
		b = i->data;
		g = purple_buddy_get_group(b);
		purple_debug(PURPLE_DEBUG_MISC, "yahoo", "Deleting Buddy %s from group %s.\n", name, g->name);
		purple_blist_remove_buddy(b);
	}
}

static char *_getcookie(char *rawcookie)
{
	char *cookie = NULL;
	char *tmpcookie;
	char *cookieend;

	if (strlen(rawcookie) < 2)
		return NULL;
	tmpcookie = g_strdup(rawcookie+2);
	cookieend = strchr(tmpcookie, ';');

	if (cookieend)
		*cookieend = '\0';

	cookie = g_strdup(tmpcookie);
	g_free(tmpcookie);

	return cookie;
}

static void yahoo_process_cookie(struct yahoo_data *yd, char *c)
{
	if (c[0] == 'Y') {
		g_free(yd->cookie_y);
		yd->cookie_y = _getcookie(c);
	} else if (c[0] == 'T') {
		g_free(yd->cookie_t);
		yd->cookie_t = _getcookie(c);
	} else if (c[0] == 'C') {
		g_free(yd->cookie_c);
		yd->cookie_c = _getcookie(c);
	} else
		purple_debug_info("yahoo", "Ignoring unrecognized cookie '%c'\n", c[0]);
}

static void yahoo_process_list_15(PurpleConnection *gc, struct yahoo_packet *pkt)
{
	GSList *l = pkt->hash;

	PurpleAccount *account = purple_connection_get_account(gc);
	GHashTable *ht;
	char *grp = NULL;
	char *norm_bud = NULL;
	YahooFriend *f = NULL; /* It's your friends. They're going to want you to share your StarBursts. */
	                       /* But what if you had no friends? */
	PurpleBuddy *b;
	PurpleGroup *g;


	ht = g_hash_table_new_full(g_str_hash, g_str_equal, g_free, (GDestroyNotify) g_slist_free);

	while (l) {
		struct yahoo_pair *pair = l->data;
		l = l->next;

		switch (pair->key) {
		case 302:
			/* This is always 318 before a group, 319 before the first s/n in a group, 320 before any ignored s/n.
			 * It is not sent for s/n's in a group after the first.
			 * All ignored s/n's are listed last, so when we see a 320 we clear the group and begin marking the
			 * s/n's as ignored.  It is always followed by an identical 300 key.
			 */
			if (pair->value && !strcmp(pair->value, "320")) {
				/* No longer in any group; this indicates the start of the ignore list. */
				g_free(grp);
				grp = NULL;
			}

			break;
		case 301: /* This is 319 before all s/n's in a group after the first. It is followed by an identical 300. */
			break;
		case 300: /* This is 318 before a group, 319 before any s/n in a group, and 320 before any ignored s/n. */
			break;
		case 65: /* This is the group */
			g_free(grp);
			grp = yahoo_string_decode(gc, pair->value, FALSE);
			break;
		case 7: /* buddy's s/n */
			g_free(norm_bud);
			norm_bud = g_strdup(purple_normalize(account, pair->value));

			if (grp) {
				/* This buddy is in a group */
				f = yahoo_friend_find_or_new(gc, norm_bud);
				if (!(b = purple_find_buddy(account, norm_bud))) {
					if (!(g = purple_find_group(grp))) {
						g = purple_group_new(grp);
						purple_blist_add_group(g, NULL);
					}
					b = purple_buddy_new(account, norm_bud, NULL);
					purple_blist_add_buddy(b, NULL, g, NULL);
				}
				yahoo_do_group_check(account, ht, norm_bud, grp);

			} else {
				/* This buddy is on the ignore list (and therefore in no group) */
				purple_privacy_deny_add(account, norm_bud, 1);
			}
			break;
		case 241: /* another protocol user */
			if (f) {
				f->protocol = strtol(pair->value, NULL, 10);
				purple_debug_info("yahoo", "Setting protocol to %d\n", f->protocol);
			}
			break;
		case 317: /* Stealth Setting */
			if (f && (strtol(pair->value, NULL, 10) == 2)) {
				f->presence = YAHOO_PRESENCE_PERM_OFFLINE;
			}
			break;
		/* case 242: */ /* this seems related to 241 */
			/* break; */
		}
	}

	g_hash_table_foreach(ht, yahoo_do_group_cleanup, NULL);
	g_hash_table_destroy(ht);
	g_free(grp);
	g_free(norm_bud);
}

static void yahoo_process_list(PurpleConnection *gc, struct yahoo_packet *pkt)
{
	GSList *l = pkt->hash;
	gboolean export = FALSE;
	gboolean got_serv_list = FALSE;
	PurpleBuddy *b;
	PurpleGroup *g;
	YahooFriend *f = NULL;
	PurpleAccount *account = purple_connection_get_account(gc);
	struct yahoo_data *yd = gc->proto_data;
	GHashTable *ht;

	char **lines;
	char **split;
	char **buddies;
	char **tmp, **bud, *norm_bud;
	char *grp = NULL;

	if (pkt->id)
		yd->session_id = pkt->id;

	while (l) {
		struct yahoo_pair *pair = l->data;
		l = l->next;

		switch (pair->key) {
		case 87:
			if (!yd->tmp_serv_blist)
				yd->tmp_serv_blist = g_string_new(pair->value);
			else
				g_string_append(yd->tmp_serv_blist, pair->value);
			break;
		case 88:
			if (!yd->tmp_serv_ilist)
				yd->tmp_serv_ilist = g_string_new(pair->value);
			else
				g_string_append(yd->tmp_serv_ilist, pair->value);
			break;
		case 59: /* cookies, yum */
			yahoo_process_cookie(yd, pair->value);
			break;
		case YAHOO_SERVICE_PRESENCE_PERM:
			if (!yd->tmp_serv_plist)
				yd->tmp_serv_plist = g_string_new(pair->value);
			else
				g_string_append(yd->tmp_serv_plist, pair->value);
			break;
		}
	}

	if (pkt->status != 0)
		return;

	if (yd->tmp_serv_blist) {
		ht = g_hash_table_new_full(g_str_hash, g_str_equal, g_free, (GDestroyNotify) g_slist_free);

		lines = g_strsplit(yd->tmp_serv_blist->str, "\n", -1);
		for (tmp = lines; *tmp; tmp++) {
			split = g_strsplit(*tmp, ":", 2);
			if (!split)
				continue;
			if (!split[0] || !split[1]) {
				g_strfreev(split);
				continue;
			}
			grp = yahoo_string_decode(gc, split[0], FALSE);
			buddies = g_strsplit(split[1], ",", -1);
			for (bud = buddies; bud && *bud; bud++) {
				norm_bud = g_strdup(purple_normalize(account, *bud));
				f = yahoo_friend_find_or_new(gc, norm_bud);

				if (!(b = purple_find_buddy(account, norm_bud))) {
					if (!(g = purple_find_group(grp))) {
						g = purple_group_new(grp);
						purple_blist_add_group(g, NULL);
					}
					b = purple_buddy_new(account, norm_bud, NULL);
					purple_blist_add_buddy(b, NULL, g, NULL);
					export = TRUE;
				}

				yahoo_do_group_check(account, ht, norm_bud, grp);
				g_free(norm_bud);
			}
			g_strfreev(buddies);
			g_strfreev(split);
			g_free(grp);
		}
		g_strfreev(lines);

		g_string_free(yd->tmp_serv_blist, TRUE);
		yd->tmp_serv_blist = NULL;
		g_hash_table_foreach(ht, yahoo_do_group_cleanup, NULL);
		g_hash_table_destroy(ht);
	}

	if (yd->tmp_serv_ilist) {
		buddies = g_strsplit(yd->tmp_serv_ilist->str, ",", -1);
		for (bud = buddies; bud && *bud; bud++) {
			/* The server is already ignoring the user */
			got_serv_list = TRUE;
			purple_privacy_deny_add(gc->account, *bud, 1);
		}
		g_strfreev(buddies);

		g_string_free(yd->tmp_serv_ilist, TRUE);
		yd->tmp_serv_ilist = NULL;
	}

	if (got_serv_list &&
		((gc->account->perm_deny != PURPLE_PRIVACY_ALLOW_BUDDYLIST) &&
		(gc->account->perm_deny != PURPLE_PRIVACY_DENY_ALL) &&
		(gc->account->perm_deny != PURPLE_PRIVACY_ALLOW_USERS)))
	{
		gc->account->perm_deny = PURPLE_PRIVACY_DENY_USERS;
		purple_debug_info("yahoo", "%s privacy defaulting to PURPLE_PRIVACY_DENY_USERS.\n",
		      gc->account->username);
	}

	if (yd->tmp_serv_plist) {
		buddies = g_strsplit(yd->tmp_serv_plist->str, ",", -1);
		for (bud = buddies; bud && *bud; bud++) {
			f = yahoo_friend_find(gc, *bud);
			if (f) {
				purple_debug_info("yahoo", "%s setting presence for %s to PERM_OFFLINE\n",
								 gc->account->username, *bud);
				f->presence = YAHOO_PRESENCE_PERM_OFFLINE;
			}
		}
		g_strfreev(buddies);
		g_string_free(yd->tmp_serv_plist, TRUE);
		yd->tmp_serv_plist = NULL;

	}
	/* Now that we've got the list, request aliases */
	yahoo_fetch_aliases(gc);
}

static void yahoo_process_notify(PurpleConnection *gc, struct yahoo_packet *pkt)
{
	char *msg = NULL;
	char *from = NULL;
	char *stat = NULL;
	char *game = NULL;
	YahooFriend *f = NULL;
	GSList *l = pkt->hash;

	while (l) {
		struct yahoo_pair *pair = l->data;
		if (pair->key == 4)
			from = pair->value;
		if (pair->key == 49)
			msg = pair->value;
		if (pair->key == 13)
			stat = pair->value;
		if (pair->key == 14)
			game = pair->value;
		l = l->next;
	}

	if (!from || !msg)
		return;

	if (!g_ascii_strncasecmp(msg, "TYPING", strlen("TYPING"))
		&& (yahoo_privacy_check(gc, from)))  {
		if (*stat == '1')
			serv_got_typing(gc, from, 0, PURPLE_TYPING);
		else
			serv_got_typing_stopped(gc, from);
	} else if (!g_ascii_strncasecmp(msg, "GAME", strlen("GAME"))) {
		PurpleBuddy *bud = purple_find_buddy(gc->account, from);

		if (!bud) {
			purple_debug(PURPLE_DEBUG_WARNING, "yahoo",
					   "%s is playing a game, and doesn't want "
					   "you to know.\n", from);
		}

		f = yahoo_friend_find(gc, from);
		if (!f)
			return; /* if they're not on the list, don't bother */

		yahoo_friend_set_game(f, NULL);

		if (*stat == '1') {
			yahoo_friend_set_game(f, game);
			if (bud)
				yahoo_update_status(gc, from, f);
		}
	} else if (!g_ascii_strncasecmp(msg, "WEBCAMINVITE", strlen("WEBCAMINVITE"))) {
                PurpleConversation *conv = purple_find_conversation_with_account(PURPLE_CONV_TYPE_IM, from, gc->account);
		char *buf = g_strdup_printf(_("%s has sent you a webcam invite, which is not yet supported."), from);
		purple_conversation_write(conv, NULL, buf, PURPLE_MESSAGE_SYSTEM|PURPLE_MESSAGE_NOTIFY, time(NULL));
		g_free(buf);
	}

}


struct _yahoo_im {
	char *from;
	int time;
	int utf8;
	int buddy_icon;
	char *msg;
};

static void yahoo_process_message(PurpleConnection *gc, struct yahoo_packet *pkt)
{
	struct yahoo_data *yd = gc->proto_data;
	GSList *l = pkt->hash;
	GSList *list = NULL;
	struct _yahoo_im *im = NULL;

	const char *imv = NULL;

	if (pkt->status <= 1 || pkt->status == 5) {
		while (l != NULL) {
			struct yahoo_pair *pair = l->data;
			if (pair->key == 4) {
				im = g_new0(struct _yahoo_im, 1);
				list = g_slist_append(list, im);
				im->from = pair->value;
				im->time = time(NULL);
			}
			if (pair->key == 97)
				if (im)
					im->utf8 = strtol(pair->value, NULL, 10);
			if (pair->key == 15)
				if (im)
					im->time = strtol(pair->value, NULL, 10);
			if (pair->key == 206)
				if (im)
					im->buddy_icon = strtol(pair->value, NULL, 10);
			if (pair->key == 14) {
				if (im)
					im->msg = pair->value;
			}
			/* IMV key */
			if (pair->key == 63)
			{
				imv = pair->value;
			}
			l = l->next;
		}
	} else if (pkt->status == 2) {
		purple_notify_error(gc, NULL,
		                  _("Your Yahoo! message did not get sent."), NULL);
	}

	/** TODO: It seems that this check should be per IM, not global */
	/* Check for the Doodle IMV */
	if (im != NULL && imv!= NULL && im->from != NULL)
	{
		g_hash_table_replace(yd->imvironments, g_strdup(im->from), g_strdup(imv));

		if (strstr(imv, "doodle;") != NULL)
		{
			PurpleWhiteboard *wb;

			if (!yahoo_privacy_check(gc, im->from)) {
				purple_debug_info("yahoo", "Doodle request from %s dropped.\n", im->from);
				return;
			}

			/* I'm not sure the following ever happens -DAA */

			wb = purple_whiteboard_get_session(gc->account, im->from);

			/* If a Doodle session doesn't exist between this user */
			if(wb == NULL)
			{
				doodle_session *ds;
				wb = purple_whiteboard_create(gc->account, im->from, DOODLE_STATE_REQUESTED);
				ds = wb->proto_data;
				ds->imv_key = g_strdup(imv);

				yahoo_doodle_command_send_request(gc, im->from, imv);
				yahoo_doodle_command_send_ready(gc, im->from, imv);
			}
		}
	}

	for (l = list; l; l = l->next) {
		YahooFriend *f;
		char *m, *m2;
		im = l->data;

		if (!im->from || !im->msg) {
			g_free(im);
			continue;
		}

		if (!yahoo_privacy_check(gc, im->from)) {
			purple_debug_info("yahoo", "Message from %s dropped.\n", im->from);
			return;
		}

		m = yahoo_string_decode(gc, im->msg, im->utf8);
		/* This may actually not be necessary, but it appears
		 * that at least at one point some clients were sending
		 * "\r\n" as line delimiters, so we want to avoid double
		 * lines. */
		m2 = purple_strreplace(m, "\r\n", "\n");
		g_free(m);
		m = m2;
		purple_util_chrreplace(m, '\r', '\n');

		if (!strcmp(m, "<ding>")) {
			PurpleAccount *account;
			PurpleConversation *c;
			char *username;

			account = purple_connection_get_account(gc);
			c = purple_find_conversation_with_account(PURPLE_CONV_TYPE_IM, im->from, account);
			if (c == NULL)
				c = purple_conversation_new(PURPLE_CONV_TYPE_IM, account, im->from);

			username = g_markup_escape_text(im->from, -1);
			serv_got_attention(gc, username, YAHOO_BUZZ);
			g_free(username);
			g_free(m);
			g_free(im);
			continue;
		}

		m2 = yahoo_codes_to_html(m);
		g_free(m);
		serv_got_im(gc, im->from, m2, 0, im->time);
		g_free(m2);

		if ((f = yahoo_friend_find(gc, im->from)) && im->buddy_icon == 2) {
			if (yahoo_friend_get_buddy_icon_need_request(f)) {
				yahoo_send_picture_request(gc, im->from);
				yahoo_friend_set_buddy_icon_need_request(f, FALSE);
			}
		}

		g_free(im);
	}
	g_slist_free(list);
}

static void yahoo_process_sysmessage(PurpleConnection *gc, struct yahoo_packet *pkt)
{
	GSList *l = pkt->hash;
	char *prim, *me = NULL, *msg = NULL;

	while (l) {
		struct yahoo_pair *pair = l->data;

		if (pair->key == 5)
			me = pair->value;
		if (pair->key == 14)
			msg = pair->value;

		l = l->next;
	}

	if (!msg || !g_utf8_validate(msg, -1, NULL))
		return;

	prim = g_strdup_printf(_("Yahoo! system message for %s:"),
	                       me?me:purple_connection_get_display_name(gc));
	purple_notify_info(NULL, NULL, prim, msg);
	g_free(prim);
}

struct yahoo_add_request {
	PurpleConnection *gc;
	char *id;
	char *who;
	int protocol;
};

static void
yahoo_buddy_add_authorize_cb(gpointer data) {
	struct yahoo_add_request *add_req = data;

	struct yahoo_packet *pkt;
	struct yahoo_data *yd = add_req->gc->proto_data;

	pkt = yahoo_packet_new(YAHOO_SERVICE_AUTH_REQ_15, YAHOO_STATUS_AVAILABLE, 0);
	yahoo_packet_hash(pkt, "ssiii", 1, add_req->id, 5, add_req->who, 241, add_req->protocol,
	                  13, 1, 334, 0);
	yahoo_packet_send_and_free(pkt, yd);

	g_free(add_req->id);
	g_free(add_req->who);
	g_free(add_req);
}

static void
yahoo_buddy_add_deny_cb(struct yahoo_add_request *add_req, const char *msg) {
	struct yahoo_packet *pkt;
	char *encoded_msg = NULL;
	struct yahoo_data *yd = add_req->gc->proto_data;
	PurpleAccount *account = purple_connection_get_account(add_req->gc);

	if (msg && *msg)
		encoded_msg = yahoo_string_encode(add_req->gc, msg, NULL);

	pkt = yahoo_packet_new(YAHOO_SERVICE_AUTH_REQ_15,
			YAHOO_STATUS_AVAILABLE, 0);

	yahoo_packet_hash(pkt, "ssiiis",
			1, purple_normalize(account, purple_account_get_username(account)),
			5, add_req->who,
			13, 2,
			334, 0,
			97, 1,
			14, encoded_msg ? encoded_msg : "");

	yahoo_packet_send_and_free(pkt, yd);

	g_free(encoded_msg);

	g_free(add_req->id);
	g_free(add_req->who);
	g_free(add_req);
}

static void
yahoo_buddy_add_deny_noreason_cb(struct yahoo_add_request *add_req, const char*msg)
{
	yahoo_buddy_add_deny_cb(add_req, NULL);
}

static void
yahoo_buddy_add_deny_reason_cb(gpointer data) {
	struct yahoo_add_request *add_req = data;
	purple_request_input(add_req->gc, NULL, _("Authorization denied message:"),
			NULL, _("No reason given."), TRUE, FALSE, NULL,
			_("OK"), G_CALLBACK(yahoo_buddy_add_deny_cb),
			_("Cancel"), G_CALLBACK(yahoo_buddy_add_deny_noreason_cb),
			purple_connection_get_account(add_req->gc), add_req->who, NULL,
			add_req);
}

static void yahoo_buddy_denied_our_add(PurpleConnection *gc, const char *who, const char *reason)
{
	char *notify_msg;
	struct yahoo_data *yd = gc->proto_data;

	if (who == NULL)
		return;

	if (reason != NULL) {
		char *msg2 = yahoo_string_decode(gc, reason, FALSE);
		notify_msg = g_strdup_printf(_("%s has (retroactively) denied your request to add them to your list for the following reason: %s."), who, msg2);
		g_free(msg2);
	} else
		notify_msg = g_strdup_printf(_("%s has (retroactively) denied your request to add them to your list."), who);

	purple_notify_info(gc, NULL, _("Add buddy rejected"), notify_msg);
	g_free(notify_msg);

	g_hash_table_remove(yd->friends, who);
	purple_prpl_got_user_status(purple_connection_get_account(gc), who, "offline", NULL); /* FIXME: make this set not on list status instead */
	/* TODO: Shouldn't we remove the buddy from our local list? */
}

static void yahoo_buddy_auth_req_15(PurpleConnection *gc, struct yahoo_packet *pkt) {
	GSList *l = pkt->hash;
	const char *msg = NULL;

	/* Buddy authorized/declined our addition */
	if (pkt->status == 1) {
		const char *who = NULL;
		int response = 0;

		while (l) {
			struct yahoo_pair *pair = l->data;

			switch (pair->key) {
			case 4:
				who = pair->value;
				break;
			case 13:
				response = strtol(pair->value, NULL, 10);
				break;
			case 14:
				msg = pair->value;
				break;
			}
			l = l->next;
		}

		if (response == 1) /* Authorized */
			purple_debug_info("yahoo", "Received authorization from buddy '%s'.\n", who ? who : "(Unknown Buddy)");
		else if (response == 2) { /* Declined */
			purple_debug_info("yahoo", "Received authorization decline from buddy '%s'.\n", who ? who : "(Unknown Buddy)");
			yahoo_buddy_denied_our_add(gc, who, msg);
		} else
			purple_debug_error("yahoo", "Received unknown authorization response of %d from buddy '%s'.\n", response, who ? who : "(Unknown Buddy)");

	}
	/* Buddy requested authorization to add us. */
	else if (pkt->status == 3) {
		struct yahoo_add_request *add_req;
		const char *firstname = NULL, *lastname = NULL;

		add_req = g_new0(struct yahoo_add_request, 1);
		add_req->gc = gc;

		while (l) {
			struct yahoo_pair *pair = l->data;

			switch (pair->key) {
			case 4:
				add_req->who = g_strdup(pair->value);
				break;
			case 5:
				add_req->id = g_strdup(pair->value);
				break;
			case 14:
				msg = pair->value;
				break;
			case 216:
				firstname = pair->value;
				break;
			case 241:
				add_req->protocol = strtol(pair->value, NULL, 10);
				break;
			case 254:
				lastname = pair->value;
				break;

			}
			l = l->next;
		}

		if (add_req->id && add_req->who) {
			char *alias = NULL, *dec_msg = NULL;

			if (!yahoo_privacy_check(gc, add_req->who)) {
				purple_debug_misc("yahoo", "Auth. request from %s dropped and automatically denied due to privacy settings!\n",
						  add_req->who);
				yahoo_buddy_add_deny_cb(add_req, NULL);
				return;
			}

			if (msg)
				dec_msg = yahoo_string_decode(gc, msg, FALSE);

			if (firstname && lastname)
				alias = g_strdup_printf("%s %s", firstname, lastname);
			else if (firstname)
				alias = g_strdup(firstname);
			else if (lastname)
				alias = g_strdup(lastname);

			/* DONE! this is almost exactly the same as what MSN does,
			 * this should probably be moved to the core.
			 */
			 purple_account_request_authorization(purple_connection_get_account(gc), add_req->who, add_req->id,
						    alias, dec_msg, purple_find_buddy(purple_connection_get_account(gc), add_req->who) != NULL,
						    yahoo_buddy_add_authorize_cb,
						    yahoo_buddy_add_deny_reason_cb,
						    add_req);
			g_free(alias);
			g_free(dec_msg);
		} else {
			g_free(add_req->id);
			g_free(add_req->who);
			g_free(add_req);
		}
	} else {
		purple_debug_error("yahoo", "Received authorization of unknown status (%d).\n", pkt->status);
	}
}

/* I don't think this happens anymore in Version 15 */
static void yahoo_buddy_added_us(PurpleConnection *gc, struct yahoo_packet *pkt) {
	struct yahoo_add_request *add_req;
	char *msg = NULL;
	GSList *l = pkt->hash;

	add_req = g_new0(struct yahoo_add_request, 1);
	add_req->gc = gc;

	while (l) {
		struct yahoo_pair *pair = l->data;

		switch (pair->key) {
		case 1:
			add_req->id = g_strdup(pair->value);
			break;
		case 3:
			add_req->who = g_strdup(pair->value);
			break;
		case 15: /* time, for when they add us and we're offline */
			break;
		case 14:
			msg = pair->value;
			break;
		}
		l = l->next;
	}

	if (add_req->id && add_req->who) {
		char *dec_msg = NULL;

		if (!yahoo_privacy_check(gc, add_req->who)) {
			purple_debug_misc("yahoo", "Auth. request from %s dropped and automatically denied due to privacy settings!\n",
					  add_req->who);
			yahoo_buddy_add_deny_cb(add_req, NULL);
			return;
		}

		if (msg)
			dec_msg = yahoo_string_decode(gc, msg, FALSE);

		/* DONE! this is almost exactly the same as what MSN does,
		 * this should probably be moved to the core.
		 */
		 purple_account_request_authorization(purple_connection_get_account(gc), add_req->who, add_req->id,
                                                    NULL, dec_msg, purple_find_buddy(purple_connection_get_account(gc),add_req->who) != NULL,
						    yahoo_buddy_add_authorize_cb,
						    yahoo_buddy_add_deny_reason_cb,
                                                    add_req);
		g_free(dec_msg);
	} else {
		g_free(add_req->id);
		g_free(add_req->who);
		g_free(add_req);
	}
}

/* I have no idea if this every gets called in version 15 */
static void yahoo_buddy_denied_our_add_old(PurpleConnection *gc, struct yahoo_packet *pkt)
{
	char *who = NULL;
	char *msg = NULL;
	GSList *l = pkt->hash;

	while (l) {
		struct yahoo_pair *pair = l->data;

		switch (pair->key) {
		case 3:
			who = pair->value;
			break;
		case 14:
			msg = pair->value;
			break;
		}
		l = l->next;
	}

	yahoo_buddy_denied_our_add(gc, who, msg);
}

static void yahoo_process_contact(PurpleConnection *gc, struct yahoo_packet *pkt)
{
	switch (pkt->status) {
	case 1:
		yahoo_process_status(gc, pkt);
		return;
	case 3:
		yahoo_buddy_added_us(gc, pkt);
		break;
	case 7:
		yahoo_buddy_denied_our_add_old(gc, pkt);
		break;
	default:
		break;
	}
}

#define OUT_CHARSET "utf-8"

static char *yahoo_decode(const char *text)
{
	char *converted = NULL;
	char *n, *new;
	const char *end, *p;
	int i, k;

	n = new = g_malloc(strlen (text) + 1);
	end = text + strlen(text);

	for (p = text; p < end; p++, n++) {
		if (*p == '\\') {
			if (p[1] >= '0' && p[1] <= '7') {
				p += 1;
				for (i = 0, k = 0; k < 3; k += 1) {
					char c = p[k];
					if (c < '0' || c > '7') break;
					i *= 8;
					i += c - '0';
				}
				*n = i;
				p += k - 1;
			} else { /* bug 959248 */
				/* If we see a \ not followed by an octal number,
				 * it means that it is actually a \\ with one \
				 * already eaten by some unknown function.
				 * This is arguably broken.
				 *
				 * I think wing is wrong here, there is no function
				 * called that I see that could have done it. I guess
				 * it is just really sending single \'s. That's yahoo
				 * for you.
				 */
				*n = *p;
			}
		}
		else
			*n = *p;
	}

	*n = '\0';

	if (strstr(text, "\033$B"))
		converted = g_convert(new, n - new, OUT_CHARSET, "iso-2022-jp", NULL, NULL, NULL);
	if (!converted)
		converted = g_convert(new, n - new, OUT_CHARSET, "iso-8859-1", NULL, NULL, NULL);
	g_free(new);

	return converted;
}

static void yahoo_process_mail(PurpleConnection *gc, struct yahoo_packet *pkt)
{
	PurpleAccount *account = purple_connection_get_account(gc);
	struct yahoo_data *yd = gc->proto_data;
	const char *who = NULL;
	const char *email = NULL;
	const char *subj = NULL;
	const char *yahoo_mail_url = (yd->jp? YAHOOJP_MAIL_URL: YAHOO_MAIL_URL);
	int count = 0;
	GSList *l = pkt->hash;

	if (!purple_account_get_check_mail(account))
		return;

	while (l) {
		struct yahoo_pair *pair = l->data;
		if (pair->key == 9)
			count = strtol(pair->value, NULL, 10);
		else if (pair->key == 43)
			who = pair->value;
		else if (pair->key == 42)
			email = pair->value;
		else if (pair->key == 18)
			subj = pair->value;
		l = l->next;
	}

	if (who && subj && email && *email) {
		char *dec_who = yahoo_decode(who);
		char *dec_subj = yahoo_decode(subj);
		char *from = g_strdup_printf("%s (%s)", dec_who, email);

		purple_notify_email(gc, dec_subj, from, purple_account_get_username(account),
						  yahoo_mail_url, NULL, NULL);

		g_free(dec_who);
		g_free(dec_subj);
		g_free(from);
	} else if (count > 0) {
		const char *to = purple_account_get_username(account);
		const char *url = yahoo_mail_url;

		purple_notify_emails(gc, count, FALSE, NULL, NULL, &to, &url,
						   NULL, NULL);
	}
}
/* This is the y64 alphabet... it's like base64, but has a . and a _ */
static const char base64digits[] = "ABCDEFGHIJKLMNOPQRSTUVWXYZabcdefghijklmnopqrstuvwxyz0123456789._";

/* This is taken from Sylpheed by Hiroyuki Yamamoto.  We have our own tobase64 function
 * in util.c, but it has a bug I don't feel like finding right now ;) */
static void to_y64(char *out, const unsigned char *in, gsize inlen)
     /* raw bytes in quasi-big-endian order to base 64 string (NUL-terminated) */
{
	for (; inlen >= 3; inlen -= 3)
		{
			*out++ = base64digits[in[0] >> 2];
			*out++ = base64digits[((in[0] << 4) & 0x30) | (in[1] >> 4)];
			*out++ = base64digits[((in[1] << 2) & 0x3c) | (in[2] >> 6)];
			*out++ = base64digits[in[2] & 0x3f];
			in += 3;
		}
	if (inlen > 0)
		{
			unsigned char fragment;

			*out++ = base64digits[in[0] >> 2];
			fragment = (in[0] << 4) & 0x30;
			if (inlen > 1)
				fragment |= in[1] >> 4;
			*out++ = base64digits[fragment];
			*out++ = (inlen < 2) ? '-' : base64digits[(in[1] << 2) & 0x3c];
			*out++ = '-';
		}
	*out = '\0';
}

static void yahoo_process_auth_old(PurpleConnection *gc, const char *seed)
{
	struct yahoo_packet *pack;
	PurpleAccount *account = purple_connection_get_account(gc);
	const char *name = purple_normalize(account, purple_account_get_username(account));
	const char *pass = purple_connection_get_password(gc);
	struct yahoo_data *yd = gc->proto_data;

	/* So, Yahoo has stopped supporting its older clients in India, and undoubtedly
	 * will soon do so in the rest of the world.
	 *
	 * The new clients use this authentication method.  I warn you in advance, it's
	 * bizarre, convoluted, inordinately complicated.  It's also no more secure than
	 * crypt() was.  The only purpose this scheme could serve is to prevent third
	 * party clients from connecting to their servers.
	 *
	 * Sorry, Yahoo.
	 */

	PurpleCipher *cipher;
	PurpleCipherContext *context;
	guchar digest[16];

	char *crypt_result;
	char password_hash[25];
	char crypt_hash[25];
	char *hash_string_p = g_malloc(50 + strlen(name));
	char *hash_string_c = g_malloc(50 + strlen(name));

	char checksum;

	int sv;

	char result6[25];
	char result96[25];

	sv = seed[15];
	sv = sv % 8;

	cipher = purple_ciphers_find_cipher("md5");
	context = purple_cipher_context_new(cipher, NULL);

	purple_cipher_context_append(context, (const guchar *)pass, strlen(pass));
	purple_cipher_context_digest(context, sizeof(digest), digest, NULL);

	to_y64(password_hash, digest, 16);

	crypt_result = yahoo_crypt(pass, "$1$_2S43d5f$");

	purple_cipher_context_reset(context, NULL);
	purple_cipher_context_append(context, (const guchar *)crypt_result, strlen(crypt_result));
	purple_cipher_context_digest(context, sizeof(digest), digest, NULL);
	to_y64(crypt_hash, digest, 16);

	switch (sv) {
	case 1:
	case 6:
		checksum = seed[seed[9] % 16];
		g_snprintf(hash_string_p, strlen(name) + 50,
			   "%c%s%s%s", checksum, name, seed, password_hash);
		g_snprintf(hash_string_c, strlen(name) + 50,
			   "%c%s%s%s", checksum, name, seed, crypt_hash);
		break;
	case 2:
	case 7:
		checksum = seed[seed[15] % 16];
		g_snprintf(hash_string_p, strlen(name) + 50,
			   "%c%s%s%s", checksum, seed, password_hash, name);
		g_snprintf(hash_string_c, strlen(name) + 50,
			   "%c%s%s%s", checksum, seed, crypt_hash, name);
		break;
	case 3:
		checksum = seed[seed[1] % 16];
		g_snprintf(hash_string_p, strlen(name) + 50,
			   "%c%s%s%s", checksum, name, password_hash, seed);
		g_snprintf(hash_string_c, strlen(name) + 50,
			   "%c%s%s%s", checksum, name, crypt_hash, seed);
		break;
	case 4:
		checksum = seed[seed[3] % 16];
		g_snprintf(hash_string_p, strlen(name) + 50,
			   "%c%s%s%s", checksum, password_hash, seed, name);
		g_snprintf(hash_string_c, strlen(name) + 50,
			   "%c%s%s%s", checksum, crypt_hash, seed, name);
		break;
	case 0:
	case 5:
		checksum = seed[seed[7] % 16];
			g_snprintf(hash_string_p, strlen(name) + 50,
                                   "%c%s%s%s", checksum, password_hash, name, seed);
                        g_snprintf(hash_string_c, strlen(name) + 50,
				   "%c%s%s%s", checksum, crypt_hash, name, seed);
			break;
	}

	purple_cipher_context_reset(context, NULL);
	purple_cipher_context_append(context, (const guchar *)hash_string_p, strlen(hash_string_p));
	purple_cipher_context_digest(context, sizeof(digest), digest, NULL);
	to_y64(result6, digest, 16);

	purple_cipher_context_reset(context, NULL);
	purple_cipher_context_append(context, (const guchar *)hash_string_c, strlen(hash_string_c));
	purple_cipher_context_digest(context, sizeof(digest), digest, NULL);
	purple_cipher_context_destroy(context);
	to_y64(result96, digest, 16);

	pack = yahoo_packet_new(YAHOO_SERVICE_AUTHRESP,	YAHOO_STATUS_AVAILABLE, 0);
	yahoo_packet_hash(pack, "ssss", 0, name, 6, result6, 96, result96, 1, name);
	yahoo_packet_send_and_free(pack, yd);

	g_free(hash_string_p);
	g_free(hash_string_c);
}

/* I'm dishing out some uber-mad props to Cerulean Studios for cracking this
 * and sending the fix!  Thanks guys. */

static void yahoo_process_auth_new(PurpleConnection *gc, const char *seed)
{
	struct yahoo_packet *pack = NULL;
	PurpleAccount *account = purple_connection_get_account(gc);
	const char *name = purple_normalize(account, purple_account_get_username(account));
	const char *pass = purple_connection_get_password(gc);
	char *enc_pass;
	struct yahoo_data *yd = gc->proto_data;

	PurpleCipher			*md5_cipher;
	PurpleCipherContext	*md5_ctx;
	guchar				md5_digest[16];

	PurpleCipher			*sha1_cipher;
	PurpleCipherContext	*sha1_ctx1;
	PurpleCipherContext	*sha1_ctx2;

	char				*alphabet1			= "FBZDWAGHrJTLMNOPpRSKUVEXYChImkwQ";
	char				*alphabet2			= "F0E1D2C3B4A59687abcdefghijklmnop";

	char				*challenge_lookup	= "qzec2tb3um1olpar8whx4dfgijknsvy5";
	char				*operand_lookup		= "+|&%/*^-";
	char				*delimit_lookup		= ",;";

	char				*password_hash		= (char *)g_malloc(25);
	char				*crypt_hash		= (char *)g_malloc(25);
	char				*crypt_result		= NULL;

	unsigned char		pass_hash_xor1[64];
	unsigned char		pass_hash_xor2[64];
	unsigned char		crypt_hash_xor1[64];
	unsigned char		crypt_hash_xor2[64];
	char				resp_6[100];
	char				resp_96[100];

	unsigned char		digest1[20];
	unsigned char		digest2[20];
	unsigned char		comparison_src[20];
	unsigned char		magic_key_char[4];
	const char			*magic_ptr;

	unsigned int		magic[64];
	unsigned int		magic_work = 0;
	unsigned int		magic_4 = 0;

	int					x;
	int					y;
	int					cnt = 0;
	int					magic_cnt = 0;
	int					magic_len;

	memset(password_hash, 0, 25);
	memset(crypt_hash, 0, 25);
	memset(&pass_hash_xor1, 0, 64);
	memset(&pass_hash_xor2, 0, 64);
	memset(&crypt_hash_xor1, 0, 64);
	memset(&crypt_hash_xor2, 0, 64);
	memset(&digest1, 0, 20);
	memset(&digest2, 0, 20);
	memset(&magic, 0, 64);
	memset(&resp_6, 0, 100);
	memset(&resp_96, 0, 100);
	memset(&magic_key_char, 0, 4);
	memset(&comparison_src, 0, 20);

	md5_cipher = purple_ciphers_find_cipher("md5");
	md5_ctx = purple_cipher_context_new(md5_cipher, NULL);

	sha1_cipher = purple_ciphers_find_cipher("sha1");
	sha1_ctx1 = purple_cipher_context_new(sha1_cipher, NULL);
	sha1_ctx2 = purple_cipher_context_new(sha1_cipher, NULL);

	/*
	 * Magic: Phase 1.  Generate what seems to be a 30 byte value (could change if base64
	 * ends up differently?  I don't remember and I'm tired, so use a 64 byte buffer.
	 */

	magic_ptr = seed;

	while (*magic_ptr != (int)NULL) {
		char   *loc;

		/* Ignore parentheses. */

		if (*magic_ptr == '(' || *magic_ptr == ')') {
			magic_ptr++;
			continue;
		}

		/* Characters and digits verify against the challenge lookup. */

		if (isalpha(*magic_ptr) || isdigit(*magic_ptr)) {
			loc = strchr(challenge_lookup, *magic_ptr);
			if (!loc) {
			  /* SME XXX Error - disconnect here */
			}

			/* Get offset into lookup table and shl 3. */

			magic_work = loc - challenge_lookup;
			magic_work <<= 3;

			magic_ptr++;
			continue;
		} else {
			unsigned int	local_store;

			loc = strchr(operand_lookup, *magic_ptr);
			if (!loc) {
				/* SME XXX Disconnect */
			}

			local_store = loc - operand_lookup;

			/* Oops; how did this happen? */

			if (magic_cnt >= 64)
				break;

			magic[magic_cnt++] = magic_work | local_store;
			magic_ptr++;
			continue;
		}
			}

	magic_len = magic_cnt;
	magic_cnt = 0;

	/* Magic: Phase 2.  Take generated magic value and sprinkle fairy
	 * dust on the values.
	 */

	for (magic_cnt = magic_len-2; magic_cnt >= 0; magic_cnt--) {
		unsigned char	byte1;
		unsigned char	byte2;

		/* Bad.  Abort. */

		if ((magic_cnt + 1 > magic_len) || (magic_cnt > magic_len))
			break;

		byte1 = magic[magic_cnt];
		byte2 = magic[magic_cnt+1];

		byte1 *= 0xcd;
		byte1 ^= byte2;

		magic[magic_cnt+1] = byte1;
			}

	/*
	 * Magic: Phase 3.  This computes 20 bytes.  The first 4 bytes are used as our magic
	 * key (and may be changed later); the next 16 bytes are an MD5 sum of the magic key
	 * plus 3 bytes.  The 3 bytes are found by looping, and they represent the offsets
	 * into particular functions we'll later call to potentially alter the magic key.
	 *
	 * %-)
	 */

	magic_cnt = 1;
	x = 0;

	do {
		unsigned int	bl = 0;
		unsigned int	cl = magic[magic_cnt++];

		if (magic_cnt >= magic_len)
			break;

		if (cl > 0x7F) {
			if (cl < 0xe0)
				bl = cl = (cl & 0x1f) << 6;
			else {
				bl = magic[magic_cnt++];
				cl = (cl & 0x0f) << 6;
				bl = ((bl & 0x3f) + cl) << 6;
			}

			cl = magic[magic_cnt++];
			bl = (cl & 0x3f) + bl;
		} else
			bl = cl;

		comparison_src[x++] = (bl & 0xff00) >> 8;
		comparison_src[x++] = bl & 0xff;
	} while (x < 20);

	/* First four bytes are magic key. */
	memcpy(&magic_key_char[0], comparison_src, 4);
	magic_4 = magic_key_char[0] | (magic_key_char[1]<<8) | (magic_key_char[2]<<16) | (magic_key_char[3]<<24);

	/*
	 * Magic: Phase 4.  Determine what function to use later by getting outside/inside
	 * loop values until we match our previous buffer.
	 */
	for (x = 0; x < 65535; x++) {
		int			leave = 0;

		for (y = 0; y < 5; y++) {
			unsigned char	test[3];

			/* Calculate buffer. */
			test[0] = x;
			test[1] = x >> 8;
			test[2] = y;

			purple_cipher_context_reset(md5_ctx, NULL);
			purple_cipher_context_append(md5_ctx, magic_key_char, 4);
			purple_cipher_context_append(md5_ctx, test, 3);
			purple_cipher_context_digest(md5_ctx, sizeof(md5_digest),
									   md5_digest, NULL);

			if (!memcmp(md5_digest, comparison_src+4, 16)) {
				leave = 1;
				break;
			}
		}

		if (leave == 1)
			break;
	}

	/* If y != 0, we need some help. */
	if (y != 0) {
		unsigned int	updated_key;

		/* Update magic stuff.
		 * Call it twice because Yahoo's encryption is super bad ass.
		 */
		updated_key = yahoo_auth_finalCountdown(magic_4, 0x60, y, x);
		updated_key = yahoo_auth_finalCountdown(updated_key, 0x60, y, x);

		magic_key_char[0] = updated_key & 0xff;
		magic_key_char[1] = (updated_key >> 8) & 0xff;
		magic_key_char[2] = (updated_key >> 16) & 0xff;
		magic_key_char[3] = (updated_key >> 24) & 0xff;
	}

	enc_pass = yahoo_string_encode(gc, pass, NULL);

	/* Get password and crypt hashes as per usual. */
	purple_cipher_context_reset(md5_ctx, NULL);
	purple_cipher_context_append(md5_ctx, (const guchar *)enc_pass, strlen(enc_pass));
	purple_cipher_context_digest(md5_ctx, sizeof(md5_digest),
							   md5_digest, NULL);
	to_y64(password_hash, md5_digest, 16);

	crypt_result = yahoo_crypt(enc_pass, "$1$_2S43d5f$");

	g_free(enc_pass);
	enc_pass = NULL;

	purple_cipher_context_reset(md5_ctx, NULL);
	purple_cipher_context_append(md5_ctx, (const guchar *)crypt_result, strlen(crypt_result));
	purple_cipher_context_digest(md5_ctx, sizeof(md5_digest),
							   md5_digest, NULL);
	to_y64(crypt_hash, md5_digest, 16);

	/* Our first authentication response is based off of the password hash. */
	for (x = 0; x < (int)strlen(password_hash); x++)
		pass_hash_xor1[cnt++] = password_hash[x] ^ 0x36;

	if (cnt < 64)
		memset(&(pass_hash_xor1[cnt]), 0x36, 64-cnt);

	cnt = 0;

	for (x = 0; x < (int)strlen(password_hash); x++)
		pass_hash_xor2[cnt++] = password_hash[x] ^ 0x5c;

	if (cnt < 64)
		memset(&(pass_hash_xor2[cnt]), 0x5c, 64-cnt);

	/*
	 * The first context gets the password hash XORed with 0x36 plus a magic value
	 * which we previously extrapolated from our challenge.
	 */

	purple_cipher_context_append(sha1_ctx1, pass_hash_xor1, 64);
	if (y >= 3)
		purple_cipher_context_set_option(sha1_ctx1, "sizeLo", GINT_TO_POINTER(0x1ff));
	purple_cipher_context_append(sha1_ctx1, magic_key_char, 4);
	purple_cipher_context_digest(sha1_ctx1, sizeof(digest1), digest1, NULL);

	/*
	 * The second context gets the password hash XORed with 0x5c plus the SHA-1 digest
	 * of the first context.
	 */

	purple_cipher_context_append(sha1_ctx2, pass_hash_xor2, 64);
	purple_cipher_context_append(sha1_ctx2, digest1, 20);
	purple_cipher_context_digest(sha1_ctx2, sizeof(digest2), digest2, NULL);

	/*
	 * Now that we have digest2, use it to fetch characters from an alphabet to construct
	 * our first authentication response.
	 */

	for (x = 0; x < 20; x += 2) {
		unsigned int	val = 0;
		unsigned int	lookup = 0;

		char			byte[6];

		memset(&byte, 0, 6);

		/* First two bytes of digest stuffed together. */

		val = digest2[x];
		val <<= 8;
		val += digest2[x+1];

		lookup = (val >> 0x0b);
		lookup &= 0x1f;
		if (lookup >= strlen(alphabet1))
			break;
		sprintf(byte, "%c", alphabet1[lookup]);
		strcat(resp_6, byte);
		strcat(resp_6, "=");

		lookup = (val >> 0x06);
		lookup &= 0x1f;
		if (lookup >= strlen(alphabet2))
			break;
		sprintf(byte, "%c", alphabet2[lookup]);
		strcat(resp_6, byte);

		lookup = (val >> 0x01);
		lookup &= 0x1f;
		if (lookup >= strlen(alphabet2))
			break;
		sprintf(byte, "%c", alphabet2[lookup]);
		strcat(resp_6, byte);

		lookup = (val & 0x01);
		if (lookup >= strlen(delimit_lookup))
			break;
		sprintf(byte, "%c", delimit_lookup[lookup]);
		strcat(resp_6, byte);
	}

	/* Our second authentication response is based off of the crypto hash. */

	cnt = 0;
	memset(&digest1, 0, 20);
	memset(&digest2, 0, 20);

	for (x = 0; x < (int)strlen(crypt_hash); x++)
		crypt_hash_xor1[cnt++] = crypt_hash[x] ^ 0x36;

	if (cnt < 64)
		memset(&(crypt_hash_xor1[cnt]), 0x36, 64-cnt);

	cnt = 0;

	for (x = 0; x < (int)strlen(crypt_hash); x++)
		crypt_hash_xor2[cnt++] = crypt_hash[x] ^ 0x5c;

	if (cnt < 64)
		memset(&(crypt_hash_xor2[cnt]), 0x5c, 64-cnt);

	purple_cipher_context_reset(sha1_ctx1, NULL);
	purple_cipher_context_reset(sha1_ctx2, NULL);

	/*
	 * The first context gets the password hash XORed with 0x36 plus a magic value
	 * which we previously extrapolated from our challenge.
	 */

	purple_cipher_context_append(sha1_ctx1, crypt_hash_xor1, 64);
	if (y >= 3) {
		purple_cipher_context_set_option(sha1_ctx1, "sizeLo",
									   GINT_TO_POINTER(0x1ff));
	}
	purple_cipher_context_append(sha1_ctx1, magic_key_char, 4);
	purple_cipher_context_digest(sha1_ctx1, sizeof(digest1), digest1, NULL);

	/*
	 * The second context gets the password hash XORed with 0x5c plus the SHA-1 digest
	 * of the first context.
	 */

	purple_cipher_context_append(sha1_ctx2, crypt_hash_xor2, 64);
	purple_cipher_context_append(sha1_ctx2, digest1, 20);
	purple_cipher_context_digest(sha1_ctx2, sizeof(digest2), digest2, NULL);

	/*
	 * Now that we have digest2, use it to fetch characters from an alphabet to construct
	 * our first authentication response.
	 */

	for (x = 0; x < 20; x += 2) {
		unsigned int	val = 0;
		unsigned int	lookup = 0;

		char			byte[6];

		memset(&byte, 0, 6);

		/* First two bytes of digest stuffed together. */

		val = digest2[x];
		val <<= 8;
		val += digest2[x+1];

		lookup = (val >> 0x0b);
		lookup &= 0x1f;
		if (lookup >= strlen(alphabet1))
			break;
		sprintf(byte, "%c", alphabet1[lookup]);
		strcat(resp_96, byte);
		strcat(resp_96, "=");

		lookup = (val >> 0x06);
		lookup &= 0x1f;
		if (lookup >= strlen(alphabet2))
			break;
		sprintf(byte, "%c", alphabet2[lookup]);
		strcat(resp_96, byte);

		lookup = (val >> 0x01);
		lookup &= 0x1f;
		if (lookup >= strlen(alphabet2))
			break;
		sprintf(byte, "%c", alphabet2[lookup]);
		strcat(resp_96, byte);

		lookup = (val & 0x01);
		if (lookup >= strlen(delimit_lookup))
			break;
		sprintf(byte, "%c", delimit_lookup[lookup]);
		strcat(resp_96, byte);
	}
	purple_debug_info("yahoo", "yahoo status: %d\n", yd->current_status);
	pack = yahoo_packet_new(YAHOO_SERVICE_AUTHRESP,	yd->current_status, 0);
	yahoo_packet_hash(pack, "sssss", 0, name, 6, resp_6, 96, resp_96, 1,
	                  name, 135, "6,0,0,1710");
	if (yd->picture_checksum)
		yahoo_packet_hash_int(pack, 192, yd->picture_checksum);

	yahoo_packet_send_and_free(pack, yd);

	purple_cipher_context_destroy(md5_ctx);
	purple_cipher_context_destroy(sha1_ctx1);
	purple_cipher_context_destroy(sha1_ctx2);

	g_free(password_hash);
	g_free(crypt_hash);
}

static void yahoo_process_auth(PurpleConnection *gc, struct yahoo_packet *pkt)
{
	char *seed = NULL;
	char *sn   = NULL;
	GSList *l = pkt->hash;
	int m = 0;
	gchar *buf;

	while (l) {
		struct yahoo_pair *pair = l->data;
		if (pair->key == 94)
			seed = pair->value;
		if (pair->key == 1)
			sn = pair->value;
		if (pair->key == 13)
			m = atoi(pair->value);
		l = l->next;
	}

	if (seed) {
		switch (m) {
		case 0:
			yahoo_process_auth_old(gc, seed);
			break;
		case 1:
		case 2: /* This case seems to work, could probably use testing */
			yahoo_process_auth_new(gc, seed);
			break;
		default:
			buf = g_strdup_printf(_("The Yahoo server has requested the use of an unrecognized "
						"authentication method.  You will probably not be able "
						"to successfully sign on to Yahoo.  Check %s for updates."), PURPLE_WEBSITE);
			purple_notify_error(gc, "", _("Failed Yahoo! Authentication"),
					  buf);
			g_free(buf);
			yahoo_process_auth_new(gc, seed); /* Can't hurt to try it anyway. */
		}
	}
}

static void ignore_buddy(PurpleBuddy *buddy) {
	PurpleGroup *group;
	PurpleAccount *account;
	gchar *name;

	if (!buddy)
		return;

	group = purple_buddy_get_group(buddy);
	name = g_strdup(buddy->name);
	account = buddy->account;

	purple_debug(PURPLE_DEBUG_INFO, "blist",
		"Removing '%s' from buddy list.\n", buddy->name);
	purple_account_remove_buddy(account, buddy, group);
	purple_blist_remove_buddy(buddy);

	serv_add_deny(account->gc, name);

	g_free(name);
}

static void keep_buddy(PurpleBuddy *b) {
	purple_privacy_deny_remove(b->account, b->name, 1);
}

static void yahoo_process_ignore(PurpleConnection *gc, struct yahoo_packet *pkt) {
	PurpleBuddy *b;
	GSList *l;
	gchar *who = NULL;
	gchar *sn = NULL;
	gchar buf[BUF_LONG];
	gint ignore = 0;
	gint status = 0;

	for (l = pkt->hash; l; l = l->next) {
		struct yahoo_pair *pair = l->data;
		switch (pair->key) {
		case 0:
			who = pair->value;
			break;
		case 1:
			sn = pair->value;
			break;
		case 13:
			ignore = strtol(pair->value, NULL, 10);
			break;
		case 66:
			status = strtol(pair->value, NULL, 10);
			break;
		default:
			break;
		}
	}

	switch (status) {
	case 12:
		b = purple_find_buddy(gc->account, who);
		g_snprintf(buf, sizeof(buf), _("You have tried to ignore %s, but the "
					"user is on your buddy list.  Clicking \"Yes\" "
					"will remove and ignore the buddy."), who);
		purple_request_yes_no(gc, NULL, _("Ignore buddy?"), buf, 0,
						gc->account, who, NULL,
						b,
						G_CALLBACK(ignore_buddy),
						G_CALLBACK(keep_buddy));
		break;
	case 2:
	case 3:
	case 0:
	default:
		break;
	}
}

static void yahoo_process_authresp(PurpleConnection *gc, struct yahoo_packet *pkt)
{
#ifdef TRY_WEBMESSENGER_LOGIN
	struct yahoo_data *yd = gc->proto_data;
#endif
	GSList *l = pkt->hash;
	int err = 0;
	char *msg;
	char *url = NULL;
	char *fullmsg;
	PurpleAccount *account = gc->account;
	PurpleConnectionError reason = PURPLE_CONNECTION_ERROR_AUTHENTICATION_FAILED;

	while (l) {
		struct yahoo_pair *pair = l->data;

		if (pair->key == 66)
			err = strtol(pair->value, NULL, 10);
		else if (pair->key == 20)
			url = pair->value;

		l = l->next;
	}

	switch (err) {
	case 3:
		msg = g_strdup(_("Invalid screen name."));
		reason = PURPLE_CONNECTION_ERROR_INVALID_USERNAME;
		break;
	case 13:
#ifdef TRY_WEBMESSENGER_LOGIN
		if (!yd->wm) {
			PurpleUtilFetchUrlData *url_data;
			yd->wm = TRUE;
			if (yd->fd >= 0)
				close(yd->fd);
			if (gc->inpa)
				purple_input_remove(gc->inpa);
			url_data = purple_util_fetch_url(WEBMESSENGER_URL, TRUE,
					"Purple/" VERSION, FALSE, yahoo_login_page_cb, gc);
			if (url_data != NULL)
				yd->url_datas = g_slist_prepend(yd->url_datas, url_data);
			return;
		}
#endif
		if (!purple_account_get_remember_password(account))
			purple_account_set_password(account, NULL);

		msg = g_strdup(_("Incorrect password."));
		break;
	case 14:
		msg = g_strdup(_("Your account is locked, please log in to the Yahoo! website."));
		break;
	default:
		msg = g_strdup_printf(_("Unknown error number %d. Logging into the Yahoo! website may fix this."), err);
	}

	if (url)
		fullmsg = g_strdup_printf("%s\n%s", msg, url);
	else
		fullmsg = g_strdup(msg);

	purple_connection_error_reason(gc, reason, fullmsg);
	g_free(msg);
	g_free(fullmsg);
}

static void yahoo_process_addbuddy(PurpleConnection *gc, struct yahoo_packet *pkt)
{
	int err = 0;
	char *who = NULL;
	char *group = NULL;
	char *decoded_group;
	char *buf;
	YahooFriend *f;
	GSList *l = pkt->hash;

	while (l) {
		struct yahoo_pair *pair = l->data;

		switch (pair->key) {
		case 66:
			err = strtol(pair->value, NULL, 10);
			break;
		case 7:
			who = pair->value;
			break;
		case 65:
			group = pair->value;
			break;
		}

		l = l->next;
	}

	if (!who)
		return;
	if (!group)
		group = "";

	if (!err || (err == 2)) { /* 0 = ok, 2 = already on serv list */
		f = yahoo_friend_find_or_new(gc, who);
		yahoo_update_status(gc, who, f);
		return;
	}

	decoded_group = yahoo_string_decode(gc, group, FALSE);
	buf = g_strdup_printf(_("Could not add buddy %s to group %s to the server list on account %s."),
				who, decoded_group, purple_connection_get_display_name(gc));
	if (!purple_conv_present_error(who, purple_connection_get_account(gc), buf))
		purple_notify_error(gc, NULL, _("Could not add buddy to server list"), buf);
	g_free(buf);
	g_free(decoded_group);
}

static void yahoo_process_p2p(PurpleConnection *gc, struct yahoo_packet *pkt)
{
	GSList *l = pkt->hash;
	char *who = NULL;
	char *base64 = NULL;
	guchar *decoded;
	gsize len;

	while (l) {
		struct yahoo_pair *pair = l->data;

		switch (pair->key) {
		case 5:
			/* our identity */
			break;
		case 4:
			who = pair->value;
			break;
		case 1:
			/* who again, the master identity this time? */
			break;
		case 12:
			base64 = pair->value;
			/* so, this is an ip address. in base64. decoded it's in ascii.
			   after strtol, it's in reversed byte order. Who thought this up?*/
			break;
		/*
			TODO: figure these out
			yahoo: Key: 61          Value: 0
			yahoo: Key: 2   Value:
			yahoo: Key: 13          Value: 0
			yahoo: Key: 49          Value: PEERTOPEER
			yahoo: Key: 140         Value: 1
			yahoo: Key: 11          Value: -1786225828
		*/

		}

		l = l->next;
	}

	if (base64) {
		guint32 ip;
		char *tmp2;
		YahooFriend *f;

		decoded = purple_base64_decode(base64, &len);
		if (len) {
			char *tmp = purple_str_binary_to_ascii(decoded, len);
			purple_debug_info("yahoo", "Got P2P service packet (from server): who = %s, ip = %s\n", who, tmp);
			g_free(tmp);
		}

		tmp2 = g_strndup((const gchar *)decoded, len); /* so its \0 terminated...*/
		ip = strtol(tmp2, NULL, 10);
		g_free(tmp2);
		g_free(decoded);
		tmp2 = g_strdup_printf("%u.%u.%u.%u", ip & 0xff, (ip >> 8) & 0xff, (ip >> 16) & 0xff,
		                       (ip >> 24) & 0xff);
		f = yahoo_friend_find(gc, who);
		if (f)
			yahoo_friend_set_ip(f, tmp2);
		g_free(tmp2);
	}
}

static void yahoo_process_audible(PurpleConnection *gc, struct yahoo_packet *pkt)
{
	char *who = NULL, *msg = NULL, *id = NULL;
	GSList *l = pkt->hash;

	while (l) {
		struct yahoo_pair *pair = l->data;

		switch (pair->key) {
		case 4:
			who = pair->value;
			break;
		case 5:
			/* us */
			break;
		case 230:
			/* the audible, in foo.locale.bar.baz format
			   eg: base.tw.smiley.smiley43 */
			id = pair->value;
			break;
		case 231:
			/* the text of the audible */
			msg = pair->value;
			break;
		case 232:
			/* weird number (md5 hash?), like 8ebab9094156135f5dcbaccbeee662a5c5fd1420 */
			break;
		}

		l = l->next;
	}

	if (!msg)
		msg = id;
	if (!who || !msg)
		return;
	if (!g_utf8_validate(msg, -1, NULL)) {
		purple_debug_misc("yahoo", "Warning, nonutf8 audible, ignoring!\n");
		return;
	}
	if (!yahoo_privacy_check(gc, who)) {
		purple_debug_misc("yahoo", "Audible message from %s for %s dropped!\n",
		      gc->account->username, who);
		return;
	}
	if (id) {
		/* "http://us.dl1.yimg.com/download.yahoo.com/dl/aud/"+locale+"/"+id+".swf" */
		char **audible_locale = g_strsplit(id, ".", 0);
		char *buf = g_strdup_printf(_("[ Audible %s/%s/%s.swf ] %s"), YAHOO_AUDIBLE_URL, audible_locale[1], id, msg);
		g_strfreev(audible_locale);

		serv_got_im(gc, who, buf, 0, time(NULL));
		g_free(buf);
	} else
		serv_got_im(gc, who, msg, 0, time(NULL));
}

static void yahoo_packet_process(PurpleConnection *gc, struct yahoo_packet *pkt)
{
	switch (pkt->service) {
	case YAHOO_SERVICE_LOGON:
	case YAHOO_SERVICE_LOGOFF:
	case YAHOO_SERVICE_ISAWAY:
	case YAHOO_SERVICE_ISBACK:
	case YAHOO_SERVICE_GAMELOGON:
	case YAHOO_SERVICE_GAMELOGOFF:
	case YAHOO_SERVICE_CHATLOGON:
	case YAHOO_SERVICE_CHATLOGOFF:
	case YAHOO_SERVICE_Y6_STATUS_UPDATE:
	case YAHOO_SERVICE_STATUS_15:
		yahoo_process_status(gc, pkt);
		break;
	case YAHOO_SERVICE_NOTIFY:
		yahoo_process_notify(gc, pkt);
		break;
	case YAHOO_SERVICE_MESSAGE:
	case YAHOO_SERVICE_GAMEMSG:
	case YAHOO_SERVICE_CHATMSG:
		yahoo_process_message(gc, pkt);
		break;
	case YAHOO_SERVICE_SYSMESSAGE:
		yahoo_process_sysmessage(gc, pkt);
			break;
	case YAHOO_SERVICE_NEWMAIL:
		yahoo_process_mail(gc, pkt);
		break;
	case YAHOO_SERVICE_NEWCONTACT:
		yahoo_process_contact(gc, pkt);
		break;
	case YAHOO_SERVICE_AUTHRESP:
		yahoo_process_authresp(gc, pkt);
		break;
	case YAHOO_SERVICE_LIST:
		yahoo_process_list(gc, pkt);
		break;
	case YAHOO_SERVICE_LIST_15:
		yahoo_process_list_15(gc, pkt);
		break;
	case YAHOO_SERVICE_AUTH:
		yahoo_process_auth(gc, pkt);
		break;
	case YAHOO_SERVICE_AUTH_REQ_15:
		yahoo_buddy_auth_req_15(gc, pkt);
		break;
	case YAHOO_SERVICE_ADDBUDDY:
		yahoo_process_addbuddy(gc, pkt);
		break;
	case YAHOO_SERVICE_IGNORECONTACT:
		yahoo_process_ignore(gc, pkt);
		break;
	case YAHOO_SERVICE_CONFINVITE:
	case YAHOO_SERVICE_CONFADDINVITE:
		yahoo_process_conference_invite(gc, pkt);
		break;
	case YAHOO_SERVICE_CONFDECLINE:
		yahoo_process_conference_decline(gc, pkt);
		break;
	case YAHOO_SERVICE_CONFLOGON:
		yahoo_process_conference_logon(gc, pkt);
		break;
	case YAHOO_SERVICE_CONFLOGOFF:
		yahoo_process_conference_logoff(gc, pkt);
		break;
	case YAHOO_SERVICE_CONFMSG:
		yahoo_process_conference_message(gc, pkt);
		break;
	case YAHOO_SERVICE_CHATONLINE:
		yahoo_process_chat_online(gc, pkt);
		break;
	case YAHOO_SERVICE_CHATLOGOUT:
		yahoo_process_chat_logout(gc, pkt);
		break;
	case YAHOO_SERVICE_CHATGOTO:
		yahoo_process_chat_goto(gc, pkt);
		break;
	case YAHOO_SERVICE_CHATJOIN:
		yahoo_process_chat_join(gc, pkt);
		break;
	case YAHOO_SERVICE_CHATLEAVE: /* XXX is this right? */
	case YAHOO_SERVICE_CHATEXIT:
		yahoo_process_chat_exit(gc, pkt);
		break;
	case YAHOO_SERVICE_CHATINVITE: /* XXX never seen this one, might not do it right */
	case YAHOO_SERVICE_CHATADDINVITE:
		yahoo_process_chat_addinvite(gc, pkt);
		break;
	case YAHOO_SERVICE_COMMENT:
		yahoo_process_chat_message(gc, pkt);
		break;
	case YAHOO_SERVICE_PRESENCE_PERM:
	case YAHOO_SERVICE_PRESENCE_SESSION:
		yahoo_process_presence(gc, pkt);
		break;
	case YAHOO_SERVICE_P2PFILEXFER:
		/* This case had no break and continued; thus keeping it this way.*/
		yahoo_process_p2pfilexfer(gc, pkt);
	case YAHOO_SERVICE_FILETRANSFER:
		yahoo_process_filetransfer(gc, pkt);
		break;
	case YAHOO_SERVICE_PEERTOPEER:
		yahoo_process_p2p(gc, pkt);
		break;
	case YAHOO_SERVICE_PICTURE:
		yahoo_process_picture(gc, pkt);
		break;
	case YAHOO_SERVICE_PICTURE_UPDATE:
		yahoo_process_picture_update(gc, pkt);
		break;
	case YAHOO_SERVICE_PICTURE_CHECKSUM:
		yahoo_process_picture_checksum(gc, pkt);
		break;
	case YAHOO_SERVICE_PICTURE_UPLOAD:
		yahoo_process_picture_upload(gc, pkt);
		break;
	case YAHOO_SERVICE_AVATAR_UPDATE:
		yahoo_process_avatar_update(gc, pkt);
		break;
	case YAHOO_SERVICE_AUDIBLE:
		yahoo_process_audible(gc, pkt);
		break;
	case YAHOO_SERVICE_Y7_FILETRANSFER:
		yahoo_process_y7_filetransfer(gc, pkt);
		break;
	case YAHOO_SERVICE_Y7_FILETRANSFER_INFO:
		yahoo_process_y7_filetransfer_info(gc, pkt);
		break;
	default:
		purple_debug(PURPLE_DEBUG_ERROR, "yahoo",
				   "Unhandled service 0x%02x\n", pkt->service);
		break;
	}
}

static void yahoo_pending(gpointer data, gint source, PurpleInputCondition cond)
{
	PurpleConnection *gc = data;
	struct yahoo_data *yd = gc->proto_data;
	char buf[1024];
	int len;

	len = read(yd->fd, buf, sizeof(buf));

	if (len < 0) {
		gchar *tmp;

		if (errno == EAGAIN)
			/* No worries */
			return;

		tmp = g_strdup_printf(_("Lost connection with server:\n%s"),
				g_strerror(errno));
		purple_connection_error_reason(gc, PURPLE_CONNECTION_ERROR_NETWORK_ERROR, tmp);
		g_free(tmp);
		return;
	} else if (len == 0) {
		purple_connection_error_reason(gc, PURPLE_CONNECTION_ERROR_NETWORK_ERROR,
				_("Server closed the connection."));
		return;
	}

	yd->rxqueue = g_realloc(yd->rxqueue, len + yd->rxlen);
	memcpy(yd->rxqueue + yd->rxlen, buf, len);
	yd->rxlen += len;

	while (1) {
		struct yahoo_packet *pkt;
		int pos = 0;
		int pktlen;

		if (yd->rxlen < YAHOO_PACKET_HDRLEN)
			return;

		if (strncmp((char *)yd->rxqueue, "YMSG", MIN(4, yd->rxlen)) != 0) {
			/* HEY! This isn't even a YMSG packet. What
			 * are you trying to pull? */
			guchar *start;

			purple_debug_warning("yahoo", "Error in YMSG stream, got something not a YMSG packet!\n");

			start = memchr(yd->rxqueue + 1, 'Y', yd->rxlen - 1);
			if (start) {
				g_memmove(yd->rxqueue, start, yd->rxlen - (start - yd->rxqueue));
				yd->rxlen -= start - yd->rxqueue;
				continue;
			} else {
				g_free(yd->rxqueue);
				yd->rxqueue = NULL;
				yd->rxlen = 0;
				return;
			}
		}

		pos += 4; /* YMSG */
		pos += 2;
		pos += 2;

		pktlen = yahoo_get16(yd->rxqueue + pos); pos += 2;
		purple_debug(PURPLE_DEBUG_MISC, "yahoo",
				   "%d bytes to read, rxlen is %d\n", pktlen, yd->rxlen);

		if (yd->rxlen < (YAHOO_PACKET_HDRLEN + pktlen))
			return;

		yahoo_packet_dump(yd->rxqueue, YAHOO_PACKET_HDRLEN + pktlen);

		pkt = yahoo_packet_new(0, 0, 0);

		pkt->service = yahoo_get16(yd->rxqueue + pos); pos += 2;
		pkt->status = yahoo_get32(yd->rxqueue + pos); pos += 4;
		purple_debug(PURPLE_DEBUG_MISC, "yahoo",
				   "Yahoo Service: 0x%02x Status: %d\n",
				   pkt->service, pkt->status);
		pkt->id = yahoo_get32(yd->rxqueue + pos); pos += 4;

		yahoo_packet_read(pkt, yd->rxqueue + pos, pktlen);

		yd->rxlen -= YAHOO_PACKET_HDRLEN + pktlen;
		if (yd->rxlen) {
			guchar *tmp = g_memdup(yd->rxqueue + YAHOO_PACKET_HDRLEN + pktlen, yd->rxlen);
			g_free(yd->rxqueue);
			yd->rxqueue = tmp;
		} else {
			g_free(yd->rxqueue);
			yd->rxqueue = NULL;
		}

		yahoo_packet_process(gc, pkt);

		yahoo_packet_free(pkt);
	}
}

static void yahoo_got_connected(gpointer data, gint source, const gchar *error_message)
{
	PurpleConnection *gc = data;
	struct yahoo_data *yd;
	struct yahoo_packet *pkt;

	if (!PURPLE_CONNECTION_IS_VALID(gc)) {
		close(source);
		return;
	}

	if (source < 0) {
		gchar *tmp;
		tmp = g_strdup_printf(_("Could not establish a connection with the server:\n%s"),
				error_message);
		purple_connection_error_reason(gc, PURPLE_CONNECTION_ERROR_NETWORK_ERROR, tmp);
		g_free(tmp);
		return;
	}

	yd = gc->proto_data;
	yd->fd = source;

	pkt = yahoo_packet_new(YAHOO_SERVICE_AUTH, yd->current_status, 0);

	yahoo_packet_hash_str(pkt, 1, purple_normalize(gc->account, purple_account_get_username(purple_connection_get_account(gc))));
	yahoo_packet_send_and_free(pkt, yd);

	gc->inpa = purple_input_add(yd->fd, PURPLE_INPUT_READ, yahoo_pending, gc);
}

#ifdef TRY_WEBMESSENGER_LOGIN
static void yahoo_got_web_connected(gpointer data, gint source, const gchar *error_message)
{
	PurpleConnection *gc = data;
	struct yahoo_data *yd;
	struct yahoo_packet *pkt;

	if (!PURPLE_CONNECTION_IS_VALID(gc)) {
		close(source);
		return;
	}

	if (source < 0) {
		gchar *tmp;
		tmp = g_strdup_printf(_("Could not establish a connection with the server:\n%s"),
				error_message);
		purple_connection_error_reason(gc, PURPLE_CONNECTION_ERROR_NETWORK_ERROR, tmp);
		g_free(tmp);
		return;
	}

	yd = gc->proto_data;
	yd->fd = source;

	pkt = yahoo_packet_new(YAHOO_SERVICE_WEBLOGIN, YAHOO_STATUS_WEBLOGIN, 0);

	yahoo_packet_hash(pkt, "sss", 0,
	                  purple_normalize(gc->account, purple_account_get_username(purple_connection_get_account(gc))),
	                  1, purple_normalize(gc->account, purple_account_get_username(purple_connection_get_account(gc))),
	                  6, yd->auth);
	yahoo_packet_send_and_free(pkt, yd);

	g_free(yd->auth);
	gc->inpa = purple_input_add(yd->fd, PURPLE_INPUT_READ, yahoo_pending, gc);
}

static void yahoo_web_pending(gpointer data, gint source, PurpleInputCondition cond)
{
	PurpleConnection *gc = data;
	PurpleAccount *account = purple_connection_get_account(gc);
	struct yahoo_data *yd = gc->proto_data;
	char bufread[2048], *i = bufread, *buf = bufread;
	int len;
	GString *s;

	len = read(source, bufread, sizeof(bufread) - 1);

	if (len < 0) {
		gchar *tmp;

		if (errno == EAGAIN)
			/* No worries */
			return;

		tmp = g_strdup_printf(_("Lost connection with server:\n%s"),
				g_strerror(errno));
		purple_connection_error_reason(gc, PURPLE_CONNECTION_ERROR_NETWORK_ERROR, tmp);
		g_free(tmp);
		return;
	} else if (len == 0) {
		purple_connection_error_reason(gc, PURPLE_CONNECTION_ERROR_NETWORK_ERROR,
			_("Server closed the connection."));
		return;
	}

	if (yd->rxlen > 0 || !g_strstr_len(buf, len, "\r\n\r\n")) {
		yd->rxqueue = g_realloc(yd->rxqueue, yd->rxlen + len + 1);
		memcpy(yd->rxqueue + yd->rxlen, buf, len);
		yd->rxlen += len;
		i = buf = (char *)yd->rxqueue;
		len = yd->rxlen;
	}
	buf[len] = '\0';

	if ((strncmp(buf, "HTTP/1.0 302", strlen("HTTP/1.0 302")) &&
			  strncmp(buf, "HTTP/1.1 302", strlen("HTTP/1.1 302")))) {
		purple_connection_error_reason(gc, PURPLE_CONNECTION_ERROR_NETWORK_ERROR,
			_("Received unexpected HTTP response from server."));
		return;
	}

	s = g_string_sized_new(len);

	while ((i = strstr(i, "Set-Cookie: "))) {
		i += strlen("Set-Cookie: ");
		for (;*i != ';' && *i != '\0'; i++)
			g_string_append_c(s, *i);

		g_string_append(s, "; ");
	}

	yd->auth = g_string_free(s, FALSE);
	purple_input_remove(gc->inpa);
	close(source);
	g_free(yd->rxqueue);
	yd->rxqueue = NULL;
	yd->rxlen = 0;
	/* Now we have our cookies to login with.  I'll go get the milk. */
	if (purple_proxy_connect(gc, account, "wcs2.msg.dcn.yahoo.com",
	                         purple_account_get_int(account, "port", YAHOO_PAGER_PORT),
	                         yahoo_got_web_connected, gc) == NULL) {
		purple_connection_error_reason(gc, PURPLE_CONNECTION_ERROR_NETWORK_ERROR,
		                               _("Connection problem"));
		return;
	}
}

static void yahoo_got_cookies_send_cb(gpointer data, gint source, PurpleInputCondition cond)
{
	PurpleConnection *gc;
	struct yahoo_data *yd;
	int written, remaining;

	gc = data;
	yd = gc->proto_data;

	remaining = strlen(yd->auth) - yd->auth_written;
	written = write(source, yd->auth + yd->auth_written, remaining);

	if (written < 0 && errno == EAGAIN)
		written = 0;
	else if (written <= 0) {
		gchar *tmp;
		g_free(yd->auth);
		yd->auth = NULL;
		if (gc->inpa)
			purple_input_remove(gc->inpa);
		gc->inpa = 0;
		tmp = g_strdup_printf(_("Lost connection with %s:\n%s"),
				"login.yahoo.com:80", g_strerror(errno));
		purple_connection_error_reason(gc, PURPLE_CONNECTION_ERROR_NETWORK_ERROR, tmp);
		g_free(tmp);
		return;
	}

	if (written < remaining) {
		yd->auth_written += written;
		return;
	}

	g_free(yd->auth);
	yd->auth = NULL;
	yd->auth_written = 0;
	purple_input_remove(gc->inpa);
	gc->inpa = purple_input_add(source, PURPLE_INPUT_READ, yahoo_web_pending, gc);
}

static void yahoo_got_cookies(gpointer data, gint source, const gchar *error_message)
{
	PurpleConnection *gc = data;

	if (source < 0) {
		gchar *tmp;
		tmp = g_strdup_printf(_("Could not establish a connection with %s:\n%s"),
				"login.yahoo.com:80", error_message);
		purple_connection_error_reason(gc, PURPLE_CONNECTION_ERROR_NETWORK_ERROR, tmp);
		g_free(tmp);
		return;
	}

	if (gc->inpa == 0)
	{
		gc->inpa = purple_input_add(source, PURPLE_INPUT_WRITE,
			yahoo_got_cookies_send_cb, gc);
		yahoo_got_cookies_send_cb(gc, source, PURPLE_INPUT_WRITE);
	}
}

static void yahoo_login_page_hash_iter(const char *key, const char *val, GString *url)
{
	if (!strcmp(key, "passwd"))
		return;
	g_string_append_c(url, '&');
	g_string_append(url, key);
	g_string_append_c(url, '=');
	if (!strcmp(key, ".save") || !strcmp(key, ".js"))
		g_string_append_c(url, '1');
	else if (!strcmp(key, ".challenge"))
		g_string_append(url, val);
	else
		g_string_append(url, purple_url_encode(val));
}

static GHashTable *yahoo_login_page_hash(const char *buf, size_t len)
{
	GHashTable *hash = g_hash_table_new_full(g_str_hash, g_str_equal, g_free, g_free);
	const char *c = buf;
	char *d;
	char name[64], value[64];
	int count;
	int input_len = strlen("<input ");
	int name_len = strlen("name=\"");
	int value_len = strlen("value=\"");
	while ((len > ((c - buf) + input_len))
			&& (c = strstr(c, "<input "))) {
		if (!(c = g_strstr_len(c, len - (c - buf), "name=\"")))
			continue;
		c += name_len;
		count = sizeof(name)-1;
		for (d = name; (len > ((c - buf) + 1)) && *c!='"'
				&& count; c++, d++, count--)
			*d = *c;
		*d = '\0';
		count = sizeof(value)-1;
		if (!(d = g_strstr_len(c, len - (c - buf), "value=\"")))
			continue;
		d += value_len;
		if (strchr(c, '>') < d)
			break;
		for (c = d, d = value; (len > ((c - buf) + 1))
				&& *c!='"' && count; c++, d++, count--)
			*d = *c;
		*d = '\0';
		g_hash_table_insert(hash, g_strdup(name), g_strdup(value));
	}
	return hash;
}

static void
yahoo_login_page_cb(PurpleUtilFetchUrlData *url_data, gpointer user_data,
		const gchar *url_text, size_t len, const gchar *error_message)
{
	PurpleConnection *gc = (PurpleConnection *)user_data;
	PurpleAccount *account = purple_connection_get_account(gc);
	struct yahoo_data *yd = gc->proto_data;
	const char *sn = purple_account_get_username(account);
	const char *pass = purple_connection_get_password(gc);
	GHashTable *hash = yahoo_login_page_hash(url_text, len);
	GString *url = g_string_new("GET http://login.yahoo.com/config/login?login=");
	char md5[33], *hashp = md5, *chal;
	int i;
	PurpleCipher *cipher;
	PurpleCipherContext *context;
	guchar digest[16];

	yd->url_datas = g_slist_remove(yd->url_datas, url_data);

	if (error_message != NULL)
	{
		purple_connection_error_reason(gc, PURPLE_CONNECTION_ERROR_NETWORK_ERROR,
		                               error_message);
		return;
	}

	url = g_string_append(url, sn);
	url = g_string_append(url, "&passwd=");

	cipher = purple_ciphers_find_cipher("md5");
	context = purple_cipher_context_new(cipher, NULL);

	purple_cipher_context_append(context, (const guchar *)pass, strlen(pass));
	purple_cipher_context_digest(context, sizeof(digest), digest, NULL);
	for (i = 0; i < 16; ++i) {
		g_snprintf(hashp, 3, "%02x", digest[i]);
		hashp += 2;
	}

	chal = g_strconcat(md5, g_hash_table_lookup(hash, ".challenge"), NULL);
	purple_cipher_context_reset(context, NULL);
	purple_cipher_context_append(context, (const guchar *)chal, strlen(chal));
	purple_cipher_context_digest(context, sizeof(digest), digest, NULL);
	hashp = md5;
	for (i = 0; i < 16; ++i) {
		g_snprintf(hashp, 3, "%02x", digest[i]);
		hashp += 2;
	}
	/*
	 * I dunno why this is here and commented out.. but in case it's needed
	 * I updated it..

	purple_cipher_context_reset(context, NULL);
	purple_cipher_context_append(context, md5, strlen(md5));
	purple_cipher_context_digest(context, sizeof(digest), digest, NULL);
	hashp = md5;
	for (i = 0; i < 16; ++i) {
		g_snprintf(hashp, 3, "%02x", digest[i]);
		hashp += 2;
	}
	*/
	g_free(chal);

	url = g_string_append(url, md5);
	g_hash_table_foreach(hash, (GHFunc)yahoo_login_page_hash_iter, url);

	url = g_string_append(url, "&.hash=1&.md5=1 HTTP/1.1\r\n"
			      "Host: login.yahoo.com\r\n\r\n");
	g_hash_table_destroy(hash);
	yd->auth = g_string_free(url, FALSE);
	if (purple_proxy_connect(gc, account, "login.yahoo.com", 80, yahoo_got_cookies, gc) == NULL) {
		purple_connection_error_reason(gc, PURPLE_CONNECTION_ERROR_NETWORK_ERROR,
		                               _("Connection problem"));
		return;
	}

	purple_cipher_context_destroy(context);
}
#endif

static void yahoo_server_check(PurpleAccount *account)
{
	const char *server;

	server = purple_account_get_string(account, "server", YAHOO_PAGER_HOST);

	if (strcmp(server, "scs.yahoo.com") == 0)
		purple_account_set_string(account, "server", YAHOO_PAGER_HOST);
}

static void yahoo_picture_check(PurpleAccount *account)
{
	PurpleConnection *gc = purple_account_get_connection(account);
	PurpleStoredImage *img = purple_buddy_icons_find_account_icon(account);

	yahoo_set_buddy_icon(gc, img);
	purple_imgstore_unref(img);
}

static int get_yahoo_status_from_purple_status(PurpleStatus *status)
{
	PurplePresence *presence;
	const char *status_id;
	const char *msg;

	presence = purple_status_get_presence(status);
	status_id = purple_status_get_id(status);
	msg = purple_status_get_attr_string(status, "message");

	if (!strcmp(status_id, YAHOO_STATUS_TYPE_AVAILABLE)) {
		if ((msg != NULL) && (*msg != '\0'))
			return YAHOO_STATUS_CUSTOM;
		else
			return YAHOO_STATUS_AVAILABLE;
	} else if (!strcmp(status_id, YAHOO_STATUS_TYPE_BRB)) {
		return YAHOO_STATUS_BRB;
	} else if (!strcmp(status_id, YAHOO_STATUS_TYPE_BUSY)) {
		return YAHOO_STATUS_BUSY;
	} else if (!strcmp(status_id, YAHOO_STATUS_TYPE_NOTATHOME)) {
		return YAHOO_STATUS_NOTATHOME;
	} else if (!strcmp(status_id, YAHOO_STATUS_TYPE_NOTATDESK)) {
		return YAHOO_STATUS_NOTATDESK;
	} else if (!strcmp(status_id, YAHOO_STATUS_TYPE_NOTINOFFICE)) {
		return YAHOO_STATUS_NOTINOFFICE;
	} else if (!strcmp(status_id, YAHOO_STATUS_TYPE_ONPHONE)) {
		return YAHOO_STATUS_ONPHONE;
	} else if (!strcmp(status_id, YAHOO_STATUS_TYPE_ONVACATION)) {
		return YAHOO_STATUS_ONVACATION;
	} else if (!strcmp(status_id, YAHOO_STATUS_TYPE_OUTTOLUNCH)) {
		return YAHOO_STATUS_OUTTOLUNCH;
	} else if (!strcmp(status_id, YAHOO_STATUS_TYPE_STEPPEDOUT)) {
		return YAHOO_STATUS_STEPPEDOUT;
	} else if (!strcmp(status_id, YAHOO_STATUS_TYPE_INVISIBLE)) {
		return YAHOO_STATUS_INVISIBLE;
	} else if (!strcmp(status_id, YAHOO_STATUS_TYPE_AWAY)) {
		return YAHOO_STATUS_CUSTOM;
	} else if (purple_presence_is_idle(presence)) {
		return YAHOO_STATUS_IDLE;
	} else {
		purple_debug_error("yahoo", "Unexpected PurpleStatus!\n");
		return YAHOO_STATUS_AVAILABLE;
	}
}

static void yahoo_login(PurpleAccount *account) {
	PurpleConnection *gc = purple_account_get_connection(account);
	struct yahoo_data *yd = gc->proto_data = g_new0(struct yahoo_data, 1);
	PurpleStatus *status = purple_account_get_active_status(account);
	gc->flags |= PURPLE_CONNECTION_HTML | PURPLE_CONNECTION_NO_BGCOLOR | PURPLE_CONNECTION_NO_URLDESC;

	purple_connection_update_progress(gc, _("Connecting"), 1, 2);

	purple_connection_set_display_name(gc, purple_account_get_username(account));

	yd->fd = -1;
	yd->txhandler = 0;
	/* TODO: Is there a good grow size for the buffer? */
	yd->txbuf = purple_circ_buffer_new(0);
	yd->friends = g_hash_table_new_full(g_str_hash, g_str_equal, g_free, yahoo_friend_free);
	yd->imvironments = g_hash_table_new_full(g_str_hash, g_str_equal, g_free, g_free);
	yd->confs = NULL;
	yd->conf_id = 2;

	yd->current_status = get_yahoo_status_from_purple_status(status);

	yahoo_server_check(account);
	yahoo_picture_check(account);

	if (purple_account_get_bool(account, "yahoojp", FALSE)) {
		yd->jp = TRUE;
		if (purple_proxy_connect(gc, account,
		                       purple_account_get_string(account, "serverjp",  YAHOOJP_PAGER_HOST),
		                       purple_account_get_int(account, "port", YAHOO_PAGER_PORT),
		                       yahoo_got_connected, gc) == NULL)
		{
			purple_connection_error_reason(gc, PURPLE_CONNECTION_ERROR_NETWORK_ERROR,
			                               _("Connection problem"));
			return;
		}
	} else {
		yd->jp = FALSE;
		if (purple_proxy_connect(gc, account,
		                       purple_account_get_string(account, "server",  YAHOO_PAGER_HOST),
		                       purple_account_get_int(account, "port", YAHOO_PAGER_PORT),
		                       yahoo_got_connected, gc) == NULL)
		{
			purple_connection_error_reason(gc, PURPLE_CONNECTION_ERROR_NETWORK_ERROR,
			                               _("Connection problem"));
			return;
		}
	}
}

static void yahoo_close(PurpleConnection *gc) {
	struct yahoo_data *yd = (struct yahoo_data *)gc->proto_data;
	GSList *l;

	if (gc->inpa)
		purple_input_remove(gc->inpa);

	while (yd->url_datas) {
		purple_util_fetch_url_cancel(yd->url_datas->data);
		yd->url_datas = g_slist_delete_link(yd->url_datas, yd->url_datas);
	}

	for (l = yd->confs; l; l = l->next) {
		PurpleConversation *conv = l->data;

		yahoo_conf_leave(yd, purple_conversation_get_name(conv),
		                 purple_connection_get_display_name(gc),
				 purple_conv_chat_get_users(PURPLE_CONV_CHAT(conv)));
	}
	g_slist_free(yd->confs);

	yd->chat_online = 0;
	if (yd->in_chat)
		yahoo_c_leave(gc, 1); /* 1 = YAHOO_CHAT_ID */

	g_hash_table_destroy(yd->friends);
	g_hash_table_destroy(yd->imvironments);
	g_free(yd->chat_name);

	g_free(yd->cookie_y);
	g_free(yd->cookie_t);
	g_free(yd->cookie_c);

	if (yd->txhandler)
		purple_input_remove(yd->txhandler);

	purple_circ_buffer_destroy(yd->txbuf);

	if (yd->fd >= 0)
		close(yd->fd);

	g_free(yd->rxqueue);
	yd->rxlen = 0;
	g_free(yd->picture_url);

	if (yd->buddy_icon_connect_data)
		purple_proxy_connect_cancel(yd->buddy_icon_connect_data);
	if (yd->picture_upload_todo)
		yahoo_buddy_icon_upload_data_free(yd->picture_upload_todo);
	if (yd->ycht)
		ycht_connection_close(yd->ycht);

	g_free(yd->pending_chat_room);
	g_free(yd->pending_chat_id);
	g_free(yd->pending_chat_topic);
	g_free(yd->pending_chat_goto);

	g_free(yd);
	gc->proto_data = NULL;
}

static const char *yahoo_list_icon(PurpleAccount *a, PurpleBuddy *b)
{
	return "yahoo";
}

static const char *yahoo_list_emblem(PurpleBuddy *b)
{
	PurpleAccount *account;
	PurpleConnection *gc;
	struct yahoo_data *yd;
	YahooFriend *f;
	PurplePresence *presence;

	if (!b || !(account = b->account) || !(gc = purple_account_get_connection(account)) ||
					     !(yd = gc->proto_data))
		return NULL;

	f = yahoo_friend_find(gc, b->name);
	if (!f) {
		return "not-authorized";
	}

	presence = purple_buddy_get_presence(b);

	if (purple_presence_is_online(presence)) {
		if (yahoo_friend_get_game(f))
			return "game";
		if (f->protocol == 2)
			return "msn";
	}
	return NULL;
}

static const char *yahoo_get_status_string(enum yahoo_status a)
{
	switch (a) {
	case YAHOO_STATUS_BRB:
		return _("Be Right Back");
	case YAHOO_STATUS_BUSY:
		return _("Busy");
	case YAHOO_STATUS_NOTATHOME:
		return _("Not at Home");
	case YAHOO_STATUS_NOTATDESK:
		return _("Not at Desk");
	case YAHOO_STATUS_NOTINOFFICE:
		return _("Not in Office");
	case YAHOO_STATUS_ONPHONE:
		return _("On the Phone");
	case YAHOO_STATUS_ONVACATION:
		return _("On Vacation");
	case YAHOO_STATUS_OUTTOLUNCH:
		return _("Out to Lunch");
	case YAHOO_STATUS_STEPPEDOUT:
		return _("Stepped Out");
	case YAHOO_STATUS_INVISIBLE:
		return _("Invisible");
	case YAHOO_STATUS_IDLE:
		return _("Idle");
	case YAHOO_STATUS_OFFLINE:
		return _("Offline");
	default:
		return _("Available");
	}
}

static void yahoo_initiate_conference(PurpleBlistNode *node, gpointer data) {

	PurpleBuddy *buddy;
	PurpleConnection *gc;

	GHashTable *components;
	struct yahoo_data *yd;
	int id;

	g_return_if_fail(PURPLE_BLIST_NODE_IS_BUDDY(node));

	buddy = (PurpleBuddy *) node;
	gc = purple_account_get_connection(buddy->account);
	yd = gc->proto_data;
	id = yd->conf_id;

	components = g_hash_table_new_full(g_str_hash, g_str_equal, g_free, g_free);
	g_hash_table_replace(components, g_strdup("room"),
		g_strdup_printf("%s-%d", purple_connection_get_display_name(gc), id));
	g_hash_table_replace(components, g_strdup("topic"), g_strdup("Join my conference..."));
	g_hash_table_replace(components, g_strdup("type"), g_strdup("Conference"));
	yahoo_c_join(gc, components);
	g_hash_table_destroy(components);

	yahoo_c_invite(gc, id, "Join my conference...", buddy->name);
}

static void yahoo_presence_settings(PurpleBlistNode *node, gpointer data) {
	PurpleBuddy *buddy;
	PurpleConnection *gc;
	int presence_val = GPOINTER_TO_INT(data);

	buddy = (PurpleBuddy *) node;
	gc = purple_account_get_connection(buddy->account);

	yahoo_friend_update_presence(gc, buddy->name, presence_val);
}

static void yahoo_game(PurpleBlistNode *node, gpointer data) {

	PurpleBuddy *buddy;
	PurpleConnection *gc;

	struct yahoo_data *yd;
	const char *game;
	char *game2;
	char *t;
	char url[256];
	YahooFriend *f;

	g_return_if_fail(PURPLE_BLIST_NODE_IS_BUDDY(node));

	buddy = (PurpleBuddy *) node;
	gc = purple_account_get_connection(buddy->account);
	yd = (struct yahoo_data *) gc->proto_data;

	f = yahoo_friend_find(gc, buddy->name);
	if (!f)
		return;

	game = yahoo_friend_get_game(f);
	if (!game)
		return;

	t = game2 = g_strdup(strstr(game, "ante?room="));
	while (*t && *t != '\t')
		t++;
	*t = 0;
	g_snprintf(url, sizeof url, "http://games.yahoo.com/games/%s", game2);
	purple_notify_uri(gc, url);
	g_free(game2);
}

static char *yahoo_status_text(PurpleBuddy *b)
{
	YahooFriend *f = NULL;
	const char *msg;
	char *msg2;

	f = yahoo_friend_find(b->account->gc, b->name);
	if (!f)
		return g_strdup(_("Not on server list"));

	switch (f->status) {
	case YAHOO_STATUS_AVAILABLE:
		return NULL;
	case YAHOO_STATUS_IDLE:
		if (f->idle == -1)
			return g_strdup(yahoo_get_status_string(f->status));
		return NULL;
	case YAHOO_STATUS_CUSTOM:
		if (!(msg = yahoo_friend_get_status_message(f)))
			return NULL;
		msg2 = g_markup_escape_text(msg, strlen(msg));
		purple_util_chrreplace(msg2, '\n', ' ');
		return msg2;

	default:
		return g_strdup(yahoo_get_status_string(f->status));
	}
}

void yahoo_tooltip_text(PurpleBuddy *b, PurpleNotifyUserInfo *user_info, gboolean full)
{
	YahooFriend *f;
	char *escaped;
	char *status = NULL;
	const char *presence = NULL;

	f = yahoo_friend_find(b->account->gc, b->name);
	if (!f)
		status = g_strdup_printf("\n%s", _("Not on server list"));
	else {
		switch (f->status) {
		case YAHOO_STATUS_CUSTOM:
			if (!yahoo_friend_get_status_message(f))
				return;
			status = g_strdup(yahoo_friend_get_status_message(f));
			break;
		case YAHOO_STATUS_OFFLINE:
			break;
		default:
			status = g_strdup(yahoo_get_status_string(f->status));
			break;
		}

		switch (f->presence) {
			case YAHOO_PRESENCE_ONLINE:
				presence = _("Appear Online");
				break;
			case YAHOO_PRESENCE_PERM_OFFLINE:
				presence = _("Appear Permanently Offline");
				break;
			case YAHOO_PRESENCE_DEFAULT:
				break;
			default:
				purple_debug_error("yahoo", "Unknown presence in yahoo_tooltip_text\n");
				break;
		}
	}

	if (status != NULL) {
		escaped = g_markup_escape_text(status, strlen(status));
		purple_notify_user_info_add_pair(user_info, _("Status"), escaped);
		g_free(status);
		g_free(escaped);
	}

	if (presence != NULL)
		purple_notify_user_info_add_pair(user_info, _("Presence"), presence);
}

static void yahoo_addbuddyfrommenu_cb(PurpleBlistNode *node, gpointer data)
{
	PurpleBuddy *buddy;
	PurpleConnection *gc;

	g_return_if_fail(PURPLE_BLIST_NODE_IS_BUDDY(node));

	buddy = (PurpleBuddy *) node;
	gc = purple_account_get_connection(buddy->account);

	yahoo_add_buddy(gc, buddy, NULL);
}


static void yahoo_chat_goto_menu(PurpleBlistNode *node, gpointer data)
{
	PurpleBuddy *buddy;
	PurpleConnection *gc;

	g_return_if_fail(PURPLE_BLIST_NODE_IS_BUDDY(node));

	buddy = (PurpleBuddy *) node;
	gc = purple_account_get_connection(buddy->account);

	yahoo_chat_goto(gc, buddy->name);
}

static GList *build_presence_submenu(YahooFriend *f, PurpleConnection *gc) {
	GList *m = NULL;
	PurpleMenuAction *act;
	struct yahoo_data *yd = (struct yahoo_data *) gc->proto_data;

	if (yd->current_status == YAHOO_STATUS_INVISIBLE) {
		if (f->presence != YAHOO_PRESENCE_ONLINE) {
			act = purple_menu_action_new(_("Appear Online"),
			                           PURPLE_CALLBACK(yahoo_presence_settings),
			                           GINT_TO_POINTER(YAHOO_PRESENCE_ONLINE),
			                           NULL);
			m = g_list_append(m, act);
		} else if (f->presence != YAHOO_PRESENCE_DEFAULT) {
			act = purple_menu_action_new(_("Appear Offline"),
			                           PURPLE_CALLBACK(yahoo_presence_settings),
			                           GINT_TO_POINTER(YAHOO_PRESENCE_DEFAULT),
			                           NULL);
			m = g_list_append(m, act);
		}
	}

	if (f->presence == YAHOO_PRESENCE_PERM_OFFLINE) {
		act = purple_menu_action_new(_("Don't Appear Permanently Offline"),
		                           PURPLE_CALLBACK(yahoo_presence_settings),
		                           GINT_TO_POINTER(YAHOO_PRESENCE_DEFAULT),
		                           NULL);
		m = g_list_append(m, act);
	} else {
		act = purple_menu_action_new(_("Appear Permanently Offline"),
		                           PURPLE_CALLBACK(yahoo_presence_settings),
		                           GINT_TO_POINTER(YAHOO_PRESENCE_PERM_OFFLINE),
		                           NULL);
		m = g_list_append(m, act);
	}

	return m;
}

static void yahoo_doodle_blist_node(PurpleBlistNode *node, gpointer data)
{
	PurpleBuddy *b = (PurpleBuddy *)node;
	PurpleConnection *gc = b->account->gc;

	yahoo_doodle_initiate(gc, b->name);
}

static GList *yahoo_buddy_menu(PurpleBuddy *buddy)
{
	GList *m = NULL;
	PurpleMenuAction *act;

	PurpleConnection *gc = purple_account_get_connection(buddy->account);
	struct yahoo_data *yd = gc->proto_data;
	static char buf2[1024];
	YahooFriend *f;

	f = yahoo_friend_find(gc, buddy->name);

	if (!f && !yd->wm) {
		act = purple_menu_action_new(_("Add Buddy"),
		                           PURPLE_CALLBACK(yahoo_addbuddyfrommenu_cb),
		                           NULL, NULL);
		m = g_list_append(m, act);

		return m;

	}

	if (f && f->status != YAHOO_STATUS_OFFLINE) {
		if (!yd->wm) {
			act = purple_menu_action_new(_("Join in Chat"),
			                           PURPLE_CALLBACK(yahoo_chat_goto_menu),
			                           NULL, NULL);
			m = g_list_append(m, act);
		}

		act = purple_menu_action_new(_("Initiate Conference"),
		                           PURPLE_CALLBACK(yahoo_initiate_conference),
		                           NULL, NULL);
		m = g_list_append(m, act);

		if (yahoo_friend_get_game(f)) {
			const char *game = yahoo_friend_get_game(f);
			char *room;
			char *t;

			if ((room = strstr(game, "&follow="))) {/* skip ahead to the url */
				while (*room && *room != '\t')          /* skip to the tab */
					room++;
				t = room++;                             /* room as now at the name */
				while (*t != '\n')
					t++;                            /* replace the \n with a space */
				*t = ' ';
				g_snprintf(buf2, sizeof buf2, "%s", room);

				act = purple_menu_action_new(buf2,
				                           PURPLE_CALLBACK(yahoo_game),
				                           NULL, NULL);
				m = g_list_append(m, act);
			}
		}
	}

	if (f) {
		act = purple_menu_action_new(_("Presence Settings"), NULL, NULL,
		                           build_presence_submenu(f, gc));
		m = g_list_append(m, act);
	}

	if (f) {
		act = purple_menu_action_new(_("Start Doodling"),
		                           PURPLE_CALLBACK(yahoo_doodle_blist_node),
		                           NULL, NULL);
		m = g_list_append(m, act);
	}

	return m;
}

static GList *yahoo_blist_node_menu(PurpleBlistNode *node)
{
	if(PURPLE_BLIST_NODE_IS_BUDDY(node)) {
		return yahoo_buddy_menu((PurpleBuddy *) node);
	} else {
		return NULL;
	}
}

static void yahoo_act_id(PurpleConnection *gc, const char *entry)
{
	struct yahoo_data *yd = gc->proto_data;

	struct yahoo_packet *pkt = yahoo_packet_new(YAHOO_SERVICE_IDACT, YAHOO_STATUS_AVAILABLE, 0);
	yahoo_packet_hash_str(pkt, 3, entry);
	yahoo_packet_send_and_free(pkt, yd);

	purple_connection_set_display_name(gc, entry);
}

static void
yahoo_get_inbox_token_cb(PurpleUtilFetchUrlData *url_data, gpointer user_data,
		const gchar *token, size_t len, const gchar *error_message)
{
	PurpleConnection *gc = user_data;
	gboolean set_cookie = FALSE;
	char *url;

	g_return_if_fail(PURPLE_CONNECTION_IS_VALID(gc));

	if (error_message != NULL)
		purple_debug_error("yahoo", "Requesting mail login token failed: %s\n", error_message);
	else if (len > 0 && token && *token) {
	 	/* Should we not be hardcoding the rd url? */
		url = g_strdup_printf(
			"http://login.yahoo.com/config/reset_cookies_token?"
			".token=%s"
			"&.done=http://us.rd.yahoo.com/messenger/client/%%3fhttp://mail.yahoo.com/",
			token);
		set_cookie = TRUE;
	}

	if (!set_cookie) {
		struct yahoo_data *yd = gc->proto_data;
		purple_debug_error("yahoo", "No mail login token; forwarding to login screen.\n");
		url = g_strdup(yd->jp ? YAHOOJP_MAIL_URL : YAHOO_MAIL_URL);
	}

	/* Open the mailbox with the parsed url data */
	purple_notify_uri(gc, url);

	g_free(url);
}


static void yahoo_show_inbox(PurplePluginAction *action)
{
	/* Setup a cookie that can be used by the browser */
	/* XXX I have no idea how this will work with Yahoo! Japan. */

	PurpleConnection *gc = action->context;
	struct yahoo_data *yd = gc->proto_data;

	PurpleUtilFetchUrlData *url_data;
	const char* base_url = "http://login.yahoo.com";
	char *request = g_strdup_printf(
		"POST /config/cookie_token HTTP/1.0\r\n"
		"Cookie: T=%s; path=/; domain=.yahoo.com; Y=%s;\r\n"
		"User-Agent: Mozilla/4.0 (compatible; MSIE 5.5)\r\n"
		"Host: login.yahoo.com\r\n"
		"Content-Length: 0\r\n\r\n",
		yd->cookie_t, yd->cookie_y);

	url_data = purple_util_fetch_url_request(base_url, FALSE,
			"Mozilla/4.0 (compatible; MSIE 5.5)", TRUE, request, FALSE,
			yahoo_get_inbox_token_cb, gc);

	g_free(request);

	if (url_data == NULL) {
		const char *yahoo_mail_url = (yd->jp ? YAHOOJP_MAIL_URL : YAHOO_MAIL_URL);
		purple_debug_error("yahoo",
				   "Unable to request mail login token; forwarding to login screen.");
		purple_notify_uri(gc, yahoo_mail_url);
	}

}


static void yahoo_show_act_id(PurplePluginAction *action)
{
	PurpleConnection *gc = (PurpleConnection *) action->context;
	purple_request_input(gc, NULL, _("Activate which ID?"), NULL,
					   purple_connection_get_display_name(gc), FALSE, FALSE, NULL,
					   _("OK"), G_CALLBACK(yahoo_act_id),
					   _("Cancel"), NULL,
					   purple_connection_get_account(gc), NULL, NULL,
					   gc);
}

static void yahoo_show_chat_goto(PurplePluginAction *action)
{
	PurpleConnection *gc = (PurpleConnection *) action->context;
	purple_request_input(gc, NULL, _("Join whom in chat?"), NULL,
					   "", FALSE, FALSE, NULL,
					   _("OK"), G_CALLBACK(yahoo_chat_goto),
					   _("Cancel"), NULL,
					   purple_connection_get_account(gc), NULL, NULL,
					   gc);
}

static GList *yahoo_actions(PurplePlugin *plugin, gpointer context) {
	GList *m = NULL;
	PurplePluginAction *act;

	act = purple_plugin_action_new(_("Activate ID..."),
			yahoo_show_act_id);
	m = g_list_append(m, act);

	act = purple_plugin_action_new(_("Join User in Chat..."),
			yahoo_show_chat_goto);
	m = g_list_append(m, act);

	m = g_list_append(m, NULL);
	act = purple_plugin_action_new(_("Open Inbox"),
			yahoo_show_inbox);
	m = g_list_append(m, act);

	return m;
}

static int yahoo_send_im(PurpleConnection *gc, const char *who, const char *what, PurpleMessageFlags flags)
{
	struct yahoo_data *yd = gc->proto_data;
	struct yahoo_packet *pkt = yahoo_packet_new(YAHOO_SERVICE_MESSAGE, YAHOO_STATUS_OFFLINE, 0);
	char *msg = yahoo_html_to_codes(what);
	char *msg2;
	gboolean utf8 = TRUE;
	PurpleWhiteboard *wb;
	int ret = 1;
	YahooFriend *f = NULL;

	msg2 = yahoo_string_encode(gc, msg, &utf8);

	yahoo_packet_hash(pkt, "ss", 1, purple_connection_get_display_name(gc), 5, who);
	if ((f = yahoo_friend_find(gc, who)) && f->protocol)
		yahoo_packet_hash_int(pkt, 241, f->protocol);

	if (utf8)
		yahoo_packet_hash_str(pkt, 97, "1");
	yahoo_packet_hash_str(pkt, 14, msg2);

	/*
	 * IMVironment.
	 *
	 * If this message is to a user who is also Doodling with the local user,
	 * format the chat packet with the correct IMV information (thanks Yahoo!)
	 *
	 * Otherwise attempt to use the same IMVironment as the remote user,
	 * just so that we don't inadvertantly reset their IMVironment back
	 * to nothing.
	 *
	 * If they have no set an IMVironment, then use the default.
	 */
	wb = purple_whiteboard_get_session(gc->account, who);
	if (wb)
		yahoo_packet_hash_str(pkt, 63, DOODLE_IMV_KEY);
	else
	{
		const char *imv;
		imv = g_hash_table_lookup(yd->imvironments, who);
		if (imv != NULL)
			yahoo_packet_hash_str(pkt, 63, imv);
		else
			yahoo_packet_hash_str(pkt, 63, ";0");
	}

	yahoo_packet_hash_str(pkt,   64, "0"); /* no idea */
	yahoo_packet_hash_str(pkt, 1002, "1"); /* no idea, Yahoo 6 or later only it seems */
	if (!yd->picture_url)
		yahoo_packet_hash_str(pkt, 206, "0"); /* 0 = no picture, 2 = picture, maybe 1 = avatar? */
	else
		yahoo_packet_hash_str(pkt, 206, "2");

	/* We may need to not send any packets over 2000 bytes, but I'm not sure yet. */
	if ((YAHOO_PACKET_HDRLEN + yahoo_packet_length(pkt)) <= 2000)
		yahoo_packet_send(pkt, yd);
	else
		ret = -E2BIG;

	yahoo_packet_free(pkt);

	g_free(msg);
	g_free(msg2);

	return ret;
}

static unsigned int yahoo_send_typing(PurpleConnection *gc, const char *who, PurpleTypingState state)
{
	struct yahoo_data *yd = gc->proto_data;
	struct yahoo_packet *pkt = yahoo_packet_new(YAHOO_SERVICE_NOTIFY, YAHOO_STATUS_TYPING, 0);
	yahoo_packet_hash(pkt, "ssssss", 49, "TYPING", 1, purple_connection_get_display_name(gc),
	                  14, " ", 13, state == PURPLE_TYPING ? "1" : "0",
	                  5, who, 1002, "1");

	yahoo_packet_send_and_free(pkt, yd);

	return 0;
}

static void yahoo_session_presence_remove(gpointer key, gpointer value, gpointer data)
{
	YahooFriend *f = value;
	if (f && f->presence == YAHOO_PRESENCE_ONLINE)
		f->presence = YAHOO_PRESENCE_DEFAULT;
}

static void yahoo_set_status(PurpleAccount *account, PurpleStatus *status)
{
	PurpleConnection *gc;
	PurplePresence *presence;
	struct yahoo_data *yd;
	struct yahoo_packet *pkt;
	int old_status;
	const char *msg = NULL;
	char *tmp = NULL;
	char *conv_msg = NULL;
	gboolean utf8 = TRUE;

	if (!purple_status_is_active(status))
		return;

	gc = purple_account_get_connection(account);
	presence = purple_status_get_presence(status);
	yd = (struct yahoo_data *)gc->proto_data;
	old_status = yd->current_status;

	yd->current_status = get_yahoo_status_from_purple_status(status);

	if (yd->current_status == YAHOO_STATUS_CUSTOM)
	{
		msg = purple_status_get_attr_string(status, "message");

		if (purple_status_is_available(status)) {
			tmp = yahoo_string_encode(gc, msg, &utf8);
			conv_msg = purple_markup_strip_html(tmp);
			g_free(tmp);
		} else {
			if ((msg == NULL) || (*msg == '\0'))
				msg = _("Away");
			tmp = yahoo_string_encode(gc, msg, &utf8);
			conv_msg = purple_markup_strip_html(tmp);
			g_free(tmp);
		}
	}

	if (yd->current_status == YAHOO_STATUS_INVISIBLE) {
		pkt = yahoo_packet_new(YAHOO_SERVICE_Y6_VISIBLE_TOGGLE, YAHOO_STATUS_AVAILABLE, 0);
		yahoo_packet_hash_str(pkt, 13, "2");
		yahoo_packet_send_and_free(pkt, yd);

		return;
	}

	pkt = yahoo_packet_new(YAHOO_SERVICE_Y6_STATUS_UPDATE, YAHOO_STATUS_AVAILABLE, 0);
	yahoo_packet_hash_int(pkt, 10, yd->current_status);

	if (yd->current_status == YAHOO_STATUS_CUSTOM) {
		yahoo_packet_hash_str(pkt, 97, utf8 ? "1" : 0);
		yahoo_packet_hash_str(pkt, 19, conv_msg);
	} else {
		yahoo_packet_hash_str(pkt, 19, "");
	}

	g_free(conv_msg);

	if (purple_presence_is_idle(presence))
		yahoo_packet_hash_str(pkt, 47, "2");
	else if (!purple_status_is_available(status))
		yahoo_packet_hash_str(pkt, 47, "1");

	yahoo_packet_send_and_free(pkt, yd);

	if (old_status == YAHOO_STATUS_INVISIBLE) {
		pkt = yahoo_packet_new(YAHOO_SERVICE_Y6_VISIBLE_TOGGLE, YAHOO_STATUS_AVAILABLE, 0);
		yahoo_packet_hash_str(pkt, 13, "1");
		yahoo_packet_send_and_free(pkt, yd);

		/* Any per-session presence settings are removed */
		g_hash_table_foreach(yd->friends, yahoo_session_presence_remove, NULL);

	}
}

static void yahoo_set_idle(PurpleConnection *gc, int idle)
{
	struct yahoo_data *yd = gc->proto_data;
	struct yahoo_packet *pkt = NULL;
	char *msg = NULL, *msg2 = NULL;
	PurpleStatus *status = NULL;

	if (idle && yd->current_status != YAHOO_STATUS_CUSTOM)
		yd->current_status = YAHOO_STATUS_IDLE;
	else if (!idle && yd->current_status == YAHOO_STATUS_IDLE) {
		status = purple_presence_get_active_status(purple_account_get_presence(purple_connection_get_account(gc)));
		yd->current_status = get_yahoo_status_from_purple_status(status);
	}

	pkt = yahoo_packet_new(YAHOO_SERVICE_Y6_STATUS_UPDATE, YAHOO_STATUS_AVAILABLE, 0);

	yahoo_packet_hash_int(pkt, 10, yd->current_status);
	if (yd->current_status == YAHOO_STATUS_CUSTOM) {
		const char *tmp;
		if (status == NULL)
			status = purple_presence_get_active_status(purple_account_get_presence(purple_connection_get_account(gc)));
		tmp = purple_status_get_attr_string(status, "message");
		if (tmp != NULL) {
			msg = yahoo_string_encode(gc, tmp, NULL);
			msg2 = purple_markup_strip_html(msg);
			yahoo_packet_hash_str(pkt, 19, msg2);
		} else {
			/* get_yahoo_status_from_purple_status() returns YAHOO_STATUS_CUSTOM for
			 * the generic away state (YAHOO_STATUS_TYPE_AWAY) with no message */
			yahoo_packet_hash_str(pkt, 19, _("Away"));
		}
	} else {
		yahoo_packet_hash_str(pkt, 19, "");
	}

	if (idle)
		yahoo_packet_hash_str(pkt, 47, "2");
	else if (!purple_presence_is_available(purple_account_get_presence(purple_connection_get_account(gc))))
		yahoo_packet_hash_str(pkt, 47, "1");

	yahoo_packet_send_and_free(pkt, yd);

	g_free(msg);
	g_free(msg2);
}

static GList *yahoo_status_types(PurpleAccount *account)
{
	PurpleStatusType *type;
	GList *types = NULL;

	type = purple_status_type_new_with_attrs(PURPLE_STATUS_AVAILABLE, YAHOO_STATUS_TYPE_AVAILABLE,
	                                       NULL, TRUE, TRUE, FALSE,
	                                       "message", _("Message"),
	                                       purple_value_new(PURPLE_TYPE_STRING), NULL);
	types = g_list_append(types, type);

	type = purple_status_type_new_with_attrs(PURPLE_STATUS_AWAY, YAHOO_STATUS_TYPE_AWAY,
	                                       NULL, TRUE, TRUE, FALSE,
	                                       "message", _("Message"),
	                                       purple_value_new(PURPLE_TYPE_STRING), NULL);
	types = g_list_append(types, type);

	type = purple_status_type_new(PURPLE_STATUS_AWAY, YAHOO_STATUS_TYPE_BRB, _("Be Right Back"), TRUE);
	types = g_list_append(types, type);

	type = purple_status_type_new(PURPLE_STATUS_UNAVAILABLE, YAHOO_STATUS_TYPE_BUSY, _("Busy"), TRUE);
	types = g_list_append(types, type);

	type = purple_status_type_new(PURPLE_STATUS_AWAY, YAHOO_STATUS_TYPE_NOTATHOME, _("Not at Home"), TRUE);
	types = g_list_append(types, type);

	type = purple_status_type_new(PURPLE_STATUS_AWAY, YAHOO_STATUS_TYPE_NOTATDESK, _("Not at Desk"), TRUE);
	types = g_list_append(types, type);

	type = purple_status_type_new(PURPLE_STATUS_AWAY, YAHOO_STATUS_TYPE_NOTINOFFICE, _("Not in Office"), TRUE);
	types = g_list_append(types, type);

	type = purple_status_type_new(PURPLE_STATUS_UNAVAILABLE, YAHOO_STATUS_TYPE_ONPHONE, _("On the Phone"), TRUE);
	types = g_list_append(types, type);

	type = purple_status_type_new(PURPLE_STATUS_EXTENDED_AWAY, YAHOO_STATUS_TYPE_ONVACATION, _("On Vacation"), TRUE);
	types = g_list_append(types, type);

	type = purple_status_type_new(PURPLE_STATUS_AWAY, YAHOO_STATUS_TYPE_OUTTOLUNCH, _("Out to Lunch"), TRUE);
	types = g_list_append(types, type);

	type = purple_status_type_new(PURPLE_STATUS_AWAY, YAHOO_STATUS_TYPE_STEPPEDOUT, _("Stepped Out"), TRUE);
	types = g_list_append(types, type);


	type = purple_status_type_new(PURPLE_STATUS_INVISIBLE, YAHOO_STATUS_TYPE_INVISIBLE, NULL, TRUE);
	types = g_list_append(types, type);

	type = purple_status_type_new(PURPLE_STATUS_OFFLINE, YAHOO_STATUS_TYPE_OFFLINE, NULL, TRUE);
	types = g_list_append(types, type);

	type = purple_status_type_new_full(PURPLE_STATUS_MOBILE, YAHOO_STATUS_TYPE_MOBILE, NULL, FALSE, FALSE, TRUE);
	types = g_list_append(types, type);

	return types;
}

static void yahoo_keepalive(PurpleConnection *gc)
{
	struct yahoo_data *yd = gc->proto_data;
	struct yahoo_packet *pkt = yahoo_packet_new(YAHOO_SERVICE_PING, YAHOO_STATUS_AVAILABLE, 0);
	yahoo_packet_send_and_free(pkt, yd);

	if (!yd->chat_online)
		return;

	if (yd->wm) {
		ycht_chat_send_keepalive(yd->ycht);
		return;
	}

	pkt = yahoo_packet_new(YAHOO_SERVICE_CHATPING, YAHOO_STATUS_AVAILABLE, 0);
	yahoo_packet_hash_str(pkt, 109, purple_connection_get_display_name(gc));
	yahoo_packet_send_and_free(pkt, yd);
}

/* XXX - What's the deal with PurpleGroup *foo? */
static void yahoo_add_buddy(PurpleConnection *gc, PurpleBuddy *buddy, PurpleGroup *foo)
{
	struct yahoo_data *yd = (struct yahoo_data *)gc->proto_data;
	struct yahoo_packet *pkt;
	PurpleGroup *g;
	const char *group = NULL;
	char *group2;
	YahooFriend *f;

	if (!yd->logged_in)
		return;

	if (!yahoo_privacy_check(gc, purple_buddy_get_name(buddy)))
		return;

	f = yahoo_friend_find(gc, purple_buddy_get_name(buddy));

	if (foo)
		group = foo->name;
	if (!group) {
		g = purple_buddy_get_group(buddy);
		if (g)
			group = g->name;
		else
			group = "Buddies";
	}

	group2 = yahoo_string_encode(gc, group, NULL);
	pkt = yahoo_packet_new(YAHOO_SERVICE_ADDBUDDY, YAHOO_STATUS_AVAILABLE, 0);
	yahoo_packet_hash(pkt, "ssssssssss",
	                  14, "",
	                  65, group2,
	                  97, "1",
	                  1, purple_connection_get_display_name(gc),
	                  302, "319",
	                  300, "319",
	                  7, buddy->name,
	                  334, "0",
	                  301, "319",
	                  303, "319"
	);
	if (f && f->protocol)
		yahoo_packet_hash_int(pkt, 241, f->protocol);
	yahoo_packet_send_and_free(pkt, yd);
	g_free(group2);
}

static void yahoo_remove_buddy(PurpleConnection *gc, PurpleBuddy *buddy, PurpleGroup *group)
{
	struct yahoo_data *yd = (struct yahoo_data *)gc->proto_data;
        struct yahoo_packet *pkt;
	GSList *buddies, *l;
	PurpleGroup *g;
	gboolean remove = TRUE;
	char *cg;

	if (!(yahoo_friend_find(gc, buddy->name)))
		return;

	buddies = purple_find_buddies(purple_connection_get_account(gc), buddy->name);
	for (l = buddies; l; l = l->next) {
		g = purple_buddy_get_group(l->data);
		if (purple_utf8_strcasecmp(group->name, g->name)) {
			remove = FALSE;
			break;
		}
	}

	g_slist_free(buddies);

	if (remove)
		g_hash_table_remove(yd->friends, buddy->name);

	cg = yahoo_string_encode(gc, group->name, NULL);
	pkt = yahoo_packet_new(YAHOO_SERVICE_REMBUDDY, YAHOO_STATUS_AVAILABLE, 0);
	yahoo_packet_hash(pkt, "sss", 1, purple_connection_get_display_name(gc),
	                  7, buddy->name, 65, cg);
	yahoo_packet_send_and_free(pkt, yd);
	g_free(cg);
}

static void yahoo_add_deny(PurpleConnection *gc, const char *who) {
	struct yahoo_data *yd = (struct yahoo_data *)gc->proto_data;
	struct yahoo_packet *pkt;

	if (!yd->logged_in)
		return;
	/* It seems to work better without this */

	/* if (gc->account->perm_deny != 4)
		return; */

	if (!who || who[0] == '\0')
		return;

	pkt = yahoo_packet_new(YAHOO_SERVICE_IGNORECONTACT, YAHOO_STATUS_AVAILABLE, 0);
	yahoo_packet_hash(pkt, "sss", 1, purple_connection_get_display_name(gc),
	                  7, who, 13, "1");
	yahoo_packet_send_and_free(pkt, yd);
}

static void yahoo_rem_deny(PurpleConnection *gc, const char *who) {
	struct yahoo_data *yd = (struct yahoo_data *)gc->proto_data;
	struct yahoo_packet *pkt;

	if (!yd->logged_in)
		return;

	if (!who || who[0] == '\0')
		return;

	pkt = yahoo_packet_new(YAHOO_SERVICE_IGNORECONTACT, YAHOO_STATUS_AVAILABLE, 0);
	yahoo_packet_hash(pkt, "sss", 1, purple_connection_get_display_name(gc), 7, who, 13, "2");
	yahoo_packet_send_and_free(pkt, yd);
}

static void yahoo_set_permit_deny(PurpleConnection *gc) {
	PurpleAccount *acct;
	GSList *deny;

	acct = gc->account;

	switch (acct->perm_deny) {
		/* privacy 1 */
		case PURPLE_PRIVACY_ALLOW_ALL:
			for (deny = acct->deny;deny;deny = deny->next)
				yahoo_rem_deny(gc, deny->data);
			break;
		/* privacy 3 */
		case PURPLE_PRIVACY_ALLOW_USERS:
			for (deny = acct->deny;deny;deny = deny->next)
				yahoo_rem_deny(gc, deny->data);
			break;
		/* privacy 5 */
		case PURPLE_PRIVACY_ALLOW_BUDDYLIST:
		/* privacy 4 */
		case PURPLE_PRIVACY_DENY_USERS:
			for (deny = acct->deny;deny;deny = deny->next)
				yahoo_add_deny(gc, deny->data);
			break;
		/* privacy 2 */
		case PURPLE_PRIVACY_DENY_ALL:
		default:
			break;
	}
}

static gboolean yahoo_unload_plugin(PurplePlugin *plugin)
{
	yahoo_dest_colorht();

	return TRUE;
}

static void yahoo_change_buddys_group(PurpleConnection *gc, const char *who,
				   const char *old_group, const char *new_group)
{
	struct yahoo_data *yd = gc->proto_data;
	struct yahoo_packet *pkt;
	char *gpn, *gpo;

	/* Step 0:  If they aren't on the server list anyway,
	 *          don't bother letting the server know.
	 */
	if (!yahoo_friend_find(gc, who))
		return;

	/* If old and new are the same, we would probably
	 * end up deleting the buddy, which would be bad.
	 * This might happen because of the charset conversation.
	 */
	gpn = yahoo_string_encode(gc, new_group, NULL);
	gpo = yahoo_string_encode(gc, old_group, NULL);
	if (!strcmp(gpn, gpo)) {
		g_free(gpn);
		g_free(gpo);
		return;
	}

	pkt = yahoo_packet_new(YAHOO_SERVICE_CHGRP_15, YAHOO_STATUS_AVAILABLE, 0);
	yahoo_packet_hash(pkt, "ssssssss", 1, purple_connection_get_display_name(gc),
	                  302, "240", 300, "240", 7, who, 224, gpo, 264, gpn, 301,
	                  "240", 303, "240");
	yahoo_packet_send_and_free(pkt, yd);

	g_free(gpn);
	g_free(gpo);
}

static void yahoo_rename_group(PurpleConnection *gc, const char *old_name,
							   PurpleGroup *group, GList *moved_buddies)
{
	struct yahoo_data *yd = gc->proto_data;
	struct yahoo_packet *pkt;
	char *gpn, *gpo;

	gpn = yahoo_string_encode(gc, group->name, NULL);
	gpo = yahoo_string_encode(gc, old_name, NULL);
	if (!strcmp(gpn, gpo)) {
		g_free(gpn);
		g_free(gpo);
		return;
	}

	pkt = yahoo_packet_new(YAHOO_SERVICE_GROUPRENAME, YAHOO_STATUS_AVAILABLE, 0);
	yahoo_packet_hash(pkt, "sss", 1, purple_connection_get_display_name(gc),
	                  65, gpo, 67, gpn);
	yahoo_packet_send_and_free(pkt, yd);
	g_free(gpn);
	g_free(gpo);
}

/********************************* Commands **********************************/

static PurpleCmdRet
yahoopurple_cmd_buzz(PurpleConversation *c, const gchar *cmd, gchar **args, gchar **error, void *data) {
	PurpleAccount *account = purple_conversation_get_account(c);

	if (*args && args[0])
		return PURPLE_CMD_RET_FAILED;

	serv_send_attention(account->gc, c->name, YAHOO_BUZZ);

	return PURPLE_CMD_RET_OK;
}

static PurplePlugin *my_protocol = NULL;

static PurpleCmdRet
yahoopurple_cmd_chat_join(PurpleConversation *conv, const char *cmd,
                        char **args, char **error, void *data)
{
	GHashTable *comp;
	PurpleConnection *gc;
	struct yahoo_data *yd;
	int id;

	if (!args || !args[0])
		return PURPLE_CMD_RET_FAILED;

	gc = purple_conversation_get_gc(conv);
	yd = gc->proto_data;
	id = yd->conf_id;
	purple_debug(PURPLE_DEBUG_INFO, "yahoo",
	           "Trying to join %s \n", args[0]);

	comp = g_hash_table_new_full(g_str_hash, g_str_equal, g_free, g_free);
	g_hash_table_replace(comp, g_strdup("room"),
	g_strdup_printf("%s", g_ascii_strdown(args[0], strlen(args[0]))));
	g_hash_table_replace(comp, g_strdup("type"), g_strdup("Chat"));

	yahoo_c_join(gc, comp);

	g_hash_table_destroy(comp);
	return PURPLE_CMD_RET_OK;
}

static PurpleCmdRet
yahoopurple_cmd_chat_list(PurpleConversation *conv, const char *cmd,
                        char **args, char **error, void *data)
{
	PurpleAccount *account = purple_conversation_get_account(conv);
	if (*args && args[0])
		return PURPLE_CMD_RET_FAILED;
	purple_roomlist_show_with_account(account);
	return PURPLE_CMD_RET_OK;
}

static gboolean yahoo_offline_message(const PurpleBuddy *buddy)
{
	return TRUE;
}

gboolean yahoo_send_attention(PurpleConnection *gc, const char *username, guint type)
{
	PurpleConversation *c;

	c = purple_find_conversation_with_account(PURPLE_CONV_TYPE_IM,
			username, gc->account);

	g_return_val_if_fail(c != NULL, FALSE);

	purple_debug(PURPLE_DEBUG_INFO, "yahoo",
	           "Sending <ding> on account %s to buddy %s.\n", username, c->name);
	purple_conv_im_send_with_flags(PURPLE_CONV_IM(c), "<ding>", PURPLE_MESSAGE_INVISIBLE);

	return TRUE;
}

GList *yahoo_attention_types(PurpleAccount *account)
{
	PurpleAttentionType *attn;
	static GList *list = NULL;

	if (!list) {
		/* Yahoo only supports one attention command: the 'buzz'. */
		/* This is index number YAHOO_BUZZ. */
		attn = g_new0(PurpleAttentionType, 1);
		attn->name = _("Buzz");
		attn->incoming_description = _("%s has buzzed you!");
		attn->outgoing_description = _("Buzzing %s...");
		list = g_list_append(list, attn);
	}

	return list;
}

/************************** Plugin Initialization ****************************/
static void
yahoopurple_register_commands(void)
{
	purple_cmd_register("join", "s", PURPLE_CMD_P_PRPL,
	                  PURPLE_CMD_FLAG_IM | PURPLE_CMD_FLAG_CHAT |
	                  PURPLE_CMD_FLAG_PRPL_ONLY,
	                  "prpl-yahoo", yahoopurple_cmd_chat_join,
	                  _("join &lt;room&gt;:  Join a chat room on the Yahoo network"), NULL);
	purple_cmd_register("list", "", PURPLE_CMD_P_PRPL,
	                  PURPLE_CMD_FLAG_IM | PURPLE_CMD_FLAG_CHAT |
	                  PURPLE_CMD_FLAG_PRPL_ONLY,
	                  "prpl-yahoo", yahoopurple_cmd_chat_list,
	                  _("list: List rooms on the Yahoo network"), NULL);
	purple_cmd_register("buzz", "", PURPLE_CMD_P_PRPL,
	                  PURPLE_CMD_FLAG_IM | PURPLE_CMD_FLAG_PRPL_ONLY,
	                  "prpl-yahoo", yahoopurple_cmd_buzz,
	                  _("buzz: Buzz a user to get their attention"), NULL);
	purple_cmd_register("doodle", "", PURPLE_CMD_P_PRPL,
	                  PURPLE_CMD_FLAG_IM | PURPLE_CMD_FLAG_PRPL_ONLY,
	                  "prpl-yahoo", yahoo_doodle_purple_cmd_start,
	                 _("doodle: Request user to start a Doodle session"), NULL);
}

static PurpleAccount *find_acct(const char *prpl, const char *acct_id)
{
	PurpleAccount *acct = NULL;

	/* If we have a specific acct, use it */
	if (acct_id) {
		acct = purple_accounts_find(acct_id, prpl);
		if (acct && !purple_account_is_connected(acct))
			acct = NULL;
	} else { /* Otherwise find an active account for the protocol */
		GList *l = purple_accounts_get_all();
		while (l) {
			if (!strcmp(prpl, purple_account_get_protocol_id(l->data))
					&& purple_account_is_connected(l->data)) {
				acct = l->data;
				break;
			}
			l = l->next;
		}
	}

	return acct;
}

/* This may not be the best way to do this, but we find the first key w/o a value
 * and assume it is the screenname */
static void yahoo_find_uri_novalue_param(gpointer key, gpointer value, gpointer user_data)
{
	char **retval = user_data;

	if (value == NULL && *retval == NULL) {
		*retval = key;
	}
}

static gboolean yahoo_uri_handler(const char *proto, const char *cmd, GHashTable *params)
{
	char *acct_id = g_hash_table_lookup(params, "account");
	PurpleAccount *acct;

	if (g_ascii_strcasecmp(proto, "ymsgr"))
		return FALSE;

	acct = find_acct(purple_plugin_get_id(my_protocol), acct_id);

	if (!acct)
		return FALSE;

	/* ymsgr:SendIM?screename&m=The+Message */
	if (!g_ascii_strcasecmp(cmd, "SendIM")) {
		char *sname = NULL;
		g_hash_table_foreach(params, yahoo_find_uri_novalue_param, &sname);
		if (sname) {
			char *message = g_hash_table_lookup(params, "m");

			PurpleConversation *conv = purple_find_conversation_with_account(
				PURPLE_CONV_TYPE_IM, sname, acct);
			if (conv == NULL)
				conv = purple_conversation_new(PURPLE_CONV_TYPE_IM, acct, sname);
			purple_conversation_present(conv);

			if (message) {
				/* Spaces are encoded as '+' */
				g_strdelimit(message, "+", ' ');
				purple_conv_send_confirm(conv, message);
			}
		}
		/*else
			**If pidgindialogs_im() was in the core, we could use it here.
			 * It is all purple_request_* based, but I'm not sure it really belongs in the core
			pidgindialogs_im();*/

		return TRUE;
	}
	/* ymsgr:Chat?roomname */
	else if (!g_ascii_strcasecmp(cmd, "Chat")) {
		char *rname = NULL;
		g_hash_table_foreach(params, yahoo_find_uri_novalue_param, &rname);
		if (rname) {
			/* This is somewhat hacky, but the params aren't useful after this command */
			g_hash_table_insert(params, g_strdup("room"), g_strdup(rname));
			g_hash_table_insert(params, g_strdup("type"), g_strdup("Chat"));
			serv_join_chat(purple_account_get_connection(acct), params);
		}
		/*else
			** Same as above (except that this would have to be re-written using purple_request_*)
			pidgin_blist_joinchat_show(); */

		return TRUE;
	}
	/* ymsgr:AddFriend?name */
	else if (!g_ascii_strcasecmp(cmd, "AddFriend")) {
		char *name = NULL;
		g_hash_table_foreach(params, yahoo_find_uri_novalue_param, &name);
		purple_blist_request_add_buddy(acct, name, NULL, NULL);
		return TRUE;
	}

	return FALSE;
}

static PurpleWhiteboardPrplOps yahoo_whiteboard_prpl_ops =
{
	yahoo_doodle_start,
	yahoo_doodle_end,
	yahoo_doodle_get_dimensions,
	NULL,
	yahoo_doodle_get_brush,
	yahoo_doodle_set_brush,
	yahoo_doodle_send_draw_list,
	yahoo_doodle_clear,

	/* padding */
	NULL,
	NULL,
	NULL,
	NULL
};

static PurplePluginProtocolInfo prpl_info =
{
	OPT_PROTO_MAIL_CHECK | OPT_PROTO_CHAT_TOPIC,
	NULL, /* user_splits */
	NULL, /* protocol_options */
	{"png,gif,jpeg", 96, 96, 96, 96, 0, PURPLE_ICON_SCALE_SEND},
	yahoo_list_icon,
	yahoo_list_emblem,
	yahoo_status_text,
	yahoo_tooltip_text,
	yahoo_status_types,
	yahoo_blist_node_menu,
	yahoo_c_info,
	yahoo_c_info_defaults,
	yahoo_login,
	yahoo_close,
	yahoo_send_im,
	NULL, /* set info */
	yahoo_send_typing,
	yahoo_get_info,
	yahoo_set_status,
	yahoo_set_idle,
	NULL, /* change_passwd*/
	yahoo_add_buddy,
	NULL, /* add_buddies */
	yahoo_remove_buddy,
	NULL, /*remove_buddies */
	yahoo_add_permit,
	yahoo_add_deny,
	yahoo_rem_permit,
	yahoo_rem_deny,
	yahoo_set_permit_deny,
	yahoo_c_join,
	NULL, /* reject chat invite */
	yahoo_get_chat_name,
	yahoo_c_invite,
	yahoo_c_leave,
	NULL, /* chat whisper */
	yahoo_c_send,
	yahoo_keepalive,
	NULL, /* register_user */
	NULL, /* get_cb_info */
	NULL, /* get_cb_away */
	yahoo_update_alias, /* alias_buddy */
	yahoo_change_buddys_group,
	yahoo_rename_group,
	NULL, /* buddy_free */
	NULL, /* convo_closed */
	purple_normalize_nocase, /* normalize */
	yahoo_set_buddy_icon,
	NULL, /* void (*remove_group)(PurpleConnection *gc, const char *group);*/
	NULL, /* char *(*get_cb_real_name)(PurpleConnection *gc, int id, const char *who); */
	NULL, /* set_chat_topic */
	NULL, /* find_blist_chat */
	yahoo_roomlist_get_list,
	yahoo_roomlist_cancel,
	yahoo_roomlist_expand_category,
	NULL, /* can_receive_file */
	yahoo_send_file,
	yahoo_new_xfer,
	yahoo_offline_message, /* offline_message */
	&yahoo_whiteboard_prpl_ops,
	NULL, /* send_raw */
	NULL, /* roomlist_room_serialize */
	NULL, /* unregister_user */

	yahoo_send_attention,
	yahoo_attention_types,

	/* padding */
<<<<<<< HEAD
	NULL
=======
	NULL,
        sizeof(PurplePluginProtocolInfo)
>>>>>>> 5e465d5d
};

static PurplePluginInfo info =
{
	PURPLE_PLUGIN_MAGIC,
	PURPLE_MAJOR_VERSION,
	PURPLE_MINOR_VERSION,
	PURPLE_PLUGIN_PROTOCOL,                             /**< type           */
	NULL,                                             /**< ui_requirement */
	0,                                                /**< flags          */
	NULL,                                             /**< dependencies   */
	PURPLE_PRIORITY_DEFAULT,                            /**< priority       */
	"prpl-yahoo",                                     /**< id             */
	"Yahoo",	                                      /**< name           */
	DISPLAY_VERSION,                                  /**< version        */
	                                                  /**  summary        */
	N_("Yahoo Protocol Plugin"),
	                                                  /**  description    */
	N_("Yahoo Protocol Plugin"),
	NULL,                                             /**< author         */
	PURPLE_WEBSITE,                                     /**< homepage       */
	NULL,                                             /**< load           */
	yahoo_unload_plugin,                              /**< unload         */
	NULL,                                             /**< destroy        */
	NULL,                                             /**< ui_info        */
	&prpl_info,                                       /**< extra_info     */
	NULL,
	yahoo_actions,

	/* padding */
	NULL,
	NULL,
	NULL,
	NULL
};

static void
init_plugin(PurplePlugin *plugin)
{
	PurpleAccountOption *option;

	option = purple_account_option_bool_new(_("Yahoo Japan"), "yahoojp", FALSE);
	prpl_info.protocol_options = g_list_append(prpl_info.protocol_options, option);

	option = purple_account_option_string_new(_("Pager server"), "server", YAHOO_PAGER_HOST);
	prpl_info.protocol_options = g_list_append(prpl_info.protocol_options, option);

	option = purple_account_option_string_new(_("Japan Pager server"), "serverjp", YAHOOJP_PAGER_HOST);
	prpl_info.protocol_options = g_list_append(prpl_info.protocol_options, option);

	option = purple_account_option_int_new(_("Pager port"), "port", YAHOO_PAGER_PORT);
	prpl_info.protocol_options = g_list_append(prpl_info.protocol_options, option);

	option = purple_account_option_string_new(_("File transfer server"), "xfer_host", YAHOO_XFER_HOST);
	prpl_info.protocol_options = g_list_append(prpl_info.protocol_options, option);

	option = purple_account_option_string_new(_("Japan file transfer server"), "xferjp_host", YAHOOJP_XFER_HOST);
	prpl_info.protocol_options = g_list_append(prpl_info.protocol_options, option);

	option = purple_account_option_int_new(_("File transfer port"), "xfer_port", YAHOO_XFER_PORT);
	prpl_info.protocol_options = g_list_append(prpl_info.protocol_options, option);

	option = purple_account_option_string_new(_("Chat room locale"), "room_list_locale", YAHOO_ROOMLIST_LOCALE);
	prpl_info.protocol_options = g_list_append(prpl_info.protocol_options, option);

	option = purple_account_option_bool_new(_("Ignore conference and chatroom invitations"), "ignore_invites", FALSE);
	prpl_info.protocol_options = g_list_append(prpl_info.protocol_options, option);

	option = purple_account_option_string_new(_("Encoding"), "local_charset", "ISO-8859-1");
	prpl_info.protocol_options = g_list_append(prpl_info.protocol_options, option);


#if 0
	option = purple_account_option_string_new(_("Chat room list URL"), "room_list", YAHOO_ROOMLIST_URL);
	prpl_info.protocol_options = g_list_append(prpl_info.protocol_options, option);

	option = purple_account_option_string_new(_("Yahoo Chat server"), "ycht-server", YAHOO_YCHT_HOST);
	prpl_info.protocol_options = g_list_append(prpl_info.protocol_options, option);

	option = purple_account_option_int_new(_("Yahoo Chat port"), "ycht-port", YAHOO_YCHT_PORT);
	prpl_info.protocol_options = g_list_append(prpl_info.protocol_options, option);
#endif

	my_protocol = plugin;
	yahoopurple_register_commands();
	yahoo_init_colorht();

	purple_signal_connect(purple_get_core(), "uri-handler", plugin,
		PURPLE_CALLBACK(yahoo_uri_handler), NULL);
}

PURPLE_INIT_PLUGIN(yahoo, init_plugin, info);<|MERGE_RESOLUTION|>--- conflicted
+++ resolved
@@ -4350,12 +4350,7 @@
 	yahoo_attention_types,
 
 	/* padding */
-<<<<<<< HEAD
-	NULL
-=======
-	NULL,
         sizeof(PurplePluginProtocolInfo)
->>>>>>> 5e465d5d
 };
 
 static PurplePluginInfo info =
