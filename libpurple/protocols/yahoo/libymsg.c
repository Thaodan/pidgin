/*
 * purple
 *
 * Purple is the legal property of its developers, whose names are too numerous
 * to list here.  Please refer to the COPYRIGHT file distributed with this
 * source distribution.
 *
 * This program is free software; you can redistribute it and/or modify
 * it under the terms of the GNU General Public License as published by
 * the Free Software Foundation; either version 2 of the License, or
 * (at your option) any later version.
 *
 * This program is distributed in the hope that it will be useful,
 * but WITHOUT ANY WARRANTY; without even the implied warranty of
 * MERCHANTABILITY or FITNESS FOR A PARTICULAR PURPOSE.  See the
 * GNU General Public License for more details.
 *
 * You should have received a copy of the GNU General Public License
 * along with this program; if not, write to the Free Software
 * Foundation, Inc., 51 Franklin Street, Fifth Floor, Boston, MA  02111-1301  USA
 *
 */

#include "internal.h"

#include "account.h"
#include "accountopt.h"
#include "blist.h"
#include "ciphers/md5hash.h"
#include "cmds.h"
#include "core.h"
#include "debug.h"
#include "http.h"
#include "network.h"
#include "notify.h"
#include "prpl.h"
#include "proxy.h"
#include "request.h"
#include "server.h"
#include "util.h"
#include "version.h"
#include "xmlnode.h"

#include "libymsg.h"
#include "yahoochat.h"
#include "yahoo_aliases.h"
#include "yahoo_doodle.h"
#include "yahoo_filexfer.h"
#include "yahoo_friend.h"
#include "yahoo_packet.h"
#include "yahoo_picture.h"
#include "ycht.h"

/* #define YAHOO_DEBUG */

/* Not tested with new HTTP API, because it doesn't compile at the moment. */
/* #define TRY_WEBMESSENGER_LOGIN 0 */

/* One hour */
#define PING_TIMEOUT 3600

/* One minute */
#define KEEPALIVE_TIMEOUT 60

#ifdef TRY_WEBMESSENGER_LOGIN
static void yahoo_login_page_cb(PurpleUtilFetchUrlData *url_data, gpointer user_data, const gchar *url_text, size_t len, const gchar *error_message);
#endif /* TRY_WEBMESSENGER_LOGIN */

static gboolean yahoo_is_japan(PurpleAccount *account)
{
	return purple_strequal(purple_account_get_protocol_id(account), "prpl-yahoojp");
}

static void yahoo_update_status(PurpleConnection *gc, const char *name, YahooFriend *f)
{
	char *status = NULL;

	if (!gc || !name || !f || !purple_find_buddy(purple_connection_get_account(gc), name))
		return;

	switch (f->status) {
	case YAHOO_STATUS_OFFLINE:
		status = YAHOO_STATUS_TYPE_OFFLINE;
		break;
	case YAHOO_STATUS_AVAILABLE:
		status = YAHOO_STATUS_TYPE_AVAILABLE;
		break;
	case YAHOO_STATUS_BRB:
		status = YAHOO_STATUS_TYPE_BRB;
		break;
	case YAHOO_STATUS_BUSY:
		status = YAHOO_STATUS_TYPE_BUSY;
		break;
	case YAHOO_STATUS_NOTATHOME:
		status = YAHOO_STATUS_TYPE_NOTATHOME;
		break;
	case YAHOO_STATUS_NOTATDESK:
		status = YAHOO_STATUS_TYPE_NOTATDESK;
		break;
	case YAHOO_STATUS_NOTINOFFICE:
		status = YAHOO_STATUS_TYPE_NOTINOFFICE;
		break;
	case YAHOO_STATUS_ONPHONE:
		status = YAHOO_STATUS_TYPE_ONPHONE;
		break;
	case YAHOO_STATUS_ONVACATION:
		status = YAHOO_STATUS_TYPE_ONVACATION;
		break;
	case YAHOO_STATUS_OUTTOLUNCH:
		status = YAHOO_STATUS_TYPE_OUTTOLUNCH;
		break;
	case YAHOO_STATUS_STEPPEDOUT:
		status = YAHOO_STATUS_TYPE_STEPPEDOUT;
		break;
	case YAHOO_STATUS_INVISIBLE: /* this should never happen? */
		status = YAHOO_STATUS_TYPE_INVISIBLE;
		break;
	case YAHOO_STATUS_CUSTOM:
	case YAHOO_STATUS_IDLE:
		if (!f->away)
			status = YAHOO_STATUS_TYPE_AVAILABLE;
		else
			status = YAHOO_STATUS_TYPE_AWAY;
		break;
	default:
		purple_debug_warning("yahoo", "Warning, unknown status %d\n", f->status);
		break;
	}

	if (status) {
		if (f->status == YAHOO_STATUS_CUSTOM)
			purple_prpl_got_user_status(purple_connection_get_account(gc), name, status, "message",
			                          yahoo_friend_get_status_message(f), NULL);
		else
			purple_prpl_got_user_status(purple_connection_get_account(gc), name, status, NULL);
	}

	if (f->idle != 0)
		purple_prpl_got_user_idle(purple_connection_get_account(gc), name, TRUE, f->idle);
	else
		purple_prpl_got_user_idle(purple_connection_get_account(gc), name, FALSE, 0);

	if (f->sms)
		purple_prpl_got_user_status(purple_connection_get_account(gc), name, YAHOO_STATUS_TYPE_MOBILE, NULL);
	else
		purple_prpl_got_user_status_deactive(purple_connection_get_account(gc), name, YAHOO_STATUS_TYPE_MOBILE);
}

static void yahoo_process_status(PurpleConnection *gc, struct yahoo_packet *pkt)
{
	PurpleAccount *account = purple_connection_get_account(gc);
	GSList *l = pkt->hash;
	YahooFriend *f = NULL;
	char *name = NULL;
	gboolean unicode = FALSE;
	char *message = NULL;
	YahooFederation fed = YAHOO_FEDERATION_NONE;
	char *fedname = NULL;

	if (pkt->service == YAHOO_SERVICE_LOGOFF && pkt->status == -1) {
		if (!purple_account_get_remember_password(account))
			purple_account_set_password(account, NULL, NULL, NULL);
		purple_connection_error(gc, PURPLE_CONNECTION_ERROR_NAME_IN_USE,
			_("You have signed on from another location"));
		return;
	}

	while (l) {
		struct yahoo_pair *pair = l->data;

		switch (pair->key) {
		case 0: /* we won't actually do anything with this */
		case 1: /* we won't actually do anything with this */
			break;
		case 8: /* how many online buddies we have */
			break;
		case 7: /* the current buddy */
			/* update the previous buddy before changing the variables */
			if (f) {
				if (message)
					yahoo_friend_set_status_message(f, yahoo_string_decode(gc, message, unicode));
				if (name)
					yahoo_update_status(gc, name, f);
			}
			name = message = NULL;
			f = NULL;
			if (pair->value && g_utf8_validate(pair->value, -1, NULL)) {
				GSList *tmplist;

				name = pair->value;

				/* Look ahead to see if we have the federation info about the buddy */
				for (tmplist = l->next; tmplist; tmplist = tmplist->next) {
					struct yahoo_pair *p = tmplist->data;
					if (p->key == 7)
						break;
					if (p->key == 241) {
						fed = strtol(p->value, NULL, 10);
						g_free(fedname);
						switch (fed) {
							case YAHOO_FEDERATION_MSN:
								name = fedname = g_strconcat("msn/", name, NULL);
								break;
							case YAHOO_FEDERATION_OCS:
								name = fedname = g_strconcat("ocs/", name, NULL);
								break;
							case YAHOO_FEDERATION_IBM:
								name = fedname = g_strconcat("ibm/", name, NULL);
								break;
							case YAHOO_FEDERATION_NONE:
							default:
								fedname = NULL;
								break;
						}
						break;
					}
				}
				f = yahoo_friend_find_or_new(gc, name);
				f->fed = fed;
			}
			break;
		case 10: /* state */
			if (!f)
				break;

			f->status = strtol(pair->value, NULL, 10);
			if ((f->status >= YAHOO_STATUS_BRB) && (f->status <= YAHOO_STATUS_STEPPEDOUT))
				f->away = 1;
			else
				f->away = 0;

			if (f->status == YAHOO_STATUS_IDLE) {
				/* Idle may have already been set in a more precise way in case 137 */
				if (f->idle == 0)
				{
					if(pkt->service == YAHOO_SERVICE_STATUS_15)
						f->idle = -1;
					else
						f->idle = time(NULL);
				}
			} else
				f->idle = 0;

			if (f->status != YAHOO_STATUS_CUSTOM)
				yahoo_friend_set_status_message(f, NULL);

			f->sms = 0;
			break;
		case 19: /* custom message */
			if (f)
				message = pair->value;
			break;
		case 11: /* this is the buddy's session id */
			if (f)
				f->session_id = strtol(pair->value, NULL, 10);
			break;
		case 17: /* in chat? */
			break;
		case 47: /* is custom status away or not? 2=idle*/
			if (!f)
				break;

			/* I have no idea what it means when this is
			 * set when someone's available, but it doesn't
			 * mean idle. */
			if (f->status == YAHOO_STATUS_AVAILABLE)
				break;

			f->away = strtol(pair->value, NULL, 10);
			if (f->away == 2) {
				/* Idle may have already been set in a more precise way in case 137 */
				if (f->idle == 0)
				{
					if(pkt->service == YAHOO_SERVICE_STATUS_15)
						f->idle = -1;
					else
						f->idle = time(NULL);
				}
			}

			break;
		case 138: /* when value is 1, either we're not idle, or we are but won't say how long */
			if (!f)
				break;

			if( (strtol(pair->value, NULL, 10) == 1) && (f->idle) )
				f->idle = -1;
			break;
		case 137: /* usually idle time in seconds, sometimes login time */
			if (!f)
				break;

			if (f->status != YAHOO_STATUS_AVAILABLE)
				f->idle = time(NULL) - strtol(pair->value, NULL, 10);
			break;
		case 13: /* bitmask, bit 0 = pager, bit 1 = chat, bit 2 = game */
			if (strtol(pair->value, NULL, 10) == 0) {
				if (f)
					f->status = YAHOO_STATUS_OFFLINE;
				if (name) {
					purple_prpl_got_user_status(account, name, "offline", NULL);
					purple_prpl_got_user_status_deactive(account, name, YAHOO_STATUS_TYPE_MOBILE);
				}
				break;
			}
			break;
		case 60: /* SMS */
			if (f) {
				f->sms = strtol(pair->value, NULL, 10);
				yahoo_update_status(gc, name, f);
			}
			break;
		case 197: /* Avatars */
		{
			guchar *decoded;
			char *tmp;
			gsize len;

			if (pair->value) {
				decoded = purple_base64_decode(pair->value, &len);
				if (decoded && len > 0) {
					tmp = purple_str_binary_to_ascii(decoded, len);
					purple_debug_info("yahoo", "Got key 197, value = %s\n", tmp);
					g_free(tmp);
				}
				g_free(decoded);
			}
			break;
		}
		case 192: /* Pictures, aka Buddy Icons, checksum */
		{
			/* FIXME: Please, if you know this protocol,
			 * FIXME: fix up the strtol() stuff if possible. */
			int cksum = strtol(pair->value, NULL, 10);
			const char *locksum = NULL;
			PurpleBuddy *b;

			if (!name)
				break;

			b = purple_find_buddy(purple_connection_get_account(gc), name);

			if (!cksum || (cksum == -1)) {
				if (f)
					yahoo_friend_set_buddy_icon_need_request(f, TRUE);
				purple_buddy_icons_set_for_user(purple_connection_get_account(gc), name, NULL, 0, NULL);
				break;
			}

			if (!f)
				break;

			yahoo_friend_set_buddy_icon_need_request(f, FALSE);
			if (b) {
				locksum = purple_buddy_icons_get_checksum_for_user(b);
				if (!locksum || (cksum != strtol(locksum, NULL, 10)))
					yahoo_send_picture_request(gc, name);
			}

			break;
		}
		case 16: /* Custom error message */
			{
				char *tmp = yahoo_string_decode(gc, pair->value, TRUE);
				purple_notify_error(gc, NULL, tmp, NULL);
				g_free(tmp);
			}
			break;
		case 97: /* Unicode status message */
			unicode = !strcmp(pair->value, "1");
			break;
		case 244: /* client version number. Yahoo Client Detection */
			if(f && strtol(pair->value, NULL, 10))
				f->version_id = strtol(pair->value, NULL, 10);
			break;
		case 241: /* Federated network buddy belongs to */
			break;  /* We process this when get '7' */
		default:
			purple_debug_warning("yahoo",
					   "Unknown status key %d\n", pair->key);
			break;
		}

		l = l->next;
	}

	if (f) {
		if (pkt->service == YAHOO_SERVICE_LOGOFF)
			f->status = YAHOO_STATUS_OFFLINE;
		if (message)
			yahoo_friend_set_status_message(f, yahoo_string_decode(gc, message, unicode));

		if (name) /* update the last buddy */
			yahoo_update_status(gc, name, f);
	}

	g_free(fedname);
}

static void yahoo_do_group_check(PurpleAccount *account, GHashTable *ht, const char *name, const char *group)
{
	PurpleBuddy *b;
	PurpleGroup *g;
	GSList *list, *i;
	gboolean onlist = FALSE;
	char *oname = NULL;

	if (g_hash_table_lookup_extended(ht, name, (gpointer *)&oname, (gpointer *)&list))
		g_hash_table_steal(ht, oname);
	else
		list = purple_find_buddies(account, name);

	for (i = list; i; i = i->next) {
		b = i->data;
		g = purple_buddy_get_group(b);
		if (!purple_utf8_strcasecmp(group, purple_group_get_name(g))) {
			purple_debug_misc("yahoo",
				"Oh good, %s is in the right group (%s).\n", name, group);
			list = g_slist_delete_link(list, i);
			onlist = TRUE;
			break;
		}
	}

	if (!onlist) {
		purple_debug_misc("yahoo",
			"Uhoh, %s isn't on the list (or not in this group), adding him to group %s.\n", name, group);
		if (!(g = purple_find_group(group))) {
			g = purple_group_new(group);
			purple_blist_add_group(g, NULL);
		}
		b = purple_buddy_new(account, name, NULL);
		purple_blist_add_buddy(b, NULL, g, NULL);
	}

	if (list) {
		if (!oname)
			oname = g_strdup(name);
		g_hash_table_insert(ht, oname, list);
	} else
		g_free(oname);
}

static void yahoo_do_group_cleanup(gpointer key, gpointer value, gpointer user_data)
{
	char *name = key;
	GSList *list = value, *i;
	PurpleBuddy *b;
	PurpleGroup *g;

	for (i = list; i; i = i->next) {
		b = i->data;
		g = purple_buddy_get_group(b);
		purple_debug_misc("yahoo", "Deleting Buddy %s from group %s.\n", name,
				purple_group_get_name(g));
		purple_blist_remove_buddy(b);
	}
}

static char *_getcookie(char *rawcookie)
{
	char *cookie = NULL;
	char *tmpcookie;
	char *cookieend;

	if (strlen(rawcookie) < 2)
		return NULL;
	tmpcookie = g_strdup(rawcookie+2);
	cookieend = strchr(tmpcookie, ';');

	if (cookieend)
		*cookieend = '\0';

	cookie = g_strdup(tmpcookie);
	g_free(tmpcookie);

	return cookie;
}

static void yahoo_process_cookie(YahooData *yd, char *c)
{
	if (c[0] == 'Y') {
		if (yd->cookie_y)
			g_free(yd->cookie_y);
		yd->cookie_y = _getcookie(c);
	} else if (c[0] == 'T') {
		if (yd->cookie_t)
			g_free(yd->cookie_t);
		yd->cookie_t = _getcookie(c);
	} else
		purple_debug_info("yahoo", "Unrecognized cookie '%c'\n", c[0]);
	yd->cookies = g_slist_prepend(yd->cookies, g_strdup(c));
}

static void yahoo_process_list_15(PurpleConnection *gc, struct yahoo_packet *pkt)
{
	GSList *l = pkt->hash;

	PurpleAccount *account = purple_connection_get_account(gc);
	YahooData *yd = purple_connection_get_protocol_data(gc);
	GHashTable *ht;
	char *norm_bud = NULL;
	char *temp = NULL;
	YahooFriend *f = NULL; /* It's your friends. They're going to want you to share your StarBursts. */
	                       /* But what if you had no friends? */
	YahooFederation fed = YAHOO_FEDERATION_NONE;
	int stealth = 0;

	ht = g_hash_table_new_full(g_str_hash, g_str_equal, g_free, (GDestroyNotify) g_slist_free);

	while (l) {
		struct yahoo_pair *pair = l->data;
		l = l->next;

		switch (pair->key) {
		case 302:
			/* This is always 318 before a group, 319 before the first s/n in a group, 320 before any ignored s/n.
			 * It is not sent for s/n's in a group after the first.
			 * All ignored s/n's are listed last, so when we see a 320 we clear the group and begin marking the
			 * s/n's as ignored.  It is always followed by an identical 300 key.
			 */
			if (pair->value && !strcmp(pair->value, "320")) {
				/* No longer in any group; this indicates the start of the ignore list. */
				g_free(yd->current_list15_grp);
				yd->current_list15_grp = NULL;
			}

			break;
		case 301: /* This is 319 before all s/n's in a group after the first. It is followed by an identical 300. */
			if(temp != NULL) {
				switch (fed) {
					case YAHOO_FEDERATION_MSN:
						norm_bud = g_strconcat("msn/", temp, NULL);
						break;
					case YAHOO_FEDERATION_OCS:
						norm_bud = g_strconcat("ocs/", temp, NULL);
						break;
					case YAHOO_FEDERATION_IBM:
						norm_bud = g_strconcat("ibm/", temp, NULL);
						break;
					case YAHOO_FEDERATION_PBX:
						norm_bud = g_strconcat("pbx/", temp, NULL);
						break;
					case YAHOO_FEDERATION_NONE:
						norm_bud = g_strdup(temp);
						break;
				}
				if (yd->current_list15_grp) {
					/* This buddy is in a group */
					f = yahoo_friend_find_or_new(gc, norm_bud);
					if (!purple_find_buddy(account, norm_bud)) {
						PurpleBuddy *b;
						PurpleGroup *g;
						if (!(g = purple_find_group(yd->current_list15_grp))) {
							g = purple_group_new(yd->current_list15_grp);
							purple_blist_add_group(g, NULL);
						}
						b = purple_buddy_new(account, norm_bud, NULL);
						purple_blist_add_buddy(b, NULL, g, NULL);
					}
					yahoo_do_group_check(account, ht, norm_bud, yd->current_list15_grp);
					if(fed) {
						f->fed = fed;
						purple_debug_info("yahoo", "Setting federation to %d\n", f->fed);
					}
					if(stealth == 2)
						f->presence = YAHOO_PRESENCE_PERM_OFFLINE;

					/* set p2p status not connected and no p2p packet sent */
					if(fed == YAHOO_FEDERATION_NONE) {
						yahoo_friend_set_p2p_status(f, YAHOO_P2PSTATUS_NOT_CONNECTED);
						f->p2p_packet_sent = 0;
					} else
						yahoo_friend_set_p2p_status(f, YAHOO_P2PSTATUS_DO_NOT_CONNECT);
				} else {
					/* This buddy is on the ignore list (and therefore in no group) */
					purple_debug_info("yahoo", "%s adding %s to the deny list because of the ignore list / no group was found\n", purple_account_get_username(account), norm_bud);
					purple_account_privacy_deny_add(account, norm_bud, 1);
				}

				g_free(norm_bud);
				norm_bud=NULL;
				fed = YAHOO_FEDERATION_NONE;
				stealth = 0;
				g_free(temp);
				temp = NULL;
			}
			break;
		case 300: /* This is 318 before a group, 319 before any s/n in a group, and 320 before any ignored s/n. */
			break;
		case 65: /* This is the group */
			g_free(yd->current_list15_grp);
			yd->current_list15_grp = yahoo_string_decode(gc, pair->value, FALSE);
			break;
		case 7: /* buddy's s/n */
			g_free(temp);
			temp = g_strdup(purple_normalize(account, pair->value));
			break;
		case 241: /* user on federated network */
			fed = strtol(pair->value, NULL, 10);
			break;
		case 59: /* somebody told cookies come here too, but im not sure */
			yahoo_process_cookie(yd, pair->value);
			break;
		case 317: /* Stealth Setting */
			stealth = strtol(pair->value, NULL, 10);
			break;
		/* case 242: */ /* this seems related to 241 */
			/* break; */
		}
	}

	g_hash_table_foreach(ht, yahoo_do_group_cleanup, NULL);

	/* The reporter of ticket #9745 determined that we weren't retrieving the
	 * aliases during buddy list retrieval, so we never updated aliases that
	 * changed while we were signed off. */
	yahoo_fetch_aliases(gc);

	/* Now that we have processed the buddy list, we can say yahoo has connected */
	purple_connection_set_display_name(gc, purple_normalize(account, purple_account_get_username(account)));
	yd->logged_in = TRUE;
	purple_debug_info("yahoo","Authentication: Connection established\n");
	purple_connection_set_state(gc, PURPLE_CONNECTED);
	if (yd->picture_upload_todo) {
		yahoo_buddy_icon_upload(gc, yd->picture_upload_todo);
		yd->picture_upload_todo = NULL;
	}
	yahoo_set_status(account, purple_account_get_active_status(account));

	g_hash_table_destroy(ht);
	g_free(temp);
}

static void yahoo_process_list(PurpleConnection *gc, struct yahoo_packet *pkt)
{
	GSList *l = pkt->hash;
	gboolean got_serv_list = FALSE;
	YahooFriend *f = NULL;
	PurpleAccount *account = purple_connection_get_account(gc);
	YahooData *yd = purple_connection_get_protocol_data(gc);
	GHashTable *ht;

	char **lines;
	char **split;
	char **buddies;
	char **tmp, **bud, *norm_bud;
	char *grp = NULL;

	if (pkt->id)
		yd->session_id = pkt->id;

	while (l) {
		struct yahoo_pair *pair = l->data;
		l = l->next;

		switch (pair->key) {
		case 87:
			if (!yd->tmp_serv_blist)
				yd->tmp_serv_blist = g_string_new(pair->value);
			else
				g_string_append(yd->tmp_serv_blist, pair->value);
			break;
		case 88:
			if (!yd->tmp_serv_ilist)
				yd->tmp_serv_ilist = g_string_new(pair->value);
			else
				g_string_append(yd->tmp_serv_ilist, pair->value);
			break;
		case 89:
			yd->profiles = g_strsplit(pair->value, ",", -1);
			break;
		case 59: /* cookies, yum */
			yahoo_process_cookie(yd, pair->value);
			break;
		case YAHOO_SERVICE_PRESENCE_PERM:
			if (!yd->tmp_serv_plist)
				yd->tmp_serv_plist = g_string_new(pair->value);
			else
				g_string_append(yd->tmp_serv_plist, pair->value);
			break;
		}
	}

	if (pkt->status != 0)
		return;

	if (yd->tmp_serv_blist) {
		ht = g_hash_table_new_full(g_str_hash, g_str_equal, g_free, (GDestroyNotify) g_slist_free);

		lines = g_strsplit(yd->tmp_serv_blist->str, "\n", -1);
		for (tmp = lines; *tmp; tmp++) {
			split = g_strsplit(*tmp, ":", 2);
			if (!split)
				continue;
			if (!split[0] || !split[1]) {
				g_strfreev(split);
				continue;
			}
			grp = yahoo_string_decode(gc, split[0], FALSE);
			buddies = g_strsplit(split[1], ",", -1);
			for (bud = buddies; bud && *bud; bud++) {
				norm_bud = g_strdup(purple_normalize(account, *bud));
				f = yahoo_friend_find_or_new(gc, norm_bud);

				if (!purple_find_buddy(account, norm_bud)) {
					PurpleBuddy *b;
					PurpleGroup *g;
					if (!(g = purple_find_group(grp))) {
						g = purple_group_new(grp);
						purple_blist_add_group(g, NULL);
					}
					b = purple_buddy_new(account, norm_bud, NULL);
					purple_blist_add_buddy(b, NULL, g, NULL);
				}

				yahoo_do_group_check(account, ht, norm_bud, grp);
				/* set p2p status not connected and no p2p packet sent */
				yahoo_friend_set_p2p_status(f, YAHOO_P2PSTATUS_NOT_CONNECTED);
				f->p2p_packet_sent = 0;

				g_free(norm_bud);
			}
			g_strfreev(buddies);
			g_strfreev(split);
			g_free(grp);
		}
		g_strfreev(lines);

		g_string_free(yd->tmp_serv_blist, TRUE);
		yd->tmp_serv_blist = NULL;
		g_hash_table_foreach(ht, yahoo_do_group_cleanup, NULL);
		g_hash_table_destroy(ht);
	}

	if (yd->tmp_serv_ilist) {
		buddies = g_strsplit(yd->tmp_serv_ilist->str, ",", -1);
		for (bud = buddies; bud && *bud; bud++) {
			/* The server is already ignoring the user */
			got_serv_list = TRUE;
			purple_account_privacy_deny_add(account, *bud, 1);
		}
		g_strfreev(buddies);

		g_string_free(yd->tmp_serv_ilist, TRUE);
		yd->tmp_serv_ilist = NULL;
	}

	if (got_serv_list &&
		((purple_account_get_privacy_type(account) != PURPLE_ACCOUNT_PRIVACY_ALLOW_BUDDYLIST) &&
		(purple_account_get_privacy_type(account) != PURPLE_ACCOUNT_PRIVACY_DENY_ALL) &&
		(purple_account_get_privacy_type(account) != PURPLE_ACCOUNT_PRIVACY_ALLOW_USERS)))
	{
		purple_account_set_privacy_type(account, PURPLE_ACCOUNT_PRIVACY_DENY_USERS);
		purple_debug_info("yahoo", "%s privacy defaulting to PURPLE_ACCOUNT_PRIVACY_DENY_USERS.\n",
				purple_account_get_username(account));
	}

	if (yd->tmp_serv_plist) {
		buddies = g_strsplit(yd->tmp_serv_plist->str, ",", -1);
		for (bud = buddies; bud && *bud; bud++) {
			f = yahoo_friend_find(gc, *bud);
			if (f) {
				purple_debug_info("yahoo", "%s setting presence for %s to PERM_OFFLINE\n",
						purple_account_get_username(account), *bud);
				f->presence = YAHOO_PRESENCE_PERM_OFFLINE;
			}
		}
		g_strfreev(buddies);
		g_string_free(yd->tmp_serv_plist, TRUE);
		yd->tmp_serv_plist = NULL;

	}
	/* Now that we've got the list, request aliases */
	yahoo_fetch_aliases(gc);
}

/* pkt_type is YAHOO_PKT_TYPE_SERVER if pkt arrives from yahoo server, YAHOO_PKT_TYPE_P2P if pkt arrives through p2p */
static void yahoo_process_notify(PurpleConnection *gc, struct yahoo_packet *pkt, yahoo_pkt_type pkt_type)
{
	PurpleAccount *account;
	char *msg = NULL;
	char *from = NULL;
	char *stat = NULL;
	char *game = NULL;
	YahooFriend *f = NULL;
	GSList *l = pkt->hash;
	gint val_11 = 0;
	YahooData *yd = purple_connection_get_protocol_data(gc);
	YahooFederation fed = YAHOO_FEDERATION_NONE;

	account = purple_connection_get_account(gc);

	while (l) {
		struct yahoo_pair *pair = l->data;
		if (pair->key == 4 || pair->key == 1)
			from = pair->value;
		if (pair->key == 49)
			msg = pair->value;
		if (pair->key == 13)
			stat = pair->value;
		if (pair->key == 14)
			game = pair->value;
		if (pair->key == 11)
			val_11 = strtol(pair->value, NULL, 10);
		if (pair->key == 241)
			fed = strtol(pair->value, NULL, 10);
		l = l->next;
	}

	if (!from || !msg)
		return;

	/* disconnect the peer if connected through p2p and sends wrong value for session id */
	if( (pkt_type == YAHOO_PKT_TYPE_P2P) && (val_11 != yd->session_id) ) {
		purple_debug_warning("yahoo","p2p: %s sent us notify with wrong session id. Disconnecting p2p connection to peer\n", from);
		/* remove from p2p connection lists, also calls yahoo_p2p_disconnect_destroy_data */
		g_hash_table_remove(yd->peers, from);
		return;
	}

	if (!g_ascii_strncasecmp(msg, "TYPING", strlen("TYPING"))
		&& (purple_account_privacy_check(account, from)))
	{
		char *fed_from = from;
		switch (fed) {
			case YAHOO_FEDERATION_MSN:
				fed_from = g_strconcat("msn/", from, NULL);
				break;
			case YAHOO_FEDERATION_OCS:
				fed_from = g_strconcat("ocs/", from, NULL);
				break;
			case YAHOO_FEDERATION_IBM:
				fed_from = g_strconcat("ibm/", from, NULL);
				break;
			case YAHOO_FEDERATION_PBX:
				fed_from = g_strconcat("pbx/", from, NULL);
				break;
			case YAHOO_FEDERATION_NONE:
			default:
				break;
		}

		if (stat && *stat == '1')
			serv_got_typing(gc, fed_from, 0, PURPLE_IM_TYPING);
		else
			serv_got_typing_stopped(gc, fed_from);

		if (fed_from != from)
			g_free(fed_from);

	} else if (!g_ascii_strncasecmp(msg, "GAME", strlen("GAME"))) {
		PurpleBuddy *bud = purple_find_buddy(account, from);

		if (!bud) {
			purple_debug_warning("yahoo",
					   "%s is playing a game, and doesn't want you to know.\n", from);
		}

		f = yahoo_friend_find(gc, from);
		if (!f)
			return; /* if they're not on the list, don't bother */

		yahoo_friend_set_game(f, NULL);

		if (stat && *stat == '1') {
			yahoo_friend_set_game(f, game);
			if (bud)
				yahoo_update_status(gc, from, f);
		}
	} else if (!g_ascii_strncasecmp(msg, "WEBCAMINVITE", strlen("WEBCAMINVITE"))) {
		PurpleIMConversation *im = purple_conversations_find_im_with_account(from, account);
		char *buf = g_strdup_printf(_("%s has sent you a webcam invite, which is not yet supported."), from);
		purple_conversation_write(PURPLE_CONVERSATION(im), NULL, buf, PURPLE_MESSAGE_SYSTEM|PURPLE_MESSAGE_NOTIFY, time(NULL));
		g_free(buf);
	}
}


struct _yahoo_im {
	char *from;
	char *active_id;
	int time;
	int utf8;
	int buddy_icon;
	char *id;
	char *msg;
	YahooFederation fed;
	char *fed_from;
};

static void yahoo_process_sms_message(PurpleConnection *gc, struct yahoo_packet *pkt)
{
	PurpleAccount *account;
	GSList *l = pkt->hash;
	struct _yahoo_im *sms = NULL;
	YahooData *yd;
	char *server_msg = NULL;
	char *m;

	yd = purple_connection_get_protocol_data(gc);
	account = purple_connection_get_account(gc);

	while (l != NULL) {
		struct yahoo_pair *pair = l->data;
		if (pair->key == 4) {
			sms = g_new0(struct _yahoo_im, 1);
			sms->from = g_strdup_printf("+%s", pair->value);
			sms->time = time(NULL);
			sms->utf8 = TRUE;
		}
		if (pair->key == 14) {
			if (sms)
				sms->msg = pair->value;
		}
		if (pair->key == 68)
			if(sms)
				g_hash_table_insert(yd->sms_carrier, g_strdup(sms->from), g_strdup(pair->value));
		if (pair->key == 16)
			server_msg = pair->value;
		l = l->next;
	}

	if(!sms) {
		purple_debug_info("yahoo", "Received a malformed SMS packet!\n");
		return;
	}

	if( (pkt->status == -1) || (pkt->status == YAHOO_STATUS_DISCONNECTED) ) {
		if (server_msg) {
			PurpleIMConversation *im;
			im = purple_conversations_find_im_with_account(sms->from, account);
			if (im == NULL)
				im = purple_im_conversation_new(account, sms->from);
			purple_conversation_write(PURPLE_CONVERSATION(im), NULL, server_msg, PURPLE_MESSAGE_SYSTEM, time(NULL));
		}
		else
			purple_notify_error(gc, NULL, _("Your SMS was not delivered"), NULL);

		g_free(sms->from);
		g_free(sms);
		return ;
	}

	if (!sms->from || !sms->msg) {
		g_free(sms);
		return;
	}

	m = yahoo_string_decode(gc, sms->msg, sms->utf8);
	serv_got_im(gc, sms->from, m, 0, sms->time);

	g_free(m);
	g_free(sms->from);
	g_free(sms);
}

/* pkt_type is YAHOO_PKT_TYPE_SERVER if pkt arrives from yahoo server, YAHOO_PKT_TYPE_P2P if pkt arrives through p2p */
static void yahoo_process_message(PurpleConnection *gc, struct yahoo_packet *pkt, yahoo_pkt_type pkt_type)
{
	PurpleAccount *account;
	YahooData *yd = purple_connection_get_protocol_data(gc);
	GSList *l = pkt->hash;
	GSList *list = NULL;
	struct _yahoo_im *im = NULL;

	account = purple_connection_get_account(gc);

	if (pkt->status <= 1 || pkt->status == 5 || pkt->status == YAHOO_STATUS_OFFLINE) {
	/* messages are received with status YAHOO_STATUS_OFFLINE in case of p2p */
		while (l != NULL) {
			struct yahoo_pair *pair = l->data;
			if (pair->key == 4 || pair->key == 1) {
				im = g_new0(struct _yahoo_im, 1);
				list = g_slist_append(list, im);
				im->from = pair->value;
				im->time = time(NULL);
				im->utf8 = TRUE;
				im->fed = YAHOO_FEDERATION_NONE;
				im->fed_from = g_strdup(im->from);
			}
			if (im && pair->key == 5)
				im->active_id = pair->value;
			if (pair->key == 97)
				if (im)
					im->utf8 = strtol(pair->value, NULL, 10);
			if (pair->key == 15)
				if (im)
					im->time = strtol(pair->value, NULL, 10);
			if (pair->key == 206)
				if (im)
					im->buddy_icon = strtol(pair->value, NULL, 10);
			if (pair->key == 14) {
				if (im)
					im->msg = pair->value;
			}
			if (im && pair->key == 241) {
				im->fed = strtol(pair->value, NULL, 10);
				g_free(im->fed_from);
				switch (im->fed) {
					case YAHOO_FEDERATION_MSN:
						im->fed_from = g_strconcat("msn/",im->from, NULL);
						break;
					case YAHOO_FEDERATION_OCS:
						im->fed_from = g_strconcat("ocs/",im->from, NULL);
						break;
					case YAHOO_FEDERATION_IBM:
						im->fed_from = g_strconcat("ibm/",im->from, NULL);
						break;
					case YAHOO_FEDERATION_PBX:
						im->fed_from = g_strconcat("pbx/",im->from, NULL);
						break;
					case YAHOO_FEDERATION_NONE:
					default:
						im->fed_from = g_strdup(im->from);
						break;
				}
				purple_debug_info("yahoo", "Message from federated (%d) buddy %s.\n", im->fed, im->fed_from);

			}
			/* peer session id */
			if (im && (pair->key == 11)) {
				/* disconnect the peer if connected through p2p and sends wrong value for session id */
				if( (im->fed == YAHOO_FEDERATION_NONE) && (pkt_type == YAHOO_PKT_TYPE_P2P)
						&& (yd->session_id != strtol(pair->value, NULL, 10)) )
				{
					purple_debug_warning("yahoo","p2p: %s sent us message with wrong session id. Disconnecting p2p connection to peer\n", im->fed_from);
					/* remove from p2p connection lists, also calls yahoo_p2p_disconnect_destroy_data */
					g_hash_table_remove(yd->peers, im->fed_from);
					g_free(im->fed_from);
					g_free(im);
					return; /* Not sure whether we should process remaining IMs in this packet */
				}
			}
			/* IMV key */
			if (im && pair->key == 63)
			{
				/* Check for the Doodle IMV, no IMvironment for federated buddies */
				if (im->from != NULL && im->fed == YAHOO_FEDERATION_NONE)
				{
					g_hash_table_replace(yd->imvironments, g_strdup(im->from), g_strdup(pair->value));

					if (strstr(pair->value, "doodle;") != NULL)
					{
						PurpleWhiteboard *wb;

						if (!purple_account_privacy_check(account, im->from)) {
							purple_debug_info("yahoo", "Doodle request from %s dropped.\n",
												im->from);
							g_free(im->fed_from);
							g_free(im);
							return;
						}
						/* I'm not sure the following ever happens -DAA */
						wb = purple_whiteboard_get_session(account, im->from);

						/* If a Doodle session doesn't exist between this user */
						if(wb == NULL)
						{
							doodle_session *ds;
							wb = purple_whiteboard_create(account, im->from,
											DOODLE_STATE_REQUESTED);
							ds = purple_whiteboard_get_protocol_data(wb);
							ds->imv_key = g_strdup(pair->value);

							yahoo_doodle_command_send_request(gc, im->from, pair->value);
							yahoo_doodle_command_send_ready(gc, im->from, pair->value);
						}
					}
				}
			}
			if (pair->key == 429)
				if (im)
					im->id = pair->value;
			l = l->next;
		}
	} else if (pkt->status == 2) {
		purple_notify_error(gc, NULL,
		                  _("Your Yahoo! message did not get sent."), NULL);
	}

	for (l = list; l; l = l->next) {
		YahooFriend *f;
		char *m, *m2;
		im = l->data;

		if (!im->fed_from || !im->msg) {
			g_free(im->fed_from);
			g_free(im);
			continue;
		}

		if (!purple_account_privacy_check(account, im->fed_from)) {
			purple_debug_info("yahoo", "Message from %s dropped.\n", im->fed_from);
			return;
		}

		/*
		 * TODO: Is there anything else we should check when determining whether
		 *       we should send an acknowledgement?
		 */
		if (im->id != NULL) {
			/* Send acknowledgement.  If we don't do this then the official
			 * Yahoo Messenger client for Windows will send us the same
			 * message 7 seconds later as an offline message.  This is true
			 * for at least version 9.0.0.2162 on Windows XP. */
			struct yahoo_packet *pkt2;
			pkt2 = yahoo_packet_new(YAHOO_SERVICE_MESSAGE_ACK,
					YAHOO_STATUS_AVAILABLE, pkt->id);
			yahoo_packet_hash(pkt2, "ssisii",
					1, im->active_id,  /* May not always be the connection's display name */
					5, im->from,
					302, 430,
					430, im->id,
					303, 430,
					450, 0);
			yahoo_packet_send_and_free(pkt2, yd);
		}

		m = yahoo_string_decode(gc, im->msg, im->utf8);
		/* This may actually not be necessary, but it appears
		 * that at least at one point some clients were sending
		 * "\r\n" as line delimiters, so we want to avoid double
		 * lines. */
		m2 = purple_strreplace(m, "\r\n", "\n");
		g_free(m);
		m = m2;
		purple_util_chrreplace(m, '\r', '\n');
		if (!strcmp(m, "<ding>")) {
			char *username;

			username = g_markup_escape_text(im->fed_from, -1);
			purple_prpl_got_attention(gc, username, YAHOO_BUZZ);
			g_free(username);
			g_free(m);
			g_free(im->fed_from);
			g_free(im);
			continue;
		}

		m2 = yahoo_codes_to_html(m);
		g_free(m);

		serv_got_im(gc, im->fed_from, m2, 0, im->time);
		g_free(m2);

		/* Official clients don't share buddy images with federated buddies */
		if (im->fed == YAHOO_FEDERATION_NONE) {
			if ((f = yahoo_friend_find(gc, im->from)) && im->buddy_icon == 2) {
				if (yahoo_friend_get_buddy_icon_need_request(f)) {
					yahoo_send_picture_request(gc, im->from);
					yahoo_friend_set_buddy_icon_need_request(f, FALSE);
				}
			}
		}

		g_free(im->fed_from);
		g_free(im);
	}

	g_slist_free(list);
}

static void yahoo_process_sysmessage(PurpleConnection *gc, struct yahoo_packet *pkt)
{
	GSList *l = pkt->hash;
	char *prim, *me = NULL, *msg = NULL;

	while (l) {
		struct yahoo_pair *pair = l->data;

		if (pair->key == 5)
			me = pair->value;
		if (pair->key == 14)
			msg = pair->value;

		l = l->next;
	}

	if (!msg || !g_utf8_validate(msg, -1, NULL))
		return;

	prim = g_strdup_printf(_("Yahoo! system message for %s:"),
	                       me?me:purple_connection_get_display_name(gc));
	purple_notify_info(NULL, NULL, prim, msg);
	g_free(prim);
}

struct yahoo_add_request {
	PurpleConnection *gc;
	char *id;
	char *who;
	YahooFederation fed;
};

static void
yahoo_buddy_add_authorize_cb(const char *message, gpointer data)
{
	struct yahoo_add_request *add_req = data;
	struct yahoo_packet *pkt;
	YahooData *yd = purple_connection_get_protocol_data(add_req->gc);
	const char *who = add_req->who;

	pkt = yahoo_packet_new(YAHOO_SERVICE_AUTH_REQ_15, YAHOO_STATUS_AVAILABLE, yd->session_id);
	if (add_req->fed) {
		who += 4;
		yahoo_packet_hash(pkt, "ssiii",
						  1, add_req->id,
						  5, who,
						  241, add_req->fed,
						  13, 1,
						  334, 0);
	}
	else {
		yahoo_packet_hash(pkt, "ssii",
						  1, add_req->id,
						  5, who,
						  13, 1,
						  334, 0);
	}

	yahoo_packet_send_and_free(pkt, yd);

	g_free(add_req->id);
	g_free(add_req->who);
	g_free(add_req);
}

static void
yahoo_buddy_add_deny_cb(const char *msg, gpointer data)
{
	struct yahoo_add_request *add_req = data;
	YahooData *yd = purple_connection_get_protocol_data(add_req->gc);
	struct yahoo_packet *pkt;
	char *encoded_msg = NULL;
	const char *who = add_req->who;

	if (msg && *msg)
		encoded_msg = yahoo_string_encode(add_req->gc, msg, NULL);

	pkt = yahoo_packet_new(YAHOO_SERVICE_AUTH_REQ_15,
			YAHOO_STATUS_AVAILABLE, yd->session_id);

	if (add_req->fed) {
		who += 4; /* Skip fed identifier (msn|ocs|ibm)/' */
		yahoo_packet_hash(pkt, "ssiiiis",
						  1, add_req->id,
						  5, who,
						  241, add_req->fed,
						  13, 2,
						  334, 0,
						  97, 1,
						  14, encoded_msg ? encoded_msg : "");
	}
	else {
		yahoo_packet_hash(pkt, "ssiiis",
						  1, add_req->id,
						  5, who,
						  13, 2,
						  334, 0,
						  97, 1,
						  14, encoded_msg ? encoded_msg : "");
	}


	yahoo_packet_send_and_free(pkt, yd);

	g_free(encoded_msg);

	g_free(add_req->id);
	g_free(add_req->who);
	g_free(add_req);
}

static void yahoo_buddy_denied_our_add(PurpleConnection *gc, const char *who, const char *reason)
{
	char *notify_msg;
	YahooData *yd = purple_connection_get_protocol_data(gc);

	if (who == NULL)
		return;

	if (reason != NULL) {
		char *msg2 = yahoo_string_decode(gc, reason, FALSE);
		notify_msg = g_strdup_printf(_("%s has (retroactively) denied your request to add them to your list for the following reason: %s."), who, msg2);
		g_free(msg2);
	} else
		notify_msg = g_strdup_printf(_("%s has (retroactively) denied your request to add them to your list."), who);

	purple_notify_info(gc, NULL, _("Add buddy rejected"), notify_msg);
	g_free(notify_msg);

	g_hash_table_remove(yd->friends, who);
	purple_prpl_got_user_status(purple_connection_get_account(gc), who, "offline", NULL); /* FIXME: make this set not on list status instead */
	/* TODO: Shouldn't we remove the buddy from our local list? */
}

static void yahoo_buddy_auth_req_15(PurpleConnection *gc, struct yahoo_packet *pkt) {
	PurpleAccount *account;
	GSList *l = pkt->hash;
	const char *msg = NULL;

	account = purple_connection_get_account(gc);

	/* Buddy authorized/declined our addition */
	if (pkt->status == 1) {
		char *temp = NULL;
		char *who = NULL;
		int response = 0;
		YahooFederation fed = YAHOO_FEDERATION_NONE;

		while (l) {
			struct yahoo_pair *pair = l->data;

			switch (pair->key) {
			case 4:
				temp = pair->value;
				break;
			case 13:
				response = strtol(pair->value, NULL, 10);
				break;
			case 14:
				msg = pair->value;
				break;
			case 241:
				fed = strtol(pair->value, NULL, 10);
				break;
			}
			l = l->next;
		}

		switch (fed) {
			case YAHOO_FEDERATION_MSN:
				who = g_strconcat("msn/", temp, NULL);
				break;
			case YAHOO_FEDERATION_OCS:
				who = g_strconcat("ocs/", temp, NULL);
				break;
			case YAHOO_FEDERATION_IBM:
				who = g_strconcat("ibm/", temp, NULL);
				break;
			case YAHOO_FEDERATION_NONE:
			default:
				who = g_strdup(temp);
				break;
		}

		if (response == 1) /* Authorized */
			purple_debug_info("yahoo", "Received authorization from buddy '%s'.\n", who ? who : "(Unknown Buddy)");
		else if (response == 2) { /* Declined */
			purple_debug_info("yahoo", "Received authorization decline from buddy '%s'.\n", who ? who : "(Unknown Buddy)");
			yahoo_buddy_denied_our_add(gc, who, msg);
		} else
			purple_debug_error("yahoo", "Received unknown authorization response of %d from buddy '%s'.\n", response, who ? who : "(Unknown Buddy)");
	g_free(who);
	}
	/* Buddy requested authorization to add us. */
	else if (pkt->status == 3) {
		struct yahoo_add_request *add_req;
		const char *firstname = NULL, *lastname = NULL;
		char *temp = NULL;

		add_req = g_new0(struct yahoo_add_request, 1);
		add_req->gc = gc;
		add_req->fed = YAHOO_FEDERATION_NONE;

		while (l) {
			struct yahoo_pair *pair = l->data;

			switch (pair->key) {
			case 4:
				temp = pair->value;
				break;
			case 5:
				add_req->id = g_strdup(pair->value);
				break;
			case 14:
				msg = pair->value;
				break;
			case 216:
				firstname = pair->value;
				break;
			case 241:
				add_req->fed = strtol(pair->value, NULL, 10);
				break;
			case 254:
				lastname = pair->value;
				break;

			}
			l = l->next;
		}
		switch (add_req->fed) {
			case YAHOO_FEDERATION_MSN:
				add_req->who = g_strconcat("msn/", temp, NULL);
				break;
			case YAHOO_FEDERATION_OCS:
				add_req->who = g_strconcat("ocs/", temp, NULL);
				break;
			case YAHOO_FEDERATION_IBM:
				add_req->who = g_strconcat("ibm/", temp, NULL);
				break;
			case YAHOO_FEDERATION_NONE:
			default:
				add_req->who = g_strdup(temp);
				break;
		}

		if (add_req->id && add_req->who) {
			char *alias = NULL, *dec_msg = NULL;

			if (!purple_account_privacy_check(account, add_req->who))
			{
				purple_debug_misc("yahoo", "Auth. request from %s dropped and automatically denied due to privacy settings!\n",
						  add_req->who);
				yahoo_buddy_add_deny_cb(NULL, add_req);
				return;
			}

			if (msg)
				dec_msg = yahoo_string_decode(gc, msg, FALSE);

			if (firstname && lastname)
				alias = g_strdup_printf("%s %s", firstname, lastname);
			else if (firstname)
				alias = g_strdup(firstname);
			else if (lastname)
				alias = g_strdup(lastname);

			/* DONE! this is almost exactly the same as what MSN does,
			 * this should probably be moved to the core.
			 */
			 purple_account_request_authorization(account, add_req->who, add_req->id,
					alias, dec_msg,
					purple_find_buddy(account, add_req->who) != NULL,
					yahoo_buddy_add_authorize_cb,
					yahoo_buddy_add_deny_cb,
					add_req);
			g_free(alias);
			g_free(dec_msg);
		} else {
			g_free(add_req->id);
			g_free(add_req->who);
			g_free(add_req);
		}
	} else {
		purple_debug_error("yahoo", "Received authorization of unknown status (%d).\n", pkt->status);
	}
}

/* I don't think this happens anymore in Version 15 */
static void yahoo_buddy_added_us(PurpleConnection *gc, struct yahoo_packet *pkt) {
	PurpleAccount *account;
	struct yahoo_add_request *add_req;
	char *msg = NULL;
	GSList *l = pkt->hash;

	account = purple_connection_get_account(gc);

	add_req = g_new0(struct yahoo_add_request, 1);
	add_req->gc = gc;

	while (l) {
		struct yahoo_pair *pair = l->data;

		switch (pair->key) {
		case 1:
			add_req->id = g_strdup(pair->value);
			break;
		case 3:
			add_req->who = g_strdup(pair->value);
			break;
		case 15: /* time, for when they add us and we're offline */
			break;
		case 14:
			msg = pair->value;
			break;
		}
		l = l->next;
	}

	if (add_req->id && add_req->who) {
		char *dec_msg = NULL;

		if (!purple_account_privacy_check(account, add_req->who)) {
			purple_debug_misc("yahoo", "Auth. request from %s dropped and automatically denied due to privacy settings!\n",
					  add_req->who);
			yahoo_buddy_add_deny_cb(NULL, add_req);
			return;
		}

		if (msg)
			dec_msg = yahoo_string_decode(gc, msg, FALSE);

		/* DONE! this is almost exactly the same as what MSN does,
		 * this should probably be moved to the core.
		 */
		 purple_account_request_authorization(account, add_req->who, add_req->id,
				NULL, dec_msg,
				purple_find_buddy(account,add_req->who) != NULL,
						yahoo_buddy_add_authorize_cb,
						yahoo_buddy_add_deny_cb, add_req);
		g_free(dec_msg);
	} else {
		g_free(add_req->id);
		g_free(add_req->who);
		g_free(add_req);
	}
}

/* I have no idea if this every gets called in version 15 */
static void yahoo_buddy_denied_our_add_old(PurpleConnection *gc, struct yahoo_packet *pkt)
{
	char *who = NULL;
	char *msg = NULL;
	GSList *l = pkt->hash;

	while (l) {
		struct yahoo_pair *pair = l->data;

		switch (pair->key) {
		case 3:
			who = pair->value;
			break;
		case 14:
			msg = pair->value;
			break;
		}
		l = l->next;
	}

	yahoo_buddy_denied_our_add(gc, who, msg);
}

static void yahoo_process_contact(PurpleConnection *gc, struct yahoo_packet *pkt)
{
	switch (pkt->status) {
	case 1:
		yahoo_process_status(gc, pkt);
		return;
	case 3:
		yahoo_buddy_added_us(gc, pkt);
		break;
	case 7:
		yahoo_buddy_denied_our_add_old(gc, pkt);
		break;
	default:
		break;
	}
}

#define OUT_CHARSET "utf-8"

static char *yahoo_decode(const char *text)
{
	char *converted = NULL;
	char *n, *new;
	const char *end, *p;
	int i, k;

	n = new = g_malloc(strlen (text) + 1);
	end = text + strlen(text);

	for (p = text; p < end; p++, n++) {
		if (*p == '\\') {
			if (p[1] >= '0' && p[1] <= '7') {
				p += 1;
				for (i = 0, k = 0; k < 3; k += 1) {
					char c = p[k];
					if (c < '0' || c > '7') break;
					i *= 8;
					i += c - '0';
				}
				*n = i;
				p += k - 1;
			} else { /* bug 959248 */
				/* If we see a \ not followed by an octal number,
				 * it means that it is actually a \\ with one \
				 * already eaten by some unknown function.
				 * This is arguably broken.
				 *
				 * I think wing is wrong here, there is no function
				 * called that I see that could have done it. I guess
				 * it is just really sending single \'s. That's yahoo
				 * for you.
				 */
				*n = *p;
			}
		}
		else
			*n = *p;
	}

	*n = '\0';

	if (strstr(text, "\033$B"))
		converted = g_convert(new, n - new, OUT_CHARSET, "iso-2022-jp", NULL, NULL, NULL);
	if (!converted)
		converted = g_convert(new, n - new, OUT_CHARSET, "iso-8859-1", NULL, NULL, NULL);
	g_free(new);

	return converted;
}

static void yahoo_process_mail(PurpleConnection *gc, struct yahoo_packet *pkt)
{
	PurpleAccount *account = purple_connection_get_account(gc);
	YahooData *yd = purple_connection_get_protocol_data(gc);
	const char *who = NULL;
	const char *email = NULL;
	const char *subj = NULL;
	const char *yahoo_mail_url = (yd->jp? YAHOOJP_MAIL_URL: YAHOO_MAIL_URL);
	int count = 0;
	GSList *l = pkt->hash;

	if (!purple_account_get_check_mail(account))
		return;

	while (l) {
		struct yahoo_pair *pair = l->data;
		if (pair->key == 9)
			count = strtol(pair->value, NULL, 10);
		else if (pair->key == 43)
			who = pair->value;
		else if (pair->key == 42)
			email = pair->value;
		else if (pair->key == 18)
			subj = pair->value;
		l = l->next;
	}

	if (who && subj && email && *email) {
		char *dec_who = yahoo_decode(who);
		char *dec_subj = yahoo_decode(subj);
		char *from = g_strdup_printf("%s (%s)", dec_who, email);

		purple_notify_email(gc, dec_subj, from, purple_account_get_username(account),
						  yahoo_mail_url, NULL, NULL);

		g_free(dec_who);
		g_free(dec_subj);
		g_free(from);
	} else if (count > 0) {
		const char *tos[2] = { purple_account_get_username(account) };
		const char *urls[2] = { yahoo_mail_url };

		purple_notify_emails(gc, count, FALSE, NULL, NULL, tos, urls,
						   NULL, NULL);
	}
}

/* We use this structure once while we authenticate */
struct yahoo_auth_data
{
	PurpleConnection *gc;
	char *seed;
};

/* This is the y64 alphabet... it's like base64, but has a . and a _ */
static const char base64digits[] = "ABCDEFGHIJKLMNOPQRSTUVWXYZabcdefghijklmnopqrstuvwxyz0123456789._";

/* This is taken from Sylpheed by Hiroyuki Yamamoto. We have our own tobase64 function
 * in util.c, but it is different from the one yahoo uses */
static void to_y64(char *out, const unsigned char *in, gsize inlen)
     /* raw bytes in quasi-big-endian order to base 64 string (NUL-terminated) */
{
	for (; inlen >= 3; inlen -= 3)
		{
			*out++ = base64digits[in[0] >> 2];
			*out++ = base64digits[((in[0] << 4) & 0x30) | (in[1] >> 4)];
			*out++ = base64digits[((in[1] << 2) & 0x3c) | (in[2] >> 6)];
			*out++ = base64digits[in[2] & 0x3f];
			in += 3;
		}
	if (inlen > 0)
		{
			unsigned char fragment;

			*out++ = base64digits[in[0] >> 2];
			fragment = (in[0] << 4) & 0x30;
			if (inlen > 1)
				fragment |= in[1] >> 4;
			*out++ = base64digits[fragment];
			*out++ = (inlen < 2) ? '-' : base64digits[(in[1] << 2) & 0x3c];
			*out++ = '-';
		}
	*out = '\0';
}

static void yahoo_auth16_stage3(PurpleConnection *gc, const char *crypt)
{
	YahooData *yd = purple_connection_get_protocol_data(gc);
	PurpleAccount *account = purple_connection_get_account(gc);
	const char *name = purple_normalize(account, purple_account_get_username(account));
	PurpleHash *md5_hash;
	guchar md5_digest[16];
	gchar base64_string[25];
	struct yahoo_packet *pkt;

	purple_debug_info("yahoo","Authentication: In yahoo_auth16_stage3\n");

<<<<<<< HEAD
	md5_hash = purple_md5_hash_new();
	purple_hash_append(md5_hash, (guchar *)crypt, strlen(crypt));
	purple_hash_digest(md5_hash, md5_digest, sizeof(md5_digest));
=======
	g_return_if_fail(crypt != NULL);

	md5_cipher = purple_ciphers_find_cipher("md5");
	md5_ctx = purple_cipher_context_new(md5_cipher, NULL);
	purple_cipher_context_append(md5_ctx, (guchar *)crypt, strlen(crypt));
	purple_cipher_context_digest(md5_ctx, md5_digest, sizeof(md5_digest));
>>>>>>> 6dab914a

	to_y64(base64_string, md5_digest, 16);

	purple_debug_info("yahoo", "yahoo status: %d\n", yd->current_status);
	pkt = yahoo_packet_new(YAHOO_SERVICE_AUTHRESP, yd->current_status, yd->session_id);

	if(yd->cookie_b) { /* send B cookie if we have it */
		yahoo_packet_hash(pkt, "ssssssssss",
					1, name,
					0, name,
					277, yd->cookie_y,
					278, yd->cookie_t,
					307, base64_string,
					244, yd->jp ? YAHOOJP_CLIENT_VERSION_ID : YAHOO_CLIENT_VERSION_ID,
					2, name,
					2, "1",
					59, yd->cookie_b,
					98, purple_account_get_string(account, "room_list_locale", yd->jp ? "jp" : "us"),
					135, yd->jp ? YAHOOJP_CLIENT_VERSION : YAHOO_CLIENT_VERSION);
	} else { /* don't try to send an empty B cookie - the server will be mad */
		yahoo_packet_hash(pkt, "sssssssss",
					1, name,
					0, name,
					277, yd->cookie_y,
					278, yd->cookie_t,
					307, base64_string,
					244, yd->jp ? YAHOOJP_CLIENT_VERSION_ID : YAHOO_CLIENT_VERSION_ID,
					2, name,
					2, "1",
					98, purple_account_get_string(account, "room_list_locale", yd->jp ? "jp" : "us"),
					135, yd->jp ? YAHOOJP_CLIENT_VERSION : YAHOO_CLIENT_VERSION);
	}

	if (yd->picture_checksum)
		yahoo_packet_hash_int(pkt, 192, yd->picture_checksum);
	yahoo_packet_send_and_free(pkt, yd);

	g_object_unref(md5_hash);
}

static void yahoo_auth16_stage2(PurpleHttpConnection *http_conn,
	PurpleHttpResponse *response, gpointer _auth_data)
{
	struct yahoo_auth_data *auth_data = _auth_data;
	PurpleConnection *gc = auth_data->gc;
	YahooData *yd = purple_connection_get_protocol_data(gc);

	int i;
	gchar **splits;
	int response_no = -1;
	char *crumb = NULL;
	char *crypt = NULL;
	PurpleHttpCookieJar *cookiejar;

	purple_debug_info("yahoo","Authentication: In yahoo_auth16_stage2\n");

	yd->http_reqs = g_slist_remove(yd->http_reqs, http_conn);

	if (!purple_http_response_is_successfull(response)) {
		const gchar *error_message = purple_http_response_get_error(response);
		purple_debug_error("yahoo", "Login Failed, unable to retrieve stage 2 url: %s\n", error_message);
		purple_connection_error(gc, PURPLE_CONNECTION_ERROR_NETWORK_ERROR, error_message);
		g_free(auth_data->seed);
		g_free(auth_data);
		return;
	}

	splits = g_strsplit(purple_http_response_get_data(response, NULL),
		"\r\n", -1);

	cookiejar = purple_http_conn_get_cookie_jar(http_conn);
	yd->cookie_b = g_strdup(purple_http_cookie_jar_get(cookiejar, "B"));
	yd->cookie_t = g_strdup(purple_http_cookie_jar_get(cookiejar, "T"));
	yd->cookie_y = g_strdup(purple_http_cookie_jar_get(cookiejar, "Y"));

	i = 0;
	while (splits[i]) {
		/* I'm not exactly a fan of the magic numbers, but it's obvious,
		 * so no sense in wasting a bajillion vars or calls to strlen */

		if (i == 0 && g_ascii_isdigit(splits[i][0])) {
			response_no = strtol(splits[i], NULL, 10);
			purple_debug_info("yahoo", "Got auth16 stage 2 response code: %d\n",
				response_no);
		} else if (strncmp(splits[i], "crumb=", 6) == 0) {
			crumb = g_strdup(&splits[i][6]);

			if (purple_debug_is_unsafe())
				purple_debug_info("yahoo", "Got crumb: %s\n", crumb);
		}
		i++;
	}

	g_strfreev(splits);

	if (crumb == NULL)
		response_no = -1;

	if(response_no != 0) {
		/* Some error in the login process */
		PurpleConnectionError error;
		char *error_reason = NULL;

		switch (response_no) {
			case -1:
				/* Some error in the received stream */
				error_reason = g_strdup(_("Received invalid data"));
				error = PURPLE_CONNECTION_ERROR_NETWORK_ERROR;
				break;
			case 100:
				/* Unknown error */
				error_reason = g_strdup(_("Unknown error"));
				error = PURPLE_CONNECTION_ERROR_OTHER_ERROR;
				break;
			default:
				/* if we have everything we need, why not try to login irrespective of response */
				if ((crumb != NULL) && (yd->cookie_y != NULL) && (yd->cookie_t != NULL)) {
#if 0
					try_login_on_error = TRUE;
#endif
					break;
				}
				error_reason = g_strdup(_("Unknown error"));
				error = PURPLE_CONNECTION_ERROR_OTHER_ERROR;
				break;
		}
		if (error_reason) {
			purple_debug_error("yahoo", "Authentication error: %s. "
				"Code %d\n", error_reason, response_no);
			purple_connection_error(gc, error, error_reason);
			g_free(error_reason);
			g_free(crumb);
			g_free(auth_data->seed);
			g_free(auth_data);
			return;
		}
	}

	crypt = g_strconcat(crumb, auth_data->seed, NULL);
	yahoo_auth16_stage3(gc, crypt);
	g_free(crypt);
	g_free(crumb);
	g_free(auth_data->seed);
	g_free(auth_data);
}

static void yahoo_auth16_stage1_cb(PurpleHttpConnection *http_conn,
	PurpleHttpResponse *response, gpointer _auth_data)
{
	struct yahoo_auth_data *auth_data = _auth_data;
	PurpleConnection *gc = auth_data->gc;
	YahooData *yd = purple_connection_get_protocol_data(gc);

	purple_debug_info("yahoo","Authentication: In yahoo_auth16_stage1_cb\n");

	yd->http_reqs = g_slist_remove(yd->http_reqs, http_conn);

	if (!purple_http_response_is_successfull(response)) {
		const gchar *error_message = purple_http_response_get_error(response);
		purple_debug_error("yahoo", "Login Failed, unable to retrieve login url: %s\n", error_message);
		purple_connection_error(gc, PURPLE_CONNECTION_ERROR_NETWORK_ERROR, error_message);
		g_free(auth_data->seed);
		g_free(auth_data);
		return;
	} else {
		PurpleAccount *account = purple_connection_get_account(gc);
		gchar **split_data = g_strsplit(purple_http_response_get_data(
			response, NULL), "\r\n", -1);
		int totalelements = 0;
		int response_no = -1;
		char *token = NULL;

		totalelements = g_strv_length(split_data);

		if(totalelements == 1) { /* Received an error code */
			response_no = strtol(split_data[0], NULL, 10);
		} else if(totalelements == 2 || totalelements == 3 ) { /* received valid data */
			response_no = strtol(split_data[0], NULL, 10);
			token = g_strdup(split_data[1] + strlen("ymsgr="));
		} else { /* It looks like a transparent proxy has returned a document we don't want */
			response_no = -1;
		}

		g_strfreev(split_data);

		if(response_no != 0) {
			/* Some error in the login process */
			PurpleConnectionError error;
			char *error_reason;

			switch(response_no) {
				case -1:
					/* Some error in the received stream */
					error_reason = g_strdup(_("Received invalid data"));
					error = PURPLE_CONNECTION_ERROR_NETWORK_ERROR;
					break;
				case 1212:
					/* Password incorrect */
					/* Set password to NULL. Avoids account locking. Brings dialog to enter password if clicked on Re-enable account */
					if (!purple_account_get_remember_password(account))
						purple_account_set_password(account, NULL, NULL, NULL);
					error_reason = g_strdup(_("Incorrect password"));
					error = PURPLE_CONNECTION_ERROR_AUTHENTICATION_FAILED;
					break;
				case 1213:
					/* security lock from too many failed login attempts */
					error_reason = g_strdup(_("Account locked: Too many failed login "
								"attempts.  Logging into the Yahoo! website may fix this."));
					error = PURPLE_CONNECTION_ERROR_OTHER_ERROR;
					break;
				case 1235:
					/* the username does not exist */
					error_reason = g_strdup(_("Username does not exist"));
					error = PURPLE_CONNECTION_ERROR_INVALID_USERNAME;
					break;
				case 1214:
					/* indicates a lock of some description */
					error_reason = g_strdup(_("Account locked: Unknown reason.  Logging "
								"into the Yahoo! website may fix this."));
					error = PURPLE_CONNECTION_ERROR_OTHER_ERROR;
					break;
				case 1236:
					/* indicates a lock due to logging in too frequently */
					error_reason = g_strdup(_("Account locked: You have been logging in too "
								"frequently.  Wait a few minutes before trying to connect "
								"again.  Logging into the Yahoo! website may help."));
					error = PURPLE_CONNECTION_ERROR_OTHER_ERROR;
					break;
				case 100:
					/* username or password missing */
					error_reason = g_strdup(_("Username or password missing"));
					error = PURPLE_CONNECTION_ERROR_AUTHENTICATION_FAILED;
					break;
				default:
					/* Unknown error! */
					error_reason = g_strdup_printf(_("Unknown error (%d)"), response_no);
					error = PURPLE_CONNECTION_ERROR_OTHER_ERROR;
					break;
			}
			purple_debug_error("yahoo", "Authentication error: %s. Code %d\n",
			                   error_reason, response_no);
			purple_connection_error(gc, error, error_reason);
			g_free(error_reason);
			g_free(auth_data->seed);
			g_free(auth_data);
			g_free(token);
		}
		else {
			/* OK to login, correct information provided */
			gboolean yahoojp = yahoo_is_japan(account);
			PurpleHttpRequest *req;
			PurpleHttpConnection *hc;

			req = purple_http_request_new(NULL);
			purple_http_request_set_url_printf(req,
				yahoojp ? YAHOOJP_LOGIN_URL : YAHOO_LOGIN_URL,
				token);
			purple_http_request_header_set(req, "User-Agent",
				YAHOO_CLIENT_USERAGENT);
			hc = purple_http_request(gc, req, yahoo_auth16_stage2,
				auth_data);
			purple_http_request_unref(req);
			yd->http_reqs = g_slist_prepend(yd->http_reqs, hc);

			g_free(token);
		}
	}
}

static void yahoo_auth16_stage1(PurpleConnection *gc, const char *seed)
{
	YahooData *yd = purple_connection_get_protocol_data(gc);
	PurpleAccount *account = purple_connection_get_account(gc);
	PurpleHttpRequest *req;
	PurpleHttpConnection *hc;
	struct yahoo_auth_data *auth_data = NULL;
	char *encoded_username;
	char *encoded_password;
	gboolean yahoojp = yahoo_is_japan(account);

	purple_debug_info("yahoo", "Authentication: In yahoo_auth16_stage1\n");

	if(!purple_ssl_is_supported()) {
		purple_connection_error(gc, PURPLE_CONNECTION_ERROR_NO_SSL_SUPPORT, _("SSL support unavailable"));
		return;
	}

	auth_data = g_new0(struct yahoo_auth_data, 1);
	auth_data->gc = gc;
	auth_data->seed = g_strdup(seed);

	encoded_username = g_strdup(purple_url_encode(purple_account_get_username(purple_connection_get_account(gc))));
	encoded_password = g_strdup(purple_url_encode(purple_connection_get_password(gc)));

	req = purple_http_request_new(NULL);
	purple_http_request_set_url_printf(req,
		yahoojp ? YAHOOJP_TOKEN_URL : YAHOO_TOKEN_URL,
		encoded_username, encoded_password, purple_url_encode(seed));
	purple_http_request_header_set(req, "User-Agent", YAHOO_CLIENT_USERAGENT);
	hc = purple_http_request(gc, req, yahoo_auth16_stage1_cb, auth_data);
	purple_http_request_unref(req);
	yd->http_reqs = g_slist_prepend(yd->http_reqs, hc);

	purple_str_wipe(encoded_password);
	g_free(encoded_username);
}

static void yahoo_process_auth(PurpleConnection *gc, struct yahoo_packet *pkt)
{
	char *seed = NULL;
	GSList *l = pkt->hash;
	int m = 0;
	gchar *buf;

	while (l) {
		struct yahoo_pair *pair = l->data;
		if (pair->key == 94)
			seed = pair->value;
		/* (pair->key == 1) -> sn */
		if (pair->key == 13)
			m = atoi(pair->value);
		l = l->next;
	}

	if (seed) {
		switch (m) {
		case 0:
			/* used to be for really old auth routine, dont support now */
		case 1:
		case 2: /* Yahoo ver 16 authentication */
			yahoo_auth16_stage1(gc, seed);
			break;
		default:
			{
				GHashTable *ui_info = purple_core_get_ui_info();

				buf = g_strdup_printf(_("The Yahoo server has requested the use of an unrecognized "
							"authentication method.  You will probably not be able "
							"to successfully sign on to Yahoo.  Check %s for updates."),
							((ui_info && g_hash_table_lookup(ui_info, "website")) ? (char *)g_hash_table_lookup(ui_info, "website") : PURPLE_WEBSITE));
				purple_notify_error(gc, "", _("Failed Yahoo! Authentication"),
							buf);
				g_free(buf);
				yahoo_auth16_stage1(gc, seed); /* Can't hurt to try it anyway. */
				break;
			}
		}
	}
}

static void ignore_buddy(PurpleBuddy *buddy) {
	PurpleGroup *group;
	PurpleAccount *account;
	gchar *name;

	if (!buddy)
		return;

	group = purple_buddy_get_group(buddy);
	name = g_strdup(purple_buddy_get_name(buddy));
	account = purple_buddy_get_account(buddy);

	purple_debug_info("yahoo", "blist: Removing '%s' from buddy list.\n", name);
	purple_account_remove_buddy(account, buddy, group);
	purple_blist_remove_buddy(buddy);

	serv_add_deny(purple_account_get_connection(account), name);

	g_free(name);
}

static void keep_buddy(PurpleBuddy *b)
{
	purple_account_privacy_deny_remove(purple_buddy_get_account(b),
			purple_buddy_get_name(b), 1);
}

static void yahoo_process_ignore(PurpleConnection *gc, struct yahoo_packet *pkt) {
	PurpleBuddy *b;
	GSList *l;
	gchar *who = NULL;
	gchar buf[BUF_LONG];
	gboolean ignore = TRUE;
	gint status = 0;

	for (l = pkt->hash; l; l = l->next) {
		struct yahoo_pair *pair = l->data;
		switch (pair->key) {
		case 0:
			who = pair->value;
			break;
		/* 1 -> me */
		case 13:
			/* 1 == ignore, 2 == unignore */
			ignore = (strtol(pair->value, NULL, 10) == 1);
			break;
		case 66:
			status = strtol(pair->value, NULL, 10);
			break;
		default:
			break;
		}
	}

	/*
	 * status
	 * 0  - ok
	 * 2  - already in ignore list, could not add
	 * 3  - not in ignore list, could not delete
	 * 12 - is a buddy, could not add (and possibly also a not-in-ignore list condition?)
	 */
	switch (status) {
		case 12:
			purple_debug_info("yahoo", "Server reported \"is a buddy\" for %s while %s",
							  who, (ignore ? "ignoring" : "unignoring"));

			if (ignore) {
				b = purple_find_buddy(purple_connection_get_account(gc), who);
				g_snprintf(buf, sizeof(buf), _("You have tried to ignore %s, but the "
											   "user is on your buddy list.  Clicking \"Yes\" "
											   "will remove and ignore the buddy."), who);
				purple_request_yes_no(gc, NULL, _("Ignore buddy?"), buf, 0,
									  purple_connection_get_account(gc), who, NULL,
									  b,
									  G_CALLBACK(ignore_buddy),
									  G_CALLBACK(keep_buddy));
				break;
			}
		case 2:
			purple_debug_info("yahoo", "Server reported that %s is already in the ignore list.\n",
							  who);
			break;
		case 3:
			purple_debug_info("yahoo", "Server reported that %s is not in the ignore list; could not delete\n",
							  who);
		case 0:
		default:
			break;
	}
}

static void yahoo_process_authresp(PurpleConnection *gc, struct yahoo_packet *pkt)
{
#ifdef TRY_WEBMESSENGER_LOGIN
	YahooData *yd = purple_connection_get_protocol_data(gc);
#endif /* TRY_WEBMESSENGER_LOGIN */
	GSList *l = pkt->hash;
	int err = 0;
	char *msg;
	char *url = NULL;
	char *fullmsg;
	PurpleAccount *account = purple_connection_get_account(gc);
	PurpleConnectionError reason = PURPLE_CONNECTION_ERROR_OTHER_ERROR;

	while (l) {
		struct yahoo_pair *pair = l->data;

		if (pair->key == 66)
			err = strtol(pair->value, NULL, 10);
		else if (pair->key == 20)
			url = pair->value;

		l = l->next;
	}

	switch (err) {
	case 0:
		msg = g_strdup(_("Unknown error"));
		reason = PURPLE_CONNECTION_ERROR_NETWORK_ERROR;
		break;
	case 3:
		msg = g_strdup(_("Username does not exist"));
		reason = PURPLE_CONNECTION_ERROR_INVALID_USERNAME;
		break;
	case 13:
#ifdef TRY_WEBMESSENGER_LOGIN
		if (!yd->wm) {
			PurpleHttpRequest *req;
			PurpleHttpConnection *hc;
			yd->wm = TRUE;
			if (yd->fd >= 0)
				close(yd->fd);
			if (yd->inpa) {
				purple_input_remove(yd->inpa);
				yd->inpa = 0;
			}
			req = purple_http_request_new(WEBMESSENGER_URL);
			purple_http_request_header_set(req, "User-Agent", "Purple/" VERSION);
			hc = purple_http_request(gc, req, yahoo_login_page_cb, NULL);
			purple_http_request_unref(req);
			yd->http_reqs = g_slist_prepend(yd->http_reqs, hc);
			return;
		}
#endif /* TRY_WEBMESSENGER_LOGIN */
		if (!purple_account_get_remember_password(account))
			purple_account_set_password(account, NULL, NULL, NULL);

		msg = g_strdup(_("Invalid username or password"));
		reason = PURPLE_CONNECTION_ERROR_AUTHENTICATION_FAILED;
		break;
	case 14:
		msg = g_strdup(_("Your account has been locked due to too many failed login attempts."
					"  Please try logging into the Yahoo! website."));
		reason = PURPLE_CONNECTION_ERROR_AUTHENTICATION_FAILED;
		break;
	case 52:
		/* See #9660. As much as we know, reconnecting shouldn't hurt */
		purple_debug_info("yahoo", "Got error 52, Set to autoreconnect\n");
		msg = g_strdup(_("Unknown error 52.  Reconnecting should fix this."));
		reason = PURPLE_CONNECTION_ERROR_NETWORK_ERROR;
		break;
	case 1013:
		msg = g_strdup(_("Error 1013: The username you have entered is invalid."
					"  The most common cause of this error is entering your email"
					" address instead of your Yahoo! ID."));
		reason = PURPLE_CONNECTION_ERROR_INVALID_USERNAME;
		break;
	default:
		msg = g_strdup_printf(_("Unknown error number %d. Logging into the Yahoo! website may fix this."), err);
	}

	if (url)
		fullmsg = g_strdup_printf("%s\n%s", msg, url);
	else
		fullmsg = g_strdup(msg);

	purple_connection_error(gc, reason, fullmsg);
	g_free(msg);
	g_free(fullmsg);
}

static void yahoo_process_addbuddy(PurpleConnection *gc, struct yahoo_packet *pkt)
{
	int err = 0;
	char *who = NULL;
	char *temp = NULL;
	char *group = NULL;
	char *decoded_group;
	char *buf;
	YahooFriend *f;
	GSList *l = pkt->hash;
	YahooData *yd = purple_connection_get_protocol_data(gc);
	YahooFederation fed = YAHOO_FEDERATION_NONE;

	while (l) {
		struct yahoo_pair *pair = l->data;

		switch (pair->key) {
		case 66:
			err = strtol(pair->value, NULL, 10);
			break;
		case 7:
			temp = pair->value;
			break;
		case 65:
			group = pair->value;
			break;
		case 241:
			fed = strtol(pair->value, NULL, 10);
			break;
		}

		l = l->next;
	}

	if (!temp)
		return;
	if (!group)
		group = "";

	switch (fed) {
		case YAHOO_FEDERATION_MSN:
			who = g_strconcat("msn/", temp, NULL);
			break;
		case YAHOO_FEDERATION_OCS:
			who = g_strconcat("ocs/", temp, NULL);
			break;
		case YAHOO_FEDERATION_IBM:
			who = g_strconcat("ibm/", temp, NULL);
			break;
		case YAHOO_FEDERATION_NONE:
		default:
			who = g_strdup(temp);
			break;
	}

	if (!err || (err == 2)) { /* 0 = ok, 2 = already on serv list */
		f = yahoo_friend_find_or_new(gc, who);
		yahoo_update_status(gc, who, f);
		f->fed = fed;

		if( !g_hash_table_lookup(yd->peers, who) ) {
			/* we are not connected as client, so set friend to not connected */
			if(fed)
				yahoo_friend_set_p2p_status(f, YAHOO_P2PSTATUS_DO_NOT_CONNECT);
			else	{
				yahoo_friend_set_p2p_status(f, YAHOO_P2PSTATUS_NOT_CONNECTED);
				f->p2p_packet_sent = 0;
			}
		}
		else	/* we are already connected. set friend to YAHOO_P2PSTATUS_WE_ARE_CLIENT */
			yahoo_friend_set_p2p_status(f, YAHOO_P2PSTATUS_WE_ARE_CLIENT);
		g_free(who);
		return;
	}

	decoded_group = yahoo_string_decode(gc, group, FALSE);
	buf = g_strdup_printf(_("Unable to add buddy %s to group %s to the server list on account %s."),
				who, decoded_group, purple_connection_get_display_name(gc));
	if (!purple_conversation_helper_present_error(who, purple_connection_get_account(gc), buf))
		purple_notify_error(gc, NULL, _("Unable to add buddy to server list"), buf);
	g_free(buf);
	g_free(decoded_group);
	g_free(who);
}

/* write pkt to the source */
static void yahoo_p2p_write_pkt(gint source, struct yahoo_packet *pkt)
{
	size_t pkt_len;
	guchar *raw_packet;

	/*build the raw packet and send it to the host*/
	pkt_len = yahoo_packet_build(pkt, 0, 0, 0, &raw_packet);
	if(write(source, raw_packet, pkt_len) != pkt_len)
		purple_debug_warning("yahoo","p2p: couldn't write to the source\n");
	g_free(raw_packet);
}

static void yahoo_p2p_keepalive_cb(gpointer key, gpointer value, gpointer user_data)
{
	struct yahoo_p2p_data *p2p_data = value;
	PurpleConnection *gc = user_data;
	struct yahoo_packet *pkt_to_send;
	PurpleAccount *account;
	YahooData *yd = purple_connection_get_protocol_data(gc);

	account = purple_connection_get_account(gc);

	pkt_to_send = yahoo_packet_new(YAHOO_SERVICE_P2PFILEXFER, YAHOO_STATUS_AVAILABLE, yd->session_id);
	yahoo_packet_hash(pkt_to_send, "ssisi",
		4, purple_normalize(account, purple_account_get_username(account)),
		5, p2p_data->host_username,
		241, 0,		/* Protocol identifier */
		49, "PEERTOPEER",
		13, 7);
	yahoo_p2p_write_pkt(p2p_data->source, pkt_to_send);

	yahoo_packet_free(pkt_to_send);
}

static gboolean yahoo_p2p_keepalive(gpointer data)
{
	PurpleConnection *gc = data;
	YahooData *yd = purple_connection_get_protocol_data(gc);

	g_hash_table_foreach(yd->peers, yahoo_p2p_keepalive_cb, gc);

	return TRUE;
}

/* destroy p2p_data associated with a peer and close p2p connection.
 * g_hash_table_remove() calls this function to destroy p2p_data associated with the peer,
 * call g_hash_table_remove() instead of this fucntion if peer has an entry in the table */
static void yahoo_p2p_disconnect_destroy_data(gpointer data)
{
	struct yahoo_p2p_data *p2p_data;
	YahooFriend *f;

	if(!(p2p_data = data))
		return ;

	/* If friend, set him not connected */
	f = yahoo_friend_find(p2p_data->gc, p2p_data->host_username);
	if (f)
		yahoo_friend_set_p2p_status(f, YAHOO_P2PSTATUS_NOT_CONNECTED);

	if(p2p_data->source >= 0)
		close(p2p_data->source);
	if (p2p_data->input_event > 0)
		purple_input_remove(p2p_data->input_event);
	g_free(p2p_data->host_ip);
	g_free(p2p_data->host_username);
	g_free(p2p_data);
}

/* exchange of initial p2pfilexfer packets, service type YAHOO_SERVICE_P2PFILEXFER */
static void yahoo_p2p_process_p2pfilexfer(gpointer data, gint source, struct yahoo_packet *pkt)
{
	struct yahoo_p2p_data *p2p_data;
	char *who = NULL;
	GSList *l = pkt->hash;
	struct yahoo_packet *pkt_to_send;
	PurpleAccount *account;
	int val_13_to_send = 0;
	YahooData *yd;
	YahooFriend *f;

	if(!(p2p_data = data))
		return ;

	yd = purple_connection_get_protocol_data(p2p_data->gc);

	/* lets see whats in the packet */
	while (l) {
		struct yahoo_pair *pair = l->data;

		switch (pair->key) {
		case 4:
			who = pair->value;
			if(strncmp(who, p2p_data->host_username, strlen(p2p_data->host_username)) != 0) {
				/* from whom are we receiving the packets ?? */
				purple_debug_warning("yahoo","p2p: received data from wrong user\n");
				return;
			}
			break;
		case 13:
			p2p_data->val_13 = strtol(pair->value, NULL, 10);	/* Value should be 5-7 */
			break;
		/* case 5, 49 look laters, no use right now */
		}
		l = l->next;
	}

	account = purple_connection_get_account(p2p_data->gc);

	/* key_13: sort of a counter.
	 * WHEN WE ARE CLIENT: yahoo server sends val_13 = 0, we send to peer val_13 = 1, receive back val_13 = 5,
	 * we send val_13=6, receive val_13=7, we send val_13=7, HALT. Keep sending val_13 = 7 as keep alive.
	 * WHEN WE ARE SERVER: we send val_13 = 0 to yahoo server, peer sends us val_13 = 1, we send val_13 = 5,
	 * receive val_13 = 6, send val_13 = 7, receive val_13 = 7. HALT. Keep sending val_13 = 7 as keep alive. */

	switch(p2p_data->val_13) {
		case 1 : val_13_to_send = 5; break;
		case 5 : val_13_to_send = 6; break;
		case 6 : val_13_to_send = 7; break;
		case 7 : if( g_hash_table_lookup(yd->peers, p2p_data->host_username) )
				return;
			 val_13_to_send = 7; break;
		default: purple_debug_warning("yahoo","p2p:Unknown value for key 13\n");
			 return;
		}

	/* Build the yahoo packet */
	pkt_to_send = yahoo_packet_new(YAHOO_SERVICE_P2PFILEXFER, YAHOO_STATUS_AVAILABLE, yd->session_id);
	yahoo_packet_hash(pkt_to_send, "ssisi",
		4, purple_normalize(account, purple_account_get_username(account)),
		5, p2p_data->host_username,
		241, 0,		/* Protocol identifier */
		49, "PEERTOPEER",
		13, val_13_to_send);

	/* build the raw packet and send it to the host */
	yahoo_p2p_write_pkt(source, pkt_to_send);
	yahoo_packet_free(pkt_to_send);

	if( val_13_to_send == 7 )
		if( !g_hash_table_lookup(yd->peers, p2p_data->host_username) ) {
			g_hash_table_insert(yd->peers, g_strdup(p2p_data->host_username), p2p_data);
			/* If the peer is a friend, set him connected */
			f = yahoo_friend_find(p2p_data->gc, p2p_data->host_username);
			if (f) {
				if(p2p_data->connection_type == YAHOO_P2P_WE_ARE_SERVER) {
					p2p_data->session_id = f->session_id;
					yahoo_friend_set_p2p_status(f, YAHOO_P2PSTATUS_WE_ARE_SERVER);
				}
				else
					yahoo_friend_set_p2p_status(f, YAHOO_P2PSTATUS_WE_ARE_CLIENT);
			}
		}
}

/* callback function associated with receiving of data, not considering receipt of multiple YMSG packets in a single TCP packet */
static void yahoo_p2p_read_pkt_cb(gpointer data, gint source, PurpleInputCondition cond)
{
	guchar buf[1024];	/* is it safe to assume a fixed array length of 1024 ?? */
	int len;
	int pos = 0;
	int pktlen;
	struct yahoo_packet *pkt;
	guchar *start = NULL;
	struct yahoo_p2p_data *p2p_data;
	YahooData *yd;

	if(!(p2p_data = data))
		return ;
	yd = purple_connection_get_protocol_data(p2p_data->gc);

	len = read(source, buf, sizeof(buf));
	if ((len < 0) && ((errno == EAGAIN) || (errno == EWOULDBLOCK)))
		return ; /* No Worries*/
	else if (len <= 0)
	{
		purple_debug_warning("yahoo","p2p: Error in connection, or host disconnected\n");
		/* remove from p2p connection lists, also calls yahoo_p2p_disconnect_destroy_data */
		if( g_hash_table_lookup(yd->peers, p2p_data->host_username) )
			g_hash_table_remove(yd->peers,p2p_data->host_username);
		else
			yahoo_p2p_disconnect_destroy_data(data);
		return;
	}

	if(len < YAHOO_PACKET_HDRLEN)
		return;

	if(strncmp((char *)buf, "YMSG", MIN(4, len)) != 0) {
		/* Not a YMSG packet */
		purple_debug_warning("yahoo","p2p: Got something other than YMSG packet\n");

		start = memchr(buf + 1, 'Y', len - 1);
		if (start == NULL)
			return;

		g_memmove(buf, start, len - (start - buf));
		len -= start - buf;
	}

	pos += 4;	/* YMSG */
	pos += 2;
	pos += 2;

	pktlen = yahoo_get16(buf + pos); pos += 2;
	purple_debug_misc("yahoo", "p2p: %d bytes to read\n", len);

	pkt = yahoo_packet_new(0, 0, 0);
	pkt->service = yahoo_get16(buf + pos); pos += 2;
	pkt->status = yahoo_get32(buf + pos); pos += 4;
	pkt->id = yahoo_get32(buf + pos); pos += 4;

	purple_debug_misc("yahoo", "p2p: Yahoo Service: 0x%02x Status: %d\n",pkt->service, pkt->status);
	yahoo_packet_read(pkt, buf + pos, pktlen);

	/* packet processing */
	switch(pkt->service) {
		case YAHOO_SERVICE_P2PFILEXFER:
			yahoo_p2p_process_p2pfilexfer(data, source, pkt);
			break;
		case YAHOO_SERVICE_MESSAGE:
			yahoo_process_message(p2p_data->gc, pkt, YAHOO_PKT_TYPE_P2P);
			break;
		case YAHOO_SERVICE_NOTIFY:
			yahoo_process_notify(p2p_data->gc, pkt, YAHOO_PKT_TYPE_P2P);
			break;
		default:
			purple_debug_warning("yahoo","p2p: p2p service %d Unhandled\n",pkt->service);
	}

	yahoo_packet_free(pkt);
}

static void yahoo_p2p_server_send_connected_cb(gpointer data, gint source, PurpleInputCondition cond)
{
	int acceptfd;
	struct yahoo_p2p_data *p2p_data;
	YahooData *yd;

	if(!(p2p_data = data))
		return ;
	yd = purple_connection_get_protocol_data(p2p_data->gc);

	acceptfd = accept(source, NULL, 0);
	if(acceptfd == -1 && (errno == EAGAIN || errno == EWOULDBLOCK))
		return;
	else if(acceptfd == -1) {
		purple_debug_warning("yahoo","yahoo_p2p_server_send_connected_cb: accept: %s\n", g_strerror(errno));
		yahoo_p2p_disconnect_destroy_data(data);
		return;
	}

	/* remove timeout */
	if (yd->yahoo_p2p_server_timeout_handle) {
		purple_timeout_remove(yd->yahoo_p2p_server_timeout_handle);
		yd->yahoo_p2p_server_timeout_handle = 0;
	}

	/* remove watcher and close p2p server */
	if (yd->yahoo_p2p_server_watcher) {
		purple_input_remove(yd->yahoo_p2p_server_watcher);
		yd->yahoo_p2p_server_watcher = 0;
	}
	if (yd->yahoo_local_p2p_server_fd >= 0) {
		close(yd->yahoo_local_p2p_server_fd);
		yd->yahoo_local_p2p_server_fd = -1;
	}

	/* Add an Input Read event to the file descriptor */
	p2p_data->input_event = purple_input_add(acceptfd, PURPLE_INPUT_READ, yahoo_p2p_read_pkt_cb, data);
	p2p_data->source = acceptfd;
}

static gboolean yahoo_cancel_p2p_server_listen_cb(gpointer data)
{
	struct yahoo_p2p_data *p2p_data;
	YahooData *yd;

	if(!(p2p_data = data))
		return FALSE;

	yd = purple_connection_get_protocol_data(p2p_data->gc);

	purple_debug_warning("yahoo","yahoo p2p server timeout, peer failed to connect\n");
	yahoo_p2p_disconnect_destroy_data(data);
	purple_input_remove(yd->yahoo_p2p_server_watcher);
	yd->yahoo_p2p_server_watcher = 0;
	close(yd->yahoo_local_p2p_server_fd);
	yd->yahoo_local_p2p_server_fd = -1;
	yd->yahoo_p2p_server_timeout_handle = 0;

	return FALSE;
}

static void yahoo_p2p_server_listen_cb(int listenfd, gpointer data)
{
	struct yahoo_p2p_data *p2p_data;
	YahooData *yd;

	if(!(p2p_data = data))
		return ;

	yd = purple_connection_get_protocol_data(p2p_data->gc);
	yd->listen_data = NULL;

	if(listenfd == -1) {
		purple_debug_warning("yahoo","p2p: error starting p2p server\n");
		yahoo_p2p_disconnect_destroy_data(data);
		return;
	}

	/* Add an Input Read event to the file descriptor */
	yd->yahoo_local_p2p_server_fd = listenfd;
	yd->yahoo_p2p_server_watcher = purple_input_add(listenfd, PURPLE_INPUT_READ, yahoo_p2p_server_send_connected_cb,data);

	/* add timeout */
	yd->yahoo_p2p_server_timeout_handle = purple_timeout_add_seconds(YAHOO_P2P_SERVER_TIMEOUT, yahoo_cancel_p2p_server_listen_cb, data);
}

/* send p2p pkt containing our encoded ip, asking peer to connect to us */
void yahoo_send_p2p_pkt(PurpleConnection *gc, const char *who, int val_13)
{
	const char *public_ip;
	guint32 temp[4];
	guint32 ip;
	char temp_str[100];
	gchar *base64_ip = NULL;
	YahooFriend *f;
	struct yahoo_packet *pkt;
	PurpleAccount *account;
	YahooData *yd = purple_connection_get_protocol_data(gc);
	struct yahoo_p2p_data *p2p_data;
	const char *norm_username;

	f = yahoo_friend_find(gc, who);
	account = purple_connection_get_account(gc);

	/* Do not send invitation if already listening for other connection */
	if(yd->yahoo_local_p2p_server_fd >= 0)
		return;

	/* One shouldn't try to connect to self */
	if( strcmp(purple_normalize(account, purple_account_get_username(account)), who) == 0)
		return;

	/* send packet to only those friends who arent p2p connected and to whom we havent already sent. Do not send if this condition doesn't hold good */
	if( !( f && (yahoo_friend_get_p2p_status(f) == YAHOO_P2PSTATUS_NOT_CONNECTED) && (f->p2p_packet_sent == 0)) )
		return;

	/* Dont send p2p packet to buddies of other protocols */
	if(f->fed)
		return;

	/* Finally, don't try to connect to buddies not online or on sms */
	if( (f->status == YAHOO_STATUS_OFFLINE) || f->sms )
		return;

	public_ip = purple_network_get_public_ip();
	if( (sscanf(public_ip, "%u.%u.%u.%u", &temp[0], &temp[1], &temp[2], &temp[3])) !=4 )
		return ;

	ip = (temp[3] << 24) | (temp[2] <<16) | (temp[1] << 8) | temp[0];
	sprintf(temp_str, "%d", ip);
	base64_ip = purple_base64_encode( (guchar *)temp_str, strlen(temp_str) );

	norm_username = purple_normalize(account, purple_account_get_username(account));
	pkt = yahoo_packet_new(YAHOO_SERVICE_PEERTOPEER, YAHOO_STATUS_AVAILABLE, 0);
	yahoo_packet_hash(pkt, "sssissis",
		1, norm_username,
		4, norm_username,
		12, base64_ip,	/* base64 encode ip */
		61, 0,		/* To-do : figure out what is 61 for?? */
		2, "",
		5, who,
		13, val_13,
		49, "PEERTOPEER");
	yahoo_packet_send_and_free(pkt, yd);

	f->p2p_packet_sent = 1;	/* set p2p_packet_sent to sent */

	p2p_data = g_new0(struct yahoo_p2p_data, 1);

	p2p_data->gc = gc;
	p2p_data->host_ip = NULL;
	p2p_data->host_username = g_strdup(who);
	p2p_data->val_13 = val_13;
	p2p_data->connection_type = YAHOO_P2P_WE_ARE_SERVER;
	p2p_data->source = -1;

	/* FIXME: If the port is already used, purple_network_listener returns NULL and old listener won't be canceled
	 * in yahoo_close function. */
	if (yd->listen_data)
		purple_debug_warning("yahoo","p2p: Failed to create p2p server - server already exists\n");
	else {
		yd->listen_data = purple_network_listen(YAHOO_PAGER_PORT_P2P, AF_UNSPEC, SOCK_STREAM, TRUE, yahoo_p2p_server_listen_cb, p2p_data);
		if (yd->listen_data == NULL)
			purple_debug_warning("yahoo","p2p: Failed to created p2p server\n");
	}

	g_free(base64_ip);
}

/* function called when connection to p2p host is setup */
static void yahoo_p2p_init_cb(gpointer data, gint source, const gchar *error_message)
{
	struct yahoo_p2p_data *p2p_data;
	struct yahoo_packet *pkt_to_send;
	PurpleAccount *account;
	YahooData *yd;

	p2p_data = data;
	yd = purple_connection_get_protocol_data(p2p_data->gc);

	if(error_message != NULL) {
		purple_debug_warning("yahoo","p2p: %s\n",error_message);
		yahoo_send_p2p_pkt(p2p_data->gc, p2p_data->host_username, 2);/* send p2p init packet with val_13=2 */

		yahoo_p2p_disconnect_destroy_data(p2p_data);
		return;
	}

	/* Add an Input Read event to the file descriptor */
	p2p_data->input_event = purple_input_add(source, PURPLE_INPUT_READ, yahoo_p2p_read_pkt_cb, data);
	p2p_data->source = source;

	account = purple_connection_get_account(p2p_data->gc);

	/* Build the yahoo packet */
	pkt_to_send = yahoo_packet_new(YAHOO_SERVICE_P2PFILEXFER, YAHOO_STATUS_AVAILABLE, yd->session_id);
	yahoo_packet_hash(pkt_to_send, "ssisi",
		4, purple_normalize(account, purple_account_get_username(account)),
		5, p2p_data->host_username,
		241, 0,		/* Protocol identifier */
		49, "PEERTOPEER",
		13, 1);		/* we receive key13= 0 or 2, we send key13=1 */

	yahoo_p2p_write_pkt(source, pkt_to_send);	/* build raw packet and send */
	yahoo_packet_free(pkt_to_send);
}

static void yahoo_process_p2p(PurpleConnection *gc, struct yahoo_packet *pkt)
{
	GSList *l = pkt->hash;
	char *who = NULL;
	char *base64 = NULL;
	guchar *decoded;
	gsize len;
	gint val_13 = 0;
	gint val_11 = 0;
	PurpleAccount *account;
	YahooFriend *f;

	/* if status is not YAHOO_STATUS_BRB or YAHOO_STATUS_P2P, the packet bounced back,
	 * so it contains our own ip */
	if(pkt->status != YAHOO_STATUS_BRB && pkt->status != YAHOO_STATUS_P2P)
		return ;

	while (l) {
		struct yahoo_pair *pair = l->data;

		switch (pair->key) {
		case 5:
			/* our identity */
			break;
		case 4:
			who = pair->value;
			break;
		case 1:
			/* who again, the master identity this time? */
			break;
		case 12:
			base64 = pair->value;
			/* so, this is an ip address. in base64. decoded it's in ascii.
			   after strtol, it's in reversed byte order. Who thought this up?*/
			break;
		case 13:
			val_13 = strtol(pair->value, NULL, 10);
			break;
		case 11:
			val_11 = strtol(pair->value, NULL, 10);		/* session id of peer */
			if( (f = yahoo_friend_find(gc, who)) )
				f->session_id = val_11;
			break;
		/*
			TODO: figure these out
			yahoo: Key: 61          Value: 0
			yahoo: Key: 2   Value:
			yahoo: Key: 13          Value: 0	packet count ??
			yahoo: Key: 49          Value: PEERTOPEER
			yahoo: Key: 140         Value: 1
		*/

		}

		l = l->next;
	}

	if (base64) {
		guint32 ip;
		YahooFriend *f;
		char *host_ip, *tmp;
		struct yahoo_p2p_data *p2p_data;

		decoded = purple_base64_decode(base64, &len);
		if (decoded == NULL) {
			purple_debug_info("yahoo","p2p: Unable to decode base64 IP (%s) \n", base64);
			return;
		}
		tmp = purple_str_binary_to_ascii(decoded, len);
		purple_debug_info("yahoo", "Got P2P service packet (from server): who = %s, ip = %s\n", who, tmp);
		g_free(tmp);

		ip = strtol((gchar *)decoded, NULL, 10);
		g_free(decoded);
		host_ip = g_strdup_printf("%u.%u.%u.%u", ip & 0xff, (ip >> 8) & 0xff, (ip >> 16) & 0xff,
		                       (ip >> 24) & 0xff);
		f = yahoo_friend_find(gc, who);
		if (f)
			yahoo_friend_set_ip(f, host_ip);
		purple_debug_info("yahoo", "IP : %s\n", host_ip);

		account = purple_connection_get_account(gc);

		if(val_11==0) {
			if(!f)
				return;
			else
				val_11 = f->session_id;
		}

		p2p_data = g_new0(struct yahoo_p2p_data, 1);
		p2p_data->host_username = g_strdup(who);
		p2p_data->val_13 = val_13;
		p2p_data->session_id = val_11;
		p2p_data->host_ip = host_ip;
		p2p_data->gc = gc;
		p2p_data->connection_type = YAHOO_P2P_WE_ARE_CLIENT;
		p2p_data->source = -1;

		/* connect to host */
		if((purple_proxy_connect(gc, account, host_ip, YAHOO_PAGER_PORT_P2P, yahoo_p2p_init_cb, p2p_data))==NULL) {
			purple_debug_info("yahoo","p2p: Connection to %s failed\n", host_ip);
			g_free(p2p_data->host_ip);
			g_free(p2p_data->host_username);
			g_free(p2p_data);
		}
	}
}

static void yahoo_process_audible(PurpleConnection *gc, struct yahoo_packet *pkt)
{
	PurpleAccount *account;
	char *who = NULL, *msg = NULL, *id = NULL;
	GSList *l = pkt->hash;

	account = purple_connection_get_account(gc);

	while (l) {
		struct yahoo_pair *pair = l->data;

		switch (pair->key) {
		case 4:
			who = pair->value;
			break;
		case 5:
			/* us */
			break;
		case 230:
			/* the audible, in foo.locale.bar.baz format
			   eg: base.tw.smiley.smiley43 */
			id = pair->value;
			break;
		case 231:
			/* the text of the audible */
			msg = pair->value;
			break;
		case 232:
			/* SHA-1 hash of audible SWF file (eg: 4e8691499d9c0fb8374478ff9720f4a9ea4a4915) */
			break;
		}

		l = l->next;
	}

	if (!msg)
		msg = id;
	if (!who || !msg)
		return;
	if (!g_utf8_validate(msg, -1, NULL)) {
		purple_debug_misc("yahoo", "Warning, nonutf8 audible, ignoring!\n");
		return;
	}
	if (!purple_account_privacy_check(account, who)) {
		purple_debug_misc("yahoo", "Audible message from %s for %s dropped!\n",
				purple_account_get_username(account), who);
		return;
	}
	if (id) {
		/* "http://l.yimg.com/pu/dl/aud/"+locale+"/"+id+".swf" */
		char **audible_locale = g_strsplit(id, ".", 0);
		char *buf = g_strdup_printf(_("[ Audible %s/%s/%s.swf ] %s"), YAHOO_AUDIBLE_URL, audible_locale[1], id, msg);
		g_strfreev(audible_locale);

		serv_got_im(gc, who, buf, 0, time(NULL));
		g_free(buf);
	} else
		serv_got_im(gc, who, msg, 0, time(NULL));
}

static void yahoo_packet_process(PurpleConnection *gc, struct yahoo_packet *pkt)
{
	switch (pkt->service) {
	case YAHOO_SERVICE_LOGON:
	case YAHOO_SERVICE_LOGOFF:
	case YAHOO_SERVICE_ISAWAY:
	case YAHOO_SERVICE_ISBACK:
	case YAHOO_SERVICE_GAMELOGON:
	case YAHOO_SERVICE_GAMELOGOFF:
	case YAHOO_SERVICE_CHATLOGON:
	case YAHOO_SERVICE_CHATLOGOFF:
	case YAHOO_SERVICE_Y6_STATUS_UPDATE:
	case YAHOO_SERVICE_STATUS_15:
		yahoo_process_status(gc, pkt);
		break;
	case YAHOO_SERVICE_NOTIFY:
		yahoo_process_notify(gc, pkt, YAHOO_PKT_TYPE_SERVER);
		break;
	case YAHOO_SERVICE_MESSAGE:
	case YAHOO_SERVICE_GAMEMSG:
	case YAHOO_SERVICE_CHATMSG:
		yahoo_process_message(gc, pkt, YAHOO_PKT_TYPE_SERVER);
		break;
	case YAHOO_SERVICE_SYSMESSAGE:
		yahoo_process_sysmessage(gc, pkt);
			break;
	case YAHOO_SERVICE_NEWMAIL:
		yahoo_process_mail(gc, pkt);
		break;
	case YAHOO_SERVICE_NEWCONTACT:
		yahoo_process_contact(gc, pkt);
		break;
	case YAHOO_SERVICE_AUTHRESP:
		yahoo_process_authresp(gc, pkt);
		break;
	case YAHOO_SERVICE_LIST:
		yahoo_process_list(gc, pkt);
		break;
	case YAHOO_SERVICE_LIST_15:
		yahoo_process_list_15(gc, pkt);
		break;
	case YAHOO_SERVICE_AUTH:
		yahoo_process_auth(gc, pkt);
		break;
	case YAHOO_SERVICE_AUTH_REQ_15:
		yahoo_buddy_auth_req_15(gc, pkt);
		break;
	case YAHOO_SERVICE_ADDBUDDY:
		yahoo_process_addbuddy(gc, pkt);
		break;
	case YAHOO_SERVICE_IGNORECONTACT:
		yahoo_process_ignore(gc, pkt);
		break;
	case YAHOO_SERVICE_CONFINVITE:
	case YAHOO_SERVICE_CONFADDINVITE:
		yahoo_process_conference_invite(gc, pkt);
		break;
	case YAHOO_SERVICE_CONFDECLINE:
		yahoo_process_conference_decline(gc, pkt);
		break;
	case YAHOO_SERVICE_CONFLOGON:
		yahoo_process_conference_logon(gc, pkt);
		break;
	case YAHOO_SERVICE_CONFLOGOFF:
		yahoo_process_conference_logoff(gc, pkt);
		break;
	case YAHOO_SERVICE_CONFMSG:
		yahoo_process_conference_message(gc, pkt);
		break;
	case YAHOO_SERVICE_CHATONLINE:
		yahoo_process_chat_online(gc, pkt);
		break;
	case YAHOO_SERVICE_CHATLOGOUT:
		yahoo_process_chat_logout(gc, pkt);
		break;
	case YAHOO_SERVICE_CHATGOTO:
		yahoo_process_chat_goto(gc, pkt);
		break;
	case YAHOO_SERVICE_CHATJOIN:
		yahoo_process_chat_join(gc, pkt);
		break;
	case YAHOO_SERVICE_CHATLEAVE: /* XXX is this right? */
	case YAHOO_SERVICE_CHATEXIT:
		yahoo_process_chat_exit(gc, pkt);
		break;
	case YAHOO_SERVICE_CHATINVITE: /* XXX never seen this one, might not do it right */
	case YAHOO_SERVICE_CHATADDINVITE:
		yahoo_process_chat_addinvite(gc, pkt);
		break;
	case YAHOO_SERVICE_COMMENT:
		yahoo_process_chat_message(gc, pkt);
		break;
	case YAHOO_SERVICE_PRESENCE_PERM:
	case YAHOO_SERVICE_PRESENCE_SESSION:
		yahoo_process_presence(gc, pkt);
		break;
	case YAHOO_SERVICE_P2PFILEXFER:
		/* This case had no break and continued; thus keeping it this way.*/
		yahoo_process_p2p(gc, pkt);	/* P2PFILEXFER handled the same way as process_p2p */
		yahoo_process_p2pfilexfer(gc, pkt);	/* redundant ??, need to have a break now */
	case YAHOO_SERVICE_FILETRANSFER:
		yahoo_process_filetransfer(gc, pkt);
		break;
	case YAHOO_SERVICE_PEERTOPEER:
		yahoo_process_p2p(gc, pkt);
		break;
	case YAHOO_SERVICE_PICTURE:
		yahoo_process_picture(gc, pkt);
		break;
	case YAHOO_SERVICE_PICTURE_CHECKSUM:
		yahoo_process_picture_checksum(gc, pkt);
		break;
	case YAHOO_SERVICE_PICTURE_UPLOAD:
		yahoo_process_picture_upload(gc, pkt);
		break;
	case YAHOO_SERVICE_PICTURE_UPDATE:
	case YAHOO_SERVICE_AVATAR_UPDATE:
		yahoo_process_avatar_update(gc, pkt);
		break;
	case YAHOO_SERVICE_AUDIBLE:
		yahoo_process_audible(gc, pkt);
		break;
	case YAHOO_SERVICE_CONTACT_DETAILS:
		yahoo_process_contact_details(gc, pkt);
		break;
	case YAHOO_SERVICE_FILETRANS_15:
		yahoo_process_filetrans_15(gc, pkt);
		break;
	case YAHOO_SERVICE_FILETRANS_INFO_15:
		yahoo_process_filetrans_info_15(gc, pkt);
		break;
	case YAHOO_SERVICE_FILETRANS_ACC_15:
		yahoo_process_filetrans_acc_15(gc, pkt);
		break;
	case YAHOO_SERVICE_SMS_MSG:
		yahoo_process_sms_message(gc, pkt);
		break;

	default:
		purple_debug_error("yahoo", "Unhandled service 0x%02x\n", pkt->service);
		break;
	}
}

static void yahoo_pending(gpointer data, gint source, PurpleInputCondition cond)
{
	PurpleConnection *gc = data;
	YahooData *yd = purple_connection_get_protocol_data(gc);
	char buf[1024];
	int len;

	len = read(yd->fd, buf, sizeof(buf));

	if (len < 0) {
		gchar *tmp;

		if (errno == EAGAIN)
			/* No worries */
			return;

		tmp = g_strdup_printf(_("Lost connection with server: %s"),
				g_strerror(errno));
		purple_connection_error(gc, PURPLE_CONNECTION_ERROR_NETWORK_ERROR, tmp);
		g_free(tmp);
		return;
	} else if (len == 0) {
		purple_connection_error(gc, PURPLE_CONNECTION_ERROR_NETWORK_ERROR,
				_("Server closed the connection"));
		return;
	}
	purple_connection_update_last_received(gc);
	yd->rxqueue = g_realloc(yd->rxqueue, len + yd->rxlen);
	memcpy(yd->rxqueue + yd->rxlen, buf, len);
	yd->rxlen += len;

	while (1) {
		struct yahoo_packet *pkt;
		int pos = 0;
		int pktlen;

		if (yd->rxlen < YAHOO_PACKET_HDRLEN)
			return;

		if (strncmp((char *)yd->rxqueue, "YMSG", MIN(4, yd->rxlen)) != 0) {
			/* HEY! This isn't even a YMSG packet. What
			 * are you trying to pull? */
			guchar *start;

			purple_debug_warning("yahoo", "Error in YMSG stream, got something not a YMSG packet!\n");

			start = memchr(yd->rxqueue + 1, 'Y', yd->rxlen - 1);
			if (start) {
				g_memmove(yd->rxqueue, start, yd->rxlen - (start - yd->rxqueue));
				yd->rxlen -= start - yd->rxqueue;
				continue;
			} else {
				g_free(yd->rxqueue);
				yd->rxqueue = NULL;
				yd->rxlen = 0;
				return;
			}
		}

		pos += 4; /* YMSG */
		pos += 2;
		pos += 2;

		pktlen = yahoo_get16(yd->rxqueue + pos); pos += 2;
		purple_debug_misc("yahoo", "%d bytes to read, rxlen is %d\n", pktlen, yd->rxlen);

		if (yd->rxlen < (YAHOO_PACKET_HDRLEN + pktlen))
			return;

		yahoo_packet_dump(yd->rxqueue, YAHOO_PACKET_HDRLEN + pktlen);

		pkt = yahoo_packet_new(0, 0, 0);

		pkt->service = yahoo_get16(yd->rxqueue + pos); pos += 2;
		pkt->status = yahoo_get32(yd->rxqueue + pos); pos += 4;
		purple_debug_misc("yahoo", "Yahoo Service: 0x%02x Status: %d\n",
				   pkt->service, pkt->status);
		pkt->id = yahoo_get32(yd->rxqueue + pos); pos += 4;

		yahoo_packet_read(pkt, yd->rxqueue + pos, pktlen);

		yd->rxlen -= YAHOO_PACKET_HDRLEN + pktlen;
		if (yd->rxlen) {
			guchar *tmp = g_memdup(yd->rxqueue + YAHOO_PACKET_HDRLEN + pktlen, yd->rxlen);
			g_free(yd->rxqueue);
			yd->rxqueue = tmp;
		} else {
			g_free(yd->rxqueue);
			yd->rxqueue = NULL;
		}

		yahoo_packet_process(gc, pkt);

		yahoo_packet_free(pkt);
	}
}

static void yahoo_got_connected(gpointer data, gint source, const gchar *error_message)
{
	PurpleConnection *gc = data;
	YahooData *yd;
	struct yahoo_packet *pkt;

	if (source < 0) {
		gchar *tmp;
		tmp = g_strdup_printf(_("Unable to connect: %s"), error_message);
		purple_connection_error(gc, PURPLE_CONNECTION_ERROR_NETWORK_ERROR, tmp);
		g_free(tmp);
		return;
	}

	yd = purple_connection_get_protocol_data(gc);
	yd->fd = source;

	pkt = yahoo_packet_new(YAHOO_SERVICE_AUTH, yd->current_status, yd->session_id);

	yahoo_packet_hash_str(pkt, 1, purple_normalize(purple_connection_get_account(gc), purple_account_get_username(purple_connection_get_account(gc))));
	yahoo_packet_send_and_free(pkt, yd);

	yd->inpa = purple_input_add(yd->fd, PURPLE_INPUT_READ, yahoo_pending, gc);
}

#ifdef TRY_WEBMESSENGER_LOGIN
static void yahoo_got_web_connected(gpointer data, gint source, const gchar *error_message)
{
	PurpleConnection *gc = data;
	YahooData *yd;
	struct yahoo_packet *pkt;

	if (source < 0) {
		gchar *tmp;
		tmp = g_strdup_printf(_("Unable to connect: %s"), error_message);
		purple_connection_error(gc, PURPLE_CONNECTION_ERROR_NETWORK_ERROR, tmp);
		g_free(tmp);
		return;
	}

	yd = purple_connection_get_protocol_data(gc);
	yd->fd = source;

	pkt = yahoo_packet_new(YAHOO_SERVICE_WEBLOGIN, YAHOO_STATUS_WEBLOGIN, yd->session_id);

	yahoo_packet_hash(pkt, "sss", 0,
	                  purple_normalize(purple_connection_get_account(gc), purple_account_get_username(purple_connection_get_account(gc))),
	                  1, purple_normalize(purple_connection_get_account(gc), purple_account_get_username(purple_connection_get_account(gc))),
	                  6, yd->auth);
	yahoo_packet_send_and_free(pkt, yd);

	g_free(yd->auth);
	yd->inpa = purple_input_add(yd->fd, PURPLE_INPUT_READ, yahoo_pending, gc);
}

static void yahoo_web_pending(gpointer data, gint source, PurpleInputCondition cond)
{
	PurpleConnection *gc = data;
	PurpleAccount *account = purple_connection_get_account(gc);
	YahooData *yd = purple_connection_get_protocol_data(gc);
	char bufread[2048], *i = bufread, *buf = bufread;
	int len;
	GString *s;

	len = read(source, bufread, sizeof(bufread) - 1);

	if (len < 0) {
		gchar *tmp;

		if (errno == EAGAIN)
			/* No worries */
			return;

		tmp = g_strdup_printf(_("Lost connection with server: %s"),
				g_strerror(errno));
		purple_connection_error(gc, PURPLE_CONNECTION_ERROR_NETWORK_ERROR, tmp);
		g_free(tmp);
		return;
	} else if (len == 0) {
		purple_connection_error(gc, PURPLE_CONNECTION_ERROR_NETWORK_ERROR,
				_("Server closed the connection"));
		return;
	}

	if (yd->rxlen > 0 || !g_strstr_len(buf, len, "\r\n\r\n")) {
		yd->rxqueue = g_realloc(yd->rxqueue, yd->rxlen + len + 1);
		memcpy(yd->rxqueue + yd->rxlen, buf, len);
		yd->rxlen += len;
		i = buf = (char *)yd->rxqueue;
		len = yd->rxlen;
	}
	buf[len] = '\0';

	if ((strncmp(buf, "HTTP/1.0 302", strlen("HTTP/1.0 302")) &&
			  strncmp(buf, "HTTP/1.1 302", strlen("HTTP/1.1 302")))) {
		purple_connection_error(gc, PURPLE_CONNECTION_ERROR_NETWORK_ERROR,
			_("Received unexpected HTTP response from server"));
		purple_debug_misc("yahoo", "Unexpected HTTP response: %s\n", buf);
		return;
	}

	s = g_string_sized_new(len);

	while ((i = strstr(i, "Set-Cookie: "))) {

		i += strlen("Set-Cookie: ");
		for (;*i != ';' && *i != '\0'; i++)
			g_string_append_c(s, *i);

		g_string_append(s, "; ");
		/* Should these cookies be included too when trying for xfer?
		 * It seems to work without these
		 */
	}

	yd->auth = g_string_free(s, FALSE);
	purple_input_remove(yd->inpa);
	yd->inpa = 0;
	close(source);
	g_free(yd->rxqueue);
	yd->rxqueue = NULL;
	yd->rxlen = 0;
	/* Now we have our cookies to login with.  I'll go get the milk. */
	if (purple_proxy_connect(gc, account, "wcs2.msg.dcn.yahoo.com",
	                         purple_account_get_int(account, "port", YAHOO_PAGER_PORT),
	                         yahoo_got_web_connected, gc) == NULL) {
		purple_connection_error(gc, PURPLE_CONNECTION_ERROR_NETWORK_ERROR,
		                               _("Unable to connect"));
		return;
	}
}

static void yahoo_got_cookies_send_cb(gpointer data, gint source, PurpleInputCondition cond)
{
	PurpleConnection *gc = data;
	YahooData *yd = purple_connection_get_protocol_data(gc);
	int written, remaining;

	remaining = strlen(yd->auth) - yd->auth_written;
	written = write(source, yd->auth + yd->auth_written, remaining);

	if (written < 0 && errno == EAGAIN)
		written = 0;
	else if (written <= 0) {
		gchar *tmp;
		g_free(yd->auth);
		yd->auth = NULL;
		if (yd->inpa) {
			purple_input_remove(yd->inpa);
			yd->inpa = 0;
		}
		tmp = g_strdup_printf(_("Lost connection with %s: %s"),
				"login.yahoo.com:80", g_strerror(errno));
		purple_connection_error(gc, PURPLE_CONNECTION_ERROR_NETWORK_ERROR, tmp);
		g_free(tmp);
		return;
	}

	if (written < remaining) {
		yd->auth_written += written;
		return;
	}

	g_free(yd->auth);
	yd->auth = NULL;
	yd->auth_written = 0;
	purple_input_remove(yd->inpa);
	yd->inpa = purple_input_add(source, PURPLE_INPUT_READ, yahoo_web_pending, gc);
}

static void yahoo_got_cookies(gpointer data, gint source, const gchar *error_message)
{
	PurpleConnection *gc = data;
	YahooData *yd = purple_connection_get_protocol_data(gc);

	if (source < 0) {
		gchar *tmp;
		tmp = g_strdup_printf(_("Unable to establish a connection with %s: %s"),
				"login.yahoo.com:80", error_message);
		purple_connection_error(gc, PURPLE_CONNECTION_ERROR_NETWORK_ERROR, tmp);
		g_free(tmp);
		return;
	}

	if (yd->inpa == 0)
	{
		yd->inpa = purple_input_add(source, PURPLE_INPUT_WRITE,
			yahoo_got_cookies_send_cb, gc);
		yahoo_got_cookies_send_cb(gc, source, PURPLE_INPUT_WRITE);
	}
}

static void yahoo_login_page_hash_iter(const char *key, const char *val, GString *url)
{
	if (!strcmp(key, "passwd") || !strcmp(key, "login"))
		return;
	g_string_append_c(url, '&');
	g_string_append(url, key);
	g_string_append_c(url, '=');
	if (!strcmp(key, ".save") || !strcmp(key, ".js"))
		g_string_append_c(url, '1');
	else if (!strcmp(key, ".challenge"))
		g_string_append(url, val);
	else
		g_string_append(url, purple_url_encode(val));
}

static GHashTable *yahoo_login_page_hash(const char *buf, size_t len)
{
	GHashTable *hash = g_hash_table_new_full(g_str_hash, g_str_equal, g_free, g_free);
	const char *c = buf;
	char *d;
	char name[64], value[64];
	int count;
	int input_len = strlen("<input ");
	int name_len = strlen("name=\"");
	int value_len = strlen("value=\"");
	while ((len > ((c - buf) + input_len))
			&& (c = strstr(c, "<input "))) {
		if (!(c = g_strstr_len(c, len - (c - buf), "name=\"")))
			continue;
		c += name_len;
		count = sizeof(name)-1;
		for (d = name; (len > ((c - buf) + 1)) && *c!='"'
				&& count; c++, d++, count--)
			*d = *c;
		*d = '\0';
		count = sizeof(value)-1;
		if (!(d = g_strstr_len(c, len - (c - buf), "value=\"")))
			continue;
		d += value_len;
		if (strchr(c, '>') < d)
			break;
		for (c = d, d = value; (len > ((c - buf) + 1))
				&& *c!='"' && count; c++, d++, count--)
			*d = *c;
		*d = '\0';
		g_hash_table_insert(hash, g_strdup(name), g_strdup(value));
	}
	return hash;
}

static void
yahoo_login_page_cb(PurpleHttpConnection *http_conn, PurpleHttpResponse *response,
	gpointer _unused)
{
	PurpleConnection *gc = purple_http_conn_get_purple_connection(http_conn);
	PurpleAccount *account = purple_connection_get_account(gc);
	YahooData *yd = purple_connection_get_protocol_data(gc);
	const char *sn = purple_account_get_username(account);
	const char *pass = purple_connection_get_password(gc);
	size_t len;
	const gchar *got_data;
	GHashTable *hash;
	GString *url = g_string_new("GET http://login.yahoo.com/config/login?login=");
	char md5[33], *hashp = md5, *chal;
	int i;
	PurpleCipher *cipher;
	PurpleCipherContext *context;
	guchar digest[16];

	yd->http_reqs = g_slist_remove(yd->http_reqs, http_conn);

	if (!purple_http_response_is_successfull(response))
	{
		purple_connection_error(gc, PURPLE_CONNECTION_ERROR_NETWORK_ERROR,
			purple_http_response_get_error(response));
		return;
	}

	got_data = purple_http_response_get_data(response, &len);
	hash = yahoo_login_page_hash(got_data, len);

	url = g_string_append(url, sn);
	url = g_string_append(url, "&passwd=");

	cipher = purple_ciphers_find_cipher("md5");
	context = purple_cipher_context_new(cipher, NULL);

	purple_cipher_context_append(context, (const guchar *)pass, strlen(pass));
	purple_cipher_context_digest(context, sizeof(digest), digest, NULL);
	for (i = 0; i < 16; ++i) {
		g_snprintf(hashp, 3, "%02x", digest[i]);
		hashp += 2;
	}

	chal = g_strconcat(md5, g_hash_table_lookup(hash, ".challenge"), NULL);
	purple_cipher_context_reset(context, NULL);
	purple_cipher_context_append(context, (const guchar *)chal, strlen(chal));
	purple_cipher_context_digest(context, sizeof(digest), digest, NULL);
	hashp = md5;
	for (i = 0; i < 16; ++i) {
		g_snprintf(hashp, 3, "%02x", digest[i]);
		hashp += 2;
	}
	/*
	 * I dunno why this is here and commented out.. but in case it's needed
	 * I updated it..

	purple_cipher_context_reset(context, NULL);
	purple_cipher_context_append(context, md5, strlen(md5));
	purple_cipher_context_digest(context, sizeof(digest), digest, NULL);
	hashp = md5;
	for (i = 0; i < 16; ++i) {
		g_snprintf(hashp, 3, "%02x", digest[i]);
		hashp += 2;
	}
	*/
	g_free(chal);

	url = g_string_append(url, md5);
	g_hash_table_foreach(hash, (GHFunc)yahoo_login_page_hash_iter, url);

	url = g_string_append(url, "&.hash=1&.md5=1 HTTP/1.1\r\n"
			      "Host: login.yahoo.com\r\n\r\n");
	g_hash_table_destroy(hash);
	yd->auth = g_string_free(url, FALSE);
	if (purple_proxy_connect(gc, account, "login.yahoo.com", 80, yahoo_got_cookies, gc) == NULL) {
		purple_connection_error(gc, PURPLE_CONNECTION_ERROR_NETWORK_ERROR,
		                               _("Unable to connect"));
		return;
	}

	purple_cipher_context_destroy(context);
}
#endif /* TRY_WEBMESSENGER_LOGIN */

static void yahoo_picture_check(PurpleAccount *account)
{
	PurpleConnection *gc = purple_account_get_connection(account);
	PurpleStoredImage *img = purple_buddy_icons_find_account_icon(account);

	yahoo_set_buddy_icon(gc, img);
	purple_imgstore_unref(img);
}

static int get_yahoo_status_from_purple_status(PurpleStatus *status)
{
	PurplePresence *presence;
	const char *status_id;
	const char *msg;

	presence = purple_status_get_presence(status);
	status_id = purple_status_get_id(status);
	msg = purple_status_get_attr_string(status, "message");

	if ((msg != NULL) && (*msg != '\0')) {
		return YAHOO_STATUS_CUSTOM;
	} else if (!strcmp(status_id, YAHOO_STATUS_TYPE_AVAILABLE)) {
		return YAHOO_STATUS_AVAILABLE;
	} else if (!strcmp(status_id, YAHOO_STATUS_TYPE_BRB)) {
		return YAHOO_STATUS_BRB;
	} else if (!strcmp(status_id, YAHOO_STATUS_TYPE_BUSY)) {
		return YAHOO_STATUS_BUSY;
	} else if (!strcmp(status_id, YAHOO_STATUS_TYPE_NOTATHOME)) {
		return YAHOO_STATUS_NOTATHOME;
	} else if (!strcmp(status_id, YAHOO_STATUS_TYPE_NOTATDESK)) {
		return YAHOO_STATUS_NOTATDESK;
	} else if (!strcmp(status_id, YAHOO_STATUS_TYPE_NOTINOFFICE)) {
		return YAHOO_STATUS_NOTINOFFICE;
	} else if (!strcmp(status_id, YAHOO_STATUS_TYPE_ONPHONE)) {
		return YAHOO_STATUS_ONPHONE;
	} else if (!strcmp(status_id, YAHOO_STATUS_TYPE_ONVACATION)) {
		return YAHOO_STATUS_ONVACATION;
	} else if (!strcmp(status_id, YAHOO_STATUS_TYPE_OUTTOLUNCH)) {
		return YAHOO_STATUS_OUTTOLUNCH;
	} else if (!strcmp(status_id, YAHOO_STATUS_TYPE_STEPPEDOUT)) {
		return YAHOO_STATUS_STEPPEDOUT;
	} else if (!strcmp(status_id, YAHOO_STATUS_TYPE_INVISIBLE)) {
		return YAHOO_STATUS_INVISIBLE;
	} else if (!strcmp(status_id, YAHOO_STATUS_TYPE_AWAY)) {
		return YAHOO_STATUS_CUSTOM;
	} else if (purple_presence_is_idle(presence)) {
		return YAHOO_STATUS_IDLE;
	} else {
		purple_debug_error("yahoo", "Unexpected PurpleStatus!\n");
		return YAHOO_STATUS_AVAILABLE;
	}
}

static void yahoo_got_pager_server(PurpleHttpConnection *http_conn,
	PurpleHttpResponse *response, gpointer _yd)
{
	YahooData *yd = _yd;
	PurpleConnection *gc = yd->gc;
	PurpleAccount *a = purple_connection_get_account(gc);
	gchar **strings = NULL, *cs_server = NULL;
	int port = purple_account_get_int(a, "port", YAHOO_PAGER_PORT);
	int stringslen = 0;
	const gchar *got_data;

	yd->http_reqs = g_slist_remove(yd->http_reqs, http_conn);

	if (!purple_http_response_is_successfull(response)) {
		purple_debug_error("yahoo", "Unable to retrieve server info: %s\n",
			purple_http_response_get_error(response));

		if(yahoo_is_japan(a)) { /* We don't know fallback hosts for Yahoo Japan :( */
			purple_connection_error(gc, PURPLE_CONNECTION_ERROR_NETWORK_ERROR,
					_("Unable to connect: The server returned an empty response."));
		} else {
				if(purple_proxy_connect(gc, a, YAHOO_PAGER_HOST_FALLBACK, port,
							yahoo_got_connected, gc) == NULL) {
					purple_connection_error(gc, PURPLE_CONNECTION_ERROR_NETWORK_ERROR,
							_("Unable to connect"));
				}
		}
	} else {
		got_data = purple_http_response_get_data(response, NULL);
		strings = g_strsplit(got_data, "\r\n", -1);

		if((stringslen = g_strv_length(strings)) > 1) {
			int i;

			for(i = 0; i < stringslen; i++) {
				if(g_ascii_strncasecmp(strings[i], "COLO_CAPACITY=", 14) == 0) {
					purple_debug_info("yahoo", "Got COLO Capacity: %s\n", &(strings[i][14]));
				} else if(g_ascii_strncasecmp(strings[i], "CS_IP_ADDRESS=", 14) == 0) {
					cs_server = g_strdup(&strings[i][14]);
					purple_debug_info("yahoo", "Got CS IP address: %s\n", cs_server);
				}
			}
		}

		if(cs_server) { /* got an address; get on with connecting */
			if(purple_proxy_connect(gc, a, cs_server, port, yahoo_got_connected, gc) == NULL)
				purple_connection_error(gc, PURPLE_CONNECTION_ERROR_NETWORK_ERROR,
								_("Unable to connect"));
		} else {
			purple_debug_error("yahoo", "No CS address retrieved!  Server "
					"response:\n%s\n", got_data);

			if(yahoo_is_japan(a)) { /* We don't know fallback hosts for Yahoo Japan :( */
				purple_connection_error(gc, PURPLE_CONNECTION_ERROR_NETWORK_ERROR,
						_("Unable to connect: The server's response did not contain "
							"the necessary information"));
			} else
				if(purple_proxy_connect(gc, a, YAHOO_PAGER_HOST_FALLBACK, port,
							yahoo_got_connected, gc) == NULL) {
					purple_connection_error(gc, PURPLE_CONNECTION_ERROR_NETWORK_ERROR,
							_("Unable to connect"));
				}
		}
	}

	g_strfreev(strings);
	g_free(cs_server);
}

void yahoo_login(PurpleAccount *account) {
	PurpleConnection *gc = purple_account_get_connection(account);
	PurpleHttpRequest *req;
	PurpleHttpConnection *hc;
	YahooData *yd = g_new0(YahooData, 1);
	PurpleStatus *status = purple_account_get_active_status(account);

	purple_connection_set_protocol_data(gc, yd);
	purple_connection_set_flags(gc, PURPLE_CONNECTION_HTML | PURPLE_CONNECTION_NO_BGCOLOR | PURPLE_CONNECTION_NO_URLDESC);

	purple_connection_update_progress(gc, _("Connecting"), 1, 2);

	purple_connection_set_display_name(gc, purple_account_get_username(account));

	yd->gc = gc;
	yd->jp = yahoo_is_japan(account);
	yd->yahoo_local_p2p_server_fd = -1;
	yd->fd = -1;
	yd->txhandler = 0;
	/* TODO: Is there a good grow size for the buffer? */
	yd->txbuf = purple_circular_buffer_new(0);
	yd->friends = g_hash_table_new_full(g_str_hash, g_str_equal, g_free, yahoo_friend_free);
	yd->imvironments = g_hash_table_new_full(g_str_hash, g_str_equal, g_free, g_free);
	yd->xfer_peer_idstring_map = g_hash_table_new_full(g_str_hash, g_str_equal, NULL, NULL);
	yd->peers = g_hash_table_new_full(g_str_hash, g_str_equal, g_free,
					yahoo_p2p_disconnect_destroy_data);
	yd->sms_carrier = g_hash_table_new_full(g_str_hash, g_str_equal, g_free, g_free);
	yd->yahoo_p2p_timer = purple_timeout_add_seconds(YAHOO_P2P_KEEPALIVE_SECS,
					yahoo_p2p_keepalive, gc);
	yd->confs = NULL;
	yd->conf_id = 2;
	yd->last_keepalive = yd->last_ping = time(NULL);

	yd->current_status = get_yahoo_status_from_purple_status(status);

	yahoo_picture_check(account);

	/* Get the pager server.  Actually start connecting in the callback since we
	 * must have the contents of the HTTP response to proceed. */
	req = purple_http_request_new(yd->jp ? YAHOOJP_PAGER_HOST_REQ_URL :
		YAHOO_PAGER_HOST_REQ_URL);
	purple_http_request_header_set(req, "User-Agent", YAHOO_CLIENT_USERAGENT);
	hc = purple_http_request(gc, req, yahoo_got_pager_server, yd);
	purple_http_request_unref(req);
	yd->http_reqs = g_slist_prepend(yd->http_reqs, hc);

	return;
}

void yahoo_close(PurpleConnection *gc) {
	YahooData *yd = purple_connection_get_protocol_data(gc);
	GSList *l;

	if (yd->inpa) {
		purple_input_remove(yd->inpa);
		yd->inpa = 0;
	}

	while (yd->http_reqs) {
		purple_http_conn_cancel(yd->http_reqs->data);
		yd->http_reqs = g_slist_delete_link(yd->http_reqs, yd->http_reqs);
	}

	for (l = yd->confs; l; l = l->next) {
		PurpleChatConversation *conv = l->data;

		yahoo_conf_leave(yd, purple_conversation_get_name(PURPLE_CONVERSATION(conv)),
		                 purple_connection_get_display_name(gc),
				 purple_chat_conversation_get_users(conv));
	}
	g_slist_free(yd->confs);

	for (l = yd->cookies; l; l = l->next) {
		g_free(l->data);
		l->data=NULL;
	}
	g_slist_free(yd->cookies);

	yd->chat_online = FALSE;
	if (yd->in_chat)
		yahoo_c_leave(gc, 1); /* 1 = YAHOO_CHAT_ID */

	purple_timeout_remove(yd->yahoo_p2p_timer);
	if(yd->yahoo_p2p_server_timeout_handle != 0) {
		purple_timeout_remove(yd->yahoo_p2p_server_timeout_handle);
		yd->yahoo_p2p_server_timeout_handle = 0;
	}

	/* close p2p server if it is waiting for a peer to connect */
	if (yd->yahoo_p2p_server_watcher) {
		purple_input_remove(yd->yahoo_p2p_server_watcher);
		yd->yahoo_p2p_server_watcher = 0;
	}
	if (yd->yahoo_local_p2p_server_fd >= 0) {
		close(yd->yahoo_local_p2p_server_fd);
		yd->yahoo_local_p2p_server_fd = -1;
	}

	g_hash_table_destroy(yd->sms_carrier);
	g_hash_table_destroy(yd->peers);
	g_hash_table_destroy(yd->friends);
	g_hash_table_destroy(yd->imvironments);
	g_hash_table_destroy(yd->xfer_peer_idstring_map);
	g_free(yd->chat_name);

	g_free(yd->cookie_y);
	g_free(yd->cookie_t);
	g_free(yd->cookie_b);

	if (yd->txhandler)
		purple_input_remove(yd->txhandler);

	g_object_unref(G_OBJECT(yd->txbuf));

	if (yd->fd >= 0)
		close(yd->fd);

	g_free(yd->rxqueue);
	yd->rxlen = 0;
	g_free(yd->picture_url);

	if (yd->buddy_icon_connect_data)
		purple_proxy_connect_cancel(yd->buddy_icon_connect_data);
	if (yd->picture_upload_todo)
		yahoo_buddy_icon_upload_data_free(yd->picture_upload_todo);
	if (yd->ycht)
		ycht_connection_close(yd->ycht);
	if (yd->listen_data != NULL)
		purple_network_listen_cancel(yd->listen_data);

	g_free(yd->pending_chat_room);
	g_free(yd->pending_chat_id);
	g_free(yd->pending_chat_topic);
	g_free(yd->pending_chat_goto);
	g_strfreev(yd->profiles);

	yahoo_personal_details_reset(&yd->ypd, TRUE);

	g_free(yd->current_list15_grp);

	g_free(yd);
	purple_connection_set_protocol_data(gc, NULL);
}

const char *yahoo_list_icon(PurpleAccount *a, PurpleBuddy *b)
{
	return "yahoo";
}

const char *yahoo_list_emblem(PurpleBuddy *b)
{
	PurpleAccount *account;
	PurpleConnection *gc;
	YahooFriend *f;
	PurplePresence *presence;

	if (!b || !(account = purple_buddy_get_account(b)) ||
			!(gc = purple_account_get_connection(account)) ||
			!purple_connection_get_protocol_data(gc))
		return NULL;

	f = yahoo_friend_find(gc, purple_buddy_get_name(b));
	if (!f) {
		return "not-authorized";
	}

	presence = purple_buddy_get_presence(b);

	if (purple_presence_is_online(presence)) {
		if (yahoo_friend_get_game(f))
			return "game";

		if (f->fed)
			return "external";
	}
	return NULL;
}

static const char *yahoo_get_status_string(enum yahoo_status a)
{
	switch (a) {
	case YAHOO_STATUS_BRB:
		return _("Be Right Back");
	case YAHOO_STATUS_BUSY:
		return _("Busy");
	case YAHOO_STATUS_NOTATHOME:
		return _("Not at Home");
	case YAHOO_STATUS_NOTATDESK:
		return _("Not at Desk");
	case YAHOO_STATUS_NOTINOFFICE:
		return _("Not in Office");
	case YAHOO_STATUS_ONPHONE:
		return _("On the Phone");
	case YAHOO_STATUS_ONVACATION:
		return _("On Vacation");
	case YAHOO_STATUS_OUTTOLUNCH:
		return _("Out to Lunch");
	case YAHOO_STATUS_STEPPEDOUT:
		return _("Stepped Out");
	case YAHOO_STATUS_INVISIBLE:
		return _("Invisible");
	case YAHOO_STATUS_IDLE:
		return _("Idle");
	case YAHOO_STATUS_OFFLINE:
		return _("Offline");
	default:
		return _("Available");
	}
}

static void yahoo_initiate_conference(PurpleBListNode *node, gpointer data) {

	PurpleBuddy *buddy;
	PurpleConnection *gc;

	GHashTable *components;
	YahooData *yd;
	int id;

	g_return_if_fail(PURPLE_IS_BUDDY(node));

	buddy = (PurpleBuddy *) node;
	gc = purple_account_get_connection(purple_buddy_get_account(buddy));
	yd = purple_connection_get_protocol_data(gc);
	id = yd->conf_id;

	components = g_hash_table_new_full(g_str_hash, g_str_equal, g_free, g_free);
	g_hash_table_replace(components, g_strdup("room"),
		g_strdup_printf("%s-%d", purple_connection_get_display_name(gc), id));
	g_hash_table_replace(components, g_strdup("topic"), g_strdup("Join my conference..."));
	g_hash_table_replace(components, g_strdup("type"), g_strdup("Conference"));
	yahoo_c_join(gc, components);
	g_hash_table_destroy(components);

	yahoo_c_invite(gc, id, "Join my conference...", purple_buddy_get_name(buddy));
}

static void yahoo_presence_settings(PurpleBListNode *node, gpointer data) {
	PurpleBuddy *buddy;
	PurpleConnection *gc;
	int presence_val = GPOINTER_TO_INT(data);

	buddy = (PurpleBuddy *) node;
	gc = purple_account_get_connection(purple_buddy_get_account(buddy));

	yahoo_friend_update_presence(gc, purple_buddy_get_name(buddy), presence_val);
}

static void yahoo_game(PurpleBListNode *node, gpointer data) {

	PurpleBuddy *buddy;
	PurpleConnection *gc;

	const char *game;
	char *game2;
	char *t;
	char url[256];
	YahooFriend *f;

	g_return_if_fail(PURPLE_IS_BUDDY(node));

	buddy = (PurpleBuddy *) node;
	gc = purple_account_get_connection(purple_buddy_get_account(buddy));

	f = yahoo_friend_find(gc, purple_buddy_get_name(buddy));
	if (!f)
		return;

	game = yahoo_friend_get_game(f);
	if (!game)
		return;

	t = game2 = g_strdup(strstr(game, "ante?room="));
	while (*t && *t != '\t')
		t++;
	*t = 0;
	g_snprintf(url, sizeof url, "http://games.yahoo.com/games/%s", game2);
	purple_notify_uri(gc, url);
	g_free(game2);
}

char *yahoo_status_text(PurpleBuddy *b)
{
	YahooFriend *f = NULL;
	const char *msg;
	char *msg2;
	PurpleAccount *account;
	PurpleConnection *gc;

	account = purple_buddy_get_account(b);
	gc = purple_account_get_connection(account);
	if (!gc || !purple_connection_get_protocol_data(gc))
		return NULL;

	f = yahoo_friend_find(gc, purple_buddy_get_name(b));
	if (!f)
		return g_strdup(_("Not on server list"));

	switch (f->status) {
	case YAHOO_STATUS_AVAILABLE:
		return NULL;
	case YAHOO_STATUS_IDLE:
		if (f->idle == -1)
			return g_strdup(yahoo_get_status_string(f->status));
		return NULL;
	case YAHOO_STATUS_CUSTOM:
		if (!(msg = yahoo_friend_get_status_message(f)))
			return NULL;
		msg2 = g_markup_escape_text(msg, strlen(msg));
		purple_util_chrreplace(msg2, '\n', ' ');
		return msg2;

	default:
		return g_strdup(yahoo_get_status_string(f->status));
	}
}

void yahoo_tooltip_text(PurpleBuddy *b, PurpleNotifyUserInfo *user_info, gboolean full)
{
	YahooFriend *f;
	char *status = NULL;
	const char *presence = NULL;
	PurpleAccount *account;

	account = purple_buddy_get_account(b);
	f = yahoo_friend_find(purple_account_get_connection(account), purple_buddy_get_name(b));
	if (!f)
		status = g_strdup_printf("\n%s", _("Not on server list"));
	else {
		switch (f->status) {
		case YAHOO_STATUS_CUSTOM:
			if (!yahoo_friend_get_status_message(f))
				return;
			status = g_strdup(yahoo_friend_get_status_message(f));
			break;
		case YAHOO_STATUS_OFFLINE:
			break;
		default:
			status = g_strdup(yahoo_get_status_string(f->status));
			break;
		}

		switch (f->presence) {
			case YAHOO_PRESENCE_ONLINE:
				presence = _("Appear Online");
				break;
			case YAHOO_PRESENCE_PERM_OFFLINE:
				presence = _("Appear Permanently Offline");
				break;
			case YAHOO_PRESENCE_DEFAULT:
				break;
			default:
				purple_debug_error("yahoo", "Unknown presence in yahoo_tooltip_text\n");
				break;
		}
	}

	if (status != NULL) {
		purple_notify_user_info_add_pair_plaintext(user_info, _("Status"), status);
		g_free(status);
	}

	if (presence != NULL)
		purple_notify_user_info_add_pair_plaintext(user_info, _("Presence"), presence);

	if (f && full) {
		YahooPersonalDetails *ypd = &f->ypd;
		if (ypd->phone.home && *ypd->phone.home)
			purple_notify_user_info_add_pair_plaintext(user_info, _("Home Phone Number"), ypd->phone.home);
		if (ypd->phone.work && *ypd->phone.work)
			purple_notify_user_info_add_pair_plaintext(user_info, _("Work Phone Number"), ypd->phone.work);
		if (ypd->phone.mobile && *ypd->phone.mobile)
			purple_notify_user_info_add_pair_plaintext(user_info, _("Mobile Phone Number"), ypd->phone.mobile);
	}
}

static void yahoo_addbuddyfrommenu_cb(PurpleBListNode *node, gpointer data)
{
	PurpleBuddy *buddy;
	PurpleConnection *gc;

	g_return_if_fail(PURPLE_IS_BUDDY(node));

	buddy = (PurpleBuddy *) node;
	gc = purple_account_get_connection(purple_buddy_get_account(buddy));

	yahoo_add_buddy(gc, buddy, NULL, NULL);
}


static void yahoo_chat_goto_menu(PurpleBListNode *node, gpointer data)
{
	PurpleBuddy *buddy;
	PurpleConnection *gc;

	g_return_if_fail(PURPLE_IS_BUDDY(node));

	buddy = (PurpleBuddy *) node;
	gc = purple_account_get_connection(purple_buddy_get_account(buddy));

	yahoo_chat_goto(gc, purple_buddy_get_name(buddy));
}

static GList *build_presence_submenu(YahooFriend *f, PurpleConnection *gc) {
	GList *m = NULL;
	PurpleMenuAction *act;
	YahooData *yd = purple_connection_get_protocol_data(gc);

	if (yd->current_status == YAHOO_STATUS_INVISIBLE) {
		if (f->presence != YAHOO_PRESENCE_ONLINE) {
			act = purple_menu_action_new(_("Appear Online"),
			                           PURPLE_CALLBACK(yahoo_presence_settings),
			                           GINT_TO_POINTER(YAHOO_PRESENCE_ONLINE),
			                           NULL);
			m = g_list_append(m, act);
		} else if (f->presence != YAHOO_PRESENCE_DEFAULT) {
			act = purple_menu_action_new(_("Appear Offline"),
			                           PURPLE_CALLBACK(yahoo_presence_settings),
			                           GINT_TO_POINTER(YAHOO_PRESENCE_DEFAULT),
			                           NULL);
			m = g_list_append(m, act);
		}
	}

	if (f->presence == YAHOO_PRESENCE_PERM_OFFLINE) {
		act = purple_menu_action_new(_("Don't Appear Permanently Offline"),
		                           PURPLE_CALLBACK(yahoo_presence_settings),
		                           GINT_TO_POINTER(YAHOO_PRESENCE_DEFAULT),
		                           NULL);
		m = g_list_append(m, act);
	} else {
		act = purple_menu_action_new(_("Appear Permanently Offline"),
		                           PURPLE_CALLBACK(yahoo_presence_settings),
		                           GINT_TO_POINTER(YAHOO_PRESENCE_PERM_OFFLINE),
		                           NULL);
		m = g_list_append(m, act);
	}

	return m;
}

static void yahoo_doodle_blist_node(PurpleBListNode *node, gpointer data)
{
	PurpleBuddy *b = (PurpleBuddy *)node;
	PurpleAccount *account = purple_buddy_get_account(b);
	PurpleConnection *gc = purple_account_get_connection(account);

	yahoo_doodle_initiate(gc, purple_buddy_get_name(b));
}

#if 0
/* XXX: it doesn't seems to work */
static void
yahoo_userinfo_blist_node(PurpleBListNode *node, gpointer data)
{
	PurpleBuddy *b = (PurpleBuddy *)node;
	PurpleAccount *account = purple_buddy_get_account(b);
	PurpleConnection *gc = purple_account_get_connection(account);

	yahoo_set_userinfo_for_buddy(gc, b);
}
#endif

static GList *yahoo_buddy_menu(PurpleBuddy *buddy)
{
	GList *m = NULL;
	PurpleMenuAction *act;

	PurpleConnection *gc = purple_account_get_connection(purple_buddy_get_account(buddy));
	YahooData *yd = purple_connection_get_protocol_data(gc);
	static char buf2[1024];
	YahooFriend *f;

	f = yahoo_friend_find(gc, purple_buddy_get_name(buddy));

	if (!f && !yd->wm) {
		act = purple_menu_action_new(_("Add Buddy"),
		                           PURPLE_CALLBACK(yahoo_addbuddyfrommenu_cb),
		                           NULL, NULL);
		m = g_list_append(m, act);

		return m;

	}

	if (f && f->status != YAHOO_STATUS_OFFLINE && f->fed == YAHOO_FEDERATION_NONE) {
		if (!yd->wm) {
			act = purple_menu_action_new(_("Join in Chat"),
			                           PURPLE_CALLBACK(yahoo_chat_goto_menu),
			                           NULL, NULL);
			m = g_list_append(m, act);
		}

		act = purple_menu_action_new(_("Initiate Conference"),
		                           PURPLE_CALLBACK(yahoo_initiate_conference),
		                           NULL, NULL);
		m = g_list_append(m, act);

		if (yahoo_friend_get_game(f)) {
			const char *game = yahoo_friend_get_game(f);
			char *room;
			char *t;

			if ((room = strstr(game, "&follow="))) {/* skip ahead to the url */
				while (*room && *room != '\t')          /* skip to the tab */
					room++;
				t = room++;                             /* room as now at the name */
				while (*t != '\n')
					t++;                            /* replace the \n with a space */
				*t = ' ';
				g_snprintf(buf2, sizeof buf2, "%s", room);

				act = purple_menu_action_new(buf2,
				                           PURPLE_CALLBACK(yahoo_game),
				                           NULL, NULL);
				m = g_list_append(m, act);
			}
		}
	}

	if (f) {
		act = purple_menu_action_new(_("Presence Settings"), NULL, NULL,
		                           build_presence_submenu(f, gc));
		m = g_list_append(m, act);

		if (f->fed == YAHOO_FEDERATION_NONE) {
			act = purple_menu_action_new(_("Start Doodling"),
					PURPLE_CALLBACK(yahoo_doodle_blist_node),
					NULL, NULL);
			m = g_list_append(m, act);
		}

#if 0
		/* XXX: it doesn't seems to work */
		act = purple_menu_action_new(_("Set User Info..."),
		                           PURPLE_CALLBACK(yahoo_userinfo_blist_node),
		                           NULL, NULL);
		m = g_list_append(m, act);
#endif
	}

	return m;
}

GList *yahoo_blist_node_menu(PurpleBListNode *node)
{
	if(PURPLE_IS_BUDDY(node)) {
		return yahoo_buddy_menu((PurpleBuddy *) node);
	} else {
		return NULL;
	}
}

static void yahoo_act_id(PurpleConnection *gc, PurpleRequestFields *fields)
{
	YahooData *yd = purple_connection_get_protocol_data(gc);
	const char *name = yd->profiles[purple_request_fields_get_choice(fields, "id")];

	struct yahoo_packet *pkt = yahoo_packet_new(YAHOO_SERVICE_IDACT, YAHOO_STATUS_AVAILABLE, yd->session_id);
	yahoo_packet_hash_str(pkt, 3, name);
	yahoo_packet_send_and_free(pkt, yd);

	purple_connection_set_display_name(gc, name);
}

static void
yahoo_get_inbox_token_cb(PurpleHttpConnection *http_conn,
	PurpleHttpResponse *response, gpointer _unused)
{
	PurpleConnection *gc =
		purple_http_conn_get_purple_connection(http_conn);
	gchar *url;
	YahooData *yd = purple_connection_get_protocol_data(gc);

	g_return_if_fail(PURPLE_CONNECTION_IS_VALID(gc));

	yd->http_reqs = g_slist_remove(yd->http_reqs, http_conn);

	if (!purple_http_response_is_successfull(response)) {
		purple_debug_error("yahoo",
			"Requesting mail login token failed: %s\n",
			purple_http_response_get_error(response));
		url = g_strdup(yd->jp ? YAHOOJP_MAIL_URL : YAHOO_MAIL_URL);
	} else {
		/* Should we not be hardcoding the rd url? */
		gchar *token;
		token = g_strdup(purple_http_response_get_data(response, NULL));
		g_strstrip(token);
		url = g_strdup_printf(
			"http://login.yahoo.com/config/reset_cookies_token?"
			".token=%s"
			"&.done=http://us.rd.yahoo.com/messenger/client/%%3f"
			"http://mail.yahoo.com/", token);
		purple_str_wipe(token);
	}

	/* Open the mailbox with the parsed url data */
	purple_notify_uri(gc, url);

	g_free(url);
}


static void yahoo_show_inbox(PurplePluginAction *action)
{
	/* Setup a cookie that can be used by the browser */
	/* XXX I have no idea how this will work with Yahoo! Japan. */

	PurpleConnection *gc = action->context;
	YahooData *yd = purple_connection_get_protocol_data(gc);
	PurpleHttpRequest *req;
	PurpleHttpCookieJar *cookiejar;
	PurpleHttpConnection *hc;

	req = purple_http_request_new(
		"https://login.yahoo.com/config/cookie_token");
	purple_http_request_set_method(req, "POST");
	purple_http_request_header_set(req, "User-Agent",
		YAHOO_CLIENT_USERAGENT);
	cookiejar = purple_http_request_get_cookie_jar(req);
	purple_http_cookie_jar_set(cookiejar, "T", yd->cookie_t);
	purple_http_cookie_jar_set(cookiejar, "Y", yd->cookie_y);
	hc = purple_http_request(gc, req, yahoo_get_inbox_token_cb, NULL);
	purple_http_request_unref(req);

	yd->http_reqs = g_slist_prepend(yd->http_reqs, hc);
}

#if 0
/* XXX: it doesn't seems to work */
static void
yahoo_set_userinfo_fn(PurplePluginAction *action)
{
	yahoo_set_userinfo(action->context);
}
#endif

static void yahoo_show_act_id(PurplePluginAction *action)
{
	PurpleRequestFields *fields;
	PurpleRequestFieldGroup *group;
	PurpleRequestField *field;
	PurpleConnection *gc = (PurpleConnection *) action->context;
	YahooData *yd = purple_connection_get_protocol_data(gc);
	const char *name = purple_connection_get_display_name(gc);
	int iter;

	fields = purple_request_fields_new();
	group = purple_request_field_group_new(NULL);
	purple_request_fields_add_group(fields, group);
	field = purple_request_field_choice_new("id", "Activate which ID?", 0);
	purple_request_field_group_add_field(group, field);

	for (iter = 0; yd->profiles[iter]; iter++) {
		purple_request_field_choice_add(field, yd->profiles[iter]);
		if (purple_strequal(yd->profiles[iter], name))
			purple_request_field_choice_set_default_value(field, iter);
	}

	purple_request_fields(gc, NULL, _("Select the ID you want to activate"), NULL,
					   fields,
					   _("OK"), G_CALLBACK(yahoo_act_id),
					   _("Cancel"), NULL,
					   purple_connection_get_account(gc), NULL, NULL,
					   gc);
}

static void yahoo_show_chat_goto(PurplePluginAction *action)
{
	PurpleConnection *gc = (PurpleConnection *) action->context;
	purple_request_input(gc, NULL, _("Join whom in chat?"), NULL,
					   "", FALSE, FALSE, NULL,
					   _("OK"), G_CALLBACK(yahoo_chat_goto),
					   _("Cancel"), NULL,
					   purple_connection_get_account(gc), NULL, NULL,
					   gc);
}

GList *yahoo_actions(PurplePlugin *plugin, gpointer context) {
	GList *m = NULL;
	PurplePluginAction *act;

#if 0
	/* XXX: it doesn't seems to work */
	act = purple_plugin_action_new(_("Set User Info..."),
			yahoo_set_userinfo_fn);
	m = g_list_append(m, act);
#endif

	act = purple_plugin_action_new(_("Activate ID..."),
			yahoo_show_act_id);
	m = g_list_append(m, act);

	act = purple_plugin_action_new(_("Join User in Chat..."),
			yahoo_show_chat_goto);
	m = g_list_append(m, act);

	m = g_list_append(m, NULL);
	act = purple_plugin_action_new(_("Open Inbox"),
			yahoo_show_inbox);
	m = g_list_append(m, act);

	return m;
}

struct yahoo_sms_carrier_cb_data	{
	PurpleConnection *gc;
	char *who;
	char *what;
};

static void yahoo_get_sms_carrier_cb(PurpleHttpConnection *http_conn,
	PurpleHttpResponse *response, gpointer _sms_cb_data)
{
	struct yahoo_sms_carrier_cb_data *sms_cb_data = _sms_cb_data;
	PurpleConnection *gc = sms_cb_data->gc;
	YahooData *yd = purple_connection_get_protocol_data(gc);
	char *status = NULL;
	char *carrier = NULL;
	PurpleAccount *account = purple_connection_get_account(gc);
	PurpleIMConversation *im = purple_conversations_find_im_with_account(sms_cb_data->who, account);

	yd->http_reqs = g_slist_remove(yd->http_reqs, http_conn);

<<<<<<< HEAD
	if (error_message != NULL) {
		purple_conversation_write(PURPLE_CONVERSATION(im), NULL, _("Can't send SMS. Unable to obtain mobile carrier."),
				PURPLE_MESSAGE_SYSTEM, time(NULL));
=======
	if (!purple_http_response_is_successfull(response)) {
		purple_conversation_write(conv, NULL, _("Can't send SMS. Unable to obtain mobile carrier."), PURPLE_MESSAGE_SYSTEM, time(NULL));
>>>>>>> 6dab914a

		g_free(sms_cb_data->who);
		g_free(sms_cb_data->what);
		g_free(sms_cb_data);
		return ;
	} else {
		const gchar *got_data = purple_http_response_get_data(response, NULL);
		xmlnode *validate_data_root = xmlnode_from_str(got_data, -1);
		xmlnode *validate_data_child = xmlnode_get_child(validate_data_root, "mobile_no");
		const char *mobile_no = xmlnode_get_attrib(validate_data_child, "msisdn");

		validate_data_root = xmlnode_copy(validate_data_child);
		validate_data_child = xmlnode_get_child(validate_data_root, "status");
		status = xmlnode_get_data(validate_data_child);

		validate_data_child = xmlnode_get_child(validate_data_root, "carrier");
		carrier = xmlnode_get_data(validate_data_child);

		purple_debug_info("yahoo", "SMS validate data: %s\n", got_data);

		if (status && g_str_equal(status, "Valid")) {
			g_hash_table_insert(yd->sms_carrier,
					g_strdup_printf("+%s", mobile_no), g_strdup(carrier));
			yahoo_send_im(sms_cb_data->gc, sms_cb_data->who,
					sms_cb_data->what, PURPLE_MESSAGE_SEND);
		} else {
			g_hash_table_insert(yd->sms_carrier,
					g_strdup_printf("+%s", mobile_no), g_strdup("Unknown"));
			purple_conversation_write(PURPLE_CONVERSATION(im), NULL,
					_("Can't send SMS. Unknown mobile carrier."),
					PURPLE_MESSAGE_SYSTEM, time(NULL));
		}

		xmlnode_free(validate_data_child);
		xmlnode_free(validate_data_root);
		g_free(sms_cb_data->who);
		g_free(sms_cb_data->what);
		g_free(sms_cb_data);
		g_free(status);
		g_free(carrier);
	}
}

static void yahoo_get_sms_carrier(PurpleConnection *gc, gpointer data)
{
	YahooData *yd = purple_connection_get_protocol_data(gc);
	PurpleHttpRequest *req;
	PurpleHttpCookieJar *cookiejar;
	PurpleHttpConnection *hc;
	struct yahoo_sms_carrier_cb_data *sms_cb_data;
	char *validate_request_str = NULL;
	xmlnode *validate_request_root = NULL;
	xmlnode *validate_request_child = NULL;

	if(!(sms_cb_data = data))
		return;

	validate_request_root = xmlnode_new("validate");
	xmlnode_set_attrib(validate_request_root, "intl", "us");
	xmlnode_set_attrib(validate_request_root, "version", YAHOO_CLIENT_VERSION);
	xmlnode_set_attrib(validate_request_root, "qos", "0");

	validate_request_child = xmlnode_new_child(validate_request_root, "mobile_no");
	xmlnode_set_attrib(validate_request_child, "msisdn", sms_cb_data->who + 1);

	validate_request_str = xmlnode_to_str(validate_request_root, NULL);

	xmlnode_free(validate_request_child);
	xmlnode_free(validate_request_root);

	req = purple_http_request_new(NULL);
	purple_http_request_set_url_printf(req, "http://validate.msg.yahoo.com"
		"/mobileno?intl=us&version=%s", YAHOO_CLIENT_VERSION);
	purple_http_request_set_method(req, "POST");
	purple_http_request_header_set(req, "User-Agent",
		YAHOO_CLIENT_USERAGENT);
	cookiejar = purple_http_request_get_cookie_jar(req);
	purple_http_cookie_jar_set(cookiejar, "T", yd->cookie_t);
	purple_http_cookie_jar_set(cookiejar, "Y", yd->cookie_y);
	purple_http_request_set_contents(req, validate_request_str, -1);
	hc = purple_http_request(gc, req, yahoo_get_sms_carrier_cb, data);
	purple_http_request_unref(req);

	yd->http_reqs = g_slist_prepend(yd->http_reqs, hc);

<<<<<<< HEAD
	if (url_data)
		yd->url_datas = g_slist_prepend(yd->url_datas, url_data);
	else {
		PurpleAccount *account = purple_connection_get_account(gc);
		PurpleIMConversation *im = purple_conversations_find_im_with_account(sms_cb_data->who, account);
		purple_conversation_write(PURPLE_CONVERSATION(im), NULL, _("Can't send SMS. Unable to obtain mobile carrier."),
				PURPLE_MESSAGE_SYSTEM, time(NULL));
		g_free(sms_cb_data->who);
		g_free(sms_cb_data->what);
		g_free(sms_cb_data);
	}
=======
	g_free(validate_request_str);
>>>>>>> 6dab914a
}

int yahoo_send_im(PurpleConnection *gc, const char *who, const char *what, PurpleMessageFlags flags)
{
	YahooData *yd = purple_connection_get_protocol_data(gc);
	struct yahoo_packet *pkt = NULL;
	char *msg = yahoo_html_to_codes(what);
	char *msg2;
	gboolean utf8 = TRUE;
	PurpleWhiteboard *wb;
	int ret = 1;
	const char *fed_who;
	gsize lenb = 0;
	glong lenc = 0;
	struct yahoo_p2p_data *p2p_data;
	YahooFederation fed = YAHOO_FEDERATION_NONE;
	msg2 = yahoo_string_encode(gc, msg, &utf8);

	if(msg2) {
		lenb = strlen(msg2);
		lenc = g_utf8_strlen(msg2, -1);

		if(lenb > YAHOO_MAX_MESSAGE_LENGTH_BYTES || lenc > YAHOO_MAX_MESSAGE_LENGTH_CHARS) {
			purple_debug_info("yahoo", "Message too big.  Length is %" G_GSIZE_FORMAT
					" bytes, %ld characters.  Max is %d bytes, %d chars."
					"  Message is '%s'.\n", lenb, lenc, YAHOO_MAX_MESSAGE_LENGTH_BYTES,
					YAHOO_MAX_MESSAGE_LENGTH_CHARS, msg2);
			g_free(msg);
			g_free(msg2);
			return -E2BIG;
		}
	}

	fed = yahoo_get_federation_from_name(who);

	if (who[0] == '+') {
		/* we have an sms to be sent */
		gchar *carrier = NULL;
		const char *alias = NULL;
		PurpleAccount *account = purple_connection_get_account(gc);
		PurpleIMConversation *im = purple_conversations_find_im_with_account(who, account);

		carrier = g_hash_table_lookup(yd->sms_carrier, who);
		if (!carrier) {
			struct yahoo_sms_carrier_cb_data *sms_cb_data;
			sms_cb_data = g_malloc(sizeof(struct yahoo_sms_carrier_cb_data));
			sms_cb_data->gc = gc;
			sms_cb_data->who = g_strdup(who);
			sms_cb_data->what = g_strdup(what);

			purple_conversation_write(PURPLE_CONVERSATION(im), NULL, _("Getting mobile carrier to send the SMS."), PURPLE_MESSAGE_SYSTEM, time(NULL));

			yahoo_get_sms_carrier(gc, sms_cb_data);

			g_free(msg);
			g_free(msg2);
			return ret;
		}
		else if( strcmp(carrier,"Unknown") == 0 ) {
			purple_conversation_write(PURPLE_CONVERSATION(im), NULL, _("Can't send SMS. Unknown mobile carrier."), PURPLE_MESSAGE_SYSTEM, time(NULL));

			g_free(msg);
			g_free(msg2);
			return -1;
		}

		alias = purple_account_get_private_alias(account);
		pkt = yahoo_packet_new(YAHOO_SERVICE_SMS_MSG, YAHOO_STATUS_AVAILABLE, yd->session_id);
		yahoo_packet_hash(pkt, "sssss",
			1, purple_connection_get_display_name(gc),
			69, alias,
			5, who + 1,
			68, carrier,
			14, msg2);
		yahoo_packet_send_and_free(pkt, yd);

		g_free(msg);
		g_free(msg2);

		return ret;
	}

	pkt = yahoo_packet_new(YAHOO_SERVICE_MESSAGE, YAHOO_STATUS_OFFLINE, yd->session_id);
	fed_who = who;
	switch (fed) {
		case YAHOO_FEDERATION_MSN:
		case YAHOO_FEDERATION_OCS:
		case YAHOO_FEDERATION_IBM:
		case YAHOO_FEDERATION_PBX:
			fed_who += 4;
			break;
		case YAHOO_FEDERATION_NONE:
		default:
			break;
	}
	yahoo_packet_hash(pkt, "ss", 1, purple_connection_get_display_name(gc), 5, fed_who);
	if (fed)
		yahoo_packet_hash_int(pkt, 241, fed);

	if (utf8)
		yahoo_packet_hash_str(pkt, 97, "1");
	yahoo_packet_hash_str(pkt, 14, msg2);

	/*
	 * IMVironment.
	 *
	 * If this message is to a user who is also Doodling with the local user,
	 * format the chat packet with the correct IMV information (thanks Yahoo!)
	 *
	 * Otherwise attempt to use the same IMVironment as the remote user,
	 * just so that we don't inadvertantly reset their IMVironment back
	 * to nothing.
	 *
	 * If they have not set an IMVironment, then use the default.
	 */
	wb = purple_whiteboard_get_session(purple_connection_get_account(gc), who);
	if (wb)
		yahoo_packet_hash_str(pkt, 63, DOODLE_IMV_KEY);
	else
	{
		const char *imv;
		imv = g_hash_table_lookup(yd->imvironments, who);
		if (imv != NULL)
			yahoo_packet_hash_str(pkt, 63, imv);
		else
			yahoo_packet_hash_str(pkt, 63, ";0");
	}

	yahoo_packet_hash_str(pkt,   64, "0"); /* no idea */
	yahoo_packet_hash_str(pkt, 1002, "1"); /* no idea, Yahoo 6 or later only it seems */
	if (!yd->picture_url)
		yahoo_packet_hash_str(pkt, 206, "0"); /* 0 = no picture, 2 = picture, maybe 1 = avatar? */
	else
		yahoo_packet_hash_str(pkt, 206, "2");

	/* We may need to not send any packets over 2000 bytes, but I'm not sure yet. */
	if ((YAHOO_PACKET_HDRLEN + yahoo_packet_length(pkt)) <= 2000) {
		/* if p2p link exists, send through it. To-do: key 15, time value to be sent in case of p2p */
		if( (p2p_data = g_hash_table_lookup(yd->peers, who)) && !fed) {
			yahoo_packet_hash_int(pkt, 11, p2p_data->session_id);
			yahoo_p2p_write_pkt(p2p_data->source, pkt);
		}
		else	{
			yahoo_packet_send(pkt, yd);
			if(!fed)
				yahoo_send_p2p_pkt(gc, who, 0);		/* send p2p packet, with val_13=0 */
		}
	}
	else
		ret = -E2BIG;

	yahoo_packet_free(pkt);

	g_free(msg);
	g_free(msg2);

	return ret;
}

unsigned int yahoo_send_typing(PurpleConnection *gc, const char *who, PurpleIMTypingState state)
{
	YahooData *yd = purple_connection_get_protocol_data(gc);
	struct yahoo_p2p_data *p2p_data;
	YahooFederation fed = YAHOO_FEDERATION_NONE;
	struct yahoo_packet *pkt = NULL;

	fed = yahoo_get_federation_from_name(who);

	/* Don't do anything if sms is being typed */
	if( strncmp(who, "+", 1) == 0 )
		return 0;

	pkt = yahoo_packet_new(YAHOO_SERVICE_NOTIFY, YAHOO_STATUS_TYPING, yd->session_id);

	/* check to see if p2p link exists, send through it */
	if( (p2p_data = g_hash_table_lookup(yd->peers, who)) && !fed) {
		yahoo_packet_hash(pkt, "sssssis", 49, "TYPING", 1, purple_connection_get_display_name(gc),
	                  14, " ", 13, state == PURPLE_IM_TYPING ? "1" : "0",
	                  5, who, 11, p2p_data->session_id, 1002, "1");	/* To-do: key 15 to be sent in case of p2p */
		yahoo_p2p_write_pkt(p2p_data->source, pkt);
		yahoo_packet_free(pkt);
	}
	else	{	/* send through yahoo server */

		const char *fed_who = who;
		switch (fed) {
			case YAHOO_FEDERATION_MSN:
			case YAHOO_FEDERATION_OCS:
			case YAHOO_FEDERATION_IBM:
			case YAHOO_FEDERATION_PBX:
				fed_who += 4;
				break;
			case YAHOO_FEDERATION_NONE:
			default:
				break;
		}

		yahoo_packet_hash(pkt, "ssssss", 49, "TYPING", 1, purple_connection_get_display_name(gc),
                  14, " ", 13, state == PURPLE_IM_TYPING ? "1" : "0",
                  5, fed_who, 1002, "1");
        if (fed)
        	yahoo_packet_hash_int(pkt, 241, fed);
		yahoo_packet_send_and_free(pkt, yd);
	}

	return 0;
}

static void yahoo_session_presence_remove(gpointer key, gpointer value, gpointer data)
{
	YahooFriend *f = value;
	if (f && f->presence == YAHOO_PRESENCE_ONLINE)
		f->presence = YAHOO_PRESENCE_DEFAULT;
}

void yahoo_set_status(PurpleAccount *account, PurpleStatus *status)
{
	PurpleConnection *gc;
	PurplePresence *presence;
	YahooData *yd;
	struct yahoo_packet *pkt;
	int old_status;
	const char *msg = NULL;
	char *tmp = NULL;
	char *conv_msg = NULL;
	gboolean utf8 = TRUE;

	if (!purple_status_is_active(status))
		return;

	gc = purple_account_get_connection(account);
	presence = purple_status_get_presence(status);
	yd = purple_connection_get_protocol_data(gc);
	old_status = yd->current_status;

	yd->current_status = get_yahoo_status_from_purple_status(status);

	if (yd->current_status == YAHOO_STATUS_CUSTOM)
	{
		msg = purple_status_get_attr_string(status, "message");

		if (purple_status_is_available(status)) {
			tmp = yahoo_string_encode(gc, msg, &utf8);
			conv_msg = purple_markup_strip_html(tmp);
			g_free(tmp);
		} else {
			if ((msg == NULL) || (*msg == '\0'))
				msg = _("Away");
			tmp = yahoo_string_encode(gc, msg, &utf8);
			conv_msg = purple_markup_strip_html(tmp);
			g_free(tmp);
		}
	}

	if (yd->current_status == YAHOO_STATUS_INVISIBLE) {
		pkt = yahoo_packet_new(YAHOO_SERVICE_Y6_VISIBLE_TOGGLE, YAHOO_STATUS_AVAILABLE, yd->session_id);
		yahoo_packet_hash_str(pkt, 13, "2");
		yahoo_packet_send_and_free(pkt, yd);

		return;
	}

	pkt = yahoo_packet_new(YAHOO_SERVICE_Y6_STATUS_UPDATE, YAHOO_STATUS_AVAILABLE, yd->session_id);
	yahoo_packet_hash_int(pkt, 10, yd->current_status);

	if (yd->current_status == YAHOO_STATUS_CUSTOM) {
		yahoo_packet_hash_str(pkt, 97, utf8 ? "1" : 0);
		yahoo_packet_hash_str(pkt, 19, conv_msg);
	} else {
		yahoo_packet_hash_str(pkt, 19, "");
	}

	g_free(conv_msg);

	if (purple_presence_is_idle(presence))
		yahoo_packet_hash_str(pkt, 47, "2");
	else	{
		if (!purple_status_is_available(status))
			yahoo_packet_hash_str(pkt, 47, "1");
		else
			yahoo_packet_hash_str(pkt, 47, "0");
	}

	yahoo_packet_send_and_free(pkt, yd);

	if (old_status == YAHOO_STATUS_INVISIBLE) {
		pkt = yahoo_packet_new(YAHOO_SERVICE_Y6_VISIBLE_TOGGLE, YAHOO_STATUS_AVAILABLE, yd->session_id);
		yahoo_packet_hash_str(pkt, 13, "1");
		yahoo_packet_send_and_free(pkt, yd);

		/* Any per-session presence settings are removed */
		g_hash_table_foreach(yd->friends, yahoo_session_presence_remove, NULL);

	}
}

void yahoo_set_idle(PurpleConnection *gc, int idle)
{
	YahooData *yd = purple_connection_get_protocol_data(gc);
	struct yahoo_packet *pkt = NULL;
	char *msg = NULL, *msg2 = NULL;
	PurpleStatus *status = NULL;
	gboolean invisible = FALSE;

	if (idle && yd->current_status != YAHOO_STATUS_CUSTOM)
		yd->current_status = YAHOO_STATUS_IDLE;
	else if (!idle && yd->current_status == YAHOO_STATUS_IDLE) {
		status = purple_presence_get_active_status(purple_account_get_presence(purple_connection_get_account(gc)));
		yd->current_status = get_yahoo_status_from_purple_status(status);
	}

	invisible = (yd->current_status == YAHOO_STATUS_INVISIBLE);

	pkt = yahoo_packet_new(YAHOO_SERVICE_Y6_STATUS_UPDATE, YAHOO_STATUS_AVAILABLE, yd->session_id);

	if (!idle && invisible)
		yahoo_packet_hash_int(pkt, 10, YAHOO_STATUS_AVAILABLE);
	else
		yahoo_packet_hash_int(pkt, 10, yd->current_status);

	if (yd->current_status == YAHOO_STATUS_CUSTOM) {
		const char *tmp;
		if (status == NULL)
			status = purple_presence_get_active_status(purple_account_get_presence(purple_connection_get_account(gc)));
		tmp = purple_status_get_attr_string(status, "message");
		if (tmp != NULL) {
			gboolean utf8 = TRUE;
			msg = yahoo_string_encode(gc, tmp, &utf8);
			msg2 = purple_markup_strip_html(msg);
			yahoo_packet_hash_str(pkt, 97, utf8 ? "1" : 0);
			yahoo_packet_hash_str(pkt, 19, msg2);
		} else {
			/* get_yahoo_status_from_purple_status() returns YAHOO_STATUS_CUSTOM for
			 * the generic away state (YAHOO_STATUS_TYPE_AWAY) with no message */
			yahoo_packet_hash_str(pkt, 19, _("Away"));
		}
	} else {
		yahoo_packet_hash_str(pkt, 19, "");
	}

	if (idle)
		yahoo_packet_hash_str(pkt, 47, "2");
	else if (yd->current_status == YAHOO_STATUS_CUSTOM &&
			!purple_status_is_available(status))
		/* We are still unavailable in this case.
		 * Make sure Yahoo knows that */
		yahoo_packet_hash_str(pkt, 47, "1");

	yahoo_packet_send_and_free(pkt, yd);

	g_free(msg);
	g_free(msg2);
}

GList *yahoo_status_types(PurpleAccount *account)
{
	PurpleStatusType *type;
	GList *types = NULL;

	type = purple_status_type_new_with_attrs(PURPLE_STATUS_AVAILABLE, YAHOO_STATUS_TYPE_AVAILABLE,
	                                       NULL, TRUE, TRUE, FALSE,
	                                       "message", _("Message"),
	                                       purple_value_new(PURPLE_TYPE_STRING), NULL);
	types = g_list_append(types, type);

	type = purple_status_type_new_with_attrs(PURPLE_STATUS_AWAY, YAHOO_STATUS_TYPE_AWAY,
	                                       NULL, TRUE, TRUE, FALSE,
	                                       "message", _("Message"),
	                                       purple_value_new(PURPLE_TYPE_STRING), NULL);
	types = g_list_append(types, type);

	type = purple_status_type_new(PURPLE_STATUS_AWAY, YAHOO_STATUS_TYPE_BRB, _("Be Right Back"), TRUE);
	types = g_list_append(types, type);

	type = purple_status_type_new_with_attrs(PURPLE_STATUS_UNAVAILABLE, YAHOO_STATUS_TYPE_BUSY,
	                                       _("Busy"), TRUE, TRUE, FALSE,
	                                       "message", _("Message"),
	                                       purple_value_new(PURPLE_TYPE_STRING), NULL);
	types = g_list_append(types, type);

	type = purple_status_type_new(PURPLE_STATUS_AWAY, YAHOO_STATUS_TYPE_NOTATHOME, _("Not at Home"), TRUE);
	types = g_list_append(types, type);

	type = purple_status_type_new(PURPLE_STATUS_AWAY, YAHOO_STATUS_TYPE_NOTATDESK, _("Not at Desk"), TRUE);
	types = g_list_append(types, type);

	type = purple_status_type_new(PURPLE_STATUS_AWAY, YAHOO_STATUS_TYPE_NOTINOFFICE, _("Not in Office"), TRUE);
	types = g_list_append(types, type);

	type = purple_status_type_new(PURPLE_STATUS_UNAVAILABLE, YAHOO_STATUS_TYPE_ONPHONE, _("On the Phone"), TRUE);
	types = g_list_append(types, type);

	type = purple_status_type_new(PURPLE_STATUS_EXTENDED_AWAY, YAHOO_STATUS_TYPE_ONVACATION, _("On Vacation"), TRUE);
	types = g_list_append(types, type);

	type = purple_status_type_new(PURPLE_STATUS_AWAY, YAHOO_STATUS_TYPE_OUTTOLUNCH, _("Out to Lunch"), TRUE);
	types = g_list_append(types, type);

	type = purple_status_type_new(PURPLE_STATUS_AWAY, YAHOO_STATUS_TYPE_STEPPEDOUT, _("Stepped Out"), TRUE);
	types = g_list_append(types, type);


	type = purple_status_type_new(PURPLE_STATUS_INVISIBLE, YAHOO_STATUS_TYPE_INVISIBLE, NULL, TRUE);
	types = g_list_append(types, type);

	type = purple_status_type_new(PURPLE_STATUS_OFFLINE, YAHOO_STATUS_TYPE_OFFLINE, NULL, TRUE);
	types = g_list_append(types, type);

	type = purple_status_type_new_full(PURPLE_STATUS_MOBILE, YAHOO_STATUS_TYPE_MOBILE, NULL, FALSE, FALSE, TRUE);
	types = g_list_append(types, type);

	return types;
}

void yahoo_keepalive(PurpleConnection *gc)
{
	struct yahoo_packet *pkt;
	YahooData *yd = purple_connection_get_protocol_data(gc);
	time_t now = time(NULL);

	/* We're only allowed to send a ping once an hour or the servers will boot us */
	if ((now - yd->last_ping) >= PING_TIMEOUT) {
		yd->last_ping = now;

		/* The native client will only send PING or CHATPING */
		if (yd->chat_online) {
			if (yd->wm) {
				ycht_chat_send_keepalive(yd->ycht);
			} else {
				pkt = yahoo_packet_new(YAHOO_SERVICE_CHATPING, YAHOO_STATUS_AVAILABLE, yd->session_id);
				yahoo_packet_hash_str(pkt, 109, purple_connection_get_display_name(gc));
				yahoo_packet_send_and_free(pkt, yd);
			}
		} else {
			pkt = yahoo_packet_new(YAHOO_SERVICE_PING, YAHOO_STATUS_AVAILABLE, yd->session_id);
			yahoo_packet_send_and_free(pkt, yd);
		}
	}

	if ((now - yd->last_keepalive) >= KEEPALIVE_TIMEOUT) {
		yd->last_keepalive = now;
		pkt = yahoo_packet_new(YAHOO_SERVICE_KEEPALIVE, YAHOO_STATUS_AVAILABLE, yd->session_id);
		yahoo_packet_hash_str(pkt, 0, purple_connection_get_display_name(gc));
		yahoo_packet_send_and_free(pkt, yd);
	}

}

void yahoo_add_buddy(PurpleConnection *gc, PurpleBuddy *buddy, PurpleGroup *g, const char *message)
{
	YahooData *yd = purple_connection_get_protocol_data(gc);
	struct yahoo_packet *pkt;
	const char *group = NULL;
	char *group2;
	const char *bname;
	const char *fed_bname;
	YahooFederation fed = YAHOO_FEDERATION_NONE;

	if (!yd->logged_in)
		return;

	fed_bname = bname = purple_buddy_get_name(buddy);
	if (!purple_account_privacy_check(purple_connection_get_account(gc), bname))
		return;

	fed = yahoo_get_federation_from_name(bname);
	if (fed != YAHOO_FEDERATION_NONE)
		fed_bname += 4;

	g = purple_buddy_get_group(buddy);
	if (g)
		group = purple_group_get_name(g);
	else
		group = "Buddies";

	group2 = yahoo_string_encode(gc, group, NULL);
	pkt = yahoo_packet_new(YAHOO_SERVICE_ADDBUDDY, YAHOO_STATUS_AVAILABLE, yd->session_id);
	if (fed) {
		yahoo_packet_hash(pkt, "sssssssisss",
						  14, "",
						  65, group2,
						  97, "1",
						  1, purple_connection_get_display_name(gc),
						  302, "319",
						  300, "319",
						  7, fed_bname,
						  241, fed,
						  334, "0",
						  301, "319",
						  303, "319"
		);
	}
	else {
		yahoo_packet_hash(pkt, "ssssssssss",
						  14, "",
						  65, group2,
						  97, "1",
						  1, purple_connection_get_display_name(gc),
						  302, "319",
						  300, "319",
						  7, fed_bname,
						  334, "0",
						  301, "319",
						  303, "319"
		);
	}

	yahoo_packet_send_and_free(pkt, yd);
	g_free(group2);
}

void yahoo_remove_buddy(PurpleConnection *gc, PurpleBuddy *buddy, PurpleGroup *group)
{
	YahooData *yd = purple_connection_get_protocol_data(gc);
	struct yahoo_packet *pkt;
	GSList *buddies, *l;
	PurpleGroup *g;
	gboolean remove = TRUE;
	char *cg;
	const char *bname, *gname;
	YahooFriend *f = NULL;
	YahooFederation fed = YAHOO_FEDERATION_NONE;

	bname = purple_buddy_get_name(buddy);
	f = yahoo_friend_find(gc, bname);
	if (!f)
		return;
	fed = f->fed;

	gname = purple_group_get_name(group);
	buddies = purple_find_buddies(purple_connection_get_account(gc), bname);
	for (l = buddies; l; l = l->next) {
		g = purple_buddy_get_group(l->data);
		if (purple_utf8_strcasecmp(gname, purple_group_get_name(g))) {
			remove = FALSE;
			break;
		}
	}

	g_slist_free(buddies);

	if (remove) {
		g_hash_table_remove(yd->friends, bname);
		f = NULL; /* f no longer valid - Just making it clear */
	}

	cg = yahoo_string_encode(gc, gname, NULL);
	pkt = yahoo_packet_new(YAHOO_SERVICE_REMBUDDY, YAHOO_STATUS_AVAILABLE, yd->session_id);

	switch (fed) {
		case YAHOO_FEDERATION_MSN:
		case YAHOO_FEDERATION_OCS:
		case YAHOO_FEDERATION_IBM:
			bname += 4;
			break;
		case YAHOO_FEDERATION_NONE:
		default:
			break;
	}

	yahoo_packet_hash(pkt, "sss", 1, purple_connection_get_display_name(gc),
	                  7, bname, 65, cg);
	if (fed)
		yahoo_packet_hash_int(pkt, 241, fed);
	yahoo_packet_send_and_free(pkt, yd);
	g_free(cg);
}

void yahoo_add_deny(PurpleConnection *gc, const char *who) {
	YahooData *yd = purple_connection_get_protocol_data(gc);
	struct yahoo_packet *pkt;
	YahooFederation fed = YAHOO_FEDERATION_NONE;

	if (!yd->logged_in)
		return;

	if (!who || who[0] == '\0')
		return;

	fed = yahoo_get_federation_from_name(who);

	pkt = yahoo_packet_new(YAHOO_SERVICE_IGNORECONTACT, YAHOO_STATUS_AVAILABLE, yd->session_id);

	if(fed)
		yahoo_packet_hash(pkt, "ssis", 1, purple_connection_get_display_name(gc), 7, who+4, 241, fed, 13, "1");
	else
		yahoo_packet_hash(pkt, "sss", 1, purple_connection_get_display_name(gc), 7, who, 13, "1");

	yahoo_packet_send_and_free(pkt, yd);
}

void yahoo_rem_deny(PurpleConnection *gc, const char *who) {
	YahooData *yd = purple_connection_get_protocol_data(gc);
	struct yahoo_packet *pkt;
	YahooFederation fed = YAHOO_FEDERATION_NONE;

	if (!yd->logged_in)
		return;

	if (!who || who[0] == '\0')
		return;
	fed = yahoo_get_federation_from_name(who);

	pkt = yahoo_packet_new(YAHOO_SERVICE_IGNORECONTACT, YAHOO_STATUS_AVAILABLE, yd->session_id);

	if(fed)
		yahoo_packet_hash(pkt, "ssis", 1, purple_connection_get_display_name(gc), 7, who+4, 241, fed, 13, "2");
	else
		yahoo_packet_hash(pkt, "sss", 1, purple_connection_get_display_name(gc), 7, who, 13, "2");

	yahoo_packet_send_and_free(pkt, yd);
}

void yahoo_set_permit_deny(PurpleConnection *gc)
{
	PurpleAccount *account;
	GSList *deny;

	account = purple_connection_get_account(gc);

	switch (purple_account_get_privacy_type(account))
	{
		case PURPLE_ACCOUNT_PRIVACY_ALLOW_ALL:
			for (deny = purple_account_privacy_get_denied(account); deny; deny = deny->next)
				yahoo_rem_deny(gc, deny->data);
			break;

		case PURPLE_ACCOUNT_PRIVACY_ALLOW_BUDDYLIST:
		case PURPLE_ACCOUNT_PRIVACY_ALLOW_USERS:
		case PURPLE_ACCOUNT_PRIVACY_DENY_USERS:
		case PURPLE_ACCOUNT_PRIVACY_DENY_ALL:
			for (deny = purple_account_privacy_get_denied(account); deny; deny = deny->next)
				yahoo_add_deny(gc, deny->data);
			break;
	}
}

void yahoo_change_buddys_group(PurpleConnection *gc, const char *who,
				   const char *old_group, const char *new_group)
{
	YahooData *yd = purple_connection_get_protocol_data(gc);
	struct yahoo_packet *pkt;
	char *gpn, *gpo;
	YahooFriend *f = yahoo_friend_find(gc, who);
	const char *temp = NULL;

	/* Step 0:  If they aren't on the server list anyway,
	 *          don't bother letting the server know.
	 */
	if (!f)
		return;

	if(f->fed) {
		temp = who+4;
	} else
		temp = who;

	/* If old and new are the same, we would probably
	 * end up deleting the buddy, which would be bad.
	 * This might happen because of the charset conversation.
	 */
	gpn = yahoo_string_encode(gc, new_group, NULL);
	gpo = yahoo_string_encode(gc, old_group, NULL);
	if (!strcmp(gpn, gpo)) {
		g_free(gpn);
		g_free(gpo);
		return;
	}

	pkt = yahoo_packet_new(YAHOO_SERVICE_CHGRP_15, YAHOO_STATUS_AVAILABLE, yd->session_id);
	if(f->fed)
		yahoo_packet_hash(pkt, "ssssissss", 1, purple_connection_get_display_name(gc),
	                  302, "240", 300, "240", 7, temp, 241, f->fed, 224, gpo, 264, gpn, 301,
	                  "240", 303, "240");
	else
		yahoo_packet_hash(pkt, "ssssssss", 1, purple_connection_get_display_name(gc),
	                  302, "240", 300, "240", 7, temp, 224, gpo, 264, gpn, 301,
	                  "240", 303, "240");
	yahoo_packet_send_and_free(pkt, yd);

	g_free(gpn);
	g_free(gpo);
}

void yahoo_rename_group(PurpleConnection *gc, const char *old_name,
							   PurpleGroup *group, GList *moved_buddies)
{
	YahooData *yd = purple_connection_get_protocol_data(gc);
	struct yahoo_packet *pkt;
	char *gpn, *gpo;

	gpn = yahoo_string_encode(gc, purple_group_get_name(group), NULL);
	gpo = yahoo_string_encode(gc, old_name, NULL);
	if (!strcmp(gpn, gpo)) {
		g_free(gpn);
		g_free(gpo);
		return;
	}

	pkt = yahoo_packet_new(YAHOO_SERVICE_GROUPRENAME, YAHOO_STATUS_AVAILABLE, yd->session_id);
	yahoo_packet_hash(pkt, "sss", 1, purple_connection_get_display_name(gc),
	                  65, gpo, 67, gpn);
	yahoo_packet_send_and_free(pkt, yd);
	g_free(gpn);
	g_free(gpo);
}

/********************************* Commands **********************************/

PurpleCmdRet
yahoopurple_cmd_buzz(PurpleConversation *c, const gchar *cmd, gchar **args, gchar **error, void *data) {
	PurpleAccount *account = purple_conversation_get_account(c);

	if (*args && args[0])
		return PURPLE_CMD_RET_FAILED;

	purple_prpl_send_attention(purple_account_get_connection(account), purple_conversation_get_name(c), YAHOO_BUZZ);

	return PURPLE_CMD_RET_OK;
}

PurpleCmdRet
yahoopurple_cmd_chat_join(PurpleConversation *conv, const char *cmd,
                        char **args, char **error, void *data)
{
	GHashTable *comp;
	PurpleConnection *gc;

	if (!args || !args[0])
		return PURPLE_CMD_RET_FAILED;

	gc = purple_conversation_get_connection(conv);
	purple_debug_info("yahoo", "Trying to join %s \n", args[0]);

	comp = g_hash_table_new_full(g_str_hash, g_str_equal, g_free, g_free);
	g_hash_table_replace(comp, g_strdup("room"), g_ascii_strdown(args[0], -1));
	g_hash_table_replace(comp, g_strdup("type"), g_strdup("Chat"));

	yahoo_c_join(gc, comp);

	g_hash_table_destroy(comp);
	return PURPLE_CMD_RET_OK;
}

PurpleCmdRet
yahoopurple_cmd_chat_list(PurpleConversation *conv, const char *cmd,
                        char **args, char **error, void *data)
{
	PurpleAccount *account = purple_conversation_get_account(conv);
	if (*args && args[0])
		return PURPLE_CMD_RET_FAILED;
	purple_roomlist_show_with_account(account);
	return PURPLE_CMD_RET_OK;
}

gboolean yahoo_offline_message(const PurpleBuddy *buddy)
{
	return TRUE;
}

gboolean yahoo_send_attention(PurpleConnection *gc, const char *username, guint type)
{
	PurpleIMConversation *im;

	im = purple_conversations_find_im_with_account(username,
			purple_connection_get_account(gc));

	g_return_val_if_fail(im != NULL, FALSE);

	purple_debug_info("yahoo", "Sending <ding> on account %s to buddy %s.\n",
			username, purple_conversation_get_name(PURPLE_CONVERSATION(im)));
	purple_conversation_send_with_flags(PURPLE_CONVERSATION(im), "<ding>", PURPLE_MESSAGE_INVISIBLE);

	return TRUE;
}

GList *yahoo_attention_types(PurpleAccount *account)
{
	static GList *list = NULL;

	if (!list) {
		/* Yahoo only supports one attention command: the 'buzz'. */
		/* This is index number YAHOO_BUZZ. */
		list = g_list_append(list, purple_attention_type_new("Buzz", _("Buzz"),
				_("%s has buzzed you!"), _("Buzzing %s...")));
	}

	return list;
}
<|MERGE_RESOLUTION|>--- conflicted
+++ resolved
@@ -1699,18 +1699,11 @@
 
 	purple_debug_info("yahoo","Authentication: In yahoo_auth16_stage3\n");
 
-<<<<<<< HEAD
+	g_return_if_fail(crypt != NULL);
+
 	md5_hash = purple_md5_hash_new();
 	purple_hash_append(md5_hash, (guchar *)crypt, strlen(crypt));
 	purple_hash_digest(md5_hash, md5_digest, sizeof(md5_digest));
-=======
-	g_return_if_fail(crypt != NULL);
-
-	md5_cipher = purple_ciphers_find_cipher("md5");
-	md5_ctx = purple_cipher_context_new(md5_cipher, NULL);
-	purple_cipher_context_append(md5_ctx, (guchar *)crypt, strlen(crypt));
-	purple_cipher_context_digest(md5_ctx, md5_digest, sizeof(md5_digest));
->>>>>>> 6dab914a
 
 	to_y64(base64_string, md5_digest, 16);
 
@@ -1959,7 +1952,7 @@
 			g_free(token);
 		}
 		else {
-			/* OK to login, correct information provided */
+				/* OK to login, correct information provided */
 			gboolean yahoojp = yahoo_is_japan(account);
 			PurpleHttpRequest *req;
 			PurpleHttpConnection *hc;
@@ -4347,18 +4340,12 @@
 	char *status = NULL;
 	char *carrier = NULL;
 	PurpleAccount *account = purple_connection_get_account(gc);
-	PurpleIMConversation *im = purple_conversations_find_im_with_account(sms_cb_data->who, account);
+	PurpleConversation *conv = purple_find_conversation_with_account(PURPLE_CONV_TYPE_IM, sms_cb_data->who, account);
 
 	yd->http_reqs = g_slist_remove(yd->http_reqs, http_conn);
 
-<<<<<<< HEAD
-	if (error_message != NULL) {
-		purple_conversation_write(PURPLE_CONVERSATION(im), NULL, _("Can't send SMS. Unable to obtain mobile carrier."),
-				PURPLE_MESSAGE_SYSTEM, time(NULL));
-=======
 	if (!purple_http_response_is_successfull(response)) {
 		purple_conversation_write(conv, NULL, _("Can't send SMS. Unable to obtain mobile carrier."), PURPLE_MESSAGE_SYSTEM, time(NULL));
->>>>>>> 6dab914a
 
 		g_free(sms_cb_data->who);
 		g_free(sms_cb_data->what);
@@ -4444,21 +4431,7 @@
 
 	yd->http_reqs = g_slist_prepend(yd->http_reqs, hc);
 
-<<<<<<< HEAD
-	if (url_data)
-		yd->url_datas = g_slist_prepend(yd->url_datas, url_data);
-	else {
-		PurpleAccount *account = purple_connection_get_account(gc);
-		PurpleIMConversation *im = purple_conversations_find_im_with_account(sms_cb_data->who, account);
-		purple_conversation_write(PURPLE_CONVERSATION(im), NULL, _("Can't send SMS. Unable to obtain mobile carrier."),
-				PURPLE_MESSAGE_SYSTEM, time(NULL));
-		g_free(sms_cb_data->who);
-		g_free(sms_cb_data->what);
-		g_free(sms_cb_data);
-	}
-=======
 	g_free(validate_request_str);
->>>>>>> 6dab914a
 }
 
 int yahoo_send_im(PurpleConnection *gc, const char *who, const char *what, PurpleMessageFlags flags)
