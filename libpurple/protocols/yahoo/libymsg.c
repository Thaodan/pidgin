--- conflicted
+++ resolved
@@ -2333,14 +2333,9 @@
 	decoded_group = yahoo_string_decode(gc, group, FALSE);
 	buf = g_strdup_printf(_("Unable to add buddy %s to group %s to the server list on account %s."),
 				who, decoded_group, purple_connection_get_display_name(gc));
-<<<<<<< HEAD
 	if (!purple_conversation_present_error(who, purple_connection_get_account(gc), buf))
-		purple_notify_error(gc, NULL, _("Unable to add buddy to server list"), buf);
-=======
-	if (!purple_conv_present_error(who, purple_connection_get_account(gc), buf))
 		purple_notify_error(gc, NULL, _("Unable to add buddy to server list"), buf,
 			purple_request_cpar_from_connection(gc));
->>>>>>> 6041602c
 	g_free(buf);
 	g_free(decoded_group);
 	g_free(who);
