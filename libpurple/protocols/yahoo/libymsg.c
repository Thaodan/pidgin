--- conflicted
+++ resolved
@@ -1948,7 +1948,7 @@
 			g_free(token);
 		}
 		else {
-				/* OK to login, correct information provided */
+			/* OK to login, correct information provided */
 			gboolean yahoojp = yahoo_is_japan(account);
 			PurpleHttpRequest *req;
 
@@ -3631,12 +3631,8 @@
 	yd->fd = -1;
 	yd->txhandler = 0;
 	/* TODO: Is there a good grow size for the buffer? */
-<<<<<<< HEAD
 	yd->txbuf = purple_circular_buffer_new(0);
-=======
-	yd->txbuf = purple_circ_buffer_new(0);
 	yd->http_reqs = purple_http_connection_set_new();
->>>>>>> 849aea4e
 	yd->friends = g_hash_table_new_full(g_str_hash, g_str_equal, g_free, yahoo_friend_free);
 	yd->imvironments = g_hash_table_new_full(g_str_hash, g_str_equal, g_free, g_free);
 	yd->xfer_peer_idstring_map = g_hash_table_new_full(g_str_hash, g_str_equal, NULL, NULL);
