--- conflicted
+++ resolved
@@ -58,11 +58,7 @@
 		const char* username	= purple_account_get_username( account );
 
 		if ( username[0] == '+' ) {
-<<<<<<< HEAD
-			char* fixed	= g_strdup( &username[1] );
-=======
 			char* fixed = g_strdup( &username[1] );
->>>>>>> d0efa79c
 			purple_account_set_username( account, fixed );
 			g_free( fixed );
 		}
@@ -71,13 +67,6 @@
 	session = g_new0( struct MXitSession, 1 );
 	session->con = con;
 	session->acc = account;
-<<<<<<< HEAD
-=======
-
-	/* configure the connection (reference: "libpurple/connection.h") */
-	purple_connection_set_protocol_data( con, session );
-	con->flags |= PURPLE_CONNECTION_NO_BGCOLOR | PURPLE_CONNECTION_NO_URLDESC | PURPLE_CONNECTION_HTML | PURPLE_CONNECTION_SUPPORT_MOODS;
->>>>>>> d0efa79c
 
 	/* configure the connection (reference: "libpurple/connection.h") */
 	purple_connection_set_protocol_data( con, session );
@@ -582,11 +571,7 @@
 			MXIT_CAPTCHA_WIDTH,
 			time( NULL )
 	);
-<<<<<<< HEAD
 	url_data = purple_util_fetch_url_request( session->acc, url, TRUE, MXIT_HTTP_USERAGENT, TRUE, NULL, FALSE, -1, mxit_cb_clientinfo2, session );
-=======
-	url_data = purple_util_fetch_url_request( url, TRUE, MXIT_HTTP_USERAGENT, TRUE, NULL, FALSE, mxit_cb_clientinfo2, session );
->>>>>>> d0efa79c
 	if ( url_data )
 		session->async_calls = g_slist_prepend( session->async_calls, url_data );
 
