--- conflicted
+++ resolved
@@ -59,11 +59,7 @@
 		const char* username	= purple_account_get_username( account );
 
 		if ( username[0] == '+' ) {
-<<<<<<< HEAD
-			char* fixed	= g_strdup( &username[1] );
-=======
 			char* fixed = g_strdup( &username[1] );
->>>>>>> cae2f557
 			purple_account_set_username( account, fixed );
 			g_free( fixed );
 		}
