--- conflicted
+++ resolved
@@ -23,16 +23,11 @@
  * Foundation, Inc., 51 Franklin Street, Fifth Floor, Boston, MA  02111-1301  USA
  */
 
-<<<<<<< HEAD
-#include    "internal.h"
-#include	"purple.h"
-#include	"obsolete.h"
-=======
 #include	"internal.h"
 #include	"debug.h"
 #include	"request.h"
 #include	"version.h"
->>>>>>> 3d8b69d9
+#include	"obsolete.h"
 
 #include	"protocol.h"
 #include	"mxit.h"
