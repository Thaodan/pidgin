--- conflicted
+++ resolved
@@ -762,11 +762,7 @@
 	 * if we don't have any info saved from a previous login, we need to get it from the MXit WAP site.
 	 * we do cache it, so this step is only done on the very first login for each account.
 	 */
-<<<<<<< HEAD
-	if ( ( session->distcode == NULL ) || ( !*session->distcode ) ) {
-=======
-	if ( strlen( session->distcode ) == 0 ) {
->>>>>>> 51ccbc27
+	if ( !*session->distcode ) {
 		/* this must be the very first login, so we need to retrieve the user information */
 		get_clientinfo( session );
 	}
