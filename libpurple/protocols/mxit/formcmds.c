/*
 *					MXit Protocol libPurple Plugin
 *
 *					-- MXit Forms & Commands --
 *
 *				Andrew Victor	<libpurple@mxit.com>
 *
 *			(C) Copyright 2009	MXit Lifestyle (Pty) Ltd.
 *				<http://www.mxitlifestyle.com>
 *
 * This program is free software; you can redistribute it and/or modify
 * it under the terms of the GNU General Public License as published by
 * the Free Software Foundation; either version 2 of the License, or
 * (at your option) any later version.
 *
 * This program is distributed in the hope that it will be useful,
 * but WITHOUT ANY WARRANTY; without even the implied warranty of
 * MERCHANTABILITY or FITNESS FOR A PARTICULAR PURPOSE.  See the
 * GNU General Public License for more details.
 *
 * You should have received a copy of the GNU General Public License
 * along with this program; if not, write to the Free Software
 * Foundation, Inc., 51 Franklin Street, Fifth Floor, Boston, MA  02111-1301  USA
 */


#include "internal.h"
<<<<<<< HEAD
#include <glib.h>

#include "purple.h"
#include "obsolete.h"
=======
#include "debug.h"
>>>>>>> 3d8b69d9

#include "protocol.h"
#include "mxit.h"
#include "markup.h"
#include "formcmds.h"

#undef MXIT_DEBUG_COMMANDS

/*
 * the MXit Command identifiers
 */
typedef enum
{
	MXIT_CMD_UNKNOWN = 0,		/* Unknown command */
	MXIT_CMD_CLEAR,				/* Clear (clear) */
	MXIT_CMD_SENDSMS,			/* Send SMS (sendsms) */
	MXIT_CMD_REPLY,				/* Reply (reply) */
	MXIT_CMD_PLATREQ,			/* Platform Request (platreq) */
	MXIT_CMD_SELECTCONTACT,		/* Select Contact (selc) */
	MXIT_CMD_IMAGE,				/* Inline image (img) */
	MXIT_CMD_SCREENCONFIG,		/* Chat-screen config (csc) */
	MXIT_CMD_SCREENINFO,		/* Chat-screen info (csi) */
	MXIT_CMD_IMAGESTRIP,		/* Image Strip (is) */
	MXIT_CMD_TABLE				/* Table (tbl) */
} MXitCommandType;

/* Chat-screen behaviours (bhvr) */
#define SCREEN_NO_HEADINGS		0x01
#define SCREEN_FULLSCREEN		0x02
#define SCREEN_AUTOCLEAR		0x04
#define SCREEN_NO_AUDIO			0x08
#define SCREEN_NO_MSGPREFIX		0x10
#define SCREEN_NOTIFY			0x20
#define SCREEN_PROGRESSBAR		0x40


/*
 * object for an inline image request with an URL
 */
struct ii_url_request
{
	struct RXMsgData*	mx;
	char*				url;
};


/*------------------------------------------------------------------------
 * Callback function invoked when an inline image request to a web site completes.
 *
 *  @param url_data
 *  @param user_data		The Markup message object
 *  @param url_text			The data returned from the WAP site
 *  @param len				The length of the data returned
 *  @param error_message	Descriptive error message
 */
static void mxit_cb_ii_returned(PurpleUtilFetchUrlData* url_data, gpointer user_data, const gchar* url_text, gsize len, const gchar* error_message)
{
	struct ii_url_request*	iireq		= (struct ii_url_request*) user_data;
	int*					intptr		= NULL;
	int						id;

#ifdef	MXIT_DEBUG_COMMANDS
	purple_debug_info(MXIT_PLUGIN_ID, "Inline Image returned from %s\n", iireq->url);
#endif

	if (!url_text) {
		/* no reply from the WAP site */
		purple_debug_error(MXIT_PLUGIN_ID, "Error downloading Inline Image from %s.\n", iireq->url);
		goto done;
	}

	/* lets first see if we don't have the inline image already in cache */
	if (g_hash_table_lookup(iireq->mx->session->iimages, iireq->url)) {
		/* inline image found in the cache, so we just ignore this reply */
		goto done;
	}

	/* we now have the inline image, store a copy in the imagestore */
	id = purple_imgstore_new_with_id(g_memdup(url_text, len), len, NULL);

	/* map the inline image id to purple image id */
	intptr = g_malloc(sizeof(int));
	*intptr = id;
	g_hash_table_insert(iireq->mx->session->iimages, iireq->url, intptr);

	iireq->mx->flags |= PURPLE_MESSAGE_IMAGES;

done:
	iireq->mx->img_count--;
	if ((iireq->mx->img_count == 0) && (iireq->mx->converted)) {
		/*
		 * this was the last outstanding emoticon for this message,
		 * so we can now display it to the user.
		 */
		mxit_show_message(iireq->mx);
	}

	g_free(iireq);
}


/*------------------------------------------------------------------------
 * Return the command identifier of this MXit Command.
 *
 *  @param cmd			The MXit command <key,value> map
 *  @return				The MXit command identifier
 */
static MXitCommandType command_type(GHashTable* hash)
{
	char* op;
	char* type;

	op = g_hash_table_lookup(hash, "op");
	if (op) {
		if ( strcmp(op, "cmd") == 0 ) {
			type = g_hash_table_lookup(hash, "type");
			if (type == NULL)								/* no command provided */
				return MXIT_CMD_UNKNOWN;
			else if (strcmp(type, "clear") == 0)			/* clear */
				return MXIT_CMD_CLEAR;
			else if (strcmp(type, "sendsms") == 0)			/* send an SMS */
				return MXIT_CMD_SENDSMS;
			else if (strcmp(type, "reply") == 0)			/* list of options */
				return MXIT_CMD_REPLY;
			else if (strcmp(type, "platreq") == 0)			/* platform request */
				return MXIT_CMD_PLATREQ;
			else if (strcmp(type, "selc") == 0)				/* select contact */
				return MXIT_CMD_SELECTCONTACT;
		}
		else if (strcmp(op, "img") == 0)					/* inline image */
			return MXIT_CMD_IMAGE;
		else if (strcmp(op, "csc") == 0)					/* chat-screen config */
			return MXIT_CMD_SCREENCONFIG;
		else if (strcmp(op, "csi") == 0)					/* chat-screen info */
			return MXIT_CMD_SCREENINFO;
		else if (strcmp(op, "is") == 0)						/* image-strip */
			return MXIT_CMD_IMAGESTRIP;
		else if (strcmp(op, "tbl") == 0)					/* table */
			return MXIT_CMD_TABLE;
	}

	return MXIT_CMD_UNKNOWN;
}


/*------------------------------------------------------------------------
 * Tokenize a MXit Command string into a <key,value> map.
 *
 *  @param cmd			The MXit command string
 *  @return				The <key,value> hash-map, or NULL on error.
 */
static GHashTable* command_tokenize(char* cmd)
{
	GHashTable* hash	= NULL;
	gchar**		parts;
	int			i		= 0;

#ifdef MXIT_DEBUG_COMMANDS
	purple_debug_info(MXIT_PLUGIN_ID, "command: '%s'\n", cmd);
#endif

	/* explode the command into parts */
	parts = g_strsplit(cmd, "|", 0);

	hash = g_hash_table_new_full(g_str_hash, g_str_equal, g_free, g_free);

	/* now break part into a key & value */
	while (parts[i] != NULL) {
		char* value;

		value = strchr(parts[i], '=');		/* find start of value */
		if (value != NULL) {
			*value = '\0';
			value++;
		}

#ifdef MXIT_DEBUG_COMMANDS
		purple_debug_info(MXIT_PLUGIN_ID, "  key='%s' value='%s'\n", parts[i], value);
#endif

		g_hash_table_insert(hash, g_strdup(parts[i]), g_strdup(value));

		i++;
	}

	g_strfreev(parts);

	return hash;
}


/*------------------------------------------------------------------------
 * Process a Clear MXit command.
 *  [::op=cmd|type=clear|clearmsgscreen=true|auto=true|id=12345:]
 *
 *  @param session		The MXit session object
 *  @param from			The sender of the message.
 *  @param hash			The MXit command <key,value> map
 */
static void command_clear(struct MXitSession* session, const char* from, GHashTable* hash)
{
	PurpleConversation *conv;
	char* clearmsgscreen;

	conv = purple_find_conversation_with_account(PURPLE_CONV_TYPE_IM, from, session->acc);
	if (conv == NULL) {
		purple_debug_error(MXIT_PLUGIN_ID, _( "Conversation with '%s' not found\n" ), from);
		return;
	}

	clearmsgscreen = g_hash_table_lookup(hash, "clearmsgscreen");
	if ( (clearmsgscreen) && (strcmp(clearmsgscreen, "true") == 0) ) {
		/* this is a command to clear the chat screen */
		purple_conversation_clear_message_history(conv);
	}
}


/*------------------------------------------------------------------------
 * Process a Reply MXit command.
 *  [::op=cmd|type=reply|replymsg=back|selmsg=b) Back|displaymsg=Processing|id=12345:]
 *  [::op=cmd|nm=rep|type=reply|replymsg=back|selmsg=b) Back|displaymsg=Processing|id=12345:]
 *
 *  @param mx			The received message data object
 *  @param hash			The MXit command <key,value> map
 */
static void command_reply(struct RXMsgData* mx, GHashTable* hash)
{
	char* replymsg;
	char* selmsg;
	char* nm;

	selmsg = g_hash_table_lookup(hash, "selmsg");			/* selection message */
	replymsg = g_hash_table_lookup(hash, "replymsg");		/* reply message */
	nm = g_hash_table_lookup(hash, "nm");					/* name parameter */

	if ((selmsg == NULL) || (replymsg == NULL))
		return;		/* these parameters are required */

	if (nm) {		/* indicates response must be a structured response */
		gchar*	seltext = g_markup_escape_text(purple_url_decode(selmsg), -1);
		gchar*	replycmd = g_strdup_printf("type=reply|nm=%s|res=%s|err=0", nm, replymsg);

		mxit_add_html_link( mx, replycmd, TRUE, seltext );

		g_free(seltext);
		g_free(replycmd);
	}
	else {
		gchar*	seltext = g_markup_escape_text(purple_url_decode(selmsg), -1);

		mxit_add_html_link( mx, purple_url_decode(replymsg), FALSE, seltext );

		g_free(seltext);
	}
}


/*------------------------------------------------------------------------
 * Process a PlatformRequest MXit command.
 *  [::op=cmd|type=platreq|selmsg=Upgrade MXit|dest=http%3a//m.mxit.com|id=12345:]
 *
 *  @param hash			The MXit command <key,value> map
 *  @param msg			The message to display (as generated so far)
 */
static void command_platformreq(GHashTable* hash, GString* msg)
{
	gchar*	text	= NULL;
	char*	selmsg;
	char*	dest;

	selmsg = g_hash_table_lookup(hash, "selmsg");			/* find the selection message */
	if (selmsg) {
		text = g_markup_escape_text(purple_url_decode(selmsg), -1);
	}

	dest = g_hash_table_lookup(hash, "dest");				/* find the destination */
	if (dest) {
		g_string_append_printf(msg, "<a href=\"%s\">%s</a>", purple_url_decode(dest), (text) ? text : _( "Download" ));		/* add link to display message */
	}

	if (text)
		g_free(text);
}


/*------------------------------------------------------------------------
 * Process an inline image MXit command.
 *  [::op=img|dat=ASDF23408asdflkj2309flkjsadf%3d%3d|algn=1|w=120|h=12|t=100|replymsg=text:]
 *
 *  @param mx			The received message data object
 *  @param hash			The MXit command <key,value> map
 *  @param msg			The message to display (as generated so far)
 */
static void command_image(struct RXMsgData* mx, GHashTable* hash, GString* msg)
{
	const char*	img;
	const char*	reply;
	guchar*		rawimg;
	gsize		rawimglen;
	int			imgid;

	img = g_hash_table_lookup(hash, "dat");
	if (img) {
		rawimg = purple_base64_decode(img, &rawimglen);
		//purple_util_write_data_to_file_absolute("/tmp/mxitinline.png", (char*) rawimg, rawimglen);
<<<<<<< HEAD
		imgid = purple_imgstore_new_with_id(rawimg, rawimglen, NULL);
		g_string_append_printf(msg,
		                       "<img src=\"" PURPLE_STORED_IMAGE_PROTOCOL "%i\">",
		                       imgid);
=======
		imgid = purple_imgstore_add_with_id(rawimg, rawimglen, NULL);
		g_string_append_printf(msg, "<img id=\"%i\">", imgid);
>>>>>>> 3d8b69d9
		mx->flags |= PURPLE_MESSAGE_IMAGES;
	}
	else {
		img = g_hash_table_lookup(hash, "src");
		if (img) {
			struct ii_url_request*	iireq;

			iireq = g_new0(struct ii_url_request,1);
			iireq->url = g_strdup(purple_url_decode(img));
			iireq->mx = mx;

			g_string_append_printf(msg, "%s%s>", MXIT_II_TAG, iireq->url);
			mx->got_img = TRUE;

			/* lets first see if we don't have the inline image already in cache */
			if (g_hash_table_lookup(mx->session->iimages, iireq->url)) {
				/* inline image found in the cache, so we do not have to request it from the web */
				g_free(iireq);
			}
			else {
				/* send the request for the inline image */
				purple_debug_info(MXIT_PLUGIN_ID, "sending request for inline image '%s'\n", iireq->url);

				/* request the image (reference: "libpurple/util.h") */
				purple_util_fetch_url(iireq->url, TRUE, NULL, TRUE, -1, mxit_cb_ii_returned, iireq);
				mx->img_count++;
			}
		}
	}

	/* if this is a clickable image, show a click link */
	reply = g_hash_table_lookup(hash, "replymsg");
	if (reply) {
		g_string_append_printf(msg, "\n");
		mxit_add_html_link(mx, purple_url_decode(reply), FALSE, _( "click here" ));
	}
}


/*------------------------------------------------------------------------
 * Process an Imagestrip MXit command.
 *  [::op=is|nm=status|dat=iVBORw0KGgoAAAA%3d%3d|v=63398792426788|fw=8|fh=8|layer=0:]
 *
 *  @param from			The sender of the message.
 *  @param hash			The MXit command <key,value> map
 */
static void command_imagestrip(struct MXitSession* session, const char* from, GHashTable* hash)
{
	const char* name;
	const char* validator;
	const char* tmp;
	int width, height, layer;

	purple_debug_info(MXIT_PLUGIN_ID, "ImageStrip received from %s\n", from);

	/* image strip name */
	name = g_hash_table_lookup(hash, "nm");

	/* validator */
	validator = g_hash_table_lookup(hash, "v");

	/* image data */
	tmp = g_hash_table_lookup(hash, "dat");
	if (tmp) {
		guchar*		rawimg;
		gsize		rawimglen;
		char*		dir;
		char*		escfrom;
		char*		escname;
		char*		escvalidator;
		char*		filename;

		/* base64 decode the image data */
		rawimg = purple_base64_decode(tmp, &rawimglen);
		if (!rawimg)
			return;

		/* save it to a file */
		dir = g_build_filename(purple_user_dir(), "mxit", "imagestrips", NULL);
		purple_build_dir(dir, S_IRUSR | S_IWUSR | S_IXUSR);		/* ensure directory exists */

		escfrom = g_strdup(purple_escape_filename(from));
		escname = g_strdup(purple_escape_filename(name));
		escvalidator = g_strdup(purple_escape_filename(validator));
		filename = g_strdup_printf("%s" G_DIR_SEPARATOR_S "%s-%s-%s.png", dir, escfrom, escname, escvalidator);

		purple_util_write_data_to_file_absolute(filename, (char*) rawimg, rawimglen);

		g_free(dir);
		g_free(escfrom);
		g_free(escname);
		g_free(escvalidator);
		g_free(filename);
	}

	tmp = g_hash_table_lookup(hash, "fw");
	width = atoi(tmp);

	tmp = g_hash_table_lookup(hash, "fh");
	height = atoi(tmp);

	tmp = g_hash_table_lookup(hash, "layer");
	layer = atoi(tmp);

	purple_debug_info(MXIT_PLUGIN_ID, "ImageStrip %s from %s: [w=%i h=%i l=%i validator=%s]\n", name, from, width, height, layer, validator);
}


/*------------------------------------------------------------------------
 * Process a Chat-Screen-Info MXit command.
 *  [::op=csi:]
 *
 *  @param session		The MXit session object
 *  @param from			The sender of the message.
 */
static void command_screeninfo(struct MXitSession* session, const char* from)
{
	char* response;

	purple_debug_info(MXIT_PLUGIN_ID, "Chat Screen Info received from %s\n", from);

	// TODO: Determine width, height, colors of chat-screen.

	response = g_strdup_printf("::type=csi|res=bhvr,0;w,%i;h,%i;col,0.ffffffff,29.ff000000:", 300, 400);

	/* send response back to MXit */
    mxit_send_message( session, from, response, FALSE, TRUE );

	g_free(response);
}


/*------------------------------------------------------------------------
 * Process a Chat-Screen-Configure MXit command.
 *  [::op=csc|bhvr=|menu=<menu>|col=<colors>:]
 *  where:
 *   menu ::= <menuitem> { ";" <menuitem> }
 *     menuitem ::= { type "," <text> "," <name> "," <meta> }
 *   colors ::= <color> { ";" <color> }
 *     color ::= <colorid> "," <ARGB hex color>
 *
 *  @param session		The MXit session object
 *  @param from			The sender of the message.
 *  @param hash			The MXit command <key,value> map
 */
static void command_screenconfig(struct MXitSession* session, const char* from, GHashTable* hash)
{
	const char* tmp;

	purple_debug_info(MXIT_PLUGIN_ID, "Chat Screen Configure received from %s\n", from);

	/* Behaviour */
	tmp = g_hash_table_lookup(hash, "bhvr");
	if (tmp) {
		purple_debug_info(MXIT_PLUGIN_ID, "  behaviour = %s\n", tmp);
		// TODO: Re-configure conversation screen.
	}

	/* Menu */
	tmp = g_hash_table_lookup(hash, "menu");
	if (tmp) {
		purple_debug_info(MXIT_PLUGIN_ID, "  menu = %s\n", tmp);
		// TODO: Implement conversation-specific sub-menu.
	}

	/* Colours */
	tmp = g_hash_table_lookup(hash, "col");
	if (tmp) {
		purple_debug_info(MXIT_PLUGIN_ID, "  colours = %s\n", tmp);
		// TODO: Re-configuration conversation colors.
	}
}


/*------------------------------------------------------------------------
 * Process a Table Markup MXit command.
 *
 *  @param mx			The received message data object
 *  @param hash			The MXit command <key,value> map
 */
static void command_table(struct RXMsgData* mx, GHashTable* hash)
{
	const char* tmp;
	const char* name;
	int mode;
	int nr_columns = 0, nr_rows = 0;
	gchar** coldata;
	int i, j;

	/* table name */
	name = g_hash_table_lookup(hash, "nm");

	/* number of columns */
	tmp = g_hash_table_lookup(hash, "col");
	nr_columns = atoi(tmp);

	/* number of rows */
	tmp = g_hash_table_lookup(hash, "row");
	nr_rows = atoi(tmp);

	/* mode */
	tmp = g_hash_table_lookup(hash, "mode");
	mode = atoi(tmp);

	/* table data */
	tmp = g_hash_table_lookup(hash, "d");
	coldata = g_strsplit(tmp, "~", 0);			/* split into entries for each row & column */

	purple_debug_info(MXIT_PLUGIN_ID, "Table %s from %s: [cols=%i rows=%i mode=%i]\n", name, mx->from, nr_columns, nr_rows, mode);

	for (i = 0; i < nr_rows; i++) {
		for (j = 0; j < nr_columns; j++) {
			purple_debug_info(MXIT_PLUGIN_ID, " Row %i Column %i = %s\n", i, j, coldata[i*nr_columns + j]);
		}
	}
}


/*------------------------------------------------------------------------
 * Process a received MXit Command message.
 *
 *  @param mx				The received message data object
 *  @param message			The message text
 *  @return					The length of the command
 */
int mxit_parse_command(struct RXMsgData* mx, char* message)
{
	GHashTable* hash	= NULL;
	char*		start;
	char*		end;

	/* ensure that this is really a command */
	if ( ( message[0] != ':' ) || ( message[1] != ':' ) ) {
		/* this is not a command */
		return 0;
	}

	start = message + 2;
	end = strstr(start, ":");
	if (end) {
		/* end of a command found */
		*end = '\0';		/* terminate command string */

		hash = command_tokenize(start);			/* break into <key,value> pairs */
		if (hash) {
			MXitCommandType type = command_type(hash);

			switch (type) {
				case MXIT_CMD_CLEAR :
					command_clear(mx->session, mx->from, hash);
					break;
				case MXIT_CMD_REPLY :
					command_reply(mx, hash);
					break;
				case MXIT_CMD_PLATREQ :
					command_platformreq(hash, mx->msg);
					break;
				case MXIT_CMD_IMAGE :
					command_image(mx, hash, mx->msg);
					break;
				case MXIT_CMD_SCREENCONFIG :
					command_screenconfig(mx->session, mx->from, hash);
					break;
				case MXIT_CMD_SCREENINFO :
					command_screeninfo(mx->session, mx->from);
					break;
				case MXIT_CMD_IMAGESTRIP :
					command_imagestrip(mx->session, mx->from, hash);
					break;
				case MXIT_CMD_TABLE :
					command_table(mx, hash);
					break;
				default :
					/* command unknown, or not currently supported */
					break;
			}
			g_hash_table_destroy(hash);
		}
		*end = ':';

		return end - message;
	}
	else {
		return 0;
	}
}<|MERGE_RESOLUTION|>--- conflicted
+++ resolved
@@ -25,14 +25,8 @@
 
 
 #include "internal.h"
-<<<<<<< HEAD
-#include <glib.h>
-
-#include "purple.h"
+#include "debug.h"
 #include "obsolete.h"
-=======
-#include "debug.h"
->>>>>>> 3d8b69d9
 
 #include "protocol.h"
 #include "mxit.h"
@@ -339,15 +333,10 @@
 	if (img) {
 		rawimg = purple_base64_decode(img, &rawimglen);
 		//purple_util_write_data_to_file_absolute("/tmp/mxitinline.png", (char*) rawimg, rawimglen);
-<<<<<<< HEAD
 		imgid = purple_imgstore_new_with_id(rawimg, rawimglen, NULL);
 		g_string_append_printf(msg,
 		                       "<img src=\"" PURPLE_STORED_IMAGE_PROTOCOL "%i\">",
 		                       imgid);
-=======
-		imgid = purple_imgstore_add_with_id(rawimg, rawimglen, NULL);
-		g_string_append_printf(msg, "<img id=\"%i\">", imgid);
->>>>>>> 3d8b69d9
 		mx->flags |= PURPLE_MESSAGE_IMAGES;
 	}
 	else {
