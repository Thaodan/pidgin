--- conflicted
+++ resolved
@@ -165,15 +165,6 @@
 		 */
 		filesize = purple_xfer_get_bytes_remaining( xfer );
 		buffer = g_malloc( filesize );
-<<<<<<< HEAD
-		size = fread( buffer, filesize, 1, xfer->dest_fp );
-		// TODO: If (size != 1) -> file read error
-
-		wrote = purple_xfer_write( xfer, buffer, filesize );
-		if ( wrote > 0 )
-			purple_xfer_set_bytes_sent( xfer, wrote );
-=======
-
 		if ( fread( buffer, filesize, 1, xfer->dest_fp ) > 0 ) {
 			/* send data */
 			wrote = purple_xfer_write( xfer, buffer, filesize );
@@ -185,7 +176,6 @@
 			purple_xfer_error( purple_xfer_get_type( xfer ), purple_xfer_get_account( xfer ), purple_xfer_get_remote_user( xfer ), _( "Unable to access the local file" ) );
 			purple_xfer_cancel_local( xfer );
 		}
->>>>>>> d0efa79c
 
 		/* free the buffer */
 		g_free( buffer );
@@ -450,14 +440,6 @@
 		/* this is the transfer we have been looking for */
 		purple_xfer_ref( xfer );
 		purple_xfer_start( xfer, -1, NULL, 0 );
-<<<<<<< HEAD
-		fwrite( data, datalen, 1, xfer->dest_fp );
-		// TODO: Handle error from fwrite()
-		purple_xfer_unref( xfer );
-		purple_xfer_set_completed( xfer, TRUE );
-		purple_xfer_end( xfer );
-=======
->>>>>>> d0efa79c
 
 		if ( fwrite( data, datalen, 1, xfer->dest_fp ) > 0 ) {
 			purple_xfer_unref( xfer );
