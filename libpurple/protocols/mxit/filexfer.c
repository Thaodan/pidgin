/*
 *					MXit Protocol libPurple Plugin
 *
 *			-- file transfers (sending and receiving)  --
 *
 *				Pieter Loubser	<libpurple@mxit.com>
 *
 *			(C) Copyright 2009	MXit Lifestyle (Pty) Ltd.
 *				<http://www.mxitlifestyle.com>
 *
 * This program is free software; you can redistribute it and/or modify
 * it under the terms of the GNU General Public License as published by
 * the Free Software Foundation; either version 2 of the License, or
 * (at your option) any later version.
 *
 * This program is distributed in the hope that it will be useful,
 * but WITHOUT ANY WARRANTY; without even the implied warranty of
 * MERCHANTABILITY or FITNESS FOR A PARTICULAR PURPOSE.  See the
 * GNU General Public License for more details.
 *
 * You should have received a copy of the GNU General Public License
 * along with this program; if not, write to the Free Software
 * Foundation, Inc., 51 Franklin Street, Fifth Floor, Boston, MA  02111-1301  USA
 */

#include	"internal.h"
#include	"debug.h"

#include	"protocol.h"
#include	"mxit.h"
#include	"chunk.h"
#include	"filexfer.h"


#define		MIME_TYPE_OCTETSTREAM		"application/octet-stream"


/* supported file mime types */
static struct mime_type {
	const char*		magic;
	const short		magic_len;
	const char*		mime;
} const mime_types[] = {
					/*	magic									length	mime					*/
	/* images */	{	"\x89\x50\x4E\x47\x0D\x0A\x1A\x0A",		8,		"image/png"				},		/* image png */
					{	"\xFF\xD8",								2,		"image/jpeg"			},		/* image jpeg */
					{	"\x3C\x3F\x78\x6D\x6C",					5,		"image/svg+xml"			},		/* image SVGansi */
					{	"\xEF\xBB\xBF",							3,		"image/svg+xml"			},		/* image SVGutf */
					{	"\xEF\xBB\xBF",							3,		"image/svg+xml"			},		/* image SVGZ */
	/* mxit */		{	"\x4d\x58\x4d",							3,		"application/mxit-msgs"	},		/* mxit message */
					{	"\x4d\x58\x44\x01",						4,		"application/mxit-mood" },		/* mxit mood */
					{	"\x4d\x58\x45\x01",						4,		"application/mxit-emo"	},		/* mxit emoticon */
					{	"\x4d\x58\x46\x01",						4,		"application/mxit-emof"	},		/* mxit emoticon frame */
					{	"\x4d\x58\x53\x01",						4,		"application/mxit-skin"	},		/* mxit skin */
	/* audio */		{	"\x4d\x54\x68\x64",						4,		"audio/midi"			},		/* audio midi */
					{	"\x52\x49\x46\x46",						4,		"audio/wav"				},		/* audio wav */
					{	"\xFF\xF1",								2,		"audio/aac"				},		/* audio aac1 */
					{	"\xFF\xF9",								2,		"audio/aac"				},		/* audio aac2 */
					{	"\xFF",									1,		"audio/mp3"				},		/* audio mp3 */
					{	"\x23\x21\x41\x4D\x52\x0A",				6,		"audio/amr"				},		/* audio AMR */
					{	"\x23\x21\x41\x4D\x52\x2D\x57\x42",		8,		"audio/amr-wb"			},		/* audio AMR WB */
					{	"\x00\x00\x00",							3,		"audio/mp4"				},		/* audio mp4 */
					{	"\x2E\x73\x6E\x64",						4,		"audio/au"				}		/* audio AU */
};


/*------------------------------------------------------------------------
 * Return the MIME type matching the data file.
 *
 *  @param filename		The name of file
 *  @param buf			The data
 *  @param buflen		The length of the data
 *  @return				A MIME type string
 */
const char* file_mime_type( const char* filename, const char* buf, int buflen )
{
	unsigned int	i;

	/* check for matching magic headers */
	for ( i = 0; i < ARRAY_SIZE( mime_types ); i++ ) {

		if ( buflen < mime_types[i].magic_len )	/* data is shorter than size of magic */
			continue;

		if ( memcmp( buf, mime_types[i].magic, mime_types[i].magic_len ) == 0 )
			return mime_types[i].mime;
	}

	/* we did not find the MIME type, so return the default (application/octet-stream) */
	return MIME_TYPE_OCTETSTREAM;
}


/*------------------------------------------------------------------------
 * Cleanup and deallocate a MXit file transfer object
 *
 *  @param xfer			The file transfer object
 */
static void mxit_xfer_free( PurpleXfer* xfer )
{
	struct mxitxfer*	mx	= purple_xfer_get_protocol_data( xfer );

	if ( mx ) {
		purple_xfer_set_protocol_data( xfer, NULL );
		g_free( mx );
	}
}


/*========================================================================================================================
 * File Transfer callbacks
 */

/*------------------------------------------------------------------------
 * Initialise a new file transfer.
 *
 *  @param xfer			The file transfer object
 */
static void mxit_xfer_init( PurpleXfer* xfer )
{
	struct mxitxfer*	mx	= purple_xfer_get_protocol_data( xfer );

	purple_debug_info( MXIT_PLUGIN_ID, "mxit_xfer_init\n" );

	if ( purple_xfer_get_xfer_type( xfer ) == PURPLE_XFER_TYPE_SEND ) {
		/* we are trying to send a file to MXit */

		if ( purple_xfer_get_size( xfer ) > CP_MAX_FILESIZE ) {
			/* the file is too big */
			purple_xfer_error( purple_xfer_get_xfer_type( xfer ), purple_xfer_get_account( xfer ), purple_xfer_get_remote_user( xfer ), _( "The file you are trying to send is too large!" ) );
			purple_xfer_cancel_local( xfer );
			return;
		}

		/* start the file transfer */
		purple_xfer_start( xfer, -1, NULL, 0 );
	}
	else {
		/*
		 * we have just accepted a file transfer request from MXit.  send a confirmation
		 * to the MXit server so that can send us the file
		 */
		mxit_send_file_accept( mx->session, mx->fileid, (int) purple_xfer_get_size( xfer ), 0 );
	}
}


/*------------------------------------------------------------------------
 * Start the file transfer.
 *
 *  @param xfer			The file transfer object
 */
static void mxit_xfer_start( PurpleXfer* xfer )
{
	goffset			filesize;
	unsigned char*	buffer;
	int				wrote;

	purple_debug_info( MXIT_PLUGIN_ID, "mxit_xfer_start\n" );

	if ( purple_xfer_get_xfer_type( xfer ) == PURPLE_XFER_TYPE_SEND ) {
		/*
		 * the user wants to send a file to one of his contacts. we need to create
		 * a buffer and copy the file data into memory and then we can send it to
		 * the contact. we will send the whole file with one go.
		 */
		filesize = purple_xfer_get_bytes_remaining( xfer );
		buffer = g_malloc( filesize );

<<<<<<< HEAD
		if ( purple_xfer_read_file( xfer, buffer, filesize ) > 0 ) {
=======
		if (fread(buffer, filesize, 1, xfer->dest_fp) == 1) {
>>>>>>> eafe393c
			/* send data */
			wrote = purple_xfer_write( xfer, buffer, filesize );
			if ( wrote > 0 )
				purple_xfer_set_bytes_sent( xfer, wrote );
		} else {
			/* file read error */
			purple_xfer_error( purple_xfer_get_xfer_type( xfer ), purple_xfer_get_account( xfer ), purple_xfer_get_remote_user( xfer ), _( "Unable to access the local file" ) );
			purple_xfer_cancel_local( xfer );
		}

		/* free the buffer */
		g_free( buffer );
		buffer = NULL;
	}
}


/*------------------------------------------------------------------------
 * The file transfer has ended.
 *
 *  @param xfer			The file transfer object
 */
static void mxit_xfer_end( PurpleXfer* xfer )
{
	purple_debug_info( MXIT_PLUGIN_ID, "mxit_xfer_end\n" );

	/* deallocate object */
	mxit_xfer_free( xfer );
}


/*------------------------------------------------------------------------
 * The file transfer (to a user) has been cancelled.
 *
 *  @param xfer			The file transfer object
 */
static void mxit_xfer_cancel_send( PurpleXfer* xfer )
{
	purple_debug_info( MXIT_PLUGIN_ID, "mxit_xfer_cancel_send\n" );

	/* deallocate object */
	mxit_xfer_free( xfer );
}


/*------------------------------------------------------------------------
 * Send the file data.
 *
 *  @param buffer		The data to sent
 *  @param size			The length of the data to send
 *  @param xfer			The file transfer object
 *  @return				The amount of data actually sent
 */
static gssize mxit_xfer_write( const guchar* buffer, size_t size, PurpleXfer* xfer )
{
	struct mxitxfer*	mx	= purple_xfer_get_protocol_data( xfer );

	purple_debug_info( MXIT_PLUGIN_ID, "mxit_xfer_write\n" );

	if ( !mx ) {
		purple_debug_warning( MXIT_PLUGIN_ID, "mxit_xfer_write: invalid internal mxit xfer data\n" );
		return -1;
	}
	else if ( purple_xfer_get_xfer_type( xfer ) != PURPLE_XFER_TYPE_SEND ) {
		purple_debug_warning( MXIT_PLUGIN_ID, "mxit_xfer_write: wrong xfer type received\n" );
		return -1;
	}

	/* create and send the packet to MXit */
	mxit_send_file( mx->session, purple_xfer_get_remote_user( xfer ), purple_xfer_get_filename( xfer ), buffer, size );

	/* the transfer is complete */
	purple_xfer_set_completed( xfer, TRUE );

	return size;
}


/*------------------------------------------------------------------------
 * The user has rejected a file offer from MXit.
 *
 *  @param xfer			The file transfer object
 */
static void mxit_xfer_request_denied( PurpleXfer* xfer )
{
	struct mxitxfer*	mx		= purple_xfer_get_protocol_data( xfer );

	purple_debug_info( MXIT_PLUGIN_ID, "mxit_xfer_request_denied\n" );

	/* send file reject packet to MXit server */
	mxit_send_file_reject( mx->session, mx->fileid );

	/* deallocate object */
	mxit_xfer_free( xfer );
}


/*------------------------------------------------------------------------
 * The file transfer (from MXit) has been cancelled.
 */
static void mxit_xfer_cancel_recv( PurpleXfer* xfer )
{
	purple_debug_info( MXIT_PLUGIN_ID, "mxit_xfer_cancel_recv\n" );

	/* deallocate object */
	mxit_xfer_free( xfer );
}


/*========================================================================================================================
 * Callbacks from libPurple
 */

/*------------------------------------------------------------------------
 * Indicate if file transfers are supported to this contact.
 * For MXit file transfers are always supported.
 *
 *  @param gc			The connection object
 *  @param who			The username of the contact
 *  @return				TRUE if file transfers are supported
 */
gboolean mxit_xfer_enabled( PurpleConnection* gc, const char* who )
{
	return TRUE;
}


/*------------------------------------------------------------------------
 * Create and initialize a new file transfer to a contact.
 *
 *  @param gc			The connection object
 *  @param who			The username of the recipient
 */
PurpleXfer* mxit_xfer_new( PurpleConnection* gc, const char* who )
{
	struct MXitSession*	session	= purple_connection_get_protocol_data( gc );
	PurpleXfer*			xfer	= NULL;
	struct mxitxfer*	mx		= NULL;

	/* (reference: "libpurple/xfer.h") */
	xfer = purple_xfer_new( session->acc, PURPLE_XFER_TYPE_SEND, who );

	/* create file info and attach it to the file transfer */
	mx = g_new0( struct mxitxfer, 1 );
	mx->session = session;
	purple_xfer_set_protocol_data( xfer, mx );

	/* configure callbacks (reference: "libpurple/xfer.h") */
	purple_xfer_set_init_fnc( xfer, mxit_xfer_init );
	purple_xfer_set_start_fnc( xfer, mxit_xfer_start );
	purple_xfer_set_end_fnc( xfer, mxit_xfer_end );
	purple_xfer_set_cancel_send_fnc( xfer, mxit_xfer_cancel_send );
	purple_xfer_set_write_fnc( xfer, mxit_xfer_write );

	return xfer;
}


/*------------------------------------------------------------------------
 * The user has initiated a file transfer to a contact.
 *
 *  @param gc			The connection object
 *  @param who			The username of the contact
 *  @param filename		The filename (is NULL if request has not been accepted yet)
 */
void mxit_xfer_tx( PurpleConnection* gc, const char* who, const char* filename )
{
	PurpleXfer	*xfer	= mxit_xfer_new( gc, who );

	if ( filename )
		purple_xfer_request_accepted( xfer, filename );
	else
		purple_xfer_request( xfer );
}


/*========================================================================================================================
 * Calls from the MXit Protocol layer
 */

/*------------------------------------------------------------------------
 * A file transfer offer has been received from the MXit server.
 *
 *  @param session		The MXit session object
 *  @param usermame		The username of the sender
 *  @param filename		The name of the file being offered
 *  @param filesize		The size of the file being offered
 *  @param fileid		A unique ID that identifies this file
 */
void mxit_xfer_rx_offer( struct MXitSession* session, const char* username, const char* filename, int filesize, const char* fileid )
{
	PurpleXfer*			xfer	= NULL;
	struct mxitxfer*	mx		= NULL;

	purple_debug_info( MXIT_PLUGIN_ID, "File Offer: file=%s, from=%s, size=%i\n", filename, username, filesize );

	xfer = purple_xfer_new( session->acc, PURPLE_XFER_TYPE_RECEIVE, username );
	if ( xfer ) {
		/* create a new mxit xfer struct for internal use */
		mx = g_new0( struct mxitxfer, 1 );
		mx->session = session;
		memcpy( mx->fileid, fileid, MXIT_CHUNK_FILEID_LEN );
		purple_xfer_set_protocol_data( xfer, mx );

		purple_xfer_set_filename( xfer, filename );
		if( filesize > 0 )
			purple_xfer_set_size( xfer, filesize );

		/* register file transfer callback functions */
		purple_xfer_set_init_fnc( xfer, mxit_xfer_init );
		purple_xfer_set_request_denied_fnc( xfer, mxit_xfer_request_denied );
		purple_xfer_set_cancel_recv_fnc( xfer, mxit_xfer_cancel_recv );
		purple_xfer_set_end_fnc( xfer, mxit_xfer_end );

		/* give the request to the user to accept/deny */
		purple_xfer_request( xfer );
	}
}


/*------------------------------------------------------------------------
 * Return the libPurple file-transfer object associated with a MXit transfer
 *
 *  @param session		The MXit session object
 *  @param fileid		A unique ID that identifies this file
 */
static PurpleXfer* find_mxit_xfer( struct MXitSession* session, const char* fileid )
{
	GList*		item	= NULL;
	PurpleXfer*	xfer	= NULL;

	item = purple_xfers_get_all();		/* list of all active transfers */
	while ( item ) {
		xfer = item->data;

		if ( purple_xfer_get_account( xfer ) == session->acc ) {
			/* transfer is associated with this MXit account */
			struct mxitxfer* mx	= purple_xfer_get_protocol_data( xfer );

			/* does the fileid match? */
			if ( ( mx ) && ( memcmp( mx->fileid, fileid, MXIT_CHUNK_FILEID_LEN ) == 0 ) )
				break;
		}

		item = g_list_next( item );
	}

	if ( item )
		return item->data;
	else
		return NULL;
}

/*------------------------------------------------------------------------
 * A file has been received from the MXit server.
 *
 *  @param session		The	MXit session object
 *  @param fileid		A unique ID that identifies this file
 *  @param data			The file data
 *  @param datalen		The size of the data
 */
void mxit_xfer_rx_file( struct MXitSession* session, const char* fileid, const char* data, int datalen )
{
	PurpleXfer*			xfer	= NULL;

	purple_debug_info( MXIT_PLUGIN_ID, "mxit_xfer_rx_file: (size=%i)\n", datalen );

	/* find the file-transfer object */
	xfer = find_mxit_xfer( session, fileid );
	if ( xfer ) {
		/* this is the transfer we have been looking for */
		g_object_ref( xfer );
		purple_xfer_start( xfer, -1, NULL, 0 );

		if ( purple_xfer_write_file( xfer, (const guchar *)data, datalen ) ) {
			g_object_unref( xfer );
			purple_xfer_set_completed( xfer, TRUE );
			purple_xfer_end( xfer );

			/* inform MXit that file was successfully received */
			mxit_send_file_received( session, fileid, RECV_STATUS_SUCCESS );
		}
		else {
			/* file write error */
			purple_xfer_error( purple_xfer_get_xfer_type( xfer ), purple_xfer_get_account( xfer ), purple_xfer_get_remote_user( xfer ), _( "Unable to save the file" ) );
			purple_xfer_cancel_local( xfer );
		}
	}
	else {
		/* file transfer not found */
		mxit_send_file_received( session, fileid, RECV_STATUS_BAD_ID );
	}
}<|MERGE_RESOLUTION|>--- conflicted
+++ resolved
@@ -167,11 +167,7 @@
 		filesize = purple_xfer_get_bytes_remaining( xfer );
 		buffer = g_malloc( filesize );
 
-<<<<<<< HEAD
-		if ( purple_xfer_read_file( xfer, buffer, filesize ) > 0 ) {
-=======
-		if (fread(buffer, filesize, 1, xfer->dest_fp) == 1) {
->>>>>>> eafe393c
+		if (purple_xfer_read_file(xfer, buffer, filesize) == filesize) {
 			/* send data */
 			wrote = purple_xfer_write( xfer, buffer, filesize );
 			if ( wrote > 0 )
