/*
 *					MXit Protocol libPurple Plugin
 *
 *			-- handle chunked data (multimedia messages) --
 *
 *				Pieter Loubser	<libpurple@mxit.com>
 *
 *			(C) Copyright 2009	MXit Lifestyle (Pty) Ltd.
 *				<http://www.mxitlifestyle.com>
 *
 * This program is free software; you can redistribute it and/or modify
 * it under the terms of the GNU General Public License as published by
 * the Free Software Foundation; either version 2 of the License, or
 * (at your option) any later version.
 *
 * This program is distributed in the hope that it will be useful,
 * but WITHOUT ANY WARRANTY; without even the implied warranty of
 * MERCHANTABILITY or FITNESS FOR A PARTICULAR PURPOSE.  See the
 * GNU General Public License for more details.
 *
 * You should have received a copy of the GNU General Public License
 * along with this program; if not, write to the Free Software
 * Foundation, Inc., 51 Franklin Street, Fifth Floor, Boston, MA  02111-1301  USA
 */

#ifndef		_MXIT_CHUNK_H_
#define		_MXIT_CHUNK_H_


#include	"roster.h"


#define		MXIT_CHUNK_FILEID_LEN		8			/* bytes */
#define		MXIT_CHUNK_HEADER_SIZE		5			/* type (1 byte) + length (4 bytes) */


/* Multimedia chunk types */
#define		CP_CHUNK_NONE				0x00		/* (0) no chunk */
#define		CP_CHUNK_CUSTOM				0x01		/* (1) custom resource */
#define		CP_CHUNK_SPLASH				0x02		/* (2) splash image */
#define		CP_CHUNK_CLICK				0x03		/* (3) splash click through */
#define		CP_CHUNK_OFFER				0x06		/* (6) offer file */
#define		CP_CHUNK_REJECT				0x07		/* (7) reject file */
#define		CP_CHUNK_GET				0x08		/* (8) get file */
#define		CP_CHUNK_RECEIVED			0x09		/* (9) received file */
#define		CP_CHUNK_DIRECT_SND			0x0A		/* (10) send file direct */
#define		CP_CHUNK_DIRECT_FWD			0x0B		/* (11) forward file direct */
#define		CP_CHUNK_SKIN				0x0C		/* (12) MXit client skin */
#define		CP_CHUNK_SET_AVATAR			0x0D		/* (13) set avatar */
#define		CP_CHUNK_GET_AVATAR			0x0E		/* (14) get avatar */
#define		CP_CHUNK_END				0x7E		/* (126) end */
#define		CP_CHUNK_EXT				0x7F		/* (127) extended type */


/* Custom Resource operations */
#define		CR_OP_UPDATE				0
#define		CR_OP_REMOVE				1

/* File Received status */
#define		RECV_STATUS_SUCCESS			0
#define		RECV_STATUS_PARSE_FAIL		1
#define		RECV_STATUS_CANNOT_OPEN		8
#define		RECV_STATUS_BAD_CRC			9
#define		RECV_STATUS_BAD_ID			10

/* File Reject status */
#define		REJECT_BY_USER				1
#define		REJECT_FILETYPE				2
#define		REJECT_NO_RESOURCES			3
#define		REJECT_BAD_RECIPIENT		4

/*
 * Chunk header manipulation functions
 */
static inline guint chunk_type( gchar* chunkheader )
{
	return *chunkheader;
}

static inline void set_chunk_type( gchar* chunkheader, guint type )
{
	*chunkheader = type;
}

static inline guint32 chunk_length( gchar* chunkheader )
{
<<<<<<< HEAD
	guint32 length;
	memcpy(&length, &chunkheader[1], sizeof(guint32));
	return htonl( length );
=======
	guint32 length = *( (const guint32*) &chunkheader[1] );
	return ntohl( length );
>>>>>>> 1b2615d6
}

static inline void set_chunk_length( gchar* chunkheader, guint32 size )
{
	size = htonl( size );
	memcpy( &chunkheader[1], &size, sizeof( guint32 ) );
}

static inline gchar* chunk_data( gchar* chunkheader )
{
	return &chunkheader[MXIT_CHUNK_HEADER_SIZE];
}

/*
 * Offer File chunk (6).
 */
struct offerfile_chunk {
	char			fileid[MXIT_CHUNK_FILEID_LEN];
	char			username[MXIT_CP_MAX_JID_LEN + 1];
	unsigned int	filesize;
	char			filename[FILENAME_MAX];
	char			mimetype[64];
};

/*
 * Get File chunk (8) response.
 */
struct getfile_chunk {
	char			fileid[MXIT_CHUNK_FILEID_LEN];
	unsigned int	offset;
	unsigned int	length;
	unsigned int	crc;
	char*			data;
};

/*
 * Custom Resource chunk (1).
 */
struct cr_chunk {
	char	id[64];
	char	handle[64];
	char	operation;
	GList*	resources;
};

/*
 * Splash Image chunk (2)
 */
struct splash_chunk {
	char			anchor;
	char			showtime;
	unsigned int	bgcolor;
	char*			data;
	unsigned int	datalen;
};

/*
 * Splash Click Through chunk (3)
 */
struct splash_click_chunk {
	char	reserved[1];
};

/*
 * Get Avatar chunk (14) response.
 */
struct getavatar_chunk {
	char			mxitid[50];
	char			avatarid[64];
	char			format[16];
	char			bitdepth;
	unsigned int	crc;
	unsigned int	width;
	unsigned int	height;
	unsigned int	length;
	char*			data;
};

/*
 * Send File Direct chunk (10) response.
 */
struct sendfile_chunk {
	char			username[MXIT_CP_MAX_JID_LEN + 1];
	unsigned int	status;
	char			statusmsg[1024];
};

/* Encode chunk */
size_t mxit_chunk_create_senddirect( char* chunkdata, const char* username, const char* filename, const unsigned char* data, size_t datalen );
size_t mxit_chunk_create_reject( char* chunkdata, const char* fileid );
size_t mxit_chunk_create_get( char* chunkdata, const char* fileid, size_t filesize, size_t offset );
size_t mxit_chunk_create_received( char* chunkdata, const char* fileid, unsigned char status );
size_t mxit_chunk_create_set_avatar( char* chunkdata, const unsigned char* data, size_t datalen );
size_t mxit_chunk_create_get_avatar( char* chunkdata, const char* mxitId, const char* avatarId );

/* Decode chunk */
gboolean mxit_chunk_parse_offer( char* chunkdata, size_t datalen, struct offerfile_chunk* offer );
gboolean mxit_chunk_parse_get( char* chunkdata, size_t datalen, struct getfile_chunk* getfile );
gboolean mxit_chunk_parse_cr( char* chunkdata, size_t datalen, struct cr_chunk* cr );
gboolean mxit_chunk_parse_sendfile( char* chunkdata, size_t datalen, struct sendfile_chunk* sendfile );
gboolean mxit_chunk_parse_get_avatar( char* chunkdata, size_t datalen, struct getavatar_chunk* avatar );
gboolean mxit_chunk_parse_splash( char* chunkdata, size_t datalen, struct splash_chunk* splash );

#endif		/* _MXIT_CHUNK_H_ */
<|MERGE_RESOLUTION|>--- conflicted
+++ resolved
@@ -84,14 +84,8 @@
 
 static inline guint32 chunk_length( gchar* chunkheader )
 {
-<<<<<<< HEAD
-	guint32 length;
-	memcpy(&length, &chunkheader[1], sizeof(guint32));
-	return htonl( length );
-=======
 	guint32 length = *( (const guint32*) &chunkheader[1] );
 	return ntohl( length );
->>>>>>> 1b2615d6
 }
 
 static inline void set_chunk_length( gchar* chunkheader, guint32 size )
