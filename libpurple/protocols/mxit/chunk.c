--- conflicted
+++ resolved
@@ -175,14 +175,10 @@
  */
 static int get_int16( const char* chunkdata, size_t chunklen, unsigned short* value )
 {
-<<<<<<< HEAD
-	gint16 value_v;
-=======
 	if ( chunklen < sizeof( short ) )
 		return 0;
 
 	*value = ntohs( *( (const short*) chunkdata ) );	/* host byte-order */
->>>>>>> 1b2615d6
 
 	memcpy(&value_v, chunkdata, sizeof(value_v));
 
@@ -201,14 +197,10 @@
  */
 static int get_int32( const char* chunkdata, size_t chunklen, unsigned int* value )
 {
-<<<<<<< HEAD
-	gint32 value_v;
-=======
 	if ( chunklen < sizeof( int ) )
 		return 0;
 
 	*value = ntohl( *( (const int*) chunkdata ) );	/* host byte-order */
->>>>>>> 1b2615d6
 
 	memcpy(&value_v, chunkdata, sizeof(value_v));
 
@@ -722,16 +714,9 @@
 	pos += get_int32( &chunkdata[pos], datalen - pos, &(sendfile->status) );
 
 	/* status message [UTF-8 string] */
-<<<<<<< HEAD
-	pos += get_utf8_string( &chunkdata[pos], sendfile->statusmsg, sizeof( sendfile->statusmsg ) );
-
-	if (pos != datalen)
-		purple_debug_misc(MXIT_PLUGIN_ID, "pos != datalen");
-=======
 	pos += get_utf8_string( &chunkdata[pos], datalen - pos, sendfile->statusmsg, sizeof( sendfile->statusmsg ) );
 
 	return TRUE;
->>>>>>> 1b2615d6
 }
 
 
