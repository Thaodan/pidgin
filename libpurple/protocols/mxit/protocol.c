--- conflicted
+++ resolved
@@ -838,11 +838,7 @@
 
 	/* add attributes */
 	for ( i = 0; i < nr_attrib; i++ )
-<<<<<<< HEAD
-		datalen += sprintf( data + datalen, "%c%s", CP_FLD_TERM, attribute[i] );
-=======
 		datalen += snprintf( data + datalen, sizeof( data ) - datalen, "%c%s", CP_FLD_TERM, attribute[i] );
->>>>>>> 5df8809f
 
 	/* queue packet for transmission */
 	mxit_queue_packet( session, data, datalen, CP_CMD_EXTPROFILE_GET );
@@ -874,10 +870,6 @@
 	);
 
 	/* add attributes */
-<<<<<<< HEAD
-	for ( i = 1; i < nr_attrib * 3; i+=3 )
-		datalen += sprintf( data + datalen, "%c%s%c%s%c%s",		/* \1name\1type\1value  */
-=======
 	for ( i = 1; i < nr_attrib * 3; i+=3 ) {
 		if ( parts == NULL || parts[i] == NULL || parts[i + 1] == NULL || parts[i + 2] == NULL ) {
 			purple_debug_error( MXIT_PLUGIN_ID, "Invalid profile update attributes = '%s' - nbr=%u\n", attributes, nr_attrib );
@@ -886,7 +878,6 @@
 		}
 		datalen += snprintf( data + datalen, sizeof( data ) - datalen,
 								"%c%s%c%s%c%s",		/* \1name\1type\1value  */
->>>>>>> 5df8809f
 								CP_FLD_TERM, parts[i], CP_FLD_TERM, parts[i + 1], CP_FLD_TERM, parts[i + 2] );
 	}
 
@@ -919,11 +910,7 @@
 
 	/* add attributes */
 	for ( i = 0; i < nr_attrib; i++ )
-<<<<<<< HEAD
-		datalen += sprintf( data + datalen, "%c%s", CP_FLD_TERM, attribute[i] );
-=======
 		datalen += snprintf( data + datalen, sizeof( data ) - datalen, "%c%s", CP_FLD_TERM, attribute[i] );
->>>>>>> 5df8809f
 
 	/* queue packet for transmission */
 	mxit_queue_packet( session, data, datalen, CP_CMD_SUGGESTCONTACTS );
@@ -952,11 +939,7 @@
 
 	/* add attributes */
 	for ( i = 0; i < nr_attrib; i++ )
-<<<<<<< HEAD
-		datalen += sprintf( data + datalen, "%c%s", CP_FLD_TERM, attribute[i] );
-=======
 		datalen += snprintf( data + datalen, sizeof( data ) - datalen, "%c%s", CP_FLD_TERM, attribute[i] );
->>>>>>> 5df8809f
 
 	/* queue packet for transmission */
 	mxit_queue_packet( session, data, datalen, CP_CMD_SUGGESTCONTACTS );
@@ -1207,11 +1190,7 @@
 
 	/* add usernames */
 	for ( i = 0; i < nr_usernames; i++ )
-<<<<<<< HEAD
-		datalen += sprintf( data + datalen, "%c%s", CP_FLD_TERM, usernames[i] );
-=======
 		datalen += snprintf( data + datalen, sizeof( data ) - datalen, "%c%s", CP_FLD_TERM, usernames[i] );
->>>>>>> 5df8809f
 
 	/* queue packet for transmission */
 	mxit_queue_packet( session, data, datalen, CP_CMD_GRPCHAT_CREATE );
@@ -1240,11 +1219,7 @@
 
 	/* add usernames */
 	for ( i = 0; i < nr_usernames; i++ )
-<<<<<<< HEAD
-		datalen += sprintf( data + datalen, "%c%s", CP_FLD_TERM, usernames[i] );
-=======
 		datalen += snprintf( data + datalen, sizeof( data ) - datalen, "%c%s", CP_FLD_TERM, usernames[i] );
->>>>>>> 5df8809f
 
 	/* queue packet for transmission */
 	mxit_queue_packet( session, data, datalen, CP_CMD_GRPCHAT_INVITE );
@@ -2475,13 +2450,8 @@
 					return 0;
 				}
 				else {
-<<<<<<< HEAD
-					snprintf( errmsg, sizeof( errmsg ), _( "Login error: %s (%i)" ), errdesc, packet->errcode );
+					g_snprintf( errmsg, sizeof( errmsg ), _( "Login error: %s (%i)" ), errdesc, packet->errcode );
 					purple_connection_error_reason( session->con, PURPLE_CONNECTION_ERROR_NETWORK_ERROR, errmsg );
-=======
-					g_snprintf( errmsg, sizeof( errmsg ), _( "Login error: %s (%i)" ), errdesc, packet->errcode );
-					purple_connection_error( session->con, errmsg );
->>>>>>> 5df8809f
 					return -1;
 				}
 		case CP_CMD_LOGOUT :
