--- conflicted
+++ resolved
@@ -23,15 +23,10 @@
  * Foundation, Inc., 51 Franklin Street, Fifth Floor, Boston, MA  02111-1301  USA
  */
 
-<<<<<<< HEAD
-#include    "internal.h"
-#include	"purple.h"
-#include	"obsolete.h"
-=======
 #include	"internal.h"
 #include	"debug.h"
 #include	"version.h"
->>>>>>> 3d8b69d9
+#include	"obsolete.h"
 
 #include	"protocol.h"
 #include	"mxit.h"
@@ -728,7 +723,7 @@
 								"%s%c%i%c%s%c%s%c"			/* dateOfBirth\1gender\1location\1capabilities\1 */
 								"%s%c%i%c%s%c%s"			/* dc\1features\1dialingcode\1locale */
 								"%c%i%c%i",					/* \1protocolVer\1lastRosterUpdate */
-								session->encpwd, CP_FLD_TERM, clientVersion, CP_FLD_TERM, CP_MAX_PACKET, CP_FLD_TERM, profile->nickname, CP_FLD_TERM,
+								session->encpwd, CP_FLD_TERM, clientVersion, CP_FLD_TERM, CP_MAX_FILESIZE, CP_FLD_TERM, profile->nickname, CP_FLD_TERM,
 								profile->birthday, CP_FLD_TERM, ( profile->male ) ? 1 : 0, CP_FLD_TERM, MXIT_DEFAULT_LOC, CP_FLD_TERM, MXIT_CP_CAP, CP_FLD_TERM,
 								session->distcode, CP_FLD_TERM, features, CP_FLD_TERM, session->dialcode, CP_FLD_TERM, locale,
 								CP_FLD_TERM, MXIT_CP_PROTO_VESION, CP_FLD_TERM, 0
@@ -775,7 +770,7 @@
 								session->encpwd, CP_FLD_TERM, clientVersion, CP_FLD_TERM, 1, CP_FLD_TERM,
 								MXIT_CP_CAP, CP_FLD_TERM, session->distcode, CP_FLD_TERM, features, CP_FLD_TERM,
 								session->dialcode, CP_FLD_TERM, locale, CP_FLD_TERM,
-								CP_MAX_PACKET, CP_FLD_TERM, MXIT_CP_PROTO_VESION, CP_FLD_TERM, 0
+								CP_MAX_FILESIZE, CP_FLD_TERM, MXIT_CP_PROTO_VESION, CP_FLD_TERM, 0
 	);
 
 	/* include "custom resource" information */
