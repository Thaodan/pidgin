/*
 *					MXit Protocol libPurple Plugin
 *
 *			-- MXit client protocol implementation --
 *
 *				Pieter Loubser	<libpurple@mxit.com>
 *
 *			(C) Copyright 2009	MXit Lifestyle (Pty) Ltd.
 *				<http://www.mxitlifestyle.com>
 *
 * This program is free software; you can redistribute it and/or modify
 * it under the terms of the GNU General Public License as published by
 * the Free Software Foundation; either version 2 of the License, or
 * (at your option) any later version.
 *
 * This program is distributed in the hope that it will be useful,
 * but WITHOUT ANY WARRANTY; without even the implied warranty of
 * MERCHANTABILITY or FITNESS FOR A PARTICULAR PURPOSE.  See the
 * GNU General Public License for more details.
 *
 * You should have received a copy of the GNU General Public License
 * along with this program; if not, write to the Free Software
 * Foundation, Inc., 51 Franklin Street, Fifth Floor, Boston, MA  02111-1301  USA
 */

#include    "internal.h"
#include	"purple.h"
#include	"obsolete.h"

#include	"protocol.h"
#include	"mxit.h"
#include	"roster.h"
#include	"chunk.h"
#include	"filexfer.h"
#include	"markup.h"
#include	"multimx.h"
#include	"splashscreen.h"
#include	"login.h"
#include	"formcmds.h"
#include	"http.h"
#include	"voicevideo.h"


#define		MXIT_MS_OFFSET		3

/* configure the right record terminator char to use */
#define		CP_REC_TERM			( ( session->http ) ? CP_HTTP_REC_TERM : CP_SOCK_REC_TERM )


/*------------------------------------------------------------------------
 * return the current timestamp in milliseconds
 */
gint64 mxit_now_milli( void )
{
	GTimeVal	now;

	g_get_current_time( &now );

	return ( ( now.tv_sec * 1000 ) + ( now.tv_usec / 1000 ) );
}


/*------------------------------------------------------------------------
 * Display a notification popup message to the user.
 *
 *  @param type			The type of notification:
 *		- info:		PURPLE_NOTIFY_MSG_INFO
 *		- warning:	PURPLE_NOTIFY_MSG_WARNING
 *		- error:	PURPLE_NOTIFY_MSG_ERROR
 *  @param heading		Heading text
 *  @param message		Message text
 */
void mxit_popup( int type, const char* heading, const char* message )
{
	/* (reference: "libpurple/notify.h") */
	purple_notify_message( NULL, type, _( MXIT_POPUP_WIN_NAME ), heading, message, NULL, NULL );
}


/*------------------------------------------------------------------------
 * For compatibility with legacy clients, all usernames are sent from MXit with a domain
 *  appended.  For MXit contacts, this domain is set to "@m".  This function strips
 *  those fake domains.
 *
 *  @param username		The username of the contact
 */
void mxit_strip_domain( char* username )
{
	if ( g_str_has_suffix( username, "@m" ) )
		username[ strlen( username ) - 2 ] = '\0';
}


/*------------------------------------------------------------------------
 * Dump a byte buffer to the console for debugging purposes.
 *
 *  @param buf			The data
 *  @param len			The data length
 */
void dump_bytes( struct MXitSession* session, const char* buf, int len )
{
	char		msg[( len * 3 ) + 1];
	int			i;

	memset( msg, 0x00, sizeof( msg ) );

	for ( i = 0; i < len; i++ ) {
		if ( buf[i] == CP_REC_TERM )		/* record terminator */
			msg[i] = '!';
		else if ( buf[i] == CP_FLD_TERM )	/* field terminator */
			msg[i] = '^';
		else if ( buf[i] == CP_PKT_TERM )	/* packet terminator */
			msg[i] = '@';
		else if ( buf[i] < 0x20 )
			msg[i] = '_';
		else
			msg[i] = buf[i];

	}

	purple_debug_info( MXIT_PLUGIN_ID, "DUMP: '%s'\n", msg );
}


/*------------------------------------------------------------------------
 * Determine if we have an active chat with a specific contact
 *
 *  @param session		The MXit session object
 *  @param who			The contact name
 *  @return				Return true if we have an active chat with the contact
 */
gboolean find_active_chat( const GList* chats, const char* who )
{
	const GList*	list	= chats;
	const char*		chat	= NULL;

	while ( list ) {
		chat = (const char*) list->data;

		if ( strcmp( chat, who ) == 0 )
			return TRUE;

		list = g_list_next( list );
	}

	return FALSE;
}


/*========================================================================================================================
 * Low-level Packet transmission
 */

/*------------------------------------------------------------------------
 * Remove next packet from transmission queue.
 *
 *  @param session		The MXit session object
 *  @return				The next packet for transmission (or NULL)
 */
static struct tx_packet* pop_tx_packet( struct MXitSession* session )
{
	struct tx_packet*	packet	= NULL;

	if ( session->queue.count > 0 ) {
		/* dequeue the next packet */
		packet = session->queue.packets[session->queue.rd_i];
		session->queue.packets[session->queue.rd_i] = NULL;
		session->queue.rd_i = ( session->queue.rd_i + 1 ) % MAX_QUEUE_SIZE;
		session->queue.count--;
	}

	return packet;
}


/*------------------------------------------------------------------------
 * Add packet to transmission queue.
 *
 *  @param session		The MXit session object
 *  @param packet		The packet to transmit
 *  @return				Return TRUE if packet was enqueue, or FALSE if queue is full.
 */
static gboolean push_tx_packet( struct MXitSession* session, struct tx_packet* packet )
{
	if ( session->queue.count < MAX_QUEUE_SIZE ) {
		/* enqueue packet */
		session->queue.packets[session->queue.wr_i] = packet;
		session->queue.wr_i = ( session->queue.wr_i + 1 ) % MAX_QUEUE_SIZE;
		session->queue.count++;
		return TRUE;
	}
	else
		return FALSE;		/* queue is full */
}


/*------------------------------------------------------------------------
 * Deallocate transmission packet.
 *
 *  @param packet		The packet to deallocate.
 */
static void free_tx_packet( struct tx_packet* packet )
{
	g_free( packet->data );
	g_free( packet );
	packet = NULL;
}


/*------------------------------------------------------------------------
 * Flush all the packets from the tx queue and release the resources.
 *
 *  @param session		The MXit session object
 */
static void flush_queue( struct MXitSession* session )
{
	struct tx_packet*	packet;

	purple_debug_info( MXIT_PLUGIN_ID, "flushing the tx queue\n" );

	while ( (packet = pop_tx_packet( session ) ) != NULL )
		free_tx_packet( packet );
}


/*------------------------------------------------------------------------
 * TX Step 3: Write the packet data to the TCP connection.
 *
 *  @param fd			The file descriptor
 *  @param pktdata		The packet data
 *  @param pktlen		The length of the packet data
 *  @return				Return -1 on error, otherwise 0
 */
static int mxit_write_sock_packet( int fd, const char* pktdata, int pktlen )
{
	int		written;
	int		res;

	written = 0;
	while ( written < pktlen ) {
		res = write( fd, &pktdata[written], pktlen - written );
		if ( res <= 0 ) {
			/* error on socket */
			if ( errno == EAGAIN )
				continue;

			purple_debug_error( MXIT_PLUGIN_ID, "Error while writing packet to MXit server (%i)\n", res );
			return -1;
		}
		written += res;
	}

	return 0;
}


/*------------------------------------------------------------------------
 * Callback called for handling a HTTP GET response
 *
 *  @param url_data			libPurple internal object (see purple_util_fetch_url_request)
 *  @param user_data		The MXit session object
 *  @param url_text			The data returned (could be NULL if error)
 *  @param len				The length of the data returned (0 if error)
 *  @param error_message	Descriptive error message
 */
static void mxit_cb_http_rx( PurpleUtilFetchUrlData* url_data, gpointer user_data, const gchar* url_text, gsize len, const gchar* error_message )
{
	struct MXitSession*		session		= (struct MXitSession*) user_data;

	/* clear outstanding request */
	session->http_out_req = NULL;

	if ( ( !url_text ) || ( len == 0 ) ) {
		/* error with request */
		purple_debug_error( MXIT_PLUGIN_ID, "HTTP response error (%s)\n", error_message );
		return;
	}

	/* convert the HTTP result */
	memcpy( session->rx_dbuf, url_text, len );
	session->rx_i = len;

	mxit_parse_packet( session );
}


/*------------------------------------------------------------------------
 * TX Step 3: Write the packet data to the HTTP connection (GET style).
 *
 *  @param session		The MXit session object
 *  @param pktdata		The packet data
 *  @param pktlen		The length of the packet data
 *  @return				Return -1 on error, otherwise 0
 */
static void mxit_write_http_get( struct MXitSession* session, struct tx_packet* packet )
{
	char*		part	= NULL;
	char*		url		= NULL;

	if ( packet->datalen > 0 ) {
		char*	tmp		= NULL;

		tmp = g_strndup( packet->data, packet->datalen );
		part = g_strdup( purple_url_encode( tmp ) );
		g_free( tmp );
	}

	url = g_strdup_printf( "%s?%s%s", session->http_server, purple_url_encode( packet->header ), ( !part ) ? "" : part );

#ifdef	DEBUG_PROTOCOL
	purple_debug_info( MXIT_PLUGIN_ID, "HTTP GET: '%s'\n", url );
#endif

	/* send the HTTP request */
	session->http_out_req = purple_util_fetch_url_request( session->acc, url, TRUE, MXIT_HTTP_USERAGENT, TRUE, NULL, FALSE, -1, mxit_cb_http_rx, session );

	g_free( url );
	if ( part )
		g_free( part );
}


/*------------------------------------------------------------------------
 * TX Step 3: Write the packet data to the HTTP connection (POST style).
 *
 *  @param session		The MXit session object
 *  @param pktdata		The packet data
 *  @param pktlen		The length of the packet data
 *  @return				Return -1 on error, otherwise 0
 */
static void mxit_write_http_post( struct MXitSession* session, struct tx_packet* packet )
{
	char		request[256 + packet->datalen];
	int			reqlen;
	char*		host_name;
	int			host_port;
	gboolean	ok;

	/* extract the HTTP host name and host port number to connect to */
	ok = purple_url_parse( session->http_server, &host_name, &host_port, NULL, NULL, NULL );
	if ( !ok ) {
		purple_debug_error( MXIT_PLUGIN_ID, "HTTP POST error: (host name '%s' not valid)\n", session->http_server );
	}

	/* strip off the last '&' from the header */
	packet->header[packet->headerlen - 1] = '\0';
	packet->headerlen--;

	/* build the HTTP request packet */
	reqlen = g_snprintf( request, 256,
					"POST %s?%s HTTP/1.1\r\n"
					"User-Agent: " MXIT_HTTP_USERAGENT "\r\n"
					"Content-Type: application/octet-stream\r\n"
					"Host: %s\r\n"
					"Content-Length: %d\r\n"
					"\r\n",
					session->http_server,
					purple_url_encode( packet->header ),
					host_name,
					packet->datalen - MXIT_MS_OFFSET
	);

	/* copy over the packet body data (could be binary) */
	memcpy( request + reqlen, packet->data + MXIT_MS_OFFSET, packet->datalen - MXIT_MS_OFFSET );
	reqlen += packet->datalen;

#ifdef	DEBUG_PROTOCOL
	purple_debug_info( MXIT_PLUGIN_ID, "HTTP POST:\n" );
	dump_bytes( session, request, reqlen );
#endif

	/* send the request to the HTTP server */
	mxit_http_send_request( session, host_name, host_port, request, reqlen );
}


/*------------------------------------------------------------------------
 * TX Step 2: Handle the transmission of the packet to the MXit server.
 *
 *  @param session		The MXit session object
 *  @param packet		The packet to transmit
 */
static void mxit_send_packet( struct MXitSession* session, struct tx_packet* packet )
{
	int		res;

	if ( !( session->flags & MXIT_FLAG_CONNECTED ) ) {
		/* we are not connected so ignore all packets to be send */
		purple_debug_error( MXIT_PLUGIN_ID, "Dropping TX packet (we are not connected)\n" );
		return;
	}

	purple_debug_info( MXIT_PLUGIN_ID, "Packet send CMD:%i (%i)\n", packet->cmd, packet->headerlen + packet->datalen );
#ifdef	DEBUG_PROTOCOL
	dump_bytes( session, packet->header, packet->headerlen );
	dump_bytes( session, packet->data, packet->datalen );
#endif

	if ( !session->http ) {
		/* socket connection */
		char		data[packet->datalen + packet->headerlen];
		int			datalen;

		/* create raw data buffer */
		memcpy( data, packet->header, packet->headerlen );
		memcpy( data + packet->headerlen, packet->data, packet->datalen );
		datalen = packet->headerlen + packet->datalen;

		res = mxit_write_sock_packet( session->fd, data, datalen );
		if ( res < 0 ) {
			/* we must have lost the connection, so terminate it so that we can reconnect */
			purple_connection_error( session->con, PURPLE_CONNECTION_ERROR_NETWORK_ERROR, _( "We have lost the connection to MXit. Please reconnect." ) );
		}
	}
	else {
		/* http connection */

		if ( packet->cmd == CP_CMD_MEDIA ) {
			/* multimedia packets must be send with a HTTP POST */
			mxit_write_http_post( session, packet );
		}
		else {
			mxit_write_http_get( session, packet );
		}
	}

	/* update the timestamp of the last-transmitted packet */
	session->last_tx = mxit_now_milli();

	/*
	 * we need to remember that we are still waiting for the ACK from
	 * the server on this request
	 */
	session->outack = packet->cmd;

	/* free up the packet resources */
	free_tx_packet( packet );
}


/*------------------------------------------------------------------------
 * TX Step 1: Create a new Tx packet and queue it for sending.
 *
 *  @param session		The MXit session object
 *  @param data			The packet data (payload)
 *  @param datalen		The length of the packet data
 *  @param cmd			The MXit command for this packet
 */
static void mxit_queue_packet( struct MXitSession* session, const char* data, int datalen, int cmd )
{
	struct tx_packet*	packet;
	char				header[256];
	int					hlen;

	/* create a packet for sending */
	packet = g_new0( struct tx_packet, 1 );
	packet->data = g_malloc0( datalen );
	packet->cmd = cmd;
	packet->headerlen = 0;

	/* create generic packet header */
	hlen = snprintf( header, sizeof( header ), "id=%s%c", purple_account_get_username( session->acc ), CP_REC_TERM );			/* client msisdn */

	if ( session->http ) {
		/* http connection only */
		hlen += sprintf( header + hlen,	"s=" );
		if ( session->http_sesid > 0 ) {
			hlen += sprintf( header + hlen,	"%u%c", session->http_sesid, CP_FLD_TERM );	/* http session id */
		}
		session->http_seqno++;
		hlen += sprintf( header + hlen,	"%u%c", session->http_seqno, CP_REC_TERM );		/* http request sequence id */
	}

	hlen += sprintf( header + hlen,	"cm=%i%c", cmd, CP_REC_TERM ); 						/* packet command */

	if ( !session->http ) {
		/* socket connection only */
		packet->headerlen += sprintf( packet->header, "ln=%i%c", ( datalen + hlen ), CP_REC_TERM );		/* packet length */
	}

	/* copy the header to packet */
	memcpy( packet->header + packet->headerlen, header, hlen );
	packet->headerlen += hlen;

	/* copy payload to packet */
	if ( datalen > 0 )
		memcpy( packet->data, data, datalen );
	packet->datalen = datalen;


	/* shortcut */
	if ( ( session->queue.count == 0 ) && ( session->outack == 0 ) ) {
		/* the queue is empty and there are no outstanding acks so we can write it directly */
		mxit_send_packet( session, packet );
	}
	else {
		/* we need to queue this packet */

		if ( ( packet->cmd == CP_CMD_PING ) || ( packet->cmd == CP_CMD_POLL ) ) {
			/* we do NOT queue HTTP poll nor socket ping packets */
			free_tx_packet( packet );
			return;
		}

		purple_debug_info( MXIT_PLUGIN_ID, "queueing packet for later sending cmd=%i\n", cmd );
		if ( !push_tx_packet( session, packet ) ) {
			/* packet could not be queued for transmission */
			mxit_popup( PURPLE_NOTIFY_MSG_ERROR, _( "Message Send Error" ), _( "Unable to process your request at this time" ) );
			free_tx_packet( packet );
		}
	}
}


/*------------------------------------------------------------------------
 * Manage the packet send queue (send next packet, timeout's, etc).
 *
 *  @param session		The MXit session object
 */
static void mxit_manage_queue( struct MXitSession* session )
{
	struct tx_packet*	packet		= NULL;
	gint64				now			= mxit_now_milli();

	if ( !( session->flags & MXIT_FLAG_CONNECTED ) ) {
		/* we are not connected, so ignore the queue */
		return;
	}
	else if ( session->outack > 0 ) {
		/* we are still waiting for an outstanding ACK from the MXit server */
		if ( session->last_tx <= mxit_now_milli() - ( MXIT_ACK_TIMEOUT * 1000 ) ) {
			/* ack timeout! so we close the connection here */
			purple_debug_info( MXIT_PLUGIN_ID, "mxit_manage_queue: Timeout awaiting ACK for command '%i'\n", session->outack );
			purple_connection_error( session->con, PURPLE_CONNECTION_ERROR_NETWORK_ERROR, _( "Timeout while waiting for a response from the MXit server." ) );
		}
		return;
	}

	/*
	 * the mxit server has flood detection and it prevents you from sending messages to fast.
	 * this is a self defense mechanism, a very annoying feature. so the client must ensure that
	 * it does not send messages too fast otherwise mxit will ignore the user for 30 seconds.
	 * this is what we are trying to avoid here..
	 */
	if ( session->q_fast_timer_id == 0 ) {
		/* the fast timer has not been set yet */
		if ( session->last_tx > ( now - MXIT_TX_DELAY ) ) {
			/* we need to wait a little before sending the next packet, so schedule a wakeup call */
			gint64 tdiff = now - ( session->last_tx );
			guint delay = ( MXIT_TX_DELAY - tdiff ) + 9;
			if ( delay <= 0 )
				delay = MXIT_TX_DELAY;
			session->q_fast_timer_id = purple_timeout_add( delay, mxit_manage_queue_fast, session );
		}
		else {
			/* get the next packet from the queue to send */
			packet = pop_tx_packet( session );
			if ( packet != NULL ) {
				/* there was a packet waiting to be sent to the server, now is the time to do something about it */

				/* send the packet to MXit server */
				mxit_send_packet( session, packet );
			}
		}
	}
}


/*------------------------------------------------------------------------
 * Slow callback to manage the packet send queue.
 *
 *  @param session		The MXit session object
 */
gboolean mxit_manage_queue_slow( gpointer user_data )
{
	struct MXitSession* session		= (struct MXitSession*) user_data;

	mxit_manage_queue( session );

	/* continue running */
	return TRUE;
}


/*------------------------------------------------------------------------
 * Fast callback to manage the packet send queue.
 *
 *  @param session		The MXit session object
 */
gboolean mxit_manage_queue_fast( gpointer user_data )
{
	struct MXitSession* session		= (struct MXitSession*) user_data;

	session->q_fast_timer_id = 0;
	mxit_manage_queue( session );

	/* stop running */
	return FALSE;
}


/*------------------------------------------------------------------------
 * Callback to manage HTTP server polling (HTTP connections ONLY)
 *
 *  @param session		The MXit session object
 */
gboolean mxit_manage_polling( gpointer user_data )
{
	struct MXitSession* session		= (struct MXitSession*) user_data;
	gboolean			poll		= FALSE;
	gint64				now			= mxit_now_milli();
	int					polldiff;
	gint64				rxdiff;

	if ( !( session->flags & MXIT_FLAG_LOGGEDIN ) ) {
		/* we only poll if we are actually logged in */
		return TRUE;
	}

	/* calculate the time differences */
	rxdiff = now - session->last_rx;
	polldiff = now - session->http_last_poll;

	if ( rxdiff < MXIT_HTTP_POLL_MIN ) {
		/* we received some reply a few moments ago, so reset the poll interval */
		session->http_interval = MXIT_HTTP_POLL_MIN;
	}
	else if ( session->http_last_poll < ( now - session->http_interval ) ) {
		/* time to poll again */
		poll = TRUE;

		/* back-off some more with the polling */
		session->http_interval = session->http_interval + ( session->http_interval / 2 );
		if ( session->http_interval > MXIT_HTTP_POLL_MAX )
			session->http_interval = MXIT_HTTP_POLL_MAX;
	}

	/* debugging */
	//purple_debug_info( MXIT_PLUGIN_ID, "POLL TIMER: %i (%i,%i)\n", session->http_interval, rxdiff, polldiff );

	if ( poll ) {
		/* send poll request */
		session->http_last_poll = mxit_now_milli();
		mxit_send_poll( session );
	}

	return TRUE;
}


/*========================================================================================================================
 * Send MXit operations.
 */

/*------------------------------------------------------------------------
 * Send a ping/keepalive packet to MXit server.
 *
 *  @param session		The MXit session object
 */
void mxit_send_ping( struct MXitSession* session )
{
	/* queue packet for transmission */
	mxit_queue_packet( session, NULL, 0, CP_CMD_PING );
}


/*------------------------------------------------------------------------
 * Send a poll request to the HTTP server (HTTP connections ONLY).
 *
 *  @param session		The MXit session object
 */
void mxit_send_poll( struct MXitSession* session )
{
	/* queue packet for transmission */
	mxit_queue_packet( session, NULL, 0, CP_CMD_POLL );
}


/*------------------------------------------------------------------------
 * Send a logout packet to the MXit server.
 *
 *  @param session		The MXit session object
 */
void mxit_send_logout( struct MXitSession* session )
{
	/* queue packet for transmission */
	mxit_queue_packet( session, NULL, 0, CP_CMD_LOGOUT );
}


/*------------------------------------------------------------------------
 * Send a register packet to the MXit server.
 *
 *  @param session		The MXit session object
 */
void mxit_send_register( struct MXitSession* session )
{
	struct MXitProfile*	profile		= session->profile;
	const char*			locale;
	char				data[CP_MAX_PACKET];
	int					datalen;
	char*				clientVersion;
	unsigned int		features	= MXIT_CP_FEATURES;

	locale = purple_account_get_string( session->acc, MXIT_CONFIG_LOCALE, MXIT_DEFAULT_LOCALE );

	/* Voice and Video supported */
	if ( mxit_audio_enabled() && mxit_video_enabled() )
		features |= ( MXIT_CF_VOICE | MXIT_CF_VIDEO );
	else if ( mxit_audio_enabled() )
		features |= MXIT_CF_VOICE;

	/* generate client version string (eg, P-2.7.10-Y-PURPLE) */
	clientVersion = g_strdup_printf( "%c-%i.%i.%i-%s-%s", MXIT_CP_DISTCODE, PURPLE_MAJOR_VERSION, PURPLE_MINOR_VERSION, PURPLE_MICRO_VERSION, MXIT_CP_ARCH, MXIT_CP_PLATFORM );

	/* convert the packet to a byte stream */
	datalen = snprintf( data, sizeof( data ),
								"ms=%s%c%s%c%i%c%s%c"		/* "ms"=password\1version\1maxreplyLen\1name\1 */
								"%s%c%i%c%s%c%s%c"			/* dateOfBirth\1gender\1location\1capabilities\1 */
								"%s%c%i%c%s%c%s"			/* dc\1features\1dialingcode\1locale */
								"%c%i%c%i",					/* \1protocolVer\1lastRosterUpdate */
								session->encpwd, CP_FLD_TERM, clientVersion, CP_FLD_TERM, CP_MAX_PACKET, CP_FLD_TERM, profile->nickname, CP_FLD_TERM,
								profile->birthday, CP_FLD_TERM, ( profile->male ) ? 1 : 0, CP_FLD_TERM, MXIT_DEFAULT_LOC, CP_FLD_TERM, MXIT_CP_CAP, CP_FLD_TERM,
								session->distcode, CP_FLD_TERM, features, CP_FLD_TERM, session->dialcode, CP_FLD_TERM, locale,
								CP_FLD_TERM, MXIT_CP_PROTO_VESION, CP_FLD_TERM, 0
	);

	/* queue packet for transmission */
	mxit_queue_packet( session, data, datalen, CP_CMD_REGISTER );

	g_free( clientVersion );
}


/*------------------------------------------------------------------------
 * Send a login packet to the MXit server.
 *
 *  @param session		The MXit session object
 */
void mxit_send_login( struct MXitSession* session )
{
	const char*		splashId;
	const char*		locale;
	char			data[CP_MAX_PACKET];
	int				datalen;
	char*			clientVersion;
	unsigned int	features	= MXIT_CP_FEATURES;

	locale = purple_account_get_string( session->acc, MXIT_CONFIG_LOCALE, MXIT_DEFAULT_LOCALE );

	/* Voice and Video supported */
	if ( mxit_audio_enabled() && mxit_video_enabled() )
		features |= ( MXIT_CF_VOICE | MXIT_CF_VIDEO );
	else if ( mxit_audio_enabled() )
		features |= MXIT_CF_VOICE;

	/* generate client version string (eg, P-2.7.10-Y-PURPLE) */
	clientVersion = g_strdup_printf( "%c-%i.%i.%i-%s-%s", MXIT_CP_DISTCODE, PURPLE_MAJOR_VERSION, PURPLE_MINOR_VERSION, PURPLE_MICRO_VERSION, MXIT_CP_ARCH, MXIT_CP_PLATFORM );

	/* convert the packet to a byte stream */
	datalen = snprintf( data, sizeof( data ),
								"ms=%s%c%s%c%i%c"			/* "ms"=password\1version\1getContacts\1 */
								"%s%c%s%c%i%c"				/* capabilities\1dc\1features\1 */
								"%s%c%s%c"					/* dialingcode\1locale\1 */
								"%i%c%i%c%i",				/* maxReplyLen\1protocolVer\1lastRosterUpdate */
								session->encpwd, CP_FLD_TERM, clientVersion, CP_FLD_TERM, 1, CP_FLD_TERM,
								MXIT_CP_CAP, CP_FLD_TERM, session->distcode, CP_FLD_TERM, features, CP_FLD_TERM,
								session->dialcode, CP_FLD_TERM, locale, CP_FLD_TERM,
								CP_MAX_PACKET, CP_FLD_TERM, MXIT_CP_PROTO_VESION, CP_FLD_TERM, 0
	);

	/* include "custom resource" information */
	splashId = splash_current( session );
	if ( splashId != NULL )
		datalen += sprintf( data + datalen, "%ccr=%s", CP_REC_TERM, splashId );

	/* queue packet for transmission */
	mxit_queue_packet( session, data, datalen, CP_CMD_LOGIN );

	g_free( clientVersion );
}


/*------------------------------------------------------------------------
 * Send a chat message packet to the MXit server.
 *
 *  @param session		The MXit session object
 *  @param to			The username of the recipient
 *  @param msg			The message text
 */
void mxit_send_message( struct MXitSession* session, const char* to, const char* msg, gboolean parse_markup, gboolean is_command )
{
	char		data[CP_MAX_PACKET];
	char*		markuped_msg;
	int			datalen;
	int			msgtype = ( is_command ? CP_MSGTYPE_COMMAND : CP_MSGTYPE_NORMAL );

	/* first we need to convert the markup from libPurple to MXit format */
	if ( parse_markup )
		markuped_msg = mxit_convert_markup_tx( msg, &msgtype );
	else
		markuped_msg = g_strdup( msg );

	/* convert the packet to a byte stream */
	datalen = snprintf( data, sizeof( data ),
								"ms=%s%c%s%c%i%c%i",		/* "ms"=jid\1msg\1type\1flags */
								to, CP_FLD_TERM, markuped_msg, CP_FLD_TERM, msgtype, CP_FLD_TERM, CP_MSG_MARKUP | CP_MSG_EMOTICON
	);

	/* free the resources */
	g_free( markuped_msg );

	/* queue packet for transmission */
	mxit_queue_packet( session, data, datalen, CP_CMD_TX_MSG );
}


/*------------------------------------------------------------------------
 * Send a extended profile request packet to the MXit server.
 *
 *  @param session		The MXit session object
 *  @param username		Username who's profile is being requested (NULL = our own)
 *  @param nr_attribs	Number of attributes being requested
 *  @param attribute	The names of the attributes
 */
void mxit_send_extprofile_request( struct MXitSession* session, const char* username, unsigned int nr_attrib, const char* attribute[] )
{
	char			data[CP_MAX_PACKET];
	int				datalen;
	unsigned int	i;

	datalen = snprintf( data, sizeof( data ),
								"ms=%s%c%i",		/* "ms="mxitid\1nr_attributes */
								( username ? username : "" ), CP_FLD_TERM, nr_attrib
	);

	/* add attributes */
	for ( i = 0; i < nr_attrib; i++ )
		datalen += sprintf( data + datalen, "%c%s", CP_FLD_TERM, attribute[i] );

	/* queue packet for transmission */
	mxit_queue_packet( session, data, datalen, CP_CMD_EXTPROFILE_GET );
}


/*------------------------------------------------------------------------
 * Send an update profile packet to the MXit server.
 *
 *  @param session		The MXit session object
 *  @param password		The new password to be used for logging in (optional)
 *	@param nr_attrib	The number of attributes
 *	@param attributes	String containing the attribute-name, attribute-type and value (seperated by '\01')
 */
void mxit_send_extprofile_update( struct MXitSession* session, const char* password, unsigned int nr_attrib, const char* attributes )
{
	char			data[CP_MAX_PACKET];
	gchar**			parts					= NULL;
	int				datalen;
	unsigned int	i;

	if ( attributes )
		parts = g_strsplit( attributes, "\01", 1 + ( nr_attrib * 3 ) );

	/* convert the packet to a byte stream */
	datalen = snprintf( data, sizeof( data ),
								"ms=%s%c%i",	/* "ms"=password\1nr_attibutes  */
								( password ) ? password : "", CP_FLD_TERM, nr_attrib
	);

	/* add attributes */
<<<<<<< HEAD
	for ( i = 1; i < nr_attrib * 3; i+=3 )
		datalen += sprintf( data + datalen, "%c%s%c%s%c%s",		/* \1name\1type\1value  */
=======
	for ( i = 1; i < nr_attrib * 3; i+=3 ) {
		if ( parts == NULL || parts[i] == NULL || parts[i + 1] == NULL || parts[i + 2] == NULL ) {
			purple_debug_error( MXIT_PLUGIN_ID, "Invalid profile update attributes = '%s' - nbr=%u\n", attributes, nr_attrib );
			g_strfreev( parts );
			return;
		}
		datalen += sprintf(	data + datalen, "%c%s%c%s%c%s",		/* \1name\1type\1value  */
>>>>>>> d6ac5698
								CP_FLD_TERM, parts[i], CP_FLD_TERM, parts[i + 1], CP_FLD_TERM, parts[i + 2] );
	}

	/* queue packet for transmission */
	mxit_queue_packet( session, data, datalen, CP_CMD_EXTPROFILE_SET );

	/* freeup the memory */
	g_strfreev( parts );
}


/*------------------------------------------------------------------------
 * Send packet to request list of suggested friends.
 *
 *  @param session		The MXit session object
 *  @param max			Maximum number of results to return
 *  @param nr_attribs	Number of attributes being requested
 *  @param attribute	The names of the attributes
 */
void mxit_send_suggest_friends( struct MXitSession* session, int max, unsigned int nr_attrib, const char* attribute[] )
{
	char			data[CP_MAX_PACKET];
	int				datalen;
	unsigned int	i;

	/* convert the packet to a byte stream */
	datalen = snprintf( data, sizeof( data ),
								"ms=%i%c%s%c%i%c%i%c%i",	/* inputType \1 input \1 maxSuggestions \1 startIndex \1 numAttributes \1 name0 \1 name1 ... \1 nameN */
								CP_SUGGEST_FRIENDS, CP_FLD_TERM, "", CP_FLD_TERM, max, CP_FLD_TERM, 0, CP_FLD_TERM, nr_attrib );

	/* add attributes */
	for ( i = 0; i < nr_attrib; i++ )
		datalen += sprintf( data + datalen, "%c%s", CP_FLD_TERM, attribute[i] );

	/* queue packet for transmission */
	mxit_queue_packet( session, data, datalen, CP_CMD_SUGGESTCONTACTS );
}


/*------------------------------------------------------------------------
 * Send packet to perform a search for users.
 *
 *  @param session		The MXit session object
 *  @param max			Maximum number of results to return
 *  @param text			The search text
 *  @param nr_attribs	Number of attributes being requested
 *  @param attribute	The names of the attributes
 */
void mxit_send_suggest_search( struct MXitSession* session, int max, const char* text, unsigned int nr_attrib, const char* attribute[] )
{
	char			data[CP_MAX_PACKET];
	int				datalen;
	unsigned int	i;

	/* convert the packet to a byte stream */
	datalen = snprintf( data, sizeof( data ),
								"ms=%i%c%s%c%i%c%i%c%i",	/* inputType \1 input \1 maxSuggestions \1 startIndex \1 numAttributes \1 name0 \1 name1 ... \1 nameN */
								CP_SUGGEST_SEARCH, CP_FLD_TERM, text, CP_FLD_TERM, max, CP_FLD_TERM, 0, CP_FLD_TERM, nr_attrib );

	/* add attributes */
	for ( i = 0; i < nr_attrib; i++ )
		datalen += sprintf( data + datalen, "%c%s", CP_FLD_TERM, attribute[i] );

	/* queue packet for transmission */
	mxit_queue_packet( session, data, datalen, CP_CMD_SUGGESTCONTACTS );
}


/*------------------------------------------------------------------------
 * Send a presence update packet to the MXit server.
 *
 *  @param session		The MXit session object
 *  @param presence		The presence (as per MXit types)
 *  @param statusmsg	The status message (can be NULL)
 */
void mxit_send_presence( struct MXitSession* session, int presence, const char* statusmsg )
{
	char		data[CP_MAX_PACKET];
	int			datalen;

	/* convert the packet to a byte stream */
	datalen = snprintf( data, sizeof( data ),
								"ms=%i%c",					/* "ms"=show\1status */
								presence, CP_FLD_TERM
	);

	/* append status message (if one is set) */
	if ( statusmsg )
		datalen += sprintf( data + datalen, "%s", statusmsg );

	/* queue packet for transmission */
	mxit_queue_packet( session, data, datalen, CP_CMD_STATUS );
}


/*------------------------------------------------------------------------
 * Send a mood update packet to the MXit server.
 *
 *  @param session		The MXit session object
 *  @param mood			The mood (as per MXit types)
 */
void mxit_send_mood( struct MXitSession* session, int mood )
{
	char		data[CP_MAX_PACKET];
	int			datalen;

	/* convert the packet to a byte stream */
	datalen = snprintf( data, sizeof( data ),
								"ms=%i",	/* "ms"=mood */
								mood
	);

	/* queue packet for transmission */
	mxit_queue_packet( session, data, datalen, CP_CMD_MOOD );
}


/*------------------------------------------------------------------------
 * Send an invite contact packet to the MXit server.
 *
 *  @param session		The MXit session object
 *  @param username		The username of the contact being invited
 *  @param mxitid		Indicates the username is a MXitId.
 *  @param alias		Our alias for the contact
 *  @param groupname	Group in which contact should be stored.
 *  @param message		Invite message
 */
void mxit_send_invite( struct MXitSession* session, const char* username, gboolean mxitid, const char* alias, const char* groupname, const char* message )
{
	char		data[CP_MAX_PACKET];
	int			datalen;

	/* convert the packet to a byte stream */
	datalen = snprintf( data, sizeof( data ),
								"ms=%s%c%s%c%s%c%i%c%s%c%i",	/* "ms"=group \1 username \1 alias \1 type \1 msg \1 isuserid */
								groupname, CP_FLD_TERM, username, CP_FLD_TERM, alias,
								CP_FLD_TERM, MXIT_TYPE_MXIT, CP_FLD_TERM,
								( message ? message : "" ), CP_FLD_TERM,
								( mxitid ? 0 : 1 )
	);

	/* queue packet for transmission */
	mxit_queue_packet( session, data, datalen, CP_CMD_INVITE );
}


/*------------------------------------------------------------------------
 * Send a remove contact packet to the MXit server.
 *
 *  @param session		The MXit session object
 *  @param username		The username of the contact being removed
 */
void mxit_send_remove( struct MXitSession* session, const char* username )
{
	char		data[CP_MAX_PACKET];
	int			datalen;

	/* convert the packet to a byte stream */
	datalen = snprintf( data, sizeof( data ),
								"ms=%s",	/* "ms"=username */
								username
	);

	/* queue packet for transmission */
	mxit_queue_packet( session, data, datalen, CP_CMD_REMOVE );
}


/*------------------------------------------------------------------------
 * Send an accept subscription (invite) packet to the MXit server.
 *
 *  @param session		The MXit session object
 *  @param username		The username of the contact being accepted
 *  @param alias		Our alias for the contact
 */
void mxit_send_allow_sub( struct MXitSession* session, const char* username, const char* alias )
{
	char		data[CP_MAX_PACKET];
	int			datalen;

	/* convert the packet to a byte stream */
	datalen = snprintf( data, sizeof( data ),
								"ms=%s%c%s%c%s",	/* "ms"=username\1group\1alias */
								username, CP_FLD_TERM, "", CP_FLD_TERM, alias
	);

	/* queue packet for transmission */
	mxit_queue_packet( session, data, datalen, CP_CMD_ALLOW );
}


/*------------------------------------------------------------------------
 * Send an deny subscription (invite) packet to the MXit server.
 *
 *  @param session		The MXit session object
 *  @param username		The username of the contact being denied
 *  @param reason		The message describing the reason for the rejection (can be NULL).
 */
void mxit_send_deny_sub( struct MXitSession* session, const char* username, const char* reason )
{
	char		data[CP_MAX_PACKET];
	int			datalen;

	/* convert the packet to a byte stream */
	datalen = snprintf( data, sizeof( data ),
								"ms=%s",	/* "ms"=username */
								username
	);

	/* append reason (if one is set) */
	if ( reason )
		datalen += sprintf( data + datalen, "%c%s", CP_FLD_TERM, reason );

	/* queue packet for transmission */
	mxit_queue_packet( session, data, datalen, CP_CMD_DENY );
}


/*------------------------------------------------------------------------
 * Send an update contact packet to the MXit server.
 *
 *  @param session		The MXit session object
 *  @param username		The username of the contact being denied
 *  @param alias		Our alias for the contact
 *  @param groupname	Group in which contact should be stored.
 */
void mxit_send_update_contact( struct MXitSession* session, const char* username, const char* alias, const char* groupname )
{
	char		data[CP_MAX_PACKET];
	int			datalen;

	/* convert the packet to a byte stream */
	datalen = snprintf( data, sizeof( data ),
								"ms=%s%c%s%c%s",	/* "ms"=groupname\1username\1alias */
								groupname, CP_FLD_TERM, username, CP_FLD_TERM, alias
	);

	/* queue packet for transmission */
	mxit_queue_packet( session, data, datalen, CP_CMD_UPDATE );
}


/*------------------------------------------------------------------------
 * Send a splash-screen click event packet.
 *
 *  @param session		The MXit session object
 *  @param splashid		The identifier of the splash-screen
 */
void mxit_send_splashclick( struct MXitSession* session, const char* splashid )
{
	char		data[CP_MAX_PACKET];
	int			datalen;

	/* convert the packet to a byte stream */
	datalen = snprintf( data, sizeof( data ),
								"ms=%s",	/* "ms"=splashId */
								splashid
	);

	/* queue packet for transmission */
	mxit_queue_packet( session, data, datalen, CP_CMD_SPLASHCLICK );
}


/*------------------------------------------------------------------------
 * Send a message event packet.
 *
 *  @param session		The MXit session object
 *  @param to           The username of the original sender (ie, recipient of the event)
 *  @param id			The identifier of the event (received in message)
 *  @param event		Identified the type of event
 */
void mxit_send_msgevent( struct MXitSession* session, const char* to, const char* id, int event )
{
	char		data[CP_MAX_PACKET];
	int			datalen;

	purple_debug_info( MXIT_PLUGIN_ID, "mxit_send_msgevent: to=%s id=%s event=%i\n", to, id, event );

	/* convert the packet to a byte stream */
	datalen = snprintf( data, sizeof( data ),
								"ms=%s%c%s%c%i",		/* "ms"=contactAddress \1 id \1 event */
								to, CP_FLD_TERM, id, CP_FLD_TERM, event
	);

	/* queue packet for transmission */
	mxit_queue_packet( session, data, datalen, CP_CMD_MSGEVENT );
}


/*------------------------------------------------------------------------
 * Send packet to create a MultiMX room.
 *
 *  @param session		The MXit session object
 *  @param groupname	Name of the room to create
 *  @param nr_usernames	Number of users in initial invite
 *  @param usernames	The usernames of the users in the initial invite
 */
void mxit_send_groupchat_create( struct MXitSession* session, const char* groupname, int nr_usernames, const char* usernames[] )
{
	char		data[CP_MAX_PACKET];
	int			datalen;
	int			i;

	/* convert the packet to a byte stream */
	datalen = snprintf( data, sizeof( data ),
								"ms=%s%c%i",	/* "ms"=roomname\1nr_jids\1jid0\1..\1jidN */
								groupname, CP_FLD_TERM, nr_usernames
	);

	/* add usernames */
	for ( i = 0; i < nr_usernames; i++ )
		datalen += sprintf( data + datalen, "%c%s", CP_FLD_TERM, usernames[i] );

	/* queue packet for transmission */
	mxit_queue_packet( session, data, datalen, CP_CMD_GRPCHAT_CREATE );
}


/*------------------------------------------------------------------------
 * Send packet to invite users to existing MultiMX room.
 *
 *  @param session		The MXit session object
 *  @param roomid		The unique RoomID for the MultiMx room.
 *  @param nr_usernames	Number of users being invited
 *  @param usernames	The usernames of the users being invited
 */
void mxit_send_groupchat_invite( struct MXitSession* session, const char* roomid, int nr_usernames, const char* usernames[] )
{
	char		data[CP_MAX_PACKET];
	int			datalen;
	int			i;

	/* convert the packet to a byte stream */
	datalen = snprintf( data, sizeof( data ),
								"ms=%s%c%i",	/* "ms"=roomid\1nr_jids\1jid0\1..\1jidN */
								roomid, CP_FLD_TERM, nr_usernames
	);

	/* add usernames */
	for ( i = 0; i < nr_usernames; i++ )
		datalen += sprintf( data + datalen, "%c%s", CP_FLD_TERM, usernames[i] );

	/* queue packet for transmission */
	mxit_queue_packet( session, data, datalen, CP_CMD_GRPCHAT_INVITE );
}


/*------------------------------------------------------------------------
 * Send a "send file direct" multimedia packet.
 *
 *  @param session		The MXit session object
 *  @param username		The username of the recipient
 *  @param filename		The name of the file being sent
 *  @param buf			The content of the file
 *  @param buflen		The length of the file contents
 */
void mxit_send_file( struct MXitSession* session, const char* username, const char* filename, const unsigned char* buf, int buflen )
{
	char				data[CP_MAX_PACKET];
	int					datalen		= 0;
	gchar*				chunk;
	int					size;

	purple_debug_info( MXIT_PLUGIN_ID, "SENDING FILE '%s' of %i bytes to user '%s'\n", filename, buflen, username );

	/* convert the packet to a byte stream */
	datalen = sprintf( data, "ms=" );

	/* map chunk header over data buffer */
	chunk = &data[datalen];

	size = mxit_chunk_create_senddirect( chunk_data( chunk ), username, filename, buf, buflen );
	if ( size < 0 ) {
		purple_debug_error( MXIT_PLUGIN_ID, "Error creating senddirect chunk (%i)\n", size );
		return;
	}

	set_chunk_type( chunk, CP_CHUNK_DIRECT_SND );
	set_chunk_length( chunk, size );
	datalen += MXIT_CHUNK_HEADER_SIZE + size;

	/* send the byte stream to the mxit server */
	mxit_queue_packet( session, data, datalen, CP_CMD_MEDIA );
}


/*------------------------------------------------------------------------
 * Send a "reject file" multimedia packet.
 *
 *  @param session		The MXit session object
 *  @param fileid		A unique ID that identifies this file
 */
void mxit_send_file_reject( struct MXitSession* session, const char* fileid )
{
	char				data[CP_MAX_PACKET];
	int					datalen		= 0;
	gchar*				chunk;
	int					size;

	purple_debug_info( MXIT_PLUGIN_ID, "mxit_send_file_reject\n" );

	/* convert the packet to a byte stream */
	datalen = sprintf( data, "ms=" );

	/* map chunk header over data buffer */
	chunk = &data[datalen];

	size = mxit_chunk_create_reject( chunk_data( chunk ), fileid );
	if ( size < 0 ) {
		purple_debug_error( MXIT_PLUGIN_ID, "Error creating reject chunk (%i)\n", size );
		return;
	}

	set_chunk_type( chunk, CP_CHUNK_REJECT );
	set_chunk_length( chunk, size );
	datalen += MXIT_CHUNK_HEADER_SIZE + size;

	/* send the byte stream to the mxit server */
	mxit_queue_packet( session, data, datalen, CP_CMD_MEDIA );
}


/*------------------------------------------------------------------------
 * Send a "get file" multimedia packet.
 *
 *  @param session		The MXit session object
 *  @param fileid		A unique ID that identifies this file
 *  @param filesize		The number of bytes to retrieve
 *  @param offset		Offset in file at which to start retrieving
 */
void mxit_send_file_accept( struct MXitSession* session, const char* fileid, int filesize, int offset )
{
	char				data[CP_MAX_PACKET];
	int					datalen		= 0;
	gchar*				chunk;
	int					size;

	purple_debug_info( MXIT_PLUGIN_ID, "mxit_send_file_accept\n" );

	/* convert the packet to a byte stream */
	datalen = sprintf( data, "ms=" );

	/* map chunk header over data buffer */
	chunk = &data[datalen];

	size = mxit_chunk_create_get( chunk_data(chunk), fileid, filesize, offset );
	if ( size < 0 ) {
		purple_debug_error( MXIT_PLUGIN_ID, "Error creating getfile chunk (%i)\n", size );
		return;
	}

	set_chunk_type( chunk, CP_CHUNK_GET );
	set_chunk_length( chunk, size );
	datalen += MXIT_CHUNK_HEADER_SIZE + size;

	/* send the byte stream to the mxit server */
	mxit_queue_packet( session, data, datalen, CP_CMD_MEDIA );
}


/*------------------------------------------------------------------------
 * Send a "received file" multimedia packet.
 *
 *  @param session		The MXit session object
 *  @param status		The status of the file-transfer
 */
void mxit_send_file_received( struct MXitSession* session, const char* fileid, short status )
{
	char				data[CP_MAX_PACKET];
	int					datalen		= 0;
	gchar*				chunk;
	int					size;

	purple_debug_info( MXIT_PLUGIN_ID, "mxit_send_file_received\n" );

	/* convert the packet to a byte stream */
	datalen = sprintf( data, "ms=" );

	/* map chunk header over data buffer */
	chunk = &data[datalen];

	size = mxit_chunk_create_received( chunk_data(chunk), fileid, status );
	if ( size < 0 ) {
		purple_debug_error( MXIT_PLUGIN_ID, "Error creating received chunk (%i)\n", size );
		return;
	}

	set_chunk_type( chunk, CP_CHUNK_RECEIVED );
	set_chunk_length( chunk, size );
	datalen += MXIT_CHUNK_HEADER_SIZE + size;

	/* send the byte stream to the mxit server */
	mxit_queue_packet( session, data, datalen, CP_CMD_MEDIA );
}


/*------------------------------------------------------------------------
 * Send a "set avatar" multimedia packet.
 *
 *  @param session		The MXit session object
 *  @param data			The avatar data
 *  @param buflen		The length of the avatar data
 */
void mxit_set_avatar( struct MXitSession* session, const unsigned char* avatar, int avatarlen )
{
	char				data[CP_MAX_PACKET];
	int					datalen		= 0;
	gchar*				chunk;
	int					size;

	purple_debug_info( MXIT_PLUGIN_ID, "mxit_set_avatar: %i bytes\n", avatarlen );

	/* convert the packet to a byte stream */
	datalen = sprintf( data, "ms=" );

	/* map chunk header over data buffer */
	chunk = &data[datalen];

	size = mxit_chunk_create_set_avatar( chunk_data(chunk), avatar, avatarlen );
	if ( size < 0 ) {
		purple_debug_error( MXIT_PLUGIN_ID, "Error creating set avatar chunk (%i)\n", size );
		return;
	}

	set_chunk_type( chunk, CP_CHUNK_SET_AVATAR );
	set_chunk_length( chunk, size );
	datalen += MXIT_CHUNK_HEADER_SIZE + size;

	/* send the byte stream to the mxit server */
	mxit_queue_packet( session, data, datalen, CP_CMD_MEDIA );
}


/*------------------------------------------------------------------------
 * Send a "get avatar" multimedia packet.
 *
 *  @param session		The MXit session object
 *  @param mxitId		The username who's avatar to request
 *  @param avatarId		The id of the avatar image (as string)
 *  @param data			The avatar data
 *  @param buflen		The length of the avatar data
 */
void mxit_get_avatar( struct MXitSession* session, const char* mxitId, const char* avatarId )
{
	char				data[CP_MAX_PACKET];
	int					datalen		= 0;
	gchar*				chunk;
	int					size;

	purple_debug_info( MXIT_PLUGIN_ID, "mxit_get_avatar: %s\n", mxitId );

	/* convert the packet to a byte stream */
	datalen = sprintf( data, "ms=" );

	/* map chunk header over data buffer */
	chunk = &data[datalen];

	size = mxit_chunk_create_get_avatar( chunk_data(chunk), mxitId, avatarId );
	if ( size < 0 ) {
		purple_debug_error( MXIT_PLUGIN_ID, "Error creating get avatar chunk (%i)\n", size );
		return;
	}

	set_chunk_type( chunk, CP_CHUNK_GET_AVATAR );
	set_chunk_length( chunk, size );
	datalen += MXIT_CHUNK_HEADER_SIZE + size;

	/* send the byte stream to the mxit server */
	mxit_queue_packet( session, data, datalen, CP_CMD_MEDIA );
}


/*------------------------------------------------------------------------
 * Process a login message packet.
 *
 *  @param session		The MXit session object
 *  @param records		The packet's data records
 *  @param rcount		The number of data records
 */
static void mxit_parse_cmd_login( struct MXitSession* session, struct record** records, int rcount )
{
	PurpleStatus*	status;
	int				presence;
	const char*		statusmsg;
	const char*		profilelist[] = { CP_PROFILE_BIRTHDATE, CP_PROFILE_GENDER, CP_PROFILE_FULLNAME,
									CP_PROFILE_TITLE, CP_PROFILE_FIRSTNAME, CP_PROFILE_LASTNAME, CP_PROFILE_EMAIL,
									CP_PROFILE_MOBILENR, CP_PROFILE_WHEREAMI, CP_PROFILE_ABOUTME, CP_PROFILE_RELATIONSHIP, CP_PROFILE_FLAGS };

	purple_account_set_int( session->acc, MXIT_CONFIG_STATE, MXIT_STATE_LOGIN );

	/* we were not yet logged in so we need to complete the login sequence here */
	session->flags |= MXIT_FLAG_LOGGEDIN;
	purple_connection_update_progress( session->con, _( "Successfully Logged In..." ), 3, 4 );
	purple_connection_set_state( session->con, PURPLE_CONNECTED );

	/* save extra info if this is a HTTP connection */
	if ( session->http ) {
		/* save the http server to use for this session */
		g_strlcpy( session->http_server, records[1]->fields[3]->data, sizeof( session->http_server ) );

		/* save the session id */
		session->http_sesid = atoi( records[0]->fields[0]->data );
	}

	/* extract UserId (from protocol 5.9) */
	if ( records[1]->fcount >= 9 )
		session->uid = g_strdup( records[1]->fields[8]->data );

	/* extract VoIP server (from protocol 6.2) */
	if ( records[1]->fcount >= 11 )
		g_strlcpy( session->voip_server, records[1]->fields[10]->data, sizeof( session->voip_server ) );

	/* display the current splash-screen */
	if ( splash_popup_enabled( session ) )
		splash_display( session );

	/* update presence status */
	status = purple_account_get_active_status( session->acc );
	presence = mxit_convert_presence( purple_status_get_id( status ) );
	statusmsg = purple_status_get_attr_string( status, "message" );

	if ( ( presence != MXIT_PRESENCE_ONLINE ) || ( statusmsg ) ) {
		/* when logging into MXit, your default presence is online. but with the UI, one can change
		 * the presence to whatever. in the case where its changed to a different presence setting
		 * we need to send an update to the server, otherwise the user's presence will be out of
		 * sync between the UI and MXit.
		 */
		char* statusmsg1 = purple_markup_strip_html( statusmsg );
		char* statusmsg2 = g_strndup( statusmsg1, CP_MAX_STATUS_MSG );

		mxit_send_presence( session, presence, statusmsg2 );

		g_free( statusmsg1 );
		g_free( statusmsg2 );
	}

	/* retrieve our MXit profile */
	mxit_send_extprofile_request( session, NULL, ARRAY_SIZE( profilelist ), profilelist );
}


/*------------------------------------------------------------------------
 * Process a received message packet.
 *
 *  @param session		The MXit session object
 *  @param records		The packet's data records
 *  @param rcount		The number of data records
 */
static void mxit_parse_cmd_message( struct MXitSession* session, struct record** records, int rcount )
{
	struct RXMsgData*	mx			= NULL;
	char*				message		= NULL;
	char*				sender		= NULL;
	int					msglen		= 0;
	int					msgflags	= 0;
	int					msgtype		= 0;

	if ( ( rcount == 1 ) || ( records[0]->fcount < 2 ) || ( records[1]->fcount == 0 ) || ( records[1]->fields[0]->len == 0 ) ) {
		/* packet contains no message or an empty message */
		return;
	}

	message = records[1]->fields[0]->data;
	msglen = strlen( message );

	/* strip off dummy domain */
	sender = records[0]->fields[0]->data;
	mxit_strip_domain( sender );

#ifdef	DEBUG_PROTOCOL
	purple_debug_info( MXIT_PLUGIN_ID, "Message received from '%s'\n", sender );
#endif

	/* decode message flags (if any) */
	if ( records[0]->fcount >= 5 )
		msgflags = atoi( records[0]->fields[4]->data );
	msgtype = atoi( records[0]->fields[2]->data );

	if ( msgflags & CP_MSG_PWD_ENCRYPTED ) {
		/* this is a password encrypted message. we do not currently support those so ignore it */
		PurpleBuddy*	buddy;
		const char*		name;
		char			msg[128];

		buddy = purple_find_buddy( session->acc, sender );
		if ( buddy )
			name = purple_buddy_get_alias( buddy );
		else
			name = sender;
		g_snprintf( msg, sizeof( msg ), _( "%s sent you an encrypted message, but it is not supported on this client." ), name );
		mxit_popup( PURPLE_NOTIFY_MSG_WARNING, _( "Message Error" ), msg );
		return;
	}
	else if ( msgflags & CP_MSG_TL_ENCRYPTED ) {
		/* this is a transport-layer encrypted message. */
		message = mxit_decrypt_message( session, message );
		if ( !message ) {
			/* could not be decrypted */
			serv_got_im( session->con, sender, _( "An encrypted message was received which could not be decrypted." ), PURPLE_MESSAGE_ERROR, time( NULL ) );
			return;
		}
	}

	if ( msgflags & CP_MSG_NOTIFY_DELIVERY ) {
		/* delivery notification is requested */
		if ( records[0]->fcount >= 4 )
			mxit_send_msgevent( session, sender, records[0]->fields[3]->data, CP_MSGEVENT_DELIVERED );
	}

	/* create and initialise new markup struct */
	mx = g_new0( struct RXMsgData, 1 );
	mx->msg = g_string_sized_new( msglen );
	mx->session = session;
	mx->from = g_strdup( sender );
	mx->timestamp = atoi( records[0]->fields[1]->data );
	mx->got_img = FALSE;
	mx->chatid = -1;
	mx->img_count = 0;

	/* update list of active chats */
	if ( !find_active_chat( session->active_chats, mx->from ) ) {
		session->active_chats = g_list_append( session->active_chats, g_strdup( mx->from ) );
	}

	if ( is_multimx_contact( session, mx->from ) ) {
		/* this is a MultiMx chatroom message */
		multimx_message_received( mx, message, msglen, msgtype, msgflags );
	}
	else {
		mxit_parse_markup( mx, message, msglen, msgtype, msgflags );
	}

	/* we are now done parsing the message */
	mx->converted = TRUE;
	if ( mx->img_count == 0 ) {
		/* we have all the data we need for this message to be displayed now. */
		mxit_show_message( mx );
	}
	else {
		/* this means there are still images outstanding for this message and
		 * still need to wait for them before we can display the message.
		 * so the image received callback function will eventually display
		 * the message. */
	}

	/* cleanup */
	if ( msgflags & CP_MSG_TL_ENCRYPTED )
		g_free( message );
}


/*------------------------------------------------------------------------
 * Process a received subscription request packet.
 *
 *  @param session		The MXit session object
 *  @param records		The packet's data records
 *  @param rcount		The number of data records
 */
static void mxit_parse_cmd_new_sub( struct MXitSession* session, struct record** records, int rcount )
{
	struct contact*		contact;
	struct record*		rec;
	int					i;

	purple_debug_info( MXIT_PLUGIN_ID, "mxit_parse_cmd_new_sub (%i recs)\n", rcount );

	for ( i = 0; i < rcount; i++ ) {
		rec = records[i];

		if ( rec->fcount < 4 ) {
			purple_debug_error( MXIT_PLUGIN_ID, "BAD SUBSCRIPTION RECORD! %i fields\n", rec->fcount );
			break;
		}

		/* build up a new contact info struct */
		contact = g_new0( struct contact, 1 );

		g_strlcpy( contact->username, rec->fields[0]->data, sizeof( contact->username ) );
		mxit_strip_domain( contact->username );				/* remove dummy domain */
		g_strlcpy( contact->alias, rec->fields[1]->data, sizeof( contact->alias ) );
		contact->type = atoi( rec->fields[2]->data );

		if ( rec->fcount >= 5 ) {
			/* there is a personal invite message attached */
			if ( ( rec->fields[4]->data ) && ( *rec->fields[4]->data ) )
				contact->msg = strdup( rec->fields[4]->data );
		}

		/* handle the subscription */
		if ( contact-> type == MXIT_TYPE_MULTIMX ) {		/* subscription to a MultiMX room */
			char* creator = NULL;

			if ( rec->fcount >= 6 )
				creator = rec->fields[5]->data;

			multimx_invite( session, contact, creator );
		}
		else
			mxit_new_subscription( session, contact );
	}
}


/*------------------------------------------------------------------------
 * Process a received contact update packet.
 *
 *  @param session		The MXit session object
 *  @param records		The packet's data records
 *  @param rcount		The number of data records
 */
static void mxit_parse_cmd_contact( struct MXitSession* session, struct record** records, int rcount )
{
	struct contact*		contact	= NULL;
	struct record*		rec;
	int					i;

	purple_debug_info( MXIT_PLUGIN_ID, "mxit_parse_cmd_contact (%i recs)\n", rcount );

	for ( i = 0; i < rcount; i++ ) {
		rec = records[i];

		if ( rec->fcount < 6 ) {
			purple_debug_error( MXIT_PLUGIN_ID, "BAD CONTACT RECORD! %i fields\n", rec->fcount );
			break;
		}

		/* build up a new contact info struct */
		contact = g_new0( struct contact, 1 );

		g_strlcpy( contact->groupname, rec->fields[0]->data, sizeof( contact->groupname ) );
		g_strlcpy( contact->username, rec->fields[1]->data, sizeof( contact->username ) );
		mxit_strip_domain( contact->username );				/* remove dummy domain */
		g_strlcpy( contact->alias, rec->fields[2]->data, sizeof( contact->alias ) );

		contact->presence = atoi( rec->fields[3]->data );
		contact->type = atoi( rec->fields[4]->data );
		contact->mood = atoi( rec->fields[5]->data );

		if ( rec->fcount > 6 ) {
			/* added in protocol 5.9 - flags & subtype */
			contact->flags = atoi( rec->fields[6]->data );
			contact->subtype = rec->fields[7]->data[0];
		}
		if ( rec->fcount > 8 ) {
			/* added in protocol 6.0 - reject message */
			contact->msg = g_strdup( rec->fields[8]->data );
		}

		/* add the contact to the buddy list */
		if ( contact-> type == MXIT_TYPE_MULTIMX )			/* contact is a MultiMX room */
			multimx_created( session, contact );
		else
			mxit_update_contact( session, contact );
	}

	if ( !( session->flags & MXIT_FLAG_FIRSTROSTER ) ) {
		session->flags |= MXIT_FLAG_FIRSTROSTER;
		mxit_update_blist( session );
	}
}


/*------------------------------------------------------------------------
 * Process a received presence update packet.
 *
 *  @param session		The MXit session object
 *  @param records		The packet's data records
 *  @param rcount		The number of data records
 */
static void mxit_parse_cmd_presence( struct MXitSession* session, struct record** records, int rcount )
{
	int					i;

	purple_debug_info( MXIT_PLUGIN_ID, "mxit_parse_cmd_presence (%i recs)\n", rcount );

	for ( i = 0; i < rcount; i++ ) {
		struct record*	rec		= records[i];
		int				flags	= 0;

		if ( rec->fcount < 6 ) {
			purple_debug_error( MXIT_PLUGIN_ID, "BAD PRESENCE RECORD! %i fields\n", rec->fcount );
			break;
		}

		/*
		 * The format of the record is:
		 * contactAddressN \1 presenceN \1 moodN \1 customMoodN \1 statusMsgN \1 avatarIdN [ \1 flagsN ]
		 */
		mxit_strip_domain( rec->fields[0]->data );		/* contactAddress */

		if ( rec->fcount >= 7 )		/* flags field is included */
			flags = atoi( rec->fields[6]->data );

		mxit_update_buddy_presence( session, rec->fields[0]->data, atoi( rec->fields[1]->data ), atoi( rec->fields[2]->data ),
				rec->fields[3]->data, rec->fields[4]->data, flags );
		mxit_update_buddy_avatar( session, rec->fields[0]->data, rec->fields[5]->data );
	}
}


/*------------------------------------------------------------------------
 * Process a received extended profile packet.
 *
 *  @param session		The MXit session object
 *  @param records		The packet's data records
 *  @param rcount		The number of data records
 */
static void mxit_parse_cmd_extprofile( struct MXitSession* session, struct record** records, int rcount )
{
	const char*				mxitId		= records[0]->fields[0]->data;
	struct MXitProfile*		profile		= NULL;
	int						count;
	int						i;
	const char*				avatarId	= NULL;
	char*					statusMsg	= NULL;

	purple_debug_info( MXIT_PLUGIN_ID, "mxit_parse_cmd_extprofile: profile for '%s'\n", mxitId );

	if ( ( records[0]->fields[0]->len == 0 ) || ( session->uid && ( strcmp( session->uid, records[0]->fields[0]->data ) == 0 ) ) ) {
		/* No UserId or Our UserId provided, so this must be our own profile information */
		if ( session->profile == NULL )
			session->profile = g_new0( struct MXitProfile, 1 );
		profile = session->profile;
	}
	else {
		/* is a buddy's profile */
		profile = g_new0( struct MXitProfile, 1 );
	}

	/* set the count for attributes */
	count = atoi( records[0]->fields[1]->data );

	for ( i = 0; i < count; i++ ) {
		char* fname;
		char* fvalue;
		char* fstatus;
		int f = ( i * 3 ) + 2;

		fname = records[0]->fields[f]->data;		/* field name */
		fvalue = records[0]->fields[f + 1]->data;	/* field value */
		fstatus = records[0]->fields[f + 2]->data;	/* field status */

		/* first check the status on the returned attribute */
		if ( fstatus[0] != '0' ) {
			/* error: attribute requested was NOT found */
			purple_debug_error( MXIT_PLUGIN_ID, "Bad profile status on attribute '%s' \n", fname );
			continue;
		}

		if ( strcmp( CP_PROFILE_BIRTHDATE, fname ) == 0 ) {
			/* birthdate */
			if ( records[0]->fields[f + 1]->len > 10 ) {
				fvalue[10] = '\0';
				records[0]->fields[f + 1]->len = 10;
			}
			memcpy( profile->birthday, fvalue, records[0]->fields[f + 1]->len );
		}
		else if ( strcmp( CP_PROFILE_GENDER, fname ) == 0 ) {
			/* gender */
			profile->male = ( fvalue[0] == '1' );
		}
		else if ( strcmp( CP_PROFILE_FULLNAME, fname ) == 0 ) {
			/* nickname */
			g_strlcpy( profile->nickname, fvalue, sizeof( profile->nickname ) );
		}
		else if ( strcmp( CP_PROFILE_STATUS, fname ) == 0 ) {
			/* status message - just keep a reference to the value */
			statusMsg = g_markup_escape_text( fvalue, -1 );
		}
		else if ( strcmp( CP_PROFILE_AVATAR, fname ) == 0 ) {
			/* avatar id - just keep a reference to the value */
			avatarId = fvalue;
		}
		else if ( strcmp( CP_PROFILE_TITLE, fname ) == 0 ) {
			/* title */
			g_strlcpy( profile->title, fvalue, sizeof( profile->title ) );
		}
		else if ( strcmp( CP_PROFILE_FIRSTNAME, fname ) == 0 ) {
			/* first name */
			g_strlcpy( profile->firstname, fvalue, sizeof( profile->firstname ) );
		}
		else if ( strcmp( CP_PROFILE_LASTNAME, fname ) == 0 ) {
			/* last name */
			g_strlcpy( profile->lastname, fvalue, sizeof( profile->lastname ) );
		}
		else if ( strcmp( CP_PROFILE_EMAIL, fname ) == 0 ) {
			/* email address */
			g_strlcpy( profile->email, fvalue, sizeof( profile->email ) );
		}
		else if ( strcmp( CP_PROFILE_MOBILENR, fname ) == 0 ) {
			/* mobile number */
			g_strlcpy( profile->mobilenr, fvalue, sizeof( profile->mobilenr ) );
		}
		else if ( strcmp( CP_PROFILE_REGCOUNTRY, fname ) == 0 ) {
			/* registered country */
			g_strlcpy( profile->regcountry, fvalue, sizeof( profile->regcountry ) );
		}
		else if ( strcmp( CP_PROFILE_FLAGS, fname ) == 0 ) {
			/* profile flags */
			profile->flags = strtoll( fvalue, NULL, 10 );
		}
		else if ( strcmp( CP_PROFILE_LASTSEEN, fname ) == 0 ) {
			/* last seen online */
			profile->lastonline = strtoll( fvalue, NULL, 10 );
		}
		else if ( strcmp( CP_PROFILE_WHEREAMI, fname ) == 0 ) {
			/* where am I */
			g_strlcpy( profile->whereami, fvalue, sizeof( profile->whereami ) );
		}
		else if ( strcmp( CP_PROFILE_ABOUTME, fname ) == 0) {
			/* about me */
			g_strlcpy( profile->aboutme, fvalue, sizeof( profile->aboutme ) );
		}
		else if ( strcmp( CP_PROFILE_RELATIONSHIP, fname ) == 0) {
			/* relatinship status */
			profile->relationship = strtol( fvalue, NULL, 10 );
		}
		else {
			/* invalid profile attribute */
			purple_debug_error( MXIT_PLUGIN_ID, "Invalid profile attribute received '%s' \n", fname );
		}
	}

	if ( profile != session->profile ) {
		/* not our own profile */
		struct contact*		contact		= NULL;

		contact = get_mxit_invite_contact( session, mxitId );
		if ( contact ) {
			/* this is an invite, so update its profile info */
			if ( ( statusMsg ) && ( *statusMsg ) ) {
				/* update the status message */
				if ( contact->statusMsg )
					g_free( contact->statusMsg );
				contact->statusMsg = strdup( statusMsg );
			}
			else
				contact->statusMsg = NULL;
			if ( contact->profile )
				g_free( contact->profile );
			contact->profile = profile;
			if ( ( avatarId ) && ( *avatarId ) ) {
				/* avatar must be requested for this invite before we can display it */
				mxit_get_avatar( session, mxitId, avatarId );
				if ( contact->avatarId )
					g_free( contact->avatarId );
				contact->avatarId = strdup( avatarId );
			}
			else {
				/* display what we have */
				contact->avatarId = NULL;
				mxit_show_profile( session, mxitId, profile );
			}
		}
		else {
			/* this is a contact */
			if ( avatarId )
				mxit_update_buddy_avatar( session, mxitId, avatarId );

			if ( ( statusMsg ) && ( *statusMsg ) ) {
				/* update the status message */
				PurpleBuddy*		buddy	= NULL;

				buddy = purple_find_buddy( session->acc, mxitId );
				if ( buddy ) {
					contact = purple_buddy_get_protocol_data( buddy );
					if ( contact ) {
						if ( contact->statusMsg )
							g_free( contact->statusMsg );
						contact->statusMsg = strdup( statusMsg );
					}
				}
			}

			/* show the profile */
			mxit_show_profile( session, mxitId, profile );
			g_free( profile );
		}
	}

	g_free( statusMsg );
}


/*------------------------------------------------------------------------
 * Process a received suggest-contacts packet.
 *
 *  @param session		The MXit session object
 *  @param records		The packet's data records
 *  @param rcount		The number of data records
 */
static void mxit_parse_cmd_suggestcontacts( struct MXitSession* session, struct record** records, int rcount )
{
	GList* entries = NULL;
	int searchType;
	int maxResults;
	int count;
	int i;

	/*
	 * searchType \1 numSuggestions \1 total \1 numAttributes \1 name0 \1 name1 \1 ... \1 nameN \0
	 * userid \1 contactType \1 value0 \1 value1 ... valueN \0
	 * ...
	 * userid \1 contactType \1 value0 \1 value1 ... valueN
	 */

	/* the type of results */
	searchType = atoi( records[0]->fields[0]->data );

	/* the maximum number of results */
	maxResults = atoi( records[0]->fields[2]->data );

	/* set the count for attributes */
	count = atoi( records[0]->fields[3]->data );

	for ( i = 1; i < rcount; i ++ ) {
		struct record*		rec		= records[i];
		struct MXitProfile*	profile	= g_new0( struct MXitProfile, 1 );
		int j;

		g_strlcpy( profile->userid, rec->fields[0]->data, sizeof( profile->userid ) );
		// TODO: ContactType - User or Service

		for ( j = 0; j < count; j++ ) {
			char* fname;
			char* fvalue = "";

			fname = records[0]->fields[4 + j]->data;		/* field name */
			if ( records[i]->fcount > ( 2 + j ) )
				fvalue = records[i]->fields[2 + j]->data;	/* field value */

			purple_debug_info( MXIT_PLUGIN_ID, " %s: field='%s' value='%s'\n", profile->userid, fname, fvalue );

			if ( strcmp( CP_PROFILE_BIRTHDATE, fname ) == 0 ) {
				/* birthdate */
				g_strlcpy( profile->birthday, fvalue, sizeof( profile->birthday ) );
			}
			else if ( strcmp( CP_PROFILE_FIRSTNAME, fname ) == 0 ) {
				/* first name */
				g_strlcpy( profile->firstname, fvalue, sizeof( profile->firstname ) );
			}
			else if ( strcmp( CP_PROFILE_LASTNAME, fname ) == 0 ) {
				/* last name */
				g_strlcpy( profile->lastname, fvalue, sizeof( profile->lastname ) );
			}
			else if ( strcmp( CP_PROFILE_GENDER, fname ) == 0 ) {
				/* gender */
				profile->male = ( fvalue[0] == '1' );
			}
			else if ( strcmp( CP_PROFILE_FULLNAME, fname ) == 0 ) {
				/* nickname */
				g_strlcpy( profile->nickname, fvalue, sizeof( profile->nickname ) );
			}
			else if ( strcmp( CP_PROFILE_WHEREAMI, fname ) == 0 ) {
				/* where am I */
				g_strlcpy( profile->whereami, fvalue, sizeof( profile->whereami ) );
			}
			/* ignore other attibutes */
		}

		entries = g_list_append( entries, profile );
	}

	/* display */
	mxit_show_search_results( session, searchType, maxResults, entries );

	/* cleanup */
	g_list_foreach( entries, (GFunc)g_free, NULL );
}

/*------------------------------------------------------------------------
 * Process a received message event packet.
 *
 *  @param session		The MXit session object
 *  @param records		The packet's data records
 *  @param rcount		The number of data records
 */
static void mxit_parse_cmd_msgevent( struct MXitSession* session, struct record** records, int rcount )
{
	int event;

	/*
	 * contactAddress \1 dateTime \1 id \1 event 
	 */

	/* strip off dummy domain */
	mxit_strip_domain( records[0]->fields[0]->data );

	event = atoi( records[0]->fields[3]->data );

	switch ( event ) {
		case CP_MSGEVENT_TYPING :							/* user is typing */
		case CP_MSGEVENT_ANGRY :							/* user is typing angrily */
			serv_got_typing( session->con, records[0]->fields[0]->data, 0, PURPLE_TYPING );
			break;

		case CP_MSGEVENT_STOPPED :							/* user has stopped typing */
			serv_got_typing_stopped( session->con, records[0]->fields[0]->data );
			break;

		case CP_MSGEVENT_ERASING :							/* user is erasing text */
		case CP_MSGEVENT_DELIVERED :						/* message was delivered */
		case CP_MSGEVENT_DISPLAYED :						/* message was viewed */
			/* these are currently not supported by libPurple */
			break;

		default:
			purple_debug_error( MXIT_PLUGIN_ID, "Unknown message event received (%i)\n", event );
	}
}


/*------------------------------------------------------------------------
 * Return the length of a multimedia chunk
 *
 * @return		The actual chunk data length in bytes
 */
static int get_chunk_len( const char* chunkdata )
{
	int*	sizeptr;

	sizeptr = (int*) &chunkdata[1];		/* we skip the first byte (type field) */

	return ntohl( *sizeptr );
}


/*------------------------------------------------------------------------
 * Process a received multimedia packet.
 *
 *  @param session		The MXit session object
 *  @param records		The packet's data records
 *  @param rcount		The number of data records
 */
static void mxit_parse_cmd_media( struct MXitSession* session, struct record** records, int rcount )
{
	char	type;
	int		size;

	type = records[0]->fields[0]->data[0];
	size = get_chunk_len( records[0]->fields[0]->data );

	purple_debug_info( MXIT_PLUGIN_ID, "mxit_parse_cmd_media (%i records) (%i bytes)\n", rcount, size );

	/* supported chunked data types */
	switch ( type ) {
		case CP_CHUNK_CUSTOM :				/* custom resource */
			{
				struct cr_chunk chunk;

				/* decode the chunked data */
				memset( &chunk, 0, sizeof( struct cr_chunk ) );
				mxit_chunk_parse_cr( &records[0]->fields[0]->data[sizeof( char ) + sizeof( int )], records[0]->fields[0]->len, &chunk );

				purple_debug_info( MXIT_PLUGIN_ID, "chunk info id=%s handle=%s op=%i\n", chunk.id, chunk.handle, chunk.operation );

				/* this is a splash-screen operation */
				if ( strcmp( chunk.handle, HANDLE_SPLASH2 ) == 0 ) {
					if ( chunk.operation == CR_OP_UPDATE ) {		/* update the splash-screen */
						struct splash_chunk *splash = chunk.resources->data;			// TODO: Fix - assuming 1st resource is splash
						gboolean clickable = ( g_list_length( chunk.resources ) > 1 );	// TODO: Fix - if 2 resources, then is clickable

						if ( splash != NULL )
							splash_update( session, chunk.id, splash->data, splash->datalen, clickable );
					}
					else if ( chunk.operation == CR_OP_REMOVE )		/* remove the splash-screen */
						splash_remove( session );
				}

				/* cleanup custom resources */
				g_list_foreach( chunk.resources, (GFunc)g_free, NULL );

			}
			break;

		case CP_CHUNK_OFFER :				/* file offer */
			{
				struct offerfile_chunk chunk;

				/* decode the chunked data */
				memset( &chunk, 0, sizeof( struct offerfile_chunk ) );
				mxit_chunk_parse_offer( &records[0]->fields[0]->data[sizeof( char ) + sizeof( int )], records[0]->fields[0]->len, &chunk );

				/* process the offer */
				mxit_xfer_rx_offer( session, chunk.username, chunk.filename, chunk.filesize, chunk.fileid );
			}
			break;

		case CP_CHUNK_GET :					/* get file response */
			{
				struct getfile_chunk chunk;

				/* decode the chunked data */
				memset( &chunk, 0, sizeof( struct getfile_chunk ) );
				mxit_chunk_parse_get( &records[0]->fields[0]->data[sizeof( char ) + sizeof( int )], records[0]->fields[0]->len, &chunk );

				/* process the getfile */
				mxit_xfer_rx_file( session, chunk.fileid, chunk.data, chunk.length );
			}
			break;

		case CP_CHUNK_GET_AVATAR :			/* get avatars */
			{
				struct getavatar_chunk chunk;
				struct contact* contact = NULL;

				/* decode the chunked data */
				memset( &chunk, 0, sizeof( struct getavatar_chunk ) );
				mxit_chunk_parse_get_avatar( &records[0]->fields[0]->data[sizeof( char ) + sizeof( int )], records[0]->fields[0]->len, &chunk );

				/* update avatar image */
				if ( chunk.data ) {
					purple_debug_info( MXIT_PLUGIN_ID, "updating avatar for contact '%s'\n", chunk.mxitid );

					contact = get_mxit_invite_contact( session, chunk.mxitid );
					if ( contact ) {
						/* this is an invite (add image to the internal image store) */
						contact->imgid = purple_imgstore_new_with_id( g_memdup( chunk.data, chunk.length ), chunk.length, NULL );
						/* show the profile */
						mxit_show_profile( session, chunk.mxitid, contact->profile );
					}
					else {
						/* this is a contact's avatar, so update it */
						purple_buddy_icons_set_for_user( session->acc, chunk.mxitid, g_memdup( chunk.data, chunk.length ), chunk.length, chunk.avatarid );
					}
				}
			}
			break;

		case CP_CHUNK_SET_AVATAR :
			/* this is a reply packet to a set avatar request. no action is required */
			break;

		case CP_CHUNK_DIRECT_SND :
			/* this is a ack for a file send. */
			{
				struct sendfile_chunk chunk;

				memset( &chunk, 0, sizeof( struct sendfile_chunk ) );
				mxit_chunk_parse_sendfile( &records[0]->fields[0]->data[sizeof( char ) + sizeof( int )], records[0]->fields[0]->len, &chunk );

				purple_debug_info( MXIT_PLUGIN_ID, "file-send send to '%s' [status=%i message='%s']\n", chunk.username, chunk.status, chunk.statusmsg );

				if ( chunk.status != 0 )	/* not success */
					mxit_popup( PURPLE_NOTIFY_MSG_ERROR, _( "File Send Failed" ), chunk.statusmsg );
			}
			break;

		case CP_CHUNK_RECEIVED :
			/* this is a ack for a file received. no action is required */
			break;

		default :
			purple_debug_error( MXIT_PLUGIN_ID, "Unsupported chunked data packet type received (%i)\n", type );
			break;
	}
}


/*------------------------------------------------------------------------
 * Handle a redirect sent from the MXit server.
 *
 *  @param session		The MXit session object
 *  @param url			The redirect information
 */
static void mxit_perform_redirect( struct MXitSession* session, const char* url )
{
	gchar**		parts;
	gchar**		host;
	int			type;

	purple_debug_info( MXIT_PLUGIN_ID, "mxit_perform_redirect: %s\n", url );

	/* tokenize the URL string */
	parts = g_strsplit( url, ";", 0 );

	/* Part 1: protocol://host:port */
	host = g_strsplit( parts[0], ":", 4 );
	if ( strcmp( host[0], "socket" ) == 0 ) {
		/* redirect to a MXit socket proxy */
		g_strlcpy( session->server, &host[1][2], sizeof( session->server ) );
		session->port = atoi( host[2] );
	}
	else {
		purple_connection_error( session->con, PURPLE_CONNECTION_ERROR_NETWORK_ERROR, _( "Cannot perform redirect using the specified protocol" ) );
		goto redirect_fail;
	}

	/* Part 2: type of redirect */
	type = atoi( parts[1] );
	if ( type == CP_REDIRECT_PERMANENT ) {
		/* permanent redirect, so save new MXit server and port */
		purple_account_set_string( session->acc, MXIT_CONFIG_SERVER_ADDR, session->server );
		purple_account_set_int( session->acc, MXIT_CONFIG_SERVER_PORT, session->port );
	}

	/* Part 3: message (optional) */
	if ( parts[2] != NULL )
		purple_connection_notice( session->con, parts[2] );

	purple_debug_info( MXIT_PLUGIN_ID, "mxit_perform_redirect: %s redirect to %s:%i\n",
			( type == CP_REDIRECT_PERMANENT ) ? "Permanent" : "Temporary", session->server, session->port );

	/* perform the re-connect to the new MXit server */
	mxit_reconnect( session );

redirect_fail:
	g_strfreev( parts );
	g_strfreev( host );
}


/*------------------------------------------------------------------------
 * Process a success response received from the MXit server.
 *
 *  @param session		The MXit session object
 *  @param packet		The received packet
 */
static int process_success_response( struct MXitSession* session, struct rx_packet* packet )
{
	/* ignore ping/poll packets */
	if ( ( packet->cmd != CP_CMD_PING ) && ( packet->cmd != CP_CMD_POLL ) )
		session->last_rx = mxit_now_milli();

	/*
	 * when we pass the packet records to the next level for parsing
	 * we minus 3 records because 1) the first record is the packet
	 * type 2) packet reply status 3) the last record is bogus
	 */

	/* packet command */
	switch ( packet->cmd ) {

		case CP_CMD_REGISTER :
				/* fall through, when registeration successful, MXit will auto login */
		case CP_CMD_LOGIN :
				/* login response */
				if ( !( session->flags & MXIT_FLAG_LOGGEDIN ) ) {
					mxit_parse_cmd_login( session, &packet->records[2], packet->rcount - 3 );
				}
				break;

		case CP_CMD_LOGOUT :
				/* logout response */
				session->flags &= ~MXIT_FLAG_LOGGEDIN;
				purple_account_disconnect( session->acc );

				/* note:
				 * we do not prompt the user here for a reconnect, because this could be the user
				 * logging in with his phone. so we just disconnect the account otherwise
				 * mxit will start to bounce between the phone and pidgin. also could be a valid
				 * disconnect selected by the user.
				 */
				return -1;

		case CP_CMD_CONTACT :
				/* contact update */
				mxit_parse_cmd_contact( session, &packet->records[2], packet->rcount - 3 );
				break;

		case CP_CMD_PRESENCE :
				/* presence update */
				mxit_parse_cmd_presence( session, &packet->records[2], packet->rcount - 3 );
				break;

		case CP_CMD_RX_MSG :
				/* incoming message (no bogus record) */
				mxit_parse_cmd_message( session, &packet->records[2], packet->rcount - 2 );
				break;

		case CP_CMD_NEW_SUB :
				/* new subscription request */
				mxit_parse_cmd_new_sub( session, &packet->records[2], packet->rcount - 3 );
				break;

		case CP_CMD_MEDIA :
				/* multi-media message */
				mxit_parse_cmd_media( session, &packet->records[2], packet->rcount - 2 );
				break;

		case CP_CMD_EXTPROFILE_GET :
				/* profile update */
				mxit_parse_cmd_extprofile( session, &packet->records[2], packet->rcount - 2 );
				break;

		case CP_CMD_SUGGESTCONTACTS :
				/* suggest contacts */
				mxit_parse_cmd_suggestcontacts( session, &packet->records[2], packet->rcount - 2 );
				break;

		case CP_CMD_GOT_MSGEVENT :
				/* received message event */
				mxit_parse_cmd_msgevent( session, &packet->records[2], packet->rcount - 2 );
				break;

		case CP_CMD_MOOD :
				/* mood update */
		case CP_CMD_UPDATE :
				/* update contact information */
		case CP_CMD_ALLOW :
				/* allow subscription ack */
		case CP_CMD_DENY :
				/* deny subscription ack */
		case CP_CMD_INVITE :
				/* invite contact ack */
		case CP_CMD_REMOVE :
				/* remove contact ack */
		case CP_CMD_TX_MSG :
				/* outgoing message ack */
		case CP_CMD_STATUS :
				/* presence update ack */
		case CP_CMD_GRPCHAT_CREATE :
				/* create groupchat */
		case CP_CMD_GRPCHAT_INVITE :
				/* groupchat invite */
		case CP_CMD_PING :
				/* ping reply */
		case CP_CMD_POLL :
				/* HTTP poll reply */
		case CP_CMD_EXTPROFILE_SET :
				/* profile update */
				// TODO: Protocol 6.2 indicates status for each attribute, and current value.
		case CP_CMD_SPLASHCLICK :
				/* splash-screen clickthrough */
		case CP_CMD_MSGEVENT :
				/* event message */
				break;

		default :
			/* unknown packet */
			purple_debug_error( MXIT_PLUGIN_ID, "Received unknown client packet (cmd = %i)\n", packet->cmd );
	}

	return 0;
}


/*------------------------------------------------------------------------
 * Process an error response received from the MXit server.
 *
 *  @param session		The MXit session object
 *  @param packet		The received packet
 */
static int process_error_response( struct MXitSession* session, struct rx_packet* packet )
{
	char			errmsg[256];
	const char*		errdesc;

	/* set the error description to be shown to the user */
	if ( packet->errmsg )
		errdesc = packet->errmsg;
	else
		errdesc = _( "An internal MXit server error occurred." );

	purple_debug_info( MXIT_PLUGIN_ID, "Error Reply %i:%s\n", packet->errcode, errdesc );

	if ( packet->errcode == MXIT_ERRCODE_LOGGEDOUT ) {
		/* we are not currently logged in, so we need to reconnect */
		purple_connection_error( session->con, PURPLE_CONNECTION_ERROR_NETWORK_ERROR, _( errdesc ) );
	}

	/* packet command */
	switch ( packet->cmd ) {

		case CP_CMD_REGISTER :
		case CP_CMD_LOGIN :
				if ( packet->errcode == MXIT_ERRCODE_REDIRECT ) {
					mxit_perform_redirect( session, packet->errmsg );
					return 0;
				}
				else {
					snprintf( errmsg, sizeof( errmsg ), _( "Login error: %s (%i)" ), errdesc, packet->errcode );
					purple_connection_error( session->con, PURPLE_CONNECTION_ERROR_NETWORK_ERROR, errmsg );
					return -1;
				}
		case CP_CMD_LOGOUT :
				snprintf( errmsg, sizeof( errmsg ), _( "Logout error: %s (%i)" ), errdesc, packet->errcode );
				purple_connection_error( session->con, PURPLE_CONNECTION_ERROR_NAME_IN_USE, _( errmsg ) );
				return -1;
		case CP_CMD_CONTACT :
				mxit_popup( PURPLE_NOTIFY_MSG_WARNING, _( "Contact Error" ), _( errdesc ) );
				break;
		case CP_CMD_RX_MSG :
				mxit_popup( PURPLE_NOTIFY_MSG_WARNING, _( "Message Error" ), _( errdesc ) );
				break;
		case CP_CMD_TX_MSG :
				mxit_popup( PURPLE_NOTIFY_MSG_WARNING, _( "Message Sending Error" ), _( errdesc ) );
				break;
		case CP_CMD_STATUS :
				mxit_popup( PURPLE_NOTIFY_MSG_WARNING, _( "Status Error" ), _( errdesc ) );
				break;
		case CP_CMD_MOOD :
				mxit_popup( PURPLE_NOTIFY_MSG_WARNING, _( "Mood Error" ), _( errdesc ) );
				break;
		case CP_CMD_KICK :
				/*
				 * the MXit server sends this packet if we were idle for too long.
				 * to stop the server from closing this connection we need to resend
				 * the login packet.
				 */
				mxit_send_login( session );
				break;
		case CP_CMD_INVITE :
				mxit_popup( PURPLE_NOTIFY_MSG_WARNING, _( "Invitation Error" ), _( errdesc ) );
				break;
		case CP_CMD_REMOVE :
				mxit_popup( PURPLE_NOTIFY_MSG_WARNING, _( "Contact Removal Error" ), _( errdesc ) );
				break;
		case CP_CMD_ALLOW :
		case CP_CMD_DENY :
				mxit_popup( PURPLE_NOTIFY_MSG_WARNING, _( "Subscription Error" ), _( errdesc ) );
				break;
		case CP_CMD_UPDATE :
				mxit_popup( PURPLE_NOTIFY_MSG_WARNING, _( "Contact Update Error" ), _( errdesc ) );
				break;
		case CP_CMD_MEDIA :
				mxit_popup( PURPLE_NOTIFY_MSG_WARNING, _( "File Transfer Error" ), _( errdesc ) );
				break;
		case CP_CMD_GRPCHAT_CREATE :
				mxit_popup( PURPLE_NOTIFY_MSG_WARNING, _( "Cannot create MultiMx room" ), _( errdesc ) );
				break;
		case CP_CMD_GRPCHAT_INVITE :
				mxit_popup( PURPLE_NOTIFY_MSG_WARNING, _( "MultiMx Invitation Error" ), _( errdesc ) );
				break;
		case CP_CMD_EXTPROFILE_GET :
		case CP_CMD_EXTPROFILE_SET :
				mxit_popup( PURPLE_NOTIFY_MSG_WARNING, _( "Profile Error" ), _( errdesc ) );
				break;
		case CP_CMD_SPLASHCLICK :
		case CP_CMD_MSGEVENT :
				/* ignore error */
				break;
		case CP_CMD_PING :
		case CP_CMD_POLL :
				break;
		default :
				mxit_popup( PURPLE_NOTIFY_MSG_ERROR, _( "Error" ), _( errdesc ) );
				break;
	}

	return 0;
}


/*========================================================================================================================
 * Low-level Packet receive
 */

#ifdef	DEBUG_PROTOCOL
/*------------------------------------------------------------------------
 * Dump a received packet structure.
 *
 *  @param p			The received packet
 */
static void dump_packet( struct rx_packet* p )
{
	struct record*		r	= NULL;
	struct field*		f	= NULL;
	int					i;
	int					j;

	purple_debug_info( MXIT_PLUGIN_ID, "PACKET DUMP: (%i records)\n", p->rcount );

	for ( i = 0; i < p->rcount; i++ ) {
		r = p->records[i];
		purple_debug_info( MXIT_PLUGIN_ID, "RECORD: (%i fields)\n", r->fcount );

		for ( j = 0; j < r->fcount; j++ ) {
			f = r->fields[j];
			purple_debug_info( MXIT_PLUGIN_ID, "\tFIELD: (len=%i) '%s' \n", f->len, f->data );
		}
	}
}
#endif


/*------------------------------------------------------------------------
 * Free up memory used by a packet structure.
 *
 *  @param p			The received packet
 */
static void free_rx_packet( struct rx_packet* p )
{
	struct record*		r	= NULL;
	struct field*		f	= NULL;
	int					i;
	int					j;

	for ( i = 0; i < p->rcount; i++ ) {
		r = p->records[i];

		for ( j = 0; j < r->fcount; j++ ) {
			g_free( f );
		}
		g_free( r->fields );
		g_free( r );
	}
	g_free( p->records );
}


/*------------------------------------------------------------------------
 * Add a new field to a record.
 *
 *  @param r			Parent record object
 *  @return				The newly created field
 */
static struct field* add_field( struct record* r )
{
	struct field*	field;

	field = g_new0( struct field, 1 );

	r->fields = g_realloc( r->fields, sizeof( struct field* ) * ( r->fcount + 1 ) );
	r->fields[r->fcount] = field;
	r->fcount++;

	return field;
}


/*------------------------------------------------------------------------
 * Add a new record to a packet.
 *
 *  @param p			The packet object
 *  @return				The newly created record
 */
static struct record* add_record( struct rx_packet* p )
{
	struct record*	rec;

	rec = g_new0( struct record, 1 );

	p->records = g_realloc( p->records, sizeof( struct record* ) * ( p->rcount + 1 ) );
	p->records[p->rcount] = rec;
	p->rcount++;

	return rec;
}


/*------------------------------------------------------------------------
 * Parse the received byte stream into a proper client protocol packet.
 *
 *  @param session		The MXit session object
 *  @return				Success (0) or Failure (!0)
 */
int mxit_parse_packet( struct MXitSession* session )
{
	struct rx_packet	packet;
	struct record*		rec;
	struct field*		field;
	gboolean			pbreak;
	unsigned int		i;
	int					res	= 0;

#ifdef	DEBUG_PROTOCOL
	purple_debug_info( MXIT_PLUGIN_ID, "Received packet (%i bytes)\n", session->rx_i );
	dump_bytes( session, session->rx_dbuf, session->rx_i );
#endif

	i = 0;
	while ( i < session->rx_i ) {

		/* create first record and field */
		rec = NULL;
		field = NULL;
		memset( &packet, 0x00, sizeof( struct rx_packet ) );
		rec = add_record( &packet );
		pbreak = FALSE;

		/* break up the received packet into fields and records for easy parsing */
		while ( ( i < session->rx_i ) && ( !pbreak ) ) {

			switch ( session->rx_dbuf[i] ) {
				case CP_SOCK_REC_TERM :
						/* new record */
						if ( packet.rcount == 1 ) {
							/* packet command */
							packet.cmd = atoi( packet.records[0]->fields[0]->data );
						}
						else if ( packet.rcount == 2 ) {
							/* special case: binary multimedia packets should not be parsed here */
							if ( packet.cmd == CP_CMD_MEDIA ) {
								/* add the chunked to new record */
								rec = add_record( &packet );
								field = add_field( rec );
								field->data = &session->rx_dbuf[i + 1];
								field->len = session->rx_i - i;
								/* now skip the binary data */
								res = get_chunk_len( field->data );
								/* determine if we have more packets */
								if ( res + 6 + i < session->rx_i ) {
									/* we have more than one packet in this stream */
									i += res + 6;
									pbreak = TRUE;
								}
								else {
									i = session->rx_i;
								}
							}
						}
						else if ( !field ) {
							field = add_field( rec );
							field->data = &session->rx_dbuf[i];
						}
						session->rx_dbuf[i] = '\0';
						rec = add_record( &packet );
						field = NULL;

						break;
				case CP_FLD_TERM :
						/* new field */
						session->rx_dbuf[i] = '\0';
						if ( !field ) {
							field = add_field( rec );
							field->data = &session->rx_dbuf[i];
						}
						field = NULL;
						break;
				case CP_PKT_TERM :
						/* packet is done! */
						session->rx_dbuf[i] = '\0';
						pbreak = TRUE;
						break;
				default :
						/* skip non special characters */
						if ( !field ) {
							field = add_field( rec );
							field->data = &session->rx_dbuf[i];
						}
						field->len++;
						break;
			}

			i++;
		}

		if ( packet.rcount < 2 ) {
			/* bad packet */
			purple_connection_error( session->con, PURPLE_CONNECTION_ERROR_NETWORK_ERROR, _( "Invalid packet received from MXit." ) );
			free_rx_packet( &packet );
			continue;
		}

		session->rx_dbuf[session->rx_i] = '\0';
		packet.errcode = atoi( packet.records[1]->fields[0]->data );

		purple_debug_info( MXIT_PLUGIN_ID, "Packet received CMD:%i (%i)\n", packet.cmd, packet.errcode );
#ifdef	DEBUG_PROTOCOL
		/* debug */
		dump_packet( &packet );
#endif

		/* reset the out ack */
		if ( session->outack == packet.cmd ) {
			/* outstanding ack received from mxit server */
			session->outack = 0;
		}

		/* check packet status */
		if ( packet.errcode != MXIT_ERRCODE_SUCCESS ) {
			/* error reply! */
			if ( ( packet.records[1]->fcount > 1 ) && ( packet.records[1]->fields[1]->data ) )
				packet.errmsg = packet.records[1]->fields[1]->data;
			else
				packet.errmsg = NULL;

			res = process_error_response( session, &packet );
		}
		else {
			/* success reply! */
			res = process_success_response( session, &packet );
		}

		/* free up the packet resources */
		free_rx_packet( &packet );
	}

	if ( session->outack == 0 )
			mxit_manage_queue( session );

	return res;
}


/*------------------------------------------------------------------------
 * Callback when data is received from the MXit server.
 *
 *  @param user_data		The MXit session object
 *  @param source			The file-descriptor on which data was received
 *  @param cond				Condition which caused the callback (PURPLE_INPUT_READ)
 */
void mxit_cb_rx( gpointer user_data, gint source, PurpleInputCondition cond )
{
	struct MXitSession*	session		= (struct MXitSession*) user_data;
	char				ch;
	int					res;
	int					len;

	if ( session->rx_state == RX_STATE_RLEN ) {
		/* we are reading in the packet length */
		len = read( session->fd, &ch, 1 );
		if ( len < 0 ) {
			/* connection error */
			purple_connection_error( session->con, PURPLE_CONNECTION_ERROR_NETWORK_ERROR, _( "A connection error occurred to MXit. (read stage 0x01)" ) );
			return;
		}
		else if ( len == 0 ) {
			/* connection closed */
			purple_connection_error( session->con, PURPLE_CONNECTION_ERROR_NETWORK_ERROR, _( "A connection error occurred to MXit. (read stage 0x02)" ) );
			return;
		}
		else {
			/* byte read */
			if ( ch == CP_REC_TERM ) {
				/* the end of the length record found */
				session->rx_lbuf[session->rx_i] = '\0';
				session->rx_res = atoi( &session->rx_lbuf[3] );
				if ( session->rx_res > CP_MAX_PACKET ) {
					purple_connection_error( session->con, PURPLE_CONNECTION_ERROR_NETWORK_ERROR, _( "A connection error occurred to MXit. (read stage 0x03)" ) );
				}
				session->rx_state = RX_STATE_DATA;
				session->rx_i = 0;
			}
			else {
				/* still part of the packet length record */
				session->rx_lbuf[session->rx_i] = ch;
				session->rx_i++;
				if ( session->rx_i >= sizeof( session->rx_lbuf ) ) {
					/* malformed packet length record (too long) */
					purple_connection_error( session->con, PURPLE_CONNECTION_ERROR_NETWORK_ERROR, _( "A connection error occurred to MXit. (read stage 0x04)" ) );
					return;
				}
			}
		}
	}
	else if ( session->rx_state == RX_STATE_DATA ) {
		/* we are reading in the packet data */
		len = read( session->fd, &session->rx_dbuf[session->rx_i], session->rx_res );
		if ( len < 0 ) {
			/* connection error */
			purple_connection_error( session->con, PURPLE_CONNECTION_ERROR_NETWORK_ERROR, _( "A connection error occurred to MXit. (read stage 0x05)" ) );
			return;
		}
		else if ( len == 0 ) {
			/* connection closed */
			purple_connection_error( session->con, PURPLE_CONNECTION_ERROR_NETWORK_ERROR, _( "A connection error occurred to MXit. (read stage 0x06)" ) );
			return;
		}
		else {
			/* data read */
			session->rx_i += len;
			session->rx_res -= len;

			if ( session->rx_res == 0 ) {
				/* ok, so now we have read in the whole packet */
				session->rx_state = RX_STATE_PROC;
			}
		}
	}

	if ( session->rx_state == RX_STATE_PROC ) {
		/* we have a full packet, which we now need to process */
		res = mxit_parse_packet( session );

		if ( res == 0 ) {
			/* we are still logged in */
			session->rx_state = RX_STATE_RLEN;
			session->rx_res = 0;
			session->rx_i = 0;
		}
	}
}


/*------------------------------------------------------------------------
 * Log the user off MXit and close the connection
 *
 *  @param session		The MXit session object
 */
void mxit_close_connection( struct MXitSession* session )
{
	purple_debug_info( MXIT_PLUGIN_ID, "mxit_close_connection\n" );

	if ( !( session->flags & MXIT_FLAG_CONNECTED ) ) {
		/* we are already closed */
		return;
	}
	else if ( session->flags & MXIT_FLAG_LOGGEDIN ) {
		/* we are currently logged in so we need to send a logout packet */
		if ( !session->http ) {
			mxit_send_logout( session );
		}
		session->flags &= ~MXIT_FLAG_LOGGEDIN;
	}
	session->flags &= ~MXIT_FLAG_CONNECTED;

	/* cancel outstanding HTTP request */
	if ( ( session->http ) && ( session->http_out_req ) ) {
		purple_util_fetch_url_cancel( (PurpleUtilFetchUrlData*) session->http_out_req );
		session->http_out_req = NULL;
	}

	/* remove the input cb function */
	if ( session->inpa ) {
		purple_input_remove( session->inpa );
		session->inpa = 0;
	}

	/* remove HTTP poll timer */
	if ( session->http_timer_id > 0 )
		purple_timeout_remove( session->http_timer_id );

	/* remove slow queue manager timer */
	if ( session->q_slow_timer_id > 0 )
		purple_timeout_remove( session->q_slow_timer_id );

	/* remove fast queue manager timer */
	if ( session->q_fast_timer_id > 0 )
		purple_timeout_remove( session->q_fast_timer_id );

	/* remove all groupchat rooms */
	while ( session->rooms != NULL ) {
		struct multimx* multimx = (struct multimx *) session->rooms->data;

		session->rooms = g_list_remove( session->rooms, multimx );

		free( multimx );
	}
	g_list_free( session->rooms );
	session->rooms = NULL;

	/* remove all rx chats names */
	while ( session->active_chats != NULL ) {
		char* chat = (char*) session->active_chats->data;

		session->active_chats = g_list_remove( session->active_chats, chat );

		g_free( chat );
	}
	g_list_free( session->active_chats );
	session->active_chats = NULL;

	/* clear the internal invites */
	while ( session->invites != NULL ) {
		struct contact* contact = (struct contact*) session->invites->data;

		session->invites = g_list_remove( session->invites, contact );

		if ( contact->msg )
			g_free( contact->msg );
		if ( contact->statusMsg )
			g_free( contact->statusMsg );
		if ( contact->profile )
			g_free( contact->profile );
		g_free( contact );
	}
	g_list_free( session->invites );
	session->invites = NULL;

	/* free profile information */
	if ( session->profile )
		free( session->profile );

	/* free custom emoticons */
	mxit_free_emoticon_cache( session );

	/* free allocated memory */
	if ( session->uid )
		g_free( session->uid );
	g_free( session->encpwd );
	session->encpwd = NULL;

	/* flush all the commands still in the queue */
	flush_queue( session );
}
<|MERGE_RESOLUTION|>--- conflicted
+++ resolved
@@ -868,18 +868,13 @@
 	);
 
 	/* add attributes */
-<<<<<<< HEAD
-	for ( i = 1; i < nr_attrib * 3; i+=3 )
-		datalen += sprintf( data + datalen, "%c%s%c%s%c%s",		/* \1name\1type\1value  */
-=======
 	for ( i = 1; i < nr_attrib * 3; i+=3 ) {
 		if ( parts == NULL || parts[i] == NULL || parts[i + 1] == NULL || parts[i + 2] == NULL ) {
 			purple_debug_error( MXIT_PLUGIN_ID, "Invalid profile update attributes = '%s' - nbr=%u\n", attributes, nr_attrib );
 			g_strfreev( parts );
 			return;
 		}
-		datalen += sprintf(	data + datalen, "%c%s%c%s%c%s",		/* \1name\1type\1value  */
->>>>>>> d6ac5698
+		datalen += sprintf( data + datalen, "%c%s%c%s%c%s",		/* \1name\1type\1value  */
 								CP_FLD_TERM, parts[i], CP_FLD_TERM, parts[i + 1], CP_FLD_TERM, parts[i + 2] );
 	}
 
