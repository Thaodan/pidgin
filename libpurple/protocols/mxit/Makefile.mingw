--- conflicted
+++ resolved
@@ -39,12 +39,8 @@
 ##
 C_SRC =			actions.c \
 			chunk.c \
-<<<<<<< HEAD
-			cipher.c \
+			cipher-mxit.c \
 			client.c \
-=======
-			cipher-mxit.c \
->>>>>>> 7351f1be
 			filexfer.c \
 			formcmds.c \
 			login.c \
