--- conflicted
+++ resolved
@@ -637,15 +637,10 @@
 
 	/* reference: "libpurple/util.h" */
 	url = g_strdup_printf( "%s/res/?type=emo&mlh=%i&sc=%s&ts=%li", wapserver, MXIT_EMOTICON_SIZE, id, time( NULL ) );
-<<<<<<< HEAD
-	/* FIXME: This should be cancelled somewhere if not needed. */
 	url_data = purple_util_fetch_url( url, TRUE, NULL, TRUE, -1, emoticon_returned, mx );
-=======
-	url_data = purple_util_fetch_url_request( url, TRUE, NULL, TRUE, NULL, FALSE, emoticon_returned, mx );
 	if ( url_data )
 		mx->session->async_calls = g_slist_prepend( mx->session->async_calls, url_data );
 
->>>>>>> d7834664
 	g_free( url );
 }
 
