/*
 *					MXit Protocol libPurple Plugin
 *
 *			-- convert between MXit and libPurple markup --
 *
 *				Pieter Loubser	<libpurple@mxit.com>
 *
 *			(C) Copyright 2009	MXit Lifestyle (Pty) Ltd.
 *				<http://www.mxitlifestyle.com>
 *
 * This program is free software; you can redistribute it and/or modify
 * it under the terms of the GNU General Public License as published by
 * the Free Software Foundation; either version 2 of the License, or
 * (at your option) any later version.
 *
 * This program is distributed in the hope that it will be useful,
 * but WITHOUT ANY WARRANTY; without even the implied warranty of
 * MERCHANTABILITY or FITNESS FOR A PARTICULAR PURPOSE.  See the
 * GNU General Public License for more details.
 *
 * You should have received a copy of the GNU General Public License
 * along with this program; if not, write to the Free Software
 * Foundation, Inc., 51 Franklin Street, Fifth Floor, Boston, MA  02111-1301  USA
 */

#include    "internal.h"
#include	"purple.h"

#include	"protocol.h"
#include	"mxit.h"
#include	"markup.h"
#include	"chunk.h"
#include	"formcmds.h"
#include	"roster.h"


/* define this to enable emoticon (markup) debugging */
#undef		MXIT_DEBUG_EMO
/* define this to enable markup conversion debugging */
#undef		MXIT_DEBUG_MARKUP


#define		MXIT_FRAME_MAGIC		"MXF\x01"			/* mxit emoticon magic number */
#define		MXIT_MAX_EMO_ID			16					/* maximum emoticon ID length */
#define		COLORCODE_LEN			6					/* colour code ID length */


/* HTML tag types */
#define		MXIT_TAG_COLOR			0x01				/* font color tag */
#define		MXIT_TAG_SIZE			0x02				/* font size tag */
#define		MXIT_MAX_MSG_TAGS		90					/* maximum tags per message (pigdin hack work around) */

/*
 * a HTML tag object
 */
struct tag {
	char	type;
	char*	value;
};


#define		MXIT_VIBE_MSG_COLOR		"#9933FF"

/* vibes */
static const char*	vibes[] = {
	/* 0 */		N_( "Cool Vibrations" ),
	/* 1 */		N_( "Purple Rain" ),
	/* 2 */		N_( "Polite" ),
	/* 3 */		N_( "Rock n Roll" ),
	/* 4 */		N_( "Summer Slumber" ),
	/* 5 */		N_( "Electric Razor" ),
	/* 6 */		N_( "S.O.S" ),
	/* 7 */		N_( "Jack Hammer" ),
	/* 8 */		N_( "Bumble Bee" ),
	/* 9 */		N_( "Ripple" )
};



#ifdef	MXIT_DEBUG_EMO
/*------------------------------------------------------------------------
 * Dump a byte buffer as hexadecimal to the console for debugging purposes.
 *
 *  @param buf				The data to dump
 *  @param len				The length of the data
 */
static void hex_dump( const char* buf, int len )
{
	char		msg[256];
	int			pos;
	int			i;

	purple_debug_info( MXIT_PLUGIN_ID, "Dumping data (%i bytes)\n", len );

	memset( msg, 0x00, sizeof( msg ) );
	pos = 0;

	for ( i = 0; i < len; i++ ) {

		if ( pos == 0 )
			pos += sprintf( &msg[pos], "%04i:  ", i );

		pos += sprintf( &msg[pos], "0x%02X ", (unsigned char) buf[i] );

		if ( i % 16 == 15 ) {
			pos += sprintf( &msg[pos], "\n" );
			purple_debug_info( MXIT_PLUGIN_ID, msg );
			pos = 0;
		}
		else if ( i % 16 == 7 )
			pos += sprintf( &msg[pos], " " );
	}

	if ( pos > 0 ) {
		pos += sprintf( &msg[pos], "\n" );
		purple_debug_info( MXIT_PLUGIN_ID, msg );
		pos = 0;
	}
}
#endif


/*------------------------------------------------------------------------
 * Adds a link to a message
 *
 *  @param mx				The Markup message object
 *	@param replydata		This is the what will be returned when the link gets clicked
 *	@param isStructured		Indicates that the reply is a structured reply
 *	@param displaytext		This is the text for the link which will be displayed in the UI
 */
void mxit_add_html_link( struct RXMsgData* mx, const char* replydata, gboolean isStructured, const char* displaytext )
{
#ifdef	MXIT_LINK_CLICK
	char	retstr[256];
	gchar*	retstr64;
	char	link[256];
	int		len;

	/*
	 * The link content is encoded as follows:
	 *  MXIT_LINK_KEY | ACCOUNT_USER | ACCOUNT_PROTO | REPLY_TO | REPLY_FORMAT | REPLY_DATA
	 */
	len = g_snprintf( retstr, sizeof( retstr ), "%s|%s|%s|%s|%i|%s",
			MXIT_LINK_KEY,
			purple_account_get_username( mx->session->acc ),
			purple_account_get_protocol_id( mx->session->acc ),
			mx->from,
			isStructured ? 1 : 0,
			replydata );
	retstr64 = purple_base64_encode( (const unsigned char*) retstr, len );
	g_snprintf( link, sizeof( link ), "%s%s", MXIT_LINK_PREFIX, retstr64 );
	g_free( retstr64 );

	g_string_append_printf( mx->msg, "<a href=\"%s\">%s</a>", link, displaytext );
#else
	g_string_append_printf( mx->msg, "<b>%s</b>", replydata );
#endif
}


/*------------------------------------------------------------------------
 * Extract an ASN.1 formatted length field from the data.
 *
 *  @param data				The source data
 *  @param size				The extracted length
 *  @return					The number of bytes extracted
 */
static unsigned int asn_getlength( const char* data, int* size )
{
	unsigned int	len		= 0;
	unsigned char	bytes;
	unsigned char	byte;
	int				i;

	/* first byte specifies the number of bytes in the length */
	bytes = ( data[0] & ~0x80 );
	if ( bytes > sizeof( unsigned int ) ) {
		/* file too big! */
		return -1;
	}
	data++;

	/* parse out the actual length */
	for ( i = 0; i < bytes; i++ ) {
		byte = data[i];
		len <<= 8;
		len += byte;
	}

	*size = len;
	return bytes + 1;
}


/*------------------------------------------------------------------------
 * Extract an ASN.1 formatted UTF-8 string field from the data.
 *
 *  @param data				The source data
 *  @param type				Expected type of string
 *  @param utf8				The extracted string.  Must be deallocated by caller.
 *  @return					The number of bytes extracted
 */
static int asn_getUtf8( const char* data, char type, char** utf8 )
{
	int		len;

	/* validate the field type [1 byte] */
	if ( data[0] != type ) {
		/* this is not a utf-8 string! */
		purple_debug_error( MXIT_PLUGIN_ID, "Invalid UTF-8 encoded string in ASN data (0x%02X)\n", (unsigned char) data[0] );
		return -1;
	}

	len = data[1];						/* length field [1 bytes] */
	*utf8 = g_malloc( len + 1 );
	memcpy( *utf8, &data[2], len );		/* data field */
	(*utf8)[len] = '\0';

	return ( len + 2 );
}


/*------------------------------------------------------------------------
 * Free data associated with a Markup message object.
 *
 *  @param mx				The Markup message object
 */
static void free_markupdata( struct RXMsgData* mx )
{
	if ( mx ) {
		if ( mx->msg )
			g_string_free( mx->msg, TRUE );
		if ( mx->from )
			g_free( mx->from );
		g_free( mx );
	}
}


/*------------------------------------------------------------------------
 * Split the message into smaller messages and send them one at a time
 * to pidgin to be displayed on the UI
 *
 *  @param mx				The received message object
 */
static void mxit_show_split_message( struct RXMsgData* mx )
{
	GString*		msg		= NULL;
	char*			ch		= NULL;
	int				pos		= 0;
	int				start	= 0;
	int				l_nl	= 0;
	int				l_sp	= 0;
	int				l_gt	= 0;
	int				stop	= 0;
	int				tags	= 0;
	gboolean		intag	= FALSE;

	/*
	 * awful hack to work around the awful hack in pidgin to work around GtkIMHtml's
	 * inefficient rendering of messages with lots of formatting changes.
	 * (reference: see the function pidgin_conv_write_conv() in gtkconv.c) the issue
	 * is that when you have more than 100 '<' characters in the message passed to
	 * pidgin, none of the markup (including links) are rendered and thus just dump
	 * all the text as is to the conversation window. this message dump is very
	 * confusing and makes it totally unusable. to work around this we will count
	 * the amount of tags and if its more than the pidgin threshold, we will just
	 * break the message up into smaller parts and send them separately to pidgin.
	 * to the user it will look like multiple messages, but at least he will be able
	 * to use and understand it.
	 */

	ch = mx->msg->str;
	pos = start;
	while ( ch[pos] ) {

		if ( ch[pos] == '<' ) {
			tags++;
			intag = TRUE;
		}
		else if ( ch[pos] == '\n' ) {
			l_nl = pos;
		}
		else if ( ch[pos] == '>' ) {
			l_gt = pos;
			intag = FALSE;
		}
		else if ( ch[pos] == ' ' ) {
			/* ignore spaces inside tags */
			if ( !intag )
				l_sp = pos;
		}
		else if ( ( ch[pos] == 'w' ) && ( pos + 4 < mx->msg->len ) && ( memcmp( &ch[pos], "www.", 4 ) == 0 ) ) {
			tags += 2;
		}
		else if ( ( ch[pos] == 'h' ) && ( pos + 8 < mx->msg->len ) && ( memcmp( &ch[pos], "http://", 7 ) == 0 ) ) {
			tags += 2;
		}

		if ( tags > MXIT_MAX_MSG_TAGS ) {
			/* we have reached the maximum amount of tags pidgin (gtk) can handle per message.
			   so its time to send what we have and then start building a new message */

			/* now find the right place to break the message */
			if ( l_nl > start ) {
				/* break at last '\n' char */
				stop = l_nl;
				ch[stop] = '\0';
				msg = g_string_new( &ch[start] );
				ch[stop] = '\n';
			}
			else if ( l_sp > start ) {
				/* break at last ' ' char */
				stop = l_sp;
				ch[stop] = '\0';
				msg = g_string_new( &ch[start] );
				ch[stop] = ' ';
			}
			else {
				/* break at the last '>' char */
				char t;
				stop = l_gt + 1;
				t = ch[stop];
				ch[stop] = '\0';
				msg = g_string_new( &ch[start] );
				ch[stop] = t;
				stop--;
			}

			/* push message to pidgin */
			serv_got_im( mx->session->con, mx->from, msg->str, mx->flags, mx->timestamp );
			g_string_free( msg, TRUE );
			msg = NULL;

			/* next part need this flag set */
			mx->flags |= PURPLE_MESSAGE_RAW;

			tags = 0;
			start = stop + 1;
			pos = start;
		}
		else
			pos++;
	}

	if ( start != pos ) {
		/* send the last part of the message */

		/* build the string */
		ch[pos] = '\0';
		msg = g_string_new( &ch[start] );
		ch[pos] = '\n';

		/* push message to pidgin */
		serv_got_im( mx->session->con, mx->from, msg->str, mx->flags, mx->timestamp );
		g_string_free( msg, TRUE );
		msg = NULL;
	}
}


/*------------------------------------------------------------------------
 * Insert custom emoticons and inline images into the message (if there
 * are any), then give the message to the UI to display to the user.
 *
 *  @param mx				The received message object
 */
void mxit_show_message( struct RXMsgData* mx )
{
	char*				pos;
	int					start;
	unsigned int		end;
	int					emo_ofs;
	char				ii[128];
	char				tag[64];
	int*				img_id;

	if ( mx->got_img ) {
		/* search and replace all emoticon tags with proper image tags */

		while ( ( pos = strstr( mx->msg->str, MXIT_II_TAG ) ) != NULL ) {
			start = pos - mx->msg->str;					/* offset at which MXIT_II_TAG starts */
			emo_ofs = start + strlen( MXIT_II_TAG );	/* offset at which EMO's ID starts */
			end = emo_ofs + 1;							/* offset at which MXIT_II_TAG ends */

			while ( ( end < mx->msg->len ) && ( mx->msg->str[end] != '>' ) )
				end++;

			if ( end == mx->msg->len )			/* end of emoticon tag not found */
				break;

			memset( ii, 0x00, sizeof( ii ) );
			memcpy( ii, &mx->msg->str[emo_ofs], end - emo_ofs );

			/* remove inline image tag */
			g_string_erase( mx->msg, start, ( end - start ) + 1 );

			/* find the image entry */
			img_id = (int*) g_hash_table_lookup( mx->session->iimages, ii );
			if ( !img_id ) {
				/* inline image not found, so we will just skip it */
				purple_debug_error( MXIT_PLUGIN_ID, "inline image NOT found (%s)\n", ii );
			}
			else {
				/* insert img tag */
				g_snprintf( tag, sizeof( tag ), "<img id=\"%i\">", *img_id );
				g_string_insert( mx->msg, start, tag );
			}
		}
	}

#ifdef MXIT_DEBUG_MARKUP
	purple_debug_info( MXIT_PLUGIN_ID, "Markup RX (converted): '%s'\n", mx->msg->str );
#endif

	if ( mx->processed ) {
		/* this message has already been taken care of, so just ignore it here */
	}
	else if ( mx->chatid < 0 ) {
		/* normal chat message */
		mxit_show_split_message( mx );
	}
	else {
		/* this is a multimx message */
		serv_got_chat_in( mx->session->con, mx->chatid, mx->from, mx->flags, mx->msg->str, mx->timestamp);
	}

	/* freeup resource */
	free_markupdata( mx );
}


/*------------------------------------------------------------------------
 * Extract the custom emoticon ID from the message.
 *
 *  @param message			The input data
 *  @param emid				The extracted emoticon ID
 */
static void parse_emoticon_str( const char* message, char* emid )
{
	int		i;

	for ( i = 0; ( message[i] != '\0' && message[i] != '}' && i < MXIT_MAX_EMO_ID ); i++ ) {
		emid[i] = message[i];
	}

	if ( message[i] == '\0' ) {
		/* end of message reached, ignore the tag */
		emid[0] = '\0';
	}
	else if ( i == MXIT_MAX_EMO_ID ) {
		/* invalid tag length, ignore the tag */
		emid[0] = '\0';
	}
	else
		emid[i] = '\0';
}


/*------------------------------------------------------------------------
 * Callback function invoked when a custom emoticon request to the WAP site completes.
 *
 *  @param url_data
 *  @param user_data		The Markup message object
 *  @param url_text			The data returned from the WAP site
 *  @param len				The length of the data returned
 *  @param error_message	Descriptive error message
 */
static void emoticon_returned( PurpleUtilFetchUrlData* url_data, gpointer user_data, const gchar* url_text, gsize len, const gchar* error_message )
{
	struct RXMsgData*	mx			= (struct RXMsgData*) user_data;
	const char*			data		= url_text;
	unsigned int		pos			= 0;
	char				emo[16];
	int					id;
	char*				str;
	int					em_size		= 0;
	char*				em_data		= NULL;
	char*				em_id		= NULL;
	int*				intptr		= NULL;
	int					res;

#ifdef	MXIT_DEBUG_EMO
	purple_debug_info( MXIT_PLUGIN_ID, "emoticon_returned\n" );
#endif

	if ( !url_text ) {
		/* no reply from the WAP site */
		purple_debug_error( MXIT_PLUGIN_ID, "Error contacting the MXit WAP site. Please try again later (emoticon).\n" );
		goto done;
	}

#ifdef	MXIT_DEBUG_EMO
	hex_dump( data, len );
#endif

	/* parse out the emoticon */
	pos = 0;

	/* validate the binary data received from the wapsite */
	if ( memcmp( MXIT_FRAME_MAGIC, &data[pos], strlen( MXIT_FRAME_MAGIC ) ) != 0 ) {
		/* bad data, magic constant is wrong */
		purple_debug_error( MXIT_PLUGIN_ID, "Invalid emoticon received from wapsite (bad magic)\n" );
		goto done;
	}
	pos += strlen( MXIT_FRAME_MAGIC );

	/* validate the image frame desc byte */
	if ( data[pos] != '\x6F' ) {
		/* bad frame desc */
		purple_debug_error( MXIT_PLUGIN_ID, "Invalid emoticon received from wapsite (bad frame desc)\n" );
		goto done;
	}
	pos++;

	/* get the data length */
	res = asn_getlength( &data[pos], &em_size );
	if ( res <= 0 ) {
		/* bad frame length */
		purple_debug_error( MXIT_PLUGIN_ID, "Invalid emoticon received from wapsite (bad frame length)\n" );
		goto done;
	}
	pos += res;
#ifdef	MXIT_DEBUG_EMO
	purple_debug_info( MXIT_PLUGIN_ID, "read the length '%i'\n", em_size );
#endif

	/* utf-8 (emoticon name) */
	res = asn_getUtf8( &data[pos], 0x0C, &str );
	if ( res <= 0 ) {
		/* bad utf-8 string */
		purple_debug_error( MXIT_PLUGIN_ID, "Invalid emoticon received from wapsite (bad name string)\n" );
		goto done;
	}
	pos += res;
#ifdef	MXIT_DEBUG_EMO
	purple_debug_info( MXIT_PLUGIN_ID, "read the string '%s'\n", str );
#endif
	g_free( str );
	str = NULL;

	/* utf-8 (emoticon shortcut) */
	res = asn_getUtf8( &data[pos], 0x81, &str );
	if ( res <= 0 ) {
		/* bad utf-8 string */
		purple_debug_error( MXIT_PLUGIN_ID, "Invalid emoticon received from wapsite (bad shortcut string)\n" );
		goto done;
	}
	pos += res;
#ifdef	MXIT_DEBUG_EMO
	purple_debug_info( MXIT_PLUGIN_ID, "read the string '%s'\n", str );
#endif
	em_id = str;

	/* validate the image data type */
	if ( data[pos] != '\x82' ) {
		/* bad frame desc */
		purple_debug_error( MXIT_PLUGIN_ID, "Invalid emoticon received from wapsite (bad data type)\n" );
		g_free( em_id );
		goto done;
	}
	pos++;

	/* get the data length */
	res = asn_getlength( &data[pos], &em_size );
	if ( res <= 0 ) {
		/* bad frame length */
		purple_debug_error( MXIT_PLUGIN_ID, "Invalid emoticon received from wapsite (bad data length)\n" );
		g_free( em_id );
		goto done;
	}
	pos += res;
#ifdef	MXIT_DEBUG_EMO
	purple_debug_info( MXIT_PLUGIN_ID, "read the length '%i'\n", em_size );
#endif

	if ( g_hash_table_lookup( mx->session->iimages, em_id ) ) {
		/* emoticon found in the table, so ignore this one */
		goto done;
	}

	/* make a copy of the data */
	em_data = g_malloc( em_size );
	memcpy( em_data, &data[pos], em_size );

	/* strip the mxit markup tags from the emoticon id */
	if ( ( em_id[0] == '.' ) && ( em_id[1] == '{' ) ) {
		parse_emoticon_str( &em_id[2], emo );
		strcpy( em_id, emo );
	}

	/* we now have the emoticon, store it in the imagestore */
	id = purple_imgstore_add_with_id( em_data, em_size, NULL );

	/* map the mxit emoticon id to purple image id */
	intptr = g_malloc( sizeof( int ) );
	*intptr = id;
	g_hash_table_insert( mx->session->iimages, em_id, intptr );

	mx->flags |= PURPLE_MESSAGE_IMAGES;
done:
	mx->img_count--;
	if ( ( mx->img_count == 0 ) && ( mx->converted ) ) {
		/*
		 * this was the last outstanding emoticon for this message,
		 * so we can now display it to the user.
		 */
		mxit_show_message( mx );
	}
}


/*------------------------------------------------------------------------
 * Send a request to the MXit WAP site to download the specified emoticon.
 *
 *  @param mx				The Markup message object
 *  @param id				The ID for the emoticon
 */
static void emoticon_request( struct RXMsgData* mx, const char* id )
{
	PurpleUtilFetchUrlData*	url_data;
	const char*				wapserver;
	char*					url;

	purple_debug_info( MXIT_PLUGIN_ID, "sending request for emoticon '%s'\n", id );

	wapserver = purple_account_get_string( mx->session->acc, MXIT_CONFIG_WAPSERVER, DEFAULT_WAPSITE );

	/* reference: "libpurple/util.h" */
	url = g_strdup_printf( "%s/res/?type=emo&mlh=%i&sc=%s&ts=%li", wapserver, MXIT_EMOTICON_SIZE, id, time( NULL ) );
	url_data = purple_util_fetch_url_request( url, TRUE, NULL, TRUE, NULL, FALSE, emoticon_returned, mx );
	g_free( url );
}


/*------------------------------------------------------------------------
 * Parse a Vibe command.
 *
 *  @param mx				The Markup message object
 *  @param message			The message text (which contains the vibe)
 *  @return id				The length of the message to skip
 */
static int mxit_parse_vibe( struct RXMsgData* mx, const char* message )
{
	int		vibeid;

	vibeid = message[2] - '0';

	purple_debug_info( MXIT_PLUGIN_ID, "Vibe received (%i)\n", vibeid );

	if ( vibeid > ( ARRAY_SIZE( vibes ) - 1 ) ) {
		purple_debug_warning( MXIT_PLUGIN_ID, "Unsupported vibe received (%i)\n", vibeid );
		/* unsupported vibe */
		return 0;
	}

	g_string_append_printf( mx->msg, "<font color=\"%s\"><i>%s Vibe...</i></font>", MXIT_VIBE_MSG_COLOR, _( vibes[vibeid] ) );
	return 2;
}


/*------------------------------------------------------------------------
 * Extract the nickname from a chatroom message and display it nicely in
 * libPurple-style (HTML) markup.
 *
 *  @param mx				The received message data object
 *  @param message			The message text
 *  @return					The length of the message to skip
 */
static int mxit_extract_chatroom_nick( struct RXMsgData* mx, char* message, int len, int msgflags )
{
	int		i;

	if ( message[0] == '<' ) {
		/*
		 * The message MIGHT contains an embedded nickname.  But we can't
		 * be sure unless we find the end-of-nickname sequence: (>\n)
		 * Search for it....
		 */
		gboolean	found	= FALSE;

		for ( i = 1; i < len; i++ ) {
			if ( ( message[i] == '\n' ) && ( message[i-1] == '>' ) ) {
				found = TRUE;
				message[i-1] = '\0';	/* loose the '>' */
				i++;					/* and skip the new-line */
				break;
			}
		}

		if ( found ) {
			gchar*		nickname;

			/*
			 * The message definitely had an embedded nickname - generate a marked-up
			 * message to be displayed.
			 */
			nickname = g_markup_escape_text( &message[1], -1 );

			/* Remove any MXit escaping from nickname ("\X" --> "X") */
			if ( msgflags & CP_MSG_MARKUP ) {
				int	nicklen = strlen( nickname );
				int	j, k;

				for ( j = 0, k = 0; j < nicklen; j++ ) {
					if ( nickname[j] == '\\' )
						j++;

					nickname[k] = nickname[j];
					k++;
				}

				nickname[k] = '\0';		/* terminate string */
			}

			/* add nickname within some BOLD markup to the new converted message */
			g_string_append_printf( mx->msg, "<b>%s:</b> ", nickname );

			/* free up the resources */
			g_free( nickname );

			return i;
		}
	}

	return 0;
}



/*------------------------------------------------------------------------
 * Convert a message containing MXit protocol markup to libPurple-style (HTML) markup.
 *
 *  @param mx				The received message data object
 *  @param message			The message text
 *  @param len				The length of the message
 */
void mxit_parse_markup( struct RXMsgData* mx, char* message, int len, short msgtype, int msgflags )
{
	char		tmpstr1[128];
	char*		ch;
	int			i			= 0;

	/* tags */
	gboolean	tag_bold	= FALSE;
	gboolean	tag_under	= FALSE;
	gboolean	tag_italic	= FALSE;
	int			font_size	= 0;

#ifdef MXIT_DEBUG_MARKUP
	purple_debug_info( MXIT_PLUGIN_ID, "Markup RX (original): '%s'\n", message );
#endif


	/*
	 * supported MXit markup:
	 * '*'			bold
	 * '_'			underline
	 * '/'			italics
	 * '$'			highlight text
	 * '.+' 		inc font size
	 * '.-'			dec font size
	 * '#XXXXXX'	foreground color
	 * '.{XX}'		custom emoticon
	 * '\'			escape the following character
	 * '::'			MXit commands
	 */


	if ( is_mxit_chatroom_contact( mx->session, mx->from ) ) {
		/* chatroom message, so we need to extract and skip the sender's nickname
		 * which is embedded inside the message */
		i = mxit_extract_chatroom_nick( mx, message, len, msgflags );
	}

	/* run through the message and check for custom emoticons and markup */
	for ( ; i < len; i++ ) {
		switch ( message[i] ) {


			/* mxit markup parsing */
			case '*' :
					if ( !( msgflags & CP_MSG_MARKUP ) ) {
						g_string_append_c( mx->msg, message[i] );
						break;
					}

					/* bold markup */
					if ( !tag_bold )
						g_string_append( mx->msg, "<b>" );
					else
						g_string_append( mx->msg, "</b>" );
					tag_bold = !tag_bold;
					break;
			case '_' :
					if ( !( msgflags & CP_MSG_MARKUP ) ) {
						g_string_append_c( mx->msg, message[i] );
						break;
					}

					/* underscore markup */
					if ( !tag_under )
						g_string_append( mx->msg, "<u>" );
					else
						g_string_append( mx->msg, "</u>" );
					tag_under = !tag_under;
					break;
			case '/' :
					if ( !( msgflags & CP_MSG_MARKUP ) ) {
						g_string_append_c( mx->msg, message[i] );
						break;
					}

					/* italics markup */
					if ( !tag_italic )
						g_string_append( mx->msg, "<i>" );
					else
						g_string_append( mx->msg, "</i>" );
					tag_italic = !tag_italic;
					break;
			case '$' :
					if ( !( msgflags & CP_MSG_MARKUP ) ) {
						g_string_append_c( mx->msg, message[i] );
						break;
					}
					else if ( i + 1 >= len ) {
						/* message too short for complete link */
						g_string_append_c( mx->msg, '$' );
						break;
					}

					/* find the end tag */
					ch = strstr( &message[i + 1], "$" );
					if ( ch ) {
						/* end found */
						*ch = '\0';
						mxit_add_html_link( mx, &message[i + 1], FALSE, &message[i + 1] );
						*ch = '$';
						i += ( ch - &message[i + 1] ) + 1;
					}
					else {
						g_string_append_c( mx->msg, message[i] );
					}
					/* highlight text */
					break;
			case '#' :
					if ( !( msgflags & CP_MSG_MARKUP ) ) {
						g_string_append_c( mx->msg, message[i] );
						break;
					}
					else if ( i + COLORCODE_LEN >= len ) {
						/* message too short for complete colour code */
						g_string_append_c( mx->msg, '#' );
						break;
					}

					/* foreground (text) color */
					memcpy( tmpstr1, &message[i + 1], COLORCODE_LEN );
					tmpstr1[ COLORCODE_LEN ] = '\0';			/* terminate string */
					if ( strcmp( tmpstr1, "??????" ) == 0 ) {
						/* need to reset the font */
						g_string_append( mx->msg, "</font>" );
						i += COLORCODE_LEN;
					}
					else if ( strspn( tmpstr1, "0123456789abcdefABCDEF") == COLORCODE_LEN ) {
						/* definitely a numeric colour code */
						g_string_append_printf( mx->msg, "<font color=\"#%s\">", tmpstr1 );
						i += COLORCODE_LEN;
					}
					else {
						/* not valid colour markup */
						g_string_append_c( mx->msg, '#' );
					}
					break;
			case '.' :
					if ( i + 1 >= len ) {
						/* message too short */
						g_string_append_c( mx->msg, '.' );
						break;
					}

					if ( ( msgflags & CP_MSG_EMOTICON ) && ( message[i+1] == '{' ) ) {
						/* custom emoticon */
						if ( i + 2 >= len ) {
							/* message too short */
							g_string_append_c( mx->msg, '.' );
							break;
						}

						parse_emoticon_str( &message[i+2], tmpstr1 );
						if ( tmpstr1[0] != '\0' ) {
							mx->got_img = TRUE;

							if ( g_hash_table_lookup( mx->session->iimages, tmpstr1 ) ) {
								/* emoticon found in the cache, so we do not have to request it from the WAPsite */
							}
							else {
								/* request emoticon from the WAPsite */
								mx->img_count++;
								emoticon_request( mx, tmpstr1 );
							}

							g_string_append_printf( mx->msg, MXIT_II_TAG"%s>", tmpstr1 );
							i += strlen( tmpstr1 ) + 2;
						}
						else
							g_string_append_c( mx->msg, '.' );
<<<<<<< HEAD
					}
					else if ( ( msgflags & CP_MSG_MARKUP ) && ( message[i+1] == '+' ) ) {
						/* increment text size */
						font_size++;
						g_string_append_printf( mx->msg, "<font size=\"%+i\">", font_size );
						i++;
					}
=======
					}
					else if ( ( msgflags & CP_MSG_MARKUP ) && ( message[i+1] == '+' ) ) {
						/* increment text size */
						font_size++;
						g_string_append_printf( mx->msg, "<font size=\"%+i\">", font_size );
						i++;
					}
>>>>>>> 3145e05e
					else if ( ( msgflags & CP_MSG_MARKUP ) && ( message[i+1] == '-' ) ) {
						/* decrement text size */
						font_size--;
						g_string_append_printf( mx->msg, "<font size=\"%+i\">", font_size );
						i++;
					}
					else
						g_string_append_c( mx->msg, '.' );

					break;
			case '\\' :
					if ( i + 1 >= len ) {
						/* message too short for an escaped character */
						g_string_append_c( mx->msg, '\\' );
					}
					else {
						/* ignore the next character, because its been escaped */
						g_string_append_c( mx->msg, message[i + 1] );
						i++;
					}
					break;


			/* command parsing */
			case ':' :
					if ( i + 1 >= len ) {
						/* message too short */
						g_string_append_c( mx->msg, ':' );
						break;
					}

					if ( message[i+1] == '@' ) {
						/* this is a vibe! */
						int		size;

						if ( i + 2 >= len ) {
							/* message too short */
							g_string_append_c( mx->msg, message[i] );
							break;
						}

						size = mxit_parse_vibe( mx, &message[i] );
						if ( size == 0 )
							g_string_append_c( mx->msg, message[i] );
						else
							i += size;
					}
					else if ( msgtype != CP_MSGTYPE_COMMAND ) {
						/* this is not a command message */
						g_string_append_c( mx->msg, message[i] );
					}
					else if ( message[i+1] == ':' ) {
						/* parse out the command */
						int		size;

						size = mxit_parse_command( mx, &message[i] );
						if ( size == 0 )
							g_string_append_c( mx->msg, ':' );
						else
							i += size;
					}
					else {
						g_string_append_c( mx->msg, ':' );
					}
					break;


			/* these aren't MXit markup, but are interpreted by libPurple */
			case '<' :
					g_string_append( mx->msg, "&lt;" );
					break;
			case '>' :
					g_string_append( mx->msg, "&gt;" );
					break;
			case '&' :
					g_string_append( mx->msg, "&amp;" );
					break;
			case '"' :
					g_string_append( mx->msg, "&quot;" );
					break;

			default :
					/* text */
					g_string_append_c( mx->msg, message[i] );
					break;
		}
	}
}


/*------------------------------------------------------------------------
 * Insert an inline image command.
 *
 *  @param mx				The message text as processed so far.
 *  @oaram id				The imgstore ID of the inline image.
 */
static void inline_image_add( GString* mx, int id )
{
	PurpleStoredImage *image;
	gconstpointer img_data;
	gsize img_size;
	gchar* enc;

	image = purple_imgstore_find_by_id( id );
	if ( image == NULL )
		return;

	img_data = purple_imgstore_get_data( image );
	img_size = purple_imgstore_get_size( image );

	enc = purple_base64_encode( img_data, img_size );

	g_string_append( mx, "::op=img|dat=" );
	g_string_append( mx, enc );
	g_string_append_c( mx, ':' );

	g_free( enc );
}


/*------------------------------------------------------------------------
 * Convert libpurple (HTML) markup to MXit protocol markup (for sending to MXit).
 * Any MXit markup codes in the original message also need to be escaped.
 *
 *  @param message			The message text containing libPurple (HTML) markup
 *  @return					The message text containing MXit markup
 */
char* mxit_convert_markup_tx( const char* message, int* msgtype )
{
	GString*			mx;
	struct tag*			tag;
	GList*				entry;
	GList*				tagstack	= NULL;
	char*				reply;
	char				color[8];
	int					len			= strlen ( message );
	int					i;

#ifdef MXIT_DEBUG_MARKUP
	purple_debug_info( MXIT_PLUGIN_ID, "Markup TX (original): '%s'\n", message );
#endif

	/*
	 * libPurple uses the following HTML markup codes:
	 *   Bold:			<b>...</b>
	 *   Italics:		<i>...</i>
	 *   Underline:		<u>...</u>
	 *   Strikethrough:	<s>...</s>					(NO MXIT SUPPORT)
	 *   Font size:		<font size="">...</font>
	 *   Font type:		<font face="">...</font>	(NO MXIT SUPPORT)
	 *   Font colour:	<font color=#">...</font>
	 *   Links:			<a href="">...</a>
	 *   Newline:		<br>
	 *   Inline image:  <IMG ID="">
	 * The following characters are also encoded:
	 *   &amp;  &quot;  &lt;  &gt;
	 */

	/* new message data */
	mx = g_string_sized_new( len );

	/* run through the message and check for HTML markup */
	for ( i = 0; i < len; i++ ) {

		switch ( message[i] ) {
			case '<' :
				if ( purple_str_has_prefix( &message[i], "<b>" ) || purple_str_has_prefix( &message[i], "</b>" ) ) {
					/* bold */
					g_string_append_c( mx, '*' );
				}
				else if ( purple_str_has_prefix( &message[i], "<i>" ) || purple_str_has_prefix( &message[i], "</i>" ) ) {
					/* italics */
					g_string_append_c( mx, '/' );
				}
				else if ( purple_str_has_prefix( &message[i], "<u>" ) || purple_str_has_prefix( &message[i], "</u>" ) ) {
					/* underline */
					g_string_append_c( mx, '_' );
				}
				else if ( purple_str_has_prefix( &message[i], "<br>" ) ) {
					/* newline */
					g_string_append_c( mx, '\n' );
				}
				else if ( purple_str_has_prefix( &message[i], "<font size=" ) ) {
					/* font size */
					int fontsize;

					tag = g_new0( struct tag, 1 );
					tag->type = MXIT_TAG_SIZE;
					tagstack = g_list_prepend( tagstack, tag );
					// TODO: implement size control
					if ( sscanf( &message[i+12], "%i", &fontsize ) ) {
						purple_debug_info( MXIT_PLUGIN_ID, "Font size set to %i\n", fontsize );
					}
				}
				else if ( purple_str_has_prefix( &message[i], "<font color=" ) ) {
					/* font colour */
					tag = g_new0( struct tag, 1 );
					tag->type = MXIT_TAG_COLOR;
					tagstack = g_list_append( tagstack, tag );
					memset( color, 0x00, sizeof( color ) );
					memcpy( color, &message[i + 13], 7 );
					g_string_append( mx, color );
				}
				else if ( purple_str_has_prefix( &message[i], "</font>" ) ) {
					/* end of font tag */
					entry = g_list_last( tagstack );
					if ( entry ) {
						tag = entry->data;
						if ( tag->type == MXIT_TAG_COLOR ) {
							/* font color reset */
							g_string_append( mx, "#??????" );
						}
						else if ( tag->type == MXIT_TAG_SIZE ) {
							/* font size */
							// TODO: implement size control
						}
						tagstack = g_list_remove( tagstack, tag );
						g_free( tag );
					}
				}
				else if ( purple_str_has_prefix( &message[i], "<IMG ID=" ) ) {
					/* inline image */
					int imgid;

					if ( sscanf( &message[i+9], "%i", &imgid ) ) {
						inline_image_add( mx, imgid );
						*msgtype = CP_MSGTYPE_COMMAND;		/* inline image must be sent as a MXit command */
					}
				}

				/* skip to end of tag ('>') */
				for ( i++; ( i < len ) && ( message[i] != '>' ) ; i++ );

				break;

			case '*' :	/* MXit bold */
			case '_' :	/* MXit underline */
			case '/' :	/* MXit italic */
			case '#' :	/* MXit font color */
			case '$' :	/* MXit highlight text */
			case '\\' :	/* MXit escape backslash */
				g_string_append( mx, "\\" );				/* escape character */
				g_string_append_c( mx, message[i] );		/* character to escape */
				break;

			case '.' : /* might be a MXit font size change, or custom emoticon */
				if ( i + 1 < len ) {
					if ( ( message[i+1] == '+' ) || ( message[i+1] == '-' ) )
						g_string_append( mx, "\\." );		/* escape "." */
					else
						g_string_append_c( mx, '.' );
				}
				else
					g_string_append_c( mx, '.' );
				break;

			default:
				g_string_append_c( mx, message[i] );
				break;
		}
	}

	/* unescape HTML entities to their literal characters (reference: "libpurple/utils.h") */
	reply = purple_unescape_html( mx->str );

	g_string_free( mx, TRUE );

#ifdef MXIT_DEBUG_MARKUP
	purple_debug_info( MXIT_PLUGIN_ID, "Markup TX (converted): '%s'\n", reply );
#endif

	return reply;
}


/*------------------------------------------------------------------------
 * Free an emoticon entry.
 *
 *  @param key				MXit emoticon ID
 *  @param value			Imagestore ID for emoticon
 *  @param user_data		NULL (unused)
 *  @return					TRUE
 */
static gboolean emoticon_entry_free( gpointer key, gpointer value, gpointer user_data )
{
	int* imgid = value;

	/* key is a string */
	g_free( key );

	/* value is 'id' in imagestore */
	purple_imgstore_unref_by_id( *imgid );
	g_free( value );

	return TRUE;
}


/*------------------------------------------------------------------------
 * Free all entries in the emoticon cache.
 *
 *  @param session			The MXit session object
 */
void mxit_free_emoticon_cache( struct MXitSession* session )
{
	g_hash_table_foreach_remove( session->iimages, emoticon_entry_free, NULL );
	g_hash_table_destroy ( session->iimages );
}<|MERGE_RESOLUTION|>--- conflicted
+++ resolved
@@ -905,7 +905,6 @@
 						}
 						else
 							g_string_append_c( mx->msg, '.' );
-<<<<<<< HEAD
 					}
 					else if ( ( msgflags & CP_MSG_MARKUP ) && ( message[i+1] == '+' ) ) {
 						/* increment text size */
@@ -913,15 +912,6 @@
 						g_string_append_printf( mx->msg, "<font size=\"%+i\">", font_size );
 						i++;
 					}
-=======
-					}
-					else if ( ( msgflags & CP_MSG_MARKUP ) && ( message[i+1] == '+' ) ) {
-						/* increment text size */
-						font_size++;
-						g_string_append_printf( mx->msg, "<font size=\"%+i\">", font_size );
-						i++;
-					}
->>>>>>> 3145e05e
 					else if ( ( msgflags & CP_MSG_MARKUP ) && ( message[i+1] == '-' ) ) {
 						/* decrement text size */
 						font_size--;
