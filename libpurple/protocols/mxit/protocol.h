--- conflicted
+++ resolved
@@ -35,10 +35,7 @@
 
 
 #define		CP_MAX_PACKET			( 1 * 1000 * 1000 )	/* maximum client protocol packet size (1 MB) */
-<<<<<<< HEAD
-=======
 #define		CP_MAX_FILESIZE			( CP_MAX_PACKET - 1000 )	/* maximum file size (reserve some space for packet headers) */
->>>>>>> ed4bd163
 #define		MXIT_EMOTICON_SIZE		18					/* icon size for custom emoticons */
 #define		CP_MAX_STATUS_MSG		250					/* maximum status message length (in characters) */
 
