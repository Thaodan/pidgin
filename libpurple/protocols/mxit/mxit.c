/*
 *					MXit Protocol libPurple Plugin
 *
 *					--  MXit libPurple plugin API --
 *
 *				Pieter Loubser	<libpurple@mxit.com>
 *
 *			(C) Copyright 2009	MXit Lifestyle (Pty) Ltd.
 *				<http://www.mxitlifestyle.com>
 *
 * This program is free software; you can redistribute it and/or modify
 * it under the terms of the GNU General Public License as published by
 * the Free Software Foundation; either version 2 of the License, or
 * (at your option) any later version.
 *
 * This program is distributed in the hope that it will be useful,
 * but WITHOUT ANY WARRANTY; without even the implied warranty of
 * MERCHANTABILITY or FITNESS FOR A PARTICULAR PURPOSE.  See the
 * GNU General Public License for more details.
 *
 * You should have received a copy of the GNU General Public License
 * along with this program; if not, write to the Free Software
 * Foundation, Inc., 51 Franklin Street, Fifth Floor, Boston, MA  02111-1301  USA
 */

#include    "internal.h"
#include	"purple.h"
#include	"notify.h"
#include	"plugin.h"
#include	"version.h"

#include	"mxit.h"
#include	"protocol.h"
#include	"login.h"
#include	"roster.h"
#include	"chunk.h"
#include	"filexfer.h"
#include	"actions.h"
#include	"multimx.h"
#include	"voicevideo.h"


#ifdef	MXIT_LINK_CLICK


/* pidgin callback function pointers for URI click interception */
static void *(*mxit_pidgin_uri_cb)(const char *uri);
static PurpleNotifyUiOps* mxit_nots_override_original;
static PurpleNotifyUiOps mxit_nots_override;
static int not_link_ref_count = 0;


/*------------------------------------------------------------------------
 * Handle an URI clicked on the UI
 *
 * @param link	the link name which has been clicked
 */
static void* mxit_link_click( const char* link64 )
{
	PurpleAccount*		account;
	PurpleConnection*	gc;
	gchar**				parts		= NULL;
	gchar*				link		= NULL;
	gsize				len;
	gboolean			is_command	= FALSE;

	purple_debug_info( MXIT_PLUGIN_ID, "mxit_link_click (%s)\n", link64 );

	if ( g_ascii_strncasecmp( link64, MXIT_LINK_PREFIX, strlen( MXIT_LINK_PREFIX ) ) != 0 ) {
		/* this is not for us */
		goto skip;
	}

	/* decode the base64 payload */
	link = (gchar*) purple_base64_decode( link64 + strlen( MXIT_LINK_PREFIX ), &len );
	purple_debug_info( MXIT_PLUGIN_ID, "Clicked Link: '%s'\n", link );

	parts = g_strsplit( link, "|", 6 );

	/* check if this is a valid mxit link */
	if ( ( !parts ) || ( !parts[0] ) || ( !parts[1] ) || ( !parts[2] ) || ( !parts[3] ) || ( !parts[4] ) || ( !parts[5] ) ) {
		/* this is not for us */
		goto skip;
	}
	else if ( g_ascii_strcasecmp( parts[0], MXIT_LINK_KEY ) != 0 ) {
		/* this is not for us */
		goto skip;
	}

	/* find the account */
	account = purple_accounts_find( parts[1], parts[2] );
	if ( !account )
		goto skip;
	gc = purple_account_get_connection( account );
	if ( !gc )
		goto skip;

	/* determine if it's a command-response to send */
	is_command = ( atoi( parts[4] ) == 1 );

	/* send click message back to MXit */
	mxit_send_message( purple_connection_get_protocol_data( gc ), parts[3], parts[5], FALSE, is_command );

	g_free( link );
	link = NULL;
	g_strfreev( parts );
	parts = NULL;

	return (void*) link64;

skip:
	/* this is not an internal mxit link */

	if ( link )
		g_free( link );
	link = NULL;

	if ( parts )
		g_strfreev( parts );
	parts = NULL;

	if ( mxit_pidgin_uri_cb )
		return mxit_pidgin_uri_cb( link64 );
	else
		return (void*) link64;
}


/*------------------------------------------------------------------------
 * Register MXit to receive URI click notifications from the UI
 */
void mxit_register_uri_handler( void )
{
	not_link_ref_count++;
	if ( not_link_ref_count == 1 ) {
		/* make copy of notifications */
		mxit_nots_override_original = purple_notify_get_ui_ops();
		memcpy( &mxit_nots_override, mxit_nots_override_original, sizeof( PurpleNotifyUiOps ) );

		/* save previously configured callback function pointer */
		mxit_pidgin_uri_cb = mxit_nots_override.notify_uri;

		/* override the URI function call with MXit's own one */
		mxit_nots_override.notify_uri = mxit_link_click;
		purple_notify_set_ui_ops( &mxit_nots_override );
	}
}


/*------------------------------------------------------------------------
 * Unregister MXit from receiving URI click notifications from the UI
 */
static void mxit_unregister_uri_handler()
{
	not_link_ref_count--;
	if ( not_link_ref_count == 0 ) {
		/* restore the notifications to its original state */
		purple_notify_set_ui_ops( mxit_nots_override_original );
	}
}

#endif


/*------------------------------------------------------------------------
 * This gets called when a new chat conversation is opened by the user
 *
 *  @param conv				The conversation object
 *  @param session			The MXit session object
 */
static void mxit_cb_chat_created( PurpleConversation* conv, struct MXitSession* session )
{
	PurpleConnection*	gc;
	struct contact*		contact;
	PurpleBuddy*		buddy;
	const char*			who;
	char*				tmp;

	gc = purple_conversation_get_gc( conv );
	if ( session->con != gc ) {
		/* not our conversation */
		return;
	}
	else if ( purple_conversation_get_type( conv ) != PURPLE_CONV_TYPE_IM ) {
		/* wrong type of conversation */
		return;
	}

	/* get the contact name */
	who = purple_conversation_get_name( conv );
	if ( !who )
		return;

	purple_debug_info( MXIT_PLUGIN_ID, "Conversation started with '%s'\n", who );

	/* find the buddy object */
	buddy = purple_find_buddy( session->acc, who );
	if ( !buddy )
		return;

	contact = purple_buddy_get_protocol_data( buddy );
	if ( !contact )
		return;

	/* we ignore all conversations with which we have chatted with in this session */
	if ( find_active_chat( session->active_chats, who ) )
		return;

	/* determine if this buddy is a MXit service */
	switch ( contact->type ) {
		case MXIT_TYPE_BOT :
		case MXIT_TYPE_CHATROOM :
		case MXIT_TYPE_GALLERY :
		case MXIT_TYPE_INFO :
				tmp = g_strdup_printf("<font color=\"#999999\">%s</font>\n", _( "Loading menu..." ));
				serv_got_im( session->con, who, tmp, PURPLE_MESSAGE_NOTIFY, time( NULL ) );
				g_free( tmp );
				mxit_send_message( session, who, " ", FALSE, FALSE );
		default :
				break;
	}
}


/*------------------------------------------------------------------------
 * Enable some signals to handled by our plugin
 *
 *  @param session			The MXit session object
 */
void mxit_enable_signals( struct MXitSession* session )
{
	/* enable the signal when a new conversation is opened by the user */
	purple_signal_connect_priority( purple_conversations_get_handle(), "conversation-created", session, PURPLE_CALLBACK( mxit_cb_chat_created ),
			session, PURPLE_SIGNAL_PRIORITY_HIGHEST );
}


/*------------------------------------------------------------------------
 * Disable some signals handled by our plugin
 *
 *  @param session			The MXit session object
 */
static void mxit_disable_signals( struct MXitSession* session )
{
	/* disable the signal when a new conversation is opened by the user */
	purple_signal_disconnect( purple_conversations_get_handle(), "conversation-created", session, PURPLE_CALLBACK( mxit_cb_chat_created ) );
}


/*------------------------------------------------------------------------
 * Return the base icon name.
 *
 *  @param account	The MXit account object
 *  @param buddy	The buddy
 *  @return			The icon name (excluding extension)
 */
static const char* mxit_list_icon( PurpleAccount* account, PurpleBuddy* buddy )
{
	return "mxit";
}


/*------------------------------------------------------------------------
 * Return the emblem icon name.
 *
 *  @param buddy	The buddy
 *  @return			The icon name (excluding extension)
 */
static const char* mxit_list_emblem( PurpleBuddy* buddy )
{
	struct contact*	contact = purple_buddy_get_protocol_data( buddy );

	if ( !contact )
		return NULL;

	/* subscription state is Pending, Rejected or Deleted */
	if ( contact->subtype != MXIT_SUBTYPE_BOTH )
		return "not-authorized";

	switch ( contact-> type ) {
		case MXIT_TYPE_JABBER :			/* external contacts via MXit */
		case MXIT_TYPE_MSN :
		case MXIT_TYPE_YAHOO :
		case MXIT_TYPE_ICQ :
		case MXIT_TYPE_AIM :
		case MXIT_TYPE_QQ :
		case MXIT_TYPE_WV :
			return "external";

		case MXIT_TYPE_BOT :			/* MXit services */
		case MXIT_TYPE_GALLERY :
		case MXIT_TYPE_INFO :
			return "bot";

		case MXIT_TYPE_CHATROOM :		/* MXit group chat services */
		case MXIT_TYPE_MULTIMX :
		default:
			return NULL;
	}
}


/*------------------------------------------------------------------------
 * Return short string representing buddy's status for display on buddy list.
 * Returns status message (if one is set), or otherwise the mood.
 *
 *  @param buddy	The buddy.
 *  @return			The status text
 */
char* mxit_status_text( PurpleBuddy* buddy )
{
	char* text = NULL;
	struct contact*	contact = purple_buddy_get_protocol_data( buddy );

	if ( !contact )
		return NULL;

	if ( contact->statusMsg )							/* status message */
		text = g_strdup( contact-> statusMsg );
	else if ( contact->mood != MXIT_MOOD_NONE )			/* mood */
		text = g_strdup( mxit_convert_mood_to_name( contact->mood ) );

	return text;
}


/*------------------------------------------------------------------------
 * Return UI tooltip information for a buddy when hovering in buddy list.
 *
 *  @param buddy	The buddy
 *  @param info		The tooltip info being returned
 *  @param full		Return full or summarized information
 */
static void mxit_tooltip( PurpleBuddy* buddy, PurpleNotifyUserInfo* info, gboolean full )
{
	struct contact*	contact = purple_buddy_get_protocol_data( buddy );

	if ( !contact )
		return;

	/* status (reference: "libpurple/notify.h") */
	if ( contact->presence != MXIT_PRESENCE_OFFLINE )
		purple_notify_user_info_add_pair( info, _( "Status" ), mxit_convert_presence_to_name( contact->presence ) );

	/* status message */
	if ( contact->statusMsg )
		purple_notify_user_info_add_pair( info, _( "Status Message" ), contact->statusMsg );

	/* mood */
	if ( contact->mood != MXIT_MOOD_NONE )
		purple_notify_user_info_add_pair( info, _( "Mood" ), mxit_convert_mood_to_name( contact->mood ) );

	/* subscription type */
	if ( contact->subtype != 0 )
		purple_notify_user_info_add_pair( info, _( "Subscription" ), mxit_convert_subtype_to_name( contact->subtype ) );

	/* rejection message */
	if ( ( contact->subtype == MXIT_SUBTYPE_REJECTED ) && ( contact->msg != NULL ) )
		purple_notify_user_info_add_pair( info, _( "Rejection Message" ), contact->msg );
}


/*------------------------------------------------------------------------
 * Initiate the logout sequence, close the connection and clear the session data.
 *
 *  @param gc	The connection object
 */
static void mxit_close( PurpleConnection* gc )
{
	struct MXitSession*	session	= purple_connection_get_protocol_data( gc );

	/* disable signals */
	mxit_disable_signals( session );

	/* close the connection */
	mxit_close_connection( session );

#ifdef		MXIT_LINK_CLICK
	/* unregister for uri click notification */
	mxit_unregister_uri_handler();
#endif

	purple_debug_info( MXIT_PLUGIN_ID, "Releasing the session object..\n" );

	/* free the session memory */
	g_free( session );
	session = NULL;
}


/*------------------------------------------------------------------------
 * Send a message to a contact
 *
 *  @param gc		The connection object
 *  @param who		The username of the recipient
 *  @param message	The message text
 *  @param flags	Message flags (defined in conversation.h)
 *  @return			Positive value (success, and echo to conversation window)
					Zero (success, no echo)
					Negative value (error)
 */
static int mxit_send_im( PurpleConnection* gc, const char* who, const char* message, PurpleMessageFlags flags )
{
	purple_debug_info( MXIT_PLUGIN_ID, "Sending message '%s' to buddy '%s'\n", message, who );

	mxit_send_message( purple_connection_get_protocol_data( gc ), who, message, TRUE, FALSE );

	return 1;		/* echo to conversation window */
}


/*------------------------------------------------------------------------
 * The user changed their current presence state.
 *
 *  @param account	The MXit account object
 *  @param status	The new status (libPurple status type)
 */
static void mxit_set_status( PurpleAccount* account, PurpleStatus* status )
{
	struct MXitSession*		session =	purple_connection_get_protocol_data( purple_account_get_connection( account ) );
	const char*				statusid;
	int						presence;
	char*					statusmsg1;
	char*					statusmsg2;

	/* Handle mood changes */
	if ( purple_status_type_get_primitive( purple_status_get_type( status ) ) == PURPLE_STATUS_MOOD ) {
		const char* moodid = purple_status_get_attr_string( status, PURPLE_MOOD_NAME );
		int mood;

		/* convert the purple mood to a mxit mood */
		mood = mxit_convert_mood( moodid );
		if ( mood < 0 ) {
			/* error, mood not found */
			purple_debug_info( MXIT_PLUGIN_ID, "Mood status NOT found! (id = %s)\n", moodid );
			return;
		}

		/* update mood state */
		mxit_send_mood( session, mood );
		return;
	}

	/* get the status id (reference: "libpurple/status.h") */
	statusid = purple_status_get_id( status );

	/* convert the purple status to a mxit status */
	presence = mxit_convert_presence( statusid );
	if ( presence < 0 ) {
		/* error, status not found */
		purple_debug_info( MXIT_PLUGIN_ID, "Presence status NOT found! (id = %s)\n", statusid );
		return;
	}

	statusmsg1 = purple_markup_strip_html( purple_status_get_attr_string( status, "message" ) );
	statusmsg2 = g_strndup( statusmsg1, CP_MAX_STATUS_MSG );

	purple_debug_info( MXIT_PLUGIN_ID, "mxit_set_status: '%s'\n", statusmsg2 );

	/* update presence state */
	mxit_send_presence( session, presence, statusmsg2 );

	g_free( statusmsg1 );
	g_free( statusmsg2 );
}


/*------------------------------------------------------------------------
 * MXit supports messages to offline contacts.
 *
 *  @param buddy	The buddy
 */
static gboolean mxit_offline_message( const PurpleBuddy *buddy )
{
	return TRUE;
}


/*------------------------------------------------------------------------
 * Free the resources used to store a buddy.
 *
 *  @param buddy	The buddy
 */
static void mxit_free_buddy( PurpleBuddy* buddy )
{
	struct contact*		contact;

	purple_debug_info( MXIT_PLUGIN_ID, "mxit_free_buddy\n" );

	contact = purple_buddy_get_protocol_data( buddy );
	if ( contact ) {
		if ( contact->statusMsg )
			g_free( contact->statusMsg );
		if ( contact->avatarId )
			g_free( contact->avatarId );
		if ( contact->msg )
			g_free( contact->msg );
		g_free( contact );
	}

	purple_buddy_set_protocol_data( buddy, NULL );
}


/*------------------------------------------------------------------------
 * Periodic task called every KEEPALIVE_INTERVAL (30 sec) to to maintain
 * idle connections, timeouts and the transmission queue to the MXit server.
 *
 *  @param gc		The connection object
 */
static void mxit_keepalive( PurpleConnection *gc )
{
	struct MXitSession*	session	= purple_connection_get_protocol_data( gc );

	/* if not logged in, there is nothing to do */
	if ( !( session->flags & MXIT_FLAG_LOGGEDIN ) )
		return;

	/* pinging is only for socket connections (HTTP does polling) */
	if ( session->http )
		return;

	if ( session->last_tx <= ( mxit_now_milli() - ( MXIT_PING_INTERVAL * 1000 ) ) ) {
		/*
		 * this connection has been idle for too long, better ping
		 * the server before it kills our connection.
		 */
		mxit_send_ping( session );
	}
}


/*------------------------------------------------------------------------
 * Set or clear our Buddy icon.
 *
 *  @param gc		The connection object
 *  @param img		The buddy icon data
 */
static void mxit_set_buddy_icon( PurpleConnection *gc, PurpleStoredImage *img )
{
	struct MXitSession*	session	= purple_connection_get_protocol_data( gc );

	if ( img == NULL )
		mxit_set_avatar( session, NULL, 0 );
	else
		mxit_set_avatar( session, purple_imgstore_get_data( img ), purple_imgstore_get_size( img ) );
}


/*------------------------------------------------------------------------
 * Request profile information for another MXit contact.
 *
 *  @param gc		The connection object
 *  @param who		The username of the contact.
 */
static void mxit_get_info( PurpleConnection *gc, const char *who )
{
	PurpleBuddy*			buddy;
	struct contact*			contact;
	struct MXitSession*		session			= purple_connection_get_protocol_data( gc );
	const char*				profilelist[]	= { CP_PROFILE_BIRTHDATE, CP_PROFILE_GENDER, CP_PROFILE_FULLNAME,
												CP_PROFILE_FIRSTNAME, CP_PROFILE_LASTNAME, CP_PROFILE_REGCOUNTRY, CP_PROFILE_LASTSEEN,
												CP_PROFILE_STATUS, CP_PROFILE_AVATAR, CP_PROFILE_WHEREAMI, CP_PROFILE_ABOUTME, CP_PROFILE_RELATIONSHIP };

	purple_debug_info( MXIT_PLUGIN_ID, "mxit_get_info: '%s'\n", who );

	/* find the buddy information for this contact (reference: "libpurple/blist.h") */
	buddy = purple_find_buddy( session->acc, who );
	if ( buddy ) {
		/* user is in our contact-list, so it's not an invite */
		contact = purple_buddy_get_protocol_data( buddy );
		if ( !contact )
			return;

		/* only MXit users have profiles */
		if ( contact->type != MXIT_TYPE_MXIT ) {
			mxit_popup( PURPLE_NOTIFY_MSG_WARNING, _( "No profile available" ), _( "This contact does not have a profile." ) );
			return;
		}
	}

	/* send profile request */
	mxit_send_extprofile_request( session, who, ARRAY_SIZE( profilelist ), profilelist );
}


/*------------------------------------------------------------------------
 * Return a list of labels to be used by Pidgin for assisting the user.
 */
static GHashTable* mxit_get_text_table( PurpleAccount* acc )
{
	GHashTable* table;

	table = g_hash_table_new( g_str_hash, g_str_equal );

	g_hash_table_insert( table, "login_label", (gpointer)_( "Your MXit ID..." ) );

	return table;
}


/*------------------------------------------------------------------------
 * Re-Invite was selected from the buddy-list menu.
 *
 *  @param node		The entry in the buddy list.
 *  @param ignored	(not used)
 */
static void mxit_reinvite( PurpleBlistNode *node, gpointer ignored )
{
	PurpleBuddy*		buddy		= (PurpleBuddy *) node;
	PurpleConnection*	gc			= purple_account_get_connection( purple_buddy_get_account( buddy ) );
	struct MXitSession*	session		= purple_connection_get_protocol_data( gc );
	struct contact*		contact;

	contact = purple_buddy_get_protocol_data( (PurpleBuddy*) node );
	if ( !contact )
		return;

	/* send a new invite */
	mxit_send_invite( session, contact->username, TRUE, contact->alias, contact->groupname, NULL );
}


/*------------------------------------------------------------------------
 * Buddy-list menu.
 *
 *  @param node		The entry in the buddy list.
 */
static GList* mxit_blist_menu( PurpleBlistNode *node )
{
	PurpleBuddy*		buddy;
	struct contact*		contact;
	GList*				m = NULL;
	PurpleMenuAction*	act;

	if ( !PURPLE_BLIST_NODE_IS_BUDDY( node ) )
		return NULL;

	buddy = (PurpleBuddy *) node;
	contact = purple_buddy_get_protocol_data( buddy );
	if ( !contact )
		return NULL;

	if ( ( contact->subtype == MXIT_SUBTYPE_DELETED ) || ( contact->subtype == MXIT_SUBTYPE_REJECTED ) || ( contact->subtype == MXIT_SUBTYPE_NONE ) ) {
		/* contact is in Deleted, Rejected or None state */
		act = purple_menu_action_new( _( "Re-Invite" ), PURPLE_CALLBACK( mxit_reinvite ), NULL, NULL );
		m = g_list_append( m, act );
	}

	return m;
}


/*------------------------------------------------------------------------
<<<<<<< HEAD
 * Return Chat-room default settings.
 *
 *  @return		Chat defaults list
 */
static GHashTable *mxit_chat_info_defaults( PurpleConnection *gc, const char *chat_name )
{
    return g_hash_table_new_full( g_str_hash, g_str_equal, NULL, g_free );
}


/*------------------------------------------------------------------------
=======
>>>>>>> caf7ba0f
 * Send a typing indicator event.
 *
 *  @param gc		The connection object
 *  @param name		The username of the contact
 *  @param state	The typing state to be reported.
 */
static unsigned int mxit_send_typing( PurpleConnection *gc, const char *name, PurpleTypingState state )
{
	PurpleAccount*		account		= purple_connection_get_account( gc );
	struct MXitSession*	session		= purple_connection_get_protocol_data( gc );
	PurpleBuddy*		buddy;
	struct contact*		contact;
	gchar*				messageId	= NULL;

	/* find the buddy information for this contact (reference: "libpurple/blist.h") */
	buddy = purple_find_buddy( account, name );
	if ( !buddy ) {
		purple_debug_warning( MXIT_PLUGIN_ID, "mxit_send_typing: unable to find the buddy '%s'\n", name );
		return 0;
	}

	contact = purple_buddy_get_protocol_data( buddy );
	if ( !contact )
		return 0;

	/* does this contact support and want typing notification? */
	if ( ! ( contact->capabilities & MXIT_PFLAG_TYPING ) )
		return 0;

	messageId = purple_uuid_random();		/* generate a unique message id */

	switch ( state ) {
		case PURPLE_TYPING :		/* currently typing */
			mxit_send_msgevent( session, name, messageId, CP_MSGEVENT_TYPING );
			break;

		case PURPLE_TYPED :			/* stopped typing */
		case PURPLE_NOT_TYPING :	/* not typing / erased all text */
			mxit_send_msgevent( session, name, messageId, CP_MSGEVENT_STOPPED );
			break;

		default:
			break;
	}

	g_free( messageId );

	return 0;
}


/*========================================================================================================================*/

static PurplePluginProtocolInfo proto_info = {
	OPT_PROTO_REGISTER_NOSCREENNAME | OPT_PROTO_UNIQUE_CHATNAME | OPT_PROTO_IM_IMAGE | OPT_PROTO_INVITE_MESSAGE,			/* options */
	NULL,					/* user_splits */
	NULL,					/* protocol_options */
	{						/* icon_spec */
		"png",												/* format */
		32, 32,												/* min width & height */
		MXIT_AVATAR_SIZE,									/* max width */
		MXIT_AVATAR_SIZE,									/* max height */
		100000,												/* max filesize */
		PURPLE_ICON_SCALE_SEND | PURPLE_ICON_SCALE_DISPLAY	/* scaling rules */
	},
	mxit_list_icon,			/* list_icon */
	mxit_list_emblem,		/* list_emblem */
	mxit_status_text,		/* status_text */
	mxit_tooltip,			/* tooltip_text */
	mxit_status_types,		/* status types				[roster.c] */
	mxit_blist_menu,		/* blist_node_menu */
	mxit_chat_info,			/* chat_info				[multimx.c] */
	mxit_chat_info_defaults,/* chat_info_defaults */
	mxit_login,				/* login					[login.c] */
	mxit_close,				/* close */
	mxit_send_im,			/* send_im */
	NULL,					/* set_info */
	mxit_send_typing,		/* send_typing */
	mxit_get_info,			/* get_info */
	mxit_set_status,		/* set_status */
	NULL,					/* set_idle */
	NULL,					/* change_passwd */
	NULL,					/* add_buddy				[roster.c] */
	NULL,					/* add_buddies */
	mxit_remove_buddy,		/* remove_buddy				[roster.c] */
	NULL,					/* remove_buddies */
	NULL,					/* add_permit */
	NULL,					/* add_deny */
	NULL,					/* rem_permit */
	NULL,					/* rem_deny */
	NULL,					/* set_permit_deny */
	mxit_chat_join,			/* join_chat				[multimx.c] */
	mxit_chat_reject,		/* reject chat invite		[multimx.c] */
	mxit_chat_name,			/* get_chat_name			[multimx.c] */
	mxit_chat_invite,		/* chat_invite				[multimx.c] */
	mxit_chat_leave,		/* chat_leave				[multimx.c] */
	NULL,					/* chat_whisper */
	mxit_chat_send,			/* chat_send				[multimx.c] */
	mxit_keepalive,			/* keepalive */
	mxit_register,			/* register_user */
	NULL,					/* get_cb_info */
	NULL,					/* get_cb_away */
	mxit_buddy_alias,		/* alias_buddy				[roster.c] */
	mxit_buddy_group,		/* group_buddy				[roster.c] */
	mxit_rename_group,		/* rename_group				[roster.c] */
	mxit_free_buddy,		/* buddy_free */
	NULL,					/* convo_closed */
	NULL,					/* normalize */
	mxit_set_buddy_icon,	/* set_buddy_icon */
	NULL,					/* remove_group */			// TODO: Add function to move all contacts out of this group (cmd=30 - remove group)?
	NULL,					/* get_cb_real_name */
	NULL,					/* set_chat_topic */
	NULL,					/* find_blist_chat */
	NULL,					/* roomlist_get_list */
	NULL,					/* roomlist_cancel */
	NULL,					/* roomlist_expand_category */
	mxit_xfer_enabled,		/* can_receive_file			[filexfer.c] */
	mxit_xfer_tx,			/* send_file				[filexfer.c */
	mxit_xfer_new,			/* new_xfer					[filexfer.c] */
	mxit_offline_message,	/* offline_message */
	NULL,					/* whiteboard_prpl_ops */
	NULL,					/* send_raw */
	NULL,					/* roomlist_room_serialize */
	NULL,					/* unregister_user */
	NULL,					/* send_attention */
	NULL,					/* attention_types */
	sizeof( PurplePluginProtocolInfo ),		/* struct_size */
	mxit_get_text_table,	/* get_account_text_table */
	mxit_media_initiate,	/* initiate_media */
	mxit_media_caps,		/* get_media_caps */
	mxit_get_moods,			/* get_moods */
	NULL,					/* set_public_alias */
	NULL,					/* get_public_alias */
	mxit_add_buddy,			/* add_buddy_with_invite */
	NULL					/* add_buddies_with_invite */
};


static PurplePluginInfo plugin_info = {
	PURPLE_PLUGIN_MAGIC,								/* purple magic, this must always be PURPLE_PLUGIN_MAGIC */
	PURPLE_MAJOR_VERSION,								/* libpurple version */
	PURPLE_MINOR_VERSION,								/* libpurple version */
	PURPLE_PLUGIN_PROTOCOL,								/* plugin type (connecting to another network) */
	NULL,												/* UI requirement (NULL for core plugin) */
	0,													/* plugin flags (zero is default) */
	NULL,												/* plugin dependencies (set this value to NULL no matter what) */
	PURPLE_PRIORITY_DEFAULT,							/* libpurple priority */

	MXIT_PLUGIN_ID,										/* plugin id (must be unique) */
	MXIT_PLUGIN_NAME,									/* plugin name (this will be displayed in the UI) */
	DISPLAY_VERSION,									/* version of the plugin */

	MXIT_PLUGIN_SUMMARY,								/* short summary of the plugin */
	MXIT_PLUGIN_DESC,									/* description of the plugin (can be long) */
	MXIT_PLUGIN_EMAIL,									/* plugin author name and email address */
	MXIT_PLUGIN_WWW,									/* plugin website (to find new versions and reporting of bugs) */

	NULL,												/* function pointer for loading the plugin */
	NULL,												/* function pointer for unloading the plugin */
	NULL,												/* function pointer for destroying the plugin */

	NULL,												/* pointer to an UI-specific struct */
	&proto_info,										/* pointer to either a PurplePluginLoaderInfo or PurplePluginProtocolInfo struct */
	NULL,												/* pointer to a PurplePluginUiInfo struct */
	mxit_actions,										/* function pointer where you can define plugin-actions */

	/* padding */
	NULL,												/* pointer reserved for future use */
	NULL,												/* pointer reserved for future use */
	NULL,												/* pointer reserved for future use */
	NULL												/* pointer reserved for future use */
};


/*------------------------------------------------------------------------
 * Initialising the MXit plugin.
 *
 *  @param plugin	The plugin object
 */
static void init_plugin( PurplePlugin* plugin )
{
	PurpleAccountOption*	option;

	purple_debug_info( MXIT_PLUGIN_ID, "Loading MXit libPurple plugin...\n" );

	/* Configuration options */

	/* WAP server (reference: "libpurple/accountopt.h") */
	option = purple_account_option_string_new( _( "WAP Server" ), MXIT_CONFIG_WAPSERVER, DEFAULT_WAPSITE );
	proto_info.protocol_options = g_list_append( proto_info.protocol_options, option );

	option = purple_account_option_bool_new( _( "Connect via HTTP" ), MXIT_CONFIG_USE_HTTP, FALSE );
	proto_info.protocol_options = g_list_append( proto_info.protocol_options, option );

	option = purple_account_option_bool_new( _( "Enable splash-screen popup" ), MXIT_CONFIG_SPLASHPOPUP, FALSE );
	proto_info.protocol_options = g_list_append( proto_info.protocol_options, option );
}

PURPLE_INIT_PLUGIN( mxit, init_plugin, plugin_info );
<|MERGE_RESOLUTION|>--- conflicted
+++ resolved
@@ -650,9 +650,7 @@
 	return m;
 }
 
-
-/*------------------------------------------------------------------------
-<<<<<<< HEAD
+/*------------------------------------------------------------------------
  * Return Chat-room default settings.
  *
  *  @return		Chat defaults list
@@ -664,8 +662,6 @@
 
 
 /*------------------------------------------------------------------------
-=======
->>>>>>> caf7ba0f
  * Send a typing indicator event.
  *
  *  @param gc		The connection object
