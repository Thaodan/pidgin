/*

  silcpurple.c

  Author: Pekka Riikonen <priikone@silcnet.org>

  Copyright (C) 2004 - 2007 Pekka Riikonen

  This program is free software; you can redistribute it and/or modify
  it under the terms of the GNU General Public License as published by
  the Free Software Foundation; version 2 of the License.

  This program is distributed in the hope that it will be useful,
  but WITHOUT ANY WARRANTY; without even the implied warranty of
  MERCHANTABILITY or FITNESS FOR A PARTICULAR PURPOSE.  See the
  GNU General Public License for more details.

*/

#include "silc.h"
#include "silcclient.h"
#include "silcpurple.h"
#include "version.h"
#include "wb.h"

extern SilcClientOperations ops;
static PurplePlugin *silc_plugin = NULL;

/* Error log message callback */

static SilcBool silcpurple_log_error(SilcLogType type, char *message,
				     void *context)
{
	silc_say(NULL, NULL, SILC_CLIENT_MESSAGE_ERROR, message);
	return TRUE;
}

static const char *
silcpurple_list_icon(PurpleAccount *a, PurpleBuddy *b)
{
	return (const char *)"silc";
}

static GList *
silcpurple_away_states(PurpleAccount *account)
{
	PurpleStatusType *type;
	GList *types = NULL;

	type = purple_status_type_new_full(PURPLE_STATUS_AVAILABLE, SILCPURPLE_STATUS_ID_AVAILABLE, NULL, FALSE, TRUE, FALSE);
	types = g_list_append(types, type);
	type = purple_status_type_new_full(PURPLE_STATUS_AVAILABLE, SILCPURPLE_STATUS_ID_HYPER, _("Hyper Active"), FALSE, TRUE, FALSE);
	types = g_list_append(types, type);
	type = purple_status_type_new_full(PURPLE_STATUS_AWAY, SILCPURPLE_STATUS_ID_AWAY, NULL, FALSE, TRUE, FALSE);
	types = g_list_append(types, type);
	type = purple_status_type_new_full(PURPLE_STATUS_UNAVAILABLE, SILCPURPLE_STATUS_ID_BUSY, _("Busy"), FALSE, TRUE, FALSE);
	types = g_list_append(types, type);
	type = purple_status_type_new_full(PURPLE_STATUS_AWAY, SILCPURPLE_STATUS_ID_INDISPOSED, _("Indisposed"), FALSE, TRUE, FALSE);
	types = g_list_append(types, type);
	type = purple_status_type_new_full(PURPLE_STATUS_AWAY, SILCPURPLE_STATUS_ID_PAGE, _("Wake Me Up"), FALSE, TRUE, FALSE);
	types = g_list_append(types, type);
	type = purple_status_type_new_full(PURPLE_STATUS_OFFLINE, SILCPURPLE_STATUS_ID_OFFLINE, NULL, FALSE, TRUE, FALSE);
	types = g_list_append(types, type);

	return types;
}

static void
silcpurple_set_status(PurpleAccount *account, PurpleStatus *status)
{
	PurpleConnection *gc = purple_account_get_connection(account);
	SilcPurple sg = NULL;
	SilcUInt32 mode;
	SilcBuffer idp;
	unsigned char mb[4];
	const char *state;

	if (gc != NULL)
		sg = gc->proto_data;

	if (status == NULL)
		return;

	state = purple_status_get_id(status);

	if (state == NULL)
		return;

	if ((sg == NULL) || (sg->conn == NULL))
		return;

	mode = sg->conn->local_entry->mode;
	mode &= ~(SILC_UMODE_GONE |
		  SILC_UMODE_HYPER |
		  SILC_UMODE_BUSY |
		  SILC_UMODE_INDISPOSED |
		  SILC_UMODE_PAGE);

	if (!strcmp(state, "hyper"))
		mode |= SILC_UMODE_HYPER;
	else if (!strcmp(state, "away"))
		mode |= SILC_UMODE_GONE;
	else if (!strcmp(state, "busy"))
		mode |= SILC_UMODE_BUSY;
	else if (!strcmp(state, "indisposed"))
		mode |= SILC_UMODE_INDISPOSED;
	else if (!strcmp(state, "page"))
		mode |= SILC_UMODE_PAGE;

	/* Send UMODE */
	idp = silc_id_payload_encode(sg->conn->local_id, SILC_ID_CLIENT);
	SILC_PUT32_MSB(mode, mb);
	silc_client_command_send(sg->client, sg->conn, SILC_COMMAND_UMODE,
				 silcpurple_command_reply, NULL, 2,
				 1, idp->data, silc_buffer_len(idp),
				 2, mb, sizeof(mb));
	silc_buffer_free(idp);
}


/*************************** Connection Routines *****************************/

static void
silcpurple_keepalive(PurpleConnection *gc)
{
	SilcPurple sg = gc->proto_data;
	silc_packet_send(sg->conn->stream, SILC_PACKET_HEARTBEAT, 0,
			 NULL, 0);
}

#if __SILC_TOOLKIT_VERSION < SILC_VERSION(1,1,1)
static gboolean
silcpurple_scheduler(gpointer *context)
{
	SilcClient client = (SilcClient)context;
	silc_client_run_one(client);
	return TRUE;
}
#else
typedef struct {
  SilcPurple sg;
  SilcUInt32 fd;
  guint tag;
} *SilcPurpleTask;

/* A timeout occurred.  Call SILC scheduler. */

static gboolean
silcpurple_scheduler_timeout(gpointer context)
{
	SilcPurpleTask task = (SilcPurpleTask)context;
	silc_client_run_one(task->sg->client);
	silc_dlist_del(task->sg->tasks, task);
	silc_free(task);
	return FALSE;
}

/* An fd task event occurred.  Call SILC scheduler. */

static void
silcpurple_scheduler_fd(gpointer data, gint fd, PurpleInputCondition cond)
{
	SilcClient client = (SilcClient)data;
	silc_client_run_one(client);
}

/* SILC Scheduler notify callback.  This is called whenever task is added to
   or deleted from SILC scheduler.  It's also called when fd task events
   change.  Here we add same tasks to glib's main loop. */

static void
silcpurple_scheduler(SilcSchedule schedule,
		     SilcBool added, SilcTask task,
		     SilcBool fd_task, SilcUInt32 fd,
		     SilcTaskEvent event,
		     long seconds, long useconds,
		     void *context)
{
	SilcClient client = (SilcClient)context;
	PurpleConnection *gc = client->application;
	SilcPurple sg = gc->proto_data;
	SilcPurpleTask ptask = NULL;

	if (added) {
	  if (fd_task) {
	    /* Add fd or change fd events */
	    PurpleInputCondition e = 0;

	    silc_dlist_start(sg->tasks);
	    while ((ptask = silc_dlist_get(sg->tasks)))
	      if (ptask->fd == fd) {
		purple_input_remove(ptask->tag);
		break;
	      }

	    if (event & SILC_TASK_READ)
	      e |= PURPLE_INPUT_READ;
	    if (event & SILC_TASK_WRITE)
	      e |= PURPLE_INPUT_WRITE;

	    if (e) {
	      if (!ptask) {
		ptask = silc_calloc(1, sizeof(*ptask));
		ptask->fd = fd;
		silc_dlist_add(sg->tasks, ptask);
	      }
	      ptask->tag = purple_input_add(fd, e, silcpurple_scheduler_fd,
					    client);
	    } else if (ptask) {
	      silc_dlist_del(sg->tasks, ptask);
	      silc_free(ptask);
	    }
	  } else {
	    /* Add timeout */
	    ptask = silc_calloc(1, sizeof(*ptask));
	    ptask->sg = sg;
	    ptask->tag = purple_timeout_add((seconds * 1000) +
					    (useconds / 1000),
					    silcpurple_scheduler_timeout,
					    ptask);
	    silc_dlist_add(sg->tasks, ptask);
	  }
	} else {
	  if (fd_task) {
	    /* Remove fd */
	    silc_dlist_start(sg->tasks);
	    while ((ptask = silc_dlist_get(sg->tasks)))
	      if (ptask->fd == fd) {
		purple_input_remove(ptask->tag);
		silc_dlist_del(sg->tasks, ptask);
		silc_free(ptask);
		break;
	      }
	  }
	}
}
#endif /* __SILC_TOOLKIT_VERSION */

static void
silcpurple_connect_cb(SilcClient client, SilcClientConnection conn,
		      SilcClientConnectionStatus status, SilcStatus error,
		      const char *message, void *context)
{
	PurpleConnection *gc = context;
	SilcPurple sg;
	SilcUInt32 mask;
	char tz[16];
	PurpleStoredImage *img;
#ifdef HAVE_SYS_UTSNAME_H
	struct utsname u;
#endif

	sg = gc->proto_data;

	switch (status) {
	case SILC_CLIENT_CONN_SUCCESS:
	case SILC_CLIENT_CONN_SUCCESS_RESUME:
		sg->conn = conn;

		/* Connection created successfully */
		purple_connection_set_state(gc, PURPLE_CONNECTED);

		/* Send the server our buddy list */
		silcpurple_send_buddylist(gc);

		g_unlink(silcpurple_session_file(purple_account_get_username(sg->account)));

		/* Send any UMODEs configured for account */
		if (purple_account_get_bool(sg->account, "block-ims", FALSE)) {
			silc_client_command_call(sg->client, sg->conn, NULL,
						 "UMODE", "+P", NULL);
		}

		/* Set default attributes */
		mask = SILC_ATTRIBUTE_MOOD_NORMAL;
		silc_client_attribute_add(client, conn,
					  SILC_ATTRIBUTE_STATUS_MOOD,
					  SILC_32_TO_PTR(mask),
					  sizeof(SilcUInt32));
		mask = SILC_ATTRIBUTE_CONTACT_CHAT;
		silc_client_attribute_add(client, conn,
					  SILC_ATTRIBUTE_PREFERRED_CONTACT,
					  SILC_32_TO_PTR(mask),
					  sizeof(SilcUInt32));
#ifdef HAVE_SYS_UTSNAME_H
		if (!uname(&u)) {
			SilcAttributeObjDevice dev;
			memset(&dev, 0, sizeof(dev));
			dev.type = SILC_ATTRIBUTE_DEVICE_COMPUTER;
			dev.version = u.release;
			dev.model = u.sysname;
			silc_client_attribute_add(client, conn,
						  SILC_ATTRIBUTE_DEVICE_INFO,
						  (void *)&dev, sizeof(dev));
		}
#endif
		silc_timezone(tz, sizeof(tz));
		silc_client_attribute_add(client, conn,
					  SILC_ATTRIBUTE_TIMEZONE,
					  (void *)tz, strlen(tz));

		/* Set our buddy icon */
		img = purple_buddy_icons_find_account_icon(sg->account);
		silcpurple_buddy_set_icon(gc, img);
		purple_imgstore_unref(img);

		return;
		break;

	case SILC_CLIENT_CONN_DISCONNECTED:
		/* Disconnected */
		if (sg->resuming && !sg->detaching)
		  g_unlink(silcpurple_session_file(purple_account_get_username(sg->account)));

		/* Close the connection */
		if (!sg->detaching)
		  purple_connection_error_reason(gc,
		                                 PURPLE_CONNECTION_ERROR_NETWORK_ERROR,
		                                 _("Disconnected by server"));
		else
		  /* TODO: Does this work correctly? Maybe we need to set wants_to_die? */
		  purple_account_disconnect(purple_connection_get_account(gc));
		break;

	case SILC_CLIENT_CONN_ERROR:
		purple_connection_error_reason(gc, PURPLE_CONNECTION_ERROR_NETWORK_ERROR,
		                             _("Error during connecting to SILC Server"));
		g_unlink(silcpurple_session_file(purple_account_get_username(sg->account)));
		break;

	case SILC_CLIENT_CONN_ERROR_KE:
		purple_connection_error_reason(gc, PURPLE_CONNECTION_ERROR_ENCRYPTION_ERROR,
		                             _("Key Exchange failed"));
		break;

	case SILC_CLIENT_CONN_ERROR_AUTH:
		purple_connection_error_reason(gc, PURPLE_CONNECTION_ERROR_AUTHENTICATION_FAILED,
		                             _("Authentication failed"));
		break;

	case SILC_CLIENT_CONN_ERROR_RESUME:
		purple_connection_error_reason(gc, PURPLE_CONNECTION_ERROR_OTHER_ERROR,
		                             _("Resuming detached session failed. "
		                               "Press Reconnect to create new connection."));
		g_unlink(silcpurple_session_file(purple_account_get_username(sg->account)));
		break;

	case SILC_CLIENT_CONN_ERROR_TIMEOUT:
		purple_connection_error_reason(gc, PURPLE_CONNECTION_ERROR_NETWORK_ERROR,
		                             _("Connection Timeout"));
		break;
	}

	/* Error */
	sg->conn = NULL;
}

static void
silcpurple_stream_created(SilcSocketStreamStatus status, SilcStream stream,
			  void *context)
{
	PurpleConnection *gc = context;
	SilcPurple sg;
	SilcClient client;
	SilcClientConnectionParams params;
	const char *dfile;

	sg = gc->proto_data;

	if (status != SILC_SOCKET_OK) {
		purple_connection_error_reason(gc, PURPLE_CONNECTION_ERROR_NETWORK_ERROR,
		                             _("Connection failed"));
		silc_pkcs_public_key_free(sg->public_key);
		silc_pkcs_private_key_free(sg->private_key);
		silc_free(sg);
		gc->proto_data = NULL;
		return;
	}

	client = sg->client;

	/* Progress */
	if (params.detach_data) {
		purple_connection_update_progress(gc, _("Resuming session"), 2, 5);
		sg->resuming = TRUE;
	} else {
		purple_connection_update_progress(gc, _("Performing key exchange"), 2, 5);
	}

	/* Get session detachment data, if available */
	memset(&params, 0, sizeof(params));
	dfile = silcpurple_session_file(purple_account_get_username(sg->account));
	params.detach_data = (unsigned char *)silc_file_readfile(dfile, &params.detach_data_len);
	if (params.detach_data)
		params.detach_data[params.detach_data_len] = 0;
	params.ignore_requested_attributes = FALSE;
	params.pfs = purple_account_get_bool(sg->account, "pfs", FALSE);

	/* Perform SILC Key Exchange. */
	silc_client_key_exchange(sg->client, &params, sg->public_key,
				 sg->private_key, stream, SILC_CONN_SERVER,
				 silcpurple_connect_cb, gc);

	silc_free(params.detach_data);
}

static void
silcpurple_login_connected(gpointer data, gint source, const gchar *error_message)
{
	PurpleConnection *gc = data;
	SilcPurple sg;

	g_return_if_fail(gc != NULL);

	sg = gc->proto_data;

	if (source < 0) {
		purple_connection_error_reason(gc, PURPLE_CONNECTION_ERROR_NETWORK_ERROR,
		                             _("Connection failed"));
		silc_pkcs_public_key_free(sg->public_key);
		silc_pkcs_private_key_free(sg->private_key);
		silc_free(sg);
		gc->proto_data = NULL;
		return;
	}

	silc_hash_alloc("sha1", &sg->sha1hash);

	/* Wrap socket to TCP stream */
	silc_socket_tcp_stream_create(source, TRUE, FALSE,
				      sg->client->schedule,
				      silcpurple_stream_created, gc);
}

static void silcpurple_running(SilcClient client, void *context)
{
	SilcPurple sg = context;
	PurpleConnection *gc = sg->gc;
	PurpleAccount *account = purple_connection_get_account(gc);
	char pkd[256], prd[256];

	/* Progress */
	purple_connection_update_progress(gc, _("Connecting to SILC Server"), 1, 5);

	/* Load SILC key pair */
	g_snprintf(pkd, sizeof(pkd), "%s" G_DIR_SEPARATOR_S "public_key.pub", silcpurple_silcdir());
	g_snprintf(prd, sizeof(prd), "%s" G_DIR_SEPARATOR_S "private_key.prv", silcpurple_silcdir());
	if (!silc_load_key_pair((char *)purple_account_get_string(account, "public-key", pkd),
				(char *)purple_account_get_string(account, "private-key", prd),
				(gc->password == NULL) ? "" : gc->password,
				&sg->public_key, &sg->private_key)) {
		purple_connection_error_reason(gc, PURPLE_CONNECTION_ERROR_OTHER_ERROR,
		                             _("Could not load SILC key pair"));
		gc->proto_data = NULL;
		silc_free(sg);
		return;
	}

	/* Connect to the SILC server */
	if (purple_proxy_connect(gc, account,
				 purple_account_get_string(account, "server",
							   "silc.silcnet.org"),
				 purple_account_get_int(account, "port", 706),
				 silcpurple_login_connected, gc) == NULL)
	{
		purple_connection_error_reason(gc, PURPLE_CONNECTION_ERROR_NETWORK_ERROR,
		                             _("Unable to create connection"));
		gc->proto_data = NULL;
		silc_free(sg);
		return;
	}
}

static void
silcpurple_login(PurpleAccount *account)
{
	SilcClient client;
	PurpleConnection *gc;
	SilcPurple sg;
	SilcClientParams params;
	const char *cipher, *hmac;
	char *username, *hostname, *realname, **up;
	int i;

	gc = account->gc;
	if (!gc)
		return;
	gc->proto_data = NULL;

	memset(&params, 0, sizeof(params));
	strcat(params.nickname_format, "%n#a");

	/* Allocate SILC client */
	client = silc_client_alloc(&ops, &params, gc, NULL);
	if (!client) {
		purple_connection_error_reason(gc, PURPLE_CONNECTION_ERROR_OTHER_ERROR,
		                             _("Out of memory"));
		return;
	}

	/* Get username, real name and local hostname for SILC library */
	if (!purple_account_get_username(account))
		purple_account_set_username(account, silc_get_username());

	username = (char *)purple_account_get_username(account);
	up = g_strsplit(username, "@", 2);
	username = strdup(up[0]);
	g_strfreev(up);

	if (!purple_account_get_user_info(account)) {
		purple_account_set_user_info(account, silc_get_real_name());
		if (!purple_account_get_user_info(account))
			purple_account_set_user_info(account,
						     "John T. Noname");
	}
	realname = (char *)purple_account_get_user_info(account);
	hostname = silc_net_localhost();

	purple_connection_set_display_name(gc, username);

	/* Register requested cipher and HMAC */
	cipher = purple_account_get_string(account, "cipher",
					   SILC_DEFAULT_CIPHER);
	for (i = 0; silc_default_ciphers[i].name; i++)
		if (!strcmp(silc_default_ciphers[i].name, cipher)) {
			silc_cipher_register(&(silc_default_ciphers[i]));
			break;
		}
	hmac = purple_account_get_string(account, "hmac", SILC_DEFAULT_HMAC);
	for (i = 0; silc_default_hmacs[i].name; i++)
		if (!strcmp(silc_default_hmacs[i].name, hmac)) {
			silc_hmac_register(&(silc_default_hmacs[i]));
			break;
		}

	sg = silc_calloc(1, sizeof(*sg));
	if (!sg)
		return;
	sg->client = client;
	sg->gc = gc;
	sg->account = account;
	gc->proto_data = sg;

	/* Init SILC client */
	if (!silc_client_init(client, username, hostname, realname,
<<<<<<< HEAD
			      silcpurple_running, account)) {
		purple_connection_error_reason(gc, PURPLE_CONNECTION_ERROR_OTHER_ERROR,
		                             _("Cannot initialize SILC protocol"));
=======
			      silcpurple_running, sg)) {
		gc->wants_to_die = TRUE;
		purple_connection_error(gc, _("Cannot initialize SILC protocol"));
		gc->proto_data = NULL;
		silc_free(sg);
>>>>>>> 928322d4
		return;
	}

	/* Check the ~/.silc dir and create it, and new key pair if necessary. */
	if (!silcpurple_check_silc_dir(gc)) {
<<<<<<< HEAD
		purple_connection_error_reason(gc, PURPLE_CONNECTION_ERROR_OTHER_ERROR,
		                             _("Error loading SILC key pair"));
=======
		gc->wants_to_die = TRUE;
		purple_connection_error(gc, _("Error loading SILC key pair"));
		gc->proto_data = NULL;
		silc_free(sg);
>>>>>>> 928322d4
		return;
	}

#if __SILC_TOOLKIT_VERSION < SILC_VERSION(1,1,1)
	/* Schedule SILC using Glib's event loop */
	sg->scheduler = purple_timeout_add(300, (GSourceFunc)silcpurple_scheduler, client);
#else
	/* Run SILC scheduler */
	sg->tasks = silc_dlist_init();
	silc_schedule_set_notify(client->schedule, silcpurple_scheduler,
				 client);
	silc_client_run_one(client);
#endif /* __SILC_TOOLKIT_VERSION */
}

static int
silcpurple_close_final(gpointer *context)
{
	SilcPurple sg = (SilcPurple)context;

	silc_client_stop(sg->client, NULL, NULL);
	silc_client_free(sg->client);
	if (sg->sha1hash)
		silc_hash_free(sg->sha1hash);
	if (sg->mimeass)
		silc_mime_assembler_free(sg->mimeass);
	silc_free(sg);
	return 0;
}

static void
silcpurple_close(PurpleConnection *gc)
{
	SilcPurple sg = gc->proto_data;
#if __SILC_TOOLKIT_VERSION >= SILC_VERSION(1,1,1)
	SilcPurpleTask task;
#endif /* __SILC_TOOLKIT_VERSION */

	g_return_if_fail(sg != NULL);

	/* Send QUIT */
	silc_client_command_call(sg->client, sg->conn, NULL,
				 "QUIT", "Download Pidgin: " PURPLE_WEBSITE,
				 NULL);

	if (sg->conn)
		silc_client_close_connection(sg->client, sg->conn);

#if __SILC_TOOLKIT_VERSION >= SILC_VERSION(1,1,1)
	if (sg->conn)
	  silc_client_run_one(sg->client);
	silc_schedule_set_notify(sg->client->schedule, NULL, NULL);

	silc_dlist_start(sg->tasks);
	while ((task = silc_dlist_get(sg->tasks))) {
	  purple_input_remove(task->tag);
	  silc_free(task);
	}
	silc_dlist_uninit(sg->tasks);
#endif /* __SILC_TOOLKIT_VERSION */

	purple_timeout_remove(sg->scheduler);
	purple_timeout_add(1, (GSourceFunc)silcpurple_close_final, sg);
}


/****************************** Protocol Actions *****************************/

static void
silcpurple_attrs_cancel(PurpleConnection *gc, PurpleRequestFields *fields)
{
	/* Nothing */
}

static void
silcpurple_attrs_cb(PurpleConnection *gc, PurpleRequestFields *fields)
{
	SilcPurple sg = gc->proto_data;
	SilcClient client = sg->client;
	SilcClientConnection conn = sg->conn;
	PurpleRequestField *f;
	char *tmp;
	SilcUInt32 tmp_len, mask;
	SilcAttributeObjService service;
	SilcAttributeObjDevice dev;
	SilcVCardStruct vcard;
	const char *val;

	sg = gc->proto_data;
	if (!sg)
		return;

	memset(&service, 0, sizeof(service));
	memset(&dev, 0, sizeof(dev));
	memset(&vcard, 0, sizeof(vcard));

	silc_client_attribute_del(client, conn,
				  SILC_ATTRIBUTE_USER_INFO, NULL);
	silc_client_attribute_del(client, conn,
				  SILC_ATTRIBUTE_SERVICE, NULL);
	silc_client_attribute_del(client, conn,
				  SILC_ATTRIBUTE_STATUS_MOOD, NULL);
	silc_client_attribute_del(client, conn,
				  SILC_ATTRIBUTE_STATUS_FREETEXT, NULL);
	silc_client_attribute_del(client, conn,
				  SILC_ATTRIBUTE_STATUS_MESSAGE, NULL);
	silc_client_attribute_del(client, conn,
				  SILC_ATTRIBUTE_PREFERRED_LANGUAGE, NULL);
	silc_client_attribute_del(client, conn,
				  SILC_ATTRIBUTE_PREFERRED_CONTACT, NULL);
	silc_client_attribute_del(client, conn,
				  SILC_ATTRIBUTE_TIMEZONE, NULL);
	silc_client_attribute_del(client, conn,
				  SILC_ATTRIBUTE_GEOLOCATION, NULL);
	silc_client_attribute_del(client, conn,
				  SILC_ATTRIBUTE_DEVICE_INFO, NULL);

	/* Set mood */
	mask = 0;
	f = purple_request_fields_get_field(fields, "mood_normal");
	if (f && purple_request_field_bool_get_value(f))
		mask |= SILC_ATTRIBUTE_MOOD_NORMAL;
	f = purple_request_fields_get_field(fields, "mood_happy");
	if (f && purple_request_field_bool_get_value(f))
		mask |= SILC_ATTRIBUTE_MOOD_HAPPY;
	f = purple_request_fields_get_field(fields, "mood_sad");
	if (f && purple_request_field_bool_get_value(f))
		mask |= SILC_ATTRIBUTE_MOOD_SAD;
	f = purple_request_fields_get_field(fields, "mood_angry");
	if (f && purple_request_field_bool_get_value(f))
		mask |= SILC_ATTRIBUTE_MOOD_ANGRY;
	f = purple_request_fields_get_field(fields, "mood_jealous");
	if (f && purple_request_field_bool_get_value(f))
		mask |= SILC_ATTRIBUTE_MOOD_JEALOUS;
	f = purple_request_fields_get_field(fields, "mood_ashamed");
	if (f && purple_request_field_bool_get_value(f))
		mask |= SILC_ATTRIBUTE_MOOD_ASHAMED;
	f = purple_request_fields_get_field(fields, "mood_invincible");
	if (f && purple_request_field_bool_get_value(f))
		mask |= SILC_ATTRIBUTE_MOOD_INVINCIBLE;
	f = purple_request_fields_get_field(fields, "mood_inlove");
	if (f && purple_request_field_bool_get_value(f))
		mask |= SILC_ATTRIBUTE_MOOD_INLOVE;
	f = purple_request_fields_get_field(fields, "mood_sleepy");
	if (f && purple_request_field_bool_get_value(f))
		mask |= SILC_ATTRIBUTE_MOOD_SLEEPY;
	f = purple_request_fields_get_field(fields, "mood_bored");
	if (f && purple_request_field_bool_get_value(f))
		mask |= SILC_ATTRIBUTE_MOOD_BORED;
	f = purple_request_fields_get_field(fields, "mood_excited");
	if (f && purple_request_field_bool_get_value(f))
		mask |= SILC_ATTRIBUTE_MOOD_EXCITED;
	f = purple_request_fields_get_field(fields, "mood_anxious");
	if (f && purple_request_field_bool_get_value(f))
		mask |= SILC_ATTRIBUTE_MOOD_ANXIOUS;
	silc_client_attribute_add(client, conn,
				  SILC_ATTRIBUTE_STATUS_MOOD,
				  SILC_32_TO_PTR(mask),
				  sizeof(SilcUInt32));

	/* Set preferred contact */
	mask = 0;
	f = purple_request_fields_get_field(fields, "contact_chat");
	if (f && purple_request_field_bool_get_value(f))
		mask |= SILC_ATTRIBUTE_CONTACT_CHAT;
	f = purple_request_fields_get_field(fields, "contact_email");
	if (f && purple_request_field_bool_get_value(f))
		mask |= SILC_ATTRIBUTE_CONTACT_EMAIL;
	f = purple_request_fields_get_field(fields, "contact_call");
	if (f && purple_request_field_bool_get_value(f))
		mask |= SILC_ATTRIBUTE_CONTACT_CALL;
	f = purple_request_fields_get_field(fields, "contact_sms");
	if (f && purple_request_field_bool_get_value(f))
		mask |= SILC_ATTRIBUTE_CONTACT_SMS;
	f = purple_request_fields_get_field(fields, "contact_mms");
	if (f && purple_request_field_bool_get_value(f))
		mask |= SILC_ATTRIBUTE_CONTACT_MMS;
	f = purple_request_fields_get_field(fields, "contact_video");
	if (f && purple_request_field_bool_get_value(f))
		mask |= SILC_ATTRIBUTE_CONTACT_VIDEO;
	if (mask)
		silc_client_attribute_add(client, conn,
					  SILC_ATTRIBUTE_PREFERRED_CONTACT,
					  SILC_32_TO_PTR(mask),
					  sizeof(SilcUInt32));

	/* Set status text */
	val = NULL;
	f = purple_request_fields_get_field(fields, "status_text");
	if (f)
		val = purple_request_field_string_get_value(f);
	if (val && *val)
		silc_client_attribute_add(client, conn,
					  SILC_ATTRIBUTE_STATUS_FREETEXT,
					  (void *)val, strlen(val));

	/* Set vcard */
	val = NULL;
	f = purple_request_fields_get_field(fields, "vcard");
	if (f)
		val = purple_request_field_string_get_value(f);
	if (val && *val) {
		purple_account_set_string(sg->account, "vcard", val);
		tmp = silc_file_readfile(val, &tmp_len);
		if (tmp) {
			tmp[tmp_len] = 0;
			if (silc_vcard_decode((unsigned char *)tmp, tmp_len, &vcard))
				silc_client_attribute_add(client, conn,
							  SILC_ATTRIBUTE_USER_INFO,
							  (void *)&vcard,
							  sizeof(vcard));
		}
		silc_vcard_free(&vcard);
		silc_free(tmp);
	} else {
		purple_account_set_string(sg->account, "vcard", "");
	}

#ifdef HAVE_SYS_UTSNAME_H
	/* Set device info */
	f = purple_request_fields_get_field(fields, "device");
	if (f && purple_request_field_bool_get_value(f)) {
		struct utsname u;
		if (!uname(&u)) {
			dev.type = SILC_ATTRIBUTE_DEVICE_COMPUTER;
			dev.version = u.release;
			dev.model = u.sysname;
			silc_client_attribute_add(client, conn,
						  SILC_ATTRIBUTE_DEVICE_INFO,
						  (void *)&dev, sizeof(dev));
		}
	}
#endif

	/* Set timezone */
	val = NULL;
	f = purple_request_fields_get_field(fields, "timezone");
	if (f)
		val = purple_request_field_string_get_value(f);
	if (val && *val)
		silc_client_attribute_add(client, conn,
					  SILC_ATTRIBUTE_TIMEZONE,
					  (void *)val, strlen(val));
}

static void
silcpurple_attrs(PurplePluginAction *action)
{
	PurpleConnection *gc = (PurpleConnection *) action->context;
	SilcPurple sg = gc->proto_data;
	SilcClient client = sg->client;
	SilcClientConnection conn = sg->conn;
	PurpleRequestFields *fields;
	PurpleRequestFieldGroup *g;
	PurpleRequestField *f;
	SilcHashTable attrs;
	SilcAttributePayload attr;
	gboolean mnormal = TRUE, mhappy = FALSE, msad = FALSE,
		mangry = FALSE, mjealous = FALSE, mashamed = FALSE,
		minvincible = FALSE, minlove = FALSE, msleepy = FALSE,
		mbored = FALSE, mexcited = FALSE, manxious = FALSE;
	gboolean cemail = FALSE, ccall = FALSE, csms = FALSE,
		cmms = FALSE, cchat = TRUE, cvideo = FALSE;
	gboolean device = TRUE;
	char status[1024], tz[16];

	sg = gc->proto_data;
	if (!sg)
		return;

	memset(status, 0, sizeof(status));

	attrs = silc_client_attributes_get(client, conn);
	if (attrs) {
		if (silc_hash_table_find(attrs,
					 SILC_32_TO_PTR(SILC_ATTRIBUTE_STATUS_MOOD),
					 NULL, (void *)&attr)) {
			SilcUInt32 mood = 0;
			silc_attribute_get_object(attr, &mood, sizeof(mood));
			mnormal = !mood;
			mhappy = (mood & SILC_ATTRIBUTE_MOOD_HAPPY);
			msad = (mood & SILC_ATTRIBUTE_MOOD_SAD);
			mangry = (mood & SILC_ATTRIBUTE_MOOD_ANGRY);
			mjealous = (mood & SILC_ATTRIBUTE_MOOD_JEALOUS);
			mashamed = (mood & SILC_ATTRIBUTE_MOOD_ASHAMED);
			minvincible = (mood & SILC_ATTRIBUTE_MOOD_INVINCIBLE);
			minlove = (mood & SILC_ATTRIBUTE_MOOD_INLOVE);
			msleepy = (mood & SILC_ATTRIBUTE_MOOD_SLEEPY);
			mbored = (mood & SILC_ATTRIBUTE_MOOD_BORED);
			mexcited = (mood & SILC_ATTRIBUTE_MOOD_EXCITED);
			manxious = (mood & SILC_ATTRIBUTE_MOOD_ANXIOUS);
		}

		if (silc_hash_table_find(attrs,
					 SILC_32_TO_PTR(SILC_ATTRIBUTE_PREFERRED_CONTACT),
					 NULL, (void *)&attr)) {
			SilcUInt32 contact = 0;
			silc_attribute_get_object(attr, &contact, sizeof(contact));
			cemail = (contact & SILC_ATTRIBUTE_CONTACT_EMAIL);
			ccall = (contact & SILC_ATTRIBUTE_CONTACT_CALL);
			csms = (contact & SILC_ATTRIBUTE_CONTACT_SMS);
			cmms = (contact & SILC_ATTRIBUTE_CONTACT_MMS);
			cchat = (contact & SILC_ATTRIBUTE_CONTACT_CHAT);
			cvideo = (contact & SILC_ATTRIBUTE_CONTACT_VIDEO);
		}

		if (silc_hash_table_find(attrs,
					 SILC_32_TO_PTR(SILC_ATTRIBUTE_STATUS_FREETEXT),
					 NULL, (void *)&attr))
			silc_attribute_get_object(attr, &status, sizeof(status));

		if (!silc_hash_table_find(attrs,
					  SILC_32_TO_PTR(SILC_ATTRIBUTE_DEVICE_INFO),
					  NULL, (void *)&attr))
			device = FALSE;
	}

	fields = purple_request_fields_new();

	g = purple_request_field_group_new(NULL);
	f = purple_request_field_label_new("l3", _("Your Current Mood"));
	purple_request_field_group_add_field(g, f);
	f = purple_request_field_bool_new("mood_normal", _("Normal"), mnormal);
	purple_request_field_group_add_field(g, f);
	f = purple_request_field_bool_new("mood_happy", _("Happy"), mhappy);
	purple_request_field_group_add_field(g, f);
	f = purple_request_field_bool_new("mood_sad", _("Sad"), msad);
	purple_request_field_group_add_field(g, f);
	f = purple_request_field_bool_new("mood_angry", _("Angry"), mangry);
	purple_request_field_group_add_field(g, f);
	f = purple_request_field_bool_new("mood_jealous", _("Jealous"), mjealous);
	purple_request_field_group_add_field(g, f);
	f = purple_request_field_bool_new("mood_ashamed", _("Ashamed"), mashamed);
	purple_request_field_group_add_field(g, f);
	f = purple_request_field_bool_new("mood_invincible", _("Invincible"), minvincible);
	purple_request_field_group_add_field(g, f);
	f = purple_request_field_bool_new("mood_inlove", _("In love"), minlove);
	purple_request_field_group_add_field(g, f);
	f = purple_request_field_bool_new("mood_sleepy", _("Sleepy"), msleepy);
	purple_request_field_group_add_field(g, f);
	f = purple_request_field_bool_new("mood_bored", _("Bored"), mbored);
	purple_request_field_group_add_field(g, f);
	f = purple_request_field_bool_new("mood_excited", _("Excited"), mexcited);
	purple_request_field_group_add_field(g, f);
	f = purple_request_field_bool_new("mood_anxious", _("Anxious"), manxious);
	purple_request_field_group_add_field(g, f);

	f = purple_request_field_label_new("l4", _("\nYour Preferred Contact Methods"));
	purple_request_field_group_add_field(g, f);
	f = purple_request_field_bool_new("contact_chat", _("Chat"), cchat);
	purple_request_field_group_add_field(g, f);
	f = purple_request_field_bool_new("contact_email", _("E-mail"), cemail);
	purple_request_field_group_add_field(g, f);
	f = purple_request_field_bool_new("contact_call", _("Phone"), ccall);
	purple_request_field_group_add_field(g, f);
	f = purple_request_field_bool_new("contact_sms", _("SMS"), csms);
	purple_request_field_group_add_field(g, f);
	f = purple_request_field_bool_new("contact_mms", _("MMS"), cmms);
	purple_request_field_group_add_field(g, f);
	f = purple_request_field_bool_new("contact_video", _("Video conferencing"), cvideo);
	purple_request_field_group_add_field(g, f);
	purple_request_fields_add_group(fields, g);

	g = purple_request_field_group_new(NULL);
	f = purple_request_field_string_new("status_text", _("Your Current Status"),
					  status[0] ? status : NULL, TRUE);
	purple_request_field_group_add_field(g, f);
	purple_request_fields_add_group(fields, g);

	g = purple_request_field_group_new(NULL);
#if 0
	f = purple_request_field_label_new("l2", _("Online Services"));
	purple_request_field_group_add_field(g, f);
	f = purple_request_field_bool_new("services",
					_("Let others see what services you are using"),
					TRUE);
	purple_request_field_group_add_field(g, f);
#endif
#ifdef HAVE_SYS_UTSNAME_H
	f = purple_request_field_bool_new("device",
					_("Let others see what computer you are using"),
					device);
	purple_request_field_group_add_field(g, f);
#endif
	purple_request_fields_add_group(fields, g);

	g = purple_request_field_group_new(NULL);
	f = purple_request_field_string_new("vcard", _("Your VCard File"),
					  purple_account_get_string(sg->account, "vcard", ""),
					  FALSE);
	purple_request_field_group_add_field(g, f);

	silc_timezone(tz, sizeof(tz));
	f = purple_request_field_string_new("timezone", _("Timezone (UTC)"), tz, FALSE);
	purple_request_field_group_add_field(g, f);
	purple_request_fields_add_group(fields, g);

	purple_request_fields_with_hint(gc, _("User Online Status Attributes"),
			    _("User Online Status Attributes"),
			    _("You can let other users see your online status information "
			      "and your personal information. Please fill the information "
			      "you would like other users to see about yourself."),
			    fields,
			    _("OK"), G_CALLBACK(silcpurple_attrs_cb),
			    _("Cancel"), G_CALLBACK(silcpurple_attrs_cancel),
				gc->account, NULL, NULL, PURPLE_REQUEST_UI_HINT_BLIST, gc);
}

static void
silcpurple_detach(PurplePluginAction *action)
{
	PurpleConnection *gc = (PurpleConnection *) action->context;
	SilcPurple sg;

	if (!gc)
		return;
	sg = gc->proto_data;
	if (!sg)
		return;

	/* Call DETACH */
	silc_client_command_call(sg->client, sg->conn, "DETACH");
	sg->detaching = TRUE;
}

static void
silcpurple_view_motd(PurplePluginAction *action)
{
	PurpleConnection *gc = (PurpleConnection *) action->context;
	SilcPurple sg;
	char *tmp;

	if (!gc)
		return;
	sg = gc->proto_data;
	if (!sg)
		return;

	if (!sg->motd) {
		purple_notify_error(
		     gc, _("Message of the Day"), _("No Message of the Day available"),
		     _("There is no Message of the Day associated with this connection"));
		return;
	}

	tmp = g_markup_escape_text(sg->motd, -1);
	purple_notify_formatted(gc, NULL, _("Message of the Day"), NULL,
			      tmp, NULL, NULL);
	g_free(tmp);
}

static void
silcpurple_create_keypair_cancel(PurpleConnection *gc, PurpleRequestFields *fields)
{
	/* Nothing */
}

static void
silcpurple_create_keypair_cb(PurpleConnection *gc, PurpleRequestFields *fields)
{
	SilcPurple sg = gc->proto_data;
	PurpleRequestField *f;
	const char *val, *pkfile = NULL, *prfile = NULL;
	const char *pass1 = NULL, *pass2 = NULL, *un = NULL, *hn = NULL;
	const char *rn = NULL, *e = NULL, *o = NULL, *c = NULL;
	char *identifier;
	int keylen = SILCPURPLE_DEF_PKCS_LEN;
	SilcPublicKey public_key;

	sg = gc->proto_data;
	if (!sg)
		return;

	val = NULL;
	f = purple_request_fields_get_field(fields, "pass1");
	if (f)
		val = purple_request_field_string_get_value(f);
	if (val && *val)
		pass1 = val;
	else
		pass1 = "";
	val = NULL;
	f = purple_request_fields_get_field(fields, "pass2");
	if (f)
		val = purple_request_field_string_get_value(f);
	if (val && *val)
		pass2 = val;
	else
		pass2 = "";

	if (strcmp(pass1, pass2)) {
		purple_notify_error(
		     gc, _("Create New SILC Key Pair"), _("Passphrases do not match"), NULL);
		return;
	}

	val = NULL;
	f = purple_request_fields_get_field(fields, "key");
	if (f)
		val = purple_request_field_string_get_value(f);
	if (val && *val)
		keylen = atoi(val);
	f = purple_request_fields_get_field(fields, "pkfile");
	if (f)
		pkfile = purple_request_field_string_get_value(f);
	f = purple_request_fields_get_field(fields, "prfile");
	if (f)
		prfile = purple_request_field_string_get_value(f);

	f = purple_request_fields_get_field(fields, "un");
	if (f)
		un = purple_request_field_string_get_value(f);
	f = purple_request_fields_get_field(fields, "hn");
	if (f)
		hn = purple_request_field_string_get_value(f);
	f = purple_request_fields_get_field(fields, "rn");
	if (f)
		rn = purple_request_field_string_get_value(f);
	f = purple_request_fields_get_field(fields, "e");
	if (f)
		e = purple_request_field_string_get_value(f);
	f = purple_request_fields_get_field(fields, "o");
	if (f)
		o = purple_request_field_string_get_value(f);
	f = purple_request_fields_get_field(fields, "c");
	if (f)
		c = purple_request_field_string_get_value(f);

	identifier = silc_pkcs_silc_encode_identifier((char *)un, (char *)hn,
						      (char *)rn, (char *)e,
						      (char *)o, (char *)c,
						      NULL);

	/* Create the key pair */
	if (!silc_create_key_pair(SILCPURPLE_DEF_PKCS, keylen, pkfile, prfile,
				  identifier, pass1, &public_key, NULL,
				  FALSE)) {
		purple_notify_error(
		     gc, _("Create New SILC Key Pair"), _("Key Pair Generation failed"), NULL);
		return;
	}

	silcpurple_show_public_key(sg, NULL, public_key, NULL, NULL);

	silc_pkcs_public_key_free(public_key);
	silc_free(identifier);
}

static void
silcpurple_create_keypair(PurplePluginAction *action)
{
	PurpleConnection *gc = (PurpleConnection *) action->context;
	SilcPurple sg = gc->proto_data;
	PurpleRequestFields *fields;
	PurpleRequestFieldGroup *g;
	PurpleRequestField *f;
	const char *username, *realname;
	char *hostname, **u;
	char tmp[256], pkd[256], pkd2[256], prd[256], prd2[256];

	username = purple_account_get_username(sg->account);
	u = g_strsplit(username, "@", 2);
	username = u[0];
	realname = purple_account_get_user_info(sg->account);
	hostname = silc_net_localhost();
	g_snprintf(tmp, sizeof(tmp), "%s@%s", username, hostname);

	g_snprintf(pkd2, sizeof(pkd2), "%s" G_DIR_SEPARATOR_S"public_key.pub", silcpurple_silcdir());
	g_snprintf(prd2, sizeof(prd2), "%s" G_DIR_SEPARATOR_S"private_key.prv", silcpurple_silcdir());
	g_snprintf(pkd, sizeof(pkd) - 1, "%s",
		   purple_account_get_string(gc->account, "public-key", pkd2));
	g_snprintf(prd, sizeof(prd) - 1, "%s",
		   purple_account_get_string(gc->account, "private-key", prd2));

	fields = purple_request_fields_new();

	g = purple_request_field_group_new(NULL);
	f = purple_request_field_string_new("key", _("Key length"), "2048", FALSE);
	purple_request_field_group_add_field(g, f);
	f = purple_request_field_string_new("pkfile", _("Public key file"), pkd, FALSE);
	purple_request_field_group_add_field(g, f);
	f = purple_request_field_string_new("prfile", _("Private key file"), prd, FALSE);
	purple_request_field_group_add_field(g, f);
	purple_request_fields_add_group(fields, g);

	g = purple_request_field_group_new(NULL);
	f = purple_request_field_string_new("un", _("Username"), username ? username : "", FALSE);
	purple_request_field_group_add_field(g, f);
	f = purple_request_field_string_new("hn", _("Hostname"), hostname ? hostname : "", FALSE);
	purple_request_field_group_add_field(g, f);
	f = purple_request_field_string_new("rn", _("Real name"), realname ? realname : "", FALSE);
	purple_request_field_group_add_field(g, f);
	f = purple_request_field_string_new("e", _("E-mail"), tmp, FALSE);
	purple_request_field_group_add_field(g, f);
	f = purple_request_field_string_new("o", _("Organization"), "", FALSE);
	purple_request_field_group_add_field(g, f);
	f = purple_request_field_string_new("c", _("Country"), "", FALSE);
	purple_request_field_group_add_field(g, f);
	purple_request_fields_add_group(fields, g);

	g = purple_request_field_group_new(NULL);
	f = purple_request_field_string_new("pass1", _("Passphrase"), "", FALSE);
	purple_request_field_string_set_masked(f, TRUE);
	purple_request_field_group_add_field(g, f);
	f = purple_request_field_string_new("pass2", _("Passphrase (retype)"), "", FALSE);
	purple_request_field_string_set_masked(f, TRUE);
	purple_request_field_group_add_field(g, f);
	purple_request_fields_add_group(fields, g);

	purple_request_fields_with_hint(gc, _("Create New SILC Key Pair"),
			      _("Create New SILC Key Pair"), NULL, fields,
			      _("Generate Key Pair"), G_CALLBACK(silcpurple_create_keypair_cb),
			      _("Cancel"), G_CALLBACK(silcpurple_create_keypair_cancel),
			      gc->account, NULL, NULL, PURPLE_REQUEST_UI_HINT_BLIST, gc);

	g_strfreev(u);
	silc_free(hostname);
}

static void
silcpurple_change_pass(PurplePluginAction *action)
{
	PurpleConnection *gc = (PurpleConnection *) action->context;
	purple_account_request_change_password(purple_connection_get_account(gc));
}

static void
silcpurple_change_passwd(PurpleConnection *gc, const char *old, const char *new)
{
        char prd[256];
	g_snprintf(prd, sizeof(prd), "%s" G_DIR_SEPARATOR_S "private_key.pub", silcpurple_silcdir());
	silc_change_private_key_passphrase(purple_account_get_string(gc->account,
								     "private-key",
								     prd), old, new);
}

static void
silcpurple_show_set_info(PurplePluginAction *action)
{
	PurpleConnection *gc = (PurpleConnection *) action->context;
	purple_account_request_change_user_info(purple_connection_get_account(gc));
}

static void
silcpurple_set_info(PurpleConnection *gc, const char *text)
{
}

static GList *
silcpurple_actions(PurplePlugin *plugin, gpointer context)
{
	GList *list = NULL;
	PurplePluginAction *act;

	act = purple_plugin_action_new(_("Online Status"),
			silcpurple_attrs);
	list = g_list_append(list, act);

	act = purple_plugin_action_new(_("Detach From Server"),
			silcpurple_detach);
	list = g_list_append(list, act);

	act = purple_plugin_action_new(_("View Message of the Day"),
			silcpurple_view_motd);
	list = g_list_append(list, act);

	act = purple_plugin_action_new(_("Create SILC Key Pair..."),
			silcpurple_create_keypair);
	list = g_list_append(list, act);

	act = purple_plugin_action_new(_("Change Password..."),
			silcpurple_change_pass);
	list = g_list_append(list, act);

	act = purple_plugin_action_new(_("Set User Info..."),
			silcpurple_show_set_info);
	list = g_list_append(list, act);

	return list;
}


/******************************* IM Routines *********************************/

typedef struct {
	char *nick;
	char *message;
	SilcUInt32 message_len;
	SilcMessageFlags flags;
	PurpleMessageFlags gflags;
} *SilcPurpleIM;

static void
silcpurple_send_im_resolved(SilcClient client,
			    SilcClientConnection conn,
			    SilcStatus status,
			    SilcDList clients,
			    void *context)
{
	PurpleConnection *gc = client->application;
	SilcPurple sg = gc->proto_data;
	SilcPurpleIM im = context;
	PurpleConversation *convo;
	char tmp[256];
	SilcClientEntry client_entry;
	SilcDList list;

	convo = purple_find_conversation_with_account(PURPLE_CONV_TYPE_IM, im->nick,
						      sg->account);
	if (!convo)
		return;

	if (!clients)
		goto err;

	if (silc_dlist_count(clients) > 1) {
		/* Find the correct one. The im->nick might be a formatted nick
		   so this will find the correct one. */
		clients = silc_client_get_clients_local(client, conn,
							im->nick, FALSE);
		if (!clients)
			goto err;
	}

	silc_dlist_start(clients);
	client_entry = silc_dlist_get(clients);

	/* Check for images */
	if (im->gflags & PURPLE_MESSAGE_IMAGES) {
		list = silcpurple_image_message(im->message,
						(SilcUInt32 *)(void *)&im->flags);
		if (list) {
			/* Send one or more MIME message.  If more than one, they
			   are MIME fragments due to over large message */
			SilcBuffer buf;

			silc_dlist_start(list);
			while ((buf = silc_dlist_get(list)) != SILC_LIST_END)
				silc_client_send_private_message(client, conn,
								 client_entry, im->flags, sg->sha1hash,
								 buf->data,
								 silc_buffer_len(buf));
			silc_mime_partial_free(list);
			purple_conv_im_write(PURPLE_CONV_IM(convo), conn->local_entry->nickname,
					     im->message, 0, time(NULL));
			goto out;
		}
	}

	/* Send the message */
	silc_client_send_private_message(client, conn, client_entry, im->flags,
					 sg->sha1hash, (unsigned char *)im->message, im->message_len);
	purple_conv_im_write(PURPLE_CONV_IM(convo), conn->local_entry->nickname,
			     im->message, 0, time(NULL));
	goto out;

 err:
	g_snprintf(tmp, sizeof(tmp),
		   _("User <I>%s</I> is not present in the network"), im->nick);
	purple_conversation_write(convo, NULL, tmp, PURPLE_MESSAGE_SYSTEM, time(NULL));

 out:
	g_free(im->nick);
	g_free(im->message);
	silc_free(im);
}

static int
silcpurple_send_im(PurpleConnection *gc, const char *who, const char *message,
		   PurpleMessageFlags flags)
{
	SilcPurple sg = gc->proto_data;
	SilcClient client = sg->client;
	SilcClientConnection conn = sg->conn;
	SilcDList clients;
	SilcClientEntry client_entry;
	SilcUInt32 mflags;
	char *msg, *tmp;
	int ret = 0;
	gboolean sign = purple_account_get_bool(sg->account, "sign-verify", FALSE);
	SilcDList list;

	if (!who || !message)
		return 0;

	mflags = SILC_MESSAGE_FLAG_UTF8;

	tmp = msg = purple_unescape_html(message);

	if (!g_ascii_strncasecmp(msg, "/me ", 4)) {
		msg += 4;
		if (!*msg) {
			g_free(tmp);
			return 0;
		}
		mflags |= SILC_MESSAGE_FLAG_ACTION;
	} else if (strlen(msg) > 1 && msg[0] == '/') {
		if (!silc_client_command_call(client, conn, msg + 1))
			purple_notify_error(gc, _("Call Command"),
					    _("Cannot call command"),
					    _("Unknown command"));
		g_free(tmp);
		return 0;
	}

	if (sign)
		mflags |= SILC_MESSAGE_FLAG_SIGNED;

	/* Find client entry */
	clients = silc_client_get_clients_local(client, conn, who, FALSE);
	if (!clients) {
		/* Resolve unknown user */
		SilcPurpleIM im = silc_calloc(1, sizeof(*im));
		if (!im) {
			g_free(tmp);
			return 0;
		}
		im->nick = g_strdup(who);
		im->message = g_strdup(message);
		im->message_len = strlen(im->message);
		im->flags = mflags;
		im->gflags = flags;
		silc_client_get_clients(client, conn, who, NULL,
					silcpurple_send_im_resolved, im);
		g_free(tmp);
		return 0;
	}

	silc_dlist_start(clients);
	client_entry = silc_dlist_get(clients);

	/* Check for images */
	if (flags & PURPLE_MESSAGE_IMAGES) {
		list = silcpurple_image_message(message, &mflags);
		if (list) {
			/* Send one or more MIME message.  If more than one, they
			   are MIME fragments due to over large message */
			SilcBuffer buf;

			silc_dlist_start(list);
			while ((buf = silc_dlist_get(list)) != SILC_LIST_END)
				ret =
			 	silc_client_send_private_message(client, conn,
								 client_entry, mflags, sg->sha1hash,
								 buf->data,
								 silc_buffer_len(buf));
			silc_mime_partial_free(list);
			g_free(tmp);
			silc_client_list_free(client, conn, clients);
			return ret;
		}
	}

	/* Send private message directly */
	ret = silc_client_send_private_message(client, conn, client_entry,
					       mflags, sg->sha1hash,
					       (unsigned char *)msg,
					       strlen(msg));

	g_free(tmp);
	silc_client_list_free(client, conn, clients);
	return ret;
}


static GList *silcpurple_blist_node_menu(PurpleBlistNode *node) {
	/* split this single menu building function back into the two
	   original: one for buddies and one for chats */
	if(PURPLE_BLIST_NODE_IS_CHAT(node)) {
		return silcpurple_chat_menu((PurpleChat *) node);
	} else if(PURPLE_BLIST_NODE_IS_BUDDY(node)) {
		return silcpurple_buddy_menu((PurpleBuddy *) node);
	} else {
		g_return_val_if_reached(NULL);
	}
}

/********************************* Commands **********************************/

static PurpleCmdRet silcpurple_cmd_chat_part(PurpleConversation *conv,
		const char *cmd, char **args, char **error, void *data)
{
	PurpleConnection *gc;
	PurpleConversation *convo = conv;
	int id = 0;

	gc = purple_conversation_get_gc(conv);

	if (gc == NULL)
		return PURPLE_CMD_RET_FAILED;

	if(args && args[0])
		convo = purple_find_conversation_with_account(PURPLE_CONV_TYPE_CHAT, args[0],
									gc->account);

	if (convo != NULL)
		id = purple_conv_chat_get_id(PURPLE_CONV_CHAT(convo));

	if (id == 0)
		return PURPLE_CMD_RET_FAILED;

	silcpurple_chat_leave(gc, id);

	return PURPLE_CMD_RET_OK;

}

static PurpleCmdRet silcpurple_cmd_chat_topic(PurpleConversation *conv,
		const char *cmd, char **args, char **error, void *data)
{
	PurpleConnection *gc;
	int id = 0;
	char *buf, *tmp, *tmp2;
	const char *topic;

	gc = purple_conversation_get_gc(conv);
	id = purple_conv_chat_get_id(PURPLE_CONV_CHAT(conv));

	if (gc == NULL || id == 0)
		return PURPLE_CMD_RET_FAILED;

	if (!args || !args[0]) {
		topic = purple_conv_chat_get_topic (PURPLE_CONV_CHAT(conv));
		if (topic) {
			tmp = g_markup_escape_text(topic, -1);
			tmp2 = purple_markup_linkify(tmp);
			buf = g_strdup_printf(_("current topic is: %s"), tmp2);
			g_free(tmp);
			g_free(tmp2);
		} else
			buf = g_strdup(_("No topic is set"));
		purple_conv_chat_write(PURPLE_CONV_CHAT(conv), gc->account->username, buf,
							 PURPLE_MESSAGE_SYSTEM|PURPLE_MESSAGE_NO_LOG, time(NULL));
		g_free(buf);

	}

	if (args && args[0] && (strlen(args[0]) > 255)) {
		*error = g_strdup(_("Topic too long"));
		return PURPLE_CMD_RET_FAILED;
	}

	silcpurple_chat_set_topic(gc, id, args ? args[0] : NULL);

	return PURPLE_CMD_RET_OK;
}

static PurpleCmdRet silcpurple_cmd_chat_join(PurpleConversation *conv,
        const char *cmd, char **args, char **error, void *data)
{
	GHashTable *comp;

	if(!args || !args[0])
		return PURPLE_CMD_RET_FAILED;

	comp = g_hash_table_new_full(g_str_hash, g_str_equal, NULL, NULL);

	g_hash_table_replace(comp, "channel", args[0]);
	if(args[1])
		g_hash_table_replace(comp, "passphrase", args[1]);

	silcpurple_chat_join(purple_conversation_get_gc(conv), comp);

	g_hash_table_destroy(comp);
	return PURPLE_CMD_RET_OK;
}

static PurpleCmdRet silcpurple_cmd_chat_list(PurpleConversation *conv,
        const char *cmd, char **args, char **error, void *data)
{
	PurpleConnection *gc;
	gc = purple_conversation_get_gc(conv);
	purple_roomlist_show_with_account(purple_connection_get_account(gc));
	return PURPLE_CMD_RET_OK;
}

static PurpleCmdRet silcpurple_cmd_whois(PurpleConversation *conv,
		const char *cmd, char **args, char **error, void *data)
{
	PurpleConnection *gc;

	gc = purple_conversation_get_gc(conv);

	if (gc == NULL)
		return PURPLE_CMD_RET_FAILED;

	silcpurple_get_info(gc, args[0]);

	return PURPLE_CMD_RET_OK;
}

static PurpleCmdRet silcpurple_cmd_msg(PurpleConversation *conv,
		const char *cmd, char **args, char **error, void *data)
{
	int ret;
	PurpleConnection *gc;

	gc = purple_conversation_get_gc(conv);

	if (gc == NULL)
		return PURPLE_CMD_RET_FAILED;

	ret = silcpurple_send_im(gc, args[0], args[1], PURPLE_MESSAGE_SEND);

	if (ret)
		return PURPLE_CMD_RET_OK;
	else
		return PURPLE_CMD_RET_FAILED;
}

static PurpleCmdRet silcpurple_cmd_query(PurpleConversation *conv,
		const char *cmd, char **args, char **error, void *data)
{
	int ret = 1;
	PurpleConversation *convo;
	PurpleConnection *gc;
	PurpleAccount *account;

	if (!args || !args[0]) {
		*error = g_strdup(_("You must specify a nick"));
		return PURPLE_CMD_RET_FAILED;
	}

	gc = purple_conversation_get_gc(conv);

	if (gc == NULL)
		return PURPLE_CMD_RET_FAILED;

	account = purple_connection_get_account(gc);

	convo = purple_conversation_new(PURPLE_CONV_TYPE_IM, account, args[0]);

	if (args[1]) {
		ret = silcpurple_send_im(gc, args[0], args[1], PURPLE_MESSAGE_SEND);
		purple_conv_im_write(PURPLE_CONV_IM(convo), purple_connection_get_display_name(gc),
				args[1], PURPLE_MESSAGE_SEND, time(NULL));
	}

	if (ret)
		return PURPLE_CMD_RET_OK;
	else
		return PURPLE_CMD_RET_FAILED;
}

static PurpleCmdRet silcpurple_cmd_motd(PurpleConversation *conv,
		const char *cmd, char **args, char **error, void *data)
{
	PurpleConnection *gc;
	SilcPurple sg;
	char *tmp;

	gc = purple_conversation_get_gc(conv);

	if (gc == NULL)
		return PURPLE_CMD_RET_FAILED;

	sg = gc->proto_data;

	if (sg == NULL)
		return PURPLE_CMD_RET_FAILED;

	if (!sg->motd) {
		*error = g_strdup(_("There is no Message of the Day associated with this connection"));
		return PURPLE_CMD_RET_FAILED;
	}

	tmp = g_markup_escape_text(sg->motd, -1);
	purple_notify_formatted(gc, NULL, _("Message of the Day"), NULL,
			tmp, NULL, NULL);
	g_free(tmp);

	return PURPLE_CMD_RET_OK;
}

static PurpleCmdRet silcpurple_cmd_detach(PurpleConversation *conv,
		const char *cmd, char **args, char **error, void *data)
{
	PurpleConnection *gc;
	SilcPurple sg;

	gc = purple_conversation_get_gc(conv);

	if (gc == NULL)
		return PURPLE_CMD_RET_FAILED;

	sg = gc->proto_data;

	if (sg == NULL)
		return PURPLE_CMD_RET_FAILED;

	silc_client_command_call(sg->client, sg->conn, "DETACH");
	sg->detaching = TRUE;

	return PURPLE_CMD_RET_OK;
}

static PurpleCmdRet silcpurple_cmd_cmode(PurpleConversation *conv,
		const char *cmd, char **args, char **error, void *data)
{
	PurpleConnection *gc;
	SilcPurple sg;
	SilcChannelEntry channel;
	char *silccmd, *silcargs, *msg, tmp[256];
	const char *chname;

	gc = purple_conversation_get_gc(conv);

	if (gc == NULL || !args || gc->proto_data == NULL)
		return PURPLE_CMD_RET_FAILED;

	sg = gc->proto_data;

	if (args[0])
		chname = args[0];
	else
		chname = purple_conversation_get_name(conv);

	if (!args[1]) {
		channel = silc_client_get_channel(sg->client, sg->conn,
										  (char *)chname);
		if (!channel) {
			*error = g_strdup_printf(_("channel %s not found"), chname);
			return PURPLE_CMD_RET_FAILED;
		}
		if (channel->mode) {
			silcpurple_get_chmode_string(channel->mode, tmp, sizeof(tmp));
			msg = g_strdup_printf(_("channel modes for %s: %s"), chname, tmp);
		} else {
			msg = g_strdup_printf(_("no channel modes are set on %s"), chname);
		}
		purple_conv_chat_write(PURPLE_CONV_CHAT(conv), "",
							 msg, PURPLE_MESSAGE_SYSTEM|PURPLE_MESSAGE_NO_LOG, time(NULL));
		g_free(msg);
		return PURPLE_CMD_RET_OK;
	}

	silcargs = g_strjoinv(" ", args);
	silccmd = g_strconcat(cmd, " ", args ? silcargs : NULL, NULL);
	g_free(silcargs);
	if (!silc_client_command_call(sg->client, sg->conn, silccmd)) {
		g_free(silccmd);
		*error = g_strdup_printf(_("Failed to set cmodes for %s"), args[0]);
		return PURPLE_CMD_RET_FAILED;
	}
	g_free(silccmd);

	return PURPLE_CMD_RET_OK;
}

static PurpleCmdRet silcpurple_cmd_generic(PurpleConversation *conv,
		const char *cmd, char **args, char **error, void *data)
{
	PurpleConnection *gc;
	SilcPurple sg;
	char *silccmd, *silcargs;

	gc = purple_conversation_get_gc(conv);

	if (gc == NULL)
		return PURPLE_CMD_RET_FAILED;

	sg = gc->proto_data;

	if (sg == NULL)
		return PURPLE_CMD_RET_FAILED;

	silcargs = g_strjoinv(" ", args);
	silccmd = g_strconcat(cmd, " ", args ? silcargs : NULL, NULL);
	g_free(silcargs);
	if (!silc_client_command_call(sg->client, sg->conn, silccmd)) {
		g_free(silccmd);
		*error = g_strdup_printf(_("Unknown command: %s, (may be a client bug)"), cmd);
		return PURPLE_CMD_RET_FAILED;
	}
	g_free(silccmd);

	return PURPLE_CMD_RET_OK;
}

static PurpleCmdRet silcpurple_cmd_quit(PurpleConversation *conv,
		const char *cmd, char **args, char **error, void *data)
{
	PurpleConnection *gc;
	SilcPurple sg;

	gc = purple_conversation_get_gc(conv);

	if (gc == NULL)
		return PURPLE_CMD_RET_FAILED;

	sg = gc->proto_data;

	if (sg == NULL)
		return PURPLE_CMD_RET_FAILED;

	silc_client_command_call(sg->client, sg->conn, NULL,
				 "QUIT", (args && args[0]) ? args[0] : "Download Pidgin: " PURPLE_WEBSITE, NULL);

	return PURPLE_CMD_RET_OK;
}

static PurpleCmdRet silcpurple_cmd_call(PurpleConversation *conv,
		const char *cmd, char **args, char **error, void *data)
{
	PurpleConnection *gc;
	SilcPurple sg;

	gc = purple_conversation_get_gc(conv);

	if (gc == NULL)
		return PURPLE_CMD_RET_FAILED;

	sg = gc->proto_data;

	if (sg == NULL)
		return PURPLE_CMD_RET_FAILED;

	if (!silc_client_command_call(sg->client, sg->conn, args[0])) {
		*error = g_strdup_printf(_("Unknown command: %s"), args[0]);
		return PURPLE_CMD_RET_FAILED;
	}

	return PURPLE_CMD_RET_OK;
}


/************************** Plugin Initialization ****************************/

static void
silcpurple_register_commands(void)
{
	purple_cmd_register("part", "w", PURPLE_CMD_P_PRPL,
			PURPLE_CMD_FLAG_IM | PURPLE_CMD_FLAG_CHAT |
			PURPLE_CMD_FLAG_PRPL_ONLY | PURPLE_CMD_FLAG_ALLOW_WRONG_ARGS,
			"prpl-silc", silcpurple_cmd_chat_part, _("part [channel]:  Leave the chat"), NULL);
	purple_cmd_register("leave", "w", PURPLE_CMD_P_PRPL,
			PURPLE_CMD_FLAG_IM | PURPLE_CMD_FLAG_CHAT |
			PURPLE_CMD_FLAG_PRPL_ONLY | PURPLE_CMD_FLAG_ALLOW_WRONG_ARGS,
			"prpl-silc", silcpurple_cmd_chat_part, _("leave [channel]:  Leave the chat"), NULL);
	purple_cmd_register("topic", "s", PURPLE_CMD_P_PRPL,
			PURPLE_CMD_FLAG_CHAT | PURPLE_CMD_FLAG_PRPL_ONLY |
			PURPLE_CMD_FLAG_ALLOW_WRONG_ARGS, "prpl-silc",
			silcpurple_cmd_chat_topic, _("topic [&lt;new topic&gt;]:  View or change the topic"), NULL);
	purple_cmd_register("join", "ws", PURPLE_CMD_P_PRPL,
			PURPLE_CMD_FLAG_IM | PURPLE_CMD_FLAG_CHAT |
			PURPLE_CMD_FLAG_PRPL_ONLY | PURPLE_CMD_FLAG_ALLOW_WRONG_ARGS,
			"prpl-silc", silcpurple_cmd_chat_join,
			_("join &lt;channel&gt; [&lt;password&gt;]:  Join a chat on this network"), NULL);
	purple_cmd_register("list", "", PURPLE_CMD_P_PRPL,
			PURPLE_CMD_FLAG_IM | PURPLE_CMD_FLAG_CHAT | PURPLE_CMD_FLAG_PRPL_ONLY |
			PURPLE_CMD_FLAG_ALLOW_WRONG_ARGS, "prpl-silc",
			silcpurple_cmd_chat_list, _("list:  List channels on this network"), NULL);
	purple_cmd_register("whois", "w", PURPLE_CMD_P_PRPL,
			PURPLE_CMD_FLAG_IM | PURPLE_CMD_FLAG_CHAT | PURPLE_CMD_FLAG_PRPL_ONLY,
			"prpl-silc",
			silcpurple_cmd_whois, _("whois &lt;nick&gt;:  View nick's information"), NULL);
	purple_cmd_register("msg", "ws", PURPLE_CMD_P_PRPL,
			PURPLE_CMD_FLAG_IM | PURPLE_CMD_FLAG_CHAT | PURPLE_CMD_FLAG_PRPL_ONLY,
			"prpl-silc", silcpurple_cmd_msg,
			_("msg &lt;nick&gt; &lt;message&gt;:  Send a private message to a user"), NULL);
	purple_cmd_register("query", "ws", PURPLE_CMD_P_PRPL,
			PURPLE_CMD_FLAG_IM | PURPLE_CMD_FLAG_CHAT | PURPLE_CMD_FLAG_PRPL_ONLY |
			PURPLE_CMD_FLAG_ALLOW_WRONG_ARGS, "prpl-silc", silcpurple_cmd_query,
			_("query &lt;nick&gt; [&lt;message&gt;]:  Send a private message to a user"), NULL);
	purple_cmd_register("motd", "", PURPLE_CMD_P_PRPL,
			PURPLE_CMD_FLAG_IM | PURPLE_CMD_FLAG_CHAT | PURPLE_CMD_FLAG_PRPL_ONLY |
			PURPLE_CMD_FLAG_ALLOW_WRONG_ARGS, "prpl-silc", silcpurple_cmd_motd,
			_("motd:  View the server's Message Of The Day"), NULL);
	purple_cmd_register("detach", "", PURPLE_CMD_P_PRPL,
			PURPLE_CMD_FLAG_IM | PURPLE_CMD_FLAG_CHAT | PURPLE_CMD_FLAG_PRPL_ONLY,
			"prpl-silc", silcpurple_cmd_detach,
			_("detach:  Detach this session"), NULL);
	purple_cmd_register("quit", "s", PURPLE_CMD_P_PRPL,
			PURPLE_CMD_FLAG_IM | PURPLE_CMD_FLAG_CHAT | PURPLE_CMD_FLAG_PRPL_ONLY |
			PURPLE_CMD_FLAG_ALLOW_WRONG_ARGS, "prpl-silc", silcpurple_cmd_quit,
			_("quit [message]:  Disconnect from the server, with an optional message"), NULL);
	purple_cmd_register("call", "s", PURPLE_CMD_P_PRPL,
			PURPLE_CMD_FLAG_IM | PURPLE_CMD_FLAG_CHAT | PURPLE_CMD_FLAG_PRPL_ONLY,
			"prpl-silc", silcpurple_cmd_call,
			_("call &lt;command&gt;:  Call any silc client command"), NULL);
	/* These below just get passed through for the silc client library to deal
	 * with */
	purple_cmd_register("kill", "ws", PURPLE_CMD_P_PRPL,
			PURPLE_CMD_FLAG_IM | PURPLE_CMD_FLAG_CHAT | PURPLE_CMD_FLAG_PRPL_ONLY |
			PURPLE_CMD_FLAG_ALLOW_WRONG_ARGS, "prpl-silc", silcpurple_cmd_generic,
			_("kill &lt;nick&gt; [-pubkey|&lt;reason&gt;]:  Kill nick"), NULL);
	purple_cmd_register("nick", "w", PURPLE_CMD_P_PRPL,
			PURPLE_CMD_FLAG_IM | PURPLE_CMD_FLAG_CHAT | PURPLE_CMD_FLAG_PRPL_ONLY,
			"prpl-silc", silcpurple_cmd_generic,
			_("nick &lt;newnick&gt;:  Change your nickname"), NULL);
	purple_cmd_register("whowas", "ww", PURPLE_CMD_P_PRPL,
			PURPLE_CMD_FLAG_IM | PURPLE_CMD_FLAG_CHAT | PURPLE_CMD_FLAG_PRPL_ONLY |
			PURPLE_CMD_FLAG_ALLOW_WRONG_ARGS, "prpl-silc", silcpurple_cmd_generic,
			_("whowas &lt;nick&gt;:  View nick's information"), NULL);
	purple_cmd_register("cmode", "wws", PURPLE_CMD_P_PRPL,
			PURPLE_CMD_FLAG_CHAT | PURPLE_CMD_FLAG_PRPL_ONLY |
			PURPLE_CMD_FLAG_ALLOW_WRONG_ARGS, "prpl-silc", silcpurple_cmd_cmode,
			_("cmode &lt;channel&gt; [+|-&lt;modes&gt;] [arguments]:  Change or display channel modes"), NULL);
	purple_cmd_register("cumode", "wws", PURPLE_CMD_P_PRPL,
			PURPLE_CMD_FLAG_IM | PURPLE_CMD_FLAG_CHAT | PURPLE_CMD_FLAG_PRPL_ONLY |
			PURPLE_CMD_FLAG_ALLOW_WRONG_ARGS, "prpl-silc", silcpurple_cmd_generic,
			_("cumode &lt;channel&gt; +|-&lt;modes&gt; &lt;nick&gt;:  Change nick's modes on channel"), NULL);
	purple_cmd_register("umode", "w", PURPLE_CMD_P_PRPL,
			PURPLE_CMD_FLAG_IM | PURPLE_CMD_FLAG_CHAT | PURPLE_CMD_FLAG_PRPL_ONLY,
			"prpl-silc", silcpurple_cmd_generic,
			_("umode &lt;usermodes&gt;:  Set your modes in the network"), NULL);
	purple_cmd_register("oper", "s", PURPLE_CMD_P_PRPL,
			PURPLE_CMD_FLAG_IM | PURPLE_CMD_FLAG_CHAT | PURPLE_CMD_FLAG_PRPL_ONLY,
			"prpl-silc", silcpurple_cmd_generic,
			_("oper &lt;nick&gt; [-pubkey]:  Get server operator privileges"), NULL);
	purple_cmd_register("invite", "ws", PURPLE_CMD_P_PRPL,
			PURPLE_CMD_FLAG_IM | PURPLE_CMD_FLAG_CHAT | PURPLE_CMD_FLAG_PRPL_ONLY |
			PURPLE_CMD_FLAG_ALLOW_WRONG_ARGS, "prpl-silc", silcpurple_cmd_generic,
			_("invite &lt;channel&gt; [-|+]&lt;nick&gt;:  invite nick or add/remove from channel invite list"), NULL);
	purple_cmd_register("kick", "wws", PURPLE_CMD_P_PRPL,
			PURPLE_CMD_FLAG_IM | PURPLE_CMD_FLAG_CHAT | PURPLE_CMD_FLAG_PRPL_ONLY |
			PURPLE_CMD_FLAG_ALLOW_WRONG_ARGS, "prpl-silc", silcpurple_cmd_generic,
			_("kick &lt;channel&gt; &lt;nick&gt; [comment]:  Kick client from channel"), NULL);
	purple_cmd_register("info", "w", PURPLE_CMD_P_PRPL,
			PURPLE_CMD_FLAG_IM | PURPLE_CMD_FLAG_CHAT | PURPLE_CMD_FLAG_PRPL_ONLY |
			PURPLE_CMD_FLAG_ALLOW_WRONG_ARGS, "prpl-silc", silcpurple_cmd_generic,
			_("info [server]:  View server administrative details"), NULL);
	purple_cmd_register("ban", "ww", PURPLE_CMD_P_PRPL,
			PURPLE_CMD_FLAG_IM | PURPLE_CMD_FLAG_CHAT | PURPLE_CMD_FLAG_PRPL_ONLY |
			PURPLE_CMD_FLAG_ALLOW_WRONG_ARGS, "prpl-silc", silcpurple_cmd_generic,
			_("ban [&lt;channel&gt; +|-&lt;nick&gt;]:  Ban client from channel"), NULL);
	purple_cmd_register("getkey", "w", PURPLE_CMD_P_PRPL,
			PURPLE_CMD_FLAG_IM | PURPLE_CMD_FLAG_CHAT | PURPLE_CMD_FLAG_PRPL_ONLY,
			"prpl-silc", silcpurple_cmd_generic,
			_("getkey &lt;nick|server&gt;:  Retrieve client's or server's public key"), NULL);
	purple_cmd_register("stats", "", PURPLE_CMD_P_PRPL,
			PURPLE_CMD_FLAG_IM | PURPLE_CMD_FLAG_CHAT | PURPLE_CMD_FLAG_PRPL_ONLY,
			"prpl-silc", silcpurple_cmd_generic,
			_("stats:  View server and network statistics"), NULL);
	purple_cmd_register("ping", "", PURPLE_CMD_P_PRPL,
			PURPLE_CMD_FLAG_IM | PURPLE_CMD_FLAG_CHAT | PURPLE_CMD_FLAG_PRPL_ONLY,
			"prpl-silc", silcpurple_cmd_generic,
			_("ping:  Send PING to the connected server"), NULL);
#if 0 /* Purple doesn't handle these yet */
	purple_cmd_register("users", "w", PURPLE_CMD_P_PRPL,
			PURPLE_CMD_FLAG_CHAT | PURPLE_CMD_FLAG_PRPL_ONLY,
			"prpl-silc", silcpurple_cmd_users,
			_("users &lt;channel&gt;:  List users in channel"));
	purple_cmd_register("names", "ww", PURPLE_CMD_P_PRPL,
			PURPLE_CMD_FLAG_CHAT | PURPLE_CMD_FLAG_PRPL_ONLY |
			PURPLE_CMD_FLAG_ALLOW_WRONG_ARGS, "prpl-silc", silcpurple_cmd_names,
			_("names [-count|-ops|-halfops|-voices|-normal] &lt;channel(s)&gt;:  List specific users in channel(s)"));
#endif
}

static PurpleWhiteboardPrplOps silcpurple_wb_ops =
{
	silcpurple_wb_start,
	silcpurple_wb_end,
	silcpurple_wb_get_dimensions,
	silcpurple_wb_set_dimensions,
	silcpurple_wb_get_brush,
	silcpurple_wb_set_brush,
	silcpurple_wb_send,
	silcpurple_wb_clear,

	/* padding */
	NULL,
	NULL,
	NULL,
	NULL
};

static PurplePluginProtocolInfo prpl_info =
{
	OPT_PROTO_CHAT_TOPIC | OPT_PROTO_UNIQUE_CHATNAME |
	OPT_PROTO_PASSWORD_OPTIONAL | OPT_PROTO_IM_IMAGE |
	OPT_PROTO_SLASH_COMMANDS_NATIVE,
	NULL,					/* user_splits */
	NULL,					/* protocol_options */
	{"jpeg,gif,png,bmp", 0, 0, 96, 96, 0, PURPLE_ICON_SCALE_DISPLAY}, /* icon_spec */
	silcpurple_list_icon,	                /* list_icon */
	NULL,					/* list_emblems */
	silcpurple_status_text,			/* status_text */
	silcpurple_tooltip_text,		/* tooltip_text */
	silcpurple_away_states,			/* away_states */
	silcpurple_blist_node_menu,		/* blist_node_menu */
	silcpurple_chat_info,			/* chat_info */
	silcpurple_chat_info_defaults,	        /* chat_info_defaults */
	silcpurple_login,			/* login */
	silcpurple_close,			/* close */
	silcpurple_send_im,			/* send_im */
	silcpurple_set_info,			/* set_info */
	NULL,					/* send_typing */
	silcpurple_get_info,			/* get_info */
	silcpurple_set_status,			/* set_status */
	silcpurple_idle_set,			/* set_idle */
	silcpurple_change_passwd,		/* change_passwd */
	silcpurple_add_buddy,			/* add_buddy */
	NULL,					/* add_buddies */
	silcpurple_remove_buddy,		/* remove_buddy */
	NULL,					/* remove_buddies */
	NULL,					/* add_permit */
	NULL,					/* add_deny */
	NULL,					/* rem_permit */
	NULL,					/* rem_deny */
	NULL,					/* set_permit_deny */
	silcpurple_chat_join,			/* join_chat */
	NULL,					/* reject_chat */
	silcpurple_get_chat_name,		/* get_chat_name */
	silcpurple_chat_invite,			/* chat_invite */
	silcpurple_chat_leave,			/* chat_leave */
	NULL,					/* chat_whisper */
	silcpurple_chat_send,			/* chat_send */
	silcpurple_keepalive,			/* keepalive */
	NULL,					/* register_user */
	NULL,					/* get_cb_info */
	NULL,					/* get_cb_away */
	NULL,					/* alias_buddy */
	NULL,					/* group_buddy */
	NULL,					/* rename_group */
	NULL,					/* buddy_free */
	NULL,					/* convo_closed */
	NULL,					/* normalize */
	silcpurple_buddy_set_icon,		/* set_buddy_icon */
	NULL,					/* remove_group */
	NULL,					/* get_cb_real_name */
	silcpurple_chat_set_topic,		/* set_chat_topic */
	NULL,					/* find_blist_chat */
	silcpurple_roomlist_get_list,	        /* roomlist_get_list */
	silcpurple_roomlist_cancel,		/* roomlist_cancel */
	NULL,				        /* roomlist_expand_category */
	NULL,					/* can_receive_file */
	silcpurple_ftp_send_file,		/* send_file */
	silcpurple_ftp_new_xfer,		/* new_xfer */
	NULL,					/* offline_message */
	&silcpurple_wb_ops,			/* whiteboard_prpl_ops */
	NULL,					/* send_raw */
	NULL,				        /* roomlist_room_serialize */

	/* padding */
	NULL,
	NULL,
	NULL,
	NULL
};

static PurplePluginInfo info =
{
	PURPLE_PLUGIN_MAGIC,
	PURPLE_MAJOR_VERSION,
	PURPLE_MINOR_VERSION,
	PURPLE_PLUGIN_PROTOCOL,			/**< type           */
	NULL,					/**< ui_requirement */
	0,					/**< flags          */
	NULL,					/**< dependencies   */
	PURPLE_PRIORITY_DEFAULT,		/**< priority       */

	"prpl-silc",				/**< id             */
	"SILC",					/**< name           */
	"1.1",					/**< version        */
	/**  summary        */
	N_("SILC Protocol Plugin"),
	/**  description    */
	N_("Secure Internet Live Conferencing (SILC) Protocol"),
	"Pekka Riikonen",			/**< author         */
	"http://silcnet.org/",			/**< homepage       */

	NULL,					/**< load           */
	NULL,					/**< unload         */
	NULL,					/**< destroy        */

	NULL,					/**< ui_info        */
	&prpl_info,				/**< extra_info     */
	NULL,					/**< prefs_info     */
	silcpurple_actions,

	/* padding */
	NULL,
	NULL,
	NULL,
	NULL
};

static void
init_plugin(PurplePlugin *plugin)
{
	PurpleAccountOption *option;
	PurpleAccountUserSplit *split;
	char tmp[256];
	int i;
	PurpleKeyValuePair *kvp;
	GList *list = NULL;

	silc_plugin = plugin;

	split = purple_account_user_split_new(_("Network"), "silcnet.org", '@');
	prpl_info.user_splits = g_list_append(prpl_info.user_splits, split);

	/* Account options */
	option = purple_account_option_string_new(_("Connect server"),
						  "server",
						  "silc.silcnet.org");
	prpl_info.protocol_options = g_list_append(prpl_info.protocol_options, option);
	option = purple_account_option_int_new(_("Port"), "port", 706);
	prpl_info.protocol_options = g_list_append(prpl_info.protocol_options, option);
	g_snprintf(tmp, sizeof(tmp), "%s" G_DIR_SEPARATOR_S "public_key.pub", silcpurple_silcdir());
	option = purple_account_option_string_new(_("Public Key file"),
						  "public-key", tmp);
	prpl_info.protocol_options = g_list_append(prpl_info.protocol_options, option);
	g_snprintf(tmp, sizeof(tmp), "%s" G_DIR_SEPARATOR_S "private_key.prv", silcpurple_silcdir());
	option = purple_account_option_string_new(_("Private Key file"),
						  "private-key", tmp);
	prpl_info.protocol_options = g_list_append(prpl_info.protocol_options, option);

	for (i = 0; silc_default_ciphers[i].name; i++) {
		kvp = g_new0(PurpleKeyValuePair, 1);
		kvp->key = g_strdup(silc_default_ciphers[i].name);
		kvp->value = g_strdup(silc_default_ciphers[i].name);
		list = g_list_append(list, kvp);
	}
	option = purple_account_option_list_new(_("Cipher"), "cipher", list);
	prpl_info.protocol_options = g_list_append(prpl_info.protocol_options, option);

	list = NULL;
	for (i = 0; silc_default_hmacs[i].name; i++) {
		kvp = g_new0(PurpleKeyValuePair, 1);
		kvp->key = g_strdup(silc_default_hmacs[i].name);
		kvp->value = g_strdup(silc_default_hmacs[i].name);
		list = g_list_append(list, kvp);
	}
	option = purple_account_option_list_new(_("HMAC"), "hmac", list);
	prpl_info.protocol_options = g_list_append(prpl_info.protocol_options, option);

	option = purple_account_option_bool_new(_("Use Perfect Forward Secrecy"),
						"pfs", FALSE);
	prpl_info.protocol_options = g_list_append(prpl_info.protocol_options, option);

	option = purple_account_option_bool_new(_("Public key authentication"),
						"pubkey-auth", FALSE);
	prpl_info.protocol_options = g_list_append(prpl_info.protocol_options, option);
	option = purple_account_option_bool_new(_("Block IMs without Key Exchange"),
						"block-ims", FALSE);
	prpl_info.protocol_options = g_list_append(prpl_info.protocol_options, option);
	option = purple_account_option_bool_new(_("Block messages to whiteboard"),
						"block-wb", FALSE);
	prpl_info.protocol_options = g_list_append(prpl_info.protocol_options, option);
	option = purple_account_option_bool_new(_("Automatically open whiteboard"),
						"open-wb", FALSE);
	prpl_info.protocol_options = g_list_append(prpl_info.protocol_options, option);
	option = purple_account_option_bool_new(_("Digitally sign and verify all messages"),
						"sign-verify", FALSE);
	prpl_info.protocol_options = g_list_append(prpl_info.protocol_options, option);

	purple_prefs_remove("/plugins/prpl/silc");

	silc_log_set_callback(SILC_LOG_ERROR, silcpurple_log_error, NULL);
	silcpurple_register_commands();

#if 0
silc_log_debug(TRUE);
silc_log_set_debug_string("*client*");
#endif

}

PURPLE_INIT_PLUGIN(silc, init_plugin, info);<|MERGE_RESOLUTION|>--- conflicted
+++ resolved
@@ -368,8 +368,7 @@
 	sg = gc->proto_data;
 
 	if (status != SILC_SOCKET_OK) {
-		purple_connection_error_reason(gc, PURPLE_CONNECTION_ERROR_NETWORK_ERROR,
-		                             _("Connection failed"));
+		purple_connection_error(gc, _("Connection failed"));
 		silc_pkcs_public_key_free(sg->public_key);
 		silc_pkcs_private_key_free(sg->private_key);
 		silc_free(sg);
@@ -438,6 +437,7 @@
 	PurpleConnection *gc = sg->gc;
 	PurpleAccount *account = purple_connection_get_account(gc);
 	char pkd[256], prd[256];
+
 
 	/* Progress */
 	purple_connection_update_progress(gc, _("Connecting to SILC Server"), 1, 5);
@@ -543,31 +543,20 @@
 
 	/* Init SILC client */
 	if (!silc_client_init(client, username, hostname, realname,
-<<<<<<< HEAD
-			      silcpurple_running, account)) {
-		purple_connection_error_reason(gc, PURPLE_CONNECTION_ERROR_OTHER_ERROR,
-		                             _("Cannot initialize SILC protocol"));
-=======
 			      silcpurple_running, sg)) {
-		gc->wants_to_die = TRUE;
-		purple_connection_error(gc, _("Cannot initialize SILC protocol"));
+		purple_connection_error(gc, PURPLE_CONNECTION_ERROR_OTHER_ERROR,
+		                      _("Cannot initialize SILC protocol"));
 		gc->proto_data = NULL;
 		silc_free(sg);
->>>>>>> 928322d4
 		return;
 	}
 
 	/* Check the ~/.silc dir and create it, and new key pair if necessary. */
 	if (!silcpurple_check_silc_dir(gc)) {
-<<<<<<< HEAD
 		purple_connection_error_reason(gc, PURPLE_CONNECTION_ERROR_OTHER_ERROR,
 		                             _("Error loading SILC key pair"));
-=======
-		gc->wants_to_die = TRUE;
-		purple_connection_error(gc, _("Error loading SILC key pair"));
 		gc->proto_data = NULL;
 		silc_free(sg);
->>>>>>> 928322d4
 		return;
 	}
 
