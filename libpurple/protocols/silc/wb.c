--- conflicted
+++ resolved
@@ -303,13 +303,8 @@
 	req->channel = channel;
 	req->sg = sg;
 
-<<<<<<< HEAD
-	purple_request_action_with_hint(sender, _("Whiteboard"), tmp, NULL, 1,
-				sg->account, sender->nickname, NULL, PURPLE_REQUEST_UI_HINT_BLIST, req, 2,
-=======
 	purple_request_action(gc, _("Whiteboard"), tmp, NULL, 1,
 				sg->account, sender->nickname, NULL, req, 2,
->>>>>>> e97e5cac
 			    _("Yes"), G_CALLBACK(silcpurple_wb_request_cb),
 			    _("No"), G_CALLBACK(silcpurple_wb_request_cb));
 }
