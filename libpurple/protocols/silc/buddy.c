/*

  silcpurple_buddy.c

  Author: Pekka Riikonen <priikone@silcnet.org>

  Copyright (C) 2004 - 2007 Pekka Riikonen

  This program is free software; you can redistribute it and/or modify
  it under the terms of the GNU General Public License as published by
  the Free Software Foundation; version 2 of the License.

  This program is distributed in the hope that it will be useful,
  but WITHOUT ANY WARRANTY; without even the implied warranty of
  MERCHANTABILITY or FITNESS FOR A PARTICULAR PURPOSE.  See the
  GNU General Public License for more details.

*/

#include "internal.h"
#include "silc.h"
#include "silcclient.h"
#include "silcpurple.h"
#include "wb.h"

/***************************** Key Agreement *********************************/

static void
silcpurple_buddy_keyagr(PurpleBlistNode *node, gpointer data);

static void
silcpurple_buddy_keyagr_do(PurpleConnection *gc, const char *name,
			   gboolean force_local);

typedef struct {
	char *nick;
	PurpleConnection *gc;
} *SilcPurpleResolve;

static void
silcpurple_buddy_keyagr_resolved(SilcClient client,
				 SilcClientConnection conn,
				 SilcStatus status,
				 SilcDList clients,
				 void *context)
{
	PurpleConnection *gc = client->application;
	SilcPurpleResolve r = context;
	char tmp[256];

	if (!clients) {
		g_snprintf(tmp, sizeof(tmp),
			   _("User %s is not present in the network"), r->nick);
		purple_notify_error(gc, _("Key Agreement"),
			_("Cannot perform the key agreement"), tmp,
			purple_request_cpar_from_connection(gc));
		g_free(r->nick);
		silc_free(r);
		return;
	}

	silcpurple_buddy_keyagr_do(gc, r->nick, FALSE);
	g_free(r->nick);
	silc_free(r);
}

static void
silcpurple_buddy_keyagr_cb(SilcClient client,
			   SilcClientConnection conn,
			   SilcClientEntry client_entry,
			   SilcKeyAgreementStatus status,
			   SilcSKEKeyMaterial key,
			   void *context)
{
	PurpleConnection *gc = client->application;
	SilcPurple sg = purple_connection_get_protocol_data(gc);

	if (!sg->conn)
		return;

	switch (status) {
	case SILC_KEY_AGREEMENT_OK:
		{
			PurpleIMConversation *im;
			char tmp[128];

			/* Set the private key for this client */
			silc_client_del_private_message_key(client, conn, client_entry);
			silc_client_add_private_message_key_ske(client, conn, client_entry,
								NULL, NULL, key);
			silc_ske_free_key_material(key);


			/* Open IM window */
			im = purple_conversations_find_im_with_account(
								      client_entry->nickname, sg->account);
			if (im) {
				/* we don't have windows in the core anymore...but we may want to
				 * provide some method for asking the UI to show the window
				purple_conversation_window_show(purple_conversation_get_window(im));
				 */
			} else {
				im = purple_im_conversation_new(sg->account,
								client_entry->nickname);
			}
			g_snprintf(tmp, sizeof(tmp), "%s [private key]", client_entry->nickname);
			purple_conversation_set_title(PURPLE_CONVERSATION(im), tmp);
		}
		break;

	case SILC_KEY_AGREEMENT_ERROR:
		purple_notify_error(gc, _("Key Agreement"),
			_("Error occurred during key agreement"), NULL,
			purple_request_cpar_from_connection(gc));
		break;

	case SILC_KEY_AGREEMENT_FAILURE:
		purple_notify_error(gc, _("Key Agreement"),
			_("Key Agreement failed"), NULL,
			purple_request_cpar_from_connection(gc));
		break;

	case SILC_KEY_AGREEMENT_TIMEOUT:
		purple_notify_error(gc, _("Key Agreement"),
			_("Timeout during key agreement"), NULL,
			purple_request_cpar_from_connection(gc));
		break;

	case SILC_KEY_AGREEMENT_ABORTED:
		purple_notify_error(gc, _("Key Agreement"),
			_("Key agreement was aborted"), NULL,
			purple_request_cpar_from_connection(gc));
		break;

	case SILC_KEY_AGREEMENT_ALREADY_STARTED:
		purple_notify_error(gc, _("Key Agreement"), _("Key agreement is"
			" already started"), NULL,
			purple_request_cpar_from_connection(gc));
		break;

	case SILC_KEY_AGREEMENT_SELF_DENIED:
		purple_notify_error(gc, _("Key Agreement"), _("Key agreement "
			"cannot be started with yourself"), NULL,
			purple_request_cpar_from_connection(gc));
		break;

	default:
		break;
	}
}

static void
silcpurple_buddy_keyagr_do(PurpleConnection *gc, const char *name,
			   gboolean force_local)
{
	SilcPurple sg = purple_connection_get_protocol_data(gc);
	SilcDList clients;
	SilcClientEntry client_entry;
	SilcClientConnectionParams params;
	char *local_ip = NULL, *remote_ip = NULL;
	gboolean local = TRUE;
	SilcSocket sock;

	if (!sg->conn || !name)
		return;

	/* Find client entry */
	clients = silc_client_get_clients_local(sg->client, sg->conn, name,
						FALSE);
	if (!clients) {
		/* Resolve unknown user */
		SilcPurpleResolve r = silc_calloc(1, sizeof(*r));
		if (!r)
			return;
		r->nick = g_strdup(name);
		r->gc = gc;
		silc_client_get_clients(sg->client, sg->conn, name, NULL,
					silcpurple_buddy_keyagr_resolved, r);
		return;
	}

	silc_socket_stream_get_info(silc_packet_stream_get_stream(sg->conn->stream),
				    &sock, NULL, NULL, NULL);

	/* Resolve the local IP from the outgoing socket connection.  We resolve
	   it to check whether we have a private range IP address or public IP
	   address.  If we have public then we will assume that we are not behind
	   NAT and will provide automatically the point of connection to the
	   agreement.  If we have private range address we assume that we are
	   behind NAT and we let the responder provide the point of connection.

	   The algorithm also checks the remote IP address of server connection.
	   If it is private range address and we have private range address we
	   assume that we are chatting in LAN and will provide the point of
	   connection.

	   Naturally this algorithm does not always get things right. */

	if (silc_net_check_local_by_sock(sock, NULL, &local_ip)) {
		/* Check if the IP is private */
		if (!force_local && silcpurple_ip_is_private(local_ip)) {
			local = FALSE;

			/* Local IP is private, resolve the remote server IP to see whether
			   we are talking to Internet or just on LAN. */
			if (silc_net_check_host_by_sock(sock, NULL,
							&remote_ip))
				if (silcpurple_ip_is_private(remote_ip))
					/* We assume we are in LAN.  Let's provide
					   the connection point. */
					local = TRUE;
		}
	}

	if (force_local)
		local = TRUE;

	if (local && !local_ip)
		local_ip = silc_net_localip();

	silc_dlist_start(clients);
	client_entry = silc_dlist_get(clients);

	memset(&params, 0, sizeof(params));
	params.timeout_secs = 60;
	if (local)
	  /* Provide connection point */
	  params.local_ip = local_ip;

	/* Send the key agreement request */
	silc_client_send_key_agreement(sg->client, sg->conn, client_entry,
				       &params, sg->public_key,
				       sg->private_key,
				       silcpurple_buddy_keyagr_cb, NULL);

	silc_free(local_ip);
	silc_free(remote_ip);
	silc_client_list_free(sg->client, sg->conn, clients);
}

typedef struct {
	SilcClient client;
	SilcClientConnection conn;
	SilcClientID client_id;
	char *hostname;
	SilcUInt16 port;
} *SilcPurpleKeyAgrAsk;

static void
silcpurple_buddy_keyagr_request_cb(SilcPurpleKeyAgrAsk a, gint id)
{
	SilcClientEntry client_entry;
	SilcClientConnectionParams params;

	if (id != 1)
		goto out;

	/* Get the client entry. */
	client_entry = silc_client_get_client_by_id(a->client, a->conn,
						    &a->client_id);
	if (!client_entry) {
		purple_notify_error(a->client->application, _("Key Agreement"),
				    _("The remote user is not present in the network any more"),
				    NULL, NULL);
		goto out;
	}

	/* If the hostname was provided by the requestor perform the key agreement
	   now.  Otherwise, we will send him a request to connect to us. */
	if (a->hostname) {
		memset(&params, 0, sizeof(params));
		params.timeout_secs = 60;
		silc_client_perform_key_agreement(a->client, a->conn,
						  client_entry, &params,
						  a->conn->public_key,
						  a->conn->private_key,
						  a->hostname, a->port,
						  silcpurple_buddy_keyagr_cb, NULL);
	} else {
		/* Send request.  Force us as the point of connection since requestor
		   did not provide the point of connection. */
		silcpurple_buddy_keyagr_do(a->client->application,
					   client_entry->nickname, TRUE);
	}

 out:
	g_free(a->hostname);
	silc_free(a);
}

void silcpurple_buddy_keyagr_request(SilcClient client,
				     SilcClientConnection conn,
				     SilcClientEntry client_entry,
				     const char *hostname, SilcUInt16 port,
				     SilcUInt16 protocol)
{
	char tmp[128], tmp2[128];
	SilcPurpleKeyAgrAsk a;
	PurpleConnection *gc = client->application;

	/* For now Pidgin don't support UDP key agreement */
	if (protocol == 1)
	  return;

	g_snprintf(tmp, sizeof(tmp),
		   _("Key agreement request received from %s. Would you like to "
		     "perform the key agreement?"), client_entry->nickname);
	if (hostname)
		g_snprintf(tmp2, sizeof(tmp2),
			   _("The remote user is waiting key agreement on:\n"
			     "Remote host: %s\nRemote port: %d"), hostname, port);

	a = silc_calloc(1, sizeof(*a));
	if (!a)
		return;
	a->client = client;
	a->conn = conn;
	a->client_id = client_entry->id;
	if (hostname)
		a->hostname = g_strdup(hostname);
	a->port = port;

	purple_request_action(client->application, _("Key Agreement Request"), tmp,
			      hostname ? tmp2 : NULL, 1, purple_request_cpar_from_connection(gc),
			      a, 2, _("Yes"), G_CALLBACK(silcpurple_buddy_keyagr_request_cb),
			      _("No"), G_CALLBACK(silcpurple_buddy_keyagr_request_cb));
}

static void
silcpurple_buddy_keyagr(PurpleBlistNode *node, gpointer data)
{
	PurpleBuddy *buddy;
	PurpleAccount *account;

	buddy = (PurpleBuddy *)node;
	account = purple_buddy_get_account(buddy);
	silcpurple_buddy_keyagr_do(purple_account_get_connection(account),
			purple_buddy_get_name(buddy), FALSE);
}


/**************************** Static IM Key **********************************/

static void
silcpurple_buddy_resetkey(PurpleBlistNode *node, gpointer data)
{
	PurpleBuddy *b;
	PurpleConnection *gc;
        SilcPurple sg;
	SilcDList clients;

	g_return_if_fail(PURPLE_IS_BUDDY(node));

	b = (PurpleBuddy *) node;
	gc = purple_account_get_connection(purple_buddy_get_account(b));
	sg = purple_connection_get_protocol_data(gc);

	/* Find client entry */
	clients = silc_client_get_clients_local(sg->client, sg->conn,
						purple_buddy_get_name(b), FALSE);
	if (!clients)
		return;

	silc_dlist_start(clients);
	silc_client_del_private_message_key(sg->client, sg->conn,
					    silc_dlist_get(clients));
	silc_client_list_free(sg->client, sg->conn, clients);
}

typedef struct {
	SilcClient client;
	SilcClientConnection conn;
	SilcClientID client_id;
} *SilcPurplePrivkey;

static void
silcpurple_buddy_privkey(PurpleConnection *gc, const char *name);

static void
silcpurple_buddy_privkey_cb(SilcPurplePrivkey p, const char *passphrase)
{
	SilcClientEntry client_entry;

        if (!passphrase || !(*passphrase)) {
                silc_free(p);
                return;
        }

	/* Get the client entry. */
	client_entry = silc_client_get_client_by_id(p->client, p->conn,
						    &p->client_id);
	if (!client_entry) {
		purple_notify_error(p->client->application, _("IM With Password"),
				    _("The remote user is not present in the network any more"),
				    NULL, NULL);
		silc_free(p);
		return;
	}

	/* Set the private message key */
	silc_client_del_private_message_key(p->client, p->conn,
					    client_entry);
	silc_client_add_private_message_key(p->client, p->conn,
					    client_entry, NULL, NULL,
					    (unsigned char *)passphrase,
					    strlen(passphrase));
        silc_free(p);
}

static void
silcpurple_buddy_privkey_resolved(SilcClient client,
				  SilcClientConnection conn,
				  SilcStatus status,
				  SilcDList clients,
				  void *context)
{
	char tmp[256];

	if (!clients) {
		g_snprintf(tmp, sizeof(tmp),
			   _("User %s is not present in the network"),
			   (const char *)context);
		purple_notify_error(client->application, _("IM With Password"),
				  _("Cannot set IM key"), tmp, NULL);
		g_free(context);
		return;
	}

	silcpurple_buddy_privkey(client->application, context);
	g_free(context);
}

static void
silcpurple_buddy_privkey(PurpleConnection *gc, const char *name)
{
	SilcPurple sg = purple_connection_get_protocol_data(gc);
	SilcPurplePrivkey p;
	SilcDList clients;
	SilcClientEntry client_entry;

	if (!name)
		return;

	/* Find client entry */
	clients = silc_client_get_clients_local(sg->client, sg->conn,
						name, FALSE);
	if (!clients) {
		silc_client_get_clients(sg->client, sg->conn, name, NULL,
					silcpurple_buddy_privkey_resolved,
					g_strdup(name));
		return;
	}

	silc_dlist_start(clients);
	client_entry = silc_dlist_get(clients);

	p = silc_calloc(1, sizeof(*p));
	if (!p)
		return;
	p->client = sg->client;
	p->conn = sg->conn;
	p->client_id = client_entry->id;
	purple_request_input(gc, _("IM With Password"), NULL,
	                     _("Set IM Password"), NULL, FALSE, TRUE, NULL,
	                     _("OK"), G_CALLBACK(silcpurple_buddy_privkey_cb),
	                     _("Cancel"), G_CALLBACK(silcpurple_buddy_privkey_cb),
	                     purple_request_cpar_from_connection(gc), p);

	silc_client_list_free(sg->client, sg->conn, clients);
}

static void
silcpurple_buddy_privkey_menu(PurpleBlistNode *node, gpointer data)
{
	PurpleBuddy *buddy;
	PurpleConnection *gc;

	g_return_if_fail(PURPLE_IS_BUDDY(node));

	buddy = (PurpleBuddy *) node;
	gc = purple_account_get_connection(purple_buddy_get_account(buddy));

	silcpurple_buddy_privkey(gc, purple_buddy_get_name(buddy));
}


/**************************** Get Public Key *********************************/

typedef struct {
	SilcClient client;
	SilcClientConnection conn;
	SilcClientID client_id;
} *SilcPurpleBuddyGetkey;

static void
silcpurple_buddy_getkey(PurpleConnection *gc, const char *name);

static SilcBool
silcpurple_buddy_getkey_cb(SilcClient client, SilcClientConnection conn,
			   SilcCommand command, SilcStatus status,
			   SilcStatus error, void *context, va_list ap)
{
	SilcClientEntry client_entry;
	SilcPurpleBuddyGetkey g = context;

	if (status != SILC_STATUS_OK) {
		purple_notify_error(g->client->application, _("Get Public Key"),
				  _("The remote user is not present in the network any more"),
				  NULL, NULL);
		silc_free(g);
		return FALSE;
	}

	/* Get the client entry. */
	client_entry = silc_client_get_client_by_id(g->client, g->conn,
						    &g->client_id);
	if (!client_entry) {
		purple_notify_error(g->client->application, _("Get Public Key"),
				  _("The remote user is not present in the network any more"),
				  NULL, NULL);
		silc_free(g);
		return FALSE;
	}

	if (!client_entry->public_key) {
		silc_free(g);
		return FALSE;
	}

	/* Now verify the public key */
	silcpurple_verify_public_key(g->client, g->conn, client_entry->nickname,
				     SILC_CONN_CLIENT, client_entry->public_key,
				     NULL, NULL);
	silc_free(g);
	return TRUE;
}

static void
silcpurple_buddy_getkey_resolved(SilcClient client,
				 SilcClientConnection conn,
				 SilcStatus status,
				 SilcDList clients,
				 void *context)
{
	char tmp[256];

	if (!clients) {
		g_snprintf(tmp, sizeof(tmp),
			   _("User %s is not present in the network"),
			   (const char *)context);
		purple_notify_error(client->application, _("Get Public Key"),
				    _("Cannot fetch the public key"), tmp, NULL);
		g_free(context);
		return;
	}

	silcpurple_buddy_getkey(client->application, context);
	g_free(context);
}

static void
silcpurple_buddy_getkey(PurpleConnection *gc, const char *name)
{
	SilcPurple sg = purple_connection_get_protocol_data(gc);
	SilcClient client = sg->client;
	SilcClientConnection conn = sg->conn;
	SilcClientEntry client_entry;
	SilcDList clients;
	SilcPurpleBuddyGetkey g;
	SilcUInt16 cmd_ident;

	if (!name)
		return;

	/* Find client entry */
	clients = silc_client_get_clients_local(client, conn, name, FALSE);
	if (!clients) {
		silc_client_get_clients(client, conn, name, NULL,
					silcpurple_buddy_getkey_resolved,
					g_strdup(name));
		return;
	}

	silc_dlist_start(clients);
	client_entry = silc_dlist_get(clients);

	/* Call GETKEY */
	g = silc_calloc(1, sizeof(*g));
	if (!g)
		return;
	g->client = client;
	g->conn = conn;
	g->client_id = client_entry->id;
	cmd_ident = silc_client_command_call(client, conn, NULL, "GETKEY",
					     client_entry->nickname, NULL);
	silc_client_command_pending(conn, SILC_COMMAND_GETKEY, cmd_ident,
				    silcpurple_buddy_getkey_cb, g);
	silc_client_list_free(client, conn, clients);
}

static void
silcpurple_buddy_getkey_menu(PurpleBlistNode *node, gpointer data)
{
	PurpleBuddy *buddy;
	PurpleConnection *gc;

	g_return_if_fail(PURPLE_IS_BUDDY(node));

	buddy = (PurpleBuddy *) node;
	gc = purple_account_get_connection(purple_buddy_get_account(buddy));

	silcpurple_buddy_getkey(gc, purple_buddy_get_name(buddy));
}

static void
silcpurple_buddy_showkey(PurpleBlistNode *node, gpointer data)
{
	PurpleBuddy *b;
	PurpleConnection *gc;
	SilcPurple sg;
	SilcPublicKey public_key;
	const char *pkfile;

	g_return_if_fail(PURPLE_IS_BUDDY(node));

	b = (PurpleBuddy *) node;
	gc = purple_account_get_connection(purple_buddy_get_account(b));
	sg = purple_connection_get_protocol_data(gc);

	pkfile = purple_blist_node_get_string(node, "public-key");
	if (!silc_pkcs_load_public_key(pkfile, &public_key)) {
		purple_notify_error(gc, _("Show Public Key"),
			_("Could not load public key"), NULL,
			purple_request_cpar_from_connection(gc));
		return;
	}

	silcpurple_show_public_key(sg, purple_buddy_get_name(b), public_key, NULL, NULL);
	silc_pkcs_public_key_free(public_key);
}


/**************************** Buddy routines *********************************/

/* The buddies are implemented by using the WHOIS and WATCH commands that
   can be used to search users by their public key.  Since nicknames aren't
   unique in SILC we cannot trust the buddy list using their nickname.  We
   associate public keys to buddies and use those to search and watch
   in the network.

   The problem is that Purple does not return PurpleBuddy contexts to the
   callbacks but the buddy names.  Naturally, this is not going to work
   with SILC.  But, for now, we have to do what we can... */

typedef struct {
	SilcClient client;
	SilcClientConnection conn;
	SilcClientID client_id;
	PurpleBuddy *b;
	unsigned char *offline_pk;
	SilcUInt32 offline_pk_len;
	SilcPublicKey public_key;
	unsigned int offline        : 1;
	unsigned int pubkey_search  : 1;
	unsigned int init           : 1;
} *SilcPurpleBuddyRes;

static void
silcpurple_add_buddy_ask_pk_cb(SilcPurpleBuddyRes r, gint id);
static void
silcpurple_add_buddy_resolved(SilcClient client,
			      SilcClientConnection conn,
			      SilcStatus status,
			      SilcDList clients,
			      void *context);

void silcpurple_get_info(PurpleConnection *gc, const char *who)
{
	SilcPurple sg = purple_connection_get_protocol_data(gc);
	SilcClient client = sg->client;
	SilcClientConnection conn = sg->conn;
	SilcClientEntry client_entry;
	PurpleBuddy *b;
	const char *filename, *nick = who;
	char tmp[256];

	if (!who)
		return;
	if (strlen(who) > 1 && who[0] == '@')
		nick = who + 1;
	if (strlen(who) > 1 && who[0] == '*')
		nick = who + 1;
	if (strlen(who) > 2 && who[0] == '*' && who[1] == '@')
		nick = who + 2;

	b = purple_blist_find_buddy(purple_connection_get_account(gc), nick);
	if (b) {
		/* See if we have this buddy's public key.  If we do use that
		   to search the details. */
		gpointer proto_data;
		filename = purple_blist_node_get_string((PurpleBlistNode *)b, "public-key");
		if (filename) {
			/* Call WHOIS.  The user info is displayed in the WHOIS
			   command reply. */
			silc_client_command_call(client, conn, NULL, "WHOIS",
						 "-details", "-pubkey", filename, NULL);
			return;
		}

		if (!(proto_data = purple_buddy_get_protocol_data(b))) {
			g_snprintf(tmp, sizeof(tmp),
				   _("User %s is not present in the network"), purple_buddy_get_name(b));
			purple_notify_error(gc, _("User Information"),
				_("Cannot get user information"), tmp,
				purple_request_cpar_from_connection(gc));
			return;
		}

		client_entry = silc_client_get_client_by_id(client, conn, proto_data);
		if (client_entry) {
			/* Call WHOIS.  The user info is displayed in the WHOIS
			   command reply. */
			silc_client_command_call(client, conn, NULL, "WHOIS",
						 client_entry->nickname, "-details", NULL);
		}
	} else {
		/* Call WHOIS just with nickname. */
		silc_client_command_call(client, conn, NULL, "WHOIS", nick, NULL);
	}
}

static void
silcpurple_add_buddy_pk_no(SilcPurpleBuddyRes r)
{
	char tmp[512];
	g_snprintf(tmp, sizeof(tmp), _("The %s buddy is not trusted"),
		   purple_buddy_get_name(r->b));
	purple_notify_error(r->client->application, _("Add Buddy"), tmp,
			    _("You cannot receive buddy notifications until you "
			      "import his/her public key.  You can use the Get Public Key "
<<<<<<< HEAD
			      "command to get the public key."));
	purple_protocol_got_user_status(purple_buddy_get_account(r->b), purple_buddy_get_name(r->b), SILCPURPLE_STATUS_ID_OFFLINE, NULL);
=======
			      "command to get the public key."),
		purple_request_cpar_from_account(purple_buddy_get_account(r->b)));
	purple_prpl_got_user_status(purple_buddy_get_account(r->b), purple_buddy_get_name(r->b), SILCPURPLE_STATUS_ID_OFFLINE, NULL);
>>>>>>> f1969037
}

static void
silcpurple_add_buddy_save(SilcBool success, void *context)
{
	SilcPurpleBuddyRes r = context;
	PurpleBuddy *b = r->b;
	SilcClientEntry client_entry;
	SilcAttributePayload attr;
	SilcAttribute attribute;
	SilcVCardStruct vcard;
	SilcMime message = NULL, extension = NULL;
	SilcMime usericon = NULL;
	SilcAttributeObjPk serverpk, usersign, serversign;
	gboolean usign_success = TRUE, ssign_success = TRUE;
	char filename[512], filename2[512], *fingerprint = NULL, *tmp;
	SilcUInt32 len;
	SilcHash hash;
	gsize i;

	if (!success) {
		/* The user did not trust the public key. */
		silcpurple_add_buddy_pk_no(r);
		silc_free(r->offline_pk);
		if (r->public_key)
		  silc_pkcs_public_key_free(r->public_key);
		silc_free(r);
		return;
	}

	if (r->offline) {
		/* User is offline.  Associate the imported public key with
		   this user. */
		fingerprint = silc_hash_fingerprint(NULL, r->offline_pk,
						    r->offline_pk_len);
		for (i = 0; i < strlen(fingerprint); i++)
			if (fingerprint[i] == ' ')
				fingerprint[i] = '_';
		g_snprintf(filename, sizeof(filename) - 1,
			   "%s" G_DIR_SEPARATOR_S "clientkeys" G_DIR_SEPARATOR_S "clientkey_%s.pub",
			   silcpurple_silcdir(), fingerprint);
		purple_blist_node_set_string((PurpleBlistNode *)b, "public-key", filename);
		purple_protocol_got_user_status(purple_buddy_get_account(r->b), purple_buddy_get_name(r->b), SILCPURPLE_STATUS_ID_OFFLINE, NULL);
		silc_free(fingerprint);
		silc_free(r->offline_pk);
		if (r->public_key)
		  silc_pkcs_public_key_free(r->public_key);
		silc_free(r);
		return;
	}

	/* Get the client entry. */
	client_entry = silc_client_get_client_by_id(r->client, r->conn,
						    &r->client_id);
	if (!client_entry) {
		silc_free(r->offline_pk);
		silc_pkcs_public_key_free(r->public_key);
		if (r->public_key)
		  silc_pkcs_public_key_free(r->public_key);
		silc_free(r);
		return;
	}

	memset(&vcard, 0, sizeof(vcard));
	memset(&serverpk, 0, sizeof(serverpk));
	memset(&usersign, 0, sizeof(usersign));
	memset(&serversign, 0, sizeof(serversign));

	/* Now that we have the public key and we trust it now we
	   save the attributes of the buddy and update its status. */

	if (client_entry->attrs) {
		silc_dlist_start(client_entry->attrs);
		while ((attr = silc_dlist_get(client_entry->attrs))
		       != SILC_LIST_END) {
			attribute = silc_attribute_get_attribute(attr);

			switch (attribute) {
			case SILC_ATTRIBUTE_USER_INFO:
				if (!silc_attribute_get_object(attr, (void *)&vcard,
							       sizeof(vcard)))
					continue;
				break;

			case SILC_ATTRIBUTE_STATUS_MESSAGE:
				message = silc_mime_alloc();
				if (!silc_attribute_get_object(attr, (void *)message,
							       sizeof(*message)))
					continue;
				break;

			case SILC_ATTRIBUTE_EXTENSION:
				extension = silc_mime_alloc();
				if (!silc_attribute_get_object(attr, (void *)extension,
							       sizeof(*extension)))
					continue;
				break;

			case SILC_ATTRIBUTE_USER_ICON:
				usericon = silc_mime_alloc();
				if (!silc_attribute_get_object(attr, (void *)usericon,
							       sizeof(*usericon)))
					continue;
				break;

			case SILC_ATTRIBUTE_SERVER_PUBLIC_KEY:
				if (serverpk.type)
					continue;
				if (!silc_attribute_get_object(attr, (void *)&serverpk,
							       sizeof(serverpk)))
					continue;
				break;

			case SILC_ATTRIBUTE_USER_DIGITAL_SIGNATURE:
				if (usersign.data)
					continue;
				if (!silc_attribute_get_object(attr, (void *)&usersign,
							       sizeof(usersign)))
					continue;
				break;

			case SILC_ATTRIBUTE_SERVER_DIGITAL_SIGNATURE:
				if (serversign.data)
					continue;
				if (!silc_attribute_get_object(attr, (void *)&serversign,
							       sizeof(serversign)))
					continue;
				break;

			default:
				break;
			}
		}
	}

	/* Verify the attribute signatures */
	silc_hash_alloc((const unsigned char *)"sha1", &hash);

	if (usersign.data) {
		unsigned char *verifyd;
		SilcUInt32 verify_len;

		verifyd = silc_attribute_get_verify_data(client_entry->attrs,
							 FALSE, &verify_len);
		if (verifyd && !silc_pkcs_verify(client_entry->public_key,
						 usersign.data,
						 usersign.data_len,
						 verifyd, verify_len, hash))
			usign_success = FALSE;
		silc_free(verifyd);
	}

	if (serversign.data) {
		SilcPublicKey public_key;
		SilcPKCSType type = 0;
		unsigned char *verifyd;
		SilcUInt32 verify_len;

		if (!strcmp(serverpk.type, "silc-rsa"))
		  type = SILC_PKCS_SILC;
		else if (!strcmp(serverpk.type, "ssh-rsa"))
		  type = SILC_PKCS_SSH2;
		else if (!strcmp(serverpk.type, "x509v3-sign-rsa"))
		  type = SILC_PKCS_X509V3;
		else if (!strcmp(serverpk.type, "pgp-sign-rsa"))
		  type = SILC_PKCS_OPENPGP;

		if (silc_pkcs_public_key_alloc(type, serverpk.data,
					       serverpk.data_len,
					       &public_key)) {
			verifyd = silc_attribute_get_verify_data(client_entry->attrs,
								 TRUE, &verify_len);
			if (verifyd && !silc_pkcs_verify(public_key,
							 serversign.data,
							 serversign.data_len,
							 verifyd, verify_len,
							 hash))
				ssign_success = FALSE;
			silc_pkcs_public_key_free(public_key);
			silc_free(verifyd);
		}
	}

	fingerprint = silc_fingerprint(client_entry->fingerprint, 20);
	for (i = 0; i < strlen(fingerprint); i++)
		if (fingerprint[i] == ' ')
			fingerprint[i] = '_';

	if (usign_success || ssign_success) {
		struct passwd *pw;
		GStatBuf st;

		memset(filename2, 0, sizeof(filename2));

		/* Filename for dir */
		tmp = fingerprint + strlen(fingerprint) - 9;
		g_snprintf(filename, sizeof(filename) - 1,
			   "%s" G_DIR_SEPARATOR_S "friends" G_DIR_SEPARATOR_S "%s",
			   silcpurple_silcdir(), tmp);

		pw = getpwuid(getuid());
		if (!pw)
			return;

		/* Create dir if it doesn't exist */
		if ((g_stat(filename, &st)) == -1) {
			if (errno == ENOENT) {
				if (pw->pw_uid == geteuid()) {
					int ret = g_mkdir(filename, 0755);
					if (ret < 0)
						return;
					}
			}
		}

		/* Save VCard */
		g_snprintf(filename2, sizeof(filename2) - 1,
			   "%s" G_DIR_SEPARATOR_S "vcard", filename);
		if (vcard.full_name) {
			tmp = (char *)silc_vcard_encode(&vcard, &len);
			silc_file_writefile(filename2, tmp, len);
			silc_free(tmp);
		}

		/* Save status message */
		if (message) {
			memset(filename2, 0, sizeof(filename2));
			g_snprintf(filename2, sizeof(filename2) - 1,
				   "%s" G_DIR_SEPARATOR_S "status_message.mime",
				   filename);
			tmp = (char *)silc_mime_get_data(message, &len);
			silc_file_writefile(filename2, tmp, len);
			silc_mime_free(message);
		}

		/* Save extension data */
		if (extension) {
			memset(filename2, 0, sizeof(filename2));
			g_snprintf(filename2, sizeof(filename2) - 1,
				   "%s" G_DIR_SEPARATOR_S "extension.mime",
				   filename);
			tmp = (char *)silc_mime_get_data(extension, &len);
			silc_file_writefile(filename2, tmp, len);
			silc_mime_free(extension);
		}

		/* Save user icon */
		if (usericon) {
			const char *type = silc_mime_get_field(usericon, "Content-Type");
			if (type &&
			    (!strcmp(type, "image/jpeg") ||
			     !strcmp(type, "image/gif") ||
			     !strcmp(type, "image/bmp") ||
			     !strcmp(type, "image/png"))) {
				const unsigned char *data;
				SilcUInt32 data_len;
				data = silc_mime_get_data(usericon, &data_len);
				if (data) {
					/* TODO: Check if SILC gives us something to use as the checksum instead */
					purple_buddy_icons_set_for_user(purple_buddy_get_account(r->b), purple_buddy_get_name(r->b), g_memdup(data, data_len), data_len, NULL);
				}
			}
			silc_mime_free(usericon);
		}
	}

	/* Save the public key path to buddy properties, as it is used
	   to identify the buddy in the network (and not the nickname). */
	memset(filename, 0, sizeof(filename));
	g_snprintf(filename, sizeof(filename) - 1,
		   "%s" G_DIR_SEPARATOR_S "clientkeys" G_DIR_SEPARATOR_S "clientkey_%s.pub",
		   silcpurple_silcdir(), fingerprint);
	purple_blist_node_set_string((PurpleBlistNode *)b, "public-key", filename);

	/* Update online status */
	purple_protocol_got_user_status(purple_buddy_get_account(r->b), purple_buddy_get_name(r->b), SILCPURPLE_STATUS_ID_AVAILABLE, NULL);

	/* Finally, start watching this user so we receive its status
	   changes from the server */
	g_snprintf(filename2, sizeof(filename2) - 1, "+%s", filename);
	silc_client_command_call(r->client, r->conn, NULL, "WATCH", "-pubkey",
				 filename2, NULL);

	silc_hash_free(hash);
	silc_free(fingerprint);
	silc_free(r->offline_pk);
	if (r->public_key)
	  silc_pkcs_public_key_free(r->public_key);
	silc_free(r);
}

static void
silcpurple_add_buddy_ask_import(void *user_data, const char *name)
{
	SilcPurpleBuddyRes r = (SilcPurpleBuddyRes)user_data;

	/* Load the public key */
	if (!silc_pkcs_load_public_key(name, &r->public_key)) {
		silcpurple_add_buddy_ask_pk_cb(r, 0);
		purple_notify_error(r->client->application, _("Add Buddy"),
			_("Could not load public key"), NULL,
			purple_request_cpar_from_account(
				purple_buddy_get_account(r->b)));
		return;
	}

	/* Now verify the public key */
	r->offline_pk = silc_pkcs_public_key_encode(r->public_key, &r->offline_pk_len);
	silcpurple_verify_public_key(r->client, r->conn, purple_buddy_get_name(r->b),
				     SILC_CONN_CLIENT, r->public_key,
				     silcpurple_add_buddy_save, r);
}

static void
silcpurple_add_buddy_ask_pk_cancel(void *user_data, const char *name)
{
	SilcPurpleBuddyRes r = (SilcPurpleBuddyRes)user_data;

	/* The user did not import public key.  The buddy is unusable. */
	silcpurple_add_buddy_pk_no(r);
	silc_free(r);
}

static void
silcpurple_add_buddy_ask_pk_cb(SilcPurpleBuddyRes r, gint id)
{
	if (id != 0) {
		/* The user did not import public key.  The buddy is unusable. */
		silcpurple_add_buddy_pk_no(r);
		silc_free(r);
		return;
	}

	/* Open file selector to select the public key. */
	purple_request_file(r->client->application, _("Open..."), NULL, FALSE,
			    G_CALLBACK(silcpurple_add_buddy_ask_import),
			    G_CALLBACK(silcpurple_add_buddy_ask_pk_cancel),
			    purple_request_cpar_from_account(purple_buddy_get_account(r->b)), r);

}

static void
silcpurple_add_buddy_ask_pk(SilcPurpleBuddyRes r)
{
	char tmp[512];
	g_snprintf(tmp, sizeof(tmp), _("The %s buddy is not present in the network"),
		   purple_buddy_get_name(r->b));
	purple_request_action(r->client->application, _("Add Buddy"), tmp,
			      _("To add the buddy you must import his/her public key. "
				"Press Import to import a public key."), 0,
				purple_request_cpar_from_account(purple_buddy_get_account(r->b)), r, 2,
			      _("Cancel"), G_CALLBACK(silcpurple_add_buddy_ask_pk_cb),
			      _("_Import..."), G_CALLBACK(silcpurple_add_buddy_ask_pk_cb));
}

static SilcBool
silcpurple_add_buddy_getkey_cb(SilcClient client, SilcClientConnection conn,
			       SilcCommand command, SilcStatus status,
			       SilcStatus error, void *context, va_list ap)
{
	SilcPurpleBuddyRes r = context;
	SilcClientEntry client_entry;

	if (status != SILC_STATUS_OK) {
		/* The buddy is offline/nonexistent. We will require user
		   to associate a public key with the buddy or the buddy
		   cannot be added. */
		r->offline = TRUE;
		silcpurple_add_buddy_ask_pk(r);
		return FALSE;
	}

	/* Get the client entry. */
	client_entry = silc_client_get_client_by_id(r->client, r->conn,
						    &r->client_id);
	if (!client_entry || !client_entry->public_key) {
		/* The buddy is offline/nonexistent. We will require user
		   to associate a public key with the buddy or the buddy
		   cannot be added. */
		r->offline = TRUE;
		silcpurple_add_buddy_ask_pk(r);
		return FALSE;
	}

	/* Now verify the public key */
	silcpurple_verify_public_key(r->client, r->conn, client_entry->nickname,
				     SILC_CONN_CLIENT, client_entry->public_key,
				     silcpurple_add_buddy_save, r);
	return TRUE;
}

static void
silcpurple_add_buddy_select_cb(SilcPurpleBuddyRes r, PurpleRequestFields *fields)
{
	PurpleRequestField *f;
	GList *list;
	SilcClientEntry client_entry;
	SilcDList clients;

	f = purple_request_fields_get_field(fields, "list");
	list = purple_request_field_list_get_selected(f);
	if (!list) {
		/* The user did not select any user. */
		silcpurple_add_buddy_pk_no(r);
		silc_free(r);
		return;
	}

	client_entry = purple_request_field_list_get_data(f, list->data);
	clients = silc_dlist_init();
	silc_dlist_add(clients, client_entry);
	silcpurple_add_buddy_resolved(r->client, r->conn, SILC_STATUS_OK,
				      clients, r);
	silc_dlist_uninit(clients);
}

static void
silcpurple_add_buddy_select_cancel(SilcPurpleBuddyRes r, PurpleRequestFields *fields)
{
	/* The user did not select any user. */
	silcpurple_add_buddy_pk_no(r);
	silc_free(r);
}

static void
silcpurple_add_buddy_select(SilcPurpleBuddyRes r, SilcDList clients)
{
	PurpleRequestFields *fields;
	PurpleRequestFieldGroup *g;
	PurpleRequestField *f;
	char tmp[512], tmp2[128];
	char *fingerprint;
	SilcClientEntry client_entry;

	fields = purple_request_fields_new();
	g = purple_request_field_group_new(NULL);
	f = purple_request_field_list_new("list", NULL);
	purple_request_field_group_add_field(g, f);
	purple_request_field_list_set_multi_select(f, FALSE);
	purple_request_fields_add_group(fields, g);

	silc_dlist_start(clients);
	while ((client_entry = silc_dlist_get(clients))) {
		fingerprint = NULL;
		if (*client_entry->fingerprint) {
			fingerprint = silc_fingerprint(client_entry->fingerprint, 20);
			g_snprintf(tmp2, sizeof(tmp2), "\n%s", fingerprint);
		}
		g_snprintf(tmp, sizeof(tmp), "%s - %s (%s@%s)%s",
			   client_entry->realname, client_entry->nickname,
			   client_entry->username, *client_entry->hostname ?
			   client_entry->hostname : "",
			   fingerprint ? tmp2 : "");
		purple_request_field_list_add_icon(f, tmp, NULL, client_entry);
		silc_free(fingerprint);
	}

	purple_request_fields(r->client->application, _("Add Buddy"),
			      _("Select correct user"),
			      r->pubkey_search
			      ? _("More than one user was found with the same public key. Select "
				  "the correct user from the list to add to the buddy list.")
			      : _("More than one user was found with the same name. Select "
				  "the correct user from the list to add to the buddy list."),
			      fields,
			      _("OK"), G_CALLBACK(silcpurple_add_buddy_select_cb),
			      _("Cancel"), G_CALLBACK(silcpurple_add_buddy_select_cancel),
			      purple_request_cpar_from_account(purple_buddy_get_account(r->b)), r);
}

static void
silcpurple_add_buddy_resolved(SilcClient client,
			      SilcClientConnection conn,
			      SilcStatus status,
			      SilcDList clients,
			      void *context)
{
	SilcPurpleBuddyRes r = context;
	PurpleBuddy *b = r->b;
	SilcAttributePayload pub;
	SilcAttributeObjPk userpk;
	const char *filename;
	SilcClientEntry client_entry = NULL;
	SilcUInt16 cmd_ident;
	const char *name;

	filename = purple_blist_node_get_string((PurpleBlistNode *)b, "public-key");

	/* If the buddy is offline/nonexistent, we will require user
	   to associate a public key with the buddy or the buddy
	   cannot be added. */
	if (!clients) {
		if (r->init) {
			silc_free(r);
			return;
		}

		r->offline = TRUE;
		/* If the user has already associated a public key, try loading it
		 * before prompting the user to load it again */
		if (filename != NULL)
			silcpurple_add_buddy_ask_import(r, filename);
		else
			silcpurple_add_buddy_ask_pk(r);
		return;
	}

	/* If more than one client was found with nickname, we need to verify
	   from user which one is the correct. */
	if (silc_dlist_count(clients) > 1 && !r->pubkey_search) {
		if (r->init) {
			silc_free(r);
			return;
		}

		silcpurple_add_buddy_select(r, clients);
		return;
	}

	silc_dlist_start(clients);
	client_entry = silc_dlist_get(clients);

	name = purple_buddy_get_name(b);

	/* If we searched using public keys and more than one entry was found
	   the same person is logged on multiple times. */
	if (silc_dlist_count(clients) > 1 && r->pubkey_search && name) {
		if (r->init) {
			/* Find the entry that closest matches to the
			   buddy nickname. */
			SilcClientEntry entry;
			silc_dlist_start(clients);
			while ((entry = silc_dlist_get(clients))) {
				if (!g_ascii_strncasecmp(name, entry->nickname,
						 strlen(name))) {
					client_entry = entry;
					break;
				}
			}
		} else {
			/* Verify from user which one is correct */
			silcpurple_add_buddy_select(r, clients);
			return;
		}
	}

	/* The client was found.  Now get its public key and verify
	   that before adding the buddy. */
	memset(&userpk, 0, sizeof(userpk));
	purple_buddy_set_protocol_data(b, silc_memdup(&client_entry->id, sizeof(client_entry->id)));
	r->client_id = client_entry->id;

	/* Get the public key from attributes, if not present then
	   resolve it with GETKEY unless we have it cached already. */
	if (client_entry->attrs && !client_entry->public_key) {
		pub = silcpurple_get_attr(client_entry->attrs,
					  SILC_ATTRIBUTE_USER_PUBLIC_KEY);
		if (!pub || !silc_attribute_get_object(pub, (void *)&userpk,
						       sizeof(userpk))) {
			/* Get public key with GETKEY */
			cmd_ident =
			  silc_client_command_call(client, conn, NULL,
						   "GETKEY", client_entry->nickname, NULL);
			silc_client_command_pending(conn, SILC_COMMAND_GETKEY,
						    cmd_ident,
						    silcpurple_add_buddy_getkey_cb,
						    r);
			return;
		}
		if (!silc_pkcs_public_key_alloc(SILC_PKCS_SILC,
						userpk.data, userpk.data_len,
						&client_entry->public_key))
			return;
		silc_free(userpk.data);
	} else if (filename && !client_entry->public_key) {
		if (!silc_pkcs_load_public_key(filename, &client_entry->public_key)) {
			/* Get public key with GETKEY */
			cmd_ident =
			  silc_client_command_call(client, conn, NULL,
						   "GETKEY", client_entry->nickname, NULL);
			silc_client_command_pending(conn, SILC_COMMAND_GETKEY,
						    cmd_ident,
						    silcpurple_add_buddy_getkey_cb,
						    r);
			return;
		}
	} else if (!client_entry->public_key) {
		/* Get public key with GETKEY */
		cmd_ident =
		  silc_client_command_call(client, conn, NULL,
					   "GETKEY", client_entry->nickname, NULL);
		silc_client_command_pending(conn, SILC_COMMAND_GETKEY,
					    cmd_ident,
					    silcpurple_add_buddy_getkey_cb,
					    r);
		return;
	}

	/* We have the public key, verify it. */
	silcpurple_verify_public_key(client, conn, client_entry->nickname,
				     SILC_CONN_CLIENT,
				     client_entry->public_key,
				     silcpurple_add_buddy_save, r);
}

static void
silcpurple_add_buddy_i(PurpleConnection *gc, PurpleBuddy *b, gboolean init)
{
	SilcPurple sg = purple_connection_get_protocol_data(gc);
	SilcClient client = sg->client;
	SilcClientConnection conn = sg->conn;
	SilcPurpleBuddyRes r;
	SilcBuffer attrs;
	const char *filename, *name = purple_buddy_get_name(b);

	r = silc_calloc(1, sizeof(*r));
	if (!r)
		return;
	r->client = client;
	r->conn = conn;
	r->b = b;
	r->init = init;

	/* See if we have this buddy's public key.  If we do use that
	   to search the details. */
	filename = purple_blist_node_get_string((PurpleBlistNode *)b, "public-key");
	if (filename) {
		SilcPublicKey public_key;
		SilcAttributeObjPk userpk;

		if (!silc_pkcs_load_public_key(filename, &public_key))
			return;

		/* Get all attributes, and use the public key to search user */
		name = NULL;
		attrs = silc_client_attributes_request(SILC_ATTRIBUTE_USER_INFO,
						       SILC_ATTRIBUTE_SERVICE,
						       SILC_ATTRIBUTE_STATUS_MOOD,
						       SILC_ATTRIBUTE_STATUS_FREETEXT,
						       SILC_ATTRIBUTE_STATUS_MESSAGE,
						       SILC_ATTRIBUTE_PREFERRED_LANGUAGE,
						       SILC_ATTRIBUTE_PREFERRED_CONTACT,
						       SILC_ATTRIBUTE_TIMEZONE,
						       SILC_ATTRIBUTE_GEOLOCATION,
						       SILC_ATTRIBUTE_USER_ICON,
						       SILC_ATTRIBUTE_DEVICE_INFO, 0);
		userpk.type = "silc-rsa";
		userpk.data = silc_pkcs_public_key_encode(public_key, &userpk.data_len);
		attrs = silc_attribute_payload_encode(attrs,
						      SILC_ATTRIBUTE_USER_PUBLIC_KEY,
						      SILC_ATTRIBUTE_FLAG_VALID,
						      &userpk, sizeof(userpk));
		silc_free(userpk.data);
		silc_pkcs_public_key_free(public_key);
		r->pubkey_search = TRUE;
	} else {
		/* Get all attributes */
		attrs = silc_client_attributes_request(0);
	}

	/* Resolve */
	silc_client_get_clients_whois(client, conn, name, NULL, attrs,
				      silcpurple_add_buddy_resolved, r);
	silc_buffer_free(attrs);
}

void silcpurple_add_buddy(PurpleConnection *gc, PurpleBuddy *buddy, PurpleGroup *group, const char *message)
{
	/* Don't add if the buddy is already on the list.
	 *
	 * SILC doesn't have groups, so we also don't need to do anything
	 * for a move. */
	if (purple_buddy_get_protocol_data(buddy) == NULL)
		silcpurple_add_buddy_i(gc, buddy, FALSE);
}

void silcpurple_send_buddylist(PurpleConnection *gc)
{
	GSList *buddies;
	PurpleAccount *account;

	account = purple_connection_get_account(gc);

	for (buddies = purple_blist_find_buddies(account, NULL); buddies;
			buddies = g_slist_delete_link(buddies, buddies))
	{
		PurpleBuddy *buddy = buddies->data;
		silcpurple_add_buddy_i(gc, buddy, TRUE);
	}
}

void silcpurple_remove_buddy(PurpleConnection *gc, PurpleBuddy *buddy,
			   PurpleGroup *group)
{
	silc_free(purple_buddy_get_protocol_data(buddy));
}

void silcpurple_idle_set(PurpleConnection *gc, int idle)

{
	SilcPurple sg;
	SilcClient client;
	SilcClientConnection conn;
	SilcAttributeObjService service;
	const char *server;
	int port;

	sg = purple_connection_get_protocol_data(gc);
	if (sg == NULL)
		return;

	client = sg->client;
	if (client == NULL)
		return;

	conn = sg->conn;
	if (conn == NULL)
		return;

	server = purple_account_get_string(sg->account, "server",
					 "silc.silcnet.org");
	port = purple_account_get_int(sg->account, "port", 706),

	memset(&service, 0, sizeof(service));
	silc_client_attribute_del(client, conn,
				  SILC_ATTRIBUTE_SERVICE, NULL);
	service.port = port;
	g_snprintf(service.address, sizeof(service.address), "%s", server);
	service.idle = idle;
	silc_client_attribute_add(client, conn, SILC_ATTRIBUTE_SERVICE,
				  &service, sizeof(service));
}

char *silcpurple_status_text(PurpleBuddy *b)
{
	PurpleAccount *account = purple_buddy_get_account(b);
	PurpleConnection *gc = purple_account_get_connection(account);
	SilcPurple sg = purple_connection_get_protocol_data(gc);
	SilcClient client = sg->client;
	SilcClientConnection conn = sg->conn;
	SilcClientID *client_id = purple_buddy_get_protocol_data(b);
	SilcClientEntry client_entry;
	SilcAttributePayload attr;
	SilcAttributeMood mood = 0;

	/* Get the client entry. */
	client_entry = silc_client_get_client_by_id(client, conn, client_id);
	if (!client_entry)
		return NULL;

	/* If user is online, we show the mood status, if available.
	   If user is offline or away that status is indicated. */

	if (client_entry->mode & SILC_UMODE_DETACHED)
		return g_strdup(_("Detached"));
	if (client_entry->mode & SILC_UMODE_GONE)
		return g_strdup(_("Away"));
	if (client_entry->mode & SILC_UMODE_INDISPOSED)
		return g_strdup(_("Indisposed"));
	if (client_entry->mode & SILC_UMODE_BUSY)
		return g_strdup(_("Busy"));
	if (client_entry->mode & SILC_UMODE_PAGE)
		return g_strdup(_("Wake Me Up"));
	if (client_entry->mode & SILC_UMODE_HYPER)
		return g_strdup(_("Hyper Active"));
	if (client_entry->mode & SILC_UMODE_ROBOT)
		return g_strdup(_("Robot"));

	attr = silcpurple_get_attr(client_entry->attrs, SILC_ATTRIBUTE_STATUS_MOOD);
	if (attr && silc_attribute_get_object(attr, &mood, sizeof(mood))) {
		/* The mood is a bit mask, so we could show multiple moods,
		   but let's show only one for now. */
		if (mood & SILC_ATTRIBUTE_MOOD_HAPPY)
			return g_strdup(_("Happy"));
		if (mood & SILC_ATTRIBUTE_MOOD_SAD)
			return g_strdup(_("Sad"));
		if (mood & SILC_ATTRIBUTE_MOOD_ANGRY)
			return g_strdup(_("Angry"));
		if (mood & SILC_ATTRIBUTE_MOOD_JEALOUS)
			return g_strdup(_("Jealous"));
		if (mood & SILC_ATTRIBUTE_MOOD_ASHAMED)
			return g_strdup(_("Ashamed"));
		if (mood & SILC_ATTRIBUTE_MOOD_INVINCIBLE)
			return g_strdup(_("Invincible"));
		if (mood & SILC_ATTRIBUTE_MOOD_INLOVE)
			return g_strdup(_("In Love"));
		if (mood & SILC_ATTRIBUTE_MOOD_SLEEPY)
			return g_strdup(_("Sleepy"));
		if (mood & SILC_ATTRIBUTE_MOOD_BORED)
			return g_strdup(_("Bored"));
		if (mood & SILC_ATTRIBUTE_MOOD_EXCITED)
			return g_strdup(_("Excited"));
		if (mood & SILC_ATTRIBUTE_MOOD_ANXIOUS)
			return g_strdup(_("Anxious"));
	}

	return NULL;
}

void silcpurple_tooltip_text(PurpleBuddy *b, PurpleNotifyUserInfo *user_info, gboolean full)
{
	PurpleAccount *account = purple_buddy_get_account(b);
	PurpleConnection *gc = purple_account_get_connection(account);
	SilcPurple sg = purple_connection_get_protocol_data(gc);
	SilcClient client = sg->client;
	SilcClientConnection conn = sg->conn;
	SilcClientID *client_id = purple_buddy_get_protocol_data(b);
	SilcClientEntry client_entry;
	char *moodstr, *statusstr, *contactstr, *langstr, *devicestr, *tzstr, *geostr;
	char tmp[256];

	/* Get the client entry. */
	client_entry = silc_client_get_client_by_id(client, conn, client_id);
	if (!client_entry)
		return;

	/* TODO: Check whether it's correct to call add_pair_html,
	         or if we should be using add_pair_plaintext */
	purple_notify_user_info_add_pair_html(user_info, _("Nickname"), client_entry->nickname);
	g_snprintf(tmp, sizeof(tmp), "%s@%s", client_entry->username, client_entry->hostname);
	/* TODO: Check whether it's correct to call add_pair_html,
	         or if we should be using add_pair_plaintext */
	purple_notify_user_info_add_pair_html(user_info, _("Username"), tmp);
	if (client_entry->mode) {
		memset(tmp, 0, sizeof(tmp));
		silcpurple_get_umode_string(client_entry->mode,
					  tmp, sizeof(tmp) - strlen(tmp));
		purple_notify_user_info_add_pair_plaintext(user_info, _("User Modes"), tmp);
	}

	silcpurple_parse_attrs(client_entry->attrs, &moodstr, &statusstr, &contactstr, &langstr, &devicestr, &tzstr, &geostr);

	if (statusstr) {
		/* TODO: Check whether it's correct to call add_pair_html,
		         or if we should be using add_pair_plaintext */
		purple_notify_user_info_add_pair_html(user_info, _("Message"), statusstr);
		g_free(statusstr);
	}

	if (full) {
		if (moodstr) {
			/* TODO: Check whether it's correct to call add_pair_html,
			         or if we should be using add_pair_plaintext */
			purple_notify_user_info_add_pair_html(user_info, _("Mood"), moodstr);
			g_free(moodstr);
		}

		if (contactstr) {
			/* TODO: Check whether it's correct to call add_pair_html,
			         or if we should be using add_pair_plaintext */
			purple_notify_user_info_add_pair_html(user_info, _("Preferred Contact"), contactstr);
			g_free(contactstr);
		}

		if (langstr) {
			/* TODO: Check whether it's correct to call add_pair_html,
			         or if we should be using add_pair_plaintext */
			purple_notify_user_info_add_pair_html(user_info, _("Preferred Language"), langstr);
			g_free(langstr);
		}

		if (devicestr) {
			/* TODO: Check whether it's correct to call add_pair_html,
			         or if we should be using add_pair_plaintext */
			purple_notify_user_info_add_pair_html(user_info, _("Device"), devicestr);
			g_free(devicestr);
		}

		if (tzstr) {
			/* TODO: Check whether it's correct to call add_pair_html,
			         or if we should be using add_pair_plaintext */
			purple_notify_user_info_add_pair_html(user_info, _("Timezone"), tzstr);
			g_free(tzstr);
		}

		if (geostr) {
			/* TODO: Check whether it's correct to call add_pair_html,
			         or if we should be using add_pair_plaintext */
			purple_notify_user_info_add_pair_html(user_info, _("Geolocation"), geostr);
			g_free(geostr);
		}
	}
}

static void
silcpurple_buddy_kill(PurpleBlistNode *node, gpointer data)
{
	PurpleBuddy *b;
	PurpleConnection *gc;
	SilcPurple sg;

	g_return_if_fail(PURPLE_IS_BUDDY(node));

	b = (PurpleBuddy *) node;
	gc = purple_account_get_connection(purple_buddy_get_account(b));
	sg = purple_connection_get_protocol_data(gc);

	/* Call KILL */
	silc_client_command_call(sg->client, sg->conn, NULL, "KILL",
				 purple_buddy_get_name(b), "Killed by operator", NULL);
}

typedef struct {
	SilcPurple sg;
	SilcClientEntry client_entry;
} *SilcPurpleBuddyWb;

static void
silcpurple_buddy_wb(PurpleBlistNode *node, gpointer data)
{
	SilcPurpleBuddyWb wb = data;
	silcpurple_wb_init(wb->sg, wb->client_entry);
	silc_free(wb);
}

GList *silcpurple_buddy_menu(PurpleBuddy *buddy)
{
	PurpleAccount *account = purple_buddy_get_account(buddy);
	PurpleConnection *gc = purple_account_get_connection(account);
	SilcPurple sg = purple_connection_get_protocol_data(gc);
	SilcClientConnection conn = sg->conn;
	const char *pkfile = NULL;
	SilcClientEntry client_entry = NULL;
	PurpleMenuAction *act;
	GList *m = NULL;
	SilcPurpleBuddyWb wb;

	pkfile = purple_blist_node_get_string((PurpleBlistNode *) buddy, "public-key");
	client_entry = silc_client_get_client_by_id(sg->client,
						    sg->conn,
						    purple_buddy_get_protocol_data(buddy));

	if (client_entry &&
	    silc_client_private_message_key_is_set(sg->client,
						   sg->conn, client_entry)) {
		act = purple_menu_action_new(_("Reset IM Key"),
		                           PURPLE_CALLBACK(silcpurple_buddy_resetkey),
		                           NULL, NULL);
		m = g_list_append(m, act);
	} else {
		act = purple_menu_action_new(_("IM with Key Exchange"),
		                           PURPLE_CALLBACK(silcpurple_buddy_keyagr),
		                           NULL, NULL);
		m = g_list_append(m, act);

		act = purple_menu_action_new(_("IM with Password"),
		                           PURPLE_CALLBACK(silcpurple_buddy_privkey_menu),
		                           NULL, NULL);
		m = g_list_append(m, act);
	}

	if (pkfile) {
		act = purple_menu_action_new(_("Show Public Key"),
		                           PURPLE_CALLBACK(silcpurple_buddy_showkey),
		                           NULL, NULL);
		m = g_list_append(m, act);

	} else {
		act = purple_menu_action_new(_("Get Public Key..."),
		                           PURPLE_CALLBACK(silcpurple_buddy_getkey_menu),
		                           NULL, NULL);
		m = g_list_append(m, act);
	}

	if (conn && conn->local_entry->mode & SILC_UMODE_ROUTER_OPERATOR) {
		act = purple_menu_action_new(_("Kill User"),
		                           PURPLE_CALLBACK(silcpurple_buddy_kill),
		                           NULL, NULL);
		m = g_list_append(m, act);
	}

	if (client_entry) {
		wb = silc_calloc(1, sizeof(*wb));
		wb->sg = sg;
		wb->client_entry = client_entry;
		act = purple_menu_action_new(_("Draw On Whiteboard"),
		                           PURPLE_CALLBACK(silcpurple_buddy_wb),
		                           (void *)wb, NULL);
		m = g_list_append(m, act);
	}
	return m;
}

void silcpurple_buddy_set_icon(PurpleConnection *gc, PurpleStoredImage *img)
{
	SilcPurple sg = purple_connection_get_protocol_data(gc);
	SilcClient client = sg->client;
	SilcClientConnection conn = sg->conn;
	SilcMime mime;
	char type[32];
	const char *t;

	/* Remove */
	if (!img) {
		silc_client_attribute_del(client, conn,
					  SILC_ATTRIBUTE_USER_ICON, NULL);
		return;
	}

	/* Add */
	mime = silc_mime_alloc();
	if (!mime)
		return;

	t = purple_imgstore_get_extension(img);
	if (!t || !strcmp(t, "icon")) {
		silc_mime_free(mime);
		return;
	}
	if (!strcmp(t, "jpg"))
		t = "jpeg";
	g_snprintf(type, sizeof(type), "image/%s", t);
	silc_mime_add_field(mime, "Content-Type", type);
	silc_mime_add_data(mime, purple_imgstore_get_data(img), purple_imgstore_get_size(img));

	silc_client_attribute_add(client, conn,
				  SILC_ATTRIBUTE_USER_ICON, mime, sizeof(*mime));

	silc_mime_free(mime);
}<|MERGE_RESOLUTION|>--- conflicted
+++ resolved
@@ -738,14 +738,9 @@
 	purple_notify_error(r->client->application, _("Add Buddy"), tmp,
 			    _("You cannot receive buddy notifications until you "
 			      "import his/her public key.  You can use the Get Public Key "
-<<<<<<< HEAD
-			      "command to get the public key."));
-	purple_protocol_got_user_status(purple_buddy_get_account(r->b), purple_buddy_get_name(r->b), SILCPURPLE_STATUS_ID_OFFLINE, NULL);
-=======
 			      "command to get the public key."),
 		purple_request_cpar_from_account(purple_buddy_get_account(r->b)));
-	purple_prpl_got_user_status(purple_buddy_get_account(r->b), purple_buddy_get_name(r->b), SILCPURPLE_STATUS_ID_OFFLINE, NULL);
->>>>>>> f1969037
+	purple_protocol_got_user_status(purple_buddy_get_account(r->b), purple_buddy_get_name(r->b), SILCPURPLE_STATUS_ID_OFFLINE, NULL);
 }
 
 static void
