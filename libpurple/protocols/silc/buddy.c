--- conflicted
+++ resolved
@@ -1546,24 +1546,13 @@
 	if (!client_entry)
 		return;
 
-<<<<<<< HEAD
-	if (client_entry->nickname)
-		/* TODO: Check whether it's correct to call add_pair_html,
-		         or if we should be using add_pair_plaintext */
-		purple_notify_user_info_add_pair_html(user_info, _("Nickname"),
-					       client_entry->nickname);
-	if (client_entry->username && client_entry->hostname) {
-		g_snprintf(tmp, sizeof(tmp), "%s@%s", client_entry->username, client_entry->hostname);
-		/* TODO: Check whether it's correct to call add_pair_html,
-		         or if we should be using add_pair_plaintext */
-		purple_notify_user_info_add_pair_html(user_info, _("Username"), tmp);
-	}
-=======
-	purple_notify_user_info_add_pair(user_info, _("Nickname"),
-					       client_entry->nickname);
+	/* TODO: Check whether it's correct to call add_pair_html,
+	         or if we should be using add_pair_plaintext */
+	purple_notify_user_info_add_pair_html(user_info, _("Nickname"), client_entry->nickname);
 	g_snprintf(tmp, sizeof(tmp), "%s@%s", client_entry->username, client_entry->hostname);
-	purple_notify_user_info_add_pair(user_info, _("Username"), tmp);
->>>>>>> 51ccbc27
+	/* TODO: Check whether it's correct to call add_pair_html,
+	         or if we should be using add_pair_plaintext */
+	purple_notify_user_info_add_pair_html(user_info, _("Username"), tmp);
 	if (client_entry->mode) {
 		memset(tmp, 0, sizeof(tmp));
 		silcpurple_get_umode_string(client_entry->mode,
