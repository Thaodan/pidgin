--- conflicted
+++ resolved
@@ -1741,7 +1741,7 @@
 	type = purple_image_get_mimetype(img);
 	if (type == NULL)
 		return;
-	if (g_strcmp0(purple_image_get_extension(img), "ico") == 0)
+	if (purple_strequal(purple_image_get_extension(img), "ico"))
 		return;
 
 	/* Add */
@@ -1749,17 +1749,6 @@
 	if (!mime)
 		return;
 
-<<<<<<< HEAD
-=======
-	t = purple_imgstore_get_extension(img);
-	if (!t || purple_strequal(t, "icon")) {
-		silc_mime_free(mime);
-		return;
-	}
-	if (purple_strequal(t, "jpg"))
-		t = "jpeg";
-	g_snprintf(type, sizeof(type), "image/%s", t);
->>>>>>> 2f50dafa
 	silc_mime_add_field(mime, "Content-Type", type);
 	silc_mime_add_data(mime, purple_image_get_data(img),
 		purple_image_get_data_size(img));
