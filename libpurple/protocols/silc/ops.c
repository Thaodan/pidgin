--- conflicted
+++ resolved
@@ -210,13 +210,9 @@
 		imgid = purple_imgstore_add_with_id(g_memdup(data, data_len), data_len, "");
 		if (imgid) {
 			cflags |= PURPLE_MESSAGE_IMAGES | PURPLE_MESSAGE_RECV;
-<<<<<<< HEAD
-			g_snprintf(tmp, sizeof(tmp), "<IMG ID=\"%d\">", imgid);
-=======
 			g_snprintf(tmp, sizeof(tmp),
 			           "<IMG SRC=\"" PURPLE_STORED_IMAGE_PROTOCOL "%d\">",
 			           imgid);
->>>>>>> 3f79dae7
 
 			if (channel)
 				serv_got_chat_in(gc, purple_conv_chat_get_id(PURPLE_CONV_CHAT(convo)),
