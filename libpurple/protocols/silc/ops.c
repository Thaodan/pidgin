/*

  silcpurple_ops.c

  Author: Pekka Riikonen <priikone@silcnet.org>

  Copyright (C) 2004 - 2007 Pekka Riikonen

  This program is free software; you can redistribute it and/or modify
  it under the terms of the GNU General Public License as published by
  the Free Software Foundation; version 2 of the License.

  This program is distributed in the hope that it will be useful,
  but WITHOUT ANY WARRANTY; without even the implied warranty of
  MERCHANTABILITY or FITNESS FOR A PARTICULAR PURPOSE.  See the
  GNU General Public License for more details.

*/

#include "internal.h"
#include "silc.h"
#include "silcclient.h"
#include "silcpurple.h"
#include "imgstore.h"
#include "wb.h"

static void
silc_channel_message(SilcClient client, SilcClientConnection conn,
		     SilcClientEntry sender, SilcChannelEntry channel,
		     SilcMessagePayload payload,
		     SilcChannelPrivateKey key, SilcMessageFlags flags,
		     const unsigned char *message,
		     SilcUInt32 message_len);
static void
silc_private_message(SilcClient client, SilcClientConnection conn,
		     SilcClientEntry sender, SilcMessagePayload payload,
		     SilcMessageFlags flags, const unsigned char *message,
		     SilcUInt32 message_len);
static void
silc_ask_passphrase(SilcClient client, SilcClientConnection conn,
		    SilcAskPassphrase completion, void *context);

/* Message sent to the application by library. `conn' associates the
   message to a specific connection.  `conn', however, may be NULL.
   The `type' indicates the type of the message sent by the library.
   The application can for example filter the message according the
   type. */

void silc_say(SilcClient client, SilcClientConnection conn,
	      SilcClientMessageType type, char *msg, ...)
{
	char tmp[256];
	va_list va;
	PurpleConnection *gc = NULL;
	PurpleConnectionError reason = PURPLE_CONNECTION_ERROR_NETWORK_ERROR;

	va_start(va, msg);
	silc_vsnprintf(tmp, sizeof(tmp), msg, va);
	va_end(va);

	if (type != SILC_CLIENT_MESSAGE_ERROR) {
		purple_debug_misc("silc", "silc_say (%d) %s\n", type, tmp);
		return;
	}

	purple_debug_error("silc", "silc_say error: %s\n", tmp);

	if (!strcmp(tmp, "Authentication failed"))
		reason = PURPLE_CONNECTION_ERROR_AUTHENTICATION_FAILED;

	if (client != NULL)
		gc = client->application;

	if (gc != NULL)
		purple_connection_error(gc, reason, tmp);
	else
		purple_notify_error(NULL, _("Error"), _("Error occurred"), tmp);
}

/* Processes incoming MIME message.  Can be private message or channel
   message.  Returns TRUE if the message `mime' was displayed. */

static SilcBool
silcpurple_mime_message(SilcClient client, SilcClientConnection conn,
			SilcClientEntry sender, SilcChannelEntry channel,
			SilcMessagePayload payload, SilcChannelPrivateKey key,
			SilcMessageFlags flags, SilcMime mime,
			gboolean recursive)
{
	PurpleConnection *gc = client->application;
	SilcPurple sg = purple_connection_get_protocol_data(gc);
	const char *type;
	const unsigned char *data;
	SilcUInt32 data_len;
	PurpleMessageFlags cflags = 0;
	PurpleConversation *convo = NULL;
	SilcBool ret = FALSE;

	if (!mime)
		return FALSE;

	/* Check for fragmented MIME message */
	if (silc_mime_is_partial(mime)) {
		if (!sg->mimeass)
			sg->mimeass = silc_mime_assembler_alloc();

		/* Defragment */
		mime = silc_mime_assemble(sg->mimeass, mime);
		if (!mime)
			/* More fragments to come */
			return FALSE;

		/* Process the complete message */
		return silcpurple_mime_message(client, conn, sender, channel,
					       payload, key, flags, mime,
					       FALSE);
	}

	/* Check for multipart message */
	if (silc_mime_is_multipart(mime)) {
		SilcMime p;
		const char *mtype;
		SilcDList parts = silc_mime_get_multiparts(mime, &mtype);
		SilcBool ret;

		if (!strcmp(mtype, "mixed")) {
			/* Contains multiple messages */
			silc_dlist_start(parts);
			while ((p = silc_dlist_get(parts)) != SILC_LIST_END) {
			  /* Recursively process parts */
			  ret = silcpurple_mime_message(client, conn, sender, channel,
							payload, key, flags, p, TRUE);
			}
		}

		if (!strcmp(mtype, "alternative")) {
			/* Same message in alternative formats.  Kopete sends
			   these.  Go in order from last to first. */
			silc_dlist_end(parts);
			while ((p = silc_dlist_get(parts)) != SILC_LIST_END) {
			  /* Go through the alternatives and display the first
			     one we support. */
			  if (silcpurple_mime_message(client, conn, sender, channel,
						      payload, key, flags, p, TRUE)) {
			    ret = TRUE;
			    break;
			  }
			}
		}

		goto out;
	}

	/* Get content type and MIME data */
	type = silc_mime_get_field(mime, "Content-Type");
	if (!type)
		goto out;
	data = silc_mime_get_data(mime, &data_len);
	if (!data)
		goto out;

	/* Process according to content type */

	/* Plain text */
	if (strstr(type, "text/plain")) {
		/* Default is UTF-8, don't check for other charsets */
		if (!strstr(type, "utf-8"))
			goto out;

		if (channel)
			silc_channel_message(client, conn, sender, channel,
					     payload, key,
					     SILC_MESSAGE_FLAG_UTF8, data,
					     data_len);
		else
			silc_private_message(client, conn, sender, payload,
					     SILC_MESSAGE_FLAG_UTF8, data,
					     data_len);
		ret = TRUE;
		goto out;
	}

	/* Image */
	if (strstr(type, "image/png") ||
	    strstr(type, "image/jpeg") ||
	    strstr(type, "image/gif") ||
	    strstr(type, "image/tiff")) {
		char tmp[32];
		int imgid;

		/* Get channel convo (if message is for channel) */
		if (key && channel) {
			GList *l;
			SilcPurplePrvgrp prv;

			for (l = sg->grps; l; l = l->next)
				if (((SilcPurplePrvgrp)l->data)->key == key) {
					prv = l->data;
					convo = purple_find_conversation_with_account(PURPLE_CONV_TYPE_CHAT,
							prv->channel, sg->account);
					break;
				}
		}
		if (channel && !convo)
			convo = purple_find_conversation_with_account(PURPLE_CONV_TYPE_CHAT,
								      channel->channel_name, sg->account);
		if (channel && !convo)
			goto out;

		imgid = purple_imgstore_new_with_id(g_memdup(data, data_len), data_len, "");
		if (imgid) {
			cflags |= PURPLE_MESSAGE_IMAGES | PURPLE_MESSAGE_RECV;
			g_snprintf(tmp, sizeof(tmp),
			           "<IMG SRC=\"" PURPLE_STORED_IMAGE_PROTOCOL "%d\">",
			           imgid);

			if (channel)
				serv_got_chat_in(gc, purple_conv_chat_get_id(PURPLE_CONV_CHAT(convo)),
				 		 sender->nickname, cflags,
						 tmp, time(NULL));
			else
				serv_got_im(gc, sender->nickname,
					    tmp, cflags, time(NULL));

			purple_imgstore_unref_by_id(imgid);
			ret = TRUE;
		}
		goto out;
	}

	/* Whiteboard message */
	if (strstr(type, "application/x-wb") &&
	    !purple_account_get_bool(sg->account, "block-wb", FALSE)) {
		if (channel)
			silcpurple_wb_receive_ch(client, conn, sender, channel,
					       payload, flags, data, data_len);
		else
			silcpurple_wb_receive(client, conn, sender, payload,
					      flags, data, data_len);
		ret = TRUE;
		goto out;
	}

 out:
	if (!recursive)
		silc_mime_free(mime);
	return ret;
}

/* Message for a channel. The `sender' is the sender of the message
   The `channel' is the channel. The `message' is the message.  Note
   that `message' maybe NULL.  The `flags' indicates message flags
   and it is used to determine how the message can be interpreted
   (like it may tell the message is multimedia message). */

static void
silc_channel_message(SilcClient client, SilcClientConnection conn,
		     SilcClientEntry sender, SilcChannelEntry channel,
		     SilcMessagePayload payload,
		     SilcChannelPrivateKey key, SilcMessageFlags flags,
		     const unsigned char *message,
		     SilcUInt32 message_len)
{
	PurpleConnection *gc = client->application;
	SilcPurple sg = purple_connection_get_protocol_data(gc);
	PurpleConversation *convo = NULL;
	char *msg, *tmp;

	if (!message)
		return;

	if (key) {
		GList *l;
		SilcPurplePrvgrp prv;

		for (l = sg->grps; l; l = l->next)
			if (((SilcPurplePrvgrp)l->data)->key == key) {
				prv = l->data;
				convo = purple_find_conversation_with_account(PURPLE_CONV_TYPE_CHAT,
										prv->channel, sg->account);
				break;
			}
	}
	if (!convo)
		convo = purple_find_conversation_with_account(PURPLE_CONV_TYPE_CHAT,
							      channel->channel_name, sg->account);
	if (!convo)
		return;

	if (flags & SILC_MESSAGE_FLAG_SIGNED &&
	    purple_account_get_bool(sg->account, "sign-verify", FALSE)) {
		/* XXX */
	}

	if (flags & SILC_MESSAGE_FLAG_DATA) {
		/* Process MIME message */
		SilcMime mime;
		mime = silc_mime_decode(NULL, message, message_len);
		silcpurple_mime_message(client, conn, sender, channel, payload,
					key, flags, mime, FALSE);
		return;
	}

	if (flags & SILC_MESSAGE_FLAG_ACTION) {
		msg = g_strdup_printf("/me %s",
				      (const char *)message);
		if (!msg)
			return;

		tmp = g_markup_escape_text(msg, -1);
		/* Send to Purple */
		serv_got_chat_in(gc, purple_conv_chat_get_id(PURPLE_CONV_CHAT(convo)),
				 sender->nickname, 0, tmp, time(NULL));
		g_free(tmp);
		g_free(msg);
		return;
	}

	if (flags & SILC_MESSAGE_FLAG_NOTICE) {
		msg = g_strdup_printf("(notice) <I>%s</I> %s",
				      sender->nickname, (const char *)message);
		if (!msg)
			return;

		/* Send to Purple */
		purple_conversation_write(convo, NULL, (const char *)msg,
					PURPLE_MESSAGE_SYSTEM, time(NULL));
		g_free(msg);
		return;
	}

	if (flags & SILC_MESSAGE_FLAG_UTF8) {
		const char *msg = (const char *)message;
		char *salvaged = NULL;
		if (!g_utf8_validate((const char *)message, -1, NULL)) {
			salvaged = purple_utf8_salvage((const char *)message);
			msg = salvaged;
		}
		tmp = g_markup_escape_text(msg, -1);
		/* Send to Purple */
		serv_got_chat_in(gc, purple_conv_chat_get_id(PURPLE_CONV_CHAT(convo)),
				 sender->nickname, 0, tmp, time(NULL));
		g_free(salvaged);
		g_free(tmp);
	}
}


/* Private message to the client. The `sender' is the sender of the
   message. The message is `message'and maybe NULL.  The `flags'
   indicates message flags  and it is used to determine how the message
   can be interpreted (like it may tell the message is multimedia
   message). */

static void
silc_private_message(SilcClient client, SilcClientConnection conn,
		     SilcClientEntry sender, SilcMessagePayload payload,
		     SilcMessageFlags flags, const unsigned char *message,
		     SilcUInt32 message_len)
{
	PurpleConnection *gc = client->application;
<<<<<<< HEAD
	SilcPurple sg = purple_connection_get_protocol_data(gc);
	PurpleConversation *convo = NULL;
=======
	SilcPurple sg = gc->proto_data;
	PurpleConversation *convo;
>>>>>>> 51ccbc27
	char *msg, *tmp;

	if (!message)
		return;

	/* XXX - Should this be PURPLE_CONV_TYPE_IM? */
	convo = purple_find_conversation_with_account(PURPLE_CONV_TYPE_ANY,
							      sender->nickname, sg->account);

	if (flags & SILC_MESSAGE_FLAG_SIGNED &&
	    purple_account_get_bool(sg->account, "sign-verify", FALSE)) {
		/* XXX */
	}

	if (flags & SILC_MESSAGE_FLAG_DATA) {
		/* Process MIME message */
		SilcMime mime;
		mime = silc_mime_decode(NULL, message, message_len);
		silcpurple_mime_message(client, conn, sender, NULL, payload,
				      NULL, flags, mime, FALSE);
		return;
	}

	if (flags & SILC_MESSAGE_FLAG_ACTION && convo) {
		msg = g_strdup_printf("/me %s",
				      (const char *)message);
		if (!msg)
			return;

		/* Send to Purple */
		tmp = g_markup_escape_text(msg, -1);
		serv_got_im(gc, sender->nickname, tmp, 0, time(NULL));
		g_free(msg);
		g_free(tmp);
		return;
	}

	if (flags & SILC_MESSAGE_FLAG_NOTICE && convo) {
		msg = g_strdup_printf("(notice) <I>%s</I> %s",
				      sender->nickname, (const char *)message);
		if (!msg)
			return;

		/* Send to Purple */
		purple_conversation_write(convo, NULL, (const char *)msg,
					  PURPLE_MESSAGE_SYSTEM, time(NULL));
		g_free(msg);
		return;
	}

	if (flags & SILC_MESSAGE_FLAG_UTF8) {
		const char *msg = (const char *)message;
		char *salvaged = NULL;
		if (!g_utf8_validate((const char *)message, -1, NULL)) {
			salvaged = purple_utf8_salvage((const char *)message);
			msg = salvaged;
		}
		tmp = g_markup_escape_text(msg, -1);
		/* Send to Purple */
		serv_got_im(gc, sender->nickname, tmp, 0, time(NULL));
		g_free(salvaged);
		g_free(tmp);
	}
}


/* Notify message to the client. The notify arguments are sent in the
   same order as servers sends them. The arguments are same as received
   from the server except for ID's.  If ID is received application receives
   the corresponding entry to the ID. For example, if Client ID is received
   application receives SilcClientEntry.  Also, if the notify type is
   for channel the channel entry is sent to application (even if server
   does not send it because client library gets the channel entry from
   the Channel ID in the packet's header). */

static void
silc_notify(SilcClient client, SilcClientConnection conn,
	    SilcNotifyType type, ...)
{
	va_list va;
	PurpleConnection *gc = client->application;
	SilcPurple sg = purple_connection_get_protocol_data(gc);
	PurpleAccount *account = purple_connection_get_account(gc);
	PurpleConversation *convo;
	SilcClientEntry client_entry, client_entry2;
	SilcChannelEntry channel;
	SilcServerEntry server_entry;
	SilcIdType idtype;
	void *entry;
	SilcUInt32 mode;
	SilcHashTableList htl;
	SilcChannelUser chu;
	char buf[512], buf2[512], *tmp, *name;
	SilcNotifyType notify;
	PurpleBuddy *b;
	SilcDList list;
	int i;

	va_start(va, type);
	memset(buf, 0, sizeof(buf));

	switch (type) {

	case SILC_NOTIFY_TYPE_NONE:
		break;

	case SILC_NOTIFY_TYPE_INVITE:
		{
			GHashTable *components;
			(void)va_arg(va, SilcChannelEntry);
			name = va_arg(va, char *);
			client_entry = va_arg(va, SilcClientEntry);

			components = g_hash_table_new_full(g_str_hash, g_str_equal, g_free, g_free);
			g_hash_table_insert(components, g_strdup("channel"), g_strdup(name));
			serv_got_chat_invite(gc, name, client_entry->nickname, NULL, components);
		}
		break;

	case SILC_NOTIFY_TYPE_JOIN:
		client_entry = va_arg(va, SilcClientEntry);
		channel = va_arg(va, SilcChannelEntry);

		/* If we joined channel, do nothing */
		if (client_entry == conn->local_entry)
			break;

		convo = purple_find_conversation_with_account(PURPLE_CONV_TYPE_CHAT,
							      channel->channel_name, sg->account);
		if (!convo)
			break;

		/* Join user to channel */
		g_snprintf(buf, sizeof(buf), "%s@%s",
			   client_entry->username, client_entry->hostname);
		purple_conv_chat_add_user(PURPLE_CONV_CHAT(convo),
					  client_entry->nickname, buf, PURPLE_CBFLAGS_NONE, TRUE);

		break;

	case SILC_NOTIFY_TYPE_LEAVE:
		client_entry = va_arg(va, SilcClientEntry);
		channel = va_arg(va, SilcChannelEntry);

		convo = purple_find_conversation_with_account(PURPLE_CONV_TYPE_CHAT,
							      channel->channel_name, sg->account);
		if (!convo)
			break;

		/* Remove user from channel */
		purple_conv_chat_remove_user(PURPLE_CONV_CHAT(convo),
					     client_entry->nickname, NULL);

		break;

	case SILC_NOTIFY_TYPE_SIGNOFF:
		client_entry = va_arg(va, SilcClientEntry);
		tmp = va_arg(va, char *);

		/* Remove from all channels */
		silc_hash_table_list(client_entry->channels, &htl);
		while (silc_hash_table_get(&htl, NULL, (void *)&chu)) {
			convo = purple_find_conversation_with_account(PURPLE_CONV_TYPE_CHAT,
								      chu->channel->channel_name, sg->account);
			if (!convo)
				continue;
			purple_conv_chat_remove_user(PURPLE_CONV_CHAT(convo),
						     client_entry->nickname,
						     tmp);
		}
		silc_hash_table_list_reset(&htl);

		break;

	case SILC_NOTIFY_TYPE_TOPIC_SET:
		{
			char *esc, *tmp2;
			idtype = va_arg(va, int);
			entry = va_arg(va, void *);
			tmp = va_arg(va, char *);
			channel = va_arg(va, SilcChannelEntry);

			convo = purple_find_conversation_with_account(PURPLE_CONV_TYPE_CHAT,
								      channel->channel_name, sg->account);
			if (!convo)
				break;

			if (!tmp)
				break;

			esc = g_markup_escape_text(tmp, -1);
			tmp2 = purple_markup_linkify(esc);
			g_free(esc);

			if (idtype == SILC_ID_CLIENT) {
				client_entry = (SilcClientEntry)entry;
				g_snprintf(buf, sizeof(buf),
						_("%s has changed the topic of <I>%s</I> to: %s"),
						client_entry->nickname, channel->channel_name, tmp2);
				purple_conv_chat_write(PURPLE_CONV_CHAT(convo), client_entry->nickname,
						buf, PURPLE_MESSAGE_SYSTEM, time(NULL));
				purple_conv_chat_set_topic(PURPLE_CONV_CHAT(convo),
						client_entry->nickname, tmp);
			} else if (idtype == SILC_ID_SERVER) {
				server_entry = (SilcServerEntry)entry;
				g_snprintf(buf, sizeof(buf),
						_("%s has changed the topic of <I>%s</I> to: %s"),
						server_entry->server_name, channel->channel_name, tmp2);
				purple_conv_chat_write(PURPLE_CONV_CHAT(convo), server_entry->server_name,
						buf, PURPLE_MESSAGE_SYSTEM, time(NULL));
				purple_conv_chat_set_topic(PURPLE_CONV_CHAT(convo),
						server_entry->server_name, tmp);
			} else if (idtype == SILC_ID_CHANNEL) {
				channel = (SilcChannelEntry)entry;
				g_snprintf(buf, sizeof(buf),
						_("%s has changed the topic of <I>%s</I> to: %s"),
						channel->channel_name, channel->channel_name, tmp2);
				purple_conv_chat_write(PURPLE_CONV_CHAT(convo), channel->channel_name,
						buf, PURPLE_MESSAGE_SYSTEM, time(NULL));
				purple_conv_chat_set_topic(PURPLE_CONV_CHAT(convo),
						channel->channel_name, tmp);
			} else {
				purple_conv_chat_set_topic(PURPLE_CONV_CHAT(convo), NULL, tmp);
			}

			g_free(tmp2);

			break;

		}
	case SILC_NOTIFY_TYPE_NICK_CHANGE:
		client_entry = va_arg(va, SilcClientEntry);
		tmp = va_arg(va, char *);      /* Old nick */
		name = va_arg(va, char *);     /* New nick */

		if (!strcmp(tmp, name))
			break;

		/* Change nick on all channels */
		silc_hash_table_list(client_entry->channels, &htl);
		while (silc_hash_table_get(&htl, NULL, (void *)&chu)) {
			convo = purple_find_conversation_with_account(PURPLE_CONV_TYPE_CHAT,
								      chu->channel->channel_name, sg->account);
			if (!convo)
				continue;
			if (purple_conv_chat_find_user(PURPLE_CONV_CHAT(convo), client_entry->nickname))
				purple_conv_chat_rename_user(PURPLE_CONV_CHAT(convo),
							     tmp, name);
		}
		silc_hash_table_list_reset(&htl);

		break;

	case SILC_NOTIFY_TYPE_CMODE_CHANGE:
		idtype = va_arg(va, int);
		entry = va_arg(va, void *);
		mode = va_arg(va, SilcUInt32);
		(void)va_arg(va, char *);
		(void)va_arg(va, char *);
		(void)va_arg(va, char *);
		(void)va_arg(va, SilcPublicKey);
		(void)va_arg(va, SilcDList);
		channel = va_arg(va, SilcChannelEntry);

		convo = purple_find_conversation_with_account(PURPLE_CONV_TYPE_CHAT,
							      channel->channel_name, sg->account);
		if (!convo)
			break;

		if (idtype == SILC_ID_CLIENT)
			name = ((SilcClientEntry)entry)->nickname;
		else if (idtype == SILC_ID_SERVER)
			name = ((SilcServerEntry)entry)->server_name;
		else
			name = ((SilcChannelEntry)entry)->channel_name;
		if (!name)
			break;

		if (mode) {
			silcpurple_get_chmode_string(mode, buf2, sizeof(buf2));
			g_snprintf(buf, sizeof(buf),
				   _("<I>%s</I> set channel <I>%s</I> modes to: %s"), name,
				   channel->channel_name, buf2);
		} else {
			g_snprintf(buf, sizeof(buf),
				   _("<I>%s</I> removed all channel <I>%s</I> modes"), name,
				   channel->channel_name);
		}
		purple_conv_chat_write(PURPLE_CONV_CHAT(convo), channel->channel_name,
				       buf, PURPLE_MESSAGE_SYSTEM, time(NULL));
		break;

	case SILC_NOTIFY_TYPE_CUMODE_CHANGE:
		{
			PurpleConvChatBuddyFlags flags = PURPLE_CBFLAGS_NONE;
			idtype = va_arg(va, int);
			entry = va_arg(va, void *);
			mode = va_arg(va, SilcUInt32);
			client_entry2 = va_arg(va, SilcClientEntry);
			channel = va_arg(va, SilcChannelEntry);

			convo = purple_find_conversation_with_account(PURPLE_CONV_TYPE_CHAT,
								      channel->channel_name, sg->account);
			if (!convo)
				break;

			if (idtype == SILC_ID_CLIENT)
				name = ((SilcClientEntry)entry)->nickname;
			else if (idtype == SILC_ID_SERVER)
				name = ((SilcServerEntry)entry)->server_name;
			else
				name = ((SilcChannelEntry)entry)->channel_name;
			if (!name)
				break;

			if (mode) {
				silcpurple_get_chumode_string(mode, buf2, sizeof(buf2));
				g_snprintf(buf, sizeof(buf),
					   _("<I>%s</I> set <I>%s's</I> modes to: %s"), name,
					   client_entry2->nickname, buf2);
				if (mode & SILC_CHANNEL_UMODE_CHANFO)
					flags |= PURPLE_CBFLAGS_FOUNDER;
				if (mode & SILC_CHANNEL_UMODE_CHANOP)
					flags |= PURPLE_CBFLAGS_OP;
			} else {
				g_snprintf(buf, sizeof(buf),
					   _("<I>%s</I> removed all <I>%s's</I> modes"), name,
					   client_entry2->nickname);
			}
			purple_conv_chat_write(PURPLE_CONV_CHAT(convo), channel->channel_name,
					       buf, PURPLE_MESSAGE_SYSTEM, time(NULL));
			purple_conv_chat_user_set_flags(PURPLE_CONV_CHAT(convo), client_entry2->nickname, flags);
			break;
		}

	case SILC_NOTIFY_TYPE_MOTD:
		tmp = va_arg(va, char *);
		silc_free(sg->motd);
		sg->motd = silc_memdup(tmp, strlen(tmp));
		break;

	case SILC_NOTIFY_TYPE_KICKED:
		client_entry = va_arg(va, SilcClientEntry);
		tmp = va_arg(va, char *);
		client_entry2 = va_arg(va, SilcClientEntry);
		channel = va_arg(va, SilcChannelEntry);

		convo = purple_find_conversation_with_account(PURPLE_CONV_TYPE_CHAT,
							      channel->channel_name, sg->account);
		if (!convo)
			break;

		if (client_entry == conn->local_entry) {
			/* Remove us from channel */
			g_snprintf(buf, sizeof(buf),
				   _("You have been kicked off <I>%s</I> by <I>%s</I> (%s)"),
				   channel->channel_name, client_entry2->nickname,
				   tmp ? tmp : "");
			purple_conv_chat_write(PURPLE_CONV_CHAT(convo), client_entry->nickname,
					       buf, PURPLE_MESSAGE_SYSTEM, time(NULL));
			serv_got_chat_left(gc, purple_conv_chat_get_id(PURPLE_CONV_CHAT(convo)));
		} else {
			/* Remove user from channel */
			g_snprintf(buf, sizeof(buf), _("Kicked by %s (%s)"),
				   client_entry2->nickname, tmp ? tmp : "");
			purple_conv_chat_remove_user(PURPLE_CONV_CHAT(convo),
						     client_entry->nickname,
						     buf);
		}

		break;

	case SILC_NOTIFY_TYPE_KILLED:
		client_entry = va_arg(va, SilcClientEntry);
		tmp = va_arg(va, char *);
		idtype = va_arg(va, int);
		entry = va_arg(va, SilcClientEntry);

		if (client_entry == conn->local_entry) {
			if (idtype == SILC_ID_CLIENT) {
				client_entry2 = (SilcClientEntry)entry;
				g_snprintf(buf, sizeof(buf),
					   _("You have been killed by %s (%s)"),
					   client_entry2->nickname, tmp ? tmp : "");
			} else if (idtype == SILC_ID_SERVER) {
				server_entry = (SilcServerEntry)entry;
				g_snprintf(buf, sizeof(buf),
					   _("You have been killed by %s (%s)"),
					   server_entry->server_name, tmp ? tmp : "");
			} else if (idtype == SILC_ID_CHANNEL) {
				channel = (SilcChannelEntry)entry;
				g_snprintf(buf, sizeof(buf),
					   _("You have been killed by %s (%s)"),
					   channel->channel_name, tmp ? tmp : "");
			}

			/* Remove us from all channels */
			silc_hash_table_list(client_entry->channels, &htl);
			while (silc_hash_table_get(&htl, NULL, (void *)&chu)) {
				convo = purple_find_conversation_with_account(PURPLE_CONV_TYPE_CHAT,
										chu->channel->channel_name, sg->account);
				if (!convo)
					continue;
				purple_conv_chat_write(PURPLE_CONV_CHAT(convo), client_entry->nickname,
						       buf, PURPLE_MESSAGE_SYSTEM, time(NULL));
				serv_got_chat_left(gc, purple_conv_chat_get_id(PURPLE_CONV_CHAT(convo)));
			}
			silc_hash_table_list_reset(&htl);

		} else {
			if (idtype == SILC_ID_CLIENT) {
				client_entry2 = (SilcClientEntry)entry;
				g_snprintf(buf, sizeof(buf),
					   _("Killed by %s (%s)"),
					   client_entry2->nickname, tmp ? tmp : "");
			} else if (idtype == SILC_ID_SERVER) {
				server_entry = (SilcServerEntry)entry;
				g_snprintf(buf, sizeof(buf),
					   _("Killed by %s (%s)"),
					   server_entry->server_name, tmp ? tmp : "");
			} else if (idtype == SILC_ID_CHANNEL) {
				channel = (SilcChannelEntry)entry;
				g_snprintf(buf, sizeof(buf),
					   _("Killed by %s (%s)"),
					   channel->channel_name, tmp ? tmp : "");
			}

			/* Remove user from all channels */
			silc_hash_table_list(client_entry->channels, &htl);
			while (silc_hash_table_get(&htl, NULL, (void *)&chu)) {
				convo = purple_find_conversation_with_account(PURPLE_CONV_TYPE_CHAT,
										chu->channel->channel_name, sg->account);
				if (!convo)
					continue;
				purple_conv_chat_remove_user(PURPLE_CONV_CHAT(convo),
							     client_entry->nickname, tmp);
			}
			silc_hash_table_list_reset(&htl);
		}

		break;

	case SILC_NOTIFY_TYPE_CHANNEL_CHANGE:
		break;

	case SILC_NOTIFY_TYPE_SERVER_SIGNOFF:
		(void)va_arg(va, void *);
		list = va_arg(va, SilcDList);

		silc_dlist_start(list);
		while ((client_entry = silc_dlist_get(list))) {
			/* Remove from all channels */
			silc_hash_table_list(client_entry->channels, &htl);
			while (silc_hash_table_get(&htl, NULL, (void *)&chu)) {
				convo = purple_find_conversation_with_account(PURPLE_CONV_TYPE_CHAT,
									      chu->channel->channel_name, sg->account);
				if (!convo)
					continue;
				purple_conv_chat_remove_user(PURPLE_CONV_CHAT(convo),
							     client_entry->nickname,
							     _("Server signoff"));
			}
			silc_hash_table_list_reset(&htl);
		}
		break;

	case SILC_NOTIFY_TYPE_ERROR:
		{
			SilcStatus error = va_arg(va, int);
			purple_notify_error(gc, "Error Notify",
					    silc_get_status_message(error),
					    NULL);
		}
		break;

	case SILC_NOTIFY_TYPE_WATCH:
		{
			SilcPublicKey public_key;
			unsigned char *pk;
			SilcUInt32 pk_len;
			char *fingerprint;

			client_entry = va_arg(va, SilcClientEntry);
			(void)va_arg(va, char *);
			mode = va_arg(va, SilcUInt32);
			notify = va_arg(va, int);
			public_key = va_arg(va, SilcPublicKey);

			b = NULL;
			if (public_key) {
				GSList *buddies;
				const char *f;

				pk = silc_pkcs_public_key_encode(public_key, &pk_len);
				if (!pk)
					break;
				fingerprint = silc_hash_fingerprint(NULL, pk, pk_len);
				for (i = 0; i < strlen(fingerprint); i++)
					if (fingerprint[i] == ' ')
						fingerprint[i] = '_';
				g_snprintf(buf, sizeof(buf) - 1,
					   "%s" G_DIR_SEPARATOR_S "clientkeys"
					   G_DIR_SEPARATOR_S "clientkey_%s.pub",
					   silcpurple_silcdir(), fingerprint);
				silc_free(fingerprint);
				silc_free(pk);

				/* Find buddy by associated public key */
				for (buddies = purple_find_buddies(account, NULL); buddies;
						buddies = g_slist_delete_link(buddies, buddies)) {
					b = buddies->data;
					f = purple_blist_node_get_string(PURPLE_BLIST_NODE(b), "public-key");
					if (purple_strequal(f, buf))
						goto cont;
					b = NULL;
				}
			}
		cont:
			if (!b) {
				/* Find buddy by nickname */
				b = purple_find_buddy(sg->account, client_entry->nickname);
				if (!b) {
					purple_debug_warning("silc", "WATCH for %s, unknown buddy\n",
						client_entry->nickname);
					break;
				}
			}

			silc_free(purple_buddy_get_protocol_data(b));
			purple_buddy_set_protocol_data(b, silc_memdup(&client_entry->id,
						    sizeof(client_entry->id)));
			if (notify == SILC_NOTIFY_TYPE_NICK_CHANGE) {
				break;
			} else if (notify == SILC_NOTIFY_TYPE_UMODE_CHANGE) {
				/* See if client was away and is now present */
				if (!(mode & (SILC_UMODE_GONE | SILC_UMODE_INDISPOSED |
					      SILC_UMODE_BUSY | SILC_UMODE_PAGE |
					      SILC_UMODE_DETACHED)) &&
				    (client_entry->mode & SILC_UMODE_GONE ||
				     client_entry->mode & SILC_UMODE_INDISPOSED ||
				     client_entry->mode & SILC_UMODE_BUSY ||
				     client_entry->mode & SILC_UMODE_PAGE ||
				     client_entry->mode & SILC_UMODE_DETACHED)) {
					client_entry->mode = mode;
					purple_prpl_got_user_status(purple_buddy_get_account(b), purple_buddy_get_name(b), SILCPURPLE_STATUS_ID_AVAILABLE, NULL);
				}
				else if ((mode & SILC_UMODE_GONE) ||
					 (mode & SILC_UMODE_INDISPOSED) ||
					 (mode & SILC_UMODE_BUSY) ||
					 (mode & SILC_UMODE_PAGE) ||
					 (mode & SILC_UMODE_DETACHED)) {
					client_entry->mode = mode;
					purple_prpl_got_user_status(purple_buddy_get_account(b), purple_buddy_get_name(b), SILCPURPLE_STATUS_ID_OFFLINE, NULL);
				}
			} else if (notify == SILC_NOTIFY_TYPE_SIGNOFF ||
				   notify == SILC_NOTIFY_TYPE_SERVER_SIGNOFF ||
				   notify == SILC_NOTIFY_TYPE_KILLED) {
				client_entry->mode = mode;
				purple_prpl_got_user_status(purple_buddy_get_account(b), purple_buddy_get_name(b), SILCPURPLE_STATUS_ID_OFFLINE, NULL);
			} else if (notify == SILC_NOTIFY_TYPE_NONE) {
				client_entry->mode = mode;
				purple_prpl_got_user_status(purple_buddy_get_account(b), purple_buddy_get_name(b), SILCPURPLE_STATUS_ID_AVAILABLE, NULL);
			}
		}
		break;

	default:
		purple_debug_info("silc", "Unhandled notification: %d\n", type);
		break;
	}

	va_end(va);
}


/* Command handler. This function is called always after application has
   called a command.  It will be called to indicate that the command
   was processed.  It will also be called if error occurs while processing
   the command.  The `success' indicates whether the command was sent
   or if error occurred.  The `status' indicates the actual error.
   The `argc' and `argv' are the command line arguments sent to the
   command by application.  Note that, this is not reply to the command
   from server, this is merely and indication to application that the
   command was processed. */

static void
silc_command(SilcClient client, SilcClientConnection conn,
	     SilcBool success, SilcCommand command, SilcStatus status,
	     SilcUInt32 argc, unsigned char **argv)
{
	PurpleConnection *gc = client->application;
	SilcPurple sg = purple_connection_get_protocol_data(gc);

	switch (command) {

	case SILC_COMMAND_CMODE:
		if (argc == 3 && !strcmp((char *)argv[2], "+C"))
			sg->chpk = TRUE;
		else
			sg->chpk = FALSE;
		break;

	default:
		break;
	}
}

#if 0
static void
silcpurple_whois_more(SilcClientEntry client_entry, gint id)
{
	SilcAttributePayload attr;
	SilcAttribute attribute;
	GString *s;
	SilcVCardStruct vcard;
	int i;

	if (id != 0)
		return;

	memset(&vcard, 0, sizeof(vcard));

	s = g_string_new("");

	silc_dlist_start(client_entry->attrs);
	while ((attr = silc_dlist_get(client_entry->attrs)) != SILC_LIST_END) {
		attribute = silc_attribute_get_attribute(attr);
		switch (attribute) {

		case SILC_ATTRIBUTE_USER_INFO:
			if (!silc_attribute_get_object(attr, (void *)&vcard,
						       sizeof(vcard)))
				continue;
			g_string_append_printf(s, "%s:\n\n", _("Personal Information"));
			if (vcard.full_name)
				g_string_append_printf(s, "%s:\t\t%s\n",
						       _("Full Name"),
						       vcard.full_name);
			if (vcard.first_name)
				g_string_append_printf(s, "%s:\t%s\n",
						       _("First Name"),
						       vcard.first_name);
			if (vcard.middle_names)
				g_string_append_printf(s, "%s:\t%s\n",
						       _("Middle Name"),
						       vcard.middle_names);
			if (vcard.family_name)
				g_string_append_printf(s, "%s:\t%s\n",
						       _("Family Name"),
						       vcard.family_name);
			if (vcard.nickname)
				g_string_append_printf(s, "%s:\t\t%s\n",
						       _("Nickname"),
						       vcard.nickname);
			if (vcard.bday)
				g_string_append_printf(s, "%s:\t\t%s\n",
						       _("Birth Day"),
						       vcard.bday);
			if (vcard.title)
				g_string_append_printf(s, "%s:\t\t%s\n",
						       _("Job Title"),
						       vcard.title);
			if (vcard.role)
				g_string_append_printf(s, "%s:\t\t%s\n",
						       _("Job Role"),
						       vcard.role);
			if (vcard.org_name)
				g_string_append_printf(s, "%s:\t%s\n",
						       _("Organization"),
						       vcard.org_name);
			if (vcard.org_unit)
				g_string_append_printf(s, "%s:\t\t%s\n",
						       _("Unit"),
						       vcard.org_unit);
			if (vcard.url)
				g_string_append_printf(s, "%s:\t%s\n",
						       _("Homepage"),
						       vcard.url);
			if (vcard.label)
				g_string_append_printf(s, "%s:\t%s\n",
						       _("Address"),
						       vcard.label);
			for (i = 0; i < vcard.num_tels; i++) {
				if (vcard.tels[i].telnum)
					g_string_append_printf(s, "%s:\t\t\t%s\n",
							       _("Phone"),
							       vcard.tels[i].telnum);
			}
			for (i = 0; i < vcard.num_emails; i++) {
				if (vcard.emails[i].address)
					g_string_append_printf(s, "%s:\t\t%s\n",
							       _("Email"),
							       vcard.emails[i].address);
			}
			if (vcard.note)
				g_string_append_printf(s, "\n%s:\t\t%s\n",
						       _("Note"),
						       vcard.note);
			break;
		}
	}

	purple_notify_info(NULL, _("User Information"), _("User Information"),
			 s->str);
	g_string_free(s, TRUE);
}
#endif


/* Command reply handler.  Delivers a reply to command that was sent
   earlier.  The `conn' is the associated client connection.  The `command'
   indicates the command reply type.  If the `status' other than
   SILC_STATUS_OK an error occurred.  In this case the `error' will indicate
   the error.  It is possible to receive list of command replies and list
   of errors.  In this case the `status' will indicate it is an list entry
   (the `status' is SILC_STATUS_LIST_START, SILC_STATUS_LIST_ITEM and/or
   SILC_STATUS_LIST_END).

   The arguments received in `ap' are command specific.  See a separate
   documentation in the Toolkit Reference Manual for the command reply
   arguments. */

static void
silc_command_reply(SilcClient client, SilcClientConnection conn,
		   SilcCommand command, SilcStatus status,
		   SilcStatus error, va_list ap)
{
	PurpleConnection *gc = client->application;
	SilcPurple sg = purple_connection_get_protocol_data(gc);
	PurpleConversation *convo;

	switch (command) {
	case SILC_COMMAND_JOIN:
		{
			SilcChannelEntry channel;
			PurpleConversation *convo;
			SilcHashTableList *user_list;
			SilcChannelUser chu;
			GList *users = NULL, *flags = NULL;
			char tmp[256], *topic;

			if (status != SILC_STATUS_OK) {
				purple_notify_error(gc, _("Join Chat"), _("Cannot join channel"),
						    silc_get_status_message(error));
				return;
			}

			(void)va_arg(ap, char *);
			channel = va_arg(ap, SilcChannelEntry);
			(void)va_arg(ap, SilcUInt32);
			user_list = va_arg(ap, SilcHashTableList *);
			topic = va_arg(ap, char *);

			/* Add channel to Purple */
			channel->context = SILC_32_TO_PTR(++sg->channel_ids);
			serv_got_joined_chat(gc, sg->channel_ids, channel->channel_name);
			convo = purple_find_conversation_with_account(PURPLE_CONV_TYPE_CHAT,
								      channel->channel_name, sg->account);
			if (!convo)
			  return;

			/* Add all users to channel */
			while (silc_hash_table_get(user_list, NULL, (void *)&chu)) {
			  PurpleConvChatBuddyFlags f = PURPLE_CBFLAGS_NONE;
			  chu->context = SILC_32_TO_PTR(sg->channel_ids);

			  if (chu->mode & SILC_CHANNEL_UMODE_CHANFO)
			    f |= PURPLE_CBFLAGS_FOUNDER;
			  if (chu->mode & SILC_CHANNEL_UMODE_CHANOP)
			    f |= PURPLE_CBFLAGS_OP;
			  users = g_list_append(users, chu->client->nickname);
			  flags = g_list_append(flags, GINT_TO_POINTER(f));

			  if (chu->mode & SILC_CHANNEL_UMODE_CHANFO) {
			    if (chu->client == conn->local_entry)
				g_snprintf(tmp, sizeof(tmp),
					   _("You are channel founder on <I>%s</I>"),
					   channel->channel_name);
			    else
				g_snprintf(tmp, sizeof(tmp),
					   _("Channel founder on <I>%s</I> is <I>%s</I>"),
					   channel->channel_name, chu->client->nickname);

			    purple_conversation_write(convo, NULL, tmp,
						      PURPLE_MESSAGE_SYSTEM, time(NULL));
			  }
			}

			purple_conv_chat_add_users(PURPLE_CONV_CHAT(convo), users, NULL, flags, FALSE);
			g_list_free(users);
			g_list_free(flags);

			/* Set topic */
			if (topic)
			  purple_conv_chat_set_topic(PURPLE_CONV_CHAT(convo), NULL, topic);

			/* Set nick */
			purple_conv_chat_set_nick(PURPLE_CONV_CHAT(convo), conn->local_entry->nickname);
		}
		break;

	case SILC_COMMAND_LEAVE:
		break;

	case SILC_COMMAND_USERS:
		break;

	case SILC_COMMAND_WHOIS:
		{
			SilcUInt32 idle, *user_modes;
			SilcDList channels;
			SilcClientEntry client_entry;
			char tmp[1024];
			char *moodstr, *statusstr, *contactstr, *langstr, *devicestr, *tzstr, *geostr;
			PurpleNotifyUserInfo *user_info;

			if (status != SILC_STATUS_OK) {
				purple_notify_error(gc, _("User Information"),
						_("Cannot get user information"),
						silc_get_status_message(error));
				break;
			}

			client_entry = va_arg(ap, SilcClientEntry);
			(void)va_arg(ap, char *);
			(void)va_arg(ap, char *);
			(void)va_arg(ap, char *);
			channels = va_arg(ap, SilcDList);
			(void)va_arg(ap, SilcUInt32);
			idle = va_arg(ap, SilcUInt32);
			(void)va_arg(ap, unsigned char *);
			user_modes = va_arg(ap, SilcUInt32 *);

			user_info = purple_notify_user_info_new();
			purple_notify_user_info_add_pair_plaintext(user_info, _("Nickname"), client_entry->nickname);
			if (client_entry->realname) {
				purple_notify_user_info_add_pair_plaintext(user_info, _("Real Name"), client_entry->realname);
			}
			if (*client_entry->hostname) {
				gchar *tmp2;
				tmp2 = g_strdup_printf("%s@%s", client_entry->username, client_entry->hostname);
				purple_notify_user_info_add_pair_plaintext(user_info, _("Username"), tmp2);
				g_free(tmp2);
			} else
				purple_notify_user_info_add_pair_plaintext(user_info, _("Username"), client_entry->username);

			if (client_entry->mode) {
				memset(tmp, 0, sizeof(tmp));
				silcpurple_get_umode_string(client_entry->mode,
							    tmp, sizeof(tmp) - strlen(tmp));
				/* TODO: Check whether it's correct to call add_pair_html,
				         or if we should be using add_pair_plaintext */
				purple_notify_user_info_add_pair_html(user_info, _("User Modes"), tmp);
			}

			silcpurple_parse_attrs(client_entry->attrs, &moodstr, &statusstr, &contactstr, &langstr, &devicestr, &tzstr, &geostr);
			if (moodstr) {
				/* TODO: Check whether it's correct to call add_pair_html,
				         or if we should be using add_pair_plaintext */
				purple_notify_user_info_add_pair_html(user_info, _("Mood"), moodstr);
				g_free(moodstr);
			}

			if (statusstr) {
				purple_notify_user_info_add_pair_plaintext(user_info, _("Status Text"), statusstr);
				g_free(statusstr);
			}

			if (contactstr) {
				/* TODO: Check whether it's correct to call add_pair_html,
				         or if we should be using add_pair_plaintext */
				purple_notify_user_info_add_pair_html(user_info, _("Preferred Contact"), contactstr);
				g_free(contactstr);
			}

			if (langstr) {
				/* TODO: Check whether it's correct to call add_pair_html,
				         or if we should be using add_pair_plaintext */
				purple_notify_user_info_add_pair_html(user_info, _("Preferred Language"), langstr);
				g_free(langstr);
			}

			if (devicestr) {
				/* TODO: Check whether it's correct to call add_pair_html,
				         or if we should be using add_pair_plaintext */
				purple_notify_user_info_add_pair_html(user_info, _("Device"), devicestr);
				g_free(devicestr);
			}

			if (tzstr) {
				/* TODO: Check whether it's correct to call add_pair_html,
				         or if we should be using add_pair_plaintext */
				purple_notify_user_info_add_pair_html(user_info, _("Timezone"), tzstr);
				g_free(tzstr);
			}

			if (geostr) {
				/* TODO: Check whether it's correct to call add_pair_html,
				         or if we should be using add_pair_plaintext */
				purple_notify_user_info_add_pair_html(user_info, _("Geolocation"), geostr);
				g_free(geostr);
			}

			if (*client_entry->server) {
				/* TODO: Check whether it's correct to call add_pair_html,
				         or if we should be using add_pair_plaintext */
				purple_notify_user_info_add_pair_html(user_info, _("Server"), client_entry->server);
			}

			if (channels && user_modes) {
				SilcChannelPayload entry;
				int i = 0;

				memset(tmp, 0, sizeof(tmp));
				silc_dlist_start(channels);
				while ((entry = silc_dlist_get(channels))) {
					SilcUInt32 name_len;
					char *m = silc_client_chumode_char(user_modes[i++]);
					char *name = (char *)silc_channel_get_name(entry, &name_len);
					if (m)
						silc_strncat(tmp, sizeof(tmp) - 1, m, strlen(m));
					silc_strncat(tmp, sizeof(tmp) - 1, name, name_len);
					silc_strncat(tmp, sizeof(tmp) - 1, "  ", 1);
					silc_free(m);
				}
				purple_notify_user_info_add_pair_plaintext(user_info, _("Currently on"), tmp);
			}

			if (client_entry->public_key) {
				char *fingerprint, *babbleprint;
				unsigned char *pk;
				SilcUInt32 pk_len;
				pk = silc_pkcs_public_key_encode(client_entry->public_key, &pk_len);
				if (pk) {
					fingerprint = silc_hash_fingerprint(NULL, pk, pk_len);
					babbleprint = silc_hash_babbleprint(NULL, pk, pk_len);
					purple_notify_user_info_add_pair_plaintext(user_info, _("Public Key Fingerprint"), fingerprint);
					purple_notify_user_info_add_pair_plaintext(user_info, _("Public Key Babbleprint"), babbleprint);
					silc_free(fingerprint);
					silc_free(babbleprint);
					silc_free(pk);
				}
			}

#if 0 /* XXX for now, let's not show attrs here */
			if (client_entry->attrs)
				purple_request_action(gc, _("User Information"),
						_("User Information"),
						buf, 1, client_entry, 2,
						_("OK"), G_CALLBACK(silcpurple_whois_more),
						_("_More..."), G_CALLBACK(silcpurple_whois_more), gc->account, NULL, NULL);
			else
#endif /* 0 */
			purple_notify_userinfo(gc, client_entry->nickname, user_info, NULL, NULL);
			purple_notify_user_info_destroy(user_info);
		}
		break;

	case SILC_COMMAND_WHOWAS:
		{
			SilcClientEntry client_entry;
			char *nickname, *realname, *username;
			PurpleNotifyUserInfo *user_info;

			if (status != SILC_STATUS_OK) {
				purple_notify_error(gc, _("User Information"),
						  _("Cannot get user information"),
						  silc_get_status_message(error));
				break;
			}

			client_entry = va_arg(ap, SilcClientEntry);
			nickname = va_arg(ap, char *);
			username = va_arg(ap, char *);
			realname = va_arg(ap, char *);
			if (!nickname)
				break;

			user_info = purple_notify_user_info_new();
			purple_notify_user_info_add_pair_plaintext(user_info, _("Nickname"), nickname);
			if (realname)
				purple_notify_user_info_add_pair_plaintext(user_info, _("Real Name"), realname);
			if (username) {
				if (client_entry && *client_entry->hostname) {
					gchar *tmp;
					tmp = g_strdup_printf("%s@%s", username, client_entry->hostname);
					purple_notify_user_info_add_pair_plaintext(user_info, _("Username"), tmp);
					g_free(tmp);
				} else
					purple_notify_user_info_add_pair_plaintext(user_info, _("Username"), username);
			}
			if (client_entry && *client_entry->server) {
				/* TODO: Check whether it's correct to call add_pair_html,
				         or if we should be using add_pair_plaintext */
				purple_notify_user_info_add_pair_html(user_info, _("Server"), client_entry->server);
			}


			if (client_entry && client_entry->public_key) {
				char *fingerprint, *babbleprint;
				unsigned char *pk;
				SilcUInt32 pk_len;
				pk = silc_pkcs_public_key_encode(client_entry->public_key, &pk_len);
				if (pk) {
					fingerprint = silc_hash_fingerprint(NULL, pk, pk_len);
					babbleprint = silc_hash_babbleprint(NULL, pk, pk_len);
					purple_notify_user_info_add_pair_plaintext(user_info, _("Public Key Fingerprint"), fingerprint);
					purple_notify_user_info_add_pair_plaintext(user_info, _("Public Key Babbleprint"), babbleprint);
					silc_free(fingerprint);
					silc_free(babbleprint);
					silc_free(pk);
				}
			}

			purple_notify_userinfo(gc, nickname, user_info, NULL, NULL);
			purple_notify_user_info_destroy(user_info);
		}
		break;

	case SILC_COMMAND_DETACH:
		{
			const char *file;
			SilcBuffer detach_data;

			if (status != SILC_STATUS_OK) {
			  purple_notify_error(gc, _("Detach From Server"), _("Cannot detach"),
					      silc_get_status_message(error));
			  return;
			}

			detach_data = va_arg(ap, SilcBuffer);

			/* Save the detachment data to file. */
			file = silcpurple_session_file(purple_account_get_username(sg->account));
			g_unlink(file);
			silc_file_writefile(file, (const char *)silc_buffer_data(detach_data),
					    silc_buffer_len(detach_data));
		}
		break;

	case SILC_COMMAND_TOPIC:
		{
			SilcChannelEntry channel;

			if (status != SILC_STATUS_OK) {
				purple_notify_error(gc, _("Topic"), _("Cannot set topic"),
						    silc_get_status_message(error));
				return;
			}

			channel = va_arg(ap, SilcChannelEntry);

			convo = purple_find_conversation_with_account(PURPLE_CONV_TYPE_CHAT,
								      channel->channel_name, sg->account);
			if (!convo) {
				purple_debug_error("silc", "Got a topic for %s, which doesn't exist\n",
						   channel->channel_name);
				break;
			}

			/* Set topic */
			if (channel->topic)
				purple_conv_chat_set_topic(PURPLE_CONV_CHAT(convo), NULL, channel->topic);
		}
		break;

	case SILC_COMMAND_NICK:
		{
			SilcClientEntry local_entry;
			SilcHashTableList htl;
			SilcChannelUser chu;
			const char *oldnick, *newnick;

			if (status != SILC_STATUS_OK) {
				purple_notify_error(gc, _("Nick"), _("Failed to change nickname"),
						    silc_get_status_message(error));
				return;
			}

			local_entry = va_arg(ap, SilcClientEntry);
			newnick = va_arg(ap, char *);

			/* Change nick on all channels */
			silc_hash_table_list(local_entry->channels, &htl);
			while (silc_hash_table_get(&htl, NULL, (void *)&chu)) {
				convo = purple_find_conversation_with_account(PURPLE_CONV_TYPE_CHAT,
									      chu->channel->channel_name, sg->account);
				if (!convo)
					continue;
				oldnick = purple_conv_chat_get_nick(PURPLE_CONV_CHAT(convo));
				if (strcmp(oldnick, purple_normalize(purple_conversation_get_account(convo), newnick))) {
					purple_conv_chat_rename_user(PURPLE_CONV_CHAT(convo),
								     oldnick, newnick);
					purple_conv_chat_set_nick(PURPLE_CONV_CHAT(convo), newnick);
				}
			}
			silc_hash_table_list_reset(&htl);

			purple_connection_set_display_name(gc, newnick);
		}
		break;

	case SILC_COMMAND_LIST:
		{
			char *topic, *name;
			int usercount;
			PurpleRoomlistRoom *room;

			if (sg->roomlist_cancelled)
				break;

			if (error != SILC_STATUS_OK) {
				purple_notify_error(gc, _("Error"), _("Error retrieving room list"),
						    silc_get_status_message(error));
				purple_roomlist_set_in_progress(sg->roomlist, FALSE);
				purple_roomlist_unref(sg->roomlist);
				sg->roomlist = NULL;
				return;
			}

			(void)va_arg(ap, SilcChannelEntry);
			name = va_arg(ap, char *);
			if (!name) {
				purple_notify_error(gc, _("Roomlist"), _("Cannot get room list"),
						    _("Network is empty"));
				purple_roomlist_set_in_progress(sg->roomlist, FALSE);
				purple_roomlist_unref(sg->roomlist);
				sg->roomlist = NULL;
				return;
			}
			topic = va_arg(ap, char *);
			usercount = va_arg(ap, int);

			room = purple_roomlist_room_new(PURPLE_ROOMLIST_ROOMTYPE_ROOM, name, NULL);
			purple_roomlist_room_add_field(sg->roomlist, room, name);
			purple_roomlist_room_add_field(sg->roomlist, room,
						       SILC_32_TO_PTR(usercount));
			purple_roomlist_room_add_field(sg->roomlist, room,
						       topic ? topic : "");
			purple_roomlist_room_add(sg->roomlist, room);

			if (status == SILC_STATUS_LIST_END ||
			    status == SILC_STATUS_OK) {
				purple_roomlist_set_in_progress(sg->roomlist, FALSE);
				purple_roomlist_unref(sg->roomlist);
				sg->roomlist = NULL;
			}
		}
		break;

	case SILC_COMMAND_GETKEY:
		{
			SilcPublicKey public_key;

			if (status != SILC_STATUS_OK) {
				purple_notify_error(gc, _("Get Public Key"),
						    _("Cannot fetch the public key"),
						    silc_get_status_message(error));
				return;
			}

			(void)va_arg(ap, SilcUInt32);
			(void)va_arg(ap, void *);
			public_key = va_arg(ap, SilcPublicKey);

			if (!public_key)
				purple_notify_error(gc, _("Get Public Key"),
						    _("Cannot fetch the public key"),
						    _("No public key was received"));
		}
		break;

	case SILC_COMMAND_INFO:
		{

			char *server_name;
			char *server_info;
			char tmp[256];

			if (status != SILC_STATUS_OK) {
				purple_notify_error(gc, _("Server Information"),
						    _("Cannot get server information"),
						    silc_get_status_message(error));
				return;
			}

			(void)va_arg(ap, SilcServerEntry);
			server_name = va_arg(ap, char *);
			server_info = va_arg(ap, char *);

			if (server_name && server_info) {
				g_snprintf(tmp, sizeof(tmp), "Server: %s\n%s",
					   server_name, server_info);
				purple_notify_info(gc, NULL, _("Server Information"), tmp);
			}
		}
		break;

	case SILC_COMMAND_STATS:
		{
			SilcClientStats *stats;
			char *msg;

			if (status != SILC_STATUS_OK) {
				purple_notify_error(gc, _("Server Statistics"),
						    _("Cannot get server statistics"),
						    silc_get_status_message(error));
				return;
			}

			stats = va_arg(ap, SilcClientStats *);

			msg = g_strdup_printf(_("Local server start time: %s\n"
						"Local server uptime: %s\n"
						"Local server clients: %d\n"
						"Local server channels: %d\n"
						"Local server operators: %d\n"
						"Local router operators: %d\n"
						"Local cell clients: %d\n"
						"Local cell channels: %d\n"
						"Local cell servers: %d\n"
						"Total clients: %d\n"
						"Total channels: %d\n"
						"Total servers: %d\n"
						"Total routers: %d\n"
						"Total server operators: %d\n"
						"Total router operators: %d\n"),
					      silc_time_string(stats->starttime),
					      purple_str_seconds_to_string((int)stats->uptime),
					      (int)stats->my_clients,
					      (int)stats->my_channels,
					      (int)stats->my_server_ops,
					      (int)stats->my_router_ops,
					      (int)stats->cell_clients,
					      (int)stats->cell_channels,
					      (int)stats->cell_servers,
					      (int)stats->clients,
					      (int)stats->channels,
					      (int)stats->servers,
					      (int)stats->routers,
					      (int)stats->server_ops,
					      (int)stats->router_ops);

			purple_notify_info(gc, NULL,
					   _("Network Statistics"), msg);
			g_free(msg);
		}
		break;

	case SILC_COMMAND_PING:
		{
			if (status != SILC_STATUS_OK) {
				purple_notify_error(gc, _("Ping"), _("Ping failed"),
						    silc_get_status_message(error));
				return;
			}

			purple_notify_info(gc, _("Ping"), _("Ping reply received from server"),
					   NULL);
		}
		break;

	case SILC_COMMAND_KILL:
		if (status != SILC_STATUS_OK) {
			purple_notify_error(gc, _("Kill User"),
					    _("Could not kill user"),
					    silc_get_status_message(error));
			return;
		}
		break;

	case SILC_COMMAND_CMODE:
		{
			SilcChannelEntry channel_entry;
			SilcDList channel_pubkeys, list;
			SilcArgumentDecodedList e;

			if (status != SILC_STATUS_OK)
				return;

			channel_entry = va_arg(ap, SilcChannelEntry);
			(void)va_arg(ap, SilcUInt32);
			(void)va_arg(ap, SilcPublicKey);
			channel_pubkeys = va_arg(ap, SilcDList);

			if (!sg->chpk)
				break;

			list = silc_dlist_init();

			if (channel_pubkeys) {
			  silc_dlist_start(channel_pubkeys);
			  while ((e = silc_dlist_get(channel_pubkeys))) {
				if (e->arg_type == 0x00 ||
				    e->arg_type == 0x03)
				  silc_dlist_add(list, silc_pkcs_public_key_copy(e->argument));
			  }
			}
			silcpurple_chat_chauth_show(sg, channel_entry, list);
		}
		break;

	case SILC_COMMAND_WATCH:
		if (status != SILC_STATUS_OK) {
			purple_notify_error(gc, _("WATCH"), _("Cannot watch user"),
					    silc_get_status_message(error));
			return;
		}
		break;

	default:
		if (status == SILC_STATUS_OK)
			purple_debug_info("silc", "Unhandled command: %d (succeeded)\n", command);
		else
			purple_debug_info("silc", "Unhandled command: %d (failed: %s)\n", command,
					  silc_get_status_message(error));
		break;
	}
}

/* Generic command reply callback for silc_client_command_send.  Simply
   calls the default command_reply client operation callback */

SilcBool silcpurple_command_reply(SilcClient client, SilcClientConnection conn,
				  SilcCommand command, SilcStatus status,
				  SilcStatus error, void *context, va_list ap)
{
  silc_command_reply(client, conn, command, status, error, ap);
  return TRUE;
}


typedef struct {
        union {
	  SilcAskPassphrase ask_pass;
	  SilcGetAuthMeth get_auth;
	} u;
	void *context;
} *SilcPurpleAskPassphrase;

static void
silc_ask_auth_password_cb(const unsigned char *passphrase,
			  SilcUInt32 passphrase_len, void *context)
{
	SilcPurpleAskPassphrase internal = context;

	if (!passphrase || !(*passphrase))
	  internal->u.get_auth(SILC_AUTH_NONE, NULL, 0, internal->context);
	else
	  internal->u.get_auth(SILC_AUTH_PASSWORD,
			       (unsigned char *)passphrase,
			       passphrase_len, internal->context);
	silc_free(internal);
}

/* Find authentication method and authentication data by hostname and
   port. The hostname may be IP address as well. The `auth_method' is
   the authentication method the remote connection requires.  It is
   however possible that remote accepts also some other authentication
   method.  Application should use the method that may have been
   configured for this connection.  If none has been configured it should
   use the required `auth_method'.  If the `auth_method' is
   SILC_AUTH_NONE, server does not require any authentication or the
   required authentication method is not known.  The `completion'
   callback must be called to deliver the chosen authentication method
   and data. The `conn' may be NULL. */

static void
silc_get_auth_method(SilcClient client, SilcClientConnection conn,
		     char *hostname, SilcUInt16 port,
		     SilcAuthMethod auth_method,
		     SilcGetAuthMeth completion, void *context)
{
	PurpleConnection *gc = client->application;
	SilcPurple sg = purple_connection_get_protocol_data(gc);
	SilcPurpleAskPassphrase internal;
	const char *password;

	/* Progress */
	if (sg->resuming)
		purple_connection_update_progress(gc, _("Resuming session"), 4, 5);
	else
		purple_connection_update_progress(gc, _("Authenticating connection"), 4, 5);

	/* Check configuration if we have this connection configured. */
	if (auth_method == SILC_AUTH_PUBLIC_KEY &&
	    purple_account_get_bool(sg->account, "pubkey-auth", FALSE)) {
		completion(SILC_AUTH_PUBLIC_KEY, NULL, 0, context);
		return;
	}
	if (auth_method == SILC_AUTH_PASSWORD) {
		password = purple_connection_get_password(gc);
		if (password && *password) {
		  completion(SILC_AUTH_PASSWORD, (unsigned char *)password, strlen(password), context);
		  return;
		}

		/* Ask password from user */
		internal = silc_calloc(1, sizeof(*internal));
		if (!internal)
		  return;
		internal->u.get_auth = completion;
		internal->context = context;
		silc_ask_passphrase(client, conn, silc_ask_auth_password_cb,
				    internal);
		return;
	}

	completion(SILC_AUTH_NONE, NULL, 0, context);
}


/* Called to verify received public key. The `conn_type' indicates which
   entity (server or client) has sent the public key. If user decides to
   trust the key the application may save the key as trusted public key for
   later use. The `completion' must be called after the public key has
   been verified. */

static void
silc_verify_public_key(SilcClient client, SilcClientConnection conn,
		       SilcConnectionType conn_type,
		       SilcPublicKey public_key,
		       SilcVerifyPublicKey completion, void *context)
{
	PurpleConnection *gc = client->application;
	SilcPurple sg = purple_connection_get_protocol_data(gc);

	if (!sg->conn && (conn_type == SILC_CONN_SERVER ||
			  conn_type == SILC_CONN_ROUTER)) {
		/* Progress */
		if (sg->resuming)
			purple_connection_update_progress(gc, _("Resuming session"), 3, 5);
		else
			purple_connection_update_progress(gc, _("Verifying server public key"),
							  3, 5);
	}

	/* Verify public key */
	silcpurple_verify_public_key(client, conn, NULL, conn_type,
				     public_key, completion, context);
}

static void
silc_ask_passphrase_cb(SilcPurpleAskPassphrase internal, const char *passphrase)
{
	if (!passphrase || !(*passphrase))
		internal->u.ask_pass(NULL, 0, internal->context);
	else
		internal->u.ask_pass((unsigned char *)passphrase,
				     strlen(passphrase), internal->context);
	silc_free(internal);
}

/* Ask (interact, that is) a passphrase from user. The passphrase is
   returned to the library by calling the `completion' callback with
   the `context'. The returned passphrase SHOULD be in UTF-8 encoded,
   if not then the library will attempt to encode. */

static void
silc_ask_passphrase(SilcClient client, SilcClientConnection conn,
		    SilcAskPassphrase completion, void *context)
{
	PurpleConnection *gc = client->application;
	SilcPurpleAskPassphrase internal = silc_calloc(1, sizeof(*internal));

	if (!internal)
		return;
	internal->u.ask_pass = completion;
	internal->context = context;
	purple_request_input(gc, _("Passphrase"), NULL,
			     _("Passphrase required"), NULL, FALSE, TRUE, NULL,
			     _("OK"), G_CALLBACK(silc_ask_passphrase_cb),
			     _("Cancel"), G_CALLBACK(silc_ask_passphrase_cb),
			     purple_connection_get_account(gc), NULL, NULL, internal);
}


/* Called to indicate that incoming key agreement request has been
   received.  If the application wants to perform key agreement it may
   call silc_client_perform_key_agreement to initiate key agreement or
   silc_client_send_key_agreement to provide connection point to the
   remote client in case the `hostname' is NULL.  If key agreement is
   not desired this request can be ignored.  The `protocol' is either
   value 0 for TCP or value 1 for UDP. */

static void
silc_key_agreement(SilcClient client, SilcClientConnection conn,
		   SilcClientEntry client_entry,
		   const char *hostname, SilcUInt16 protocol,
		   SilcUInt16 port)
{
	silcpurple_buddy_keyagr_request(client, conn, client_entry,
					hostname, port, protocol);
}


/* Notifies application that file transfer protocol session is being
   requested by the remote client indicated by the `client_entry' from
   the `hostname' and `port'. The `session_id' is the file transfer
   session and it can be used to either accept or reject the file
   transfer request, by calling the silc_client_file_receive or
   silc_client_file_close, respectively. */

static void
silc_ftp(SilcClient client, SilcClientConnection conn,
	 SilcClientEntry client_entry, SilcUInt32 session_id,
	 const char *hostname, SilcUInt16 port)
{
	silcpurple_ftp_request(client, conn, client_entry, session_id,
			       hostname, port);
}

SilcClientOperations ops = {
	silc_say,
	silc_channel_message,
	silc_private_message,
	silc_notify,
	silc_command,
	silc_command_reply,
	silc_get_auth_method,
	silc_verify_public_key,
	silc_ask_passphrase,
	silc_key_agreement,
	silc_ftp
};<|MERGE_RESOLUTION|>--- conflicted
+++ resolved
@@ -359,13 +359,8 @@
 		     SilcUInt32 message_len)
 {
 	PurpleConnection *gc = client->application;
-<<<<<<< HEAD
 	SilcPurple sg = purple_connection_get_protocol_data(gc);
-	PurpleConversation *convo = NULL;
-=======
-	SilcPurple sg = gc->proto_data;
 	PurpleConversation *convo;
->>>>>>> 51ccbc27
 	char *msg, *tmp;
 
 	if (!message)
