--- conflicted
+++ resolved
@@ -1455,18 +1455,12 @@
 									      chu->channel->channel_name, sg->account);
 				if (!chat)
 					continue;
-<<<<<<< HEAD
 				oldnick = purple_chat_conversation_get_nick(chat);
-				if (strcmp(oldnick,
+				if (!purple_strequal(oldnick,
 						purple_normalize(purple_conversation_get_account
 						(PURPLE_CONVERSATION(chat)), newnick))) {
 
 					purple_chat_conversation_rename_user(chat,
-=======
-				oldnick = purple_conv_chat_get_nick(PURPLE_CONV_CHAT(convo));
-				if (!purple_strequal(oldnick, purple_normalize(purple_conversation_get_account(convo), newnick))) {
-					purple_conv_chat_rename_user(PURPLE_CONV_CHAT(convo),
->>>>>>> 2f50dafa
 								     oldnick, newnick);
 					purple_chat_conversation_set_nick(chat, newnick);
 				}
