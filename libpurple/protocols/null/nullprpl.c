--- conflicted
+++ resolved
@@ -117,11 +117,7 @@
   PurpleConnection *gc = (PurpleConnection *)(data);
   GcFuncData *gcfdata = (GcFuncData *)userdata;
 
-<<<<<<< HEAD
-  if (!strcmp(purple_account_get_protocol_id(purple_connection_get_account(gc)), "null"))
-=======
-  if (purple_strequal(gc->account->protocol_id, NULLPRPL_ID))
->>>>>>> 2f50dafa
+  if (purple_strequal(purple_account_get_protocol_id(purple_connection_get_account(gc)), "null"))
     gcfdata->fn(gcfdata->from, gc, gcfdata->userdata);
 }
 
@@ -902,14 +898,8 @@
                     purple_account_get_username(purple_connection_get_account(gc)),
                     purple_conversation_get_name(PURPLE_CONVERSATION(chat)), topic);
 
-<<<<<<< HEAD
   last_topic = purple_chat_conversation_get_topic(chat);
-  if ((!topic && !last_topic) ||
-      (topic && last_topic && !strcmp(topic, last_topic)))
-=======
-  last_topic = purple_conv_chat_get_topic(chat);
   if (purple_strequal(topic, last_topic))
->>>>>>> 2f50dafa
     return;  /* topic is unchanged, this is a noop */
 
   foreach_gc_in_chat(set_chat_topic_fn, gc, id, (gpointer)topic);
