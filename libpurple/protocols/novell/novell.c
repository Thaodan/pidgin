--- conflicted
+++ resolved
@@ -3311,12 +3311,7 @@
 					}
 				}
 
-<<<<<<< HEAD
 				for (node = purple_connection_get_account(gc)->permit; node; node = node->next) {
-					name = NULL;
-=======
-				for (node = gc->account->permit; node; node = node->next) {
->>>>>>> 51ccbc27
 					dn = nm_lookup_dn(user, (char *)node->data);
 					if (dn) {
 						user_record = nm_find_user_record(user, dn);
