/*
 * novell.c
 *
 * Copyright (c) 2004 Novell, Inc. All Rights Reserved.
 *
 * This program is free software; you can redistribute it and/or modify
 * it under the terms of the GNU General Public License as published by
 * the Free Software Foundation; version 2 of the License.
 *
 * This program is distributed in the hope that it will be useful,
 * but WITHOUT ANY WARRANTY; without even the implied warranty of
 * MERCHANTABILITY or FITNESS FOR A PARTICULAR PURPOSE.  See the
 * GNU General Public License for more details.
 *
 * You should have received a copy of the GNU General Public License
 * along with this program; if not, write to the Free Software
 * Foundation, Inc., 51 Franklin Street, Fifth Floor, Boston, MA	02111-1301	USA
 *
 */

#include "internal.h"
#include "accountopt.h"
#include "debug.h"
#include "plugins.h"
#include "protocol.h"
#include "server.h"
#include "nmuser.h"
#include "notify.h"
#include "util.h"
#include "sslconn.h"
#include "request.h"
#include "network.h"
#include "status.h"
#include "version.h"

#define DEFAULT_PORT			8300
#define NOVELL_CONNECT_STEPS	4
#define NM_ROOT_FOLDER_NAME "GroupWise Messenger"

#define NOVELL_STATUS_TYPE_AVAILABLE "available"
#define NOVELL_STATUS_TYPE_AWAY "away"
#define NOVELL_STATUS_TYPE_BUSY "busy"
#define NOVELL_STATUS_TYPE_OFFLINE "offline"
#define NOVELL_STATUS_TYPE_IDLE "idle"
#define NOVELL_STATUS_TYPE_APPEAR_OFFLINE "appearoffline"

static PurpleProtocol *my_protocol = NULL;

static gboolean
_is_disconnect_error(NMERR_T err);

static gboolean
_check_for_disconnect(NMUser * user, NMERR_T err);

static void
_send_message(NMUser * user, NMMessage * message);

static void
_update_buddy_status(NMUser *user, PurpleBuddy * buddy, int status, int gmt);

static void
_remove_purple_buddies(NMUser * user);

static void
_add_contacts_to_purple_blist(NMUser * user, NMFolder * folder);

static void
_add_purple_buddies(NMUser * user);

static void
_sync_contact_list(NMUser *user);

static void
_sync_privacy_lists(NMUser *user);

static void
_show_info(PurpleConnection * gc, NMUserRecord * user_record, char * name);

const char *
_get_conference_name(int id);

/*******************************************************************************
 * Response callbacks
 *******************************************************************************/

/* Handle login response */
static void
_login_resp_cb(NMUser * user, NMERR_T ret_code,
			   gpointer resp_data, gpointer user_data)
{
	PurpleConnection *gc;
	const char *alias;
	NMERR_T rc;

	if (user == NULL)
		return;

	gc = purple_account_get_connection(user->client_data);
	if (gc == NULL)
		return;

	if (ret_code == NM_OK) {

		/* Set alias for user if not set (use Full Name) */
		alias = purple_account_get_private_alias(user->client_data);
		if (alias == NULL || *alias == '\0') {
			alias = nm_user_record_get_full_name(user->user_record);

			if (alias)
				purple_account_set_private_alias(user->client_data, alias);
		}

		/* Tell Purple that we are connected */
		purple_connection_set_state(gc, PURPLE_CONNECTION_CONNECTED);

		_sync_contact_list(user);

		rc = nm_send_set_status(user, NM_STATUS_AVAILABLE, NULL, NULL, NULL,
								NULL);
		_check_for_disconnect(user, rc);

	} else {
		PurpleConnectionError reason;
		char *err = g_strdup_printf(_("Unable to login: %s"),
					    nm_error_to_string (ret_code));

		switch (ret_code) {
			case NMERR_AUTHENTICATION_FAILED:
			case NMERR_CREDENTIALS_MISSING:
			case NMERR_PASSWORD_INVALID:
				/* Don't attempt to auto-reconnect if our
				 * password was invalid.
				 */
				if (!purple_account_get_remember_password(purple_connection_get_account(gc)))
					purple_account_set_password(purple_connection_get_account(gc), NULL, NULL, NULL);
				reason = PURPLE_CONNECTION_ERROR_AUTHENTICATION_FAILED;
				break;
			default:
				/* FIXME: There are other reasons login could fail */
				reason = PURPLE_CONNECTION_ERROR_NETWORK_ERROR;
		}

		purple_connection_error(gc, reason, err);
		g_free(err);
	}
}

/* Handle getstatus response*/
static void
_get_status_resp_cb(NMUser * user, NMERR_T ret_code,
					gpointer resp_data, gpointer user_data)
{
	PurpleBuddy *buddy;
	GSList *buddies;
	GSList *bnode;
	NMUserRecord *user_record = (NMUserRecord *) resp_data;
	int status;

	if (user == NULL || user_record == NULL)
		return;

	if (ret_code == NM_OK) {

		/* Find all Purple buddies and update their statuses */
		const char *name = nm_user_record_get_display_id(user_record);

		if (name) {
			buddies = purple_blist_find_buddies((PurpleAccount *) user->client_data, name);
			for (bnode = buddies; bnode; bnode = bnode->next) {
				buddy = (PurpleBuddy *) bnode->data;
				if (buddy) {
					status = nm_user_record_get_status(user_record);
					_update_buddy_status(user, buddy, status, time(0));
				}
			}
			g_slist_free(buddies);
		}

	} else {

		purple_debug(PURPLE_DEBUG_INFO, "novell",
				   "_get_status_resp_cb(): rc = 0x%X\n", ret_code);

	}
}

/* Show an error if the rename failed */
static void
_rename_contact_resp_cb(NMUser * user, NMERR_T ret_code,
						gpointer resp_data, gpointer user_data)
{
	if (ret_code != NM_OK) {
		purple_debug(PURPLE_DEBUG_INFO, "novell",
				   "_rename_contact_resp_cb(): rc = 0x%X\n", ret_code);
	}
}

/* Handle the getdetails response and send the message */
static void
_get_details_resp_send_msg(NMUser * user, NMERR_T ret_code,
						   gpointer resp_data, gpointer user_data)
{
	PurpleConversation *gconv;
	PurpleConnection *gc;
	NMUserRecord *user_record = NULL;
	NMContact *cntct = NULL;
	NMConference *conf;
	NMMessage *msg = user_data;
	const char *dn = NULL;
	const char *name;

	if (user == NULL || msg == NULL)
		return;

	if (ret_code == NM_OK) {
		user_record = (NMUserRecord *) resp_data;
		if (user_record) {

			/* Set the title for the conversation */
			/* XXX - Should this be find_im_with_account? */
			gconv =	purple_conversations_find_with_account(nm_user_record_get_display_id(user_record),
														(PurpleAccount *) user->client_data);
			if (gconv) {

				dn = nm_user_record_get_dn(user_record);
				if (dn) {
					cntct = nm_find_contact(user, dn);
				}

				if (cntct) {
					purple_conversation_set_title(gconv,
												nm_contact_get_display_name(cntct));
				} else {

					/* Not in the contact list, try to user full name */
					name = (char *) nm_user_record_get_full_name(user_record);
					if (name)
						purple_conversation_set_title(gconv, name);
				}
			}

			/* Add the user record to particpant list */
			conf = nm_message_get_conference(msg);
			if (conf) {
				nm_conference_add_participant(conf, user_record);
				_send_message(user, msg);
			}
		}

	} else {

		gc = purple_account_get_connection(user->client_data);
		if (gc != NULL) {
			char *err = g_strdup_printf(_("Unable to send message."
										  " Could not get details for user (%s)."),
						    nm_error_to_string (ret_code));

			purple_notify_error(gc, NULL, err, NULL);
			g_free(err);
		}

		if (msg)
			nm_release_message(msg);
	}
}

/* Set up the new PurpleBuddy based on the response from getdetails */
static void
_get_details_resp_setup_buddy(NMUser * user, NMERR_T ret_code,
							  gpointer resp_data, gpointer user_data)
{
	NMUserRecord *user_record;
	NMContact *contact;
	PurpleBuddy *buddy;
	const char *alias;
	NMERR_T rc = NM_OK;

	if (user == NULL || resp_data == NULL || user_data == NULL)
		return;

	contact = user_data;

	if (ret_code == NM_OK) {
		user_record = resp_data;

		buddy = nm_contact_get_data(contact);

		nm_contact_set_user_record(contact, user_record);

		/* Set the display id */
		purple_buddy_set_name(buddy,
								nm_user_record_get_display_id(user_record));

		alias = purple_buddy_get_alias(buddy);
		if (alias == NULL || *alias == '\0' || (strcmp(alias, purple_buddy_get_name(buddy)) == 0)) {
			purple_buddy_set_local_alias(buddy,
								   nm_user_record_get_full_name(user_record));

			/* Tell the server about the new display name */
			rc = nm_send_rename_contact(user, contact,
										nm_user_record_get_full_name(user_record),
										NULL, NULL);
			_check_for_disconnect(user, rc);

		}


		/* Get initial status for the buddy */
		rc = nm_send_get_status(user, resp_data, _get_status_resp_cb, NULL);
		_check_for_disconnect(user, rc);

/*		nm_release_contact(contact);*/

	}

	if (contact)
		nm_release_contact(contact);
}

/* Add the new contact into the PurpleBuddy list */
static void
_create_contact_resp_cb(NMUser * user, NMERR_T ret_code,
						gpointer resp_data, gpointer user_data)
{
	NMContact *tmp_contact = (NMContact *) user_data;
	NMContact *new_contact = NULL;
	NMFolder *folder = NULL;
	PurpleGroup *group;
	PurpleBuddy *buddy;
	const char *folder_name = NULL;
	NMERR_T rc = NM_OK;

	if (user == NULL)
		return;

	if (ret_code == NM_OK) {

		new_contact = (NMContact *) resp_data;
		if (new_contact == NULL || tmp_contact == NULL)
			return;

		/* Get the userid and folder name for the new contact */
		folder = nm_find_folder_by_id(user,
									  nm_contact_get_parent_id(new_contact));
		if (folder) {
			folder_name = nm_folder_get_name(folder);
		}

		if (folder_name == NULL || *folder_name == '\0')
			folder_name = NM_ROOT_FOLDER_NAME;

		/* Re-add the buddy now that we got the okay from the server */
		if (folder_name && (group = purple_blist_find_group(folder_name))) {

			const char *alias = nm_contact_get_display_name(tmp_contact);
			const char *display_id = nm_contact_get_display_id(new_contact);

			if (display_id == NULL)
				display_id = nm_contact_get_dn(new_contact);

			if (alias && strcmp(alias, display_id)) {

				/* The user requested an alias, tell the server about it. */
				rc = nm_send_rename_contact(user, new_contact, alias,
											_rename_contact_resp_cb, NULL);
				_check_for_disconnect(user, rc);

			} else {

				alias = "";

			}

			/* Add it to the purple buddy list if it is not there */
			buddy = purple_blist_find_buddy_in_group(user->client_data, display_id, group);
			if (buddy == NULL) {
				buddy = purple_buddy_new(user->client_data, display_id, alias);
				purple_blist_add_buddy(buddy, NULL, group, NULL);
			}

			/* Save the new buddy as part of the contact object */
			nm_contact_set_data(new_contact, (gpointer) buddy);

			/* We need details for the user before we can setup the
			 * new Purple buddy. We always call this because the
			 * 'createcontact' response fields do not always contain
			 * everything that we need.
			 */
			nm_contact_add_ref(new_contact);

			rc = nm_send_get_details(user, nm_contact_get_dn(new_contact),
									 _get_details_resp_setup_buddy, new_contact);
			_check_for_disconnect(user, rc);

		}

	} else {
		PurpleConnection *gc = purple_account_get_connection(user->client_data);
		const char *name = nm_contact_get_dn(tmp_contact);
		char *err;

		err =
			g_strdup_printf(_("Unable to add %s to your buddy list (%s)."),
					name, nm_error_to_string (ret_code));
		purple_notify_error(gc, NULL, err, NULL);
		g_free(err);

	}

	if (tmp_contact)
		nm_release_contact(tmp_contact);
}

/* Show an error if we failed to send the message */
static void
_send_message_resp_cb(NMUser * user, NMERR_T ret_code,
					  gpointer resp_data, gpointer user_data)
{
	PurpleConnection *gc;
	char *err = NULL;

	if (user == NULL)
		return;

	if (ret_code != NM_OK) {
		gc = purple_account_get_connection(user->client_data);

		/* TODO: Improve this! message to who or for what conference? */
		err = g_strdup_printf(_("Unable to send message (%s)."),
				      nm_error_to_string (ret_code));
		purple_notify_error(gc, NULL, err, NULL);
		g_free(err);
	}
}

/* Show an error if the remove failed */
static void
_remove_contact_resp_cb(NMUser * user, NMERR_T ret_code,
						gpointer resp_data, gpointer user_data)
{
	if (ret_code != NM_OK) {
		/* TODO: Display an error? */

		purple_debug(PURPLE_DEBUG_INFO, "novell",
				   "_remove_contact_resp_cb(): rc = 0x%x\n", ret_code);
	}
}

/* Show an error if the remove failed */
static void
_remove_folder_resp_cb(NMUser * user, NMERR_T ret_code,
					   gpointer resp_data, gpointer user_data)
{
	if (ret_code != NM_OK) {
		/* TODO: Display an error? */

		purple_debug(PURPLE_DEBUG_INFO, "novell",
				   "_remove_folder_resp_cb(): rc = 0x%x\n", ret_code);
	}
}

/* Show an error if the move failed */
static void
_move_contact_resp_cb(NMUser * user, NMERR_T ret_code,
					  gpointer resp_data, gpointer user_data)
{
	if (ret_code != NM_OK) {
		/* TODO: Display an error? */

		purple_debug(PURPLE_DEBUG_INFO, "novell",
				   "_move_contact_resp_cb(): rc = 0x%x\n", ret_code);
	}
}

/* Show an error if the rename failed */
static void
_rename_folder_resp_cb(NMUser * user, NMERR_T ret_code,
					   gpointer resp_data, gpointer user_data)
{
	if (ret_code != NM_OK) {
		/* TODO: Display an error? */

		purple_debug(PURPLE_DEBUG_INFO, "novell",
				   "_rename_folder_resp_cb(): rc = 0x%x\n", ret_code);
	}
}

static void
_sendinvite_resp_cb(NMUser *user, NMERR_T ret_code,
					gpointer resp_data, gpointer user_data)
{
	char *err;
	PurpleConnection *gc;

	if (user == NULL)
		return;

	if (ret_code != NM_OK) {
		gc = purple_account_get_connection(user->client_data);
		err = g_strdup_printf(_("Unable to invite user (%s)."), nm_error_to_string(ret_code));
		purple_notify_error(gc, NULL, err, NULL);
		g_free(err);

		purple_debug(PURPLE_DEBUG_INFO, "novell",
				   "_sendinvite_resp_cb(): rc = 0x%x\n", ret_code);
	}

}

/* If the createconf was successful attempt to send the message,
 * otherwise display an error message to the user.
 */
static void
_createconf_resp_send_msg(NMUser * user, NMERR_T ret_code,
						  gpointer resp_data, gpointer user_data)
{
	NMConference *conf;
	NMMessage *msg = user_data;

	if (user == NULL || msg == NULL)
		return;

	if (ret_code == NM_OK) {
		_send_message(user, msg);
	} else {

		if ((conf = nm_message_get_conference(msg))) {

			PurpleConnection *gc = purple_account_get_connection(user->client_data);
			const char *name = NULL;
			char *err;
			NMUserRecord *ur;

			ur = nm_conference_get_participant(conf, 0);
			if (ur)
				name = nm_user_record_get_userid(ur);

			if (name)
				err = g_strdup_printf(_("Unable to send message to %s."
										" Could not create the conference (%s)."),
						      name,
						      nm_error_to_string (ret_code));
			else
				err = g_strdup_printf(_("Unable to send message."
										" Could not create the conference (%s)."),
						      nm_error_to_string (ret_code));

			purple_notify_error(gc, NULL, err, NULL);
			g_free(err);
		}

		if (msg)
			nm_release_message(msg);
	}
}

/* Move contact to newly created folder */
static void
_create_folder_resp_move_contact(NMUser * user, NMERR_T ret_code,
								 gpointer resp_data, gpointer user_data)
{
	NMContact *contact = user_data;
	NMFolder *new_folder;
	char *folder_name = resp_data;
	NMERR_T rc = NM_OK;

	if (user == NULL || folder_name == NULL || contact == NULL) {

		if (folder_name)
			g_free(folder_name);

		return;
	}

	if (ret_code == NM_OK || ret_code == NMERR_DUPLICATE_FOLDER) {
		new_folder = nm_find_folder(user, folder_name);
		if (new_folder) {

			/* Tell the server to move the contact to the new folder */
/*			rc = nm_send_move_contact(user, contact, new_folder,
			_move_contact_resp_cb, NULL); */

			rc = nm_send_create_contact(user, new_folder, contact,
										NULL, NULL);

			_check_for_disconnect(user, rc);

		}
	} else {
		PurpleConnection *gc = purple_account_get_connection(user->client_data);
		char *err = g_strdup_printf(_("Unable to move user %s"
									  " to folder %s in the server side list."
									  " Error while creating folder (%s)."),
					    nm_contact_get_dn(contact),
					    folder_name,
					    nm_error_to_string (ret_code));

		purple_notify_error(gc, NULL, err, NULL);
		g_free(err);
	}

	if (folder_name)
		g_free(folder_name);
}

/* Add contact to newly create folder */
static void
_create_folder_resp_add_contact(NMUser * user, NMERR_T ret_code,
								gpointer resp_data, gpointer user_data)
{
	NMContact *contact = (NMContact *) user_data;
	NMFolder *folder;
	char *folder_name = (char *) resp_data;
	NMERR_T rc = NM_OK;

	if (user == NULL || folder_name == NULL || contact == NULL) {

		if (contact)
			nm_release_contact(contact);

		if (folder_name)
			g_free(folder_name);

		return;
	}

	if (ret_code == NM_OK || ret_code == NMERR_DUPLICATE_FOLDER) {
		folder = nm_find_folder(user, folder_name);
		if (folder) {

			rc = nm_send_create_contact(user, folder, contact,
										_create_contact_resp_cb, contact);
			_check_for_disconnect(user, rc);
		}
	} else {
		PurpleConnection *gc = purple_account_get_connection(user->client_data);
		const char *name = nm_contact_get_dn(contact);
		char *err =
			g_strdup_printf(_("Unable to add %s to your buddy list."
					  " Error creating folder in server side list (%s)."),
					name, nm_error_to_string (ret_code));

		purple_notify_error(gc, NULL, err, NULL);

		nm_release_contact(contact);
		g_free(err);
	}

	g_free(folder_name);
}

static void
_join_conf_resp_cb(NMUser * user, NMERR_T ret_code,
				   gpointer resp_data, gpointer user_data)
{
	PurpleChatConversation *chat;
	PurpleConnection *gc;
	NMUserRecord *ur;
	NMConference *conference = user_data;
	const char *name, *conf_name;
	int i, count;

	if (user == NULL || conference == NULL)
		return;

	gc = purple_account_get_connection(user->client_data);

	if (ret_code == NM_OK) {
		conf_name = _get_conference_name(++user->conference_count);
		chat = serv_got_joined_chat(gc, user->conference_count, conf_name);
		if (chat) {

			nm_conference_set_data(conference, (gpointer) chat);

			count = nm_conference_get_participant_count(conference);
			for (i = 0; i < count; i++) {
				ur = nm_conference_get_participant(conference, i);
				if (ur) {
					name = nm_user_record_get_display_id(ur);
					purple_chat_conversation_add_user(chat, name, NULL,
											PURPLE_CHAT_USER_NONE, TRUE);
				}
			}
		}
	}
}

/* Show info returned by getdetails */
static void
_get_details_resp_show_info(NMUser * user, NMERR_T ret_code,
							gpointer resp_data, gpointer user_data)
{
	PurpleConnection *gc;
	NMUserRecord *user_record;
	char *name;
	char *err;

	if (user == NULL)
		return;

	name = user_data;

	if (ret_code == NM_OK) {
		user_record = (NMUserRecord *) resp_data;
		if (user_record) {
			_show_info(purple_account_get_connection(user->client_data),
					   user_record, g_strdup(name));
		}
	} else {
		gc = purple_account_get_connection(user->client_data);
		err =
			g_strdup_printf(_("Could not get details for user %s (%s)."),
					name, nm_error_to_string (ret_code));
		purple_notify_error(gc, NULL, err, NULL);
		g_free(err);
	}

	if (name)
		g_free(name);
}

/* Handle get details response add to privacy list */
static void
_get_details_resp_add_privacy_item(NMUser *user, NMERR_T ret_code,
								   gpointer resp_data, gpointer user_data)
{
	PurpleConnection *gc;
	PurpleAccount *account;
	NMUserRecord *user_record = resp_data;
	char *err;
	gboolean allowed = GPOINTER_TO_INT(user_data);
	const char *display_id;

	if (user == NULL)
		return;

	gc = purple_account_get_connection(user->client_data);
	display_id = nm_user_record_get_display_id(user_record);
	account = purple_connection_get_account(gc);

	if (ret_code == NM_OK) {

		if (allowed) {

			if (!g_slist_find_custom(purple_account_privacy_get_denied(account),
									 display_id, (GCompareFunc)purple_utf8_strcasecmp)) {
				purple_account_privacy_permit_add(account, display_id, TRUE);
			}

		} else {

			if (!g_slist_find_custom(purple_account_privacy_get_denied(account),
									 display_id, (GCompareFunc)purple_utf8_strcasecmp)) {
				purple_account_privacy_deny_add(account, display_id, TRUE);
			}
		}

	} else {

		err = g_strdup_printf(_("Unable to add user to privacy list (%s)."),
							  nm_error_to_string(ret_code));
		purple_notify_error(gc, NULL, err, NULL);
		g_free(err);

	}
}

/* Handle response to create privacy item request */
static void
_create_privacy_item_deny_resp_cb(NMUser *user, NMERR_T ret_code,
								  gpointer resp_data, gpointer user_data)
{
	PurpleConnection *gc;
	PurpleAccount *account;
	NMUserRecord *user_record;
	char *who = user_data;
	char *err;
	NMERR_T rc = NM_OK;
	const char *display_id = NULL;

	if (user == NULL)
		return;

	gc = purple_account_get_connection(user->client_data);
	account = purple_connection_get_account(gc);

	if (ret_code == NM_OK) {

		user_record = nm_find_user_record(user, who);
		if (user_record)
			display_id = nm_user_record_get_display_id(user_record);

		if (display_id) {

			if (!g_slist_find_custom(purple_account_privacy_get_denied(account),
									 display_id, (GCompareFunc)purple_utf8_strcasecmp)) {

				purple_account_privacy_deny_add(account, display_id, TRUE);
			}

		} else {
			rc = nm_send_get_details(user, who,
									 _get_details_resp_add_privacy_item,
									 (gpointer)FALSE);
			_check_for_disconnect(user, rc);
		}
	} else {

		err = g_strdup_printf(_("Unable to add %s to deny list (%s)."),
							  who, nm_error_to_string(ret_code));
		purple_notify_error(gc, NULL, err, NULL);
		g_free(err);

	}

	if (who)
		g_free(who);

}

/* Handle response to create privacy item request */
static void
_create_privacy_item_permit_resp_cb(NMUser *user, NMERR_T ret_code,
									gpointer resp_data, gpointer user_data)
{
	PurpleConnection *gc;
	PurpleAccount *account;
	NMUserRecord *user_record;
	char *who = user_data;
	char *err;
	NMERR_T rc = NM_OK;
	const char *display_id = NULL;

	if (user == NULL)
		return;

	gc = purple_account_get_connection(user->client_data);
	account = purple_connection_get_account(gc);

	if (ret_code == NM_OK) {

		user_record = nm_find_user_record(user, who);
		if (user_record)
			display_id = nm_user_record_get_display_id(user_record);

		if (display_id) {

			if (!g_slist_find_custom(purple_account_privacy_get_permitted(account),
									 display_id,
									 (GCompareFunc)purple_utf8_strcasecmp)) {

				purple_account_privacy_permit_add(account, display_id, TRUE);
			}

		} else {
			rc = nm_send_get_details(user, who,
									 _get_details_resp_add_privacy_item,
									 (gpointer)TRUE);
			_check_for_disconnect(user, rc);
		}

	} else {

		err = g_strdup_printf(_("Unable to add %s to permit list (%s)."), who,
							  nm_error_to_string(ret_code));
		purple_notify_error(gc, NULL, err, NULL);
		g_free(err);

	}

	if (who)
		g_free(who);
}

static void
_get_details_send_privacy_create(NMUser *user, NMERR_T ret_code,
								 gpointer resp_data, gpointer user_data)
{
	NMERR_T rc = NM_OK;
	PurpleConnection *gc;
	NMUserRecord *user_record = resp_data;
	char *err;
	gboolean allowed = GPOINTER_TO_INT(user_data);
	const char *dn, *display_id;

	if (user == NULL)
		return;

	gc = purple_account_get_connection(user->client_data);
	dn = nm_user_record_get_dn(user_record);
	display_id = nm_user_record_get_display_id(user_record);

	if (ret_code == NM_OK) {

		if (allowed) {
			rc = nm_send_create_privacy_item(user, dn, TRUE,
											 _create_privacy_item_permit_resp_cb,
											 g_strdup(display_id));
			_check_for_disconnect(user, rc);

		} else {
			rc = nm_send_create_privacy_item(user, dn, FALSE,
											 _create_privacy_item_deny_resp_cb,
											 g_strdup(display_id));
			_check_for_disconnect(user, rc);
		}

	} else {

		err = g_strdup_printf(_("Unable to add user to privacy list (%s)."),
							  nm_error_to_string(ret_code));
		purple_notify_error(gc, NULL, err, NULL);
		g_free(err);

	}
}

static void
_remove_privacy_item_resp_cb(NMUser *user, NMERR_T ret_code,
									gpointer resp_data, gpointer user_data)
{
	PurpleConnection *gc;
	char *who = user_data;
	char *err;

	if (user == NULL)
		return;

	if (ret_code != NM_OK) {

		gc = purple_account_get_connection(user->client_data);
		err = g_strdup_printf(_("Unable to remove %s from privacy list (%s)."), who,
							  nm_error_to_string(ret_code));
		purple_notify_error(gc, NULL, err, NULL);
		g_free(err);
	}

	if (who)
		g_free(who);
}

static void
_set_privacy_default_resp_cb(NMUser *user, NMERR_T ret_code,
									gpointer resp_data, gpointer user_data)
{
	PurpleConnection *gc;
	char *err;

	if (user == NULL)
		return;

	if (ret_code != NM_OK) {

		gc = purple_account_get_connection(user->client_data);
		err = g_strdup_printf(_("Unable to change server side privacy settings (%s)."),
							  nm_error_to_string(ret_code));
		purple_notify_error(gc, NULL, err, NULL);
		g_free(err);

	}
}

/* Handle get details response add to privacy list */
static void
_get_details_resp_send_invite(NMUser *user, NMERR_T ret_code,
							  gpointer resp_data, gpointer user_data)
{
	NMERR_T rc = NM_OK;
	PurpleConnection *gc;
	NMUserRecord *user_record = resp_data;
	char *err;
	GSList *cnode;
	NMConference *conference;
	gpointer chat;
	long id = (long) user_data;

	if (user == NULL)
		return;

	gc = purple_account_get_connection(user->client_data);

	if (ret_code == NM_OK) {

		for (cnode = user->conferences; cnode != NULL; cnode = cnode->next) {
			conference = cnode->data;
			if (conference && (chat = nm_conference_get_data(conference))) {
				if (purple_chat_conversation_get_id(PURPLE_CHAT_CONVERSATION(chat)) == id) {
					rc = nm_send_conference_invite(user, conference, user_record,
												   NULL, _sendinvite_resp_cb, NULL);
					_check_for_disconnect(user, rc);
					break;
				}
			}
		}

	} else {

		err = g_strdup_printf(_("Unable to invite user (%s)."), nm_error_to_string(ret_code));
		purple_notify_error(gc, NULL, err, NULL);
		g_free(err);

	}
}

static void
_createconf_resp_send_invite(NMUser * user, NMERR_T ret_code,
							  gpointer resp_data, gpointer user_data)
{
	NMERR_T rc = NM_OK;
	NMConference *conference = resp_data;
	NMUserRecord *user_record = user_data;
	PurpleConnection *gc;
	char *err;

	if (user == NULL)
		return;



	if (ret_code == NM_OK) {
		rc = nm_send_conference_invite(user, conference, user_record,
									   NULL, _sendinvite_resp_cb, NULL);
		_check_for_disconnect(user, rc);
	} else {
		err = g_strdup_printf(_("Unable to create conference (%s)."), nm_error_to_string(ret_code));
		gc = purple_account_get_connection(user->client_data);
		purple_notify_error(gc, NULL, err, NULL);
		g_free(err);
	}
}

/*******************************************************************************
 * Helper functions
 ******************************************************************************/

static char *
_user_agent_string(void)
{

#if !defined(_WIN32)

	const char *sysname = "";
	const char *release = "";
	struct utsname u;

	if (uname(&u) == 0) {
		sysname = u.sysname;
		release = u.release;
	} else {
		sysname = "Linux";
		release = "Unknown";
	}

	return g_strdup_printf("Purple/%s (%s; %s)", VERSION, sysname, release);

#else

	const char *sysname = "";
	OSVERSIONINFO os_info;
	SYSTEM_INFO sys_info;

	os_info.dwOSVersionInfoSize = sizeof(OSVERSIONINFO);
	GetVersionEx(&os_info);
	GetSystemInfo(&sys_info);

	if (os_info.dwPlatformId == VER_PLATFORM_WIN32_NT)  {
		switch (os_info.dwMajorVersion) {
			case 3:
			case 4:
				sysname = "Windows NT";
				break;
			case 5:
				switch (os_info.dwMinorVersion) {
					case 0:
						sysname = "Windows 2000";
						break;
					case 1:
						sysname = "Windows XP";
						break;
					case 2:
						sysname = "Windows Server 2003";
						break;
					default:
						sysname = "Windows";
						break;
				}
				break;
			default:
				sysname = "Windows";
				break;
		}

	}	else if (os_info.dwPlatformId == VER_PLATFORM_WIN32_WINDOWS) {
		switch (os_info.dwMinorVersion) {
			case 0:
				sysname = "Windows 95";
				break;
			case 10:
				sysname = "Windows 98";
				break;
			case 90:
				sysname = "Windows ME";
				break;
			default:
				sysname = "Windows";
				break;
		}
	} else {
		sysname = "Windows";
	}

	return g_strdup_printf("Purple/%s (%s; %ld.%ld)", VERSION, sysname,
						   os_info.dwMajorVersion, os_info.dwMinorVersion);

#endif


}

static gboolean
_is_disconnect_error(NMERR_T err)
{
	return (err == NMERR_TCP_WRITE ||
			err == NMERR_TCP_READ || err == NMERR_PROTOCOL);
}

static gboolean
_check_for_disconnect(NMUser * user, NMERR_T err)
{
	PurpleConnection *gc = purple_account_get_connection(user->client_data);

	if (_is_disconnect_error(err)) {

		purple_connection_error(gc,
			PURPLE_CONNECTION_ERROR_NETWORK_ERROR,
			_("Error communicating with server. Closing connection."));
		return TRUE;

	}

	return FALSE;
}

/* Check to see if the conference is instantiated, if so send the message.
 * If not send the create conference -- the response handler for the createconf
 * will call this function again.
 */
static void
_send_message(NMUser * user, NMMessage * message)
{
	NMConference *conf;
	NMERR_T rc = NM_OK;

	conf = nm_message_get_conference(message);
	if (conf) {
		/* We have a conference make sure that the
		   server knows about it already. */
		if (nm_conference_is_instantiated(conf)) {

			/* We have everything that we need...finally! */
			rc = nm_send_message(user, message, _send_message_resp_cb);
			_check_for_disconnect(user, rc);

			nm_release_message(message);

		} else {
			rc = nm_send_create_conference(user, conf, _createconf_resp_send_msg, message);
			_check_for_disconnect(user, rc);
		}
	}
}

/*
 * Update the status of the given buddy in the Purple buddy list
 */
static void
_update_buddy_status(NMUser *user, PurpleBuddy * buddy, int novellstatus, int gmt)
{
	PurpleAccount *account;
	const char *status_id;
	const char *text = NULL;
	const char *dn;
	const char *name;
	int idle = 0;

	account = purple_buddy_get_account(buddy);
	name = purple_buddy_get_name(buddy);

	switch (novellstatus) {
		case NM_STATUS_AVAILABLE:
			status_id = NOVELL_STATUS_TYPE_AVAILABLE;
			break;
		case NM_STATUS_AWAY:
			status_id = NOVELL_STATUS_TYPE_AWAY;
			break;
		case NM_STATUS_BUSY:
			status_id = NOVELL_STATUS_TYPE_BUSY;
			break;
		case NM_STATUS_OFFLINE:
			status_id = NOVELL_STATUS_TYPE_OFFLINE;
			break;
		case NM_STATUS_AWAY_IDLE:
			status_id = NOVELL_STATUS_TYPE_AWAY;
			idle = gmt;
			break;
		default:
			status_id = NOVELL_STATUS_TYPE_OFFLINE;
			break;
	}

	/* Get status text for the user */
	dn = nm_lookup_dn(user, name);
	if (dn) {
		NMUserRecord *user_record = nm_find_user_record(user, dn);
		if (user_record) {
			text = nm_user_record_get_status_text(user_record);
		}
	}

	purple_protocol_got_user_status(account, name, status_id,
							  "message", text, NULL);
	purple_protocol_got_user_idle(account, name,
							(novellstatus == NM_STATUS_AWAY_IDLE), idle);
}

/* Iterate through the cached Purple buddy list and remove buddies
 * that are not in the server side list.
 */
static void
_remove_purple_buddies(NMUser *user)
{
	PurpleBlistNode *gnode;
	PurpleBlistNode *cnode;
	PurpleBlistNode *bnode;
	PurpleGroup *group;
	PurpleBuddy *buddy;
	GSList *rem_list = NULL;
	GSList *l;
	NMFolder *folder = NULL;
	const char *gname = NULL;

	for (gnode = purple_blist_get_root(); gnode;
			gnode = purple_blist_node_get_sibling_next(gnode)) {
		if (!PURPLE_IS_GROUP(gnode))
			continue;
		group = (PurpleGroup *) gnode;
		gname = purple_group_get_name(group);
		for (cnode = purple_blist_node_get_first_child(gnode);
				cnode;
				cnode = purple_blist_node_get_sibling_next(cnode)) {
			if (!PURPLE_IS_CONTACT(cnode))
				continue;
			for (bnode = purple_blist_node_get_first_child(cnode);
					bnode;
					bnode = purple_blist_node_get_sibling_next(bnode)) {
				if (!PURPLE_IS_BUDDY(bnode))
					continue;
				buddy = (PurpleBuddy *) bnode;
				if (purple_buddy_get_account(buddy) == user->client_data) {
					if (strcmp(gname, NM_ROOT_FOLDER_NAME) == 0)
						gname = "";
					folder = nm_find_folder(user, gname);
					if (folder == NULL ||
							!nm_folder_find_contact_by_display_id(folder, purple_buddy_get_name(buddy))) {
						rem_list = g_slist_append(rem_list, buddy);
					}
				}
			}
		}
	}

	if (rem_list) {
		for (l = rem_list; l; l = l->next) {
			purple_blist_remove_buddy(l->data);
		}
		g_slist_free(rem_list);
	}
}

/* Add all of the contacts in the given folder to the Purple buddy list */
static void
_add_contacts_to_purple_blist(NMUser * user, NMFolder * folder)
{
	NMUserRecord *user_record = NULL;
	NMContact *contact = NULL;
	PurpleBuddy *buddy = NULL;
	PurpleGroup *group;
	NMERR_T cnt = 0, i;
	const char *name = NULL;
	const char *fname = NULL;
	int status = 0;

	/* If this is the root folder give it a name. Purple does not have the concept of
	 * a root folder.
	 */
	fname = nm_folder_get_name(folder);
	if (fname == NULL || *fname == '\0') {
		fname = NM_ROOT_FOLDER_NAME;
	}

	/* Does the Purple group exist already? */
	group = purple_blist_find_group(fname);
	if (group == NULL) {
		group = purple_group_new(fname);
		purple_blist_add_group(group, NULL);
	}

	/* Get each contact for this folder */
	cnt = nm_folder_get_contact_count(folder);
	for (i = 0; i < cnt; i++) {
		contact = nm_folder_get_contact(folder, i);
		if (contact) {

			name = nm_contact_get_display_id(contact);
			if (name) {

				buddy = purple_blist_find_buddy_in_group(user->client_data, name, group);
				if (buddy == NULL) {
					/* Add it to the purple buddy list */
					buddy = purple_buddy_new(user->client_data,
										   name,
										   nm_contact_get_display_name(contact));

					purple_blist_add_buddy(buddy, NULL, group, NULL);
				}

				/* Set the initial status for the buddy */
				user_record = nm_contact_get_user_record(contact);
				if (user_record) {
					status = nm_user_record_get_status(user_record);
				}
				_update_buddy_status(user, buddy, status, time(0));

				/* Save the new buddy as part of the contact object */
				nm_contact_set_data(contact, (gpointer) buddy);
			}

		} else {
			/* NULL contact. This should not happen, but
			 * let's break out of the loop.
			 */
			break;
		}
	}
}

/* Add all of the server side contacts to the Purple buddy list. */
static void
_add_purple_buddies(NMUser * user)
{
	int cnt = 0, i;
	NMFolder *root_folder = NULL;
	NMFolder *folder = NULL;

	root_folder = nm_get_root_folder(user);
	if (root_folder) {

		/* Add sub-folders and contacts to sub-folders...
		 * iterate throught the sub-folders in reverse order
		 * because Purple adds the folders to the front -- so we
		 * want to add the first folder last
		 */
		cnt = nm_folder_get_subfolder_count(root_folder);
		for (i = cnt-1; i >= 0; i--) {
			folder = nm_folder_get_subfolder(root_folder, i);
			if (folder) {
				_add_contacts_to_purple_blist(user, folder);
			}
		}

		/* Add contacts for the root folder */
		_add_contacts_to_purple_blist(user, root_folder);
	}
}

static void
_sync_contact_list(NMUser *user)
{
	/* Remove all buddies from the local list that are
	 * not in the server side list and add all buddies
	 * from the server side list that are not in
	 * the local list
	 */
	_remove_purple_buddies(user);
	_add_purple_buddies(user);
	user->clist_synched = TRUE;
}

static void
_sync_privacy_lists(NMUser *user)
{
	GSList *node = NULL, *rem_list = NULL;
	PurpleConnection *gc;
	PurpleAccount *account;
	const char *name, *dn;
	NMUserRecord *user_record;

	if (user == NULL)
		return;

	gc = purple_account_get_connection(user->client_data);
	if (gc == NULL)
		return;

	account = purple_connection_get_account(gc);

	/* Set the Purple privacy setting */
	if (user->default_deny) {
		if (user->allow_list == NULL) {
			purple_account_set_privacy_type(account, PURPLE_ACCOUNT_PRIVACY_DENY_ALL);
		} else {
			purple_account_set_privacy_type(account, PURPLE_ACCOUNT_PRIVACY_ALLOW_USERS);
		}
	} else {
		if (user->deny_list == NULL) {
			purple_account_set_privacy_type(account, PURPLE_ACCOUNT_PRIVACY_ALLOW_ALL);
		} else {
			purple_account_set_privacy_type(account, PURPLE_ACCOUNT_PRIVACY_DENY_USERS);
		}
	}

	/* Add stuff */
	for (node = user->allow_list; node; node = node->next) {
		user_record = nm_find_user_record(user, (char *)node->data);
		if (user_record)
			name = nm_user_record_get_display_id(user_record);
		else
			name =(char *)node->data;

		if (!g_slist_find_custom(purple_account_privacy_get_permitted(account),
								 name, (GCompareFunc)purple_utf8_strcasecmp)) {
			purple_account_privacy_permit_add(account, name , TRUE);
		}
	}

	for (node = user->deny_list; node; node = node->next) {
		user_record = nm_find_user_record(user, (char *)node->data);
		if (user_record)
			name = nm_user_record_get_display_id(user_record);
		else
			name =(char *)node->data;

		if (!g_slist_find_custom(purple_account_privacy_get_denied(account),
								 name, (GCompareFunc)purple_utf8_strcasecmp)) {
			purple_account_privacy_deny_add(account, name, TRUE);
		}
	}


	/*  Remove stuff */
	for (node = purple_account_privacy_get_permitted(account); node; node = node->next) {
		dn = nm_lookup_dn(user, (char *)node->data);
		if (dn != NULL &&
			!g_slist_find_custom(user->allow_list,
								 dn, (GCompareFunc)purple_utf8_strcasecmp)) {
			rem_list = g_slist_append(rem_list, node->data);
		}
	}

	if (rem_list) {
		for (node = rem_list; node; node = node->next) {
			purple_account_privacy_permit_remove(account, (char *)node->data, TRUE);
		}
		g_slist_free(rem_list);
		rem_list = NULL;
	}

	for (node = purple_account_privacy_get_denied(account); node; node = node->next) {
		dn = nm_lookup_dn(user, (char *)node->data);
		if (dn != NULL &&
			!g_slist_find_custom(user->deny_list,
								 dn, (GCompareFunc)purple_utf8_strcasecmp)) {
			rem_list = g_slist_append(rem_list, node->data);
		}
	}

	if (rem_list) {
		for (node = rem_list; node; node = node->next) {
			purple_account_privacy_deny_remove(account, (char *)node->data, TRUE);
		}
		g_slist_free(rem_list);
	}
}

 /* Map known property tags to user-friendly strings */
static const char *
_map_property_tag(const char *tag)
{
	if (tag == NULL) return NULL;

	if (strcmp(tag, "telephoneNumber") == 0)
		return _("Telephone Number");
	else if (strcmp(tag, "L") == 0)
		return _("Location");
	else if (strcmp(tag, "OU") == 0)
		return _("Department");
	else if (strcmp(tag, "personalTitle") == 0)
		return _("Personal Title");
	else if (strcmp(tag, "Title") == 0)
		return _("Job Title");
	else if (strcmp(tag, "mailstop") == 0)
		return _("Mailstop");
	else if (strcmp(tag, "Internet EMail Address") == 0)
		return _("Email Address");
	else
		return tag;
}

/* Display a dialog box showing the properties for the given user record */
static void
_show_info(PurpleConnection * gc, NMUserRecord * user_record, char * name)
{
	PurpleNotifyUserInfo *user_info =	purple_notify_user_info_new();
	int count, i;
	NMProperty *property;
	const char *tag, *value;

	tag = _("User ID");
	value = nm_user_record_get_userid(user_record);
	if (value) {
		/* TODO: Check whether it's correct to call add_pair_html,
		         or if we should be using add_pair_plaintext */
		purple_notify_user_info_add_pair_html(user_info, tag, value);
	}

#if 0
	tag = _("DN");
	value = nm_user_record_get_dn(user_record);
	if (value) {
		/* TODO: Check whether it's correct to call add_pair_html,
		         or if we should be using add_pair_plaintext */
		purple_notify_user_info_add_pair_html(user_info, tag, value);
	}
#endif /* if 0 */

	tag = _("Full name");
	value = nm_user_record_get_full_name(user_record);
	if (value) {
		/* TODO: Check whether it's correct to call add_pair_html,
		         or if we should be using add_pair_plaintext */
		purple_notify_user_info_add_pair_html(user_info, tag, value);
	}

	count = nm_user_record_get_property_count(user_record);
	for (i = 0; i < count; i++) {
		property = nm_user_record_get_property(user_record, i);
		if (property) {
			tag = _map_property_tag(nm_property_get_tag(property));
			value = nm_property_get_value(property);
			if (tag && value) {
				/* TODO: Check whether it's correct to call add_pair_html,
				         or if we should be using add_pair_plaintext */
				purple_notify_user_info_add_pair_html(user_info, tag, value);
			}
			nm_release_property(property);
		}
	}

	purple_notify_userinfo(gc, name, user_info, NULL, NULL);
	purple_notify_user_info_destroy(user_info);

	g_free(name);
}

/* Send a join conference, the first item in the parms list is the
 * NMUser object and the second item is the conference to join.
 * This callback is passed to purple_request_action when we ask the
 * user if they want to join the conference.
 */
static void
_join_conference_cb(GSList * parms)
{
	NMUser *user;
	NMConference *conference;
	NMERR_T rc = NM_OK;

	if (parms == NULL || g_slist_length(parms) != 2)
		return;

	user = g_slist_nth_data(parms, 0);
	conference = g_slist_nth_data(parms, 1);

	if (user && conference) {
		rc = nm_send_join_conference(user, conference,
									 _join_conf_resp_cb, conference);
		_check_for_disconnect(user, rc);
	}

	g_slist_free(parms);
}

/* Send a reject conference, the first item in the parms list is the
 * NMUser object and the second item is the conference to reject.
 * This callback is passed to purple_request_action when we ask the
 * user if they want to joing the conference.
 */
static void
_reject_conference_cb(GSList * parms)
{
	NMUser *user;
	NMConference *conference;
	NMERR_T rc = NM_OK;

	if (parms == NULL || g_slist_length(parms) != 2)
		return;

	user = g_slist_nth_data(parms, 0);
	conference = g_slist_nth_data(parms, 1);

	if (user && conference) {
		rc = nm_send_reject_conference(user, conference, NULL, NULL);
		_check_for_disconnect(user, rc);
	}

	g_slist_free(parms);
}

static void
_initiate_conference_cb(PurpleBlistNode *node, gpointer ignored)
{
	PurpleBuddy *buddy;
	PurpleConnection *gc;

	NMUser *user;
	const char *conf_name;
	PurpleChatConversation *chat = NULL;
	NMUserRecord *user_record;
	NMConference *conference;

	g_return_if_fail(PURPLE_IS_BUDDY(node));

	buddy = (PurpleBuddy *) node;
	gc = purple_account_get_connection(purple_buddy_get_account(buddy));

	user = purple_connection_get_protocol_data(gc);
	if (user == NULL)
		return;

	/* We should already have a userrecord for the buddy */
	user_record = nm_find_user_record(user, purple_buddy_get_name(buddy));
	if (user_record == NULL)
		return;

	conf_name = _get_conference_name(++user->conference_count);
	chat = serv_got_joined_chat(gc, user->conference_count, conf_name);
	if (chat) {

		conference = nm_create_conference(NULL);
		nm_conference_set_data(conference, (gpointer) chat);
		nm_send_create_conference(user, conference, _createconf_resp_send_invite, user_record);
		nm_release_conference(conference);
	}
}

const char *
_get_conference_name(int id)
{
	static char *name = NULL;

	if (name)
		g_free(name);

	name = g_strdup_printf(_("GroupWise Conference %d"), id);

	return name;
}

static void
_show_privacy_locked_error(PurpleConnection *gc, NMUser *user)
{
	char *err;

	err = g_strdup_printf(_("Unable to change server side privacy settings (%s)."),
						  nm_error_to_string(NMERR_ADMIN_LOCKED));
	purple_notify_error(gc, NULL, err, NULL);
	g_free(err);
}

/*******************************************************************************
 * Connect and recv callbacks
 ******************************************************************************/

static void
novell_ssl_connect_error(PurpleSslConnection * gsc,
						 PurpleSslErrorType error, gpointer data)
{
	PurpleConnection *gc;
	NMUser *user;

	gc = data;
	user = purple_connection_get_protocol_data(gc);
	user->conn->ssl_conn->data = NULL;

	purple_connection_ssl_error (gc, error);
}

static void
novell_ssl_recv_cb(gpointer data, PurpleSslConnection * gsc,
				   PurpleInputCondition condition)
{
	PurpleConnection *gc = data;
	NMUser *user;
	NMERR_T rc;

	if (gc == NULL)
		return;

	user = purple_connection_get_protocol_data(gc);
	if (user == NULL)
		return;

	rc = nm_process_new_data(user);
	if (rc != NM_OK) {

		if (_is_disconnect_error(rc)) {

			purple_connection_error(gc,
				PURPLE_CONNECTION_ERROR_NETWORK_ERROR,
				_("Error communicating with server. Closing connection."));
		} else {
			purple_debug(PURPLE_DEBUG_INFO, "novell",
					   "Error processing event or response (%d).\n", rc);
		}
	}
}

static void
novell_ssl_connected_cb(gpointer data, PurpleSslConnection * gsc,
						PurpleInputCondition cond)
{
	PurpleConnection *gc = data;
	NMUser *user;
	NMConn *conn;
	NMERR_T rc = 0;
	const char *pwd = NULL;
	const char *my_addr = NULL;
	char *ua = NULL;

	if (gc == NULL || gsc == NULL)
		return;

	user = purple_connection_get_protocol_data(gc);
	if ((user == NULL) || (conn = user->conn) == NULL)
		return;

	purple_connection_update_progress(gc, _("Authenticating..."),
									2, NOVELL_CONNECT_STEPS);

	my_addr = purple_network_get_my_ip(gsc->fd);
	pwd = purple_connection_get_password(gc);
	ua = _user_agent_string();

	rc = nm_send_login(user, pwd, my_addr, ua, _login_resp_cb, NULL);
	if (rc == NM_OK) {
		conn->connected = TRUE;
		purple_ssl_input_add(gsc, novell_ssl_recv_cb, gc);
	} else {
		purple_connection_error(gc,
			PURPLE_CONNECTION_ERROR_NETWORK_ERROR,
			_("Unable to connect"));
	}

	purple_connection_update_progress(gc, _("Waiting for response..."),
									3, NOVELL_CONNECT_STEPS);

	g_free(ua);
}

/*******************************************************************************
 * Event callback and event handlers
 ******************************************************************************/

static void
_evt_receive_message(NMUser * user, NMEvent * event)
{
	NMUserRecord *user_record = NULL;
	NMContact *contact = NULL;
	PurpleIMConversation *im;
	NMConference *conference;
	PurpleMessageFlags flags;
	char *text = NULL;

	text = g_markup_escape_text(nm_event_get_text(event), -1);

	conference = nm_event_get_conference(event);
	if (conference) {

		PurpleChatConversation *chat = nm_conference_get_data(conference);

		/* Is this a single person 'conversation' or a conference? */
		if (chat == NULL && nm_conference_get_participant_count(conference) == 1) {

			user_record = nm_find_user_record(user, nm_event_get_source(event));
			if (user_record) {

				flags = 0;
				if (nm_event_get_type(event) == NMEVT_RECEIVE_AUTOREPLY)
					flags |= PURPLE_MESSAGE_AUTO_RESP;

				serv_got_im(purple_account_get_connection(user->client_data),
							nm_user_record_get_display_id(user_record),
							text, flags,
							nm_event_get_gmt(event));

				im = purple_conversations_find_im_with_account(
					nm_user_record_get_display_id(user_record),
					(PurpleAccount *) user->client_data);
				if (im) {

					contact = nm_find_contact(user, nm_event_get_source(event));
					if (contact) {

						purple_conversation_set_title(PURPLE_CONVERSATION(im),
							nm_contact_get_display_name(contact));


					} else {

						const char *name =
							nm_user_record_get_full_name(user_record);

						if (name == NULL)
							name = nm_user_record_get_userid(user_record);

						purple_conversation_set_title(PURPLE_CONVERSATION(im), name);
					}

				}

			} else {
				/* this should not happen, see the event code.
				 * the event code will get the contact details from
				 * the server if it does not have them before calling
				 * the event callback.
				 */
			}

		} else if (chat) {

			/* get the contact for send if we have one */
			NMContact *contact = nm_find_contact(user,
												 nm_event_get_source(event));

			/* get the user record for the sender */
			user_record = nm_find_user_record(user, nm_event_get_source(event));
			if (user_record) {
				const char *name = nm_contact_get_display_name(contact);

				if (name == NULL) {
					name = nm_user_record_get_full_name(user_record);
					if (name == NULL)
						name = nm_user_record_get_display_id(user_record);
				}

				serv_got_chat_in(purple_account_get_connection(user->client_data),
								 purple_chat_conversation_get_id(chat),
								 name, 0, text, nm_event_get_gmt(event));
			}
		}
	}

	g_free(text);
}

static void
_evt_conference_left(NMUser * user, NMEvent * event)
{
	PurpleChatConversation *chat;
	NMConference *conference;

	conference = nm_event_get_conference(event);
	if (conference) {
		chat = nm_conference_get_data(conference);
		if (chat) {
			NMUserRecord *ur = nm_find_user_record(user,
												   nm_event_get_source(event));

			if (ur)
				purple_chat_conversation_remove_user(chat,
										   nm_user_record_get_display_id(ur),
										   NULL);
		}
	}
}

static void
_evt_conference_invite_notify(NMUser * user, NMEvent * event)
{
	PurpleConversation *gconv;
	NMConference *conference;
	NMUserRecord *user_record = NULL;
	char *str = NULL;

	user_record = nm_find_user_record(user, nm_event_get_source(event));
	conference = nm_event_get_conference(event);
	if (user_record && conference) {
		gconv = nm_conference_get_data(conference);
		str = g_strdup_printf(_("%s has been invited to this conversation."),
							  nm_user_record_get_display_id(user_record));
		purple_conversation_write(gconv, NULL, str,
								PURPLE_MESSAGE_SYSTEM, time(NULL));
		g_free(str);
	}
}

static void
_evt_conference_invite(NMUser * user, NMEvent * event)
{
	NMUserRecord *ur;
	PurpleConnection *gc;
	GSList *parms = NULL;
	const char *title = NULL;
	const char *secondary = NULL;
	const char *name = NULL;
	char *primary = NULL;
	time_t gmt;

	ur = nm_find_user_record(user, nm_event_get_source(event));
	if (ur)
		name = nm_user_record_get_full_name(ur);

	if (name == NULL)
		name = nm_event_get_source(event);

	gmt = nm_event_get_gmt(event);
	title = _("Invitation to Conversation");
	primary = g_strdup_printf(_("Invitation from: %s\n\nSent: %s"),
							  name, purple_date_format_full(localtime(&gmt)));
	secondary = _("Would you like to join the conversation?");

	/* Set up parms list for the callbacks
	 * We need to send the NMUser object and
	 * the NMConference object to the callbacks
	 */
	parms = NULL;
	parms = g_slist_append(parms, user);
	parms = g_slist_append(parms, nm_event_get_conference(event));

	/* Prompt the user */
	/* TODO: Would it be better to use serv_got_chat_invite() here? */
	gc = purple_account_get_connection(user->client_data);
	purple_request_action(gc, title, primary, secondary,
						PURPLE_DEFAULT_ACTION_NONE,
						purple_connection_get_account(gc), name, NULL,
						parms, 2,
						_("Yes"), G_CALLBACK(_join_conference_cb),
						_("No"), G_CALLBACK(_reject_conference_cb));

	g_free(primary);
}


static void
_evt_conference_joined(NMUser * user, NMEvent * event)
{
	PurpleChatConversation *chat = NULL;
	PurpleConnection *gc;
	NMConference *conference = NULL;
	NMUserRecord *ur = NULL;
	const char *name;
	const char *conf_name;

	gc = purple_account_get_connection(user->client_data);
	if (gc == NULL)
		return;

	conference = nm_event_get_conference(event);
	if (conference) {
		chat = nm_conference_get_data(conference);
		if (nm_conference_get_participant_count(conference) == 2 && chat == NULL) {
			ur = nm_conference_get_participant(conference, 0);
			if (ur) {
				conf_name = _get_conference_name(++user->conference_count);
				chat =
					serv_got_joined_chat(gc, user->conference_count, conf_name);
				if (chat) {

					nm_conference_set_data(conference, (gpointer) chat);

					name = nm_user_record_get_display_id(ur);
					purple_chat_conversation_add_user(chat, name, NULL,
											PURPLE_CHAT_USER_NONE, TRUE);

				}
			}
		}

		if (chat != NULL) {
			ur = nm_find_user_record(user, nm_event_get_source(event));
			if (ur) {
				name = nm_user_record_get_display_id(ur);
				if (!purple_chat_conversation_has_user(chat, name)) {
					purple_chat_conversation_add_user(chat, name, NULL,
											PURPLE_CHAT_USER_NONE, TRUE);
				}
			}
		}
	}
}

static void
_evt_status_change(NMUser * user, NMEvent * event)
{
	PurpleBuddy *buddy = NULL;
	GSList *buddies;
	GSList *bnode;
	NMUserRecord *user_record;
	const char *display_id;
	int status;

	user_record = nm_event_get_user_record(event);
	if (user_record) {

		/* Retrieve new status */
		status = nm_user_record_get_status(user_record);

		/* Update status for buddy in all folders */
		display_id = nm_user_record_get_display_id(user_record);
		buddies = purple_blist_find_buddies(user->client_data, display_id);
		for (bnode = buddies; bnode; bnode = bnode->next) {
			buddy = (PurpleBuddy *) bnode->data;
			if (buddy) {
				_update_buddy_status(user, buddy, status, nm_event_get_gmt(event));
			}
		}

		g_slist_free(buddies);

	}
}

static void
_evt_user_disconnect(NMUser * user, NMEvent * event)
{
	PurpleConnection *gc;
	PurpleAccount *account = user->client_data;

	gc = purple_account_get_connection(account);
	if (gc)
	{
		if (!purple_account_get_remember_password(account))
			purple_account_set_password(account, NULL, NULL, NULL);
		purple_connection_error(gc,
			PURPLE_CONNECTION_ERROR_NAME_IN_USE,
			_("You have signed on from another location"));
	}
}

static void
_evt_user_typing(NMUser * user, NMEvent * event)
{
	PurpleConnection *gc;
	NMUserRecord *user_record = NULL;

	gc = purple_account_get_connection((PurpleAccount *) user->client_data);
	if (gc) {
		user_record = nm_find_user_record(user, nm_event_get_source(event));
		if (user_record) {
			serv_got_typing(gc, nm_user_record_get_display_id(user_record),
							30, PURPLE_IM_TYPING);
		}
	}
}

static void
_evt_user_not_typing(NMUser * user, NMEvent * event)
{
	PurpleConnection *gc;
	NMUserRecord *user_record;

	gc = purple_account_get_connection((PurpleAccount *) user->client_data);
	if (gc) {
		user_record = nm_find_user_record(user, nm_event_get_source(event));
		if (user_record) {
			serv_got_typing_stopped(gc,
									nm_user_record_get_display_id(user_record));
		}
	}
}

static void
_evt_undeliverable_status(NMUser * user, NMEvent * event)
{
	NMUserRecord *ur;
	PurpleConversation *gconv;
	char *str;

	ur = nm_find_user_record(user, nm_event_get_source(event));
	if (ur) {
		/* XXX - Should this be PURPLE_CONV_TYPE_IM? */
		gconv =
			purple_conversations_find_with_account(nm_user_record_get_display_id(ur),
												user->client_data);
		if (gconv) {
			const char *name = nm_user_record_get_full_name(ur);

			if (name == NULL) {
				name = nm_user_record_get_display_id(ur);
			}
			str = g_strdup_printf(_("%s appears to be offline and did not receive"
									" the message that you just sent."), name);
			purple_conversation_write(gconv, NULL, str,
									PURPLE_MESSAGE_SYSTEM, time(NULL));
			g_free(str);
		}
	}
}

static void
_event_callback(NMUser * user, NMEvent * event)
{
	if (user == NULL || event == NULL)
		return;

	switch (nm_event_get_type(event)) {
		case NMEVT_STATUS_CHANGE:
			_evt_status_change(user, event);
			break;
		case NMEVT_RECEIVE_AUTOREPLY:
		case NMEVT_RECEIVE_MESSAGE:
			_evt_receive_message(user, event);
			break;
		case NMEVT_USER_DISCONNECT:
			_evt_user_disconnect(user, event);
			break;
		case NMEVT_USER_TYPING:
			_evt_user_typing(user, event);
			break;
		case NMEVT_USER_NOT_TYPING:
			_evt_user_not_typing(user, event);
			break;
		case NMEVT_SERVER_DISCONNECT:
			/* Nothing to do? */
			break;
		case NMEVT_INVALID_RECIPIENT:
			break;
		case NMEVT_UNDELIVERABLE_STATUS:
			_evt_undeliverable_status(user, event);
			break;
		case NMEVT_CONFERENCE_INVITE_NOTIFY:
			/* Someone else has been invited to join a
			 * conference that we are currently a part of
			 */
			_evt_conference_invite_notify(user, event);
			break;
		case NMEVT_CONFERENCE_INVITE:
			/* We have been invited to join a conference */
			_evt_conference_invite(user, event);
			break;
		case NMEVT_CONFERENCE_JOINED:
			/* Some one has joined a conference that we
			 * are a part of
			 */
			_evt_conference_joined(user, event);
			break;
		case NMEVT_CONFERENCE_LEFT:
			/* Someone else has left a conference that we
			 * are currently a part of
			 */
			_evt_conference_left(user, event);
			break;
		default:
			purple_debug(PURPLE_DEBUG_INFO, "novell",
					   "_event_callback(): unhandled event, %d\n",
					   nm_event_get_type(event));
			break;
	}
}

/*******************************************************************************
 * Prpl Ops
 ******************************************************************************/

static void
novell_login(PurpleAccount * account)
{
	PurpleConnection *gc;
	NMUser *user = NULL;
	const char *server;
	const char *name;
	int port;

	if (account == NULL)
		return;

	gc = purple_account_get_connection(account);
	if (gc == NULL)
		return;

	server = purple_account_get_string(account, "server", NULL);
	if (server == NULL || *server == '\0') {

		/* TODO: Would be nice to prompt if not set!
		 *  purple_request_fields(gc, _("Server Address"),...);
		 */

		/* ...but for now just error out with a nice message. */
		purple_connection_error(gc,
			PURPLE_CONNECTION_ERROR_INVALID_SETTINGS,
			_("Unable to connect to server. Please enter the "
			  "address of the server to which you wish to connect."));
		return;
	}

	port = purple_account_get_int(account, "port", DEFAULT_PORT);
	name = purple_account_get_username(account);

	user = nm_initialize_user(name, server, port, account, _event_callback);
	if (user && user->conn) {
		/* save user */
		purple_connection_set_protocol_data(gc, user);

		/* connect to the server */
		purple_connection_update_progress(gc, _("Connecting"),
										1, NOVELL_CONNECT_STEPS);

		user->conn->use_ssl = TRUE;

		user->conn->ssl_conn = g_new0(NMSSLConn, 1);
		user->conn->ssl_conn->read = (nm_ssl_read_cb) purple_ssl_read;
		user->conn->ssl_conn->write = (nm_ssl_write_cb) purple_ssl_write;

		user->conn->ssl_conn->data = purple_ssl_connect(user->client_data,
													  user->conn->addr, user->conn->port,
													  novell_ssl_connected_cb, novell_ssl_connect_error, gc);
		if (user->conn->ssl_conn->data == NULL) {
			purple_connection_error(gc,
				PURPLE_CONNECTION_ERROR_NO_SSL_SUPPORT,
				_("SSL support unavailable"));
		}
	}
}

static void
novell_close(PurpleConnection * gc)
{
	NMUser *user;
	NMConn *conn;

	if (gc == NULL)
		return;

	user = purple_connection_get_protocol_data(gc);
	if (user) {
		conn = user->conn;
		if (conn && conn->ssl_conn) {
			purple_ssl_close(user->conn->ssl_conn->data);
		}
		nm_deinitialize_user(user);
	}
	purple_connection_set_protocol_data(gc, NULL);
}

static int
novell_send_im(PurpleConnection * gc, const char *name,
			   const char *message_body, PurpleMessageFlags flags)
{
	NMUserRecord *user_record = NULL;
	NMConference *conf = NULL;
	NMMessage *message;
	NMUser *user;
	const char *dn = NULL;
	char *plain;
	gboolean done = TRUE, created_conf = FALSE;
	NMERR_T rc = NM_OK;

	if (gc == NULL || name == NULL ||
		message_body == NULL || *message_body == '\0')
		return 0;

	user = purple_connection_get_protocol_data(gc);
	if (user == NULL)
		return 0;

	/* Create a new message */
	plain = purple_unescape_html(message_body);
	message = nm_create_message(plain);
	g_free(plain);

	/* Need to get the DN for the buddy so we can look up the convo */
	dn = nm_lookup_dn(user, name);

	/* Do we already know about the sender? */
	user_record = nm_find_user_record(user, dn);
	if (user_record) {

		/* Do we already have an instantiated conference? */
		conf = nm_find_conversation(user, dn);
		if (conf == NULL) {

			/* If not, create a blank conference */
			conf = nm_create_conference(NULL);
			created_conf = TRUE;

			nm_conference_add_participant(conf, user_record);
		}

		nm_message_set_conference(message, conf);

		/* Make sure conference is instantiated */
		if (!nm_conference_is_instantiated(conf)) {

			/* It is not, so send the createconf. We will
			 * have to finish sending the message when we
			 * get the response with the new conference guid.
			 */
			rc = nm_send_create_conference(user, conf, _createconf_resp_send_msg, message);
			_check_for_disconnect(user, rc);

			done = FALSE;
		}

	} else {

		/* If we don't have details for the user, then we don't have
		 * a conference yet. So create one and send the getdetails
		 * to the server. We will have to finish sending the message
		 * when we get the response from the server.
		 */
		conf = nm_create_conference(NULL);
		created_conf = TRUE;

		nm_message_set_conference(message, conf);

		rc = nm_send_get_details(user, name, _get_details_resp_send_msg, message);
		_check_for_disconnect(user, rc);

		done = FALSE;
	}

	if (done) {

		/* Did we find everything we needed? */
		rc = nm_send_message(user, message, _send_message_resp_cb);
		_check_for_disconnect(user, rc);

		nm_release_message(message);
	}

	if (created_conf && conf)
		nm_release_conference(conf);

	return 1;
}

static unsigned int
novell_send_typing(PurpleConnection * gc, const char *name, PurpleIMTypingState state)
{
	NMConference *conf = NULL;
	NMUser *user;
	const char *dn = NULL;
	NMERR_T rc = NM_OK;

	if (gc == NULL || name == NULL)
		return 0;

	user = purple_connection_get_protocol_data(gc);
	if (user == NULL)
		return 0;

	/* Need to get the DN for the buddy so we can look up the convo */
	dn = nm_lookup_dn(user, name);
	if (dn) {

		/* Now find the conference in our list */
		conf = nm_find_conversation(user, dn);
		if (conf) {

			rc = nm_send_typing(user, conf,
								((state == PURPLE_IM_TYPING) ? TRUE : FALSE), NULL);
			_check_for_disconnect(user, rc);

		}

	}

	return 0;
}

static void
novell_convo_closed(PurpleConnection * gc, const char *who)
{
	NMUser *user;
	NMConference *conf;
	const char *dn;
	NMERR_T rc = NM_OK;

	if (gc == NULL || who == NULL)
		return;

	user = purple_connection_get_protocol_data(gc);
	if (user && (dn = nm_lookup_dn(user, who))) {
		conf = nm_find_conversation(user, dn);
		if (conf) {
			rc = nm_send_leave_conference(user, conf, NULL, NULL);
			_check_for_disconnect(user, rc);
		}
	}
}

static void
novell_chat_leave(PurpleConnection * gc, int id)
{
	NMConference *conference;
	NMUser *user;
	PurpleChatConversation *chat;
	GSList *cnode;
	NMERR_T rc = NM_OK;

	if (gc == NULL)
		return;

	user = purple_connection_get_protocol_data(gc);
	if (user == NULL)
		return;

	for (cnode = user->conferences; cnode != NULL; cnode = cnode->next) {
		conference = cnode->data;
		if (conference && (chat = nm_conference_get_data(conference))) {
			if (purple_chat_conversation_get_id(chat) == id) {
				rc = nm_send_leave_conference(user, conference, NULL, NULL);
				_check_for_disconnect(user, rc);
				break;
			}
		}
	}

	serv_got_chat_left(gc, id);
}

static void
novell_chat_invite(PurpleConnection *gc, int id,
				   const char *message, const char *who)
{
	NMConference *conference;
	NMUser *user;
	PurpleChatConversation *chat;
	GSList *cnode;
	NMERR_T rc = NM_OK;
	NMUserRecord *user_record = NULL;

	if (gc == NULL)
		return;

	user = purple_connection_get_protocol_data(gc);
	if (user == NULL)
		return;

	user_record = nm_find_user_record(user, who);
	if (user_record == NULL) {
		rc = nm_send_get_details(user, who, _get_details_resp_send_invite, GINT_TO_POINTER(id));
		_check_for_disconnect(user, rc);
		return;
	}

	for (cnode = user->conferences; cnode != NULL; cnode = cnode->next) {
		conference = cnode->data;
		if (conference && (chat = nm_conference_get_data(conference))) {
			if (purple_chat_conversation_get_id(chat) == id) {
				rc = nm_send_conference_invite(user, conference, user_record,
											   message, _sendinvite_resp_cb, NULL);
				_check_for_disconnect(user, rc);
				break;
			}
		}
	}
}

static int
novell_chat_send(PurpleConnection * gc, int id, const char *text, PurpleMessageFlags flags)
{
	NMConference *conference;
	PurpleChatConversation *chat;
	GSList *cnode;
	NMMessage *message;
	NMUser *user;
	NMERR_T rc = NM_OK;
	const char *name;
	char *str, *plain;

	if (gc == NULL || text == NULL)
		return -1;

	user = purple_connection_get_protocol_data(gc);
	if (user == NULL)
		return -1;

	plain = purple_unescape_html(text);
	message = nm_create_message(plain);
	g_free(plain);

	for (cnode = user->conferences; cnode != NULL; cnode = cnode->next) {
		conference = cnode->data;
		if (conference && (chat = nm_conference_get_data(conference))) {
			if (purple_chat_conversation_get_id(chat) == id) {

				nm_message_set_conference(message, conference);

				/* check to see if the conference is instatiated yet */
				if (!nm_conference_is_instantiated(conference)) {
					nm_message_add_ref(message);
					nm_send_create_conference(user, conference, _createconf_resp_send_msg, message);
				} else {
					rc = nm_send_message(user, message, _send_message_resp_cb);
				}

				nm_release_message(message);

				if (!_check_for_disconnect(user, rc)) {

					/* Use the account alias if it is set */
					name = purple_account_get_private_alias(user->client_data);
					if (name == NULL || *name == '\0') {

						/* If there is no account alias, try full name */
						name = nm_user_record_get_full_name(user->user_record);
						if (name == NULL || *name == '\0') {

							/* Fall back to the username that we are signed in with */
							name = purple_account_get_username(user->client_data);
						}
					}

					serv_got_chat_in(gc, id, name, flags, text, time(NULL));
					return 0;
				} else
					return -1;

			}
		}
	}


	/* The conference was not found, must be closed */
	chat = purple_conversations_find_chat(gc, id);
	if (chat) {
		str = g_strdup(_("This conference has been closed."
						 " No more messages can be sent."));
		purple_conversation_write(PURPLE_CONVERSATION(chat), NULL, str,
				PURPLE_MESSAGE_SYSTEM, time(NULL));
		g_free(str);
	}

	if (message)
		nm_release_message(message);

	return -1;
}

static void
novell_add_buddy(PurpleConnection * gc, PurpleBuddy *buddy, PurpleGroup * group, const char *message)
{
	NMFolder *folder = NULL;
	NMContact *contact;
	NMUser *user;
	NMERR_T rc = NM_OK;
	const char *alias, *gname, *bname;

	if (gc == NULL || buddy == NULL || group == NULL)
		return;

	user = (NMUser *) purple_connection_get_protocol_data(gc);
	if (user == NULL)
		return;

	/* If we haven't synched the contact list yet, ignore
	 * the add_buddy calls. Server side list is the master.
	 */
	if (!user->clist_synched)
		return;

	/* Don't re-add a buddy that is already on our contact list */
	if (nm_find_user_record(user, purple_buddy_get_name(buddy)) != NULL)
		return;

	contact = nm_create_contact();
	nm_contact_set_dn(contact, purple_buddy_get_name(buddy));

	/* Remove the PurpleBuddy (we will add it back after adding it
	 * to the server side list). Save the alias if there is one.
	 */
	alias = purple_buddy_get_alias(buddy);
	bname = purple_buddy_get_name(buddy);
	if (alias && strcmp(alias, bname))
		nm_contact_set_display_name(contact, alias);

	purple_blist_remove_buddy(buddy);
	buddy = NULL;

	gname = purple_group_get_name(group);
	if (strcmp(gname, NM_ROOT_FOLDER_NAME) == 0) {
		gname = "";
	}

	folder = nm_find_folder(user, gname);
	if (folder) {

		/* We have everything that we need, so send the createcontact */
		rc = nm_send_create_contact(user, folder, contact,
									_create_contact_resp_cb, contact);

	} else {

		/* Need to create the folder before we can add the contact */
		rc = nm_send_create_folder(user, gname,
								   _create_folder_resp_add_contact, contact);
	}

	_check_for_disconnect(user, rc);

}

static void
novell_remove_buddy(PurpleConnection *gc, PurpleBuddy *buddy, PurpleGroup *group)
{
	NMContact *contact;
	NMFolder *folder;
	NMUser *user;
	const char *dn, *gname;
	NMERR_T rc = NM_OK;

	if (gc == NULL || buddy == NULL || group == NULL)
		return;

	user = purple_connection_get_protocol_data(gc);
	if (user && (dn = nm_lookup_dn(user, purple_buddy_get_name(buddy)))) {
		gname = purple_group_get_name(group);
		if (strcmp(gname, NM_ROOT_FOLDER_NAME) == 0) {
			gname = "";
		}
		folder = nm_find_folder(user, gname);
		if (folder) {
			contact = nm_folder_find_contact(folder, dn);
			if (contact) {

				/* Remove the buddy from the contact */
				nm_contact_set_data(contact, NULL);

				/* Tell the server to remove the contact */
				rc = nm_send_remove_contact(user, folder, contact,
											_remove_contact_resp_cb, NULL);
				_check_for_disconnect(user, rc);
			}
		}
	}
}

static void
novell_remove_group(PurpleConnection * gc, PurpleGroup *group)
{
	NMUser *user;
	NMERR_T rc = NM_OK;

	if (gc == NULL || group == NULL)
		return;

	user = purple_connection_get_protocol_data(gc);
	if (user) {
		NMFolder *folder = nm_find_folder(user, purple_group_get_name(group));

		if (folder) {
			rc = nm_send_remove_folder(user, folder,
									   _remove_folder_resp_cb, NULL);
			_check_for_disconnect(user, rc);
		}
	}
}

static void
novell_alias_buddy(PurpleConnection * gc, const char *name, const char *alias)
{
	NMContact *contact;
	NMUser *user;
	GList *contacts = NULL;
	GList *cnode = NULL;
	const char *dn = NULL, *fname = NULL;
	NMERR_T rc = NM_OK;

	if (gc == NULL || name == NULL || alias == NULL)
		return;

	user = purple_connection_get_protocol_data(gc);
	if (user && (dn = nm_lookup_dn(user, name))) {

		/* Alias all of instances of the contact */
		contacts = nm_find_contacts(user, dn);
		for (cnode = contacts; cnode != NULL; cnode = cnode->next) {
			contact = (NMContact *) cnode->data;
			if (contact) {
				PurpleGroup *group = NULL;
				PurpleBuddy *buddy;
				NMFolder *folder;

				/* Alias the Purple buddy? */
				folder = nm_find_folder_by_id(user,
											  nm_contact_get_parent_id(contact));
				if (folder) {
					fname = nm_folder_get_name(folder);
					if (*fname == '\0') {
						fname = NM_ROOT_FOLDER_NAME;
					}
					group = purple_blist_find_group(fname);
				}

				if (group) {
					const char *balias;
					buddy = purple_blist_find_buddy_in_group(user->client_data,
													 name, group);
					balias = buddy ? purple_buddy_get_local_alias(buddy) : NULL;
					if (balias && strcmp(balias, alias))
						purple_buddy_set_local_alias(buddy, alias);
				}

				/* Tell the server to alias the contact */
				rc = nm_send_rename_contact(user, contact, alias,
											_rename_contact_resp_cb, NULL);
				_check_for_disconnect(user, rc);
			}
		}
		if (contacts)
			g_list_free(contacts);
	}
}

static void
novell_group_buddy(PurpleConnection * gc,
				   const char *name, const char *old_group_name,
				   const char *new_group_name)
{
	NMFolder *old_folder;
	NMFolder *new_folder;
	NMContact *contact;
	NMUser *user;
	const char *dn;
	NMERR_T rc = NM_OK;

	if (gc == NULL || name == NULL ||
		old_group_name == NULL || new_group_name == NULL)
		return;

	user = purple_connection_get_protocol_data(gc);
	if (user && (dn = nm_lookup_dn(user, name))) {

		/* Find the old folder */
		if (strcmp(old_group_name, NM_ROOT_FOLDER_NAME) == 0) {
			old_folder = nm_get_root_folder(user);
			if (nm_folder_find_contact(old_folder, dn) == NULL)
				old_folder = nm_find_folder(user, old_group_name);
		} else {
			old_folder = nm_find_folder(user, old_group_name);
		}

		if (old_folder && (contact = nm_folder_find_contact(old_folder, dn))) {

			/* Find the new folder */
			new_folder = nm_find_folder(user, new_group_name);
			if (new_folder == NULL) {
				if (strcmp(new_group_name, NM_ROOT_FOLDER_NAME) == 0)
					new_folder = nm_get_root_folder(user);
			}

			if (new_folder) {

				/* Tell the server to move the contact to the new folder */
				rc = nm_send_move_contact(user, contact, new_folder,
										  _move_contact_resp_cb, NULL);

			} else {

				nm_contact_add_ref(contact);

				/* Remove the old contact first */
				nm_send_remove_contact(user, old_folder, contact,
									   _remove_contact_resp_cb, NULL);

				/* New folder does not exist yet, so create it  */
				rc = nm_send_create_folder(user, new_group_name,
										   _create_folder_resp_move_contact,
										   contact);
			}

			_check_for_disconnect(user, rc);
		}
	}
}

static void
novell_rename_group(PurpleConnection * gc, const char *old_name,
					PurpleGroup *group, GList *moved_buddies)
{
	NMERR_T rc = NM_OK;
	NMFolder *folder;
	NMUser *user;

	if (gc == NULL || old_name == NULL || group == NULL || moved_buddies == NULL) {
		return;
	}

	user = purple_connection_get_protocol_data(gc);
	if (user) {
		const char *gname = purple_group_get_name(group);
		/* Does new folder exist already? */
		if (nm_find_folder(user, gname)) {
			/* purple_group_set_name() adds the buddies
			 * to the new group and removes the old group...
			 * so there is nothing more to do here.
			 */
			return;
		}

		if (strcmp(old_name, NM_ROOT_FOLDER_NAME) == 0) {
			/* Can't rename the root folder ... need to revisit this */
			return;
		}

		folder = nm_find_folder(user, old_name);
		if (folder) {
			rc = nm_send_rename_folder(user, folder, gname,
									   _rename_folder_resp_cb, NULL);
			_check_for_disconnect(user, rc);
		}
	}
}

static const char *
novell_list_icon(PurpleAccount * account, PurpleBuddy * buddy)
{
	return "novell";
}

static void
novell_tooltip_text(PurpleBuddy * buddy, PurpleNotifyUserInfo * user_info, gboolean full)
{
	NMUserRecord *user_record = NULL;
	PurpleConnection *gc;
	NMUser *user;
	int status = 0;
	const char *status_str = NULL;
	const char *text = NULL;

	if (buddy == NULL)
		return;

	gc = purple_account_get_connection(purple_buddy_get_account(buddy));
	if (gc == NULL || (user = purple_connection_get_protocol_data(gc)) == NULL)
		return;

	if (PURPLE_BUDDY_IS_ONLINE(buddy)) {
		user_record = nm_find_user_record(user, purple_buddy_get_name(buddy));
		if (user_record) {
			status = nm_user_record_get_status(user_record);
			text = nm_user_record_get_status_text(user_record);
			/* No custom text, so default it ... */
			switch (status) {
				case NM_STATUS_AVAILABLE:
					status_str = _("Available");
					break;
				case NM_STATUS_AWAY:
					status_str = _("Away");
					break;
				case NM_STATUS_BUSY:
					status_str = _("Busy");
					break;
				case NM_STATUS_AWAY_IDLE:
					status_str = _("Idle");
					break;
				case NM_STATUS_OFFLINE:
					status_str = _("Offline");
					break;
				default:
					status_str = _("Unknown");
					break;
			}

			purple_notify_user_info_add_pair_plaintext(user_info, _("Status"), status_str);

			if (text) {
				/* TODO: Check whether it's correct to call add_pair_html,
				         or if we should be using add_pair_plaintext */
				purple_notify_user_info_add_pair_html(user_info, _("Message"), text);
			}
		}
	}
}

static void
novell_set_idle(PurpleConnection * gc, int time)
{
	NMUser *user;
	NMERR_T rc = NM_OK;
	const char *id = NULL;
	PurpleStatus *status = NULL;

	if (gc == NULL)
		return;

	user = purple_connection_get_protocol_data(gc);
	if (user == NULL)
		return;

	status = purple_account_get_active_status(purple_connection_get_account(gc));
	id = purple_status_get_id(status);

	/* Only go idle if active status is available  */
	if (!strcmp(id, NOVELL_STATUS_TYPE_AVAILABLE)) {
		if (time > 0) {
			rc = nm_send_set_status(user, NM_STATUS_AWAY_IDLE, NULL, NULL, NULL, NULL);
		} else {
			rc = nm_send_set_status(user, NM_STATUS_AVAILABLE, NULL, NULL, NULL, NULL);
		}
	}

	_check_for_disconnect(user, rc);
}

static void
novell_get_info(PurpleConnection * gc, const char *name)
{
	NMUserRecord *user_record;
	NMUser *user;
	NMERR_T rc;

	if (gc == NULL || name == NULL)
		return;

	user = purple_connection_get_protocol_data(gc);
	if (user) {

		user_record = nm_find_user_record(user, name);
		if (user_record) {
			_show_info(gc, user_record, g_strdup(name));

		} else {
			rc = nm_send_get_details(user, name,
									 _get_details_resp_show_info, g_strdup(name));

			_check_for_disconnect(user, rc);

		}

	}
}

static char *
novell_status_text(PurpleBuddy * buddy)
{
	const char *text = NULL;
	const char *dn = NULL;
	PurpleAccount *account;

	account = buddy ? purple_buddy_get_account(buddy) : NULL;
	if (buddy && account) {
		PurpleConnection *gc = purple_account_get_connection(account);

		if (gc) {
			NMUser *user = purple_connection_get_protocol_data(gc);

			if (user) {
				dn = nm_lookup_dn(user, purple_buddy_get_name(buddy));
				if (dn) {
					NMUserRecord *user_record = nm_find_user_record(user, dn);

					if (user_record) {
						text = nm_user_record_get_status_text(user_record);
						if (text)
							return g_strdup(text);
					}
				}
			}
		}
	}

	return NULL;
}

static GList *
novell_status_types(PurpleAccount *account)
{
	GList *status_types = NULL;
	PurpleStatusType *type;

	g_return_val_if_fail(account != NULL, NULL);

	type = purple_status_type_new_with_attrs(PURPLE_STATUS_AVAILABLE, NOVELL_STATUS_TYPE_AVAILABLE,
										   NULL, TRUE, TRUE, FALSE,
										   "message", _("Message"), purple_g_value_new(G_TYPE_STRING),
										   NULL);
	status_types = g_list_append(status_types, type);

	type = purple_status_type_new_with_attrs(PURPLE_STATUS_AWAY, NOVELL_STATUS_TYPE_AWAY,
										   NULL, TRUE, TRUE, FALSE,
										   "message", _("Message"), purple_g_value_new(G_TYPE_STRING),
										   NULL);
	status_types = g_list_append(status_types, type);

	type = purple_status_type_new_with_attrs(PURPLE_STATUS_UNAVAILABLE, NOVELL_STATUS_TYPE_BUSY,
										   _("Busy"), TRUE, TRUE, FALSE,
										   "message", _("Message"), purple_g_value_new(G_TYPE_STRING),
										   NULL);
	status_types = g_list_append(status_types, type);

	type = purple_status_type_new_full(PURPLE_STATUS_INVISIBLE, NOVELL_STATUS_TYPE_APPEAR_OFFLINE,
										   NULL, TRUE, TRUE, FALSE);
	status_types = g_list_append(status_types, type);

	type = purple_status_type_new_full(PURPLE_STATUS_OFFLINE, NULL, NULL, TRUE, TRUE, FALSE);
	status_types = g_list_append(status_types, type);

	return status_types;
}

static void
novell_set_status(PurpleAccount *account, PurpleStatus *status)
{
	PurpleConnection *gc;
	gboolean connected;
	PurplePresence *presence;
	PurpleStatusType *type;
	PurpleStatusPrimitive primitive;
	NMUser *user;
	NMSTATUS_T novellstatus = NM_STATUS_AVAILABLE;
	NMERR_T rc = NM_OK;
	const char *msg = NULL;
	char *text = NULL;

	connected = purple_account_is_connected(account);
	presence = purple_status_get_presence(status);
	type = purple_status_get_status_type(status);
	primitive = purple_status_type_get_primitive(type);

	/*
	 * We don't have any independent statuses, so we don't need to
	 * do anything when a status is deactivated (because another
	 * status is about to be activated).
	 */
	if (!purple_status_is_active(status))
		return;

	if (!connected)
		return;

	gc = purple_account_get_connection(account);
	user = purple_connection_get_protocol_data(gc);
	if (user == NULL)
		return;

	if (primitive == PURPLE_STATUS_AVAILABLE) {
		novellstatus = NM_STATUS_AVAILABLE;
	} else if (primitive == PURPLE_STATUS_AWAY) {
		novellstatus = NM_STATUS_AWAY;
	} else if (primitive == PURPLE_STATUS_UNAVAILABLE) {
		novellstatus = NM_STATUS_BUSY;
	} else if (primitive == PURPLE_STATUS_INVISIBLE) {
		novellstatus = NM_STATUS_OFFLINE;
	} else if (purple_presence_is_idle(presence)) {
		novellstatus = NM_STATUS_AWAY_IDLE;
	} else {
		novellstatus = NM_STATUS_AVAILABLE;
	}

	if (primitive == PURPLE_STATUS_AWAY || primitive == PURPLE_STATUS_AVAILABLE ||
		primitive == PURPLE_STATUS_UNAVAILABLE) {
		msg = purple_status_get_attr_string(status, "message");
		text = g_strdup(msg);

		if (primitive == PURPLE_STATUS_AVAILABLE)
			msg = NULL; /* no auto replies for online status */

		/* Don't want newlines in status text */
		purple_util_chrreplace(text, '\n', ' ');
	}

	rc = nm_send_set_status(user, novellstatus, text, msg, NULL, NULL);
	_check_for_disconnect(user, rc);

	if (text)
		g_free(text);
}

static void
novell_add_permit(PurpleConnection *gc, const char *who)
{
	NMUser *user;
	NMERR_T rc = NM_OK;
	const char *name = who;

	if (gc == NULL || who == NULL)
		return;

	user = purple_connection_get_protocol_data(gc);
	if (user == NULL)
		return;

	/* Remove first -- we will add it back in when we get
	 * the okay from the server
	 */
	purple_account_privacy_permit_remove(purple_connection_get_account(gc), who, TRUE);

	if (nm_user_is_privacy_locked(user)) {
		_show_privacy_locked_error(gc, user);
		_sync_privacy_lists(user);
		return;
	}

	/* Work around for problem with un-typed, dotted contexts */
	if (strchr(who, '.')) {
		const char *dn = nm_lookup_dn(user, who);
		if (dn == NULL) {
			rc = nm_send_get_details(user, who, _get_details_send_privacy_create,
									 (gpointer)TRUE);
			_check_for_disconnect(user, rc);
			return;
		} else {
			name = dn;
		}
	}

	rc = nm_send_create_privacy_item(user, name, TRUE,
									 _create_privacy_item_permit_resp_cb,
									 g_strdup(who));
	_check_for_disconnect(user, rc);
}

static void
novell_add_deny(PurpleConnection *gc, const char *who)
{
	NMUser *user;
	NMERR_T rc = NM_OK;
	const char *name = who;

	if (gc == NULL || who == NULL)
		return;

	user = purple_connection_get_protocol_data(gc);
	if (user == NULL)
		return;

	/* Remove first -- we will add it back in when we get
	 * the okay from the server
	 */
	purple_account_privacy_deny_remove(purple_connection_get_account(gc), who, TRUE);

	if (nm_user_is_privacy_locked(user)) {
		_show_privacy_locked_error(gc, user);
		_sync_privacy_lists(user);
		return;
	}

	/* Work around for problem with un-typed, dotted contexts */
	if (strchr(who, '.')) {
		const char *dn = nm_lookup_dn(user, who);
		if (dn == NULL) {
			rc = nm_send_get_details(user, who, _get_details_send_privacy_create,
									 (gpointer)FALSE);
			_check_for_disconnect(user, rc);
			return;
		} else {
			name = dn;
		}
	}

	rc = nm_send_create_privacy_item(user, name, FALSE,
									 _create_privacy_item_deny_resp_cb,
									 g_strdup(who));
	_check_for_disconnect(user, rc);
}

static void
novell_rem_permit(PurpleConnection *gc, const char *who)
{
	NMUser *user;
	NMERR_T rc = NM_OK;
	const char *dn = NULL;

	if (gc == NULL || who == NULL)
		return;

	user = purple_connection_get_protocol_data(gc);
	if (user == NULL)
		return;

	if (nm_user_is_privacy_locked(user)) {
		_show_privacy_locked_error(gc, user);
		_sync_privacy_lists(user);
		return;
	}

	dn = nm_lookup_dn(user, who);
	if (dn == NULL)
		dn = who;

	rc = nm_send_remove_privacy_item(user, dn, TRUE,
									 _remove_privacy_item_resp_cb,
									 g_strdup(who));
	_check_for_disconnect(user, rc);
}

static void
novell_rem_deny(PurpleConnection *gc, const char *who)
{
	NMUser *user;
	NMERR_T rc = NM_OK;
	const char *dn = NULL;

	if (gc == NULL || who == NULL)
		return;

	user = purple_connection_get_protocol_data(gc);
	if (user == NULL)
		return;

	if (nm_user_is_privacy_locked(user)) {
		_show_privacy_locked_error(gc, user);
		_sync_privacy_lists(user);
		return;
	}

	dn = nm_lookup_dn(user, who);
	if (dn == NULL)
		dn = who;

	rc = nm_send_remove_privacy_item(user, dn, FALSE,
									 _remove_privacy_item_resp_cb,
									 g_strdup(who));
	_check_for_disconnect(user, rc);
}

static void
novell_set_permit_deny(PurpleConnection *gc)
{
	NMERR_T rc = NM_OK;
	const char *dn, *name = NULL;
	NMUserRecord *user_record = NULL;
	GSList *node = NULL, *copy = NULL;
	NMUser *user;
	int i, j, num_contacts, num_folders;
	NMContact *contact;
	NMFolder *folder = NULL;
	PurpleAccount *account;

	if (gc == NULL)
		return;

	account = purple_connection_get_account(gc);

	user = purple_connection_get_protocol_data(gc);
	if (user == NULL)
		return;

	if (user->privacy_synched == FALSE) {
		_sync_privacy_lists(user);
		user->privacy_synched = TRUE;
		return;
	}

	if (nm_user_is_privacy_locked(user)) {
		_show_privacy_locked_error(gc, user);
		_sync_privacy_lists(user);
		return;
	}

	switch (purple_account_get_privacy_type(account)) {

		case PURPLE_ACCOUNT_PRIVACY_ALLOW_ALL:
			rc = nm_send_set_privacy_default(user, FALSE,
											 _set_privacy_default_resp_cb, NULL);
			_check_for_disconnect(user, rc);

			/* clear server side deny list */
			if (rc == NM_OK) {
				copy = g_slist_copy(user->deny_list);
				for (node = copy; node && node->data; node = node->next) {
					rc = nm_send_remove_privacy_item(user, (const char *)node->data,
													 FALSE, NULL, NULL);
					if (_check_for_disconnect(user, rc))
						break;
				}
				g_slist_free(copy);
				g_slist_free(user->deny_list);
				user->deny_list = NULL;
			}
			break;

		case PURPLE_ACCOUNT_PRIVACY_DENY_ALL:
			rc = nm_send_set_privacy_default(user, TRUE,
											 _set_privacy_default_resp_cb, NULL);
			_check_for_disconnect(user, rc);

			/* clear server side allow list */
			if (rc == NM_OK) {
				copy = g_slist_copy(user->allow_list);
				for (node = copy; node && node->data; node = node->next) {
					rc = nm_send_remove_privacy_item(user, (const char *)node->data,
													 TRUE, NULL, NULL);
					if (_check_for_disconnect(user, rc))
						break;
				}
				g_slist_free(copy);
				g_slist_free(user->allow_list);
				user->allow_list = NULL;
			}
			break;

		case PURPLE_ACCOUNT_PRIVACY_ALLOW_USERS:

			rc = nm_send_set_privacy_default(user, TRUE,
											 _set_privacy_default_resp_cb, NULL);
			_check_for_disconnect(user, rc);

			/* sync allow lists */
			if (rc == NM_OK) {

				for (node = user->allow_list; node; node = node->next) {
					user_record = nm_find_user_record(user, (char *)node->data);
					if (user_record) {
						name = nm_user_record_get_display_id(user_record);

						if (!g_slist_find_custom(purple_account_privacy_get_permitted(account),
												 name, (GCompareFunc)purple_utf8_strcasecmp)) {
							purple_account_privacy_permit_add(account, name , TRUE);
						}
					}
				}

				for (node = purple_account_privacy_get_permitted(account); node; node = node->next) {
					dn = nm_lookup_dn(user, (char *)node->data);
					if (dn) {

						if (!g_slist_find_custom(user->allow_list,
												 dn, (GCompareFunc)purple_utf8_strcasecmp)) {
							rc = nm_send_create_privacy_item(user, dn, TRUE,
															 _create_privacy_item_deny_resp_cb,
															 g_strdup(dn));
						}
					} else {
						purple_account_privacy_permit_remove(account, (char *)node->data, TRUE);
					}
				}
			}
			break;

		case PURPLE_ACCOUNT_PRIVACY_DENY_USERS:

			/* set to default allow */
			rc = nm_send_set_privacy_default(user, FALSE,
											 _set_privacy_default_resp_cb, NULL);
			_check_for_disconnect(user, rc);

			/* sync deny lists */
			if (rc == NM_OK) {

				for (node = user->deny_list; node; node = node->next) {
					user_record = nm_find_user_record(user, (char *)node->data);
					if (user_record) {
						name = nm_user_record_get_display_id(user_record);

						if (!g_slist_find_custom(purple_account_privacy_get_denied(account),
												 name, (GCompareFunc)purple_utf8_strcasecmp)) {
							purple_account_privacy_deny_add(account, name , TRUE);
						}
					}
				}

				for (node = purple_account_privacy_get_denied(account); node; node = node->next) {

					name = NULL;
					dn = nm_lookup_dn(user, (char *)node->data);
					if (dn) {
						user_record = nm_find_user_record(user, dn);
						name = nm_user_record_get_display_id(user_record);

						if (!g_slist_find_custom(user->deny_list,
												 dn, (GCompareFunc)purple_utf8_strcasecmp)) {
							rc = nm_send_create_privacy_item(user, dn, FALSE,
															 _create_privacy_item_deny_resp_cb,
															 g_strdup(name));
						}
					} else {
						purple_account_privacy_deny_remove(account, (char *)node->data, TRUE);
					}
				}

			}
			break;

		case PURPLE_ACCOUNT_PRIVACY_ALLOW_BUDDYLIST:

			/* remove users from allow list that are not in buddy list */
			copy = g_slist_copy(user->allow_list);
			for (node = copy; node && node->data; node = node->next) {
				if (!nm_find_contacts(user, node->data)) {
					rc = nm_send_remove_privacy_item(user, (const char *)node->data,
													 TRUE, NULL, NULL);
					if (_check_for_disconnect(user, rc))
						return;
				}
			}
			g_slist_free(copy);

			/* add all buddies to allow list */
			num_contacts = nm_folder_get_contact_count(user->root_folder);
			for (i = 0; i < num_contacts; i++) {
				contact = nm_folder_get_contact(user->root_folder, i);
				dn = nm_contact_get_dn(contact);
				if (dn && !g_slist_find_custom(user->allow_list,
											   dn, (GCompareFunc)purple_utf8_strcasecmp))
				{
					rc = nm_send_create_privacy_item(user, dn, TRUE,
													 _create_privacy_item_deny_resp_cb,
													 g_strdup(dn));
					if (_check_for_disconnect(user, rc))
						return;
				}

			}

			num_folders = nm_folder_get_subfolder_count(user->root_folder);
			for (i = 0; i < num_folders; i++) {
				folder = nm_folder_get_subfolder(user->root_folder, i);
				num_contacts = nm_folder_get_contact_count(folder);
				for (j = 0; j < num_contacts; j++) {
					contact = nm_folder_get_contact(folder, j);
					dn = nm_contact_get_dn(contact);
					if (dn && !g_slist_find_custom(user->allow_list,
												   dn, (GCompareFunc)purple_utf8_strcasecmp))
					{
						rc = nm_send_create_privacy_item(user, dn, TRUE,
														 _create_privacy_item_deny_resp_cb,
														 g_strdup(dn));
						if (_check_for_disconnect(user, rc))
							return;
					}
				}
			}

			/* set to default deny */
			rc = nm_send_set_privacy_default(user, TRUE,
											 _set_privacy_default_resp_cb, NULL);
			if (_check_for_disconnect(user, rc))
				break;

			break;
	}
}

static GList *
novell_blist_node_menu(PurpleBlistNode *node)
{
	GList *list = NULL;
	PurpleMenuAction *act;

	if(PURPLE_IS_BUDDY(node)) {
		act = purple_menu_action_new(_("Initiate _Chat"),
		                           PURPLE_CALLBACK(_initiate_conference_cb),
		                           NULL, NULL);
		list = g_list_append(list, act);
	}

	return list;
}

static void
novell_keepalive(PurpleConnection *gc)
{
	NMUser *user;
	NMERR_T rc = NM_OK;

	if (gc == NULL)
		return;

	user = purple_connection_get_protocol_data(gc);
	if (user == NULL)
		return;

	rc = nm_send_keepalive(user, NULL, NULL);
	_check_for_disconnect(user, rc);
}

<<<<<<< HEAD
static PurpleProtocol protocol = {
	"prpl-novell",				/* id */
	"GroupWise",				/* name */
	sizeof(PurpleProtocol),       /* struct_size */
=======
static gsize
novell_get_max_message_size(PurpleConnection *gc)
{
	/* got from pidgin-otr */
	return 1792;
}

static PurplePluginProtocolInfo prpl_info = {
	sizeof(PurplePluginProtocolInfo),       /* struct_size */
>>>>>>> b18e7c08
	0,
	NULL,						/* user_splits */
	NULL,						/* protocol_options */
	NO_BUDDY_ICONS,				/* icon_spec */
	NULL,						/* get_actions */
	novell_list_icon,			/* list_icon */
	NULL,						/* list_emblems */
	novell_status_text,			/* status_text */
	novell_tooltip_text,		/* tooltip_text */
	novell_status_types,		/* status_types */
	novell_blist_node_menu,		/* blist_node_menu */
	NULL,						/* chat_info */
	NULL,						/* chat_info_defaults */
	novell_login,				/* login */
	novell_close,				/* close */
	novell_send_im,				/* send_im */
	NULL,						/* set_info */
	novell_send_typing,			/* send_typing */
	novell_get_info,			/* get_info */
	novell_set_status,			/* set_status */
	novell_set_idle,			/* set_idle */
	NULL,						/* change_passwd */
	novell_add_buddy,			/* add_buddy */
	NULL,						/* add_buddies */
	novell_remove_buddy,		/* remove_buddy */
	NULL,						/* remove_buddies */
	novell_add_permit,			/* add_permit */
	novell_add_deny,			/* add_deny */
	novell_rem_permit,			/* rem_permit */
	novell_rem_deny,			/* rem_deny */
	novell_set_permit_deny,		/* set_permit_deny */
	NULL,						/* join_chat */
	NULL,						/* reject_chat */
	NULL,					/* get_chat_name */
	novell_chat_invite,			/* chat_invite */
	novell_chat_leave,			/* chat_leave */
	NULL,						/* chat_whisper */
	novell_chat_send,			/* chat_send */
	novell_keepalive,			/* keepalive */
	NULL,						/* register_user */
	NULL,						/* get_cb_info */
	novell_alias_buddy,			/* alias_buddy */
	novell_group_buddy,			/* group_buddy */
	novell_rename_group,		/* rename_group */
	NULL,						/* buddy_free */
	novell_convo_closed,		/* convo_closed */
	purple_normalize_nocase,		/* normalize */
	NULL,						/* set_buddy_icon */
	novell_remove_group,		/* remove_group */
	NULL,						/* get_cb_real_name */
	NULL,						/* set_chat_topic */
	NULL,						/* find_blist_chat */
	NULL,						/* roomlist_get_list */
	NULL,						/* roomlist_cancel */
	NULL,						/* roomlist_expand_category */
	NULL,						/* can_receive_file */
	NULL,						/* send_file */
	NULL,						/* new_xfer */
	NULL,						/* offline_message */
	NULL,						/* whiteboard_protocol_ops */
	NULL,						/* send_raw */
	NULL,						/* roomlist_room_serialize */
	NULL,						/* unregister_user */
	NULL,						/* send_attention */
	NULL,						/* get_attention_types */
	NULL,						/* get_account_text_table */
	NULL,						/* initiate_media */
	NULL,						/* get_media_caps */
	NULL,						/* get_moods */
	NULL,						/* set_public_alias */
	NULL,						/* get_public_alias */
	novell_get_max_message_size			/* get_max_message_size */
};

static PurplePluginInfo *
plugin_query(GError **error)
{
	return purple_plugin_info_new(
		"id",           "prpl-novell",
		"name",         "GroupWise",
		"version",      DISPLAY_VERSION,
		"category",     N_("Protocol"),
		"summary",      N_("Novell GroupWise Messenger Protocol Plugin"),
		"description",  N_("Novell GroupWise Messenger Protocol Plugin"),
		"website",      PURPLE_WEBSITE,
		"abi-version",  PURPLE_ABI_VERSION,
		"flags",        GPLUGIN_PLUGIN_INFO_FLAGS_INTERNAL |
		                GPLUGIN_PLUGIN_INFO_FLAGS_LOAD_ON_QUERY,
		NULL
	);
}

static gboolean
plugin_load(PurplePlugin *plugin, GError **error)
{
	PurpleAccountOption *option;

	option = purple_account_option_string_new(_("Server address"), "server", NULL);
	protocol.protocol_options =
		g_list_append(protocol.protocol_options, option);

	option = purple_account_option_int_new(_("Server port"), "port", DEFAULT_PORT);
	protocol.protocol_options =
		g_list_append(protocol.protocol_options, option);

	my_protocol = &protocol;
	purple_protocols_add(my_protocol);

	return TRUE;
}

static gboolean
plugin_unload(PurplePlugin *plugin, GError **error)
{
	purple_protocols_remove(my_protocol);

	return TRUE;
}

PURPLE_PLUGIN_INIT(novell, plugin_query, plugin_load, plugin_unload);<|MERGE_RESOLUTION|>--- conflicted
+++ resolved
@@ -3476,22 +3476,17 @@
 	_check_for_disconnect(user, rc);
 }
 
-<<<<<<< HEAD
+static gsize
+novell_get_max_message_size(PurpleConnection *gc)
+{
+	/* got from pidgin-otr */
+	return 1792;
+}
+
 static PurpleProtocol protocol = {
 	"prpl-novell",				/* id */
 	"GroupWise",				/* name */
 	sizeof(PurpleProtocol),       /* struct_size */
-=======
-static gsize
-novell_get_max_message_size(PurpleConnection *gc)
-{
-	/* got from pidgin-otr */
-	return 1792;
-}
-
-static PurplePluginProtocolInfo prpl_info = {
-	sizeof(PurplePluginProtocolInfo),       /* struct_size */
->>>>>>> b18e7c08
 	0,
 	NULL,						/* user_splits */
 	NULL,						/* protocol_options */
