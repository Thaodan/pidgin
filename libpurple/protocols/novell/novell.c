--- conflicted
+++ resolved
@@ -294,13 +294,8 @@
 								nm_user_record_get_display_id(user_record));
 
 		alias = purple_buddy_get_alias(buddy);
-<<<<<<< HEAD
-		if (alias == NULL || *alias == '\0' || (strcmp(alias, purple_buddy_get_name(buddy)) == 0)) {
+		if (alias == NULL || *alias == '\0' || purple_strequal(alias, purple_buddy_get_name(buddy))) {
 			purple_buddy_set_local_alias(buddy,
-=======
-		if (alias == NULL || *alias == '\0' || purple_strequal(alias, purple_buddy_get_name(buddy))) {
-			purple_blist_alias_buddy(buddy,
->>>>>>> 2f50dafa
 								   nm_user_record_get_full_name(user_record));
 
 			/* Tell the server about the new display name */
@@ -2725,15 +2720,9 @@
 					const char *balias;
 					buddy = purple_blist_find_buddy_in_group(user->client_data,
 													 name, group);
-<<<<<<< HEAD
 					balias = buddy ? purple_buddy_get_local_alias(buddy) : NULL;
-					if (balias && strcmp(balias, alias))
+					if (balias && !purple_strequal(balias, alias))
 						purple_buddy_set_local_alias(buddy, alias);
-=======
-					balias = buddy ? purple_buddy_get_local_buddy_alias(buddy) : NULL;
-					if (balias && !purple_strequal(balias, alias))
-						purple_blist_alias_buddy(buddy, alias);
->>>>>>> 2f50dafa
 				}
 
 				/* Tell the server to alias the contact */
