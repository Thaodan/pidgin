--- conflicted
+++ resolved
@@ -3503,122 +3503,8 @@
 	return 1792;
 }
 
-<<<<<<< HEAD
 static void
 novell_protocol_init(PurpleProtocol *protocol)
-=======
-static PurplePluginProtocolInfo prpl_info = {
-	sizeof(PurplePluginProtocolInfo),       /* struct_size */
-	0,
-	NULL,						/* user_splits */
-	NULL,						/* protocol_options */
-	NO_BUDDY_ICONS,				/* icon_spec */
-	novell_list_icon,			/* list_icon */
-	NULL,				/* list_emblems */
-	novell_status_text,			/* status_text */
-	novell_tooltip_text,		/* tooltip_text */
-	novell_status_types,		/* status_types */
-	novell_blist_node_menu,		/* blist_node_menu */
-	NULL,						/* chat_info */
-	NULL,						/* chat_info_defaults */
-	novell_login,				/* login */
-	novell_close,				/* close */
-	novell_send_im,				/* send_im */
-	NULL,						/* set_info */
-	novell_send_typing,			/* send_typing */
-	novell_get_info,			/* get_info */
-	novell_set_status,			/* set_status */
-	novell_set_idle,			/* set_idle */
-	NULL,						/* change_passwd */
-	novell_add_buddy,			/* add_buddy */
-	NULL,						/* add_buddies */
-	novell_remove_buddy,		/* remove_buddy */
-	NULL,						/* remove_buddies */
-	novell_add_permit,			/* add_permit */
-	novell_add_deny,			/* add_deny */
-	novell_rem_permit,			/* rem_permit */
-	novell_rem_deny,			/* rem_deny */
-	novell_set_permit_deny,		/* set_permit_deny */
-	NULL,						/* join_chat */
-	NULL,						/* reject_chat */
-	NULL,					/* get_chat_name */
-	novell_chat_invite,			/* chat_invite */
-	novell_chat_leave,			/* chat_leave */
-	novell_chat_send,			/* chat_send */
-	novell_keepalive,			/* keepalive */
-	NULL,						/* register_user */
-	NULL,						/* get_cb_info */
-	novell_alias_buddy,			/* alias_buddy */
-	novell_group_buddy,			/* group_buddy */
-	novell_rename_group,		/* rename_group */
-	NULL,						/* buddy_free */
-	novell_convo_closed,		/* convo_closed */
-	purple_normalize_nocase,		/* normalize */
-	NULL,						/* set_buddy_icon */
-	novell_remove_group,		/* remove_group */
-	NULL,						/* get_cb_real_name */
-	NULL,						/* set_chat_topic */
-	NULL,						/* find_blist_chat */
-	NULL,						/* roomlist_get_list */
-	NULL,						/* roomlist_cancel */
-	NULL,						/* roomlist_expand_category */
-	NULL,						/* can_receive_file */
-	NULL,						/* send_file */
-	NULL,						/* new_xfer */
-	NULL,						/* offline_message */
-	NULL,						/* whiteboard_prpl_ops */
-	NULL,						/* send_raw */
-	NULL,						/* roomlist_room_serialize */
-	NULL,						/* unregister_user */
-	NULL,						/* send_attention */
-	NULL,						/* get_attention_types */
-	NULL,						/* get_account_text_table */
-	NULL,						/* initiate_media */
-	NULL,						/* get_media_caps */
-	NULL,						/* get_moods */
-	NULL,						/* set_public_alias */
-	NULL,						/* get_public_alias */
-	novell_get_max_message_size			/* get_max_message_size */
-};
-
-static PurplePluginInfo info = {
-	PURPLE_PLUGIN_MAGIC,
-	PURPLE_MAJOR_VERSION,
-	PURPLE_MINOR_VERSION,
-	PURPLE_PLUGIN_PROTOCOL,			/**< type           */
-	NULL,					/**< ui_requirement */
-	0,					/**< flags          */
-	NULL,					/**< dependencies   */
-	PURPLE_PRIORITY_DEFAULT,			/**< priority       */
-	"prpl-novell",				/**< id             */
-	"GroupWise",				/**< name           */
-	DISPLAY_VERSION,			/**< version        */
-	/**  summary        */
-	N_("Novell GroupWise Messenger Protocol Plugin"),
-	/**  description    */
-	N_("Novell GroupWise Messenger Protocol Plugin"),
-	NULL,					/**< author         */
-	PURPLE_WEBSITE,				/**< homepage       */
-
-	NULL,					/**< load           */
-	NULL,					/**< unload         */
-	NULL,					/**< destroy        */
-
-	NULL,					/**< ui_info        */
-	&prpl_info,				/**< extra_info     */
-	NULL,
-	NULL,
-
-	/* padding */
-	NULL,
-	NULL,
-	NULL,
-	NULL
-};
-
-static void
-init_plugin(PurplePlugin * plugin)
->>>>>>> 27ff6146
 {
 	PurpleAccountOption *option;
 
