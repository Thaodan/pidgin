/**
 * @file parse.c
 *
 * purple
 *
 * Copyright (C) 2003, Ethan Blanton <eblanton@cs.purdue.edu>
 *
 * This program is free software; you can redistribute it and/or modify
 * it under the terms of the GNU General Public License as published by
 * the Free Software Foundation; either version 2 of the License, or
 * (at your option) any later version.
 *
 * This program is distributed in the hope that it will be useful,
 * but WITHOUT ANY WARRANTY; without even the implied warranty of
 * MERCHANTABILITY or FITNESS FOR A PARTICULAR PURPOSE.  See the
 * GNU General Public License for more details.
 *
 * You should have received a copy of the GNU General Public License
 * along with this program; if not, write to the Free Software
 * Foundation, Inc., 51 Franklin Street, Fifth Floor, Boston, MA  02111-1301  USA
 */

#include "internal.h"

#include "accountopt.h"
#include "conversation.h"
#include "notify.h"
#include "debug.h"
#include "util.h"
#include "cmds.h"
#include "irc.h"

#include <stdio.h>
#include <stdlib.h>
#include <ctype.h>

static char *irc_send_convert(struct irc_conn *irc, const char *string);
static char *irc_recv_convert(struct irc_conn *irc, const char *string);

static void irc_parse_error_cb(struct irc_conn *irc, char *input);

static char *irc_mirc_colors[16] = {
	"white", "black", "blue", "dark green", "red", "brown", "purple",
		"orange", "yellow", "green", "teal", "cyan", "light blue",
		"pink", "grey", "light grey" };

extern PurplePlugin *_irc_plugin;

/*typedef void (*IRCMsgCallback)(struct irc_conn *irc, char *from, char *name, char **args);*/
static struct _irc_msg {
	char *name;
	char *format;

	/** The required parameter count, based on values we use, not protocol
	 *  specification. */
	int req_cnt;

	void (*cb)(struct irc_conn *irc, const char *name, const char *from, char **args);
} _irc_msgs[] = {
<<<<<<< HEAD
	{ "005", "n*", 2, irc_msg_features },		/* Feature list			*/
	{ "251", "n:", 1, irc_msg_luser },		/* Client & Server count	*/
	{ "255", "n:", 1, irc_msg_luser },		/* Client & Server count Mk. II	*/
	{ "301", "nn:", 3, irc_msg_away },		/* User is away			*/
	{ "303", "n:", 2, irc_msg_ison },		/* ISON reply			*/
	{ "311", "nnvvv:", 6, irc_msg_whois },		/* Whois user			*/
	{ "312", "nnv:", 4, irc_msg_whois },		/* Whois server			*/
	{ "313", "nn:", 2, irc_msg_whois },		/* Whois ircop			*/
	{ "317", "nnvv", 3, irc_msg_whois },		/* Whois idle			*/
	{ "318", "nt:", 2, irc_msg_endwhois },		/* End of WHOIS			*/
	{ "319", "nn:", 3, irc_msg_whois },		/* Whois channels		*/
	{ "320", "nn:", 2, irc_msg_whois },		/* Whois (fn ident)		*/
	{ "314", "nnnvv:", 6, irc_msg_whois },		/* Whowas user			*/
	{ "315", "nt:", 0, irc_msg_who },		/* end of WHO channel		*/
	{ "369", "nt:", 2, irc_msg_endwhois },		/* End of WHOWAS		*/
	{ "321", "*", 0, irc_msg_list },		/* Start of list		*/
	{ "322", "ncv:", 4, irc_msg_list },		/* List.			*/
	{ "323", ":", 0, irc_msg_list },		/* End of list.			*/
	{ "324", "ncv:", 3, irc_msg_chanmode },		/* Channel modes		*/
	{ "331", "nc:", 3, irc_msg_topic },		/* No channel topic		*/
	{ "332", "nc:", 3, irc_msg_topic },		/* Channel topic		*/
	{ "333", "ncvv", 4, irc_msg_topicinfo },	/* Topic setter stuff		*/
	{ "352", "ncvvvnv:", 8, irc_msg_who },		/* Channel WHO			*/
	{ "353", "nvc:", 4, irc_msg_names },		/* Names list			*/
	{ "366", "nc:", 2, irc_msg_names },		/* End of names			*/
	{ "367", "ncnnv", 3, irc_msg_ban },		/* Ban list			*/
	{ "368", "nc:", 2, irc_msg_ban },		/* End of ban list		*/
	{ "372", "n:", 1, irc_msg_motd },		/* MOTD				*/
	{ "375", "n:", 1, irc_msg_motd },		/* Start MOTD			*/
	{ "376", "n:", 1, irc_msg_motd },		/* End of MOTD			*/
	{ "391", "nv:", 3, irc_msg_time },		/* Time reply			*/
	{ "401", "nt:", 2, irc_msg_nonick },		/* No such nick/chan		*/
	{ "406", "nt:", 2, irc_msg_nonick },		/* No such nick for WHOWAS	*/
	{ "403", "nc:", 2, irc_msg_nochan },		/* No such channel		*/
	{ "404", "nt:", 3, irc_msg_nosend },		/* Cannot send to chan		*/
	{ "421", "nv:", 2, irc_msg_unknown },		/* Unknown command		*/
	{ "422", "n:", 1, irc_msg_motd },		/* MOTD file missing		*/
	{ "432", "vn:", 0, irc_msg_badnick },		/* Erroneous nickname		*/
	{ "433", "vn:", 2, irc_msg_nickused },		/* Nickname already in use	*/
	{ "437", "nc:", 2, irc_msg_unavailable },	/* Nick/channel is unavailable	*/
	{ "438", "nn:", 3, irc_msg_nochangenick },	/* Nick may not change		*/
	{ "442", "nc:", 3, irc_msg_notinchan },		/* Not in channel		*/
	{ "473", "nc:", 2, irc_msg_inviteonly },	/* Tried to join invite-only	*/
	{ "474", "nc:", 2, irc_msg_banned },		/* Banned from channel		*/
	{ "477", "nc:", 3, irc_msg_regonly },		/* Registration Required	*/
	{ "478", "nct:", 3, irc_msg_banfull },		/* Banlist is full		*/
	{ "482", "nc:", 3, irc_msg_notop },		/* Need to be op to do that	*/
	{ "501", "n:", 2, irc_msg_badmode },		/* Unknown mode flag		*/
	{ "506", "nc:", 3, irc_msg_nosend },		/* Must identify to send	*/
	{ "515", "nc:", 3, irc_msg_regonly },		/* Registration required	*/
=======
	{ "005", "n*", irc_msg_features },	/* Feature list			*/
	{ "251", "n:", irc_msg_luser },		/* Client & Server count	*/
	{ "255", "n:", irc_msg_luser },		/* Client & Server count Mk. II	*/
	{ "301", "nn:", irc_msg_away },		/* User is away			*/
	{ "303", "n:", irc_msg_ison },		/* ISON reply			*/
	{ "311", "nnvvv:", irc_msg_whois },	/* Whois user			*/
	{ "312", "nnv:", irc_msg_whois },	/* Whois server			*/
	{ "313", "nn:", irc_msg_whois },	/* Whois ircop			*/
	{ "317", "nnvv", irc_msg_whois },	/* Whois idle			*/
	{ "318", "nt:", irc_msg_endwhois },	/* End of WHOIS			*/
	{ "319", "nn:", irc_msg_whois },	/* Whois channels		*/
	{ "320", "nn:", irc_msg_whois },	/* Whois (fn ident)		*/
	{ "330", "nnv:", irc_msg_whois },	/* Whois (fn login)		*/
	{ "314", "nnnvv:", irc_msg_whois },	/* Whowas user			*/
	{ "315", "nt:", irc_msg_who },      /* end of WHO channel   */
	{ "369", "nt:", irc_msg_endwhois },	/* End of WHOWAS		*/
	{ "321", "*", irc_msg_list },		/* Start of list		*/
	{ "322", "ncv:", irc_msg_list },	/* List.			*/
	{ "323", ":", irc_msg_list },		/* End of list.			*/
	{ "324", "ncv:", irc_msg_chanmode },	/* Channel modes		*/
	{ "331", "nc:",	irc_msg_topic },	/* No channel topic		*/
	{ "332", "nc:", irc_msg_topic },	/* Channel topic		*/
	{ "333", "ncvv", irc_msg_topicinfo },	/* Topic setter stuff		*/
	{ "352", "ncvvvnv:", irc_msg_who },	/* Channel WHO			*/
	{ "353", "nvc:", irc_msg_names },	/* Names list			*/
	{ "366", "nc:", irc_msg_names },	/* End of names			*/
	{ "367", "ncnnv", irc_msg_ban },	/* Ban list			*/
	{ "368", "nc:", irc_msg_ban },		/* End of ban list		*/
	{ "372", "n:", irc_msg_motd },		/* MOTD				*/
	{ "375", "n:", irc_msg_motd },		/* Start MOTD			*/
	{ "376", "n:", irc_msg_motd },		/* End of MOTD			*/
	{ "391", "nv:", irc_msg_time },		/* Time reply			*/
	{ "401", "nt:", irc_msg_nonick },	/* No such nick/chan		*/
	{ "406", "nt:", irc_msg_nonick },	/* No such nick for WHOWAS	*/
	{ "403", "nc:", irc_msg_nochan },	/* No such channel		*/
	{ "404", "nt:", irc_msg_nosend },	/* Cannot send to chan		*/
	{ "421", "nv:", irc_msg_unknown },	/* Unknown command		*/
	{ "422", "n:", irc_msg_motd },		/* MOTD file missing		*/
	{ "432", "vn:", irc_msg_badnick },	/* Erroneous nickname		*/
	{ "433", "vn:", irc_msg_nickused },	/* Nickname already in use	*/
	{ "437", "nc:", irc_msg_unavailable },  /* Nick/channel is unavailable */
	{ "438", "nn:", irc_msg_nochangenick },	/* Nick may not change		*/
	{ "442", "nc:", irc_msg_notinchan },	/* Not in channel		*/
	{ "473", "nc:", irc_msg_inviteonly },	/* Tried to join invite-only	*/
	{ "474", "nc:", irc_msg_banned },	/* Banned from channel		*/
	{ "477", "nc:", irc_msg_regonly },	/* Registration Required	*/
	{ "478", "nct:", irc_msg_banfull },	/* Banlist is full		*/
	{ "482", "nc:", irc_msg_notop },	/* Need to be op to do that	*/
	{ "501", "n:", irc_msg_badmode },	/* Unknown mode flag		*/
	{ "506", "nc:", irc_msg_nosend },	/* Must identify to send	*/
	{ "515", "nc:", irc_msg_regonly },	/* Registration required	*/
>>>>>>> 0d7fe9f1
#ifdef HAVE_CYRUS_SASL
	{ "903", "*", 0, irc_msg_authok},		/* SASL auth successful		*/
	{ "904", "*", 0, irc_msg_authtryagain },	/* SASL auth failed, can recover*/
	{ "905", "*", 0, irc_msg_authfail },		/* SASL auth failed		*/
	{ "906", "*", 0, irc_msg_authfail },		/* SASL auth failed		*/
	{ "907", "*", 0, irc_msg_authfail },		/* SASL auth failed		*/
	{ "cap", "vv:", 3, irc_msg_cap },		/* SASL capable			*/
#endif
	{ "invite", "n:", 2, irc_msg_invite },		/* Invited			*/
	{ "join", ":", 1, irc_msg_join },		/* Joined a channel		*/
	{ "kick", "cn:", 3, irc_msg_kick },		/* KICK				*/
	{ "mode", "tv:", 2, irc_msg_mode },		/* MODE for channel		*/
	{ "nick", ":", 1, irc_msg_nick },		/* Nick change			*/
	{ "notice", "t:", 2, irc_msg_notice },		/* NOTICE recv			*/
	{ "part", "c:", 1, irc_msg_part },		/* Parted a channel		*/
	{ "ping", ":", 1, irc_msg_ping },		/* Received PING from server	*/
	{ "pong", "v:", 2, irc_msg_pong },		/* Received PONG from server	*/
	{ "privmsg", "t:", 2, irc_msg_privmsg },	/* Received private message	*/
	{ "topic", "c:", 2, irc_msg_topic },		/* TOPIC command		*/
	{ "quit", ":", 1, irc_msg_quit },		/* QUIT notice			*/
	{ "wallops", ":", 1, irc_msg_wallops },		/* WALLOPS command		*/
	{ NULL, NULL, 0, NULL }
};

static struct _irc_user_cmd {
	char *name;
	char *format;
	IRCCmdCallback cb;
	char *help;
} _irc_cmds[] = {
	{ "action", ":", irc_cmd_ctcp_action, N_("action &lt;action to perform&gt;:  Perform an action.") },
	{ "authserv", ":", irc_cmd_service, N_("authserv: Send a command to authserv") },
	{ "away", ":", irc_cmd_away, N_("away [message]:  Set an away message, or use no message to return from being away.") },
	{ "ctcp", "t:", irc_cmd_ctcp, N_("ctcp <nick> <msg>: sends ctcp msg to nick.") },
	{ "chanserv", ":", irc_cmd_service, N_("chanserv: Send a command to chanserv") },
	{ "deop", ":", irc_cmd_op, N_("deop &lt;nick1&gt; [nick2] ...:  Remove channel operator status from someone. You must be a channel operator to do this.") },
	{ "devoice", ":", irc_cmd_op, N_("devoice &lt;nick1&gt; [nick2] ...:  Remove channel voice status from someone, preventing them from speaking if the channel is moderated (+m). You must be a channel operator to do this.") },
	{ "invite", ":", irc_cmd_invite, N_("invite &lt;nick&gt; [room]:  Invite someone to join you in the specified channel, or the current channel.") },
	{ "j", "cv", irc_cmd_join, N_("j &lt;room1&gt;[,room2][,...] [key1[,key2][,...]]:  Enter one or more channels, optionally providing a channel key for each if needed.") },
	{ "join", "cv", irc_cmd_join, N_("join &lt;room1&gt;[,room2][,...] [key1[,key2][,...]]:  Enter one or more channels, optionally providing a channel key for each if needed.") },
	{ "kick", "n:", irc_cmd_kick, N_("kick &lt;nick&gt; [message]:  Remove someone from a channel. You must be a channel operator to do this.") },
	{ "list", ":", irc_cmd_list, N_("list:  Display a list of chat rooms on the network. <i>Warning, some servers may disconnect you upon doing this.</i>") },
	{ "me", ":", irc_cmd_ctcp_action, N_("me &lt;action to perform&gt;:  Perform an action.") },
	{ "memoserv", ":", irc_cmd_service, N_("memoserv: Send a command to memoserv") },
	{ "mode", ":", irc_cmd_mode, N_("mode &lt;+|-&gt;&lt;A-Za-z&gt; &lt;nick|channel&gt;:  Set or unset a channel or user mode.") },
	{ "msg", "t:", irc_cmd_privmsg, N_("msg &lt;nick&gt; &lt;message&gt;:  Send a private message to a user (as opposed to a channel).") },
	{ "names", "c", irc_cmd_names, N_("names [channel]:  List the users currently in a channel.") },
	{ "nick", "n", irc_cmd_nick, N_("nick &lt;new nickname&gt;:  Change your nickname.") },
	{ "nickserv", ":", irc_cmd_service, N_("nickserv: Send a command to nickserv") },
	{ "notice", "t:", irc_cmd_privmsg, N_("notice &lt;target&lt;:  Send a notice to a user or channel.") },
	{ "op", ":", irc_cmd_op, N_("op &lt;nick1&gt; [nick2] ...:  Grant channel operator status to someone. You must be a channel operator to do this.") },
	{ "operwall", ":", irc_cmd_wallops, N_("operwall &lt;message&gt;:  If you don't know what this is, you probably can't use it.") },
	{ "operserv", ":", irc_cmd_service, N_("operserv: Send a command to operserv") },
	{ "part", "c:", irc_cmd_part, N_("part [room] [message]:  Leave the current channel, or a specified channel, with an optional message.") },
	{ "ping", "n", irc_cmd_ping, N_("ping [nick]:  Asks how much lag a user (or the server if no user specified) has.") },
	{ "query", "n:", irc_cmd_query, N_("query &lt;nick&gt; &lt;message&gt;:  Send a private message to a user (as opposed to a channel).") },
	{ "quit", ":", irc_cmd_quit, N_("quit [message]:  Disconnect from the server, with an optional message.") },
	{ "quote", "*", irc_cmd_quote, N_("quote [...]:  Send a raw command to the server.") },
	{ "remove", "n:", irc_cmd_remove, N_("remove &lt;nick&gt; [message]:  Remove someone from a room. You must be a channel operator to do this.") },
	{ "time", "", irc_cmd_time, N_("time: Displays the current local time at the IRC server.") },
	{ "topic", ":", irc_cmd_topic, N_("topic [new topic]:  View or change the channel topic.") },
	{ "umode", ":", irc_cmd_mode, N_("umode &lt;+|-&gt;&lt;A-Za-z&gt;:  Set or unset a user mode.") },
	{ "version", ":", irc_cmd_ctcp_version, N_("version [nick]: send CTCP VERSION request to a user") },
	{ "voice", ":", irc_cmd_op, N_("voice &lt;nick1&gt; [nick2] ...:  Grant channel voice status to someone. You must be a channel operator to do this.") },
	{ "wallops", ":", irc_cmd_wallops, N_("wallops &lt;message&gt;:  If you don't know what this is, you probably can't use it.") },
	{ "whois", "tt", irc_cmd_whois, N_("whois [server] &lt;nick&gt;:  Get information on a user.") },
	{ "whowas", "t", irc_cmd_whowas, N_("whowas &lt;nick&gt;: Get information on a user that has logged off.") },
	{ NULL, NULL, NULL, NULL }
};

static PurpleCmdRet irc_parse_purple_cmd(PurpleConversation *conv, const gchar *cmd,
                                        gchar **args, gchar **error, void *data)
{
	PurpleConnection *gc;
	struct irc_conn *irc;
	struct _irc_user_cmd *cmdent;

	gc = purple_conversation_get_gc(conv);
	if (!gc)
		return PURPLE_CMD_RET_FAILED;

	irc = gc->proto_data;

	if ((cmdent = g_hash_table_lookup(irc->cmds, cmd)) == NULL)
		return PURPLE_CMD_RET_FAILED;

	(cmdent->cb)(irc, cmd, purple_conversation_get_name(conv), (const char **)args);

	return PURPLE_CMD_RET_OK;
}

static void irc_register_command(struct _irc_user_cmd *c)
{
	PurpleCmdFlag f;
	char args[10];
	char *format;
	size_t i;

	f = PURPLE_CMD_FLAG_CHAT | PURPLE_CMD_FLAG_IM | PURPLE_CMD_FLAG_PRPL_ONLY
	    | PURPLE_CMD_FLAG_ALLOW_WRONG_ARGS;

	format = c->format;

	for (i = 0; (i < (sizeof(args) - 1)) && *format; i++, format++)
		switch (*format) {
		case 'v':
		case 'n':
		case 'c':
		case 't':
			args[i] = 'w';
			break;
		case ':':
		case '*':
			args[i] = 's';
			break;
		}

	args[i] = '\0';

	purple_cmd_register(c->name, args, PURPLE_CMD_P_PRPL, f, "prpl-irc",
	                  irc_parse_purple_cmd, _(c->help), NULL);
}

void irc_register_commands(void)
{
	struct _irc_user_cmd *c;

	for (c = _irc_cmds; c && c->name; c++)
		irc_register_command(c);
}

static char *irc_send_convert(struct irc_conn *irc, const char *string)
{
	char *utf8;
	GError *err = NULL;
	gchar **encodings;
	const gchar *enclist;

	enclist = purple_account_get_string(irc->account, "encoding", IRC_DEFAULT_CHARSET);
	encodings = g_strsplit(enclist, ",", 2);

	if (encodings[0] == NULL || !g_ascii_strcasecmp("UTF-8", encodings[0])) {
		g_strfreev(encodings);
		return NULL;
	}

	utf8 = g_convert(string, strlen(string), encodings[0], "UTF-8", NULL, NULL, &err);
	if (err) {
		purple_debug(PURPLE_DEBUG_ERROR, "irc", "Send conversion error: %s\n", err->message);
		purple_debug(PURPLE_DEBUG_ERROR, "irc", "Sending as UTF-8 instead of %s\n", encodings[0]);
		utf8 = g_strdup(string);
		g_error_free(err);
	}
	g_strfreev(encodings);

	return utf8;
}

static char *irc_recv_convert(struct irc_conn *irc, const char *string)
{
	char *utf8 = NULL;
	const gchar *charset, *enclist;
	gchar **encodings;
	gboolean autodetect;
	int i;

	autodetect = purple_account_get_bool(irc->account, "autodetect_utf8", IRC_DEFAULT_AUTODETECT);

	if (autodetect && g_utf8_validate(string, -1, NULL)) {
		return g_strdup(string);
	}

	enclist = purple_account_get_string(irc->account, "encoding", IRC_DEFAULT_CHARSET);
	encodings = g_strsplit(enclist, ",", -1);

	if (encodings[0] == NULL) {
		g_strfreev(encodings);
		return purple_utf8_salvage(string);
	}

	for (i = 0; encodings[i] != NULL; i++) {
		charset = encodings[i];
		while (*charset == ' ')
			charset++;

		if (!g_ascii_strcasecmp("UTF-8", charset)) {
			if (g_utf8_validate(string, -1, NULL))
				utf8 = g_strdup(string);
		} else {
			utf8 = g_convert(string, -1, "UTF-8", charset, NULL, NULL, NULL);
		}

		if (utf8) {
			g_strfreev(encodings);
			return utf8;
		}
	}
	g_strfreev(encodings);

	return purple_utf8_salvage(string);
}

/* This function is shamelessly stolen from glib--it is an old version of the
 * private function append_escaped_text, used by g_markup_escape_text, whose
 * behavior changed in glib 2.12. */
static void irc_append_escaped_text(GString *str, const char *text, gssize length)
{
	const char *p = text;
	const char *end = text + length;
	const char *next = NULL;

	while(p != end) {
		next = g_utf8_next_char(p);

		switch(*p) {
			case '&':
				g_string_append(str, "&amp;");
				break;
			case '<':
				g_string_append(str, "&lt;");
				break;
			case '>':
				g_string_append(str, "&gt;");
				break;
			case '\'':
				g_string_append(str, "&apos;");
				break;
			case '"':
				g_string_append(str, "&quot;");
				break;
			default:
				g_string_append_len(str, p, next - p);
				break;
		}

		p = next;
	}
}

/* This function is shamelessly stolen from glib--it is an old version of the
 * function g_markup_escape_text, whose behavior changed in glib 2.12. */
char *irc_escape_privmsg(const char *text, gssize length)
{
	GString *str;

	g_return_val_if_fail(text != NULL, NULL);

	if(length < 0)
		length = strlen(text);

	str = g_string_sized_new(length);

	irc_append_escaped_text(str, text, length);

	return g_string_free(str, FALSE);
}

/* XXX tag closings are not necessarily correctly nested here!  If we
 *     get a ^O or reach the end of the string and there are open
 *     tags, they are closed in a fixed order ... this means, for
 *     example, you might see <FONT COLOR="blue">some text <B>with
 *     various attributes</FONT></B> (notice that B and FONT overlap
 *     and are not cleanly nested).  This is imminently fixable but
 *     I am not fixing it right now.
 */
char *irc_mirc2html(const char *string)
{
	const char *cur, *end;
	char fg[3] = "\0\0", bg[3] = "\0\0";
	int fgnum, bgnum;
	int font = 0, bold = 0, underline = 0, italic = 0;
	GString *decoded;

	if (string == NULL)
		return NULL;

	decoded = g_string_sized_new(strlen(string));

	cur = string;
	do {
		end = strpbrk(cur, "\002\003\007\017\026\037");

		decoded = g_string_append_len(decoded, cur, end ? end - cur : strlen(cur));
		cur = end ? end : cur + strlen(cur);

		switch (*cur) {
		case '\002':
			cur++;
			if (!bold) {
				decoded = g_string_append(decoded, "<B>");
				bold = TRUE;
			} else {
				decoded = g_string_append(decoded, "</B>");
				bold = FALSE;
			}
			break;
		case '\003':
			cur++;
			fg[0] = fg[1] = bg[0] = bg[1] = '\0';
			if (isdigit(*cur))
				fg[0] = *cur++;
			if (isdigit(*cur))
				fg[1] = *cur++;
			if (*cur == ',') {
				cur++;
				if (isdigit(*cur))
					bg[0] = *cur++;
				if (isdigit(*cur))
					bg[1] = *cur++;
			}
			if (font) {
				decoded = g_string_append(decoded, "</FONT>");
				font = FALSE;
			}

			if (fg[0]) {
				fgnum = atoi(fg);
				if (fgnum < 0 || fgnum > 15)
					continue;
				font = TRUE;
				g_string_append_printf(decoded, "<FONT COLOR=\"%s\"", irc_mirc_colors[fgnum]);
				if (bg[0]) {
					bgnum = atoi(bg);
					if (bgnum >= 0 && bgnum < 16)
						g_string_append_printf(decoded, " BACK=\"%s\"", irc_mirc_colors[bgnum]);
				}
				decoded = g_string_append_c(decoded, '>');
			}
			break;
		case '\011':
			cur++;
			if (!italic) {
				decoded = g_string_append(decoded, "<I>");
				italic = TRUE;
			} else {
				decoded = g_string_append(decoded, "</I>");
				italic = FALSE;
			}
			break;
		case '\037':
			cur++;
			if (!underline) {
				decoded = g_string_append(decoded, "<U>");
				underline = TRUE;
			} else {
				decoded = g_string_append(decoded, "</U>");
				underline = FALSE;
			}
			break;
		case '\007':
		case '\026':
			cur++;
			break;
		case '\017':
			cur++;
			/* fallthrough */
		case '\000':
			if (bold)
				decoded = g_string_append(decoded, "</B>");
			if (italic)
				decoded = g_string_append(decoded, "</I>");
			if (underline)
				decoded = g_string_append(decoded, "</U>");
			if (font)
				decoded = g_string_append(decoded, "</FONT>");
			bold = italic = underline = font = FALSE;
			break;
		default:
			purple_debug(PURPLE_DEBUG_ERROR, "irc", "Unexpected mIRC formatting character %d\n", *cur);
		}
	} while (*cur);

	return g_string_free(decoded, FALSE);
}

char *irc_mirc2txt (const char *string)
{
	char *result;
	int i, j;

	if (string == NULL)
		return NULL;

	result = g_strdup (string);

	for (i = 0, j = 0; result[i]; i++) {
		switch (result[i]) {
		case '\002':
		case '\003':
			/* Foreground color */
			if (isdigit(result[i + 1]))
				i++;
			if (isdigit(result[i + 1]))
				i++;
			/* Optional comma and background color */
			if (result[i + 1] == ',') {
				i++;
				if (isdigit(result[i + 1]))
					i++;
				if (isdigit(result[i + 1]))
					i++;
			}
			/* Note that i still points to the last character
			 * of the color selection string. */
			continue;
		case '\007':
		case '\017':
		case '\026':
		case '\037':
			continue;
		default:
			result[j++] = result[i];
		}
	}
	result[j] = '\0';
	return result;
}

const char *irc_nick_skip_mode(struct irc_conn *irc, const char *nick)
{
	static const char *default_modes = "@+%&";
	const char *mode_chars;

	mode_chars = irc->mode_chars ? irc->mode_chars : default_modes;

	while (strchr(mode_chars, *nick) != NULL)
		nick++;

	return nick;
}

gboolean irc_ischannel(const char *string)
{
	return (string[0] == '#' || string[0] == '&');
}

char *irc_parse_ctcp(struct irc_conn *irc, const char *from, const char *to, const char *msg, int notice)
{
	PurpleConnection *gc;
	const char *cur = msg + 1;
	char *buf, *ctcp;
	time_t timestamp;

	/* Note that this is NOT correct w.r.t. multiple CTCPs in one
	 * message and low-level quoting ... but if you want that crap,
	 * use a real IRC client. */

	if (msg[0] != '\001' || msg[strlen(msg) - 1] != '\001')
		return g_strdup(msg);

	if (!strncmp(cur, "ACTION ", 7)) {
		cur += 7;
		buf = g_strdup_printf("/me %s", cur);
		buf[strlen(buf) - 1] = '\0';
		return buf;
	} else if (!strncmp(cur, "PING ", 5)) {
		if (notice) { /* reply */
			gc = purple_account_get_connection(irc->account);
			if (!gc)
				return NULL;
			/* TODO: Should this read in the timestamp as a double? */
			if (sscanf(cur, "PING %lu", &timestamp) == 1) {
				buf = g_strdup_printf(_("Reply time from %s: %lu seconds"), from, time(NULL) - timestamp);
				purple_notify_info(gc, _("PONG"), _("CTCP PING reply"), buf);
				g_free(buf);
			} else
				purple_debug(PURPLE_DEBUG_ERROR, "irc", "Unable to parse PING timestamp");
			return NULL;
		} else {
			buf = irc_format(irc, "vt:", "NOTICE", from, msg);
			irc_send(irc, buf);
			g_free(buf);
		}
	} else if (!strncmp(cur, "VERSION", 7) && !notice) {
		buf = irc_format(irc, "vt:", "NOTICE", from, "\001VERSION Purple IRC\001");
		irc_send(irc, buf);
		g_free(buf);
	} else if (!strncmp(cur, "DCC SEND ", 9)) {
		irc_dccsend_recv(irc, from, msg + 10);
		return NULL;
	}

	ctcp = g_strdup(msg + 1);
	ctcp[strlen(ctcp) - 1] = '\0';
	buf = g_strdup_printf("Received CTCP '%s' (to %s) from %s", ctcp, to, from);
	g_free(ctcp);
	return buf;
}

void irc_msg_table_build(struct irc_conn *irc)
{
	int i;

	if (!irc || !irc->msgs) {
		purple_debug(PURPLE_DEBUG_ERROR, "irc", "Attempt to build a message table on a bogus structure\n");
		return;
	}

	for (i = 0; _irc_msgs[i].name; i++) {
		g_hash_table_insert(irc->msgs, (gpointer)_irc_msgs[i].name, (gpointer)&_irc_msgs[i]);
	}
}

void irc_cmd_table_build(struct irc_conn *irc)
{
	int i;

	if (!irc || !irc->cmds) {
		purple_debug(PURPLE_DEBUG_ERROR, "irc", "Attempt to build a command table on a bogus structure\n");
		return;
	}

	for (i = 0; _irc_cmds[i].name ; i++) {
		g_hash_table_insert(irc->cmds, (gpointer)_irc_cmds[i].name, (gpointer)&_irc_cmds[i]);
	}
}

char *irc_format(struct irc_conn *irc, const char *format, ...)
{
	GString *string = g_string_new("");
	char *tok, *tmp;
	const char *cur;
	va_list ap;

	va_start(ap, format);
	for (cur = format; *cur; cur++) {
		if (cur != format)
			g_string_append_c(string, ' ');

		tok = va_arg(ap, char *);
		switch (*cur) {
		case 'v':
			g_string_append(string, tok);
			break;
		case ':':
			g_string_append_c(string, ':');
			/* no break! */
		case 't':
		case 'n':
		case 'c':
			tmp = irc_send_convert(irc, tok);
			g_string_append(string, tmp ? tmp : tok);
			g_free(tmp);
			break;
		default:
			purple_debug(PURPLE_DEBUG_ERROR, "irc", "Invalid format character '%c'\n", *cur);
			break;
		}
	}
	va_end(ap);
	g_string_append(string, "\r\n");
	return (g_string_free(string, FALSE));
}

void irc_parse_msg(struct irc_conn *irc, char *input)
{
	struct _irc_msg *msgent;
	char *cur, *end, *tmp, *from, *msgname, *fmt, **args, *msg;
	guint i;
	PurpleConnection *gc = purple_account_get_connection(irc->account);
	gboolean fmt_valid;
	int args_cnt;

	irc->recv_time = time(NULL);

	/*
	 * The data passed to irc-receiving-text is the raw protocol data.
	 * TODO: It should be passed as an array of bytes and a length
	 * instead of a null terminated string.
	 */
	purple_signal_emit(_irc_plugin, "irc-receiving-text", gc, &input);

	if (!strncmp(input, "PING ", 5)) {
		msg = irc_format(irc, "vv", "PONG", input + 5);
		irc_send(irc, msg);
		g_free(msg);
		return;
	} else if (!strncmp(input, "ERROR ", 6)) {
		if (g_utf8_validate(input, -1, NULL)) {
			char *tmp = g_strdup_printf("%s\n%s", _("Disconnected."), input);
			purple_connection_error_reason (gc,
				PURPLE_CONNECTION_ERROR_NETWORK_ERROR, tmp);
			g_free(tmp);
		} else
			purple_connection_error_reason (gc,
				PURPLE_CONNECTION_ERROR_NETWORK_ERROR,
				_("Disconnected."));
		return;
#ifdef HAVE_CYRUS_SASL
	} else if (!strncmp(input, "AUTHENTICATE ", 13)) {
		irc_msg_auth(irc, input + 13);
		return;
#endif
	}

	if (input[0] != ':' || (cur = strchr(input, ' ')) == NULL) {
		irc_parse_error_cb(irc, input);
		return;
	}

	from = g_strndup(&input[1], cur - &input[1]);
	cur++;
	end = strchr(cur, ' ');
	if (!end)
		end = cur + strlen(cur);

	tmp = g_strndup(cur, end - cur);
	msgname = g_ascii_strdown(tmp, -1);
	g_free(tmp);

	if ((msgent = g_hash_table_lookup(irc->msgs, msgname)) == NULL) {
		irc_msg_default(irc, "", from, &input);
		g_free(msgname);
		g_free(from);
		return;
	}
	g_free(msgname);

	fmt_valid = TRUE;
	args = g_new0(char *, strlen(msgent->format));
	args_cnt = 0;
	for (cur = end, fmt = msgent->format, i = 0; fmt[i] && *cur++; i++) {
		switch (fmt[i]) {
		case 'v':
			if (!(end = strchr(cur, ' '))) end = cur + strlen(cur);
			/* This is a string of unknown encoding which we do not
			 * want to transcode, but it may or may not be valid
			 * UTF-8, so we'll salvage it.  If a nick/channel/target
			 * field has inadvertently been marked verbatim, this
			 * could cause weirdness. */
			tmp = g_strndup(cur, end - cur);
			args[i] = purple_utf8_salvage(tmp);
			g_free(tmp);
			cur += end - cur;
			break;
		case 't':
		case 'n':
		case 'c':
			if (!(end = strchr(cur, ' '))) end = cur + strlen(cur);
			tmp = g_strndup(cur, end - cur);
			args[i] = irc_recv_convert(irc, tmp);
			g_free(tmp);
			cur += end - cur;
			break;
		case ':':
			if (*cur == ':') cur++;
			args[i] = irc_recv_convert(irc, cur);
			cur = cur + strlen(cur);
			break;
		case '*':
			/* Ditto 'v' above; we're going to salvage this in case
			 * it leaks past the IRC prpl */
			args[i] = purple_utf8_salvage(cur);
			cur = cur + strlen(cur);
			break;
		default:
			purple_debug(PURPLE_DEBUG_ERROR, "irc", "invalid message format character '%c'\n", fmt[i]);
			fmt_valid = FALSE;
			break;
		}
		if (fmt_valid)
			args_cnt = i + 1;
	}
	if (G_UNLIKELY(!fmt_valid)) {
		purple_debug_error("irc", "message format was invalid");
	} else if (G_LIKELY(args_cnt >= msgent->req_cnt)) {
		tmp = irc_recv_convert(irc, from);
		(msgent->cb)(irc, msgent->name, tmp, args);
		g_free(tmp);
	} else {
		purple_debug_error("irc", "args count (%d) doesn't reach "
			"expected value of %d for the '%s' command",
			args_cnt, msgent->req_cnt, msgent->name);
	}
	for (i = 0; i < strlen(msgent->format); i++) {
		g_free(args[i]);
	}
	g_free(args);
	g_free(from);
}

static void irc_parse_error_cb(struct irc_conn *irc, char *input)
{
	char *clean;
	/* This really should be escaped somehow that you can tell what
	 * the junk was -- but as it is, it can crash glib. */
	clean = purple_utf8_salvage(input);
	purple_debug(PURPLE_DEBUG_WARNING, "irc", "Unrecognized string: %s\n", clean);
	g_free(clean);
}<|MERGE_RESOLUTION|>--- conflicted
+++ resolved
@@ -57,7 +57,6 @@
 
 	void (*cb)(struct irc_conn *irc, const char *name, const char *from, char **args);
 } _irc_msgs[] = {
-<<<<<<< HEAD
 	{ "005", "n*", 2, irc_msg_features },		/* Feature list			*/
 	{ "251", "n:", 1, irc_msg_luser },		/* Client & Server count	*/
 	{ "255", "n:", 1, irc_msg_luser },		/* Client & Server count Mk. II	*/
@@ -70,6 +69,7 @@
 	{ "318", "nt:", 2, irc_msg_endwhois },		/* End of WHOIS			*/
 	{ "319", "nn:", 3, irc_msg_whois },		/* Whois channels		*/
 	{ "320", "nn:", 2, irc_msg_whois },		/* Whois (fn ident)		*/
+	{ "330", "nnv:", irc_msg_whois },	/* Whois (fn login)		*/
 	{ "314", "nnnvv:", 6, irc_msg_whois },		/* Whowas user			*/
 	{ "315", "nt:", 0, irc_msg_who },		/* end of WHO channel		*/
 	{ "369", "nt:", 2, irc_msg_endwhois },		/* End of WHOWAS		*/
@@ -108,59 +108,6 @@
 	{ "501", "n:", 2, irc_msg_badmode },		/* Unknown mode flag		*/
 	{ "506", "nc:", 3, irc_msg_nosend },		/* Must identify to send	*/
 	{ "515", "nc:", 3, irc_msg_regonly },		/* Registration required	*/
-=======
-	{ "005", "n*", irc_msg_features },	/* Feature list			*/
-	{ "251", "n:", irc_msg_luser },		/* Client & Server count	*/
-	{ "255", "n:", irc_msg_luser },		/* Client & Server count Mk. II	*/
-	{ "301", "nn:", irc_msg_away },		/* User is away			*/
-	{ "303", "n:", irc_msg_ison },		/* ISON reply			*/
-	{ "311", "nnvvv:", irc_msg_whois },	/* Whois user			*/
-	{ "312", "nnv:", irc_msg_whois },	/* Whois server			*/
-	{ "313", "nn:", irc_msg_whois },	/* Whois ircop			*/
-	{ "317", "nnvv", irc_msg_whois },	/* Whois idle			*/
-	{ "318", "nt:", irc_msg_endwhois },	/* End of WHOIS			*/
-	{ "319", "nn:", irc_msg_whois },	/* Whois channels		*/
-	{ "320", "nn:", irc_msg_whois },	/* Whois (fn ident)		*/
-	{ "330", "nnv:", irc_msg_whois },	/* Whois (fn login)		*/
-	{ "314", "nnnvv:", irc_msg_whois },	/* Whowas user			*/
-	{ "315", "nt:", irc_msg_who },      /* end of WHO channel   */
-	{ "369", "nt:", irc_msg_endwhois },	/* End of WHOWAS		*/
-	{ "321", "*", irc_msg_list },		/* Start of list		*/
-	{ "322", "ncv:", irc_msg_list },	/* List.			*/
-	{ "323", ":", irc_msg_list },		/* End of list.			*/
-	{ "324", "ncv:", irc_msg_chanmode },	/* Channel modes		*/
-	{ "331", "nc:",	irc_msg_topic },	/* No channel topic		*/
-	{ "332", "nc:", irc_msg_topic },	/* Channel topic		*/
-	{ "333", "ncvv", irc_msg_topicinfo },	/* Topic setter stuff		*/
-	{ "352", "ncvvvnv:", irc_msg_who },	/* Channel WHO			*/
-	{ "353", "nvc:", irc_msg_names },	/* Names list			*/
-	{ "366", "nc:", irc_msg_names },	/* End of names			*/
-	{ "367", "ncnnv", irc_msg_ban },	/* Ban list			*/
-	{ "368", "nc:", irc_msg_ban },		/* End of ban list		*/
-	{ "372", "n:", irc_msg_motd },		/* MOTD				*/
-	{ "375", "n:", irc_msg_motd },		/* Start MOTD			*/
-	{ "376", "n:", irc_msg_motd },		/* End of MOTD			*/
-	{ "391", "nv:", irc_msg_time },		/* Time reply			*/
-	{ "401", "nt:", irc_msg_nonick },	/* No such nick/chan		*/
-	{ "406", "nt:", irc_msg_nonick },	/* No such nick for WHOWAS	*/
-	{ "403", "nc:", irc_msg_nochan },	/* No such channel		*/
-	{ "404", "nt:", irc_msg_nosend },	/* Cannot send to chan		*/
-	{ "421", "nv:", irc_msg_unknown },	/* Unknown command		*/
-	{ "422", "n:", irc_msg_motd },		/* MOTD file missing		*/
-	{ "432", "vn:", irc_msg_badnick },	/* Erroneous nickname		*/
-	{ "433", "vn:", irc_msg_nickused },	/* Nickname already in use	*/
-	{ "437", "nc:", irc_msg_unavailable },  /* Nick/channel is unavailable */
-	{ "438", "nn:", irc_msg_nochangenick },	/* Nick may not change		*/
-	{ "442", "nc:", irc_msg_notinchan },	/* Not in channel		*/
-	{ "473", "nc:", irc_msg_inviteonly },	/* Tried to join invite-only	*/
-	{ "474", "nc:", irc_msg_banned },	/* Banned from channel		*/
-	{ "477", "nc:", irc_msg_regonly },	/* Registration Required	*/
-	{ "478", "nct:", irc_msg_banfull },	/* Banlist is full		*/
-	{ "482", "nc:", irc_msg_notop },	/* Need to be op to do that	*/
-	{ "501", "n:", irc_msg_badmode },	/* Unknown mode flag		*/
-	{ "506", "nc:", irc_msg_nosend },	/* Must identify to send	*/
-	{ "515", "nc:", irc_msg_regonly },	/* Registration required	*/
->>>>>>> 0d7fe9f1
 #ifdef HAVE_CYRUS_SASL
 	{ "903", "*", 0, irc_msg_authok},		/* SASL auth successful		*/
 	{ "904", "*", 0, irc_msg_authtryagain },	/* SASL auth failed, can recover*/
