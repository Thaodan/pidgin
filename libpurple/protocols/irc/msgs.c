--- conflicted
+++ resolved
@@ -1163,18 +1163,11 @@
 void irc_msg_badnick(struct irc_conn *irc, const char *name, const char *from, char **args)
 {
 	PurpleConnection *gc = purple_account_get_connection(irc->account);
-<<<<<<< HEAD
 	if (purple_connection_get_state(gc) == PURPLE_CONNECTION_CONNECTED) {
-		purple_notify_error(gc, _("Invalid nickname"),
-				  _("Invalid nickname"),
-				  _("Your selected nickname was rejected by the server.  It probably contains invalid characters."));
-=======
-	if (purple_connection_get_state(gc) == PURPLE_CONNECTED) {
 		purple_notify_error(gc, _("Invalid nickname"), _("Invalid "
 			"nickname"), _("Your selected nickname was rejected by "
 			"the server.  It probably contains invalid characters."),
 			purple_request_cpar_from_connection(gc));
->>>>>>> 6041602c
 
 	} else {
 		purple_connection_error (gc,
