--- conflicted
+++ resolved
@@ -286,13 +286,8 @@
 			purple_debug_info("irc", "%s\n", msg);
 		}
 		g_free(msg);
-<<<<<<< HEAD
-	} else if (!strcmp(name, "368")) {
+	} else if (purple_strequal(name, "368")) {
 		if (!chat)
-=======
-	} else if (purple_strequal(name, "368")) {
-		if (!convo)
->>>>>>> 2f50dafa
 			return;
 		/* End of ban list */
 		purple_conversation_write_system_message(PURPLE_CONVERSATION(chat),
@@ -458,13 +453,8 @@
 		purple_notify_user_info_add_pair_plaintext(user_info,
 														_("Online since"), purple_date_format_full(localtime(&irc->whois.signon)));
 	}
-<<<<<<< HEAD
-	if (!strcmp(irc->whois.nick, "elb")) {
+	if (purple_strequal(irc->whois.nick, "elb")) {
 		purple_notify_user_info_add_pair_plaintext(user_info,
-=======
-	if (purple_strequal(irc->whois.nick, "Paco-Paco")) {
-		purple_notify_user_info_add_pair(user_info,
->>>>>>> 2f50dafa
 																   _("<b>Defining adjective:</b>"), _("Glorious"));
 	}
 
@@ -479,25 +469,13 @@
 
 void irc_msg_who(struct irc_conn *irc, const char *name, const char *from, char **args)
 {
-<<<<<<< HEAD
-	if (!strcmp(name, "352")) {
+	if (purple_strequal(name, "352")) {
 		PurpleChatConversation *chat;
 		PurpleChatUser *cb;
-		
+
 		char *cur, *userhost, *realname;
-		
+
 		PurpleChatUserFlags flags;
-=======
-	if (purple_strequal(name, "352")) {
-		PurpleConversation *conv;
-		PurpleConvChat *chat;
-		PurpleConvChatBuddy *cb;
-
-		char *cur, *userhost, *realname;
-
-		PurpleConvChatBuddyFlags flags;
-		GList *keys = NULL, *values = NULL;
->>>>>>> 2f50dafa
 
 		chat = purple_conversations_find_chat_with_account(args[1], irc->account);
 		if (!chat) {
@@ -510,13 +488,7 @@
 			purple_debug(PURPLE_DEBUG_ERROR, "irc", "Got a WHO response for %s who isn't a buddy.\n", args[5]);
 			return;
 		}
-<<<<<<< HEAD
 		
-=======
-
-		chat = PURPLE_CONV_CHAT(conv);
-
->>>>>>> 2f50dafa
 		userhost = g_strdup_printf("%s@%s", args[2], args[3]);
 
 		/* The final argument is a :-argument, but annoyingly
@@ -528,30 +500,11 @@
 			}
 		}
 		realname = g_strdup(cur);
-<<<<<<< HEAD
-		
+
 		g_object_set_data_full(G_OBJECT(cb), "userhost", userhost, (GDestroyNotify)g_free);
 		g_object_set_data_full(G_OBJECT(cb), "realname", realname, (GDestroyNotify)g_free);
-		
+
 		flags = purple_chat_user_get_flags(cb);
-=======
-
-		keys = g_list_prepend(keys, "userhost");
-		values = g_list_prepend(values, userhost);
-
-		keys = g_list_prepend(keys, "realname");
-		values = g_list_prepend(values, realname);
-
-		purple_conv_chat_cb_set_attributes(chat, cb, keys, values);
-
-		g_list_free(keys);
-		g_list_free(values);
-
-		g_free(userhost);
-		g_free(realname);
-
-		flags = cb->flags;
->>>>>>> 2f50dafa
 
 		/* FIXME: I'm not sure this is really a good idea, now
 		 * that we no longer do periodic WHO.  It seems to me
@@ -625,15 +578,9 @@
 	tmp = g_markup_escape_text(topic, -1);
 	tmp2 = purple_markup_linkify(tmp);
 	g_free(tmp);
-<<<<<<< HEAD
-	if (!strcmp(name, "topic")) {
+	if (purple_strequal(name, "topic")) {
 		const char *current_topic = purple_chat_conversation_get_topic(chat);
-		if (!(current_topic != NULL && strcmp(tmp2, current_topic) == 0))
-=======
-	if (purple_strequal(name, "topic")) {
-		const char *current_topic = purple_conv_chat_get_topic(PURPLE_CONV_CHAT(convo));
 		if (!(current_topic != NULL && purple_strequal(tmp2, current_topic)))
->>>>>>> 2f50dafa
 		{
 			char *nick_esc;
 			nick = irc_mask_nick(from);
@@ -710,13 +657,8 @@
 	char *names, *cur, *end, *tmp, *msg;
 	PurpleConversation *convo;
 
-<<<<<<< HEAD
-	if (!strcmp(name, "366")) {
+	if (purple_strequal(name, "366")) {
 		convo = purple_conversations_find_with_account(args[1], irc->account);
-=======
-	if (purple_strequal(name, "366")) {
-		convo = purple_find_conversation_with_account(PURPLE_CONV_TYPE_ANY, args[1], irc->account);
->>>>>>> 2f50dafa
 		if (!convo) {
 			purple_debug(PURPLE_DEBUG_ERROR, "irc", "Got a NAMES list for %s, which doesn't exist\n", args[1]);
 			g_string_free(irc->names, TRUE);
@@ -1030,24 +972,13 @@
 	}
 
 	userhost = irc_mask_userhost(from);
-<<<<<<< HEAD
-	
+
 	purple_chat_conversation_add_user(chat, nick, userhost, PURPLE_CHAT_USER_NONE, TRUE);
-	
+
 	cb = purple_chat_conversation_find_user(chat, nick);
-	
+
 	if (cb) {
 		g_object_set_data_full(G_OBJECT(cb), "userhost", userhost, (GDestroyNotify)g_free);
-=======
-	chat = PURPLE_CONV_CHAT(convo);
-
-	purple_conv_chat_add_user(chat, nick, userhost, PURPLE_CBFLAGS_NONE, TRUE);
-
-	cb = purple_conv_chat_cb_find(chat, nick);
-
-	if (cb) {
-		purple_conv_chat_cb_set_attribute(chat, cb, "userhost", userhost);
->>>>>>> 2f50dafa
 	}
 
 	if ((ib = g_hash_table_lookup(irc->buddies, nick)) != NULL) {
