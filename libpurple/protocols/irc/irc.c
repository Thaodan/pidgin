--- conflicted
+++ resolved
@@ -904,22 +904,13 @@
 	NULL,					/* whiteboard_prpl_ops */
 	irc_send_raw,			/* send_raw */
 	NULL,					/* roomlist_room_serialize */
-<<<<<<< HEAD
-
-	/* padding */
-	NULL,
-	NULL,
-	NULL,
-	sizeof(PurplePluginProtocolInfo),       /* struct_size */
-	NULL
-=======
 	NULL,                   /* unregister_user */
 	NULL,                   /* send_attention */
 	NULL,                   /* get_attention_types */
 	sizeof(PurplePluginProtocolInfo),    /* struct_size */
+	NULL                     /* get_account_text_table */
 	NULL,                    /* initiate_media */
 	NULL					 /* can_do_media */
->>>>>>> 3fd7380b
 };
 
 static gboolean load_plugin (PurplePlugin *plugin) {
