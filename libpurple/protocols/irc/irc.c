--- conflicted
+++ resolved
@@ -119,13 +119,12 @@
 
 int irc_send_len(struct irc_conn *irc, const char *buf, int buflen)
 {
-<<<<<<< HEAD
- 	char *tosend= g_strdup(buf);
+ 	char *tosend = g_strdup(buf);
 	int len;
 	GBytes *data;
 
 	purple_signal_emit(_irc_protocol, "irc-sending-text", purple_account_get_connection(irc->account), &tosend);
-	
+
 	if (tosend == NULL)
 		return 0;
 
@@ -133,27 +132,6 @@
 	data = g_bytes_new_take(tosend, len);
 	purple_queued_output_stream_push_bytes(irc->output, data);
 	g_bytes_unref(data);
-=======
-	int ret;
- 	char *tosend = g_strdup(buf);
-
-	purple_signal_emit(_irc_plugin, "irc-sending-text", purple_account_get_connection(irc->account), &tosend);
-
-	if (tosend == NULL)
-		return 0;
-
-	if (!purple_strequal(tosend, buf)) {
-		buflen = strlen(tosend);
-	}
-
-	/* If we're not buffering writes, try to send immediately */
-	if (!irc->writeh)
-		ret = do_send(irc, tosend, buflen);
-	else {
-		ret = -1;
-		errno = EAGAIN;
-	}
->>>>>>> 2f50dafa
 
 	if (!g_output_stream_has_pending(G_OUTPUT_STREAM(irc->output))) {
 		/* Connection idle. Flush data. */
