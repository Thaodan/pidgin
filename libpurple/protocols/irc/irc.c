--- conflicted
+++ resolved
@@ -915,145 +915,15 @@
 		irc_cmd_ping(irc, NULL, NULL, NULL);
 }
 
-<<<<<<< HEAD
+static gsize
+irc_get_max_message_size(PurpleConnection *gc)
+{
+	/* got from pidgin-otr */
+	return 417;
+}
+
 static void
 irc_protocol_base_init(IRCProtocolClass *klass)
-=======
-static gsize
-irc_get_max_message_size(PurpleConnection *gc)
-{
-	/* got from pidgin-otr */
-	return 417;
-}
-
-static PurplePluginProtocolInfo prpl_info =
-{
-	sizeof(PurplePluginProtocolInfo),    /* struct_size */
-	OPT_PROTO_CHAT_TOPIC | OPT_PROTO_PASSWORD_OPTIONAL |
-	OPT_PROTO_SLASH_COMMANDS_NATIVE,
-	NULL,					/* user_splits */
-	NULL,					/* protocol_options */
-	NO_BUDDY_ICONS,		/* icon_spec */
-	irc_blist_icon,		/* list_icon */
-	NULL,			/* list_emblems */
-	NULL,					/* status_text */
-	NULL,					/* tooltip_text */
-	irc_status_types,	/* away_states */
-	NULL,					/* blist_node_menu */
-	irc_chat_join_info,	/* chat_info */
-	irc_chat_info_defaults,	/* chat_info_defaults */
-	irc_login,		/* login */
-	irc_close,		/* close */
-	irc_im_send,		/* send_im */
-	NULL,					/* set_info */
-	NULL,					/* send_typing */
-	irc_get_info,		/* get_info */
-	irc_set_status,		/* set_status */
-	NULL,					/* set_idle */
-	NULL,					/* change_passwd */
-	irc_add_buddy,		/* add_buddy */
-	NULL,					/* add_buddies */
-	irc_remove_buddy,	/* remove_buddy */
-	NULL,					/* remove_buddies */
-	NULL,					/* add_permit */
-	NULL,					/* add_deny */
-	NULL,					/* rem_permit */
-	NULL,					/* rem_deny */
-	NULL,					/* set_permit_deny */
-	irc_chat_join,		/* join_chat */
-	NULL,					/* reject_chat */
-	irc_get_chat_name,	/* get_chat_name */
-	irc_chat_invite,	/* chat_invite */
-	irc_chat_leave,		/* chat_leave */
-	NULL,					/* chat_whisper */
-	irc_chat_send,		/* chat_send */
-	irc_keepalive,		/* keepalive */
-	NULL,					/* register_user */
-	NULL,					/* get_cb_info */
-	NULL,					/* alias_buddy */
-	NULL,					/* group_buddy */
-	NULL,					/* rename_group */
-	NULL,					/* buddy_free */
-	NULL,					/* convo_closed */
-	purple_normalize_nocase,	/* normalize */
-	NULL,					/* set_buddy_icon */
-	NULL,					/* remove_group */
-	NULL,					/* get_cb_real_name */
-	irc_chat_set_topic,	/* set_chat_topic */
-	NULL,					/* find_blist_chat */
-	irc_roomlist_get_list,	/* roomlist_get_list */
-	irc_roomlist_cancel,	/* roomlist_cancel */
-	NULL,					/* roomlist_expand_category */
-	NULL,					/* can_receive_file */
-	irc_dccsend_send_file,	/* send_file */
-	irc_dccsend_new_xfer,	/* new_xfer */
-	NULL,					/* offline_message */
-	NULL,					/* whiteboard_prpl_ops */
-	irc_send_raw,			/* send_raw */
-	NULL,					/* roomlist_room_serialize */
-	NULL,                   /* unregister_user */
-	NULL,                   /* send_attention */
-	NULL,                   /* get_attention_types */
-	NULL,                    /* get_account_text_table */
-	NULL,                    /* initiate_media */
-	NULL,					 /* get_media_caps */
-	NULL,					 /* get_moods */
-	NULL,					 /* set_public_alias */
-	NULL,					 /* get_public_alias */
-	irc_get_max_message_size		/* get_max_message_size */
-};
-
-static gboolean load_plugin (PurplePlugin *plugin) {
-
-	purple_signal_register(plugin, "irc-sending-text",
-			     purple_marshal_VOID__POINTER_POINTER, G_TYPE_NONE, 2,
-			     PURPLE_TYPE_CONNECTION,
-			     G_TYPE_POINTER); /* pointer to a string */
-	purple_signal_register(plugin, "irc-receiving-text",
-			     purple_marshal_VOID__POINTER_POINTER, G_TYPE_NONE, 2,
-			     PURPLE_TYPE_CONNECTION,
-			     G_TYPE_POINTER); /* pointer to a string */
-	return TRUE;
-}
-
-
-static PurplePluginInfo info =
-{
-	PURPLE_PLUGIN_MAGIC,
-	PURPLE_MAJOR_VERSION,
-	PURPLE_MINOR_VERSION,
-	PURPLE_PLUGIN_PROTOCOL,                             /**< type           */
-	NULL,                                             /**< ui_requirement */
-	0,                                                /**< flags          */
-	NULL,                                             /**< dependencies   */
-	PURPLE_PRIORITY_DEFAULT,                            /**< priority       */
-
-	"prpl-irc",                                       /**< id             */
-	"IRC",                                            /**< name           */
-	DISPLAY_VERSION,                                  /**< version        */
-	N_("IRC Protocol Plugin"),                        /**  summary        */
-	N_("The IRC Protocol Plugin that Sucks Less"),    /**  description    */
-	NULL,                                             /**< author         */
-	PURPLE_WEBSITE,                                     /**< homepage       */
-
-	load_plugin,                                      /**< load           */
-	NULL,                                             /**< unload         */
-	NULL,                                             /**< destroy        */
-
-	NULL,                                             /**< ui_info        */
-	&prpl_info,                                       /**< extra_info     */
-	NULL,                                             /**< prefs_info     */
-	irc_actions,
-
-	/* padding */
-	NULL,
-	NULL,
-	NULL,
-	NULL
-};
-
-static void _init_plugin(PurplePlugin *plugin)
->>>>>>> b18e7c08
 {
 	PurpleProtocolClass *proto_class = PURPLE_PROTOCOL_CLASS(klass);
 	PurpleAccountUserSplit *split;
@@ -1118,31 +988,32 @@
 static void
 irc_protocol_interface_init(PurpleProtocolInterface *iface)
 {
-	iface->get_actions        = irc_get_actions;
-	iface->list_icon          = irc_blist_icon;
-	iface->status_types       = irc_status_types;
-	iface->chat_info          = irc_chat_join_info;
-	iface->chat_info_defaults = irc_chat_info_defaults;
-	iface->login              = irc_login;
-	iface->close              = irc_close;
-	iface->send_im            = irc_im_send;
-	iface->get_info           = irc_get_info;
-	iface->set_status         = irc_set_status;
-	iface->add_buddy          = irc_add_buddy;
-	iface->remove_buddy       = irc_remove_buddy;
-	iface->join_chat          = irc_chat_join;
-	iface->get_chat_name      = irc_get_chat_name;
-	iface->chat_invite        = irc_chat_invite;
-	iface->chat_leave         = irc_chat_leave;
-	iface->chat_send          = irc_chat_send;
-	iface->keepalive          = irc_keepalive;
-	iface->normalize          = purple_normalize_nocase;
-	iface->set_chat_topic     = irc_chat_set_topic;
-	iface->roomlist_get_list  = irc_roomlist_get_list;
-	iface->roomlist_cancel    = irc_roomlist_cancel;
-	iface->send_file          = irc_dccsend_send_file;
-	iface->new_xfer           = irc_dccsend_new_xfer;
-	iface->send_raw           = irc_send_raw;
+	iface->get_actions          = irc_get_actions;
+	iface->list_icon            = irc_blist_icon;
+	iface->status_types         = irc_status_types;
+	iface->chat_info            = irc_chat_join_info;
+	iface->chat_info_defaults   = irc_chat_info_defaults;
+	iface->login                = irc_login;
+	iface->close                = irc_close;
+	iface->send_im              = irc_im_send;
+	iface->get_info             = irc_get_info;
+	iface->set_status           = irc_set_status;
+	iface->add_buddy            = irc_add_buddy;
+	iface->remove_buddy         = irc_remove_buddy;
+	iface->join_chat            = irc_chat_join;
+	iface->get_chat_name        = irc_get_chat_name;
+	iface->chat_invite          = irc_chat_invite;
+	iface->chat_leave           = irc_chat_leave;
+	iface->chat_send            = irc_chat_send;
+	iface->keepalive            = irc_keepalive;
+	iface->normalize            = purple_normalize_nocase;
+	iface->set_chat_topic       = irc_chat_set_topic;
+	iface->roomlist_get_list    = irc_roomlist_get_list;
+	iface->roomlist_cancel      = irc_roomlist_cancel;
+	iface->send_file            = irc_dccsend_send_file;
+	iface->new_xfer             = irc_dccsend_new_xfer;
+	iface->send_raw             = irc_send_raw;
+	iface->get_max_message_size = irc_get_max_message_size;
 }
 
 static void irc_protocol_base_finalize(IRCProtocolClass *klass) { }
