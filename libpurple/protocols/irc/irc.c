/**
 * @file irc.c
 *
 * purple
 *
 * Copyright (C) 2003, Robbert Haarman <purple@inglorion.net>
 * Copyright (C) 2003, 2012 Ethan Blanton <elb@pidgin.im>
 * Copyright (C) 2000-2003, Rob Flynn <rob@tgflinux.com>
 * Copyright (C) 1998-1999, Mark Spencer <markster@marko.net>
 *
 * This program is free software; you can redistribute it and/or modify
 * it under the terms of the GNU General Public License as published by
 * the Free Software Foundation; either version 2 of the License, or
 * (at your option) any later version.
 *
 * This program is distributed in the hope that it will be useful,
 * but WITHOUT ANY WARRANTY; without even the implied warranty of
 * MERCHANTABILITY or FITNESS FOR A PARTICULAR PURPOSE.  See the
 * GNU General Public License for more details.
 *
 * You should have received a copy of the GNU General Public License
 * along with this program; if not, write to the Free Software
 * Foundation, Inc., 51 Franklin Street, Fifth Floor, Boston, MA  02111-1301  USA
 */

#include "internal.h"

#include "accountopt.h"
#include "buddylist.h"
#include "conversation.h"
#include "debug.h"
#include "notify.h"
#include "protocol.h"
#include "plugins.h"
#include "purple-gio.h"
#include "util.h"
#include "version.h"

#include "irc.h"

#define PING_TIMEOUT 60

static void irc_ison_buddy_init(char *name, struct irc_buddy *ib, GList **list);

static const char *irc_blist_icon(PurpleAccount *a, PurpleBuddy *b);
static GList *irc_status_types(PurpleAccount *account);
static GList *irc_get_actions(PurpleConnection *gc);
/* static GList *irc_chat_info(PurpleConnection *gc); */
static void irc_login(PurpleAccount *account);
static void irc_login_cb(GObject *source, GAsyncResult *res, gpointer user_data);
static void irc_close(PurpleConnection *gc);
static int irc_im_send(PurpleConnection *gc, PurpleMessage *msg);
static int irc_chat_send(PurpleConnection *gc, int id, PurpleMessage *msg);
static void irc_chat_join (PurpleConnection *gc, GHashTable *data);
static void irc_read_input(struct irc_conn *irc);

static guint irc_nick_hash(const char *nick);
static gboolean irc_nick_equal(const char *nick1, const char *nick2);
static void irc_buddy_free(struct irc_buddy *ib);

PurpleProtocol *_irc_protocol = NULL;

static void irc_view_motd(PurpleProtocolAction *action)
{
	PurpleConnection *gc = action->connection;
	struct irc_conn *irc;
	char *title, *body;

	if (gc == NULL || purple_connection_get_protocol_data(gc) == NULL) {
		purple_debug(PURPLE_DEBUG_ERROR, "irc", "got MOTD request for NULL gc\n");
		return;
	}
	irc = purple_connection_get_protocol_data(gc);
	if (irc->motd == NULL) {
		purple_notify_error(gc, _("Error displaying MOTD"),
			_("No MOTD available"),
			_("There is no MOTD associated with this connection."),
			purple_request_cpar_from_connection(gc));
		return;
	}
	title = g_strdup_printf(_("MOTD for %s"), irc->server);
	body = g_strdup_printf("<span style=\"font-family: monospace;\">%s</span>", irc->motd->str);
	purple_notify_formatted(gc, title, title, NULL, body, NULL, NULL);
	g_free(title);
	g_free(body);
}

static int irc_send_raw(PurpleConnection *gc, const char *buf, int len)
{
	struct irc_conn *irc = purple_connection_get_protocol_data(gc);
	if (len == -1) {
		len = strlen(buf);
	}
	irc_send_len(irc, buf, len);
	return len;
}

static void
irc_flush_cb(GObject *source, GAsyncResult *res, gpointer data)
{
	PurpleConnection *gc = data;
	gboolean result;
	GError *error = NULL;

	result = g_output_stream_flush_finish(G_OUTPUT_STREAM(source),
			res, &error);

	if (!result) {
		g_prefix_error(&error, _("Lost connection with server: "));
		purple_connection_take_error(gc, error);
		return;
	}
}

int irc_send(struct irc_conn *irc, const char *buf)
{
    return irc_send_len(irc, buf, strlen(buf));
}

int irc_send_len(struct irc_conn *irc, const char *buf, int buflen)
{
 	char *tosend = g_strdup(buf);
	int len;
	GBytes *data;

	purple_signal_emit(_irc_protocol, "irc-sending-text", purple_account_get_connection(irc->account), &tosend);

	if (tosend == NULL)
		return 0;

	len = strlen(tosend);
	data = g_bytes_new_take(tosend, len);
	purple_queued_output_stream_push_bytes(irc->output, data);
	g_bytes_unref(data);

<<<<<<< HEAD
	if (!g_output_stream_has_pending(G_OUTPUT_STREAM(irc->output))) {
		/* Connection idle. Flush data. */
		g_output_stream_flush_async(G_OUTPUT_STREAM(irc->output),
				G_PRIORITY_DEFAULT, irc->cancellable,
				irc_flush_cb,
				purple_account_get_connection(irc->account));
=======
	if (purple_debug_is_verbose()) {
		char *clean = purple_utf8_salvage(tosend);
		clean = g_strstrip(clean);
		purple_debug_misc("irc", "<< %s\n", clean);
		g_free(clean);
	}

	/* If we're not buffering writes, try to send immediately */
	if (!irc->writeh)
		ret = do_send(irc, tosend, buflen);
	else {
		ret = -1;
		errno = EAGAIN;
>>>>>>> b5f95cd0
	}

	return len;
}

/* XXX I don't like messing directly with these buddies */
gboolean irc_blist_timeout(struct irc_conn *irc)
{
	if (irc->ison_outstanding) {
		return TRUE;
	}

	g_hash_table_foreach(irc->buddies, (GHFunc)irc_ison_buddy_init,
	                     (gpointer *)&irc->buddies_outstanding);

	irc_buddy_query(irc);

	return TRUE;
}

void irc_buddy_query(struct irc_conn *irc)
{
	GList *lp;
	GString *string;
	struct irc_buddy *ib;
	char *buf;

	string = g_string_sized_new(512);

	while ((lp = g_list_first(irc->buddies_outstanding))) {
		ib = (struct irc_buddy *)lp->data;
		if (string->len + strlen(ib->name) + 1 > 450)
			break;
		g_string_append_printf(string, "%s ", ib->name);
		ib->new_online_status = FALSE;
		irc->buddies_outstanding = g_list_delete_link(irc->buddies_outstanding, lp);
	}

	if (string->len) {
		buf = irc_format(irc, "vn", "ISON", string->str);
		irc_send(irc, buf);
		g_free(buf);
		irc->ison_outstanding = TRUE;
	} else
		irc->ison_outstanding = FALSE;

	g_string_free(string, TRUE);
}

static void irc_ison_buddy_init(char *name, struct irc_buddy *ib, GList **list)
{
	*list = g_list_append(*list, ib);
}


static void irc_ison_one(struct irc_conn *irc, struct irc_buddy *ib)
{
	char *buf;

	if (irc->buddies_outstanding != NULL) {
		irc->buddies_outstanding = g_list_append(irc->buddies_outstanding, ib);
		return;
	}

	ib->new_online_status = FALSE;
	buf = irc_format(irc, "vn", "ISON", ib->name);
	irc_send(irc, buf);
	g_free(buf);
}


static const char *irc_blist_icon(PurpleAccount *a, PurpleBuddy *b)
{
	return "irc";
}

static GList *irc_status_types(PurpleAccount *account)
{
	PurpleStatusType *type;
	GList *types = NULL;

	type = purple_status_type_new(PURPLE_STATUS_AVAILABLE, NULL, NULL, TRUE);
	types = g_list_append(types, type);

	type = purple_status_type_new_with_attrs(
		PURPLE_STATUS_AWAY, NULL, NULL, TRUE, TRUE, FALSE,
		"message", _("Message"), purple_value_new(G_TYPE_STRING),
		NULL);
	types = g_list_append(types, type);

	type = purple_status_type_new(PURPLE_STATUS_OFFLINE, NULL, NULL, TRUE);
	types = g_list_append(types, type);

	return types;
}

static GList *irc_get_actions(PurpleConnection *gc)
{
	GList *list = NULL;
	PurpleProtocolAction *act = NULL;

	act = purple_protocol_action_new(_("View MOTD"), irc_view_motd);
	list = g_list_append(list, act);

	return list;
}

static GList *irc_chat_join_info(PurpleConnection *gc)
{
	GList *m = NULL;
	PurpleProtocolChatEntry *pce;

	pce = g_new0(PurpleProtocolChatEntry, 1);
	pce->label = _("_Channel:");
	pce->identifier = "channel";
	pce->required = TRUE;
	m = g_list_append(m, pce);

	pce = g_new0(PurpleProtocolChatEntry, 1);
	pce->label = _("_Password:");
	pce->identifier = "password";
	pce->secret = TRUE;
	m = g_list_append(m, pce);

	return m;
}

static GHashTable *irc_chat_info_defaults(PurpleConnection *gc, const char *chat_name)
{
	GHashTable *defaults;

	defaults = g_hash_table_new_full(g_str_hash, g_str_equal, NULL, g_free);

	if (chat_name != NULL)
		g_hash_table_insert(defaults, "channel", g_strdup(chat_name));

	return defaults;
}

static void irc_login(PurpleAccount *account)
{
	PurpleConnection *gc;
	struct irc_conn *irc;
	char **userparts;
	const char *username = purple_account_get_username(account);
	GSocketClient *client;
	GError *error = NULL;

	gc = purple_account_get_connection(account);
	purple_connection_set_flags(gc, PURPLE_CONNECTION_FLAG_NO_NEWLINES |
		PURPLE_CONNECTION_FLAG_NO_IMAGES);

	if (strpbrk(username, " \t\v\r\n") != NULL) {
		purple_connection_take_error(gc, g_error_new_literal(
			PURPLE_CONNECTION_ERROR,
			PURPLE_CONNECTION_ERROR_INVALID_SETTINGS,
			_("IRC nick and server may not contain whitespace")));
		return;
	}

	irc = g_new0(struct irc_conn, 1);
	purple_connection_set_protocol_data(gc, irc);
	irc->account = account;
	irc->cancellable = g_cancellable_new();

	userparts = g_strsplit(username, "@", 2);
	purple_connection_set_display_name(gc, userparts[0]);
	irc->server = g_strdup(userparts[1]);
	g_strfreev(userparts);

	irc->buddies = g_hash_table_new_full((GHashFunc)irc_nick_hash, (GEqualFunc)irc_nick_equal,
					     NULL, (GDestroyNotify)irc_buddy_free);
	irc->cmds = g_hash_table_new(g_str_hash, g_str_equal);
	irc_cmd_table_build(irc);
	irc->msgs = g_hash_table_new(g_str_hash, g_str_equal);
	irc_msg_table_build(irc);

	purple_connection_update_progress(gc, _("Connecting"), 1, 2);

	client = purple_gio_socket_client_new(account, &error);

	if (client == NULL) {
		purple_connection_take_error(gc, error);
		return;
	}

	/* Optionally use TLS if it's set in the account settings */
	g_socket_client_set_tls(client,
			purple_account_get_bool(account, "ssl", FALSE));

	g_socket_client_connect_to_host_async(client, irc->server,
			purple_account_get_int(account, "port",
					g_socket_client_get_tls(client) ?
							IRC_DEFAULT_SSL_PORT :
							IRC_DEFAULT_PORT),
			irc->cancellable, irc_login_cb, gc);
	g_object_unref(client);
}

static gboolean do_login(PurpleConnection *gc) {
	char *buf, *tmp = NULL;
	char *server;
	const char *nickname, *identname, *realname;
	struct irc_conn *irc = purple_connection_get_protocol_data(gc);
	const char *pass = purple_connection_get_password(gc);
#ifdef HAVE_CYRUS_SASL
	const gboolean use_sasl = purple_account_get_bool(irc->account, "sasl", FALSE);
#endif

	if (pass && *pass) {
#ifdef HAVE_CYRUS_SASL
		if (use_sasl)
			buf = irc_format(irc, "vv:", "CAP", "REQ", "sasl");
		else /* intended to fall through */
#endif
			buf = irc_format(irc, "v:", "PASS", pass);
		if (irc_send(irc, buf) < 0) {
			g_free(buf);
			return FALSE;
		}
		g_free(buf);
	}

	realname = purple_account_get_string(irc->account, "realname", "");
	identname = purple_account_get_string(irc->account, "username", "");

	if (identname == NULL || *identname == '\0') {
		identname = g_get_user_name();
	}

	if (identname != NULL && strchr(identname, ' ') != NULL) {
		tmp = g_strdup(identname);
		while ((buf = strchr(tmp, ' ')) != NULL) {
			*buf = '_';
		}
	}

	if (*irc->server == ':') {
		/* Same as hostname, above. */
		server = g_strdup_printf("0%s", irc->server);
	} else {
		server = g_strdup(irc->server);
	}

	buf = irc_format(irc, "vvvv:", "USER", tmp ? tmp : identname, "*", server,
	                 *realname == '\0' ? IRC_DEFAULT_ALIAS : realname);
	g_free(tmp);
	g_free(server);
	if (irc_send(irc, buf) < 0) {
		g_free(buf);
		return FALSE;
	}
	g_free(buf);
	nickname = purple_connection_get_display_name(gc);
	buf = irc_format(irc, "vn", "NICK", nickname);
	irc->reqnick = g_strdup(nickname);
	irc->nickused = FALSE;
	if (irc_send(irc, buf) < 0) {
		g_free(buf);
		return FALSE;
	}
	g_free(buf);

	irc->recv_time = time(NULL);

	return TRUE;
}

static void
irc_login_cb(GObject *source, GAsyncResult *res, gpointer user_data)
{
	PurpleConnection *gc = user_data;
	GSocketConnection *conn;
	GError *error = NULL;
	struct irc_conn *irc;

	conn = g_socket_client_connect_to_host_finish(G_SOCKET_CLIENT(source),
			res, &error);

	if (conn == NULL) {
		g_prefix_error(&error, _("Unable to connect: "));
		purple_connection_take_error(gc, error);
		return;
	}

	irc = purple_connection_get_protocol_data(gc);
	irc->conn = conn;
	irc->output = purple_queued_output_stream_new(
			g_io_stream_get_output_stream(G_IO_STREAM(irc->conn)));

	if (do_login(gc)) {
		irc->input = g_data_input_stream_new(
				g_io_stream_get_input_stream(
						G_IO_STREAM(irc->conn)));
		irc_read_input(irc);
	}
}

static void irc_close(PurpleConnection *gc)
{
	struct irc_conn *irc = purple_connection_get_protocol_data(gc);

	if (irc == NULL)
		return;

	if (irc->conn != NULL)
		irc_cmd_quit(irc, "quit", NULL, NULL);

	if (irc->cancellable != NULL) {
		g_cancellable_cancel(irc->cancellable);
		g_clear_object(&irc->cancellable);
	}

	if (irc->conn != NULL) {
		purple_gio_graceful_close(G_IO_STREAM(irc->conn),
				G_INPUT_STREAM(irc->input),
				G_OUTPUT_STREAM(irc->output));
	}

	g_clear_object(&irc->input);
	g_clear_object(&irc->output);
	g_clear_object(&irc->conn);

	if (irc->timer)
		g_source_remove(irc->timer);
	g_hash_table_destroy(irc->cmds);
	g_hash_table_destroy(irc->msgs);
	g_hash_table_destroy(irc->buddies);
	if (irc->motd)
		g_string_free(irc->motd, TRUE);
	g_free(irc->server);

	g_free(irc->mode_chars);
	g_free(irc->reqnick);

#ifdef HAVE_CYRUS_SASL
	if (irc->sasl_conn) {
		sasl_dispose(&irc->sasl_conn);
		irc->sasl_conn = NULL;
	}
	g_free(irc->sasl_cb);
	if(irc->sasl_mechs)
		g_string_free(irc->sasl_mechs, TRUE);
#endif


	g_free(irc);
}

static int irc_im_send(PurpleConnection *gc, PurpleMessage *msg)
{
	struct irc_conn *irc = purple_connection_get_protocol_data(gc);
	char *plain;
	const char *args[2];

	args[0] = irc_nick_skip_mode(irc, purple_message_get_recipient(msg));

	purple_markup_html_to_xhtml(purple_message_get_contents(msg),
		NULL, &plain);
	args[1] = plain;

	irc_cmd_privmsg(irc, "msg", NULL, args);
	g_free(plain);
	return 1;
}

static void irc_get_info(PurpleConnection *gc, const char *who)
{
	struct irc_conn *irc = purple_connection_get_protocol_data(gc);
	const char *args[2];
	args[0] = who;
	args[1] = NULL;
	irc_cmd_whois(irc, "whois", NULL, args);
}

static void irc_set_status(PurpleAccount *account, PurpleStatus *status)
{
	PurpleConnection *gc = purple_account_get_connection(account);
	struct irc_conn *irc;
	const char *args[1];
	const char *status_id = purple_status_get_id(status);

	g_return_if_fail(gc != NULL);
	irc = purple_connection_get_protocol_data(gc);

	if (!purple_status_is_active(status))
		return;

	args[0] = NULL;

	if (purple_strequal(status_id, "away")) {
		args[0] = purple_status_get_attr_string(status, "message");
		if ((args[0] == NULL) || (*args[0] == '\0'))
			args[0] = _("Away");
		irc_cmd_away(irc, "away", NULL, args);
	} else if (purple_strequal(status_id, "available")) {
		irc_cmd_away(irc, "back", NULL, args);
	}
}

static void irc_add_buddy(PurpleConnection *gc, PurpleBuddy *buddy, PurpleGroup *group, const char *message)
{
	struct irc_conn *irc = purple_connection_get_protocol_data(gc);
	struct irc_buddy *ib;
	const char *bname = purple_buddy_get_name(buddy);

	ib = g_hash_table_lookup(irc->buddies, bname);
	if (ib != NULL) {
		ib->ref++;
		purple_protocol_got_user_status(irc->account, bname,
				ib->online ? "available" : "offline", NULL);
	} else {
		ib = g_new0(struct irc_buddy, 1);
		ib->name = g_strdup(bname);
		ib->ref = 1;
		g_hash_table_replace(irc->buddies, ib->name, ib);
	}

	/* if the timer isn't set, this is during signon, so we don't want to flood
	 * ourself off with ISON's, so we don't, but after that we want to know when
	 * someone's online asap */
	if (irc->timer)
		irc_ison_one(irc, ib);
}

static void irc_remove_buddy(PurpleConnection *gc, PurpleBuddy *buddy, PurpleGroup *group)
{
	struct irc_conn *irc = purple_connection_get_protocol_data(gc);
	struct irc_buddy *ib;

	ib = g_hash_table_lookup(irc->buddies, purple_buddy_get_name(buddy));
	if (ib && --ib->ref == 0) {
		g_hash_table_remove(irc->buddies, purple_buddy_get_name(buddy));
	}
}

static void
irc_read_input_cb(GObject *source, GAsyncResult *res, gpointer data)
{
	PurpleConnection *gc = data;
	struct irc_conn *irc;
	gchar *line;
	gsize len;
	gsize start = 0;
	GError *error = NULL;

	line = g_data_input_stream_read_line_finish(
			G_DATA_INPUT_STREAM(source), res, &len, &error);

	if (line == NULL && error != NULL) {
		g_prefix_error(&error, _("Lost connection with server: "));
		purple_connection_take_error(gc, error);
		return;
	} else if (line == NULL) {
		purple_connection_take_error(gc, g_error_new_literal(
			PURPLE_CONNECTION_ERROR,
			PURPLE_CONNECTION_ERROR_NETWORK_ERROR,
			_("Server closed the connection")));
		return;
	}

	irc = purple_connection_get_protocol_data(gc);

	purple_connection_update_last_received(gc);

	if (len > 0 && line[len - 1] == '\r')
		line[len - 1] = '\0';

<<<<<<< HEAD
	/* This is a hack to work around the fact that marv gets messages
	 * with null bytes in them while using some weird irc server at work
 	 */
	while (start < len && line[start] == '\0')
		++start;

	if (len - start > 0)
		irc_parse_msg(irc, line + start);

	g_free(line);

	irc_read_input(irc);
=======
	do {
		// resize buffer upwards so we have at least IRC_BUFSIZE_INCREMENT
		// bytes free in inbuf
		if (irc->inbuflen < irc->inbufused + IRC_BUFSIZE_INCREMENT) {
			if (irc->inbuflen + IRC_BUFSIZE_INCREMENT <= IRC_MAX_BUFSIZE) {
				irc->inbuflen += IRC_BUFSIZE_INCREMENT;
				irc->inbuf = g_realloc(irc->inbuf, irc->inbuflen);
			} else {
				// discard unparseable data from the buffer
				irc->inbufused = 0;
			}
		}

		len = purple_ssl_read(gsc, irc->inbuf + irc->inbufused, irc->inbuflen - irc->inbufused - 1);
		if (len > 0) {
			read_input(irc, len);
		}
	} while (len > 0);

	if (len < 0 && errno != EAGAIN) {
		gchar *tmp = g_strdup_printf(_("Lost connection with server: %s"),
				g_strerror(errno));
		purple_connection_error_reason (gc,
			PURPLE_CONNECTION_ERROR_NETWORK_ERROR, tmp);
		g_free(tmp);
	} else if (len == 0) {
		purple_connection_error_reason (gc,
			PURPLE_CONNECTION_ERROR_NETWORK_ERROR,
			_("Server closed the connection"));
	}

	/* else: len < 0 && errno == EAGAIN; this is fine, try again later */
>>>>>>> b5f95cd0
}

static void
irc_read_input(struct irc_conn *irc)
{
<<<<<<< HEAD
	PurpleConnection *gc = purple_account_get_connection(irc->account);
=======
	PurpleConnection *gc = data;
	struct irc_conn *irc = gc->proto_data;
	int len;

	/* see irc_input_cb_ssl */
	if (irc->inbuflen < irc->inbufused + IRC_BUFSIZE_INCREMENT) {
		if (irc->inbuflen + IRC_BUFSIZE_INCREMENT <= IRC_MAX_BUFSIZE) {
			irc->inbuflen += IRC_BUFSIZE_INCREMENT;
			irc->inbuf = g_realloc(irc->inbuf, irc->inbuflen);
		} else {
			irc->inbufused = 0;
		}
	}

	len = read(irc->fd, irc->inbuf + irc->inbufused, irc->inbuflen - irc->inbufused - 1);

	if (len < 0 && errno == EAGAIN) {
		return;
	} else if (len < 0) {
		gchar *tmp = g_strdup_printf(_("Lost connection with server: %s"),
				g_strerror(errno));
		purple_connection_error_reason (gc,
			PURPLE_CONNECTION_ERROR_NETWORK_ERROR, tmp);
		g_free(tmp);
		return;
	} else if (len == 0) {
		purple_connection_error_reason (gc,
			PURPLE_CONNECTION_ERROR_NETWORK_ERROR,
			_("Server closed the connection"));
		return;
	}
>>>>>>> b5f95cd0

	g_data_input_stream_read_line_async(irc->input,
			G_PRIORITY_DEFAULT, irc->cancellable,
			irc_read_input_cb, gc);
}

static void irc_chat_join (PurpleConnection *gc, GHashTable *data)
{
	struct irc_conn *irc = purple_connection_get_protocol_data(gc);
	const char *args[2];

	args[0] = g_hash_table_lookup(data, "channel");
	args[1] = g_hash_table_lookup(data, "password");
	irc_cmd_join(irc, "join", NULL, args);
}

static char *irc_get_chat_name(GHashTable *data) {
	return g_strdup(g_hash_table_lookup(data, "channel"));
}

static void irc_chat_invite(PurpleConnection *gc, int id, const char *message, const char *name)
{
	struct irc_conn *irc = purple_connection_get_protocol_data(gc);
	PurpleConversation *convo = PURPLE_CONVERSATION(purple_conversations_find_chat(gc, id));
	const char *args[2];

	if (!convo) {
		purple_debug(PURPLE_DEBUG_ERROR, "irc", "Got chat invite request for bogus chat\n");
		return;
	}
	args[0] = name;
	args[1] = purple_conversation_get_name(convo);
	irc_cmd_invite(irc, "invite", purple_conversation_get_name(convo), args);
}


static void irc_chat_leave (PurpleConnection *gc, int id)
{
	struct irc_conn *irc = purple_connection_get_protocol_data(gc);
	PurpleConversation *convo = PURPLE_CONVERSATION(purple_conversations_find_chat(gc, id));
	const char *args[2];

	if (!convo)
		return;

	args[0] = purple_conversation_get_name(convo);
	args[1] = NULL;
	irc_cmd_part(irc, "part", purple_conversation_get_name(convo), args);
	purple_serv_got_chat_left(gc, id);
}

static int irc_chat_send(PurpleConnection *gc, int id, PurpleMessage *msg)
{
	struct irc_conn *irc = purple_connection_get_protocol_data(gc);
	PurpleConversation *convo = PURPLE_CONVERSATION(purple_conversations_find_chat(gc, id));
	const char *args[2];
	char *tmp;

	if (!convo) {
		purple_debug(PURPLE_DEBUG_ERROR, "irc", "chat send on nonexistent chat\n");
		return -EINVAL;
	}
	purple_markup_html_to_xhtml(purple_message_get_contents(msg), NULL, &tmp);
	args[0] = purple_conversation_get_name(convo);
	args[1] = tmp;

	irc_cmd_privmsg(irc, "msg", NULL, args);

	/* TODO: use msg */
	purple_serv_got_chat_in(gc, id, purple_connection_get_display_name(gc),
		purple_message_get_flags(msg),
		purple_message_get_contents(msg), time(NULL));
	g_free(tmp);
	return 0;
}

static guint irc_nick_hash(const char *nick)
{
	char *lc;
	guint bucket;

	lc = g_utf8_strdown(nick, -1);
	bucket = g_str_hash(lc);
	g_free(lc);

	return bucket;
}

static gboolean irc_nick_equal(const char *nick1, const char *nick2)
{
	return (purple_utf8_strcasecmp(nick1, nick2) == 0);
}

static void irc_buddy_free(struct irc_buddy *ib)
{
	g_free(ib->name);
	g_free(ib);
}

static void irc_chat_set_topic(PurpleConnection *gc, int id, const char *topic)
{
	char *buf;
	const char *name = NULL;
	struct irc_conn *irc;

	irc = purple_connection_get_protocol_data(gc);
	name = purple_conversation_get_name(PURPLE_CONVERSATION(
			purple_conversations_find_chat(gc, id)));

	if (name == NULL)
		return;

	buf = irc_format(irc, "vt:", "TOPIC", name, topic);
	irc_send(irc, buf);
	g_free(buf);
}

static PurpleRoomlist *irc_roomlist_get_list(PurpleConnection *gc)
{
	struct irc_conn *irc;
	GList *fields = NULL;
	PurpleRoomlistField *f;
	char *buf;

	irc = purple_connection_get_protocol_data(gc);

	if (irc->roomlist)
		g_object_unref(irc->roomlist);

	irc->roomlist = purple_roomlist_new(purple_connection_get_account(gc));

	f = purple_roomlist_field_new(PURPLE_ROOMLIST_FIELD_STRING, "", "channel", TRUE);
	fields = g_list_append(fields, f);

	f = purple_roomlist_field_new(PURPLE_ROOMLIST_FIELD_INT, _("Users"), "users", FALSE);
	fields = g_list_append(fields, f);

	f = purple_roomlist_field_new(PURPLE_ROOMLIST_FIELD_STRING, _("Topic"), "topic", FALSE);
	fields = g_list_append(fields, f);

	purple_roomlist_set_fields(irc->roomlist, fields);

	buf = irc_format(irc, "v", "LIST");
	irc_send(irc, buf);
	g_free(buf);

	return irc->roomlist;
}

static void irc_roomlist_cancel(PurpleRoomlist *list)
{
	PurpleAccount *account = purple_roomlist_get_account(list);
	PurpleConnection *gc = purple_account_get_connection(account);
	struct irc_conn *irc;

	if (gc == NULL)
		return;

	irc = purple_connection_get_protocol_data(gc);

	purple_roomlist_set_in_progress(list, FALSE);

	if (irc->roomlist == list) {
		irc->roomlist = NULL;
		g_object_unref(list);
	}
}

static void irc_keepalive(PurpleConnection *gc)
{
	struct irc_conn *irc = purple_connection_get_protocol_data(gc);
	if ((time(NULL) - irc->recv_time) > PING_TIMEOUT)
		irc_cmd_ping(irc, NULL, NULL, NULL);
}

static gssize
irc_get_max_message_size(PurpleConversation *conv)
{
	/* TODO: this static value is got from pidgin-otr, but it depends on
	 * some factors, for example IRC channel name. */
	return 417;
}

static void
irc_protocol_init(PurpleProtocol *protocol)
{
	PurpleAccountUserSplit *split;
	PurpleAccountOption *option;

	protocol->id        = "prpl-irc";
	protocol->name      = "IRC";
	protocol->options   = OPT_PROTO_CHAT_TOPIC | OPT_PROTO_PASSWORD_OPTIONAL |
	                      OPT_PROTO_SLASH_COMMANDS_NATIVE;

	split = purple_account_user_split_new(_("Server"), IRC_DEFAULT_SERVER, '@');
	protocol->user_splits = g_list_append(protocol->user_splits, split);

	option = purple_account_option_int_new(_("Port"), "port", IRC_DEFAULT_PORT);
	protocol->account_options = g_list_append(protocol->account_options, option);

	option = purple_account_option_string_new(_("Encodings"), "encoding", IRC_DEFAULT_CHARSET);
	protocol->account_options = g_list_append(protocol->account_options, option);

	option = purple_account_option_bool_new(_("Auto-detect incoming UTF-8"), "autodetect_utf8", IRC_DEFAULT_AUTODETECT);
	protocol->account_options = g_list_append(protocol->account_options, option);

	option = purple_account_option_string_new(_("Ident name"), "username", "");
	protocol->account_options = g_list_append(protocol->account_options, option);

	option = purple_account_option_string_new(_("Real name"), "realname", "");
	protocol->account_options = g_list_append(protocol->account_options, option);

	/*
	option = purple_account_option_string_new(_("Quit message"), "quitmsg", IRC_DEFAULT_QUIT);
	protocol->account_options = g_list_append(protocol->account_options, option);
	*/

	option = purple_account_option_bool_new(_("Use SSL"), "ssl", FALSE);
	protocol->account_options = g_list_append(protocol->account_options, option);

#ifdef HAVE_CYRUS_SASL
	option = purple_account_option_bool_new(_("Authenticate with SASL"), "sasl", FALSE);
	protocol->account_options = g_list_append(protocol->account_options, option);

	option = purple_account_option_bool_new(
						_("Allow plaintext SASL auth over unencrypted connection"),
						"auth_plain_in_clear", FALSE);
	protocol->account_options = g_list_append(protocol->account_options, option);
#endif
}

static void
irc_protocol_class_init(PurpleProtocolClass *klass)
{
	klass->login        = irc_login;
	klass->close        = irc_close;
	klass->status_types = irc_status_types;
	klass->list_icon    = irc_blist_icon;
}

static void
irc_protocol_client_iface_init(PurpleProtocolClientIface *client_iface)
{
	client_iface->get_actions          = irc_get_actions;
	client_iface->normalize            = purple_normalize_nocase;
	client_iface->get_max_message_size = irc_get_max_message_size;
}

static void
irc_protocol_server_iface_init(PurpleProtocolServerIface *server_iface)
{
	server_iface->set_status   = irc_set_status;
	server_iface->get_info     = irc_get_info;
	server_iface->add_buddy    = irc_add_buddy;
	server_iface->remove_buddy = irc_remove_buddy;
	server_iface->keepalive    = irc_keepalive;
	server_iface->send_raw     = irc_send_raw;
}

static void
irc_protocol_im_iface_init(PurpleProtocolIMIface *im_iface)
{
	im_iface->send = irc_im_send;
}

static void
irc_protocol_chat_iface_init(PurpleProtocolChatIface *chat_iface)
{
	chat_iface->info          = irc_chat_join_info;
	chat_iface->info_defaults = irc_chat_info_defaults;
	chat_iface->join          = irc_chat_join;
	chat_iface->get_name      = irc_get_chat_name;
	chat_iface->invite        = irc_chat_invite;
	chat_iface->leave         = irc_chat_leave;
	chat_iface->send          = irc_chat_send;
	chat_iface->set_topic     = irc_chat_set_topic;
}

static void
irc_protocol_roomlist_iface_init(PurpleProtocolRoomlistIface *roomlist_iface)
{
	roomlist_iface->get_list = irc_roomlist_get_list;
	roomlist_iface->cancel   = irc_roomlist_cancel;
}

static void
irc_protocol_xfer_iface_init(PurpleProtocolXferInterface *xfer_iface)
{
	xfer_iface->send     = irc_dccsend_send_file;
	xfer_iface->new_xfer = irc_dccsend_new_xfer;
}

PURPLE_DEFINE_TYPE_EXTENDED(
	IRCProtocol, irc_protocol, PURPLE_TYPE_PROTOCOL, 0,

	PURPLE_IMPLEMENT_INTERFACE_STATIC(PURPLE_TYPE_PROTOCOL_CLIENT_IFACE,
	                                  irc_protocol_client_iface_init)

	PURPLE_IMPLEMENT_INTERFACE_STATIC(PURPLE_TYPE_PROTOCOL_SERVER_IFACE,
	                                  irc_protocol_server_iface_init)

	PURPLE_IMPLEMENT_INTERFACE_STATIC(PURPLE_TYPE_PROTOCOL_IM_IFACE,
	                                  irc_protocol_im_iface_init)

	PURPLE_IMPLEMENT_INTERFACE_STATIC(PURPLE_TYPE_PROTOCOL_CHAT_IFACE,
	                                  irc_protocol_chat_iface_init)

	PURPLE_IMPLEMENT_INTERFACE_STATIC(PURPLE_TYPE_PROTOCOL_ROOMLIST_IFACE,
	                                  irc_protocol_roomlist_iface_init)

	PURPLE_IMPLEMENT_INTERFACE_STATIC(PURPLE_TYPE_PROTOCOL_XFER,
	                                  irc_protocol_xfer_iface_init)
);

static PurplePluginInfo *
plugin_query(GError **error)
{
	return purple_plugin_info_new(
		"id",           "prpl-irc",
		"name",         "IRC Protocol",
		"version",      DISPLAY_VERSION,
		"category",     N_("Protocol"),
		"summary",      N_("IRC Protocol Plugin"),
		"description",  N_("The IRC Protocol Plugin that Sucks Less"),
		"website",      PURPLE_WEBSITE,
		"abi-version",  PURPLE_ABI_VERSION,
		"flags",        PURPLE_PLUGIN_INFO_FLAGS_INTERNAL |
		                PURPLE_PLUGIN_INFO_FLAGS_AUTO_LOAD,
		NULL
	);
}

static gboolean
plugin_load(PurplePlugin *plugin, GError **error)
{
	irc_protocol_register_type(plugin);

	_irc_protocol = purple_protocols_add(IRC_TYPE_PROTOCOL, error);
	if (!_irc_protocol)
		return FALSE;

	purple_prefs_remove("/plugins/prpl/irc/quitmsg");
	purple_prefs_remove("/plugins/prpl/irc");

	irc_register_commands();

	purple_signal_register(_irc_protocol, "irc-sending-text",
			     purple_marshal_VOID__POINTER_POINTER, G_TYPE_NONE, 2,
			     PURPLE_TYPE_CONNECTION,
			     G_TYPE_POINTER); /* pointer to a string */
	purple_signal_register(_irc_protocol, "irc-receiving-text",
			     purple_marshal_VOID__POINTER_POINTER, G_TYPE_NONE, 2,
			     PURPLE_TYPE_CONNECTION,
			     G_TYPE_POINTER); /* pointer to a string */

	return TRUE;
}

static gboolean
plugin_unload(PurplePlugin *plugin, GError **error)
{
	irc_unregister_commands();

	if (!purple_protocols_remove(_irc_protocol, error))
		return FALSE;

	return TRUE;
}

PURPLE_PLUGIN_INIT(irc, plugin_query, plugin_load, plugin_unload);<|MERGE_RESOLUTION|>--- conflicted
+++ resolved
@@ -128,33 +128,24 @@
 	if (tosend == NULL)
 		return 0;
 
+	if (purple_debug_is_verbose()) {
+		gchar *clean = purple_utf8_salvage(tosend);
+		clean = g_strstrip(clean);
+		purple_debug_misc("irc", "<< %s\n", clean);
+		g_free(clean);
+	}
+
 	len = strlen(tosend);
 	data = g_bytes_new_take(tosend, len);
 	purple_queued_output_stream_push_bytes(irc->output, data);
 	g_bytes_unref(data);
 
-<<<<<<< HEAD
 	if (!g_output_stream_has_pending(G_OUTPUT_STREAM(irc->output))) {
 		/* Connection idle. Flush data. */
 		g_output_stream_flush_async(G_OUTPUT_STREAM(irc->output),
 				G_PRIORITY_DEFAULT, irc->cancellable,
 				irc_flush_cb,
 				purple_account_get_connection(irc->account));
-=======
-	if (purple_debug_is_verbose()) {
-		char *clean = purple_utf8_salvage(tosend);
-		clean = g_strstrip(clean);
-		purple_debug_misc("irc", "<< %s\n", clean);
-		g_free(clean);
-	}
-
-	/* If we're not buffering writes, try to send immediately */
-	if (!irc->writeh)
-		ret = do_send(irc, tosend, buflen);
-	else {
-		ret = -1;
-		errno = EAGAIN;
->>>>>>> b5f95cd0
 	}
 
 	return len;
@@ -623,7 +614,6 @@
 	if (len > 0 && line[len - 1] == '\r')
 		line[len - 1] = '\0';
 
-<<<<<<< HEAD
 	/* This is a hack to work around the fact that marv gets messages
 	 * with null bytes in them while using some weird irc server at work
  	 */
@@ -636,80 +626,12 @@
 	g_free(line);
 
 	irc_read_input(irc);
-=======
-	do {
-		// resize buffer upwards so we have at least IRC_BUFSIZE_INCREMENT
-		// bytes free in inbuf
-		if (irc->inbuflen < irc->inbufused + IRC_BUFSIZE_INCREMENT) {
-			if (irc->inbuflen + IRC_BUFSIZE_INCREMENT <= IRC_MAX_BUFSIZE) {
-				irc->inbuflen += IRC_BUFSIZE_INCREMENT;
-				irc->inbuf = g_realloc(irc->inbuf, irc->inbuflen);
-			} else {
-				// discard unparseable data from the buffer
-				irc->inbufused = 0;
-			}
-		}
-
-		len = purple_ssl_read(gsc, irc->inbuf + irc->inbufused, irc->inbuflen - irc->inbufused - 1);
-		if (len > 0) {
-			read_input(irc, len);
-		}
-	} while (len > 0);
-
-	if (len < 0 && errno != EAGAIN) {
-		gchar *tmp = g_strdup_printf(_("Lost connection with server: %s"),
-				g_strerror(errno));
-		purple_connection_error_reason (gc,
-			PURPLE_CONNECTION_ERROR_NETWORK_ERROR, tmp);
-		g_free(tmp);
-	} else if (len == 0) {
-		purple_connection_error_reason (gc,
-			PURPLE_CONNECTION_ERROR_NETWORK_ERROR,
-			_("Server closed the connection"));
-	}
-
-	/* else: len < 0 && errno == EAGAIN; this is fine, try again later */
->>>>>>> b5f95cd0
 }
 
 static void
 irc_read_input(struct irc_conn *irc)
 {
-<<<<<<< HEAD
 	PurpleConnection *gc = purple_account_get_connection(irc->account);
-=======
-	PurpleConnection *gc = data;
-	struct irc_conn *irc = gc->proto_data;
-	int len;
-
-	/* see irc_input_cb_ssl */
-	if (irc->inbuflen < irc->inbufused + IRC_BUFSIZE_INCREMENT) {
-		if (irc->inbuflen + IRC_BUFSIZE_INCREMENT <= IRC_MAX_BUFSIZE) {
-			irc->inbuflen += IRC_BUFSIZE_INCREMENT;
-			irc->inbuf = g_realloc(irc->inbuf, irc->inbuflen);
-		} else {
-			irc->inbufused = 0;
-		}
-	}
-
-	len = read(irc->fd, irc->inbuf + irc->inbufused, irc->inbuflen - irc->inbufused - 1);
-
-	if (len < 0 && errno == EAGAIN) {
-		return;
-	} else if (len < 0) {
-		gchar *tmp = g_strdup_printf(_("Lost connection with server: %s"),
-				g_strerror(errno));
-		purple_connection_error_reason (gc,
-			PURPLE_CONNECTION_ERROR_NETWORK_ERROR, tmp);
-		g_free(tmp);
-		return;
-	} else if (len == 0) {
-		purple_connection_error_reason (gc,
-			PURPLE_CONNECTION_ERROR_NETWORK_ERROR,
-			_("Server closed the connection"));
-		return;
-	}
->>>>>>> b5f95cd0
 
 	g_data_input_stream_read_line_async(irc->input,
 			G_PRIORITY_DEFAULT, irc->cancellable,
