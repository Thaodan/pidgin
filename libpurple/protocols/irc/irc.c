/**
 * @file irc.c
 *
 * purple
 *
 * Copyright (C) 2003, Robbert Haarman <purple@inglorion.net>
 * Copyright (C) 2003, Ethan Blanton <eblanton@cs.purdue.edu>
 * Copyright (C) 2000-2003, Rob Flynn <rob@tgflinux.com>
 * Copyright (C) 1998-1999, Mark Spencer <markster@marko.net>
 *
 * This program is free software; you can redistribute it and/or modify
 * it under the terms of the GNU General Public License as published by
 * the Free Software Foundation; either version 2 of the License, or
 * (at your option) any later version.
 *
 * This program is distributed in the hope that it will be useful,
 * but WITHOUT ANY WARRANTY; without even the implied warranty of
 * MERCHANTABILITY or FITNESS FOR A PARTICULAR PURPOSE.  See the
 * GNU General Public License for more details.
 *
 * You should have received a copy of the GNU General Public License
 * along with this program; if not, write to the Free Software
 * Foundation, Inc., 51 Franklin Street, Fifth Floor, Boston, MA  02111-1301  USA
 */

#include "internal.h"

#include "accountopt.h"
#include "blist.h"
#include "conversation.h"
#include "debug.h"
#include "notify.h"
#include "prpl.h"
#include "plugin.h"
#include "util.h"
#include "version.h"

#include "irc.h"

#define PING_TIMEOUT 60

static void irc_buddy_append(char *name, struct irc_buddy *ib, GString *string);

static const char *irc_blist_icon(PurpleAccount *a, PurpleBuddy *b);
static GList *irc_status_types(PurpleAccount *account);
static GList *irc_actions(PurplePlugin *plugin, gpointer context);
/* static GList *irc_chat_info(PurpleConnection *gc); */
static void irc_login(PurpleAccount *account);
static void irc_login_cb_ssl(gpointer data, PurpleSslConnection *gsc, PurpleInputCondition cond);
static void irc_login_cb(gpointer data, gint source, const gchar *error_message);
static void irc_ssl_connect_failure(PurpleSslConnection *gsc, PurpleSslErrorType error, gpointer data);
static void irc_close(PurpleConnection *gc);
static int irc_im_send(PurpleConnection *gc, const char *who, const char *what, PurpleMessageFlags flags);
static int irc_chat_send(PurpleConnection *gc, int id, const char *what, PurpleMessageFlags flags);
static void irc_chat_join (PurpleConnection *gc, GHashTable *data);
static void irc_input_cb(gpointer data, gint source, PurpleInputCondition cond);
static void irc_input_cb_ssl(gpointer data, PurpleSslConnection *gsc, PurpleInputCondition cond);

static guint irc_nick_hash(const char *nick);
static gboolean irc_nick_equal(const char *nick1, const char *nick2);
static void irc_buddy_free(struct irc_buddy *ib);

PurplePlugin *_irc_plugin = NULL;

static void irc_view_motd(PurplePluginAction *action)
{
	PurpleConnection *gc = (PurpleConnection *) action->context;
	struct irc_conn *irc;
	char *title;

	if (gc == NULL || gc->proto_data == NULL) {
		purple_debug(PURPLE_DEBUG_ERROR, "irc", "got MOTD request for NULL gc\n");
		return;
	}
	irc = gc->proto_data;
	if (irc->motd == NULL) {
		purple_notify_error(gc, _("Error displaying MOTD"), _("No MOTD available"),
				  _("There is no MOTD associated with this connection."));
		return;
	}
	title = g_strdup_printf(_("MOTD for %s"), irc->server);
	purple_notify_formatted(gc, title, title, NULL, irc->motd->str, NULL, NULL);
	g_free(title);
}

static int do_send(struct irc_conn *irc, const char *buf, gsize len)
{
	int ret;

	if (irc->gsc) {
		ret = purple_ssl_write(irc->gsc, buf, len);
	} else {
		ret = write(irc->fd, buf, len);
	}

	return ret;
}

static int irc_send_raw(PurpleConnection *gc, const char *buf, int len)
{
	struct irc_conn *irc = (struct irc_conn*)gc->proto_data;
	return do_send(irc, buf, len);
}

static void
irc_send_cb(gpointer data, gint source, PurpleInputCondition cond)
{
	struct irc_conn *irc = data;
	int ret, writelen;

	writelen = purple_circ_buffer_get_max_read(irc->outbuf);

	if (writelen == 0) {
		purple_input_remove(irc->writeh);
		irc->writeh = 0;
		return;
	}

	ret = do_send(irc, irc->outbuf->outptr, writelen);

	if (ret < 0 && errno == EAGAIN)
		return;
	else if (ret <= 0) {
		PurpleConnection *gc = purple_account_get_connection(irc->account);
		purple_connection_error_reason (gc,
			PURPLE_CONNECTION_ERROR_NETWORK_ERROR,
			_("Server has disconnected"));
		return;
	}

	purple_circ_buffer_mark_read(irc->outbuf, ret);

#if 0
	/* We *could* try to write more if we wrote it all */
	if (ret == write_len) {
		irc_send_cb(data, source, cond);
	}
#endif
}

int irc_send(struct irc_conn *irc, const char *buf)
{
	int ret, buflen;
 	char *tosend= g_strdup(buf);

	purple_signal_emit(_irc_plugin, "irc-sending-text", purple_account_get_connection(irc->account), &tosend);
	if (tosend == NULL)
		return 0;

	buflen = strlen(tosend);


	/* If we're not buffering writes, try to send immediately */
	if (!irc->writeh)
		ret = do_send(irc, tosend, buflen);
	else {
		ret = -1;
		errno = EAGAIN;
	}

	/* purple_debug(PURPLE_DEBUG_MISC, "irc", "sent%s: %s",
		irc->gsc ? " (ssl)" : "", tosend); */
	if (ret <= 0 && errno != EAGAIN) {
		PurpleConnection *gc = purple_account_get_connection(irc->account);
		purple_connection_error_reason (gc,
			PURPLE_CONNECTION_ERROR_NETWORK_ERROR,
			_("Server has disconnected"));
	} else if (ret < buflen) {
		if (ret < 0)
			ret = 0;
		if (!irc->writeh)
			irc->writeh = purple_input_add(
				irc->gsc ? irc->gsc->fd : irc->fd,
				PURPLE_INPUT_WRITE, irc_send_cb, irc);
		purple_circ_buffer_append(irc->outbuf, tosend + ret,
			buflen - ret);
	}
	g_free(tosend);
	return ret;
}

/* XXX I don't like messing directly with these buddies */
gboolean irc_blist_timeout(struct irc_conn *irc)
{
	GString *string;
	char *list, *buf;

	if (irc->ison_outstanding)
		return TRUE;

	string = g_string_sized_new(512);

	g_hash_table_foreach(irc->buddies, (GHFunc)irc_buddy_append, (gpointer)string);

	list = g_string_free(string, FALSE);
	if (!list || !strlen(list)) {
		g_free(list);
		return TRUE;
	}

	buf = irc_format(irc, "vn", "ISON", list);
	g_free(list);
	irc_send(irc, buf);
	g_free(buf);

	irc->ison_outstanding = TRUE;

	return TRUE;
}

static void irc_buddy_append(char *name, struct irc_buddy *ib, GString *string)
{
	ib->flag = FALSE;
	g_string_append_printf(string, "%s ", name);
}

static void irc_ison_one(struct irc_conn *irc, struct irc_buddy *ib)
{
	char *buf;

	ib->flag = FALSE;
	buf = irc_format(irc, "vn", "ISON", ib->name);
	irc_send(irc, buf);
	g_free(buf);
}


static const char *irc_blist_icon(PurpleAccount *a, PurpleBuddy *b)
{
	return "irc";
}

static GList *irc_status_types(PurpleAccount *account)
{
	PurpleStatusType *type;
	GList *types = NULL;

	type = purple_status_type_new(PURPLE_STATUS_AVAILABLE, NULL, NULL, TRUE);
	types = g_list_append(types, type);

	type = purple_status_type_new_with_attrs(
		PURPLE_STATUS_AWAY, NULL, NULL, TRUE, TRUE, FALSE,
		"message", _("Message"), purple_value_new(PURPLE_TYPE_STRING),
		NULL);
	types = g_list_append(types, type);

	type = purple_status_type_new(PURPLE_STATUS_OFFLINE, NULL, NULL, TRUE);
	types = g_list_append(types, type);

	return types;
}

static GList *irc_actions(PurplePlugin *plugin, gpointer context)
{
	GList *list = NULL;
	PurplePluginAction *act = NULL;

	act = purple_plugin_action_new(_("View MOTD"), irc_view_motd);
	list = g_list_append(list, act);

	return list;
}

static GList *irc_chat_join_info(PurpleConnection *gc)
{
	GList *m = NULL;
	struct proto_chat_entry *pce;

	pce = g_new0(struct proto_chat_entry, 1);
	pce->label = _("_Channel:");
	pce->identifier = "channel";
	pce->required = TRUE;
	m = g_list_append(m, pce);

	pce = g_new0(struct proto_chat_entry, 1);
	pce->label = _("_Password:");
	pce->identifier = "password";
	pce->secret = TRUE;
	m = g_list_append(m, pce);

	return m;
}

static GHashTable *irc_chat_info_defaults(PurpleConnection *gc, const char *chat_name)
{
	GHashTable *defaults;

	defaults = g_hash_table_new_full(g_str_hash, g_str_equal, NULL, g_free);

	if (chat_name != NULL)
		g_hash_table_insert(defaults, "channel", g_strdup(chat_name));

	return defaults;
}

static void irc_login(PurpleAccount *account)
{
	PurpleConnection *gc;
	struct irc_conn *irc;
	char **userparts;
	const char *username = purple_account_get_username(account);

	gc = purple_account_get_connection(account);
	gc->flags |= PURPLE_CONNECTION_NO_NEWLINES;

	if (strpbrk(username, " \t\v\r\n") != NULL) {
		purple_connection_error_reason (gc,
			PURPLE_CONNECTION_ERROR_INVALID_SETTINGS,
			_("IRC nicks may not contain whitespace"));
		return;
	}

	gc->proto_data = irc = g_new0(struct irc_conn, 1);
	irc->fd = -1;
	irc->account = account;
	irc->outbuf = purple_circ_buffer_new(512);

	userparts = g_strsplit(username, "@", 2);
	purple_connection_set_display_name(gc, userparts[0]);
	irc->server = g_strdup(userparts[1]);
	g_strfreev(userparts);

	irc->buddies = g_hash_table_new_full((GHashFunc)irc_nick_hash, (GEqualFunc)irc_nick_equal,
					     NULL, (GDestroyNotify)irc_buddy_free);
	irc->cmds = g_hash_table_new(g_str_hash, g_str_equal);
	irc_cmd_table_build(irc);
	irc->msgs = g_hash_table_new(g_str_hash, g_str_equal);
	irc_msg_table_build(irc);

	purple_connection_update_progress(gc, _("Connecting"), 1, 2);

	if (purple_account_get_bool(account, "ssl", FALSE)) {
		if (purple_ssl_is_supported()) {
			irc->gsc = purple_ssl_connect(account, irc->server,
					purple_account_get_int(account, "port", IRC_DEFAULT_SSL_PORT),
					irc_login_cb_ssl, irc_ssl_connect_failure, gc);
		} else {
			purple_connection_error_reason (gc,
				PURPLE_CONNECTION_ERROR_NO_SSL_SUPPORT,
				_("SSL support unavailable"));
			return;
		}
	}

	if (!irc->gsc) {

		if (purple_proxy_connect(gc, account, irc->server,
				 purple_account_get_int(account, "port", IRC_DEFAULT_PORT),
				 irc_login_cb, gc) == NULL)
		{
			purple_connection_error_reason (gc,
				PURPLE_CONNECTION_ERROR_NETWORK_ERROR,
				_("Couldn't create socket"));
			return;
		}
	}
}

static gboolean do_login(PurpleConnection *gc) {
	char *buf, *tmp = NULL;
	char *hostname, *server;
	const char *hosttmp;
	const char *username, *realname;
	struct irc_conn *irc = gc->proto_data;
	const char *pass = purple_connection_get_password(gc);

	if (pass && *pass) {
		buf = irc_format(irc, "vv", "PASS", pass);
		if (irc_send(irc, buf) < 0) {
			g_free(buf);
			return FALSE;
		}
		g_free(buf);
	}

	realname = purple_account_get_string(irc->account, "realname", "");
	username = purple_account_get_string(irc->account, "username", "");

	if (username == NULL || *username == '\0') {
		username = g_get_user_name();
	}

	if (username != NULL && strchr(username, ' ') != NULL) {
		tmp = g_strdup(username);
		while ((buf = strchr(tmp, ' ')) != NULL) {
			*buf = '_';
		}
	}

	hosttmp = purple_get_host_name();
	if (*hosttmp == ':') {
		/* This is either an IPv6 address, or something which
		 * doesn't belong here.  Either way, we need to escape
		 * it. */
		hostname = g_strdup_printf("0%s", hosttmp);
	} else {
		/* Ugly, I know. */
		hostname = g_strdup(hosttmp);
	}

	if (*irc->server == ':') {
		/* Same as hostname, above. */
		server = g_strdup_printf("0%s", irc->server);
	} else {
		server = g_strdup(irc->server);
	}

	buf = irc_format(irc, "vvvv:", "USER", tmp ? tmp : username, hostname, server,
	                 strlen(realname) ? realname : IRC_DEFAULT_ALIAS);
	g_free(tmp);
	g_free(hostname);
	g_free(server);
	if (irc_send(irc, buf) < 0) {
		g_free(buf);
		return FALSE;
	}
	g_free(buf);
	username = purple_connection_get_display_name(gc);
	buf = irc_format(irc, "vn", "NICK", username);
	irc->reqnick = g_strdup(username);
	irc->nickused = FALSE;
	if (irc_send(irc, buf) < 0) {
		g_free(buf);
		return FALSE;
	}
	g_free(buf);

	irc->recv_time = time(NULL);

	return TRUE;
}

static void irc_login_cb_ssl(gpointer data, PurpleSslConnection *gsc,
	PurpleInputCondition cond)
{
	PurpleConnection *gc = data;

	if (do_login(gc)) {
		purple_ssl_input_add(gsc, irc_input_cb_ssl, gc);
	}
}

static void irc_login_cb(gpointer data, gint source, const gchar *error_message)
{
	PurpleConnection *gc = data;
	struct irc_conn *irc = gc->proto_data;

	if (source < 0) {
		purple_connection_error_reason (gc,
			PURPLE_CONNECTION_ERROR_NETWORK_ERROR,
			_("Couldn't connect to host"));
		return;
	}

	irc->fd = source;

	if (do_login(gc)) {
		gc->inpa = purple_input_add(irc->fd, PURPLE_INPUT_READ, irc_input_cb, gc);
	}
}

static void
irc_ssl_connect_failure(PurpleSslConnection *gsc, PurpleSslErrorType error,
		gpointer data)
{
	PurpleConnection *gc = data;
	struct irc_conn *irc = gc->proto_data;

	irc->gsc = NULL;

	purple_connection_ssl_error (gc, error);
}

static void irc_close(PurpleConnection *gc)
{
	struct irc_conn *irc = gc->proto_data;

	if (irc == NULL)
		return;

	if (irc->gsc || (irc->fd >= 0))
		irc_cmd_quit(irc, "quit", NULL, NULL);

	if (gc->inpa)
		purple_input_remove(gc->inpa);

	g_free(irc->inbuf);
	if (irc->gsc) {
		purple_ssl_close(irc->gsc);
	} else if (irc->fd >= 0) {
		close(irc->fd);
	}
	if (irc->timer)
		purple_timeout_remove(irc->timer);
	g_hash_table_destroy(irc->cmds);
	g_hash_table_destroy(irc->msgs);
	g_hash_table_destroy(irc->buddies);
	if (irc->motd)
		g_string_free(irc->motd, TRUE);
	g_free(irc->server);

	if (irc->writeh)
		purple_input_remove(irc->writeh);

	purple_circ_buffer_destroy(irc->outbuf);

	g_free(irc->mode_chars);
	g_free(irc->reqnick);

	g_free(irc);
}

static int irc_im_send(PurpleConnection *gc, const char *who, const char *what, PurpleMessageFlags flags)
{
	struct irc_conn *irc = gc->proto_data;
	char *plain;
	const char *args[2];

	args[0] = irc_nick_skip_mode(irc, who);

	purple_markup_html_to_xhtml(what, NULL, &plain);
	args[1] = plain;

	irc_cmd_privmsg(irc, "msg", NULL, args);
	g_free(plain);
	return 1;
}

static void irc_get_info(PurpleConnection *gc, const char *who)
{
	struct irc_conn *irc = gc->proto_data;
	const char *args[2];
	args[0] = who;
	args[1] = NULL;
	irc_cmd_whois(irc, "whois", NULL, args);
}

static void irc_set_status(PurpleAccount *account, PurpleStatus *status)
{
	PurpleConnection *gc = purple_account_get_connection(account);
	struct irc_conn *irc;
	const char *args[1];
	const char *status_id = purple_status_get_id(status);

	g_return_if_fail(gc != NULL);
	irc = gc->proto_data;

	if (!purple_status_is_active(status))
		return;

	args[0] = NULL;

	if (!strcmp(status_id, "away")) {
		args[0] = purple_status_get_attr_string(status, "message");
		if ((args[0] == NULL) || (*args[0] == '\0'))
			args[0] = _("Away");
		irc_cmd_away(irc, "away", NULL, args);
	} else if (!strcmp(status_id, "available")) {
		irc_cmd_away(irc, "back", NULL, args);
	}
}

static void irc_add_buddy(PurpleConnection *gc, PurpleBuddy *buddy, PurpleGroup *group)
{
	struct irc_conn *irc = (struct irc_conn *)gc->proto_data;
	struct irc_buddy *ib = g_new0(struct irc_buddy, 1);
<<<<<<< HEAD
	ib->name = g_strdup(purple_buddy_get_name(buddy));
	g_hash_table_insert(irc->buddies, ib->name, ib);
=======
	ib->name = g_strdup(buddy->name);
	g_hash_table_replace(irc->buddies, ib->name, ib);
>>>>>>> 265ece76

	/* if the timer isn't set, this is during signon, so we don't want to flood
	 * ourself off with ISON's, so we don't, but after that we want to know when
	 * someone's online asap */
	if (irc->timer)
		irc_ison_one(irc, ib);
}

static void irc_remove_buddy(PurpleConnection *gc, PurpleBuddy *buddy, PurpleGroup *group)
{
	struct irc_conn *irc = (struct irc_conn *)gc->proto_data;
	g_hash_table_remove(irc->buddies, purple_buddy_get_name(buddy));
}

static void read_input(struct irc_conn *irc, int len)
{
	char *cur, *end;

	irc->account->gc->last_received = time(NULL);
	irc->inbufused += len;
	irc->inbuf[irc->inbufused] = '\0';

	cur = irc->inbuf;

	/* This is a hack to work around the fact that marv gets messages
	 * with null bytes in them while using some weird irc server at work
	 */
	while ((cur < (irc->inbuf + irc->inbufused)) && !*cur)
		cur++;

	while (cur < irc->inbuf + irc->inbufused &&
	       ((end = strstr(cur, "\r\n")) || (end = strstr(cur, "\n")))) {
		int step = (*end == '\r' ? 2 : 1);
		*end = '\0';
		irc_parse_msg(irc, cur);
		cur = end + step;
	}
	if (cur != irc->inbuf + irc->inbufused) { /* leftover */
		irc->inbufused -= (cur - irc->inbuf);
		memmove(irc->inbuf, cur, irc->inbufused);
	} else {
		irc->inbufused = 0;
	}
}

static void irc_input_cb_ssl(gpointer data, PurpleSslConnection *gsc,
		PurpleInputCondition cond)
{

	PurpleConnection *gc = data;
	struct irc_conn *irc = gc->proto_data;
	int len;

	if(!g_list_find(purple_connections_get_all(), gc)) {
		purple_ssl_close(gsc);
		return;
	}

	if (irc->inbuflen < irc->inbufused + IRC_INITIAL_BUFSIZE) {
		irc->inbuflen += IRC_INITIAL_BUFSIZE;
		irc->inbuf = g_realloc(irc->inbuf, irc->inbuflen);
	}

	len = purple_ssl_read(gsc, irc->inbuf + irc->inbufused, IRC_INITIAL_BUFSIZE - 1);

	if (len < 0 && errno == EAGAIN) {
		/* Try again later */
		return;
	} else if (len < 0) {
		purple_connection_error_reason (gc,
			PURPLE_CONNECTION_ERROR_NETWORK_ERROR,
			_("Read error"));
		return;
	} else if (len == 0) {
		purple_connection_error_reason (gc,
			PURPLE_CONNECTION_ERROR_NETWORK_ERROR,
			_("Server has disconnected"));
		return;
	}

	read_input(irc, len);
}

static void irc_input_cb(gpointer data, gint source, PurpleInputCondition cond)
{
	PurpleConnection *gc = data;
	struct irc_conn *irc = gc->proto_data;
	int len;

	if (irc->inbuflen < irc->inbufused + IRC_INITIAL_BUFSIZE) {
		irc->inbuflen += IRC_INITIAL_BUFSIZE;
		irc->inbuf = g_realloc(irc->inbuf, irc->inbuflen);
	}

	len = read(irc->fd, irc->inbuf + irc->inbufused, IRC_INITIAL_BUFSIZE - 1);
	if (len < 0 && errno == EAGAIN) {
		return;
	} else if (len < 0) {
		purple_connection_error_reason (gc,
			PURPLE_CONNECTION_ERROR_NETWORK_ERROR,
			_("Read error"));
		return;
	} else if (len == 0) {
		purple_connection_error_reason (gc,
			PURPLE_CONNECTION_ERROR_NETWORK_ERROR,
			_("Server has disconnected"));
		return;
	}

	read_input(irc, len);
}

static void irc_chat_join (PurpleConnection *gc, GHashTable *data)
{
	struct irc_conn *irc = gc->proto_data;
	const char *args[2];

	args[0] = g_hash_table_lookup(data, "channel");
	args[1] = g_hash_table_lookup(data, "password");
	irc_cmd_join(irc, "join", NULL, args);
}

static char *irc_get_chat_name(GHashTable *data) {
	return g_strdup(g_hash_table_lookup(data, "channel"));
}

static void irc_chat_invite(PurpleConnection *gc, int id, const char *message, const char *name)
{
	struct irc_conn *irc = gc->proto_data;
	PurpleConversation *convo = purple_find_chat(gc, id);
	const char *args[2];

	if (!convo) {
		purple_debug(PURPLE_DEBUG_ERROR, "irc", "Got chat invite request for bogus chat\n");
		return;
	}
	args[0] = name;
	args[1] = purple_conversation_get_name(convo);
	irc_cmd_invite(irc, "invite", purple_conversation_get_name(convo), args);
}


static void irc_chat_leave (PurpleConnection *gc, int id)
{
	struct irc_conn *irc = gc->proto_data;
	PurpleConversation *convo = purple_find_chat(gc, id);
	const char *args[2];

	if (!convo)
		return;

	args[0] = purple_conversation_get_name(convo);
	args[1] = NULL;
	irc_cmd_part(irc, "part", purple_conversation_get_name(convo), args);
	serv_got_chat_left(gc, id);
}

static int irc_chat_send(PurpleConnection *gc, int id, const char *what, PurpleMessageFlags flags)
{
	struct irc_conn *irc = gc->proto_data;
	PurpleConversation *convo = purple_find_chat(gc, id);
	const char *args[2];
	char *tmp;

	if (!convo) {
		purple_debug(PURPLE_DEBUG_ERROR, "irc", "chat send on nonexistent chat\n");
		return -EINVAL;
	}
#if 0
	if (*what == '/') {
		return irc_parse_cmd(irc, convo->name, what + 1);
	}
#endif
	purple_markup_html_to_xhtml(what, NULL, &tmp);
	args[0] = convo->name;
	args[1] = tmp;

	irc_cmd_privmsg(irc, "msg", NULL, args);

	serv_got_chat_in(gc, id, purple_connection_get_display_name(gc), flags, what, time(NULL));
	g_free(tmp);
	return 0;
}

static guint irc_nick_hash(const char *nick)
{
	char *lc;
	guint bucket;

	lc = g_utf8_strdown(nick, -1);
	bucket = g_str_hash(lc);
	g_free(lc);

	return bucket;
}

static gboolean irc_nick_equal(const char *nick1, const char *nick2)
{
	return (purple_utf8_strcasecmp(nick1, nick2) == 0);
}

static void irc_buddy_free(struct irc_buddy *ib)
{
	g_free(ib->name);
	g_free(ib);
}

static void irc_chat_set_topic(PurpleConnection *gc, int id, const char *topic)
{
	char *buf;
	const char *name = NULL;
	struct irc_conn *irc;

	irc = gc->proto_data;
	name = purple_conversation_get_name(purple_find_chat(gc, id));

	if (name == NULL)
		return;

	buf = irc_format(irc, "vt:", "TOPIC", name, topic);
	irc_send(irc, buf);
	g_free(buf);
}

static PurpleRoomlist *irc_roomlist_get_list(PurpleConnection *gc)
{
	struct irc_conn *irc;
	GList *fields = NULL;
	PurpleRoomlistField *f;
	char *buf;

	irc = gc->proto_data;

	if (irc->roomlist)
		purple_roomlist_unref(irc->roomlist);

	irc->roomlist = purple_roomlist_new(purple_connection_get_account(gc));

	f = purple_roomlist_field_new(PURPLE_ROOMLIST_FIELD_STRING, "", "channel", TRUE);
	fields = g_list_append(fields, f);

	f = purple_roomlist_field_new(PURPLE_ROOMLIST_FIELD_INT, _("Users"), "users", FALSE);
	fields = g_list_append(fields, f);

	f = purple_roomlist_field_new(PURPLE_ROOMLIST_FIELD_STRING, _("Topic"), "topic", FALSE);
	fields = g_list_append(fields, f);

	purple_roomlist_set_fields(irc->roomlist, fields);

	buf = irc_format(irc, "v", "LIST");
	irc_send(irc, buf);
	g_free(buf);

	return irc->roomlist;
}

static void irc_roomlist_cancel(PurpleRoomlist *list)
{
	PurpleConnection *gc = purple_account_get_connection(list->account);
	struct irc_conn *irc;

	if (gc == NULL)
		return;

	irc = gc->proto_data;

	purple_roomlist_set_in_progress(list, FALSE);

	if (irc->roomlist == list) {
		irc->roomlist = NULL;
		purple_roomlist_unref(list);
	}
}

static void irc_keepalive(PurpleConnection *gc)
{
	struct irc_conn *irc = gc->proto_data;
	if ((time(NULL) - irc->recv_time) > PING_TIMEOUT)
		irc_cmd_ping(irc, NULL, NULL, NULL);
}

static PurplePluginProtocolInfo prpl_info =
{
	OPT_PROTO_CHAT_TOPIC | OPT_PROTO_PASSWORD_OPTIONAL |
	OPT_PROTO_SLASH_COMMANDS_NATIVE,
	NULL,					/* user_splits */
	NULL,					/* protocol_options */
	NO_BUDDY_ICONS,		/* icon_spec */
	irc_blist_icon,		/* list_icon */
	NULL,			/* list_emblems */
	NULL,					/* status_text */
	NULL,					/* tooltip_text */
	irc_status_types,	/* away_states */
	NULL,					/* blist_node_menu */
	irc_chat_join_info,	/* chat_info */
	irc_chat_info_defaults,	/* chat_info_defaults */
	irc_login,		/* login */
	irc_close,		/* close */
	irc_im_send,		/* send_im */
	NULL,					/* set_info */
	NULL,					/* send_typing */
	irc_get_info,		/* get_info */
	irc_set_status,		/* set_status */
	NULL,					/* set_idle */
	NULL,					/* change_passwd */
	irc_add_buddy,		/* add_buddy */
	NULL,					/* add_buddies */
	irc_remove_buddy,	/* remove_buddy */
	NULL,					/* remove_buddies */
	NULL,					/* add_permit */
	NULL,					/* add_deny */
	NULL,					/* rem_permit */
	NULL,					/* rem_deny */
	NULL,					/* set_permit_deny */
	irc_chat_join,		/* join_chat */
	NULL,					/* reject_chat */
	irc_get_chat_name,	/* get_chat_name */
	irc_chat_invite,	/* chat_invite */
	irc_chat_leave,		/* chat_leave */
	NULL,					/* chat_whisper */
	irc_chat_send,		/* chat_send */
	irc_keepalive,		/* keepalive */
	NULL,					/* register_user */
	NULL,					/* get_cb_info */
	NULL,					/* get_cb_away */
	NULL,					/* alias_buddy */
	NULL,					/* group_buddy */
	NULL,					/* rename_group */
	NULL,					/* buddy_free */
	NULL,					/* convo_closed */
	purple_normalize_nocase,	/* normalize */
	NULL,					/* set_buddy_icon */
	NULL,					/* remove_group */
	NULL,					/* get_cb_real_name */
	irc_chat_set_topic,	/* set_chat_topic */
	NULL,					/* find_blist_chat */
	irc_roomlist_get_list,	/* roomlist_get_list */
	irc_roomlist_cancel,	/* roomlist_cancel */
	NULL,					/* roomlist_expand_category */
	NULL,					/* can_receive_file */
	irc_dccsend_send_file,	/* send_file */
	irc_dccsend_new_xfer,	/* new_xfer */
	NULL,					/* offline_message */
	NULL,					/* whiteboard_prpl_ops */
	irc_send_raw,			/* send_raw */
	NULL,					/* roomlist_room_serialize */

	/* padding */
	NULL,
	NULL,
	NULL,
	sizeof(PurplePluginProtocolInfo),       /* struct_size */
	NULL
};

static gboolean load_plugin (PurplePlugin *plugin) {

	purple_signal_register(plugin, "irc-sending-text",
			     purple_marshal_VOID__POINTER_POINTER, NULL, 2,
			     purple_value_new(PURPLE_TYPE_SUBTYPE, PURPLE_SUBTYPE_CONNECTION),
			     purple_value_new_outgoing(PURPLE_TYPE_STRING));
	purple_signal_register(plugin, "irc-receiving-text",
			     purple_marshal_VOID__POINTER_POINTER, NULL, 2,
			     purple_value_new(PURPLE_TYPE_SUBTYPE, PURPLE_SUBTYPE_CONNECTION),
			     purple_value_new_outgoing(PURPLE_TYPE_STRING));
	return TRUE;
}


static PurplePluginInfo info =
{
	PURPLE_PLUGIN_MAGIC,
	PURPLE_MAJOR_VERSION,
	PURPLE_MINOR_VERSION,
	PURPLE_PLUGIN_PROTOCOL,                             /**< type           */
	NULL,                                             /**< ui_requirement */
	0,                                                /**< flags          */
	NULL,                                             /**< dependencies   */
	PURPLE_PRIORITY_DEFAULT,                            /**< priority       */

	"prpl-irc",                                       /**< id             */
	"IRC",                                            /**< name           */
	DISPLAY_VERSION,                                  /**< version        */
	N_("IRC Protocol Plugin"),                        /**  summary        */
	N_("The IRC Protocol Plugin that Sucks Less"),    /**  description    */
	NULL,                                             /**< author         */
	PURPLE_WEBSITE,                                     /**< homepage       */

	load_plugin,                                      /**< load           */
	NULL,                                             /**< unload         */
	NULL,                                             /**< destroy        */

	NULL,                                             /**< ui_info        */
	&prpl_info,                                       /**< extra_info     */
	NULL,                                             /**< prefs_info     */
	irc_actions,

	/* padding */
	NULL,
	NULL,
	NULL,
	NULL
};

static void _init_plugin(PurplePlugin *plugin)
{
	PurpleAccountUserSplit *split;
	PurpleAccountOption *option;

	split = purple_account_user_split_new(_("Server"), IRC_DEFAULT_SERVER, '@');
	prpl_info.user_splits = g_list_append(prpl_info.user_splits, split);

	option = purple_account_option_int_new(_("Port"), "port", IRC_DEFAULT_PORT);
	prpl_info.protocol_options = g_list_append(prpl_info.protocol_options, option);

	option = purple_account_option_string_new(_("Encodings"), "encoding", IRC_DEFAULT_CHARSET);
	prpl_info.protocol_options = g_list_append(prpl_info.protocol_options, option);

	option = purple_account_option_bool_new(_("Auto-detect incoming UTF-8"), "autodetect_utf8", IRC_DEFAULT_AUTODETECT);
	prpl_info.protocol_options = g_list_append(prpl_info.protocol_options, option);

	option = purple_account_option_string_new(_("Username"), "username", "");
	prpl_info.protocol_options = g_list_append(prpl_info.protocol_options, option);

	option = purple_account_option_string_new(_("Real name"), "realname", "");
	prpl_info.protocol_options = g_list_append(prpl_info.protocol_options, option);

	/*
	option = purple_account_option_string_new(_("Quit message"), "quitmsg", IRC_DEFAULT_QUIT);
	prpl_info.protocol_options = g_list_append(prpl_info.protocol_options, option);
	*/

	option = purple_account_option_bool_new(_("Use SSL"), "ssl", FALSE);
	prpl_info.protocol_options = g_list_append(prpl_info.protocol_options, option);

	_irc_plugin = plugin;

	purple_prefs_remove("/plugins/prpl/irc/quitmsg");
	purple_prefs_remove("/plugins/prpl/irc");

	irc_register_commands();
}

PURPLE_INIT_PLUGIN(irc, _init_plugin, info);<|MERGE_RESOLUTION|>--- conflicted
+++ resolved
@@ -564,13 +564,8 @@
 {
 	struct irc_conn *irc = (struct irc_conn *)gc->proto_data;
 	struct irc_buddy *ib = g_new0(struct irc_buddy, 1);
-<<<<<<< HEAD
 	ib->name = g_strdup(purple_buddy_get_name(buddy));
-	g_hash_table_insert(irc->buddies, ib->name, ib);
-=======
-	ib->name = g_strdup(buddy->name);
 	g_hash_table_replace(irc->buddies, ib->name, ib);
->>>>>>> 265ece76
 
 	/* if the timer isn't set, this is during signon, so we don't want to flood
 	 * ourself off with ISON's, so we don't, but after that we want to know when
