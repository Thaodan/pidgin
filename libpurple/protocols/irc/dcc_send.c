/**
 * @file dcc_send.c Functions used in sending files with DCC SEND
 *
 * purple
 *
 * Copyright (C) 2004, Timothy T Ringenbach <omarvo@hotmail.com>
 * Copyright (C) 2003, Robbert Haarman <purple@inglorion.net>
 *
 * This program is free software; you can redistribute it and/or modify
 * it under the terms of the GNU General Public License as published by
 * the Free Software Foundation; either version 2 of the License, or
 * (at your option) any later version.
 *
 * This program is distributed in the hope that it will be useful,
 * but WITHOUT ANY WARRANTY; without even the implied warranty of
 * MERCHANTABILITY or FITNESS FOR A PARTICULAR PURPOSE.  See the
 * GNU General Public License for more details.
 *
 * You should have received a copy of the GNU General Public License
 * along with this program; if not, write to the Free Software
 * Foundation, Inc., 51 Franklin Street, Fifth Floor, Boston, MA  02111-1301  USA
 */

#include "internal.h"
#include "irc.h"
#include "debug.h"
#include "xfer.h"
#include "notify.h"
#include "network.h"

/***************************************************************************
 * Functions related to receiving files via DCC SEND
 ***************************************************************************/

struct irc_xfer_rx_data {
	gchar *ip;
	unsigned int remote_port;
};

static void irc_dccsend_recv_destroy(PurpleXfer *xfer)
{
	struct irc_xfer_rx_data *xd = purple_xfer_get_protocol_data(xfer);

	g_free(xd->ip);
	g_free(xd);
}

/*
 * This function is called whenever data is received.
 * It sends the acknowledgement (in the form of a total byte count as an
 * unsigned 4 byte integer in network byte order)
 */
static void irc_dccsend_recv_ack(PurpleXfer *xfer, const guchar *data, size_t size) {
	guint32 l;
	gssize result;

	l = htonl(purple_xfer_get_bytes_sent(xfer));
	result = purple_xfer_write(xfer, (guchar *)&l, sizeof(l));
	if (result != sizeof(l)) {
		purple_debug_error("irc", "unable to send acknowledgement: %s\n", g_strerror(errno));
		/* TODO: We should probably close the connection here or something. */
	}
}

static void irc_dccsend_recv_init(PurpleXfer *xfer) {
	struct irc_xfer_rx_data *xd = purple_xfer_get_protocol_data(xfer);

	purple_xfer_start(xfer, -1, xd->ip, xd->remote_port);
	g_free(xd->ip);
	xd->ip = NULL;
}

/* This function makes the necessary arrangements for receiving files */
void irc_dccsend_recv(struct irc_conn *irc, const char *from, const char *msg) {
	PurpleXfer *xfer;
	struct irc_xfer_rx_data *xd;
	gchar **token;
	struct in_addr addr;
	GString *filename;
	int i = 0;
	guint32 nip;

	token = g_strsplit(msg, " ", 0);
	if (!token[0] || !token[1] || !token[2]) {
		g_strfreev(token);
		return;
	}

	filename = g_string_new("");
	if (token[0][0] == '"') {
		if (!strchr(&(token[0][1]), '"')) {
			g_string_append(filename, &(token[0][1]));
			for (i = 1; token[i]; i++)
				if (!strchr(token[i], '"')) {
					g_string_append_printf(filename, " %s", token[i]);
				} else {
					g_string_append_len(filename, token[i], strlen(token[i]) - 1);
					break;
				}
		} else {
			g_string_append_len(filename, &(token[0][1]), strlen(&(token[0][1])) - 1);
		}
	} else {
		g_string_append(filename, token[0]);
	}

	if (!token[i] || !token[i+1] || !token[i+2]) {
		g_strfreev(token);
		g_string_free(filename, TRUE);
		return;
	}
	i++;

	xfer = purple_xfer_new(irc->account, PURPLE_XFER_TYPE_RECEIVE, from);
	if (xfer)
	{
		xd = g_new0(struct irc_xfer_rx_data, 1);
		purple_xfer_set_protocol_data(xfer, xd);

		purple_xfer_set_filename(xfer, filename->str);
		xd->remote_port = atoi(token[i+1]);

		nip = strtoul(token[i], NULL, 10);
		if (nip) {
			addr.s_addr = htonl(nip);
			xd->ip = g_strdup(inet_ntoa(addr));
		} else {
			xd->ip = g_strdup(token[i]);
		}
		purple_debug(PURPLE_DEBUG_INFO, "irc", "Receiving file (%s) from %s\n",
			     filename->str, xd->ip);
		purple_xfer_set_size(xfer, token[i+2] ? atoi(token[i+2]) : 0);

		purple_xfer_set_init_fnc(xfer, irc_dccsend_recv_init);
		purple_xfer_set_ack_fnc(xfer, irc_dccsend_recv_ack);

		purple_xfer_set_end_fnc(xfer, irc_dccsend_recv_destroy);
		purple_xfer_set_request_denied_fnc(xfer, irc_dccsend_recv_destroy);
		purple_xfer_set_cancel_recv_fnc(xfer, irc_dccsend_recv_destroy);

		purple_xfer_request(xfer);
	}
	g_strfreev(token);
	g_string_free(filename, TRUE);
}

/*******************************************************************
 * Functions related to sending files via DCC SEND
 *******************************************************************/

struct irc_xfer_send_data {
	PurpleNetworkListenData *listen_data;
	gint inpa;
	int fd;
	guchar *rxqueue;
	guint rxlen;
};

static void irc_dccsend_send_destroy(PurpleXfer *xfer)
{
	struct irc_xfer_send_data *xd = purple_xfer_get_protocol_data(xfer);

	if (xd == NULL)
		return;

	if (xd->listen_data != NULL)
		purple_network_listen_cancel(xd->listen_data);
	if (xd->inpa > 0)
		purple_input_remove(xd->inpa);
	if (xd->fd != -1)
		close(xd->fd);

	g_free(xd->rxqueue);

	g_free(xd);
}

/* just in case you were wondering, this is why DCC is gay */
static void irc_dccsend_send_read(gpointer data, int source, PurpleInputCondition cond)
{
	PurpleXfer *xfer = data;
	struct irc_xfer_send_data *xd = purple_xfer_get_protocol_data(xfer);
	char buffer[64];
	int len;

	len = read(source, buffer, sizeof(buffer));

	if (len < 0 && errno == EAGAIN)
		return;
	else if (len <= 0) {
		/* XXX: Shouldn't this be canceling the transfer? */
		purple_input_remove(xd->inpa);
		xd->inpa = 0;
		return;
	}

	xd->rxqueue = g_realloc(xd->rxqueue, len + xd->rxlen);
	memcpy(xd->rxqueue + xd->rxlen, buffer, len);
	xd->rxlen += len;

	while (1) {
		gint32 val;
		size_t acked;

		if (xd->rxlen < 4)
			break;

		memcpy(&val, xd->rxqueue, sizeof(val));
		acked = ntohl(val);

		xd->rxlen -= 4;
		if (xd->rxlen) {
			unsigned char *tmp = g_memdup(xd->rxqueue + 4, xd->rxlen);
			g_free(xd->rxqueue);
			xd->rxqueue = tmp;
		} else {
			g_free(xd->rxqueue);
			xd->rxqueue = NULL;
		}

		if ((goffset)acked >= purple_xfer_get_size(xfer)) {
			purple_input_remove(xd->inpa);
			xd->inpa = 0;
			purple_xfer_set_completed(xfer, TRUE);
			purple_xfer_end(xfer);
			return;
		}
	}
}

static gssize irc_dccsend_send_write(const guchar *buffer, size_t size, PurpleXfer *xfer)
{
	gssize s;
	gssize ret;

	s = MIN((gssize)purple_xfer_get_bytes_remaining(xfer), (gssize)size);
	if (!s)
		return 0;

	ret = purple_xfer_write(xfer, buffer, s);

	if (ret < 0 && errno == EAGAIN)
		ret = 0;

	return ret;
}

static void irc_dccsend_send_connected(gpointer data, int source, PurpleInputCondition cond) {
	PurpleXfer *xfer = (PurpleXfer *) data;
<<<<<<< HEAD
	struct irc_xfer_send_data *xd = purple_xfer_get_protocol_data(xfer);
	int conn, flags;
=======
	struct irc_xfer_send_data *xd = xfer->data;
	int conn;
>>>>>>> d6fd0d25

	conn = accept(xd->fd, NULL, 0);
	if (conn == -1) {
		/* Accepting the connection failed. This could just be related
		 * to the nonblocking nature of the listening socket, so we'll
		 * just try again next time */
		/* Let's print an error message anyway */
		purple_debug_warning("irc", "accept: %s\n", g_strerror(errno));
		return;
	}

	purple_input_remove(purple_xfer_get_watcher(xfer));
	purple_xfer_set_watcher(xfer, 0);
	close(xd->fd);
	xd->fd = -1;

	_purple_network_set_common_socket_flags(conn);

	xd->inpa = purple_input_add(conn, PURPLE_INPUT_READ, irc_dccsend_send_read, xfer);
	/* Start the transfer */
	purple_xfer_start(xfer, conn, NULL, 0);
}

static void
irc_dccsend_network_listen_cb(int sock, gpointer data)
{
	PurpleXfer *xfer = data;
	struct irc_xfer_send_data *xd;
	PurpleConnection *gc;
	struct irc_conn *irc;
	const char *arg[2];
	char *tmp;
	struct in_addr addr;
	unsigned short int port;

	xd = purple_xfer_get_protocol_data(xfer);
	xd->listen_data = NULL;

	if (purple_xfer_get_status(xfer) == PURPLE_XFER_STATUS_CANCEL_LOCAL
			|| purple_xfer_get_status(xfer) == PURPLE_XFER_STATUS_CANCEL_REMOTE) {
		g_object_unref(xfer);
		return;
	}

	xd = purple_xfer_get_protocol_data(xfer);
	gc = purple_account_get_connection(purple_xfer_get_account(xfer));
	irc = purple_connection_get_protocol_data(gc);

	g_object_unref(xfer);

	if (sock < 0) {
		purple_notify_error(gc, NULL, _("File Transfer Failed"),
			_("Unable to open a listening port."),
			purple_request_cpar_from_connection(gc));
		purple_xfer_cancel_local(xfer);
		return;
	}

	xd->fd = sock;

	port = purple_network_get_port_from_fd(sock);
	purple_debug_misc("irc", "port is %hu\n", port);
	/* Monitor the listening socket */
	purple_xfer_set_watcher(xfer, purple_input_add(sock, PURPLE_INPUT_READ,
	                                 irc_dccsend_send_connected, xfer));

	/* Send the intended recipient the DCC request */
	arg[0] = purple_xfer_get_remote_user(xfer);
	inet_aton(purple_network_get_my_ip(irc->fd), &addr);
	arg[1] = tmp = g_strdup_printf("\001DCC SEND \"%s\" %u %hu %" G_GOFFSET_FORMAT "\001",
	                               purple_xfer_get_filename(xfer), ntohl(addr.s_addr),
	                               port, purple_xfer_get_size(xfer));

	irc_cmd_privmsg(purple_connection_get_protocol_data(gc), "msg", NULL, arg);
	g_free(tmp);
}

/*
 * This function is called after the user has selected a file to send.
 */
static void irc_dccsend_send_init(PurpleXfer *xfer) {
	PurpleConnection *gc = purple_account_get_connection(purple_xfer_get_account(xfer));
	struct irc_xfer_send_data *xd = purple_xfer_get_protocol_data(xfer);

	purple_xfer_set_filename(xfer, g_path_get_basename(purple_xfer_get_local_filename(xfer)));

	g_object_ref(xfer);

	/* Create a listening socket */
	xd->listen_data = purple_network_listen_range(0, 0, AF_UNSPEC, SOCK_STREAM, TRUE,
			irc_dccsend_network_listen_cb, xfer);
	if (xd->listen_data == NULL) {
		g_object_unref(xfer);
		purple_notify_error(gc, NULL, _("File Transfer Failed"),
			_("Unable to open a listening port."),
			purple_request_cpar_from_connection(gc));
		purple_xfer_cancel_local(xfer);
	}

}

PurpleXfer *irc_dccsend_new_xfer(PurpleConnection *gc, const char *who) {
	PurpleXfer *xfer;
	struct irc_xfer_send_data *xd;

	/* Build the file transfer handle */
	xfer = purple_xfer_new(purple_connection_get_account(gc), PURPLE_XFER_TYPE_SEND, who);
	if (xfer)
	{
		xd = g_new0(struct irc_xfer_send_data, 1);
		xd->fd = -1;
		purple_xfer_set_protocol_data(xfer, xd);

		/* Setup our I/O op functions */
		purple_xfer_set_init_fnc(xfer, irc_dccsend_send_init);
		purple_xfer_set_write_fnc(xfer, irc_dccsend_send_write);
		purple_xfer_set_end_fnc(xfer, irc_dccsend_send_destroy);
		purple_xfer_set_request_denied_fnc(xfer, irc_dccsend_send_destroy);
		purple_xfer_set_cancel_send_fnc(xfer, irc_dccsend_send_destroy);
	}

	return xfer;
}

/**
 * Purple calls this function when the user selects Send File from the
 * buddy menu
 * It sets up the PurpleXfer struct and tells Purple to go ahead
 */
void irc_dccsend_send_file(PurpleConnection *gc, const char *who, const char *file) {
	PurpleXfer *xfer = irc_dccsend_new_xfer(gc, who);

	/* Perform the request */
	if (file)
		purple_xfer_request_accepted(xfer, file);
	else
		purple_xfer_request(xfer);
}<|MERGE_RESOLUTION|>--- conflicted
+++ resolved
@@ -247,13 +247,8 @@
 
 static void irc_dccsend_send_connected(gpointer data, int source, PurpleInputCondition cond) {
 	PurpleXfer *xfer = (PurpleXfer *) data;
-<<<<<<< HEAD
 	struct irc_xfer_send_data *xd = purple_xfer_get_protocol_data(xfer);
-	int conn, flags;
-=======
-	struct irc_xfer_send_data *xd = xfer->data;
 	int conn;
->>>>>>> d6fd0d25
 
 	conn = accept(xd->fd, NULL, 0);
 	if (conn == -1) {
