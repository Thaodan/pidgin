--- conflicted
+++ resolved
@@ -302,13 +302,8 @@
 	req->channel = channel;
 	req->sg = sg;
 
-<<<<<<< HEAD
-	purple_request_action_with_hint(gc, _("Whiteboard"), tmp, NULL, 1,
+	purple_request_action_with_hint(sender, _("Whiteboard"), tmp, NULL, 1,
 				sg->account, sender->nickname, NULL, PURPLE_REQUEST_UI_HINT_CONV, req, 2,
-=======
-	purple_request_action(sender, _("Whiteboard"), tmp, NULL, 1,
-				sg->account, sender->nickname, NULL, req, 2,
->>>>>>> 22bc461e
 			    _("Yes"), G_CALLBACK(silcpurple_wb_request_cb),
 			    _("No"), G_CALLBACK(silcpurple_wb_request_cb));
 }
