/*

  silcpurple_pk.c

  Author: Pekka Riikonen <priikone@silcnet.org>

  Copyright (C) 2004 Pekka Riikonen

  This program is free software; you can redistribute it and/or modify
  it under the terms of the GNU General Public License as published by
  the Free Software Foundation; version 2 of the License.

  This program is distributed in the hope that it will be useful,
  but WITHOUT ANY WARRANTY; without even the implied warranty of
  MERCHANTABILITY or FITNESS FOR A PARTICULAR PURPOSE.  See the
  GNU General Public License for more details.

*/

#include "silcincludes.h"
#include "silcclient.h"
#include "silcpurple.h"

/************************* Public Key Verification ***************************/

typedef struct {
	SilcClient client;
	SilcClientConnection conn;
	char *filename;
	char *entity;
	char *entity_name;
	char *fingerprint;
	char *babbleprint;
	unsigned char *pk;
	SilcUInt32 pk_len;
	SilcSKEPKType pk_type;
	SilcVerifyPublicKey completion;
	void *context;
	gboolean changed;
} *PublicKeyVerify;

static void silcpurple_verify_ask(const char *entity,
				const char *fingerprint,
				const char *babbleprint,
				PublicKeyVerify verify);

static void silcpurple_verify_cb(PublicKeyVerify verify, gint id)
{
	if (id != 2) {
		if (verify->completion)
			verify->completion(FALSE, verify->context);
	} else {
		if (verify->completion)
			verify->completion(TRUE, verify->context);

		/* Save the key for future checking */
		silc_pkcs_save_public_key_data(verify->filename, verify->pk,
					       verify->pk_len, SILC_PKCS_FILE_PEM);
	}

	silc_free(verify->filename);
	silc_free(verify->entity);
	silc_free(verify->entity_name);
	silc_free(verify->fingerprint);
	silc_free(verify->babbleprint);
	silc_free(verify->pk);
	silc_free(verify);
}

static void silcpurple_verify_details_cb(PublicKeyVerify verify)
{
	/* What a hack.  We have to display the accept dialog _again_
	   because Purple closes the dialog after you press the button.  Purple
	   should have option for the dialogs whether the buttons close them
	   or not. */
	silcpurple_verify_ask(verify->entity, verify->fingerprint,
			    verify->babbleprint, verify);
}

static void silcpurple_verify_details(PublicKeyVerify verify, gint id)
{
	SilcPublicKey public_key;
	PurpleConnection *gc = verify->client->application;
	SilcPurple sg = gc->proto_data;

	silc_pkcs_public_key_decode(verify->pk, verify->pk_len,
				    &public_key);
	silcpurple_show_public_key(sg, verify->entity_name, public_key,
				 G_CALLBACK(silcpurple_verify_details_cb),
				 verify);
	silc_pkcs_public_key_free(public_key);
}

static void silcpurple_verify_ask(const char *entity,
				const char *fingerprint,
				const char *babbleprint,
				PublicKeyVerify verify)
{
	PurpleConnection *gc = verify->client->application;
	char tmp[256], tmp2[256];

	if (verify->changed) {
		g_snprintf(tmp, sizeof(tmp),
			   _("Received %s's public key. Your local copy does not match this "
			     "key. Would you still like to accept this public key?"),
			   entity);
	} else {
		g_snprintf(tmp, sizeof(tmp),
			   _("Received %s's public key. Would you like to accept this "
			     "public key?"), entity);
	}
	g_snprintf(tmp2, sizeof(tmp2),
		   _("Fingerprint and babbleprint for the %s key are:\n\n"
		     "%s\n%s\n"), entity, fingerprint, babbleprint);

	purple_request_action(gc, _("Verify Public Key"), tmp, tmp2,
						PURPLE_DEFAULT_ACTION_NONE,
<<<<<<< HEAD
						purple_connection_get_account(gc), entity, NULL, PURPLE_REQUEST_UI_HINT_BLIST, verify, 3,
=======
						purple_connection_get_account(gc), entity, NULL, verify, 3,
>>>>>>> e97e5cac
			    _("Yes"), G_CALLBACK(silcpurple_verify_cb),
			    _("No"), G_CALLBACK(silcpurple_verify_cb),
			    _("_View..."), G_CALLBACK(silcpurple_verify_details));
}

void silcpurple_verify_public_key(SilcClient client, SilcClientConnection conn,
				const char *name, SilcSocketType conn_type,
				unsigned char *pk, SilcUInt32 pk_len,
				SilcSKEPKType pk_type,
				SilcVerifyPublicKey completion, void *context)
{
	PurpleConnection *gc = client->application;
	int i;
	char file[256], filename[256], filename2[256], *ipf, *hostf = NULL;
	char *fingerprint, *babbleprint;
	struct passwd *pw;
	struct stat st;
	char *entity = ((conn_type == SILC_SOCKET_TYPE_SERVER ||
			 conn_type == SILC_SOCKET_TYPE_ROUTER) ?
			"server" : "client");
	PublicKeyVerify verify;

	if (pk_type != SILC_SKE_PK_TYPE_SILC) {
		purple_notify_error(gc, _("Verify Public Key"),
				  _("Unsupported public key type"), NULL);
		if (completion)
			completion(FALSE, context);
		return;
	}

	pw = getpwuid(getuid());
	if (!pw) {
		if (completion)
			completion(FALSE, context);
		return;
	}

	memset(filename, 0, sizeof(filename));
	memset(filename2, 0, sizeof(filename2));
	memset(file, 0, sizeof(file));

	if (conn_type == SILC_SOCKET_TYPE_SERVER ||
	    conn_type == SILC_SOCKET_TYPE_ROUTER) {
		if (!name) {
			g_snprintf(file, sizeof(file) - 1, "%skey_%s_%d.pub", entity,
				   conn->sock->ip, conn->sock->port);
			g_snprintf(filename, sizeof(filename) - 1,
				   "%s" G_DIR_SEPARATOR_S "%skeys" G_DIR_SEPARATOR_S "%s",
				   silcpurple_silcdir(), entity, file);

			g_snprintf(file, sizeof(file) - 1, "%skey_%s_%d.pub", entity,
				   conn->sock->hostname, conn->sock->port);
			g_snprintf(filename2, sizeof(filename2) - 1,
				   "%s" G_DIR_SEPARATOR_S "%skeys" G_DIR_SEPARATOR_S "%s",
				   silcpurple_silcdir(), entity, file);

			ipf = filename;
			hostf = filename2;
		} else {
			g_snprintf(file, sizeof(file) - 1, "%skey_%s_%d.pub", entity,
				   name, conn->sock->port);
			g_snprintf(filename, sizeof(filename) - 1,
				   "%s" G_DIR_SEPARATOR_S "%skeys" G_DIR_SEPARATOR_S "%s",
				   silcpurple_silcdir(), entity, file);

			ipf = filename;
		}
	} else {
		/* Replace all whitespaces with `_'. */
		fingerprint = silc_hash_fingerprint(NULL, pk, pk_len);
		for (i = 0; i < strlen(fingerprint); i++)
			if (fingerprint[i] == ' ')
				fingerprint[i] = '_';

		g_snprintf(file, sizeof(file) - 1, "%skey_%s.pub", entity, fingerprint);
		g_snprintf(filename, sizeof(filename) - 1,
			   "%s" G_DIR_SEPARATOR_S "%skeys" G_DIR_SEPARATOR_S "%s",
			   silcpurple_silcdir(), entity, file);
		silc_free(fingerprint);

		ipf = filename;
	}

	verify = silc_calloc(1, sizeof(*verify));
	if (!verify)
		return;
	verify->client = client;
	verify->conn = conn;
	verify->filename = strdup(ipf);
	verify->entity = strdup(entity);
	verify->entity_name = (conn_type != SILC_SOCKET_TYPE_CLIENT ?
			       (name ? strdup(name) : strdup(conn->sock->hostname))
			       : NULL);
	verify->pk = silc_memdup(pk, pk_len);
	verify->pk_len = pk_len;
	verify->pk_type = pk_type;
	verify->completion = completion;
	verify->context = context;
	fingerprint = verify->fingerprint = silc_hash_fingerprint(NULL, pk, pk_len);
	babbleprint = verify->babbleprint = silc_hash_babbleprint(NULL, pk, pk_len);

	/* Check whether this key already exists */
	if (g_stat(ipf, &st) < 0 && (!hostf || g_stat(hostf, &st) < 0)) {
		/* Key does not exist, ask user to verify the key and save it */
		silcpurple_verify_ask(name ? name : entity,
				    fingerprint, babbleprint, verify);
		return;
	} else {
		/* The key already exists, verify it. */
		SilcPublicKey public_key;
		unsigned char *encpk;
		SilcUInt32 encpk_len;

		/* Load the key file, try for both IP filename and hostname filename */
		if (!silc_pkcs_load_public_key(ipf, &public_key,
					       SILC_PKCS_FILE_PEM) &&
		    !silc_pkcs_load_public_key(ipf, &public_key,
					       SILC_PKCS_FILE_BIN) &&
		    (!hostf || (!silc_pkcs_load_public_key(hostf, &public_key,
							   SILC_PKCS_FILE_PEM) &&
				!silc_pkcs_load_public_key(hostf, &public_key,
							   SILC_PKCS_FILE_BIN)))) {
			silcpurple_verify_ask(name ? name : entity,
					    fingerprint, babbleprint, verify);
			return;
		}

		/* Encode the key data */
		encpk = silc_pkcs_public_key_encode(public_key, &encpk_len);
		if (!encpk) {
			silcpurple_verify_ask(name ? name : entity,
					    fingerprint, babbleprint, verify);
			return;
		}

		/* Compare the keys */
		if (memcmp(encpk, pk, encpk_len)) {
			/* Ask user to verify the key and save it */
			verify->changed = TRUE;
			silcpurple_verify_ask(name ? name : entity,
					    fingerprint, babbleprint, verify);
			return;
		}

		/* Local copy matched */
		if (completion)
			completion(TRUE, context);
		silc_free(verify->filename);
		silc_free(verify->entity);
		silc_free(verify->entity_name);
		silc_free(verify->pk);
		silc_free(verify->fingerprint);
		silc_free(verify->babbleprint);
		silc_free(verify);
	}
}<|MERGE_RESOLUTION|>--- conflicted
+++ resolved
@@ -115,11 +115,7 @@
 
 	purple_request_action(gc, _("Verify Public Key"), tmp, tmp2,
 						PURPLE_DEFAULT_ACTION_NONE,
-<<<<<<< HEAD
-						purple_connection_get_account(gc), entity, NULL, PURPLE_REQUEST_UI_HINT_BLIST, verify, 3,
-=======
 						purple_connection_get_account(gc), entity, NULL, verify, 3,
->>>>>>> e97e5cac
 			    _("Yes"), G_CALLBACK(silcpurple_verify_cb),
 			    _("No"), G_CALLBACK(silcpurple_verify_cb),
 			    _("_View..."), G_CALLBACK(silcpurple_verify_details));
