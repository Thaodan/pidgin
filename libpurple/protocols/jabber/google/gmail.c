--- conflicted
+++ resolved
@@ -94,15 +94,9 @@
 		sender_node  = purple_xmlnode_get_child(message, "senders");
 		sender_node  = purple_xmlnode_get_child(sender_node, "sender");
 
-<<<<<<< HEAD
 		while (sender_node && (!purple_xmlnode_get_attrib(sender_node, "unread") ||
-		       !strcmp(purple_xmlnode_get_attrib(sender_node, "unread"),"0")))
+		       purple_strequal(purple_xmlnode_get_attrib(sender_node, "unread"),"0")))
 			sender_node = purple_xmlnode_get_next_twin(sender_node);
-=======
-		while (sender_node && (!xmlnode_get_attrib(sender_node, "unread") ||
-		       purple_strequal(xmlnode_get_attrib(sender_node, "unread"),"0")))
-			sender_node = xmlnode_get_next_twin(sender_node);
->>>>>>> 2f50dafa
 
 		if (!sender_node) {
 			i--;
@@ -121,14 +115,8 @@
 		subjects[i] = (subject != NULL ? subject : g_strdup(""));
 		urls[i] = url;
 
-<<<<<<< HEAD
 		tid = purple_xmlnode_get_attrib(message, "tid");
-		if (tid &&
-		    (js->gmail_last_tid == NULL || strcmp(tid, js->gmail_last_tid) > 0)) {
-=======
-		tid = xmlnode_get_attrib(message, "tid");
 		if (g_strcmp0(tid, js->gmail_last_tid) > 0) {
->>>>>>> 2f50dafa
 			g_free(js->gmail_last_tid);
 			js->gmail_last_tid = g_strdup(tid);
 		}
