/**
 * Purple is the legal property of its developers, whose names are too numerous
 * to list here.  Please refer to the COPYRIGHT file distributed with this
 * source distribution.
 *
 * This program is free software; you can redistribute it and/or modify
 * it under the terms of the GNU General Public License as published by
 * the Free Software Foundation; either version 2 of the License, or
 * (at your option) any later version.
 *
 * This program is distributed in the hope that it will be useful,
 * but WITHOUT ANY WARRANTY; without even the implied warranty of
 * MERCHANTABILITY or FITNESS FOR A PARTICULAR PURPOSE.  See the
 * GNU General Public License for more details.
 *
 * You should have received a copy of the GNU General Public License
 * along with this program; if not, write to the Free Software
 * Foundation, Inc., 51 Franklin Street, Fifth Floor, Boston, MA  02111-1301  USA
 */

#include "internal.h"
#include "debug.h"
#include "google_session.h"

#include "jingle/jingle.h"

#ifdef USE_VV

typedef struct {
	PurpleMedia *media;
	gboolean video;
	GList *remote_audio_candidates; /* list of PurpleMediaCandidate */
	GList *remote_video_candidates; /* list of PurpleMediaCandidate */
	gboolean added_streams;		/* this indicates if the streams have been
	 							   to media (ie. after getting relay credentials */
} GoogleAVSessionData;

static gboolean
google_session_id_equal(gconstpointer a, gconstpointer b)
{
	GoogleSessionId *c = (GoogleSessionId*)a;
	GoogleSessionId *d = (GoogleSessionId*)b;

	return !strcmp(c->id, d->id) && !strcmp(c->initiator, d->initiator);
}

static void
google_session_destroy(GoogleSession *session)
{
	GoogleAVSessionData *session_data =
		(GoogleAVSessionData *) session->session_data;
	g_free(session->id.id);
	g_free(session->id.initiator);
	g_free(session->remote_jid);

	if (session_data->remote_audio_candidates)
		purple_media_candidate_list_free(session_data->remote_audio_candidates);

	if (session_data->remote_video_candidates)
		purple_media_candidate_list_free(session_data->remote_video_candidates);

	g_free(session->session_data);
	g_free(session);
}

static xmlnode *
google_session_create_xmlnode(GoogleSession *session, const char *type)
{
	xmlnode *node = xmlnode_new("session");
	xmlnode_set_namespace(node, NS_GOOGLE_SESSION);
	xmlnode_set_attrib(node, "id", session->id.id);
	xmlnode_set_attrib(node, "initiator", session->id.initiator);
	xmlnode_set_attrib(node, "type", type);
	return node;
}

static void
google_session_send_candidates(PurpleMedia *media, gchar *session_id,
		gchar *participant, GoogleSession *session)
{
	PurpleMedia *session_media =
		((GoogleAVSessionData *) session->session_data)->media;
	GList *candidates =
		purple_media_get_local_candidates(session_media, session_id,
		    session->remote_jid);
	GList *iter;
	PurpleMediaCandidate *transport;
	gboolean video = FALSE;

	if (!strcmp(session_id, "google-video"))
		video = TRUE;

	for (iter = candidates; iter; iter = iter->next) {
		JabberIq *iq;
		gchar *ip, *port, *username, *password;
		gchar pref[16];
		PurpleMediaCandidateType type;
		xmlnode *sess;
		xmlnode *candidate;
		guint component_id;
		transport = PURPLE_MEDIA_CANDIDATE(iter->data);
		component_id = purple_media_candidate_get_component_id(
				transport);

		iq = jabber_iq_new(session->js, JABBER_IQ_SET);
		sess = google_session_create_xmlnode(session, "candidates");
		xmlnode_insert_child(iq->node, sess);
		xmlnode_set_attrib(iq->node, "to", session->remote_jid);

		candidate = xmlnode_new("candidate");

		ip = purple_media_candidate_get_ip(transport);
		port = g_strdup_printf("%d",
				purple_media_candidate_get_port(transport));
		g_ascii_dtostr(pref, 16,
			purple_media_candidate_get_priority(transport) / 1000.0);
		username = purple_media_candidate_get_username(transport);
		password = purple_media_candidate_get_password(transport);
		type = purple_media_candidate_get_candidate_type(transport);

		xmlnode_set_attrib(candidate, "address", ip);
		xmlnode_set_attrib(candidate, "port", port);
		xmlnode_set_attrib(candidate, "name",
				component_id == PURPLE_MEDIA_COMPONENT_RTP ?
				video ? "video_rtp" : "rtp" :
				component_id == PURPLE_MEDIA_COMPONENT_RTCP ?
				video ? "video_rtcp" : "rtcp" : "none");
		xmlnode_set_attrib(candidate, "username", username);
		/*
		 * As of this writing, Farsight 2 in Google compatibility
		 * mode doesn't provide a password. The Gmail client
		 * requires this to be set.
		 */
		xmlnode_set_attrib(candidate, "password",
				password != NULL ? password : "");
		xmlnode_set_attrib(candidate, "preference", pref);
		xmlnode_set_attrib(candidate, "protocol",
				purple_media_candidate_get_protocol(transport)
				== PURPLE_MEDIA_NETWORK_PROTOCOL_UDP ?
				"udp" : "tcp");
		xmlnode_set_attrib(candidate, "type", type ==
				PURPLE_MEDIA_CANDIDATE_TYPE_HOST ? "local" :
						      type ==
				PURPLE_MEDIA_CANDIDATE_TYPE_SRFLX ? "stun" :
					       	      type ==
				PURPLE_MEDIA_CANDIDATE_TYPE_RELAY ? "relay" :
				NULL);
		xmlnode_set_attrib(candidate, "generation", "0");
		xmlnode_set_attrib(candidate, "network", "0");
		xmlnode_insert_child(sess, candidate);

		g_free(ip);
		g_free(port);
		g_free(username);
		g_free(password);

		jabber_iq_send(iq);
	}
	purple_media_candidate_list_free(candidates);
}

static void
google_session_ready(GoogleSession *session)
{
	PurpleMedia *media =
		((GoogleAVSessionData *)session->session_data)->media;
	gboolean video =
		((GoogleAVSessionData *)session->session_data)->video;
	if (purple_media_codecs_ready(media, NULL) &&
			purple_media_candidates_prepared(media, NULL, NULL)) {
		gchar *me = g_strdup_printf("%s@%s/%s",
				session->js->user->node,
				session->js->user->domain,
				session->js->user->resource);
		JabberIq *iq;
		xmlnode *sess, *desc, *payload;
		GList *codecs, *iter;
		gboolean is_initiator = !strcmp(session->id.initiator, me);

		if (!is_initiator &&
				!purple_media_accepted(media, NULL, NULL)) {
			g_free(me);
			return;
		}

		iq = jabber_iq_new(session->js, JABBER_IQ_SET);

		if (is_initiator) {
			xmlnode_set_attrib(iq->node, "to", session->remote_jid);
			xmlnode_set_attrib(iq->node, "from", session->id.initiator);
			sess = google_session_create_xmlnode(session, "initiate");
		} else {
			google_session_send_candidates(media,
					"google-voice", session->remote_jid,
					session);
			google_session_send_candidates(media,
					"google-video", session->remote_jid,
					session);
			xmlnode_set_attrib(iq->node, "to", session->remote_jid);
			xmlnode_set_attrib(iq->node, "from", me);
			sess = google_session_create_xmlnode(session, "accept");
		}
		xmlnode_insert_child(iq->node, sess);
		desc = xmlnode_new_child(sess, "description");
		if (video)
			xmlnode_set_namespace(desc, NS_GOOGLE_SESSION_VIDEO);
		else
			xmlnode_set_namespace(desc, NS_GOOGLE_SESSION_PHONE);

		codecs = purple_media_get_codecs(media, "google-video");

		for (iter = codecs; iter; iter = g_list_next(iter)) {
			PurpleMediaCodec *codec = (PurpleMediaCodec*)iter->data;
			gchar *id = g_strdup_printf("%d",
					purple_media_codec_get_id(codec));
			gchar *encoding_name =
					purple_media_codec_get_encoding_name(codec);
			payload = xmlnode_new_child(desc, "payload-type");
			xmlnode_set_attrib(payload, "id", id);
			xmlnode_set_attrib(payload, "name", encoding_name);
			xmlnode_set_attrib(payload, "width", "320");
			xmlnode_set_attrib(payload, "height", "200");
			xmlnode_set_attrib(payload, "framerate", "30");
			g_free(encoding_name);
			g_free(id);
		}
		purple_media_codec_list_free(codecs);

		codecs = purple_media_get_codecs(media, "google-voice");

		for (iter = codecs; iter; iter = g_list_next(iter)) {
			PurpleMediaCodec *codec = (PurpleMediaCodec*)iter->data;
			gchar *id = g_strdup_printf("%d",
					purple_media_codec_get_id(codec));
			gchar *encoding_name =
					purple_media_codec_get_encoding_name(codec);
			gchar *clock_rate = g_strdup_printf("%d",
					purple_media_codec_get_clock_rate(codec));
			payload = xmlnode_new_child(desc, "payload-type");
			if (video)
				xmlnode_set_namespace(payload, NS_GOOGLE_SESSION_PHONE);
			xmlnode_set_attrib(payload, "id", id);
			/*
			 * Hack to make Gmail accept speex as the codec.
			 * It shouldn't have to be case sensitive.
			 */
			if (purple_strequal(encoding_name, "SPEEX"))
				xmlnode_set_attrib(payload, "name", "speex");
			else
				xmlnode_set_attrib(payload, "name", encoding_name);
			xmlnode_set_attrib(payload, "clockrate", clock_rate);
			g_free(clock_rate);
			g_free(encoding_name);
			g_free(id);
		}
		purple_media_codec_list_free(codecs);

		jabber_iq_send(iq);

		if (is_initiator) {
			google_session_send_candidates(media,
					"google-voice", session->remote_jid,
					session);
			google_session_send_candidates(media,
					"google-video", session->remote_jid,
					session);
		}

		g_signal_handlers_disconnect_by_func(G_OBJECT(media),
				G_CALLBACK(google_session_ready), session);
	}
}

static void
google_session_state_changed_cb(PurpleMedia *media, PurpleMediaState state,
		gchar *sid, gchar *name, GoogleSession *session)
{
	if (sid == NULL && name == NULL) {
		if (state == PURPLE_MEDIA_STATE_END) {
			google_session_destroy(session);
		}
	}
}

static void
google_session_stream_info_cb(PurpleMedia *media, PurpleMediaInfoType type,
		gchar *sid, gchar *name, gboolean local,
		GoogleSession *session)
{
	if (sid != NULL || name != NULL)
		return;

	if (type == PURPLE_MEDIA_INFO_HANGUP) {
		xmlnode *sess;
		JabberIq *iq = jabber_iq_new(session->js, JABBER_IQ_SET);

		xmlnode_set_attrib(iq->node, "to", session->remote_jid);
		sess = google_session_create_xmlnode(session, "terminate");
		xmlnode_insert_child(iq->node, sess);

		jabber_iq_send(iq);
	} else if (type == PURPLE_MEDIA_INFO_REJECT) {
		xmlnode *sess;
		JabberIq *iq = jabber_iq_new(session->js, JABBER_IQ_SET);

		xmlnode_set_attrib(iq->node, "to", session->remote_jid);
		sess = google_session_create_xmlnode(session, "reject");
		xmlnode_insert_child(iq->node, sess);

		jabber_iq_send(iq);
	} else if (type == PURPLE_MEDIA_INFO_ACCEPT && local == TRUE) {
		google_session_ready(session);
	}
}

static GParameter *
jabber_google_session_get_params(JabberStream *js, const gchar *relay_ip,
	guint16 relay_udp, guint16 relay_tcp, guint16 relay_ssltcp,
    const gchar *relay_username, const gchar *relay_password, guint *num)
{
	guint num_params;
	GParameter *params =
		jingle_get_params(js, relay_ip, relay_udp, relay_tcp, relay_ssltcp,
	    	relay_username, relay_password, &num_params);
	GParameter *new_params = g_new0(GParameter, num_params + 1);

	memcpy(new_params, params, sizeof(GParameter) * num_params);

	purple_debug_info("jabber", "setting Google jingle compatibility param\n");
	new_params[num_params].name = "compatibility-mode";
	g_value_init(&new_params[num_params].value, G_TYPE_UINT);
	g_value_set_uint(&new_params[num_params].value, 1); /* NICE_COMPATIBILITY_GOOGLE */

	g_free(params);
	*num = num_params + 1;
	return new_params;
}

static void
jabber_google_relay_parse_response(const gchar *response, gchar **ip,
	guint *udp, guint *tcp, guint *ssltcp, gchar **username, gchar **password)
{
	gchar **lines = g_strsplit(response, "\n", -1);
	int i = 0;

	for (; lines[i] ; i++) {
		gchar *line = lines[i];
		gchar **parts = g_strsplit(line, "=", 2);
		
		if (parts[0] && parts[1]) {
			if (purple_strequal(parts[0], "relay.ip")) {
				*ip = g_strdup(parts[1]);
			} else if (purple_strequal(parts[0], "relay.udp_port")) {
				*udp = atoi(parts[1]);
			} else if (purple_strequal(parts[0], "relay.tcp_port")) {
				*tcp = atoi(parts[1]);
			} else if (purple_strequal(parts[0], "relay.ssltcp_port")) {
				*ssltcp = atoi(parts[1]);
			} else if (purple_strequal(parts[0], "username")) {
				*username = g_strdup(parts[1]);
			} else if (purple_strequal(parts[0], "password")) {
				*password = g_strdup(parts[1]);
			}
		}
		g_strfreev(parts);
	}

	g_strfreev(lines);
}

static void
jabber_google_relay_remove_url_data(JabberStream *js, 
	PurpleUtilFetchUrlData *url_data)
{
	GList *iter = js->google_relay_requests;

	while (iter) {
		if (iter->data == url_data) {
			js->google_relay_requests =
				g_list_delete_link(js->google_relay_requests, iter);
			break;
		}
	}
}

static void
jabber_google_relay_response_session_initiate_cb(PurpleUtilFetchUrlData *url_data, 
	gpointer user_data, const gchar *url_text, gsize len, 
	const gchar *error_message)
{
	GoogleSession *session = (GoogleSession *) user_data;
	GParameter *params;
	guint num_params;
	JabberStream *js = session->js;
	gchar *relay_ip = NULL;
	guint relay_udp = 0;
	guint relay_tcp = 0;
	guint relay_ssltcp = 0;
	gchar *relay_username = NULL;
	gchar *relay_password = NULL;
	GoogleAVSessionData *session_data =
		(GoogleAVSessionData *) session->session_data;
	
	if (url_data) {
		jabber_google_relay_remove_url_data(js, url_data);
	}

	purple_debug_info("jabber", "got response on HTTP request to relay server\n");

	if (url_text && len > 0) {
		purple_debug_info("jabber", "got Google relay request response:\n%s\n",
			url_text);
		jabber_google_relay_parse_response(url_text, &relay_ip, &relay_udp,
			&relay_tcp, &relay_ssltcp, &relay_username, &relay_password);
	}

	session_data->media = purple_media_manager_create_media(
			purple_media_manager_get(),
			purple_connection_get_account(js->gc),
			"fsrtpconference", session->remote_jid, TRUE);

	purple_media_set_prpl_data(session_data->media, session);

	g_signal_connect_swapped(G_OBJECT(session_data->media),
			"candidates-prepared",
			G_CALLBACK(google_session_ready), session);
	g_signal_connect_swapped(G_OBJECT(session_data->media), "codecs-changed",
			G_CALLBACK(google_session_ready), session);
	g_signal_connect(G_OBJECT(session_data->media), "state-changed",
			G_CALLBACK(google_session_state_changed_cb), session);
	g_signal_connect(G_OBJECT(session_data->media), "stream-info",
			G_CALLBACK(google_session_stream_info_cb), session);

	params =
		jabber_google_session_get_params(js, relay_ip, relay_udp, relay_tcp,
			relay_ssltcp, relay_username, relay_password, &num_params);

	g_free(relay_ip);
	g_free(relay_username);
	g_free(relay_password);
	
	if (purple_media_add_stream(session_data->media, "google-voice",
			session->remote_jid, PURPLE_MEDIA_AUDIO,
			TRUE, "nice", num_params, params) == FALSE ||
			(session_data->video && purple_media_add_stream(
			session_data->media, "google-video",
			session->remote_jid, PURPLE_MEDIA_VIDEO,
			TRUE, "nice", num_params, params) == FALSE)) {
		purple_media_error(session_data->media, "Error adding stream.");
		purple_media_end(session_data->media, NULL, NULL);
		g_free(params);
	} else {
		session_data->added_streams = TRUE;
	}

	g_free(params);	
}

static void
jabber_google_do_relay_request(JabberStream *js, GoogleSession *session,
	PurpleUtilFetchUrlCallback cb)
{
	PurpleUtilFetchUrlData *url_data = NULL;
	gchar *url = g_strdup_printf("http://%s", js->google_relay_host);
	gchar *request =
		g_strdup_printf("GET /create_session HTTP/1.0\r\n"
			            "Host: %s\r\n"
						"X-Talk-Google-Relay-Auth: %s\r\n"
						"X-Google-Relay-Auth: %s\r\n\r\n", 
			js->google_relay_host, js->google_relay_token, js->google_relay_token);
	purple_debug_info("jabber", 
		"sending Google relay request %s to %s\n", request, url); 
	url_data = 
		purple_util_fetch_url_request(url, FALSE, NULL, FALSE, request, FALSE,
			cb, session);
	if (url_data) {
		js->google_relay_requests =
			g_list_prepend(js->google_relay_requests, url_data);
	} else {
		purple_debug_error("jabber", "unable to create Google relay request\n");
		cb(NULL, session, NULL, 0, NULL);
	}
	g_free(url);
	g_free(request);
}

gboolean
jabber_google_session_initiate(JabberStream *js, const gchar *who, PurpleMediaSessionType type)
{
	GoogleSession *session;
	JabberBuddy *jb;
	JabberBuddyResource *jbr;
	gchar *jid;
	GoogleAVSessionData *session_data = NULL;

	/* construct JID to send to */
	jb = jabber_buddy_find(js, who, FALSE);
	if (!jb) {
		purple_debug_error("jingle-rtp",
				"Could not find Jabber buddy\n");
		return FALSE;
	}
	jbr = jabber_buddy_find_resource(jb, NULL);
	if (!jbr) {
		purple_debug_error("jingle-rtp",
				"Could not find buddy's resource\n");
	}

	if ((strchr(who, '/') == NULL) && jbr && (jbr->name != NULL)) {
		jid = g_strdup_printf("%s/%s", who, jbr->name);
	} else {
		jid = g_strdup(who);
	}

	session = g_new0(GoogleSession, 1);
	session->id.id = jabber_get_next_id(js);
	session->id.initiator = g_strdup_printf("%s@%s/%s", js->user->node,
			js->user->domain, js->user->resource);
	session->state = SENT_INITIATE;
	session->js = js;
	session->remote_jid = jid;
	session_data = g_new0(GoogleAVSessionData, 1);
	session->session_data = session_data;
	
	if (type & PURPLE_MEDIA_VIDEO)
		session_data->video = TRUE;

	/* if we got a relay token and relay host in google:jingleinfo, issue an
	 HTTP request to get that data */
	if (js->google_relay_host && js->google_relay_token) {
		jabber_google_do_relay_request(js, session,
			jabber_google_relay_response_session_initiate_cb);
	} else {
		jabber_google_relay_response_session_initiate_cb(NULL, session, NULL, 0,
			NULL);
	}
	
	/* we don't actually know yet wether it succeeded... maybe this is very
	 wrong... */
	return TRUE;
}

static void
jabber_google_relay_response_session_handle_initiate_cb(
    PurpleUtilFetchUrlData *url_data, 
	gpointer user_data, const gchar *url_text, gsize len, 
	const gchar *error_message)
{
	GoogleSession *session = (GoogleSession *) user_data;
	GParameter *params;
	guint num_params;
	JabberStream *js = session->js;
	gchar *relay_ip = NULL;
	guint relay_udp = 0;
	guint relay_tcp = 0;
	guint relay_ssltcp = 0;
	gchar *relay_username = NULL;
	gchar *relay_password = NULL;
	xmlnode *codec_element;
	xmlnode *desc_element;
	const gchar *xmlns;
	PurpleMediaCodec *codec;
	GList *video_codecs = NULL;
	GList *codecs = NULL;
	JabberIq *result;
	GoogleAVSessionData *session_data =
		(GoogleAVSessionData *) session->session_data;

	if (url_data) {
		jabber_google_relay_remove_url_data(js, url_data);
	}

	if (url_text && len > 0) {
		purple_debug_info("jabber", "got Google relay request response:\n%s\n",
			url_text);
		jabber_google_relay_parse_response(url_text, &relay_ip, &relay_udp,
			&relay_tcp, &relay_ssltcp, &relay_username, &relay_password);
	}

	params = 
		jabber_google_session_get_params(js, relay_ip, relay_udp, relay_tcp, 
	    	relay_ssltcp, relay_username, relay_password, &num_params);

	if (purple_media_add_stream(session_data->media, "google-voice",
			session->remote_jid, PURPLE_MEDIA_AUDIO, FALSE,
			"nice", num_params, params) == FALSE ||
			(session_data->video && purple_media_add_stream(
			session_data->media, "google-video",
			session->remote_jid, PURPLE_MEDIA_VIDEO,
			FALSE, "nice", num_params, params) == FALSE)) {
		purple_media_error(session_data->media, "Error adding stream.");
		purple_media_stream_info(session_data->media,
				PURPLE_MEDIA_INFO_REJECT, NULL, NULL, TRUE);
	} else {
		/* successfully added stream(s) */
		session_data->added_streams = TRUE;

		if (session_data->remote_audio_candidates) {
			purple_media_add_remote_candidates(session_data->media,
				"google-voice", session->remote_jid, 
			    session_data->remote_audio_candidates);
			purple_media_candidate_list_free(session_data->remote_audio_candidates);
			session_data->remote_audio_candidates = NULL;
		}
		if (session_data->remote_video_candidates) {
			purple_media_add_remote_candidates(session_data->media,
				"google-video", session->remote_jid, 
			    session_data->remote_video_candidates);
			purple_media_candidate_list_free(session_data->remote_video_candidates);
			session_data->remote_video_candidates = NULL;
		}
	}
		
	g_free(params);

	for (codec_element = xmlnode_get_child(desc_element, "payload-type");
	     codec_element; codec_element = codec_element->next) {
		const char *id, *encoding_name,  *clock_rate,
				*width, *height, *framerate;
		gboolean video;
		if (codec_element->name &&
				strcmp(codec_element->name, "payload-type"))
			continue;

		xmlns = xmlnode_get_namespace(codec_element);
		encoding_name = xmlnode_get_attrib(codec_element, "name");
		id = xmlnode_get_attrib(codec_element, "id");

		if (!session_data->video ||
				(xmlns && !strcmp(xmlns, NS_GOOGLE_SESSION_PHONE))) {
			clock_rate = xmlnode_get_attrib(
					codec_element, "clockrate");
			video = FALSE;
		} else {
			width = xmlnode_get_attrib(codec_element, "width");
			height = xmlnode_get_attrib(codec_element, "height");
			framerate = xmlnode_get_attrib(
					codec_element, "framerate");
			clock_rate = "90000";
			video = TRUE;
		}

		if (id) {
			codec = purple_media_codec_new(atoi(id), encoding_name,
					video ?	PURPLE_MEDIA_VIDEO :
					PURPLE_MEDIA_AUDIO,
					clock_rate ? atoi(clock_rate) : 0);
			if (video)
				video_codecs = g_list_append(
						video_codecs, codec);
			else
				codecs = g_list_append(codecs, codec);
		}
	}

	if (codecs)
		purple_media_set_remote_codecs(session_data->media, "google-voice",
				session->remote_jid, codecs);
	if (video_codecs)
		purple_media_set_remote_codecs(session_data->media, "google-video",
				session->remote_jid, video_codecs);

	purple_media_codec_list_free(codecs);
	purple_media_codec_list_free(video_codecs);

	result = jabber_iq_new(js, JABBER_IQ_RESULT);
	jabber_iq_set_id(result, session->iq_id);
	xmlnode_set_attrib(result->node, "to", session->remote_jid);
	jabber_iq_send(result);
}

static gboolean
google_session_handle_initiate(JabberStream *js, GoogleSession *session, xmlnode *sess, const char *iq_id)
{
	xmlnode *desc_element;
	const gchar *xmlns;
	GoogleAVSessionData *session_data =
		(GoogleAVSessionData *) session->session_data;
	
	if (session->state != UNINIT) {
		purple_debug_error("jabber", "Received initiate for active session.\n");
		return FALSE;
	}

	desc_element = xmlnode_get_child(sess, "description");
	xmlns = xmlnode_get_namespace(desc_element);

	if (purple_strequal(xmlns, NS_GOOGLE_SESSION_PHONE))
		session_data->video = FALSE;
	else if (purple_strequal(xmlns, NS_GOOGLE_SESSION_VIDEO))
		session_data->video = TRUE;
	else {
		purple_debug_error("jabber", "Received initiate with "
				"invalid namespace %s.\n", xmlns);
		return FALSE;
	}

	session_data->media = purple_media_manager_create_media(
			purple_media_manager_get(),
			purple_connection_get_account(js->gc),
			"fsrtpconference", session->remote_jid, FALSE);

	purple_media_set_prpl_data(session_data->media, session);

	g_signal_connect_swapped(G_OBJECT(session_data->media),
			"candidates-prepared",
			G_CALLBACK(google_session_ready), session);
	g_signal_connect_swapped(G_OBJECT(session_data->media), "codecs-changed",
			G_CALLBACK(google_session_ready), session);
	g_signal_connect(G_OBJECT(session_data->media), "state-changed",
			G_CALLBACK(google_session_state_changed_cb), session);
	g_signal_connect(G_OBJECT(session_data->media), "stream-info",
			G_CALLBACK(google_session_stream_info_cb), session);

	session->iq_id = g_strdup(iq_id);
	
	if (js->google_relay_host && js->google_relay_token) {
		jabber_google_do_relay_request(js, session, 
			jabber_google_relay_response_session_handle_initiate_cb);
	} else {
		jabber_google_relay_response_session_handle_initiate_cb(NULL, session,
			NULL, 0, NULL);
	}

	return TRUE;
}


static void
google_session_handle_candidates(JabberStream  *js, GoogleSession *session, xmlnode *sess, const char *iq_id)
{
	JabberIq *result;
	GList *list = NULL, *video_list = NULL;
	xmlnode *cand;
	static int name = 0;
	char n[4];
	GoogleAVSessionData *session_data =
		(GoogleAVSessionData *) session->session_data;
	
	for (cand = xmlnode_get_child(sess, "candidate"); cand;
			cand = xmlnode_get_next_twin(cand)) {
		PurpleMediaCandidate *info;
		const gchar *cname = xmlnode_get_attrib(cand, "name");
		const gchar *type = xmlnode_get_attrib(cand, "type");
		const gchar *protocol = xmlnode_get_attrib(cand, "protocol");
		const gchar *address = xmlnode_get_attrib(cand, "address");
		const gchar *port = xmlnode_get_attrib(cand, "port");
		const gchar *priority = xmlnode_get_attrib(cand, "priority");
		guint component_id;

		if (cname && type && address && port) {
			PurpleMediaCandidateType candidate_type;
			guint prio = priority ? atof(priority) * 1000 : 0;
			
			g_snprintf(n, sizeof(n), "S%d", name++);
			
			if (g_str_equal(type, "local"))
				candidate_type = PURPLE_MEDIA_CANDIDATE_TYPE_HOST;
			else if (g_str_equal(type, "stun"))
				candidate_type = PURPLE_MEDIA_CANDIDATE_TYPE_PRFLX;
			else if (g_str_equal(type, "relay"))
				candidate_type = PURPLE_MEDIA_CANDIDATE_TYPE_RELAY;
			else
				candidate_type = PURPLE_MEDIA_CANDIDATE_TYPE_HOST;

			if (purple_strequal(cname, "rtcp") ||
					purple_strequal(cname, "video_rtcp"))
				component_id = PURPLE_MEDIA_COMPONENT_RTCP;
			else
				component_id = PURPLE_MEDIA_COMPONENT_RTP;

			info = purple_media_candidate_new(n, component_id,
					candidate_type,
					purple_strequal(protocol, "udp") ?
							PURPLE_MEDIA_NETWORK_PROTOCOL_UDP :
							PURPLE_MEDIA_NETWORK_PROTOCOL_TCP,
					address,
					atoi(port));
			g_object_set(info, "username", xmlnode_get_attrib(cand, "username"),
<<<<<<< HEAD
					"password", xmlnode_get_attrib(cand, "password"), NULL);
			if (!strncmp(cname, "video_", 6)) {
				if (session_data->added_streams) {
					video_list = g_list_append(video_list, info);
				} else {
					session_data->remote_video_candidates =
						g_list_append(session_data->remote_video_candidates,
							info);
				}
			} else {
				if (session_data->added_streams) {
					list = g_list_append(list, info);
				} else {
					session_data->remote_audio_candidates =
						g_list_append(session_data->remote_audio_candidates,
							info);
				}
			}
=======
					"password", xmlnode_get_attrib(cand, "password"),
			        "priority", prio, NULL);
			if (!strncmp(cname, "video_", 6))
				video_list = g_list_append(video_list, info);
			else
				list = g_list_append(list, info);
>>>>>>> c9e908a3
		}
	}

	if (list) {
		purple_media_add_remote_candidates(session_data->media, "google-voice",
			session->remote_jid, list);
		purple_media_candidate_list_free(list);
	}
	if (video_list) {
		purple_media_add_remote_candidates(session_data->media, "google-video",
			session->remote_jid, video_list);
		purple_media_candidate_list_free(video_list);
	}

	result = jabber_iq_new(js, JABBER_IQ_RESULT);
	jabber_iq_set_id(result, iq_id);
	xmlnode_set_attrib(result->node, "to", session->remote_jid);
	jabber_iq_send(result);
}

static void
google_session_handle_accept(JabberStream *js, GoogleSession *session, xmlnode *sess, const char *iq_id)
{
	xmlnode *desc_element = xmlnode_get_child(sess, "description");
	xmlnode *codec_element = xmlnode_get_child(
			desc_element, "payload-type");
	GList *codecs = NULL, *video_codecs = NULL;
	JabberIq *result = NULL;
	const gchar *xmlns = xmlnode_get_namespace(desc_element);
	gboolean video = (xmlns && !strcmp(xmlns, NS_GOOGLE_SESSION_VIDEO));
	GoogleAVSessionData *session_data =
		(GoogleAVSessionData *) session->session_data;
	
	for (; codec_element; codec_element = codec_element->next) {
		const gchar *xmlns, *encoding_name, *id,
				*clock_rate, *width, *height, *framerate;
		gboolean video_codec = FALSE;

		if (!purple_strequal(codec_element->name, "payload-type"))
			continue;

		xmlns = xmlnode_get_namespace(codec_element);
		encoding_name =	xmlnode_get_attrib(codec_element, "name");
		id = xmlnode_get_attrib(codec_element, "id");

		if (!video || purple_strequal(xmlns, NS_GOOGLE_SESSION_PHONE))
			clock_rate = xmlnode_get_attrib(
					codec_element, "clockrate");
		else {
			clock_rate = "90000";
			width = xmlnode_get_attrib(codec_element, "width");
			height = xmlnode_get_attrib(codec_element, "height");
			framerate = xmlnode_get_attrib(
					codec_element, "framerate");
			video_codec = TRUE;
		}

		if (id && encoding_name) {
			PurpleMediaCodec *codec = purple_media_codec_new(
					atoi(id), encoding_name,
					video_codec ? PURPLE_MEDIA_VIDEO :
					PURPLE_MEDIA_AUDIO,
					clock_rate ? atoi(clock_rate) : 0);
			if (video_codec)
				video_codecs = g_list_append(
						video_codecs, codec);
			else
				codecs = g_list_append(codecs, codec);
		}
	}

	if (codecs)
		purple_media_set_remote_codecs(session_data->media, "google-voice",
				session->remote_jid, codecs);
	if (video_codecs)
		purple_media_set_remote_codecs(session_data->media, "google-video",
				session->remote_jid, video_codecs);

	purple_media_stream_info(session_data->media, PURPLE_MEDIA_INFO_ACCEPT,
			NULL, NULL, FALSE);

	result = jabber_iq_new(js, JABBER_IQ_RESULT);
	jabber_iq_set_id(result, iq_id);
	xmlnode_set_attrib(result->node, "to", session->remote_jid);
	jabber_iq_send(result);
}

static void
google_session_handle_reject(JabberStream *js, GoogleSession *session, xmlnode *sess)
{
	GoogleAVSessionData *session_data =
		(GoogleAVSessionData *) session->session_data;
	purple_media_end(session_data->media, NULL, NULL);
}

static void
google_session_handle_terminate(JabberStream *js, GoogleSession *session, xmlnode *sess)
{
	GoogleAVSessionData *session_data =
		(GoogleAVSessionData *) session->session_data;
	purple_media_end(session_data->media, NULL, NULL);
}

static void
google_session_parse_iq(JabberStream *js, GoogleSession *session, xmlnode *sess, const char *iq_id)
{
	const char *type = xmlnode_get_attrib(sess, "type");

	if (!strcmp(type, "initiate")) {
		google_session_handle_initiate(js, session, sess, iq_id);
	} else if (!strcmp(type, "accept")) {
		google_session_handle_accept(js, session, sess, iq_id);
	} else if (!strcmp(type, "reject")) {
		google_session_handle_reject(js, session, sess);
	} else if (!strcmp(type, "terminate")) {
		google_session_handle_terminate(js, session, sess);
	} else if (!strcmp(type, "candidates")) {
		google_session_handle_candidates(js, session, sess, iq_id);
	}
}

void
jabber_google_session_parse(JabberStream *js, const char *from,
                            JabberIqType type, const char *iq_id,
                            xmlnode *session_node)
{
	GoogleSession *session = NULL;
	GoogleSessionId id;

	xmlnode *desc_node;

	GList *iter = NULL;

	if (type != JABBER_IQ_SET)
		return;

	id.id = (gchar*)xmlnode_get_attrib(session_node, "id");
	if (!id.id)
		return;

	id.initiator = (gchar*)xmlnode_get_attrib(session_node, "initiator");
	if (!id.initiator)
		return;

	iter = purple_media_manager_get_media_by_account(
			purple_media_manager_get(),
			purple_connection_get_account(js->gc));
	for (; iter; iter = g_list_delete_link(iter, iter)) {
		GoogleSession *gsession =
				purple_media_get_prpl_data(iter->data);
		if (google_session_id_equal(&(gsession->id), &id)) {
			session = gsession;
			break;
		}
	}
	if (iter != NULL) {
		g_list_free(iter);
	}

	if (session) {
		google_session_parse_iq(js, session, session_node, iq_id);
		return;
	}

	/* If the session doesn't exist, this has to be an initiate message */
	if (strcmp(xmlnode_get_attrib(session_node, "type"), "initiate"))
		return;
	desc_node = xmlnode_get_child(session_node, "description");
	if (!desc_node)
		return;
	session = g_new0(GoogleSession, 1);
	session->id.id = g_strdup(id.id);
	session->id.initiator = g_strdup(id.initiator);
	session->state = UNINIT;
	session->js = js;
	session->remote_jid = g_strdup(session->id.initiator);
	session->session_data = g_new0(GoogleAVSessionData, 1);

	google_session_handle_initiate(js, session, session_node, iq_id);
}
#endif /* USE_VV */

<|MERGE_RESOLUTION|>--- conflicted
+++ resolved
@@ -777,8 +777,8 @@
 					address,
 					atoi(port));
 			g_object_set(info, "username", xmlnode_get_attrib(cand, "username"),
-<<<<<<< HEAD
-					"password", xmlnode_get_attrib(cand, "password"), NULL);
+					"password", xmlnode_get_attrib(cand, "password"),
+			        "priority", prio, NULL);
 			if (!strncmp(cname, "video_", 6)) {
 				if (session_data->added_streams) {
 					video_list = g_list_append(video_list, info);
@@ -796,14 +796,6 @@
 							info);
 				}
 			}
-=======
-					"password", xmlnode_get_attrib(cand, "password"),
-			        "priority", prio, NULL);
-			if (!strncmp(cname, "video_", 6))
-				video_list = g_list_append(video_list, info);
-			else
-				list = g_list_append(list, info);
->>>>>>> c9e908a3
 		}
 	}
 
