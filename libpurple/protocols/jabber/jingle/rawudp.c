--- conflicted
+++ resolved
@@ -220,13 +220,8 @@
 
 	for (iter = rawudp->priv->local_candidates; iter; iter = g_list_next(iter)) {
 		JingleRawUdpCandidate *c = iter->data;
-<<<<<<< HEAD
-		if (!strcmp(c->id, id)) {
+		if (purple_strequal(c->id, id)) {
 			generation = c->generation + 1;
-=======
-		if (purple_strequal(c->id, candidate->id)) {
-			guint generation = c->generation + 1;
->>>>>>> 2f50dafa
 
 			g_boxed_free(JINGLE_TYPE_RAWUDP_CANDIDATE, c);
 			rawudp->priv->local_candidates = g_list_delete_link(
