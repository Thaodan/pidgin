--- conflicted
+++ resolved
@@ -269,13 +269,8 @@
 
 	for (iter = iceudp->priv->local_candidates; iter; iter = g_list_next(iter)) {
 		JingleIceUdpCandidate *c = iter->data;
-<<<<<<< HEAD
-		if (!strcmp(c->id, id)) {
+		if (purple_strequal(c->id, id)) {
 			generation = c->generation + 1;
-=======
-		if (purple_strequal(c->id, candidate->id)) {
-			guint generation = c->generation + 1;
->>>>>>> 2f50dafa
 
 			g_boxed_free(JINGLE_TYPE_ICEUDP_CANDIDATE, c);
 			iceudp->priv->local_candidates = g_list_delete_link(
@@ -309,13 +304,13 @@
 		JingleIceUdpCandidate *candidate = candidates->data;
 		PurpleMediaCandidate *new_candidate = purple_media_candidate_new(
 					candidate->foundation, candidate->component,
-					!strcmp(candidate->type, "host") ?
+					purple_strequal(candidate->type, "host") ?
 						PURPLE_MEDIA_CANDIDATE_TYPE_HOST :
-						!strcmp(candidate->type, "srflx") ?
+						purple_strequal(candidate->type, "srflx") ?
 							PURPLE_MEDIA_CANDIDATE_TYPE_SRFLX :
-							!strcmp(candidate->type, "prflx") ?
+							purple_strqual(candidate->type, "prflx") ?
 								PURPLE_MEDIA_CANDIDATE_TYPE_PRFLX :
-								!strcmp(candidate->type, "relay") ?
+								purple_strequal(candidate->type, "relay") ?
 									PURPLE_MEDIA_CANDIDATE_TYPE_RELAY : 0,
 					PURPLE_MEDIA_NETWORK_PROTOCOL_UDP,
 					candidate->ip, candidate->port);
