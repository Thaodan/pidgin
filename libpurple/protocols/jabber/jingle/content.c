/**
 * @file content.c
 *
 * purple
 *
 * Purple is the legal property of its developers, whose names are too numerous
 * to list here.  Please refer to the COPYRIGHT file distributed with this
 * source distribution.
 *
 * This program is free software; you can redistribute it and/or modify
 * it under the terms of the GNU General Public License as published by
 * the Free Software Foundation; either version 2 of the License, or
 * (at your option) any later version.
 *
 * This program is distributed in the hope that it will be useful,
 * but WITHOUT ANY WARRANTY; without even the implied warranty of
 * MERCHANTABILITY or FITNESS FOR A PARTICULAR PURPOSE.  See the
 * GNU General Public License for more details.
 *
 * You should have received a copy of the GNU General Public License
 * along with this program; if not, write to the Free Software
 * Foundation, Inc., 51 Franklin Street, Fifth Floor, Boston, MA  02111-1301  USA
 */

#include "internal.h"
#include "glibcompat.h"

#include "debug.h"
#include "content.h"
#include "jingle.h"

#include <string.h>

struct _JingleContentPrivate
{
	JingleSession *session;
	gchar *description_type;
	gchar *creator;
	gchar *disposition;
	gchar *name;
	gchar *senders;
	JingleTransport *transport;
	JingleTransport *pending_transport;
};

#define JINGLE_CONTENT_GET_PRIVATE(obj) (G_TYPE_INSTANCE_GET_PRIVATE((obj), JINGLE_TYPE_CONTENT, JingleContentPrivate))

static void jingle_content_class_init (JingleContentClass *klass);
static void jingle_content_init (JingleContent *content);
static void jingle_content_finalize (GObject *object);
static void jingle_content_get_property (GObject *object, guint prop_id, GValue *value, GParamSpec *pspec);
static void jingle_content_set_property (GObject *object, guint prop_id, const GValue *value, GParamSpec *pspec);
static PurpleXmlNode *jingle_content_to_xml_internal(JingleContent *content, PurpleXmlNode *jingle, JingleActionType action);
static JingleContent *jingle_content_parse_internal(PurpleXmlNode *content);

enum {
	PROP_0,
	PROP_SESSION,
	PROP_CREATOR,
	PROP_DISPOSITION,
	PROP_NAME,
	PROP_SENDERS,
	PROP_TRANSPORT,
	PROP_PENDING_TRANSPORT,
	PROP_LAST
};

<<<<<<< HEAD
PURPLE_DEFINE_TYPE(JingleContent, jingle_content, G_TYPE_OBJECT);
=======
static GObjectClass *parent_class = NULL;
static GParamSpec *properties[PROP_LAST];

GType
jingle_content_get_type()
{
	static GType type = 0;

	if (type == 0) {
		static const GTypeInfo info = {
			sizeof(JingleContentClass),
			NULL,
			NULL,
			(GClassInitFunc) jingle_content_class_init,
			NULL,
			NULL,
			sizeof(JingleContent),
			0,
			(GInstanceInitFunc) jingle_content_init,
			NULL
		};
		type = g_type_register_static(G_TYPE_OBJECT, "JingleContent", &info, 0);
	}
	return type;
}
>>>>>>> 4aa5a401

static void
jingle_content_class_init (JingleContentClass *klass)
{
	GObjectClass *gobject_class = (GObjectClass*)klass;
	parent_class = g_type_class_peek_parent(klass);

	gobject_class->finalize = jingle_content_finalize;
	gobject_class->set_property = jingle_content_set_property;
	gobject_class->get_property = jingle_content_get_property;
	klass->to_xml = jingle_content_to_xml_internal;
	klass->parse = jingle_content_parse_internal;

	properties[PROP_SESSION] = g_param_spec_object("session",
			"Jingle Session",
			"The jingle session parent of this content.",
			JINGLE_TYPE_SESSION,
			G_PARAM_READWRITE | G_PARAM_STATIC_STRINGS);
	g_object_class_install_property(gobject_class, PROP_SESSION,
			properties[PROP_SESSION]);

	properties[PROP_CREATOR] = g_param_spec_string("creator",
			"Creator",
			"The participant that created this content.",
			NULL,
			G_PARAM_CONSTRUCT_ONLY | G_PARAM_READWRITE | G_PARAM_STATIC_STRINGS);
	g_object_class_install_property(gobject_class, PROP_CREATOR,
			properties[PROP_CREATOR]);

	properties[PROP_DISPOSITION] = g_param_spec_string("disposition",
			"Disposition",
			"The disposition of the content.",
			NULL,
			G_PARAM_CONSTRUCT_ONLY | G_PARAM_READWRITE | G_PARAM_STATIC_STRINGS);
	g_object_class_install_property(gobject_class, PROP_DISPOSITION,
			properties[PROP_DISPOSITION]);

	properties[PROP_NAME] = g_param_spec_string("name",
			"Name",
			"The name of this content.",
			NULL,
			G_PARAM_CONSTRUCT_ONLY | G_PARAM_READWRITE | G_PARAM_STATIC_STRINGS);
	g_object_class_install_property(gobject_class, PROP_NAME,
			properties[PROP_NAME]);

	properties[PROP_SENDERS] = g_param_spec_string("senders",
			"Senders",
			"The sender of this content.",
			NULL,
			G_PARAM_CONSTRUCT | G_PARAM_READWRITE | G_PARAM_STATIC_STRINGS);
	g_object_class_install_property(gobject_class, PROP_SENDERS,
			properties[PROP_SENDERS]);

	properties[PROP_TRANSPORT] = g_param_spec_object("transport",
			"transport",
			"The transport of this content.",
			JINGLE_TYPE_TRANSPORT,
			G_PARAM_CONSTRUCT_ONLY | G_PARAM_READWRITE | G_PARAM_STATIC_STRINGS);
	g_object_class_install_property(gobject_class, PROP_TRANSPORT,
			properties[PROP_TRANSPORT]);

	properties[PROP_PENDING_TRANSPORT] = g_param_spec_object("pending-transport",
			"Pending transport",
			"The pending transport contained within this content",
			JINGLE_TYPE_TRANSPORT,
			G_PARAM_READWRITE | G_PARAM_STATIC_STRINGS);
	g_object_class_install_property(gobject_class, PROP_PENDING_TRANSPORT,
			properties[PROP_PENDING_TRANSPORT]);

	g_type_class_add_private(klass, sizeof(JingleContentPrivate));
}

static void
jingle_content_init (JingleContent *content)
{
	content->priv = JINGLE_CONTENT_GET_PRIVATE(content);
	memset(content->priv, 0, sizeof(*content->priv));
}

static void
jingle_content_finalize (GObject *content)
{
	JingleContentPrivate *priv = JINGLE_CONTENT_GET_PRIVATE(content);
	purple_debug_info("jingle","jingle_content_finalize\n");

	g_free(priv->description_type);
	g_free(priv->creator);
	g_free(priv->disposition);
	g_free(priv->name);
	g_free(priv->senders);
	g_object_unref(priv->transport);
	if (priv->pending_transport)
		g_object_unref(priv->pending_transport);

	parent_class->finalize(content);
}

static void
jingle_content_set_property (GObject *object, guint prop_id, const GValue *value, GParamSpec *pspec)
{
	JingleContent *content;

	g_return_if_fail(object != NULL);
	g_return_if_fail(JINGLE_IS_CONTENT(object));

	content = JINGLE_CONTENT(object);

	switch (prop_id) {
		case PROP_SESSION:
			content->priv->session = g_value_get_object(value);
			break;
		case PROP_CREATOR:
			g_free(content->priv->creator);
			content->priv->creator = g_value_dup_string(value);
			break;
		case PROP_DISPOSITION:
			g_free(content->priv->disposition);
			content->priv->disposition = g_value_dup_string(value);
			break;
		case PROP_NAME:
			g_free(content->priv->name);
			content->priv->name = g_value_dup_string(value);
			break;
		case PROP_SENDERS:
			g_free(content->priv->senders);
			content->priv->senders = g_value_dup_string(value);
			break;
		case PROP_TRANSPORT:
			if (content->priv->transport)
				g_object_unref(content->priv->transport);
			content->priv->transport = g_value_get_object(value);
			break;
		case PROP_PENDING_TRANSPORT:
			if (content->priv->pending_transport)
				g_object_unref(content->priv->pending_transport);
			content->priv->pending_transport = g_value_get_object(value);
			break;
		default:
			G_OBJECT_WARN_INVALID_PROPERTY_ID (object, prop_id, pspec);
			break;
	}
}

static void
jingle_content_get_property (GObject *object, guint prop_id, GValue *value, GParamSpec *pspec)
{
	JingleContent *content;

	g_return_if_fail(object != NULL);
	g_return_if_fail(JINGLE_IS_CONTENT(object));

	content = JINGLE_CONTENT(object);

	switch (prop_id) {
		case PROP_SESSION:
			g_value_set_object(value, content->priv->session);
			break;
		case PROP_CREATOR:
			g_value_set_string(value, content->priv->creator);
			break;
		case PROP_DISPOSITION:
			g_value_set_string(value, content->priv->disposition);
			break;
		case PROP_NAME:
			g_value_set_string(value, content->priv->name);
			break;
		case PROP_SENDERS:
			g_value_set_string(value, content->priv->senders);
			break;
		case PROP_TRANSPORT:
			g_value_set_object(value, content->priv->transport);
			break;
		case PROP_PENDING_TRANSPORT:
			g_value_set_object(value, content->priv->pending_transport);
			break;
		default:
			G_OBJECT_WARN_INVALID_PROPERTY_ID (object, prop_id, pspec);
			break;
	}
}

JingleContent *
jingle_content_create(const gchar *type, const gchar *creator,
		const gchar *disposition, const gchar *name,
		const gchar *senders, JingleTransport *transport)
{


	JingleContent *content = g_object_new(jingle_get_type(type),
			"creator", creator,
			"disposition", disposition != NULL ? disposition : "session",
			"name", name,
			"senders", senders != NULL ? senders : "both",
			"transport", transport,
			NULL);
	return content;
}

JingleSession *jingle_content_get_session(JingleContent *content)
{
	JingleSession *session;
	g_object_get(content, "session", &session, NULL);
	return session;
}

const gchar *
jingle_content_get_description_type(JingleContent *content)
{
	return JINGLE_CONTENT_GET_CLASS(content)->description_type;
}

gchar *
jingle_content_get_creator(JingleContent *content)
{
	gchar *creator;
	g_object_get(content, "creator", &creator, NULL);
	return creator;
}

gchar *
jingle_content_get_disposition(JingleContent *content)
{
	gchar *disposition;
	g_object_get(content, "disposition", &disposition, NULL);
	return disposition;
}

gchar *
jingle_content_get_name(JingleContent *content)
{
	gchar *name;
	g_object_get(content, "name", &name, NULL);
	return name;
}

gchar *
jingle_content_get_senders(JingleContent *content)
{
	gchar *senders;
	g_object_get(content, "senders", &senders, NULL);
	return senders;
}

JingleTransport *
jingle_content_get_transport(JingleContent *content)
{
	JingleTransport *transport;
	g_object_get(content, "transport", &transport, NULL);
	return transport;
}

void
jingle_content_set_session(JingleContent *content, JingleSession *session)
{
	g_return_if_fail(JINGLE_IS_CONTENT(content));
	g_return_if_fail(JINGLE_IS_SESSION(session));
	g_object_set(content, "session", session, NULL);
}

JingleTransport *
jingle_content_get_pending_transport(JingleContent *content)
{
	JingleTransport *pending_transport;
	g_object_get(content, "pending-transport", &pending_transport, NULL);
	return pending_transport;
}

void
jingle_content_set_pending_transport(JingleContent *content, JingleTransport *transport)
{
	g_object_set(content, "pending-transport", transport, NULL);
}

void
jingle_content_accept_transport(JingleContent *content)
{
	GObject *obj;

	if (content->priv->transport)
		g_object_unref(content->priv->transport);

	content->priv->transport = content->priv->pending_transport;
	content->priv->pending_transport = NULL;

	obj = G_OBJECT(content);
	g_object_freeze_notify(obj);
	g_object_notify_by_pspec(obj, properties[PROP_TRANSPORT]);
	g_object_notify_by_pspec(obj, properties[PROP_PENDING_TRANSPORT]);
	g_object_thaw_notify(obj);
}

void
jingle_content_remove_pending_transport(JingleContent *content)
{
	if (content->priv->pending_transport) {
		g_object_unref(content->priv->pending_transport);
		content->priv->pending_transport = NULL;
	}

	g_object_notify_by_pspec(G_OBJECT(content), properties[PROP_PENDING_TRANSPORT]);
}

void
jingle_content_modify(JingleContent *content, const gchar *senders)
{
	g_object_set(content, "senders", senders, NULL);
}

static JingleContent *
jingle_content_parse_internal(PurpleXmlNode *content)
{
	PurpleXmlNode *description = purple_xmlnode_get_child(content, "description");
	const gchar *type = purple_xmlnode_get_namespace(description);
	const gchar *creator = purple_xmlnode_get_attrib(content, "creator");
	const gchar *disposition = purple_xmlnode_get_attrib(content, "disposition");
	const gchar *senders = purple_xmlnode_get_attrib(content, "senders");
	const gchar *name = purple_xmlnode_get_attrib(content, "name");
	JingleTransport *transport =
			jingle_transport_parse(purple_xmlnode_get_child(content, "transport"));
	if (transport == NULL)
		return NULL;

	if (senders == NULL)
		senders = "both";

	return jingle_content_create(type, creator, disposition, name, senders, transport);
}

JingleContent *
jingle_content_parse(PurpleXmlNode *content)
{
	const gchar *type = purple_xmlnode_get_namespace(purple_xmlnode_get_child(content, "description"));
	GType jingle_type = jingle_get_type(type);

	if (jingle_type != G_TYPE_NONE) {
		return JINGLE_CONTENT_CLASS(g_type_class_ref(jingle_type))->parse(content);
	} else {
		return NULL;
	}
}

static PurpleXmlNode *
jingle_content_to_xml_internal(JingleContent *content, PurpleXmlNode *jingle, JingleActionType action)
{
	PurpleXmlNode *node = purple_xmlnode_new_child(jingle, "content");
	gchar *creator = jingle_content_get_creator(content);
	gchar *name = jingle_content_get_name(content);
	gchar *senders = jingle_content_get_senders(content);
	gchar *disposition = jingle_content_get_disposition(content);

	purple_xmlnode_set_attrib(node, "creator", creator);
	purple_xmlnode_set_attrib(node, "name", name);
	purple_xmlnode_set_attrib(node, "senders", senders);
	if (strcmp("session", disposition))
		purple_xmlnode_set_attrib(node, "disposition", disposition);

	g_free(disposition);
	g_free(senders);
	g_free(name);
	g_free(creator);

	if (action != JINGLE_CONTENT_REMOVE) {
		JingleTransport *transport;

		if (action != JINGLE_TRANSPORT_ACCEPT &&
				action != JINGLE_TRANSPORT_INFO &&
				action != JINGLE_TRANSPORT_REJECT &&
				action != JINGLE_TRANSPORT_REPLACE) {
			PurpleXmlNode *description = purple_xmlnode_new_child(node, "description");

			purple_xmlnode_set_namespace(description,
					jingle_content_get_description_type(content));
		}

		if (action != JINGLE_TRANSPORT_REJECT && action == JINGLE_TRANSPORT_REPLACE)
			transport = jingle_content_get_pending_transport(content);
		else
			transport = jingle_content_get_transport(content);

		jingle_transport_to_xml(transport, node, action);
		g_object_unref(transport);
	}

	return node;
}

PurpleXmlNode *
jingle_content_to_xml(JingleContent *content, PurpleXmlNode *jingle, JingleActionType action)
{
	g_return_val_if_fail(content != NULL, NULL);
	g_return_val_if_fail(JINGLE_IS_CONTENT(content), NULL);
	return JINGLE_CONTENT_GET_CLASS(content)->to_xml(content, jingle, action);
}

void
jingle_content_handle_action(JingleContent *content, PurpleXmlNode *xmlcontent, JingleActionType action)
{
	g_return_if_fail(content != NULL);
	g_return_if_fail(JINGLE_IS_CONTENT(content));
	JINGLE_CONTENT_GET_CLASS(content)->handle_action(content, xmlcontent, action);
}
<|MERGE_RESOLUTION|>--- conflicted
+++ resolved
@@ -65,35 +65,10 @@
 	PROP_LAST
 };
 
-<<<<<<< HEAD
-PURPLE_DEFINE_TYPE(JingleContent, jingle_content, G_TYPE_OBJECT);
-=======
 static GObjectClass *parent_class = NULL;
 static GParamSpec *properties[PROP_LAST];
 
-GType
-jingle_content_get_type()
-{
-	static GType type = 0;
-
-	if (type == 0) {
-		static const GTypeInfo info = {
-			sizeof(JingleContentClass),
-			NULL,
-			NULL,
-			(GClassInitFunc) jingle_content_class_init,
-			NULL,
-			NULL,
-			sizeof(JingleContent),
-			0,
-			(GInstanceInitFunc) jingle_content_init,
-			NULL
-		};
-		type = g_type_register_static(G_TYPE_OBJECT, "JingleContent", &info, 0);
-	}
-	return type;
-}
->>>>>>> 4aa5a401
+PURPLE_DEFINE_TYPE(JingleContent, jingle_content, G_TYPE_OBJECT);
 
 static void
 jingle_content_class_init (JingleContentClass *klass)
