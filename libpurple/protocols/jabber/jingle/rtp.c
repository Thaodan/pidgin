--- conflicted
+++ resolved
@@ -73,35 +73,10 @@
 	PROP_LAST
 };
 
-<<<<<<< HEAD
-PURPLE_DEFINE_TYPE(JingleRtp, jingle_rtp, JINGLE_TYPE_CONTENT);
-=======
 static JingleContentClass *parent_class = NULL;
 static GParamSpec *properties[PROP_LAST];
 
-GType
-jingle_rtp_get_type()
-{
-	static GType type = 0;
-
-	if (type == 0) {
-		static const GTypeInfo info = {
-			sizeof(JingleRtpClass),
-			NULL,
-			NULL,
-			(GClassInitFunc) jingle_rtp_class_init,
-			NULL,
-			NULL,
-			sizeof(JingleRtp),
-			0,
-			(GInstanceInitFunc) jingle_rtp_init,
-			NULL
-		};
-		type = g_type_register_static(JINGLE_TYPE_CONTENT, "JingleRtp", &info, 0);
-	}
-	return type;
-}
->>>>>>> 4aa5a401
+PURPLE_DEFINE_TYPE(JingleRtp, jingle_rtp, JINGLE_TYPE_CONTENT);
 
 static void
 jingle_rtp_class_init (JingleRtpClass *klass)
