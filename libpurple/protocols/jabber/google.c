--- conflicted
+++ resolved
@@ -516,7 +516,6 @@
 		jid = g_strdup(who);
 	}
 
-<<<<<<< HEAD
 	session = g_new0(GoogleSession, 1);
 	session->id.id = jabber_get_next_id(js);
 	session->id.initiator = g_strdup_printf("%s@%s/%s", js->user->node,
@@ -526,11 +525,6 @@
 	session->remote_jid = jid;
 
 	if (type & PURPLE_MEDIA_VIDEO)
-=======
-	if (purple_strequal(xmlns, NS_GOOGLE_SESSION_PHONE))
-		session->video = FALSE;
-	else if (purple_strequal(xmlns, NS_GOOGLE_SESSION_VIDEO))
->>>>>>> bb318a0c
 		session->video = TRUE;
 
 	/* if we got a relay token and relay host in google:jingleinfo, issue an
