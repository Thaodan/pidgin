/**
 * Purple is the legal property of its developers, whose names are too numerous
 * to list here.  Please refer to the COPYRIGHT file distributed with this
 * source distribution.
 *
 * This program is free software; you can redistribute it and/or modify
 * it under the terms of the GNU General Public License as published by
 * the Free Software Foundation; either version 2 of the License, or
 * (at your option) any later version.
 *
 * This program is distributed in the hope that it will be useful,
 * but WITHOUT ANY WARRANTY; without even the implied warranty of
 * MERCHANTABILITY or FITNESS FOR A PARTICULAR PURPOSE.  See the
 * GNU General Public License for more details.
 *
 * You should have received a copy of the GNU General Public License
 * along with this program; if not, write to the Free Software
 * Foundation, Inc., 51 Franklin Street, Fifth Floor, Boston, MA  02111-1301  USA
 */

#include "internal.h"
#include "debug.h"
#include "mediamanager.h"
#include "util.h"
#include "privacy.h"
#include "dnsquery.h"
#include "network.h"

#include "buddy.h"
#include "google.h"
#include "jabber.h"
#include "presence.h"
#include "iq.h"

#include "jingle/jingle.h"

#ifdef USE_VV

#define NS_GOOGLE_VIDEO "http://www.google.com/session/video"
#define NS_GOOGLE_PHONE "http://www.google.com/session/phone"

typedef struct {
	char *id;
	char *initiator;
} GoogleSessionId;

typedef enum {
	UNINIT,
	SENT_INITIATE,
	RECEIVED_INITIATE,
	IN_PRORESS,
	TERMINATED
} GoogleSessionState;

typedef struct {
	GoogleSessionId id;
	GoogleSessionState state;
	PurpleMedia *media;
	JabberStream *js;
	char *remote_jid;
	gboolean video;
} GoogleSession;

static gboolean
google_session_id_equal(gconstpointer a, gconstpointer b)
{
	GoogleSessionId *c = (GoogleSessionId*)a;
	GoogleSessionId *d = (GoogleSessionId*)b;

	return !strcmp(c->id, d->id) && !strcmp(c->initiator, d->initiator);
}

static void
google_session_destroy(GoogleSession *session)
{
	g_free(session->id.id);
	g_free(session->id.initiator);
	g_free(session->remote_jid);
	g_free(session);
}

static xmlnode *
google_session_create_xmlnode(GoogleSession *session, const char *type)
{
	xmlnode *node = xmlnode_new("session");
	xmlnode_set_namespace(node, "http://www.google.com/session");
	xmlnode_set_attrib(node, "id", session->id.id);
	xmlnode_set_attrib(node, "initiator", session->id.initiator);
	xmlnode_set_attrib(node, "type", type);
	return node;
}

static void
google_session_send_terminate(GoogleSession *session)
{
	xmlnode *sess;
	JabberIq *iq = jabber_iq_new(session->js, JABBER_IQ_SET);

	xmlnode_set_attrib(iq->node, "to", session->remote_jid);
	sess = google_session_create_xmlnode(session, "terminate");
	xmlnode_insert_child(iq->node, sess);

	jabber_iq_send(iq);
	google_session_destroy(session);
}

static void
google_session_send_candidates(PurpleMedia *media, gchar *session_id,
		gchar *participant, GoogleSession *session)
{
	GList *candidates = purple_media_get_local_candidates(
			session->media, session_id, session->remote_jid);
	PurpleMediaCandidate *transport;
	gboolean video = FALSE;

	if (!strcmp(session_id, "google-video"))
		video = TRUE;

	for (;candidates;candidates = candidates->next) {
		JabberIq *iq;
		gchar *ip, *port, *pref, *username, *password;
		PurpleMediaCandidateType type;
		xmlnode *sess;
		xmlnode *candidate;
		guint component_id;
		transport = (PurpleMediaCandidate*)(candidates->data);
		component_id = purple_media_candidate_get_component_id(
				transport);

		iq = jabber_iq_new(session->js, JABBER_IQ_SET);
		sess = google_session_create_xmlnode(session, "candidates");
		xmlnode_insert_child(iq->node, sess);
		xmlnode_set_attrib(iq->node, "to", session->remote_jid);

		candidate = xmlnode_new("candidate");

		ip = purple_media_candidate_get_ip(transport);
		port = g_strdup_printf("%d",
				purple_media_candidate_get_port(transport));
		pref = g_strdup_printf("%f",
				purple_media_candidate_get_priority(transport)
				/1000.0);
		username = purple_media_candidate_get_username(transport);
		password = purple_media_candidate_get_password(transport);
		type = purple_media_candidate_get_candidate_type(transport);

		xmlnode_set_attrib(candidate, "address", ip);
		xmlnode_set_attrib(candidate, "port", port);
		xmlnode_set_attrib(candidate, "name",
				component_id == PURPLE_MEDIA_COMPONENT_RTP ?
				video ? "video_rtp" : "rtp" :
				component_id == PURPLE_MEDIA_COMPONENT_RTCP ?
				video ? "video_rtcp" : "rtcp" : "none");
		xmlnode_set_attrib(candidate, "username", username);
		/*
		 * As of this writing, Farsight 2 in Google compatibility
		 * mode doesn't provide a password. The Gmail client
		 * requires this to be set.
		 */
		xmlnode_set_attrib(candidate, "password",
				password != NULL ? password : "");
		xmlnode_set_attrib(candidate, "preference", pref);
		xmlnode_set_attrib(candidate, "protocol",
				purple_media_candidate_get_protocol(transport)
				== PURPLE_MEDIA_NETWORK_PROTOCOL_UDP ?
				"udp" : "tcp");
		xmlnode_set_attrib(candidate, "type", type ==
				PURPLE_MEDIA_CANDIDATE_TYPE_HOST ? "local" :
						      type ==
				PURPLE_MEDIA_CANDIDATE_TYPE_SRFLX ? "stun" :
					       	      type ==
				PURPLE_MEDIA_CANDIDATE_TYPE_RELAY ? "relay" :
				NULL);
		xmlnode_set_attrib(candidate, "generation", "0");
		xmlnode_set_attrib(candidate, "network", "0");
		xmlnode_insert_child(sess, candidate);

		g_free(ip);
		g_free(port);
		g_free(pref);
		g_free(username);
		g_free(password);

		jabber_iq_send(iq);
	}
}

static void
google_session_ready(GoogleSession *session)
{
	PurpleMedia *media = session->media;
	if (purple_media_codecs_ready(media, NULL) &&
			purple_media_candidates_prepared(media, NULL, NULL)) {
		gchar *me = g_strdup_printf("%s@%s/%s",
				session->js->user->node,
				session->js->user->domain,
				session->js->user->resource);
		JabberIq *iq;
		xmlnode *sess, *desc, *payload;
		GList *codecs, *iter;
		gboolean is_initiator = !strcmp(session->id.initiator, me);

		if (!is_initiator &&
				!purple_media_accepted(media, NULL, NULL)) {
			g_free(me);
			return;
		}

		iq = jabber_iq_new(session->js, JABBER_IQ_SET);

		if (is_initiator) {
			xmlnode_set_attrib(iq->node, "to", session->remote_jid);
			xmlnode_set_attrib(iq->node, "from", session->id.initiator);
			sess = google_session_create_xmlnode(session, "initiate");
		} else {
			google_session_send_candidates(session->media,
					"google-voice", session->remote_jid,
					session);
			google_session_send_candidates(session->media,
					"google-video", session->remote_jid,
					session);
			xmlnode_set_attrib(iq->node, "to", session->remote_jid);
			xmlnode_set_attrib(iq->node, "from", me);
			sess = google_session_create_xmlnode(session, "accept");
		}
		xmlnode_insert_child(iq->node, sess);
		desc = xmlnode_new_child(sess, "description");
		if (session->video)
			xmlnode_set_namespace(desc, NS_GOOGLE_VIDEO);
		else
			xmlnode_set_namespace(desc, NS_GOOGLE_PHONE);

		codecs = purple_media_get_codecs(media, "google-video");

		for (iter = codecs; iter; iter = g_list_next(iter)) {
			PurpleMediaCodec *codec = (PurpleMediaCodec*)iter->data;
			gchar *id = g_strdup_printf("%d",
					purple_media_codec_get_id(codec));
			gchar *encoding_name =
					purple_media_codec_get_encoding_name(codec);
			payload = xmlnode_new_child(desc, "payload-type");
			xmlnode_set_attrib(payload, "id", id);
			xmlnode_set_attrib(payload, "name", encoding_name);
			xmlnode_set_attrib(payload, "width", "320");
			xmlnode_set_attrib(payload, "height", "200");
			xmlnode_set_attrib(payload, "framerate", "30");
			g_free(encoding_name);
			g_free(id);
		}
		purple_media_codec_list_free(codecs);

		codecs = purple_media_get_codecs(media, "google-voice");

		for (iter = codecs; iter; iter = g_list_next(iter)) {
			PurpleMediaCodec *codec = (PurpleMediaCodec*)iter->data;
			gchar *id = g_strdup_printf("%d",
					purple_media_codec_get_id(codec));
			gchar *encoding_name =
					purple_media_codec_get_encoding_name(codec);
			gchar *clock_rate = g_strdup_printf("%d",
					purple_media_codec_get_clock_rate(codec));
			payload = xmlnode_new_child(desc, "payload-type");
			if (session->video)
				xmlnode_set_namespace(payload, NS_GOOGLE_PHONE);
			xmlnode_set_attrib(payload, "id", id);
			/*
			 * Hack to make Gmail accept speex as the codec.
			 * It shouldn't have to be case sensitive.
			 */
			if (purple_strequal(encoding_name, "SPEEX"))
				xmlnode_set_attrib(payload, "name", "speex");
			else
				xmlnode_set_attrib(payload, "name", encoding_name);
			xmlnode_set_attrib(payload, "clockrate", clock_rate);
			g_free(clock_rate);
			g_free(encoding_name);
			g_free(id);
		}
		purple_media_codec_list_free(codecs);

		jabber_iq_send(iq);

		if (is_initiator) {
			google_session_send_candidates(session->media,
					"google-voice", session->remote_jid,
					session);
			google_session_send_candidates(session->media,
					"google-video", session->remote_jid,
					session);
		}

		g_signal_handlers_disconnect_by_func(G_OBJECT(session->media),
				G_CALLBACK(google_session_ready), session);
	}
}

static void
google_session_state_changed_cb(PurpleMedia *media, PurpleMediaState state,
		gchar *sid, gchar *name, GoogleSession *session)
{
	if (sid == NULL && name == NULL) {
		if (state == PURPLE_MEDIA_STATE_END) {
			google_session_destroy(session);
		}
	}
}

static void
google_session_stream_info_cb(PurpleMedia *media, PurpleMediaInfoType type,
		gchar *sid, gchar *name, gboolean local,
		GoogleSession *session)
{
	if (type == PURPLE_MEDIA_INFO_HANGUP) {
		xmlnode *sess;
		JabberIq *iq = jabber_iq_new(session->js, JABBER_IQ_SET);

		xmlnode_set_attrib(iq->node, "to", session->remote_jid);
		sess = google_session_create_xmlnode(session, "terminate");
		xmlnode_insert_child(iq->node, sess);

		jabber_iq_send(iq);
	} else if (type == PURPLE_MEDIA_INFO_REJECT) {
		xmlnode *sess;
		JabberIq *iq = jabber_iq_new(session->js, JABBER_IQ_SET);

		xmlnode_set_attrib(iq->node, "to", session->remote_jid);
		sess = google_session_create_xmlnode(session, "reject");
		xmlnode_insert_child(iq->node, sess);

		jabber_iq_send(iq);
	}
}

static GParameter *
jabber_google_session_get_params(JabberStream *js, guint *num)
{
	guint num_params;
	GParameter *params = jingle_get_params(js, &num_params);
	GParameter *new_params = g_new0(GParameter, num_params + 1);

	memcpy(new_params, params, sizeof(GParameter) * num_params);

	purple_debug_info("jabber", "setting Google jingle compatibility param\n");
	new_params[num_params].name = "compatibility-mode";
	g_value_init(&new_params[num_params].value, G_TYPE_UINT);
	g_value_set_uint(&new_params[num_params].value, 1); /* NICE_COMPATIBILITY_GOOGLE */

	g_free(params);
	*num = num_params + 1;
	return new_params;
}


gboolean
jabber_google_session_initiate(JabberStream *js, const gchar *who, PurpleMediaSessionType type)
{
	GoogleSession *session;
	JabberBuddy *jb;
	JabberBuddyResource *jbr;
	gchar *jid;
	GParameter *params;
	guint num_params;

	/* construct JID to send to */
	jb = jabber_buddy_find(js, who, FALSE);
	if (!jb) {
		purple_debug_error("jingle-rtp",
				"Could not find Jabber buddy\n");
		return FALSE;
	}
	jbr = jabber_buddy_find_resource(jb, NULL);
	if (!jbr) {
		purple_debug_error("jingle-rtp",
				"Could not find buddy's resource\n");
	}

	if ((strchr(who, '/') == NULL) && jbr && (jbr->name != NULL)) {
		jid = g_strdup_printf("%s/%s", who, jbr->name);
	} else {
		jid = g_strdup(who);
	}

	session = g_new0(GoogleSession, 1);
	session->id.id = jabber_get_next_id(js);
	session->id.initiator = g_strdup_printf("%s@%s/%s", js->user->node,
			js->user->domain, js->user->resource);
	session->state = SENT_INITIATE;
	session->js = js;
	session->remote_jid = jid;

	if (type & PURPLE_MEDIA_VIDEO)
		session->video = TRUE;

	session->media = purple_media_manager_create_media(
			purple_media_manager_get(),
			purple_connection_get_account(js->gc),
			"fsrtpconference", session->remote_jid, TRUE);

	purple_media_set_prpl_data(session->media, session);

	params = jabber_google_session_get_params(js, &num_params);

	if (purple_media_add_stream(session->media, "google-voice",
			session->remote_jid, PURPLE_MEDIA_AUDIO,
			TRUE, "nice", num_params, params) == FALSE ||
			(session->video && purple_media_add_stream(
			session->media, "google-video",
			session->remote_jid, PURPLE_MEDIA_VIDEO,
			TRUE, "nice", num_params, params) == FALSE)) {
		purple_media_error(session->media, "Error adding stream.");
		purple_media_stream_info(session->media,
				PURPLE_MEDIA_INFO_HANGUP, NULL, NULL, TRUE);
		google_session_destroy(session);
		g_free(params);
		return FALSE;
	}

	g_signal_connect_swapped(G_OBJECT(session->media),
			"candidates-prepared",
			G_CALLBACK(google_session_ready), session);
	g_signal_connect_swapped(G_OBJECT(session->media), "codecs-changed",
			G_CALLBACK(google_session_ready), session);
	g_signal_connect(G_OBJECT(session->media), "state-changed",
			G_CALLBACK(google_session_state_changed_cb), session);
	g_signal_connect(G_OBJECT(session->media), "stream-info",
			G_CALLBACK(google_session_stream_info_cb), session);

	g_free(params);

	return (session->media != NULL) ? TRUE : FALSE;
}

static void
google_session_handle_initiate(JabberStream *js, GoogleSession *session, xmlnode *sess, const char *iq_id)
{
	JabberIq *result;
	GList *codecs = NULL, *video_codecs = NULL;
	xmlnode *desc_element, *codec_element;
	PurpleMediaCodec *codec;
	const char *xmlns;
	GParameter *params;
	guint num_params;

	if (session->state != UNINIT) {
		purple_debug_error("jabber", "Received initiate for active session.\n");
		return;
	}

	desc_element = xmlnode_get_child(sess, "description");
	xmlns = xmlnode_get_namespace(desc_element);

	if (purple_strequal(xmlns, NS_GOOGLE_PHONE))
		session->video = FALSE;
	else if (purple_strequal(xmlns, NS_GOOGLE_VIDEO))
		session->video = TRUE;
	else {
		purple_debug_error("jabber", "Received initiate with "
				"invalid namespace %s.\n", xmlns);
		return;
	}

	session->media = purple_media_manager_create_media(
			purple_media_manager_get(),
			purple_connection_get_account(js->gc),
			"fsrtpconference", session->remote_jid, FALSE);

	purple_media_set_prpl_data(session->media, session);

	params = jabber_google_session_get_params(js, &num_params);

	if (purple_media_add_stream(session->media, "google-voice",
			session->remote_jid, PURPLE_MEDIA_AUDIO, FALSE,
			"nice", num_params, params) == FALSE ||
			(session->video && purple_media_add_stream(
			session->media, "google-video",
			session->remote_jid, PURPLE_MEDIA_VIDEO,
			FALSE, "nice", num_params, params) == FALSE)) {
		purple_media_error(session->media, "Error adding stream.");
		purple_media_stream_info(session->media,
				PURPLE_MEDIA_INFO_HANGUP, NULL, NULL, TRUE);
		google_session_send_terminate(session);
		g_free(params);
		return;
	}

	g_free(params);

	for (codec_element = xmlnode_get_child(desc_element, "payload-type");
	     codec_element; codec_element = codec_element->next) {
		const char *id, *encoding_name,  *clock_rate,
				*width, *height, *framerate;
		gboolean video;
		if (codec_element->name &&
				strcmp(codec_element->name, "payload-type"))
			continue;

		xmlns = xmlnode_get_namespace(codec_element);
		encoding_name = xmlnode_get_attrib(codec_element, "name");
		id = xmlnode_get_attrib(codec_element, "id");

		if (!session->video ||
				(xmlns && !strcmp(xmlns, NS_GOOGLE_PHONE))) {
			clock_rate = xmlnode_get_attrib(
					codec_element, "clockrate");
			video = FALSE;
		} else {
			width = xmlnode_get_attrib(codec_element, "width");
			height = xmlnode_get_attrib(codec_element, "height");
			framerate = xmlnode_get_attrib(
					codec_element, "framerate");
			clock_rate = "90000";
			video = TRUE;
		}

		if (id) {
			codec = purple_media_codec_new(atoi(id), encoding_name,
					video ?	PURPLE_MEDIA_VIDEO :
					PURPLE_MEDIA_AUDIO,
					clock_rate ? atoi(clock_rate) : 0);
			if (video)
				video_codecs = g_list_append(
						video_codecs, codec);
			else
				codecs = g_list_append(codecs, codec);
		}
	}

	if (codecs)
		purple_media_set_remote_codecs(session->media, "google-voice",
				session->remote_jid, codecs);
	if (video_codecs)
		purple_media_set_remote_codecs(session->media, "google-video",
				session->remote_jid, video_codecs);

	purple_media_codec_list_free(codecs);
	purple_media_codec_list_free(video_codecs);

	g_signal_connect_swapped(G_OBJECT(session->media), "accepted",
			G_CALLBACK(google_session_ready), session);
	g_signal_connect_swapped(G_OBJECT(session->media),
			"candidates-prepared",
			G_CALLBACK(google_session_ready), session);
	g_signal_connect_swapped(G_OBJECT(session->media), "codecs-changed",
			G_CALLBACK(google_session_ready), session);
	g_signal_connect(G_OBJECT(session->media), "state-changed",
			G_CALLBACK(google_session_state_changed_cb), session);
	g_signal_connect(G_OBJECT(session->media), "stream-info",
			G_CALLBACK(google_session_stream_info_cb), session);

	result = jabber_iq_new(js, JABBER_IQ_RESULT);
	jabber_iq_set_id(result, iq_id);
	xmlnode_set_attrib(result->node, "to", session->remote_jid);
	jabber_iq_send(result);
}

static void
google_session_handle_candidates(JabberStream  *js, GoogleSession *session, xmlnode *sess, const char *iq_id)
{
	JabberIq *result;
	GList *list = NULL, *video_list = NULL;
	xmlnode *cand;
	static int name = 0;
	char n[4];

	for (cand = xmlnode_get_child(sess, "candidate"); cand;
			cand = xmlnode_get_next_twin(cand)) {
		PurpleMediaCandidate *info;
		const gchar *cname = xmlnode_get_attrib(cand, "name");
		const gchar *type = xmlnode_get_attrib(cand, "type");
		const gchar *protocol = xmlnode_get_attrib(cand, "protocol");
		const gchar *address = xmlnode_get_attrib(cand, "address");
		const gchar *port = xmlnode_get_attrib(cand, "port");
		guint component_id;

		if (cname && type && address && port) {
			PurpleMediaCandidateType candidate_type;

			g_snprintf(n, sizeof(n), "S%d", name++);

			if (g_str_equal(type, "local"))
				candidate_type = PURPLE_MEDIA_CANDIDATE_TYPE_HOST;
			else if (g_str_equal(type, "stun"))
				candidate_type = PURPLE_MEDIA_CANDIDATE_TYPE_PRFLX;
			else if (g_str_equal(type, "relay"))
				candidate_type = PURPLE_MEDIA_CANDIDATE_TYPE_RELAY;
			else
				candidate_type = PURPLE_MEDIA_CANDIDATE_TYPE_HOST;

			if (purple_strequal(cname, "rtcp") ||
					purple_strequal(cname, "video_rtcp"))
				component_id = PURPLE_MEDIA_COMPONENT_RTCP;
			else
				component_id = PURPLE_MEDIA_COMPONENT_RTP;

			info = purple_media_candidate_new(n, component_id,
					candidate_type,
					purple_strequal(protocol, "udp") ?
							PURPLE_MEDIA_NETWORK_PROTOCOL_UDP :
							PURPLE_MEDIA_NETWORK_PROTOCOL_TCP,
					address,
					atoi(port));
			g_object_set(info, "username", xmlnode_get_attrib(cand, "username"),
					"password", xmlnode_get_attrib(cand, "password"), NULL);
			if (!strncmp(cname, "video_", 6))
				video_list = g_list_append(video_list, info);
			else
				list = g_list_append(list, info);
		}
	}

	if (list)
		purple_media_add_remote_candidates(
				session->media, "google-voice",
				session->remote_jid, list);
	if (video_list)
		purple_media_add_remote_candidates(
				session->media, "google-video",
				session->remote_jid, video_list);
	purple_media_candidate_list_free(list);
	purple_media_candidate_list_free(video_list);

	result = jabber_iq_new(js, JABBER_IQ_RESULT);
	jabber_iq_set_id(result, iq_id);
	xmlnode_set_attrib(result->node, "to", session->remote_jid);
	jabber_iq_send(result);
}

static void
google_session_handle_accept(JabberStream *js, GoogleSession *session, xmlnode *sess, const char *iq_id)
{
	xmlnode *desc_element = xmlnode_get_child(sess, "description");
	xmlnode *codec_element = xmlnode_get_child(
			desc_element, "payload-type");
	GList *codecs = NULL, *video_codecs = NULL;
	JabberIq *result = NULL;
	const gchar *xmlns = xmlnode_get_namespace(desc_element);
	gboolean video = (xmlns && !strcmp(xmlns, NS_GOOGLE_VIDEO));

	for (; codec_element; codec_element = codec_element->next) {
		const gchar *xmlns, *encoding_name, *id,
				*clock_rate, *width, *height, *framerate;
		gboolean video_codec = FALSE;

		if (!purple_strequal(codec_element->name, "payload-type"))
			continue;

		xmlns = xmlnode_get_namespace(codec_element);
		encoding_name =	xmlnode_get_attrib(codec_element, "name");
		id = xmlnode_get_attrib(codec_element, "id");

		if (!video || purple_strequal(xmlns, NS_GOOGLE_PHONE))
			clock_rate = xmlnode_get_attrib(
					codec_element, "clockrate");
		else {
			clock_rate = "90000";
			width = xmlnode_get_attrib(codec_element, "width");
			height = xmlnode_get_attrib(codec_element, "height");
			framerate = xmlnode_get_attrib(
					codec_element, "framerate");
			video_codec = TRUE;
		}

		if (id && encoding_name) {
			PurpleMediaCodec *codec = purple_media_codec_new(
					atoi(id), encoding_name,
					video_codec ? PURPLE_MEDIA_VIDEO :
					PURPLE_MEDIA_AUDIO,
					clock_rate ? atoi(clock_rate) : 0);
			if (video_codec)
				video_codecs = g_list_append(
						video_codecs, codec);
			else
				codecs = g_list_append(codecs, codec);
		}
	}

	if (codecs)
		purple_media_set_remote_codecs(session->media, "google-voice",
				session->remote_jid, codecs);
	if (video_codecs)
		purple_media_set_remote_codecs(session->media, "google-video",
				session->remote_jid, video_codecs);

	purple_media_stream_info(session->media, PURPLE_MEDIA_INFO_ACCEPT,
			NULL, NULL, FALSE);

	result = jabber_iq_new(js, JABBER_IQ_RESULT);
	jabber_iq_set_id(result, iq_id);
	xmlnode_set_attrib(result->node, "to", session->remote_jid);
	jabber_iq_send(result);
}

static void
google_session_handle_reject(JabberStream *js, GoogleSession *session, xmlnode *sess)
{
	purple_media_end(session->media, NULL, NULL);
}

static void
google_session_handle_terminate(JabberStream *js, GoogleSession *session, xmlnode *sess)
{
	purple_media_end(session->media, NULL, NULL);
}

static void
google_session_parse_iq(JabberStream *js, GoogleSession *session, xmlnode *sess, const char *iq_id)
{
	const char *type = xmlnode_get_attrib(sess, "type");

	if (!strcmp(type, "initiate")) {
		google_session_handle_initiate(js, session, sess, iq_id);
	} else if (!strcmp(type, "accept")) {
		google_session_handle_accept(js, session, sess, iq_id);
	} else if (!strcmp(type, "reject")) {
		google_session_handle_reject(js, session, sess);
	} else if (!strcmp(type, "terminate")) {
		google_session_handle_terminate(js, session, sess);
	} else if (!strcmp(type, "candidates")) {
		google_session_handle_candidates(js, session, sess, iq_id);
	}
}

void
jabber_google_session_parse(JabberStream *js, const char *from,
                            JabberIqType type, const char *iq_id,
                            xmlnode *session_node)
{
	GoogleSession *session = NULL;
	GoogleSessionId id;

	xmlnode *desc_node;

	GList *iter = NULL;

	if (type != JABBER_IQ_SET)
		return;

	id.id = (gchar*)xmlnode_get_attrib(session_node, "id");
	if (!id.id)
		return;

	id.initiator = (gchar*)xmlnode_get_attrib(session_node, "initiator");
	if (!id.initiator)
		return;

	iter = purple_media_manager_get_media_by_account(
			purple_media_manager_get(),
			purple_connection_get_account(js->gc));
	for (; iter; iter = g_list_delete_link(iter, iter)) {
		GoogleSession *gsession =
				purple_media_get_prpl_data(iter->data);
		if (google_session_id_equal(&(gsession->id), &id)) {
			session = gsession;
			break;
		}
	}
	if (iter != NULL) {
		g_list_free(iter);
	}

	if (session) {
		google_session_parse_iq(js, session, session_node, iq_id);
		return;
	}

	/* If the session doesn't exist, this has to be an initiate message */
	if (strcmp(xmlnode_get_attrib(session_node, "type"), "initiate"))
		return;
	desc_node = xmlnode_get_child(session_node, "description");
	if (!desc_node)
		return;
	session = g_new0(GoogleSession, 1);
	session->id.id = g_strdup(id.id);
	session->id.initiator = g_strdup(id.initiator);
	session->state = UNINIT;
	session->js = js;
	session->remote_jid = g_strdup(session->id.initiator);

	google_session_parse_iq(js, session, session_node, iq_id);
}
#endif /* USE_VV */

static void
jabber_gmail_parse(JabberStream *js, const char *from,
                   JabberIqType type, const char *id,
                   xmlnode *packet, gpointer nul)
{
	xmlnode *child;
	xmlnode *message;
	const char *to, *url;
	const char *in_str;
	char *to_name;

	int i, count = 1, returned_count;

	const char **tos, **froms, **urls;
	char **subjects;

	if (type == JABBER_IQ_ERROR)
		return;

	child = xmlnode_get_child(packet, "mailbox");
	if (!child)
		return;

	in_str = xmlnode_get_attrib(child, "total-matched");
	if (in_str && *in_str)
		count = atoi(in_str);

	/* If Gmail doesn't tell us who the mail is to, let's use our JID */
	to = xmlnode_get_attrib(packet, "to");

	message = xmlnode_get_child(child, "mail-thread-info");

	if (count == 0 || !message) {
		if (count > 0) {
			char *bare_jid = jabber_get_bare_jid(to);
			const char *default_tos[2] = { bare_jid };

			purple_notify_emails(js->gc, count, FALSE, NULL, NULL, default_tos, NULL, NULL, NULL);
			g_free(bare_jid);
		} else {
			purple_notify_emails(js->gc, count, FALSE, NULL, NULL, NULL, NULL, NULL, NULL);
		}

		return;
	}

	/* Loop once to see how many messages were returned so we can allocate arrays
	 * accordingly */
	for (returned_count = 0; message; returned_count++, message=xmlnode_get_next_twin(message));

	froms    = g_new0(const char* , returned_count + 1);
	tos      = g_new0(const char* , returned_count + 1);
	subjects = g_new0(char* , returned_count + 1);
	urls     = g_new0(const char* , returned_count + 1);

	to = xmlnode_get_attrib(packet, "to");
	to_name = jabber_get_bare_jid(to);
<<<<<<< HEAD
	default_url = xmlnode_get_attrib(child, "url");
	if (default_url == NULL || *default_url == '\0')
		default_url = "http://mail.google.com/mail";
=======
	url = xmlnode_get_attrib(child, "url");
	if (!url || !*url)
		url = "http://www.gmail.com";
>>>>>>> df4982eb

	message= xmlnode_get_child(child, "mail-thread-info");
	for (i=0; message; message = xmlnode_get_next_twin(message), i++) {
		xmlnode *sender_node, *subject_node;
		const char *from, *tid;
		char *subject;

		subject_node = xmlnode_get_child(message, "subject");
		sender_node  = xmlnode_get_child(message, "senders");
		sender_node  = xmlnode_get_child(sender_node, "sender");

		while (sender_node && (!xmlnode_get_attrib(sender_node, "unread") ||
		       !strcmp(xmlnode_get_attrib(sender_node, "unread"),"0")))
			sender_node = xmlnode_get_next_twin(sender_node);

		if (!sender_node) {
			i--;
			continue;
		}

		from = xmlnode_get_attrib(sender_node, "name");
		if (!from || !*from)
			from = xmlnode_get_attrib(sender_node, "address");
		subject = xmlnode_get_data(subject_node);
		/*
		 * url = xmlnode_get_attrib(message, "url");
		 */
		tos[i] = (to_name != NULL ?  to_name : "");
		froms[i] = (from != NULL ?  from : "");
		subjects[i] = (subject != NULL ? subject : g_strdup(""));
		urls[i] = url;

		tid = xmlnode_get_attrib(message, "tid");
		if (tid &&
		    (js->gmail_last_tid == NULL || strcmp(tid, js->gmail_last_tid) > 0)) {
			g_free(js->gmail_last_tid);
			js->gmail_last_tid = g_strdup(tid);
		}
	}

	if (i>0)
		purple_notify_emails(js->gc, count, count == i, (const char**) subjects, froms, tos,
				urls, NULL, NULL);

	g_free(to_name);
	g_free(tos);
	g_free(froms);
	for (i = 0; i < returned_count; i++)
		g_free(subjects[i]);
	g_free(subjects);
	g_free(urls);

	in_str = xmlnode_get_attrib(child, "result-time");
	if (in_str && *in_str) {
		g_free(js->gmail_last_time);
		js->gmail_last_time = g_strdup(in_str);
	}
}

void
jabber_gmail_poke(JabberStream *js, const char *from, JabberIqType type,
                  const char *id, xmlnode *new_mail)
{
	xmlnode *query;
	JabberIq *iq;

	/* bail if the user isn't interested */
	if (!purple_account_get_check_mail(js->gc->account))
		return;

	/* Is this an initial incoming mail notification? If so, send a request for more info */
	if (type != JABBER_IQ_SET)
		return;

	/* Acknowledge the notification */
	iq = jabber_iq_new(js, JABBER_IQ_RESULT);
	if (from)
		xmlnode_set_attrib(iq->node, "to", from);
	xmlnode_set_attrib(iq->node, "id", id);
	jabber_iq_send(iq);

	purple_debug(PURPLE_DEBUG_MISC, "jabber",
		   "Got new mail notification. Sending request for more info\n");

	iq = jabber_iq_new_query(js, JABBER_IQ_GET, "google:mail:notify");
	jabber_iq_set_callback(iq, jabber_gmail_parse, NULL);
	query = xmlnode_get_child(iq->node, "query");

	if (js->gmail_last_time)
		xmlnode_set_attrib(query, "newer-than-time", js->gmail_last_time);
	if (js->gmail_last_tid)
		xmlnode_set_attrib(query, "newer-than-tid", js->gmail_last_tid);

	jabber_iq_send(iq);
	return;
}

void jabber_gmail_init(JabberStream *js) {
	JabberIq *iq;
	xmlnode *usersetting, *mailnotifications;

	if (!purple_account_get_check_mail(purple_connection_get_account(js->gc)))
		return;

	/*
	 * Quoting http://code.google.com/apis/talk/jep_extensions/usersettings.html:
	 * To ensure better compatibility with other clients, rather than
	 * setting this value to "false" to turn off notifications, it is
	 * recommended that a client set this to "true" and filter incoming
	 * email notifications itself.
	 */
	iq = jabber_iq_new(js, JABBER_IQ_SET);
	usersetting = xmlnode_new_child(iq->node, "usersetting");
	xmlnode_set_namespace(usersetting, "google:setting");
	mailnotifications = xmlnode_new_child(usersetting, "mailnotifications");
	xmlnode_set_attrib(mailnotifications, "value", "true");
	jabber_iq_send(iq);

	iq = jabber_iq_new_query(js, JABBER_IQ_GET, "google:mail:notify");
	jabber_iq_set_callback(iq, jabber_gmail_parse, NULL);
	jabber_iq_send(iq);
}

void jabber_google_roster_init(JabberStream *js)
{
	JabberIq *iq;
	xmlnode *query;

	iq = jabber_iq_new_query(js, JABBER_IQ_GET, "jabber:iq:roster");
	query = xmlnode_get_child(iq->node, "query");

	xmlnode_set_attrib(query, "xmlns:gr", "google:roster");
	xmlnode_set_attrib(query, "gr:ext", "2");

	jabber_iq_send(iq);
}

void jabber_google_roster_outgoing(JabberStream *js, xmlnode *query, xmlnode *item)
{
	PurpleAccount *account = purple_connection_get_account(js->gc);
	GSList *list = account->deny;
	const char *jid = xmlnode_get_attrib(item, "jid");
	char *jid_norm = g_strdup(jabber_normalize(account, jid));

	while (list) {
		if (!strcmp(jid_norm, (char*)list->data)) {
			xmlnode_set_attrib(query, "xmlns:gr", "google:roster");
			xmlnode_set_attrib(item, "gr:t", "B");
			xmlnode_set_attrib(query, "xmlns:gr", "google:roster");
			xmlnode_set_attrib(query, "gr:ext", "2");
			return;
		}
		list = list->next;
	}

	g_free(jid_norm);

}

gboolean jabber_google_roster_incoming(JabberStream *js, xmlnode *item)
{
	PurpleAccount *account = purple_connection_get_account(js->gc);
	GSList *list = account->deny;
	const char *jid = xmlnode_get_attrib(item, "jid");
	gboolean on_block_list = FALSE;

	char *jid_norm;

	const char *grt = xmlnode_get_attrib_with_namespace(item, "t", "google:roster");
	const char *subscription = xmlnode_get_attrib(item, "subscription");

	if (!subscription || !strcmp(subscription, "none")) {
		/* The Google Talk servers will automatically add people from your Gmail address book
		 * with subscription=none. If we see someone with subscription=none, ignore them.
		 */
		return FALSE;
	}

 	jid_norm = g_strdup(jabber_normalize(account, jid));

	while (list) {
		if (!strcmp(jid_norm, (char*)list->data)) {
			on_block_list = TRUE;
			break;
		}
		list = list->next;
	}

	if (grt && (*grt == 'H' || *grt == 'h')) {
		PurpleBuddy *buddy = purple_find_buddy(account, jid_norm);
		if (buddy)
			purple_blist_remove_buddy(buddy);
		g_free(jid_norm);
		return FALSE;
	}

	if (!on_block_list && (grt && (*grt == 'B' || *grt == 'b'))) {
		purple_debug_info("jabber", "Blocking %s\n", jid_norm);
		purple_privacy_deny_add(account, jid_norm, TRUE);
	} else if (on_block_list && (!grt || (*grt != 'B' && *grt != 'b' ))){
		purple_debug_info("jabber", "Unblocking %s\n", jid_norm);
		purple_privacy_deny_remove(account, jid_norm, TRUE);
	}

	g_free(jid_norm);
	return TRUE;
}

void jabber_google_roster_add_deny(PurpleConnection *gc, const char *who)
{
	JabberStream *js;
	GSList *buddies;
	JabberIq *iq;
	xmlnode *query;
	xmlnode *item;
	xmlnode *group;
	PurpleBuddy *b;
	JabberBuddy *jb;
	const char *balias;

	js = (JabberStream*)(gc->proto_data);

	if (!js || !js->server_caps & JABBER_CAP_GOOGLE_ROSTER)
		return;

	jb = jabber_buddy_find(js, who, TRUE);

	buddies = purple_find_buddies(js->gc->account, who);
	if(!buddies)
		return;

	b = buddies->data;

	iq = jabber_iq_new_query(js, JABBER_IQ_SET, "jabber:iq:roster");

	query = xmlnode_get_child(iq->node, "query");
	item = xmlnode_new_child(query, "item");

	while(buddies) {
		PurpleGroup *g;

		b = buddies->data;
		g = purple_buddy_get_group(b);

		group = xmlnode_new_child(item, "group");
		xmlnode_insert_data(group, purple_group_get_name(g), -1);

		buddies = buddies->next;
	}

	balias = purple_buddy_get_local_buddy_alias(b);
	xmlnode_set_attrib(item, "jid", who);
	xmlnode_set_attrib(item, "name", balias ? balias : "");
	xmlnode_set_attrib(item, "gr:t", "B");
	xmlnode_set_attrib(query, "xmlns:gr", "google:roster");
	xmlnode_set_attrib(query, "gr:ext", "2");

	jabber_iq_send(iq);

	/* Synthesize a sign-off */
	if (jb) {
		JabberBuddyResource *jbr;
		GList *l = jb->resources;
		while (l) {
			jbr = l->data;
			if (jbr && jbr->name)
			{
				purple_debug(PURPLE_DEBUG_MISC, "jabber", "Removing resource %s\n", jbr->name);
				jabber_buddy_remove_resource(jb, jbr->name);
			}
			l = l->next;
		}
	}
	purple_prpl_got_user_status(purple_connection_get_account(gc), who, "offline", NULL);
}

void jabber_google_roster_rem_deny(PurpleConnection *gc, const char *who)
{
	JabberStream *js;
	GSList *buddies;
	JabberIq *iq;
	xmlnode *query;
	xmlnode *item;
	xmlnode *group;
	PurpleBuddy *b;
	const char *balias;

	g_return_if_fail(gc != NULL);
	g_return_if_fail(who != NULL);

	js = (JabberStream*)(gc->proto_data);

	if (!js || !js->server_caps & JABBER_CAP_GOOGLE_ROSTER)
		return;

	buddies = purple_find_buddies(purple_connection_get_account(js->gc), who);
	if(!buddies)
		return;

	b = buddies->data;

	iq = jabber_iq_new_query(js, JABBER_IQ_SET, "jabber:iq:roster");

	query = xmlnode_get_child(iq->node, "query");
	item = xmlnode_new_child(query, "item");

	while(buddies) {
		PurpleGroup *g;

		b = buddies->data;
		g = purple_buddy_get_group(b);

		group = xmlnode_new_child(item, "group");
		xmlnode_insert_data(group, purple_group_get_name(g), -1);

		buddies = buddies->next;
	}

	balias = purple_buddy_get_local_buddy_alias(b);
	xmlnode_set_attrib(item, "jid", who);
	xmlnode_set_attrib(item, "name", balias ? balias : "");
	xmlnode_set_attrib(query, "xmlns:gr", "google:roster");
	xmlnode_set_attrib(query, "gr:ext", "2");

	jabber_iq_send(iq);

	/* See if he's online */
	jabber_presence_subscription_set(js, who, "probe");
}

/* This does two passes on the string. The first pass goes through
 * and determine if all the structured text is properly balanced, and
 * how many instances of each there is. The second pass goes and converts
 * everything to HTML, depending on what's figured out by the first pass.
 * It will short circuit once it knows it has no more replacements to make
 */
char *jabber_google_format_to_html(const char *text)
{
	const char *p;

	/* The start of the screen may be consdiered a space for this purpose */
	gboolean preceding_space = TRUE;

	gboolean in_bold = FALSE, in_italic = FALSE;
	gboolean in_tag = FALSE;

	gint bold_count = 0, italic_count = 0;

	GString *str;

	for (p = text; *p != '\0'; p = g_utf8_next_char(p)) {
		gunichar c = g_utf8_get_char(p);
		if (c == '*' && !in_tag) {
			if (in_bold && (g_unichar_isspace(*(p+1)) ||
					*(p+1) == '\0' ||
					*(p+1) == '<')) {
				bold_count++;
				in_bold = FALSE;
			} else if (preceding_space && !in_bold && !g_unichar_isspace(*(p+1))) {
				bold_count++;
				in_bold = TRUE;
			}
			preceding_space = TRUE;
		} else if (c == '_' && !in_tag) {
			if (in_italic && (g_unichar_isspace(*(p+1)) ||
					*(p+1) == '\0' ||
					*(p+1) == '<')) {
				italic_count++;
				in_italic = FALSE;
			} else if (preceding_space && !in_italic && !g_unichar_isspace(*(p+1))) {
				italic_count++;
				in_italic = TRUE;
			}
			preceding_space = TRUE;
		} else if (c == '<' && !in_tag) {
			in_tag = TRUE;
		} else if (c == '>' && in_tag) {
			in_tag = FALSE;
		} else if (!in_tag) {
			if (g_unichar_isspace(c))
				preceding_space = TRUE;
			else
				preceding_space = FALSE;
		}
	}

	str  = g_string_new(NULL);
	in_bold = in_italic = in_tag = FALSE;
	preceding_space = TRUE;

	for (p = text; *p != '\0'; p = g_utf8_next_char(p)) {
		gunichar c = g_utf8_get_char(p);

		if (bold_count < 2 && italic_count < 2 && !in_bold && !in_italic) {
			g_string_append(str, p);
			return g_string_free(str, FALSE);
		}


		if (c == '*' && !in_tag) {
			if (in_bold &&
			    (g_unichar_isspace(*(p+1))||*(p+1)=='<')) { /* This is safe in UTF-8 */
				str = g_string_append(str, "</b>");
				in_bold = FALSE;
				bold_count--;
			} else if (preceding_space && bold_count > 1 && !g_unichar_isspace(*(p+1))) {
				str = g_string_append(str, "<b>");
				bold_count--;
				in_bold = TRUE;
			} else {
				str = g_string_append_unichar(str, c);
			}
			preceding_space = TRUE;
		} else if (c == '_' && !in_tag) {
			if (in_italic &&
			    (g_unichar_isspace(*(p+1))||*(p+1)=='<')) {
				str = g_string_append(str, "</i>");
				italic_count--;
				in_italic = FALSE;
			} else if (preceding_space && italic_count > 1 && !g_unichar_isspace(*(p+1))) {
				str = g_string_append(str, "<i>");
				italic_count--;
				in_italic = TRUE;
			} else {
				str = g_string_append_unichar(str, c);
			}
			preceding_space = TRUE;
		} else if (c == '<' && !in_tag) {
			str = g_string_append_unichar(str, c);
			in_tag = TRUE;
		} else if (c == '>' && in_tag) {
			str = g_string_append_unichar(str, c);
			in_tag = FALSE;
		} else if (!in_tag) {
			str = g_string_append_unichar(str, c);
			if (g_unichar_isspace(c))
				preceding_space = TRUE;
			else
				preceding_space = FALSE;
		} else {
			str = g_string_append_unichar(str, c);
		}
	}
	return g_string_free(str, FALSE);
}

void jabber_google_presence_incoming(JabberStream *js, const char *user, JabberBuddyResource *jbr)
{
	if (!js->googletalk)
		return;
	if (jbr->status && !strncmp(jbr->status, "♫ ", strlen("♫ "))) {
		purple_prpl_got_user_status(js->gc->account, user, "tune",
					    PURPLE_TUNE_TITLE, jbr->status + strlen("♫ "), NULL);
		jbr->status = NULL;
	} else {
		purple_prpl_got_user_status_deactive(js->gc->account, user, "tune");
	}
}

char *jabber_google_presence_outgoing(PurpleStatus *tune)
{
	const char *attr = purple_status_get_attr_string(tune, PURPLE_TUNE_TITLE);
	return attr ? g_strdup_printf("♫ %s", attr) : g_strdup("");
}

static void
jabber_google_stun_lookup_cb(GSList *hosts, gpointer data,
	const char *error_message)
{
	JabberStream *js = (JabberStream *) data;

	if (error_message) {
		purple_debug_error("jabber", "Google STUN lookup failed: %s\n",
			error_message);
		g_slist_free(hosts);
		return;
	}

	if (hosts && g_slist_next(hosts)) {
		struct sockaddr *addr = g_slist_next(hosts)->data;
		char dst[INET6_ADDRSTRLEN];
		int port;

		if (addr->sa_family == AF_INET6) {
			inet_ntop(addr->sa_family, &((struct sockaddr_in6 *) addr)->sin6_addr,
				dst, sizeof(dst));
			port = ntohs(((struct sockaddr_in6 *) addr)->sin6_port);
		} else {
			inet_ntop(addr->sa_family, &((struct sockaddr_in *) addr)->sin_addr,
				dst, sizeof(dst));
			port = ntohs(((struct sockaddr_in *) addr)->sin_port);
		}

		if (js) {
			if (js->stun_ip) {
				g_free(js->stun_ip);
			}
			js->stun_ip = g_strdup(dst);
			purple_debug_info("jabber", "set Google STUN IP address: %s\n", dst);
			js->stun_port = port;
			purple_debug_info("jabber", "set Google STUN port: %d\n", port);
			purple_debug_info("jabber", "set Google STUN port: %d\n", port);
			/* unmark ongoing query */
			js->stun_query = NULL;
		}
	}

	while (hosts != NULL) {
		hosts = g_slist_delete_link(hosts, hosts);
		/* Free the address */
		g_free(hosts->data);
		hosts = g_slist_delete_link(hosts, hosts);
	}
}

static void
jabber_google_jingle_info_common(JabberStream *js, const char *from,
                                 JabberIqType type, xmlnode *query)
{
	const xmlnode *stun = xmlnode_get_child(query, "stun");
	gchar *my_bare_jid;

	/*
	 * Make sure that random people aren't sending us STUN servers. Per
	 * http://code.google.com/apis/talk/jep_extensions/jingleinfo.html, these
	 * stanzas are stamped from our bare JID.
	 */
	if (from) {
		my_bare_jid = g_strdup_printf("%s@%s", js->user->node, js->user->domain);
		if (!purple_strequal(from, my_bare_jid)) {
			purple_debug_warning("jabber", "got google:jingleinfo with invalid from (%s)\n",
			                  from);
			g_free(my_bare_jid);
			return;
		}

		g_free(my_bare_jid);
	}

	if (type == JABBER_IQ_ERROR || type == JABBER_IQ_GET)
		return;

	purple_debug_info("jabber", "got google:jingleinfo\n");

	if (stun) {
		xmlnode *server = xmlnode_get_child(stun, "server");

		if (server) {
			const gchar *host = xmlnode_get_attrib(server, "host");
			const gchar *udp = xmlnode_get_attrib(server, "udp");

			if (host && udp) {
				int port = atoi(udp);
				/* if there, would already be an ongoing query,
				 cancel it */
				if (js->stun_query)
					purple_dnsquery_destroy(js->stun_query);

				js->stun_query = purple_dnsquery_a(host, port,
					jabber_google_stun_lookup_cb, js);
			}
		}
	}
	/* should perhaps handle relays later on, or maybe wait until
	 Google supports a common standard... */
}

static void
jabber_google_jingle_info_cb(JabberStream *js, const char *from,
                             JabberIqType type, const char *id,
                             xmlnode *packet, gpointer data)
{
	xmlnode *query = xmlnode_get_child_with_namespace(packet, "query",
			GOOGLE_JINGLE_INFO_NAMESPACE);

	if (query)
		jabber_google_jingle_info_common(js, from, type, query);
	else
		purple_debug_warning("jabber", "Got invalid google:jingleinfo\n");
}

void
jabber_google_handle_jingle_info(JabberStream *js, const char *from,
                                 JabberIqType type, const char *id,
                                 xmlnode *child)
{
	jabber_google_jingle_info_common(js, from, type, child);
}

void
jabber_google_send_jingle_info(JabberStream *js)
{
	JabberIq *jingle_info =
		jabber_iq_new_query(js, JABBER_IQ_GET, GOOGLE_JINGLE_INFO_NAMESPACE);

	jabber_iq_set_callback(jingle_info, jabber_google_jingle_info_cb,
		NULL);
	purple_debug_info("jabber", "sending google:jingleinfo query\n");
	jabber_iq_send(jingle_info);
}<|MERGE_RESOLUTION|>--- conflicted
+++ resolved
@@ -837,15 +837,9 @@
 
 	to = xmlnode_get_attrib(packet, "to");
 	to_name = jabber_get_bare_jid(to);
-<<<<<<< HEAD
-	default_url = xmlnode_get_attrib(child, "url");
-	if (default_url == NULL || *default_url == '\0')
-		default_url = "http://mail.google.com/mail";
-=======
 	url = xmlnode_get_attrib(child, "url");
 	if (!url || !*url)
 		url = "http://www.gmail.com";
->>>>>>> df4982eb
 
 	message= xmlnode_get_child(child, "mail-thread-info");
 	for (i=0; message; message = xmlnode_get_next_twin(message), i++) {
