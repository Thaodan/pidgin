--- conflicted
+++ resolved
@@ -3303,26 +3303,6 @@
 		return FALSE;
 	}
 
-<<<<<<< HEAD
-	if((resource = jabber_get_resource(who)) != NULL) {
-		/* they've specified a resource, no need to ask or
-		 * default or anything, just do it */
-
-		jb = jabber_buddy_find(js, who, FALSE);
-		jbr = jabber_buddy_find_resource(jb, resource);
-		g_free(resource);
-
-		if (type & PURPLE_MEDIA_AUDIO &&
-			!jabber_resource_has_capability(jbr,
-			JINGLE_APP_RTP_SUPPORT_AUDIO) &&
-			jabber_resource_has_capability(jbr, NS_GOOGLE_VOICE))
-			return jabber_google_session_initiate(js, who, type);
-		else
-			return jingle_rtp_initiate_media(js, who, type);
-	}
-=======
->>>>>>> 51ccbc27
-
 	jb = jabber_buddy_find(js, who, FALSE);
 
 	if(!jb || !jb->resources ||
