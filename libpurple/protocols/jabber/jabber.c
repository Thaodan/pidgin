/*
 * purple - Jabber Protocol Plugin
 *
 * Copyright (C) 2003, Nathan Walp <faceprint@faceprint.com>
 *
 * This program is free software; you can redistribute it and/or modify
 * it under the terms of the GNU General Public License as published by
 * the Free Software Foundation; either version 2 of the License, or
 * (at your option) any later version.
 *
 * This program is distributed in the hope that it will be useful,
 * but WITHOUT ANY WARRANTY; without even the implied warranty of
 * MERCHANTABILITY or FITNESS FOR A PARTICULAR PURPOSE.  See the
 * GNU General Public License for more details.
 *
 * You should have received a copy of the GNU General Public License
 * along with this program; if not, write to the Free Software
 * Foundation, Inc., 51 Franklin Street, Fifth Floor, Boston, MA  02111-1301  USA
 *
 */
#include "internal.h"

#include "account.h"
#include "accountopt.h"
#include "blist.h"
#include "cmds.h"
#include "connection.h"
#include "conversation.h"
#include "debug.h"
#include "dnssrv.h"
#include "message.h"
#include "notify.h"
#include "pluginpref.h"
#include "privacy.h"
#include "proxy.h"
#include "prpl.h"
#include "request.h"
#include "server.h"
#include "util.h"
#include "version.h"
#include "xmlnode.h"

#include "auth.h"
#include "buddy.h"
#include "chat.h"
#include "data.h"
#include "disco.h"
#include "google.h"
#include "iq.h"
#include "jutil.h"
#include "message.h"
#include "parser.h"
#include "presence.h"
#include "jabber.h"
#include "roster.h"
#include "ping.h"
#include "si.h"
#include "xdata.h"
#include "pep.h"
#include "adhoccommands.h"


#define JABBER_CONNECT_STEPS (js->gsc ? 9 : 5)

static PurplePlugin *my_protocol = NULL;
GList *jabber_features = NULL;

static void jabber_unregister_account_cb(JabberStream *js);
static void try_srv_connect(JabberStream *js);

static void jabber_stream_init(JabberStream *js)
{
	char *open_stream;

	open_stream = g_strdup_printf("<stream:stream to='%s' "
				          "xmlns='jabber:client' "
						  "xmlns:stream='http://etherx.jabber.org/streams' "
						  "version='1.0'>",
						  js->user->domain);
	/* setup the parser fresh for each stream */
	jabber_parser_setup(js);
	jabber_send_raw(js, open_stream, -1);
	js->reinit = FALSE;
	g_free(open_stream);
}

static void
jabber_session_initialized_cb(JabberStream *js, xmlnode *packet, gpointer data)
{
	const char *type = xmlnode_get_attrib(packet, "type");
	if(type && !strcmp(type, "result")) {
		jabber_stream_set_state(js, JABBER_STREAM_CONNECTED);
		if(js->unregistration)
			jabber_unregister_account_cb(js);
	} else {
		purple_connection_error_reason (js->gc,
			PURPLE_CONNECTION_ERROR_NETWORK_ERROR,
			("Error initializing session"));
	}
}

static void jabber_session_init(JabberStream *js)
{
	JabberIq *iq = jabber_iq_new(js, JABBER_IQ_SET);
	xmlnode *session;

	jabber_iq_set_callback(iq, jabber_session_initialized_cb, NULL);

	session = xmlnode_new_child(iq->node, "session");
	xmlnode_set_namespace(session, "urn:ietf:params:xml:ns:xmpp-session");

	jabber_iq_send(iq);
}

static void jabber_bind_result_cb(JabberStream *js, xmlnode *packet,
		gpointer data)
{
	const char *type = xmlnode_get_attrib(packet, "type");
	xmlnode *bind;

	if(type && !strcmp(type, "result") &&
			(bind = xmlnode_get_child_with_namespace(packet, "bind", "urn:ietf:params:xml:ns:xmpp-bind"))) {
		xmlnode *jid;
		char *full_jid;
		if((jid = xmlnode_get_child(bind, "jid")) && (full_jid = xmlnode_get_data(jid))) {
			JabberBuddy *my_jb = NULL;
			jabber_id_free(js->user);
			if(!(js->user = jabber_id_new(full_jid))) {
				purple_connection_error_reason (js->gc,
					PURPLE_CONNECTION_ERROR_NETWORK_ERROR,
					_("Invalid response from server."));
			}
			if((my_jb = jabber_buddy_find(js, full_jid, TRUE)))
				my_jb->subscription |= JABBER_SUB_BOTH;

			purple_connection_set_display_name(js->gc, full_jid);

			g_free(full_jid);
		}
	} else {
		PurpleConnectionError reason = PURPLE_CONNECTION_ERROR_NETWORK_ERROR;
		char *msg = jabber_parse_error(js, packet, &reason);
		purple_connection_error_reason (js->gc, reason, msg);
		g_free(msg);
	}

	jabber_session_init(js);
}

static char *jabber_prep_resource(char *input) {
	char hostname[256], /* current hostname */
		 *dot = NULL;

	/* Empty resource == don't send any */
	if (input == NULL || *input == '\0')
		return NULL;

	if (strstr(input, "__HOSTNAME__") == NULL)
		return g_strdup(input);

	/* Replace __HOSTNAME__ with hostname */
	if (gethostname(hostname, sizeof(hostname) - 1)) {
		purple_debug_warning("jabber", "gethostname: %s\n", g_strerror(errno));
		/* according to glibc doc, the only time an error is returned
		   is if the hostname is longer than the buffer, in which case
		   glibc 2.2+ would still fill the buffer with partial
		   hostname, so maybe we want to detect that and use it
		   instead
		*/
		strcpy(hostname, "localhost");
	}
	hostname[sizeof(hostname) - 1] = '\0';

	/* We want only the short hostname, not the FQDN - this will prevent the
	 * resource string from being unreasonably long on systems which stuff the
	 * whole FQDN in the hostname */
	if((dot = strchr(hostname, '.')))
			dot = '\0';

	return purple_strreplace(input, "__HOSTNAME__", hostname);
}

static void jabber_stream_features_parse(JabberStream *js, xmlnode *packet)
{
	if(xmlnode_get_child(packet, "starttls")) {
		if(jabber_process_starttls(js, packet))

			return;
	} else if(purple_account_get_bool(js->gc->account, "require_tls", FALSE) && !js->gsc) {
		purple_connection_error_reason (js->gc,
			 PURPLE_CONNECTION_ERROR_ENCRYPTION_ERROR,
			_("You require encryption, but it is not available on this server."));
		return;
	}

	if(js->registration) {
		jabber_register_start(js);
	} else if(xmlnode_get_child(packet, "mechanisms")) {
		jabber_auth_start(js, packet);
	} else if(xmlnode_get_child(packet, "bind")) {
		xmlnode *bind, *resource;
		char *requested_resource;
		JabberIq *iq = jabber_iq_new(js, JABBER_IQ_SET);
		bind = xmlnode_new_child(iq->node, "bind");
		xmlnode_set_namespace(bind, "urn:ietf:params:xml:ns:xmpp-bind");
		requested_resource = jabber_prep_resource(js->user->resource);

		if (requested_resource != NULL) {
			resource = xmlnode_new_child(bind, "resource");
			xmlnode_insert_data(resource, requested_resource, -1);
			g_free(requested_resource);
		}

		jabber_iq_set_callback(iq, jabber_bind_result_cb, NULL);

		jabber_iq_send(iq);
	} else /* if(xmlnode_get_child_with_namespace(packet, "auth")) */ {
		/* If we get an empty stream:features packet, or we explicitly get
		 * an auth feature with namespace http://jabber.org/features/iq-auth
		 * we should revert back to iq:auth authentication, even though we're
		 * connecting to an XMPP server.  */
		js->auth_type = JABBER_AUTH_IQ_AUTH;
		jabber_stream_set_state(js, JABBER_STREAM_AUTHENTICATING);
	}
}

static void jabber_stream_handle_error(JabberStream *js, xmlnode *packet)
{
	PurpleConnectionError reason = PURPLE_CONNECTION_ERROR_NETWORK_ERROR;
	char *msg = jabber_parse_error(js, packet, &reason);

	purple_connection_error_reason (js->gc, reason, msg);

	g_free(msg);
}

static void tls_init(JabberStream *js);

void jabber_process_packet(JabberStream *js, xmlnode **packet)
{
	const char *xmlns;

	purple_signal_emit(my_protocol, "jabber-receiving-xmlnode", js->gc, packet);

	/* if the signal leaves us with a null packet, we're done */
	if(NULL == *packet)
		return;

	xmlns = xmlnode_get_namespace(*packet);

	if(!strcmp((*packet)->name, "iq")) {
		jabber_iq_parse(js, *packet);
	} else if(!strcmp((*packet)->name, "presence")) {
		jabber_presence_parse(js, *packet);
	} else if(!strcmp((*packet)->name, "message")) {
		jabber_message_parse(js, *packet);
	} else if(!strcmp((*packet)->name, "stream:features")) {
		jabber_stream_features_parse(js, *packet);
	} else if (!strcmp((*packet)->name, "features") && xmlns &&
		   !strcmp(xmlns, "http://etherx.jabber.org/streams")) {
		jabber_stream_features_parse(js, *packet);
	} else if(!strcmp((*packet)->name, "stream:error") ||
			 (!strcmp((*packet)->name, "error") && xmlns &&
				!strcmp(xmlns, "http://etherx.jabber.org/streams")))
	{
		jabber_stream_handle_error(js, *packet);
	} else if(!strcmp((*packet)->name, "challenge")) {
		if(js->state == JABBER_STREAM_AUTHENTICATING)
			jabber_auth_handle_challenge(js, *packet);
	} else if(!strcmp((*packet)->name, "success")) {
		if(js->state == JABBER_STREAM_AUTHENTICATING)
			jabber_auth_handle_success(js, *packet);
	} else if(!strcmp((*packet)->name, "failure")) {
		if(js->state == JABBER_STREAM_AUTHENTICATING)
			jabber_auth_handle_failure(js, *packet);
	} else if(!strcmp((*packet)->name, "proceed")) {
		if(js->state == JABBER_STREAM_AUTHENTICATING && !js->gsc)
			tls_init(js);
	} else {
		purple_debug(PURPLE_DEBUG_WARNING, "jabber", "Unknown packet: %s\n",
				(*packet)->name);
	}
}

static int jabber_do_send(JabberStream *js, const char *data, int len)
{
	int ret;

	if (js->gsc)
		ret = purple_ssl_write(js->gsc, data, len);
	else
		ret = write(js->fd, data, len);

	return ret;
}

static void jabber_send_cb(gpointer data, gint source, PurpleInputCondition cond)
{
	JabberStream *js = data;
	int ret, writelen;
	writelen = purple_circ_buffer_get_max_read(js->write_buffer);

	if (writelen == 0) {
		purple_input_remove(js->writeh);
		js->writeh = 0;
		return;
	}

	ret = jabber_do_send(js, js->write_buffer->outptr, writelen);

	if (ret < 0 && errno == EAGAIN)
		return;
	else if (ret <= 0) {
		purple_connection_error_reason (js->gc,
			PURPLE_CONNECTION_ERROR_NETWORK_ERROR,
			_("Write error"));
		return;
	}

	purple_circ_buffer_mark_read(js->write_buffer, ret);
}

static gboolean do_jabber_send_raw(JabberStream *js, const char *data, int len)
{
	int ret;
	gboolean success = TRUE;

	if (len == -1)
		len = strlen(data);

	if (js->writeh == 0)
		ret = jabber_do_send(js, data, len);
	else {
		ret = -1;
		errno = EAGAIN;
	}

	if (ret < 0 && errno != EAGAIN) {
		purple_connection_error_reason (js->gc,
			PURPLE_CONNECTION_ERROR_NETWORK_ERROR,
			_("Write error"));
		success = FALSE;
	} else if (ret < len) {
		if (ret < 0)
			ret = 0;
		if (js->writeh == 0)
			js->writeh = purple_input_add(
				js->gsc ? js->gsc->fd : js->fd,
				PURPLE_INPUT_WRITE, jabber_send_cb, js);
		purple_circ_buffer_append(js->write_buffer,
			data + ret, len - ret);
	}

	return success;
}

void jabber_send_raw(JabberStream *js, const char *data, int len)
{

	/* because printing a tab to debug every minute gets old */
	if(strcmp(data, "\t")) {
		char *text = NULL, *last_part = NULL, *tag_start = NULL;

		/* Because debug logs with plaintext passwords make me sad */
		if(js->state != JABBER_STREAM_CONNECTED &&
				/* Either <auth> or <query><password>... */
				(((tag_start = strstr(data, "<auth ")) &&
					strstr(data, "xmlns='urn:ietf:params:xml:ns:xmpp-sasl'")) ||
				((tag_start = strstr(data, "<query ")) &&
					strstr(data, "xmlns='jabber:iq:auth'>") &&
					(tag_start = strstr(tag_start, "<password>"))))) {
			char *data_start, *tag_end = strchr(tag_start, '>');
			text = g_strdup(data);

			data_start = text + (tag_end - data) + 1;

			last_part = strchr(data_start, '<');
			*data_start = '\0';
		}

		purple_debug(PURPLE_DEBUG_MISC, "jabber", "Sending%s: %s%s%s\n",
				js->gsc ? " (ssl)" : "", text ? text : data,
				last_part ? "password removed" : "",
				last_part ? last_part : "");

		g_free(text);
	}

	/* If we've got a security layer, we need to encode the data,
	 * splitting it on the maximum buffer length negotiated */

	purple_signal_emit(my_protocol, "jabber-sending-text", js->gc, &data);
	if (data == NULL)
		return;

#ifdef HAVE_CYRUS_SASL
	if (js->sasl_maxbuf>0) {
		int pos = 0;

		if (!js->gsc && js->fd<0)
			return;

		if (len == -1)
			len = strlen(data);

		while (pos < len) {
			int towrite;
			const char *out;
			unsigned olen;

			towrite = MIN((len - pos), js->sasl_maxbuf);

			sasl_encode(js->sasl, &data[pos], towrite, &out, &olen);
			pos += towrite;

			if (!do_jabber_send_raw(js, out, olen))
				break;
		}
		return;
	}
#endif

	do_jabber_send_raw(js, data, len);
}

int jabber_prpl_send_raw(PurpleConnection *gc, const char *buf, int len)
{
	JabberStream *js = (JabberStream*)gc->proto_data;
	jabber_send_raw(js, buf, len);
	return len;
}

void jabber_send(JabberStream *js, xmlnode *packet)
{
	char *txt;
	int len;

	purple_signal_emit(my_protocol, "jabber-sending-xmlnode", js->gc, &packet);

	/* if we get NULL back, we're done processing */
	if(NULL == packet)
		return;

	txt = xmlnode_to_str(packet, &len);
	jabber_send_raw(js, txt, len);
	g_free(txt);
}

static void jabber_pong_cb(JabberStream *js, xmlnode *packet, gpointer unused)
{
	purple_timeout_remove(js->keepalive_timeout);
	js->keepalive_timeout = -1;
}

static gboolean jabber_pong_timeout(PurpleConnection *gc)
{
	JabberStream *js = gc->proto_data;
	purple_connection_error_reason(gc, PURPLE_CONNECTION_ERROR_NETWORK_ERROR,
					_("Ping timeout"));
	js->keepalive_timeout = -1;
	return FALSE;
}

void jabber_keepalive(PurpleConnection *gc)
{
	JabberStream *js = gc->proto_data;

	if (js->keepalive_timeout == -1) {
		JabberIq *iq = jabber_iq_new(js, JABBER_IQ_GET);

		xmlnode *ping = xmlnode_new_child(iq->node, "ping");
		xmlnode_set_namespace(ping, "urn:xmpp:ping");

		js->keepalive_timeout = purple_timeout_add_seconds(120, (GSourceFunc)(jabber_pong_timeout), gc);
		jabber_iq_set_callback(iq, jabber_pong_cb, NULL);
		jabber_iq_send(iq);
	}
}

static void
jabber_recv_cb_ssl(gpointer data, PurpleSslConnection *gsc,
		PurpleInputCondition cond)
{
	PurpleConnection *gc = data;
	JabberStream *js = gc->proto_data;
	int len;
	static char buf[4096];

	/* TODO: It should be possible to make this check unnecessary */
	if(!PURPLE_CONNECTION_IS_VALID(gc)) {
		purple_ssl_close(gsc);
		return;
	}

	while((len = purple_ssl_read(gsc, buf, sizeof(buf) - 1)) > 0) {
		gc->last_received = time(NULL);
		buf[len] = '\0';
		purple_debug(PURPLE_DEBUG_INFO, "jabber", "Recv (ssl)(%d): %s\n", len, buf);
		jabber_parser_process(js, buf, len);
		if(js->reinit)
			jabber_stream_init(js);
	}

	if(len < 0 && errno == EAGAIN)
		return;
	else {
		if (len == 0)
			purple_debug_info("jabber", "Server closed the connection.\n");
		else
			purple_debug_info("jabber", "Disconnected: %s\n", g_strerror(errno));
		purple_connection_error_reason (js->gc,
			PURPLE_CONNECTION_ERROR_NETWORK_ERROR,
			_("Read Error"));
	}
}

static void
jabber_recv_cb(gpointer data, gint source, PurpleInputCondition condition)
{
	PurpleConnection *gc = data;
	JabberStream *js = gc->proto_data;
	int len;
	static char buf[4096];

	if(!PURPLE_CONNECTION_IS_VALID(gc))
		return;

	if((len = read(js->fd, buf, sizeof(buf) - 1)) > 0) {
		gc->last_received = time(NULL);
#ifdef HAVE_CYRUS_SASL
		if (js->sasl_maxbuf>0) {
			const char *out;
			unsigned int olen;
			sasl_decode(js->sasl, buf, len, &out, &olen);
			if (olen>0) {
				purple_debug(PURPLE_DEBUG_INFO, "jabber", "RecvSASL (%u): %s\n", olen, out);
				jabber_parser_process(js,out,olen);
				if(js->reinit)
					jabber_stream_init(js);
			}
			return;
		}
#endif
		buf[len] = '\0';
		purple_debug(PURPLE_DEBUG_INFO, "jabber", "Recv (%d): %s\n", len, buf);
		jabber_parser_process(js, buf, len);
		if(js->reinit)
			jabber_stream_init(js);
	} else if(len < 0 && errno == EAGAIN) {
		return;
	} else {
		if (len == 0)
			purple_debug_info("jabber", "Server closed the connection.\n");
		else
			purple_debug_info("jabber", "Disconnected: %s\n", g_strerror(errno));
		purple_connection_error_reason (js->gc,
			PURPLE_CONNECTION_ERROR_NETWORK_ERROR,
			_("Read Error"));
	}
}

static void
jabber_login_callback_ssl(gpointer data, PurpleSslConnection *gsc,
		PurpleInputCondition cond)
{
	PurpleConnection *gc = data;
	JabberStream *js;

	/* TODO: It should be possible to make this check unnecessary */
	if(!PURPLE_CONNECTION_IS_VALID(gc)) {
		purple_ssl_close(gsc);
		return;
	}

	js = gc->proto_data;

	if(js->state == JABBER_STREAM_CONNECTING)
		jabber_send_raw(js, "<?xml version='1.0' ?>", -1);
	jabber_stream_set_state(js, JABBER_STREAM_INITIALIZING);
	purple_ssl_input_add(gsc, jabber_recv_cb_ssl, gc);

	/* Tell the app that we're doing encryption */
	jabber_stream_set_state(js, JABBER_STREAM_INITIALIZING_ENCRYPTION);
}


static void
jabber_login_callback(gpointer data, gint source, const gchar *error)
{
	PurpleConnection *gc = data;
	JabberStream *js = gc->proto_data;

	if (source < 0) {
		if (js->srv_rec != NULL) {
			purple_debug_error("jabber", "Unable to connect to server: %s.  Trying next SRV record.\n", error);
			try_srv_connect(js);
		} else {
			gchar *tmp;
			tmp = g_strdup_printf(_("Could not establish a connection with the server:\n%s"),
					      error);
			purple_connection_error_reason(gc,
					PURPLE_CONNECTION_ERROR_NETWORK_ERROR, tmp);
			g_free(tmp);
		}
		return;
	}

	g_free(js->srv_rec);
	js->srv_rec = NULL;

	js->fd = source;

	if(js->state == JABBER_STREAM_CONNECTING)
		jabber_send_raw(js, "<?xml version='1.0' ?>", -1);

	jabber_stream_set_state(js, JABBER_STREAM_INITIALIZING);
	gc->inpa = purple_input_add(js->fd, PURPLE_INPUT_READ, jabber_recv_cb, gc);
}

static void
jabber_ssl_connect_failure(PurpleSslConnection *gsc, PurpleSslErrorType error,
		gpointer data)
{
	PurpleConnection *gc = data;
	JabberStream *js;

	/* If the connection is already disconnected, we don't need to do anything else */
	if(!PURPLE_CONNECTION_IS_VALID(gc))
		return;

	js = gc->proto_data;
	js->gsc = NULL;

	purple_connection_ssl_error (gc, error);
}

static void tls_init(JabberStream *js)
{
	purple_input_remove(js->gc->inpa);
	js->gc->inpa = 0;
	js->gsc = purple_ssl_connect_with_host_fd(js->gc->account, js->fd,
			jabber_login_callback_ssl, jabber_ssl_connect_failure, js->certificate_CN, js->gc);
}

static gboolean jabber_login_connect(JabberStream *js, const char *domain, const char *host, int port,
				 gboolean fatal_failure)
{
	/* host should be used in preference to domain to
	 * allow SASL authentication to work with FQDN of the server,
	 * but we use domain as fallback for when users enter IP address
	 * in connect server */
	g_free(js->serverFQDN);
	if (purple_ip_address_is_valid(host))
		js->serverFQDN = g_strdup(domain);
	else
		js->serverFQDN = g_strdup(host);

	if (purple_proxy_connect(js->gc, js->gc->account, host,
			port, jabber_login_callback, js->gc) == NULL) {
		if (fatal_failure) {
			purple_connection_error_reason (js->gc,
				PURPLE_CONNECTION_ERROR_NETWORK_ERROR,
				_("Unable to create socket"));
		}

		return FALSE;
	}

	return TRUE;
}

static void try_srv_connect(JabberStream *js)
{
	while (js->srv_rec != NULL && js->srv_rec_idx < js->max_srv_rec_idx) {
		PurpleSrvResponse *tmp_resp = js->srv_rec + (js->srv_rec_idx++);
		if (jabber_login_connect(js, tmp_resp->hostname, tmp_resp->hostname, tmp_resp->port, FALSE))
			return;
	}

	g_free(js->srv_rec);
	js->srv_rec = NULL;

	/* Fall back to the defaults (I'm not sure if we should actually do this) */
	jabber_login_connect(js, js->user->domain, js->user->domain,
		purple_account_get_int(js->gc->account, "port", 5222), TRUE);
}

static void srv_resolved_cb(PurpleSrvResponse *resp, int results, gpointer data)
{
	JabberStream *js = data;
	js->srv_query_data = NULL;

	if(results) {
		js->srv_rec = resp;
		js->srv_rec_idx = 0;
		js->max_srv_rec_idx = results;
		try_srv_connect(js);
	} else {
		jabber_login_connect(js, js->user->domain, js->user->domain,
			purple_account_get_int(js->gc->account, "port", 5222), TRUE);
	}
}

void
jabber_login(PurpleAccount *account)
{
	PurpleConnection *gc = purple_account_get_connection(account);
	const char *connect_server = purple_account_get_string(account,
			"connect_server", "");
	JabberStream *js;
	JabberBuddy *my_jb = NULL;

	gc->flags |= PURPLE_CONNECTION_HTML |
		PURPLE_CONNECTION_ALLOW_CUSTOM_SMILEY;
	js = gc->proto_data = g_new0(JabberStream, 1);
	js->gc = gc;
	js->fd = -1;
	js->iq_callbacks = g_hash_table_new_full(g_str_hash, g_str_equal,
			g_free, g_free);
	js->disco_callbacks = g_hash_table_new_full(g_str_hash, g_str_equal,
			g_free, g_free);
	js->buddies = g_hash_table_new_full(g_str_hash, g_str_equal,
			g_free, (GDestroyNotify)jabber_buddy_free);
	js->chats = g_hash_table_new_full(g_str_hash, g_str_equal,
			g_free, (GDestroyNotify)jabber_chat_free);
	js->user = jabber_id_new(purple_account_get_username(account));
	js->next_id = g_random_int();
	js->write_buffer = purple_circ_buffer_new(512);
	js->old_length = 0;
	js->keepalive_timeout = -1;
	js->certificate_CN = g_strdup(connect_server[0] ? connect_server : js->user ? js->user->domain : NULL);

	if(!js->user) {
		purple_connection_error_reason (gc,
			PURPLE_CONNECTION_ERROR_INVALID_SETTINGS,
			_("Invalid XMPP ID"));
		return;
	}

	if (!js->user->domain || *(js->user->domain) == '\0') {
		purple_connection_error_reason (gc,
			PURPLE_CONNECTION_ERROR_INVALID_SETTINGS,
			_("Invalid XMPP ID. Domain must be set."));
		return;
	}

	if((my_jb = jabber_buddy_find(js, purple_account_get_username(account), TRUE)))
		my_jb->subscription |= JABBER_SUB_BOTH;

	jabber_stream_set_state(js, JABBER_STREAM_CONNECTING);

	/* if they've got old-ssl mode going, we probably want to ignore SRV lookups */
	if(purple_account_get_bool(js->gc->account, "old_ssl", FALSE)) {
		if(purple_ssl_is_supported()) {
			js->gsc = purple_ssl_connect(js->gc->account,
					js->certificate_CN,
					purple_account_get_int(account, "port", 5223), jabber_login_callback_ssl,
					jabber_ssl_connect_failure, js->gc);
		} else {
			purple_connection_error_reason (js->gc,
				PURPLE_CONNECTION_ERROR_NO_SSL_SUPPORT,
				_("SSL support unavailable"));
		}
	}

	/* no old-ssl, so if they've specified a connect server, we'll use that, otherwise we'll
	 * invoke the magic of SRV lookups, to figure out host and port */
	if(!js->gsc) {
		if(connect_server[0]) {
			jabber_login_connect(js, js->user->domain, connect_server, purple_account_get_int(account, "port", 5222), TRUE);
		} else {
			js->srv_query_data = purple_srv_resolve("xmpp-client",
					"tcp", js->user->domain, srv_resolved_cb, js);
		}
	}
}


static gboolean
conn_close_cb(gpointer data)
{
	JabberStream *js = data;
	PurpleAccount *account = purple_connection_get_account(js->gc);

	jabber_parser_free(js);

	purple_account_disconnect(account);

	return FALSE;
}

static void
jabber_connection_schedule_close(JabberStream *js)
{
	purple_timeout_add(0, conn_close_cb, js);
}

static void
jabber_registration_result_cb(JabberStream *js, xmlnode *packet, gpointer data)
{
	PurpleAccount *account = purple_connection_get_account(js->gc);
	const char *type = xmlnode_get_attrib(packet, "type");
	char *buf;
	char *to = data;

	if(!strcmp(type, "result")) {
		if(js->registration) {
		buf = g_strdup_printf(_("Registration of %s@%s successful"),
				js->user->node, js->user->domain);
			if(account->registration_cb)
				(account->registration_cb)(account, TRUE, account->registration_cb_user_data);
		} else {
			g_return_if_fail(to != NULL);
			buf = g_strdup_printf(_("Registration to %s successful"),
				to);
		}
		purple_notify_info(NULL, _("Registration Successful"),
				_("Registration Successful"), buf);
		g_free(buf);
	} else {
		char *msg = jabber_parse_error(js, packet, NULL);

		if(!msg)
			msg = g_strdup(_("Unknown Error"));

		purple_notify_error(NULL, _("Registration Failed"),
				_("Registration Failed"), msg);
		g_free(msg);
		if(account->registration_cb)
			(account->registration_cb)(account, FALSE, account->registration_cb_user_data);
	}
	g_free(to);
	if(js->registration)
	jabber_connection_schedule_close(js);
}

static void
jabber_unregistration_result_cb(JabberStream *js, xmlnode *packet, gpointer data)
{
	const char *type = xmlnode_get_attrib(packet, "type");
	char *buf;
	char *to = data;

	/* This function is never called for unregistering our XMPP account from
	 * the server, so there should always be a 'to' address. */
	g_return_if_fail(to != NULL);

	if(!strcmp(type, "result")) {
		buf = g_strdup_printf(_("Registration from %s successfully removed"),
							  to);
		purple_notify_info(NULL, _("Unregistration Successful"),
						   _("Unregistration Successful"), buf);
		g_free(buf);
	} else {
		char *msg = jabber_parse_error(js, packet, NULL);

		if(!msg)
			msg = g_strdup(_("Unknown Error"));

		purple_notify_error(NULL, _("Unregistration Failed"),
							_("Unregistration Failed"), msg);
		g_free(msg);
	}
	g_free(to);
}

typedef struct _JabberRegisterCBData {
	JabberStream *js;
	char *who;
} JabberRegisterCBData;

static void
jabber_register_cb(JabberRegisterCBData *cbdata, PurpleRequestFields *fields)
{
	GList *groups, *flds;
	xmlnode *query, *y;
	JabberIq *iq;
	char *username;

	iq = jabber_iq_new_query(cbdata->js, JABBER_IQ_SET, "jabber:iq:register");
	query = xmlnode_get_child(iq->node, "query");
	if (cbdata->who)
		xmlnode_set_attrib(iq->node, "to", cbdata->who);

	for(groups = purple_request_fields_get_groups(fields); groups;
			groups = groups->next) {
		for(flds = purple_request_field_group_get_fields(groups->data);
				flds; flds = flds->next) {
			PurpleRequestField *field = flds->data;
			const char *id = purple_request_field_get_id(field);
			if(!strcmp(id,"unregister")) {
				gboolean value = purple_request_field_bool_get_value(field);
				if(value) {
					/* unregister from service. this doesn't include any of the fields, so remove them from the stanza by recreating it
					   (there's no "remove child" function for xmlnode) */
					jabber_iq_free(iq);
					iq = jabber_iq_new_query(cbdata->js, JABBER_IQ_SET, "jabber:iq:register");
					query = xmlnode_get_child(iq->node, "query");
					if (cbdata->who)
						xmlnode_set_attrib(iq->node,"to",cbdata->who);
					xmlnode_new_child(query, "remove");

					jabber_iq_set_callback(iq, jabber_unregistration_result_cb, cbdata->who);

					jabber_iq_send(iq);
					g_free(cbdata);
					return;
				}
			} else {
			const char *value = purple_request_field_string_get_value(field);

			if(!strcmp(id, "username")) {
				y = xmlnode_new_child(query, "username");
			} else if(!strcmp(id, "password")) {
				y = xmlnode_new_child(query, "password");
			} else if(!strcmp(id, "name")) {
				y = xmlnode_new_child(query, "name");
			} else if(!strcmp(id, "email")) {
				y = xmlnode_new_child(query, "email");
			} else if(!strcmp(id, "nick")) {
				y = xmlnode_new_child(query, "nick");
			} else if(!strcmp(id, "first")) {
				y = xmlnode_new_child(query, "first");
			} else if(!strcmp(id, "last")) {
				y = xmlnode_new_child(query, "last");
			} else if(!strcmp(id, "address")) {
				y = xmlnode_new_child(query, "address");
			} else if(!strcmp(id, "city")) {
				y = xmlnode_new_child(query, "city");
			} else if(!strcmp(id, "state")) {
				y = xmlnode_new_child(query, "state");
			} else if(!strcmp(id, "zip")) {
				y = xmlnode_new_child(query, "zip");
			} else if(!strcmp(id, "phone")) {
				y = xmlnode_new_child(query, "phone");
			} else if(!strcmp(id, "url")) {
				y = xmlnode_new_child(query, "url");
			} else if(!strcmp(id, "date")) {
				y = xmlnode_new_child(query, "date");
			} else {
				continue;
			}
			xmlnode_insert_data(y, value, -1);
				if(cbdata->js->registration && !strcmp(id, "username")) {
					g_free(cbdata->js->user->node);
					cbdata->js->user->node = g_strdup(value);
			}
				if(cbdata->js->registration && !strcmp(id, "password"))
					purple_account_set_password(cbdata->js->gc->account, value);
		}
	}
	}

	if(cbdata->js->registration) {
		username = g_strdup_printf("%s@%s/%s", cbdata->js->user->node, cbdata->js->user->domain,
				cbdata->js->user->resource);
		purple_account_set_username(cbdata->js->gc->account, username);
		g_free(username);
	}

	jabber_iq_set_callback(iq, jabber_registration_result_cb, cbdata->who);

	jabber_iq_send(iq);
	g_free(cbdata);
}

static void
jabber_register_cancel_cb(JabberRegisterCBData *cbdata, PurpleRequestFields *fields)
{
	PurpleAccount *account = purple_connection_get_account(cbdata->js->gc);
	if(account && cbdata->js->registration) {
		if(account->registration_cb)
			(account->registration_cb)(account, FALSE, account->registration_cb_user_data);
		jabber_connection_schedule_close(cbdata->js);
	}
	g_free(cbdata->who);
	g_free(cbdata);
}

static void jabber_register_x_data_cb(JabberStream *js, xmlnode *result, gpointer data)
{
	xmlnode *query;
	JabberIq *iq;
	char *to = data;

	iq = jabber_iq_new_query(js, JABBER_IQ_SET, "jabber:iq:register");
	query = xmlnode_get_child(iq->node, "query");
	if (to)
		xmlnode_set_attrib(iq->node,"to",to);

	xmlnode_insert_child(query, result);

	jabber_iq_set_callback(iq, jabber_registration_result_cb, to);
	jabber_iq_send(iq);
}

void jabber_register_parse(JabberStream *js, xmlnode *packet)
{
	PurpleAccount *account = purple_connection_get_account(js->gc);
	const char *type;
	const char *from;
	PurpleRequestFields *fields;
	PurpleRequestFieldGroup *group;
	PurpleRequestField *field;
	xmlnode *query, *x, *y;
	char *instructions;
	JabberRegisterCBData *cbdata;
	gboolean registered = FALSE;

	if(!(type = xmlnode_get_attrib(packet, "type")) || strcmp(type, "result"))
		return;

	from = xmlnode_get_attrib(packet, "from");

	if(js->registration) {
		/* get rid of the login thingy */
		purple_connection_set_state(js->gc, PURPLE_CONNECTED);
	}

	query = xmlnode_get_child(packet, "query");

	if(xmlnode_get_child(query, "registered")) {
		registered = TRUE;

		if(js->registration) {
			purple_notify_error(NULL, _("Already Registered"),
								_("Already Registered"), NULL);
			if(account->registration_cb)
				(account->registration_cb)(account, FALSE, account->registration_cb_user_data);
			jabber_connection_schedule_close(js);
			return;
		}
	}

	if((x = xmlnode_get_child_with_namespace(query, "x", "jabber:x:data"))) {
		jabber_x_data_request(js, x, jabber_register_x_data_cb, g_strdup(from));
		return;

	} else if((x = xmlnode_get_child_with_namespace(query, "x", "jabber:x:oob"))) {
		xmlnode *url;

		if((url = xmlnode_get_child(x, "url"))) {
			char *href;
			if((href = xmlnode_get_data(url))) {
				purple_notify_uri(NULL, href);
				g_free(href);

				if(js->registration) {
					js->gc->wants_to_die = TRUE;
					if(account->registration_cb) /* succeeded, but we have no login info */
						(account->registration_cb)(account, TRUE, account->registration_cb_user_data);
					jabber_connection_schedule_close(js);
				}
				return;
			}
		}
	}

	/* as a last resort, use the old jabber:iq:register syntax */

	fields = purple_request_fields_new();
	group = purple_request_field_group_new(NULL);
	purple_request_fields_add_group(fields, group);

	if(js->registration)
		field = purple_request_field_string_new("username", _("Username"), js->user->node, FALSE);
	else
		field = purple_request_field_string_new("username", _("Username"), NULL, FALSE);

	purple_request_field_group_add_field(group, field);

	if(js->registration)
		field = purple_request_field_string_new("password", _("Password"),
									purple_connection_get_password(js->gc), FALSE);
	else
		field = purple_request_field_string_new("password", _("Password"), NULL, FALSE);

	purple_request_field_string_set_masked(field, TRUE);
	purple_request_field_group_add_field(group, field);

	if(xmlnode_get_child(query, "name")) {
		if(js->registration)
			field = purple_request_field_string_new("name", _("Name"),
													purple_account_get_alias(js->gc->account), FALSE);
		else
			field = purple_request_field_string_new("name", _("Name"), NULL, FALSE);
		purple_request_field_group_add_field(group, field);
	}
	if(xmlnode_get_child(query, "email")) {
		field = purple_request_field_string_new("email", _("Email"), NULL, FALSE);
		purple_request_field_group_add_field(group, field);
	}
	if(xmlnode_get_child(query, "nick")) {
		field = purple_request_field_string_new("nick", _("Nickname"), NULL, FALSE);
		purple_request_field_group_add_field(group, field);
	}
	if(xmlnode_get_child(query, "first")) {
		field = purple_request_field_string_new("first", _("First name"), NULL, FALSE);
		purple_request_field_group_add_field(group, field);
	}
	if(xmlnode_get_child(query, "last")) {
		field = purple_request_field_string_new("last", _("Last name"), NULL, FALSE);
		purple_request_field_group_add_field(group, field);
	}
	if(xmlnode_get_child(query, "address")) {
		field = purple_request_field_string_new("address", _("Address"), NULL, FALSE);
		purple_request_field_group_add_field(group, field);
	}
	if(xmlnode_get_child(query, "city")) {
		field = purple_request_field_string_new("city", _("City"), NULL, FALSE);
		purple_request_field_group_add_field(group, field);
	}
	if(xmlnode_get_child(query, "state")) {
		field = purple_request_field_string_new("state", _("State"), NULL, FALSE);
		purple_request_field_group_add_field(group, field);
	}
	if(xmlnode_get_child(query, "zip")) {
		field = purple_request_field_string_new("zip", _("Postal code"), NULL, FALSE);
		purple_request_field_group_add_field(group, field);
	}
	if(xmlnode_get_child(query, "phone")) {
		field = purple_request_field_string_new("phone", _("Phone"), NULL, FALSE);
		purple_request_field_group_add_field(group, field);
	}
	if(xmlnode_get_child(query, "url")) {
		field = purple_request_field_string_new("url", _("URL"), NULL, FALSE);
		purple_request_field_group_add_field(group, field);
	}
	if(xmlnode_get_child(query, "date")) {
		field = purple_request_field_string_new("date", _("Date"), NULL, FALSE);
		purple_request_field_group_add_field(group, field);
	}
	if(registered) {
		field = purple_request_field_bool_new("unregister", _("Unregister"), FALSE);
		purple_request_field_group_add_field(group, field);
	}

	if((y = xmlnode_get_child(query, "instructions")))
		instructions = xmlnode_get_data(y);
	else if(registered)
		instructions = g_strdup(_("Please fill out the information below "
					"to change your account registration."));
	else
		instructions = g_strdup(_("Please fill out the information below "
					"to register your new account."));

	cbdata = g_new0(JabberRegisterCBData, 1);
	cbdata->js = js;
	cbdata->who = g_strdup(from);

	if(js->registration)
		purple_request_fields(js->gc, _("Register New XMPP Account"),
				_("Register New XMPP Account"), instructions, fields,
				_("Register"), G_CALLBACK(jabber_register_cb),
				_("Cancel"), G_CALLBACK(jabber_register_cancel_cb),
				purple_connection_get_account(js->gc), NULL, NULL,
				cbdata);
	else {
		char *title;
		g_return_if_fail(from != NULL);
		title = registered ? g_strdup_printf(_("Change Account Registration at %s"), from)
								:g_strdup_printf(_("Register New Account at %s"), from);
		purple_request_fields(js->gc, title,
			  title, instructions, fields,
			  (registered ? _("Change Registration") : _("Register")), G_CALLBACK(jabber_register_cb),
			  _("Cancel"), G_CALLBACK(jabber_register_cancel_cb),
			  purple_connection_get_account(js->gc), NULL, NULL,
			  cbdata);
		g_free(title);
	}

	g_free(instructions);
}

void jabber_register_start(JabberStream *js)
{
	JabberIq *iq;

	iq = jabber_iq_new_query(js, JABBER_IQ_GET, "jabber:iq:register");
	jabber_iq_send(iq);
}

void jabber_register_gateway(JabberStream *js, const char *gateway) {
	JabberIq *iq;

	iq = jabber_iq_new_query(js, JABBER_IQ_GET, "jabber:iq:register");
	xmlnode_set_attrib(iq->node, "to", gateway);
	jabber_iq_send(iq);
}

void jabber_register_account(PurpleAccount *account)
{
	PurpleConnection *gc = purple_account_get_connection(account);
	JabberStream *js;
	JabberBuddy *my_jb = NULL;
	const char *connect_server = purple_account_get_string(account,
			"connect_server", "");
	const char *server;

	js = gc->proto_data = g_new0(JabberStream, 1);
	js->gc = gc;
	js->registration = TRUE;
	js->iq_callbacks = g_hash_table_new_full(g_str_hash, g_str_equal,
			g_free, g_free);
	js->disco_callbacks = g_hash_table_new_full(g_str_hash, g_str_equal,
			g_free, g_free);
	js->user = jabber_id_new(purple_account_get_username(account));
	js->next_id = g_random_int();
	js->old_length = 0;

	if(!js->user) {
		purple_connection_error_reason (gc,
			PURPLE_CONNECTION_ERROR_INVALID_SETTINGS,
			_("Invalid XMPP ID"));
		return;
	}

	js->write_buffer = purple_circ_buffer_new(512);

	if((my_jb = jabber_buddy_find(js, purple_account_get_username(account), TRUE)))
		my_jb->subscription |= JABBER_SUB_BOTH;

	server = connect_server[0] ? connect_server : js->user->domain;
	js->certificate_CN = g_strdup(server);

	jabber_stream_set_state(js, JABBER_STREAM_CONNECTING);

	if(purple_account_get_bool(account, "old_ssl", FALSE)) {
		if(purple_ssl_is_supported()) {
			js->gsc = purple_ssl_connect(account, server,
					purple_account_get_int(account, "port", 5222),
					jabber_login_callback_ssl, jabber_ssl_connect_failure, gc);
		} else {
			purple_connection_error_reason (gc,
				PURPLE_CONNECTION_ERROR_NO_SSL_SUPPORT,
				_("SSL support unavailable"));
		}
	}

	if(!js->gsc) {
		if (connect_server[0]) {
			jabber_login_connect(js, js->user->domain, server,
			                     purple_account_get_int(account,
			                                          "port", 5222), TRUE);
		} else {
			js->srv_query_data = purple_srv_resolve("xmpp-client",
			                                      "tcp",
			                                      js->user->domain,
			                                      srv_resolved_cb,
			                                      js);
		}
	}
}

static void jabber_unregister_account_iq_cb(JabberStream *js, xmlnode *packet, gpointer data) {
	PurpleAccount *account = purple_connection_get_account(js->gc);
	const char *type = xmlnode_get_attrib(packet,"type");
	if(!strcmp(type,"error")) {
		char *msg = jabber_parse_error(js, packet, NULL);

		purple_notify_error(js->gc, _("Error unregistering account"),
							_("Error unregistering account"), msg);
		g_free(msg);
		if(js->unregistration_cb)
			js->unregistration_cb(account, FALSE, js->unregistration_user_data);
	} else if(!strcmp(type,"result")) {
		purple_notify_info(js->gc, _("Account successfully unregistered"),
						   _("Account successfully unregistered"), NULL);
		if(js->unregistration_cb)
			js->unregistration_cb(account, TRUE, js->unregistration_user_data);
	}
}

static void jabber_unregister_account_cb(JabberStream *js) {
	JabberIq *iq;
	xmlnode *query;

	g_return_if_fail(js->unregistration);

	iq = jabber_iq_new_query(js, JABBER_IQ_SET, "jabber:iq:register");

	query = xmlnode_get_child_with_namespace(iq->node, "query", "jabber:iq:register");

	xmlnode_new_child(query, "remove");
	xmlnode_set_attrib(iq->node, "to", js->user->domain);

	jabber_iq_set_callback(iq, jabber_unregister_account_iq_cb, NULL);
	jabber_iq_send(iq);
}

void jabber_unregister_account(PurpleAccount *account, PurpleAccountUnregistrationCb cb, void *user_data) {
	PurpleConnection *gc = purple_account_get_connection(account);
	JabberStream *js;

	if(gc->state != PURPLE_CONNECTED) {
		if(gc->state != PURPLE_CONNECTING)
			jabber_login(account);
		js = gc->proto_data;
		js->unregistration = TRUE;
		js->unregistration_cb = cb;
		js->unregistration_user_data = user_data;
		return;
	}

	js = gc->proto_data;

	if (js->unregistration) {
		purple_debug_error("jabber", "Unregistration in process; ignoring duplicate request.\n");
		return;
	}

	js->unregistration = TRUE;
	js->unregistration_cb = cb;
	js->unregistration_user_data = user_data;

	jabber_unregister_account_cb(js);
}

void jabber_close(PurpleConnection *gc)
{
	JabberStream *js = gc->proto_data;

	/* Don't perform any actions on the ssl connection
	 * if we were forcibly disconnected because it will crash
	 * on some SSL backends.
	 */
	if (!gc->disconnect_timeout)
		jabber_send_raw(js, "</stream:stream>", -1);

	if (js->srv_query_data)
		purple_srv_cancel(js->srv_query_data);

	if(js->gsc) {
#ifdef HAVE_OPENSSL
		if (!gc->disconnect_timeout)
#endif
			purple_ssl_close(js->gsc);
	} else if (js->fd > 0) {
		if(js->gc->inpa)
			purple_input_remove(js->gc->inpa);
		close(js->fd);
	}

	jabber_buddy_remove_all_pending_buddy_info_requests(js);

	jabber_parser_free(js);

	if(js->iq_callbacks)
		g_hash_table_destroy(js->iq_callbacks);
	if(js->disco_callbacks)
		g_hash_table_destroy(js->disco_callbacks);
	if(js->buddies)
		g_hash_table_destroy(js->buddies);
	if(js->chats)
		g_hash_table_destroy(js->chats);

	while(js->chat_servers) {
		g_free(js->chat_servers->data);
		js->chat_servers = g_list_delete_link(js->chat_servers, js->chat_servers);
	}

	while(js->user_directories) {
		g_free(js->user_directories->data);
		js->user_directories = g_list_delete_link(js->user_directories, js->user_directories);
	}

	while(js->bs_proxies) {
		JabberBytestreamsStreamhost *sh = js->bs_proxies->data;
		g_free(sh->jid);
		g_free(sh->host);
		g_free(sh->zeroconf);
		g_free(sh);
		js->bs_proxies = g_list_delete_link(js->bs_proxies, js->bs_proxies);
	}

	while(js->url_datas) {
		purple_util_fetch_url_cancel(js->url_datas->data);
		js->url_datas = g_slist_delete_link(js->url_datas, js->url_datas);
	}

	g_free(js->stream_id);
	if(js->user)
		jabber_id_free(js->user);
	g_free(js->avatar_hash);

	purple_circ_buffer_destroy(js->write_buffer);
	if(js->writeh)
		purple_input_remove(js->writeh);
#ifdef HAVE_CYRUS_SASL
	if(js->sasl)
		sasl_dispose(&js->sasl);
	if(js->sasl_mechs)
		g_string_free(js->sasl_mechs, TRUE);
	g_free(js->sasl_cb);
#endif
	g_free(js->serverFQDN);
	while(js->commands) {
		JabberAdHocCommands *cmd = js->commands->data;
		g_free(cmd->jid);
		g_free(cmd->node);
		g_free(cmd->name);
		g_free(cmd);
		js->commands = g_list_delete_link(js->commands, js->commands);
	}
	g_free(js->server_name);
	g_free(js->certificate_CN);
	g_free(js->gmail_last_time);
	g_free(js->gmail_last_tid);
	g_free(js->old_msg);
	g_free(js->old_avatarhash);
	g_free(js->old_artist);
	g_free(js->old_title);
	g_free(js->old_source);
	g_free(js->old_uri);
	g_free(js->old_track);
	g_free(js->expected_rspauth);

	if (js->keepalive_timeout != -1)
		purple_timeout_remove(js->keepalive_timeout);

	g_free(js->srv_rec);
	js->srv_rec = NULL;

	g_free(js);

	gc->proto_data = NULL;
}

void jabber_stream_set_state(JabberStream *js, JabberStreamState state)
{
	js->state = state;
	switch(state) {
		case JABBER_STREAM_OFFLINE:
			break;
		case JABBER_STREAM_CONNECTING:
			purple_connection_update_progress(js->gc, _("Connecting"), 1,
					JABBER_CONNECT_STEPS);
			break;
		case JABBER_STREAM_INITIALIZING:
			purple_connection_update_progress(js->gc, _("Initializing Stream"),
					js->gsc ? 5 : 2, JABBER_CONNECT_STEPS);
			jabber_stream_init(js);
			break;
		case JABBER_STREAM_INITIALIZING_ENCRYPTION:
			purple_connection_update_progress(js->gc, _("Initializing SSL/TLS"),
											  6, JABBER_CONNECT_STEPS);
			break;
		case JABBER_STREAM_AUTHENTICATING:
			purple_connection_update_progress(js->gc, _("Authenticating"),
					js->gsc ? 7 : 3, JABBER_CONNECT_STEPS);
			if(js->protocol_version == JABBER_PROTO_0_9 && js->registration) {
				jabber_register_start(js);
			} else if(js->auth_type == JABBER_AUTH_IQ_AUTH) {
				/* with dreamhost's xmpp server at least, you have to
				   specify a resource or you will get a "406: Not
				   Acceptable"
				*/
				if(!js->user->resource || *js->user->resource == '\0') {
					g_free(js->user->resource);
					js->user->resource = g_strdup("Home");
				}

				jabber_auth_start_old(js);
			}
			break;
		case JABBER_STREAM_REINITIALIZING:
			purple_connection_update_progress(js->gc, _("Re-initializing Stream"),
					(js->gsc ? 8 : 4), JABBER_CONNECT_STEPS);

			/* The stream will be reinitialized later, in jabber_recv_cb_ssl() */
			js->reinit = TRUE;

			break;
		case JABBER_STREAM_CONNECTED:
			/* now we can alert the core that we're ready to send status */
			purple_connection_set_state(js->gc, PURPLE_CONNECTED);
			jabber_disco_items_server(js);
			break;
	}
}

char *jabber_get_next_id(JabberStream *js)
{
	return g_strdup_printf("purple%x", js->next_id++);
}


void jabber_idle_set(PurpleConnection *gc, int idle)
{
	JabberStream *js = gc->proto_data;

	js->idle = idle ? time(NULL) - idle : idle;
}

static void jabber_blocklist_parse(JabberStream *js, xmlnode *packet, gpointer data)
{
	xmlnode *blocklist, *item;
	PurpleAccount *account;

	blocklist = xmlnode_get_child_with_namespace(packet,
			"blocklist", "urn:xmpp:blocking");
	account = purple_connection_get_account(js->gc);

	if (blocklist == NULL)
		return;

	item = xmlnode_get_child(blocklist, "item");
	while (item != NULL) {
		const char *jid = xmlnode_get_attrib(item, "jid");

		purple_privacy_deny_add(account, jid, TRUE);
		item = xmlnode_get_next_twin(item);
	}
}

void jabber_request_block_list(JabberStream *js)
{
	JabberIq *iq;
	xmlnode *blocklist;

	iq = jabber_iq_new(js, JABBER_IQ_GET);

	blocklist = xmlnode_new_child(iq->node, "blocklist");
	xmlnode_set_namespace(blocklist, "urn:xmpp:blocking");

	jabber_iq_set_callback(iq, jabber_blocklist_parse, NULL);

	jabber_iq_send(iq);
}

void jabber_add_deny(PurpleConnection *gc, const char *who)
{
	JabberStream *js;
	JabberIq *iq;
	xmlnode *block, *item;

	js = gc->proto_data;
	if (js == NULL)
		return;

	if (js->server_caps & JABBER_CAP_GOOGLE_ROSTER)
	{
		jabber_google_roster_add_deny(gc, who);
		return;
	}

	if (!(js->server_caps & JABBER_CAP_BLOCKING))
	{
		purple_notify_error(NULL, _("Server doesn't support blocking"),
							_("Server doesn't support blocking"), NULL);
		return;
	}

	iq = jabber_iq_new(js, JABBER_IQ_SET);

	block = xmlnode_new_child(iq->node, "block");
	xmlnode_set_namespace(block, "urn:xmpp:blocking");

	item = xmlnode_new_child(block, "item");
	xmlnode_set_attrib(item, "jid", who);

	jabber_iq_send(iq);
}

void jabber_rem_deny(PurpleConnection *gc, const char *who)
{
	JabberStream *js;
	JabberIq *iq;
	xmlnode *unblock, *item;

	js = gc->proto_data;
	if (js == NULL)
		return;

	if (js->server_caps & JABBER_CAP_GOOGLE_ROSTER)
	{
		jabber_google_roster_rem_deny(gc, who);
		return;
	}

	if (!(js->server_caps & JABBER_CAP_BLOCKING))
		return;

	iq = jabber_iq_new(js, JABBER_IQ_SET);

	unblock = xmlnode_new_child(iq->node, "unblock");
	xmlnode_set_namespace(unblock, "urn:xmpp:blocking");

	item = xmlnode_new_child(unblock, "item");
	xmlnode_set_attrib(item, "jid", who);

	jabber_iq_send(iq);
}

void jabber_add_feature(const char *shortname, const char *namespace, JabberFeatureEnabled cb) {
	JabberFeature *feat;

	g_return_if_fail(shortname != NULL);
	g_return_if_fail(namespace != NULL);

	feat = g_new0(JabberFeature,1);
	feat->shortname = g_strdup(shortname);
	feat->namespace = g_strdup(namespace);
	feat->is_enabled = cb;

	/* try to remove just in case it already exists in the list */
	jabber_remove_feature(shortname);

	jabber_features = g_list_append(jabber_features, feat);
}

void jabber_remove_feature(const char *shortname) {
	GList *feature;
	for(feature = jabber_features; feature; feature = feature->next) {
		JabberFeature *feat = (JabberFeature*)feature->data;
		if(!strcmp(feat->shortname, shortname)) {
			g_free(feat->shortname);
			g_free(feat->namespace);

			g_free(feature->data);
			jabber_features = g_list_delete_link(jabber_features, feature);
			break;
		}
	}
}

const char *jabber_list_icon(PurpleAccount *a, PurpleBuddy *b)
{
	return "jabber";
}

const char* jabber_list_emblem(PurpleBuddy *b)
{
	JabberStream *js;
	JabberBuddy *jb = NULL;
<<<<<<< HEAD
	PurpleConnection *gc = purple_account_get_connection(purple_buddy_get_account(b));

	if(!gc)
=======
	
	if(!b->account->gc)
>>>>>>> 42f2a610
		return NULL;

	js = gc->proto_data;
	if(js)
		jb = jabber_buddy_find(js, purple_buddy_get_name(b), FALSE);

	if(!PURPLE_BUDDY_IS_ONLINE(b)) {
		if(jb && (jb->subscription & JABBER_SUB_PENDING ||
					!(jb->subscription & JABBER_SUB_TO)))
			return "not-authorized";
	}
	
	if (jb) {
		JabberBuddyResource *jbr = jabber_buddy_find_resource(jb, NULL);
		if (jbr) {
			const gchar *client_type = 
				jabber_resource_get_identity_category_type(jbr, "client");
		
			if (client_type) {
				if (strcmp(client_type, "phone") == 0) {
					return "mobile";
				} else if (strcmp(client_type, "web") == 0) {
					return "external";
				} else if (strcmp(client_type, "handheld") == 0) {
					return "hiptop";
				} else if (strcmp(client_type, "bot") == 0) {
					return "bot";
				}
				/* the default value "pc" falls through and has no emblem */
			}
		}
	}
		
	return NULL;
}

char *jabber_status_text(PurpleBuddy *b)
{
	char *ret = NULL;
	JabberBuddy *jb = NULL;
	PurpleAccount *account = purple_buddy_get_account(b);
	PurpleConnection *gc = purple_account_get_connection(account);

	if (gc && gc->proto_data)
		jb = jabber_buddy_find(gc->proto_data, purple_buddy_get_name(b), FALSE);

	if(jb && !PURPLE_BUDDY_IS_ONLINE(b) && (jb->subscription & JABBER_SUB_PENDING || !(jb->subscription & JABBER_SUB_TO))) {
		ret = g_strdup(_("Not Authorized"));
	} else if(jb && !PURPLE_BUDDY_IS_ONLINE(b) && jb->error_msg) {
		ret = g_strdup(jb->error_msg);
	} else {
		char *stripped;

		if(!(stripped = purple_markup_strip_html(jabber_buddy_get_status_msg(jb)))) {
			PurplePresence *presence = purple_buddy_get_presence(b);
			if (purple_presence_is_status_primitive_active(presence, PURPLE_STATUS_TUNE)) {
				PurpleStatus *status = purple_presence_get_status(presence, "tune");
				stripped = g_strdup(purple_status_get_attr_string(status, PURPLE_TUNE_TITLE));
			}
		}

		if(stripped) {
			ret = g_markup_escape_text(stripped, -1);
			g_free(stripped);
		}
	}

	return ret;
}

void jabber_tooltip_text(PurpleBuddy *b, PurpleNotifyUserInfo *user_info, gboolean full)
{
	JabberBuddy *jb;
	PurpleAccount *account;
	PurpleConnection *gc;

	g_return_if_fail(b != NULL);

	account = purple_buddy_get_account(b);
	g_return_if_fail(account != NULL);

	gc = purple_account_get_connection(account);
	g_return_if_fail(gc != NULL);
	g_return_if_fail(gc->proto_data != NULL);

	jb = jabber_buddy_find(gc->proto_data, purple_buddy_get_name(b), FALSE);

	if(jb) {
		JabberBuddyResource *jbr = NULL;
		PurplePresence *presence = purple_buddy_get_presence(b);
		const char *sub;
		GList *l;
		const char *mood;

		if (full) {
			PurpleStatus *status;

			if(jb->subscription & JABBER_SUB_FROM) {
				if(jb->subscription & JABBER_SUB_TO)
					sub = _("Both");
				else if(jb->subscription & JABBER_SUB_PENDING)
					sub = _("From (To pending)");
				else
					sub = _("From");
			} else {
				if(jb->subscription & JABBER_SUB_TO)
					sub = _("To");
				else if(jb->subscription & JABBER_SUB_PENDING)
					sub = _("None (To pending)");
				else
					sub = _("None");
			}

			purple_notify_user_info_add_pair(user_info, _("Subscription"), sub);

			status = purple_presence_get_active_status(presence);
			mood = purple_status_get_attr_string(status, "mood");
			if(mood != NULL) {
				const char *moodtext;
				moodtext = purple_status_get_attr_string(status, "moodtext");
				if(moodtext != NULL) {
					char *moodplustext = g_strdup_printf("%s (%s)", mood, moodtext);

					purple_notify_user_info_add_pair(user_info, _("Mood"), moodplustext);
					g_free(moodplustext);
				} else
					purple_notify_user_info_add_pair(user_info, _("Mood"), mood);
			}
			if (purple_presence_is_status_primitive_active(presence, PURPLE_STATUS_TUNE)) {
				PurpleStatus *tune = purple_presence_get_status(presence, "tune");
				const char *title = purple_status_get_attr_string(tune, PURPLE_TUNE_TITLE);
				const char *artist = purple_status_get_attr_string(tune, PURPLE_TUNE_ARTIST);
				const char *album = purple_status_get_attr_string(tune, PURPLE_TUNE_ALBUM);
				char *playing = purple_util_format_song_info(title, artist, album, NULL);
				if (playing) {
					purple_notify_user_info_add_pair(user_info, _("Now Listening"), playing);
					g_free(playing);
				}
			}
		}

		for(l=jb->resources; l; l = l->next) {
			char *text = NULL;
			char *res = NULL;
			char *label, *value;
			const char *state;

			jbr = l->data;

			if(jbr->status) {
				char *tmp;
				text = purple_strreplace(jbr->status, "\n", "<br />\n");
				tmp = purple_markup_strip_html(text);
				g_free(text);
				text = g_markup_escape_text(tmp, -1);
				g_free(tmp);
			}

			if(jbr->name)
				res = g_strdup_printf(" (%s)", jbr->name);

			state = jabber_buddy_state_get_name(jbr->state);
			if (text != NULL && !purple_utf8_strcasecmp(state, text)) {
				g_free(text);
				text = NULL;
			}

			label = g_strdup_printf("%s%s",
							_("Status"), (res ? res : ""));
			value = g_strdup_printf("%s%s%s",
							state,
							(text ? ": " : ""),
							(text ? text : ""));

			purple_notify_user_info_add_pair(user_info, label, value);

			g_free(label);
			g_free(value);
			g_free(text);
			g_free(res);
		}

		if(!PURPLE_BUDDY_IS_ONLINE(b) && jb->error_msg) {
			purple_notify_user_info_add_pair(user_info, _("Error"), jb->error_msg);
		}
	}
}

GList *jabber_status_types(PurpleAccount *account)
{
	PurpleStatusType *type;
	GList *types = NULL;
	PurpleValue *priority_value;
	PurpleValue *buzz_enabled;

	priority_value = purple_value_new(PURPLE_TYPE_INT);
	purple_value_set_int(priority_value, 1);
	buzz_enabled = purple_value_new(PURPLE_TYPE_BOOLEAN);
	purple_value_set_boolean(buzz_enabled, TRUE);
	type = purple_status_type_new_with_attrs(PURPLE_STATUS_AVAILABLE,
			jabber_buddy_state_get_status_id(JABBER_BUDDY_STATE_ONLINE),
			NULL, TRUE, TRUE, FALSE,
			"priority", _("Priority"), priority_value,
			"message", _("Message"), purple_value_new(PURPLE_TYPE_STRING),
			"mood", _("Mood"), purple_value_new(PURPLE_TYPE_STRING),
			"moodtext", _("Mood Text"), purple_value_new(PURPLE_TYPE_STRING),
			"nick", _("Nickname"), purple_value_new(PURPLE_TYPE_STRING),
			"buzz", _("Allow Buzz"), buzz_enabled,
			NULL);
	types = g_list_append(types, type);

	priority_value = purple_value_new(PURPLE_TYPE_INT);
	purple_value_set_int(priority_value, 1);
	buzz_enabled = purple_value_new(PURPLE_TYPE_BOOLEAN);
	purple_value_set_boolean(buzz_enabled, TRUE);
	type = purple_status_type_new_with_attrs(PURPLE_STATUS_AVAILABLE,
			jabber_buddy_state_get_status_id(JABBER_BUDDY_STATE_CHAT),
			_("Chatty"), TRUE, TRUE, FALSE,
			"priority", _("Priority"), priority_value,
			"message", _("Message"), purple_value_new(PURPLE_TYPE_STRING),
			"mood", _("Mood"), purple_value_new(PURPLE_TYPE_STRING),
			"moodtext", _("Mood Text"), purple_value_new(PURPLE_TYPE_STRING),
			"nick", _("Nickname"), purple_value_new(PURPLE_TYPE_STRING),
			"buzz", _("Allow Buzz"), buzz_enabled,
			NULL);
	types = g_list_append(types, type);

	priority_value = purple_value_new(PURPLE_TYPE_INT);
	purple_value_set_int(priority_value, 0);
	buzz_enabled = purple_value_new(PURPLE_TYPE_BOOLEAN);
	purple_value_set_boolean(buzz_enabled, TRUE);
	type = purple_status_type_new_with_attrs(PURPLE_STATUS_AWAY,
			jabber_buddy_state_get_status_id(JABBER_BUDDY_STATE_AWAY),
			NULL, TRUE, TRUE, FALSE,
			"priority", _("Priority"), priority_value,
			"message", _("Message"), purple_value_new(PURPLE_TYPE_STRING),
			"mood", _("Mood"), purple_value_new(PURPLE_TYPE_STRING),
			"moodtext", _("Mood Text"), purple_value_new(PURPLE_TYPE_STRING),
			"nick", _("Nickname"), purple_value_new(PURPLE_TYPE_STRING),
			"buzz", _("Allow Buzz"), buzz_enabled,
			NULL);
	types = g_list_append(types, type);

	priority_value = purple_value_new(PURPLE_TYPE_INT);
	purple_value_set_int(priority_value, 0);
	buzz_enabled = purple_value_new(PURPLE_TYPE_BOOLEAN);
	purple_value_set_boolean(buzz_enabled, TRUE);
	type = purple_status_type_new_with_attrs(PURPLE_STATUS_EXTENDED_AWAY,
			jabber_buddy_state_get_status_id(JABBER_BUDDY_STATE_XA),
			NULL, TRUE, TRUE, FALSE,
			"priority", _("Priority"), priority_value,
			"message", _("Message"), purple_value_new(PURPLE_TYPE_STRING),
			"mood", _("Mood"), purple_value_new(PURPLE_TYPE_STRING),
			"moodtext", _("Mood Text"), purple_value_new(PURPLE_TYPE_STRING),
			"nick", _("Nickname"), purple_value_new(PURPLE_TYPE_STRING),
			"buzz", _("Allow Buzz"), buzz_enabled,
			NULL);
	types = g_list_append(types, type);

	priority_value = purple_value_new(PURPLE_TYPE_INT);
	purple_value_set_int(priority_value, 0);
	type = purple_status_type_new_with_attrs(PURPLE_STATUS_UNAVAILABLE,
			jabber_buddy_state_get_status_id(JABBER_BUDDY_STATE_DND),
			_("Do Not Disturb"), TRUE, TRUE, FALSE,
			"priority", _("Priority"), priority_value,
			"message", _("Message"), purple_value_new(PURPLE_TYPE_STRING),
			"mood", _("Mood"), purple_value_new(PURPLE_TYPE_STRING),
			"moodtext", _("Mood Text"), purple_value_new(PURPLE_TYPE_STRING),
			"nick", _("Nickname"), purple_value_new(PURPLE_TYPE_STRING),
			NULL);
	types = g_list_append(types, type);

	/*
	if(js->protocol_version == JABBER_PROTO_0_9)
		m = g_list_append(m, _("Invisible"));
	*/

	type = purple_status_type_new_with_attrs(PURPLE_STATUS_OFFLINE,
			jabber_buddy_state_get_status_id(JABBER_BUDDY_STATE_UNAVAILABLE),
			NULL, TRUE, TRUE, FALSE,
			"message", _("Message"), purple_value_new(PURPLE_TYPE_STRING),
			NULL);
	types = g_list_append(types, type);

	type = purple_status_type_new_with_attrs(PURPLE_STATUS_TUNE,
			"tune", NULL, FALSE, TRUE, TRUE,
			PURPLE_TUNE_ARTIST, _("Tune Artist"), purple_value_new(PURPLE_TYPE_STRING),
			PURPLE_TUNE_TITLE, _("Tune Title"), purple_value_new(PURPLE_TYPE_STRING),
			PURPLE_TUNE_ALBUM, _("Tune Album"), purple_value_new(PURPLE_TYPE_STRING),
			PURPLE_TUNE_GENRE, _("Tune Genre"), purple_value_new(PURPLE_TYPE_STRING),
			PURPLE_TUNE_COMMENT, _("Tune Comment"), purple_value_new(PURPLE_TYPE_STRING),
			PURPLE_TUNE_TRACK, _("Tune Track"), purple_value_new(PURPLE_TYPE_STRING),
			PURPLE_TUNE_TIME, _("Tune Time"), purple_value_new(PURPLE_TYPE_INT),
			PURPLE_TUNE_YEAR, _("Tune Year"), purple_value_new(PURPLE_TYPE_INT),
			PURPLE_TUNE_URL, _("Tune URL"), purple_value_new(PURPLE_TYPE_STRING),
			NULL);
	types = g_list_append(types, type);

	return types;
}

static void
jabber_password_change_result_cb(JabberStream *js, xmlnode *packet,
		gpointer data)
{
	const char *type;

	type = xmlnode_get_attrib(packet, "type");

	if(type && !strcmp(type, "result")) {
		purple_notify_info(js->gc, _("Password Changed"), _("Password Changed"),
				_("Your password has been changed."));

		purple_account_set_password(js->gc->account, (char *)data);
	} else {
		char *msg = jabber_parse_error(js, packet, NULL);

		purple_notify_error(js->gc, _("Error changing password"),
				_("Error changing password"), msg);
		g_free(msg);
	}

	g_free(data);
}

static void jabber_password_change_cb(JabberStream *js,
		PurpleRequestFields *fields)
{
	const char *p1, *p2;
	JabberIq *iq;
	xmlnode *query, *y;

	p1 = purple_request_fields_get_string(fields, "password1");
	p2 = purple_request_fields_get_string(fields, "password2");

	if(strcmp(p1, p2)) {
		purple_notify_error(js->gc, NULL, _("New passwords do not match."), NULL);
		return;
	}

	iq = jabber_iq_new_query(js, JABBER_IQ_SET, "jabber:iq:register");

	xmlnode_set_attrib(iq->node, "to", js->user->domain);

	query = xmlnode_get_child(iq->node, "query");

	y = xmlnode_new_child(query, "username");
	xmlnode_insert_data(y, js->user->node, -1);
	y = xmlnode_new_child(query, "password");
	xmlnode_insert_data(y, p1, -1);

	jabber_iq_set_callback(iq, jabber_password_change_result_cb, g_strdup(p1));

	jabber_iq_send(iq);
}

static void jabber_password_change(PurplePluginAction *action)
{

	PurpleConnection *gc = (PurpleConnection *) action->context;
	JabberStream *js = gc->proto_data;
	PurpleRequestFields *fields;
	PurpleRequestFieldGroup *group;
	PurpleRequestField *field;

	fields = purple_request_fields_new();
	group = purple_request_field_group_new(NULL);
	purple_request_fields_add_group(fields, group);

	field = purple_request_field_string_new("password1", _("Password"),
			"", FALSE);
	purple_request_field_string_set_masked(field, TRUE);
	purple_request_field_set_required(field, TRUE);
	purple_request_field_group_add_field(group, field);

	field = purple_request_field_string_new("password2", _("Password (again)"),
			"", FALSE);
	purple_request_field_string_set_masked(field, TRUE);
	purple_request_field_set_required(field, TRUE);
	purple_request_field_group_add_field(group, field);

	purple_request_fields(js->gc, _("Change XMPP Password"),
			_("Change XMPP Password"), _("Please enter your new password"),
			fields, _("OK"), G_CALLBACK(jabber_password_change_cb),
			_("Cancel"), NULL,
			purple_connection_get_account(gc), NULL, NULL,
			js);
}

GList *jabber_actions(PurplePlugin *plugin, gpointer context)
{
	PurpleConnection *gc = (PurpleConnection *) context;
	JabberStream *js = gc->proto_data;
	GList *m = NULL;
	PurplePluginAction *act;

	act = purple_plugin_action_new(_("Set User Info..."),
	                             jabber_setup_set_info);
	m = g_list_append(m, act);

	/* if (js->protocol_options & CHANGE_PASSWORD) { */
		act = purple_plugin_action_new(_("Change Password..."),
		                             jabber_password_change);
		m = g_list_append(m, act);
	/* } */

	act = purple_plugin_action_new(_("Search for Users..."),
	                             jabber_user_search_begin);
	m = g_list_append(m, act);

	purple_debug_info("jabber", "jabber_actions: have pep: %s\n", js->pep?"YES":"NO");

	if(js->pep)
		jabber_pep_init_actions(&m);

	if(js->commands)
		jabber_adhoc_init_server_commands(js, &m);

	return m;
}

PurpleChat *jabber_find_blist_chat(PurpleAccount *account, const char *name)
{
	PurpleBlistNode *gnode, *cnode;
	JabberID *jid;

	if(!(jid = jabber_id_new(name)))
		return NULL;

	for(gnode = purple_blist_get_root(); gnode;
			gnode = purple_blist_node_get_sibling_next(gnode)) {
		for(cnode = purple_blist_node_get_first_child(gnode);
				cnode;
				cnode = purple_blist_node_get_sibling_next(cnode)) {
			PurpleChat *chat = (PurpleChat*)cnode;
			const char *room, *server;
			GHashTable *components;
			if(!PURPLE_BLIST_NODE_IS_CHAT(cnode))
				continue;

			if (purple_chat_get_account(chat) != account)
				continue;

			components = purple_chat_get_components(chat);
			if(!(room = g_hash_table_lookup(components, "room")))
				continue;
			if(!(server = g_hash_table_lookup(components, "server")))
				continue;

			if(jid->node && jid->domain &&
					!g_utf8_collate(room, jid->node) && !g_utf8_collate(server, jid->domain)) {
				jabber_id_free(jid);
				return chat;
			}
		}
	}
	jabber_id_free(jid);
	return NULL;
}

void jabber_convo_closed(PurpleConnection *gc, const char *who)
{
	JabberStream *js = gc->proto_data;
	JabberID *jid;
	JabberBuddy *jb;
	JabberBuddyResource *jbr;

	if(!(jid = jabber_id_new(who)))
		return;

	if((jb = jabber_buddy_find(js, who, TRUE)) &&
			(jbr = jabber_buddy_find_resource(jb, jid->resource))) {
		if(jbr->thread_id) {
			g_free(jbr->thread_id);
			jbr->thread_id = NULL;
		}
		if(jbr->chat_states == JABBER_CHAT_STATES_SUPPORTED)
			jabber_message_conv_closed(js, who);
	}

	jabber_id_free(jid);
}


char *jabber_parse_error(JabberStream *js,
                         xmlnode *packet,
                         PurpleConnectionError *reason)
{
	xmlnode *error;
	const char *code = NULL, *text = NULL;
	const char *xmlns = xmlnode_get_namespace(packet);
	char *cdata = NULL;

#define SET_REASON(x) \
	if(reason != NULL) { *reason = x; }

	if((error = xmlnode_get_child(packet, "error"))) {
		cdata = xmlnode_get_data(error);
		code = xmlnode_get_attrib(error, "code");

		/* Stanza errors */
		if(xmlnode_get_child(error, "bad-request")) {
			text = _("Bad Request");
		} else if(xmlnode_get_child(error, "conflict")) {
			text = _("Conflict");
		} else if(xmlnode_get_child(error, "feature-not-implemented")) {
			text = _("Feature Not Implemented");
		} else if(xmlnode_get_child(error, "forbidden")) {
			text = _("Forbidden");
		} else if(xmlnode_get_child(error, "gone")) {
			text = _("Gone");
		} else if(xmlnode_get_child(error, "internal-server-error")) {
			text = _("Internal Server Error");
		} else if(xmlnode_get_child(error, "item-not-found")) {
			text = _("Item Not Found");
		} else if(xmlnode_get_child(error, "jid-malformed")) {
			text = _("Malformed XMPP ID");
		} else if(xmlnode_get_child(error, "not-acceptable")) {
			text = _("Not Acceptable");
		} else if(xmlnode_get_child(error, "not-allowed")) {
			text = _("Not Allowed");
		} else if(xmlnode_get_child(error, "not-authorized")) {
			text = _("Not Authorized");
		} else if(xmlnode_get_child(error, "payment-required")) {
			text = _("Payment Required");
		} else if(xmlnode_get_child(error, "recipient-unavailable")) {
			text = _("Recipient Unavailable");
		} else if(xmlnode_get_child(error, "redirect")) {
			/* XXX */
		} else if(xmlnode_get_child(error, "registration-required")) {
			text = _("Registration Required");
		} else if(xmlnode_get_child(error, "remote-server-not-found")) {
			text = _("Remote Server Not Found");
		} else if(xmlnode_get_child(error, "remote-server-timeout")) {
			text = _("Remote Server Timeout");
		} else if(xmlnode_get_child(error, "resource-constraint")) {
			text = _("Server Overloaded");
		} else if(xmlnode_get_child(error, "service-unavailable")) {
			text = _("Service Unavailable");
		} else if(xmlnode_get_child(error, "subscription-required")) {
			text = _("Subscription Required");
		} else if(xmlnode_get_child(error, "unexpected-request")) {
			text = _("Unexpected Request");
		} else if(xmlnode_get_child(error, "undefined-condition")) {
			text = _("Unknown Error");
		}
	} else if(xmlns && !strcmp(xmlns, "urn:ietf:params:xml:ns:xmpp-sasl")) {
		/* Most common reason can be the default */
		SET_REASON(PURPLE_CONNECTION_ERROR_NETWORK_ERROR);
		if(xmlnode_get_child(packet, "aborted")) {
			text = _("Authorization Aborted");
		} else if(xmlnode_get_child(packet, "incorrect-encoding")) {
			text = _("Incorrect encoding in authorization");
		} else if(xmlnode_get_child(packet, "invalid-authzid")) {
			text = _("Invalid authzid");
		} else if(xmlnode_get_child(packet, "invalid-mechanism")) {
			text = _("Invalid Authorization Mechanism");
		} else if(xmlnode_get_child(packet, "mechanism-too-weak")) {
			SET_REASON(PURPLE_CONNECTION_ERROR_AUTHENTICATION_IMPOSSIBLE);
			text = _("Authorization mechanism too weak");
		} else if(xmlnode_get_child(packet, "not-authorized")) {
			SET_REASON(PURPLE_CONNECTION_ERROR_AUTHENTICATION_FAILED);
			/* Clear the pasword if it isn't being saved */
			if (!purple_account_get_remember_password(js->gc->account))
				purple_account_set_password(js->gc->account, NULL);
			text = _("Not Authorized");
		} else if(xmlnode_get_child(packet, "temporary-auth-failure")) {
			text = _("Temporary Authentication Failure");
		} else {
			SET_REASON(PURPLE_CONNECTION_ERROR_AUTHENTICATION_FAILED);
			text = _("Authentication Failure");
		}
	} else if(!strcmp(packet->name, "stream:error") ||
			 (!strcmp(packet->name, "error") && xmlns &&
				!strcmp(xmlns, "http://etherx.jabber.org/streams"))) {
		/* Most common reason as default: */
		SET_REASON(PURPLE_CONNECTION_ERROR_NETWORK_ERROR);
		if(xmlnode_get_child(packet, "bad-format")) {
			text = _("Bad Format");
		} else if(xmlnode_get_child(packet, "bad-namespace-prefix")) {
			text = _("Bad Namespace Prefix");
		} else if(xmlnode_get_child(packet, "conflict")) {
			SET_REASON(PURPLE_CONNECTION_ERROR_NAME_IN_USE);
			text = _("Resource Conflict");
		} else if(xmlnode_get_child(packet, "connection-timeout")) {
			text = _("Connection Timeout");
		} else if(xmlnode_get_child(packet, "host-gone")) {
			text = _("Host Gone");
		} else if(xmlnode_get_child(packet, "host-unknown")) {
			text = _("Host Unknown");
		} else if(xmlnode_get_child(packet, "improper-addressing")) {
			text = _("Improper Addressing");
		} else if(xmlnode_get_child(packet, "internal-server-error")) {
			text = _("Internal Server Error");
		} else if(xmlnode_get_child(packet, "invalid-id")) {
			text = _("Invalid ID");
		} else if(xmlnode_get_child(packet, "invalid-namespace")) {
			text = _("Invalid Namespace");
		} else if(xmlnode_get_child(packet, "invalid-xml")) {
			text = _("Invalid XML");
		} else if(xmlnode_get_child(packet, "nonmatching-hosts")) {
			text = _("Non-matching Hosts");
		} else if(xmlnode_get_child(packet, "not-authorized")) {
			text = _("Not Authorized");
		} else if(xmlnode_get_child(packet, "policy-violation")) {
			text = _("Policy Violation");
		} else if(xmlnode_get_child(packet, "remote-connection-failed")) {
			text = _("Remote Connection Failed");
		} else if(xmlnode_get_child(packet, "resource-constraint")) {
			text = _("Resource Constraint");
		} else if(xmlnode_get_child(packet, "restricted-xml")) {
			text = _("Restricted XML");
		} else if(xmlnode_get_child(packet, "see-other-host")) {
			text = _("See Other Host");
		} else if(xmlnode_get_child(packet, "system-shutdown")) {
			text = _("System Shutdown");
		} else if(xmlnode_get_child(packet, "undefined-condition")) {
			text = _("Undefined Condition");
		} else if(xmlnode_get_child(packet, "unsupported-encoding")) {
			text = _("Unsupported Encoding");
		} else if(xmlnode_get_child(packet, "unsupported-stanza-type")) {
			text = _("Unsupported Stanza Type");
		} else if(xmlnode_get_child(packet, "unsupported-version")) {
			text = _("Unsupported Version");
		} else if(xmlnode_get_child(packet, "xml-not-well-formed")) {
			text = _("XML Not Well Formed");
		} else {
			text = _("Stream Error");
		}
	}

#undef SET_REASON

	if(text || cdata) {
		char *ret = g_strdup_printf("%s%s%s", code ? code : "",
				code ? ": " : "", text ? text : cdata);
		g_free(cdata);
		return ret;
	} else {
		return NULL;
	}
}

static PurpleCmdRet jabber_cmd_chat_config(PurpleConversation *conv,
		const char *cmd, char **args, char **error, void *data)
{
	JabberChat *chat = jabber_chat_find_by_conv(conv);

	if (!chat)
		return PURPLE_CMD_RET_FAILED;

	jabber_chat_request_room_configure(chat);
	return PURPLE_CMD_RET_OK;
}

static PurpleCmdRet jabber_cmd_chat_register(PurpleConversation *conv,
		const char *cmd, char **args, char **error, void *data)
{
	JabberChat *chat = jabber_chat_find_by_conv(conv);

	if (!chat)
		return PURPLE_CMD_RET_FAILED;

	jabber_chat_register(chat);
	return PURPLE_CMD_RET_OK;
}

static PurpleCmdRet jabber_cmd_chat_topic(PurpleConversation *conv,
		const char *cmd, char **args, char **error, void *data)
{
	JabberChat *chat = jabber_chat_find_by_conv(conv);

	if (!chat)
		return PURPLE_CMD_RET_FAILED;

	jabber_chat_change_topic(chat, args ? args[0] : NULL);
	return PURPLE_CMD_RET_OK;
}

static PurpleCmdRet jabber_cmd_chat_nick(PurpleConversation *conv,
		const char *cmd, char **args, char **error, void *data)
{
	JabberChat *chat = jabber_chat_find_by_conv(conv);

	if(!chat || !args || !args[0])
		return PURPLE_CMD_RET_FAILED;

	jabber_chat_change_nick(chat, args[0]);
	return PURPLE_CMD_RET_OK;
}

static PurpleCmdRet jabber_cmd_chat_part(PurpleConversation *conv,
		const char *cmd, char **args, char **error, void *data)
{
	JabberChat *chat = jabber_chat_find_by_conv(conv);

	if (!chat)
		return PURPLE_CMD_RET_FAILED;

	jabber_chat_part(chat, args ? args[0] : NULL);
	return PURPLE_CMD_RET_OK;
}

static PurpleCmdRet jabber_cmd_chat_ban(PurpleConversation *conv,
		const char *cmd, char **args, char **error, void *data)
{
	JabberChat *chat = jabber_chat_find_by_conv(conv);

	if(!chat || !args || !args[0])
		return PURPLE_CMD_RET_FAILED;

	if(!jabber_chat_ban_user(chat, args[0], args[1])) {
		*error = g_strdup_printf(_("Unable to ban user %s"), args[0]);
		return PURPLE_CMD_RET_FAILED;
	}

	return PURPLE_CMD_RET_OK;
}

static PurpleCmdRet jabber_cmd_chat_affiliate(PurpleConversation *conv,
		const char *cmd, char **args, char **error, void *data)
{
	JabberChat *chat = jabber_chat_find_by_conv(conv);

	if (!chat || !args || !args[0] || !args[1])
		return PURPLE_CMD_RET_FAILED;

	if (strcmp(args[1], "owner") != 0 &&
	    strcmp(args[1], "admin") != 0 &&
	    strcmp(args[1], "member") != 0 &&
	    strcmp(args[1], "outcast") != 0 &&
	    strcmp(args[1], "none") != 0) {
		*error = g_strdup_printf(_("Unknown affiliation: \"%s\""), args[1]);
		return PURPLE_CMD_RET_FAILED;
	}

	if (!jabber_chat_affiliate_user(chat, args[0], args[1])) {
		*error = g_strdup_printf(_("Unable to affiliate user %s as \"%s\""), args[0], args[1]);
		return PURPLE_CMD_RET_FAILED;
	}

	return PURPLE_CMD_RET_OK;
}

static PurpleCmdRet jabber_cmd_chat_role(PurpleConversation *conv,
		const char *cmd, char **args, char **error, void *data)
{
	JabberChat *chat = jabber_chat_find_by_conv(conv);

	if (!chat || !args || !args[0] || !args[1])
		return PURPLE_CMD_RET_FAILED;

	if (strcmp(args[1], "moderator") != 0 &&
	    strcmp(args[1], "participant") != 0 &&
	    strcmp(args[1], "visitor") != 0 &&
	    strcmp(args[1], "none") != 0) {
		*error = g_strdup_printf(_("Unknown role: \"%s\""), args[1]);
		return PURPLE_CMD_RET_FAILED;
	}

	if (!jabber_chat_role_user(chat, args[0], args[1])) {
		*error = g_strdup_printf(_("Unable to set role \"%s\" for user: %s"),
		                         args[1], args[0]);
		return PURPLE_CMD_RET_FAILED;
	}

	return PURPLE_CMD_RET_OK;
}

static PurpleCmdRet jabber_cmd_chat_invite(PurpleConversation *conv,
		const char *cmd, char **args, char **error, void *data)
{
	if(!args || !args[0])
		return PURPLE_CMD_RET_FAILED;

	jabber_chat_invite(purple_conversation_get_gc(conv),
			purple_conv_chat_get_id(PURPLE_CONV_CHAT(conv)), args[1] ? args[1] : "",
			args[0]);

	return PURPLE_CMD_RET_OK;
}

static PurpleCmdRet jabber_cmd_chat_join(PurpleConversation *conv,
		const char *cmd, char **args, char **error, void *data)
{
	JabberChat *chat = jabber_chat_find_by_conv(conv);
	GHashTable *components;

	if(!chat || !args || !args[0])
		return PURPLE_CMD_RET_FAILED;

	components = g_hash_table_new_full(g_str_hash, g_str_equal, NULL, NULL);

	g_hash_table_replace(components, "room", args[0]);
	g_hash_table_replace(components, "server", chat->server);
	g_hash_table_replace(components, "handle", chat->handle);
	if(args[1])
		g_hash_table_replace(components, "password", args[1]);

	jabber_chat_join(purple_conversation_get_gc(conv), components);

	g_hash_table_destroy(components);
	return PURPLE_CMD_RET_OK;
}

static PurpleCmdRet jabber_cmd_chat_kick(PurpleConversation *conv,
		const char *cmd, char **args, char **error, void *data)
{
	JabberChat *chat = jabber_chat_find_by_conv(conv);

	if(!chat || !args || !args[0])
		return PURPLE_CMD_RET_FAILED;

	if(!jabber_chat_kick_user(chat, args[0], args[1])) {
		*error = g_strdup_printf(_("Unable to kick user %s"), args[0]);
		return PURPLE_CMD_RET_FAILED;
	}

	return PURPLE_CMD_RET_OK;
}

static PurpleCmdRet jabber_cmd_chat_msg(PurpleConversation *conv,
		const char *cmd, char **args, char **error, void *data)
{
	JabberChat *chat = jabber_chat_find_by_conv(conv);
	char *who;

	if (!chat)
		return PURPLE_CMD_RET_FAILED;

	who = g_strdup_printf("%s@%s/%s", chat->room, chat->server, args[0]);

	jabber_message_send_im(purple_conversation_get_gc(conv), who, args[1], 0);

	g_free(who);
	return PURPLE_CMD_RET_OK;
}

static PurpleCmdRet jabber_cmd_ping(PurpleConversation *conv,
		const char *cmd, char **args, char **error, void *data)
{
	if(!args || !args[0])
		return PURPLE_CMD_RET_FAILED;

	if(!jabber_ping_jid(conv, args[0])) {
		*error = g_strdup_printf(_("Unable to ping user %s"), args[0]);
		return PURPLE_CMD_RET_FAILED;
	}

	return PURPLE_CMD_RET_OK;
}

static gboolean _jabber_send_buzz(JabberStream *js, const char *username, char **error) {

	JabberBuddy *jb;
	JabberBuddyResource *jbr;
	PurpleConnection *gc = js->gc;
	PurpleBuddy *buddy =
		purple_find_buddy(purple_connection_get_account(gc), username);
	const gchar *alias =
		buddy ? purple_buddy_get_contact_alias(buddy) : username;

	if(!username)
		return FALSE;

	jb = jabber_buddy_find(js, username, FALSE);
	if(!jb) {
		*error = g_strdup_printf(_("Unable to buzz, because there is nothing "
			"known about %s."), alias);
		return FALSE;
	}

	jbr = jabber_buddy_find_resource(jb, NULL);
	if (!jbr) {
		*error = g_strdup_printf(_("Unable to buzz, because %s might be offline."),
			alias);
		return FALSE;
	}

	if (jabber_resource_has_capability(jbr, XEP_0224_NAMESPACE)) {
		xmlnode *buzz, *msg = xmlnode_new("message");
		gchar *to;

		to = g_strdup_printf("%s/%s", username, jbr->name);
		xmlnode_set_attrib(msg, "to", to);
		g_free(to);

		/* avoid offline storage */
		xmlnode_set_attrib(msg, "type", "headline");

		buzz = xmlnode_new_child(msg, "attention");
		xmlnode_set_namespace(buzz, XEP_0224_NAMESPACE);

		jabber_send(js, msg);
		xmlnode_free(msg);

		return TRUE;
	} else {
		*error = g_strdup_printf(_("Unable to buzz, because %s does "
			"not support it or do not wish to receive buzzes now."), alias);
		return FALSE;
	}
}

static PurpleCmdRet jabber_cmd_buzz(PurpleConversation *conv,
		const char *cmd, char **args, char **error, void *data)
{
	JabberStream *js = conv->account->gc->proto_data;
	const gchar *who;

	if (!args || !args[0]) {
		/* use the buddy from conversation, if it's a one-to-one conversation */
		if (purple_conversation_get_type(conv) == PURPLE_CONV_TYPE_IM) {
			who = purple_conversation_get_name(conv);
		} else {
			return PURPLE_CMD_RET_FAILED;
		}
	} else {
		who = args[0];
	}

	if (_jabber_send_buzz(js, who, error)) {
		const gchar *alias;
		gchar *str;
		PurpleBuddy *buddy =
			purple_find_buddy(purple_connection_get_account(conv->account->gc),
				who);

		if (buddy != NULL)
			alias = purple_buddy_get_contact_alias(buddy);
		else
			alias = who;

		str = g_strdup_printf(_("Buzzing %s..."), alias);
		purple_conversation_write(conv, NULL, str,
			PURPLE_MESSAGE_SYSTEM|PURPLE_MESSAGE_NOTIFY, time(NULL));
		g_free(str);

		return PURPLE_CMD_RET_OK;
	} else {
		return PURPLE_CMD_RET_FAILED;
	}
}

GList *jabber_attention_types(PurpleAccount *account)
{
	static GList *types = NULL;

	if (!types) {
		types = g_list_append(types, purple_attention_type_new("Buzz", _("Buzz"),
				_("%s has buzzed you!"), _("Buzzing %s...")));
	}

	return types;
}

gboolean jabber_send_attention(PurpleConnection *gc, const char *username, guint code)
{
	JabberStream *js = gc->proto_data;
	gchar *error = NULL;

	if (!_jabber_send_buzz(js, username, &error)) {
		purple_debug_error("jabber", "jabber_send_attention: jabber_cmd_buzz failed with error: %s\n", error ? error : "(NULL)");
		g_free(error);
		return FALSE;
	}

	return TRUE;
}


gboolean jabber_offline_message(const PurpleBuddy *buddy)
{
	return TRUE;
}

void jabber_register_commands(void)
{
	purple_cmd_register("config", "", PURPLE_CMD_P_PRPL,
	                  PURPLE_CMD_FLAG_CHAT | PURPLE_CMD_FLAG_PRPL_ONLY,
	                  "prpl-jabber", jabber_cmd_chat_config,
	                  _("config:  Configure a chat room."), NULL);
	purple_cmd_register("configure", "", PURPLE_CMD_P_PRPL,
	                  PURPLE_CMD_FLAG_CHAT | PURPLE_CMD_FLAG_PRPL_ONLY,
	                  "prpl-jabber", jabber_cmd_chat_config,
	                  _("configure:  Configure a chat room."), NULL);
	purple_cmd_register("nick", "s", PURPLE_CMD_P_PRPL,
	                  PURPLE_CMD_FLAG_CHAT | PURPLE_CMD_FLAG_PRPL_ONLY,
	                  "prpl-jabber", jabber_cmd_chat_nick,
	                  _("nick &lt;new nickname&gt;:  Change your nickname."),
	                  NULL);
	purple_cmd_register("part", "s", PURPLE_CMD_P_PRPL,
	                  PURPLE_CMD_FLAG_CHAT | PURPLE_CMD_FLAG_PRPL_ONLY |
	                  PURPLE_CMD_FLAG_ALLOW_WRONG_ARGS, "prpl-jabber",
	                  jabber_cmd_chat_part, _("part [room]:  Leave the room."),
	                  NULL);
	purple_cmd_register("register", "", PURPLE_CMD_P_PRPL,
	                  PURPLE_CMD_FLAG_CHAT | PURPLE_CMD_FLAG_PRPL_ONLY,
	                  "prpl-jabber", jabber_cmd_chat_register,
	                  _("register:  Register with a chat room."), NULL);
	/* XXX: there needs to be a core /topic cmd, methinks */
	purple_cmd_register("topic", "s", PURPLE_CMD_P_PRPL,
	                  PURPLE_CMD_FLAG_CHAT | PURPLE_CMD_FLAG_PRPL_ONLY |
	                  PURPLE_CMD_FLAG_ALLOW_WRONG_ARGS, "prpl-jabber",
	                  jabber_cmd_chat_topic,
	                  _("topic [new topic]:  View or change the topic."),
	                  NULL);
	purple_cmd_register("ban", "ws", PURPLE_CMD_P_PRPL,
	                  PURPLE_CMD_FLAG_CHAT | PURPLE_CMD_FLAG_PRPL_ONLY |
	                  PURPLE_CMD_FLAG_ALLOW_WRONG_ARGS, "prpl-jabber",
	                  jabber_cmd_chat_ban,
	                  _("ban &lt;user&gt; [reason]:  Ban a user from the room."),
	                  NULL);
	purple_cmd_register("affiliate", "ws", PURPLE_CMD_P_PRPL,
	                  PURPLE_CMD_FLAG_CHAT | PURPLE_CMD_FLAG_PRPL_ONLY |
	                  PURPLE_CMD_FLAG_ALLOW_WRONG_ARGS, "prpl-jabber",
	                  jabber_cmd_chat_affiliate,
	                  _("affiliate &lt;user&gt; &lt;owner|admin|member|outcast|none&gt;: Set a user's affiliation with the room."),
	                  NULL);
	purple_cmd_register("role", "ws", PURPLE_CMD_P_PRPL,
	                  PURPLE_CMD_FLAG_CHAT | PURPLE_CMD_FLAG_PRPL_ONLY |
	                  PURPLE_CMD_FLAG_ALLOW_WRONG_ARGS, "prpl-jabber",
	                  jabber_cmd_chat_role,
	                  _("role &lt;user&gt; &lt;moderator|participant|visitor|none&gt;: Set a user's role in the room."),
	                  NULL);
	purple_cmd_register("invite", "ws", PURPLE_CMD_P_PRPL,
	                  PURPLE_CMD_FLAG_CHAT | PURPLE_CMD_FLAG_PRPL_ONLY |
	                  PURPLE_CMD_FLAG_ALLOW_WRONG_ARGS, "prpl-jabber",
	                  jabber_cmd_chat_invite,
	                  _("invite &lt;user&gt; [message]:  Invite a user to the room."),
	                  NULL);
	purple_cmd_register("join", "ws", PURPLE_CMD_P_PRPL,
	                  PURPLE_CMD_FLAG_CHAT | PURPLE_CMD_FLAG_PRPL_ONLY |
	                  PURPLE_CMD_FLAG_ALLOW_WRONG_ARGS, "prpl-jabber",
	                  jabber_cmd_chat_join,
	                  _("join: &lt;room&gt; [password]:  Join a chat on this server."),
	                  NULL);
	purple_cmd_register("kick", "ws", PURPLE_CMD_P_PRPL,
	                  PURPLE_CMD_FLAG_CHAT | PURPLE_CMD_FLAG_PRPL_ONLY |
	                  PURPLE_CMD_FLAG_ALLOW_WRONG_ARGS, "prpl-jabber",
	                  jabber_cmd_chat_kick,
	                  _("kick &lt;user&gt; [reason]:  Kick a user from the room."),
	                  NULL);
	purple_cmd_register("msg", "ws", PURPLE_CMD_P_PRPL,
	                  PURPLE_CMD_FLAG_CHAT | PURPLE_CMD_FLAG_PRPL_ONLY,
	                  "prpl-jabber", jabber_cmd_chat_msg,
	                  _("msg &lt;user&gt; &lt;message&gt;:  Send a private message to another user."),
	                  NULL);
	purple_cmd_register("ping", "w", PURPLE_CMD_P_PRPL,
					  PURPLE_CMD_FLAG_CHAT | PURPLE_CMD_FLAG_IM |
					  PURPLE_CMD_FLAG_PRPL_ONLY,
					  "prpl-jabber", jabber_cmd_ping,
					  _("ping &lt;jid&gt;:	Ping a user/component/server."),
					  NULL);
	purple_cmd_register("buzz", "w", PURPLE_CMD_P_PRPL,
					  PURPLE_CMD_FLAG_IM | PURPLE_CMD_FLAG_PRPL_ONLY |
					  PURPLE_CMD_FLAG_ALLOW_WRONG_ARGS,
					  "prpl-jabber", jabber_cmd_buzz,
					  _("buzz: Buzz a user to get their attention"), NULL);
}

void
jabber_init_plugin(PurplePlugin *plugin)
{
        my_protocol = plugin;
}<|MERGE_RESOLUTION|>--- conflicted
+++ resolved
@@ -1633,14 +1633,9 @@
 {
 	JabberStream *js;
 	JabberBuddy *jb = NULL;
-<<<<<<< HEAD
 	PurpleConnection *gc = purple_account_get_connection(purple_buddy_get_account(b));
-
+	
 	if(!gc)
-=======
-	
-	if(!b->account->gc)
->>>>>>> 42f2a610
 		return NULL;
 
 	js = gc->proto_data;
