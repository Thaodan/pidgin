/*
 * purple - Jabber Protocol Plugin
 *
 * Copyright (C) 2003, Nathan Walp <faceprint@faceprint.com>
 *
 * This program is free software; you can redistribute it and/or modify
 * it under the terms of the GNU General Public License as published by
 * the Free Software Foundation; either version 2 of the License, or
 * (at your option) any later version.
 *
 * This program is distributed in the hope that it will be useful,
 * but WITHOUT ANY WARRANTY; without even the implied warranty of
 * MERCHANTABILITY or FITNESS FOR A PARTICULAR PURPOSE.  See the
 * GNU General Public License for more details.
 *
 * You should have received a copy of the GNU General Public License
 * along with this program; if not, write to the Free Software
 * Foundation, Inc., 51 Franklin Street, Fifth Floor, Boston, MA  02111-1301  USA
 *
 */
#include "internal.h"

#include "account.h"
#include "accountopt.h"
#include "blist.h"
#include "cmds.h"
#include "connection.h"
#include "conversation.h"
#include "debug.h"
#include "dnssrv.h"
#include "imgstore.h"
#include "message.h"
#include "notify.h"
#include "pluginpref.h"
#include "privacy.h"
#include "proxy.h"
#include "prpl.h"
#include "request.h"
#include "server.h"
#include "util.h"
#include "version.h"
#include "xmlnode.h"

#include "auth.h"
#include "buddy.h"
#include "chat.h"
#include "data.h"
#include "disco.h"
#include "google.h"
#include "iq.h"
#include "jutil.h"
#include "message.h"
#include "parser.h"
#include "presence.h"
#include "jabber.h"
#include "roster.h"
#include "ping.h"
#include "si.h"
#include "xdata.h"
#include "pep.h"
#include "adhoccommands.h"


#define JABBER_CONNECT_STEPS (js->gsc ? 9 : 5)

static PurplePlugin *my_protocol = NULL;
GList *jabber_features = NULL;

static void jabber_unregister_account_cb(JabberStream *js);
static void try_srv_connect(JabberStream *js);

static void jabber_stream_init(JabberStream *js)
{
	char *open_stream;

	open_stream = g_strdup_printf("<stream:stream to='%s' "
				          "xmlns='jabber:client' "
						  "xmlns:stream='http://etherx.jabber.org/streams' "
						  "version='1.0'>",
						  js->user->domain);
	/* setup the parser fresh for each stream */
	jabber_parser_setup(js);
	jabber_send_raw(js, open_stream, -1);
	js->reinit = FALSE;
	g_free(open_stream);
}

static void
jabber_session_initialized_cb(JabberStream *js, xmlnode *packet, gpointer data)
{
	const char *type = xmlnode_get_attrib(packet, "type");
	if(type && !strcmp(type, "result")) {
		jabber_stream_set_state(js, JABBER_STREAM_CONNECTED);
		if(js->unregistration)
			jabber_unregister_account_cb(js);
	} else {
		purple_connection_error_reason (js->gc,
			PURPLE_CONNECTION_ERROR_NETWORK_ERROR,
			("Error initializing session"));
	}
}

static void jabber_session_init(JabberStream *js)
{
	JabberIq *iq = jabber_iq_new(js, JABBER_IQ_SET);
	xmlnode *session;

	jabber_iq_set_callback(iq, jabber_session_initialized_cb, NULL);

	session = xmlnode_new_child(iq->node, "session");
	xmlnode_set_namespace(session, "urn:ietf:params:xml:ns:xmpp-session");

	jabber_iq_send(iq);
}

static void jabber_bind_result_cb(JabberStream *js, xmlnode *packet,
		gpointer data)
{
	const char *type = xmlnode_get_attrib(packet, "type");
	xmlnode *bind;

	if(type && !strcmp(type, "result") &&
			(bind = xmlnode_get_child_with_namespace(packet, "bind", "urn:ietf:params:xml:ns:xmpp-bind"))) {
		xmlnode *jid;
		char *full_jid;
		if((jid = xmlnode_get_child(bind, "jid")) && (full_jid = xmlnode_get_data(jid))) {
			JabberBuddy *my_jb = NULL;
			jabber_id_free(js->user);
			if(!(js->user = jabber_id_new(full_jid))) {
				purple_connection_error_reason (js->gc,
					PURPLE_CONNECTION_ERROR_NETWORK_ERROR,
					_("Invalid response from server."));
			}
			if((my_jb = jabber_buddy_find(js, full_jid, TRUE)))
				my_jb->subscription |= JABBER_SUB_BOTH;

			purple_connection_set_display_name(js->gc, full_jid);

			g_free(full_jid);
		}
	} else {
		PurpleConnectionError reason = PURPLE_CONNECTION_ERROR_NETWORK_ERROR;
		char *msg = jabber_parse_error(js, packet, &reason);
		purple_connection_error_reason (js->gc, reason, msg);
		g_free(msg);
	}

	jabber_session_init(js);
}

static char *jabber_prep_resource(char *input) {
	char hostname[256], /* current hostname */
		 *dot = NULL;

	/* Empty resource == don't send any */
	if (input == NULL || *input == '\0')
		return NULL;

	if (strstr(input, "__HOSTNAME__") == NULL)
		return g_strdup(input);

	/* Replace __HOSTNAME__ with hostname */
	if (gethostname(hostname, sizeof(hostname) - 1)) {
		purple_debug_warning("jabber", "gethostname: %s\n", g_strerror(errno));
		/* according to glibc doc, the only time an error is returned
		   is if the hostname is longer than the buffer, in which case
		   glibc 2.2+ would still fill the buffer with partial
		   hostname, so maybe we want to detect that and use it
		   instead
		*/
		strcpy(hostname, "localhost");
	}
	hostname[sizeof(hostname) - 1] = '\0';

	/* We want only the short hostname, not the FQDN - this will prevent the
	 * resource string from being unreasonably long on systems which stuff the
	 * whole FQDN in the hostname */
	if((dot = strchr(hostname, '.')))
			dot = '\0';

	return purple_strreplace(input, "__HOSTNAME__", hostname);
}

static void jabber_stream_features_parse(JabberStream *js, xmlnode *packet)
{
	if(xmlnode_get_child(packet, "starttls")) {
		if(jabber_process_starttls(js, packet))

			return;
	} else if(purple_account_get_bool(js->gc->account, "require_tls", FALSE) && !js->gsc) {
		purple_connection_error_reason (js->gc,
			 PURPLE_CONNECTION_ERROR_ENCRYPTION_ERROR,
			_("You require encryption, but it is not available on this server."));
		return;
	}

	if(js->registration) {
		jabber_register_start(js);
	} else if(xmlnode_get_child(packet, "mechanisms")) {
		jabber_auth_start(js, packet);
	} else if(xmlnode_get_child(packet, "bind")) {
		xmlnode *bind, *resource;
		char *requested_resource;
		JabberIq *iq = jabber_iq_new(js, JABBER_IQ_SET);
		bind = xmlnode_new_child(iq->node, "bind");
		xmlnode_set_namespace(bind, "urn:ietf:params:xml:ns:xmpp-bind");
		requested_resource = jabber_prep_resource(js->user->resource);

		if (requested_resource != NULL) {
			resource = xmlnode_new_child(bind, "resource");
			xmlnode_insert_data(resource, requested_resource, -1);
			g_free(requested_resource);
		}

		jabber_iq_set_callback(iq, jabber_bind_result_cb, NULL);

		jabber_iq_send(iq);
	} else /* if(xmlnode_get_child_with_namespace(packet, "auth")) */ {
		/* If we get an empty stream:features packet, or we explicitly get
		 * an auth feature with namespace http://jabber.org/features/iq-auth
		 * we should revert back to iq:auth authentication, even though we're
		 * connecting to an XMPP server.  */
		js->auth_type = JABBER_AUTH_IQ_AUTH;
		jabber_stream_set_state(js, JABBER_STREAM_AUTHENTICATING);
	}
}

static void jabber_stream_handle_error(JabberStream *js, xmlnode *packet)
{
	PurpleConnectionError reason = PURPLE_CONNECTION_ERROR_NETWORK_ERROR;
	char *msg = jabber_parse_error(js, packet, &reason);

	purple_connection_error_reason (js->gc, reason, msg);

	g_free(msg);
}

static void tls_init(JabberStream *js);

void jabber_process_packet(JabberStream *js, xmlnode **packet)
{
	const char *xmlns;

	purple_signal_emit(my_protocol, "jabber-receiving-xmlnode", js->gc, packet);

	/* if the signal leaves us with a null packet, we're done */
	if(NULL == *packet)
		return;

	xmlns = xmlnode_get_namespace(*packet);

	if(!strcmp((*packet)->name, "iq")) {
		jabber_iq_parse(js, *packet);
	} else if(!strcmp((*packet)->name, "presence")) {
		jabber_presence_parse(js, *packet);
	} else if(!strcmp((*packet)->name, "message")) {
		jabber_message_parse(js, *packet);
	} else if(!strcmp((*packet)->name, "stream:features")) {
		jabber_stream_features_parse(js, *packet);
	} else if (!strcmp((*packet)->name, "features") && xmlns &&
		   !strcmp(xmlns, "http://etherx.jabber.org/streams")) {
		jabber_stream_features_parse(js, *packet);
	} else if(!strcmp((*packet)->name, "stream:error") ||
			 (!strcmp((*packet)->name, "error") && xmlns &&
				!strcmp(xmlns, "http://etherx.jabber.org/streams")))
	{
		jabber_stream_handle_error(js, *packet);
	} else if(!strcmp((*packet)->name, "challenge")) {
		if(js->state == JABBER_STREAM_AUTHENTICATING)
			jabber_auth_handle_challenge(js, *packet);
	} else if(!strcmp((*packet)->name, "success")) {
		if(js->state == JABBER_STREAM_AUTHENTICATING)
			jabber_auth_handle_success(js, *packet);
	} else if(!strcmp((*packet)->name, "failure")) {
		if(js->state == JABBER_STREAM_AUTHENTICATING)
			jabber_auth_handle_failure(js, *packet);
	} else if(!strcmp((*packet)->name, "proceed")) {
		if(js->state == JABBER_STREAM_AUTHENTICATING && !js->gsc)
			tls_init(js);
	} else {
		purple_debug(PURPLE_DEBUG_WARNING, "jabber", "Unknown packet: %s\n",
				(*packet)->name);
	}
}

static int jabber_do_send(JabberStream *js, const char *data, int len)
{
	int ret;

	if (js->gsc)
		ret = purple_ssl_write(js->gsc, data, len);
	else
		ret = write(js->fd, data, len);

	return ret;
}

static void jabber_send_cb(gpointer data, gint source, PurpleInputCondition cond)
{
	JabberStream *js = data;
	int ret, writelen;
	writelen = purple_circ_buffer_get_max_read(js->write_buffer);

	if (writelen == 0) {
		purple_input_remove(js->writeh);
		js->writeh = 0;
		return;
	}

	ret = jabber_do_send(js, js->write_buffer->outptr, writelen);

	if (ret < 0 && errno == EAGAIN)
		return;
	else if (ret <= 0) {
		purple_connection_error_reason (js->gc,
			PURPLE_CONNECTION_ERROR_NETWORK_ERROR,
			_("Write error"));
		return;
	}

	purple_circ_buffer_mark_read(js->write_buffer, ret);
}

static gboolean do_jabber_send_raw(JabberStream *js, const char *data, int len)
{
	int ret;
	gboolean success = TRUE;

	if (len == -1)
		len = strlen(data);

	if (js->writeh == 0)
		ret = jabber_do_send(js, data, len);
	else {
		ret = -1;
		errno = EAGAIN;
	}

	if (ret < 0 && errno != EAGAIN) {
		purple_connection_error_reason (js->gc,
			PURPLE_CONNECTION_ERROR_NETWORK_ERROR,
			_("Write error"));
		success = FALSE;
	} else if (ret < len) {
		if (ret < 0)
			ret = 0;
		if (js->writeh == 0)
			js->writeh = purple_input_add(
				js->gsc ? js->gsc->fd : js->fd,
				PURPLE_INPUT_WRITE, jabber_send_cb, js);
		purple_circ_buffer_append(js->write_buffer,
			data + ret, len - ret);
	}

	return success;
}

void jabber_send_raw(JabberStream *js, const char *data, int len)
{

	/* because printing a tab to debug every minute gets old */
	if(strcmp(data, "\t")) {
		char *text = NULL, *last_part = NULL, *tag_start = NULL;

		/* Because debug logs with plaintext passwords make me sad */
		if(js->state != JABBER_STREAM_CONNECTED &&
				/* Either <auth> or <query><password>... */
				(((tag_start = strstr(data, "<auth ")) &&
					strstr(data, "xmlns='urn:ietf:params:xml:ns:xmpp-sasl'")) ||
				((tag_start = strstr(data, "<query ")) &&
					strstr(data, "xmlns='jabber:iq:auth'>") &&
					(tag_start = strstr(tag_start, "<password>"))))) {
			char *data_start, *tag_end = strchr(tag_start, '>');
			text = g_strdup(data);

			data_start = text + (tag_end - data) + 1;

			last_part = strchr(data_start, '<');
			*data_start = '\0';
		}

		purple_debug(PURPLE_DEBUG_MISC, "jabber", "Sending%s: %s%s%s\n",
				js->gsc ? " (ssl)" : "", text ? text : data,
				last_part ? "password removed" : "",
				last_part ? last_part : "");

		g_free(text);
	}

	/* If we've got a security layer, we need to encode the data,
	 * splitting it on the maximum buffer length negotiated */

	purple_signal_emit(my_protocol, "jabber-sending-text", js->gc, &data);
	if (data == NULL)
		return;

#ifdef HAVE_CYRUS_SASL
	if (js->sasl_maxbuf>0) {
		int pos = 0;

		if (!js->gsc && js->fd<0)
			return;

		if (len == -1)
			len = strlen(data);

		while (pos < len) {
			int towrite;
			const char *out;
			unsigned olen;

			towrite = MIN((len - pos), js->sasl_maxbuf);

			sasl_encode(js->sasl, &data[pos], towrite, &out, &olen);
			pos += towrite;

			if (!do_jabber_send_raw(js, out, olen))
				break;
		}
		return;
	}
#endif

	do_jabber_send_raw(js, data, len);
}

int jabber_prpl_send_raw(PurpleConnection *gc, const char *buf, int len)
{
	JabberStream *js = (JabberStream*)gc->proto_data;
	jabber_send_raw(js, buf, len);
	return len;
}

void jabber_send(JabberStream *js, xmlnode *packet)
{
	char *txt;
	int len;

	purple_signal_emit(my_protocol, "jabber-sending-xmlnode", js->gc, &packet);

	/* if we get NULL back, we're done processing */
	if(NULL == packet)
		return;

	txt = xmlnode_to_str(packet, &len);
	jabber_send_raw(js, txt, len);
	g_free(txt);
}

static void jabber_pong_cb(JabberStream *js, xmlnode *packet, gpointer unused)
{
	purple_timeout_remove(js->keepalive_timeout);
	js->keepalive_timeout = -1;
}

static gboolean jabber_pong_timeout(PurpleConnection *gc)
{
	JabberStream *js = gc->proto_data;
	purple_connection_error_reason(gc, PURPLE_CONNECTION_ERROR_NETWORK_ERROR,
					_("Ping timeout"));
	js->keepalive_timeout = -1;
	return FALSE;
}

void jabber_keepalive(PurpleConnection *gc)
{
	JabberStream *js = gc->proto_data;

	if (js->keepalive_timeout == -1) {
		JabberIq *iq = jabber_iq_new(js, JABBER_IQ_GET);

		xmlnode *ping = xmlnode_new_child(iq->node, "ping");
		xmlnode_set_namespace(ping, "urn:xmpp:ping");

		js->keepalive_timeout = purple_timeout_add_seconds(120, (GSourceFunc)(jabber_pong_timeout), gc);
		jabber_iq_set_callback(iq, jabber_pong_cb, NULL);
		jabber_iq_send(iq);
	}
}

static void
jabber_recv_cb_ssl(gpointer data, PurpleSslConnection *gsc,
		PurpleInputCondition cond)
{
	PurpleConnection *gc = data;
	JabberStream *js = gc->proto_data;
	int len;
	static char buf[4096];

	/* TODO: It should be possible to make this check unnecessary */
	if(!PURPLE_CONNECTION_IS_VALID(gc)) {
		purple_ssl_close(gsc);
		return;
	}

	while((len = purple_ssl_read(gsc, buf, sizeof(buf) - 1)) > 0) {
		gc->last_received = time(NULL);
		buf[len] = '\0';
		purple_debug(PURPLE_DEBUG_INFO, "jabber", "Recv (ssl)(%d): %s\n", len, buf);
		jabber_parser_process(js, buf, len);
		if(js->reinit)
			jabber_stream_init(js);
	}

	if(len < 0 && errno == EAGAIN)
		return;
	else {
		if (len == 0)
			purple_debug_info("jabber", "Server closed the connection.\n");
		else
			purple_debug_info("jabber", "Disconnected: %s\n", g_strerror(errno));
		purple_connection_error_reason (js->gc,
			PURPLE_CONNECTION_ERROR_NETWORK_ERROR,
			_("Read Error"));
	}
}

static void
jabber_recv_cb(gpointer data, gint source, PurpleInputCondition condition)
{
	PurpleConnection *gc = data;
	JabberStream *js = gc->proto_data;
	int len;
	static char buf[4096];

	if(!PURPLE_CONNECTION_IS_VALID(gc))
		return;

	if((len = read(js->fd, buf, sizeof(buf) - 1)) > 0) {
		gc->last_received = time(NULL);
#ifdef HAVE_CYRUS_SASL
		if (js->sasl_maxbuf>0) {
			const char *out;
			unsigned int olen;
			sasl_decode(js->sasl, buf, len, &out, &olen);
			if (olen>0) {
				purple_debug(PURPLE_DEBUG_INFO, "jabber", "RecvSASL (%u): %s\n", olen, out);
				jabber_parser_process(js,out,olen);
				if(js->reinit)
					jabber_stream_init(js);
			}
			return;
		}
#endif
		buf[len] = '\0';
		purple_debug(PURPLE_DEBUG_INFO, "jabber", "Recv (%d): %s\n", len, buf);
		jabber_parser_process(js, buf, len);
		if(js->reinit)
			jabber_stream_init(js);
	} else if(len < 0 && errno == EAGAIN) {
		return;
	} else {
		if (len == 0)
			purple_debug_info("jabber", "Server closed the connection.\n");
		else
			purple_debug_info("jabber", "Disconnected: %s\n", g_strerror(errno));
		purple_connection_error_reason (js->gc,
			PURPLE_CONNECTION_ERROR_NETWORK_ERROR,
			_("Read Error"));
	}
}

static void
jabber_login_callback_ssl(gpointer data, PurpleSslConnection *gsc,
		PurpleInputCondition cond)
{
	PurpleConnection *gc = data;
	JabberStream *js;

	/* TODO: It should be possible to make this check unnecessary */
	if(!PURPLE_CONNECTION_IS_VALID(gc)) {
		purple_ssl_close(gsc);
		return;
	}

	js = gc->proto_data;

	if(js->state == JABBER_STREAM_CONNECTING)
		jabber_send_raw(js, "<?xml version='1.0' ?>", -1);
	jabber_stream_set_state(js, JABBER_STREAM_INITIALIZING);
	purple_ssl_input_add(gsc, jabber_recv_cb_ssl, gc);

	/* Tell the app that we're doing encryption */
	jabber_stream_set_state(js, JABBER_STREAM_INITIALIZING_ENCRYPTION);
}


static void
jabber_login_callback(gpointer data, gint source, const gchar *error)
{
	PurpleConnection *gc = data;
	JabberStream *js = gc->proto_data;

	if (source < 0) {
		if (js->srv_rec != NULL) {
			purple_debug_error("jabber", "Unable to connect to server: %s.  Trying next SRV record.\n", error);
			try_srv_connect(js);
		} else {
			gchar *tmp;
			tmp = g_strdup_printf(_("Could not establish a connection with the server:\n%s"),
					      error);
			purple_connection_error_reason(gc,
					PURPLE_CONNECTION_ERROR_NETWORK_ERROR, tmp);
			g_free(tmp);
		}
		return;
	}

	g_free(js->srv_rec);
	js->srv_rec = NULL;

	js->fd = source;

	if(js->state == JABBER_STREAM_CONNECTING)
		jabber_send_raw(js, "<?xml version='1.0' ?>", -1);

	jabber_stream_set_state(js, JABBER_STREAM_INITIALIZING);
	gc->inpa = purple_input_add(js->fd, PURPLE_INPUT_READ, jabber_recv_cb, gc);
}

static void
jabber_ssl_connect_failure(PurpleSslConnection *gsc, PurpleSslErrorType error,
		gpointer data)
{
	PurpleConnection *gc = data;
	JabberStream *js;

	/* If the connection is already disconnected, we don't need to do anything else */
	if(!PURPLE_CONNECTION_IS_VALID(gc))
		return;

	js = gc->proto_data;
	js->gsc = NULL;

	purple_connection_ssl_error (gc, error);
}

static void tls_init(JabberStream *js)
{
	purple_input_remove(js->gc->inpa);
	js->gc->inpa = 0;
	js->gsc = purple_ssl_connect_with_host_fd(js->gc->account, js->fd,
			jabber_login_callback_ssl, jabber_ssl_connect_failure, js->certificate_CN, js->gc);
}

static gboolean jabber_login_connect(JabberStream *js, const char *domain, const char *host, int port,
				 gboolean fatal_failure)
{
	/* host should be used in preference to domain to
	 * allow SASL authentication to work with FQDN of the server,
	 * but we use domain as fallback for when users enter IP address
	 * in connect server */
	g_free(js->serverFQDN);
	if (purple_ip_address_is_valid(host))
		js->serverFQDN = g_strdup(domain);
	else
		js->serverFQDN = g_strdup(host);

	if (purple_proxy_connect(js->gc, js->gc->account, host,
			port, jabber_login_callback, js->gc) == NULL) {
		if (fatal_failure) {
			purple_connection_error_reason (js->gc,
				PURPLE_CONNECTION_ERROR_NETWORK_ERROR,
				_("Unable to create socket"));
		}

		return FALSE;
	}

	return TRUE;
}

static void try_srv_connect(JabberStream *js)
{
	while (js->srv_rec != NULL && js->srv_rec_idx < js->max_srv_rec_idx) {
		PurpleSrvResponse *tmp_resp = js->srv_rec + (js->srv_rec_idx++);
		if (jabber_login_connect(js, tmp_resp->hostname, tmp_resp->hostname, tmp_resp->port, FALSE))
			return;
	}

	g_free(js->srv_rec);
	js->srv_rec = NULL;

	/* Fall back to the defaults (I'm not sure if we should actually do this) */
	jabber_login_connect(js, js->user->domain, js->user->domain,
		purple_account_get_int(js->gc->account, "port", 5222), TRUE);
}

static void srv_resolved_cb(PurpleSrvResponse *resp, int results, gpointer data)
{
	JabberStream *js = data;
	js->srv_query_data = NULL;

	if(results) {
		js->srv_rec = resp;
		js->srv_rec_idx = 0;
		js->max_srv_rec_idx = results;
		try_srv_connect(js);
	} else {
		jabber_login_connect(js, js->user->domain, js->user->domain,
			purple_account_get_int(js->gc->account, "port", 5222), TRUE);
	}
}

void
jabber_login(PurpleAccount *account)
{
	PurpleConnection *gc = purple_account_get_connection(account);
	const char *connect_server = purple_account_get_string(account,
			"connect_server", "");
	JabberStream *js;
	PurpleStoredImage *image;
	JabberBuddy *my_jb = NULL;

	gc->flags |= PURPLE_CONNECTION_HTML |
		PURPLE_CONNECTION_ALLOW_CUSTOM_SMILEY;
	js = gc->proto_data = g_new0(JabberStream, 1);
	js->gc = gc;
	js->fd = -1;
	js->iq_callbacks = g_hash_table_new_full(g_str_hash, g_str_equal,
			g_free, g_free);
	js->disco_callbacks = g_hash_table_new_full(g_str_hash, g_str_equal,
			g_free, g_free);
	js->buddies = g_hash_table_new_full(g_str_hash, g_str_equal,
			g_free, (GDestroyNotify)jabber_buddy_free);
	js->chats = g_hash_table_new_full(g_str_hash, g_str_equal,
			g_free, (GDestroyNotify)jabber_chat_free);
	js->user = jabber_id_new(purple_account_get_username(account));
	js->next_id = g_random_int();
	js->write_buffer = purple_circ_buffer_new(512);
	js->old_length = 0;
	js->keepalive_timeout = -1;
	js->certificate_CN = g_strdup(connect_server[0] ? connect_server : js->user ? js->user->domain : NULL);

	if(!js->user) {
		purple_connection_error_reason (gc,
			PURPLE_CONNECTION_ERROR_INVALID_SETTINGS,
			_("Invalid XMPP ID"));
		return;
	}

	if (!js->user->domain || *(js->user->domain) == '\0') {
		purple_connection_error_reason (gc,
			PURPLE_CONNECTION_ERROR_INVALID_SETTINGS,
			_("Invalid XMPP ID. Domain must be set."));
		return;
	}

<<<<<<< HEAD
	/*
	 * Calculate the avatar hash for our current image so we know (when we
	 * fetch our vCard and PEP avatar) if we should send our avatar to the
	 * server.
	 */
	if ((image = purple_buddy_icons_find_account_icon(account))) {
		js->initial_avatar_hash = jabber_calculate_data_sha1sum(purple_imgstore_get_data(image),
					purple_imgstore_get_size(image));
		purple_imgstore_unref(image);
	}

=======
>>>>>>> 4899e0ad
	if((my_jb = jabber_buddy_find(js, purple_account_get_username(account), TRUE)))
		my_jb->subscription |= JABBER_SUB_BOTH;

	jabber_stream_set_state(js, JABBER_STREAM_CONNECTING);

	/* if they've got old-ssl mode going, we probably want to ignore SRV lookups */
	if(purple_account_get_bool(js->gc->account, "old_ssl", FALSE)) {
		if(purple_ssl_is_supported()) {
			js->gsc = purple_ssl_connect(js->gc->account,
					js->certificate_CN,
					purple_account_get_int(account, "port", 5223), jabber_login_callback_ssl,
					jabber_ssl_connect_failure, js->gc);
		} else {
			purple_connection_error_reason (js->gc,
				PURPLE_CONNECTION_ERROR_NO_SSL_SUPPORT,
				_("SSL support unavailable"));
		}
	}

	/* no old-ssl, so if they've specified a connect server, we'll use that, otherwise we'll
	 * invoke the magic of SRV lookups, to figure out host and port */
	if(!js->gsc) {
		if(connect_server[0]) {
			jabber_login_connect(js, js->user->domain, connect_server, purple_account_get_int(account, "port", 5222), TRUE);
		} else {
			js->srv_query_data = purple_srv_resolve("xmpp-client",
					"tcp", js->user->domain, srv_resolved_cb, js);
		}
	}
}


static gboolean
conn_close_cb(gpointer data)
{
	JabberStream *js = data;
	PurpleAccount *account = purple_connection_get_account(js->gc);

	jabber_parser_free(js);

	purple_account_disconnect(account);

	return FALSE;
}

static void
jabber_connection_schedule_close(JabberStream *js)
{
	purple_timeout_add(0, conn_close_cb, js);
}

static void
jabber_registration_result_cb(JabberStream *js, xmlnode *packet, gpointer data)
{
	PurpleAccount *account = purple_connection_get_account(js->gc);
	const char *type = xmlnode_get_attrib(packet, "type");
	char *buf;
	char *to = data;

	if(!strcmp(type, "result")) {
		if(js->registration) {
		buf = g_strdup_printf(_("Registration of %s@%s successful"),
				js->user->node, js->user->domain);
			if(account->registration_cb)
				(account->registration_cb)(account, TRUE, account->registration_cb_user_data);
		} else {
			g_return_if_fail(to != NULL);
			buf = g_strdup_printf(_("Registration to %s successful"),
				to);
		}
		purple_notify_info(NULL, _("Registration Successful"),
				_("Registration Successful"), buf);
		g_free(buf);
	} else {
		char *msg = jabber_parse_error(js, packet, NULL);

		if(!msg)
			msg = g_strdup(_("Unknown Error"));

		purple_notify_error(NULL, _("Registration Failed"),
				_("Registration Failed"), msg);
		g_free(msg);
		if(account->registration_cb)
			(account->registration_cb)(account, FALSE, account->registration_cb_user_data);
	}
	g_free(to);
	if(js->registration)
	jabber_connection_schedule_close(js);
}

static void
jabber_unregistration_result_cb(JabberStream *js, xmlnode *packet, gpointer data)
{
	const char *type = xmlnode_get_attrib(packet, "type");
	char *buf;
	char *to = data;

	/* This function is never called for unregistering our XMPP account from
	 * the server, so there should always be a 'to' address. */
	g_return_if_fail(to != NULL);

	if(!strcmp(type, "result")) {
		buf = g_strdup_printf(_("Registration from %s successfully removed"),
							  to);
		purple_notify_info(NULL, _("Unregistration Successful"),
						   _("Unregistration Successful"), buf);
		g_free(buf);
	} else {
		char *msg = jabber_parse_error(js, packet, NULL);

		if(!msg)
			msg = g_strdup(_("Unknown Error"));

		purple_notify_error(NULL, _("Unregistration Failed"),
							_("Unregistration Failed"), msg);
		g_free(msg);
	}
	g_free(to);
}

typedef struct _JabberRegisterCBData {
	JabberStream *js;
	char *who;
} JabberRegisterCBData;

static void
jabber_register_cb(JabberRegisterCBData *cbdata, PurpleRequestFields *fields)
{
	GList *groups, *flds;
	xmlnode *query, *y;
	JabberIq *iq;
	char *username;

	iq = jabber_iq_new_query(cbdata->js, JABBER_IQ_SET, "jabber:iq:register");
	query = xmlnode_get_child(iq->node, "query");
	if (cbdata->who)
		xmlnode_set_attrib(iq->node, "to", cbdata->who);

	for(groups = purple_request_fields_get_groups(fields); groups;
			groups = groups->next) {
		for(flds = purple_request_field_group_get_fields(groups->data);
				flds; flds = flds->next) {
			PurpleRequestField *field = flds->data;
			const char *id = purple_request_field_get_id(field);
			if(!strcmp(id,"unregister")) {
				gboolean value = purple_request_field_bool_get_value(field);
				if(value) {
					/* unregister from service. this doesn't include any of the fields, so remove them from the stanza by recreating it
					   (there's no "remove child" function for xmlnode) */
					jabber_iq_free(iq);
					iq = jabber_iq_new_query(cbdata->js, JABBER_IQ_SET, "jabber:iq:register");
					query = xmlnode_get_child(iq->node, "query");
					if (cbdata->who)
						xmlnode_set_attrib(iq->node,"to",cbdata->who);
					xmlnode_new_child(query, "remove");

					jabber_iq_set_callback(iq, jabber_unregistration_result_cb, cbdata->who);

					jabber_iq_send(iq);
					g_free(cbdata);
					return;
				}
			} else {
			const char *value = purple_request_field_string_get_value(field);

			if(!strcmp(id, "username")) {
				y = xmlnode_new_child(query, "username");
			} else if(!strcmp(id, "password")) {
				y = xmlnode_new_child(query, "password");
			} else if(!strcmp(id, "name")) {
				y = xmlnode_new_child(query, "name");
			} else if(!strcmp(id, "email")) {
				y = xmlnode_new_child(query, "email");
			} else if(!strcmp(id, "nick")) {
				y = xmlnode_new_child(query, "nick");
			} else if(!strcmp(id, "first")) {
				y = xmlnode_new_child(query, "first");
			} else if(!strcmp(id, "last")) {
				y = xmlnode_new_child(query, "last");
			} else if(!strcmp(id, "address")) {
				y = xmlnode_new_child(query, "address");
			} else if(!strcmp(id, "city")) {
				y = xmlnode_new_child(query, "city");
			} else if(!strcmp(id, "state")) {
				y = xmlnode_new_child(query, "state");
			} else if(!strcmp(id, "zip")) {
				y = xmlnode_new_child(query, "zip");
			} else if(!strcmp(id, "phone")) {
				y = xmlnode_new_child(query, "phone");
			} else if(!strcmp(id, "url")) {
				y = xmlnode_new_child(query, "url");
			} else if(!strcmp(id, "date")) {
				y = xmlnode_new_child(query, "date");
			} else {
				continue;
			}
			xmlnode_insert_data(y, value, -1);
				if(cbdata->js->registration && !strcmp(id, "username")) {
					g_free(cbdata->js->user->node);
					cbdata->js->user->node = g_strdup(value);
			}
				if(cbdata->js->registration && !strcmp(id, "password"))
					purple_account_set_password(cbdata->js->gc->account, value);
		}
	}
	}

	if(cbdata->js->registration) {
		username = g_strdup_printf("%s@%s/%s", cbdata->js->user->node, cbdata->js->user->domain,
				cbdata->js->user->resource);
		purple_account_set_username(cbdata->js->gc->account, username);
		g_free(username);
	}

	jabber_iq_set_callback(iq, jabber_registration_result_cb, cbdata->who);

	jabber_iq_send(iq);
	g_free(cbdata);
}

static void
jabber_register_cancel_cb(JabberRegisterCBData *cbdata, PurpleRequestFields *fields)
{
	PurpleAccount *account = purple_connection_get_account(cbdata->js->gc);
	if(account && cbdata->js->registration) {
		if(account->registration_cb)
			(account->registration_cb)(account, FALSE, account->registration_cb_user_data);
		jabber_connection_schedule_close(cbdata->js);
	}
	g_free(cbdata->who);
	g_free(cbdata);
}

static void jabber_register_x_data_cb(JabberStream *js, xmlnode *result, gpointer data)
{
	xmlnode *query;
	JabberIq *iq;
	char *to = data;

	iq = jabber_iq_new_query(js, JABBER_IQ_SET, "jabber:iq:register");
	query = xmlnode_get_child(iq->node, "query");
	if (to)
		xmlnode_set_attrib(iq->node,"to",to);

	xmlnode_insert_child(query, result);

	jabber_iq_set_callback(iq, jabber_registration_result_cb, to);
	jabber_iq_send(iq);
}

void jabber_register_parse(JabberStream *js, xmlnode *packet)
{
	PurpleAccount *account = purple_connection_get_account(js->gc);
	const char *type;
	const char *from;
	PurpleRequestFields *fields;
	PurpleRequestFieldGroup *group;
	PurpleRequestField *field;
	xmlnode *query, *x, *y;
	char *instructions;
	JabberRegisterCBData *cbdata;
	gboolean registered = FALSE;

	if(!(type = xmlnode_get_attrib(packet, "type")) || strcmp(type, "result"))
		return;

	from = xmlnode_get_attrib(packet, "from");

	if(js->registration) {
		/* get rid of the login thingy */
		purple_connection_set_state(js->gc, PURPLE_CONNECTED);
	}

	query = xmlnode_get_child(packet, "query");

	if(xmlnode_get_child(query, "registered")) {
		registered = TRUE;

		if(js->registration) {
			purple_notify_error(NULL, _("Already Registered"),
								_("Already Registered"), NULL);
			if(account->registration_cb)
				(account->registration_cb)(account, FALSE, account->registration_cb_user_data);
			jabber_connection_schedule_close(js);
			return;
		}
	}

	if((x = xmlnode_get_child_with_namespace(query, "x", "jabber:x:data"))) {
		jabber_x_data_request(js, x, jabber_register_x_data_cb, g_strdup(from));
		return;

	} else if((x = xmlnode_get_child_with_namespace(query, "x", "jabber:x:oob"))) {
		xmlnode *url;

		if((url = xmlnode_get_child(x, "url"))) {
			char *href;
			if((href = xmlnode_get_data(url))) {
				purple_notify_uri(NULL, href);
				g_free(href);

				if(js->registration) {
					js->gc->wants_to_die = TRUE;
					if(account->registration_cb) /* succeeded, but we have no login info */
						(account->registration_cb)(account, TRUE, account->registration_cb_user_data);
					jabber_connection_schedule_close(js);
				}
				return;
			}
		}
	}

	/* as a last resort, use the old jabber:iq:register syntax */

	fields = purple_request_fields_new();
	group = purple_request_field_group_new(NULL);
	purple_request_fields_add_group(fields, group);

	if(js->registration)
		field = purple_request_field_string_new("username", _("Username"), js->user->node, FALSE);
	else
		field = purple_request_field_string_new("username", _("Username"), NULL, FALSE);

	purple_request_field_group_add_field(group, field);

	if(js->registration)
		field = purple_request_field_string_new("password", _("Password"),
									purple_connection_get_password(js->gc), FALSE);
	else
		field = purple_request_field_string_new("password", _("Password"), NULL, FALSE);

	purple_request_field_string_set_masked(field, TRUE);
	purple_request_field_group_add_field(group, field);

	if(xmlnode_get_child(query, "name")) {
		if(js->registration)
			field = purple_request_field_string_new("name", _("Name"),
													purple_account_get_alias(js->gc->account), FALSE);
		else
			field = purple_request_field_string_new("name", _("Name"), NULL, FALSE);
		purple_request_field_group_add_field(group, field);
	}
	if(xmlnode_get_child(query, "email")) {
		field = purple_request_field_string_new("email", _("Email"), NULL, FALSE);
		purple_request_field_group_add_field(group, field);
	}
	if(xmlnode_get_child(query, "nick")) {
		field = purple_request_field_string_new("nick", _("Nickname"), NULL, FALSE);
		purple_request_field_group_add_field(group, field);
	}
	if(xmlnode_get_child(query, "first")) {
		field = purple_request_field_string_new("first", _("First name"), NULL, FALSE);
		purple_request_field_group_add_field(group, field);
	}
	if(xmlnode_get_child(query, "last")) {
		field = purple_request_field_string_new("last", _("Last name"), NULL, FALSE);
		purple_request_field_group_add_field(group, field);
	}
	if(xmlnode_get_child(query, "address")) {
		field = purple_request_field_string_new("address", _("Address"), NULL, FALSE);
		purple_request_field_group_add_field(group, field);
	}
	if(xmlnode_get_child(query, "city")) {
		field = purple_request_field_string_new("city", _("City"), NULL, FALSE);
		purple_request_field_group_add_field(group, field);
	}
	if(xmlnode_get_child(query, "state")) {
		field = purple_request_field_string_new("state", _("State"), NULL, FALSE);
		purple_request_field_group_add_field(group, field);
	}
	if(xmlnode_get_child(query, "zip")) {
		field = purple_request_field_string_new("zip", _("Postal code"), NULL, FALSE);
		purple_request_field_group_add_field(group, field);
	}
	if(xmlnode_get_child(query, "phone")) {
		field = purple_request_field_string_new("phone", _("Phone"), NULL, FALSE);
		purple_request_field_group_add_field(group, field);
	}
	if(xmlnode_get_child(query, "url")) {
		field = purple_request_field_string_new("url", _("URL"), NULL, FALSE);
		purple_request_field_group_add_field(group, field);
	}
	if(xmlnode_get_child(query, "date")) {
		field = purple_request_field_string_new("date", _("Date"), NULL, FALSE);
		purple_request_field_group_add_field(group, field);
	}
	if(registered) {
		field = purple_request_field_bool_new("unregister", _("Unregister"), FALSE);
		purple_request_field_group_add_field(group, field);
	}

	if((y = xmlnode_get_child(query, "instructions")))
		instructions = xmlnode_get_data(y);
	else if(registered)
		instructions = g_strdup(_("Please fill out the information below "
					"to change your account registration."));
	else
		instructions = g_strdup(_("Please fill out the information below "
					"to register your new account."));

	cbdata = g_new0(JabberRegisterCBData, 1);
	cbdata->js = js;
	cbdata->who = g_strdup(from);

	if(js->registration)
		purple_request_fields(js->gc, _("Register New XMPP Account"),
				_("Register New XMPP Account"), instructions, fields,
				_("Register"), G_CALLBACK(jabber_register_cb),
				_("Cancel"), G_CALLBACK(jabber_register_cancel_cb),
				purple_connection_get_account(js->gc), NULL, NULL,
				cbdata);
	else {
		char *title;
		g_return_if_fail(from != NULL);
		title = registered ? g_strdup_printf(_("Change Account Registration at %s"), from)
								:g_strdup_printf(_("Register New Account at %s"), from);
		purple_request_fields(js->gc, title,
			  title, instructions, fields,
			  (registered ? _("Change Registration") : _("Register")), G_CALLBACK(jabber_register_cb),
			  _("Cancel"), G_CALLBACK(jabber_register_cancel_cb),
			  purple_connection_get_account(js->gc), NULL, NULL,
			  cbdata);
		g_free(title);
	}

	g_free(instructions);
}

void jabber_register_start(JabberStream *js)
{
	JabberIq *iq;

	iq = jabber_iq_new_query(js, JABBER_IQ_GET, "jabber:iq:register");
	jabber_iq_send(iq);
}

void jabber_register_gateway(JabberStream *js, const char *gateway) {
	JabberIq *iq;

	iq = jabber_iq_new_query(js, JABBER_IQ_GET, "jabber:iq:register");
	xmlnode_set_attrib(iq->node, "to", gateway);
	jabber_iq_send(iq);
}

void jabber_register_account(PurpleAccount *account)
{
	PurpleConnection *gc = purple_account_get_connection(account);
	JabberStream *js;
	JabberBuddy *my_jb = NULL;
	const char *connect_server = purple_account_get_string(account,
			"connect_server", "");
	const char *server;

	js = gc->proto_data = g_new0(JabberStream, 1);
	js->gc = gc;
	js->registration = TRUE;
	js->iq_callbacks = g_hash_table_new_full(g_str_hash, g_str_equal,
			g_free, g_free);
	js->disco_callbacks = g_hash_table_new_full(g_str_hash, g_str_equal,
			g_free, g_free);
	js->user = jabber_id_new(purple_account_get_username(account));
	js->next_id = g_random_int();
	js->old_length = 0;

	if(!js->user) {
		purple_connection_error_reason (gc,
			PURPLE_CONNECTION_ERROR_INVALID_SETTINGS,
			_("Invalid XMPP ID"));
		return;
	}

	js->write_buffer = purple_circ_buffer_new(512);

	if((my_jb = jabber_buddy_find(js, purple_account_get_username(account), TRUE)))
		my_jb->subscription |= JABBER_SUB_BOTH;

	server = connect_server[0] ? connect_server : js->user->domain;
	js->certificate_CN = g_strdup(server);

	jabber_stream_set_state(js, JABBER_STREAM_CONNECTING);

	if(purple_account_get_bool(account, "old_ssl", FALSE)) {
		if(purple_ssl_is_supported()) {
			js->gsc = purple_ssl_connect(account, server,
					purple_account_get_int(account, "port", 5222),
					jabber_login_callback_ssl, jabber_ssl_connect_failure, gc);
		} else {
			purple_connection_error_reason (gc,
				PURPLE_CONNECTION_ERROR_NO_SSL_SUPPORT,
				_("SSL support unavailable"));
		}
	}

	if(!js->gsc) {
		if (connect_server[0]) {
			jabber_login_connect(js, js->user->domain, server,
			                     purple_account_get_int(account,
			                                          "port", 5222), TRUE);
		} else {
			js->srv_query_data = purple_srv_resolve("xmpp-client",
			                                      "tcp",
			                                      js->user->domain,
			                                      srv_resolved_cb,
			                                      js);
		}
	}
}

static void jabber_unregister_account_iq_cb(JabberStream *js, xmlnode *packet, gpointer data) {
	PurpleAccount *account = purple_connection_get_account(js->gc);
	const char *type = xmlnode_get_attrib(packet,"type");
	if(!strcmp(type,"error")) {
		char *msg = jabber_parse_error(js, packet, NULL);

		purple_notify_error(js->gc, _("Error unregistering account"),
							_("Error unregistering account"), msg);
		g_free(msg);
		if(js->unregistration_cb)
			js->unregistration_cb(account, FALSE, js->unregistration_user_data);
	} else if(!strcmp(type,"result")) {
		purple_notify_info(js->gc, _("Account successfully unregistered"),
						   _("Account successfully unregistered"), NULL);
		if(js->unregistration_cb)
			js->unregistration_cb(account, TRUE, js->unregistration_user_data);
	}
}

static void jabber_unregister_account_cb(JabberStream *js) {
	JabberIq *iq;
	xmlnode *query;

	g_return_if_fail(js->unregistration);

	iq = jabber_iq_new_query(js, JABBER_IQ_SET, "jabber:iq:register");

	query = xmlnode_get_child_with_namespace(iq->node, "query", "jabber:iq:register");

	xmlnode_new_child(query, "remove");
	xmlnode_set_attrib(iq->node, "to", js->user->domain);

	jabber_iq_set_callback(iq, jabber_unregister_account_iq_cb, NULL);
	jabber_iq_send(iq);
}

void jabber_unregister_account(PurpleAccount *account, PurpleAccountUnregistrationCb cb, void *user_data) {
	PurpleConnection *gc = purple_account_get_connection(account);
	JabberStream *js;

	if(gc->state != PURPLE_CONNECTED) {
		if(gc->state != PURPLE_CONNECTING)
			jabber_login(account);
		js = gc->proto_data;
		js->unregistration = TRUE;
		js->unregistration_cb = cb;
		js->unregistration_user_data = user_data;
		return;
	}

	js = gc->proto_data;

	if (js->unregistration) {
		purple_debug_error("jabber", "Unregistration in process; ignoring duplicate request.\n");
		return;
	}

	js->unregistration = TRUE;
	js->unregistration_cb = cb;
	js->unregistration_user_data = user_data;

	jabber_unregister_account_cb(js);
}

void jabber_close(PurpleConnection *gc)
{
	JabberStream *js = gc->proto_data;

	/* Don't perform any actions on the ssl connection
	 * if we were forcibly disconnected because it will crash
	 * on some SSL backends.
	 */
	if (!gc->disconnect_timeout)
		jabber_send_raw(js, "</stream:stream>", -1);

	if (js->srv_query_data)
		purple_srv_cancel(js->srv_query_data);

	if(js->gsc) {
#ifdef HAVE_OPENSSL
		if (!gc->disconnect_timeout)
#endif
			purple_ssl_close(js->gsc);
	} else if (js->fd > 0) {
		if(js->gc->inpa)
			purple_input_remove(js->gc->inpa);
		close(js->fd);
	}

	jabber_buddy_remove_all_pending_buddy_info_requests(js);

	jabber_parser_free(js);

	if(js->iq_callbacks)
		g_hash_table_destroy(js->iq_callbacks);
	if(js->disco_callbacks)
		g_hash_table_destroy(js->disco_callbacks);
	if(js->buddies)
		g_hash_table_destroy(js->buddies);
	if(js->chats)
		g_hash_table_destroy(js->chats);

	while(js->chat_servers) {
		g_free(js->chat_servers->data);
		js->chat_servers = g_list_delete_link(js->chat_servers, js->chat_servers);
	}

	while(js->user_directories) {
		g_free(js->user_directories->data);
		js->user_directories = g_list_delete_link(js->user_directories, js->user_directories);
	}

	while(js->bs_proxies) {
		JabberBytestreamsStreamhost *sh = js->bs_proxies->data;
		g_free(sh->jid);
		g_free(sh->host);
		g_free(sh->zeroconf);
		g_free(sh);
		js->bs_proxies = g_list_delete_link(js->bs_proxies, js->bs_proxies);
	}

	while(js->url_datas) {
		purple_util_fetch_url_cancel(js->url_datas->data);
		js->url_datas = g_slist_delete_link(js->url_datas, js->url_datas);
	}

	g_free(js->stream_id);
	if(js->user)
		jabber_id_free(js->user);
	g_free(js->initial_avatar_hash);
	g_free(js->avatar_hash);

	purple_circ_buffer_destroy(js->write_buffer);
	if(js->writeh)
		purple_input_remove(js->writeh);
#ifdef HAVE_CYRUS_SASL
	if(js->sasl)
		sasl_dispose(&js->sasl);
	if(js->sasl_mechs)
		g_string_free(js->sasl_mechs, TRUE);
	g_free(js->sasl_cb);
#endif
	g_free(js->serverFQDN);
	while(js->commands) {
		JabberAdHocCommands *cmd = js->commands->data;
		g_free(cmd->jid);
		g_free(cmd->node);
		g_free(cmd->name);
		g_free(cmd);
		js->commands = g_list_delete_link(js->commands, js->commands);
	}
	g_free(js->server_name);
	g_free(js->certificate_CN);
	g_free(js->gmail_last_time);
	g_free(js->gmail_last_tid);
	g_free(js->old_msg);
	g_free(js->old_avatarhash);
	g_free(js->old_artist);
	g_free(js->old_title);
	g_free(js->old_source);
	g_free(js->old_uri);
	g_free(js->old_track);
	g_free(js->expected_rspauth);

	if (js->keepalive_timeout != -1)
		purple_timeout_remove(js->keepalive_timeout);

	g_free(js->srv_rec);
	js->srv_rec = NULL;

	g_free(js);

	gc->proto_data = NULL;
}

void jabber_stream_set_state(JabberStream *js, JabberStreamState state)
{
	js->state = state;
	switch(state) {
		case JABBER_STREAM_OFFLINE:
			break;
		case JABBER_STREAM_CONNECTING:
			purple_connection_update_progress(js->gc, _("Connecting"), 1,
					JABBER_CONNECT_STEPS);
			break;
		case JABBER_STREAM_INITIALIZING:
			purple_connection_update_progress(js->gc, _("Initializing Stream"),
					js->gsc ? 5 : 2, JABBER_CONNECT_STEPS);
			jabber_stream_init(js);
			break;
		case JABBER_STREAM_INITIALIZING_ENCRYPTION:
			purple_connection_update_progress(js->gc, _("Initializing SSL/TLS"),
											  6, JABBER_CONNECT_STEPS);
			break;
		case JABBER_STREAM_AUTHENTICATING:
			purple_connection_update_progress(js->gc, _("Authenticating"),
					js->gsc ? 7 : 3, JABBER_CONNECT_STEPS);
			if(js->protocol_version == JABBER_PROTO_0_9 && js->registration) {
				jabber_register_start(js);
			} else if(js->auth_type == JABBER_AUTH_IQ_AUTH) {
				/* with dreamhost's xmpp server at least, you have to
				   specify a resource or you will get a "406: Not
				   Acceptable"
				*/
				if(!js->user->resource || *js->user->resource == '\0') {
					g_free(js->user->resource);
					js->user->resource = g_strdup("Home");
				}

				jabber_auth_start_old(js);
			}
			break;
		case JABBER_STREAM_REINITIALIZING:
			purple_connection_update_progress(js->gc, _("Re-initializing Stream"),
					(js->gsc ? 8 : 4), JABBER_CONNECT_STEPS);

			/* The stream will be reinitialized later, in jabber_recv_cb_ssl() */
			js->reinit = TRUE;

			break;
		case JABBER_STREAM_CONNECTED:
			/* now we can alert the core that we're ready to send status */
			purple_connection_set_state(js->gc, PURPLE_CONNECTED);
			jabber_disco_items_server(js);
			break;
	}
}

char *jabber_get_next_id(JabberStream *js)
{
	return g_strdup_printf("purple%x", js->next_id++);
}


void jabber_idle_set(PurpleConnection *gc, int idle)
{
	JabberStream *js = gc->proto_data;

	js->idle = idle ? time(NULL) - idle : idle;
}

static void jabber_blocklist_parse(JabberStream *js, xmlnode *packet, gpointer data)
{
	xmlnode *blocklist, *item;
	PurpleAccount *account;

	blocklist = xmlnode_get_child_with_namespace(packet,
			"blocklist", "urn:xmpp:blocking");
	account = purple_connection_get_account(js->gc);

	if (blocklist == NULL)
		return;

	item = xmlnode_get_child(blocklist, "item");
	while (item != NULL) {
		const char *jid = xmlnode_get_attrib(item, "jid");

		purple_privacy_deny_add(account, jid, TRUE);
		item = xmlnode_get_next_twin(item);
	}
}

void jabber_request_block_list(JabberStream *js)
{
	JabberIq *iq;
	xmlnode *blocklist;

	iq = jabber_iq_new(js, JABBER_IQ_GET);

	blocklist = xmlnode_new_child(iq->node, "blocklist");
	xmlnode_set_namespace(blocklist, "urn:xmpp:blocking");

	jabber_iq_set_callback(iq, jabber_blocklist_parse, NULL);

	jabber_iq_send(iq);
}

void jabber_add_deny(PurpleConnection *gc, const char *who)
{
	JabberStream *js;
	JabberIq *iq;
	xmlnode *block, *item;

	js = gc->proto_data;
	if (js == NULL)
		return;

	if (js->server_caps & JABBER_CAP_GOOGLE_ROSTER)
	{
		jabber_google_roster_add_deny(gc, who);
		return;
	}

	if (!(js->server_caps & JABBER_CAP_BLOCKING))
	{
		purple_notify_error(NULL, _("Server doesn't support blocking"),
							_("Server doesn't support blocking"), NULL);
		return;
	}

	iq = jabber_iq_new(js, JABBER_IQ_SET);

	block = xmlnode_new_child(iq->node, "block");
	xmlnode_set_namespace(block, "urn:xmpp:blocking");

	item = xmlnode_new_child(block, "item");
	xmlnode_set_attrib(item, "jid", who);

	jabber_iq_send(iq);
}

void jabber_rem_deny(PurpleConnection *gc, const char *who)
{
	JabberStream *js;
	JabberIq *iq;
	xmlnode *unblock, *item;

	js = gc->proto_data;
	if (js == NULL)
		return;

	if (js->server_caps & JABBER_CAP_GOOGLE_ROSTER)
	{
		jabber_google_roster_rem_deny(gc, who);
		return;
	}

	if (!(js->server_caps & JABBER_CAP_BLOCKING))
		return;

	iq = jabber_iq_new(js, JABBER_IQ_SET);

	unblock = xmlnode_new_child(iq->node, "unblock");
	xmlnode_set_namespace(unblock, "urn:xmpp:blocking");

	item = xmlnode_new_child(unblock, "item");
	xmlnode_set_attrib(item, "jid", who);

	jabber_iq_send(iq);
}

void jabber_add_feature(const char *shortname, const char *namespace, JabberFeatureEnabled cb) {
	JabberFeature *feat;

	g_return_if_fail(shortname != NULL);
	g_return_if_fail(namespace != NULL);

	feat = g_new0(JabberFeature,1);
	feat->shortname = g_strdup(shortname);
	feat->namespace = g_strdup(namespace);
	feat->is_enabled = cb;

	/* try to remove just in case it already exists in the list */
	jabber_remove_feature(shortname);

	jabber_features = g_list_append(jabber_features, feat);
}

void jabber_remove_feature(const char *shortname) {
	GList *feature;
	for(feature = jabber_features; feature; feature = feature->next) {
		JabberFeature *feat = (JabberFeature*)feature->data;
		if(!strcmp(feat->shortname, shortname)) {
			g_free(feat->shortname);
			g_free(feat->namespace);

			g_free(feature->data);
			jabber_features = g_list_delete_link(jabber_features, feature);
			break;
		}
	}
}

const char *jabber_list_icon(PurpleAccount *a, PurpleBuddy *b)
{
	return "jabber";
}

const char* jabber_list_emblem(PurpleBuddy *b)
{
	JabberStream *js;
	JabberBuddy *jb = NULL;
	PurpleConnection *gc = purple_account_get_connection(purple_buddy_get_account(b));

	if(!gc)
		return NULL;

	js = gc->proto_data;
	if(js)
		jb = jabber_buddy_find(js, purple_buddy_get_name(b), FALSE);

	if(!PURPLE_BUDDY_IS_ONLINE(b)) {
		if(jb && (jb->subscription & JABBER_SUB_PENDING ||
					!(jb->subscription & JABBER_SUB_TO)))
			return "not-authorized";
	}
	return NULL;
}

char *jabber_status_text(PurpleBuddy *b)
{
	char *ret = NULL;
	JabberBuddy *jb = NULL;
	PurpleAccount *account = purple_buddy_get_account(b);
	PurpleConnection *gc = purple_account_get_connection(account);

	if (gc && gc->proto_data)
		jb = jabber_buddy_find(gc->proto_data, purple_buddy_get_name(b), FALSE);

	if(jb && !PURPLE_BUDDY_IS_ONLINE(b) && (jb->subscription & JABBER_SUB_PENDING || !(jb->subscription & JABBER_SUB_TO))) {
		ret = g_strdup(_("Not Authorized"));
	} else if(jb && !PURPLE_BUDDY_IS_ONLINE(b) && jb->error_msg) {
		ret = g_strdup(jb->error_msg);
	} else {
		char *stripped;

		if(!(stripped = purple_markup_strip_html(jabber_buddy_get_status_msg(jb)))) {
			PurplePresence *presence = purple_buddy_get_presence(b);
			if (purple_presence_is_status_primitive_active(presence, PURPLE_STATUS_TUNE)) {
				PurpleStatus *status = purple_presence_get_status(presence, "tune");
				stripped = g_strdup(purple_status_get_attr_string(status, PURPLE_TUNE_TITLE));
			}
		}

		if(stripped) {
			ret = g_markup_escape_text(stripped, -1);
			g_free(stripped);
		}
	}

	return ret;
}

void jabber_tooltip_text(PurpleBuddy *b, PurpleNotifyUserInfo *user_info, gboolean full)
{
	JabberBuddy *jb;
	PurpleAccount *account;
	PurpleConnection *gc;

	g_return_if_fail(b != NULL);

	account = purple_buddy_get_account(b);
	g_return_if_fail(account != NULL);

	gc = purple_account_get_connection(account);
	g_return_if_fail(gc != NULL);
	g_return_if_fail(gc->proto_data != NULL);

	jb = jabber_buddy_find(gc->proto_data, purple_buddy_get_name(b), FALSE);

	if(jb) {
		JabberBuddyResource *jbr = NULL;
		PurplePresence *presence = purple_buddy_get_presence(b);
		const char *sub;
		GList *l;
		const char *mood;

		if (full) {
			PurpleStatus *status;

			if(jb->subscription & JABBER_SUB_FROM) {
				if(jb->subscription & JABBER_SUB_TO)
					sub = _("Both");
				else if(jb->subscription & JABBER_SUB_PENDING)
					sub = _("From (To pending)");
				else
					sub = _("From");
			} else {
				if(jb->subscription & JABBER_SUB_TO)
					sub = _("To");
				else if(jb->subscription & JABBER_SUB_PENDING)
					sub = _("None (To pending)");
				else
					sub = _("None");
			}

			purple_notify_user_info_add_pair(user_info, _("Subscription"), sub);

			status = purple_presence_get_active_status(presence);
			mood = purple_status_get_attr_string(status, "mood");
			if(mood != NULL) {
				const char *moodtext;
				moodtext = purple_status_get_attr_string(status, "moodtext");
				if(moodtext != NULL) {
					char *moodplustext = g_strdup_printf("%s (%s)", mood, moodtext);

					purple_notify_user_info_add_pair(user_info, _("Mood"), moodplustext);
					g_free(moodplustext);
				} else
					purple_notify_user_info_add_pair(user_info, _("Mood"), mood);
			}
			if (purple_presence_is_status_primitive_active(presence, PURPLE_STATUS_TUNE)) {
				PurpleStatus *tune = purple_presence_get_status(presence, "tune");
				const char *title = purple_status_get_attr_string(tune, PURPLE_TUNE_TITLE);
				const char *artist = purple_status_get_attr_string(tune, PURPLE_TUNE_ARTIST);
				const char *album = purple_status_get_attr_string(tune, PURPLE_TUNE_ALBUM);
				char *playing = purple_util_format_song_info(title, artist, album, NULL);
				if (playing) {
					purple_notify_user_info_add_pair(user_info, _("Now Listening"), playing);
					g_free(playing);
				}
			}
		}

		for(l=jb->resources; l; l = l->next) {
			char *text = NULL;
			char *res = NULL;
			char *label, *value;
			const char *state;

			jbr = l->data;

			if(jbr->status) {
				char *tmp;
				text = purple_strreplace(jbr->status, "\n", "<br />\n");
				tmp = purple_markup_strip_html(text);
				g_free(text);
				text = g_markup_escape_text(tmp, -1);
				g_free(tmp);
			}

			if(jbr->name)
				res = g_strdup_printf(" (%s)", jbr->name);

			state = jabber_buddy_state_get_name(jbr->state);
			if (text != NULL && !purple_utf8_strcasecmp(state, text)) {
				g_free(text);
				text = NULL;
			}

			label = g_strdup_printf("%s%s",
							_("Status"), (res ? res : ""));
			value = g_strdup_printf("%s%s%s",
							state,
							(text ? ": " : ""),
							(text ? text : ""));

			purple_notify_user_info_add_pair(user_info, label, value);

			g_free(label);
			g_free(value);
			g_free(text);
			g_free(res);
		}

		if(!PURPLE_BUDDY_IS_ONLINE(b) && jb->error_msg) {
			purple_notify_user_info_add_pair(user_info, _("Error"), jb->error_msg);
		}
	}
}

GList *jabber_status_types(PurpleAccount *account)
{
	PurpleStatusType *type;
	GList *types = NULL;
	PurpleValue *priority_value;
	PurpleValue *buzz_enabled;

	priority_value = purple_value_new(PURPLE_TYPE_INT);
	purple_value_set_int(priority_value, 1);
	buzz_enabled = purple_value_new(PURPLE_TYPE_BOOLEAN);
	purple_value_set_boolean(buzz_enabled, TRUE);
	type = purple_status_type_new_with_attrs(PURPLE_STATUS_AVAILABLE,
			jabber_buddy_state_get_status_id(JABBER_BUDDY_STATE_ONLINE),
			NULL, TRUE, TRUE, FALSE,
			"priority", _("Priority"), priority_value,
			"message", _("Message"), purple_value_new(PURPLE_TYPE_STRING),
			"mood", _("Mood"), purple_value_new(PURPLE_TYPE_STRING),
			"moodtext", _("Mood Text"), purple_value_new(PURPLE_TYPE_STRING),
			"nick", _("Nickname"), purple_value_new(PURPLE_TYPE_STRING),
			"buzz", _("Allow Buzz"), buzz_enabled,
			NULL);
	types = g_list_append(types, type);

	priority_value = purple_value_new(PURPLE_TYPE_INT);
	purple_value_set_int(priority_value, 1);
	buzz_enabled = purple_value_new(PURPLE_TYPE_BOOLEAN);
	purple_value_set_boolean(buzz_enabled, TRUE);
	type = purple_status_type_new_with_attrs(PURPLE_STATUS_AVAILABLE,
			jabber_buddy_state_get_status_id(JABBER_BUDDY_STATE_CHAT),
			_("Chatty"), TRUE, TRUE, FALSE,
			"priority", _("Priority"), priority_value,
			"message", _("Message"), purple_value_new(PURPLE_TYPE_STRING),
			"mood", _("Mood"), purple_value_new(PURPLE_TYPE_STRING),
			"moodtext", _("Mood Text"), purple_value_new(PURPLE_TYPE_STRING),
			"nick", _("Nickname"), purple_value_new(PURPLE_TYPE_STRING),
			"buzz", _("Allow Buzz"), buzz_enabled,
			NULL);
	types = g_list_append(types, type);

	priority_value = purple_value_new(PURPLE_TYPE_INT);
	purple_value_set_int(priority_value, 0);
	buzz_enabled = purple_value_new(PURPLE_TYPE_BOOLEAN);
	purple_value_set_boolean(buzz_enabled, TRUE);
	type = purple_status_type_new_with_attrs(PURPLE_STATUS_AWAY,
			jabber_buddy_state_get_status_id(JABBER_BUDDY_STATE_AWAY),
			NULL, TRUE, TRUE, FALSE,
			"priority", _("Priority"), priority_value,
			"message", _("Message"), purple_value_new(PURPLE_TYPE_STRING),
			"mood", _("Mood"), purple_value_new(PURPLE_TYPE_STRING),
			"moodtext", _("Mood Text"), purple_value_new(PURPLE_TYPE_STRING),
			"nick", _("Nickname"), purple_value_new(PURPLE_TYPE_STRING),
			"buzz", _("Allow Buzz"), buzz_enabled,
			NULL);
	types = g_list_append(types, type);

	priority_value = purple_value_new(PURPLE_TYPE_INT);
	purple_value_set_int(priority_value, 0);
	buzz_enabled = purple_value_new(PURPLE_TYPE_BOOLEAN);
	purple_value_set_boolean(buzz_enabled, TRUE);
	type = purple_status_type_new_with_attrs(PURPLE_STATUS_EXTENDED_AWAY,
			jabber_buddy_state_get_status_id(JABBER_BUDDY_STATE_XA),
			NULL, TRUE, TRUE, FALSE,
			"priority", _("Priority"), priority_value,
			"message", _("Message"), purple_value_new(PURPLE_TYPE_STRING),
			"mood", _("Mood"), purple_value_new(PURPLE_TYPE_STRING),
			"moodtext", _("Mood Text"), purple_value_new(PURPLE_TYPE_STRING),
			"nick", _("Nickname"), purple_value_new(PURPLE_TYPE_STRING),
			"buzz", _("Allow Buzz"), buzz_enabled,
			NULL);
	types = g_list_append(types, type);

	priority_value = purple_value_new(PURPLE_TYPE_INT);
	purple_value_set_int(priority_value, 0);
	type = purple_status_type_new_with_attrs(PURPLE_STATUS_UNAVAILABLE,
			jabber_buddy_state_get_status_id(JABBER_BUDDY_STATE_DND),
			_("Do Not Disturb"), TRUE, TRUE, FALSE,
			"priority", _("Priority"), priority_value,
			"message", _("Message"), purple_value_new(PURPLE_TYPE_STRING),
			"mood", _("Mood"), purple_value_new(PURPLE_TYPE_STRING),
			"moodtext", _("Mood Text"), purple_value_new(PURPLE_TYPE_STRING),
			"nick", _("Nickname"), purple_value_new(PURPLE_TYPE_STRING),
			NULL);
	types = g_list_append(types, type);

	/*
	if(js->protocol_version == JABBER_PROTO_0_9)
		m = g_list_append(m, _("Invisible"));
	*/

	type = purple_status_type_new_with_attrs(PURPLE_STATUS_OFFLINE,
			jabber_buddy_state_get_status_id(JABBER_BUDDY_STATE_UNAVAILABLE),
			NULL, TRUE, TRUE, FALSE,
			"message", _("Message"), purple_value_new(PURPLE_TYPE_STRING),
			NULL);
	types = g_list_append(types, type);

	type = purple_status_type_new_with_attrs(PURPLE_STATUS_TUNE,
			"tune", NULL, FALSE, TRUE, TRUE,
			PURPLE_TUNE_ARTIST, _("Tune Artist"), purple_value_new(PURPLE_TYPE_STRING),
			PURPLE_TUNE_TITLE, _("Tune Title"), purple_value_new(PURPLE_TYPE_STRING),
			PURPLE_TUNE_ALBUM, _("Tune Album"), purple_value_new(PURPLE_TYPE_STRING),
			PURPLE_TUNE_GENRE, _("Tune Genre"), purple_value_new(PURPLE_TYPE_STRING),
			PURPLE_TUNE_COMMENT, _("Tune Comment"), purple_value_new(PURPLE_TYPE_STRING),
			PURPLE_TUNE_TRACK, _("Tune Track"), purple_value_new(PURPLE_TYPE_STRING),
			PURPLE_TUNE_TIME, _("Tune Time"), purple_value_new(PURPLE_TYPE_INT),
			PURPLE_TUNE_YEAR, _("Tune Year"), purple_value_new(PURPLE_TYPE_INT),
			PURPLE_TUNE_URL, _("Tune URL"), purple_value_new(PURPLE_TYPE_STRING),
			NULL);
	types = g_list_append(types, type);

	return types;
}

static void
jabber_password_change_result_cb(JabberStream *js, xmlnode *packet,
		gpointer data)
{
	const char *type;

	type = xmlnode_get_attrib(packet, "type");

	if(type && !strcmp(type, "result")) {
		purple_notify_info(js->gc, _("Password Changed"), _("Password Changed"),
				_("Your password has been changed."));

		purple_account_set_password(js->gc->account, (char *)data);
	} else {
		char *msg = jabber_parse_error(js, packet, NULL);

		purple_notify_error(js->gc, _("Error changing password"),
				_("Error changing password"), msg);
		g_free(msg);
	}

	g_free(data);
}

static void jabber_password_change_cb(JabberStream *js,
		PurpleRequestFields *fields)
{
	const char *p1, *p2;
	JabberIq *iq;
	xmlnode *query, *y;

	p1 = purple_request_fields_get_string(fields, "password1");
	p2 = purple_request_fields_get_string(fields, "password2");

	if(strcmp(p1, p2)) {
		purple_notify_error(js->gc, NULL, _("New passwords do not match."), NULL);
		return;
	}

	iq = jabber_iq_new_query(js, JABBER_IQ_SET, "jabber:iq:register");

	xmlnode_set_attrib(iq->node, "to", js->user->domain);

	query = xmlnode_get_child(iq->node, "query");

	y = xmlnode_new_child(query, "username");
	xmlnode_insert_data(y, js->user->node, -1);
	y = xmlnode_new_child(query, "password");
	xmlnode_insert_data(y, p1, -1);

	jabber_iq_set_callback(iq, jabber_password_change_result_cb, g_strdup(p1));

	jabber_iq_send(iq);
}

static void jabber_password_change(PurplePluginAction *action)
{

	PurpleConnection *gc = (PurpleConnection *) action->context;
	JabberStream *js = gc->proto_data;
	PurpleRequestFields *fields;
	PurpleRequestFieldGroup *group;
	PurpleRequestField *field;

	fields = purple_request_fields_new();
	group = purple_request_field_group_new(NULL);
	purple_request_fields_add_group(fields, group);

	field = purple_request_field_string_new("password1", _("Password"),
			"", FALSE);
	purple_request_field_string_set_masked(field, TRUE);
	purple_request_field_set_required(field, TRUE);
	purple_request_field_group_add_field(group, field);

	field = purple_request_field_string_new("password2", _("Password (again)"),
			"", FALSE);
	purple_request_field_string_set_masked(field, TRUE);
	purple_request_field_set_required(field, TRUE);
	purple_request_field_group_add_field(group, field);

	purple_request_fields(js->gc, _("Change XMPP Password"),
			_("Change XMPP Password"), _("Please enter your new password"),
			fields, _("OK"), G_CALLBACK(jabber_password_change_cb),
			_("Cancel"), NULL,
			purple_connection_get_account(gc), NULL, NULL,
			js);
}

GList *jabber_actions(PurplePlugin *plugin, gpointer context)
{
	PurpleConnection *gc = (PurpleConnection *) context;
	JabberStream *js = gc->proto_data;
	GList *m = NULL;
	PurplePluginAction *act;

	act = purple_plugin_action_new(_("Set User Info..."),
	                             jabber_setup_set_info);
	m = g_list_append(m, act);

	/* if (js->protocol_options & CHANGE_PASSWORD) { */
		act = purple_plugin_action_new(_("Change Password..."),
		                             jabber_password_change);
		m = g_list_append(m, act);
	/* } */

	act = purple_plugin_action_new(_("Search for Users..."),
	                             jabber_user_search_begin);
	m = g_list_append(m, act);

	purple_debug_info("jabber", "jabber_actions: have pep: %s\n", js->pep?"YES":"NO");

	if(js->pep)
		jabber_pep_init_actions(&m);

	if(js->commands)
		jabber_adhoc_init_server_commands(js, &m);

	return m;
}

PurpleChat *jabber_find_blist_chat(PurpleAccount *account, const char *name)
{
	PurpleBlistNode *gnode, *cnode;
	JabberID *jid;

	if(!(jid = jabber_id_new(name)))
		return NULL;

	for(gnode = purple_blist_get_root(); gnode;
			gnode = purple_blist_node_get_sibling_next(gnode)) {
		for(cnode = purple_blist_node_get_first_child(gnode);
				cnode;
				cnode = purple_blist_node_get_sibling_next(cnode)) {
			PurpleChat *chat = (PurpleChat*)cnode;
			const char *room, *server;
			GHashTable *components;
			if(!PURPLE_BLIST_NODE_IS_CHAT(cnode))
				continue;

			if (purple_chat_get_account(chat) != account)
				continue;

			components = purple_chat_get_components(chat);
			if(!(room = g_hash_table_lookup(components, "room")))
				continue;
			if(!(server = g_hash_table_lookup(components, "server")))
				continue;

			if(jid->node && jid->domain &&
					!g_utf8_collate(room, jid->node) && !g_utf8_collate(server, jid->domain)) {
				jabber_id_free(jid);
				return chat;
			}
		}
	}
	jabber_id_free(jid);
	return NULL;
}

void jabber_convo_closed(PurpleConnection *gc, const char *who)
{
	JabberStream *js = gc->proto_data;
	JabberID *jid;
	JabberBuddy *jb;
	JabberBuddyResource *jbr;

	if(!(jid = jabber_id_new(who)))
		return;

	if((jb = jabber_buddy_find(js, who, TRUE)) &&
			(jbr = jabber_buddy_find_resource(jb, jid->resource))) {
		if(jbr->thread_id) {
			g_free(jbr->thread_id);
			jbr->thread_id = NULL;
		}
		if(jbr->chat_states == JABBER_CHAT_STATES_SUPPORTED)
			jabber_message_conv_closed(js, who);
	}

	jabber_id_free(jid);
}


char *jabber_parse_error(JabberStream *js,
                         xmlnode *packet,
                         PurpleConnectionError *reason)
{
	xmlnode *error;
	const char *code = NULL, *text = NULL;
	const char *xmlns = xmlnode_get_namespace(packet);
	char *cdata = NULL;

#define SET_REASON(x) \
	if(reason != NULL) { *reason = x; }

	if((error = xmlnode_get_child(packet, "error"))) {
		cdata = xmlnode_get_data(error);
		code = xmlnode_get_attrib(error, "code");

		/* Stanza errors */
		if(xmlnode_get_child(error, "bad-request")) {
			text = _("Bad Request");
		} else if(xmlnode_get_child(error, "conflict")) {
			text = _("Conflict");
		} else if(xmlnode_get_child(error, "feature-not-implemented")) {
			text = _("Feature Not Implemented");
		} else if(xmlnode_get_child(error, "forbidden")) {
			text = _("Forbidden");
		} else if(xmlnode_get_child(error, "gone")) {
			text = _("Gone");
		} else if(xmlnode_get_child(error, "internal-server-error")) {
			text = _("Internal Server Error");
		} else if(xmlnode_get_child(error, "item-not-found")) {
			text = _("Item Not Found");
		} else if(xmlnode_get_child(error, "jid-malformed")) {
			text = _("Malformed XMPP ID");
		} else if(xmlnode_get_child(error, "not-acceptable")) {
			text = _("Not Acceptable");
		} else if(xmlnode_get_child(error, "not-allowed")) {
			text = _("Not Allowed");
		} else if(xmlnode_get_child(error, "not-authorized")) {
			text = _("Not Authorized");
		} else if(xmlnode_get_child(error, "payment-required")) {
			text = _("Payment Required");
		} else if(xmlnode_get_child(error, "recipient-unavailable")) {
			text = _("Recipient Unavailable");
		} else if(xmlnode_get_child(error, "redirect")) {
			/* XXX */
		} else if(xmlnode_get_child(error, "registration-required")) {
			text = _("Registration Required");
		} else if(xmlnode_get_child(error, "remote-server-not-found")) {
			text = _("Remote Server Not Found");
		} else if(xmlnode_get_child(error, "remote-server-timeout")) {
			text = _("Remote Server Timeout");
		} else if(xmlnode_get_child(error, "resource-constraint")) {
			text = _("Server Overloaded");
		} else if(xmlnode_get_child(error, "service-unavailable")) {
			text = _("Service Unavailable");
		} else if(xmlnode_get_child(error, "subscription-required")) {
			text = _("Subscription Required");
		} else if(xmlnode_get_child(error, "unexpected-request")) {
			text = _("Unexpected Request");
		} else if(xmlnode_get_child(error, "undefined-condition")) {
			text = _("Unknown Error");
		}
	} else if(xmlns && !strcmp(xmlns, "urn:ietf:params:xml:ns:xmpp-sasl")) {
		/* Most common reason can be the default */
		SET_REASON(PURPLE_CONNECTION_ERROR_NETWORK_ERROR);
		if(xmlnode_get_child(packet, "aborted")) {
			text = _("Authorization Aborted");
		} else if(xmlnode_get_child(packet, "incorrect-encoding")) {
			text = _("Incorrect encoding in authorization");
		} else if(xmlnode_get_child(packet, "invalid-authzid")) {
			text = _("Invalid authzid");
		} else if(xmlnode_get_child(packet, "invalid-mechanism")) {
			text = _("Invalid Authorization Mechanism");
		} else if(xmlnode_get_child(packet, "mechanism-too-weak")) {
			SET_REASON(PURPLE_CONNECTION_ERROR_AUTHENTICATION_IMPOSSIBLE);
			text = _("Authorization mechanism too weak");
		} else if(xmlnode_get_child(packet, "not-authorized")) {
			SET_REASON(PURPLE_CONNECTION_ERROR_AUTHENTICATION_FAILED);
			/* Clear the pasword if it isn't being saved */
			if (!purple_account_get_remember_password(js->gc->account))
				purple_account_set_password(js->gc->account, NULL);
			text = _("Not Authorized");
		} else if(xmlnode_get_child(packet, "temporary-auth-failure")) {
			text = _("Temporary Authentication Failure");
		} else {
			SET_REASON(PURPLE_CONNECTION_ERROR_AUTHENTICATION_FAILED);
			text = _("Authentication Failure");
		}
	} else if(!strcmp(packet->name, "stream:error") ||
			 (!strcmp(packet->name, "error") && xmlns &&
				!strcmp(xmlns, "http://etherx.jabber.org/streams"))) {
		/* Most common reason as default: */
		SET_REASON(PURPLE_CONNECTION_ERROR_NETWORK_ERROR);
		if(xmlnode_get_child(packet, "bad-format")) {
			text = _("Bad Format");
		} else if(xmlnode_get_child(packet, "bad-namespace-prefix")) {
			text = _("Bad Namespace Prefix");
		} else if(xmlnode_get_child(packet, "conflict")) {
			SET_REASON(PURPLE_CONNECTION_ERROR_NAME_IN_USE);
			text = _("Resource Conflict");
		} else if(xmlnode_get_child(packet, "connection-timeout")) {
			text = _("Connection Timeout");
		} else if(xmlnode_get_child(packet, "host-gone")) {
			text = _("Host Gone");
		} else if(xmlnode_get_child(packet, "host-unknown")) {
			text = _("Host Unknown");
		} else if(xmlnode_get_child(packet, "improper-addressing")) {
			text = _("Improper Addressing");
		} else if(xmlnode_get_child(packet, "internal-server-error")) {
			text = _("Internal Server Error");
		} else if(xmlnode_get_child(packet, "invalid-id")) {
			text = _("Invalid ID");
		} else if(xmlnode_get_child(packet, "invalid-namespace")) {
			text = _("Invalid Namespace");
		} else if(xmlnode_get_child(packet, "invalid-xml")) {
			text = _("Invalid XML");
		} else if(xmlnode_get_child(packet, "nonmatching-hosts")) {
			text = _("Non-matching Hosts");
		} else if(xmlnode_get_child(packet, "not-authorized")) {
			text = _("Not Authorized");
		} else if(xmlnode_get_child(packet, "policy-violation")) {
			text = _("Policy Violation");
		} else if(xmlnode_get_child(packet, "remote-connection-failed")) {
			text = _("Remote Connection Failed");
		} else if(xmlnode_get_child(packet, "resource-constraint")) {
			text = _("Resource Constraint");
		} else if(xmlnode_get_child(packet, "restricted-xml")) {
			text = _("Restricted XML");
		} else if(xmlnode_get_child(packet, "see-other-host")) {
			text = _("See Other Host");
		} else if(xmlnode_get_child(packet, "system-shutdown")) {
			text = _("System Shutdown");
		} else if(xmlnode_get_child(packet, "undefined-condition")) {
			text = _("Undefined Condition");
		} else if(xmlnode_get_child(packet, "unsupported-encoding")) {
			text = _("Unsupported Encoding");
		} else if(xmlnode_get_child(packet, "unsupported-stanza-type")) {
			text = _("Unsupported Stanza Type");
		} else if(xmlnode_get_child(packet, "unsupported-version")) {
			text = _("Unsupported Version");
		} else if(xmlnode_get_child(packet, "xml-not-well-formed")) {
			text = _("XML Not Well Formed");
		} else {
			text = _("Stream Error");
		}
	}

#undef SET_REASON

	if(text || cdata) {
		char *ret = g_strdup_printf("%s%s%s", code ? code : "",
				code ? ": " : "", text ? text : cdata);
		g_free(cdata);
		return ret;
	} else {
		return NULL;
	}
}

static PurpleCmdRet jabber_cmd_chat_config(PurpleConversation *conv,
		const char *cmd, char **args, char **error, void *data)
{
	JabberChat *chat = jabber_chat_find_by_conv(conv);

	if (!chat)
		return PURPLE_CMD_RET_FAILED;

	jabber_chat_request_room_configure(chat);
	return PURPLE_CMD_RET_OK;
}

static PurpleCmdRet jabber_cmd_chat_register(PurpleConversation *conv,
		const char *cmd, char **args, char **error, void *data)
{
	JabberChat *chat = jabber_chat_find_by_conv(conv);

	if (!chat)
		return PURPLE_CMD_RET_FAILED;

	jabber_chat_register(chat);
	return PURPLE_CMD_RET_OK;
}

static PurpleCmdRet jabber_cmd_chat_topic(PurpleConversation *conv,
		const char *cmd, char **args, char **error, void *data)
{
	JabberChat *chat = jabber_chat_find_by_conv(conv);

	if (!chat)
		return PURPLE_CMD_RET_FAILED;

	jabber_chat_change_topic(chat, args ? args[0] : NULL);
	return PURPLE_CMD_RET_OK;
}

static PurpleCmdRet jabber_cmd_chat_nick(PurpleConversation *conv,
		const char *cmd, char **args, char **error, void *data)
{
	JabberChat *chat = jabber_chat_find_by_conv(conv);

	if(!chat || !args || !args[0])
		return PURPLE_CMD_RET_FAILED;

	jabber_chat_change_nick(chat, args[0]);
	return PURPLE_CMD_RET_OK;
}

static PurpleCmdRet jabber_cmd_chat_part(PurpleConversation *conv,
		const char *cmd, char **args, char **error, void *data)
{
	JabberChat *chat = jabber_chat_find_by_conv(conv);

	if (!chat)
		return PURPLE_CMD_RET_FAILED;

	jabber_chat_part(chat, args ? args[0] : NULL);
	return PURPLE_CMD_RET_OK;
}

static PurpleCmdRet jabber_cmd_chat_ban(PurpleConversation *conv,
		const char *cmd, char **args, char **error, void *data)
{
	JabberChat *chat = jabber_chat_find_by_conv(conv);

	if(!chat || !args || !args[0])
		return PURPLE_CMD_RET_FAILED;

	if(!jabber_chat_ban_user(chat, args[0], args[1])) {
		*error = g_strdup_printf(_("Unable to ban user %s"), args[0]);
		return PURPLE_CMD_RET_FAILED;
	}

	return PURPLE_CMD_RET_OK;
}

static PurpleCmdRet jabber_cmd_chat_affiliate(PurpleConversation *conv,
		const char *cmd, char **args, char **error, void *data)
{
	JabberChat *chat = jabber_chat_find_by_conv(conv);

	if (!chat || !args || !args[0] || !args[1])
		return PURPLE_CMD_RET_FAILED;

	if (strcmp(args[1], "owner") != 0 &&
	    strcmp(args[1], "admin") != 0 &&
	    strcmp(args[1], "member") != 0 &&
	    strcmp(args[1], "outcast") != 0 &&
	    strcmp(args[1], "none") != 0) {
		*error = g_strdup_printf(_("Unknown affiliation: \"%s\""), args[1]);
		return PURPLE_CMD_RET_FAILED;
	}

	if (!jabber_chat_affiliate_user(chat, args[0], args[1])) {
		*error = g_strdup_printf(_("Unable to affiliate user %s as \"%s\""), args[0], args[1]);
		return PURPLE_CMD_RET_FAILED;
	}

	return PURPLE_CMD_RET_OK;
}

static PurpleCmdRet jabber_cmd_chat_role(PurpleConversation *conv,
		const char *cmd, char **args, char **error, void *data)
{
	JabberChat *chat = jabber_chat_find_by_conv(conv);

	if (!chat || !args || !args[0] || !args[1])
		return PURPLE_CMD_RET_FAILED;

	if (strcmp(args[1], "moderator") != 0 &&
	    strcmp(args[1], "participant") != 0 &&
	    strcmp(args[1], "visitor") != 0 &&
	    strcmp(args[1], "none") != 0) {
		*error = g_strdup_printf(_("Unknown role: \"%s\""), args[1]);
		return PURPLE_CMD_RET_FAILED;
	}

	if (!jabber_chat_role_user(chat, args[0], args[1])) {
		*error = g_strdup_printf(_("Unable to set role \"%s\" for user: %s"),
		                         args[1], args[0]);
		return PURPLE_CMD_RET_FAILED;
	}

	return PURPLE_CMD_RET_OK;
}

static PurpleCmdRet jabber_cmd_chat_invite(PurpleConversation *conv,
		const char *cmd, char **args, char **error, void *data)
{
	if(!args || !args[0])
		return PURPLE_CMD_RET_FAILED;

	jabber_chat_invite(purple_conversation_get_gc(conv),
			purple_conv_chat_get_id(PURPLE_CONV_CHAT(conv)), args[1] ? args[1] : "",
			args[0]);

	return PURPLE_CMD_RET_OK;
}

static PurpleCmdRet jabber_cmd_chat_join(PurpleConversation *conv,
		const char *cmd, char **args, char **error, void *data)
{
	JabberChat *chat = jabber_chat_find_by_conv(conv);
	GHashTable *components;

	if(!chat || !args || !args[0])
		return PURPLE_CMD_RET_FAILED;

	components = g_hash_table_new_full(g_str_hash, g_str_equal, NULL, NULL);

	g_hash_table_replace(components, "room", args[0]);
	g_hash_table_replace(components, "server", chat->server);
	g_hash_table_replace(components, "handle", chat->handle);
	if(args[1])
		g_hash_table_replace(components, "password", args[1]);

	jabber_chat_join(purple_conversation_get_gc(conv), components);

	g_hash_table_destroy(components);
	return PURPLE_CMD_RET_OK;
}

static PurpleCmdRet jabber_cmd_chat_kick(PurpleConversation *conv,
		const char *cmd, char **args, char **error, void *data)
{
	JabberChat *chat = jabber_chat_find_by_conv(conv);

	if(!chat || !args || !args[0])
		return PURPLE_CMD_RET_FAILED;

	if(!jabber_chat_kick_user(chat, args[0], args[1])) {
		*error = g_strdup_printf(_("Unable to kick user %s"), args[0]);
		return PURPLE_CMD_RET_FAILED;
	}

	return PURPLE_CMD_RET_OK;
}

static PurpleCmdRet jabber_cmd_chat_msg(PurpleConversation *conv,
		const char *cmd, char **args, char **error, void *data)
{
	JabberChat *chat = jabber_chat_find_by_conv(conv);
	char *who;

	if (!chat)
		return PURPLE_CMD_RET_FAILED;

	who = g_strdup_printf("%s@%s/%s", chat->room, chat->server, args[0]);

	jabber_message_send_im(purple_conversation_get_gc(conv), who, args[1], 0);

	g_free(who);
	return PURPLE_CMD_RET_OK;
}

static PurpleCmdRet jabber_cmd_ping(PurpleConversation *conv,
		const char *cmd, char **args, char **error, void *data)
{
	if(!args || !args[0])
		return PURPLE_CMD_RET_FAILED;

	if(!jabber_ping_jid(conv, args[0])) {
		*error = g_strdup_printf(_("Unable to ping user %s"), args[0]);
		return PURPLE_CMD_RET_FAILED;
	}

	return PURPLE_CMD_RET_OK;
}

static gboolean _jabber_send_buzz(JabberStream *js, const char *username, char **error) {

	JabberBuddy *jb;
	JabberBuddyResource *jbr;
	PurpleConnection *gc = js->gc;
	PurpleBuddy *buddy =
		purple_find_buddy(purple_connection_get_account(gc), username);
	const gchar *alias =
		buddy ? purple_buddy_get_contact_alias(buddy) : username;

	if(!username)
		return FALSE;

	jb = jabber_buddy_find(js, username, FALSE);
	if(!jb) {
		*error = g_strdup_printf(_("Unable to buzz, because there is nothing "
			"known about %s."), alias);
		return FALSE;
	}

	jbr = jabber_buddy_find_resource(jb, NULL);
	if (!jbr) {
		*error = g_strdup_printf(_("Unable to buzz, because %s might be offline."),
			alias);
		return FALSE;
	}

	if (jabber_resource_has_capability(jbr, XEP_0224_NAMESPACE)) {
		xmlnode *buzz, *msg = xmlnode_new("message");
		gchar *to;

		to = g_strdup_printf("%s/%s", username, jbr->name);
		xmlnode_set_attrib(msg, "to", to);
		g_free(to);

		/* avoid offline storage */
		xmlnode_set_attrib(msg, "type", "headline");

		buzz = xmlnode_new_child(msg, "attention");
		xmlnode_set_namespace(buzz, XEP_0224_NAMESPACE);

		jabber_send(js, msg);
		xmlnode_free(msg);

		return TRUE;
	} else {
		*error = g_strdup_printf(_("Unable to buzz, because %s does "
			"not support it or do not wish to receive buzzes now."), alias);
		return FALSE;
	}
}

static PurpleCmdRet jabber_cmd_buzz(PurpleConversation *conv,
		const char *cmd, char **args, char **error, void *data)
{
	JabberStream *js = conv->account->gc->proto_data;
	const gchar *who;

	if (!args || !args[0]) {
		/* use the buddy from conversation, if it's a one-to-one conversation */
		if (purple_conversation_get_type(conv) == PURPLE_CONV_TYPE_IM) {
			who = purple_conversation_get_name(conv);
		} else {
			return PURPLE_CMD_RET_FAILED;
		}
	} else {
		who = args[0];
	}

	if (_jabber_send_buzz(js, who, error)) {
		const gchar *alias;
		gchar *str;
		PurpleBuddy *buddy =
			purple_find_buddy(purple_connection_get_account(conv->account->gc),
				who);

		if (buddy != NULL)
			alias = purple_buddy_get_contact_alias(buddy);
		else
			alias = who;

		str = g_strdup_printf(_("Buzzing %s..."), alias);
		purple_conversation_write(conv, NULL, str,
			PURPLE_MESSAGE_SYSTEM|PURPLE_MESSAGE_NOTIFY, time(NULL));
		g_free(str);

		return PURPLE_CMD_RET_OK;
	} else {
		return PURPLE_CMD_RET_FAILED;
	}
}

GList *jabber_attention_types(PurpleAccount *account)
{
	static GList *types = NULL;

	if (!types) {
		types = g_list_append(types, purple_attention_type_new("Buzz", _("Buzz"),
				_("%s has buzzed you!"), _("Buzzing %s...")));
	}

	return types;
}

gboolean jabber_send_attention(PurpleConnection *gc, const char *username, guint code)
{
	JabberStream *js = gc->proto_data;
	gchar *error = NULL;

	if (!_jabber_send_buzz(js, username, &error)) {
		purple_debug_error("jabber", "jabber_send_attention: jabber_cmd_buzz failed with error: %s\n", error ? error : "(NULL)");
		g_free(error);
		return FALSE;
	}

	return TRUE;
}


gboolean jabber_offline_message(const PurpleBuddy *buddy)
{
	return TRUE;
}

void jabber_register_commands(void)
{
	purple_cmd_register("config", "", PURPLE_CMD_P_PRPL,
	                  PURPLE_CMD_FLAG_CHAT | PURPLE_CMD_FLAG_PRPL_ONLY,
	                  "prpl-jabber", jabber_cmd_chat_config,
	                  _("config:  Configure a chat room."), NULL);
	purple_cmd_register("configure", "", PURPLE_CMD_P_PRPL,
	                  PURPLE_CMD_FLAG_CHAT | PURPLE_CMD_FLAG_PRPL_ONLY,
	                  "prpl-jabber", jabber_cmd_chat_config,
	                  _("configure:  Configure a chat room."), NULL);
	purple_cmd_register("nick", "s", PURPLE_CMD_P_PRPL,
	                  PURPLE_CMD_FLAG_CHAT | PURPLE_CMD_FLAG_PRPL_ONLY,
	                  "prpl-jabber", jabber_cmd_chat_nick,
	                  _("nick &lt;new nickname&gt;:  Change your nickname."),
	                  NULL);
	purple_cmd_register("part", "s", PURPLE_CMD_P_PRPL,
	                  PURPLE_CMD_FLAG_CHAT | PURPLE_CMD_FLAG_PRPL_ONLY |
	                  PURPLE_CMD_FLAG_ALLOW_WRONG_ARGS, "prpl-jabber",
	                  jabber_cmd_chat_part, _("part [room]:  Leave the room."),
	                  NULL);
	purple_cmd_register("register", "", PURPLE_CMD_P_PRPL,
	                  PURPLE_CMD_FLAG_CHAT | PURPLE_CMD_FLAG_PRPL_ONLY,
	                  "prpl-jabber", jabber_cmd_chat_register,
	                  _("register:  Register with a chat room."), NULL);
	/* XXX: there needs to be a core /topic cmd, methinks */
	purple_cmd_register("topic", "s", PURPLE_CMD_P_PRPL,
	                  PURPLE_CMD_FLAG_CHAT | PURPLE_CMD_FLAG_PRPL_ONLY |
	                  PURPLE_CMD_FLAG_ALLOW_WRONG_ARGS, "prpl-jabber",
	                  jabber_cmd_chat_topic,
	                  _("topic [new topic]:  View or change the topic."),
	                  NULL);
	purple_cmd_register("ban", "ws", PURPLE_CMD_P_PRPL,
	                  PURPLE_CMD_FLAG_CHAT | PURPLE_CMD_FLAG_PRPL_ONLY |
	                  PURPLE_CMD_FLAG_ALLOW_WRONG_ARGS, "prpl-jabber",
	                  jabber_cmd_chat_ban,
	                  _("ban &lt;user&gt; [reason]:  Ban a user from the room."),
	                  NULL);
	purple_cmd_register("affiliate", "ws", PURPLE_CMD_P_PRPL,
	                  PURPLE_CMD_FLAG_CHAT | PURPLE_CMD_FLAG_PRPL_ONLY |
	                  PURPLE_CMD_FLAG_ALLOW_WRONG_ARGS, "prpl-jabber",
	                  jabber_cmd_chat_affiliate,
	                  _("affiliate &lt;user&gt; &lt;owner|admin|member|outcast|none&gt;: Set a user's affiliation with the room."),
	                  NULL);
	purple_cmd_register("role", "ws", PURPLE_CMD_P_PRPL,
	                  PURPLE_CMD_FLAG_CHAT | PURPLE_CMD_FLAG_PRPL_ONLY |
	                  PURPLE_CMD_FLAG_ALLOW_WRONG_ARGS, "prpl-jabber",
	                  jabber_cmd_chat_role,
	                  _("role &lt;user&gt; &lt;moderator|participant|visitor|none&gt;: Set a user's role in the room."),
	                  NULL);
	purple_cmd_register("invite", "ws", PURPLE_CMD_P_PRPL,
	                  PURPLE_CMD_FLAG_CHAT | PURPLE_CMD_FLAG_PRPL_ONLY |
	                  PURPLE_CMD_FLAG_ALLOW_WRONG_ARGS, "prpl-jabber",
	                  jabber_cmd_chat_invite,
	                  _("invite &lt;user&gt; [message]:  Invite a user to the room."),
	                  NULL);
	purple_cmd_register("join", "ws", PURPLE_CMD_P_PRPL,
	                  PURPLE_CMD_FLAG_CHAT | PURPLE_CMD_FLAG_PRPL_ONLY |
	                  PURPLE_CMD_FLAG_ALLOW_WRONG_ARGS, "prpl-jabber",
	                  jabber_cmd_chat_join,
	                  _("join: &lt;room&gt; [password]:  Join a chat on this server."),
	                  NULL);
	purple_cmd_register("kick", "ws", PURPLE_CMD_P_PRPL,
	                  PURPLE_CMD_FLAG_CHAT | PURPLE_CMD_FLAG_PRPL_ONLY |
	                  PURPLE_CMD_FLAG_ALLOW_WRONG_ARGS, "prpl-jabber",
	                  jabber_cmd_chat_kick,
	                  _("kick &lt;user&gt; [reason]:  Kick a user from the room."),
	                  NULL);
	purple_cmd_register("msg", "ws", PURPLE_CMD_P_PRPL,
	                  PURPLE_CMD_FLAG_CHAT | PURPLE_CMD_FLAG_PRPL_ONLY,
	                  "prpl-jabber", jabber_cmd_chat_msg,
	                  _("msg &lt;user&gt; &lt;message&gt;:  Send a private message to another user."),
	                  NULL);
	purple_cmd_register("ping", "w", PURPLE_CMD_P_PRPL,
					  PURPLE_CMD_FLAG_CHAT | PURPLE_CMD_FLAG_IM |
					  PURPLE_CMD_FLAG_PRPL_ONLY,
					  "prpl-jabber", jabber_cmd_ping,
					  _("ping &lt;jid&gt;:	Ping a user/component/server."),
					  NULL);
	purple_cmd_register("buzz", "w", PURPLE_CMD_P_PRPL,
					  PURPLE_CMD_FLAG_IM | PURPLE_CMD_FLAG_PRPL_ONLY |
					  PURPLE_CMD_FLAG_ALLOW_WRONG_ARGS,
					  "prpl-jabber", jabber_cmd_buzz,
					  _("buzz: Buzz a user to get their attention"), NULL);
}

void
jabber_init_plugin(PurplePlugin *plugin)
{
        my_protocol = plugin;
}<|MERGE_RESOLUTION|>--- conflicted
+++ resolved
@@ -746,7 +746,6 @@
 		return;
 	}
 
-<<<<<<< HEAD
 	/*
 	 * Calculate the avatar hash for our current image so we know (when we
 	 * fetch our vCard and PEP avatar) if we should send our avatar to the
@@ -758,8 +757,6 @@
 		purple_imgstore_unref(image);
 	}
 
-=======
->>>>>>> 4899e0ad
 	if((my_jb = jabber_buddy_find(js, purple_account_get_username(account), TRUE)))
 		my_jb->subscription |= JABBER_SUB_BOTH;
 
