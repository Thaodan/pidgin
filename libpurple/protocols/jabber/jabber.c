--- conflicted
+++ resolved
@@ -450,7 +450,7 @@
 {
 	JabberStream *js = gc->proto_data;
 	purple_connection_error_reason(gc, PURPLE_CONNECTION_ERROR_NETWORK_ERROR,
-	                               _("Ping timeout"));
+					_("Ping timeout"));
 	js->keepalive_timeout = -1;
 	return FALSE;
 }
@@ -460,20 +460,9 @@
 	JabberStream *js = gc->proto_data;
 
 	if (js->keepalive_timeout == -1) {
-<<<<<<< HEAD
-		JabberIq *iq = jabber_iq_new(js, JABBER_IQ_GET);
-
-		xmlnode *ping = xmlnode_new_child(iq->node, "ping");
-		xmlnode_set_namespace(ping, "urn:xmpp:ping");
-
-		js->keepalive_timeout = purple_timeout_add_seconds(120, (GSourceFunc)(jabber_pong_timeout), gc);
-		jabber_iq_set_callback(iq, jabber_pong_cb, NULL);
-		jabber_iq_send(iq);
-=======
 		jabber_ping_jid(js, NULL);
 		js->keepalive_timeout = purple_timeout_add_seconds(120,
 				(GSourceFunc)(jabber_keepalive_timeout), gc);
->>>>>>> eb59db01
 	}
 }
 
@@ -1009,15 +998,10 @@
 	if (type != JABBER_IQ_RESULT)
 		return;
 
-<<<<<<< HEAD
-	from = xmlnode_get_attrib(packet, "from");
-
-=======
 	if (!from)
 		from = js->serverFQDN;
 	g_return_if_fail(from != NULL);
-	
->>>>>>> eb59db01
+
 	if(js->registration) {
 		/* get rid of the login thingy */
 		purple_connection_set_state(js->gc, PURPLE_CONNECTED);
@@ -2459,16 +2443,10 @@
 static PurpleCmdRet jabber_cmd_ping(PurpleConversation *conv,
 		const char *cmd, char **args, char **error, void *data)
 {
-	PurpleAccount *account;
-	PurpleConnection *pc;
-
 	if(!args || !args[0])
 		return PURPLE_CMD_RET_FAILED;
 
-	account = purple_conversation_get_account(conv);
-	pc = purple_account_get_connection(account);
-
-	if(!jabber_ping_jid(pc->proto_data, args[0])) {
+	if(!jabber_ping_jid(conv, args[0])) {
 		*error = g_strdup_printf(_("Unable to ping user %s"), args[0]);
 		return PURPLE_CMD_RET_FAILED;
 	}
