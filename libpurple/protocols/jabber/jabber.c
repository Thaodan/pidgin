/*
 * purple - Jabber Protocol Plugin
 *
 * Copyright (C) 2003, Nathan Walp <faceprint@faceprint.com>
 *
 * This program is free software; you can redistribute it and/or modify
 * it under the terms of the GNU General Public License as published by
 * the Free Software Foundation; either version 2 of the License, or
 * (at your option) any later version.
 *
 * This program is distributed in the hope that it will be useful,
 * but WITHOUT ANY WARRANTY; without even the implied warranty of
 * MERCHANTABILITY or FITNESS FOR A PARTICULAR PURPOSE.  See the
 * GNU General Public License for more details.
 *
 * You should have received a copy of the GNU General Public License
 * along with this program; if not, write to the Free Software
 * Foundation, Inc., 51 Franklin Street, Fifth Floor, Boston, MA  02111-1301  USA
 *
 */
#include "internal.h"

#include "account.h"
#include "accountopt.h"
#include "blist.h"
#include "cmds.h"
#include "connection.h"
#include "conversation.h"
#include "debug.h"
#include "dnssrv.h"
#include "message.h"
#include "notify.h"
#include "pluginpref.h"
#include "privacy.h"
#include "proxy.h"
#include "prpl.h"
#include "request.h"
#include "server.h"
#include "util.h"
#include "version.h"
#include "xmlnode.h"

#include "caps.h"
#include "auth.h"
#include "buddy.h"
#include "chat.h"
#include "data.h"
#include "disco.h"
#include "google.h"
#include "iq.h"
#include "jutil.h"
#include "message.h"
#include "parser.h"
#include "presence.h"
#include "jabber.h"
#include "roster.h"
#include "ping.h"
#include "si.h"
#include "xdata.h"
#include "pep.h"
#include "adhoccommands.h"


#define JABBER_CONNECT_STEPS (js->gsc ? 9 : 5)

static PurplePlugin *my_protocol = NULL;

GList *jabber_features = NULL;
GList *jabber_identities = NULL;

static void jabber_unregister_account_cb(JabberStream *js);
static void try_srv_connect(JabberStream *js);

static void jabber_stream_init(JabberStream *js)
{
	char *open_stream;

	open_stream = g_strdup_printf("<stream:stream to='%s' "
				          "xmlns='jabber:client' "
						  "xmlns:stream='http://etherx.jabber.org/streams' "
						  "version='1.0'>",
						  js->user->domain);
	/* setup the parser fresh for each stream */
	jabber_parser_setup(js);
	jabber_send_raw(js, open_stream, -1);
	js->reinit = FALSE;
	g_free(open_stream);
}

static void
jabber_session_initialized_cb(JabberStream *js, xmlnode *packet, gpointer data)
{
	const char *type = xmlnode_get_attrib(packet, "type");
	if(type && !strcmp(type, "result")) {
		jabber_stream_set_state(js, JABBER_STREAM_CONNECTED);
		if(js->unregistration)
			jabber_unregister_account_cb(js);
	} else {
		purple_connection_error_reason (js->gc,
			PURPLE_CONNECTION_ERROR_NETWORK_ERROR,
			("Error initializing session"));
	}
}

static void jabber_session_init(JabberStream *js)
{
	JabberIq *iq = jabber_iq_new(js, JABBER_IQ_SET);
	xmlnode *session;

	jabber_iq_set_callback(iq, jabber_session_initialized_cb, NULL);

	session = xmlnode_new_child(iq->node, "session");
	xmlnode_set_namespace(session, "urn:ietf:params:xml:ns:xmpp-session");

	jabber_iq_send(iq);
}

static void jabber_bind_result_cb(JabberStream *js, xmlnode *packet,
		gpointer data)
{
	const char *type = xmlnode_get_attrib(packet, "type");
	xmlnode *bind;

	if(type && !strcmp(type, "result") &&
			(bind = xmlnode_get_child_with_namespace(packet, "bind", "urn:ietf:params:xml:ns:xmpp-bind"))) {
		xmlnode *jid;
		char *full_jid;
		if((jid = xmlnode_get_child(bind, "jid")) && (full_jid = xmlnode_get_data(jid))) {
			JabberBuddy *my_jb = NULL;
			jabber_id_free(js->user);
			if(!(js->user = jabber_id_new(full_jid))) {
				purple_connection_error_reason (js->gc,
					PURPLE_CONNECTION_ERROR_NETWORK_ERROR,
					_("Invalid response from server."));
			}
			if((my_jb = jabber_buddy_find(js, full_jid, TRUE)))
				my_jb->subscription |= JABBER_SUB_BOTH;

			purple_connection_set_display_name(js->gc, full_jid);

			g_free(full_jid);
		}
	} else {
		PurpleConnectionError reason = PURPLE_CONNECTION_ERROR_NETWORK_ERROR;
		char *msg = jabber_parse_error(js, packet, &reason);
		purple_connection_error_reason (js->gc, reason, msg);
		g_free(msg);
	}

	jabber_session_init(js);
}

static char *jabber_prep_resource(char *input) {
	char hostname[256]; /* current hostname */

	/* Empty resource == don't send any */
	if (input == NULL || *input == '\0')
		return NULL;

	if (strstr(input, "__HOSTNAME__") == NULL)
		return g_strdup(input);

	/* Replace __HOSTNAME__ with hostname */
	if (gethostname(hostname, sizeof(hostname) - 1)) {
		purple_debug_warning("jabber", "gethostname: %s\n", g_strerror(errno));
		/* according to glibc doc, the only time an error is returned
		   is if the hostname is longer than the buffer, in which case
		   glibc 2.2+ would still fill the buffer with partial
		   hostname, so maybe we want to detect that and use it
		   instead
		*/
		strcpy(hostname, "localhost");
	}
	hostname[sizeof(hostname) - 1] = '\0';

	return purple_strreplace(input, "__HOSTNAME__", hostname);
}

void jabber_stream_features_parse(JabberStream *js, xmlnode *packet)
{
	if(xmlnode_get_child(packet, "starttls")) {
		if(jabber_process_starttls(js, packet))
	
			return;
	} else if(purple_account_get_bool(js->gc->account, "require_tls", FALSE) && !js->gsc) {
		purple_connection_error_reason (js->gc,
			 PURPLE_CONNECTION_ERROR_ENCRYPTION_ERROR,
			_("You require encryption, but it is not available on this server."));
		return;
	}

	if(js->registration) {
		jabber_register_start(js);
	} else if(xmlnode_get_child(packet, "mechanisms")) {
		jabber_auth_start(js, packet);
	} else if(xmlnode_get_child(packet, "bind")) {
		xmlnode *bind, *resource;
		char *requested_resource;
		JabberIq *iq = jabber_iq_new(js, JABBER_IQ_SET);
		bind = xmlnode_new_child(iq->node, "bind");
		xmlnode_set_namespace(bind, "urn:ietf:params:xml:ns:xmpp-bind");
		requested_resource = jabber_prep_resource(js->user->resource);

		if (requested_resource != NULL) {
			resource = xmlnode_new_child(bind, "resource");
			xmlnode_insert_data(resource, requested_resource, -1);
			g_free(requested_resource);
		}

		jabber_iq_set_callback(iq, jabber_bind_result_cb, NULL);

		jabber_iq_send(iq);
	} else /* if(xmlnode_get_child_with_namespace(packet, "auth")) */ {
		/* If we get an empty stream:features packet, or we explicitly get
		 * an auth feature with namespace http://jabber.org/features/iq-auth
		 * we should revert back to iq:auth authentication, even though we're
		 * connecting to an XMPP server.  */
		js->auth_type = JABBER_AUTH_IQ_AUTH;
		jabber_stream_set_state(js, JABBER_STREAM_AUTHENTICATING);
	}
}

static void jabber_stream_handle_error(JabberStream *js, xmlnode *packet)
{
	PurpleConnectionError reason = PURPLE_CONNECTION_ERROR_NETWORK_ERROR;
	char *msg = jabber_parse_error(js, packet, &reason);

	purple_connection_error_reason (js->gc, reason, msg);

	g_free(msg);
}

static void tls_init(JabberStream *js);

void jabber_process_packet(JabberStream *js, xmlnode **packet)
{
	const char *xmlns;

	purple_signal_emit(my_protocol, "jabber-receiving-xmlnode", js->gc, packet);

	/* if the signal leaves us with a null packet, we're done */
	if(NULL == *packet)
		return;

	xmlns = xmlnode_get_namespace(*packet);

	if(!strcmp((*packet)->name, "iq")) {
		jabber_iq_parse(js, *packet);
	} else if(!strcmp((*packet)->name, "presence")) {
		jabber_presence_parse(js, *packet);
	} else if(!strcmp((*packet)->name, "message")) {
		jabber_message_parse(js, *packet);
	} else if(!strcmp((*packet)->name, "stream:features")) {
		jabber_stream_features_parse(js, *packet);
	} else if (!strcmp((*packet)->name, "features") && xmlns &&
		   !strcmp(xmlns, "http://etherx.jabber.org/streams")) {
		jabber_stream_features_parse(js, *packet);
	} else if(!strcmp((*packet)->name, "stream:error") ||
			 (!strcmp((*packet)->name, "error") && xmlns &&
				!strcmp(xmlns, "http://etherx.jabber.org/streams")))
	{
		jabber_stream_handle_error(js, *packet);
	} else if(!strcmp((*packet)->name, "challenge")) {
		if(js->state == JABBER_STREAM_AUTHENTICATING)
			jabber_auth_handle_challenge(js, *packet);
	} else if(!strcmp((*packet)->name, "success")) {
		if(js->state == JABBER_STREAM_AUTHENTICATING)
			jabber_auth_handle_success(js, *packet);
	} else if(!strcmp((*packet)->name, "failure")) {
		if(js->state == JABBER_STREAM_AUTHENTICATING)
			jabber_auth_handle_failure(js, *packet);
	} else if(!strcmp((*packet)->name, "proceed")) {
		if(js->state == JABBER_STREAM_AUTHENTICATING && !js->gsc)
			tls_init(js);
	} else {
		purple_debug(PURPLE_DEBUG_WARNING, "jabber", "Unknown packet: %s\n",
				(*packet)->name);
	}
}

static int jabber_do_send(JabberStream *js, const char *data, int len)
{
	int ret;

	if (js->gsc)
		ret = purple_ssl_write(js->gsc, data, len);
	else
		ret = write(js->fd, data, len);

	return ret;
}

static void jabber_send_cb(gpointer data, gint source, PurpleInputCondition cond)
{
	JabberStream *js = data;
	int ret, writelen;
	writelen = purple_circ_buffer_get_max_read(js->write_buffer);

	if (writelen == 0) {
		purple_input_remove(js->writeh);
		js->writeh = 0;
		return;
	}

	ret = jabber_do_send(js, js->write_buffer->outptr, writelen);

	if (ret < 0 && errno == EAGAIN)
		return;
	else if (ret <= 0) {
		purple_connection_error_reason (js->gc,
			PURPLE_CONNECTION_ERROR_NETWORK_ERROR,
			_("Write error"));
		return;
	}

	purple_circ_buffer_mark_read(js->write_buffer, ret);
}

static gboolean do_jabber_send_raw(JabberStream *js, const char *data, int len)
{
	int ret;
	gboolean success = TRUE;

	if (len == -1)
		len = strlen(data);

	if (js->writeh == 0)
		ret = jabber_do_send(js, data, len);
	else {
		ret = -1;
		errno = EAGAIN;
	}

	if (ret < 0 && errno != EAGAIN) {
		purple_connection_error_reason (js->gc,
			PURPLE_CONNECTION_ERROR_NETWORK_ERROR,
			_("Write error"));
		success = FALSE;
	} else if (ret < len) {
		if (ret < 0)
			ret = 0;
		if (js->writeh == 0)
			js->writeh = purple_input_add(
				js->gsc ? js->gsc->fd : js->fd,
				PURPLE_INPUT_WRITE, jabber_send_cb, js);
		purple_circ_buffer_append(js->write_buffer,
			data + ret, len - ret);
	}

	return success;
}

void jabber_send_raw(JabberStream *js, const char *data, int len)
{

	/* because printing a tab to debug every minute gets old */
	if(strcmp(data, "\t")) {
		char *text = NULL, *last_part = NULL, *tag_start = NULL;

		/* Because debug logs with plaintext passwords make me sad */
		if(js->state != JABBER_STREAM_CONNECTED &&
				/* Either <auth> or <query><password>... */
				(((tag_start = strstr(data, "<auth ")) &&
					strstr(data, "xmlns='urn:ietf:params:xml:ns:xmpp-sasl'")) ||
				((tag_start = strstr(data, "<query ")) &&
					strstr(data, "xmlns='jabber:iq:auth'>") &&
					(tag_start = strstr(tag_start, "<password>"))))) {
			char *data_start, *tag_end = strchr(tag_start, '>');
			text = g_strdup(data);

			data_start = text + (tag_end - data) + 1;

			last_part = strchr(data_start, '<');
			*data_start = '\0';
		}

		purple_debug(PURPLE_DEBUG_MISC, "jabber", "Sending%s: %s%s%s\n",
				js->gsc ? " (ssl)" : "", text ? text : data,
				last_part ? "password removed" : "",
				last_part ? last_part : "");

		g_free(text);
	}

	/* If we've got a security layer, we need to encode the data,
	 * splitting it on the maximum buffer length negotiated */

	purple_signal_emit(my_protocol, "jabber-sending-text", js->gc, &data);
	if (data == NULL)
		return;

#ifdef HAVE_CYRUS_SASL
	if (js->sasl_maxbuf>0) {
		int pos = 0;

		if (!js->gsc && js->fd<0)
			return;

		if (len == -1)
			len = strlen(data);

		while (pos < len) {
			int towrite;
			const char *out;
			unsigned olen;

			towrite = MIN((len - pos), js->sasl_maxbuf);

			sasl_encode(js->sasl, &data[pos], towrite, &out, &olen);
			pos += towrite;

			if (!do_jabber_send_raw(js, out, olen))
				break;
		}
		return;
	}
#endif

	if (len == -1)
		len = strlen(data);

	if (js->use_bosh)
		jabber_bosh_connection_send_raw(js->bosh, data, len);
	else
		do_jabber_send_raw(js, data, len);
}

int jabber_prpl_send_raw(PurpleConnection *gc, const char *buf, int len)
{
	JabberStream *js = (JabberStream*)gc->proto_data;
	jabber_send_raw(js, buf, len);
	return len;
}

void jabber_send(JabberStream *js, xmlnode *packet)
{
	char *txt;
	int len;

	purple_signal_emit(my_protocol, "jabber-sending-xmlnode", js->gc, &packet);

	/* if we get NULL back, we're done processing */
	if(NULL == packet)
		return;

	if (js->use_bosh)
		jabber_bosh_connection_send(js->bosh, packet);
	else {
		txt = xmlnode_to_str(packet, &len);
		jabber_send_raw(js, txt, len);
		g_free(txt);
	}
}

static void jabber_pong_cb(JabberStream *js, xmlnode *packet, gpointer unused)
{
	purple_timeout_remove(js->keepalive_timeout);
	js->keepalive_timeout = -1;
}

static gboolean jabber_pong_timeout(PurpleConnection *gc)
{
	JabberStream *js = gc->proto_data;
	purple_connection_error_reason(gc, PURPLE_CONNECTION_ERROR_NETWORK_ERROR,
					_("Ping timeout"));
	js->keepalive_timeout = -1;
	return FALSE;
}

void jabber_keepalive(PurpleConnection *gc)
{
	JabberStream *js = gc->proto_data;

	if (js->keepalive_timeout == -1) {
		JabberIq *iq = jabber_iq_new(js, JABBER_IQ_GET);
		
		xmlnode *ping = xmlnode_new_child(iq->node, "ping");
		xmlnode_set_namespace(ping, "urn:xmpp:ping");
		
		js->keepalive_timeout = purple_timeout_add_seconds(120, (GSourceFunc)(jabber_pong_timeout), gc);
		jabber_iq_set_callback(iq, jabber_pong_cb, NULL);
		jabber_iq_send(iq);
	}
}

static void
jabber_recv_cb_ssl(gpointer data, PurpleSslConnection *gsc,
		PurpleInputCondition cond)
{
	PurpleConnection *gc = data;
	JabberStream *js = gc->proto_data;
	int len;
	static char buf[4096];

	/* TODO: It should be possible to make this check unnecessary */
	if(!PURPLE_CONNECTION_IS_VALID(gc)) {
		purple_ssl_close(gsc);
		return;
	}

	while((len = purple_ssl_read(gsc, buf, sizeof(buf) - 1)) > 0) {
		gc->last_received = time(NULL);
		buf[len] = '\0';
		purple_debug(PURPLE_DEBUG_INFO, "jabber", "Recv (ssl)(%d): %s\n", len, buf);
		jabber_parser_process(js, buf, len);
		if(js->reinit)
			jabber_stream_init(js);
	}

	if(len < 0 && errno == EAGAIN)
		return;
	else {
		if (len == 0)
			purple_debug_info("jabber", "Server closed the connection.\n");
		else
			purple_debug_info("jabber", "Disconnected: %s\n", g_strerror(errno));
		purple_connection_error_reason (js->gc,
			PURPLE_CONNECTION_ERROR_NETWORK_ERROR,
			_("Read Error"));
	}
}

static void
jabber_recv_cb(gpointer data, gint source, PurpleInputCondition condition)
{
	PurpleConnection *gc = data;
	JabberStream *js = gc->proto_data;
	int len;
	static char buf[4096];

	if(!PURPLE_CONNECTION_IS_VALID(gc))
		return;

	if((len = read(js->fd, buf, sizeof(buf) - 1)) > 0) {
		gc->last_received = time(NULL);
#ifdef HAVE_CYRUS_SASL
		if (js->sasl_maxbuf>0) {
			const char *out;
			unsigned int olen;
			sasl_decode(js->sasl, buf, len, &out, &olen);
			if (olen>0) {
				purple_debug(PURPLE_DEBUG_INFO, "jabber", "RecvSASL (%u): %s\n", olen, out);
				jabber_parser_process(js,out,olen);
				if(js->reinit)
					jabber_stream_init(js);
			}
			return;
		}
#endif
		buf[len] = '\0';
		purple_debug(PURPLE_DEBUG_INFO, "jabber", "Recv (%d): %s\n", len, buf);
		jabber_parser_process(js, buf, len);
		if(js->reinit)
			jabber_stream_init(js);
	} else if(len < 0 && errno == EAGAIN) {
		return;
	} else {
		if (len == 0)
			purple_debug_info("jabber", "Server closed the connection.\n");
		else
			purple_debug_info("jabber", "Disconnected: %s\n", g_strerror(errno));
		purple_connection_error_reason (js->gc,
			PURPLE_CONNECTION_ERROR_NETWORK_ERROR,
			_("Read Error"));
	}
}

static void
jabber_login_callback_ssl(gpointer data, PurpleSslConnection *gsc,
		PurpleInputCondition cond)
{
	PurpleConnection *gc = data;
	JabberStream *js;

	/* TODO: It should be possible to make this check unnecessary */
	if(!PURPLE_CONNECTION_IS_VALID(gc)) {
		purple_ssl_close(gsc);
		return;
	}

	js = gc->proto_data;

	if(js->state == JABBER_STREAM_CONNECTING)
		jabber_send_raw(js, "<?xml version='1.0' ?>", -1);
	jabber_stream_set_state(js, JABBER_STREAM_INITIALIZING);
	purple_ssl_input_add(gsc, jabber_recv_cb_ssl, gc);
	
	/* Tell the app that we're doing encryption */
	jabber_stream_set_state(js, JABBER_STREAM_INITIALIZING_ENCRYPTION);
}

static void
jabber_bosh_login_callback(PurpleBOSHConnection *conn) 
{
	purple_debug_info("jabber","YAY...BOSH connection established.\n");
}

static void 
txt_resolved_cb(PurpleTxtResponse *resp, int results, gpointer data)
{
	JabberStream *js = data;
	int n;
	
	js->srv_query_data = NULL;

	if (results == 0) {
		gchar *tmp;
		tmp = g_strdup_printf(_("Could not find alternative XMPP connection methods after failing to connect directly.\n"));
		purple_connection_error_reason (js->gc,
				PURPLE_CONNECTION_ERROR_NETWORK_ERROR, tmp);
		g_free(tmp);
		return;	
	}
	
	for (n = 0; n < results; n++) {
		gchar **token;
		token = g_strsplit(resp[n].content, "=", 2);
		if (!strcmp(token[0], "_xmpp-client-xbosh")) {
			purple_debug_info("jabber","Found alternative connection method using %s at %s.\n", token[0], token[1]);
			js->bosh = jabber_bosh_connection_init(js, token[1]);
			js->use_bosh = TRUE;
			g_strfreev(token);
			break;
		}
		g_strfreev(token);
	}
	if (js->bosh) {
		jabber_bosh_connection_connect(js->bosh);
	} else {
		purple_debug_info("jabber","Didn't find an alternative connection method.\n");
	}
}

static void
jabber_login_callback(gpointer data, gint source, const gchar *error)
{
	PurpleConnection *gc = data;
	JabberStream *js = gc->proto_data;

	if (source < 0) {
		if (js->srv_rec != NULL) {
			purple_debug_error("jabber", "Unable to connect to server: %s.  Trying next SRV record.\n", error);
			try_srv_connect(js);
		} else {
			purple_debug_info("jabber","Couldn't connect directly to %s. Trying to find alternative connection methods, like BOSH.\n", js->user->domain);
			js->srv_query_data = purple_txt_resolve("_xmppconnect", js->user->domain, txt_resolved_cb, js);
		}
		return;
	}

	g_free(js->srv_rec);
	js->srv_rec = NULL;

	js->fd = source;

	if(js->state == JABBER_STREAM_CONNECTING)
		jabber_send_raw(js, "<?xml version='1.0' ?>", -1);

	jabber_stream_set_state(js, JABBER_STREAM_INITIALIZING);
	gc->inpa = purple_input_add(js->fd, PURPLE_INPUT_READ, jabber_recv_cb, gc);
}

static void
jabber_ssl_connect_failure(PurpleSslConnection *gsc, PurpleSslErrorType error,
		gpointer data)
{
	PurpleConnection *gc = data;
	JabberStream *js;

	/* If the connection is already disconnected, we don't need to do anything else */
	if(!PURPLE_CONNECTION_IS_VALID(gc))
		return;

	js = gc->proto_data;
	js->gsc = NULL;

	purple_connection_ssl_error (gc, error);
}

static void tls_init(JabberStream *js)
{
	purple_input_remove(js->gc->inpa);
	js->gc->inpa = 0;
	js->gsc = purple_ssl_connect_with_host_fd(js->gc->account, js->fd,
			jabber_login_callback_ssl, jabber_ssl_connect_failure, js->certificate_CN, js->gc);
}

static gboolean jabber_login_connect(JabberStream *js, const char *domain, const char *host, int port,
				 gboolean fatal_failure)
{
	/* host should be used in preference to domain to
	 * allow SASL authentication to work with FQDN of the server,
	 * but we use domain as fallback for when users enter IP address
	 * in connect server */
	g_free(js->serverFQDN);
	if (purple_ip_address_is_valid(host))
		js->serverFQDN = g_strdup(domain);
	else
		js->serverFQDN = g_strdup(host);

	if (purple_proxy_connect(js->gc, js->gc->account, host,
			port, jabber_login_callback, js->gc) == NULL) {
		if (fatal_failure) {
			purple_connection_error_reason (js->gc,
				PURPLE_CONNECTION_ERROR_NETWORK_ERROR,
				_("Unable to create socket"));
		}

		return FALSE;
	}

	return TRUE;
}

static void try_srv_connect(JabberStream *js)
{
	while (js->srv_rec != NULL && js->srv_rec_idx < js->max_srv_rec_idx) {
		PurpleSrvResponse *tmp_resp = js->srv_rec + (js->srv_rec_idx++);
		if (jabber_login_connect(js, tmp_resp->hostname, tmp_resp->hostname, tmp_resp->port, FALSE))
			return;
	}

	g_free(js->srv_rec);
	js->srv_rec = NULL;

	/* Fall back to the defaults (I'm not sure if we should actually do this) */
	jabber_login_connect(js, js->user->domain, js->user->domain,
		purple_account_get_int(js->gc->account, "port", 5222), TRUE);
}

static void srv_resolved_cb(PurpleSrvResponse *resp, int results, gpointer data)
{
	JabberStream *js = data;
	js->srv_query_data = NULL;

	if(results) {
		js->srv_rec = resp;
		js->srv_rec_idx = 0;
		js->max_srv_rec_idx = results;
		try_srv_connect(js);
	} else {
		jabber_login_connect(js, js->user->domain, js->user->domain,
			purple_account_get_int(js->gc->account, "port", 5222), TRUE);
	}
}

void
jabber_login(PurpleAccount *account)
{
	PurpleConnection *gc = purple_account_get_connection(account);
	const char *connect_server = purple_account_get_string(account,
			"connect_server", "");
	JabberStream *js;
	JabberBuddy *my_jb = NULL;
	/* XXX FORCE_BOSH */
	gboolean force_bosh = purple_account_get_bool(account, "force_bosh", FALSE);

	gc->flags |= PURPLE_CONNECTION_HTML |
		PURPLE_CONNECTION_ALLOW_CUSTOM_SMILEY;
	js = gc->proto_data = g_new0(JabberStream, 1);
	js->gc = gc;
	js->fd = -1;
	js->iq_callbacks = g_hash_table_new_full(g_str_hash, g_str_equal,
			g_free, g_free);
	js->disco_callbacks = g_hash_table_new_full(g_str_hash, g_str_equal,
			g_free, g_free);
	js->buddies = g_hash_table_new_full(g_str_hash, g_str_equal,
			g_free, (GDestroyNotify)jabber_buddy_free);
	js->chats = g_hash_table_new_full(g_str_hash, g_str_equal,
			g_free, (GDestroyNotify)jabber_chat_free);
	js->user = jabber_id_new(purple_account_get_username(account));
	js->next_id = g_random_int();
	js->write_buffer = purple_circ_buffer_new(512);
	js->old_length = 0;
	js->keepalive_timeout = -1;
	js->certificate_CN = g_strdup(connect_server[0] ? connect_server : js->user ? js->user->domain : NULL);

	if(!js->user) {
		purple_connection_error_reason (gc,
			PURPLE_CONNECTION_ERROR_INVALID_SETTINGS,
			_("Invalid XMPP ID"));
		return;
	}
	
	if (!js->user->domain || *(js->user->domain) == '\0') {
		purple_connection_error_reason (gc,
			PURPLE_CONNECTION_ERROR_INVALID_SETTINGS,
			_("Invalid XMPP ID. Domain must be set."));
		return;
	}
	
	if((my_jb = jabber_buddy_find(js, purple_account_get_username(account), TRUE)))
		my_jb->subscription |= JABBER_SUB_BOTH;

	jabber_stream_set_state(js, JABBER_STREAM_CONNECTING);

	/* XXX FORCE_BOSH: Remove this */
	if (force_bosh) {
		js->srv_query_data = purple_txt_resolve("_xmppconnect", js->user->domain, txt_resolved_cb, js);
		return;
	}

	/* if they've got old-ssl mode going, we probably want to ignore SRV lookups */
	if(purple_account_get_bool(js->gc->account, "old_ssl", FALSE)) {
		if(purple_ssl_is_supported()) {
			js->gsc = purple_ssl_connect(js->gc->account,
					js->certificate_CN,
					purple_account_get_int(account, "port", 5223), jabber_login_callback_ssl,
					jabber_ssl_connect_failure, js->gc);
		} else {
			purple_connection_error_reason (js->gc,
				PURPLE_CONNECTION_ERROR_NO_SSL_SUPPORT,
				_("SSL support unavailable"));
		}
	}

	/* no old-ssl, so if they've specified a connect server, we'll use that, otherwise we'll
	 * invoke the magic of SRV lookups, to figure out host and port */
	if(!js->gsc) {
		if(connect_server[0]) { 
			jabber_login_connect(js, js->user->domain, connect_server, purple_account_get_int(account, "port", 5222), TRUE);
		} else {
			js->srv_query_data = purple_srv_resolve("xmpp-client",
					"tcp", js->user->domain, srv_resolved_cb, js);
		}
	}
}


static gboolean
conn_close_cb(gpointer data)
{
	JabberStream *js = data;
	PurpleAccount *account = purple_connection_get_account(js->gc);

	jabber_parser_free(js);

	purple_account_disconnect(account);

	return FALSE;
}

static void
jabber_connection_schedule_close(JabberStream *js)
{
	purple_timeout_add(0, conn_close_cb, js);
}

static void
jabber_registration_result_cb(JabberStream *js, xmlnode *packet, gpointer data)
{
	PurpleAccount *account = purple_connection_get_account(js->gc);
	const char *type = xmlnode_get_attrib(packet, "type");
	char *buf;
	char *to = data;

	if(!strcmp(type, "result")) {
		if(js->registration) {
		buf = g_strdup_printf(_("Registration of %s@%s successful"),
				js->user->node, js->user->domain);
			if(account->registration_cb)
				(account->registration_cb)(account, TRUE, account->registration_cb_user_data);
		}
		else
			buf = g_strdup_printf(_("Registration to %s successful"),
				to);
		purple_notify_info(NULL, _("Registration Successful"),
				_("Registration Successful"), buf);
		g_free(buf);
	} else {
		char *msg = jabber_parse_error(js, packet, NULL);

		if(!msg)
			msg = g_strdup(_("Unknown Error"));

		purple_notify_error(NULL, _("Registration Failed"),
				_("Registration Failed"), msg);
		g_free(msg);
		if(account->registration_cb)
			(account->registration_cb)(account, FALSE, account->registration_cb_user_data);
	}
	g_free(to);
	if(js->registration)
	jabber_connection_schedule_close(js);
}

static void
jabber_unregistration_result_cb(JabberStream *js, xmlnode *packet, gpointer data)
{
	const char *type = xmlnode_get_attrib(packet, "type");
	char *buf;
	char *to = data;
	
	if(!strcmp(type, "result")) {
		buf = g_strdup_printf(_("Registration from %s successfully removed"),
							  to);
		purple_notify_info(NULL, _("Unregistration Successful"),
						   _("Unregistration Successful"), buf);
		g_free(buf);
	} else {
		char *msg = jabber_parse_error(js, packet, NULL);
		
		if(!msg)
			msg = g_strdup(_("Unknown Error"));
		
		purple_notify_error(NULL, _("Unregistration Failed"),
							_("Unregistration Failed"), msg);
		g_free(msg);
	}
	g_free(to);
}

typedef struct _JabberRegisterCBData {
	JabberStream *js;
	char *who;
} JabberRegisterCBData;

static void
jabber_register_cb(JabberRegisterCBData *cbdata, PurpleRequestFields *fields)
{
	GList *groups, *flds;
	xmlnode *query, *y;
	JabberIq *iq;
	char *username;

	iq = jabber_iq_new_query(cbdata->js, JABBER_IQ_SET, "jabber:iq:register");
	query = xmlnode_get_child(iq->node, "query");
	xmlnode_set_attrib(iq->node, "to", cbdata->who);

	for(groups = purple_request_fields_get_groups(fields); groups;
			groups = groups->next) {
		for(flds = purple_request_field_group_get_fields(groups->data);
				flds; flds = flds->next) {
			PurpleRequestField *field = flds->data;
			const char *id = purple_request_field_get_id(field);
			if(!strcmp(id,"unregister")) {
				gboolean value = purple_request_field_bool_get_value(field);
				if(value) {
					/* unregister from service. this doesn't include any of the fields, so remove them from the stanza by recreating it
					   (there's no "remove child" function for xmlnode) */
					jabber_iq_free(iq);
					iq = jabber_iq_new_query(cbdata->js, JABBER_IQ_SET, "jabber:iq:register");
					query = xmlnode_get_child(iq->node, "query");
					xmlnode_set_attrib(iq->node,"to",cbdata->who);
					xmlnode_new_child(query, "remove");
					
					jabber_iq_set_callback(iq, jabber_unregistration_result_cb, cbdata->who);
					
					jabber_iq_send(iq);
					g_free(cbdata);
					return;
				}
			} else {
			const char *value = purple_request_field_string_get_value(field);

			if(!strcmp(id, "username")) {
				y = xmlnode_new_child(query, "username");
			} else if(!strcmp(id, "password")) {
				y = xmlnode_new_child(query, "password");
			} else if(!strcmp(id, "name")) {
				y = xmlnode_new_child(query, "name");
			} else if(!strcmp(id, "email")) {
				y = xmlnode_new_child(query, "email");
			} else if(!strcmp(id, "nick")) {
				y = xmlnode_new_child(query, "nick");
			} else if(!strcmp(id, "first")) {
				y = xmlnode_new_child(query, "first");
			} else if(!strcmp(id, "last")) {
				y = xmlnode_new_child(query, "last");
			} else if(!strcmp(id, "address")) {
				y = xmlnode_new_child(query, "address");
			} else if(!strcmp(id, "city")) {
				y = xmlnode_new_child(query, "city");
			} else if(!strcmp(id, "state")) {
				y = xmlnode_new_child(query, "state");
			} else if(!strcmp(id, "zip")) {
				y = xmlnode_new_child(query, "zip");
			} else if(!strcmp(id, "phone")) {
				y = xmlnode_new_child(query, "phone");
			} else if(!strcmp(id, "url")) {
				y = xmlnode_new_child(query, "url");
			} else if(!strcmp(id, "date")) {
				y = xmlnode_new_child(query, "date");
			} else {
				continue;
			}
			xmlnode_insert_data(y, value, -1);
				if(cbdata->js->registration && !strcmp(id, "username")) {
					if(cbdata->js->user->node)
						g_free(cbdata->js->user->node);
					cbdata->js->user->node = g_strdup(value);
			}
				if(cbdata->js->registration && !strcmp(id, "password"))
					purple_account_set_password(cbdata->js->gc->account, value);
		}
	}
	}

	if(cbdata->js->registration) {
		username = g_strdup_printf("%s@%s/%s", cbdata->js->user->node, cbdata->js->user->domain,
				cbdata->js->user->resource);
		purple_account_set_username(cbdata->js->gc->account, username);
		g_free(username);
	}

	jabber_iq_set_callback(iq, jabber_registration_result_cb, cbdata->who);

	jabber_iq_send(iq);
	g_free(cbdata);
}

static void
jabber_register_cancel_cb(JabberRegisterCBData *cbdata, PurpleRequestFields *fields)
{
	PurpleAccount *account = purple_connection_get_account(cbdata->js->gc);
	if(account && cbdata->js->registration) {
		if(account->registration_cb)
			(account->registration_cb)(account, FALSE, account->registration_cb_user_data);
		jabber_connection_schedule_close(cbdata->js);
	}
	g_free(cbdata->who);
	g_free(cbdata);
}

static void jabber_register_x_data_cb(JabberStream *js, xmlnode *result, gpointer data)
{
	xmlnode *query;
	JabberIq *iq;
	char *to = data;

	iq = jabber_iq_new_query(js, JABBER_IQ_SET, "jabber:iq:register");
	query = xmlnode_get_child(iq->node, "query");
	xmlnode_set_attrib(iq->node,"to",to);

	xmlnode_insert_child(query, result);

	jabber_iq_set_callback(iq, jabber_registration_result_cb, to);
	jabber_iq_send(iq);
}

void jabber_register_parse(JabberStream *js, xmlnode *packet)
{
	PurpleAccount *account = purple_connection_get_account(js->gc);
	const char *type;
	const char *from;
	PurpleRequestFields *fields;
	PurpleRequestFieldGroup *group;
	PurpleRequestField *field;
	xmlnode *query, *x, *y;
	char *instructions;
	JabberRegisterCBData *cbdata;
	gboolean registered = FALSE;

	if(!(type = xmlnode_get_attrib(packet, "type")) || strcmp(type, "result"))
		return;

	from = xmlnode_get_attrib(packet, "from");
	if (!from)
		from = js->serverFQDN;
	g_return_if_fail(from != NULL);
	
	if(js->registration) {
		/* get rid of the login thingy */
		purple_connection_set_state(js->gc, PURPLE_CONNECTED);
	}

	query = xmlnode_get_child(packet, "query");

	if(xmlnode_get_child(query, "registered")) {
		registered = TRUE;

		if(js->registration) {
			purple_notify_error(NULL, _("Already Registered"),
								_("Already Registered"), NULL);
			if(account->registration_cb)
				(account->registration_cb)(account, FALSE, account->registration_cb_user_data);
			jabber_connection_schedule_close(js);
			return;
		}
	}
	
	if((x = xmlnode_get_child_with_namespace(packet, "x", "jabber:x:data"))) {
		jabber_x_data_request(js, x, jabber_register_x_data_cb, g_strdup(from));
		return;

	} else if((x = xmlnode_get_child_with_namespace(packet, "x", "jabber:x:oob"))) {
		xmlnode *url;

		if((url = xmlnode_get_child(x, "url"))) {
			char *href;
			if((href = xmlnode_get_data(url))) {
				purple_notify_uri(NULL, href);
				g_free(href);

				if(js->registration) {
					js->gc->wants_to_die = TRUE;
					if(account->registration_cb) /* succeeded, but we have no login info */
						(account->registration_cb)(account, TRUE, account->registration_cb_user_data);
					jabber_connection_schedule_close(js);
				}
				return;
			}
		}
	}

	/* as a last resort, use the old jabber:iq:register syntax */

	fields = purple_request_fields_new();
	group = purple_request_field_group_new(NULL);
	purple_request_fields_add_group(fields, group);

	if(js->registration)
		field = purple_request_field_string_new("username", _("Username"), js->user->node, FALSE);
	else
		field = purple_request_field_string_new("username", _("Username"), NULL, FALSE);

	purple_request_field_group_add_field(group, field);

	if(js->registration)
		field = purple_request_field_string_new("password", _("Password"),
									purple_connection_get_password(js->gc), FALSE);
	else
		field = purple_request_field_string_new("password", _("Password"), NULL, FALSE);

	purple_request_field_string_set_masked(field, TRUE);
	purple_request_field_group_add_field(group, field);

	if(xmlnode_get_child(query, "name")) {
		if(js->registration)
			field = purple_request_field_string_new("name", _("Name"),
													purple_account_get_alias(js->gc->account), FALSE);
		else
			field = purple_request_field_string_new("name", _("Name"), NULL, FALSE);
		purple_request_field_group_add_field(group, field);
	}
	if(xmlnode_get_child(query, "email")) {
		field = purple_request_field_string_new("email", _("Email"), NULL, FALSE);
		purple_request_field_group_add_field(group, field);
	}
	if(xmlnode_get_child(query, "nick")) {
		field = purple_request_field_string_new("nick", _("Nickname"), NULL, FALSE);
		purple_request_field_group_add_field(group, field);
	}
	if(xmlnode_get_child(query, "first")) {
		field = purple_request_field_string_new("first", _("First name"), NULL, FALSE);
		purple_request_field_group_add_field(group, field);
	}
	if(xmlnode_get_child(query, "last")) {
		field = purple_request_field_string_new("last", _("Last name"), NULL, FALSE);
		purple_request_field_group_add_field(group, field);
	}
	if(xmlnode_get_child(query, "address")) {
		field = purple_request_field_string_new("address", _("Address"), NULL, FALSE);
		purple_request_field_group_add_field(group, field);
	}
	if(xmlnode_get_child(query, "city")) {
		field = purple_request_field_string_new("city", _("City"), NULL, FALSE);
		purple_request_field_group_add_field(group, field);
	}
	if(xmlnode_get_child(query, "state")) {
		field = purple_request_field_string_new("state", _("State"), NULL, FALSE);
		purple_request_field_group_add_field(group, field);
	}
	if(xmlnode_get_child(query, "zip")) {
		field = purple_request_field_string_new("zip", _("Postal code"), NULL, FALSE);
		purple_request_field_group_add_field(group, field);
	}
	if(xmlnode_get_child(query, "phone")) {
		field = purple_request_field_string_new("phone", _("Phone"), NULL, FALSE);
		purple_request_field_group_add_field(group, field);
	}
	if(xmlnode_get_child(query, "url")) {
		field = purple_request_field_string_new("url", _("URL"), NULL, FALSE);
		purple_request_field_group_add_field(group, field);
	}
	if(xmlnode_get_child(query, "date")) {
		field = purple_request_field_string_new("date", _("Date"), NULL, FALSE);
		purple_request_field_group_add_field(group, field);
	}
	if(registered) {
		field = purple_request_field_bool_new("unregister", _("Unregister"), FALSE);
		purple_request_field_group_add_field(group, field);
	}

	if((y = xmlnode_get_child(query, "instructions")))
		instructions = xmlnode_get_data(y);
	else if(registered)
		instructions = g_strdup(_("Please fill out the information below "
					"to change your account registration."));
	else
		instructions = g_strdup(_("Please fill out the information below "
					"to register your new account."));

	cbdata = g_new0(JabberRegisterCBData, 1);
	cbdata->js = js;
	cbdata->who = g_strdup(from);

	if(js->registration)
		purple_request_fields(js->gc, _("Register New XMPP Account"),
				_("Register New XMPP Account"), instructions, fields,
				_("Register"), G_CALLBACK(jabber_register_cb),
				_("Cancel"), G_CALLBACK(jabber_register_cancel_cb),
				purple_connection_get_account(js->gc), NULL, NULL,
				cbdata);
	else {
		char *title = registered?g_strdup_printf(_("Change Account Registration at %s"), from)
								:g_strdup_printf(_("Register New Account at %s"), from);
		purple_request_fields(js->gc, title,
			  title, instructions, fields,
			  (registered ? _("Change Registration") : _("Register")), G_CALLBACK(jabber_register_cb),
			  _("Cancel"), G_CALLBACK(jabber_register_cancel_cb),
			  purple_connection_get_account(js->gc), NULL, NULL,
			  cbdata);
		g_free(title);
	}

	g_free(instructions);
}

void jabber_register_start(JabberStream *js)
{
	JabberIq *iq;

	iq = jabber_iq_new_query(js, JABBER_IQ_GET, "jabber:iq:register");
	jabber_iq_send(iq);
}

void jabber_register_gateway(JabberStream *js, const char *gateway) {
	JabberIq *iq;
	
	iq = jabber_iq_new_query(js, JABBER_IQ_GET, "jabber:iq:register");
	xmlnode_set_attrib(iq->node, "to", gateway);
	jabber_iq_send(iq);
}

void jabber_register_account(PurpleAccount *account)
{
	PurpleConnection *gc = purple_account_get_connection(account);
	JabberStream *js;
	JabberBuddy *my_jb = NULL;
	const char *connect_server = purple_account_get_string(account,
			"connect_server", "");
	const char *server;

	js = gc->proto_data = g_new0(JabberStream, 1);
	js->gc = gc;
	js->registration = TRUE;
	js->iq_callbacks = g_hash_table_new_full(g_str_hash, g_str_equal,
			g_free, g_free);
	js->disco_callbacks = g_hash_table_new_full(g_str_hash, g_str_equal,
			g_free, g_free);
	js->user = jabber_id_new(purple_account_get_username(account));
	js->next_id = g_random_int();
	js->old_length = 0;

	if(!js->user) {
		purple_connection_error_reason (gc,
			PURPLE_CONNECTION_ERROR_INVALID_SETTINGS,
			_("Invalid XMPP ID"));
		return;
	}

	js->write_buffer = purple_circ_buffer_new(512);

	if((my_jb = jabber_buddy_find(js, purple_account_get_username(account), TRUE)))
		my_jb->subscription |= JABBER_SUB_BOTH;

	server = connect_server[0] ? connect_server : js->user->domain;
	js->certificate_CN = g_strdup(server);

	jabber_stream_set_state(js, JABBER_STREAM_CONNECTING);

	if(purple_account_get_bool(account, "old_ssl", FALSE)) {
		if(purple_ssl_is_supported()) {
			js->gsc = purple_ssl_connect(account, server,
					purple_account_get_int(account, "port", 5222),
					jabber_login_callback_ssl, jabber_ssl_connect_failure, gc);
		} else {
			purple_connection_error_reason (gc,
				PURPLE_CONNECTION_ERROR_NO_SSL_SUPPORT,
				_("SSL support unavailable"));
		}
	}

	if(!js->gsc) {
		if (connect_server[0]) {
			jabber_login_connect(js, js->user->domain, server,
			                     purple_account_get_int(account,
			                                          "port", 5222), TRUE);
		} else {
			js->srv_query_data = purple_srv_resolve("xmpp-client",
			                                      "tcp",
			                                      js->user->domain,
			                                      srv_resolved_cb,
			                                      js);
		}
	}
}

static void jabber_unregister_account_iq_cb(JabberStream *js, xmlnode *packet, gpointer data) {
	PurpleAccount *account = purple_connection_get_account(js->gc);
	const char *type = xmlnode_get_attrib(packet,"type");
	if(!strcmp(type,"error")) {
		char *msg = jabber_parse_error(js, packet, NULL);
		
		purple_notify_error(js->gc, _("Error unregistering account"),
							_("Error unregistering account"), msg);
		g_free(msg);
		if(js->unregistration_cb)
			js->unregistration_cb(account, FALSE, js->unregistration_user_data);
	} else if(!strcmp(type,"result")) {
		purple_notify_info(js->gc, _("Account successfully unregistered"),
						   _("Account successfully unregistered"), NULL);
		if(js->unregistration_cb)
			js->unregistration_cb(account, TRUE, js->unregistration_user_data);
	}
}

static void jabber_unregister_account_cb(JabberStream *js) {
	JabberIq *iq;
	xmlnode *query;

	g_return_if_fail(js->unregistration);

	iq = jabber_iq_new_query(js, JABBER_IQ_SET, "jabber:iq:register");

	query = xmlnode_get_child_with_namespace(iq->node, "query", "jabber:iq:register");

	xmlnode_new_child(query, "remove");
	xmlnode_set_attrib(iq->node, "to", js->user->domain);

	jabber_iq_set_callback(iq, jabber_unregister_account_iq_cb, NULL);
	jabber_iq_send(iq);
}

void jabber_unregister_account(PurpleAccount *account, PurpleAccountUnregistrationCb cb, void *user_data) {
	PurpleConnection *gc = purple_account_get_connection(account);
	JabberStream *js;
	
	if(gc->state != PURPLE_CONNECTED) {
		if(gc->state != PURPLE_CONNECTING)
			jabber_login(account);
		js = gc->proto_data;
		js->unregistration = TRUE;
		js->unregistration_cb = cb;
		js->unregistration_user_data = user_data;
		return;
	}
	
	js = gc->proto_data;

	if (js->unregistration) {
		purple_debug_error("jabber", "Unregistration in process; ignoring duplicate request.\n");
		return;
	}

	js->unregistration = TRUE;
	js->unregistration_cb = cb;
	js->unregistration_user_data = user_data;

	jabber_unregister_account_cb(js);
}

void jabber_close(PurpleConnection *gc)
{
	JabberStream *js = gc->proto_data;

	/* Don't perform any actions on the ssl connection
	 * if we were forcibly disconnected because it will crash
	 * on some SSL backends.
	 */
	if (!gc->disconnect_timeout) {
		if (js->use_bosh)
			jabber_bosh_connection_close(js->bosh);
		else
			jabber_send_raw(js, "</stream:stream>", -1);
	}

	if (js->srv_query_data)
		purple_srv_cancel(js->srv_query_data);

	if(js->gsc) {
#ifdef HAVE_OPENSSL
		if (!gc->disconnect_timeout)
#endif
			purple_ssl_close(js->gsc);
	} else if (js->fd > 0) {
		if(js->gc->inpa)
			purple_input_remove(js->gc->inpa);
		close(js->fd);
	}

	if (js->bosh)
		jabber_bosh_connection_destroy(js->bosh);

	jabber_buddy_remove_all_pending_buddy_info_requests(js);

	jabber_parser_free(js);

	if(js->iq_callbacks)
		g_hash_table_destroy(js->iq_callbacks);
	if(js->disco_callbacks)
		g_hash_table_destroy(js->disco_callbacks);
	if(js->buddies)
		g_hash_table_destroy(js->buddies);
	if(js->chats)
		g_hash_table_destroy(js->chats);

	while(js->chat_servers) {
		g_free(js->chat_servers->data);
		js->chat_servers = g_list_delete_link(js->chat_servers, js->chat_servers);
	}

	while(js->user_directories) {
		g_free(js->user_directories->data);
		js->user_directories = g_list_delete_link(js->user_directories, js->user_directories);
	}

	while(js->bs_proxies) {
		JabberBytestreamsStreamhost *sh = js->bs_proxies->data;
		g_free(sh->jid);
		g_free(sh->host);
		g_free(sh->zeroconf);
		g_free(sh);
		js->bs_proxies = g_list_delete_link(js->bs_proxies, js->bs_proxies);
	}

	while(js->url_datas) {
		purple_util_fetch_url_cancel(js->url_datas->data);
		js->url_datas = g_slist_delete_link(js->url_datas, js->url_datas);
	}

	g_free(js->stream_id);
	if(js->user)
		jabber_id_free(js->user);
	g_free(js->avatar_hash);
	g_free(js->caps_hash);

	purple_circ_buffer_destroy(js->write_buffer);
	if(js->writeh)
		purple_input_remove(js->writeh);
#ifdef HAVE_CYRUS_SASL
	if(js->sasl)
		sasl_dispose(&js->sasl);
	if(js->sasl_mechs)
		g_string_free(js->sasl_mechs, TRUE);
	g_free(js->sasl_cb);
#endif
	g_free(js->serverFQDN);
	while(js->commands) {
		JabberAdHocCommands *cmd = js->commands->data;
		g_free(cmd->jid);
		g_free(cmd->node);
		g_free(cmd->name);
		g_free(cmd);
		js->commands = g_list_delete_link(js->commands, js->commands);
	}
	g_free(js->server_name);
	g_free(js->certificate_CN);
	g_free(js->gmail_last_time);
	g_free(js->gmail_last_tid);
	g_free(js->old_msg);
	g_free(js->old_avatarhash);
	g_free(js->old_artist);
	g_free(js->old_title);
	g_free(js->old_source);
	g_free(js->old_uri);
	g_free(js->old_track);
	g_free(js->expected_rspauth);

	if (js->keepalive_timeout != -1)
		purple_timeout_remove(js->keepalive_timeout);

	g_free(js->srv_rec);
	js->srv_rec = NULL;

	g_free(js);

	gc->proto_data = NULL;
}

void jabber_stream_set_state(JabberStream *js, JabberStreamState state)
{
	js->state = state;
	switch(state) {
		case JABBER_STREAM_OFFLINE:
			break;
		case JABBER_STREAM_CONNECTING:
			purple_connection_update_progress(js->gc, _("Connecting"), 1,
					JABBER_CONNECT_STEPS);
			break;
		case JABBER_STREAM_INITIALIZING:
			purple_connection_update_progress(js->gc, _("Initializing Stream"),
					js->gsc ? 5 : 2, JABBER_CONNECT_STEPS);
			jabber_stream_init(js);
			break;
		case JABBER_STREAM_INITIALIZING_ENCRYPTION:
			purple_connection_update_progress(js->gc, _("Initializing SSL/TLS"),
											  6, JABBER_CONNECT_STEPS);
			break;
		case JABBER_STREAM_AUTHENTICATING:
			purple_connection_update_progress(js->gc, _("Authenticating"),
					js->gsc ? 7 : 3, JABBER_CONNECT_STEPS);
			if(js->protocol_version == JABBER_PROTO_0_9 && js->registration) {
				jabber_register_start(js);
			} else if(js->auth_type == JABBER_AUTH_IQ_AUTH) {
				/* with dreamhost's xmpp server at least, you have to
				   specify a resource or you will get a "406: Not
				   Acceptable"
				*/
				if(!js->user->resource || *js->user->resource == '\0') {
					g_free(js->user->resource);
					js->user->resource = g_strdup("Home");
				}

				jabber_auth_start_old(js);
			}
			break;
		case JABBER_STREAM_REINITIALIZING:
			purple_connection_update_progress(js->gc, _("Re-initializing Stream"),
					(js->gsc ? 8 : 4), JABBER_CONNECT_STEPS);

			/* The stream will be reinitialized later, in jabber_recv_cb_ssl() */
			js->reinit = TRUE;

			break;
		case JABBER_STREAM_CONNECTED:
			/* now we can alert the core that we're ready to send status */
			purple_connection_set_state(js->gc, PURPLE_CONNECTED);
			jabber_disco_items_server(js);
			break;
	}
}

char *jabber_get_next_id(JabberStream *js)
{
	return g_strdup_printf("purple%x", js->next_id++);
}


void jabber_idle_set(PurpleConnection *gc, int idle)
{
	JabberStream *js = gc->proto_data;

	js->idle = idle ? time(NULL) - idle : idle;
}

<<<<<<< HEAD
static void jabber_blocklist_parse(JabberStream *js, xmlnode *packet, gpointer data)
{
	xmlnode *blocklist, *item;
	PurpleAccount *account;

	blocklist = xmlnode_get_child_with_namespace(packet,
			"blocklist", "urn:xmpp:blocking");
	account = purple_connection_get_account(js->gc);

	if (blocklist == NULL)
		return;

	item = xmlnode_get_child(blocklist, "item");
	while (item != NULL) {
		const char *jid = xmlnode_get_attrib(item, "jid");

		purple_privacy_deny_add(account, jid, TRUE);
		item = xmlnode_get_next_twin(item);
	}
}

void jabber_request_block_list(JabberStream *js)
{
	JabberIq *iq;
	xmlnode *blocklist;

	iq = jabber_iq_new(js, JABBER_IQ_GET);

	blocklist = xmlnode_new_child(iq->node, "blocklist");
	xmlnode_set_namespace(blocklist, "urn:xmpp:blocking");

	jabber_iq_set_callback(iq, jabber_blocklist_parse, NULL);

	jabber_iq_send(iq);
}

void jabber_add_deny(PurpleConnection *gc, const char *who)
{
	JabberStream *js;
	JabberIq *iq;
	xmlnode *block, *item;

	js = gc->proto_data;
	if (js == NULL)
		return;

	if (js->server_caps & JABBER_CAP_GOOGLE_ROSTER)
	{
		jabber_google_roster_add_deny(gc, who);
		return;
	}

	if (!(js->server_caps & JABBER_CAP_BLOCKING))
	{
		purple_notify_error(NULL, _("Server doesn't support blocking"),
							_("Server doesn't support blocking"), NULL);
		return;
	}

	iq = jabber_iq_new(js, JABBER_IQ_SET);

	block = xmlnode_new_child(iq->node, "block");
	xmlnode_set_namespace(block, "urn:xmpp:blocking");

	item = xmlnode_new_child(block, "item");
	xmlnode_set_attrib(item, "jid", who);

	jabber_iq_send(iq);
}

void jabber_rem_deny(PurpleConnection *gc, const char *who)
{
	JabberStream *js;
	JabberIq *iq;
	xmlnode *unblock, *item;

	js = gc->proto_data;
	if (js == NULL)
		return;

	if (js->server_caps & JABBER_CAP_GOOGLE_ROSTER)
	{
		jabber_google_roster_rem_deny(gc, who);
		return;
	}

	if (!(js->server_caps & JABBER_CAP_BLOCKING))
		return;

	iq = jabber_iq_new(js, JABBER_IQ_SET);

	unblock = xmlnode_new_child(iq->node, "unblock");
	xmlnode_set_namespace(unblock, "urn:xmpp:blocking");

	item = xmlnode_new_child(unblock, "item");
	xmlnode_set_attrib(item, "jid", who);

	jabber_iq_send(iq);
}

void jabber_add_feature(const char *shortname, const char *namespace, JabberFeatureEnabled cb) {
=======
void jabber_add_feature(const char *namespace, JabberFeatureEnabled cb) {
>>>>>>> 310d8534
	JabberFeature *feat;

	g_return_if_fail(namespace != NULL);

	feat = g_new0(JabberFeature,1);
	feat->namespace = g_strdup(namespace);
	feat->is_enabled = cb;
	
	/* try to remove just in case it already exists in the list */
	jabber_remove_feature(namespace);
	
	jabber_features = g_list_append(jabber_features, feat);
}

void jabber_remove_feature(const char *namespace) {
	GList *feature;
	for(feature = jabber_features; feature; feature = feature->next) {
		JabberFeature *feat = (JabberFeature*)feature->data;
		if(!strcmp(feat->namespace, namespace)) {
			g_free(feat->namespace);
			g_free(feature->data);
			jabber_features = g_list_delete_link(jabber_features, feature);
			break;
		}
	}
}

static void jabber_features_destroy(void)
{
	while (jabber_features) {
		JabberFeature *feature = jabber_features->data;
		g_free(feature->namespace);
		g_free(feature);
		jabber_features = g_list_remove_link(jabber_features, jabber_features);
	}
}

void jabber_add_identity(const gchar *category, const gchar *type, const gchar *lang, const gchar *name) {
	GList *identity;
	JabberIdentity *ident;
	/* both required according to XEP-0030 */
	g_return_if_fail(category != NULL);
	g_return_if_fail(type != NULL);
	
	for(identity = jabber_identities; identity; identity = identity->next) {
		JabberIdentity *ident = (JabberIdentity*)identity->data;
		if (!strcmp(ident->category, category) &&
		    !strcmp(ident->type, type) &&
		    ((!ident->lang && !lang) || (ident->lang && lang && !strcmp(ident->lang, lang)))) {
			return;
		}	
	}

	ident = g_new0(JabberIdentity, 1);
	ident->category = g_strdup(category);
	ident->type = g_strdup(type);
	ident->lang = g_strdup(lang);
	ident->name = g_strdup(name);
	jabber_identities = g_list_append(jabber_identities, ident);
}

static void jabber_identities_destroy(void)
{
	while (jabber_identities) {
		JabberIdentity *id = jabber_identities->data;
		g_free(id->category);
		g_free(id->type);
		g_free(id->lang);
		g_free(id->name);
		g_free(id);
		jabber_identities = g_list_remove_link(jabber_identities, jabber_identities);
	}
}

const char *jabber_list_icon(PurpleAccount *a, PurpleBuddy *b)
{
	return "jabber";
}

const char* jabber_list_emblem(PurpleBuddy *b)
{
	JabberStream *js;
	JabberBuddy *jb = NULL;

	if(!b->account->gc)
		return NULL;

	js = b->account->gc->proto_data;
	if(js)
		jb = jabber_buddy_find(js, b->name, FALSE);

	if(!PURPLE_BUDDY_IS_ONLINE(b)) {
		if(jb && (jb->subscription & JABBER_SUB_PENDING ||
					!(jb->subscription & JABBER_SUB_TO)))
			return "not-authorized";
	}
	return NULL;
}

char *jabber_status_text(PurpleBuddy *b)
{
	char *ret = NULL;
	JabberBuddy *jb = NULL;
	
	if (b->account->gc && b->account->gc->proto_data)
		jb = jabber_buddy_find(b->account->gc->proto_data, b->name, FALSE);

	if(jb && !PURPLE_BUDDY_IS_ONLINE(b) && (jb->subscription & JABBER_SUB_PENDING || !(jb->subscription & JABBER_SUB_TO))) {
		ret = g_strdup(_("Not Authorized"));
	} else if(jb && !PURPLE_BUDDY_IS_ONLINE(b) && jb->error_msg) {
		ret = g_strdup(jb->error_msg);
	} else {
		char *stripped;

		if(!(stripped = purple_markup_strip_html(jabber_buddy_get_status_msg(jb)))) {
			PurplePresence *presence = purple_buddy_get_presence(b);
			if (purple_presence_is_status_primitive_active(presence, PURPLE_STATUS_TUNE)) {
				PurpleStatus *status = purple_presence_get_status(presence, "tune");
				stripped = g_strdup(purple_status_get_attr_string(status, PURPLE_TUNE_TITLE));
			}
		}

		if(stripped) {
			ret = g_markup_escape_text(stripped, -1);
			g_free(stripped);
		}
	}

	return ret;
}

void jabber_tooltip_text(PurpleBuddy *b, PurpleNotifyUserInfo *user_info, gboolean full)
{
	JabberBuddy *jb;

	g_return_if_fail(b != NULL);
	g_return_if_fail(b->account != NULL);
	g_return_if_fail(b->account->gc != NULL);
	g_return_if_fail(b->account->gc->proto_data != NULL);

	jb = jabber_buddy_find(b->account->gc->proto_data, b->name,
			FALSE);

	if(jb) {
		JabberBuddyResource *jbr = NULL;
		PurplePresence *presence = purple_buddy_get_presence(b);
		const char *sub;
		GList *l;
		const char *mood;

		if (full) {
			PurpleStatus *status;

			if(jb->subscription & JABBER_SUB_FROM) {
				if(jb->subscription & JABBER_SUB_TO)
					sub = _("Both");
				else if(jb->subscription & JABBER_SUB_PENDING)
					sub = _("From (To pending)");
				else
					sub = _("From");
			} else {
				if(jb->subscription & JABBER_SUB_TO)
					sub = _("To");
				else if(jb->subscription & JABBER_SUB_PENDING)
					sub = _("None (To pending)");
				else
					sub = _("None");
			}

			purple_notify_user_info_add_pair(user_info, _("Subscription"), sub);

			status = purple_presence_get_active_status(presence);
			mood = purple_status_get_attr_string(status, "mood");
			if(mood != NULL) {
				const char *moodtext;
				moodtext = purple_status_get_attr_string(status, "moodtext");
				if(moodtext != NULL) {
					char *moodplustext = g_strdup_printf("%s (%s)", mood, moodtext);

					purple_notify_user_info_add_pair(user_info, _("Mood"), moodplustext);
					g_free(moodplustext);
				} else
					purple_notify_user_info_add_pair(user_info, _("Mood"), mood);
			}
			if (purple_presence_is_status_primitive_active(presence, PURPLE_STATUS_TUNE)) {
				PurpleStatus *tune = purple_presence_get_status(presence, "tune");
				const char *title = purple_status_get_attr_string(tune, PURPLE_TUNE_TITLE);
				const char *artist = purple_status_get_attr_string(tune, PURPLE_TUNE_ARTIST);
				const char *album = purple_status_get_attr_string(tune, PURPLE_TUNE_ALBUM);
				char *playing = purple_util_format_song_info(title, artist, album, NULL);
				if (playing) {
					purple_notify_user_info_add_pair(user_info, _("Now Listening"), playing);
					g_free(playing);
				}
			}
		}

		for(l=jb->resources; l; l = l->next) {
			char *text = NULL;
			char *res = NULL;
			char *label, *value;
			const char *state;

			jbr = l->data;

			if(jbr->status) {
				char *tmp;
				text = purple_strreplace(jbr->status, "\n", "<br />\n");
				tmp = purple_markup_strip_html(text);
				g_free(text);
				text = g_markup_escape_text(tmp, -1);
				g_free(tmp);
			}

			if(jbr->name)
				res = g_strdup_printf(" (%s)", jbr->name);

			state = jabber_buddy_state_get_name(jbr->state);
			if (text != NULL && !purple_utf8_strcasecmp(state, text)) {
				g_free(text);
				text = NULL;
			}

			label = g_strdup_printf("%s%s",
							_("Status"), (res ? res : ""));
			value = g_strdup_printf("%s%s%s",
							state,
							(text ? ": " : ""),
							(text ? text : ""));

			purple_notify_user_info_add_pair(user_info, label, value);

			g_free(label);
			g_free(value);
			g_free(text);
			g_free(res);
		}

		if(!PURPLE_BUDDY_IS_ONLINE(b) && jb->error_msg) {
			purple_notify_user_info_add_pair(user_info, _("Error"), jb->error_msg);
		}
	}
}

GList *jabber_status_types(PurpleAccount *account)
{
	PurpleStatusType *type;
	GList *types = NULL;
	PurpleValue *priority_value;

	priority_value = purple_value_new(PURPLE_TYPE_INT);
	purple_value_set_int(priority_value, 1);
	type = purple_status_type_new_with_attrs(PURPLE_STATUS_AVAILABLE,
			jabber_buddy_state_get_status_id(JABBER_BUDDY_STATE_ONLINE),
			NULL, TRUE, TRUE, FALSE,
			"priority", _("Priority"), priority_value,
			"message", _("Message"), purple_value_new(PURPLE_TYPE_STRING),
			"mood", _("Mood"), purple_value_new(PURPLE_TYPE_STRING),
			"moodtext", _("Mood Text"), purple_value_new(PURPLE_TYPE_STRING),
			"nick", _("Nickname"), purple_value_new(PURPLE_TYPE_STRING),
			"buzz", _("Allow Buzz"), purple_value_new(PURPLE_TYPE_BOOLEAN),
			NULL);
	types = g_list_append(types, type);

	priority_value = purple_value_new(PURPLE_TYPE_INT);
	purple_value_set_int(priority_value, 1);
	type = purple_status_type_new_with_attrs(PURPLE_STATUS_AVAILABLE,
			jabber_buddy_state_get_status_id(JABBER_BUDDY_STATE_CHAT),
			_("Chatty"), TRUE, TRUE, FALSE,
			"priority", _("Priority"), priority_value,
			"message", _("Message"), purple_value_new(PURPLE_TYPE_STRING),
			"mood", _("Mood"), purple_value_new(PURPLE_TYPE_STRING),
			"moodtext", _("Mood Text"), purple_value_new(PURPLE_TYPE_STRING),
			"nick", _("Nickname"), purple_value_new(PURPLE_TYPE_STRING),
			"buzz", _("Allow Buzz"), purple_value_new(PURPLE_TYPE_BOOLEAN),
			NULL);
	types = g_list_append(types, type);

	priority_value = purple_value_new(PURPLE_TYPE_INT);
	purple_value_set_int(priority_value, 0);
	type = purple_status_type_new_with_attrs(PURPLE_STATUS_AWAY,
			jabber_buddy_state_get_status_id(JABBER_BUDDY_STATE_AWAY),
			NULL, TRUE, TRUE, FALSE,
			"priority", _("Priority"), priority_value,
			"message", _("Message"), purple_value_new(PURPLE_TYPE_STRING),
			"mood", _("Mood"), purple_value_new(PURPLE_TYPE_STRING),
			"moodtext", _("Mood Text"), purple_value_new(PURPLE_TYPE_STRING),
			"nick", _("Nickname"), purple_value_new(PURPLE_TYPE_STRING),
			"buzz", _("Allow Buzz"), purple_value_new(PURPLE_TYPE_BOOLEAN),
			NULL);
	types = g_list_append(types, type);

	priority_value = purple_value_new(PURPLE_TYPE_INT);
	purple_value_set_int(priority_value, 0);
	type = purple_status_type_new_with_attrs(PURPLE_STATUS_EXTENDED_AWAY,
			jabber_buddy_state_get_status_id(JABBER_BUDDY_STATE_XA),
			NULL, TRUE, TRUE, FALSE,
			"priority", _("Priority"), priority_value,
			"message", _("Message"), purple_value_new(PURPLE_TYPE_STRING),
			"mood", _("Mood"), purple_value_new(PURPLE_TYPE_STRING),
			"moodtext", _("Mood Text"), purple_value_new(PURPLE_TYPE_STRING),
			"nick", _("Nickname"), purple_value_new(PURPLE_TYPE_STRING),
			"buzz", _("Allow Buzz"), purple_value_new(PURPLE_TYPE_BOOLEAN),
			NULL);
	types = g_list_append(types, type);

	priority_value = purple_value_new(PURPLE_TYPE_INT);
	purple_value_set_int(priority_value, 0);
	type = purple_status_type_new_with_attrs(PURPLE_STATUS_UNAVAILABLE,
			jabber_buddy_state_get_status_id(JABBER_BUDDY_STATE_DND),
			_("Do Not Disturb"), TRUE, TRUE, FALSE,
			"priority", _("Priority"), priority_value,
			"message", _("Message"), purple_value_new(PURPLE_TYPE_STRING),
			"mood", _("Mood"), purple_value_new(PURPLE_TYPE_STRING),
			"moodtext", _("Mood Text"), purple_value_new(PURPLE_TYPE_STRING),
			"nick", _("Nickname"), purple_value_new(PURPLE_TYPE_STRING),
			"buzz", _("Allow Buzz"), purple_value_new(PURPLE_TYPE_BOOLEAN),
			NULL);
	types = g_list_append(types, type);

	/*
	if(js->protocol_version == JABBER_PROTO_0_9)
		m = g_list_append(m, _("Invisible"));
	*/

	type = purple_status_type_new_with_attrs(PURPLE_STATUS_OFFLINE,
			jabber_buddy_state_get_status_id(JABBER_BUDDY_STATE_UNAVAILABLE),
			NULL, FALSE, TRUE, FALSE,
			"message", _("Message"), purple_value_new(PURPLE_TYPE_STRING),
			NULL);
	types = g_list_append(types, type);

	type = purple_status_type_new_with_attrs(PURPLE_STATUS_TUNE,
			"tune", NULL, FALSE, TRUE, TRUE,
			PURPLE_TUNE_ARTIST, _("Tune Artist"), purple_value_new(PURPLE_TYPE_STRING),
			PURPLE_TUNE_TITLE, _("Tune Title"), purple_value_new(PURPLE_TYPE_STRING),
			PURPLE_TUNE_ALBUM, _("Tune Album"), purple_value_new(PURPLE_TYPE_STRING),
			PURPLE_TUNE_GENRE, _("Tune Genre"), purple_value_new(PURPLE_TYPE_STRING),
			PURPLE_TUNE_COMMENT, _("Tune Comment"), purple_value_new(PURPLE_TYPE_STRING),
			PURPLE_TUNE_TRACK, _("Tune Track"), purple_value_new(PURPLE_TYPE_STRING),
			PURPLE_TUNE_TIME, _("Tune Time"), purple_value_new(PURPLE_TYPE_INT),
			PURPLE_TUNE_YEAR, _("Tune Year"), purple_value_new(PURPLE_TYPE_INT),
			PURPLE_TUNE_URL, _("Tune URL"), purple_value_new(PURPLE_TYPE_STRING),
			NULL);
	types = g_list_append(types, type);

	return types;
}

static void
jabber_password_change_result_cb(JabberStream *js, xmlnode *packet,
		gpointer data)
{
	const char *type;

	type = xmlnode_get_attrib(packet, "type");

	if(type && !strcmp(type, "result")) {
		purple_notify_info(js->gc, _("Password Changed"), _("Password Changed"),
				_("Your password has been changed."));

		purple_account_set_password(js->gc->account, (char *)data);
	} else {
		char *msg = jabber_parse_error(js, packet, NULL);

		purple_notify_error(js->gc, _("Error changing password"),
				_("Error changing password"), msg);
		g_free(msg);
	}

	g_free(data);
}

static void jabber_password_change_cb(JabberStream *js,
		PurpleRequestFields *fields)
{
	const char *p1, *p2;
	JabberIq *iq;
	xmlnode *query, *y;

	p1 = purple_request_fields_get_string(fields, "password1");
	p2 = purple_request_fields_get_string(fields, "password2");

	if(strcmp(p1, p2)) {
		purple_notify_error(js->gc, NULL, _("New passwords do not match."), NULL);
		return;
	}

	iq = jabber_iq_new_query(js, JABBER_IQ_SET, "jabber:iq:register");

	xmlnode_set_attrib(iq->node, "to", js->user->domain);

	query = xmlnode_get_child(iq->node, "query");

	y = xmlnode_new_child(query, "username");
	xmlnode_insert_data(y, js->user->node, -1);
	y = xmlnode_new_child(query, "password");
	xmlnode_insert_data(y, p1, -1);

	jabber_iq_set_callback(iq, jabber_password_change_result_cb, g_strdup(p1));

	jabber_iq_send(iq);
}

static void jabber_password_change(PurplePluginAction *action)
{

	PurpleConnection *gc = (PurpleConnection *) action->context;
	JabberStream *js = gc->proto_data;
	PurpleRequestFields *fields;
	PurpleRequestFieldGroup *group;
	PurpleRequestField *field;

	fields = purple_request_fields_new();
	group = purple_request_field_group_new(NULL);
	purple_request_fields_add_group(fields, group);

	field = purple_request_field_string_new("password1", _("Password"),
			"", FALSE);
	purple_request_field_string_set_masked(field, TRUE);
	purple_request_field_set_required(field, TRUE);
	purple_request_field_group_add_field(group, field);

	field = purple_request_field_string_new("password2", _("Password (again)"),
			"", FALSE);
	purple_request_field_string_set_masked(field, TRUE);
	purple_request_field_set_required(field, TRUE);
	purple_request_field_group_add_field(group, field);

	purple_request_fields(js->gc, _("Change XMPP Password"),
			_("Change XMPP Password"), _("Please enter your new password"),
			fields, _("OK"), G_CALLBACK(jabber_password_change_cb),
			_("Cancel"), NULL,
			purple_connection_get_account(gc), NULL, NULL,
			js);
}

GList *jabber_actions(PurplePlugin *plugin, gpointer context)
{
	PurpleConnection *gc = (PurpleConnection *) context;
	JabberStream *js = gc->proto_data;
	GList *m = NULL;
	PurplePluginAction *act;

	act = purple_plugin_action_new(_("Set User Info..."),
	                             jabber_setup_set_info);
	m = g_list_append(m, act);

	/* if (js->protocol_options & CHANGE_PASSWORD) { */
		act = purple_plugin_action_new(_("Change Password..."),
		                             jabber_password_change);
		m = g_list_append(m, act);
	/* } */

	act = purple_plugin_action_new(_("Search for Users..."),
	                             jabber_user_search_begin);
	m = g_list_append(m, act);

	purple_debug_info("jabber", "jabber_actions: have pep: %s\n", js->pep?"YES":"NO");

	if(js->pep)
		jabber_pep_init_actions(&m);
	
	if(js->commands)
		jabber_adhoc_init_server_commands(js, &m);

	return m;
}

PurpleChat *jabber_find_blist_chat(PurpleAccount *account, const char *name)
{
	PurpleBlistNode *gnode, *cnode;
	JabberID *jid;

	if(!(jid = jabber_id_new(name)))
		return NULL;

	for(gnode = purple_get_blist()->root; gnode; gnode = gnode->next) {
		for(cnode = gnode->child; cnode; cnode = cnode->next) {
			PurpleChat *chat = (PurpleChat*)cnode;
			const char *room, *server;
			if(!PURPLE_BLIST_NODE_IS_CHAT(cnode))
				continue;

			if(chat->account != account)
				continue;

			if(!(room = g_hash_table_lookup(chat->components, "room")))
				continue;
			if(!(server = g_hash_table_lookup(chat->components, "server")))
				continue;

			if(jid->node && jid->domain &&
					!g_utf8_collate(room, jid->node) && !g_utf8_collate(server, jid->domain)) {
				jabber_id_free(jid);
				return chat;
			}
		}
	}
	jabber_id_free(jid);
	return NULL;
}

void jabber_convo_closed(PurpleConnection *gc, const char *who)
{
	JabberStream *js = gc->proto_data;
	JabberID *jid;
	JabberBuddy *jb;
	JabberBuddyResource *jbr;
	
	if(!(jid = jabber_id_new(who)))
		return;

	if((jb = jabber_buddy_find(js, who, TRUE)) &&
			(jbr = jabber_buddy_find_resource(jb, jid->resource))) {
		if(jbr->thread_id) {
			g_free(jbr->thread_id);
			jbr->thread_id = NULL;
		}
		if(jbr->chat_states == JABBER_CHAT_STATES_SUPPORTED)
			jabber_message_conv_closed(js, who);
	}

	jabber_id_free(jid);
}


char *jabber_parse_error(JabberStream *js,
                         xmlnode *packet,
                         PurpleConnectionError *reason)
{
	xmlnode *error;
	const char *code = NULL, *text = NULL;
	const char *xmlns = xmlnode_get_namespace(packet);
	char *cdata = NULL;

#define SET_REASON(x) \
	if(reason != NULL) { *reason = x; }

	if((error = xmlnode_get_child(packet, "error"))) {
		cdata = xmlnode_get_data(error);
		code = xmlnode_get_attrib(error, "code");

		/* Stanza errors */
		if(xmlnode_get_child(error, "bad-request")) {
			text = _("Bad Request");
		} else if(xmlnode_get_child(error, "conflict")) {
			text = _("Conflict");
		} else if(xmlnode_get_child(error, "feature-not-implemented")) {
			text = _("Feature Not Implemented");
		} else if(xmlnode_get_child(error, "forbidden")) {
			text = _("Forbidden");
		} else if(xmlnode_get_child(error, "gone")) {
			text = _("Gone");
		} else if(xmlnode_get_child(error, "internal-server-error")) {
			text = _("Internal Server Error");
		} else if(xmlnode_get_child(error, "item-not-found")) {
			text = _("Item Not Found");
		} else if(xmlnode_get_child(error, "jid-malformed")) {
			text = _("Malformed XMPP ID");
		} else if(xmlnode_get_child(error, "not-acceptable")) {
			text = _("Not Acceptable");
		} else if(xmlnode_get_child(error, "not-allowed")) {
			text = _("Not Allowed");
		} else if(xmlnode_get_child(error, "not-authorized")) {
			text = _("Not Authorized");
		} else if(xmlnode_get_child(error, "payment-required")) {
			text = _("Payment Required");
		} else if(xmlnode_get_child(error, "recipient-unavailable")) {
			text = _("Recipient Unavailable");
		} else if(xmlnode_get_child(error, "redirect")) {
			/* XXX */
		} else if(xmlnode_get_child(error, "registration-required")) {
			text = _("Registration Required");
		} else if(xmlnode_get_child(error, "remote-server-not-found")) {
			text = _("Remote Server Not Found");
		} else if(xmlnode_get_child(error, "remote-server-timeout")) {
			text = _("Remote Server Timeout");
		} else if(xmlnode_get_child(error, "resource-constraint")) {
			text = _("Server Overloaded");
		} else if(xmlnode_get_child(error, "service-unavailable")) {
			text = _("Service Unavailable");
		} else if(xmlnode_get_child(error, "subscription-required")) {
			text = _("Subscription Required");
		} else if(xmlnode_get_child(error, "unexpected-request")) {
			text = _("Unexpected Request");
		} else if(xmlnode_get_child(error, "undefined-condition")) {
			text = _("Unknown Error");
		}
	} else if(xmlns && !strcmp(xmlns, "urn:ietf:params:xml:ns:xmpp-sasl")) {
		/* Most common reason can be the default */
		SET_REASON(PURPLE_CONNECTION_ERROR_NETWORK_ERROR);
		if(xmlnode_get_child(packet, "aborted")) {
			text = _("Authorization Aborted");
		} else if(xmlnode_get_child(packet, "incorrect-encoding")) {
			text = _("Incorrect encoding in authorization");
		} else if(xmlnode_get_child(packet, "invalid-authzid")) {
			text = _("Invalid authzid");
		} else if(xmlnode_get_child(packet, "invalid-mechanism")) {
			text = _("Invalid Authorization Mechanism");
		} else if(xmlnode_get_child(packet, "mechanism-too-weak")) {
			SET_REASON(PURPLE_CONNECTION_ERROR_AUTHENTICATION_IMPOSSIBLE);
			text = _("Authorization mechanism too weak");
		} else if(xmlnode_get_child(packet, "not-authorized")) {
			SET_REASON(PURPLE_CONNECTION_ERROR_AUTHENTICATION_FAILED);
			/* Clear the pasword if it isn't being saved */
			if (!purple_account_get_remember_password(js->gc->account))
				purple_account_set_password(js->gc->account, NULL);
			text = _("Not Authorized");
		} else if(xmlnode_get_child(packet, "temporary-auth-failure")) {
			text = _("Temporary Authentication Failure");
		} else {
			SET_REASON(PURPLE_CONNECTION_ERROR_AUTHENTICATION_FAILED);
			text = _("Authentication Failure");
		}
	} else if(!strcmp(packet->name, "stream:error") ||
			 (!strcmp(packet->name, "error") && xmlns &&
				!strcmp(xmlns, "http://etherx.jabber.org/streams"))) {
		/* Most common reason as default: */
		SET_REASON(PURPLE_CONNECTION_ERROR_NETWORK_ERROR);
		if(xmlnode_get_child(packet, "bad-format")) {
			text = _("Bad Format");
		} else if(xmlnode_get_child(packet, "bad-namespace-prefix")) {
			text = _("Bad Namespace Prefix");
		} else if(xmlnode_get_child(packet, "conflict")) {
			SET_REASON(PURPLE_CONNECTION_ERROR_NAME_IN_USE);
			text = _("Resource Conflict");
		} else if(xmlnode_get_child(packet, "connection-timeout")) {
			text = _("Connection Timeout");
		} else if(xmlnode_get_child(packet, "host-gone")) {
			text = _("Host Gone");
		} else if(xmlnode_get_child(packet, "host-unknown")) {
			text = _("Host Unknown");
		} else if(xmlnode_get_child(packet, "improper-addressing")) {
			text = _("Improper Addressing");
		} else if(xmlnode_get_child(packet, "internal-server-error")) {
			text = _("Internal Server Error");
		} else if(xmlnode_get_child(packet, "invalid-id")) {
			text = _("Invalid ID");
		} else if(xmlnode_get_child(packet, "invalid-namespace")) {
			text = _("Invalid Namespace");
		} else if(xmlnode_get_child(packet, "invalid-xml")) {
			text = _("Invalid XML");
		} else if(xmlnode_get_child(packet, "nonmatching-hosts")) {
			text = _("Non-matching Hosts");
		} else if(xmlnode_get_child(packet, "not-authorized")) {
			text = _("Not Authorized");
		} else if(xmlnode_get_child(packet, "policy-violation")) {
			text = _("Policy Violation");
		} else if(xmlnode_get_child(packet, "remote-connection-failed")) {
			text = _("Remote Connection Failed");
		} else if(xmlnode_get_child(packet, "resource-constraint")) {
			text = _("Resource Constraint");
		} else if(xmlnode_get_child(packet, "restricted-xml")) {
			text = _("Restricted XML");
		} else if(xmlnode_get_child(packet, "see-other-host")) {
			text = _("See Other Host");
		} else if(xmlnode_get_child(packet, "system-shutdown")) {
			text = _("System Shutdown");
		} else if(xmlnode_get_child(packet, "undefined-condition")) {
			text = _("Undefined Condition");
		} else if(xmlnode_get_child(packet, "unsupported-encoding")) {
			text = _("Unsupported Encoding");
		} else if(xmlnode_get_child(packet, "unsupported-stanza-type")) {
			text = _("Unsupported Stanza Type");
		} else if(xmlnode_get_child(packet, "unsupported-version")) {
			text = _("Unsupported Version");
		} else if(xmlnode_get_child(packet, "xml-not-well-formed")) {
			text = _("XML Not Well Formed");
		} else {
			text = _("Stream Error");
		}
	}

#undef SET_REASON

	if(text || cdata) {
		char *ret = g_strdup_printf("%s%s%s", code ? code : "",
				code ? ": " : "", text ? text : cdata);
		g_free(cdata);
		return ret;
	} else {
		return NULL;
	}
}

static PurpleCmdRet jabber_cmd_chat_config(PurpleConversation *conv,
		const char *cmd, char **args, char **error, void *data)
{
	JabberChat *chat = jabber_chat_find_by_conv(conv);

	if (!chat)
		return PURPLE_CMD_RET_FAILED;

	jabber_chat_request_room_configure(chat);
	return PURPLE_CMD_RET_OK;
}

static PurpleCmdRet jabber_cmd_chat_register(PurpleConversation *conv,
		const char *cmd, char **args, char **error, void *data)
{
	JabberChat *chat = jabber_chat_find_by_conv(conv);

	if (!chat)
		return PURPLE_CMD_RET_FAILED;

	jabber_chat_register(chat);
	return PURPLE_CMD_RET_OK;
}

static PurpleCmdRet jabber_cmd_chat_topic(PurpleConversation *conv,
		const char *cmd, char **args, char **error, void *data)
{
	JabberChat *chat = jabber_chat_find_by_conv(conv);

	if (!chat)
		return PURPLE_CMD_RET_FAILED;

	jabber_chat_change_topic(chat, args ? args[0] : NULL);
	return PURPLE_CMD_RET_OK;
}

static PurpleCmdRet jabber_cmd_chat_nick(PurpleConversation *conv,
		const char *cmd, char **args, char **error, void *data)
{
	JabberChat *chat = jabber_chat_find_by_conv(conv);

	if(!chat || !args || !args[0])
		return PURPLE_CMD_RET_FAILED;

	jabber_chat_change_nick(chat, args[0]);
	return PURPLE_CMD_RET_OK;
}

static PurpleCmdRet jabber_cmd_chat_part(PurpleConversation *conv,
		const char *cmd, char **args, char **error, void *data)
{
	JabberChat *chat = jabber_chat_find_by_conv(conv);

	if (!chat)
		return PURPLE_CMD_RET_FAILED;

	jabber_chat_part(chat, args ? args[0] : NULL);
	return PURPLE_CMD_RET_OK;
}

static PurpleCmdRet jabber_cmd_chat_ban(PurpleConversation *conv,
		const char *cmd, char **args, char **error, void *data)
{
	JabberChat *chat = jabber_chat_find_by_conv(conv);

	if(!chat || !args || !args[0])
		return PURPLE_CMD_RET_FAILED;

	if(!jabber_chat_ban_user(chat, args[0], args[1])) {
		*error = g_strdup_printf(_("Unable to ban user %s"), args[0]);
		return PURPLE_CMD_RET_FAILED;
	}

	return PURPLE_CMD_RET_OK;
}

static PurpleCmdRet jabber_cmd_chat_affiliate(PurpleConversation *conv,
		const char *cmd, char **args, char **error, void *data)
{
	JabberChat *chat = jabber_chat_find_by_conv(conv);

	if (!chat || !args || !args[0] || !args[1])
		return PURPLE_CMD_RET_FAILED;

	if (strcmp(args[1], "owner") != 0 && 
	    strcmp(args[1], "admin") != 0 &&
	    strcmp(args[1], "member") != 0 &&
	    strcmp(args[1], "outcast") != 0 &&
	    strcmp(args[1], "none") != 0) {
		*error = g_strdup_printf(_("Unknown affiliation: \"%s\""), args[1]);
		return PURPLE_CMD_RET_FAILED;
	}

	if (!jabber_chat_affiliate_user(chat, args[0], args[1])) {
		*error = g_strdup_printf(_("Unable to affiliate user %s as \"%s\""), args[0], args[1]);
		return PURPLE_CMD_RET_FAILED;
	}

	return PURPLE_CMD_RET_OK;
}

static PurpleCmdRet jabber_cmd_chat_role(PurpleConversation *conv,
		const char *cmd, char **args, char **error, void *data)
{
	JabberChat *chat = jabber_chat_find_by_conv(conv);

	if (!chat || !args || !args[0] || !args[1])
		return PURPLE_CMD_RET_FAILED;

	if (strcmp(args[1], "moderator") != 0 &&
	    strcmp(args[1], "participant") != 0 &&
	    strcmp(args[1], "visitor") != 0 &&
	    strcmp(args[1], "none") != 0) {
		*error = g_strdup_printf(_("Unknown role: \"%s\""), args[1]);
		return PURPLE_CMD_RET_FAILED;
	}

	if (!jabber_chat_role_user(chat, args[0], args[1])) {
		*error = g_strdup_printf(_("Unable to set role \"%s\" for user: %s"),
		                         args[1], args[0]);
		return PURPLE_CMD_RET_FAILED;
	}

	return PURPLE_CMD_RET_OK;
}

static PurpleCmdRet jabber_cmd_chat_invite(PurpleConversation *conv,
		const char *cmd, char **args, char **error, void *data)
{
	if(!args || !args[0])
		return PURPLE_CMD_RET_FAILED;

	jabber_chat_invite(purple_conversation_get_gc(conv),
			purple_conv_chat_get_id(PURPLE_CONV_CHAT(conv)), args[1] ? args[1] : "",
			args[0]);

	return PURPLE_CMD_RET_OK;
}

static PurpleCmdRet jabber_cmd_chat_join(PurpleConversation *conv,
		const char *cmd, char **args, char **error, void *data)
{
	JabberChat *chat = jabber_chat_find_by_conv(conv);
	GHashTable *components;

	if(!chat || !args || !args[0])
		return PURPLE_CMD_RET_FAILED;

	components = g_hash_table_new_full(g_str_hash, g_str_equal, NULL, NULL);

	g_hash_table_replace(components, "room", args[0]);
	g_hash_table_replace(components, "server", chat->server);
	g_hash_table_replace(components, "handle", chat->handle);
	if(args[1])
		g_hash_table_replace(components, "password", args[1]);

	jabber_chat_join(purple_conversation_get_gc(conv), components);

	g_hash_table_destroy(components);
	return PURPLE_CMD_RET_OK;
}

static PurpleCmdRet jabber_cmd_chat_kick(PurpleConversation *conv,
		const char *cmd, char **args, char **error, void *data)
{
	JabberChat *chat = jabber_chat_find_by_conv(conv);

	if(!chat || !args || !args[0])
		return PURPLE_CMD_RET_FAILED;

	if(!jabber_chat_kick_user(chat, args[0], args[1])) {
		*error = g_strdup_printf(_("Unable to kick user %s"), args[0]);
		return PURPLE_CMD_RET_FAILED;
	}

	return PURPLE_CMD_RET_OK;
}

static PurpleCmdRet jabber_cmd_chat_msg(PurpleConversation *conv,
		const char *cmd, char **args, char **error, void *data)
{
	JabberChat *chat = jabber_chat_find_by_conv(conv);
	char *who;

	if (!chat)
		return PURPLE_CMD_RET_FAILED;

	who = g_strdup_printf("%s@%s/%s", chat->room, chat->server, args[0]);

	jabber_message_send_im(purple_conversation_get_gc(conv), who, args[1], 0);

	g_free(who);
	return PURPLE_CMD_RET_OK;
}

static PurpleCmdRet jabber_cmd_ping(PurpleConversation *conv,
		const char *cmd, char **args, char **error, void *data)
{
	if(!args || !args[0])
		return PURPLE_CMD_RET_FAILED;

	if(!jabber_ping_jid(conv, args[0])) {
		*error = g_strdup_printf(_("Unable to ping user %s"), args[0]);
		return PURPLE_CMD_RET_FAILED;
	}

	return PURPLE_CMD_RET_OK;
}

static gboolean _jabber_send_buzz(JabberStream *js, const char *username, char **error) {

	JabberBuddy *jb;
	JabberBuddyResource *jbr;

	if(!username)
		return FALSE;

	jb = jabber_buddy_find(js, username, FALSE);
	if(!jb) {
		*error = g_strdup_printf(_("Unable to buzz, because there is nothing known about user %s."), username);
		return FALSE;
	}

	jbr = jabber_buddy_find_resource(jb, NULL);
	if(!jbr) {
		*error = g_strdup_printf(_("Unable to buzz, because user %s might be offline."), username);
		return FALSE;
	}

	/* Is this message sufficiently useful to not just fold it in with the tail error condition below? */
	if(!jbr->caps.info) {
		*error = g_strdup_printf(_("Unable to buzz, because there is nothing known about user %s."), username);
		return FALSE;
	}

	if (jabber_resource_has_capability(jbr, "http://www.xmpp.org/extensions/xep-0224.html#ns")) {
		xmlnode *buzz, *msg = xmlnode_new("message");
		gchar *to;

		to = g_strdup_printf("%s/%s", username, jbr->name);
		xmlnode_set_attrib(msg, "to", to);
		g_free(to);

		/* avoid offline storage */
		xmlnode_set_attrib(msg, "type", "headline");

		buzz = xmlnode_new_child(msg, "attention");
		xmlnode_set_namespace(buzz, "http://www.xmpp.org/extensions/xep-0224.html#ns");

		jabber_send(js, msg);
		xmlnode_free(msg);

		return TRUE;
	}

	*error = g_strdup_printf(_("Unable to buzz, because the user %s does not support it."), username);
	return FALSE;
}

static PurpleCmdRet jabber_cmd_buzz(PurpleConversation *conv,
		const char *cmd, char **args, char **error, void *data)
{
	JabberStream *js = conv->account->gc->proto_data;

	if(!args || !args[0])
		return PURPLE_CMD_RET_FAILED;

	return _jabber_send_buzz(js, args[0], error)  ? PURPLE_CMD_RET_OK : PURPLE_CMD_RET_FAILED;
}

GList *jabber_attention_types(PurpleAccount *account)
{
	static GList *types = NULL;

	if (!types) {
		types = g_list_append(types, purple_attention_type_new("Buzz", _("Buzz"),
				_("%s has buzzed you!"), _("Buzzing %s...")));
	}

	return types;
}

gboolean jabber_send_attention(PurpleConnection *gc, const char *username, guint code)
{
	JabberStream *js = gc->proto_data;
	gchar *error = NULL;

	if (!_jabber_send_buzz(js, username, &error)) {
		purple_debug_error("jabber", "jabber_send_attention: jabber_cmd_buzz failed with error: %s\n", error ? error : "(NULL)");
		g_free(error);
		return FALSE;
	}

	return TRUE;
}


gboolean jabber_offline_message(const PurpleBuddy *buddy)
{
	return TRUE;
}

void jabber_register_commands(void)
{
	purple_cmd_register("config", "", PURPLE_CMD_P_PRPL,
	                  PURPLE_CMD_FLAG_CHAT | PURPLE_CMD_FLAG_PRPL_ONLY,
	                  "prpl-jabber", jabber_cmd_chat_config,
	                  _("config:  Configure a chat room."), NULL);
	purple_cmd_register("configure", "", PURPLE_CMD_P_PRPL,
	                  PURPLE_CMD_FLAG_CHAT | PURPLE_CMD_FLAG_PRPL_ONLY,
	                  "prpl-jabber", jabber_cmd_chat_config,
	                  _("configure:  Configure a chat room."), NULL);
	purple_cmd_register("nick", "s", PURPLE_CMD_P_PRPL,
	                  PURPLE_CMD_FLAG_CHAT | PURPLE_CMD_FLAG_PRPL_ONLY,
	                  "prpl-jabber", jabber_cmd_chat_nick,
	                  _("nick &lt;new nickname&gt;:  Change your nickname."),
	                  NULL);
	purple_cmd_register("part", "s", PURPLE_CMD_P_PRPL,
	                  PURPLE_CMD_FLAG_CHAT | PURPLE_CMD_FLAG_PRPL_ONLY |
	                  PURPLE_CMD_FLAG_ALLOW_WRONG_ARGS, "prpl-jabber",
	                  jabber_cmd_chat_part, _("part [room]:  Leave the room."),
	                  NULL);
	purple_cmd_register("register", "", PURPLE_CMD_P_PRPL,
	                  PURPLE_CMD_FLAG_CHAT | PURPLE_CMD_FLAG_PRPL_ONLY,
	                  "prpl-jabber", jabber_cmd_chat_register,
	                  _("register:  Register with a chat room."), NULL);
	/* XXX: there needs to be a core /topic cmd, methinks */
	purple_cmd_register("topic", "s", PURPLE_CMD_P_PRPL,
	                  PURPLE_CMD_FLAG_CHAT | PURPLE_CMD_FLAG_PRPL_ONLY |
	                  PURPLE_CMD_FLAG_ALLOW_WRONG_ARGS, "prpl-jabber",
	                  jabber_cmd_chat_topic,
	                  _("topic [new topic]:  View or change the topic."),
	                  NULL);
	purple_cmd_register("ban", "ws", PURPLE_CMD_P_PRPL,
	                  PURPLE_CMD_FLAG_CHAT | PURPLE_CMD_FLAG_PRPL_ONLY |
	                  PURPLE_CMD_FLAG_ALLOW_WRONG_ARGS, "prpl-jabber",
	                  jabber_cmd_chat_ban,
	                  _("ban &lt;user&gt; [reason]:  Ban a user from the room."),
	                  NULL);
	purple_cmd_register("affiliate", "ws", PURPLE_CMD_P_PRPL,
	                  PURPLE_CMD_FLAG_CHAT | PURPLE_CMD_FLAG_PRPL_ONLY |
	                  PURPLE_CMD_FLAG_ALLOW_WRONG_ARGS, "prpl-jabber",
	                  jabber_cmd_chat_affiliate,
	                  _("affiliate &lt;user&gt; &lt;owner|admin|member|outcast|none&gt;: Set a user's affiliation with the room."),
	                  NULL);
	purple_cmd_register("role", "ws", PURPLE_CMD_P_PRPL,
	                  PURPLE_CMD_FLAG_CHAT | PURPLE_CMD_FLAG_PRPL_ONLY |
	                  PURPLE_CMD_FLAG_ALLOW_WRONG_ARGS, "prpl-jabber",
	                  jabber_cmd_chat_role,
	                  _("role &lt;user&gt; &lt;moderator|participant|visitor|none&gt;: Set a user's role in the room."),
	                  NULL);
	purple_cmd_register("invite", "ws", PURPLE_CMD_P_PRPL,
	                  PURPLE_CMD_FLAG_CHAT | PURPLE_CMD_FLAG_PRPL_ONLY |
	                  PURPLE_CMD_FLAG_ALLOW_WRONG_ARGS, "prpl-jabber",
	                  jabber_cmd_chat_invite,
	                  _("invite &lt;user&gt; [message]:  Invite a user to the room."),
	                  NULL);
	purple_cmd_register("join", "ws", PURPLE_CMD_P_PRPL,
	                  PURPLE_CMD_FLAG_CHAT | PURPLE_CMD_FLAG_PRPL_ONLY |
	                  PURPLE_CMD_FLAG_ALLOW_WRONG_ARGS, "prpl-jabber",
	                  jabber_cmd_chat_join,
	                  _("join: &lt;room&gt; [password]:  Join a chat on this server."),
	                  NULL);
	purple_cmd_register("kick", "ws", PURPLE_CMD_P_PRPL,
	                  PURPLE_CMD_FLAG_CHAT | PURPLE_CMD_FLAG_PRPL_ONLY |
	                  PURPLE_CMD_FLAG_ALLOW_WRONG_ARGS, "prpl-jabber",
	                  jabber_cmd_chat_kick,
	                  _("kick &lt;user&gt; [reason]:  Kick a user from the room."),
	                  NULL);
	purple_cmd_register("msg", "ws", PURPLE_CMD_P_PRPL,
	                  PURPLE_CMD_FLAG_CHAT | PURPLE_CMD_FLAG_PRPL_ONLY,
	                  "prpl-jabber", jabber_cmd_chat_msg,
	                  _("msg &lt;user&gt; &lt;message&gt;:  Send a private message to another user."),
	                  NULL);
	purple_cmd_register("ping", "w", PURPLE_CMD_P_PRPL,
					  PURPLE_CMD_FLAG_CHAT | PURPLE_CMD_FLAG_IM |
					  PURPLE_CMD_FLAG_PRPL_ONLY,
					  "prpl-jabber", jabber_cmd_ping,
					  _("ping &lt;jid&gt;:	Ping a user/component/server."),
					  NULL);
	purple_cmd_register("buzz", "s", PURPLE_CMD_P_PRPL,
					  PURPLE_CMD_FLAG_IM | PURPLE_CMD_FLAG_PRPL_ONLY,
					  "prpl-jabber", jabber_cmd_buzz,
					  _("buzz: Buzz a user to get their attention"), NULL);
}

/* IPC functions */

/**
 * IPC function for determining if a contact supports a certain feature.
 *
 * @param account   The PurpleAccount
 * @param jid       The full JID of the contact.
 * @param feature   The feature's namespace.
 *
 * @return TRUE if supports feature; else FALSE.
 */
static gboolean
jabber_ipc_contact_has_feature(PurpleAccount *account, const gchar *jid,
                               const gchar *feature)
{
	PurpleConnection *gc = purple_account_get_connection(account);
	JabberStream *js;
	JabberBuddy *jb;
	JabberBuddyResource *jbr;
	gchar *resource;

	if (!purple_account_is_connected(account))
		return FALSE;
	js = gc->proto_data;

	if (!(resource = jabber_get_resource(jid)) || 
	    !(jb = jabber_buddy_find(js, jid, FALSE)) ||
	    !(jbr = jabber_buddy_find_resource(jb, resource))) {
		g_free(resource);
		return FALSE;
	}

	g_free(resource);

	return jabber_resource_has_capability(jbr, feature);
}

static void
jabber_ipc_add_feature(const gchar *feature)
{
	if (!feature)
		return;
	jabber_add_feature(feature, 0);

	/* send presence with new caps info for all connected accounts */
	jabber_caps_broadcast_change();
}

void
jabber_init_plugin(PurplePlugin *plugin)
{
	my_protocol = plugin;

	jabber_add_identity("client", "pc", NULL, PACKAGE);

	/* initialize jabber_features list */
	jabber_add_feature("jabber:iq:last", 0);
	jabber_add_feature("jabber:iq:oob", 0);
	jabber_add_feature("jabber:iq:time", 0);
	jabber_add_feature("xmpp:urn:time", 0);
	jabber_add_feature("jabber:iq:version", 0);
	jabber_add_feature("jabber:x:conference", 0);
	jabber_add_feature("http://jabber.org/protocol/bytestreams", 0);
	jabber_add_feature("http://jabber.org/protocol/disco#info", 0);
	jabber_add_feature("http://jabber.org/protocol/disco#items", 0);
#if 0
	jabber_add_feature("http://jabber.org/protocol/ibb", 0);
#endif
	jabber_add_feature("http://jabber.org/protocol/muc", 0);
	jabber_add_feature("http://jabber.org/protocol/muc#user", 0);
	jabber_add_feature("http://jabber.org/protocol/si", 0);
	jabber_add_feature("http://jabber.org/protocol/si/profile/file-transfer", 0);
	jabber_add_feature("http://jabber.org/protocol/xhtml-im", 0);
	jabber_add_feature("urn:xmpp:ping", 0);
	
	/* IPC functions */
	purple_plugin_ipc_register(plugin, "contact_has_feature", PURPLE_CALLBACK(jabber_ipc_contact_has_feature),
							 purple_marshal_BOOLEAN__POINTER_POINTER_POINTER,
							 purple_value_new(PURPLE_TYPE_BOOLEAN), 3,
							 purple_value_new(PURPLE_TYPE_SUBTYPE, PURPLE_SUBTYPE_ACCOUNT),
							 purple_value_new(PURPLE_TYPE_STRING),
							 purple_value_new(PURPLE_TYPE_STRING));
	purple_plugin_ipc_register(plugin, "add_feature", PURPLE_CALLBACK(jabber_ipc_add_feature),
							 purple_marshal_VOID__POINTER,
							 NULL, 1,
							 purple_value_new(PURPLE_TYPE_STRING));
}

void
jabber_uninit_plugin(void)
{
	jabber_features_destroy();
	jabber_identities_destroy();
}<|MERGE_RESOLUTION|>--- conflicted
+++ resolved
@@ -1545,7 +1545,6 @@
 	js->idle = idle ? time(NULL) - idle : idle;
 }
 
-<<<<<<< HEAD
 static void jabber_blocklist_parse(JabberStream *js, xmlnode *packet, gpointer data)
 {
 	xmlnode *blocklist, *item;
@@ -1646,10 +1645,7 @@
 	jabber_iq_send(iq);
 }
 
-void jabber_add_feature(const char *shortname, const char *namespace, JabberFeatureEnabled cb) {
-=======
 void jabber_add_feature(const char *namespace, JabberFeatureEnabled cb) {
->>>>>>> 310d8534
 	JabberFeature *feat;
 
 	g_return_if_fail(namespace != NULL);
