--- conflicted
+++ resolved
@@ -234,12 +234,7 @@
 	 */
 	{
 		const gchar *connection_security = purple_account_get_string(account, "connection_security", JABBER_DEFAULT_REQUIRE_TLS);
-<<<<<<< HEAD
-		if (!g_str_equal(connection_security, "none")) {
-=======
-		if (!purple_strequal(connection_security, "none") &&
-				purple_ssl_is_supported()) {
->>>>>>> 2f50dafa
+		if (!purple_strequal(connection_security, "none")) {
 			jabber_send_raw(js,
 					"<starttls xmlns='urn:ietf:params:xml:ns:xmpp-tls'/>", -1);
 			return TRUE;
@@ -260,13 +255,8 @@
 		return TRUE;
 	}
 
-<<<<<<< HEAD
-	if (g_str_equal("require_tls", purple_account_get_string(account, "connection_security", JABBER_DEFAULT_REQUIRE_TLS))) {
+	if (purple_strequal("require_tls", purple_account_get_string(account, "connection_security", JABBER_DEFAULT_REQUIRE_TLS))) {
 		purple_connection_error(js->gc,
-=======
-	if (purple_strequal("require_tls", purple_account_get_string(account, "connection_security", JABBER_DEFAULT_REQUIRE_TLS))) {
-		purple_connection_error_reason(js->gc,
->>>>>>> 2f50dafa
 				PURPLE_CONNECTION_ERROR_NO_SSL_SUPPORT,
 				_("You require encryption, but no TLS/SSL support was found."));
 		return TRUE;
@@ -287,13 +277,8 @@
 			jabber_stream_set_state(js, JABBER_STREAM_INITIALIZING_ENCRYPTION);
 			return;
 		}
-<<<<<<< HEAD
-	} else if (g_str_equal(connection_security, "require_tls") && !jabber_stream_is_ssl(js)) {
+	} else if (purple_strequal(connection_security, "require_tls") && !jabber_stream_is_ssl(js)) {
 		purple_connection_error(js->gc,
-=======
-	} else if (purple_strequal(connection_security, "require_tls") && !jabber_stream_is_ssl(js)) {
-		purple_connection_error_reason(js->gc,
->>>>>>> 2f50dafa
 			 PURPLE_CONNECTION_ERROR_ENCRYPTION_ERROR,
 			_("You require encryption, but it is not available on this server."));
 		return;
@@ -623,19 +608,11 @@
 		return;
 
 	if (js->bosh)
-<<<<<<< HEAD
-		if (g_str_equal((*packet)->name, "message") ||
-				g_str_equal((*packet)->name, "iq") ||
-				g_str_equal((*packet)->name, "presence"))
-			purple_xmlnode_set_namespace(*packet, NS_XMPP_CLIENT);
-	txt = purple_xmlnode_to_str(*packet, &len);
-=======
 		if (purple_strequal((*packet)->name, "message") ||
 				purple_strequal((*packet)->name, "iq") ||
 				purple_strequal((*packet)->name, "presence"))
-			xmlnode_set_namespace(*packet, NS_XMPP_CLIENT);
-	txt = xmlnode_to_str(*packet, &len);
->>>>>>> 2f50dafa
+			purple_xmlnode_set_namespace(*packet, NS_XMPP_CLIENT);
+	txt = purple_xmlnode_to_str(*packet, &len);
 	jabber_send_raw(js, txt, len);
 	g_free(txt);
 }
@@ -823,16 +800,6 @@
 				break;
 			}
 
-<<<<<<< HEAD
-=======
-	while (responses) {
-		PurpleTxtResponse *resp = responses->data;
-		gchar **token;
-		token = g_strsplit(purple_txt_response_get_content(resp), "=", 2);
-		if (purple_strequal(token[0], "_xmpp-client-xbosh")) {
-			purple_debug_info("jabber","Found alternative connection method using %s at %s.\n", token[0], token[1]);
-			js->bosh = jabber_bosh_connection_init(js, token[1]);
->>>>>>> 2f50dafa
 			g_strfreev(token);
 		}
 
@@ -1110,27 +1077,12 @@
 	js->certificate_CN = g_strdup(connect_server[0] ? connect_server : js->user->domain);
 
 	/* if they've got old-ssl mode going, we probably want to ignore SRV lookups */
-<<<<<<< HEAD
-	if (g_str_equal("old_ssl", purple_account_get_string(account, "connection_security", JABBER_DEFAULT_REQUIRE_TLS))) {
+	if (purple_strequal("old_ssl", purple_account_get_string(account, "connection_security", JABBER_DEFAULT_REQUIRE_TLS))) {
 		js->gsc = purple_ssl_connect(account, js->certificate_CN,
 				purple_account_get_int(account, "port", 5223),
 				jabber_login_callback_ssl, jabber_ssl_connect_failure, gc);
 		if (!js->gsc) {
 			purple_connection_error(gc,
-=======
-	if (purple_strequal("old_ssl", purple_account_get_string(account, "connection_security", JABBER_DEFAULT_REQUIRE_TLS))) {
-		if(purple_ssl_is_supported()) {
-			js->gsc = purple_ssl_connect(account, js->certificate_CN,
-					purple_account_get_int(account, "port", 5223),
-					jabber_login_callback_ssl, jabber_ssl_connect_failure, gc);
-			if (!js->gsc) {
-				purple_connection_error_reason(gc,
-					PURPLE_CONNECTION_ERROR_NO_SSL_SUPPORT,
-					_("Unable to establish SSL connection"));
-			}
-		} else {
-			purple_connection_error_reason(gc,
->>>>>>> 2f50dafa
 				PURPLE_CONNECTION_ERROR_NO_SSL_SUPPORT,
 				_("Unable to establish SSL connection"));
 		}
@@ -1170,17 +1122,11 @@
 	if (js == NULL)
 		return;
 
-<<<<<<< HEAD
 	/* replace old default proxies with the new default: NULL
 	 * TODO: these can eventually be removed */
 	if (purple_strequal("proxy.jabber.org", purple_account_get_string(account, "ft_proxies", ""))
 			|| purple_strequal("proxy.eu.jabber.org", purple_account_get_string(account, "ft_proxies", "")))
 		purple_account_set_string(account, "ft_proxies", NULL);
-=======
-	/* TODO: Remove this at some point.  Added 2010-02-14 (v2.6.6) */
-	if (purple_strequal("proxy.jabber.org", purple_account_get_string(account, "ft_proxies", "")))
-		purple_account_set_string(account, "ft_proxies", JABBER_DEFAULT_FT_PROXIES);
->>>>>>> 2f50dafa
 
 	/*
 	 * Calculate the avatar hash for our current image so we know (when we
@@ -1350,25 +1296,14 @@
 
 				if (!ids[i])
 					continue;
-<<<<<<< HEAD
 				y = purple_xmlnode_new_child(query, ids[i]);
 				purple_xmlnode_insert_data(y, value, -1);
-				if(cbdata->js->registration && !strcmp(id, "username")) {
-					g_free(cbdata->js->user->node);
-					cbdata->js->user->node = g_strdup(value);
-				}
-				if(cbdata->js->registration && !strcmp(id, "password"))
-					purple_account_set_password(purple_connection_get_account(cbdata->js->gc), value, NULL, NULL);
-=======
-				y = xmlnode_new_child(query, ids[i]);
-				xmlnode_insert_data(y, value, -1);
 				if(cbdata->js->registration && purple_strequal(id, "username")) {
 					g_free(cbdata->js->user->node);
 					cbdata->js->user->node = g_strdup(value);
 				}
 				if(cbdata->js->registration && purple_strequal(id, "password"))
-					purple_account_set_password(cbdata->js->gc->account, value);
->>>>>>> 2f50dafa
+					purple_account_set_password(purple_connection_get_account(cbdata->js->gc), value, NULL, NULL);
 			}
 		}
 	}
@@ -2591,15 +2526,10 @@
 	p1 = purple_request_fields_get_string(fields, "password1");
 	p2 = purple_request_fields_get_string(fields, "password2");
 
-<<<<<<< HEAD
-	if(strcmp(p1, p2)) {
+	if(!purple_strequal(p1, p2)) {
 		purple_notify_error(js->gc, NULL,
 			_("New passwords do not match."), NULL,
 			purple_request_cpar_from_connection(js->gc));
-=======
-	if(!purple_strequal(p1, p2)) {
-		purple_notify_error(js->gc, NULL, _("New passwords do not match."), NULL);
->>>>>>> 2f50dafa
 		return;
 	}
 
@@ -3894,7 +3824,7 @@
 	} else { /* Otherwise find an active account for the protocol */
 		GList *l = purple_accounts_get_all();
 		while (l) {
-			if (!strcmp(protocol, purple_account_get_protocol_id(l->data))
+			if (purple_strequal(protocol, purple_account_get_protocol_id(l->data))
 					&& purple_account_is_connected(l->data)) {
 				acct = l->data;
 				break;
