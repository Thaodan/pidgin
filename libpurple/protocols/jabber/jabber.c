--- conflicted
+++ resolved
@@ -40,9 +40,9 @@
 #include "version.h"
 #include "xmlnode.h"
 
-#include "caps.h"
 #include "auth.h"
 #include "buddy.h"
+#include "caps.h"
 #include "chat.h"
 #include "data.h"
 #include "disco.h"
@@ -64,7 +64,6 @@
 #define JABBER_CONNECT_STEPS (js->gsc ? 9 : 5)
 
 static PurplePlugin *my_protocol = NULL;
-
 GList *jabber_features = NULL;
 GList *jabber_identities = NULL;
 
@@ -837,7 +836,7 @@
 
 	/* no old-ssl, so if they've specified a connect server, we'll use that, otherwise we'll
 	 * invoke the magic of SRV lookups, to figure out host and port */
-	if(connect_server[0]) { 
+	if(connect_server[0]) {
 		jabber_login_connect(js, js->user->domain, connect_server, purple_account_get_int(account, "port", 5222), TRUE);
 	} else {
 		js->srv_query_data = purple_srv_resolve("xmpp-client",
@@ -1679,13 +1678,8 @@
 	feat->is_enabled = cb;
 
 	/* try to remove just in case it already exists in the list */
-<<<<<<< HEAD
-	jabber_remove_feature(shortname);
-
-=======
 	jabber_remove_feature(namespace);
-	
->>>>>>> bbc758ad
+
 	jabber_features = g_list_append(jabber_features, feat);
 }
 
@@ -1695,10 +1689,6 @@
 		JabberFeature *feat = (JabberFeature*)feature->data;
 		if(!strcmp(feat->namespace, namespace)) {
 			g_free(feat->namespace);
-<<<<<<< HEAD
-
-=======
->>>>>>> bbc758ad
 			g_free(feature->data);
 			jabber_features = g_list_delete_link(jabber_features, feature);
 			break;
@@ -2599,14 +2589,11 @@
 
 	JabberBuddy *jb;
 	JabberBuddyResource *jbr;
-<<<<<<< HEAD
 	PurpleConnection *gc = js->gc;
 	PurpleBuddy *buddy =
 		purple_find_buddy(purple_connection_get_account(gc), username);
 	const gchar *alias =
 		buddy ? purple_buddy_get_contact_alias(buddy) : username;
-=======
->>>>>>> bbc758ad
 
 	if(!username)
 		return FALSE;
@@ -2619,7 +2606,6 @@
 	}
 
 	jbr = jabber_buddy_find_resource(jb, NULL);
-<<<<<<< HEAD
 	if (!jbr) {
 		*error = g_strdup_printf(_("Unable to buzz, because %s might be offline."),
 			alias);
@@ -2627,20 +2613,6 @@
 	}
 
 	if (jabber_resource_has_capability(jbr, XEP_0224_NAMESPACE)) {
-=======
-	if(!jbr) {
-		*error = g_strdup_printf(_("Unable to buzz, because user %s might be offline."), username);
-		return FALSE;
-	}
-
-	/* Is this message sufficiently useful to not just fold it in with the tail error condition below? */
-	if(!jbr->caps.info) {
-		*error = g_strdup_printf(_("Unable to buzz, because there is nothing known about user %s."), username);
-		return FALSE;
-	}
-
-	if (jabber_resource_has_capability(jbr, "http://www.xmpp.org/extensions/xep-0224.html#ns")) {
->>>>>>> bbc758ad
 		xmlnode *buzz, *msg = xmlnode_new("message");
 		gchar *to;
 
@@ -2652,23 +2624,16 @@
 		xmlnode_set_attrib(msg, "type", "headline");
 
 		buzz = xmlnode_new_child(msg, "attention");
-<<<<<<< HEAD
 		xmlnode_set_namespace(buzz, XEP_0224_NAMESPACE);
-=======
-		xmlnode_set_namespace(buzz, "http://www.xmpp.org/extensions/xep-0224.html#ns");
->>>>>>> bbc758ad
 
 		jabber_send(js, msg);
 		xmlnode_free(msg);
 
 		return TRUE;
-<<<<<<< HEAD
 	} else {
 		*error = g_strdup_printf(_("Unable to buzz, because %s does "
 			"not support it or do not wish to receive buzzes now."), alias);
 		return FALSE;
-=======
->>>>>>> bbc758ad
 	}
 }
 
