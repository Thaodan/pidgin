/*
 * purple - Jabber Protocol Plugin
 *
 * Copyright (C) 2003, Nathan Walp <faceprint@faceprint.com>
 *
 * This program is free software; you can redistribute it and/or modify
 * it under the terms of the GNU General Public License as published by
 * the Free Software Foundation; either version 2 of the License, or
 * (at your option) any later version.
 *
 * This program is distributed in the hope that it will be useful,
 * but WITHOUT ANY WARRANTY; without even the implied warranty of
 * MERCHANTABILITY or FITNESS FOR A PARTICULAR PURPOSE.  See the
 * GNU General Public License for more details.
 *
 * You should have received a copy of the GNU General Public License
 * along with this program; if not, write to the Free Software
 * Foundation, Inc., 51 Franklin Street, Fifth Floor, Boston, MA  02111-1301  USA
 *
 */
#include "internal.h"

#include "account.h"
#include "accountopt.h"
#include "blist.h"
#include "cmds.h"
#include "connection.h"
#include "conversation.h"
#include "debug.h"
#include "dnssrv.h"
#include "message.h"
#include "notify.h"
#include "pluginpref.h"
#include "proxy.h"
#include "prpl.h"
#include "request.h"
#include "server.h"
#include "util.h"
#include "version.h"
#include "xmlnode.h"

#include "caps.h"
#include "auth.h"
#include "buddy.h"
#include "chat.h"
#include "disco.h"
#include "google.h"
#include "iq.h"
#include "jutil.h"
#include "message.h"
#include "parser.h"
#include "presence.h"
#include "jabber.h"
#include "roster.h"
#include "ping.h"
#include "si.h"
#include "xdata.h"
#include "pep.h"
#include "adhoccommands.h"

#define JABBER_CONNECT_STEPS (js->gsc ? 9 : 5)

static PurplePlugin *my_protocol = NULL;

GList *jabber_features = NULL;
GList *jabber_identities = NULL;

GHashTable *jabber_contact_info = NULL;

static void jabber_unregister_account_cb(JabberStream *js);
static void try_srv_connect(JabberStream *js);

static void jabber_stream_init(JabberStream *js)
{
	char *open_stream;

	open_stream = g_strdup_printf("<stream:stream to='%s' "
				          "xmlns='jabber:client' "
						  "xmlns:stream='http://etherx.jabber.org/streams' "
						  "version='1.0'>",
						  js->user->domain);
	/* setup the parser fresh for each stream */
	jabber_parser_setup(js);
	jabber_send_raw(js, open_stream, -1);
	js->reinit = FALSE;
	g_free(open_stream);
}

static void
jabber_session_initialized_cb(JabberStream *js, xmlnode *packet, gpointer data)
{
	const char *type = xmlnode_get_attrib(packet, "type");
	if(type && !strcmp(type, "result")) {
		jabber_stream_set_state(js, JABBER_STREAM_CONNECTED);
		if(js->unregistration)
			jabber_unregister_account_cb(js);
	} else {
		purple_connection_error_reason (js->gc,
			PURPLE_CONNECTION_ERROR_NETWORK_ERROR,
			("Error initializing session"));
	}
}

static void jabber_session_init(JabberStream *js)
{
	JabberIq *iq = jabber_iq_new(js, JABBER_IQ_SET);
	xmlnode *session;

	jabber_iq_set_callback(iq, jabber_session_initialized_cb, NULL);

	session = xmlnode_new_child(iq->node, "session");
	xmlnode_set_namespace(session, "urn:ietf:params:xml:ns:xmpp-session");

	jabber_iq_send(iq);
}

static void jabber_bind_result_cb(JabberStream *js, xmlnode *packet,
		gpointer data)
{
	const char *type = xmlnode_get_attrib(packet, "type");
	xmlnode *bind;

	if(type && !strcmp(type, "result") &&
			(bind = xmlnode_get_child_with_namespace(packet, "bind", "urn:ietf:params:xml:ns:xmpp-bind"))) {
		xmlnode *jid;
		char *full_jid;
		if((jid = xmlnode_get_child(bind, "jid")) && (full_jid = xmlnode_get_data(jid))) {
			JabberBuddy *my_jb = NULL;
			jabber_id_free(js->user);
			if(!(js->user = jabber_id_new(full_jid))) {
				purple_connection_error_reason (js->gc,
					PURPLE_CONNECTION_ERROR_NETWORK_ERROR,
					_("Invalid response from server."));
			}
			if((my_jb = jabber_buddy_find(js, full_jid, TRUE)))
				my_jb->subscription |= JABBER_SUB_BOTH;
			g_free(full_jid);
		}
	} else {
		PurpleConnectionError reason = PURPLE_CONNECTION_ERROR_NETWORK_ERROR;
		char *msg = jabber_parse_error(js, packet, &reason);
		purple_connection_error_reason (js->gc, reason, msg);
		g_free(msg);
	}

	jabber_session_init(js);
}

void jabber_stream_features_parse(JabberStream *js, xmlnode *packet)
{
	if(xmlnode_get_child(packet, "starttls")) {
		if(jabber_process_starttls(js, packet))
			return;
	} else if(purple_account_get_bool(js->gc->account, "require_tls", FALSE) && !js->gsc) {
		purple_connection_error_reason (js->gc,
			 PURPLE_CONNECTION_ERROR_ENCRYPTION_ERROR,
			_("You require encryption, but it is not available on this server."));
		return;
	}

	if(js->registration) {
		jabber_register_start(js);
	} else if(xmlnode_get_child(packet, "mechanisms")) {
		jabber_auth_start(js, packet);
	} else if(xmlnode_get_child(packet, "bind")) {
		xmlnode *bind, *resource;
		JabberIq *iq = jabber_iq_new(js, JABBER_IQ_SET);
		bind = xmlnode_new_child(iq->node, "bind");
		xmlnode_set_namespace(bind, "urn:ietf:params:xml:ns:xmpp-bind");
		resource = xmlnode_new_child(bind, "resource");
		xmlnode_insert_data(resource, js->user->resource, -1);

		jabber_iq_set_callback(iq, jabber_bind_result_cb, NULL);

		jabber_iq_send(iq);
	} else /* if(xmlnode_get_child_with_namespace(packet, "auth")) */ {
		/* If we get an empty stream:features packet, or we explicitly get
		 * an auth feature with namespace http://jabber.org/features/iq-auth
		 * we should revert back to iq:auth authentication, even though we're
		 * connecting to an XMPP server.  */
		js->auth_type = JABBER_AUTH_IQ_AUTH;
		jabber_stream_set_state(js, JABBER_STREAM_AUTHENTICATING);
	}
}

static void jabber_stream_handle_error(JabberStream *js, xmlnode *packet)
{
	PurpleConnectionError reason = PURPLE_CONNECTION_ERROR_NETWORK_ERROR;
	char *msg = jabber_parse_error(js, packet, &reason);

	purple_connection_error_reason (js->gc, reason, msg);

	g_free(msg);
}

static void tls_init(JabberStream *js);

void jabber_process_packet(JabberStream *js, xmlnode **packet)
{
	const char *xmlns;

	purple_signal_emit(my_protocol, "jabber-receiving-xmlnode", js->gc, packet);

	/* if the signal leaves us with a null packet, we're done */
	if(NULL == *packet)
		return;

	xmlns = xmlnode_get_namespace(*packet);

	if(!strcmp((*packet)->name, "iq")) {
		jabber_iq_parse(js, *packet);
	} else if(!strcmp((*packet)->name, "presence")) {
		jabber_presence_parse(js, *packet);
	} else if(!strcmp((*packet)->name, "message")) {
		jabber_message_parse(js, *packet);
	} else if(!strcmp((*packet)->name, "stream:features")) {
		jabber_stream_features_parse(js, *packet);
	} else if (!strcmp((*packet)->name, "features") && xmlns &&
		   !strcmp(xmlns, "http://etherx.jabber.org/streams")) {
		jabber_stream_features_parse(js, *packet);
	} else if(!strcmp((*packet)->name, "stream:error") ||
			 (!strcmp((*packet)->name, "error") && xmlns &&
				!strcmp(xmlns, "http://etherx.jabber.org/streams")))
	{
		jabber_stream_handle_error(js, *packet);
	} else if(!strcmp((*packet)->name, "challenge")) {
		if(js->state == JABBER_STREAM_AUTHENTICATING)
			jabber_auth_handle_challenge(js, *packet);
	} else if(!strcmp((*packet)->name, "success")) {
		if(js->state == JABBER_STREAM_AUTHENTICATING)
			jabber_auth_handle_success(js, *packet);
	} else if(!strcmp((*packet)->name, "failure")) {
		if(js->state == JABBER_STREAM_AUTHENTICATING)
			jabber_auth_handle_failure(js, *packet);
	} else if(!strcmp((*packet)->name, "proceed")) {
		if(js->state == JABBER_STREAM_AUTHENTICATING && !js->gsc)
			tls_init(js);
	} else {
		purple_debug(PURPLE_DEBUG_WARNING, "jabber", "Unknown packet: %s\n",
				(*packet)->name);
	}
}

static int jabber_do_send(JabberStream *js, const char *data, int len)
{
	int ret;

	if (js->gsc)
		ret = purple_ssl_write(js->gsc, data, len);
	else
		ret = write(js->fd, data, len);

	return ret;
}

static void jabber_send_cb(gpointer data, gint source, PurpleInputCondition cond)
{
	JabberStream *js = data;
	int ret, writelen;
	writelen = purple_circ_buffer_get_max_read(js->write_buffer);

	if (writelen == 0) {
		purple_input_remove(js->writeh);
		js->writeh = 0;
		return;
	}

	ret = jabber_do_send(js, js->write_buffer->outptr, writelen);

	if (ret < 0 && errno == EAGAIN)
		return;
	else if (ret <= 0) {
		purple_connection_error_reason (js->gc,
			PURPLE_CONNECTION_ERROR_NETWORK_ERROR,
			_("Write error"));
		return;
	}

	purple_circ_buffer_mark_read(js->write_buffer, ret);
}

static gboolean do_jabber_send_raw(JabberStream *js, const char *data, int len)
{
	int ret;
	gboolean success = TRUE;

	if (len == -1)
		len = strlen(data);

	if (js->writeh == 0)
		ret = jabber_do_send(js, data, len);
	else {
		ret = -1;
		errno = EAGAIN;
	}

	if (ret < 0 && errno != EAGAIN) {
		purple_connection_error_reason (js->gc,
			PURPLE_CONNECTION_ERROR_NETWORK_ERROR,
			_("Write error"));
		success = FALSE;
	} else if (ret < len) {
		if (ret < 0)
			ret = 0;
		if (js->writeh == 0)
			js->writeh = purple_input_add(
				js->gsc ? js->gsc->fd : js->fd,
				PURPLE_INPUT_WRITE, jabber_send_cb, js);
		purple_circ_buffer_append(js->write_buffer,
			data + ret, len - ret);
	}

	return success;
}

void jabber_send_raw(JabberStream *js, const char *data, int len)
{

	/* because printing a tab to debug every minute gets old */
	if(strcmp(data, "\t"))
		purple_debug(PURPLE_DEBUG_MISC, "jabber", "Sending%s: %s\n",
				js->gsc ? " (ssl)" : "", data);

	/* If we've got a security layer, we need to encode the data,
	 * splitting it on the maximum buffer length negotiated */

	purple_signal_emit(my_protocol, "jabber-sending-text", js->gc, &data);
	if (data == NULL)
		return;

#ifdef HAVE_CYRUS_SASL
	if (js->sasl_maxbuf>0) {
		int pos = 0;

		if (!js->gsc && js->fd<0)
			return;

		if (len == -1)
			len = strlen(data);

		while (pos < len) {
			int towrite;
			const char *out;
			unsigned olen;

			towrite = MIN((len - pos), js->sasl_maxbuf);

			sasl_encode(js->sasl, &data[pos], towrite, &out, &olen);
			pos += towrite;

			if (!do_jabber_send_raw(js, out, olen))
				break;
		}
		return;
	}
#endif

<<<<<<< HEAD
	if (len == -1)
		len = strlen(data);

	if (js->use_bosh) {
		xmlnode *xnode = xmlnode_from_str(data, len);
		if (xnode) jabber_bosh_connection_send(&(js->bosh), xnode);
		else {
			purple_connection_error_reason(js->gc, PURPLE_CONNECTION_ERROR_OTHER_ERROR,
							_("Someone tried to send non-XML in a Jabber world."));
		}
	} else {
		if (js->writeh == 0)
			ret = jabber_do_send(js, data, len);
		else {
			ret = -1;
			errno = EAGAIN;
		}

		if (ret < 0 && errno != EAGAIN)
			purple_connection_error_reason (js->gc,
				PURPLE_CONNECTION_ERROR_NETWORK_ERROR,
				_("Write error"));
		else if (ret < len) {
			if (ret < 0)
				ret = 0;
			if (js->writeh == 0)
				js->writeh = purple_input_add(
					js->gsc ? js->gsc->fd : js->fd,
					PURPLE_INPUT_WRITE, jabber_send_cb, js);
			purple_circ_buffer_append(js->write_buffer,
				data + ret, len - ret);
		}
	}
	return;
=======
	do_jabber_send_raw(js, data, len);
>>>>>>> d1d0c72d
}

int jabber_prpl_send_raw(PurpleConnection *gc, const char *buf, int len)
{
	JabberStream *js = (JabberStream*)gc->proto_data;
	jabber_send_raw(js, buf, len);
	return len;
}

void jabber_send(JabberStream *js, xmlnode *packet)
{
	char *txt;
	int len;

	purple_signal_emit(my_protocol, "jabber-sending-xmlnode", js->gc, &packet);

	/* if we get NULL back, we're done processing */
	if(NULL == packet)
		return;

	txt = xmlnode_to_str(packet, &len);
	jabber_send_raw(js, txt, len);
	g_free(txt);
}

static void jabber_pong_cb(JabberStream *js, xmlnode *packet, gpointer unused)
{
	purple_timeout_remove(js->keepalive_timeout);
	js->keepalive_timeout = -1;
}

static gboolean jabber_pong_timeout(PurpleConnection *gc)
{
	JabberStream *js = gc->proto_data;
	purple_connection_error_reason(gc, PURPLE_CONNECTION_ERROR_NETWORK_ERROR,
					_("Ping timeout"));
	js->keepalive_timeout = -1;
	return FALSE;
}

void jabber_keepalive(PurpleConnection *gc)
{
	JabberStream *js = gc->proto_data;

	if (js->keepalive_timeout == -1) {
		JabberIq *iq = jabber_iq_new(js, JABBER_IQ_GET);
		
		xmlnode *ping = xmlnode_new_child(iq->node, "ping");
		xmlnode_set_namespace(ping, "urn:xmpp:ping");
		
		js->keepalive_timeout = purple_timeout_add_seconds(120, (GSourceFunc)(jabber_pong_timeout), gc);
		jabber_iq_set_callback(iq, jabber_pong_cb, NULL);
		jabber_iq_send(iq);
	}
}

static void
jabber_recv_cb_ssl(gpointer data, PurpleSslConnection *gsc,
		PurpleInputCondition cond)
{
	PurpleConnection *gc = data;
	JabberStream *js = gc->proto_data;
	int len;
	static char buf[4096];

	/* TODO: It should be possible to make this check unnecessary */
	if(!PURPLE_CONNECTION_IS_VALID(gc)) {
		purple_ssl_close(gsc);
		return;
	}

	while((len = purple_ssl_read(gsc, buf, sizeof(buf) - 1)) > 0) {
		gc->last_received = time(NULL);
		buf[len] = '\0';
		purple_debug(PURPLE_DEBUG_INFO, "jabber", "Recv (ssl)(%d): %s\n", len, buf);
		jabber_parser_process(js, buf, len);
		if(js->reinit)
			jabber_stream_init(js);
	}

	if(len < 0 && errno == EAGAIN)
		return;
	else {
		if (len == 0)
			purple_debug_info("jabber", "Server closed the connection.\n");
		else
			purple_debug_info("jabber", "Disconnected: %s\n", g_strerror(errno));
		purple_connection_error_reason (js->gc,
			PURPLE_CONNECTION_ERROR_NETWORK_ERROR,
			_("Read Error"));
	}
}

static void
jabber_recv_cb(gpointer data, gint source, PurpleInputCondition condition)
{
	PurpleConnection *gc = data;
	JabberStream *js = gc->proto_data;
	int len;
	static char buf[4096];

	if(!PURPLE_CONNECTION_IS_VALID(gc))
		return;

	if((len = read(js->fd, buf, sizeof(buf) - 1)) > 0) {
		gc->last_received = time(NULL);
#ifdef HAVE_CYRUS_SASL
		if (js->sasl_maxbuf>0) {
			const char *out;
			unsigned int olen;
			sasl_decode(js->sasl, buf, len, &out, &olen);
			if (olen>0) {
				purple_debug(PURPLE_DEBUG_INFO, "jabber", "RecvSASL (%u): %s\n", olen, out);
				jabber_parser_process(js,out,olen);
				if(js->reinit)
					jabber_stream_init(js);
			}
			return;
		}
#endif
		buf[len] = '\0';
		purple_debug(PURPLE_DEBUG_INFO, "jabber", "Recv (%d): %s\n", len, buf);
		jabber_parser_process(js, buf, len);
		if(js->reinit)
			jabber_stream_init(js);
	} else if(len < 0 && errno == EAGAIN) {
		return;
	} else {
		if (len == 0)
			purple_debug_info("jabber", "Server closed the connection.\n");
		else
			purple_debug_info("jabber", "Disconnected: %s\n", g_strerror(errno));
		purple_connection_error_reason (js->gc,
			PURPLE_CONNECTION_ERROR_NETWORK_ERROR,
			_("Read Error"));
	}
}

static void
jabber_login_callback_ssl(gpointer data, PurpleSslConnection *gsc,
		PurpleInputCondition cond)
{
	PurpleConnection *gc = data;
	JabberStream *js;

	/* TODO: It should be possible to make this check unnecessary */
	if(!PURPLE_CONNECTION_IS_VALID(gc)) {
		purple_ssl_close(gsc);
		return;
	}

	js = gc->proto_data;

	if(js->state == JABBER_STREAM_CONNECTING)
		jabber_send_raw(js, "<?xml version='1.0' ?>", -1);
	jabber_stream_set_state(js, JABBER_STREAM_INITIALIZING);
	purple_ssl_input_add(gsc, jabber_recv_cb_ssl, gc);
	
	/* Tell the app that we're doing encryption */
	jabber_stream_set_state(js, JABBER_STREAM_INITIALIZING_ENCRYPTION);
}

static void
jabber_bosh_login_callback(PurpleBOSHConnection *conn) 
{
	purple_debug_info("jabber","YAY...BOSH connection established.\n");
}

static void 
txt_resolved_cb(PurpleTxtResponse *resp, int results, gpointer data)
{
	PurpleConnection *gc = data;
	JabberStream *js = gc->proto_data;
	int n;
	
	if (results == 0) {
		gchar *tmp;
		tmp = g_strdup_printf(_("Could not find alternative XMPP connection methods after failing to connect directly.\n"));
		purple_connection_error_reason (gc,
				PURPLE_CONNECTION_ERROR_NETWORK_ERROR, tmp);
		g_free(tmp);
		return;	
	}
	
	for (n = 0; n < results; n++) {
		gchar **token;
		token = g_strsplit(resp[n].content, "=", 2);
		if (!strcmp(token[0], "_xmpp-client-xbosh")) {
			purple_debug_info("jabber","Found alternative connection method using %s at %s.\n", token[0], token[1]);
			jabber_bosh_connection_init(&(js->bosh), gc->account, js, token[1]);
			g_strfreev(token);
			break;
		}
		g_strfreev(token);
	}
	if (js->bosh.host) {
		js->bosh.userdata = gc;
		jabber_bosh_connection_connect(&(js->bosh));
	} else {
		purple_debug_info("jabber","Didn't find an alternative connection method.\n");
	}
}

static void
jabber_login_callback(gpointer data, gint source, const gchar *error)
{
	PurpleConnection *gc = data;
	JabberStream *js = gc->proto_data;

	if (source < 0) {
		if (js->srv_rec != NULL) {
			purple_debug_error("jabber", "Unable to connect to server: %s.  Trying next SRV record.\n", error);
			try_srv_connect(js);
		} else {
			purple_debug_info("jabber","Couldn't connect directly to %s. Trying to find alternative connection methods, like BOSH.\n", js->user->domain);
			purple_txt_resolve("_xmppconnect", js->user->domain, txt_resolved_cb, gc);
		}
		return;
	}

	g_free(js->srv_rec);
	js->srv_rec = NULL;

	js->fd = source;

	if(js->state == JABBER_STREAM_CONNECTING)
		jabber_send_raw(js, "<?xml version='1.0' ?>", -1);

	jabber_stream_set_state(js, JABBER_STREAM_INITIALIZING);
	gc->inpa = purple_input_add(js->fd, PURPLE_INPUT_READ, jabber_recv_cb, gc);
}

static void
jabber_ssl_connect_failure(PurpleSslConnection *gsc, PurpleSslErrorType error,
		gpointer data)
{
	PurpleConnection *gc = data;
	JabberStream *js;

	/* If the connection is already disconnected, we don't need to do anything else */
	if(!PURPLE_CONNECTION_IS_VALID(gc))
		return;

	js = gc->proto_data;
	js->gsc = NULL;

	purple_connection_ssl_error (gc, error);
}

static void tls_init(JabberStream *js)
{
	purple_input_remove(js->gc->inpa);
	js->gc->inpa = 0;
	js->gsc = purple_ssl_connect_with_host_fd(js->gc->account, js->fd,
			jabber_login_callback_ssl, jabber_ssl_connect_failure, js->certificate_CN, js->gc);
}

static gboolean jabber_login_connect(JabberStream *js, const char *domain, const char *host, int port,
				 gboolean fatal_failure)
{
	/* host should be used in preference to domain to
	 * allow SASL authentication to work with FQDN of the server,
	 * but we use domain as fallback for when users enter IP address
	 * in connect server */
	g_free(js->serverFQDN);
	if (purple_ip_address_is_valid(host))
		js->serverFQDN = g_strdup(domain);
	else
		js->serverFQDN = g_strdup(host);

	if (purple_proxy_connect(js->gc, js->gc->account, host,
			port, jabber_login_callback, js->gc) == NULL) {
		if (fatal_failure) {
			purple_connection_error_reason (js->gc,
				PURPLE_CONNECTION_ERROR_NETWORK_ERROR,
				_("Unable to create socket"));
		}

		return FALSE;
	}

	return TRUE;
}

static void try_srv_connect(JabberStream *js)
{
	while (js->srv_rec != NULL && js->srv_rec_idx < js->max_srv_rec_idx) {
		PurpleSrvResponse *tmp_resp = js->srv_rec + (js->srv_rec_idx++);
		if (jabber_login_connect(js, tmp_resp->hostname, tmp_resp->hostname, tmp_resp->port, FALSE))
			return;
	}

	g_free(js->srv_rec);
	js->srv_rec = NULL;

	/* Fall back to the defaults (I'm not sure if we should actually do this) */
	jabber_login_connect(js, js->user->domain, js->user->domain,
		purple_account_get_int(js->gc->account, "port", 5222), TRUE);
}

static void srv_resolved_cb(PurpleSrvResponse *resp, int results, gpointer data)
{
	JabberStream *js = data;
	js->srv_query_data = NULL;

	if(results) {
		js->srv_rec = resp;
		js->srv_rec_idx = 0;
		js->max_srv_rec_idx = results;
		try_srv_connect(js);
	} else {
		jabber_login_connect(js, js->user->domain, js->user->domain,
			purple_account_get_int(js->gc->account, "port", 5222), TRUE);
	}
}

void
jabber_login(PurpleAccount *account)
{
	PurpleConnection *gc = purple_account_get_connection(account);
	const char *connect_server = purple_account_get_string(account,
			"connect_server", "");
	JabberStream *js;
	JabberBuddy *my_jb = NULL;

	gc->flags |= PURPLE_CONNECTION_HTML;
	js = gc->proto_data = g_new0(JabberStream, 1);
	js->gc = gc;
	js->fd = -1;
	js->iq_callbacks = g_hash_table_new_full(g_str_hash, g_str_equal,
			g_free, g_free);
	js->disco_callbacks = g_hash_table_new_full(g_str_hash, g_str_equal,
			g_free, g_free);
	js->buddies = g_hash_table_new_full(g_str_hash, g_str_equal,
			g_free, (GDestroyNotify)jabber_buddy_free);
	js->chats = g_hash_table_new_full(g_str_hash, g_str_equal,
			g_free, (GDestroyNotify)jabber_chat_free);
	js->user = jabber_id_new(purple_account_get_username(account));
	js->next_id = g_random_int();
	js->write_buffer = purple_circ_buffer_new(512);
	js->old_length = 0;
	js->keepalive_timeout = -1;
	js->certificate_CN = g_strdup(connect_server[0] ? connect_server : js->user ? js->user->domain : NULL);

	if(!js->user) {
		purple_connection_error_reason (gc,
			PURPLE_CONNECTION_ERROR_INVALID_SETTINGS,
			_("Invalid XMPP ID"));
		return;
	}
	
	if (!js->user->domain || *(js->user->domain) == '\0') {
		purple_connection_error_reason (gc,
			PURPLE_CONNECTION_ERROR_INVALID_SETTINGS,
			_("Invalid XMPP ID. Domain must be set."));
		return;
	}
	
	if(!js->user->resource) {
		char *me;
		js->user->resource = g_strdup("Home");
		if(!js->user->node) {
			js->user->node = js->user->domain;
			js->user->domain = g_strdup("jabber.org");
		}
		me = g_strdup_printf("%s@%s/%s", js->user->node, js->user->domain,
				js->user->resource);
		purple_account_set_username(account, me);
		g_free(me);
	}

	if((my_jb = jabber_buddy_find(js, purple_account_get_username(account), TRUE)))
		my_jb->subscription |= JABBER_SUB_BOTH;

	jabber_stream_set_state(js, JABBER_STREAM_CONNECTING);

	/* if they've got old-ssl mode going, we probably want to ignore SRV lookups */
	if(purple_account_get_bool(js->gc->account, "old_ssl", FALSE)) {
		if(purple_ssl_is_supported()) {
			js->gsc = purple_ssl_connect(js->gc->account,
					js->certificate_CN,
					purple_account_get_int(account, "port", 5223), jabber_login_callback_ssl,
					jabber_ssl_connect_failure, js->gc);
		} else {
			purple_connection_error_reason (js->gc,
				PURPLE_CONNECTION_ERROR_NO_SSL_SUPPORT,
				_("SSL support unavailable"));
		}
	}

	/* no old-ssl, so if they've specified a connect server, we'll use that, otherwise we'll
	 * invoke the magic of SRV lookups, to figure out host and port */
	if(!js->gsc) {
		if(connect_server[0]) { 
			jabber_login_connect(js, js->user->domain, connect_server, purple_account_get_int(account, "port", 5222), TRUE);
		} else {
			js->srv_query_data = purple_srv_resolve("xmpp-client",
					"tcp", js->user->domain, srv_resolved_cb, js);
		}
	}
}


static gboolean
conn_close_cb(gpointer data)
{
	JabberStream *js = data;
	PurpleAccount *account = purple_connection_get_account(js->gc);

	jabber_parser_free(js);

	purple_account_disconnect(account);

	return FALSE;
}

static void
jabber_connection_schedule_close(JabberStream *js)
{
	purple_timeout_add(0, conn_close_cb, js);
}

static void
jabber_registration_result_cb(JabberStream *js, xmlnode *packet, gpointer data)
{
	PurpleAccount *account = purple_connection_get_account(js->gc);
	const char *type = xmlnode_get_attrib(packet, "type");
	char *buf;
	char *to = data;

	if(!strcmp(type, "result")) {
		if(js->registration) {
		buf = g_strdup_printf(_("Registration of %s@%s successful"),
				js->user->node, js->user->domain);
			if(account->registration_cb)
				(account->registration_cb)(account, TRUE, account->registration_cb_user_data);
		}
		else
			buf = g_strdup_printf(_("Registration to %s successful"),
				to);
		purple_notify_info(NULL, _("Registration Successful"),
				_("Registration Successful"), buf);
		g_free(buf);
	} else {
		char *msg = jabber_parse_error(js, packet, NULL);

		if(!msg)
			msg = g_strdup(_("Unknown Error"));

		purple_notify_error(NULL, _("Registration Failed"),
				_("Registration Failed"), msg);
		g_free(msg);
		if(account->registration_cb)
			(account->registration_cb)(account, FALSE, account->registration_cb_user_data);
	}
	g_free(to);
	if(js->registration)
	jabber_connection_schedule_close(js);
}

static void
jabber_unregistration_result_cb(JabberStream *js, xmlnode *packet, gpointer data)
{
	const char *type = xmlnode_get_attrib(packet, "type");
	char *buf;
	char *to = data;
	
	if(!strcmp(type, "result")) {
		buf = g_strdup_printf(_("Registration from %s successfully removed"),
							  to);
		purple_notify_info(NULL, _("Unregistration Successful"),
						   _("Unregistration Successful"), buf);
		g_free(buf);
	} else {
		char *msg = jabber_parse_error(js, packet, NULL);
		
		if(!msg)
			msg = g_strdup(_("Unknown Error"));
		
		purple_notify_error(NULL, _("Unregistration Failed"),
							_("Unregistration Failed"), msg);
		g_free(msg);
	}
	g_free(to);
}

typedef struct _JabberRegisterCBData {
	JabberStream *js;
	char *who;
} JabberRegisterCBData;

static void
jabber_register_cb(JabberRegisterCBData *cbdata, PurpleRequestFields *fields)
{
	GList *groups, *flds;
	xmlnode *query, *y;
	JabberIq *iq;
	char *username;

	iq = jabber_iq_new_query(cbdata->js, JABBER_IQ_SET, "jabber:iq:register");
	query = xmlnode_get_child(iq->node, "query");
	xmlnode_set_attrib(iq->node, "to", cbdata->who);

	for(groups = purple_request_fields_get_groups(fields); groups;
			groups = groups->next) {
		for(flds = purple_request_field_group_get_fields(groups->data);
				flds; flds = flds->next) {
			PurpleRequestField *field = flds->data;
			const char *id = purple_request_field_get_id(field);
			if(!strcmp(id,"unregister")) {
				gboolean value = purple_request_field_bool_get_value(field);
				if(value) {
					/* unregister from service. this doesn't include any of the fields, so remove them from the stanza by recreating it
					   (there's no "remove child" function for xmlnode) */
					jabber_iq_free(iq);
					iq = jabber_iq_new_query(cbdata->js, JABBER_IQ_SET, "jabber:iq:register");
					query = xmlnode_get_child(iq->node, "query");
					xmlnode_set_attrib(iq->node,"to",cbdata->who);
					xmlnode_new_child(query, "remove");
					
					jabber_iq_set_callback(iq, jabber_unregistration_result_cb, cbdata->who);
					
					jabber_iq_send(iq);
					g_free(cbdata);
					return;
				}
			} else {
			const char *value = purple_request_field_string_get_value(field);

			if(!strcmp(id, "username")) {
				y = xmlnode_new_child(query, "username");
			} else if(!strcmp(id, "password")) {
				y = xmlnode_new_child(query, "password");
			} else if(!strcmp(id, "name")) {
				y = xmlnode_new_child(query, "name");
			} else if(!strcmp(id, "email")) {
				y = xmlnode_new_child(query, "email");
			} else if(!strcmp(id, "nick")) {
				y = xmlnode_new_child(query, "nick");
			} else if(!strcmp(id, "first")) {
				y = xmlnode_new_child(query, "first");
			} else if(!strcmp(id, "last")) {
				y = xmlnode_new_child(query, "last");
			} else if(!strcmp(id, "address")) {
				y = xmlnode_new_child(query, "address");
			} else if(!strcmp(id, "city")) {
				y = xmlnode_new_child(query, "city");
			} else if(!strcmp(id, "state")) {
				y = xmlnode_new_child(query, "state");
			} else if(!strcmp(id, "zip")) {
				y = xmlnode_new_child(query, "zip");
			} else if(!strcmp(id, "phone")) {
				y = xmlnode_new_child(query, "phone");
			} else if(!strcmp(id, "url")) {
				y = xmlnode_new_child(query, "url");
			} else if(!strcmp(id, "date")) {
				y = xmlnode_new_child(query, "date");
			} else {
				continue;
			}
			xmlnode_insert_data(y, value, -1);
				if(cbdata->js->registration && !strcmp(id, "username")) {
					if(cbdata->js->user->node)
						g_free(cbdata->js->user->node);
					cbdata->js->user->node = g_strdup(value);
			}
				if(cbdata->js->registration && !strcmp(id, "password"))
					purple_account_set_password(cbdata->js->gc->account, value);
		}
	}
	}

	if(cbdata->js->registration) {
		username = g_strdup_printf("%s@%s/%s", cbdata->js->user->node, cbdata->js->user->domain,
				cbdata->js->user->resource);
		purple_account_set_username(cbdata->js->gc->account, username);
		g_free(username);
	}

	jabber_iq_set_callback(iq, jabber_registration_result_cb, cbdata->who);

	jabber_iq_send(iq);
	g_free(cbdata);
}

static void
jabber_register_cancel_cb(JabberRegisterCBData *cbdata, PurpleRequestFields *fields)
{
	PurpleAccount *account = purple_connection_get_account(cbdata->js->gc);
	if(account && cbdata->js->registration) {
		if(account->registration_cb)
			(account->registration_cb)(account, FALSE, account->registration_cb_user_data);
		jabber_connection_schedule_close(cbdata->js);
	}
	g_free(cbdata->who);
	g_free(cbdata);
}

static void jabber_register_x_data_cb(JabberStream *js, xmlnode *result, gpointer data)
{
	xmlnode *query;
	JabberIq *iq;
	char *to = data;

	iq = jabber_iq_new_query(js, JABBER_IQ_SET, "jabber:iq:register");
	query = xmlnode_get_child(iq->node, "query");
	xmlnode_set_attrib(iq->node,"to",to);

	xmlnode_insert_child(query, result);

	jabber_iq_set_callback(iq, jabber_registration_result_cb, to);
	jabber_iq_send(iq);
}

void jabber_register_parse(JabberStream *js, xmlnode *packet)
{
	PurpleAccount *account = purple_connection_get_account(js->gc);
	const char *type;
	const char *from;
	PurpleRequestFields *fields;
	PurpleRequestFieldGroup *group;
	PurpleRequestField *field;
	xmlnode *query, *x, *y;
	char *instructions;
	JabberRegisterCBData *cbdata;
	gboolean registered = FALSE;

	if(!(type = xmlnode_get_attrib(packet, "type")) || strcmp(type, "result"))
		return;

	from = xmlnode_get_attrib(packet, "from");
	if (!from)
		from = js->serverFQDN;
	g_return_if_fail(from != NULL);
	
	if(js->registration) {
		/* get rid of the login thingy */
		purple_connection_set_state(js->gc, PURPLE_CONNECTED);
	}

	query = xmlnode_get_child(packet, "query");

	if(xmlnode_get_child(query, "registered")) {
		registered = TRUE;

		if(js->registration) {
			purple_notify_error(NULL, _("Already Registered"),
								_("Already Registered"), NULL);
			if(account->registration_cb)
				(account->registration_cb)(account, FALSE, account->registration_cb_user_data);
			jabber_connection_schedule_close(js);
			return;
		}
	}
	
	if((x = xmlnode_get_child_with_namespace(packet, "x", "jabber:x:data"))) {
		jabber_x_data_request(js, x, jabber_register_x_data_cb, g_strdup(from));
		return;

	} else if((x = xmlnode_get_child_with_namespace(packet, "x", "jabber:x:oob"))) {
		xmlnode *url;

		if((url = xmlnode_get_child(x, "url"))) {
			char *href;
			if((href = xmlnode_get_data(url))) {
				purple_notify_uri(NULL, href);
				g_free(href);

				if(js->registration) {
					js->gc->wants_to_die = TRUE;
					if(account->registration_cb) /* succeeded, but we have no login info */
						(account->registration_cb)(account, TRUE, account->registration_cb_user_data);
					jabber_connection_schedule_close(js);
				}
				return;
			}
		}
	}

	/* as a last resort, use the old jabber:iq:register syntax */

	fields = purple_request_fields_new();
	group = purple_request_field_group_new(NULL);
	purple_request_fields_add_group(fields, group);

	if(js->registration)
		field = purple_request_field_string_new("username", _("Username"), js->user->node, FALSE);
	else
		field = purple_request_field_string_new("username", _("Username"), NULL, FALSE);

	purple_request_field_group_add_field(group, field);

	if(js->registration)
		field = purple_request_field_string_new("password", _("Password"),
									purple_connection_get_password(js->gc), FALSE);
	else
		field = purple_request_field_string_new("password", _("Password"), NULL, FALSE);

	purple_request_field_string_set_masked(field, TRUE);
	purple_request_field_group_add_field(group, field);

	if(xmlnode_get_child(query, "name")) {
		if(js->registration)
			field = purple_request_field_string_new("name", _("Name"),
													purple_account_get_alias(js->gc->account), FALSE);
		else
			field = purple_request_field_string_new("name", _("Name"), NULL, FALSE);
		purple_request_field_group_add_field(group, field);
	}
	if(xmlnode_get_child(query, "email")) {
		field = purple_request_field_string_new("email", _("Email"), NULL, FALSE);
		purple_request_field_group_add_field(group, field);
	}
	if(xmlnode_get_child(query, "nick")) {
		field = purple_request_field_string_new("nick", _("Nickname"), NULL, FALSE);
		purple_request_field_group_add_field(group, field);
	}
	if(xmlnode_get_child(query, "first")) {
		field = purple_request_field_string_new("first", _("First name"), NULL, FALSE);
		purple_request_field_group_add_field(group, field);
	}
	if(xmlnode_get_child(query, "last")) {
		field = purple_request_field_string_new("last", _("Last name"), NULL, FALSE);
		purple_request_field_group_add_field(group, field);
	}
	if(xmlnode_get_child(query, "address")) {
		field = purple_request_field_string_new("address", _("Address"), NULL, FALSE);
		purple_request_field_group_add_field(group, field);
	}
	if(xmlnode_get_child(query, "city")) {
		field = purple_request_field_string_new("city", _("City"), NULL, FALSE);
		purple_request_field_group_add_field(group, field);
	}
	if(xmlnode_get_child(query, "state")) {
		field = purple_request_field_string_new("state", _("State"), NULL, FALSE);
		purple_request_field_group_add_field(group, field);
	}
	if(xmlnode_get_child(query, "zip")) {
		field = purple_request_field_string_new("zip", _("Postal code"), NULL, FALSE);
		purple_request_field_group_add_field(group, field);
	}
	if(xmlnode_get_child(query, "phone")) {
		field = purple_request_field_string_new("phone", _("Phone"), NULL, FALSE);
		purple_request_field_group_add_field(group, field);
	}
	if(xmlnode_get_child(query, "url")) {
		field = purple_request_field_string_new("url", _("URL"), NULL, FALSE);
		purple_request_field_group_add_field(group, field);
	}
	if(xmlnode_get_child(query, "date")) {
		field = purple_request_field_string_new("date", _("Date"), NULL, FALSE);
		purple_request_field_group_add_field(group, field);
	}
	if(registered) {
		field = purple_request_field_bool_new("unregister", _("Unregister"), FALSE);
		purple_request_field_group_add_field(group, field);
	}

	if((y = xmlnode_get_child(query, "instructions")))
		instructions = xmlnode_get_data(y);
	else if(registered)
		instructions = g_strdup(_("Please fill out the information below "
					"to change your account registration."));
	else
		instructions = g_strdup(_("Please fill out the information below "
					"to register your new account."));

	cbdata = g_new0(JabberRegisterCBData, 1);
	cbdata->js = js;
	cbdata->who = g_strdup(from);

	if(js->registration)
		purple_request_fields(js->gc, _("Register New XMPP Account"),
				_("Register New XMPP Account"), instructions, fields,
				_("Register"), G_CALLBACK(jabber_register_cb),
				_("Cancel"), G_CALLBACK(jabber_register_cancel_cb),
				purple_connection_get_account(js->gc), NULL, NULL,
				cbdata);
	else {
		char *title = registered?g_strdup_printf(_("Change Account Registration at %s"), from)
								:g_strdup_printf(_("Register New Account at %s"), from);
		purple_request_fields(js->gc, title,
			  title, instructions, fields,
			  (registered ? _("Change Registration") : _("Register")), G_CALLBACK(jabber_register_cb),
			  _("Cancel"), G_CALLBACK(jabber_register_cancel_cb),
			  purple_connection_get_account(js->gc), NULL, NULL,
			  cbdata);
		g_free(title);
	}

	g_free(instructions);
}

void jabber_register_start(JabberStream *js)
{
	JabberIq *iq;

	iq = jabber_iq_new_query(js, JABBER_IQ_GET, "jabber:iq:register");
	jabber_iq_send(iq);
}

void jabber_register_gateway(JabberStream *js, const char *gateway) {
	JabberIq *iq;
	
	iq = jabber_iq_new_query(js, JABBER_IQ_GET, "jabber:iq:register");
	xmlnode_set_attrib(iq->node, "to", gateway);
	jabber_iq_send(iq);
}

void jabber_register_account(PurpleAccount *account)
{
	PurpleConnection *gc = purple_account_get_connection(account);
	JabberStream *js;
	JabberBuddy *my_jb = NULL;
	const char *connect_server = purple_account_get_string(account,
			"connect_server", "");
	const char *server;

	js = gc->proto_data = g_new0(JabberStream, 1);
	js->gc = gc;
	js->registration = TRUE;
	js->iq_callbacks = g_hash_table_new_full(g_str_hash, g_str_equal,
			g_free, g_free);
	js->disco_callbacks = g_hash_table_new_full(g_str_hash, g_str_equal,
			g_free, g_free);
	js->user = jabber_id_new(purple_account_get_username(account));
	js->next_id = g_random_int();
	js->old_length = 0;

	if(!js->user) {
		purple_connection_error_reason (gc,
			PURPLE_CONNECTION_ERROR_INVALID_SETTINGS,
			_("Invalid XMPP ID"));
		return;
	}

	js->write_buffer = purple_circ_buffer_new(512);

	if(!js->user->resource) {
		char *me;
		js->user->resource = g_strdup("Home");
		if(!js->user->node) {
			js->user->node = js->user->domain;
			js->user->domain = g_strdup("jabber.org");
		}
		me = g_strdup_printf("%s@%s/%s", js->user->node, js->user->domain,
				js->user->resource);
		purple_account_set_username(account, me);
		g_free(me);
	}

	if((my_jb = jabber_buddy_find(js, purple_account_get_username(account), TRUE)))
		my_jb->subscription |= JABBER_SUB_BOTH;

	server = connect_server[0] ? connect_server : js->user->domain;
	js->certificate_CN = g_strdup(server);

	jabber_stream_set_state(js, JABBER_STREAM_CONNECTING);

	if(purple_account_get_bool(account, "old_ssl", FALSE)) {
		if(purple_ssl_is_supported()) {
			js->gsc = purple_ssl_connect(account, server,
					purple_account_get_int(account, "port", 5222),
					jabber_login_callback_ssl, jabber_ssl_connect_failure, gc);
		} else {
			purple_connection_error_reason (gc,
				PURPLE_CONNECTION_ERROR_NO_SSL_SUPPORT,
				_("SSL support unavailable"));
		}
	}

	if(!js->gsc) {
		if (connect_server[0]) {
			jabber_login_connect(js, js->user->domain, server,
			                     purple_account_get_int(account,
			                                          "port", 5222), TRUE);
		} else {
			js->srv_query_data = purple_srv_resolve("xmpp-client",
			                                      "tcp",
			                                      js->user->domain,
			                                      srv_resolved_cb,
			                                      js);
		}
	}
}

static void jabber_unregister_account_iq_cb(JabberStream *js, xmlnode *packet, gpointer data) {
	PurpleAccount *account = purple_connection_get_account(js->gc);
	const char *type = xmlnode_get_attrib(packet,"type");
	if(!strcmp(type,"error")) {
		char *msg = jabber_parse_error(js, packet, NULL);
		
		purple_notify_error(js->gc, _("Error unregistering account"),
							_("Error unregistering account"), msg);
		g_free(msg);
		if(js->unregistration_cb)
			js->unregistration_cb(account, FALSE, js->unregistration_user_data);
	} else if(!strcmp(type,"result")) {
		purple_notify_info(js->gc, _("Account successfully unregistered"),
						   _("Account successfully unregistered"), NULL);
		if(js->unregistration_cb)
			js->unregistration_cb(account, TRUE, js->unregistration_user_data);
	}
}

static void jabber_unregister_account_cb(JabberStream *js) {
	JabberIq *iq;
	xmlnode *query;

	g_return_if_fail(js->unregistration);

	iq = jabber_iq_new_query(js, JABBER_IQ_SET, "jabber:iq:register");

	query = xmlnode_get_child_with_namespace(iq->node, "query", "jabber:iq:register");

	xmlnode_new_child(query, "remove");
	xmlnode_set_attrib(iq->node, "to", js->user->domain);

	jabber_iq_set_callback(iq, jabber_unregister_account_iq_cb, NULL);
	jabber_iq_send(iq);
}

void jabber_unregister_account(PurpleAccount *account, PurpleAccountUnregistrationCb cb, void *user_data) {
	PurpleConnection *gc = purple_account_get_connection(account);
	JabberStream *js;
	
	if(gc->state != PURPLE_CONNECTED) {
		if(gc->state != PURPLE_CONNECTING)
			jabber_login(account);
		js = gc->proto_data;
		js->unregistration = TRUE;
		js->unregistration_cb = cb;
		js->unregistration_user_data = user_data;
		return;
	}
	
	js = gc->proto_data;

	if (js->unregistration) {
		purple_debug_error("jabber", "Unregistration in process; ignoring duplicate request.\n");
		return;
	}

	js->unregistration = TRUE;
	js->unregistration_cb = cb;
	js->unregistration_user_data = user_data;

	jabber_unregister_account_cb(js);
}

void jabber_close(PurpleConnection *gc)
{
	JabberStream *js = gc->proto_data;

	/* Don't perform any actions on the ssl connection
	 * if we were forcibly disconnected because it will crash
	 * on some SSL backends.
	 */
	if (!gc->disconnect_timeout)
		jabber_send_raw(js, "</stream:stream>", -1);

	if (js->srv_query_data)
		purple_srv_cancel(js->srv_query_data);

	if(js->gsc) {
#ifdef HAVE_OPENSSL
		if (!gc->disconnect_timeout)
#endif
			purple_ssl_close(js->gsc);
	} else if (js->fd > 0) {
		if(js->gc->inpa)
			purple_input_remove(js->gc->inpa);
		close(js->fd);
	}

	jabber_buddy_remove_all_pending_buddy_info_requests(js);

	jabber_parser_free(js);

	if(js->iq_callbacks)
		g_hash_table_destroy(js->iq_callbacks);
	if(js->disco_callbacks)
		g_hash_table_destroy(js->disco_callbacks);
	if(js->buddies)
		g_hash_table_destroy(js->buddies);
	if(js->chats)
		g_hash_table_destroy(js->chats);

	while(js->chat_servers) {
		g_free(js->chat_servers->data);
		js->chat_servers = g_list_delete_link(js->chat_servers, js->chat_servers);
	}

	while(js->user_directories) {
		g_free(js->user_directories->data);
		js->user_directories = g_list_delete_link(js->user_directories, js->user_directories);
	}

	while(js->bs_proxies) {
		JabberBytestreamsStreamhost *sh = js->bs_proxies->data;
		g_free(sh->jid);
		g_free(sh->host);
		g_free(sh->zeroconf);
		g_free(sh);
		js->bs_proxies = g_list_delete_link(js->bs_proxies, js->bs_proxies);
	}

	g_free(js->stream_id);
	if(js->user)
		jabber_id_free(js->user);
	g_free(js->avatar_hash);

	purple_circ_buffer_destroy(js->write_buffer);
	if(js->writeh)
		purple_input_remove(js->writeh);
#ifdef HAVE_CYRUS_SASL
	if(js->sasl)
		sasl_dispose(&js->sasl);
	if(js->sasl_mechs)
		g_string_free(js->sasl_mechs, TRUE);
	g_free(js->sasl_cb);
#endif
	g_free(js->serverFQDN);
	while(js->commands) {
		JabberAdHocCommands *cmd = js->commands->data;
		g_free(cmd->jid);
		g_free(cmd->node);
		g_free(cmd->name);
		g_free(cmd);
		js->commands = g_list_delete_link(js->commands, js->commands);
	}
	g_free(js->server_name);
	g_free(js->certificate_CN);
	g_free(js->gmail_last_time);
	g_free(js->gmail_last_tid);
	g_free(js->old_msg);
	g_free(js->old_avatarhash);
	g_free(js->old_artist);
	g_free(js->old_title);
	g_free(js->old_source);
	g_free(js->old_uri);
	g_free(js->old_track);
	g_free(js->expected_rspauth);

	if (js->keepalive_timeout != -1)
		purple_timeout_remove(js->keepalive_timeout);

	g_free(js->srv_rec);
	js->srv_rec = NULL;

	g_free(js);

	gc->proto_data = NULL;
}

void jabber_stream_set_state(JabberStream *js, JabberStreamState state)
{
	js->state = state;
	switch(state) {
		case JABBER_STREAM_OFFLINE:
			break;
		case JABBER_STREAM_CONNECTING:
			purple_connection_update_progress(js->gc, _("Connecting"), 1,
					JABBER_CONNECT_STEPS);
			break;
		case JABBER_STREAM_INITIALIZING:
			purple_connection_update_progress(js->gc, _("Initializing Stream"),
					js->gsc ? 5 : 2, JABBER_CONNECT_STEPS);
			jabber_stream_init(js);
			break;
		case JABBER_STREAM_INITIALIZING_ENCRYPTION:
			purple_connection_update_progress(js->gc, _("Initializing SSL/TLS"),
											  6, JABBER_CONNECT_STEPS);
			break;
		case JABBER_STREAM_AUTHENTICATING:
			purple_connection_update_progress(js->gc, _("Authenticating"),
					js->gsc ? 7 : 3, JABBER_CONNECT_STEPS);
			if(js->protocol_version == JABBER_PROTO_0_9 && js->registration) {
				jabber_register_start(js);
			} else if(js->auth_type == JABBER_AUTH_IQ_AUTH) {
				jabber_auth_start_old(js);
			}
			break;
		case JABBER_STREAM_REINITIALIZING:
			purple_connection_update_progress(js->gc, _("Re-initializing Stream"),
					(js->gsc ? 8 : 4), JABBER_CONNECT_STEPS);

			/* The stream will be reinitialized later, in jabber_recv_cb_ssl() */
			js->reinit = TRUE;

			break;
		case JABBER_STREAM_CONNECTED:
			/* now we can alert the core that we're ready to send status */
			purple_connection_set_state(js->gc, PURPLE_CONNECTED);
			jabber_disco_items_server(js);
			break;
	}
}

char *jabber_get_next_id(JabberStream *js)
{
	return g_strdup_printf("purple%x", js->next_id++);
}


void jabber_idle_set(PurpleConnection *gc, int idle)
{
	JabberStream *js = gc->proto_data;

	js->idle = idle ? time(NULL) - idle : idle;
}

void jabber_add_feature(const char *namespace, JabberFeatureEnabled cb) {
	JabberFeature *feat;

	g_return_if_fail(namespace != NULL);

	feat = g_new0(JabberFeature,1);
	feat->namespace = g_strdup(namespace);
	feat->is_enabled = cb;
	
	/* try to remove just in case it already exists in the list */
	jabber_remove_feature(namespace);
	
	jabber_features = g_list_append(jabber_features, feat);
}

void jabber_remove_feature(const char *namespace) {
	GList *feature;
	for(feature = jabber_features; feature; feature = feature->next) {
		JabberFeature *feat = (JabberFeature*)feature->data;
		if(!strcmp(feat->namespace, namespace)) {
			g_free(feat->namespace);
			g_free(feature->data);
			jabber_features = g_list_delete_link(jabber_features, feature);
			break;
		}
	}
}

void jabber_add_identity(const gchar *category, const gchar *type, const gchar *name) {
	GList *identity;
	JabberIdentity *ident;
	/* both required according to XEP-0030 */
	g_return_if_fail(category != NULL);
	g_return_if_fail(type != NULL);
	
	for(identity = jabber_identities; identity; identity = identity->next) {
		JabberIdentity *ident = (JabberIdentity*)identity->data;
		if(!strcmp(ident->category, category)) {
			if (!strcmp(ident->type, type)) return;
		}	
	}
	
	ident = g_new0(JabberIdentity, 1);
	ident->category = g_strdup(category);
	ident->type = g_strdup(type);
	ident->name = g_strdup(name);
	jabber_identities = g_list_append(jabber_identities, ident);
}

const char *jabber_list_icon(PurpleAccount *a, PurpleBuddy *b)
{
	return "jabber";
}

const char* jabber_list_emblem(PurpleBuddy *b)
{
	JabberStream *js;
	JabberBuddy *jb = NULL;

	if(!b->account->gc)
		return NULL;

	js = b->account->gc->proto_data;
	if(js)
		jb = jabber_buddy_find(js, b->name, FALSE);

	if(!PURPLE_BUDDY_IS_ONLINE(b)) {
		if(jb && (jb->subscription & JABBER_SUB_PENDING ||
					!(jb->subscription & JABBER_SUB_TO)))
			return "not-authorized";
	}
	return NULL;
}

char *jabber_status_text(PurpleBuddy *b)
{
	char *ret = NULL;
	JabberBuddy *jb = NULL;
	
	if (b->account->gc && b->account->gc->proto_data)
		jb = jabber_buddy_find(b->account->gc->proto_data, b->name, FALSE);

	if(jb && !PURPLE_BUDDY_IS_ONLINE(b) && (jb->subscription & JABBER_SUB_PENDING || !(jb->subscription & JABBER_SUB_TO))) {
		ret = g_strdup(_("Not Authorized"));
	} else if(jb && !PURPLE_BUDDY_IS_ONLINE(b) && jb->error_msg) {
		ret = g_strdup(jb->error_msg);
	} else {
		char *stripped;

		if(!(stripped = purple_markup_strip_html(jabber_buddy_get_status_msg(jb)))) {
			PurplePresence *presence = purple_buddy_get_presence(b);
			if (purple_presence_is_status_primitive_active(presence, PURPLE_STATUS_TUNE)) {
				PurpleStatus *status = purple_presence_get_status(presence, "tune");
				stripped = g_strdup(purple_status_get_attr_string(status, PURPLE_TUNE_TITLE));
			}
		}

		if(stripped) {
			ret = g_markup_escape_text(stripped, -1);
			g_free(stripped);
		}
	}

	return ret;
}

void jabber_tooltip_text(PurpleBuddy *b, PurpleNotifyUserInfo *user_info, gboolean full)
{
	JabberBuddy *jb;

	g_return_if_fail(b != NULL);
	g_return_if_fail(b->account != NULL);
	g_return_if_fail(b->account->gc != NULL);
	g_return_if_fail(b->account->gc->proto_data != NULL);

	jb = jabber_buddy_find(b->account->gc->proto_data, b->name,
			FALSE);

	if(jb) {
		JabberBuddyResource *jbr = NULL;
		PurplePresence *presence = purple_buddy_get_presence(b);
		const char *sub;
		GList *l;
		const char *mood;

		if (full) {
			PurpleStatus *status;

			if(jb->subscription & JABBER_SUB_FROM) {
				if(jb->subscription & JABBER_SUB_TO)
					sub = _("Both");
				else if(jb->subscription & JABBER_SUB_PENDING)
					sub = _("From (To pending)");
				else
					sub = _("From");
			} else {
				if(jb->subscription & JABBER_SUB_TO)
					sub = _("To");
				else if(jb->subscription & JABBER_SUB_PENDING)
					sub = _("None (To pending)");
				else
					sub = _("None");
			}

			purple_notify_user_info_add_pair(user_info, _("Subscription"), sub);

			status = purple_presence_get_active_status(presence);
			mood = purple_status_get_attr_string(status, "mood");
			if(mood != NULL) {
				const char *moodtext;
				moodtext = purple_status_get_attr_string(status, "moodtext");
				if(moodtext != NULL) {
					char *moodplustext = g_strdup_printf("%s (%s)", mood, moodtext);

					purple_notify_user_info_add_pair(user_info, _("Mood"), moodplustext);
					g_free(moodplustext);
				} else
					purple_notify_user_info_add_pair(user_info, _("Mood"), mood);
			}
			if (purple_presence_is_status_primitive_active(presence, PURPLE_STATUS_TUNE)) {
				PurpleStatus *tune = purple_presence_get_status(presence, "tune");
				const char *title = purple_status_get_attr_string(tune, PURPLE_TUNE_TITLE);
				const char *artist = purple_status_get_attr_string(tune, PURPLE_TUNE_ARTIST);
				const char *album = purple_status_get_attr_string(tune, PURPLE_TUNE_ALBUM);
				char *playing = purple_util_format_song_info(title, artist, album, NULL);
				if (playing) {
					purple_notify_user_info_add_pair(user_info, _("Now Listening"), playing);
					g_free(playing);
				}
			}
		}

		for(l=jb->resources; l; l = l->next) {
			char *text = NULL;
			char *res = NULL;
			char *label, *value;
			const char *state;

			jbr = l->data;

			if(jbr->status) {
				char *tmp;
				text = purple_strreplace(jbr->status, "\n", "<br />\n");
				tmp = purple_markup_strip_html(text);
				g_free(text);
				text = g_markup_escape_text(tmp, -1);
				g_free(tmp);
			}

			if(jbr->name)
				res = g_strdup_printf(" (%s)", jbr->name);

			state = jabber_buddy_state_get_name(jbr->state);
			if (text != NULL && !purple_utf8_strcasecmp(state, text)) {
				g_free(text);
				text = NULL;
			}

			label = g_strdup_printf("%s%s",
							_("Status"), (res ? res : ""));
			value = g_strdup_printf("%s%s%s",
							state,
							(text ? ": " : ""),
							(text ? text : ""));

			purple_notify_user_info_add_pair(user_info, label, value);

			g_free(label);
			g_free(value);
			g_free(text);
			g_free(res);
		}

		if(!PURPLE_BUDDY_IS_ONLINE(b) && jb->error_msg) {
			purple_notify_user_info_add_pair(user_info, _("Error"), jb->error_msg);
		}
	}
}

GList *jabber_status_types(PurpleAccount *account)
{
	PurpleStatusType *type;
	GList *types = NULL;
	PurpleValue *priority_value;

	priority_value = purple_value_new(PURPLE_TYPE_INT);
	purple_value_set_int(priority_value, 1);
	type = purple_status_type_new_with_attrs(PURPLE_STATUS_AVAILABLE,
			jabber_buddy_state_get_status_id(JABBER_BUDDY_STATE_ONLINE),
			NULL, TRUE, TRUE, FALSE,
			"priority", _("Priority"), priority_value,
			"message", _("Message"), purple_value_new(PURPLE_TYPE_STRING),
			"mood", _("Mood"), purple_value_new(PURPLE_TYPE_STRING),
			"moodtext", _("Mood Text"), purple_value_new(PURPLE_TYPE_STRING),
			"nick", _("Nickname"), purple_value_new(PURPLE_TYPE_STRING),
			"buzz", _("Allow Buzz"), purple_value_new(PURPLE_TYPE_BOOLEAN),
			NULL);
	types = g_list_append(types, type);

	priority_value = purple_value_new(PURPLE_TYPE_INT);
	purple_value_set_int(priority_value, 1);
	type = purple_status_type_new_with_attrs(PURPLE_STATUS_AVAILABLE,
			jabber_buddy_state_get_status_id(JABBER_BUDDY_STATE_CHAT),
			_("Chatty"), TRUE, TRUE, FALSE,
			"priority", _("Priority"), priority_value,
			"message", _("Message"), purple_value_new(PURPLE_TYPE_STRING),
			"mood", _("Mood"), purple_value_new(PURPLE_TYPE_STRING),
			"moodtext", _("Mood Text"), purple_value_new(PURPLE_TYPE_STRING),
			"nick", _("Nickname"), purple_value_new(PURPLE_TYPE_STRING),
			"buzz", _("Allow Buzz"), purple_value_new(PURPLE_TYPE_BOOLEAN),
			NULL);
	types = g_list_append(types, type);

	priority_value = purple_value_new(PURPLE_TYPE_INT);
	purple_value_set_int(priority_value, 0);
	type = purple_status_type_new_with_attrs(PURPLE_STATUS_AWAY,
			jabber_buddy_state_get_status_id(JABBER_BUDDY_STATE_AWAY),
			NULL, TRUE, TRUE, FALSE,
			"priority", _("Priority"), priority_value,
			"message", _("Message"), purple_value_new(PURPLE_TYPE_STRING),
			"mood", _("Mood"), purple_value_new(PURPLE_TYPE_STRING),
			"moodtext", _("Mood Text"), purple_value_new(PURPLE_TYPE_STRING),
			"nick", _("Nickname"), purple_value_new(PURPLE_TYPE_STRING),
			"buzz", _("Allow Buzz"), purple_value_new(PURPLE_TYPE_BOOLEAN),
			NULL);
	types = g_list_append(types, type);

	priority_value = purple_value_new(PURPLE_TYPE_INT);
	purple_value_set_int(priority_value, 0);
	type = purple_status_type_new_with_attrs(PURPLE_STATUS_EXTENDED_AWAY,
			jabber_buddy_state_get_status_id(JABBER_BUDDY_STATE_XA),
			NULL, TRUE, TRUE, FALSE,
			"priority", _("Priority"), priority_value,
			"message", _("Message"), purple_value_new(PURPLE_TYPE_STRING),
			"mood", _("Mood"), purple_value_new(PURPLE_TYPE_STRING),
			"moodtext", _("Mood Text"), purple_value_new(PURPLE_TYPE_STRING),
			"nick", _("Nickname"), purple_value_new(PURPLE_TYPE_STRING),
			"buzz", _("Allow Buzz"), purple_value_new(PURPLE_TYPE_BOOLEAN),
			NULL);
	types = g_list_append(types, type);

	priority_value = purple_value_new(PURPLE_TYPE_INT);
	purple_value_set_int(priority_value, 0);
	type = purple_status_type_new_with_attrs(PURPLE_STATUS_UNAVAILABLE,
			jabber_buddy_state_get_status_id(JABBER_BUDDY_STATE_DND),
			_("Do Not Disturb"), TRUE, TRUE, FALSE,
			"priority", _("Priority"), priority_value,
			"message", _("Message"), purple_value_new(PURPLE_TYPE_STRING),
			"mood", _("Mood"), purple_value_new(PURPLE_TYPE_STRING),
			"moodtext", _("Mood Text"), purple_value_new(PURPLE_TYPE_STRING),
			"nick", _("Nickname"), purple_value_new(PURPLE_TYPE_STRING),
			"buzz", _("Allow Buzz"), purple_value_new(PURPLE_TYPE_BOOLEAN),
			NULL);
	types = g_list_append(types, type);

	/*
	if(js->protocol_version == JABBER_PROTO_0_9)
		m = g_list_append(m, _("Invisible"));
	*/

	type = purple_status_type_new_with_attrs(PURPLE_STATUS_OFFLINE,
			jabber_buddy_state_get_status_id(JABBER_BUDDY_STATE_UNAVAILABLE),
			NULL, FALSE, TRUE, FALSE,
			"message", _("Message"), purple_value_new(PURPLE_TYPE_STRING),
			NULL);
	types = g_list_append(types, type);

	type = purple_status_type_new_with_attrs(PURPLE_STATUS_TUNE,
			"tune", NULL, TRUE, TRUE, TRUE,
			PURPLE_TUNE_ARTIST, _("Tune Artist"), purple_value_new(PURPLE_TYPE_STRING),
			PURPLE_TUNE_TITLE, _("Tune Title"), purple_value_new(PURPLE_TYPE_STRING),
			PURPLE_TUNE_ALBUM, _("Tune Album"), purple_value_new(PURPLE_TYPE_STRING),
			PURPLE_TUNE_GENRE, _("Tune Genre"), purple_value_new(PURPLE_TYPE_STRING),
			PURPLE_TUNE_COMMENT, _("Tune Comment"), purple_value_new(PURPLE_TYPE_STRING),
			PURPLE_TUNE_TRACK, _("Tune Track"), purple_value_new(PURPLE_TYPE_STRING),
			PURPLE_TUNE_TIME, _("Tune Time"), purple_value_new(PURPLE_TYPE_INT),
			PURPLE_TUNE_YEAR, _("Tune Year"), purple_value_new(PURPLE_TYPE_INT),
			PURPLE_TUNE_URL, _("Tune URL"), purple_value_new(PURPLE_TYPE_STRING),
			NULL);
	types = g_list_append(types, type);

	return types;
}

static void
jabber_password_change_result_cb(JabberStream *js, xmlnode *packet,
		gpointer data)
{
	const char *type;

	type = xmlnode_get_attrib(packet, "type");

	if(type && !strcmp(type, "result")) {
		purple_notify_info(js->gc, _("Password Changed"), _("Password Changed"),
				_("Your password has been changed."));

		purple_account_set_password(js->gc->account, (char *)data);
	} else {
		char *msg = jabber_parse_error(js, packet, NULL);

		purple_notify_error(js->gc, _("Error changing password"),
				_("Error changing password"), msg);
		g_free(msg);
	}

	g_free(data);
}

static void jabber_password_change_cb(JabberStream *js,
		PurpleRequestFields *fields)
{
	const char *p1, *p2;
	JabberIq *iq;
	xmlnode *query, *y;

	p1 = purple_request_fields_get_string(fields, "password1");
	p2 = purple_request_fields_get_string(fields, "password2");

	if(strcmp(p1, p2)) {
		purple_notify_error(js->gc, NULL, _("New passwords do not match."), NULL);
		return;
	}

	iq = jabber_iq_new_query(js, JABBER_IQ_SET, "jabber:iq:register");

	xmlnode_set_attrib(iq->node, "to", js->user->domain);

	query = xmlnode_get_child(iq->node, "query");

	y = xmlnode_new_child(query, "username");
	xmlnode_insert_data(y, js->user->node, -1);
	y = xmlnode_new_child(query, "password");
	xmlnode_insert_data(y, p1, -1);

	jabber_iq_set_callback(iq, jabber_password_change_result_cb, g_strdup(p1));

	jabber_iq_send(iq);
}

static void jabber_password_change(PurplePluginAction *action)
{

	PurpleConnection *gc = (PurpleConnection *) action->context;
	JabberStream *js = gc->proto_data;
	PurpleRequestFields *fields;
	PurpleRequestFieldGroup *group;
	PurpleRequestField *field;

	fields = purple_request_fields_new();
	group = purple_request_field_group_new(NULL);
	purple_request_fields_add_group(fields, group);

	field = purple_request_field_string_new("password1", _("Password"),
			"", FALSE);
	purple_request_field_string_set_masked(field, TRUE);
	purple_request_field_set_required(field, TRUE);
	purple_request_field_group_add_field(group, field);

	field = purple_request_field_string_new("password2", _("Password (again)"),
			"", FALSE);
	purple_request_field_string_set_masked(field, TRUE);
	purple_request_field_set_required(field, TRUE);
	purple_request_field_group_add_field(group, field);

	purple_request_fields(js->gc, _("Change XMPP Password"),
			_("Change XMPP Password"), _("Please enter your new password"),
			fields, _("OK"), G_CALLBACK(jabber_password_change_cb),
			_("Cancel"), NULL,
			purple_connection_get_account(gc), NULL, NULL,
			js);
}

GList *jabber_actions(PurplePlugin *plugin, gpointer context)
{
	PurpleConnection *gc = (PurpleConnection *) context;
	JabberStream *js = gc->proto_data;
	GList *m = NULL;
	PurplePluginAction *act;

	act = purple_plugin_action_new(_("Set User Info..."),
	                             jabber_setup_set_info);
	m = g_list_append(m, act);

	/* if (js->protocol_options & CHANGE_PASSWORD) { */
		act = purple_plugin_action_new(_("Change Password..."),
		                             jabber_password_change);
		m = g_list_append(m, act);
	/* } */

	act = purple_plugin_action_new(_("Search for Users..."),
	                             jabber_user_search_begin);
	m = g_list_append(m, act);

	purple_debug_info("jabber", "jabber_actions: have pep: %s\n", js->pep?"YES":"NO");

	if(js->pep)
		jabber_pep_init_actions(&m);
	
	if(js->commands)
		jabber_adhoc_init_server_commands(js, &m);

	return m;
}

PurpleChat *jabber_find_blist_chat(PurpleAccount *account, const char *name)
{
	PurpleBlistNode *gnode, *cnode;
	JabberID *jid;

	if(!(jid = jabber_id_new(name)))
		return NULL;

	for(gnode = purple_get_blist()->root; gnode; gnode = gnode->next) {
		for(cnode = gnode->child; cnode; cnode = cnode->next) {
			PurpleChat *chat = (PurpleChat*)cnode;
			const char *room, *server;
			if(!PURPLE_BLIST_NODE_IS_CHAT(cnode))
				continue;

			if(chat->account != account)
				continue;

			if(!(room = g_hash_table_lookup(chat->components, "room")))
				continue;
			if(!(server = g_hash_table_lookup(chat->components, "server")))
				continue;

			if(jid->node && jid->domain &&
					!g_utf8_collate(room, jid->node) && !g_utf8_collate(server, jid->domain)) {
				jabber_id_free(jid);
				return chat;
			}
		}
	}
	jabber_id_free(jid);
	return NULL;
}

void jabber_convo_closed(PurpleConnection *gc, const char *who)
{
	JabberStream *js = gc->proto_data;
	JabberID *jid;
	JabberBuddy *jb;
	JabberBuddyResource *jbr;

	if(!(jid = jabber_id_new(who)))
		return;

	if((jb = jabber_buddy_find(js, who, TRUE)) &&
			(jbr = jabber_buddy_find_resource(jb, jid->resource))) {
		if(jbr->thread_id) {
			g_free(jbr->thread_id);
			jbr->thread_id = NULL;
		}
		if(jbr->chat_states == JABBER_CHAT_STATES_SUPPORTED)
			jabber_message_conv_closed(js, who);
	}

	jabber_id_free(jid);
}


char *jabber_parse_error(JabberStream *js,
                         xmlnode *packet,
                         PurpleConnectionError *reason)
{
	xmlnode *error;
	const char *code = NULL, *text = NULL;
	const char *xmlns = xmlnode_get_namespace(packet);
	char *cdata = NULL;

#define SET_REASON(x) \
	if(reason != NULL) { *reason = x; }

	if((error = xmlnode_get_child(packet, "error"))) {
		cdata = xmlnode_get_data(error);
		code = xmlnode_get_attrib(error, "code");

		/* Stanza errors */
		if(xmlnode_get_child(error, "bad-request")) {
			text = _("Bad Request");
		} else if(xmlnode_get_child(error, "conflict")) {
			text = _("Conflict");
		} else if(xmlnode_get_child(error, "feature-not-implemented")) {
			text = _("Feature Not Implemented");
		} else if(xmlnode_get_child(error, "forbidden")) {
			text = _("Forbidden");
		} else if(xmlnode_get_child(error, "gone")) {
			text = _("Gone");
		} else if(xmlnode_get_child(error, "internal-server-error")) {
			text = _("Internal Server Error");
		} else if(xmlnode_get_child(error, "item-not-found")) {
			text = _("Item Not Found");
		} else if(xmlnode_get_child(error, "jid-malformed")) {
			text = _("Malformed XMPP ID");
		} else if(xmlnode_get_child(error, "not-acceptable")) {
			text = _("Not Acceptable");
		} else if(xmlnode_get_child(error, "not-allowed")) {
			text = _("Not Allowed");
		} else if(xmlnode_get_child(error, "not-authorized")) {
			text = _("Not Authorized");
		} else if(xmlnode_get_child(error, "payment-required")) {
			text = _("Payment Required");
		} else if(xmlnode_get_child(error, "recipient-unavailable")) {
			text = _("Recipient Unavailable");
		} else if(xmlnode_get_child(error, "redirect")) {
			/* XXX */
		} else if(xmlnode_get_child(error, "registration-required")) {
			text = _("Registration Required");
		} else if(xmlnode_get_child(error, "remote-server-not-found")) {
			text = _("Remote Server Not Found");
		} else if(xmlnode_get_child(error, "remote-server-timeout")) {
			text = _("Remote Server Timeout");
		} else if(xmlnode_get_child(error, "resource-constraint")) {
			text = _("Server Overloaded");
		} else if(xmlnode_get_child(error, "service-unavailable")) {
			text = _("Service Unavailable");
		} else if(xmlnode_get_child(error, "subscription-required")) {
			text = _("Subscription Required");
		} else if(xmlnode_get_child(error, "unexpected-request")) {
			text = _("Unexpected Request");
		} else if(xmlnode_get_child(error, "undefined-condition")) {
			text = _("Unknown Error");
		}
	} else if(xmlns && !strcmp(xmlns, "urn:ietf:params:xml:ns:xmpp-sasl")) {
		/* Most common reason can be the default */
		SET_REASON(PURPLE_CONNECTION_ERROR_NETWORK_ERROR);
		if(xmlnode_get_child(packet, "aborted")) {
			text = _("Authorization Aborted");
		} else if(xmlnode_get_child(packet, "incorrect-encoding")) {
			text = _("Incorrect encoding in authorization");
		} else if(xmlnode_get_child(packet, "invalid-authzid")) {
			text = _("Invalid authzid");
		} else if(xmlnode_get_child(packet, "invalid-mechanism")) {
			text = _("Invalid Authorization Mechanism");
		} else if(xmlnode_get_child(packet, "mechanism-too-weak")) {
			SET_REASON(PURPLE_CONNECTION_ERROR_AUTHENTICATION_IMPOSSIBLE);
			text = _("Authorization mechanism too weak");
		} else if(xmlnode_get_child(packet, "not-authorized")) {
			SET_REASON(PURPLE_CONNECTION_ERROR_AUTHENTICATION_FAILED);
			/* Clear the pasword if it isn't being saved */
			if (!purple_account_get_remember_password(js->gc->account))
				purple_account_set_password(js->gc->account, NULL);
			text = _("Not Authorized");
		} else if(xmlnode_get_child(packet, "temporary-auth-failure")) {
			text = _("Temporary Authentication Failure");
		} else {
			SET_REASON(PURPLE_CONNECTION_ERROR_AUTHENTICATION_FAILED);
			text = _("Authentication Failure");
		}
	} else if(!strcmp(packet->name, "stream:error") ||
			 (!strcmp(packet->name, "error") && xmlns &&
				!strcmp(xmlns, "http://etherx.jabber.org/streams"))) {
		/* Most common reason as default: */
		SET_REASON(PURPLE_CONNECTION_ERROR_NETWORK_ERROR);
		if(xmlnode_get_child(packet, "bad-format")) {
			text = _("Bad Format");
		} else if(xmlnode_get_child(packet, "bad-namespace-prefix")) {
			text = _("Bad Namespace Prefix");
		} else if(xmlnode_get_child(packet, "conflict")) {
			SET_REASON(PURPLE_CONNECTION_ERROR_NAME_IN_USE);
			text = _("Resource Conflict");
		} else if(xmlnode_get_child(packet, "connection-timeout")) {
			text = _("Connection Timeout");
		} else if(xmlnode_get_child(packet, "host-gone")) {
			text = _("Host Gone");
		} else if(xmlnode_get_child(packet, "host-unknown")) {
			text = _("Host Unknown");
		} else if(xmlnode_get_child(packet, "improper-addressing")) {
			text = _("Improper Addressing");
		} else if(xmlnode_get_child(packet, "internal-server-error")) {
			text = _("Internal Server Error");
		} else if(xmlnode_get_child(packet, "invalid-id")) {
			text = _("Invalid ID");
		} else if(xmlnode_get_child(packet, "invalid-namespace")) {
			text = _("Invalid Namespace");
		} else if(xmlnode_get_child(packet, "invalid-xml")) {
			text = _("Invalid XML");
		} else if(xmlnode_get_child(packet, "nonmatching-hosts")) {
			text = _("Non-matching Hosts");
		} else if(xmlnode_get_child(packet, "not-authorized")) {
			text = _("Not Authorized");
		} else if(xmlnode_get_child(packet, "policy-violation")) {
			text = _("Policy Violation");
		} else if(xmlnode_get_child(packet, "remote-connection-failed")) {
			text = _("Remote Connection Failed");
		} else if(xmlnode_get_child(packet, "resource-constraint")) {
			text = _("Resource Constraint");
		} else if(xmlnode_get_child(packet, "restricted-xml")) {
			text = _("Restricted XML");
		} else if(xmlnode_get_child(packet, "see-other-host")) {
			text = _("See Other Host");
		} else if(xmlnode_get_child(packet, "system-shutdown")) {
			text = _("System Shutdown");
		} else if(xmlnode_get_child(packet, "undefined-condition")) {
			text = _("Undefined Condition");
		} else if(xmlnode_get_child(packet, "unsupported-encoding")) {
			text = _("Unsupported Encoding");
		} else if(xmlnode_get_child(packet, "unsupported-stanza-type")) {
			text = _("Unsupported Stanza Type");
		} else if(xmlnode_get_child(packet, "unsupported-version")) {
			text = _("Unsupported Version");
		} else if(xmlnode_get_child(packet, "xml-not-well-formed")) {
			text = _("XML Not Well Formed");
		} else {
			text = _("Stream Error");
		}
	}

#undef SET_REASON

	if(text || cdata) {
		char *ret = g_strdup_printf("%s%s%s", code ? code : "",
				code ? ": " : "", text ? text : cdata);
		g_free(cdata);
		return ret;
	} else {
		return NULL;
	}
}

static PurpleCmdRet jabber_cmd_chat_config(PurpleConversation *conv,
		const char *cmd, char **args, char **error, void *data)
{
	JabberChat *chat = jabber_chat_find_by_conv(conv);

	if (!chat)
		return PURPLE_CMD_RET_FAILED;

	jabber_chat_request_room_configure(chat);
	return PURPLE_CMD_RET_OK;
}

static PurpleCmdRet jabber_cmd_chat_register(PurpleConversation *conv,
		const char *cmd, char **args, char **error, void *data)
{
	JabberChat *chat = jabber_chat_find_by_conv(conv);

	if (!chat)
		return PURPLE_CMD_RET_FAILED;

	jabber_chat_register(chat);
	return PURPLE_CMD_RET_OK;
}

static PurpleCmdRet jabber_cmd_chat_topic(PurpleConversation *conv,
		const char *cmd, char **args, char **error, void *data)
{
	JabberChat *chat = jabber_chat_find_by_conv(conv);

	if (!chat)
		return PURPLE_CMD_RET_FAILED;

	jabber_chat_change_topic(chat, args ? args[0] : NULL);
	return PURPLE_CMD_RET_OK;
}

static PurpleCmdRet jabber_cmd_chat_nick(PurpleConversation *conv,
		const char *cmd, char **args, char **error, void *data)
{
	JabberChat *chat = jabber_chat_find_by_conv(conv);

	if(!chat || !args || !args[0])
		return PURPLE_CMD_RET_FAILED;

	jabber_chat_change_nick(chat, args[0]);
	return PURPLE_CMD_RET_OK;
}

static PurpleCmdRet jabber_cmd_chat_part(PurpleConversation *conv,
		const char *cmd, char **args, char **error, void *data)
{
	JabberChat *chat = jabber_chat_find_by_conv(conv);

	if (!chat)
		return PURPLE_CMD_RET_FAILED;

	jabber_chat_part(chat, args ? args[0] : NULL);
	return PURPLE_CMD_RET_OK;
}

static PurpleCmdRet jabber_cmd_chat_ban(PurpleConversation *conv,
		const char *cmd, char **args, char **error, void *data)
{
	JabberChat *chat = jabber_chat_find_by_conv(conv);

	if(!chat || !args || !args[0])
		return PURPLE_CMD_RET_FAILED;

	if(!jabber_chat_ban_user(chat, args[0], args[1])) {
		*error = g_strdup_printf(_("Unable to ban user %s"), args[0]);
		return PURPLE_CMD_RET_FAILED;
	}

	return PURPLE_CMD_RET_OK;
}

static PurpleCmdRet jabber_cmd_chat_affiliate(PurpleConversation *conv,
		const char *cmd, char **args, char **error, void *data)
{
	JabberChat *chat = jabber_chat_find_by_conv(conv);

	if (!chat || !args || !args[0] || !args[1])
		return PURPLE_CMD_RET_FAILED;

	if (strcmp(args[1], "owner") != 0 && 
	    strcmp(args[1], "admin") != 0 &&
	    strcmp(args[1], "member") != 0 &&
	    strcmp(args[1], "outcast") != 0 &&
	    strcmp(args[1], "none") != 0) {
		*error = g_strdup_printf(_("Unknown affiliation: \"%s\""), args[1]);
		return PURPLE_CMD_RET_FAILED;
	}

	if (!jabber_chat_affiliate_user(chat, args[0], args[1])) {
		*error = g_strdup_printf(_("Unable to affiliate user %s as \"%s\""), args[0], args[1]);
		return PURPLE_CMD_RET_FAILED;
	}

	return PURPLE_CMD_RET_OK;
}

static PurpleCmdRet jabber_cmd_chat_role(PurpleConversation *conv,
		const char *cmd, char **args, char **error, void *data)
{
	JabberChat *chat = jabber_chat_find_by_conv(conv);

	if (!chat || !args || !args[0] || !args[1])
		return PURPLE_CMD_RET_FAILED;

	if (strcmp(args[1], "moderator") != 0 &&
	    strcmp(args[1], "participant") != 0 &&
	    strcmp(args[1], "visitor") != 0 &&
	    strcmp(args[1], "none") != 0) {
		*error = g_strdup_printf(_("Unknown role: \"%s\""), args[1]);
		return PURPLE_CMD_RET_FAILED;
	}

	if (!jabber_chat_role_user(chat, args[0], args[1])) {
		*error = g_strdup_printf(_("Unable to set role \"%s\" for user: %s"),
		                         args[1], args[0]);
		return PURPLE_CMD_RET_FAILED;
	}

	return PURPLE_CMD_RET_OK;
}

static PurpleCmdRet jabber_cmd_chat_invite(PurpleConversation *conv,
		const char *cmd, char **args, char **error, void *data)
{
	if(!args || !args[0])
		return PURPLE_CMD_RET_FAILED;

	jabber_chat_invite(purple_conversation_get_gc(conv),
			purple_conv_chat_get_id(PURPLE_CONV_CHAT(conv)), args[1] ? args[1] : "",
			args[0]);

	return PURPLE_CMD_RET_OK;
}

static PurpleCmdRet jabber_cmd_chat_join(PurpleConversation *conv,
		const char *cmd, char **args, char **error, void *data)
{
	JabberChat *chat = jabber_chat_find_by_conv(conv);
	GHashTable *components;

	if(!chat || !args || !args[0])
		return PURPLE_CMD_RET_FAILED;

	components = g_hash_table_new_full(g_str_hash, g_str_equal, NULL, NULL);

	g_hash_table_replace(components, "room", args[0]);
	g_hash_table_replace(components, "server", chat->server);
	g_hash_table_replace(components, "handle", chat->handle);
	if(args[1])
		g_hash_table_replace(components, "password", args[1]);

	jabber_chat_join(purple_conversation_get_gc(conv), components);

	g_hash_table_destroy(components);
	return PURPLE_CMD_RET_OK;
}

static PurpleCmdRet jabber_cmd_chat_kick(PurpleConversation *conv,
		const char *cmd, char **args, char **error, void *data)
{
	JabberChat *chat = jabber_chat_find_by_conv(conv);

	if(!chat || !args || !args[0])
		return PURPLE_CMD_RET_FAILED;

	if(!jabber_chat_kick_user(chat, args[0], args[1])) {
		*error = g_strdup_printf(_("Unable to kick user %s"), args[0]);
		return PURPLE_CMD_RET_FAILED;
	}

	return PURPLE_CMD_RET_OK;
}

static PurpleCmdRet jabber_cmd_chat_msg(PurpleConversation *conv,
		const char *cmd, char **args, char **error, void *data)
{
	JabberChat *chat = jabber_chat_find_by_conv(conv);
	char *who;

	if (!chat)
		return PURPLE_CMD_RET_FAILED;

	who = g_strdup_printf("%s@%s/%s", chat->room, chat->server, args[0]);

	jabber_message_send_im(purple_conversation_get_gc(conv), who, args[1], 0);

	g_free(who);
	return PURPLE_CMD_RET_OK;
}

static PurpleCmdRet jabber_cmd_ping(PurpleConversation *conv,
		const char *cmd, char **args, char **error, void *data)
{
	if(!args || !args[0])
		return PURPLE_CMD_RET_FAILED;

	if(!jabber_ping_jid(conv, args[0])) {
		*error = g_strdup_printf(_("Unable to ping user %s"), args[0]);
		return PURPLE_CMD_RET_FAILED;
	}

	return PURPLE_CMD_RET_OK;
}

static gboolean _jabber_send_buzz(JabberStream *js, const char *username, char **error) {

	JabberBuddy *jb;
	JabberBuddyResource *jbr;
	GList *iter;

	if(!username)
		return FALSE;

	jb = jabber_buddy_find(js, username, FALSE);
	if(!jb) {
		*error = g_strdup_printf(_("Unable to buzz, because there is nothing known about user %s."), username);
		return FALSE;
	}

	jbr = jabber_buddy_find_resource(jb, NULL);
	if(!jbr) {
		*error = g_strdup_printf(_("Unable to buzz, because user %s might be offline."), username);
		return FALSE;
	}

	if(!jbr->caps) {
		*error = g_strdup_printf(_("Unable to buzz, because there is nothing known about user %s."), username);
		return FALSE;
	}

	for(iter = jbr->caps->features; iter; iter = g_list_next(iter)) {
		if(!strcmp(iter->data, "http://www.xmpp.org/extensions/xep-0224.html#ns")) {
			xmlnode *buzz, *msg = xmlnode_new("message");
			gchar *to;

			to = g_strdup_printf("%s/%s", username, jbr->name);
			xmlnode_set_attrib(msg, "to", to);
			g_free(to);

			/* avoid offline storage */
			xmlnode_set_attrib(msg, "type", "headline");

			buzz = xmlnode_new_child(msg, "attention");
			xmlnode_set_namespace(buzz, "http://www.xmpp.org/extensions/xep-0224.html#ns");

			jabber_send(js, msg);
			xmlnode_free(msg);

			return TRUE;
		}
	}

	*error = g_strdup_printf(_("Unable to buzz, because the user %s does not support it."), username);
	return FALSE;
}

static PurpleCmdRet jabber_cmd_buzz(PurpleConversation *conv,
		const char *cmd, char **args, char **error, void *data)
{
	JabberStream *js = conv->account->gc->proto_data;

	if(!args || !args[0])
		return PURPLE_CMD_RET_FAILED;

	return _jabber_send_buzz(js, args[0], error)  ? PURPLE_CMD_RET_OK : PURPLE_CMD_RET_FAILED;
}

GList *jabber_attention_types(PurpleAccount *account)
{
	static GList *types = NULL;

	if (!types) {
		types = g_list_append(types, purple_attention_type_new("Buzz", _("Buzz"),
				_("%s has buzzed you!"), _("Buzzing %s...")));
	}

	return types;
}

gboolean jabber_send_attention(PurpleConnection *gc, const char *username, guint code)
{
	JabberStream *js = gc->proto_data;
	gchar *error = NULL;

	if (!_jabber_send_buzz(js, username, &error)) {
		purple_debug_error("jabber", "jabber_send_attention: jabber_cmd_buzz failed with error: %s\n", error ? error : "(NULL)");
		g_free(error);
		return FALSE;
	}

	return TRUE;
}


gboolean jabber_offline_message(const PurpleBuddy *buddy)
{
	return TRUE;
}

void jabber_register_commands(void)
{
	purple_cmd_register("config", "", PURPLE_CMD_P_PRPL,
	                  PURPLE_CMD_FLAG_CHAT | PURPLE_CMD_FLAG_PRPL_ONLY,
	                  "prpl-jabber", jabber_cmd_chat_config,
	                  _("config:  Configure a chat room."), NULL);
	purple_cmd_register("configure", "", PURPLE_CMD_P_PRPL,
	                  PURPLE_CMD_FLAG_CHAT | PURPLE_CMD_FLAG_PRPL_ONLY,
	                  "prpl-jabber", jabber_cmd_chat_config,
	                  _("configure:  Configure a chat room."), NULL);
	purple_cmd_register("nick", "s", PURPLE_CMD_P_PRPL,
	                  PURPLE_CMD_FLAG_CHAT | PURPLE_CMD_FLAG_PRPL_ONLY,
	                  "prpl-jabber", jabber_cmd_chat_nick,
	                  _("nick &lt;new nickname&gt;:  Change your nickname."),
	                  NULL);
	purple_cmd_register("part", "s", PURPLE_CMD_P_PRPL,
	                  PURPLE_CMD_FLAG_CHAT | PURPLE_CMD_FLAG_PRPL_ONLY |
	                  PURPLE_CMD_FLAG_ALLOW_WRONG_ARGS, "prpl-jabber",
	                  jabber_cmd_chat_part, _("part [room]:  Leave the room."),
	                  NULL);
	purple_cmd_register("register", "", PURPLE_CMD_P_PRPL,
	                  PURPLE_CMD_FLAG_CHAT | PURPLE_CMD_FLAG_PRPL_ONLY,
	                  "prpl-jabber", jabber_cmd_chat_register,
	                  _("register:  Register with a chat room."), NULL);
	/* XXX: there needs to be a core /topic cmd, methinks */
	purple_cmd_register("topic", "s", PURPLE_CMD_P_PRPL,
	                  PURPLE_CMD_FLAG_CHAT | PURPLE_CMD_FLAG_PRPL_ONLY |
	                  PURPLE_CMD_FLAG_ALLOW_WRONG_ARGS, "prpl-jabber",
	                  jabber_cmd_chat_topic,
	                  _("topic [new topic]:  View or change the topic."),
	                  NULL);
	purple_cmd_register("ban", "ws", PURPLE_CMD_P_PRPL,
	                  PURPLE_CMD_FLAG_CHAT | PURPLE_CMD_FLAG_PRPL_ONLY |
	                  PURPLE_CMD_FLAG_ALLOW_WRONG_ARGS, "prpl-jabber",
	                  jabber_cmd_chat_ban,
	                  _("ban &lt;user&gt; [reason]:  Ban a user from the room."),
	                  NULL);
	purple_cmd_register("affiliate", "ws", PURPLE_CMD_P_PRPL,
	                  PURPLE_CMD_FLAG_CHAT | PURPLE_CMD_FLAG_PRPL_ONLY |
	                  PURPLE_CMD_FLAG_ALLOW_WRONG_ARGS, "prpl-jabber",
	                  jabber_cmd_chat_affiliate,
	                  _("affiliate &lt;user&gt; &lt;owner|admin|member|outcast|none&gt;: Set a user's affiliation with the room."),
	                  NULL);
	purple_cmd_register("role", "ws", PURPLE_CMD_P_PRPL,
	                  PURPLE_CMD_FLAG_CHAT | PURPLE_CMD_FLAG_PRPL_ONLY |
	                  PURPLE_CMD_FLAG_ALLOW_WRONG_ARGS, "prpl-jabber",
	                  jabber_cmd_chat_role,
	                  _("role &lt;user&gt; &lt;moderator|participant|visitor|none&gt;: Set a user's role in the room."),
	                  NULL);
	purple_cmd_register("invite", "ws", PURPLE_CMD_P_PRPL,
	                  PURPLE_CMD_FLAG_CHAT | PURPLE_CMD_FLAG_PRPL_ONLY |
	                  PURPLE_CMD_FLAG_ALLOW_WRONG_ARGS, "prpl-jabber",
	                  jabber_cmd_chat_invite,
	                  _("invite &lt;user&gt; [message]:  Invite a user to the room."),
	                  NULL);
	purple_cmd_register("join", "ws", PURPLE_CMD_P_PRPL,
	                  PURPLE_CMD_FLAG_CHAT | PURPLE_CMD_FLAG_PRPL_ONLY |
	                  PURPLE_CMD_FLAG_ALLOW_WRONG_ARGS, "prpl-jabber",
	                  jabber_cmd_chat_join,
	                  _("join: &lt;room&gt; [password]:  Join a chat on this server."),
	                  NULL);
	purple_cmd_register("kick", "ws", PURPLE_CMD_P_PRPL,
	                  PURPLE_CMD_FLAG_CHAT | PURPLE_CMD_FLAG_PRPL_ONLY |
	                  PURPLE_CMD_FLAG_ALLOW_WRONG_ARGS, "prpl-jabber",
	                  jabber_cmd_chat_kick,
	                  _("kick &lt;user&gt; [reason]:  Kick a user from the room."),
	                  NULL);
	purple_cmd_register("msg", "ws", PURPLE_CMD_P_PRPL,
	                  PURPLE_CMD_FLAG_CHAT | PURPLE_CMD_FLAG_PRPL_ONLY,
	                  "prpl-jabber", jabber_cmd_chat_msg,
	                  _("msg &lt;user&gt; &lt;message&gt;:  Send a private message to another user."),
	                  NULL);
	purple_cmd_register("ping", "w", PURPLE_CMD_P_PRPL,
					  PURPLE_CMD_FLAG_CHAT | PURPLE_CMD_FLAG_IM |
					  PURPLE_CMD_FLAG_PRPL_ONLY,
					  "prpl-jabber", jabber_cmd_ping,
					  _("ping &lt;jid&gt;:	Ping a user/component/server."),
					  NULL);
	purple_cmd_register("buzz", "s", PURPLE_CMD_P_PRPL,
					  PURPLE_CMD_FLAG_IM | PURPLE_CMD_FLAG_PRPL_ONLY,
					  "prpl-jabber", jabber_cmd_buzz,
					  _("buzz: Buzz a user to get their attention"), NULL);
}

/* IPC fucntions*/

/*
 * IPC function for checking wheather a client at a full JID supports a certain feature.
 * 
 * @param fulljid 	The full JID of the client.
 * @param featrure 	The feature's namespace.
 * 
 * @return TRUE if supports feature; else FALSE.
 */
static gboolean
jabber_ipc_contact_has_feature(gchar *fulljid, gchar *feature)
{
	JabberCapsKey *caps_info = NULL;
	JabberCapsValueExt *capabilities = NULL;
	
	caps_info = g_hash_table_lookup(jabber_contact_info, fulljid);
	
	if (!caps_info) return FALSE;
	capabilities = g_hash_table_lookup(capstable, caps_info);
	
	if (g_list_find_custom(capabilities->features, feature, strcmp) == NULL) return FALSE ;
	return TRUE;
}

static void
jabber_ipc_add_feature(gchar *feature) 
{
	if (feature == 0) return;
	jabber_add_feature(feature, 0);
	
	// send presence with new caps info for all connected accounts
	jabber_caps_broadcast_change();
}

void
jabber_init_plugin(PurplePlugin *plugin)
{
	my_protocol = plugin;

	jabber_add_identity("client", "pc", PACKAGE);

	/* initialize jabber_features list */
	jabber_add_feature("jabber:iq:last", 0);
	jabber_add_feature("jabber:iq:oob", 0);
	jabber_add_feature("jabber:iq:time", 0);
	jabber_add_feature("xmpp:urn:time", 0);
	jabber_add_feature("jabber:iq:version", 0);
	jabber_add_feature("jabber:x:conference", 0);
	jabber_add_feature("http://jabber.org/protocol/bytestreams", 0);
	jabber_add_feature("http://jabber.org/protocol/disco#info", 0);
	jabber_add_feature("http://jabber.org/protocol/disco#items", 0);
#if 0
	jabber_add_feature("http://jabber.org/protocol/ibb", 0);
#endif
	jabber_add_feature("http://jabber.org/protocol/muc", 0);
	jabber_add_feature("http://jabber.org/protocol/muc#user", 0);
	jabber_add_feature("http://jabber.org/protocol/si", 0);
	jabber_add_feature("http://jabber.org/protocol/si/profile/file-transfer", 0);
	jabber_add_feature("http://jabber.org/protocol/xhtml-im", 0);
	jabber_add_feature("urn:xmpp:ping", 0);
	
	jabber_contact_info = g_hash_table_new_full(g_str_hash, g_str_equal, g_free, jabber_caps_destroy_key);
	
	/* IPC functions */
	purple_plugin_ipc_register(plugin, "contact_has_feature", PURPLE_CALLBACK(jabber_ipc_contact_has_feature),
							 purple_marshal_BOOLEAN__POINTER_POINTER,
							 purple_value_new(PURPLE_TYPE_BOOLEAN), 2,
							 purple_value_new(PURPLE_TYPE_STRING),
							 purple_value_new(PURPLE_TYPE_STRING));
	purple_plugin_ipc_register(plugin, "add_feature", PURPLE_CALLBACK(jabber_ipc_add_feature),
							 purple_marshal_VOID__POINTER,
							 NULL, 1,
							 purple_value_new(PURPLE_TYPE_STRING));
}<|MERGE_RESOLUTION|>--- conflicted
+++ resolved
@@ -355,7 +355,6 @@
 	}
 #endif
 
-<<<<<<< HEAD
 	if (len == -1)
 		len = strlen(data);
 
@@ -367,32 +366,8 @@
 							_("Someone tried to send non-XML in a Jabber world."));
 		}
 	} else {
-		if (js->writeh == 0)
-			ret = jabber_do_send(js, data, len);
-		else {
-			ret = -1;
-			errno = EAGAIN;
-		}
-
-		if (ret < 0 && errno != EAGAIN)
-			purple_connection_error_reason (js->gc,
-				PURPLE_CONNECTION_ERROR_NETWORK_ERROR,
-				_("Write error"));
-		else if (ret < len) {
-			if (ret < 0)
-				ret = 0;
-			if (js->writeh == 0)
-				js->writeh = purple_input_add(
-					js->gsc ? js->gsc->fd : js->fd,
-					PURPLE_INPUT_WRITE, jabber_send_cb, js);
-			purple_circ_buffer_append(js->write_buffer,
-				data + ret, len - ret);
-		}
-	}
-	return;
-=======
-	do_jabber_send_raw(js, data, len);
->>>>>>> d1d0c72d
+		do_jabber_send_raw(js, data, len);
+	}
 }
 
 int jabber_prpl_send_raw(PurpleConnection *gc, const char *buf, int len)
