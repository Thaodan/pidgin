/*
 * purple - Jabber Protocol Plugin
 *
 * Copyright (C) 2003, Nathan Walp <faceprint@faceprint.com>
 *
 * This program is free software; you can redistribute it and/or modify
 * it under the terms of the GNU General Public License as published by
 * the Free Software Foundation; either version 2 of the License, or
 * (at your option) any later version.
 *
 * This program is distributed in the hope that it will be useful,
 * but WITHOUT ANY WARRANTY; without even the implied warranty of
 * MERCHANTABILITY or FITNESS FOR A PARTICULAR PURPOSE.  See the
 * GNU General Public License for more details.
 *
 * You should have received a copy of the GNU General Public License
 * along with this program; if not, write to the Free Software
 * Foundation, Inc., 51 Franklin Street, Fifth Floor, Boston, MA  02111-1301  USA
 *
 */
#include "internal.h"

#include "account.h"
#include "accountopt.h"
#include "blist.h"
#include "cmds.h"
#include "connection.h"
#include "conversation.h"
#include "debug.h"
#include "dnssrv.h"
#include "message.h"
#include "notify.h"
#include "pluginpref.h"
#include "proxy.h"
#include "prpl.h"
#include "request.h"
#include "server.h"
#include "util.h"
#include "version.h"
#include "xmlnode.h"

#include "auth.h"
#include "buddy.h"
#include "chat.h"
#include "disco.h"
#include "google.h"
#include "iq.h"
#include "jutil.h"
#include "message.h"
#include "parser.h"
#include "presence.h"
#include "jabber.h"
#include "roster.h"
#include "ping.h"
#include "si.h"
#include "xdata.h"
#include "pep.h"
#include "adhoccommands.h"

#define JABBER_CONNECT_STEPS (js->gsc ? 9 : 5)

static PurplePlugin *my_protocol = NULL;
GList *jabber_features;

static void jabber_unregister_account_cb(JabberStream *js);

static void jabber_stream_init(JabberStream *js)
{
	char *open_stream;

	open_stream = g_strdup_printf("<stream:stream to='%s' "
				          "xmlns='jabber:client' "
						  "xmlns:stream='http://etherx.jabber.org/streams' "
						  "version='1.0'>",
						  js->user->domain);
	/* setup the parser fresh for each stream */
	jabber_parser_setup(js);
	jabber_send_raw(js, open_stream, -1);
	js->reinit = FALSE;
	g_free(open_stream);
}

static void
jabber_session_initialized_cb(JabberStream *js, xmlnode *packet, gpointer data)
{
	const char *type = xmlnode_get_attrib(packet, "type");
	if(type && !strcmp(type, "result")) {
		jabber_stream_set_state(js, JABBER_STREAM_CONNECTED);
		if(js->unregistration)
			jabber_unregister_account_cb(js);
	} else {
		purple_connection_error(js->gc, _("Error initializing session"));
	}
}

static void jabber_session_init(JabberStream *js)
{
	JabberIq *iq = jabber_iq_new(js, JABBER_IQ_SET);
	xmlnode *session;

	jabber_iq_set_callback(iq, jabber_session_initialized_cb, NULL);

	session = xmlnode_new_child(iq->node, "session");
	xmlnode_set_namespace(session, "urn:ietf:params:xml:ns:xmpp-session");

	jabber_iq_send(iq);
}

static void jabber_bind_result_cb(JabberStream *js, xmlnode *packet,
		gpointer data)
{
	const char *type = xmlnode_get_attrib(packet, "type");
	xmlnode *bind;

	if(type && !strcmp(type, "result") &&
			(bind = xmlnode_get_child_with_namespace(packet, "bind", "urn:ietf:params:xml:ns:xmpp-bind"))) {
		xmlnode *jid;
		char *full_jid;
		if((jid = xmlnode_get_child(bind, "jid")) && (full_jid = xmlnode_get_data(jid))) {
			JabberBuddy *my_jb = NULL;
			jabber_id_free(js->user);
			if(!(js->user = jabber_id_new(full_jid))) {
				purple_connection_error(js->gc, _("Invalid response from server."));
			}
			if((my_jb = jabber_buddy_find(js, full_jid, TRUE)))
				my_jb->subscription |= JABBER_SUB_BOTH;
			g_free(full_jid);
		}
	} else {
		char *msg = jabber_parse_error(js, packet);
		purple_connection_error(js->gc, msg);
		g_free(msg);
	}

	jabber_session_init(js);
}

static void jabber_stream_features_parse(JabberStream *js, xmlnode *packet)
{
	if(xmlnode_get_child(packet, "starttls")) {
		if(jabber_process_starttls(js, packet))
			return;
	} else if(purple_account_get_bool(js->gc->account, "require_tls", FALSE) && !js->gsc) {
		js->gc->wants_to_die = TRUE;
		purple_connection_error(js->gc, _("You require encryption, but it is not available on this server."));
		return;
	}

	if(js->registration) {
		jabber_register_start(js);
	} else if(xmlnode_get_child(packet, "mechanisms")) {
		jabber_auth_start(js, packet);
	} else if(xmlnode_get_child(packet, "bind")) {
		xmlnode *bind, *resource;
		JabberIq *iq = jabber_iq_new(js, JABBER_IQ_SET);
		bind = xmlnode_new_child(iq->node, "bind");
		xmlnode_set_namespace(bind, "urn:ietf:params:xml:ns:xmpp-bind");
		resource = xmlnode_new_child(bind, "resource");
		xmlnode_insert_data(resource, js->user->resource, -1);

		jabber_iq_set_callback(iq, jabber_bind_result_cb, NULL);

		jabber_iq_send(iq);
	} else /* if(xmlnode_get_child_with_namespace(packet, "auth")) */ {
		/* If we get an empty stream:features packet, or we explicitly get
		 * an auth feature with namespace http://jabber.org/features/iq-auth
		 * we should revert back to iq:auth authentication, even though we're
		 * connecting to an XMPP server.  */
		js->auth_type = JABBER_AUTH_IQ_AUTH;
		jabber_stream_set_state(js, JABBER_STREAM_AUTHENTICATING);
	}
}

static void jabber_stream_handle_error(JabberStream *js, xmlnode *packet)
{
	char *msg = jabber_parse_error(js, packet);

	purple_connection_error(js->gc, msg);
	g_free(msg);
}

static void tls_init(JabberStream *js);

void jabber_process_packet(JabberStream *js, xmlnode **packet)
{
	const char *xmlns;

	purple_signal_emit(my_protocol, "jabber-receiving-xmlnode", js->gc, packet);

	/* if the signal leaves us with a null packet, we're done */
	if(NULL == *packet)
		return;

	xmlns = xmlnode_get_namespace(*packet);

	if(!strcmp((*packet)->name, "iq")) {
		jabber_iq_parse(js, *packet);
	} else if(!strcmp((*packet)->name, "presence")) {
		jabber_presence_parse(js, *packet);
	} else if(!strcmp((*packet)->name, "message")) {
		jabber_message_parse(js, *packet);
	} else if(!strcmp((*packet)->name, "stream:features")) {
		jabber_stream_features_parse(js, *packet);
	} else if (!strcmp((*packet)->name, "features") &&
		   !strcmp(xmlns, "http://etherx.jabber.org/streams")) {
		jabber_stream_features_parse(js, *packet);
	} else if(!strcmp((*packet)->name, "stream:error") ||
			 (!strcmp((*packet)->name, "error") &&
				!strcmp(xmlns, "http://etherx.jabber.org/streams")))
	{
		jabber_stream_handle_error(js, *packet);
	} else if(!strcmp((*packet)->name, "challenge")) {
		if(js->state == JABBER_STREAM_AUTHENTICATING)
			jabber_auth_handle_challenge(js, *packet);
	} else if(!strcmp((*packet)->name, "success")) {
		if(js->state == JABBER_STREAM_AUTHENTICATING)
			jabber_auth_handle_success(js, *packet);
	} else if(!strcmp((*packet)->name, "failure")) {
		if(js->state == JABBER_STREAM_AUTHENTICATING)
			jabber_auth_handle_failure(js, *packet);
	} else if(!strcmp((*packet)->name, "proceed")) {
		if(js->state == JABBER_STREAM_AUTHENTICATING && !js->gsc)
			tls_init(js);
	} else {
		purple_debug(PURPLE_DEBUG_WARNING, "jabber", "Unknown packet: %s\n",
				(*packet)->name);
	}
}

static int jabber_do_send(JabberStream *js, const char *data, int len)
{
	int ret;

	if (js->gsc)
		ret = purple_ssl_write(js->gsc, data, len);
	else
		ret = write(js->fd, data, len);

	return ret;
}

static void jabber_send_cb(gpointer data, gint source, PurpleInputCondition cond)
{
	JabberStream *js = data;
	int ret, writelen;
	writelen = purple_circ_buffer_get_max_read(js->write_buffer);

	if (writelen == 0) {
		purple_input_remove(js->writeh);
		js->writeh = 0;
		return;
	}

	ret = jabber_do_send(js, js->write_buffer->outptr, writelen);

	if (ret < 0 && errno == EAGAIN)
		return;
	else if (ret <= 0) {
		purple_connection_error(js->gc, _("Write error"));
		return;
	}

	purple_circ_buffer_mark_read(js->write_buffer, ret);
}

void jabber_send_raw(JabberStream *js, const char *data, int len)
{
	int ret;

	/* because printing a tab to debug every minute gets old */
	if(strcmp(data, "\t"))
		purple_debug(PURPLE_DEBUG_MISC, "jabber", "Sending%s: %s\n",
				js->gsc ? " (ssl)" : "", data);

	/* If we've got a security layer, we need to encode the data,
	 * splitting it on the maximum buffer length negotiated */
	
	purple_signal_emit(my_protocol, "jabber-sending-text", js->gc, &data);
	if (data == NULL)
		return;
	
#ifdef HAVE_CYRUS_SASL
	if (js->sasl_maxbuf>0) {
		int pos;

		if (!js->gsc && js->fd<0)
			return;
		pos = 0;
		if (len == -1)
			len = strlen(data);
		while (pos < len) {
			int towrite;
			const char *out;
			unsigned olen;

			if ((len - pos) < js->sasl_maxbuf)
				towrite = len - pos;
			else
				towrite = js->sasl_maxbuf;

			sasl_encode(js->sasl, &data[pos], towrite, &out, &olen);
			pos += towrite;

			if (js->writeh == 0)
				ret = jabber_do_send(js, out, olen);
			else {
				ret = -1;
				errno = EAGAIN;
			}

			if (ret < 0 && errno != EAGAIN)
				purple_connection_error(js->gc, _("Write error"));
			else if (ret < olen) {
				if (ret < 0)
					ret = 0;
				if (js->writeh == 0)
					js->writeh = purple_input_add(
						js->gsc ? js->gsc->fd : js->fd,
						PURPLE_INPUT_WRITE,
						jabber_send_cb, js);
				purple_circ_buffer_append(js->write_buffer,
					out + ret, olen - ret);
			}
		}
		return;
	}
#endif

	if (len == -1)
		len = strlen(data);

	if (js->writeh == 0)
		ret = jabber_do_send(js, data, len);
	else {
		ret = -1;
		errno = EAGAIN;
	}

	if (ret < 0 && errno != EAGAIN)
		purple_connection_error(js->gc, _("Write error"));
	else if (ret < len) {
		if (ret < 0)
			ret = 0;
		if (js->writeh == 0)
			js->writeh = purple_input_add(
				js->gsc ? js->gsc->fd : js->fd,
				PURPLE_INPUT_WRITE, jabber_send_cb, js);
		purple_circ_buffer_append(js->write_buffer,
			data + ret, len - ret);
	}
	return;
}

int jabber_prpl_send_raw(PurpleConnection *gc, const char *buf, int len)
{
	JabberStream *js = (JabberStream*)gc->proto_data;
	jabber_send_raw(js, buf, len);
	return len;
}

void jabber_send(JabberStream *js, xmlnode *packet)
{
	char *txt;
	int len;

	purple_signal_emit(my_protocol, "jabber-sending-xmlnode", js->gc, &packet);

	/* if we get NULL back, we're done processing */
	if(NULL == packet)
		return;

	txt = xmlnode_to_str(packet, &len);
	jabber_send_raw(js, txt, len);
	g_free(txt);
}

void jabber_keepalive(PurpleConnection *gc)
{
	jabber_send_raw(gc->proto_data, "\t", -1);
}

static void
jabber_recv_cb_ssl(gpointer data, PurpleSslConnection *gsc,
		PurpleInputCondition cond)
{
	PurpleConnection *gc = data;
	JabberStream *js = gc->proto_data;
	int len;
	static char buf[4096];

	/* TODO: It should be possible to make this check unnecessary */
	if(!PURPLE_CONNECTION_IS_VALID(gc)) {
		purple_ssl_close(gsc);
		return;
	}

	while((len = purple_ssl_read(gsc, buf, sizeof(buf) - 1)) > 0) {
		buf[len] = '\0';
		purple_debug(PURPLE_DEBUG_INFO, "jabber", "Recv (ssl)(%d): %s\n", len, buf);
		jabber_parser_process(js, buf, len);
		if(js->reinit)
			jabber_stream_init(js);
	}

	if(errno == EAGAIN)
		return;
	else
		purple_connection_error(gc, _("Read Error"));
}

static void
jabber_recv_cb(gpointer data, gint source, PurpleInputCondition condition)
{
	PurpleConnection *gc = data;
	JabberStream *js = gc->proto_data;
	int len;
	static char buf[4096];

	if(!PURPLE_CONNECTION_IS_VALID(gc))
		return;

	if((len = read(js->fd, buf, sizeof(buf) - 1)) > 0) {
#ifdef HAVE_CYRUS_SASL
		if (js->sasl_maxbuf>0) {
			const char *out;
			unsigned int olen;
			sasl_decode(js->sasl, buf, len, &out, &olen);
			if (olen>0) {
				purple_debug(PURPLE_DEBUG_INFO, "jabber", "RecvSASL (%u): %s\n", olen, out);
				jabber_parser_process(js,out,olen);
				if(js->reinit)
					jabber_stream_init(js);
			}
			return;
		}
#endif
		buf[len] = '\0';
		purple_debug(PURPLE_DEBUG_INFO, "jabber", "Recv (%d): %s\n", len, buf);
		jabber_parser_process(js, buf, len);
		if(js->reinit)
			jabber_stream_init(js);
	} else if(errno == EAGAIN) {
		return;
	} else {
		purple_connection_error(gc, _("Read Error"));
	}
}

static void
jabber_login_callback_ssl(gpointer data, PurpleSslConnection *gsc,
		PurpleInputCondition cond)
{
	PurpleConnection *gc = data;
	JabberStream *js;

	/* TODO: It should be possible to make this check unnecessary */
	if(!PURPLE_CONNECTION_IS_VALID(gc)) {
		purple_ssl_close(gsc);
		return;
	}

	js = gc->proto_data;

	if(js->state == JABBER_STREAM_CONNECTING)
		jabber_send_raw(js, "<?xml version='1.0' ?>", -1);
	jabber_stream_set_state(js, JABBER_STREAM_INITIALIZING);
	purple_ssl_input_add(gsc, jabber_recv_cb_ssl, gc);
	
	/* Tell the app that we're doing encryption */
	jabber_stream_set_state(js, JABBER_STREAM_INITIALIZING_ENCRYPTION);
}


static void
jabber_login_callback(gpointer data, gint source, const gchar *error)
{
	PurpleConnection *gc = data;
	JabberStream *js = gc->proto_data;

	if (source < 0) {
		gchar *tmp;
		tmp = g_strdup_printf(_("Could not establish a connection with the server:\n%s"),
				error);
		purple_connection_error(gc, tmp);
		g_free(tmp);
		return;
	}

	js->fd = source;

	if(js->state == JABBER_STREAM_CONNECTING)
		jabber_send_raw(js, "<?xml version='1.0' ?>", -1);

	jabber_stream_set_state(js, JABBER_STREAM_INITIALIZING);
	gc->inpa = purple_input_add(js->fd, PURPLE_INPUT_READ, jabber_recv_cb, gc);
}

static void
jabber_ssl_connect_failure(PurpleSslConnection *gsc, PurpleSslErrorType error,
		gpointer data)
{
	PurpleConnection *gc = data;
	JabberStream *js;

	/* If the connection is already disconnected, we don't need to do anything else */
	if(!PURPLE_CONNECTION_IS_VALID(gc))
		return;

	js = gc->proto_data;
	js->gsc = NULL;

	purple_connection_error(gc, purple_ssl_strerror(error));
}

static void tls_init(JabberStream *js)
{
	purple_input_remove(js->gc->inpa);
	js->gc->inpa = 0;
	js->gsc = purple_ssl_connect_with_host_fd(js->gc->account, js->fd,
			jabber_login_callback_ssl, jabber_ssl_connect_failure, js->serverFQDN, js->gc);
}

static void jabber_login_connect(JabberStream *js, const char *fqdn, const char *host, int port)
{
	js->serverFQDN = g_strdup(fqdn);

	if (purple_proxy_connect(js->gc, js->gc->account, host,
			port, jabber_login_callback, js->gc) == NULL)
		purple_connection_error(js->gc, _("Unable to create socket"));
}

static void srv_resolved_cb(PurpleSrvResponse *resp, int results, gpointer data)
{
	JabberStream *js;

	js = data;
	js->srv_query_data = NULL;

	if(results) {
		jabber_login_connect(js, resp->hostname, resp->hostname, resp->port);
		g_free(resp);
	} else {
		jabber_login_connect(js, js->user->domain, js->user->domain,
			purple_account_get_int(js->gc->account, "port", 5222));
	}
}

void
jabber_login(PurpleAccount *account)
{
	PurpleConnection *gc = purple_account_get_connection(account);
	const char *connect_server = purple_account_get_string(account,
			"connect_server", "");
	JabberStream *js;
	JabberBuddy *my_jb = NULL;

	gc->flags |= PURPLE_CONNECTION_HTML;
	js = gc->proto_data = g_new0(JabberStream, 1);
	js->gc = gc;
	js->fd = -1;
	js->iq_callbacks = g_hash_table_new_full(g_str_hash, g_str_equal,
			g_free, g_free);
	js->disco_callbacks = g_hash_table_new_full(g_str_hash, g_str_equal,
			g_free, g_free);
	js->buddies = g_hash_table_new_full(g_str_hash, g_str_equal,
			g_free, (GDestroyNotify)jabber_buddy_free);
	js->chats = g_hash_table_new_full(g_str_hash, g_str_equal,
			g_free, (GDestroyNotify)jabber_chat_free);
	js->user = jabber_id_new(purple_account_get_username(account));
	js->next_id = g_random_int();
	js->write_buffer = purple_circ_buffer_new(512);
	js->old_length = -1;

	if(!js->user) {
		purple_connection_error(gc, _("Invalid XMPP ID"));
		return;
	}
	
	if (!js->user->domain || *(js->user->domain) == '\0') {
		purple_connection_error(gc, _("Invalid XMPP ID. Domain must be set."));
		return;
	}
	
	if(!js->user->resource) {
		char *me;
		js->user->resource = g_strdup("Home");
		if(!js->user->node) {
			js->user->node = js->user->domain;
			js->user->domain = g_strdup("jabber.org");
		}
		me = g_strdup_printf("%s@%s/%s", js->user->node, js->user->domain,
				js->user->resource);
		purple_account_set_username(account, me);
		g_free(me);
	}

	if((my_jb = jabber_buddy_find(js, purple_account_get_username(account), TRUE)))
		my_jb->subscription |= JABBER_SUB_BOTH;

	jabber_stream_set_state(js, JABBER_STREAM_CONNECTING);

	/* if they've got old-ssl mode going, we probably want to ignore SRV lookups */
	if(purple_account_get_bool(js->gc->account, "old_ssl", FALSE)) {
		if(purple_ssl_is_supported()) {
			js->gsc = purple_ssl_connect(js->gc->account,
					connect_server[0] ? connect_server : js->user->domain,
					purple_account_get_int(account, "port", 5223), jabber_login_callback_ssl,
					jabber_ssl_connect_failure, js->gc);
		} else {
			purple_connection_error(js->gc, _("SSL support unavailable"));
		}
	}

	/* no old-ssl, so if they've specified a connect server, we'll use that, otherwise we'll
	 * invoke the magic of SRV lookups, to figure out host and port */
	if(!js->gsc) {
		if(connect_server[0]) {
			jabber_login_connect(js, js->user->domain, connect_server, purple_account_get_int(account, "port", 5222));
		} else {
			js->srv_query_data = purple_srv_resolve("xmpp-client",
					"tcp", js->user->domain, srv_resolved_cb, js);
		}
	}
}


static gboolean
conn_close_cb(gpointer data)
{
	JabberStream *js = data;
	PurpleAccount *account = purple_connection_get_account(js->gc);

	jabber_parser_free(js);

	purple_account_disconnect(account);

	return FALSE;
}

static void
jabber_connection_schedule_close(JabberStream *js)
{
	purple_timeout_add(0, conn_close_cb, js);
}

static void
jabber_registration_result_cb(JabberStream *js, xmlnode *packet, gpointer data)
{
	PurpleAccount *account = purple_connection_get_account(js->gc);
	const char *type = xmlnode_get_attrib(packet, "type");
	char *buf;
	char *to = data;

	if(!strcmp(type, "result")) {
		if(js->registration) {
		buf = g_strdup_printf(_("Registration of %s@%s successful"),
				js->user->node, js->user->domain);
			if(account->registration_cb)
				(account->registration_cb)(account, TRUE, account->registration_cb_user_data);
		}
		else
			buf = g_strdup_printf(_("Registration to %s successful"),
				to);
		purple_notify_info(NULL, _("Registration Successful"),
				_("Registration Successful"), buf);
		g_free(buf);
	} else {
		char *msg = jabber_parse_error(js, packet);

		if(!msg)
			msg = g_strdup(_("Unknown Error"));

		purple_notify_error(NULL, _("Registration Failed"),
				_("Registration Failed"), msg);
		g_free(msg);
		if(account->registration_cb)
			(account->registration_cb)(account, FALSE, account->registration_cb_user_data);
	}
	g_free(to);
	if(js->registration)
	jabber_connection_schedule_close(js);
}

static void
jabber_unregistration_result_cb(JabberStream *js, xmlnode *packet, gpointer data)
{
	const char *type = xmlnode_get_attrib(packet, "type");
	char *buf;
	char *to = data;
	
	if(!strcmp(type, "result")) {
		buf = g_strdup_printf(_("Registration from %s successfully removed"),
							  to);
		purple_notify_info(NULL, _("Unregistration Successful"),
						   _("Unregistration Successful"), buf);
		g_free(buf);
	} else {
		char *msg = jabber_parse_error(js, packet);
		
		if(!msg)
			msg = g_strdup(_("Unknown Error"));
		
		purple_notify_error(NULL, _("Unregistration Failed"),
							_("Unregistration Failed"), msg);
		g_free(msg);
	}
	g_free(to);
}

typedef struct _JabberRegisterCBData {
	JabberStream *js;
	char *who;
} JabberRegisterCBData;

static void
jabber_register_cb(JabberRegisterCBData *cbdata, PurpleRequestFields *fields)
{
	GList *groups, *flds;
	xmlnode *query, *y;
	JabberIq *iq;
	char *username;

	iq = jabber_iq_new_query(cbdata->js, JABBER_IQ_SET, "jabber:iq:register");
	query = xmlnode_get_child(iq->node, "query");
	xmlnode_set_attrib(iq->node,"to",cbdata->who);

	for(groups = purple_request_fields_get_groups(fields); groups;
			groups = groups->next) {
		for(flds = purple_request_field_group_get_fields(groups->data);
				flds; flds = flds->next) {
			PurpleRequestField *field = flds->data;
			const char *id = purple_request_field_get_id(field);
			if(!strcmp(id,"unregister")) {
				gboolean value = purple_request_field_bool_get_value(field);
				if(value) {
					/* unregister from service. this doesn't include any of the fields, so remove them from the stanza by recreating it
					   (there's no "remove child" function for xmlnode) */
					jabber_iq_free(iq);
					iq = jabber_iq_new_query(cbdata->js, JABBER_IQ_SET, "jabber:iq:register");
					query = xmlnode_get_child(iq->node, "query");
					xmlnode_set_attrib(iq->node,"to",cbdata->who);
					xmlnode_new_child(query, "remove");
					
					jabber_iq_set_callback(iq, jabber_unregistration_result_cb, cbdata->who);
					
					jabber_iq_send(iq);
					g_free(cbdata);
					return;
				}
			} else {
			const char *value = purple_request_field_string_get_value(field);

			if(!strcmp(id, "username")) {
				y = xmlnode_new_child(query, "username");
			} else if(!strcmp(id, "password")) {
				y = xmlnode_new_child(query, "password");
			} else if(!strcmp(id, "name")) {
				y = xmlnode_new_child(query, "name");
			} else if(!strcmp(id, "email")) {
				y = xmlnode_new_child(query, "email");
			} else if(!strcmp(id, "nick")) {
				y = xmlnode_new_child(query, "nick");
			} else if(!strcmp(id, "first")) {
				y = xmlnode_new_child(query, "first");
			} else if(!strcmp(id, "last")) {
				y = xmlnode_new_child(query, "last");
			} else if(!strcmp(id, "address")) {
				y = xmlnode_new_child(query, "address");
			} else if(!strcmp(id, "city")) {
				y = xmlnode_new_child(query, "city");
			} else if(!strcmp(id, "state")) {
				y = xmlnode_new_child(query, "state");
			} else if(!strcmp(id, "zip")) {
				y = xmlnode_new_child(query, "zip");
			} else if(!strcmp(id, "phone")) {
				y = xmlnode_new_child(query, "phone");
			} else if(!strcmp(id, "url")) {
				y = xmlnode_new_child(query, "url");
			} else if(!strcmp(id, "date")) {
				y = xmlnode_new_child(query, "date");
			} else {
				continue;
			}
			xmlnode_insert_data(y, value, -1);
				if(cbdata->js->registration && !strcmp(id, "username")) {
					if(cbdata->js->user->node)
						g_free(cbdata->js->user->node);
					cbdata->js->user->node = g_strdup(value);
			}
				if(cbdata->js->registration && !strcmp(id, "password"))
					purple_account_set_password(cbdata->js->gc->account, value);
		}
	}
	}

	if(cbdata->js->registration) {
		username = g_strdup_printf("%s@%s/%s", cbdata->js->user->node, cbdata->js->user->domain,
				cbdata->js->user->resource);
		purple_account_set_username(cbdata->js->gc->account, username);
	g_free(username);
	}

	jabber_iq_set_callback(iq, jabber_registration_result_cb, cbdata->who);

	jabber_iq_send(iq);
	g_free(cbdata);
}

static void
jabber_register_cancel_cb(JabberRegisterCBData *cbdata, PurpleRequestFields *fields)
{
	PurpleAccount *account = purple_connection_get_account(cbdata->js->gc);
	if(account && cbdata->js->registration) {
		if(account->registration_cb)
			(account->registration_cb)(account, FALSE, account->registration_cb_user_data);
		jabber_connection_schedule_close(cbdata->js);
	}
	g_free(cbdata->who);
	g_free(cbdata);
}

static void jabber_register_x_data_cb(JabberStream *js, xmlnode *result, gpointer data)
{
	xmlnode *query;
	JabberIq *iq;
	char *to = data;

	iq = jabber_iq_new_query(js, JABBER_IQ_SET, "jabber:iq:register");
	query = xmlnode_get_child(iq->node, "query");
	xmlnode_set_attrib(iq->node,"to",to);

	xmlnode_insert_child(query, result);

	jabber_iq_set_callback(iq, jabber_registration_result_cb, to);
	jabber_iq_send(iq);
}

void jabber_register_parse(JabberStream *js, xmlnode *packet)
{
	PurpleAccount *account = purple_connection_get_account(js->gc);
	const char *type;
	const char *from = xmlnode_get_attrib(packet, "from");
		PurpleRequestFields *fields;
		PurpleRequestFieldGroup *group;
		PurpleRequestField *field;
		xmlnode *query, *x, *y;
		char *instructions;
	JabberRegisterCBData *cbdata;
	gboolean registered = FALSE;

	if(!(type = xmlnode_get_attrib(packet, "type")) || strcmp(type, "result"))
		return;

	if(js->registration)
		/* get rid of the login thingy */
		purple_connection_set_state(js->gc, PURPLE_CONNECTED);

		query = xmlnode_get_child(packet, "query");

		if(xmlnode_get_child(query, "registered")) {
		registered = TRUE;
		
		if(js->registration) {
			purple_notify_error(NULL, _("Already Registered"),
					_("Already Registered"), NULL);
			if(account->registration_cb)
				(account->registration_cb)(account, FALSE, account->registration_cb_user_data);
			jabber_connection_schedule_close(js);
			return;
		}
	}

		if((x = xmlnode_get_child_with_namespace(packet, "x",
						"jabber:x:data"))) {
		jabber_x_data_request(js, x, jabber_register_x_data_cb, g_strdup(from));
			return;
		} else if((x = xmlnode_get_child_with_namespace(packet, "x",
						"jabber:x:oob"))) {
			xmlnode *url;

			if((url = xmlnode_get_child(x, "url"))) {
				char *href;
				if((href = xmlnode_get_data(url))) {
					purple_notify_uri(NULL, href);
					g_free(href);
					if(js->registration) {
						js->gc->wants_to_die = TRUE;
						if(account->registration_cb) /* succeeded, but we have no login info */
							(account->registration_cb)(account, TRUE, account->registration_cb_user_data);
						jabber_connection_schedule_close(js);
					}
					return;
				}
			}
		}

		/* as a last resort, use the old jabber:iq:register syntax */

		fields = purple_request_fields_new();
		group = purple_request_field_group_new(NULL);
		purple_request_fields_add_group(fields, group);

	if(js->registration)
		field = purple_request_field_string_new("username", _("Username"),
				js->user->node, FALSE);
	else
		field = purple_request_field_string_new("username", _("Username"),
				NULL, FALSE);

		purple_request_field_group_add_field(group, field);

	if(js->registration)
		field = purple_request_field_string_new("password", _("Password"),
				purple_connection_get_password(js->gc), FALSE);
	else
		field = purple_request_field_string_new("password", _("Password"),
				NULL, FALSE);

		purple_request_field_string_set_masked(field, TRUE);
		purple_request_field_group_add_field(group, field);

		if(xmlnode_get_child(query, "name")) {
		if(js->registration)
			field = purple_request_field_string_new("name", _("Name"),
					purple_account_get_alias(js->gc->account), FALSE);
		else
			field = purple_request_field_string_new("name", _("Name"),
					NULL, FALSE);
			purple_request_field_group_add_field(group, field);
		}
		if(xmlnode_get_child(query, "email")) {
			field = purple_request_field_string_new("email", _("E-mail"),
					NULL, FALSE);
			purple_request_field_group_add_field(group, field);
		}
		if(xmlnode_get_child(query, "nick")) {
			field = purple_request_field_string_new("nick", _("Nickname"),
					NULL, FALSE);
			purple_request_field_group_add_field(group, field);
		}
		if(xmlnode_get_child(query, "first")) {
			field = purple_request_field_string_new("first", _("First name"),
					NULL, FALSE);
			purple_request_field_group_add_field(group, field);
		}
		if(xmlnode_get_child(query, "last")) {
			field = purple_request_field_string_new("last", _("Last name"),
					NULL, FALSE);
			purple_request_field_group_add_field(group, field);
		}
		if(xmlnode_get_child(query, "address")) {
			field = purple_request_field_string_new("address", _("Address"),
					NULL, FALSE);
			purple_request_field_group_add_field(group, field);
		}
		if(xmlnode_get_child(query, "city")) {
			field = purple_request_field_string_new("city", _("City"),
					NULL, FALSE);
			purple_request_field_group_add_field(group, field);
		}
		if(xmlnode_get_child(query, "state")) {
			field = purple_request_field_string_new("state", _("State"),
					NULL, FALSE);
			purple_request_field_group_add_field(group, field);
		}
		if(xmlnode_get_child(query, "zip")) {
			field = purple_request_field_string_new("zip", _("Postal code"),
					NULL, FALSE);
			purple_request_field_group_add_field(group, field);
		}
		if(xmlnode_get_child(query, "phone")) {
			field = purple_request_field_string_new("phone", _("Phone"),
					NULL, FALSE);
			purple_request_field_group_add_field(group, field);
		}
		if(xmlnode_get_child(query, "url")) {
			field = purple_request_field_string_new("url", _("URL"),
					NULL, FALSE);
			purple_request_field_group_add_field(group, field);
		}
		if(xmlnode_get_child(query, "date")) {
			field = purple_request_field_string_new("date", _("Date"),
					NULL, FALSE);
			purple_request_field_group_add_field(group, field);
		}
	if(registered) {
		field = purple_request_field_bool_new("unregister", _("Unregister"), FALSE);
		purple_request_field_group_add_field(group, field);
	}

	if((y = xmlnode_get_child(query, "instructions")))
		instructions = xmlnode_get_data(y);
	else if(registered)
		instructions = g_strdup(_("Please fill out the information below "
					"to change your account registration."));
	else
		instructions = g_strdup(_("Please fill out the information below "
					"to register your new account."));

	cbdata = g_new0(JabberRegisterCBData, 1);
	cbdata->js = js;
	cbdata->who = g_strdup(from);

	if(js->registration)
		purple_request_fields(js->gc, _("Register New XMPP Account"),
				_("Register New XMPP Account"), instructions, fields,
				_("Register"), G_CALLBACK(jabber_register_cb),
				_("Cancel"), G_CALLBACK(jabber_register_cancel_cb),
				purple_connection_get_account(js->gc), NULL, NULL,
				"register-account", cbdata);
	else {
		char *title = registered?g_strdup_printf(_("Change Account Registration at %s"), from)
								:g_strdup_printf(_("Register New Account at %s"), from);
		purple_request_fields(js->gc, title,
			  title, instructions, fields,
			  registered?_("Change Registration"):_("Register"), G_CALLBACK(jabber_register_cb),
			  _("Cancel"), G_CALLBACK(jabber_register_cancel_cb),
			  purple_connection_get_account(js->gc), NULL, NULL,
			  cbdata);
		g_free(title);
	}

	g_free(instructions);
}

void jabber_register_start(JabberStream *js)
{
	JabberIq *iq;

	iq = jabber_iq_new_query(js, JABBER_IQ_GET, "jabber:iq:register");
	jabber_iq_send(iq);
}

void jabber_register_gateway(JabberStream *js, const char *gateway) {
	JabberIq *iq;
	
	iq = jabber_iq_new_query(js, JABBER_IQ_GET, "jabber:iq:register");
	xmlnode_set_attrib(iq->node, "to", gateway);
	jabber_iq_send(iq);
}

void jabber_register_account(PurpleAccount *account)
{
	PurpleConnection *gc = purple_account_get_connection(account);
	JabberStream *js;
	JabberBuddy *my_jb = NULL;
	const char *connect_server = purple_account_get_string(account,
			"connect_server", "");
	const char *server;

	js = gc->proto_data = g_new0(JabberStream, 1);
	js->gc = gc;
	js->registration = TRUE;
	js->iq_callbacks = g_hash_table_new_full(g_str_hash, g_str_equal,
			g_free, g_free);
	js->disco_callbacks = g_hash_table_new_full(g_str_hash, g_str_equal,
			g_free, g_free);
	js->user = jabber_id_new(purple_account_get_username(account));
	js->next_id = g_random_int();
	js->old_length = -1;

	if(!js->user) {
		purple_connection_error(gc, _("Invalid XMPP ID"));
		return;
	}

	js->write_buffer = purple_circ_buffer_new(512);

	if(!js->user->resource) {
		char *me;
		js->user->resource = g_strdup("Home");
		if(!js->user->node) {
			js->user->node = js->user->domain;
			js->user->domain = g_strdup("jabber.org");
		}
		me = g_strdup_printf("%s@%s/%s", js->user->node, js->user->domain,
				js->user->resource);
		purple_account_set_username(account, me);
		g_free(me);
	}

	if((my_jb = jabber_buddy_find(js, purple_account_get_username(account), TRUE)))
		my_jb->subscription |= JABBER_SUB_BOTH;

	server = connect_server[0] ? connect_server : js->user->domain;

	jabber_stream_set_state(js, JABBER_STREAM_CONNECTING);

	if(purple_account_get_bool(account, "old_ssl", FALSE)) {
		if(purple_ssl_is_supported()) {
			js->gsc = purple_ssl_connect(account, server,
					purple_account_get_int(account, "port", 5222),
					jabber_login_callback_ssl, jabber_ssl_connect_failure, gc);
		} else {
			purple_connection_error(gc, _("SSL support unavailable"));
		}
	}

	if(!js->gsc) {
		if (connect_server[0]) {
			jabber_login_connect(js, js->user->domain, server,
			                     purple_account_get_int(account,
			                                          "port", 5222));
		} else {
			js->srv_query_data = purple_srv_resolve("xmpp-client",
			                                      "tcp",
			                                      js->user->domain,
			                                      srv_resolved_cb,
			                                      js);
		}
	}
}

static void jabber_unregister_account_iq_cb(JabberStream *js, xmlnode *packet, gpointer data) {
	PurpleAccount *account = purple_connection_get_account(js->gc);
	const char *type = xmlnode_get_attrib(packet,"type");
	if(!strcmp(type,"error")) {
		char *msg = jabber_parse_error(js, packet);
		
		purple_notify_error(js->gc, _("Error unregistering account"),
							_("Error unregistering account"), msg);
		g_free(msg);
		if(js->unregistration_cb)
			js->unregistration_cb(account, FALSE, js->unregistration_user_data);
	} else if(!strcmp(type,"result")) {
		purple_notify_info(js->gc, _("Account successfully unregistered"),
						   _("Account successfully unregistered"), NULL);
		if(js->unregistration_cb)
			js->unregistration_cb(account, TRUE, js->unregistration_user_data);
	}
}

static void jabber_unregister_account_cb(JabberStream *js) {
	JabberIq *iq;
	xmlnode *query;

	g_return_if_fail(js->unregistration);

	iq = jabber_iq_new_query(js, JABBER_IQ_SET, "jabber:iq:register");

	query = xmlnode_get_child_with_namespace(iq->node, "query", "jabber:iq:register");

	xmlnode_new_child(query, "remove");
	xmlnode_set_attrib(iq->node, "to", js->user->domain);

	jabber_iq_set_callback(iq, jabber_unregister_account_iq_cb, NULL);
	jabber_iq_send(iq);
}

void jabber_unregister_account(PurpleAccount *account, PurpleAccountUnregistrationCb cb, void *user_data) {
	PurpleConnection *gc = purple_account_get_connection(account);
	JabberStream *js;
	
	if(gc->state != PURPLE_CONNECTED) {
		if(gc->state != PURPLE_CONNECTING)
			jabber_login(account);
		js = gc->proto_data;
		js->unregistration = TRUE;
		js->unregistration_cb = cb;
		js->unregistration_user_data = user_data;
		return;
	}
	
	js = gc->proto_data;

	if (js->unregistration) {
		purple_debug_error("jabber", "Unregistration in process; ignoring duplicate request.\n");
		return;
	}

	js->unregistration = TRUE;
	js->unregistration_cb = cb;
	js->unregistration_user_data = user_data;

	jabber_unregister_account_cb(js);
}

void jabber_close(PurpleConnection *gc)
{
	JabberStream *js = gc->proto_data;

	/* Don't perform any actions on the ssl connection
	 * if we were forcibly disconnected because it will crash
	 * on some SSL backends.
	 */
	if (!gc->disconnect_timeout)
		jabber_send_raw(js, "</stream:stream>", -1);

	if (js->srv_query_data)
		purple_srv_cancel(js->srv_query_data);

	if(js->gsc) {
#ifdef HAVE_OPENSSL
		if (!gc->disconnect_timeout)
#endif
			purple_ssl_close(js->gsc);
	} else if (js->fd > 0) {
		if(js->gc->inpa)
			purple_input_remove(js->gc->inpa);
		close(js->fd);
	}

	jabber_buddy_remove_all_pending_buddy_info_requests(js);

	jabber_parser_free(js);

	if(js->iq_callbacks)
		g_hash_table_destroy(js->iq_callbacks);
	if(js->disco_callbacks)
		g_hash_table_destroy(js->disco_callbacks);
	if(js->buddies)
		g_hash_table_destroy(js->buddies);
	if(js->chats)
		g_hash_table_destroy(js->chats);
	while(js->chat_servers) {
		g_free(js->chat_servers->data);
		js->chat_servers = g_list_delete_link(js->chat_servers, js->chat_servers);
	}
	while(js->user_directories) {
		g_free(js->user_directories->data);
		js->user_directories = g_list_delete_link(js->user_directories, js->user_directories);
	}
	if(js->stream_id)
		g_free(js->stream_id);
	if(js->user)
		jabber_id_free(js->user);
	if(js->avatar_hash)
		g_free(js->avatar_hash);
	purple_circ_buffer_destroy(js->write_buffer);
	if(js->writeh)
		purple_input_remove(js->writeh);
#ifdef HAVE_CYRUS_SASL
	if(js->sasl)
		sasl_dispose(&js->sasl);
	if(js->sasl_mechs)
		g_string_free(js->sasl_mechs, TRUE);
	if(js->sasl_cb)
		g_free(js->sasl_cb);
#endif
	if(js->serverFQDN)
		g_free(js->serverFQDN);
	while(js->commands) {
		JabberAdHocCommands *cmd = js->commands->data;
		g_free(cmd->jid);
		g_free(cmd->node);
		g_free(cmd->name);
		g_free(cmd);
		js->commands = g_list_delete_link(js->commands, js->commands);
	}
	g_free(js->server_name);
	g_free(js->gmail_last_time);
	g_free(js->gmail_last_tid);
	if(js->old_msg)
		g_free(js->old_msg);
	if(js->old_avatarhash)
		g_free(js->old_avatarhash);
	if(js->old_artist)
		g_free(js->old_artist);
	if(js->old_title)
		g_free(js->old_title);
	if(js->old_source)
		g_free(js->old_source);
	if(js->old_uri)
		g_free(js->old_uri);
	if(js->old_track)
		g_free(js->old_track);
	
	g_free(js);

	gc->proto_data = NULL;
}

void jabber_stream_set_state(JabberStream *js, JabberStreamState state)
{
	js->state = state;
	switch(state) {
		case JABBER_STREAM_OFFLINE:
			break;
		case JABBER_STREAM_CONNECTING:
			purple_connection_update_progress(js->gc, _("Connecting"), 1,
					JABBER_CONNECT_STEPS);
			break;
		case JABBER_STREAM_INITIALIZING:
			purple_connection_update_progress(js->gc, _("Initializing Stream"),
					js->gsc ? 5 : 2, JABBER_CONNECT_STEPS);
			jabber_stream_init(js);
			break;
		case JABBER_STREAM_INITIALIZING_ENCRYPTION:
			purple_connection_update_progress(js->gc, _("Initializing SSL/TLS"),
											  6, JABBER_CONNECT_STEPS);
			break;
		case JABBER_STREAM_AUTHENTICATING:
			purple_connection_update_progress(js->gc, _("Authenticating"),
					js->gsc ? 7 : 3, JABBER_CONNECT_STEPS);
			if(js->protocol_version == JABBER_PROTO_0_9 && js->registration) {
				jabber_register_start(js);
			} else if(js->auth_type == JABBER_AUTH_IQ_AUTH) {
				jabber_auth_start_old(js);
			}
			break;
		case JABBER_STREAM_REINITIALIZING:
			purple_connection_update_progress(js->gc, _("Re-initializing Stream"),
					(js->gsc ? 8 : 4), JABBER_CONNECT_STEPS);

			/* The stream will be reinitialized later, in jabber_recv_cb_ssl() */
			js->reinit = TRUE;

			break;
		case JABBER_STREAM_CONNECTED:
			/* now we can alert the core that we're ready to send status */
			purple_connection_set_state(js->gc, PURPLE_CONNECTED);
			jabber_disco_items_server(js);
			break;
	}
}

char *jabber_get_next_id(JabberStream *js)
{
	return g_strdup_printf("purple%x", js->next_id++);
}


void jabber_idle_set(PurpleConnection *gc, int idle)
{
	JabberStream *js = gc->proto_data;

	js->idle = idle ? time(NULL) - idle : idle;
}

void jabber_add_feature(const char *shortname, const char *namespace, JabberFeatureEnabled cb) {
	JabberFeature *feat;

	g_return_if_fail(shortname != NULL);
	g_return_if_fail(namespace != NULL);

	feat = g_new0(JabberFeature,1);
	feat->shortname = g_strdup(shortname);
	feat->namespace = g_strdup(namespace);
	feat->is_enabled = cb;
	
	/* try to remove just in case it already exists in the list */
	jabber_remove_feature(shortname);
	
	jabber_features = g_list_append(jabber_features, feat);
}

void jabber_remove_feature(const char *shortname) {
	GList *feature;
	for(feature = jabber_features; feature; feature = feature->next) {
		JabberFeature *feat = (JabberFeature*)feature->data;
		if(!strcmp(feat->shortname, shortname)) {
			g_free(feat->shortname);
			g_free(feat->namespace);
			
			g_free(feature->data);
			feature = g_list_delete_link(feature, feature);
			break;
		}
	}
}

const char *jabber_list_icon(PurpleAccount *a, PurpleBuddy *b)
{
	return "jabber";
}

const char* jabber_list_emblem(PurpleBuddy *b)
{
	JabberStream *js;
	JabberBuddy *jb = NULL;

	if(!b->account->gc)
		return NULL;

	js = b->account->gc->proto_data;
	if(js)
		jb = jabber_buddy_find(js, b->name, FALSE);

	if(!PURPLE_BUDDY_IS_ONLINE(b)) {
		if(jb && (jb->subscription & JABBER_SUB_PENDING ||
					!(jb->subscription & JABBER_SUB_TO)))
			return "not-authorized";
	}
	return NULL;
}

char *jabber_status_text(PurpleBuddy *b)
{
	char *ret = NULL;
	JabberBuddy *jb = NULL;
	
	if (b->account->gc && b->account->gc->proto_data)
		jb = jabber_buddy_find(b->account->gc->proto_data, b->name, FALSE);

	if(jb && !PURPLE_BUDDY_IS_ONLINE(b) && (jb->subscription & JABBER_SUB_PENDING || !(jb->subscription & JABBER_SUB_TO))) {
		ret = g_strdup(_("Not Authorized"));
	} else if(jb && !PURPLE_BUDDY_IS_ONLINE(b) && jb->error_msg) {
		ret = g_strdup(jb->error_msg);
	} else {
		char *stripped;

		if(!(stripped = purple_markup_strip_html(jabber_buddy_get_status_msg(jb)))) {
			PurpleStatus *status = purple_presence_get_active_status(purple_buddy_get_presence(b));

			if(!purple_status_is_available(status))
				stripped = g_strdup(purple_status_get_name(status));
		}

		if(stripped) {
			ret = g_markup_escape_text(stripped, -1);
			g_free(stripped);
		}
	}

	return ret;
}

void jabber_tooltip_text(PurpleBuddy *b, PurpleNotifyUserInfo *user_info, gboolean full)
{
	JabberBuddy *jb;

	g_return_if_fail(b != NULL);
	g_return_if_fail(b->account != NULL);
	g_return_if_fail(b->account->gc != NULL);
	g_return_if_fail(b->account->gc->proto_data != NULL);

	jb = jabber_buddy_find(b->account->gc->proto_data, b->name,
			FALSE);

	if(jb) {
		JabberBuddyResource *jbr = NULL;
		const char *sub;
		GList *l;
		const char *mood;

		if (full) {
			PurpleStatus *status;
			PurpleValue *value;
			
			if(jb->subscription & JABBER_SUB_FROM) {
				if(jb->subscription & JABBER_SUB_TO)
					sub = _("Both");
				else if(jb->subscription & JABBER_SUB_PENDING)
					sub = _("From (To pending)");
				else
					sub = _("From");
			} else {
				if(jb->subscription & JABBER_SUB_TO)
					sub = _("To");
				else if(jb->subscription & JABBER_SUB_PENDING)
					sub = _("None (To pending)");
				else
					sub = _("None");
			}
			
			purple_notify_user_info_add_pair(user_info, _("Subscription"), sub);
			
			status = purple_presence_get_active_status(purple_buddy_get_presence(b));
			value = purple_status_get_attr_value(status, "mood");
			if (value && purple_value_get_type(value) == PURPLE_TYPE_STRING && (mood = purple_value_get_string(value))) {
				
				value = purple_status_get_attr_value(status, "moodtext");
				if(value && purple_value_get_type(value) == PURPLE_TYPE_STRING) {
					char *moodplustext = g_strdup_printf("%s (%s)",mood,purple_value_get_string(value));
					
					purple_notify_user_info_add_pair(user_info, _("Mood"), moodplustext);
					g_free(moodplustext);
				} else
					purple_notify_user_info_add_pair(user_info, _("Mood"), mood);
		}
		}

		for(l=jb->resources; l; l = l->next) {
			char *text = NULL;
			char *res = NULL;
			char *label, *value;
			const char *state;

			jbr = l->data;

			if(jbr->status) {
				char *tmp;
				text = purple_strreplace(jbr->status, "\n", "<br />\n");
				tmp = purple_markup_strip_html(text);
				g_free(text);
				text = g_markup_escape_text(tmp, -1);
				g_free(tmp);
			}

			if(jbr->name)
				res = g_strdup_printf(" (%s)", jbr->name);

			state = jabber_buddy_state_get_name(jbr->state);
			if (text != NULL && !purple_utf8_strcasecmp(state, text)) {
				g_free(text);
				text = NULL;
			}

			label = g_strdup_printf("%s%s",
							_("Status"), (res ? res : ""));
			value = g_strdup_printf("%s%s%s",
							state,
							(text ? ": " : ""),
							(text ? text : ""));

			purple_notify_user_info_add_pair(user_info, label, value);

			g_free(label);
			g_free(value);
			g_free(text);
			g_free(res);
		}

		if(!PURPLE_BUDDY_IS_ONLINE(b) && jb->error_msg) {
			purple_notify_user_info_add_pair(user_info, _("Error"), jb->error_msg);
		}
	}
}

GList *jabber_status_types(PurpleAccount *account)
{
	PurpleStatusType *type;
	GList *types = NULL;
	PurpleValue *priority_value;

	priority_value = purple_value_new(PURPLE_TYPE_INT);
	purple_value_set_int(priority_value, 1);
	type = purple_status_type_new_with_attrs(PURPLE_STATUS_AVAILABLE,
			jabber_buddy_state_get_status_id(JABBER_BUDDY_STATE_ONLINE),
			NULL, TRUE, TRUE, FALSE,
			"priority", _("Priority"), priority_value,
			"message", _("Message"), purple_value_new(PURPLE_TYPE_STRING),
			"mood", _("Mood"), purple_value_new(PURPLE_TYPE_STRING),
			"moodtext", _("Mood Text"), purple_value_new(PURPLE_TYPE_STRING),
			PURPLE_TUNE_ARTIST, _("Tune Artist"), purple_value_new(PURPLE_TYPE_STRING),
			PURPLE_TUNE_TITLE, _("Tune Title"), purple_value_new(PURPLE_TYPE_STRING),
			PURPLE_TUNE_ALBUM, _("Tune Album"), purple_value_new(PURPLE_TYPE_STRING),
			PURPLE_TUNE_GENRE, _("Tune Genre"), purple_value_new(PURPLE_TYPE_STRING),
			PURPLE_TUNE_COMMENT, _("Tune Comment"), purple_value_new(PURPLE_TYPE_STRING),
			PURPLE_TUNE_TRACK, _("Tune Track"), purple_value_new(PURPLE_TYPE_STRING),
			PURPLE_TUNE_TIME, _("Tune Time"), purple_value_new(PURPLE_TYPE_INT),
			PURPLE_TUNE_YEAR, _("Tune Year"), purple_value_new(PURPLE_TYPE_INT),
			PURPLE_TUNE_URL, _("Tune URL"), purple_value_new(PURPLE_TYPE_STRING),
			"nick", _("Nickname"), purple_value_new(PURPLE_TYPE_STRING),
			"buzz", _("Allow Buzz"), purple_value_new(PURPLE_TYPE_BOOLEAN),
			NULL);
	types = g_list_append(types, type);

	priority_value = purple_value_new(PURPLE_TYPE_INT);
	purple_value_set_int(priority_value, 1);
	type = purple_status_type_new_with_attrs(PURPLE_STATUS_AVAILABLE,
			jabber_buddy_state_get_status_id(JABBER_BUDDY_STATE_CHAT),
			_("Chatty"), TRUE, TRUE, FALSE,
			"priority", _("Priority"), priority_value,
			"message", _("Message"), purple_value_new(PURPLE_TYPE_STRING),
			"mood", _("Mood"), purple_value_new(PURPLE_TYPE_STRING),
			"moodtext", _("Mood Text"), purple_value_new(PURPLE_TYPE_STRING),
			PURPLE_TUNE_ARTIST, _("Tune Artist"), purple_value_new(PURPLE_TYPE_STRING),
			PURPLE_TUNE_TITLE, _("Tune Title"), purple_value_new(PURPLE_TYPE_STRING),
			PURPLE_TUNE_ALBUM, _("Tune Album"), purple_value_new(PURPLE_TYPE_STRING),
			PURPLE_TUNE_GENRE, _("Tune Genre"), purple_value_new(PURPLE_TYPE_STRING),
			PURPLE_TUNE_COMMENT, _("Tune Comment"), purple_value_new(PURPLE_TYPE_STRING),
			PURPLE_TUNE_TRACK, _("Tune Track"), purple_value_new(PURPLE_TYPE_STRING),
			PURPLE_TUNE_TIME, _("Tune Time"), purple_value_new(PURPLE_TYPE_INT),
			PURPLE_TUNE_YEAR, _("Tune Year"), purple_value_new(PURPLE_TYPE_INT),
			PURPLE_TUNE_URL, _("Tune URL"), purple_value_new(PURPLE_TYPE_STRING),
			"nick", _("Nickname"), purple_value_new(PURPLE_TYPE_STRING),
			"buzz", _("Allow Buzz"), purple_value_new(PURPLE_TYPE_BOOLEAN),
			NULL);
	types = g_list_append(types, type);

	priority_value = purple_value_new(PURPLE_TYPE_INT);
	purple_value_set_int(priority_value, 0);
	type = purple_status_type_new_with_attrs(PURPLE_STATUS_AWAY,
			jabber_buddy_state_get_status_id(JABBER_BUDDY_STATE_AWAY),
			NULL, TRUE, TRUE, FALSE,
			"priority", _("Priority"), priority_value,
			"message", _("Message"), purple_value_new(PURPLE_TYPE_STRING),
			"mood", _("Mood"), purple_value_new(PURPLE_TYPE_STRING),
			"moodtext", _("Mood Text"), purple_value_new(PURPLE_TYPE_STRING),
			PURPLE_TUNE_ARTIST, _("Tune Artist"), purple_value_new(PURPLE_TYPE_STRING),
			PURPLE_TUNE_TITLE, _("Tune Title"), purple_value_new(PURPLE_TYPE_STRING),
			PURPLE_TUNE_ALBUM, _("Tune Album"), purple_value_new(PURPLE_TYPE_STRING),
			PURPLE_TUNE_GENRE, _("Tune Genre"), purple_value_new(PURPLE_TYPE_STRING),
			PURPLE_TUNE_COMMENT, _("Tune Comment"), purple_value_new(PURPLE_TYPE_STRING),
			PURPLE_TUNE_TRACK, _("Tune Track"), purple_value_new(PURPLE_TYPE_STRING),
			PURPLE_TUNE_TIME, _("Tune Time"), purple_value_new(PURPLE_TYPE_INT),
			PURPLE_TUNE_YEAR, _("Tune Year"), purple_value_new(PURPLE_TYPE_INT),
			PURPLE_TUNE_URL, _("Tune URL"), purple_value_new(PURPLE_TYPE_STRING),
			"nick", _("Nickname"), purple_value_new(PURPLE_TYPE_STRING),
			"buzz", _("Allow Buzz"), purple_value_new(PURPLE_TYPE_BOOLEAN),
			NULL);
	types = g_list_append(types, type);

	priority_value = purple_value_new(PURPLE_TYPE_INT);
	purple_value_set_int(priority_value, 0);
	type = purple_status_type_new_with_attrs(PURPLE_STATUS_EXTENDED_AWAY,
			jabber_buddy_state_get_status_id(JABBER_BUDDY_STATE_XA),
			NULL, TRUE, TRUE, FALSE,
			"priority", _("Priority"), priority_value,
			"message", _("Message"), purple_value_new(PURPLE_TYPE_STRING),
			"mood", _("Mood"), purple_value_new(PURPLE_TYPE_STRING),
			"moodtext", _("Mood Text"), purple_value_new(PURPLE_TYPE_STRING),
			PURPLE_TUNE_ARTIST, _("Tune Artist"), purple_value_new(PURPLE_TYPE_STRING),
			PURPLE_TUNE_TITLE, _("Tune Title"), purple_value_new(PURPLE_TYPE_STRING),
			PURPLE_TUNE_ALBUM, _("Tune Album"), purple_value_new(PURPLE_TYPE_STRING),
			PURPLE_TUNE_GENRE, _("Tune Genre"), purple_value_new(PURPLE_TYPE_STRING),
			PURPLE_TUNE_COMMENT, _("Tune Comment"), purple_value_new(PURPLE_TYPE_STRING),
			PURPLE_TUNE_TRACK, _("Tune Track"), purple_value_new(PURPLE_TYPE_STRING),
			PURPLE_TUNE_TIME, _("Tune Time"), purple_value_new(PURPLE_TYPE_INT),
			PURPLE_TUNE_YEAR, _("Tune Year"), purple_value_new(PURPLE_TYPE_INT),
			PURPLE_TUNE_URL, _("Tune URL"), purple_value_new(PURPLE_TYPE_STRING),
			"nick", _("Nickname"), purple_value_new(PURPLE_TYPE_STRING),
			"buzz", _("Allow Buzz"), purple_value_new(PURPLE_TYPE_BOOLEAN),
			NULL);
	types = g_list_append(types, type);

	priority_value = purple_value_new(PURPLE_TYPE_INT);
	purple_value_set_int(priority_value, 0);
	type = purple_status_type_new_with_attrs(PURPLE_STATUS_UNAVAILABLE,
			jabber_buddy_state_get_status_id(JABBER_BUDDY_STATE_DND),
			_("Do Not Disturb"), TRUE, TRUE, FALSE,
			"priority", _("Priority"), priority_value,
			"message", _("Message"), purple_value_new(PURPLE_TYPE_STRING),
			"mood", _("Mood"), purple_value_new(PURPLE_TYPE_STRING),
			"moodtext", _("Mood Text"), purple_value_new(PURPLE_TYPE_STRING),
			PURPLE_TUNE_ARTIST, _("Tune Artist"), purple_value_new(PURPLE_TYPE_STRING),
			PURPLE_TUNE_TITLE, _("Tune Title"), purple_value_new(PURPLE_TYPE_STRING),
			PURPLE_TUNE_ALBUM, _("Tune Album"), purple_value_new(PURPLE_TYPE_STRING),
			PURPLE_TUNE_GENRE, _("Tune Genre"), purple_value_new(PURPLE_TYPE_STRING),
			PURPLE_TUNE_COMMENT, _("Tune Comment"), purple_value_new(PURPLE_TYPE_STRING),
			PURPLE_TUNE_TRACK, _("Tune Track"), purple_value_new(PURPLE_TYPE_STRING),
			PURPLE_TUNE_TIME, _("Tune Time"), purple_value_new(PURPLE_TYPE_INT),
			PURPLE_TUNE_YEAR, _("Tune Year"), purple_value_new(PURPLE_TYPE_INT),
			PURPLE_TUNE_URL, _("Tune URL"), purple_value_new(PURPLE_TYPE_STRING),
			"nick", _("Nickname"), purple_value_new(PURPLE_TYPE_STRING),
			"buzz", _("Allow Buzz"), purple_value_new(PURPLE_TYPE_BOOLEAN),
			NULL);
	types = g_list_append(types, type);

	/*
	if(js->protocol_version == JABBER_PROTO_0_9)
		m = g_list_append(m, _("Invisible"));
	*/

	type = purple_status_type_new_with_attrs(PURPLE_STATUS_OFFLINE,
			jabber_buddy_state_get_status_id(JABBER_BUDDY_STATE_UNAVAILABLE),
			NULL, FALSE, TRUE, FALSE,
			"message", _("Message"), purple_value_new(PURPLE_TYPE_STRING),
			NULL);
	types = g_list_append(types, type);

	return types;
}

static void
jabber_password_change_result_cb(JabberStream *js, xmlnode *packet,
		gpointer data)
{
	const char *type;

	type = xmlnode_get_attrib(packet, "type");

	if(type && !strcmp(type, "result")) {
		purple_notify_info(js->gc, _("Password Changed"), _("Password Changed"),
				_("Your password has been changed."));
	} else {
		char *msg = jabber_parse_error(js, packet);

		purple_notify_error(js->gc, _("Error changing password"),
				_("Error changing password"), msg);
		g_free(msg);
	}
}

static void jabber_password_change_cb(JabberStream *js,
		PurpleRequestFields *fields)
{
	const char *p1, *p2;
	JabberIq *iq;
	xmlnode *query, *y;

	p1 = purple_request_fields_get_string(fields, "password1");
	p2 = purple_request_fields_get_string(fields, "password2");

	if(strcmp(p1, p2)) {
		purple_notify_error(js->gc, NULL, _("New passwords do not match."), NULL);
		return;
	}

	iq = jabber_iq_new_query(js, JABBER_IQ_SET, "jabber:iq:register");

	xmlnode_set_attrib(iq->node, "to", js->user->domain);

	query = xmlnode_get_child(iq->node, "query");

	y = xmlnode_new_child(query, "username");
	xmlnode_insert_data(y, js->user->node, -1);
	y = xmlnode_new_child(query, "password");
	xmlnode_insert_data(y, p1, -1);

	jabber_iq_set_callback(iq, jabber_password_change_result_cb, NULL);

	jabber_iq_send(iq);

	purple_account_set_password(js->gc->account, p1);
}

static void jabber_password_change(PurplePluginAction *action)
{

	PurpleConnection *gc = (PurpleConnection *) action->context;
	JabberStream *js = gc->proto_data;
	PurpleRequestFields *fields;
	PurpleRequestFieldGroup *group;
	PurpleRequestField *field;

	fields = purple_request_fields_new();
	group = purple_request_field_group_new(NULL);
	purple_request_fields_add_group(fields, group);

	field = purple_request_field_string_new("password1", _("Password"),
			"", FALSE);
	purple_request_field_string_set_masked(field, TRUE);
	purple_request_field_set_required(field, TRUE);
	purple_request_field_group_add_field(group, field);

	field = purple_request_field_string_new("password2", _("Password (again)"),
			"", FALSE);
	purple_request_field_string_set_masked(field, TRUE);
	purple_request_field_set_required(field, TRUE);
	purple_request_field_group_add_field(group, field);

	purple_request_fields(js->gc, _("Change XMPP Password"),
			_("Change XMPP Password"), _("Please enter your new password"),
			fields, _("OK"), G_CALLBACK(jabber_password_change_cb),
			_("Cancel"), NULL,
			purple_connection_get_account(gc), NULL, NULL,
<<<<<<< HEAD
			js);
=======
			"account", js);
>>>>>>> 06328d15
}

GList *jabber_actions(PurplePlugin *plugin, gpointer context)
{
	PurpleConnection *gc = (PurpleConnection *) context;
	JabberStream *js = gc->proto_data;
	GList *m = NULL;
	PurplePluginAction *act;

	act = purple_plugin_action_new(_("Set User Info..."),
	                             jabber_setup_set_info);
	m = g_list_append(m, act);

	/* if (js->protocol_options & CHANGE_PASSWORD) { */
		act = purple_plugin_action_new(_("Change Password..."),
		                             jabber_password_change);
		m = g_list_append(m, act);
	/* } */

	act = purple_plugin_action_new(_("Search for Users..."),
	                             jabber_user_search_begin);
	m = g_list_append(m, act);

	purple_debug_info("jabber", "jabber_actions: have pep: %s\n", js->pep?"YES":"NO");

	if(js->pep)
		jabber_pep_init_actions(&m);
	
	if(js->commands)
		jabber_adhoc_init_server_commands(js, &m);

	return m;
}

PurpleChat *jabber_find_blist_chat(PurpleAccount *account, const char *name)
{
	PurpleBlistNode *gnode, *cnode;
	JabberID *jid;

	if(!(jid = jabber_id_new(name)))
		return NULL;

	for(gnode = purple_get_blist()->root; gnode; gnode = gnode->next) {
		for(cnode = gnode->child; cnode; cnode = cnode->next) {
			PurpleChat *chat = (PurpleChat*)cnode;
			const char *room, *server;
			if(!PURPLE_BLIST_NODE_IS_CHAT(cnode))
				continue;

			if(chat->account != account)
				continue;

			if(!(room = g_hash_table_lookup(chat->components, "room")))
				continue;
			if(!(server = g_hash_table_lookup(chat->components, "server")))
				continue;

			if(jid->node && jid->domain &&
					!g_utf8_collate(room, jid->node) && !g_utf8_collate(server, jid->domain)) {
				jabber_id_free(jid);
				return chat;
			}
		}
	}
	jabber_id_free(jid);
	return NULL;
}

void jabber_convo_closed(PurpleConnection *gc, const char *who)
{
	JabberStream *js = gc->proto_data;
	JabberID *jid;
	JabberBuddy *jb;
	JabberBuddyResource *jbr;

	if(!(jid = jabber_id_new(who)))
		return;

	if((jb = jabber_buddy_find(js, who, TRUE)) &&
			(jbr = jabber_buddy_find_resource(jb, jid->resource))) {
		if(jbr->thread_id) {
			g_free(jbr->thread_id);
			jbr->thread_id = NULL;
		}
		if(jbr->chat_states == JABBER_CHAT_STATES_SUPPORTED)
			jabber_message_conv_closed(js, who);
	}

	jabber_id_free(jid);
}


char *jabber_parse_error(JabberStream *js, xmlnode *packet)
{
	xmlnode *error;
	const char *code = NULL, *text = NULL;
	const char *xmlns = xmlnode_get_namespace(packet);
	char *cdata = NULL;

	if((error = xmlnode_get_child(packet, "error"))) {
		cdata = xmlnode_get_data(error);
		code = xmlnode_get_attrib(error, "code");

		/* Stanza errors */
		if(xmlnode_get_child(error, "bad-request")) {
			text = _("Bad Request");
		} else if(xmlnode_get_child(error, "conflict")) {
			text = _("Conflict");
		} else if(xmlnode_get_child(error, "feature-not-implemented")) {
			text = _("Feature Not Implemented");
		} else if(xmlnode_get_child(error, "forbidden")) {
			text = _("Forbidden");
		} else if(xmlnode_get_child(error, "gone")) {
			text = _("Gone");
		} else if(xmlnode_get_child(error, "internal-server-error")) {
			text = _("Internal Server Error");
		} else if(xmlnode_get_child(error, "item-not-found")) {
			text = _("Item Not Found");
		} else if(xmlnode_get_child(error, "jid-malformed")) {
			text = _("Malformed XMPP ID");
		} else if(xmlnode_get_child(error, "not-acceptable")) {
			text = _("Not Acceptable");
		} else if(xmlnode_get_child(error, "not-allowed")) {
			text = _("Not Allowed");
		} else if(xmlnode_get_child(error, "not-authorized")) {
			text = _("Not Authorized");
		} else if(xmlnode_get_child(error, "payment-required")) {
			text = _("Payment Required");
		} else if(xmlnode_get_child(error, "recipient-unavailable")) {
			text = _("Recipient Unavailable");
		} else if(xmlnode_get_child(error, "redirect")) {
			/* XXX */
		} else if(xmlnode_get_child(error, "registration-required")) {
			text = _("Registration Required");
		} else if(xmlnode_get_child(error, "remote-server-not-found")) {
			text = _("Remote Server Not Found");
		} else if(xmlnode_get_child(error, "remote-server-timeout")) {
			text = _("Remote Server Timeout");
		} else if(xmlnode_get_child(error, "resource-constraint")) {
			text = _("Server Overloaded");
		} else if(xmlnode_get_child(error, "service-unavailable")) {
			text = _("Service Unavailable");
		} else if(xmlnode_get_child(error, "subscription-required")) {
			text = _("Subscription Required");
		} else if(xmlnode_get_child(error, "unexpected-request")) {
			text = _("Unexpected Request");
		} else if(xmlnode_get_child(error, "undefined-condition")) {
			text = _("Unknown Error");
		}
	} else if(xmlns && !strcmp(xmlns, "urn:ietf:params:xml:ns:xmpp-sasl")) {
		if(xmlnode_get_child(packet, "aborted")) {
			js->gc->wants_to_die = TRUE;
			text = _("Authorization Aborted");
		} else if(xmlnode_get_child(packet, "incorrect-encoding")) {
			text = _("Incorrect encoding in authorization");
		} else if(xmlnode_get_child(packet, "invalid-authzid")) {
			js->gc->wants_to_die = TRUE;
			text = _("Invalid authzid");
		} else if(xmlnode_get_child(packet, "invalid-mechanism")) {
			js->gc->wants_to_die = TRUE;
			text = _("Invalid Authorization Mechanism");
		} else if(xmlnode_get_child(packet, "mechanism-too-weak")) {
			js->gc->wants_to_die = TRUE;
			text = _("Authorization mechanism too weak");
		} else if(xmlnode_get_child(packet, "not-authorized")) {
			js->gc->wants_to_die = TRUE;
			/* Clear the pasword if it isn't being saved */
			if (!purple_account_get_remember_password(js->gc->account))
				purple_account_set_password(js->gc->account, NULL);
			text = _("Not Authorized");
		} else if(xmlnode_get_child(packet, "temporary-auth-failure")) {
			text = _("Temporary Authentication Failure");
		} else {
			js->gc->wants_to_die = TRUE;
			text = _("Authentication Failure");
		}
	} else if(!strcmp(packet->name, "stream:error") ||
			 (!strcmp(packet->name, "error") &&
				!strcmp(xmlns, "http://etherx.jabber.org/streams"))) {
		if(xmlnode_get_child(packet, "bad-format")) {
			text = _("Bad Format");
		} else if(xmlnode_get_child(packet, "bad-namespace-prefix")) {
			text = _("Bad Namespace Prefix");
		} else if(xmlnode_get_child(packet, "conflict")) {
			js->gc->wants_to_die = TRUE;
			text = _("Resource Conflict");
		} else if(xmlnode_get_child(packet, "connection-timeout")) {
			text = _("Connection Timeout");
		} else if(xmlnode_get_child(packet, "host-gone")) {
			text = _("Host Gone");
		} else if(xmlnode_get_child(packet, "host-unknown")) {
			text = _("Host Unknown");
		} else if(xmlnode_get_child(packet, "improper-addressing")) {
			text = _("Improper Addressing");
		} else if(xmlnode_get_child(packet, "internal-server-error")) {
			text = _("Internal Server Error");
		} else if(xmlnode_get_child(packet, "invalid-id")) {
			text = _("Invalid ID");
		} else if(xmlnode_get_child(packet, "invalid-namespace")) {
			text = _("Invalid Namespace");
		} else if(xmlnode_get_child(packet, "invalid-xml")) {
			text = _("Invalid XML");
		} else if(xmlnode_get_child(packet, "nonmatching-hosts")) {
			text = _("Non-matching Hosts");
		} else if(xmlnode_get_child(packet, "not-authorized")) {
			text = _("Not Authorized");
		} else if(xmlnode_get_child(packet, "policy-violation")) {
			text = _("Policy Violation");
		} else if(xmlnode_get_child(packet, "remote-connection-failed")) {
			text = _("Remote Connection Failed");
		} else if(xmlnode_get_child(packet, "resource-constraint")) {
			text = _("Resource Constraint");
		} else if(xmlnode_get_child(packet, "restricted-xml")) {
			text = _("Restricted XML");
		} else if(xmlnode_get_child(packet, "see-other-host")) {
			text = _("See Other Host");
		} else if(xmlnode_get_child(packet, "system-shutdown")) {
			text = _("System Shutdown");
		} else if(xmlnode_get_child(packet, "undefined-condition")) {
			text = _("Undefined Condition");
		} else if(xmlnode_get_child(packet, "unsupported-encoding")) {
			text = _("Unsupported Encoding");
		} else if(xmlnode_get_child(packet, "unsupported-stanza-type")) {
			text = _("Unsupported Stanza Type");
		} else if(xmlnode_get_child(packet, "unsupported-version")) {
			text = _("Unsupported Version");
		} else if(xmlnode_get_child(packet, "xml-not-well-formed")) {
			text = _("XML Not Well Formed");
		} else {
			text = _("Stream Error");
		}
	}

	if(text || cdata) {
		char *ret = g_strdup_printf("%s%s%s", code ? code : "",
				code ? ": " : "", text ? text : cdata);
		g_free(cdata);
		return ret;
	} else {
		return NULL;
	}
}

static PurpleCmdRet jabber_cmd_chat_config(PurpleConversation *conv,
		const char *cmd, char **args, char **error, void *data)
{
	JabberChat *chat = jabber_chat_find_by_conv(conv);

	if (!chat)
		return PURPLE_CMD_RET_FAILED;

	jabber_chat_request_room_configure(chat);
	return PURPLE_CMD_RET_OK;
}

static PurpleCmdRet jabber_cmd_chat_register(PurpleConversation *conv,
		const char *cmd, char **args, char **error, void *data)
{
	JabberChat *chat = jabber_chat_find_by_conv(conv);

	if (!chat)
		return PURPLE_CMD_RET_FAILED;

	jabber_chat_register(chat);
	return PURPLE_CMD_RET_OK;
}

static PurpleCmdRet jabber_cmd_chat_topic(PurpleConversation *conv,
		const char *cmd, char **args, char **error, void *data)
{
	JabberChat *chat = jabber_chat_find_by_conv(conv);

	if (!chat)
		return PURPLE_CMD_RET_FAILED;

	jabber_chat_change_topic(chat, args ? args[0] : NULL);
	return PURPLE_CMD_RET_OK;
}

static PurpleCmdRet jabber_cmd_chat_nick(PurpleConversation *conv,
		const char *cmd, char **args, char **error, void *data)
{
	JabberChat *chat = jabber_chat_find_by_conv(conv);

	if(!chat || !args || !args[0])
		return PURPLE_CMD_RET_FAILED;

	jabber_chat_change_nick(chat, args[0]);
	return PURPLE_CMD_RET_OK;
}

static PurpleCmdRet jabber_cmd_chat_part(PurpleConversation *conv,
		const char *cmd, char **args, char **error, void *data)
{
	JabberChat *chat = jabber_chat_find_by_conv(conv);

	if (!chat)
		return PURPLE_CMD_RET_FAILED;

	jabber_chat_part(chat, args ? args[0] : NULL);
	return PURPLE_CMD_RET_OK;
}

static PurpleCmdRet jabber_cmd_chat_ban(PurpleConversation *conv,
		const char *cmd, char **args, char **error, void *data)
{
	JabberChat *chat = jabber_chat_find_by_conv(conv);

	if(!chat || !args || !args[0])
		return PURPLE_CMD_RET_FAILED;

	if(!jabber_chat_ban_user(chat, args[0], args[1])) {
		*error = g_strdup_printf(_("Unable to ban user %s"), args[0]);
		return PURPLE_CMD_RET_FAILED;
	}

	return PURPLE_CMD_RET_OK;
}

static PurpleCmdRet jabber_cmd_chat_affiliate(PurpleConversation *conv,
		const char *cmd, char **args, char **error, void *data)
{
	JabberChat *chat = jabber_chat_find_by_conv(conv);

	if (!chat || !args || !args[0] || !args[1])
		return PURPLE_CMD_RET_FAILED;

	if (strcmp(args[1], "owner") != 0 && 
	    strcmp(args[1], "admin") != 0 &&
	    strcmp(args[1], "member") != 0 &&
	    strcmp(args[1], "outcast") != 0 &&
	    strcmp(args[1], "none") != 0) {
		*error = g_strdup_printf(_("Unknown affiliation: \"%s\""), args[1]);
		return PURPLE_CMD_RET_FAILED;
	}

	if (!jabber_chat_affiliate_user(chat, args[0], args[1])) {
		*error = g_strdup_printf(_("Unable to affiliate user %s as \"%s\""), args[0], args[1]);
		return PURPLE_CMD_RET_FAILED;
	}

	return PURPLE_CMD_RET_OK;
}

static PurpleCmdRet jabber_cmd_chat_role(PurpleConversation *conv,
		const char *cmd, char **args, char **error, void *data)
{
	JabberChat *chat = jabber_chat_find_by_conv(conv);

	if (!chat || !args || !args[0] || !args[1])
		return PURPLE_CMD_RET_FAILED;

	if (strcmp(args[1], "moderator") != 0 &&
	    strcmp(args[1], "participant") != 0 &&
	    strcmp(args[1], "visitor") != 0 &&
	    strcmp(args[1], "none") != 0) {
		*error = g_strdup_printf(_("Unknown role: \"%s\""), args[1]);
		return PURPLE_CMD_RET_FAILED;
	}

	if (!jabber_chat_role_user(chat, args[0], args[1])) {
		*error = g_strdup_printf(_("Unable to set role \"%s\" for user: %s"),
		                         args[1], args[0]);
		return PURPLE_CMD_RET_FAILED;
	}

	return PURPLE_CMD_RET_OK;
}

static PurpleCmdRet jabber_cmd_chat_invite(PurpleConversation *conv,
		const char *cmd, char **args, char **error, void *data)
{
	if(!args || !args[0])
		return PURPLE_CMD_RET_FAILED;

	jabber_chat_invite(purple_conversation_get_gc(conv),
			purple_conv_chat_get_id(PURPLE_CONV_CHAT(conv)), args[1] ? args[1] : "",
			args[0]);

	return PURPLE_CMD_RET_OK;
}

static PurpleCmdRet jabber_cmd_chat_join(PurpleConversation *conv,
		const char *cmd, char **args, char **error, void *data)
{
	JabberChat *chat = jabber_chat_find_by_conv(conv);
	GHashTable *components;

	if(!chat || !args || !args[0])
		return PURPLE_CMD_RET_FAILED;

	components = g_hash_table_new_full(g_str_hash, g_str_equal, NULL, NULL);

	g_hash_table_replace(components, "room", args[0]);
	g_hash_table_replace(components, "server", chat->server);
	g_hash_table_replace(components, "handle", chat->handle);
	if(args[1])
		g_hash_table_replace(components, "password", args[1]);

	jabber_chat_join(purple_conversation_get_gc(conv), components);

	g_hash_table_destroy(components);
	return PURPLE_CMD_RET_OK;
}

static PurpleCmdRet jabber_cmd_chat_kick(PurpleConversation *conv,
		const char *cmd, char **args, char **error, void *data)
{
	JabberChat *chat = jabber_chat_find_by_conv(conv);

	if(!chat || !args || !args[0])
		return PURPLE_CMD_RET_FAILED;

	if(!jabber_chat_kick_user(chat, args[0], args[1])) {
		*error = g_strdup_printf(_("Unable to kick user %s"), args[0]);
		return PURPLE_CMD_RET_FAILED;
	}

	return PURPLE_CMD_RET_OK;
}

static PurpleCmdRet jabber_cmd_chat_msg(PurpleConversation *conv,
		const char *cmd, char **args, char **error, void *data)
{
	JabberChat *chat = jabber_chat_find_by_conv(conv);
	char *who;

	if (!chat)
		return PURPLE_CMD_RET_FAILED;

	who = g_strdup_printf("%s@%s/%s", chat->room, chat->server, args[0]);

	jabber_message_send_im(purple_conversation_get_gc(conv), who, args[1], 0);

	g_free(who);
	return PURPLE_CMD_RET_OK;
}

static PurpleCmdRet jabber_cmd_ping(PurpleConversation *conv,
		const char *cmd, char **args, char **error, void *data)
{
	if(!args || !args[0])
		return PURPLE_CMD_RET_FAILED;

	if(!jabber_ping_jid(conv, args[0])) {
		*error = g_strdup_printf(_("Unable to ping user %s"), args[0]);
		return PURPLE_CMD_RET_FAILED;
	}

	return PURPLE_CMD_RET_OK;
}

static PurpleCmdRet jabber_cmd_buzz(PurpleConversation *conv,
		const char *cmd, char **args, char **error, void *data)
{
	JabberStream *js = conv->account->gc->proto_data;
	xmlnode *msg, *buzz;
	JabberBuddy *jb;
	JabberBuddyResource *jbr;
	char *to;
	GList *iter;

	if(!args || !args[0])
		return PURPLE_CMD_RET_FAILED;
	
	jb = jabber_buddy_find(js, args[0], FALSE);
	if(!jb) {
		*error = g_strdup_printf(_("Unable to buzz, because there is nothing known about user %s."), args[0]);
		return PURPLE_CMD_RET_FAILED;
	}
	
	jbr = jabber_buddy_find_resource(jb, NULL);
	if(!jbr) {
		*error = g_strdup_printf(_("Unable to buzz, because user %s might be offline."), args[0]);
		return PURPLE_CMD_RET_FAILED;
	}
	if(!jbr->caps) {
		*error = g_strdup_printf(_("Unable to buzz, because there is nothing known about user %s."), args[0]);
		return PURPLE_CMD_RET_FAILED;
	}
	for(iter = jbr->caps->features; iter; iter = g_list_next(iter)) {
		if(!strcmp(iter->data, "http://www.xmpp.org/extensions/xep-0224.html#ns")) {
			msg = xmlnode_new("message");
			to = g_strdup_printf("%s/%s", args[0], jbr->name);
			xmlnode_set_attrib(msg,"to",to);
			g_free(to);
			
			/* avoid offline storage */
			xmlnode_set_attrib(msg,"type","headline");
			
			buzz = xmlnode_new_child(msg,"attention");
			xmlnode_set_namespace(buzz,"http://www.xmpp.org/extensions/xep-0224.html#ns");
			
			jabber_send(js,msg);
			xmlnode_free(msg);
			
			return PURPLE_CMD_RET_OK;
		}
	}
	*error = g_strdup_printf(_("Unable to buzz, because the user %s does not support it."), args[0]);
	return PURPLE_CMD_RET_FAILED;
}

gboolean jabber_offline_message(const PurpleBuddy *buddy)
{
	return TRUE;
}

void jabber_register_commands(void)
{
	purple_cmd_register("config", "", PURPLE_CMD_P_PRPL,
	                  PURPLE_CMD_FLAG_CHAT | PURPLE_CMD_FLAG_PRPL_ONLY,
	                  "prpl-jabber", jabber_cmd_chat_config,
	                  _("config:  Configure a chat room."), NULL);
	purple_cmd_register("configure", "", PURPLE_CMD_P_PRPL,
	                  PURPLE_CMD_FLAG_CHAT | PURPLE_CMD_FLAG_PRPL_ONLY,
	                  "prpl-jabber", jabber_cmd_chat_config,
	                  _("configure:  Configure a chat room."), NULL);
	purple_cmd_register("nick", "s", PURPLE_CMD_P_PRPL,
	                  PURPLE_CMD_FLAG_CHAT | PURPLE_CMD_FLAG_PRPL_ONLY,
	                  "prpl-jabber", jabber_cmd_chat_nick,
	                  _("nick &lt;new nickname&gt;:  Change your nickname."),
	                  NULL);
	purple_cmd_register("part", "s", PURPLE_CMD_P_PRPL,
	                  PURPLE_CMD_FLAG_CHAT | PURPLE_CMD_FLAG_PRPL_ONLY |
	                  PURPLE_CMD_FLAG_ALLOW_WRONG_ARGS, "prpl-jabber",
	                  jabber_cmd_chat_part, _("part [room]:  Leave the room."),
	                  NULL);
	purple_cmd_register("register", "", PURPLE_CMD_P_PRPL,
	                  PURPLE_CMD_FLAG_CHAT | PURPLE_CMD_FLAG_PRPL_ONLY,
	                  "prpl-jabber", jabber_cmd_chat_register,
	                  _("register:  Register with a chat room."), NULL);
	/* XXX: there needs to be a core /topic cmd, methinks */
	purple_cmd_register("topic", "s", PURPLE_CMD_P_PRPL,
	                  PURPLE_CMD_FLAG_CHAT | PURPLE_CMD_FLAG_PRPL_ONLY |
	                  PURPLE_CMD_FLAG_ALLOW_WRONG_ARGS, "prpl-jabber",
	                  jabber_cmd_chat_topic,
	                  _("topic [new topic]:  View or change the topic."),
	                  NULL);
	purple_cmd_register("ban", "ws", PURPLE_CMD_P_PRPL,
	                  PURPLE_CMD_FLAG_CHAT | PURPLE_CMD_FLAG_PRPL_ONLY |
	                  PURPLE_CMD_FLAG_ALLOW_WRONG_ARGS, "prpl-jabber",
	                  jabber_cmd_chat_ban,
	                  _("ban &lt;user&gt; [room]:  Ban a user from the room."),
	                  NULL);
	purple_cmd_register("affiliate", "ws", PURPLE_CMD_P_PRPL,
	                  PURPLE_CMD_FLAG_CHAT | PURPLE_CMD_FLAG_PRPL_ONLY |
	                  PURPLE_CMD_FLAG_ALLOW_WRONG_ARGS, "prpl-jabber",
	                  jabber_cmd_chat_affiliate,
	                  _("affiliate &lt;user&gt; &lt;owner|admin|member|outcast|none&gt;: Set a user's affiliation with the room."),
	                  NULL);
	purple_cmd_register("role", "ws", PURPLE_CMD_P_PRPL,
	                  PURPLE_CMD_FLAG_CHAT | PURPLE_CMD_FLAG_PRPL_ONLY |
	                  PURPLE_CMD_FLAG_ALLOW_WRONG_ARGS, "prpl-jabber",
	                  jabber_cmd_chat_role,
	                  _("role &lt;user&gt; &lt;moderator|participant|visitor|none&gt;: Set a user's role in the room."),
	                  NULL);
	purple_cmd_register("invite", "ws", PURPLE_CMD_P_PRPL,
	                  PURPLE_CMD_FLAG_CHAT | PURPLE_CMD_FLAG_PRPL_ONLY |
	                  PURPLE_CMD_FLAG_ALLOW_WRONG_ARGS, "prpl-jabber",
	                  jabber_cmd_chat_invite,
	                  _("invite &lt;user&gt; [message]:  Invite a user to the room."),
	                  NULL);
	purple_cmd_register("join", "ws", PURPLE_CMD_P_PRPL,
	                  PURPLE_CMD_FLAG_CHAT | PURPLE_CMD_FLAG_PRPL_ONLY |
	                  PURPLE_CMD_FLAG_ALLOW_WRONG_ARGS, "prpl-jabber",
	                  jabber_cmd_chat_join,
	                  _("join: &lt;room&gt; [server]:  Join a chat on this server."),
	                  NULL);
	purple_cmd_register("kick", "ws", PURPLE_CMD_P_PRPL,
	                  PURPLE_CMD_FLAG_CHAT | PURPLE_CMD_FLAG_PRPL_ONLY |
	                  PURPLE_CMD_FLAG_ALLOW_WRONG_ARGS, "prpl-jabber",
	                  jabber_cmd_chat_kick,
	                  _("kick &lt;user&gt; [room]:  Kick a user from the room."),
	                  NULL);
	purple_cmd_register("msg", "ws", PURPLE_CMD_P_PRPL,
	                  PURPLE_CMD_FLAG_CHAT | PURPLE_CMD_FLAG_PRPL_ONLY,
	                  "prpl-jabber", jabber_cmd_chat_msg,
	                  _("msg &lt;user&gt; &lt;message&gt;:  Send a private message to another user."),
	                  NULL);
	purple_cmd_register("ping", "w", PURPLE_CMD_P_PRPL,
					  PURPLE_CMD_FLAG_CHAT | PURPLE_CMD_FLAG_IM |
					  PURPLE_CMD_FLAG_PRPL_ONLY,
					  "prpl-jabber", jabber_cmd_ping,
					  _("ping &lt;jid&gt;:	Ping a user/component/server."),
					  NULL);
	purple_cmd_register("buzz", "s", PURPLE_CMD_P_PRPL,
					  PURPLE_CMD_FLAG_IM | PURPLE_CMD_FLAG_PRPL_ONLY,
					  "prpl-jabber", jabber_cmd_buzz,
					  _("buzz: Buzz a user to get their attention"), NULL);
}

void
jabber_init_plugin(PurplePlugin *plugin)
{
        my_protocol = plugin;
}<|MERGE_RESOLUTION|>--- conflicted
+++ resolved
@@ -1736,11 +1736,7 @@
 			fields, _("OK"), G_CALLBACK(jabber_password_change_cb),
 			_("Cancel"), NULL,
 			purple_connection_get_account(gc), NULL, NULL,
-<<<<<<< HEAD
-			js);
-=======
 			"account", js);
->>>>>>> 06328d15
 }
 
 GList *jabber_actions(PurplePlugin *plugin, gpointer context)
