--- conflicted
+++ resolved
@@ -1456,17 +1456,12 @@
 	 * if we were forcibly disconnected because it will crash
 	 * on some SSL backends.
 	 */
-<<<<<<< HEAD
-	if (!gc->disconnect_timeout)
-		jabber_send_raw(js, "</stream:stream>", -1);
-=======
 	if (!gc->disconnect_timeout) {
 		if (js->use_bosh)
 			jabber_bosh_connection_close(js->bosh);
 		else
 			jabber_send_raw(js, "</stream:stream>", -1);
 	}
->>>>>>> bd0040dc
 
 	if (js->srv_query_data)
 		purple_srv_cancel(js->srv_query_data);
