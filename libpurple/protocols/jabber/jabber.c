--- conflicted
+++ resolved
@@ -779,16 +779,12 @@
 	js->write_buffer = purple_circ_buffer_new(512);
 	js->old_length = 0;
 	js->keepalive_timeout = -1;
-<<<<<<< HEAD
-	js->certificate_CN = g_strdup(connect_server[0] ? connect_server : js->user ? js->user->domain : NULL);
+	/* Set the default protocol version to 1.0. Overridden in parser.c. */
+	js->protocol_version = JABBER_PROTO_1_0;
 	js->sessions = NULL;
 	js->stun_ip = NULL;
 	js->stun_port = 0;
 	js->stun_query = NULL;
-=======
-	/* Set the default protocol version to 1.0. Overridden in parser.c. */
-	js->protocol_version = JABBER_PROTO_1_0;
->>>>>>> 84a69f74
 
 	if(!js->user) {
 		purple_connection_error_reason (gc,
