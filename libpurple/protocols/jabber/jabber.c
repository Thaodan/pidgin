/*
 * purple - Jabber Protocol Plugin
 *
 * Copyright (C) 2003, Nathan Walp <faceprint@faceprint.com>
 *
 * This program is free software; you can redistribute it and/or modify
 * it under the terms of the GNU General Public License as published by
 * the Free Software Foundation; either version 2 of the License, or
 * (at your option) any later version.
 *
 * This program is distributed in the hope that it will be useful,
 * but WITHOUT ANY WARRANTY; without even the implied warranty of
 * MERCHANTABILITY or FITNESS FOR A PARTICULAR PURPOSE.  See the
 * GNU General Public License for more details.
 *
 * You should have received a copy of the GNU General Public License
 * along with this program; if not, write to the Free Software
 * Foundation, Inc., 51 Franklin Street, Fifth Floor, Boston, MA  02111-1301  USA
 *
 */
#include "internal.h"

#include "account.h"
#include "accountopt.h"
#include "blist.h"
#include "cmds.h"
#include "connection.h"
#include "conversation.h"
#include "debug.h"
#include "dnssrv.h"
#include "imgstore.h"
#include "message.h"
#include "notify.h"
#include "pluginpref.h"
#include "privacy.h"
#include "proxy.h"
#include "prpl.h"
#include "request.h"
#include "server.h"
#include "status.h"
#include "util.h"
#include "version.h"
#include "xmlnode.h"

#include "auth.h"
#include "buddy.h"
#include "chat.h"
#include "data.h"
#include "disco.h"
#include "google.h"
#include "iq.h"
#include "jutil.h"
#include "message.h"
#include "parser.h"
#include "presence.h"
#include "jabber.h"
#include "roster.h"
#include "ping.h"
#include "si.h"
#include "xdata.h"
#include "pep.h"
#include "adhoccommands.h"

#include "jingle/jingle.h"
#include "jingle/rtp.h"

#define JABBER_CONNECT_STEPS (js->gsc ? 9 : 5)

static PurplePlugin *my_protocol = NULL;
GList *jabber_features = NULL;

static void jabber_unregister_account_cb(JabberStream *js);
static void try_srv_connect(JabberStream *js);

static void jabber_stream_init(JabberStream *js)
{
	char *open_stream;

	open_stream = g_strdup_printf("<stream:stream to='%s' "
				          "xmlns='jabber:client' "
						  "xmlns:stream='http://etherx.jabber.org/streams' "
						  "version='1.0'>",
						  js->user->domain);
	if (js->reinit)
		/* Close down the current stream to keep the XML parser happy */
		jabber_parser_close_stream(js);

	/* setup the parser fresh for each stream */
	jabber_parser_setup(js);
	jabber_send_raw(js, open_stream, -1);
	js->reinit = FALSE;
	g_free(open_stream);
}

static void
jabber_session_initialized_cb(JabberStream *js, const char *from,
                              JabberIqType type, const char *id,
                              xmlnode *packet, gpointer data)
{
	if (type == JABBER_IQ_RESULT) {
		jabber_stream_set_state(js, JABBER_STREAM_CONNECTED);
		if(js->unregistration)
			jabber_unregister_account_cb(js);
	} else {
		purple_connection_error_reason (js->gc,
			PURPLE_CONNECTION_ERROR_NETWORK_ERROR,
			("Error initializing session"));
	}
}

static void jabber_session_init(JabberStream *js)
{
	JabberIq *iq = jabber_iq_new(js, JABBER_IQ_SET);
	xmlnode *session;

	jabber_iq_set_callback(iq, jabber_session_initialized_cb, NULL);

	session = xmlnode_new_child(iq->node, "session");
	xmlnode_set_namespace(session, "urn:ietf:params:xml:ns:xmpp-session");

	jabber_iq_send(iq);
}

static void jabber_bind_result_cb(JabberStream *js, const char *from,
                                  JabberIqType type, const char *id,
                                  xmlnode *packet, gpointer data)
{
	xmlnode *bind;

	if (type == JABBER_IQ_RESULT &&
			(bind = xmlnode_get_child_with_namespace(packet, "bind", "urn:ietf:params:xml:ns:xmpp-bind"))) {
		xmlnode *jid;
		char *full_jid;
		if((jid = xmlnode_get_child(bind, "jid")) && (full_jid = xmlnode_get_data(jid))) {
			JabberBuddy *my_jb = NULL;
			jabber_id_free(js->user);
			if(!(js->user = jabber_id_new(full_jid))) {
				purple_connection_error_reason (js->gc,
					PURPLE_CONNECTION_ERROR_NETWORK_ERROR,
					_("Invalid response from server."));
			}
			if((my_jb = jabber_buddy_find(js, full_jid, TRUE)))
				my_jb->subscription |= JABBER_SUB_BOTH;

			purple_connection_set_display_name(js->gc, full_jid);

			g_free(full_jid);
		}
	} else {
		PurpleConnectionError reason = PURPLE_CONNECTION_ERROR_NETWORK_ERROR;
		char *msg = jabber_parse_error(js, packet, &reason);
		purple_connection_error_reason (js->gc, reason, msg);
		g_free(msg);
	}

	jabber_session_init(js);
}

static char *jabber_prep_resource(char *input) {
	char hostname[256], /* current hostname */
		 *dot = NULL;

	/* Empty resource == don't send any */
	if (input == NULL || *input == '\0')
		return NULL;

	if (strstr(input, "__HOSTNAME__") == NULL)
		return g_strdup(input);

	/* Replace __HOSTNAME__ with hostname */
	if (gethostname(hostname, sizeof(hostname) - 1)) {
		purple_debug_warning("jabber", "gethostname: %s\n", g_strerror(errno));
		/* according to glibc doc, the only time an error is returned
		   is if the hostname is longer than the buffer, in which case
		   glibc 2.2+ would still fill the buffer with partial
		   hostname, so maybe we want to detect that and use it
		   instead
		*/
		strcpy(hostname, "localhost");
	}
	hostname[sizeof(hostname) - 1] = '\0';

	/* We want only the short hostname, not the FQDN - this will prevent the
	 * resource string from being unreasonably long on systems which stuff the
	 * whole FQDN in the hostname */
	if((dot = strchr(hostname, '.')))
			dot = '\0';

	return purple_strreplace(input, "__HOSTNAME__", hostname);
}

static void jabber_stream_features_parse(JabberStream *js, xmlnode *packet)
{
	if(xmlnode_get_child(packet, "starttls")) {
		if(jabber_process_starttls(js, packet))

			return;
	} else if(purple_account_get_bool(js->gc->account, "require_tls", FALSE) && !js->gsc) {
		purple_connection_error_reason (js->gc,
			 PURPLE_CONNECTION_ERROR_ENCRYPTION_ERROR,
			_("You require encryption, but it is not available on this server."));
		return;
	}

	if(js->registration) {
		jabber_register_start(js);
	} else if(xmlnode_get_child(packet, "mechanisms")) {
		jabber_auth_start(js, packet);
	} else if(xmlnode_get_child(packet, "bind")) {
		xmlnode *bind, *resource;
		char *requested_resource;
		JabberIq *iq = jabber_iq_new(js, JABBER_IQ_SET);
		bind = xmlnode_new_child(iq->node, "bind");
		xmlnode_set_namespace(bind, "urn:ietf:params:xml:ns:xmpp-bind");
		requested_resource = jabber_prep_resource(js->user->resource);

		if (requested_resource != NULL) {
			resource = xmlnode_new_child(bind, "resource");
			xmlnode_insert_data(resource, requested_resource, -1);
			g_free(requested_resource);
		}

		jabber_iq_set_callback(iq, jabber_bind_result_cb, NULL);

		jabber_iq_send(iq);
	} else /* if(xmlnode_get_child_with_namespace(packet, "auth")) */ {
		/* If we get an empty stream:features packet, or we explicitly get
		 * an auth feature with namespace http://jabber.org/features/iq-auth
		 * we should revert back to iq:auth authentication, even though we're
		 * connecting to an XMPP server.  */
		js->auth_type = JABBER_AUTH_IQ_AUTH;
		jabber_stream_set_state(js, JABBER_STREAM_AUTHENTICATING);
	}
}

static void jabber_stream_handle_error(JabberStream *js, xmlnode *packet)
{
	PurpleConnectionError reason = PURPLE_CONNECTION_ERROR_NETWORK_ERROR;
	char *msg = jabber_parse_error(js, packet, &reason);

	purple_connection_error_reason (js->gc, reason, msg);

	g_free(msg);
}

static void tls_init(JabberStream *js);

void jabber_process_packet(JabberStream *js, xmlnode **packet)
{
	const char *xmlns;

	purple_signal_emit(my_protocol, "jabber-receiving-xmlnode", js->gc, packet);

	/* if the signal leaves us with a null packet, we're done */
	if(NULL == *packet)
		return;

	xmlns = xmlnode_get_namespace(*packet);

	if(!strcmp((*packet)->name, "iq")) {
		jabber_iq_parse(js, *packet);
	} else if(!strcmp((*packet)->name, "presence")) {
		jabber_presence_parse(js, *packet);
	} else if(!strcmp((*packet)->name, "message")) {
		jabber_message_parse(js, *packet);
	} else if(!strcmp((*packet)->name, "stream:features")) {
		jabber_stream_features_parse(js, *packet);
	} else if (!strcmp((*packet)->name, "features") && xmlns &&
		   !strcmp(xmlns, "http://etherx.jabber.org/streams")) {
		jabber_stream_features_parse(js, *packet);
	} else if(!strcmp((*packet)->name, "stream:error") ||
			 (!strcmp((*packet)->name, "error") && xmlns &&
				!strcmp(xmlns, "http://etherx.jabber.org/streams")))
	{
		jabber_stream_handle_error(js, *packet);
	} else if(!strcmp((*packet)->name, "challenge")) {
		if(js->state == JABBER_STREAM_AUTHENTICATING)
			jabber_auth_handle_challenge(js, *packet);
	} else if(!strcmp((*packet)->name, "success")) {
		if(js->state == JABBER_STREAM_AUTHENTICATING)
			jabber_auth_handle_success(js, *packet);
	} else if(!strcmp((*packet)->name, "failure")) {
		if(js->state == JABBER_STREAM_AUTHENTICATING)
			jabber_auth_handle_failure(js, *packet);
	} else if(!strcmp((*packet)->name, "proceed")) {
		if(js->state == JABBER_STREAM_AUTHENTICATING && !js->gsc)
			tls_init(js);
	} else {
		purple_debug(PURPLE_DEBUG_WARNING, "jabber", "Unknown packet: %s\n",
				(*packet)->name);
	}
}

static int jabber_do_send(JabberStream *js, const char *data, int len)
{
	int ret;

	if (js->gsc)
		ret = purple_ssl_write(js->gsc, data, len);
	else
		ret = write(js->fd, data, len);

	return ret;
}

static void jabber_send_cb(gpointer data, gint source, PurpleInputCondition cond)
{
	JabberStream *js = data;
	int ret, writelen;
	writelen = purple_circ_buffer_get_max_read(js->write_buffer);

	if (writelen == 0) {
		purple_input_remove(js->writeh);
		js->writeh = 0;
		return;
	}

	ret = jabber_do_send(js, js->write_buffer->outptr, writelen);

	if (ret < 0 && errno == EAGAIN)
		return;
	else if (ret <= 0) {
		purple_connection_error_reason (js->gc,
			PURPLE_CONNECTION_ERROR_NETWORK_ERROR,
			_("Write error"));
		return;
	}

	purple_circ_buffer_mark_read(js->write_buffer, ret);
}

static gboolean do_jabber_send_raw(JabberStream *js, const char *data, int len)
{
	int ret;
	gboolean success = TRUE;

	if (len == -1)
		len = strlen(data);

	if (js->writeh == 0)
		ret = jabber_do_send(js, data, len);
	else {
		ret = -1;
		errno = EAGAIN;
	}

	if (ret < 0 && errno != EAGAIN) {
		purple_connection_error_reason (js->gc,
			PURPLE_CONNECTION_ERROR_NETWORK_ERROR,
			_("Write error"));
		success = FALSE;
	} else if (ret < len) {
		if (ret < 0)
			ret = 0;
		if (js->writeh == 0)
			js->writeh = purple_input_add(
				js->gsc ? js->gsc->fd : js->fd,
				PURPLE_INPUT_WRITE, jabber_send_cb, js);
		purple_circ_buffer_append(js->write_buffer,
			data + ret, len - ret);
	}

	return success;
}

void jabber_send_raw(JabberStream *js, const char *data, int len)
{

	/* because printing a tab to debug every minute gets old */
	if(strcmp(data, "\t")) {
		char *text = NULL, *last_part = NULL, *tag_start = NULL;

		/* Because debug logs with plaintext passwords make me sad */
		if(js->state != JABBER_STREAM_CONNECTED &&
				/* Either <auth> or <query><password>... */
				(((tag_start = strstr(data, "<auth ")) &&
					strstr(data, "xmlns='urn:ietf:params:xml:ns:xmpp-sasl'")) ||
				((tag_start = strstr(data, "<query ")) &&
					strstr(data, "xmlns='jabber:iq:auth'>") &&
					(tag_start = strstr(tag_start, "<password>"))))) {
			char *data_start, *tag_end = strchr(tag_start, '>');
			text = g_strdup(data);

			data_start = text + (tag_end - data) + 1;

			last_part = strchr(data_start, '<');
			*data_start = '\0';
		}

		purple_debug(PURPLE_DEBUG_MISC, "jabber", "Sending%s: %s%s%s\n",
				js->gsc ? " (ssl)" : "", text ? text : data,
				last_part ? "password removed" : "",
				last_part ? last_part : "");

		g_free(text);
	}

	/* If we've got a security layer, we need to encode the data,
	 * splitting it on the maximum buffer length negotiated */

	purple_signal_emit(my_protocol, "jabber-sending-text", js->gc, &data);
	if (data == NULL)
		return;

#ifdef HAVE_CYRUS_SASL
	if (js->sasl_maxbuf>0) {
		int pos = 0;

		if (!js->gsc && js->fd<0)
			return;

		if (len == -1)
			len = strlen(data);

		while (pos < len) {
			int towrite;
			const char *out;
			unsigned olen;

			towrite = MIN((len - pos), js->sasl_maxbuf);

			sasl_encode(js->sasl, &data[pos], towrite, &out, &olen);
			pos += towrite;

			if (!do_jabber_send_raw(js, out, olen))
				break;
		}
		return;
	}
#endif

	do_jabber_send_raw(js, data, len);
}

int jabber_prpl_send_raw(PurpleConnection *gc, const char *buf, int len)
{
	JabberStream *js = (JabberStream*)gc->proto_data;
	jabber_send_raw(js, buf, len);
	return len;
}

void jabber_send(JabberStream *js, xmlnode *packet)
{
	char *txt;
	int len;

	purple_signal_emit(my_protocol, "jabber-sending-xmlnode", js->gc, &packet);

	/* if we get NULL back, we're done processing */
	if(NULL == packet)
		return;

	txt = xmlnode_to_str(packet, &len);
	jabber_send_raw(js, txt, len);
	g_free(txt);
}

static gboolean jabber_keepalive_timeout(PurpleConnection *gc)
{
	JabberStream *js = gc->proto_data;
	purple_connection_error_reason(gc, PURPLE_CONNECTION_ERROR_NETWORK_ERROR,
					_("Ping timeout"));
	js->keepalive_timeout = -1;
	return FALSE;
}

void jabber_keepalive(PurpleConnection *gc)
{
	JabberStream *js = gc->proto_data;

	if (js->keepalive_timeout == -1) {
		jabber_ping_jid(js, js->user->domain);
		js->keepalive_timeout = purple_timeout_add_seconds(120,
				(GSourceFunc)(jabber_keepalive_timeout), gc);
	}
}

static void
jabber_recv_cb_ssl(gpointer data, PurpleSslConnection *gsc,
		PurpleInputCondition cond)
{
	PurpleConnection *gc = data;
	JabberStream *js = gc->proto_data;
	int len;
	static char buf[4096];

	/* TODO: It should be possible to make this check unnecessary */
	if(!PURPLE_CONNECTION_IS_VALID(gc)) {
		purple_ssl_close(gsc);
		return;
	}

	while((len = purple_ssl_read(gsc, buf, sizeof(buf) - 1)) > 0) {
		gc->last_received = time(NULL);
		buf[len] = '\0';
		purple_debug(PURPLE_DEBUG_INFO, "jabber", "Recv (ssl)(%d): %s\n", len, buf);
		jabber_parser_process(js, buf, len);
		if(js->reinit)
			jabber_stream_init(js);
	}

	if(len < 0 && errno == EAGAIN)
		return;
	else {
		if (len == 0)
			purple_debug_info("jabber", "Server closed the connection.\n");
		else
			purple_debug_info("jabber", "Disconnected: %s\n", g_strerror(errno));
		purple_connection_error_reason (js->gc,
			PURPLE_CONNECTION_ERROR_NETWORK_ERROR,
			_("Read Error"));
	}
}

static void
jabber_recv_cb(gpointer data, gint source, PurpleInputCondition condition)
{
	PurpleConnection *gc = data;
	JabberStream *js = gc->proto_data;
	int len;
	static char buf[4096];

	if(!PURPLE_CONNECTION_IS_VALID(gc))
		return;

	if((len = read(js->fd, buf, sizeof(buf) - 1)) > 0) {
		gc->last_received = time(NULL);
#ifdef HAVE_CYRUS_SASL
		if (js->sasl_maxbuf>0) {
			const char *out;
			unsigned int olen;
			sasl_decode(js->sasl, buf, len, &out, &olen);
			if (olen>0) {
				purple_debug(PURPLE_DEBUG_INFO, "jabber", "RecvSASL (%u): %s\n", olen, out);
				jabber_parser_process(js,out,olen);
				if(js->reinit)
					jabber_stream_init(js);
			}
			return;
		}
#endif
		buf[len] = '\0';
		purple_debug(PURPLE_DEBUG_INFO, "jabber", "Recv (%d): %s\n", len, buf);
		jabber_parser_process(js, buf, len);
		if(js->reinit)
			jabber_stream_init(js);
	} else if(len < 0 && errno == EAGAIN) {
		return;
	} else {
		if (len == 0)
			purple_debug_info("jabber", "Server closed the connection.\n");
		else
			purple_debug_info("jabber", "Disconnected: %s\n", g_strerror(errno));
		purple_connection_error_reason (js->gc,
			PURPLE_CONNECTION_ERROR_NETWORK_ERROR,
			_("Read Error"));
	}
}

static void
jabber_login_callback_ssl(gpointer data, PurpleSslConnection *gsc,
		PurpleInputCondition cond)
{
	PurpleConnection *gc = data;
	JabberStream *js;

	/* TODO: It should be possible to make this check unnecessary */
	if(!PURPLE_CONNECTION_IS_VALID(gc)) {
		purple_ssl_close(gsc);
		return;
	}

	js = gc->proto_data;

	if(js->state == JABBER_STREAM_CONNECTING)
		jabber_send_raw(js, "<?xml version='1.0' ?>", -1);
	jabber_stream_set_state(js, JABBER_STREAM_INITIALIZING);
	purple_ssl_input_add(gsc, jabber_recv_cb_ssl, gc);

	/* Tell the app that we're doing encryption */
	jabber_stream_set_state(js, JABBER_STREAM_INITIALIZING_ENCRYPTION);
}


static void
jabber_login_callback(gpointer data, gint source, const gchar *error)
{
	PurpleConnection *gc = data;
	JabberStream *js = gc->proto_data;

	if (source < 0) {
		if (js->srv_rec != NULL) {
			purple_debug_error("jabber", "Unable to connect to server: %s.  Trying next SRV record.\n", error);
			try_srv_connect(js);
		} else {
			gchar *tmp;
			tmp = g_strdup_printf(_("Could not establish a connection with the server:\n%s"),
					      error);
			purple_connection_error_reason(gc,
					PURPLE_CONNECTION_ERROR_NETWORK_ERROR, tmp);
			g_free(tmp);
		}
		return;
	}

	g_free(js->srv_rec);
	js->srv_rec = NULL;

	js->fd = source;

	if(js->state == JABBER_STREAM_CONNECTING)
		jabber_send_raw(js, "<?xml version='1.0' ?>", -1);

	jabber_stream_set_state(js, JABBER_STREAM_INITIALIZING);
	gc->inpa = purple_input_add(js->fd, PURPLE_INPUT_READ, jabber_recv_cb, gc);
}

static void
jabber_ssl_connect_failure(PurpleSslConnection *gsc, PurpleSslErrorType error,
		gpointer data)
{
	PurpleConnection *gc = data;
	JabberStream *js;

	/* If the connection is already disconnected, we don't need to do anything else */
	if(!PURPLE_CONNECTION_IS_VALID(gc))
		return;

	js = gc->proto_data;
	js->gsc = NULL;

	purple_connection_ssl_error (gc, error);
}

static void tls_init(JabberStream *js)
{
	/* Close down the current stream to keep the XML parser happy */
	jabber_parser_close_stream(js);

	purple_input_remove(js->gc->inpa);
	js->gc->inpa = 0;
	js->gsc = purple_ssl_connect_with_host_fd(js->gc->account, js->fd,
			jabber_login_callback_ssl, jabber_ssl_connect_failure, js->certificate_CN, js->gc);
}

static gboolean jabber_login_connect(JabberStream *js, const char *domain, const char *host, int port,
				 gboolean fatal_failure)
{
	/* host should be used in preference to domain to
	 * allow SASL authentication to work with FQDN of the server,
	 * but we use domain as fallback for when users enter IP address
	 * in connect server */
	g_free(js->serverFQDN);
	if (purple_ip_address_is_valid(host))
		js->serverFQDN = g_strdup(domain);
	else
		js->serverFQDN = g_strdup(host);

	if (purple_proxy_connect(js->gc, js->gc->account, host,
			port, jabber_login_callback, js->gc) == NULL) {
		if (fatal_failure) {
			purple_connection_error_reason (js->gc,
				PURPLE_CONNECTION_ERROR_NETWORK_ERROR,
				_("Unable to create socket"));
		}

		return FALSE;
	}

	return TRUE;
}

static void try_srv_connect(JabberStream *js)
{
	while (js->srv_rec != NULL && js->srv_rec_idx < js->max_srv_rec_idx) {
		PurpleSrvResponse *tmp_resp = js->srv_rec + (js->srv_rec_idx++);
		if (jabber_login_connect(js, tmp_resp->hostname, tmp_resp->hostname, tmp_resp->port, FALSE))
			return;
	}

	g_free(js->srv_rec);
	js->srv_rec = NULL;

	/* Fall back to the defaults (I'm not sure if we should actually do this) */
	jabber_login_connect(js, js->user->domain, js->user->domain,
		purple_account_get_int(js->gc->account, "port", 5222), TRUE);
}

static void srv_resolved_cb(PurpleSrvResponse *resp, int results, gpointer data)
{
	JabberStream *js = data;
	js->srv_query_data = NULL;

	if(results) {
		js->srv_rec = resp;
		js->srv_rec_idx = 0;
		js->max_srv_rec_idx = results;
		try_srv_connect(js);
	} else {
		jabber_login_connect(js, js->user->domain, js->user->domain,
			purple_account_get_int(js->gc->account, "port", 5222), TRUE);
	}
}

void
jabber_login(PurpleAccount *account)
{
	PurpleConnection *gc = purple_account_get_connection(account);
	const char *connect_server = purple_account_get_string(account,
			"connect_server", "");
	JabberStream *js;
<<<<<<< HEAD
	PurpleStoredImage *image;
=======
	PurplePresence *presence;
>>>>>>> 2fa2ab69
	JabberBuddy *my_jb = NULL;

	gc->flags |= PURPLE_CONNECTION_HTML |
		PURPLE_CONNECTION_ALLOW_CUSTOM_SMILEY;
	js = gc->proto_data = g_new0(JabberStream, 1);
	js->gc = gc;
	js->fd = -1;
	js->iq_callbacks = g_hash_table_new_full(g_str_hash, g_str_equal,
			g_free, g_free);
	js->disco_callbacks = g_hash_table_new_full(g_str_hash, g_str_equal,
			g_free, g_free);
	js->buddies = g_hash_table_new_full(g_str_hash, g_str_equal,
			g_free, (GDestroyNotify)jabber_buddy_free);
	js->chats = g_hash_table_new_full(g_str_hash, g_str_equal,
			g_free, (GDestroyNotify)jabber_chat_free);
	js->user = jabber_id_new(purple_account_get_username(account));
	js->next_id = g_random_int();
	js->write_buffer = purple_circ_buffer_new(512);
	js->old_length = 0;
	js->keepalive_timeout = -1;
	js->certificate_CN = g_strdup(connect_server[0] ? connect_server : js->user ? js->user->domain : NULL);
	js->sessions = NULL;
	js->stun_ip = NULL;
	js->stun_port = 0;
	js->stun_query = NULL;


	/* if we are idle, set idle-ness on the stream (this could happen if we get
		disconnected and the reconnects while being idle. I don't think it makes
		sense to do this when registering a new account... */
	presence = purple_account_get_presence(account);
	if (purple_presence_is_idle(presence))
		js->idle = purple_presence_get_idle_time(presence);

	if(!js->user) {
		purple_connection_error_reason (gc,
			PURPLE_CONNECTION_ERROR_INVALID_SETTINGS,
			_("Invalid XMPP ID"));
		return;
	}

	if (!js->user->domain || *(js->user->domain) == '\0') {
		purple_connection_error_reason (gc,
			PURPLE_CONNECTION_ERROR_INVALID_SETTINGS,
			_("Invalid XMPP ID. Domain must be set."));
		return;
	}

	/*
	 * Calculate the avatar hash for our current image so we know (when we
	 * fetch our vCard and PEP avatar) if we should send our avatar to the
	 * server.
	 */
	if ((image = purple_buddy_icons_find_account_icon(account))) {
		js->initial_avatar_hash = jabber_calculate_data_sha1sum(purple_imgstore_get_data(image),
					purple_imgstore_get_size(image));
		purple_imgstore_unref(image);
	}

	if((my_jb = jabber_buddy_find(js, purple_account_get_username(account), TRUE)))
		my_jb->subscription |= JABBER_SUB_BOTH;

	jabber_stream_set_state(js, JABBER_STREAM_CONNECTING);

	/* if they've got old-ssl mode going, we probably want to ignore SRV lookups */
	if(purple_account_get_bool(js->gc->account, "old_ssl", FALSE)) {
		if(purple_ssl_is_supported()) {
			js->gsc = purple_ssl_connect(js->gc->account,
					js->certificate_CN,
					purple_account_get_int(account, "port", 5223), jabber_login_callback_ssl,
					jabber_ssl_connect_failure, js->gc);
		} else {
			purple_connection_error_reason (js->gc,
				PURPLE_CONNECTION_ERROR_NO_SSL_SUPPORT,
				_("SSL support unavailable"));
		}
	}

	/* no old-ssl, so if they've specified a connect server, we'll use that, otherwise we'll
	 * invoke the magic of SRV lookups, to figure out host and port */
	if(!js->gsc) {
		if(connect_server[0]) {
			jabber_login_connect(js, js->user->domain, connect_server, purple_account_get_int(account, "port", 5222), TRUE);
		} else {
			js->srv_query_data = purple_srv_resolve("xmpp-client",
					"tcp", js->user->domain, srv_resolved_cb, js);
		}
	}
}


static gboolean
conn_close_cb(gpointer data)
{
	JabberStream *js = data;
	PurpleAccount *account = purple_connection_get_account(js->gc);

	jabber_parser_free(js);

	purple_account_disconnect(account);

	return FALSE;
}

static void
jabber_connection_schedule_close(JabberStream *js)
{
	purple_timeout_add(0, conn_close_cb, js);
}

static void
jabber_registration_result_cb(JabberStream *js, const char *from,
                              JabberIqType type, const char *id,
                              xmlnode *packet, gpointer data)
{
	PurpleAccount *account = purple_connection_get_account(js->gc);
	char *buf;
	char *to = data;

	if (type == JABBER_IQ_RESULT) {
		if(js->registration) {
		buf = g_strdup_printf(_("Registration of %s@%s successful"),
				js->user->node, js->user->domain);
			if(account->registration_cb)
				(account->registration_cb)(account, TRUE, account->registration_cb_user_data);
		} else {
			g_return_if_fail(to != NULL);
			buf = g_strdup_printf(_("Registration to %s successful"),
				to);
		}
		purple_notify_info(NULL, _("Registration Successful"),
				_("Registration Successful"), buf);
		g_free(buf);
	} else {
		char *msg = jabber_parse_error(js, packet, NULL);

		if(!msg)
			msg = g_strdup(_("Unknown Error"));

		purple_notify_error(NULL, _("Registration Failed"),
				_("Registration Failed"), msg);
		g_free(msg);
		if(account->registration_cb)
			(account->registration_cb)(account, FALSE, account->registration_cb_user_data);
	}
	g_free(to);
	if(js->registration)
		jabber_connection_schedule_close(js);
}

static void
jabber_unregistration_result_cb(JabberStream *js, const char *from,
                                JabberIqType type, const char *id,
                                xmlnode *packet, gpointer data)
{
	char *buf;
	char *to = data;

	/* This function is never called for unregistering our XMPP account from
	 * the server, so there should always be a 'to' address. */
	g_return_if_fail(to != NULL);

	if (type == JABBER_IQ_RESULT) {
		buf = g_strdup_printf(_("Registration from %s successfully removed"),
							  to);
		purple_notify_info(NULL, _("Unregistration Successful"),
						   _("Unregistration Successful"), buf);
		g_free(buf);
	} else {
		char *msg = jabber_parse_error(js, packet, NULL);

		if(!msg)
			msg = g_strdup(_("Unknown Error"));

		purple_notify_error(NULL, _("Unregistration Failed"),
							_("Unregistration Failed"), msg);
		g_free(msg);
	}
	g_free(to);
}

typedef struct _JabberRegisterCBData {
	JabberStream *js;
	char *who;
} JabberRegisterCBData;

static void
jabber_register_cb(JabberRegisterCBData *cbdata, PurpleRequestFields *fields)
{
	GList *groups, *flds;
	xmlnode *query, *y;
	JabberIq *iq;
	char *username;

	iq = jabber_iq_new_query(cbdata->js, JABBER_IQ_SET, "jabber:iq:register");
	query = xmlnode_get_child(iq->node, "query");
	if (cbdata->who)
		xmlnode_set_attrib(iq->node, "to", cbdata->who);

	for(groups = purple_request_fields_get_groups(fields); groups;
			groups = groups->next) {
		for(flds = purple_request_field_group_get_fields(groups->data);
				flds; flds = flds->next) {
			PurpleRequestField *field = flds->data;
			const char *id = purple_request_field_get_id(field);
			if(!strcmp(id,"unregister")) {
				gboolean value = purple_request_field_bool_get_value(field);
				if(value) {
					/* unregister from service. this doesn't include any of the fields, so remove them from the stanza by recreating it
					   (there's no "remove child" function for xmlnode) */
					jabber_iq_free(iq);
					iq = jabber_iq_new_query(cbdata->js, JABBER_IQ_SET, "jabber:iq:register");
					query = xmlnode_get_child(iq->node, "query");
					if (cbdata->who)
						xmlnode_set_attrib(iq->node,"to",cbdata->who);
					xmlnode_new_child(query, "remove");

					jabber_iq_set_callback(iq, jabber_unregistration_result_cb, cbdata->who);

					jabber_iq_send(iq);
					g_free(cbdata);
					return;
				}
			} else {
			const char *value = purple_request_field_string_get_value(field);

			if(!strcmp(id, "username")) {
				y = xmlnode_new_child(query, "username");
			} else if(!strcmp(id, "password")) {
				y = xmlnode_new_child(query, "password");
			} else if(!strcmp(id, "name")) {
				y = xmlnode_new_child(query, "name");
			} else if(!strcmp(id, "email")) {
				y = xmlnode_new_child(query, "email");
			} else if(!strcmp(id, "nick")) {
				y = xmlnode_new_child(query, "nick");
			} else if(!strcmp(id, "first")) {
				y = xmlnode_new_child(query, "first");
			} else if(!strcmp(id, "last")) {
				y = xmlnode_new_child(query, "last");
			} else if(!strcmp(id, "address")) {
				y = xmlnode_new_child(query, "address");
			} else if(!strcmp(id, "city")) {
				y = xmlnode_new_child(query, "city");
			} else if(!strcmp(id, "state")) {
				y = xmlnode_new_child(query, "state");
			} else if(!strcmp(id, "zip")) {
				y = xmlnode_new_child(query, "zip");
			} else if(!strcmp(id, "phone")) {
				y = xmlnode_new_child(query, "phone");
			} else if(!strcmp(id, "url")) {
				y = xmlnode_new_child(query, "url");
			} else if(!strcmp(id, "date")) {
				y = xmlnode_new_child(query, "date");
			} else {
				continue;
			}
			xmlnode_insert_data(y, value, -1);
				if(cbdata->js->registration && !strcmp(id, "username")) {
					g_free(cbdata->js->user->node);
					cbdata->js->user->node = g_strdup(value);
			}
				if(cbdata->js->registration && !strcmp(id, "password"))
					purple_account_set_password(cbdata->js->gc->account, value);
		}
	}
	}

	if(cbdata->js->registration) {
		username = g_strdup_printf("%s@%s/%s", cbdata->js->user->node, cbdata->js->user->domain,
				cbdata->js->user->resource);
		purple_account_set_username(cbdata->js->gc->account, username);
		g_free(username);
	}

	jabber_iq_set_callback(iq, jabber_registration_result_cb, cbdata->who);

	jabber_iq_send(iq);
	g_free(cbdata);
}

static void
jabber_register_cancel_cb(JabberRegisterCBData *cbdata, PurpleRequestFields *fields)
{
	PurpleAccount *account = purple_connection_get_account(cbdata->js->gc);
	if(account && cbdata->js->registration) {
		if(account->registration_cb)
			(account->registration_cb)(account, FALSE, account->registration_cb_user_data);
		jabber_connection_schedule_close(cbdata->js);
	}
	g_free(cbdata->who);
	g_free(cbdata);
}

static void jabber_register_x_data_cb(JabberStream *js, xmlnode *result, gpointer data)
{
	xmlnode *query;
	JabberIq *iq;
	char *to = data;

	iq = jabber_iq_new_query(js, JABBER_IQ_SET, "jabber:iq:register");
	query = xmlnode_get_child(iq->node, "query");
	if (to)
		xmlnode_set_attrib(iq->node,"to",to);

	xmlnode_insert_child(query, result);

	jabber_iq_set_callback(iq, jabber_registration_result_cb, to);
	jabber_iq_send(iq);
}

void jabber_register_parse(JabberStream *js, const char *from, JabberIqType type,
                           const char *id, xmlnode *query)
{
	PurpleAccount *account = purple_connection_get_account(js->gc);
	PurpleRequestFields *fields;
	PurpleRequestFieldGroup *group;
	PurpleRequestField *field;
	xmlnode *x, *y;
	char *instructions;
	JabberRegisterCBData *cbdata;
	gboolean registered = FALSE;

	if (type != JABBER_IQ_RESULT)
		return;

	if (!from)
		from = js->serverFQDN;
	g_return_if_fail(from != NULL);

	if(js->registration) {
		/* get rid of the login thingy */
		purple_connection_set_state(js->gc, PURPLE_CONNECTED);
	}

	if(xmlnode_get_child(query, "registered")) {
		registered = TRUE;

		if(js->registration) {
			purple_notify_error(NULL, _("Already Registered"),
								_("Already Registered"), NULL);
			if(account->registration_cb)
				(account->registration_cb)(account, FALSE, account->registration_cb_user_data);
			jabber_connection_schedule_close(js);
			return;
		}
	}

	if((x = xmlnode_get_child_with_namespace(query, "x", "jabber:x:data"))) {
		jabber_x_data_request(js, x, jabber_register_x_data_cb, g_strdup(from));
		return;

	} else if((x = xmlnode_get_child_with_namespace(query, "x", "jabber:x:oob"))) {
		xmlnode *url;

		if((url = xmlnode_get_child(x, "url"))) {
			char *href;
			if((href = xmlnode_get_data(url))) {
				purple_notify_uri(NULL, href);
				g_free(href);

				if(js->registration) {
					js->gc->wants_to_die = TRUE;
					if(account->registration_cb) /* succeeded, but we have no login info */
						(account->registration_cb)(account, TRUE, account->registration_cb_user_data);
					jabber_connection_schedule_close(js);
				}
				return;
			}
		}
	}

	/* as a last resort, use the old jabber:iq:register syntax */

	fields = purple_request_fields_new();
	group = purple_request_field_group_new(NULL);
	purple_request_fields_add_group(fields, group);

	if(js->registration)
		field = purple_request_field_string_new("username", _("Username"), js->user->node, FALSE);
	else
		field = purple_request_field_string_new("username", _("Username"), NULL, FALSE);

	purple_request_field_group_add_field(group, field);

	if(js->registration)
		field = purple_request_field_string_new("password", _("Password"),
									purple_connection_get_password(js->gc), FALSE);
	else
		field = purple_request_field_string_new("password", _("Password"), NULL, FALSE);

	purple_request_field_string_set_masked(field, TRUE);
	purple_request_field_group_add_field(group, field);

	if(xmlnode_get_child(query, "name")) {
		if(js->registration)
			field = purple_request_field_string_new("name", _("Name"),
													purple_account_get_alias(js->gc->account), FALSE);
		else
			field = purple_request_field_string_new("name", _("Name"), NULL, FALSE);
		purple_request_field_group_add_field(group, field);
	}
	if(xmlnode_get_child(query, "email")) {
		field = purple_request_field_string_new("email", _("Email"), NULL, FALSE);
		purple_request_field_group_add_field(group, field);
	}
	if(xmlnode_get_child(query, "nick")) {
		field = purple_request_field_string_new("nick", _("Nickname"), NULL, FALSE);
		purple_request_field_group_add_field(group, field);
	}
	if(xmlnode_get_child(query, "first")) {
		field = purple_request_field_string_new("first", _("First name"), NULL, FALSE);
		purple_request_field_group_add_field(group, field);
	}
	if(xmlnode_get_child(query, "last")) {
		field = purple_request_field_string_new("last", _("Last name"), NULL, FALSE);
		purple_request_field_group_add_field(group, field);
	}
	if(xmlnode_get_child(query, "address")) {
		field = purple_request_field_string_new("address", _("Address"), NULL, FALSE);
		purple_request_field_group_add_field(group, field);
	}
	if(xmlnode_get_child(query, "city")) {
		field = purple_request_field_string_new("city", _("City"), NULL, FALSE);
		purple_request_field_group_add_field(group, field);
	}
	if(xmlnode_get_child(query, "state")) {
		field = purple_request_field_string_new("state", _("State"), NULL, FALSE);
		purple_request_field_group_add_field(group, field);
	}
	if(xmlnode_get_child(query, "zip")) {
		field = purple_request_field_string_new("zip", _("Postal code"), NULL, FALSE);
		purple_request_field_group_add_field(group, field);
	}
	if(xmlnode_get_child(query, "phone")) {
		field = purple_request_field_string_new("phone", _("Phone"), NULL, FALSE);
		purple_request_field_group_add_field(group, field);
	}
	if(xmlnode_get_child(query, "url")) {
		field = purple_request_field_string_new("url", _("URL"), NULL, FALSE);
		purple_request_field_group_add_field(group, field);
	}
	if(xmlnode_get_child(query, "date")) {
		field = purple_request_field_string_new("date", _("Date"), NULL, FALSE);
		purple_request_field_group_add_field(group, field);
	}
	if(registered) {
		field = purple_request_field_bool_new("unregister", _("Unregister"), FALSE);
		purple_request_field_group_add_field(group, field);
	}

	if((y = xmlnode_get_child(query, "instructions")))
		instructions = xmlnode_get_data(y);
	else if(registered)
		instructions = g_strdup(_("Please fill out the information below "
					"to change your account registration."));
	else
		instructions = g_strdup(_("Please fill out the information below "
					"to register your new account."));

	cbdata = g_new0(JabberRegisterCBData, 1);
	cbdata->js = js;
	cbdata->who = g_strdup(from);

	if(js->registration)
		purple_request_fields(js->gc, _("Register New XMPP Account"),
				_("Register New XMPP Account"), instructions, fields,
				_("Register"), G_CALLBACK(jabber_register_cb),
				_("Cancel"), G_CALLBACK(jabber_register_cancel_cb),
				purple_connection_get_account(js->gc), NULL, NULL,
				cbdata);
	else {
		char *title;
		g_return_if_fail(from != NULL);
		title = registered ? g_strdup_printf(_("Change Account Registration at %s"), from)
								:g_strdup_printf(_("Register New Account at %s"), from);
		purple_request_fields(js->gc, title,
			  title, instructions, fields,
			  (registered ? _("Change Registration") : _("Register")), G_CALLBACK(jabber_register_cb),
			  _("Cancel"), G_CALLBACK(jabber_register_cancel_cb),
			  purple_connection_get_account(js->gc), NULL, NULL,
			  cbdata);
		g_free(title);
	}

	g_free(instructions);
}

void jabber_register_start(JabberStream *js)
{
	JabberIq *iq;

	iq = jabber_iq_new_query(js, JABBER_IQ_GET, "jabber:iq:register");
	jabber_iq_send(iq);
}

void jabber_register_gateway(JabberStream *js, const char *gateway) {
	JabberIq *iq;

	iq = jabber_iq_new_query(js, JABBER_IQ_GET, "jabber:iq:register");
	xmlnode_set_attrib(iq->node, "to", gateway);
	jabber_iq_send(iq);
}

void jabber_register_account(PurpleAccount *account)
{
	PurpleConnection *gc = purple_account_get_connection(account);
	JabberStream *js;
	JabberBuddy *my_jb = NULL;
	const char *connect_server = purple_account_get_string(account,
			"connect_server", "");
	const char *server;

	js = gc->proto_data = g_new0(JabberStream, 1);
	js->gc = gc;
	js->registration = TRUE;
	js->iq_callbacks = g_hash_table_new_full(g_str_hash, g_str_equal,
			g_free, g_free);
	js->disco_callbacks = g_hash_table_new_full(g_str_hash, g_str_equal,
			g_free, g_free);
	js->user = jabber_id_new(purple_account_get_username(account));
	js->next_id = g_random_int();
	js->old_length = 0;

	if(!js->user) {
		purple_connection_error_reason (gc,
			PURPLE_CONNECTION_ERROR_INVALID_SETTINGS,
			_("Invalid XMPP ID"));
		return;
	}

	js->write_buffer = purple_circ_buffer_new(512);

	if((my_jb = jabber_buddy_find(js, purple_account_get_username(account), TRUE)))
		my_jb->subscription |= JABBER_SUB_BOTH;

	server = connect_server[0] ? connect_server : js->user->domain;
	js->certificate_CN = g_strdup(server);

	js->stun_ip = NULL;
	js->stun_port = 0;
	js->stun_query = NULL;

	jabber_stream_set_state(js, JABBER_STREAM_CONNECTING);

	if(purple_account_get_bool(account, "old_ssl", FALSE)) {
		if(purple_ssl_is_supported()) {
			js->gsc = purple_ssl_connect(account, server,
					purple_account_get_int(account, "port", 5222),
					jabber_login_callback_ssl, jabber_ssl_connect_failure, gc);
		} else {
			purple_connection_error_reason (gc,
				PURPLE_CONNECTION_ERROR_NO_SSL_SUPPORT,
				_("SSL support unavailable"));
		}
	}

	if(!js->gsc) {
		if (connect_server[0]) {
			jabber_login_connect(js, js->user->domain, server,
			                     purple_account_get_int(account,
			                                          "port", 5222), TRUE);
		} else {
			js->srv_query_data = purple_srv_resolve("xmpp-client",
			                                      "tcp",
			                                      js->user->domain,
			                                      srv_resolved_cb,
			                                      js);
		}
	}
}

static void
jabber_unregister_account_iq_cb(JabberStream *js, const char *from,
                                JabberIqType type, const char *id,
                                xmlnode *packet, gpointer data)
{
	PurpleAccount *account = purple_connection_get_account(js->gc);

	if (type == JABBER_IQ_ERROR) {
		char *msg = jabber_parse_error(js, packet, NULL);

		purple_notify_error(js->gc, _("Error unregistering account"),
							_("Error unregistering account"), msg);
		g_free(msg);
		if(js->unregistration_cb)
			js->unregistration_cb(account, FALSE, js->unregistration_user_data);
	} else {
		purple_notify_info(js->gc, _("Account successfully unregistered"),
						   _("Account successfully unregistered"), NULL);
		if(js->unregistration_cb)
			js->unregistration_cb(account, TRUE, js->unregistration_user_data);
	}
}

static void jabber_unregister_account_cb(JabberStream *js) {
	JabberIq *iq;
	xmlnode *query;

	g_return_if_fail(js->unregistration);

	iq = jabber_iq_new_query(js, JABBER_IQ_SET, "jabber:iq:register");

	query = xmlnode_get_child_with_namespace(iq->node, "query", "jabber:iq:register");

	xmlnode_new_child(query, "remove");
	xmlnode_set_attrib(iq->node, "to", js->user->domain);

	jabber_iq_set_callback(iq, jabber_unregister_account_iq_cb, NULL);
	jabber_iq_send(iq);
}

void jabber_unregister_account(PurpleAccount *account, PurpleAccountUnregistrationCb cb, void *user_data) {
	PurpleConnection *gc = purple_account_get_connection(account);
	JabberStream *js;

	if(gc->state != PURPLE_CONNECTED) {
		if(gc->state != PURPLE_CONNECTING)
			jabber_login(account);
		js = gc->proto_data;
		js->unregistration = TRUE;
		js->unregistration_cb = cb;
		js->unregistration_user_data = user_data;
		return;
	}

	js = gc->proto_data;

	if (js->unregistration) {
		purple_debug_error("jabber", "Unregistration in process; ignoring duplicate request.\n");
		return;
	}

	js->unregistration = TRUE;
	js->unregistration_cb = cb;
	js->unregistration_user_data = user_data;

	jabber_unregister_account_cb(js);
}

void jabber_close(PurpleConnection *gc)
{
	JabberStream *js = gc->proto_data;

	/* Close all of the open Jingle sessions on this stream */
	jingle_terminate_sessions(js);

	/* Don't perform any actions on the ssl connection
	 * if we were forcibly disconnected because it will crash
	 * on some SSL backends.
	 */
	if (!gc->disconnect_timeout)
		jabber_send_raw(js, "</stream:stream>", -1);

	if (!purple_account_get_current_error(purple_connection_get_account(gc))) {
		/*
		 * The common case is user-triggered, so we never receive a
		 * </stream:stream> from the server when disconnecting, so silence the
		 * parser's warnings. On errors, though, the server terminated the
		 * connection, so we should have received a real </stream:stream>.
		 */
		jabber_parser_close_stream(js);
	}

	if (js->srv_query_data)
		purple_srv_cancel(js->srv_query_data);

	if(js->gsc) {
#ifdef HAVE_OPENSSL
		if (!gc->disconnect_timeout)
#endif
			purple_ssl_close(js->gsc);
	} else if (js->fd > 0) {
		if(js->gc->inpa)
			purple_input_remove(js->gc->inpa);
		close(js->fd);
	}

	jabber_buddy_remove_all_pending_buddy_info_requests(js);

	jabber_parser_free(js);

	if(js->iq_callbacks)
		g_hash_table_destroy(js->iq_callbacks);
	if(js->disco_callbacks)
		g_hash_table_destroy(js->disco_callbacks);
	if(js->buddies)
		g_hash_table_destroy(js->buddies);
	if(js->chats)
		g_hash_table_destroy(js->chats);

	while(js->chat_servers) {
		g_free(js->chat_servers->data);
		js->chat_servers = g_list_delete_link(js->chat_servers, js->chat_servers);
	}

	while(js->user_directories) {
		g_free(js->user_directories->data);
		js->user_directories = g_list_delete_link(js->user_directories, js->user_directories);
	}

	while(js->bs_proxies) {
		JabberBytestreamsStreamhost *sh = js->bs_proxies->data;
		g_free(sh->jid);
		g_free(sh->host);
		g_free(sh->zeroconf);
		g_free(sh);
		js->bs_proxies = g_list_delete_link(js->bs_proxies, js->bs_proxies);
	}

	while(js->url_datas) {
		purple_util_fetch_url_cancel(js->url_datas->data);
		js->url_datas = g_slist_delete_link(js->url_datas, js->url_datas);
	}

	g_free(js->stream_id);
	if(js->user)
		jabber_id_free(js->user);
	g_free(js->initial_avatar_hash);
	g_free(js->avatar_hash);

	purple_circ_buffer_destroy(js->write_buffer);
	if(js->writeh)
		purple_input_remove(js->writeh);
#ifdef HAVE_CYRUS_SASL
	if(js->sasl)
		sasl_dispose(&js->sasl);
	if(js->sasl_mechs)
		g_string_free(js->sasl_mechs, TRUE);
	g_free(js->sasl_cb);
#endif
	g_free(js->serverFQDN);
	while(js->commands) {
		JabberAdHocCommands *cmd = js->commands->data;
		g_free(cmd->jid);
		g_free(cmd->node);
		g_free(cmd->name);
		g_free(cmd);
		js->commands = g_list_delete_link(js->commands, js->commands);
	}
	g_free(js->server_name);
	g_free(js->certificate_CN);
	g_free(js->gmail_last_time);
	g_free(js->gmail_last_tid);
	g_free(js->old_msg);
	g_free(js->old_avatarhash);
	g_free(js->old_artist);
	g_free(js->old_title);
	g_free(js->old_source);
	g_free(js->old_uri);
	g_free(js->old_track);
	g_free(js->expected_rspauth);

	if (js->keepalive_timeout != -1)
		purple_timeout_remove(js->keepalive_timeout);

	g_free(js->srv_rec);
	js->srv_rec = NULL;

	g_free(js->stun_ip);
	js->stun_ip = NULL;

	/* cancel DNS query for STUN, if one is ongoing */
	if (js->stun_query) {
		purple_dnsquery_destroy(js->stun_query);
		js->stun_query = NULL;
	}
		
	g_free(js);

	gc->proto_data = NULL;
}

void jabber_stream_set_state(JabberStream *js, JabberStreamState state)
{
	js->state = state;
	switch(state) {
		case JABBER_STREAM_OFFLINE:
			break;
		case JABBER_STREAM_CONNECTING:
			purple_connection_update_progress(js->gc, _("Connecting"), 1,
					JABBER_CONNECT_STEPS);
			break;
		case JABBER_STREAM_INITIALIZING:
			purple_connection_update_progress(js->gc, _("Initializing Stream"),
					js->gsc ? 5 : 2, JABBER_CONNECT_STEPS);
			jabber_stream_init(js);
			break;
		case JABBER_STREAM_INITIALIZING_ENCRYPTION:
			purple_connection_update_progress(js->gc, _("Initializing SSL/TLS"),
											  6, JABBER_CONNECT_STEPS);
			break;
		case JABBER_STREAM_AUTHENTICATING:
			purple_connection_update_progress(js->gc, _("Authenticating"),
					js->gsc ? 7 : 3, JABBER_CONNECT_STEPS);
			if(js->protocol_version == JABBER_PROTO_0_9 && js->registration) {
				jabber_register_start(js);
			} else if(js->auth_type == JABBER_AUTH_IQ_AUTH) {
				/* with dreamhost's xmpp server at least, you have to
				   specify a resource or you will get a "406: Not
				   Acceptable"
				*/
				if(!js->user->resource || *js->user->resource == '\0') {
					g_free(js->user->resource);
					js->user->resource = g_strdup("Home");
				}

				jabber_auth_start_old(js);
			}
			break;
		case JABBER_STREAM_REINITIALIZING:
			purple_connection_update_progress(js->gc, _("Re-initializing Stream"),
					(js->gsc ? 8 : 4), JABBER_CONNECT_STEPS);

			/* The stream will be reinitialized later, in jabber_recv_cb_ssl() */
			js->reinit = TRUE;

			break;
		case JABBER_STREAM_CONNECTED:
			/* now we can alert the core that we're ready to send status */
			purple_connection_set_state(js->gc, PURPLE_CONNECTED);
			jabber_disco_items_server(js);
			break;
	}
}

char *jabber_get_next_id(JabberStream *js)
{
	return g_strdup_printf("purple%x", js->next_id++);
}


void jabber_idle_set(PurpleConnection *gc, int idle)
{
	JabberStream *js = gc->proto_data;
	PurpleAccount *account = purple_connection_get_account(gc);
	PurpleStatus *status = purple_account_get_active_status(account);
	
	js->idle = idle ? time(NULL) - idle : idle;
	
	/* send out an updated prescence */
	purple_debug_info("jabber", "sending updated presence for idle\n");
	jabber_presence_send(account, status);
}

static void jabber_blocklist_parse(JabberStream *js, const char *from,
                                   JabberIqType type, const char *id,
                                   xmlnode *packet, gpointer data)
{
	xmlnode *blocklist, *item;
	PurpleAccount *account;

	blocklist = xmlnode_get_child_with_namespace(packet,
			"blocklist", "urn:xmpp:blocking");
	account = purple_connection_get_account(js->gc);

	if (blocklist == NULL)
		return;

	item = xmlnode_get_child(blocklist, "item");
	while (item != NULL) {
		const char *jid = xmlnode_get_attrib(item, "jid");

		purple_privacy_deny_add(account, jid, TRUE);
		item = xmlnode_get_next_twin(item);
	}
}

void jabber_request_block_list(JabberStream *js)
{
	JabberIq *iq;
	xmlnode *blocklist;

	iq = jabber_iq_new(js, JABBER_IQ_GET);

	blocklist = xmlnode_new_child(iq->node, "blocklist");
	xmlnode_set_namespace(blocklist, "urn:xmpp:blocking");

	jabber_iq_set_callback(iq, jabber_blocklist_parse, NULL);

	jabber_iq_send(iq);
}

void jabber_add_deny(PurpleConnection *gc, const char *who)
{
	JabberStream *js;
	JabberIq *iq;
	xmlnode *block, *item;

	js = gc->proto_data;
	if (js == NULL)
		return;

	if (js->server_caps & JABBER_CAP_GOOGLE_ROSTER)
	{
		jabber_google_roster_add_deny(gc, who);
		return;
	}

	if (!(js->server_caps & JABBER_CAP_BLOCKING))
	{
		purple_notify_error(NULL, _("Server doesn't support blocking"),
							_("Server doesn't support blocking"), NULL);
		return;
	}

	iq = jabber_iq_new(js, JABBER_IQ_SET);

	block = xmlnode_new_child(iq->node, "block");
	xmlnode_set_namespace(block, "urn:xmpp:blocking");

	item = xmlnode_new_child(block, "item");
	xmlnode_set_attrib(item, "jid", who);

	jabber_iq_send(iq);
}

void jabber_rem_deny(PurpleConnection *gc, const char *who)
{
	JabberStream *js;
	JabberIq *iq;
	xmlnode *unblock, *item;

	js = gc->proto_data;
	if (js == NULL)
		return;

	if (js->server_caps & JABBER_CAP_GOOGLE_ROSTER)
	{
		jabber_google_roster_rem_deny(gc, who);
		return;
	}

	if (!(js->server_caps & JABBER_CAP_BLOCKING))
		return;

	iq = jabber_iq_new(js, JABBER_IQ_SET);

	unblock = xmlnode_new_child(iq->node, "unblock");
	xmlnode_set_namespace(unblock, "urn:xmpp:blocking");

	item = xmlnode_new_child(unblock, "item");
	xmlnode_set_attrib(item, "jid", who);

	jabber_iq_send(iq);
}

void jabber_add_feature(const char *shortname, const char *namespace, JabberFeatureEnabled cb) {
	JabberFeature *feat;

	g_return_if_fail(shortname != NULL);
	g_return_if_fail(namespace != NULL);

	feat = g_new0(JabberFeature,1);
	feat->shortname = g_strdup(shortname);
	feat->namespace = g_strdup(namespace);
	feat->is_enabled = cb;

	/* try to remove just in case it already exists in the list */
	jabber_remove_feature(shortname);

	jabber_features = g_list_append(jabber_features, feat);
}

void jabber_remove_feature(const char *shortname) {
	GList *feature;
	for(feature = jabber_features; feature; feature = feature->next) {
		JabberFeature *feat = (JabberFeature*)feature->data;
		if(!strcmp(feat->shortname, shortname)) {
			g_free(feat->shortname);
			g_free(feat->namespace);

			g_free(feature->data);
			jabber_features = g_list_delete_link(jabber_features, feature);
			break;
		}
	}
}

const char *jabber_list_icon(PurpleAccount *a, PurpleBuddy *b)
{
	return "jabber";
}

const char* jabber_list_emblem(PurpleBuddy *b)
{
	JabberStream *js;
	JabberBuddy *jb = NULL;
	PurpleConnection *gc = purple_account_get_connection(purple_buddy_get_account(b));

	if(!gc)
		return NULL;

	js = gc->proto_data;
	if(js)
		jb = jabber_buddy_find(js, purple_buddy_get_name(b), FALSE);

	if(!PURPLE_BUDDY_IS_ONLINE(b)) {
		if(jb && (jb->subscription & JABBER_SUB_PENDING ||
					!(jb->subscription & JABBER_SUB_TO)))
			return "not-authorized";
	}
	return NULL;
}

char *jabber_status_text(PurpleBuddy *b)
{
	char *ret = NULL;
	JabberBuddy *jb = NULL;
	PurpleAccount *account = purple_buddy_get_account(b);
	PurpleConnection *gc = purple_account_get_connection(account);

	if (gc && gc->proto_data)
		jb = jabber_buddy_find(gc->proto_data, purple_buddy_get_name(b), FALSE);

	if(jb && !PURPLE_BUDDY_IS_ONLINE(b) && (jb->subscription & JABBER_SUB_PENDING || !(jb->subscription & JABBER_SUB_TO))) {
		ret = g_strdup(_("Not Authorized"));
	} else if(jb && !PURPLE_BUDDY_IS_ONLINE(b) && jb->error_msg) {
		ret = g_strdup(jb->error_msg);
	} else {
		PurplePresence *presence = purple_buddy_get_presence(b);
		PurpleStatus *status =purple_presence_get_active_status(presence);
		char *stripped;

		if(!(stripped = purple_markup_strip_html(purple_status_get_attr_string(status, "message")))) {
			if (purple_presence_is_status_primitive_active(presence, PURPLE_STATUS_TUNE)) {
				PurpleStatus *status = purple_presence_get_status(presence, "tune");
				stripped = g_strdup(purple_status_get_attr_string(status, PURPLE_TUNE_TITLE));
			}
		}

		if(stripped) {
			ret = g_markup_escape_text(stripped, -1);
			g_free(stripped);
		}
	}

	return ret;
}

static void
jabber_tooltip_add_resource_text(JabberBuddyResource *jbr, 
	PurpleNotifyUserInfo *user_info, gboolean multiple_resources)
{
	char *text = NULL;
	char *res = NULL;
	char *label, *value;
	const char *state;

	if(jbr->status) {
		char *tmp;
		text = purple_strreplace(jbr->status, "\n", "<br />\n");
		tmp = purple_markup_strip_html(text);
		g_free(text);
		text = g_markup_escape_text(tmp, -1);
		g_free(tmp);
	}

	if(jbr->name)
		res = g_strdup_printf(" (%s)", jbr->name);

	state = jabber_buddy_state_get_name(jbr->state);
	if (text != NULL && !purple_utf8_strcasecmp(state, text)) {
		g_free(text);
		text = NULL;
	}

	label = g_strdup_printf("%s%s", _("Status"), (res ? res : ""));
	value = g_strdup_printf("%s%s%s", state, (text ? ": " : ""), (text ? text : ""));

	purple_notify_user_info_add_pair(user_info, label, value);
	g_free(label);
	g_free(value);
	g_free(text);
	
	/* if the resource is idle, show that */
	/* only show it if there is more than one resource available for
	the buddy, since the "general" idleness will be shown anyway,
	this way we can see see the idleness of lower-priority resources */
	if (jbr->idle && multiple_resources) {
		gchar *idle_str = 
			purple_str_seconds_to_string(time(NULL) - jbr->idle);
		label = g_strdup_printf("%s%s", _("Idle"), (res ? res : ""));
		purple_notify_user_info_add_pair(user_info, label, idle_str);
		g_free(idle_str);
		g_free(label);
	}
	g_free(res);
}

void jabber_tooltip_text(PurpleBuddy *b, PurpleNotifyUserInfo *user_info, gboolean full)
{
	JabberBuddy *jb;
	PurpleAccount *account;
	PurpleConnection *gc;

	g_return_if_fail(b != NULL);

	account = purple_buddy_get_account(b);
	g_return_if_fail(account != NULL);

	gc = purple_account_get_connection(account);
	g_return_if_fail(gc != NULL);
	g_return_if_fail(gc->proto_data != NULL);

	jb = jabber_buddy_find(gc->proto_data, purple_buddy_get_name(b), FALSE);

	if(jb) {
		JabberBuddyResource *jbr = NULL;
		PurplePresence *presence = purple_buddy_get_presence(b);
		const char *sub;
		GList *l;
		const char *mood;
		gboolean multiple_resources = 
			jb->resources && g_list_next(jb->resources);
		JabberBuddyResource *top_jbr = jabber_buddy_find_resource(jb, NULL);

		/* resource-specific info for the top resource */
		if (top_jbr) {
			jabber_tooltip_add_resource_text(top_jbr, user_info, 
				multiple_resources);
		}

		for(l=jb->resources; l; l = l->next) {
			jbr = l->data;
			/* the remaining resources */
			if (jbr != top_jbr) {
				jabber_tooltip_add_resource_text(jbr, user_info,
					multiple_resources);
			}
		}
		
		if (full) {
			PurpleStatus *status;

			status = purple_presence_get_active_status(presence);
			mood = purple_status_get_attr_string(status, "mood");
			if(mood != NULL) {
				const char *moodtext;
				moodtext = purple_status_get_attr_string(status, "moodtext");
				if(moodtext != NULL) {
					char *moodplustext = g_strdup_printf("%s (%s)", mood, moodtext);

					purple_notify_user_info_add_pair(user_info, _("Mood"), moodplustext);
					g_free(moodplustext);
				} else
					purple_notify_user_info_add_pair(user_info, _("Mood"), mood);
			}
			if (purple_presence_is_status_primitive_active(presence, PURPLE_STATUS_TUNE)) {
				PurpleStatus *tune = purple_presence_get_status(presence, "tune");
				const char *title = purple_status_get_attr_string(tune, PURPLE_TUNE_TITLE);
				const char *artist = purple_status_get_attr_string(tune, PURPLE_TUNE_ARTIST);
				const char *album = purple_status_get_attr_string(tune, PURPLE_TUNE_ALBUM);
				char *playing = purple_util_format_song_info(title, artist, album, NULL);
				if (playing) {
					purple_notify_user_info_add_pair(user_info, _("Now Listening"), playing);
					g_free(playing);
				}
			}

			if(jb->subscription & JABBER_SUB_FROM) {
				if(jb->subscription & JABBER_SUB_TO)
					sub = _("Both");
				else if(jb->subscription & JABBER_SUB_PENDING)
					sub = _("From (To pending)");
				else
					sub = _("From");
			} else {
				if(jb->subscription & JABBER_SUB_TO)
					sub = _("To");
				else if(jb->subscription & JABBER_SUB_PENDING)
					sub = _("None (To pending)");
				else
					sub = _("None");
			}

			purple_notify_user_info_add_pair(user_info, _("Subscription"), sub);

		}	
		
		if(!PURPLE_BUDDY_IS_ONLINE(b) && jb->error_msg) {
			purple_notify_user_info_add_pair(user_info, _("Error"), jb->error_msg);
		}
	}
}

GList *jabber_status_types(PurpleAccount *account)
{
	PurpleStatusType *type;
	GList *types = NULL;
	PurpleValue *priority_value;
	PurpleValue *buzz_enabled;

	priority_value = purple_value_new(PURPLE_TYPE_INT);
	purple_value_set_int(priority_value, 1);
	buzz_enabled = purple_value_new(PURPLE_TYPE_BOOLEAN);
	purple_value_set_boolean(buzz_enabled, TRUE);
	type = purple_status_type_new_with_attrs(PURPLE_STATUS_AVAILABLE,
			jabber_buddy_state_get_status_id(JABBER_BUDDY_STATE_ONLINE),
			NULL, TRUE, TRUE, FALSE,
			"priority", _("Priority"), priority_value,
			"message", _("Message"), purple_value_new(PURPLE_TYPE_STRING),
			"mood", _("Mood"), purple_value_new(PURPLE_TYPE_STRING),
			"moodtext", _("Mood Text"), purple_value_new(PURPLE_TYPE_STRING),
			"nick", _("Nickname"), purple_value_new(PURPLE_TYPE_STRING),
			"buzz", _("Allow Buzz"), buzz_enabled,
			NULL);
	types = g_list_append(types, type);

	priority_value = purple_value_new(PURPLE_TYPE_INT);
	purple_value_set_int(priority_value, 1);
	buzz_enabled = purple_value_new(PURPLE_TYPE_BOOLEAN);
	purple_value_set_boolean(buzz_enabled, TRUE);
	type = purple_status_type_new_with_attrs(PURPLE_STATUS_AVAILABLE,
			jabber_buddy_state_get_status_id(JABBER_BUDDY_STATE_CHAT),
			_("Chatty"), TRUE, TRUE, FALSE,
			"priority", _("Priority"), priority_value,
			"message", _("Message"), purple_value_new(PURPLE_TYPE_STRING),
			"mood", _("Mood"), purple_value_new(PURPLE_TYPE_STRING),
			"moodtext", _("Mood Text"), purple_value_new(PURPLE_TYPE_STRING),
			"nick", _("Nickname"), purple_value_new(PURPLE_TYPE_STRING),
			"buzz", _("Allow Buzz"), buzz_enabled,
			NULL);
	types = g_list_append(types, type);

	priority_value = purple_value_new(PURPLE_TYPE_INT);
	purple_value_set_int(priority_value, 0);
	buzz_enabled = purple_value_new(PURPLE_TYPE_BOOLEAN);
	purple_value_set_boolean(buzz_enabled, TRUE);
	type = purple_status_type_new_with_attrs(PURPLE_STATUS_AWAY,
			jabber_buddy_state_get_status_id(JABBER_BUDDY_STATE_AWAY),
			NULL, TRUE, TRUE, FALSE,
			"priority", _("Priority"), priority_value,
			"message", _("Message"), purple_value_new(PURPLE_TYPE_STRING),
			"mood", _("Mood"), purple_value_new(PURPLE_TYPE_STRING),
			"moodtext", _("Mood Text"), purple_value_new(PURPLE_TYPE_STRING),
			"nick", _("Nickname"), purple_value_new(PURPLE_TYPE_STRING),
			"buzz", _("Allow Buzz"), buzz_enabled,
			NULL);
	types = g_list_append(types, type);

	priority_value = purple_value_new(PURPLE_TYPE_INT);
	purple_value_set_int(priority_value, 0);
	buzz_enabled = purple_value_new(PURPLE_TYPE_BOOLEAN);
	purple_value_set_boolean(buzz_enabled, TRUE);
	type = purple_status_type_new_with_attrs(PURPLE_STATUS_EXTENDED_AWAY,
			jabber_buddy_state_get_status_id(JABBER_BUDDY_STATE_XA),
			NULL, TRUE, TRUE, FALSE,
			"priority", _("Priority"), priority_value,
			"message", _("Message"), purple_value_new(PURPLE_TYPE_STRING),
			"mood", _("Mood"), purple_value_new(PURPLE_TYPE_STRING),
			"moodtext", _("Mood Text"), purple_value_new(PURPLE_TYPE_STRING),
			"nick", _("Nickname"), purple_value_new(PURPLE_TYPE_STRING),
			"buzz", _("Allow Buzz"), buzz_enabled,
			NULL);
	types = g_list_append(types, type);

	priority_value = purple_value_new(PURPLE_TYPE_INT);
	purple_value_set_int(priority_value, 0);
	type = purple_status_type_new_with_attrs(PURPLE_STATUS_UNAVAILABLE,
			jabber_buddy_state_get_status_id(JABBER_BUDDY_STATE_DND),
			_("Do Not Disturb"), TRUE, TRUE, FALSE,
			"priority", _("Priority"), priority_value,
			"message", _("Message"), purple_value_new(PURPLE_TYPE_STRING),
			"mood", _("Mood"), purple_value_new(PURPLE_TYPE_STRING),
			"moodtext", _("Mood Text"), purple_value_new(PURPLE_TYPE_STRING),
			"nick", _("Nickname"), purple_value_new(PURPLE_TYPE_STRING),
			NULL);
	types = g_list_append(types, type);

	/*
	if(js->protocol_version == JABBER_PROTO_0_9)
		m = g_list_append(m, _("Invisible"));
	*/

	type = purple_status_type_new_with_attrs(PURPLE_STATUS_OFFLINE,
			jabber_buddy_state_get_status_id(JABBER_BUDDY_STATE_UNAVAILABLE),
			NULL, TRUE, TRUE, FALSE,
			"message", _("Message"), purple_value_new(PURPLE_TYPE_STRING),
			NULL);
	types = g_list_append(types, type);

	type = purple_status_type_new_with_attrs(PURPLE_STATUS_TUNE,
			"tune", NULL, FALSE, TRUE, TRUE,
			PURPLE_TUNE_ARTIST, _("Tune Artist"), purple_value_new(PURPLE_TYPE_STRING),
			PURPLE_TUNE_TITLE, _("Tune Title"), purple_value_new(PURPLE_TYPE_STRING),
			PURPLE_TUNE_ALBUM, _("Tune Album"), purple_value_new(PURPLE_TYPE_STRING),
			PURPLE_TUNE_GENRE, _("Tune Genre"), purple_value_new(PURPLE_TYPE_STRING),
			PURPLE_TUNE_COMMENT, _("Tune Comment"), purple_value_new(PURPLE_TYPE_STRING),
			PURPLE_TUNE_TRACK, _("Tune Track"), purple_value_new(PURPLE_TYPE_STRING),
			PURPLE_TUNE_TIME, _("Tune Time"), purple_value_new(PURPLE_TYPE_INT),
			PURPLE_TUNE_YEAR, _("Tune Year"), purple_value_new(PURPLE_TYPE_INT),
			PURPLE_TUNE_URL, _("Tune URL"), purple_value_new(PURPLE_TYPE_STRING),
			NULL);
	types = g_list_append(types, type);

	return types;
}

static void
jabber_password_change_result_cb(JabberStream *js, const char *from,
                                 JabberIqType type, const char *id,
                                 xmlnode *packet, gpointer data)
{
	if (type == JABBER_IQ_RESULT) {
		purple_notify_info(js->gc, _("Password Changed"), _("Password Changed"),
				_("Your password has been changed."));

		purple_account_set_password(js->gc->account, (char *)data);
	} else {
		char *msg = jabber_parse_error(js, packet, NULL);

		purple_notify_error(js->gc, _("Error changing password"),
				_("Error changing password"), msg);
		g_free(msg);
	}

	g_free(data);
}

static void jabber_password_change_cb(JabberStream *js,
		PurpleRequestFields *fields)
{
	const char *p1, *p2;
	JabberIq *iq;
	xmlnode *query, *y;

	p1 = purple_request_fields_get_string(fields, "password1");
	p2 = purple_request_fields_get_string(fields, "password2");

	if(strcmp(p1, p2)) {
		purple_notify_error(js->gc, NULL, _("New passwords do not match."), NULL);
		return;
	}

	iq = jabber_iq_new_query(js, JABBER_IQ_SET, "jabber:iq:register");

	xmlnode_set_attrib(iq->node, "to", js->user->domain);

	query = xmlnode_get_child(iq->node, "query");

	y = xmlnode_new_child(query, "username");
	xmlnode_insert_data(y, js->user->node, -1);
	y = xmlnode_new_child(query, "password");
	xmlnode_insert_data(y, p1, -1);

	jabber_iq_set_callback(iq, jabber_password_change_result_cb, g_strdup(p1));

	jabber_iq_send(iq);
}

static void jabber_password_change(PurplePluginAction *action)
{

	PurpleConnection *gc = (PurpleConnection *) action->context;
	JabberStream *js = gc->proto_data;
	PurpleRequestFields *fields;
	PurpleRequestFieldGroup *group;
	PurpleRequestField *field;

	fields = purple_request_fields_new();
	group = purple_request_field_group_new(NULL);
	purple_request_fields_add_group(fields, group);

	field = purple_request_field_string_new("password1", _("Password"),
			"", FALSE);
	purple_request_field_string_set_masked(field, TRUE);
	purple_request_field_set_required(field, TRUE);
	purple_request_field_group_add_field(group, field);

	field = purple_request_field_string_new("password2", _("Password (again)"),
			"", FALSE);
	purple_request_field_string_set_masked(field, TRUE);
	purple_request_field_set_required(field, TRUE);
	purple_request_field_group_add_field(group, field);

	purple_request_fields(js->gc, _("Change XMPP Password"),
			_("Change XMPP Password"), _("Please enter your new password"),
			fields, _("OK"), G_CALLBACK(jabber_password_change_cb),
			_("Cancel"), NULL,
			purple_connection_get_account(gc), NULL, NULL,
			js);
}

GList *jabber_actions(PurplePlugin *plugin, gpointer context)
{
	PurpleConnection *gc = (PurpleConnection *) context;
	JabberStream *js = gc->proto_data;
	GList *m = NULL;
	PurplePluginAction *act;

	act = purple_plugin_action_new(_("Set User Info..."),
	                             jabber_setup_set_info);
	m = g_list_append(m, act);

	/* if (js->protocol_options & CHANGE_PASSWORD) { */
		act = purple_plugin_action_new(_("Change Password..."),
		                             jabber_password_change);
		m = g_list_append(m, act);
	/* } */

	act = purple_plugin_action_new(_("Search for Users..."),
	                             jabber_user_search_begin);
	m = g_list_append(m, act);

	purple_debug_info("jabber", "jabber_actions: have pep: %s\n", js->pep?"YES":"NO");

	if(js->pep)
		jabber_pep_init_actions(&m);

	if(js->commands)
		jabber_adhoc_init_server_commands(js, &m);

	return m;
}

PurpleChat *jabber_find_blist_chat(PurpleAccount *account, const char *name)
{
	PurpleBlistNode *gnode, *cnode;
	JabberID *jid;

	if(!(jid = jabber_id_new(name)))
		return NULL;

	for(gnode = purple_blist_get_root(); gnode;
			gnode = purple_blist_node_get_sibling_next(gnode)) {
		for(cnode = purple_blist_node_get_first_child(gnode);
				cnode;
				cnode = purple_blist_node_get_sibling_next(cnode)) {
			PurpleChat *chat = (PurpleChat*)cnode;
			const char *room, *server;
			GHashTable *components;
			if(!PURPLE_BLIST_NODE_IS_CHAT(cnode))
				continue;

			if (purple_chat_get_account(chat) != account)
				continue;

			components = purple_chat_get_components(chat);
			if(!(room = g_hash_table_lookup(components, "room")))
				continue;
			if(!(server = g_hash_table_lookup(components, "server")))
				continue;

			if(jid->node && jid->domain &&
					!g_utf8_collate(room, jid->node) && !g_utf8_collate(server, jid->domain)) {
				jabber_id_free(jid);
				return chat;
			}
		}
	}
	jabber_id_free(jid);
	return NULL;
}

void jabber_convo_closed(PurpleConnection *gc, const char *who)
{
	JabberStream *js = gc->proto_data;
	JabberID *jid;
	JabberBuddy *jb;
	JabberBuddyResource *jbr;

	if(!(jid = jabber_id_new(who)))
		return;

	if((jb = jabber_buddy_find(js, who, TRUE)) &&
			(jbr = jabber_buddy_find_resource(jb, jid->resource))) {
		if(jbr->thread_id) {
			g_free(jbr->thread_id);
			jbr->thread_id = NULL;
		}
		if(jbr->chat_states == JABBER_CHAT_STATES_SUPPORTED)
			jabber_message_conv_closed(js, who);
	}

	jabber_id_free(jid);
}


char *jabber_parse_error(JabberStream *js,
                         xmlnode *packet,
                         PurpleConnectionError *reason)
{
	xmlnode *error;
	const char *code = NULL, *text = NULL;
	const char *xmlns = xmlnode_get_namespace(packet);
	char *cdata = NULL;

#define SET_REASON(x) \
	if(reason != NULL) { *reason = x; }

	if((error = xmlnode_get_child(packet, "error"))) {
		cdata = xmlnode_get_data(error);
		code = xmlnode_get_attrib(error, "code");

		/* Stanza errors */
		if(xmlnode_get_child(error, "bad-request")) {
			text = _("Bad Request");
		} else if(xmlnode_get_child(error, "conflict")) {
			text = _("Conflict");
		} else if(xmlnode_get_child(error, "feature-not-implemented")) {
			text = _("Feature Not Implemented");
		} else if(xmlnode_get_child(error, "forbidden")) {
			text = _("Forbidden");
		} else if(xmlnode_get_child(error, "gone")) {
			text = _("Gone");
		} else if(xmlnode_get_child(error, "internal-server-error")) {
			text = _("Internal Server Error");
		} else if(xmlnode_get_child(error, "item-not-found")) {
			text = _("Item Not Found");
		} else if(xmlnode_get_child(error, "jid-malformed")) {
			text = _("Malformed XMPP ID");
		} else if(xmlnode_get_child(error, "not-acceptable")) {
			text = _("Not Acceptable");
		} else if(xmlnode_get_child(error, "not-allowed")) {
			text = _("Not Allowed");
		} else if(xmlnode_get_child(error, "not-authorized")) {
			text = _("Not Authorized");
		} else if(xmlnode_get_child(error, "payment-required")) {
			text = _("Payment Required");
		} else if(xmlnode_get_child(error, "recipient-unavailable")) {
			text = _("Recipient Unavailable");
		} else if(xmlnode_get_child(error, "redirect")) {
			/* XXX */
		} else if(xmlnode_get_child(error, "registration-required")) {
			text = _("Registration Required");
		} else if(xmlnode_get_child(error, "remote-server-not-found")) {
			text = _("Remote Server Not Found");
		} else if(xmlnode_get_child(error, "remote-server-timeout")) {
			text = _("Remote Server Timeout");
		} else if(xmlnode_get_child(error, "resource-constraint")) {
			text = _("Server Overloaded");
		} else if(xmlnode_get_child(error, "service-unavailable")) {
			text = _("Service Unavailable");
		} else if(xmlnode_get_child(error, "subscription-required")) {
			text = _("Subscription Required");
		} else if(xmlnode_get_child(error, "unexpected-request")) {
			text = _("Unexpected Request");
		} else if(xmlnode_get_child(error, "undefined-condition")) {
			text = _("Unknown Error");
		}
	} else if(xmlns && !strcmp(xmlns, "urn:ietf:params:xml:ns:xmpp-sasl")) {
		/* Most common reason can be the default */
		SET_REASON(PURPLE_CONNECTION_ERROR_NETWORK_ERROR);
		if(xmlnode_get_child(packet, "aborted")) {
			text = _("Authorization Aborted");
		} else if(xmlnode_get_child(packet, "incorrect-encoding")) {
			text = _("Incorrect encoding in authorization");
		} else if(xmlnode_get_child(packet, "invalid-authzid")) {
			text = _("Invalid authzid");
		} else if(xmlnode_get_child(packet, "invalid-mechanism")) {
			text = _("Invalid Authorization Mechanism");
		} else if(xmlnode_get_child(packet, "mechanism-too-weak")) {
			SET_REASON(PURPLE_CONNECTION_ERROR_AUTHENTICATION_IMPOSSIBLE);
			text = _("Authorization mechanism too weak");
		} else if(xmlnode_get_child(packet, "not-authorized")) {
			SET_REASON(PURPLE_CONNECTION_ERROR_AUTHENTICATION_FAILED);
			/* Clear the pasword if it isn't being saved */
			if (!purple_account_get_remember_password(js->gc->account))
				purple_account_set_password(js->gc->account, NULL);
			text = _("Not Authorized");
		} else if(xmlnode_get_child(packet, "temporary-auth-failure")) {
			text = _("Temporary Authentication Failure");
		} else {
			SET_REASON(PURPLE_CONNECTION_ERROR_AUTHENTICATION_FAILED);
			text = _("Authentication Failure");
		}
	} else if(!strcmp(packet->name, "stream:error") ||
			 (!strcmp(packet->name, "error") && xmlns &&
				!strcmp(xmlns, "http://etherx.jabber.org/streams"))) {
		/* Most common reason as default: */
		SET_REASON(PURPLE_CONNECTION_ERROR_NETWORK_ERROR);
		if(xmlnode_get_child(packet, "bad-format")) {
			text = _("Bad Format");
		} else if(xmlnode_get_child(packet, "bad-namespace-prefix")) {
			text = _("Bad Namespace Prefix");
		} else if(xmlnode_get_child(packet, "conflict")) {
			SET_REASON(PURPLE_CONNECTION_ERROR_NAME_IN_USE);
			text = _("Resource Conflict");
		} else if(xmlnode_get_child(packet, "connection-timeout")) {
			text = _("Connection Timeout");
		} else if(xmlnode_get_child(packet, "host-gone")) {
			text = _("Host Gone");
		} else if(xmlnode_get_child(packet, "host-unknown")) {
			text = _("Host Unknown");
		} else if(xmlnode_get_child(packet, "improper-addressing")) {
			text = _("Improper Addressing");
		} else if(xmlnode_get_child(packet, "internal-server-error")) {
			text = _("Internal Server Error");
		} else if(xmlnode_get_child(packet, "invalid-id")) {
			text = _("Invalid ID");
		} else if(xmlnode_get_child(packet, "invalid-namespace")) {
			text = _("Invalid Namespace");
		} else if(xmlnode_get_child(packet, "invalid-xml")) {
			text = _("Invalid XML");
		} else if(xmlnode_get_child(packet, "nonmatching-hosts")) {
			text = _("Non-matching Hosts");
		} else if(xmlnode_get_child(packet, "not-authorized")) {
			text = _("Not Authorized");
		} else if(xmlnode_get_child(packet, "policy-violation")) {
			text = _("Policy Violation");
		} else if(xmlnode_get_child(packet, "remote-connection-failed")) {
			text = _("Remote Connection Failed");
		} else if(xmlnode_get_child(packet, "resource-constraint")) {
			text = _("Resource Constraint");
		} else if(xmlnode_get_child(packet, "restricted-xml")) {
			text = _("Restricted XML");
		} else if(xmlnode_get_child(packet, "see-other-host")) {
			text = _("See Other Host");
		} else if(xmlnode_get_child(packet, "system-shutdown")) {
			text = _("System Shutdown");
		} else if(xmlnode_get_child(packet, "undefined-condition")) {
			text = _("Undefined Condition");
		} else if(xmlnode_get_child(packet, "unsupported-encoding")) {
			text = _("Unsupported Encoding");
		} else if(xmlnode_get_child(packet, "unsupported-stanza-type")) {
			text = _("Unsupported Stanza Type");
		} else if(xmlnode_get_child(packet, "unsupported-version")) {
			text = _("Unsupported Version");
		} else if(xmlnode_get_child(packet, "xml-not-well-formed")) {
			text = _("XML Not Well Formed");
		} else {
			text = _("Stream Error");
		}
	}

#undef SET_REASON

	if(text || cdata) {
		char *ret = g_strdup_printf("%s%s%s", code ? code : "",
				code ? ": " : "", text ? text : cdata);
		g_free(cdata);
		return ret;
	} else {
		return NULL;
	}
}

static PurpleCmdRet jabber_cmd_chat_config(PurpleConversation *conv,
		const char *cmd, char **args, char **error, void *data)
{
	JabberChat *chat = jabber_chat_find_by_conv(conv);

	if (!chat)
		return PURPLE_CMD_RET_FAILED;

	jabber_chat_request_room_configure(chat);
	return PURPLE_CMD_RET_OK;
}

static PurpleCmdRet jabber_cmd_chat_register(PurpleConversation *conv,
		const char *cmd, char **args, char **error, void *data)
{
	JabberChat *chat = jabber_chat_find_by_conv(conv);

	if (!chat)
		return PURPLE_CMD_RET_FAILED;

	jabber_chat_register(chat);
	return PURPLE_CMD_RET_OK;
}

static PurpleCmdRet jabber_cmd_chat_topic(PurpleConversation *conv,
		const char *cmd, char **args, char **error, void *data)
{
	JabberChat *chat = jabber_chat_find_by_conv(conv);

	if (!chat)
		return PURPLE_CMD_RET_FAILED;

	if (args && args[0] && *args[0])
		jabber_chat_change_topic(chat, args[0]);
	else {
		const char *cur = purple_conv_chat_get_topic(PURPLE_CONV_CHAT(conv));
		char *buf, *tmp, *tmp2;

		if (cur) {
			tmp = g_markup_escape_text(cur, -1);
			tmp2 = purple_markup_linkify(tmp);
			buf = g_strdup_printf(_("current topic is: %s"), tmp2);
			g_free(tmp);
			g_free(tmp2);
		} else
			buf = g_strdup(_("No topic is set"));
		purple_conv_chat_write(PURPLE_CONV_CHAT(conv), "", buf,
				PURPLE_MESSAGE_SYSTEM | PURPLE_MESSAGE_NO_LOG, time(NULL));
		g_free(buf);
	}

	return PURPLE_CMD_RET_OK;
}

static PurpleCmdRet jabber_cmd_chat_nick(PurpleConversation *conv,
		const char *cmd, char **args, char **error, void *data)
{
	JabberChat *chat = jabber_chat_find_by_conv(conv);

	if(!chat || !args || !args[0])
		return PURPLE_CMD_RET_FAILED;

	jabber_chat_change_nick(chat, args[0]);
	return PURPLE_CMD_RET_OK;
}

static PurpleCmdRet jabber_cmd_chat_part(PurpleConversation *conv,
		const char *cmd, char **args, char **error, void *data)
{
	JabberChat *chat = jabber_chat_find_by_conv(conv);

	if (!chat)
		return PURPLE_CMD_RET_FAILED;

	jabber_chat_part(chat, args ? args[0] : NULL);
	return PURPLE_CMD_RET_OK;
}

static PurpleCmdRet jabber_cmd_chat_ban(PurpleConversation *conv,
		const char *cmd, char **args, char **error, void *data)
{
	JabberChat *chat = jabber_chat_find_by_conv(conv);

	if(!chat || !args || !args[0])
		return PURPLE_CMD_RET_FAILED;

	if(!jabber_chat_ban_user(chat, args[0], args[1])) {
		*error = g_strdup_printf(_("Unable to ban user %s"), args[0]);
		return PURPLE_CMD_RET_FAILED;
	}

	return PURPLE_CMD_RET_OK;
}

static PurpleCmdRet jabber_cmd_chat_affiliate(PurpleConversation *conv,
		const char *cmd, char **args, char **error, void *data)
{
	JabberChat *chat = jabber_chat_find_by_conv(conv);

	if (!chat || !args || !args[0] || !args[1])
		return PURPLE_CMD_RET_FAILED;

	if (strcmp(args[1], "owner") != 0 &&
	    strcmp(args[1], "admin") != 0 &&
	    strcmp(args[1], "member") != 0 &&
	    strcmp(args[1], "outcast") != 0 &&
	    strcmp(args[1], "none") != 0) {
		*error = g_strdup_printf(_("Unknown affiliation: \"%s\""), args[1]);
		return PURPLE_CMD_RET_FAILED;
	}

	if (!jabber_chat_affiliate_user(chat, args[0], args[1])) {
		*error = g_strdup_printf(_("Unable to affiliate user %s as \"%s\""), args[0], args[1]);
		return PURPLE_CMD_RET_FAILED;
	}

	return PURPLE_CMD_RET_OK;
}

static PurpleCmdRet jabber_cmd_chat_role(PurpleConversation *conv,
		const char *cmd, char **args, char **error, void *data)
{
	JabberChat *chat = jabber_chat_find_by_conv(conv);

	if (!chat || !args || !args[0] || !args[1])
		return PURPLE_CMD_RET_FAILED;

	if (strcmp(args[1], "moderator") != 0 &&
	    strcmp(args[1], "participant") != 0 &&
	    strcmp(args[1], "visitor") != 0 &&
	    strcmp(args[1], "none") != 0) {
		*error = g_strdup_printf(_("Unknown role: \"%s\""), args[1]);
		return PURPLE_CMD_RET_FAILED;
	}

	if (!jabber_chat_role_user(chat, args[0], args[1])) {
		*error = g_strdup_printf(_("Unable to set role \"%s\" for user: %s"),
		                         args[1], args[0]);
		return PURPLE_CMD_RET_FAILED;
	}

	return PURPLE_CMD_RET_OK;
}

static PurpleCmdRet jabber_cmd_chat_invite(PurpleConversation *conv,
		const char *cmd, char **args, char **error, void *data)
{
	if(!args || !args[0])
		return PURPLE_CMD_RET_FAILED;

	jabber_chat_invite(purple_conversation_get_gc(conv),
			purple_conv_chat_get_id(PURPLE_CONV_CHAT(conv)), args[1] ? args[1] : "",
			args[0]);

	return PURPLE_CMD_RET_OK;
}

static PurpleCmdRet jabber_cmd_chat_join(PurpleConversation *conv,
		const char *cmd, char **args, char **error, void *data)
{
	JabberChat *chat = jabber_chat_find_by_conv(conv);
	GHashTable *components;

	if(!chat || !args || !args[0])
		return PURPLE_CMD_RET_FAILED;

	components = g_hash_table_new_full(g_str_hash, g_str_equal, NULL, NULL);

	g_hash_table_replace(components, "room", args[0]);
	g_hash_table_replace(components, "server", chat->server);
	g_hash_table_replace(components, "handle", chat->handle);
	if(args[1])
		g_hash_table_replace(components, "password", args[1]);

	jabber_chat_join(purple_conversation_get_gc(conv), components);

	g_hash_table_destroy(components);
	return PURPLE_CMD_RET_OK;
}

static PurpleCmdRet jabber_cmd_chat_kick(PurpleConversation *conv,
		const char *cmd, char **args, char **error, void *data)
{
	JabberChat *chat = jabber_chat_find_by_conv(conv);

	if(!chat || !args || !args[0])
		return PURPLE_CMD_RET_FAILED;

	if(!jabber_chat_kick_user(chat, args[0], args[1])) {
		*error = g_strdup_printf(_("Unable to kick user %s"), args[0]);
		return PURPLE_CMD_RET_FAILED;
	}

	return PURPLE_CMD_RET_OK;
}

static PurpleCmdRet jabber_cmd_chat_msg(PurpleConversation *conv,
		const char *cmd, char **args, char **error, void *data)
{
	JabberChat *chat = jabber_chat_find_by_conv(conv);
	char *who;

	if (!chat)
		return PURPLE_CMD_RET_FAILED;

	who = g_strdup_printf("%s@%s/%s", chat->room, chat->server, args[0]);

	jabber_message_send_im(purple_conversation_get_gc(conv), who, args[1], 0);

	g_free(who);
	return PURPLE_CMD_RET_OK;
}

static PurpleCmdRet jabber_cmd_ping(PurpleConversation *conv,
		const char *cmd, char **args, char **error, void *data)
{
	PurpleAccount *account;
	PurpleConnection *pc;

	if(!args || !args[0])
		return PURPLE_CMD_RET_FAILED;

	account = purple_conversation_get_account(conv);
	pc = purple_account_get_connection(account);

	if(!jabber_ping_jid(purple_connection_get_protocol_data(pc), args[0])) {
		*error = g_strdup_printf(_("Unable to ping user %s"), args[0]);
		return PURPLE_CMD_RET_FAILED;
	}

	return PURPLE_CMD_RET_OK;
}

static gboolean _jabber_send_buzz(JabberStream *js, const char *username, char **error) {

	JabberBuddy *jb;
	JabberBuddyResource *jbr;
	PurpleConnection *gc = js->gc;
	PurpleBuddy *buddy =
		purple_find_buddy(purple_connection_get_account(gc), username);
	const gchar *alias =
		buddy ? purple_buddy_get_contact_alias(buddy) : username;

	if(!username)
		return FALSE;

	jb = jabber_buddy_find(js, username, FALSE);
	if(!jb) {
		*error = g_strdup_printf(_("Unable to buzz, because there is nothing "
			"known about %s."), alias);
		return FALSE;
	}

	jbr = jabber_buddy_find_resource(jb, NULL);
	if (!jbr) {
		*error = g_strdup_printf(_("Unable to buzz, because %s might be offline."),
			alias);
		return FALSE;
	}

	if (jabber_resource_has_capability(jbr, XEP_0224_NAMESPACE)) {
		xmlnode *buzz, *msg = xmlnode_new("message");
		gchar *to;

		to = g_strdup_printf("%s/%s", username, jbr->name);
		xmlnode_set_attrib(msg, "to", to);
		g_free(to);

		/* avoid offline storage */
		xmlnode_set_attrib(msg, "type", "headline");

		buzz = xmlnode_new_child(msg, "attention");
		xmlnode_set_namespace(buzz, XEP_0224_NAMESPACE);

		jabber_send(js, msg);
		xmlnode_free(msg);

		return TRUE;
	} else {
		*error = g_strdup_printf(_("Unable to buzz, because %s does "
			"not support it or does not wish to receive buzzes now."), alias);
		return FALSE;
	}
}

static PurpleCmdRet jabber_cmd_buzz(PurpleConversation *conv,
		const char *cmd, char **args, char **error, void *data)
{
	JabberStream *js = conv->account->gc->proto_data;
	const gchar *who;

	if (!args || !args[0]) {
		/* use the buddy from conversation, if it's a one-to-one conversation */
		if (purple_conversation_get_type(conv) == PURPLE_CONV_TYPE_IM) {
			who = purple_conversation_get_name(conv);
		} else {
			return PURPLE_CMD_RET_FAILED;
		}
	} else {
		who = args[0];
	}

	if (_jabber_send_buzz(js, who, error)) {
		const gchar *alias;
		gchar *str;
		PurpleBuddy *buddy =
			purple_find_buddy(purple_connection_get_account(conv->account->gc),
				who);

		if (buddy != NULL)
			alias = purple_buddy_get_contact_alias(buddy);
		else
			alias = who;

		str = g_strdup_printf(_("Buzzing %s..."), alias);
		purple_conversation_write(conv, NULL, str,
			PURPLE_MESSAGE_SYSTEM|PURPLE_MESSAGE_NOTIFY, time(NULL));
		g_free(str);

		return PURPLE_CMD_RET_OK;
	} else {
		return PURPLE_CMD_RET_FAILED;
	}
}

GList *jabber_attention_types(PurpleAccount *account)
{
	static GList *types = NULL;

	if (!types) {
		types = g_list_append(types, purple_attention_type_new("Buzz", _("Buzz"),
				_("%s has buzzed you!"), _("Buzzing %s...")));
	}

	return types;
}

gboolean jabber_send_attention(PurpleConnection *gc, const char *username, guint code)
{
	JabberStream *js = gc->proto_data;
	gchar *error = NULL;

	if (!_jabber_send_buzz(js, username, &error)) {
		purple_debug_error("jabber", "jabber_send_attention: jabber_cmd_buzz failed with error: %s\n", error ? error : "(NULL)");
		g_free(error);
		return FALSE;
	}

	return TRUE;
}


gboolean jabber_offline_message(const PurpleBuddy *buddy)
{
	return TRUE;
}

#ifdef USE_VV
typedef struct {
	PurpleAccount *account;
	gchar *who;
	PurpleMediaSessionType type;
	
} JabberMediaRequest;

static void
jabber_media_cancel_cb(JabberMediaRequest *request,
		PurpleRequestFields *fields)
{
	g_free(request->who);
	g_free(request);
}

static void
jabber_media_ok_cb(JabberMediaRequest *request, PurpleRequestFields *fields)
{
	PurpleRequestField *field =
			purple_request_fields_get_field(fields, "resource");
	int selected_id = purple_request_field_choice_get_value(field);
	GList *labels = purple_request_field_choice_get_labels(field);
	gchar *who = g_strdup_printf("%s/%s", request->who,
			(gchar*)g_list_nth_data(labels, selected_id));
	jabber_initiate_media(request->account, who, request->type);

	g_free(who);
	g_free(request->who);
	g_free(request);
}
#endif

gboolean
jabber_initiate_media(PurpleAccount *account, const char *who, 
		      PurpleMediaSessionType type)
{
#ifdef USE_VV
	JabberStream *js = (JabberStream *)
			purple_account_get_connection(account)->proto_data;
	JabberBuddy *jb;
	JabberBuddyResource *jbr = NULL;
	char *resource;

	if (!js) {
		purple_debug_error("jabber",
				"jabber_initiate_media: NULL stream\n");
		return FALSE;
	}


	if((resource = jabber_get_resource(who)) != NULL) {
		/* they've specified a resource, no need to ask or
		 * default or anything, just do it */

		jb = jabber_buddy_find(js, who, FALSE);
		jbr = jabber_buddy_find_resource(jb, resource);
		g_free(resource);

		if (type & PURPLE_MEDIA_AUDIO &&
				!jabber_resource_has_capability(jbr,
				JINGLE_APP_RTP_SUPPORT_AUDIO) &&
				jabber_resource_has_capability(jbr,
				GOOGLE_VOICE_CAP))
			return jabber_google_session_initiate(js, who, type);
		else
			return jingle_rtp_initiate_media(js, who, type);
	}

	jb = jabber_buddy_find(js, who, FALSE);

	if(!jb || !jb->resources) {
		/* no resources online, we're trying to initiate with someone
		 * whose presence we're not subscribed to, or
		 * someone who is offline.  Let's inform the user */
		char *msg;

		if(!jb) {
			msg = g_strdup_printf(_("Unable to initiate media with %s: invalid JID"), who);
		} else if(jb->subscription & JABBER_SUB_TO) {
			msg = g_strdup_printf(_("Unable to initiate media with %s: user is not online"), who);
		} else {
			msg = g_strdup_printf(_("Unable to initiate media with %s: not subscribed to user presence"), who);
		}

		purple_notify_error(account, _("Media Initiation Failed"),
				_("Media Initiation Failed"), msg);
		g_free(msg);
		return FALSE;
	} else if(!jb->resources->next) {
		/* only 1 resource online (probably our most common case)
		 * so no need to ask who to initiate with */
		gchar *name;
		gboolean result;
		jbr = jb->resources->data;
		name = g_strdup_printf("%s/%s", who, jbr->name);
		result = jabber_initiate_media(account, name, type);
		g_free(name);
		return result;
	} else {
		/* we've got multiple resources,
		 * we need to pick one to initiate with */
		GList *l;
		char *msg;
		PurpleRequestFields *fields;
		PurpleRequestField *field = purple_request_field_choice_new(
				"resource", _("Resource"), 0);
		PurpleRequestFieldGroup *group;
		JabberMediaRequest *request;

		for(l = jb->resources; l; l = l->next)
		{
			JabberBuddyResource *ljbr = l->data;
			PurpleMediaCaps caps;
			gchar *name;
			name = g_strdup_printf("%s/%s", who, ljbr->name);
			caps = jabber_get_media_caps(account, name);
			g_free(name);

			if ((type & PURPLE_MEDIA_AUDIO) &&
					(type & PURPLE_MEDIA_VIDEO)) {
				if (caps & PURPLE_MEDIA_CAPS_AUDIO_VIDEO) {
					jbr = ljbr;
					purple_request_field_choice_add(
							field, jbr->name);
				}
			} else if (type & (PURPLE_MEDIA_AUDIO) &&
					(caps & PURPLE_MEDIA_CAPS_AUDIO)) {
				jbr = ljbr;
				purple_request_field_choice_add(
						field, jbr->name);
			}else if (type & (PURPLE_MEDIA_VIDEO) &&
					(caps & PURPLE_MEDIA_CAPS_VIDEO)) {
				jbr = ljbr;
				purple_request_field_choice_add(
						field, jbr->name);
			}
		}

		if (jbr == NULL) {
			purple_debug_error("jabber",
					"No resources available\n");
			return FALSE;
		}

		if (g_list_length(purple_request_field_choice_get_labels(
				field)) <= 1) {
			gchar *name;
			gboolean result;
			purple_request_field_destroy(field);
			name = g_strdup_printf("%s/%s", who, jbr->name);
			result = jabber_initiate_media(account, name, type);
			g_free(name);
			return result;
		}

		msg = g_strdup_printf(_("Please select the resource of %s with which you would like to start a media session."), who);
		fields = purple_request_fields_new();
		group =	purple_request_field_group_new(NULL);
		request = g_new0(JabberMediaRequest, 1);
		request->account = account;
		request->who = g_strdup(who);
		request->type = type;

		purple_request_field_group_add_field(group, field);
		purple_request_fields_add_group(fields, group);
		purple_request_fields(account, _("Select a Resource"), msg,
				NULL, fields, _("Initiate Media"),
				G_CALLBACK(jabber_media_ok_cb), _("Cancel"),
				G_CALLBACK(jabber_media_cancel_cb),
				account, who, NULL, request);

		g_free(msg);
		return TRUE;
	}
#endif
	return FALSE;
}

PurpleMediaCaps jabber_get_media_caps(PurpleAccount *account, const char *who)
{
#ifdef USE_VV
	JabberStream *js = (JabberStream *)
			purple_account_get_connection(account)->proto_data;
	JabberBuddy *jb;
	JabberBuddyResource *jbr;
	PurpleMediaCaps caps = PURPLE_MEDIA_CAPS_NONE;
	gchar *resource;

	if (!js) {
		purple_debug_info("jabber",
				"jabber_can_do_media: NULL stream\n");
		return FALSE;
	}

	if ((resource = jabber_get_resource(who)) != NULL) {
		/* they've specified a resource, no need to ask or
		 * default or anything, just do it */

		jb = jabber_buddy_find(js, who, FALSE);
		jbr = jabber_buddy_find_resource(jb, resource);
		g_free(resource);

		if (!jbr) {
			purple_debug_error("jabber", "jabber_get_media_caps:"
					" Can't find resource %s\n", who);
			return caps;
		}

		if (jabber_resource_has_capability(jbr,
				JINGLE_APP_RTP_SUPPORT_AUDIO))
			caps |= PURPLE_MEDIA_CAPS_AUDIO_SINGLE_DIRECTION |
					PURPLE_MEDIA_CAPS_AUDIO;
		if (jabber_resource_has_capability(jbr,
				JINGLE_APP_RTP_SUPPORT_VIDEO))
			caps |= PURPLE_MEDIA_CAPS_VIDEO_SINGLE_DIRECTION |
					PURPLE_MEDIA_CAPS_VIDEO;
		if (caps & PURPLE_MEDIA_CAPS_AUDIO && caps &
				PURPLE_MEDIA_CAPS_VIDEO)
			caps |= PURPLE_MEDIA_CAPS_AUDIO_VIDEO;
		if (caps != PURPLE_MEDIA_CAPS_NONE) {
			if (!jabber_resource_has_capability(jbr,
					JINGLE_TRANSPORT_ICEUDP) &&
					!jabber_resource_has_capability(jbr,
					JINGLE_TRANSPORT_RAWUDP)) {
				purple_debug_info("jingle-rtp", "Buddy doesn't "
						"support the same transport types\n");
				caps = PURPLE_MEDIA_CAPS_NONE;
			} else
				caps |= PURPLE_MEDIA_CAPS_MODIFY_SESSION |
						PURPLE_MEDIA_CAPS_CHANGE_DIRECTION;
		}
		if (jabber_resource_has_capability(jbr, GOOGLE_VOICE_CAP))
			caps |= PURPLE_MEDIA_CAPS_AUDIO;
		return caps;
	}

	jb = jabber_buddy_find(js, who, FALSE);

	if(!jb || !jb->resources) {
		/* no resources online, we're trying to get caps for someone
		 * whose presence we're not subscribed to, or
		 * someone who is offline. */
		return caps;
	} else if(!jb->resources->next) {
		/* only 1 resource online (probably our most common case) */
		gchar *name;
		jbr = jb->resources->data;
		name = g_strdup_printf("%s/%s", who, jbr->name);
		caps = jabber_get_media_caps(account, name);
		g_free(name);
	} else {
		/* we've got multiple resources, combine their caps */
		GList *l;

		for(l = jb->resources; l; l = l->next)
		{
			gchar *name;
			jbr = l->data;
			name = g_strdup_printf("%s/%s", who, jbr->name);
			caps |= jabber_get_media_caps(account, name);
			g_free(name);
		}
	}

	return caps;
#else
	return PURPLE_MEDIA_CAPS_NONE;
#endif
}

void jabber_register_commands(void)
{
	purple_cmd_register("config", "", PURPLE_CMD_P_PRPL,
	                  PURPLE_CMD_FLAG_CHAT | PURPLE_CMD_FLAG_PRPL_ONLY,
	                  "prpl-jabber", jabber_cmd_chat_config,
	                  _("config:  Configure a chat room."), NULL);
	purple_cmd_register("configure", "", PURPLE_CMD_P_PRPL,
	                  PURPLE_CMD_FLAG_CHAT | PURPLE_CMD_FLAG_PRPL_ONLY,
	                  "prpl-jabber", jabber_cmd_chat_config,
	                  _("configure:  Configure a chat room."), NULL);
	purple_cmd_register("nick", "s", PURPLE_CMD_P_PRPL,
	                  PURPLE_CMD_FLAG_CHAT | PURPLE_CMD_FLAG_PRPL_ONLY,
	                  "prpl-jabber", jabber_cmd_chat_nick,
	                  _("nick &lt;new nickname&gt;:  Change your nickname."),
	                  NULL);
	purple_cmd_register("part", "s", PURPLE_CMD_P_PRPL,
	                  PURPLE_CMD_FLAG_CHAT | PURPLE_CMD_FLAG_PRPL_ONLY |
	                  PURPLE_CMD_FLAG_ALLOW_WRONG_ARGS, "prpl-jabber",
	                  jabber_cmd_chat_part, _("part [room]:  Leave the room."),
	                  NULL);
	purple_cmd_register("register", "", PURPLE_CMD_P_PRPL,
	                  PURPLE_CMD_FLAG_CHAT | PURPLE_CMD_FLAG_PRPL_ONLY,
	                  "prpl-jabber", jabber_cmd_chat_register,
	                  _("register:  Register with a chat room."), NULL);
	/* XXX: there needs to be a core /topic cmd, methinks */
	purple_cmd_register("topic", "s", PURPLE_CMD_P_PRPL,
	                  PURPLE_CMD_FLAG_CHAT | PURPLE_CMD_FLAG_PRPL_ONLY |
	                  PURPLE_CMD_FLAG_ALLOW_WRONG_ARGS, "prpl-jabber",
	                  jabber_cmd_chat_topic,
	                  _("topic [new topic]:  View or change the topic."),
	                  NULL);
	purple_cmd_register("ban", "ws", PURPLE_CMD_P_PRPL,
	                  PURPLE_CMD_FLAG_CHAT | PURPLE_CMD_FLAG_PRPL_ONLY |
	                  PURPLE_CMD_FLAG_ALLOW_WRONG_ARGS, "prpl-jabber",
	                  jabber_cmd_chat_ban,
	                  _("ban &lt;user&gt; [reason]:  Ban a user from the room."),
	                  NULL);
	purple_cmd_register("affiliate", "ws", PURPLE_CMD_P_PRPL,
	                  PURPLE_CMD_FLAG_CHAT | PURPLE_CMD_FLAG_PRPL_ONLY |
	                  PURPLE_CMD_FLAG_ALLOW_WRONG_ARGS, "prpl-jabber",
	                  jabber_cmd_chat_affiliate,
	                  _("affiliate &lt;user&gt; &lt;owner|admin|member|outcast|none&gt;: Set a user's affiliation with the room."),
	                  NULL);
	purple_cmd_register("role", "ws", PURPLE_CMD_P_PRPL,
	                  PURPLE_CMD_FLAG_CHAT | PURPLE_CMD_FLAG_PRPL_ONLY |
	                  PURPLE_CMD_FLAG_ALLOW_WRONG_ARGS, "prpl-jabber",
	                  jabber_cmd_chat_role,
	                  _("role &lt;user&gt; &lt;moderator|participant|visitor|none&gt;: Set a user's role in the room."),
	                  NULL);
	purple_cmd_register("invite", "ws", PURPLE_CMD_P_PRPL,
	                  PURPLE_CMD_FLAG_CHAT | PURPLE_CMD_FLAG_PRPL_ONLY |
	                  PURPLE_CMD_FLAG_ALLOW_WRONG_ARGS, "prpl-jabber",
	                  jabber_cmd_chat_invite,
	                  _("invite &lt;user&gt; [message]:  Invite a user to the room."),
	                  NULL);
	purple_cmd_register("join", "ws", PURPLE_CMD_P_PRPL,
	                  PURPLE_CMD_FLAG_CHAT | PURPLE_CMD_FLAG_PRPL_ONLY |
	                  PURPLE_CMD_FLAG_ALLOW_WRONG_ARGS, "prpl-jabber",
	                  jabber_cmd_chat_join,
	                  _("join: &lt;room&gt; [password]:  Join a chat on this server."),
	                  NULL);
	purple_cmd_register("kick", "ws", PURPLE_CMD_P_PRPL,
	                  PURPLE_CMD_FLAG_CHAT | PURPLE_CMD_FLAG_PRPL_ONLY |
	                  PURPLE_CMD_FLAG_ALLOW_WRONG_ARGS, "prpl-jabber",
	                  jabber_cmd_chat_kick,
	                  _("kick &lt;user&gt; [reason]:  Kick a user from the room."),
	                  NULL);
	purple_cmd_register("msg", "ws", PURPLE_CMD_P_PRPL,
	                  PURPLE_CMD_FLAG_CHAT | PURPLE_CMD_FLAG_PRPL_ONLY,
	                  "prpl-jabber", jabber_cmd_chat_msg,
	                  _("msg &lt;user&gt; &lt;message&gt;:  Send a private message to another user."),
	                  NULL);
	purple_cmd_register("ping", "w", PURPLE_CMD_P_PRPL,
					  PURPLE_CMD_FLAG_CHAT | PURPLE_CMD_FLAG_IM |
					  PURPLE_CMD_FLAG_PRPL_ONLY,
					  "prpl-jabber", jabber_cmd_ping,
					  _("ping &lt;jid&gt;:	Ping a user/component/server."),
					  NULL);
	purple_cmd_register("buzz", "w", PURPLE_CMD_P_PRPL,
					  PURPLE_CMD_FLAG_IM | PURPLE_CMD_FLAG_PRPL_ONLY |
					  PURPLE_CMD_FLAG_ALLOW_WRONG_ARGS,
					  "prpl-jabber", jabber_cmd_buzz,
					  _("buzz: Buzz a user to get their attention"), NULL);
}

void
jabber_init_plugin(PurplePlugin *plugin)
{
        my_protocol = plugin;
}<|MERGE_RESOLUTION|>--- conflicted
+++ resolved
@@ -709,11 +709,8 @@
 	const char *connect_server = purple_account_get_string(account,
 			"connect_server", "");
 	JabberStream *js;
-<<<<<<< HEAD
+	PurplePresence *presence;
 	PurpleStoredImage *image;
-=======
-	PurplePresence *presence;
->>>>>>> 2fa2ab69
 	JabberBuddy *my_jb = NULL;
 
 	gc->flags |= PURPLE_CONNECTION_HTML |
@@ -739,7 +736,6 @@
 	js->stun_ip = NULL;
 	js->stun_port = 0;
 	js->stun_query = NULL;
-
 
 	/* if we are idle, set idle-ness on the stream (this could happen if we get
 		disconnected and the reconnects while being idle. I don't think it makes
@@ -1551,9 +1547,9 @@
 	JabberStream *js = gc->proto_data;
 	PurpleAccount *account = purple_connection_get_account(gc);
 	PurpleStatus *status = purple_account_get_active_status(account);
-	
+
 	js->idle = idle ? time(NULL) - idle : idle;
-	
+
 	/* send out an updated prescence */
 	purple_debug_info("jabber", "sending updated presence for idle\n");
 	jabber_presence_send(account, status);
@@ -1892,8 +1888,8 @@
 
 			purple_notify_user_info_add_pair(user_info, _("Subscription"), sub);
 
-		}	
-		
+		}
+
 		if(!PURPLE_BUDDY_IS_ONLINE(b) && jb->error_msg) {
 			purple_notify_user_info_add_pair(user_info, _("Error"), jb->error_msg);
 		}
