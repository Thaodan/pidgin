/*
 * purple - Jabber Protocol Plugin
 *
 * Copyright (C) 2003, Nathan Walp <faceprint@faceprint.com>
 *
 * This program is free software; you can redistribute it and/or modify
 * it under the terms of the GNU General Public License as published by
 * the Free Software Foundation; either version 2 of the License, or
 * (at your option) any later version.
 *
 * This program is distributed in the hope that it will be useful,
 * but WITHOUT ANY WARRANTY; without even the implied warranty of
 * MERCHANTABILITY or FITNESS FOR A PARTICULAR PURPOSE.	 See the
 * GNU General Public License for more details.
 *
 * You should have received a copy of the GNU General Public License
 * along with this program; if not, write to the Free Software
 * Foundation, Inc., 59 Temple Place, Suite 330, Boston, MA	 02111-1307	 USA
 *
 */
#include "internal.h"

#include "account.h"
#include "accountopt.h"
#include "blist.h"
#include "cmds.h"
#include "connection.h"
#include "conversation.h"
#include "debug.h"
#include "dnssrv.h"
#include "message.h"
#include "notify.h"
#include "pluginpref.h"
#include "proxy.h"
#include "prpl.h"
#include "request.h"
#include "server.h"
#include "util.h"
#include "version.h"
#include "xmlnode.h"

#include "auth.h"
#include "buddy.h"
#include "chat.h"
#include "disco.h"
#include "google.h"
#include "iq.h"
#include "jutil.h"
#include "message.h"
#include "parser.h"
#include "presence.h"
#include "jabber.h"
#include "roster.h"
#include "ping.h"
#include "si.h"
#include "xdata.h"
#include "pep.h"
#include "adhoccommands.h"

#include <assert.h>

#define JABBER_CONNECT_STEPS (js->gsc ? 9 : 5)

static PurplePlugin *my_protocol = NULL;
GList *jabber_features;

static void jabber_unregister_account_cb(JabberStream *js);

static void jabber_stream_init(JabberStream *js)
{
	char *open_stream;

	open_stream = g_strdup_printf("<stream:stream to='%s' "
						  "xmlns='jabber:client' "
						  "xmlns:stream='http://etherx.jabber.org/streams' "
						  "version='1.0'>",
						  js->user->domain);
	/* setup the parser fresh for each stream */
	jabber_parser_setup(js);
	jabber_send_raw(js, open_stream, -1);
	js->reinit = FALSE;
	g_free(open_stream);
}

static void
jabber_session_initialized_cb(JabberStream *js, xmlnode *packet, gpointer data)
{
	const char *type = xmlnode_get_attrib(packet, "type");
	if(type && !strcmp(type, "result")) {
		jabber_stream_set_state(js, JABBER_STREAM_CONNECTED);
		if(js->unregistration)
			jabber_unregister_account_cb(js);
	} else {
		purple_connection_error(js->gc, _("Error initializing session"));
	}
}

static void jabber_session_init(JabberStream *js)
{
	JabberIq *iq = jabber_iq_new(js, JABBER_IQ_SET);
	xmlnode *session;

	jabber_iq_set_callback(iq, jabber_session_initialized_cb, NULL);

	session = xmlnode_new_child(iq->node, "session");
	xmlnode_set_namespace(session, "urn:ietf:params:xml:ns:xmpp-session");

	jabber_iq_send(iq);
}

static void jabber_bind_result_cb(JabberStream *js, xmlnode *packet,
		gpointer data)
{
	const char *type = xmlnode_get_attrib(packet, "type");
	xmlnode *bind;

	if(type && !strcmp(type, "result") &&
			(bind = xmlnode_get_child_with_namespace(packet, "bind", "urn:ietf:params:xml:ns:xmpp-bind"))) {
		xmlnode *jid;
		char *full_jid;
		if((jid = xmlnode_get_child(bind, "jid")) && (full_jid = xmlnode_get_data(jid))) {
			JabberBuddy *my_jb = NULL;
			jabber_id_free(js->user);
			if(!(js->user = jabber_id_new(full_jid))) {
				purple_connection_error(js->gc, _("Invalid response from server."));
			}
			if((my_jb = jabber_buddy_find(js, full_jid, TRUE)))
				my_jb->subscription |= JABBER_SUB_BOTH;
			g_free(full_jid);
		}
	} else {
		char *msg = jabber_parse_error(js, packet);
		purple_connection_error(js->gc, msg);
		g_free(msg);
	}

	jabber_session_init(js);
}

static void jabber_stream_features_parse(JabberStream *js, xmlnode *packet)
{
	if(xmlnode_get_child(packet, "starttls")) {
		if(jabber_process_starttls(js, packet))
			return;
	} else if(purple_account_get_bool(js->gc->account, "require_tls", FALSE) && !js->gsc) {
		purple_connection_error(js->gc, _("You require encryption, but it is not available on this server."));
		return;
	}

	if(js->registration) {
		jabber_register_start(js);
	} else if(xmlnode_get_child(packet, "mechanisms")) {
		jabber_auth_start(js, packet);
	} else if(xmlnode_get_child(packet, "bind")) {
		xmlnode *bind, *resource;
		JabberIq *iq = jabber_iq_new(js, JABBER_IQ_SET);
		bind = xmlnode_new_child(iq->node, "bind");
		xmlnode_set_namespace(bind, "urn:ietf:params:xml:ns:xmpp-bind");
		resource = xmlnode_new_child(bind, "resource");
		xmlnode_insert_data(resource, js->user->resource, -1);

		jabber_iq_set_callback(iq, jabber_bind_result_cb, NULL);

		jabber_iq_send(iq);
	} else /* if(xmlnode_get_child_with_namespace(packet, "auth")) */ {
		/* If we get an empty stream:features packet, or we explicitly get
		 * an auth feature with namespace http://jabber.org/features/iq-auth
		 * we should revert back to iq:auth authentication, even though we're
		 * connecting to an XMPP server.  */
		js->auth_type = JABBER_AUTH_IQ_AUTH;
		jabber_stream_set_state(js, JABBER_STREAM_AUTHENTICATING);
	}
}

static void jabber_stream_handle_error(JabberStream *js, xmlnode *packet)
{
	char *msg = jabber_parse_error(js, packet);

	purple_connection_error(js->gc, msg);
	g_free(msg);
}

static void tls_init(JabberStream *js);

void jabber_process_packet(JabberStream *js, xmlnode **packet)
{
	const char *xmlns;

	purple_signal_emit(my_protocol, "jabber-receiving-xmlnode", js->gc, packet);

	/* if the signal leaves us with a null packet, we're done */
	if(NULL == *packet)
		return;

	xmlns = xmlnode_get_namespace(*packet);

	if(!strcmp((*packet)->name, "iq")) {
		jabber_iq_parse(js, *packet);
	} else if(!strcmp((*packet)->name, "presence")) {
		jabber_presence_parse(js, *packet);
	} else if(!strcmp((*packet)->name, "message")) {
		jabber_message_parse(js, *packet);
	} else if(!strcmp((*packet)->name, "stream:features")) {
		jabber_stream_features_parse(js, *packet);
	} else if (!strcmp((*packet)->name, "features") &&
		   !strcmp(xmlns, "http://etherx.jabber.org/streams")) {
		jabber_stream_features_parse(js, *packet);
	} else if(!strcmp((*packet)->name, "stream:error") ||
			 (!strcmp((*packet)->name, "error") &&
				!strcmp(xmlns, "http://etherx.jabber.org/streams")))
	{
		jabber_stream_handle_error(js, *packet);
	} else if(!strcmp((*packet)->name, "challenge")) {
		if(js->state == JABBER_STREAM_AUTHENTICATING)
			jabber_auth_handle_challenge(js, *packet);
	} else if(!strcmp((*packet)->name, "success")) {
		if(js->state == JABBER_STREAM_AUTHENTICATING)
			jabber_auth_handle_success(js, *packet);
	} else if(!strcmp((*packet)->name, "failure")) {
		if(js->state == JABBER_STREAM_AUTHENTICATING)
			jabber_auth_handle_failure(js, *packet);
	} else if(!strcmp((*packet)->name, "proceed")) {
		if(js->state == JABBER_STREAM_AUTHENTICATING && !js->gsc)
			tls_init(js);
	} else {
		purple_debug(PURPLE_DEBUG_WARNING, "jabber", "Unknown packet: %s\n",
				(*packet)->name);
	}
}

static int jabber_do_send(JabberStream *js, const char *data, int len)
{
	int ret;

	if (js->gsc)
		ret = purple_ssl_write(js->gsc, data, len);
	else
		ret = write(js->fd, data, len);

	return ret;
}

static void jabber_send_cb(gpointer data, gint source, PurpleInputCondition cond)
{
	JabberStream *js = data;
	int ret, writelen;
	writelen = purple_circ_buffer_get_max_read(js->write_buffer);

	if (writelen == 0) {
		purple_input_remove(js->writeh);
		js->writeh = 0;
		return;
	}

	ret = jabber_do_send(js, js->write_buffer->outptr, writelen);

	if (ret < 0 && errno == EAGAIN)
		return;
	else if (ret <= 0) {
		purple_connection_error(js->gc, _("Write error"));
		return;
	}

	purple_circ_buffer_mark_read(js->write_buffer, ret);
}

void jabber_send_raw(JabberStream *js, const char *data, int len)
{
	int ret;

	/* because printing a tab to debug every minute gets old */
	if(strcmp(data, "\t"))
		purple_debug(PURPLE_DEBUG_MISC, "jabber", "Sending%s: %s\n",
				js->gsc ? " (ssl)" : "", data);

	/* If we've got a security layer, we need to encode the data,
	 * splitting it on the maximum buffer length negotiated */
	
	purple_signal_emit(my_protocol, "jabber-sending-text", js->gc, &data);
	if (data == NULL)
		return;
	
#ifdef HAVE_CYRUS_SASL
	if (js->sasl_maxbuf>0) {
		int pos;

		if (!js->gsc && js->fd<0)
			return;
		pos = 0;
		if (len == -1)
			len = strlen(data);
		while (pos < len) {
			int towrite;
			const char *out;
			unsigned olen;

			if ((len - pos) < js->sasl_maxbuf)
				towrite = len - pos;
			else
				towrite = js->sasl_maxbuf;

			sasl_encode(js->sasl, &data[pos], towrite, &out, &olen);
			pos += towrite;

			if (js->writeh == 0)
				ret = jabber_do_send(js, out, olen);
			else {
				ret = -1;
				errno = EAGAIN;
			}

			if (ret < 0 && errno != EAGAIN)
				purple_connection_error(js->gc, _("Write error"));
			else if (ret < olen) {
				if (ret < 0)
					ret = 0;
				if (js->writeh == 0)
					js->writeh = purple_input_add(
						js->gsc ? js->gsc->fd : js->fd,
						PURPLE_INPUT_WRITE,
						jabber_send_cb, js);
				purple_circ_buffer_append(js->write_buffer,
					out + ret, olen - ret);
			}
		}
		return;
	}
#endif

	if (len == -1)
		len = strlen(data);

	if (js->writeh == 0)
		ret = jabber_do_send(js, data, len);
	else {
		ret = -1;
		errno = EAGAIN;
	}

	if (ret < 0 && errno != EAGAIN)
		purple_connection_error(js->gc, _("Write error"));
	else if (ret < len) {
		if (ret < 0)
			ret = 0;
		if (js->writeh == 0)
			js->writeh = purple_input_add(
				js->gsc ? js->gsc->fd : js->fd,
				PURPLE_INPUT_WRITE, jabber_send_cb, js);
		purple_circ_buffer_append(js->write_buffer,
			data + ret, len - ret);
	}
	return;
}

int jabber_prpl_send_raw(PurpleConnection *gc, const char *buf, int len)
{
	JabberStream *js = (JabberStream*)gc->proto_data;
	jabber_send_raw(js, buf, len);
	return len;
}

void jabber_send(JabberStream *js, xmlnode *packet)
{
	char *txt;
	int len;

	purple_signal_emit(my_protocol, "jabber-sending-xmlnode", js->gc, &packet);

	/* if we get NULL back, we're done processing */
	if(NULL == packet)
		return;

	txt = xmlnode_to_str(packet, &len);
	jabber_send_raw(js, txt, len);
	g_free(txt);
}

void jabber_keepalive(PurpleConnection *gc)
{
	jabber_send_raw(gc->proto_data, "\t", -1);
}

static void
jabber_recv_cb_ssl(gpointer data, PurpleSslConnection *gsc,
		PurpleInputCondition cond)
{
	PurpleConnection *gc = data;
	JabberStream *js = gc->proto_data;
	int len;
	static char buf[4096];

	/* TODO: It should be possible to make this check unnecessary */
	if(!PURPLE_CONNECTION_IS_VALID(gc)) {
		purple_ssl_close(gsc);
		return;
	}

	while((len = purple_ssl_read(gsc, buf, sizeof(buf) - 1)) > 0) {
		buf[len] = '\0';
		purple_debug(PURPLE_DEBUG_INFO, "jabber", "Recv (ssl)(%d): %s\n", len, buf);
		jabber_parser_process(js, buf, len);
		if(js->reinit)
			jabber_stream_init(js);
	}

	if(errno == EAGAIN)
		return;
	else
		purple_connection_error(gc, _("Read Error"));
}

static void
jabber_recv_cb(gpointer data, gint source, PurpleInputCondition condition)
{
	PurpleConnection *gc = data;
	JabberStream *js = gc->proto_data;
	int len;
	static char buf[4096];

	if(!PURPLE_CONNECTION_IS_VALID(gc))
		return;

	if((len = read(js->fd, buf, sizeof(buf) - 1)) > 0) {
#ifdef HAVE_CYRUS_SASL
		if (js->sasl_maxbuf>0) {
			const char *out;
			unsigned int olen;
			sasl_decode(js->sasl, buf, len, &out, &olen);
			if (olen>0) {
				purple_debug(PURPLE_DEBUG_INFO, "jabber", "RecvSASL (%u): %s\n", olen, out);
				jabber_parser_process(js,out,olen);
				if(js->reinit)
					jabber_stream_init(js);
			}
			return;
		}
#endif
		buf[len] = '\0';
		purple_debug(PURPLE_DEBUG_INFO, "jabber", "Recv (%d): %s\n", len, buf);
		jabber_parser_process(js, buf, len);
		if(js->reinit)
			jabber_stream_init(js);
	} else if(errno == EAGAIN) {
		return;
	} else {
		purple_connection_error(gc, _("Read Error"));
	}
}

static void
jabber_login_callback_ssl(gpointer data, PurpleSslConnection *gsc,
		PurpleInputCondition cond)
{
	PurpleConnection *gc = data;
	JabberStream *js;

	/* TODO: It should be possible to make this check unnecessary */
	if(!PURPLE_CONNECTION_IS_VALID(gc)) {
		purple_ssl_close(gsc);
		return;
	}	

	js = gc->proto_data;
	
	if(js->state == JABBER_STREAM_CONNECTING)
		jabber_send_raw(js, "<?xml version='1.0' ?>", -1);
	jabber_stream_set_state(js, JABBER_STREAM_INITIALIZING);
	purple_ssl_input_add(gsc, jabber_recv_cb_ssl, gc);
	
	/* Tell the app that we're doing encryption */
	jabber_stream_set_state(js, JABBER_STREAM_INITIALIZING_ENCRYPTION);
}


static void
jabber_login_callback(gpointer data, gint source, const gchar *error)
{
	PurpleConnection *gc = data;
	JabberStream *js = gc->proto_data;

	if (source < 0) {
		gchar *tmp;
		tmp = g_strdup_printf(_("Could not establish a connection with the server:\n%s"),
				error);
		purple_connection_error(gc, tmp);
		g_free(tmp);
		return;
	}

	js->fd = source;

	if(js->state == JABBER_STREAM_CONNECTING)
		jabber_send_raw(js, "<?xml version='1.0' ?>", -1);

	jabber_stream_set_state(js, JABBER_STREAM_INITIALIZING);
	gc->inpa = purple_input_add(js->fd, PURPLE_INPUT_READ, jabber_recv_cb, gc);
}

static void
jabber_ssl_connect_failure(PurpleSslConnection *gsc, PurpleSslErrorType error,
		gpointer data)
{
	PurpleConnection *gc = data;
	JabberStream *js;

	/* If the connection is already disconnected, we don't need to do anything else */
	if(!PURPLE_CONNECTION_IS_VALID(gc))
		return;

	js = gc->proto_data;
	js->gsc = NULL;

	purple_connection_error(gc, purple_ssl_strerror(error));
}

static void tls_init(JabberStream *js)
{
	purple_input_remove(js->gc->inpa);
	js->gc->inpa = 0;
<<<<<<< HEAD
	js->gsc = purple_ssl_connect_with_host_fd(js->gc->account, js->fd,
=======
	js->gsc = purple_ssl_connect_fd_with_host(js->gc->account, js->fd,
>>>>>>> cde9ae68
			jabber_login_callback_ssl, jabber_ssl_connect_failure, js->serverFQDN, js->gc);
}

static void jabber_login_connect(JabberStream *js, const char *fqdn, const char *host, int port)
{
	js->serverFQDN = g_strdup(fqdn);

	if (purple_proxy_connect(js->gc, js->gc->account, host,
			port, jabber_login_callback, js->gc) == NULL)
		purple_connection_error(js->gc, _("Unable to create socket"));
}

static void srv_resolved_cb(PurpleSrvResponse *resp, int results, gpointer data)
{
	JabberStream *js;

	js = data;
	js->srv_query_data = NULL;

	if(results) {
		jabber_login_connect(js, resp->hostname, resp->hostname, resp->port);
		g_free(resp);
	} else {
		jabber_login_connect(js, js->user->domain, js->user->domain,
			purple_account_get_int(js->gc->account, "port", 5222));
	}
}

void
jabber_login(PurpleAccount *account)
{
	PurpleConnection *gc = purple_account_get_connection(account);
	const char *connect_server = purple_account_get_string(account,
			"connect_server", "");
	JabberStream *js;
	JabberBuddy *my_jb = NULL;

	gc->flags |= PURPLE_CONNECTION_HTML;
	js = gc->proto_data = g_new0(JabberStream, 1);
	js->gc = gc;
	js->fd = -1;
	js->iq_callbacks = g_hash_table_new_full(g_str_hash, g_str_equal,
			g_free, g_free);
	js->disco_callbacks = g_hash_table_new_full(g_str_hash, g_str_equal,
			g_free, g_free);
	js->buddies = g_hash_table_new_full(g_str_hash, g_str_equal,
			g_free, (GDestroyNotify)jabber_buddy_free);
	js->chats = g_hash_table_new_full(g_str_hash, g_str_equal,
			g_free, (GDestroyNotify)jabber_chat_free);
	js->user = jabber_id_new(purple_account_get_username(account));
	js->next_id = g_random_int();
	js->write_buffer = purple_circ_buffer_new(512);
	js->old_length = -1;

	if(!js->user) {
		purple_connection_error(gc, _("Invalid XMPP ID"));
		return;
	}
	
	if (!js->user->domain || *(js->user->domain) == '\0') {
		purple_connection_error(gc, _("Invalid XMPP ID. Domain must be set."));
		return;
	}
	
	if(!js->user->resource) {
		char *me;
		js->user->resource = g_strdup("Home");
		if(!js->user->node) {
			js->user->node = js->user->domain;
			js->user->domain = g_strdup("jabber.org");
		}
		me = g_strdup_printf("%s@%s/%s", js->user->node, js->user->domain,
				js->user->resource);
		purple_account_set_username(account, me);
		g_free(me);
	}

	if((my_jb = jabber_buddy_find(js, purple_account_get_username(account), TRUE)))
		my_jb->subscription |= JABBER_SUB_BOTH;

	jabber_stream_set_state(js, JABBER_STREAM_CONNECTING);

	/* if they've got old-ssl mode going, we probably want to ignore SRV lookups */
	if(purple_account_get_bool(js->gc->account, "old_ssl", FALSE)) {
		if(purple_ssl_is_supported()) {
			js->gsc = purple_ssl_connect(js->gc->account,
					connect_server[0] ? connect_server : js->user->domain,
					purple_account_get_int(account, "port", 5223), jabber_login_callback_ssl,
					jabber_ssl_connect_failure, js->gc);
		} else {
			purple_connection_error(js->gc, _("SSL support unavailable"));
		}
	}

	/* no old-ssl, so if they've specified a connect server, we'll use that, otherwise we'll
	 * invoke the magic of SRV lookups, to figure out host and port */
	if(!js->gsc) {
		if(connect_server[0]) {
			jabber_login_connect(js, js->user->domain, connect_server, purple_account_get_int(account, "port", 5222));
		} else {
			js->srv_query_data = purple_srv_resolve("xmpp-client",
					"tcp", js->user->domain, srv_resolved_cb, js);
		}
	}
}


static gboolean
conn_close_cb(gpointer data)
{
	JabberStream *js = data;
	PurpleAccount *account = purple_connection_get_account(js->gc);
	
	jabber_parser_free(js);

	purple_account_disconnect(account);

	return FALSE;
}

static void
jabber_connection_schedule_close(JabberStream *js)
{
	purple_timeout_add(0, conn_close_cb, js);
}

static void
jabber_registration_result_cb(JabberStream *js, xmlnode *packet, gpointer data)
{
	PurpleAccount *account = purple_connection_get_account(js->gc);
	const char *type = xmlnode_get_attrib(packet, "type");
	char *buf;
	char *to = data;

	if(!strcmp(type, "result")) {
		if(js->registration) {
			buf = g_strdup_printf(_("Registration of %s@%s successful"),
				js->user->node, js->user->domain);
			if(account->registration_cb)
				(account->registration_cb)(account, TRUE, account->registration_cb_user_data);
		}
		else
			buf = g_strdup_printf(_("Registration to %s successful"),
				to);
		purple_notify_info(NULL, _("Registration Successful"),
				_("Registration Successful"), buf);
		g_free(buf);
	} else {
		char *msg = jabber_parse_error(js, packet);

		if(!msg)
			msg = g_strdup(_("Unknown Error"));

		purple_notify_error(NULL, _("Registration Failed"),
				_("Registration Failed"), msg);
		g_free(msg);
		if(account->registration_cb)
			(account->registration_cb)(account, FALSE, account->registration_cb_user_data);
	}
	g_free(to);
	if(js->registration)
		jabber_connection_schedule_close(js);
}

static void
jabber_unregistration_result_cb(JabberStream *js, xmlnode *packet, gpointer data)
{
	const char *type = xmlnode_get_attrib(packet, "type");
	char *buf;
	char *to = data;
	
	if(!strcmp(type, "result")) {
		buf = g_strdup_printf(_("Registration from %s successfully removed"),
							  to);
		purple_notify_info(NULL, _("Unregistration Successful"),
						   _("Unregistration Successful"), buf);
		g_free(buf);
	} else {
		char *msg = jabber_parse_error(js, packet);
		
		if(!msg)
			msg = g_strdup(_("Unknown Error"));
		
		purple_notify_error(NULL, _("Unregistration Failed"),
							_("Unregistration Failed"), msg);
		g_free(msg);
	}
	g_free(to);
}

typedef struct _JabberRegisterCBData {
	JabberStream *js;
	char *who;
} JabberRegisterCBData;

static void
jabber_register_cb(JabberRegisterCBData *cbdata, PurpleRequestFields *fields)
{
	GList *groups, *flds;
	xmlnode *query, *y;
	JabberIq *iq;
	char *username;

	iq = jabber_iq_new_query(cbdata->js, JABBER_IQ_SET, "jabber:iq:register");
	query = xmlnode_get_child(iq->node, "query");
	xmlnode_set_attrib(iq->node,"to",cbdata->who);

	for(groups = purple_request_fields_get_groups(fields); groups;
			groups = groups->next) {
		for(flds = purple_request_field_group_get_fields(groups->data);
				flds; flds = flds->next) {
			PurpleRequestField *field = flds->data;
			const char *id = purple_request_field_get_id(field);
			if(!strcmp(id,"unregister")) {
				gboolean value = purple_request_field_bool_get_value(field);
				if(value) {
					/* unregister from service. this doesn't include any of the fields, so remove them from the stanza by recreating it
					   (there's no "remove child" function for xmlnode) */
					jabber_iq_free(iq);
					iq = jabber_iq_new_query(cbdata->js, JABBER_IQ_SET, "jabber:iq:register");
					query = xmlnode_get_child(iq->node, "query");
					xmlnode_set_attrib(iq->node,"to",cbdata->who);
					xmlnode_new_child(query, "remove");
					
					jabber_iq_set_callback(iq, jabber_unregistration_result_cb, cbdata->who);
					
					jabber_iq_send(iq);
					g_free(cbdata);
					return;
				}
			} else {
				const char *value = purple_request_field_string_get_value(field);
				
				if(!strcmp(id, "username")) {
					y = xmlnode_new_child(query, "username");
				} else if(!strcmp(id, "password")) {
					y = xmlnode_new_child(query, "password");
				} else if(!strcmp(id, "name")) {
					y = xmlnode_new_child(query, "name");
				} else if(!strcmp(id, "email")) {
					y = xmlnode_new_child(query, "email");
				} else if(!strcmp(id, "nick")) {
					y = xmlnode_new_child(query, "nick");
				} else if(!strcmp(id, "first")) {
					y = xmlnode_new_child(query, "first");
				} else if(!strcmp(id, "last")) {
					y = xmlnode_new_child(query, "last");
				} else if(!strcmp(id, "address")) {
					y = xmlnode_new_child(query, "address");
				} else if(!strcmp(id, "city")) {
					y = xmlnode_new_child(query, "city");
				} else if(!strcmp(id, "state")) {
					y = xmlnode_new_child(query, "state");
				} else if(!strcmp(id, "zip")) {
					y = xmlnode_new_child(query, "zip");
				} else if(!strcmp(id, "phone")) {
					y = xmlnode_new_child(query, "phone");
				} else if(!strcmp(id, "url")) {
					y = xmlnode_new_child(query, "url");
				} else if(!strcmp(id, "date")) {
					y = xmlnode_new_child(query, "date");
				} else {
					continue;
				}
				xmlnode_insert_data(y, value, -1);
				if(cbdata->js->registration && !strcmp(id, "username")) {
					if(cbdata->js->user->node)
						g_free(cbdata->js->user->node);
					cbdata->js->user->node = g_strdup(value);
				}
				if(cbdata->js->registration && !strcmp(id, "password"))
					purple_account_set_password(cbdata->js->gc->account, value);
			}
		}
	}

	if(cbdata->js->registration) {
		username = g_strdup_printf("%s@%s/%s", cbdata->js->user->node, cbdata->js->user->domain,
				cbdata->js->user->resource);
		purple_account_set_username(cbdata->js->gc->account, username);
		g_free(username);
	}

	jabber_iq_set_callback(iq, jabber_registration_result_cb, cbdata->who);

	jabber_iq_send(iq);
	g_free(cbdata);
}

static void
jabber_register_cancel_cb(JabberRegisterCBData *cbdata, PurpleRequestFields *fields)
{
	PurpleAccount *account = purple_connection_get_account(cbdata->js->gc);
	if(account && cbdata->js->registration) {
		if(account->registration_cb)
			(account->registration_cb)(account, FALSE, account->registration_cb_user_data);
		jabber_connection_schedule_close(cbdata->js);
	}
	g_free(cbdata->who);
	g_free(cbdata);
}

static void jabber_register_x_data_cb(JabberStream *js, xmlnode *result, gpointer data)
{
	xmlnode *query;
	JabberIq *iq;
	char *to = data;

	iq = jabber_iq_new_query(js, JABBER_IQ_SET, "jabber:iq:register");
	query = xmlnode_get_child(iq->node, "query");
	xmlnode_set_attrib(iq->node,"to",to);

	xmlnode_insert_child(query, result);

	jabber_iq_set_callback(iq, jabber_registration_result_cb, to);
	jabber_iq_send(iq);
}

void jabber_register_parse(JabberStream *js, xmlnode *packet)
{
	PurpleAccount *account = purple_connection_get_account(js->gc);
	const char *type;
	const char *from = xmlnode_get_attrib(packet, "from");
	PurpleRequestFields *fields;
	PurpleRequestFieldGroup *group;
	PurpleRequestField *field;
	xmlnode *query, *x, *y;
	char *instructions;
	JabberRegisterCBData *cbdata;
	gboolean registered = FALSE;

	if(!(type = xmlnode_get_attrib(packet, "type")) || strcmp(type, "result"))
		return;

	if(js->registration)
		/* get rid of the login thingy */
		purple_connection_set_state(js->gc, PURPLE_CONNECTED);

	query = xmlnode_get_child(packet, "query");

	if(xmlnode_get_child(query, "registered")) {
		registered = TRUE;
		
		if(js->registration) {
			purple_notify_error(NULL, _("Already Registered"),
					_("Already Registered"), NULL);
			if(account->registration_cb)
				(account->registration_cb)(account, FALSE, account->registration_cb_user_data);
			jabber_connection_schedule_close(js);
			return;
		}
	}

	if((x = xmlnode_get_child_with_namespace(packet, "x",
					"jabber:x:data"))) {
		jabber_x_data_request(js, x, jabber_register_x_data_cb, g_strdup(from));
		return;
	} else if((x = xmlnode_get_child_with_namespace(packet, "x",
					"jabber:x:oob"))) {
		xmlnode *url;

		if((url = xmlnode_get_child(x, "url"))) {
			char *href;
			if((href = xmlnode_get_data(url))) {
				purple_notify_uri(NULL, href);
				g_free(href);
				if(js->registration) {
					js->gc->wants_to_die = TRUE;
					if(account->registration_cb) /* succeeded, but we have no login info */
						(account->registration_cb)(account, TRUE, account->registration_cb_user_data);
					jabber_connection_schedule_close(js);
				}
				return;
			}
		}
	}

	/* as a last resort, use the old jabber:iq:register syntax */

	fields = purple_request_fields_new();
	group = purple_request_field_group_new(NULL);
	purple_request_fields_add_group(fields, group);

	if(js->registration)
		field = purple_request_field_string_new("username", _("Username"),
				js->user->node, FALSE);
	else
		field = purple_request_field_string_new("username", _("Username"),
				NULL, FALSE);

	purple_request_field_group_add_field(group, field);

	if(js->registration)
		field = purple_request_field_string_new("password", _("Password"),
				purple_connection_get_password(js->gc), FALSE);
	else
		field = purple_request_field_string_new("password", _("Password"),
				NULL, FALSE);

	purple_request_field_string_set_masked(field, TRUE);
	purple_request_field_group_add_field(group, field);

	if(xmlnode_get_child(query, "name")) {
		if(js->registration)
			field = purple_request_field_string_new("name", _("Name"),
					purple_account_get_alias(js->gc->account), FALSE);
		else
			field = purple_request_field_string_new("name", _("Name"),
					NULL, FALSE);
		purple_request_field_group_add_field(group, field);
	}
	if(xmlnode_get_child(query, "email")) {
		field = purple_request_field_string_new("email", _("E-mail"),
				NULL, FALSE);
		purple_request_field_group_add_field(group, field);
	}
	if(xmlnode_get_child(query, "nick")) {
		field = purple_request_field_string_new("nick", _("Nickname"),
				NULL, FALSE);
		purple_request_field_group_add_field(group, field);
	}
	if(xmlnode_get_child(query, "first")) {
		field = purple_request_field_string_new("first", _("First name"),
				NULL, FALSE);
		purple_request_field_group_add_field(group, field);
	}
	if(xmlnode_get_child(query, "last")) {
		field = purple_request_field_string_new("last", _("Last name"),
				NULL, FALSE);
		purple_request_field_group_add_field(group, field);
	}
	if(xmlnode_get_child(query, "address")) {
		field = purple_request_field_string_new("address", _("Address"),
				NULL, FALSE);
		purple_request_field_group_add_field(group, field);
	}
	if(xmlnode_get_child(query, "city")) {
		field = purple_request_field_string_new("city", _("City"),
				NULL, FALSE);
		purple_request_field_group_add_field(group, field);
	}
	if(xmlnode_get_child(query, "state")) {
		field = purple_request_field_string_new("state", _("State"),
				NULL, FALSE);
		purple_request_field_group_add_field(group, field);
	}
	if(xmlnode_get_child(query, "zip")) {
		field = purple_request_field_string_new("zip", _("Postal code"),
				NULL, FALSE);
		purple_request_field_group_add_field(group, field);
	}
	if(xmlnode_get_child(query, "phone")) {
		field = purple_request_field_string_new("phone", _("Phone"),
				NULL, FALSE);
		purple_request_field_group_add_field(group, field);
	}
	if(xmlnode_get_child(query, "url")) {
		field = purple_request_field_string_new("url", _("URL"),
				NULL, FALSE);
		purple_request_field_group_add_field(group, field);
	}
	if(xmlnode_get_child(query, "date")) {
		field = purple_request_field_string_new("date", _("Date"),
				NULL, FALSE);
		purple_request_field_group_add_field(group, field);
	}
	if(registered) {
		field = purple_request_field_bool_new("unregister", _("Unregister"), FALSE);
		purple_request_field_group_add_field(group, field);
	}

	if((y = xmlnode_get_child(query, "instructions")))
		instructions = xmlnode_get_data(y);
	else if(registered)
		instructions = g_strdup(_("Please fill out the information below "
					"to change your account registration."));
	else
		instructions = g_strdup(_("Please fill out the information below "
					"to register your new account."));
	
	cbdata = g_new0(JabberRegisterCBData, 1);
	cbdata->js = js;
	cbdata->who = g_strdup(from);

	if(js->registration)
		purple_request_fields(js->gc, _("Register New XMPP Account"),
				_("Register New XMPP Account"), instructions, fields,
				_("Register"), G_CALLBACK(jabber_register_cb),
				_("Cancel"), G_CALLBACK(jabber_register_cancel_cb),
				purple_connection_get_account(js->gc), NULL, NULL,
				cbdata);
	else {
		char *title = registered?g_strdup_printf(_("Change Account Registration at %s"), from)
								:g_strdup_printf(_("Register New Account at %s"), from);
		purple_request_fields(js->gc, title,
			  title, instructions, fields,
			  registered?_("Change Registration"):_("Register"), G_CALLBACK(jabber_register_cb),
			  _("Cancel"), G_CALLBACK(jabber_register_cancel_cb),
			  purple_connection_get_account(js->gc), NULL, NULL,
			  cbdata);
		g_free(title);
	}

	g_free(instructions);
}

void jabber_register_start(JabberStream *js)
{
	JabberIq *iq;

	iq = jabber_iq_new_query(js, JABBER_IQ_GET, "jabber:iq:register");
	jabber_iq_send(iq);
}

void jabber_register_gateway(JabberStream *js, const char *gateway) {
	JabberIq *iq;
	
	iq = jabber_iq_new_query(js, JABBER_IQ_GET, "jabber:iq:register");
	xmlnode_set_attrib(iq->node, "to", gateway);
	jabber_iq_send(iq);
}

void jabber_register_account(PurpleAccount *account)
{
	PurpleConnection *gc = purple_account_get_connection(account);
	JabberStream *js;
	JabberBuddy *my_jb = NULL;
	const char *connect_server = purple_account_get_string(account,
			"connect_server", "");
	const char *server;

	js = gc->proto_data = g_new0(JabberStream, 1);
	js->gc = gc;
	js->registration = TRUE;
	js->iq_callbacks = g_hash_table_new_full(g_str_hash, g_str_equal,
			g_free, g_free);
	js->disco_callbacks = g_hash_table_new_full(g_str_hash, g_str_equal,
			g_free, g_free);
	js->user = jabber_id_new(purple_account_get_username(account));
	js->next_id = g_random_int();
	js->old_length = -1;

	if(!js->user) {
		purple_connection_error(gc, _("Invalid XMPP ID"));
		return;
	}

	js->write_buffer = purple_circ_buffer_new(512);

	if(!js->user->resource) {
		char *me;
		js->user->resource = g_strdup("Home");
		if(!js->user->node) {
			js->user->node = js->user->domain;
			js->user->domain = g_strdup("jabber.org");
		}
		me = g_strdup_printf("%s@%s/%s", js->user->node, js->user->domain,
				js->user->resource);
		purple_account_set_username(account, me);
		g_free(me);
	}

	if((my_jb = jabber_buddy_find(js, purple_account_get_username(account), TRUE)))
		my_jb->subscription |= JABBER_SUB_BOTH;

	server = connect_server[0] ? connect_server : js->user->domain;

	jabber_stream_set_state(js, JABBER_STREAM_CONNECTING);

	if(purple_account_get_bool(account, "old_ssl", FALSE)) {
		if(purple_ssl_is_supported()) {
			js->gsc = purple_ssl_connect(account, server,
					purple_account_get_int(account, "port", 5222),
					jabber_login_callback_ssl, jabber_ssl_connect_failure, gc);
		} else {
			purple_connection_error(gc, _("SSL support unavailable"));
		}
	}

	if(!js->gsc) {
		if (connect_server[0]) {
			jabber_login_connect(js, js->user->domain, server,
								 purple_account_get_int(account,
													  "port", 5222));
		} else {
			js->srv_query_data = purple_srv_resolve("xmpp-client",
												  "tcp",
												  js->user->domain,
												  srv_resolved_cb,
												  js);
		}
	}
}

static void jabber_unregister_account_iq_cb(JabberStream *js, xmlnode *packet, gpointer data) {
	PurpleAccount *account = purple_connection_get_account(js->gc);
	const char *type = xmlnode_get_attrib(packet,"type");
	if(!strcmp(type,"error")) {
		char *msg = jabber_parse_error(js, packet);
		
		purple_notify_error(js->gc, _("Error unregistering account"),
							_("Error unregistering account"), msg);
		g_free(msg);
		if(js->unregistration_cb)
			js->unregistration_cb(account, FALSE, js->unregistration_user_data);
	} else if(!strcmp(type,"result")) {
		purple_notify_info(js->gc, _("Account successfully unregistered"),
						   _("Account successfully unregistered"), NULL);
		if(js->unregistration_cb)
			js->unregistration_cb(account, TRUE, js->unregistration_user_data);
	}
}

static void jabber_unregister_account_cb(JabberStream *js) {
	JabberIq *iq;
	xmlnode *query;
	assert(js->unregistration);
	
	iq = jabber_iq_new_query(js,JABBER_IQ_SET,"jabber:iq:register");
	assert(iq);
	query = xmlnode_get_child_with_namespace(iq->node,"query","jabber:iq:register");
	assert(query);
	xmlnode_new_child(query,"remove");
	
	xmlnode_set_attrib(iq->node,"to",js->user->domain);
	jabber_iq_set_callback(iq,jabber_unregister_account_iq_cb,NULL);
	
	jabber_iq_send(iq);
}

void jabber_unregister_account(PurpleAccount *account, PurpleAccountUnregistrationCb cb, void *user_data) {
	PurpleConnection *gc = purple_account_get_connection(account);
	JabberStream *js;
	
	if(gc->state != PURPLE_CONNECTED) {
		if(gc->state != PURPLE_CONNECTING)
			jabber_login(account);
		js = gc->proto_data;
		js->unregistration = TRUE;
		js->unregistration_cb = cb;
		js->unregistration_user_data = user_data;
		return;
	}
	
	js = gc->proto_data;
	assert(!js->unregistration); /* don't allow multiple calls */
	js->unregistration = TRUE;
	js->unregistration_cb = cb;
	js->unregistration_user_data = user_data;
	
	jabber_unregister_account_cb(js);
}

void jabber_close(PurpleConnection *gc)
{
	JabberStream *js = gc->proto_data;

	/* Don't perform any actions on the ssl connection
	 * if we were forcibly disconnected because it will crash
	 * on some SSL backends.
	 */
	if (!gc->disconnect_timeout)
		jabber_send_raw(js, "</stream:stream>", -1);

	if (js->srv_query_data)
		purple_srv_cancel(js->srv_query_data);

	if(js->gsc) {
#ifdef HAVE_OPENSSL
		if (!gc->disconnect_timeout)
#endif
			purple_ssl_close(js->gsc);
	} else if (js->fd > 0) {
		if(js->gc->inpa)
			purple_input_remove(js->gc->inpa);
		close(js->fd);
	}

	jabber_buddy_remove_all_pending_buddy_info_requests(js);

	jabber_parser_free(js);

	if(js->iq_callbacks)
		g_hash_table_destroy(js->iq_callbacks);
	if(js->disco_callbacks)
		g_hash_table_destroy(js->disco_callbacks);
	if(js->buddies)
		g_hash_table_destroy(js->buddies);
	if(js->chats)
		g_hash_table_destroy(js->chats);
	while(js->chat_servers) {
		g_free(js->chat_servers->data);
		js->chat_servers = g_list_delete_link(js->chat_servers, js->chat_servers);
	}
	while(js->user_directories) {
		g_free(js->user_directories->data);
		js->user_directories = g_list_delete_link(js->user_directories, js->user_directories);
	}
	if(js->stream_id)
		g_free(js->stream_id);
	if(js->user)
		jabber_id_free(js->user);
	if(js->avatar_hash)
		g_free(js->avatar_hash);
	purple_circ_buffer_destroy(js->write_buffer);
	if(js->writeh)
		purple_input_remove(js->writeh);
#ifdef HAVE_CYRUS_SASL
	if(js->sasl)
		sasl_dispose(&js->sasl);
	if(js->sasl_mechs)
		g_string_free(js->sasl_mechs, TRUE);
	if(js->sasl_cb)
		g_free(js->sasl_cb);
#endif
	if(js->serverFQDN)
		g_free(js->serverFQDN);
<<<<<<< HEAD
=======
	while(js->commands) {
		JabberAdHocCommands *cmd = js->commands->data;
		g_free(cmd->jid);
		g_free(cmd->node);
		g_free(cmd->name);
		g_free(cmd);
		js->commands = g_list_delete_link(js->commands, js->commands);
	}
>>>>>>> cde9ae68
	g_free(js->server_name);
	g_free(js->gmail_last_time);
	g_free(js->gmail_last_tid);
	if(js->old_msg)
		g_free(js->old_msg);
	if(js->old_avatarhash)
		g_free(js->old_avatarhash);
	if(js->old_artist)
		g_free(js->old_artist);
	if(js->old_title)
		g_free(js->old_title);
	if(js->old_source)
		g_free(js->old_source);
	if(js->old_uri)
		g_free(js->old_uri);
	if(js->old_track)
		g_free(js->old_track);
	
	g_free(js);

	gc->proto_data = NULL;
}

void jabber_stream_set_state(JabberStream *js, JabberStreamState state)
{
	js->state = state;
	switch(state) {
		case JABBER_STREAM_OFFLINE:
			break;
		case JABBER_STREAM_CONNECTING:
			purple_connection_update_progress(js->gc, _("Connecting"), 1,
					JABBER_CONNECT_STEPS);
			break;
		case JABBER_STREAM_INITIALIZING:
			purple_connection_update_progress(js->gc, _("Initializing Stream"),
					js->gsc ? 5 : 2, JABBER_CONNECT_STEPS);
			jabber_stream_init(js);
			break;
		case JABBER_STREAM_INITIALIZING_ENCRYPTION:
			purple_connection_update_progress(js->gc, _("Initializing SSL/TLS"),
											  6, JABBER_CONNECT_STEPS);
			break;
		case JABBER_STREAM_AUTHENTICATING:
			purple_connection_update_progress(js->gc, _("Authenticating"),
					js->gsc ? 7 : 3, JABBER_CONNECT_STEPS);
			if(js->protocol_version == JABBER_PROTO_0_9 && js->registration) {
				jabber_register_start(js);
			} else if(js->auth_type == JABBER_AUTH_IQ_AUTH) {
				jabber_auth_start_old(js);
			}
			break;
		case JABBER_STREAM_REINITIALIZING:
			purple_connection_update_progress(js->gc, _("Re-initializing Stream"),
					(js->gsc ? 8 : 4), JABBER_CONNECT_STEPS);

			/* The stream will be reinitialized later, in jabber_recv_cb_ssl() */
			js->reinit = TRUE;

			break;
		case JABBER_STREAM_CONNECTED:
			/* now we can alert the core that we're ready to send status */
			purple_connection_set_state(js->gc, PURPLE_CONNECTED);
			jabber_disco_items_server(js);
			break;
	}
}

char *jabber_get_next_id(JabberStream *js)
{
	return g_strdup_printf("purple%x", js->next_id++);
}


void jabber_idle_set(PurpleConnection *gc, int idle)
{
	JabberStream *js = gc->proto_data;

	js->idle = idle ? time(NULL) - idle : idle;
}

void jabber_add_feature(const char *shortname, const char *namespace, JabberFeatureEnabled cb) {
	JabberFeature *feat;
	
	assert(shortname != NULL);
	assert(namespace != NULL);
	
	feat = g_new0(JabberFeature,1);
	feat->shortname = g_strdup(shortname);
	feat->namespace = g_strdup(namespace);
	feat->is_enabled = cb;
	
	/* try to remove just in case it already exists in the list */
	jabber_remove_feature(shortname);
	
	jabber_features = g_list_append(jabber_features, feat);
}

void jabber_remove_feature(const char *shortname) {
	GList *feature;
	for(feature = jabber_features; feature; feature = feature->next) {
		JabberFeature *feat = (JabberFeature*)feature->data;
		if(!strcmp(feat->shortname, shortname)) {
			g_free(feat->shortname);
			g_free(feat->namespace);
			
			g_free(feature->data);
			feature = g_list_delete_link(feature, feature);
			break;
		}
	}
}

const char *jabber_list_icon(PurpleAccount *a, PurpleBuddy *b)
{
	return "jabber";
}

const char* jabber_list_emblem(PurpleBuddy *b)
{
	JabberStream *js;
	JabberBuddy *jb = NULL;

	if(!b->account->gc)
		return NULL;

	js = b->account->gc->proto_data;
	if(js)
		jb = jabber_buddy_find(js, b->name, FALSE);

	if(!PURPLE_BUDDY_IS_ONLINE(b)) {
		if(jb && (jb->subscription & JABBER_SUB_PENDING ||
					!(jb->subscription & JABBER_SUB_TO)))
			return "not-authorized";
	}
	return NULL;
}

char *jabber_status_text(PurpleBuddy *b)
{
	char *ret = NULL;
	JabberBuddy *jb = NULL;
	
	if (b->account->gc && b->account->gc->proto_data)
		jb = jabber_buddy_find(b->account->gc->proto_data, b->name, FALSE);

	if(jb && !PURPLE_BUDDY_IS_ONLINE(b) && (jb->subscription & JABBER_SUB_PENDING || !(jb->subscription & JABBER_SUB_TO))) {
		ret = g_strdup(_("Not Authorized"));
	} else if(jb && !PURPLE_BUDDY_IS_ONLINE(b) && jb->error_msg) {
		ret = g_strdup(jb->error_msg);
	} else {
		char *stripped;

		if(!(stripped = purple_markup_strip_html(jabber_buddy_get_status_msg(jb)))) {
			PurpleStatus *status = purple_presence_get_active_status(purple_buddy_get_presence(b));

			if(!purple_status_is_available(status))
				stripped = g_strdup(purple_status_get_name(status));
		}

		if(stripped) {
			ret = g_markup_escape_text(stripped, -1);
			g_free(stripped);
		}
	}

	return ret;
}

void jabber_tooltip_text(PurpleBuddy *b, PurpleNotifyUserInfo *user_info, gboolean full)
{
	JabberBuddy *jb;

	g_return_if_fail(b != NULL);
	g_return_if_fail(b->account != NULL);
	g_return_if_fail(b->account->gc != NULL);
	g_return_if_fail(b->account->gc->proto_data != NULL);

	jb = jabber_buddy_find(b->account->gc->proto_data, b->name,
			FALSE);

	if(jb) {
		JabberBuddyResource *jbr = NULL;
		const char *sub;
		GList *l;

		if (full) {
			PurpleStatus *status;
			PurpleValue *value;
			
			if(jb->subscription & JABBER_SUB_FROM) {
				if(jb->subscription & JABBER_SUB_TO)
					sub = _("Both");
				else if(jb->subscription & JABBER_SUB_PENDING)
					sub = _("From (To pending)");
				else
					sub = _("From");
			} else {
				if(jb->subscription & JABBER_SUB_TO)
					sub = _("To");
				else if(jb->subscription & JABBER_SUB_PENDING)
					sub = _("None (To pending)");
				else
					sub = _("None");
			}
			
			purple_notify_user_info_add_pair(user_info, _("Subscription"), sub);
			
			status = purple_presence_get_active_status(purple_buddy_get_presence(b));
			value = purple_status_get_attr_value(status, "mood");
			if(value && purple_value_get_type(value) == PURPLE_TYPE_STRING) {
				const char *mood = purple_value_get_string(value);
				
				value = purple_status_get_attr_value(status, "moodtext");
				if(value && purple_value_get_type(value) == PURPLE_TYPE_STRING) {
					char *moodplustext = g_strdup_printf("%s (%s)",mood,purple_value_get_string(value));
					
					purple_notify_user_info_add_pair(user_info, _("Mood"), moodplustext);
					g_free(moodplustext);
				} else
					purple_notify_user_info_add_pair(user_info, _("Mood"), mood);
			}
		}

		for(l=jb->resources; l; l = l->next) {
			char *text = NULL;
			char *res = NULL;
			char *label, *value;
			const char *state;

			jbr = l->data;

			if(jbr->status) {
				char *tmp;
				text = purple_strreplace(jbr->status, "\n", "<br />\n");
				tmp = purple_markup_strip_html(text);
				g_free(text);
				text = g_markup_escape_text(tmp, -1);
				g_free(tmp);
			}

			if(jbr->name)
				res = g_strdup_printf(" (%s)", jbr->name);

			state = jabber_buddy_state_get_name(jbr->state);
			if (text != NULL && !purple_utf8_strcasecmp(state, text)) {
				g_free(text);
				text = NULL;
			}

			label = g_strdup_printf("%s%s",
							_("Status"), (res ? res : ""));
			value = g_strdup_printf("%s%s%s",
							state,
							(text ? ": " : ""),
							(text ? text : ""));

			purple_notify_user_info_add_pair(user_info, label, value);

			g_free(label);
			g_free(value);
			g_free(text);
			g_free(res);
		}

		if(!PURPLE_BUDDY_IS_ONLINE(b) && jb->error_msg) {
			purple_notify_user_info_add_pair(user_info, _("Error"), jb->error_msg);
		}
	}
}

GList *jabber_status_types(PurpleAccount *account)
{
	PurpleStatusType *type;
	GList *types = NULL;
	PurpleValue *priority_value;

	priority_value = purple_value_new(PURPLE_TYPE_INT);
	purple_value_set_int(priority_value, 1);
	type = purple_status_type_new_with_attrs(PURPLE_STATUS_AVAILABLE,
			jabber_buddy_state_get_status_id(JABBER_BUDDY_STATE_ONLINE),
			NULL, TRUE, TRUE, FALSE,
			"priority", _("Priority"), priority_value,
			"message", _("Message"), purple_value_new(PURPLE_TYPE_STRING),
			"mood", _("Mood"), purple_value_new(PURPLE_TYPE_STRING),
			"moodtext", _("Mood Text"), purple_value_new(PURPLE_TYPE_STRING),
			"tune_artist", _("Tune Artist"), purple_value_new(PURPLE_TYPE_STRING),
			"tune_title", _("Tune Title"), purple_value_new(PURPLE_TYPE_STRING),
			"tune_album", _("Tune Album"), purple_value_new(PURPLE_TYPE_STRING),
			"tune_genre", _("Tune Genre"), purple_value_new(PURPLE_TYPE_STRING),
			"tune_comment", _("Tune Comment"), purple_value_new(PURPLE_TYPE_STRING),
			"tune_track", _("Tune Track"), purple_value_new(PURPLE_TYPE_STRING),
			"tune_time", _("Tune Time"), purple_value_new(PURPLE_TYPE_INT),
			"tune_year", _("Tune Year"), purple_value_new(PURPLE_TYPE_INT),
			"tune_url", _("Tune URL"), purple_value_new(PURPLE_TYPE_STRING),
			"nick", _("Nickname"), purple_value_new(PURPLE_TYPE_STRING),
			"buzz", _("Allow Buzz"), purple_value_new(PURPLE_TYPE_BOOLEAN),
			NULL);
	types = g_list_append(types, type);

	priority_value = purple_value_new(PURPLE_TYPE_INT);
	purple_value_set_int(priority_value, 1);
	type = purple_status_type_new_with_attrs(PURPLE_STATUS_AVAILABLE,
			jabber_buddy_state_get_status_id(JABBER_BUDDY_STATE_CHAT),
			_("Chatty"), TRUE, TRUE, FALSE,
			"priority", _("Priority"), priority_value,
			"message", _("Message"), purple_value_new(PURPLE_TYPE_STRING),
			"mood", _("Mood"), purple_value_new(PURPLE_TYPE_STRING),
			"moodtext", _("Mood Text"), purple_value_new(PURPLE_TYPE_STRING),
			"tune_artist", _("Tune Artist"), purple_value_new(PURPLE_TYPE_STRING),
			"tune_title", _("Tune Title"), purple_value_new(PURPLE_TYPE_STRING),
			"tune_album", _("Tune Album"), purple_value_new(PURPLE_TYPE_STRING),
			"tune_genre", _("Tune Genre"), purple_value_new(PURPLE_TYPE_STRING),
			"tune_comment", _("Tune Comment"), purple_value_new(PURPLE_TYPE_STRING),
			"tune_track", _("Tune Track"), purple_value_new(PURPLE_TYPE_STRING),
			"tune_time", _("Tune Time"), purple_value_new(PURPLE_TYPE_INT),
			"tune_year", _("Tune Year"), purple_value_new(PURPLE_TYPE_INT),
			"tune_url", _("Tune URL"), purple_value_new(PURPLE_TYPE_STRING),
			"nick", _("Nickname"), purple_value_new(PURPLE_TYPE_STRING),
			"buzz", _("Allow Buzz"), purple_value_new(PURPLE_TYPE_BOOLEAN),
			NULL);
	types = g_list_append(types, type);

	priority_value = purple_value_new(PURPLE_TYPE_INT);
	purple_value_set_int(priority_value, 0);
	type = purple_status_type_new_with_attrs(PURPLE_STATUS_AWAY,
			jabber_buddy_state_get_status_id(JABBER_BUDDY_STATE_AWAY),
			NULL, TRUE, TRUE, FALSE,
			"priority", _("Priority"), priority_value,
			"message", _("Message"), purple_value_new(PURPLE_TYPE_STRING),
			"mood", _("Mood"), purple_value_new(PURPLE_TYPE_STRING),
			"moodtext", _("Mood Text"), purple_value_new(PURPLE_TYPE_STRING),
			"tune_artist", _("Tune Artist"), purple_value_new(PURPLE_TYPE_STRING),
			"tune_title", _("Tune Title"), purple_value_new(PURPLE_TYPE_STRING),
			"tune_album", _("Tune Album"), purple_value_new(PURPLE_TYPE_STRING),
			"tune_genre", _("Tune Genre"), purple_value_new(PURPLE_TYPE_STRING),
			"tune_comment", _("Tune Comment"), purple_value_new(PURPLE_TYPE_STRING),
			"tune_track", _("Tune Track"), purple_value_new(PURPLE_TYPE_STRING),
			"tune_time", _("Tune Time"), purple_value_new(PURPLE_TYPE_INT),
			"tune_year", _("Tune Year"), purple_value_new(PURPLE_TYPE_INT),
			"tune_url", _("Tune URL"), purple_value_new(PURPLE_TYPE_STRING),
			"nick", _("Nickname"), purple_value_new(PURPLE_TYPE_STRING),
			"buzz", _("Allow Buzz"), purple_value_new(PURPLE_TYPE_BOOLEAN),
			NULL);
	types = g_list_append(types, type);

	priority_value = purple_value_new(PURPLE_TYPE_INT);
	purple_value_set_int(priority_value, 0);
	type = purple_status_type_new_with_attrs(PURPLE_STATUS_EXTENDED_AWAY,
			jabber_buddy_state_get_status_id(JABBER_BUDDY_STATE_XA),
			NULL, TRUE, TRUE, FALSE,
			"priority", _("Priority"), priority_value,
			"message", _("Message"), purple_value_new(PURPLE_TYPE_STRING),
			"mood", _("Mood"), purple_value_new(PURPLE_TYPE_STRING),
			"moodtext", _("Mood Text"), purple_value_new(PURPLE_TYPE_STRING),
			"tune_artist", _("Tune Artist"), purple_value_new(PURPLE_TYPE_STRING),
			"tune_title", _("Tune Title"), purple_value_new(PURPLE_TYPE_STRING),
			"tune_album", _("Tune Album"), purple_value_new(PURPLE_TYPE_STRING),
			"tune_genre", _("Tune Genre"), purple_value_new(PURPLE_TYPE_STRING),
			"tune_comment", _("Tune Comment"), purple_value_new(PURPLE_TYPE_STRING),
			"tune_track", _("Tune Track"), purple_value_new(PURPLE_TYPE_STRING),
			"tune_time", _("Tune Time"), purple_value_new(PURPLE_TYPE_INT),
			"tune_year", _("Tune Year"), purple_value_new(PURPLE_TYPE_INT),
			"tune_url", _("Tune URL"), purple_value_new(PURPLE_TYPE_STRING),
			"nick", _("Nickname"), purple_value_new(PURPLE_TYPE_STRING),
			"buzz", _("Allow Buzz"), purple_value_new(PURPLE_TYPE_BOOLEAN),
			NULL);
	types = g_list_append(types, type);

	priority_value = purple_value_new(PURPLE_TYPE_INT);
	purple_value_set_int(priority_value, 0);
	type = purple_status_type_new_with_attrs(PURPLE_STATUS_UNAVAILABLE,
			jabber_buddy_state_get_status_id(JABBER_BUDDY_STATE_DND),
			_("Do Not Disturb"), TRUE, TRUE, FALSE,
			"priority", _("Priority"), priority_value,
			"message", _("Message"), purple_value_new(PURPLE_TYPE_STRING),
			"mood", _("Mood"), purple_value_new(PURPLE_TYPE_STRING),
			"moodtext", _("Mood Text"), purple_value_new(PURPLE_TYPE_STRING),
			"tune_artist", _("Tune Artist"), purple_value_new(PURPLE_TYPE_STRING),
			"tune_title", _("Tune Title"), purple_value_new(PURPLE_TYPE_STRING),
			"tune_album", _("Tune Album"), purple_value_new(PURPLE_TYPE_STRING),
			"tune_genre", _("Tune Genre"), purple_value_new(PURPLE_TYPE_STRING),
			"tune_comment", _("Tune Comment"), purple_value_new(PURPLE_TYPE_STRING),
			"tune_track", _("Tune Track"), purple_value_new(PURPLE_TYPE_STRING),
			"tune_time", _("Tune Time"), purple_value_new(PURPLE_TYPE_INT),
			"tune_year", _("Tune Year"), purple_value_new(PURPLE_TYPE_INT),
			"tune_url", _("Tune URL"), purple_value_new(PURPLE_TYPE_STRING),
			"nick", _("Nickname"), purple_value_new(PURPLE_TYPE_STRING),
			"buzz", _("Allow Buzz"), purple_value_new(PURPLE_TYPE_BOOLEAN),
			NULL);
	types = g_list_append(types, type);

	/*
	if(js->protocol_version == JABBER_PROTO_0_9)
		m = g_list_append(m, _("Invisible"));
	*/

	type = purple_status_type_new_with_attrs(PURPLE_STATUS_OFFLINE,
			jabber_buddy_state_get_status_id(JABBER_BUDDY_STATE_UNAVAILABLE),
			NULL, FALSE, TRUE, FALSE,
			"message", _("Message"), purple_value_new(PURPLE_TYPE_STRING),
			NULL);
	types = g_list_append(types, type);

	return types;
}

static void
jabber_password_change_result_cb(JabberStream *js, xmlnode *packet,
		gpointer data)
{
	const char *type;

	type = xmlnode_get_attrib(packet, "type");

	if(type && !strcmp(type, "result")) {
		purple_notify_info(js->gc, _("Password Changed"), _("Password Changed"),
				_("Your password has been changed."));
	} else {
		char *msg = jabber_parse_error(js, packet);

		purple_notify_error(js->gc, _("Error changing password"),
				_("Error changing password"), msg);
		g_free(msg);
	}
}

static void jabber_password_change_cb(JabberStream *js,
		PurpleRequestFields *fields)
{
	const char *p1, *p2;
	JabberIq *iq;
	xmlnode *query, *y;

	p1 = purple_request_fields_get_string(fields, "password1");
	p2 = purple_request_fields_get_string(fields, "password2");

	if(strcmp(p1, p2)) {
		purple_notify_error(js->gc, NULL, _("New passwords do not match."), NULL);
		return;
	}

	iq = jabber_iq_new_query(js, JABBER_IQ_SET, "jabber:iq:register");

	xmlnode_set_attrib(iq->node, "to", js->user->domain);

	query = xmlnode_get_child(iq->node, "query");

	y = xmlnode_new_child(query, "username");
	xmlnode_insert_data(y, js->user->node, -1);
	y = xmlnode_new_child(query, "password");
	xmlnode_insert_data(y, p1, -1);

	jabber_iq_set_callback(iq, jabber_password_change_result_cb, NULL);

	jabber_iq_send(iq);

	purple_account_set_password(js->gc->account, p1);
}

static void jabber_password_change(PurplePluginAction *action)
{

	PurpleConnection *gc = (PurpleConnection *) action->context;
	JabberStream *js = gc->proto_data;
	PurpleRequestFields *fields;
	PurpleRequestFieldGroup *group;
	PurpleRequestField *field;

	fields = purple_request_fields_new();
	group = purple_request_field_group_new(NULL);
	purple_request_fields_add_group(fields, group);

	field = purple_request_field_string_new("password1", _("Password"),
			"", FALSE);
	purple_request_field_string_set_masked(field, TRUE);
	purple_request_field_set_required(field, TRUE);
	purple_request_field_group_add_field(group, field);

	field = purple_request_field_string_new("password2", _("Password (again)"),
			"", FALSE);
	purple_request_field_string_set_masked(field, TRUE);
	purple_request_field_set_required(field, TRUE);
	purple_request_field_group_add_field(group, field);

	purple_request_fields(js->gc, _("Change XMPP Password"),
			_("Change XMPP Password"), _("Please enter your new password"),
			fields, _("OK"), G_CALLBACK(jabber_password_change_cb),
			_("Cancel"), NULL,
			purple_connection_get_account(gc), NULL, NULL,			  
			js);
}

GList *jabber_actions(PurplePlugin *plugin, gpointer context)
{
	PurpleConnection *gc = (PurpleConnection *) context;
	JabberStream *js = gc->proto_data;
	GList *m = NULL;
	PurplePluginAction *act;

	act = purple_plugin_action_new(_("Set User Info..."),
								 jabber_setup_set_info);
	m = g_list_append(m, act);

	/* if (js->protocol_options & CHANGE_PASSWORD) { */
		act = purple_plugin_action_new(_("Change Password..."),
									 jabber_password_change);
		m = g_list_append(m, act);
	/* } */

	act = purple_plugin_action_new(_("Search for Users..."),
								 jabber_user_search_begin);
	m = g_list_append(m, act);

	purple_debug_info("jabber", "jabber_actions: have pep: %s\n", js->pep?"YES":"NO");

	if(js->pep)
		jabber_pep_init_actions(&m);
	
	if(js->commands)
		jabber_adhoc_init_server_commands(js, &m);

	return m;
}

PurpleChat *jabber_find_blist_chat(PurpleAccount *account, const char *name)
{
	PurpleBlistNode *gnode, *cnode;
	JabberID *jid;

	if(!(jid = jabber_id_new(name)))
		return NULL;

	for(gnode = purple_get_blist()->root; gnode; gnode = gnode->next) {
		for(cnode = gnode->child; cnode; cnode = cnode->next) {
			PurpleChat *chat = (PurpleChat*)cnode;
			const char *room, *server;
			if(!PURPLE_BLIST_NODE_IS_CHAT(cnode))
				continue;

			if(chat->account != account)
				continue;

			if(!(room = g_hash_table_lookup(chat->components, "room")))
				continue;
			if(!(server = g_hash_table_lookup(chat->components, "server")))
				continue;

			if(jid->node && jid->domain &&
					!g_utf8_collate(room, jid->node) && !g_utf8_collate(server, jid->domain)) {
				jabber_id_free(jid);
				return chat;
			}
		}
	}
	jabber_id_free(jid);
	return NULL;
}

void jabber_convo_closed(PurpleConnection *gc, const char *who)
{
	JabberStream *js = gc->proto_data;
	JabberID *jid;
	JabberBuddy *jb;
	JabberBuddyResource *jbr;

	if(!(jid = jabber_id_new(who)))
		return;

	if((jb = jabber_buddy_find(js, who, TRUE)) &&
			(jbr = jabber_buddy_find_resource(jb, jid->resource))) {
		if(jbr->thread_id) {
			g_free(jbr->thread_id);
			jbr->thread_id = NULL;
		}
		if(jbr->chat_states == JABBER_CHAT_STATES_SUPPORTED)
			jabber_message_conv_closed(js, who);
	}

	jabber_id_free(jid);
}


char *jabber_parse_error(JabberStream *js, xmlnode *packet)
{
	xmlnode *error;
	const char *code = NULL, *text = NULL;
	const char *xmlns = xmlnode_get_namespace(packet);
	char *cdata = NULL;

	if((error = xmlnode_get_child(packet, "error"))) {
		cdata = xmlnode_get_data(error);
		code = xmlnode_get_attrib(error, "code");

		/* Stanza errors */
		if(xmlnode_get_child(error, "bad-request")) {
			text = _("Bad Request");
		} else if(xmlnode_get_child(error, "conflict")) {
			text = _("Conflict");
		} else if(xmlnode_get_child(error, "feature-not-implemented")) {
			text = _("Feature Not Implemented");
		} else if(xmlnode_get_child(error, "forbidden")) {
			text = _("Forbidden");
		} else if(xmlnode_get_child(error, "gone")) {
			text = _("Gone");
		} else if(xmlnode_get_child(error, "internal-server-error")) {
			text = _("Internal Server Error");
		} else if(xmlnode_get_child(error, "item-not-found")) {
			text = _("Item Not Found");
		} else if(xmlnode_get_child(error, "jid-malformed")) {
			text = _("Malformed XMPP ID");
		} else if(xmlnode_get_child(error, "not-acceptable")) {
			text = _("Not Acceptable");
		} else if(xmlnode_get_child(error, "not-allowed")) {
			text = _("Not Allowed");
		} else if(xmlnode_get_child(error, "not-authorized")) {
			text = _("Not Authorized");
		} else if(xmlnode_get_child(error, "payment-required")) {
			text = _("Payment Required");
		} else if(xmlnode_get_child(error, "recipient-unavailable")) {
			text = _("Recipient Unavailable");
		} else if(xmlnode_get_child(error, "redirect")) {
			/* XXX */
		} else if(xmlnode_get_child(error, "registration-required")) {
			text = _("Registration Required");
		} else if(xmlnode_get_child(error, "remote-server-not-found")) {
			text = _("Remote Server Not Found");
		} else if(xmlnode_get_child(error, "remote-server-timeout")) {
			text = _("Remote Server Timeout");
		} else if(xmlnode_get_child(error, "resource-constraint")) {
			text = _("Server Overloaded");
		} else if(xmlnode_get_child(error, "service-unavailable")) {
			text = _("Service Unavailable");
		} else if(xmlnode_get_child(error, "subscription-required")) {
			text = _("Subscription Required");
		} else if(xmlnode_get_child(error, "unexpected-request")) {
			text = _("Unexpected Request");
		} else if(xmlnode_get_child(error, "undefined-condition")) {
			text = _("Unknown Error");
		}
	} else if(xmlns && !strcmp(xmlns, "urn:ietf:params:xml:ns:xmpp-sasl")) {
		if(xmlnode_get_child(packet, "aborted")) {
			js->gc->wants_to_die = TRUE;
			text = _("Authorization Aborted");
		} else if(xmlnode_get_child(packet, "incorrect-encoding")) {
			text = _("Incorrect encoding in authorization");
		} else if(xmlnode_get_child(packet, "invalid-authzid")) {
			js->gc->wants_to_die = TRUE;
			text = _("Invalid authzid");
		} else if(xmlnode_get_child(packet, "invalid-mechanism")) {
			js->gc->wants_to_die = TRUE;
			text = _("Invalid Authorization Mechanism");
		} else if(xmlnode_get_child(packet, "mechanism-too-weak")) {
			js->gc->wants_to_die = TRUE;
			text = _("Authorization mechanism too weak");
		} else if(xmlnode_get_child(packet, "not-authorized")) {
			js->gc->wants_to_die = TRUE;
			text = _("Not Authorized");
		} else if(xmlnode_get_child(packet, "temporary-auth-failure")) {
			text = _("Temporary Authentication Failure");
		} else {
			js->gc->wants_to_die = TRUE;
			text = _("Authentication Failure");
		}
	} else if(!strcmp(packet->name, "stream:error") ||
			 (!strcmp(packet->name, "error") &&
				!strcmp(xmlns, "http://etherx.jabber.org/streams"))) {
		if(xmlnode_get_child(packet, "bad-format")) {
			text = _("Bad Format");
		} else if(xmlnode_get_child(packet, "bad-namespace-prefix")) {
			text = _("Bad Namespace Prefix");
		} else if(xmlnode_get_child(packet, "conflict")) {
			js->gc->wants_to_die = TRUE;
			text = _("Resource Conflict");
		} else if(xmlnode_get_child(packet, "connection-timeout")) {
			text = _("Connection Timeout");
		} else if(xmlnode_get_child(packet, "host-gone")) {
			text = _("Host Gone");
		} else if(xmlnode_get_child(packet, "host-unknown")) {
			text = _("Host Unknown");
		} else if(xmlnode_get_child(packet, "improper-addressing")) {
			text = _("Improper Addressing");
		} else if(xmlnode_get_child(packet, "internal-server-error")) {
			text = _("Internal Server Error");
		} else if(xmlnode_get_child(packet, "invalid-id")) {
			text = _("Invalid ID");
		} else if(xmlnode_get_child(packet, "invalid-namespace")) {
			text = _("Invalid Namespace");
		} else if(xmlnode_get_child(packet, "invalid-xml")) {
			text = _("Invalid XML");
		} else if(xmlnode_get_child(packet, "nonmatching-hosts")) {
			text = _("Non-matching Hosts");
		} else if(xmlnode_get_child(packet, "not-authorized")) {
			text = _("Not Authorized");
		} else if(xmlnode_get_child(packet, "policy-violation")) {
			text = _("Policy Violation");
		} else if(xmlnode_get_child(packet, "remote-connection-failed")) {
			text = _("Remote Connection Failed");
		} else if(xmlnode_get_child(packet, "resource-constraint")) {
			text = _("Resource Constraint");
		} else if(xmlnode_get_child(packet, "restricted-xml")) {
			text = _("Restricted XML");
		} else if(xmlnode_get_child(packet, "see-other-host")) {
			text = _("See Other Host");
		} else if(xmlnode_get_child(packet, "system-shutdown")) {
			text = _("System Shutdown");
		} else if(xmlnode_get_child(packet, "undefined-condition")) {
			text = _("Undefined Condition");
		} else if(xmlnode_get_child(packet, "unsupported-encoding")) {
			text = _("Unsupported Encoding");
		} else if(xmlnode_get_child(packet, "unsupported-stanza-type")) {
			text = _("Unsupported Stanza Type");
		} else if(xmlnode_get_child(packet, "unsupported-version")) {
			text = _("Unsupported Version");
		} else if(xmlnode_get_child(packet, "xml-not-well-formed")) {
			text = _("XML Not Well Formed");
		} else {
			text = _("Stream Error");
		}
	}

	if(text || cdata) {
		char *ret = g_strdup_printf("%s%s%s", code ? code : "",
				code ? ": " : "", text ? text : cdata);
		g_free(cdata);
		return ret;
	} else {
		return NULL;
	}
}

static PurpleCmdRet jabber_cmd_chat_config(PurpleConversation *conv,
		const char *cmd, char **args, char **error, void *data)
{
	JabberChat *chat = jabber_chat_find_by_conv(conv);

	if (!chat)
		return PURPLE_CMD_RET_FAILED;

	jabber_chat_request_room_configure(chat);
	return PURPLE_CMD_RET_OK;
}

static PurpleCmdRet jabber_cmd_chat_register(PurpleConversation *conv,
		const char *cmd, char **args, char **error, void *data)
{
	JabberChat *chat = jabber_chat_find_by_conv(conv);

	if (!chat)
		return PURPLE_CMD_RET_FAILED;

	jabber_chat_register(chat);
	return PURPLE_CMD_RET_OK;
}

static PurpleCmdRet jabber_cmd_chat_topic(PurpleConversation *conv,
		const char *cmd, char **args, char **error, void *data)
{
	JabberChat *chat = jabber_chat_find_by_conv(conv);

	if (!chat)
		return PURPLE_CMD_RET_FAILED;

	jabber_chat_change_topic(chat, args ? args[0] : NULL);
	return PURPLE_CMD_RET_OK;
}

static PurpleCmdRet jabber_cmd_chat_nick(PurpleConversation *conv,
		const char *cmd, char **args, char **error, void *data)
{
	JabberChat *chat = jabber_chat_find_by_conv(conv);

	if(!chat || !args || !args[0])
		return PURPLE_CMD_RET_FAILED;

	jabber_chat_change_nick(chat, args[0]);
	return PURPLE_CMD_RET_OK;
}

static PurpleCmdRet jabber_cmd_chat_part(PurpleConversation *conv,
		const char *cmd, char **args, char **error, void *data)
{
	JabberChat *chat = jabber_chat_find_by_conv(conv);

	if (!chat)
		return PURPLE_CMD_RET_FAILED;

	jabber_chat_part(chat, args ? args[0] : NULL);
	return PURPLE_CMD_RET_OK;
}

static PurpleCmdRet jabber_cmd_chat_ban(PurpleConversation *conv,
		const char *cmd, char **args, char **error, void *data)
{
	JabberChat *chat = jabber_chat_find_by_conv(conv);

	if(!chat || !args || !args[0])
		return PURPLE_CMD_RET_FAILED;

	if(!jabber_chat_ban_user(chat, args[0], args[1])) {
		*error = g_strdup_printf(_("Unable to ban user %s"), args[0]);
		return PURPLE_CMD_RET_FAILED;
	}

	return PURPLE_CMD_RET_OK;
}

static PurpleCmdRet jabber_cmd_chat_affiliate(PurpleConversation *conv,
		const char *cmd, char **args, char **error, void *data)
{
	JabberChat *chat = jabber_chat_find_by_conv(conv);

	if (!chat || !args || !args[0] || !args[1])
		return PURPLE_CMD_RET_FAILED;

	if (strcmp(args[1], "owner") != 0 && 
		strcmp(args[1], "admin") != 0 &&
		strcmp(args[1], "member") != 0 &&
		strcmp(args[1], "outcast") != 0 &&
		strcmp(args[1], "none") != 0) {
		*error = g_strdup_printf(_("Unknown affiliation: \"%s\""), args[1]);
		return PURPLE_CMD_RET_FAILED;
	}

	if (!jabber_chat_affiliate_user(chat, args[0], args[1])) {
		*error = g_strdup_printf(_("Unable to affiliate user %s as \"%s\""), args[0], args[1]);
		return PURPLE_CMD_RET_FAILED;
	}

	return PURPLE_CMD_RET_OK;
}

static PurpleCmdRet jabber_cmd_chat_role(PurpleConversation *conv,
		const char *cmd, char **args, char **error, void *data)
{
	JabberChat *chat = jabber_chat_find_by_conv(conv);

	if (!chat || !args || !args[0] || !args[1])
		return PURPLE_CMD_RET_FAILED;

	if (strcmp(args[1], "moderator") != 0 &&
		strcmp(args[1], "participant") != 0 &&
		strcmp(args[1], "visitor") != 0 &&
		strcmp(args[1], "none") != 0) {
		*error = g_strdup_printf(_("Unknown role: \"%s\""), args[1]);
		return PURPLE_CMD_RET_FAILED;
	}

	if (!jabber_chat_role_user(chat, args[0], args[1])) {
		*error = g_strdup_printf(_("Unable to set role \"%s\" for user: %s"),
								 args[1], args[0]);
		return PURPLE_CMD_RET_FAILED;
	}

	return PURPLE_CMD_RET_OK;
}

static PurpleCmdRet jabber_cmd_chat_invite(PurpleConversation *conv,
		const char *cmd, char **args, char **error, void *data)
{
	if(!args || !args[0])
		return PURPLE_CMD_RET_FAILED;

	jabber_chat_invite(purple_conversation_get_gc(conv),
			purple_conv_chat_get_id(PURPLE_CONV_CHAT(conv)), args[1] ? args[1] : "",
			args[0]);

	return PURPLE_CMD_RET_OK;
}

static PurpleCmdRet jabber_cmd_chat_join(PurpleConversation *conv,
		const char *cmd, char **args, char **error, void *data)
{
	JabberChat *chat = jabber_chat_find_by_conv(conv);
	GHashTable *components;

	if(!chat || !args || !args[0])
		return PURPLE_CMD_RET_FAILED;

	components = g_hash_table_new_full(g_str_hash, g_str_equal, NULL, NULL);

	g_hash_table_replace(components, "room", args[0]);
	g_hash_table_replace(components, "server", chat->server);
	g_hash_table_replace(components, "handle", chat->handle);
	if(args[1])
		g_hash_table_replace(components, "password", args[1]);

	jabber_chat_join(purple_conversation_get_gc(conv), components);

	g_hash_table_destroy(components);
	return PURPLE_CMD_RET_OK;
}

static PurpleCmdRet jabber_cmd_chat_kick(PurpleConversation *conv,
		const char *cmd, char **args, char **error, void *data)
{
	JabberChat *chat = jabber_chat_find_by_conv(conv);

	if(!chat || !args || !args[0])
		return PURPLE_CMD_RET_FAILED;

	if(!jabber_chat_kick_user(chat, args[0], args[1])) {
		*error = g_strdup_printf(_("Unable to kick user %s"), args[0]);
		return PURPLE_CMD_RET_FAILED;
	}

	return PURPLE_CMD_RET_OK;
}

static PurpleCmdRet jabber_cmd_chat_msg(PurpleConversation *conv,
		const char *cmd, char **args, char **error, void *data)
{
	JabberChat *chat = jabber_chat_find_by_conv(conv);
	char *who;

	if (!chat)
		return PURPLE_CMD_RET_FAILED;

	who = g_strdup_printf("%s@%s/%s", chat->room, chat->server, args[0]);

	jabber_message_send_im(purple_conversation_get_gc(conv), who, args[1], 0);

	g_free(who);
	return PURPLE_CMD_RET_OK;
}

static PurpleCmdRet jabber_cmd_ping(PurpleConversation *conv,
		const char *cmd, char **args, char **error, void *data)
{
	if(!args || !args[0])
		return PURPLE_CMD_RET_FAILED;

	if(!jabber_ping_jid(conv, args[0])) {
		*error = g_strdup_printf(_("Unable to ping user %s"), args[0]);
		return PURPLE_CMD_RET_FAILED;
	}

	return PURPLE_CMD_RET_OK;
}

static PurpleCmdRet jabber_cmd_buzz(PurpleConversation *conv,
		const char *cmd, char **args, char **error, void *data)
{
	JabberStream *js = conv->account->gc->proto_data;
	xmlnode *msg, *buzz;
	JabberBuddy *jb;
	JabberBuddyResource *jbr;
	char *to;
	GList *iter;

	if(!args || !args[0])
		return PURPLE_CMD_RET_FAILED;
	
	jb = jabber_buddy_find(js, args[0], FALSE);
	if(!jb) {
		*error = g_strdup_printf(_("Unable to buzz, because there is nothing known about user %s."), args[0]);
		return PURPLE_CMD_RET_FAILED;
	}
	
	jbr = jabber_buddy_find_resource(jb, NULL);
	if(!jbr) {
		*error = g_strdup_printf(_("Unable to buzz, because user %s might be offline."), args[0]);
		return PURPLE_CMD_RET_FAILED;
	}
	if(!jbr->caps) {
		*error = g_strdup_printf(_("Unable to buzz, because there is nothing known about user %s."), args[0]);
		return PURPLE_CMD_RET_FAILED;
	}
	for(iter = jbr->caps->features; iter; iter = g_list_next(iter)) {
		if(!strcmp(iter->data, "http://www.xmpp.org/extensions/xep-0224.html#ns")) {
			msg = xmlnode_new("message");
			to = g_strdup_printf("%s/%s", args[0], jbr->name);
			xmlnode_set_attrib(msg,"to",to);
			g_free(to);
			
			/* avoid offline storage */
			xmlnode_set_attrib(msg,"type","headline");
			
			buzz = xmlnode_new_child(msg,"attention");
			xmlnode_set_namespace(buzz,"http://www.xmpp.org/extensions/xep-0224.html#ns");
			
			jabber_send(js,msg);
			xmlnode_free(msg);
			
			return PURPLE_CMD_RET_OK;
		}
	}
	*error = g_strdup_printf(_("Unable to buzz, because the user %s does not support it."), args[0]);
	return PURPLE_CMD_RET_FAILED;
}

gboolean jabber_offline_message(const PurpleBuddy *buddy)
{
	return TRUE;
}

void jabber_register_commands(void)
{
	purple_cmd_register("config", "", PURPLE_CMD_P_PRPL,
					  PURPLE_CMD_FLAG_CHAT | PURPLE_CMD_FLAG_PRPL_ONLY,
					  "prpl-jabber", jabber_cmd_chat_config,
					  _("config:  Configure a chat room."), NULL);
	purple_cmd_register("configure", "", PURPLE_CMD_P_PRPL,
					  PURPLE_CMD_FLAG_CHAT | PURPLE_CMD_FLAG_PRPL_ONLY,
					  "prpl-jabber", jabber_cmd_chat_config,
					  _("configure:	 Configure a chat room."), NULL);
	purple_cmd_register("nick", "s", PURPLE_CMD_P_PRPL,
					  PURPLE_CMD_FLAG_CHAT | PURPLE_CMD_FLAG_PRPL_ONLY,
					  "prpl-jabber", jabber_cmd_chat_nick,
					  _("nick &lt;new nickname&gt;:	 Change your nickname."),
					  NULL);
	purple_cmd_register("part", "s", PURPLE_CMD_P_PRPL,
					  PURPLE_CMD_FLAG_CHAT | PURPLE_CMD_FLAG_PRPL_ONLY |
					  PURPLE_CMD_FLAG_ALLOW_WRONG_ARGS, "prpl-jabber",
					  jabber_cmd_chat_part, _("part [room]:	 Leave the room."),
					  NULL);
	purple_cmd_register("register", "", PURPLE_CMD_P_PRPL,
					  PURPLE_CMD_FLAG_CHAT | PURPLE_CMD_FLAG_PRPL_ONLY,
					  "prpl-jabber", jabber_cmd_chat_register,
					  _("register:	Register with a chat room."), NULL);
	/* XXX: there needs to be a core /topic cmd, methinks */
	purple_cmd_register("topic", "s", PURPLE_CMD_P_PRPL,
					  PURPLE_CMD_FLAG_CHAT | PURPLE_CMD_FLAG_PRPL_ONLY |
					  PURPLE_CMD_FLAG_ALLOW_WRONG_ARGS, "prpl-jabber",
					  jabber_cmd_chat_topic,
					  _("topic [new topic]:	 View or change the topic."),
					  NULL);
	purple_cmd_register("ban", "ws", PURPLE_CMD_P_PRPL,
					  PURPLE_CMD_FLAG_CHAT | PURPLE_CMD_FLAG_PRPL_ONLY |
					  PURPLE_CMD_FLAG_ALLOW_WRONG_ARGS, "prpl-jabber",
					  jabber_cmd_chat_ban,
					  _("ban &lt;user&gt; [room]:  Ban a user from the room."),
					  NULL);
	purple_cmd_register("affiliate", "ws", PURPLE_CMD_P_PRPL,
					  PURPLE_CMD_FLAG_CHAT | PURPLE_CMD_FLAG_PRPL_ONLY |
					  PURPLE_CMD_FLAG_ALLOW_WRONG_ARGS, "prpl-jabber",
					  jabber_cmd_chat_affiliate,
					  _("affiliate &lt;user&gt; &lt;owner|admin|member|outcast|none&gt;: Set a user's affiliation with the room."),
					  NULL);
	purple_cmd_register("role", "ws", PURPLE_CMD_P_PRPL,
					  PURPLE_CMD_FLAG_CHAT | PURPLE_CMD_FLAG_PRPL_ONLY |
					  PURPLE_CMD_FLAG_ALLOW_WRONG_ARGS, "prpl-jabber",
					  jabber_cmd_chat_role,
					  _("role &lt;user&gt; &lt;moderator|participant|visitor|none&gt;: Set a user's role in the room."),
					  NULL);
	purple_cmd_register("invite", "ws", PURPLE_CMD_P_PRPL,
					  PURPLE_CMD_FLAG_CHAT | PURPLE_CMD_FLAG_PRPL_ONLY |
					  PURPLE_CMD_FLAG_ALLOW_WRONG_ARGS, "prpl-jabber",
					  jabber_cmd_chat_invite,
					  _("invite &lt;user&gt; [message]:	 Invite a user to the room."),
					  NULL);
	purple_cmd_register("join", "ws", PURPLE_CMD_P_PRPL,
					  PURPLE_CMD_FLAG_CHAT | PURPLE_CMD_FLAG_PRPL_ONLY |
					  PURPLE_CMD_FLAG_ALLOW_WRONG_ARGS, "prpl-jabber",
					  jabber_cmd_chat_join,
					  _("join: &lt;room&gt; [server]:  Join a chat on this server."),
					  NULL);
	purple_cmd_register("kick", "ws", PURPLE_CMD_P_PRPL,
					  PURPLE_CMD_FLAG_CHAT | PURPLE_CMD_FLAG_PRPL_ONLY |
					  PURPLE_CMD_FLAG_ALLOW_WRONG_ARGS, "prpl-jabber",
					  jabber_cmd_chat_kick,
					  _("kick &lt;user&gt; [room]:	Kick a user from the room."),
					  NULL);
	purple_cmd_register("msg", "ws", PURPLE_CMD_P_PRPL,
					  PURPLE_CMD_FLAG_CHAT | PURPLE_CMD_FLAG_PRPL_ONLY,
					  "prpl-jabber", jabber_cmd_chat_msg,
					  _("msg &lt;user&gt; &lt;message&gt;:	Send a private message to another user."),
					  NULL);
	purple_cmd_register("ping", "w", PURPLE_CMD_P_PRPL,
					  PURPLE_CMD_FLAG_CHAT | PURPLE_CMD_FLAG_IM |
					  PURPLE_CMD_FLAG_PRPL_ONLY,
					  "prpl-jabber", jabber_cmd_ping,
					  _("ping &lt;jid&gt;:	Ping a user/component/server."),
					  NULL);
	purple_cmd_register("buzz", "s", PURPLE_CMD_P_PRPL,
					  PURPLE_CMD_FLAG_IM | PURPLE_CMD_FLAG_PRPL_ONLY,
					  "prpl-jabber", jabber_cmd_buzz,
					  _("buzz: Buzz a user to get their attention"), NULL);
}

void
jabber_init_plugin(PurplePlugin *plugin)
{
	my_protocol = plugin;
}<|MERGE_RESOLUTION|>--- conflicted
+++ resolved
@@ -517,11 +517,7 @@
 {
 	purple_input_remove(js->gc->inpa);
 	js->gc->inpa = 0;
-<<<<<<< HEAD
 	js->gsc = purple_ssl_connect_with_host_fd(js->gc->account, js->fd,
-=======
-	js->gsc = purple_ssl_connect_fd_with_host(js->gc->account, js->fd,
->>>>>>> cde9ae68
 			jabber_login_callback_ssl, jabber_ssl_connect_failure, js->serverFQDN, js->gc);
 }
 
@@ -1239,8 +1235,6 @@
 #endif
 	if(js->serverFQDN)
 		g_free(js->serverFQDN);
-<<<<<<< HEAD
-=======
 	while(js->commands) {
 		JabberAdHocCommands *cmd = js->commands->data;
 		g_free(cmd->jid);
@@ -1249,7 +1243,6 @@
 		g_free(cmd);
 		js->commands = g_list_delete_link(js->commands, js->commands);
 	}
->>>>>>> cde9ae68
 	g_free(js->server_name);
 	g_free(js->gmail_last_time);
 	g_free(js->gmail_last_tid);
