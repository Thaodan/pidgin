--- conflicted
+++ resolved
@@ -553,22 +553,13 @@
 	JabberStream *js = gc->proto_data;
 
 	if (source < 0) {
-<<<<<<< HEAD
 		if (js->srv_rec != NULL) {
 			purple_debug_error("jabber", "Unable to connect to server: %s.  Trying next SRV record.\n", error);
 			try_srv_connect(js);
 		} else {
-			gchar *tmp;
-			tmp = g_strdup_printf(_("Could not establish a connection with the server:\n%s"),
-					      error);
-			purple_connection_error_reason(gc,
-					PURPLE_CONNECTION_ERROR_NETWORK_ERROR, tmp);
-			g_free(tmp);
-		}
-=======
-		purple_debug_info("jabber","Couldn't connect directly to %s. Trying to find alternative connection methods, like BOSH.\n", js->user->domain);
-		purple_txt_resolve("_xmppconnect", js->user->domain, txt_resolved_cb, gc);
->>>>>>> e3f5fd37
+			purple_debug_info("jabber","Couldn't connect directly to %s. Trying to find alternative connection methods, like BOSH.\n", js->user->domain);
+			purple_txt_resolve("_xmppconnect", js->user->domain, txt_resolved_cb, gc);
+		}
 		return;
 	}
 
@@ -745,13 +736,8 @@
 	/* no old-ssl, so if they've specified a connect server, we'll use that, otherwise we'll
 	 * invoke the magic of SRV lookups, to figure out host and port */
 	if(!js->gsc) {
-<<<<<<< HEAD
-		if(connect_server[0]) {
+		if(connect_server[0]) { 
 			jabber_login_connect(js, js->user->domain, connect_server, purple_account_get_int(account, "port", 5222), TRUE);
-=======
-		if(connect_server[0]) { 
-			jabber_login_connect(js, js->user->domain, connect_server, purple_account_get_int(account, "port", 5222));
->>>>>>> e3f5fd37
 		} else {
 			js->srv_query_data = purple_srv_resolve("xmpp-client",
 					"tcp", js->user->domain, srv_resolved_cb, js);
