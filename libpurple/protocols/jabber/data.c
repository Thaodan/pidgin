/*
 * Purple is the legal property of its developers, whose names are too numerous
 * to list here.  Please refer to the COPYRIGHT file distributed with this
 * source distribution.
 *
 * This program is free software; you can redistribute it and/or modify
 * it under the terms of the GNU General Public License as published by
 * the Free Software Foundation; either version 2 of the License, or
 * (at your option) any later version.
 *
 * This program is distributed in the hope that it will be useful,
 * but WITHOUT ANY WARRANTY; without even the implied warranty of
 * MERCHANTABILITY or FITNESS FOR A PARTICULAR PURPOSE.  See the
 * GNU Library General Public License for more details.
 *
 * You should have received a copy of the GNU General Public License
 * along with this program; if not, write to the Free Software
 * Foundation, Inc., 51 Franklin Street, Fifth Floor, Boston, MA  02111-1301  USA
 */

#include "internal.h"

#include <stdlib.h>
#include <glib.h>
#include <string.h>

#include "data.h"
#include "debug.h"
#include "xmlnode.h"
#include "util.h"
#include "iq.h"

static GHashTable *local_data_by_alt = NULL;
static GHashTable *local_data_by_cid = NULL;
static GHashTable *remote_data_by_cid = NULL;

JabberData *
jabber_data_create_from_data(gconstpointer rawdata, gsize size, const char *type,
	gboolean ephemeral, JabberStream *js)
{
	JabberData *data = g_new0(JabberData, 1);
	gchar *checksum = jabber_calculate_data_hash(rawdata, size, "sha1");
	gchar cid[256];

	g_snprintf(cid, sizeof(cid), "sha1+%s@bob.xmpp.org", checksum);
	g_free(checksum);

	data->cid = g_strdup(cid);
	data->type = g_strdup(type);
	data->size = size;
	data->ephemeral = ephemeral;

	data->data = g_memdup(rawdata, size);

	return data;
}

static void
jabber_data_delete(gpointer cbdata)
{
	JabberData *data = cbdata;
	g_free(data->cid);
	g_free(data->type);
	g_free(data->data);
	g_free(data);
}


JabberData *
jabber_data_create_from_xml(xmlnode *tag)
{
	JabberData *data;
	gchar *raw_data = NULL;
	const gchar *cid, *type;

	/* check if this is a "data" tag */
	if (strcmp(tag->name, "data") != 0) {
		purple_debug_error("jabber", "Invalid data element\n");
		return NULL;
	}

	cid = xmlnode_get_attrib(tag, "cid");
	type = xmlnode_get_attrib(tag, "type");

	if (!cid || !type) {
		purple_debug_error("jabber", "cid or type missing\n");
		return NULL;
	}

	raw_data = xmlnode_get_data(tag);

	if (raw_data == NULL || *raw_data == '\0') {
		purple_debug_error("jabber", "data element was empty");
		g_free(raw_data);
		return NULL;
	}

	data = g_new0(JabberData, 1);
	data->data = purple_base64_decode(raw_data, &data->size);
	g_free(raw_data);

	if (data->data == NULL) {
		purple_debug_error("jabber", "Malformed base64 data\n");
		g_free(data);
		return NULL;
	}

	data->cid = g_strdup(cid);
	data->type = g_strdup(type);

	return data;
}

void
jabber_data_destroy(JabberData *data)
{
	jabber_data_delete(data);
}

const char *
jabber_data_get_cid(const JabberData *data)
{
	return data->cid;
}


const char *
jabber_data_get_type(const JabberData *data)
{
	return data->type;
}

gsize
jabber_data_get_size(const JabberData *data)
{
	return data->size;
}

gpointer
jabber_data_get_data(const JabberData *data)
{
	return data->data;
}

xmlnode *
jabber_data_get_xml_definition(const JabberData *data)
{
	xmlnode *tag = xmlnode_new("data");
	char *base64data = purple_base64_encode(data->data, data->size);

	xmlnode_set_namespace(tag, NS_BOB);
	xmlnode_set_attrib(tag, "cid", data->cid);
	xmlnode_set_attrib(tag, "type", data->type);

	xmlnode_insert_data(tag, base64data, -1);

	g_free(base64data);

	return tag;
}

xmlnode *
jabber_data_get_xhtml_im(const JabberData *data, const gchar *alt)
{
	xmlnode *img = xmlnode_new("img");
	char src[128];

	xmlnode_set_attrib(img, "alt", alt);
	g_snprintf(src, sizeof(src), "cid:%s", data->cid);
	xmlnode_set_attrib(img, "src", src);

	return img;
}

static xmlnode *
jabber_data_get_xml_request(const gchar *cid)
{
	xmlnode *tag = xmlnode_new("data");

	xmlnode_set_namespace(tag, NS_BOB);
	xmlnode_set_attrib(tag, "cid", cid);

	return tag;
}

static gboolean
jabber_data_has_valid_hash(const JabberData *data)
{
	const gchar *cid = jabber_data_get_cid(data);
	gchar **cid_parts = g_strsplit(cid, "@", -1);
	gchar **iter;
	int num_parts = 0;

	purple_debug_info("jabber", "validating BoB hash %s\n", cid);
	
	for (iter = cid_parts; *iter != NULL ; iter++) {
		num_parts++;
	}

	if (num_parts == 2 && purple_strequal(cid_parts[1], "bob.xmpp.org")) {
		gchar **sub_parts = g_strsplit(cid_parts[0], "+", -1);

		num_parts = 0;
		for (iter = sub_parts ; *iter != NULL ; iter++) {
			num_parts++;
		}

		if (num_parts == 2) {
			const gchar *hash_algo = sub_parts[0];
			const gchar *hash_value = sub_parts[1];
			gchar *digest =
				jabber_calculate_data_hash(jabber_data_get_data(data),
				    jabber_data_get_size(data), hash_algo);
			
			if (digest) {
				gboolean result = purple_strequal(digest, hash_value);

				purple_debug_info("jabber", "BoB expecting hash: %s\n", digest);

				if (!result) {
					purple_debug_error("jabber", "invalid BoB hash\n");
				}
				g_free(digest);
				return result;
			} else {
				purple_debug_info("jabber", "unknown BoB hash algo\n");
				return FALSE;
			}
		} else {
			return FALSE;
		}
	} else {
		return FALSE;
	}
}


typedef struct {
	gpointer userdata;
	gchar *alt;
	gboolean ephemeral;
	JabberDataRequestCallback *cb;
} JabberDataRequestData;

static void
jabber_data_request_cb(JabberStream *js, const char *from,
	JabberIqType type, const char *id, xmlnode *packet, gpointer data)
{
	JabberDataRequestData *request_data = (JabberDataRequestData *) data;
	gpointer userdata = request_data->userdata;
	gchar *alt = request_data->alt;
	gboolean ephemeral = request_data->ephemeral;
	JabberDataRequestCallback *cb = request_data->cb;
	
	xmlnode *data_element = xmlnode_get_child(packet, "data");
	xmlnode *item_not_found = xmlnode_get_child(packet, "item-not-found");

	/* did we get a data element as result? */
	if (data_element && type == JABBER_IQ_RESULT) {
		JabberData *data = jabber_data_create_from_xml(data_element);

		if (!ephemeral) {
			jabber_data_associate_remote(js, from, data);
		}
		cb(data, alt, userdata);
	} else if (item_not_found) {
		purple_debug_info("jabber",
			"Responder didn't recognize requested data\n");
		cb(NULL, alt, userdata);
	} else {
		purple_debug_error("jabber", "Unknown response to data request\n");
		cb(NULL, alt, userdata);
	}

	g_free(request_data);
}

void
jabber_data_request(JabberStream *js, const gchar *cid, const gchar *who, 
    gchar *alt, gboolean ephemeral, JabberDataRequestCallback cb,
    gpointer userdata)
{
	JabberIq *request = jabber_iq_new(js, JABBER_IQ_GET);
	xmlnode *data_request = jabber_data_get_xml_request(cid);
	JabberDataRequestData *data = g_new0(JabberDataRequestData, 1);

	data->userdata = userdata;
	data->alt = alt;
	data->ephemeral = ephemeral;
	data->cb = cb;
	
	xmlnode_set_attrib(request->node, "to", who);
	jabber_iq_set_callback(request, jabber_data_request_cb, data);
	xmlnode_insert_child(request->node, data_request);
	jabber_iq_send(request);
}

const JabberData *
jabber_data_find_local_by_alt(const gchar *alt)
{
	purple_debug_info("jabber", "looking up local data object with alt = %s\n", alt);
	return g_hash_table_lookup(local_data_by_alt, alt);
}

const JabberData *
jabber_data_find_local_by_cid(const gchar *cid)
{
	purple_debug_info("jabber", "lookup local data object with cid = %s\n", cid);
	return g_hash_table_lookup(local_data_by_cid, cid);
}

const JabberData *
jabber_data_find_remote_by_cid(JabberStream *js, const gchar *who,
    const gchar *cid)
{
<<<<<<< HEAD
	const JabberData *data = g_hash_table_lookup(remote_data_by_cid, cid);
	purple_debug_info("jabber", "lookup remote smiley with cid = %s\n", cid);
=======
	purple_debug_info("jabber", "lookup remote data object with cid = %s\n", cid);
>>>>>>> 4eb4ff3e

	if (data == NULL) {
		gchar *jid_cid =
			g_strdup_printf("%s@%s/%s%s%s", js->user->node, js->user->domain,
			    js->user->resource, who, cid);
		purple_debug_info("jabber",
		    "didn't find BoB object by pure CID, try including JIDs: %s\n",
		    jid_cid);
		data = g_hash_table_lookup(remote_data_by_cid, jid_cid);
		g_free(jid_cid);
	}
	return data;
}

void
jabber_data_associate_local(JabberData *data, const gchar *alt)
{
	purple_debug_info("jabber", "associating local data object\n alt = %s, cid = %s\n",
		alt , jabber_data_get_cid(data));
	if (alt)
		g_hash_table_insert(local_data_by_alt, g_strdup(alt), data);
	g_hash_table_insert(local_data_by_cid, g_strdup(jabber_data_get_cid(data)),
		data);
}

void
jabber_data_associate_remote(JabberStream *js, const gchar *who, JabberData *data)
{
<<<<<<< HEAD
	gchar *cid;
	
	if (jabber_data_has_valid_hash(data)) {
		cid = g_strdup(jabber_data_get_cid(data));
	} else {
		cid = g_strdup_printf("%s@%s/%s%s%s", js->user->node, js->user->domain,
		    js->user->resource, who, jabber_data_get_cid(data));
	}

	purple_debug_info("jabber", "associating remote BoB object with cid = %s\n",
		cid);
	
	g_hash_table_insert(remote_data_by_cid, cid, data);
=======
	purple_debug_info("jabber", "associating remote data object, cid = %s\n",
		jabber_data_get_cid(data));
	g_hash_table_insert(remote_data_by_cid, g_strdup(jabber_data_get_cid(data)),
		data);
>>>>>>> 4eb4ff3e
}

void
jabber_data_parse(JabberStream *js, const char *who, JabberIqType type,
                  const char *id, xmlnode *data_node)
{
	JabberIq *result = NULL;
	const char *cid = xmlnode_get_attrib(data_node, "cid");
	const JabberData *data = cid ? jabber_data_find_local_by_cid(cid) : NULL;

	if (!data) {
		xmlnode *item_not_found = xmlnode_new("item-not-found");

		result = jabber_iq_new(js, JABBER_IQ_ERROR);
		if (who)
			xmlnode_set_attrib(result->node, "to", who);
		xmlnode_set_attrib(result->node, "id", id);
		xmlnode_insert_child(result->node, item_not_found);
	} else {
		result = jabber_iq_new(js, JABBER_IQ_RESULT);
		if (who)
			xmlnode_set_attrib(result->node, "to", who);
		xmlnode_set_attrib(result->node, "id", id);
		xmlnode_insert_child(result->node,
							 jabber_data_get_xml_definition(data));
		/* if the data object is temporary, destroy it and remove the references
		 to it */
		if (data->ephemeral) {
			g_hash_table_remove(local_data_by_cid, cid);
		}
	}
	jabber_iq_send(result);
}

void
jabber_data_init(void)
{
	purple_debug_info("jabber", "creating hash tables for data objects\n");
	local_data_by_alt = g_hash_table_new_full(g_str_hash, g_str_equal,
		g_free, NULL);
	local_data_by_cid = g_hash_table_new_full(g_str_hash, g_str_equal,
		g_free, jabber_data_delete);
	remote_data_by_cid = g_hash_table_new_full(g_str_hash, g_str_equal,
		g_free, jabber_data_delete);

	jabber_iq_register_handler("data", NS_BOB, jabber_data_parse);
}

void
jabber_data_uninit(void)
{
	purple_debug_info("jabber", "destroying hash tables for data objects\n");
	g_hash_table_destroy(local_data_by_alt);
	g_hash_table_destroy(local_data_by_cid);
	g_hash_table_destroy(remote_data_by_cid);
	local_data_by_alt = local_data_by_cid = remote_data_by_cid = NULL;
}<|MERGE_RESOLUTION|>--- conflicted
+++ resolved
@@ -313,12 +313,9 @@
 jabber_data_find_remote_by_cid(JabberStream *js, const gchar *who,
     const gchar *cid)
 {
-<<<<<<< HEAD
 	const JabberData *data = g_hash_table_lookup(remote_data_by_cid, cid);
 	purple_debug_info("jabber", "lookup remote smiley with cid = %s\n", cid);
-=======
 	purple_debug_info("jabber", "lookup remote data object with cid = %s\n", cid);
->>>>>>> 4eb4ff3e
 
 	if (data == NULL) {
 		gchar *jid_cid =
@@ -347,7 +344,6 @@
 void
 jabber_data_associate_remote(JabberStream *js, const gchar *who, JabberData *data)
 {
-<<<<<<< HEAD
 	gchar *cid;
 	
 	if (jabber_data_has_valid_hash(data)) {
@@ -361,12 +357,6 @@
 		cid);
 	
 	g_hash_table_insert(remote_data_by_cid, cid, data);
-=======
-	purple_debug_info("jabber", "associating remote data object, cid = %s\n",
-		jabber_data_get_cid(data));
-	g_hash_table_insert(remote_data_by_cid, g_strdup(jabber_data_get_cid(data)),
-		data);
->>>>>>> 4eb4ff3e
 }
 
 void
