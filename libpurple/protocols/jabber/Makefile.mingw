--- conflicted
+++ resolved
@@ -8,11 +8,8 @@
 include $(PIDGIN_TREE_TOP)/libpurple/win32/global.mak
 
 TARGET = libjabber
-<<<<<<< HEAD
-=======
 FACEBOOK_TARGET = libfacebook
 GTALK_TARGET = libgtalk
->>>>>>> 3f79dae7
 XMPP_TARGET = libxmpp
 TYPE = PLUGIN
 
@@ -95,15 +92,12 @@
 
 OBJECTS = $(C_SRC:%.c=%.o)
 
-<<<<<<< HEAD
-=======
 FACEBOOK_C_SRC = libfacebook.c
 FACEBOOK_OBJECTS = $(FACEBOOK_C_SRC:%.c=%.o)
 
 GTALK_C_SRC = libgtalk.c
 GTALK_OBJECTS = $(GTALK_C_SRC:%.c=%.o)
 
->>>>>>> 3f79dae7
 XMPP_C_SRC = libxmpp.c
 XMPP_OBJECTS = $(XMPP_C_SRC:%.c=%.o)
 
@@ -143,17 +137,11 @@
 ##
 .PHONY: all install clean
 
-<<<<<<< HEAD
-all: $(TARGET).dll $(XMPP_TARGET).dll
-
-install: all $(DLL_INSTALL_DIR)
-=======
 all: $(TARGET).dll $(FACEBOOK_TARGET).dll $(GTALK_TARGET).dll $(XMPP_TARGET).dll
 
 install: all $(DLL_INSTALL_DIR)
 	cp $(FACEBOOK_TARGET).dll $(DLL_INSTALL_DIR)
 	cp $(GTALK_TARGET).dll $(DLL_INSTALL_DIR)
->>>>>>> 3f79dae7
 	cp $(XMPP_TARGET).dll $(DLL_INSTALL_DIR)
 	cp $(TARGET).dll $(PURPLE_INSTALL_DIR)
 ifeq ($(CYRUS_SASL), 1)
@@ -163,11 +151,6 @@
 endif
 
 $(OBJECTS): $(PURPLE_CONFIG_H)
-<<<<<<< HEAD
-
-$(TARGET).dll $(TARGET).dll.a: $(PURPLE_DLL).a $(OBJECTS)
-	$(CC) -shared $(OBJECTS) $(LIB_PATHS) $(LIBS) $(DLL_LD_FLAGS) -Wl,--out-implib,$(TARGET).dll.a -o $(TARGET).dll
-=======
 
 $(TARGET).dll $(TARGET).dll.a: $(PURPLE_DLL).a $(OBJECTS)
 	$(CC) -shared $(OBJECTS) $(LIB_PATHS) $(LIBS) $(DLL_LD_FLAGS) -Wl,--out-implib,$(TARGET).dll.a -o $(TARGET).dll
@@ -177,7 +160,6 @@
 
 $(GTALK_TARGET).dll: $(TARGET).dll.a $(GTALK_OBJECTS)
 	$(CC) -shared $(GTALK_OBJECTS) $(LIB_PATHS) $(LIBS) -ljabber $(DLL_LD_FLAGS) -o $(GTALK_TARGET).dll
->>>>>>> 3f79dae7
 
 $(XMPP_TARGET).dll: $(TARGET).dll.a $(XMPP_OBJECTS)
 	$(CC) -shared $(XMPP_OBJECTS) $(LIB_PATHS) $(LIBS) -ljabber $(DLL_LD_FLAGS) -o $(XMPP_TARGET).dll
@@ -187,11 +169,8 @@
 ##
 clean:
 	rm -f $(OBJECTS) $(TARGET).dll $(TARGET).dll.a
-<<<<<<< HEAD
-=======
 	rm -f $(FACEBOOK_OBJECTS) $(FACEBOOK_TARGET).dll
 	rm -f $(GTALK_OBJECTS) $(GTALK_TARGET).dll
->>>>>>> 3f79dae7
 	rm -f $(XMPP_OBJECTS) $(XMPP_TARGET).dll
 
 include $(PIDGIN_COMMON_TARGETS)