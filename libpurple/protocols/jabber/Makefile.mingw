--- conflicted
+++ resolved
@@ -62,11 +62,8 @@
 			chat.c \
 			data.c \
 			disco.c \
-<<<<<<< HEAD
 			facebook.c \
-=======
 			facebook_roster.c \
->>>>>>> b93060ef
 			google/gmail.c \
 			google/google.c \
 			google/google_presence.c \
