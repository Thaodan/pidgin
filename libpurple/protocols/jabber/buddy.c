--- conflicted
+++ resolved
@@ -1204,12 +1204,8 @@
 						char *hash;
 
 						jbi->vcard_imgids = g_slist_prepend(jbi->vcard_imgids, GINT_TO_POINTER(purple_imgstore_add_with_id(g_memdup(data, size), size, "logo.png")));
-<<<<<<< HEAD
-						img_text = g_strdup_printf("<img id='%d'>", GPOINTER_TO_INT(jbi->vcard_imgids->data));
-=======
 						img_text = g_strdup_printf("<img src='" PURPLE_STORED_IMAGE_PROTOCOL "%d'>",
 						                           GPOINTER_TO_INT(jbi->vcard_imgids->data));
->>>>>>> 3f79dae7
 
 						purple_notify_user_info_add_pair_html(user_info, (photo ? _("Photo") : _("Logo")), img_text);
 
