--- conflicted
+++ resolved
@@ -472,6 +472,7 @@
 		enc = purple_base64_encode(avatar_data, avatar_len);
 
 		js->avatar_hash = jabber_calculate_data_sha1sum(avatar_data, avatar_len);
+
 		xmlnode_insert_data(binval, enc, -1);
 		g_free(enc);
 	} else if (vc_node) {
@@ -496,126 +497,8 @@
 
 void jabber_set_buddy_icon(PurpleConnection *gc, PurpleStoredImage *img)
 {
-<<<<<<< HEAD
 	PurpleAccount *account = purple_connection_get_account(gc);
 	jabber_avatar_set(gc->proto_data, img, NULL);
-=======
-	PurplePresence *gpresence;
-	PurpleStatus *status;
-
-	if(((JabberStream*)purple_connection_get_protocol_data(gc))->pep) {
-		/* XEP-0084: User Avatars */
-		if(img) {
-			/*
-			 * TODO: This is pretty gross.  The Jabber PRPL really shouldn't
-			 *       do voodoo to try to determine the image type, height
-			 *       and width.
-			 */
-			/* A PNG header, including the IHDR, but nothing else */
-			const struct {
-				guchar signature[8]; /* must be hex 89 50 4E 47 0D 0A 1A 0A */
-				struct {
-					guint32 length; /* must be 0x0d */
-					guchar type[4]; /* must be 'I' 'H' 'D' 'R' */
-					guint32 width;
-					guint32 height;
-					guchar bitdepth;
-					guchar colortype;
-					guchar compression;
-					guchar filter;
-					guchar interlace;
-				} ihdr;
-			} *png = purple_imgstore_get_data(img); /* ATTN: this is in network byte order! */
-
-			/* check if the data is a valid png file (well, at least to some extend) */
-			if(png->signature[0] == 0x89 &&
-			   png->signature[1] == 0x50 &&
-			   png->signature[2] == 0x4e &&
-			   png->signature[3] == 0x47 &&
-			   png->signature[4] == 0x0d &&
-			   png->signature[5] == 0x0a &&
-			   png->signature[6] == 0x1a &&
-			   png->signature[7] == 0x0a &&
-			   ntohl(png->ihdr.length) == 0x0d &&
-			   png->ihdr.type[0] == 'I' &&
-			   png->ihdr.type[1] == 'H' &&
-			   png->ihdr.type[2] == 'D' &&
-			   png->ihdr.type[3] == 'R') {
-				/* parse PNG header to get the size of the image (yes, this is required) */
-				guint32 width = ntohl(png->ihdr.width);
-				guint32 height = ntohl(png->ihdr.height);
-				xmlnode *publish, *item, *data, *metadata, *info;
-				char *lengthstring, *widthstring, *heightstring;
-
-				/* compute the sha1 hash */
-				char *hash = jabber_calculate_data_sha1sum(purple_imgstore_get_data(img), purple_imgstore_get_size(img));
-				char *base64avatar;
-
-				publish = xmlnode_new("publish");
-				xmlnode_set_attrib(publish,"node",AVATARNAMESPACEDATA);
-
-				item = xmlnode_new_child(publish, "item");
-				xmlnode_set_attrib(item, "id", hash);
-
-				data = xmlnode_new_child(item, "data");
-				xmlnode_set_namespace(data,AVATARNAMESPACEDATA);
-
-				base64avatar = purple_base64_encode(purple_imgstore_get_data(img), purple_imgstore_get_size(img));
-				xmlnode_insert_data(data,base64avatar,-1);
-				g_free(base64avatar);
-
-				/* publish the avatar itself */
-				jabber_pep_publish((JabberStream*)purple_connection_get_protocol_data(gc), publish);
-
-				/* next step: publish the metadata */
-				publish = xmlnode_new("publish");
-				xmlnode_set_attrib(publish,"node",AVATARNAMESPACEMETA);
-
-				item = xmlnode_new_child(publish, "item");
-				xmlnode_set_attrib(item, "id", hash);
-
-				metadata = xmlnode_new_child(item, "metadata");
-				xmlnode_set_namespace(metadata,AVATARNAMESPACEMETA);
-
-				info = xmlnode_new_child(metadata, "info");
-				xmlnode_set_attrib(info, "id", hash);
-				xmlnode_set_attrib(info, "type", "image/png");
-				lengthstring = g_strdup_printf("%u", (unsigned)purple_imgstore_get_size(img));
-				xmlnode_set_attrib(info, "bytes", lengthstring);
-				g_free(lengthstring);
-				widthstring = g_strdup_printf("%u", width);
-				xmlnode_set_attrib(info, "width", widthstring);
-				g_free(widthstring);
-				heightstring = g_strdup_printf("%u", height);
-				xmlnode_set_attrib(info, "height", heightstring);
-				g_free(heightstring);
-
-				/* publish the metadata */
-				jabber_pep_publish((JabberStream*)purple_connection_get_protocol_data(gc), publish);
-
-				g_free(hash);
-			} else {
-				purple_debug_error("jabber", "jabber_set_buddy_icon received non-png data");
-			}
-		} else {
-			/* remove the metadata */
-			xmlnode *metadata, *item;
-			xmlnode *publish = xmlnode_new("publish");
-			xmlnode_set_attrib(publish,"node",AVATARNAMESPACEMETA);
-
-			item = xmlnode_new_child(publish, "item");
-
-			metadata = xmlnode_new_child(item, "metadata");
-			xmlnode_set_namespace(metadata,AVATARNAMESPACEMETA);
-
-			xmlnode_new_child(metadata, "stop");
-
-			/* publish the metadata */
-			jabber_pep_publish((JabberStream*)gc->proto_data, publish);
-		}
-	}
-
->>>>>>> 4899e0ad
 	/* vCard avatars do not have an image type requirement so update our
 	 * vCard avatar regardless of image type for those poor older clients
 	 */
@@ -1455,130 +1338,6 @@
 	jabber_buddy_info_show_if_ready(jbi);
 }
 
-<<<<<<< HEAD
-=======
-typedef struct _JabberBuddyAvatarUpdateURLInfo {
-	JabberStream *js;
-	char *from;
-	char *id;
-} JabberBuddyAvatarUpdateURLInfo;
-
-static void do_buddy_avatar_update_fromurl(PurpleUtilFetchUrlData *url_data, gpointer user_data, const gchar *url_text, gsize len, const gchar *error_message) {
-	JabberBuddyAvatarUpdateURLInfo *info = user_data;
-	if(!url_text) {
-		purple_debug(PURPLE_DEBUG_ERROR, "jabber",
-					 "do_buddy_avatar_update_fromurl got error \"%s\"", error_message);
-		return;
-	}
-
-	purple_buddy_icons_set_for_user(purple_connection_get_account(info->js->gc), info->from, (void*)url_text, len, info->id);
-	g_free(info->from);
-	g_free(info->id);
-	g_free(info);
-}
-
-static void do_buddy_avatar_update_data(JabberStream *js, const char *from, xmlnode *items) {
-	xmlnode *item, *data;
-	const char *checksum;
-	char *b64data;
-	void *img;
-	size_t size;
-	if(!items)
-		return;
-
-	item = xmlnode_get_child(items, "item");
-	if(!item)
-		return;
-
-	data = xmlnode_get_child_with_namespace(item,"data",AVATARNAMESPACEDATA);
-	if(!data)
-		return;
-
-	checksum = xmlnode_get_attrib(item,"id");
-	if(!checksum)
-		return;
-
-	b64data = xmlnode_get_data(data);
-	if(!b64data)
-		return;
-
-	img = purple_base64_decode(b64data, &size);
-	if(!img) {
-		g_free(b64data);
-		return;
-	}
-
-	purple_buddy_icons_set_for_user(purple_connection_get_account(js->gc), from, img, size, checksum);
-	g_free(b64data);
-}
-
-void jabber_buddy_avatar_update_metadata(JabberStream *js, const char *from, xmlnode *items) {
-	PurpleBuddy *buddy = purple_find_buddy(purple_connection_get_account(js->gc), from);
-	const char *checksum;
-	xmlnode *item, *metadata;
-	if(!buddy)
-		return;
-
-	checksum = purple_buddy_icons_get_checksum_for_user(buddy);
-	item = xmlnode_get_child(items,"item");
-	metadata = xmlnode_get_child_with_namespace(item, "metadata", AVATARNAMESPACEMETA);
-	if(!metadata)
-		return;
-	/* check if we have received a stop */
-	if(xmlnode_get_child(metadata, "stop")) {
-		purple_buddy_icons_set_for_user(purple_connection_get_account(js->gc), from, NULL, 0, NULL);
-	} else {
-		xmlnode *info, *goodinfo = NULL;
-		gboolean has_children = FALSE;
-
-		/* iterate over all info nodes to get one we can use */
-		for(info = metadata->child; info; info = info->next) {
-			if(info->type == XMLNODE_TYPE_TAG)
-				has_children = TRUE;
-			if(info->type == XMLNODE_TYPE_TAG && !strcmp(info->name,"info")) {
-				const char *type = xmlnode_get_attrib(info,"type");
-				const char *id = xmlnode_get_attrib(info,"id");
-
-				if(checksum && id && !strcmp(id, checksum)) {
-					/* we already have that avatar, so we don't have to do anything */
-					goodinfo = NULL;
-					break;
-				}
-				/* We'll only pick the png one for now. It's a very nice image format anyways. */
-				if(type && id && !goodinfo && !strcmp(type, "image/png"))
-					goodinfo = info;
-			}
-		}
-		if(has_children == FALSE) {
-			purple_buddy_icons_set_for_user(purple_connection_get_account(js->gc), from, NULL, 0, NULL);
-		} else if(goodinfo) {
-			const char *url = xmlnode_get_attrib(goodinfo, "url");
-			const char *id = xmlnode_get_attrib(goodinfo,"id");
-
-			/* the avatar might either be stored in a pep node, or on a HTTP/HTTPS URL */
-			if(!url)
-				jabber_pep_request_item(js, from, AVATARNAMESPACEDATA, id, do_buddy_avatar_update_data);
-			else {
-				PurpleUtilFetchUrlData *url_data;
-				JabberBuddyAvatarUpdateURLInfo *info = g_new0(JabberBuddyAvatarUpdateURLInfo, 1);
-				info->js = js;
-
-				url_data = purple_util_fetch_url_len(url, TRUE, NULL, TRUE,
-										  MAX_HTTP_BUDDYICON_BYTES,
-										  do_buddy_avatar_update_fromurl, info);
-				if (url_data) {
-					info->from = g_strdup(from);
-					info->id = g_strdup(id);
-					js->url_datas = g_slist_prepend(js->url_datas, url_data);
-				} else
-					g_free(info);
-
-			}
-		}
-	}
-}
-
->>>>>>> 4899e0ad
 static void jabber_buddy_info_resource_free(gpointer data)
 {
 	JabberBuddyInfoResource *jbri = data;
