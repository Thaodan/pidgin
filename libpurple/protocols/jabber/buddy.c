/*
 * purple - Jabber Protocol Plugin
 *
 * Copyright (C) 2003, Nathan Walp <faceprint@faceprint.com>
 *
 * This program is free software; you can redistribute it and/or modify
 * it under the terms of the GNU General Public License as published by
 * the Free Software Foundation; either version 2 of the License, or
 * (at your option) any later version.
 *
 * This program is distributed in the hope that it will be useful,
 * but WITHOUT ANY WARRANTY; without even the implied warranty of
 * MERCHANTABILITY or FITNESS FOR A PARTICULAR PURPOSE.  See the
 * GNU General Public License for more details.
 *
 * You should have received a copy of the GNU General Public License
 * along with this program; if not, write to the Free Software
 * Foundation, Inc., 51 Franklin Street, Fifth Floor, Boston, MA  02111-1301  USA
 *
 */
#include "internal.h"
#include "cipher.h"
#include "debug.h"
#include "imgstore.h"
#include "prpl.h"
#include "notify.h"
#include "request.h"
#include "util.h"
#include "xmlnode.h"

#include "buddy.h"
#include "chat.h"
#include "jabber.h"
#include "iq.h"
#include "presence.h"
#include "xdata.h"
#include "pep.h"
#include "adhoccommands.h"

#define MAX_HTTP_BUDDYICON_BYTES (200 * 1024)

typedef struct {
	long idle_seconds;
} JabberBuddyInfoResource;

typedef struct {
	JabberStream *js;
	JabberBuddy *jb;
	char *jid;
	GSList *ids;
	GHashTable *resources;
	int timeout_handle;
	GSList *vcard_imgids;
	PurpleNotifyUserInfo *user_info;
} JabberBuddyInfo;

void jabber_buddy_free(JabberBuddy *jb)
{
	g_return_if_fail(jb != NULL);

	g_free(jb->error_msg);
	while(jb->resources)
		jabber_buddy_resource_free(jb->resources->data);

	g_free(jb);
}

JabberBuddy *jabber_buddy_find(JabberStream *js, const char *name,
		gboolean create)
{
	JabberBuddy *jb;
	const char *realname;

	if (js->buddies == NULL)
		return NULL;

	if(!(realname = jabber_normalize(js->gc->account, name)))
		return NULL;

	jb = g_hash_table_lookup(js->buddies, realname);

	if(!jb && create) {
		jb = g_new0(JabberBuddy, 1);
		g_hash_table_insert(js->buddies, g_strdup(realname), jb);
	}

	return jb;
}


JabberBuddyResource *jabber_buddy_find_resource(JabberBuddy *jb,
		const char *resource)
{
	JabberBuddyResource *jbr = NULL;
	GList *l;

	if(!jb)
		return NULL;

	for(l = jb->resources; l; l = l->next)
	{
		if(!jbr && !resource) {
			jbr = l->data;
		} else if(!resource) {
			if(((JabberBuddyResource *)l->data)->priority > jbr->priority)
				jbr = l->data;
			else if(((JabberBuddyResource *)l->data)->priority == jbr->priority) {
				/* Determine if this resource is more available than the one we've currently chosen */
				switch(((JabberBuddyResource *)l->data)->state) {
					case JABBER_BUDDY_STATE_ONLINE:
					case JABBER_BUDDY_STATE_CHAT:
						/* This resource is online/chatty. Prefer to one which isn't either. */
						if ((jbr->state != JABBER_BUDDY_STATE_ONLINE) && (jbr->state != JABBER_BUDDY_STATE_CHAT))
							jbr = l->data;
						break;
					case JABBER_BUDDY_STATE_AWAY:
					case JABBER_BUDDY_STATE_DND:
						/* This resource is away/dnd. Prefer to one which is extended away, unavailable, or unknown. */
						if ((jbr->state == JABBER_BUDDY_STATE_XA) || (jbr->state == JABBER_BUDDY_STATE_UNAVAILABLE) ||
							(jbr->state == JABBER_BUDDY_STATE_UNKNOWN) || (jbr->state == JABBER_BUDDY_STATE_ERROR))
							jbr = l->data;
						break;
					case JABBER_BUDDY_STATE_XA:
						/* This resource is extended away. That's better than unavailable or unknown. */
						if ((jbr->state == JABBER_BUDDY_STATE_UNAVAILABLE) || (jbr->state == JABBER_BUDDY_STATE_UNKNOWN) || (jbr->state == JABBER_BUDDY_STATE_ERROR))
							jbr = l->data;
						break;
					case JABBER_BUDDY_STATE_UNAVAILABLE:
						/* This resource is unavailable. That's better than unknown. */
						if ((jbr->state == JABBER_BUDDY_STATE_UNKNOWN) || (jbr->state == JABBER_BUDDY_STATE_ERROR))
							jbr = l->data;
						break;
					case JABBER_BUDDY_STATE_UNKNOWN:
					case JABBER_BUDDY_STATE_ERROR:
						/* These are never preferable. */
						break;
				}
			}
		} else if(((JabberBuddyResource *)l->data)->name) {
			if(!strcmp(((JabberBuddyResource *)l->data)->name, resource)) {
				jbr = l->data;
				break;
			}
		}
	}

	return jbr;
}

JabberBuddyResource *jabber_buddy_track_resource(JabberBuddy *jb, const char *resource,
		int priority, JabberBuddyState state, const char *status)
{
	JabberBuddyResource *jbr = jabber_buddy_find_resource(jb, resource);
	if(!jbr) {
		jbr = g_new0(JabberBuddyResource, 1);
		jbr->jb = jb;
		jbr->name = g_strdup(resource);
		jbr->capabilities = JABBER_CAP_XHTML;
		jb->resources = g_list_append(jb->resources, jbr);
	}
	jbr->priority = priority;
	jbr->state = state;
	g_free(jbr->status);
	jbr->status = status != NULL ? g_markup_escape_text(status, -1) : NULL;

	return jbr;
}

void jabber_buddy_resource_free(JabberBuddyResource *jbr)
{
	g_return_if_fail(jbr != NULL);

	jbr->jb->resources = g_list_remove(jbr->jb->resources, jbr);
	
	while(jbr->commands) {
		JabberAdHocCommands *cmd = jbr->commands->data;
		g_free(cmd->jid);
		g_free(cmd->node);
		g_free(cmd->name);
		g_free(cmd);
		jbr->commands = g_list_delete_link(jbr->commands, jbr->commands);
	}
	
	jabber_caps_free_clientinfo(jbr->caps);

	g_free(jbr->name);
	g_free(jbr->status);
	g_free(jbr->thread_id);
	g_free(jbr->client.name);
	g_free(jbr->client.version);
	g_free(jbr->client.os);
	g_free(jbr);
}

void jabber_buddy_remove_resource(JabberBuddy *jb, const char *resource)
{
	JabberBuddyResource *jbr = jabber_buddy_find_resource(jb, resource);

	if(!jbr)
		return;

	jabber_buddy_resource_free(jbr);
}

const char *jabber_buddy_get_status_msg(JabberBuddy *jb)
{
	JabberBuddyResource *jbr;

	if(!jb)
		return NULL;

	jbr = jabber_buddy_find_resource(jb, NULL);

	if(!jbr)
		return NULL;

	return jbr->status;
}

/*******
 * This is the old vCard stuff taken from the old prpl.  vCards, by definition
 * are a temporary thing until jabber can get its act together and come up
 * with a format for user information, hence the namespace of 'vcard-temp'
 *
 * Since I don't feel like putting that much work into something that's
 * _supposed_ to go away, i'm going to just copy the kludgy old code here,
 * and make it purdy when jabber comes up with a standards-track JEP to
 * replace vcard-temp
 *                                 --Nathan
 *******/

/*---------------------------------------*/
/* Jabber "set info" (vCard) support     */
/*---------------------------------------*/

/*
 * V-Card format:
 *
 *  <vCard prodid='' version='' xmlns=''>
 *    <FN></FN>
 *    <N>
 *	<FAMILY/>
 *	<GIVEN/>
 *    </N>
 *    <NICKNAME/>
 *    <URL/>
 *    <ADR>
 *	<STREET/>
 *	<EXTADD/>
 *	<LOCALITY/>
 *	<REGION/>
 *	<PCODE/>
 *	<COUNTRY/>
 *    </ADR>
 *    <TEL/>
 *    <EMAIL/>
 *    <ORG>
 *	<ORGNAME/>
 *	<ORGUNIT/>
 *    </ORG>
 *    <TITLE/>
 *    <ROLE/>
 *    <DESC/>
 *    <BDAY/>
 *  </vCard>
 *
 * See also:
 *
 *	http://docs.jabber.org/proto/html/vcard-temp.html
 *	http://www.vcard-xml.org/dtd/vCard-XML-v2-20010520.dtd
 */

/*
 * Cross-reference user-friendly V-Card entry labels to vCard XML tags
 * and attributes.
 *
 * Order is (or should be) unimportant.  For example: we have no way of
 * knowing in what order real data will arrive.
 *
 * Format: Label, Pre-set text, "visible" flag, "editable" flag, XML tag
 *         name, XML tag's parent tag "path" (relative to vCard node).
 *
 *         List is terminated by a NULL label pointer.
 *
 *	   Entries with no label text, but with XML tag and parent tag
 *	   entries, are used by V-Card XML construction routines to
 *	   "automagically" construct the appropriate XML node tree.
 *
 * Thoughts on future direction/expansion
 *
 *	This is a "simple" vCard.
 *
 *	It is possible for nodes other than the "vCard" node to have
 *      attributes.  Should that prove necessary/desirable, add an
 *      "attributes" pointer to the vcard_template struct, create the
 *      necessary tag_attr structs, and add 'em to the vcard_dflt_data
 *      array.
 *
 *	The above changes will (obviously) require changes to the vCard
 *      construction routines.
 */

struct vcard_template {
	char *label;			/* label text pointer */
	char *text;			/* entry text pointer */
	int  visible;			/* should entry field be "visible?" */
	int  editable;			/* should entry field be editable? */
	char *tag;			/* tag text */
	char *ptag;			/* parent tag "path" text */
	char *url;			/* vCard display format if URL */
} const vcard_template_data[] = {
	{N_("Full Name"),          NULL, TRUE, TRUE, "FN",        NULL,  NULL},
	{N_("Family Name"),        NULL, TRUE, TRUE, "FAMILY",    "N",   NULL},
	{N_("Given Name"),         NULL, TRUE, TRUE, "GIVEN",     "N",   NULL},
	{N_("Nickname"),           NULL, TRUE, TRUE, "NICKNAME",  NULL,  NULL},
	{N_("URL"),                NULL, TRUE, TRUE, "URL",       NULL,  "<A HREF=\"%s\">%s</A>"},
	{N_("Street Address"),     NULL, TRUE, TRUE, "STREET",    "ADR", NULL},
	{N_("Extended Address"),   NULL, TRUE, TRUE, "EXTADD",    "ADR", NULL},
	{N_("Locality"),           NULL, TRUE, TRUE, "LOCALITY",  "ADR", NULL},
	{N_("Region"),             NULL, TRUE, TRUE, "REGION",    "ADR", NULL},
	{N_("Postal Code"),        NULL, TRUE, TRUE, "PCODE",     "ADR", NULL},
	{N_("Country"),            NULL, TRUE, TRUE, "CTRY",      "ADR", NULL},
	{N_("Telephone"),          NULL, TRUE, TRUE, "NUMBER",    "TEL",  NULL},
	{N_("Email"),             NULL, TRUE, TRUE, "USERID",    "EMAIL",  "<A HREF=\"mailto:%s\">%s</A>"},
	{N_("Organization Name"),  NULL, TRUE, TRUE, "ORGNAME",   "ORG", NULL},
	{N_("Organization Unit"),  NULL, TRUE, TRUE, "ORGUNIT",   "ORG", NULL},
	{N_("Title"),              NULL, TRUE, TRUE, "TITLE",     NULL,  NULL},
	{N_("Role"),               NULL, TRUE, TRUE, "ROLE",      NULL,  NULL},
	{N_("Birthday"),           NULL, TRUE, TRUE, "BDAY",      NULL,  NULL},
	{N_("Description"),        NULL, TRUE, TRUE, "DESC",      NULL,  NULL},
	{"", NULL, TRUE, TRUE, "N",     NULL, NULL},
	{"", NULL, TRUE, TRUE, "ADR",   NULL, NULL},
	{"", NULL, TRUE, TRUE, "ORG",   NULL, NULL},
	{NULL, NULL, 0, 0, NULL, NULL, NULL}
};

/*
 * The "vCard" tag's attribute list...
 */
struct tag_attr {
	char *attr;
	char *value;
} const vcard_tag_attr_list[] = {
	{"prodid",   "-//HandGen//NONSGML vGen v1.0//EN"},
	{"version",  "2.0",                             },
	{"xmlns",    "vcard-temp",                      },
	{NULL, NULL},
};


/*
 * Insert a tag node into an xmlnode tree, recursively inserting parent tag
 * nodes as necessary
 *
 * Returns pointer to inserted node
 *
 * Note to hackers: this code is designed to be re-entrant (it's recursive--it
 * calls itself), so don't put any "static"s in here!
 */
static xmlnode *insert_tag_to_parent_tag(xmlnode *start, const char *parent_tag, const char *new_tag)
{
	xmlnode *x = NULL;

	/*
	 * If the parent tag wasn't specified, see if we can get it
	 * from the vCard template struct.
	 */
	if(parent_tag == NULL) {
		const struct vcard_template *vc_tp = vcard_template_data;

		while(vc_tp->label != NULL) {
			if(strcmp(vc_tp->tag, new_tag) == 0) {
				parent_tag = vc_tp->ptag;
				break;
			}
			++vc_tp;
		}
	}

	/*
	 * If we have a parent tag...
	 */
	if(parent_tag != NULL ) {
		/*
		 * Try to get the parent node for a tag
		 */
		if((x = xmlnode_get_child(start, parent_tag)) == NULL) {
			/*
			 * Descend?
			 */
			char *grand_parent = g_strdup(parent_tag);
			char *parent;

			if((parent = strrchr(grand_parent, '/')) != NULL) {
				*(parent++) = '\0';
				x = insert_tag_to_parent_tag(start, grand_parent, parent);
			} else {
				x = xmlnode_new_child(start, grand_parent);
			}
			g_free(grand_parent);
		} else {
			/*
			 * We found *something* to be the parent node.
			 * Note: may be the "root" node!
			 */
			xmlnode *y;
			if((y = xmlnode_get_child(x, new_tag)) != NULL) {
				return(y);
			}
		}
	}

	/*
	 * insert the new tag into its parent node
	 */
	return(xmlnode_new_child((x == NULL? start : x), new_tag));
}

/*
 * Send vCard info to Jabber server
 */
void jabber_set_info(PurpleConnection *gc, const char *info)
{
	PurpleStoredImage *img;
	JabberIq *iq;
	JabberStream *js = purple_connection_get_protocol_data(gc);
	xmlnode *vc_node;
	const struct tag_attr *tag_attr;

	/* if we have't grabbed the remote vcard yet, we can't
	 * assume that what we have here is correct */
	if(!js->vcard_fetched)
		return;

	g_free(js->avatar_hash);
	js->avatar_hash = NULL;

	/*
	 * Send only if there's actually any *information* to send
	 */
	vc_node = info ? xmlnode_from_str(info, -1) : NULL;

	if (vc_node && (!vc_node->name ||
			g_ascii_strncasecmp(vc_node->name, "vCard", 5))) {
		xmlnode_free(vc_node);
		vc_node = NULL;
	}

	if ((img = purple_buddy_icons_find_account_icon(gc->account))) {
		gconstpointer avatar_data;
		gsize avatar_len;
		xmlnode *photo, *binval, *type;
		gchar *enc;
		int i;
		unsigned char hashval[20];
		char *p, hash[41];

		if(!vc_node) {
			vc_node = xmlnode_new("vCard");
			for(tag_attr = vcard_tag_attr_list; tag_attr->attr != NULL; ++tag_attr)
				xmlnode_set_attrib(vc_node, tag_attr->attr, tag_attr->value);
		}

		avatar_data = purple_imgstore_get_data(img);
		avatar_len = purple_imgstore_get_size(img);
		/* have to get rid of the old PHOTO if it exists */
		if((photo = xmlnode_get_child(vc_node, "PHOTO"))) {
			xmlnode_free(photo);
		}
		photo = xmlnode_new_child(vc_node, "PHOTO");
		type = xmlnode_new_child(photo, "TYPE");
		xmlnode_insert_data(type, "image/png", -1);
		binval = xmlnode_new_child(photo, "BINVAL");
		enc = purple_base64_encode(avatar_data, avatar_len);

		purple_cipher_digest_region("sha1", avatar_data,
								  avatar_len, sizeof(hashval),
								  hashval, NULL);

		purple_imgstore_unref(img);

		p = hash;
		for(i=0; i<20; i++, p+=2)
			snprintf(p, 3, "%02x", hashval[i]);
		js->avatar_hash = g_strdup(hash);

		xmlnode_insert_data(binval, enc, -1);
		g_free(enc);
	}

	if (vc_node != NULL) {
		iq = jabber_iq_new(js, JABBER_IQ_SET);
		xmlnode_insert_child(iq->node, vc_node);
		jabber_iq_send(iq);
	}
}

void jabber_set_buddy_icon(PurpleConnection *gc, PurpleStoredImage *img)
{
	PurplePresence *gpresence;
	PurpleStatus *status;
	
	if(((JabberStream*)purple_connection_get_protocol_data(gc))->pep) {
		/* XEP-0084: User Avatars */
		if(img) {
			/*
			 * TODO: This is pretty gross.  The Jabber PRPL really shouldn't
			 *       do voodoo to try to determine the image type, height
			 *       and width.
			 */
			/* A PNG header, including the IHDR, but nothing else */
			const struct {
				guchar signature[8]; /* must be hex 89 50 4E 47 0D 0A 1A 0A */
				struct {
					guint32 length; /* must be 0x0d */
					guchar type[4]; /* must be 'I' 'H' 'D' 'R' */
					guint32 width;
					guint32 height;
					guchar bitdepth;
					guchar colortype;
					guchar compression;
					guchar filter;
					guchar interlace;
				} ihdr;
			} *png = purple_imgstore_get_data(img); /* ATTN: this is in network byte order! */

			/* check if the data is a valid png file (well, at least to some extend) */
			if(png->signature[0] == 0x89 &&
			   png->signature[1] == 0x50 &&
			   png->signature[2] == 0x4e &&
			   png->signature[3] == 0x47 &&
			   png->signature[4] == 0x0d &&
			   png->signature[5] == 0x0a &&
			   png->signature[6] == 0x1a &&
			   png->signature[7] == 0x0a &&
			   ntohl(png->ihdr.length) == 0x0d &&
			   png->ihdr.type[0] == 'I' &&
			   png->ihdr.type[1] == 'H' &&
			   png->ihdr.type[2] == 'D' &&
			   png->ihdr.type[3] == 'R') {
				/* parse PNG header to get the size of the image (yes, this is required) */
				guint32 width = ntohl(png->ihdr.width);
				guint32 height = ntohl(png->ihdr.height);
				xmlnode *publish, *item, *data, *metadata, *info;
				char *lengthstring, *widthstring, *heightstring;
				
				/* compute the sha1 hash */
				PurpleCipherContext *ctx;
				unsigned char digest[20];
				char *hash;
				char *base64avatar;
				
				ctx = purple_cipher_context_new_by_name("sha1", NULL);
				purple_cipher_context_append(ctx, purple_imgstore_get_data(img), purple_imgstore_get_size(img));
				purple_cipher_context_digest(ctx, sizeof(digest), digest, NULL);
				purple_cipher_context_destroy(ctx);
				
				/* convert digest to a string */
				hash = g_strdup_printf("%x%x%x%x%x%x%x%x%x%x%x%x%x%x%x%x%x%x%x%x",digest[0],digest[1],digest[2],digest[3],digest[4],digest[5],digest[6],digest[7],digest[8],digest[9],digest[10],digest[11],digest[12],digest[13],digest[14],digest[15],digest[16],digest[17],digest[18],digest[19]);
				
				publish = xmlnode_new("publish");
				xmlnode_set_attrib(publish,"node",AVATARNAMESPACEDATA);
				
				item = xmlnode_new_child(publish, "item");
				xmlnode_set_attrib(item, "id", hash);
				
				data = xmlnode_new_child(item, "data");
				xmlnode_set_namespace(data,AVATARNAMESPACEDATA);
				
				base64avatar = purple_base64_encode(purple_imgstore_get_data(img), purple_imgstore_get_size(img));
				xmlnode_insert_data(data,base64avatar,-1);
				g_free(base64avatar);
				
				/* publish the avatar itself */
				jabber_pep_publish((JabberStream*)purple_connection_get_protocol_data(gc), publish);
				
				/* next step: publish the metadata */
				publish = xmlnode_new("publish");
				xmlnode_set_attrib(publish,"node",AVATARNAMESPACEMETA);
				
				item = xmlnode_new_child(publish, "item");
				xmlnode_set_attrib(item, "id", hash);
				
				metadata = xmlnode_new_child(item, "metadata");
				xmlnode_set_namespace(metadata,AVATARNAMESPACEMETA);
				
				info = xmlnode_new_child(metadata, "info");
				xmlnode_set_attrib(info, "id", hash);
				xmlnode_set_attrib(info, "type", "image/png");
				lengthstring = g_strdup_printf("%u", (unsigned)purple_imgstore_get_size(img));
				xmlnode_set_attrib(info, "bytes", lengthstring);
				g_free(lengthstring);
				widthstring = g_strdup_printf("%u", width);
				xmlnode_set_attrib(info, "width", widthstring);
				g_free(widthstring);
				heightstring = g_strdup_printf("%u", height);
				xmlnode_set_attrib(info, "height", heightstring);
				g_free(heightstring);
				
				/* publish the metadata */
				jabber_pep_publish((JabberStream*)purple_connection_get_protocol_data(gc), publish);
				
				g_free(hash);
			} else { /* if(img) */
				/* remove the metadata */
				xmlnode *metadata, *item;
				xmlnode *publish = xmlnode_new("publish");
				xmlnode_set_attrib(publish,"node",AVATARNAMESPACEMETA);
				
				item = xmlnode_new_child(publish, "item");
				
				metadata = xmlnode_new_child(item, "metadata");
				xmlnode_set_namespace(metadata,AVATARNAMESPACEMETA);
				
				xmlnode_new_child(metadata, "stop");
				
				/* publish the metadata */
				jabber_pep_publish((JabberStream*)purple_connection_get_protocol_data(gc), publish);
			}
		} else {
			purple_debug(PURPLE_DEBUG_ERROR, "jabber",
						 "jabber_set_buddy_icon received non-png data");
		}
	}

	/* even when the image is not png, we can still publish the vCard, since this
	   one doesn't require a specific image type */

	/* publish vCard for those poor older clients */
	jabber_set_info(gc, purple_account_get_user_info(gc->account));

	gpresence = purple_account_get_presence(gc->account);
	status = purple_presence_get_active_status(gpresence);
	jabber_presence_send(gc->account, status);
}

/*
 * This is the callback from the "ok clicked" for "set vCard"
 *
 * Formats GSList data into XML-encoded string and returns a pointer
 * to said string.
 *
 * g_free()'ing the returned string space is the responsibility of
 * the caller.
 */
static void
jabber_format_info(PurpleConnection *gc, PurpleRequestFields *fields)
{
	xmlnode *vc_node;
	PurpleRequestField *field;
	const char *text;
	char *p;
	const struct vcard_template *vc_tp;
	const struct tag_attr *tag_attr;

	vc_node = xmlnode_new("vCard");

	for(tag_attr = vcard_tag_attr_list; tag_attr->attr != NULL; ++tag_attr)
		xmlnode_set_attrib(vc_node, tag_attr->attr, tag_attr->value);

	for (vc_tp = vcard_template_data; vc_tp->label != NULL; vc_tp++) {
		if (*vc_tp->label == '\0')
			continue;

		field = purple_request_fields_get_field(fields, vc_tp->tag);
		text  = purple_request_field_string_get_value(field);


		if (text != NULL && *text != '\0') {
			xmlnode *xp;

			purple_debug(PURPLE_DEBUG_INFO, "jabber",
					"Setting %s to '%s'\n", vc_tp->tag, text);

			if ((xp = insert_tag_to_parent_tag(vc_node,
											   NULL, vc_tp->tag)) != NULL) {

				xmlnode_insert_data(xp, text, -1);
			}
		}
	}

	p = xmlnode_to_str(vc_node, NULL);
	xmlnode_free(vc_node);

	purple_account_set_user_info(purple_connection_get_account(gc), p);
	serv_set_info(gc, p);

	g_free(p);
}

/*
 * This gets executed by the proto action
 *
 * Creates a new PurpleRequestFields struct, gets the XML-formatted user_info
 * string (if any) into GSLists for the (multi-entry) edit dialog and
 * calls the set_vcard dialog.
 */
void jabber_setup_set_info(PurplePluginAction *action)
{
	PurpleConnection *gc = (PurpleConnection *) action->context;
	PurpleRequestFields *fields;
	PurpleRequestFieldGroup *group;
	PurpleRequestField *field;
	const struct vcard_template *vc_tp;
	const char *user_info;
	char *cdata = NULL;
	xmlnode *x_vc_data = NULL;

	fields = purple_request_fields_new();
	group = purple_request_field_group_new(NULL);
	purple_request_fields_add_group(fields, group);

	/*
	 * Get existing, XML-formatted, user info
	 */
	if((user_info = purple_account_get_user_info(gc->account)) != NULL)
		x_vc_data = xmlnode_from_str(user_info, -1);

	/*
	 * Set up GSLists for edit with labels from "template," data from user info
	 */
	for(vc_tp = vcard_template_data; vc_tp->label != NULL; ++vc_tp) {
		xmlnode *data_node;
		if((vc_tp->label)[0] == '\0')
			continue;

		if (x_vc_data != NULL) {
			if(vc_tp->ptag == NULL) {
				data_node = xmlnode_get_child(x_vc_data, vc_tp->tag);
			} else {
				gchar *tag = g_strdup_printf("%s/%s", vc_tp->ptag, vc_tp->tag);
				data_node = xmlnode_get_child(x_vc_data, tag);
				g_free(tag);
			}
			if(data_node)
				cdata = xmlnode_get_data(data_node);
		}

		if(strcmp(vc_tp->tag, "DESC") == 0) {
			field = purple_request_field_string_new(vc_tp->tag,
												  _(vc_tp->label), cdata,
												  TRUE);
		} else {
			field = purple_request_field_string_new(vc_tp->tag,
												  _(vc_tp->label), cdata,
												  FALSE);
		}

		g_free(cdata);
		cdata = NULL;

		purple_request_field_group_add_field(group, field);
	}

	if(x_vc_data != NULL)
		xmlnode_free(x_vc_data);

	purple_request_fields(gc, _("Edit XMPP vCard"),
						_("Edit XMPP vCard"),
						_("All items below are optional. Enter only the "
						  "information with which you feel comfortable."),
						fields,
						_("Save"), G_CALLBACK(jabber_format_info),
						_("Cancel"), NULL,
						purple_connection_get_account(gc), NULL, NULL,
						gc);
}

/*---------------------------------------*/
/* End Jabber "set info" (vCard) support */
/*---------------------------------------*/

/******
 * end of that ancient crap that needs to die
 ******/

static void jabber_buddy_info_destroy(JabberBuddyInfo *jbi)
{
	/* Remove the timeout, which would otherwise trigger jabber_buddy_get_info_timeout() */
	if (jbi->timeout_handle > 0)
		purple_timeout_remove(jbi->timeout_handle);

	g_free(jbi->jid);
	g_hash_table_destroy(jbi->resources);
	purple_notify_user_info_destroy(jbi->user_info);
	g_free(jbi);
}

static void jabber_buddy_info_show_if_ready(JabberBuddyInfo *jbi)
{
	char *resource_name, *tmp;
	JabberBuddyResource *jbr;
	JabberBuddyInfoResource *jbir = NULL;
	GList *resources;
	PurpleNotifyUserInfo *user_info;

	/* not yet */
	if(jbi->ids)
		return;

	user_info = jbi->user_info;
	resource_name = jabber_get_resource(jbi->jid);

	/* If we have one or more pairs from the vcard, put a section break above it */
	if (purple_notify_user_info_get_entries(user_info))
		purple_notify_user_info_prepend_section_break(user_info);

	/* Prepend the primary buddy info to user_info so that it goes before the vcard. */
	if(resource_name) {
		jbr = jabber_buddy_find_resource(jbi->jb, resource_name);
		jbir = g_hash_table_lookup(jbi->resources, resource_name);
		if(jbr && jbr->client.name) {
			tmp = g_strdup_printf("%s%s%s", jbr->client.name,
								  (jbr->client.version ? " " : ""),
								  (jbr->client.version ? jbr->client.version : ""));
			purple_notify_user_info_add_pair(user_info, _("Client"), tmp);
			g_free(tmp);
			
			if(jbr->client.os) {
				purple_notify_user_info_prepend_pair(user_info, _("Operating System"), jbr->client.os);
			}
		}		
		if(jbir) {
			if(jbir->idle_seconds > 0) {
				char *idle = purple_str_seconds_to_string(jbir->idle_seconds);
				purple_notify_user_info_prepend_pair(user_info, _("Idle"), idle);
				g_free(idle);
			}
		}		
		if(jbr) {
			char *purdy = NULL;
			const char *status_name = jabber_buddy_state_get_name(jbr->state);
			if(jbr->status)
				purdy = purple_strdup_withhtml(jbr->status);
			if(status_name && purdy && !strcmp(status_name, purdy))
				status_name = NULL;

			tmp = g_strdup_printf("%s%s%s", (status_name ? status_name : ""),
							((status_name && purdy) ? ": " : ""),
							(purdy ? purdy : ""));
			purple_notify_user_info_prepend_pair(user_info, _("Status"), tmp);
			g_free(tmp);
			g_free(purdy);
		} else {
			purple_notify_user_info_prepend_pair(user_info, _("Status"), _("Unknown"));
		}
#if 0 
		/* #if 0 this for now; I think this would be far more useful if we limited this to a particular set of features
 		 * of particular interest (-vv jumps out as one). As it is now, I don't picture people getting all excited: "Oh sweet crap!
 		 * So-and-so supports 'jabber:x:data' AND 'Collaborative Data Objects'!"
 		 */

		if(jbr && jbr->caps) {
			GString *tmp = g_string_new("");
			GList *iter;
			for(iter = jbr->caps->features; iter; iter = g_list_next(iter)) {
				const char *feature = iter->data;
				
				if(!strcmp(feature, "jabber:iq:last"))
					feature = _("Last Activity");
				else if(!strcmp(feature, "http://jabber.org/protocol/disco#info"))
					feature = _("Service Discovery Info");
				else if(!strcmp(feature, "http://jabber.org/protocol/disco#items"))
					feature = _("Service Discovery Items");
				else if(!strcmp(feature, "http://jabber.org/protocol/address"))
					feature = _("Extended Stanza Addressing");
				else if(!strcmp(feature, "http://jabber.org/protocol/muc"))
					feature = _("Multi-User Chat");
				else if(!strcmp(feature, "http://jabber.org/protocol/muc#user"))
					feature = _("Multi-User Chat Extended Presence Information");
				else if(!strcmp(feature, "http://jabber.org/protocol/ibb"))
					feature = _("In-Band Bytestreams");
				else if(!strcmp(feature, "http://jabber.org/protocol/commands"))
					feature = _("Ad-Hoc Commands");
				else if(!strcmp(feature, "http://jabber.org/protocol/pubsub"))
					feature = _("PubSub Service");
				else if(!strcmp(feature, "http://jabber.org/protocol/bytestreams"))
					feature = _("SOCKS5 Bytestreams");
				else if(!strcmp(feature, "jabber:x:oob"))
					feature = _("Out of Band Data");
				else if(!strcmp(feature, "http://jabber.org/protocol/xhtml-im"))
					feature = _("XHTML-IM");
				else if(!strcmp(feature, "jabber:iq:register"))
					feature = _("In-Band Registration");
				else if(!strcmp(feature, "http://jabber.org/protocol/geoloc"))
					feature = _("User Location");
				else if(!strcmp(feature, "http://www.xmpp.org/extensions/xep-0084.html"))
					feature = _("User Avatar");
				else if(!strcmp(feature, "http://jabber.org/protocol/chatstates"))
					feature = _("Chat State Notifications");
				else if(!strcmp(feature, "jabber:iq:version"))
					feature = _("Software Version");
				else if(!strcmp(feature, "http://jabber.org/protocol/si"))
					feature = _("Stream Initiation");
				else if(!strcmp(feature, "http://jabber.org/protocol/si/profile/file-transfer"))
					feature = _("File Transfer");
				else if(!strcmp(feature, "http://jabber.org/protocol/mood"))
					feature = _("User Mood");
				else if(!strcmp(feature, "http://jabber.org/protocol/activity"))
					feature = _("User Activity");
				else if(!strcmp(feature, "http://jabber.org/protocol/caps"))
					feature = _("Entity Capabilities");
				else if(!strcmp(feature, "http://www.xmpp.org/extensions/xep-0116.html"))
					feature = _("Encrypted Session Negotiations");
				else if(!strcmp(feature, "http://jabber.org/protocol/tune"))
					feature = _("User Tune");
				else if(!strcmp(feature, "http://jabber.org/protocol/rosterx"))
					feature = _("Roster Item Exchange");
				else if(!strcmp(feature, "http://jabber.org/protocol/reach"))
					feature = _("Reachability Address");
				else if(!strcmp(feature, "http://jabber.org/protocol/profile"))
					feature = _("User Profile");
				else if(!strcmp(feature, "http://www.xmpp.org/extensions/xep-0166.html#ns"))
					feature = _("Jingle");
				else if(!strcmp(feature, "http://www.xmpp.org/extensions/xep-0167.html#ns"))
					feature = _("Jingle Audio");
				else if(!strcmp(feature, "http://jabber.org/protocol/nick"))
					feature = _("User Nickname");
				else if(!strcmp(feature, "http://www.xmpp.org/extensions/xep-0176.html#ns-udp"))
					feature = _("Jingle ICE UDP");
				else if(!strcmp(feature, "http://www.xmpp.org/extensions/xep-0176.html#ns-tcp"))
					feature = _("Jingle ICE TCP");
				else if(!strcmp(feature, "http://www.xmpp.org/extensions/xep-0177.html#ns"))
					feature = _("Jingle Raw UDP");
				else if(!strcmp(feature, "http://www.xmpp.org/extensions/xep-0180.html#ns"))
					feature = _("Jingle Video");
				else if(!strcmp(feature, "http://www.xmpp.org/extensions/xep-0181.html#ns"))
					feature = _("Jingle DTMF");
				else if(!strcmp(feature, "http://www.xmpp.org/extensions/xep-0184.html#ns"))
					feature = _("Message Receipts");
				else if(!strcmp(feature, "http://www.xmpp.org/extensions/xep-0189.html#ns"))
					feature = _("Public Key Publishing");
				else if(!strcmp(feature, "http://jabber.org/protocol/chatting"))
					feature = _("User Chatting");
				else if(!strcmp(feature, "http://jabber.org/protocol/browsing"))
					feature = _("User Browsing");
				else if(!strcmp(feature, "http://jabber.org/protocol/gaming"))
					feature = _("User Gaming");
				else if(!strcmp(feature, "http://jabber.org/protocol/viewing"))
					feature = _("User Viewing");
				else if(!strcmp(feature, "urn:xmpp:ping") || !strcmp(feature, "http://www.xmpp.org/extensions/xep-0199.html#ns"))
					feature = _("Ping");
				else if(!strcmp(feature, "http://www.xmpp.org/extensions/xep-0200.html#ns"))
					feature = _("Stanza Encryption");
				else if(!strcmp(feature, "urn:xmpp:time"))
					feature = _("Entity Time");
				else if(!strcmp(feature, "urn:xmpp:delay"))
					feature = _("Delayed Delivery");
				else if(!strcmp(feature, "http://www.xmpp.org/extensions/xep-0204.html#ns"))
					feature = _("Collaborative Data Objects");
				else if(!strcmp(feature, "http://jabber.org/protocol/fileshare"))
					feature = _("File Repository and Sharing");
				else if(!strcmp(feature, "http://www.xmpp.org/extensions/xep-0215.html#ns"))
					feature = _("STUN Service Discovery for Jingle");
				else if(!strcmp(feature, "http://www.xmpp.org/extensions/xep-0116.html#ns"))
					feature = _("Simplified Encrypted Session Negotiation");
				else if(!strcmp(feature, "http://www.xmpp.org/extensions/xep-0219.html#ns"))
					feature = _("Hop Check");
				else if(g_str_has_suffix(feature, "+notify"))
					feature = NULL;
				if(feature)
					g_string_append_printf(tmp, "%s<br/>", feature);
			}

			if(strlen(tmp->str) > 0)
				purple_notify_user_info_prepend_pair(user_info, _("Capabilities"), tmp->str);
			
			g_string_free(tmp, TRUE);
		}
#endif
	} else {
		gboolean multiple_resources = jbi->jb->resources && jbi->jb->resources->next;

		for(resources = jbi->jb->resources; resources; resources = resources->next) {
			char *purdy = NULL;
			const char *status_name = NULL;

			jbr = resources->data;

			if(jbr->client.name) {
				tmp = g_strdup_printf("%s%s%s", jbr->client.name,
									  (jbr->client.version ? " " : ""),
									  (jbr->client.version ? jbr->client.version : ""));
				purple_notify_user_info_prepend_pair(user_info,
												 _("Client"), tmp);
				g_free(tmp);
				
				if(jbr->client.os) {
					purple_notify_user_info_prepend_pair(user_info, _("Operating System"), jbr->client.os);
				}
			}

			if(jbr->name && (jbir = g_hash_table_lookup(jbi->resources, jbr->name))) {
				if(jbir->idle_seconds > 0) {
					char *idle = purple_str_seconds_to_string(jbir->idle_seconds);
					purple_notify_user_info_prepend_pair(user_info, _("Idle"), idle);
					g_free(idle);
				}
			}

			status_name = jabber_buddy_state_get_name(jbr->state);
			if(jbr->status)
				purdy = purple_strdup_withhtml(jbr->status);
			if(status_name && purdy && !strcmp(status_name, purdy))
				status_name = NULL;
			
			tmp = g_strdup_printf("%s%s%s", (status_name ? status_name : ""),
								  ((status_name && purdy) ? ": " : ""),
								  (purdy ? purdy : ""));
			purple_notify_user_info_prepend_pair(user_info, _("Status"), tmp);
			g_free(tmp);
			g_free(purdy);
			
			if(multiple_resources) {
				tmp = g_strdup_printf("%d", jbr->priority);
				purple_notify_user_info_prepend_pair(user_info, _("Priority"), tmp);
				g_free(tmp);
			}

			if(jbr->name)
				purple_notify_user_info_prepend_pair(user_info, _("Resource"), jbr->name);
#if 0
			if(jbr && jbr->caps) {
				GString *tmp = g_string_new("");
				GList *iter;
				for(iter = jbr->caps->features; iter; iter = g_list_next(iter)) {
					const char *feature = iter->data;
					
					if(!strcmp(feature, "jabber:iq:last"))
						feature = _("Last Activity");
					else if(!strcmp(feature, "http://jabber.org/protocol/disco#info"))
						feature = _("Service Discovery Info");
					else if(!strcmp(feature, "http://jabber.org/protocol/disco#items"))
						feature = _("Service Discovery Items");
					else if(!strcmp(feature, "http://jabber.org/protocol/address"))
						feature = _("Extended Stanza Addressing");
					else if(!strcmp(feature, "http://jabber.org/protocol/muc"))
						feature = _("Multi-User Chat");
					else if(!strcmp(feature, "http://jabber.org/protocol/muc#user"))
						feature = _("Multi-User Chat Extended Presence Information");
					else if(!strcmp(feature, "http://jabber.org/protocol/ibb"))
						feature = _("In-Band Bytestreams");
					else if(!strcmp(feature, "http://jabber.org/protocol/commands"))
						feature = _("Ad-Hoc Commands");
					else if(!strcmp(feature, "http://jabber.org/protocol/pubsub"))
						feature = _("PubSub Service");
					else if(!strcmp(feature, "http://jabber.org/protocol/bytestreams"))
						feature = _("SOCKS5 Bytestreams");
					else if(!strcmp(feature, "jabber:x:oob"))
						feature = _("Out of Band Data");
					else if(!strcmp(feature, "http://jabber.org/protocol/xhtml-im"))
						feature = _("XHTML-IM");
					else if(!strcmp(feature, "jabber:iq:register"))
						feature = _("In-Band Registration");
					else if(!strcmp(feature, "http://jabber.org/protocol/geoloc"))
						feature = _("User Location");
					else if(!strcmp(feature, "http://www.xmpp.org/extensions/xep-0084.html"))
						feature = _("User Avatar");
					else if(!strcmp(feature, "http://jabber.org/protocol/chatstates"))
						feature = _("Chat State Notifications");
					else if(!strcmp(feature, "jabber:iq:version"))
						feature = _("Software Version");
					else if(!strcmp(feature, "http://jabber.org/protocol/si"))
						feature = _("Stream Initiation");
					else if(!strcmp(feature, "http://jabber.org/protocol/si/profile/file-transfer"))
						feature = _("File Transfer");
					else if(!strcmp(feature, "http://jabber.org/protocol/mood"))
						feature = _("User Mood");
					else if(!strcmp(feature, "http://jabber.org/protocol/activity"))
						feature = _("User Activity");
					else if(!strcmp(feature, "http://jabber.org/protocol/caps"))
						feature = _("Entity Capabilities");
					else if(!strcmp(feature, "http://www.xmpp.org/extensions/xep-0116.html"))
						feature = _("Encrypted Session Negotiations");
					else if(!strcmp(feature, "http://jabber.org/protocol/tune"))
						feature = _("User Tune");
					else if(!strcmp(feature, "http://jabber.org/protocol/rosterx"))
						feature = _("Roster Item Exchange");
					else if(!strcmp(feature, "http://jabber.org/protocol/reach"))
						feature = _("Reachability Address");
					else if(!strcmp(feature, "http://jabber.org/protocol/profile"))
						feature = _("User Profile");
					else if(!strcmp(feature, "http://www.xmpp.org/extensions/xep-0166.html#ns"))
						feature = _("Jingle");
					else if(!strcmp(feature, "http://www.xmpp.org/extensions/xep-0167.html#ns"))
						feature = _("Jingle Audio");
					else if(!strcmp(feature, "http://jabber.org/protocol/nick"))
						feature = _("User Nickname");
					else if(!strcmp(feature, "http://www.xmpp.org/extensions/xep-0176.html#ns-udp"))
						feature = _("Jingle ICE UDP");
					else if(!strcmp(feature, "http://www.xmpp.org/extensions/xep-0176.html#ns-tcp"))
						feature = _("Jingle ICE TCP");
					else if(!strcmp(feature, "http://www.xmpp.org/extensions/xep-0177.html#ns"))
						feature = _("Jingle Raw UDP");
					else if(!strcmp(feature, "http://www.xmpp.org/extensions/xep-0180.html#ns"))
						feature = _("Jingle Video");
					else if(!strcmp(feature, "http://www.xmpp.org/extensions/xep-0181.html#ns"))
						feature = _("Jingle DTMF");
					else if(!strcmp(feature, "http://www.xmpp.org/extensions/xep-0184.html#ns"))
						feature = _("Message Receipts");
					else if(!strcmp(feature, "http://www.xmpp.org/extensions/xep-0189.html#ns"))
						feature = _("Public Key Publishing");
					else if(!strcmp(feature, "http://jabber.org/protocol/chatting"))
						feature = _("User Chatting");
					else if(!strcmp(feature, "http://jabber.org/protocol/browsing"))
						feature = _("User Browsing");
					else if(!strcmp(feature, "http://jabber.org/protocol/gaming"))
						feature = _("User Gaming");
					else if(!strcmp(feature, "http://jabber.org/protocol/viewing"))
						feature = _("User Viewing");
					else if(!strcmp(feature, "urn:xmpp:ping") || !strcmp(feature, "http://www.xmpp.org/extensions/xep-0199.html#ns"))
						feature = _("Ping");
					else if(!strcmp(feature, "http://www.xmpp.org/extensions/xep-0200.html#ns"))
						feature = _("Stanza Encryption");
					else if(!strcmp(feature, "urn:xmpp:time"))
						feature = _("Entity Time");
					else if(!strcmp(feature, "urn:xmpp:delay"))
						feature = _("Delayed Delivery");
					else if(!strcmp(feature, "http://www.xmpp.org/extensions/xep-0204.html#ns"))
						feature = _("Collaborative Data Objects");
					else if(!strcmp(feature, "http://jabber.org/protocol/fileshare"))
						feature = _("File Repository and Sharing");
					else if(!strcmp(feature, "http://www.xmpp.org/extensions/xep-0215.html#ns"))
						feature = _("STUN Service Discovery for Jingle");
					else if(!strcmp(feature, "http://www.xmpp.org/extensions/xep-0116.html#ns"))
						feature = _("Simplified Encrypted Session Negotiation");
					else if(!strcmp(feature, "http://www.xmpp.org/extensions/xep-0219.html#ns"))
						feature = _("Hop Check");
					else if(g_str_has_suffix(feature, "+notify"))
						feature = NULL;
					
					if(feature)
						g_string_append_printf(tmp, "%s\n", feature);
				}
				if(strlen(tmp->str) > 0)
					purple_notify_user_info_prepend_pair(user_info, _("Capabilities"), tmp->str);
				
				g_string_free(tmp, TRUE);
			}
#endif
		}
	}

	g_free(resource_name);

	purple_notify_userinfo(jbi->js->gc, jbi->jid, user_info, NULL, NULL);

	while(jbi->vcard_imgids) {
		purple_imgstore_unref_by_id(GPOINTER_TO_INT(jbi->vcard_imgids->data));
		jbi->vcard_imgids = g_slist_delete_link(jbi->vcard_imgids, jbi->vcard_imgids);
	}

	jbi->js->pending_buddy_info_requests = g_slist_remove(jbi->js->pending_buddy_info_requests, jbi);

	jabber_buddy_info_destroy(jbi);
}

static void jabber_buddy_info_remove_id(JabberBuddyInfo *jbi, const char *id)
{
	GSList *l = jbi->ids;
	char *comp_id;

	if(!id)
		return;

	while(l) {
		comp_id = l->data;
		if(!strcmp(id, comp_id)) {
			jbi->ids = g_slist_remove(jbi->ids, comp_id);
			g_free(comp_id);
			return;
		}
		l = l->next;
	}
}

static void jabber_vcard_save_mine(JabberStream *js, xmlnode *packet, gpointer data)
{
	xmlnode *vcard;
	char *txt;
	PurpleStoredImage *img;

	if((vcard = xmlnode_get_child(packet, "vCard")) ||
			(vcard = xmlnode_get_child_with_namespace(packet, "query", "vcard-temp")))
	{
		txt = xmlnode_to_str(vcard, NULL);
		purple_account_set_user_info(purple_connection_get_account(js->gc), txt);

		g_free(txt);
	} else {
		/* if we have no vCard, then lets not overwrite what we might have locally */
	}

	js->vcard_fetched = TRUE;

	if(NULL != (img = purple_buddy_icons_find_account_icon(js->gc->account))) {
		jabber_set_buddy_icon(js->gc, img);
		purple_imgstore_unref(img);
	}
}

void jabber_vcard_fetch_mine(JabberStream *js)
{
	JabberIq *iq = jabber_iq_new(js, JABBER_IQ_GET);
	
	xmlnode *vcard = xmlnode_new_child(iq->node, "vCard");
	xmlnode_set_namespace(vcard, "vcard-temp");
	jabber_iq_set_callback(iq, jabber_vcard_save_mine, NULL);

	jabber_iq_send(iq);
}

static void jabber_vcard_parse(JabberStream *js, xmlnode *packet, gpointer data)
{
	const char *id, *from;
	char *bare_jid;
	char *text;
	char *serverside_alias = NULL;
	xmlnode *vcard;
	PurpleBuddy *b;
	JabberBuddyInfo *jbi = data;
	PurpleNotifyUserInfo *user_info;

	from = xmlnode_get_attrib(packet, "from");
	id = xmlnode_get_attrib(packet, "id");

	if(!jbi)
		return;

	jabber_buddy_info_remove_id(jbi, id);

	if(!from)
		return;

	if(!jabber_buddy_find(js, from, FALSE))
		return;

	/* XXX: handle the error case */

	user_info = jbi->user_info;
	bare_jid = jabber_get_bare_jid(from);

	b = purple_find_buddy(js->gc->account, bare_jid);

	if((vcard = xmlnode_get_child(packet, "vCard")) ||
			(vcard = xmlnode_get_child_with_namespace(packet, "query", "vcard-temp"))) {
		xmlnode *child;
		for(child = vcard->child; child; child = child->next)
		{
			xmlnode *child2;

			if(child->type != XMLNODE_TYPE_TAG)
				continue;

			text = xmlnode_get_data(child);
			if(text && !strcmp(child->name, "FN")) {
				if (!serverside_alias)
					serverside_alias = g_strdup(text);

				purple_notify_user_info_add_pair(user_info, _("Full Name"), text);
			} else if(!strcmp(child->name, "N")) {
				for(child2 = child->child; child2; child2 = child2->next)
				{
					char *text2;

					if(child2->type != XMLNODE_TYPE_TAG)
						continue;

					text2 = xmlnode_get_data(child2);
					if(text2 && !strcmp(child2->name, "FAMILY")) {
						purple_notify_user_info_add_pair(user_info, _("Family Name"), text2);
					} else if(text2 && !strcmp(child2->name, "GIVEN")) {
						purple_notify_user_info_add_pair(user_info, _("Given Name"), text2);
					} else if(text2 && !strcmp(child2->name, "MIDDLE")) {
						purple_notify_user_info_add_pair(user_info, _("Middle Name"), text2);
					}
					g_free(text2);
				}
			} else if(text && !strcmp(child->name, "NICKNAME")) {				
				/* Prefer the Nickcname to the Full Name as the serverside alias if it's not just part of the jid.
				 * Ignore it if it's part of the jid. */
				if (strstr(bare_jid, text) == NULL) {
					g_free(serverside_alias);
					serverside_alias = g_strdup(text);
					
					purple_notify_user_info_add_pair(user_info, _("Nickname"), text);
				}
			} else if(text && !strcmp(child->name, "BDAY")) {
				purple_notify_user_info_add_pair(user_info, _("Birthday"), text);
			} else if(!strcmp(child->name, "ADR")) {
				gboolean address_line_added = FALSE;

				for(child2 = child->child; child2; child2 = child2->next)
				{
					char *text2;

					if(child2->type != XMLNODE_TYPE_TAG)
						continue;

					text2 = xmlnode_get_data(child2);
					if (text2 == NULL)
						continue;

					/* We do this here so that it's not added if all the child
					 * elements are empty. */
					if (!address_line_added)
					{
						purple_notify_user_info_add_section_header(user_info, _("Address"));
						address_line_added = TRUE;
					}

					if(!strcmp(child2->name, "POBOX")) {
						purple_notify_user_info_add_pair(user_info, _("P.O. Box"), text2);
					} else if(!strcmp(child2->name, "EXTADR")) {
						purple_notify_user_info_add_pair(user_info, _("Extended Address"), text2);
					} else if(!strcmp(child2->name, "STREET")) {
						purple_notify_user_info_add_pair(user_info, _("Street Address"), text2);
					} else if(!strcmp(child2->name, "LOCALITY")) {
						purple_notify_user_info_add_pair(user_info, _("Locality"), text2);
					} else if(!strcmp(child2->name, "REGION")) {
						purple_notify_user_info_add_pair(user_info, _("Region"), text2);
					} else if(!strcmp(child2->name, "PCODE")) {
						purple_notify_user_info_add_pair(user_info, _("Postal Code"), text2);
					} else if(!strcmp(child2->name, "CTRY")
								|| !strcmp(child2->name, "COUNTRY")) {
						purple_notify_user_info_add_pair(user_info, _("Country"), text2);
					}
					g_free(text2);
				}
				
				if (address_line_added)
					purple_notify_user_info_add_section_break(user_info);

			} else if(!strcmp(child->name, "TEL")) {
				char *number;
				if((child2 = xmlnode_get_child(child, "NUMBER"))) {
					/* show what kind of number it is */
					number = xmlnode_get_data(child2);
					if(number) {
						purple_notify_user_info_add_pair(user_info, _("Telephone"), number);
						g_free(number);
					}
				} else if((number = xmlnode_get_data(child))) {
					/* lots of clients (including purple) do this, but it's
					 * out of spec */
					purple_notify_user_info_add_pair(user_info, _("Telephone"), number);
					g_free(number);
				}
			} else if(!strcmp(child->name, "EMAIL")) {
				char *userid, *escaped;
				if((child2 = xmlnode_get_child(child, "USERID"))) {
					/* show what kind of email it is */
					userid = xmlnode_get_data(child2);
					if(userid) {
						char *mailto;
						escaped = g_markup_escape_text(userid, -1);
						mailto = g_strdup_printf("<a href=\"mailto:%s\">%s</a>", escaped, escaped);
						purple_notify_user_info_add_pair(user_info, _("Email"), mailto);

						g_free(mailto);
						g_free(escaped);
						g_free(userid);
					}
				} else if((userid = xmlnode_get_data(child))) {
					/* lots of clients (including purple) do this, but it's
					 * out of spec */
					char *mailto;

					escaped = g_markup_escape_text(userid, -1);
					mailto = g_strdup_printf("<a href=\"mailto:%s\">%s</a>", escaped, escaped);
					purple_notify_user_info_add_pair(user_info, _("Email"), mailto);
					
					g_free(mailto);					
					g_free(escaped);
					g_free(userid);
				}
			} else if(!strcmp(child->name, "ORG")) {
				for(child2 = child->child; child2; child2 = child2->next)
				{
					char *text2;

					if(child2->type != XMLNODE_TYPE_TAG)
						continue;

					text2 = xmlnode_get_data(child2);
					if(text2 && !strcmp(child2->name, "ORGNAME")) {
						purple_notify_user_info_add_pair(user_info, _("Organization Name"), text2);
					} else if(text2 && !strcmp(child2->name, "ORGUNIT")) {
						purple_notify_user_info_add_pair(user_info, _("Organization Unit"), text2);
					}
					g_free(text2);
				}
			} else if(text && !strcmp(child->name, "TITLE")) {
				purple_notify_user_info_add_pair(user_info, _("Title"), text);
			} else if(text && !strcmp(child->name, "ROLE")) {
				purple_notify_user_info_add_pair(user_info, _("Role"), text);
			} else if(text && !strcmp(child->name, "DESC")) {
				purple_notify_user_info_add_pair(user_info, _("Description"), text);
			} else if(!strcmp(child->name, "PHOTO") ||
					!strcmp(child->name, "LOGO")) {
				char *bintext = NULL;
				xmlnode *binval;

				if( ((binval = xmlnode_get_child(child, "BINVAL")) &&
						(bintext = xmlnode_get_data(binval))) ||
						(bintext = xmlnode_get_data(child))) {
					gsize size;
					guchar *data;
					int i;
					unsigned char hashval[20];
					char *p, hash[41];
					gboolean photo = (strcmp(child->name, "PHOTO") == 0);

					data = purple_base64_decode(bintext, &size);
					if (data) {
						char *img_text;

						jbi->vcard_imgids = g_slist_prepend(jbi->vcard_imgids, GINT_TO_POINTER(purple_imgstore_add_with_id(g_memdup(data, size), size, "logo.png")));
						img_text = g_strdup_printf("<img id='%d'>", GPOINTER_TO_INT(jbi->vcard_imgids->data));

						purple_notify_user_info_add_pair(user_info, (photo ? _("Photo") : _("Logo")), img_text);

						purple_cipher_digest_region("sha1", (guchar *)data, size,
								sizeof(hashval), hashval, NULL);
						p = hash;
						for(i=0; i<20; i++, p+=2)
							snprintf(p, 3, "%02x", hashval[i]);

						purple_buddy_icons_set_for_user(js->gc->account, bare_jid,
								data, size, hash);
						g_free(bintext);
						g_free(img_text);
					}
				}
			}
			g_free(text);
		}
	}

	if (serverside_alias) {
		/* If we found a serverside alias, set it and tell the core */
		serv_got_alias(js->gc, from, serverside_alias);
		if (b) {
			purple_blist_node_set_string((PurpleBlistNode*)b, "servernick", serverside_alias);
		}
		
		g_free(serverside_alias);
	}

	g_free(bare_jid);

	jabber_buddy_info_show_if_ready(jbi);
}

typedef struct _JabberBuddyAvatarUpdateURLInfo {
	JabberStream *js;
	char *from;
	char *id;
} JabberBuddyAvatarUpdateURLInfo;

static void do_buddy_avatar_update_fromurl(PurpleUtilFetchUrlData *url_data, gpointer user_data, const gchar *url_text, gsize len, const gchar *error_message) {
	JabberBuddyAvatarUpdateURLInfo *info = user_data;
	if(!url_text) {
		purple_debug(PURPLE_DEBUG_ERROR, "jabber",
					 "do_buddy_avatar_update_fromurl got error \"%s\"", error_message);
		return;
	}
	
	purple_buddy_icons_set_for_user(purple_connection_get_account(info->js->gc), info->from, (void*)url_text, len, info->id);
	g_free(info->from);
	g_free(info->id);
	g_free(info);
}

static void do_buddy_avatar_update_data(JabberStream *js, const char *from, xmlnode *items) {
	xmlnode *item, *data;
	const char *checksum;
	char *b64data;
	void *img;
	size_t size;
	if(!items)
		return;
	
	item = xmlnode_get_child(items, "item");
	if(!item)
		return;
	
	data = xmlnode_get_child_with_namespace(item,"data",AVATARNAMESPACEDATA);
	if(!data)
		return;
	
	checksum = xmlnode_get_attrib(item,"id");
	if(!checksum)
		return;
	
	b64data = xmlnode_get_data(data);
	if(!b64data)
		return;
	
	img = purple_base64_decode(b64data, &size);
	if(!img) {
		g_free(b64data);
		return;
	}
	
	purple_buddy_icons_set_for_user(purple_connection_get_account(js->gc), from, img, size, checksum);
	g_free(b64data);
}

void jabber_buddy_avatar_update_metadata(JabberStream *js, const char *from, xmlnode *items) {
	PurpleBuddy *buddy = purple_find_buddy(purple_connection_get_account(js->gc), from);
	const char *checksum;
	xmlnode *item, *metadata;
	if(!buddy)
		return;
	
	checksum = purple_buddy_icons_get_checksum_for_user(buddy);
	item = xmlnode_get_child(items,"item");
	metadata = xmlnode_get_child_with_namespace(item, "metadata", AVATARNAMESPACEMETA);
	if(!metadata)
		return;
	/* check if we have received a stop */
	if(xmlnode_get_child(metadata, "stop")) {
		purple_buddy_icons_set_for_user(purple_connection_get_account(js->gc), from, NULL, 0, NULL);
	} else {
		xmlnode *info, *goodinfo = NULL;
		
		/* iterate over all info nodes to get one we can use */
		for(info = metadata->child; info; info = info->next) {
			if(info->type == XMLNODE_TYPE_TAG && !strcmp(info->name,"info")) {
				const char *type = xmlnode_get_attrib(info,"type");
				const char *id = xmlnode_get_attrib(info,"id");
				
				if(checksum && id && !strcmp(id, checksum)) {
					/* we already have that avatar, so we don't have to do anything */
					goodinfo = NULL;
					break;
				}
				/* We'll only pick the png one for now. It's a very nice image format anyways. */
				if(type && id && !goodinfo && !strcmp(type, "image/png"))
					goodinfo = info;
			}
		}
		if(goodinfo) {
			const char *url = xmlnode_get_attrib(goodinfo, "url");
			const char *id = xmlnode_get_attrib(goodinfo,"id");
			
			/* the avatar might either be stored in a pep node, or on a HTTP/HTTPS URL */
			if(!url)
				jabber_pep_request_item(js, from, AVATARNAMESPACEDATA, id, do_buddy_avatar_update_data);
			else {
				PurpleUtilFetchUrlData *url_data;
				JabberBuddyAvatarUpdateURLInfo *info = g_new0(JabberBuddyAvatarUpdateURLInfo, 1);
				info->js = js;

				url_data = purple_util_fetch_url_len(url, TRUE, NULL, TRUE,
										  MAX_HTTP_BUDDYICON_BYTES,
										  do_buddy_avatar_update_fromurl, info);
				if (url_data) {
					info->from = g_strdup(from);
					info->id = g_strdup(id);
					js->url_datas = g_slist_prepend(js->url_datas, url_data);
				} else
					g_free(info);

			}
		}
	}
}

static void jabber_buddy_info_resource_free(gpointer data)
{
	JabberBuddyInfoResource *jbri = data;
	g_free(jbri);
}

static void jabber_version_parse(JabberStream *js, xmlnode *packet, gpointer data)
{
	JabberBuddyInfo *jbi = data;
	const char *type, *id, *from;
	xmlnode *query;
	char *resource_name;

	g_return_if_fail(jbi != NULL);

	type = xmlnode_get_attrib(packet, "type");
	id = xmlnode_get_attrib(packet, "id");
	from = xmlnode_get_attrib(packet, "from");

	jabber_buddy_info_remove_id(jbi, id);

	if(!from)
		return;

	resource_name = jabber_get_resource(from);

	if(resource_name) {
		if(type && !strcmp(type, "result")) {
			if((query = xmlnode_get_child(packet, "query"))) {
				JabberBuddyResource *jbr = jabber_buddy_find_resource(jbi->jb, resource_name);
				if(jbr) {
					xmlnode *node;
					if((node = xmlnode_get_child(query, "name"))) {
						jbr->client.name = xmlnode_get_data(node);
					}
					if((node = xmlnode_get_child(query, "version"))) {
						jbr->client.version = xmlnode_get_data(node);
					}
					if((node = xmlnode_get_child(query, "os"))) {
						jbr->client.os = xmlnode_get_data(node);
					}
				}
			}
		}
		g_free(resource_name);
	}

	jabber_buddy_info_show_if_ready(jbi);
}

static void jabber_last_parse(JabberStream *js, xmlnode *packet, gpointer data)
{
	JabberBuddyInfo *jbi = data;
	xmlnode *query;
	char *resource_name;
	const char *type, *id, *from, *seconds;

	g_return_if_fail(jbi != NULL);

	type = xmlnode_get_attrib(packet, "type");
	id = xmlnode_get_attrib(packet, "id");
	from = xmlnode_get_attrib(packet, "from");

	jabber_buddy_info_remove_id(jbi, id);

	if(!from)
		return;

	resource_name = jabber_get_resource(from);

	if(resource_name) {
		if(type && !strcmp(type, "result")) {
			if((query = xmlnode_get_child(packet, "query"))) {
				seconds = xmlnode_get_attrib(query, "seconds");
				if(seconds) {
					char *end = NULL;
					long sec = strtol(seconds, &end, 10);
					if(end != seconds) {
						JabberBuddyInfoResource *jbir = g_hash_table_lookup(jbi->resources, resource_name);
						if(jbir) {
							jbir->idle_seconds = sec;
						}
					}
				}
			}
		}
		g_free(resource_name);
	}

	jabber_buddy_info_show_if_ready(jbi);
}

void jabber_buddy_remove_all_pending_buddy_info_requests(JabberStream *js)
{
	if (js->pending_buddy_info_requests)
	{
		JabberBuddyInfo *jbi;
		GSList *l = js->pending_buddy_info_requests;
		while (l) {
			jbi = l->data;

			g_slist_free(jbi->ids);
			jabber_buddy_info_destroy(jbi);

			l = l->next;
		}

		g_slist_free(js->pending_buddy_info_requests);
		js->pending_buddy_info_requests = NULL;
	}
}

static gboolean jabber_buddy_get_info_timeout(gpointer data)
{
	JabberBuddyInfo *jbi = data;

	/* remove the pending callbacks */
	while(jbi->ids) {
		char *id = jbi->ids->data;
		jabber_iq_remove_callback_by_id(jbi->js, id);
		jbi->ids = g_slist_remove(jbi->ids, id);
		g_free(id);
	}

	jbi->js->pending_buddy_info_requests = g_slist_remove(jbi->js->pending_buddy_info_requests, jbi);
	jbi->timeout_handle = 0;

	jabber_buddy_info_show_if_ready(jbi);

	return FALSE;
}

static gboolean _client_is_blacklisted(JabberBuddyResource *jbr, const char *ns)
{
	/* can't be blacklisted if we don't know what you're running yet */
	if(!jbr->client.name)
		return FALSE;

	if(!strcmp(ns, "jabber:iq:last")) {
		if(!strcmp(jbr->client.name, "Trillian")) {
			/* verified by nwalp 2007/05/09 */
			if(!strcmp(jbr->client.version, "3.1.0.121") ||
					/* verified by nwalp 2007/09/19 */
					!strcmp(jbr->client.version, "3.1.7.0")) {
				return TRUE;
			}
		}
	}

	return FALSE;
}

static void jabber_buddy_get_info_for_jid(JabberStream *js, const char *jid)
{
	JabberIq *iq;
	xmlnode *vcard;
	GList *resources;
	JabberBuddy *jb;
	JabberBuddyInfo *jbi;

	jb = jabber_buddy_find(js, jid, TRUE);

	/* invalid JID */
	if(!jb)
		return;

	jbi = g_new0(JabberBuddyInfo, 1);
	jbi->jid = g_strdup(jid);
	jbi->js = js;
	jbi->jb = jb;
	jbi->resources = g_hash_table_new_full(g_str_hash, g_str_equal, g_free, jabber_buddy_info_resource_free);
	jbi->user_info = purple_notify_user_info_new();

	iq = jabber_iq_new(js, JABBER_IQ_GET);

	xmlnode_set_attrib(iq->node, "to", jid);
	vcard = xmlnode_new_child(iq->node, "vCard");
	xmlnode_set_namespace(vcard, "vcard-temp");

	jabber_iq_set_callback(iq, jabber_vcard_parse, jbi);
	jbi->ids = g_slist_prepend(jbi->ids, g_strdup(iq->id));

	jabber_iq_send(iq);

	for(resources = jb->resources; resources; resources = resources->next)
	{
		JabberBuddyResource *jbr = resources->data;
		JabberBuddyInfoResource *jbir;
		char *full_jid;

		if ((strchr(jid, '/') == NULL) && (jbr->name != NULL)) {
			full_jid = g_strdup_printf("%s/%s", jid, jbr->name);
		} else {
			full_jid = g_strdup(jid);
		}

		if (jbr->name != NULL)
		{
			jbir = g_new0(JabberBuddyInfoResource, 1);
			g_hash_table_insert(jbi->resources, g_strdup(jbr->name), jbir);
		}

		if(!jbr->client.name) {
			iq = jabber_iq_new_query(js, JABBER_IQ_GET, "jabber:iq:version");
			xmlnode_set_attrib(iq->node, "to", full_jid);
			jabber_iq_set_callback(iq, jabber_version_parse, jbi);
			jbi->ids = g_slist_prepend(jbi->ids, g_strdup(iq->id));
			jabber_iq_send(iq);
		}

		/* this is to fix the feeling of irritation I get when trying
		 * to get info on a friend running Trillian, which doesn't
		 * respond (with an error or otherwise) to jabber:iq:last
		 * requests.  There are a number of Trillian users in my
		 * office. */
		if(!_client_is_blacklisted(jbr, "jabber:iq:last")) {
			iq = jabber_iq_new_query(js, JABBER_IQ_GET, "jabber:iq:last");
			xmlnode_set_attrib(iq->node, "to", full_jid);
			jabber_iq_set_callback(iq, jabber_last_parse, jbi);
			jbi->ids = g_slist_prepend(jbi->ids, g_strdup(iq->id));
			jabber_iq_send(iq);
		}

		g_free(full_jid);
	}

	js->pending_buddy_info_requests = g_slist_prepend(js->pending_buddy_info_requests, jbi);
	jbi->timeout_handle = purple_timeout_add(30000, jabber_buddy_get_info_timeout, jbi);
}

void jabber_buddy_get_info(PurpleConnection *gc, const char *who)
{
<<<<<<< HEAD
	JabberStream *js = purple_connection_get_protocol_data(gc);
	char *bare_jid = jabber_get_bare_jid(who);
=======
	JabberStream *js = gc->proto_data;
	JabberID *jid = jabber_id_new(who);
>>>>>>> 1c70940f

	if (!jid)
		return;

	if (jabber_chat_find(js, jid->node, jid->domain)) {
		/* For a conversation, include the resource (indicates the user). */
		jabber_buddy_get_info_for_jid(js, who);
	} else {
		char *bare_jid = jabber_get_bare_jid(who);
		jabber_buddy_get_info_for_jid(js, bare_jid);
		g_free(bare_jid);
	}

	jabber_id_free(jid);
}

static void jabber_buddy_set_invisibility(JabberStream *js, const char *who,
		gboolean invisible)
{
	PurplePresence *gpresence;
	PurpleAccount *account;
	PurpleStatus *status;
	JabberBuddy *jb = jabber_buddy_find(js, who, TRUE);
	xmlnode *presence;
	JabberBuddyState state;
	char *msg;
	int priority;

	account   = purple_connection_get_account(js->gc);
	gpresence = purple_account_get_presence(account);
	status    = purple_presence_get_active_status(gpresence);

	purple_status_to_jabber(status, &state, &msg, &priority);
	presence = jabber_presence_create_js(js, state, msg, priority);

	g_free(msg);

	xmlnode_set_attrib(presence, "to", who);
	if(invisible) {
		xmlnode_set_attrib(presence, "type", "invisible");
		jb->invisible |= JABBER_INVIS_BUDDY;
	} else {
		jb->invisible &= ~JABBER_INVIS_BUDDY;
	}

	jabber_send(js, presence);
	xmlnode_free(presence);
}

static void jabber_buddy_make_invisible(PurpleBlistNode *node, gpointer data)
{
	PurpleBuddy *buddy;
	PurpleConnection *gc;
	JabberStream *js;

	g_return_if_fail(PURPLE_BLIST_NODE_IS_BUDDY(node));

	buddy = (PurpleBuddy *) node;
	gc = purple_account_get_connection(purple_buddy_get_account(buddy));
	js = purple_connection_get_protocol_data(gc);

	jabber_buddy_set_invisibility(js, purple_buddy_get_name(buddy), TRUE);
}

static void jabber_buddy_make_visible(PurpleBlistNode *node, gpointer data)
{
	PurpleBuddy *buddy;
	PurpleConnection *gc;
	JabberStream *js;

	g_return_if_fail(PURPLE_BLIST_NODE_IS_BUDDY(node));

	buddy = (PurpleBuddy *) node;
	gc = purple_account_get_connection(purple_buddy_get_account(buddy));
	js = purple_connection_get_protocol_data(gc);

	jabber_buddy_set_invisibility(js, purple_buddy_get_name(buddy), FALSE);
}

static void jabber_buddy_cancel_presence_notification(PurpleBlistNode *node,
		gpointer data)
{
	PurpleBuddy *buddy;
	PurpleConnection *gc;
	JabberStream *js;

	g_return_if_fail(PURPLE_BLIST_NODE_IS_BUDDY(node));

	buddy = (PurpleBuddy *) node;
	gc = purple_account_get_connection(purple_buddy_get_account(buddy));
	js = purple_connection_get_protocol_data(gc);

	/* I wonder if we should prompt the user before doing this */
	jabber_presence_subscription_set(js, purple_buddy_get_name(buddy), "unsubscribed");
}

static void jabber_buddy_rerequest_auth(PurpleBlistNode *node, gpointer data)
{
	PurpleBuddy *buddy;
	PurpleConnection *gc;
	JabberStream *js;

	g_return_if_fail(PURPLE_BLIST_NODE_IS_BUDDY(node));

	buddy = (PurpleBuddy *) node;
	gc = purple_account_get_connection(purple_buddy_get_account(buddy));
	js = purple_connection_get_protocol_data(gc);

	jabber_presence_subscription_set(js, purple_buddy_get_name(buddy), "subscribe");
}


static void jabber_buddy_unsubscribe(PurpleBlistNode *node, gpointer data)
{
	PurpleBuddy *buddy;
	PurpleConnection *gc;
	JabberStream *js;

	g_return_if_fail(PURPLE_BLIST_NODE_IS_BUDDY(node));

	buddy = (PurpleBuddy *) node;
	gc = purple_account_get_connection(purple_buddy_get_account(buddy));
	js = purple_connection_get_protocol_data(gc);

	jabber_presence_subscription_set(js, purple_buddy_get_name(buddy), "unsubscribe");
}

static void jabber_buddy_login(PurpleBlistNode *node, gpointer data) {
	if(PURPLE_BLIST_NODE_IS_BUDDY(node)) {
		/* simply create a directed presence of the current status */
		PurpleBuddy *buddy = (PurpleBuddy *) node;
		PurpleConnection *gc = purple_account_get_connection(purple_buddy_get_account(buddy));
		JabberStream *js = purple_connection_get_protocol_data(gc);
		PurpleAccount *account = purple_connection_get_account(gc);
		PurplePresence *gpresence = purple_account_get_presence(account);
		PurpleStatus *status = purple_presence_get_active_status(gpresence);
		xmlnode *presence;
		JabberBuddyState state;
		char *msg;
		int priority;
		
		purple_status_to_jabber(status, &state, &msg, &priority);
		presence = jabber_presence_create_js(js, state, msg, priority);
		
		g_free(msg);
		
		xmlnode_set_attrib(presence, "to", purple_buddy_get_name(buddy));
		
		jabber_send(js, presence);
		xmlnode_free(presence);
	}
}

static void jabber_buddy_logout(PurpleBlistNode *node, gpointer data) {
	if(PURPLE_BLIST_NODE_IS_BUDDY(node)) {
		/* simply create a directed unavailable presence */
		PurpleBuddy *buddy = (PurpleBuddy *) node;
		PurpleConnection *gc = purple_account_get_connection(purple_buddy_get_account(buddy));
		JabberStream *js = purple_connection_get_protocol_data(gc);
		xmlnode *presence;
		
		presence = jabber_presence_create_js(js, JABBER_BUDDY_STATE_UNAVAILABLE, NULL, 0);
		
		xmlnode_set_attrib(presence, "to", purple_buddy_get_name(buddy));
		
		jabber_send(js, presence);
		xmlnode_free(presence);
	}
}

static GList *jabber_buddy_menu(PurpleBuddy *buddy)
{
	PurpleConnection *gc = purple_account_get_connection(purple_buddy_get_account(buddy));
	JabberStream *js = purple_connection_get_protocol_data(gc);
	const char *name = purple_buddy_get_name(buddy);
	JabberBuddy *jb = jabber_buddy_find(js, name, TRUE);
	GList *jbrs;

	GList *m = NULL;
	PurpleMenuAction *act;

	if(!jb)
		return m;

	/* XXX: fix the NOT ME below */

	if(js->protocol_version == JABBER_PROTO_0_9 /* && NOT ME */) {
		if(jb->invisible & JABBER_INVIS_BUDDY) {
			act = purple_menu_action_new(_("Un-hide From"),
			                           PURPLE_CALLBACK(jabber_buddy_make_visible),
			                           NULL, NULL);
		} else {
			act = purple_menu_action_new(_("Temporarily Hide From"),
			                           PURPLE_CALLBACK(jabber_buddy_make_invisible),
			                           NULL, NULL);
		}
		m = g_list_append(m, act);
	}

	if(jb->subscription & JABBER_SUB_FROM /* && NOT ME */) {
		act = purple_menu_action_new(_("Cancel Presence Notification"),
		                           PURPLE_CALLBACK(jabber_buddy_cancel_presence_notification),
		                           NULL, NULL);
		m = g_list_append(m, act);
	}

	if(!(jb->subscription & JABBER_SUB_TO)) {
		act = purple_menu_action_new(_("(Re-)Request authorization"),
		                           PURPLE_CALLBACK(jabber_buddy_rerequest_auth),
		                           NULL, NULL);
		m = g_list_append(m, act);

	} else /* if(NOT ME) */{

		/* shouldn't this just happen automatically when the buddy is
		   removed? */
		act = purple_menu_action_new(_("Unsubscribe"),
		                           PURPLE_CALLBACK(jabber_buddy_unsubscribe),
		                           NULL, NULL);
		m = g_list_append(m, act);
	}
	
	/*
	 * This if-condition implements parts of XEP-0100: Gateway Interaction
	 *
	 * According to stpeter, there is no way to know if a jid on the roster is a gateway without sending a disco#info.
	 * However, since the gateway might appear offline to us, we cannot get that information. Therefore, I just assume
	 * that gateways on the roster can be identified by having no '@' in their jid. This is a faily safe assumption, since
	 * people don't tend to have a server or other service there.
	 */
	if (g_utf8_strchr(name, -1, '@') == NULL) {
		act = purple_menu_action_new(_("Log In"),
									 PURPLE_CALLBACK(jabber_buddy_login),
									 NULL, NULL);
		m = g_list_append(m, act);
		act = purple_menu_action_new(_("Log Out"),
									 PURPLE_CALLBACK(jabber_buddy_logout),
									 NULL, NULL);
		m = g_list_append(m, act);
	}
	
	/* add all ad hoc commands to the action menu */
	for(jbrs = jb->resources; jbrs; jbrs = g_list_next(jbrs)) {
		JabberBuddyResource *jbr = jbrs->data;
		GList *commands;
		if (!jbr->commands)
			continue;
		for(commands = jbr->commands; commands; commands = g_list_next(commands)) {
			JabberAdHocCommands *cmd = commands->data;
			act = purple_menu_action_new(cmd->name, PURPLE_CALLBACK(jabber_adhoc_execute_action), cmd, NULL);
			m = g_list_append(m, act);
		}
	}

	return m;
}

GList *
jabber_blist_node_menu(PurpleBlistNode *node)
{
	if(PURPLE_BLIST_NODE_IS_BUDDY(node)) {
		return jabber_buddy_menu((PurpleBuddy *) node);
	} else {
		return NULL;
	}
}


const char *
jabber_buddy_state_get_name(JabberBuddyState state)
{
	switch(state) {
		case JABBER_BUDDY_STATE_UNKNOWN:
			return _("Unknown");
		case JABBER_BUDDY_STATE_ERROR:
			return _("Error");
		case JABBER_BUDDY_STATE_UNAVAILABLE:
			return _("Offline");
		case JABBER_BUDDY_STATE_ONLINE:
			return _("Available");
		case JABBER_BUDDY_STATE_CHAT:
			return _("Chatty");
		case JABBER_BUDDY_STATE_AWAY:
			return _("Away");
		case JABBER_BUDDY_STATE_XA:
			return _("Extended Away");
		case JABBER_BUDDY_STATE_DND:
			return _("Do Not Disturb");
	}

	return _("Unknown");
}

JabberBuddyState jabber_buddy_status_id_get_state(const char *id) {
	if(!id)
		return JABBER_BUDDY_STATE_UNKNOWN;
	if(!strcmp(id, "available"))
		return JABBER_BUDDY_STATE_ONLINE;
	if(!strcmp(id, "freeforchat"))
		return JABBER_BUDDY_STATE_CHAT;
	if(!strcmp(id, "away"))
		return JABBER_BUDDY_STATE_AWAY;
	if(!strcmp(id, "extended_away"))
		return JABBER_BUDDY_STATE_XA;
	if(!strcmp(id, "dnd"))
		return JABBER_BUDDY_STATE_DND;
	if(!strcmp(id, "offline"))
		return JABBER_BUDDY_STATE_UNAVAILABLE;
	if(!strcmp(id, "error"))
		return JABBER_BUDDY_STATE_ERROR;

	return JABBER_BUDDY_STATE_UNKNOWN;
}

JabberBuddyState jabber_buddy_show_get_state(const char *id) {
	if(!id)
		return JABBER_BUDDY_STATE_UNKNOWN;
	if(!strcmp(id, "available"))
		return JABBER_BUDDY_STATE_ONLINE;
	if(!strcmp(id, "chat"))
		return JABBER_BUDDY_STATE_CHAT;
	if(!strcmp(id, "away"))
		return JABBER_BUDDY_STATE_AWAY;
	if(!strcmp(id, "xa"))
		return JABBER_BUDDY_STATE_XA;
	if(!strcmp(id, "dnd"))
		return JABBER_BUDDY_STATE_DND;
	if(!strcmp(id, "offline"))
		return JABBER_BUDDY_STATE_UNAVAILABLE;
	if(!strcmp(id, "error"))
		return JABBER_BUDDY_STATE_ERROR;

	return JABBER_BUDDY_STATE_UNKNOWN;
}

const char *jabber_buddy_state_get_show(JabberBuddyState state) {
	switch(state) {
		case JABBER_BUDDY_STATE_CHAT:
			return "chat";
		case JABBER_BUDDY_STATE_AWAY:
			return "away";
		case JABBER_BUDDY_STATE_XA:
			return "xa";
		case JABBER_BUDDY_STATE_DND:
			return "dnd";
		case JABBER_BUDDY_STATE_ONLINE:
			return "available";
		case JABBER_BUDDY_STATE_UNKNOWN:
		case JABBER_BUDDY_STATE_ERROR:
			return NULL;
		case JABBER_BUDDY_STATE_UNAVAILABLE:
			return "offline";
	}
	return NULL;
}

const char *jabber_buddy_state_get_status_id(JabberBuddyState state) {
	switch(state) {
		case JABBER_BUDDY_STATE_CHAT:
			return "freeforchat";
		case JABBER_BUDDY_STATE_AWAY:
			return "away";
		case JABBER_BUDDY_STATE_XA:
			return "extended_away";
		case JABBER_BUDDY_STATE_DND:
			return "dnd";
		case JABBER_BUDDY_STATE_ONLINE:
			return "available";
		case JABBER_BUDDY_STATE_UNKNOWN:
			return "available";
		case JABBER_BUDDY_STATE_ERROR:
			return "error";
		case JABBER_BUDDY_STATE_UNAVAILABLE:
			return "offline";
	}
	return NULL;
}

static void user_search_result_add_buddy_cb(PurpleConnection *gc, GList *row, void *user_data)
{
	/* XXX find out the jid */
	purple_blist_request_add_buddy(purple_connection_get_account(gc),
			g_list_nth_data(row, 0), NULL, NULL);
}

static void user_search_result_cb(JabberStream *js, xmlnode *packet, gpointer data)
{
	PurpleNotifySearchResults *results;
	PurpleNotifySearchColumn *column;
	xmlnode *x, *query, *item, *field;

	/* XXX error checking? */
	if(!(query = xmlnode_get_child(packet, "query")))
		return;

	results = purple_notify_searchresults_new();
	if((x = xmlnode_get_child_with_namespace(query, "x", "jabber:x:data"))) {
		xmlnode *reported;
		GSList *column_vars = NULL;

		purple_debug_info("jabber", "new-skool\n");

		if((reported = xmlnode_get_child(x, "reported"))) {
			xmlnode *field = xmlnode_get_child(reported, "field");
			while(field) {
				const char *var = xmlnode_get_attrib(field, "var");
				const char *label = xmlnode_get_attrib(field, "label");
				if(var) {
					column = purple_notify_searchresults_column_new(label ? label : var);
					purple_notify_searchresults_column_add(results, column);
					column_vars = g_slist_append(column_vars, (char *)var);
				}
				field = xmlnode_get_next_twin(field);
			}
		}

		item = xmlnode_get_child(x, "item");
		while(item) {
			GList *row = NULL;
			GSList *l;
			xmlnode *valuenode;
			const char *var;

			for (l = column_vars; l != NULL; l = l->next) {
				/*
				 * Build a row containing the strings that correspond
				 * to each column of the search results.
				 */
				for (field = xmlnode_get_child(item, "field");
						field != NULL;
						field = xmlnode_get_next_twin(field))
				{
					if ((var = xmlnode_get_attrib(field, "var")) &&
							!strcmp(var, l->data) &&
							(valuenode = xmlnode_get_child(field, "value")))
					{
						char *value = xmlnode_get_data(valuenode);
						row = g_list_append(row, value);
						break;
					}
				}
				if (field == NULL)
					/* No data for this column */
					row = g_list_append(row, NULL);
			}
			purple_notify_searchresults_row_add(results, row);
			item = xmlnode_get_next_twin(item);
		}

		g_slist_free(column_vars);
	} else {
		/* old skool */
		purple_debug_info("jabber", "old-skool\n");

		column = purple_notify_searchresults_column_new(_("JID"));
		purple_notify_searchresults_column_add(results, column);
		column = purple_notify_searchresults_column_new(_("First Name"));
		purple_notify_searchresults_column_add(results, column);
		column = purple_notify_searchresults_column_new(_("Last Name"));
		purple_notify_searchresults_column_add(results, column);
		column = purple_notify_searchresults_column_new(_("Nickname"));
		purple_notify_searchresults_column_add(results, column);
		column = purple_notify_searchresults_column_new(_("Email"));
		purple_notify_searchresults_column_add(results, column);

		for(item = xmlnode_get_child(query, "item"); item; item = xmlnode_get_next_twin(item)) {
			const char *jid;
			xmlnode *node;
			GList *row = NULL;

			if(!(jid = xmlnode_get_attrib(item, "jid")))
				continue;

			row = g_list_append(row, g_strdup(jid));
			node = xmlnode_get_child(item, "first");
			row = g_list_append(row, node ? xmlnode_get_data(node) : NULL);
			node = xmlnode_get_child(item, "last");
			row = g_list_append(row, node ? xmlnode_get_data(node) : NULL);
			node = xmlnode_get_child(item, "nick");
			row = g_list_append(row, node ? xmlnode_get_data(node) : NULL);
			node = xmlnode_get_child(item, "email");
			row = g_list_append(row, node ? xmlnode_get_data(node) : NULL);
			purple_debug_info("jabber", "row=%p\n", row);
			purple_notify_searchresults_row_add(results, row);
		}
	}

	purple_notify_searchresults_button_add(results, PURPLE_NOTIFY_BUTTON_ADD,
			user_search_result_add_buddy_cb);

	purple_notify_searchresults(js->gc, NULL, NULL, _("The following are the results of your search"), results, NULL, NULL);
}

static void user_search_x_data_cb(JabberStream *js, xmlnode *result, gpointer data)
{
	xmlnode *query;
	JabberIq *iq;
	char *dir_server = data;
	const char *type;

	/* if they've cancelled the search, we're
	 * just going to get an error if we send
	 * a cancel, so skip it */
	type = xmlnode_get_attrib(result, "type");
	if(type && !strcmp(type, "cancel")) {
		g_free(dir_server);
		return;
	}

	iq = jabber_iq_new_query(js, JABBER_IQ_SET, "jabber:iq:search");
	query = xmlnode_get_child(iq->node, "query");

	xmlnode_insert_child(query, result);

	jabber_iq_set_callback(iq, user_search_result_cb, NULL);
	xmlnode_set_attrib(iq->node, "to", dir_server);
	jabber_iq_send(iq);
	g_free(dir_server);
}

struct user_search_info {
	JabberStream *js;
	char *directory_server;
};

static void user_search_cancel_cb(struct user_search_info *usi, PurpleRequestFields *fields)
{
	g_free(usi->directory_server);
	g_free(usi);
}

static void user_search_cb(struct user_search_info *usi, PurpleRequestFields *fields)
{
	JabberStream *js = usi->js;
	JabberIq *iq;
	xmlnode *query;
	GList *groups, *flds;

	iq = jabber_iq_new_query(js, JABBER_IQ_SET, "jabber:iq:search");
	query = xmlnode_get_child(iq->node, "query");

	for(groups = purple_request_fields_get_groups(fields); groups; groups = groups->next) {
		for(flds = purple_request_field_group_get_fields(groups->data);
				flds; flds = flds->next) {
			PurpleRequestField *field = flds->data;
			const char *id = purple_request_field_get_id(field);
			const char *value = purple_request_field_string_get_value(field);

			if(value && (!strcmp(id, "first") || !strcmp(id, "last") || !strcmp(id, "nick") || !strcmp(id, "email"))) {
				xmlnode *y = xmlnode_new_child(query, id);
				xmlnode_insert_data(y, value, -1);
			}
		}
	}

	jabber_iq_set_callback(iq, user_search_result_cb, NULL);
	xmlnode_set_attrib(iq->node, "to", usi->directory_server);
	jabber_iq_send(iq);

	g_free(usi->directory_server);
	g_free(usi);
}

#if 0
/* This is for gettext only -- it will see this even though there's an #if 0. */

/*
 * An incomplete list of server generated original language search
 * comments for Jabber User Directories
 *
 * See discussion thread "Search comment for Jabber is not translatable"
 * in purple-i18n@lists.sourceforge.net (March 2006)
 */
static const char * jabber_user_dir_comments [] = {
	/* current comment from Jabber User Directory users.jabber.org */
	N_("Find a contact by entering the search criteria in the given fields. "
	   "Note: Each field supports wild card searches (%)"),
	NULL
};
#endif

static void user_search_fields_result_cb(JabberStream *js, xmlnode *packet, gpointer data)
{
	xmlnode *query, *x;
	const char *from, *type;

	if(!(from = xmlnode_get_attrib(packet, "from")))
		return;

	if(!(type = xmlnode_get_attrib(packet, "type")) || !strcmp(type, "error")) {
		char *msg = jabber_parse_error(js, packet, NULL);

		if(!msg)
			msg = g_strdup(_("Unknown error"));

		purple_notify_error(js->gc, _("Directory Query Failed"),
				  _("Could not query the directory server."), msg);
		g_free(msg);

		return;
	}


	if(!(query = xmlnode_get_child(packet, "query")))
		return;

	if((x = xmlnode_get_child_with_namespace(query, "x", "jabber:x:data"))) {
		jabber_x_data_request(js, x, user_search_x_data_cb, g_strdup(from));
		return;
	} else {
		struct user_search_info *usi;
		xmlnode *instnode;
		char *instructions = NULL;
		PurpleRequestFields *fields;
		PurpleRequestFieldGroup *group;
		PurpleRequestField *field;

		/* old skool */
		fields = purple_request_fields_new();
		group = purple_request_field_group_new(NULL);
		purple_request_fields_add_group(fields, group);

		if((instnode = xmlnode_get_child(query, "instructions")))
		{
			char *tmp = xmlnode_get_data(instnode);

			if(tmp)
			{
				/* Try to translate the message (see static message
				   list in jabber_user_dir_comments[]) */
				instructions = g_strdup_printf(_("Server Instructions: %s"), _(tmp));
				g_free(tmp);
			}
		}

		if(!instructions)
		{
			instructions = g_strdup(_("Fill in one or more fields to search "
						  "for any matching XMPP users."));
		}

		if(xmlnode_get_child(query, "first")) {
			field = purple_request_field_string_new("first", _("First Name"),
					NULL, FALSE);
			purple_request_field_group_add_field(group, field);
		}
		if(xmlnode_get_child(query, "last")) {
			field = purple_request_field_string_new("last", _("Last Name"),
					NULL, FALSE);
			purple_request_field_group_add_field(group, field);
		}
		if(xmlnode_get_child(query, "nick")) {
			field = purple_request_field_string_new("nick", _("Nickname"),
					NULL, FALSE);
			purple_request_field_group_add_field(group, field);
		}
		if(xmlnode_get_child(query, "email")) {
			field = purple_request_field_string_new("email", _("Email Address"),
					NULL, FALSE);
			purple_request_field_group_add_field(group, field);
		}

		usi = g_new0(struct user_search_info, 1);
		usi->js = js;
		usi->directory_server = g_strdup(from);

		purple_request_fields(js->gc, _("Search for XMPP users"),
				_("Search for XMPP users"), instructions, fields,
				_("Search"), G_CALLBACK(user_search_cb),
				_("Cancel"), G_CALLBACK(user_search_cancel_cb),
				purple_connection_get_account(js->gc), NULL, NULL,
				usi);

		g_free(instructions);
	}
}

void jabber_user_search(JabberStream *js, const char *directory)
{
	JabberIq *iq;

	/* XXX: should probably better validate the directory we're given */
	if(!directory || !*directory) {
		purple_notify_error(js->gc, _("Invalid Directory"), _("Invalid Directory"), NULL);
		return;
	}

	iq = jabber_iq_new_query(js, JABBER_IQ_GET, "jabber:iq:search");
	xmlnode_set_attrib(iq->node, "to", directory);

	jabber_iq_set_callback(iq, user_search_fields_result_cb, NULL);

	jabber_iq_send(iq);
}

void jabber_user_search_begin(PurplePluginAction *action)
{
	PurpleConnection *gc = (PurpleConnection *) action->context;
	JabberStream *js = purple_connection_get_protocol_data(gc);

	purple_request_input(gc, _("Enter a User Directory"), _("Enter a User Directory"),
			_("Select a user directory to search"),
			js->user_directories ? js->user_directories->data : NULL,
			FALSE, FALSE, NULL,
			_("Search Directory"), PURPLE_CALLBACK(jabber_user_search),
			_("Cancel"), NULL,
			NULL, NULL, NULL,
			js);
}

gboolean
jabber_resource_has_capability(const JabberBuddyResource *jbr, const gchar *cap)
{
	const GList *iter = NULL;

	if (!jbr->caps) {
		purple_debug_error("jabber",
			"Unable to find caps: nothing known about buddy\n");
		return FALSE;
	}

	for (iter = jbr->caps->features ; iter ; iter = g_list_next(iter)) {
		if (strcmp(iter->data, cap) == 0) {
			purple_debug_info("jabber", "Found cap: %s\n", (char *)iter->data);
			return TRUE;
		}
	}

	purple_debug_info("jabber", "Cap %s not found\n", cap);
	return FALSE;
}

gboolean
jabber_buddy_has_capability(const JabberBuddy *jb, const gchar *cap)
{
	JabberBuddyResource *jbr = jabber_buddy_find_resource((JabberBuddy*)jb, NULL);

	if (!jbr) {
		purple_debug_error("jabber",
			"Unable to find caps: buddy might be offline\n");
		return FALSE;
	}

	return jabber_resource_has_capability(jbr, cap);
}
<|MERGE_RESOLUTION|>--- conflicted
+++ resolved
@@ -1801,13 +1801,8 @@
 
 void jabber_buddy_get_info(PurpleConnection *gc, const char *who)
 {
-<<<<<<< HEAD
 	JabberStream *js = purple_connection_get_protocol_data(gc);
-	char *bare_jid = jabber_get_bare_jid(who);
-=======
-	JabberStream *js = gc->proto_data;
 	JabberID *jid = jabber_id_new(who);
->>>>>>> 1c70940f
 
 	if (!jid)
 		return;
