--- conflicted
+++ resolved
@@ -964,11 +964,7 @@
 		}
 #endif
 	} else {
-<<<<<<< HEAD
 		gboolean multiple_resources = jbi->jb->resources && (g_list_length(jbi->jb->resources) > 1);
-=======
-		gboolean multiple_resources = jbi->resources && (g_hash_table_size(jbi->resources) > 1);
->>>>>>> 0c911531
 
 		for(resources = jbi->jb->resources; resources; resources = resources->next) {
 			char *purdy = NULL;
