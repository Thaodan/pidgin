/*
 * purple - Jabber Protocol Plugin
 *
 * Copyright (C) 2003, Nathan Walp <faceprint@faceprint.com>
 *
 * This program is free software; you can redistribute it and/or modify
 * it under the terms of the GNU General Public License as published by
 * the Free Software Foundation; either version 2 of the License, or
 * (at your option) any later version.
 *
 * This program is distributed in the hope that it will be useful,
 * but WITHOUT ANY WARRANTY; without even the implied warranty of
 * MERCHANTABILITY or FITNESS FOR A PARTICULAR PURPOSE.  See the
 * GNU General Public License for more details.
 *
 * You should have received a copy of the GNU General Public License
 * along with this program; if not, write to the Free Software
 * Foundation, Inc., 51 Franklin Street, Fifth Floor, Boston, MA  02111-1301  USA
 *
 */
#include "internal.h"
#include "debug.h"
#include "imgstore.h"
#include "prpl.h"
#include "notify.h"
#include "request.h"
#include "util.h"
#include "xmlnode.h"

#include "buddy.h"
#include "chat.h"
#include "jabber.h"
#include "iq.h"
#include "presence.h"
#include "xdata.h"
#include "pep.h"
#include "adhoccommands.h"

#define MAX_HTTP_BUDDYICON_BYTES (200 * 1024)

typedef struct {
	long idle_seconds;
} JabberBuddyInfoResource;

typedef struct {
	JabberStream *js;
	JabberBuddy *jb;
	char *jid;
	GSList *ids;
	GHashTable *resources;
	int timeout_handle;
	GSList *vcard_imgids;
	PurpleNotifyUserInfo *user_info;
} JabberBuddyInfo;

void jabber_buddy_free(JabberBuddy *jb)
{
	g_return_if_fail(jb != NULL);

	g_free(jb->error_msg);
	while(jb->resources)
		jabber_buddy_resource_free(jb->resources->data);

	g_free(jb);
}

JabberBuddy *jabber_buddy_find(JabberStream *js, const char *name,
		gboolean create)
{
	JabberBuddy *jb;
	const char *realname;

	if (js->buddies == NULL)
		return NULL;

	if(!(realname = jabber_normalize(js->gc->account, name)))
		return NULL;

	jb = g_hash_table_lookup(js->buddies, realname);

	if(!jb && create) {
		jb = g_new0(JabberBuddy, 1);
		g_hash_table_insert(js->buddies, g_strdup(realname), jb);
	}

	return jb;
}


JabberBuddyResource *jabber_buddy_find_resource(JabberBuddy *jb,
		const char *resource)
{
	JabberBuddyResource *jbr = NULL;
	GList *l;

	if(!jb)
		return NULL;

	for(l = jb->resources; l; l = l->next)
	{
		if(!jbr && !resource) {
			jbr = l->data;
		} else if(!resource) {
			if(((JabberBuddyResource *)l->data)->priority > jbr->priority)
				jbr = l->data;
			else if(((JabberBuddyResource *)l->data)->priority == jbr->priority) {
				/* Determine if this resource is more available than the one we've currently chosen */
				switch(((JabberBuddyResource *)l->data)->state) {
					case JABBER_BUDDY_STATE_ONLINE:
					case JABBER_BUDDY_STATE_CHAT:
						/* This resource is online/chatty. Prefer to one which isn't either. */
						if ((jbr->state != JABBER_BUDDY_STATE_ONLINE) && (jbr->state != JABBER_BUDDY_STATE_CHAT))
							jbr = l->data;
						break;
					case JABBER_BUDDY_STATE_AWAY:
					case JABBER_BUDDY_STATE_DND:
						/* This resource is away/dnd. Prefer to one which is extended away, unavailable, or unknown. */
						if ((jbr->state == JABBER_BUDDY_STATE_XA) || (jbr->state == JABBER_BUDDY_STATE_UNAVAILABLE) ||
							(jbr->state == JABBER_BUDDY_STATE_UNKNOWN) || (jbr->state == JABBER_BUDDY_STATE_ERROR))
							jbr = l->data;
						break;
					case JABBER_BUDDY_STATE_XA:
						/* This resource is extended away. That's better than unavailable or unknown. */
						if ((jbr->state == JABBER_BUDDY_STATE_UNAVAILABLE) || (jbr->state == JABBER_BUDDY_STATE_UNKNOWN) || (jbr->state == JABBER_BUDDY_STATE_ERROR))
							jbr = l->data;
						break;
					case JABBER_BUDDY_STATE_UNAVAILABLE:
						/* This resource is unavailable. That's better than unknown. */
						if ((jbr->state == JABBER_BUDDY_STATE_UNKNOWN) || (jbr->state == JABBER_BUDDY_STATE_ERROR))
							jbr = l->data;
						break;
					case JABBER_BUDDY_STATE_UNKNOWN:
					case JABBER_BUDDY_STATE_ERROR:
						/* These are never preferable. */
						break;
				}
			}
		} else if(((JabberBuddyResource *)l->data)->name) {
			if(!strcmp(((JabberBuddyResource *)l->data)->name, resource)) {
				jbr = l->data;
				break;
			}
		}
	}

	return jbr;
}

JabberBuddyResource *jabber_buddy_track_resource(JabberBuddy *jb, const char *resource,
		int priority, JabberBuddyState state, const char *status)
{
	JabberBuddyResource *jbr = jabber_buddy_find_resource(jb, resource);
	if(!jbr) {
		jbr = g_new0(JabberBuddyResource, 1);
		jbr->jb = jb;
		jbr->name = g_strdup(resource);
		jbr->capabilities = JABBER_CAP_XHTML;
		jb->resources = g_list_append(jb->resources, jbr);
	}
	jbr->priority = priority;
	jbr->state = state;
	g_free(jbr->status);
	jbr->status = status != NULL ? g_markup_escape_text(status, -1) : NULL;

	return jbr;
}

void jabber_buddy_resource_free(JabberBuddyResource *jbr)
{
	g_return_if_fail(jbr != NULL);

	jbr->jb->resources = g_list_remove(jbr->jb->resources, jbr);

	while(jbr->commands) {
		JabberAdHocCommands *cmd = jbr->commands->data;
		g_free(cmd->jid);
		g_free(cmd->node);
		g_free(cmd->name);
		g_free(cmd);
		jbr->commands = g_list_delete_link(jbr->commands, jbr->commands);
	}
<<<<<<< HEAD

	jabber_caps_free_clientinfo(jbr->caps);
=======
>>>>>>> bbc758ad

	if (jbr->caps.exts) {
		g_list_foreach(jbr->caps.exts, (GFunc)g_free, NULL);
		g_list_free(jbr->caps.exts);
	}
	g_free(jbr->name);
	g_free(jbr->status);
	g_free(jbr->thread_id);
	g_free(jbr->client.name);
	g_free(jbr->client.version);
	g_free(jbr->client.os);
	g_free(jbr);
}

void jabber_buddy_remove_resource(JabberBuddy *jb, const char *resource)
{
	JabberBuddyResource *jbr = jabber_buddy_find_resource(jb, resource);

	if(!jbr)
		return;

	jabber_buddy_resource_free(jbr);
}

const char *jabber_buddy_get_status_msg(JabberBuddy *jb)
{
	JabberBuddyResource *jbr;

	if(!jb)
		return NULL;

	jbr = jabber_buddy_find_resource(jb, NULL);

	if(!jbr)
		return NULL;

	return jbr->status;
}

/*******
 * This is the old vCard stuff taken from the old prpl.  vCards, by definition
 * are a temporary thing until jabber can get its act together and come up
 * with a format for user information, hence the namespace of 'vcard-temp'
 *
 * Since I don't feel like putting that much work into something that's
 * _supposed_ to go away, i'm going to just copy the kludgy old code here,
 * and make it purdy when jabber comes up with a standards-track JEP to
 * replace vcard-temp
 *                                 --Nathan
 *******/

/*---------------------------------------*/
/* Jabber "set info" (vCard) support     */
/*---------------------------------------*/

/*
 * V-Card format:
 *
 *  <vCard prodid='' version='' xmlns=''>
 *    <FN></FN>
 *    <N>
 *	<FAMILY/>
 *	<GIVEN/>
 *    </N>
 *    <NICKNAME/>
 *    <URL/>
 *    <ADR>
 *	<STREET/>
 *	<EXTADD/>
 *	<LOCALITY/>
 *	<REGION/>
 *	<PCODE/>
 *	<COUNTRY/>
 *    </ADR>
 *    <TEL/>
 *    <EMAIL/>
 *    <ORG>
 *	<ORGNAME/>
 *	<ORGUNIT/>
 *    </ORG>
 *    <TITLE/>
 *    <ROLE/>
 *    <DESC/>
 *    <BDAY/>
 *  </vCard>
 *
 * See also:
 *
 *	http://docs.jabber.org/proto/html/vcard-temp.html
 *	http://www.vcard-xml.org/dtd/vCard-XML-v2-20010520.dtd
 */

/*
 * Cross-reference user-friendly V-Card entry labels to vCard XML tags
 * and attributes.
 *
 * Order is (or should be) unimportant.  For example: we have no way of
 * knowing in what order real data will arrive.
 *
 * Format: Label, Pre-set text, "visible" flag, "editable" flag, XML tag
 *         name, XML tag's parent tag "path" (relative to vCard node).
 *
 *         List is terminated by a NULL label pointer.
 *
 *	   Entries with no label text, but with XML tag and parent tag
 *	   entries, are used by V-Card XML construction routines to
 *	   "automagically" construct the appropriate XML node tree.
 *
 * Thoughts on future direction/expansion
 *
 *	This is a "simple" vCard.
 *
 *	It is possible for nodes other than the "vCard" node to have
 *      attributes.  Should that prove necessary/desirable, add an
 *      "attributes" pointer to the vcard_template struct, create the
 *      necessary tag_attr structs, and add 'em to the vcard_dflt_data
 *      array.
 *
 *	The above changes will (obviously) require changes to the vCard
 *      construction routines.
 */

struct vcard_template {
	char *label;			/* label text pointer */
	char *text;			/* entry text pointer */
	int  visible;			/* should entry field be "visible?" */
	int  editable;			/* should entry field be editable? */
	char *tag;			/* tag text */
	char *ptag;			/* parent tag "path" text */
	char *url;			/* vCard display format if URL */
} const vcard_template_data[] = {
	{N_("Full Name"),          NULL, TRUE, TRUE, "FN",        NULL,  NULL},
	{N_("Family Name"),        NULL, TRUE, TRUE, "FAMILY",    "N",   NULL},
	{N_("Given Name"),         NULL, TRUE, TRUE, "GIVEN",     "N",   NULL},
	{N_("Nickname"),           NULL, TRUE, TRUE, "NICKNAME",  NULL,  NULL},
	{N_("URL"),                NULL, TRUE, TRUE, "URL",       NULL,  "<A HREF=\"%s\">%s</A>"},
	{N_("Street Address"),     NULL, TRUE, TRUE, "STREET",    "ADR", NULL},
	{N_("Extended Address"),   NULL, TRUE, TRUE, "EXTADD",    "ADR", NULL},
	{N_("Locality"),           NULL, TRUE, TRUE, "LOCALITY",  "ADR", NULL},
	{N_("Region"),             NULL, TRUE, TRUE, "REGION",    "ADR", NULL},
	{N_("Postal Code"),        NULL, TRUE, TRUE, "PCODE",     "ADR", NULL},
	{N_("Country"),            NULL, TRUE, TRUE, "CTRY",      "ADR", NULL},
	{N_("Telephone"),          NULL, TRUE, TRUE, "NUMBER",    "TEL",  NULL},
	{N_("Email"),             NULL, TRUE, TRUE, "USERID",    "EMAIL",  "<A HREF=\"mailto:%s\">%s</A>"},
	{N_("Organization Name"),  NULL, TRUE, TRUE, "ORGNAME",   "ORG", NULL},
	{N_("Organization Unit"),  NULL, TRUE, TRUE, "ORGUNIT",   "ORG", NULL},
	{N_("Title"),              NULL, TRUE, TRUE, "TITLE",     NULL,  NULL},
	{N_("Role"),               NULL, TRUE, TRUE, "ROLE",      NULL,  NULL},
	{N_("Birthday"),           NULL, TRUE, TRUE, "BDAY",      NULL,  NULL},
	{N_("Description"),        NULL, TRUE, TRUE, "DESC",      NULL,  NULL},
	{"", NULL, TRUE, TRUE, "N",     NULL, NULL},
	{"", NULL, TRUE, TRUE, "ADR",   NULL, NULL},
	{"", NULL, TRUE, TRUE, "ORG",   NULL, NULL},
	{NULL, NULL, 0, 0, NULL, NULL, NULL}
};

/*
 * The "vCard" tag's attribute list...
 */
struct tag_attr {
	char *attr;
	char *value;
} const vcard_tag_attr_list[] = {
	{"prodid",   "-//HandGen//NONSGML vGen v1.0//EN"},
	{"version",  "2.0",                             },
	{"xmlns",    "vcard-temp",                      },
	{NULL, NULL},
};


/*
 * Insert a tag node into an xmlnode tree, recursively inserting parent tag
 * nodes as necessary
 *
 * Returns pointer to inserted node
 *
 * Note to hackers: this code is designed to be re-entrant (it's recursive--it
 * calls itself), so don't put any "static"s in here!
 */
static xmlnode *insert_tag_to_parent_tag(xmlnode *start, const char *parent_tag, const char *new_tag)
{
	xmlnode *x = NULL;

	/*
	 * If the parent tag wasn't specified, see if we can get it
	 * from the vCard template struct.
	 */
	if(parent_tag == NULL) {
		const struct vcard_template *vc_tp = vcard_template_data;

		while(vc_tp->label != NULL) {
			if(strcmp(vc_tp->tag, new_tag) == 0) {
				parent_tag = vc_tp->ptag;
				break;
			}
			++vc_tp;
		}
	}

	/*
	 * If we have a parent tag...
	 */
	if(parent_tag != NULL ) {
		/*
		 * Try to get the parent node for a tag
		 */
		if((x = xmlnode_get_child(start, parent_tag)) == NULL) {
			/*
			 * Descend?
			 */
			char *grand_parent = g_strdup(parent_tag);
			char *parent;

			if((parent = strrchr(grand_parent, '/')) != NULL) {
				*(parent++) = '\0';
				x = insert_tag_to_parent_tag(start, grand_parent, parent);
			} else {
				x = xmlnode_new_child(start, grand_parent);
			}
			g_free(grand_parent);
		} else {
			/*
			 * We found *something* to be the parent node.
			 * Note: may be the "root" node!
			 */
			xmlnode *y;
			if((y = xmlnode_get_child(x, new_tag)) != NULL) {
				return(y);
			}
		}
	}

	/*
	 * insert the new tag into its parent node
	 */
	return(xmlnode_new_child((x == NULL? start : x), new_tag));
}

/*
 * Send vCard info to Jabber server
 */
void jabber_set_info(PurpleConnection *gc, const char *info)
{
	PurpleStoredImage *img;
	JabberIq *iq;
	JabberStream *js = purple_connection_get_protocol_data(gc);
	xmlnode *vc_node;
	const struct tag_attr *tag_attr;

	/* if we have't grabbed the remote vcard yet, we can't
	 * assume that what we have here is correct */
	if(!js->vcard_fetched)
		return;

	g_free(js->avatar_hash);
	js->avatar_hash = NULL;

	/*
	 * Send only if there's actually any *information* to send
	 */
	vc_node = info ? xmlnode_from_str(info, -1) : NULL;

	if (vc_node && (!vc_node->name ||
			g_ascii_strncasecmp(vc_node->name, "vCard", 5))) {
		xmlnode_free(vc_node);
		vc_node = NULL;
	}

	if ((img = purple_buddy_icons_find_account_icon(gc->account))) {
		gconstpointer avatar_data;
		gsize avatar_len;
		xmlnode *photo, *binval, *type;
		gchar *enc;

		if(!vc_node) {
			vc_node = xmlnode_new("vCard");
			for(tag_attr = vcard_tag_attr_list; tag_attr->attr != NULL; ++tag_attr)
				xmlnode_set_attrib(vc_node, tag_attr->attr, tag_attr->value);
		}

		avatar_data = purple_imgstore_get_data(img);
		avatar_len = purple_imgstore_get_size(img);
		/* Get rid of an old PHOTO if one exists.
		 * TODO: This may want to be modified to remove all old PHOTO
		 * children, at the moment some people have managed to get
		 * multiple PHOTO entries in their vCard. */
		if((photo = xmlnode_get_child(vc_node, "PHOTO"))) {
			xmlnode_free(photo);
		}
		photo = xmlnode_new_child(vc_node, "PHOTO");
		type = xmlnode_new_child(photo, "TYPE");
		xmlnode_insert_data(type, "image/png", -1);
		binval = xmlnode_new_child(photo, "BINVAL");
		enc = purple_base64_encode(avatar_data, avatar_len);

		js->avatar_hash = jabber_calculate_data_sha1sum(avatar_data, avatar_len);

		xmlnode_insert_data(binval, enc, -1);
		g_free(enc);
	} else if (vc_node) {
		xmlnode *photo;
		/* TODO: Remove all PHOTO children? (see above note) */
		if ((photo = xmlnode_get_child(vc_node, "PHOTO"))) {
			xmlnode_free(photo);
		}
	}

	if (vc_node != NULL) {
		iq = jabber_iq_new(js, JABBER_IQ_SET);
		xmlnode_insert_child(iq->node, vc_node);
		jabber_iq_send(iq);
	}
}

void jabber_set_buddy_icon(PurpleConnection *gc, PurpleStoredImage *img)
{
<<<<<<< HEAD
	PurplePresence *gpresence;
	PurpleStatus *status;

	if(((JabberStream*)purple_connection_get_protocol_data(gc))->pep) {
=======
	if(((JabberStream*)gc->proto_data)->pep) {
>>>>>>> bbc758ad
		/* XEP-0084: User Avatars */
		if(img) {
			/*
			 * TODO: This is pretty gross.  The Jabber PRPL really shouldn't
			 *       do voodoo to try to determine the image type, height
			 *       and width.
			 */
			/* A PNG header, including the IHDR, but nothing else */
			const struct {
				guchar signature[8]; /* must be hex 89 50 4E 47 0D 0A 1A 0A */
				struct {
					guint32 length; /* must be 0x0d */
					guchar type[4]; /* must be 'I' 'H' 'D' 'R' */
					guint32 width;
					guint32 height;
					guchar bitdepth;
					guchar colortype;
					guchar compression;
					guchar filter;
					guchar interlace;
				} ihdr;
			} *png = purple_imgstore_get_data(img); /* ATTN: this is in network byte order! */

			/* check if the data is a valid png file (well, at least to some extend) */
			if(png->signature[0] == 0x89 &&
			   png->signature[1] == 0x50 &&
			   png->signature[2] == 0x4e &&
			   png->signature[3] == 0x47 &&
			   png->signature[4] == 0x0d &&
			   png->signature[5] == 0x0a &&
			   png->signature[6] == 0x1a &&
			   png->signature[7] == 0x0a &&
			   ntohl(png->ihdr.length) == 0x0d &&
			   png->ihdr.type[0] == 'I' &&
			   png->ihdr.type[1] == 'H' &&
			   png->ihdr.type[2] == 'D' &&
			   png->ihdr.type[3] == 'R') {
				/* parse PNG header to get the size of the image (yes, this is required) */
				guint32 width = ntohl(png->ihdr.width);
				guint32 height = ntohl(png->ihdr.height);
				xmlnode *publish, *item, *data, *metadata, *info;
				char *lengthstring, *widthstring, *heightstring;

				/* compute the sha1 hash */
				char *hash = jabber_calculate_data_sha1sum(purple_imgstore_get_data(img), purple_imgstore_get_size(img));
				char *base64avatar;

				publish = xmlnode_new("publish");
				xmlnode_set_attrib(publish,"node",AVATARNAMESPACEDATA);

				item = xmlnode_new_child(publish, "item");
				xmlnode_set_attrib(item, "id", hash);

				data = xmlnode_new_child(item, "data");
				xmlnode_set_namespace(data,AVATARNAMESPACEDATA);

				base64avatar = purple_base64_encode(purple_imgstore_get_data(img), purple_imgstore_get_size(img));
				xmlnode_insert_data(data,base64avatar,-1);
				g_free(base64avatar);

				/* publish the avatar itself */
				jabber_pep_publish((JabberStream*)purple_connection_get_protocol_data(gc), publish);

				/* next step: publish the metadata */
				publish = xmlnode_new("publish");
				xmlnode_set_attrib(publish,"node",AVATARNAMESPACEMETA);

				item = xmlnode_new_child(publish, "item");
				xmlnode_set_attrib(item, "id", hash);

				metadata = xmlnode_new_child(item, "metadata");
				xmlnode_set_namespace(metadata,AVATARNAMESPACEMETA);

				info = xmlnode_new_child(metadata, "info");
				xmlnode_set_attrib(info, "id", hash);
				xmlnode_set_attrib(info, "type", "image/png");
				lengthstring = g_strdup_printf("%u", (unsigned)purple_imgstore_get_size(img));
				xmlnode_set_attrib(info, "bytes", lengthstring);
				g_free(lengthstring);
				widthstring = g_strdup_printf("%u", width);
				xmlnode_set_attrib(info, "width", widthstring);
				g_free(widthstring);
				heightstring = g_strdup_printf("%u", height);
				xmlnode_set_attrib(info, "height", heightstring);
				g_free(heightstring);

				/* publish the metadata */
				jabber_pep_publish((JabberStream*)purple_connection_get_protocol_data(gc), publish);

				g_free(hash);
			} else {
				purple_debug_error("jabber", "jabber_set_buddy_icon received non-png data");
			}
		} else {
			/* remove the metadata */
			xmlnode *metadata, *item;
			xmlnode *publish = xmlnode_new("publish");
			xmlnode_set_attrib(publish,"node",AVATARNAMESPACEMETA);

			item = xmlnode_new_child(publish, "item");

			metadata = xmlnode_new_child(item, "metadata");
			xmlnode_set_namespace(metadata,AVATARNAMESPACEMETA);

			xmlnode_new_child(metadata, "stop");

			/* publish the metadata */
			jabber_pep_publish((JabberStream*)gc->proto_data, publish);
		}
	}

	/* vCard avatars do not have an image type requirement so update our
	 * vCard avatar regardless of image type for those poor older clients
	 */
	jabber_set_info(gc, purple_account_get_user_info(gc->account));

	jabber_presence_send(gc->proto_data, FALSE);
}

/*
 * This is the callback from the "ok clicked" for "set vCard"
 *
 * Sets the vCard with data from PurpleRequestFields.
 */
static void
jabber_format_info(PurpleConnection *gc, PurpleRequestFields *fields)
{
	xmlnode *vc_node;
	PurpleRequestField *field;
	const char *text;
	char *p;
	const struct vcard_template *vc_tp;
	const struct tag_attr *tag_attr;

	vc_node = xmlnode_new("vCard");

	for(tag_attr = vcard_tag_attr_list; tag_attr->attr != NULL; ++tag_attr)
		xmlnode_set_attrib(vc_node, tag_attr->attr, tag_attr->value);

	for (vc_tp = vcard_template_data; vc_tp->label != NULL; vc_tp++) {
		if (*vc_tp->label == '\0')
			continue;

		field = purple_request_fields_get_field(fields, vc_tp->tag);
		text  = purple_request_field_string_get_value(field);


		if (text != NULL && *text != '\0') {
			xmlnode *xp;

			purple_debug(PURPLE_DEBUG_INFO, "jabber",
					"Setting %s to '%s'\n", vc_tp->tag, text);

			if ((xp = insert_tag_to_parent_tag(vc_node,
											   NULL, vc_tp->tag)) != NULL) {

				xmlnode_insert_data(xp, text, -1);
			}
		}
	}

	p = xmlnode_to_str(vc_node, NULL);
	xmlnode_free(vc_node);

	purple_account_set_user_info(purple_connection_get_account(gc), p);
	serv_set_info(gc, p);

	g_free(p);
}

/*
 * This gets executed by the proto action
 *
 * Creates a new PurpleRequestFields struct, gets the XML-formatted user_info
 * string (if any) into GSLists for the (multi-entry) edit dialog and
 * calls the set_vcard dialog.
 */
void jabber_setup_set_info(PurplePluginAction *action)
{
	PurpleConnection *gc = (PurpleConnection *) action->context;
	PurpleRequestFields *fields;
	PurpleRequestFieldGroup *group;
	PurpleRequestField *field;
	const struct vcard_template *vc_tp;
	const char *user_info;
	char *cdata = NULL;
	xmlnode *x_vc_data = NULL;

	fields = purple_request_fields_new();
	group = purple_request_field_group_new(NULL);
	purple_request_fields_add_group(fields, group);

	/*
	 * Get existing, XML-formatted, user info
	 */
	if((user_info = purple_account_get_user_info(gc->account)) != NULL)
		x_vc_data = xmlnode_from_str(user_info, -1);

	/*
	 * Set up GSLists for edit with labels from "template," data from user info
	 */
	for(vc_tp = vcard_template_data; vc_tp->label != NULL; ++vc_tp) {
		xmlnode *data_node;
		if((vc_tp->label)[0] == '\0')
			continue;

		if (x_vc_data != NULL) {
			if(vc_tp->ptag == NULL) {
				data_node = xmlnode_get_child(x_vc_data, vc_tp->tag);
			} else {
				gchar *tag = g_strdup_printf("%s/%s", vc_tp->ptag, vc_tp->tag);
				data_node = xmlnode_get_child(x_vc_data, tag);
				g_free(tag);
			}
			if(data_node)
				cdata = xmlnode_get_data(data_node);
		}

		if(strcmp(vc_tp->tag, "DESC") == 0) {
			field = purple_request_field_string_new(vc_tp->tag,
												  _(vc_tp->label), cdata,
												  TRUE);
		} else {
			field = purple_request_field_string_new(vc_tp->tag,
												  _(vc_tp->label), cdata,
												  FALSE);
		}

		g_free(cdata);
		cdata = NULL;

		purple_request_field_group_add_field(group, field);
	}

	if(x_vc_data != NULL)
		xmlnode_free(x_vc_data);

	purple_request_fields(gc, _("Edit XMPP vCard"),
						_("Edit XMPP vCard"),
						_("All items below are optional. Enter only the "
						  "information with which you feel comfortable."),
						fields,
						_("Save"), G_CALLBACK(jabber_format_info),
						_("Cancel"), NULL,
						purple_connection_get_account(gc), NULL, NULL,
						gc);
}

/*---------------------------------------*/
/* End Jabber "set info" (vCard) support */
/*---------------------------------------*/

/******
 * end of that ancient crap that needs to die
 ******/

static void jabber_buddy_info_destroy(JabberBuddyInfo *jbi)
{
	/* Remove the timeout, which would otherwise trigger jabber_buddy_get_info_timeout() */
	if (jbi->timeout_handle > 0)
		purple_timeout_remove(jbi->timeout_handle);

	g_free(jbi->jid);
	g_hash_table_destroy(jbi->resources);
	purple_notify_user_info_destroy(jbi->user_info);
	g_free(jbi);
}

static void jabber_buddy_info_show_if_ready(JabberBuddyInfo *jbi)
{
	char *resource_name, *tmp;
	JabberBuddyResource *jbr;
	JabberBuddyInfoResource *jbir = NULL;
	GList *resources;
	PurpleNotifyUserInfo *user_info;

	/* not yet */
	if(jbi->ids)
		return;

	user_info = jbi->user_info;
	resource_name = jabber_get_resource(jbi->jid);

	/* If we have one or more pairs from the vcard, put a section break above it */
	if (purple_notify_user_info_get_entries(user_info))
		purple_notify_user_info_prepend_section_break(user_info);

	/* Prepend the primary buddy info to user_info so that it goes before the vcard. */
	if(resource_name) {
		jbr = jabber_buddy_find_resource(jbi->jb, resource_name);
		jbir = g_hash_table_lookup(jbi->resources, resource_name);
		if(jbr && jbr->client.name) {
			tmp = g_strdup_printf("%s%s%s", jbr->client.name,
								  (jbr->client.version ? " " : ""),
								  (jbr->client.version ? jbr->client.version : ""));
			purple_notify_user_info_add_pair(user_info, _("Client"), tmp);
			g_free(tmp);

			if(jbr->client.os) {
				purple_notify_user_info_prepend_pair(user_info, _("Operating System"), jbr->client.os);
			}
		}
		if(jbir) {
			if(jbir->idle_seconds > 0) {
				char *idle = purple_str_seconds_to_string(jbir->idle_seconds);
				purple_notify_user_info_prepend_pair(user_info, _("Idle"), idle);
				g_free(idle);
			}
		}
		if(jbr) {
			char *purdy = NULL;
			const char *status_name = jabber_buddy_state_get_name(jbr->state);
			if(jbr->status)
				purdy = purple_strdup_withhtml(jbr->status);
			if(status_name && purdy && !strcmp(status_name, purdy))
				status_name = NULL;

			tmp = g_strdup_printf("%s%s%s", (status_name ? status_name : ""),
							((status_name && purdy) ? ": " : ""),
							(purdy ? purdy : ""));
			purple_notify_user_info_prepend_pair(user_info, _("Status"), tmp);
			g_free(tmp);
			g_free(purdy);
		} else {
			purple_notify_user_info_prepend_pair(user_info, _("Status"), _("Unknown"));
		}
#if 0
		/* #if 0 this for now; I think this would be far more useful if we limited this to a particular set of features
 		 * of particular interest (-vv jumps out as one). As it is now, I don't picture people getting all excited: "Oh sweet crap!
 		 * So-and-so supports 'jabber:x:data' AND 'Collaborative Data Objects'!"
 		 */

		if(jbr && jbr->caps) {
			GString *tmp = g_string_new("");
			GList *iter;
			for(iter = jbr->caps->features; iter; iter = g_list_next(iter)) {
				const char *feature = iter->data;

				if(!strcmp(feature, "jabber:iq:last"))
					feature = _("Last Activity");
				else if(!strcmp(feature, "http://jabber.org/protocol/disco#info"))
					feature = _("Service Discovery Info");
				else if(!strcmp(feature, "http://jabber.org/protocol/disco#items"))
					feature = _("Service Discovery Items");
				else if(!strcmp(feature, "http://jabber.org/protocol/address"))
					feature = _("Extended Stanza Addressing");
				else if(!strcmp(feature, "http://jabber.org/protocol/muc"))
					feature = _("Multi-User Chat");
				else if(!strcmp(feature, "http://jabber.org/protocol/muc#user"))
					feature = _("Multi-User Chat Extended Presence Information");
				else if(!strcmp(feature, "http://jabber.org/protocol/ibb"))
					feature = _("In-Band Bytestreams");
				else if(!strcmp(feature, "http://jabber.org/protocol/commands"))
					feature = _("Ad-Hoc Commands");
				else if(!strcmp(feature, "http://jabber.org/protocol/pubsub"))
					feature = _("PubSub Service");
				else if(!strcmp(feature, "http://jabber.org/protocol/bytestreams"))
					feature = _("SOCKS5 Bytestreams");
				else if(!strcmp(feature, "jabber:x:oob"))
					feature = _("Out of Band Data");
				else if(!strcmp(feature, "http://jabber.org/protocol/xhtml-im"))
					feature = _("XHTML-IM");
				else if(!strcmp(feature, "jabber:iq:register"))
					feature = _("In-Band Registration");
				else if(!strcmp(feature, "http://jabber.org/protocol/geoloc"))
					feature = _("User Location");
				else if(!strcmp(feature, "http://www.xmpp.org/extensions/xep-0084.html"))
					feature = _("User Avatar");
				else if(!strcmp(feature, "http://jabber.org/protocol/chatstates"))
					feature = _("Chat State Notifications");
				else if(!strcmp(feature, "jabber:iq:version"))
					feature = _("Software Version");
				else if(!strcmp(feature, "http://jabber.org/protocol/si"))
					feature = _("Stream Initiation");
				else if(!strcmp(feature, "http://jabber.org/protocol/si/profile/file-transfer"))
					feature = _("File Transfer");
				else if(!strcmp(feature, "http://jabber.org/protocol/mood"))
					feature = _("User Mood");
				else if(!strcmp(feature, "http://jabber.org/protocol/activity"))
					feature = _("User Activity");
				else if(!strcmp(feature, "http://jabber.org/protocol/caps"))
					feature = _("Entity Capabilities");
				else if(!strcmp(feature, "http://www.xmpp.org/extensions/xep-0116.html"))
					feature = _("Encrypted Session Negotiations");
				else if(!strcmp(feature, "http://jabber.org/protocol/tune"))
					feature = _("User Tune");
				else if(!strcmp(feature, "http://jabber.org/protocol/rosterx"))
					feature = _("Roster Item Exchange");
				else if(!strcmp(feature, "http://jabber.org/protocol/reach"))
					feature = _("Reachability Address");
				else if(!strcmp(feature, "http://jabber.org/protocol/profile"))
					feature = _("User Profile");
				else if(!strcmp(feature, "http://www.xmpp.org/extensions/xep-0166.html#ns"))
					feature = _("Jingle");
				else if(!strcmp(feature, "http://www.xmpp.org/extensions/xep-0167.html#ns"))
					feature = _("Jingle Audio");
				else if(!strcmp(feature, "http://jabber.org/protocol/nick"))
					feature = _("User Nickname");
				else if(!strcmp(feature, "http://www.xmpp.org/extensions/xep-0176.html#ns-udp"))
					feature = _("Jingle ICE UDP");
				else if(!strcmp(feature, "http://www.xmpp.org/extensions/xep-0176.html#ns-tcp"))
					feature = _("Jingle ICE TCP");
				else if(!strcmp(feature, "http://www.xmpp.org/extensions/xep-0177.html#ns"))
					feature = _("Jingle Raw UDP");
				else if(!strcmp(feature, "http://www.xmpp.org/extensions/xep-0180.html#ns"))
					feature = _("Jingle Video");
				else if(!strcmp(feature, "http://www.xmpp.org/extensions/xep-0181.html#ns"))
					feature = _("Jingle DTMF");
				else if(!strcmp(feature, "http://www.xmpp.org/extensions/xep-0184.html#ns"))
					feature = _("Message Receipts");
				else if(!strcmp(feature, "http://www.xmpp.org/extensions/xep-0189.html#ns"))
					feature = _("Public Key Publishing");
				else if(!strcmp(feature, "http://jabber.org/protocol/chatting"))
					feature = _("User Chatting");
				else if(!strcmp(feature, "http://jabber.org/protocol/browsing"))
					feature = _("User Browsing");
				else if(!strcmp(feature, "http://jabber.org/protocol/gaming"))
					feature = _("User Gaming");
				else if(!strcmp(feature, "http://jabber.org/protocol/viewing"))
					feature = _("User Viewing");
				else if(!strcmp(feature, "urn:xmpp:ping") || !strcmp(feature, "http://www.xmpp.org/extensions/xep-0199.html#ns"))
					feature = _("Ping");
				else if(!strcmp(feature, "http://www.xmpp.org/extensions/xep-0200.html#ns"))
					feature = _("Stanza Encryption");
				else if(!strcmp(feature, "urn:xmpp:time"))
					feature = _("Entity Time");
				else if(!strcmp(feature, "urn:xmpp:delay"))
					feature = _("Delayed Delivery");
				else if(!strcmp(feature, "http://www.xmpp.org/extensions/xep-0204.html#ns"))
					feature = _("Collaborative Data Objects");
				else if(!strcmp(feature, "http://jabber.org/protocol/fileshare"))
					feature = _("File Repository and Sharing");
				else if(!strcmp(feature, "http://www.xmpp.org/extensions/xep-0215.html#ns"))
					feature = _("STUN Service Discovery for Jingle");
				else if(!strcmp(feature, "http://www.xmpp.org/extensions/xep-0116.html#ns"))
					feature = _("Simplified Encrypted Session Negotiation");
				else if(!strcmp(feature, "http://www.xmpp.org/extensions/xep-0219.html#ns"))
					feature = _("Hop Check");
				else if(g_str_has_suffix(feature, "+notify"))
					feature = NULL;
				if(feature)
					g_string_append_printf(tmp, "%s<br/>", feature);
			}

			if(strlen(tmp->str) > 0)
				purple_notify_user_info_prepend_pair(user_info, _("Capabilities"), tmp->str);

			g_string_free(tmp, TRUE);
		}
#endif
	} else {
		gboolean multiple_resources = jbi->jb->resources && jbi->jb->resources->next;

		for(resources = jbi->jb->resources; resources; resources = resources->next) {
			char *purdy = NULL;
			const char *status_name = NULL;

			jbr = resources->data;

			if(jbr->client.name) {
				tmp = g_strdup_printf("%s%s%s", jbr->client.name,
									  (jbr->client.version ? " " : ""),
									  (jbr->client.version ? jbr->client.version : ""));
				purple_notify_user_info_prepend_pair(user_info,
												 _("Client"), tmp);
				g_free(tmp);

				if(jbr->client.os) {
					purple_notify_user_info_prepend_pair(user_info, _("Operating System"), jbr->client.os);
				}
			}

			if(jbr->name && (jbir = g_hash_table_lookup(jbi->resources, jbr->name))) {
				if(jbir->idle_seconds > 0) {
					char *idle = purple_str_seconds_to_string(jbir->idle_seconds);
					purple_notify_user_info_prepend_pair(user_info, _("Idle"), idle);
					g_free(idle);
				}
			}

			status_name = jabber_buddy_state_get_name(jbr->state);
			if(jbr->status)
				purdy = purple_strdup_withhtml(jbr->status);
			if(status_name && purdy && !strcmp(status_name, purdy))
				status_name = NULL;

			tmp = g_strdup_printf("%s%s%s", (status_name ? status_name : ""),
								  ((status_name && purdy) ? ": " : ""),
								  (purdy ? purdy : ""));
			purple_notify_user_info_prepend_pair(user_info, _("Status"), tmp);
			g_free(tmp);
			g_free(purdy);

			if(multiple_resources) {
				tmp = g_strdup_printf("%d", jbr->priority);
				purple_notify_user_info_prepend_pair(user_info, _("Priority"), tmp);
				g_free(tmp);
			}

			if(jbr->name)
				purple_notify_user_info_prepend_pair(user_info, _("Resource"), jbr->name);
#if 0
			if(jbr && jbr->caps) {
				GString *tmp = g_string_new("");
				GList *iter;
				for(iter = jbr->caps->features; iter; iter = g_list_next(iter)) {
					const char *feature = iter->data;

					if(!strcmp(feature, "jabber:iq:last"))
						feature = _("Last Activity");
					else if(!strcmp(feature, "http://jabber.org/protocol/disco#info"))
						feature = _("Service Discovery Info");
					else if(!strcmp(feature, "http://jabber.org/protocol/disco#items"))
						feature = _("Service Discovery Items");
					else if(!strcmp(feature, "http://jabber.org/protocol/address"))
						feature = _("Extended Stanza Addressing");
					else if(!strcmp(feature, "http://jabber.org/protocol/muc"))
						feature = _("Multi-User Chat");
					else if(!strcmp(feature, "http://jabber.org/protocol/muc#user"))
						feature = _("Multi-User Chat Extended Presence Information");
					else if(!strcmp(feature, "http://jabber.org/protocol/ibb"))
						feature = _("In-Band Bytestreams");
					else if(!strcmp(feature, "http://jabber.org/protocol/commands"))
						feature = _("Ad-Hoc Commands");
					else if(!strcmp(feature, "http://jabber.org/protocol/pubsub"))
						feature = _("PubSub Service");
					else if(!strcmp(feature, "http://jabber.org/protocol/bytestreams"))
						feature = _("SOCKS5 Bytestreams");
					else if(!strcmp(feature, "jabber:x:oob"))
						feature = _("Out of Band Data");
					else if(!strcmp(feature, "http://jabber.org/protocol/xhtml-im"))
						feature = _("XHTML-IM");
					else if(!strcmp(feature, "jabber:iq:register"))
						feature = _("In-Band Registration");
					else if(!strcmp(feature, "http://jabber.org/protocol/geoloc"))
						feature = _("User Location");
					else if(!strcmp(feature, "http://www.xmpp.org/extensions/xep-0084.html"))
						feature = _("User Avatar");
					else if(!strcmp(feature, "http://jabber.org/protocol/chatstates"))
						feature = _("Chat State Notifications");
					else if(!strcmp(feature, "jabber:iq:version"))
						feature = _("Software Version");
					else if(!strcmp(feature, "http://jabber.org/protocol/si"))
						feature = _("Stream Initiation");
					else if(!strcmp(feature, "http://jabber.org/protocol/si/profile/file-transfer"))
						feature = _("File Transfer");
					else if(!strcmp(feature, "http://jabber.org/protocol/mood"))
						feature = _("User Mood");
					else if(!strcmp(feature, "http://jabber.org/protocol/activity"))
						feature = _("User Activity");
					else if(!strcmp(feature, "http://jabber.org/protocol/caps"))
						feature = _("Entity Capabilities");
					else if(!strcmp(feature, "http://www.xmpp.org/extensions/xep-0116.html"))
						feature = _("Encrypted Session Negotiations");
					else if(!strcmp(feature, "http://jabber.org/protocol/tune"))
						feature = _("User Tune");
					else if(!strcmp(feature, "http://jabber.org/protocol/rosterx"))
						feature = _("Roster Item Exchange");
					else if(!strcmp(feature, "http://jabber.org/protocol/reach"))
						feature = _("Reachability Address");
					else if(!strcmp(feature, "http://jabber.org/protocol/profile"))
						feature = _("User Profile");
					else if(!strcmp(feature, "http://www.xmpp.org/extensions/xep-0166.html#ns"))
						feature = _("Jingle");
					else if(!strcmp(feature, "http://www.xmpp.org/extensions/xep-0167.html#ns"))
						feature = _("Jingle Audio");
					else if(!strcmp(feature, "http://jabber.org/protocol/nick"))
						feature = _("User Nickname");
					else if(!strcmp(feature, "http://www.xmpp.org/extensions/xep-0176.html#ns-udp"))
						feature = _("Jingle ICE UDP");
					else if(!strcmp(feature, "http://www.xmpp.org/extensions/xep-0176.html#ns-tcp"))
						feature = _("Jingle ICE TCP");
					else if(!strcmp(feature, "http://www.xmpp.org/extensions/xep-0177.html#ns"))
						feature = _("Jingle Raw UDP");
					else if(!strcmp(feature, "http://www.xmpp.org/extensions/xep-0180.html#ns"))
						feature = _("Jingle Video");
					else if(!strcmp(feature, "http://www.xmpp.org/extensions/xep-0181.html#ns"))
						feature = _("Jingle DTMF");
					else if(!strcmp(feature, "http://www.xmpp.org/extensions/xep-0184.html#ns"))
						feature = _("Message Receipts");
					else if(!strcmp(feature, "http://www.xmpp.org/extensions/xep-0189.html#ns"))
						feature = _("Public Key Publishing");
					else if(!strcmp(feature, "http://jabber.org/protocol/chatting"))
						feature = _("User Chatting");
					else if(!strcmp(feature, "http://jabber.org/protocol/browsing"))
						feature = _("User Browsing");
					else if(!strcmp(feature, "http://jabber.org/protocol/gaming"))
						feature = _("User Gaming");
					else if(!strcmp(feature, "http://jabber.org/protocol/viewing"))
						feature = _("User Viewing");
					else if(!strcmp(feature, "urn:xmpp:ping") || !strcmp(feature, "http://www.xmpp.org/extensions/xep-0199.html#ns"))
						feature = _("Ping");
					else if(!strcmp(feature, "http://www.xmpp.org/extensions/xep-0200.html#ns"))
						feature = _("Stanza Encryption");
					else if(!strcmp(feature, "urn:xmpp:time"))
						feature = _("Entity Time");
					else if(!strcmp(feature, "urn:xmpp:delay"))
						feature = _("Delayed Delivery");
					else if(!strcmp(feature, "http://www.xmpp.org/extensions/xep-0204.html#ns"))
						feature = _("Collaborative Data Objects");
					else if(!strcmp(feature, "http://jabber.org/protocol/fileshare"))
						feature = _("File Repository and Sharing");
					else if(!strcmp(feature, "http://www.xmpp.org/extensions/xep-0215.html#ns"))
						feature = _("STUN Service Discovery for Jingle");
					else if(!strcmp(feature, "http://www.xmpp.org/extensions/xep-0116.html#ns"))
						feature = _("Simplified Encrypted Session Negotiation");
					else if(!strcmp(feature, "http://www.xmpp.org/extensions/xep-0219.html#ns"))
						feature = _("Hop Check");
					else if(g_str_has_suffix(feature, "+notify"))
						feature = NULL;

					if(feature)
						g_string_append_printf(tmp, "%s\n", feature);
				}
				if(strlen(tmp->str) > 0)
					purple_notify_user_info_prepend_pair(user_info, _("Capabilities"), tmp->str);

				g_string_free(tmp, TRUE);
			}
#endif
		}
	}

	g_free(resource_name);

	purple_notify_userinfo(jbi->js->gc, jbi->jid, user_info, NULL, NULL);

	while(jbi->vcard_imgids) {
		purple_imgstore_unref_by_id(GPOINTER_TO_INT(jbi->vcard_imgids->data));
		jbi->vcard_imgids = g_slist_delete_link(jbi->vcard_imgids, jbi->vcard_imgids);
	}

	jbi->js->pending_buddy_info_requests = g_slist_remove(jbi->js->pending_buddy_info_requests, jbi);

	jabber_buddy_info_destroy(jbi);
}

static void jabber_buddy_info_remove_id(JabberBuddyInfo *jbi, const char *id)
{
	GSList *l = jbi->ids;
	char *comp_id;

	if(!id)
		return;

	while(l) {
		comp_id = l->data;
		if(!strcmp(id, comp_id)) {
			jbi->ids = g_slist_remove(jbi->ids, comp_id);
			g_free(comp_id);
			return;
		}
		l = l->next;
	}
}

static void jabber_vcard_save_mine(JabberStream *js, xmlnode *packet, gpointer data)
{
	xmlnode *vcard;
	char *txt;
	PurpleStoredImage *img;

	if((vcard = xmlnode_get_child(packet, "vCard")) ||
			(vcard = xmlnode_get_child_with_namespace(packet, "query", "vcard-temp")))
	{
		txt = xmlnode_to_str(vcard, NULL);
		purple_account_set_user_info(purple_connection_get_account(js->gc), txt);

		g_free(txt);
	} else {
		/* if we have no vCard, then lets not overwrite what we might have locally */
	}

	js->vcard_fetched = TRUE;

	if(NULL != (img = purple_buddy_icons_find_account_icon(js->gc->account))) {
		jabber_set_buddy_icon(js->gc, img);
		purple_imgstore_unref(img);
	}
}

void jabber_vcard_fetch_mine(JabberStream *js)
{
	JabberIq *iq = jabber_iq_new(js, JABBER_IQ_GET);

	xmlnode *vcard = xmlnode_new_child(iq->node, "vCard");
	xmlnode_set_namespace(vcard, "vcard-temp");
	jabber_iq_set_callback(iq, jabber_vcard_save_mine, NULL);

	jabber_iq_send(iq);
}

static void jabber_vcard_parse(JabberStream *js, xmlnode *packet, gpointer data)
{
	const char *id, *from;
	char *bare_jid;
	char *text;
	char *serverside_alias = NULL;
	xmlnode *vcard;
	PurpleBuddy *b;
	JabberBuddyInfo *jbi = data;
	PurpleNotifyUserInfo *user_info;

	from = xmlnode_get_attrib(packet, "from");
	id = xmlnode_get_attrib(packet, "id");

	if(!jbi)
		return;

	jabber_buddy_info_remove_id(jbi, id);

	if(!from)
		return;

	if(!jabber_buddy_find(js, from, FALSE))
		return;

	/* XXX: handle the error case */

	user_info = jbi->user_info;
	bare_jid = jabber_get_bare_jid(from);

	b = purple_find_buddy(js->gc->account, bare_jid);

	if((vcard = xmlnode_get_child(packet, "vCard")) ||
			(vcard = xmlnode_get_child_with_namespace(packet, "query", "vcard-temp"))) {
		xmlnode *child;
		for(child = vcard->child; child; child = child->next)
		{
			xmlnode *child2;

			if(child->type != XMLNODE_TYPE_TAG)
				continue;

			text = xmlnode_get_data(child);
			if(text && !strcmp(child->name, "FN")) {
				if (!serverside_alias)
					serverside_alias = g_strdup(text);

				purple_notify_user_info_add_pair(user_info, _("Full Name"), text);
			} else if(!strcmp(child->name, "N")) {
				for(child2 = child->child; child2; child2 = child2->next)
				{
					char *text2;

					if(child2->type != XMLNODE_TYPE_TAG)
						continue;

					text2 = xmlnode_get_data(child2);
					if(text2 && !strcmp(child2->name, "FAMILY")) {
						purple_notify_user_info_add_pair(user_info, _("Family Name"), text2);
					} else if(text2 && !strcmp(child2->name, "GIVEN")) {
						purple_notify_user_info_add_pair(user_info, _("Given Name"), text2);
					} else if(text2 && !strcmp(child2->name, "MIDDLE")) {
						purple_notify_user_info_add_pair(user_info, _("Middle Name"), text2);
					}
					g_free(text2);
				}
			} else if(text && !strcmp(child->name, "NICKNAME")) {
				/* Prefer the Nickcname to the Full Name as the serverside alias if it's not just part of the jid.
				 * Ignore it if it's part of the jid. */
				if (strstr(bare_jid, text) == NULL) {
					g_free(serverside_alias);
					serverside_alias = g_strdup(text);

					purple_notify_user_info_add_pair(user_info, _("Nickname"), text);
				}
			} else if(text && !strcmp(child->name, "BDAY")) {
				purple_notify_user_info_add_pair(user_info, _("Birthday"), text);
			} else if(!strcmp(child->name, "ADR")) {
				gboolean address_line_added = FALSE;

				for(child2 = child->child; child2; child2 = child2->next)
				{
					char *text2;

					if(child2->type != XMLNODE_TYPE_TAG)
						continue;

					text2 = xmlnode_get_data(child2);
					if (text2 == NULL)
						continue;

					/* We do this here so that it's not added if all the child
					 * elements are empty. */
					if (!address_line_added)
					{
						purple_notify_user_info_add_section_header(user_info, _("Address"));
						address_line_added = TRUE;
					}

					if(!strcmp(child2->name, "POBOX")) {
						purple_notify_user_info_add_pair(user_info, _("P.O. Box"), text2);
					} else if(!strcmp(child2->name, "EXTADR")) {
						purple_notify_user_info_add_pair(user_info, _("Extended Address"), text2);
					} else if(!strcmp(child2->name, "STREET")) {
						purple_notify_user_info_add_pair(user_info, _("Street Address"), text2);
					} else if(!strcmp(child2->name, "LOCALITY")) {
						purple_notify_user_info_add_pair(user_info, _("Locality"), text2);
					} else if(!strcmp(child2->name, "REGION")) {
						purple_notify_user_info_add_pair(user_info, _("Region"), text2);
					} else if(!strcmp(child2->name, "PCODE")) {
						purple_notify_user_info_add_pair(user_info, _("Postal Code"), text2);
					} else if(!strcmp(child2->name, "CTRY")
								|| !strcmp(child2->name, "COUNTRY")) {
						purple_notify_user_info_add_pair(user_info, _("Country"), text2);
					}
					g_free(text2);
				}

				if (address_line_added)
					purple_notify_user_info_add_section_break(user_info);

			} else if(!strcmp(child->name, "TEL")) {
				char *number;
				if((child2 = xmlnode_get_child(child, "NUMBER"))) {
					/* show what kind of number it is */
					number = xmlnode_get_data(child2);
					if(number) {
						purple_notify_user_info_add_pair(user_info, _("Telephone"), number);
						g_free(number);
					}
				} else if((number = xmlnode_get_data(child))) {
					/* lots of clients (including purple) do this, but it's
					 * out of spec */
					purple_notify_user_info_add_pair(user_info, _("Telephone"), number);
					g_free(number);
				}
			} else if(!strcmp(child->name, "EMAIL")) {
				char *userid, *escaped;
				if((child2 = xmlnode_get_child(child, "USERID"))) {
					/* show what kind of email it is */
					userid = xmlnode_get_data(child2);
					if(userid) {
						char *mailto;
						escaped = g_markup_escape_text(userid, -1);
						mailto = g_strdup_printf("<a href=\"mailto:%s\">%s</a>", escaped, escaped);
						purple_notify_user_info_add_pair(user_info, _("Email"), mailto);

						g_free(mailto);
						g_free(escaped);
						g_free(userid);
					}
				} else if((userid = xmlnode_get_data(child))) {
					/* lots of clients (including purple) do this, but it's
					 * out of spec */
					char *mailto;

					escaped = g_markup_escape_text(userid, -1);
					mailto = g_strdup_printf("<a href=\"mailto:%s\">%s</a>", escaped, escaped);
					purple_notify_user_info_add_pair(user_info, _("Email"), mailto);

					g_free(mailto);
					g_free(escaped);
					g_free(userid);
				}
			} else if(!strcmp(child->name, "ORG")) {
				for(child2 = child->child; child2; child2 = child2->next)
				{
					char *text2;

					if(child2->type != XMLNODE_TYPE_TAG)
						continue;

					text2 = xmlnode_get_data(child2);
					if(text2 && !strcmp(child2->name, "ORGNAME")) {
						purple_notify_user_info_add_pair(user_info, _("Organization Name"), text2);
					} else if(text2 && !strcmp(child2->name, "ORGUNIT")) {
						purple_notify_user_info_add_pair(user_info, _("Organization Unit"), text2);
					}
					g_free(text2);
				}
			} else if(text && !strcmp(child->name, "TITLE")) {
				purple_notify_user_info_add_pair(user_info, _("Title"), text);
			} else if(text && !strcmp(child->name, "ROLE")) {
				purple_notify_user_info_add_pair(user_info, _("Role"), text);
			} else if(text && !strcmp(child->name, "DESC")) {
				purple_notify_user_info_add_pair(user_info, _("Description"), text);
			} else if(!strcmp(child->name, "PHOTO") ||
					!strcmp(child->name, "LOGO")) {
				char *bintext = NULL;
				xmlnode *binval;

				if( ((binval = xmlnode_get_child(child, "BINVAL")) &&
						(bintext = xmlnode_get_data(binval))) ||
						(bintext = xmlnode_get_data(child))) {
					gsize size;
					guchar *data;
					gboolean photo = (strcmp(child->name, "PHOTO") == 0);

					data = purple_base64_decode(bintext, &size);
					if (data) {
						char *img_text;
						char *hash;

						jbi->vcard_imgids = g_slist_prepend(jbi->vcard_imgids, GINT_TO_POINTER(purple_imgstore_add_with_id(g_memdup(data, size), size, "logo.png")));
						img_text = g_strdup_printf("<img id='%d'>", GPOINTER_TO_INT(jbi->vcard_imgids->data));

						purple_notify_user_info_add_pair(user_info, (photo ? _("Photo") : _("Logo")), img_text);

						hash = jabber_calculate_data_sha1sum(data, size);
						purple_buddy_icons_set_for_user(js->gc->account, bare_jid,
								data, size, hash);
						g_free(hash);
						g_free(img_text);
					}
					g_free(bintext);
				}
			}
			g_free(text);
		}
	}

	if (serverside_alias) {
		/* If we found a serverside alias, set it and tell the core */
		serv_got_alias(js->gc, from, serverside_alias);
		if (b) {
			purple_blist_node_set_string((PurpleBlistNode*)b, "servernick", serverside_alias);
		}

		g_free(serverside_alias);
	}

	g_free(bare_jid);

	jabber_buddy_info_show_if_ready(jbi);
}

typedef struct _JabberBuddyAvatarUpdateURLInfo {
	JabberStream *js;
	char *from;
	char *id;
} JabberBuddyAvatarUpdateURLInfo;

static void do_buddy_avatar_update_fromurl(PurpleUtilFetchUrlData *url_data, gpointer user_data, const gchar *url_text, gsize len, const gchar *error_message) {
	JabberBuddyAvatarUpdateURLInfo *info = user_data;
	if(!url_text) {
		purple_debug(PURPLE_DEBUG_ERROR, "jabber",
					 "do_buddy_avatar_update_fromurl got error \"%s\"", error_message);
		return;
	}

	purple_buddy_icons_set_for_user(purple_connection_get_account(info->js->gc), info->from, (void*)url_text, len, info->id);
	g_free(info->from);
	g_free(info->id);
	g_free(info);
}

static void do_buddy_avatar_update_data(JabberStream *js, const char *from, xmlnode *items) {
	xmlnode *item, *data;
	const char *checksum;
	char *b64data;
	void *img;
	size_t size;
	if(!items)
		return;

	item = xmlnode_get_child(items, "item");
	if(!item)
		return;

	data = xmlnode_get_child_with_namespace(item,"data",AVATARNAMESPACEDATA);
	if(!data)
		return;

	checksum = xmlnode_get_attrib(item,"id");
	if(!checksum)
		return;

	b64data = xmlnode_get_data(data);
	if(!b64data)
		return;

	img = purple_base64_decode(b64data, &size);
	if(!img) {
		g_free(b64data);
		return;
	}

	purple_buddy_icons_set_for_user(purple_connection_get_account(js->gc), from, img, size, checksum);
	g_free(b64data);
}

void jabber_buddy_avatar_update_metadata(JabberStream *js, const char *from, xmlnode *items) {
	PurpleBuddy *buddy = purple_find_buddy(purple_connection_get_account(js->gc), from);
	const char *checksum;
	xmlnode *item, *metadata;
	if(!buddy)
		return;

	checksum = purple_buddy_icons_get_checksum_for_user(buddy);
	item = xmlnode_get_child(items,"item");
	metadata = xmlnode_get_child_with_namespace(item, "metadata", AVATARNAMESPACEMETA);
	if(!metadata)
		return;
	/* check if we have received a stop */
	if(xmlnode_get_child(metadata, "stop")) {
		purple_buddy_icons_set_for_user(purple_connection_get_account(js->gc), from, NULL, 0, NULL);
	} else {
		xmlnode *info, *goodinfo = NULL;
		gboolean has_children = FALSE;

		/* iterate over all info nodes to get one we can use */
		for(info = metadata->child; info; info = info->next) {
			if(info->type == XMLNODE_TYPE_TAG)
				has_children = TRUE;
			if(info->type == XMLNODE_TYPE_TAG && !strcmp(info->name,"info")) {
				const char *type = xmlnode_get_attrib(info,"type");
				const char *id = xmlnode_get_attrib(info,"id");

				if(checksum && id && !strcmp(id, checksum)) {
					/* we already have that avatar, so we don't have to do anything */
					goodinfo = NULL;
					break;
				}
				/* We'll only pick the png one for now. It's a very nice image format anyways. */
				if(type && id && !goodinfo && !strcmp(type, "image/png"))
					goodinfo = info;
			}
		}
		if(has_children == FALSE) {
			purple_buddy_icons_set_for_user(purple_connection_get_account(js->gc), from, NULL, 0, NULL);
		} else if(goodinfo) {
			const char *url = xmlnode_get_attrib(goodinfo, "url");
			const char *id = xmlnode_get_attrib(goodinfo,"id");

			/* the avatar might either be stored in a pep node, or on a HTTP/HTTPS URL */
			if(!url)
				jabber_pep_request_item(js, from, AVATARNAMESPACEDATA, id, do_buddy_avatar_update_data);
			else {
				PurpleUtilFetchUrlData *url_data;
				JabberBuddyAvatarUpdateURLInfo *info = g_new0(JabberBuddyAvatarUpdateURLInfo, 1);
				info->js = js;

				url_data = purple_util_fetch_url_len(url, TRUE, NULL, TRUE,
										  MAX_HTTP_BUDDYICON_BYTES,
										  do_buddy_avatar_update_fromurl, info);
				if (url_data) {
					info->from = g_strdup(from);
					info->id = g_strdup(id);
					js->url_datas = g_slist_prepend(js->url_datas, url_data);
				} else
					g_free(info);

			}
		}
	}
}

static void jabber_buddy_info_resource_free(gpointer data)
{
	JabberBuddyInfoResource *jbri = data;
	g_free(jbri);
}

static void jabber_version_parse(JabberStream *js, xmlnode *packet, gpointer data)
{
	JabberBuddyInfo *jbi = data;
	const char *type, *id, *from;
	xmlnode *query;
	char *resource_name;

	g_return_if_fail(jbi != NULL);

	type = xmlnode_get_attrib(packet, "type");
	id = xmlnode_get_attrib(packet, "id");
	from = xmlnode_get_attrib(packet, "from");

	jabber_buddy_info_remove_id(jbi, id);

	if(!from)
		return;

	resource_name = jabber_get_resource(from);

	if(resource_name) {
		if(type && !strcmp(type, "result")) {
			if((query = xmlnode_get_child(packet, "query"))) {
				JabberBuddyResource *jbr = jabber_buddy_find_resource(jbi->jb, resource_name);
				if(jbr) {
					xmlnode *node;
					if((node = xmlnode_get_child(query, "name"))) {
						jbr->client.name = xmlnode_get_data(node);
					}
					if((node = xmlnode_get_child(query, "version"))) {
						jbr->client.version = xmlnode_get_data(node);
					}
					if((node = xmlnode_get_child(query, "os"))) {
						jbr->client.os = xmlnode_get_data(node);
					}
				}
			}
		}
		g_free(resource_name);
	}

	jabber_buddy_info_show_if_ready(jbi);
}

static void jabber_last_parse(JabberStream *js, xmlnode *packet, gpointer data)
{
	JabberBuddyInfo *jbi = data;
	xmlnode *query;
	char *resource_name;
	const char *type, *id, *from, *seconds;

	g_return_if_fail(jbi != NULL);

	type = xmlnode_get_attrib(packet, "type");
	id = xmlnode_get_attrib(packet, "id");
	from = xmlnode_get_attrib(packet, "from");

	jabber_buddy_info_remove_id(jbi, id);

	if(!from)
		return;

	resource_name = jabber_get_resource(from);

	if(resource_name) {
		if(type && !strcmp(type, "result")) {
			if((query = xmlnode_get_child(packet, "query"))) {
				seconds = xmlnode_get_attrib(query, "seconds");
				if(seconds) {
					char *end = NULL;
					long sec = strtol(seconds, &end, 10);
					if(end != seconds) {
						JabberBuddyInfoResource *jbir = g_hash_table_lookup(jbi->resources, resource_name);
						if(jbir) {
							jbir->idle_seconds = sec;
						}
					}
				}
			}
		}
		g_free(resource_name);
	}

	jabber_buddy_info_show_if_ready(jbi);
}

void jabber_buddy_remove_all_pending_buddy_info_requests(JabberStream *js)
{
	if (js->pending_buddy_info_requests)
	{
		JabberBuddyInfo *jbi;
		GSList *l = js->pending_buddy_info_requests;
		while (l) {
			jbi = l->data;

			g_slist_free(jbi->ids);
			jabber_buddy_info_destroy(jbi);

			l = l->next;
		}

		g_slist_free(js->pending_buddy_info_requests);
		js->pending_buddy_info_requests = NULL;
	}
}

static gboolean jabber_buddy_get_info_timeout(gpointer data)
{
	JabberBuddyInfo *jbi = data;

	/* remove the pending callbacks */
	while(jbi->ids) {
		char *id = jbi->ids->data;
		jabber_iq_remove_callback_by_id(jbi->js, id);
		jbi->ids = g_slist_remove(jbi->ids, id);
		g_free(id);
	}

	jbi->js->pending_buddy_info_requests = g_slist_remove(jbi->js->pending_buddy_info_requests, jbi);
	jbi->timeout_handle = 0;

	jabber_buddy_info_show_if_ready(jbi);

	return FALSE;
}

static gboolean _client_is_blacklisted(JabberBuddyResource *jbr, const char *ns)
{
	/* can't be blacklisted if we don't know what you're running yet */
	if(!jbr->client.name)
		return FALSE;

	if(!strcmp(ns, "jabber:iq:last")) {
		if(!strcmp(jbr->client.name, "Trillian")) {
			/* verified by nwalp 2007/05/09 */
			if(!strcmp(jbr->client.version, "3.1.0.121") ||
					/* verified by nwalp 2007/09/19 */
					!strcmp(jbr->client.version, "3.1.7.0")) {
				return TRUE;
			}
		}
	}

	return FALSE;
}

static void jabber_buddy_get_info_for_jid(JabberStream *js, const char *jid)
{
	JabberIq *iq;
	xmlnode *vcard;
	GList *resources;
	JabberBuddy *jb;
	JabberBuddyInfo *jbi;

	jb = jabber_buddy_find(js, jid, TRUE);

	/* invalid JID */
	if(!jb)
		return;

	jbi = g_new0(JabberBuddyInfo, 1);
	jbi->jid = g_strdup(jid);
	jbi->js = js;
	jbi->jb = jb;
	jbi->resources = g_hash_table_new_full(g_str_hash, g_str_equal, g_free, jabber_buddy_info_resource_free);
	jbi->user_info = purple_notify_user_info_new();

	iq = jabber_iq_new(js, JABBER_IQ_GET);

	xmlnode_set_attrib(iq->node, "to", jid);
	vcard = xmlnode_new_child(iq->node, "vCard");
	xmlnode_set_namespace(vcard, "vcard-temp");

	jabber_iq_set_callback(iq, jabber_vcard_parse, jbi);
	jbi->ids = g_slist_prepend(jbi->ids, g_strdup(iq->id));

	jabber_iq_send(iq);

	for(resources = jb->resources; resources; resources = resources->next)
	{
		JabberBuddyResource *jbr = resources->data;
		JabberBuddyInfoResource *jbir;
		char *full_jid;

		if ((strchr(jid, '/') == NULL) && (jbr->name != NULL)) {
			full_jid = g_strdup_printf("%s/%s", jid, jbr->name);
		} else {
			full_jid = g_strdup(jid);
		}

		if (jbr->name != NULL)
		{
			jbir = g_new0(JabberBuddyInfoResource, 1);
			g_hash_table_insert(jbi->resources, g_strdup(jbr->name), jbir);
		}

		if(!jbr->client.name) {
			iq = jabber_iq_new_query(js, JABBER_IQ_GET, "jabber:iq:version");
			xmlnode_set_attrib(iq->node, "to", full_jid);
			jabber_iq_set_callback(iq, jabber_version_parse, jbi);
			jbi->ids = g_slist_prepend(jbi->ids, g_strdup(iq->id));
			jabber_iq_send(iq);
		}

		/* this is to fix the feeling of irritation I get when trying
		 * to get info on a friend running Trillian, which doesn't
		 * respond (with an error or otherwise) to jabber:iq:last
		 * requests.  There are a number of Trillian users in my
		 * office. */
		if(!_client_is_blacklisted(jbr, "jabber:iq:last")) {
			iq = jabber_iq_new_query(js, JABBER_IQ_GET, "jabber:iq:last");
			xmlnode_set_attrib(iq->node, "to", full_jid);
			jabber_iq_set_callback(iq, jabber_last_parse, jbi);
			jbi->ids = g_slist_prepend(jbi->ids, g_strdup(iq->id));
			jabber_iq_send(iq);
		}

		g_free(full_jid);
	}

	js->pending_buddy_info_requests = g_slist_prepend(js->pending_buddy_info_requests, jbi);
	jbi->timeout_handle = purple_timeout_add(30000, jabber_buddy_get_info_timeout, jbi);
}

void jabber_buddy_get_info(PurpleConnection *gc, const char *who)
{
	JabberStream *js = purple_connection_get_protocol_data(gc);
	JabberID *jid = jabber_id_new(who);

	if (!jid)
		return;

	if (jid->node && jabber_chat_find(js, jid->node, jid->domain)) {
		/* For a conversation, include the resource (indicates the user). */
		jabber_buddy_get_info_for_jid(js, who);
	} else {
		char *bare_jid = jabber_get_bare_jid(who);
		jabber_buddy_get_info_for_jid(js, bare_jid);
		g_free(bare_jid);
	}

	jabber_id_free(jid);
}

static void jabber_buddy_set_invisibility(JabberStream *js, const char *who,
		gboolean invisible)
{
	PurplePresence *gpresence;
	PurpleAccount *account;
	PurpleStatus *status;
	JabberBuddy *jb = jabber_buddy_find(js, who, TRUE);
	xmlnode *presence;
	JabberBuddyState state;
	char *msg;
	int priority;

	account   = purple_connection_get_account(js->gc);
	gpresence = purple_account_get_presence(account);
	status    = purple_presence_get_active_status(gpresence);

	purple_status_to_jabber(status, &state, &msg, &priority);
	presence = jabber_presence_create_js(js, state, msg, priority);

	g_free(msg);

	xmlnode_set_attrib(presence, "to", who);
	if(invisible) {
		xmlnode_set_attrib(presence, "type", "invisible");
		jb->invisible |= JABBER_INVIS_BUDDY;
	} else {
		jb->invisible &= ~JABBER_INVIS_BUDDY;
	}

	jabber_send(js, presence);
	xmlnode_free(presence);
}

static void jabber_buddy_make_invisible(PurpleBlistNode *node, gpointer data)
{
	PurpleBuddy *buddy;
	PurpleConnection *gc;
	JabberStream *js;

	g_return_if_fail(PURPLE_BLIST_NODE_IS_BUDDY(node));

	buddy = (PurpleBuddy *) node;
	gc = purple_account_get_connection(purple_buddy_get_account(buddy));
	js = purple_connection_get_protocol_data(gc);

	jabber_buddy_set_invisibility(js, purple_buddy_get_name(buddy), TRUE);
}

static void jabber_buddy_make_visible(PurpleBlistNode *node, gpointer data)
{
	PurpleBuddy *buddy;
	PurpleConnection *gc;
	JabberStream *js;

	g_return_if_fail(PURPLE_BLIST_NODE_IS_BUDDY(node));

	buddy = (PurpleBuddy *) node;
	gc = purple_account_get_connection(purple_buddy_get_account(buddy));
	js = purple_connection_get_protocol_data(gc);

	jabber_buddy_set_invisibility(js, purple_buddy_get_name(buddy), FALSE);
}

static void jabber_buddy_cancel_presence_notification(PurpleBlistNode *node,
		gpointer data)
{
	PurpleBuddy *buddy;
	PurpleConnection *gc;
	JabberStream *js;

	g_return_if_fail(PURPLE_BLIST_NODE_IS_BUDDY(node));

	buddy = (PurpleBuddy *) node;
	gc = purple_account_get_connection(purple_buddy_get_account(buddy));
	js = purple_connection_get_protocol_data(gc);

	/* I wonder if we should prompt the user before doing this */
	jabber_presence_subscription_set(js, purple_buddy_get_name(buddy), "unsubscribed");
}

static void jabber_buddy_rerequest_auth(PurpleBlistNode *node, gpointer data)
{
	PurpleBuddy *buddy;
	PurpleConnection *gc;
	JabberStream *js;

	g_return_if_fail(PURPLE_BLIST_NODE_IS_BUDDY(node));

	buddy = (PurpleBuddy *) node;
	gc = purple_account_get_connection(purple_buddy_get_account(buddy));
	js = purple_connection_get_protocol_data(gc);

	jabber_presence_subscription_set(js, purple_buddy_get_name(buddy), "subscribe");
}


static void jabber_buddy_unsubscribe(PurpleBlistNode *node, gpointer data)
{
	PurpleBuddy *buddy;
	PurpleConnection *gc;
	JabberStream *js;

	g_return_if_fail(PURPLE_BLIST_NODE_IS_BUDDY(node));

	buddy = (PurpleBuddy *) node;
	gc = purple_account_get_connection(purple_buddy_get_account(buddy));
	js = purple_connection_get_protocol_data(gc);

	jabber_presence_subscription_set(js, purple_buddy_get_name(buddy), "unsubscribe");
}

static void jabber_buddy_login(PurpleBlistNode *node, gpointer data) {
	if(PURPLE_BLIST_NODE_IS_BUDDY(node)) {
		/* simply create a directed presence of the current status */
		PurpleBuddy *buddy = (PurpleBuddy *) node;
		PurpleConnection *gc = purple_account_get_connection(purple_buddy_get_account(buddy));
		JabberStream *js = purple_connection_get_protocol_data(gc);
		PurpleAccount *account = purple_connection_get_account(gc);
		PurplePresence *gpresence = purple_account_get_presence(account);
		PurpleStatus *status = purple_presence_get_active_status(gpresence);
		xmlnode *presence;
		JabberBuddyState state;
		char *msg;
		int priority;

		purple_status_to_jabber(status, &state, &msg, &priority);
		presence = jabber_presence_create_js(js, state, msg, priority);

		g_free(msg);

		xmlnode_set_attrib(presence, "to", purple_buddy_get_name(buddy));

		jabber_send(js, presence);
		xmlnode_free(presence);
	}
}

static void jabber_buddy_logout(PurpleBlistNode *node, gpointer data) {
	if(PURPLE_BLIST_NODE_IS_BUDDY(node)) {
		/* simply create a directed unavailable presence */
		PurpleBuddy *buddy = (PurpleBuddy *) node;
		PurpleConnection *gc = purple_account_get_connection(purple_buddy_get_account(buddy));
		JabberStream *js = purple_connection_get_protocol_data(gc);
		xmlnode *presence;

		presence = jabber_presence_create_js(js, JABBER_BUDDY_STATE_UNAVAILABLE, NULL, 0);

		xmlnode_set_attrib(presence, "to", purple_buddy_get_name(buddy));

		jabber_send(js, presence);
		xmlnode_free(presence);
	}
}

static GList *jabber_buddy_menu(PurpleBuddy *buddy)
{
	PurpleConnection *gc = purple_account_get_connection(purple_buddy_get_account(buddy));
	JabberStream *js = purple_connection_get_protocol_data(gc);
	const char *name = purple_buddy_get_name(buddy);
	JabberBuddy *jb = jabber_buddy_find(js, name, TRUE);
	GList *jbrs;

	GList *m = NULL;
	PurpleMenuAction *act;

	if(!jb)
		return m;

	/* XXX: fix the NOT ME below */

	if(js->protocol_version == JABBER_PROTO_0_9 /* && NOT ME */) {
		if(jb->invisible & JABBER_INVIS_BUDDY) {
			act = purple_menu_action_new(_("Un-hide From"),
			                           PURPLE_CALLBACK(jabber_buddy_make_visible),
			                           NULL, NULL);
		} else {
			act = purple_menu_action_new(_("Temporarily Hide From"),
			                           PURPLE_CALLBACK(jabber_buddy_make_invisible),
			                           NULL, NULL);
		}
		m = g_list_append(m, act);
	}

	if(jb->subscription & JABBER_SUB_FROM /* && NOT ME */) {
		act = purple_menu_action_new(_("Cancel Presence Notification"),
		                           PURPLE_CALLBACK(jabber_buddy_cancel_presence_notification),
		                           NULL, NULL);
		m = g_list_append(m, act);
	}

	if(!(jb->subscription & JABBER_SUB_TO)) {
		act = purple_menu_action_new(_("(Re-)Request authorization"),
		                           PURPLE_CALLBACK(jabber_buddy_rerequest_auth),
		                           NULL, NULL);
		m = g_list_append(m, act);

	} else /* if(NOT ME) */{

		/* shouldn't this just happen automatically when the buddy is
		   removed? */
		act = purple_menu_action_new(_("Unsubscribe"),
		                           PURPLE_CALLBACK(jabber_buddy_unsubscribe),
		                           NULL, NULL);
		m = g_list_append(m, act);
	}

	/*
	 * This if-condition implements parts of XEP-0100: Gateway Interaction
	 *
	 * According to stpeter, there is no way to know if a jid on the roster is a gateway without sending a disco#info.
	 * However, since the gateway might appear offline to us, we cannot get that information. Therefore, I just assume
	 * that gateways on the roster can be identified by having no '@' in their jid. This is a faily safe assumption, since
	 * people don't tend to have a server or other service there.
	 */
	if (g_utf8_strchr(name, -1, '@') == NULL) {
		act = purple_menu_action_new(_("Log In"),
									 PURPLE_CALLBACK(jabber_buddy_login),
									 NULL, NULL);
		m = g_list_append(m, act);
		act = purple_menu_action_new(_("Log Out"),
									 PURPLE_CALLBACK(jabber_buddy_logout),
									 NULL, NULL);
		m = g_list_append(m, act);
	}

	/* add all ad hoc commands to the action menu */
	for(jbrs = jb->resources; jbrs; jbrs = g_list_next(jbrs)) {
		JabberBuddyResource *jbr = jbrs->data;
		GList *commands;
		if (!jbr->commands)
			continue;
		for(commands = jbr->commands; commands; commands = g_list_next(commands)) {
			JabberAdHocCommands *cmd = commands->data;
			act = purple_menu_action_new(cmd->name, PURPLE_CALLBACK(jabber_adhoc_execute_action), cmd, NULL);
			m = g_list_append(m, act);
		}
	}

	return m;
}

GList *
jabber_blist_node_menu(PurpleBlistNode *node)
{
	if(PURPLE_BLIST_NODE_IS_BUDDY(node)) {
		return jabber_buddy_menu((PurpleBuddy *) node);
	} else {
		return NULL;
	}
}


const char *
jabber_buddy_state_get_name(JabberBuddyState state)
{
	switch(state) {
		case JABBER_BUDDY_STATE_UNKNOWN:
			return _("Unknown");
		case JABBER_BUDDY_STATE_ERROR:
			return _("Error");
		case JABBER_BUDDY_STATE_UNAVAILABLE:
			return _("Offline");
		case JABBER_BUDDY_STATE_ONLINE:
			return _("Available");
		case JABBER_BUDDY_STATE_CHAT:
			return _("Chatty");
		case JABBER_BUDDY_STATE_AWAY:
			return _("Away");
		case JABBER_BUDDY_STATE_XA:
			return _("Extended Away");
		case JABBER_BUDDY_STATE_DND:
			return _("Do Not Disturb");
	}

	return _("Unknown");
}

JabberBuddyState jabber_buddy_status_id_get_state(const char *id) {
	if(!id)
		return JABBER_BUDDY_STATE_UNKNOWN;
	if(!strcmp(id, "available"))
		return JABBER_BUDDY_STATE_ONLINE;
	if(!strcmp(id, "freeforchat"))
		return JABBER_BUDDY_STATE_CHAT;
	if(!strcmp(id, "away"))
		return JABBER_BUDDY_STATE_AWAY;
	if(!strcmp(id, "extended_away"))
		return JABBER_BUDDY_STATE_XA;
	if(!strcmp(id, "dnd"))
		return JABBER_BUDDY_STATE_DND;
	if(!strcmp(id, "offline"))
		return JABBER_BUDDY_STATE_UNAVAILABLE;
	if(!strcmp(id, "error"))
		return JABBER_BUDDY_STATE_ERROR;

	return JABBER_BUDDY_STATE_UNKNOWN;
}

JabberBuddyState jabber_buddy_show_get_state(const char *id) {
	if(!id)
		return JABBER_BUDDY_STATE_UNKNOWN;
	if(!strcmp(id, "available"))
		return JABBER_BUDDY_STATE_ONLINE;
	if(!strcmp(id, "chat"))
		return JABBER_BUDDY_STATE_CHAT;
	if(!strcmp(id, "away"))
		return JABBER_BUDDY_STATE_AWAY;
	if(!strcmp(id, "xa"))
		return JABBER_BUDDY_STATE_XA;
	if(!strcmp(id, "dnd"))
		return JABBER_BUDDY_STATE_DND;
	if(!strcmp(id, "offline"))
		return JABBER_BUDDY_STATE_UNAVAILABLE;
	if(!strcmp(id, "error"))
		return JABBER_BUDDY_STATE_ERROR;

	return JABBER_BUDDY_STATE_UNKNOWN;
}

const char *jabber_buddy_state_get_show(JabberBuddyState state) {
	switch(state) {
		case JABBER_BUDDY_STATE_CHAT:
			return "chat";
		case JABBER_BUDDY_STATE_AWAY:
			return "away";
		case JABBER_BUDDY_STATE_XA:
			return "xa";
		case JABBER_BUDDY_STATE_DND:
			return "dnd";
		case JABBER_BUDDY_STATE_ONLINE:
			return "available";
		case JABBER_BUDDY_STATE_UNKNOWN:
		case JABBER_BUDDY_STATE_ERROR:
			return NULL;
		case JABBER_BUDDY_STATE_UNAVAILABLE:
			return "offline";
	}
	return NULL;
}

const char *jabber_buddy_state_get_status_id(JabberBuddyState state) {
	switch(state) {
		case JABBER_BUDDY_STATE_CHAT:
			return "freeforchat";
		case JABBER_BUDDY_STATE_AWAY:
			return "away";
		case JABBER_BUDDY_STATE_XA:
			return "extended_away";
		case JABBER_BUDDY_STATE_DND:
			return "dnd";
		case JABBER_BUDDY_STATE_ONLINE:
			return "available";
		case JABBER_BUDDY_STATE_UNKNOWN:
			return "available";
		case JABBER_BUDDY_STATE_ERROR:
			return "error";
		case JABBER_BUDDY_STATE_UNAVAILABLE:
			return "offline";
	}
	return NULL;
}

static void user_search_result_add_buddy_cb(PurpleConnection *gc, GList *row, void *user_data)
{
	/* XXX find out the jid */
	purple_blist_request_add_buddy(purple_connection_get_account(gc),
			g_list_nth_data(row, 0), NULL, NULL);
}

static void user_search_result_cb(JabberStream *js, xmlnode *packet, gpointer data)
{
	PurpleNotifySearchResults *results;
	PurpleNotifySearchColumn *column;
	xmlnode *x, *query, *item, *field;

	/* XXX error checking? */
	if(!(query = xmlnode_get_child(packet, "query")))
		return;

	results = purple_notify_searchresults_new();
	if((x = xmlnode_get_child_with_namespace(query, "x", "jabber:x:data"))) {
		xmlnode *reported;
		GSList *column_vars = NULL;

		purple_debug_info("jabber", "new-skool\n");

		if((reported = xmlnode_get_child(x, "reported"))) {
			xmlnode *field = xmlnode_get_child(reported, "field");
			while(field) {
				const char *var = xmlnode_get_attrib(field, "var");
				const char *label = xmlnode_get_attrib(field, "label");
				if(var) {
					column = purple_notify_searchresults_column_new(label ? label : var);
					purple_notify_searchresults_column_add(results, column);
					column_vars = g_slist_append(column_vars, (char *)var);
				}
				field = xmlnode_get_next_twin(field);
			}
		}

		item = xmlnode_get_child(x, "item");
		while(item) {
			GList *row = NULL;
			GSList *l;
			xmlnode *valuenode;
			const char *var;

			for (l = column_vars; l != NULL; l = l->next) {
				/*
				 * Build a row containing the strings that correspond
				 * to each column of the search results.
				 */
				for (field = xmlnode_get_child(item, "field");
						field != NULL;
						field = xmlnode_get_next_twin(field))
				{
					if ((var = xmlnode_get_attrib(field, "var")) &&
							!strcmp(var, l->data) &&
							(valuenode = xmlnode_get_child(field, "value")))
					{
						char *value = xmlnode_get_data(valuenode);
						row = g_list_append(row, value);
						break;
					}
				}
				if (field == NULL)
					/* No data for this column */
					row = g_list_append(row, NULL);
			}
			purple_notify_searchresults_row_add(results, row);
			item = xmlnode_get_next_twin(item);
		}

		g_slist_free(column_vars);
	} else {
		/* old skool */
		purple_debug_info("jabber", "old-skool\n");

		column = purple_notify_searchresults_column_new(_("JID"));
		purple_notify_searchresults_column_add(results, column);
		column = purple_notify_searchresults_column_new(_("First Name"));
		purple_notify_searchresults_column_add(results, column);
		column = purple_notify_searchresults_column_new(_("Last Name"));
		purple_notify_searchresults_column_add(results, column);
		column = purple_notify_searchresults_column_new(_("Nickname"));
		purple_notify_searchresults_column_add(results, column);
		column = purple_notify_searchresults_column_new(_("Email"));
		purple_notify_searchresults_column_add(results, column);

		for(item = xmlnode_get_child(query, "item"); item; item = xmlnode_get_next_twin(item)) {
			const char *jid;
			xmlnode *node;
			GList *row = NULL;

			if(!(jid = xmlnode_get_attrib(item, "jid")))
				continue;

			row = g_list_append(row, g_strdup(jid));
			node = xmlnode_get_child(item, "first");
			row = g_list_append(row, node ? xmlnode_get_data(node) : NULL);
			node = xmlnode_get_child(item, "last");
			row = g_list_append(row, node ? xmlnode_get_data(node) : NULL);
			node = xmlnode_get_child(item, "nick");
			row = g_list_append(row, node ? xmlnode_get_data(node) : NULL);
			node = xmlnode_get_child(item, "email");
			row = g_list_append(row, node ? xmlnode_get_data(node) : NULL);
			purple_debug_info("jabber", "row=%p\n", row);
			purple_notify_searchresults_row_add(results, row);
		}
	}

	purple_notify_searchresults_button_add(results, PURPLE_NOTIFY_BUTTON_ADD,
			user_search_result_add_buddy_cb);

	purple_notify_searchresults(js->gc, NULL, NULL, _("The following are the results of your search"), results, NULL, NULL);
}

static void user_search_x_data_cb(JabberStream *js, xmlnode *result, gpointer data)
{
	xmlnode *query;
	JabberIq *iq;
	char *dir_server = data;
	const char *type;

	/* if they've cancelled the search, we're
	 * just going to get an error if we send
	 * a cancel, so skip it */
	type = xmlnode_get_attrib(result, "type");
	if(type && !strcmp(type, "cancel")) {
		g_free(dir_server);
		return;
	}

	iq = jabber_iq_new_query(js, JABBER_IQ_SET, "jabber:iq:search");
	query = xmlnode_get_child(iq->node, "query");

	xmlnode_insert_child(query, result);

	jabber_iq_set_callback(iq, user_search_result_cb, NULL);
	xmlnode_set_attrib(iq->node, "to", dir_server);
	jabber_iq_send(iq);
	g_free(dir_server);
}

struct user_search_info {
	JabberStream *js;
	char *directory_server;
};

static void user_search_cancel_cb(struct user_search_info *usi, PurpleRequestFields *fields)
{
	g_free(usi->directory_server);
	g_free(usi);
}

static void user_search_cb(struct user_search_info *usi, PurpleRequestFields *fields)
{
	JabberStream *js = usi->js;
	JabberIq *iq;
	xmlnode *query;
	GList *groups, *flds;

	iq = jabber_iq_new_query(js, JABBER_IQ_SET, "jabber:iq:search");
	query = xmlnode_get_child(iq->node, "query");

	for(groups = purple_request_fields_get_groups(fields); groups; groups = groups->next) {
		for(flds = purple_request_field_group_get_fields(groups->data);
				flds; flds = flds->next) {
			PurpleRequestField *field = flds->data;
			const char *id = purple_request_field_get_id(field);
			const char *value = purple_request_field_string_get_value(field);

			if(value && (!strcmp(id, "first") || !strcmp(id, "last") || !strcmp(id, "nick") || !strcmp(id, "email"))) {
				xmlnode *y = xmlnode_new_child(query, id);
				xmlnode_insert_data(y, value, -1);
			}
		}
	}

	jabber_iq_set_callback(iq, user_search_result_cb, NULL);
	xmlnode_set_attrib(iq->node, "to", usi->directory_server);
	jabber_iq_send(iq);

	g_free(usi->directory_server);
	g_free(usi);
}

#if 0
/* This is for gettext only -- it will see this even though there's an #if 0. */

/*
 * An incomplete list of server generated original language search
 * comments for Jabber User Directories
 *
 * See discussion thread "Search comment for Jabber is not translatable"
 * in purple-i18n@lists.sourceforge.net (March 2006)
 */
static const char * jabber_user_dir_comments [] = {
	/* current comment from Jabber User Directory users.jabber.org */
	N_("Find a contact by entering the search criteria in the given fields. "
	   "Note: Each field supports wild card searches (%)"),
	NULL
};
#endif

static void user_search_fields_result_cb(JabberStream *js, xmlnode *packet, gpointer data)
{
	xmlnode *query, *x;
	const char *from, *type;

	if(!(from = xmlnode_get_attrib(packet, "from")))
		return;

	if(!(type = xmlnode_get_attrib(packet, "type")) || !strcmp(type, "error")) {
		char *msg = jabber_parse_error(js, packet, NULL);

		if(!msg)
			msg = g_strdup(_("Unknown error"));

		purple_notify_error(js->gc, _("Directory Query Failed"),
				  _("Could not query the directory server."), msg);
		g_free(msg);

		return;
	}


	if(!(query = xmlnode_get_child(packet, "query")))
		return;

	if((x = xmlnode_get_child_with_namespace(query, "x", "jabber:x:data"))) {
		jabber_x_data_request(js, x, user_search_x_data_cb, g_strdup(from));
		return;
	} else {
		struct user_search_info *usi;
		xmlnode *instnode;
		char *instructions = NULL;
		PurpleRequestFields *fields;
		PurpleRequestFieldGroup *group;
		PurpleRequestField *field;

		/* old skool */
		fields = purple_request_fields_new();
		group = purple_request_field_group_new(NULL);
		purple_request_fields_add_group(fields, group);

		if((instnode = xmlnode_get_child(query, "instructions")))
		{
			char *tmp = xmlnode_get_data(instnode);

			if(tmp)
			{
				/* Try to translate the message (see static message
				   list in jabber_user_dir_comments[]) */
				instructions = g_strdup_printf(_("Server Instructions: %s"), _(tmp));
				g_free(tmp);
			}
		}

		if(!instructions)
		{
			instructions = g_strdup(_("Fill in one or more fields to search "
						  "for any matching XMPP users."));
		}

		if(xmlnode_get_child(query, "first")) {
			field = purple_request_field_string_new("first", _("First Name"),
					NULL, FALSE);
			purple_request_field_group_add_field(group, field);
		}
		if(xmlnode_get_child(query, "last")) {
			field = purple_request_field_string_new("last", _("Last Name"),
					NULL, FALSE);
			purple_request_field_group_add_field(group, field);
		}
		if(xmlnode_get_child(query, "nick")) {
			field = purple_request_field_string_new("nick", _("Nickname"),
					NULL, FALSE);
			purple_request_field_group_add_field(group, field);
		}
		if(xmlnode_get_child(query, "email")) {
			field = purple_request_field_string_new("email", _("Email Address"),
					NULL, FALSE);
			purple_request_field_group_add_field(group, field);
		}

		usi = g_new0(struct user_search_info, 1);
		usi->js = js;
		usi->directory_server = g_strdup(from);

		purple_request_fields(js->gc, _("Search for XMPP users"),
				_("Search for XMPP users"), instructions, fields,
				_("Search"), G_CALLBACK(user_search_cb),
				_("Cancel"), G_CALLBACK(user_search_cancel_cb),
				purple_connection_get_account(js->gc), NULL, NULL,
				usi);

		g_free(instructions);
	}
}

void jabber_user_search(JabberStream *js, const char *directory)
{
	JabberIq *iq;

	/* XXX: should probably better validate the directory we're given */
	if(!directory || !*directory) {
		purple_notify_error(js->gc, _("Invalid Directory"), _("Invalid Directory"), NULL);
		return;
	}

	iq = jabber_iq_new_query(js, JABBER_IQ_GET, "jabber:iq:search");
	xmlnode_set_attrib(iq->node, "to", directory);

	jabber_iq_set_callback(iq, user_search_fields_result_cb, NULL);

	jabber_iq_send(iq);
}

void jabber_user_search_begin(PurplePluginAction *action)
{
	PurpleConnection *gc = (PurpleConnection *) action->context;
	JabberStream *js = purple_connection_get_protocol_data(gc);

	purple_request_input(gc, _("Enter a User Directory"), _("Enter a User Directory"),
			_("Select a user directory to search"),
			js->user_directories ? js->user_directories->data : NULL,
			FALSE, FALSE, NULL,
			_("Search Directory"), PURPLE_CALLBACK(jabber_user_search),
			_("Cancel"), NULL,
			NULL, NULL, NULL,
			js);
}

gboolean
jabber_resource_has_capability(const JabberBuddyResource *jbr, const gchar *cap)
{
	const GList *node = NULL;
	const JabberCapsNodeExts *exts;

	if (!jbr->caps.info) {
		purple_debug_error("jabber",
			"Unable to find caps: nothing known about buddy\n");
		return FALSE;
	}

	node = g_list_find_custom(jbr->caps.info->features, cap, (GCompareFunc)strcmp);
	if (!node && jbr->caps.exts && jbr->caps.info->exts) {
		const GList *ext;
		exts = jbr->caps.info->exts;
		/* Walk through all the enabled caps, checking each list for the cap.
		 * Don't check it twice, though. */
		for (ext = jbr->caps.exts; ext && !node; ext = ext->next) {
			GList *features = g_hash_table_lookup(exts->exts, ext->data);
			if (features)
				node = g_list_find_custom(features, cap, (GCompareFunc)strcmp);
		}
	}

	/* TODO: Are these messages actually useful? */
	if (node)
		purple_debug_info("jabber", "Found cap: %s\n", cap);
	else
		purple_debug_info("jabber", "Cap %s not found\n", cap); 

	return (node != NULL);
}

gboolean
jabber_buddy_has_capability(const JabberBuddy *jb, const gchar *cap)
{
	JabberBuddyResource *jbr = jabber_buddy_find_resource((JabberBuddy*)jb, NULL);

	if (!jbr) {
		purple_debug_info("jabber",
			"Unable to find caps: buddy might be offline\n");
		return FALSE;
	}

	return jabber_resource_has_capability(jbr, cap);
}
<|MERGE_RESOLUTION|>--- conflicted
+++ resolved
@@ -179,11 +179,6 @@
 		g_free(cmd);
 		jbr->commands = g_list_delete_link(jbr->commands, jbr->commands);
 	}
-<<<<<<< HEAD
-
-	jabber_caps_free_clientinfo(jbr->caps);
-=======
->>>>>>> bbc758ad
 
 	if (jbr->caps.exts) {
 		g_list_foreach(jbr->caps.exts, (GFunc)g_free, NULL);
@@ -500,14 +495,10 @@
 
 void jabber_set_buddy_icon(PurpleConnection *gc, PurpleStoredImage *img)
 {
-<<<<<<< HEAD
 	PurplePresence *gpresence;
 	PurpleStatus *status;
 
 	if(((JabberStream*)purple_connection_get_protocol_data(gc))->pep) {
-=======
-	if(((JabberStream*)gc->proto_data)->pep) {
->>>>>>> bbc758ad
 		/* XEP-0084: User Avatars */
 		if(img) {
 			/*
