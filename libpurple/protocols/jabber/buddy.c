--- conflicted
+++ resolved
@@ -466,7 +466,6 @@
 
 void jabber_set_buddy_icon(PurpleConnection *gc, PurpleStoredImage *img)
 {
-<<<<<<< HEAD
 	PurplePresence *gpresence;
 	PurpleStatus *status;
 	
@@ -591,11 +590,11 @@
 	   one doesn't require a specific image type */
 
 	/* publish vCard for those poor older clients */
-=======
->>>>>>> fef97e8c
 	jabber_set_info(gc, purple_account_get_user_info(gc->account));
 
-	jabber_presence_send(gc->account, NULL);
+	gpresence = purple_account_get_presence(gc->account);
+	status = purple_presence_get_active_status(gpresence);
+	jabber_presence_send(gc->account, status);
 }
 
 /*
