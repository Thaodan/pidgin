/* purple
 *
 * Purple is the legal property of its developers, whose names are too numerous
 * to list here.  Please refer to the COPYRIGHT file distributed with this
 * source distribution.
 *
 * This program is free software; you can redistribute it and/or modify
 * it under the terms of the GNU General Public License as published by
 * the Free Software Foundation; either version 2 of the License, or
 * (at your option) any later version.
 *
 * This program is distributed in the hope that it will be useful,
 * but WITHOUT ANY WARRANTY; without even the implied warranty of
 * MERCHANTABILITY or FITNESS FOR A PARTICULAR PURPOSE.  See the
 * GNU General Public License for more details.
 *
 * You should have received a copy of the GNU General Public License
 * along with this program; if not, write to the Free Software
 * Foundation, Inc., 51 Franklin Street, Fifth Floor, Boston, MA  02111-1301  USA
 *
 */

/* libxmpp is the XMPP protocol plugin. It is linked against libjabbercommon,
 * which may be used to support other protocols (Bonjour) which may need to
 * share code.
 */

#include "internal.h"

#include "accountopt.h"
#include "debug.h"
#include "version.h"

#include "iq.h"
#include "jabber.h"
#include "chat.h"
#include "message.h"
#include "roster.h"
#include "si.h"
#include "message.h"
#include "presence.h"
#include "google.h"
#include "pep.h"
#include "usertune.h"
#include "caps.h"

static PurplePluginProtocolInfo prpl_info =
{
	OPT_PROTO_CHAT_TOPIC | OPT_PROTO_UNIQUE_CHATNAME | OPT_PROTO_MAIL_CHECK |
#ifdef HAVE_CYRUS_SASL
	OPT_PROTO_PASSWORD_OPTIONAL |
#endif
	OPT_PROTO_SLASH_COMMANDS_NATIVE,
	NULL,							/* user_splits */
	NULL,							/* protocol_options */
	{"png", 32, 32, 96, 96, 0, PURPLE_ICON_SCALE_SEND | PURPLE_ICON_SCALE_DISPLAY}, /* icon_spec */
	jabber_list_icon,				/* list_icon */
	jabber_list_emblem,			/* list_emblems */
	jabber_status_text,				/* status_text */
	jabber_tooltip_text,			/* tooltip_text */
	jabber_status_types,			/* status_types */
	jabber_blist_node_menu,			/* blist_node_menu */
	jabber_chat_info,				/* chat_info */
	jabber_chat_info_defaults,		/* chat_info_defaults */
	jabber_login,					/* login */
	jabber_close,					/* close */
	jabber_message_send_im,			/* send_im */
	jabber_set_info,				/* set_info */
	jabber_send_typing,				/* send_typing */
	jabber_buddy_get_info,			/* get_info */
	jabber_presence_send,			/* set_status */
	jabber_idle_set,				/* set_idle */
	NULL,							/* change_passwd */
	jabber_roster_add_buddy,		/* add_buddy */
	NULL,							/* add_buddies */
	jabber_roster_remove_buddy,		/* remove_buddy */
	NULL,							/* remove_buddies */
	NULL,							/* add_permit */
	jabber_google_roster_add_deny,				/* add_deny */
	NULL,							/* rem_permit */
	jabber_google_roster_rem_deny,				/* rem_deny */
	NULL,							/* set_permit_deny */
	jabber_chat_join,				/* join_chat */
	NULL,							/* reject_chat */
	jabber_get_chat_name,			/* get_chat_name */
	jabber_chat_invite,				/* chat_invite */
	jabber_chat_leave,				/* chat_leave */
	NULL,							/* chat_whisper */
	jabber_message_send_chat,		/* chat_send */
	jabber_keepalive,				/* keepalive */
	jabber_register_account,		/* register_user */
	jabber_buddy_get_info_chat,		/* get_cb_info */
	NULL,							/* get_cb_away */
	jabber_roster_alias_change,		/* alias_buddy */
	jabber_roster_group_change,		/* group_buddy */
	jabber_roster_group_rename,		/* rename_group */
	NULL,							/* buddy_free */
	jabber_convo_closed,			/* convo_closed */
	jabber_normalize,				/* normalize */
	jabber_set_buddy_icon,			/* set_buddy_icon */
	NULL,							/* remove_group */
	jabber_chat_buddy_real_name,	/* get_cb_real_name */
	jabber_chat_set_topic,			/* set_chat_topic */
	jabber_find_blist_chat,			/* find_blist_chat */
	jabber_roomlist_get_list,		/* roomlist_get_list */
	jabber_roomlist_cancel,			/* roomlist_cancel */
	NULL,							/* roomlist_expand_category */
	NULL,							/* can_receive_file */
	jabber_si_xfer_send,			/* send_file */
	jabber_si_new_xfer,				/* new_xfer */
	jabber_offline_message,			/* offline_message */
	NULL,							/* whiteboard_prpl_ops */
	jabber_prpl_send_raw,			/* send_raw */
	jabber_roomlist_room_serialize, /* roomlist_room_serialize */
	jabber_unregister_account,		/* unregister_user */
	jabber_send_attention,			/* send_attention */
	jabber_attention_types,			/* attention_types */
<<<<<<< HEAD

	sizeof(PurplePluginProtocolInfo),       /* struct_size */
	NULL
=======
	sizeof(PurplePluginProtocolInfo),       /* struct_size */
	jabber_initiate_media,          /* initiate_media */
	jabber_can_do_media             /* can_do_media */
>>>>>>> 3fd7380b
};

static gboolean load_plugin(PurplePlugin *plugin)
{
	purple_signal_register(plugin, "jabber-receiving-xmlnode",
			purple_marshal_VOID__POINTER_POINTER, NULL, 2,
			purple_value_new(PURPLE_TYPE_SUBTYPE, PURPLE_SUBTYPE_CONNECTION),
			purple_value_new_outgoing(PURPLE_TYPE_SUBTYPE, PURPLE_SUBTYPE_XMLNODE));

	purple_signal_register(plugin, "jabber-sending-xmlnode",
			purple_marshal_VOID__POINTER_POINTER, NULL, 2,
			purple_value_new(PURPLE_TYPE_SUBTYPE, PURPLE_SUBTYPE_CONNECTION),
			purple_value_new_outgoing(PURPLE_TYPE_SUBTYPE, PURPLE_SUBTYPE_XMLNODE));

	purple_signal_register(plugin, "jabber-sending-text",
			     purple_marshal_VOID__POINTER_POINTER, NULL, 2,
			     purple_value_new(PURPLE_TYPE_SUBTYPE, PURPLE_SUBTYPE_CONNECTION),
			     purple_value_new_outgoing(PURPLE_TYPE_STRING));
			   

	return TRUE;
}

static gboolean unload_plugin(PurplePlugin *plugin)
{
	purple_signal_unregister(plugin, "jabber-receiving-xmlnode");

	purple_signal_unregister(plugin, "jabber-sending-xmlnode");
	
	purple_signal_unregister(plugin, "jabber-sending-text");
	
	return TRUE;
}

static PurplePluginInfo info =
{
	PURPLE_PLUGIN_MAGIC,
	PURPLE_MAJOR_VERSION,
	PURPLE_MINOR_VERSION,
	PURPLE_PLUGIN_PROTOCOL,                             /**< type           */
	NULL,                                             /**< ui_requirement */
	0,                                                /**< flags          */
	NULL,                                             /**< dependencies   */
	PURPLE_PRIORITY_DEFAULT,                            /**< priority       */

	"prpl-jabber",                                    /**< id             */
	"XMPP",                                           /**< name           */
	DISPLAY_VERSION,                                  /**< version        */
	                                                  /**  summary        */
	N_("XMPP Protocol Plugin"),
	                                                  /**  description    */
	N_("XMPP Protocol Plugin"),
	NULL,                                             /**< author         */
	PURPLE_WEBSITE,                                     /**< homepage       */

	load_plugin,                                      /**< load           */
	unload_plugin,                                    /**< unload         */
	NULL,                                             /**< destroy        */

	NULL,                                             /**< ui_info        */
	&prpl_info,                                       /**< extra_info     */
	NULL,                                             /**< prefs_info     */
	jabber_actions,

	/* padding */
	NULL,
	NULL,
	NULL,
	NULL
};

static void
init_plugin(PurplePlugin *plugin)
{
#ifdef HAVE_CYRUS_SASL
#ifdef _WIN32
	gchar *sasldir;
#endif
	int ret;
#endif
	PurpleAccountUserSplit *split;
	PurpleAccountOption *option;
	
	/* Translators: 'domain' is used here in the context of Internet domains, e.g. pidgin.im */
	split = purple_account_user_split_new(_("Domain"), NULL, '@');
	purple_account_user_split_set_reverse(split, FALSE);
	prpl_info.user_splits = g_list_append(prpl_info.user_splits, split);
	
	split = purple_account_user_split_new(_("Resource"), "Home", '/');
	purple_account_user_split_set_reverse(split, FALSE);
	prpl_info.user_splits = g_list_append(prpl_info.user_splits, split);
	
	option = purple_account_option_bool_new(_("Require SSL/TLS"), "require_tls", FALSE);
	prpl_info.protocol_options = g_list_append(prpl_info.protocol_options,
											   option);
	
	option = purple_account_option_bool_new(_("Force old (port 5223) SSL"), "old_ssl", FALSE);
	prpl_info.protocol_options = g_list_append(prpl_info.protocol_options,
											   option);
	
	option = purple_account_option_bool_new(
						_("Allow plaintext auth over unencrypted streams"),
						"auth_plain_in_clear", FALSE);
	prpl_info.protocol_options = g_list_append(prpl_info.protocol_options,
						   option);
	
	option = purple_account_option_int_new(_("Connect port"), "port", 5222);
	prpl_info.protocol_options = g_list_append(prpl_info.protocol_options,
						   option);

	option = purple_account_option_string_new(_("Connect server"),
						  "connect_server", NULL);
	prpl_info.protocol_options = g_list_append(prpl_info.protocol_options,
						  option);

	option = purple_account_option_string_new(_("File transfer proxies"),
						  "ft_proxies",
						/* TODO: Is this an acceptable default? */
						  "proxy.jabber.org:7777");
	prpl_info.protocol_options = g_list_append(prpl_info.protocol_options,
						  option);

	jabber_init_plugin(plugin);

	purple_prefs_remove("/plugins/prpl/jabber");

	/* XXX - If any other plugin wants SASL this won't be good ... */
#ifdef HAVE_CYRUS_SASL
#ifdef _WIN32
	sasldir = g_build_filename(wpurple_install_dir(), "sasl2", NULL);
	sasl_set_path(SASL_PATH_TYPE_PLUGIN, sasldir);
	g_free(sasldir);
#endif
	if ((ret = sasl_client_init(NULL)) != SASL_OK) {
		purple_debug_error("xmpp", "Error (%d) initializing SASL.\n", ret);
	}
#endif
	jabber_register_commands();
	
	jabber_iq_init();
	jabber_pep_init();
	
	jabber_tune_init();
	jabber_caps_init();

	jabber_add_feature("avatarmeta", AVATARNAMESPACEMETA, jabber_pep_namespace_only_when_pep_enabled_cb);
	jabber_add_feature("avatardata", AVATARNAMESPACEDATA, jabber_pep_namespace_only_when_pep_enabled_cb);
	jabber_add_feature("buzz", "http://www.xmpp.org/extensions/xep-0224.html#ns", jabber_buzz_isenabled);
	
	jabber_pep_register_handler("avatar", AVATARNAMESPACEMETA, jabber_buddy_avatar_update_metadata);
#ifdef USE_FARSIGHT
	jabber_add_feature("voice-v1", "http://www.xmpp.org/extensions/xep-0167.html#ns", NULL);
#endif
}


PURPLE_INIT_PLUGIN(jabber, init_plugin, info);<|MERGE_RESOLUTION|>--- conflicted
+++ resolved
@@ -115,15 +115,10 @@
 	jabber_unregister_account,		/* unregister_user */
 	jabber_send_attention,			/* send_attention */
 	jabber_attention_types,			/* attention_types */
-<<<<<<< HEAD
-
 	sizeof(PurplePluginProtocolInfo),       /* struct_size */
-	NULL
-=======
-	sizeof(PurplePluginProtocolInfo),       /* struct_size */
+	NULL, /* get_account_text_table */
 	jabber_initiate_media,          /* initiate_media */
 	jabber_can_do_media             /* can_do_media */
->>>>>>> 3fd7380b
 };
 
 static gboolean load_plugin(PurplePlugin *plugin)
