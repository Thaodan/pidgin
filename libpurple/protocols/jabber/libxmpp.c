--- conflicted
+++ resolved
@@ -117,6 +117,7 @@
 	jabber_unregister_account,		/* unregister_user */
 	jabber_send_attention,			/* send_attention */
 	jabber_attention_types,			/* attention_types */
+
 	sizeof(PurplePluginProtocolInfo),       /* struct_size */
 	NULL, /* get_account_text_table */
 	jabber_initiate_media,          /* initiate_media */
@@ -294,14 +295,10 @@
 	jabber_add_feature("bob", XEP_0231_NAMESPACE,
 					   jabber_custom_smileys_isenabled);
 	jabber_add_feature("ibb", XEP_0047_NAMESPACE, NULL);
-<<<<<<< HEAD
-=======
-
-	jabber_pep_register_handler("avatar", AVATARNAMESPACEMETA, jabber_buddy_avatar_update_metadata);
+
 #ifdef USE_VV
 	jabber_add_feature("voice-v1", "http://www.xmpp.org/extensions/xep-0167.html#ns", NULL);
 #endif
->>>>>>> 5d27e7fa
 }
 
 
