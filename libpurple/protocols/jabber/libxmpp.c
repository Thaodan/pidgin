--- conflicted
+++ resolved
@@ -150,14 +150,11 @@
 
 	purple_signal_unregister(plugin, "jabber-sending-text");
 
-<<<<<<< HEAD
+	/* reverse order of init_plugin */
+	jabber_bosh_uninit();
 	jabber_data_uninit();
 	jabber_si_uninit();
 	jabber_ibb_uninit();
-=======
-	/* reverse order of init_plugin */
-	jabber_bosh_uninit();
-	jabber_data_uninit();
 	/* PEP things should be uninit via jabber_pep_uninit, not here */
 	jabber_pep_uninit();
 	jabber_caps_uninit();
@@ -165,7 +162,6 @@
 
 	/* Stay on target...stay on target... Almost there... */
 	jabber_uninit_plugin();
->>>>>>> bbc758ad
 
 	return TRUE;
 }
@@ -219,24 +215,19 @@
 #endif
 	PurpleAccountUserSplit *split;
 	PurpleAccountOption *option;
-
 	/* Translators: 'domain' is used here in the context of Internet domains, e.g. pidgin.im */
 	split = purple_account_user_split_new(_("Domain"), NULL, '@');
 	purple_account_user_split_set_reverse(split, FALSE);
 	prpl_info.user_splits = g_list_append(prpl_info.user_splits, split);
-
 	split = purple_account_user_split_new(_("Resource"), NULL, '/');
 	purple_account_user_split_set_reverse(split, FALSE);
 	prpl_info.user_splits = g_list_append(prpl_info.user_splits, split);
-
 	option = purple_account_option_bool_new(_("Require SSL/TLS"), "require_tls", FALSE);
 	prpl_info.protocol_options = g_list_append(prpl_info.protocol_options,
 											   option);
-
 	option = purple_account_option_bool_new(_("Force old (port 5223) SSL"), "old_ssl", FALSE);
 	prpl_info.protocol_options = g_list_append(prpl_info.protocol_options,
 											   option);
-
 	option = purple_account_option_bool_new(
 						_("Allow plaintext auth over unencrypted streams"),
 						"auth_plain_in_clear", FALSE);
@@ -289,27 +280,6 @@
 #endif
 	jabber_register_commands();
 
-<<<<<<< HEAD
-	jabber_iq_init();
-	jabber_pep_init();
-
-	jabber_tune_init();
-	jabber_caps_init();
-
-	jabber_data_init();
-
-
-	jabber_ibb_init();
-	jabber_si_init();
-
-	jabber_add_feature("avatarmeta", AVATARNAMESPACEMETA, jabber_pep_namespace_only_when_pep_enabled_cb);
-	jabber_add_feature("avatardata", AVATARNAMESPACEDATA, jabber_pep_namespace_only_when_pep_enabled_cb);
-	jabber_add_feature("buzz", XEP_0224_NAMESPACE,
-					   jabber_buzz_isenabled);
-	jabber_add_feature("bob", XEP_0231_NAMESPACE,
-					   jabber_custom_smileys_isenabled);
-	jabber_add_feature("ibb", XEP_0047_NAMESPACE, NULL);
-=======
 	/* reverse order of unload_plugin */
 	jabber_iq_init();
 	jabber_caps_init();
@@ -320,12 +290,15 @@
 
 	#warning implement adding and retrieving own features via IPC API
 
+	jabber_ibb_init();
+	jabber_si_init();
+
 	jabber_add_feature(AVATARNAMESPACEMETA, jabber_pep_namespace_only_when_pep_enabled_cb);
 	jabber_add_feature(AVATARNAMESPACEDATA, jabber_pep_namespace_only_when_pep_enabled_cb);
 	jabber_add_feature("http://www.xmpp.org/extensions/xep-0224.html#ns",
 					   jabber_buzz_isenabled);
 	jabber_add_feature(XEP_0231_NAMESPACE, jabber_custom_smileys_isenabled);
->>>>>>> bbc758ad
+	jabber_add_feature(XEP_0047_NAMESPACE, NULL);
 
 	jabber_pep_register_handler(AVATARNAMESPACEMETA, jabber_buddy_avatar_update_metadata);
 }
