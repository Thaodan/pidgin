/* purple
 *
 * Purple is the legal property of its developers, whose names are too numerous
 * to list here.  Please refer to the COPYRIGHT file distributed with this
 * source distribution.
 *
 * This program is free software; you can redistribute it and/or modify
 * it under the terms of the GNU General Public License as published by
 * the Free Software Foundation; either version 2 of the License, or
 * (at your option) any later version.
 *
 * This program is distributed in the hope that it will be useful,
 * but WITHOUT ANY WARRANTY; without even the implied warranty of
 * MERCHANTABILITY or FITNESS FOR A PARTICULAR PURPOSE.  See the
 * GNU General Public License for more details.
 *
 * You should have received a copy of the GNU General Public License
 * along with this program; if not, write to the Free Software
 * Foundation, Inc., 51 Franklin Street, Fifth Floor, Boston, MA  02111-1301  USA
 *
 */

/* libxmpp is the XMPP protocol plugin. It is linked against libjabbercommon,
 * which may be used to support other protocols (Bonjour) which may need to
 * share code.
 */

#include "internal.h"

#include "accountopt.h"
#include "debug.h"
#include "version.h"

#include "iq.h"
#include "jabber.h"
#include "chat.h"
#include "message.h"
#include "roster.h"
#include "si.h"
#include "message.h"
#include "presence.h"
#include "google.h"
#include "pep.h"
#include "usertune.h"
#include "caps.h"

static PurplePluginProtocolInfo prpl_info =
{
	OPT_PROTO_CHAT_TOPIC | OPT_PROTO_UNIQUE_CHATNAME | OPT_PROTO_MAIL_CHECK |
#ifdef HAVE_CYRUS_SASL
	OPT_PROTO_PASSWORD_OPTIONAL |
#endif
	OPT_PROTO_SLASH_COMMANDS_NATIVE,
	NULL,							/* user_splits */
	NULL,							/* protocol_options */
	{"png", 32, 32, 96, 96, 0, PURPLE_ICON_SCALE_SEND | PURPLE_ICON_SCALE_DISPLAY}, /* icon_spec */
	jabber_list_icon,				/* list_icon */
	jabber_list_emblem,			/* list_emblems */
	jabber_status_text,				/* status_text */
	jabber_tooltip_text,			/* tooltip_text */
	jabber_status_types,			/* status_types */
	jabber_blist_node_menu,			/* blist_node_menu */
	jabber_chat_info,				/* chat_info */
	jabber_chat_info_defaults,		/* chat_info_defaults */
	jabber_login,					/* login */
	jabber_close,					/* close */
	jabber_message_send_im,			/* send_im */
	jabber_set_info,				/* set_info */
	jabber_send_typing,				/* send_typing */
	jabber_buddy_get_info,			/* get_info */
	jabber_presence_send,			/* set_status */
	jabber_idle_set,				/* set_idle */
	NULL,							/* change_passwd */
	jabber_roster_add_buddy,		/* add_buddy */
	NULL,							/* add_buddies */
	jabber_roster_remove_buddy,		/* remove_buddy */
	NULL,							/* remove_buddies */
	NULL,							/* add_permit */
	jabber_google_roster_add_deny,				/* add_deny */
	NULL,							/* rem_permit */
	jabber_google_roster_rem_deny,				/* rem_deny */
	NULL,							/* set_permit_deny */
	jabber_chat_join,				/* join_chat */
	NULL,							/* reject_chat */
	jabber_get_chat_name,			/* get_chat_name */
	jabber_chat_invite,				/* chat_invite */
	jabber_chat_leave,				/* chat_leave */
	NULL,							/* chat_whisper */
	jabber_message_send_chat,		/* chat_send */
	jabber_keepalive,				/* keepalive */
	jabber_register_account,		/* register_user */
	jabber_buddy_get_info_chat,		/* get_cb_info */
	NULL,							/* get_cb_away */
	jabber_roster_alias_change,		/* alias_buddy */
	jabber_roster_group_change,		/* group_buddy */
	jabber_roster_group_rename,		/* rename_group */
	NULL,							/* buddy_free */
	jabber_convo_closed,			/* convo_closed */
	jabber_normalize,				/* normalize */
	jabber_set_buddy_icon,			/* set_buddy_icon */
	NULL,							/* remove_group */
	jabber_chat_buddy_real_name,	/* get_cb_real_name */
	jabber_chat_set_topic,			/* set_chat_topic */
	jabber_find_blist_chat,			/* find_blist_chat */
	jabber_roomlist_get_list,		/* roomlist_get_list */
	jabber_roomlist_cancel,			/* roomlist_cancel */
	NULL,							/* roomlist_expand_category */
	NULL,							/* can_receive_file */
	jabber_si_xfer_send,			/* send_file */
	jabber_si_new_xfer,				/* new_xfer */
	jabber_offline_message,			/* offline_message */
	NULL,							/* whiteboard_prpl_ops */
	jabber_prpl_send_raw,			/* send_raw */
	jabber_roomlist_room_serialize, /* roomlist_room_serialize */
	jabber_unregister_account,		/* unregister_user */
	jabber_send_attention,			/* send_attention */
	jabber_attention_types,			/* attention_types */

<<<<<<< HEAD
	/* padding */
	NULL
=======
	NULL,
	NULL,
	jabber_media_initiate,          /* initiate_media */
	sizeof(PurplePluginProtocolInfo)
>>>>>>> 5e465d5d
};

static gboolean load_plugin(PurplePlugin *plugin)
{
	purple_signal_register(plugin, "jabber-receiving-xmlnode",
			purple_marshal_VOID__POINTER_POINTER, NULL, 2,
			purple_value_new(PURPLE_TYPE_SUBTYPE, PURPLE_SUBTYPE_CONNECTION),
			purple_value_new_outgoing(PURPLE_TYPE_SUBTYPE, PURPLE_SUBTYPE_XMLNODE));

	purple_signal_register(plugin, "jabber-sending-xmlnode",
			purple_marshal_VOID__POINTER_POINTER, NULL, 2,
			purple_value_new(PURPLE_TYPE_SUBTYPE, PURPLE_SUBTYPE_CONNECTION),
			purple_value_new_outgoing(PURPLE_TYPE_SUBTYPE, PURPLE_SUBTYPE_XMLNODE));

	purple_signal_register(plugin, "jabber-sending-text",
			     purple_marshal_VOID__POINTER_POINTER, NULL, 2,
			     purple_value_new(PURPLE_TYPE_SUBTYPE, PURPLE_SUBTYPE_CONNECTION),
			     purple_value_new_outgoing(PURPLE_TYPE_STRING));
			   

	return TRUE;
}

static gboolean unload_plugin(PurplePlugin *plugin)
{
	purple_signal_unregister(plugin, "jabber-receiving-xmlnode");

	purple_signal_unregister(plugin, "jabber-sending-xmlnode");
	
	purple_signal_unregister(plugin, "jabber-sending-text");
	
	return TRUE;
}

static PurplePluginInfo info =
{
	PURPLE_PLUGIN_MAGIC,
	PURPLE_MAJOR_VERSION,
	PURPLE_MINOR_VERSION,
	PURPLE_PLUGIN_PROTOCOL,                             /**< type           */
	NULL,                                             /**< ui_requirement */
	0,                                                /**< flags          */
	NULL,                                             /**< dependencies   */
	PURPLE_PRIORITY_DEFAULT,                            /**< priority       */

	"prpl-jabber",                                    /**< id             */
	"XMPP",                                           /**< name           */
	DISPLAY_VERSION,                                  /**< version        */
	                                                  /**  summary        */
	N_("XMPP Protocol Plugin"),
	                                                  /**  description    */
	N_("XMPP Protocol Plugin"),
	NULL,                                             /**< author         */
	PURPLE_WEBSITE,                                     /**< homepage       */

	load_plugin,                                      /**< load           */
	unload_plugin,                                    /**< unload         */
	NULL,                                             /**< destroy        */

	NULL,                                             /**< ui_info        */
	&prpl_info,                                       /**< extra_info     */
	NULL,                                             /**< prefs_info     */
	jabber_actions,

	/* padding */
	NULL,
	NULL,
	NULL,
	NULL
};

static void
init_plugin(PurplePlugin *plugin)
{
#ifdef HAVE_CYRUS_SASL
#ifdef _WIN32
	gchar *sasldir;
#endif
	int ret;
#endif
	PurpleAccountUserSplit *split;
	PurpleAccountOption *option;
	
	/* Translators: 'domain' is used here in the context of Internet domains, e.g. pidgin.im */
	split = purple_account_user_split_new(_("Domain"), NULL, '@');
	purple_account_user_split_set_reverse(split, FALSE);
	prpl_info.user_splits = g_list_append(prpl_info.user_splits, split);
	
	split = purple_account_user_split_new(_("Resource"), "Home", '/');
	purple_account_user_split_set_reverse(split, FALSE);
	prpl_info.user_splits = g_list_append(prpl_info.user_splits, split);
	
	option = purple_account_option_bool_new(_("Require SSL/TLS"), "require_tls", FALSE);
	prpl_info.protocol_options = g_list_append(prpl_info.protocol_options,
											   option);
	
	option = purple_account_option_bool_new(_("Force old (port 5223) SSL"), "old_ssl", FALSE);
	prpl_info.protocol_options = g_list_append(prpl_info.protocol_options,
											   option);
	
	option = purple_account_option_bool_new(
						_("Allow plaintext auth over unencrypted streams"),
						"auth_plain_in_clear", FALSE);
	prpl_info.protocol_options = g_list_append(prpl_info.protocol_options,
						   option);

	option = purple_account_option_int_new(_("Connect port"), "port", 5222);
	prpl_info.protocol_options = g_list_append(prpl_info.protocol_options,
						   option);

	option = purple_account_option_string_new(_("Connect server"),
						  "connect_server", NULL);
	prpl_info.protocol_options = g_list_append(prpl_info.protocol_options,
						  option);

	option = purple_account_option_string_new(_("File transfer proxies"),
						  "ft_proxies",
						/* TODO: Is this an acceptable default? */
						  "proxy.jabber.org:7777");
	prpl_info.protocol_options = g_list_append(prpl_info.protocol_options,
						  option);

	jabber_init_plugin(plugin);

	purple_prefs_remove("/plugins/prpl/jabber");

	/* XXX - If any other plugin wants SASL this won't be good ... */
#ifdef HAVE_CYRUS_SASL
#ifdef _WIN32
	sasldir = g_build_filename(wpurple_install_dir(), "sasl2", NULL);
	sasl_set_path(SASL_PATH_TYPE_PLUGIN, sasldir);
	g_free(sasldir);
#endif
	if ((ret = sasl_client_init(NULL)) != SASL_OK) {
		purple_debug_error("xmpp", "Error (%d) initializing SASL.\n", ret);
	}
#endif
	jabber_register_commands();
	
	jabber_iq_init();
	jabber_pep_init();
	
	jabber_tune_init();
	jabber_caps_init();

	jabber_add_feature("avatarmeta", AVATARNAMESPACEMETA, jabber_pep_namespace_only_when_pep_enabled_cb);
	jabber_add_feature("avatardata", AVATARNAMESPACEDATA, jabber_pep_namespace_only_when_pep_enabled_cb);
	jabber_add_feature("buzz", "http://www.xmpp.org/extensions/xep-0224.html#ns", jabber_buzz_isenabled);
	
	jabber_pep_register_handler("avatar", AVATARNAMESPACEMETA, jabber_buddy_avatar_update_metadata);
}


PURPLE_INIT_PLUGIN(jabber, init_plugin, info);<|MERGE_RESOLUTION|>--- conflicted
+++ resolved
@@ -116,15 +116,12 @@
 	jabber_send_attention,			/* send_attention */
 	jabber_attention_types,			/* attention_types */
 
-<<<<<<< HEAD
 	/* padding */
 	NULL
-=======
 	NULL,
 	NULL,
 	jabber_media_initiate,          /* initiate_media */
 	sizeof(PurplePluginProtocolInfo)
->>>>>>> 5e465d5d
 };
 
 static gboolean load_plugin(PurplePlugin *plugin)
