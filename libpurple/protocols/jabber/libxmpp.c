--- conflicted
+++ resolved
@@ -283,28 +283,16 @@
 	jabber_caps_init();
 
 	jabber_data_init();
-<<<<<<< HEAD
-	
-	jabber_add_feature("buzz", "http://www.xmpp.org/extensions/xep-0224.html#ns",
-					   jabber_buzz_isenabled);
-	jabber_add_feature("bob", XEP_0231_NAMESPACE,
-					   jabber_custom_smileys_isenabled);
-=======
 
 
 	jabber_ibb_init();
 	jabber_si_init();
 
-	jabber_add_feature("avatarmeta", AVATARNAMESPACEMETA, jabber_pep_namespace_only_when_pep_enabled_cb);
-	jabber_add_feature("avatardata", AVATARNAMESPACEDATA, jabber_pep_namespace_only_when_pep_enabled_cb);
 	jabber_add_feature("buzz", XEP_0224_NAMESPACE,
 					   jabber_buzz_isenabled);
 	jabber_add_feature("bob", XEP_0231_NAMESPACE,
 					   jabber_custom_smileys_isenabled);
 	jabber_add_feature("ibb", XEP_0047_NAMESPACE, NULL);
-
-	jabber_pep_register_handler("avatar", AVATARNAMESPACEMETA, jabber_buddy_avatar_update_metadata);
->>>>>>> 4899e0ad
 }
 
 
