/*
 * purple - Jabber Protocol Plugin
 *
 * Purple is the legal property of its developers, whose names are too numerous
 * to list here.  Please refer to the COPYRIGHT file distributed with this
 * source distribution.
 *
 * This program is free software; you can redistribute it and/or modify
 * it under the terms of the GNU General Public License as published by
 * the Free Software Foundation; either version 2 of the License, or
 * (at your option) any later version.
 *
 * This program is distributed in the hope that it will be useful,
 * but WITHOUT ANY WARRANTY; without even the implied warranty of
 * MERCHANTABILITY or FITNESS FOR A PARTICULAR PURPOSE.	 See the
 * GNU General Public License for more details.
 *
 * You should have received a copy of the GNU General Public License
 * along with this program; if not, write to the Free Software
 * Foundation, Inc., 51 Franklin Street, Fifth Floor, Boston, MA  02111-1301  USA
 *
 */

#include "internal.h"

#include "adhoccommands.h"
#include <string.h>
#include "internal.h"
#include "xdata.h"
#include "iq.h"
#include "request.h"

static void do_adhoc_ignoreme(JabberStream *js, ...) {
	/* we don't have to do anything */
}

typedef struct _JabberAdHocActionInfo {
	char *sessionid;
	char *who;
	char *node;
	GList *actionslist;
} JabberAdHocActionInfo;

static void
jabber_adhoc_got_buddy_list(JabberStream *js, const char *from, PurpleXmlNode *query)
{
	JabberID *jid;
	JabberBuddy *jb;
	JabberBuddyResource *jbr = NULL;
	PurpleXmlNode *item;

	if ((jid = jabber_id_new(from))) {
		if (jid->resource && (jb = jabber_buddy_find(js, from, TRUE)))
			jbr = jabber_buddy_find_resource(jb, jid->resource);
		jabber_id_free(jid);
	}

	if(!jbr)
		return;

	if(jbr->commands) {
		/* since the list we just received is complete, wipe the old one */
		while(jbr->commands) {
			JabberAdHocCommands *cmd = jbr->commands->data;
			g_free(cmd->jid);
			g_free(cmd->node);
			g_free(cmd->name);
			g_free(cmd);
			jbr->commands = g_list_delete_link(jbr->commands, jbr->commands);
		}
	}

	for(item = query->child; item; item = item->next) {
		JabberAdHocCommands *cmd;
		if(item->type != PURPLE_XMLNODE_TYPE_TAG)
			continue;
		if(strcmp(item->name, "item"))
			continue;
		cmd = g_new0(JabberAdHocCommands, 1);

		cmd->jid = g_strdup(purple_xmlnode_get_attrib(item,"jid"));
		cmd->node = g_strdup(purple_xmlnode_get_attrib(item,"node"));
		cmd->name = g_strdup(purple_xmlnode_get_attrib(item,"name"));

		jbr->commands = g_list_append(jbr->commands,cmd);
	}
}

void
jabber_adhoc_disco_result_cb(JabberStream *js, const char *from,
                             JabberIqType type, const char *id,
                             PurpleXmlNode *packet, gpointer data)
{
	PurpleXmlNode *query;
	const char *node;

	if (type == JABBER_IQ_ERROR)
		return;

	query = purple_xmlnode_get_child_with_namespace(packet, "query", NS_DISCO_ITEMS);
	if (!query)
		return;
	node = purple_xmlnode_get_attrib(query, "node");
	if (!purple_strequal(node, "http://jabber.org/protocol/commands"))
		return;

	jabber_adhoc_got_buddy_list(js, from, query);
}

static void jabber_adhoc_parse(JabberStream *js, const char *from,
                               JabberIqType type, const char *id,
                               PurpleXmlNode *packet, gpointer data);

static void do_adhoc_action_cb(JabberStream *js, PurpleXmlNode *result, const char *actionhandle, gpointer user_data) {
	PurpleXmlNode *command;
	GList *action;
	JabberAdHocActionInfo *actionInfo = user_data;
	JabberIq *iq = jabber_iq_new(js, JABBER_IQ_SET);
	jabber_iq_set_callback(iq, jabber_adhoc_parse, NULL);

	purple_xmlnode_set_attrib(iq->node, "to", actionInfo->who);
	command = purple_xmlnode_new_child(iq->node,"command");
	purple_xmlnode_set_namespace(command,"http://jabber.org/protocol/commands");
	purple_xmlnode_set_attrib(command,"sessionid",actionInfo->sessionid);
	purple_xmlnode_set_attrib(command,"node",actionInfo->node);

	/* cancel is handled differently on ad-hoc commands than regular forms */
	if (purple_strequal(purple_xmlnode_get_namespace(result), "jabber:x:data") &&
			purple_strequal(purple_xmlnode_get_attrib(result, "type"), "cancel")) {
		purple_xmlnode_set_attrib(command,"action","cancel");
	} else {
		if(actionhandle)
			purple_xmlnode_set_attrib(command,"action",actionhandle);
		purple_xmlnode_insert_child(command,result);
	}

	for(action = actionInfo->actionslist; action; action = g_list_next(action)) {
		char *handle = action->data;
		g_free(handle);
	}
	g_list_free(actionInfo->actionslist);
	g_free(actionInfo->sessionid);
	g_free(actionInfo->who);
	g_free(actionInfo->node);

	jabber_iq_send(iq);
}

static void
jabber_adhoc_parse(JabberStream *js, const char *from,
                   JabberIqType type, const char *id,
                   PurpleXmlNode *packet, gpointer data)
{
	PurpleXmlNode *command = purple_xmlnode_get_child_with_namespace(packet, "command", "http://jabber.org/protocol/commands");
	const char *status = purple_xmlnode_get_attrib(command,"status");
	PurpleXmlNode *xdata = purple_xmlnode_get_child_with_namespace(command,"x","jabber:x:data");

	if (type == JABBER_IQ_ERROR) {
		char *msg = jabber_parse_error(js, packet, NULL);
		if(!msg)
			msg = g_strdup(_("Unknown Error"));

		purple_notify_error(NULL, _("Ad-Hoc Command Failed"),
			_("Ad-Hoc Command Failed"), msg,
			purple_request_cpar_from_connection(js->gc));
		g_free(msg);
		return;
	}

	if(!status)
		return;

	if(!strcmp(status,"completed")) {
		/* display result */
		PurpleXmlNode *note = purple_xmlnode_get_child(command,"note");

		if(note) {
<<<<<<< HEAD
			char *data = purple_xmlnode_get_data(note);
			purple_notify_info(NULL, from, data, NULL);
=======
			char *data = xmlnode_get_data(note);
			purple_notify_info(NULL, from, data, NULL,
				purple_request_cpar_from_connection(js->gc));
>>>>>>> 6041602c
			g_free(data);
		}

		if(xdata)
			jabber_x_data_request(js, xdata, (jabber_x_data_cb)do_adhoc_ignoreme, NULL);
		return;
	}
	if(!strcmp(status,"executing")) {
		/* this command needs more steps */
		PurpleXmlNode *actions, *action;
		int actionindex = 0;
		GList *actionslist = NULL;
		JabberAdHocActionInfo *actionInfo;
		if(!xdata)
			return; /* shouldn't happen */

		actions = purple_xmlnode_get_child(command,"actions");
		if(!actions) {
			JabberXDataAction *defaultaction = g_new0(JabberXDataAction, 1);
			defaultaction->name = g_strdup(_("execute"));
			defaultaction->handle = g_strdup("execute");
			actionslist = g_list_append(actionslist, defaultaction);
		} else {
			const char *defaultactionhandle = purple_xmlnode_get_attrib(actions, "execute");
			int index = 0;
			for(action = actions->child; action; action = action->next, ++index) {
				if(action->type == PURPLE_XMLNODE_TYPE_TAG) {
					JabberXDataAction *newaction = g_new0(JabberXDataAction, 1);
					newaction->name = g_strdup(_(action->name));
					newaction->handle = g_strdup(action->name);
					actionslist = g_list_append(actionslist, newaction);
					if(defaultactionhandle && !strcmp(defaultactionhandle, action->name))
						actionindex = index;
				}
			}
		}

		actionInfo = g_new0(JabberAdHocActionInfo, 1);
		actionInfo->sessionid = g_strdup(purple_xmlnode_get_attrib(command,"sessionid"));
		actionInfo->who = g_strdup(from);
		actionInfo->node = g_strdup(purple_xmlnode_get_attrib(command,"node"));
		actionInfo->actionslist = actionslist;

		jabber_x_data_request_with_actions(js,xdata,actionslist,actionindex,do_adhoc_action_cb,actionInfo);
	}
}

void jabber_adhoc_execute_action(PurpleBlistNode *node, gpointer data) {
	if (PURPLE_IS_BUDDY(node)) {
		JabberAdHocCommands *cmd = data;
		PurpleBuddy *buddy = (PurpleBuddy *) node;
		PurpleAccount *account = purple_buddy_get_account(buddy);
		PurpleConnection *gc = purple_account_get_connection(account);
		JabberStream *js = purple_connection_get_protocol_data(gc);

		jabber_adhoc_execute(js, cmd);
	}
}

static void
jabber_adhoc_got_server_list(JabberStream *js, const char *from, PurpleXmlNode *query)
{
	PurpleXmlNode *item;

	if(!query)
		return;

	/* clean current list (just in case there is one) */
	while(js->commands) {
		JabberAdHocCommands *cmd = js->commands->data;
		g_free(cmd->jid);
		g_free(cmd->node);
		g_free(cmd->name);
		g_free(cmd);
		js->commands = g_list_delete_link(js->commands, js->commands);
	}

	/* re-fill list */
	for(item = query->child; item; item = item->next) {
		JabberAdHocCommands *cmd;
		if(item->type != PURPLE_XMLNODE_TYPE_TAG)
			continue;
		if(strcmp(item->name, "item"))
			continue;
		cmd = g_new0(JabberAdHocCommands, 1);
		cmd->jid = g_strdup(purple_xmlnode_get_attrib(item,"jid"));
		cmd->node = g_strdup(purple_xmlnode_get_attrib(item,"node"));
		cmd->name = g_strdup(purple_xmlnode_get_attrib(item,"name"));

		js->commands = g_list_append(js->commands,cmd);
	}

	if (js->state == JABBER_STREAM_CONNECTED)
		purple_prpl_got_account_actions(purple_connection_get_account(js->gc));
}

static void
jabber_adhoc_server_got_list_cb(JabberStream *js, const char *from,
                                JabberIqType type, const char *id,
                                PurpleXmlNode *packet, gpointer data)
{
	PurpleXmlNode *query = purple_xmlnode_get_child_with_namespace(packet, "query",
			NS_DISCO_ITEMS);

	jabber_adhoc_got_server_list(js, from, query);

}

void jabber_adhoc_got_list(JabberStream *js, const char *from, PurpleXmlNode *query)
{
	if (purple_strequal(from, js->user->domain)) {
		jabber_adhoc_got_server_list(js, from, query);
	} else {
		jabber_adhoc_got_buddy_list(js, from, query);
	}
}

void jabber_adhoc_server_get_list(JabberStream *js) {
	JabberIq *iq = jabber_iq_new_query(js, JABBER_IQ_GET, NS_DISCO_ITEMS);
	PurpleXmlNode *query = purple_xmlnode_get_child_with_namespace(iq->node, "query",
			NS_DISCO_ITEMS);

	purple_xmlnode_set_attrib(iq->node,"to",js->user->domain);
	purple_xmlnode_set_attrib(query,"node","http://jabber.org/protocol/commands");

	jabber_iq_set_callback(iq,jabber_adhoc_server_got_list_cb,NULL);
	jabber_iq_send(iq);
}

void jabber_adhoc_execute(JabberStream *js, JabberAdHocCommands *cmd) {
	JabberIq *iq = jabber_iq_new(js, JABBER_IQ_SET);
	PurpleXmlNode *command = purple_xmlnode_new_child(iq->node,"command");
	purple_xmlnode_set_attrib(iq->node,"to",cmd->jid);
	purple_xmlnode_set_namespace(command,"http://jabber.org/protocol/commands");
	purple_xmlnode_set_attrib(command,"node",cmd->node);
	purple_xmlnode_set_attrib(command,"action","execute");

	jabber_iq_set_callback(iq,jabber_adhoc_parse,NULL);

	jabber_iq_send(iq);
}

static void jabber_adhoc_server_execute(PurplePluginAction *action) {
	JabberAdHocCommands *cmd = action->user_data;
	if(cmd) {
		PurpleConnection *gc = (PurpleConnection *) action->context;
		JabberStream *js = purple_connection_get_protocol_data(gc);

		jabber_adhoc_execute(js, cmd);
	}
}

void jabber_adhoc_init_server_commands(JabberStream *js, GList **m) {
	GList *cmdlst;
	JabberBuddy *jb;

	/* also add commands for other clients connected to the same account on another resource */
	char *accountname = g_strdup_printf("%s@%s", js->user->node, js->user->domain);
	if((jb = jabber_buddy_find(js, accountname, TRUE))) {
		GList *iter;
		for(iter = jb->resources; iter; iter = g_list_next(iter)) {
			JabberBuddyResource *jbr = iter->data;
			GList *riter;
			for(riter = jbr->commands; riter; riter = g_list_next(riter)) {
				JabberAdHocCommands *cmd = riter->data;
				char *cmdname = g_strdup_printf("%s (%s)",cmd->name,jbr->name);
				PurplePluginAction *act = purple_plugin_action_new(cmdname, jabber_adhoc_server_execute);
				act->user_data = cmd;
				*m = g_list_append(*m, act);
				g_free(cmdname);
			}
		}
	}
	g_free(accountname);

	/* now add server commands */
	for(cmdlst = js->commands; cmdlst; cmdlst = g_list_next(cmdlst)) {
		JabberAdHocCommands *cmd = cmdlst->data;
		PurplePluginAction *act = purple_plugin_action_new(cmd->name, jabber_adhoc_server_execute);
		act->user_data = cmd;
		*m = g_list_append(*m, act);
	}
}<|MERGE_RESOLUTION|>--- conflicted
+++ resolved
@@ -175,14 +175,9 @@
 		PurpleXmlNode *note = purple_xmlnode_get_child(command,"note");
 
 		if(note) {
-<<<<<<< HEAD
 			char *data = purple_xmlnode_get_data(note);
-			purple_notify_info(NULL, from, data, NULL);
-=======
-			char *data = xmlnode_get_data(note);
 			purple_notify_info(NULL, from, data, NULL,
 				purple_request_cpar_from_connection(js->gc));
->>>>>>> 6041602c
 			g_free(data);
 		}
 
