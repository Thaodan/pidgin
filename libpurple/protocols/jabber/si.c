/*
 * purple - Jabber Protocol Plugin
 *
 * Purple is the legal property of its developers, whose names are too numerous
 * to list here.  Please refer to the COPYRIGHT file distributed with this
 * source distribution.
 *
 * This program is free software; you can redistribute it and/or modify
 * it under the terms of the GNU General Public License as published by
 * the Free Software Foundation; either version 2 of the License, or
 * (at your option) any later version.
 *
 * This program is distributed in the hope that it will be useful,
 * but WITHOUT ANY WARRANTY; without even the implied warranty of
 * MERCHANTABILITY or FITNESS FOR A PARTICULAR PURPOSE.  See the
 *
 * GNU General Public License for more details.
 *
 * You should have received a copy of the GNU General Public License
 * along with this program; if not, write to the Free Software
 * Foundation, Inc., 51 Franklin Street, Fifth Floor, Boston, MA  02111-1301  USA
 *
 */

#include "internal.h"

#include "buddylist.h"
#include "debug.h"
#include "xfer.h"
#include "request.h"
#include "network.h"
#include "notify.h"

#include "buddy.h"
#include "data.h"
#include "disco.h"
#include "jabber.h"
#include "ibb.h"
#include "iq.h"
#include "si.h"

#define STREAMHOST_CONNECT_TIMEOUT 15
#define ENABLE_FT_THUMBNAILS 0

typedef struct _JabberSIXfer {
	JabberStream *js;

	PurpleProxyConnectData *connect_data;
	PurpleNetworkListenData *listen_data;
	guint connect_timeout;

	gboolean accepted;

	char *stream_id;
	char *iq_id;

	enum {
		STREAM_METHOD_UNKNOWN     = 0,
		STREAM_METHOD_BYTESTREAMS = 2 << 1,
		STREAM_METHOD_IBB         = 2 << 2,
		STREAM_METHOD_UNSUPPORTED = 2 << 30
	} stream_method;

	GList *streamhosts;
	PurpleProxyInfo *gpi;

	char *rxqueue;
	size_t rxlen;
	gsize rxmaxlen;
	int local_streamhost_fd;

	JabberIBBSession *ibb_session;
	guint ibb_timeout_handle;
	PurpleCircularBuffer *ibb_buffer;
} JabberSIXfer;

/* some forward declarations */
static void jabber_si_xfer_ibb_send_init(JabberStream *js, PurpleXfer *xfer);

static PurpleXfer*
jabber_si_xfer_find(JabberStream *js, const char *sid, const char *from)
{
	GList *xfers;

	if(!sid || !from)
		return NULL;

	for(xfers = js->file_transfers; xfers; xfers = xfers->next) {
		PurpleXfer *xfer = xfers->data;
		JabberSIXfer *jsx = purple_xfer_get_protocol_data(xfer);
		if(jsx->stream_id && purple_xfer_get_remote_user(xfer) &&
				!strcmp(jsx->stream_id, sid) && !strcmp(purple_xfer_get_remote_user(xfer), from))
			return xfer;
	}

	return NULL;
}

static void
jabber_si_free_streamhost(gpointer data, gpointer user_data)
{
	JabberBytestreamsStreamhost *sh = data;

	if(!data)
		return;

	g_free(sh->jid);
	g_free(sh->host);
	g_free(sh->zeroconf);
	g_free(sh);
}



static void jabber_si_bytestreams_attempt_connect(PurpleXfer *xfer);

static void
jabber_si_bytestreams_connect_cb(gpointer data, gint source, const gchar *error_message)
{
	PurpleXfer *xfer = data;
	JabberSIXfer *jsx = purple_xfer_get_protocol_data(xfer);
	JabberIq *iq;
	PurpleXmlNode *query, *su;
	JabberBytestreamsStreamhost *streamhost = jsx->streamhosts->data;

	purple_proxy_info_destroy(jsx->gpi);
	jsx->gpi = NULL;
	jsx->connect_data = NULL;

	if (jsx->connect_timeout > 0)
		purple_timeout_remove(jsx->connect_timeout);
	jsx->connect_timeout = 0;

	if(source < 0) {
		purple_debug_warning("jabber",
				"si connection failed, jid was %s, host was %s, error was %s\n",
				streamhost->jid, streamhost->host,
				error_message ? error_message : "(null)");
		jsx->streamhosts = g_list_remove(jsx->streamhosts, streamhost);
		jabber_si_free_streamhost(streamhost, NULL);
		jabber_si_bytestreams_attempt_connect(xfer);
		return;
	}

	/* unknown file transfer type is assumed to be RECEIVE */
	if(purple_xfer_get_xfer_type(xfer) == PURPLE_XFER_TYPE_SEND)
	{
		PurpleXmlNode *activate;
		iq = jabber_iq_new_query(jsx->js, JABBER_IQ_SET, NS_BYTESTREAMS);
		purple_xmlnode_set_attrib(iq->node, "to", streamhost->jid);
		query = purple_xmlnode_get_child(iq->node, "query");
		purple_xmlnode_set_attrib(query, "sid", jsx->stream_id);
		activate = purple_xmlnode_new_child(query, "activate");
		purple_xmlnode_insert_data(activate, purple_xfer_get_remote_user(xfer), -1);

		/* TODO: We need to wait for an activation result before starting */
	}
	else
	{
		iq = jabber_iq_new_query(jsx->js, JABBER_IQ_RESULT, NS_BYTESTREAMS);
		purple_xmlnode_set_attrib(iq->node, "to", purple_xfer_get_remote_user(xfer));
		jabber_iq_set_id(iq, jsx->iq_id);
		query = purple_xmlnode_get_child(iq->node, "query");
		su = purple_xmlnode_new_child(query, "streamhost-used");
		purple_xmlnode_set_attrib(su, "jid", streamhost->jid);
	}

	jabber_iq_send(iq);

	purple_xfer_start(xfer, source, NULL, -1);
}

static gboolean
connect_timeout_cb(gpointer data)
{
	PurpleXfer *xfer = data;
	JabberSIXfer *jsx = purple_xfer_get_protocol_data(xfer);

	purple_debug_info("jabber", "Streamhost connection timeout of %d seconds exceeded.\n", STREAMHOST_CONNECT_TIMEOUT);

	jsx->connect_timeout = 0;

	if (jsx->connect_data != NULL)
		purple_proxy_connect_cancel(jsx->connect_data);
	jsx->connect_data = NULL;

	/* Trigger the connect error manually */
	jabber_si_bytestreams_connect_cb(xfer, -1, "Timeout Exceeded.");

	return FALSE;
}

static void
jabber_si_bytestreams_ibb_timeout_remove(JabberSIXfer *jsx)
{
	if (jsx->ibb_timeout_handle) {
		purple_timeout_remove(jsx->ibb_timeout_handle);
		jsx->ibb_timeout_handle = 0;
	}
}

static gboolean
jabber_si_bytestreams_ibb_timeout_cb(gpointer data)
{
	PurpleXfer *xfer = (PurpleXfer *) data;
	JabberSIXfer *jsx = purple_xfer_get_protocol_data(xfer);

	if (jsx && !jsx->ibb_session) {
		purple_debug_info("jabber",
			"jabber_si_bytestreams_ibb_timeout called and IBB session not set "
			" up yet, cancel transfer");
		jabber_si_bytestreams_ibb_timeout_remove(jsx);
		purple_xfer_cancel_local(xfer);
	}

	return FALSE;
}

static void jabber_si_bytestreams_attempt_connect(PurpleXfer *xfer)
{
	JabberSIXfer *jsx = purple_xfer_get_protocol_data(xfer);
	JabberBytestreamsStreamhost *streamhost;
	JabberID *dstjid;

	if(!jsx->streamhosts) {
		JabberIq *iq = jabber_iq_new(jsx->js, JABBER_IQ_ERROR);
		PurpleXmlNode *error, *inf;

		if(jsx->iq_id)
			jabber_iq_set_id(iq, jsx->iq_id);

		purple_xmlnode_set_attrib(iq->node, "to", purple_xfer_get_remote_user(xfer));
		error = purple_xmlnode_new_child(iq->node, "error");
		purple_xmlnode_set_attrib(error, "code", "404");
		purple_xmlnode_set_attrib(error, "type", "cancel");
		inf = purple_xmlnode_new_child(error, "item-not-found");
		purple_xmlnode_set_namespace(inf, NS_XMPP_STANZAS);

		jabber_iq_send(iq);

		/* if IBB is available, revert to that before giving up... */
		if (jsx->stream_method & STREAM_METHOD_IBB) {
			/* if we are the initializer, init IBB */
			purple_debug_info("jabber",
				"jabber_si_bytestreams_attempt_connect: "
				"no streamhosts found, trying IBB\n");
			/* if we are the sender, open an IBB session, but not if we already
			  did it, since we could have received the error <iq/> from the
			  receiver already... */
			if (purple_xfer_get_xfer_type(xfer) == PURPLE_XFER_TYPE_SEND
				&& !jsx->ibb_session) {
				jabber_si_xfer_ibb_send_init(jsx->js, xfer);
			} else {
				/* setup a timeout to cancel waiting for IBB open */
				jsx->ibb_timeout_handle = purple_timeout_add_seconds(30,
					jabber_si_bytestreams_ibb_timeout_cb, xfer);
			}
			/* if we are the receiver, just wait for IBB open, callback is
			  already set up... */
		} else {
			purple_xfer_cancel_local(xfer);
		}

		return;
	}

	streamhost = jsx->streamhosts->data;

	if (jsx->connect_data) {
		purple_debug_info("jabber",
				"jabber_si_bytestreams_attempt_connect: "
				"cancelling existing connection attempt and restarting\n");
		purple_proxy_connect_cancel(jsx->connect_data);
		jsx->connect_data = NULL;
		if (jsx->connect_timeout > 0)
			purple_timeout_remove(jsx->connect_timeout);
		jsx->connect_timeout = 0;
	}
	if (jsx->gpi != NULL)
		purple_proxy_info_destroy(jsx->gpi);
	jsx->gpi = NULL;

	dstjid = jabber_id_new(purple_xfer_get_remote_user(xfer));

	/* TODO: Deal with zeroconf */

	if(dstjid != NULL && streamhost->host && streamhost->port > 0) {
		char *dstaddr, *hash;
		PurpleAccount *account;
		jsx->gpi = purple_proxy_info_new();
		purple_proxy_info_set_proxy_type(jsx->gpi, PURPLE_PROXY_SOCKS5);
		purple_proxy_info_set_host(jsx->gpi, streamhost->host);
		purple_proxy_info_set_port(jsx->gpi, streamhost->port);

		/* unknown file transfer type is assumed to be RECEIVE */
		if(purple_xfer_get_xfer_type(xfer) == PURPLE_XFER_TYPE_SEND)
			dstaddr = g_strdup_printf("%s%s@%s/%s%s@%s/%s", jsx->stream_id, jsx->js->user->node, jsx->js->user->domain,
				jsx->js->user->resource, dstjid->node, dstjid->domain, dstjid->resource);
		else
			dstaddr = g_strdup_printf("%s%s@%s/%s%s@%s/%s", jsx->stream_id, dstjid->node, dstjid->domain, dstjid->resource,
				jsx->js->user->node, jsx->js->user->domain, jsx->js->user->resource);

		/* Per XEP-0065, the 'host' must be SHA1(SID + from JID + to JID) */
		hash = jabber_calculate_data_hash(dstaddr, strlen(dstaddr), "sha1");

		account = purple_connection_get_account(jsx->js->gc);
		jsx->connect_data = purple_proxy_connect_socks5_account(NULL, account,
				jsx->gpi, hash, 0,
				jabber_si_bytestreams_connect_cb, xfer);
		g_free(hash);
		g_free(dstaddr);

		/* When selecting a streamhost, timeout after STREAMHOST_CONNECT_TIMEOUT seconds, otherwise it takes forever */
		if (purple_xfer_get_xfer_type(xfer) != PURPLE_XFER_TYPE_SEND && jsx->connect_data != NULL)
			jsx->connect_timeout = purple_timeout_add_seconds(
				STREAMHOST_CONNECT_TIMEOUT, connect_timeout_cb, xfer);

		jabber_id_free(dstjid);
	}

	if (jsx->connect_data == NULL)
	{
		jsx->streamhosts = g_list_remove(jsx->streamhosts, streamhost);
		jabber_si_free_streamhost(streamhost, NULL);
		jabber_si_bytestreams_attempt_connect(xfer);
	}
}

void jabber_bytestreams_parse(JabberStream *js, const char *from,
                              JabberIqType type, const char *id, PurpleXmlNode *query)
{
	PurpleXfer *xfer;
	JabberSIXfer *jsx;
	PurpleXmlNode *streamhost;
	const char *sid;

	if(type != JABBER_IQ_SET)
		return;

	if(!from)
		return;

	if(!(sid = purple_xmlnode_get_attrib(query, "sid")))
		return;

	if(!(xfer = jabber_si_xfer_find(js, sid, from)))
		return;

	jsx = purple_xfer_get_protocol_data(xfer);

	if(!jsx->accepted)
		return;

	if(jsx->iq_id)
		g_free(jsx->iq_id);
	jsx->iq_id = g_strdup(id);

	for(streamhost = purple_xmlnode_get_child(query, "streamhost"); streamhost;
			streamhost = purple_xmlnode_get_next_twin(streamhost)) {
		const char *jid, *host = NULL, *port, *zeroconf;
		int portnum = 0;

		if((jid = purple_xmlnode_get_attrib(streamhost, "jid")) &&
				((zeroconf = purple_xmlnode_get_attrib(streamhost, "zeroconf")) ||
				((host = purple_xmlnode_get_attrib(streamhost, "host")) &&
				(port = purple_xmlnode_get_attrib(streamhost, "port")) &&
				(portnum = atoi(port))))) {
			JabberBytestreamsStreamhost *sh = g_new0(JabberBytestreamsStreamhost, 1);
			sh->jid = g_strdup(jid);
			sh->host = g_strdup(host);
			sh->port = portnum;
			sh->zeroconf = g_strdup(zeroconf);
			/* If there were a lot of these, it'd be worthwhile to prepend and reverse. */
			jsx->streamhosts = g_list_append(jsx->streamhosts, sh);
		}
	}

	jabber_si_bytestreams_attempt_connect(xfer);
}


static void
jabber_si_xfer_bytestreams_send_read_again_resp_cb(gpointer data, gint source,
		PurpleInputCondition cond)
{
	PurpleXfer *xfer = data;
	JabberSIXfer *jsx = purple_xfer_get_protocol_data(xfer);
	int len;

	len = write(source, jsx->rxqueue + jsx->rxlen, jsx->rxmaxlen - jsx->rxlen);
	if (len < 0 && errno == EAGAIN)
		return;
	else if (len < 0) {
		g_free(jsx->rxqueue);
		jsx->rxqueue = NULL;
		close(source);
		purple_xfer_cancel_remote(xfer);
		return;
	}
	jsx->rxlen += len;

	if (jsx->rxlen < jsx->rxmaxlen)
		return;

	purple_input_remove(purple_xfer_get_watcher(xfer));
	purple_xfer_set_watcher(xfer, 0);
	g_free(jsx->rxqueue);
	jsx->rxqueue = NULL;

	/* Before actually starting sending the file, we need to wait until the
	 * recipient sends the IQ result with <streamhost-used/>
	 */
	purple_debug_info("jabber", "SOCKS5 connection negotiation completed. "
					  "Waiting for IQ result to start file transfer.\n");
}

static void
jabber_si_xfer_bytestreams_send_read_again_cb(gpointer data, gint source,
		PurpleInputCondition cond)
{
	PurpleXfer *xfer = data;
	JabberSIXfer *jsx = purple_xfer_get_protocol_data(xfer);
	char buffer[42]; /* 40 for DST.ADDR + 2 bytes for port number*/
	int len;
	char *dstaddr, *hash;
	const char *host;

	purple_debug_info("jabber", "in jabber_si_xfer_bytestreams_send_read_again_cb\n");

	if(jsx->rxlen < 5) {
		purple_debug_info("jabber", "reading the first 5 bytes\n");
		len = read(source, buffer, 5 - jsx->rxlen);
		if(len < 0 && errno == EAGAIN)
			return;
		else if(len <= 0) {
			close(source);
			purple_xfer_cancel_remote(xfer);
			return;
		}
		jsx->rxqueue = g_realloc(jsx->rxqueue, len + jsx->rxlen);
		memcpy(jsx->rxqueue + jsx->rxlen, buffer, len);
		jsx->rxlen += len;
		return;
	} else if(jsx->rxqueue[0] != 0x05 || jsx->rxqueue[1] != 0x01 ||
			jsx->rxqueue[3] != 0x03 || jsx->rxqueue[4] != 40) {
		purple_debug_info("jabber", "Invalid socks5 conn req. header[0x%x,0x%x,0x%x,0x%x,0x%x]\n",
				  jsx->rxqueue[0], jsx->rxqueue[1], jsx->rxqueue[2],
				  jsx->rxqueue[3], jsx->rxqueue[4]);
		close(source);
		purple_xfer_cancel_remote(xfer);
		return;
	} else if(jsx->rxlen - 5 < (size_t)jsx->rxqueue[4] + 2) {
		/* Upper-bound of 257 (jsx->rxlen = 5, jsx->rxqueue[4] = 0xFF) */
		unsigned short to_read = jsx->rxqueue[4] + 2 - (jsx->rxlen - 5);
		purple_debug_info("jabber", "reading %u bytes for DST.ADDR + port num (trying to read %hu now)\n",
				  jsx->rxqueue[4] + 2, to_read);
		len = read(source, buffer, to_read);
		if(len < 0 && errno == EAGAIN)
			return;
		else if(len <= 0) {
			close(source);
			purple_xfer_cancel_remote(xfer);
			return;
		}
		jsx->rxqueue = g_realloc(jsx->rxqueue, len + jsx->rxlen);
		memcpy(jsx->rxqueue + jsx->rxlen, buffer, len);
		jsx->rxlen += len;
	}

	/* Have we not read all of DST.ADDR and the following 2-byte port number? */
	if(jsx->rxlen - 5 < (size_t)jsx->rxqueue[4] + 2)
		return;

	purple_input_remove(purple_xfer_get_watcher(xfer));
	purple_xfer_set_watcher(xfer, 0);

	dstaddr = g_strdup_printf("%s%s@%s/%s%s", jsx->stream_id,
			jsx->js->user->node, jsx->js->user->domain,
			jsx->js->user->resource, purple_xfer_get_remote_user(xfer));

	/* Per XEP-0065, the 'host' must be SHA1(SID + from JID + to JID) */
	hash = jabber_calculate_data_hash(dstaddr, strlen(dstaddr), "sha1");

	if(strncmp(hash, jsx->rxqueue + 5, 40) ||
			jsx->rxqueue[45] != 0x00 || jsx->rxqueue[46] != 0x00) {
		if (jsx->rxqueue[45] != 0x00 || jsx->rxqueue[46] != 0x00)
			purple_debug_error("jabber", "Got SOCKS5 BS conn with the wrong DST.PORT"
						     " (must be 0 - got[0x%x,0x%x]).\n",
						     jsx->rxqueue[45], jsx->rxqueue[46]);
		else
			purple_debug_error("jabber", "Got SOCKS5 BS conn with the wrong DST.ADDR"
						     " (expected '%s' - got '%.40s').\n",
						     hash, jsx->rxqueue + 5);
		close(source);
		purple_xfer_cancel_remote(xfer);
		g_free(hash);
		g_free(dstaddr);
		return;
	}

	g_free(hash);
	g_free(dstaddr);

	g_free(jsx->rxqueue);
	host = purple_network_get_my_ip(jsx->js->fd);

	jsx->rxmaxlen = 5 + strlen(host) + 2;
	jsx->rxqueue = g_malloc(jsx->rxmaxlen);
	jsx->rxlen = 0;

	jsx->rxqueue[0] = 0x05;
	jsx->rxqueue[1] = 0x00;
	jsx->rxqueue[2] = 0x00;
	jsx->rxqueue[3] = 0x03;
	jsx->rxqueue[4] = strlen(host);
	memcpy(jsx->rxqueue + 5, host, strlen(host));
	jsx->rxqueue[5+strlen(host)] = 0x00;
	jsx->rxqueue[6+strlen(host)] = 0x00;

	purple_xfer_set_watcher(xfer, purple_input_add(source, PURPLE_INPUT_WRITE,
		jabber_si_xfer_bytestreams_send_read_again_resp_cb, xfer));
	jabber_si_xfer_bytestreams_send_read_again_resp_cb(xfer, source,
		PURPLE_INPUT_WRITE);
}

static void
jabber_si_xfer_bytestreams_send_read_response_cb(gpointer data, gint source,
		PurpleInputCondition cond)
{
	PurpleXfer *xfer = data;
	JabberSIXfer *jsx = purple_xfer_get_protocol_data(xfer);
	int len;

	len = write(source, jsx->rxqueue + jsx->rxlen, jsx->rxmaxlen - jsx->rxlen);
	if (len < 0 && errno == EAGAIN)
		return;
	else if (len < 0) {
		g_free(jsx->rxqueue);
		jsx->rxqueue = NULL;
		close(source);
		purple_xfer_cancel_remote(xfer);
		return;
	}
	jsx->rxlen += len;

	if (jsx->rxlen < jsx->rxmaxlen)
		return;

	/* If we sent a "Success", wait for a response, otherwise give up and cancel */
	if (jsx->rxqueue[1] == 0x00) {
		purple_input_remove(purple_xfer_get_watcher(xfer));
		purple_xfer_set_watcher(xfer, purple_input_add(source, PURPLE_INPUT_READ,
			jabber_si_xfer_bytestreams_send_read_again_cb, xfer));
		g_free(jsx->rxqueue);
		jsx->rxqueue = NULL;
		jsx->rxlen = 0;
	} else {
		close(source);
		purple_xfer_cancel_remote(xfer);
	}
}

static void
jabber_si_xfer_bytestreams_send_read_cb(gpointer data, gint source,
		PurpleInputCondition cond)
{
	PurpleXfer *xfer = data;
	JabberSIXfer *jsx = purple_xfer_get_protocol_data(xfer);
	int i;
	int len;
	char buffer[256];

	purple_debug_info("jabber", "in jabber_si_xfer_bytestreams_send_read_cb\n");

	purple_xfer_set_fd(xfer, source);

	/** Try to read the SOCKS5 header */
	if(jsx->rxlen < 2) {
		purple_debug_info("jabber", "reading those first two bytes\n");
		len = read(source, buffer, 2 - jsx->rxlen);
		if(len < 0 && errno == EAGAIN)
			return;
		else if(len <= 0) {
			purple_xfer_cancel_remote(xfer);
			return;
		}
		jsx->rxqueue = g_realloc(jsx->rxqueue, len + jsx->rxlen);
		memcpy(jsx->rxqueue + jsx->rxlen, buffer, len);
		jsx->rxlen += len;
		return;
	} else if(jsx->rxlen - 2 < (size_t)jsx->rxqueue[1]) {
		/* Has a maximum value of 255 (jsx->rxlen = 2, jsx->rxqueue[1] = 0xFF) */
		unsigned short to_read = jsx->rxqueue[1] - (jsx->rxlen - 2);
		purple_debug_info("jabber", "reading %u bytes for auth methods (trying to read %hu now)\n",
				  jsx->rxqueue[1], to_read);
		len = read(source, buffer, to_read);
		if(len < 0 && errno == EAGAIN)
			return;
		else if(len <= 0) {
			purple_xfer_cancel_remote(xfer);
			return;
		}
		jsx->rxqueue = g_realloc(jsx->rxqueue, len + jsx->rxlen);
		memcpy(jsx->rxqueue + jsx->rxlen, buffer, len);
		jsx->rxlen += len;
	}

	/* Have we not read all the auth. method bytes? */
	if(jsx->rxlen -2 < (size_t)jsx->rxqueue[1])
		return;

	purple_debug_info("jabber", "checking to make sure we're socks FIVE\n");

	if(jsx->rxqueue[0] != 0x05) {
		purple_xfer_cancel_remote(xfer);
		return;
	}

	purple_debug_info("jabber", "going to test %u different methods\n", (guint)jsx->rxqueue[1]);

	for(i=0; i<jsx->rxqueue[1]; i++) {

		purple_debug_info("jabber", "testing %u\n", (guint)jsx->rxqueue[i+2]);
		if(jsx->rxqueue[i+2] == 0x00) {
			g_free(jsx->rxqueue);
			jsx->rxlen = 0;
			jsx->rxmaxlen = 2;
			jsx->rxqueue = g_malloc(jsx->rxmaxlen);
			jsx->rxqueue[0] = 0x05;
			jsx->rxqueue[1] = 0x00;
			purple_input_remove(purple_xfer_get_watcher(xfer));
			purple_xfer_set_watcher(xfer, purple_input_add(source, PURPLE_INPUT_WRITE,
				jabber_si_xfer_bytestreams_send_read_response_cb,
				xfer));
			jabber_si_xfer_bytestreams_send_read_response_cb(xfer,
				source, PURPLE_INPUT_WRITE);
			jsx->rxqueue = NULL;
			jsx->rxlen = 0;
			return;
		}
	}

	g_free(jsx->rxqueue);
	jsx->rxlen = 0;
	jsx->rxmaxlen = 2;
	jsx->rxqueue = g_malloc(jsx->rxmaxlen);
	jsx->rxqueue[0] = 0x05;
	jsx->rxqueue[1] = 0xFF;
	purple_input_remove(purple_xfer_get_watcher(xfer));
	purple_xfer_set_watcher(xfer, purple_input_add(source, PURPLE_INPUT_WRITE,
		jabber_si_xfer_bytestreams_send_read_response_cb, xfer));
	jabber_si_xfer_bytestreams_send_read_response_cb(xfer,
		source, PURPLE_INPUT_WRITE);
}

static gint
jabber_si_compare_jid(gconstpointer a, gconstpointer b)
{
	const JabberBytestreamsStreamhost *sh = a;

	if(!a)
		return -1;

	return strcmp(sh->jid, (char *)b);
}

static void
jabber_si_xfer_bytestreams_send_connected_cb(gpointer data, gint source,
		PurpleInputCondition cond)
{
	PurpleXfer *xfer = data;
	JabberSIXfer *jsx = purple_xfer_get_protocol_data(xfer);
	int acceptfd, flags;

	purple_debug_info("jabber", "in jabber_si_xfer_bytestreams_send_connected_cb\n");

	acceptfd = accept(source, NULL, 0);
	if(acceptfd == -1 && (errno == EAGAIN || errno == EWOULDBLOCK))
		return;
	else if(acceptfd == -1) {
		purple_debug_warning("jabber", "accept: %s\n", g_strerror(errno));
		/* Don't cancel the ft - allow it to fall to the next streamhost.*/
		return;
	}

	purple_input_remove(purple_xfer_get_watcher(xfer));
	close(source);
	jsx->local_streamhost_fd = -1;

	flags = fcntl(acceptfd, F_GETFL);
	fcntl(acceptfd, F_SETFL, flags | O_NONBLOCK);
#ifndef _WIN32
	if (fcntl(acceptfd, F_SETFD, FD_CLOEXEC) != 0)
		purple_debug_warning("jabber", "si: couldn't set FD_CLOEXEC\n");
#endif

	purple_xfer_set_watcher(xfer, purple_input_add(acceptfd, PURPLE_INPUT_READ,
					 jabber_si_xfer_bytestreams_send_read_cb, xfer));
}

static void
jabber_si_connect_proxy_cb(JabberStream *js, const char *from,
                           JabberIqType type, const char *id,
                           PurpleXmlNode *packet, gpointer data)
{
	PurpleXfer *xfer = data;
	JabberSIXfer *jsx;
	PurpleXmlNode *query, *streamhost_used;
	const char *jid;
	GList *matched;

	/* TODO: This need to send errors if we don't see what we're looking for */

	/* Make sure that the xfer is actually still valid and we're not just receiving an old iq response */
	if (!g_list_find(js->file_transfers, xfer)) {
		purple_debug_error("jabber", "Got bytestreams response for no longer existing xfer (%p)\n", xfer);
		return;
	}

	jsx = purple_xfer_get_protocol_data(xfer);

	/* In the case of a direct file transfer, this is expected to return */
	if(!jsx)
		return;

	if(type != JABBER_IQ_RESULT) {
		purple_debug_info("jabber",
			    "jabber_si_xfer_connect_proxy_cb: type = error\n");
		/* if IBB is available, open IBB session */
		purple_debug_info("jabber",
			"jabber_si_xfer_connect_proxy_cb: got error, method: %d\n",
			jsx->stream_method);
		if (jsx->stream_method & STREAM_METHOD_IBB) {
			purple_debug_info("jabber", "IBB is possible, try it\n");
			/* if we are the sender and haven't already opened an IBB
			  session, do so now (we might already have failed to open
			  the bytestream proxy ourselves when receiving this <iq/> */
			if (purple_xfer_get_xfer_type(xfer) == PURPLE_XFER_TYPE_SEND
				&& !jsx->ibb_session) {
				jabber_si_xfer_ibb_send_init(js, xfer);
			} else {
				jsx->ibb_timeout_handle = purple_timeout_add_seconds(30,
					jabber_si_bytestreams_ibb_timeout_cb, xfer);
			}
			/* if we are receiver, just wait for IBB open stanza, callback
			  is already set up */
		} else {
			purple_xfer_cancel_remote(xfer);
		}
		return;
	}

	if (!from)
		return;

	if(!(query = purple_xmlnode_get_child(packet, "query")))
		return;

	if(!(streamhost_used = purple_xmlnode_get_child(query, "streamhost-used")))
		return;

	if(!(jid = purple_xmlnode_get_attrib(streamhost_used, "jid")))
		return;

	purple_debug_info("jabber", "jabber_si_connect_proxy_cb() will be looking at jsx %p: jsx->streamhosts is %p and jid is %s\n",
					  jsx, jsx->streamhosts, jid);

	if(!(matched = g_list_find_custom(jsx->streamhosts, jid, jabber_si_compare_jid)))
	{
		gchar *my_jid = g_strdup_printf("%s@%s/%s", jsx->js->user->node,
			jsx->js->user->domain, jsx->js->user->resource);
		if (!strcmp(jid, my_jid)) {
			purple_debug_info("jabber", "Got local SOCKS5 streamhost-used.\n");
			purple_xfer_start(xfer, purple_xfer_get_fd(xfer), NULL, -1);
		} else {
			/* if available, try to revert to IBB... */
			if (jsx->stream_method & STREAM_METHOD_IBB) {
				purple_debug_info("jabber",
					"jabber_si_connect_proxy_cb: trying to revert to IBB\n");
				if (purple_xfer_get_xfer_type(xfer) == PURPLE_XFER_TYPE_SEND) {
					jabber_si_xfer_ibb_send_init(jsx->js, xfer);
				} else {
					jsx->ibb_timeout_handle = purple_timeout_add_seconds(30,
						jabber_si_bytestreams_ibb_timeout_cb, xfer);
				}
				/* if we are the receiver, we are already set up...*/
			} else {
				purple_debug_info("jabber",
					"streamhost-used does not match any proxy that was offered to target\n");
				purple_xfer_cancel_local(xfer);
			}
		}
		g_free(my_jid);
		return;
	}

	/* Clean up the local streamhost - it isn't going to be used.*/
	if (purple_xfer_get_watcher(xfer) > 0) {
		purple_input_remove(purple_xfer_get_watcher(xfer));
		purple_xfer_set_watcher(xfer, 0);
	}
	if (jsx->local_streamhost_fd >= 0) {
		close(jsx->local_streamhost_fd);
		jsx->local_streamhost_fd = -1;
	}

	jsx->streamhosts = g_list_remove_link(jsx->streamhosts, matched);
	g_list_foreach(jsx->streamhosts, jabber_si_free_streamhost, NULL);
	g_list_free(jsx->streamhosts);

	jsx->streamhosts = matched;

	jabber_si_bytestreams_attempt_connect(xfer);
}

static void
jabber_si_xfer_bytestreams_listen_cb(int sock, gpointer data)
{
	PurpleXfer *xfer = data;
	JabberSIXfer *jsx;
	JabberIq *iq;
	PurpleXmlNode *query, *streamhost;
	char port[6];
	GList *tmp;
	JabberBytestreamsStreamhost *sh, *sh2;
	int streamhost_count = 0;

	jsx = purple_xfer_get_protocol_data(xfer);
	jsx->listen_data = NULL;

	/* I'm not sure under which conditions this can happen
	 * (it seems like it shouldn't be possible */
	if (purple_xfer_get_status(xfer) == PURPLE_XFER_STATUS_CANCEL_LOCAL) {
		g_object_unref(xfer);
		return;
	}

	g_object_unref(xfer);

	iq = jabber_iq_new_query(jsx->js, JABBER_IQ_SET, NS_BYTESTREAMS);
	purple_xmlnode_set_attrib(iq->node, "to", purple_xfer_get_remote_user(xfer));
	query = purple_xmlnode_get_child(iq->node, "query");

	purple_xmlnode_set_attrib(query, "sid", jsx->stream_id);

	/* If we successfully started listening locally */
	if (sock >= 0) {
		gchar *jid;
		GList *local_ips =
			purple_network_get_all_local_system_ips();
		const char *public_ip;
		gboolean has_public_ip = FALSE;

		jsx->local_streamhost_fd = sock;

		jid = g_strdup_printf("%s@%s/%s", jsx->js->user->node,
			jsx->js->user->domain, jsx->js->user->resource);
		purple_xfer_set_local_port(xfer, purple_network_get_port_from_fd(sock));
		g_snprintf(port, sizeof(port), "%hu", purple_xfer_get_local_port(xfer));

		public_ip = purple_network_get_my_ip(jsx->js->fd);

		/* Include the localhost's IPs (for in-network transfers) */
		while (local_ips) {
			gchar *local_ip = local_ips->data;
			streamhost_count++;
			streamhost = purple_xmlnode_new_child(query, "streamhost");
			purple_xmlnode_set_attrib(streamhost, "jid", jid);
			purple_xmlnode_set_attrib(streamhost, "host", local_ip);
			purple_xmlnode_set_attrib(streamhost, "port", port);
			if (purple_strequal(local_ip, public_ip))
				has_public_ip = TRUE;
			g_free(local_ip);
			local_ips = g_list_delete_link(local_ips, local_ips);
		}

		/* Include the public IP (assuming that there is a port mapped somehow) */
		if (!has_public_ip && strcmp(public_ip, "0.0.0.0") != 0) {
			streamhost_count++;
			streamhost = purple_xmlnode_new_child(query, "streamhost");
			purple_xmlnode_set_attrib(streamhost, "jid", jid);
			purple_xmlnode_set_attrib(streamhost, "host", public_ip);
			purple_xmlnode_set_attrib(streamhost, "port", port);
		}

		g_free(jid);

		/* The listener for the local proxy */
		purple_xfer_set_watcher(xfer, purple_input_add(sock, PURPLE_INPUT_READ,
				jabber_si_xfer_bytestreams_send_connected_cb, xfer));
	}

	for (tmp = jsx->js->bs_proxies; tmp; tmp = tmp->next) {
		sh = tmp->data;

		/* TODO: deal with zeroconf proxies */

		if (!(sh->jid && sh->host && sh->port > 0))
			continue;

		purple_debug_info("jabber", "jabber_si_xfer_bytestreams_listen_cb() will be looking at jsx %p: jsx->streamhosts %p and sh->jid %p\n",
						  jsx, jsx->streamhosts, sh->jid);
		if(g_list_find_custom(jsx->streamhosts, sh->jid, jabber_si_compare_jid) != NULL)
			continue;

		streamhost_count++;
		streamhost = purple_xmlnode_new_child(query, "streamhost");
		purple_xmlnode_set_attrib(streamhost, "jid", sh->jid);
		purple_xmlnode_set_attrib(streamhost, "host", sh->host);
		g_snprintf(port, sizeof(port), "%hu", sh->port);
		purple_xmlnode_set_attrib(streamhost, "port", port);

		sh2 = g_new0(JabberBytestreamsStreamhost, 1);
		sh2->jid = g_strdup(sh->jid);
		sh2->host = g_strdup(sh->host);
		/*sh2->zeroconf = g_strdup(sh->zeroconf);*/
		sh2->port = sh->port;

		jsx->streamhosts = g_list_prepend(jsx->streamhosts, sh2);
	}

	/* We have no way of transferring, cancel the transfer */
	if (streamhost_count == 0) {
		jabber_iq_free(iq);

		/* if available, revert to IBB */
		if (jsx->stream_method & STREAM_METHOD_IBB) {
			purple_debug_info("jabber",
				"jabber_si_xfer_bytestreams_listen_cb: trying to revert to IBB\n");
			if (purple_xfer_get_xfer_type(xfer) == PURPLE_XFER_TYPE_SEND) {
				/* if we are the sender, init the IBB session... */
				jabber_si_xfer_ibb_send_init(jsx->js, xfer);
			} else {
				jsx->ibb_timeout_handle = purple_timeout_add_seconds(30,
					jabber_si_bytestreams_ibb_timeout_cb, xfer);
			}
			/* if we are the receiver, we should just wait... the IBB open
			  handler has already been set up... */
		} else {
			/* We should probably notify the target,
			  but this really shouldn't ever happen */
			purple_xfer_cancel_local(xfer);
		}

		return;
	}

	jabber_iq_set_callback(iq, jabber_si_connect_proxy_cb, xfer);

	jabber_iq_send(iq);

}

static void
jabber_si_xfer_bytestreams_send_init(PurpleXfer *xfer)
{
	JabberSIXfer *jsx;
	PurpleProxyType proxy_type;

	g_object_ref(xfer);

	jsx = purple_xfer_get_protocol_data(xfer);

	/* TODO: This should probably be done with an account option instead of
	 *       piggy-backing on the TOR proxy type. */
	proxy_type = purple_proxy_info_get_proxy_type(
		purple_proxy_get_setup(purple_connection_get_account(jsx->js->gc)));
	if (proxy_type == PURPLE_PROXY_TOR) {
		purple_debug_info("jabber", "Skipping attempting local streamhost.\n");
		jsx->listen_data = NULL;
	} else
		jsx->listen_data = purple_network_listen_range(0, 0, AF_UNSPEC, SOCK_STREAM, TRUE,
				jabber_si_xfer_bytestreams_listen_cb, xfer);

	if (jsx->listen_data == NULL) {
		/* We couldn't open a local port.  Perhaps we can use a proxy. */
		jabber_si_xfer_bytestreams_listen_cb(-1, xfer);
	}

}

static void
jabber_si_xfer_ibb_error_cb(JabberIBBSession *sess)
{
	PurpleXfer *xfer = (PurpleXfer *) jabber_ibb_session_get_user_data(sess);

	purple_debug_error("jabber", "an error occurred during IBB file transfer\n");
	purple_xfer_cancel_remote(xfer);
}

static void
jabber_si_xfer_ibb_closed_cb(JabberIBBSession *sess)
{
	PurpleXfer *xfer = (PurpleXfer *) jabber_ibb_session_get_user_data(sess);

	purple_debug_info("jabber", "the remote user closed the transfer\n");
	if (purple_xfer_get_bytes_remaining(xfer) > 0) {
		purple_xfer_cancel_remote(xfer);
	} else {
		purple_xfer_set_completed(xfer, TRUE);
		purple_xfer_end(xfer);
	}
}

static void
jabber_si_xfer_ibb_recv_data_cb(JabberIBBSession *sess, gpointer data,
	gsize size)
{
	PurpleXfer *xfer = (PurpleXfer *) jabber_ibb_session_get_user_data(sess);
	JabberSIXfer *jsx = purple_xfer_get_protocol_data(xfer);

	if ((goffset)size <= purple_xfer_get_bytes_remaining(xfer)) {
		purple_debug_info("jabber", "about to write %" G_GSIZE_FORMAT " bytes from IBB stream\n",
			size);
		purple_circular_buffer_append(jsx->ibb_buffer, data, size);
		purple_xfer_prpl_ready(xfer);
	} else {
		/* trying to write past size of file transfers negotiated size,
		  reject transfer to protect against malicious behaviour */
		purple_debug_error("jabber",
			"IBB file transfer send more data than expected\n");
		purple_xfer_cancel_remote(xfer);
	}

}

static gssize
jabber_si_xfer_ibb_read(guchar **out_buffer, size_t buf_size, PurpleXfer *xfer)
{
	JabberSIXfer *jsx = purple_xfer_get_protocol_data(xfer);
	guchar *buffer;
	gsize size = purple_circular_buffer_get_used(jsx->ibb_buffer);
	gsize tmp;

	*out_buffer = buffer = g_malloc(size);
	while ((tmp = purple_circular_buffer_get_max_read(jsx->ibb_buffer))) {
		const gchar *output = purple_circular_buffer_get_output(jsx->ibb_buffer);
		memcpy(buffer, output, tmp);
		buffer += tmp;
		purple_circular_buffer_mark_read(jsx->ibb_buffer, tmp);
	}

	return size;
}

static gboolean
jabber_si_xfer_ibb_open_cb(JabberStream *js, const char *who, const char *id,
                           PurpleXmlNode *open)
{
	const gchar *sid = purple_xmlnode_get_attrib(open, "sid");
	PurpleXfer *xfer = jabber_si_xfer_find(js, sid, who);
	if (xfer) {
		JabberSIXfer *jsx = purple_xfer_get_protocol_data(xfer);
		JabberIBBSession *sess =
			jabber_ibb_session_create_from_xmlnode(js, who, id, open, xfer);

		jabber_si_bytestreams_ibb_timeout_remove(jsx);

		if (sess) {
			/* setup callbacks here...*/
			jabber_ibb_session_set_data_received_callback(sess,
				jabber_si_xfer_ibb_recv_data_cb);
			jabber_ibb_session_set_closed_callback(sess,
				jabber_si_xfer_ibb_closed_cb);
			jabber_ibb_session_set_error_callback(sess,
				jabber_si_xfer_ibb_error_cb);

			jsx->ibb_session = sess;
			/* we handle up to block-size bytes of decoded data, to handle
			 clients interpreting the block-size attribute as that
			 (see also remark in ibb.c) */
			jsx->ibb_buffer =
				purple_circular_buffer_new(jabber_ibb_session_get_block_size(sess));

			/* set up read function */
			purple_xfer_set_read_fnc(xfer, jabber_si_xfer_ibb_read);

			/* start the transfer */
			purple_xfer_start(xfer, -1, NULL, 0);
			return TRUE;
		} else {
			/* failed to create IBB session */
			purple_debug_error("jabber", "failed to create IBB session\n");
			purple_xfer_cancel_remote(xfer);
			return FALSE;
		}
	} else {
		/* we got an IBB <open/> for an unknown file transfer, pass along... */
		purple_debug_info("jabber",
			"IBB open did not match any SI file transfer\n");
		return FALSE;
	}
}

static gssize
jabber_si_xfer_ibb_write(const guchar *buffer, size_t len, PurpleXfer *xfer)
{
	JabberSIXfer *jsx = purple_xfer_get_protocol_data(xfer);
	JabberIBBSession *sess = jsx->ibb_session;
	gsize packet_size = len < jabber_ibb_session_get_max_data_size(sess) ?
		len : jabber_ibb_session_get_max_data_size(sess);

	jabber_ibb_session_send_data(sess, buffer, packet_size);

	return packet_size;
}

static void
jabber_si_xfer_ibb_sent_cb(JabberIBBSession *sess)
{
	PurpleXfer *xfer = (PurpleXfer *) jabber_ibb_session_get_user_data(sess);
	goffset remaining = purple_xfer_get_bytes_remaining(xfer);

	if (remaining == 0) {
		/* close the session */
		jabber_ibb_session_close(sess);
		purple_xfer_set_completed(xfer, TRUE);
		purple_xfer_end(xfer);
	} else {
		/* send more... */
		purple_xfer_prpl_ready(xfer);
	}
}

static void
jabber_si_xfer_ibb_opened_cb(JabberIBBSession *sess)
{
	PurpleXfer *xfer = (PurpleXfer *) jabber_ibb_session_get_user_data(sess);

	if (jabber_ibb_session_get_state(sess) == JABBER_IBB_SESSION_OPENED) {
		purple_xfer_start(xfer, -1, NULL, 0);
		purple_xfer_prpl_ready(xfer);
	} else {
		/* error */
		purple_xfer_end(xfer);
	}
}

static void
jabber_si_xfer_ibb_send_init(JabberStream *js, PurpleXfer *xfer)
{
	JabberSIXfer *jsx = purple_xfer_get_protocol_data(xfer);

	jsx->ibb_session = jabber_ibb_session_create(js, jsx->stream_id,
		purple_xfer_get_remote_user(xfer), xfer);

	if (jsx->ibb_session) {
		/* should set callbacks here... */
		jabber_ibb_session_set_opened_callback(jsx->ibb_session,
			jabber_si_xfer_ibb_opened_cb);
		jabber_ibb_session_set_data_sent_callback(jsx->ibb_session,
			jabber_si_xfer_ibb_sent_cb);
		jabber_ibb_session_set_closed_callback(jsx->ibb_session,
			jabber_si_xfer_ibb_closed_cb);
		jabber_ibb_session_set_error_callback(jsx->ibb_session,
			jabber_si_xfer_ibb_error_cb);

		purple_xfer_set_write_fnc(xfer, jabber_si_xfer_ibb_write);

		jsx->ibb_buffer =
			purple_circular_buffer_new(jabber_ibb_session_get_max_data_size(jsx->ibb_session));

		/* open the IBB session */
		jabber_ibb_session_open(jsx->ibb_session);

	} else {
		/* failed to create IBB session */
		purple_debug_error("jabber",
			"failed to initiate IBB session for file transfer\n");
		purple_xfer_cancel_local(xfer);
	}
}

static void jabber_si_xfer_send_method_cb(JabberStream *js, const char *from,
                                          JabberIqType type, const char *id,
                                          PurpleXmlNode *packet, gpointer data)
{
	PurpleXfer *xfer = data;
	PurpleXmlNode *si, *feature, *x, *field, *value;
	gboolean found_method = FALSE;

	if(!(si = purple_xmlnode_get_child_with_namespace(packet, "si", "http://jabber.org/protocol/si"))) {
		purple_xfer_cancel_remote(xfer);
		return;
	}

	if(!(feature = purple_xmlnode_get_child_with_namespace(si, "feature", "http://jabber.org/protocol/feature-neg"))) {
		purple_xfer_cancel_remote(xfer);
		return;
	}

	if(!(x = purple_xmlnode_get_child_with_namespace(feature, "x", "jabber:x:data"))) {
		purple_xfer_cancel_remote(xfer);
		return;
	}

	for(field = purple_xmlnode_get_child(x, "field"); field; field = purple_xmlnode_get_next_twin(field)) {
		const char *var = purple_xmlnode_get_attrib(field, "var");
		JabberSIXfer *jsx = purple_xfer_get_protocol_data(xfer);

		if(var && !strcmp(var, "stream-method")) {
			if((value = purple_xmlnode_get_child(field, "value"))) {
				char *val = purple_xmlnode_get_data(value);
				if(val && !strcmp(val, NS_BYTESTREAMS)) {
					jabber_si_xfer_bytestreams_send_init(xfer);
					jsx->stream_method |= STREAM_METHOD_BYTESTREAMS;
					found_method = TRUE;
				} else if (val && !strcmp(val, NS_IBB)) {
					jsx->stream_method |= STREAM_METHOD_IBB;
					if (!found_method) {
						/* we haven't tried to init a bytestream session, yet
						  start IBB right away... */
						jabber_si_xfer_ibb_send_init(js, xfer);
						found_method = TRUE;
					}
				}
				g_free(val);
			}
		}
	}

	if (!found_method) {
		purple_xfer_cancel_remote(xfer);
	}

}

static void jabber_si_xfer_send_request(PurpleXfer *xfer)
{
	JabberSIXfer *jsx = purple_xfer_get_protocol_data(xfer);
	JabberIq *iq;
	PurpleXmlNode *si, *file, *feature, *x, *field, *option, *value;
	char buf[32];
#if ENABLE_FT_THUMBNAILS
	gconstpointer thumb;
	gsize thumb_size;

	purple_xfer_prepare_thumbnail(xfer, "jpeg,png");
#endif
	purple_xfer_set_filename(xfer, g_path_get_basename(purple_xfer_get_local_filename(xfer)));

	iq = jabber_iq_new(jsx->js, JABBER_IQ_SET);
	purple_xmlnode_set_attrib(iq->node, "to", purple_xfer_get_remote_user(xfer));
	si = purple_xmlnode_new_child(iq->node, "si");
	purple_xmlnode_set_namespace(si, "http://jabber.org/protocol/si");
	jsx->stream_id = jabber_get_next_id(jsx->js);
	purple_xmlnode_set_attrib(si, "id", jsx->stream_id);
	purple_xmlnode_set_attrib(si, "profile", NS_SI_FILE_TRANSFER);

	file = purple_xmlnode_new_child(si, "file");
	purple_xmlnode_set_namespace(file, NS_SI_FILE_TRANSFER);
	purple_xmlnode_set_attrib(file, "name", purple_xfer_get_filename(xfer));
	g_snprintf(buf, sizeof(buf), "%" G_GOFFSET_FORMAT, purple_xfer_get_size(xfer));
	purple_xmlnode_set_attrib(file, "size", buf);
	/* maybe later we'll do hash and date attribs */

#if ENABLE_FT_THUMBNAILS
	/* add thumbnail, if appropriate */
	if ((thumb = purple_xfer_get_thumbnail(xfer, &thumb_size))) {
		const gchar *mimetype = purple_xfer_get_thumbnail_mimetype(xfer);
		JabberData *thumbnail_data =
			jabber_data_create_from_data(thumb, thumb_size,
				mimetype, TRUE, jsx->js);
		PurpleXmlNode *thumbnail = purple_xmlnode_new_child(file, "thumbnail");
		purple_xmlnode_set_namespace(thumbnail, NS_THUMBS);
		purple_xmlnode_set_attrib(thumbnail, "cid",
			jabber_data_get_cid(thumbnail_data));
		purple_xmlnode_set_attrib(thumbnail, "mime-type", mimetype);
		/* cache data */
		jabber_data_associate_local(thumbnail_data, NULL);
	}
#endif

	feature = purple_xmlnode_new_child(si, "feature");
	purple_xmlnode_set_namespace(feature, "http://jabber.org/protocol/feature-neg");
	x = purple_xmlnode_new_child(feature, "x");
	purple_xmlnode_set_namespace(x, "jabber:x:data");
	purple_xmlnode_set_attrib(x, "type", "form");
	field = purple_xmlnode_new_child(x, "field");
	purple_xmlnode_set_attrib(field, "var", "stream-method");
	purple_xmlnode_set_attrib(field, "type", "list-single");
	/* maybe we should add an option to always skip bytestreams for people
		behind troublesome firewalls */
	option = purple_xmlnode_new_child(field, "option");
	value = purple_xmlnode_new_child(option, "value");
	purple_xmlnode_insert_data(value, NS_BYTESTREAMS, -1);
	option = purple_xmlnode_new_child(field, "option");
	value = purple_xmlnode_new_child(option, "value");
	purple_xmlnode_insert_data(value, NS_IBB, -1);

	jabber_iq_set_callback(iq, jabber_si_xfer_send_method_cb, xfer);

	/* Store the IQ id so that we can cancel the callback */
	g_free(jsx->iq_id);
	jsx->iq_id = g_strdup(iq->id);

	jabber_iq_send(iq);
}

static void jabber_si_xfer_free(PurpleXfer *xfer)
{
	JabberSIXfer *jsx = purple_xfer_get_protocol_data(xfer);

	if (jsx) {
		JabberStream *js = jsx->js;

		js->file_transfers = g_list_remove(js->file_transfers, xfer);

		if (jsx->connect_data != NULL)
			purple_proxy_connect_cancel(jsx->connect_data);
		if (jsx->listen_data != NULL)
			purple_network_listen_cancel(jsx->listen_data);
		if (jsx->iq_id != NULL)
			jabber_iq_remove_callback_by_id(js, jsx->iq_id);
		if (jsx->local_streamhost_fd >= 0)
			close(jsx->local_streamhost_fd);
		if (purple_xfer_get_xfer_type(xfer) == PURPLE_XFER_TYPE_SEND && purple_xfer_get_fd(xfer) >= 0) {
			purple_debug_info("jabber", "remove port mapping\n");
			purple_network_remove_port_mapping(purple_xfer_get_fd(xfer));
		}
		if (jsx->connect_timeout > 0)
			purple_timeout_remove(jsx->connect_timeout);
		if (jsx->ibb_timeout_handle > 0)
			purple_timeout_remove(jsx->ibb_timeout_handle);

		if (jsx->streamhosts) {
			g_list_foreach(jsx->streamhosts, jabber_si_free_streamhost, NULL);
			g_list_free(jsx->streamhosts);
		}

		if (jsx->ibb_session) {
			purple_debug_info("jabber",
				"jabber_si_xfer_free: destroying IBB session\n");
			jabber_ibb_session_destroy(jsx->ibb_session);
		}

		if (jsx->ibb_buffer) {
			g_object_unref(G_OBJECT(jsx->ibb_buffer));
		}

		purple_debug_info("jabber", "jabber_si_xfer_free(): freeing jsx %p\n", jsx);

		g_free(jsx->stream_id);
		g_free(jsx->iq_id);
		/* XXX: free other stuff */
		g_free(jsx->rxqueue);
		g_free(jsx);
		purple_xfer_set_protocol_data(xfer, NULL);
	}
}

/*
 * These four functions should only be called from the PurpleXfer functions
 * (typically purple_xfer_cancel_(remote|local), purple_xfer_end, or
 * purple_xfer_request_denied.
 */
static void jabber_si_xfer_cancel_send(PurpleXfer *xfer)
{
	JabberSIXfer *jsx = purple_xfer_get_protocol_data(xfer);

	/* if there is an IBB session active, send close on that */
	if (jsx->ibb_session) {
		jabber_ibb_session_close(jsx->ibb_session);
	}
	jabber_si_xfer_free(xfer);
	purple_debug_info("jabber", "in jabber_si_xfer_cancel_send\n");
}


static void jabber_si_xfer_request_denied(PurpleXfer *xfer)
{
	JabberSIXfer *jsx = purple_xfer_get_protocol_data(xfer);
	JabberStream *js = jsx->js;

	/*
	 * TODO: It's probably an error if jsx->iq_id == NULL. g_return_if_fail
	 * might be warranted.
	 */
	if (jsx->iq_id && !jsx->accepted) {
		JabberIq *iq;
		PurpleXmlNode *error, *child;
		iq = jabber_iq_new(js, JABBER_IQ_ERROR);
		purple_xmlnode_set_attrib(iq->node, "to", purple_xfer_get_remote_user(xfer));
		jabber_iq_set_id(iq, jsx->iq_id);

		error = purple_xmlnode_new_child(iq->node, "error");
		purple_xmlnode_set_attrib(error, "type", "cancel");
		child = purple_xmlnode_new_child(error, "forbidden");
		purple_xmlnode_set_namespace(child, NS_XMPP_STANZAS);
		child = purple_xmlnode_new_child(error, "text");
		purple_xmlnode_set_namespace(child, NS_XMPP_STANZAS);
		purple_xmlnode_insert_data(child, "Offer Declined", -1);

		jabber_iq_send(iq);
	}

	jabber_si_xfer_free(xfer);
	purple_debug_info("jabber", "in jabber_si_xfer_request_denied\n");
}


static void jabber_si_xfer_cancel_recv(PurpleXfer *xfer)
{
	JabberSIXfer *jsx = purple_xfer_get_protocol_data(xfer);
	/* if there is an IBB session active, send close */
	if (jsx->ibb_session) {
		jabber_ibb_session_close(jsx->ibb_session);
	}
	jabber_si_xfer_free(xfer);
	purple_debug_info("jabber", "in jabber_si_xfer_cancel_recv\n");
}


static void jabber_si_xfer_end(PurpleXfer *xfer)
{
	jabber_si_xfer_free(xfer);
}


static void jabber_si_xfer_send_disco_cb(JabberStream *js, const char *who,
		JabberCapabilities capabilities, gpointer data)
{
	PurpleXfer *xfer = (PurpleXfer *) data;
	JabberSIXfer *jsx = purple_xfer_get_protocol_data(xfer);

	if (capabilities & JABBER_CAP_IBB) {
		purple_debug_info("jabber",
			"jabber_si_xfer_send_disco_cb: remote JID supports IBB\n");
		jsx->stream_method |= STREAM_METHOD_IBB;
	}

	if (capabilities & JABBER_CAP_SI_FILE_XFER) {
		jabber_si_xfer_send_request(xfer);
	} else {
		char *msg = g_strdup_printf(_("Unable to send file to %s, user does not support file transfers"), who);
		purple_notify_error(js->gc, _("File Send Failed"),
			_("File Send Failed"), msg,
			purple_request_cpar_from_connection(js->gc));
		g_free(msg);
		purple_xfer_cancel_local(xfer);
	}
}

static void resource_select_cancel_cb(PurpleXfer *xfer, PurpleRequestFields *fields)
{
	purple_xfer_cancel_local(xfer);
}

static void do_transfer_send(PurpleXfer *xfer, const char *resource)
{
	JabberSIXfer *jsx = purple_xfer_get_protocol_data(xfer);
	char **who_v = g_strsplit(purple_xfer_get_remote_user(xfer), "/", 2);
	char *who;
	JabberBuddy *jb;
	JabberBuddyResource *jbr = NULL;

	jb = jabber_buddy_find(jsx->js, who_v[0], FALSE);
	if (jb) {
		jbr = jabber_buddy_find_resource(jb, resource);
	}

	who = g_strdup_printf("%s/%s", who_v[0], resource);
	g_strfreev(who_v);
	purple_xfer_set_remote_user(xfer, who);

	if (jbr && jabber_resource_know_capabilities(jbr)) {
		char *msg;

		if (jabber_resource_has_capability(jbr, NS_IBB))
			jsx->stream_method |= STREAM_METHOD_IBB;
		if (jabber_resource_has_capability(jbr, NS_SI_FILE_TRANSFER)) {
			jabber_si_xfer_send_request(xfer);
			g_free(who);
			return;
		}

		msg = g_strdup_printf(_("Unable to send file to %s, user does not support file transfers"), who);
		purple_notify_error(jsx->js->gc, _("File Send Failed"),
			_("File Send Failed"), msg,
			purple_request_cpar_from_connection(jsx->js->gc));
		g_free(msg);
		purple_xfer_cancel_local(xfer);
	} else {
		jabber_disco_info_do(jsx->js, who,
				jabber_si_xfer_send_disco_cb, xfer);
	}

	g_free(who);
}

static void resource_select_ok_cb(PurpleXfer *xfer, PurpleRequestFields *fields)
{
	PurpleRequestField *field = purple_request_fields_get_field(fields, "resource");
	const char *selected_label = purple_request_field_choice_get_value(field);

	do_transfer_send(xfer, selected_label);
}

static void jabber_si_xfer_init(PurpleXfer *xfer)
{
	JabberSIXfer *jsx = purple_xfer_get_protocol_data(xfer);
	JabberIq *iq;
	if(purple_xfer_get_xfer_type(xfer) == PURPLE_XFER_TYPE_SEND) {
		JabberBuddy *jb;
		JabberBuddyResource *jbr = NULL;
		char *resource;
		GList *resources = NULL;

		if(NULL != (resource = jabber_get_resource(purple_xfer_get_remote_user(xfer)))) {
			/* they've specified a resource, no need to ask or
			 * default or anything, just do it */

			do_transfer_send(xfer, resource);
			g_free(resource);
			return;
		}

		jb = jabber_buddy_find(jsx->js, purple_xfer_get_remote_user(xfer), TRUE);

		if (jb) {
			GList *l;

			for (l = jb->resources ; l ; l = g_list_next(l)) {
				jbr = l->data;

				if (!jabber_resource_know_capabilities(jbr) ||
				    (jabber_resource_has_capability(jbr, NS_SI_FILE_TRANSFER)
				     && (jabber_resource_has_capability(jbr, NS_BYTESTREAMS)
				         || jabber_resource_has_capability(jbr, NS_IBB)))) {
					resources = g_list_append(resources, jbr);
				}
			}
		}

		if (!resources) {
			/* no resources online, we're trying to send to someone
			 * whose presence we're not subscribed to, or
			 * someone who is offline.  Let's inform the user */
			char *msg;

			if(!jb) {
				msg = g_strdup_printf(_("Unable to send file to %s, invalid JID"), purple_xfer_get_remote_user(xfer));
			} else if(jb->subscription & JABBER_SUB_TO) {
				msg = g_strdup_printf(_("Unable to send file to %s, user is not online"), purple_xfer_get_remote_user(xfer));
			} else {
				msg = g_strdup_printf(_("Unable to send file to %s, not subscribed to user presence"), purple_xfer_get_remote_user(xfer));
			}

			purple_notify_error(jsx->js->gc, _("File Send Failed"),
				_("File Send Failed"), msg,
				purple_request_cpar_from_connection(jsx->js->gc));
			g_free(msg);
		} else if (g_list_length(resources) == 1) {
			/* only 1 resource online (probably our most common case)
			 * so no need to ask who to send to */
			jbr = resources->data;
			do_transfer_send(xfer, jbr->name);
		} else {
			/* we've got multiple resources, we need to pick one to send to */
			GList *l;
			char *msg = g_strdup_printf(_("Please select the resource of %s to which you would like to send a file"), purple_xfer_get_remote_user(xfer));
			PurpleRequestFields *fields = purple_request_fields_new();
			PurpleRequestField *field = purple_request_field_choice_new("resource", _("Resource"), 0);
			PurpleRequestFieldGroup *group = purple_request_field_group_new(NULL);

			purple_request_field_choice_set_data_destructor(field, g_free);

			for(l = resources; l; l = l->next) {
				jbr = l->data;
				purple_request_field_choice_add(field, jbr->name, g_strdup(jbr->name));
			}

			purple_request_field_group_add_field(group, field);

			purple_request_fields_add_group(fields, group);

			purple_request_fields(jsx->js->gc, _("Select a Resource"), msg, NULL, fields,
					_("Send File"), G_CALLBACK(resource_select_ok_cb), _("Cancel"), G_CALLBACK(resource_select_cancel_cb),
					purple_request_cpar_from_connection(jsx->js->gc), xfer);

			g_free(msg);
		}

		g_list_free(resources);
	} else {
		PurpleXmlNode *si, *feature, *x, *field, *value;

		iq = jabber_iq_new(jsx->js, JABBER_IQ_RESULT);
		purple_xmlnode_set_attrib(iq->node, "to", purple_xfer_get_remote_user(xfer));
		if(jsx->iq_id)
			jabber_iq_set_id(iq, jsx->iq_id);
		else
			purple_debug_error("jabber", "Sending SI result with new IQ id.\n");

		jsx->accepted = TRUE;

		si = purple_xmlnode_new_child(iq->node, "si");
		purple_xmlnode_set_namespace(si, "http://jabber.org/protocol/si");

		feature = purple_xmlnode_new_child(si, "feature");
		purple_xmlnode_set_namespace(feature, "http://jabber.org/protocol/feature-neg");

		x = purple_xmlnode_new_child(feature, "x");
		purple_xmlnode_set_namespace(x, "jabber:x:data");
		purple_xmlnode_set_attrib(x, "type", "submit");
		field = purple_xmlnode_new_child(x, "field");
		purple_xmlnode_set_attrib(field, "var", "stream-method");

		/* we should maybe "remember" if bytestreams has failed before (in the
			same session) with this JID, and only present IBB as an option to
			avoid unnessesary timeout */
		/* maybe we should have an account option to always just try IBB
			for people who know their firewalls are very restrictive */
		if (jsx->stream_method & STREAM_METHOD_BYTESTREAMS) {
			value = purple_xmlnode_new_child(field, "value");
			purple_xmlnode_insert_data(value, NS_BYTESTREAMS, -1);
		} else if(jsx->stream_method & STREAM_METHOD_IBB) {
			value = purple_xmlnode_new_child(field, "value");
			purple_xmlnode_insert_data(value, NS_IBB, -1);
		}

		jabber_iq_send(iq);
	}
}

PurpleXfer *jabber_si_new_xfer(PurpleConnection *gc, const char *who)
{
	JabberStream *js;

	PurpleXfer *xfer;
	JabberSIXfer *jsx;

	js = purple_connection_get_protocol_data(gc);

	xfer = purple_xfer_new(purple_connection_get_account(gc), PURPLE_XFER_TYPE_SEND, who);
	if (xfer)
	{
		jsx = g_new0(JabberSIXfer, 1);
		purple_xfer_set_protocol_data(xfer, jsx);
		jsx->js = js;
		jsx->local_streamhost_fd = -1;

		jsx->ibb_session = NULL;

		purple_xfer_set_init_fnc(xfer, jabber_si_xfer_init);
		purple_xfer_set_cancel_send_fnc(xfer, jabber_si_xfer_cancel_send);
		purple_xfer_set_end_fnc(xfer, jabber_si_xfer_end);

		js->file_transfers = g_list_append(js->file_transfers, xfer);
	}

	return xfer;
}

void jabber_si_xfer_send(PurpleConnection *gc, const char *who, const char *file)
{
	PurpleXfer *xfer;

	xfer = jabber_si_new_xfer(gc, who);

	if (file)
		purple_xfer_request_accepted(xfer, file);
	else
		purple_xfer_request(xfer);
}

#if ENABLE_FT_THUMBNAILS
static void
jabber_si_thumbnail_cb(JabberData *data, gchar *alt, gpointer userdata)
{
	PurpleXfer *xfer = (PurpleXfer *) userdata;

	if (data) {
		purple_xfer_set_thumbnail(xfer, jabber_data_get_data(data),
			jabber_data_get_size(data), jabber_data_get_type(data));
		/* data is ephemeral, get rid of now (the xfer re-owned the thumbnail */
		jabber_data_destroy(data);
	}

	purple_xfer_request(xfer);
}
#endif

void jabber_si_parse(JabberStream *js, const char *from, JabberIqType type,
                     const char *id, PurpleXmlNode *si)
{
	JabberSIXfer *jsx;
	PurpleXfer *xfer;
	PurpleXmlNode *file, *feature, *x, *field, *option, *value;
#if ENABLE_FT_THUMBNAILS
	PurpleXmlNode *thumbnail;
#endif
	const char *stream_id, *filename, *filesize_c, *profile;
	goffset filesize = 0;

	if(!(profile = purple_xmlnode_get_attrib(si, "profile")) ||
			strcmp(profile, NS_SI_FILE_TRANSFER))
		return;

	if(!(stream_id = purple_xmlnode_get_attrib(si, "id")))
		return;

	if(!(file = purple_xmlnode_get_child(si, "file")))
		return;

	if(!(filename = purple_xmlnode_get_attrib(file, "name")))
		return;

<<<<<<< HEAD
	if((filesize_c = purple_xmlnode_get_attrib(file, "size")))
		filesize = g_ascii_strtoull(filesize_c, NULL, 10);
=======
	if((filesize_c = xmlnode_get_attrib(file, "size")))
		filesize_64 = g_ascii_strtoull(filesize_c, NULL, 10);
	/* TODO 3.0.0: When the core uses a guint64, this is redundant.
	 * See #8477.
	 *
	 * It may not be necessary on 64-bit machine.
	 * coverity[result_independent_of_operands]
	 */
	if (filesize_64 > G_MAXSIZE) {
		/* Should this pop up a warning? */
		purple_debug_warning("jabber", "Unable to transfer file (too large)"
		                     " -- see #8477 for more details.");
		return;
	}
	filesize = filesize_64;
>>>>>>> 33a5ba2c

	if(!(feature = purple_xmlnode_get_child(si, "feature")))
		return;

	if(!(x = purple_xmlnode_get_child_with_namespace(feature, "x", "jabber:x:data")))
		return;

	if(!from)
		return;

	/* if they've already sent us this file transfer with the same damn id
	 * then we're gonna ignore it, until I think of something better to do
	 * with it */
	if(jabber_si_xfer_find(js, stream_id, from) != NULL)
		return;

	jsx = g_new0(JabberSIXfer, 1);
	jsx->local_streamhost_fd = -1;

	jsx->ibb_session = NULL;

	for(field = purple_xmlnode_get_child(x, "field"); field; field = purple_xmlnode_get_next_twin(field)) {
		const char *var = purple_xmlnode_get_attrib(field, "var");
		if(var && !strcmp(var, "stream-method")) {
			for(option = purple_xmlnode_get_child(field, "option"); option;
					option = purple_xmlnode_get_next_twin(option)) {
				if((value = purple_xmlnode_get_child(option, "value"))) {
					char *val;
					if((val = purple_xmlnode_get_data(value))) {
						if(!strcmp(val, NS_BYTESTREAMS)) {
							jsx->stream_method |= STREAM_METHOD_BYTESTREAMS;
						} else if(!strcmp(val, NS_IBB)) {
							jsx->stream_method |= STREAM_METHOD_IBB;
						}
						g_free(val);
					}
				}
			}
		}
	}

	if(jsx->stream_method == STREAM_METHOD_UNKNOWN) {
		g_free(jsx);
		return;
	}

	jsx->js = js;
	jsx->stream_id = g_strdup(stream_id);
	jsx->iq_id = g_strdup(id);

	xfer = purple_xfer_new(purple_connection_get_account(js->gc), PURPLE_XFER_TYPE_RECEIVE, from);
	g_return_if_fail(xfer != NULL);

	purple_xfer_set_protocol_data(xfer, jsx);

	purple_xfer_set_filename(xfer, filename);
	if(filesize > 0)
		purple_xfer_set_size(xfer, filesize);

	purple_xfer_set_init_fnc(xfer, jabber_si_xfer_init);
	purple_xfer_set_request_denied_fnc(xfer, jabber_si_xfer_request_denied);
	purple_xfer_set_cancel_recv_fnc(xfer, jabber_si_xfer_cancel_recv);
	purple_xfer_set_end_fnc(xfer, jabber_si_xfer_end);

	js->file_transfers = g_list_append(js->file_transfers, xfer);

#if ENABLE_FT_THUMBNAILS
	/* if there is a thumbnail, we should request it... */
	if ((thumbnail = purple_xmlnode_get_child_with_namespace(file, "thumbnail",
		NS_THUMBS))) {
		const char *cid = purple_xmlnode_get_attrib(thumbnail, "cid");
		if (cid) {
			jabber_data_request(js, cid, purple_xfer_get_remote_user(xfer),
			    NULL, TRUE, jabber_si_thumbnail_cb, xfer);
			return;
		}
	}
#endif

	purple_xfer_request(xfer);
}

void
jabber_si_init(void)
{
	jabber_iq_register_handler("si", "http://jabber.org/protocol/si", jabber_si_parse);

	jabber_ibb_register_open_handler(jabber_si_xfer_ibb_open_cb);
}

void
jabber_si_uninit(void)
{
	jabber_ibb_unregister_open_handler(jabber_si_xfer_ibb_open_cb);
}
<|MERGE_RESOLUTION|>--- conflicted
+++ resolved
@@ -1706,26 +1706,8 @@
 	if(!(filename = purple_xmlnode_get_attrib(file, "name")))
 		return;
 
-<<<<<<< HEAD
 	if((filesize_c = purple_xmlnode_get_attrib(file, "size")))
 		filesize = g_ascii_strtoull(filesize_c, NULL, 10);
-=======
-	if((filesize_c = xmlnode_get_attrib(file, "size")))
-		filesize_64 = g_ascii_strtoull(filesize_c, NULL, 10);
-	/* TODO 3.0.0: When the core uses a guint64, this is redundant.
-	 * See #8477.
-	 *
-	 * It may not be necessary on 64-bit machine.
-	 * coverity[result_independent_of_operands]
-	 */
-	if (filesize_64 > G_MAXSIZE) {
-		/* Should this pop up a warning? */
-		purple_debug_warning("jabber", "Unable to transfer file (too large)"
-		                     " -- see #8477 for more details.");
-		return;
-	}
-	filesize = filesize_64;
->>>>>>> 33a5ba2c
 
 	if(!(feature = purple_xmlnode_get_child(si, "feature")))
 		return;
