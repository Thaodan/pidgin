--- conflicted
+++ resolved
@@ -87,15 +87,9 @@
 
 	for(xfers = js->file_transfers; xfers; xfers = xfers->next) {
 		PurpleXfer *xfer = xfers->data;
-<<<<<<< HEAD
 		JabberSIXfer *jsx = purple_xfer_get_protocol_data(xfer);
 		if(jsx->stream_id && purple_xfer_get_remote_user(xfer) &&
-				!strcmp(jsx->stream_id, sid) && !strcmp(purple_xfer_get_remote_user(xfer), from))
-=======
-		JabberSIXfer *jsx = xfer->data;
-		if(jsx->stream_id && xfer->who &&
-				purple_strequal(jsx->stream_id, sid) && purple_strequal(xfer->who, from))
->>>>>>> 2f50dafa
+				purple_strequal(jsx->stream_id, sid) && purple_strequal(purple_xfer_get_remote_user(xfer), from))
 			return xfer;
 	}
 
@@ -1199,17 +1193,10 @@
 		const char *var = purple_xmlnode_get_attrib(field, "var");
 		JabberSIXfer *jsx = purple_xfer_get_protocol_data(xfer);
 
-<<<<<<< HEAD
-		if(var && !strcmp(var, "stream-method")) {
+		if(purple_strequal(var, "stream-method")) {
 			if((value = purple_xmlnode_get_child(field, "value"))) {
 				char *val = purple_xmlnode_get_data(value);
-				if(val && !strcmp(val, NS_BYTESTREAMS)) {
-=======
-		if(purple_strequal(var, "stream-method")) {
-			if((value = xmlnode_get_child(field, "value"))) {
-				char *val = xmlnode_get_data(value);
 				if(purple_strequal(val, NS_BYTESTREAMS)) {
->>>>>>> 2f50dafa
 					jabber_si_xfer_bytestreams_send_init(xfer);
 					jsx->stream_method |= STREAM_METHOD_BYTESTREAMS;
 					found_method = TRUE;
@@ -1701,13 +1688,8 @@
 	const char *stream_id, *filename, *filesize_c, *profile;
 	goffset filesize = 0;
 
-<<<<<<< HEAD
 	if(!(profile = purple_xmlnode_get_attrib(si, "profile")) ||
-			strcmp(profile, NS_SI_FILE_TRANSFER))
-=======
-	if(!(profile = xmlnode_get_attrib(si, "profile")) ||
 			!purple_strequal(profile, NS_SI_FILE_TRANSFER))
->>>>>>> 2f50dafa
 		return;
 
 	if(!(stream_id = purple_xmlnode_get_attrib(si, "id")))
@@ -1742,27 +1724,15 @@
 
 	jsx->ibb_session = NULL;
 
-<<<<<<< HEAD
 	for(field = purple_xmlnode_get_child(x, "field"); field; field = purple_xmlnode_get_next_twin(field)) {
 		const char *var = purple_xmlnode_get_attrib(field, "var");
-		if(var && !strcmp(var, "stream-method")) {
+		if(purple_strequal(var, "stream-method")) {
 			for(option = purple_xmlnode_get_child(field, "option"); option;
 					option = purple_xmlnode_get_next_twin(option)) {
 				if((value = purple_xmlnode_get_child(option, "value"))) {
 					char *val;
 					if((val = purple_xmlnode_get_data(value))) {
-						if(!strcmp(val, NS_BYTESTREAMS)) {
-=======
-	for(field = xmlnode_get_child(x, "field"); field; field = xmlnode_get_next_twin(field)) {
-		const char *var = xmlnode_get_attrib(field, "var");
-		if(purple_strequal(var, "stream-method")) {
-			for(option = xmlnode_get_child(field, "option"); option;
-					option = xmlnode_get_next_twin(option)) {
-				if((value = xmlnode_get_child(option, "value"))) {
-					char *val;
-					if((val = xmlnode_get_data(value))) {
 						if(purple_strequal(val, NS_BYTESTREAMS)) {
->>>>>>> 2f50dafa
 							jsx->stream_method |= STREAM_METHOD_BYTESTREAMS;
 						} else if(purple_strequal(val, NS_IBB)) {
 							jsx->stream_method |= STREAM_METHOD_IBB;
