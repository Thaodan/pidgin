/*
 * purple - Jabber Protocol Plugin
 *
 * Purple is the legal property of its developers, whose names are too numerous
 * to list here.  Please refer to the COPYRIGHT file distributed with this
 * source distribution.
 *
 * This program is free software; you can redistribute it and/or modify
 * it under the terms of the GNU General Public License as published by
 * the Free Software Foundation; either version 2 of the License, or
 * (at your option) any later version.
 *
 * This program is distributed in the hope that it will be useful,
 * but WITHOUT ANY WARRANTY; without even the implied warranty of
 * MERCHANTABILITY or FITNESS FOR A PARTICULAR PURPOSE.  See the
 *
 * GNU General Public License for more details.
 *
 * You should have received a copy of the GNU General Public License
 * along with this program; if not, write to the Free Software
 * Foundation, Inc., 51 Franklin Street, Fifth Floor, Boston, MA  02111-1301  USA
 *
 */

#include "internal.h"

#include "buddylist.h"
#include "debug.h"
#include "xfer.h"
#include "request.h"
#include "network.h"
#include "notify.h"

#include "buddy.h"
#include "data.h"
#include "disco.h"
#include "jabber.h"
#include "ibb.h"
#include "iq.h"
#include "si.h"

#define STREAMHOST_CONNECT_TIMEOUT 15
#define ENABLE_FT_THUMBNAILS 0

typedef struct _JabberSIXfer {
	JabberStream *js;

	PurpleProxyConnectData *connect_data;
	PurpleNetworkListenData *listen_data;
	guint connect_timeout;

	gboolean accepted;

	char *stream_id;
	char *iq_id;

	enum {
		STREAM_METHOD_UNKNOWN     = 0,
		STREAM_METHOD_BYTESTREAMS = 2 << 1,
		STREAM_METHOD_IBB         = 2 << 2,
		STREAM_METHOD_UNSUPPORTED = 2 << 30
	} stream_method;

	GList *streamhosts;
	PurpleProxyInfo *gpi;

	char *rxqueue;
	size_t rxlen;
	gsize rxmaxlen;
	int local_streamhost_fd;

	JabberIBBSession *ibb_session;
	guint ibb_timeout_handle;
	PurpleCircularBuffer *ibb_buffer;
} JabberSIXfer;

/* some forward declarations */
static void jabber_si_xfer_ibb_send_init(JabberStream *js, PurpleXfer *xfer);

static PurpleXfer*
jabber_si_xfer_find(JabberStream *js, const char *sid, const char *from)
{
	GList *xfers;

	if(!sid || !from)
		return NULL;

	for(xfers = js->file_transfers; xfers; xfers = xfers->next) {
		PurpleXfer *xfer = xfers->data;
		JabberSIXfer *jsx = purple_xfer_get_protocol_data(xfer);
		if(jsx->stream_id && purple_xfer_get_remote_user(xfer) &&
				!strcmp(jsx->stream_id, sid) && !strcmp(purple_xfer_get_remote_user(xfer), from))
			return xfer;
	}

	return NULL;
}

static void
jabber_si_free_streamhost(gpointer data, gpointer user_data)
{
	JabberBytestreamsStreamhost *sh = data;

	if(!data)
		return;

	g_free(sh->jid);
	g_free(sh->host);
	g_free(sh->zeroconf);
	g_free(sh);
}



static void jabber_si_bytestreams_attempt_connect(PurpleXfer *xfer);

static void
jabber_si_bytestreams_connect_cb(gpointer data, gint source, const gchar *error_message)
{
	PurpleXfer *xfer = data;
	JabberSIXfer *jsx = purple_xfer_get_protocol_data(xfer);
	JabberIq *iq;
	PurpleXmlNode *query, *su;
	JabberBytestreamsStreamhost *streamhost = jsx->streamhosts->data;

	purple_proxy_info_destroy(jsx->gpi);
	jsx->gpi = NULL;
	jsx->connect_data = NULL;

	if (jsx->connect_timeout > 0)
		purple_timeout_remove(jsx->connect_timeout);
	jsx->connect_timeout = 0;

	if(source < 0) {
		purple_debug_warning("jabber",
				"si connection failed, jid was %s, host was %s, error was %s\n",
				streamhost->jid, streamhost->host,
				error_message ? error_message : "(null)");
		jsx->streamhosts = g_list_remove(jsx->streamhosts, streamhost);
		jabber_si_free_streamhost(streamhost, NULL);
		jabber_si_bytestreams_attempt_connect(xfer);
		return;
	}

	/* unknown file transfer type is assumed to be RECEIVE */
	if(purple_xfer_get_xfer_type(xfer) == PURPLE_XFER_TYPE_SEND)
	{
		PurpleXmlNode *activate;
		iq = jabber_iq_new_query(jsx->js, JABBER_IQ_SET, NS_BYTESTREAMS);
		purple_xmlnode_set_attrib(iq->node, "to", streamhost->jid);
		query = purple_xmlnode_get_child(iq->node, "query");
		purple_xmlnode_set_attrib(query, "sid", jsx->stream_id);
		activate = purple_xmlnode_new_child(query, "activate");
		purple_xmlnode_insert_data(activate, purple_xfer_get_remote_user(xfer), -1);

		/* TODO: We need to wait for an activation result before starting */
	}
	else
	{
		iq = jabber_iq_new_query(jsx->js, JABBER_IQ_RESULT, NS_BYTESTREAMS);
		purple_xmlnode_set_attrib(iq->node, "to", purple_xfer_get_remote_user(xfer));
		jabber_iq_set_id(iq, jsx->iq_id);
		query = purple_xmlnode_get_child(iq->node, "query");
		su = purple_xmlnode_new_child(query, "streamhost-used");
		purple_xmlnode_set_attrib(su, "jid", streamhost->jid);
	}

	jabber_iq_send(iq);

	purple_xfer_start(xfer, source, NULL, -1);
}

static gboolean
connect_timeout_cb(gpointer data)
{
	PurpleXfer *xfer = data;
	JabberSIXfer *jsx = purple_xfer_get_protocol_data(xfer);

	purple_debug_info("jabber", "Streamhost connection timeout of %d seconds exceeded.\n", STREAMHOST_CONNECT_TIMEOUT);

	jsx->connect_timeout = 0;

	if (jsx->connect_data != NULL)
		purple_proxy_connect_cancel(jsx->connect_data);
	jsx->connect_data = NULL;

	/* Trigger the connect error manually */
	jabber_si_bytestreams_connect_cb(xfer, -1, "Timeout Exceeded.");

	return FALSE;
}

static void
jabber_si_bytestreams_ibb_timeout_remove(JabberSIXfer *jsx)
{
	if (jsx->ibb_timeout_handle) {
		purple_timeout_remove(jsx->ibb_timeout_handle);
		jsx->ibb_timeout_handle = 0;
	}
}

static gboolean
jabber_si_bytestreams_ibb_timeout_cb(gpointer data)
{
	PurpleXfer *xfer = (PurpleXfer *) data;
	JabberSIXfer *jsx = purple_xfer_get_protocol_data(xfer);

	if (jsx && !jsx->ibb_session) {
		purple_debug_info("jabber",
			"jabber_si_bytestreams_ibb_timeout called and IBB session not set "
			" up yet, cancel transfer");
		jabber_si_bytestreams_ibb_timeout_remove(jsx);
		purple_xfer_cancel_local(xfer);
	}

	return FALSE;
}

static void jabber_si_bytestreams_attempt_connect(PurpleXfer *xfer)
{
	JabberSIXfer *jsx = purple_xfer_get_protocol_data(xfer);
	JabberBytestreamsStreamhost *streamhost;
	JabberID *dstjid;

	if(!jsx->streamhosts) {
		JabberIq *iq = jabber_iq_new(jsx->js, JABBER_IQ_ERROR);
		PurpleXmlNode *error, *inf;

		if(jsx->iq_id)
			jabber_iq_set_id(iq, jsx->iq_id);

		purple_xmlnode_set_attrib(iq->node, "to", purple_xfer_get_remote_user(xfer));
		error = purple_xmlnode_new_child(iq->node, "error");
		purple_xmlnode_set_attrib(error, "code", "404");
		purple_xmlnode_set_attrib(error, "type", "cancel");
		inf = purple_xmlnode_new_child(error, "item-not-found");
		purple_xmlnode_set_namespace(inf, NS_XMPP_STANZAS);

		jabber_iq_send(iq);

		/* if IBB is available, revert to that before giving up... */
		if (jsx->stream_method & STREAM_METHOD_IBB) {
			/* if we are the initializer, init IBB */
			purple_debug_info("jabber",
				"jabber_si_bytestreams_attempt_connect: "
				"no streamhosts found, trying IBB\n");
			/* if we are the sender, open an IBB session, but not if we already
			  did it, since we could have received the error <iq/> from the
			  receiver already... */
			if (purple_xfer_get_xfer_type(xfer) == PURPLE_XFER_TYPE_SEND
				&& !jsx->ibb_session) {
				jabber_si_xfer_ibb_send_init(jsx->js, xfer);
			} else {
				/* setup a timeout to cancel waiting for IBB open */
				jsx->ibb_timeout_handle = purple_timeout_add_seconds(30,
					jabber_si_bytestreams_ibb_timeout_cb, xfer);
			}
			/* if we are the receiver, just wait for IBB open, callback is
			  already set up... */
		} else {
			purple_xfer_cancel_local(xfer);
		}

		return;
	}

	streamhost = jsx->streamhosts->data;

	if (jsx->connect_data) {
		purple_debug_info("jabber",
				"jabber_si_bytestreams_attempt_connect: "
				"cancelling existing connection attempt and restarting\n");
		purple_proxy_connect_cancel(jsx->connect_data);
		jsx->connect_data = NULL;
		if (jsx->connect_timeout > 0)
			purple_timeout_remove(jsx->connect_timeout);
		jsx->connect_timeout = 0;
	}
	if (jsx->gpi != NULL)
		purple_proxy_info_destroy(jsx->gpi);
	jsx->gpi = NULL;

	dstjid = jabber_id_new(purple_xfer_get_remote_user(xfer));

	/* TODO: Deal with zeroconf */

	if(dstjid != NULL && streamhost->host && streamhost->port > 0) {
		char *dstaddr, *hash;
		PurpleAccount *account;
		jsx->gpi = purple_proxy_info_new();
		purple_proxy_info_set_proxy_type(jsx->gpi, PURPLE_PROXY_SOCKS5);
		purple_proxy_info_set_host(jsx->gpi, streamhost->host);
		purple_proxy_info_set_port(jsx->gpi, streamhost->port);

		/* unknown file transfer type is assumed to be RECEIVE */
		if(purple_xfer_get_xfer_type(xfer) == PURPLE_XFER_TYPE_SEND)
			dstaddr = g_strdup_printf("%s%s@%s/%s%s@%s/%s", jsx->stream_id, jsx->js->user->node, jsx->js->user->domain,
				jsx->js->user->resource, dstjid->node, dstjid->domain, dstjid->resource);
		else
			dstaddr = g_strdup_printf("%s%s@%s/%s%s@%s/%s", jsx->stream_id, dstjid->node, dstjid->domain, dstjid->resource,
				jsx->js->user->node, jsx->js->user->domain, jsx->js->user->resource);

		/* Per XEP-0065, the 'host' must be SHA1(SID + from JID + to JID) */
		hash = jabber_calculate_data_hash(dstaddr, strlen(dstaddr), "sha1");

		account = purple_connection_get_account(jsx->js->gc);
		jsx->connect_data = purple_proxy_connect_socks5_account(NULL, account,
				jsx->gpi, hash, 0,
				jabber_si_bytestreams_connect_cb, xfer);
		g_free(hash);
		g_free(dstaddr);

		/* When selecting a streamhost, timeout after STREAMHOST_CONNECT_TIMEOUT seconds, otherwise it takes forever */
		if (purple_xfer_get_xfer_type(xfer) != PURPLE_XFER_TYPE_SEND && jsx->connect_data != NULL)
			jsx->connect_timeout = purple_timeout_add_seconds(
				STREAMHOST_CONNECT_TIMEOUT, connect_timeout_cb, xfer);

		jabber_id_free(dstjid);
	}

	if (jsx->connect_data == NULL)
	{
		jsx->streamhosts = g_list_remove(jsx->streamhosts, streamhost);
		jabber_si_free_streamhost(streamhost, NULL);
		jabber_si_bytestreams_attempt_connect(xfer);
	}
}

void jabber_bytestreams_parse(JabberStream *js, const char *from,
                              JabberIqType type, const char *id, PurpleXmlNode *query)
{
	PurpleXfer *xfer;
	JabberSIXfer *jsx;
	PurpleXmlNode *streamhost;
	const char *sid;

	if(type != JABBER_IQ_SET)
		return;

	if(!from)
		return;

	if(!(sid = purple_xmlnode_get_attrib(query, "sid")))
		return;

	if(!(xfer = jabber_si_xfer_find(js, sid, from)))
		return;

	jsx = purple_xfer_get_protocol_data(xfer);

	if(!jsx->accepted)
		return;

	if(jsx->iq_id)
		g_free(jsx->iq_id);
	jsx->iq_id = g_strdup(id);

	for(streamhost = purple_xmlnode_get_child(query, "streamhost"); streamhost;
			streamhost = purple_xmlnode_get_next_twin(streamhost)) {
		const char *jid, *host = NULL, *port, *zeroconf;
		int portnum = 0;

		if((jid = purple_xmlnode_get_attrib(streamhost, "jid")) &&
				((zeroconf = purple_xmlnode_get_attrib(streamhost, "zeroconf")) ||
				((host = purple_xmlnode_get_attrib(streamhost, "host")) &&
				(port = purple_xmlnode_get_attrib(streamhost, "port")) &&
				(portnum = atoi(port))))) {
			JabberBytestreamsStreamhost *sh = g_new0(JabberBytestreamsStreamhost, 1);
			sh->jid = g_strdup(jid);
			sh->host = g_strdup(host);
			sh->port = portnum;
			sh->zeroconf = g_strdup(zeroconf);
			/* If there were a lot of these, it'd be worthwhile to prepend and reverse. */
			jsx->streamhosts = g_list_append(jsx->streamhosts, sh);
		}
	}

	jabber_si_bytestreams_attempt_connect(xfer);
}


static void
jabber_si_xfer_bytestreams_send_read_again_resp_cb(gpointer data, gint source,
		PurpleInputCondition cond)
{
	PurpleXfer *xfer = data;
	JabberSIXfer *jsx = purple_xfer_get_protocol_data(xfer);
	int len;

	len = write(source, jsx->rxqueue + jsx->rxlen, jsx->rxmaxlen - jsx->rxlen);
	if (len < 0 && errno == EAGAIN)
		return;
	else if (len < 0) {
		g_free(jsx->rxqueue);
		jsx->rxqueue = NULL;
		close(source);
		purple_xfer_cancel_remote(xfer);
		return;
	}
	jsx->rxlen += len;

	if (jsx->rxlen < jsx->rxmaxlen)
		return;

	purple_input_remove(purple_xfer_get_watcher(xfer));
	purple_xfer_set_watcher(xfer, 0);
	g_free(jsx->rxqueue);
	jsx->rxqueue = NULL;

	/* Before actually starting sending the file, we need to wait until the
	 * recipient sends the IQ result with <streamhost-used/>
	 */
	purple_debug_info("jabber", "SOCKS5 connection negotiation completed. "
					  "Waiting for IQ result to start file transfer.\n");
}

static void
jabber_si_xfer_bytestreams_send_read_again_cb(gpointer data, gint source,
		PurpleInputCondition cond)
{
	PurpleXfer *xfer = data;
	JabberSIXfer *jsx = purple_xfer_get_protocol_data(xfer);
	char buffer[42]; /* 40 for DST.ADDR + 2 bytes for port number*/
	int len;
	char *dstaddr, *hash;
	const char *host;

	purple_debug_info("jabber", "in jabber_si_xfer_bytestreams_send_read_again_cb\n");

	if(jsx->rxlen < 5) {
		purple_debug_info("jabber", "reading the first 5 bytes\n");
		len = read(source, buffer, 5 - jsx->rxlen);
		if(len < 0 && errno == EAGAIN)
			return;
		else if(len <= 0) {
			close(source);
			purple_xfer_cancel_remote(xfer);
			return;
		}
		jsx->rxqueue = g_realloc(jsx->rxqueue, len + jsx->rxlen);
		memcpy(jsx->rxqueue + jsx->rxlen, buffer, len);
		jsx->rxlen += len;
		return;
	} else if(jsx->rxqueue[0] != 0x05 || jsx->rxqueue[1] != 0x01 ||
			jsx->rxqueue[3] != 0x03 || jsx->rxqueue[4] != 40) {
		purple_debug_info("jabber", "Invalid socks5 conn req. header[0x%x,0x%x,0x%x,0x%x,0x%x]\n",
				  jsx->rxqueue[0], jsx->rxqueue[1], jsx->rxqueue[2],
				  jsx->rxqueue[3], jsx->rxqueue[4]);
		close(source);
		purple_xfer_cancel_remote(xfer);
		return;
	} else if(jsx->rxlen - 5 < (size_t)jsx->rxqueue[4] + 2) {
		/* Upper-bound of 257 (jsx->rxlen = 5, jsx->rxqueue[4] = 0xFF) */
		unsigned short to_read = jsx->rxqueue[4] + 2 - (jsx->rxlen - 5);
		purple_debug_info("jabber", "reading %u bytes for DST.ADDR + port num (trying to read %hu now)\n",
				  jsx->rxqueue[4] + 2, to_read);
		len = read(source, buffer, to_read);
		if(len < 0 && errno == EAGAIN)
			return;
		else if(len <= 0) {
			close(source);
			purple_xfer_cancel_remote(xfer);
			return;
		}
		jsx->rxqueue = g_realloc(jsx->rxqueue, len + jsx->rxlen);
		memcpy(jsx->rxqueue + jsx->rxlen, buffer, len);
		jsx->rxlen += len;
	}

	/* Have we not read all of DST.ADDR and the following 2-byte port number? */
	if(jsx->rxlen - 5 < (size_t)jsx->rxqueue[4] + 2)
		return;

	purple_input_remove(purple_xfer_get_watcher(xfer));
	purple_xfer_set_watcher(xfer, 0);

	dstaddr = g_strdup_printf("%s%s@%s/%s%s", jsx->stream_id,
			jsx->js->user->node, jsx->js->user->domain,
			jsx->js->user->resource, purple_xfer_get_remote_user(xfer));

	/* Per XEP-0065, the 'host' must be SHA1(SID + from JID + to JID) */
	hash = jabber_calculate_data_hash(dstaddr, strlen(dstaddr), "sha1");

	if(strncmp(hash, jsx->rxqueue + 5, 40) ||
			jsx->rxqueue[45] != 0x00 || jsx->rxqueue[46] != 0x00) {
		if (jsx->rxqueue[45] != 0x00 || jsx->rxqueue[46] != 0x00)
			purple_debug_error("jabber", "Got SOCKS5 BS conn with the wrong DST.PORT"
						     " (must be 0 - got[0x%x,0x%x]).\n",
						     jsx->rxqueue[45], jsx->rxqueue[46]);
		else
			purple_debug_error("jabber", "Got SOCKS5 BS conn with the wrong DST.ADDR"
						     " (expected '%s' - got '%.40s').\n",
						     hash, jsx->rxqueue + 5);
		close(source);
		purple_xfer_cancel_remote(xfer);
		g_free(hash);
		g_free(dstaddr);
		return;
	}

	g_free(hash);
	g_free(dstaddr);

	g_free(jsx->rxqueue);
	host = purple_network_get_my_ip(jsx->js->fd);

	jsx->rxmaxlen = 5 + strlen(host) + 2;
	jsx->rxqueue = g_malloc(jsx->rxmaxlen);
	jsx->rxlen = 0;

	jsx->rxqueue[0] = 0x05;
	jsx->rxqueue[1] = 0x00;
	jsx->rxqueue[2] = 0x00;
	jsx->rxqueue[3] = 0x03;
	jsx->rxqueue[4] = strlen(host);
	memcpy(jsx->rxqueue + 5, host, strlen(host));
	jsx->rxqueue[5+strlen(host)] = 0x00;
	jsx->rxqueue[6+strlen(host)] = 0x00;

	purple_xfer_set_watcher(xfer, purple_input_add(source, PURPLE_INPUT_WRITE,
		jabber_si_xfer_bytestreams_send_read_again_resp_cb, xfer));
	jabber_si_xfer_bytestreams_send_read_again_resp_cb(xfer, source,
		PURPLE_INPUT_WRITE);
}

static void
jabber_si_xfer_bytestreams_send_read_response_cb(gpointer data, gint source,
		PurpleInputCondition cond)
{
	PurpleXfer *xfer = data;
	JabberSIXfer *jsx = purple_xfer_get_protocol_data(xfer);
	int len;

	len = write(source, jsx->rxqueue + jsx->rxlen, jsx->rxmaxlen - jsx->rxlen);
	if (len < 0 && errno == EAGAIN)
		return;
	else if (len < 0) {
		g_free(jsx->rxqueue);
		jsx->rxqueue = NULL;
		close(source);
		purple_xfer_cancel_remote(xfer);
		return;
	}
	jsx->rxlen += len;

	if (jsx->rxlen < jsx->rxmaxlen)
		return;

	/* If we sent a "Success", wait for a response, otherwise give up and cancel */
	if (jsx->rxqueue[1] == 0x00) {
		purple_input_remove(purple_xfer_get_watcher(xfer));
		purple_xfer_set_watcher(xfer, purple_input_add(source, PURPLE_INPUT_READ,
			jabber_si_xfer_bytestreams_send_read_again_cb, xfer));
		g_free(jsx->rxqueue);
		jsx->rxqueue = NULL;
		jsx->rxlen = 0;
	} else {
		close(source);
		purple_xfer_cancel_remote(xfer);
	}
}

static void
jabber_si_xfer_bytestreams_send_read_cb(gpointer data, gint source,
		PurpleInputCondition cond)
{
	PurpleXfer *xfer = data;
	JabberSIXfer *jsx = purple_xfer_get_protocol_data(xfer);
	int i;
	int len;
	char buffer[256];

	purple_debug_info("jabber", "in jabber_si_xfer_bytestreams_send_read_cb\n");

	purple_xfer_set_fd(xfer, source);

	/** Try to read the SOCKS5 header */
	if(jsx->rxlen < 2) {
		purple_debug_info("jabber", "reading those first two bytes\n");
		len = read(source, buffer, 2 - jsx->rxlen);
		if(len < 0 && errno == EAGAIN)
			return;
		else if(len <= 0) {
			purple_xfer_cancel_remote(xfer);
			return;
		}
		jsx->rxqueue = g_realloc(jsx->rxqueue, len + jsx->rxlen);
		memcpy(jsx->rxqueue + jsx->rxlen, buffer, len);
		jsx->rxlen += len;
		return;
	} else if(jsx->rxlen - 2 < (size_t)jsx->rxqueue[1]) {
		/* Has a maximum value of 255 (jsx->rxlen = 2, jsx->rxqueue[1] = 0xFF) */
		unsigned short to_read = jsx->rxqueue[1] - (jsx->rxlen - 2);
		purple_debug_info("jabber", "reading %u bytes for auth methods (trying to read %hu now)\n",
				  jsx->rxqueue[1], to_read);
		len = read(source, buffer, to_read);
		if(len < 0 && errno == EAGAIN)
			return;
		else if(len <= 0) {
			purple_xfer_cancel_remote(xfer);
			return;
		}
		jsx->rxqueue = g_realloc(jsx->rxqueue, len + jsx->rxlen);
		memcpy(jsx->rxqueue + jsx->rxlen, buffer, len);
		jsx->rxlen += len;
	}

	/* Have we not read all the auth. method bytes? */
	if(jsx->rxlen -2 < (size_t)jsx->rxqueue[1])
		return;

	purple_debug_info("jabber", "checking to make sure we're socks FIVE\n");

	if(jsx->rxqueue[0] != 0x05) {
		purple_xfer_cancel_remote(xfer);
		return;
	}

	purple_debug_info("jabber", "going to test %u different methods\n", (guint)jsx->rxqueue[1]);

	for(i=0; i<jsx->rxqueue[1]; i++) {

		purple_debug_info("jabber", "testing %u\n", (guint)jsx->rxqueue[i+2]);
		if(jsx->rxqueue[i+2] == 0x00) {
			g_free(jsx->rxqueue);
			jsx->rxlen = 0;
			jsx->rxmaxlen = 2;
			jsx->rxqueue = g_malloc(jsx->rxmaxlen);
			jsx->rxqueue[0] = 0x05;
			jsx->rxqueue[1] = 0x00;
			purple_input_remove(purple_xfer_get_watcher(xfer));
			purple_xfer_set_watcher(xfer, purple_input_add(source, PURPLE_INPUT_WRITE,
				jabber_si_xfer_bytestreams_send_read_response_cb,
				xfer));
			jabber_si_xfer_bytestreams_send_read_response_cb(xfer,
				source, PURPLE_INPUT_WRITE);
			jsx->rxqueue = NULL;
			jsx->rxlen = 0;
			return;
		}
	}

	g_free(jsx->rxqueue);
	jsx->rxlen = 0;
	jsx->rxmaxlen = 2;
	jsx->rxqueue = g_malloc(jsx->rxmaxlen);
	jsx->rxqueue[0] = 0x05;
	jsx->rxqueue[1] = 0xFF;
	purple_input_remove(purple_xfer_get_watcher(xfer));
	purple_xfer_set_watcher(xfer, purple_input_add(source, PURPLE_INPUT_WRITE,
		jabber_si_xfer_bytestreams_send_read_response_cb, xfer));
	jabber_si_xfer_bytestreams_send_read_response_cb(xfer,
		source, PURPLE_INPUT_WRITE);
}

static gint
jabber_si_compare_jid(gconstpointer a, gconstpointer b)
{
	const JabberBytestreamsStreamhost *sh = a;

	if(!a)
		return -1;

	return strcmp(sh->jid, (char *)b);
}

static void
jabber_si_xfer_bytestreams_send_connected_cb(gpointer data, gint source,
		PurpleInputCondition cond)
{
	PurpleXfer *xfer = data;
<<<<<<< HEAD
	JabberSIXfer *jsx = purple_xfer_get_protocol_data(xfer);
	int acceptfd, flags;
=======
	JabberSIXfer *jsx = xfer->data;
	int acceptfd;
>>>>>>> d6fd0d25

	purple_debug_info("jabber", "in jabber_si_xfer_bytestreams_send_connected_cb\n");

	acceptfd = accept(source, NULL, 0);
	if(acceptfd == -1 && (errno == EAGAIN || errno == EWOULDBLOCK))
		return;
	else if(acceptfd == -1) {
		purple_debug_warning("jabber", "accept: %s\n", g_strerror(errno));
		/* Don't cancel the ft - allow it to fall to the next streamhost.*/
		return;
	}

	purple_input_remove(purple_xfer_get_watcher(xfer));
	close(source);
	jsx->local_streamhost_fd = -1;

	_purple_network_set_common_socket_flags(acceptfd);

	purple_xfer_set_watcher(xfer, purple_input_add(acceptfd, PURPLE_INPUT_READ,
					 jabber_si_xfer_bytestreams_send_read_cb, xfer));
}

static void
jabber_si_connect_proxy_cb(JabberStream *js, const char *from,
                           JabberIqType type, const char *id,
                           PurpleXmlNode *packet, gpointer data)
{
	PurpleXfer *xfer = data;
	JabberSIXfer *jsx;
	PurpleXmlNode *query, *streamhost_used;
	const char *jid;
	GList *matched;

	/* TODO: This need to send errors if we don't see what we're looking for */

	/* Make sure that the xfer is actually still valid and we're not just receiving an old iq response */
	if (!g_list_find(js->file_transfers, xfer)) {
		purple_debug_error("jabber", "Got bytestreams response for no longer existing xfer (%p)\n", xfer);
		return;
	}

	jsx = purple_xfer_get_protocol_data(xfer);

	/* In the case of a direct file transfer, this is expected to return */
	if(!jsx)
		return;

	if(type != JABBER_IQ_RESULT) {
		purple_debug_info("jabber",
			    "jabber_si_xfer_connect_proxy_cb: type = error\n");
		/* if IBB is available, open IBB session */
		purple_debug_info("jabber",
			"jabber_si_xfer_connect_proxy_cb: got error, method: %d\n",
			jsx->stream_method);
		if (jsx->stream_method & STREAM_METHOD_IBB) {
			purple_debug_info("jabber", "IBB is possible, try it\n");
			/* if we are the sender and haven't already opened an IBB
			  session, do so now (we might already have failed to open
			  the bytestream proxy ourselves when receiving this <iq/> */
			if (purple_xfer_get_xfer_type(xfer) == PURPLE_XFER_TYPE_SEND
				&& !jsx->ibb_session) {
				jabber_si_xfer_ibb_send_init(js, xfer);
			} else {
				jsx->ibb_timeout_handle = purple_timeout_add_seconds(30,
					jabber_si_bytestreams_ibb_timeout_cb, xfer);
			}
			/* if we are receiver, just wait for IBB open stanza, callback
			  is already set up */
		} else {
			purple_xfer_cancel_remote(xfer);
		}
		return;
	}

	if (!from)
		return;

	if(!(query = purple_xmlnode_get_child(packet, "query")))
		return;

	if(!(streamhost_used = purple_xmlnode_get_child(query, "streamhost-used")))
		return;

	if(!(jid = purple_xmlnode_get_attrib(streamhost_used, "jid")))
		return;

	purple_debug_info("jabber", "jabber_si_connect_proxy_cb() will be looking at jsx %p: jsx->streamhosts is %p and jid is %s\n",
					  jsx, jsx->streamhosts, jid);

	if(!(matched = g_list_find_custom(jsx->streamhosts, jid, jabber_si_compare_jid)))
	{
		gchar *my_jid = g_strdup_printf("%s@%s/%s", jsx->js->user->node,
			jsx->js->user->domain, jsx->js->user->resource);
		if (!strcmp(jid, my_jid)) {
			purple_debug_info("jabber", "Got local SOCKS5 streamhost-used.\n");
			purple_xfer_start(xfer, purple_xfer_get_fd(xfer), NULL, -1);
		} else {
			/* if available, try to revert to IBB... */
			if (jsx->stream_method & STREAM_METHOD_IBB) {
				purple_debug_info("jabber",
					"jabber_si_connect_proxy_cb: trying to revert to IBB\n");
				if (purple_xfer_get_xfer_type(xfer) == PURPLE_XFER_TYPE_SEND) {
					jabber_si_xfer_ibb_send_init(jsx->js, xfer);
				} else {
					jsx->ibb_timeout_handle = purple_timeout_add_seconds(30,
						jabber_si_bytestreams_ibb_timeout_cb, xfer);
				}
				/* if we are the receiver, we are already set up...*/
			} else {
				purple_debug_info("jabber",
					"streamhost-used does not match any proxy that was offered to target\n");
				purple_xfer_cancel_local(xfer);
			}
		}
		g_free(my_jid);
		return;
	}

	/* Clean up the local streamhost - it isn't going to be used.*/
	if (purple_xfer_get_watcher(xfer) > 0) {
		purple_input_remove(purple_xfer_get_watcher(xfer));
		purple_xfer_set_watcher(xfer, 0);
	}
	if (jsx->local_streamhost_fd >= 0) {
		close(jsx->local_streamhost_fd);
		jsx->local_streamhost_fd = -1;
	}

	jsx->streamhosts = g_list_remove_link(jsx->streamhosts, matched);
	g_list_foreach(jsx->streamhosts, jabber_si_free_streamhost, NULL);
	g_list_free(jsx->streamhosts);

	jsx->streamhosts = matched;

	jabber_si_bytestreams_attempt_connect(xfer);
}

static void
jabber_si_xfer_bytestreams_listen_cb(int sock, gpointer data)
{
	PurpleXfer *xfer = data;
	JabberSIXfer *jsx;
	JabberIq *iq;
	PurpleXmlNode *query, *streamhost;
	char port[6];
	GList *tmp;
	JabberBytestreamsStreamhost *sh, *sh2;
	int streamhost_count = 0;

	jsx = purple_xfer_get_protocol_data(xfer);
	jsx->listen_data = NULL;

	/* I'm not sure under which conditions this can happen
	 * (it seems like it shouldn't be possible */
	if (purple_xfer_get_status(xfer) == PURPLE_XFER_STATUS_CANCEL_LOCAL) {
		g_object_unref(xfer);
		return;
	}

	g_object_unref(xfer);

	iq = jabber_iq_new_query(jsx->js, JABBER_IQ_SET, NS_BYTESTREAMS);
	purple_xmlnode_set_attrib(iq->node, "to", purple_xfer_get_remote_user(xfer));
	query = purple_xmlnode_get_child(iq->node, "query");

	purple_xmlnode_set_attrib(query, "sid", jsx->stream_id);

	/* If we successfully started listening locally */
	if (sock >= 0) {
		gchar *jid;
		GList *local_ips =
			purple_network_get_all_local_system_ips();
		const char *public_ip;
		gboolean has_public_ip = FALSE;

		jsx->local_streamhost_fd = sock;

		jid = g_strdup_printf("%s@%s/%s", jsx->js->user->node,
			jsx->js->user->domain, jsx->js->user->resource);
		purple_xfer_set_local_port(xfer, purple_network_get_port_from_fd(sock));
		g_snprintf(port, sizeof(port), "%hu", purple_xfer_get_local_port(xfer));

		public_ip = purple_network_get_my_ip(jsx->js->fd);

		/* Include the localhost's IPs (for in-network transfers) */
		while (local_ips) {
			gchar *local_ip = local_ips->data;
			streamhost_count++;
			streamhost = purple_xmlnode_new_child(query, "streamhost");
			purple_xmlnode_set_attrib(streamhost, "jid", jid);
			purple_xmlnode_set_attrib(streamhost, "host", local_ip);
			purple_xmlnode_set_attrib(streamhost, "port", port);
			if (purple_strequal(local_ip, public_ip))
				has_public_ip = TRUE;
			g_free(local_ip);
			local_ips = g_list_delete_link(local_ips, local_ips);
		}

		/* Include the public IP (assuming that there is a port mapped somehow) */
		if (!has_public_ip && strcmp(public_ip, "0.0.0.0") != 0) {
			streamhost_count++;
			streamhost = purple_xmlnode_new_child(query, "streamhost");
			purple_xmlnode_set_attrib(streamhost, "jid", jid);
			purple_xmlnode_set_attrib(streamhost, "host", public_ip);
			purple_xmlnode_set_attrib(streamhost, "port", port);
		}

		g_free(jid);

		/* The listener for the local proxy */
		purple_xfer_set_watcher(xfer, purple_input_add(sock, PURPLE_INPUT_READ,
				jabber_si_xfer_bytestreams_send_connected_cb, xfer));
	}

	for (tmp = jsx->js->bs_proxies; tmp; tmp = tmp->next) {
		sh = tmp->data;

		/* TODO: deal with zeroconf proxies */

		if (!(sh->jid && sh->host && sh->port > 0))
			continue;

		purple_debug_info("jabber", "jabber_si_xfer_bytestreams_listen_cb() will be looking at jsx %p: jsx->streamhosts %p and sh->jid %p\n",
						  jsx, jsx->streamhosts, sh->jid);
		if(g_list_find_custom(jsx->streamhosts, sh->jid, jabber_si_compare_jid) != NULL)
			continue;

		streamhost_count++;
		streamhost = purple_xmlnode_new_child(query, "streamhost");
		purple_xmlnode_set_attrib(streamhost, "jid", sh->jid);
		purple_xmlnode_set_attrib(streamhost, "host", sh->host);
		g_snprintf(port, sizeof(port), "%hu", sh->port);
		purple_xmlnode_set_attrib(streamhost, "port", port);

		sh2 = g_new0(JabberBytestreamsStreamhost, 1);
		sh2->jid = g_strdup(sh->jid);
		sh2->host = g_strdup(sh->host);
		/*sh2->zeroconf = g_strdup(sh->zeroconf);*/
		sh2->port = sh->port;

		jsx->streamhosts = g_list_prepend(jsx->streamhosts, sh2);
	}

	/* We have no way of transferring, cancel the transfer */
	if (streamhost_count == 0) {
		jabber_iq_free(iq);

		/* if available, revert to IBB */
		if (jsx->stream_method & STREAM_METHOD_IBB) {
			purple_debug_info("jabber",
				"jabber_si_xfer_bytestreams_listen_cb: trying to revert to IBB\n");
			if (purple_xfer_get_xfer_type(xfer) == PURPLE_XFER_TYPE_SEND) {
				/* if we are the sender, init the IBB session... */
				jabber_si_xfer_ibb_send_init(jsx->js, xfer);
			} else {
				jsx->ibb_timeout_handle = purple_timeout_add_seconds(30,
					jabber_si_bytestreams_ibb_timeout_cb, xfer);
			}
			/* if we are the receiver, we should just wait... the IBB open
			  handler has already been set up... */
		} else {
			/* We should probably notify the target,
			  but this really shouldn't ever happen */
			purple_xfer_cancel_local(xfer);
		}

		return;
	}

	jabber_iq_set_callback(iq, jabber_si_connect_proxy_cb, xfer);

	jabber_iq_send(iq);

}

static void
jabber_si_xfer_bytestreams_send_init(PurpleXfer *xfer)
{
	JabberSIXfer *jsx;
	PurpleProxyType proxy_type;

	g_object_ref(xfer);

	jsx = purple_xfer_get_protocol_data(xfer);

	/* TODO: This should probably be done with an account option instead of
	 *       piggy-backing on the TOR proxy type. */
	proxy_type = purple_proxy_info_get_proxy_type(
		purple_proxy_get_setup(purple_connection_get_account(jsx->js->gc)));
	if (proxy_type == PURPLE_PROXY_TOR) {
		purple_debug_info("jabber", "Skipping attempting local streamhost.\n");
		jsx->listen_data = NULL;
	} else
		jsx->listen_data = purple_network_listen_range(0, 0, AF_UNSPEC, SOCK_STREAM, TRUE,
				jabber_si_xfer_bytestreams_listen_cb, xfer);

	if (jsx->listen_data == NULL) {
		/* We couldn't open a local port.  Perhaps we can use a proxy. */
		jabber_si_xfer_bytestreams_listen_cb(-1, xfer);
	}

}

static void
jabber_si_xfer_ibb_error_cb(JabberIBBSession *sess)
{
	PurpleXfer *xfer = (PurpleXfer *) jabber_ibb_session_get_user_data(sess);

	purple_debug_error("jabber", "an error occurred during IBB file transfer\n");
	purple_xfer_cancel_remote(xfer);
}

static void
jabber_si_xfer_ibb_closed_cb(JabberIBBSession *sess)
{
	PurpleXfer *xfer = (PurpleXfer *) jabber_ibb_session_get_user_data(sess);

	purple_debug_info("jabber", "the remote user closed the transfer\n");
	if (purple_xfer_get_bytes_remaining(xfer) > 0) {
		purple_xfer_cancel_remote(xfer);
	} else {
		purple_xfer_set_completed(xfer, TRUE);
		purple_xfer_end(xfer);
	}
}

static void
jabber_si_xfer_ibb_recv_data_cb(JabberIBBSession *sess, gpointer data,
	gsize size)
{
	PurpleXfer *xfer = (PurpleXfer *) jabber_ibb_session_get_user_data(sess);
	JabberSIXfer *jsx = purple_xfer_get_protocol_data(xfer);

	if ((goffset)size <= purple_xfer_get_bytes_remaining(xfer)) {
		purple_debug_info("jabber", "about to write %" G_GSIZE_FORMAT " bytes from IBB stream\n",
			size);
		purple_circular_buffer_append(jsx->ibb_buffer, data, size);
		purple_xfer_prpl_ready(xfer);
	} else {
		/* trying to write past size of file transfers negotiated size,
		  reject transfer to protect against malicious behaviour */
		purple_debug_error("jabber",
			"IBB file transfer send more data than expected\n");
		purple_xfer_cancel_remote(xfer);
	}

}

static gssize
jabber_si_xfer_ibb_read(guchar **out_buffer, size_t buf_size, PurpleXfer *xfer)
{
	JabberSIXfer *jsx = purple_xfer_get_protocol_data(xfer);
	guchar *buffer;
	gsize size = purple_circular_buffer_get_used(jsx->ibb_buffer);
	gsize tmp;

	*out_buffer = buffer = g_malloc(size);
	while ((tmp = purple_circular_buffer_get_max_read(jsx->ibb_buffer))) {
		const gchar *output = purple_circular_buffer_get_output(jsx->ibb_buffer);
		memcpy(buffer, output, tmp);
		buffer += tmp;
		purple_circular_buffer_mark_read(jsx->ibb_buffer, tmp);
	}

	return size;
}

static gboolean
jabber_si_xfer_ibb_open_cb(JabberStream *js, const char *who, const char *id,
                           PurpleXmlNode *open)
{
	const gchar *sid = purple_xmlnode_get_attrib(open, "sid");
	PurpleXfer *xfer = jabber_si_xfer_find(js, sid, who);
	if (xfer) {
		JabberSIXfer *jsx = purple_xfer_get_protocol_data(xfer);
		JabberIBBSession *sess =
			jabber_ibb_session_create_from_xmlnode(js, who, id, open, xfer);

		jabber_si_bytestreams_ibb_timeout_remove(jsx);

		if (sess) {
			/* setup callbacks here...*/
			jabber_ibb_session_set_data_received_callback(sess,
				jabber_si_xfer_ibb_recv_data_cb);
			jabber_ibb_session_set_closed_callback(sess,
				jabber_si_xfer_ibb_closed_cb);
			jabber_ibb_session_set_error_callback(sess,
				jabber_si_xfer_ibb_error_cb);

			jsx->ibb_session = sess;
			/* we handle up to block-size bytes of decoded data, to handle
			 clients interpreting the block-size attribute as that
			 (see also remark in ibb.c) */
			jsx->ibb_buffer =
				purple_circular_buffer_new(jabber_ibb_session_get_block_size(sess));

			/* set up read function */
			purple_xfer_set_read_fnc(xfer, jabber_si_xfer_ibb_read);

			/* start the transfer */
			purple_xfer_start(xfer, -1, NULL, 0);
			return TRUE;
		} else {
			/* failed to create IBB session */
			purple_debug_error("jabber", "failed to create IBB session\n");
			purple_xfer_cancel_remote(xfer);
			return FALSE;
		}
	} else {
		/* we got an IBB <open/> for an unknown file transfer, pass along... */
		purple_debug_info("jabber",
			"IBB open did not match any SI file transfer\n");
		return FALSE;
	}
}

static gssize
jabber_si_xfer_ibb_write(const guchar *buffer, size_t len, PurpleXfer *xfer)
{
	JabberSIXfer *jsx = purple_xfer_get_protocol_data(xfer);
	JabberIBBSession *sess = jsx->ibb_session;
	gsize packet_size = len < jabber_ibb_session_get_max_data_size(sess) ?
		len : jabber_ibb_session_get_max_data_size(sess);

	jabber_ibb_session_send_data(sess, buffer, packet_size);

	return packet_size;
}

static void
jabber_si_xfer_ibb_sent_cb(JabberIBBSession *sess)
{
	PurpleXfer *xfer = (PurpleXfer *) jabber_ibb_session_get_user_data(sess);
	goffset remaining = purple_xfer_get_bytes_remaining(xfer);

	if (remaining == 0) {
		/* close the session */
		jabber_ibb_session_close(sess);
		purple_xfer_set_completed(xfer, TRUE);
		purple_xfer_end(xfer);
	} else {
		/* send more... */
		purple_xfer_prpl_ready(xfer);
	}
}

static void
jabber_si_xfer_ibb_opened_cb(JabberIBBSession *sess)
{
	PurpleXfer *xfer = (PurpleXfer *) jabber_ibb_session_get_user_data(sess);

	if (jabber_ibb_session_get_state(sess) == JABBER_IBB_SESSION_OPENED) {
		purple_xfer_start(xfer, -1, NULL, 0);
		purple_xfer_prpl_ready(xfer);
	} else {
		/* error */
		purple_xfer_end(xfer);
	}
}

static void
jabber_si_xfer_ibb_send_init(JabberStream *js, PurpleXfer *xfer)
{
	JabberSIXfer *jsx = purple_xfer_get_protocol_data(xfer);

	jsx->ibb_session = jabber_ibb_session_create(js, jsx->stream_id,
		purple_xfer_get_remote_user(xfer), xfer);

	if (jsx->ibb_session) {
		/* should set callbacks here... */
		jabber_ibb_session_set_opened_callback(jsx->ibb_session,
			jabber_si_xfer_ibb_opened_cb);
		jabber_ibb_session_set_data_sent_callback(jsx->ibb_session,
			jabber_si_xfer_ibb_sent_cb);
		jabber_ibb_session_set_closed_callback(jsx->ibb_session,
			jabber_si_xfer_ibb_closed_cb);
		jabber_ibb_session_set_error_callback(jsx->ibb_session,
			jabber_si_xfer_ibb_error_cb);

		purple_xfer_set_write_fnc(xfer, jabber_si_xfer_ibb_write);

		jsx->ibb_buffer =
			purple_circular_buffer_new(jabber_ibb_session_get_max_data_size(jsx->ibb_session));

		/* open the IBB session */
		jabber_ibb_session_open(jsx->ibb_session);

	} else {
		/* failed to create IBB session */
		purple_debug_error("jabber",
			"failed to initiate IBB session for file transfer\n");
		purple_xfer_cancel_local(xfer);
	}
}

static void jabber_si_xfer_send_method_cb(JabberStream *js, const char *from,
                                          JabberIqType type, const char *id,
                                          PurpleXmlNode *packet, gpointer data)
{
	PurpleXfer *xfer = data;
	PurpleXmlNode *si, *feature, *x, *field, *value;
	gboolean found_method = FALSE;

	if(!(si = purple_xmlnode_get_child_with_namespace(packet, "si", "http://jabber.org/protocol/si"))) {
		purple_xfer_cancel_remote(xfer);
		return;
	}

	if(!(feature = purple_xmlnode_get_child_with_namespace(si, "feature", "http://jabber.org/protocol/feature-neg"))) {
		purple_xfer_cancel_remote(xfer);
		return;
	}

	if(!(x = purple_xmlnode_get_child_with_namespace(feature, "x", "jabber:x:data"))) {
		purple_xfer_cancel_remote(xfer);
		return;
	}

	for(field = purple_xmlnode_get_child(x, "field"); field; field = purple_xmlnode_get_next_twin(field)) {
		const char *var = purple_xmlnode_get_attrib(field, "var");
		JabberSIXfer *jsx = purple_xfer_get_protocol_data(xfer);

		if(var && !strcmp(var, "stream-method")) {
			if((value = purple_xmlnode_get_child(field, "value"))) {
				char *val = purple_xmlnode_get_data(value);
				if(val && !strcmp(val, NS_BYTESTREAMS)) {
					jabber_si_xfer_bytestreams_send_init(xfer);
					jsx->stream_method |= STREAM_METHOD_BYTESTREAMS;
					found_method = TRUE;
				} else if (val && !strcmp(val, NS_IBB)) {
					jsx->stream_method |= STREAM_METHOD_IBB;
					if (!found_method) {
						/* we haven't tried to init a bytestream session, yet
						  start IBB right away... */
						jabber_si_xfer_ibb_send_init(js, xfer);
						found_method = TRUE;
					}
				}
				g_free(val);
			}
		}
	}

	if (!found_method) {
		purple_xfer_cancel_remote(xfer);
	}

}

static void jabber_si_xfer_send_request(PurpleXfer *xfer)
{
	JabberSIXfer *jsx = purple_xfer_get_protocol_data(xfer);
	JabberIq *iq;
	PurpleXmlNode *si, *file, *feature, *x, *field, *option, *value;
	char buf[32];
#if ENABLE_FT_THUMBNAILS
	gconstpointer thumb;
	gsize thumb_size;

	purple_xfer_prepare_thumbnail(xfer, "jpeg,png");
#endif
	purple_xfer_set_filename(xfer, g_path_get_basename(purple_xfer_get_local_filename(xfer)));

	iq = jabber_iq_new(jsx->js, JABBER_IQ_SET);
	purple_xmlnode_set_attrib(iq->node, "to", purple_xfer_get_remote_user(xfer));
	si = purple_xmlnode_new_child(iq->node, "si");
	purple_xmlnode_set_namespace(si, "http://jabber.org/protocol/si");
	jsx->stream_id = jabber_get_next_id(jsx->js);
	purple_xmlnode_set_attrib(si, "id", jsx->stream_id);
	purple_xmlnode_set_attrib(si, "profile", NS_SI_FILE_TRANSFER);

	file = purple_xmlnode_new_child(si, "file");
	purple_xmlnode_set_namespace(file, NS_SI_FILE_TRANSFER);
	purple_xmlnode_set_attrib(file, "name", purple_xfer_get_filename(xfer));
	g_snprintf(buf, sizeof(buf), "%" G_GOFFSET_FORMAT, purple_xfer_get_size(xfer));
	purple_xmlnode_set_attrib(file, "size", buf);
	/* maybe later we'll do hash and date attribs */

#if ENABLE_FT_THUMBNAILS
	/* add thumbnail, if appropriate */
	if ((thumb = purple_xfer_get_thumbnail(xfer, &thumb_size))) {
		const gchar *mimetype = purple_xfer_get_thumbnail_mimetype(xfer);
		JabberData *thumbnail_data =
			jabber_data_create_from_data(thumb, thumb_size,
				mimetype, TRUE, jsx->js);
		PurpleXmlNode *thumbnail = purple_xmlnode_new_child(file, "thumbnail");
		purple_xmlnode_set_namespace(thumbnail, NS_THUMBS);
		purple_xmlnode_set_attrib(thumbnail, "cid",
			jabber_data_get_cid(thumbnail_data));
		purple_xmlnode_set_attrib(thumbnail, "mime-type", mimetype);
		/* cache data */
		jabber_data_associate_local(thumbnail_data, NULL);
	}
#endif

	feature = purple_xmlnode_new_child(si, "feature");
	purple_xmlnode_set_namespace(feature, "http://jabber.org/protocol/feature-neg");
	x = purple_xmlnode_new_child(feature, "x");
	purple_xmlnode_set_namespace(x, "jabber:x:data");
	purple_xmlnode_set_attrib(x, "type", "form");
	field = purple_xmlnode_new_child(x, "field");
	purple_xmlnode_set_attrib(field, "var", "stream-method");
	purple_xmlnode_set_attrib(field, "type", "list-single");
	/* maybe we should add an option to always skip bytestreams for people
		behind troublesome firewalls */
	option = purple_xmlnode_new_child(field, "option");
	value = purple_xmlnode_new_child(option, "value");
	purple_xmlnode_insert_data(value, NS_BYTESTREAMS, -1);
	option = purple_xmlnode_new_child(field, "option");
	value = purple_xmlnode_new_child(option, "value");
	purple_xmlnode_insert_data(value, NS_IBB, -1);

	jabber_iq_set_callback(iq, jabber_si_xfer_send_method_cb, xfer);

	/* Store the IQ id so that we can cancel the callback */
	g_free(jsx->iq_id);
	jsx->iq_id = g_strdup(iq->id);

	jabber_iq_send(iq);
}

static void jabber_si_xfer_free(PurpleXfer *xfer)
{
	JabberSIXfer *jsx = purple_xfer_get_protocol_data(xfer);

	if (jsx) {
		JabberStream *js = jsx->js;

		js->file_transfers = g_list_remove(js->file_transfers, xfer);

		if (jsx->connect_data != NULL)
			purple_proxy_connect_cancel(jsx->connect_data);
		if (jsx->listen_data != NULL)
			purple_network_listen_cancel(jsx->listen_data);
		if (jsx->iq_id != NULL)
			jabber_iq_remove_callback_by_id(js, jsx->iq_id);
		if (jsx->local_streamhost_fd >= 0)
			close(jsx->local_streamhost_fd);
		if (purple_xfer_get_xfer_type(xfer) == PURPLE_XFER_TYPE_SEND && purple_xfer_get_fd(xfer) >= 0) {
			purple_debug_info("jabber", "remove port mapping\n");
			purple_network_remove_port_mapping(purple_xfer_get_fd(xfer));
		}
		if (jsx->connect_timeout > 0)
			purple_timeout_remove(jsx->connect_timeout);
		if (jsx->ibb_timeout_handle > 0)
			purple_timeout_remove(jsx->ibb_timeout_handle);

		if (jsx->streamhosts) {
			g_list_foreach(jsx->streamhosts, jabber_si_free_streamhost, NULL);
			g_list_free(jsx->streamhosts);
		}

		if (jsx->ibb_session) {
			purple_debug_info("jabber",
				"jabber_si_xfer_free: destroying IBB session\n");
			jabber_ibb_session_destroy(jsx->ibb_session);
		}

		if (jsx->ibb_buffer) {
			g_object_unref(G_OBJECT(jsx->ibb_buffer));
		}

		purple_debug_info("jabber", "jabber_si_xfer_free(): freeing jsx %p\n", jsx);

		g_free(jsx->stream_id);
		g_free(jsx->iq_id);
		/* XXX: free other stuff */
		g_free(jsx->rxqueue);
		g_free(jsx);
		purple_xfer_set_protocol_data(xfer, NULL);
	}
}

/*
 * These four functions should only be called from the PurpleXfer functions
 * (typically purple_xfer_cancel_(remote|local), purple_xfer_end, or
 * purple_xfer_request_denied.
 */
static void jabber_si_xfer_cancel_send(PurpleXfer *xfer)
{
	JabberSIXfer *jsx = purple_xfer_get_protocol_data(xfer);

	/* if there is an IBB session active, send close on that */
	if (jsx->ibb_session) {
		jabber_ibb_session_close(jsx->ibb_session);
	}
	jabber_si_xfer_free(xfer);
	purple_debug_info("jabber", "in jabber_si_xfer_cancel_send\n");
}


static void jabber_si_xfer_request_denied(PurpleXfer *xfer)
{
	JabberSIXfer *jsx = purple_xfer_get_protocol_data(xfer);
	JabberStream *js = jsx->js;

	/*
	 * TODO: It's probably an error if jsx->iq_id == NULL. g_return_if_fail
	 * might be warranted.
	 */
	if (jsx->iq_id && !jsx->accepted) {
		JabberIq *iq;
		PurpleXmlNode *error, *child;
		iq = jabber_iq_new(js, JABBER_IQ_ERROR);
		purple_xmlnode_set_attrib(iq->node, "to", purple_xfer_get_remote_user(xfer));
		jabber_iq_set_id(iq, jsx->iq_id);

		error = purple_xmlnode_new_child(iq->node, "error");
		purple_xmlnode_set_attrib(error, "type", "cancel");
		child = purple_xmlnode_new_child(error, "forbidden");
		purple_xmlnode_set_namespace(child, NS_XMPP_STANZAS);
		child = purple_xmlnode_new_child(error, "text");
		purple_xmlnode_set_namespace(child, NS_XMPP_STANZAS);
		purple_xmlnode_insert_data(child, "Offer Declined", -1);

		jabber_iq_send(iq);
	}

	jabber_si_xfer_free(xfer);
	purple_debug_info("jabber", "in jabber_si_xfer_request_denied\n");
}


static void jabber_si_xfer_cancel_recv(PurpleXfer *xfer)
{
	JabberSIXfer *jsx = purple_xfer_get_protocol_data(xfer);
	/* if there is an IBB session active, send close */
	if (jsx->ibb_session) {
		jabber_ibb_session_close(jsx->ibb_session);
	}
	jabber_si_xfer_free(xfer);
	purple_debug_info("jabber", "in jabber_si_xfer_cancel_recv\n");
}


static void jabber_si_xfer_end(PurpleXfer *xfer)
{
	jabber_si_xfer_free(xfer);
}


static void jabber_si_xfer_send_disco_cb(JabberStream *js, const char *who,
		JabberCapabilities capabilities, gpointer data)
{
	PurpleXfer *xfer = (PurpleXfer *) data;
	JabberSIXfer *jsx = purple_xfer_get_protocol_data(xfer);

	if (capabilities & JABBER_CAP_IBB) {
		purple_debug_info("jabber",
			"jabber_si_xfer_send_disco_cb: remote JID supports IBB\n");
		jsx->stream_method |= STREAM_METHOD_IBB;
	}

	if (capabilities & JABBER_CAP_SI_FILE_XFER) {
		jabber_si_xfer_send_request(xfer);
	} else {
		char *msg = g_strdup_printf(_("Unable to send file to %s, user does not support file transfers"), who);
		purple_notify_error(js->gc, _("File Send Failed"),
			_("File Send Failed"), msg,
			purple_request_cpar_from_connection(js->gc));
		g_free(msg);
		purple_xfer_cancel_local(xfer);
	}
}

static void resource_select_cancel_cb(PurpleXfer *xfer, PurpleRequestFields *fields)
{
	purple_xfer_cancel_local(xfer);
}

static void do_transfer_send(PurpleXfer *xfer, const char *resource)
{
	JabberSIXfer *jsx = purple_xfer_get_protocol_data(xfer);
	char **who_v = g_strsplit(purple_xfer_get_remote_user(xfer), "/", 2);
	char *who;
	JabberBuddy *jb;
	JabberBuddyResource *jbr = NULL;

	jb = jabber_buddy_find(jsx->js, who_v[0], FALSE);
	if (jb) {
		jbr = jabber_buddy_find_resource(jb, resource);
	}

	who = g_strdup_printf("%s/%s", who_v[0], resource);
	g_strfreev(who_v);
	purple_xfer_set_remote_user(xfer, who);

	if (jbr && jabber_resource_know_capabilities(jbr)) {
		char *msg;

		if (jabber_resource_has_capability(jbr, NS_IBB))
			jsx->stream_method |= STREAM_METHOD_IBB;
		if (jabber_resource_has_capability(jbr, NS_SI_FILE_TRANSFER)) {
			jabber_si_xfer_send_request(xfer);
			g_free(who);
			return;
		}

		msg = g_strdup_printf(_("Unable to send file to %s, user does not support file transfers"), who);
		purple_notify_error(jsx->js->gc, _("File Send Failed"),
			_("File Send Failed"), msg,
			purple_request_cpar_from_connection(jsx->js->gc));
		g_free(msg);
		purple_xfer_cancel_local(xfer);
	} else {
		jabber_disco_info_do(jsx->js, who,
				jabber_si_xfer_send_disco_cb, xfer);
	}

	g_free(who);
}

static void resource_select_ok_cb(PurpleXfer *xfer, PurpleRequestFields *fields)
{
	PurpleRequestField *field = purple_request_fields_get_field(fields, "resource");
	const char *selected_label = purple_request_field_choice_get_value(field);

	do_transfer_send(xfer, selected_label);
}

static void jabber_si_xfer_init(PurpleXfer *xfer)
{
	JabberSIXfer *jsx = purple_xfer_get_protocol_data(xfer);
	JabberIq *iq;
	if(purple_xfer_get_xfer_type(xfer) == PURPLE_XFER_TYPE_SEND) {
		JabberBuddy *jb;
		JabberBuddyResource *jbr = NULL;
		char *resource;
		GList *resources = NULL;

		if(NULL != (resource = jabber_get_resource(purple_xfer_get_remote_user(xfer)))) {
			/* they've specified a resource, no need to ask or
			 * default or anything, just do it */

			do_transfer_send(xfer, resource);
			g_free(resource);
			return;
		}

		jb = jabber_buddy_find(jsx->js, purple_xfer_get_remote_user(xfer), TRUE);

		if (jb) {
			GList *l;

			for (l = jb->resources ; l ; l = g_list_next(l)) {
				jbr = l->data;

				if (!jabber_resource_know_capabilities(jbr) ||
				    (jabber_resource_has_capability(jbr, NS_SI_FILE_TRANSFER)
				     && (jabber_resource_has_capability(jbr, NS_BYTESTREAMS)
				         || jabber_resource_has_capability(jbr, NS_IBB)))) {
					resources = g_list_append(resources, jbr);
				}
			}
		}

		if (!resources) {
			/* no resources online, we're trying to send to someone
			 * whose presence we're not subscribed to, or
			 * someone who is offline.  Let's inform the user */
			char *msg;

			if(!jb) {
				msg = g_strdup_printf(_("Unable to send file to %s, invalid JID"), purple_xfer_get_remote_user(xfer));
			} else if(jb->subscription & JABBER_SUB_TO) {
				msg = g_strdup_printf(_("Unable to send file to %s, user is not online"), purple_xfer_get_remote_user(xfer));
			} else {
				msg = g_strdup_printf(_("Unable to send file to %s, not subscribed to user presence"), purple_xfer_get_remote_user(xfer));
			}

			purple_notify_error(jsx->js->gc, _("File Send Failed"),
				_("File Send Failed"), msg,
				purple_request_cpar_from_connection(jsx->js->gc));
			g_free(msg);
		} else if (g_list_length(resources) == 1) {
			/* only 1 resource online (probably our most common case)
			 * so no need to ask who to send to */
			jbr = resources->data;
			do_transfer_send(xfer, jbr->name);
		} else {
			/* we've got multiple resources, we need to pick one to send to */
			GList *l;
			char *msg = g_strdup_printf(_("Please select the resource of %s to which you would like to send a file"), purple_xfer_get_remote_user(xfer));
			PurpleRequestFields *fields = purple_request_fields_new();
			PurpleRequestField *field = purple_request_field_choice_new("resource", _("Resource"), 0);
			PurpleRequestFieldGroup *group = purple_request_field_group_new(NULL);

			purple_request_field_choice_set_data_destructor(field, g_free);

			for(l = resources; l; l = l->next) {
				jbr = l->data;
				purple_request_field_choice_add(field, jbr->name, g_strdup(jbr->name));
			}

			purple_request_field_group_add_field(group, field);

			purple_request_fields_add_group(fields, group);

			purple_request_fields(jsx->js->gc, _("Select a Resource"), msg, NULL, fields,
					_("Send File"), G_CALLBACK(resource_select_ok_cb), _("Cancel"), G_CALLBACK(resource_select_cancel_cb),
					purple_request_cpar_from_connection(jsx->js->gc), xfer);

			g_free(msg);
		}

		g_list_free(resources);
	} else {
		PurpleXmlNode *si, *feature, *x, *field, *value;

		iq = jabber_iq_new(jsx->js, JABBER_IQ_RESULT);
		purple_xmlnode_set_attrib(iq->node, "to", purple_xfer_get_remote_user(xfer));
		if(jsx->iq_id)
			jabber_iq_set_id(iq, jsx->iq_id);
		else
			purple_debug_error("jabber", "Sending SI result with new IQ id.\n");

		jsx->accepted = TRUE;

		si = purple_xmlnode_new_child(iq->node, "si");
		purple_xmlnode_set_namespace(si, "http://jabber.org/protocol/si");

		feature = purple_xmlnode_new_child(si, "feature");
		purple_xmlnode_set_namespace(feature, "http://jabber.org/protocol/feature-neg");

		x = purple_xmlnode_new_child(feature, "x");
		purple_xmlnode_set_namespace(x, "jabber:x:data");
		purple_xmlnode_set_attrib(x, "type", "submit");
		field = purple_xmlnode_new_child(x, "field");
		purple_xmlnode_set_attrib(field, "var", "stream-method");

		/* we should maybe "remember" if bytestreams has failed before (in the
			same session) with this JID, and only present IBB as an option to
			avoid unnessesary timeout */
		/* maybe we should have an account option to always just try IBB
			for people who know their firewalls are very restrictive */
		if (jsx->stream_method & STREAM_METHOD_BYTESTREAMS) {
			value = purple_xmlnode_new_child(field, "value");
			purple_xmlnode_insert_data(value, NS_BYTESTREAMS, -1);
		} else if(jsx->stream_method & STREAM_METHOD_IBB) {
			value = purple_xmlnode_new_child(field, "value");
			purple_xmlnode_insert_data(value, NS_IBB, -1);
		}

		jabber_iq_send(iq);
	}
}

PurpleXfer *jabber_si_new_xfer(PurpleConnection *gc, const char *who)
{
	JabberStream *js;

	PurpleXfer *xfer;
	JabberSIXfer *jsx;

	js = purple_connection_get_protocol_data(gc);

	xfer = purple_xfer_new(purple_connection_get_account(gc), PURPLE_XFER_TYPE_SEND, who);
	if (xfer)
	{
		jsx = g_new0(JabberSIXfer, 1);
		purple_xfer_set_protocol_data(xfer, jsx);
		jsx->js = js;
		jsx->local_streamhost_fd = -1;

		jsx->ibb_session = NULL;

		purple_xfer_set_init_fnc(xfer, jabber_si_xfer_init);
		purple_xfer_set_cancel_send_fnc(xfer, jabber_si_xfer_cancel_send);
		purple_xfer_set_end_fnc(xfer, jabber_si_xfer_end);

		js->file_transfers = g_list_append(js->file_transfers, xfer);
	}

	return xfer;
}

void jabber_si_xfer_send(PurpleConnection *gc, const char *who, const char *file)
{
	PurpleXfer *xfer;

	xfer = jabber_si_new_xfer(gc, who);

	if (file)
		purple_xfer_request_accepted(xfer, file);
	else
		purple_xfer_request(xfer);
}

#if ENABLE_FT_THUMBNAILS
static void
jabber_si_thumbnail_cb(JabberData *data, gchar *alt, gpointer userdata)
{
	PurpleXfer *xfer = (PurpleXfer *) userdata;

	if (data) {
		purple_xfer_set_thumbnail(xfer, jabber_data_get_data(data),
			jabber_data_get_size(data), jabber_data_get_type(data));
		/* data is ephemeral, get rid of now (the xfer re-owned the thumbnail */
		jabber_data_destroy(data);
	}

	purple_xfer_request(xfer);
}
#endif

void jabber_si_parse(JabberStream *js, const char *from, JabberIqType type,
                     const char *id, PurpleXmlNode *si)
{
	JabberSIXfer *jsx;
	PurpleXfer *xfer;
	PurpleXmlNode *file, *feature, *x, *field, *option, *value;
#if ENABLE_FT_THUMBNAILS
	PurpleXmlNode *thumbnail;
#endif
	const char *stream_id, *filename, *filesize_c, *profile;
	goffset filesize = 0;

	if(!(profile = purple_xmlnode_get_attrib(si, "profile")) ||
			strcmp(profile, NS_SI_FILE_TRANSFER))
		return;

	if(!(stream_id = purple_xmlnode_get_attrib(si, "id")))
		return;

	if(!(file = purple_xmlnode_get_child(si, "file")))
		return;

	if(!(filename = purple_xmlnode_get_attrib(file, "name")))
		return;

<<<<<<< HEAD
	if((filesize_c = purple_xmlnode_get_attrib(file, "size")))
		filesize = g_ascii_strtoull(filesize_c, NULL, 10);
=======
	if((filesize_c = xmlnode_get_attrib(file, "size")))
		filesize_64 = g_ascii_strtoull(filesize_c, NULL, 10);

#ifndef __COVERITY__
	/* TODO 3.0.0: When the core uses a guint64, this is redundant.
	 * See #8477.
	 *
	 * It may not be necessary on 64-bit machine.
	 * It raises result_independent_of_operands coverity false positive.
	 */
	if (filesize_64 > G_MAXSIZE) {
		/* Should this pop up a warning? */
		purple_debug_warning("jabber", "Unable to transfer file (too large)"
		                     " -- see #8477 for more details.");
		return;
	}
#endif
	filesize = filesize_64;
>>>>>>> d6fd0d25

	if(!(feature = purple_xmlnode_get_child(si, "feature")))
		return;

	if(!(x = purple_xmlnode_get_child_with_namespace(feature, "x", "jabber:x:data")))
		return;

	if(!from)
		return;

	/* if they've already sent us this file transfer with the same damn id
	 * then we're gonna ignore it, until I think of something better to do
	 * with it */
	if(jabber_si_xfer_find(js, stream_id, from) != NULL)
		return;

	jsx = g_new0(JabberSIXfer, 1);
	jsx->local_streamhost_fd = -1;

	jsx->ibb_session = NULL;

	for(field = purple_xmlnode_get_child(x, "field"); field; field = purple_xmlnode_get_next_twin(field)) {
		const char *var = purple_xmlnode_get_attrib(field, "var");
		if(var && !strcmp(var, "stream-method")) {
			for(option = purple_xmlnode_get_child(field, "option"); option;
					option = purple_xmlnode_get_next_twin(option)) {
				if((value = purple_xmlnode_get_child(option, "value"))) {
					char *val;
					if((val = purple_xmlnode_get_data(value))) {
						if(!strcmp(val, NS_BYTESTREAMS)) {
							jsx->stream_method |= STREAM_METHOD_BYTESTREAMS;
						} else if(!strcmp(val, NS_IBB)) {
							jsx->stream_method |= STREAM_METHOD_IBB;
						}
						g_free(val);
					}
				}
			}
		}
	}

	if(jsx->stream_method == STREAM_METHOD_UNKNOWN) {
		g_free(jsx);
		return;
	}

	jsx->js = js;
	jsx->stream_id = g_strdup(stream_id);
	jsx->iq_id = g_strdup(id);

	xfer = purple_xfer_new(purple_connection_get_account(js->gc), PURPLE_XFER_TYPE_RECEIVE, from);
	g_return_if_fail(xfer != NULL);

	purple_xfer_set_protocol_data(xfer, jsx);

	purple_xfer_set_filename(xfer, filename);
	if(filesize > 0)
		purple_xfer_set_size(xfer, filesize);

	purple_xfer_set_init_fnc(xfer, jabber_si_xfer_init);
	purple_xfer_set_request_denied_fnc(xfer, jabber_si_xfer_request_denied);
	purple_xfer_set_cancel_recv_fnc(xfer, jabber_si_xfer_cancel_recv);
	purple_xfer_set_end_fnc(xfer, jabber_si_xfer_end);

	js->file_transfers = g_list_append(js->file_transfers, xfer);

#if ENABLE_FT_THUMBNAILS
	/* if there is a thumbnail, we should request it... */
	if ((thumbnail = purple_xmlnode_get_child_with_namespace(file, "thumbnail",
		NS_THUMBS))) {
		const char *cid = purple_xmlnode_get_attrib(thumbnail, "cid");
		if (cid) {
			jabber_data_request(js, cid, purple_xfer_get_remote_user(xfer),
			    NULL, TRUE, jabber_si_thumbnail_cb, xfer);
			return;
		}
	}
#endif

	purple_xfer_request(xfer);
}

void
jabber_si_init(void)
{
	jabber_iq_register_handler("si", "http://jabber.org/protocol/si", jabber_si_parse);

	jabber_ibb_register_open_handler(jabber_si_xfer_ibb_open_cb);
}

void
jabber_si_uninit(void)
{
	jabber_ibb_unregister_open_handler(jabber_si_xfer_ibb_open_cb);
}
<|MERGE_RESOLUTION|>--- conflicted
+++ resolved
@@ -669,13 +669,8 @@
 		PurpleInputCondition cond)
 {
 	PurpleXfer *xfer = data;
-<<<<<<< HEAD
-	JabberSIXfer *jsx = purple_xfer_get_protocol_data(xfer);
-	int acceptfd, flags;
-=======
-	JabberSIXfer *jsx = xfer->data;
+	JabberSIXfer *jsx = purple_xfer_get_protocol_data(xfer);
 	int acceptfd;
->>>>>>> d6fd0d25
 
 	purple_debug_info("jabber", "in jabber_si_xfer_bytestreams_send_connected_cb\n");
 
@@ -1706,29 +1701,8 @@
 	if(!(filename = purple_xmlnode_get_attrib(file, "name")))
 		return;
 
-<<<<<<< HEAD
 	if((filesize_c = purple_xmlnode_get_attrib(file, "size")))
 		filesize = g_ascii_strtoull(filesize_c, NULL, 10);
-=======
-	if((filesize_c = xmlnode_get_attrib(file, "size")))
-		filesize_64 = g_ascii_strtoull(filesize_c, NULL, 10);
-
-#ifndef __COVERITY__
-	/* TODO 3.0.0: When the core uses a guint64, this is redundant.
-	 * See #8477.
-	 *
-	 * It may not be necessary on 64-bit machine.
-	 * It raises result_independent_of_operands coverity false positive.
-	 */
-	if (filesize_64 > G_MAXSIZE) {
-		/* Should this pop up a warning? */
-		purple_debug_warning("jabber", "Unable to transfer file (too large)"
-		                     " -- see #8477 for more details.");
-		return;
-	}
-#endif
-	filesize = filesize_64;
->>>>>>> d6fd0d25
 
 	if(!(feature = purple_xmlnode_get_child(si, "feature")))
 		return;
