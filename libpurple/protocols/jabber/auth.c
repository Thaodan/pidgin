--- conflicted
+++ resolved
@@ -636,14 +636,6 @@
 
 		} else if(js->stream_id && (x = xmlnode_get_child(query, "crammd5"))) {
 			const char *challenge;
-<<<<<<< HEAD
-			guchar digest[16];
-			char h[33], *p;
-			int i;
-
-			challenge = xmlnode_get_attrib(xmlnode_get_child(query, "crammd5"), "challenge");
-			auth_hmac_md5(challenge, strlen(challenge), pw, strlen(pw), digest);
-=======
 			gchar digest[33];
 			PurpleCipherContext *hmac;
 
@@ -655,7 +647,6 @@
 			purple_cipher_context_append(hmac, (guchar *)challenge, strlen(challenge));
 			purple_cipher_context_digest_to_str(hmac, 33, digest, NULL);
 			purple_cipher_context_destroy(hmac);
->>>>>>> 01d721e3
 
 			/* Create the response query */
 			iq = jabber_iq_new_query(js, JABBER_IQ_SET, "jabber:iq:auth");
