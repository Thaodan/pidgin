/*
 * purple - Jabber Protocol Plugin
 *
 * Purple is the legal property of its developers, whose names are too numerous
 * to list here.  Please refer to the COPYRIGHT file distributed with this
 * source distribution.
 *
 * This program is free software; you can redistribute it and/or modify
 * it under the terms of the GNU General Public License as published by
 * the Free Software Foundation; either version 2 of the License, or
 * (at your option) any later version.
 *
 * This program is distributed in the hope that it will be useful,
 * but WITHOUT ANY WARRANTY; without even the implied warranty of
 * MERCHANTABILITY or FITNESS FOR A PARTICULAR PURPOSE.  See the
 * GNU General Public License for more details.
 *
 * You should have received a copy of the GNU General Public License
 * along with this program; if not, write to the Free Software
 * Foundation, Inc., 51 Franklin Street, Fifth Floor, Boston, MA  02111-1301  USA
 *
 */
#include "internal.h"
#include "request.h"
#include "server.h"

#include "xdata.h"

typedef enum {
	JABBER_X_DATA_IGNORE = 0,
	JABBER_X_DATA_TEXT_SINGLE,
	JABBER_X_DATA_TEXT_MULTI,
	JABBER_X_DATA_LIST_SINGLE,
	JABBER_X_DATA_LIST_MULTI,
	JABBER_X_DATA_BOOLEAN,
	JABBER_X_DATA_JID_SINGLE
} jabber_x_data_field_type;

struct jabber_x_data_data {
	GHashTable *fields;
	GSList *values;
	jabber_x_data_action_cb cb;
	gpointer user_data;
	JabberStream *js;
	GList *actions;
	PurpleRequestFieldGroup *actiongroup;
};

static void jabber_x_data_ok_cb(struct jabber_x_data_data *data, PurpleRequestFields *fields) {
	PurpleXmlNode *result = purple_xmlnode_new("x");
	jabber_x_data_action_cb cb = data->cb;
	gpointer user_data = data->user_data;
	JabberStream *js = data->js;
	GList *groups, *flds;
	char *actionhandle = NULL;
	gboolean hasActions = (data->actions != NULL);

	purple_xmlnode_set_namespace(result, "jabber:x:data");
	purple_xmlnode_set_attrib(result, "type", "submit");

	for(groups = purple_request_fields_get_groups(fields); groups; groups = groups->next) {
		if(groups->data == data->actiongroup) {
			for(flds = purple_request_field_group_get_fields(groups->data); flds; flds = flds->next) {
				PurpleRequestField *field = flds->data;
				const char *id = purple_request_field_get_id(field);
				int handleindex;
				if(!purple_strequal(id, "libpurple:jabber:xdata:actions"))
					continue;
				handleindex = GPOINTER_TO_INT(purple_request_field_choice_get_value(field));
				actionhandle = g_strdup(g_list_nth_data(data->actions, handleindex));
				break;
			}
			continue;
		}
		for(flds = purple_request_field_group_get_fields(groups->data); flds; flds = flds->next) {
			PurpleXmlNode *fieldnode, *valuenode;
			PurpleRequestField *field = flds->data;
			const char *id = purple_request_field_get_id(field);
			jabber_x_data_field_type type = GPOINTER_TO_INT(g_hash_table_lookup(data->fields, id));

			switch(type) {
				case JABBER_X_DATA_TEXT_SINGLE:
				case JABBER_X_DATA_JID_SINGLE:
					{
					const char *value = purple_request_field_string_get_value(field);
					if (value == NULL)
						break;
					fieldnode = purple_xmlnode_new_child(result, "field");
					purple_xmlnode_set_attrib(fieldnode, "var", id);
					valuenode = purple_xmlnode_new_child(fieldnode, "value");
					if(value)
						purple_xmlnode_insert_data(valuenode, value, -1);
					break;
					}
				case JABBER_X_DATA_TEXT_MULTI:
					{
					char **pieces, **p;
					const char *value = purple_request_field_string_get_value(field);
					if (value == NULL)
						break;
					fieldnode = purple_xmlnode_new_child(result, "field");
					purple_xmlnode_set_attrib(fieldnode, "var", id);

					pieces = g_strsplit(value, "\n", -1);
					for(p = pieces; *p != NULL; p++) {
						valuenode = purple_xmlnode_new_child(fieldnode, "value");
						purple_xmlnode_insert_data(valuenode, *p, -1);
					}
					g_strfreev(pieces);
					}
					break;
				case JABBER_X_DATA_LIST_SINGLE:
				case JABBER_X_DATA_LIST_MULTI:
					{
					GList *selected = purple_request_field_list_get_selected(field);
					char *value;
					fieldnode = purple_xmlnode_new_child(result, "field");
					purple_xmlnode_set_attrib(fieldnode, "var", id);

					while(selected) {
						value = purple_request_field_list_get_data(field, selected->data);
						valuenode = purple_xmlnode_new_child(fieldnode, "value");
						if(value)
							purple_xmlnode_insert_data(valuenode, value, -1);
						selected = selected->next;
					}
					}
					break;
				case JABBER_X_DATA_BOOLEAN:
					fieldnode = purple_xmlnode_new_child(result, "field");
					purple_xmlnode_set_attrib(fieldnode, "var", id);
					valuenode = purple_xmlnode_new_child(fieldnode, "value");
					if(purple_request_field_bool_get_value(field))
						purple_xmlnode_insert_data(valuenode, "1", -1);
					else
						purple_xmlnode_insert_data(valuenode, "0", -1);
					break;
				case JABBER_X_DATA_IGNORE:
					break;
			}
		}
	}

	g_hash_table_destroy(data->fields);
	while(data->values) {
		g_free(data->values->data);
		data->values = g_slist_delete_link(data->values, data->values);
	}
	if (data->actions) {
		GList *action;
		for(action = data->actions; action; action = g_list_next(action)) {
			g_free(action->data);
		}
		g_list_free(data->actions);
	}
	g_free(data);

	if (hasActions)
		cb(js, result, actionhandle, user_data);
	else
		((jabber_x_data_cb)cb)(js, result, user_data);

	g_free(actionhandle);
}

static void jabber_x_data_cancel_cb(struct jabber_x_data_data *data, PurpleRequestFields *fields) {
	PurpleXmlNode *result = purple_xmlnode_new("x");
	jabber_x_data_action_cb cb = data->cb;
	gpointer user_data = data->user_data;
	JabberStream *js = data->js;
	gboolean hasActions = FALSE;
	g_hash_table_destroy(data->fields);
	while(data->values) {
		g_free(data->values->data);
		data->values = g_slist_delete_link(data->values, data->values);
	}
	if (data->actions) {
		GList *action;
		hasActions = TRUE;
		for(action = data->actions; action; action = g_list_next(action)) {
			g_free(action->data);
		}
		g_list_free(data->actions);
	}
	g_free(data);

	purple_xmlnode_set_namespace(result, "jabber:x:data");
	purple_xmlnode_set_attrib(result, "type", "cancel");

	if (hasActions)
		cb(js, result, NULL, user_data);
	else
		((jabber_x_data_cb)cb)(js, result, user_data);
}

void *jabber_x_data_request(JabberStream *js, PurpleXmlNode *packet, jabber_x_data_cb cb, gpointer user_data)
{
	return jabber_x_data_request_with_actions(js, packet, NULL, 0, (jabber_x_data_action_cb)cb, user_data);
}

void *jabber_x_data_request_with_actions(JabberStream *js, PurpleXmlNode *packet, GList *actions, int defaultaction, jabber_x_data_action_cb cb, gpointer user_data)
{
	void *handle;
	PurpleXmlNode *fn, *x;
	PurpleRequestFields *fields;
	PurpleRequestFieldGroup *group;
	PurpleRequestField *field = NULL;

	char *title = NULL;
	char *instructions = NULL;

	struct jabber_x_data_data *data = g_new0(struct jabber_x_data_data, 1);

	data->fields = g_hash_table_new_full(g_str_hash, g_str_equal, g_free, NULL);
	data->user_data = user_data;
	data->cb = cb;
	data->js = js;

	fields = purple_request_fields_new();
	group = purple_request_field_group_new(NULL);
	purple_request_fields_add_group(fields, group);

	for(fn = purple_xmlnode_get_child(packet, "field"); fn; fn = purple_xmlnode_get_next_twin(fn)) {
		PurpleXmlNode *valuenode;
		const char *type = purple_xmlnode_get_attrib(fn, "type");
		const char *label = purple_xmlnode_get_attrib(fn, "label");
		const char *var = purple_xmlnode_get_attrib(fn, "var");
		char *value = NULL;

		if(!type)
			type = "text-single";

		if(!var && !purple_strequal(type, "fixed"))
			continue;
		if(!label)
			label = var;

<<<<<<< HEAD
		if(!strcmp(type, "text-private")) {
			if((valuenode = purple_xmlnode_get_child(fn, "value")))
				value = purple_xmlnode_get_data(valuenode);
=======
		if(purple_strequal(type, "text-private")) {
			if((valuenode = xmlnode_get_child(fn, "value")))
				value = xmlnode_get_data(valuenode);
>>>>>>> 2f50dafa

			field = purple_request_field_string_new(var, label,
					value ? value : "", FALSE);
			purple_request_field_string_set_masked(field, TRUE);
			purple_request_field_group_add_field(group, field);

			g_hash_table_replace(data->fields, g_strdup(var), GINT_TO_POINTER(JABBER_X_DATA_TEXT_SINGLE));

			g_free(value);
		} else if(purple_strequal(type, "text-multi") || purple_strequal(type, "jid-multi")) {
			GString *str = g_string_new("");

			for(valuenode = purple_xmlnode_get_child(fn, "value"); valuenode;
					valuenode = purple_xmlnode_get_next_twin(valuenode)) {

				if(!(value = purple_xmlnode_get_data(valuenode)))
					continue;

				g_string_append_printf(str, "%s\n", value);
				g_free(value);
			}

			field = purple_request_field_string_new(var, label,
					str->str, TRUE);
			purple_request_field_group_add_field(group, field);

			g_hash_table_replace(data->fields, g_strdup(var), GINT_TO_POINTER(JABBER_X_DATA_TEXT_MULTI));

			g_string_free(str, TRUE);
<<<<<<< HEAD
		} else if(!strcmp(type, "list-single") || !strcmp(type, "list-multi")) {
			PurpleXmlNode *optnode;
=======
		} else if(purple_strequal(type, "list-single") || purple_strequal(type, "list-multi")) {
			xmlnode *optnode;
>>>>>>> 2f50dafa
			GList *selected = NULL;

			field = purple_request_field_list_new(var, label);

			if(purple_strequal(type, "list-multi")) {
				purple_request_field_list_set_multi_select(field, TRUE);
				g_hash_table_replace(data->fields, g_strdup(var),
						GINT_TO_POINTER(JABBER_X_DATA_LIST_MULTI));
			} else {
				g_hash_table_replace(data->fields, g_strdup(var),
						GINT_TO_POINTER(JABBER_X_DATA_LIST_SINGLE));
			}

			for(valuenode = purple_xmlnode_get_child(fn, "value"); valuenode;
					valuenode = purple_xmlnode_get_next_twin(valuenode)) {
				char *data = purple_xmlnode_get_data(valuenode);
				if (data != NULL) {
					selected = g_list_prepend(selected, data);
				}
			}

			for(optnode = purple_xmlnode_get_child(fn, "option"); optnode;
					optnode = purple_xmlnode_get_next_twin(optnode)) {
				const char *lbl;

				if(!(valuenode = purple_xmlnode_get_child(optnode, "value")))
					continue;

				if(!(value = purple_xmlnode_get_data(valuenode)))
					continue;

				if(!(lbl = purple_xmlnode_get_attrib(optnode, "label")))
					lbl = value;

				data->values = g_slist_prepend(data->values, value);

				purple_request_field_list_add_icon(field, lbl, NULL, value);
				if(g_list_find_custom(selected, value, (GCompareFunc)strcmp))
					purple_request_field_list_add_selected(field, lbl);
			}
			purple_request_field_group_add_field(group, field);

			while(selected) {
				g_free(selected->data);
				selected = g_list_delete_link(selected, selected);
			}

		} else if(purple_strequal(type, "boolean")) {
			gboolean def = FALSE;

			if((valuenode = purple_xmlnode_get_child(fn, "value")))
				value = purple_xmlnode_get_data(valuenode);

			if(value && (!g_ascii_strcasecmp(value, "yes") ||
						!g_ascii_strcasecmp(value, "true") || !g_ascii_strcasecmp(value, "1")))
				def = TRUE;

			field = purple_request_field_bool_new(var, label, def);
			purple_request_field_group_add_field(group, field);

			g_hash_table_replace(data->fields, g_strdup(var), GINT_TO_POINTER(JABBER_X_DATA_BOOLEAN));

			g_free(value);
<<<<<<< HEAD
		} else if(!strcmp(type, "fixed")) {
			if((valuenode = purple_xmlnode_get_child(fn, "value")))
				value = purple_xmlnode_get_data(valuenode);
=======
		} else if(purple_strequal(type, "fixed")) {
			if((valuenode = xmlnode_get_child(fn, "value")))
				value = xmlnode_get_data(valuenode);
>>>>>>> 2f50dafa

			if(value != NULL) {
				field = purple_request_field_label_new("", value);
				purple_request_field_group_add_field(group, field);

				g_free(value);
			}
<<<<<<< HEAD
		} else if(!strcmp(type, "hidden")) {
			if((valuenode = purple_xmlnode_get_child(fn, "value")))
				value = purple_xmlnode_get_data(valuenode);
=======
		} else if(purple_strequal(type, "hidden")) {
			if((valuenode = xmlnode_get_child(fn, "value")))
				value = xmlnode_get_data(valuenode);
>>>>>>> 2f50dafa

			field = purple_request_field_string_new(var, "", value ? value : "",
					FALSE);
			purple_request_field_set_visible(field, FALSE);
			purple_request_field_group_add_field(group, field);

			g_hash_table_replace(data->fields, g_strdup(var), GINT_TO_POINTER(JABBER_X_DATA_TEXT_SINGLE));

			g_free(value);
		} else { /* text-single, jid-single, and the default */
			if((valuenode = purple_xmlnode_get_child(fn, "value")))
				value = purple_xmlnode_get_data(valuenode);

			field = purple_request_field_string_new(var, label,
					value ? value : "", FALSE);
			purple_request_field_group_add_field(group, field);

			if(purple_strequal(type, "jid-single")) {
				purple_request_field_set_type_hint(field, "screenname");
				g_hash_table_replace(data->fields, g_strdup(var), GINT_TO_POINTER(JABBER_X_DATA_JID_SINGLE));
			} else {
				g_hash_table_replace(data->fields, g_strdup(var), GINT_TO_POINTER(JABBER_X_DATA_TEXT_SINGLE));
			}

			g_free(value);
		}

		if(field && purple_xmlnode_get_child(fn, "required"))
			purple_request_field_set_required(field,TRUE);
	}

	if(actions != NULL) {
		PurpleRequestField *actionfield;
		GList *action;
		int i;

		data->actiongroup = group = purple_request_field_group_new(_("Actions"));
		purple_request_fields_add_group(fields, group);
		actionfield = purple_request_field_choice_new("libpurple:jabber:xdata:actions", _("Select an action"), GINT_TO_POINTER(defaultaction));
		purple_request_field_choice_set_data_destructor(actionfield, g_free);

		for(i = 0, action = actions; action; action = g_list_next(action), i++) {
			JabberXDataAction *a = action->data;

			purple_request_field_choice_add(actionfield, a->name, GINT_TO_POINTER(i));
			data->actions = g_list_append(data->actions, g_strdup(a->handle));
		}
		purple_request_field_set_required(actionfield,TRUE);
		purple_request_field_group_add_field(group, actionfield);
	}

	if((x = purple_xmlnode_get_child(packet, "title")))
		title = purple_xmlnode_get_data(x);

	if((x = purple_xmlnode_get_child(packet, "instructions")))
		instructions = purple_xmlnode_get_data(x);

	handle = purple_request_fields(js->gc, title, title, instructions, fields,
			_("OK"), G_CALLBACK(jabber_x_data_ok_cb),
			_("Cancel"), G_CALLBACK(jabber_x_data_cancel_cb),
			purple_request_cpar_from_connection(js->gc),
			data);

	g_free(title);
	g_free(instructions);

	return handle;
}

gchar *
jabber_x_data_get_formtype(const PurpleXmlNode *form)
{
	PurpleXmlNode *field;

	g_return_val_if_fail(form != NULL, NULL);

	for (field = purple_xmlnode_get_child((PurpleXmlNode *)form, "field"); field;
			field = purple_xmlnode_get_next_twin(field)) {
		const char *var = purple_xmlnode_get_attrib(field, "var");
		if (purple_strequal(var, "FORM_TYPE")) {
			PurpleXmlNode *value = purple_xmlnode_get_child(field, "value");
			if (value)
				return purple_xmlnode_get_data(value);
			else
				/* An interesting corner case... Looking for a second
				 * FORM_TYPE would be more considerate, but I'm in favor
				 * of not helping broken clients.
				 */
				return NULL;
		}
	}

	/* Erm, none found :( */
	return NULL;
}
<|MERGE_RESOLUTION|>--- conflicted
+++ resolved
@@ -235,15 +235,9 @@
 		if(!label)
 			label = var;
 
-<<<<<<< HEAD
-		if(!strcmp(type, "text-private")) {
+		if(purple_strequal(type, "text-private")) {
 			if((valuenode = purple_xmlnode_get_child(fn, "value")))
 				value = purple_xmlnode_get_data(valuenode);
-=======
-		if(purple_strequal(type, "text-private")) {
-			if((valuenode = xmlnode_get_child(fn, "value")))
-				value = xmlnode_get_data(valuenode);
->>>>>>> 2f50dafa
 
 			field = purple_request_field_string_new(var, label,
 					value ? value : "", FALSE);
@@ -273,13 +267,8 @@
 			g_hash_table_replace(data->fields, g_strdup(var), GINT_TO_POINTER(JABBER_X_DATA_TEXT_MULTI));
 
 			g_string_free(str, TRUE);
-<<<<<<< HEAD
-		} else if(!strcmp(type, "list-single") || !strcmp(type, "list-multi")) {
+		} else if(purple_strequal(type, "list-single") || purple_strequal(type, "list-multi")) {
 			PurpleXmlNode *optnode;
-=======
-		} else if(purple_strequal(type, "list-single") || purple_strequal(type, "list-multi")) {
-			xmlnode *optnode;
->>>>>>> 2f50dafa
 			GList *selected = NULL;
 
 			field = purple_request_field_list_new(var, label);
@@ -343,15 +332,9 @@
 			g_hash_table_replace(data->fields, g_strdup(var), GINT_TO_POINTER(JABBER_X_DATA_BOOLEAN));
 
 			g_free(value);
-<<<<<<< HEAD
-		} else if(!strcmp(type, "fixed")) {
+		} else if(purple_strequal(type, "fixed")) {
 			if((valuenode = purple_xmlnode_get_child(fn, "value")))
 				value = purple_xmlnode_get_data(valuenode);
-=======
-		} else if(purple_strequal(type, "fixed")) {
-			if((valuenode = xmlnode_get_child(fn, "value")))
-				value = xmlnode_get_data(valuenode);
->>>>>>> 2f50dafa
 
 			if(value != NULL) {
 				field = purple_request_field_label_new("", value);
@@ -359,15 +342,9 @@
 
 				g_free(value);
 			}
-<<<<<<< HEAD
-		} else if(!strcmp(type, "hidden")) {
+		} else if(purple_strequal(type, "hidden")) {
 			if((valuenode = purple_xmlnode_get_child(fn, "value")))
 				value = purple_xmlnode_get_data(valuenode);
-=======
-		} else if(purple_strequal(type, "hidden")) {
-			if((valuenode = xmlnode_get_child(fn, "value")))
-				value = xmlnode_get_data(valuenode);
->>>>>>> 2f50dafa
 
 			field = purple_request_field_string_new(var, "", value ? value : "",
 					FALSE);
