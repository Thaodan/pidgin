--- conflicted
+++ resolved
@@ -51,7 +51,7 @@
 	for(etc = jm->etc; etc; etc = etc->next) {
 		xmlnode *x = etc->data;
 		const char *xmlns = xmlnode_get_namespace(x);
-		if(xmlns && !strcmp(xmlns, NS_OOB_X_DATA)) {
+		if(purple_strequal(xmlns, NS_OOB_X_DATA)) {
 			xmlnode *url, *desc;
 			char *urltxt, *desctxt;
 
@@ -64,7 +64,7 @@
 			urltxt = xmlnode_get_data(url);
 			desctxt = desc ? xmlnode_get_data(desc) : urltxt;
 
-			if(body->len && strcmp(body->str, urltxt))
+			if(body->len && !purple_strequal(body->str, urltxt))
 				g_string_append_printf(body, "<br/><a href='%s'>%s</a>",
 						urltxt, desctxt);
 			else
@@ -226,43 +226,6 @@
 	body = jm_body_with_oob(jm);
 	title = g_strdup_printf(_("Message from %s"), jm->from);
 
-<<<<<<< HEAD
-	if(jm->xhtml)
-		g_string_append(body, jm->xhtml);
-	else if(jm->body)
-		g_string_append(body, jm->body);
-
-	for(etc = jm->etc; etc; etc = etc->next) {
-		xmlnode *x = etc->data;
-		const char *xmlns = xmlnode_get_namespace(x);
-		if(purple_strequal(xmlns, NS_OOB_X_DATA)) {
-			xmlnode *url, *desc;
-			char *urltxt, *desctxt;
-
-			url = xmlnode_get_child(x, "url");
-			desc = xmlnode_get_child(x, "desc");
-
-			if(!url || !desc)
-				continue;
-
-			urltxt = xmlnode_get_data(url);
-			desctxt = xmlnode_get_data(desc);
-
-			/* I'm all about ugly hacks */
-			if(body->len && jm->body && purple_strequal(body->str, jm->body))
-				g_string_printf(body, "<a href='%s'>%s</a>",
-						urltxt, desctxt);
-			else
-				g_string_append_printf(body, "<br/><a href='%s'>%s</a>",
-						urltxt, desctxt);
-
-			g_free(urltxt);
-			g_free(desctxt);
-		}
-	}
-
-=======
->>>>>>> 18d4763e
 	purple_notify_formatted(jm->js->gc, title, jm->subject ? jm->subject : title,
 			NULL, body->str, NULL, NULL);
 
