/*
 * purple - Jabber Protocol Plugin
 *
 * Purple is the legal property of its developers, whose names are too numerous
 * to list here.  Please refer to the COPYRIGHT file distributed with this
 * source distribution.
 *
 * This program is free software; you can redistribute it and/or modify
 * it under the terms of the GNU General Public License as published by
 * the Free Software Foundation; either version 2 of the License, or
 * (at your option) any later version.
 *
 * This program is distributed in the hope that it will be useful,
 * but WITHOUT ANY WARRANTY; without even the implied warranty of
 * MERCHANTABILITY or FITNESS FOR A PARTICULAR PURPOSE.  See the
 * GNU General Public License for more details.
 *
 * You should have received a copy of the GNU General Public License
 * along with this program; if not, write to the Free Software
 * Foundation, Inc., 51 Franklin Street, Fifth Floor, Boston, MA  02111-1301  USA
 *
 */
#include "internal.h"

#include "debug.h"
#include "notify.h"
#include "smiley-custom.h"
#include "smiley-parser.h"
#include "server.h"
#include "util.h"
#include "adhoccommands.h"
#include "buddy.h"
#include "chat.h"
#include "data.h"
#include "google/google.h"
#include "message.h"
#include "xmlnode.h"
#include "pep.h"
#include "smiley.h"
#include "iq.h"

#include <string.h>

<<<<<<< HEAD
typedef struct {
	PurpleConversation *conv;
	gchar *shortcut;
} JabberMessageRemoteSmileyAddData;
=======
static GString *jm_body_with_oob(JabberMessage *jm) {
	GList *etc;
	GString *body = g_string_new("");

	if(jm->xhtml)
		g_string_append(body, jm->xhtml);
	else if(jm->body)
		g_string_append(body, jm->body);

	for(etc = jm->etc; etc; etc = etc->next) {
		xmlnode *x = etc->data;
		const char *xmlns = xmlnode_get_namespace(x);
		if(purple_strequal(xmlns, NS_OOB_X_DATA)) {
			xmlnode *url, *desc;
			char *urltxt, *desctxt;

			url = xmlnode_get_child(x, "url");
			desc = xmlnode_get_child(x, "desc");

			if(!url)
				continue;

			urltxt = xmlnode_get_data(url);
			desctxt = desc ? xmlnode_get_data(desc) : urltxt;

			if(body->len && !purple_strequal(body->str, urltxt))
				g_string_append_printf(body, "<br/><a href='%s'>%s</a>",
						urltxt, desctxt);
			else
				g_string_printf(body, "<a href='%s'>%s</a>",
						urltxt, desctxt);

			g_free(urltxt);

			if(desctxt != urltxt)
				g_free(desctxt);
		}
	}

	return body;
}
>>>>>>> 2f50dafa

void jabber_message_free(JabberMessage *jm)
{
	g_free(jm->from);
	g_free(jm->to);
	g_free(jm->id);
	g_free(jm->subject);
	g_free(jm->body);
	g_free(jm->xhtml);
	g_free(jm->password);
	g_free(jm->error);
	g_free(jm->thread_id);
	g_list_free(jm->etc);
	g_list_free(jm->eventitems);

	g_free(jm);
}

static void handle_chat(JabberMessage *jm)
{
	JabberID *jid = jabber_id_new(jm->from);

	PurpleConnection *gc;
	PurpleAccount *account;
	JabberBuddy *jb;
	JabberBuddyResource *jbr;
	GString *body;

	if(!jid)
		return;

	gc = jm->js->gc;
	account = purple_connection_get_account(gc);

	jb = jabber_buddy_find(jm->js, jm->from, TRUE);
	jbr = jabber_buddy_find_resource(jb, jid->resource);

	if (jbr && jm->chat_state != JM_STATE_NONE)
		jbr->chat_states = JABBER_CHAT_STATES_SUPPORTED;

<<<<<<< HEAD
		if(JM_STATE_COMPOSING == jm->chat_state) {
			purple_serv_got_typing(gc, jm->from, 0, PURPLE_IM_TYPING);
		} else if(JM_STATE_PAUSED == jm->chat_state) {
			purple_serv_got_typing(gc, jm->from, 0, PURPLE_IM_TYPED);
		} else if(JM_STATE_GONE == jm->chat_state) {
			PurpleIMConversation *im = purple_conversations_find_im_with_account(
=======
	switch(jm->chat_state) {
		case JM_STATE_COMPOSING:
			serv_got_typing(gc, jm->from, 0, PURPLE_TYPING);
			break;
		case JM_STATE_PAUSED:
			serv_got_typing(gc, jm->from, 0, PURPLE_TYPED);
			break;
		case JM_STATE_GONE: {
			PurpleConversation *conv = purple_find_conversation_with_account(PURPLE_CONV_TYPE_IM,
>>>>>>> 2f50dafa
					jm->from, account);
			if (im && jid->node && jid->domain) {
				char buf[256];
				PurpleBuddy *buddy;

				g_snprintf(buf, sizeof(buf), "%s@%s", jid->node, jid->domain);

				if ((buddy = purple_blist_find_buddy(account, buf))) {
					const char *who;
					char *escaped;

					who = purple_buddy_get_alias(buddy);
					escaped = g_markup_escape_text(who, -1);

					g_snprintf(buf, sizeof(buf),
					           _("%s has left the conversation."), escaped);
					g_free(escaped);

					/* At some point when we restructure PurpleConversation,
					 * this should be able to be implemented by removing the
					 * user from the conversation like we do with chats now. */
					purple_conversation_write_system_message(
						PURPLE_CONVERSATION(im), buf, 0);
				}
			}
<<<<<<< HEAD
			purple_serv_got_typing_stopped(gc, jm->from);

		} else {
			purple_serv_got_typing_stopped(gc, jm->from);
=======
			serv_got_typing_stopped(gc, jm->from);
			break;
>>>>>>> 2f50dafa
		}
		default:
			serv_got_typing_stopped(gc, jm->from);
	}

	if (jm->js->googletalk && jm->body && jm->xhtml == NULL) {
		char *tmp = jm->body;
		jm->body = jabber_google_format_to_html(jm->body);
		g_free(tmp);
	}

	body = jm_body_with_oob(jm);

	if(body && body->len) {
		if (jid->resource) {
			/*
			 * We received a message from a specific resource, so
			 * we probably want a reply to go to this specific
			 * resource (i.e. bind/lock the conversation to this
			 * resource).
			 *
			 * This works because purple_im_conversation_send gets the name
			 * from purple_conversation_get_name()
			 */
			PurpleIMConversation *im;

<<<<<<< HEAD
			im = purple_conversations_find_im_with_account(jm->from, account);
			if (im && !g_str_equal(jm->from,
					purple_conversation_get_name(PURPLE_CONVERSATION(im)))) {
=======
			conv = purple_find_conversation_with_account(PURPLE_CONV_TYPE_IM,
			                                             jm->from, account);
			if (conv && !purple_strequal(jm->from,
			                         purple_conversation_get_name(conv))) {
>>>>>>> 2f50dafa
				purple_debug_info("jabber", "Binding conversation to %s\n",
				                  jm->from);
				purple_conversation_set_name(PURPLE_CONVERSATION(im), jm->from);
			}
		}

		if(jbr) {
			/* Treat SUPPORTED as a terminal with no escape :) */
			if (jbr->chat_states != JABBER_CHAT_STATES_SUPPORTED) {
				if (jm->chat_state != JM_STATE_NONE)
					jbr->chat_states = JABBER_CHAT_STATES_SUPPORTED;
				else
					jbr->chat_states = JABBER_CHAT_STATES_UNSUPPORTED;
			}

			g_free(jbr->thread_id);
			jbr->thread_id = g_strdup(jbr->thread_id);
		}

<<<<<<< HEAD
		if (jm->js->googletalk && jm->xhtml == NULL) {
			char *tmp = jm->body;
			jm->body = jabber_google_format_to_html(jm->body);
			g_free(tmp);
		}
		purple_serv_got_im(gc, jm->from, jm->xhtml ? jm->xhtml : jm->body, 0, jm->sent);
=======
		serv_got_im(gc, jm->from, body->str, 0, jm->sent);
>>>>>>> 2f50dafa
	}

	jabber_id_free(jid);

	if(body)
		g_string_free(body, TRUE);
}

static void handle_headline(JabberMessage *jm)
{
	char *title;
	GString *body;

	if(!jm->xhtml && !jm->body)
		return; /* ignore headlines without any content */

	body = jm_body_with_oob(jm);
	title = g_strdup_printf(_("Message from %s"), jm->from);

<<<<<<< HEAD
	if(jm->xhtml)
		g_string_append(body, jm->xhtml);
	else if(jm->body)
		g_string_append(body, jm->body);

	for(etc = jm->etc; etc; etc = etc->next) {
		PurpleXmlNode *x = etc->data;
		const char *xmlns = purple_xmlnode_get_namespace(x);
		if(xmlns && !strcmp(xmlns, NS_OOB_X_DATA)) {
			PurpleXmlNode *url, *desc;
			char *urltxt, *desctxt;

			url = purple_xmlnode_get_child(x, "url");
			desc = purple_xmlnode_get_child(x, "desc");

			if(!url || !desc)
				continue;

			urltxt = purple_xmlnode_get_data(url);
			desctxt = purple_xmlnode_get_data(desc);

			/* I'm all about ugly hacks */
			if(body->len && jm->body && !strcmp(body->str, jm->body))
				g_string_printf(body, "<a href='%s'>%s</a>",
						urltxt, desctxt);
			else
				g_string_append_printf(body, "<br/><a href='%s'>%s</a>",
						urltxt, desctxt);

			g_free(urltxt);
			g_free(desctxt);
		}
	}

=======
>>>>>>> 2f50dafa
	purple_notify_formatted(jm->js->gc, title, jm->subject ? jm->subject : title,
			NULL, body->str, NULL, NULL);

	g_free(title);
	g_string_free(body, TRUE);
}

static void handle_groupchat(JabberMessage *jm)
{
	JabberID *jid = jabber_id_new(jm->from);
	JabberChat *chat;
	PurpleMessageFlags messageFlags = 0;

	if(!jid)
		return;

	chat = jabber_chat_find(jm->js, jid->node, jid->domain);

	if(!chat)
		return;

	if(jm->subject) {
		purple_chat_conversation_set_topic(chat->conv, jid->resource,
				jm->subject);
		messageFlags |= PURPLE_MESSAGE_NO_LOG;
		if(!jm->xhtml && !jm->body) {
			char *msg, *tmp, *tmp2;
			tmp = g_markup_escape_text(jm->subject, -1);
			tmp2 = purple_markup_linkify(tmp);
			if(jid->resource)
				msg = g_strdup_printf(_("%s has set the topic to: %s"), jid->resource, tmp2);
			else
				msg = g_strdup_printf(_("The topic is: %s"), tmp2);
			purple_conversation_write_system_message(PURPLE_CONVERSATION(chat->conv),
				msg, messageFlags);
			g_free(tmp);
			g_free(tmp2);
			g_free(msg);
		}
	}

	if(jm->xhtml || jm->body) {
		if(jid->resource)
			purple_serv_got_chat_in(jm->js->gc, chat->id, jid->resource,
							messageFlags | (jm->delayed ? PURPLE_MESSAGE_DELAYED : 0),
							jm->xhtml ? jm->xhtml : jm->body, jm->sent);
		else if(chat->muc)
			purple_conversation_write_system_message(
				PURPLE_CONVERSATION(chat->conv),
				jm->xhtml ? jm->xhtml : jm->body, messageFlags);
	}

	jabber_id_free(jid);
}

static void handle_groupchat_invite(JabberMessage *jm)
{
	GHashTable *components;
	JabberID *jid = jabber_id_new(jm->to);

	if(!jid)
		return;

	components = g_hash_table_new_full(g_str_hash, g_str_equal, NULL, g_free);

	g_hash_table_replace(components, "room", g_strdup(jid->node));
	g_hash_table_replace(components, "server", g_strdup(jid->domain));
	g_hash_table_replace(components, "handle", g_strdup(jm->js->user->node));
	g_hash_table_replace(components, "password", g_strdup(jm->password));

	jabber_id_free(jid);
	purple_serv_got_chat_invite(jm->js->gc, jm->to, jm->from, jm->body, components);
}

static void handle_error(JabberMessage *jm)
{
	char *buf;

	if(!jm->body)
		return;

	buf = g_strdup_printf(_("Message delivery to %s failed: %s"),
			jm->from, jm->error ? jm->error : "");

	purple_notify_formatted(jm->js->gc, _("XMPP Message Error"), _("XMPP Message Error"), buf,
			jm->xhtml ? jm->xhtml : jm->body, NULL, NULL);

	g_free(buf);
}

static void handle_buzz(JabberMessage *jm) {
	PurpleAccount *account;

	/* Delayed buzz MUST NOT be accepted */
	if(jm->delayed)
		return;

	/* Reject buzz when it's not enabled */
	if(!jm->js->allowBuzz)
		return;

	account = purple_connection_get_account(jm->js->gc);

	if (purple_blist_find_buddy(account, jm->from) == NULL)
		return; /* Do not accept buzzes from unknown people */

	/* xmpp only has 1 attention type, so index is 0 */
	purple_protocol_got_attention(jm->js->gc, jm->from, 0);
}

/* used internally by the functions below */
typedef struct {
	gchar *cid;
	gchar *alt;
} JabberSmileyRef;


static void
jabber_message_get_refs_from_xmlnode_internal(const PurpleXmlNode *message,
	GHashTable *table)
{
	PurpleXmlNode *child;

	for (child = purple_xmlnode_get_child(message, "img") ; child ;
		 child = purple_xmlnode_get_next_twin(child)) {
		const gchar *src = purple_xmlnode_get_attrib(child, "src");

		if (g_str_has_prefix(src, "cid:")) {
			const gchar *cid = src + 4;

			/* if we haven't "fetched" this yet... */
			if (!g_hash_table_lookup(table, cid)) {
				/* take a copy of the cid and let the SmileyRef own it... */
				gchar *temp_cid = g_strdup(cid);
				JabberSmileyRef *ref = g_new0(JabberSmileyRef, 1);
				const gchar *alt = purple_xmlnode_get_attrib(child, "alt");
				ref->cid = temp_cid;
				/* if there is no "alt" string, use the cid...
				 include the entire src, eg. "cid:.." to avoid linkification */
				if (alt && alt[0] != '\0') {
					/* workaround for when "alt" is set to the value of the
					 CID (which Jabbim seems to do), to avoid it showing up
						 as an mailto: link */
					if (purple_email_is_valid(alt)) {
						ref->alt = g_strdup_printf("smiley:%s", alt);
					} else {
						ref->alt = g_strdup(alt);
					}
				} else {
					ref->alt = g_strdup(src);
				}
				g_hash_table_insert(table, temp_cid, ref);
			}
		}
	}

	for (child = message->child ; child ; child = child->next) {
		jabber_message_get_refs_from_xmlnode_internal(child, table);
	}
}

static gboolean
jabber_message_get_refs_steal(gpointer key, gpointer value, gpointer user_data)
{
	GList **refs = (GList **) user_data;
	JabberSmileyRef *ref = (JabberSmileyRef *) value;

	*refs = g_list_append(*refs, ref);

	return TRUE;
}

static GList *
jabber_message_get_refs_from_xmlnode(const PurpleXmlNode *message)
{
	GList *refs = NULL;
	GHashTable *unique_refs = g_hash_table_new(g_str_hash, g_str_equal);

	jabber_message_get_refs_from_xmlnode_internal(message, unique_refs);
	(void) g_hash_table_foreach_steal(unique_refs,
		jabber_message_get_refs_steal, (gpointer) &refs);
	g_hash_table_destroy(unique_refs);
	return refs;
}

static gchar *
jabber_message_xml_to_string_strip_img_smileys(PurpleXmlNode *xhtml)
{
	gchar *markup = purple_xmlnode_to_str(xhtml, NULL);
	int len = strlen(markup);
	int pos = 0;
	GString *out = g_string_new(NULL);

	while (pos < len) {
		/* this is a bit cludgy, maybe there is a better way to do this...
		  we need to find all <img> tags within the XHTML and replace those
			tags with the value of their "alt" attributes */
		if (g_str_has_prefix(&(markup[pos]), "<img")) {
			PurpleXmlNode *img = NULL;
			int pos2 = pos;
			const gchar *src;

			for (; pos2 < len ; pos2++) {
				if (g_str_has_prefix(&(markup[pos2]), "/>")) {
					pos2 += 2;
					break;
				} else if (g_str_has_prefix(&(markup[pos2]), "</img>")) {
					pos2 += 5;
					break;
				}
			}

			/* note, if the above loop didn't find the end of the <img> tag,
			  it the parsed string will be until the end of the input string,
			  in which case purple_xmlnode_from_str will bail out and return NULL,
			  in this case the "if" statement below doesn't trigger and the
			  text is copied unchanged */
			img = purple_xmlnode_from_str(&(markup[pos]), pos2 - pos);
			src = purple_xmlnode_get_attrib(img, "src");

			if (g_str_has_prefix(src, "cid:")) {
				const gchar *alt = purple_xmlnode_get_attrib(img, "alt");
				/* if the "alt" attribute is empty, put the cid as smiley string */
				if (alt && alt[0] != '\0') {
					/* if the "alt" is the same as the CID, as Jabbim does,
					 this prevents linkification... */
					if (purple_email_is_valid(alt)) {
						gchar *safe_alt = g_strdup_printf("smiley:%s", alt);
						out = g_string_append(out, safe_alt);
						g_free(safe_alt);
					} else {
						gchar *alt_escaped = g_markup_escape_text(alt, -1);
						out = g_string_append(out, alt_escaped);
						g_free(alt_escaped);
					}
				} else {
					out = g_string_append(out, src);
				}
				pos += pos2 - pos;
			} else {
				out = g_string_append_c(out, markup[pos]);
				pos++;
			}

			purple_xmlnode_free(img);

		} else {
			out = g_string_append_c(out, markup[pos]);
			pos++;
		}
	}

	g_free(markup);
	return g_string_free(out, FALSE);
}

static void
jabber_message_add_remote_smileys(JabberStream *js, const gchar *who,
    const PurpleXmlNode *message)
{
	PurpleXmlNode *data_tag;
	for (data_tag = purple_xmlnode_get_child_with_namespace(message, "data", NS_BOB) ;
		 data_tag ;
		 data_tag = purple_xmlnode_get_next_twin(data_tag)) {
		const gchar *cid = purple_xmlnode_get_attrib(data_tag, "cid");
		const JabberData *data = jabber_data_find_remote_by_cid(js, who, cid);

		if (!data && cid != NULL) {
			/* we haven't cached this already, let's add it */
			JabberData *new_data = jabber_data_create_from_xml(data_tag);

			if (new_data) {
				jabber_data_associate_remote(js, who, new_data);
			}
		}
	}
}

static void
jabber_message_remote_smiley_got(JabberData *jdata, gchar *alt, gpointer d) {
	JabberMessageRemoteSmileyAddData *data = (JabberMessageRemoteSmileyAddData *)d;

	if (jdata) {
		PurpleSmiley *smiley = NULL;

		purple_debug_info("jabber",
			"smiley data retrieved successfully");

		smiley = purple_smiley_new_from_data(
			data->shortcut,
			jabber_data_get_data(jdata),
			jabber_data_get_size(jdata)
		);

		purple_conversation_add_smiley(data->conv, smiley);

		g_object_unref(G_OBJECT(smiley));
	} else {
		purple_debug_error("jabber", "failed retrieving smiley data");
	}

	g_object_unref(G_OBJECT(data->conv));
	g_free(data->shortcut);
	g_slice_free(JabberMessageRemoteSmileyAddData, data);
}

static void
jabber_message_remote_smiley_add(JabberStream *js, PurpleConversation *conv,
	const gchar *from, const gchar *shortcut, const gchar *cid)
{
	PurpleSmiley *smiley = NULL;
	const JabberData *jdata = NULL;

	purple_debug_misc("jabber", "about to add remote smiley %s to the conv",
		shortcut);

	smiley = purple_conversation_get_smiley(conv, shortcut);
	if(PURPLE_IS_SMILEY(smiley)) {
		purple_debug_misc("jabber", "smiley was already present");
		return;
	}

	/* TODO: cache lookup by "cid" */
	jdata = jabber_data_find_remote_by_cid(js, from, cid);
	if (jdata) {
		purple_debug_info("jabber", "smiley data is already known");

		smiley = purple_smiley_new_from_data(
			shortcut,
			jabber_data_get_data(jdata),
			jabber_data_get_size(jdata)
		);

		purple_conversation_add_smiley(conv, smiley);

		g_object_unref(G_OBJECT(smiley));
	} else {
		JabberMessageRemoteSmileyAddData *data = NULL;

		data = g_slice_new(JabberMessageRemoteSmileyAddData);
		data->conv = g_object_ref(G_OBJECT(conv));
		data->shortcut = g_strdup(shortcut);

		purple_debug_info("jabber", "smiley data is unknown, "
			"need to request it");

		jabber_data_request(js, cid, from, NULL, FALSE,
			jabber_message_remote_smiley_got, data);
	}
}

void jabber_message_parse(JabberStream *js, PurpleXmlNode *packet)
{
	JabberMessage *jm;
	const char *id, *from, *to, *type;
	PurpleXmlNode *child;
	gboolean signal_return;

	from = purple_xmlnode_get_attrib(packet, "from");
	id   = purple_xmlnode_get_attrib(packet, "id");
	to   = purple_xmlnode_get_attrib(packet, "to");
	type = purple_xmlnode_get_attrib(packet, "type");

	signal_return = GPOINTER_TO_INT(purple_signal_emit_return_1(purple_connection_get_protocol(js->gc),
			"jabber-receiving-message", js->gc, type, id, from, to, packet));
	if (signal_return)
		return;

	jm = g_new0(JabberMessage, 1);
	jm->js = js;
	jm->sent = time(NULL);
	jm->delayed = FALSE;
	jm->chat_state = JM_STATE_NONE;

	if(type) {
		if(purple_strequal(type, "normal"))
			jm->type = JABBER_MESSAGE_NORMAL;
		else if(purple_strequal(type, "chat"))
			jm->type = JABBER_MESSAGE_CHAT;
		else if(purple_strequal(type, "groupchat"))
			jm->type = JABBER_MESSAGE_GROUPCHAT;
		else if(purple_strequal(type, "headline"))
			jm->type = JABBER_MESSAGE_HEADLINE;
		else if(purple_strequal(type, "error"))
			jm->type = JABBER_MESSAGE_ERROR;
		else
			jm->type = JABBER_MESSAGE_OTHER;
	} else {
		jm->type = JABBER_MESSAGE_NORMAL;
	}

	jm->from = g_strdup(from);
	jm->to   = g_strdup(to);
	jm->id   = g_strdup(id);

	for(child = packet->child; child; child = child->next) {
		const char *xmlns = purple_xmlnode_get_namespace(child);
		if(child->type != PURPLE_XMLNODE_TYPE_TAG)
			continue;

<<<<<<< HEAD
		if(!strcmp(child->name, "error")) {
			const char *code = purple_xmlnode_get_attrib(child, "code");
=======
		if(purple_strequal(child->name, "error")) {
			const char *code = xmlnode_get_attrib(child, "code");
>>>>>>> 2f50dafa
			char *code_txt = NULL;
			char *text = purple_xmlnode_get_data(child);
			if (!text) {
				PurpleXmlNode *enclosed_text_node;

				if ((enclosed_text_node = purple_xmlnode_get_child(child, "text")))
					text = purple_xmlnode_get_data(enclosed_text_node);
			}

			if(code)
				code_txt = g_strdup_printf(_("(Code %s)"), code);

			if(!jm->error)
				jm->error = g_strdup_printf("%s%s%s",
						text ? text : "",
						text && code_txt ? " " : "",
						code_txt ? code_txt : "");

			g_free(code_txt);
			g_free(text);
		} else if (xmlns == NULL) {
			/* QuLogic: Not certain this is correct, but it would have happened
			   with the previous code. */
			if(purple_strequal(child->name, "x"))
				jm->etc = g_list_append(jm->etc, child);
			/* The following tests expect xmlns != NULL */
			continue;
		} else if(purple_strequal(child->name, "subject") && purple_strequal(xmlns, NS_XMPP_CLIENT)) {
			if(!jm->subject) {
				jm->subject = purple_xmlnode_get_data(child);
				if(!jm->subject)
					jm->subject = g_strdup("");
			}
		} else if(purple_strequal(child->name, "thread") && purple_strequal(xmlns, NS_XMPP_CLIENT)) {
			if(!jm->thread_id)
<<<<<<< HEAD
				jm->thread_id = purple_xmlnode_get_data(child);
		} else if(!strcmp(child->name, "body") && !strcmp(xmlns, NS_XMPP_CLIENT)) {
=======
				jm->thread_id = xmlnode_get_data(child);
		} else if(purple_strequal(child->name, "body") && purple_strequal(xmlns, NS_XMPP_CLIENT)) {
>>>>>>> 2f50dafa
			if(!jm->body) {
				char *msg = purple_xmlnode_get_data(child);
				char *escaped = purple_markup_escape_text(msg, -1);
				jm->body = purple_strdup_withhtml(escaped);
				g_free(escaped);
				g_free(msg);
			}
<<<<<<< HEAD
		} else if(!strcmp(child->name, "html") && !strcmp(xmlns, NS_XHTML_IM)) {
			if(!jm->xhtml && purple_xmlnode_get_child(child, "body")) {
=======
		} else if(purple_strequal(child->name, "html") && purple_strequal(xmlns, NS_XHTML_IM)) {
			if(!jm->xhtml && xmlnode_get_child(child, "body")) {
>>>>>>> 2f50dafa
				char *c;

				const PurpleConnection *gc = js->gc;
				PurpleAccount *account = purple_connection_get_account(gc);
				PurpleConversation *conv = NULL;
				GList *smiley_refs = NULL, *it;
				gchar *reformatted_xhtml;

				if (purple_account_get_bool(account, "custom_smileys", TRUE)) {
					/* find a list of smileys ("cid" and "alt" text pairs)
					  occuring in the message */
					smiley_refs = jabber_message_get_refs_from_xmlnode(child);
					purple_debug_info("jabber", "found %d smileys\n",
						g_list_length(smiley_refs));

					if (smiley_refs) {
						if (jm->type == JABBER_MESSAGE_GROUPCHAT) {
							JabberID *jid = jabber_id_new(jm->from);
							JabberChat *chat = NULL;

							if (jid) {
								chat = jabber_chat_find(js, jid->node, jid->domain);
								if (chat)
									conv = PURPLE_CONVERSATION(chat->conv);
								jabber_id_free(jid);
							}
						} else if (jm->type == JABBER_MESSAGE_NORMAL ||
						           jm->type == JABBER_MESSAGE_CHAT) {
							conv =
								purple_conversations_find_with_account(from, account);
							if (!conv) {
								/* we need to create the conversation here */
								conv = PURPLE_CONVERSATION(
									purple_im_conversation_new(account, from));
							}
						}
					}

					/* process any newly provided smileys */
					jabber_message_add_remote_smileys(js, to, packet);
				}

				purple_xmlnode_strip_prefixes(child);

				/* reformat xhtml so that img tags with a "cid:" src gets
				  translated to the bare text of the emoticon (the "alt" attrib) */
				/* this is done also when custom smiley retrieval is turned off,
				  this way the receiver always sees the shortcut instead */
				reformatted_xhtml =
					jabber_message_xml_to_string_strip_img_smileys(child);

				jm->xhtml = reformatted_xhtml;

				/* add known custom emoticons to the conversation */
				/* note: if there were no smileys in the incoming message, or
				  	if receiving custom smileys is turned off, smiley_refs will
					be NULL */
				for (it = smiley_refs; it; it = g_list_next(it)) {
					JabberSmileyRef *ref = it->data;

					if (conv) {
						jabber_message_remote_smiley_add(js,
							conv, from, ref->alt, ref->cid);
					}

					g_free(ref->cid);
					g_free(ref->alt);
					g_free(ref);
				}
				g_list_free(smiley_refs);

			    /* Convert all newlines to whitespace. Technically, even regular, non-XML HTML is supposed to ignore newlines, but Pidgin has, as convention
				 * treated \n as a newline for compatibility with other protocols
				 */
				for (c = jm->xhtml; *c != '\0'; c++) {
					if (*c == '\n')
						*c = ' ';
				}
			}
		} else if(purple_strequal(child->name, "active") && purple_strequal(xmlns,"http://jabber.org/protocol/chatstates")) {
			jm->chat_state = JM_STATE_ACTIVE;
		} else if(purple_strequal(child->name, "composing") && purple_strequal(xmlns,"http://jabber.org/protocol/chatstates")) {
			jm->chat_state = JM_STATE_COMPOSING;
		} else if(purple_strequal(child->name, "paused") && purple_strequal(xmlns,"http://jabber.org/protocol/chatstates")) {
			jm->chat_state = JM_STATE_PAUSED;
		} else if(purple_strequal(child->name, "inactive") && purple_strequal(xmlns,"http://jabber.org/protocol/chatstates")) {
			jm->chat_state = JM_STATE_INACTIVE;
		} else if(purple_strequal(child->name, "gone") && purple_strequal(xmlns,"http://jabber.org/protocol/chatstates")) {
			jm->chat_state = JM_STATE_GONE;
<<<<<<< HEAD
		} else if(!strcmp(child->name, "event") && !strcmp(xmlns,"http://jabber.org/protocol/pubsub#event")) {
			PurpleXmlNode *items;
=======
		} else if(purple_strequal(child->name, "event") && purple_strequal(xmlns,"http://jabber.org/protocol/pubsub#event")) {
			xmlnode *items;
>>>>>>> 2f50dafa
			jm->type = JABBER_MESSAGE_EVENT;
			for(items = purple_xmlnode_get_child(child,"items"); items; items = items->next)
				jm->eventitems = g_list_append(jm->eventitems, items);
		} else if(purple_strequal(child->name, "attention") && purple_strequal(xmlns, NS_ATTENTION)) {
			jm->hasBuzz = TRUE;
<<<<<<< HEAD
		} else if(!strcmp(child->name, "delay") && !strcmp(xmlns, NS_DELAYED_DELIVERY)) {
			const char *timestamp = purple_xmlnode_get_attrib(child, "stamp");
			jm->delayed = TRUE;
			if(timestamp)
				jm->sent = purple_str_to_time(timestamp, TRUE, NULL, NULL, NULL);
		} else if(!strcmp(child->name, "x")) {
			if(!strcmp(xmlns, NS_DELAYED_DELIVERY_LEGACY)) {
				const char *timestamp = purple_xmlnode_get_attrib(child, "stamp");
=======
		} else if(purple_strequal(child->name, "delay") && purple_strequal(xmlns, NS_DELAYED_DELIVERY)) {
			const char *timestamp = xmlnode_get_attrib(child, "stamp");
			jm->delayed = TRUE;
			if(timestamp)
				jm->sent = purple_str_to_time(timestamp, TRUE, NULL, NULL, NULL);
		} else if(purple_strequal(child->name, "x")) {
			if(purple_strequal(xmlns, NS_DELAYED_DELIVERY_LEGACY)) {
				const char *timestamp = xmlnode_get_attrib(child, "stamp");
>>>>>>> 2f50dafa
				jm->delayed = TRUE;
				if(timestamp)
					jm->sent = purple_str_to_time(timestamp, TRUE, NULL, NULL, NULL);
			} else if(purple_strequal(xmlns, "jabber:x:conference") &&
					jm->type != JABBER_MESSAGE_GROUPCHAT_INVITE &&
					jm->type != JABBER_MESSAGE_ERROR) {
				const char *jid = purple_xmlnode_get_attrib(child, "jid");
				if(jid) {
					const char *reason = purple_xmlnode_get_attrib(child, "reason");
					const char *password = purple_xmlnode_get_attrib(child, "password");

					jm->type = JABBER_MESSAGE_GROUPCHAT_INVITE;
					g_free(jm->to);
					jm->to = g_strdup(jid);

					if (reason) {
						g_free(jm->body);
						jm->body = g_strdup(reason);
					}

					if (password) {
						g_free(jm->password);
						jm->password = g_strdup(password);
					}
				}
			} else if(purple_strequal(xmlns, "http://jabber.org/protocol/muc#user") &&
					jm->type != JABBER_MESSAGE_ERROR) {
				PurpleXmlNode *invite = purple_xmlnode_get_child(child, "invite");
				if(invite) {
					PurpleXmlNode *reason, *password;
					const char *jid = purple_xmlnode_get_attrib(invite, "from");
					g_free(jm->to);
					jm->to = jm->from;
					jm->from = g_strdup(jid);
					if((reason = purple_xmlnode_get_child(invite, "reason"))) {
						g_free(jm->body);
						jm->body = purple_xmlnode_get_data(reason);
					}
					if((password = purple_xmlnode_get_child(child, "password"))) {
						g_free(jm->password);
						jm->password = purple_xmlnode_get_data(password);
					}

					jm->type = JABBER_MESSAGE_GROUPCHAT_INVITE;
				}
			} else {
				jm->etc = g_list_append(jm->etc, child);
			}
<<<<<<< HEAD
		} else if (g_str_equal(child->name, "query")) {
			const char *node = purple_xmlnode_get_attrib(child, "node");
=======
		} else if (purple_strequal(child->name, "query")) {
			const char *node = xmlnode_get_attrib(child, "node");
>>>>>>> 2f50dafa
			if (purple_strequal(xmlns, NS_DISCO_ITEMS)
					&& purple_strequal(node, "http://jabber.org/protocol/commands")) {
				jabber_adhoc_got_list(js, jm->from, child);
			}
		}
	}

	if(jm->hasBuzz)
		handle_buzz(jm);

	switch(jm->type) {
		case JABBER_MESSAGE_OTHER:
			purple_debug_info("jabber",
					"Received message of unknown type: %s\n", type);
			/* Fall-through is intentional */
		case JABBER_MESSAGE_NORMAL:
		case JABBER_MESSAGE_CHAT:
			handle_chat(jm);
			break;
		case JABBER_MESSAGE_HEADLINE:
			handle_headline(jm);
			break;
		case JABBER_MESSAGE_GROUPCHAT:
			handle_groupchat(jm);
			break;
		case JABBER_MESSAGE_GROUPCHAT_INVITE:
			handle_groupchat_invite(jm);
			break;
		case JABBER_MESSAGE_EVENT:
			jabber_handle_event(jm);
			break;
		case JABBER_MESSAGE_ERROR:
			handle_error(jm);
			break;
	}
	jabber_message_free(jm);
}

static gboolean
jabber_conv_support_custom_smileys(JabberStream *js,
								   PurpleConversation *conv,
								   const gchar *who)
{
<<<<<<< HEAD
	JabberBuddy *jb;
	JabberChat *chat;

	if (PURPLE_IS_IM_CONVERSATION(conv)) {
		jb = jabber_buddy_find(js, who, FALSE);
		if (jb) {
			return jabber_buddy_has_capability(jb, NS_BOB);
		} else {
			return FALSE;
		}
	} else if (PURPLE_IS_CHAT_CONVERSATION(conv)) {
		chat = jabber_chat_find_by_conv(PURPLE_CHAT_CONVERSATION(conv));
		if (chat) {
			/* do not attempt to send custom smileys in a MUC with more than
			 10 people, to avoid getting too many BoB requests */
			return jabber_chat_get_num_participants(chat) <= 10 &&
				jabber_chat_all_participants_have_capability(chat,
					NS_BOB);
		} else {
			return FALSE;
		}
=======
	if (purple_strequal(ext, "png")) {
		return "image/png";
	} else if (purple_strequal(ext, "gif")) {
		return "image/gif";
	} else if (purple_strequal(ext, "jpg")) {
		return "image/jpeg";
	} else if (purple_strequal(ext, "tif")) {
		return "image/tif";
>>>>>>> 2f50dafa
	} else {
		return FALSE;
	}
}

static gboolean
jabber_message_smileyify_cb(GString *out, PurpleSmiley *smiley,
	PurpleConversation *_empty, gpointer _unused)
{
	const gchar *shortcut;
	const JabberData *data;
	PurpleXmlNode *smiley_node;
	gchar *node_xml;

	shortcut = purple_smiley_get_shortcut(smiley);
	data = jabber_data_find_local_by_alt(shortcut);

	if (!data)
		return FALSE;

	smiley_node = jabber_data_get_xhtml_im(data, shortcut);
	node_xml = purple_xmlnode_to_str(smiley_node, NULL);

	g_string_append(out, node_xml);

	purple_xmlnode_free(smiley_node);
	g_free(node_xml);

	return TRUE;
}

static char *
jabber_message_smileyfy_xhtml(JabberMessage *jm, const char *xhtml)
{
	PurpleAccount *account = purple_connection_get_account(jm->js->gc);
	GList *found_smileys, *it, *it_next;
	PurpleConversation *conv;
	gboolean has_too_large_smiley = FALSE;
	gchar *smileyfied_xhtml = NULL;

	conv = purple_conversations_find_with_account(jm->to, account);

	if (!jabber_conv_support_custom_smileys(jm->js, conv, jm->to))
		return NULL;

	found_smileys = purple_smiley_parser_find(
		purple_smiley_custom_get_list(), xhtml, TRUE);
	if (!found_smileys)
		return NULL;

	for (it = found_smileys; it; it = it_next) {
		PurpleSmiley *smiley = it->data;
		gboolean valid = TRUE;

		it_next = g_list_next(it);

		if (purple_image_get_data_size(PURPLE_IMAGE(smiley)) > JABBER_DATA_MAX_SIZE) {
			has_too_large_smiley = TRUE;
			valid = FALSE;
			purple_debug_warning("jabber", "Refusing to send "
				"smiley %s (too large, max is %d)",
				purple_smiley_get_shortcut(smiley),
				JABBER_DATA_MAX_SIZE);
		}

		if (!valid)
			found_smileys = g_list_delete_link(found_smileys, it);
	}

	if (has_too_large_smiley) {
		purple_conversation_write_system_message(conv,
			_("A custom smiley in the message is too large to send."),
			PURPLE_MESSAGE_ERROR);
	}

	if (!found_smileys)
		return NULL;

	for (it = found_smileys; it; it = g_list_next(it)) {
		PurpleSmiley *smiley = it->data;
		const gchar *shortcut = purple_smiley_get_shortcut(smiley);
		const gchar *mimetype;
		JabberData *jdata;

		/* the object has been sent before */
		if (jabber_data_find_local_by_alt(shortcut))
			continue;

		mimetype = purple_image_get_mimetype(PURPLE_IMAGE(smiley));
		if (!mimetype) {
			purple_debug_error("jabber",
				"unknown mime type for image");
			continue;
		}

		jdata = jabber_data_create_from_data(
			purple_image_get_data(PURPLE_IMAGE(smiley)),
			purple_image_get_data_size(PURPLE_IMAGE(smiley)),
			mimetype, FALSE, jm->js);

		purple_debug_info("jabber", "cache local smiley alt=%s, cid=%s",
			shortcut, jabber_data_get_cid(jdata));
		jabber_data_associate_local(jdata, shortcut);
	}

	g_list_free(found_smileys);

	smileyfied_xhtml = purple_smiley_parser_replace(
		purple_smiley_custom_get_list(), xhtml,
		jabber_message_smileyify_cb, NULL);

	return smileyfied_xhtml;
}

void jabber_message_send(JabberMessage *jm)
{
	PurpleXmlNode *message, *child;
	const char *type = NULL;

	message = purple_xmlnode_new("message");

	switch(jm->type) {
		case JABBER_MESSAGE_NORMAL:
			type = "normal";
			break;
		case JABBER_MESSAGE_CHAT:
		case JABBER_MESSAGE_GROUPCHAT_INVITE:
			type = "chat";
			break;
		case JABBER_MESSAGE_HEADLINE:
			type = "headline";
			break;
		case JABBER_MESSAGE_GROUPCHAT:
			type = "groupchat";
			break;
		case JABBER_MESSAGE_ERROR:
			type = "error";
			break;
		case JABBER_MESSAGE_OTHER:
		default:
			type = NULL;
			break;
	}

	if(type)
		purple_xmlnode_set_attrib(message, "type", type);

	if (jm->id)
		purple_xmlnode_set_attrib(message, "id", jm->id);

	purple_xmlnode_set_attrib(message, "to", jm->to);

	if(jm->thread_id) {
		child = purple_xmlnode_new_child(message, "thread");
		purple_xmlnode_insert_data(child, jm->thread_id, -1);
	}

	child = NULL;
	switch(jm->chat_state)
	{
		case JM_STATE_ACTIVE:
			child = purple_xmlnode_new_child(message, "active");
			break;
		case JM_STATE_COMPOSING:
			child = purple_xmlnode_new_child(message, "composing");
			break;
		case JM_STATE_PAUSED:
			child = purple_xmlnode_new_child(message, "paused");
			break;
		case JM_STATE_INACTIVE:
			child = purple_xmlnode_new_child(message, "inactive");
			break;
		case JM_STATE_GONE:
			child = purple_xmlnode_new_child(message, "gone");
			break;
		case JM_STATE_NONE:
			/* yep, nothing */
			break;
	}
	if(child)
		purple_xmlnode_set_namespace(child, "http://jabber.org/protocol/chatstates");

	if(jm->subject) {
		child = purple_xmlnode_new_child(message, "subject");
		purple_xmlnode_insert_data(child, jm->subject, -1);
	}

	if(jm->body) {
		child = purple_xmlnode_new_child(message, "body");
		purple_xmlnode_insert_data(child, jm->body, -1);
	}

	if(jm->xhtml) {
		if ((child = purple_xmlnode_from_str(jm->xhtml, -1))) {
			purple_xmlnode_insert_child(message, child);
		} else {
			purple_debug_error("jabber",
					"XHTML translation/validation failed, returning: %s\n",
					jm->xhtml);
		}
	}

	jabber_send(jm->js, message);

	purple_xmlnode_free(message);
}

/*
 * Compare the XHTML and plain strings passed in for "equality". Any HTML markup
 * other than <br/> (matches a newline) in the XHTML will cause this to return
 * FALSE.
 */
static gboolean
jabber_xhtml_plain_equal(const char *xhtml_escaped,
                         const char *plain)
{
	int i = 0;
	int j = 0;
	gboolean ret;
	char *xhtml = purple_unescape_html(xhtml_escaped);

	while (xhtml[i] && plain[j]) {
		if (xhtml[i] == plain[j]) {
			i += 1;
			j += 1;
			continue;
		}

		if (plain[j] == '\n' && !strncmp(xhtml+i, "<br/>", 5)) {
			i += 5;
			j += 1;
			continue;
		}

		g_free(xhtml);
		return FALSE;
	}

	/* Are we at the end of both strings? */
	ret = (xhtml[i] == plain[j]) && (xhtml[i] == '\0');
	g_free(xhtml);
	return ret;
}

int jabber_message_send_im(PurpleConnection *gc, PurpleMessage *msg)
{
	JabberMessage *jm;
	JabberBuddy *jb;
	JabberBuddyResource *jbr;
	char *xhtml;
	char *tmp;
	char *resource;
	const gchar *rcpt = purple_message_get_recipient(msg);

	if (!rcpt || purple_message_is_empty(msg))
		return 0;

	resource = jabber_get_resource(rcpt);

	jb = jabber_buddy_find(purple_connection_get_protocol_data(gc), rcpt, TRUE);
	jbr = jabber_buddy_find_resource(jb, resource);

	g_free(resource);

	jm = g_new0(JabberMessage, 1);
	jm->js = purple_connection_get_protocol_data(gc);
	jm->type = JABBER_MESSAGE_CHAT;
	jm->chat_state = JM_STATE_ACTIVE;
	jm->to = g_strdup(rcpt);
	jm->id = jabber_get_next_id(jm->js);

	if(jbr) {
		if(jbr->thread_id)
			jm->thread_id = jbr->thread_id;

		if (jbr->chat_states == JABBER_CHAT_STATES_UNSUPPORTED)
			jm->chat_state = JM_STATE_NONE;
		else {
			/* if(JABBER_CHAT_STATES_UNKNOWN == jbr->chat_states)
			   jbr->chat_states = JABBER_CHAT_STATES_UNSUPPORTED; */
		}
	}

	tmp = purple_utf8_strip_unprintables(purple_message_get_contents(msg));
	purple_markup_html_to_xhtml(tmp, &xhtml, &jm->body);
	g_free(tmp);

	tmp = jabber_message_smileyfy_xhtml(jm, xhtml);
	if (tmp) {
		g_free(xhtml);
		xhtml = tmp;
	}

	/*
	 * For backward compatibility with user expectations or for those not on
	 * the user's roster, allow sending XHTML-IM markup.
	 */
	if (!jbr || !jbr->caps.info ||
			jabber_resource_has_capability(jbr, NS_XHTML_IM)) {
		if (!jabber_xhtml_plain_equal(xhtml, jm->body))
			/* Wrap the message in <p/> for great interoperability justice. */
			jm->xhtml = g_strdup_printf("<html xmlns='" NS_XHTML_IM "'><body xmlns='" NS_XHTML "'><p>%s</p></body></html>", xhtml);
	}

	g_free(xhtml);

	jabber_message_send(jm);
	jabber_message_free(jm);
	return 1;
}

int jabber_message_send_chat(PurpleConnection *gc, int id, PurpleMessage *msg)
{
	JabberChat *chat;
	JabberMessage *jm;
	JabberStream *js;
	char *xhtml;
	char *tmp;

	if (!gc || purple_message_is_empty(msg))
		return 0;

	js = purple_connection_get_protocol_data(gc);
	chat = jabber_chat_find_by_id(js, id);

	if(!chat)
		return 0;

	jm = g_new0(JabberMessage, 1);
	jm->js = purple_connection_get_protocol_data(gc);
	jm->type = JABBER_MESSAGE_GROUPCHAT;
	jm->to = g_strdup_printf("%s@%s", chat->room, chat->server);
	jm->id = jabber_get_next_id(jm->js);

	tmp = purple_utf8_strip_unprintables(purple_message_get_contents(msg));
	purple_markup_html_to_xhtml(tmp, &xhtml, &jm->body);
	g_free(tmp);
	tmp = jabber_message_smileyfy_xhtml(jm, xhtml);
	if (tmp) {
		g_free(xhtml);
		xhtml = tmp;
	}

	if (chat->xhtml && !jabber_xhtml_plain_equal(xhtml, jm->body))
		/* Wrap the message in <p/> for greater interoperability justice. */
		jm->xhtml = g_strdup_printf("<html xmlns='" NS_XHTML_IM "'><body xmlns='" NS_XHTML "'><p>%s</p></body></html>", xhtml);

	g_free(xhtml);

	jabber_message_send(jm);
	jabber_message_free(jm);

	return 1;
}

unsigned int jabber_send_typing(PurpleConnection *gc, const char *who, PurpleIMTypingState state)
{
	JabberStream *js;
	JabberMessage *jm;
	JabberBuddy *jb;
	JabberBuddyResource *jbr;
	char *resource;

	js = purple_connection_get_protocol_data(gc);
	jb = jabber_buddy_find(js, who, TRUE);
	if (!jb)
		return 0;

	resource = jabber_get_resource(who);
	jbr = jabber_buddy_find_resource(jb, resource);
	g_free(resource);

	/* We know this entity doesn't support chat states */
	if (jbr && jbr->chat_states == JABBER_CHAT_STATES_UNSUPPORTED)
		return 0;

	/* *If* we don't have presence /and/ the buddy can't see our
	 * presence, don't send typing notifications.
	 */
	if (!jbr && !(jb->subscription & JABBER_SUB_FROM))
		return 0;

	/* TODO: figure out threading */
	jm = g_new0(JabberMessage, 1);
	jm->js = js;
	jm->type = JABBER_MESSAGE_CHAT;
	jm->to = g_strdup(who);
	jm->id = jabber_get_next_id(jm->js);

	if(PURPLE_IM_TYPING == state)
		jm->chat_state = JM_STATE_COMPOSING;
	else if(PURPLE_IM_TYPED == state)
		jm->chat_state = JM_STATE_PAUSED;
	else
		jm->chat_state = JM_STATE_ACTIVE;

	/* if(JABBER_CHAT_STATES_UNKNOWN == jbr->chat_states)
		jbr->chat_states = JABBER_CHAT_STATES_UNSUPPORTED; */

	jabber_message_send(jm);
	jabber_message_free(jm);

	return 0;
}

gboolean jabber_buzz_isenabled(JabberStream *js, const gchar *namespace) {
	return js->allowBuzz;
}

gboolean jabber_custom_smileys_isenabled(JabberStream *js, const gchar *namespace)
{
	const PurpleConnection *gc = js->gc;
	PurpleAccount *account = purple_connection_get_account(gc);

	return purple_account_get_bool(account, "custom_smileys", TRUE);
}<|MERGE_RESOLUTION|>--- conflicted
+++ resolved
@@ -41,12 +41,11 @@
 
 #include <string.h>
 
-<<<<<<< HEAD
 typedef struct {
 	PurpleConversation *conv;
 	gchar *shortcut;
 } JabberMessageRemoteSmileyAddData;
-=======
+
 static GString *jm_body_with_oob(JabberMessage *jm) {
 	GList *etc;
 	GString *body = g_string_new("");
@@ -57,20 +56,20 @@
 		g_string_append(body, jm->body);
 
 	for(etc = jm->etc; etc; etc = etc->next) {
-		xmlnode *x = etc->data;
-		const char *xmlns = xmlnode_get_namespace(x);
+		PurpleXmlNode *x = etc->data;
+		const char *xmlns = purple_xmlnode_get_namespace(x);
 		if(purple_strequal(xmlns, NS_OOB_X_DATA)) {
-			xmlnode *url, *desc;
+			PurpleXmlNode *url, *desc;
 			char *urltxt, *desctxt;
 
-			url = xmlnode_get_child(x, "url");
-			desc = xmlnode_get_child(x, "desc");
+			url = purple_xmlnode_get_child(x, "url");
+			desc = purple_xmlnode_get_child(x, "desc");
 
 			if(!url)
 				continue;
 
-			urltxt = xmlnode_get_data(url);
-			desctxt = desc ? xmlnode_get_data(desc) : urltxt;
+			urltxt = purple_xmlnode_get_data(url);
+			desctxt = desc ? purple_xmlnode_get_data(desc) : urltxt;
 
 			if(body->len && !purple_strequal(body->str, urltxt))
 				g_string_append_printf(body, "<br/><a href='%s'>%s</a>",
@@ -88,7 +87,6 @@
 
 	return body;
 }
->>>>>>> 2f50dafa
 
 void jabber_message_free(JabberMessage *jm)
 {
@@ -129,24 +127,15 @@
 	if (jbr && jm->chat_state != JM_STATE_NONE)
 		jbr->chat_states = JABBER_CHAT_STATES_SUPPORTED;
 
-<<<<<<< HEAD
-		if(JM_STATE_COMPOSING == jm->chat_state) {
-			purple_serv_got_typing(gc, jm->from, 0, PURPLE_IM_TYPING);
-		} else if(JM_STATE_PAUSED == jm->chat_state) {
-			purple_serv_got_typing(gc, jm->from, 0, PURPLE_IM_TYPED);
-		} else if(JM_STATE_GONE == jm->chat_state) {
-			PurpleIMConversation *im = purple_conversations_find_im_with_account(
-=======
 	switch(jm->chat_state) {
 		case JM_STATE_COMPOSING:
-			serv_got_typing(gc, jm->from, 0, PURPLE_TYPING);
+			purple_serv_got_typing(gc, jm->from, 0, PURPLE_IM_TYPING);
 			break;
 		case JM_STATE_PAUSED:
-			serv_got_typing(gc, jm->from, 0, PURPLE_TYPED);
+			purple_serv_got_typing(gc, jm->from, 0, PURPLE_IM_TYPED);
 			break;
 		case JM_STATE_GONE: {
-			PurpleConversation *conv = purple_find_conversation_with_account(PURPLE_CONV_TYPE_IM,
->>>>>>> 2f50dafa
+			PurpleIMConversation *im = purple_conversations_find_im_with_account(
 					jm->from, account);
 			if (im && jid->node && jid->domain) {
 				char buf[256];
@@ -172,18 +161,11 @@
 						PURPLE_CONVERSATION(im), buf, 0);
 				}
 			}
-<<<<<<< HEAD
 			purple_serv_got_typing_stopped(gc, jm->from);
-
-		} else {
+			break;
+		}
+		default:
 			purple_serv_got_typing_stopped(gc, jm->from);
-=======
-			serv_got_typing_stopped(gc, jm->from);
-			break;
->>>>>>> 2f50dafa
-		}
-		default:
-			serv_got_typing_stopped(gc, jm->from);
 	}
 
 	if (jm->js->googletalk && jm->body && jm->xhtml == NULL) {
@@ -207,16 +189,9 @@
 			 */
 			PurpleIMConversation *im;
 
-<<<<<<< HEAD
 			im = purple_conversations_find_im_with_account(jm->from, account);
-			if (im && !g_str_equal(jm->from,
+			if (im && !purple_strequal(jm->from,
 					purple_conversation_get_name(PURPLE_CONVERSATION(im)))) {
-=======
-			conv = purple_find_conversation_with_account(PURPLE_CONV_TYPE_IM,
-			                                             jm->from, account);
-			if (conv && !purple_strequal(jm->from,
-			                         purple_conversation_get_name(conv))) {
->>>>>>> 2f50dafa
 				purple_debug_info("jabber", "Binding conversation to %s\n",
 				                  jm->from);
 				purple_conversation_set_name(PURPLE_CONVERSATION(im), jm->from);
@@ -236,16 +211,7 @@
 			jbr->thread_id = g_strdup(jbr->thread_id);
 		}
 
-<<<<<<< HEAD
-		if (jm->js->googletalk && jm->xhtml == NULL) {
-			char *tmp = jm->body;
-			jm->body = jabber_google_format_to_html(jm->body);
-			g_free(tmp);
-		}
-		purple_serv_got_im(gc, jm->from, jm->xhtml ? jm->xhtml : jm->body, 0, jm->sent);
-=======
-		serv_got_im(gc, jm->from, body->str, 0, jm->sent);
->>>>>>> 2f50dafa
+		purple_serv_got_im(gc, jm->from, body->str, 0, jm->sent);
 	}
 
 	jabber_id_free(jid);
@@ -265,43 +231,6 @@
 	body = jm_body_with_oob(jm);
 	title = g_strdup_printf(_("Message from %s"), jm->from);
 
-<<<<<<< HEAD
-	if(jm->xhtml)
-		g_string_append(body, jm->xhtml);
-	else if(jm->body)
-		g_string_append(body, jm->body);
-
-	for(etc = jm->etc; etc; etc = etc->next) {
-		PurpleXmlNode *x = etc->data;
-		const char *xmlns = purple_xmlnode_get_namespace(x);
-		if(xmlns && !strcmp(xmlns, NS_OOB_X_DATA)) {
-			PurpleXmlNode *url, *desc;
-			char *urltxt, *desctxt;
-
-			url = purple_xmlnode_get_child(x, "url");
-			desc = purple_xmlnode_get_child(x, "desc");
-
-			if(!url || !desc)
-				continue;
-
-			urltxt = purple_xmlnode_get_data(url);
-			desctxt = purple_xmlnode_get_data(desc);
-
-			/* I'm all about ugly hacks */
-			if(body->len && jm->body && !strcmp(body->str, jm->body))
-				g_string_printf(body, "<a href='%s'>%s</a>",
-						urltxt, desctxt);
-			else
-				g_string_append_printf(body, "<br/><a href='%s'>%s</a>",
-						urltxt, desctxt);
-
-			g_free(urltxt);
-			g_free(desctxt);
-		}
-	}
-
-=======
->>>>>>> 2f50dafa
 	purple_notify_formatted(jm->js->gc, title, jm->subject ? jm->subject : title,
 			NULL, body->str, NULL, NULL);
 
@@ -702,13 +631,8 @@
 		if(child->type != PURPLE_XMLNODE_TYPE_TAG)
 			continue;
 
-<<<<<<< HEAD
-		if(!strcmp(child->name, "error")) {
+		if(purple_strequal(child->name, "error")) {
 			const char *code = purple_xmlnode_get_attrib(child, "code");
-=======
-		if(purple_strequal(child->name, "error")) {
-			const char *code = xmlnode_get_attrib(child, "code");
->>>>>>> 2f50dafa
 			char *code_txt = NULL;
 			char *text = purple_xmlnode_get_data(child);
 			if (!text) {
@@ -744,13 +668,8 @@
 			}
 		} else if(purple_strequal(child->name, "thread") && purple_strequal(xmlns, NS_XMPP_CLIENT)) {
 			if(!jm->thread_id)
-<<<<<<< HEAD
 				jm->thread_id = purple_xmlnode_get_data(child);
-		} else if(!strcmp(child->name, "body") && !strcmp(xmlns, NS_XMPP_CLIENT)) {
-=======
-				jm->thread_id = xmlnode_get_data(child);
 		} else if(purple_strequal(child->name, "body") && purple_strequal(xmlns, NS_XMPP_CLIENT)) {
->>>>>>> 2f50dafa
 			if(!jm->body) {
 				char *msg = purple_xmlnode_get_data(child);
 				char *escaped = purple_markup_escape_text(msg, -1);
@@ -758,13 +677,8 @@
 				g_free(escaped);
 				g_free(msg);
 			}
-<<<<<<< HEAD
-		} else if(!strcmp(child->name, "html") && !strcmp(xmlns, NS_XHTML_IM)) {
+		} else if(purple_strequal(child->name, "html") && purple_strequal(xmlns, NS_XHTML_IM)) {
 			if(!jm->xhtml && purple_xmlnode_get_child(child, "body")) {
-=======
-		} else if(purple_strequal(child->name, "html") && purple_strequal(xmlns, NS_XHTML_IM)) {
-			if(!jm->xhtml && xmlnode_get_child(child, "body")) {
->>>>>>> 2f50dafa
 				char *c;
 
 				const PurpleConnection *gc = js->gc;
@@ -854,37 +768,21 @@
 			jm->chat_state = JM_STATE_INACTIVE;
 		} else if(purple_strequal(child->name, "gone") && purple_strequal(xmlns,"http://jabber.org/protocol/chatstates")) {
 			jm->chat_state = JM_STATE_GONE;
-<<<<<<< HEAD
-		} else if(!strcmp(child->name, "event") && !strcmp(xmlns,"http://jabber.org/protocol/pubsub#event")) {
+		} else if(purple_strequal(child->name, "event") && purple_strequal(xmlns,"http://jabber.org/protocol/pubsub#event")) {
 			PurpleXmlNode *items;
-=======
-		} else if(purple_strequal(child->name, "event") && purple_strequal(xmlns,"http://jabber.org/protocol/pubsub#event")) {
-			xmlnode *items;
->>>>>>> 2f50dafa
 			jm->type = JABBER_MESSAGE_EVENT;
 			for(items = purple_xmlnode_get_child(child,"items"); items; items = items->next)
 				jm->eventitems = g_list_append(jm->eventitems, items);
 		} else if(purple_strequal(child->name, "attention") && purple_strequal(xmlns, NS_ATTENTION)) {
 			jm->hasBuzz = TRUE;
-<<<<<<< HEAD
-		} else if(!strcmp(child->name, "delay") && !strcmp(xmlns, NS_DELAYED_DELIVERY)) {
+		} else if(purple_strequal(child->name, "delay") && purple_strequal(xmlns, NS_DELAYED_DELIVERY)) {
 			const char *timestamp = purple_xmlnode_get_attrib(child, "stamp");
-			jm->delayed = TRUE;
-			if(timestamp)
-				jm->sent = purple_str_to_time(timestamp, TRUE, NULL, NULL, NULL);
-		} else if(!strcmp(child->name, "x")) {
-			if(!strcmp(xmlns, NS_DELAYED_DELIVERY_LEGACY)) {
-				const char *timestamp = purple_xmlnode_get_attrib(child, "stamp");
-=======
-		} else if(purple_strequal(child->name, "delay") && purple_strequal(xmlns, NS_DELAYED_DELIVERY)) {
-			const char *timestamp = xmlnode_get_attrib(child, "stamp");
 			jm->delayed = TRUE;
 			if(timestamp)
 				jm->sent = purple_str_to_time(timestamp, TRUE, NULL, NULL, NULL);
 		} else if(purple_strequal(child->name, "x")) {
 			if(purple_strequal(xmlns, NS_DELAYED_DELIVERY_LEGACY)) {
-				const char *timestamp = xmlnode_get_attrib(child, "stamp");
->>>>>>> 2f50dafa
+				const char *timestamp = purple_xmlnode_get_attrib(child, "stamp");
 				jm->delayed = TRUE;
 				if(timestamp)
 					jm->sent = purple_str_to_time(timestamp, TRUE, NULL, NULL, NULL);
@@ -933,13 +831,8 @@
 			} else {
 				jm->etc = g_list_append(jm->etc, child);
 			}
-<<<<<<< HEAD
-		} else if (g_str_equal(child->name, "query")) {
+		} else if (purple_strequal(child->name, "query")) {
 			const char *node = purple_xmlnode_get_attrib(child, "node");
-=======
-		} else if (purple_strequal(child->name, "query")) {
-			const char *node = xmlnode_get_attrib(child, "node");
->>>>>>> 2f50dafa
 			if (purple_strequal(xmlns, NS_DISCO_ITEMS)
 					&& purple_strequal(node, "http://jabber.org/protocol/commands")) {
 				jabber_adhoc_got_list(js, jm->from, child);
@@ -983,7 +876,6 @@
 								   PurpleConversation *conv,
 								   const gchar *who)
 {
-<<<<<<< HEAD
 	JabberBuddy *jb;
 	JabberChat *chat;
 
@@ -1005,16 +897,6 @@
 		} else {
 			return FALSE;
 		}
-=======
-	if (purple_strequal(ext, "png")) {
-		return "image/png";
-	} else if (purple_strequal(ext, "gif")) {
-		return "image/gif";
-	} else if (purple_strequal(ext, "jpg")) {
-		return "image/jpeg";
-	} else if (purple_strequal(ext, "tif")) {
-		return "image/tif";
->>>>>>> 2f50dafa
 	} else {
 		return FALSE;
 	}
