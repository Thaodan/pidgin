/*
 * purple - Jabber Protocol Plugin
 *
 * Copyright (C) 2003, Nathan Walp <faceprint@faceprint.com>
 *
 * This program is free software; you can redistribute it and/or modify
 * it under the terms of the GNU General Public License as published by
 * the Free Software Foundation; either version 2 of the License, or
 * (at your option) any later version.
 *
 * This program is distributed in the hope that it will be useful,
 * but WITHOUT ANY WARRANTY; without even the implied warranty of
 * MERCHANTABILITY or FITNESS FOR A PARTICULAR PURPOSE.  See the
 * GNU General Public License for more details.
 *
 * You should have received a copy of the GNU General Public License
 * along with this program; if not, write to the Free Software
 * Foundation, Inc., 51 Franklin Street, Fifth Floor, Boston, MA  02111-1301  USA
 *
 */
#include "internal.h"

#include "debug.h"
#include "notify.h"
#include "server.h"
#include "util.h"

#include "buddy.h"
#include "chat.h"
#include "google.h"
#include "message.h"
#include "xmlnode.h"
#include "pep.h"

void jabber_message_free(JabberMessage *jm)
{
	g_free(jm->from);
	g_free(jm->to);
	g_free(jm->id);
	g_free(jm->subject);
	g_free(jm->body);
	g_free(jm->xhtml);
	g_free(jm->password);
	g_free(jm->error);
	g_free(jm->thread_id);
	g_list_free(jm->etc);
	g_list_free(jm->eventitems);

	g_free(jm);
}

static void handle_chat(JabberMessage *jm)
{
	JabberID *jid = jabber_id_new(jm->from);
	char *from;

	JabberBuddy *jb;
	JabberBuddyResource *jbr;

	if(!jid)
		return;

	jb = jabber_buddy_find(jm->js, jm->from, TRUE);
	jbr = jabber_buddy_find_resource(jb, jid->resource);

	if(jabber_find_unnormalized_conv(jm->from, jm->js->gc->account)) {
		from = g_strdup(jm->from);
	} else  if(jid->node) {
		if(jid->resource) {
			PurpleConversation *conv;

			from = g_strdup_printf("%s@%s", jid->node, jid->domain);
			conv = purple_find_conversation_with_account(PURPLE_CONV_TYPE_IM, from, jm->js->gc->account);
			if(conv) {
				purple_conversation_set_name(conv, jm->from);
				}
			g_free(from);
		}
		from = g_strdup(jm->from);
	} else {
		from = g_strdup(jid->domain);
	}

	if(!jm->xhtml && !jm->body) {
		if(JM_STATE_COMPOSING == jm->chat_state) {
			serv_got_typing(jm->js->gc, from, 0, PURPLE_TYPING);
		} else if(JM_STATE_PAUSED == jm->chat_state) {
			serv_got_typing(jm->js->gc, from, 0, PURPLE_TYPED);
		} else if(JM_STATE_GONE == jm->chat_state) {
			PurpleConversation *conv = purple_find_conversation_with_account(PURPLE_CONV_TYPE_IM,
					from, jm->js->gc->account);
			if (conv && jid->node && jid->domain) {
				char buf[256];
				PurpleBuddy *buddy;

				g_snprintf(buf, sizeof(buf), "%s@%s", jid->node, jid->domain);

				if ((buddy = purple_find_buddy(jm->js->gc->account, buf))) {
					const char *who;
					char *escaped;

					who = purple_buddy_get_alias(buddy);
					escaped = g_markup_escape_text(who, -1);

					g_snprintf(buf, sizeof(buf),
					           _("%s has left the conversation."), escaped);
					g_free(escaped);

					/* At some point when we restructure PurpleConversation,
					 * this should be able to be implemented by removing the
					 * user from the conversation like we do with chats now. */
					purple_conversation_write(conv, "", buf,
					                        PURPLE_MESSAGE_SYSTEM, time(NULL));
				}
			}
			serv_got_typing_stopped(jm->js->gc, from);
			
		} else {
			serv_got_typing_stopped(jm->js->gc, from);
		}
	} else {
		if(jbr) {
			if(JM_TS_JEP_0085 == (jm->typing_style & JM_TS_JEP_0085)) {
				jbr->chat_states = JABBER_CHAT_STATES_SUPPORTED;
			} else {
				jbr->chat_states = JABBER_CHAT_STATES_UNSUPPORTED;
			}

			if(JM_TS_JEP_0022 == (jm->typing_style & JM_TS_JEP_0022)) {
				jbr->capabilities |= JABBER_CAP_COMPOSING;
			}

			if(jbr->thread_id)
				g_free(jbr->thread_id);
			jbr->thread_id = g_strdup(jbr->thread_id);
		}
		
		if (jm->js->googletalk && jm->xhtml == NULL) {
			char *tmp = jm->body;
			jm->body = jabber_google_format_to_html(jm->body);
			g_free(tmp);
		}
		serv_got_im(jm->js->gc, from, jm->xhtml ? jm->xhtml : jm->body, 0,
				jm->sent);
	}


	g_free(from);
	jabber_id_free(jid);
}

static void handle_headline(JabberMessage *jm)
{
	char *title;
	GString *body;
	GList *etc;

	if(!jm->xhtml && !jm->body)
		return; /* ignore headlines without any content */

	body = g_string_new("");
	title = g_strdup_printf(_("Message from %s"), jm->from);

	if(jm->xhtml)
		g_string_append(body, jm->xhtml);
	else if(jm->body)
		g_string_append(body, jm->body);

	for(etc = jm->etc; etc; etc = etc->next) {
		xmlnode *x = etc->data;
		const char *xmlns = xmlnode_get_namespace(x);
		if(xmlns && !strcmp(xmlns, "jabber:x:oob")) {
			xmlnode *url, *desc;
			char *urltxt, *desctxt;

			url = xmlnode_get_child(x, "url");
			desc = xmlnode_get_child(x, "desc");

			if(!url || !desc)
				continue;

			urltxt = xmlnode_get_data(url);
			desctxt = xmlnode_get_data(desc);

			/* I'm all about ugly hacks */
			if(body->len && jm->body && !strcmp(body->str, jm->body))
				g_string_printf(body, "<a href='%s'>%s</a>",
						urltxt, desctxt);
			else
				g_string_append_printf(body, "<br/><a href='%s'>%s</a>",
						urltxt, desctxt);

			g_free(urltxt);
			g_free(desctxt);
		}
	}

	purple_notify_formatted(jm->js->gc, title, jm->subject ? jm->subject : title,
			NULL, body->str, NULL, NULL);

	g_free(title);
	g_string_free(body, TRUE);
}

static void handle_groupchat(JabberMessage *jm)
{
	JabberID *jid = jabber_id_new(jm->from);
	JabberChat *chat;

	if(!jid)
		return;

	chat = jabber_chat_find(jm->js, jid->node, jid->domain);

	if(!chat)
		return;

	if(jm->subject) {
		purple_conv_chat_set_topic(PURPLE_CONV_CHAT(chat->conv), jid->resource,
				jm->subject);
		if(!jm->xhtml && !jm->body) {
			char *msg, *tmp, *tmp2;
			tmp = g_markup_escape_text(jm->subject, -1);
			tmp2 = purple_markup_linkify(tmp);
			if(jid->resource)
				msg = g_strdup_printf(_("%s has set the topic to: %s"), jid->resource, tmp2);
			else
				msg = g_strdup_printf(_("The topic is: %s"), tmp2);
			purple_conv_chat_write(PURPLE_CONV_CHAT(chat->conv), "", msg, PURPLE_MESSAGE_SYSTEM, jm->sent);
			g_free(tmp);
			g_free(tmp2);
			g_free(msg);
		}
	}

	if(jm->xhtml || jm->body) {
		if(jid->resource)
			serv_got_chat_in(jm->js->gc, chat->id, jid->resource,
							jm->delayed ? PURPLE_MESSAGE_DELAYED : 0,
							jm->xhtml ? jm->xhtml : jm->body, jm->sent);
		else if(chat->muc)
			purple_conv_chat_write(PURPLE_CONV_CHAT(chat->conv), "",
							jm->xhtml ? jm->xhtml : jm->body,
							PURPLE_MESSAGE_SYSTEM, jm->sent);
	}

	jabber_id_free(jid);
}

static void handle_groupchat_invite(JabberMessage *jm)
{
	GHashTable *components;
	JabberID *jid = jabber_id_new(jm->to);

	if(!jid)
		return;

	components = g_hash_table_new_full(g_str_hash, g_str_equal, NULL, g_free);

	g_hash_table_replace(components, "room", g_strdup(jid->node));
	g_hash_table_replace(components, "server", g_strdup(jid->domain));
	g_hash_table_replace(components, "handle", g_strdup(jm->js->user->node));
	g_hash_table_replace(components, "password", g_strdup(jm->password));

	jabber_id_free(jid);
	serv_got_chat_invite(jm->js->gc, jm->to, jm->from, jm->body, components);
}

static void handle_error(JabberMessage *jm)
{
	char *buf;

	if(!jm->body)
		return;

	buf = g_strdup_printf(_("Message delivery to %s failed: %s"),
			jm->from, jm->error ? jm->error : "");

	purple_notify_formatted(jm->js->gc, _("XMPP Message Error"), _("XMPP Message Error"), buf,
			jm->xhtml ? jm->xhtml : jm->body, NULL, NULL);

	g_free(buf);
}

static void handle_buzz(JabberMessage *jm) {
	PurpleBuddy *buddy;
	PurpleAccount *account;
	PurpleConversation *c;
	char *username, *str;
	
	/* Delayed buzz MUST NOT be accepted */
	if(jm->delayed)
		return;
	
	/* Reject buzz when it's not enabled */
	if(!jm->js->allowBuzz)
		return;
	
	account = purple_connection_get_account(jm->js->gc);
	
	if ((buddy = purple_find_buddy(account, jm->from)) != NULL)
		username = g_markup_escape_text(purple_buddy_get_alias(buddy), -1);
	else
		return; /* Do not accept buzzes from unknown people */

	c = purple_conversation_new(PURPLE_CONV_TYPE_IM, account, jm->from);

	str = g_strdup_printf(_("%s has buzzed you!"), username);
	
	purple_conversation_write(c, NULL, str, PURPLE_MESSAGE_SYSTEM|PURPLE_MESSAGE_NOTIFY, time(NULL));
	g_free(username);
	g_free(str);
}

void jabber_message_parse(JabberStream *js, xmlnode *packet)
{
	JabberMessage *jm;
	const char *type;
	xmlnode *child;

	jm = g_new0(JabberMessage, 1);
	jm->js = js;
	jm->sent = time(NULL);
	jm->delayed = FALSE;

	type = xmlnode_get_attrib(packet, "type");

	if(type) {
		if(!strcmp(type, "normal"))
			jm->type = JABBER_MESSAGE_NORMAL;
		else if(!strcmp(type, "chat"))
			jm->type = JABBER_MESSAGE_CHAT;
		else if(!strcmp(type, "groupchat"))
			jm->type = JABBER_MESSAGE_GROUPCHAT;
		else if(!strcmp(type, "headline"))
			jm->type = JABBER_MESSAGE_HEADLINE;
		else if(!strcmp(type, "error"))
			jm->type = JABBER_MESSAGE_ERROR;
		else
			jm->type = JABBER_MESSAGE_OTHER;
	} else {
		jm->type = JABBER_MESSAGE_NORMAL;
	}

	jm->from = g_strdup(xmlnode_get_attrib(packet, "from"));
	jm->to = g_strdup(xmlnode_get_attrib(packet, "to"));
	jm->id = g_strdup(xmlnode_get_attrib(packet, "id"));

	for(child = packet->child; child; child = child->next) {
		const char *xmlns = xmlnode_get_namespace(child);
		if(!xmlns)
			xmlns = "";
		if(child->type != XMLNODE_TYPE_TAG)
			continue;

		if(!strcmp(child->name, "subject") && !strcmp(xmlns,"jabber:client")) {
			if(!jm->subject)
				jm->subject = xmlnode_get_data(child);
		} else if(!strcmp(child->name, "thread") && !strcmp(xmlns,"jabber:client")) {
			if(!jm->thread_id)
				jm->thread_id = xmlnode_get_data(child);
		} else if(!strcmp(child->name, "body") && !strcmp(xmlns,"jabber:client")) {
			if(!jm->body) {
				char *msg = xmlnode_to_str(child, NULL);
				jm->body = purple_strdup_withhtml(msg);
				g_free(msg);
			}
		} else if(!strcmp(child->name, "html") && !strcmp(xmlns,"http://jabber.org/protocol/xhtml-im")) {
			if(!jm->xhtml && xmlnode_get_child(child, "body")) {
				char *c;
				jm->xhtml = xmlnode_to_str(child, NULL);
			        /* Convert all newlines to whitespace. Technically, even regular, non-XML HTML is supposed to ignore newlines, but Pidgin has, as convention
			 	 * treated \n as a newline for compatibility with other protocols
				 */
				for (c = jm->xhtml; *c != '\0'; c++) {
					if (*c == '\n') 
						*c = ' ';
				}
			}
		} else if(!strcmp(child->name, "active") && !strcmp(xmlns,"http://jabber.org/protocol/chatstates")) {
			jm->chat_state = JM_STATE_ACTIVE;
			jm->typing_style |= JM_TS_JEP_0085;
		} else if(!strcmp(child->name, "composing") && !strcmp(xmlns,"http://jabber.org/protocol/chatstates")) {
			jm->chat_state = JM_STATE_COMPOSING;
			jm->typing_style |= JM_TS_JEP_0085;
		} else if(!strcmp(child->name, "paused") && !strcmp(xmlns,"http://jabber.org/protocol/chatstates")) {
			jm->chat_state = JM_STATE_PAUSED;
			jm->typing_style |= JM_TS_JEP_0085;
		} else if(!strcmp(child->name, "inactive") && !strcmp(xmlns,"http://jabber.org/protocol/chatstates")) {
			jm->chat_state = JM_STATE_INACTIVE;
			jm->typing_style |= JM_TS_JEP_0085;
		} else if(!strcmp(child->name, "gone") && !strcmp(xmlns,"http://jabber.org/protocol/chatstates")) {
			jm->chat_state = JM_STATE_GONE;
			jm->typing_style |= JM_TS_JEP_0085;
		} else if(!strcmp(child->name, "event") && !strcmp(xmlns,"http://jabber.org/protocol/pubsub#event")) {
			xmlnode *items;
			jm->type = JABBER_MESSAGE_EVENT;
			for(items = xmlnode_get_child(child,"items"); items; items = items->next)
				jm->eventitems = g_list_append(jm->eventitems, items);
		} else if(!strcmp(child->name, "attention") && !strcmp(xmlns,"http://www.xmpp.org/extensions/xep-0224.html#ns")) {
			jm->hasBuzz = TRUE;
		} else if(!strcmp(child->name, "error")) {
			const char *code = xmlnode_get_attrib(child, "code");
			char *code_txt = NULL;
			char *text = xmlnode_get_data(child);
			if (!text) {
				xmlnode *enclosed_text_node;
				
				if ((enclosed_text_node = xmlnode_get_child(child, "text")))
					text = xmlnode_get_data(enclosed_text_node);
			}

			if(code)
<<<<<<< HEAD
				code_txt = g_strdup_printf(_(" (Code %s)"), code);
=======
				code_txt = g_strdup_printf(_("(Code %s)"), code);
>>>>>>> b44daf67

			if(!jm->error)
				jm->error = g_strdup_printf("%s%s%s",
						text ? text : "",
						text && code_text ? " " : "",
						code_txt ? code_txt : "");

			g_free(code_txt);
			g_free(text);
		} else if(!strcmp(child->name, "delay") && xmlns && !strcmp(xmlns,"urn:xmpp:delay")) {
			const char *timestamp = xmlnode_get_attrib(child, "stamp");
			jm->delayed = TRUE;
			if(timestamp)
				jm->sent = purple_str_to_time(timestamp, TRUE, NULL, NULL, NULL);
		} else if(!strcmp(child->name, "x")) {
			if(xmlns && !strcmp(xmlns, "jabber:x:event")) {
				if(xmlnode_get_child(child, "composing")) {
					if(jm->chat_state == JM_STATE_ACTIVE)
						jm->chat_state = JM_STATE_COMPOSING;
					jm->typing_style |= JM_TS_JEP_0022;
				}
			} else if(xmlns && !strcmp(xmlns, "jabber:x:delay")) {
				const char *timestamp = xmlnode_get_attrib(child, "stamp");
				jm->delayed = TRUE;
				if(timestamp)
					jm->sent = purple_str_to_time(timestamp, TRUE, NULL, NULL, NULL);
			} else if(xmlns && !strcmp(xmlns, "jabber:x:conference") &&
					jm->type != JABBER_MESSAGE_GROUPCHAT_INVITE &&
					jm->type != JABBER_MESSAGE_ERROR) {
				const char *jid = xmlnode_get_attrib(child, "jid");
				if(jid) {
					jm->type = JABBER_MESSAGE_GROUPCHAT_INVITE;
					g_free(jm->to);
					jm->to = g_strdup(jid);
				}
			} else if(xmlns && !strcmp(xmlns,
						"http://jabber.org/protocol/muc#user") &&
					jm->type != JABBER_MESSAGE_ERROR) {
				xmlnode *invite = xmlnode_get_child(child, "invite");
				if(invite) {
					xmlnode *reason, *password;
					const char *jid = xmlnode_get_attrib(invite, "from");
					g_free(jm->to);
					jm->to = jm->from;
					jm->from = g_strdup(jid);
					if((reason = xmlnode_get_child(invite, "reason"))) {
						g_free(jm->body);
						jm->body = xmlnode_get_data(reason);
					}
					if((password = xmlnode_get_child(child, "password")))
						jm->password = xmlnode_get_data(password);

					jm->type = JABBER_MESSAGE_GROUPCHAT_INVITE;
				}
			} else {
				jm->etc = g_list_append(jm->etc, child);
			}
		}
	}

	if(jm->hasBuzz)
		handle_buzz(jm);

	switch(jm->type) {
		case JABBER_MESSAGE_NORMAL:
		case JABBER_MESSAGE_CHAT:
			handle_chat(jm);
			break;
		case JABBER_MESSAGE_HEADLINE:
			handle_headline(jm);
			break;
		case JABBER_MESSAGE_GROUPCHAT:
			handle_groupchat(jm);
			break;
		case JABBER_MESSAGE_GROUPCHAT_INVITE:
			handle_groupchat_invite(jm);
			break;
		case JABBER_MESSAGE_EVENT:
			jabber_handle_event(jm);
			break;
		case JABBER_MESSAGE_ERROR:
			handle_error(jm);
			break;
		case JABBER_MESSAGE_OTHER:
			purple_debug(PURPLE_DEBUG_INFO, "jabber",
					"Received message of unknown type: %s\n", type);
			break;
	}
	jabber_message_free(jm);
}

void jabber_message_send(JabberMessage *jm)
{
	xmlnode *message, *child;
	const char *type = NULL;

	message = xmlnode_new("message");

	switch(jm->type) {
		case JABBER_MESSAGE_NORMAL:
			type = "normal";
			break;
		case JABBER_MESSAGE_CHAT:
		case JABBER_MESSAGE_GROUPCHAT_INVITE:
			type = "chat";
			break;
		case JABBER_MESSAGE_HEADLINE:
			type = "headline";
			break;
		case JABBER_MESSAGE_GROUPCHAT:
			type = "groupchat";
			break;
		case JABBER_MESSAGE_ERROR:
			type = "error";
			break;
		case JABBER_MESSAGE_OTHER:
		default:
			type = NULL;
			break;
	}

	if(type)
		xmlnode_set_attrib(message, "type", type);
 
	if (jm->id)
		xmlnode_set_attrib(message, "id", jm->id);

	xmlnode_set_attrib(message, "to", jm->to);

	if(jm->thread_id) {
		child = xmlnode_new_child(message, "thread");
		xmlnode_insert_data(child, jm->thread_id, -1);
	}

	if(JM_TS_JEP_0022 == (jm->typing_style & JM_TS_JEP_0022)) {
		child = xmlnode_new_child(message, "x");
		xmlnode_set_namespace(child, "jabber:x:event");
		if(jm->chat_state == JM_STATE_COMPOSING || jm->body)
			xmlnode_new_child(child, "composing");
	}

	if(JM_TS_JEP_0085 == (jm->typing_style & JM_TS_JEP_0085)) {
		child = NULL;
		switch(jm->chat_state)
		{
			case JM_STATE_ACTIVE:
				child = xmlnode_new_child(message, "active");
				break;
			case JM_STATE_COMPOSING:
				child = xmlnode_new_child(message, "composing");
				break;
			case JM_STATE_PAUSED:
				child = xmlnode_new_child(message, "paused");
				break;
			case JM_STATE_INACTIVE:
				child = xmlnode_new_child(message, "inactive");
				break;
			case JM_STATE_GONE:
				child = xmlnode_new_child(message, "gone");
				break;
		}
		if(child)
			xmlnode_set_namespace(child, "http://jabber.org/protocol/chatstates");
	}

	if(jm->subject) {
		child = xmlnode_new_child(message, "subject");
		xmlnode_insert_data(child, jm->subject, -1);
	}

	if(jm->body) {
		child = xmlnode_new_child(message, "body");
		xmlnode_insert_data(child, jm->body, -1);
	}

	if(jm->xhtml) {
		child = xmlnode_from_str(jm->xhtml, -1);
		if(child) {
			xmlnode_insert_child(message, child);
		} else {
			purple_debug(PURPLE_DEBUG_ERROR, "jabber",
					"XHTML translation/validation failed, returning: %s\n",
					jm->xhtml);
		}
	}

	jabber_send(jm->js, message);

	xmlnode_free(message);
}

int jabber_message_send_im(PurpleConnection *gc, const char *who, const char *msg,
		PurpleMessageFlags flags)
{
	JabberMessage *jm;
	JabberBuddy *jb;
	JabberBuddyResource *jbr;
	char *buf;
	char *xhtml;
	char *resource;

	if(!who || !msg)
		return 0;

	resource = jabber_get_resource(who);

	jb = jabber_buddy_find(gc->proto_data, who, TRUE);
	jbr = jabber_buddy_find_resource(jb, resource);

	g_free(resource);

	jm = g_new0(JabberMessage, 1);
	jm->js = gc->proto_data;
	jm->type = JABBER_MESSAGE_CHAT;
	jm->chat_state = JM_STATE_ACTIVE;
	jm->to = g_strdup(who);
	jm->id = jabber_get_next_id(jm->js);
	jm->chat_state = JM_STATE_ACTIVE;

	if(jbr) {
		if(jbr->thread_id)
			jm->thread_id = jbr->thread_id;

		if(jbr->chat_states != JABBER_CHAT_STATES_UNSUPPORTED) {
			jm->typing_style |= JM_TS_JEP_0085;
			/* if(JABBER_CHAT_STATES_UNKNOWN == jbr->chat_states)
			   jbr->chat_states = JABBER_CHAT_STATES_UNSUPPORTED; */
		}

		if(jbr->chat_states != JABBER_CHAT_STATES_SUPPORTED)
			jm->typing_style |= JM_TS_JEP_0022;
	}

	buf = g_strdup_printf("<html xmlns='http://jabber.org/protocol/xhtml-im'><body xmlns='http://www.w3.org/1999/xhtml'>%s</body></html>", msg);
	
	purple_markup_html_to_xhtml(buf, &xhtml, &jm->body);
	g_free(buf);

	if(!jbr || jbr->capabilities & JABBER_CAP_XHTML)
		jm->xhtml = xhtml;
	else
		g_free(xhtml);

	jabber_message_send(jm);
	jabber_message_free(jm);
	return 1;
}

int jabber_message_send_chat(PurpleConnection *gc, int id, const char *msg, PurpleMessageFlags flags)
{
	JabberChat *chat;
	JabberMessage *jm;
	JabberStream *js;
	char *buf;

	if(!msg || !gc)
		return 0;

	js = gc->proto_data;
	chat = jabber_chat_find_by_id(js, id);

	if(!chat)
		return 0;

	jm = g_new0(JabberMessage, 1);
	jm->js = gc->proto_data;
	jm->type = JABBER_MESSAGE_GROUPCHAT;
	jm->to = g_strdup_printf("%s@%s", chat->room, chat->server);
	jm->id = jabber_get_next_id(jm->js);

	buf = g_strdup_printf("<html xmlns='http://jabber.org/protocol/xhtml-im'><body xmlns='http://www.w3.org/1999/xhtml'>%s</body></html>", msg);
	purple_markup_html_to_xhtml(buf, &jm->xhtml, &jm->body);
	g_free(buf);

	if(!chat->xhtml) {
		g_free(jm->xhtml);
		jm->xhtml = NULL;
	}

	jabber_message_send(jm);
	jabber_message_free(jm);

	return 1;
}

unsigned int jabber_send_typing(PurpleConnection *gc, const char *who, PurpleTypingState state)
{
	JabberMessage *jm;
	JabberBuddy *jb;
	JabberBuddyResource *jbr;
	char *resource = jabber_get_resource(who);

	jb = jabber_buddy_find(gc->proto_data, who, TRUE);
	jbr = jabber_buddy_find_resource(jb, resource);

	g_free(resource);

	if(!jbr || !((jbr->capabilities & JABBER_CAP_COMPOSING) || (jbr->chat_states != JABBER_CHAT_STATES_UNSUPPORTED)))
		return 0;

	/* TODO: figure out threading */
	jm = g_new0(JabberMessage, 1);
	jm->js = gc->proto_data;
	jm->type = JABBER_MESSAGE_CHAT;
	jm->to = g_strdup(who);
	jm->id = jabber_get_next_id(jm->js);

	if(PURPLE_TYPING == state)
		jm->chat_state = JM_STATE_COMPOSING;
	else if(PURPLE_TYPED == state)
		jm->chat_state = JM_STATE_PAUSED;
	else
		jm->chat_state = JM_STATE_ACTIVE;

	if(jbr->chat_states != JABBER_CHAT_STATES_UNSUPPORTED) {
		jm->typing_style |= JM_TS_JEP_0085;
		/* if(JABBER_CHAT_STATES_UNKNOWN == jbr->chat_states)
			jbr->chat_states = JABBER_CHAT_STATES_UNSUPPORTED; */
	}

	if(jbr->chat_states != JABBER_CHAT_STATES_SUPPORTED)
		jm->typing_style |= JM_TS_JEP_0022;

	jabber_message_send(jm);
	jabber_message_free(jm);

	return 0;
}

void jabber_message_conv_closed(JabberStream *js, const char *who)
{
	JabberMessage *jm;
	if (!purple_prefs_get_bool("/purple/conversations/im/send_typing"))
		return;

	jm  = g_new0(JabberMessage, 1);
	jm->js = js;
	jm->type = JABBER_MESSAGE_CHAT;
	jm->to = g_strdup(who);
	jm->id = jabber_get_next_id(jm->js);
	jm->typing_style = JM_TS_JEP_0085;
	jm->chat_state = JM_STATE_GONE;
	jabber_message_send(jm);
	jabber_message_free(jm);
}

gboolean jabber_buzz_isenabled(JabberStream *js, const gchar *shortname, const gchar *namespace) {
	return js->allowBuzz;
}
<|MERGE_RESOLUTION|>--- conflicted
+++ resolved
@@ -411,11 +411,7 @@
 			}
 
 			if(code)
-<<<<<<< HEAD
-				code_txt = g_strdup_printf(_(" (Code %s)"), code);
-=======
 				code_txt = g_strdup_printf(_("(Code %s)"), code);
->>>>>>> b44daf67
 
 			if(!jm->error)
 				jm->error = g_strdup_printf("%s%s%s",
