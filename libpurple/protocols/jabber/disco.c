/*
 * purple - Jabber Protocol Plugin
 *
 * Copyright (C) 2003, Nathan Walp <faceprint@faceprint.com>
 *
 * This program is free software; you can redistribute it and/or modify
 * it under the terms of the GNU General Public License as published by
 * the Free Software Foundation; either version 2 of the License, or
 * (at your option) any later version.
 *
 * This program is distributed in the hope that it will be useful,
 * but WITHOUT ANY WARRANTY; without even the implied warranty of
 * MERCHANTABILITY or FITNESS FOR A PARTICULAR PURPOSE.  See the
 * GNU General Public License for more details.
 *
 * You should have received a copy of the GNU General Public License
 * along with this program; if not, write to the Free Software
 * Foundation, Inc., 51 Franklin Street, Fifth Floor, Boston, MA  02111-1301  USA
 *
 */

#include "internal.h"
#include "prefs.h"
#include "debug.h"

#include "buddy.h"
#include "google.h"
#include "iq.h"
#include "disco.h"
#include "jabber.h"
#include "presence.h"
#include "roster.h"
#include "pep.h"
#include "adhoccommands.h"


struct _jabber_disco_info_cb_data {
	gpointer data;
	JabberDiscoInfoCallback *callback;
};

#define SUPPORT_FEATURE(x) { \
	feature = xmlnode_new_child(query, "feature"); \
	xmlnode_set_attrib(feature, "var", x); \
}

static void
jabber_disco_bytestream_server_cb(JabberStream *js, xmlnode *packet, gpointer data) {
	JabberBytestreamsStreamhost *sh = data;
	const char *from = xmlnode_get_attrib(packet, "from");
	xmlnode *query = xmlnode_get_child_with_namespace(packet, "query",
		"http://jabber.org/protocol/bytestreams");

	if (from && !strcmp(from, sh->jid) && query != NULL) {
		xmlnode *sh_node = xmlnode_get_child(query, "streamhost");
		if (sh_node) {
			const char *jid = xmlnode_get_attrib(sh_node, "jid");
			const char *port = xmlnode_get_attrib(sh_node, "port");


			if (jid == NULL || strcmp(jid, from) != 0)
				purple_debug_error("jabber", "Invalid jid(%s) for bytestream.\n",
						   jid ? jid : "(null)");

			sh->host = g_strdup(xmlnode_get_attrib(sh_node, "host"));
			sh->zeroconf = g_strdup(xmlnode_get_attrib(sh_node, "zeroconf"));
			if (port != NULL)
				sh->port = atoi(port);
		}
	}

	purple_debug_info("jabber", "Discovered bytestream proxy server: "
			  "jid='%s' host='%s' port='%d' zeroconf='%s'\n",
			   from ? from : "", sh->host ? sh->host : "",
			   sh->port, sh->zeroconf ? sh->zeroconf : "");

	/* TODO: When we support zeroconf proxies, fix this to handle them */
	if (!(sh->jid && sh->host && sh->port > 0)) {
		g_free(sh->jid);
		g_free(sh->host);
		g_free(sh->zeroconf);
		g_free(sh);
		js->bs_proxies = g_list_remove(js->bs_proxies, sh);
	}
}


void jabber_disco_info_parse(JabberStream *js, xmlnode *packet) {
	const char *from = xmlnode_get_attrib(packet, "from");
	const char *type = xmlnode_get_attrib(packet, "type");
	if(!from || !type)
		return;

	if(!strcmp(type, "get")) {
		xmlnode *query, *identity, *feature;
		JabberIq *iq;

		xmlnode *in_query;
		const char *node = NULL;
		char *node_uri = NULL;
		
		/* create custom caps node URI */
		node_uri = g_strconcat(CAPS0115_NODE, "#", jabber_caps_get_own_hash(js), NULL);

		if((in_query = xmlnode_get_child(packet, "query"))) {
			node = xmlnode_get_attrib(in_query, "node");
		}


		iq = jabber_iq_new_query(js, JABBER_IQ_RESULT,
				"http://jabber.org/protocol/disco#info");

		jabber_iq_set_id(iq, xmlnode_get_attrib(packet, "id"));

		xmlnode_set_attrib(iq->node, "to", from);
		query = xmlnode_get_child(iq->node, "query");

		if(node)
			xmlnode_set_attrib(query, "node", node);

<<<<<<< HEAD
		if(!node || !strcmp(node, CAPS0115_NODE "#" VERSION)) {
			identity = xmlnode_new_child(query, "identity");
			xmlnode_set_attrib(identity, "category", "client");
			xmlnode_set_attrib(identity, "type", "pc"); /* XXX: bot, console,
														 * handheld, pc, phone,
														 * web */
			xmlnode_set_attrib(identity, "name", PACKAGE);

			SUPPORT_FEATURE("jabber:iq:last")
			SUPPORT_FEATURE("jabber:iq:oob")
			SUPPORT_FEATURE("jabber:iq:time")
			SUPPORT_FEATURE("xmpp:urn:time")
			SUPPORT_FEATURE("jabber:iq:version")
			SUPPORT_FEATURE("jabber:x:conference")
			SUPPORT_FEATURE("http://jabber.org/protocol/bytestreams")
			SUPPORT_FEATURE("http://jabber.org/protocol/disco#info")
			SUPPORT_FEATURE("http://jabber.org/protocol/disco#items")
			SUPPORT_FEATURE("http://jabber.org/protocol/ibb");
			SUPPORT_FEATURE("http://jabber.org/protocol/muc")
			SUPPORT_FEATURE("http://jabber.org/protocol/muc#user")
			SUPPORT_FEATURE("http://jabber.org/protocol/si")
			SUPPORT_FEATURE("http://jabber.org/protocol/si/profile/file-transfer")
			SUPPORT_FEATURE("http://jabber.org/protocol/xhtml-im")
			SUPPORT_FEATURE("urn:xmpp:ping")
			SUPPORT_FEATURE("http://www.xmpp.org/extensions/xep-0199.html#ns")

			if(!node) { /* non-caps disco#info, add all enabled extensions */
				GList *features;
				for(features = jabber_features; features; features = features->next) {
					JabberFeature *feat = (JabberFeature*)features->data;
					if(feat->is_enabled == NULL || feat->is_enabled(js, feat->shortname, feat->namespace) == TRUE)
						SUPPORT_FEATURE(feat->namespace);
				}
			}
		} else {
			const char *ext = NULL;
			unsigned pos;
			unsigned nodelen = strlen(node);
			unsigned capslen = strlen(CAPS0115_NODE);
			/* do a basic plausability check */
			if(nodelen > capslen+1) {
				/* verify that the string is CAPS0115#<ext> and get the pointer to the ext part */
				for(pos = 0; pos < capslen+1; ++pos) {
					if(pos == capslen) {
						if(node[pos] == '#')
							ext = &node[pos+1];
						else
							break;
					} else if(node[pos] != CAPS0115_NODE[pos])
					break;
				}

				if(ext != NULL) {
					/* look for that ext */
					GList *features;
					for(features = jabber_features; features; features = features->next) {
						JabberFeature *feat = (JabberFeature*)features->data;
						if(!strcmp(feat->shortname, ext)) {
							SUPPORT_FEATURE(feat->namespace);
							break;
						}
					}
					if(features == NULL)
						ext = NULL;
				}
			}

			if(ext == NULL) {
				xmlnode *error, *inf;

				/* XXX: gross hack, implement jabber_iq_set_type or something */
				xmlnode_set_attrib(iq->node, "type", "error");
				iq->type = JABBER_IQ_ERROR;

				error = xmlnode_new_child(query, "error");
				xmlnode_set_attrib(error, "code", "404");
				xmlnode_set_attrib(error, "type", "cancel");
				inf = xmlnode_new_child(error, "item-not-found");
				xmlnode_set_namespace(inf, "urn:ietf:params:xml:ns:xmpp-stanzas");
			}
=======

		if(!node || !strcmp(node, node_uri)) {
			GList *features, *identities;
			for(identities = jabber_identities; identities; identities = identities->next) {
				JabberIdentity *ident = (JabberIdentity*)identities->data;
				identity = xmlnode_new_child(query, "identity");
				xmlnode_set_attrib(identity, "category", ident->category);
				xmlnode_set_attrib(identity, "type", ident->type);
				if (ident->lang)
					xmlnode_set_attrib(identity, "xml:lang", ident->lang);
				if (ident->name)
					xmlnode_set_attrib(identity, "name", ident->name);
			}
			for(features = jabber_features; features; features = features->next) {
				JabberFeature *feat = (JabberFeature*)features->data;
				if (!feat->is_enabled || feat->is_enabled(js, feat->namespace)) {
					feature = xmlnode_new_child(query, "feature");
					xmlnode_set_attrib(feature, "var", feat->namespace);
				}	
			}
		} else {
			xmlnode *error, *inf;
				
			/* XXX: gross hack, implement jabber_iq_set_type or something */
			xmlnode_set_attrib(iq->node, "type", "error");
			iq->type = JABBER_IQ_ERROR;
			
			error = xmlnode_new_child(query, "error");
			xmlnode_set_attrib(error, "code", "404");
			xmlnode_set_attrib(error, "type", "cancel");
			inf = xmlnode_new_child(error, "item-not-found");
			xmlnode_set_namespace(inf, "urn:ietf:params:xml:ns:xmpp-stanzas");
>>>>>>> bbc758ad
		}
		g_free(node_uri);
		jabber_iq_send(iq);
	} else if(!strcmp(type, "result")) {
		xmlnode *query = xmlnode_get_child(packet, "query");
		xmlnode *child;
		JabberID *jid;
		JabberBuddy *jb;
		JabberBuddyResource *jbr = NULL;
		JabberCapabilities capabilities = JABBER_CAP_NONE;
		struct _jabber_disco_info_cb_data *jdicd;

		if((jid = jabber_id_new(from))) {
			if(jid->resource && (jb = jabber_buddy_find(js, from, TRUE)))
				jbr = jabber_buddy_find_resource(jb, jid->resource);
			jabber_id_free(jid);
		}

		if(jbr)
			capabilities = jbr->capabilities;

		for(child = query->child; child; child = child->next) {
			if(child->type != XMLNODE_TYPE_TAG)
				continue;

			if(!strcmp(child->name, "identity")) {
				const char *category = xmlnode_get_attrib(child, "category");
				const char *type = xmlnode_get_attrib(child, "type");
				if(!category || !type)
					continue;

				if(!strcmp(category, "conference") && !strcmp(type, "text")) {
					/* we found a groupchat or MUC server, add it to the list */
					/* XXX: actually check for protocol/muc or gc-1.0 support */
					js->chat_servers = g_list_prepend(js->chat_servers, g_strdup(from));
				} else if(!strcmp(category, "directory") && !strcmp(type, "user")) {
					/* we found a JUD */
					js->user_directories = g_list_prepend(js->user_directories, g_strdup(from));
				} else if(!strcmp(category, "proxy") && !strcmp(type, "bytestreams")) {
					/* This is a bytestream proxy */
					JabberIq *iq;
					JabberBytestreamsStreamhost *sh;

					purple_debug_info("jabber", "Found bytestream proxy server: %s\n", from);

					sh = g_new0(JabberBytestreamsStreamhost, 1);
					sh->jid = g_strdup(from);
					js->bs_proxies = g_list_prepend(js->bs_proxies, sh);

					iq = jabber_iq_new_query(js, JABBER_IQ_GET,
								 "http://jabber.org/protocol/bytestreams");
					xmlnode_set_attrib(iq->node, "to", sh->jid);
					jabber_iq_set_callback(iq, jabber_disco_bytestream_server_cb, sh);
					jabber_iq_send(iq);
				}

			} else if(!strcmp(child->name, "feature")) {
				const char *var = xmlnode_get_attrib(child, "var");
				if(!var)
					continue;

				if(!strcmp(var, "http://jabber.org/protocol/si"))
					capabilities |= JABBER_CAP_SI;
				else if(!strcmp(var, "http://jabber.org/protocol/si/profile/file-transfer"))
					capabilities |= JABBER_CAP_SI_FILE_XFER;
				else if(!strcmp(var, "http://jabber.org/protocol/bytestreams"))
					capabilities |= JABBER_CAP_BYTESTREAMS;
				else if(!strcmp(var, "jabber:iq:search"))
					capabilities |= JABBER_CAP_IQ_SEARCH;
				else if(!strcmp(var, "jabber:iq:register"))
					capabilities |= JABBER_CAP_IQ_REGISTER;
				else if(!strcmp(var, "http://www.xmpp.org/extensions/xep-0199.html#ns"))
					capabilities |= JABBER_CAP_PING;
				else if(!strcmp(var, "http://jabber.org/protocol/commands")) {
					capabilities |= JABBER_CAP_ADHOC;
				}
				else if(!strcmp(var, "http://jabber.org/protocol/ibb")) {
					purple_debug_info("jabber", "remote supports IBB\n");
					capabilities |= JABBER_CAP_IBB;
				}
			}
		}

		capabilities |= JABBER_CAP_RETRIEVED;

		if(jbr)
			jbr->capabilities = capabilities;

		if((jdicd = g_hash_table_lookup(js->disco_callbacks, from))) {
			jdicd->callback(js, from, capabilities, jdicd->data);
			g_hash_table_remove(js->disco_callbacks, from);
		}
	} else if(!strcmp(type, "error")) {
		JabberID *jid;
		JabberBuddy *jb;
		JabberBuddyResource *jbr = NULL;
		JabberCapabilities capabilities = JABBER_CAP_NONE;
		struct _jabber_disco_info_cb_data *jdicd;

		if(!(jdicd = g_hash_table_lookup(js->disco_callbacks, from)))
			return;

		if((jid = jabber_id_new(from))) {
			if(jid->resource && (jb = jabber_buddy_find(js, from, TRUE)))
				jbr = jabber_buddy_find_resource(jb, jid->resource);
			jabber_id_free(jid);
		}

		if(jbr)
			capabilities = jbr->capabilities;

		jdicd->callback(js, from, capabilities, jdicd->data);
		g_hash_table_remove(js->disco_callbacks, from);
	}
}

void jabber_disco_items_parse(JabberStream *js, xmlnode *packet) {
	const char *from = xmlnode_get_attrib(packet, "from");
	const char *type = xmlnode_get_attrib(packet, "type");

	if(type && !strcmp(type, "get")) {
		JabberIq *iq = jabber_iq_new_query(js, JABBER_IQ_RESULT,
				"http://jabber.org/protocol/disco#items");

		/* preserve node */
		xmlnode *iq_query = xmlnode_get_child_with_namespace(iq->node,"query","http://jabber.org/protocol/disco#items");
		if(iq_query) {
			xmlnode *query = xmlnode_get_child_with_namespace(packet,"query","http://jabber.org/protocol/disco#items");
			if(query) {
				const char *node = xmlnode_get_attrib(query,"node");
				if(node)
					xmlnode_set_attrib(iq_query,"node",node);
			}
		}

		jabber_iq_set_id(iq, xmlnode_get_attrib(packet, "id"));

		xmlnode_set_attrib(iq->node, "to", from);
		jabber_iq_send(iq);
	}
}

static void
jabber_disco_finish_server_info_result_cb(JabberStream *js)
{
	const char *ft_proxies;

	jabber_vcard_fetch_mine(js);

	if (!(js->server_caps & JABBER_CAP_GOOGLE_ROSTER)) {
		/* If the server supports JABBER_CAP_GOOGLE_ROSTER; we will have already requested it */
		jabber_roster_request(js);
	}

	if (js->server_caps & JABBER_CAP_ADHOC) {
		/* The server supports ad-hoc commands, so let's request the list */
		jabber_adhoc_server_get_list(js);
	}

	/* If the server supports blocking, request the block list */
	if (js->server_caps & JABBER_CAP_BLOCKING) {
		jabber_request_block_list(js);
	}

	/* If there are manually specified bytestream proxies, query them */
	ft_proxies = purple_account_get_string(js->gc->account, "ft_proxies", NULL);
	if (ft_proxies) {
		JabberIq *iq;
		JabberBytestreamsStreamhost *sh;
		int i;
		char *tmp;
		gchar **ft_proxy_list = g_strsplit(ft_proxies, ",", 0);

		for(i = 0; ft_proxy_list[i]; i++) {
			g_strstrip(ft_proxy_list[i]);
			if(!(*ft_proxy_list[i]))
				continue;

			/* We used to allow specifying a port directly here; get rid of it */
			if((tmp = strchr(ft_proxy_list[i], ':')))
				*tmp = '\0';

			sh = g_new0(JabberBytestreamsStreamhost, 1);
			sh->jid = g_strdup(ft_proxy_list[i]);
			js->bs_proxies = g_list_prepend(js->bs_proxies, sh);

			iq = jabber_iq_new_query(js, JABBER_IQ_GET,
						 "http://jabber.org/protocol/bytestreams");
			xmlnode_set_attrib(iq->node, "to", sh->jid);
			jabber_iq_set_callback(iq, jabber_disco_bytestream_server_cb, sh);
			jabber_iq_send(iq);
		}

		g_strfreev(ft_proxy_list);
	}

}

static void
jabber_disco_server_info_result_cb(JabberStream *js, xmlnode *packet, gpointer data)
{
	xmlnode *query, *child;
	const char *from = xmlnode_get_attrib(packet, "from");
	const char *type = xmlnode_get_attrib(packet, "type");

	if((!from || !type) ||
	   (strcmp(from, js->user->domain))) {
		jabber_disco_finish_server_info_result_cb(js);
		return;
	}

	if(strcmp(type, "result")) {
		/* A common way to get here is for the server not to support xmlns http://jabber.org/protocol/disco#info */
		jabber_disco_finish_server_info_result_cb(js);
		return;
	}

	query = xmlnode_get_child(packet, "query");

	if (!query) {
		jabber_disco_finish_server_info_result_cb(js);
		return;
	}

	for (child = xmlnode_get_child(query, "identity"); child;
	     child = xmlnode_get_next_twin(child)) {
		const char *category, *type, *name;
		category = xmlnode_get_attrib(child, "category");
		type = xmlnode_get_attrib(child, "type");
		if(category && type && !strcmp(category, "pubsub") && !strcmp(type,"pep"))
			js->pep = TRUE;
		if (!category || strcmp(category, "server"))
			continue;
		if (!type || strcmp(type, "im"))
			continue;

		name = xmlnode_get_attrib(child, "name");
		if (!name)
			continue;

		g_free(js->server_name);
		js->server_name = g_strdup(name);
		if (!strcmp(name, "Google Talk")) {
			purple_debug_info("jabber", "Google Talk!\n");
			js->googletalk = TRUE;
		}
	}

	for (child = xmlnode_get_child(query, "feature"); child;
	     child = xmlnode_get_next_twin(child)) {
		const char *var;
		var = xmlnode_get_attrib(child, "var");
		if (!var)
			continue;

		if (!strcmp("google:mail:notify", var)) {
			js->server_caps |= JABBER_CAP_GMAIL_NOTIFY;
			jabber_gmail_init(js);
		} else if (!strcmp("google:roster", var)) {
			js->server_caps |= JABBER_CAP_GOOGLE_ROSTER;
			jabber_google_roster_init(js);
		} else if (!strcmp("http://jabber.org/protocol/commands", var)) {
			js->server_caps |= JABBER_CAP_ADHOC;
		} else if (!strcmp("urn:xmpp:blocking", var)) {
			js->server_caps |= JABBER_CAP_BLOCKING;
		}
	}

	jabber_disco_finish_server_info_result_cb(js);
}

static void
jabber_disco_server_items_result_cb(JabberStream *js, xmlnode *packet, gpointer data)
{
	xmlnode *query, *child;
	const char *from = xmlnode_get_attrib(packet, "from");
	const char *type = xmlnode_get_attrib(packet, "type");

	if(!from || !type)
		return;

	if(strcmp(from, js->user->domain))
		return;

	if(strcmp(type, "result"))
		return;

	while(js->chat_servers) {
		g_free(js->chat_servers->data);
		js->chat_servers = g_list_delete_link(js->chat_servers, js->chat_servers);
	}

	query = xmlnode_get_child(packet, "query");

	for(child = xmlnode_get_child(query, "item"); child;
			child = xmlnode_get_next_twin(child)) {
		JabberIq *iq;
		const char *jid, *node;

		if(!(jid = xmlnode_get_attrib(child, "jid")))
			continue;

		/* we don't actually care about the specific nodes,
		 * so we won't query them */
		if((node = xmlnode_get_attrib(child, "node")))
			continue;

		iq = jabber_iq_new_query(js, JABBER_IQ_GET, "http://jabber.org/protocol/disco#info");
		xmlnode_set_attrib(iq->node, "to", jid);
		jabber_iq_send(iq);
	}
}

void jabber_disco_items_server(JabberStream *js)
{
	JabberIq *iq = jabber_iq_new_query(js, JABBER_IQ_GET,
			"http://jabber.org/protocol/disco#items");

	xmlnode_set_attrib(iq->node, "to", js->user->domain);

	jabber_iq_set_callback(iq, jabber_disco_server_items_result_cb, NULL);
	jabber_iq_send(iq);

	iq = jabber_iq_new_query(js, JABBER_IQ_GET, "http://jabber.org/protocol/disco#info");
	xmlnode_set_attrib(iq->node, "to", js->user->domain);
	jabber_iq_set_callback(iq, jabber_disco_server_info_result_cb, NULL);
	jabber_iq_send(iq);
}

void jabber_disco_info_do(JabberStream *js, const char *who, JabberDiscoInfoCallback *callback, gpointer data)
{
	JabberID *jid;
	JabberBuddy *jb;
	JabberBuddyResource *jbr = NULL;
	struct _jabber_disco_info_cb_data *jdicd;
	JabberIq *iq;

	if((jid = jabber_id_new(who))) {
		if(jid->resource && (jb = jabber_buddy_find(js, who, TRUE)))
			jbr = jabber_buddy_find_resource(jb, jid->resource);
		jabber_id_free(jid);
	}

	if(jbr && jbr->capabilities & JABBER_CAP_RETRIEVED) {
		callback(js, who, jbr->capabilities, data);
		return;
	}

	jdicd = g_new0(struct _jabber_disco_info_cb_data, 1);
	jdicd->data = data;
	jdicd->callback = callback;

	g_hash_table_insert(js->disco_callbacks, g_strdup(who), jdicd);

	iq = jabber_iq_new_query(js, JABBER_IQ_GET, "http://jabber.org/protocol/disco#info");
	xmlnode_set_attrib(iq->node, "to", who);

	jabber_iq_send(iq);
}

<|MERGE_RESOLUTION|>--- conflicted
+++ resolved
@@ -88,6 +88,7 @@
 void jabber_disco_info_parse(JabberStream *js, xmlnode *packet) {
 	const char *from = xmlnode_get_attrib(packet, "from");
 	const char *type = xmlnode_get_attrib(packet, "type");
+
 	if(!from || !type)
 		return;
 
@@ -118,7 +119,6 @@
 		if(node)
 			xmlnode_set_attrib(query, "node", node);
 
-<<<<<<< HEAD
 		if(!node || !strcmp(node, CAPS0115_NODE "#" VERSION)) {
 			identity = xmlnode_new_child(query, "identity");
 			xmlnode_set_attrib(identity, "category", "client");
@@ -126,80 +126,6 @@
 														 * handheld, pc, phone,
 														 * web */
 			xmlnode_set_attrib(identity, "name", PACKAGE);
-
-			SUPPORT_FEATURE("jabber:iq:last")
-			SUPPORT_FEATURE("jabber:iq:oob")
-			SUPPORT_FEATURE("jabber:iq:time")
-			SUPPORT_FEATURE("xmpp:urn:time")
-			SUPPORT_FEATURE("jabber:iq:version")
-			SUPPORT_FEATURE("jabber:x:conference")
-			SUPPORT_FEATURE("http://jabber.org/protocol/bytestreams")
-			SUPPORT_FEATURE("http://jabber.org/protocol/disco#info")
-			SUPPORT_FEATURE("http://jabber.org/protocol/disco#items")
-			SUPPORT_FEATURE("http://jabber.org/protocol/ibb");
-			SUPPORT_FEATURE("http://jabber.org/protocol/muc")
-			SUPPORT_FEATURE("http://jabber.org/protocol/muc#user")
-			SUPPORT_FEATURE("http://jabber.org/protocol/si")
-			SUPPORT_FEATURE("http://jabber.org/protocol/si/profile/file-transfer")
-			SUPPORT_FEATURE("http://jabber.org/protocol/xhtml-im")
-			SUPPORT_FEATURE("urn:xmpp:ping")
-			SUPPORT_FEATURE("http://www.xmpp.org/extensions/xep-0199.html#ns")
-
-			if(!node) { /* non-caps disco#info, add all enabled extensions */
-				GList *features;
-				for(features = jabber_features; features; features = features->next) {
-					JabberFeature *feat = (JabberFeature*)features->data;
-					if(feat->is_enabled == NULL || feat->is_enabled(js, feat->shortname, feat->namespace) == TRUE)
-						SUPPORT_FEATURE(feat->namespace);
-				}
-			}
-		} else {
-			const char *ext = NULL;
-			unsigned pos;
-			unsigned nodelen = strlen(node);
-			unsigned capslen = strlen(CAPS0115_NODE);
-			/* do a basic plausability check */
-			if(nodelen > capslen+1) {
-				/* verify that the string is CAPS0115#<ext> and get the pointer to the ext part */
-				for(pos = 0; pos < capslen+1; ++pos) {
-					if(pos == capslen) {
-						if(node[pos] == '#')
-							ext = &node[pos+1];
-						else
-							break;
-					} else if(node[pos] != CAPS0115_NODE[pos])
-					break;
-				}
-
-				if(ext != NULL) {
-					/* look for that ext */
-					GList *features;
-					for(features = jabber_features; features; features = features->next) {
-						JabberFeature *feat = (JabberFeature*)features->data;
-						if(!strcmp(feat->shortname, ext)) {
-							SUPPORT_FEATURE(feat->namespace);
-							break;
-						}
-					}
-					if(features == NULL)
-						ext = NULL;
-				}
-			}
-
-			if(ext == NULL) {
-				xmlnode *error, *inf;
-
-				/* XXX: gross hack, implement jabber_iq_set_type or something */
-				xmlnode_set_attrib(iq->node, "type", "error");
-				iq->type = JABBER_IQ_ERROR;
-
-				error = xmlnode_new_child(query, "error");
-				xmlnode_set_attrib(error, "code", "404");
-				xmlnode_set_attrib(error, "type", "cancel");
-				inf = xmlnode_new_child(error, "item-not-found");
-				xmlnode_set_namespace(inf, "urn:ietf:params:xml:ns:xmpp-stanzas");
-			}
-=======
 
 		if(!node || !strcmp(node, node_uri)) {
 			GList *features, *identities;
@@ -232,7 +158,6 @@
 			xmlnode_set_attrib(error, "type", "cancel");
 			inf = xmlnode_new_child(error, "item-not-found");
 			xmlnode_set_namespace(inf, "urn:ietf:params:xml:ns:xmpp-stanzas");
->>>>>>> bbc758ad
 		}
 		g_free(node_uri);
 		jabber_iq_send(iq);
