/*
 * purple - Jabber Service Discovery
 *
 * Copyright (C) 2003, Nathan Walp <faceprint@faceprint.com>
 *
 * This program is free software; you can redistribute it and/or modify
 * it under the terms of the GNU General Public License as published by
 * the Free Software Foundation; either version 2 of the License, or
 * (at your option) any later version.
 *
 * This program is distributed in the hope that it will be useful,
 * but WITHOUT ANY WARRANTY; without even the implied warranty of
 * MERCHANTABILITY or FITNESS FOR A PARTICULAR PURPOSE.  See the
 * GNU General Public License for more details.
 *
 * You should have received a copy of the GNU General Public License
 * along with this program; if not, write to the Free Software
 * Foundation, Inc., 51 Franklin Street, Fifth Floor, Boston, MA  02111-1301  USA
 *
 */

#include "internal.h"
#include "prefs.h"
#include "debug.h"
#include "request.h"
#include "notify.h"
#include "libpurple/disco.h"

#include "adhoccommands.h"
#include "buddy.h"
#include "disco.h"
#include "google.h"
#include "iq.h"
#include "jabber.h"
#include "jingle/jingle.h"
#include "pep.h"
#include "presence.h"
#include "roster.h"
<<<<<<< HEAD
#include "useravatar.h"
=======
#include "pep.h"
#include "adhoccommands.h"
#include "xdata.h"
>>>>>>> 730f0822

struct _jabber_disco_info_cb_data {
	gpointer data;
	JabberDiscoInfoCallback *callback;
};

struct _jabber_disco_items_cb_data {
	gpointer data;
	JabberDiscoItemsCallback *callback;
};

#define SUPPORT_FEATURE(x) { \
	feature = xmlnode_new_child(query, "feature"); \
	xmlnode_set_attrib(feature, "var", x); \
}

struct jabber_disco_list_data {
	JabberStream *js; /* TODO: Needed? */
	PurpleDiscoList *list;
	char *server;
	int fetch_count;
};

struct jabber_disco_service_data {
	char *jid;
	char *node;
};

static void
jabber_disco_bytestream_server_cb(JabberStream *js, const char *from,
                                  JabberIqType type, const char *id,
                                  xmlnode *packet, gpointer data)
{
	JabberBytestreamsStreamhost *sh = data;
	xmlnode *query = xmlnode_get_child_with_namespace(packet, "query",
		"http://jabber.org/protocol/bytestreams");

	if (from && !strcmp(from, sh->jid) && query != NULL) {
		xmlnode *sh_node = xmlnode_get_child(query, "streamhost");
		if (sh_node) {
			const char *jid = xmlnode_get_attrib(sh_node, "jid");
			const char *port = xmlnode_get_attrib(sh_node, "port");


			if (jid == NULL || strcmp(jid, from) != 0)
				purple_debug_error("jabber", "Invalid jid(%s) for bytestream.\n",
						   jid ? jid : "(null)");

			sh->host = g_strdup(xmlnode_get_attrib(sh_node, "host"));
			sh->zeroconf = g_strdup(xmlnode_get_attrib(sh_node, "zeroconf"));
			if (port != NULL)
				sh->port = atoi(port);
		}
	}

	purple_debug_info("jabber", "Discovered bytestream proxy server: "
			  "jid='%s' host='%s' port='%d' zeroconf='%s'\n",
			   from ? from : "", sh->host ? sh->host : "",
			   sh->port, sh->zeroconf ? sh->zeroconf : "");

	/* TODO: When we support zeroconf proxies, fix this to handle them */
	if (!(sh->jid && sh->host && sh->port > 0)) {
		g_free(sh->jid);
		g_free(sh->host);
		g_free(sh->zeroconf);
		g_free(sh);
		js->bs_proxies = g_list_remove(js->bs_proxies, sh);
	}
}


void jabber_disco_info_parse(JabberStream *js, const char *from,
                             JabberIqType type, const char *id,
                             xmlnode *in_query)
{

	if(!from)
		return;

	if(type == JABBER_IQ_GET) {
		xmlnode *query, *identity, *feature;
		JabberIq *iq;
		const char *node = xmlnode_get_attrib(in_query, "node");
		char *node_uri = NULL;

		/* create custom caps node URI */
		node_uri = g_strconcat(CAPS0115_NODE, "#", jabber_caps_get_own_hash(js), NULL);

		iq = jabber_iq_new_query(js, JABBER_IQ_RESULT,
				"http://jabber.org/protocol/disco#info");

		jabber_iq_set_id(iq, id);

		xmlnode_set_attrib(iq->node, "to", from);
		query = xmlnode_get_child(iq->node, "query");

		if(node)
			xmlnode_set_attrib(query, "node", node);

		if(!node || !strcmp(node, CAPS0115_NODE "#" VERSION)) {
			identity = xmlnode_new_child(query, "identity");
			xmlnode_set_attrib(identity, "category", "client");
			xmlnode_set_attrib(identity, "type", "pc"); /* XXX: bot, console,
														 * handheld, pc, phone,
														 * web */
			xmlnode_set_attrib(identity, "name", PACKAGE);
		}

		if(!node || !strcmp(node, node_uri)) {
			GList *features, *identities;
			for(identities = jabber_identities; identities; identities = identities->next) {
				JabberIdentity *ident = (JabberIdentity*)identities->data;
				identity = xmlnode_new_child(query, "identity");
				xmlnode_set_attrib(identity, "category", ident->category);
				xmlnode_set_attrib(identity, "type", ident->type);
				if (ident->lang)
					xmlnode_set_attrib(identity, "xml:lang", ident->lang);
				if (ident->name)
					xmlnode_set_attrib(identity, "name", ident->name);
			}
			for(features = jabber_features; features; features = features->next) {
				JabberFeature *feat = (JabberFeature*)features->data;
				if (!feat->is_enabled || feat->is_enabled(js, feat->namespace)) {
					feature = xmlnode_new_child(query, "feature");
					xmlnode_set_attrib(feature, "var", feat->namespace);
				}
			}
#ifdef USE_VV
		} else if (g_str_equal(node, CAPS0115_NODE "#" "voice-v1")) {
			/*
			 * HUGE HACK! We advertise this ext (see jabber_presence_create_js
			 * where we add <c/> to the <presence/>) for the Google Talk
			 * clients that don't actually check disco#info features.
			 *
			 * This specific feature is redundant but is what
			 * node='http://mail.google.com/xmpp/client/caps', ver='1.1'
			 * advertises as 'voice-v1'.
			 */
			xmlnode *feature = xmlnode_new_child(query, "feature");
			xmlnode_set_attrib(feature, "var", "http://www.google.com/xmpp/protocol/voice/v1");
#endif
		} else {
			xmlnode *error, *inf;
				
			/* XXX: gross hack, implement jabber_iq_set_type or something */
			xmlnode_set_attrib(iq->node, "type", "error");
			iq->type = JABBER_IQ_ERROR;
			
			error = xmlnode_new_child(query, "error");
			xmlnode_set_attrib(error, "code", "404");
			xmlnode_set_attrib(error, "type", "cancel");
			inf = xmlnode_new_child(error, "item-not-found");
			xmlnode_set_namespace(inf, "urn:ietf:params:xml:ns:xmpp-stanzas");
		}
		g_free(node_uri);
		jabber_iq_send(iq);
	} else if (type == JABBER_IQ_SET) {
		/* wtf? seriously. wtf‽ */
		JabberIq *iq = jabber_iq_new(js, JABBER_IQ_ERROR);
		xmlnode *error, *bad_request;

		/* Free the <query/> */
		xmlnode_free(xmlnode_get_child(iq->node, "query"));
		/* Add an error */
		error = xmlnode_new_child(iq->node, "error");
		xmlnode_set_attrib(error, "type", "modify");
		bad_request = xmlnode_new_child(error, "bad-request");
		xmlnode_set_namespace(bad_request, "urn:ietf:params:xml:ns:xmpp-stanzas");

		jabber_iq_set_id(iq, id);
		xmlnode_set_attrib(iq->node, "to", from);

		jabber_iq_send(iq);
	}
}

static void jabber_disco_info_cb(JabberStream *js, const char *from,
                                 JabberIqType type, const char *id,
                                 xmlnode *packet, gpointer data)
{
	struct _jabber_disco_info_cb_data *jdicd = data;
	xmlnode *query;

	query = xmlnode_get_child_with_namespace(packet, "query",
				"http://jabber.org/protocol/disco#info");

	if (type == JABBER_IQ_RESULT && query) {
		xmlnode *child;
		JabberID *jid;
		JabberBuddy *jb;
		JabberBuddyResource *jbr = NULL;
		JabberCapabilities capabilities = JABBER_CAP_NONE;

		if((jid = jabber_id_new(from))) {
			if(jid->resource && (jb = jabber_buddy_find(js, from, TRUE)))
				jbr = jabber_buddy_find_resource(jb, jid->resource);
			jabber_id_free(jid);
		}

		if(jbr)
			capabilities = jbr->capabilities;

		for(child = query->child; child; child = child->next) {
			if(child->type != XMLNODE_TYPE_TAG)
				continue;

			if(!strcmp(child->name, "identity")) {
				const char *category = xmlnode_get_attrib(child, "category");
				const char *type = xmlnode_get_attrib(child, "type");
				if(!category || !type)
					continue;

				if(!strcmp(category, "conference") && !strcmp(type, "text")) {
					/* we found a groupchat or MUC server, add it to the list */
					/* XXX: actually check for protocol/muc or gc-1.0 support */
					js->chat_servers = g_list_prepend(js->chat_servers, g_strdup(from));
				} else if(!strcmp(category, "directory") && !strcmp(type, "user")) {
					/* we found a JUD */
					js->user_directories = g_list_prepend(js->user_directories, g_strdup(from));
				} else if(!strcmp(category, "proxy") && !strcmp(type, "bytestreams")) {
					/* This is a bytestream proxy */
					JabberIq *iq;
					JabberBytestreamsStreamhost *sh;

					purple_debug_info("jabber", "Found bytestream proxy server: %s\n", from);

					sh = g_new0(JabberBytestreamsStreamhost, 1);
					sh->jid = g_strdup(from);
					js->bs_proxies = g_list_prepend(js->bs_proxies, sh);

					iq = jabber_iq_new_query(js, JABBER_IQ_GET,
								 "http://jabber.org/protocol/bytestreams");
					xmlnode_set_attrib(iq->node, "to", sh->jid);
					jabber_iq_set_callback(iq, jabber_disco_bytestream_server_cb, sh);
					jabber_iq_send(iq);
				}

			} else if(!strcmp(child->name, "feature")) {
				const char *var = xmlnode_get_attrib(child, "var");
				if(!var)
					continue;

				if(!strcmp(var, "http://jabber.org/protocol/si"))
					capabilities |= JABBER_CAP_SI;
				else if(!strcmp(var, "http://jabber.org/protocol/si/profile/file-transfer"))
					capabilities |= JABBER_CAP_SI_FILE_XFER;
				else if(!strcmp(var, "http://jabber.org/protocol/bytestreams"))
					capabilities |= JABBER_CAP_BYTESTREAMS;
				else if(!strcmp(var, "jabber:iq:search"))
					capabilities |= JABBER_CAP_IQ_SEARCH;
				else if(!strcmp(var, "jabber:iq:register"))
					capabilities |= JABBER_CAP_IQ_REGISTER;
				else if(!strcmp(var, "urn:xmpp:ping"))
					capabilities |= JABBER_CAP_PING;
				else if(!strcmp(var, "http://jabber.org/protocol/disco#items"))
					capabilities |= JABBER_CAP_ITEMS;
				else if(!strcmp(var, "http://jabber.org/protocol/commands")) {
					capabilities |= JABBER_CAP_ADHOC;
				}
				else if(!strcmp(var, "http://jabber.org/protocol/ibb")) {
					purple_debug_info("jabber", "remote supports IBB\n");
					capabilities |= JABBER_CAP_IBB;
				}
			}
		}

		capabilities |= JABBER_CAP_RETRIEVED;

		if(jbr)
			jbr->capabilities = capabilities;

		jdicd->callback(js, from, capabilities, jdicd->data);
	} else { /* type == JABBER_IQ_ERROR or query == NULL */
		JabberID *jid;
		JabberBuddy *jb;
		JabberBuddyResource *jbr = NULL;
		JabberCapabilities capabilities = JABBER_CAP_NONE;

		if((jid = jabber_id_new(from))) {
			if(jid->resource && (jb = jabber_buddy_find(js, from, TRUE)))
				jbr = jabber_buddy_find_resource(jb, jid->resource);
			jabber_id_free(jid);
		}

		if(jbr)
			capabilities = jbr->capabilities;

		jdicd->callback(js, from, capabilities, jdicd->data);
	}
}

void jabber_disco_items_parse(JabberStream *js, const char *from,
                              JabberIqType type, const char *id,
                              xmlnode *query)
{
	if(type == JABBER_IQ_GET) {
		JabberIq *iq = jabber_iq_new_query(js, JABBER_IQ_RESULT,
				"http://jabber.org/protocol/disco#items");

		/* preserve node */
		xmlnode *iq_query = xmlnode_get_child(iq->node, "query");
		const char *node = xmlnode_get_attrib(query, "node");
		if(node)
			xmlnode_set_attrib(iq_query,"node",node);

		jabber_iq_set_id(iq, id);

		if (from)
			xmlnode_set_attrib(iq->node, "to", from);
		jabber_iq_send(iq);
	}
}

static void
jabber_disco_finish_server_info_result_cb(JabberStream *js)
{
	const char *ft_proxies;

	/*
	 * This *should* happen only if the server supports vcard-temp, but there
	 * are apparently some servers that don't advertise it even though they
	 * support it.
	 */
	jabber_vcard_fetch_mine(js);

	if (js->pep)
		jabber_avatar_fetch_mine(js);

	if (!(js->server_caps & JABBER_CAP_GOOGLE_ROSTER)) {
		/* If the server supports JABBER_CAP_GOOGLE_ROSTER; we will have already requested it */
		jabber_roster_request(js);
	}

	if (js->server_caps & JABBER_CAP_ADHOC) {
		/* The server supports ad-hoc commands, so let's request the list */
		jabber_adhoc_server_get_list(js);
	}

	/* If the server supports blocking, request the block list */
	if (js->server_caps & JABBER_CAP_BLOCKING) {
		jabber_request_block_list(js);
	}

	/* If there are manually specified bytestream proxies, query them */
	ft_proxies = purple_account_get_string(js->gc->account, "ft_proxies", NULL);
	if (ft_proxies) {
		JabberIq *iq;
		JabberBytestreamsStreamhost *sh;
		int i;
		char *tmp;
		gchar **ft_proxy_list = g_strsplit(ft_proxies, ",", 0);

		for(i = 0; ft_proxy_list[i]; i++) {
			g_strstrip(ft_proxy_list[i]);
			if(!(*ft_proxy_list[i]))
				continue;

			/* We used to allow specifying a port directly here; get rid of it */
			if((tmp = strchr(ft_proxy_list[i], ':')))
				*tmp = '\0';

			sh = g_new0(JabberBytestreamsStreamhost, 1);
			sh->jid = g_strdup(ft_proxy_list[i]);
			js->bs_proxies = g_list_prepend(js->bs_proxies, sh);

			iq = jabber_iq_new_query(js, JABBER_IQ_GET,
						 "http://jabber.org/protocol/bytestreams");
			xmlnode_set_attrib(iq->node, "to", sh->jid);
			jabber_iq_set_callback(iq, jabber_disco_bytestream_server_cb, sh);
			jabber_iq_send(iq);
		}

		g_strfreev(ft_proxy_list);
	}

}

struct _disco_data {
	struct jabber_disco_list_data *list_data;
	PurpleDiscoService *parent;
	char *node;
};

static void
jabber_disco_server_info_result_cb(JabberStream *js, const char *from,
                                   JabberIqType type, const char *id,
                                   xmlnode *packet, gpointer data)
{
	xmlnode *query, *child;

	if (!from || strcmp(from, js->user->domain)) {
		jabber_disco_finish_server_info_result_cb(js);
		return;
	}

	if (type == JABBER_IQ_ERROR) {
		/* A common way to get here is for the server not to support xmlns http://jabber.org/protocol/disco#info */
		jabber_disco_finish_server_info_result_cb(js);
		return;
	}

	query = xmlnode_get_child(packet, "query");

	if (!query) {
		jabber_disco_finish_server_info_result_cb(js);
		return;
	}

	for (child = xmlnode_get_child(query, "identity"); child;
	     child = xmlnode_get_next_twin(child)) {
		const char *category, *type, *name;
		category = xmlnode_get_attrib(child, "category");
		type = xmlnode_get_attrib(child, "type");
		if(category && type && !strcmp(category, "pubsub") && !strcmp(type,"pep"))
			js->pep = TRUE;
		if (!category || strcmp(category, "server"))
			continue;
		if (!type || strcmp(type, "im"))
			continue;

		name = xmlnode_get_attrib(child, "name");
		if (!name)
			continue;

		g_free(js->server_name);
		js->server_name = g_strdup(name);
		if (!strcmp(name, "Google Talk")) {
			purple_debug_info("jabber", "Google Talk!\n");
			js->googletalk = TRUE;

			/* autodiscover stun and relays */
			jabber_google_send_jingle_info(js);
		} else {
			/* TODO: add external service discovery here... */
		}
	}

	for (child = xmlnode_get_child(query, "feature"); child;
	     child = xmlnode_get_next_twin(child)) {
		const char *var;
		var = xmlnode_get_attrib(child, "var");
		if (!var)
			continue;

		if (!strcmp("google:mail:notify", var)) {
			js->server_caps |= JABBER_CAP_GMAIL_NOTIFY;
			jabber_gmail_init(js);
		} else if (!strcmp("google:roster", var)) {
			js->server_caps |= JABBER_CAP_GOOGLE_ROSTER;
			jabber_google_roster_init(js);
		} else if (!strcmp("http://jabber.org/protocol/commands", var)) {
			js->server_caps |= JABBER_CAP_ADHOC;
		} else if (!strcmp("urn:xmpp:blocking", var)) {
			js->server_caps |= JABBER_CAP_BLOCKING;
		}
	}

	jabber_disco_finish_server_info_result_cb(js);
}

static void
jabber_disco_server_items_result_cb(JabberStream *js, const char *from,
                                    JabberIqType type, const char *id,
                                    xmlnode *packet, gpointer data)
{
	xmlnode *query, *child;

	if (!from || strcmp(from, js->user->domain) != 0)
		return;

	if (type == JABBER_IQ_ERROR)
		return;

	while(js->chat_servers) {
		g_free(js->chat_servers->data);
		js->chat_servers = g_list_delete_link(js->chat_servers, js->chat_servers);
	}

	query = xmlnode_get_child(packet, "query");

	for(child = xmlnode_get_child(query, "item"); child;
			child = xmlnode_get_next_twin(child)) {
		JabberIq *iq;
		const char *jid, *node;

		if(!(jid = xmlnode_get_attrib(child, "jid")))
			continue;

		/* we don't actually care about the specific nodes,
		 * so we won't query them */
		if((node = xmlnode_get_attrib(child, "node")))
			continue;

		iq = jabber_iq_new_query(js, JABBER_IQ_GET, "http://jabber.org/protocol/disco#info");
		xmlnode_set_attrib(iq->node, "to", jid);
		jabber_iq_send(iq);
	}
}

void jabber_disco_items_server(JabberStream *js)
{
	JabberIq *iq = jabber_iq_new_query(js, JABBER_IQ_GET,
			"http://jabber.org/protocol/disco#items");

	xmlnode_set_attrib(iq->node, "to", js->user->domain);

	jabber_iq_set_callback(iq, jabber_disco_server_items_result_cb, NULL);
	jabber_iq_send(iq);

	iq = jabber_iq_new_query(js, JABBER_IQ_GET, "http://jabber.org/protocol/disco#info");
	xmlnode_set_attrib(iq->node, "to", js->user->domain);
	jabber_iq_set_callback(iq, jabber_disco_server_info_result_cb, NULL);
	jabber_iq_send(iq);
}

void jabber_disco_info_do(JabberStream *js, const char *who, JabberDiscoInfoCallback *callback, gpointer data)
{
	JabberID *jid;
	JabberBuddy *jb;
	JabberBuddyResource *jbr = NULL;
	struct _jabber_disco_info_cb_data *jdicd;
	JabberIq *iq;

	if((jid = jabber_id_new(who))) {
		if(jid->resource && (jb = jabber_buddy_find(js, who, TRUE)))
			jbr = jabber_buddy_find_resource(jb, jid->resource);
		jabber_id_free(jid);
	}

	if(jbr && jbr->capabilities & JABBER_CAP_RETRIEVED) {
		callback(js, who, jbr->capabilities, data);
		return;
	}

	jdicd = g_new0(struct _jabber_disco_info_cb_data, 1);
	jdicd->data = data;
	jdicd->callback = callback;

	iq = jabber_iq_new_query(js, JABBER_IQ_GET, "http://jabber.org/protocol/disco#info");
	xmlnode_set_attrib(iq->node, "to", who);

	jabber_iq_set_callback(iq, jabber_disco_info_cb, jdicd);
	jabber_iq_send(iq);
<<<<<<< HEAD
=======
}

static void
jabber_disco_list_data_destroy(struct jabber_disco_list_data *data)
{
	g_free(data->server);
	g_free(data);
}

static void
disco_proto_data_destroy_cb(PurpleDiscoList *list)
{
	struct jabber_disco_list_data *data;
	
	data = purple_disco_list_get_protocol_data(list);
	jabber_disco_list_data_destroy(data);
}

static PurpleDiscoServiceType
jabber_disco_category_from_string(const gchar *str)
{
	if (!g_ascii_strcasecmp(str, "gateway"))
		return PURPLE_DISCO_SERVICE_TYPE_GATEWAY;
	else if (!g_ascii_strcasecmp(str, "directory"))
		return PURPLE_DISCO_SERVICE_TYPE_DIRECTORY;
	else if (!g_ascii_strcasecmp(str, "conference"))
		return PURPLE_DISCO_SERVICE_TYPE_CHAT;

	return PURPLE_DISCO_SERVICE_TYPE_OTHER;
}

static const struct {
	const char *from;
	const char *to;
} disco_type_mappings[] = {
	{ "gadu-gadu", "gg" },
	{ "sametime",  "meanwhile" },
	{ "myspaceim", "myspace" },
	{ "xmpp",      "jabber" },
	{ NULL,        NULL }
};

static const gchar *
jabber_disco_type_from_string(const gchar *str)
{
	int i = 0;

	g_return_val_if_fail(str != NULL, "");

	for ( ; disco_type_mappings[i].from; ++i) {
		if (!strcasecmp(str, disco_type_mappings[i].from))
			return disco_type_mappings[i].to;
	}

	/* fallback to the string itself */
	return str;
}

static void
jabber_disco_service_info_cb(JabberStream *js, const char *from,
                             JabberIqType type, const char *id,
                             xmlnode *packet, gpointer data);

static void
jabber_disco_service_items_cb(JabberStream *js, const char *who, const char *node,
                              GSList *items, gpointer data)
{
	GSList *l;
	struct _disco_data *disco_data;
	struct jabber_disco_list_data *list_data;
	PurpleDiscoList *list;	
	PurpleDiscoService *parent;
	PurpleDiscoServiceType parent_type;
	const char *parent_node;

	disco_data = data;
	list_data = disco_data->list_data;
	list = list_data->list;

	--list_data->fetch_count;

	if (list_data->list == NULL) {
		if (list_data->fetch_count == 0)
			jabber_disco_list_data_destroy(list_data);

		return;
	}

	if (items == NULL) {
		if (list_data->fetch_count == 0)
			purple_disco_list_set_in_progress(list, FALSE);

		purple_disco_list_unref(list);
		return;
	}

	parent = disco_data->parent;
	parent_type = purple_disco_service_get_type(parent);
	parent_node = disco_data->node;

	for (l = items; l; l = l->next) {
		JabberDiscoItem *item = l->data;

		if (parent_type & PURPLE_DISCO_SERVICE_TYPE_CHAT) {
			/* A chat server's items are chats. I promise. */
			PurpleDiscoService *service;
			struct jabber_disco_service_data *service_data;
			JabberID *jid = jabber_id_new(item->jid);

			if (jid) {
				service_data = g_new0(struct jabber_disco_service_data, 1);
				service_data->jid = g_strdup(item->jid);

				service = purple_disco_list_service_new(PURPLE_DISCO_SERVICE_TYPE_CHAT,
						jid->node, item->name, PURPLE_DISCO_ADD, service_data);

				purple_disco_list_service_add(list, service, parent);

				jabber_id_free(jid);
			}
		} else {
			JabberIq *iq;
			struct _disco_data *req_data;
			char *full_node;

			if (parent_node && !item->node)
				continue;

			if (parent_node)
				full_node = g_strconcat(parent_node, "/", item->node, NULL);
			else
				full_node = g_strdup(item->node);

			req_data = g_new0(struct _disco_data, 1);
			req_data->list_data = list_data;
			req_data->parent = parent;
			req_data->node = full_node;

			++list_data->fetch_count;
			purple_disco_list_ref(list);

			iq = jabber_iq_new_query(js, JABBER_IQ_GET, "http://jabber.org/protocol/disco#info");
			xmlnode_set_attrib(iq->node, "to", item->jid);
			if (full_node)
				xmlnode_set_attrib(xmlnode_get_child(iq->node, "query"),
				                   "node", full_node);
			jabber_iq_set_callback(iq, jabber_disco_service_info_cb, req_data);

			jabber_iq_send(iq);
		}
	}

	g_slist_foreach(items, (GFunc)jabber_disco_item_free, NULL);
	g_slist_free(items);

	if (list_data->fetch_count == 0)
		purple_disco_list_set_in_progress(list, FALSE);

	purple_disco_list_unref(list);

	g_free(disco_data->node);
	g_free(disco_data);
}

static void
jabber_disco_service_info_cb(JabberStream *js, const char *from,
                             JabberIqType type, const char *id,
                             xmlnode *packet, gpointer data)
{
	struct _disco_data *disco_data;
	struct jabber_disco_list_data *list_data;
	xmlnode *query, *identity, *child;
	const char *anode;
	char *aname, *node;

	PurpleDiscoList *list;
	PurpleDiscoService *parent, *service;
	PurpleDiscoServiceType service_type;
	PurpleDiscoServiceFlags flags;
	struct jabber_disco_service_data *service_data;

	disco_data = data;
	list_data = disco_data->list_data;
	list = list_data->list;
	parent = disco_data->parent;

	node = disco_data->node;
	disco_data->node = NULL;
	g_free(disco_data);

	--list_data->fetch_count;

	if (!purple_disco_list_get_in_progress(list)) {
		purple_disco_list_unref(list);
		return;
	}

	if (!from || type == JABBER_IQ_ERROR
			|| (!(query = xmlnode_get_child(packet, "query")))
			|| (!(identity = xmlnode_get_child(query, "identity")))) {
		if (list_data->fetch_count == 0)
			purple_disco_list_set_in_progress(list, FALSE);

		purple_disco_list_unref(list);
		return;
	}

	service_type = jabber_disco_category_from_string(
			xmlnode_get_attrib(identity, "category"));

	/* Default to allowing things to be add-able */
	flags = PURPLE_DISCO_ADD;

	for (child = xmlnode_get_child(query, "feature"); child;
			child = xmlnode_get_next_twin(child)) {
		const char *var;

		if (!(var = xmlnode_get_attrib(child, "var")))
			continue;
		
		if (g_str_equal(var, "jabber:iq:register"))
			flags |= PURPLE_DISCO_REGISTER;
		
		if (g_str_equal(var, "http://jabber.org/protocol/disco#items"))
			flags |= PURPLE_DISCO_BROWSE;

		if (g_str_equal(var, "http://jabber.org/protocol/muc")) {
			flags |= PURPLE_DISCO_BROWSE;
			service_type = PURPLE_DISCO_SERVICE_TYPE_CHAT;
		}
	}

	if ((anode = xmlnode_get_attrib(query, "node")))
		aname = g_strconcat(from, anode, NULL);
	else
		aname = g_strdup(from);

	service_data = g_new0(struct jabber_disco_service_data, 1);
	service_data->jid = g_strdup(from);
	if (anode)
		service_data->node = g_strdup(anode);

	service = purple_disco_list_service_new(service_type, aname,
			xmlnode_get_attrib(identity, "name"), flags, service_data);
	g_free(aname);

	if (service_type == PURPLE_DISCO_SERVICE_TYPE_GATEWAY)
		purple_disco_service_set_gateway_type(service,
				jabber_disco_type_from_string(xmlnode_get_attrib(identity,
				                                                 "type")));

	purple_disco_list_service_add(list, service, parent);

	if (list_data->fetch_count == 0)
		purple_disco_list_set_in_progress(list, FALSE);

	purple_disco_list_unref(list);

	g_free(node);
}

static void
jabber_disco_server_items_cb(JabberStream *js, const char *from,
                             JabberIqType type, const char *id,
                             xmlnode *packet, gpointer data)
{
	struct jabber_disco_list_data *list_data;
	xmlnode *query, *child;
	gboolean has_items = FALSE;

	list_data = data;
	--list_data->fetch_count;

	if (!from || type == JABBER_IQ_ERROR ||
			!purple_disco_list_get_in_progress(list_data->list)) {
		purple_disco_list_unref(list_data->list);
		return;
	}

	query = xmlnode_get_child(packet, "query");

	for(child = xmlnode_get_child(query, "item"); child;
			child = xmlnode_get_next_twin(child)) {
		JabberIq *iq;
		const char *jid;
		struct _disco_data *disco_data;

		if(!(jid = xmlnode_get_attrib(child, "jid")))
			continue;

		disco_data = g_new0(struct _disco_data, 1);
		disco_data->list_data = list_data;

		has_items = TRUE;
		++list_data->fetch_count;
		purple_disco_list_ref(list_data->list);
		iq = jabber_iq_new_query(js, JABBER_IQ_GET, "http://jabber.org/protocol/disco#info");
		xmlnode_set_attrib(iq->node, "to", jid);
		jabber_iq_set_callback(iq, jabber_disco_service_info_cb, disco_data);

		jabber_iq_send(iq);
	}

	if (!has_items)
		purple_disco_list_set_in_progress(list_data->list, FALSE);

	purple_disco_list_unref(list_data->list);
}

static void
jabber_disco_server_info_cb(JabberStream *js, const char *who, JabberCapabilities caps, gpointer data)
{
	struct jabber_disco_list_data *list_data;

	list_data = data;
	--list_data->fetch_count;

	if (!list_data->list) {
		purple_disco_list_unref(list_data->list);

		if (list_data->fetch_count == 0)
			jabber_disco_list_data_destroy(list_data);

		return;
	}

	if (caps & JABBER_CAP_ITEMS) {
		JabberIq *iq = jabber_iq_new_query(js, JABBER_IQ_GET, "http://jabber.org/protocol/disco#items");
		xmlnode_set_attrib(iq->node, "to", who);
		jabber_iq_set_callback(iq, jabber_disco_server_items_cb, list_data);

		++list_data->fetch_count;
		purple_disco_list_ref(list_data->list);

		jabber_iq_send(iq);
	} else {
		purple_notify_error(NULL, _("Error"), _("Server doesn't support service discovery"), NULL); 
		purple_disco_list_set_in_progress(list_data->list, FALSE);
	}

	purple_disco_list_unref(list_data->list);
}

static void discolist_cancel_cb(struct jabber_disco_list_data *list_data, const char *server)
{
	purple_disco_list_set_in_progress(list_data->list, FALSE);
	purple_disco_list_unref(list_data->list);
}

static void discolist_ok_cb(struct jabber_disco_list_data *list_data, const char *server)
{
	JabberStream *js;

	js = list_data->js;

	if (!server || !*server) {
		purple_notify_error(js->gc, _("Invalid Server"), _("Invalid Server"), NULL);

		purple_disco_list_set_in_progress(list_data->list, FALSE);
		purple_disco_list_unref(list_data->list);
		return;
	}

	list_data->server = g_strdup(server);
	if (js->last_disco_server)
		g_free(js->last_disco_server);
	js->last_disco_server = g_strdup(server);

	purple_disco_list_set_in_progress(list_data->list, TRUE);

	++list_data->fetch_count;
	jabber_disco_info_do(js, list_data->server, jabber_disco_server_info_cb, list_data);
}

static void
jabber_disco_service_close(PurpleDiscoService *service)
{
	struct jabber_disco_service_data *data;

	data = purple_disco_service_get_protocol_data(service);
	g_free(data->jid);
	g_free(data->node);
	g_free(data);
}

#if 0
static void
jabber_disco_cancel(PurpleDiscoList *list)
{
	/* This space intentionally letft blank */
}
#endif

static void
jabber_disco_list_expand(PurpleDiscoList *list, PurpleDiscoService *service)
{
	PurpleAccount *account;
	PurpleConnection *pc;
	JabberStream *js;
	struct jabber_disco_list_data *list_data;
	struct jabber_disco_service_data *service_data;
	struct _disco_data *disco_data;

	account = purple_disco_list_get_account(list);
	pc = purple_account_get_connection(account);
	js = purple_connection_get_protocol_data(pc);

	list_data = purple_disco_list_get_protocol_data(list);

	++list_data->fetch_count;
	purple_disco_list_ref(list);
	disco_data = g_new0(struct _disco_data, 1);
	disco_data->list_data = list_data;
	disco_data->parent = service;

	service_data = purple_disco_service_get_protocol_data(service);

	jabber_disco_items_do(js, service_data->jid, service_data->node,
	                      jabber_disco_service_items_cb, disco_data);
}

static void
jabber_disco_service_register(PurpleConnection *gc, PurpleDiscoService *service)
{
	JabberStream *js = purple_connection_get_protocol_data(gc);

	jabber_register_gateway(js, purple_disco_service_get_name(service));
}


PurpleDiscoList *
jabber_disco_get_list(PurpleConnection *gc)
{
	PurpleAccount *account;
	PurpleDiscoList *list;
	JabberStream *js;
	struct jabber_disco_list_data *disco_list_data;

	account = purple_connection_get_account(gc);
	js = purple_connection_get_protocol_data(gc);

	/* We start with a ref */
	list = purple_disco_list_new(account);

	disco_list_data = g_new0(struct jabber_disco_list_data, 1);
	disco_list_data->list = list;
	disco_list_data->js = js;
	purple_disco_list_set_protocol_data(list, disco_list_data,
	                                    disco_proto_data_destroy_cb);
	purple_disco_list_set_service_close_func(list, jabber_disco_service_close);
#if 0
	purple_disco_list_set_cancel_func(list, jabber_disco_cancel);
#endif
	purple_disco_list_set_expand_func(list, jabber_disco_list_expand);
	purple_disco_list_set_register_func(list, jabber_disco_service_register);

	purple_request_input(gc, _("Server name request"), _("Enter an XMPP Server"),
			_("Select an XMPP server to query"),
			js->last_disco_server ? js->last_disco_server : js->user->domain,
			FALSE, FALSE, NULL,
			_("Find Services"), PURPLE_CALLBACK(discolist_ok_cb),
			_("Cancel"), PURPLE_CALLBACK(discolist_cancel_cb),
			account, NULL, NULL, disco_list_data);

	return list;
}

static void
jabber_disco_items_cb(JabberStream *js, const char *from, JabberIqType type,
                      const char *id, xmlnode *packet, gpointer data)
{
	struct _jabber_disco_items_cb_data *jdicd;
	xmlnode *query, *child;
	const char *node = NULL;
	GSList *items = NULL;

	jdicd = data;

	query = xmlnode_get_child(packet, "query");

	if (query)
		node = xmlnode_get_attrib(query, "node");

	if (!from || !query || type == JABBER_IQ_ERROR) {
		jdicd->callback(js, from, node, NULL, jdicd->data);
		g_free(jdicd);
		return;
	}

	for (child = xmlnode_get_child(query, "item"); child;
			child = xmlnode_get_next_twin(child)) {
		JabberDiscoItem *item;

		item = g_new0(JabberDiscoItem, 1);
		item->jid  = g_strdup(xmlnode_get_attrib(child, "jid"));
		item->node = g_strdup(xmlnode_get_attrib(child, "node"));
		item->name = g_strdup(xmlnode_get_attrib(child, "name"));

		items = g_slist_prepend(items, item);
	}

	items = g_slist_reverse(items);
	jdicd->callback(js, from, node, items, jdicd->data);
	g_free(jdicd);
}

void jabber_disco_items_do(JabberStream *js, const char *who, const char *node,
		JabberDiscoItemsCallback *callback, gpointer data)
{
	struct _jabber_disco_items_cb_data *jdicd;
	JabberIq *iq;

	jdicd = g_new0(struct _jabber_disco_items_cb_data, 1);
	jdicd->data = data;
	jdicd->callback = callback;

	iq = jabber_iq_new_query(js, JABBER_IQ_GET, "http://jabber.org/protocol/disco#items");
	if (node)
		xmlnode_set_attrib(xmlnode_get_child(iq->node, "query"), "node", node);

	xmlnode_set_attrib(iq->node, "to", who);

	jabber_iq_set_callback(iq, jabber_disco_items_cb, jdicd);
	jabber_iq_send(iq);
}

void jabber_disco_item_free(JabberDiscoItem *item)
{
	g_free((char *)item->jid);
	g_free((char *)item->node);
	g_free((char *)item->name);
	g_free(item);
>>>>>>> 730f0822
}<|MERGE_RESOLUTION|>--- conflicted
+++ resolved
@@ -22,9 +22,6 @@
 #include "internal.h"
 #include "prefs.h"
 #include "debug.h"
-#include "request.h"
-#include "notify.h"
-#include "libpurple/disco.h"
 
 #include "adhoccommands.h"
 #include "buddy.h"
@@ -36,13 +33,7 @@
 #include "pep.h"
 #include "presence.h"
 #include "roster.h"
-<<<<<<< HEAD
 #include "useravatar.h"
-=======
-#include "pep.h"
-#include "adhoccommands.h"
-#include "xdata.h"
->>>>>>> 730f0822
 
 struct _jabber_disco_info_cb_data {
 	gpointer data;
@@ -186,11 +177,11 @@
 #endif
 		} else {
 			xmlnode *error, *inf;
-				
+
 			/* XXX: gross hack, implement jabber_iq_set_type or something */
 			xmlnode_set_attrib(iq->node, "type", "error");
 			iq->type = JABBER_IQ_ERROR;
-			
+
 			error = xmlnode_new_child(query, "error");
 			xmlnode_set_attrib(error, "code", "404");
 			xmlnode_set_attrib(error, "type", "cancel");
@@ -235,6 +226,7 @@
 		JabberBuddy *jb;
 		JabberBuddyResource *jbr = NULL;
 		JabberCapabilities capabilities = JABBER_CAP_NONE;
+		struct _jabber_disco_info_cb_data *jdicd;
 
 		if((jid = jabber_id_new(from))) {
 			if(jid->resource && (jb = jabber_buddy_find(js, from, TRUE)))
@@ -586,8 +578,6 @@
 
 	jabber_iq_set_callback(iq, jabber_disco_info_cb, jdicd);
 	jabber_iq_send(iq);
-<<<<<<< HEAD
-=======
 }
 
 static void
@@ -1120,5 +1110,4 @@
 	g_free((char *)item->node);
 	g_free((char *)item->name);
 	g_free(item);
->>>>>>> 730f0822
 }