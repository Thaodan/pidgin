/*
 * purple - Jabber Protocol Plugin
 *
 * Copyright (C) 2003, Nathan Walp <faceprint@faceprint.com>
 *
 * This program is free software; you can redistribute it and/or modify
 * it under the terms of the GNU General Public License as published by
 * the Free Software Foundation; either version 2 of the License, or
 * (at your option) any later version.
 *
 * This program is distributed in the hope that it will be useful,
 * but WITHOUT ANY WARRANTY; without even the implied warranty of
 * MERCHANTABILITY or FITNESS FOR A PARTICULAR PURPOSE.  See the
 * GNU General Public License for more details.
 *
 * You should have received a copy of the GNU General Public License
 * along with this program; if not, write to the Free Software
 * Foundation, Inc., 59 Temple Place, Suite 330, Boston, MA  02111-1307  USA
 *
 */

#include "internal.h"
#include "prefs.h"
#include "debug.h"

#include "buddy.h"
#include "google.h"
#include "iq.h"
#include "disco.h"
#include "jabber.h"
#include "presence.h"
#include "roster.h"
#include "pep.h"
#include "adhoccommands.h"


struct _jabber_disco_info_cb_data {
	gpointer data;
	JabberDiscoInfoCallback *callback;
};

#define SUPPORT_FEATURE(x) { \
	feature = xmlnode_new_child(query, "feature"); \
	xmlnode_set_attrib(feature, "var", x); \
}


void jabber_disco_info_parse(JabberStream *js, xmlnode *packet) {
	const char *from = xmlnode_get_attrib(packet, "from");
	const char *type = xmlnode_get_attrib(packet, "type");

	if(!from || !type)
		return;

	if(!strcmp(type, "get")) {
		xmlnode *query, *identity, *feature;
		JabberIq *iq;

		xmlnode *in_query;
		const char *node = NULL;

		if((in_query = xmlnode_get_child(packet, "query"))) {
			node = xmlnode_get_attrib(in_query, "node");
		}


		iq = jabber_iq_new_query(js, JABBER_IQ_RESULT,
				"http://jabber.org/protocol/disco#info");

		jabber_iq_set_id(iq, xmlnode_get_attrib(packet, "id"));

		xmlnode_set_attrib(iq->node, "to", from);
		query = xmlnode_get_child(iq->node, "query");

		if(node)
			xmlnode_set_attrib(query, "node", node);

		if(!node || !strcmp(node, CAPS0115_NODE "#" VERSION)) {
			identity = xmlnode_new_child(query, "identity");
			xmlnode_set_attrib(identity, "category", "client");
			xmlnode_set_attrib(identity, "type", "pc"); /* XXX: bot, console,
														 * handheld, pc, phone,
														 * web */
			xmlnode_set_attrib(identity, "name", PACKAGE);

			SUPPORT_FEATURE("jabber:iq:last")
			SUPPORT_FEATURE("jabber:iq:oob")
			SUPPORT_FEATURE("jabber:iq:time")
			SUPPORT_FEATURE("xmpp:urn:time")
			SUPPORT_FEATURE("jabber:iq:version")
			SUPPORT_FEATURE("jabber:x:conference")
			SUPPORT_FEATURE("http://jabber.org/protocol/bytestreams")
			SUPPORT_FEATURE("http://jabber.org/protocol/disco#info")
			SUPPORT_FEATURE("http://jabber.org/protocol/disco#items")
#if 0
				SUPPORT_FEATURE("http://jabber.org/protocol/ibb")
#endif
			SUPPORT_FEATURE("http://jabber.org/protocol/muc")
			SUPPORT_FEATURE("http://jabber.org/protocol/muc#user")
			SUPPORT_FEATURE("http://jabber.org/protocol/si")
			SUPPORT_FEATURE("http://jabber.org/protocol/si/profile/file-transfer")
			SUPPORT_FEATURE("http://jabber.org/protocol/xhtml-im")
<<<<<<< HEAD
			SUPPORT_FEATURE("http://www.xmpp.org/extensions/xep-0199.html#ns")
                
            if(!node) { /* non-caps disco#info, add all enabled extensions */
                GList *features;
                for(features = jabber_features; features; features = features->next) {
                    JabberFeature *feat = (JabberFeature*)features->data;
					if(feat->is_enabled == NULL || feat->is_enabled(js, feat->shortname, feat->namespace) == TRUE)
						SUPPORT_FEATURE(feat->namespace);
                }
            }
=======
			SUPPORT_FEATURE("urn:xmpp:ping")
>>>>>>> fef97e8c
		} else {
            const char *ext = NULL;
            unsigned pos;
            unsigned nodelen = strlen(node);
            unsigned capslen = strlen(CAPS0115_NODE);
            /* do a basic plausability check */
            if(nodelen > capslen+1) {
                /* verify that the string is CAPS0115#<ext> and get the pointer to the ext part */
                for(pos = 0; pos < capslen+1; ++pos) {
                    if(pos == capslen) {
                        if(node[pos] == '#')
                            ext = &node[pos+1];
                        else
                            break;
                    } else if(node[pos] != CAPS0115_NODE[pos])
                        break;
                }
                
                if(ext != NULL) {
                    /* look for that ext */
                    GList *features;
                    for(features = jabber_features; features; features = features->next) {
                        JabberFeature *feat = (JabberFeature*)features->data;
                        if(!strcmp(feat->shortname, ext)) {
							SUPPORT_FEATURE(feat->namespace);
							break;
                        }
                    }
                    if(features == NULL)
                        ext = NULL;
                }
            }
            
            if(ext == NULL) {
                xmlnode *error, *inf;

                /* XXX: gross hack, implement jabber_iq_set_type or something */
                xmlnode_set_attrib(iq->node, "type", "error");
                iq->type = JABBER_IQ_ERROR;

                error = xmlnode_new_child(query, "error");
                xmlnode_set_attrib(error, "code", "404");
                xmlnode_set_attrib(error, "type", "cancel");
                inf = xmlnode_new_child(error, "item-not-found");
                xmlnode_set_namespace(inf, "urn:ietf:params:xml:ns:xmpp-stanzas");
            }
		}

		jabber_iq_send(iq);
	} else if(!strcmp(type, "result")) {
		xmlnode *query = xmlnode_get_child(packet, "query");
		xmlnode *child;
		JabberID *jid;
		JabberBuddy *jb;
		JabberBuddyResource *jbr = NULL;
		JabberCapabilities capabilities = JABBER_CAP_NONE;
		struct _jabber_disco_info_cb_data *jdicd;

		if((jid = jabber_id_new(from))) {
			if(jid->resource && (jb = jabber_buddy_find(js, from, TRUE)))
				jbr = jabber_buddy_find_resource(jb, jid->resource);
			jabber_id_free(jid);
		}

		if(jbr)
			capabilities = jbr->capabilities;

		for(child = query->child; child; child = child->next) {
			if(child->type != XMLNODE_TYPE_TAG)
				continue;

			if(!strcmp(child->name, "identity")) {
				const char *category = xmlnode_get_attrib(child, "category");
				const char *type = xmlnode_get_attrib(child, "type");
				if(!category || !type)
					continue;

				if(!strcmp(category, "conference") && !strcmp(type, "text")) {
					/* we found a groupchat or MUC server, add it to the list */
					/* XXX: actually check for protocol/muc or gc-1.0 support */
					js->chat_servers = g_list_append(js->chat_servers, g_strdup(from));
				} else if(!strcmp(category, "directory") && !strcmp(type, "user")) {
					/* we found a JUD */
					js->user_directories = g_list_append(js->user_directories, g_strdup(from));
				}

			} else if(!strcmp(child->name, "feature")) {
				const char *var = xmlnode_get_attrib(child, "var");
				if(!var)
					continue;

				if(!strcmp(var, "http://jabber.org/protocol/si"))
					capabilities |= JABBER_CAP_SI;
				else if(!strcmp(var, "http://jabber.org/protocol/si/profile/file-transfer"))
					capabilities |= JABBER_CAP_SI_FILE_XFER;
				else if(!strcmp(var, "http://jabber.org/protocol/bytestreams"))
					capabilities |= JABBER_CAP_BYTESTREAMS;
				else if(!strcmp(var, "jabber:iq:search"))
					capabilities |= JABBER_CAP_IQ_SEARCH;
				else if(!strcmp(var, "jabber:iq:register"))
					capabilities |= JABBER_CAP_IQ_REGISTER;
				else if(!strcmp(var, "http://www.xmpp.org/extensions/xep-0199.html#ns"))
					capabilities |= JABBER_CAP_PING;
				else if(!strcmp(var, "http://jabber.org/protocol/commands")) {
					capabilities |= JABBER_CAP_ADHOC;
				}
			}
		}

		capabilities |= JABBER_CAP_RETRIEVED;

		if(jbr)
			jbr->capabilities = capabilities;

		if((jdicd = g_hash_table_lookup(js->disco_callbacks, from))) {
			jdicd->callback(js, from, capabilities, jdicd->data);
			g_hash_table_remove(js->disco_callbacks, from);
		}
	} else if(!strcmp(type, "error")) {
		JabberID *jid;
		JabberBuddy *jb;
		JabberBuddyResource *jbr = NULL;
		JabberCapabilities capabilities = JABBER_CAP_NONE;
		struct _jabber_disco_info_cb_data *jdicd;

		if(!(jdicd = g_hash_table_lookup(js->disco_callbacks, from)))
			return;

		if((jid = jabber_id_new(from))) {
			if(jid->resource && (jb = jabber_buddy_find(js, from, TRUE)))
				jbr = jabber_buddy_find_resource(jb, jid->resource);
			jabber_id_free(jid);
		}

		if(jbr)
			capabilities = jbr->capabilities;

		jdicd->callback(js, from, capabilities, jdicd->data);
		g_hash_table_remove(js->disco_callbacks, from);
	}
}

void jabber_disco_items_parse(JabberStream *js, xmlnode *packet) {
	const char *from = xmlnode_get_attrib(packet, "from");
	const char *type = xmlnode_get_attrib(packet, "type");

	if(type && !strcmp(type, "get")) {
		JabberIq *iq = jabber_iq_new_query(js, JABBER_IQ_RESULT,
				"http://jabber.org/protocol/disco#items");
		
		/* preserve node */
		xmlnode *iq_query = xmlnode_get_child_with_namespace(iq->node,"query","http://jabber.org/protocol/disco#items");
		if(iq_query) {
			xmlnode *query = xmlnode_get_child_with_namespace(packet,"query","http://jabber.org/protocol/disco#items");
			if(query) {
				const char *node = xmlnode_get_attrib(query,"node");
				if(node)
					xmlnode_set_attrib(iq_query,"node",node);
			}
		}

		jabber_iq_set_id(iq, xmlnode_get_attrib(packet, "id"));

		xmlnode_set_attrib(iq->node, "to", from);
		jabber_iq_send(iq);
	}
}

static void
jabber_disco_finish_server_info_result_cb(JabberStream *js)
{

	jabber_vcard_fetch_mine(js);

	if (!(js->server_caps & JABBER_CAP_GOOGLE_ROSTER)) {
		/* If the server supports JABBER_CAP_GOOGLE_ROSTER; we will have already requested it */
		jabber_roster_request(js);
	}

<<<<<<< HEAD
	/* Send initial presence; this will trigger receipt of presence for contacts on the roster */
	gpresence = purple_account_get_presence(js->gc->account);
	status = purple_presence_get_active_status(gpresence);
	jabber_presence_send(js->gc->account, status);
	
	if (js->server_caps & JABBER_CAP_ADHOC) {
		/* The server supports ad-hoc commands, so let's request the list */
		jabber_adhoc_server_get_list(js);
	}
=======
	/* when we get the roster back, we'll send our initial presence */
>>>>>>> fef97e8c
}

static void
jabber_disco_server_info_result_cb(JabberStream *js, xmlnode *packet, gpointer data)
{
	xmlnode *query, *child;
	const char *from = xmlnode_get_attrib(packet, "from");
	const char *type = xmlnode_get_attrib(packet, "type");

	if((!from || !type) ||
	   (strcmp(from, js->user->domain))) {
		jabber_disco_finish_server_info_result_cb(js);
		return;
	}

	if(strcmp(type, "result")) {
		/* A common way to get here is for the server not to support xmlns http://jabber.org/protocol/disco#info */
		jabber_disco_finish_server_info_result_cb(js);
		return;
	}

	query = xmlnode_get_child(packet, "query");

	if (!query) {
		jabber_disco_finish_server_info_result_cb(js);
		return;
	}

	for (child = xmlnode_get_child(query, "identity"); child;
	     child = xmlnode_get_next_twin(child)) {
		const char *category, *type, *name;
		category = xmlnode_get_attrib(child, "category");
		type = xmlnode_get_attrib(child, "type");
        if(category && type && !strcmp(category, "pubsub") && !strcmp(type,"pep"))
            js->pep = TRUE;
		if (!category || strcmp(category, "server"))
			continue;
		if (!type || strcmp(type, "im"))
			continue;

		name = xmlnode_get_attrib(child, "name");
		if (!name)
			continue;

		g_free(js->server_name);
		js->server_name = g_strdup(name);
		if (!strcmp(name, "Google Talk")) {
		  purple_debug_info("jabber", "Google Talk!");
		  js->googletalk = TRUE;
		}
	}

	for (child = xmlnode_get_child(query, "feature"); child;
	     child = xmlnode_get_next_twin(child)) {
		const char *var;
		var = xmlnode_get_attrib(child, "var");
		if (!var)
			continue;

		if (!strcmp("google:mail:notify", var)) {
			js->server_caps |= JABBER_CAP_GMAIL_NOTIFY;
			jabber_gmail_init(js);
		} else if (!strcmp("google:roster", var)) {
			js->server_caps |= JABBER_CAP_GOOGLE_ROSTER;
			jabber_google_roster_init(js);
		} else if (!strcmp("http://jabber.org/protocol/commands", var)) {
			js->server_caps |= JABBER_CAP_ADHOC;
		}
	}

	jabber_disco_finish_server_info_result_cb(js);
}

static void
jabber_disco_server_items_result_cb(JabberStream *js, xmlnode *packet, gpointer data)
{
	xmlnode *query, *child;
	const char *from = xmlnode_get_attrib(packet, "from");
	const char *type = xmlnode_get_attrib(packet, "type");

	if(!from || !type)
		return;

	if(strcmp(from, js->user->domain))
		return;

	if(strcmp(type, "result"))
		return;

	while(js->chat_servers) {
		g_free(js->chat_servers->data);
		js->chat_servers = g_list_delete_link(js->chat_servers, js->chat_servers);
	}

	query = xmlnode_get_child(packet, "query");

	for(child = xmlnode_get_child(query, "item"); child;
			child = xmlnode_get_next_twin(child)) {
		JabberIq *iq;
		const char *jid, *node;

		if(!(jid = xmlnode_get_attrib(child, "jid")))
			continue;

		/* we don't actually care about the specific nodes,
		 * so we won't query them */
		if((node = xmlnode_get_attrib(child, "node")))
			continue;

		iq = jabber_iq_new_query(js, JABBER_IQ_GET, "http://jabber.org/protocol/disco#info");
		xmlnode_set_attrib(iq->node, "to", jid);
		jabber_iq_send(iq);
	}
}

void jabber_disco_items_server(JabberStream *js)
{
	JabberIq *iq = jabber_iq_new_query(js, JABBER_IQ_GET,
			"http://jabber.org/protocol/disco#items");

	xmlnode_set_attrib(iq->node, "to", js->user->domain);

	jabber_iq_set_callback(iq, jabber_disco_server_items_result_cb, NULL);
	jabber_iq_send(iq);

	iq = jabber_iq_new_query(js, JABBER_IQ_GET,
		                 "http://jabber.org/protocol/disco#info");
	xmlnode_set_attrib(iq->node, "to", js->user->domain);
	jabber_iq_set_callback(iq, jabber_disco_server_info_result_cb, NULL);
	jabber_iq_send(iq);
}

void jabber_disco_info_do(JabberStream *js, const char *who, JabberDiscoInfoCallback *callback, gpointer data)
{
	JabberID *jid;
	JabberBuddy *jb;
	JabberBuddyResource *jbr = NULL;
	struct _jabber_disco_info_cb_data *jdicd;
	JabberIq *iq;

	if((jid = jabber_id_new(who))) {
		if(jid->resource && (jb = jabber_buddy_find(js, who, TRUE)))
			jbr = jabber_buddy_find_resource(jb, jid->resource);
		jabber_id_free(jid);
	}

	if(jbr && jbr->capabilities & JABBER_CAP_RETRIEVED) {
		callback(js, who, jbr->capabilities, data);
		return;
	}

	jdicd = g_new0(struct _jabber_disco_info_cb_data, 1);
	jdicd->data = data;
	jdicd->callback = callback;

	g_hash_table_insert(js->disco_callbacks, g_strdup(who), jdicd);

	iq = jabber_iq_new_query(js, JABBER_IQ_GET, "http://jabber.org/protocol/disco#info");
	xmlnode_set_attrib(iq->node, "to", who);

	jabber_iq_send(iq);
}

<|MERGE_RESOLUTION|>--- conflicted
+++ resolved
@@ -100,7 +100,7 @@
 			SUPPORT_FEATURE("http://jabber.org/protocol/si")
 			SUPPORT_FEATURE("http://jabber.org/protocol/si/profile/file-transfer")
 			SUPPORT_FEATURE("http://jabber.org/protocol/xhtml-im")
-<<<<<<< HEAD
+			SUPPORT_FEATURE("urn:xmpp:ping")
 			SUPPORT_FEATURE("http://www.xmpp.org/extensions/xep-0199.html#ns")
                 
             if(!node) { /* non-caps disco#info, add all enabled extensions */
@@ -111,9 +111,6 @@
 						SUPPORT_FEATURE(feat->namespace);
                 }
             }
-=======
-			SUPPORT_FEATURE("urn:xmpp:ping")
->>>>>>> fef97e8c
 		} else {
             const char *ext = NULL;
             unsigned pos;
@@ -293,7 +290,6 @@
 		jabber_roster_request(js);
 	}
 
-<<<<<<< HEAD
 	/* Send initial presence; this will trigger receipt of presence for contacts on the roster */
 	gpresence = purple_account_get_presence(js->gc->account);
 	status = purple_presence_get_active_status(gpresence);
@@ -303,9 +299,6 @@
 		/* The server supports ad-hoc commands, so let's request the list */
 		jabber_adhoc_server_get_list(js);
 	}
-=======
-	/* when we get the roster back, we'll send our initial presence */
->>>>>>> fef97e8c
 }
 
 static void
