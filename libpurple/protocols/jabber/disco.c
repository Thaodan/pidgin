--- conflicted
+++ resolved
@@ -24,6 +24,7 @@
 #include "debug.h"
 #include "request.h"
 #include "notify.h"
+#include "libpurple/disco.h"
 
 #include "buddy.h"
 #include "google.h"
@@ -36,7 +37,6 @@
 #include "pep.h"
 #include "adhoccommands.h"
 #include "xdata.h"
-#include "libpurple/disco.h"
 
 struct _jabber_disco_info_cb_data {
 	gpointer data;
@@ -103,16 +103,9 @@
 }
 
 
-<<<<<<< HEAD
 void jabber_disco_info_parse(JabberStream *js, const char *from,
                              JabberIqType type, const char *id,
                              xmlnode *in_query) {
-=======
-void jabber_disco_info_parse(JabberStream *js, xmlnode *packet) {
-	const char *from = xmlnode_get_attrib(packet, "from");
-	const char *type = xmlnode_get_attrib(packet, "type");
-	const char *id   = xmlnode_get_attrib(packet, "id");
->>>>>>> baab3ed3
 
 	if(!from)
 		return;
@@ -339,19 +332,10 @@
 	}
 }
 
-<<<<<<< HEAD
 void jabber_disco_items_parse(JabberStream *js, const char *from,
                               JabberIqType type, const char *id,
                               xmlnode *query) {
 	if(type == JABBER_IQ_GET) {
-=======
-void jabber_disco_items_parse(JabberStream *js, xmlnode *packet)
-{
-	const char *from = xmlnode_get_attrib(packet, "from");
-	const char *type = xmlnode_get_attrib(packet, "type");
-
-	if(type && !strcmp(type, "get")) {
->>>>>>> baab3ed3
 		JabberIq *iq = jabber_iq_new_query(js, JABBER_IQ_RESULT,
 				"http://jabber.org/protocol/disco#items");
 
