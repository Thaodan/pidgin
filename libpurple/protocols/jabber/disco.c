/*
 * purple - Jabber Service Discovery
 *
 * Purple is the legal property of its developers, whose names are too numerous
 * to list here.  Please refer to the COPYRIGHT file distributed with this
 * source distribution.
 *
 * This program is free software; you can redistribute it and/or modify
 * it under the terms of the GNU General Public License as published by
 * the Free Software Foundation; either version 2 of the License, or
 * (at your option) any later version.
 *
 * This program is distributed in the hope that it will be useful,
 * but WITHOUT ANY WARRANTY; without even the implied warranty of
 * MERCHANTABILITY or FITNESS FOR A PARTICULAR PURPOSE.  See the
 * GNU General Public License for more details.
 *
 * You should have received a copy of the GNU General Public License
 * along with this program; if not, write to the Free Software
 * Foundation, Inc., 51 Franklin Street, Fifth Floor, Boston, MA  02111-1301  USA
 *
 */

#include "internal.h"
#include "network.h"
#include "prefs.h"
#include "debug.h"
#include "request.h"

#include "adhoccommands.h"
#include "buddy.h"
#include "disco.h"
#include "google/google.h"
#include "google/gmail.h"
#include "google/jingleinfo.h"
#include "iq.h"
#include "jabber.h"
#include "jingle/jingle.h"
#include "pep.h"
#include "presence.h"
#include "roster.h"
#include "useravatar.h"

struct _jabber_disco_info_cb_data {
	gpointer data;
	JabberDiscoInfoCallback *callback;
};

struct _jabber_disco_items_cb_data {
	gpointer data;
	JabberDiscoItemsCallback *callback;
};

#define SUPPORT_FEATURE(x) { \
	feature = purple_xmlnode_new_child(query, "feature"); \
	purple_xmlnode_set_attrib(feature, "var", x); \
}

static void
jabber_disco_bytestream_server_cb(JabberStream *js, const char *from,
                                  JabberIqType type, const char *id,
                                  PurpleXmlNode *packet, gpointer data)
{
	JabberBytestreamsStreamhost *sh = data;
	PurpleXmlNode *query = purple_xmlnode_get_child_with_namespace(packet, "query",
		NS_BYTESTREAMS);

<<<<<<< HEAD
	if (from && !strcmp(from, sh->jid) && query != NULL) {
		PurpleXmlNode *sh_node = purple_xmlnode_get_child(query, "streamhost");
=======
	if (from && purple_strequal(from, sh->jid) && query != NULL) {
		xmlnode *sh_node = xmlnode_get_child(query, "streamhost");
>>>>>>> 2f50dafa
		if (sh_node) {
			const char *jid = purple_xmlnode_get_attrib(sh_node, "jid");
			const char *port = purple_xmlnode_get_attrib(sh_node, "port");


			if (jid == NULL || !purple_strequal(jid, from))
				purple_debug_error("jabber", "Invalid jid(%s) for bytestream.\n",
						   jid ? jid : "(null)");

			sh->host = g_strdup(purple_xmlnode_get_attrib(sh_node, "host"));
			sh->zeroconf = g_strdup(purple_xmlnode_get_attrib(sh_node, "zeroconf"));
			if (port != NULL)
				sh->port = atoi(port);
		}
	}

	purple_debug_info("jabber", "Discovered bytestream proxy server: "
			  "jid='%s' host='%s' port='%d' zeroconf='%s'\n",
			   from ? from : "", sh->host ? sh->host : "",
			   sh->port, sh->zeroconf ? sh->zeroconf : "");

	/* TODO: When we support zeroconf proxies, fix this to handle them */
	if (!(sh->jid && sh->host && sh->port > 0)) {
		js->bs_proxies = g_list_remove(js->bs_proxies, sh);
		g_free(sh->jid);
		g_free(sh->host);
		g_free(sh->zeroconf);
		g_free(sh);
	}
}


void jabber_disco_info_parse(JabberStream *js, const char *from,
                             JabberIqType type, const char *id,
                             PurpleXmlNode *in_query)
{
	if(type == JABBER_IQ_GET) {
		PurpleXmlNode *query, *identity, *feature;
		JabberIq *iq;
		const char *node = purple_xmlnode_get_attrib(in_query, "node");
		char *node_uri = NULL;

		/* create custom caps node URI */
		node_uri = g_strconcat(CAPS0115_NODE, "#", jabber_caps_get_own_hash(js), NULL);

		iq = jabber_iq_new_query(js, JABBER_IQ_RESULT, NS_DISCO_INFO);

		jabber_iq_set_id(iq, id);

		if (from)
			purple_xmlnode_set_attrib(iq->node, "to", from);
		query = purple_xmlnode_get_child(iq->node, "query");

		if(node)
			purple_xmlnode_set_attrib(query, "node", node);

		if(!node || purple_strequal(node, node_uri)) {
			GList *features, *identities;
			for(identities = jabber_identities; identities; identities = identities->next) {
				JabberIdentity *ident = (JabberIdentity*)identities->data;
				identity = purple_xmlnode_new_child(query, "identity");
				purple_xmlnode_set_attrib(identity, "category", ident->category);
				purple_xmlnode_set_attrib(identity, "type", ident->type);
				if (ident->lang)
					purple_xmlnode_set_attrib(identity, "xml:lang", ident->lang);
				if (ident->name)
					purple_xmlnode_set_attrib(identity, "name", ident->name);
			}
			for(features = jabber_features; features; features = features->next) {
				JabberFeature *feat = (JabberFeature*)features->data;
				if (!feat->is_enabled || feat->is_enabled(js, feat->namespace)) {
					feature = purple_xmlnode_new_child(query, "feature");
					purple_xmlnode_set_attrib(feature, "var", feat->namespace);
				}
			}
#ifdef USE_VV
		} else if (purple_strequal(node, CAPS0115_NODE "#" "voice-v1")) {
			/*
			 * HUGE HACK! We advertise this ext (see jabber_presence_create_js
			 * where we add <c/> to the <presence/>) for the Google Talk
			 * clients that don't actually check disco#info features.
			 *
			 * This specific feature is redundant but is what
			 * node='http://mail.google.com/xmpp/client/caps', ver='1.1'
			 * advertises as 'voice-v1'.
			 */
<<<<<<< HEAD
			PurpleXmlNode *feature = purple_xmlnode_new_child(query, "feature");
			purple_xmlnode_set_attrib(feature, "var", NS_GOOGLE_VOICE);
		} else if (g_str_equal(node, CAPS0115_NODE "#" "video-v1")) {
=======
			xmlnode *feature = xmlnode_new_child(query, "feature");
			xmlnode_set_attrib(feature, "var", NS_GOOGLE_VOICE);
		} else if (purple_strequal(node, CAPS0115_NODE "#" "video-v1")) {
>>>>>>> 2f50dafa
			/*
			 * HUGE HACK! We advertise this ext (see jabber_presence_create_js
			 * where we add <c/> to the <presence/>) for the Google Talk
			 * clients that don't actually check disco#info features.
			 *
			 * This specific feature is redundant but is what
			 * node='http://mail.google.com/xmpp/client/caps', ver='1.1'
			 * advertises as 'video-v1'.
			 */
<<<<<<< HEAD
			PurpleXmlNode *feature = purple_xmlnode_new_child(query, "feature");
			purple_xmlnode_set_attrib(feature, "var", NS_GOOGLE_VIDEO);
		} else if (g_str_equal(node, CAPS0115_NODE "#" "camera-v1")) {
=======
			xmlnode *feature = xmlnode_new_child(query, "feature");
			xmlnode_set_attrib(feature, "var", NS_GOOGLE_VIDEO);
		} else if (purple_strequal(node, CAPS0115_NODE "#" "camera-v1")) {
>>>>>>> 2f50dafa
			/*
			 * HUGE HACK! We advertise this ext (see jabber_presence_create_js
			 * where we add <c/> to the <presence/>) for the Google Talk
			 * clients that don't actually check disco#info features.
			 *
			 * This specific feature is redundant but is what
			 * node='http://mail.google.com/xmpp/client/caps', ver='1.1'
			 * advertises as 'camera-v1'.
			 */
			PurpleXmlNode *feature = purple_xmlnode_new_child(query, "feature");
			purple_xmlnode_set_attrib(feature, "var", NS_GOOGLE_CAMERA);
#endif
		} else {
			PurpleXmlNode *error, *inf;

			/* XXX: gross hack, implement jabber_iq_set_type or something */
			purple_xmlnode_set_attrib(iq->node, "type", "error");
			iq->type = JABBER_IQ_ERROR;

			error = purple_xmlnode_new_child(query, "error");
			purple_xmlnode_set_attrib(error, "code", "404");
			purple_xmlnode_set_attrib(error, "type", "cancel");
			inf = purple_xmlnode_new_child(error, "item-not-found");
			purple_xmlnode_set_namespace(inf, NS_XMPP_STANZAS);
		}
		g_free(node_uri);
		jabber_iq_send(iq);
	} else if (type == JABBER_IQ_SET) {
		/* wtf? seriously. wtf‽ */
		JabberIq *iq = jabber_iq_new(js, JABBER_IQ_ERROR);
		PurpleXmlNode *error, *bad_request;

		/* Free the <query/> */
		purple_xmlnode_free(purple_xmlnode_get_child(iq->node, "query"));
		/* Add an error */
		error = purple_xmlnode_new_child(iq->node, "error");
		purple_xmlnode_set_attrib(error, "type", "modify");
		bad_request = purple_xmlnode_new_child(error, "bad-request");
		purple_xmlnode_set_namespace(bad_request, NS_XMPP_STANZAS);

		jabber_iq_set_id(iq, id);
		if (from)
			purple_xmlnode_set_attrib(iq->node, "to", from);

		jabber_iq_send(iq);
	}
}

static void jabber_disco_info_cb(JabberStream *js, const char *from,
                                 JabberIqType type, const char *id,
                                 PurpleXmlNode *packet, gpointer data)
{
	struct _jabber_disco_info_cb_data *jdicd = data;
	PurpleXmlNode *query;

	query = purple_xmlnode_get_child_with_namespace(packet, "query", NS_DISCO_INFO);

	if (type == JABBER_IQ_RESULT && query) {
		PurpleXmlNode *child;
		JabberID *jid;
		JabberBuddy *jb;
		JabberBuddyResource *jbr = NULL;
		JabberCapabilities capabilities = JABBER_CAP_NONE;

		if((jid = jabber_id_new(from))) {
			if(jid->resource && (jb = jabber_buddy_find(js, from, TRUE)))
				jbr = jabber_buddy_find_resource(jb, jid->resource);
			jabber_id_free(jid);
		}

		if(jbr)
			capabilities = jbr->capabilities;

		for(child = query->child; child; child = child->next) {
			if(child->type != PURPLE_XMLNODE_TYPE_TAG)
				continue;

<<<<<<< HEAD
			if(!strcmp(child->name, "identity")) {
				const char *category = purple_xmlnode_get_attrib(child, "category");
				const char *type = purple_xmlnode_get_attrib(child, "type");
=======
			if(purple_strequal(child->name, "identity")) {
				const char *category = xmlnode_get_attrib(child, "category");
				const char *type = xmlnode_get_attrib(child, "type");
>>>>>>> 2f50dafa
				if(!category || !type)
					continue;

				if(purple_strequal(category, "conference") && purple_strequal(type, "text")) {
					/* we found a groupchat or MUC server, add it to the list */
					/* XXX: actually check for protocol/muc or gc-1.0 support */
					js->chat_servers = g_list_prepend(js->chat_servers, g_strdup(from));
				} else if(purple_strequal(category, "directory") && purple_strequal(type, "user")) {
					/* we found a JUD */
					js->user_directories = g_list_prepend(js->user_directories, g_strdup(from));
				} else if(purple_strequal(category, "proxy") && purple_strequal(type, "bytestreams")) {
					/* This is a bytestream proxy */
					JabberIq *iq;
					JabberBytestreamsStreamhost *sh;

					purple_debug_info("jabber", "Found bytestream proxy server: %s\n", from);

					sh = g_new0(JabberBytestreamsStreamhost, 1);
					sh->jid = g_strdup(from);
					js->bs_proxies = g_list_prepend(js->bs_proxies, sh);

					iq = jabber_iq_new_query(js, JABBER_IQ_GET,
							NS_BYTESTREAMS);
					purple_xmlnode_set_attrib(iq->node, "to", sh->jid);
					jabber_iq_set_callback(iq, jabber_disco_bytestream_server_cb, sh);
					jabber_iq_send(iq);
				}

<<<<<<< HEAD
			} else if(!strcmp(child->name, "feature")) {
				const char *var = purple_xmlnode_get_attrib(child, "var");
=======
			} else if(purple_strequal(child->name, "feature")) {
				const char *var = xmlnode_get_attrib(child, "var");
>>>>>>> 2f50dafa
				if(!var)
					continue;

				if(purple_strequal(var, "http://jabber.org/protocol/si"))
					capabilities |= JABBER_CAP_SI;
				else if(purple_strequal(var, "http://jabber.org/protocol/si/profile/file-transfer"))
					capabilities |= JABBER_CAP_SI_FILE_XFER;
				else if(purple_strequal(var, NS_BYTESTREAMS))
					capabilities |= JABBER_CAP_BYTESTREAMS;
				else if(purple_strequal(var, "jabber:iq:search"))
					capabilities |= JABBER_CAP_IQ_SEARCH;
				else if(purple_strequal(var, "jabber:iq:register"))
					capabilities |= JABBER_CAP_IQ_REGISTER;
				else if(purple_strequal(var, NS_PING))
					capabilities |= JABBER_CAP_PING;
				else if(purple_strequal(var, NS_DISCO_ITEMS))
					capabilities |= JABBER_CAP_ITEMS;
				else if(purple_strequal(var, "http://jabber.org/protocol/commands")) {
					capabilities |= JABBER_CAP_ADHOC;
				}
				else if(purple_strequal(var, NS_IBB)) {
					purple_debug_info("jabber", "remote supports IBB\n");
					capabilities |= JABBER_CAP_IBB;
				}
			}
		}

		js->chat_servers = g_list_reverse(js->chat_servers);

		capabilities |= JABBER_CAP_RETRIEVED;

		if(jbr)
			jbr->capabilities = capabilities;

		if (jdicd && jdicd->callback)
			jdicd->callback(js, from, capabilities, jdicd->data);
	} else { /* type == JABBER_IQ_ERROR or query == NULL */
		JabberID *jid;
		JabberBuddy *jb;
		JabberBuddyResource *jbr = NULL;
		JabberCapabilities capabilities = JABBER_CAP_NONE;

		if((jid = jabber_id_new(from))) {
			if(jid->resource && (jb = jabber_buddy_find(js, from, TRUE)))
				jbr = jabber_buddy_find_resource(jb, jid->resource);
			jabber_id_free(jid);
		}

		if(jbr)
			capabilities = jbr->capabilities;

		if (jdicd && jdicd->callback)
			jdicd->callback(js, from, capabilities, jdicd->data);
	}

	g_free(jdicd);
}

void jabber_disco_items_parse(JabberStream *js, const char *from,
                              JabberIqType type, const char *id,
                              PurpleXmlNode *query)
{
	if(type == JABBER_IQ_GET) {
		JabberIq *iq = jabber_iq_new_query(js, JABBER_IQ_RESULT,
				NS_DISCO_ITEMS);

		/* preserve node */
		PurpleXmlNode *iq_query = purple_xmlnode_get_child(iq->node, "query");
		const char *node = purple_xmlnode_get_attrib(query, "node");
		if(node)
			purple_xmlnode_set_attrib(iq_query,"node",node);

		jabber_iq_set_id(iq, id);

		if (from)
			purple_xmlnode_set_attrib(iq->node, "to", from);
		jabber_iq_send(iq);
	}
}

static void
jabber_disco_finish_server_info_result_cb(JabberStream *js)
{
	const char *ft_proxies;

	/*
	 * This *should* happen only if the server supports vcard-temp, but there
	 * are apparently some servers that don't advertise it even though they
	 * support it.
	 */
	jabber_vcard_fetch_mine(js);

	if (js->pep)
		jabber_avatar_fetch_mine(js);

	/* Yes, please! */
	jabber_roster_request(js);

	if (js->server_caps & JABBER_CAP_ADHOC) {
		/* The server supports ad-hoc commands, so let's request the list */
		jabber_adhoc_server_get_list(js);
	}

	/* If the server supports blocking, request the block list */
	if (js->server_caps & JABBER_CAP_BLOCKING) {
		jabber_request_block_list(js);
	}

	/* If there are manually specified bytestream proxies, query them */
	ft_proxies = purple_account_get_string(purple_connection_get_account(js->gc), "ft_proxies", NULL);
	if (ft_proxies) {
		JabberIq *iq;
		JabberBytestreamsStreamhost *sh;
		int i;
		char *tmp;
		gchar **ft_proxy_list = g_strsplit(ft_proxies, ",", 0);

		for(i = 0; ft_proxy_list[i]; i++) {
			g_strstrip(ft_proxy_list[i]);
			if(!(*ft_proxy_list[i]))
				continue;

			/* We used to allow specifying a port directly here; get rid of it */
			if((tmp = strchr(ft_proxy_list[i], ':')))
				*tmp = '\0';

			sh = g_new0(JabberBytestreamsStreamhost, 1);
			sh->jid = g_strdup(ft_proxy_list[i]);
			js->bs_proxies = g_list_prepend(js->bs_proxies, sh);

			iq = jabber_iq_new_query(js, JABBER_IQ_GET, NS_BYTESTREAMS);
			purple_xmlnode_set_attrib(iq->node, "to", sh->jid);
			jabber_iq_set_callback(iq, jabber_disco_bytestream_server_cb, sh);
			jabber_iq_send(iq);
		}

		g_strfreev(ft_proxy_list);
	}

}

static void
jabber_disco_stun_srv_resolve_cb(GObject *sender, GAsyncResult *result, gpointer data) {
	GError *error = NULL;
	GList *services = NULL;
	JabberStream *js = (JabberStream *) data;
	gint results = 0;

	services = g_resolver_lookup_service_finish(G_RESOLVER(sender),
			result, &error);

	if(error != NULL) {
		purple_debug_info("jabber", "Failed to look up a STUN record : %s\n", error->message);

		g_error_free(error);

		return;
	}

	results = g_list_length(services);

	purple_debug_info("jabber", "got %d SRV responses for STUN.\n", results);

	if (results > 0) {
		GSrvTarget *target = (GSrvTarget *)services->data;
		const gchar *hostname = g_srv_target_get_hostname(target);

		js->stun_ip = g_strdup(hostname);
		js->stun_port = g_srv_target_get_port(target);

		purple_debug_info("jabber", "set stun address to %s:%d\n",
			hostname, js->stun_port);
	}

	g_resolver_free_targets(services);
}


static void
jabber_disco_server_info_result_cb(JabberStream *js, const char *from,
                                   JabberIqType type, const char *id,
                                   PurpleXmlNode *packet, gpointer data)
{
	PurpleXmlNode *query, *child;

	if (!from || !purple_strequal(from, js->user->domain)) {
		jabber_disco_finish_server_info_result_cb(js);
		return;
	}

	if (type == JABBER_IQ_ERROR) {
		/* A common way to get here is for the server not to support xmlns http://jabber.org/protocol/disco#info */
		jabber_disco_finish_server_info_result_cb(js);
		return;
	}

	query = purple_xmlnode_get_child(packet, "query");

	if (!query) {
		jabber_disco_finish_server_info_result_cb(js);
		return;
	}

	for (child = purple_xmlnode_get_child(query, "identity"); child;
	     child = purple_xmlnode_get_next_twin(child)) {
		const char *category, *type, *name;
<<<<<<< HEAD
		category = purple_xmlnode_get_attrib(child, "category");
		type = purple_xmlnode_get_attrib(child, "type");
		if(category && type && !strcmp(category, "pubsub") && !strcmp(type,"pep")) {
=======
		const char *stun_ip;
		category = xmlnode_get_attrib(child, "category");
		type = xmlnode_get_attrib(child, "type");
		if(purple_strequal(category, "pubsub") && purple_strequal(type, "pep")) {
>>>>>>> 2f50dafa
			PurpleConnection *gc = js->gc;
			js->pep = TRUE;
			purple_connection_set_flags(gc,
					  purple_connection_get_flags(gc)
					| PURPLE_CONNECTION_FLAG_SUPPORT_MOODS
					| PURPLE_CONNECTION_FLAG_SUPPORT_MOOD_MESSAGES);
		}
		if (!purple_strequal(category, "server"))
			continue;
		if (!purple_strequal(type, "im"))
			continue;

		name = purple_xmlnode_get_attrib(child, "name");
		if (!name)
			continue;

		g_free(js->server_name);
		js->server_name = g_strdup(name);
		stun_ip = purple_network_get_stun_ip();
		if (purple_strequal(name, "Google Talk")) {
			purple_debug_info("jabber", "Google Talk!\n");
			js->googletalk = TRUE;

			/* autodiscover stun and relays */
			if (!stun_ip || !*stun_ip) {
				jabber_google_send_jingle_info(js);
			}
<<<<<<< HEAD
		} else if (purple_network_get_stun_ip() == NULL ||
		    purple_strequal(purple_network_get_stun_ip(), "")) {

			GResolver *resolver = g_resolver_get_default();
			g_resolver_lookup_service_async(resolver,
			                                "stun",
			                                "udp",
			                                js->user->domain,
			                                NULL,
			                                jabber_disco_stun_srv_resolve_cb,
			                                js);
			g_object_unref(resolver);
=======
		} else if (!stun_ip || !*stun_ip) {
			js->srv_query_data =
				purple_srv_resolve_account(
					purple_connection_get_account(js->gc), "stun", "udp",
					js->user->domain,
					jabber_disco_stun_srv_resolve_cb, js);
>>>>>>> 2f50dafa
			/* TODO: add TURN support later... */
		}
	}

	for (child = purple_xmlnode_get_child(query, "feature"); child;
	     child = purple_xmlnode_get_next_twin(child)) {
		const char *var;
		var = purple_xmlnode_get_attrib(child, "var");
		if (!var)
			continue;

		if (purple_strequal(NS_GOOGLE_MAIL_NOTIFY, var)) {
			js->server_caps |= JABBER_CAP_GMAIL_NOTIFY;
			jabber_gmail_init(js);
		} else if (purple_strequal(NS_GOOGLE_ROSTER, var)) {
			js->server_caps |= JABBER_CAP_GOOGLE_ROSTER;
		} else if (purple_strequal("http://jabber.org/protocol/commands", var)) {
			js->server_caps |= JABBER_CAP_ADHOC;
		} else if (purple_strequal(NS_SIMPLE_BLOCKING, var)) {
			js->server_caps |= JABBER_CAP_BLOCKING;
		}
	}

	jabber_disco_finish_server_info_result_cb(js);
}

static void
jabber_disco_server_items_result_cb(JabberStream *js, const char *from,
                                    JabberIqType type, const char *id,
                                    PurpleXmlNode *packet, gpointer data)
{
	PurpleXmlNode *query, *child;

	if (!from || !purple_strequal(from, js->user->domain))
		return;

	if (type == JABBER_IQ_ERROR)
		return;

	while(js->chat_servers) {
		g_free(js->chat_servers->data);
		js->chat_servers = g_list_delete_link(js->chat_servers, js->chat_servers);
	}

	query = purple_xmlnode_get_child(packet, "query");

	for(child = purple_xmlnode_get_child(query, "item"); child;
			child = purple_xmlnode_get_next_twin(child)) {
		JabberIq *iq;
		const char *jid;

		if(!(jid = purple_xmlnode_get_attrib(child, "jid")))
			continue;

		/* we don't actually care about the specific nodes,
		 * so we won't query them */
		if(purple_xmlnode_get_attrib(child, "node") != NULL)
			continue;

		iq = jabber_iq_new_query(js, JABBER_IQ_GET, NS_DISCO_INFO);
		purple_xmlnode_set_attrib(iq->node, "to", jid);
		jabber_iq_set_callback(iq, jabber_disco_info_cb, NULL);
		jabber_iq_send(iq);
	}
}

void jabber_disco_items_server(JabberStream *js)
{
	JabberIq *iq = jabber_iq_new_query(js, JABBER_IQ_GET, NS_DISCO_ITEMS);

	purple_xmlnode_set_attrib(iq->node, "to", js->user->domain);

	jabber_iq_set_callback(iq, jabber_disco_server_items_result_cb, NULL);
	jabber_iq_send(iq);

	iq = jabber_iq_new_query(js, JABBER_IQ_GET, NS_DISCO_INFO);
	purple_xmlnode_set_attrib(iq->node, "to", js->user->domain);
	jabber_iq_set_callback(iq, jabber_disco_server_info_result_cb, NULL);
	jabber_iq_send(iq);
}

void jabber_disco_info_do(JabberStream *js, const char *who, JabberDiscoInfoCallback *callback, gpointer data)
{
	JabberID *jid;
	JabberBuddy *jb;
	JabberBuddyResource *jbr = NULL;
	struct _jabber_disco_info_cb_data *jdicd;
	JabberIq *iq;

	if((jid = jabber_id_new(who))) {
		if(jid->resource && (jb = jabber_buddy_find(js, who, TRUE)))
			jbr = jabber_buddy_find_resource(jb, jid->resource);
		jabber_id_free(jid);
	}

	if(jbr && jbr->capabilities & JABBER_CAP_RETRIEVED) {
		callback(js, who, jbr->capabilities, data);
		return;
	}

	jdicd = g_new0(struct _jabber_disco_info_cb_data, 1);
	jdicd->data = data;
	jdicd->callback = callback;

	iq = jabber_iq_new_query(js, JABBER_IQ_GET, NS_DISCO_INFO);
	purple_xmlnode_set_attrib(iq->node, "to", who);

	jabber_iq_set_callback(iq, jabber_disco_info_cb, jdicd);
	jabber_iq_send(iq);
}
<|MERGE_RESOLUTION|>--- conflicted
+++ resolved
@@ -65,13 +65,8 @@
 	PurpleXmlNode *query = purple_xmlnode_get_child_with_namespace(packet, "query",
 		NS_BYTESTREAMS);
 
-<<<<<<< HEAD
-	if (from && !strcmp(from, sh->jid) && query != NULL) {
+	if (from && purple_strequal(from, sh->jid) && query != NULL) {
 		PurpleXmlNode *sh_node = purple_xmlnode_get_child(query, "streamhost");
-=======
-	if (from && purple_strequal(from, sh->jid) && query != NULL) {
-		xmlnode *sh_node = xmlnode_get_child(query, "streamhost");
->>>>>>> 2f50dafa
 		if (sh_node) {
 			const char *jid = purple_xmlnode_get_attrib(sh_node, "jid");
 			const char *port = purple_xmlnode_get_attrib(sh_node, "port");
@@ -158,15 +153,9 @@
 			 * node='http://mail.google.com/xmpp/client/caps', ver='1.1'
 			 * advertises as 'voice-v1'.
 			 */
-<<<<<<< HEAD
 			PurpleXmlNode *feature = purple_xmlnode_new_child(query, "feature");
 			purple_xmlnode_set_attrib(feature, "var", NS_GOOGLE_VOICE);
-		} else if (g_str_equal(node, CAPS0115_NODE "#" "video-v1")) {
-=======
-			xmlnode *feature = xmlnode_new_child(query, "feature");
-			xmlnode_set_attrib(feature, "var", NS_GOOGLE_VOICE);
 		} else if (purple_strequal(node, CAPS0115_NODE "#" "video-v1")) {
->>>>>>> 2f50dafa
 			/*
 			 * HUGE HACK! We advertise this ext (see jabber_presence_create_js
 			 * where we add <c/> to the <presence/>) for the Google Talk
@@ -176,15 +165,9 @@
 			 * node='http://mail.google.com/xmpp/client/caps', ver='1.1'
 			 * advertises as 'video-v1'.
 			 */
-<<<<<<< HEAD
 			PurpleXmlNode *feature = purple_xmlnode_new_child(query, "feature");
 			purple_xmlnode_set_attrib(feature, "var", NS_GOOGLE_VIDEO);
-		} else if (g_str_equal(node, CAPS0115_NODE "#" "camera-v1")) {
-=======
-			xmlnode *feature = xmlnode_new_child(query, "feature");
-			xmlnode_set_attrib(feature, "var", NS_GOOGLE_VIDEO);
 		} else if (purple_strequal(node, CAPS0115_NODE "#" "camera-v1")) {
->>>>>>> 2f50dafa
 			/*
 			 * HUGE HACK! We advertise this ext (see jabber_presence_create_js
 			 * where we add <c/> to the <presence/>) for the Google Talk
@@ -262,15 +245,9 @@
 			if(child->type != PURPLE_XMLNODE_TYPE_TAG)
 				continue;
 
-<<<<<<< HEAD
-			if(!strcmp(child->name, "identity")) {
+			if(purple_strequal(child->name, "identity")) {
 				const char *category = purple_xmlnode_get_attrib(child, "category");
 				const char *type = purple_xmlnode_get_attrib(child, "type");
-=======
-			if(purple_strequal(child->name, "identity")) {
-				const char *category = xmlnode_get_attrib(child, "category");
-				const char *type = xmlnode_get_attrib(child, "type");
->>>>>>> 2f50dafa
 				if(!category || !type)
 					continue;
 
@@ -299,13 +276,8 @@
 					jabber_iq_send(iq);
 				}
 
-<<<<<<< HEAD
-			} else if(!strcmp(child->name, "feature")) {
+			} else if(purple_strequal(child->name, "feature")) {
 				const char *var = purple_xmlnode_get_attrib(child, "var");
-=======
-			} else if(purple_strequal(child->name, "feature")) {
-				const char *var = xmlnode_get_attrib(child, "var");
->>>>>>> 2f50dafa
 				if(!var)
 					continue;
 
@@ -512,16 +484,9 @@
 	for (child = purple_xmlnode_get_child(query, "identity"); child;
 	     child = purple_xmlnode_get_next_twin(child)) {
 		const char *category, *type, *name;
-<<<<<<< HEAD
 		category = purple_xmlnode_get_attrib(child, "category");
 		type = purple_xmlnode_get_attrib(child, "type");
-		if(category && type && !strcmp(category, "pubsub") && !strcmp(type,"pep")) {
-=======
-		const char *stun_ip;
-		category = xmlnode_get_attrib(child, "category");
-		type = xmlnode_get_attrib(child, "type");
 		if(purple_strequal(category, "pubsub") && purple_strequal(type, "pep")) {
->>>>>>> 2f50dafa
 			PurpleConnection *gc = js->gc;
 			js->pep = TRUE;
 			purple_connection_set_flags(gc,
@@ -549,9 +514,7 @@
 			if (!stun_ip || !*stun_ip) {
 				jabber_google_send_jingle_info(js);
 			}
-<<<<<<< HEAD
-		} else if (purple_network_get_stun_ip() == NULL ||
-		    purple_strequal(purple_network_get_stun_ip(), "")) {
+		} else if (!stun_ip || !*stun_ip) {
 
 			GResolver *resolver = g_resolver_get_default();
 			g_resolver_lookup_service_async(resolver,
@@ -562,14 +525,6 @@
 			                                jabber_disco_stun_srv_resolve_cb,
 			                                js);
 			g_object_unref(resolver);
-=======
-		} else if (!stun_ip || !*stun_ip) {
-			js->srv_query_data =
-				purple_srv_resolve_account(
-					purple_connection_get_account(js->gc), "stun", "udp",
-					js->user->domain,
-					jabber_disco_stun_srv_resolve_cb, js);
->>>>>>> 2f50dafa
 			/* TODO: add TURN support later... */
 		}
 	}
