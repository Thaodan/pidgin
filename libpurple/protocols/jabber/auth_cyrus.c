--- conflicted
+++ resolved
@@ -145,14 +145,9 @@
 
 	if (!entry || !*entry)
 	{
-<<<<<<< HEAD
-		purple_notify_error(account, NULL, _("Password is required to sign on."), NULL,
-				purple_request_cpar_from_account(account));
-=======
 		purple_notify_error(account, NULL,
 			_("Password is required to sign on."), NULL,
 			purple_request_cpar_from_connection(gc));
->>>>>>> c6f61007
 		return;
 	}
 
