--- conflicted
+++ resolved
@@ -750,7 +750,7 @@
 				media,
 				jabber_jingle_session_content_get_name(jsc),
 				jabber_jingle_session_get_remote_jid(session));
-		purple_debug_info("jabber",
+		purple_debug_info("jingle",
 				  "jabber_session_candidates_prepared: %d candidates\n",
 				  g_list_length(candidates));
 		for (; candidates; candidates = candidates->next) {
@@ -773,15 +773,8 @@
 	}
 
 
-<<<<<<< HEAD
-	purple_debug_info("jabber", "Sent session accept, starting stream\n");
+	purple_debug_info("jingle", "Sent session accept, starting stream\n");
 	gst_element_set_state(purple_media_get_pipeline(session->media), GST_STATE_PLAYING);
-=======
-	xmlnode_insert_child(result->node, jingle);
-	jabber_iq_send(result);
-	purple_debug_info("jingle", "Sent session accept, starting stream\n");
-	gst_element_set_state(purple_media_get_audio_pipeline(session->media), GST_STATE_PLAYING);
->>>>>>> 1dae2852
 
 	session->session_started = TRUE;
 }
@@ -857,14 +850,13 @@
 {
 #if 0
 	if (!jabber_jingle_session_is_initiator(session)) {
-<<<<<<< HEAD
 		/* create transport-info packages */
 		GList *contents = jabber_jingle_session_get_contents(session);
 		for (; contents; contents = contents->next) {
 			JingleSessionContent *jsc = contents->data;
 			GList *candidates = purple_media_get_local_audio_candidates(
 					jabber_jingle_session_get_media(session));
-			purple_debug_info("jabber",
+			purple_debug_info("jingle",
 					  "jabber_session_candidates_prepared: %d candidates\n",
 					  g_list_length(candidates));
 			for (; candidates; candidates = candidates->next) {
@@ -875,19 +867,6 @@
 			}
 			fs_candidate_list_destroy(candidates);
 		}
-=======
-		/* create transport-info package */
-		JabberIq *result = jabber_iq_new(jabber_jingle_session_get_js(session),
-						 JABBER_IQ_SET);
-		xmlnode *jingle = jabber_jingle_session_create_transport_info(session);
-		purple_debug_info("jingle", "jabber_session_candidates_prepared: %d candidates\n",
-				  g_list_length(purple_media_get_local_audio_candidates(session->media)));
-		xmlnode_set_attrib(result->node, "to",
-				   jabber_jingle_session_get_remote_jid(session));
-
-		xmlnode_insert_child(result->node, jingle);
-		jabber_iq_send(result);
->>>>>>> 1dae2852
 	}
 #endif
 }
@@ -899,36 +878,14 @@
 						 FsCandidate *native_candidate,
 						 FsCandidate *remote_candidate,
 						 JingleSession *session)
-<<<<<<< HEAD
 {
 #if 0
-	purple_debug_info("jabber", "jabber_candidate_pair_established called\n");
+	purple_debug_info("jingle", "jabber_candidate_pair_established called\n");
 	/* if we are the responder, we should send a sesson-accept message */
 	if (!jabber_jingle_session_is_initiator(session) &&
 			!session->session_started) {
 		jabber_iq_send(jabber_jingle_session_create_session_accept(session, 
 				native_candidate, remote_candidate));
-=======
-{	
-	purple_debug_info("jingle", "jabber_candidate_pair_established called\n");
-	/* if we are the initiator, we should send a content-modify message */
-	if (jabber_jingle_session_is_initiator(session)) {
-		JabberIq *result;
-		xmlnode *jingle;
-		
-		purple_debug_info("jingle", "we are the initiator, let's send content-modify\n");
-
-		result = jabber_iq_new(jabber_jingle_session_get_js(session), JABBER_IQ_SET);
-
-		/* shall change this to a "content-replace" */
-		jingle = jabber_jingle_session_create_content_replace(session,
-								      native_candidate,
-								      remote_candidate);
-		xmlnode_set_attrib(result->node, "to",
-				   jabber_jingle_session_get_remote_jid(session));
-		xmlnode_insert_child(result->node, jingle);
-		jabber_iq_send(result);
->>>>>>> 1dae2852
 	}
 #endif
 }
@@ -949,7 +906,6 @@
 		return FALSE;
 	}
 
-<<<<<<< HEAD
 	for (; contents; contents = contents->next) {
 		JingleSessionContent *jsc = contents->data;
 		gboolean result = FALSE;
@@ -967,17 +923,10 @@
 		}
 
 		if (!result) {
-			purple_debug_error("jabber", "Couldn't create stream\n");
+			purple_debug_error("jingle", "Couldn't create stream\n");
 			purple_media_reject(media);
 			return FALSE;
 		}
-=======
-	/* this will need to be changed to "nice" once the libnice transmitter is finished */
-	if (!purple_media_add_stream(media, remote_jid, PURPLE_MEDIA_AUDIO, "rawudp")) {
-		purple_debug_error("jingle", "Couldn't create audio stream\n");
-		purple_media_reject(media);
-		return FALSE;
->>>>>>> 1dae2852
 	}
 	g_list_free(contents);
 
@@ -1021,7 +970,6 @@
 		return;
 	}
 
-<<<<<<< HEAD
 	/* create transport-info packages */
 	contents = jabber_jingle_session_get_contents(session);
 	for (; contents; contents = contents->next) {
@@ -1030,7 +978,7 @@
 				jabber_jingle_session_get_media(session),
 				jabber_jingle_session_content_get_name(jsc),
 				jabber_jingle_session_get_remote_jid(session));
-		purple_debug_info("jabber",
+		purple_debug_info("jingle",
 				  "jabber_session_candidates_prepared: %d candidates\n",
 				  g_list_length(candidates));
 		for (; candidates; candidates = candidates->next) {
@@ -1041,18 +989,6 @@
 		}
 		fs_candidate_list_destroy(candidates);
 	}
-=======
-	/* create transport-info package */
-	result = jabber_iq_new(jabber_jingle_session_get_js(session), JABBER_IQ_SET);
-	jingle = jabber_jingle_session_create_transport_info(session);
-	purple_debug_info("jingle", "jabber_session_candidates_prepared: %d candidates\n",
-			  g_list_length(purple_media_get_local_audio_candidates(session->media)));
-	xmlnode_set_attrib(result->node, "to",
-			   jabber_jingle_session_get_remote_jid(session));
-
-	xmlnode_insert_child(result->node, jingle);
-	jabber_iq_send(result);
->>>>>>> 1dae2852
 }
 
 PurpleMedia *
@@ -1185,24 +1121,23 @@
 			   jabber_jingle_session_get_remote_jid(session));
 	jabber_iq_set_id(result, xmlnode_get_attrib(packet, "id"));
 
-<<<<<<< HEAD
 	for (content = xmlnode_get_child(jingle, "content"); content;
 			content = xmlnode_get_next_twin(content)) {
 		description = xmlnode_get_child(content, "description");
 		transport = xmlnode_get_child(content, "transport");
 
 		/* fetch codecs from remote party */
-		purple_debug_info("jabber", "get codecs from session-accept\n");
+		purple_debug_info("jingle", "get codecs from session-accept\n");
 		remote_codecs = jabber_jingle_get_codecs(description);
-		purple_debug_info("jabber", "get transport candidates from session accept\n");
+		purple_debug_info("jingle", "get transport candidates from session accept\n");
 		remote_transports = jabber_jingle_get_candidates(transport);
 
-		purple_debug_info("jabber", "Got %d codecs from responder\n",
+		purple_debug_info("jingle", "Got %d codecs from responder\n",
 				  g_list_length(remote_codecs));
-		purple_debug_info("jabber", "Got %d transport candidates from responder\n",
+		purple_debug_info("jingle", "Got %d transport candidates from responder\n",
 				  g_list_length(remote_transports));
 
-		purple_debug_info("jabber", "Setting remote codecs on stream\n");
+		purple_debug_info("jingle", "Setting remote codecs on stream\n");
 
 		purple_media_set_remote_codecs(session->media,
 					       xmlnode_get_attrib(content, "name"),
@@ -1211,12 +1146,12 @@
 
 		codec_intersection = purple_media_get_negotiated_codecs(session->media,
 									xmlnode_get_attrib(content, "name"));
-		purple_debug_info("jabber", "codec_intersection contains %d elems\n",
+		purple_debug_info("jingle", "codec_intersection contains %d elems\n",
 				  g_list_length(codec_intersection));
 		/* get the top codec */
 		if (g_list_length(codec_intersection) > 0) {
 			top = (FsCodec *) codec_intersection->data;
-			purple_debug_info("jabber", "Found a suitable codec on stream = %d\n",
+			purple_debug_info("jingle", "Found a suitable codec on stream = %d\n",
 					  top->id);
 
 			/* we have found a suitable codec, but we will not start the stream
@@ -1238,36 +1173,6 @@
 			   find any suitable codecs, should return error and hang up */
 
 		}
-=======
-	description = xmlnode_get_child(content, "description");
-	transport = xmlnode_get_child(content, "transport");
-
-	/* fetch codecs from remote party */
-	purple_debug_info("jingle", "get codecs from session-accept\n");
-	remote_codecs = jabber_jingle_get_codecs(description);
-	purple_debug_info("jingle", "get transport candidates from session accept\n");
-	remote_transports = jabber_jingle_get_candidates(transport);
-
-	purple_debug_info("jingle", "Got %d codecs from responder\n",
-			  g_list_length(remote_codecs));
-	purple_debug_info("jingle", "Got %d transport candidates from responder\n",
-			  g_list_length(remote_transports));
-
-	purple_debug_info("jingle", "Setting remote codecs on stream\n");
-
-	purple_media_set_remote_audio_codecs(session->media, 
-					     jabber_jingle_session_get_remote_jid(session),
-					     remote_codecs);
-
-	codec_intersection = purple_media_get_negotiated_audio_codecs(session->media);
-	purple_debug_info("jingle", "codec_intersection contains %d elems\n",
-			  g_list_length(codec_intersection));
-	/* get the top codec */
-	if (g_list_length(codec_intersection) > 0) {
-		top = (FsCodec *) codec_intersection->data;
-		purple_debug_info("jingle", "Found a suitable codec on stream = %d\n",
-				  top->id);
->>>>>>> 1dae2852
 
 		fs_codec_list_destroy(codec_intersection);
 
@@ -1275,13 +1180,8 @@
 
 	if (!strcmp(action, "session-accept")) {
 		purple_media_got_accept(jabber_jingle_session_get_media(session));
-<<<<<<< HEAD
-		purple_debug_info("jabber", "Got session-accept, starting stream\n");
+		purple_debug_info("jingle", "Got session-accept, starting stream\n");
 		gst_element_set_state(purple_media_get_pipeline(session->media),
-=======
-		purple_debug_info("jingle", "Got session-accept, starting stream\n");
-		gst_element_set_state(purple_media_get_audio_pipeline(session->media),
->>>>>>> 1dae2852
 				      GST_STATE_PLAYING);
 	}
 
@@ -1325,30 +1225,19 @@
 
 	session = jabber_jingle_session_create_by_id(js, sid);
 
-<<<<<<< HEAD
 	for (content = xmlnode_get_child(jingle, "content"); content;
 			content = xmlnode_get_next_twin(content)) {
 		/* init media */
 		if (!content) {
-			purple_debug_error("jabber", "jingle tag must contain content tag\n");
+			purple_debug_error("jingle", "jingle tag must contain content tag\n");
 			/* should send error here */
 			return;
 		}
-=======
-	/* init media */
-	content = xmlnode_get_child(jingle, "content");
-	if (!content) {
-		purple_debug_error("jingle", "jingle tag must contain content tag\n");
-		/* should send error here */
-		return;
-	}
->>>>>>> 1dae2852
 
 		description = xmlnode_get_child(content, "description");
 
-<<<<<<< HEAD
 		if (!description) {
-			purple_debug_error("jabber", "content tag must contain description tag\n");
+			purple_debug_error("jingle", "content tag must contain description tag\n");
 			/* we should create an error iq here */
 			return;
 		}
@@ -1362,12 +1251,6 @@
 		}
 
 		jabber_jingle_session_content_create_parse(session, content);
-=======
-	if (!description) {
-		purple_debug_error("jingle", "content tag must contain description tag\n");
-		/* we should create an error iq here */
-		return;
->>>>>>> 1dae2852
 	}
 
 	if (!jabber_jingle_session_initiate_media_internal(session, initiator, initiator)) {
@@ -1381,7 +1264,7 @@
 			content = xmlnode_get_next_twin(content)) {
 		/* init media */
 		if (!content) {
-			purple_debug_error("jabber", "jingle tag must contain content tag\n");
+			purple_debug_error("jingle", "jingle tag must contain content tag\n");
 			/* should send error here */
 			return;
 		}
@@ -1389,7 +1272,7 @@
 		description = xmlnode_get_child(content, "description");
 
 		if (!description) {
-			purple_debug_error("jabber", "content tag must contain description tag\n");
+			purple_debug_error("jingle", "content tag must contain description tag\n");
 			/* we should create an error iq here */
 			return;
 		}
