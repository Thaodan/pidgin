/*
 * purple - Jabber Protocol Plugin
 *
 * Purple is the legal property of its developers, whose names are too numerous
 * to list here.  Please refer to the COPYRIGHT file distributed with this
 * source distribution.
 *
 * This program is free software; you can redistribute it and/or modify
 * it under the terms of the GNU General Public License as published by
 * the Free Software Foundation; either version 2 of the License, or
 * (at your option) any later version.
 *
 * This program is distributed in the hope that it will be useful,
 * but WITHOUT ANY WARRANTY; without even the implied warranty of
 * MERCHANTABILITY or FITNESS FOR A PARTICULAR PURPOSE.	 See the
 * GNU General Public License for more details.
 *
 * You should have received a copy of the GNU General Public License
 * along with this program; if not, write to the Free Software
 * Foundation, Inc., 51 Franklin Street, Fifth Floor, Boston, MA  02111-1301  USA
 *
 */

#include "internal.h"

#include "usermood.h"
#include "pep.h"
#include <string.h>
#include "internal.h"
#include "request.h"
#include "debug.h"

static PurpleMood moods[] = {
	{"afraid", N_("Afraid"), NULL},
	{"amazed", N_("Amazed"), NULL},
	{"amorous", N_("Amorous"), NULL},
	{"angry", N_("Angry"), NULL},
	{"annoyed", N_("Annoyed"), NULL},
	{"anxious", N_("Anxious"), NULL},
	{"aroused", N_("Aroused"), NULL},
	{"ashamed", N_("Ashamed"), NULL},
	{"bored", N_("Bored"), NULL},
	{"brave", N_("Brave"), NULL},
	{"calm", N_("Calm"), NULL},
	{"cautious", N_("Cautious"), NULL},
	{"cold", N_("Cold"), NULL},
	{"confident", N_("Confident"), NULL},
	{"confused", N_("Confused"), NULL},
	{"contemplative", N_("Contemplative"), NULL},
	{"contented", N_("Contented"), NULL},
	{"cranky", N_("Cranky"), NULL},
	{"crazy", N_("Crazy"), NULL},
	{"creative", N_("Creative"), NULL},
	{"curious", N_("Curious"), NULL},
	{"dejected", N_("Dejected"), NULL},
	{"depressed", N_("Depressed"), NULL},
	{"disappointed", N_("Disappointed"), NULL},
	{"disgusted", N_("Disgusted"), NULL},
	{"dismayed", N_("Dismayed"), NULL},
	{"distracted", N_("Distracted"), NULL},
	{"embarrassed", N_("Embarrassed"), NULL},
	{"envious", N_("Envious"), NULL},
	{"excited", N_("Excited"), NULL},
	{"flirtatious", N_("Flirtatious"), NULL},
	{"frustrated", N_("Frustrated"), NULL},
	{"grateful", N_("Grateful"), NULL},
	{"grieving", N_("Grieving"), NULL},
	{"grumpy", N_("Grumpy"), NULL},
	{"guilty", N_("Guilty"), NULL},
	{"happy", N_("Happy"), NULL},
	{"hopeful", N_("Hopeful"), NULL},
	{"hot", N_("Hot"), NULL},
	{"humbled", N_("Humbled"), NULL},
	{"humiliated", N_("Humiliated"), NULL},
	{"hungry", N_("Hungry"), NULL},
	{"hurt", N_("Hurt"), NULL},
	{"impressed", N_("Impressed"), NULL},
	{"in_awe", N_("In awe"), NULL},
	{"in_love", N_("In love"), NULL},
	{"indignant", N_("Indignant"), NULL},
	{"interested", N_("Interested"), NULL},
	{"intoxicated", N_("Intoxicated"), NULL},
	{"invincible", N_("Invincible"), NULL},
	{"jealous", N_("Jealous"), NULL},
	{"lonely", N_("Lonely"), NULL},
	{"lost", N_("Lost"), NULL},
	{"lucky", N_("Lucky"), NULL},
	{"mean", N_("Mean"), NULL},
	{"moody", N_("Moody"), NULL},
	{"nervous", N_("Nervous"), NULL},
	{"neutral", N_("Neutral"), NULL},
	{"offended", N_("Offended"), NULL},
	{"outraged", N_("Outraged"), NULL},
	{"playful", N_("Playful"), NULL},
	{"proud", N_("Proud"), NULL},
	{"relaxed", N_("Relaxed"), NULL},
	{"relieved", N_("Relieved"), NULL},
	{"remorseful", N_("Remorseful"), NULL},
	{"restless", N_("Restless"), NULL},
	{"sad", N_("Sad"), NULL},
	{"sarcastic", N_("Sarcastic"), NULL},
	{"satisfied", N_("Satisfied"), NULL},
	{"serious", N_("Serious"), NULL},
	{"shocked", N_("Shocked"), NULL},
	{"shy", N_("Shy"), NULL},
	{"sick", N_("Sick"), NULL},
	{"sleepy", N_("Sleepy"), NULL},
	{"spontaneous", N_("Spontaneous"), NULL},
	{"stressed", N_("Stressed"), NULL},
	{"strong", N_("Strong"), NULL},
	{"surprised", N_("Surprised"), NULL},
	{"thankful", N_("Thankful"), NULL},
	{"thirsty", N_("Thirsty"), NULL},
	{"tired", N_("Tired"), NULL},
	{"undefined", N_("Undefined"), NULL},
	{"weak", N_("Weak"), NULL},
	{"worried", N_("Worried"), NULL},
	/* Mar last record. */
	{NULL, NULL, NULL}
};

static const PurpleMood*
find_mood_by_name(const gchar *name)
{
	int i;

	g_return_val_if_fail(name && *name, NULL);

	for (i = 0; moods[i].mood != NULL; ++i) {
		if (g_str_equal(name, moods[i].mood)) {
			return &moods[i];
		}
	}

	return NULL;
}

static void jabber_mood_cb(JabberStream *js, const char *from, xmlnode *items) {
	/* it doesn't make sense to have more than one item here, so let's just pick the first one */
	xmlnode *item = xmlnode_get_child(items, "item");
	const char *newmood = NULL;
	char *moodtext = NULL;
	JabberBuddy *buddy = jabber_buddy_find(js, from, FALSE);
	xmlnode *moodinfo, *mood;
	/* ignore the mood of people not on our buddy list */
	if (!buddy || !item)
		return;

	mood = xmlnode_get_child_with_namespace(item, "mood", "http://jabber.org/protocol/mood");
	if (!mood)
		return;
	for (moodinfo = mood->child; moodinfo; moodinfo = moodinfo->next) {
		if (moodinfo->type == XMLNODE_TYPE_TAG) {
			if (!strcmp(moodinfo->name, "text")) {
				if (!moodtext) /* only pick the first one */
					moodtext = xmlnode_get_data(moodinfo);
			} else {
				const PurpleMood *target_mood;

				/* verify that the mood is known (valid) */
				target_mood = find_mood_by_name(moodinfo->name);
				newmood = target_mood ? target_mood->mood : NULL;
			}
<<<<<<< HEAD

			if (newmood != NULL && moodtext != NULL)
			   break;
=======
>>>>>>> d6ac5698
		}
		if (newmood != NULL && moodtext != NULL)
			break;
	}
	if (newmood != NULL) {
		purple_prpl_got_user_status(purple_connection_get_account(js->gc), from, "mood",
				PURPLE_MOOD_NAME, newmood,
				PURPLE_MOOD_COMMENT, moodtext,
				NULL);
	} else {
		purple_prpl_got_user_status_deactive(purple_connection_get_account(js->gc), from, "mood");
	}
	g_free(moodtext);
}

void jabber_mood_init(void) {
	jabber_add_feature("http://jabber.org/protocol/mood", jabber_pep_namespace_only_when_pep_enabled_cb);
	jabber_pep_register_handler("http://jabber.org/protocol/mood", jabber_mood_cb);
}

gboolean
jabber_mood_set(JabberStream *js, const char *mood, const char *text)
{
	const PurpleMood *target_mood = NULL;
	xmlnode *publish, *moodnode;

	if (mood && *mood) {
		target_mood = find_mood_by_name(mood);
		/* Mood specified, but is invalid --
		 * fail so that the command can handle this.
		 */
		if (!target_mood)
			return FALSE;
	}

	publish = xmlnode_new("publish");
	xmlnode_set_attrib(publish,"node","http://jabber.org/protocol/mood");
	moodnode = xmlnode_new_child(xmlnode_new_child(publish, "item"), "mood");
	xmlnode_set_namespace(moodnode, "http://jabber.org/protocol/mood");

	if (target_mood) {
		/* If target_mood is not NULL, then
		 * target_mood->mood == mood, and is a valid element name.
		 */
	    xmlnode_new_child(moodnode, mood);

		/* Only set text when setting a mood */
		if (text && *text) {
			xmlnode *textnode = xmlnode_new_child(moodnode, "text");
			xmlnode_insert_data(textnode, text, -1);
		}
	}

	jabber_pep_publish(js, publish);
	return TRUE;
}

PurpleMood *jabber_get_moods(PurpleAccount *account)
{
	return moods;
}<|MERGE_RESOLUTION|>--- conflicted
+++ resolved
@@ -161,12 +161,7 @@
 				target_mood = find_mood_by_name(moodinfo->name);
 				newmood = target_mood ? target_mood->mood : NULL;
 			}
-<<<<<<< HEAD
-
-			if (newmood != NULL && moodtext != NULL)
-			   break;
-=======
->>>>>>> d6ac5698
+
 		}
 		if (newmood != NULL && moodtext != NULL)
 			break;
