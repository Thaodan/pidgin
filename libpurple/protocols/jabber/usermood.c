--- conflicted
+++ resolved
@@ -127,7 +127,7 @@
 	g_return_val_if_fail(name && *name, NULL);
 
 	for (i = 0; moods[i].mood != NULL; ++i) {
-		if (g_str_equal(name, moods[i].mood)) {
+		if (purple_strequal(name, moods[i].mood)) {
 			return &moods[i];
 		}
 	}
@@ -150,32 +150,16 @@
 	if (!mood)
 		return;
 	for (moodinfo = mood->child; moodinfo; moodinfo = moodinfo->next) {
-<<<<<<< HEAD
 		if (moodinfo->type == PURPLE_XMLNODE_TYPE_TAG) {
-			if (!strcmp(moodinfo->name, "text")) {
-=======
-		if (moodinfo->type == XMLNODE_TYPE_TAG) {
 			if (purple_strequal(moodinfo->name, "text")) {
->>>>>>> 2f50dafa
 				if (!moodtext) /* only pick the first one */
 					moodtext = purple_xmlnode_get_data(moodinfo);
 			} else {
-<<<<<<< HEAD
 				const PurpleMood *target_mood;
 
 				/* verify that the mood is known (valid) */
 				target_mood = find_mood_by_name(moodinfo->name);
 				newmood = target_mood ? target_mood->mood : NULL;
-=======
-				int i;
-				for (i = 0; moods[i].mood; ++i) {
-					/* verify that the mood is known (valid) */
-					if (purple_strequal(moodinfo->name, moods[i].mood)) {
-						newmood = moods[i].mood;
-						break;
-					}
-				}
->>>>>>> 2f50dafa
 			}
 
 		}
