--- conflicted
+++ resolved
@@ -374,26 +374,6 @@
 
 	purple_debug_info("jabber", "jabber_iq_parse\n");
 
-<<<<<<< HEAD
-	if(xmlnode_get_child_with_namespace(packet, "ping", "urn:xmpp:ping")) {
-		jabber_ping_parse(js, packet);
-		return;
-	}
-
-	if (xmlnode_get_child_with_namespace(packet, "data", XEP_0231_NAMESPACE)) {
-		jabber_data_parse(js, packet);
-		return;
-	}
-
-	if (xmlnode_get_child_with_namespace(packet, "data", XEP_0047_NAMESPACE)
-		|| xmlnode_get_child_with_namespace(packet, "close", XEP_0047_NAMESPACE)
-		|| xmlnode_get_child_with_namespace(packet, "open", XEP_0047_NAMESPACE)) {
-		jabber_ibb_parse(js, packet);
-		return;
-	}
-
-=======
->>>>>>> eb59db01
 	/* If we get here, send the default error reply mandated by XMPP-CORE */
 	if(type == JABBER_IQ_SET || type == JABBER_IQ_GET) {
 		JabberIq *iq = jabber_iq_new(js, JABBER_IQ_ERROR);
@@ -452,4 +432,4 @@
 {
 	g_hash_table_destroy(iq_handlers);
 	iq_handlers = NULL;
-}
+}