/*
 * purple - Jabber Protocol Plugin
 *
 * Purple is the legal property of its developers, whose names are too numerous
 * to list here.  Please refer to the COPYRIGHT file distributed with this
 * source distribution.
 *
 * This program is free software; you can redistribute it and/or modify
 * it under the terms of the GNU General Public License as published by
 * the Free Software Foundation; either version 2 of the License, or
 * (at your option) any later version.
 *
 * This program is distributed in the hope that it will be useful,
 * but WITHOUT ANY WARRANTY; without even the implied warranty of
 * MERCHANTABILITY or FITNESS FOR A PARTICULAR PURPOSE.  See the
 * GNU General Public License for more details.
 *
 * You should have received a copy of the GNU General Public License
 * along with this program; if not, write to the Free Software
 * Foundation, Inc., 51 Franklin Street, Fifth Floor, Boston, MA  02111-1301  USA
 *
 */
#include "internal.h"
#include "core.h"
#include "debug.h"
#include "prefs.h"
#include "util.h"

#include "buddy.h"
#include "disco.h"
#include "google/gmail.h"
#include "google/google.h"
#include "google/jingleinfo.h"
#include "google/google_session.h"
#include "iq.h"
#include "jingle/jingle.h"
#include "oob.h"
#include "roster.h"
#include "si.h"
#include "ping.h"
#include "adhoccommands.h"
#include "data.h"
#include "ibb.h"

#ifdef _WIN32
#include "utsname.h"
#endif

static GHashTable *iq_handlers = NULL;
static GHashTable *signal_iq_handlers = NULL;

struct _JabberIqCallbackData {
	JabberIqCallback *callback;
	gpointer data;
	JabberID *to;
};

void jabber_iq_callbackdata_free(JabberIqCallbackData *jcd)
{
	jabber_id_free(jcd->to);
	g_free(jcd);
}

JabberIq *jabber_iq_new(JabberStream *js, JabberIqType type)
{
	JabberIq *iq;

	iq = g_new0(JabberIq, 1);

	iq->type = type;

	iq->node = purple_xmlnode_new("iq");
	switch(iq->type) {
		case JABBER_IQ_SET:
			purple_xmlnode_set_attrib(iq->node, "type", "set");
			break;
		case JABBER_IQ_GET:
			purple_xmlnode_set_attrib(iq->node, "type", "get");
			break;
		case JABBER_IQ_ERROR:
			purple_xmlnode_set_attrib(iq->node, "type", "error");
			break;
		case JABBER_IQ_RESULT:
			purple_xmlnode_set_attrib(iq->node, "type", "result");
			break;
		case JABBER_IQ_NONE:
			/* this shouldn't ever happen */
			break;
	}

	iq->js = js;

	if(type == JABBER_IQ_GET || type == JABBER_IQ_SET) {
		iq->id = jabber_get_next_id(js);
		purple_xmlnode_set_attrib(iq->node, "id", iq->id);
	}

	return iq;
}

JabberIq *jabber_iq_new_query(JabberStream *js, JabberIqType type,
		const char *xmlns)
{
	JabberIq *iq = jabber_iq_new(js, type);
	PurpleXmlNode *query;

	query = purple_xmlnode_new_child(iq->node, "query");
	purple_xmlnode_set_namespace(query, xmlns);

	return iq;
}

void
jabber_iq_set_callback(JabberIq *iq, JabberIqCallback *callback, gpointer data)
{
	iq->callback = callback;
	iq->callback_data = data;
}

void jabber_iq_set_id(JabberIq *iq, const char *id)
{
	g_free(iq->id);

	if(id) {
		purple_xmlnode_set_attrib(iq->node, "id", id);
		iq->id = g_strdup(id);
	} else {
		purple_xmlnode_remove_attrib(iq->node, "id");
		iq->id = NULL;
	}
}

void jabber_iq_send(JabberIq *iq)
{
	JabberIqCallbackData *jcd;
	g_return_if_fail(iq != NULL);

	jabber_send(iq->js, iq->node);

	if(iq->id && iq->callback) {
		jcd = g_new0(JabberIqCallbackData, 1);
		jcd->callback = iq->callback;
		jcd->data = iq->callback_data;
		jcd->to = jabber_id_new(xmlnode_get_attrib(iq->node, "to"));

		g_hash_table_insert(iq->js->iq_callbacks, g_strdup(iq->id), jcd);
	}

	jabber_iq_free(iq);
}

void jabber_iq_free(JabberIq *iq)
{
	g_return_if_fail(iq != NULL);

	g_free(iq->id);
	purple_xmlnode_free(iq->node);
	g_free(iq);
}

static void jabber_iq_last_parse(JabberStream *js, const char *from,
                                 JabberIqType type, const char *id,
                                 PurpleXmlNode *packet)
{
	JabberIq *iq;
	PurpleXmlNode *query;
	char *idle_time;

	if(type == JABBER_IQ_GET) {
		iq = jabber_iq_new_query(js, JABBER_IQ_RESULT, NS_LAST_ACTIVITY);
		jabber_iq_set_id(iq, id);
		if (from)
			purple_xmlnode_set_attrib(iq->node, "to", from);

		query = purple_xmlnode_get_child(iq->node, "query");

		idle_time = g_strdup_printf("%ld", js->idle ? time(NULL) - js->idle : 0);
		purple_xmlnode_set_attrib(query, "seconds", idle_time);
		g_free(idle_time);

		jabber_iq_send(iq);
	}
}

static void jabber_time_parse(JabberStream *js, const char *from,
                              JabberIqType type, const char *id,
                              PurpleXmlNode *child)
{
	JabberIq *iq;
	time_t now_t;
	struct tm *tm;

	time(&now_t);

	if(type == JABBER_IQ_GET) {
		PurpleXmlNode *tzo, *utc;
		const char *date, *tz;

		iq = jabber_iq_new(js, JABBER_IQ_RESULT);
		jabber_iq_set_id(iq, id);
		if (from)
			purple_xmlnode_set_attrib(iq->node, "to", from);

		child = purple_xmlnode_new_child(iq->node, child->name);
		purple_xmlnode_set_namespace(child, NS_ENTITY_TIME);

		/* <tzo>-06:00</tzo> */
		tm = localtime(&now_t);
		tz = purple_get_tzoff_str(tm, TRUE);
		tzo = purple_xmlnode_new_child(child, "tzo");
		purple_xmlnode_insert_data(tzo, tz, -1);

		/* <utc>2006-12-19T17:58:35Z</utc> */
		tm = gmtime(&now_t);
		date = purple_utf8_strftime("%Y-%m-%dT%H:%M:%SZ", tm);
		utc = purple_xmlnode_new_child(child, "utc");
		purple_xmlnode_insert_data(utc, date, -1);

		jabber_iq_send(iq);
	} else {
		/* TODO: Errors */
	}
}

static void jabber_iq_version_parse(JabberStream *js, const char *from,
                                    JabberIqType type, const char *id,
                                    PurpleXmlNode *packet)
{
	JabberIq *iq;
	PurpleXmlNode *query;

	if(type == JABBER_IQ_GET) {
		GHashTable *ui_info;
		const char *ui_name = NULL, *ui_version = NULL;
#if 0
		char *os = NULL;
		if(!purple_prefs_get_bool("/plugins/prpl/jabber/hide_os")) {
			struct utsname osinfo;

			uname(&osinfo);
			os = g_strdup_printf("%s %s %s", osinfo.sysname, osinfo.release,
					osinfo.machine);
		}
#endif

		iq = jabber_iq_new_query(js, JABBER_IQ_RESULT, "jabber:iq:version");
		if (from)
			purple_xmlnode_set_attrib(iq->node, "to", from);
		jabber_iq_set_id(iq, id);

		query = purple_xmlnode_get_child(iq->node, "query");

		ui_info = purple_core_get_ui_info();

		if(NULL != ui_info) {
			ui_name = g_hash_table_lookup(ui_info, "name");
			ui_version = g_hash_table_lookup(ui_info, "version");
		}

		if(NULL != ui_name && NULL != ui_version) {
			char *version_complete = g_strdup_printf("%s (libpurple " VERSION ")", ui_version);
			purple_xmlnode_insert_data(purple_xmlnode_new_child(query, "name"), ui_name, -1);
			purple_xmlnode_insert_data(purple_xmlnode_new_child(query, "version"), version_complete, -1);
			g_free(version_complete);
		} else {
			purple_xmlnode_insert_data(purple_xmlnode_new_child(query, "name"), "libpurple", -1);
			purple_xmlnode_insert_data(purple_xmlnode_new_child(query, "version"), VERSION, -1);
		}

#if 0
		if(os) {
			purple_xmlnode_insert_data(purple_xmlnode_new_child(query, "os"), os, -1);
			g_free(os);
		}
#endif

		jabber_iq_send(iq);
	}
}

void jabber_iq_remove_callback_by_id(JabberStream *js, const char *id)
{
	g_hash_table_remove(js->iq_callbacks, id);
}

void jabber_iq_parse(JabberStream *js, PurpleXmlNode *packet)
{
<<<<<<< HEAD
	JabberCallbackData *jcd;
	PurpleXmlNode *child, *error, *x;
=======
	JabberIqCallbackData *jcd;
	xmlnode *child, *error, *x;
>>>>>>> c2376507
	const char *xmlns;
	const char *iq_type, *id, *from;
	JabberIqType type = JABBER_IQ_NONE;
	gboolean signal_return;
	JabberID *from_id;

	from = purple_xmlnode_get_attrib(packet, "from");
	id = purple_xmlnode_get_attrib(packet, "id");
	iq_type = purple_xmlnode_get_attrib(packet, "type");

	/*
	 * Ensure the 'from' attribute is valid. No point in handling a stanza
	 * of which we don't understand where it came from.
	 */
	from_id = jabber_id_new(from);

	if (from && !from_id) {
		purple_debug_error("jabber", "Received an iq with an invalid from: %s\n", from);
		return;
	}

	/*
	 * child will be either the first tag child or NULL if there is no child.
	 * Historically, we used just the 'query' subchild, but newer XEPs use
	 * differently named children. Grabbing the first child is (for the time
	 * being) sufficient.
	 */
	for (child = packet->child; child; child = child->next) {
		if (child->type == PURPLE_XMLNODE_TYPE_TAG)
			break;
	}

	if (iq_type) {
		if (!strcmp(iq_type, "get"))
			type = JABBER_IQ_GET;
		else if (!strcmp(iq_type, "set"))
			type = JABBER_IQ_SET;
		else if (!strcmp(iq_type, "result"))
			type = JABBER_IQ_RESULT;
		else if (!strcmp(iq_type, "error"))
			type = JABBER_IQ_ERROR;
	}

	if (type == JABBER_IQ_NONE) {
		purple_debug_error("jabber", "IQ with invalid type ('%s') - ignoring.\n",
						   iq_type ? iq_type : "(null)");
		jabber_id_free(from_id);
		return;
	}

	/* All IQs must have an ID, so send an error for a set/get that doesn't */
	if(!id || !*id) {

		if(type == JABBER_IQ_SET || type == JABBER_IQ_GET) {
			JabberIq *iq = jabber_iq_new(js, JABBER_IQ_ERROR);

			purple_xmlnode_free(iq->node);
			iq->node = purple_xmlnode_copy(packet);
			if (from) {
				purple_xmlnode_set_attrib(iq->node, "to", from);
				purple_xmlnode_remove_attrib(iq->node, "from");
			}

			purple_xmlnode_set_attrib(iq->node, "type", "error");
			/* This id is clearly not useful, but we must put something there for a valid stanza */
			iq->id = jabber_get_next_id(js);
			purple_xmlnode_set_attrib(iq->node, "id", iq->id);
			error = purple_xmlnode_new_child(iq->node, "error");
			purple_xmlnode_set_attrib(error, "type", "modify");
			x = purple_xmlnode_new_child(error, "bad-request");
			purple_xmlnode_set_namespace(x, NS_XMPP_STANZAS);

			jabber_iq_send(iq);
		} else
			purple_debug_error("jabber", "IQ of type '%s' missing id - ignoring.\n",
			                   iq_type);

		jabber_id_free(from_id);
		return;
	}

	signal_return = GPOINTER_TO_INT(purple_signal_emit_return_1(purple_connection_get_prpl(js->gc),
			"jabber-receiving-iq", js->gc, iq_type, id, from, packet));
	if (signal_return) {
		jabber_id_free(from_id);
		return;
	}

	/* First, lets see if a special callback got registered */
	if(type == JABBER_IQ_RESULT || type == JABBER_IQ_ERROR) {
		if((jcd = g_hash_table_lookup(js->iq_callbacks, id))) {
			if(jabber_id_equal(js, jcd->to, from_id)) {
				jcd->callback(js, from, type, id, packet, jcd->data);
				jabber_iq_remove_callback_by_id(js, id);
				jabber_id_free(from_id);
				return;
			} else {
				char *expected_to;

				if (jcd->to) {
					expected_to = jabber_id_get_full_jid(jcd->to);
				} else {
					expected_to = jabber_id_get_bare_jid(js->user);
				}

				purple_debug_error("jabber", "Got a result iq with id %s from %s instead of expected %s!\n", id, from ? from : "(null)", expected_to);

				g_free(expected_to);
			}
		}
	}

	/*
	 * Apparently not, so let's see if we have a pre-defined handler
	 * or if an outside plugin is interested.
	 */
	if(child && (xmlns = purple_xmlnode_get_namespace(child))) {
		char *key = g_strdup_printf("%s %s", child->name, xmlns);
		JabberIqHandler *jih = g_hash_table_lookup(iq_handlers, key);
		int signal_ref = GPOINTER_TO_INT(g_hash_table_lookup(signal_iq_handlers, key));
		g_free(key);

		if (signal_ref > 0) {
			signal_return = GPOINTER_TO_INT(purple_signal_emit_return_1(purple_connection_get_prpl(js->gc), "jabber-watched-iq",
					js->gc, iq_type, id, from, child));
			if (signal_return) {
				jabber_id_free(from_id);
				return;
			}
		}

		if(jih) {
			jih(js, from, type, id, child);
			jabber_id_free(from_id);
			return;
		}
	}

	purple_debug_misc("jabber", "Unhandled IQ with id %s\n", id);

	/* If we get here, send the default error reply mandated by XMPP-CORE */
	if(type == JABBER_IQ_SET || type == JABBER_IQ_GET) {
		JabberIq *iq = jabber_iq_new(js, JABBER_IQ_ERROR);

		purple_xmlnode_free(iq->node);
		iq->node = purple_xmlnode_copy(packet);
		if (from) {
			purple_xmlnode_set_attrib(iq->node, "to", from);
			purple_xmlnode_remove_attrib(iq->node, "from");
		}

		purple_xmlnode_set_attrib(iq->node, "type", "error");
		error = purple_xmlnode_new_child(iq->node, "error");
		purple_xmlnode_set_attrib(error, "type", "cancel");
		purple_xmlnode_set_attrib(error, "code", "501");
		x = purple_xmlnode_new_child(error, "feature-not-implemented");
		purple_xmlnode_set_namespace(x, NS_XMPP_STANZAS);

		jabber_iq_send(iq);
	}

	jabber_id_free(from_id);
}

void jabber_iq_register_handler(const char *node, const char *xmlns, JabberIqHandler *handlerfunc)
{
	/*
	 * This is valid because nodes nor namespaces cannot have spaces in them
	 * (see http://www.w3.org/TR/2006/REC-xml-20060816/ and
	 * http://www.w3.org/TR/REC-xml-names/)
	 */
	char *key = g_strdup_printf("%s %s", node, xmlns);
	g_hash_table_replace(iq_handlers, key, handlerfunc);
}

void jabber_iq_signal_register(const gchar *node, const gchar *xmlns)
{
	gchar *key;
	int ref;

	g_return_if_fail(node != NULL && *node != '\0');
	g_return_if_fail(xmlns != NULL && *xmlns != '\0');

	key = g_strdup_printf("%s %s", node, xmlns);
	ref = GPOINTER_TO_INT(g_hash_table_lookup(signal_iq_handlers, key));
	if (ref == 0) {
		g_hash_table_insert(signal_iq_handlers, key, GINT_TO_POINTER(1));
	} else {
		g_hash_table_insert(signal_iq_handlers, key, GINT_TO_POINTER(ref + 1));
		g_free(key);
	}
}

void jabber_iq_signal_unregister(const gchar *node, const gchar *xmlns)
{
	gchar *key;
	int ref;

	g_return_if_fail(node != NULL && *node != '\0');
	g_return_if_fail(xmlns != NULL && *xmlns != '\0');

	key = g_strdup_printf("%s %s", node, xmlns);
	ref = GPOINTER_TO_INT(g_hash_table_lookup(signal_iq_handlers, key));

	if (ref == 1) {
		g_hash_table_remove(signal_iq_handlers, key);
	} else if (ref > 1) {
		g_hash_table_insert(signal_iq_handlers, key, GINT_TO_POINTER(ref - 1));
	}

	g_free(key);
}

void jabber_iq_init(void)
{
	iq_handlers = g_hash_table_new_full(g_str_hash, g_str_equal, g_free, NULL);
	signal_iq_handlers = g_hash_table_new_full(g_str_hash, g_str_equal, g_free, NULL);

	jabber_iq_register_handler("jingle", JINGLE, jingle_parse);
	jabber_iq_register_handler("mailbox", NS_GOOGLE_MAIL_NOTIFY,
			jabber_gmail_poke);
	jabber_iq_register_handler("new-mail", NS_GOOGLE_MAIL_NOTIFY,
			jabber_gmail_poke);
	jabber_iq_register_handler("ping", NS_PING, jabber_ping_parse);
	jabber_iq_register_handler("query", NS_GOOGLE_JINGLE_INFO,
			jabber_google_handle_jingle_info);
	jabber_iq_register_handler("query", NS_BYTESTREAMS,
			jabber_bytestreams_parse);
	jabber_iq_register_handler("query", NS_DISCO_INFO, jabber_disco_info_parse);
	jabber_iq_register_handler("query", NS_DISCO_ITEMS, jabber_disco_items_parse);
	jabber_iq_register_handler("query", NS_LAST_ACTIVITY, jabber_iq_last_parse);
	jabber_iq_register_handler("query", NS_OOB_IQ_DATA, jabber_oob_parse);
	jabber_iq_register_handler("query", "jabber:iq:register",
			jabber_register_parse);
	jabber_iq_register_handler("query", "jabber:iq:roster",
			jabber_roster_parse);
	jabber_iq_register_handler("query", "jabber:iq:version",
			jabber_iq_version_parse);
#ifdef USE_VV
	jabber_iq_register_handler("session", NS_GOOGLE_SESSION,
		jabber_google_session_parse);
#endif
	jabber_iq_register_handler("block", NS_SIMPLE_BLOCKING, jabber_blocklist_parse_push);
	jabber_iq_register_handler("unblock", NS_SIMPLE_BLOCKING, jabber_blocklist_parse_push);
	jabber_iq_register_handler("time", NS_ENTITY_TIME, jabber_time_parse);

}

void jabber_iq_uninit(void)
{
	g_hash_table_destroy(iq_handlers);
	g_hash_table_destroy(signal_iq_handlers);
	iq_handlers = signal_iq_handlers = NULL;
}<|MERGE_RESOLUTION|>--- conflicted
+++ resolved
@@ -141,7 +141,7 @@
 		jcd = g_new0(JabberIqCallbackData, 1);
 		jcd->callback = iq->callback;
 		jcd->data = iq->callback_data;
-		jcd->to = jabber_id_new(xmlnode_get_attrib(iq->node, "to"));
+		jcd->to = jabber_id_new(purple_xmlnode_get_attrib(iq->node, "to"));
 
 		g_hash_table_insert(iq->js->iq_callbacks, g_strdup(iq->id), jcd);
 	}
@@ -285,13 +285,8 @@
 
 void jabber_iq_parse(JabberStream *js, PurpleXmlNode *packet)
 {
-<<<<<<< HEAD
-	JabberCallbackData *jcd;
+	JabberIqCallbackData *jcd;
 	PurpleXmlNode *child, *error, *x;
-=======
-	JabberIqCallbackData *jcd;
-	xmlnode *child, *error, *x;
->>>>>>> c2376507
 	const char *xmlns;
 	const char *iq_type, *id, *from;
 	JabberIqType type = JABBER_IQ_NONE;
