--- conflicted
+++ resolved
@@ -280,13 +280,8 @@
 	JabberCallbackData *jcd;
 	xmlnode *child, *error, *x;
 	const char *xmlns;
-<<<<<<< HEAD
 	const char *iq_type, *id, *from;
 	JabberIqType type = JABBER_IQ_NONE;
-	JabberIqHandler *jih;
-=======
-	const char *type, *id, *from;
->>>>>>> 1226b2dd
 
 	/*
 	 * child will be either the first tag child or NULL if there is no child.
@@ -361,17 +356,12 @@
 
 	/* Apparently not, so lets see if we have a pre-defined handler */
 	if(child && (xmlns = xmlnode_get_namespace(child))) {
-<<<<<<< HEAD
-		if((jih = g_hash_table_lookup(iq_handlers, xmlns))) {
-			jih(js, from, type, id, child);
-=======
 		char *key = g_strdup_printf("%s %s", child->name, xmlns);
 		JabberIqHandler *jih = g_hash_table_lookup(iq_handlers, key);
 		g_free(key);
 
 		if(jih) {
-			jih(js, packet);
->>>>>>> 1226b2dd
+			jih(js, from, type, id, child);
 			return;
 		}
 	}
