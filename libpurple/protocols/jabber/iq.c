--- conflicted
+++ resolved
@@ -283,9 +283,6 @@
 	g_hash_table_remove(js->iq_callbacks, id);
 }
 
-<<<<<<< HEAD
-void jabber_iq_parse(JabberStream *js, PurpleXmlNode *packet)
-=======
 /**
  * Verify that the 'from' attribute of an IQ reply is a valid match for
  * a given IQ request. The expected behavior is outlined in section
@@ -332,8 +329,7 @@
 	return FALSE;
 }
 
-void jabber_iq_parse(JabberStream *js, xmlnode *packet)
->>>>>>> 97de2b94
+void jabber_iq_parse(JabberStream *js, PurpleXmlNode *packet)
 {
 	JabberIqCallbackData *jcd;
 	PurpleXmlNode *child, *error, *x;
