--- conflicted
+++ resolved
@@ -41,25 +41,6 @@
 	char *hash;
 } JabberCapsKey;
 
-<<<<<<< HEAD
-typedef struct _JabberCapsValueExt {
-	GList *identities; /* JabberCapsIdentity */
-	GList *features; /* char * */
-} JabberCapsValueExt;
-
-typedef struct _JabberCapsValue {
-	GList *identities; /* JabberCapsIdentity */
-	GList *features; /* char * */
-	GHashTable *ext; /* char * -> JabberCapsValueExt */
-} JabberCapsValue;
-
-static guint jabber_caps_hash(gconstpointer key) {
-	const JabberCapsKey *name = key;
-	guint nodehash = g_str_hash(name->node);
-	guint verhash = g_str_hash(name->ver);
-
-	return nodehash ^ verhash;
-=======
 static GHashTable *capstable = NULL; /* JabberCapsKey -> JabberCapsClientInfo */
 static GHashTable *nodetable = NULL; /* char *node -> JabberCapsNodeExts */
 static guint       save_timer = 0;
@@ -113,7 +94,6 @@
 	 * a Deku Shrub... */
 	guint hashhash = (key->hash ? g_str_hash(key->hash) : 0);
 	return nodehash ^ verhash ^ hashhash;
->>>>>>> bbc758ad
 }
 
 static gboolean jabber_caps_compare(gconstpointer v1, gconstpointer v2) {
@@ -149,12 +129,7 @@
 		g_free(id->name);
 		g_free(id->lang);
 		g_free(id);
-<<<<<<< HEAD
-
-		valuestruct->identities = g_list_delete_link(valuestruct->identities,valuestruct->identities);
-=======
 		info->identities = g_list_delete_link(info->identities, info->identities);
->>>>>>> bbc758ad
 	}
 
 	free_string_glist(info->features);
@@ -181,18 +156,6 @@
 	return jabber_caps_node_exts_ref(exts);
 }
 
-<<<<<<< HEAD
-static void jabber_caps_ext_destroy_value(gpointer value) {
-	JabberCapsValueExt *valuestruct = value;
-	while(valuestruct->identities) {
-		JabberCapsIdentity *id = valuestruct->identities->data;
-		g_free(id->category);
-		g_free(id->type);
-		g_free(id->name);
-		g_free(id);
-
-		valuestruct->identities = g_list_delete_link(valuestruct->identities,valuestruct->identities);
-=======
 static void
 exts_to_xmlnode(gconstpointer key, gconstpointer value, gpointer user_data)
 {
@@ -206,7 +169,6 @@
 	for (node = features; node; node = node->next) {
 		feature = xmlnode_new_child(ext, "feature");
 		xmlnode_set_attrib(feature, "var", (const gchar *)node->data);
->>>>>>> bbc758ad
 	}
 }
 
@@ -285,7 +247,7 @@
 		xmlnode_free(capsdata);
 		return;
 	}
-
+	
 	for(client = capsdata->child; client; client = client->next) {
 		if(client->type != XMLNODE_TYPE_TAG)
 			continue;
@@ -314,14 +276,6 @@
 					const char *category = xmlnode_get_attrib(child, "category");
 					const char *type = xmlnode_get_attrib(child, "type");
 					const char *name = xmlnode_get_attrib(child, "name");
-<<<<<<< HEAD
-
-					JabberCapsIdentity *id = g_new0(JabberCapsIdentity, 1);
-					id->category = g_strdup(category);
-					id->type = g_strdup(type);
-					id->name = g_strdup(name);
-
-=======
 					const char *lang = xmlnode_get_attrib(child, "lang");
 					JabberIdentity *id;
 
@@ -334,7 +288,6 @@
 					id->name = g_strdup(name);
 					id->lang = g_strdup(lang);
 					
->>>>>>> bbc758ad
 					value->identities = g_list_append(value->identities,id);
 				} else if(!strcmp(child->name,"x")) {
 					/* FIXME: See #7814 -- this will cause problems if anyone
@@ -347,33 +300,6 @@
 				} else if (!strcmp(child->name, "ext")) {
 					/* TODO: Do we care about reading in the identities listed here? */
 					const char *identifier = xmlnode_get_attrib(child, "identifier");
-<<<<<<< HEAD
-					if(identifier) {
-						xmlnode *extchild;
-
-						JabberCapsValueExt *extvalue = g_new0(JabberCapsValueExt, 1);
-
-						for(extchild = child->child; extchild; extchild = extchild->next) {
-							if(extchild->type != XMLNODE_TYPE_TAG)
-								continue;
-							if(!strcmp(extchild->name,"feature")) {
-								const char *var = xmlnode_get_attrib(extchild, "var");
-								if(!var)
-									continue;
-								extvalue->features = g_list_append(extvalue->features,g_strdup(var));
-							} else if(!strcmp(extchild->name,"identity")) {
-								const char *category = xmlnode_get_attrib(extchild, "category");
-								const char *type = xmlnode_get_attrib(extchild, "type");
-								const char *name = xmlnode_get_attrib(extchild, "name");
-
-								JabberCapsIdentity *id = g_new0(JabberCapsIdentity, 1);
-								id->category = g_strdup(category);
-								id->type = g_strdup(type);
-								id->name = g_strdup(name);
-
-								extvalue->identities = g_list_append(extvalue->identities,id);
-							}
-=======
 					xmlnode *node;
 					GList *features = NULL;
 
@@ -388,7 +314,6 @@
 							if (!var)
 								continue;
 							features = g_list_prepend(features, g_strdup(var));
->>>>>>> bbc758ad
 						}
 					}
 
@@ -575,18 +500,6 @@
 	jabber_caps_cbplususerdata *data;
 } ext_iq_data;
 
-<<<<<<< HEAD
-	xmlnode_set_attrib(client,"node",clientinfo->node);
-	xmlnode_set_attrib(client,"ver",clientinfo->ver);
-
-	for(iter = props->identities; iter; iter = g_list_next(iter)) {
-		JabberCapsIdentity *id = iter->data;
-		xmlnode *identity = xmlnode_new_child(client, "identity");
-		xmlnode_set_attrib(identity, "category", id->category);
-		xmlnode_set_attrib(identity, "type", id->type);
-		if (id->name)
-			xmlnode_set_attrib(identity, "name", id->name);
-=======
 static void
 jabber_caps_ext_iqcb(JabberStream *js, xmlnode *packet, gpointer data)
 {
@@ -602,7 +515,6 @@
 		cbplususerdata_unref(userdata->data);
 		g_free(userdata);
 		return;
->>>>>>> bbc758ad
 	}
 
 	/* So, we decrement this after checking for an error, which means that
@@ -617,12 +529,6 @@
 		if (var)
 			features = g_list_prepend(features, g_strdup(var));
 	}
-<<<<<<< HEAD
-
-	g_hash_table_foreach(props->ext,jabber_caps_store_ext,client);
-}
-=======
->>>>>>> bbc758ad
 
 	node_exts = (userdata->data->info ? userdata->data->info->exts :
 	                                    userdata->data->node_exts);
@@ -672,47 +578,6 @@
 	userdata->ver = g_strdup(ver);
 	userdata->hash = g_strdup(hash);
 
-<<<<<<< HEAD
-	result = g_new0(JabberCapsClientInfo, 1);
-
-	/* join all information */
-	for(iter = caps->identities; iter; iter = g_list_next(iter)) {
-		JabberCapsIdentity *id = iter->data;
-		JabberCapsIdentity *newid = g_new0(JabberCapsIdentity, 1);
-		newid->category = g_strdup(id->category);
-		newid->type = g_strdup(id->type);
-		newid->name = g_strdup(id->name);
-
-		result->identities = g_list_append(result->identities,newid);
-	}
-	for(iter = caps->features; iter; iter = g_list_next(iter)) {
-		const char *feat = iter->data;
-		char *newfeat = g_strdup(feat);
-
-		result->features = g_list_append(result->features,newfeat);
-	}
-
-	for(iter = ext; iter; iter = g_list_next(iter)) {
-		const char *extname = iter->data;
-		JabberCapsValueExt *extinfo = g_hash_table_lookup(caps->ext,extname);
-
-		if(extinfo) {
-			GList *iter2;
-			for(iter2 = extinfo->identities; iter2; iter2 = g_list_next(iter2)) {
-				JabberCapsIdentity *id = iter2->data;
-				JabberCapsIdentity *newid = g_new0(JabberCapsIdentity, 1);
-				newid->category = g_strdup(id->category);
-				newid->type = g_strdup(id->type);
-				newid->name = g_strdup(id->name);
-
-				result->identities = g_list_append(result->identities,newid);
-			}
-			for(iter2 = extinfo->features; iter2; iter2 = g_list_next(iter2)) {
-				const char *feat = iter2->data;
-				char *newfeat = g_strdup(feat);
-
-				result->features = g_list_append(result->features,newfeat);
-=======
 	if (info) {
 		userdata->info = info;
 	} else {
@@ -810,7 +675,6 @@
 				return -1;
 			} else {
 				return strcmp(ac->lang, bc->lang);
->>>>>>> bbc758ad
 			}
 		} else {
 			return typ_cmp;
@@ -820,40 +684,6 @@
 	}
 }
 
-<<<<<<< HEAD
-void jabber_caps_free_clientinfo(JabberCapsClientInfo *clientinfo) {
-	if(!clientinfo)
-		return;
-	while(clientinfo->identities) {
-		JabberCapsIdentity *id = clientinfo->identities->data;
-		g_free(id->category);
-		g_free(id->type);
-		g_free(id->name);
-		g_free(id);
-
-		clientinfo->identities = g_list_delete_link(clientinfo->identities,clientinfo->identities);
-	}
-	while(clientinfo->features) {
-		char *feat = clientinfo->features->data;
-		g_free(feat);
-
-		clientinfo->features = g_list_delete_link(clientinfo->features,clientinfo->features);
-	}
-
-	g_free(clientinfo);
-}
-
-typedef struct _jabber_caps_cbplususerdata {
-	jabber_caps_get_info_cb cb;
-	gpointer user_data;
-
-	char *who;
-	char *node;
-	char *ver;
-	GList *ext;
-	unsigned extOutstanding;
-} jabber_caps_cbplususerdata;
-=======
 static gchar *jabber_caps_get_formtype(const xmlnode *x) {
 	xmlnode *formtypefield;
 	formtypefield = xmlnode_get_child(x, "field");
@@ -901,7 +731,6 @@
 
 			if (!category || !type)
 				continue;
->>>>>>> bbc758ad
 
 			id = g_new0(JabberIdentity, 1);
 			id->category = g_strdup(category);
