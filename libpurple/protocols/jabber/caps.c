--- conflicted
+++ resolved
@@ -419,10 +419,6 @@
 	/* collect data and fetch all exts */
 	xmlnode *query = xmlnode_get_child_with_namespace(packet, "query",
 		"http://jabber.org/protocol/disco#info");
-<<<<<<< HEAD
-	xmlnode *child;
-=======
->>>>>>> 66997fb4
 	jabber_caps_cbplususerdata *userdata = data;
 
 	/* TODO: Better error checking! */
@@ -457,13 +453,9 @@
 		
 		JabberCapsValue *value = g_new0(JabberCapsValue, 1);
 		JabberCapsKey *key = g_new0(JabberCapsKey, 1);
-<<<<<<< HEAD
-#if 0
-=======
 		xmlnode *child;
 		GList *iter;
-
->>>>>>> 66997fb4
+#if 0
 		value->ext = g_hash_table_new_full(g_str_hash, g_str_equal, g_free, jabber_caps_ext_destroy_value);
 #endif
 		key->node = g_strdup(userdata->node);
@@ -505,19 +497,8 @@
 		g_hash_table_replace(capstable, key, value);
 		jabber_caps_store();
 
-<<<<<<< HEAD
+
 #if 0
-	/* fetch all exts */
-	for(iter = userdata->ext; iter; iter = g_list_next(iter)) {
-		JabberIq *iq = jabber_iq_new_query(js, JABBER_IQ_GET, "http://jabber.org/protocol/disco#info");
-		xmlnode *query = xmlnode_get_child_with_namespace(iq->node, "query", "http://jabber.org/protocol/disco#info");
-		char *node = g_strdup_printf("%s#%s", userdata->node, (const char*)iter->data);
-		jabber_ext_userdata *ext_data = g_new0(jabber_ext_userdata, 1);
-		ext_data->node = node;
-		ext_data->userdata = userdata;
-=======
->>>>>>> 66997fb4
-
 		/* fetch all exts */
 		for(iter = userdata->ext; iter; iter = g_list_next(iter)) {
 			JabberIq *iq = jabber_iq_new_query(js, JABBER_IQ_GET,
