/*
 * purple - Jabber Protocol Plugin
 *
 * Purple is the legal property of its developers, whose names are too numerous
 * to list here.  Please refer to the COPYRIGHT file distributed with this
 * source distribution.
 *
 * This program is free software; you can redistribute it and/or modify
 * it under the terms of the GNU General Public License as published by
 * the Free Software Foundation; either version 2 of the License, or
 * (at your option) any later version.
 *
 * This program is distributed in the hope that it will be useful,
 * but WITHOUT ANY WARRANTY; without even the implied warranty of
 * MERCHANTABILITY or FITNESS FOR A PARTICULAR PURPOSE.	 See the
 * GNU General Public License for more details.
 *
 * You should have received a copy of the GNU General Public License
 * along with this program; if not, write to the Free Software
 * Foundation, Inc., 51 Franklin Street, Fifth Floor, Boston, MA  02111-1301  USA
 *
 */

#ifndef PURPLE_JABBER_NAMESPACES_H_
#define PURPLE_JABBER_NAMESPACES_H_

#define NS_XMPP_BIND "urn:ietf:params:xml:ns:xmpp-bind"
#define NS_XMPP_CLIENT "jabber:client"
#define NS_XMPP_SASL "urn:ietf:params:xml:ns:xmpp-sasl"
#define NS_XMPP_SESSION "urn:ietf:params:xml:ns:xmpp-session"
#define NS_XMPP_STANZAS "urn:ietf:params:xml:ns:xmpp-stanzas"
#define NS_XMPP_STREAMS "http://etherx.jabber.org/streams"

/* XEP-0012 Last Activity (and XEP-0256 Last Activity in Presence) */
#define NS_LAST_ACTIVITY "jabber:iq:last"

/* XEP-0030 Service Discovery */
#define NS_DISCO_INFO "http://jabber.org/protocol/disco#info"
#define NS_DISCO_ITEMS "http://jabber.org/protocol/disco#items"

/* XEP-0047 IBB (In-band bytestreams) */
#define NS_IBB "http://jabber.org/protocol/ibb"

/* XEP-0065 SOCKS5 Bytestreams */
#define NS_BYTESTREAMS "http://jabber.org/protocol/bytestreams"

/* XEP-0066 Out of Band Data (OOB) */
#define NS_OOB_IQ_DATA "jabber:iq:oob"
#define NS_OOB_X_DATA  "jabber:x:oob"

/* XEP-0071 XHTML-IM (rich-text messages) */
#define NS_XHTML_IM "http://jabber.org/protocol/xhtml-im"
#define NS_XHTML "http://www.w3.org/1999/xhtml"

/* XEP-0084 v0.12 User Avatar */
#define NS_AVATAR_0_12_DATA     "http://www.xmpp.org/extensions/xep-0084.html#ns-data"
#define NS_AVATAR_0_12_METADATA "http://www.xmpp.org/extensions/xep-0084.html#ns-metadata"

/* XEP-0084 v1.1 User Avatar */
#define NS_AVATAR_1_1_DATA      "urn:xmpp:avatar:data"
#define NS_AVATAR_1_1_METADATA  "urn:xmpp:avatar:metadata"

/* XEP-0124 Bidirectional-streams Over Synchronous HTTP (BOSH) */
#define NS_BOSH "http://jabber.org/protocol/httpbind"

/* XEP-0191 Simple Communications Blocking */
#define NS_SIMPLE_BLOCKING "urn:xmpp:blocking"

/* XEP-0199 Ping */
#define NS_PING "urn:xmpp:ping"

/* XEP-0202 Entity Time */
#define NS_ENTITY_TIME "urn:xmpp:time"

/* XEP-0203 Delayed Delivery (and legacy delayed delivery) */
#define NS_DELAYED_DELIVERY "urn:xmpp:delay"
#define NS_DELAYED_DELIVERY_LEGACY "jabber:x:delay"

/* XEP-0206 XMPP over BOSH */
#define NS_XMPP_BOSH "urn:xmpp:xbosh"

/* XEP-0224 Attention */
#define NS_ATTENTION "urn:xmpp:attention:0"

/* XEP-0231 BoB (Bits of Binary) */
#define NS_BOB "urn:xmpp:bob"

<<<<<<< HEAD
/* XEP-0237 Roster Versioning */
#define NS_ROSTER_VERSIONING "urn:xmpp:features:rosterver"
=======
/* XEP-0264 File Transfer Thumbnails (Thumbs) */
#define NS_THUMBS "urn:xmpp:thumbs:0"
>>>>>>> d5cee11c

/* Google extensions */
#define NS_GOOGLE_CAMERA "http://www.google.com/xmpp/protocol/camera/v1"
#define NS_GOOGLE_VIDEO "http://www.google.com/xmpp/protocol/video/v1"
#define NS_GOOGLE_VOICE "http://www.google.com/xmpp/protocol/voice/v1"
#define NS_GOOGLE_JINGLE_INFO "google:jingleinfo"

#define NS_GOOGLE_MAIL_NOTIFY "google:mail:notify"

#define NS_GOOGLE_PROTOCOL_SESSION "http://www.google.com/xmpp/protocol/session"
#define NS_GOOGLE_SESSION "http://www.google.com/session"
#define NS_GOOGLE_SESSION_PHONE "http://www.google.com/session/phone"
#define NS_GOOGLE_SESSION_VIDEO "http://www.google.com/session/video"

#endif /* PURPLE_JABBER_NAMESPACES_H_ */<|MERGE_RESOLUTION|>--- conflicted
+++ resolved
@@ -85,13 +85,11 @@
 /* XEP-0231 BoB (Bits of Binary) */
 #define NS_BOB "urn:xmpp:bob"
 
-<<<<<<< HEAD
 /* XEP-0237 Roster Versioning */
 #define NS_ROSTER_VERSIONING "urn:xmpp:features:rosterver"
-=======
+
 /* XEP-0264 File Transfer Thumbnails (Thumbs) */
 #define NS_THUMBS "urn:xmpp:thumbs:0"
->>>>>>> d5cee11c
 
 /* Google extensions */
 #define NS_GOOGLE_CAMERA "http://www.google.com/xmpp/protocol/camera/v1"
