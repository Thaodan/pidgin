/*
 * purple - Jabber Protocol Plugin
 *
 * Copyright (C) 2003, Nathan Walp <faceprint@faceprint.com>
 *
 * This program is free software; you can redistribute it and/or modify
 * it under the terms of the GNU General Public License as published by
 * the Free Software Foundation; either version 2 of the License, or
 * (at your option) any later version.
 *
 * This program is distributed in the hope that it will be useful,
 * but WITHOUT ANY WARRANTY; without even the implied warranty of
 * MERCHANTABILITY or FITNESS FOR A PARTICULAR PURPOSE.  See the
 * GNU General Public License for more details.
 *
 * You should have received a copy of the GNU General Public License
 * along with this program; if not, write to the Free Software
 * Foundation, Inc., 51 Franklin Street, Fifth Floor, Boston, MA  02111-1301  USA
 *
 */
#include "internal.h"

#include "account.h"
#include "conversation.h"
#include "debug.h"
#include "notify.h"
#include "request.h"
#include "server.h"
#include "status.h"
#include "util.h"
#include "xmlnode.h"

#include "buddy.h"
#include "chat.h"
#include "google.h"
#include "presence.h"
#include "iq.h"
#include "jutil.h"
#include "adhoccommands.h"

#include "usertune.h"


static void chats_send_presence_foreach(gpointer key, gpointer val,
		gpointer user_data)
{
	JabberChat *chat = val;
	xmlnode *presence = user_data;
	char *chat_full_jid;

	if(!chat->conv || chat->left)
		return;

	chat_full_jid = g_strdup_printf("%s@%s/%s", chat->room, chat->server,
			chat->handle);

	xmlnode_set_attrib(presence, "to", chat_full_jid);
	jabber_send(chat->js, presence);
	g_free(chat_full_jid);
}

void jabber_presence_fake_to_self(JabberStream *js, const PurpleStatus *gstatus) {
	char *my_base_jid;

	if(!js->user)
		return;

	my_base_jid = g_strdup_printf("%s@%s", js->user->node, js->user->domain);
	if(purple_find_buddy(js->gc->account, my_base_jid)) {
		JabberBuddy *jb;
		JabberBuddyResource *jbr;
		if((jb = jabber_buddy_find(js, my_base_jid, TRUE))) {
			JabberBuddyState state;
			char *msg;
			int priority;

			purple_status_to_jabber(gstatus, &state, &msg, &priority);

			if (state == JABBER_BUDDY_STATE_UNAVAILABLE || state == JABBER_BUDDY_STATE_UNKNOWN) {
				jabber_buddy_remove_resource(jb, js->user->resource);
			} else {
				jabber_buddy_track_resource(jb, js->user->resource, priority, state, msg);
			}
			if((jbr = jabber_buddy_find_resource(jb, NULL))) {
				purple_prpl_got_user_status(js->gc->account, my_base_jid, jabber_buddy_state_get_status_id(jbr->state), "priority", jbr->priority, jbr->status ? "message" : NULL, jbr->status, NULL);
			} else {
				purple_prpl_got_user_status(js->gc->account, my_base_jid, "offline", msg ? "message" : NULL, msg, NULL);
			}

			g_free(msg);
		}
	}
	g_free(my_base_jid);
}


void jabber_presence_send(PurpleAccount *account, PurpleStatus *status)
{
	PurpleConnection *gc = NULL;
	JabberStream *js = NULL;
	xmlnode *presence, *x, *photo;
	char *stripped = NULL;
	JabberBuddyState state;
	int priority;
	const char *artist = NULL, *title = NULL, *source = NULL, *uri = NULL, *track = NULL;
	int length = -1;
	gboolean allowBuzz;
	PurplePresence *p;
	PurpleStatus *tune;

	if (purple_account_is_disconnected(account))
		return;

	p = purple_account_get_presence(account);
	if (NULL == status) {
		status = purple_presence_get_active_status(p);
	}

	if (purple_status_is_exclusive(status)) {
		/* An exclusive status can't be deactivated. You should just
		 * activate some other exclusive status. */
		if (!purple_status_is_active(status))
			return;
	} else {
		/* Work with the exclusive status. */
		status = purple_presence_get_active_status(p);
	}

	gc = purple_account_get_connection(account);
	js = gc->proto_data;

	/* we don't want to send presence before we've gotten our roster */
	if(!js->roster_parsed) {
		purple_debug_info("jabber", "attempt to send presence before roster retrieved\n");
		return;
	}

	purple_status_to_jabber(status, &state, &stripped, &priority);
	
	/* check for buzz support */
	allowBuzz = purple_status_get_attr_boolean(status,"buzz");
	/* changing the buzz state has to trigger a re-broadcasting of the presence for caps */

	if (js->googletalk && stripped == NULL && purple_presence_is_status_primitive_active(p, PURPLE_STATUS_TUNE)) {
		tune = purple_presence_get_status(p, "tune");
		stripped = jabber_google_presence_outgoing(tune);
	}
	
#define CHANGED(a,b) ((!a && b) || (a && a[0] == '\0' && b && b[0] != '\0') || \
					  (a && !b) || (a && a[0] != '\0' && b && b[0] == '\0') || (a && b && strcmp(a,b)))
	/* check if there are any differences to the <presence> and send them in that case */
	if (allowBuzz != js->allowBuzz || js->old_state != state || CHANGED(js->old_msg, stripped) ||
		js->old_priority != priority || CHANGED(js->old_avatarhash, js->avatar_hash) ||
		js->old_idle != js->idle) {
		js->allowBuzz = allowBuzz;

		presence = jabber_presence_create_js(js, state, stripped, priority);

		if(js->avatar_hash) {
			x = xmlnode_new_child(presence, "x");
			xmlnode_set_namespace(x, "vcard-temp:x:update");
			photo = xmlnode_new_child(x, "photo");
			xmlnode_insert_data(photo, js->avatar_hash, -1);
		}

		jabber_send(js, presence);

		g_hash_table_foreach(js->chats, chats_send_presence_foreach, presence);
		xmlnode_free(presence);
		
		/* update old values */
		
		if(js->old_msg)
			g_free(js->old_msg);
		if(js->old_avatarhash)
			g_free(js->old_avatarhash);
		js->old_msg = g_strdup(stripped);
		js->old_avatarhash = g_strdup(js->avatar_hash);
		js->old_state = state;
		js->old_priority = priority;
		js->old_idle = js->idle;
	}
	g_free(stripped);

	/* next, check if there are any changes to the tune values */
	tune = purple_presence_get_status(p, "tune");
	if (tune && purple_status_is_active(tune)) {
		artist = purple_status_get_attr_string(tune, PURPLE_TUNE_ARTIST);
		title = purple_status_get_attr_string(tune, PURPLE_TUNE_TITLE);
		source = purple_status_get_attr_string(tune, PURPLE_TUNE_ALBUM);
		uri = purple_status_get_attr_string(tune, PURPLE_TUNE_URL);
		track = purple_status_get_attr_string(tune, PURPLE_TUNE_TRACK);
		length = (!purple_status_get_attr_value(tune, PURPLE_TUNE_TIME)) ? -1 :
				purple_status_get_attr_int(tune, PURPLE_TUNE_TIME);
	}
	
	if(CHANGED(artist, js->old_artist) || CHANGED(title, js->old_title) || CHANGED(source, js->old_source) ||
	   CHANGED(uri, js->old_uri) || CHANGED(track, js->old_track) || (length != js->old_length)) {
		PurpleJabberTuneInfo tuneinfo = {
			(char*)artist,
			(char*)title,
			(char*)source,
			(char*)track,
			length,
			(char*)uri
		};
		jabber_tune_set(js->gc, &tuneinfo);
		
		/* update old values */
		g_free(js->old_artist);
		g_free(js->old_title);
		g_free(js->old_source);
		g_free(js->old_uri);
		g_free(js->old_track);
		js->old_artist = g_strdup(artist);
		js->old_title = g_strdup(title);
		js->old_source = g_strdup(source);
		js->old_uri = g_strdup(uri);
		js->old_length = length;
		js->old_track = g_strdup(track);
	}

#undef CHANGED

	jabber_presence_fake_to_self(js, status);
}

xmlnode *jabber_presence_create(JabberBuddyState state, const char *msg, int priority)
{
    return jabber_presence_create_js(NULL, state, msg, priority);
}

xmlnode *jabber_presence_create_js(JabberStream *js, JabberBuddyState state, const char *msg, int priority)
{
	xmlnode *show, *status, *presence, *pri, *c;
	const char *show_string = NULL;

	presence = xmlnode_new("presence");

	if(state == JABBER_BUDDY_STATE_UNAVAILABLE)
		xmlnode_set_attrib(presence, "type", "unavailable");
	else if(state != JABBER_BUDDY_STATE_ONLINE &&
			state != JABBER_BUDDY_STATE_UNKNOWN &&
			state != JABBER_BUDDY_STATE_ERROR)
		show_string = jabber_buddy_state_get_show(state);

	if(show_string) {
		show = xmlnode_new_child(presence, "show");
		xmlnode_insert_data(show, show_string, -1);
	}

	if(msg) {
		status = xmlnode_new_child(presence, "status");
		xmlnode_insert_data(status, msg, -1);
	}

	if(priority) {
		char *pstr = g_strdup_printf("%d", priority);
		pri = xmlnode_new_child(presence, "priority");
		xmlnode_insert_data(pri, pstr, -1);
		g_free(pstr);
	}

	/* if we are idle and not offline, include idle */
	if (js->idle && state != JABBER_BUDDY_STATE_UNAVAILABLE) {
		xmlnode *query = xmlnode_new_child(presence, "query");
		gchar seconds[10];
		g_snprintf(seconds, 10, "%d", (int) (time(NULL) - js->idle));
		
		xmlnode_set_namespace(query, "jabber:iq:last");
		xmlnode_set_attrib(query, "seconds", seconds);
	}
	
	/* JEP-0115 */
	c = xmlnode_new_child(presence, "c");
	xmlnode_set_namespace(c, "http://jabber.org/protocol/caps");
	xmlnode_set_attrib(c, "node", CAPS0115_NODE);
	xmlnode_set_attrib(c, "ver", VERSION);
	
	if(js != NULL) {
		/* add the extensions */
		char extlist[1024];
		unsigned remaining = 1023; /* one less for the \0 */
		GList *feature;
		
		extlist[0] = '\0';
		for(feature = jabber_features; feature && remaining > 0; feature = feature->next) {
			JabberFeature *feat = (JabberFeature*)feature->data;
			unsigned featlen;
			
			if(feat->is_enabled != NULL && feat->is_enabled(js, feat->shortname, feat->namespace) == FALSE)
				continue; /* skip this feature */
			
			featlen = strlen(feat->shortname);
			
			/* cut off when we don't have any more space left in our buffer (too bad) */
			if(featlen > remaining)
				break;
			
			strncat(extlist,feat->shortname,remaining);
			remaining -= featlen;
			if(feature->next) { /* no space at the end */
				strncat(extlist," ",remaining);
				--remaining;
			}
		}
		/* did we add anything? */
		if(remaining < 1023)
			xmlnode_set_attrib(c, "ext", extlist);
	}
	
	return presence;
}

struct _jabber_add_permit {
	PurpleConnection *gc;
	JabberStream *js;
	char *who;
};

static void authorize_add_cb(gpointer data)
{
	struct _jabber_add_permit *jap = data;
	if(PURPLE_CONNECTION_IS_VALID(jap->gc))
		jabber_presence_subscription_set(jap->gc->proto_data,
			jap->who, "subscribed");
	g_free(jap->who);
	g_free(jap);
}

static void deny_add_cb(gpointer data)
{
	struct _jabber_add_permit *jap = data;
	if(PURPLE_CONNECTION_IS_VALID(jap->gc))
		jabber_presence_subscription_set(jap->gc->proto_data,
			jap->who, "unsubscribed");
	g_free(jap->who);
	g_free(jap);
}

static void jabber_vcard_parse_avatar(JabberStream *js, xmlnode *packet, gpointer blah)
{
	JabberBuddy *jb = NULL;
	xmlnode *vcard, *photo, *binval;
	char *text;
	guchar *data;
	gsize size;
	const char *from = xmlnode_get_attrib(packet, "from");

	if(!from)
		return;

	jb = jabber_buddy_find(js, from, TRUE);

	js->pending_avatar_requests = g_slist_remove(js->pending_avatar_requests, jb);

	if((vcard = xmlnode_get_child(packet, "vCard")) ||
			(vcard = xmlnode_get_child_with_namespace(packet, "query", "vcard-temp"))) {
		if((photo = xmlnode_get_child(vcard, "PHOTO")) &&
				(( (binval = xmlnode_get_child(photo, "BINVAL")) &&
				(text = xmlnode_get_data(binval))) ||
				(text = xmlnode_get_data(photo)))) {
			char *hash;

			data = purple_base64_decode(text, &size);
			hash = jabber_calculate_data_sha1sum(data, size);
			purple_buddy_icons_set_for_user(js->gc->account, from, data, size, hash);
			g_free(hash);
			g_free(text);
		}
	}
}

typedef struct _JabberPresenceCapabilities {
	JabberStream *js;
	JabberBuddy *jb;
	char *from;
} JabberPresenceCapabilities;

static void jabber_presence_set_capabilities(JabberCapsClientInfo *info, gpointer user_data) {
	JabberPresenceCapabilities *userdata = user_data;
	JabberID *jid;
	JabberBuddyResource *jbr;
	GList *iter;

	jid = jabber_id_new(userdata->from);
	jbr = jabber_buddy_find_resource(userdata->jb, jid->resource);
	jabber_id_free(jid);

	if(!jbr) {
		g_free(userdata->from);
		g_free(userdata);
		return;
	}

	if(jbr->caps)
		jabber_caps_free_clientinfo(jbr->caps);
	jbr->caps = info;

	if (info) {
		for(iter = info->features; iter; iter = g_list_next(iter)) {
			if(!strcmp((const char*)iter->data, "http://jabber.org/protocol/commands")) {
				JabberIq *iq = jabber_iq_new_query(userdata->js, JABBER_IQ_GET, "http://jabber.org/protocol/disco#items");
				xmlnode *query = xmlnode_get_child_with_namespace(iq->node,"query","http://jabber.org/protocol/disco#items");
				xmlnode_set_attrib(iq->node, "to", userdata->from);
				xmlnode_set_attrib(query, "node", "http://jabber.org/protocol/commands");

				jabber_iq_set_callback(iq, jabber_adhoc_disco_result_cb, NULL);
				jabber_iq_send(iq);
				break;
			}
		}
	}

	g_free(userdata->from);
	g_free(userdata);
}

void jabber_presence_parse(JabberStream *js, xmlnode *packet)
{
	const char *from = xmlnode_get_attrib(packet, "from");
	const char *type = xmlnode_get_attrib(packet, "type");
	const char *real_jid = NULL;
	const char *affiliation = NULL;
	const char *role = NULL;
	char *status = NULL;
	int priority = 0;
	JabberID *jid;
	JabberChat *chat;
	JabberBuddy *jb;
	JabberBuddyResource *jbr = NULL, *found_jbr = NULL;
	PurpleConvChatBuddyFlags flags = PURPLE_CBFLAGS_NONE;
	gboolean delayed = FALSE;
	const gchar *stamp = NULL; /* from <delayed/> element */
	PurpleBuddy *b = NULL;
	char *buddy_name;
	JabberBuddyState state = JABBER_BUDDY_STATE_UNKNOWN;
	xmlnode *y;
	gboolean muc = FALSE;
	char *avatar_hash = NULL;
	xmlnode *caps = NULL;
	int idle = 0;
	
	if(!(jb = jabber_buddy_find(js, from, TRUE)))
		return;

	if(!(jid = jabber_id_new(from)))
		return;

	if(jb->error_msg) {
		g_free(jb->error_msg);
		jb->error_msg = NULL;
	}

	if(type && !strcmp(type, "error")) {
		char *msg = jabber_parse_error(js, packet, NULL);

		state = JABBER_BUDDY_STATE_ERROR;
		jb->error_msg = msg ? msg : g_strdup(_("Unknown Error in presence"));
	} else if(type && !strcmp(type, "subscribe")) {
		struct _jabber_add_permit *jap = g_new0(struct _jabber_add_permit, 1);
		gboolean onlist = FALSE;
		PurpleBuddy *buddy = purple_find_buddy(purple_connection_get_account(js->gc), from);
		JabberBuddy *jb = NULL;

		if (buddy) {
			jb = jabber_buddy_find(js, from, TRUE);
			if ((jb->subscription & (JABBER_SUB_TO | JABBER_SUB_PENDING)))
				onlist = TRUE;
		}

		jap->gc = js->gc;
		jap->who = g_strdup(from);
		jap->js = js;

		purple_account_request_authorization(purple_connection_get_account(js->gc), from, NULL, NULL, NULL, onlist,
				authorize_add_cb, deny_add_cb, jap);
		jabber_id_free(jid);
		return;
	} else if(type && !strcmp(type, "subscribed")) {
		/* we've been allowed to see their presence, but we don't care */
		jabber_id_free(jid);
		return;
	} else if(type && !strcmp(type, "unsubscribe")) {
		/* XXX I'm not sure this is the right way to handle this, it
		 * might be better to add "unsubscribe" to the presence status
		 * if lower down, but I'm not sure. */
		/* they are unsubscribing from our presence, we don't care */
		/* Well, maybe just a little, we might want/need to start
		 * acknowledging this (and the others) at some point. */
		jabber_id_free(jid);
		return;
	} else {
		if((y = xmlnode_get_child(packet, "show"))) {
			char *show = xmlnode_get_data(y);
			state = jabber_buddy_show_get_state(show);
			g_free(show);
		} else {
			state = JABBER_BUDDY_STATE_ONLINE;
		}
	}


	for(y = packet->child; y; y = y->next) {
		const char *xmlns;
		if(y->type != XMLNODE_TYPE_TAG)
			continue;
		xmlns = xmlnode_get_namespace(y);

		if(!strcmp(y->name, "status")) {
			g_free(status);
			status = xmlnode_get_data(y);
		} else if(!strcmp(y->name, "priority")) {
			char *p = xmlnode_get_data(y);
			if(p) {
				priority = atoi(p);
				g_free(p);
			}
		} else if(xmlns == NULL) {
			/* The rest of the cases used to check xmlns individually. */
			continue;
		} else if(!strcmp(y->name, "delay") && !strcmp(xmlns, "urn:xmpp:delay")) {
			/* XXX: compare the time.  jabber:x:delay can happen on presence packets that aren't really and truly delayed */
			delayed = TRUE;
<<<<<<< HEAD
		} else if(!strcmp(y->name, "c") && !strcmp(xmlns, "http://jabber.org/protocol/caps")) {
=======
			stamp = xmlnode_get_attrib(y, "stamp");
		} else if(xmlns && !strcmp(y->name, "c") && !strcmp(xmlns, "http://jabber.org/protocol/caps")) {
>>>>>>> 2f9df2e2
			caps = y; /* store for later, when creating buddy resource */
		} else if(!strcmp(y->name, "x")) {
			if(!strcmp(xmlns, "jabber:x:delay")) {
				/* XXX: compare the time.  jabber:x:delay can happen on presence packets that aren't really and truly delayed */
				delayed = TRUE;
<<<<<<< HEAD
			} else if(!strcmp(xmlns, "http://jabber.org/protocol/muc#user")) {
=======
				stamp = xmlnode_get_attrib(y, "stamp");
			} else if(xmlns && !strcmp(xmlns, "http://jabber.org/protocol/muc#user")) {
>>>>>>> 2f9df2e2
				xmlnode *z;

				muc = TRUE;
				if((z = xmlnode_get_child(y, "status"))) {
					const char *code = xmlnode_get_attrib(z, "code");
					if(code && !strcmp(code, "201")) {
						if((chat = jabber_chat_find(js, jid->node, jid->domain))) {
							chat->config_dialog_type = PURPLE_REQUEST_ACTION;
							chat->config_dialog_handle =
								purple_request_action(js->gc,
										_("Create New Room"),
										_("Create New Room"),
										_("You are creating a new room.  Would"
											" you like to configure it, or"
											" accept the default settings?"),
										/* Default Action */ 1,
										purple_connection_get_account(js->gc), NULL, chat->conv,
										chat, 2,
										_("_Configure Room"), G_CALLBACK(jabber_chat_request_room_configure),
										_("_Accept Defaults"), G_CALLBACK(jabber_chat_create_instant_room));
						}
					} else if(code && !strcmp(code, "210")) {
						/*  server rewrote room-nick */
						if((chat = jabber_chat_find(js, jid->node, jid->domain))) {
							g_free(chat->handle);
							chat->handle = g_strdup(jid->resource);
						}
					}
				}
				if((z = xmlnode_get_child(y, "item"))) {
					real_jid = xmlnode_get_attrib(z, "jid");
					affiliation = xmlnode_get_attrib(z, "affiliation");
					role = xmlnode_get_attrib(z, "role");
					if(affiliation != NULL && !strcmp(affiliation, "owner"))
						flags |= PURPLE_CBFLAGS_FOUNDER;
					if (role != NULL) {
						if (!strcmp(role, "moderator"))
							flags |= PURPLE_CBFLAGS_OP;
						else if (!strcmp(role, "participant"))
							flags |= PURPLE_CBFLAGS_VOICE;
					}
				}
			} else if(!strcmp(xmlns, "vcard-temp:x:update")) {
				xmlnode *photo = xmlnode_get_child(y, "photo");
				if(photo) {
					g_free(avatar_hash);
					avatar_hash = xmlnode_get_data(photo);
				}
			}
		} else if (!strcmp(y->name, "query") && 
			!strcmp(xmlnode_get_namespace(y), "jabber:iq:last")) {
			/* resource has specified idle */
			const gchar *seconds = xmlnode_get_attrib(y, "seconds");
			if (seconds) {
				/* we may need to take "delayed" into account here */
				idle = atoi(seconds);
			}
		}
	}

	purple_debug_info("jabber", "got %d seconds idle from presence\n", idle);
	
	if (idle && delayed && stamp) {
		/* if we have a delayed presence, we need to add the delay to the idle
		 value */
		time_t offset = time(NULL) - purple_str_to_time(stamp, TRUE, NULL, NULL,
			NULL);
		purple_debug_info("jabber", "got delay %s yielding %ld s offset\n",
			stamp, offset);
		idle += offset; 
	}
	

	if(jid->node && (chat = jabber_chat_find(js, jid->node, jid->domain))) {
		static int i = 1;
		char *room_jid = g_strdup_printf("%s@%s", jid->node, jid->domain);

		if(state == JABBER_BUDDY_STATE_ERROR) {
			char *title, *msg = jabber_parse_error(js, packet, NULL);

			if (!chat->conv) {
				title = g_strdup_printf(_("Error joining chat %s"), from);
				purple_serv_got_join_chat_failed(js->gc, chat->components);
			} else {
				title = g_strdup_printf(_("Error in chat %s"), from);
				if (g_hash_table_size(chat->members) == 0)
					serv_got_chat_left(js->gc, chat->id);
			}
			purple_notify_error(js->gc, title, title, msg);
			g_free(title);
			g_free(msg);

			if (g_hash_table_size(chat->members) == 0)
				/* Only destroy the chat if the error happened while joining */
				jabber_chat_destroy(chat);
			jabber_id_free(jid);
			g_free(status);
			g_free(room_jid);
			g_free(avatar_hash);
			return;
		}


		if(type && !strcmp(type, "unavailable")) {
			gboolean nick_change = FALSE;

			/* If we haven't joined the chat yet, we don't care that someone
			 * left, or it was us leaving after we closed the chat */
			if (!chat->conv || chat->left) {
				if (chat->left &&
						jid->resource && chat->handle && !strcmp(jid->resource, chat->handle))
					jabber_chat_destroy(chat);
				jabber_id_free(jid);
				g_free(status);
				g_free(room_jid);
				g_free(avatar_hash);
				return;
			}

			jabber_buddy_remove_resource(jb, jid->resource);
			if(chat->muc) {
				xmlnode *x;
				for(x = xmlnode_get_child(packet, "x"); x; x = xmlnode_get_next_twin(x)) {
					const char *xmlns, *nick, *code;
					xmlnode *stat, *item;
					if(!(xmlns = xmlnode_get_namespace(x)) ||
							strcmp(xmlns, "http://jabber.org/protocol/muc#user"))
						continue;
					if(!(stat = xmlnode_get_child(x, "status")))
						continue;
					if(!(code = xmlnode_get_attrib(stat, "code")))
						continue;
					if(!strcmp(code, "301")) {
						/* XXX: we got banned */
					} else if(!strcmp(code, "303")) {
						if(!(item = xmlnode_get_child(x, "item")))
							continue;
						if(!(nick = xmlnode_get_attrib(item, "nick")))
							continue;
						nick_change = TRUE;
						if(!strcmp(jid->resource, chat->handle)) {
							g_free(chat->handle);
							chat->handle = g_strdup(nick);
						}
						purple_conv_chat_rename_user(PURPLE_CONV_CHAT(chat->conv), jid->resource, nick);
						jabber_chat_remove_handle(chat, jid->resource);
						break;
					} else if(!strcmp(code, "307")) {
						/* XXX: we got kicked */
					} else if(!strcmp(code, "321")) {
						/* XXX: removed due to an affiliation change */
					} else if(!strcmp(code, "322")) {
						/* XXX: removed because room is now members-only */
					} else if(!strcmp(code, "332")) {
						/* XXX: removed due to system shutdown */
					}
				}
			}
			if(!nick_change) {
				if(!g_utf8_collate(jid->resource, chat->handle)) {
					serv_got_chat_left(js->gc, chat->id);
					jabber_chat_destroy(chat);
				} else {
					purple_conv_chat_remove_user(PURPLE_CONV_CHAT(chat->conv), jid->resource,
							status);
					jabber_chat_remove_handle(chat, jid->resource);
				}
			}
		} else {
			if(!chat->conv) {
				chat->id = i++;
				chat->muc = muc;
				chat->conv = serv_got_joined_chat(js->gc, chat->id, room_jid);
				purple_conv_chat_set_nick(PURPLE_CONV_CHAT(chat->conv), chat->handle);

				jabber_chat_disco_traffic(chat);
			}

			jabber_buddy_track_resource(jb, jid->resource, priority, state,
					status);

			jabber_chat_track_handle(chat, jid->resource, real_jid, affiliation, role);

			if(!jabber_chat_find_buddy(chat->conv, jid->resource))
				purple_conv_chat_add_user(PURPLE_CONV_CHAT(chat->conv), jid->resource,
						real_jid, flags, !delayed);
			else
				purple_conv_chat_user_set_flags(PURPLE_CONV_CHAT(chat->conv), jid->resource,
						flags);
		}
		g_free(room_jid);
	} else {
		buddy_name = g_strdup_printf("%s%s%s", jid->node ? jid->node : "",
									 jid->node ? "@" : "", jid->domain);
		if((b = purple_find_buddy(js->gc->account, buddy_name)) == NULL) {
			if(!jid->node || strcmp(jid->node,js->user->node) || strcmp(jid->domain,js->user->domain)) {
				purple_debug_warning("jabber", "Got presence for unknown buddy %s on account %s (%p)\n",
									 buddy_name, purple_account_get_username(js->gc->account), js->gc->account);
				jabber_id_free(jid);
				g_free(avatar_hash);
				g_free(buddy_name);
				g_free(status);
				return;
			} else {
				/* this is a different resource of our own account. Resume even when this account isn't on our blist */
			}
		}

		if(b && avatar_hash) {
			const char *avatar_hash2 = purple_buddy_icons_get_checksum_for_user(b);
			if(!avatar_hash2 || strcmp(avatar_hash, avatar_hash2)) {
				JabberIq *iq;
				xmlnode *vcard;

				/* XXX this is a crappy way of trying to prevent
				 * someone from spamming us with presence packets
				 * and causing us to DoS ourselves...what we really
				 * need is a queue system that can throttle itself,
				 * but i'm too tired to write that right now */
				if(!g_slist_find(js->pending_avatar_requests, jb)) {

					js->pending_avatar_requests = g_slist_prepend(js->pending_avatar_requests, jb);

					iq = jabber_iq_new(js, JABBER_IQ_GET);
					xmlnode_set_attrib(iq->node, "to", buddy_name);
					vcard = xmlnode_new_child(iq->node, "vCard");
					xmlnode_set_namespace(vcard, "vcard-temp");

					jabber_iq_set_callback(iq, jabber_vcard_parse_avatar, NULL);
					jabber_iq_send(iq);
				}
			}
		}

		if(state == JABBER_BUDDY_STATE_ERROR ||
				(type && (!strcmp(type, "unavailable") ||
						  !strcmp(type, "unsubscribed")))) {
			PurpleConversation *conv;

			jabber_buddy_remove_resource(jb, jid->resource);
			if((conv = jabber_find_unnormalized_conv(from, js->gc->account)))
				purple_conversation_set_name(conv, buddy_name);

		} else {
			jbr = jabber_buddy_track_resource(jb, jid->resource, priority,
					state, status);
			if (idle) {
				jbr->idle = time(NULL) - idle;
			} else {
				jbr->idle = 0;
			}
			
			if(caps) {
				const char *node = xmlnode_get_attrib(caps,"node");
				const char *ver = xmlnode_get_attrib(caps,"ver");
				const char *ext = xmlnode_get_attrib(caps,"ext");
				
				if(node && ver) {
					JabberPresenceCapabilities *userdata = g_new0(JabberPresenceCapabilities, 1);
					userdata->js = js;
					userdata->jb = jb;
					userdata->from = g_strdup(from);
					jabber_caps_get_info(js, from, node, ver, ext, jabber_presence_set_capabilities, userdata);
				}
			}
		}

		if((found_jbr = jabber_buddy_find_resource(jb, NULL))) {
			jabber_google_presence_incoming(js, buddy_name, found_jbr);
			purple_prpl_got_user_status(js->gc->account, buddy_name, jabber_buddy_state_get_status_id(found_jbr->state), "priority", found_jbr->priority, "message", found_jbr->status, NULL);
			purple_prpl_got_user_idle(js->gc->account, buddy_name, found_jbr->idle, found_jbr->idle);
		} else {
			purple_prpl_got_user_status(js->gc->account, buddy_name, "offline", status ? "message" : NULL, status, NULL);
		}
		g_free(buddy_name);
	}
	g_free(status);
	jabber_id_free(jid);
	g_free(avatar_hash);
}

void jabber_presence_subscription_set(JabberStream *js, const char *who, const char *type)
{
	xmlnode *presence = xmlnode_new("presence");

	xmlnode_set_attrib(presence, "to", who);
	xmlnode_set_attrib(presence, "type", type);

	jabber_send(js, presence);
	xmlnode_free(presence);
}

void purple_status_to_jabber(const PurpleStatus *status, JabberBuddyState *state, char **msg, int *priority)
{
	const char *status_id = NULL;
	const char *formatted_msg = NULL;

	if(state) *state = JABBER_BUDDY_STATE_UNKNOWN;
	if(msg) *msg = NULL;
	if(priority) *priority = 0;

	if(!status) {
		if(state) *state = JABBER_BUDDY_STATE_UNAVAILABLE;
	} else {
		if(state) {
			status_id = purple_status_get_id(status);
			*state = jabber_buddy_status_id_get_state(status_id);
		}

		if(msg) {
			formatted_msg = purple_status_get_attr_string(status, "message");

			/* if the message is blank, then there really isn't a message */
			if(formatted_msg && !*formatted_msg)
				formatted_msg = NULL;

			if(formatted_msg)
				*msg = purple_markup_strip_html(formatted_msg);
		}

		if(priority)
			*priority = purple_status_get_attr_int(status, "priority");
	}
}<|MERGE_RESOLUTION|>--- conflicted
+++ resolved
@@ -21,6 +21,7 @@
 #include "internal.h"
 
 #include "account.h"
+#include "cipher.h"
 #include "conversation.h"
 #include "debug.h"
 #include "notify.h"
@@ -150,8 +151,7 @@
 					  (a && !b) || (a && a[0] != '\0' && b && b[0] == '\0') || (a && b && strcmp(a,b)))
 	/* check if there are any differences to the <presence> and send them in that case */
 	if (allowBuzz != js->allowBuzz || js->old_state != state || CHANGED(js->old_msg, stripped) ||
-		js->old_priority != priority || CHANGED(js->old_avatarhash, js->avatar_hash) ||
-		js->old_idle != js->idle) {
+		js->old_priority != priority || CHANGED(js->old_avatarhash, js->avatar_hash)) {
 		js->allowBuzz = allowBuzz;
 
 		presence = jabber_presence_create_js(js, state, stripped, priority);
@@ -178,7 +178,6 @@
 		js->old_avatarhash = g_strdup(js->avatar_hash);
 		js->old_state = state;
 		js->old_priority = priority;
-		js->old_idle = js->idle;
 	}
 	g_free(stripped);
 
@@ -261,16 +260,6 @@
 		g_free(pstr);
 	}
 
-	/* if we are idle and not offline, include idle */
-	if (js->idle && state != JABBER_BUDDY_STATE_UNAVAILABLE) {
-		xmlnode *query = xmlnode_new_child(presence, "query");
-		gchar seconds[10];
-		g_snprintf(seconds, 10, "%d", (int) (time(NULL) - js->idle));
-		
-		xmlnode_set_namespace(query, "jabber:iq:last");
-		xmlnode_set_attrib(query, "seconds", seconds);
-	}
-	
 	/* JEP-0115 */
 	c = xmlnode_new_child(presence, "c");
 	xmlnode_set_namespace(c, "http://jabber.org/protocol/caps");
@@ -360,12 +349,19 @@
 				(( (binval = xmlnode_get_child(photo, "BINVAL")) &&
 				(text = xmlnode_get_data(binval))) ||
 				(text = xmlnode_get_data(photo)))) {
-			char *hash;
+			unsigned char hashval[20];
+			char hash[41], *p;
+			int i;
 
 			data = purple_base64_decode(text, &size);
-			hash = jabber_calculate_data_sha1sum(data, size);
+
+			purple_cipher_digest_region("sha1", data, size,
+					sizeof(hashval), hashval, NULL);
+			p = hash;
+			for(i=0; i<20; i++, p+=2)
+				snprintf(p, 3, "%02x", hashval[i]);
+
 			purple_buddy_icons_set_for_user(js->gc->account, from, data, size, hash);
-			g_free(hash);
 			g_free(text);
 		}
 	}
@@ -431,7 +427,6 @@
 	JabberBuddyResource *jbr = NULL, *found_jbr = NULL;
 	PurpleConvChatBuddyFlags flags = PURPLE_CBFLAGS_NONE;
 	gboolean delayed = FALSE;
-	const gchar *stamp = NULL; /* from <delayed/> element */
 	PurpleBuddy *b = NULL;
 	char *buddy_name;
 	JabberBuddyState state = JABBER_BUDDY_STATE_UNKNOWN;
@@ -439,8 +434,7 @@
 	gboolean muc = FALSE;
 	char *avatar_hash = NULL;
 	xmlnode *caps = NULL;
-	int idle = 0;
-	
+
 	if(!(jb = jabber_buddy_find(js, from, TRUE)))
 		return;
 
@@ -516,29 +510,17 @@
 				priority = atoi(p);
 				g_free(p);
 			}
-		} else if(xmlns == NULL) {
-			/* The rest of the cases used to check xmlns individually. */
-			continue;
 		} else if(!strcmp(y->name, "delay") && !strcmp(xmlns, "urn:xmpp:delay")) {
 			/* XXX: compare the time.  jabber:x:delay can happen on presence packets that aren't really and truly delayed */
 			delayed = TRUE;
-<<<<<<< HEAD
-		} else if(!strcmp(y->name, "c") && !strcmp(xmlns, "http://jabber.org/protocol/caps")) {
-=======
-			stamp = xmlnode_get_attrib(y, "stamp");
 		} else if(xmlns && !strcmp(y->name, "c") && !strcmp(xmlns, "http://jabber.org/protocol/caps")) {
->>>>>>> 2f9df2e2
 			caps = y; /* store for later, when creating buddy resource */
 		} else if(!strcmp(y->name, "x")) {
-			if(!strcmp(xmlns, "jabber:x:delay")) {
+			const char *xmlns = xmlnode_get_namespace(y);
+			if(xmlns && !strcmp(xmlns, "jabber:x:delay")) {
 				/* XXX: compare the time.  jabber:x:delay can happen on presence packets that aren't really and truly delayed */
 				delayed = TRUE;
-<<<<<<< HEAD
-			} else if(!strcmp(xmlns, "http://jabber.org/protocol/muc#user")) {
-=======
-				stamp = xmlnode_get_attrib(y, "stamp");
 			} else if(xmlns && !strcmp(xmlns, "http://jabber.org/protocol/muc#user")) {
->>>>>>> 2f9df2e2
 				xmlnode *z;
 
 				muc = TRUE;
@@ -581,36 +563,16 @@
 							flags |= PURPLE_CBFLAGS_VOICE;
 					}
 				}
-			} else if(!strcmp(xmlns, "vcard-temp:x:update")) {
+			} else if(xmlns && !strcmp(xmlns, "vcard-temp:x:update")) {
 				xmlnode *photo = xmlnode_get_child(y, "photo");
 				if(photo) {
 					g_free(avatar_hash);
 					avatar_hash = xmlnode_get_data(photo);
 				}
 			}
-		} else if (!strcmp(y->name, "query") && 
-			!strcmp(xmlnode_get_namespace(y), "jabber:iq:last")) {
-			/* resource has specified idle */
-			const gchar *seconds = xmlnode_get_attrib(y, "seconds");
-			if (seconds) {
-				/* we may need to take "delayed" into account here */
-				idle = atoi(seconds);
-			}
-		}
-	}
-
-	purple_debug_info("jabber", "got %d seconds idle from presence\n", idle);
-	
-	if (idle && delayed && stamp) {
-		/* if we have a delayed presence, we need to add the delay to the idle
-		 value */
-		time_t offset = time(NULL) - purple_str_to_time(stamp, TRUE, NULL, NULL,
-			NULL);
-		purple_debug_info("jabber", "got delay %s yielding %ld s offset\n",
-			stamp, offset);
-		idle += offset; 
-	}
-	
+		}
+	}
+
 
 	if(jid->node && (chat = jabber_chat_find(js, jid->node, jid->domain))) {
 		static int i = 1;
@@ -785,12 +747,6 @@
 		} else {
 			jbr = jabber_buddy_track_resource(jb, jid->resource, priority,
 					state, status);
-			if (idle) {
-				jbr->idle = time(NULL) - idle;
-			} else {
-				jbr->idle = 0;
-			}
-			
 			if(caps) {
 				const char *node = xmlnode_get_attrib(caps,"node");
 				const char *ver = xmlnode_get_attrib(caps,"ver");
@@ -809,7 +765,6 @@
 		if((found_jbr = jabber_buddy_find_resource(jb, NULL))) {
 			jabber_google_presence_incoming(js, buddy_name, found_jbr);
 			purple_prpl_got_user_status(js->gc->account, buddy_name, jabber_buddy_state_get_status_id(found_jbr->state), "priority", found_jbr->priority, "message", found_jbr->status, NULL);
-			purple_prpl_got_user_idle(js->gc->account, buddy_name, found_jbr->idle, found_jbr->idle);
 		} else {
 			purple_prpl_got_user_status(js->gc->account, buddy_name, "offline", status ? "message" : NULL, status, NULL);
 		}
