--- conflicted
+++ resolved
@@ -21,7 +21,6 @@
 #include "internal.h"
 
 #include "account.h"
-#include "cipher.h"
 #include "conversation.h"
 #include "debug.h"
 #include "notify.h"
@@ -153,16 +152,10 @@
 #define CHANGED(a,b) ((!a && b) || (a && a[0] == '\0' && b && b[0] != '\0') || \
 					  (a && !b) || (a && a[0] != '\0' && b && b[0] == '\0') || (a && b && strcmp(a,b)))
 	/* check if there are any differences to the <presence> and send them in that case */
-<<<<<<< HEAD
 	if (force || allowBuzz != js->allowBuzz || js->old_state != state ||
 		CHANGED(js->old_msg, stripped) || js->old_priority != priority ||
-		CHANGED(js->old_avatarhash, js->avatar_hash)) {
+		CHANGED(js->old_avatarhash, js->avatar_hash) || js->old_idle != js->idle) {
 		/* Need to update allowBuzz before creating the presence (with caps) */
-=======
-	if (allowBuzz != js->allowBuzz || js->old_state != state || CHANGED(js->old_msg, stripped) ||
-		js->old_priority != priority || CHANGED(js->old_avatarhash, js->avatar_hash) ||
-		js->old_idle != js->idle) {
->>>>>>> 8ee333da
 		js->allowBuzz = allowBuzz;
 
 		presence = jabber_presence_create_js(js, state, stripped, priority);
@@ -288,7 +281,7 @@
 		xmlnode_set_namespace(query, "jabber:iq:last");
 		xmlnode_set_attrib(query, "seconds", seconds);
 	}
-	
+
 	/* JEP-0115 */
 	/* calculate hash */
 	jabber_caps_calculate_own_hash(js);
@@ -448,7 +441,7 @@
 	char *avatar_hash = NULL;
 	xmlnode *caps = NULL;
 	int idle = 0;
-	
+
 	if(!(jb = jabber_buddy_find(js, from, TRUE)))
 		return;
 
@@ -524,19 +517,21 @@
 				priority = atoi(p);
 				g_free(p);
 			}
+		} else if(xmlns == NULL) {
+			/* The rest of the cases used to check xmlns individually. */
+			continue;
 		} else if(!strcmp(y->name, "delay") && !strcmp(xmlns, "urn:xmpp:delay")) {
 			/* XXX: compare the time.  jabber:x:delay can happen on presence packets that aren't really and truly delayed */
 			delayed = TRUE;
 			stamp = xmlnode_get_attrib(y, "stamp");
-		} else if(xmlns && !strcmp(y->name, "c") && !strcmp(xmlns, "http://jabber.org/protocol/caps")) {
+		} else if(!strcmp(y->name, "c") && !strcmp(xmlns, "http://jabber.org/protocol/caps")) {
 			caps = y; /* store for later, when creating buddy resource */
 		} else if(!strcmp(y->name, "x")) {
-			const char *xmlns = xmlnode_get_namespace(y);
-			if(xmlns && !strcmp(xmlns, "jabber:x:delay")) {
+			if(!strcmp(xmlns, "jabber:x:delay")) {
 				/* XXX: compare the time.  jabber:x:delay can happen on presence packets that aren't really and truly delayed */
 				delayed = TRUE;
 				stamp = xmlnode_get_attrib(y, "stamp");
-			} else if(xmlns && !strcmp(xmlns, "http://jabber.org/protocol/muc#user")) {
+			} else if(!strcmp(xmlns, "http://jabber.org/protocol/muc#user")) {
 				xmlnode *z;
 
 				muc = TRUE;
@@ -579,7 +574,7 @@
 							flags |= PURPLE_CBFLAGS_VOICE;
 					}
 				}
-			} else if(xmlns && !strcmp(xmlns, "vcard-temp:x:update")) {
+			} else if(!strcmp(xmlns, "vcard-temp:x:update")) {
 				xmlnode *photo = xmlnode_get_child(y, "photo");
 				if(photo) {
 					g_free(avatar_hash);
@@ -785,7 +780,7 @@
 			} else {
 				jbr->idle = 0;
 			}
-			
+
 			if(caps) {
 				/* handle XEP-0115 */
 				const char *node = xmlnode_get_attrib(caps,"node");
