/*
 * purple - Jabber Protocol Plugin
 *
 * Copyright (C) 2003, Nathan Walp <faceprint@faceprint.com>
 *
 * This program is free software; you can redistribute it and/or modify
 * it under the terms of the GNU General Public License as published by
 * the Free Software Foundation; either version 2 of the License, or
 * (at your option) any later version.
 *
 * This program is distributed in the hope that it will be useful,
 * but WITHOUT ANY WARRANTY; without even the implied warranty of
 * MERCHANTABILITY or FITNESS FOR A PARTICULAR PURPOSE.  See the
 * GNU General Public License for more details.
 *
 * You should have received a copy of the GNU General Public License
 * along with this program; if not, write to the Free Software
 * Foundation, Inc., 51 Franklin Street, Fifth Floor, Boston, MA  02111-1301  USA
 *
 */
#include "internal.h"

#include "account.h"
#include "conversation.h"
#include "debug.h"
#include "notify.h"
#include "request.h"
#include "server.h"
#include "status.h"
#include "util.h"
#include "xmlnode.h"

#include "buddy.h"
#include "chat.h"
#include "google.h"
#include "presence.h"
#include "iq.h"
#include "jutil.h"
#include "adhoccommands.h"

#include "usertune.h"


static void chats_send_presence_foreach(gpointer key, gpointer val,
		gpointer user_data)
{
	JabberChat *chat = val;
	xmlnode *presence = user_data;
	char *chat_full_jid;

	if(!chat->conv || chat->left)
		return;

	chat_full_jid = g_strdup_printf("%s@%s/%s", chat->room, chat->server,
			chat->handle);

	xmlnode_set_attrib(presence, "to", chat_full_jid);
	jabber_send(chat->js, presence);
	g_free(chat_full_jid);
}

void jabber_presence_fake_to_self(JabberStream *js, const PurpleStatus *gstatus) {
	char *my_base_jid;

	if(!js->user)
		return;

	my_base_jid = g_strdup_printf("%s@%s", js->user->node, js->user->domain);
	if(purple_find_buddy(js->gc->account, my_base_jid)) {
		JabberBuddy *jb;
		JabberBuddyResource *jbr;
		if((jb = jabber_buddy_find(js, my_base_jid, TRUE))) {
			JabberBuddyState state;
			char *msg;
			int priority;

			purple_status_to_jabber(gstatus, &state, &msg, &priority);

			if (state == JABBER_BUDDY_STATE_UNAVAILABLE || state == JABBER_BUDDY_STATE_UNKNOWN) {
				jabber_buddy_remove_resource(jb, js->user->resource);
			} else {
				jabber_buddy_track_resource(jb, js->user->resource, priority, state, msg);
			}
			if((jbr = jabber_buddy_find_resource(jb, NULL))) {
				purple_prpl_got_user_status(js->gc->account, my_base_jid, jabber_buddy_state_get_status_id(jbr->state), "priority", jbr->priority, jbr->status ? "message" : NULL, jbr->status, NULL);
			} else {
				purple_prpl_got_user_status(js->gc->account, my_base_jid, "offline", msg ? "message" : NULL, msg, NULL);
			}

			g_free(msg);
		}
	}
	g_free(my_base_jid);
}

void jabber_set_status(PurpleAccount *account, PurpleStatus *status)
{
	PurpleConnection *gc;
	JabberStream *js;

	if (!purple_account_is_connected(account))
		return;

	if (!purple_status_is_active(status))
		return;

	if (purple_status_is_exclusive(status) && !purple_status_is_active(status)) {
		/* An exclusive status can't be deactivated. You should just
		 * activate some other exclusive status. */
		return;
	}

	gc = purple_account_get_connection(account);
	js = purple_connection_get_protocol_data(gc);
	jabber_presence_send(js, FALSE);
}

void jabber_presence_send(JabberStream *js, gboolean force)
{
	PurpleAccount *account;
	xmlnode *presence, *x, *photo;
	char *stripped = NULL;
	JabberBuddyState state;
	int priority;
	const char *artist = NULL, *title = NULL, *source = NULL, *uri = NULL, *track = NULL;
	int length = -1;
	gboolean allowBuzz;
	PurplePresence *p;
	PurpleStatus *status, *tune;

	account = purple_connection_get_account(js->gc);
	p = purple_account_get_presence(account);
	status = purple_presence_get_active_status(p);

	/* we don't want to send presence before we've gotten our roster */
	if(!js->roster_parsed) {
		purple_debug_info("jabber", "attempt to send presence before roster retrieved\n");
		return;
	}

	purple_status_to_jabber(status, &state, &stripped, &priority);

	/* check for buzz support */
	allowBuzz = purple_status_get_attr_boolean(status,"buzz");
	/* changing the buzz state has to trigger a re-broadcasting of the presence for caps */

	tune = purple_presence_get_status(p, "tune");
	if (js->googletalk && !stripped && purple_status_is_active(tune)) {
		stripped = jabber_google_presence_outgoing(tune);
	}

#define CHANGED(a,b) ((!a && b) || (a && a[0] == '\0' && b && b[0] != '\0') || \
					  (a && !b) || (a && a[0] != '\0' && b && b[0] == '\0') || (a && b && strcmp(a,b)))
	/* check if there are any differences to the <presence> and send them in that case */
	if (force || allowBuzz != js->allowBuzz || js->old_state != state ||
		CHANGED(js->old_msg, stripped) || js->old_priority != priority ||
		CHANGED(js->old_avatarhash, js->avatar_hash) || js->old_idle != js->idle) {
		/* Need to update allowBuzz before creating the presence (with caps) */
		js->allowBuzz = allowBuzz;

		presence = jabber_presence_create_js(js, state, stripped, priority);

		/* Per XEP-0153 4.1, we must always send the <x> */
		x = xmlnode_new_child(presence, "x");
		xmlnode_set_namespace(x, "vcard-temp:x:update");
		/*
		 * FIXME: Per XEP-0153 4.3.2 bullet 2, we must not publish our
		 * image hash if another resource has logged in and updated the
		 * vcard avatar. Requires changes in jabber_presence_parse.
		 */
		if (js->vcard_fetched) {
			/* Always publish a <photo>; it's empty if we have no image. */
			photo = xmlnode_new_child(x, "photo");
			if (js->avatar_hash)
				xmlnode_insert_data(photo, js->avatar_hash, -1);
		}

		jabber_send(js, presence);

		g_hash_table_foreach(js->chats, chats_send_presence_foreach, presence);
		xmlnode_free(presence);

		/* update old values */

		if(js->old_msg)
			g_free(js->old_msg);
		if(js->old_avatarhash)
			g_free(js->old_avatarhash);
		js->old_msg = g_strdup(stripped);
		js->old_avatarhash = g_strdup(js->avatar_hash);
		js->old_state = state;
		js->old_priority = priority;
		js->old_idle = js->idle;
	}
	g_free(stripped);

	/* next, check if there are any changes to the tune values */
	if (purple_status_is_active(tune)) {
		artist = purple_status_get_attr_string(tune, PURPLE_TUNE_ARTIST);
		title = purple_status_get_attr_string(tune, PURPLE_TUNE_TITLE);
		source = purple_status_get_attr_string(tune, PURPLE_TUNE_ALBUM);
		uri = purple_status_get_attr_string(tune, PURPLE_TUNE_URL);
		track = purple_status_get_attr_string(tune, PURPLE_TUNE_TRACK);
		length = (!purple_status_get_attr_value(tune, PURPLE_TUNE_TIME)) ? -1 :
				purple_status_get_attr_int(tune, PURPLE_TUNE_TIME);
	}

	if(CHANGED(artist, js->old_artist) || CHANGED(title, js->old_title) || CHANGED(source, js->old_source) ||
	   CHANGED(uri, js->old_uri) || CHANGED(track, js->old_track) || (length != js->old_length)) {
		PurpleJabberTuneInfo tuneinfo = {
			(char*)artist,
			(char*)title,
			(char*)source,
			(char*)track,
			length,
			(char*)uri
		};
		jabber_tune_set(js->gc, &tuneinfo);

		/* update old values */
		g_free(js->old_artist);
		g_free(js->old_title);
		g_free(js->old_source);
		g_free(js->old_uri);
		g_free(js->old_track);
		js->old_artist = g_strdup(artist);
		js->old_title = g_strdup(title);
		js->old_source = g_strdup(source);
		js->old_uri = g_strdup(uri);
		js->old_length = length;
		js->old_track = g_strdup(track);
	}

#undef CHANGED

	jabber_presence_fake_to_self(js, status);
}

xmlnode *jabber_presence_create(JabberBuddyState state, const char *msg, int priority)
{
    return jabber_presence_create_js(NULL, state, msg, priority);
}

xmlnode *jabber_presence_create_js(JabberStream *js, JabberBuddyState state, const char *msg, int priority)
{
	xmlnode *show, *status, *presence, *pri, *c;
	const char *show_string = NULL;
#ifdef USE_VV
	gboolean audio_enabled, video_enabled;
#endif

	presence = xmlnode_new("presence");

	if(state == JABBER_BUDDY_STATE_UNAVAILABLE)
		xmlnode_set_attrib(presence, "type", "unavailable");
	else if(state != JABBER_BUDDY_STATE_ONLINE &&
			state != JABBER_BUDDY_STATE_UNKNOWN &&
			state != JABBER_BUDDY_STATE_ERROR)
		show_string = jabber_buddy_state_get_show(state);

	if(show_string) {
		show = xmlnode_new_child(presence, "show");
		xmlnode_insert_data(show, show_string, -1);
	}

	if(msg) {
		status = xmlnode_new_child(presence, "status");
		xmlnode_insert_data(status, msg, -1);
	}

	if(priority) {
		char *pstr = g_strdup_printf("%d", priority);
		pri = xmlnode_new_child(presence, "priority");
		xmlnode_insert_data(pri, pstr, -1);
		g_free(pstr);
	}

	/* if we are idle and not offline, include idle */
	if (js->idle && state != JABBER_BUDDY_STATE_UNAVAILABLE) {
		xmlnode *query = xmlnode_new_child(presence, "query");
		gchar seconds[10];
		g_snprintf(seconds, 10, "%d", (int) (time(NULL) - js->idle));

		xmlnode_set_namespace(query, "jabber:iq:last");
		xmlnode_set_attrib(query, "seconds", seconds);
	}

	/* JEP-0115 */
	/* calculate hash */
	jabber_caps_calculate_own_hash(js);
	/* create xml */
	c = xmlnode_new_child(presence, "c");
	xmlnode_set_namespace(c, "http://jabber.org/protocol/caps");
	xmlnode_set_attrib(c, "node", CAPS0115_NODE);
	xmlnode_set_attrib(c, "hash", "sha-1");
	xmlnode_set_attrib(c, "ver", jabber_caps_get_own_hash(js));

#ifdef USE_VV
	/*
	 * MASSIVE HUGE DISGUSTING HACK
	 * This is a huge hack. As far as I can tell, Google Talk's gmail client
	 * doesn't bother to check the actual features we advertise; they
	 * just assume that if we specify a 'voice-v1' ext (ignoring that
	 * these are to be assigned no semantic value), we support receiving voice
	 * calls.
	 *
	 * Ditto for 'video-v1'.
	 */
	audio_enabled = jabber_audio_enabled(js, NULL /* unused */);
	video_enabled = jabber_video_enabled(js, NULL /* unused */);

	if (audio_enabled && video_enabled)
		xmlnode_set_attrib(c, "ext", "voice-v1 video-v1");
	else if (audio_enabled)
		xmlnode_set_attrib(c, "ext", "voice-v1");
	else if (video_enabled)
		xmlnode_set_attrib(c, "ext", "video-v1");
#endif

	return presence;
}

struct _jabber_add_permit {
	PurpleConnection *gc;
	JabberStream *js;
	char *who;
};

static void authorize_add_cb(gpointer data)
{
	struct _jabber_add_permit *jap = data;
	if(PURPLE_CONNECTION_IS_VALID(jap->gc))
		jabber_presence_subscription_set(jap->gc->proto_data,
			jap->who, "subscribed");
	g_free(jap->who);
	g_free(jap);
}

static void deny_add_cb(gpointer data)
{
	struct _jabber_add_permit *jap = data;
	if(PURPLE_CONNECTION_IS_VALID(jap->gc))
		jabber_presence_subscription_set(jap->gc->proto_data,
			jap->who, "unsubscribed");
	g_free(jap->who);
	g_free(jap);
}

static void
jabber_vcard_parse_avatar(JabberStream *js, const char *from,
                          JabberIqType type, const char *id,
                          xmlnode *packet, gpointer blah)
{
	JabberBuddy *jb = NULL;
	xmlnode *vcard, *photo, *binval, *fn, *nick;
	char *text;

	if(!from)
		return;

	jb = jabber_buddy_find(js, from, TRUE);

	js->pending_avatar_requests = g_slist_remove(js->pending_avatar_requests, jb);

	if((vcard = xmlnode_get_child(packet, "vCard")) ||
			(vcard = xmlnode_get_child_with_namespace(packet, "query", "vcard-temp"))) {
		/* The logic here regarding the nickname and full name is copied from
		 * buddy.c:jabber_vcard_parse. */
		gchar *nickname = NULL;
		if ((fn = xmlnode_get_child(vcard, "FN")))
			nickname = xmlnode_get_data(fn);

		if ((nick = xmlnode_get_child(vcard, "NICKNAME"))) {
			char *tmp = xmlnode_get_data(nick);
			char *bare_jid = jabber_get_bare_jid(from);
			if (tmp && strstr(bare_jid, tmp) == NULL) {
				g_free(nickname);
				nickname = tmp;
			} else if (tmp)
				g_free(tmp);

			g_free(bare_jid);
		}

		if (nickname) {
			serv_got_alias(js->gc, from, nickname);
			g_free(nickname);
		}

		if((photo = xmlnode_get_child(vcard, "PHOTO")) &&
				(( (binval = xmlnode_get_child(photo, "BINVAL")) &&
				(text = xmlnode_get_data(binval))) ||
				(text = xmlnode_get_data(photo)))) {
			guchar *data;
			gchar *hash;
			gsize size;

			data = purple_base64_decode(text, &size);
			hash = jabber_calculate_data_sha1sum(data, size);

			purple_buddy_icons_set_for_user(js->gc->account, from, data, size, hash);
			g_free(hash);
			g_free(text);
		}
	}
}

typedef struct _JabberPresenceCapabilities {
	JabberStream *js;
	JabberBuddy *jb;
	char *from;
} JabberPresenceCapabilities;

static void
jabber_presence_set_capabilities(JabberCapsClientInfo *info, GList *exts,
                                 JabberPresenceCapabilities *userdata)
{
	JabberBuddyResource *jbr;
	char *resource = g_utf8_strchr(userdata->from, -1, '/');

	if (resource)
		resource += 1;

	jbr = jabber_buddy_find_resource(userdata->jb, resource);
	if (!jbr) {
		g_free(userdata->from);
		g_free(userdata);
		if (exts) {
			g_list_foreach(exts, (GFunc)g_free, NULL);
			g_list_free(exts);
		}
		return;
	}

	/* Any old jbr->caps.info is owned by the caps code */
	if (jbr->caps.exts) {
		g_list_foreach(jbr->caps.exts, (GFunc)g_free, NULL);
		g_list_free(jbr->caps.exts);
	}

	jbr->caps.info = info;
	jbr->caps.exts = exts;

	if (!jbr->commands_fetched && jabber_resource_has_capability(jbr, "http://jabber.org/protocol/commands")) {
		JabberIq *iq = jabber_iq_new_query(userdata->js, JABBER_IQ_GET, "http://jabber.org/protocol/disco#items");
		xmlnode *query = xmlnode_get_child_with_namespace(iq->node, "query", "http://jabber.org/protocol/disco#items");
		xmlnode_set_attrib(iq->node, "to", userdata->from);
		xmlnode_set_attrib(query, "node", "http://jabber.org/protocol/commands");
		jabber_iq_set_callback(iq, jabber_adhoc_disco_result_cb, NULL);
		jabber_iq_send(iq);

		jbr->commands_fetched = TRUE;
	}

	g_free(userdata->from);
	g_free(userdata);
}

void jabber_presence_parse(JabberStream *js, xmlnode *packet)
{
	const char *from;
	const char *type;
	char *status = NULL;
	int priority = 0;
	JabberID *jid;
	JabberChat *chat;
	JabberBuddy *jb;
	JabberBuddyResource *jbr = NULL, *found_jbr = NULL;
	PurpleConvChatBuddyFlags flags = PURPLE_CBFLAGS_NONE;
	gboolean delayed = FALSE;
	const gchar *stamp = NULL; /* from <delayed/> element */
	PurpleBuddy *b = NULL;
	char *buddy_name;
	JabberBuddyState state = JABBER_BUDDY_STATE_UNKNOWN;
	xmlnode *y;
	char *avatar_hash = NULL;
	xmlnode *caps = NULL;
	int idle = 0;
	gchar *nickname = NULL;
	gboolean signal_return;

	from = xmlnode_get_attrib(packet, "from");
	type = xmlnode_get_attrib(packet, "type");

	jb = jabber_buddy_find(js, from, TRUE);
	g_return_if_fail(jb != NULL);

	signal_return = GPOINTER_TO_INT(purple_signal_emit_return_1(jabber_plugin,
			"jabber-receiving-presence", js->gc, type, from, packet));
	if (signal_return)
		return;

	jid = jabber_id_new(from);
	if (jid == NULL) {
		purple_debug_error("jabber", "Ignoring presence with malformed 'from' "
		                   "JID: %s\n", from);
		return;
	}

	if(jb->error_msg) {
		g_free(jb->error_msg);
		jb->error_msg = NULL;
	}

	if (type == NULL) {
		xmlnode *show;
		char *show_data = NULL;

		state = JABBER_BUDDY_STATE_ONLINE;

		show = xmlnode_get_child(packet, "show");
		if (show) {
			show_data = xmlnode_get_data(show);
			if (show_data) {
				state = jabber_buddy_show_get_state(show_data);
				g_free(show_data);
			} else
				purple_debug_warning("jabber", "<show/> present on presence, "
				                     "but no contents!\n");
		}
	} else if (g_str_equal(type, "error")) {
		char *msg = jabber_parse_error(js, packet, NULL);

		state = JABBER_BUDDY_STATE_ERROR;
		jb->error_msg = msg ? msg : g_strdup(_("Unknown Error in presence"));
	} else if (g_str_equal(type, "subscribe")) {
		struct _jabber_add_permit *jap = g_new0(struct _jabber_add_permit, 1);
		gboolean onlist = FALSE;
		PurpleAccount *account;
		PurpleBuddy *buddy;
		JabberBuddy *jb = NULL;
		xmlnode *nick;

		account = purple_connection_get_account(js->gc);
		buddy = purple_find_buddy(account, from);
		nick = xmlnode_get_child_with_namespace(packet, "nick", "http://jabber.org/protocol/nick");
		if (nick)
			nickname = xmlnode_get_data(nick);

		if (buddy) {
			jb = jabber_buddy_find(js, from, TRUE);
			if ((jb->subscription & (JABBER_SUB_TO | JABBER_SUB_PENDING)))
				onlist = TRUE;
		}

		jap->gc = js->gc;
		jap->who = g_strdup(from);
		jap->js = js;

		purple_account_request_authorization(account, from, NULL, nickname,
				NULL, onlist, authorize_add_cb, deny_add_cb, jap);

		g_free(nickname);
		jabber_id_free(jid);
		return;
	} else if (g_str_equal(type, "subscribed")) {
		/* we've been allowed to see their presence, but we don't care */
		jabber_id_free(jid);
		return;
	} else if (g_str_equal(type, "unsubscribe")) {
		/* XXX I'm not sure this is the right way to handle this, it
		 * might be better to add "unsubscribe" to the presence status
		 * if lower down, but I'm not sure. */
		/* they are unsubscribing from our presence, we don't care */
		/* Well, maybe just a little, we might want/need to start
		 * acknowledging this (and the others) at some point. */
		jabber_id_free(jid);
		return;
	} else if (g_str_equal(type, "probe")) {
		purple_debug_warning("jabber", "Ignoring presence probe\n");
		jabber_id_free(jid);
		return;
	} else if (g_str_equal(type, "unavailable")) {
		state = JABBER_BUDDY_STATE_UNAVAILABLE;
	} else if (g_str_equal(type, "unsubscribed")) {
		state = JABBER_BUDDY_STATE_UNKNOWN;
	} else {
		purple_debug_warning("jabber", "Ignoring presence with invalid type "
		                     "'%s'\n", type);
		jabber_id_free(jid);
		return;
	}


	for(y = packet->child; y; y = y->next) {
		const char *xmlns;
		if(y->type != XMLNODE_TYPE_TAG)
			continue;
		xmlns = xmlnode_get_namespace(y);

		if(!strcmp(y->name, "status")) {
			g_free(status);
			status = xmlnode_get_data(y);
		} else if(!strcmp(y->name, "priority")) {
			char *p = xmlnode_get_data(y);
			if(p) {
				priority = atoi(p);
				g_free(p);
			}
		} else if(xmlns == NULL) {
			/* The rest of the cases used to check xmlns individually. */
			continue;
		} else if(!strcmp(y->name, "delay") && !strcmp(xmlns, "urn:xmpp:delay")) {
			/* XXX: compare the time.  urn:xmpp:delay can happen on presence packets that aren't really and truly delayed */
			delayed = TRUE;
			stamp = xmlnode_get_attrib(y, "stamp");
		} else if(!strcmp(y->name, "c") && !strcmp(xmlns, "http://jabber.org/protocol/caps")) {
			caps = y; /* store for later, when creating buddy resource */
		} else if (g_str_equal(y->name, "nick") && g_str_equal(xmlns, "http://jabber.org/protocol/nick")) {
			nickname = xmlnode_get_data(y);
		} else if(!strcmp(y->name, "x")) {
<<<<<<< HEAD
			if(!strcmp(xmlns, "jabber:x:delay")) {
				/* XXX: compare the time.  jabber:x:delay can happen on presence packets that aren't really and truly delayed */
				delayed = TRUE;
				stamp = xmlnode_get_attrib(y, "stamp");
=======
			if(!strcmp(xmlns, "http://jabber.org/protocol/muc#user")) {
				xmlnode *z;

				muc = TRUE;
				if((z = xmlnode_get_child(y, "status"))) {
					const char *code = xmlnode_get_attrib(z, "code");
					if(code && !strcmp(code, "201")) {
						if((chat = jabber_chat_find(js, jid->node, jid->domain))) {
							chat->config_dialog_type = PURPLE_REQUEST_ACTION;
							chat->config_dialog_handle =
								purple_request_action(js->gc,
										_("Create New Room"),
										_("Create New Room"),
										_("You are creating a new room.  Would"
											" you like to configure it, or"
											" accept the default settings?"),
										/* Default Action */ 1,
										purple_connection_get_account(js->gc), NULL, chat->conv,
										chat, 2,
										_("_Configure Room"), G_CALLBACK(jabber_chat_request_room_configure),
										_("_Accept Defaults"), G_CALLBACK(jabber_chat_create_instant_room));
						}
					} else if(code && !strcmp(code, "210")) {
						/*  server rewrote room-nick */
						if((chat = jabber_chat_find(js, jid->node, jid->domain))) {
							g_free(chat->handle);
							chat->handle = g_strdup(jid->resource);
						}
					}
				}
				if((z = xmlnode_get_child(y, "item"))) {
					real_jid = xmlnode_get_attrib(z, "jid");
					affiliation = xmlnode_get_attrib(z, "affiliation");
					role = xmlnode_get_attrib(z, "role");
					if(affiliation != NULL && !strcmp(affiliation, "owner"))
						flags |= PURPLE_CBFLAGS_FOUNDER;
					if (role != NULL) {
						if (!strcmp(role, "moderator"))
							flags |= PURPLE_CBFLAGS_OP;
						else if (!strcmp(role, "participant"))
							flags |= PURPLE_CBFLAGS_VOICE;
					}
				}
>>>>>>> 247a0808
			} else if(!strcmp(xmlns, "vcard-temp:x:update")) {
				xmlnode *photo = xmlnode_get_child(y, "photo");
				if(photo) {
					g_free(avatar_hash);
					avatar_hash = xmlnode_get_data(photo);
				}
			}
		} else if (!strcmp(y->name, "query") &&
			!strcmp(xmlnode_get_namespace(y), "jabber:iq:last")) {
			/* resource has specified idle */
			const gchar *seconds = xmlnode_get_attrib(y, "seconds");
			if (seconds) {
				/* we may need to take "delayed" into account here */
				idle = atoi(seconds);
			}
		}
	}

	if (idle && delayed && stamp) {
		/* if we have a delayed presence, we need to add the delay to the idle
		 value */
		time_t offset = time(NULL) - purple_str_to_time(stamp, TRUE, NULL, NULL,
			NULL);
		purple_debug_info("jabber", "got delay %s yielding %ld s offset\n",
			stamp, offset);
		idle += offset;
	}

	if(jid->node && (chat = jabber_chat_find(js, jid->node, jid->domain))) {
		static int i = 1;

		if(state == JABBER_BUDDY_STATE_ERROR) {
			char *title, *msg = jabber_parse_error(js, packet, NULL);

			if (!chat->conv) {
				title = g_strdup_printf(_("Error joining chat %s"), from);
				purple_serv_got_join_chat_failed(js->gc, chat->components);
			} else {
				title = g_strdup_printf(_("Error in chat %s"), from);
				if (g_hash_table_size(chat->members) == 0)
					serv_got_chat_left(js->gc, chat->id);
			}
			purple_notify_error(js->gc, title, title, msg);
			g_free(title);
			g_free(msg);

			if (g_hash_table_size(chat->members) == 0)
				/* Only destroy the chat if the error happened while joining */
				jabber_chat_destroy(chat);
			jabber_id_free(jid);
			g_free(status);
			g_free(avatar_hash);
			g_free(nickname);
			return;
		}

		if (type == NULL) {
			xmlnode *x;
			const char *real_jid = NULL;
			const char *affiliation = NULL;
			const char *role = NULL;

			/*
			 * XEP-0045 mandates the presence to include a resource (which is
			 * treated as the chat nick). Some non-compliant servers allow
			 * joining without a nick.
			 */
			if (!jid->resource) {
				jabber_id_free(jid);
				g_free(avatar_hash);
				g_free(nickname);
				g_free(status);
				return;
			}

			x = xmlnode_get_child_with_namespace(packet, "x",
					"http://jabber.org/protocol/muc#user");
			if (x) {
				xmlnode *status_node;
				xmlnode *item_node;

				status_node = xmlnode_get_child(x, "status");
				if (status_node) {
					const char *code = xmlnode_get_attrib(status_node, "code");
					if (purple_strequal(code, "201")) {
						if ((chat = jabber_chat_find(js, jid->node, jid->domain))) {
							chat->config_dialog_type = PURPLE_REQUEST_ACTION;
							chat->config_dialog_handle =
								purple_request_action(js->gc,
										_("Create New Room"),
										_("Create New Room"),
										_("You are creating a new room.  Would"
											" you like to configure it, or"
											" accept the default settings?"),
										/* Default Action */ 1,
										purple_connection_get_account(js->gc), NULL, chat->conv,
										chat, 2,
										_("_Configure Room"), G_CALLBACK(jabber_chat_request_room_configure),
										_("_Accept Defaults"), G_CALLBACK(jabber_chat_create_instant_room));
						}
					} else if (purple_strequal(code, "210")) {
						/* server rewrote room-nick */
						if((chat = jabber_chat_find(js, jid->node, jid->domain))) {
							g_free(chat->handle);
							chat->handle = g_strdup(jid->resource);
						}
					}
				}

				item_node = xmlnode_get_child(x, "item");
				if (item_node) {
					real_jid    = xmlnode_get_attrib(item_node, "jid");
					affiliation = xmlnode_get_attrib(item_node, "affiliation");
					role        = xmlnode_get_attrib(item_node, "role");

					if (purple_strequal(affiliation, "owner"))
						flags |= PURPLE_CBFLAGS_FOUNDER;
					if (role) {
						if (g_str_equal(role, "moderator"))
							flags |= PURPLE_CBFLAGS_OP;
						else if (g_str_equal(role, "participant"))
							flags |= PURPLE_CBFLAGS_VOICE;
					}
				}
			}

			if(!chat->conv) {
				char *room_jid = g_strdup_printf("%s@%s", jid->node, jid->domain);
				chat->id = i++;
				chat->muc = (x != NULL);
				chat->conv = serv_got_joined_chat(js->gc, chat->id, room_jid);
				purple_conv_chat_set_nick(PURPLE_CONV_CHAT(chat->conv), chat->handle);

				jabber_chat_disco_traffic(chat);
				g_free(room_jid);
			}

			jabber_buddy_track_resource(jb, jid->resource, priority, state,
					status);

			jabber_chat_track_handle(chat, jid->resource, real_jid, affiliation, role);

			if(!jabber_chat_find_buddy(chat->conv, jid->resource))
				purple_conv_chat_add_user(PURPLE_CONV_CHAT(chat->conv), jid->resource,
						real_jid, flags, !delayed);
			else
				purple_conv_chat_user_set_flags(PURPLE_CONV_CHAT(chat->conv), jid->resource,
						flags);
		} else if (g_str_equal(type, "unavailable")) {
			gboolean nick_change = FALSE;
			gboolean kick = FALSE;
			gboolean is_our_resource = FALSE; /* Is the presence about us? */

			/* If the chat nick is invalid, we haven't yet joined, or we've
			 * already left (it was probably us leaving after we closed the
			 * chat), we don't care.
			 */
			if (!jid->resource || !chat->conv || chat->left) {
				if (chat->left &&
						jid->resource && chat->handle && !strcmp(jid->resource, chat->handle))
					jabber_chat_destroy(chat);
				jabber_id_free(jid);
				g_free(status);
				g_free(avatar_hash);
				g_free(nickname);
				return;
			}

			is_our_resource = (0 == g_utf8_collate(jid->resource, chat->handle));

			jabber_buddy_remove_resource(jb, jid->resource);
			if(chat->muc) {
				xmlnode *x;
				for(x = xmlnode_get_child(packet, "x"); x; x = xmlnode_get_next_twin(x)) {
					const char *xmlns, *nick, *code;
					xmlnode *stat, *item;
					if(!(xmlns = xmlnode_get_namespace(x)) ||
							strcmp(xmlns, "http://jabber.org/protocol/muc#user"))
						continue;
					if(!(stat = xmlnode_get_child(x, "status")))
						continue;
					if(!(code = xmlnode_get_attrib(stat, "code")))
						continue;

					item = xmlnode_get_child(x, "item");

					if(!strcmp(code, "301")) {
						/* XXX: we got banned */
					} else if(!strcmp(code, "303")) {
						if (!item)
							continue;
						if(!(nick = xmlnode_get_attrib(item, "nick")))
							continue;
						nick_change = TRUE;
						if(!strcmp(jid->resource, chat->handle)) {
							g_free(chat->handle);
							chat->handle = g_strdup(nick);
						}
						purple_conv_chat_rename_user(PURPLE_CONV_CHAT(chat->conv), jid->resource, nick);
						jabber_chat_remove_handle(chat, jid->resource);
						break;
					} else if(!strcmp(code, "307")) {
						/* Someone was kicked from the room */
						xmlnode *reason = NULL, *actor = NULL;
						const char *actor_name = NULL;
						char *reason_text = NULL;
						char *tmp;

						kick = TRUE;

						if (item) {
							reason = xmlnode_get_child(item, "reason");
							actor = xmlnode_get_child(item, "actor");

							if (reason != NULL)
								reason_text = xmlnode_get_data(reason);
							if (actor != NULL)
								actor_name = xmlnode_get_attrib(actor, "jid");
						}

						if (reason_text == NULL)
							reason_text = g_strdup(_("No reason"));

						if (is_our_resource) {
							if (actor_name != NULL)
								tmp = g_strdup_printf(_("You have been kicked by %s: (%s)"),
										actor_name, reason_text);
							else
								tmp = g_strdup_printf(_("You have been kicked: (%s)"),
										reason_text);
						} else {
							if (actor_name != NULL)
								tmp = g_strdup_printf(_("Kicked by %s (%s)"),
										actor_name, reason_text);
							else
								tmp = g_strdup_printf(_("Kicked (%s)"),
										reason_text);
						}

						g_free(reason_text);
						g_free(status);
						status = tmp;
					} else if(!strcmp(code, "321")) {
						/* XXX: removed due to an affiliation change */
					} else if(!strcmp(code, "322")) {
						/* XXX: removed because room is now members-only */
					} else if(!strcmp(code, "332")) {
						/* XXX: removed due to system shutdown */
					}
				}
			}
			if(!nick_change) {
				if (is_our_resource) {
					if (kick)
						purple_conv_chat_write(PURPLE_CONV_CHAT(chat->conv), jid->resource,
								status, PURPLE_MESSAGE_SYSTEM, time(NULL));

					serv_got_chat_left(js->gc, chat->id);
					jabber_chat_destroy(chat);
				} else {
					purple_conv_chat_remove_user(PURPLE_CONV_CHAT(chat->conv), jid->resource,
							status);
					jabber_chat_remove_handle(chat, jid->resource);
				}
			}
		} else {
			/* A type that isn't available or unavailable */
			purple_debug_error("jabber", "MUC presence with bad type: %s\n",
			                   type);

			jabber_id_free(jid);
			g_free(avatar_hash);
			g_free(status);
			g_free(nickname);
			g_return_if_reached();
		}
	} else {
		buddy_name = g_strdup_printf("%s%s%s", jid->node ? jid->node : "",
									 jid->node ? "@" : "", jid->domain);
		if((b = purple_find_buddy(js->gc->account, buddy_name)) == NULL) {
			if(!jid->node || strcmp(jid->node,js->user->node) || strcmp(jid->domain,js->user->domain)) {
				purple_debug_warning("jabber", "Got presence for unknown buddy %s on account %s (%p)\n",
									 buddy_name, purple_account_get_username(js->gc->account), js->gc->account);
				jabber_id_free(jid);
				g_free(avatar_hash);
				g_free(buddy_name);
				g_free(nickname);
				g_free(status);
				return;
			} else {
				/* this is a different resource of our own account. Resume even when this account isn't on our blist */
			}
		}

		if(b && avatar_hash) {
			const char *avatar_hash2 = purple_buddy_icons_get_checksum_for_user(b);
			if(!avatar_hash2 || strcmp(avatar_hash, avatar_hash2)) {
				JabberIq *iq;
				xmlnode *vcard;

				/* XXX this is a crappy way of trying to prevent
				 * someone from spamming us with presence packets
				 * and causing us to DoS ourselves...what we really
				 * need is a queue system that can throttle itself,
				 * but i'm too tired to write that right now */
				if(!g_slist_find(js->pending_avatar_requests, jb)) {

					js->pending_avatar_requests = g_slist_prepend(js->pending_avatar_requests, jb);

					iq = jabber_iq_new(js, JABBER_IQ_GET);
					xmlnode_set_attrib(iq->node, "to", buddy_name);
					vcard = xmlnode_new_child(iq->node, "vCard");
					xmlnode_set_namespace(vcard, "vcard-temp");

					jabber_iq_set_callback(iq, jabber_vcard_parse_avatar, NULL);
					jabber_iq_send(iq);
				}
			}
		}

		if(state == JABBER_BUDDY_STATE_ERROR ||
				(type && (g_str_equal(type, "unavailable") ||
				          g_str_equal(type, "unsubscribed")))) {
			PurpleConversation *conv;

			jabber_buddy_remove_resource(jb, jid->resource);
			if((conv = jabber_find_unnormalized_conv(from, js->gc->account)))
				purple_conversation_set_name(conv, buddy_name);

		} else {
			jbr = jabber_buddy_track_resource(jb, jid->resource, priority,
					state, status);
			if (idle) {
				jbr->idle = time(NULL) - idle;
			} else {
				jbr->idle = 0;
			}
		}

		if((found_jbr = jabber_buddy_find_resource(jb, NULL))) {
			jabber_google_presence_incoming(js, buddy_name, found_jbr);
			purple_prpl_got_user_status(js->gc->account, buddy_name, jabber_buddy_state_get_status_id(found_jbr->state), "priority", found_jbr->priority, "message", found_jbr->status, NULL);
			purple_prpl_got_user_idle(js->gc->account, buddy_name, found_jbr->idle, found_jbr->idle);
			if (nickname)
				serv_got_alias(js->gc, buddy_name, nickname);
		} else {
			purple_prpl_got_user_status(js->gc->account, buddy_name, "offline", status ? "message" : NULL, status, NULL);
		}
		g_free(buddy_name);
	}

	if (caps && !type) {
		/* handle Entity Capabilities (XEP-0115) */
		const char *node = xmlnode_get_attrib(caps, "node");
		const char *ver  = xmlnode_get_attrib(caps, "ver");
		const char *hash = xmlnode_get_attrib(caps, "hash");
		const char *ext  = xmlnode_get_attrib(caps, "ext");

		/* v1.3 uses: node, ver, and optionally ext.
		 * v1.5 uses: node, ver, and hash. */
		if (node && *node && ver && *ver) {
			gchar **exts = ext && *ext ? g_strsplit(ext, " ", -1) : NULL;
			jbr = jabber_buddy_find_resource(jb, jid->resource);

			/* Look it up if we don't already have all this information */
			if (!jbr || !jbr->caps.info ||
					!g_str_equal(node, jbr->caps.info->tuple.node) ||
					!g_str_equal(ver, jbr->caps.info->tuple.ver) ||
					!purple_strequal(hash, jbr->caps.info->tuple.hash) ||
					!jabber_caps_exts_known(jbr->caps.info, (gchar **)exts)) {
				JabberPresenceCapabilities *userdata = g_new0(JabberPresenceCapabilities, 1);
				userdata->js = js;
				userdata->jb = jb;
				userdata->from = g_strdup(from);
				jabber_caps_get_info(js, from, node, ver, hash, exts,
				    (jabber_caps_get_info_cb)jabber_presence_set_capabilities,
				    userdata);
			} else {
				if (exts)
					g_strfreev(exts);
			}
		}
	}

	g_free(nickname);
	g_free(status);
	jabber_id_free(jid);
	g_free(avatar_hash);
}

void jabber_presence_subscription_set(JabberStream *js, const char *who, const char *type)
{
	xmlnode *presence = xmlnode_new("presence");

	xmlnode_set_attrib(presence, "to", who);
	xmlnode_set_attrib(presence, "type", type);

	jabber_send(js, presence);
	xmlnode_free(presence);
}

void purple_status_to_jabber(const PurpleStatus *status, JabberBuddyState *state, char **msg, int *priority)
{
	const char *status_id = NULL;
	const char *formatted_msg = NULL;

	if(state) *state = JABBER_BUDDY_STATE_UNKNOWN;
	if(msg) *msg = NULL;
	if(priority) *priority = 0;

	if(!status) {
		if(state) *state = JABBER_BUDDY_STATE_UNAVAILABLE;
	} else {
		if(state) {
			status_id = purple_status_get_id(status);
			*state = jabber_buddy_status_id_get_state(status_id);
		}

		if(msg) {
			formatted_msg = purple_status_get_attr_string(status, "message");

			/* if the message is blank, then there really isn't a message */
			if(formatted_msg && !*formatted_msg)
				formatted_msg = NULL;

			if(formatted_msg)
				*msg = purple_markup_strip_html(formatted_msg);
		}

		if(priority)
			*priority = purple_status_get_attr_int(status, "priority");
	}
}<|MERGE_RESOLUTION|>--- conflicted
+++ resolved
@@ -609,56 +609,7 @@
 		} else if (g_str_equal(y->name, "nick") && g_str_equal(xmlns, "http://jabber.org/protocol/nick")) {
 			nickname = xmlnode_get_data(y);
 		} else if(!strcmp(y->name, "x")) {
-<<<<<<< HEAD
-			if(!strcmp(xmlns, "jabber:x:delay")) {
-				/* XXX: compare the time.  jabber:x:delay can happen on presence packets that aren't really and truly delayed */
-				delayed = TRUE;
-				stamp = xmlnode_get_attrib(y, "stamp");
-=======
 			if(!strcmp(xmlns, "http://jabber.org/protocol/muc#user")) {
-				xmlnode *z;
-
-				muc = TRUE;
-				if((z = xmlnode_get_child(y, "status"))) {
-					const char *code = xmlnode_get_attrib(z, "code");
-					if(code && !strcmp(code, "201")) {
-						if((chat = jabber_chat_find(js, jid->node, jid->domain))) {
-							chat->config_dialog_type = PURPLE_REQUEST_ACTION;
-							chat->config_dialog_handle =
-								purple_request_action(js->gc,
-										_("Create New Room"),
-										_("Create New Room"),
-										_("You are creating a new room.  Would"
-											" you like to configure it, or"
-											" accept the default settings?"),
-										/* Default Action */ 1,
-										purple_connection_get_account(js->gc), NULL, chat->conv,
-										chat, 2,
-										_("_Configure Room"), G_CALLBACK(jabber_chat_request_room_configure),
-										_("_Accept Defaults"), G_CALLBACK(jabber_chat_create_instant_room));
-						}
-					} else if(code && !strcmp(code, "210")) {
-						/*  server rewrote room-nick */
-						if((chat = jabber_chat_find(js, jid->node, jid->domain))) {
-							g_free(chat->handle);
-							chat->handle = g_strdup(jid->resource);
-						}
-					}
-				}
-				if((z = xmlnode_get_child(y, "item"))) {
-					real_jid = xmlnode_get_attrib(z, "jid");
-					affiliation = xmlnode_get_attrib(z, "affiliation");
-					role = xmlnode_get_attrib(z, "role");
-					if(affiliation != NULL && !strcmp(affiliation, "owner"))
-						flags |= PURPLE_CBFLAGS_FOUNDER;
-					if (role != NULL) {
-						if (!strcmp(role, "moderator"))
-							flags |= PURPLE_CBFLAGS_OP;
-						else if (!strcmp(role, "participant"))
-							flags |= PURPLE_CBFLAGS_VOICE;
-					}
-				}
->>>>>>> 247a0808
 			} else if(!strcmp(xmlns, "vcard-temp:x:update")) {
 				xmlnode *photo = xmlnode_get_child(y, "photo");
 				if(photo) {
