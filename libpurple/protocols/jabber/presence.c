--- conflicted
+++ resolved
@@ -264,15 +264,11 @@
 	xmlnode_set_namespace(c, "http://jabber.org/protocol/caps");
 	xmlnode_set_attrib(c, "node", CAPS0115_NODE);
 	xmlnode_set_attrib(c, "ver", VERSION);
-<<<<<<< HEAD
-
-=======
 #ifdef USE_VV
 	/* Make sure this is 'voice-v1', or you won't be able to talk to Google Talk */
 	xmlnode_set_attrib(c, "ext", "voice-v1");
 #endif
-	
->>>>>>> 6a48b642
+
 	if(js != NULL) {
 		/* add the extensions */
 		char extlist[1024];
