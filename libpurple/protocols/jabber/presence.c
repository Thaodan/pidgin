/*
 * purple - Jabber Protocol Plugin
 *
 * Copyright (C) 2003, Nathan Walp <faceprint@faceprint.com>
 *
 * This program is free software; you can redistribute it and/or modify
 * it under the terms of the GNU General Public License as published by
 * the Free Software Foundation; either version 2 of the License, or
 * (at your option) any later version.
 *
 * This program is distributed in the hope that it will be useful,
 * but WITHOUT ANY WARRANTY; without even the implied warranty of
 * MERCHANTABILITY or FITNESS FOR A PARTICULAR PURPOSE.  See the
 * GNU General Public License for more details.
 *
 * You should have received a copy of the GNU General Public License
 * along with this program; if not, write to the Free Software
 * Foundation, Inc., 51 Franklin Street, Fifth Floor, Boston, MA  02111-1301  USA
 *
 */
#include "internal.h"

#include "account.h"
#include "conversation.h"
#include "debug.h"
#include "notify.h"
#include "request.h"
#include "server.h"
#include "status.h"
#include "util.h"
#include "xmlnode.h"

#include "buddy.h"
#include "chat.h"
#include "google.h"
#include "presence.h"
#include "iq.h"
#include "jutil.h"
#include "adhoccommands.h"

#include "usertune.h"


static void chats_send_presence_foreach(gpointer key, gpointer val,
		gpointer user_data)
{
	JabberChat *chat = val;
	xmlnode *presence = user_data;
	char *chat_full_jid;

	if(!chat->conv || chat->left)
		return;

	chat_full_jid = g_strdup_printf("%s@%s/%s", chat->room, chat->server,
			chat->handle);

	xmlnode_set_attrib(presence, "to", chat_full_jid);
	jabber_send(chat->js, presence);
	g_free(chat_full_jid);
}

void jabber_presence_fake_to_self(JabberStream *js, const PurpleStatus *gstatus) {
	char *my_base_jid;

	if(!js->user)
		return;

	my_base_jid = g_strdup_printf("%s@%s", js->user->node, js->user->domain);
	if(purple_find_buddy(js->gc->account, my_base_jid)) {
		JabberBuddy *jb;
		JabberBuddyResource *jbr;
		if((jb = jabber_buddy_find(js, my_base_jid, TRUE))) {
			JabberBuddyState state;
			char *msg;
			int priority;

			purple_status_to_jabber(gstatus, &state, &msg, &priority);

			if (state == JABBER_BUDDY_STATE_UNAVAILABLE || state == JABBER_BUDDY_STATE_UNKNOWN) {
				jabber_buddy_remove_resource(jb, js->user->resource);
			} else {
				jabber_buddy_track_resource(jb, js->user->resource, priority, state, msg);
			}
			if((jbr = jabber_buddy_find_resource(jb, NULL))) {
				purple_prpl_got_user_status(js->gc->account, my_base_jid, jabber_buddy_state_get_status_id(jbr->state), "priority", jbr->priority, jbr->status ? "message" : NULL, jbr->status, NULL);
			} else {
				purple_prpl_got_user_status(js->gc->account, my_base_jid, "offline", msg ? "message" : NULL, msg, NULL);
			}

			g_free(msg);
		}
	}
	g_free(my_base_jid);
}

void jabber_set_status(PurpleAccount *account, PurpleStatus *status)
{
	PurpleConnection *gc;
	JabberStream *js;

	if (!purple_account_is_connected(account))
		return;
	
	if (!purple_status_is_active(status))
		return;

	if (purple_status_is_exclusive(status) && !purple_status_is_active(status)) {
		/* An exclusive status can't be deactivated. You should just
		 * activate some other exclusive status. */
		return;
	}

	gc = purple_account_get_connection(account);
	js = purple_connection_get_protocol_data(gc);
	jabber_presence_send(js, FALSE);
}

void jabber_presence_send(JabberStream *js, gboolean force)
{
	PurpleAccount *account;
	xmlnode *presence, *x, *photo;
	char *stripped = NULL;
	JabberBuddyState state;
	int priority;
	const char *artist = NULL, *title = NULL, *source = NULL, *uri = NULL, *track = NULL;
	int length = -1;
	gboolean allowBuzz;
	PurplePresence *p;
	PurpleStatus *status, *tune;

	account = purple_connection_get_account(js->gc);
	p = purple_account_get_presence(account);
	status = purple_presence_get_active_status(p);

	/* we don't want to send presence before we've gotten our roster */
	if(!js->roster_parsed) {
		purple_debug_info("jabber", "attempt to send presence before roster retrieved\n");
		return;
	}

	purple_status_to_jabber(status, &state, &stripped, &priority);

	/* check for buzz support */
	allowBuzz = purple_status_get_attr_boolean(status,"buzz");
	/* changing the buzz state has to trigger a re-broadcasting of the presence for caps */

	tune = purple_presence_get_status(p, "tune");
	if (js->googletalk && !stripped && purple_status_is_active(tune)) {
		stripped = jabber_google_presence_outgoing(tune);
	}

#define CHANGED(a,b) ((!a && b) || (a && a[0] == '\0' && b && b[0] != '\0') || \
					  (a && !b) || (a && a[0] != '\0' && b && b[0] == '\0') || (a && b && strcmp(a,b)))
	/* check if there are any differences to the <presence> and send them in that case */
	if (force || allowBuzz != js->allowBuzz || js->old_state != state ||
		CHANGED(js->old_msg, stripped) || js->old_priority != priority ||
		CHANGED(js->old_avatarhash, js->avatar_hash)) {
		/* Need to update allowBuzz before creating the presence (with caps) */
		js->allowBuzz = allowBuzz;

		presence = jabber_presence_create_js(js, state, stripped, priority);

		if(js->avatar_hash) {
			x = xmlnode_new_child(presence, "x");
			xmlnode_set_namespace(x, "vcard-temp:x:update");
			photo = xmlnode_new_child(x, "photo");
			xmlnode_insert_data(photo, js->avatar_hash, -1);
		}

		jabber_send(js, presence);

		g_hash_table_foreach(js->chats, chats_send_presence_foreach, presence);
		xmlnode_free(presence);

		/* update old values */

		if(js->old_msg)
			g_free(js->old_msg);
		if(js->old_avatarhash)
			g_free(js->old_avatarhash);
		js->old_msg = g_strdup(stripped);
		js->old_avatarhash = g_strdup(js->avatar_hash);
		js->old_state = state;
		js->old_priority = priority;
	}
	g_free(stripped);

	/* next, check if there are any changes to the tune values */
	if (purple_status_is_active(tune)) {
		artist = purple_status_get_attr_string(tune, PURPLE_TUNE_ARTIST);
		title = purple_status_get_attr_string(tune, PURPLE_TUNE_TITLE);
		source = purple_status_get_attr_string(tune, PURPLE_TUNE_ALBUM);
		uri = purple_status_get_attr_string(tune, PURPLE_TUNE_URL);
		track = purple_status_get_attr_string(tune, PURPLE_TUNE_TRACK);
		length = (!purple_status_get_attr_value(tune, PURPLE_TUNE_TIME)) ? -1 :
				purple_status_get_attr_int(tune, PURPLE_TUNE_TIME);
	}

	if(CHANGED(artist, js->old_artist) || CHANGED(title, js->old_title) || CHANGED(source, js->old_source) ||
	   CHANGED(uri, js->old_uri) || CHANGED(track, js->old_track) || (length != js->old_length)) {
		PurpleJabberTuneInfo tuneinfo = {
			(char*)artist,
			(char*)title,
			(char*)source,
			(char*)track,
			length,
			(char*)uri
		};
		jabber_tune_set(js->gc, &tuneinfo);

		/* update old values */
		g_free(js->old_artist);
		g_free(js->old_title);
		g_free(js->old_source);
		g_free(js->old_uri);
		g_free(js->old_track);
		js->old_artist = g_strdup(artist);
		js->old_title = g_strdup(title);
		js->old_source = g_strdup(source);
		js->old_uri = g_strdup(uri);
		js->old_length = length;
		js->old_track = g_strdup(track);
	}

#undef CHANGED

	jabber_presence_fake_to_self(js, status);
}

xmlnode *jabber_presence_create(JabberBuddyState state, const char *msg, int priority)
{
    return jabber_presence_create_js(NULL, state, msg, priority);
}

xmlnode *jabber_presence_create_js(JabberStream *js, JabberBuddyState state, const char *msg, int priority)
{
	xmlnode *show, *status, *presence, *pri, *c;
	const char *show_string = NULL;

	presence = xmlnode_new("presence");

	if(state == JABBER_BUDDY_STATE_UNAVAILABLE)
		xmlnode_set_attrib(presence, "type", "unavailable");
	else if(state != JABBER_BUDDY_STATE_ONLINE &&
			state != JABBER_BUDDY_STATE_UNKNOWN &&
			state != JABBER_BUDDY_STATE_ERROR)
		show_string = jabber_buddy_state_get_show(state);

	if(show_string) {
		show = xmlnode_new_child(presence, "show");
		xmlnode_insert_data(show, show_string, -1);
	}

	if(msg) {
		status = xmlnode_new_child(presence, "status");
		xmlnode_insert_data(status, msg, -1);
	}

	if(priority) {
		char *pstr = g_strdup_printf("%d", priority);
		pri = xmlnode_new_child(presence, "priority");
		xmlnode_insert_data(pri, pstr, -1);
		g_free(pstr);
	}

	/* JEP-0115 */
	/* calculate hash */
	jabber_caps_calculate_own_hash(js);
	/* create xml */
	c = xmlnode_new_child(presence, "c");
	xmlnode_set_namespace(c, "http://jabber.org/protocol/caps");
	xmlnode_set_attrib(c, "node", CAPS0115_NODE);
<<<<<<< HEAD
	xmlnode_set_attrib(c, "ver", VERSION);
#ifdef USE_VV
	/* Make sure this is 'voice-v1', or you won't be able to talk to Google Talk */
	xmlnode_set_attrib(c, "ext", "voice-v1");
#endif

	if(js != NULL) {
		/* add the extensions */
		char extlist[1024];
		unsigned remaining = 1023; /* one less for the \0 */
		GList *feature;

		extlist[0] = '\0';
		for(feature = jabber_features; feature && remaining > 0; feature = feature->next) {
			JabberFeature *feat = (JabberFeature*)feature->data;
			unsigned featlen;

			if(feat->is_enabled != NULL && feat->is_enabled(js, feat->shortname, feat->namespace) == FALSE)
				continue; /* skip this feature */

			featlen = strlen(feat->shortname);

			/* cut off when we don't have any more space left in our buffer (too bad) */
			if(featlen > remaining)
				break;

			strncat(extlist,feat->shortname,remaining);
			remaining -= featlen;
			if(feature->next) { /* no space at the end */
				strncat(extlist," ",remaining);
				--remaining;
			}
		}
		/* did we add anything? */
		if(remaining < 1023)
			xmlnode_set_attrib(c, "ext", extlist);
	}
=======
	xmlnode_set_attrib(c, "hash", "sha-1");
	xmlnode_set_attrib(c, "ver", jabber_caps_get_own_hash(js));
>>>>>>> 84a69f74

	return presence;
}

struct _jabber_add_permit {
	PurpleConnection *gc;
	JabberStream *js;
	char *who;
};

static void authorize_add_cb(gpointer data)
{
	struct _jabber_add_permit *jap = data;
	if(PURPLE_CONNECTION_IS_VALID(jap->gc))
		jabber_presence_subscription_set(jap->gc->proto_data,
			jap->who, "subscribed");
	g_free(jap->who);
	g_free(jap);
}

static void deny_add_cb(gpointer data)
{
	struct _jabber_add_permit *jap = data;
	if(PURPLE_CONNECTION_IS_VALID(jap->gc))
		jabber_presence_subscription_set(jap->gc->proto_data,
			jap->who, "unsubscribed");
	g_free(jap->who);
	g_free(jap);
}

static void jabber_vcard_parse_avatar(JabberStream *js, xmlnode *packet, gpointer blah)
{
	JabberBuddy *jb = NULL;
	xmlnode *vcard, *photo, *binval;
	char *text;
	guchar *data;
	gsize size;
	const char *from = xmlnode_get_attrib(packet, "from");

	if(!from)
		return;

	jb = jabber_buddy_find(js, from, TRUE);

	js->pending_avatar_requests = g_slist_remove(js->pending_avatar_requests, jb);

	if((vcard = xmlnode_get_child(packet, "vCard")) ||
			(vcard = xmlnode_get_child_with_namespace(packet, "query", "vcard-temp"))) {
		if((photo = xmlnode_get_child(vcard, "PHOTO")) &&
				(( (binval = xmlnode_get_child(photo, "BINVAL")) &&
				(text = xmlnode_get_data(binval))) ||
				(text = xmlnode_get_data(photo)))) {
			char *hash;

			data = purple_base64_decode(text, &size);
			hash = jabber_calculate_data_sha1sum(data, size);
			purple_buddy_icons_set_for_user(js->gc->account, from, data, size, hash);
			g_free(hash);
			g_free(text);
		}
	}
}

typedef struct _JabberPresenceCapabilities {
	JabberStream *js;
	JabberBuddy *jb;
	char *from;
} JabberPresenceCapabilities;

static void
jabber_presence_set_capabilities(JabberCapsClientInfo *info, GList *exts,
                                 JabberPresenceCapabilities *userdata)
{
	JabberBuddyResource *jbr;
	char *resource = g_utf8_strrchr(userdata->from, -1, '/');
	resource += 1;

	jbr = jabber_buddy_find_resource(userdata->jb, resource);
	if (!jbr) {
		g_free(userdata->from);
		g_free(userdata);
		if (exts) {
			g_list_foreach(exts, (GFunc)g_free, NULL);
			g_list_free(exts);
		}
		return;
	}

	/* Any old jbr->caps.info is owned by the caps code */
	if (jbr->caps.exts) {
		g_list_foreach(jbr->caps.exts, (GFunc)g_free, NULL);
		g_list_free(jbr->caps.exts);
	}

	jbr->caps.info = info;
	jbr->caps.exts = exts;

	if (jabber_resource_has_capability(jbr, "http://jabber.org/protocol/commands")) {
		JabberIq *iq = jabber_iq_new_query(userdata->js, JABBER_IQ_GET, "http://jabber.org/protocol/disco#items");
		xmlnode *query = xmlnode_get_child_with_namespace(iq->node, "query", "http://jabber.org/protocol/disco#items");
		xmlnode_set_attrib(iq->node, "to", userdata->from);
		xmlnode_set_attrib(query, "node", "http://jabber.org/protocol/commands");
		jabber_iq_set_callback(iq, jabber_adhoc_disco_result_cb, NULL);
		jabber_iq_send(iq);
	}

	g_free(userdata->from);
	g_free(userdata);
}

void jabber_presence_parse(JabberStream *js, xmlnode *packet)
{
	const char *from = xmlnode_get_attrib(packet, "from");
	const char *type = xmlnode_get_attrib(packet, "type");
	const char *real_jid = NULL;
	const char *affiliation = NULL;
	const char *role = NULL;
	char *status = NULL;
	int priority = 0;
	JabberID *jid;
	JabberChat *chat;
	JabberBuddy *jb;
	JabberBuddyResource *jbr = NULL, *found_jbr = NULL;
	PurpleConvChatBuddyFlags flags = PURPLE_CBFLAGS_NONE;
	gboolean delayed = FALSE;
	PurpleBuddy *b = NULL;
	char *buddy_name;
	JabberBuddyState state = JABBER_BUDDY_STATE_UNKNOWN;
	xmlnode *y;
	gboolean muc = FALSE;
	char *avatar_hash = NULL;
	xmlnode *caps = NULL;

	if(!(jb = jabber_buddy_find(js, from, TRUE)))
		return;

	if(!(jid = jabber_id_new(from)))
		return;

	if(jb->error_msg) {
		g_free(jb->error_msg);
		jb->error_msg = NULL;
	}

	if(type && !strcmp(type, "error")) {
		char *msg = jabber_parse_error(js, packet, NULL);

		state = JABBER_BUDDY_STATE_ERROR;
		jb->error_msg = msg ? msg : g_strdup(_("Unknown Error in presence"));
	} else if(type && !strcmp(type, "subscribe")) {
		struct _jabber_add_permit *jap = g_new0(struct _jabber_add_permit, 1);
		gboolean onlist = FALSE;
		PurpleBuddy *buddy = purple_find_buddy(purple_connection_get_account(js->gc), from);
		JabberBuddy *jb = NULL;

		if (buddy) {
			jb = jabber_buddy_find(js, from, TRUE);
			if ((jb->subscription & (JABBER_SUB_TO | JABBER_SUB_PENDING)))
				onlist = TRUE;
		}

		jap->gc = js->gc;
		jap->who = g_strdup(from);
		jap->js = js;

		purple_account_request_authorization(purple_connection_get_account(js->gc), from, NULL, NULL, NULL, onlist,
				authorize_add_cb, deny_add_cb, jap);
		jabber_id_free(jid);
		return;
	} else if(type && !strcmp(type, "subscribed")) {
		/* we've been allowed to see their presence, but we don't care */
		jabber_id_free(jid);
		return;
	} else if(type && !strcmp(type, "unsubscribe")) {
		/* XXX I'm not sure this is the right way to handle this, it
		 * might be better to add "unsubscribe" to the presence status
		 * if lower down, but I'm not sure. */
		/* they are unsubscribing from our presence, we don't care */
		/* Well, maybe just a little, we might want/need to start
		 * acknowledging this (and the others) at some point. */
		jabber_id_free(jid);
		return;
	} else {
		if((y = xmlnode_get_child(packet, "show"))) {
			char *show = xmlnode_get_data(y);
			state = jabber_buddy_show_get_state(show);
			g_free(show);
		} else {
			state = JABBER_BUDDY_STATE_ONLINE;
		}
	}


	for(y = packet->child; y; y = y->next) {
		const char *xmlns;
		if(y->type != XMLNODE_TYPE_TAG)
			continue;
		xmlns = xmlnode_get_namespace(y);

		if(!strcmp(y->name, "status")) {
			g_free(status);
			status = xmlnode_get_data(y);
		} else if(!strcmp(y->name, "priority")) {
			char *p = xmlnode_get_data(y);
			if(p) {
				priority = atoi(p);
				g_free(p);
			}
		} else if(xmlns == NULL) {
			/* The rest of the cases used to check xmlns individually. */
			continue;
		} else if(!strcmp(y->name, "delay") && !strcmp(xmlns, "urn:xmpp:delay")) {
			/* XXX: compare the time.  jabber:x:delay can happen on presence packets that aren't really and truly delayed */
			delayed = TRUE;
		} else if(!strcmp(y->name, "c") && !strcmp(xmlns, "http://jabber.org/protocol/caps")) {
			caps = y; /* store for later, when creating buddy resource */
		} else if(!strcmp(y->name, "x")) {
			if(!strcmp(xmlns, "jabber:x:delay")) {
				/* XXX: compare the time.  jabber:x:delay can happen on presence packets that aren't really and truly delayed */
				delayed = TRUE;
			} else if(!strcmp(xmlns, "http://jabber.org/protocol/muc#user")) {
				xmlnode *z;

				muc = TRUE;
				if((z = xmlnode_get_child(y, "status"))) {
					const char *code = xmlnode_get_attrib(z, "code");
					if(code && !strcmp(code, "201")) {
						if((chat = jabber_chat_find(js, jid->node, jid->domain))) {
							chat->config_dialog_type = PURPLE_REQUEST_ACTION;
							chat->config_dialog_handle =
								purple_request_action(js->gc,
										_("Create New Room"),
										_("Create New Room"),
										_("You are creating a new room.  Would"
											" you like to configure it, or"
											" accept the default settings?"),
										/* Default Action */ 1,
										purple_connection_get_account(js->gc), NULL, chat->conv,
										chat, 2,
										_("_Configure Room"), G_CALLBACK(jabber_chat_request_room_configure),
										_("_Accept Defaults"), G_CALLBACK(jabber_chat_create_instant_room));
						}
					} else if(code && !strcmp(code, "210")) {
						/*  server rewrote room-nick */
						if((chat = jabber_chat_find(js, jid->node, jid->domain))) {
							g_free(chat->handle);
							chat->handle = g_strdup(jid->resource);
						}
					}
				}
				if((z = xmlnode_get_child(y, "item"))) {
					real_jid = xmlnode_get_attrib(z, "jid");
					affiliation = xmlnode_get_attrib(z, "affiliation");
					role = xmlnode_get_attrib(z, "role");
					if(affiliation != NULL && !strcmp(affiliation, "owner"))
						flags |= PURPLE_CBFLAGS_FOUNDER;
					if (role != NULL) {
						if (!strcmp(role, "moderator"))
							flags |= PURPLE_CBFLAGS_OP;
						else if (!strcmp(role, "participant"))
							flags |= PURPLE_CBFLAGS_VOICE;
					}
				}
			} else if(!strcmp(xmlns, "vcard-temp:x:update")) {
				xmlnode *photo = xmlnode_get_child(y, "photo");
				if(photo) {
					g_free(avatar_hash);
					avatar_hash = xmlnode_get_data(photo);
				}
			}
		}
	}


	if(jid->node && (chat = jabber_chat_find(js, jid->node, jid->domain))) {
		static int i = 1;
		char *room_jid = g_strdup_printf("%s@%s", jid->node, jid->domain);

		if(state == JABBER_BUDDY_STATE_ERROR) {
			char *title, *msg = jabber_parse_error(js, packet, NULL);

			if (!chat->conv) {
				title = g_strdup_printf(_("Error joining chat %s"), from);
				purple_serv_got_join_chat_failed(js->gc, chat->components);
			} else {
				title = g_strdup_printf(_("Error in chat %s"), from);
				if (g_hash_table_size(chat->members) == 0)
					serv_got_chat_left(js->gc, chat->id);
			}
			purple_notify_error(js->gc, title, title, msg);
			g_free(title);
			g_free(msg);

			if (g_hash_table_size(chat->members) == 0)
				/* Only destroy the chat if the error happened while joining */
				jabber_chat_destroy(chat);
			jabber_id_free(jid);
			g_free(status);
			g_free(room_jid);
			g_free(avatar_hash);
			return;
		}


		if(type && !strcmp(type, "unavailable")) {
			gboolean nick_change = FALSE;

			/* If we haven't joined the chat yet, we don't care that someone
			 * left, or it was us leaving after we closed the chat */
			if (!chat->conv || chat->left) {
				if (chat->left &&
						jid->resource && chat->handle && !strcmp(jid->resource, chat->handle))
					jabber_chat_destroy(chat);
				jabber_id_free(jid);
				g_free(status);
				g_free(room_jid);
				g_free(avatar_hash);
				return;
			}

			jabber_buddy_remove_resource(jb, jid->resource);
			if(chat->muc) {
				xmlnode *x;
				for(x = xmlnode_get_child(packet, "x"); x; x = xmlnode_get_next_twin(x)) {
					const char *xmlns, *nick, *code;
					xmlnode *stat, *item;
					if(!(xmlns = xmlnode_get_namespace(x)) ||
							strcmp(xmlns, "http://jabber.org/protocol/muc#user"))
						continue;
					if(!(stat = xmlnode_get_child(x, "status")))
						continue;
					if(!(code = xmlnode_get_attrib(stat, "code")))
						continue;
					if(!strcmp(code, "301")) {
						/* XXX: we got banned */
					} else if(!strcmp(code, "303")) {
						if(!(item = xmlnode_get_child(x, "item")))
							continue;
						if(!(nick = xmlnode_get_attrib(item, "nick")))
							continue;
						nick_change = TRUE;
						if(!strcmp(jid->resource, chat->handle)) {
							g_free(chat->handle);
							chat->handle = g_strdup(nick);
						}
						purple_conv_chat_rename_user(PURPLE_CONV_CHAT(chat->conv), jid->resource, nick);
						jabber_chat_remove_handle(chat, jid->resource);
						break;
					} else if(!strcmp(code, "307")) {
						/* XXX: we got kicked */
					} else if(!strcmp(code, "321")) {
						/* XXX: removed due to an affiliation change */
					} else if(!strcmp(code, "322")) {
						/* XXX: removed because room is now members-only */
					} else if(!strcmp(code, "332")) {
						/* XXX: removed due to system shutdown */
					}
				}
			}
			if(!nick_change) {
				if(!g_utf8_collate(jid->resource, chat->handle)) {
					serv_got_chat_left(js->gc, chat->id);
					jabber_chat_destroy(chat);
				} else {
					purple_conv_chat_remove_user(PURPLE_CONV_CHAT(chat->conv), jid->resource,
							status);
					jabber_chat_remove_handle(chat, jid->resource);
				}
			}
		} else {
			if(!chat->conv) {
				chat->id = i++;
				chat->muc = muc;
				chat->conv = serv_got_joined_chat(js->gc, chat->id, room_jid);
				purple_conv_chat_set_nick(PURPLE_CONV_CHAT(chat->conv), chat->handle);

				jabber_chat_disco_traffic(chat);
			}

			jabber_buddy_track_resource(jb, jid->resource, priority, state,
					status);

			jabber_chat_track_handle(chat, jid->resource, real_jid, affiliation, role);

			if(!jabber_chat_find_buddy(chat->conv, jid->resource))
				purple_conv_chat_add_user(PURPLE_CONV_CHAT(chat->conv), jid->resource,
						real_jid, flags, !delayed);
			else
				purple_conv_chat_user_set_flags(PURPLE_CONV_CHAT(chat->conv), jid->resource,
						flags);
		}
		g_free(room_jid);
	} else {
		buddy_name = g_strdup_printf("%s%s%s", jid->node ? jid->node : "",
									 jid->node ? "@" : "", jid->domain);
		if((b = purple_find_buddy(js->gc->account, buddy_name)) == NULL) {
			if(!jid->node || strcmp(jid->node,js->user->node) || strcmp(jid->domain,js->user->domain)) {
				purple_debug_warning("jabber", "Got presence for unknown buddy %s on account %s (%p)\n",
									 buddy_name, purple_account_get_username(js->gc->account), js->gc->account);
				jabber_id_free(jid);
				g_free(avatar_hash);
				g_free(buddy_name);
				g_free(status);
				return;
			} else {
				/* this is a different resource of our own account. Resume even when this account isn't on our blist */
			}
		}

		if(b && avatar_hash) {
			const char *avatar_hash2 = purple_buddy_icons_get_checksum_for_user(b);
			if(!avatar_hash2 || strcmp(avatar_hash, avatar_hash2)) {
				JabberIq *iq;
				xmlnode *vcard;

				/* XXX this is a crappy way of trying to prevent
				 * someone from spamming us with presence packets
				 * and causing us to DoS ourselves...what we really
				 * need is a queue system that can throttle itself,
				 * but i'm too tired to write that right now */
				if(!g_slist_find(js->pending_avatar_requests, jb)) {

					js->pending_avatar_requests = g_slist_prepend(js->pending_avatar_requests, jb);

					iq = jabber_iq_new(js, JABBER_IQ_GET);
					xmlnode_set_attrib(iq->node, "to", buddy_name);
					vcard = xmlnode_new_child(iq->node, "vCard");
					xmlnode_set_namespace(vcard, "vcard-temp");

					jabber_iq_set_callback(iq, jabber_vcard_parse_avatar, NULL);
					jabber_iq_send(iq);
				}
			}
		}

		if(state == JABBER_BUDDY_STATE_ERROR ||
				(type && (!strcmp(type, "unavailable") ||
						  !strcmp(type, "unsubscribed")))) {
			PurpleConversation *conv;

			jabber_buddy_remove_resource(jb, jid->resource);
			if((conv = jabber_find_unnormalized_conv(from, js->gc->account)))
				purple_conversation_set_name(conv, buddy_name);

		} else {
			jbr = jabber_buddy_track_resource(jb, jid->resource, priority,
					state, status);
			if(caps) {
				/* handle XEP-0115 */
				const char *node = xmlnode_get_attrib(caps,"node");
				const char *ver = xmlnode_get_attrib(caps,"ver");
				const char *hash = xmlnode_get_attrib(caps,"hash");
				const char *ext = xmlnode_get_attrib(caps,"ext");

				/* v1.3 uses: node, ver, and optionally ext.
				 * v1.5 uses: node, ver, and hash. */
				if (node && ver) {
					JabberPresenceCapabilities *userdata = g_new0(JabberPresenceCapabilities, 1);
					userdata->js = js;
					userdata->jb = jb;
					userdata->from = g_strdup(from);
					jabber_caps_get_info(js, from, node, ver, hash, ext,
					    (jabber_caps_get_info_cb)jabber_presence_set_capabilities,
					    userdata);
				}
			}
		}

		if((found_jbr = jabber_buddy_find_resource(jb, NULL))) {
			jabber_google_presence_incoming(js, buddy_name, found_jbr);
			purple_prpl_got_user_status(js->gc->account, buddy_name, jabber_buddy_state_get_status_id(found_jbr->state), "priority", found_jbr->priority, "message", found_jbr->status, NULL);
		} else {
			purple_prpl_got_user_status(js->gc->account, buddy_name, "offline", status ? "message" : NULL, status, NULL);
		}
		g_free(buddy_name);
	}
	g_free(status);
	jabber_id_free(jid);
	g_free(avatar_hash);
}

void jabber_presence_subscription_set(JabberStream *js, const char *who, const char *type)
{
	xmlnode *presence = xmlnode_new("presence");

	xmlnode_set_attrib(presence, "to", who);
	xmlnode_set_attrib(presence, "type", type);

	jabber_send(js, presence);
	xmlnode_free(presence);
}

void purple_status_to_jabber(const PurpleStatus *status, JabberBuddyState *state, char **msg, int *priority)
{
	const char *status_id = NULL;
	const char *formatted_msg = NULL;

	if(state) *state = JABBER_BUDDY_STATE_UNKNOWN;
	if(msg) *msg = NULL;
	if(priority) *priority = 0;

	if(!status) {
		if(state) *state = JABBER_BUDDY_STATE_UNAVAILABLE;
	} else {
		if(state) {
			status_id = purple_status_get_id(status);
			*state = jabber_buddy_status_id_get_state(status_id);
		}

		if(msg) {
			formatted_msg = purple_status_get_attr_string(status, "message");

			/* if the message is blank, then there really isn't a message */
			if(formatted_msg && !*formatted_msg)
				formatted_msg = NULL;

			if(formatted_msg)
				*msg = purple_markup_strip_html(formatted_msg);
		}

		if(priority)
			*priority = purple_status_get_attr_int(status, "priority");
	}
}<|MERGE_RESOLUTION|>--- conflicted
+++ resolved
@@ -270,48 +270,8 @@
 	c = xmlnode_new_child(presence, "c");
 	xmlnode_set_namespace(c, "http://jabber.org/protocol/caps");
 	xmlnode_set_attrib(c, "node", CAPS0115_NODE);
-<<<<<<< HEAD
-	xmlnode_set_attrib(c, "ver", VERSION);
-#ifdef USE_VV
-	/* Make sure this is 'voice-v1', or you won't be able to talk to Google Talk */
-	xmlnode_set_attrib(c, "ext", "voice-v1");
-#endif
-
-	if(js != NULL) {
-		/* add the extensions */
-		char extlist[1024];
-		unsigned remaining = 1023; /* one less for the \0 */
-		GList *feature;
-
-		extlist[0] = '\0';
-		for(feature = jabber_features; feature && remaining > 0; feature = feature->next) {
-			JabberFeature *feat = (JabberFeature*)feature->data;
-			unsigned featlen;
-
-			if(feat->is_enabled != NULL && feat->is_enabled(js, feat->shortname, feat->namespace) == FALSE)
-				continue; /* skip this feature */
-
-			featlen = strlen(feat->shortname);
-
-			/* cut off when we don't have any more space left in our buffer (too bad) */
-			if(featlen > remaining)
-				break;
-
-			strncat(extlist,feat->shortname,remaining);
-			remaining -= featlen;
-			if(feature->next) { /* no space at the end */
-				strncat(extlist," ",remaining);
-				--remaining;
-			}
-		}
-		/* did we add anything? */
-		if(remaining < 1023)
-			xmlnode_set_attrib(c, "ext", extlist);
-	}
-=======
 	xmlnode_set_attrib(c, "hash", "sha-1");
 	xmlnode_set_attrib(c, "ver", jabber_caps_get_own_hash(js));
->>>>>>> 84a69f74
 
 	return presence;
 }
