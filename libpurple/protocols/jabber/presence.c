--- conflicted
+++ resolved
@@ -527,12 +527,8 @@
 		} else if(!strcmp(y->name, "delay") && !strcmp(xmlns, "urn:xmpp:delay")) {
 			/* XXX: compare the time.  jabber:x:delay can happen on presence packets that aren't really and truly delayed */
 			delayed = TRUE;
-<<<<<<< HEAD
 			stamp = xmlnode_get_attrib(y, "stamp");
-		} else if(!strcmp(y->name, "c") && !strcmp(xmlns, "http://jabber.org/protocol/caps")) {
-=======
 		} else if(xmlns && !strcmp(y->name, "c") && !strcmp(xmlns, "http://jabber.org/protocol/caps")) {
->>>>>>> a6aafb49
 			caps = y; /* store for later, when creating buddy resource */
 		} else if(!strcmp(y->name, "x")) {
 			const char *xmlns = xmlnode_get_namespace(y);
