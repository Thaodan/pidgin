--- conflicted
+++ resolved
@@ -103,36 +103,25 @@
 
 st = -DPURPLE_STATIC_PRPL
 noinst_LTLIBRARIES   = libjabber.la
-<<<<<<< HEAD
-libjabber_la_SOURCES = $(JABBERSOURCES) libxmpp.c
-=======
 libjabber_la_SOURCES = $(JABBERSOURCES) libfacebook.c libgtalk.c libxmpp.c
->>>>>>> 3f79dae7
 libjabber_la_CFLAGS  = $(AM_CFLAGS)
 
 else
 
 st =
-<<<<<<< HEAD
-pkg_LTLIBRARIES      = libjabber.la libxmpp.la
-=======
 pkg_LTLIBRARIES      = libjabber.la libfacebook.la libgtalk.la libxmpp.la
->>>>>>> 3f79dae7
 libjabber_la_SOURCES = $(JABBERSOURCES)
 libjabber_la_LIBADD  = $(GLIB_LIBS) $(SASL_LIBS) $(LIBXML_LIBS) $(IDN_LIBS)\
 	$(FARSIGHT_LIBS) \
 	$(GSTREAMER_LIBS) \
 	$(GSTINTERFACES_LIBS)
 
-<<<<<<< HEAD
-=======
 libfacebook_la_SOURCES = libfacebook.c
 libfacebook_la_LIBADD = libjabber.la
 
 libgtalk_la_SOURCES = libgtalk.c
 libgtalk_la_LIBADD = libjabber.la
 
->>>>>>> 3f79dae7
 libxmpp_la_SOURCES = libxmpp.c
 libxmpp_la_LIBADD = libjabber.la
 
