--- conflicted
+++ resolved
@@ -101,13 +101,7 @@
 
 AM_CFLAGS = $(st)
 
-<<<<<<< HEAD
-libjabber_la_LDFLAGS = -module -avoid-version
-=======
-libxmpp_la_LDFLAGS = -module @PLUGIN_LDFLAGS@
-libgtalk_la_LDFLAGS = -module @PLUGIN_LDFLAGS@
-libfacebook_la_LDFLAGS = -module @PLUGIN_LDFLAGS@
->>>>>>> eef5ae18
+libjabber_la_LDFLAGS = -module @PLUGIN_LDFLAGS@
 
 if USE_CYRUS_SASL
 JABBERSOURCES += auth_cyrus.c
@@ -123,9 +117,6 @@
 noinst_LTLIBRARIES   = libjabber.la
 libjabber_la_SOURCES = $(JABBERSOURCES)
 libjabber_la_CFLAGS  = $(AM_CFLAGS)
-libjabber_la_LIBADD  = @PURPLE_LIBS@
-libjabber_la_LDFLAGS = @PLUGIN_LDFLAGS@
-
 
 else
 
@@ -135,7 +126,6 @@
 libjabber_la_LIBADD  = @PURPLE_LIBS@ $(SASL_LIBS) $(LIBXML_LIBS) $(IDN_LIBS)\
 	$(FARSTREAM_LIBS) \
 	$(GSTREAMER_LIBS)
-libjabber_la_LDFLAGS = @PLUGIN_LDFLAGS@
 
 endif
 
