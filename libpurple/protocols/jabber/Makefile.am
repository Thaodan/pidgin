--- conflicted
+++ resolved
@@ -27,13 +27,10 @@
 			  data.h \
 			  disco.c \
 			  disco.h \
-<<<<<<< HEAD
 			  facebook.c \
 			  facebook.h \
-=======
 			  facebook_roster.c \
 			  facebook_roster.h \
->>>>>>> 8892fd64
 			  google/gmail.c \
 			  google/gmail.h \
 			  google/google.c \
