/*
 * purple - Jabber Protocol Plugin
 *
 * Purple is the legal property of its developers, whose names are too numerous
 * to list here.  Please refer to the COPYRIGHT file distributed with this
 * source distribution.
 *
 * This program is free software; you can redistribute it and/or modify
 * it under the terms of the GNU General Public License as published by
 * the Free Software Foundation; either version 2 of the License, or
 * (at your option) any later version.
 *
 * This program is distributed in the hope that it will be useful,
 * but WITHOUT ANY WARRANTY; without even the implied warranty of
 * MERCHANTABILITY or FITNESS FOR A PARTICULAR PURPOSE.	 See the
 * GNU General Public License for more details.
 *
 * You should have received a copy of the GNU General Public License
 * along with this program; if not, write to the Free Software
 * Foundation, Inc., 51 Franklin Street, Fifth Floor, Boston, MA  02111-1301  USA
 *
 */

#include "internal.h"

#include "http.h"
#include "useravatar.h"
#include "pep.h"
#include "debug.h"

#define MAX_HTTP_BUDDYICON_BYTES (200 * 1024)

static void update_buddy_metadata(JabberStream *js, const char *from, PurpleXmlNode *items);

void jabber_avatar_init(void)
{
	jabber_add_feature(NS_AVATAR_1_1_METADATA,
	                   jabber_pep_namespace_only_when_pep_enabled_cb);
	jabber_add_feature(NS_AVATAR_1_1_DATA,
	                   jabber_pep_namespace_only_when_pep_enabled_cb);

	jabber_pep_register_handler(NS_AVATAR_1_1_METADATA,
	                            update_buddy_metadata);
}

static void
remove_avatar_0_12_nodes(JabberStream *js)
{
#if 0
	/* See note below for why this is #if 0'd */

	/* Publish an empty avatar according to the XEP-0084 v0.12 semantics */
	PurpleXmlNode *publish, *item, *metadata;
	/* publish the metadata */
	publish = purple_xmlnode_new("publish");
	purple_xmlnode_set_attrib(publish, "node", NS_AVATAR_0_12_METADATA);

	item = purple_xmlnode_new_child(publish, "item");
	purple_xmlnode_set_attrib(item, "id", "stop");

	metadata = purple_xmlnode_new_child(item, "metadata");
	purple_xmlnode_set_namespace(metadata, NS_AVATAR_0_12_METADATA);

	purple_xmlnode_new_child(metadata, "stop");

	/* publish */
	jabber_pep_publish(js, publish);
#endif

	/*
	 * This causes ejabberd 2.0.0 to kill the connection unceremoniously.
	 * See https://support.process-one.net/browse/EJAB-623. When adiumx.com
	 * was upgraded, the issue went away.
	 *
	 * I think it makes a lot of sense to not have an avatar at the old
	 * node instead of having something interpreted as "no avatar". When
	 * a contact with an older client logs in, in the latter situation,
	 * there's a race between interpreting the <presence/> vcard-temp:x:update
	 * avatar (non-empty) and the XEP-0084 v0.12 avatar (empty, so show no
	 * avatar for the buddy) which leads to unhappy and confused users.
	 *
	 * A deluge of frustrating "Read error" bug reports may change my mind
	 * about this.
	 * --darkrain42
	 */
	jabber_pep_delete_node(js, NS_AVATAR_0_12_METADATA);
	jabber_pep_delete_node(js, NS_AVATAR_0_12_DATA);
}

void jabber_avatar_set(JabberStream *js, PurpleImage *img)
{
	PurpleXmlNode *publish, *metadata, *item;

	if (!js->pep)
		return;

	/* Hmmm, not sure if this is worth the traffic, but meh */
	remove_avatar_0_12_nodes(js);

	if (!img) {
		publish = purple_xmlnode_new("publish");
		purple_xmlnode_set_attrib(publish, "node", NS_AVATAR_1_1_METADATA);

		item = purple_xmlnode_new_child(publish, "item");
		metadata = purple_xmlnode_new_child(item, "metadata");
		purple_xmlnode_set_namespace(metadata, NS_AVATAR_1_1_METADATA);

		/* publish */
		jabber_pep_publish(js, publish);
	} else {
		/*
		 * TODO: This is pretty gross.  The Jabber protocol really shouldn't
		 *       do voodoo to try to determine the image type, height
		 *       and width.
		 */
		/* A PNG header, including the IHDR, but nothing else */
		/* ATTN: this is in network byte order! */
		const struct {
			guchar signature[8]; /* must be hex 89 50 4E 47 0D 0A 1A 0A */
			struct {
				guint32 length; /* must be 0x0d */
				guchar type[4]; /* must be 'I' 'H' 'D' 'R' */
				guint32 width;
				guint32 height;
				guchar bitdepth;
				guchar colortype;
				guchar compression;
				guchar filter;
				guchar interlace;
			} ihdr;
		} *png = NULL;

		if (purple_image_get_data_size(img) > sizeof(*png))
			png = purple_image_get_data(img);

		/* check if the data is a valid png file (well, at least to some extent) */
		if(png && png->signature[0] == 0x89 &&
		   png->signature[1] == 0x50 &&
		   png->signature[2] == 0x4e &&
		   png->signature[3] == 0x47 &&
		   png->signature[4] == 0x0d &&
		   png->signature[5] == 0x0a &&
		   png->signature[6] == 0x1a &&
		   png->signature[7] == 0x0a &&
		   ntohl(png->ihdr.length) == 0x0d &&
		   png->ihdr.type[0] == 'I' &&
		   png->ihdr.type[1] == 'H' &&
		   png->ihdr.type[2] == 'D' &&
		   png->ihdr.type[3] == 'R') {
			/* parse PNG header to get the size of the image (yes, this is required) */
			guint32 width = ntohl(png->ihdr.width);
			guint32 height = ntohl(png->ihdr.height);
			PurpleXmlNode *data, *info;
			char *lengthstring, *widthstring, *heightstring;

			/* compute the sha1 hash */
			char *hash = g_compute_checksum_for_data(
				G_CHECKSUM_SHA1,
				purple_image_get_data(img),
<<<<<<< HEAD
				purple_image_get_data_size(img), "sha1");
=======
				purple_image_get_size(img));
>>>>>>> 1d79bcfa
			char *base64avatar = purple_base64_encode(
				purple_image_get_data(img),
				purple_image_get_data_size(img));

			publish = purple_xmlnode_new("publish");
			purple_xmlnode_set_attrib(publish, "node", NS_AVATAR_1_1_DATA);

			item = purple_xmlnode_new_child(publish, "item");
			purple_xmlnode_set_attrib(item, "id", hash);

			data = purple_xmlnode_new_child(item, "data");
			purple_xmlnode_set_namespace(data, NS_AVATAR_1_1_DATA);

			purple_xmlnode_insert_data(data, base64avatar, -1);
			/* publish the avatar itself */
			jabber_pep_publish(js, publish);

			g_free(base64avatar);

			lengthstring = g_strdup_printf("%" G_GSIZE_FORMAT,
				purple_image_get_data_size(img));
			widthstring = g_strdup_printf("%u", width);
			heightstring = g_strdup_printf("%u", height);

			/* publish the metadata */
			publish = purple_xmlnode_new("publish");
			purple_xmlnode_set_attrib(publish, "node", NS_AVATAR_1_1_METADATA);

			item = purple_xmlnode_new_child(publish, "item");
			purple_xmlnode_set_attrib(item, "id", hash);

			metadata = purple_xmlnode_new_child(item, "metadata");
			purple_xmlnode_set_namespace(metadata, NS_AVATAR_1_1_METADATA);

			info = purple_xmlnode_new_child(metadata, "info");
			purple_xmlnode_set_attrib(info, "id", hash);
			purple_xmlnode_set_attrib(info, "type", "image/png");
			purple_xmlnode_set_attrib(info, "bytes", lengthstring);
			purple_xmlnode_set_attrib(info, "width", widthstring);
			purple_xmlnode_set_attrib(info, "height", heightstring);

			jabber_pep_publish(js, publish);

			g_free(lengthstring);
			g_free(widthstring);
			g_free(heightstring);
			g_free(hash);
		} else {
			purple_debug_error("jabber", "Cannot set PEP avatar to non-PNG data\n");
		}
	}
}

static void
do_got_own_avatar_0_12_cb(JabberStream *js, const char *from, PurpleXmlNode *items)
{
	if (items)
		/* It wasn't an error (i.e. 'item-not-found') */
		remove_avatar_0_12_nodes(js);
}

static void
do_got_own_avatar_cb(JabberStream *js, const char *from, PurpleXmlNode *items)
{
	PurpleXmlNode *item = NULL, *metadata = NULL, *info = NULL;
	PurpleAccount *account = purple_connection_get_account(js->gc);
	const char *server_hash = NULL;

	if (items && (item = purple_xmlnode_get_child(items, "item")) &&
			(metadata = purple_xmlnode_get_child(item, "metadata")) &&
			(info = purple_xmlnode_get_child(metadata, "info"))) {
		server_hash = purple_xmlnode_get_attrib(info, "id");
	}

	/*
	 * If we have an avatar and the server returned an error/malformed data,
	 * push our avatar. If the server avatar doesn't match the local one, push
	 * our avatar.
	 */
	if ((!items || !metadata) ||
			!purple_strequal(server_hash, js->initial_avatar_hash)) {
		PurpleImage *img = purple_buddy_icons_find_account_icon(account);
		jabber_avatar_set(js, img);
		if (img)
			g_object_unref(img);
	}
}

void jabber_avatar_fetch_mine(JabberStream *js)
{
	if (js->initial_avatar_hash) {
		jabber_pep_request_item(js, NULL, NS_AVATAR_0_12_METADATA, NULL,
		                        do_got_own_avatar_0_12_cb);
		jabber_pep_request_item(js, NULL, NS_AVATAR_1_1_METADATA, NULL,
		                        do_got_own_avatar_cb);
	}
}

typedef struct _JabberBuddyAvatarUpdateURLInfo {
	JabberStream *js;
	char *from;
	char *id;
} JabberBuddyAvatarUpdateURLInfo;

static void
do_buddy_avatar_update_fromurl(PurpleHttpConnection *http_conn,
	PurpleHttpResponse *response, gpointer _info)
{
	JabberBuddyAvatarUpdateURLInfo *info = _info;
	gpointer icon_data;
	const gchar *got_data;
	size_t got_len;

	if (!purple_http_response_is_successful(response)) {
		purple_debug_error("jabber", "do_buddy_avatar_update_fromurl "
			"got error \"%s\"",
			purple_http_response_get_error(response));
		goto out;
	}

	got_data = purple_http_response_get_data(response, &got_len);
	icon_data = g_memdup(got_data, got_len);
	purple_buddy_icons_set_for_user(purple_connection_get_account(info->js->gc), info->from, icon_data, got_len, info->id);

out:
	g_free(info->from);
	g_free(info->id);
	g_free(info);
}

static void
do_buddy_avatar_update_data(JabberStream *js, const char *from, PurpleXmlNode *items)
{
	PurpleXmlNode *item, *data;
	const char *checksum;
	char *b64data;
	void *img;
	size_t size;
	if(!items)
		return;

	item = purple_xmlnode_get_child(items, "item");
	if(!item)
		return;

	data = purple_xmlnode_get_child(item, "data");
	if(!data)
		return;

	checksum = purple_xmlnode_get_attrib(item,"id");
	if(!checksum)
		return;

	b64data = purple_xmlnode_get_data(data);
	if(!b64data)
		return;

	img = purple_base64_decode(b64data, &size);
	if(!img) {
		g_free(b64data);
		return;
	}

	purple_buddy_icons_set_for_user(purple_connection_get_account(js->gc), from, img, size, checksum);
	g_free(b64data);
}

static void
update_buddy_metadata(JabberStream *js, const char *from, PurpleXmlNode *items)
{
	PurpleBuddy *buddy = purple_blist_find_buddy(purple_connection_get_account(js->gc), from);
	const char *checksum;
	PurpleXmlNode *item, *metadata;
	if(!buddy)
		return;

	if (!items)
		return;

	item = purple_xmlnode_get_child(items,"item");
	if (!item)
		return;

	metadata = purple_xmlnode_get_child(item, "metadata");
	if(!metadata)
		return;

	checksum = purple_buddy_icons_get_checksum_for_user(buddy);

	/* <stop/> was the pre-v1.1 method of publishing an empty avatar */
	if(purple_xmlnode_get_child(metadata, "stop")) {
		purple_buddy_icons_set_for_user(purple_connection_get_account(js->gc), from, NULL, 0, NULL);
	} else {
		PurpleXmlNode *info, *goodinfo = NULL;
		gboolean has_children = FALSE;

		/* iterate over all info nodes to get one we can use */
		for(info = metadata->child; info; info = info->next) {
			if(info->type == PURPLE_XMLNODE_TYPE_TAG)
				has_children = TRUE;
			if(info->type == PURPLE_XMLNODE_TYPE_TAG && !strcmp(info->name,"info")) {
				const char *type = purple_xmlnode_get_attrib(info,"type");
				const char *id = purple_xmlnode_get_attrib(info,"id");

				if(checksum && id && !strcmp(id, checksum)) {
					/* we already have that avatar, so we don't have to do anything */
					goodinfo = NULL;
					break;
				}
				/* We'll only pick the png one for now. It's a very nice image format anyways. */
				if(type && id && !goodinfo && !strcmp(type, "image/png"))
					goodinfo = info;
			}
		}
		if(has_children == FALSE) {
			purple_buddy_icons_set_for_user(purple_connection_get_account(js->gc), from, NULL, 0, NULL);
		} else if(goodinfo) {
			const char *url = purple_xmlnode_get_attrib(goodinfo, "url");
			const char *id = purple_xmlnode_get_attrib(goodinfo,"id");

			/* the avatar might either be stored in a pep node, or on a HTTP(S) URL */
			if(!url) {
				jabber_pep_request_item(js, from, NS_AVATAR_1_1_DATA, id,
				                        do_buddy_avatar_update_data);
			} else {
				PurpleHttpRequest *req;
				JabberBuddyAvatarUpdateURLInfo *info = g_new0(JabberBuddyAvatarUpdateURLInfo, 1);
				info->js = js;

				req = purple_http_request_new(url);
				purple_http_request_set_max_len(req, MAX_HTTP_BUDDYICON_BYTES);
				purple_http_connection_set_add(js->http_conns,
					purple_http_request(js->gc, req,
					do_buddy_avatar_update_fromurl, info));
				purple_http_request_unref(req);

				info->from = g_strdup(from);
				info->id = g_strdup(id);
			}
		}
	}
}<|MERGE_RESOLUTION|>--- conflicted
+++ resolved
@@ -157,11 +157,7 @@
 			char *hash = g_compute_checksum_for_data(
 				G_CHECKSUM_SHA1,
 				purple_image_get_data(img),
-<<<<<<< HEAD
-				purple_image_get_data_size(img), "sha1");
-=======
-				purple_image_get_size(img));
->>>>>>> 1d79bcfa
+				purple_image_get_data_size(img));
 			char *base64avatar = purple_base64_encode(
 				purple_image_get_data(img),
 				purple_image_get_data_size(img));
