/*
 * purple - Jabber Protocol Plugin
 *
 * Purple is the legal property of its developers, whose names are too numerous
 * to list here.  Please refer to the COPYRIGHT file distributed with this
 * source distribution.
 *
 * This program is free software; you can redistribute it and/or modify
 * it under the terms of the GNU General Public License as published by
 * the Free Software Foundation; either version 2 of the License, or
 * (at your option) any later version.
 *
 * This program is distributed in the hope that it will be useful,
 * but WITHOUT ANY WARRANTY; without even the implied warranty of
 * MERCHANTABILITY or FITNESS FOR A PARTICULAR PURPOSE.	 See the
 * GNU General Public License for more details.
 *
 * You should have received a copy of the GNU General Public License
 * along with this program; if not, write to the Free Software
 * Foundation, Inc., 51 Franklin Street, Fifth Floor, Boston, MA  02111-1301  USA
 *
 */

#include "internal.h"

#include "http.h"
#include "useravatar.h"
#include "pep.h"
#include "debug.h"

#define MAX_HTTP_BUDDYICON_BYTES (200 * 1024)

static void update_buddy_metadata(JabberStream *js, const char *from, PurpleXmlNode *items);

void jabber_avatar_init(void)
{
	jabber_add_feature(NS_AVATAR_1_1_METADATA,
	                   jabber_pep_namespace_only_when_pep_enabled_cb);
	jabber_add_feature(NS_AVATAR_1_1_DATA,
	                   jabber_pep_namespace_only_when_pep_enabled_cb);

	jabber_pep_register_handler(NS_AVATAR_1_1_METADATA,
	                            update_buddy_metadata);
}

static void
remove_avatar_0_12_nodes(JabberStream *js)
{
#if 0
	/* See note below for why this is #if 0'd */

	/* Publish an empty avatar according to the XEP-0084 v0.12 semantics */
	PurpleXmlNode *publish, *item, *metadata;
	/* publish the metadata */
	publish = purple_xmlnode_new("publish");
	purple_xmlnode_set_attrib(publish, "node", NS_AVATAR_0_12_METADATA);

	item = purple_xmlnode_new_child(publish, "item");
	purple_xmlnode_set_attrib(item, "id", "stop");

	metadata = purple_xmlnode_new_child(item, "metadata");
	purple_xmlnode_set_namespace(metadata, NS_AVATAR_0_12_METADATA);

	purple_xmlnode_new_child(metadata, "stop");

	/* publish */
	jabber_pep_publish(js, publish);
#endif

	/*
	 * This causes ejabberd 2.0.0 to kill the connection unceremoniously.
	 * See https://support.process-one.net/browse/EJAB-623. When adiumx.com
	 * was upgraded, the issue went away.
	 *
	 * I think it makes a lot of sense to not have an avatar at the old
	 * node instead of having something interpreted as "no avatar". When
	 * a contact with an older client logs in, in the latter situation,
	 * there's a race between interpreting the <presence/> vcard-temp:x:update
	 * avatar (non-empty) and the XEP-0084 v0.12 avatar (empty, so show no
	 * avatar for the buddy) which leads to unhappy and confused users.
	 *
	 * A deluge of frustrating "Read error" bug reports may change my mind
	 * about this.
	 * --darkrain42
	 */
	jabber_pep_delete_node(js, NS_AVATAR_0_12_METADATA);
	jabber_pep_delete_node(js, NS_AVATAR_0_12_DATA);
}

void jabber_avatar_set(JabberStream *js, PurpleImage *img)
{
	PurpleXmlNode *publish, *metadata, *item;

	if (!js->pep)
		return;

	/* Hmmm, not sure if this is worth the traffic, but meh */
	remove_avatar_0_12_nodes(js);

	if (!img) {
		publish = purple_xmlnode_new("publish");
		purple_xmlnode_set_attrib(publish, "node", NS_AVATAR_1_1_METADATA);

		item = purple_xmlnode_new_child(publish, "item");
		metadata = purple_xmlnode_new_child(item, "metadata");
		purple_xmlnode_set_namespace(metadata, NS_AVATAR_1_1_METADATA);

		/* publish */
		jabber_pep_publish(js, publish);
	} else {
		/*
		 * TODO: This is pretty gross.  The Jabber protocol really shouldn't
		 *       do voodoo to try to determine the image type, height
		 *       and width.
		 */
		/* A PNG header, including the IHDR, but nothing else */
		/* ATTN: this is in network byte order! */
		const struct {
			guchar signature[8]; /* must be hex 89 50 4E 47 0D 0A 1A 0A */
			struct {
				guint32 length; /* must be 0x0d */
				guchar type[4]; /* must be 'I' 'H' 'D' 'R' */
				guint32 width;
				guint32 height;
				guchar bitdepth;
				guchar colortype;
				guchar compression;
				guchar filter;
				guchar interlace;
			} ihdr;
		} *png = NULL;

		if (purple_image_get_data_size(img) > sizeof(*png))
			png = purple_image_get_data(img);

		/* check if the data is a valid png file (well, at least to some extent) */
		if(png && png->signature[0] == 0x89 &&
		   png->signature[1] == 0x50 &&
		   png->signature[2] == 0x4e &&
		   png->signature[3] == 0x47 &&
		   png->signature[4] == 0x0d &&
		   png->signature[5] == 0x0a &&
		   png->signature[6] == 0x1a &&
		   png->signature[7] == 0x0a &&
		   ntohl(png->ihdr.length) == 0x0d &&
		   png->ihdr.type[0] == 'I' &&
		   png->ihdr.type[1] == 'H' &&
		   png->ihdr.type[2] == 'D' &&
		   png->ihdr.type[3] == 'R') {
			/* parse PNG header to get the size of the image (yes, this is required) */
			guint32 width = ntohl(png->ihdr.width);
			guint32 height = ntohl(png->ihdr.height);
			PurpleXmlNode *data, *info;
			char *lengthstring, *widthstring, *heightstring;

			/* compute the sha1 hash */
			char *hash = g_compute_checksum_for_data(
				G_CHECKSUM_SHA1,
				purple_image_get_data(img),
				purple_image_get_data_size(img));
			char *base64avatar = g_base64_encode(
				purple_image_get_data(img),
				purple_image_get_data_size(img));

			publish = purple_xmlnode_new("publish");
			purple_xmlnode_set_attrib(publish, "node", NS_AVATAR_1_1_DATA);

			item = purple_xmlnode_new_child(publish, "item");
			purple_xmlnode_set_attrib(item, "id", hash);

			data = purple_xmlnode_new_child(item, "data");
			purple_xmlnode_set_namespace(data, NS_AVATAR_1_1_DATA);

			purple_xmlnode_insert_data(data, base64avatar, -1);
			/* publish the avatar itself */
			jabber_pep_publish(js, publish);

			g_free(base64avatar);

			lengthstring = g_strdup_printf("%" G_GSIZE_FORMAT,
				purple_image_get_data_size(img));
			widthstring = g_strdup_printf("%u", width);
			heightstring = g_strdup_printf("%u", height);

			/* publish the metadata */
			publish = purple_xmlnode_new("publish");
			purple_xmlnode_set_attrib(publish, "node", NS_AVATAR_1_1_METADATA);

			item = purple_xmlnode_new_child(publish, "item");
			purple_xmlnode_set_attrib(item, "id", hash);

			metadata = purple_xmlnode_new_child(item, "metadata");
			purple_xmlnode_set_namespace(metadata, NS_AVATAR_1_1_METADATA);

			info = purple_xmlnode_new_child(metadata, "info");
			purple_xmlnode_set_attrib(info, "id", hash);
			purple_xmlnode_set_attrib(info, "type", "image/png");
			purple_xmlnode_set_attrib(info, "bytes", lengthstring);
			purple_xmlnode_set_attrib(info, "width", widthstring);
			purple_xmlnode_set_attrib(info, "height", heightstring);

			jabber_pep_publish(js, publish);

			g_free(lengthstring);
			g_free(widthstring);
			g_free(heightstring);
			g_free(hash);
		} else {
			purple_debug_error("jabber", "Cannot set PEP avatar to non-PNG data\n");
		}
	}
}

static void
do_got_own_avatar_0_12_cb(JabberStream *js, const char *from, PurpleXmlNode *items)
{
	if (items)
		/* It wasn't an error (i.e. 'item-not-found') */
		remove_avatar_0_12_nodes(js);
}

static void
do_got_own_avatar_cb(JabberStream *js, const char *from, PurpleXmlNode *items)
{
	PurpleXmlNode *item = NULL, *metadata = NULL, *info = NULL;
	PurpleAccount *account = purple_connection_get_account(js->gc);
	const char *server_hash = NULL;

	if (items && (item = purple_xmlnode_get_child(items, "item")) &&
			(metadata = purple_xmlnode_get_child(item, "metadata")) &&
			(info = purple_xmlnode_get_child(metadata, "info"))) {
		server_hash = purple_xmlnode_get_attrib(info, "id");
	}

	/*
	 * If we have an avatar and the server returned an error/malformed data,
	 * push our avatar. If the server avatar doesn't match the local one, push
	 * our avatar.
	 */
	if ((!items || !metadata) ||
			!purple_strequal(server_hash, js->initial_avatar_hash)) {
		PurpleImage *img = purple_buddy_icons_find_account_icon(account);
		jabber_avatar_set(js, img);
		if (img)
			g_object_unref(img);
	}
}

void jabber_avatar_fetch_mine(JabberStream *js)
{
	if (js->initial_avatar_hash) {
		jabber_pep_request_item(js, NULL, NS_AVATAR_0_12_METADATA, NULL,
		                        do_got_own_avatar_0_12_cb);
		jabber_pep_request_item(js, NULL, NS_AVATAR_1_1_METADATA, NULL,
		                        do_got_own_avatar_cb);
	}
}

typedef struct _JabberBuddyAvatarUpdateURLInfo {
	JabberStream *js;
	char *from;
	char *id;
} JabberBuddyAvatarUpdateURLInfo;

static void
do_buddy_avatar_update_fromurl(PurpleHttpConnection *http_conn,
	PurpleHttpResponse *response, gpointer _info)
{
	JabberBuddyAvatarUpdateURLInfo *info = _info;
	gpointer icon_data;
	const gchar *got_data;
	size_t got_len;

	if (!purple_http_response_is_successful(response)) {
		purple_debug_error("jabber", "do_buddy_avatar_update_fromurl "
			"got error \"%s\"",
			purple_http_response_get_error(response));
		goto out;
	}

	got_data = purple_http_response_get_data(response, &got_len);
	icon_data = g_memdup(got_data, got_len);
	purple_buddy_icons_set_for_user(purple_connection_get_account(info->js->gc), info->from, icon_data, got_len, info->id);

out:
	g_free(info->from);
	g_free(info->id);
	g_free(info);
}

static void
do_buddy_avatar_update_data(JabberStream *js, const char *from, PurpleXmlNode *items)
{
	PurpleXmlNode *item, *data;
	const char *checksum;
	char *b64data;
	void *img;
	size_t size;
	if(!items)
		return;

	item = purple_xmlnode_get_child(items, "item");
	if(!item)
		return;

	data = purple_xmlnode_get_child(item, "data");
	if(!data)
		return;

	checksum = purple_xmlnode_get_attrib(item,"id");
	if(!checksum)
		return;

	b64data = purple_xmlnode_get_data(data);
	if(!b64data)
		return;

	img = g_base64_decode(b64data, &size);
	if(!img) {
		g_free(b64data);
		return;
	}

	purple_buddy_icons_set_for_user(purple_connection_get_account(js->gc), from, img, size, checksum);
	g_free(b64data);
}

static void
update_buddy_metadata(JabberStream *js, const char *from, PurpleXmlNode *items)
{
	PurpleBuddy *buddy = purple_blist_find_buddy(purple_connection_get_account(js->gc), from);
	const char *checksum;
	PurpleXmlNode *item, *metadata;
	if(!buddy)
		return;

	if (!items)
		return;

	item = purple_xmlnode_get_child(items,"item");
	if (!item)
		return;

	metadata = purple_xmlnode_get_child(item, "metadata");
	if(!metadata)
		return;

	checksum = purple_buddy_icons_get_checksum_for_user(buddy);

	/* <stop/> was the pre-v1.1 method of publishing an empty avatar */
	if(purple_xmlnode_get_child(metadata, "stop")) {
		purple_buddy_icons_set_for_user(purple_connection_get_account(js->gc), from, NULL, 0, NULL);
	} else {
		PurpleXmlNode *info, *goodinfo = NULL;
		gboolean has_children = FALSE;

		/* iterate over all info nodes to get one we can use */
		for(info = metadata->child; info; info = info->next) {
			if(info->type == PURPLE_XMLNODE_TYPE_TAG)
				has_children = TRUE;
<<<<<<< HEAD
			if(info->type == PURPLE_XMLNODE_TYPE_TAG && !strcmp(info->name,"info")) {
				const char *type = purple_xmlnode_get_attrib(info,"type");
				const char *id = purple_xmlnode_get_attrib(info,"id");
=======
			if(info->type == XMLNODE_TYPE_TAG && purple_strequal(info->name,"info")) {
				const char *type = xmlnode_get_attrib(info,"type");
				const char *id = xmlnode_get_attrib(info,"id");
>>>>>>> 2f50dafa

				if(checksum && id && purple_strequal(id, checksum)) {
					/* we already have that avatar, so we don't have to do anything */
					goodinfo = NULL;
					break;
				}
				/* We'll only pick the png one for now. It's a very nice image format anyways. */
				if(id && !goodinfo && purple_strequal(type, "image/png"))
					goodinfo = info;
			}
		}
		if(has_children == FALSE) {
			purple_buddy_icons_set_for_user(purple_connection_get_account(js->gc), from, NULL, 0, NULL);
		} else if(goodinfo) {
			const char *url = purple_xmlnode_get_attrib(goodinfo, "url");
			const char *id = purple_xmlnode_get_attrib(goodinfo,"id");

			/* the avatar might either be stored in a pep node, or on a HTTP(S) URL */
			if(!url) {
				jabber_pep_request_item(js, from, NS_AVATAR_1_1_DATA, id,
				                        do_buddy_avatar_update_data);
			} else {
				PurpleHttpRequest *req;
				JabberBuddyAvatarUpdateURLInfo *info = g_new0(JabberBuddyAvatarUpdateURLInfo, 1);
				info->js = js;

				req = purple_http_request_new(url);
				purple_http_request_set_max_len(req, MAX_HTTP_BUDDYICON_BYTES);
				purple_http_connection_set_add(js->http_conns,
					purple_http_request(js->gc, req,
					do_buddy_avatar_update_fromurl, info));
				purple_http_request_unref(req);

				info->from = g_strdup(from);
				info->id = g_strdup(id);
			}
		}
	}
}<|MERGE_RESOLUTION|>--- conflicted
+++ resolved
@@ -358,15 +358,9 @@
 		for(info = metadata->child; info; info = info->next) {
 			if(info->type == PURPLE_XMLNODE_TYPE_TAG)
 				has_children = TRUE;
-<<<<<<< HEAD
-			if(info->type == PURPLE_XMLNODE_TYPE_TAG && !strcmp(info->name,"info")) {
+			if(info->type == PURPLE_XMLNODE_TYPE_TAG && purple_strequal(info->name,"info")) {
 				const char *type = purple_xmlnode_get_attrib(info,"type");
 				const char *id = purple_xmlnode_get_attrib(info,"id");
-=======
-			if(info->type == XMLNODE_TYPE_TAG && purple_strequal(info->name,"info")) {
-				const char *type = xmlnode_get_attrib(info,"type");
-				const char *id = xmlnode_get_attrib(info,"id");
->>>>>>> 2f50dafa
 
 				if(checksum && id && purple_strequal(id, checksum)) {
 					/* we already have that avatar, so we don't have to do anything */
