/**
 * @file buddy.h Buddy handlers
 *
 * purple
 *
 * Copyright (C) 2003 Nathan Walp <faceprint@faceprint.com>
 *
 * This program is free software; you can redistribute it and/or modify
 * it under the terms of the GNU General Public License as published by
 * the Free Software Foundation; either version 2 of the License, or
 * (at your option) any later version.
 *
 * This program is distributed in the hope that it will be useful,
 * but WITHOUT ANY WARRANTY; without even the implied warranty of
 * MERCHANTABILITY or FITNESS FOR A PARTICULAR PURPOSE.  See the
 * GNU General Public License for more details.
 *
 * You should have received a copy of the GNU General Public License
 * along with this program; if not, write to the Free Software
 * Foundation, Inc., 51 Franklin Street, Fifth Floor, Boston, MA  02111-1301  USA
 */
#ifndef PURPLE_JABBER_BUDDY_H_
#define PURPLE_JABBER_BUDDY_H_

typedef enum {
	JABBER_BUDDY_STATE_UNKNOWN = -2,
	JABBER_BUDDY_STATE_ERROR = -1,
	JABBER_BUDDY_STATE_UNAVAILABLE = 0,
	JABBER_BUDDY_STATE_ONLINE,
	JABBER_BUDDY_STATE_CHAT,
	JABBER_BUDDY_STATE_AWAY,
	JABBER_BUDDY_STATE_XA,
	JABBER_BUDDY_STATE_DND
} JabberBuddyState;

#include "jabber.h"
#include "caps.h"

#define AVATARNAMESPACEDATA "http://www.xmpp.org/extensions/xep-0084.html#ns-data"
#define AVATARNAMESPACEMETA "http://www.xmpp.org/extensions/xep-0084.html#ns-metadata"

typedef struct _JabberBuddy {
	GList *resources;
	char *error_msg;
	enum {
		JABBER_INVISIBLE_NONE   = 0,
		JABBER_INVISIBLE_SERVER = 1 << 1,
		JABBER_INVIS_BUDDY      = 1 << 2
	} invisible;
	enum {
		JABBER_SUB_NONE    = 0,
		JABBER_SUB_PENDING = 1 << 1,
		JABBER_SUB_TO      = 1 << 2,
		JABBER_SUB_FROM    = 1 << 3,
		JABBER_SUB_BOTH    = (JABBER_SUB_TO | JABBER_SUB_FROM),
		JABBER_SUB_REMOVE  = 1 << 4
	} subscription;
} JabberBuddy;

typedef struct _JabberAdHocCommands {
	char *jid;
	char *node;
	char *name;
} JabberAdHocCommands;

typedef struct _JabberBuddyResource {
	JabberBuddy *jb;
	char *name;
	int priority;
	JabberBuddyState state;
	char *status;
	JabberCapabilities capabilities;
	char *thread_id;
	enum {
		JABBER_CHAT_STATES_UNKNOWN,
		JABBER_CHAT_STATES_UNSUPPORTED,
		JABBER_CHAT_STATES_SUPPORTED
	} chat_states;
	struct {
		char *version;
		char *name;
		char *os;
	} client;
<<<<<<< HEAD
	struct {
		JabberCapsClientInfo *info;
		GList *exts;
	} caps;
=======
	/* tz_off == PURPLE_NO_TZ_OFF when unset */
	long tz_off;
	JabberCapsClientInfo *caps;
>>>>>>> 5d27e7fa
	GList *commands;
} JabberBuddyResource;

void jabber_buddy_free(JabberBuddy *jb);
JabberBuddy *jabber_buddy_find(JabberStream *js, const char *name,
		gboolean create);
JabberBuddyResource *jabber_buddy_find_resource(JabberBuddy *jb,
		const char *resource);
JabberBuddyResource *jabber_buddy_track_resource(JabberBuddy *jb, const char *resource,
		int priority, JabberBuddyState state, const char *status);
void jabber_buddy_resource_free(JabberBuddyResource *jbr);
void jabber_buddy_remove_resource(JabberBuddy *jb, const char *resource);
const char *jabber_buddy_get_status_msg(JabberBuddy *jb);
void jabber_buddy_get_info(PurpleConnection *gc, const char *who);

GList *jabber_blist_node_menu(PurpleBlistNode *node);

void jabber_set_info(PurpleConnection *gc, const char *info);
void jabber_setup_set_info(PurplePluginAction *action);
void jabber_set_buddy_icon(PurpleConnection *gc, PurpleStoredImage *img);
void jabber_buddy_avatar_update_metadata(JabberStream *js, const char *from, xmlnode *items);

const char *jabber_buddy_state_get_name(JabberBuddyState state);
const char *jabber_buddy_state_get_status_id(JabberBuddyState state);
const char *jabber_buddy_state_get_show(JabberBuddyState state);
JabberBuddyState jabber_buddy_status_id_get_state(const char *id);
JabberBuddyState jabber_buddy_show_get_state(const char *id);

void jabber_user_search(JabberStream *js, const char *directory);
void jabber_user_search_begin(PurplePluginAction *);

void jabber_buddy_remove_all_pending_buddy_info_requests(JabberStream *js);

void jabber_vcard_fetch_mine(JabberStream *js);

gboolean jabber_resource_has_capability(const JabberBuddyResource *jbr,
										const gchar *cap);
gboolean jabber_buddy_has_capability(const JabberBuddy *jb, const gchar *cap);

#endif /* PURPLE_JABBER_BUDDY_H_ */<|MERGE_RESOLUTION|>--- conflicted
+++ resolved
@@ -81,16 +81,12 @@
 		char *name;
 		char *os;
 	} client;
-<<<<<<< HEAD
+	/* tz_off == PURPLE_NO_TZ_OFF when unset */
+	long tz_off;
 	struct {
 		JabberCapsClientInfo *info;
 		GList *exts;
 	} caps;
-=======
-	/* tz_off == PURPLE_NO_TZ_OFF when unset */
-	long tz_off;
-	JabberCapsClientInfo *caps;
->>>>>>> 5d27e7fa
 	GList *commands;
 } JabberBuddyResource;
 
