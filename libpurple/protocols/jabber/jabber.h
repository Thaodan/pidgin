/**
 * @file jabber.h
 *
 * purple
 *
 * Copyright (C) 2003 Nathan Walp <faceprint@faceprint.com>
 *
 * This program is free software; you can redistribute it and/or modify
 * it under the terms of the GNU General Public License as published by
 * the Free Software Foundation; either version 2 of the License, or
 * (at your option) any later version.
 *
 * This program is distributed in the hope that it will be useful,
 * but WITHOUT ANY WARRANTY; without even the implied warranty of
 * MERCHANTABILITY or FITNESS FOR A PARTICULAR PURPOSE.  See the
 * GNU General Public License for more details.
 *
 * You should have received a copy of the GNU General Public License
 * along with this program; if not, write to the Free Software
 * Foundation, Inc., 51 Franklin Street, Fifth Floor, Boston, MA  02111-1301  USA
 */
#ifndef _PURPLE_JABBER_H_
#define _PURPLE_JABBER_H_

typedef enum {
	JABBER_CAP_NONE           = 0,
	JABBER_CAP_XHTML          = 1 << 0,
	JABBER_CAP_COMPOSING      = 1 << 1,
	JABBER_CAP_SI             = 1 << 2,
	JABBER_CAP_SI_FILE_XFER   = 1 << 3,
	JABBER_CAP_BYTESTREAMS    = 1 << 4,
	JABBER_CAP_IBB            = 1 << 5,
	JABBER_CAP_CHAT_STATES    = 1 << 6,
	JABBER_CAP_IQ_SEARCH      = 1 << 7,
	JABBER_CAP_IQ_REGISTER    = 1 << 8,

	/* Google Talk extensions:
	 * http://code.google.com/apis/talk/jep_extensions/extensions.html
	 */
	JABBER_CAP_GMAIL_NOTIFY   = 1 << 9,
	JABBER_CAP_GOOGLE_ROSTER  = 1 << 10,

	JABBER_CAP_PING			  = 1 << 11,
	JABBER_CAP_ADHOC		  = 1 << 12,
	
	JABBER_CAP_RETRIEVED      = 1 << 31
} JabberCapabilities;

typedef struct _JabberStream JabberStream;

#include <libxml/parser.h>
#include <glib.h>
#include "circbuffer.h"
#include "connection.h"
#include "dnssrv.h"
#include "roomlist.h"
#include "sslconn.h"
#include "media.h"
#include "mediamanager.h"

#include "jutil.h"
#include "xmlnode.h"
#include "buddy.h"

#ifdef HAVE_CYRUS_SASL
#include <sasl/sasl.h>
#endif

#define CAPS0115_NODE "http://pidgin.im/caps"

/* Index into attention_types list */
#define JABBER_BUZZ 0

typedef enum {
	JABBER_STREAM_OFFLINE,
	JABBER_STREAM_CONNECTING,
	JABBER_STREAM_INITIALIZING,
	JABBER_STREAM_INITIALIZING_ENCRYPTION,
	JABBER_STREAM_AUTHENTICATING,
	JABBER_STREAM_REINITIALIZING,
	JABBER_STREAM_CONNECTED
} JabberStreamState;

struct _JabberStream
{
	int fd;

	PurpleSrvQueryData *srv_query_data;

	xmlParserCtxt *context;
	xmlnode *current;

	enum {
		JABBER_PROTO_0_9,
		JABBER_PROTO_1_0
	} protocol_version;
	enum {
		JABBER_AUTH_UNKNOWN,
		JABBER_AUTH_DIGEST_MD5,
		JABBER_AUTH_PLAIN,
		JABBER_AUTH_IQ_AUTH,
		JABBER_AUTH_CYRUS
	} auth_type;
	char *stream_id;
	JabberStreamState state;

	/* SASL authentication */
	char *expected_rspauth;

	GHashTable *buddies;
	gboolean roster_parsed;

	/*
	 * This boolean was added to eliminate a heinous bug where we would
	 * get into a loop with the server and move a buddy back and forth
	 * from one group to another.
	 *
	 * The sequence goes something like this:
	 * 1. Our resource and another resource both approve an authorization
	 *    request at the exact same time.  We put the buddy in group A and
	 *    the other resource put the buddy in group B.
	 * 2. The server receives the roster add for group B and sends us a
	 *    roster push.
	 * 3. We receive this roster push and modify our local blist.  This
	 *    triggers us to send a roster add for group B.
	 * 4. The server recieves our earlier roster add for group A and sends
	 *    us a roster push.
	 * 5. We receive this roster push and modify our local blist.  This
	 *    triggers us to send a roster add for group A.
	 * 6. The server receives our earlier roster add for group B and sends
	 *    us a roster push.
	 * (repeat steps 3 through 6 ad infinitum)
	 *
	 * This boolean is used to short-circuit the sending of a roster add
	 * when we receive a roster push.
	 *
	 * See these bug reports:
	 * http://trac.adiumx.com/ticket/8834
	 * http://developer.pidgin.im/ticket/5484
	 * http://developer.pidgin.im/ticket/6188
	 */
	gboolean currently_parsing_roster_push;

	GHashTable *chats;
	GList *chat_servers;
	PurpleRoomlist *roomlist;
	GList *user_directories;

	GHashTable *iq_callbacks;
	GHashTable *disco_callbacks;
	int next_id;

	GList *bs_proxies;
	GList *oob_file_transfers;
	GList *file_transfers;

	time_t idle;

	JabberID *user;
	PurpleConnection *gc;
	PurpleSslConnection *gsc;

	gboolean registration;

	char *avatar_hash;
	GSList *pending_avatar_requests;

	GSList *pending_buddy_info_requests;

	PurpleCircBuffer *write_buffer;
	guint writeh;

	gboolean reinit;

	JabberCapabilities server_caps;
	gboolean googletalk;
	char *server_name;

	char *gmail_last_time;
	char *gmail_last_tid;

	char *serverFQDN;

	/* OK, this stays at the end of the struct, so plugins can depend
	 * on the rest of the stuff being in the right place
	 */
#ifdef HAVE_CYRUS_SASL
	sasl_conn_t *sasl;
	sasl_callback_t *sasl_cb;
#else /* keep the struct the same size */
	void *sasl;
	void *sasl_cb;
#endif
	/* did someone say something about the end of the struct? */
#ifdef HAVE_CYRUS_SASL
	const char *current_mech;
	int auth_fail_count;
#endif

	int sasl_state;
	int sasl_maxbuf;
	GString *sasl_mechs;

	gboolean unregistration;
	PurpleAccountUnregistrationCb unregistration_cb;
	void *unregistration_user_data;
	
	gboolean vcard_fetched;

	/* does the local server support PEP? */
	gboolean pep;

	/* Is Buzz enabled? */
	gboolean allowBuzz;
	
	/* A list of JabberAdHocCommands supported by the server */
	GList *commands;
	
	/* last presence update to check for differences */
	JabberBuddyState old_state;
	char *old_msg;
	int old_priority;
	char *old_avatarhash;
	
	/* same for user tune */
	char *old_artist;
	char *old_title;
	char *old_source;
	char *old_uri;
	int old_length;
	char *old_track;
	
	char *certificate_CN;
	
	/* A purple timeout tag for the keepalive */
	int keepalive_timeout;

<<<<<<< HEAD
	PurpleSrvResponse *srv_rec;
	guint srv_rec_idx;
	guint max_srv_rec_idx;
=======
#ifdef USE_VV
	/* keep a hash table of JingleSessions */
	GHashTable *sessions;
#endif
>>>>>>> fc537ba5
};

typedef gboolean (JabberFeatureEnabled)(JabberStream *js, const gchar *shortname, const gchar *namespace);

typedef struct _JabberFeature
{
	gchar *shortname;
	gchar *namespace;
	JabberFeatureEnabled *is_enabled;
} JabberFeature;

typedef struct _JabberBytestreamsStreamhost {
	char *jid;
	char *host;
	int port;
	char *zeroconf;
} JabberBytestreamsStreamhost;

/* what kind of additional features as returned from disco#info are supported? */
extern GList *jabber_features;

void jabber_process_packet(JabberStream *js, xmlnode **packet);
void jabber_send(JabberStream *js, xmlnode *data);
void jabber_send_raw(JabberStream *js, const char *data, int len);

void jabber_stream_set_state(JabberStream *js, JabberStreamState state);

void jabber_register_parse(JabberStream *js, xmlnode *packet);
void jabber_register_start(JabberStream *js);

char *jabber_get_next_id(JabberStream *js);

/** Parse an error into a human-readable string and optionally a disconnect
 *  reason.
 *  @param js     the stream on which the error occurred.
 *  @param packet the error packet
 *  @param reason where to store the disconnection reason, or @c NULL if you
 *                don't care or you don't intend to close the connection.
 */
char *jabber_parse_error(JabberStream *js, xmlnode *packet, PurpleConnectionError *reason);

void jabber_add_feature(const gchar *shortname, const gchar *namespace, JabberFeatureEnabled cb); /* cb may be NULL */
void jabber_remove_feature(const gchar *shortname);

/** PRPL functions */
const char *jabber_list_icon(PurpleAccount *a, PurpleBuddy *b);
const char* jabber_list_emblem(PurpleBuddy *b);
char *jabber_status_text(PurpleBuddy *b);
void jabber_tooltip_text(PurpleBuddy *b, PurpleNotifyUserInfo *user_info, gboolean full);
GList *jabber_status_types(PurpleAccount *account);
void jabber_login(PurpleAccount *account);
void jabber_close(PurpleConnection *gc);
void jabber_idle_set(PurpleConnection *gc, int idle);
void jabber_keepalive(PurpleConnection *gc);
void jabber_register_gateway(JabberStream *js, const char *gateway);
void jabber_register_account(PurpleAccount *account);
void jabber_unregister_account(PurpleAccount *account, PurpleAccountUnregistrationCb cb, void *user_data);
gboolean jabber_send_attention(PurpleConnection *gc, const char *username, guint code);
GList *jabber_attention_types(PurpleAccount *account);
void jabber_convo_closed(PurpleConnection *gc, const char *who);
PurpleChat *jabber_find_blist_chat(PurpleAccount *account, const char *name);
gboolean jabber_offline_message(const PurpleBuddy *buddy);
int jabber_prpl_send_raw(PurpleConnection *gc, const char *buf, int len);
GList *jabber_actions(PurplePlugin *plugin, gpointer context);
void jabber_register_commands(void);
void jabber_init_plugin(PurplePlugin *plugin);

#ifdef USE_VV
PurpleMedia *jabber_initiate_media(PurpleConnection *gc, const char *who, PurpleMediaStreamType type);
gboolean jabber_can_do_media(PurpleConnection *gc, const char *who, PurpleMediaStreamType type);
#endif

#endif /* _PURPLE_JABBER_H_ */<|MERGE_RESOLUTION|>--- conflicted
+++ resolved
@@ -53,10 +53,10 @@
 #include "circbuffer.h"
 #include "connection.h"
 #include "dnssrv.h"
+#include "media.h"
+#include "mediamanager.h"
 #include "roomlist.h"
 #include "sslconn.h"
-#include "media.h"
-#include "mediamanager.h"
 
 #include "jutil.h"
 #include "xmlnode.h"
@@ -235,16 +235,14 @@
 	/* A purple timeout tag for the keepalive */
 	int keepalive_timeout;
 
-<<<<<<< HEAD
 	PurpleSrvResponse *srv_rec;
 	guint srv_rec_idx;
 	guint max_srv_rec_idx;
-=======
+
 #ifdef USE_VV
 	/* keep a hash table of JingleSessions */
 	GHashTable *sessions;
 #endif
->>>>>>> fc537ba5
 };
 
 typedef gboolean (JabberFeatureEnabled)(JabberStream *js, const gchar *shortname, const gchar *namespace);
