--- conflicted
+++ resolved
@@ -238,19 +238,16 @@
 	PurpleSrvResponse *srv_rec;
 	guint srv_rec_idx;
 	guint max_srv_rec_idx;
-<<<<<<< HEAD
-
-#ifdef USE_VV
-	/* keep a hash table of JingleSessions */
-	GHashTable *sessions;
-#endif
-=======
 	/**
 	 * This linked list contains PurpleUtilFetchUrlData structs
 	 * for when we lookup buddy icons from a url
 	 */
 	GSList *url_datas;
->>>>>>> fcda75c8
+
+#ifdef USE_VV
+	/* keep a hash table of JingleSessions */
+	GHashTable *sessions;
+#endif
 };
 
 typedef gboolean (JabberFeatureEnabled)(JabberStream *js, const gchar *shortname, const gchar *namespace);
