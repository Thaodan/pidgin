--- conflicted
+++ resolved
@@ -237,18 +237,16 @@
 	PurpleSrvResponse *srv_rec;
 	guint srv_rec_idx;
 	guint max_srv_rec_idx;
-<<<<<<< HEAD
-
-	/* BOSH stuff*/
-    gboolean use_bosh;
-    PurpleBOSHConnection bosh;
-=======
+
+	/* BOSH stuff */
+	gboolean use_bosh;
+	PurpleBOSHConnection bosh;
+
 	/**
 	 * This linked list contains PurpleUtilFetchUrlData structs
 	 * for when we lookup buddy icons from a url
 	 */
 	GSList *url_datas;
->>>>>>> 66997fb4
 };
 
 typedef gboolean (JabberFeatureEnabled)(JabberStream *js, const gchar *namespace);
