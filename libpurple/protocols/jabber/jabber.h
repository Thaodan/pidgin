/**
 * @file jabber.h
 *
 * purple
 *
 * Copyright (C) 2003 Nathan Walp <faceprint@faceprint.com>
 *
 * This program is free software; you can redistribute it and/or modify
 * it under the terms of the GNU General Public License as published by
 * the Free Software Foundation; either version 2 of the License, or
 * (at your option) any later version.
 *
 * This program is distributed in the hope that it will be useful,
 * but WITHOUT ANY WARRANTY; without even the implied warranty of
 * MERCHANTABILITY or FITNESS FOR A PARTICULAR PURPOSE.  See the
 * GNU General Public License for more details.
 *
 * You should have received a copy of the GNU General Public License
 * along with this program; if not, write to the Free Software
 * Foundation, Inc., 51 Franklin Street, Fifth Floor, Boston, MA  02111-1301  USA
 */
#ifndef PURPLE_JABBER_H_
#define PURPLE_JABBER_H_

typedef enum {
	JABBER_CAP_NONE           = 0,
<<<<<<< HEAD
	JABBER_CAP_XHTML          = 1 << 0,
/*	JABBER_CAP_COMPOSING      = 1 << 1, */
=======
/*	JABBER_CAP_XHTML          = 1 << 0, */
	JABBER_CAP_COMPOSING      = 1 << 1,
>>>>>>> 312ffaae
	JABBER_CAP_SI             = 1 << 2,
	JABBER_CAP_SI_FILE_XFER   = 1 << 3,
	JABBER_CAP_BYTESTREAMS    = 1 << 4,
	JABBER_CAP_IBB            = 1 << 5,
	JABBER_CAP_CHAT_STATES    = 1 << 6,
	JABBER_CAP_IQ_SEARCH      = 1 << 7,
	JABBER_CAP_IQ_REGISTER    = 1 << 8,

	/* Google Talk extensions:
	 * http://code.google.com/apis/talk/jep_extensions/extensions.html
	 */
	JABBER_CAP_GMAIL_NOTIFY   = 1 << 9,
	JABBER_CAP_GOOGLE_ROSTER  = 1 << 10,

	JABBER_CAP_PING			  = 1 << 11,
	JABBER_CAP_ADHOC		  = 1 << 12,
	JABBER_CAP_BLOCKING       = 1 << 13,

	JABBER_CAP_ITEMS          = 1 << 14,

	JABBER_CAP_RETRIEVED      = 1 << 31
} JabberCapabilities;

typedef struct _JabberStream JabberStream;

#include <libxml/parser.h>
#include <glib.h>
#include "circbuffer.h"
#include "connection.h"
#include "dnsquery.h"
#include "dnssrv.h"
#include "media.h"
#include "mediamanager.h"
#include "roomlist.h"
#include "sslconn.h"

#include "iq.h"
#include "jutil.h"
#include "xmlnode.h"
#include "buddy.h"
#include "bosh.h"

#ifdef HAVE_CYRUS_SASL
#include <sasl/sasl.h>
#endif

#define CAPS0115_NODE "http://pidgin.im/"

/* Index into attention_types list */
#define JABBER_BUZZ 0

extern PurplePlugin *jabber_plugin;

typedef enum {
	JABBER_STREAM_OFFLINE,
	JABBER_STREAM_CONNECTING,
	JABBER_STREAM_INITIALIZING,
	JABBER_STREAM_INITIALIZING_ENCRYPTION,
	JABBER_STREAM_AUTHENTICATING,
	JABBER_STREAM_REINITIALIZING,
	JABBER_STREAM_CONNECTED
} JabberStreamState;

struct _JabberStream
{
	int fd;

	PurpleSrvQueryData *srv_query_data;

	xmlParserCtxt *context;
	xmlnode *current;

	enum {
		JABBER_PROTO_0_9,
		JABBER_PROTO_1_0
	} protocol_version;
	enum {
		JABBER_AUTH_UNKNOWN,
		JABBER_AUTH_DIGEST_MD5,
		JABBER_AUTH_PLAIN,
		JABBER_AUTH_IQ_AUTH,
		JABBER_AUTH_CYRUS
	} auth_type;
	char *stream_id;
	JabberStreamState state;

	/* SASL authentication */
	char *expected_rspauth;

	GHashTable *buddies;

	/*
	 * This boolean was added to eliminate a heinous bug where we would
	 * get into a loop with the server and move a buddy back and forth
	 * from one group to another.
	 *
	 * The sequence goes something like this:
	 * 1. Our resource and another resource both approve an authorization
	 *    request at the exact same time.  We put the buddy in group A and
	 *    the other resource put the buddy in group B.
	 * 2. The server receives the roster add for group B and sends us a
	 *    roster push.
	 * 3. We receive this roster push and modify our local blist.  This
	 *    triggers us to send a roster add for group B.
	 * 4. The server recieves our earlier roster add for group A and sends
	 *    us a roster push.
	 * 5. We receive this roster push and modify our local blist.  This
	 *    triggers us to send a roster add for group A.
	 * 6. The server receives our earlier roster add for group B and sends
	 *    us a roster push.
	 * (repeat steps 3 through 6 ad infinitum)
	 *
	 * This boolean is used to short-circuit the sending of a roster add
	 * when we receive a roster push.
	 *
	 * See these bug reports:
	 * http://trac.adiumx.com/ticket/8834
	 * http://developer.pidgin.im/ticket/5484
	 * http://developer.pidgin.im/ticket/6188
	 */
	gboolean currently_parsing_roster_push;

	GHashTable *chats;
	GList *chat_servers;
	PurpleRoomlist *roomlist;
	GList *user_directories;

	GHashTable *iq_callbacks;
	int next_id;

	GList *bs_proxies;
	GList *oob_file_transfers;
	GList *file_transfers;

	time_t idle;
	time_t old_idle;

	JabberID *user;
	PurpleConnection *gc;
	PurpleSslConnection *gsc;

	gboolean registration;

	char *initial_avatar_hash;
	char *avatar_hash;
	GSList *pending_avatar_requests;

	GSList *pending_buddy_info_requests;

	PurpleCircBuffer *write_buffer;
	guint writeh;

	gboolean reinit;

	JabberCapabilities server_caps;
	gboolean googletalk;
	char *server_name;

	char *gmail_last_time;
	char *gmail_last_tid;

	char *serverFQDN;

	/* OK, this stays at the end of the struct, so plugins can depend
	 * on the rest of the stuff being in the right place
	 */
#ifdef HAVE_CYRUS_SASL
	sasl_conn_t *sasl;
	sasl_callback_t *sasl_cb;
#else /* keep the struct the same size */
	void *sasl;
	void *sasl_cb;
#endif
	/* did someone say something about the end of the struct? */
#ifdef HAVE_CYRUS_SASL
	const char *current_mech;
	int auth_fail_count;
#endif

	int sasl_state;
	int sasl_maxbuf;
	GString *sasl_mechs;

	gboolean unregistration;
	PurpleAccountUnregistrationCb unregistration_cb;
	void *unregistration_user_data;

	gboolean vcard_fetched;

	/* Entity Capabilities hash */
	char *caps_hash;

	/* does the local server support PEP? */
	gboolean pep;

	/* Is Buzz enabled? */
	gboolean allowBuzz;

	/* A list of JabberAdHocCommands supported by the server */
	GList *commands;

	/* last presence update to check for differences */
	JabberBuddyState old_state;
	char *old_msg;
	int old_priority;
	char *old_avatarhash;

	/* same for user tune */
	char *old_artist;
	char *old_title;
	char *old_source;
	char *old_uri;
	int old_length;
	char *old_track;

	char *certificate_CN;

	/* A purple timeout tag for the keepalive */
	guint keepalive_timeout;

	PurpleSrvResponse *srv_rec;
	guint srv_rec_idx;
	guint max_srv_rec_idx;

	/* BOSH stuff */
	gboolean use_bosh;
	PurpleBOSHConnection *bosh;

	/**
	 * This linked list contains PurpleUtilFetchUrlData structs
	 * for when we lookup buddy icons from a url
	 */
	GSList *url_datas;

	/* keep a hash table of JingleSessions */
	GHashTable *sessions;

	/* maybe this should only be present when USE_VV? */
	gchar *stun_ip;
	int stun_port;
	PurpleDnsQueryData *stun_query;
	/* later add stuff to handle TURN relays... */
};

typedef gboolean (JabberFeatureEnabled)(JabberStream *js, const gchar *namespace);

typedef struct _JabberFeature
{
	gchar *namespace;
	JabberFeatureEnabled *is_enabled;
} JabberFeature;

typedef struct _JabberIdentity
{
	gchar *category;
	gchar *type;
	gchar *name;
	gchar *lang;
} JabberIdentity;

typedef struct _JabberBytestreamsStreamhost {
	char *jid;
	char *host;
	int port;
	char *zeroconf;
} JabberBytestreamsStreamhost;

/* what kind of additional features as returned from disco#info are supported? */
extern GList *jabber_features;
extern GList *jabber_identities;

void jabber_stream_features_parse(JabberStream *js, xmlnode *packet);
void jabber_process_packet(JabberStream *js, xmlnode **packet);
void jabber_send(JabberStream *js, xmlnode *data);
void jabber_send_raw(JabberStream *js, const char *data, int len);
void jabber_send_signal_cb(PurpleConnection *pc, xmlnode **packet,
                           gpointer unused);

void jabber_stream_set_state(JabberStream *js, JabberStreamState state);

void jabber_register_parse(JabberStream *js, const char *from,
                           JabberIqType type, const char *id, xmlnode *query);
void jabber_register_start(JabberStream *js);

char *jabber_get_next_id(JabberStream *js);

/** Parse an error into a human-readable string and optionally a disconnect
 *  reason.
 *  @param js     the stream on which the error occurred.
 *  @param packet the error packet
 *  @param reason where to store the disconnection reason, or @c NULL if you
 *                don't care or you don't intend to close the connection.
 */
char *jabber_parse_error(JabberStream *js, xmlnode *packet, PurpleConnectionError *reason);

void jabber_add_feature(const gchar *namespace, JabberFeatureEnabled cb); /* cb may be NULL */
void jabber_remove_feature(const gchar *namespace);

/** Adds an identity to this jabber library instance. For list of valid values visit the
 *	website of the XMPP Registrar ( http://www.xmpp.org/registrar/disco-categories.html#client ).
 *  @param category the category of the identity.
 *  @param type the type of the identity.
 *  @param language the language localization of the name. Can be NULL.
 *  @param name the name of the identity.
 */
void jabber_add_identity(const gchar *category, const gchar *type, const gchar *lang, const gchar *name);

/**
 * Returns true if this connection is over a secure (SSL) stream. Use this
 * instead of checking js->gsc because BOSH stores its PurpleSslConnection
 * members in its own data structure.
 */
gboolean jabber_stream_is_ssl(JabberStream *js);

/** PRPL functions */
const char *jabber_list_icon(PurpleAccount *a, PurpleBuddy *b);
const char* jabber_list_emblem(PurpleBuddy *b);
char *jabber_status_text(PurpleBuddy *b);
void jabber_tooltip_text(PurpleBuddy *b, PurpleNotifyUserInfo *user_info, gboolean full);
GList *jabber_status_types(PurpleAccount *account);
void jabber_login(PurpleAccount *account);
void jabber_close(PurpleConnection *gc);
void jabber_idle_set(PurpleConnection *gc, int idle);
void jabber_blocklist_parse_push(JabberStream *js, const char *from,
                                 JabberIqType type, const char *id,
                                 xmlnode *child);
void jabber_request_block_list(JabberStream *js);
void jabber_add_deny(PurpleConnection *gc, const char *who);
void jabber_rem_deny(PurpleConnection *gc, const char *who);
void jabber_keepalive(PurpleConnection *gc);
void jabber_register_gateway(JabberStream *js, const char *gateway);
void jabber_register_account(PurpleAccount *account);
void jabber_unregister_account(PurpleAccount *account, PurpleAccountUnregistrationCb cb, void *user_data);
gboolean jabber_send_attention(PurpleConnection *gc, const char *username, guint code);
GList *jabber_attention_types(PurpleAccount *account);
void jabber_convo_closed(PurpleConnection *gc, const char *who);
PurpleChat *jabber_find_blist_chat(PurpleAccount *account, const char *name);
gboolean jabber_offline_message(const PurpleBuddy *buddy);
int jabber_prpl_send_raw(PurpleConnection *gc, const char *buf, int len);
GList *jabber_actions(PurplePlugin *plugin, gpointer context);

gboolean jabber_audio_enabled(JabberStream *js, const char *unused);
gboolean jabber_video_enabled(JabberStream *js, const char *unused);
gboolean jabber_initiate_media(PurpleAccount *account, const char *who,
		PurpleMediaSessionType type);
PurpleMediaCaps jabber_get_media_caps(PurpleAccount *account, const char *who);

void jabber_register_commands(void);
void jabber_unregister_commands(void);

void jabber_init_plugin(PurplePlugin *plugin);
void jabber_uninit_plugin(void);

#endif /* PURPLE_JABBER_H_ */<|MERGE_RESOLUTION|>--- conflicted
+++ resolved
@@ -24,13 +24,8 @@
 
 typedef enum {
 	JABBER_CAP_NONE           = 0,
-<<<<<<< HEAD
-	JABBER_CAP_XHTML          = 1 << 0,
+/*	JABBER_CAP_XHTML          = 1 << 0, */
 /*	JABBER_CAP_COMPOSING      = 1 << 1, */
-=======
-/*	JABBER_CAP_XHTML          = 1 << 0, */
-	JABBER_CAP_COMPOSING      = 1 << 1,
->>>>>>> 312ffaae
 	JABBER_CAP_SI             = 1 << 2,
 	JABBER_CAP_SI_FILE_XFER   = 1 << 3,
 	JABBER_CAP_BYTESTREAMS    = 1 << 4,
