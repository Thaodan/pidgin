
/*
  Meanwhile Protocol Plugin for Purple
  Adds Lotus Sametime support to Purple using the Meanwhile library

  Copyright (C) 2004 Christopher (siege) O'Brien <siege@preoccupied.net>

  This program is free software; you can redistribute it and/or modify
  it under the terms of the GNU General Public License as published by
  the Free Software Foundation; either version 2 of the License, or (at
  your option) any later version.

  This program is distributed in the hope that it will be useful, but
  WITHOUT ANY WARRANTY; without even the implied warranty of
  MERCHANTABILITY or FITNESS FOR A PARTICULAR PURPOSE. See the GNU
  General Public License for more details.

  You should have received a copy of the GNU General Public License
  along with this program; if not, write to the Free Software
  Foundation, Inc., 51 Franklin Street, Fifth Floor, Boston, MA 02111-1301,
  USA.
*/

#include "internal.h"

/* system includes */
#include <stdlib.h>
#include <time.h>

/* glib includes */
#include <glib.h>

/* purple includes */
#include "account.h"
#include "accountopt.h"
#include "circularbuffer.h"
#include "conversation.h"
#include "debug.h"
#include "image-store.h"
#include "xfer.h"
#include "mime.h"
#include "notify.h"
#include "plugin.h"
#include "prpl.h"
#include "request.h"
#include "util.h"
#include "version.h"

/* meanwhile includes */
#include <mw_cipher.h>
#include <mw_common.h>
#include <mw_error.h>
#include <mw_service.h>
#include <mw_session.h>
#include <mw_srvc_aware.h>
#include <mw_srvc_conf.h>
#include <mw_srvc_ft.h>
#include <mw_srvc_im.h>
#include <mw_srvc_place.h>
#include <mw_srvc_resolve.h>
#include <mw_srvc_store.h>
#include <mw_st_list.h>

/* plugin includes */
#include "sametime.h"


/* considering that there's no display of this information for prpls,
   I don't know why I even bother providing these. Oh valiant reader,
   I do it all for you. */
/* scratch that, I just added it to the prpl options panel */
#define PLUGIN_ID        "prpl-meanwhile"
#define PLUGIN_NAME      "Sametime"
#define PLUGIN_SUMMARY   "Sametime Protocol Plugin"
#define PLUGIN_DESC      "Open implementation of a Lotus Sametime client"
#define PLUGIN_AUTHOR    "Christopher (siege) O'Brien <siege@preoccupied.net>"
#define PLUGIN_HOMEPAGE  "http://meanwhile.sourceforge.net/"


/* plugin preference names */
#define MW_PRPL_OPT_BASE          "/plugins/prpl/meanwhile"
#define MW_PRPL_OPT_BLIST_ACTION  MW_PRPL_OPT_BASE "/blist_action"
#define MW_PRPL_OPT_PSYCHIC       MW_PRPL_OPT_BASE "/psychic"
#define MW_PRPL_OPT_FORCE_LOGIN   MW_PRPL_OPT_BASE "/force_login"
#define MW_PRPL_OPT_SAVE_DYNAMIC  MW_PRPL_OPT_BASE "/save_dynamic"


/* stages of connecting-ness */
#define MW_CONNECT_STEPS  11


/* stages of conciousness */
#define MW_STATE_OFFLINE      "offline"
#define MW_STATE_ACTIVE       "active"
#define MW_STATE_AWAY         "away"
#define MW_STATE_BUSY         "dnd"
#define MW_STATE_MESSAGE      "message"
#define MW_STATE_ENLIGHTENED  "buddha"


/* keys to get/set chat information */
#define CHAT_KEY_CREATOR   "chat.creator"
#define CHAT_KEY_NAME      "chat.name"
#define CHAT_KEY_TOPIC     "chat.topic"
#define CHAT_KEY_INVITE    "chat.invite"
#define CHAT_KEY_IS_PLACE  "chat.is_place"


/* key for associating a mwLoginType with a buddy */
#define BUDDY_KEY_CLIENT  "meanwhile.client"

/* store the remote alias so that we can re-create it easily */
#define BUDDY_KEY_NAME    "meanwhile.shortname"

/* enum mwSametimeUserType */
#define BUDDY_KEY_TYPE    "meanwhile.type"


/* key for the real group name for a meanwhile group */
#define GROUP_KEY_NAME    "meanwhile.group"

/* enum mwSametimeGroupType */
#define GROUP_KEY_TYPE    "meanwhile.type"

/* NAB group owning account */
#define GROUP_KEY_OWNER   "meanwhile.account"

/* key gtk blist uses to indicate a collapsed group */
#define GROUP_KEY_COLLAPSED  "collapsed"


/* verification replacement */
#define mwSession_NO_SECRET  "meanwhile.no_secret"


/* keys to get/set purple plugin information */
#define MW_KEY_HOST        "server"
#define MW_KEY_PORT        "port"
#define MW_KEY_FORCE       "force_login"
#define MW_KEY_FAKE_IT     "fake_client_id"
#define MW_KEY_CLIENT      "client_id_val"
#define MW_KEY_MAJOR       "client_major"
#define MW_KEY_MINOR       "client_minor"


/** number of seconds from the first blist change before a save to the
    storage service occurs. */
#define BLIST_SAVE_SECONDS  15


/** the possible buddy list storage settings */
enum blist_choice {
  blist_choice_LOCAL = 1, /**< local only */
  blist_choice_MERGE = 2, /**< merge from server */
  blist_choice_STORE = 3, /**< merge from and save to server */
  blist_choice_SYNCH = 4  /**< sync with server */
};


/** the default blist storage option */
#define BLIST_CHOICE_DEFAULT  blist_choice_SYNCH


/* testing for the above */
#define BLIST_PREF_IS(n) (purple_prefs_get_int(MW_PRPL_OPT_BLIST_ACTION)==(n))
#define BLIST_PREF_IS_LOCAL()  BLIST_PREF_IS(blist_choice_LOCAL)
#define BLIST_PREF_IS_MERGE()  BLIST_PREF_IS(blist_choice_MERGE)
#define BLIST_PREF_IS_STORE()  BLIST_PREF_IS(blist_choice_STORE)
#define BLIST_PREF_IS_SYNCH()  BLIST_PREF_IS(blist_choice_SYNCH)


/* debugging output */
#define DEBUG_ERROR(...)  purple_debug_error(G_LOG_DOMAIN, __VA_ARGS__)
#define DEBUG_INFO(...)   purple_debug_info(G_LOG_DOMAIN, __VA_ARGS__)
#define DEBUG_MISC(...)   purple_debug_misc(G_LOG_DOMAIN, __VA_ARGS__)
#define DEBUG_WARN(...)   purple_debug_warning(G_LOG_DOMAIN, __VA_ARGS__)


/** ensure non-null strings */
#ifndef NSTR
# define NSTR(str) ((str)? (str): "(null)")
#endif


/** calibrates distinct secure channel nomenclature */
static const unsigned char no_secret[] = {
  0x2d, 0x2d, 0x20, 0x73, 0x69, 0x65, 0x67, 0x65,
  0x20, 0x6c, 0x6f, 0x76, 0x65, 0x73, 0x20, 0x6a,
  0x65, 0x6e, 0x6e, 0x69, 0x20, 0x61, 0x6e, 0x64,
  0x20, 0x7a, 0x6f, 0x65, 0x20, 0x2d, 0x2d, 0x00,
};


/** handler IDs from g_log_set_handler in mw_plugin_init */
static guint log_handler[2] = { 0, 0 };


/** the purple plugin data.
    available as purple_connection_get_protocol_data(gc) and mwSession_getClientData */
struct mwPurplePluginData {
  struct mwSession *session;

  struct mwServiceAware *srvc_aware;
  struct mwServiceConference *srvc_conf;
  struct mwServiceFileTransfer *srvc_ft;
  struct mwServiceIm *srvc_im;
  struct mwServicePlace *srvc_place;
  struct mwServiceResolve *srvc_resolve;
  struct mwServiceStorage *srvc_store;

  /** map of PurpleGroup:mwAwareList and mwAwareList:PurpleGroup */
  GHashTable *group_list_map;

  /** event id for the buddy list save callback */
  guint save_event;

  /** socket fd */
  int socket;
  guint inpa;  /* input watcher */
  gint outpa;  /* like inpa, but the other way */

  /** circular buffer for outgoing data */
  PurpleCircularBuffer *sock_buf;

  PurpleConnection *gc;
};


typedef struct {
  PurpleBuddy *buddy;
  PurpleGroup *group;
} BuddyAddData;


/* blist and aware functions */

static void blist_export(PurpleConnection *gc, struct mwSametimeList *stlist);

static void blist_store(struct mwPurplePluginData *pd);

static void blist_schedule(struct mwPurplePluginData *pd);

static void blist_merge(PurpleConnection *gc, struct mwSametimeList *stlist);

static void blist_sync(PurpleConnection *gc, struct mwSametimeList *stlist);

static gboolean buddy_is_external(PurpleBuddy *b);

static void buddy_add(struct mwPurplePluginData *pd, PurpleBuddy *buddy);

static PurpleBuddy *
buddy_ensure(PurpleConnection *gc, PurpleGroup *group,
	     struct mwSametimeUser *stuser);

static void group_add(struct mwPurplePluginData *pd, PurpleGroup *group);

static PurpleGroup *
group_ensure(PurpleConnection *gc, struct mwSametimeGroup *stgroup);

static struct mwAwareList *
list_ensure(struct mwPurplePluginData *pd, PurpleGroup *group);


/* session functions */

static struct mwSession *
gc_to_session(PurpleConnection *gc);

static PurpleConnection *session_to_gc(struct mwSession *session);


/* conference functions */

static struct mwConference *
conf_find_by_id(struct mwPurplePluginData *pd, int id);


/* conversation functions */

struct convo_msg {
  enum mwImSendType type;
  gpointer data;
  GDestroyNotify clear;
};


struct convo_data {
  struct mwConversation *conv;
  GList *queue;   /**< outgoing message queue, list of convo_msg */
};

static void convo_data_new(struct mwConversation *conv);

static void convo_data_free(struct convo_data *conv);

static void convo_features(struct mwConversation *conv);

static PurpleIMConversation *convo_get_im(struct mwConversation *conv);


/* name and id */

struct named_id {
  char *id;
  char *name;
};


/* connection functions */

static void connect_cb(gpointer data, gint source, const gchar *error_message);


/* ----- session ------ */


/** resolves a mwSession from a PurpleConnection */
static struct mwSession *gc_to_session(PurpleConnection *gc) {
  struct mwPurplePluginData *pd;

  g_return_val_if_fail(gc != NULL, NULL);

  pd = purple_connection_get_protocol_data(gc);
  g_return_val_if_fail(pd != NULL, NULL);

  return pd->session;
}


/** resolves a PurpleConnection from a mwSession */
static PurpleConnection *session_to_gc(struct mwSession *session) {
  struct mwPurplePluginData *pd;

  g_return_val_if_fail(session != NULL, NULL);

  pd = mwSession_getClientData(session);
  g_return_val_if_fail(pd != NULL, NULL);

  return pd->gc;
}


static void write_cb(gpointer data, gint source, PurpleInputCondition cond) {
  struct mwPurplePluginData *pd = data;
  PurpleCircularBuffer *circ = pd->sock_buf;
  gsize avail;
  int ret;

  DEBUG_INFO("write_cb\n");

  g_return_if_fail(circ != NULL);

  avail = purple_circular_buffer_get_max_read(circ);
  if(BUF_LONG < avail) avail = BUF_LONG;

  while(avail) {
    ret = write(pd->socket, purple_circular_buffer_get_output(circ), avail);

    if(ret <= 0)
      break;

    purple_circular_buffer_mark_read(circ, ret);
    avail = purple_circular_buffer_get_max_read(circ);
    if(BUF_LONG < avail) avail = BUF_LONG;
  }

  if(! avail) {
    purple_input_remove(pd->outpa);
    pd->outpa = 0;
  }
}


static int mw_session_io_write(struct mwSession *session,
			       const guchar *buf, gsize len) {
  struct mwPurplePluginData *pd;
  gssize ret = 0;
  int err = 0;

  pd = mwSession_getClientData(session);

  /* socket was already closed. */
  if(pd->socket == 0)
    return 1;

  if(pd->outpa) {
    DEBUG_INFO("already pending INPUT_WRITE, buffering\n");
    purple_circular_buffer_append(pd->sock_buf, buf, len);
    return 0;
  }

  while(len) {
    ret = write(pd->socket, buf, (len > BUF_LEN)? BUF_LEN: len);

    if(ret <= 0)
      break;

    len -= ret;
    buf += ret;
  }

  if(ret <= 0)
    err = errno;

  if(err == EAGAIN) {
    /* append remainder to circular buffer */
    DEBUG_INFO("EAGAIN\n");
    purple_circular_buffer_append(pd->sock_buf, buf, len);
    pd->outpa = purple_input_add(pd->socket, PURPLE_INPUT_WRITE, write_cb, pd);

  } else if(len > 0) {
	gchar *tmp = g_strdup_printf(_("Lost connection with server: %s"),
			g_strerror(errno));
    DEBUG_ERROR("write returned %" G_GSSIZE_FORMAT ", %" G_GSIZE_FORMAT
			" bytes left unwritten\n", ret, len);
    purple_connection_error(pd->gc,
                                   PURPLE_CONNECTION_ERROR_NETWORK_ERROR,
                                   tmp);
	g_free(tmp);

#if 0
    close(pd->socket);
    pd->socket = 0;
#endif

    return -1;
  }

  return 0;
}


static void mw_session_io_close(struct mwSession *session) {
  struct mwPurplePluginData *pd;

  pd = mwSession_getClientData(session);
  g_return_if_fail(pd != NULL);

  if(pd->outpa) {
    purple_input_remove(pd->outpa);
    pd->outpa = 0;
  }

  if(pd->socket) {
    close(pd->socket);
    pd->socket = 0;
  }

  if(pd->inpa) {
    purple_input_remove(pd->inpa);
    pd->inpa = 0;
  }
}


static void mw_session_clear(struct mwSession *session) {
  ; /* nothing for now */
}


/* ----- aware list ----- */


static void blist_resolve_alias_cb(struct mwServiceResolve *srvc,
				   guint32 id, guint32 code, GList *results,
				   gpointer data) {
  struct mwResolveResult *result;
  struct mwResolveMatch *match;

  g_return_if_fail(results != NULL);

  result = results->data;
  g_return_if_fail(result != NULL);
  g_return_if_fail(result->matches != NULL);

  match = result->matches->data;
  g_return_if_fail(match != NULL);

  purple_buddy_set_server_alias(data, match->name);
  purple_blist_node_set_string(data, BUDDY_KEY_NAME, match->name);
}


static void mw_aware_list_on_aware(struct mwAwareList *list,
				   struct mwAwareSnapshot *aware) {

  PurpleConnection *gc;
  PurpleAccount *acct;

  struct mwPurplePluginData *pd;
  guint32 idle;
  guint stat;
  const char *id;
  const char *status = MW_STATE_ACTIVE;

  gc = mwAwareList_getClientData(list);
  acct = purple_connection_get_account(gc);

  pd = purple_connection_get_protocol_data(gc);
  idle = aware->status.time;
  stat = aware->status.status;
  id = aware->id.user;

  if(idle) {
    guint32 idle_len;       /*< how long a client has been idle */
    guint32 ugly_idle_len;  /*< how long a broken client has been idle */

    DEBUG_INFO("%s has idle value 0x%x\n", NSTR(id), idle);

    idle_len = time(NULL) - idle;
    ugly_idle_len = ((time(NULL) * 1000) - idle) / 1000;

	if(idle > ugly_idle_len)
		ugly_idle_len = 0;
	else
		ugly_idle_len = (ugly_idle_len - idle) / 1000;

    /*
       what's the deal here? Well, good clients are smart enough to
       publish their idle time by using an attribute to indicate that
       they went idle at some time UTC, in seconds since epoch. Bad
       clients use milliseconds since epoch. So we're going to compute
       the idle time for either method, then figure out the lower of
       the two and use that. Blame the ST 7.5 development team for
       this.
     */

    DEBUG_INFO("idle time: %u, ugly idle time: %u\n", idle_len, ugly_idle_len);

#if 1
    if(idle_len <= ugly_idle_len) {
      ; /* DEBUG_INFO("sane idle value, let's use it\n"); */
    } else {
      idle = time(NULL) - ugly_idle_len;
    }

#else
    if(idle < 0 || idle > time(NULL)) {
      DEBUG_INFO("hiding a messy idle value 0x%x\n", NSTR(id), idle);
      idle = -1;
    }
#endif
  }

  switch(stat) {
  case mwStatus_ACTIVE:
    status = MW_STATE_ACTIVE;
    idle = 0;
    break;

  case mwStatus_IDLE:
    if(! idle) idle = -1;
    break;

  case mwStatus_AWAY:
    status = MW_STATE_AWAY;
    break;

  case mwStatus_BUSY:
    status = MW_STATE_BUSY;
    break;
  }

  /* NAB group members */
  if(aware->group) {
    PurpleGroup *group;
    PurpleBuddy *buddy;
    PurpleBlistNode *bnode;

    group = g_hash_table_lookup(pd->group_list_map, list);
    buddy = purple_blist_find_buddy_in_group(acct, id, group);
    bnode = (PurpleBlistNode *) buddy;

    if(! buddy) {
      struct mwServiceResolve *srvc;
      GList *query;

      buddy = purple_buddy_new(acct, id, NULL);
      purple_blist_add_buddy(buddy, NULL, group, NULL);

      bnode = (PurpleBlistNode *) buddy;

      srvc = pd->srvc_resolve;
      query = g_list_append(NULL, (char *) id);

      mwServiceResolve_resolve(srvc, query, mwResolveFlag_USERS,
			       blist_resolve_alias_cb, buddy, NULL);
      g_list_free(query);
    }

    purple_blist_node_set_int(bnode, BUDDY_KEY_TYPE, mwSametimeUser_NORMAL);
  }

  if(aware->online) {
    purple_prpl_got_user_status(acct, id, status, NULL);
    purple_prpl_got_user_idle(acct, id, !!idle, (time_t) idle);

  } else {
    purple_prpl_got_user_status(acct, id, MW_STATE_OFFLINE, NULL);
  }
}


static void mw_aware_list_on_attrib(struct mwAwareList *list,
				    struct mwAwareIdBlock *id,
				    struct mwAwareAttribute *attrib) {

  ; /* nothing. We'll get attribute data as we need it */
}


static void mw_aware_list_clear(struct mwAwareList *list) {
  ; /* nothing for now */
}


static struct mwAwareListHandler mw_aware_list_handler = {
  mw_aware_list_on_aware,
  mw_aware_list_on_attrib,
  mw_aware_list_clear,
};


/** Ensures that an Aware List is associated with the given group, and
    returns that list. */
static struct mwAwareList *
list_ensure(struct mwPurplePluginData *pd, PurpleGroup *group) {

  struct mwAwareList *list;

  g_return_val_if_fail(pd != NULL, NULL);
  g_return_val_if_fail(group != NULL, NULL);

  list = g_hash_table_lookup(pd->group_list_map, group);
  if(! list) {
    list = mwAwareList_new(pd->srvc_aware, &mw_aware_list_handler);
    mwAwareList_setClientData(list, pd->gc, NULL);

    mwAwareList_watchAttributes(list,
				mwAttribute_AV_PREFS_SET,
				mwAttribute_MICROPHONE,
				mwAttribute_SPEAKERS,
				mwAttribute_VIDEO_CAMERA,
				mwAttribute_FILE_TRANSFER,
				NULL);

    g_hash_table_replace(pd->group_list_map, group, list);
    g_hash_table_insert(pd->group_list_map, list, group);
  }

  return list;
}


static void blist_export(PurpleConnection *gc, struct mwSametimeList *stlist) {
  /* - find the account for this connection
     - iterate through the buddy list
     - add each buddy matching this account to the stlist
  */

  PurpleAccount *acct;
  PurpleBlistNode *gn, *cn, *bn;
  PurpleGroup *grp;
  PurpleBuddy *bdy;

  struct mwSametimeGroup *stg = NULL;
  struct mwIdBlock idb = { NULL, NULL };

  acct = purple_connection_get_account(gc);
  g_return_if_fail(acct != NULL);

  for(gn = purple_blist_get_root(); gn;
		  gn = purple_blist_node_get_sibling_next(gn)) {
    const char *owner;
    const char *gname;
    enum mwSametimeGroupType gtype;
    gboolean gopen;

    if(! PURPLE_IS_GROUP(gn)) continue;
    grp = (PurpleGroup *) gn;

    /* the group's type (normal or dynamic) */
    gtype = purple_blist_node_get_int(gn, GROUP_KEY_TYPE);
    if(! gtype) gtype = mwSametimeGroup_NORMAL;

    /* if it's a normal group with none of our people in it, skip it */
    if(gtype == mwSametimeGroup_NORMAL && !purple_group_on_account(grp, acct))
      continue;

    /* if the group has an owner and we're not it, skip it */
    owner = purple_blist_node_get_string(gn, GROUP_KEY_OWNER);
    if(owner && strcmp(owner, purple_account_get_username(acct)))
      continue;

    /* the group's actual name may be different from the purple group's
       name. Find whichever is there */
    gname = purple_blist_node_get_string(gn, GROUP_KEY_NAME);
    if(! gname) gname = purple_group_get_name(grp);

    /* we save this, but never actually honor it */
    gopen = ! purple_blist_node_get_bool(gn, GROUP_KEY_COLLAPSED);

    stg = mwSametimeGroup_new(stlist, gtype, gname);
    mwSametimeGroup_setAlias(stg, purple_group_get_name(grp));
    mwSametimeGroup_setOpen(stg, gopen);

    /* don't attempt to put buddies in a dynamic group, it breaks
       other clients */
    if(gtype == mwSametimeGroup_DYNAMIC)
      continue;

    for(cn = purple_blist_node_get_first_child(gn);
			cn;
			cn = purple_blist_node_get_sibling_next(cn)) {
      if(! PURPLE_IS_CONTACT(cn)) continue;

      for(bn = purple_blist_node_get_first_child(cn);
			  bn;
			  bn = purple_blist_node_get_sibling_next(bn)) {
	if(! PURPLE_IS_BUDDY(bn)) continue;
	if(purple_blist_node_is_transient(bn)) continue;

	bdy = (PurpleBuddy *) bn;

	if(purple_buddy_get_account(bdy) == acct) {
	  struct mwSametimeUser *stu;
	  enum mwSametimeUserType utype;

	  idb.user = (char *)purple_buddy_get_name(bdy);

	  utype = purple_blist_node_get_int(bn, BUDDY_KEY_TYPE);
	  if(! utype) utype = mwSametimeUser_NORMAL;

	  stu = mwSametimeUser_new(stg, utype, &idb);
	  mwSametimeUser_setShortName(stu, purple_buddy_get_server_alias(bdy));
	  mwSametimeUser_setAlias(stu, purple_buddy_get_local_alias(bdy));
	}
      }
    }
  }
}


static void blist_store(struct mwPurplePluginData *pd) {

  struct mwSametimeList *stlist;
  struct mwServiceStorage *srvc;
  struct mwStorageUnit *unit;

  PurpleConnection *gc;

  struct mwPutBuffer *b;
  struct mwOpaque *o;

  g_return_if_fail(pd != NULL);

  srvc = pd->srvc_store;
  g_return_if_fail(srvc != NULL);

  gc = pd->gc;

  if(BLIST_PREF_IS_LOCAL() || BLIST_PREF_IS_MERGE()) {
    DEBUG_INFO("preferences indicate not to save remote blist\n");
    return;

  } else if(MW_SERVICE_IS_DEAD(srvc)) {
    DEBUG_INFO("aborting save of blist: storage service is not alive\n");
    return;

  } else if(BLIST_PREF_IS_STORE() || BLIST_PREF_IS_SYNCH()) {
    DEBUG_INFO("saving remote blist\n");

  } else {
    g_return_if_reached();
  }

  /* create and export to a list object */
  stlist = mwSametimeList_new();
  blist_export(gc, stlist);

  /* write it to a buffer */
  b = mwPutBuffer_new();
  mwSametimeList_put(b, stlist);
  mwSametimeList_free(stlist);

  /* put the buffer contents into a storage unit */
  unit = mwStorageUnit_new(mwStore_AWARE_LIST);
  o = mwStorageUnit_asOpaque(unit);
  mwPutBuffer_finalize(o, b);

  /* save the storage unit to the service */
  mwServiceStorage_save(srvc, unit, NULL, NULL, NULL);
}


static gboolean blist_save_cb(gpointer data) {
  struct mwPurplePluginData *pd = data;

  blist_store(pd);
  pd->save_event = 0;
  return FALSE;
}


/** schedules the buddy list to be saved to the server */
static void blist_schedule(struct mwPurplePluginData *pd) {
  if(pd->save_event) return;

  pd->save_event = purple_timeout_add_seconds(BLIST_SAVE_SECONDS,
				    blist_save_cb, pd);
}


static gboolean buddy_is_external(PurpleBuddy *b) {
  g_return_val_if_fail(b != NULL, FALSE);
  return purple_str_has_prefix(purple_buddy_get_name(b), "@E ");
}


/** Actually add a buddy to the aware service, and schedule the buddy
    list to be saved to the server */
static void buddy_add(struct mwPurplePluginData *pd,
		      PurpleBuddy *buddy) {

  struct mwAwareIdBlock idb = { mwAware_USER, (char *) purple_buddy_get_name(buddy), NULL };
  struct mwAwareList *list;

  PurpleGroup *group;
  GList *add;

  add = g_list_prepend(NULL, &idb);

  group = purple_buddy_get_group(buddy);
  list = list_ensure(pd, group);

  if(mwAwareList_addAware(list, add)) {
    purple_blist_remove_buddy(buddy);
  }

  blist_schedule(pd);

  g_list_free(add);
}


/** ensure that a PurpleBuddy exists in the group with data
    appropriately matching the st user entry from the st list */
static PurpleBuddy *buddy_ensure(PurpleConnection *gc, PurpleGroup *group,
			       struct mwSametimeUser *stuser) {

  struct mwPurplePluginData *pd = purple_connection_get_protocol_data(gc);
  PurpleBuddy *buddy;
  PurpleAccount *acct = purple_connection_get_account(gc);

  const char *id = mwSametimeUser_getUser(stuser);
  const char *name = mwSametimeUser_getShortName(stuser);
  const char *alias = mwSametimeUser_getAlias(stuser);
  enum mwSametimeUserType type = mwSametimeUser_getType(stuser);

  g_return_val_if_fail(id != NULL, NULL);
  g_return_val_if_fail(*id, NULL);

  buddy = purple_blist_find_buddy_in_group(acct, id, group);
  if(! buddy) {
    buddy = purple_buddy_new(acct, id, alias);

    purple_blist_add_buddy(buddy, NULL, group, NULL);
    buddy_add(pd, buddy);
  }

  purple_buddy_set_local_alias(buddy, alias);
  purple_buddy_set_server_alias(buddy, name);
  purple_blist_node_set_string((PurpleBlistNode *) buddy, BUDDY_KEY_NAME, name);
  purple_blist_node_set_int((PurpleBlistNode *) buddy, BUDDY_KEY_TYPE, type);

  return buddy;
}


/** add aware watch for a dynamic group */
static void group_add(struct mwPurplePluginData *pd,
		      PurpleGroup *group) {

  struct mwAwareIdBlock idb = { mwAware_GROUP, NULL, NULL };
  struct mwAwareList *list;
  const char *n;
  GList *add;

  n = purple_blist_node_get_string((PurpleBlistNode *) group, GROUP_KEY_NAME);
  if(! n) n = purple_group_get_name(group);

  idb.user = (char *) n;
  add = g_list_prepend(NULL, &idb);

  list = list_ensure(pd, group);
  mwAwareList_addAware(list, add);
  g_list_free(add);
}


/** ensure that a PurpleGroup exists in the blist with data
    appropriately matching the st group entry from the st list */
static PurpleGroup *group_ensure(PurpleConnection *gc,
			       struct mwSametimeGroup *stgroup) {
  PurpleAccount *acct;
  PurpleGroup *group = NULL;
  PurpleBuddyList *blist;
  PurpleBlistNode *gn;
  const char *name, *alias, *owner;
  enum mwSametimeGroupType type;

  acct = purple_connection_get_account(gc);
  owner = purple_account_get_username(acct);

  blist = purple_blist_get_buddy_list();
  g_return_val_if_fail(blist != NULL, NULL);

  name = mwSametimeGroup_getName(stgroup);
  alias = mwSametimeGroup_getAlias(stgroup);
  type = mwSametimeGroup_getType(stgroup);

  if (!name) {
    DEBUG_WARN("Can't ensure a null group\n");
    return NULL;
  }

  if (!name) {
    DEBUG_WARN("Can't ensure a null group\n");
    return NULL;
  }

  DEBUG_INFO("attempting to ensure group %s, called %s\n",
	     NSTR(name), NSTR(alias));

  /* first attempt at finding the group, by the name key */
  for(gn = purple_blist_get_root(); gn;
		  gn = purple_blist_node_get_sibling_next(gn)) {
    const char *n, *o;
    if(! PURPLE_IS_GROUP(gn)) continue;
    n = purple_blist_node_get_string(gn, GROUP_KEY_NAME);
    o = purple_blist_node_get_string(gn, GROUP_KEY_OWNER);

    DEBUG_INFO("found group named %s, owned by %s\n", NSTR(n), NSTR(o));

    if(n && !strcmp(n, name)) {
      if(!o || !strcmp(o, owner)) {
	DEBUG_INFO("that'll work\n");
	group = (PurpleGroup *) gn;
	break;
      }
    }
  }

  /* try again, by alias */
  if(! group) {
    DEBUG_INFO("searching for group by alias %s\n", NSTR(alias));
    group = purple_blist_find_group(alias);
  }

  /* oh well, no such group. Let's create it! */
  if(! group) {
    DEBUG_INFO("creating group\n");
    group = purple_group_new(alias);
    purple_blist_add_group(group, NULL);
  }

  gn = (PurpleBlistNode *) group;
  purple_blist_node_set_string(gn, GROUP_KEY_NAME, name);
  purple_blist_node_set_int(gn, GROUP_KEY_TYPE, type);

  if(type == mwSametimeGroup_DYNAMIC) {
    purple_blist_node_set_string(gn, GROUP_KEY_OWNER, owner);
    group_add(purple_connection_get_protocol_data(gc), group);
  }

  return group;
}


/** merge the entries from a st list into the purple blist */
static void blist_merge(PurpleConnection *gc, struct mwSametimeList *stlist) {
  struct mwSametimeGroup *stgroup;
  struct mwSametimeUser *stuser;

  PurpleGroup *group;

  GList *gl, *gtl, *ul, *utl;

  gl = gtl = mwSametimeList_getGroups(stlist);
  for(; gl; gl = gl->next) {

    stgroup = (struct mwSametimeGroup *) gl->data;
    group = group_ensure(gc, stgroup);

    ul = utl = mwSametimeGroup_getUsers(stgroup);
    for(; ul; ul = ul->next) {

      stuser = (struct mwSametimeUser *) ul->data;
      buddy_ensure(gc, group, stuser);
    }
    g_list_free(utl);
  }
  g_list_free(gtl);
}


/** remove all buddies on account from group. If del is TRUE and group
    is left empty, remove group as well */
static void group_clear(PurpleGroup *group, PurpleAccount *acct, gboolean del) {
  PurpleConnection *gc;
  GList *prune = NULL;
  PurpleBlistNode *gn, *cn, *bn;

  g_return_if_fail(group != NULL);

  DEBUG_INFO("clearing members from pruned group %s\n", NSTR(purple_group_get_name(group)));

  gc = purple_account_get_connection(acct);
  g_return_if_fail(gc != NULL);

  gn = (PurpleBlistNode *) group;

  for(cn = purple_blist_node_get_first_child(gn);
		  cn;
		  cn = purple_blist_node_get_sibling_next(cn)) {
    if(! PURPLE_IS_CONTACT(cn)) continue;

    for(bn = purple_blist_node_get_first_child(cn);
			bn;
			bn = purple_blist_node_get_sibling_next(bn)) {
      PurpleBuddy *gb = (PurpleBuddy *) bn;

      if(! PURPLE_IS_BUDDY(bn)) continue;

      if(purple_buddy_get_account(gb) == acct) {
	DEBUG_INFO("clearing %s from group\n", NSTR(purple_buddy_get_name(gb)));
	prune = g_list_prepend(prune, gb);
      }
    }
  }

  /* quickly unsubscribe from presence for the entire group */
  purple_account_remove_group(acct, group);

  /* remove blist entries that need to go */
  while(prune) {
    purple_blist_remove_buddy(prune->data);
    prune = g_list_delete_link(prune, prune);
  }
  DEBUG_INFO("cleared buddies\n");

  /* optionally remove group from blist */
  if(del && !purple_counting_node_get_total_size(PURPLE_COUNTING_NODE(group))) {
    DEBUG_INFO("removing empty group\n");
    purple_blist_remove_group(group);
  }
}


/** prune out group members that shouldn't be there */
static void group_prune(PurpleConnection *gc, PurpleGroup *group,
			struct mwSametimeGroup *stgroup) {

  PurpleAccount *acct;
  PurpleBlistNode *gn, *cn, *bn;

  GHashTable *stusers;
  GList *prune = NULL;
  GList *ul, *utl;

  g_return_if_fail(group != NULL);

  DEBUG_INFO("pruning membership of group %s\n", NSTR(purple_group_get_name(group)));

  acct = purple_connection_get_account(gc);
  g_return_if_fail(acct != NULL);

  stusers = g_hash_table_new(g_str_hash, g_str_equal);

  /* build a hash table for quick lookup while pruning the group
     contents */
  utl = mwSametimeGroup_getUsers(stgroup);
  for(ul = utl; ul; ul = ul->next) {
    const char *id = mwSametimeUser_getUser(ul->data);
    g_hash_table_insert(stusers, (char *) id, ul->data);
    DEBUG_INFO("server copy has %s\n", NSTR(id));
  }
  g_list_free(utl);

  gn = (PurpleBlistNode *) group;

  for(cn = purple_blist_node_get_first_child(gn);
		  cn;
		  cn = purple_blist_node_get_sibling_next(cn)) {
    if(! PURPLE_IS_CONTACT(cn)) continue;

    for(bn = purple_blist_node_get_first_child(cn);
			bn;
			bn = purple_blist_node_get_sibling_next(bn)) {
      PurpleBuddy *gb = (PurpleBuddy *) bn;

      if(! PURPLE_IS_BUDDY(bn)) continue;

      /* if the account is correct and they're not in our table, mark
	 them for pruning */
      if(purple_buddy_get_account(gb) == acct && !g_hash_table_lookup(stusers, purple_buddy_get_name(gb))) {
	DEBUG_INFO("marking %s for pruning\n", NSTR(purple_buddy_get_name(gb)));
	prune = g_list_prepend(prune, gb);
      }
    }
  }
  DEBUG_INFO("done marking\n");

  g_hash_table_destroy(stusers);

  if(prune) {
    purple_account_remove_buddies(acct, prune, NULL);
    while(prune) {
      purple_blist_remove_buddy(prune->data);
      prune = g_list_delete_link(prune, prune);
    }
  }
}


/** synch the entries from a st list into the purple blist, removing any
    existing buddies that aren't in the st list */
static void blist_sync(PurpleConnection *gc, struct mwSametimeList *stlist) {

  PurpleAccount *acct;
  PurpleBuddyList *blist;
  PurpleBlistNode *gn;

  GHashTable *stgroups;
  GList *g_prune = NULL;

  GList *gl, *gtl;

  const char *acct_n;

  DEBUG_INFO("synchronizing local buddy list from server list\n");

  acct = purple_connection_get_account(gc);
  g_return_if_fail(acct != NULL);

  acct_n = purple_account_get_username(acct);

  blist = purple_blist_get_buddy_list();
  g_return_if_fail(blist != NULL);

  /* build a hash table for quick lookup while pruning the local
     list, mapping group name to group structure */
  stgroups = g_hash_table_new(g_str_hash, g_str_equal);

  gtl = mwSametimeList_getGroups(stlist);
  for(gl = gtl; gl; gl = gl->next) {
    const char *name = mwSametimeGroup_getName(gl->data);
    g_hash_table_insert(stgroups, (char *) name, gl->data);
  }
  g_list_free(gtl);

  /* find all groups which should be pruned from the local list */
  for(gn = purple_blist_get_root(); gn;
		  gn = purple_blist_node_get_sibling_next(gn)) {
    PurpleGroup *grp = (PurpleGroup *) gn;
    const char *gname, *owner;
    struct mwSametimeGroup *stgrp;

    if(! PURPLE_IS_GROUP(gn)) continue;

    /* group not belonging to this account */
    if(! purple_group_on_account(grp, acct))
      continue;

    /* dynamic group belonging to this account. don't prune contents */
    owner = purple_blist_node_get_string(gn, GROUP_KEY_OWNER);
    if(owner && !strcmp(owner, acct_n))
       continue;

    /* we actually are synching by this key as opposed to the group
       title, which can be different things in the st list */
    gname = purple_blist_node_get_string(gn, GROUP_KEY_NAME);
    if(! gname) gname = purple_group_get_name(grp);

    stgrp = g_hash_table_lookup(stgroups, gname);
    if(! stgrp) {
      /* remove the whole group */
      DEBUG_INFO("marking group %s for pruning\n", purple_group_get_name(grp));
      g_prune = g_list_prepend(g_prune, grp);

    } else {
      /* synch the group contents */
      group_prune(gc, grp, stgrp);
    }
  }
  DEBUG_INFO("done marking groups\n");

  /* don't need this anymore */
  g_hash_table_destroy(stgroups);

  /* prune all marked groups */
  while(g_prune) {
    PurpleGroup *grp = g_prune->data;
    PurpleBlistNode *gn = (PurpleBlistNode *) grp;
    const char *owner;
    gboolean del = TRUE;

    owner = purple_blist_node_get_string(gn, GROUP_KEY_OWNER);
    if(owner && strcmp(owner, acct_n)) {
      /* it's a specialty group belonging to another account with some
	 of our members in it, so don't fully delete it */
      del = FALSE;
    }

    group_clear(g_prune->data, acct, del);
    g_prune = g_list_delete_link(g_prune, g_prune);
  }

  /* done with the pruning, let's merge in the additions */
  blist_merge(gc, stlist);
}


/** callback passed to the storage service when it's told to load the
    st list */
static void fetch_blist_cb(struct mwServiceStorage *srvc,
			   guint32 result, struct mwStorageUnit *item,
			   gpointer data) {

  struct mwPurplePluginData *pd = data;
  struct mwSametimeList *stlist;

  struct mwGetBuffer *b;

  g_return_if_fail(result == ERR_SUCCESS);

  /* check our preferences for loading */
  if(BLIST_PREF_IS_LOCAL()) {
    DEBUG_INFO("preferences indicate not to load remote buddy list\n");
    return;
  }

  b = mwGetBuffer_wrap(mwStorageUnit_asOpaque(item));

  stlist = mwSametimeList_new();
  mwSametimeList_get(b, stlist);

  /* merge or synch depending on preferences */
  if(BLIST_PREF_IS_MERGE() || BLIST_PREF_IS_STORE()) {
    blist_merge(pd->gc, stlist);

  } else if(BLIST_PREF_IS_SYNCH()) {
    blist_sync(pd->gc, stlist);
  }

  mwSametimeList_free(stlist);
  mwGetBuffer_free(b);
}


/** signal triggered when a conversation is opened in Purple */
static void conversation_created_cb(PurpleConversation *g_conv,
				    struct mwPurplePluginData *pd) {

  /* we need to tell the IM service to negotiate features for the
     conversation right away, otherwise it'll wait until the first
     message is sent before offering NotesBuddy features. Therefore
     whenever Purple creates a conversation, we'll immediately open the
     channel to the other side and figure out what the target can
     handle. Unfortunately, this makes us vulnerable to Psychic Mode,
     whereas a more lazy negotiation based on the first message
     would not */

  PurpleConnection *gc;
  struct mwIdBlock who = { 0, 0 };
  struct mwConversation *conv;

  gc = purple_conversation_get_connection(g_conv);
  if(pd->gc != gc)
    return; /* not ours */

  if(!PURPLE_IS_IM_CONVERSATION(g_conv))
    return; /* wrong type */

  who.user = (char *) purple_conversation_get_name(g_conv);
  conv = mwServiceIm_getConversation(pd->srvc_im, &who);

  convo_features(conv);

  if(mwConversation_isClosed(conv))
    mwConversation_open(conv);
}


static void blist_menu_nab(PurpleBlistNode *node, gpointer data) {
  struct mwPurplePluginData *pd = data;
  PurpleConnection *gc;

  PurpleGroup *group = (PurpleGroup *) node;

  GString *str;
  char *tmp;
  const char *gname;

  g_return_if_fail(pd != NULL);

  gc = pd->gc;
  g_return_if_fail(gc != NULL);

  g_return_if_fail(PURPLE_IS_GROUP(node));

  str = g_string_new(NULL);

  tmp = (char *) purple_blist_node_get_string(node, GROUP_KEY_NAME);
  gname = purple_group_get_name(group);

  g_string_append_printf(str, _("<b>Group Title:</b> %s<br>"), gname);
  g_string_append_printf(str, _("<b>Notes Group ID:</b> %s<br>"), tmp);

  tmp = g_strdup_printf(_("Info for Group %s"), gname);

  purple_notify_formatted(gc, tmp, _("Notes Address Book Information"),
			NULL, str->str, NULL, NULL);

  g_free(tmp);
  g_string_free(str, TRUE);
}


/** The normal blist menu prpl function doesn't get called for groups,
    so we use the blist-node-extended-menu signal to trigger this
    handler */
static void blist_node_menu_cb(PurpleBlistNode *node,
                               GList **menu, struct mwPurplePluginData *pd) {
  const char *owner;
  PurpleAccount *acct;
  PurpleMenuAction *act;

  /* we only want groups */
  if(! PURPLE_IS_GROUP(node)) return;

  acct = purple_connection_get_account(pd->gc);
  g_return_if_fail(acct != NULL);

  /* better make sure we're connected */
  if(! purple_account_is_connected(acct)) return;

#if 0
  /* if there's anyone in the group for this acct, offer to invite
     them all to a conference */
  group = (PurpleGroup *) node;
  if(purple_group_on_account(group, acct)) {
    act = purple_menu_action_new(_("Invite Group to Conference..."),
                               PURPLE_CALLBACK(blist_menu_group_invite),
                               pd, NULL);
    *menu = g_list_append(*menu, NULL);
  }
#endif

  /* check if it's a NAB group for this account */
  owner = purple_blist_node_get_string(node, GROUP_KEY_OWNER);
  if(owner && !strcmp(owner, purple_account_get_username(acct))) {
    act = purple_menu_action_new(_("Get Notes Address Book Info"),
                               PURPLE_CALLBACK(blist_menu_nab), pd, NULL);
    *menu = g_list_append(*menu, act);
  }
}


/* lifted this from oldstatus, since HEAD doesn't do this at login
   anymore. */
static void blist_init(PurpleAccount *acct) {
  PurpleBlistNode *gnode, *cnode, *bnode;
  GList *add_buds = NULL;

  for(gnode = purple_blist_get_root(); gnode;
		  gnode = purple_blist_node_get_sibling_next(gnode)) {
    if(! PURPLE_IS_GROUP(gnode)) continue;

    for(cnode = purple_blist_node_get_first_child(gnode);
			cnode;
			cnode = purple_blist_node_get_sibling_next(cnode)) {
      if(! PURPLE_IS_CONTACT(cnode))
	continue;
      for(bnode = purple_blist_node_get_first_child(cnode);
			  bnode;
			  bnode = purple_blist_node_get_sibling_next(bnode)) {
	PurpleBuddy *b;
	if(!PURPLE_IS_BUDDY(bnode))
	  continue;

	b = (PurpleBuddy *)bnode;
	if(purple_buddy_get_account(b) == acct) {
	  add_buds = g_list_append(add_buds, b);
	}
      }
    }
  }

  if(add_buds) {
    purple_account_add_buddies(acct, add_buds, NULL);
    g_list_free(add_buds);
  }
}


/** Last thing to happen from a started session */
static void services_starting(struct mwPurplePluginData *pd) {

  PurpleConnection *gc;
  PurpleAccount *acct;
  struct mwStorageUnit *unit;
  PurpleBlistNode *l;

  gc = pd->gc;
  acct = purple_connection_get_account(gc);

  /* grab the buddy list from the server */
  unit = mwStorageUnit_new(mwStore_AWARE_LIST);
  mwServiceStorage_load(pd->srvc_store, unit, fetch_blist_cb, pd, NULL);

  /* find all the NAB groups and subscribe to them */
  for(l = purple_blist_get_root(); l;
		  l = purple_blist_node_get_sibling_next(l)) {
    PurpleGroup *group = (PurpleGroup *) l;
    enum mwSametimeGroupType gt;
    const char *owner;

    if(! PURPLE_IS_GROUP(l)) continue;

    /* if the group is ownerless, or has an owner and we're not it,
       skip it */
    owner = purple_blist_node_get_string(l, GROUP_KEY_OWNER);
    if(!owner || strcmp(owner, purple_account_get_username(acct)))
      continue;

    gt = purple_blist_node_get_int(l, GROUP_KEY_TYPE);
    if(gt == mwSametimeGroup_DYNAMIC)
      group_add(pd, group);
  }

  /* set the aware attributes */
  /* indicate we understand what AV prefs are, but don't support any */
  mwServiceAware_setAttributeBoolean(pd->srvc_aware,
				     mwAttribute_AV_PREFS_SET, TRUE);
  mwServiceAware_unsetAttribute(pd->srvc_aware, mwAttribute_MICROPHONE);
  mwServiceAware_unsetAttribute(pd->srvc_aware, mwAttribute_SPEAKERS);
  mwServiceAware_unsetAttribute(pd->srvc_aware, mwAttribute_VIDEO_CAMERA);

  /* ... but we can do file transfers! */
  mwServiceAware_setAttributeBoolean(pd->srvc_aware,
				     mwAttribute_FILE_TRANSFER, TRUE);

  blist_init(acct);
}


static void session_loginRedirect(struct mwSession *session,
				  const char *host) {
  struct mwPurplePluginData *pd;
  PurpleConnection *gc;
  PurpleAccount *account;
  guint port;
  const char *current_host;

  pd = mwSession_getClientData(session);
  gc = pd->gc;
  account = purple_connection_get_account(gc);
  port = purple_account_get_int(account, MW_KEY_PORT, MW_PLUGIN_DEFAULT_PORT);
  current_host = purple_account_get_string(account, MW_KEY_HOST,
					 MW_PLUGIN_DEFAULT_HOST);

  if(purple_account_get_bool(account, MW_KEY_FORCE, FALSE) ||
     !host || (! strcmp(current_host, host)) ||
     (purple_proxy_connect(gc, account, host, port, connect_cb, pd) == NULL)) {

    /* if we're configured to force logins, or if we're being
       redirected to the already configured host, or if we couldn't
       connect to the new host, we'll force the login instead */

    mwSession_forceLogin(session);
  }
}


static void mw_prpl_set_status(PurpleAccount *acct, PurpleStatus *status);


/** called from mw_session_stateChange when the session's state is
    mwSession_STARTED. Any finalizing of start-up stuff should go
    here */
static void session_started(struct mwPurplePluginData *pd) {
  PurpleStatus *status;
  PurpleAccount *acct;

  /* set out initial status */
  acct = purple_connection_get_account(pd->gc);
  status = purple_account_get_active_status(acct);
  mw_prpl_set_status(acct, status);

  /* start watching for new conversations */
  purple_signal_connect(purple_conversations_get_handle(),
		      "conversation-created", pd,
		      PURPLE_CALLBACK(conversation_created_cb), pd);

  /* watch for group extended menu items */
  purple_signal_connect(purple_blist_get_handle(),
		      "blist-node-extended-menu", pd,
		      PURPLE_CALLBACK(blist_node_menu_cb), pd);

  /* use our services to do neat things */
  services_starting(pd);
}


static void session_stopping(struct mwPurplePluginData *pd) {
  /* stop watching the signals from session_started */
  purple_signals_disconnect_by_handle(pd);
}


static void mw_session_stateChange(struct mwSession *session,
				   enum mwSessionState state,
				   gpointer info) {
  struct mwPurplePluginData *pd;
  PurpleConnection *gc;
  const char *msg = NULL;

  pd = mwSession_getClientData(session);
  gc = pd->gc;

  switch(state) {
  case mwSession_STARTING:
    msg = _("Sending Handshake");
    purple_connection_update_progress(gc, msg, 2, MW_CONNECT_STEPS);
    break;

  case mwSession_HANDSHAKE:
    msg = _("Waiting for Handshake Acknowledgement");
    purple_connection_update_progress(gc, msg, 3, MW_CONNECT_STEPS);
    break;

  case mwSession_HANDSHAKE_ACK:
    msg = _("Handshake Acknowledged, Sending Login");
    purple_connection_update_progress(gc, msg, 4, MW_CONNECT_STEPS);
    break;

  case mwSession_LOGIN:
    msg = _("Waiting for Login Acknowledgement");
    purple_connection_update_progress(gc, msg, 5, MW_CONNECT_STEPS);
    break;

  case mwSession_LOGIN_REDIR:
    msg = _("Login Redirected");
    purple_connection_update_progress(gc, msg, 6, MW_CONNECT_STEPS);
    session_loginRedirect(session, info);
    break;

  case mwSession_LOGIN_CONT:
    msg = _("Forcing Login");
    purple_connection_update_progress(gc, msg, 7, MW_CONNECT_STEPS);
    break;

  case mwSession_LOGIN_ACK:
    msg = _("Login Acknowledged");
    purple_connection_update_progress(gc, msg, 8, MW_CONNECT_STEPS);
    break;

  case mwSession_STARTED:
    msg = _("Starting Services");
    purple_connection_update_progress(gc, msg, 9, MW_CONNECT_STEPS);

    session_started(pd);

    msg = _("Connected");
    purple_connection_update_progress(gc, msg, 10, MW_CONNECT_STEPS);
    purple_connection_set_state(gc, PURPLE_CONNECTION_CONNECTED);
    break;

  case mwSession_STOPPING:

    session_stopping(pd);

    if(GPOINTER_TO_UINT(info) & ERR_FAILURE) {
      char *err = mwError(GPOINTER_TO_UINT(info));
      PurpleConnectionError reason;
      switch (GPOINTER_TO_UINT(info)) {
      case VERSION_MISMATCH:
        reason = PURPLE_CONNECTION_ERROR_OTHER_ERROR;
        break;

      case USER_RESTRICTED:
      case INCORRECT_LOGIN:
      case USER_UNREGISTERED:
      case GUEST_IN_USE:
        reason = PURPLE_CONNECTION_ERROR_AUTHENTICATION_FAILED;
        break;

      case ENCRYPT_MISMATCH:
      case ERR_ENCRYPT_NO_SUPPORT:
      case ERR_NO_COMMON_ENCRYPT:
        reason = PURPLE_CONNECTION_ERROR_ENCRYPTION_ERROR;
        break;

      case VERIFICATION_DOWN:
        reason = PURPLE_CONNECTION_ERROR_AUTHENTICATION_IMPOSSIBLE;
        break;

      case MULTI_SERVER_LOGIN:
      case MULTI_SERVER_LOGIN2:
        reason = PURPLE_CONNECTION_ERROR_NAME_IN_USE;
        break;

      default:
        reason = PURPLE_CONNECTION_ERROR_NETWORK_ERROR;
      }
      purple_connection_error(gc, reason, err);
      g_free(err);
    }
    break;

  case mwSession_STOPPED:
    break;

  case mwSession_UNKNOWN:
  default:
    DEBUG_WARN("session in unknown state\n");
  }
}


static void mw_session_setPrivacyInfo(struct mwSession *session) {
  struct mwPurplePluginData *pd;
  PurpleConnection *gc;
  PurpleAccount *acct;
  struct mwPrivacyInfo *privacy;
  GSList *list;
  guint count;

  DEBUG_INFO("privacy information set from server\n");

  g_return_if_fail(session != NULL);

  pd = mwSession_getClientData(session);
  g_return_if_fail(pd != NULL);

  gc = pd->gc;
  g_return_if_fail(gc != NULL);

  acct = purple_connection_get_account(gc);
  g_return_if_fail(acct != NULL);

  privacy = mwSession_getPrivacyInfo(session);
  count = privacy->count;

  if (privacy->deny) {
    while ((list = purple_account_privacy_get_denied(acct))) {
      g_free(list->data);
      purple_account_privacy_deny_remove(acct, list->data, TRUE);
    }
    while (count--) {
      struct mwUserItem *u = privacy->users + count;
      purple_account_privacy_deny_add(acct, u->id, TRUE);
    }
  } else {
    while ((list = purple_account_privacy_get_permitted(acct))) {
      g_free(list->data);
      purple_account_privacy_permit_remove(acct, list->data, TRUE);
    }
    while (count--) {
      struct mwUserItem *u = privacy->users + count;
      purple_account_privacy_permit_add(acct, u->id, TRUE);
    }
  }
}


static void mw_session_setUserStatus(struct mwSession *session) {
  struct mwPurplePluginData *pd;
  PurpleConnection *gc;
  struct mwAwareIdBlock idb = { mwAware_USER, NULL, NULL };
  struct mwUserStatus *stat;

  g_return_if_fail(session != NULL);

  pd = mwSession_getClientData(session);
  g_return_if_fail(pd != NULL);

  gc = pd->gc;
  g_return_if_fail(gc != NULL);

  idb.user = mwSession_getProperty(session, mwSession_AUTH_USER_ID);
  stat = mwSession_getUserStatus(session);

  /* trigger an update of our own status if we're in the buddy list */
  mwServiceAware_setStatus(pd->srvc_aware, &idb, stat);
}


static void mw_session_admin(struct mwSession *session,
			     const char *text) {
  PurpleConnection *gc;
  PurpleAccount *acct;
  const char *host;
  const char *msg;
  char *prim;

  gc = session_to_gc(session);
  g_return_if_fail(gc != NULL);

  acct = purple_connection_get_account(gc);
  g_return_if_fail(acct != NULL);

  host = purple_account_get_string(acct, MW_KEY_HOST, NULL);

  msg = _("A Sametime administrator has issued the following announcement"
	   " on server %s");
  prim = g_strdup_printf(msg, NSTR(host));

  purple_notify_message(gc, PURPLE_NOTIFY_MSG_INFO,
		      _("Sametime Administrator Announcement"),
		      prim, text, NULL, NULL,
		      purple_request_cpar_from_connection(gc));

  g_free(prim);
}


/** called from read_cb, attempts to read available data from sock and
    pass it to the session, passing back the return code from the read
    call for handling in read_cb */
static int read_recv(struct mwSession *session, int sock) {
  guchar buf[BUF_LEN];
  int len;

  len = read(sock, buf, BUF_LEN);
  if(len > 0) {
    mwSession_recv(session, buf, len);
  }

  return len;
}


/** callback triggered from purple_input_add, watches the socked for
    available data to be processed by the session */
static void read_cb(gpointer data, gint source, PurpleInputCondition cond) {
  struct mwPurplePluginData *pd = data;
  int ret = 0, err = 0;

  g_return_if_fail(pd != NULL);

  ret = read_recv(pd->session, pd->socket);

  /* normal operation ends here */
  if(ret > 0) return;

  /* fetch the global error value */
  err = errno;

  /* read problem occurred if we're here, so we'll need to take care of
     it and clean up internal state */

  if(pd->socket) {
    close(pd->socket);
    pd->socket = 0;
  }

  if(pd->inpa) {
    purple_input_remove(pd->inpa);
    pd->inpa = 0;
  }

  if(! ret) {
    DEBUG_INFO("connection reset\n");
    purple_connection_error(pd->gc,
                                   PURPLE_CONNECTION_ERROR_NETWORK_ERROR,
                                   _("Server closed the connection"));

  } else if(ret < 0) {
    const gchar *err_str = g_strerror(err);
    char *msg = NULL;

    DEBUG_INFO("error in read callback: %s\n", err_str);

    msg = g_strdup_printf(_("Lost connection with server: %s"), err_str);
    purple_connection_error(pd->gc,
                                   PURPLE_CONNECTION_ERROR_NETWORK_ERROR,
                                   msg);
    g_free(msg);
  }
}


/** Callback passed to purple_proxy_connect when an account is logged
    in, and if the session logging in receives a redirect message */
static void connect_cb(gpointer data, gint source, const gchar *error_message) {

  struct mwPurplePluginData *pd = data;

  if(source < 0) {
    /* connection failed */

    if(pd->socket) {
      /* this is a redirect connect, force login on existing socket */
      mwSession_forceLogin(pd->session);

    } else {
      /* this is a regular connect, error out */
      gchar *tmp = g_strdup_printf(_("Unable to connect: %s"),
          error_message);
      purple_connection_error(pd->gc,
                                     PURPLE_CONNECTION_ERROR_NETWORK_ERROR,
                                     tmp);
      g_free(tmp);
    }

    return;
  }

  if(pd->socket) {
    /* stop any existing login attempt */
    mwSession_stop(pd->session, ERR_SUCCESS);
  }

  pd->socket = source;
  pd->inpa = purple_input_add(source, PURPLE_INPUT_READ,
			    read_cb, pd);

  mwSession_start(pd->session);
}


static void mw_session_announce(struct mwSession *s,
				struct mwLoginInfo *from,
				gboolean may_reply,
				const char *text) {
  struct mwPurplePluginData *pd;
  PurpleAccount *acct;
  PurpleIMConversation *im;
  PurpleBuddy *buddy;
  char *who = from->user_id;
  char *msg;

  pd = mwSession_getClientData(s);
  acct = purple_connection_get_account(pd->gc);
  im = purple_conversations_find_im_with_account(who, acct);
  if(! im) im = purple_im_conversation_new(acct, who);

  buddy = purple_blist_find_buddy(acct, who);
  if(buddy) who = (char *) purple_buddy_get_contact_alias(buddy);

  who = g_strdup_printf(_("Announcement from %s"), who);
  msg = purple_markup_linkify(text);

  purple_conversation_write(PURPLE_CONVERSATION(im), who, msg ? msg : "",
  		PURPLE_MESSAGE_RECV, time(NULL));
  g_free(who);
  g_free(msg);
}


static struct mwSessionHandler mw_session_handler = {
  mw_session_io_write,
  mw_session_io_close,
  mw_session_clear,
  mw_session_stateChange,
  mw_session_setPrivacyInfo,
  mw_session_setUserStatus,
  mw_session_admin,
  mw_session_announce,
};


static void mw_aware_on_attrib(struct mwServiceAware *srvc,
			       struct mwAwareAttribute *attrib) {

  ; /** @todo handle server attributes.  There may be some stuff we
	actually want to look for, but I'm not aware of anything right
	now.*/
}


static void mw_aware_clear(struct mwServiceAware *srvc) {
  ; /* nothing for now */
}


static struct mwAwareHandler mw_aware_handler = {
  mw_aware_on_attrib,
  mw_aware_clear,
};


static struct mwServiceAware *mw_srvc_aware_new(struct mwSession *s) {
  struct mwServiceAware *srvc;
  srvc = mwServiceAware_new(s, &mw_aware_handler);
  return srvc;
};


static void mw_conf_invited(struct mwConference *conf,
			    struct mwLoginInfo *inviter,
			    const char *invitation) {

  struct mwServiceConference *srvc;
  struct mwSession *session;
  struct mwPurplePluginData *pd;
  PurpleConnection *gc;

  char *c_inviter, *c_name, *c_topic, *c_invitation;
  GHashTable *ht;

  srvc = mwConference_getService(conf);
  session = mwService_getSession(MW_SERVICE(srvc));
  pd = mwSession_getClientData(session);
  gc = pd->gc;

  ht = g_hash_table_new_full(g_str_hash, g_str_equal, NULL, g_free);

  c_inviter = g_strdup(inviter->user_id);
  g_hash_table_insert(ht, CHAT_KEY_CREATOR, c_inviter);

  c_name = g_strdup(mwConference_getName(conf));
  g_hash_table_insert(ht, CHAT_KEY_NAME, c_name);

  c_topic = g_strdup(mwConference_getTitle(conf));
  g_hash_table_insert(ht, CHAT_KEY_TOPIC, c_topic);

  c_invitation = g_strdup(invitation);
  g_hash_table_insert(ht, CHAT_KEY_INVITE, c_invitation);

  DEBUG_INFO("received invitation from '%s' to join ('%s','%s'): '%s'\n",
	     NSTR(c_inviter), NSTR(c_name),
	     NSTR(c_topic), NSTR(c_invitation));

  if(! c_topic) c_topic = "(no title)";
  if(! c_invitation) c_invitation = "(no message)";
  purple_serv_got_chat_invite(gc, c_topic, c_inviter, c_invitation, ht);
}


/* The following mess helps us relate a mwConference to a PurpleChatConversation
   in the various forms by which either may be indicated */

#define CONF_TO_ID(conf)   (GPOINTER_TO_INT(conf))
#define ID_TO_CONF(pd, id) (conf_find_by_id((pd), (id)))

#define CHAT_TO_ID(chat)   (purple_chat_conversation_get_id(chat))
#define ID_TO_CHAT(id)     (purple_conversations_find_chat(id))

#define CHAT_TO_CONF(pd, chat)  (ID_TO_CONF((pd), CHAT_TO_ID(chat)))
#define CONF_TO_CHAT(conf)      (ID_TO_CHAT(CONF_TO_ID(conf)))


static struct mwConference *
conf_find_by_id(struct mwPurplePluginData *pd, int id) {

  struct mwServiceConference *srvc = pd->srvc_conf;
  struct mwConference *conf = NULL;
  GList *l, *ll;

  ll = mwServiceConference_getConferences(srvc);
  for(l = ll; l; l = l->next) {
    struct mwConference *c = l->data;
    PurpleChatConversation *h = mwConference_getClientData(c);

    if(CHAT_TO_ID(h) == id) {
      conf = c;
      break;
    }
  }
  g_list_free(ll);

  return conf;
}


static void mw_conf_opened(struct mwConference *conf, GList *members) {
  struct mwServiceConference *srvc;
  struct mwSession *session;
  struct mwPurplePluginData *pd;
  PurpleConnection *gc;
  PurpleChatConversation *g_conf;

  const char *n = mwConference_getName(conf);
  const char *t = mwConference_getTitle(conf);

  DEBUG_INFO("conf %s opened, %u initial members\n",
	     NSTR(n), g_list_length(members));

  srvc = mwConference_getService(conf);
  session = mwService_getSession(MW_SERVICE(srvc));
  pd = mwSession_getClientData(session);
  gc = pd->gc;

  if(! t) t = "(no title)";
  g_conf = purple_serv_got_joined_chat(gc, CONF_TO_ID(conf), t);

  mwConference_setClientData(conf, g_conf, NULL);

  for(; members; members = members->next) {
    struct mwLoginInfo *peer = members->data;
    purple_chat_conversation_add_user(g_conf, peer->user_id,
			    NULL, PURPLE_CHAT_USER_NONE, FALSE);
  }
}


static void mw_conf_closed(struct mwConference *conf, guint32 reason) {
  struct mwServiceConference *srvc;
  struct mwSession *session;
  struct mwPurplePluginData *pd;
  PurpleConnection *gc;

  const char *n = mwConference_getName(conf);
  char *msg = mwError(reason);

  DEBUG_INFO("conf %s closed, 0x%08x\n", NSTR(n), reason);

  srvc = mwConference_getService(conf);
  session = mwService_getSession(MW_SERVICE(srvc));
  pd = mwSession_getClientData(session);
  gc = pd->gc;

  purple_serv_got_chat_left(gc, CONF_TO_ID(conf));

  purple_notify_error(gc, _("Conference Closed"), NULL, msg,
	purple_request_cpar_from_connection(gc));
  g_free(msg);
}


static void mw_conf_peer_joined(struct mwConference *conf,
				struct mwLoginInfo *peer) {

  PurpleChatConversation *g_conf;

  const char *n = mwConference_getName(conf);

  DEBUG_INFO("%s joined conf %s\n", NSTR(peer->user_id), NSTR(n));

  g_conf = mwConference_getClientData(conf);
  g_return_if_fail(g_conf != NULL);

  purple_chat_conversation_add_user(g_conf, peer->user_id,
			  NULL, PURPLE_CHAT_USER_NONE, TRUE);
}


static void mw_conf_peer_parted(struct mwConference *conf,
				struct mwLoginInfo *peer) {

  PurpleChatConversation *g_conf;

  const char *n = mwConference_getName(conf);

  DEBUG_INFO("%s left conf %s\n", NSTR(peer->user_id), NSTR(n));

  g_conf = mwConference_getClientData(conf);
  g_return_if_fail(g_conf != NULL);

  purple_chat_conversation_remove_user(g_conf, peer->user_id, NULL);
}


static void mw_conf_text(struct mwConference *conf,
			 struct mwLoginInfo *who, const char *text) {

  struct mwServiceConference *srvc;
  struct mwSession *session;
  struct mwPurplePluginData *pd;
  PurpleConnection *gc;
  char *esc;

  if(! text) return;

  srvc = mwConference_getService(conf);
  session = mwService_getSession(MW_SERVICE(srvc));
  pd = mwSession_getClientData(session);
  gc = pd->gc;

  esc = g_markup_escape_text(text, -1);
  purple_serv_got_chat_in(gc, CONF_TO_ID(conf), who->user_id, 0, esc, time(NULL));
  g_free(esc);
}


static void mw_conf_typing(struct mwConference *conf,
			   struct mwLoginInfo *who, gboolean typing) {

  /* purple really has no good way to expose this to the user. */

  const char *n = mwConference_getName(conf);
  const char *w = who->user_id;

  if(typing) {
    DEBUG_INFO("%s in conf %s: <typing>\n", NSTR(w), NSTR(n));

  } else {
    DEBUG_INFO("%s in conf %s: <stopped typing>\n", NSTR(w), NSTR(n));
  }
}


static void mw_conf_clear(struct mwServiceConference *srvc) {
  ;
}


static struct mwConferenceHandler mw_conference_handler = {
  mw_conf_invited,
  mw_conf_opened,
  mw_conf_closed,
  mw_conf_peer_joined,
  mw_conf_peer_parted,
  mw_conf_text,
  mw_conf_typing,
  mw_conf_clear,
};


static struct mwServiceConference *mw_srvc_conf_new(struct mwSession *s) {
  struct mwServiceConference *srvc;
  srvc = mwServiceConference_new(s, &mw_conference_handler);
  return srvc;
}


/** size of an outgoing file transfer chunk */
#define MW_FT_LEN  (BUF_LONG * 2)


static void ft_incoming_cancel(PurpleXfer *xfer) {
  /* incoming transfer rejected or cancelled in-progress */
  struct mwFileTransfer *ft = purple_xfer_get_protocol_data(xfer);
  if(ft) mwFileTransfer_reject(ft);
}


static void ft_incoming_init(PurpleXfer *xfer) {
  /* incoming transfer accepted */

  /* - accept the mwFileTransfer
     - open/create the local FILE "wb"
     - stick the FILE's fp in xfer->dest_fp
  */

  struct mwFileTransfer *ft;

  ft = purple_xfer_get_protocol_data(xfer);

  purple_xfer_start(xfer, -1, NULL, 0);
  mwFileTransfer_accept(ft);
}


static void mw_ft_offered(struct mwFileTransfer *ft) {
  /*
    - create a purple ft object
    - offer it
  */

  struct mwServiceFileTransfer *srvc;
  struct mwSession *session;
  struct mwPurplePluginData *pd;
  PurpleConnection *gc;
  PurpleAccount *acct;
  const char *who;
  PurpleXfer *xfer;

  /* @todo add some safety checks */
  srvc = mwFileTransfer_getService(ft);
  session = mwService_getSession(MW_SERVICE(srvc));
  pd = mwSession_getClientData(session);
  gc = pd->gc;
  acct = purple_connection_get_account(gc);

  who = mwFileTransfer_getUser(ft)->user;

  DEBUG_INFO("file transfer %p offered\n", ft);
  DEBUG_INFO(" from: %s\n", NSTR(who));
  DEBUG_INFO(" file: %s\n", NSTR(mwFileTransfer_getFileName(ft)));
  DEBUG_INFO(" size: %u\n", mwFileTransfer_getFileSize(ft));
  DEBUG_INFO(" text: %s\n", NSTR(mwFileTransfer_getMessage(ft)));

  xfer = purple_xfer_new(acct, PURPLE_XFER_TYPE_RECEIVE, who);
  if (xfer)
  {
	g_object_ref(xfer);
	mwFileTransfer_setClientData(ft, xfer, (GDestroyNotify) g_object_unref);
	purple_xfer_set_protocol_data(xfer, ft);

	purple_xfer_set_init_fnc(xfer, ft_incoming_init);
	purple_xfer_set_cancel_recv_fnc(xfer, ft_incoming_cancel);
	purple_xfer_set_request_denied_fnc(xfer, ft_incoming_cancel);

	purple_xfer_set_filename(xfer, mwFileTransfer_getFileName(ft));
	purple_xfer_set_size(xfer, mwFileTransfer_getFileSize(ft));
	purple_xfer_set_message(xfer, mwFileTransfer_getMessage(ft));

	purple_xfer_request(xfer);
  }
}


static void ft_send(struct mwFileTransfer *ft) {
  guchar buf[MW_FT_LEN];
  struct mwOpaque o = { MW_FT_LEN, buf };
  guint32 rem;
  PurpleXfer *xfer;

  xfer = mwFileTransfer_getClientData(ft);

  rem = mwFileTransfer_getRemaining(ft);
  if(rem < MW_FT_LEN) o.len = rem;

<<<<<<< HEAD
  if(purple_xfer_read_file(xfer, buf, (size_t) o.len) > 0) {
=======
  if (fread(buf, (size_t)o.len, 1, fp) == 1) {
>>>>>>> eafe393c

    /* calculate progress and display it */
    purple_xfer_set_bytes_sent(xfer, purple_xfer_get_bytes_sent(xfer) + o.len);
    purple_xfer_update_progress(xfer);

    mwFileTransfer_send(ft, &o);

  } else {
    int err = errno;
    DEBUG_WARN("problem reading from file %s: %s\n",
	       NSTR(mwFileTransfer_getFileName(ft)), g_strerror(err));

    mwFileTransfer_cancel(ft);
  }
}


static void mw_ft_opened(struct mwFileTransfer *ft) {
  /*
    - get purple ft from client data in ft
    - set the state to active
  */

  PurpleXfer *xfer;

  xfer = mwFileTransfer_getClientData(ft);

  if(! xfer) {
    mwFileTransfer_cancel(ft);
    mwFileTransfer_free(ft);
    g_return_if_reached();
  }

  if(purple_xfer_get_xfer_type(xfer) == PURPLE_XFER_TYPE_SEND) {
    purple_xfer_start(xfer, -1, NULL, 0);
    ft_send(ft);
  }
}


static void mw_ft_closed(struct mwFileTransfer *ft, guint32 code) {
  /*
    - get purple ft from client data in ft
    - indicate rejection/cancelation/completion
    - free the file transfer itself
  */

  PurpleXfer *xfer;

  xfer = mwFileTransfer_getClientData(ft);
  if(xfer) {
    purple_xfer_set_protocol_data(xfer, NULL);

    if(! mwFileTransfer_getRemaining(ft)) {
      purple_xfer_set_completed(xfer, TRUE);
      purple_xfer_end(xfer);

    } else if(mwFileTransfer_isCancelLocal(ft)) {
      /* calling purple_xfer_cancel_local is redundant, since that's
	 probably what triggered this function to be called */
      ;

    } else if(mwFileTransfer_isCancelRemote(ft)) {
      /* steal the reference for the xfer */
      mwFileTransfer_setClientData(ft, NULL, NULL);
      purple_xfer_cancel_remote(xfer);

      /* drop the stolen reference */
      g_object_unref(xfer);
      return;
    }
  }

  mwFileTransfer_free(ft);
}


static void mw_ft_recv(struct mwFileTransfer *ft,
		       struct mwOpaque *data) {
  /*
    - get purple ft from client data in ft
    - update transfered percentage
    - if done, destroy the ft, disassociate from purple ft
  */

  PurpleXfer *xfer;

  xfer = mwFileTransfer_getClientData(ft);
  g_return_if_fail(xfer != NULL);

  /* we must collect and save our precious data */
  if (!purple_xfer_write_file(xfer, data->data, data->len)) {
    DEBUG_ERROR("failed to write data\n");
    purple_xfer_cancel_local(xfer);
    return;
  }

  /* update the progress */
  purple_xfer_set_bytes_sent(xfer, purple_xfer_get_bytes_sent(xfer) + data->len);
  purple_xfer_update_progress(xfer);

  /* let the other side know we got it, and to send some more */
  mwFileTransfer_ack(ft);
}


static void mw_ft_ack(struct mwFileTransfer *ft) {
  PurpleXfer *xfer;

  xfer = mwFileTransfer_getClientData(ft);
  g_return_if_fail(xfer != NULL);
  g_return_if_fail(purple_xfer_get_watcher(xfer) == 0);

  if(! mwFileTransfer_getRemaining(ft)) {
    purple_xfer_set_completed(xfer, TRUE);
    purple_xfer_end(xfer);

  } else if(mwFileTransfer_isOpen(ft)) {
    ft_send(ft);
  }
}


static void mw_ft_clear(struct mwServiceFileTransfer *srvc) {
  ;
}


static struct mwFileTransferHandler mw_ft_handler = {
  mw_ft_offered,
  mw_ft_opened,
  mw_ft_closed,
  mw_ft_recv,
  mw_ft_ack,
  mw_ft_clear,
};


static struct mwServiceFileTransfer *mw_srvc_ft_new(struct mwSession *s) {
  struct mwServiceFileTransfer *srvc;
  GHashTable *ft_map;

  ft_map = g_hash_table_new(g_direct_hash, g_direct_equal);

  srvc = mwServiceFileTransfer_new(s, &mw_ft_handler);
  mwService_setClientData(MW_SERVICE(srvc), ft_map,
			  (GDestroyNotify) g_hash_table_destroy);

  return srvc;
}


static void convo_data_free(struct convo_data *cd) {
  GList *l;

  /* clean the queue */
  for(l = cd->queue; l; l = g_list_delete_link(l, l)) {
    struct convo_msg *m = l->data;
    if(m->clear) m->clear(m->data);
    g_free(m);
  }

  g_free(cd);
}


/** allocates a convo_data structure and associates it with the
    conversation in the client data slot */
static void convo_data_new(struct mwConversation *conv) {
  struct convo_data *cd;

  g_return_if_fail(conv != NULL);

  if(mwConversation_getClientData(conv))
    return;

  cd = g_new0(struct convo_data, 1);
  cd->conv = conv;

  mwConversation_setClientData(conv, cd, (GDestroyNotify) convo_data_free);
}


static PurpleIMConversation *convo_get_im(struct mwConversation *conv) {
  struct mwServiceIm *srvc;
  struct mwSession *session;
  struct mwPurplePluginData *pd;
  PurpleConnection *gc;
  PurpleAccount *acct;

  struct mwIdBlock *idb;

  srvc = mwConversation_getService(conv);
  session = mwService_getSession(MW_SERVICE(srvc));
  pd = mwSession_getClientData(session);
  gc = pd->gc;
  acct = purple_connection_get_account(gc);

  idb = mwConversation_getTarget(conv);

  return purple_conversations_find_im_with_account(idb->user, acct);
}


static void convo_queue(struct mwConversation *conv,
			enum mwImSendType type, gconstpointer data) {

  struct convo_data *cd;
  struct convo_msg *m;

  convo_data_new(conv);
  cd = mwConversation_getClientData(conv);

  m = g_new0(struct convo_msg, 1);
  m->type = type;

  switch(type) {
  case mwImSend_PLAIN:
    m->data = g_strdup(data);
    m->clear = g_free;
    break;

  case mwImSend_TYPING:
  default:
    m->data = (gpointer) data;
    m->clear = NULL;
  }

  cd->queue = g_list_append(cd->queue, m);
}


/* Does what it takes to get an error displayed for a conversation */
static void convo_error(struct mwConversation *conv, guint32 err) {
  PurpleIMConversation *im;
  PurpleConnection *pc;
  char *tmp, *text;
  struct mwIdBlock *idb;

  idb = mwConversation_getTarget(conv);

  tmp = mwError(err);
  text = g_strconcat(_("Unable to send message: "), tmp, NULL);

  im = convo_get_im(conv);
  if(im && !purple_conversation_present_error(idb->user,
  		purple_conversation_get_account(PURPLE_CONVERSATION(im)), text)) {

    g_free(text);
    text = g_strdup_printf(_("Unable to send message to %s:"),
			   (idb->user)? idb->user: "(unknown)");
	pc = purple_account_get_connection(purple_conversation_get_account(
			   PURPLE_CONVERSATION(im)));
	purple_notify_error(pc, NULL, text, tmp, purple_request_cpar_from_connection(pc));
  }

  g_free(tmp);
  g_free(text);
}


static void convo_queue_send(struct mwConversation *conv) {
  struct convo_data *cd;
  GList *l;

  cd = mwConversation_getClientData(conv);

  for(l = cd->queue; l; l = g_list_delete_link(l, l)) {
    struct convo_msg *m = l->data;

    mwConversation_send(conv, m->type, m->data);

    if(m->clear) m->clear(m->data);
    g_free(m);
  }

  cd->queue = NULL;
}


/**  called when a mw conversation leaves a purple conversation to
     inform the purple conversation that it's unsafe to offer any *cool*
     features. */
static void convo_nofeatures(struct mwConversation *conv) {
  PurpleIMConversation *im;
  PurpleConnection *gc;

  im = convo_get_im(conv);
  if(! im) return;

  gc = purple_conversation_get_connection(PURPLE_CONVERSATION(im));
  if(! gc) return;

  purple_conversation_set_features(PURPLE_CONVERSATION(im),
  		purple_connection_get_flags(gc));
}


/** called when a mw conversation and purple conversation come together,
    to inform the purple conversation of what features to offer the
    user */
static void convo_features(struct mwConversation *conv) {
  PurpleIMConversation *im;
  PurpleConnectionFlags feat;

  im = convo_get_im(conv);
  if(! im) return;

  feat = purple_conversation_get_features(PURPLE_CONVERSATION(im));

  if(mwConversation_isOpen(conv)) {
    if(mwConversation_supports(conv, mwImSend_HTML)) {
      feat |= PURPLE_CONNECTION_FLAG_HTML;
    } else {
      feat &= ~PURPLE_CONNECTION_FLAG_HTML;
    }

    if(mwConversation_supports(conv, mwImSend_MIME)) {
      feat &= ~PURPLE_CONNECTION_FLAG_NO_IMAGES;
    } else {
      feat |= PURPLE_CONNECTION_FLAG_NO_IMAGES;
    }

    DEBUG_INFO("conversation features set to 0x%04x\n", feat);
    purple_conversation_set_features(PURPLE_CONVERSATION(im), feat);

  } else {
    convo_nofeatures(conv);
  }
}


static void mw_conversation_opened(struct mwConversation *conv) {
  struct mwServiceIm *srvc;
  struct mwSession *session;
  struct mwPurplePluginData *pd;
  PurpleConnection *gc;
  PurpleAccount *acct;

  struct convo_dat *cd;

  srvc = mwConversation_getService(conv);
  session = mwService_getSession(MW_SERVICE(srvc));
  pd = mwSession_getClientData(session);
  gc = pd->gc;
  acct = purple_connection_get_account(gc);

  /* set up the queue */
  cd = mwConversation_getClientData(conv);
  if(cd) {
    convo_queue_send(conv);

    if(! convo_get_im(conv)) {
      mwConversation_free(conv);
      return;
    }

  } else {
    convo_data_new(conv);
  }

  { /* record the client key for the buddy */
    PurpleBuddy *buddy;
    struct mwLoginInfo *info;
    info = mwConversation_getTargetInfo(conv);

    buddy = purple_blist_find_buddy(acct, info->user_id);
    if(buddy) {
      purple_blist_node_set_int((PurpleBlistNode *) buddy,
			      BUDDY_KEY_CLIENT, info->type);
    }
  }

  convo_features(conv);
}


static void mw_conversation_closed(struct mwConversation *conv,
				   guint32 reason) {

  struct convo_data *cd;

  g_return_if_fail(conv != NULL);

  /* if there's an error code and a non-typing message in the queue,
     print an error message to the conversation */
  cd = mwConversation_getClientData(conv);
  if(reason && cd && cd->queue) {
    GList *l;
    for(l = cd->queue; l; l = l->next) {
      struct convo_msg *m = l->data;
      if(m->type != mwImSend_TYPING) {
	convo_error(conv, reason);
	break;
      }
    }
  }

#if 0
  /* don't do this, to prevent the occasional weird sending of
     formatted messages as plaintext when the other end closes the
     conversation after we've begun composing the message */
  convo_nofeatures(conv);
#endif

  mwConversation_removeClientData(conv);
}


static void im_recv_text(struct mwConversation *conv,
			 struct mwPurplePluginData *pd,
			 const char *msg) {

  struct mwIdBlock *idb;
  char *txt, *esc;
  const char *t;

  idb = mwConversation_getTarget(conv);

  txt = purple_utf8_try_convert(msg);
  t = txt? txt: msg;

  esc = g_markup_escape_text(t, -1);
  purple_serv_got_im(pd->gc, idb->user, esc, 0, time(NULL));
  g_free(esc);

  g_free(txt);
}


static void im_recv_typing(struct mwConversation *conv,
			   struct mwPurplePluginData *pd,
			   gboolean typing) {

  struct mwIdBlock *idb;
  idb = mwConversation_getTarget(conv);

  purple_serv_got_typing(pd->gc, idb->user, 0,
		  typing? PURPLE_IM_TYPING: PURPLE_IM_NOT_TYPING);
}


static void im_recv_html(struct mwConversation *conv,
			 struct mwPurplePluginData *pd,
			 const char *msg) {
  struct mwIdBlock *idb;
  char *t1, *t2;
  const char *t;

  idb = mwConversation_getTarget(conv);

  /* ensure we're receiving UTF8 */
  t1 = purple_utf8_try_convert(msg);
  t = t1? t1: msg;

  /* convert entities to UTF8 so they'll log correctly */
  t2 = purple_utf8_ncr_decode(t);
  t = t2? t2: t;

  purple_serv_got_im(pd->gc, idb->user, t, 0, time(NULL));

  g_free(t1);
  g_free(t2);
}


static void im_recv_subj(struct mwConversation *conv,
			 struct mwPurplePluginData *pd,
			 const char *subj) {

  /** @todo somehow indicate receipt of a conversation subject. It
      would also be nice if we added a /topic command for the
      protocol */
  ;
}


/** generate "cid:908@20582notesbuddy" from "<908@20582notesbuddy>" */
static char *make_cid(const char *cid) {
  gsize n;
  char *c, *d;

  g_return_val_if_fail(cid != NULL, NULL);

  n = strlen(cid);
  g_return_val_if_fail(n > 2, NULL);

  c = g_strndup(cid+1, n-2);
  d = g_strdup_printf("cid:%s", c);

  g_free(c);
  return d;
}


static void im_recv_mime(struct mwConversation *conv,
			 struct mwPurplePluginData *pd,
			 const char *data) {

  GHashTable *img_by_cid;

  GString *str;

  PurpleMimeDocument *doc;
  GList *parts;

  img_by_cid = g_hash_table_new_full(g_str_hash, g_str_equal, g_free, g_object_unref);

  /* don't want the contained string to ever be NULL */
  str = g_string_new("");

  doc = purple_mime_document_parse(data);

  /* handle all the MIME parts */
  parts = purple_mime_document_get_parts(doc);
  for(; parts; parts = parts->next) {
    PurpleMimePart *part = parts->data;
    const char *type;

    type = purple_mime_part_get_field(part, "content-type");
    DEBUG_INFO("MIME part Content-Type: %s\n", NSTR(type));

    if(! type) {
      ; /* feh */

    } else if(purple_str_has_prefix(type, "image")) {
      /* put images into the image store */

      guchar *d_dat;
      gsize d_len;
      char *cid;
      PurpleImage *image;

      /* obtain and unencode the data */
      purple_mime_part_get_data_decoded(part, &d_dat, &d_len);

      /* look up the content id */
      cid = (char *) purple_mime_part_get_field(part, "Content-ID");
      cid = make_cid(cid);

      /* add image to the purple image store */
      image = purple_image_new_from_data(d_dat, d_len);
      purple_image_set_friendly_filename(image, cid);

      /* map the cid to the image store identifier */
      g_hash_table_insert(img_by_cid, cid, image);
    } else if(purple_str_has_prefix(type, "text")) {

      /* concatenate all the text parts together */
      guchar *data;
      gsize len;

      purple_mime_part_get_data_decoded(part, &data, &len);
      g_string_append(str, (const char *)data);
      g_free(data);
    }
  }

  purple_mime_document_free(doc);

  /* @todo should put this in its own function */
  { /* replace each IMG tag's SRC attribute with an ID attribute. This
       actually modifies the contents of str */
    GData *attribs;
    char *start, *end;
    char *tmp = str->str;

    while(*tmp && purple_markup_find_tag("img", tmp, (const char **) &start,
				       (const char **) &end, &attribs)) {

      char *alt, *align, *border, *src;
      int img = 0;

      alt = g_datalist_get_data(&attribs, "alt");
      align = g_datalist_get_data(&attribs, "align");
      border = g_datalist_get_data(&attribs, "border");
      src = g_datalist_get_data(&attribs, "src");

      if(src)
	img = GPOINTER_TO_INT(g_hash_table_lookup(img_by_cid, src));

      if(img) {
	GString *atstr;
	gsize len = (end - start);
	gsize mov;

	atstr = g_string_new("");
	if(alt) g_string_append_printf(atstr, " alt=\"%s\"", alt);
	if(align) g_string_append_printf(atstr, " align=\"%s\"", align);
	if(border) g_string_append_printf(atstr, " border=\"%s\"", border);

	mov = g_snprintf(start, len, "<img src=\"" PURPLE_IMAGE_STORE_PROTOCOL
		"%u\"%s", img, atstr->str);
	while(mov < len) start[mov++] = ' ';

	g_string_free(atstr, TRUE);
      }

      g_datalist_clear(&attribs);
      tmp = end + 1;
    }
  }

  im_recv_html(conv, pd, str->str);

  g_string_free(str, TRUE);

  /* clean up the cid table */
  g_hash_table_destroy(img_by_cid);
}


static void mw_conversation_recv(struct mwConversation *conv,
				 enum mwImSendType type,
				 gconstpointer msg) {
  struct mwServiceIm *srvc;
  struct mwSession *session;
  struct mwPurplePluginData *pd;

  srvc = mwConversation_getService(conv);
  session = mwService_getSession(MW_SERVICE(srvc));
  pd = mwSession_getClientData(session);

  switch(type) {
  case mwImSend_PLAIN:
    im_recv_text(conv, pd, msg);
    break;

  case mwImSend_TYPING:
    im_recv_typing(conv, pd, !! msg);
    break;

  case mwImSend_HTML:
    im_recv_html(conv, pd, msg);
    break;

  case mwImSend_SUBJECT:
    im_recv_subj(conv, pd, msg);
    break;

  case mwImSend_MIME:
    im_recv_mime(conv, pd, msg);
    break;

  default:
    DEBUG_INFO("conversation received strange type, 0x%04x\n", type);
    ; /* erm... */
  }
}


static void mw_place_invite(struct mwConversation *conv,
			    const char *message,
			    const char *title, const char *name) {
  struct mwServiceIm *srvc;
  struct mwSession *session;
  struct mwPurplePluginData *pd;

  struct mwIdBlock *idb;
  GHashTable *ht;

  srvc = mwConversation_getService(conv);
  session = mwService_getSession(MW_SERVICE(srvc));
  pd = mwSession_getClientData(session);

  idb = mwConversation_getTarget(conv);

  ht = g_hash_table_new_full(g_str_hash, g_str_equal, NULL, g_free);
  g_hash_table_insert(ht, CHAT_KEY_CREATOR, g_strdup(idb->user));
  g_hash_table_insert(ht, CHAT_KEY_NAME, g_strdup(name));
  g_hash_table_insert(ht, CHAT_KEY_TOPIC, g_strdup(title));
  g_hash_table_insert(ht, CHAT_KEY_INVITE, g_strdup(message));
  g_hash_table_insert(ht, CHAT_KEY_IS_PLACE, g_strdup("")); /* ugh */

  if(! title) title = "(no title)";
  if(! message) message = "(no message)";
  purple_serv_got_chat_invite(pd->gc, title, idb->user, message, ht);

  mwConversation_close(conv, ERR_SUCCESS);
  mwConversation_free(conv);
}


static void mw_im_clear(struct mwServiceIm *srvc) {
  ;
}


static struct mwImHandler mw_im_handler = {
  mw_conversation_opened,
  mw_conversation_closed,
  mw_conversation_recv,
  mw_place_invite,
  mw_im_clear,
};


static struct mwServiceIm *mw_srvc_im_new(struct mwSession *s) {
  struct mwServiceIm *srvc;
  srvc = mwServiceIm_new(s, &mw_im_handler);
  mwServiceIm_setClientType(srvc, mwImClient_NOTESBUDDY);
  return srvc;
}


/* The following helps us relate a mwPlace to a PurpleChatConversation in the
   various forms by which either may be indicated. Uses some of
   the similar macros from the conference service above */

#define PLACE_TO_ID(place)   (GPOINTER_TO_INT(place))
#define ID_TO_PLACE(pd, id)  (place_find_by_id((pd), (id)))

#define CHAT_TO_PLACE(pd, chat)  (ID_TO_PLACE((pd), CHAT_TO_ID(chat)))
#define PLACE_TO_CHAT(place)     (ID_TO_CHAT(PLACE_TO_ID(place)))


static struct mwPlace *
place_find_by_id(struct mwPurplePluginData *pd, int id) {
  struct mwServicePlace *srvc = pd->srvc_place;
  struct mwPlace *place = NULL;
  GList *l;

  l = (GList *) mwServicePlace_getPlaces(srvc);
  for(; l; l = l->next) {
    struct mwPlace *p = l->data;
    PurpleChatConversation *h = mwPlace_getClientData(p);

    if(CHAT_TO_ID(h) == id) {
      place = p;
      break;
    }
  }

  return place;
}


static void mw_place_opened(struct mwPlace *place) {
  struct mwServicePlace *srvc;
  struct mwSession *session;
  struct mwPurplePluginData *pd;
  PurpleConnection *gc;
  PurpleChatConversation *gconf;

  GList *members, *l;

  const char *n = mwPlace_getName(place);
  const char *t = mwPlace_getTitle(place);

  srvc = mwPlace_getService(place);
  session = mwService_getSession(MW_SERVICE(srvc));
  pd = mwSession_getClientData(session);
  gc = pd->gc;

  members = mwPlace_getMembers(place);

  DEBUG_INFO("place %s opened, %u initial members\n",
	     NSTR(n), g_list_length(members));

  if(! t) t = "(no title)";
  gconf = purple_serv_got_joined_chat(gc, PLACE_TO_ID(place), t);

  mwPlace_setClientData(place, gconf, NULL);

  for(l = members; l; l = l->next) {
    struct mwIdBlock *idb = l->data;
    purple_chat_conversation_add_user(gconf, idb->user,
			    NULL, PURPLE_CHAT_USER_NONE, FALSE);
  }
  g_list_free(members);
}


static void mw_place_closed(struct mwPlace *place, guint32 code) {
  struct mwServicePlace *srvc;
  struct mwSession *session;
  struct mwPurplePluginData *pd;
  PurpleConnection *gc;

  const char *n = mwPlace_getName(place);
  char *msg = mwError(code);

  DEBUG_INFO("place %s closed, 0x%08x\n", NSTR(n), code);

  srvc = mwPlace_getService(place);
  session = mwService_getSession(MW_SERVICE(srvc));
  pd = mwSession_getClientData(session);
  gc = pd->gc;

  purple_serv_got_chat_left(gc, PLACE_TO_ID(place));

  purple_notify_error(gc, _("Place Closed"), NULL, msg,
	purple_request_cpar_from_connection(gc));
  g_free(msg);
}


static void mw_place_peerJoined(struct mwPlace *place,
				const struct mwIdBlock *peer) {
  PurpleChatConversation *gconf;

  const char *n = mwPlace_getName(place);

  DEBUG_INFO("%s joined place %s\n", NSTR(peer->user), NSTR(n));

  gconf = mwPlace_getClientData(place);
  g_return_if_fail(gconf != NULL);

  purple_chat_conversation_add_user(gconf, peer->user,
			  NULL, PURPLE_CHAT_USER_NONE, TRUE);
}


static void mw_place_peerParted(struct mwPlace *place,
				const struct mwIdBlock *peer) {
  PurpleChatConversation *gconf;

  const char *n = mwPlace_getName(place);

  DEBUG_INFO("%s left place %s\n", NSTR(peer->user), NSTR(n));

  gconf = mwPlace_getClientData(place);
  g_return_if_fail(gconf != NULL);

  purple_chat_conversation_remove_user(gconf, peer->user, NULL);
}


static void mw_place_peerSetAttribute(struct mwPlace *place,
				      const struct mwIdBlock *peer,
				      guint32 attr, struct mwOpaque *o) {
  ;
}


static void mw_place_peerUnsetAttribute(struct mwPlace *place,
					const struct mwIdBlock *peer,
					guint32 attr) {
  ;
}


static void mw_place_message(struct mwPlace *place,
			     const struct mwIdBlock *who,
			     const char *msg) {
  struct mwServicePlace *srvc;
  struct mwSession *session;
  struct mwPurplePluginData *pd;
  PurpleConnection *gc;
  char *esc;

  if(! msg) return;

  srvc = mwPlace_getService(place);
  session = mwService_getSession(MW_SERVICE(srvc));
  pd = mwSession_getClientData(session);
  gc = pd->gc;

  esc = g_markup_escape_text(msg, -1);
  purple_serv_got_chat_in(gc, PLACE_TO_ID(place), who->user, 0, esc, time(NULL));
  g_free(esc);
}


static void mw_place_clear(struct mwServicePlace *srvc) {
  ;
}


static struct mwPlaceHandler mw_place_handler = {
  mw_place_opened,
  mw_place_closed,
  mw_place_peerJoined,
  mw_place_peerParted,
  mw_place_peerSetAttribute,
  mw_place_peerUnsetAttribute,
  mw_place_message,
  mw_place_clear,
};


static struct mwServicePlace *mw_srvc_place_new(struct mwSession *s) {
  struct mwServicePlace *srvc;
  srvc = mwServicePlace_new(s, &mw_place_handler);
  return srvc;
}


static struct mwServiceResolve *mw_srvc_resolve_new(struct mwSession *s) {
  struct mwServiceResolve *srvc;
  srvc = mwServiceResolve_new(s);
  return srvc;
}


static struct mwServiceStorage *mw_srvc_store_new(struct mwSession *s) {
  struct mwServiceStorage *srvc;
  srvc = mwServiceStorage_new(s);
  return srvc;
}


/** allocate and associate a mwPurplePluginData with a PurpleConnection */
static struct mwPurplePluginData *mwPurplePluginData_new(PurpleConnection *gc) {
  struct mwPurplePluginData *pd;

  g_return_val_if_fail(gc != NULL, NULL);

  pd = g_new0(struct mwPurplePluginData, 1);
  pd->gc = gc;
  pd->session = mwSession_new(&mw_session_handler);
  pd->srvc_aware = mw_srvc_aware_new(pd->session);
  pd->srvc_conf = mw_srvc_conf_new(pd->session);
  pd->srvc_ft = mw_srvc_ft_new(pd->session);
  pd->srvc_im = mw_srvc_im_new(pd->session);
  pd->srvc_place = mw_srvc_place_new(pd->session);
  pd->srvc_resolve = mw_srvc_resolve_new(pd->session);
  pd->srvc_store = mw_srvc_store_new(pd->session);
  pd->group_list_map = g_hash_table_new(g_direct_hash, g_direct_equal);
  pd->sock_buf = purple_circular_buffer_new(0);

  mwSession_addService(pd->session, MW_SERVICE(pd->srvc_aware));
  mwSession_addService(pd->session, MW_SERVICE(pd->srvc_conf));
  mwSession_addService(pd->session, MW_SERVICE(pd->srvc_ft));
  mwSession_addService(pd->session, MW_SERVICE(pd->srvc_im));
  mwSession_addService(pd->session, MW_SERVICE(pd->srvc_place));
  mwSession_addService(pd->session, MW_SERVICE(pd->srvc_resolve));
  mwSession_addService(pd->session, MW_SERVICE(pd->srvc_store));

  mwSession_addCipher(pd->session, mwCipher_new_RC2_40(pd->session));
  mwSession_addCipher(pd->session, mwCipher_new_RC2_128(pd->session));

  mwSession_setClientData(pd->session, pd, NULL);
  purple_connection_set_protocol_data(gc, pd);

  return pd;
}


static void mwPurplePluginData_free(struct mwPurplePluginData *pd) {
  g_return_if_fail(pd != NULL);

  purple_connection_set_protocol_data(pd->gc, NULL);

  mwSession_removeService(pd->session, mwService_AWARE);
  mwSession_removeService(pd->session, mwService_CONFERENCE);
  mwSession_removeService(pd->session, mwService_FILE_TRANSFER);
  mwSession_removeService(pd->session, mwService_IM);
  mwSession_removeService(pd->session, mwService_PLACE);
  mwSession_removeService(pd->session, mwService_RESOLVE);
  mwSession_removeService(pd->session, mwService_STORAGE);

  mwService_free(MW_SERVICE(pd->srvc_aware));
  mwService_free(MW_SERVICE(pd->srvc_conf));
  mwService_free(MW_SERVICE(pd->srvc_ft));
  mwService_free(MW_SERVICE(pd->srvc_im));
  mwService_free(MW_SERVICE(pd->srvc_place));
  mwService_free(MW_SERVICE(pd->srvc_resolve));
  mwService_free(MW_SERVICE(pd->srvc_store));

  mwCipher_free(mwSession_getCipher(pd->session, mwCipher_RC2_40));
  mwCipher_free(mwSession_getCipher(pd->session, mwCipher_RC2_128));

  mwSession_free(pd->session);

  g_hash_table_destroy(pd->group_list_map);
  g_object_unref(G_OBJECT(pd->sock_buf));

  g_free(pd);
}


static const char *mw_prpl_list_icon(PurpleAccount *a, PurpleBuddy *b) {
  /* my little green dude is a chopped up version of the aim running
     guy.  First, cut off the head and store someplace safe. Then,
     take the left-half side of the body and throw it away. Make a
     copy of the remaining body, and flip it horizontally. Now attach
     the two pieces into an X shape, and drop the head back on the
     top, being careful to center it. Then, just change the color
     saturation to bring the red down a bit, and voila! */

  /* then, throw all of that away and use sodipodi to make a new
     icon. You know, LIKE A REAL MAN. */

  return "meanwhile";
}


static const char* mw_prpl_list_emblem(PurpleBuddy *b)
{
  if(buddy_is_external(b))
    return "external";

  return NULL;
}


static char *mw_prpl_status_text(PurpleBuddy *b) {
  PurpleConnection *gc;
  struct mwPurplePluginData *pd;
  struct mwAwareIdBlock t = { mwAware_USER, (char *)purple_buddy_get_name(b), NULL };
  const char *ret = NULL;

  if ((gc = purple_account_get_connection(purple_buddy_get_account(b)))
      && (pd = purple_connection_get_protocol_data(gc)))
    ret = mwServiceAware_getText(pd->srvc_aware, &t);

  return (ret && g_utf8_validate(ret, -1, NULL)) ? g_markup_escape_text(ret, -1): NULL;
}


static const char *status_text(PurpleBuddy *b) {
  PurplePresence *presence;
  PurpleStatus *status;

  presence = purple_buddy_get_presence(b);
  status = purple_presence_get_active_status(presence);

  return purple_status_get_name(status);
}


static gboolean user_supports(struct mwServiceAware *srvc,
			      const char *who, guint32 feature) {

  const struct mwAwareAttribute *attr;
  struct mwAwareIdBlock idb = { mwAware_USER, (char *) who, NULL };

  attr = mwServiceAware_getAttribute(srvc, &idb, feature);
  return (attr != NULL) && mwAwareAttribute_asBoolean(attr);
}


static char *user_supports_text(struct mwServiceAware *srvc, const char *who) {
  const char *feat[] = {NULL, NULL, NULL, NULL, NULL};
  const char **f = feat;

  if(user_supports(srvc, who, mwAttribute_AV_PREFS_SET)) {
    gboolean mic, speak, video;

    mic = user_supports(srvc, who, mwAttribute_MICROPHONE);
    speak = user_supports(srvc, who, mwAttribute_SPEAKERS);
    video = user_supports(srvc, who, mwAttribute_VIDEO_CAMERA);

    if(mic) *f++ = _("Microphone");
    if(speak) *f++ = _("Speakers");
    if(video) *f++ = _("Video Camera");
  }

  if(user_supports(srvc, who, mwAttribute_FILE_TRANSFER))
    *f++ = _("File Transfer");

  return (*feat)? g_strjoinv(", ", (char **)feat): NULL;
  /* jenni loves siege */
}


static void mw_prpl_tooltip_text(PurpleBuddy *b, PurpleNotifyUserInfo *user_info, gboolean full) {
  PurpleConnection *gc;
  struct mwPurplePluginData *pd = NULL;
  struct mwAwareIdBlock idb = { mwAware_USER, (char *)purple_buddy_get_name(b), NULL };

  const char *message = NULL;
  const char *status;
  char *tmp;

  if ((gc = purple_account_get_connection(purple_buddy_get_account(b)))
      && (pd = purple_connection_get_protocol_data(gc)))
     message = mwServiceAware_getText(pd->srvc_aware, &idb);

  status = status_text(b);

  if(message != NULL && g_utf8_validate(message, -1, NULL) && purple_utf8_strcasecmp(status, message)) {
	purple_notify_user_info_add_pair_plaintext(user_info, status, message);

  } else {
	purple_notify_user_info_add_pair_plaintext(user_info, _("Status"), status);
  }

  if(full && pd != NULL) {
    tmp = user_supports_text(pd->srvc_aware, purple_buddy_get_name(b));
    if(tmp) {
	  purple_notify_user_info_add_pair_plaintext(user_info, _("Supports"), tmp);
      g_free(tmp);
    }

    if(buddy_is_external(b)) {
	  purple_notify_user_info_add_pair_plaintext(user_info, NULL, _("External User"));
    }
  }
}

static GList *mw_prpl_status_types(PurpleAccount *acct)
{
	GList *types = NULL;
	PurpleStatusType *type;

	type = purple_status_type_new_with_attrs(PURPLE_STATUS_AVAILABLE,
			MW_STATE_ACTIVE, NULL, TRUE, TRUE, FALSE,
			MW_STATE_MESSAGE, _("Message"), purple_value_new(G_TYPE_STRING),
			NULL);
	types = g_list_append(types, type);

	type = purple_status_type_new_with_attrs(PURPLE_STATUS_AWAY,
			MW_STATE_AWAY, NULL, TRUE, TRUE, FALSE,
			MW_STATE_MESSAGE, _("Message"), purple_value_new(G_TYPE_STRING),
			NULL);
	types = g_list_append(types, type);

	type = purple_status_type_new_with_attrs(PURPLE_STATUS_UNAVAILABLE,
			MW_STATE_BUSY, _("Do Not Disturb"), TRUE, TRUE, FALSE,
			MW_STATE_MESSAGE, _("Message"), purple_value_new(G_TYPE_STRING),
			NULL);
	types = g_list_append(types, type);

	type = purple_status_type_new_full(PURPLE_STATUS_OFFLINE,
			MW_STATE_OFFLINE, NULL, TRUE, TRUE, FALSE);
	types = g_list_append(types, type);

	return types;
}


static void conf_create_prompt_cancel(PurpleBuddy *buddy,
				      PurpleRequestFields *fields) {
  ; /* nothing to do */
}


static void conf_create_prompt_join(PurpleBuddy *buddy,
				    PurpleRequestFields *fields) {
  PurpleAccount *acct;
  PurpleConnection *gc;
  struct mwPurplePluginData *pd;
  struct mwServiceConference *srvc;

  PurpleRequestField *f;

  const char *topic, *invite;
  struct mwConference *conf;
  struct mwIdBlock idb = { NULL, NULL };

  acct = purple_buddy_get_account(buddy);
  gc = purple_account_get_connection(acct);
  pd = purple_connection_get_protocol_data(gc);
  srvc = pd->srvc_conf;

  f = purple_request_fields_get_field(fields, CHAT_KEY_TOPIC);
  topic = purple_request_field_string_get_value(f);

  f = purple_request_fields_get_field(fields, CHAT_KEY_INVITE);
  invite = purple_request_field_string_get_value(f);

  conf = mwConference_new(srvc, topic);
  mwConference_open(conf);

  idb.user = (char *)purple_buddy_get_name(buddy);
  mwConference_invite(conf, &idb, invite);
}


static void blist_menu_conf_create(PurpleBuddy *buddy, const char *msg) {

  PurpleRequestFields *fields;
  PurpleRequestFieldGroup *g;
  PurpleRequestField *f;

  PurpleAccount *acct;
  PurpleConnection *gc;

  const char *msgA;
  const char *msgB;
  char *msg1;

  g_return_if_fail(buddy != NULL);

  acct = purple_buddy_get_account(buddy);
  g_return_if_fail(acct != NULL);

  gc = purple_account_get_connection(acct);
  g_return_if_fail(gc != NULL);

  fields = purple_request_fields_new();

  g = purple_request_field_group_new(NULL);
  purple_request_fields_add_group(fields, g);

  f = purple_request_field_string_new(CHAT_KEY_TOPIC, _("Topic"), NULL, FALSE);
  purple_request_field_group_add_field(g, f);

  f = purple_request_field_string_new(CHAT_KEY_INVITE, _("Message"), msg, FALSE);
  purple_request_field_group_add_field(g, f);

  msgA = _("Create conference with user");
  msgB = _("Please enter a topic for the new conference, and an invitation"
	   " message to be sent to %s");
  msg1 = g_strdup_printf(msgB, purple_buddy_get_name(buddy));

  purple_request_fields(gc, _("New Conference"),
		      msgA, msg1, fields,
		      _("Create"), G_CALLBACK(conf_create_prompt_join),
		      _("Cancel"), G_CALLBACK(conf_create_prompt_cancel),
		      purple_request_cpar_from_account(acct),
		      buddy);
  g_free(msg1);
}


static void conf_select_prompt_cancel(PurpleBuddy *buddy,
				      PurpleRequestFields *fields) {
  ;
}


static void conf_select_prompt_invite(PurpleBuddy *buddy,
				      PurpleRequestFields *fields) {
  PurpleRequestField *f;
  GList *l;
  const char *msg;

  f = purple_request_fields_get_field(fields, CHAT_KEY_INVITE);
  msg = purple_request_field_string_get_value(f);

  f = purple_request_fields_get_field(fields, "conf");
  l = purple_request_field_list_get_selected(f);

  if(l) {
    gpointer d = purple_request_field_list_get_data(f, l->data);

    if(GPOINTER_TO_INT(d) == 0x01) {
      blist_menu_conf_create(buddy, msg);

    } else {
      struct mwIdBlock idb = { (char *)purple_buddy_get_name(buddy), NULL };
      mwConference_invite(d, &idb, msg);
    }
  }
}


static void blist_menu_conf_list(PurpleBuddy *buddy,
				 GList *confs) {

  PurpleRequestFields *fields;
  PurpleRequestFieldGroup *g;
  PurpleRequestField *f;

  PurpleAccount *acct;
  PurpleConnection *gc;

  const char *msgA;
  const char *msgB;
  char *msg;

  acct = purple_buddy_get_account(buddy);
  g_return_if_fail(acct != NULL);

  gc = purple_account_get_connection(acct);
  g_return_if_fail(gc != NULL);

  fields = purple_request_fields_new();

  g = purple_request_field_group_new(NULL);
  purple_request_fields_add_group(fields, g);

  f = purple_request_field_list_new("conf", _("Available Conferences"));
  purple_request_field_list_set_multi_select(f, FALSE);
  for(; confs; confs = confs->next) {
    struct mwConference *c = confs->data;
    purple_request_field_list_add_icon(f, mwConference_getTitle(c), NULL, c);
  }
  purple_request_field_list_add_icon(f, _("Create New Conference..."),
			      NULL, GINT_TO_POINTER(0x01));
  purple_request_field_group_add_field(g, f);

  f = purple_request_field_string_new(CHAT_KEY_INVITE, "Message", NULL, FALSE);
  purple_request_field_group_add_field(g, f);

  msgA = _("Invite user to a conference");
  msgB = _("Select a conference from the list below to send an invite to"
	   " user %s. Select \"Create New Conference\" if you'd like to"
	   " create a new conference to invite this user to.");
  msg = g_strdup_printf(msgB, purple_buddy_get_name(buddy));

  purple_request_fields(gc, _("Invite to Conference"),
		      msgA, msg, fields,
		      _("Invite"), G_CALLBACK(conf_select_prompt_invite),
		      _("Cancel"), G_CALLBACK(conf_select_prompt_cancel),
		      purple_request_cpar_from_account(acct),
		      buddy);
  g_free(msg);
}


static void blist_menu_conf(PurpleBlistNode *node, gpointer data) {
  PurpleBuddy *buddy = (PurpleBuddy *) node;
  PurpleAccount *acct;
  PurpleConnection *gc;
  struct mwPurplePluginData *pd;
  GList *l;

  g_return_if_fail(node != NULL);
  g_return_if_fail(PURPLE_IS_BUDDY(node));

  acct = purple_buddy_get_account(buddy);
  g_return_if_fail(acct != NULL);

  gc = purple_account_get_connection(acct);
  g_return_if_fail(gc != NULL);

  pd = purple_connection_get_protocol_data(gc);
  g_return_if_fail(pd != NULL);

  /*
    - get a list of all conferences on this session
    - if none, prompt to create one, and invite buddy to it
    - else, prompt to select a conference or create one
  */

  l = mwServiceConference_getConferences(pd->srvc_conf);
  if(l) {
    blist_menu_conf_list(buddy, l);
    g_list_free(l);

  } else {
    blist_menu_conf_create(buddy, NULL);
  }
}


#if 0
static void blist_menu_announce(PurpleBlistNode *node, gpointer data) {
  PurpleBuddy *buddy = (PurpleBuddy *) node;
  PurpleAccount *acct;
  PurpleConnection *gc;
  struct mwPurplePluginData *pd;
  struct mwSession *session;
  char *rcpt_name;
  GList *rcpt;

  g_return_if_fail(node != NULL);
  g_return_if_fail(PURPLE_IS_BUDDY(node));

  acct = buddy->account;
  g_return_if_fail(acct != NULL);

  gc = purple_account_get_connection(acct);
  g_return_if_fail(gc != NULL);

  pd = purple_connection_get_protocol_data(gc);
  g_return_if_fail(pd != NULL);

  rcpt_name = g_strdup_printf("@U %s", buddy->name);
  rcpt = g_list_prepend(NULL, rcpt_name);

  session = pd->session;
  mwSession_sendAnnounce(session, FALSE,
			 "This is a TEST announcement. Please ignore.",
			 rcpt);

  g_list_free(rcpt);
  g_free(rcpt_name);
}
#endif


static GList *mw_prpl_blist_node_menu(PurpleBlistNode *node) {
  GList *l = NULL;
  PurpleMenuAction *act;

  if(! PURPLE_IS_BUDDY(node))
    return l;

  l = g_list_append(l, NULL);

  act = purple_menu_action_new(_("Invite to Conference..."),
                             PURPLE_CALLBACK(blist_menu_conf), NULL, NULL);
  l = g_list_append(l, act);

#if 0
  act = purple_menu_action_new(_("Send TEST Announcement"),
			     PURPLE_CALLBACK(blist_menu_announce), NULL, NULL);
  l = g_list_append(l, act);
#endif

  /** note: this never gets called for a PurpleGroup, have to use the
      blist-node-extended-menu signal for that. The function
      blist_node_menu_cb is assigned to this signal in the function
      services_starting */

  return l;
}


static GList *mw_prpl_chat_info(PurpleConnection *gc) {
  GList *l = NULL;
  struct proto_chat_entry *pce;

  pce = g_new0(struct proto_chat_entry, 1);
  pce->label = _("Topic:");
  pce->identifier = CHAT_KEY_TOPIC;
  l = g_list_append(l, pce);

  return l;
}


static GHashTable *mw_prpl_chat_info_defaults(PurpleConnection *gc,
					      const char *name) {
  GHashTable *table;

  g_return_val_if_fail(gc != NULL, NULL);

  table = g_hash_table_new_full(g_str_hash, g_str_equal,
				NULL, g_free);

  g_hash_table_insert(table, CHAT_KEY_NAME, g_strdup(name));
  g_hash_table_insert(table, CHAT_KEY_INVITE, NULL);

  return table;
}


static void mw_prpl_login(PurpleAccount *acct);


static void mw_prpl_login(PurpleAccount *account) {
  PurpleConnection *gc;
  struct mwPurplePluginData *pd;

  char *user, *pass, *host;
  guint port;

  gc = purple_account_get_connection(account);
  pd = mwPurplePluginData_new(gc);

  /* while we do support images, the default is to not offer it */
  purple_connection_set_flags(gc, PURPLE_CONNECTION_FLAG_NO_IMAGES);

  user = g_strdup(purple_account_get_username(account));

  host = strrchr(user, ':');
  if(host) {
    /* annoying user split from 1.2.0, need to undo it */
    *host++ = '\0';
    purple_account_set_string(account, MW_KEY_HOST, host);
    purple_account_set_username(account, user);

  } else {
    host = (char *) purple_account_get_string(account, MW_KEY_HOST,
					    MW_PLUGIN_DEFAULT_HOST);
  }

  if(! host || ! *host) {
    /* somehow, we don't have a host to connect to. Well, we need one
       to actually continue, so let's ask the user directly. */
    g_free(user);
    purple_connection_error(gc,
            PURPLE_CONNECTION_ERROR_INVALID_SETTINGS,
            _("A server is required to connect this account"));
    return;
  }

  pass = g_strdup(purple_connection_get_password(gc));
  port = purple_account_get_int(account, MW_KEY_PORT, MW_PLUGIN_DEFAULT_PORT);

  DEBUG_INFO("user: '%s'\n", user);
  DEBUG_INFO("host: '%s'\n", host);
  DEBUG_INFO("port: %u\n", port);

  mwSession_setProperty(pd->session, mwSession_NO_SECRET,
			(char *) no_secret, NULL);
  mwSession_setProperty(pd->session, mwSession_AUTH_USER_ID, user, g_free);
  mwSession_setProperty(pd->session, mwSession_AUTH_PASSWORD, pass, g_free);

  if(purple_account_get_bool(account, MW_KEY_FAKE_IT, FALSE)) {
    guint client, major, minor;

    /* if we're faking the login, let's also fake the version we're
       reporting. Let's also allow the actual values to be specified */

    client = purple_account_get_int(account, MW_KEY_CLIENT, mwLogin_BINARY);
    major = purple_account_get_int(account, MW_KEY_MAJOR, 0x001e);
    minor = purple_account_get_int(account, MW_KEY_MINOR, 0x196f);

    DEBUG_INFO("client id: 0x%04x\n", client);
    DEBUG_INFO("client major: 0x%04x\n", major);
    DEBUG_INFO("client minor: 0x%04x\n", minor);

    mwSession_setProperty(pd->session, mwSession_CLIENT_TYPE_ID,
			  GUINT_TO_POINTER(client), NULL);

    mwSession_setProperty(pd->session, mwSession_CLIENT_VER_MAJOR,
			  GUINT_TO_POINTER(major), NULL);

    mwSession_setProperty(pd->session, mwSession_CLIENT_VER_MINOR,
			  GUINT_TO_POINTER(minor), NULL);
  }

  purple_connection_update_progress(gc, _("Connecting"), 1, MW_CONNECT_STEPS);

  if (purple_proxy_connect(gc, account, host, port, connect_cb, pd) == NULL) {
    purple_connection_error(gc, PURPLE_CONNECTION_ERROR_NETWORK_ERROR,
                                   _("Unable to connect"));
  }
}


static void mw_prpl_close(PurpleConnection *gc) {
  struct mwPurplePluginData *pd;

  g_return_if_fail(gc != NULL);

  pd = purple_connection_get_protocol_data(gc);
  g_return_if_fail(pd != NULL);

  /* get rid of the blist save timeout */
  if(pd->save_event) {
    purple_timeout_remove(pd->save_event);
    pd->save_event = 0;
    blist_store(pd);
  }

  /* stop the session */
  mwSession_stop(pd->session, 0x00);

  /* no longer necessary */
  purple_connection_set_protocol_data(gc, NULL);

  /* stop watching the socket */
  if(pd->inpa) {
    purple_input_remove(pd->inpa);
    pd->inpa = 0;
  }

  /* clean up the rest */
  mwPurplePluginData_free(pd);
}


static int mw_rand(void) {
  static int seed = 0;

  /* for diversity, not security. don't touch */
  srand(time(NULL) ^ seed);
  seed = rand();

  return seed;
}


/** generates a random-ish content id string */
static char *im_mime_content_id(void) {
  return g_strdup_printf("%03x@%05xmeanwhile",
			 mw_rand() & 0xfff, mw_rand() & 0xfffff);
}


/** generates a multipart/related content type with a random-ish
    boundary value */
static char *im_mime_content_type(void) {
  return g_strdup_printf("multipart/related; boundary=related_MW%03x_%04x",
                         mw_rand() & 0xfff, mw_rand() & 0xffff);
}

/** determine content type from contents */
static gchar *
im_mime_img_content_type(PurpleImage *img)
{
	const gchar *mimetype;

	mimetype = purple_image_get_mimetype(img);

	if (!mimetype)
		mimetype = "image";

	return g_strdup_printf("%s; name=\"%s\"", mimetype,
		purple_image_get_friendly_filename(img));
}


static char *
im_mime_img_content_disp(PurpleImage *img) {
	return g_strdup_printf("attachment; filename=\"%s\"",
		purple_image_get_friendly_filename(img));
}


/** turn an IM with embedded images into a multi-part mime document */
static char *im_mime_convert(PurpleConnection *gc,
			     struct mwConversation *conv,
			     const char *message) {
  GString *str;
  PurpleMimeDocument *doc;
  PurpleMimePart *part;

  GData *attr;
  char *tmp, *start, *end;

  str = g_string_new(NULL);

  doc = purple_mime_document_new();

  purple_mime_document_set_field(doc, "Mime-Version", "1.0");
  purple_mime_document_set_field(doc, "Content-Disposition", "inline");

  tmp = im_mime_content_type();
  purple_mime_document_set_field(doc, "Content-Type", tmp);
  g_free(tmp);

  tmp = (char *) message;
  while(*tmp && purple_markup_find_tag("img", tmp, (const char **) &start,
				     (const char **) &end, &attr)) {
    gchar *uri;
    PurpleImage *img = NULL;

    gsize len = (start - tmp);

    /* append the in-between-tags text */
    if(len) g_string_append_len(str, tmp, len);

    uri = g_datalist_get_data(&attr, "src");
    if (uri)
      img = purple_image_store_get_from_uri(uri);

    if(img) {
      char *cid;
      gpointer data;
      gsize size;

      part = purple_mime_part_new(doc);

      data = im_mime_img_content_disp(img);
      purple_mime_part_set_field(part, "Content-Disposition", data);
      g_free(data);

      data = im_mime_img_content_type(img);
      purple_mime_part_set_field(part, "Content-Type", data);
      g_free(data);

      cid = im_mime_content_id();
      data = g_strdup_printf("<%s>", cid);
      purple_mime_part_set_field(part, "Content-ID", data);
      g_free(data);

      purple_mime_part_set_field(part, "Content-transfer-encoding", "base64");

      /* obtain and base64 encode the image data, and put it in the
	 mime part */
      size = purple_image_get_size(img);
      data = purple_base64_encode(purple_image_get_data(img), size);
      purple_mime_part_set_data(part, data);
      g_free(data);

      /* append the modified tag */
      g_string_append_printf(str, "<img src=\"cid:%s\">", cid);
      g_free(cid);

    } else {
      /* append the literal image tag, since we couldn't find a
	 relative PurpleImage object */
      gsize len = (end - start) + 1;
      g_string_append_len(str, start, len);
    }

    g_datalist_clear(&attr);
    tmp = end + 1;
  }

  /* append left-overs */
  g_string_append(str, tmp);

  /* add the text/html part */
  part = purple_mime_part_new(doc);
  purple_mime_part_set_field(part, "Content-Disposition", "inline");

  tmp = purple_utf8_ncr_encode(str->str);
  purple_mime_part_set_field(part, "Content-Type", "text/html");
  purple_mime_part_set_field(part, "Content-Transfer-Encoding", "7bit");
  purple_mime_part_set_data(part, tmp);
  g_free(tmp);

  g_string_free(str, TRUE);

  str = g_string_new(NULL);
  purple_mime_document_write(doc, str);
  tmp = str->str;
  g_string_free(str, FALSE);

  return tmp;
}


static int mw_prpl_send_im(PurpleConnection *gc,
			   const char *name,
			   const char *message,
			   PurpleMessageFlags flags) {

  struct mwPurplePluginData *pd;
  struct mwIdBlock who = { (char *) name, NULL };
  struct mwConversation *conv;

  g_return_val_if_fail(gc != NULL, 0);
  pd = purple_connection_get_protocol_data(gc);

  g_return_val_if_fail(pd != NULL, 0);

  conv = mwServiceIm_getConversation(pd->srvc_im, &who);

  /* this detection of features to determine how to send the message
     (plain, html, or mime) is flawed because the other end of the
     conversation could close their channel at any time, rendering any
     existing formatting in an outgoing message innapropriate. The end
     result is that it may be possible that the other side of the
     conversation will receive a plaintext message with html contents,
     which is bad. I'm not sure how to fix this correctly. */

  if(strstr(message, "<img ") || strstr(message, "<IMG "))
    flags |= PURPLE_MESSAGE_IMAGES;

  if(mwConversation_isOpen(conv)) {
    char *tmp;
    int ret;

    if((flags & PURPLE_MESSAGE_IMAGES) &&
       mwConversation_supports(conv, mwImSend_MIME)) {
      /* send a MIME message */

      tmp = im_mime_convert(gc, conv, message);
      ret = mwConversation_send(conv, mwImSend_MIME, tmp);
      g_free(tmp);

    } else if(mwConversation_supports(conv, mwImSend_HTML)) {
      /* send an HTML message */

      char *ncr;
      ncr = purple_utf8_ncr_encode(message);
      tmp = purple_strdup_withhtml(ncr);
      g_free(ncr);

      ret = mwConversation_send(conv, mwImSend_HTML, tmp);
      g_free(tmp);

    } else {
      /* default to text */
      tmp = purple_markup_strip_html(message);
      ret = mwConversation_send(conv, mwImSend_PLAIN, tmp);
      g_free(tmp);
    }

    return !ret;

  } else {

    /* queue up the message safely as plain text */
    char *tmp = purple_markup_strip_html(message);
    convo_queue(conv, mwImSend_PLAIN, tmp);
    g_free(tmp);

    if(! mwConversation_isPending(conv))
      mwConversation_open(conv);

    return 1;
  }
}


static unsigned int mw_prpl_send_typing(PurpleConnection *gc,
					const char *name,
					PurpleIMTypingState state) {

  struct mwPurplePluginData *pd;
  struct mwIdBlock who = { (char *) name, NULL };
  struct mwConversation *conv;

  gpointer t = GINT_TO_POINTER(!! state);

  g_return_val_if_fail(gc != NULL, 0);
  pd = purple_connection_get_protocol_data(gc);

  g_return_val_if_fail(pd != NULL, 0);

  conv = mwServiceIm_getConversation(pd->srvc_im, &who);

  if(mwConversation_isOpen(conv)) {
    mwConversation_send(conv, mwImSend_TYPING, t);

  } else if((state == PURPLE_IM_TYPING) || (state == PURPLE_IM_TYPED)) {
    /* only open a channel for sending typing notification, not for
       when typing has stopped. There's no point in re-opening a
       channel just to tell someone that this side isn't typing. */

    convo_queue(conv, mwImSend_TYPING, t);

    if(! mwConversation_isPending(conv)) {
      mwConversation_open(conv);
    }
  }

  return 0;
}


static const char *mw_client_name(guint16 type) {
  switch(type) {
  case mwLogin_LIB:
    return "Lotus Binary Library";

  case mwLogin_JAVA_WEB:
    return "Lotus Java Client Applet";

  case mwLogin_BINARY:
    return "Lotus Sametime Connect";

  case mwLogin_JAVA_APP:
    return "Lotus Java Client Application";

  case mwLogin_LINKS:
    return "Lotus Sametime Links";

  case mwLogin_NOTES_6_5:
  case mwLogin_NOTES_6_5_3:
  case mwLogin_NOTES_7_0_beta:
  case mwLogin_NOTES_7_0:
    return "Lotus Notes Client";

  case mwLogin_ICT:
  case mwLogin_ICT_1_7_8_2:
  case mwLogin_ICT_SIP:
    return "IBM Community Tools";

  case mwLogin_NOTESBUDDY_4_14:
  case mwLogin_NOTESBUDDY_4_15:
  case mwLogin_NOTESBUDDY_4_16:
    return "Alphaworks NotesBuddy";

  case 0x1305:
  case 0x1306:
  case 0x1307:
    return "Lotus Sametime Connect 7.5";

  case mwLogin_SANITY:
    return "Sanity";

  case mwLogin_ST_PERL:
    return "ST-Send-Message";

  case mwLogin_TRILLIAN:
  case mwLogin_TRILLIAN_IBM:
    return "Trillian";

  case mwLogin_MEANWHILE:
    return "Meanwhile";

  default:
    return NULL;
  }
}


static void mw_prpl_get_info(PurpleConnection *gc, const char *who) {

  struct mwAwareIdBlock idb = { mwAware_USER, (char *) who, NULL };

  struct mwPurplePluginData *pd;
  PurpleAccount *acct;
  PurpleBuddy *b;
  PurpleNotifyUserInfo *user_info;
  char *tmp;
  const char *tmp2;

  g_return_if_fail(who != NULL);
  g_return_if_fail(*who != '\0');

  pd = purple_connection_get_protocol_data(gc);

  acct = purple_connection_get_account(gc);
  b = purple_blist_find_buddy(acct, who);
  user_info = purple_notify_user_info_new();

  if(purple_str_has_prefix(who, "@E ")) {
	purple_notify_user_info_add_pair_html(user_info, _("External User"), NULL);
  }

  purple_notify_user_info_add_pair_plaintext(user_info, _("User ID"), who);

  if(b) {
    guint32 type;

    if(purple_buddy_get_server_alias(b)) {
		/* TODO: Check whether it's correct to call add_pair_html,
		         or if we should be using add_pair_plaintext */
		purple_notify_user_info_add_pair_html(user_info, _("Full Name"), purple_buddy_get_server_alias(b));
    }

    type = purple_blist_node_get_int((PurpleBlistNode *) b, BUDDY_KEY_CLIENT);
    if(type) {
	  tmp2 = mw_client_name(type);
	  if (tmp2) {
		purple_notify_user_info_add_pair_plaintext(user_info, _("Last Known Client"), tmp2);
	  } else {
		tmp = g_strdup_printf(_("Unknown (0x%04x)<br>"), type);
		purple_notify_user_info_add_pair_html(user_info, _("Last Known Client"), tmp);
	    g_free(tmp);
	  }
    }
  }

  tmp = user_supports_text(pd->srvc_aware, who);
  if(tmp) {
	purple_notify_user_info_add_pair_plaintext(user_info, _("Supports"), tmp);
	g_free(tmp);
  }

  if(b) {
	purple_notify_user_info_add_pair_plaintext(user_info, _("Status"), status_text(b));

	/* XXX Is this adding a status message in its own section rather than with the "Status" label? */
    tmp2 = mwServiceAware_getText(pd->srvc_aware, &idb);
    if(tmp2 && g_utf8_validate(tmp2, -1, NULL)) {
	  purple_notify_user_info_add_section_break(user_info);
	  purple_notify_user_info_add_pair_plaintext(user_info, NULL, tmp2);
    }
  }

  /* @todo emit a signal to allow a plugin to override the display of
     this notification, so that it can create its own */

  purple_notify_userinfo(gc, who, user_info, NULL, NULL);
  purple_notify_user_info_destroy(user_info);
}


static void mw_prpl_set_status(PurpleAccount *acct, PurpleStatus *status) {
  PurpleConnection *gc;
  const char *state;
  char *message = NULL;
  struct mwSession *session;
  struct mwUserStatus stat;

  g_return_if_fail(acct != NULL);
  gc = purple_account_get_connection(acct);

  state = purple_status_get_id(status);

  DEBUG_INFO("Set status to %s\n", purple_status_get_name(status));

  g_return_if_fail(gc != NULL);

  session = gc_to_session(gc);
  g_return_if_fail(session != NULL);

  /* get a working copy of the current status */
  mwUserStatus_clone(&stat, mwSession_getUserStatus(session));

  /* determine the state */
  if(! strcmp(state, MW_STATE_ACTIVE)) {
    stat.status = mwStatus_ACTIVE;

  } else if(! strcmp(state, MW_STATE_AWAY)) {
    stat.status = mwStatus_AWAY;

  } else if(! strcmp(state, MW_STATE_BUSY)) {
    stat.status = mwStatus_BUSY;
  }

  /* determine the message */
  message = (char *) purple_status_get_attr_string(status, MW_STATE_MESSAGE);

  if(message) {
    /* all the possible non-NULL values of message up to this point
       are const, so we don't need to free them */
    message = purple_markup_strip_html(message);
  }

  /* out with the old */
  g_free(stat.desc);

  /* in with the new */
  stat.desc = (char *) message;

  mwSession_setUserStatus(session, &stat);
  mwUserStatus_clear(&stat);
}


static void mw_prpl_set_idle(PurpleConnection *gc, int t) {
  struct mwSession *session;
  struct mwUserStatus stat;


  session = gc_to_session(gc);
  g_return_if_fail(session != NULL);

  mwUserStatus_clone(&stat, mwSession_getUserStatus(session));

  if(t) {
    time_t now = time(NULL);
    stat.time = now - t;

  } else {
    stat.time = 0;
  }

  if(t > 0 && stat.status == mwStatus_ACTIVE) {
    /* we were active and went idle, so change the status to IDLE. */
    stat.status = mwStatus_IDLE;

  } else if(t == 0 && stat.status == mwStatus_IDLE) {
    /* we only become idle automatically, so change back to ACTIVE */
    stat.status = mwStatus_ACTIVE;
  }

  mwSession_setUserStatus(session, &stat);
  mwUserStatus_clear(&stat);
}


static void notify_im(PurpleConnection *gc, GList *row, void *user_data) {
  PurpleAccount *acct;
  PurpleIMConversation *im;
  char *id;

  acct = purple_connection_get_account(gc);
  id = g_list_nth_data(row, 1);
  im = purple_conversations_find_im_with_account(id, acct);
  if(! im) im = purple_im_conversation_new(acct, id);
  purple_conversation_present(PURPLE_CONVERSATION(im));
}


static void notify_add(PurpleConnection *gc, GList *row, void *user_data) {
  BuddyAddData *data = user_data;
  const char *group_name = NULL;

  if (data && data->group) {
    group_name = purple_group_get_name(data->group);
  }

  purple_blist_request_add_buddy(purple_connection_get_account(gc),
			       g_list_nth_data(row, 1), group_name,
			       g_list_nth_data(row, 0));
}


static void notify_close(gpointer data) {
  if (data) {
    g_free(data);
  }
}


static void multi_resolved_query(struct mwResolveResult *result,
				 PurpleConnection *gc, gpointer data) {
  GList *l;
  const char *msgA;
  const char *msgB;
  char *msg;

  PurpleNotifySearchResults *sres;
  PurpleNotifySearchColumn *scol;

  sres = purple_notify_searchresults_new();

  scol = purple_notify_searchresults_column_new(_("User Name"));
  purple_notify_searchresults_column_add(sres, scol);

  scol = purple_notify_searchresults_column_new(_("Sametime ID"));
  purple_notify_searchresults_column_add(sres, scol);

  purple_notify_searchresults_button_add(sres, PURPLE_NOTIFY_BUTTON_IM,
				       notify_im);

  purple_notify_searchresults_button_add(sres, PURPLE_NOTIFY_BUTTON_ADD,
				       notify_add);

  for(l = result->matches; l; l = l->next) {
    struct mwResolveMatch *match = l->data;
    GList *row = NULL;

    DEBUG_INFO("multi resolve: %s, %s\n",
	       NSTR(match->id), NSTR(match->name));

    if(!match->id || !match->name)
      continue;

    row = g_list_append(row, g_strdup(match->name));
    row = g_list_append(row, g_strdup(match->id));
    purple_notify_searchresults_row_add(sres, row);
  }

  msgA = _("An ambiguous user ID was entered");
  msgB = _("The identifier '%s' may possibly refer to any of the following"
	   " users. Please select the correct user from the list below to"
	   " add them to your buddy list.");
  msg = g_strdup_printf(msgB, result->name);

  purple_notify_searchresults(gc, _("Select User"),
			    msgA, msg, sres, notify_close, data);

  g_free(msg);
}


static void add_buddy_resolved(struct mwServiceResolve *srvc,
			       guint32 id, guint32 code, GList *results,
			       gpointer b) {

  struct mwResolveResult *res = NULL;
  BuddyAddData *data = b;
  PurpleBuddy *buddy = NULL;
  PurpleConnection *gc;
  struct mwPurplePluginData *pd;

  g_return_if_fail(data != NULL);

  buddy = data->buddy;

  gc = purple_account_get_connection(purple_buddy_get_account(buddy));
  pd = purple_connection_get_protocol_data(gc);

  if(results)
    res = results->data;

  if(!code && res && res->matches) {
    if(!res->matches->next) {
      struct mwResolveMatch *match = res->matches->data;

      /* only one? that might be the right one! */
      if(strcmp(res->name, match->id)) {
	/* uh oh, the single result isn't identical to the search
	   term, better safe then sorry, so let's make sure it's who
	   the user meant to add */
	purple_blist_remove_buddy(buddy);
	multi_resolved_query(res, gc, data);

      } else {

	/* same person, set the server alias */
	purple_buddy_set_server_alias(buddy, match->name);
	purple_blist_node_set_string((PurpleBlistNode *) buddy,
				   BUDDY_KEY_NAME, match->name);

	/* subscribe to awareness */
	buddy_add(pd, buddy);

	blist_schedule(pd);

        g_free(data);
      }

    } else {
      /* prompt user if more than one match was returned */
      purple_blist_remove_buddy(buddy);
      multi_resolved_query(res, gc, data);
    }

    return;
  }

#if 0
  /* fall-through indicates that we couldn't find a matching user in
     the resolve service (ether error or zero results), so we remove
     this buddy */

  /* note: I can't really think of a good reason to alter the buddy
     list in any way. There has been at least one report where the
     resolve service isn't returning correct results anyway, so let's
     just leave them in the list. I'm just going to if0 this section
     out unless I can think of a very good reason to do this. -siege */

  DEBUG_INFO("no such buddy in community\n");
  purple_blist_remove_buddy(buddy);
  blist_schedule(pd);

  if(res && res->name) {
    /* compose and display an error message */
    const char *msgA;
    const char *msgB;
    char *msg;

    msgA = _("Unable to add user: user not found");

    msgB = _("The identifier '%s' did not match any users in your"
	     " Sametime community. This entry has been removed from"
	     " your buddy list.");
    msg = g_strdup_printf(msgB, NSTR(res->name));

    purple_notify_error(gc, _("Unable to add user"), msgA, msg);

    g_free(msg);
  }
#endif
}


static void mw_prpl_add_buddy(PurpleConnection *gc,
			      PurpleBuddy *buddy,
			      PurpleGroup *group,
			      const char *message) {

  struct mwPurplePluginData *pd = purple_connection_get_protocol_data(gc);
  struct mwServiceResolve *srvc;
  GList *query;
  enum mwResolveFlag flags;
  guint32 req;
  BuddyAddData *data;

  /* catch external buddies. They won't be in the resolve service */
  if(buddy_is_external(buddy)) {
    buddy_add(pd, buddy);
    return;
  }

  data = g_new0(BuddyAddData, 1);
  data->buddy = buddy;
  data->group = group;

  srvc = pd->srvc_resolve;

  query = g_list_prepend(NULL, (char *)purple_buddy_get_name(buddy));
  flags = mwResolveFlag_FIRST | mwResolveFlag_USERS;

  req = mwServiceResolve_resolve(srvc, query, flags, add_buddy_resolved,
				 data, NULL);
  g_list_free(query);

  if(req == SEARCH_ERROR) {
    purple_blist_remove_buddy(buddy);
    blist_schedule(pd);
  }
}


static void foreach_add_buddies(PurpleGroup *group, GList *buddies,
				struct mwPurplePluginData *pd) {
  struct mwAwareList *list;

  list = list_ensure(pd, group);
  mwAwareList_addAware(list, buddies);
  g_list_free(buddies);
}


static void mw_prpl_add_buddies(PurpleConnection *gc,
				GList *buddies,
				GList *groups,
				const char *message) {

  struct mwPurplePluginData *pd;
  GHashTable *group_sets;
  struct mwAwareIdBlock *idbs, *idb;

  pd = purple_connection_get_protocol_data(gc);

  /* map PurpleGroup:GList of mwAwareIdBlock */
  group_sets = g_hash_table_new(g_direct_hash, g_direct_equal);

  /* bunch of mwAwareIdBlock allocated at once, free'd at once */
  idb = idbs = g_new(struct mwAwareIdBlock, g_list_length(buddies));

  /* first pass collects mwAwareIdBlock lists for each group */
  for(; buddies; buddies = buddies->next) {
    PurpleBuddy *b = buddies->data;
    PurpleGroup *g;
    const char *fn;
    GList *l;

    /* nab the saved server alias and stick it on the buddy */
    fn = purple_blist_node_get_string((PurpleBlistNode *) b, BUDDY_KEY_NAME);
    purple_buddy_set_server_alias(b, fn);

    /* convert PurpleBuddy into a mwAwareIdBlock */
    idb->type = mwAware_USER;
    idb->user = (char *) purple_buddy_get_name(b);
    idb->community = NULL;

    /* put idb into the list associated with the buddy's group */
    g = purple_buddy_get_group(b);
    l = g_hash_table_lookup(group_sets, g);
    l = g_list_prepend(l, idb++);
    g_hash_table_insert(group_sets, g, l);
  }

  /* each group's buddies get added in one shot, and schedule the blist
     for saving */
  g_hash_table_foreach(group_sets, (GHFunc) foreach_add_buddies, pd);
  blist_schedule(pd);

  /* cleanup */
  g_hash_table_destroy(group_sets);
  g_free(idbs);
}


static void mw_prpl_remove_buddy(PurpleConnection *gc,
				 PurpleBuddy *buddy, PurpleGroup *group) {

  struct mwPurplePluginData *pd;
  struct mwAwareIdBlock idb = { mwAware_USER, (char *)purple_buddy_get_name(buddy), NULL };
  struct mwAwareList *list;

  GList *rem = g_list_prepend(NULL, &idb);

  pd = purple_connection_get_protocol_data(gc);
  group = purple_buddy_get_group(buddy);
  list = list_ensure(pd, group);

  mwAwareList_removeAware(list, rem);
  blist_schedule(pd);

  g_list_free(rem);
}


static void privacy_fill(struct mwPrivacyInfo *priv,
			 GSList *members) {

  struct mwUserItem *u;
  guint count;

  count = g_slist_length(members);
  DEBUG_INFO("privacy_fill: %u members\n", count);

  priv->count = count;
  priv->users = g_new0(struct mwUserItem, count);

  while(count--) {
    u = priv->users + count;
    u->id = members->data;
    members = members->next;
  }
}


static void mw_prpl_set_permit_deny(PurpleConnection *gc) {
  PurpleAccount *acct;
  struct mwPurplePluginData *pd;
  struct mwSession *session;

  struct mwPrivacyInfo privacy = {
    FALSE, /* deny  */
    0,     /* count */
    NULL,  /* users */
  };

  g_return_if_fail(gc != NULL);

  acct = purple_connection_get_account(gc);
  g_return_if_fail(acct != NULL);

  pd = purple_connection_get_protocol_data(gc);
  g_return_if_fail(pd != NULL);

  session = pd->session;
  g_return_if_fail(session != NULL);

  switch(purple_account_get_privacy_type(acct)) {
  case PURPLE_ACCOUNT_PRIVACY_DENY_USERS:
    DEBUG_INFO("PURPLE_ACCOUNT_PRIVACY_DENY_USERS\n");
    privacy_fill(&privacy, purple_account_privacy_get_denied(acct));
    privacy.deny = TRUE;
    break;

  case PURPLE_ACCOUNT_PRIVACY_ALLOW_ALL:
    DEBUG_INFO("PURPLE_ACCOUNT_PRIVACY_ALLOW_ALL\n");
    privacy.deny = TRUE;
    break;

  case PURPLE_ACCOUNT_PRIVACY_ALLOW_USERS:
    DEBUG_INFO("PURPLE_ACCOUNT_PRIVACY_ALLOW_USERS\n");
    privacy_fill(&privacy, purple_account_privacy_get_permitted(acct));
    privacy.deny = FALSE;
    break;

  case PURPLE_ACCOUNT_PRIVACY_DENY_ALL:
    DEBUG_INFO("PURPLE_ACCOUNT_PRIVACY_DENY_ALL\n");
    privacy.deny = FALSE;
    break;

  default:
    DEBUG_INFO("acct->perm_deny is 0x%x\n", purple_account_get_privacy_type(acct));
    return;
  }

  mwSession_setPrivacyInfo(session, &privacy);
  g_free(privacy.users);
}


static void mw_prpl_add_permit(PurpleConnection *gc, const char *name) {
  mw_prpl_set_permit_deny(gc);
}


static void mw_prpl_add_deny(PurpleConnection *gc, const char *name) {
  mw_prpl_set_permit_deny(gc);
}


static void mw_prpl_rem_permit(PurpleConnection *gc, const char *name) {
  mw_prpl_set_permit_deny(gc);
}


static void mw_prpl_rem_deny(PurpleConnection *gc, const char *name) {
  mw_prpl_set_permit_deny(gc);
}


static struct mwConference *conf_find(struct mwServiceConference *srvc,
				      const char *name) {
  GList *l, *ll;
  struct mwConference *conf = NULL;

  ll = mwServiceConference_getConferences(srvc);
  for(l = ll; l; l = l->next) {
    struct mwConference *c = l->data;
    if(! strcmp(name, mwConference_getName(c))) {
      conf = c;
      break;
    }
  }
  g_list_free(ll);

  return conf;
}


static void mw_prpl_join_chat(PurpleConnection *gc,
			      GHashTable *components) {

  struct mwPurplePluginData *pd;
  char *c, *t;

  pd = purple_connection_get_protocol_data(gc);

  c = g_hash_table_lookup(components, CHAT_KEY_NAME);
  t = g_hash_table_lookup(components, CHAT_KEY_TOPIC);

  if(g_hash_table_lookup(components, CHAT_KEY_IS_PLACE)) {
    /* use place service */
    struct mwServicePlace *srvc;
    struct mwPlace *place = NULL;

    srvc = pd->srvc_place;
    place = mwPlace_new(srvc, c, t);
    mwPlace_open(place);

  } else {
    /* use conference service */
    struct mwServiceConference *srvc;
    struct mwConference *conf = NULL;

    srvc = pd->srvc_conf;
    if(c) conf = conf_find(srvc, c);

    if(conf) {
      DEBUG_INFO("accepting conference invitation\n");
      mwConference_accept(conf);

    } else {
      DEBUG_INFO("creating new conference\n");
      conf = mwConference_new(srvc, t);
      mwConference_open(conf);
    }
  }
}


static void mw_prpl_reject_chat(PurpleConnection *gc,
				GHashTable *components) {

  struct mwPurplePluginData *pd;
  struct mwServiceConference *srvc;
  char *c;

  pd = purple_connection_get_protocol_data(gc);
  srvc = pd->srvc_conf;

  if(g_hash_table_lookup(components, CHAT_KEY_IS_PLACE)) {
    ; /* nothing needs doing */

  } else {
    /* reject conference */
    c = g_hash_table_lookup(components, CHAT_KEY_NAME);
    if(c) {
      struct mwConference *conf = conf_find(srvc, c);
      if(conf) mwConference_reject(conf, ERR_SUCCESS, "Declined");
    }
  }
}


static char *mw_prpl_get_chat_name(GHashTable *components) {
  return g_hash_table_lookup(components, CHAT_KEY_NAME);
}


static void mw_prpl_chat_invite(PurpleConnection *gc,
				int id,
				const char *invitation,
				const char *who) {

  struct mwPurplePluginData *pd;
  struct mwConference *conf;
  struct mwPlace *place;
  struct mwIdBlock idb = { (char *) who, NULL };

  pd = purple_connection_get_protocol_data(gc);
  g_return_if_fail(pd != NULL);

  conf = ID_TO_CONF(pd, id);

  if(conf) {
    mwConference_invite(conf, &idb, invitation);
    return;
  }

  place = ID_TO_PLACE(pd, id);
  g_return_if_fail(place != NULL);

  /* @todo: use the IM service for invitation */
  mwPlace_legacyInvite(place, &idb, invitation);
}


static void mw_prpl_chat_leave(PurpleConnection *gc,
			       int id) {

  struct mwPurplePluginData *pd;
  struct mwConference *conf;

  pd = purple_connection_get_protocol_data(gc);

  g_return_if_fail(pd != NULL);
  conf = ID_TO_CONF(pd, id);

  if(conf) {
    mwConference_destroy(conf, ERR_SUCCESS, "Leaving");

  } else {
    struct mwPlace *place = ID_TO_PLACE(pd, id);
    g_return_if_fail(place != NULL);

    mwPlace_destroy(place, ERR_SUCCESS);
  }
}


static void mw_prpl_chat_whisper(PurpleConnection *gc,
				 int id,
				 const char *who,
				 const char *message) {

  mw_prpl_send_im(gc, who, message, 0);
}


static int mw_prpl_chat_send(PurpleConnection *gc,
			     int id,
			     const char *message,
			     PurpleMessageFlags flags) {

  struct mwPurplePluginData *pd;
  struct mwConference *conf;
  char *msg;
  int ret;

  pd = purple_connection_get_protocol_data(gc);

  g_return_val_if_fail(pd != NULL, 0);
  conf = ID_TO_CONF(pd, id);

  msg = purple_markup_strip_html(message);

  if(conf) {
    ret = ! mwConference_sendText(conf, msg);

  } else {
    struct mwPlace *place = ID_TO_PLACE(pd, id);
    g_return_val_if_fail(place != NULL, 0);

    ret = ! mwPlace_sendText(place, msg);
  }

  g_free(msg);
  return ret;
}


static void mw_prpl_keepalive(PurpleConnection *gc) {
  struct mwSession *session;

  g_return_if_fail(gc != NULL);

  session = gc_to_session(gc);
  g_return_if_fail(session != NULL);

  mwSession_sendKeepalive(session);
}


static void mw_prpl_alias_buddy(PurpleConnection *gc,
				const char *who,
				const char *alias) {

  struct mwPurplePluginData *pd = purple_connection_get_protocol_data(gc);
  g_return_if_fail(pd != NULL);

  /* it's a change to the buddy list, so we've gotta reflect that in
     the server copy */

  blist_schedule(pd);
}


static void mw_prpl_group_buddy(PurpleConnection *gc,
				const char *who,
				const char *old_group,
				const char *new_group) {

  struct mwAwareIdBlock idb = { mwAware_USER, (char *) who, NULL };
  GList *gl = g_list_prepend(NULL, &idb);

  struct mwPurplePluginData *pd = purple_connection_get_protocol_data(gc);
  PurpleGroup *group;
  struct mwAwareList *list;

  /* add who to new_group's aware list */
  group = purple_blist_find_group(new_group);
  list = list_ensure(pd, group);
  mwAwareList_addAware(list, gl);

  /* remove who from old_group's aware list */
  group = purple_blist_find_group(old_group);
  list = list_ensure(pd, group);
  mwAwareList_removeAware(list, gl);

  g_list_free(gl);

  /* schedule the changes to be saved */
  blist_schedule(pd);
}


static void mw_prpl_rename_group(PurpleConnection *gc,
				 const char *old,
				 PurpleGroup *group,
				 GList *buddies) {

  struct mwPurplePluginData *pd = purple_connection_get_protocol_data(gc);
  g_return_if_fail(pd != NULL);

  /* it's a change in the buddy list, so we've gotta reflect that in
     the server copy. Also, having this function should prevent all
     those buddies from being removed and re-added. We don't really
     give a crap what the group is named in Purple other than to record
     that as the group name/alias */

  blist_schedule(pd);
}


static void mw_prpl_buddy_free(PurpleBuddy *buddy) {
  /* I don't think we have any cleanup for buddies yet */
  ;
}


static void mw_prpl_convo_closed(PurpleConnection *gc, const char *who) {
  struct mwPurplePluginData *pd = purple_connection_get_protocol_data(gc);
  struct mwServiceIm *srvc;
  struct mwConversation *conv;
  struct mwIdBlock idb = { (char *) who, NULL };

  g_return_if_fail(pd != NULL);

  srvc = pd->srvc_im;
  g_return_if_fail(srvc != NULL);

  conv = mwServiceIm_findConversation(srvc, &idb);
  if(! conv) return;

  if(mwConversation_isOpen(conv))
    mwConversation_free(conv);
}


static const char *mw_prpl_normalize(const PurpleAccount *account,
				     const char *id) {

  /* code elsewhere assumes that the return value points to different
     memory than the passed value, but it won't free the normalized
     data. wtf? */

  static char buf[BUF_LEN];
  g_strlcpy(buf, id, sizeof(buf));
  return buf;
}


static void mw_prpl_remove_group(PurpleConnection *gc, PurpleGroup *group) {
  struct mwPurplePluginData *pd;
  struct mwAwareList *list;

  pd = purple_connection_get_protocol_data(gc);
  g_return_if_fail(pd != NULL);
  g_return_if_fail(pd->group_list_map != NULL);

  list = g_hash_table_lookup(pd->group_list_map, group);

  if(list) {
    g_hash_table_remove(pd->group_list_map, list);
    g_hash_table_remove(pd->group_list_map, group);
    mwAwareList_free(list);

    blist_schedule(pd);
  }
}


static gboolean mw_prpl_can_receive_file(PurpleConnection *gc,
					 const char *who) {
  struct mwPurplePluginData *pd;
  struct mwServiceAware *srvc;
  PurpleAccount *acct;

  g_return_val_if_fail(gc != NULL, FALSE);

  pd = purple_connection_get_protocol_data(gc);
  g_return_val_if_fail(pd != NULL, FALSE);

  srvc = pd->srvc_aware;
  g_return_val_if_fail(srvc != NULL, FALSE);

  acct = purple_connection_get_account(gc);
  g_return_val_if_fail(acct != NULL, FALSE);

  return purple_blist_find_buddy(acct, who) &&
    user_supports(srvc, who, mwAttribute_FILE_TRANSFER);
}


static void ft_outgoing_init(PurpleXfer *xfer) {
  PurpleAccount *acct;
  PurpleConnection *gc;

  struct mwPurplePluginData *pd;
  struct mwServiceFileTransfer *srvc;
  struct mwFileTransfer *ft;

  const char *filename;
  gsize filesize;
  FILE *fp;
  char *remote_user = NULL;

  struct mwIdBlock idb = { NULL, NULL };

  DEBUG_INFO("ft_outgoing_init\n");

  acct = purple_xfer_get_account(xfer);
  gc = purple_account_get_connection(acct);
  pd = purple_connection_get_protocol_data(gc);
  srvc = pd->srvc_ft;

  remote_user = g_strdup(purple_xfer_get_remote_user(xfer));

  filename = purple_xfer_get_local_filename(xfer);
  filesize = purple_xfer_get_size(xfer);
  idb.user = remote_user;

  purple_xfer_update_progress(xfer);

  /* test that we can actually send the file */
  fp = g_fopen(filename, "rb");
  if(! fp) {
    char *msg = g_strdup_printf(_("Error reading file %s: \n%s\n"),
				filename, g_strerror(errno));
    purple_xfer_error(purple_xfer_get_xfer_type(xfer), acct, purple_xfer_get_remote_user(xfer), msg);
    g_free(msg);
    g_free(remote_user);
    return;
  }
  fclose(fp);

  {
    char *tmp = strrchr(filename, G_DIR_SEPARATOR);
    if(tmp++) filename = tmp;
  }

  ft = mwFileTransfer_new(srvc, &idb, NULL, filename, filesize);

  g_object_ref(xfer);
  mwFileTransfer_setClientData(ft, xfer, (GDestroyNotify) g_object_unref);
  purple_xfer_set_protocol_data(xfer, ft);

  mwFileTransfer_offer(ft);
  g_free(remote_user);
}


static void ft_outgoing_cancel(PurpleXfer *xfer) {
  struct mwFileTransfer *ft = purple_xfer_get_protocol_data(xfer);

  DEBUG_INFO("ft_outgoing_cancel called\n");

  if(ft) mwFileTransfer_cancel(ft);
}


static PurpleXfer *mw_prpl_new_xfer(PurpleConnection *gc, const char *who) {
  PurpleAccount *acct;
  PurpleXfer *xfer;

  acct = purple_connection_get_account(gc);

  xfer = purple_xfer_new(acct, PURPLE_XFER_TYPE_SEND, who);
  if (xfer)
  {
    purple_xfer_set_init_fnc(xfer, ft_outgoing_init);
    purple_xfer_set_cancel_send_fnc(xfer, ft_outgoing_cancel);
  }

  return xfer;
}

static void mw_prpl_send_file(PurpleConnection *gc,
			      const char *who, const char *file) {

  PurpleXfer *xfer = mw_prpl_new_xfer(gc, who);

  if(file) {
    DEBUG_INFO("file != NULL\n");
    purple_xfer_request_accepted(xfer, file);

  } else {
    DEBUG_INFO("file == NULL\n");
    purple_xfer_request(xfer);
  }
}


static PurplePluginProtocolInfo mw_prpl_info = {
  sizeof(PurplePluginProtocolInfo),
  OPT_PROTO_IM_IMAGE,
  NULL, /*< set in mw_plugin_init */
  NULL, /*< set in mw_plugin_init */
  NO_BUDDY_ICONS,
  mw_prpl_list_icon,
  mw_prpl_list_emblem,
  mw_prpl_status_text,
  mw_prpl_tooltip_text,
  mw_prpl_status_types,
  mw_prpl_blist_node_menu,
  mw_prpl_chat_info,
  mw_prpl_chat_info_defaults,
  mw_prpl_login,
  mw_prpl_close,
  mw_prpl_send_im,
  NULL,
  mw_prpl_send_typing,
  mw_prpl_get_info,
  mw_prpl_set_status,
  mw_prpl_set_idle,
  NULL,
  mw_prpl_add_buddy,
  mw_prpl_add_buddies,
  mw_prpl_remove_buddy,
  NULL,
  mw_prpl_add_permit,
  mw_prpl_add_deny,
  mw_prpl_rem_permit,
  mw_prpl_rem_deny,
  mw_prpl_set_permit_deny,
  mw_prpl_join_chat,
  mw_prpl_reject_chat,
  mw_prpl_get_chat_name,
  mw_prpl_chat_invite,
  mw_prpl_chat_leave,
  mw_prpl_chat_whisper,
  mw_prpl_chat_send,
  mw_prpl_keepalive,
  NULL,
  NULL,
  mw_prpl_alias_buddy,
  mw_prpl_group_buddy,
  mw_prpl_rename_group,
  mw_prpl_buddy_free,
  mw_prpl_convo_closed,
  mw_prpl_normalize,
  NULL,
  mw_prpl_remove_group,
  NULL,
  NULL,
  NULL,
  NULL,
  NULL,
  NULL,
  mw_prpl_can_receive_file,
  mw_prpl_send_file,
  mw_prpl_new_xfer,
  NULL,
  NULL,
  NULL,
  NULL,
  NULL,
  NULL,
  NULL,
  NULL,
  NULL,
  NULL,
  NULL,
  NULL,
  NULL,
  NULL
};

#if 0
static PurplePluginPrefFrame *
mw_plugin_get_plugin_pref_frame(PurplePlugin *plugin) {
  PurplePluginPrefFrame *frame;
  PurplePluginPref *pref;

  frame = purple_plugin_pref_frame_new();

  pref = purple_plugin_pref_new_with_label(_("Remotely Stored Buddy List"));
  purple_plugin_pref_frame_add(frame, pref);


  pref = purple_plugin_pref_new_with_name(MW_PRPL_OPT_BLIST_ACTION);
  purple_plugin_pref_set_label(pref, _("Buddy List Storage Mode"));

  purple_plugin_pref_set_pref_type(pref, PURPLE_PLUGIN_PREF_CHOICE);
  purple_plugin_pref_add_choice(pref, _("Local Buddy List Only"),
			      GINT_TO_POINTER(blist_choice_LOCAL));
  purple_plugin_pref_add_choice(pref, _("Merge List from Server"),
			      GINT_TO_POINTER(blist_choice_MERGE));
  purple_plugin_pref_add_choice(pref, _("Merge and Save List to Server"),
			      GINT_TO_POINTER(blist_choice_STORE));
  purple_plugin_pref_add_choice(pref, _("Synchronize List with Server"),
			      GINT_TO_POINTER(blist_choice_SYNCH));

  purple_plugin_pref_frame_add(frame, pref);

  return frame;
}
#endif

static void st_import_action_cb(PurpleConnection *gc, char *filename) {
  struct mwSametimeList *l;

  FILE *file;
  char buf[BUF_LEN];
  size_t len;

  GString *str;

  file = g_fopen(filename, "r");
  g_return_if_fail(file != NULL);

  str = g_string_new(NULL);
  while( (len = fread(buf, 1, BUF_LEN, file)) ) {
    g_string_append_len(str, buf, len);
  }

  fclose(file);

  l = mwSametimeList_load(str->str);
  g_string_free(str, TRUE);

  blist_merge(gc, l);
  mwSametimeList_free(l);
}


/** prompts for a file to import blist from */
static void st_import_action(PurplePluginAction *act) {
  PurpleConnection *gc;
  PurpleAccount *account;
  char *title;

  gc = act->context;
  account = purple_connection_get_account(gc);
  title = g_strdup_printf(_("Import Sametime List for Account %s"),
			  purple_account_get_username(account));

  purple_request_file(gc, title, NULL, FALSE,
		    G_CALLBACK(st_import_action_cb), NULL,
		    purple_request_cpar_from_connection(gc),
		    gc);

  g_free(title);
}


static void st_export_action_cb(PurpleConnection *gc, char *filename) {
  struct mwSametimeList *l;
  char *str;
  FILE *file;

  file = g_fopen(filename, "w");
  g_return_if_fail(file != NULL);

  l = mwSametimeList_new();
  blist_export(gc, l);
  str = mwSametimeList_store(l);
  mwSametimeList_free(l);

  fprintf(file, "%s", str);
  fclose(file);

  g_free(str);
}


/** prompts for a file to export blist to */
static void st_export_action(PurplePluginAction *act) {
  PurpleConnection *gc;
  PurpleAccount *account;
  char *title;

  gc = act->context;
  account = purple_connection_get_account(gc);
  title = g_strdup_printf(_("Export Sametime List for Account %s"),
			  purple_account_get_username(account));

  purple_request_file(gc, title, NULL, TRUE,
		    G_CALLBACK(st_export_action_cb), NULL,
		    purple_request_cpar_from_connection(gc),
		    gc);

  g_free(title);
}


static void remote_group_multi_cleanup(gpointer ignore,
				       PurpleRequestFields *fields) {

  PurpleRequestField *f;
  GList *l;

  f = purple_request_fields_get_field(fields, "group");
  l = purple_request_field_list_get_items(f);

  for(; l; l = l->next) {
    const char *i = l->data;
    struct named_id *res;

    res = purple_request_field_list_get_data(f, i);

    g_free(res->id);
    g_free(res->name);
    g_free(res);
  }
}


static void remote_group_done(struct mwPurplePluginData *pd,
			      const char *id, const char *name) {
  PurpleConnection *gc;
  PurpleAccount *acct;
  PurpleGroup *group;
  PurpleBlistNode *gn;
  const char *owner;

  g_return_if_fail(pd != NULL);

  gc = pd->gc;
  acct = purple_connection_get_account(gc);

  /* collision checking */
  group = purple_blist_find_group(name);
  if(group) {
    const char *msgA;
    const char *msgB;
    char *msg;

    msgA = _("Unable to add group: group exists");
    msgB = _("A group named '%s' already exists in your buddy list.");
    msg = g_strdup_printf(msgB, name);

    purple_notify_error(gc, _("Unable to add group"), msgA, msg,
	purple_request_cpar_from_connection(gc));

    g_free(msg);
    return;
  }

  group = purple_group_new(name);
  gn = (PurpleBlistNode *) group;

  owner = purple_account_get_username(acct);

  purple_blist_node_set_string(gn, GROUP_KEY_NAME, id);
  purple_blist_node_set_int(gn, GROUP_KEY_TYPE, mwSametimeGroup_DYNAMIC);
  purple_blist_node_set_string(gn, GROUP_KEY_OWNER, owner);
  purple_blist_add_group(group, NULL);

  group_add(pd, group);
  blist_schedule(pd);
}


static void remote_group_multi_cb(struct mwPurplePluginData *pd,
				  PurpleRequestFields *fields) {
  PurpleRequestField *f;
  GList *l;

  f = purple_request_fields_get_field(fields, "group");
  l = purple_request_field_list_get_selected(f);

  if(l) {
    const char *i = l->data;
    struct named_id *res;

    res = purple_request_field_list_get_data(f, i);
    remote_group_done(pd, res->id, res->name);
  }

  remote_group_multi_cleanup(NULL, fields);
}


static void remote_group_multi(struct mwResolveResult *result,
			       struct mwPurplePluginData *pd) {

  PurpleRequestFields *fields;
  PurpleRequestFieldGroup *g;
  PurpleRequestField *f;
  GList *l;
  const char *msgA;
  const char *msgB;
  char *msg;

  PurpleConnection *gc = pd->gc;

  fields = purple_request_fields_new();

  g = purple_request_field_group_new(NULL);
  purple_request_fields_add_group(fields, g);

  f = purple_request_field_list_new("group", _("Possible Matches"));
  purple_request_field_list_set_multi_select(f, FALSE);
  purple_request_field_set_required(f, TRUE);

  for(l = result->matches; l; l = l->next) {
    struct mwResolveMatch *match = l->data;
    struct named_id *res = g_new0(struct named_id, 1);

    res->id = g_strdup(match->id);
    res->name = g_strdup(match->name);

    purple_request_field_list_add_icon(f, res->name, NULL, res);
  }

  purple_request_field_group_add_field(g, f);

  msgA = _("Notes Address Book group results");
  msgB = _("The identifier '%s' may possibly refer to any of the following"
	  " Notes Address Book groups. Please select the correct group from"
	  " the list below to add it to your buddy list.");
  msg = g_strdup_printf(msgB, result->name);

  purple_request_fields(gc, _("Select Notes Address Book"),
		      msgA, msg, fields,
		      _("Add Group"), G_CALLBACK(remote_group_multi_cb),
		      _("Cancel"), G_CALLBACK(remote_group_multi_cleanup),
		      purple_request_cpar_from_connection(gc),
		      pd);

  g_free(msg);
}


static void remote_group_resolved(struct mwServiceResolve *srvc,
				  guint32 id, guint32 code, GList *results,
				  gpointer b) {

  struct mwResolveResult *res = NULL;
  struct mwSession *session;
  struct mwPurplePluginData *pd;
  PurpleConnection *gc;

  session = mwService_getSession(MW_SERVICE(srvc));
  g_return_if_fail(session != NULL);

  pd = mwSession_getClientData(session);
  g_return_if_fail(pd != NULL);

  gc = pd->gc;
  g_return_if_fail(gc != NULL);

  if(!code && results) {
    res = results->data;

    if(res->matches) {
      remote_group_multi(res, pd);
      return;
    }
  }

  if(res && res->name) {
    const char *msgA;
    const char *msgB;
    char *msg;

    msgA = _("Unable to add group: group not found");

    msgB = _("The identifier '%s' did not match any Notes Address Book"
	    " groups in your Sametime community.");
    msg = g_strdup_printf(msgB, res->name);

    purple_notify_error(gc, _("Unable to add group"), msgA, msg,
	purple_request_cpar_from_connection(gc));

    g_free(msg);
  }
}


static void remote_group_action_cb(PurpleConnection *gc, const char *name) {
  struct mwPurplePluginData *pd;
  struct mwServiceResolve *srvc;
  GList *query;
  enum mwResolveFlag flags;
  guint32 req;

  pd = purple_connection_get_protocol_data(gc);
  srvc = pd->srvc_resolve;

  query = g_list_prepend(NULL, (char *) name);
  flags = mwResolveFlag_FIRST | mwResolveFlag_GROUPS;

  req = mwServiceResolve_resolve(srvc, query, flags, remote_group_resolved,
				 NULL, NULL);
  g_list_free(query);

  if(req == SEARCH_ERROR) {
    /** @todo display error */
  }
}


static void remote_group_action(PurplePluginAction *act) {
  PurpleConnection *gc;
  const char *msgA;
  const char *msgB;

  gc = act->context;

  msgA = _("Notes Address Book Group");
  msgB = _("Enter the name of a Notes Address Book group in the field below"
	  " to add the group and its members to your buddy list.");

  purple_request_input(gc, _("Add Group"), msgA, msgB, NULL,
		     FALSE, FALSE, NULL,
		     _("Add"), G_CALLBACK(remote_group_action_cb),
		     _("Cancel"), NULL,
		     purple_request_cpar_from_connection(gc),
		     gc);
}


static void search_notify(struct mwResolveResult *result,
			  PurpleConnection *gc) {
  GList *l;
  const char *msgA;
  const char *msgB;
  char *msg1;
  char *msg2;

  PurpleNotifySearchResults *sres;
  PurpleNotifySearchColumn *scol;

  sres = purple_notify_searchresults_new();

  scol = purple_notify_searchresults_column_new(_("User Name"));
  purple_notify_searchresults_column_add(sres, scol);

  scol = purple_notify_searchresults_column_new(_("Sametime ID"));
  purple_notify_searchresults_column_add(sres, scol);

  purple_notify_searchresults_button_add(sres, PURPLE_NOTIFY_BUTTON_IM,
				       notify_im);

  purple_notify_searchresults_button_add(sres, PURPLE_NOTIFY_BUTTON_ADD,
				       notify_add);

  for(l = result->matches; l; l = l->next) {
    struct mwResolveMatch *match = l->data;
    GList *row = NULL;

    if(!match->id || !match->name)
      continue;

    row = g_list_append(row, g_strdup(match->name));
    row = g_list_append(row, g_strdup(match->id));
    purple_notify_searchresults_row_add(sres, row);
  }

  msgA = _("Search results for '%s'");
  msgB = _("The identifier '%s' may possibly refer to any of the following"
	   " users. You may add these users to your buddy list or send them"
	   " messages with the action buttons below.");

  msg1 = g_strdup_printf(msgA, result->name);
  msg2 = g_strdup_printf(msgB, result->name);

  purple_notify_searchresults(gc, _("Search Results"),
			    msg1, msg2, sres, notify_close, NULL);

  g_free(msg1);
  g_free(msg2);
}


static void search_resolved(struct mwServiceResolve *srvc,
			    guint32 id, guint32 code, GList *results,
			    gpointer b) {

  PurpleConnection *gc = b;
  struct mwResolveResult *res = NULL;

  if(results) res = results->data;

  if(!code && res && res->matches) {
    search_notify(res, gc);

  } else {
    const char *msgA;
    const char *msgB;
    char *msg;

    msgA = _("No matches");
    msgB = _("The identifier '%s' did not match any users in your"
	     " Sametime community.");
    msg = g_strdup_printf(msgB, (res && res->name) ? NSTR(res->name) : "");

    purple_notify_error(gc, _("No Matches"), msgA, msg,
	purple_request_cpar_from_connection(gc));

    g_free(msg);
  }
}


static void search_action_cb(PurpleConnection *gc, const char *name) {
  struct mwPurplePluginData *pd;
  struct mwServiceResolve *srvc;
  GList *query;
  enum mwResolveFlag flags;
  guint32 req;

  pd = purple_connection_get_protocol_data(gc);
  srvc = pd->srvc_resolve;

  query = g_list_prepend(NULL, (char *) name);
  flags = mwResolveFlag_FIRST | mwResolveFlag_USERS;

  req = mwServiceResolve_resolve(srvc, query, flags, search_resolved,
				 gc, NULL);
  g_list_free(query);

  if(req == SEARCH_ERROR) {
    /** @todo display error */
  }
}


static void search_action(PurplePluginAction *act) {
  PurpleConnection *gc;
  const char *msgA;
  const char *msgB;

  gc = act->context;

  msgA = _("Search for a user");
  msgB = _("Enter a name or partial ID in the field below to search"
	   " for matching users in your Sametime community.");

  purple_request_input(gc, _("User Search"), msgA, msgB, NULL,
		     FALSE, FALSE, NULL,
		     _("Search"), G_CALLBACK(search_action_cb),
		     _("Cancel"), NULL,
		     purple_request_cpar_from_connection(gc),
			 gc);
}


static GList *mw_plugin_actions(PurplePlugin *plugin, gpointer context) {
  PurplePluginAction *act;
  GList *l = NULL;

  act = purple_plugin_action_new(_("Import Sametime List..."),
			       st_import_action);
  l = g_list_append(l, act);

  act = purple_plugin_action_new(_("Export Sametime List..."),
			       st_export_action);
  l = g_list_append(l, act);

  act = purple_plugin_action_new(_("Add Notes Address Book Group..."),
			       remote_group_action);
  l = g_list_append(l, act);

  act = purple_plugin_action_new(_("User Search..."),
			       search_action);
  l = g_list_append(l, act);

  return l;
}


static gboolean mw_plugin_load(PurplePlugin *plugin) {
  return TRUE;
}


static gboolean mw_plugin_unload(PurplePlugin *plugin) {
  return TRUE;
}


static void mw_plugin_destroy(PurplePlugin *plugin) {
  g_log_remove_handler(G_LOG_DOMAIN, log_handler[0]);
  g_log_remove_handler("meanwhile", log_handler[1]);
}

static PurplePluginInfo mw_plugin_info =
{
	PURPLE_PLUGIN_MAGIC,
	PURPLE_MAJOR_VERSION,
	PURPLE_MINOR_VERSION,
	PURPLE_PLUGIN_PROTOCOL,                           /**< type           */
	NULL,                                             /**< ui_requirement */
	0,                                                /**< flags          */
	NULL,                                             /**< dependencies   */
	PURPLE_PRIORITY_DEFAULT,                          /**< priority       */

	PLUGIN_ID,                                        /**< id             */
	PLUGIN_NAME,                                      /**< name           */
	DISPLAY_VERSION,                                  /**< version        */
	PLUGIN_SUMMARY,                                   /**< summary        */
	PLUGIN_DESC,                                      /**<  description    */
	PLUGIN_AUTHOR,                                    /**< author         */
	PLUGIN_HOMEPAGE,                                  /**< homepage       */

	mw_plugin_load,                                   /**< load           */
	mw_plugin_unload,                                 /**< unload         */
	mw_plugin_destroy,                                /**< destroy        */

	NULL,                                             /**< ui_info        */
	&mw_prpl_info,                                    /**< extra_info     */
	NULL,                                             /**< prefs_info     */
	mw_plugin_actions,

	/* padding */
	NULL,
	NULL,
	NULL,
	NULL
};


static void mw_log_handler(const gchar *domain, GLogLevelFlags flags,
			   const gchar *msg, gpointer data) {

  if(! (msg && *msg)) return;

  /* handle g_log requests via purple's built-in debug logging */
  if(flags & G_LOG_LEVEL_ERROR) {
    purple_debug_error(domain, "%s\n", msg);

  } else if(flags & G_LOG_LEVEL_WARNING) {
    purple_debug_warning(domain, "%s\n", msg);

  } else {
    purple_debug_info(domain, "%s\n", msg);
  }
}


static void mw_plugin_init(PurplePlugin *plugin) {
  PurpleAccountUserSplit *split;
  PurpleAccountOption *opt;
  GList *l = NULL;

  GLogLevelFlags logflags =
    G_LOG_LEVEL_MASK | G_LOG_FLAG_FATAL | G_LOG_FLAG_RECURSION;

  /* set up the preferences */
  purple_prefs_add_none(MW_PRPL_OPT_BASE);
  purple_prefs_add_int(MW_PRPL_OPT_BLIST_ACTION, BLIST_CHOICE_DEFAULT);

  /* set up account ID as user:server */
  split = purple_account_user_split_new(_("Server"),
                                        MW_PLUGIN_DEFAULT_HOST, ':');
  mw_prpl_info.user_splits = g_list_append(mw_prpl_info.user_splits, split);

  /* remove dead preferences */
  purple_prefs_remove(MW_PRPL_OPT_PSYCHIC);
  purple_prefs_remove(MW_PRPL_OPT_SAVE_DYNAMIC);

  /* port to connect to */
  opt = purple_account_option_int_new(_("Port"), MW_KEY_PORT,
				    MW_PLUGIN_DEFAULT_PORT);
  l = g_list_append(l, opt);

  { /* copy the old force login setting from prefs if it's
       there. Don't delete the preference, since there may be more
       than one account that wants to check for it. */
    gboolean b = FALSE;
    const char *label = _("Force login (ignore server redirects)");

    if(purple_prefs_exists(MW_PRPL_OPT_FORCE_LOGIN))
      b = purple_prefs_get_bool(MW_PRPL_OPT_FORCE_LOGIN);

    opt = purple_account_option_bool_new(label, MW_KEY_FORCE, b);
    l = g_list_append(l, opt);
  }

  /* pretend to be Sametime Connect */
  opt = purple_account_option_bool_new(_("Hide client identity"),
				     MW_KEY_FAKE_IT, FALSE);
  l = g_list_append(l, opt);

  mw_prpl_info.protocol_options = l;
  l = NULL;

  /* forward all our g_log messages to purple. Generally all the logging
     calls are using purple_log directly, but the g_return macros will
     get caught here */
  log_handler[0] = g_log_set_handler(G_LOG_DOMAIN, logflags,
				     mw_log_handler, NULL);

  /* redirect meanwhile's logging to purple's */
  log_handler[1] = g_log_set_handler("meanwhile", logflags,
				     mw_log_handler, NULL);
}


PURPLE_INIT_PLUGIN(sametime, mw_plugin_init, mw_plugin_info);
/* The End. */
<|MERGE_RESOLUTION|>--- conflicted
+++ resolved
@@ -2215,11 +2215,7 @@
   rem = mwFileTransfer_getRemaining(ft);
   if(rem < MW_FT_LEN) o.len = rem;
 
-<<<<<<< HEAD
-  if(purple_xfer_read_file(xfer, buf, (size_t) o.len) > 0) {
-=======
-  if (fread(buf, (size_t)o.len, 1, fp) == 1) {
->>>>>>> eafe393c
+  if(purple_xfer_read_file(xfer, buf, (size_t) o.len) == o.len) {
 
     /* calculate progress and display it */
     purple_xfer_set_bytes_sent(xfer, purple_xfer_get_bytes_sent(xfer) + o.len);
