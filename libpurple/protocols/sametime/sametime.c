
/*
  Meanwhile Protocol Plugin for Purple
  Adds Lotus Sametime support to Purple using the Meanwhile library

  Copyright (C) 2004 Christopher (siege) O'Brien <siege@preoccupied.net>

  This program is free software; you can redistribute it and/or modify
  it under the terms of the GNU General Public License as published by
  the Free Software Foundation; either version 2 of the License, or (at
  your option) any later version.

  This program is distributed in the hope that it will be useful, but
  WITHOUT ANY WARRANTY; without even the implied warranty of
  MERCHANTABILITY or FITNESS FOR A PARTICULAR PURPOSE. See the GNU
  General Public License for more details.

  You should have received a copy of the GNU General Public License
  along with this program; if not, write to the Free Software
  Foundation, Inc., 51 Franklin Street, Fifth Floor, Boston, MA 02111-1301,
  USA.
*/

#include "internal.h"

/* system includes */
#include <stdlib.h>
#include <time.h>

/* glib includes */
#include <glib.h>

/* purple includes */
#include "account.h"
#include "accountopt.h"
#include "circularbuffer.h"
#include "conversation.h"
#include "debug.h"
#include "image-store.h"
#include "xfer.h"
#include "mime.h"
#include "notify.h"
#include "plugins.h"
#include "protocol.h"
#include "request.h"
#include "util.h"
#include "version.h"

/* meanwhile includes */
#include <mw_cipher.h>
#include <mw_common.h>
#include <mw_error.h>
#include <mw_service.h>
#include <mw_session.h>
#include <mw_srvc_aware.h>
#include <mw_srvc_conf.h>
#include <mw_srvc_ft.h>
#include <mw_srvc_im.h>
#include <mw_srvc_place.h>
#include <mw_srvc_resolve.h>
#include <mw_srvc_store.h>
#include <mw_st_list.h>

/* plugin includes */
#include "sametime.h"


static PurpleProtocol *my_protocol = NULL;

#define PROTOCOL_ID        "prpl-meanwhile"
#define PROTOCOL_NAME      "Sametime"


/* considering that there's no display of this information for protocols,
   I don't know why I even bother providing these. Oh valiant reader,
   I do it all for you. */
/* scratch that, I just added it to the protocol options panel */
#define PLUGIN_ID        "prpl-sametime"
#define PLUGIN_NAME      "Sametime Protocol"
#define PLUGIN_CATEGORY  "Protocol"
#define PLUGIN_SUMMARY   "Sametime Protocol Plugin"
#define PLUGIN_DESC      "Open implementation of a Lotus Sametime client"
#define PLUGIN_HOMEPAGE  "http://meanwhile.sourceforge.net/"
#define PLUGIN_AUTHORS \
  { "Christopher (siege) O'Brien <siege@preoccupied.net>", NULL }


/* plugin preference names */
#define MW_PROTOCOL_OPT_BASE          "/plugins/prpl/meanwhile"
#define MW_PROTOCOL_OPT_BLIST_ACTION  MW_PROTOCOL_OPT_BASE "/blist_action"
#define MW_PROTOCOL_OPT_PSYCHIC       MW_PROTOCOL_OPT_BASE "/psychic"
#define MW_PROTOCOL_OPT_FORCE_LOGIN   MW_PROTOCOL_OPT_BASE "/force_login"
#define MW_PROTOCOL_OPT_SAVE_DYNAMIC  MW_PROTOCOL_OPT_BASE "/save_dynamic"


/* stages of connecting-ness */
#define MW_CONNECT_STEPS  11


/* stages of conciousness */
#define MW_STATE_OFFLINE      "offline"
#define MW_STATE_ACTIVE       "active"
#define MW_STATE_AWAY         "away"
#define MW_STATE_BUSY         "dnd"
#define MW_STATE_MESSAGE      "message"
#define MW_STATE_ENLIGHTENED  "buddha"


/* keys to get/set chat information */
#define CHAT_KEY_CREATOR   "chat.creator"
#define CHAT_KEY_NAME      "chat.name"
#define CHAT_KEY_TOPIC     "chat.topic"
#define CHAT_KEY_INVITE    "chat.invite"
#define CHAT_KEY_IS_PLACE  "chat.is_place"


/* key for associating a mwLoginType with a buddy */
#define BUDDY_KEY_CLIENT  "meanwhile.client"

/* store the remote alias so that we can re-create it easily */
#define BUDDY_KEY_NAME    "meanwhile.shortname"

/* enum mwSametimeUserType */
#define BUDDY_KEY_TYPE    "meanwhile.type"


/* key for the real group name for a meanwhile group */
#define GROUP_KEY_NAME    "meanwhile.group"

/* enum mwSametimeGroupType */
#define GROUP_KEY_TYPE    "meanwhile.type"

/* NAB group owning account */
#define GROUP_KEY_OWNER   "meanwhile.account"

/* key gtk blist uses to indicate a collapsed group */
#define GROUP_KEY_COLLAPSED  "collapsed"


/* verification replacement */
#define mwSession_NO_SECRET  "meanwhile.no_secret"


/* keys to get/set purple plugin information */
#define MW_KEY_HOST        "server"
#define MW_KEY_PORT        "port"
#define MW_KEY_FORCE       "force_login"
#define MW_KEY_FAKE_IT     "fake_client_id"
#define MW_KEY_CLIENT      "client_id_val"
#define MW_KEY_MAJOR       "client_major"
#define MW_KEY_MINOR       "client_minor"


/** number of seconds from the first blist change before a save to the
    storage service occurs. */
#define BLIST_SAVE_SECONDS  15


/** the possible buddy list storage settings */
enum blist_choice {
  blist_choice_LOCAL = 1, /**< local only */
  blist_choice_MERGE = 2, /**< merge from server */
  blist_choice_STORE = 3, /**< merge from and save to server */
  blist_choice_SYNCH = 4  /**< sync with server */
};


/** the default blist storage option */
#define BLIST_CHOICE_DEFAULT  blist_choice_SYNCH


/* testing for the above */
#define BLIST_PREF_IS(n) (purple_prefs_get_int(MW_PROTOCOL_OPT_BLIST_ACTION)==(n))
#define BLIST_PREF_IS_LOCAL()  BLIST_PREF_IS(blist_choice_LOCAL)
#define BLIST_PREF_IS_MERGE()  BLIST_PREF_IS(blist_choice_MERGE)
#define BLIST_PREF_IS_STORE()  BLIST_PREF_IS(blist_choice_STORE)
#define BLIST_PREF_IS_SYNCH()  BLIST_PREF_IS(blist_choice_SYNCH)


/* debugging output */
#define DEBUG_ERROR(...)  purple_debug_error(G_LOG_DOMAIN, __VA_ARGS__)
#define DEBUG_INFO(...)   purple_debug_info(G_LOG_DOMAIN, __VA_ARGS__)
#define DEBUG_MISC(...)   purple_debug_misc(G_LOG_DOMAIN, __VA_ARGS__)
#define DEBUG_WARN(...)   purple_debug_warning(G_LOG_DOMAIN, __VA_ARGS__)


/** ensure non-null strings */
#ifndef NSTR
# define NSTR(str) ((str)? (str): "(null)")
#endif


/** calibrates distinct secure channel nomenclature */
static const unsigned char no_secret[] = {
  0x2d, 0x2d, 0x20, 0x73, 0x69, 0x65, 0x67, 0x65,
  0x20, 0x6c, 0x6f, 0x76, 0x65, 0x73, 0x20, 0x6a,
  0x65, 0x6e, 0x6e, 0x69, 0x20, 0x61, 0x6e, 0x64,
  0x20, 0x7a, 0x6f, 0x65, 0x20, 0x2d, 0x2d, 0x00,
};


/** handler IDs from g_log_set_handler in mw_plugin_init */
static guint log_handler[2] = { 0, 0 };


/** the purple plugin data.
    available as purple_connection_get_protocol_data(gc) and mwSession_getClientData */
struct mwPurpleProtocolData {
  struct mwSession *session;

  struct mwServiceAware *srvc_aware;
  struct mwServiceConference *srvc_conf;
  struct mwServiceFileTransfer *srvc_ft;
  struct mwServiceIm *srvc_im;
  struct mwServicePlace *srvc_place;
  struct mwServiceResolve *srvc_resolve;
  struct mwServiceStorage *srvc_store;

  /** map of PurpleGroup:mwAwareList and mwAwareList:PurpleGroup */
  GHashTable *group_list_map;

  /** event id for the buddy list save callback */
  guint save_event;

  /** socket fd */
  int socket;
  guint inpa;  /* input watcher */
  gint outpa;  /* like inpa, but the other way */

  /** circular buffer for outgoing data */
  PurpleCircularBuffer *sock_buf;

  PurpleConnection *gc;
};


typedef struct {
  PurpleBuddy *buddy;
  PurpleGroup *group;
} BuddyAddData;


/* blist and aware functions */

static void blist_export(PurpleConnection *gc, struct mwSametimeList *stlist);

static void blist_store(struct mwPurpleProtocolData *pd);

static void blist_schedule(struct mwPurpleProtocolData *pd);

static void blist_merge(PurpleConnection *gc, struct mwSametimeList *stlist);

static void blist_sync(PurpleConnection *gc, struct mwSametimeList *stlist);

static gboolean buddy_is_external(PurpleBuddy *b);

static void buddy_add(struct mwPurpleProtocolData *pd, PurpleBuddy *buddy);

static PurpleBuddy *
buddy_ensure(PurpleConnection *gc, PurpleGroup *group,
	     struct mwSametimeUser *stuser);

static void group_add(struct mwPurpleProtocolData *pd, PurpleGroup *group);

static PurpleGroup *
group_ensure(PurpleConnection *gc, struct mwSametimeGroup *stgroup);

static struct mwAwareList *
list_ensure(struct mwPurpleProtocolData *pd, PurpleGroup *group);


/* session functions */

static struct mwSession *
gc_to_session(PurpleConnection *gc);

static PurpleConnection *session_to_gc(struct mwSession *session);


/* conference functions */

static struct mwConference *
conf_find_by_id(struct mwPurpleProtocolData *pd, int id);


/* conversation functions */

struct convo_msg {
  enum mwImSendType type;
  gpointer data;
  GDestroyNotify clear;
};


struct convo_data {
  struct mwConversation *conv;
  GList *queue;   /**< outgoing message queue, list of convo_msg */
};

static void convo_data_new(struct mwConversation *conv);

static void convo_data_free(struct convo_data *conv);

static void convo_features(struct mwConversation *conv);

static PurpleIMConversation *convo_get_im(struct mwConversation *conv);


/* name and id */

struct named_id {
  char *id;
  char *name;
};


/* connection functions */

static void connect_cb(gpointer data, gint source, const gchar *error_message);


/* ----- session ------ */


/** resolves a mwSession from a PurpleConnection */
static struct mwSession *gc_to_session(PurpleConnection *gc) {
  struct mwPurpleProtocolData *pd;

  g_return_val_if_fail(gc != NULL, NULL);

  pd = purple_connection_get_protocol_data(gc);
  g_return_val_if_fail(pd != NULL, NULL);

  return pd->session;
}


/** resolves a PurpleConnection from a mwSession */
static PurpleConnection *session_to_gc(struct mwSession *session) {
  struct mwPurpleProtocolData *pd;

  g_return_val_if_fail(session != NULL, NULL);

  pd = mwSession_getClientData(session);
  g_return_val_if_fail(pd != NULL, NULL);

  return pd->gc;
}


static void write_cb(gpointer data, gint source, PurpleInputCondition cond) {
  struct mwPurpleProtocolData *pd = data;
  PurpleCircularBuffer *circ = pd->sock_buf;
  gsize avail;
  int ret;

  DEBUG_INFO("write_cb\n");

  g_return_if_fail(circ != NULL);

  avail = purple_circular_buffer_get_max_read(circ);
  if(BUF_LONG < avail) avail = BUF_LONG;

  while(avail) {
    ret = write(pd->socket, purple_circular_buffer_get_output(circ), avail);

    if(ret <= 0)
      break;

    purple_circular_buffer_mark_read(circ, ret);
    avail = purple_circular_buffer_get_max_read(circ);
    if(BUF_LONG < avail) avail = BUF_LONG;
  }

  if(! avail) {
    purple_input_remove(pd->outpa);
    pd->outpa = 0;
  }
}


static int mw_session_io_write(struct mwSession *session,
			       const guchar *buf, gsize len) {
  struct mwPurpleProtocolData *pd;
  gssize ret = 0;
  int err = 0;

  pd = mwSession_getClientData(session);

  /* socket was already closed. */
  if(pd->socket == 0)
    return 1;

  if(pd->outpa) {
    DEBUG_INFO("already pending INPUT_WRITE, buffering\n");
    purple_circular_buffer_append(pd->sock_buf, buf, len);
    return 0;
  }

  while(len) {
    ret = write(pd->socket, buf, (len > BUF_LEN)? BUF_LEN: len);

    if(ret <= 0)
      break;

    len -= ret;
    buf += ret;
  }

  if(ret <= 0)
    err = errno;

  if(err == EAGAIN) {
    /* append remainder to circular buffer */
    DEBUG_INFO("EAGAIN\n");
    purple_circular_buffer_append(pd->sock_buf, buf, len);
    pd->outpa = purple_input_add(pd->socket, PURPLE_INPUT_WRITE, write_cb, pd);

  } else if(len > 0) {
	gchar *tmp = g_strdup_printf(_("Lost connection with server: %s"),
			g_strerror(errno));
    DEBUG_ERROR("write returned %" G_GSSIZE_FORMAT ", %" G_GSIZE_FORMAT
			" bytes left unwritten\n", ret, len);
    purple_connection_error(pd->gc,
                                   PURPLE_CONNECTION_ERROR_NETWORK_ERROR,
                                   tmp);
	g_free(tmp);

#if 0
    close(pd->socket);
    pd->socket = 0;
#endif

    return -1;
  }

  return 0;
}


static void mw_session_io_close(struct mwSession *session) {
  struct mwPurpleProtocolData *pd;

  pd = mwSession_getClientData(session);
  g_return_if_fail(pd != NULL);

  if(pd->outpa) {
    purple_input_remove(pd->outpa);
    pd->outpa = 0;
  }

  if(pd->socket) {
    close(pd->socket);
    pd->socket = 0;
  }

  if(pd->inpa) {
    purple_input_remove(pd->inpa);
    pd->inpa = 0;
  }
}


static void mw_session_clear(struct mwSession *session) {
  ; /* nothing for now */
}


/* ----- aware list ----- */


static void blist_resolve_alias_cb(struct mwServiceResolve *srvc,
				   guint32 id, guint32 code, GList *results,
				   gpointer data) {
  struct mwResolveResult *result;
  struct mwResolveMatch *match;

  g_return_if_fail(results != NULL);

  result = results->data;
  g_return_if_fail(result != NULL);
  g_return_if_fail(result->matches != NULL);

  match = result->matches->data;
  g_return_if_fail(match != NULL);

  purple_buddy_set_server_alias(data, match->name);
  purple_blist_node_set_string(data, BUDDY_KEY_NAME, match->name);
}


static void mw_aware_list_on_aware(struct mwAwareList *list,
				   struct mwAwareSnapshot *aware) {

  PurpleConnection *gc;
  PurpleAccount *acct;

  struct mwPurpleProtocolData *pd;
  guint32 idle;
  guint stat;
  const char *id;
  const char *status = MW_STATE_ACTIVE;

  gc = mwAwareList_getClientData(list);
  acct = purple_connection_get_account(gc);

  pd = purple_connection_get_protocol_data(gc);
  idle = aware->status.time;
  stat = aware->status.status;
  id = aware->id.user;

  if(idle) {
    guint32 idle_len;       /*< how long a client has been idle */
    guint32 ugly_idle_len;  /*< how long a broken client has been idle */

    DEBUG_INFO("%s has idle value 0x%x\n", NSTR(id), idle);

    idle_len = time(NULL) - idle;
    ugly_idle_len = ((time(NULL) * 1000) - idle) / 1000;

	if(idle > ugly_idle_len)
		ugly_idle_len = 0;
	else
		ugly_idle_len = (ugly_idle_len - idle) / 1000;

    /*
       what's the deal here? Well, good clients are smart enough to
       publish their idle time by using an attribute to indicate that
       they went idle at some time UTC, in seconds since epoch. Bad
       clients use milliseconds since epoch. So we're going to compute
       the idle time for either method, then figure out the lower of
       the two and use that. Blame the ST 7.5 development team for
       this.
     */

    DEBUG_INFO("idle time: %u, ugly idle time: %u\n", idle_len, ugly_idle_len);

#if 1
    if(idle_len <= ugly_idle_len) {
      ; /* DEBUG_INFO("sane idle value, let's use it\n"); */
    } else {
      idle = time(NULL) - ugly_idle_len;
    }

#else
    if(idle < 0 || idle > time(NULL)) {
      DEBUG_INFO("hiding a messy idle value 0x%x\n", NSTR(id), idle);
      idle = -1;
    }
#endif
  }

  switch(stat) {
  case mwStatus_ACTIVE:
    status = MW_STATE_ACTIVE;
    idle = 0;
    break;

  case mwStatus_IDLE:
    if(! idle) idle = -1;
    break;

  case mwStatus_AWAY:
    status = MW_STATE_AWAY;
    break;

  case mwStatus_BUSY:
    status = MW_STATE_BUSY;
    break;
  }

  /* NAB group members */
  if(aware->group) {
    PurpleGroup *group;
    PurpleBuddy *buddy;
    PurpleBlistNode *bnode;

    group = g_hash_table_lookup(pd->group_list_map, list);
    buddy = purple_blist_find_buddy_in_group(acct, id, group);
    bnode = (PurpleBlistNode *) buddy;

    if(! buddy) {
      struct mwServiceResolve *srvc;
      GList *query;

      buddy = purple_buddy_new(acct, id, NULL);
      purple_blist_add_buddy(buddy, NULL, group, NULL);

      bnode = (PurpleBlistNode *) buddy;

      srvc = pd->srvc_resolve;
      query = g_list_append(NULL, (char *) id);

      mwServiceResolve_resolve(srvc, query, mwResolveFlag_USERS,
			       blist_resolve_alias_cb, buddy, NULL);
      g_list_free(query);
    }

    purple_blist_node_set_int(bnode, BUDDY_KEY_TYPE, mwSametimeUser_NORMAL);
  }

  if(aware->online) {
    purple_protocol_got_user_status(acct, id, status, NULL);
    purple_protocol_got_user_idle(acct, id, !!idle, (time_t) idle);

  } else {
    purple_protocol_got_user_status(acct, id, MW_STATE_OFFLINE, NULL);
  }
}


static void mw_aware_list_on_attrib(struct mwAwareList *list,
				    struct mwAwareIdBlock *id,
				    struct mwAwareAttribute *attrib) {

  ; /* nothing. We'll get attribute data as we need it */
}


static void mw_aware_list_clear(struct mwAwareList *list) {
  ; /* nothing for now */
}


static struct mwAwareListHandler mw_aware_list_handler = {
  mw_aware_list_on_aware,
  mw_aware_list_on_attrib,
  mw_aware_list_clear,
};


/** Ensures that an Aware List is associated with the given group, and
    returns that list. */
static struct mwAwareList *
list_ensure(struct mwPurpleProtocolData *pd, PurpleGroup *group) {

  struct mwAwareList *list;

  g_return_val_if_fail(pd != NULL, NULL);
  g_return_val_if_fail(group != NULL, NULL);

  list = g_hash_table_lookup(pd->group_list_map, group);
  if(! list) {
    list = mwAwareList_new(pd->srvc_aware, &mw_aware_list_handler);
    mwAwareList_setClientData(list, pd->gc, NULL);

    mwAwareList_watchAttributes(list,
				mwAttribute_AV_PREFS_SET,
				mwAttribute_MICROPHONE,
				mwAttribute_SPEAKERS,
				mwAttribute_VIDEO_CAMERA,
				mwAttribute_FILE_TRANSFER,
				NULL);

    g_hash_table_replace(pd->group_list_map, group, list);
    g_hash_table_insert(pd->group_list_map, list, group);
  }

  return list;
}


static void blist_export(PurpleConnection *gc, struct mwSametimeList *stlist) {
  /* - find the account for this connection
     - iterate through the buddy list
     - add each buddy matching this account to the stlist
  */

  PurpleAccount *acct;
  PurpleBlistNode *gn, *cn, *bn;
  PurpleGroup *grp;
  PurpleBuddy *bdy;

  struct mwSametimeGroup *stg = NULL;
  struct mwIdBlock idb = { NULL, NULL };

  acct = purple_connection_get_account(gc);
  g_return_if_fail(acct != NULL);

  for(gn = purple_blist_get_root(); gn;
		  gn = purple_blist_node_get_sibling_next(gn)) {
    const char *owner;
    const char *gname;
    enum mwSametimeGroupType gtype;
    gboolean gopen;

    if(! PURPLE_IS_GROUP(gn)) continue;
    grp = (PurpleGroup *) gn;

    /* the group's type (normal or dynamic) */
    gtype = purple_blist_node_get_int(gn, GROUP_KEY_TYPE);
    if(! gtype) gtype = mwSametimeGroup_NORMAL;

    /* if it's a normal group with none of our people in it, skip it */
    if(gtype == mwSametimeGroup_NORMAL && !purple_group_on_account(grp, acct))
      continue;

    /* if the group has an owner and we're not it, skip it */
    owner = purple_blist_node_get_string(gn, GROUP_KEY_OWNER);
    if(owner && strcmp(owner, purple_account_get_username(acct)))
      continue;

    /* the group's actual name may be different from the purple group's
       name. Find whichever is there */
    gname = purple_blist_node_get_string(gn, GROUP_KEY_NAME);
    if(! gname) gname = purple_group_get_name(grp);

    /* we save this, but never actually honor it */
    gopen = ! purple_blist_node_get_bool(gn, GROUP_KEY_COLLAPSED);

    stg = mwSametimeGroup_new(stlist, gtype, gname);
    mwSametimeGroup_setAlias(stg, purple_group_get_name(grp));
    mwSametimeGroup_setOpen(stg, gopen);

    /* don't attempt to put buddies in a dynamic group, it breaks
       other clients */
    if(gtype == mwSametimeGroup_DYNAMIC)
      continue;

    for(cn = purple_blist_node_get_first_child(gn);
			cn;
			cn = purple_blist_node_get_sibling_next(cn)) {
      if(! PURPLE_IS_CONTACT(cn)) continue;

      for(bn = purple_blist_node_get_first_child(cn);
			  bn;
			  bn = purple_blist_node_get_sibling_next(bn)) {
	if(! PURPLE_IS_BUDDY(bn)) continue;
	if(purple_blist_node_is_transient(bn)) continue;

	bdy = (PurpleBuddy *) bn;

	if(purple_buddy_get_account(bdy) == acct) {
	  struct mwSametimeUser *stu;
	  enum mwSametimeUserType utype;

	  idb.user = (char *)purple_buddy_get_name(bdy);

	  utype = purple_blist_node_get_int(bn, BUDDY_KEY_TYPE);
	  if(! utype) utype = mwSametimeUser_NORMAL;

	  stu = mwSametimeUser_new(stg, utype, &idb);
	  mwSametimeUser_setShortName(stu, purple_buddy_get_server_alias(bdy));
	  mwSametimeUser_setAlias(stu, purple_buddy_get_local_alias(bdy));
	}
      }
    }
  }
}


static void blist_store(struct mwPurpleProtocolData *pd) {

  struct mwSametimeList *stlist;
  struct mwServiceStorage *srvc;
  struct mwStorageUnit *unit;

  PurpleConnection *gc;

  struct mwPutBuffer *b;
  struct mwOpaque *o;

  g_return_if_fail(pd != NULL);

  srvc = pd->srvc_store;
  g_return_if_fail(srvc != NULL);

  gc = pd->gc;

  if(BLIST_PREF_IS_LOCAL() || BLIST_PREF_IS_MERGE()) {
    DEBUG_INFO("preferences indicate not to save remote blist\n");
    return;

  } else if(MW_SERVICE_IS_DEAD(srvc)) {
    DEBUG_INFO("aborting save of blist: storage service is not alive\n");
    return;

  } else if(BLIST_PREF_IS_STORE() || BLIST_PREF_IS_SYNCH()) {
    DEBUG_INFO("saving remote blist\n");

  } else {
    g_return_if_reached();
  }

  /* create and export to a list object */
  stlist = mwSametimeList_new();
  blist_export(gc, stlist);

  /* write it to a buffer */
  b = mwPutBuffer_new();
  mwSametimeList_put(b, stlist);
  mwSametimeList_free(stlist);

  /* put the buffer contents into a storage unit */
  unit = mwStorageUnit_new(mwStore_AWARE_LIST);
  o = mwStorageUnit_asOpaque(unit);
  mwPutBuffer_finalize(o, b);

  /* save the storage unit to the service */
  mwServiceStorage_save(srvc, unit, NULL, NULL, NULL);
}


static gboolean blist_save_cb(gpointer data) {
  struct mwPurpleProtocolData *pd = data;

  blist_store(pd);
  pd->save_event = 0;
  return FALSE;
}


/** schedules the buddy list to be saved to the server */
static void blist_schedule(struct mwPurpleProtocolData *pd) {
  if(pd->save_event) return;

  pd->save_event = purple_timeout_add_seconds(BLIST_SAVE_SECONDS,
				    blist_save_cb, pd);
}


static gboolean buddy_is_external(PurpleBuddy *b) {
  g_return_val_if_fail(b != NULL, FALSE);
  return purple_str_has_prefix(purple_buddy_get_name(b), "@E ");
}


/** Actually add a buddy to the aware service, and schedule the buddy
    list to be saved to the server */
static void buddy_add(struct mwPurpleProtocolData *pd,
		      PurpleBuddy *buddy) {

  struct mwAwareIdBlock idb = { mwAware_USER, (char *) purple_buddy_get_name(buddy), NULL };
  struct mwAwareList *list;

  PurpleGroup *group;
  GList *add;

  add = g_list_prepend(NULL, &idb);

  group = purple_buddy_get_group(buddy);
  list = list_ensure(pd, group);

  if(mwAwareList_addAware(list, add)) {
    purple_blist_remove_buddy(buddy);
  }

  blist_schedule(pd);

  g_list_free(add);
}


/** ensure that a PurpleBuddy exists in the group with data
    appropriately matching the st user entry from the st list */
static PurpleBuddy *buddy_ensure(PurpleConnection *gc, PurpleGroup *group,
			       struct mwSametimeUser *stuser) {

  struct mwPurpleProtocolData *pd = purple_connection_get_protocol_data(gc);
  PurpleBuddy *buddy;
  PurpleAccount *acct = purple_connection_get_account(gc);

  const char *id = mwSametimeUser_getUser(stuser);
  const char *name = mwSametimeUser_getShortName(stuser);
  const char *alias = mwSametimeUser_getAlias(stuser);
  enum mwSametimeUserType type = mwSametimeUser_getType(stuser);

  g_return_val_if_fail(id != NULL, NULL);
  g_return_val_if_fail(*id, NULL);

  buddy = purple_blist_find_buddy_in_group(acct, id, group);
  if(! buddy) {
    buddy = purple_buddy_new(acct, id, alias);

    purple_blist_add_buddy(buddy, NULL, group, NULL);
    buddy_add(pd, buddy);
  }

  purple_buddy_set_local_alias(buddy, alias);
  purple_buddy_set_server_alias(buddy, name);
  purple_blist_node_set_string((PurpleBlistNode *) buddy, BUDDY_KEY_NAME, name);
  purple_blist_node_set_int((PurpleBlistNode *) buddy, BUDDY_KEY_TYPE, type);

  return buddy;
}


/** add aware watch for a dynamic group */
static void group_add(struct mwPurpleProtocolData *pd,
		      PurpleGroup *group) {

  struct mwAwareIdBlock idb = { mwAware_GROUP, NULL, NULL };
  struct mwAwareList *list;
  const char *n;
  GList *add;

  n = purple_blist_node_get_string((PurpleBlistNode *) group, GROUP_KEY_NAME);
  if(! n) n = purple_group_get_name(group);

  idb.user = (char *) n;
  add = g_list_prepend(NULL, &idb);

  list = list_ensure(pd, group);
  mwAwareList_addAware(list, add);
  g_list_free(add);
}


/** ensure that a PurpleGroup exists in the blist with data
    appropriately matching the st group entry from the st list */
static PurpleGroup *group_ensure(PurpleConnection *gc,
			       struct mwSametimeGroup *stgroup) {
  PurpleAccount *acct;
  PurpleGroup *group = NULL;
  PurpleBuddyList *blist;
  PurpleBlistNode *gn;
  const char *name, *alias, *owner;
  enum mwSametimeGroupType type;

  acct = purple_connection_get_account(gc);
  owner = purple_account_get_username(acct);

  blist = purple_blist_get_buddy_list();
  g_return_val_if_fail(blist != NULL, NULL);

  name = mwSametimeGroup_getName(stgroup);
  alias = mwSametimeGroup_getAlias(stgroup);
  type = mwSametimeGroup_getType(stgroup);

  if (!name) {
    DEBUG_WARN("Can't ensure a null group\n");
    return NULL;
  }

  if (!name) {
    DEBUG_WARN("Can't ensure a null group\n");
    return NULL;
  }

  DEBUG_INFO("attempting to ensure group %s, called %s\n",
	     NSTR(name), NSTR(alias));

  /* first attempt at finding the group, by the name key */
  for(gn = purple_blist_get_root(); gn;
		  gn = purple_blist_node_get_sibling_next(gn)) {
    const char *n, *o;
    if(! PURPLE_IS_GROUP(gn)) continue;
    n = purple_blist_node_get_string(gn, GROUP_KEY_NAME);
    o = purple_blist_node_get_string(gn, GROUP_KEY_OWNER);

    DEBUG_INFO("found group named %s, owned by %s\n", NSTR(n), NSTR(o));

    if(n && !strcmp(n, name)) {
      if(!o || !strcmp(o, owner)) {
	DEBUG_INFO("that'll work\n");
	group = (PurpleGroup *) gn;
	break;
      }
    }
  }

  /* try again, by alias */
  if(! group) {
    DEBUG_INFO("searching for group by alias %s\n", NSTR(alias));
    group = purple_blist_find_group(alias);
  }

  /* oh well, no such group. Let's create it! */
  if(! group) {
    DEBUG_INFO("creating group\n");
    group = purple_group_new(alias);
    purple_blist_add_group(group, NULL);
  }

  gn = (PurpleBlistNode *) group;
  purple_blist_node_set_string(gn, GROUP_KEY_NAME, name);
  purple_blist_node_set_int(gn, GROUP_KEY_TYPE, type);

  if(type == mwSametimeGroup_DYNAMIC) {
    purple_blist_node_set_string(gn, GROUP_KEY_OWNER, owner);
    group_add(purple_connection_get_protocol_data(gc), group);
  }

  return group;
}


/** merge the entries from a st list into the purple blist */
static void blist_merge(PurpleConnection *gc, struct mwSametimeList *stlist) {
  struct mwSametimeGroup *stgroup;
  struct mwSametimeUser *stuser;

  PurpleGroup *group;

  GList *gl, *gtl, *ul, *utl;

  gl = gtl = mwSametimeList_getGroups(stlist);
  for(; gl; gl = gl->next) {

    stgroup = (struct mwSametimeGroup *) gl->data;
    group = group_ensure(gc, stgroup);

    ul = utl = mwSametimeGroup_getUsers(stgroup);
    for(; ul; ul = ul->next) {

      stuser = (struct mwSametimeUser *) ul->data;
      buddy_ensure(gc, group, stuser);
    }
    g_list_free(utl);
  }
  g_list_free(gtl);
}


/** remove all buddies on account from group. If del is TRUE and group
    is left empty, remove group as well */
static void group_clear(PurpleGroup *group, PurpleAccount *acct, gboolean del) {
  PurpleConnection *gc;
  GList *prune = NULL;
  PurpleBlistNode *gn, *cn, *bn;

  g_return_if_fail(group != NULL);

  DEBUG_INFO("clearing members from pruned group %s\n", NSTR(purple_group_get_name(group)));

  gc = purple_account_get_connection(acct);
  g_return_if_fail(gc != NULL);

  gn = (PurpleBlistNode *) group;

  for(cn = purple_blist_node_get_first_child(gn);
		  cn;
		  cn = purple_blist_node_get_sibling_next(cn)) {
    if(! PURPLE_IS_CONTACT(cn)) continue;

    for(bn = purple_blist_node_get_first_child(cn);
			bn;
			bn = purple_blist_node_get_sibling_next(bn)) {
      PurpleBuddy *gb = (PurpleBuddy *) bn;

      if(! PURPLE_IS_BUDDY(bn)) continue;

      if(purple_buddy_get_account(gb) == acct) {
	DEBUG_INFO("clearing %s from group\n", NSTR(purple_buddy_get_name(gb)));
	prune = g_list_prepend(prune, gb);
      }
    }
  }

  /* quickly unsubscribe from presence for the entire group */
  purple_account_remove_group(acct, group);

  /* remove blist entries that need to go */
  while(prune) {
    purple_blist_remove_buddy(prune->data);
    prune = g_list_delete_link(prune, prune);
  }
  DEBUG_INFO("cleared buddies\n");

  /* optionally remove group from blist */
  if(del && !purple_counting_node_get_total_size(PURPLE_COUNTING_NODE(group))) {
    DEBUG_INFO("removing empty group\n");
    purple_blist_remove_group(group);
  }
}


/** prune out group members that shouldn't be there */
static void group_prune(PurpleConnection *gc, PurpleGroup *group,
			struct mwSametimeGroup *stgroup) {

  PurpleAccount *acct;
  PurpleBlistNode *gn, *cn, *bn;

  GHashTable *stusers;
  GList *prune = NULL;
  GList *ul, *utl;

  g_return_if_fail(group != NULL);

  DEBUG_INFO("pruning membership of group %s\n", NSTR(purple_group_get_name(group)));

  acct = purple_connection_get_account(gc);
  g_return_if_fail(acct != NULL);

  stusers = g_hash_table_new(g_str_hash, g_str_equal);

  /* build a hash table for quick lookup while pruning the group
     contents */
  utl = mwSametimeGroup_getUsers(stgroup);
  for(ul = utl; ul; ul = ul->next) {
    const char *id = mwSametimeUser_getUser(ul->data);
    g_hash_table_insert(stusers, (char *) id, ul->data);
    DEBUG_INFO("server copy has %s\n", NSTR(id));
  }
  g_list_free(utl);

  gn = (PurpleBlistNode *) group;

  for(cn = purple_blist_node_get_first_child(gn);
		  cn;
		  cn = purple_blist_node_get_sibling_next(cn)) {
    if(! PURPLE_IS_CONTACT(cn)) continue;

    for(bn = purple_blist_node_get_first_child(cn);
			bn;
			bn = purple_blist_node_get_sibling_next(bn)) {
      PurpleBuddy *gb = (PurpleBuddy *) bn;

      if(! PURPLE_IS_BUDDY(bn)) continue;

      /* if the account is correct and they're not in our table, mark
	 them for pruning */
      if(purple_buddy_get_account(gb) == acct && !g_hash_table_lookup(stusers, purple_buddy_get_name(gb))) {
	DEBUG_INFO("marking %s for pruning\n", NSTR(purple_buddy_get_name(gb)));
	prune = g_list_prepend(prune, gb);
      }
    }
  }
  DEBUG_INFO("done marking\n");

  g_hash_table_destroy(stusers);

  if(prune) {
    purple_account_remove_buddies(acct, prune, NULL);
    while(prune) {
      purple_blist_remove_buddy(prune->data);
      prune = g_list_delete_link(prune, prune);
    }
  }
}


/** synch the entries from a st list into the purple blist, removing any
    existing buddies that aren't in the st list */
static void blist_sync(PurpleConnection *gc, struct mwSametimeList *stlist) {

  PurpleAccount *acct;
  PurpleBuddyList *blist;
  PurpleBlistNode *gn;

  GHashTable *stgroups;
  GList *g_prune = NULL;

  GList *gl, *gtl;

  const char *acct_n;

  DEBUG_INFO("synchronizing local buddy list from server list\n");

  acct = purple_connection_get_account(gc);
  g_return_if_fail(acct != NULL);

  acct_n = purple_account_get_username(acct);

  blist = purple_blist_get_buddy_list();
  g_return_if_fail(blist != NULL);

  /* build a hash table for quick lookup while pruning the local
     list, mapping group name to group structure */
  stgroups = g_hash_table_new(g_str_hash, g_str_equal);

  gtl = mwSametimeList_getGroups(stlist);
  for(gl = gtl; gl; gl = gl->next) {
    const char *name = mwSametimeGroup_getName(gl->data);
    g_hash_table_insert(stgroups, (char *) name, gl->data);
  }
  g_list_free(gtl);

  /* find all groups which should be pruned from the local list */
  for(gn = purple_blist_get_root(); gn;
		  gn = purple_blist_node_get_sibling_next(gn)) {
    PurpleGroup *grp = (PurpleGroup *) gn;
    const char *gname, *owner;
    struct mwSametimeGroup *stgrp;

    if(! PURPLE_IS_GROUP(gn)) continue;

    /* group not belonging to this account */
    if(! purple_group_on_account(grp, acct))
      continue;

    /* dynamic group belonging to this account. don't prune contents */
    owner = purple_blist_node_get_string(gn, GROUP_KEY_OWNER);
    if(owner && !strcmp(owner, acct_n))
       continue;

    /* we actually are synching by this key as opposed to the group
       title, which can be different things in the st list */
    gname = purple_blist_node_get_string(gn, GROUP_KEY_NAME);
    if(! gname) gname = purple_group_get_name(grp);

    stgrp = g_hash_table_lookup(stgroups, gname);
    if(! stgrp) {
      /* remove the whole group */
      DEBUG_INFO("marking group %s for pruning\n", purple_group_get_name(grp));
      g_prune = g_list_prepend(g_prune, grp);

    } else {
      /* synch the group contents */
      group_prune(gc, grp, stgrp);
    }
  }
  DEBUG_INFO("done marking groups\n");

  /* don't need this anymore */
  g_hash_table_destroy(stgroups);

  /* prune all marked groups */
  while(g_prune) {
    PurpleGroup *grp = g_prune->data;
    PurpleBlistNode *gn = (PurpleBlistNode *) grp;
    const char *owner;
    gboolean del = TRUE;

    owner = purple_blist_node_get_string(gn, GROUP_KEY_OWNER);
    if(owner && strcmp(owner, acct_n)) {
      /* it's a specialty group belonging to another account with some
	 of our members in it, so don't fully delete it */
      del = FALSE;
    }

    group_clear(g_prune->data, acct, del);
    g_prune = g_list_delete_link(g_prune, g_prune);
  }

  /* done with the pruning, let's merge in the additions */
  blist_merge(gc, stlist);
}


/** callback passed to the storage service when it's told to load the
    st list */
static void fetch_blist_cb(struct mwServiceStorage *srvc,
			   guint32 result, struct mwStorageUnit *item,
			   gpointer data) {

  struct mwPurpleProtocolData *pd = data;
  struct mwSametimeList *stlist;

  struct mwGetBuffer *b;

  g_return_if_fail(result == ERR_SUCCESS);

  /* check our preferences for loading */
  if(BLIST_PREF_IS_LOCAL()) {
    DEBUG_INFO("preferences indicate not to load remote buddy list\n");
    return;
  }

  b = mwGetBuffer_wrap(mwStorageUnit_asOpaque(item));

  stlist = mwSametimeList_new();
  mwSametimeList_get(b, stlist);

  /* merge or synch depending on preferences */
  if(BLIST_PREF_IS_MERGE() || BLIST_PREF_IS_STORE()) {
    blist_merge(pd->gc, stlist);

  } else if(BLIST_PREF_IS_SYNCH()) {
    blist_sync(pd->gc, stlist);
  }

  mwSametimeList_free(stlist);
  mwGetBuffer_free(b);
}


/** signal triggered when a conversation is opened in Purple */
static void conversation_created_cb(PurpleConversation *g_conv,
				    struct mwPurpleProtocolData *pd) {

  /* we need to tell the IM service to negotiate features for the
     conversation right away, otherwise it'll wait until the first
     message is sent before offering NotesBuddy features. Therefore
     whenever Purple creates a conversation, we'll immediately open the
     channel to the other side and figure out what the target can
     handle. Unfortunately, this makes us vulnerable to Psychic Mode,
     whereas a more lazy negotiation based on the first message
     would not */

  PurpleConnection *gc;
  struct mwIdBlock who = { 0, 0 };
  struct mwConversation *conv;

  gc = purple_conversation_get_connection(g_conv);
  if(pd->gc != gc)
    return; /* not ours */

  if(!PURPLE_IS_IM_CONVERSATION(g_conv))
    return; /* wrong type */

  who.user = (char *) purple_conversation_get_name(g_conv);
  conv = mwServiceIm_getConversation(pd->srvc_im, &who);

  convo_features(conv);

  if(mwConversation_isClosed(conv))
    mwConversation_open(conv);
}


static void blist_menu_nab(PurpleBlistNode *node, gpointer data) {
  struct mwPurpleProtocolData *pd = data;
  PurpleConnection *gc;

  PurpleGroup *group = (PurpleGroup *) node;

  GString *str;
  char *tmp;
  const char *gname;

  g_return_if_fail(pd != NULL);

  gc = pd->gc;
  g_return_if_fail(gc != NULL);

  g_return_if_fail(PURPLE_IS_GROUP(node));

  str = g_string_new(NULL);

  tmp = (char *) purple_blist_node_get_string(node, GROUP_KEY_NAME);
  gname = purple_group_get_name(group);

  g_string_append_printf(str, _("<b>Group Title:</b> %s<br>"), gname);
  g_string_append_printf(str, _("<b>Notes Group ID:</b> %s<br>"), tmp);

  tmp = g_strdup_printf(_("Info for Group %s"), gname);

  purple_notify_formatted(gc, tmp, _("Notes Address Book Information"),
			NULL, str->str, NULL, NULL);

  g_free(tmp);
  g_string_free(str, TRUE);
}


/** The normal blist menu protocol function doesn't get called for groups,
    so we use the blist-node-extended-menu signal to trigger this
    handler */
static void blist_node_menu_cb(PurpleBlistNode *node,
                               GList **menu, struct mwPurpleProtocolData *pd) {
  const char *owner;
  PurpleAccount *acct;
  PurpleMenuAction *act;

  /* we only want groups */
  if(! PURPLE_IS_GROUP(node)) return;

  acct = purple_connection_get_account(pd->gc);
  g_return_if_fail(acct != NULL);

  /* better make sure we're connected */
  if(! purple_account_is_connected(acct)) return;

#if 0
  /* if there's anyone in the group for this acct, offer to invite
     them all to a conference */
  group = (PurpleGroup *) node;
  if(purple_group_on_account(group, acct)) {
    act = purple_menu_action_new(_("Invite Group to Conference..."),
                               PURPLE_CALLBACK(blist_menu_group_invite),
                               pd, NULL);
    *menu = g_list_append(*menu, NULL);
  }
#endif

  /* check if it's a NAB group for this account */
  owner = purple_blist_node_get_string(node, GROUP_KEY_OWNER);
  if(owner && !strcmp(owner, purple_account_get_username(acct))) {
    act = purple_menu_action_new(_("Get Notes Address Book Info"),
                               PURPLE_CALLBACK(blist_menu_nab), pd, NULL);
    *menu = g_list_append(*menu, act);
  }
}


/* lifted this from oldstatus, since HEAD doesn't do this at login
   anymore. */
static void blist_init(PurpleAccount *acct) {
  PurpleBlistNode *gnode, *cnode, *bnode;
  GList *add_buds = NULL;

  for(gnode = purple_blist_get_root(); gnode;
		  gnode = purple_blist_node_get_sibling_next(gnode)) {
    if(! PURPLE_IS_GROUP(gnode)) continue;

    for(cnode = purple_blist_node_get_first_child(gnode);
			cnode;
			cnode = purple_blist_node_get_sibling_next(cnode)) {
      if(! PURPLE_IS_CONTACT(cnode))
	continue;
      for(bnode = purple_blist_node_get_first_child(cnode);
			  bnode;
			  bnode = purple_blist_node_get_sibling_next(bnode)) {
	PurpleBuddy *b;
	if(!PURPLE_IS_BUDDY(bnode))
	  continue;

	b = (PurpleBuddy *)bnode;
	if(purple_buddy_get_account(b) == acct) {
	  add_buds = g_list_append(add_buds, b);
	}
      }
    }
  }

  if(add_buds) {
    purple_account_add_buddies(acct, add_buds, NULL);
    g_list_free(add_buds);
  }
}


/** Last thing to happen from a started session */
static void services_starting(struct mwPurpleProtocolData *pd) {

  PurpleConnection *gc;
  PurpleAccount *acct;
  struct mwStorageUnit *unit;
  PurpleBlistNode *l;

  gc = pd->gc;
  acct = purple_connection_get_account(gc);

  /* grab the buddy list from the server */
  unit = mwStorageUnit_new(mwStore_AWARE_LIST);
  mwServiceStorage_load(pd->srvc_store, unit, fetch_blist_cb, pd, NULL);

  /* find all the NAB groups and subscribe to them */
  for(l = purple_blist_get_root(); l;
		  l = purple_blist_node_get_sibling_next(l)) {
    PurpleGroup *group = (PurpleGroup *) l;
    enum mwSametimeGroupType gt;
    const char *owner;

    if(! PURPLE_IS_GROUP(l)) continue;

    /* if the group is ownerless, or has an owner and we're not it,
       skip it */
    owner = purple_blist_node_get_string(l, GROUP_KEY_OWNER);
    if(!owner || strcmp(owner, purple_account_get_username(acct)))
      continue;

    gt = purple_blist_node_get_int(l, GROUP_KEY_TYPE);
    if(gt == mwSametimeGroup_DYNAMIC)
      group_add(pd, group);
  }

  /* set the aware attributes */
  /* indicate we understand what AV prefs are, but don't support any */
  mwServiceAware_setAttributeBoolean(pd->srvc_aware,
				     mwAttribute_AV_PREFS_SET, TRUE);
  mwServiceAware_unsetAttribute(pd->srvc_aware, mwAttribute_MICROPHONE);
  mwServiceAware_unsetAttribute(pd->srvc_aware, mwAttribute_SPEAKERS);
  mwServiceAware_unsetAttribute(pd->srvc_aware, mwAttribute_VIDEO_CAMERA);

  /* ... but we can do file transfers! */
  mwServiceAware_setAttributeBoolean(pd->srvc_aware,
				     mwAttribute_FILE_TRANSFER, TRUE);

  blist_init(acct);
}


static void session_loginRedirect(struct mwSession *session,
				  const char *host) {
  struct mwPurpleProtocolData *pd;
  PurpleConnection *gc;
  PurpleAccount *account;
  guint port;
  const char *current_host;

  pd = mwSession_getClientData(session);
  gc = pd->gc;
  account = purple_connection_get_account(gc);
  port = purple_account_get_int(account, MW_KEY_PORT, MW_PLUGIN_DEFAULT_PORT);
  current_host = purple_account_get_string(account, MW_KEY_HOST,
					 MW_PLUGIN_DEFAULT_HOST);

  if(purple_account_get_bool(account, MW_KEY_FORCE, FALSE) ||
     !host || (! strcmp(current_host, host)) ||
     (purple_proxy_connect(gc, account, host, port, connect_cb, pd) == NULL)) {

    /* if we're configured to force logins, or if we're being
       redirected to the already configured host, or if we couldn't
       connect to the new host, we'll force the login instead */

    mwSession_forceLogin(session);
  }
}


static void mw_protocol_set_status(PurpleAccount *acct, PurpleStatus *status);


/** called from mw_session_stateChange when the session's state is
    mwSession_STARTED. Any finalizing of start-up stuff should go
    here */
static void session_started(struct mwPurpleProtocolData *pd) {
  PurpleStatus *status;
  PurpleAccount *acct;

  /* set out initial status */
  acct = purple_connection_get_account(pd->gc);
  status = purple_account_get_active_status(acct);
  mw_protocol_set_status(acct, status);

  /* start watching for new conversations */
  purple_signal_connect(purple_conversations_get_handle(),
		      "conversation-created", pd,
		      PURPLE_CALLBACK(conversation_created_cb), pd);

  /* watch for group extended menu items */
  purple_signal_connect(purple_blist_get_handle(),
		      "blist-node-extended-menu", pd,
		      PURPLE_CALLBACK(blist_node_menu_cb), pd);

  /* use our services to do neat things */
  services_starting(pd);
}


static void session_stopping(struct mwPurpleProtocolData *pd) {
  /* stop watching the signals from session_started */
  purple_signals_disconnect_by_handle(pd);
}


static void mw_session_stateChange(struct mwSession *session,
				   enum mwSessionState state,
				   gpointer info) {
  struct mwPurpleProtocolData *pd;
  PurpleConnection *gc;
  const char *msg = NULL;

  pd = mwSession_getClientData(session);
  gc = pd->gc;

  switch(state) {
  case mwSession_STARTING:
    msg = _("Sending Handshake");
    purple_connection_update_progress(gc, msg, 2, MW_CONNECT_STEPS);
    break;

  case mwSession_HANDSHAKE:
    msg = _("Waiting for Handshake Acknowledgement");
    purple_connection_update_progress(gc, msg, 3, MW_CONNECT_STEPS);
    break;

  case mwSession_HANDSHAKE_ACK:
    msg = _("Handshake Acknowledged, Sending Login");
    purple_connection_update_progress(gc, msg, 4, MW_CONNECT_STEPS);
    break;

  case mwSession_LOGIN:
    msg = _("Waiting for Login Acknowledgement");
    purple_connection_update_progress(gc, msg, 5, MW_CONNECT_STEPS);
    break;

  case mwSession_LOGIN_REDIR:
    msg = _("Login Redirected");
    purple_connection_update_progress(gc, msg, 6, MW_CONNECT_STEPS);
    session_loginRedirect(session, info);
    break;

  case mwSession_LOGIN_CONT:
    msg = _("Forcing Login");
    purple_connection_update_progress(gc, msg, 7, MW_CONNECT_STEPS);

  case mwSession_LOGIN_ACK:
    msg = _("Login Acknowledged");
    purple_connection_update_progress(gc, msg, 8, MW_CONNECT_STEPS);
    break;

  case mwSession_STARTED:
    msg = _("Starting Services");
    purple_connection_update_progress(gc, msg, 9, MW_CONNECT_STEPS);

    session_started(pd);

    msg = _("Connected");
    purple_connection_update_progress(gc, msg, 10, MW_CONNECT_STEPS);
    purple_connection_set_state(gc, PURPLE_CONNECTION_CONNECTED);
    break;

  case mwSession_STOPPING:

    session_stopping(pd);

    if(GPOINTER_TO_UINT(info) & ERR_FAILURE) {
      char *err = mwError(GPOINTER_TO_UINT(info));
      PurpleConnectionError reason;
      switch (GPOINTER_TO_UINT(info)) {
      case VERSION_MISMATCH:
        reason = PURPLE_CONNECTION_ERROR_OTHER_ERROR;
        break;

      case USER_RESTRICTED:
      case INCORRECT_LOGIN:
      case USER_UNREGISTERED:
      case GUEST_IN_USE:
        reason = PURPLE_CONNECTION_ERROR_AUTHENTICATION_FAILED;
        break;

      case ENCRYPT_MISMATCH:
      case ERR_ENCRYPT_NO_SUPPORT:
      case ERR_NO_COMMON_ENCRYPT:
        reason = PURPLE_CONNECTION_ERROR_ENCRYPTION_ERROR;
        break;

      case VERIFICATION_DOWN:
        reason = PURPLE_CONNECTION_ERROR_AUTHENTICATION_IMPOSSIBLE;
        break;

      case MULTI_SERVER_LOGIN:
      case MULTI_SERVER_LOGIN2:
        reason = PURPLE_CONNECTION_ERROR_NAME_IN_USE;
        break;

      default:
        reason = PURPLE_CONNECTION_ERROR_NETWORK_ERROR;
      }
      purple_connection_error(gc, reason, err);
      g_free(err);
    }
    break;

  case mwSession_STOPPED:
    break;

  case mwSession_UNKNOWN:
  default:
    DEBUG_WARN("session in unknown state\n");
  }
}


static void mw_session_setPrivacyInfo(struct mwSession *session) {
  struct mwPurpleProtocolData *pd;
  PurpleConnection *gc;
  PurpleAccount *acct;
  struct mwPrivacyInfo *privacy;
  GSList *list;
  guint count;

  DEBUG_INFO("privacy information set from server\n");

  g_return_if_fail(session != NULL);

  pd = mwSession_getClientData(session);
  g_return_if_fail(pd != NULL);

  gc = pd->gc;
  g_return_if_fail(gc != NULL);

  acct = purple_connection_get_account(gc);
  g_return_if_fail(acct != NULL);

  privacy = mwSession_getPrivacyInfo(session);
  count = privacy->count;

  if (privacy->deny) {
    while ((list = purple_account_privacy_get_denied(acct))) {
      g_free(list->data);
      purple_account_privacy_deny_remove(acct, list->data, TRUE);
    }
    while (count--) {
      struct mwUserItem *u = privacy->users + count;
      purple_account_privacy_deny_add(acct, u->id, TRUE);
    }
  } else {
    while ((list = purple_account_privacy_get_permitted(acct))) {
      g_free(list->data);
      purple_account_privacy_permit_remove(acct, list->data, TRUE);
    }
    while (count--) {
      struct mwUserItem *u = privacy->users + count;
      purple_account_privacy_permit_add(acct, u->id, TRUE);
    }
  }
}


static void mw_session_setUserStatus(struct mwSession *session) {
  struct mwPurpleProtocolData *pd;
  PurpleConnection *gc;
  struct mwAwareIdBlock idb = { mwAware_USER, NULL, NULL };
  struct mwUserStatus *stat;

  g_return_if_fail(session != NULL);

  pd = mwSession_getClientData(session);
  g_return_if_fail(pd != NULL);

  gc = pd->gc;
  g_return_if_fail(gc != NULL);

  idb.user = mwSession_getProperty(session, mwSession_AUTH_USER_ID);
  stat = mwSession_getUserStatus(session);

  /* trigger an update of our own status if we're in the buddy list */
  mwServiceAware_setStatus(pd->srvc_aware, &idb, stat);
}


static void mw_session_admin(struct mwSession *session,
			     const char *text) {
  PurpleConnection *gc;
  PurpleAccount *acct;
  const char *host;
  const char *msg;
  char *prim;

  gc = session_to_gc(session);
  g_return_if_fail(gc != NULL);

  acct = purple_connection_get_account(gc);
  g_return_if_fail(acct != NULL);

  host = purple_account_get_string(acct, MW_KEY_HOST, NULL);

  msg = _("A Sametime administrator has issued the following announcement"
	   " on server %s");
  prim = g_strdup_printf(msg, NSTR(host));

  purple_notify_message(gc, PURPLE_NOTIFY_MSG_INFO,
		      _("Sametime Administrator Announcement"),
		      prim, text, NULL, NULL,
		      purple_request_cpar_from_connection(gc));

  g_free(prim);
}


/** called from read_cb, attempts to read available data from sock and
    pass it to the session, passing back the return code from the read
    call for handling in read_cb */
static int read_recv(struct mwSession *session, int sock) {
  guchar buf[BUF_LEN];
  int len;

  len = read(sock, buf, BUF_LEN);
  if(len > 0) {
    mwSession_recv(session, buf, len);
  }

  return len;
}


/** callback triggered from purple_input_add, watches the socked for
    available data to be processed by the session */
static void read_cb(gpointer data, gint source, PurpleInputCondition cond) {
  struct mwPurpleProtocolData *pd = data;
  int ret = 0, err = 0;

  g_return_if_fail(pd != NULL);

  ret = read_recv(pd->session, pd->socket);

  /* normal operation ends here */
  if(ret > 0) return;

  /* fetch the global error value */
  err = errno;

  /* read problem occurred if we're here, so we'll need to take care of
     it and clean up internal state */

  if(pd->socket) {
    close(pd->socket);
    pd->socket = 0;
  }

  if(pd->inpa) {
    purple_input_remove(pd->inpa);
    pd->inpa = 0;
  }

  if(! ret) {
    DEBUG_INFO("connection reset\n");
    purple_connection_error(pd->gc,
                                   PURPLE_CONNECTION_ERROR_NETWORK_ERROR,
                                   _("Server closed the connection"));

  } else if(ret < 0) {
    const gchar *err_str = g_strerror(err);
    char *msg = NULL;

    DEBUG_INFO("error in read callback: %s\n", err_str);

    msg = g_strdup_printf(_("Lost connection with server: %s"), err_str);
    purple_connection_error(pd->gc,
                                   PURPLE_CONNECTION_ERROR_NETWORK_ERROR,
                                   msg);
    g_free(msg);
  }
}


/** Callback passed to purple_proxy_connect when an account is logged
    in, and if the session logging in receives a redirect message */
static void connect_cb(gpointer data, gint source, const gchar *error_message) {

  struct mwPurpleProtocolData *pd = data;

  if(source < 0) {
    /* connection failed */

    if(pd->socket) {
      /* this is a redirect connect, force login on existing socket */
      mwSession_forceLogin(pd->session);

    } else {
      /* this is a regular connect, error out */
      gchar *tmp = g_strdup_printf(_("Unable to connect: %s"),
          error_message);
      purple_connection_error(pd->gc,
                                     PURPLE_CONNECTION_ERROR_NETWORK_ERROR,
                                     tmp);
      g_free(tmp);
    }

    return;
  }

  if(pd->socket) {
    /* stop any existing login attempt */
    mwSession_stop(pd->session, ERR_SUCCESS);
  }

  pd->socket = source;
  pd->inpa = purple_input_add(source, PURPLE_INPUT_READ,
			    read_cb, pd);

  mwSession_start(pd->session);
}


static void mw_session_announce(struct mwSession *s,
				struct mwLoginInfo *from,
				gboolean may_reply,
				const char *text) {
  struct mwPurpleProtocolData *pd;
  PurpleAccount *acct;
  PurpleIMConversation *im;
  PurpleBuddy *buddy;
  char *who = from->user_id;
  char *msg;

  pd = mwSession_getClientData(s);
  acct = purple_connection_get_account(pd->gc);
  im = purple_conversations_find_im_with_account(who, acct);
  if(! im) im = purple_im_conversation_new(acct, who);

  buddy = purple_blist_find_buddy(acct, who);
  if(buddy) who = (char *) purple_buddy_get_contact_alias(buddy);

  who = g_strdup_printf(_("Announcement from %s"), who);
  msg = purple_markup_linkify(text);

  purple_conversation_write(PURPLE_CONVERSATION(im), who, msg ? msg : "",
  		PURPLE_MESSAGE_RECV, time(NULL));
  g_free(who);
  g_free(msg);
}


static struct mwSessionHandler mw_session_handler = {
  mw_session_io_write,
  mw_session_io_close,
  mw_session_clear,
  mw_session_stateChange,
  mw_session_setPrivacyInfo,
  mw_session_setUserStatus,
  mw_session_admin,
  mw_session_announce,
};


static void mw_aware_on_attrib(struct mwServiceAware *srvc,
			       struct mwAwareAttribute *attrib) {

  ; /** @todo handle server attributes.  There may be some stuff we
	actually want to look for, but I'm not aware of anything right
	now.*/
}


static void mw_aware_clear(struct mwServiceAware *srvc) {
  ; /* nothing for now */
}


static struct mwAwareHandler mw_aware_handler = {
  mw_aware_on_attrib,
  mw_aware_clear,
};


static struct mwServiceAware *mw_srvc_aware_new(struct mwSession *s) {
  struct mwServiceAware *srvc;
  srvc = mwServiceAware_new(s, &mw_aware_handler);
  return srvc;
};


static void mw_conf_invited(struct mwConference *conf,
			    struct mwLoginInfo *inviter,
			    const char *invitation) {

  struct mwServiceConference *srvc;
  struct mwSession *session;
  struct mwPurpleProtocolData *pd;
  PurpleConnection *gc;

  char *c_inviter, *c_name, *c_topic, *c_invitation;
  GHashTable *ht;

  srvc = mwConference_getService(conf);
  session = mwService_getSession(MW_SERVICE(srvc));
  pd = mwSession_getClientData(session);
  gc = pd->gc;

  ht = g_hash_table_new_full(g_str_hash, g_str_equal, NULL, g_free);

  c_inviter = g_strdup(inviter->user_id);
  g_hash_table_insert(ht, CHAT_KEY_CREATOR, c_inviter);

  c_name = g_strdup(mwConference_getName(conf));
  g_hash_table_insert(ht, CHAT_KEY_NAME, c_name);

  c_topic = g_strdup(mwConference_getTitle(conf));
  g_hash_table_insert(ht, CHAT_KEY_TOPIC, c_topic);

  c_invitation = g_strdup(invitation);
  g_hash_table_insert(ht, CHAT_KEY_INVITE, c_invitation);

  DEBUG_INFO("received invitation from '%s' to join ('%s','%s'): '%s'\n",
	     NSTR(c_inviter), NSTR(c_name),
	     NSTR(c_topic), NSTR(c_invitation));

  if(! c_topic) c_topic = "(no title)";
  if(! c_invitation) c_invitation = "(no message)";
  purple_serv_got_chat_invite(gc, c_topic, c_inviter, c_invitation, ht);
}


/* The following mess helps us relate a mwConference to a PurpleChatConversation
   in the various forms by which either may be indicated */

#define CONF_TO_ID(conf)   (GPOINTER_TO_INT(conf))
#define ID_TO_CONF(pd, id) (conf_find_by_id((pd), (id)))

#define CHAT_TO_ID(chat)   (purple_chat_conversation_get_id(chat))
#define ID_TO_CHAT(id)     (purple_conversations_find_chat(id))

#define CHAT_TO_CONF(pd, chat)  (ID_TO_CONF((pd), CHAT_TO_ID(chat)))
#define CONF_TO_CHAT(conf)      (ID_TO_CHAT(CONF_TO_ID(conf)))


static struct mwConference *
conf_find_by_id(struct mwPurpleProtocolData *pd, int id) {

  struct mwServiceConference *srvc = pd->srvc_conf;
  struct mwConference *conf = NULL;
  GList *l, *ll;

  ll = mwServiceConference_getConferences(srvc);
  for(l = ll; l; l = l->next) {
    struct mwConference *c = l->data;
    PurpleChatConversation *h = mwConference_getClientData(c);

    if(CHAT_TO_ID(h) == id) {
      conf = c;
      break;
    }
  }
  g_list_free(ll);

  return conf;
}


static void mw_conf_opened(struct mwConference *conf, GList *members) {
  struct mwServiceConference *srvc;
  struct mwSession *session;
  struct mwPurpleProtocolData *pd;
  PurpleConnection *gc;
  PurpleChatConversation *g_conf;

  const char *n = mwConference_getName(conf);
  const char *t = mwConference_getTitle(conf);

  DEBUG_INFO("conf %s opened, %u initial members\n",
	     NSTR(n), g_list_length(members));

  srvc = mwConference_getService(conf);
  session = mwService_getSession(MW_SERVICE(srvc));
  pd = mwSession_getClientData(session);
  gc = pd->gc;

  if(! t) t = "(no title)";
  g_conf = purple_serv_got_joined_chat(gc, CONF_TO_ID(conf), t);

  mwConference_setClientData(conf, g_conf, NULL);

  for(; members; members = members->next) {
    struct mwLoginInfo *peer = members->data;
    purple_chat_conversation_add_user(g_conf, peer->user_id,
			    NULL, PURPLE_CHAT_USER_NONE, FALSE);
  }
}


static void mw_conf_closed(struct mwConference *conf, guint32 reason) {
  struct mwServiceConference *srvc;
  struct mwSession *session;
  struct mwPurpleProtocolData *pd;
  PurpleConnection *gc;

  const char *n = mwConference_getName(conf);
  char *msg = mwError(reason);

  DEBUG_INFO("conf %s closed, 0x%08x\n", NSTR(n), reason);

  srvc = mwConference_getService(conf);
  session = mwService_getSession(MW_SERVICE(srvc));
  pd = mwSession_getClientData(session);
  gc = pd->gc;

  purple_serv_got_chat_left(gc, CONF_TO_ID(conf));

  purple_notify_error(gc, _("Conference Closed"), NULL, msg,
	purple_request_cpar_from_connection(gc));
  g_free(msg);
}


static void mw_conf_peer_joined(struct mwConference *conf,
				struct mwLoginInfo *peer) {

  PurpleChatConversation *g_conf;

  const char *n = mwConference_getName(conf);

  DEBUG_INFO("%s joined conf %s\n", NSTR(peer->user_id), NSTR(n));

  g_conf = mwConference_getClientData(conf);
  g_return_if_fail(g_conf != NULL);

  purple_chat_conversation_add_user(g_conf, peer->user_id,
			  NULL, PURPLE_CHAT_USER_NONE, TRUE);
}


static void mw_conf_peer_parted(struct mwConference *conf,
				struct mwLoginInfo *peer) {

  PurpleChatConversation *g_conf;

  const char *n = mwConference_getName(conf);

  DEBUG_INFO("%s left conf %s\n", NSTR(peer->user_id), NSTR(n));

  g_conf = mwConference_getClientData(conf);
  g_return_if_fail(g_conf != NULL);

  purple_chat_conversation_remove_user(g_conf, peer->user_id, NULL);
}


static void mw_conf_text(struct mwConference *conf,
			 struct mwLoginInfo *who, const char *text) {

  struct mwServiceConference *srvc;
  struct mwSession *session;
  struct mwPurpleProtocolData *pd;
  PurpleConnection *gc;
  char *esc;

  if(! text) return;

  srvc = mwConference_getService(conf);
  session = mwService_getSession(MW_SERVICE(srvc));
  pd = mwSession_getClientData(session);
  gc = pd->gc;

  esc = g_markup_escape_text(text, -1);
  purple_serv_got_chat_in(gc, CONF_TO_ID(conf), who->user_id, 0, esc, time(NULL));
  g_free(esc);
}


static void mw_conf_typing(struct mwConference *conf,
			   struct mwLoginInfo *who, gboolean typing) {

  /* purple really has no good way to expose this to the user. */

  const char *n = mwConference_getName(conf);
  const char *w = who->user_id;

  if(typing) {
    DEBUG_INFO("%s in conf %s: <typing>\n", NSTR(w), NSTR(n));

  } else {
    DEBUG_INFO("%s in conf %s: <stopped typing>\n", NSTR(w), NSTR(n));
  }
}


static void mw_conf_clear(struct mwServiceConference *srvc) {
  ;
}


static struct mwConferenceHandler mw_conference_handler = {
  mw_conf_invited,
  mw_conf_opened,
  mw_conf_closed,
  mw_conf_peer_joined,
  mw_conf_peer_parted,
  mw_conf_text,
  mw_conf_typing,
  mw_conf_clear,
};


static struct mwServiceConference *mw_srvc_conf_new(struct mwSession *s) {
  struct mwServiceConference *srvc;
  srvc = mwServiceConference_new(s, &mw_conference_handler);
  return srvc;
}


/** size of an outgoing file transfer chunk */
#define MW_FT_LEN  (BUF_LONG * 2)


static void ft_incoming_cancel(PurpleXfer *xfer) {
  /* incoming transfer rejected or cancelled in-progress */
  struct mwFileTransfer *ft = purple_xfer_get_protocol_data(xfer);
  if(ft) mwFileTransfer_reject(ft);
}


static void ft_incoming_init(PurpleXfer *xfer) {
  /* incoming transfer accepted */

  /* - accept the mwFileTransfer
     - open/create the local FILE "wb"
     - stick the FILE's fp in xfer->dest_fp
  */

  struct mwFileTransfer *ft;

  ft = purple_xfer_get_protocol_data(xfer);

  purple_xfer_start(xfer, -1, NULL, 0);
  mwFileTransfer_accept(ft);
}


static void mw_ft_offered(struct mwFileTransfer *ft) {
  /*
    - create a purple ft object
    - offer it
  */

  struct mwServiceFileTransfer *srvc;
  struct mwSession *session;
  struct mwPurpleProtocolData *pd;
  PurpleConnection *gc;
  PurpleAccount *acct;
  const char *who;
  PurpleXfer *xfer;

  /* @todo add some safety checks */
  srvc = mwFileTransfer_getService(ft);
  session = mwService_getSession(MW_SERVICE(srvc));
  pd = mwSession_getClientData(session);
  gc = pd->gc;
  acct = purple_connection_get_account(gc);

  who = mwFileTransfer_getUser(ft)->user;

  DEBUG_INFO("file transfer %p offered\n", ft);
  DEBUG_INFO(" from: %s\n", NSTR(who));
  DEBUG_INFO(" file: %s\n", NSTR(mwFileTransfer_getFileName(ft)));
  DEBUG_INFO(" size: %u\n", mwFileTransfer_getFileSize(ft));
  DEBUG_INFO(" text: %s\n", NSTR(mwFileTransfer_getMessage(ft)));

  xfer = purple_xfer_new(acct, PURPLE_XFER_TYPE_RECEIVE, who);
  if (xfer)
  {
	g_object_ref(xfer);
	mwFileTransfer_setClientData(ft, xfer, (GDestroyNotify) g_object_unref);
	purple_xfer_set_protocol_data(xfer, ft);

	purple_xfer_set_init_fnc(xfer, ft_incoming_init);
	purple_xfer_set_cancel_recv_fnc(xfer, ft_incoming_cancel);
	purple_xfer_set_request_denied_fnc(xfer, ft_incoming_cancel);

	purple_xfer_set_filename(xfer, mwFileTransfer_getFileName(ft));
	purple_xfer_set_size(xfer, mwFileTransfer_getFileSize(ft));
	purple_xfer_set_message(xfer, mwFileTransfer_getMessage(ft));

	purple_xfer_request(xfer);
  }
}


static void ft_send(struct mwFileTransfer *ft) {
  guchar buf[MW_FT_LEN];
  struct mwOpaque o = { MW_FT_LEN, buf };
  guint32 rem;
  PurpleXfer *xfer;

  xfer = mwFileTransfer_getClientData(ft);

  rem = mwFileTransfer_getRemaining(ft);
  if(rem < MW_FT_LEN) o.len = rem;

  if(purple_xfer_read_file(xfer, buf, (size_t) o.len) > 0) {

    /* calculate progress and display it */
    purple_xfer_set_bytes_sent(xfer, purple_xfer_get_bytes_sent(xfer) + o.len);
    purple_xfer_update_progress(xfer);

    mwFileTransfer_send(ft, &o);

  } else {
    int err = errno;
    DEBUG_WARN("problem reading from file %s: %s\n",
	       NSTR(mwFileTransfer_getFileName(ft)), g_strerror(err));

    mwFileTransfer_cancel(ft);
  }
}


static void mw_ft_opened(struct mwFileTransfer *ft) {
  /*
    - get purple ft from client data in ft
    - set the state to active
  */

  PurpleXfer *xfer;

  xfer = mwFileTransfer_getClientData(ft);

  if(! xfer) {
    mwFileTransfer_cancel(ft);
    mwFileTransfer_free(ft);
    g_return_if_reached();
  }

  if(purple_xfer_get_xfer_type(xfer) == PURPLE_XFER_TYPE_SEND) {
    purple_xfer_start(xfer, -1, NULL, 0);
    ft_send(ft);
  }
}


static void mw_ft_closed(struct mwFileTransfer *ft, guint32 code) {
  /*
    - get purple ft from client data in ft
    - indicate rejection/cancelation/completion
    - free the file transfer itself
  */

  PurpleXfer *xfer;

  xfer = mwFileTransfer_getClientData(ft);
  if(xfer) {
    purple_xfer_set_protocol_data(xfer, NULL);

    if(! mwFileTransfer_getRemaining(ft)) {
      purple_xfer_set_completed(xfer, TRUE);
      purple_xfer_end(xfer);

    } else if(mwFileTransfer_isCancelLocal(ft)) {
      /* calling purple_xfer_cancel_local is redundant, since that's
	 probably what triggered this function to be called */
      ;

    } else if(mwFileTransfer_isCancelRemote(ft)) {
      /* steal the reference for the xfer */
      mwFileTransfer_setClientData(ft, NULL, NULL);
      purple_xfer_cancel_remote(xfer);

      /* drop the stolen reference */
      g_object_unref(xfer);
      return;
    }
  }

  mwFileTransfer_free(ft);
}


static void mw_ft_recv(struct mwFileTransfer *ft,
		       struct mwOpaque *data) {
  /*
    - get purple ft from client data in ft
    - update transfered percentage
    - if done, destroy the ft, disassociate from purple ft
  */

  PurpleXfer *xfer;

  xfer = mwFileTransfer_getClientData(ft);
  g_return_if_fail(xfer != NULL);

  /* we must collect and save our precious data */
  if (!purple_xfer_write_file(xfer, data->data, data->len)) {
    DEBUG_ERROR("failed to write data\n");
    purple_xfer_cancel_local(xfer);
    return;
  }

  /* update the progress */
  purple_xfer_set_bytes_sent(xfer, purple_xfer_get_bytes_sent(xfer) + data->len);
  purple_xfer_update_progress(xfer);

  /* let the other side know we got it, and to send some more */
  mwFileTransfer_ack(ft);
}


static void mw_ft_ack(struct mwFileTransfer *ft) {
  PurpleXfer *xfer;

  xfer = mwFileTransfer_getClientData(ft);
  g_return_if_fail(xfer != NULL);
  g_return_if_fail(purple_xfer_get_watcher(xfer) == 0);

  if(! mwFileTransfer_getRemaining(ft)) {
    purple_xfer_set_completed(xfer, TRUE);
    purple_xfer_end(xfer);

  } else if(mwFileTransfer_isOpen(ft)) {
    ft_send(ft);
  }
}


static void mw_ft_clear(struct mwServiceFileTransfer *srvc) {
  ;
}


static struct mwFileTransferHandler mw_ft_handler = {
  mw_ft_offered,
  mw_ft_opened,
  mw_ft_closed,
  mw_ft_recv,
  mw_ft_ack,
  mw_ft_clear,
};


static struct mwServiceFileTransfer *mw_srvc_ft_new(struct mwSession *s) {
  struct mwServiceFileTransfer *srvc;
  GHashTable *ft_map;

  ft_map = g_hash_table_new(g_direct_hash, g_direct_equal);

  srvc = mwServiceFileTransfer_new(s, &mw_ft_handler);
  mwService_setClientData(MW_SERVICE(srvc), ft_map,
			  (GDestroyNotify) g_hash_table_destroy);

  return srvc;
}


static void convo_data_free(struct convo_data *cd) {
  GList *l;

  /* clean the queue */
  for(l = cd->queue; l; l = g_list_delete_link(l, l)) {
    struct convo_msg *m = l->data;
    if(m->clear) m->clear(m->data);
    g_free(m);
  }

  g_free(cd);
}


/** allocates a convo_data structure and associates it with the
    conversation in the client data slot */
static void convo_data_new(struct mwConversation *conv) {
  struct convo_data *cd;

  g_return_if_fail(conv != NULL);

  if(mwConversation_getClientData(conv))
    return;

  cd = g_new0(struct convo_data, 1);
  cd->conv = conv;

  mwConversation_setClientData(conv, cd, (GDestroyNotify) convo_data_free);
}


static PurpleIMConversation *convo_get_im(struct mwConversation *conv) {
  struct mwServiceIm *srvc;
  struct mwSession *session;
  struct mwPurpleProtocolData *pd;
  PurpleConnection *gc;
  PurpleAccount *acct;

  struct mwIdBlock *idb;

  srvc = mwConversation_getService(conv);
  session = mwService_getSession(MW_SERVICE(srvc));
  pd = mwSession_getClientData(session);
  gc = pd->gc;
  acct = purple_connection_get_account(gc);

  idb = mwConversation_getTarget(conv);

  return purple_conversations_find_im_with_account(idb->user, acct);
}


static void convo_queue(struct mwConversation *conv,
			enum mwImSendType type, gconstpointer data) {

  struct convo_data *cd;
  struct convo_msg *m;

  convo_data_new(conv);
  cd = mwConversation_getClientData(conv);

  m = g_new0(struct convo_msg, 1);
  m->type = type;

  switch(type) {
  case mwImSend_PLAIN:
    m->data = g_strdup(data);
    m->clear = g_free;
    break;

  case mwImSend_TYPING:
  default:
    m->data = (gpointer) data;
    m->clear = NULL;
  }

  cd->queue = g_list_append(cd->queue, m);
}


/* Does what it takes to get an error displayed for a conversation */
static void convo_error(struct mwConversation *conv, guint32 err) {
  PurpleIMConversation *im;
  PurpleConnection *pc;
  char *tmp, *text;
  struct mwIdBlock *idb;

  idb = mwConversation_getTarget(conv);

  tmp = mwError(err);
  text = g_strconcat(_("Unable to send message: "), tmp, NULL);

  im = convo_get_im(conv);
  if(im && !purple_conversation_present_error(idb->user,
  		purple_conversation_get_account(PURPLE_CONVERSATION(im)), text)) {

    g_free(text);
    text = g_strdup_printf(_("Unable to send message to %s:"),
			   (idb->user)? idb->user: "(unknown)");
	pc = purple_account_get_connection(purple_conversation_get_account(
			   PURPLE_CONVERSATION(im)));
	purple_notify_error(pc, NULL, text, tmp, purple_request_cpar_from_connection(pc));
  }

  g_free(tmp);
  g_free(text);
}


static void convo_queue_send(struct mwConversation *conv) {
  struct convo_data *cd;
  GList *l;

  cd = mwConversation_getClientData(conv);

  for(l = cd->queue; l; l = g_list_delete_link(l, l)) {
    struct convo_msg *m = l->data;

    mwConversation_send(conv, m->type, m->data);

    if(m->clear) m->clear(m->data);
    g_free(m);
  }

  cd->queue = NULL;
}


/**  called when a mw conversation leaves a purple conversation to
     inform the purple conversation that it's unsafe to offer any *cool*
     features. */
static void convo_nofeatures(struct mwConversation *conv) {
  PurpleIMConversation *im;
  PurpleConnection *gc;

  im = convo_get_im(conv);
  if(! im) return;

  gc = purple_conversation_get_connection(PURPLE_CONVERSATION(im));
  if(! gc) return;

  purple_conversation_set_features(PURPLE_CONVERSATION(im),
  		purple_connection_get_flags(gc));
}


/** called when a mw conversation and purple conversation come together,
    to inform the purple conversation of what features to offer the
    user */
static void convo_features(struct mwConversation *conv) {
  PurpleIMConversation *im;
  PurpleConnectionFlags feat;

  im = convo_get_im(conv);
  if(! im) return;

  feat = purple_conversation_get_features(PURPLE_CONVERSATION(im));

  if(mwConversation_isOpen(conv)) {
    if(mwConversation_supports(conv, mwImSend_HTML)) {
      feat |= PURPLE_CONNECTION_FLAG_HTML;
    } else {
      feat &= ~PURPLE_CONNECTION_FLAG_HTML;
    }

    if(mwConversation_supports(conv, mwImSend_MIME)) {
      feat &= ~PURPLE_CONNECTION_FLAG_NO_IMAGES;
    } else {
      feat |= PURPLE_CONNECTION_FLAG_NO_IMAGES;
    }

    DEBUG_INFO("conversation features set to 0x%04x\n", feat);
    purple_conversation_set_features(PURPLE_CONVERSATION(im), feat);

  } else {
    convo_nofeatures(conv);
  }
}


static void mw_conversation_opened(struct mwConversation *conv) {
  struct mwServiceIm *srvc;
  struct mwSession *session;
  struct mwPurpleProtocolData *pd;
  PurpleConnection *gc;
  PurpleAccount *acct;

  struct convo_dat *cd;

  srvc = mwConversation_getService(conv);
  session = mwService_getSession(MW_SERVICE(srvc));
  pd = mwSession_getClientData(session);
  gc = pd->gc;
  acct = purple_connection_get_account(gc);

  /* set up the queue */
  cd = mwConversation_getClientData(conv);
  if(cd) {
    convo_queue_send(conv);

    if(! convo_get_im(conv)) {
      mwConversation_free(conv);
      return;
    }

  } else {
    convo_data_new(conv);
  }

  { /* record the client key for the buddy */
    PurpleBuddy *buddy;
    struct mwLoginInfo *info;
    info = mwConversation_getTargetInfo(conv);

    buddy = purple_blist_find_buddy(acct, info->user_id);
    if(buddy) {
      purple_blist_node_set_int((PurpleBlistNode *) buddy,
			      BUDDY_KEY_CLIENT, info->type);
    }
  }

  convo_features(conv);
}


static void mw_conversation_closed(struct mwConversation *conv,
				   guint32 reason) {

  struct convo_data *cd;

  g_return_if_fail(conv != NULL);

  /* if there's an error code and a non-typing message in the queue,
     print an error message to the conversation */
  cd = mwConversation_getClientData(conv);
  if(reason && cd && cd->queue) {
    GList *l;
    for(l = cd->queue; l; l = l->next) {
      struct convo_msg *m = l->data;
      if(m->type != mwImSend_TYPING) {
	convo_error(conv, reason);
	break;
      }
    }
  }

#if 0
  /* don't do this, to prevent the occasional weird sending of
     formatted messages as plaintext when the other end closes the
     conversation after we've begun composing the message */
  convo_nofeatures(conv);
#endif

  mwConversation_removeClientData(conv);
}


static void im_recv_text(struct mwConversation *conv,
			 struct mwPurpleProtocolData *pd,
			 const char *msg) {

  struct mwIdBlock *idb;
  char *txt, *esc;
  const char *t;

  idb = mwConversation_getTarget(conv);

  txt = purple_utf8_try_convert(msg);
  t = txt? txt: msg;

  esc = g_markup_escape_text(t, -1);
  purple_serv_got_im(pd->gc, idb->user, esc, 0, time(NULL));
  g_free(esc);

  g_free(txt);
}


static void im_recv_typing(struct mwConversation *conv,
			   struct mwPurpleProtocolData *pd,
			   gboolean typing) {

  struct mwIdBlock *idb;
  idb = mwConversation_getTarget(conv);

  purple_serv_got_typing(pd->gc, idb->user, 0,
		  typing? PURPLE_IM_TYPING: PURPLE_IM_NOT_TYPING);
}


static void im_recv_html(struct mwConversation *conv,
			 struct mwPurpleProtocolData *pd,
			 const char *msg) {
  struct mwIdBlock *idb;
  char *t1, *t2;
  const char *t;

  idb = mwConversation_getTarget(conv);

  /* ensure we're receiving UTF8 */
  t1 = purple_utf8_try_convert(msg);
  t = t1? t1: msg;

  /* convert entities to UTF8 so they'll log correctly */
  t2 = purple_utf8_ncr_decode(t);
  t = t2? t2: t;

  purple_serv_got_im(pd->gc, idb->user, t, 0, time(NULL));

  g_free(t1);
  g_free(t2);
}


static void im_recv_subj(struct mwConversation *conv,
			 struct mwPurpleProtocolData *pd,
			 const char *subj) {

  /** @todo somehow indicate receipt of a conversation subject. It
      would also be nice if we added a /topic command for the
      protocol */
  ;
}


/** generate "cid:908@20582notesbuddy" from "<908@20582notesbuddy>" */
static char *make_cid(const char *cid) {
  gsize n;
  char *c, *d;

  g_return_val_if_fail(cid != NULL, NULL);

  n = strlen(cid);
  g_return_val_if_fail(n > 2, NULL);

  c = g_strndup(cid+1, n-2);
  d = g_strdup_printf("cid:%s", c);

  g_free(c);
  return d;
}


static void im_recv_mime(struct mwConversation *conv,
			 struct mwPurpleProtocolData *pd,
			 const char *data) {

  GHashTable *img_by_cid;

  GString *str;

  PurpleMimeDocument *doc;
  GList *parts;

  img_by_cid = g_hash_table_new_full(g_str_hash, g_str_equal, g_free, g_object_unref);

  /* don't want the contained string to ever be NULL */
  str = g_string_new("");

  doc = purple_mime_document_parse(data);

  /* handle all the MIME parts */
  parts = purple_mime_document_get_parts(doc);
  for(; parts; parts = parts->next) {
    PurpleMimePart *part = parts->data;
    const char *type;

    type = purple_mime_part_get_field(part, "content-type");
    DEBUG_INFO("MIME part Content-Type: %s\n", NSTR(type));

    if(! type) {
      ; /* feh */

    } else if(purple_str_has_prefix(type, "image")) {
      /* put images into the image store */

      guchar *d_dat;
      gsize d_len;
      char *cid;
      PurpleImage *image;

      /* obtain and unencode the data */
      purple_mime_part_get_data_decoded(part, &d_dat, &d_len);

      /* look up the content id */
      cid = (char *) purple_mime_part_get_field(part, "Content-ID");
      cid = make_cid(cid);

      /* add image to the purple image store */
<<<<<<< HEAD
      /* TODO: This PurpleStoredImage will be rendered within the IM window
         and right-clicking the image will allow the user to save the image
         to disk.  The default filename used in this dialog is the filename
         that we pass to purple_imgstore_new_with_id(), so we should call
         g_path_get_basename() and purple_escape_filename() on it before
         passing it in.  This is easy, but it's not clear if there might be
         other implications because this filename is used elsewhere within
         this protocol. */
      img = purple_imgstore_new_with_id(d_dat, d_len, cid);
=======
      image = purple_image_new_from_data(d_dat, d_len);
      purple_image_set_friendly_filename(image, cid);
>>>>>>> e418562a

      /* map the cid to the image store identifier */
      g_hash_table_insert(img_by_cid, cid, image);
    } else if(purple_str_has_prefix(type, "text")) {

      /* concatenate all the text parts together */
      guchar *data;
      gsize len;

      purple_mime_part_get_data_decoded(part, &data, &len);
      g_string_append(str, (const char *)data);
      g_free(data);
    }
  }

  purple_mime_document_free(doc);

  /* @todo should put this in its own function */
  { /* replace each IMG tag's SRC attribute with an ID attribute. This
       actually modifies the contents of str */
    GData *attribs;
    char *start, *end;
    char *tmp = str->str;

    while(*tmp && purple_markup_find_tag("img", tmp, (const char **) &start,
				       (const char **) &end, &attribs)) {

      char *alt, *align, *border, *src;
      int img = 0;

      alt = g_datalist_get_data(&attribs, "alt");
      align = g_datalist_get_data(&attribs, "align");
      border = g_datalist_get_data(&attribs, "border");
      src = g_datalist_get_data(&attribs, "src");

      if(src)
	img = GPOINTER_TO_INT(g_hash_table_lookup(img_by_cid, src));

      if(img) {
	GString *atstr;
	gsize len = (end - start);
	gsize mov;

	atstr = g_string_new("");
	if(alt) g_string_append_printf(atstr, " alt=\"%s\"", alt);
	if(align) g_string_append_printf(atstr, " align=\"%s\"", align);
	if(border) g_string_append_printf(atstr, " border=\"%s\"", border);

	mov = g_snprintf(start, len, "<img src=\"" PURPLE_IMAGE_STORE_PROTOCOL
		"%u\"%s", img, atstr->str);
	while(mov < len) start[mov++] = ' ';

	g_string_free(atstr, TRUE);
      }

      g_datalist_clear(&attribs);
      tmp = end + 1;
    }
  }

  im_recv_html(conv, pd, str->str);

  g_string_free(str, TRUE);

  /* clean up the cid table */
  g_hash_table_destroy(img_by_cid);
}


static void mw_conversation_recv(struct mwConversation *conv,
				 enum mwImSendType type,
				 gconstpointer msg) {
  struct mwServiceIm *srvc;
  struct mwSession *session;
  struct mwPurpleProtocolData *pd;

  srvc = mwConversation_getService(conv);
  session = mwService_getSession(MW_SERVICE(srvc));
  pd = mwSession_getClientData(session);

  switch(type) {
  case mwImSend_PLAIN:
    im_recv_text(conv, pd, msg);
    break;

  case mwImSend_TYPING:
    im_recv_typing(conv, pd, !! msg);
    break;

  case mwImSend_HTML:
    im_recv_html(conv, pd, msg);
    break;

  case mwImSend_SUBJECT:
    im_recv_subj(conv, pd, msg);
    break;

  case mwImSend_MIME:
    im_recv_mime(conv, pd, msg);
    break;

  default:
    DEBUG_INFO("conversation received strange type, 0x%04x\n", type);
    ; /* erm... */
  }
}


static void mw_place_invite(struct mwConversation *conv,
			    const char *message,
			    const char *title, const char *name) {
  struct mwServiceIm *srvc;
  struct mwSession *session;
  struct mwPurpleProtocolData *pd;

  struct mwIdBlock *idb;
  GHashTable *ht;

  srvc = mwConversation_getService(conv);
  session = mwService_getSession(MW_SERVICE(srvc));
  pd = mwSession_getClientData(session);

  idb = mwConversation_getTarget(conv);

  ht = g_hash_table_new_full(g_str_hash, g_str_equal, NULL, g_free);
  g_hash_table_insert(ht, CHAT_KEY_CREATOR, g_strdup(idb->user));
  g_hash_table_insert(ht, CHAT_KEY_NAME, g_strdup(name));
  g_hash_table_insert(ht, CHAT_KEY_TOPIC, g_strdup(title));
  g_hash_table_insert(ht, CHAT_KEY_INVITE, g_strdup(message));
  g_hash_table_insert(ht, CHAT_KEY_IS_PLACE, g_strdup("")); /* ugh */

  if(! title) title = "(no title)";
  if(! message) message = "(no message)";
  purple_serv_got_chat_invite(pd->gc, title, idb->user, message, ht);

  mwConversation_close(conv, ERR_SUCCESS);
  mwConversation_free(conv);
}


static void mw_im_clear(struct mwServiceIm *srvc) {
  ;
}


static struct mwImHandler mw_im_handler = {
  mw_conversation_opened,
  mw_conversation_closed,
  mw_conversation_recv,
  mw_place_invite,
  mw_im_clear,
};


static struct mwServiceIm *mw_srvc_im_new(struct mwSession *s) {
  struct mwServiceIm *srvc;
  srvc = mwServiceIm_new(s, &mw_im_handler);
  mwServiceIm_setClientType(srvc, mwImClient_NOTESBUDDY);
  return srvc;
}


/* The following helps us relate a mwPlace to a PurpleChatConversation in the
   various forms by which either may be indicated. Uses some of
   the similar macros from the conference service above */

#define PLACE_TO_ID(place)   (GPOINTER_TO_INT(place))
#define ID_TO_PLACE(pd, id)  (place_find_by_id((pd), (id)))

#define CHAT_TO_PLACE(pd, chat)  (ID_TO_PLACE((pd), CHAT_TO_ID(chat)))
#define PLACE_TO_CHAT(place)     (ID_TO_CHAT(PLACE_TO_ID(place)))


static struct mwPlace *
place_find_by_id(struct mwPurpleProtocolData *pd, int id) {
  struct mwServicePlace *srvc = pd->srvc_place;
  struct mwPlace *place = NULL;
  GList *l;

  l = (GList *) mwServicePlace_getPlaces(srvc);
  for(; l; l = l->next) {
    struct mwPlace *p = l->data;
    PurpleChatConversation *h = mwPlace_getClientData(p);

    if(CHAT_TO_ID(h) == id) {
      place = p;
      break;
    }
  }

  return place;
}


static void mw_place_opened(struct mwPlace *place) {
  struct mwServicePlace *srvc;
  struct mwSession *session;
  struct mwPurpleProtocolData *pd;
  PurpleConnection *gc;
  PurpleChatConversation *gconf;

  GList *members, *l;

  const char *n = mwPlace_getName(place);
  const char *t = mwPlace_getTitle(place);

  srvc = mwPlace_getService(place);
  session = mwService_getSession(MW_SERVICE(srvc));
  pd = mwSession_getClientData(session);
  gc = pd->gc;

  members = mwPlace_getMembers(place);

  DEBUG_INFO("place %s opened, %u initial members\n",
	     NSTR(n), g_list_length(members));

  if(! t) t = "(no title)";
  gconf = purple_serv_got_joined_chat(gc, PLACE_TO_ID(place), t);

  mwPlace_setClientData(place, gconf, NULL);

  for(l = members; l; l = l->next) {
    struct mwIdBlock *idb = l->data;
    purple_chat_conversation_add_user(gconf, idb->user,
			    NULL, PURPLE_CHAT_USER_NONE, FALSE);
  }
  g_list_free(members);
}


static void mw_place_closed(struct mwPlace *place, guint32 code) {
  struct mwServicePlace *srvc;
  struct mwSession *session;
  struct mwPurpleProtocolData *pd;
  PurpleConnection *gc;

  const char *n = mwPlace_getName(place);
  char *msg = mwError(code);

  DEBUG_INFO("place %s closed, 0x%08x\n", NSTR(n), code);

  srvc = mwPlace_getService(place);
  session = mwService_getSession(MW_SERVICE(srvc));
  pd = mwSession_getClientData(session);
  gc = pd->gc;

  purple_serv_got_chat_left(gc, PLACE_TO_ID(place));

  purple_notify_error(gc, _("Place Closed"), NULL, msg,
	purple_request_cpar_from_connection(gc));
  g_free(msg);
}


static void mw_place_peerJoined(struct mwPlace *place,
				const struct mwIdBlock *peer) {
  PurpleChatConversation *gconf;

  const char *n = mwPlace_getName(place);

  DEBUG_INFO("%s joined place %s\n", NSTR(peer->user), NSTR(n));

  gconf = mwPlace_getClientData(place);
  g_return_if_fail(gconf != NULL);

  purple_chat_conversation_add_user(gconf, peer->user,
			  NULL, PURPLE_CHAT_USER_NONE, TRUE);
}


static void mw_place_peerParted(struct mwPlace *place,
				const struct mwIdBlock *peer) {
  PurpleChatConversation *gconf;

  const char *n = mwPlace_getName(place);

  DEBUG_INFO("%s left place %s\n", NSTR(peer->user), NSTR(n));

  gconf = mwPlace_getClientData(place);
  g_return_if_fail(gconf != NULL);

  purple_chat_conversation_remove_user(gconf, peer->user, NULL);
}


static void mw_place_peerSetAttribute(struct mwPlace *place,
				      const struct mwIdBlock *peer,
				      guint32 attr, struct mwOpaque *o) {
  ;
}


static void mw_place_peerUnsetAttribute(struct mwPlace *place,
					const struct mwIdBlock *peer,
					guint32 attr) {
  ;
}


static void mw_place_message(struct mwPlace *place,
			     const struct mwIdBlock *who,
			     const char *msg) {
  struct mwServicePlace *srvc;
  struct mwSession *session;
  struct mwPurpleProtocolData *pd;
  PurpleConnection *gc;
  char *esc;

  if(! msg) return;

  srvc = mwPlace_getService(place);
  session = mwService_getSession(MW_SERVICE(srvc));
  pd = mwSession_getClientData(session);
  gc = pd->gc;

  esc = g_markup_escape_text(msg, -1);
  purple_serv_got_chat_in(gc, PLACE_TO_ID(place), who->user, 0, esc, time(NULL));
  g_free(esc);
}


static void mw_place_clear(struct mwServicePlace *srvc) {
  ;
}


static struct mwPlaceHandler mw_place_handler = {
  mw_place_opened,
  mw_place_closed,
  mw_place_peerJoined,
  mw_place_peerParted,
  mw_place_peerSetAttribute,
  mw_place_peerUnsetAttribute,
  mw_place_message,
  mw_place_clear,
};


static struct mwServicePlace *mw_srvc_place_new(struct mwSession *s) {
  struct mwServicePlace *srvc;
  srvc = mwServicePlace_new(s, &mw_place_handler);
  return srvc;
}


static struct mwServiceResolve *mw_srvc_resolve_new(struct mwSession *s) {
  struct mwServiceResolve *srvc;
  srvc = mwServiceResolve_new(s);
  return srvc;
}


static struct mwServiceStorage *mw_srvc_store_new(struct mwSession *s) {
  struct mwServiceStorage *srvc;
  srvc = mwServiceStorage_new(s);
  return srvc;
}


/** allocate and associate a mwPurpleProtocolData with a PurpleConnection */
static struct mwPurpleProtocolData *mwPurpleProtocolData_new(PurpleConnection *gc) {
  struct mwPurpleProtocolData *pd;

  g_return_val_if_fail(gc != NULL, NULL);

  pd = g_new0(struct mwPurpleProtocolData, 1);
  pd->gc = gc;
  pd->session = mwSession_new(&mw_session_handler);
  pd->srvc_aware = mw_srvc_aware_new(pd->session);
  pd->srvc_conf = mw_srvc_conf_new(pd->session);
  pd->srvc_ft = mw_srvc_ft_new(pd->session);
  pd->srvc_im = mw_srvc_im_new(pd->session);
  pd->srvc_place = mw_srvc_place_new(pd->session);
  pd->srvc_resolve = mw_srvc_resolve_new(pd->session);
  pd->srvc_store = mw_srvc_store_new(pd->session);
  pd->group_list_map = g_hash_table_new(g_direct_hash, g_direct_equal);
  pd->sock_buf = purple_circular_buffer_new(0);

  mwSession_addService(pd->session, MW_SERVICE(pd->srvc_aware));
  mwSession_addService(pd->session, MW_SERVICE(pd->srvc_conf));
  mwSession_addService(pd->session, MW_SERVICE(pd->srvc_ft));
  mwSession_addService(pd->session, MW_SERVICE(pd->srvc_im));
  mwSession_addService(pd->session, MW_SERVICE(pd->srvc_place));
  mwSession_addService(pd->session, MW_SERVICE(pd->srvc_resolve));
  mwSession_addService(pd->session, MW_SERVICE(pd->srvc_store));

  mwSession_addCipher(pd->session, mwCipher_new_RC2_40(pd->session));
  mwSession_addCipher(pd->session, mwCipher_new_RC2_128(pd->session));

  mwSession_setClientData(pd->session, pd, NULL);
  purple_connection_set_protocol_data(gc, pd);

  return pd;
}


static void mwPurpleProtocolData_free(struct mwPurpleProtocolData *pd) {
  g_return_if_fail(pd != NULL);

  purple_connection_set_protocol_data(pd->gc, NULL);

  mwSession_removeService(pd->session, mwService_AWARE);
  mwSession_removeService(pd->session, mwService_CONFERENCE);
  mwSession_removeService(pd->session, mwService_FILE_TRANSFER);
  mwSession_removeService(pd->session, mwService_IM);
  mwSession_removeService(pd->session, mwService_PLACE);
  mwSession_removeService(pd->session, mwService_RESOLVE);
  mwSession_removeService(pd->session, mwService_STORAGE);

  mwService_free(MW_SERVICE(pd->srvc_aware));
  mwService_free(MW_SERVICE(pd->srvc_conf));
  mwService_free(MW_SERVICE(pd->srvc_ft));
  mwService_free(MW_SERVICE(pd->srvc_im));
  mwService_free(MW_SERVICE(pd->srvc_place));
  mwService_free(MW_SERVICE(pd->srvc_resolve));
  mwService_free(MW_SERVICE(pd->srvc_store));

  mwCipher_free(mwSession_getCipher(pd->session, mwCipher_RC2_40));
  mwCipher_free(mwSession_getCipher(pd->session, mwCipher_RC2_128));

  mwSession_free(pd->session);

  g_hash_table_destroy(pd->group_list_map);
  g_object_unref(G_OBJECT(pd->sock_buf));

  g_free(pd);
}


static const char *mw_protocol_list_icon(PurpleAccount *a, PurpleBuddy *b) {
  /* my little green dude is a chopped up version of the aim running
     guy.  First, cut off the head and store someplace safe. Then,
     take the left-half side of the body and throw it away. Make a
     copy of the remaining body, and flip it horizontally. Now attach
     the two pieces into an X shape, and drop the head back on the
     top, being careful to center it. Then, just change the color
     saturation to bring the red down a bit, and voila! */

  /* then, throw all of that away and use sodipodi to make a new
     icon. You know, LIKE A REAL MAN. */

  return "meanwhile";
}


static const char* mw_protocol_list_emblem(PurpleBuddy *b)
{
  if(buddy_is_external(b))
    return "external";

  return NULL;
}


static char *mw_protocol_status_text(PurpleBuddy *b) {
  PurpleConnection *gc;
  struct mwPurpleProtocolData *pd;
  struct mwAwareIdBlock t = { mwAware_USER, (char *)purple_buddy_get_name(b), NULL };
  const char *ret = NULL;

  if ((gc = purple_account_get_connection(purple_buddy_get_account(b)))
      && (pd = purple_connection_get_protocol_data(gc)))
    ret = mwServiceAware_getText(pd->srvc_aware, &t);

  return (ret && g_utf8_validate(ret, -1, NULL)) ? g_markup_escape_text(ret, -1): NULL;
}


static const char *status_text(PurpleBuddy *b) {
  PurplePresence *presence;
  PurpleStatus *status;

  presence = purple_buddy_get_presence(b);
  status = purple_presence_get_active_status(presence);

  return purple_status_get_name(status);
}


static gboolean user_supports(struct mwServiceAware *srvc,
			      const char *who, guint32 feature) {

  const struct mwAwareAttribute *attr;
  struct mwAwareIdBlock idb = { mwAware_USER, (char *) who, NULL };

  attr = mwServiceAware_getAttribute(srvc, &idb, feature);
  return (attr != NULL) && mwAwareAttribute_asBoolean(attr);
}


static char *user_supports_text(struct mwServiceAware *srvc, const char *who) {
  const char *feat[] = {NULL, NULL, NULL, NULL, NULL};
  const char **f = feat;

  if(user_supports(srvc, who, mwAttribute_AV_PREFS_SET)) {
    gboolean mic, speak, video;

    mic = user_supports(srvc, who, mwAttribute_MICROPHONE);
    speak = user_supports(srvc, who, mwAttribute_SPEAKERS);
    video = user_supports(srvc, who, mwAttribute_VIDEO_CAMERA);

    if(mic) *f++ = _("Microphone");
    if(speak) *f++ = _("Speakers");
    if(video) *f++ = _("Video Camera");
  }

  if(user_supports(srvc, who, mwAttribute_FILE_TRANSFER))
    *f++ = _("File Transfer");

  return (*feat)? g_strjoinv(", ", (char **)feat): NULL;
  /* jenni loves siege */
}


static void mw_protocol_tooltip_text(PurpleBuddy *b, PurpleNotifyUserInfo *user_info, gboolean full) {
  PurpleConnection *gc;
  struct mwPurpleProtocolData *pd = NULL;
  struct mwAwareIdBlock idb = { mwAware_USER, (char *)purple_buddy_get_name(b), NULL };

  const char *message = NULL;
  const char *status;
  char *tmp;

  if ((gc = purple_account_get_connection(purple_buddy_get_account(b)))
      && (pd = purple_connection_get_protocol_data(gc)))
     message = mwServiceAware_getText(pd->srvc_aware, &idb);

  status = status_text(b);

  if(message != NULL && g_utf8_validate(message, -1, NULL) && purple_utf8_strcasecmp(status, message)) {
	purple_notify_user_info_add_pair_plaintext(user_info, status, message);

  } else {
	purple_notify_user_info_add_pair_plaintext(user_info, _("Status"), status);
  }

  if(full && pd != NULL) {
    tmp = user_supports_text(pd->srvc_aware, purple_buddy_get_name(b));
    if(tmp) {
	  purple_notify_user_info_add_pair_plaintext(user_info, _("Supports"), tmp);
      g_free(tmp);
    }

    if(buddy_is_external(b)) {
	  purple_notify_user_info_add_pair_plaintext(user_info, NULL, _("External User"));
    }
  }
}

static GList *mw_protocol_status_types(PurpleAccount *acct)
{
	GList *types = NULL;
	PurpleStatusType *type;

	type = purple_status_type_new_with_attrs(PURPLE_STATUS_AVAILABLE,
			MW_STATE_ACTIVE, NULL, TRUE, TRUE, FALSE,
			MW_STATE_MESSAGE, _("Message"), purple_value_new(G_TYPE_STRING),
			NULL);
	types = g_list_append(types, type);

	type = purple_status_type_new_with_attrs(PURPLE_STATUS_AWAY,
			MW_STATE_AWAY, NULL, TRUE, TRUE, FALSE,
			MW_STATE_MESSAGE, _("Message"), purple_value_new(G_TYPE_STRING),
			NULL);
	types = g_list_append(types, type);

	type = purple_status_type_new_with_attrs(PURPLE_STATUS_UNAVAILABLE,
			MW_STATE_BUSY, _("Do Not Disturb"), TRUE, TRUE, FALSE,
			MW_STATE_MESSAGE, _("Message"), purple_value_new(G_TYPE_STRING),
			NULL);
	types = g_list_append(types, type);

	type = purple_status_type_new_full(PURPLE_STATUS_OFFLINE,
			MW_STATE_OFFLINE, NULL, TRUE, TRUE, FALSE);
	types = g_list_append(types, type);

	return types;
}


static void conf_create_prompt_cancel(PurpleBuddy *buddy,
				      PurpleRequestFields *fields) {
  ; /* nothing to do */
}


static void conf_create_prompt_join(PurpleBuddy *buddy,
				    PurpleRequestFields *fields) {
  PurpleAccount *acct;
  PurpleConnection *gc;
  struct mwPurpleProtocolData *pd;
  struct mwServiceConference *srvc;

  PurpleRequestField *f;

  const char *topic, *invite;
  struct mwConference *conf;
  struct mwIdBlock idb = { NULL, NULL };

  acct = purple_buddy_get_account(buddy);
  gc = purple_account_get_connection(acct);
  pd = purple_connection_get_protocol_data(gc);
  srvc = pd->srvc_conf;

  f = purple_request_fields_get_field(fields, CHAT_KEY_TOPIC);
  topic = purple_request_field_string_get_value(f);

  f = purple_request_fields_get_field(fields, CHAT_KEY_INVITE);
  invite = purple_request_field_string_get_value(f);

  conf = mwConference_new(srvc, topic);
  mwConference_open(conf);

  idb.user = (char *)purple_buddy_get_name(buddy);
  mwConference_invite(conf, &idb, invite);
}


static void blist_menu_conf_create(PurpleBuddy *buddy, const char *msg) {

  PurpleRequestFields *fields;
  PurpleRequestFieldGroup *g;
  PurpleRequestField *f;

  PurpleAccount *acct;
  PurpleConnection *gc;

  const char *msgA;
  const char *msgB;
  char *msg1;

  g_return_if_fail(buddy != NULL);

  acct = purple_buddy_get_account(buddy);
  g_return_if_fail(acct != NULL);

  gc = purple_account_get_connection(acct);
  g_return_if_fail(gc != NULL);

  fields = purple_request_fields_new();

  g = purple_request_field_group_new(NULL);
  purple_request_fields_add_group(fields, g);

  f = purple_request_field_string_new(CHAT_KEY_TOPIC, _("Topic"), NULL, FALSE);
  purple_request_field_group_add_field(g, f);

  f = purple_request_field_string_new(CHAT_KEY_INVITE, _("Message"), msg, FALSE);
  purple_request_field_group_add_field(g, f);

  msgA = _("Create conference with user");
  msgB = _("Please enter a topic for the new conference, and an invitation"
	   " message to be sent to %s");
  msg1 = g_strdup_printf(msgB, purple_buddy_get_name(buddy));

  purple_request_fields(gc, _("New Conference"),
		      msgA, msg1, fields,
		      _("Create"), G_CALLBACK(conf_create_prompt_join),
		      _("Cancel"), G_CALLBACK(conf_create_prompt_cancel),
		      purple_request_cpar_from_account(acct),
		      buddy);
  g_free(msg1);
}


static void conf_select_prompt_cancel(PurpleBuddy *buddy,
				      PurpleRequestFields *fields) {
  ;
}


static void conf_select_prompt_invite(PurpleBuddy *buddy,
				      PurpleRequestFields *fields) {
  PurpleRequestField *f;
  GList *l;
  const char *msg;

  f = purple_request_fields_get_field(fields, CHAT_KEY_INVITE);
  msg = purple_request_field_string_get_value(f);

  f = purple_request_fields_get_field(fields, "conf");
  l = purple_request_field_list_get_selected(f);

  if(l) {
    gpointer d = purple_request_field_list_get_data(f, l->data);

    if(GPOINTER_TO_INT(d) == 0x01) {
      blist_menu_conf_create(buddy, msg);

    } else {
      struct mwIdBlock idb = { (char *)purple_buddy_get_name(buddy), NULL };
      mwConference_invite(d, &idb, msg);
    }
  }
}


static void blist_menu_conf_list(PurpleBuddy *buddy,
				 GList *confs) {

  PurpleRequestFields *fields;
  PurpleRequestFieldGroup *g;
  PurpleRequestField *f;

  PurpleAccount *acct;
  PurpleConnection *gc;

  const char *msgA;
  const char *msgB;
  char *msg;

  acct = purple_buddy_get_account(buddy);
  g_return_if_fail(acct != NULL);

  gc = purple_account_get_connection(acct);
  g_return_if_fail(gc != NULL);

  fields = purple_request_fields_new();

  g = purple_request_field_group_new(NULL);
  purple_request_fields_add_group(fields, g);

  f = purple_request_field_list_new("conf", _("Available Conferences"));
  purple_request_field_list_set_multi_select(f, FALSE);
  for(; confs; confs = confs->next) {
    struct mwConference *c = confs->data;
    purple_request_field_list_add_icon(f, mwConference_getTitle(c), NULL, c);
  }
  purple_request_field_list_add_icon(f, _("Create New Conference..."),
			      NULL, GINT_TO_POINTER(0x01));
  purple_request_field_group_add_field(g, f);

  f = purple_request_field_string_new(CHAT_KEY_INVITE, "Message", NULL, FALSE);
  purple_request_field_group_add_field(g, f);

  msgA = _("Invite user to a conference");
  msgB = _("Select a conference from the list below to send an invite to"
	   " user %s. Select \"Create New Conference\" if you'd like to"
	   " create a new conference to invite this user to.");
  msg = g_strdup_printf(msgB, purple_buddy_get_name(buddy));

  purple_request_fields(gc, _("Invite to Conference"),
		      msgA, msg, fields,
		      _("Invite"), G_CALLBACK(conf_select_prompt_invite),
		      _("Cancel"), G_CALLBACK(conf_select_prompt_cancel),
		      purple_request_cpar_from_account(acct),
		      buddy);
  g_free(msg);
}


static void blist_menu_conf(PurpleBlistNode *node, gpointer data) {
  PurpleBuddy *buddy = (PurpleBuddy *) node;
  PurpleAccount *acct;
  PurpleConnection *gc;
  struct mwPurpleProtocolData *pd;
  GList *l;

  g_return_if_fail(node != NULL);
  g_return_if_fail(PURPLE_IS_BUDDY(node));

  acct = purple_buddy_get_account(buddy);
  g_return_if_fail(acct != NULL);

  gc = purple_account_get_connection(acct);
  g_return_if_fail(gc != NULL);

  pd = purple_connection_get_protocol_data(gc);
  g_return_if_fail(pd != NULL);

  /*
    - get a list of all conferences on this session
    - if none, prompt to create one, and invite buddy to it
    - else, prompt to select a conference or create one
  */

  l = mwServiceConference_getConferences(pd->srvc_conf);
  if(l) {
    blist_menu_conf_list(buddy, l);
    g_list_free(l);

  } else {
    blist_menu_conf_create(buddy, NULL);
  }
}


#if 0
static void blist_menu_announce(PurpleBlistNode *node, gpointer data) {
  PurpleBuddy *buddy = (PurpleBuddy *) node;
  PurpleAccount *acct;
  PurpleConnection *gc;
  struct mwPurpleProtocolData *pd;
  struct mwSession *session;
  char *rcpt_name;
  GList *rcpt;

  g_return_if_fail(node != NULL);
  g_return_if_fail(PURPLE_IS_BUDDY(node));

  acct = buddy->account;
  g_return_if_fail(acct != NULL);

  gc = purple_account_get_connection(acct);
  g_return_if_fail(gc != NULL);

  pd = purple_connection_get_protocol_data(gc);
  g_return_if_fail(pd != NULL);

  rcpt_name = g_strdup_printf("@U %s", buddy->name);
  rcpt = g_list_prepend(NULL, rcpt_name);

  session = pd->session;
  mwSession_sendAnnounce(session, FALSE,
			 "This is a TEST announcement. Please ignore.",
			 rcpt);

  g_list_free(rcpt);
  g_free(rcpt_name);
}
#endif


static GList *mw_protocol_blist_node_menu(PurpleBlistNode *node) {
  GList *l = NULL;
  PurpleMenuAction *act;

  if(! PURPLE_IS_BUDDY(node))
    return l;

  l = g_list_append(l, NULL);

  act = purple_menu_action_new(_("Invite to Conference..."),
                             PURPLE_CALLBACK(blist_menu_conf), NULL, NULL);
  l = g_list_append(l, act);

#if 0
  act = purple_menu_action_new(_("Send TEST Announcement"),
			     PURPLE_CALLBACK(blist_menu_announce), NULL, NULL);
  l = g_list_append(l, act);
#endif

  /** note: this never gets called for a PurpleGroup, have to use the
      blist-node-extended-menu signal for that. The function
      blist_node_menu_cb is assigned to this signal in the function
      services_starting */

  return l;
}


static GList *mw_protocol_chat_info(PurpleConnection *gc) {
  GList *l = NULL;
  PurpleProtocolChatEntry *pce;

  pce = g_new0(PurpleProtocolChatEntry, 1);
  pce->label = _("Topic:");
  pce->identifier = CHAT_KEY_TOPIC;
  l = g_list_append(l, pce);

  return l;
}


static GHashTable *mw_protocol_chat_info_defaults(PurpleConnection *gc,
					      const char *name) {
  GHashTable *table;

  g_return_val_if_fail(gc != NULL, NULL);

  table = g_hash_table_new_full(g_str_hash, g_str_equal,
				NULL, g_free);

  g_hash_table_insert(table, CHAT_KEY_NAME, g_strdup(name));
  g_hash_table_insert(table, CHAT_KEY_INVITE, NULL);

  return table;
}


static void mw_protocol_login(PurpleAccount *acct);


static void mw_protocol_login(PurpleAccount *account) {
  PurpleConnection *gc;
  struct mwPurpleProtocolData *pd;

  char *user, *pass, *host;
  guint port;

  gc = purple_account_get_connection(account);
  pd = mwPurpleProtocolData_new(gc);

  /* while we do support images, the default is to not offer it */
  purple_connection_set_flags(gc, PURPLE_CONNECTION_FLAG_NO_IMAGES);

  user = g_strdup(purple_account_get_username(account));

  host = strrchr(user, ':');
  if(host) {
    /* annoying user split from 1.2.0, need to undo it */
    *host++ = '\0';
    purple_account_set_string(account, MW_KEY_HOST, host);
    purple_account_set_username(account, user);

  } else {
    host = (char *) purple_account_get_string(account, MW_KEY_HOST,
					    MW_PLUGIN_DEFAULT_HOST);
  }

  if(! host || ! *host) {
    /* somehow, we don't have a host to connect to. Well, we need one
       to actually continue, so let's ask the user directly. */
    g_free(user);
    purple_connection_error(gc,
            PURPLE_CONNECTION_ERROR_INVALID_SETTINGS,
            _("A server is required to connect this account"));
    return;
  }

  pass = g_strdup(purple_connection_get_password(gc));
  port = purple_account_get_int(account, MW_KEY_PORT, MW_PLUGIN_DEFAULT_PORT);

  DEBUG_INFO("user: '%s'\n", user);
  DEBUG_INFO("host: '%s'\n", host);
  DEBUG_INFO("port: %u\n", port);

  mwSession_setProperty(pd->session, mwSession_NO_SECRET,
			(char *) no_secret, NULL);
  mwSession_setProperty(pd->session, mwSession_AUTH_USER_ID, user, g_free);
  mwSession_setProperty(pd->session, mwSession_AUTH_PASSWORD, pass, g_free);

  if(purple_account_get_bool(account, MW_KEY_FAKE_IT, FALSE)) {
    guint client, major, minor;

    /* if we're faking the login, let's also fake the version we're
       reporting. Let's also allow the actual values to be specified */

    client = purple_account_get_int(account, MW_KEY_CLIENT, mwLogin_BINARY);
    major = purple_account_get_int(account, MW_KEY_MAJOR, 0x001e);
    minor = purple_account_get_int(account, MW_KEY_MINOR, 0x196f);

    DEBUG_INFO("client id: 0x%04x\n", client);
    DEBUG_INFO("client major: 0x%04x\n", major);
    DEBUG_INFO("client minor: 0x%04x\n", minor);

    mwSession_setProperty(pd->session, mwSession_CLIENT_TYPE_ID,
			  GUINT_TO_POINTER(client), NULL);

    mwSession_setProperty(pd->session, mwSession_CLIENT_VER_MAJOR,
			  GUINT_TO_POINTER(major), NULL);

    mwSession_setProperty(pd->session, mwSession_CLIENT_VER_MINOR,
			  GUINT_TO_POINTER(minor), NULL);
  }

  purple_connection_update_progress(gc, _("Connecting"), 1, MW_CONNECT_STEPS);

  if (purple_proxy_connect(gc, account, host, port, connect_cb, pd) == NULL) {
    purple_connection_error(gc, PURPLE_CONNECTION_ERROR_NETWORK_ERROR,
                                   _("Unable to connect"));
  }
}


static void mw_protocol_close(PurpleConnection *gc) {
  struct mwPurpleProtocolData *pd;

  g_return_if_fail(gc != NULL);

  pd = purple_connection_get_protocol_data(gc);
  g_return_if_fail(pd != NULL);

  /* get rid of the blist save timeout */
  if(pd->save_event) {
    purple_timeout_remove(pd->save_event);
    pd->save_event = 0;
    blist_store(pd);
  }

  /* stop the session */
  mwSession_stop(pd->session, 0x00);

  /* no longer necessary */
  purple_connection_set_protocol_data(gc, NULL);

  /* stop watching the socket */
  if(pd->inpa) {
    purple_input_remove(pd->inpa);
    pd->inpa = 0;
  }

  /* clean up the rest */
  mwPurpleProtocolData_free(pd);
}


static int mw_rand(void) {
  static int seed = 0;

  /* for diversity, not security. don't touch */
  srand(time(NULL) ^ seed);
  seed = rand();

  return seed;
}


/** generates a random-ish content id string */
static char *im_mime_content_id(void) {
  return g_strdup_printf("%03x@%05xmeanwhile",
			 mw_rand() & 0xfff, mw_rand() & 0xfffff);
}


/** generates a multipart/related content type with a random-ish
    boundary value */
static char *im_mime_content_type(void) {
  return g_strdup_printf("multipart/related; boundary=related_MW%03x_%04x",
                         mw_rand() & 0xfff, mw_rand() & 0xffff);
}

/** determine content type from contents */
static gchar *
im_mime_img_content_type(PurpleImage *img)
{
	const gchar *mimetype;

	mimetype = purple_image_get_mimetype(img);

	if (!mimetype)
		mimetype = "image";

	return g_strdup_printf("%s; name=\"%s\"", mimetype,
		purple_image_get_friendly_filename(img));
}


static char *
im_mime_img_content_disp(PurpleImage *img) {
	return g_strdup_printf("attachment; filename=\"%s\"",
		purple_image_get_friendly_filename(img));
}


/** turn an IM with embedded images into a multi-part mime document */
static char *im_mime_convert(PurpleConnection *gc,
			     struct mwConversation *conv,
			     const char *message) {
  GString *str;
  PurpleMimeDocument *doc;
  PurpleMimePart *part;

  GData *attr;
  char *tmp, *start, *end;

  str = g_string_new(NULL);

  doc = purple_mime_document_new();

  purple_mime_document_set_field(doc, "Mime-Version", "1.0");
  purple_mime_document_set_field(doc, "Content-Disposition", "inline");

  tmp = im_mime_content_type();
  purple_mime_document_set_field(doc, "Content-Type", tmp);
  g_free(tmp);

  tmp = (char *) message;
  while(*tmp && purple_markup_find_tag("img", tmp, (const char **) &start,
				     (const char **) &end, &attr)) {
    gchar *uri;
    PurpleImage *img = NULL;

    gsize len = (start - tmp);

    /* append the in-between-tags text */
    if(len) g_string_append_len(str, tmp, len);

    uri = g_datalist_get_data(&attr, "src");
    if (uri)
      img = purple_image_store_get_from_uri(uri);

    if(img) {
      char *cid;
      gpointer data;
      gsize size;

      part = purple_mime_part_new(doc);

      data = im_mime_img_content_disp(img);
      purple_mime_part_set_field(part, "Content-Disposition", data);
      g_free(data);

      data = im_mime_img_content_type(img);
      purple_mime_part_set_field(part, "Content-Type", data);
      g_free(data);

      cid = im_mime_content_id();
      data = g_strdup_printf("<%s>", cid);
      purple_mime_part_set_field(part, "Content-ID", data);
      g_free(data);

      purple_mime_part_set_field(part, "Content-transfer-encoding", "base64");

      /* obtain and base64 encode the image data, and put it in the
	 mime part */
      size = purple_image_get_size(img);
      data = purple_base64_encode(purple_image_get_data(img), size);
      purple_mime_part_set_data(part, data);
      g_free(data);

      /* append the modified tag */
      g_string_append_printf(str, "<img src=\"cid:%s\">", cid);
      g_free(cid);

    } else {
      /* append the literal image tag, since we couldn't find a
	 relative PurpleImage object */
      gsize len = (end - start) + 1;
      g_string_append_len(str, start, len);
    }

    g_datalist_clear(&attr);
    tmp = end + 1;
  }

  /* append left-overs */
  g_string_append(str, tmp);

  /* add the text/html part */
  part = purple_mime_part_new(doc);
  purple_mime_part_set_field(part, "Content-Disposition", "inline");

  tmp = purple_utf8_ncr_encode(str->str);
  purple_mime_part_set_field(part, "Content-Type", "text/html");
  purple_mime_part_set_field(part, "Content-Transfer-Encoding", "7bit");
  purple_mime_part_set_data(part, tmp);
  g_free(tmp);

  g_string_free(str, TRUE);

  str = g_string_new(NULL);
  purple_mime_document_write(doc, str);
  tmp = str->str;
  g_string_free(str, FALSE);

  return tmp;
}


static int mw_protocol_send_im(PurpleConnection *gc,
			   const char *name,
			   const char *message,
			   PurpleMessageFlags flags) {

  struct mwPurpleProtocolData *pd;
  struct mwIdBlock who = { (char *) name, NULL };
  struct mwConversation *conv;

  g_return_val_if_fail(gc != NULL, 0);
  pd = purple_connection_get_protocol_data(gc);

  g_return_val_if_fail(pd != NULL, 0);

  conv = mwServiceIm_getConversation(pd->srvc_im, &who);

  /* this detection of features to determine how to send the message
     (plain, html, or mime) is flawed because the other end of the
     conversation could close their channel at any time, rendering any
     existing formatting in an outgoing message innapropriate. The end
     result is that it may be possible that the other side of the
     conversation will receive a plaintext message with html contents,
     which is bad. I'm not sure how to fix this correctly. */

  if(strstr(message, "<img ") || strstr(message, "<IMG "))
    flags |= PURPLE_MESSAGE_IMAGES;

  if(mwConversation_isOpen(conv)) {
    char *tmp;
    int ret;

    if((flags & PURPLE_MESSAGE_IMAGES) &&
       mwConversation_supports(conv, mwImSend_MIME)) {
      /* send a MIME message */

      tmp = im_mime_convert(gc, conv, message);
      ret = mwConversation_send(conv, mwImSend_MIME, tmp);
      g_free(tmp);

    } else if(mwConversation_supports(conv, mwImSend_HTML)) {
      /* send an HTML message */

      char *ncr;
      ncr = purple_utf8_ncr_encode(message);
      tmp = purple_strdup_withhtml(ncr);
      g_free(ncr);

      ret = mwConversation_send(conv, mwImSend_HTML, tmp);
      g_free(tmp);

    } else {
      /* default to text */
      tmp = purple_markup_strip_html(message);
      ret = mwConversation_send(conv, mwImSend_PLAIN, tmp);
      g_free(tmp);
    }

    return !ret;

  } else {

    /* queue up the message safely as plain text */
    char *tmp = purple_markup_strip_html(message);
    convo_queue(conv, mwImSend_PLAIN, tmp);
    g_free(tmp);

    if(! mwConversation_isPending(conv))
      mwConversation_open(conv);

    return 1;
  }
}


static unsigned int mw_protocol_send_typing(PurpleConnection *gc,
					const char *name,
					PurpleIMTypingState state) {

  struct mwPurpleProtocolData *pd;
  struct mwIdBlock who = { (char *) name, NULL };
  struct mwConversation *conv;

  gpointer t = GINT_TO_POINTER(!! state);

  g_return_val_if_fail(gc != NULL, 0);
  pd = purple_connection_get_protocol_data(gc);

  g_return_val_if_fail(pd != NULL, 0);

  conv = mwServiceIm_getConversation(pd->srvc_im, &who);

  if(mwConversation_isOpen(conv)) {
    mwConversation_send(conv, mwImSend_TYPING, t);

  } else if((state == PURPLE_IM_TYPING) || (state == PURPLE_IM_TYPED)) {
    /* only open a channel for sending typing notification, not for
       when typing has stopped. There's no point in re-opening a
       channel just to tell someone that this side isn't typing. */

    convo_queue(conv, mwImSend_TYPING, t);

    if(! mwConversation_isPending(conv)) {
      mwConversation_open(conv);
    }
  }

  return 0;
}


static const char *mw_client_name(guint16 type) {
  switch(type) {
  case mwLogin_LIB:
    return "Lotus Binary Library";

  case mwLogin_JAVA_WEB:
    return "Lotus Java Client Applet";

  case mwLogin_BINARY:
    return "Lotus Sametime Connect";

  case mwLogin_JAVA_APP:
    return "Lotus Java Client Application";

  case mwLogin_LINKS:
    return "Lotus Sametime Links";

  case mwLogin_NOTES_6_5:
  case mwLogin_NOTES_6_5_3:
  case mwLogin_NOTES_7_0_beta:
  case mwLogin_NOTES_7_0:
    return "Lotus Notes Client";

  case mwLogin_ICT:
  case mwLogin_ICT_1_7_8_2:
  case mwLogin_ICT_SIP:
    return "IBM Community Tools";

  case mwLogin_NOTESBUDDY_4_14:
  case mwLogin_NOTESBUDDY_4_15:
  case mwLogin_NOTESBUDDY_4_16:
    return "Alphaworks NotesBuddy";

  case 0x1305:
  case 0x1306:
  case 0x1307:
    return "Lotus Sametime Connect 7.5";

  case mwLogin_SANITY:
    return "Sanity";

  case mwLogin_ST_PERL:
    return "ST-Send-Message";

  case mwLogin_TRILLIAN:
  case mwLogin_TRILLIAN_IBM:
    return "Trillian";

  case mwLogin_MEANWHILE:
    return "Meanwhile";

  default:
    return NULL;
  }
}


static void mw_protocol_get_info(PurpleConnection *gc, const char *who) {

  struct mwAwareIdBlock idb = { mwAware_USER, (char *) who, NULL };

  struct mwPurpleProtocolData *pd;
  PurpleAccount *acct;
  PurpleBuddy *b;
  PurpleNotifyUserInfo *user_info;
  char *tmp;
  const char *tmp2;

  g_return_if_fail(who != NULL);
  g_return_if_fail(*who != '\0');

  pd = purple_connection_get_protocol_data(gc);

  acct = purple_connection_get_account(gc);
  b = purple_blist_find_buddy(acct, who);
  user_info = purple_notify_user_info_new();

  if(purple_str_has_prefix(who, "@E ")) {
	purple_notify_user_info_add_pair_html(user_info, _("External User"), NULL);
  }

  purple_notify_user_info_add_pair_plaintext(user_info, _("User ID"), who);

  if(b) {
    guint32 type;

    if(purple_buddy_get_server_alias(b)) {
		/* TODO: Check whether it's correct to call add_pair_html,
		         or if we should be using add_pair_plaintext */
		purple_notify_user_info_add_pair_html(user_info, _("Full Name"), purple_buddy_get_server_alias(b));
    }

    type = purple_blist_node_get_int((PurpleBlistNode *) b, BUDDY_KEY_CLIENT);
    if(type) {
	  tmp2 = mw_client_name(type);
	  if (tmp2) {
		purple_notify_user_info_add_pair_plaintext(user_info, _("Last Known Client"), tmp2);
	  } else {
		tmp = g_strdup_printf(_("Unknown (0x%04x)<br>"), type);
		purple_notify_user_info_add_pair_html(user_info, _("Last Known Client"), tmp);
	    g_free(tmp);
	  }
    }
  }

  tmp = user_supports_text(pd->srvc_aware, who);
  if(tmp) {
	purple_notify_user_info_add_pair_plaintext(user_info, _("Supports"), tmp);
	g_free(tmp);
  }

  if(b) {
	purple_notify_user_info_add_pair_plaintext(user_info, _("Status"), status_text(b));

	/* XXX Is this adding a status message in its own section rather than with the "Status" label? */
    tmp2 = mwServiceAware_getText(pd->srvc_aware, &idb);
    if(tmp2 && g_utf8_validate(tmp2, -1, NULL)) {
	  purple_notify_user_info_add_section_break(user_info);
	  purple_notify_user_info_add_pair_plaintext(user_info, NULL, tmp2);
    }
  }

  /* @todo emit a signal to allow a plugin to override the display of
     this notification, so that it can create its own */

  purple_notify_userinfo(gc, who, user_info, NULL, NULL);
  purple_notify_user_info_destroy(user_info);
}


static void mw_protocol_set_status(PurpleAccount *acct, PurpleStatus *status) {
  PurpleConnection *gc;
  const char *state;
  char *message = NULL;
  struct mwSession *session;
  struct mwUserStatus stat;

  g_return_if_fail(acct != NULL);
  gc = purple_account_get_connection(acct);

  state = purple_status_get_id(status);

  DEBUG_INFO("Set status to %s\n", purple_status_get_name(status));

  g_return_if_fail(gc != NULL);

  session = gc_to_session(gc);
  g_return_if_fail(session != NULL);

  /* get a working copy of the current status */
  mwUserStatus_clone(&stat, mwSession_getUserStatus(session));

  /* determine the state */
  if(! strcmp(state, MW_STATE_ACTIVE)) {
    stat.status = mwStatus_ACTIVE;

  } else if(! strcmp(state, MW_STATE_AWAY)) {
    stat.status = mwStatus_AWAY;

  } else if(! strcmp(state, MW_STATE_BUSY)) {
    stat.status = mwStatus_BUSY;
  }

  /* determine the message */
  message = (char *) purple_status_get_attr_string(status, MW_STATE_MESSAGE);

  if(message) {
    /* all the possible non-NULL values of message up to this point
       are const, so we don't need to free them */
    message = purple_markup_strip_html(message);
  }

  /* out with the old */
  g_free(stat.desc);

  /* in with the new */
  stat.desc = (char *) message;

  mwSession_setUserStatus(session, &stat);
  mwUserStatus_clear(&stat);
}


static void mw_protocol_set_idle(PurpleConnection *gc, int t) {
  struct mwSession *session;
  struct mwUserStatus stat;


  session = gc_to_session(gc);
  g_return_if_fail(session != NULL);

  mwUserStatus_clone(&stat, mwSession_getUserStatus(session));

  if(t) {
    time_t now = time(NULL);
    stat.time = now - t;

  } else {
    stat.time = 0;
  }

  if(t > 0 && stat.status == mwStatus_ACTIVE) {
    /* we were active and went idle, so change the status to IDLE. */
    stat.status = mwStatus_IDLE;

  } else if(t == 0 && stat.status == mwStatus_IDLE) {
    /* we only become idle automatically, so change back to ACTIVE */
    stat.status = mwStatus_ACTIVE;
  }

  mwSession_setUserStatus(session, &stat);
  mwUserStatus_clear(&stat);
}


static void notify_im(PurpleConnection *gc, GList *row, void *user_data) {
  PurpleAccount *acct;
  PurpleIMConversation *im;
  char *id;

  acct = purple_connection_get_account(gc);
  id = g_list_nth_data(row, 1);
  im = purple_conversations_find_im_with_account(id, acct);
  if(! im) im = purple_im_conversation_new(acct, id);
  purple_conversation_present(PURPLE_CONVERSATION(im));
}


static void notify_add(PurpleConnection *gc, GList *row, void *user_data) {
  BuddyAddData *data = user_data;
  const char *group_name = NULL;

  if (data && data->group) {
    group_name = purple_group_get_name(data->group);
  }

  purple_blist_request_add_buddy(purple_connection_get_account(gc),
			       g_list_nth_data(row, 1), group_name,
			       g_list_nth_data(row, 0));
}


static void notify_close(gpointer data) {
  if (data) {
    g_free(data);
  }
}


static void multi_resolved_query(struct mwResolveResult *result,
				 PurpleConnection *gc, gpointer data) {
  GList *l;
  const char *msgA;
  const char *msgB;
  char *msg;

  PurpleNotifySearchResults *sres;
  PurpleNotifySearchColumn *scol;

  sres = purple_notify_searchresults_new();

  scol = purple_notify_searchresults_column_new(_("User Name"));
  purple_notify_searchresults_column_add(sres, scol);

  scol = purple_notify_searchresults_column_new(_("Sametime ID"));
  purple_notify_searchresults_column_add(sres, scol);

  purple_notify_searchresults_button_add(sres, PURPLE_NOTIFY_BUTTON_IM,
				       notify_im);

  purple_notify_searchresults_button_add(sres, PURPLE_NOTIFY_BUTTON_ADD,
				       notify_add);

  for(l = result->matches; l; l = l->next) {
    struct mwResolveMatch *match = l->data;
    GList *row = NULL;

    DEBUG_INFO("multi resolve: %s, %s\n",
	       NSTR(match->id), NSTR(match->name));

    if(!match->id || !match->name)
      continue;

    row = g_list_append(row, g_strdup(match->name));
    row = g_list_append(row, g_strdup(match->id));
    purple_notify_searchresults_row_add(sres, row);
  }

  msgA = _("An ambiguous user ID was entered");
  msgB = _("The identifier '%s' may possibly refer to any of the following"
	   " users. Please select the correct user from the list below to"
	   " add them to your buddy list.");
  msg = g_strdup_printf(msgB, result->name);

  purple_notify_searchresults(gc, _("Select User"),
			    msgA, msg, sres, notify_close, data);

  g_free(msg);
}


static void add_buddy_resolved(struct mwServiceResolve *srvc,
			       guint32 id, guint32 code, GList *results,
			       gpointer b) {

  struct mwResolveResult *res = NULL;
  BuddyAddData *data = b;
  PurpleBuddy *buddy = NULL;
  PurpleConnection *gc;
  struct mwPurpleProtocolData *pd;

  g_return_if_fail(data != NULL);

  buddy = data->buddy;

  gc = purple_account_get_connection(purple_buddy_get_account(buddy));
  pd = purple_connection_get_protocol_data(gc);

  if(results)
    res = results->data;

  if(!code && res && res->matches) {
    if(!res->matches->next) {
      struct mwResolveMatch *match = res->matches->data;

      /* only one? that might be the right one! */
      if(strcmp(res->name, match->id)) {
	/* uh oh, the single result isn't identical to the search
	   term, better safe then sorry, so let's make sure it's who
	   the user meant to add */
	purple_blist_remove_buddy(buddy);
	multi_resolved_query(res, gc, data);

      } else {

	/* same person, set the server alias */
	purple_buddy_set_server_alias(buddy, match->name);
	purple_blist_node_set_string((PurpleBlistNode *) buddy,
				   BUDDY_KEY_NAME, match->name);

	/* subscribe to awareness */
	buddy_add(pd, buddy);

	blist_schedule(pd);

        g_free(data);
      }

    } else {
      /* prompt user if more than one match was returned */
      purple_blist_remove_buddy(buddy);
      multi_resolved_query(res, gc, data);
    }

    return;
  }

#if 0
  /* fall-through indicates that we couldn't find a matching user in
     the resolve service (ether error or zero results), so we remove
     this buddy */

  /* note: I can't really think of a good reason to alter the buddy
     list in any way. There has been at least one report where the
     resolve service isn't returning correct results anyway, so let's
     just leave them in the list. I'm just going to if0 this section
     out unless I can think of a very good reason to do this. -siege */

  DEBUG_INFO("no such buddy in community\n");
  purple_blist_remove_buddy(buddy);
  blist_schedule(pd);

  if(res && res->name) {
    /* compose and display an error message */
    const char *msgA;
    const char *msgB;
    char *msg;

    msgA = _("Unable to add user: user not found");

    msgB = _("The identifier '%s' did not match any users in your"
	     " Sametime community. This entry has been removed from"
	     " your buddy list.");
    msg = g_strdup_printf(msgB, NSTR(res->name));

    purple_notify_error(gc, _("Unable to add user"), msgA, msg);

    g_free(msg);
  }
#endif
}


static void mw_protocol_add_buddy(PurpleConnection *gc,
			      PurpleBuddy *buddy,
			      PurpleGroup *group,
			      const char *message) {

  struct mwPurpleProtocolData *pd = purple_connection_get_protocol_data(gc);
  struct mwServiceResolve *srvc;
  GList *query;
  enum mwResolveFlag flags;
  guint32 req;
  BuddyAddData *data;

  /* catch external buddies. They won't be in the resolve service */
  if(buddy_is_external(buddy)) {
    buddy_add(pd, buddy);
    return;
  }

  data = g_new0(BuddyAddData, 1);
  data->buddy = buddy;
  data->group = group;

  srvc = pd->srvc_resolve;

  query = g_list_prepend(NULL, (char *)purple_buddy_get_name(buddy));
  flags = mwResolveFlag_FIRST | mwResolveFlag_USERS;

  req = mwServiceResolve_resolve(srvc, query, flags, add_buddy_resolved,
				 data, NULL);
  g_list_free(query);

  if(req == SEARCH_ERROR) {
    purple_blist_remove_buddy(buddy);
    blist_schedule(pd);
  }
}


static void foreach_add_buddies(PurpleGroup *group, GList *buddies,
				struct mwPurpleProtocolData *pd) {
  struct mwAwareList *list;

  list = list_ensure(pd, group);
  mwAwareList_addAware(list, buddies);
  g_list_free(buddies);
}


static void mw_protocol_add_buddies(PurpleConnection *gc,
				GList *buddies,
				GList *groups,
				const char *message) {

  struct mwPurpleProtocolData *pd;
  GHashTable *group_sets;
  struct mwAwareIdBlock *idbs, *idb;

  pd = purple_connection_get_protocol_data(gc);

  /* map PurpleGroup:GList of mwAwareIdBlock */
  group_sets = g_hash_table_new(g_direct_hash, g_direct_equal);

  /* bunch of mwAwareIdBlock allocated at once, free'd at once */
  idb = idbs = g_new(struct mwAwareIdBlock, g_list_length(buddies));

  /* first pass collects mwAwareIdBlock lists for each group */
  for(; buddies; buddies = buddies->next) {
    PurpleBuddy *b = buddies->data;
    PurpleGroup *g;
    const char *fn;
    GList *l;

    /* nab the saved server alias and stick it on the buddy */
    fn = purple_blist_node_get_string((PurpleBlistNode *) b, BUDDY_KEY_NAME);
    purple_buddy_set_server_alias(b, fn);

    /* convert PurpleBuddy into a mwAwareIdBlock */
    idb->type = mwAware_USER;
    idb->user = (char *) purple_buddy_get_name(b);
    idb->community = NULL;

    /* put idb into the list associated with the buddy's group */
    g = purple_buddy_get_group(b);
    l = g_hash_table_lookup(group_sets, g);
    l = g_list_prepend(l, idb++);
    g_hash_table_insert(group_sets, g, l);
  }

  /* each group's buddies get added in one shot, and schedule the blist
     for saving */
  g_hash_table_foreach(group_sets, (GHFunc) foreach_add_buddies, pd);
  blist_schedule(pd);

  /* cleanup */
  g_hash_table_destroy(group_sets);
  g_free(idbs);
}


static void mw_protocol_remove_buddy(PurpleConnection *gc,
				 PurpleBuddy *buddy, PurpleGroup *group) {

  struct mwPurpleProtocolData *pd;
  struct mwAwareIdBlock idb = { mwAware_USER, (char *)purple_buddy_get_name(buddy), NULL };
  struct mwAwareList *list;

  GList *rem = g_list_prepend(NULL, &idb);

  pd = purple_connection_get_protocol_data(gc);
  group = purple_buddy_get_group(buddy);
  list = list_ensure(pd, group);

  mwAwareList_removeAware(list, rem);
  blist_schedule(pd);

  g_list_free(rem);
}


static void privacy_fill(struct mwPrivacyInfo *priv,
			 GSList *members) {

  struct mwUserItem *u;
  guint count;

  count = g_slist_length(members);
  DEBUG_INFO("privacy_fill: %u members\n", count);

  priv->count = count;
  priv->users = g_new0(struct mwUserItem, count);

  while(count--) {
    u = priv->users + count;
    u->id = members->data;
    members = members->next;
  }
}


static void mw_protocol_set_permit_deny(PurpleConnection *gc) {
  PurpleAccount *acct;
  struct mwPurpleProtocolData *pd;
  struct mwSession *session;

  struct mwPrivacyInfo privacy = {
    FALSE, /* deny  */
    0,     /* count */
    NULL,  /* users */
  };

  g_return_if_fail(gc != NULL);

  acct = purple_connection_get_account(gc);
  g_return_if_fail(acct != NULL);

  pd = purple_connection_get_protocol_data(gc);
  g_return_if_fail(pd != NULL);

  session = pd->session;
  g_return_if_fail(session != NULL);

  switch(purple_account_get_privacy_type(acct)) {
  case PURPLE_ACCOUNT_PRIVACY_DENY_USERS:
    DEBUG_INFO("PURPLE_ACCOUNT_PRIVACY_DENY_USERS\n");
    privacy_fill(&privacy, purple_account_privacy_get_denied(acct));
    privacy.deny = TRUE;
    break;

  case PURPLE_ACCOUNT_PRIVACY_ALLOW_ALL:
    DEBUG_INFO("PURPLE_ACCOUNT_PRIVACY_ALLOW_ALL\n");
    privacy.deny = TRUE;
    break;

  case PURPLE_ACCOUNT_PRIVACY_ALLOW_USERS:
    DEBUG_INFO("PURPLE_ACCOUNT_PRIVACY_ALLOW_USERS\n");
    privacy_fill(&privacy, purple_account_privacy_get_permitted(acct));
    privacy.deny = FALSE;
    break;

  case PURPLE_ACCOUNT_PRIVACY_DENY_ALL:
    DEBUG_INFO("PURPLE_ACCOUNT_PRIVACY_DENY_ALL\n");
    privacy.deny = FALSE;
    break;

  default:
    DEBUG_INFO("acct->perm_deny is 0x%x\n", purple_account_get_privacy_type(acct));
    return;
  }

  mwSession_setPrivacyInfo(session, &privacy);
  g_free(privacy.users);
}


static void mw_protocol_add_permit(PurpleConnection *gc, const char *name) {
  mw_protocol_set_permit_deny(gc);
}


static void mw_protocol_add_deny(PurpleConnection *gc, const char *name) {
  mw_protocol_set_permit_deny(gc);
}


static void mw_protocol_rem_permit(PurpleConnection *gc, const char *name) {
  mw_protocol_set_permit_deny(gc);
}


static void mw_protocol_rem_deny(PurpleConnection *gc, const char *name) {
  mw_protocol_set_permit_deny(gc);
}


static struct mwConference *conf_find(struct mwServiceConference *srvc,
				      const char *name) {
  GList *l, *ll;
  struct mwConference *conf = NULL;

  ll = mwServiceConference_getConferences(srvc);
  for(l = ll; l; l = l->next) {
    struct mwConference *c = l->data;
    if(! strcmp(name, mwConference_getName(c))) {
      conf = c;
      break;
    }
  }
  g_list_free(ll);

  return conf;
}


static void mw_protocol_join_chat(PurpleConnection *gc,
			      GHashTable *components) {

  struct mwPurpleProtocolData *pd;
  char *c, *t;

  pd = purple_connection_get_protocol_data(gc);

  c = g_hash_table_lookup(components, CHAT_KEY_NAME);
  t = g_hash_table_lookup(components, CHAT_KEY_TOPIC);

  if(g_hash_table_lookup(components, CHAT_KEY_IS_PLACE)) {
    /* use place service */
    struct mwServicePlace *srvc;
    struct mwPlace *place = NULL;

    srvc = pd->srvc_place;
    place = mwPlace_new(srvc, c, t);
    mwPlace_open(place);

  } else {
    /* use conference service */
    struct mwServiceConference *srvc;
    struct mwConference *conf = NULL;

    srvc = pd->srvc_conf;
    if(c) conf = conf_find(srvc, c);

    if(conf) {
      DEBUG_INFO("accepting conference invitation\n");
      mwConference_accept(conf);

    } else {
      DEBUG_INFO("creating new conference\n");
      conf = mwConference_new(srvc, t);
      mwConference_open(conf);
    }
  }
}


static void mw_protocol_reject_chat(PurpleConnection *gc,
				GHashTable *components) {

  struct mwPurpleProtocolData *pd;
  struct mwServiceConference *srvc;
  char *c;

  pd = purple_connection_get_protocol_data(gc);
  srvc = pd->srvc_conf;

  if(g_hash_table_lookup(components, CHAT_KEY_IS_PLACE)) {
    ; /* nothing needs doing */

  } else {
    /* reject conference */
    c = g_hash_table_lookup(components, CHAT_KEY_NAME);
    if(c) {
      struct mwConference *conf = conf_find(srvc, c);
      if(conf) mwConference_reject(conf, ERR_SUCCESS, "Declined");
    }
  }
}


static char *mw_protocol_get_chat_name(GHashTable *components) {
  return g_hash_table_lookup(components, CHAT_KEY_NAME);
}


static void mw_protocol_chat_invite(PurpleConnection *gc,
				int id,
				const char *invitation,
				const char *who) {

  struct mwPurpleProtocolData *pd;
  struct mwConference *conf;
  struct mwPlace *place;
  struct mwIdBlock idb = { (char *) who, NULL };

  pd = purple_connection_get_protocol_data(gc);
  g_return_if_fail(pd != NULL);

  conf = ID_TO_CONF(pd, id);

  if(conf) {
    mwConference_invite(conf, &idb, invitation);
    return;
  }

  place = ID_TO_PLACE(pd, id);
  g_return_if_fail(place != NULL);

  /* @todo: use the IM service for invitation */
  mwPlace_legacyInvite(place, &idb, invitation);
}


static void mw_protocol_chat_leave(PurpleConnection *gc,
			       int id) {

  struct mwPurpleProtocolData *pd;
  struct mwConference *conf;

  pd = purple_connection_get_protocol_data(gc);

  g_return_if_fail(pd != NULL);
  conf = ID_TO_CONF(pd, id);

  if(conf) {
    mwConference_destroy(conf, ERR_SUCCESS, "Leaving");

  } else {
    struct mwPlace *place = ID_TO_PLACE(pd, id);
    g_return_if_fail(place != NULL);

    mwPlace_destroy(place, ERR_SUCCESS);
  }
}


static void mw_protocol_chat_whisper(PurpleConnection *gc,
				 int id,
				 const char *who,
				 const char *message) {

  mw_protocol_send_im(gc, who, message, 0);
}


static int mw_protocol_chat_send(PurpleConnection *gc,
			     int id,
			     const char *message,
			     PurpleMessageFlags flags) {

  struct mwPurpleProtocolData *pd;
  struct mwConference *conf;
  char *msg;
  int ret;

  pd = purple_connection_get_protocol_data(gc);

  g_return_val_if_fail(pd != NULL, 0);
  conf = ID_TO_CONF(pd, id);

  msg = purple_markup_strip_html(message);

  if(conf) {
    ret = ! mwConference_sendText(conf, msg);

  } else {
    struct mwPlace *place = ID_TO_PLACE(pd, id);
    g_return_val_if_fail(place != NULL, 0);

    ret = ! mwPlace_sendText(place, msg);
  }

  g_free(msg);
  return ret;
}


static void mw_protocol_keepalive(PurpleConnection *gc) {
  struct mwSession *session;

  g_return_if_fail(gc != NULL);

  session = gc_to_session(gc);
  g_return_if_fail(session != NULL);

  mwSession_sendKeepalive(session);
}


static void mw_protocol_alias_buddy(PurpleConnection *gc,
				const char *who,
				const char *alias) {

  struct mwPurpleProtocolData *pd = purple_connection_get_protocol_data(gc);
  g_return_if_fail(pd != NULL);

  /* it's a change to the buddy list, so we've gotta reflect that in
     the server copy */

  blist_schedule(pd);
}


static void mw_protocol_group_buddy(PurpleConnection *gc,
				const char *who,
				const char *old_group,
				const char *new_group) {

  struct mwAwareIdBlock idb = { mwAware_USER, (char *) who, NULL };
  GList *gl = g_list_prepend(NULL, &idb);

  struct mwPurpleProtocolData *pd = purple_connection_get_protocol_data(gc);
  PurpleGroup *group;
  struct mwAwareList *list;

  /* add who to new_group's aware list */
  group = purple_blist_find_group(new_group);
  list = list_ensure(pd, group);
  mwAwareList_addAware(list, gl);

  /* remove who from old_group's aware list */
  group = purple_blist_find_group(old_group);
  list = list_ensure(pd, group);
  mwAwareList_removeAware(list, gl);

  g_list_free(gl);

  /* schedule the changes to be saved */
  blist_schedule(pd);
}


static void mw_protocol_rename_group(PurpleConnection *gc,
				 const char *old,
				 PurpleGroup *group,
				 GList *buddies) {

  struct mwPurpleProtocolData *pd = purple_connection_get_protocol_data(gc);
  g_return_if_fail(pd != NULL);

  /* it's a change in the buddy list, so we've gotta reflect that in
     the server copy. Also, having this function should prevent all
     those buddies from being removed and re-added. We don't really
     give a crap what the group is named in Purple other than to record
     that as the group name/alias */

  blist_schedule(pd);
}


static void mw_protocol_buddy_free(PurpleBuddy *buddy) {
  /* I don't think we have any cleanup for buddies yet */
  ;
}


static void mw_protocol_convo_closed(PurpleConnection *gc, const char *who) {
  struct mwPurpleProtocolData *pd = purple_connection_get_protocol_data(gc);
  struct mwServiceIm *srvc;
  struct mwConversation *conv;
  struct mwIdBlock idb = { (char *) who, NULL };

  g_return_if_fail(pd != NULL);

  srvc = pd->srvc_im;
  g_return_if_fail(srvc != NULL);

  conv = mwServiceIm_findConversation(srvc, &idb);
  if(! conv) return;

  if(mwConversation_isOpen(conv))
    mwConversation_free(conv);
}


static const char *mw_protocol_normalize(const PurpleAccount *account,
				     const char *id) {

  /* code elsewhere assumes that the return value points to different
     memory than the passed value, but it won't free the normalized
     data. wtf? */

  static char buf[BUF_LEN];
  g_strlcpy(buf, id, sizeof(buf));
  return buf;
}


static void mw_protocol_remove_group(PurpleConnection *gc, PurpleGroup *group) {
  struct mwPurpleProtocolData *pd;
  struct mwAwareList *list;

  pd = purple_connection_get_protocol_data(gc);
  g_return_if_fail(pd != NULL);
  g_return_if_fail(pd->group_list_map != NULL);

  list = g_hash_table_lookup(pd->group_list_map, group);

  if(list) {
    g_hash_table_remove(pd->group_list_map, list);
    g_hash_table_remove(pd->group_list_map, group);
    mwAwareList_free(list);

    blist_schedule(pd);
  }
}


static gboolean mw_protocol_can_receive_file(PurpleConnection *gc,
					 const char *who) {
  struct mwPurpleProtocolData *pd;
  struct mwServiceAware *srvc;
  PurpleAccount *acct;

  g_return_val_if_fail(gc != NULL, FALSE);

  pd = purple_connection_get_protocol_data(gc);
  g_return_val_if_fail(pd != NULL, FALSE);

  srvc = pd->srvc_aware;
  g_return_val_if_fail(srvc != NULL, FALSE);

  acct = purple_connection_get_account(gc);
  g_return_val_if_fail(acct != NULL, FALSE);

  return purple_blist_find_buddy(acct, who) &&
    user_supports(srvc, who, mwAttribute_FILE_TRANSFER);
}


static void ft_outgoing_init(PurpleXfer *xfer) {
  PurpleAccount *acct;
  PurpleConnection *gc;

  struct mwPurpleProtocolData *pd;
  struct mwServiceFileTransfer *srvc;
  struct mwFileTransfer *ft;

  const char *filename;
  gsize filesize;
  FILE *fp;
  char *remote_user = NULL;

  struct mwIdBlock idb = { NULL, NULL };

  DEBUG_INFO("ft_outgoing_init\n");

  acct = purple_xfer_get_account(xfer);
  gc = purple_account_get_connection(acct);
  pd = purple_connection_get_protocol_data(gc);
  srvc = pd->srvc_ft;

  remote_user = g_strdup(purple_xfer_get_remote_user(xfer));

  filename = purple_xfer_get_local_filename(xfer);
  filesize = purple_xfer_get_size(xfer);
  idb.user = remote_user;

  purple_xfer_update_progress(xfer);

  /* test that we can actually send the file */
  fp = g_fopen(filename, "rb");
  if(! fp) {
    char *msg = g_strdup_printf(_("Error reading file %s: \n%s\n"),
				filename, g_strerror(errno));
    purple_xfer_error(purple_xfer_get_xfer_type(xfer), acct, purple_xfer_get_remote_user(xfer), msg);
    g_free(msg);
    g_free(remote_user);
    return;
  }
  fclose(fp);

  {
    char *tmp = strrchr(filename, G_DIR_SEPARATOR);
    if(tmp++) filename = tmp;
  }

  ft = mwFileTransfer_new(srvc, &idb, NULL, filename, filesize);

  g_object_ref(xfer);
  mwFileTransfer_setClientData(ft, xfer, (GDestroyNotify) g_object_unref);
  purple_xfer_set_protocol_data(xfer, ft);

  mwFileTransfer_offer(ft);
  g_free(remote_user);
}


static void ft_outgoing_cancel(PurpleXfer *xfer) {
  struct mwFileTransfer *ft = purple_xfer_get_protocol_data(xfer);

  DEBUG_INFO("ft_outgoing_cancel called\n");

  if(ft) mwFileTransfer_cancel(ft);
}


static PurpleXfer *mw_protocol_new_xfer(PurpleConnection *gc, const char *who) {
  PurpleAccount *acct;
  PurpleXfer *xfer;

  acct = purple_connection_get_account(gc);

  xfer = purple_xfer_new(acct, PURPLE_XFER_TYPE_SEND, who);
  if (xfer)
  {
    purple_xfer_set_init_fnc(xfer, ft_outgoing_init);
    purple_xfer_set_cancel_send_fnc(xfer, ft_outgoing_cancel);
  }

  return xfer;
}

static void mw_protocol_send_file(PurpleConnection *gc,
			      const char *who, const char *file) {

  PurpleXfer *xfer = mw_protocol_new_xfer(gc, who);

  if(file) {
    DEBUG_INFO("file != NULL\n");
    purple_xfer_request_accepted(xfer, file);

  } else {
    DEBUG_INFO("file == NULL\n");
    purple_xfer_request(xfer);
  }
}

#if 0
static PurplePluginPrefFrame *
mw_plugin_get_plugin_pref_frame(PurplePlugin *plugin) {
  PurplePluginPrefFrame *frame;
  PurplePluginPref *pref;

  frame = purple_plugin_pref_frame_new();

  pref = purple_plugin_pref_new_with_label(_("Remotely Stored Buddy List"));
  purple_plugin_pref_frame_add(frame, pref);


  pref = purple_plugin_pref_new_with_name(MW_PROTOCOL_OPT_BLIST_ACTION);
  purple_plugin_pref_set_label(pref, _("Buddy List Storage Mode"));

  purple_plugin_pref_set_pref_type(pref, PURPLE_PLUGIN_PREF_CHOICE);
  purple_plugin_pref_add_choice(pref, _("Local Buddy List Only"),
			      GINT_TO_POINTER(blist_choice_LOCAL));
  purple_plugin_pref_add_choice(pref, _("Merge List from Server"),
			      GINT_TO_POINTER(blist_choice_MERGE));
  purple_plugin_pref_add_choice(pref, _("Merge and Save List to Server"),
			      GINT_TO_POINTER(blist_choice_STORE));
  purple_plugin_pref_add_choice(pref, _("Synchronize List with Server"),
			      GINT_TO_POINTER(blist_choice_SYNCH));

  purple_plugin_pref_frame_add(frame, pref);

  return frame;
}
#endif

static void st_import_action_cb(PurpleConnection *gc, char *filename) {
  struct mwSametimeList *l;

  FILE *file;
  char buf[BUF_LEN];
  size_t len;

  GString *str;

  file = g_fopen(filename, "r");
  g_return_if_fail(file != NULL);

  str = g_string_new(NULL);
  while( (len = fread(buf, 1, BUF_LEN, file)) ) {
    g_string_append_len(str, buf, len);
  }

  fclose(file);

  l = mwSametimeList_load(str->str);
  g_string_free(str, TRUE);

  blist_merge(gc, l);
  mwSametimeList_free(l);
}


/** prompts for a file to import blist from */
static void st_import_action(PurpleProtocolAction *act) {
  PurpleConnection *gc;
  PurpleAccount *account;
  char *title;

  gc = act->connection;
  account = purple_connection_get_account(gc);
  title = g_strdup_printf(_("Import Sametime List for Account %s"),
			  purple_account_get_username(account));

  purple_request_file(gc, title, NULL, FALSE,
		    G_CALLBACK(st_import_action_cb), NULL,
		    purple_request_cpar_from_connection(gc),
		    gc);

  g_free(title);
}


static void st_export_action_cb(PurpleConnection *gc, char *filename) {
  struct mwSametimeList *l;
  char *str;
  FILE *file;

  file = g_fopen(filename, "w");
  g_return_if_fail(file != NULL);

  l = mwSametimeList_new();
  blist_export(gc, l);
  str = mwSametimeList_store(l);
  mwSametimeList_free(l);

  fprintf(file, "%s", str);
  fclose(file);

  g_free(str);
}


/** prompts for a file to export blist to */
static void st_export_action(PurpleProtocolAction *act) {
  PurpleConnection *gc;
  PurpleAccount *account;
  char *title;

  gc = act->connection;
  account = purple_connection_get_account(gc);
  title = g_strdup_printf(_("Export Sametime List for Account %s"),
			  purple_account_get_username(account));

  purple_request_file(gc, title, NULL, TRUE,
		    G_CALLBACK(st_export_action_cb), NULL,
		    purple_request_cpar_from_connection(gc),
		    gc);

  g_free(title);
}


static void remote_group_multi_cleanup(gpointer ignore,
				       PurpleRequestFields *fields) {

  PurpleRequestField *f;
  GList *l;

  f = purple_request_fields_get_field(fields, "group");
  l = purple_request_field_list_get_items(f);

  for(; l; l = l->next) {
    const char *i = l->data;
    struct named_id *res;

    res = purple_request_field_list_get_data(f, i);

    g_free(res->id);
    g_free(res->name);
    g_free(res);
  }
}


static void remote_group_done(struct mwPurpleProtocolData *pd,
			      const char *id, const char *name) {
  PurpleConnection *gc;
  PurpleAccount *acct;
  PurpleGroup *group;
  PurpleBlistNode *gn;
  const char *owner;

  g_return_if_fail(pd != NULL);

  gc = pd->gc;
  acct = purple_connection_get_account(gc);

  /* collision checking */
  group = purple_blist_find_group(name);
  if(group) {
    const char *msgA;
    const char *msgB;
    char *msg;

    msgA = _("Unable to add group: group exists");
    msgB = _("A group named '%s' already exists in your buddy list.");
    msg = g_strdup_printf(msgB, name);

    purple_notify_error(gc, _("Unable to add group"), msgA, msg,
	purple_request_cpar_from_connection(gc));

    g_free(msg);
    return;
  }

  group = purple_group_new(name);
  gn = (PurpleBlistNode *) group;

  owner = purple_account_get_username(acct);

  purple_blist_node_set_string(gn, GROUP_KEY_NAME, id);
  purple_blist_node_set_int(gn, GROUP_KEY_TYPE, mwSametimeGroup_DYNAMIC);
  purple_blist_node_set_string(gn, GROUP_KEY_OWNER, owner);
  purple_blist_add_group(group, NULL);

  group_add(pd, group);
  blist_schedule(pd);
}


static void remote_group_multi_cb(struct mwPurpleProtocolData *pd,
				  PurpleRequestFields *fields) {
  PurpleRequestField *f;
  GList *l;

  f = purple_request_fields_get_field(fields, "group");
  l = purple_request_field_list_get_selected(f);

  if(l) {
    const char *i = l->data;
    struct named_id *res;

    res = purple_request_field_list_get_data(f, i);
    remote_group_done(pd, res->id, res->name);
  }

  remote_group_multi_cleanup(NULL, fields);
}


static void remote_group_multi(struct mwResolveResult *result,
			       struct mwPurpleProtocolData *pd) {

  PurpleRequestFields *fields;
  PurpleRequestFieldGroup *g;
  PurpleRequestField *f;
  GList *l;
  const char *msgA;
  const char *msgB;
  char *msg;

  PurpleConnection *gc = pd->gc;

  fields = purple_request_fields_new();

  g = purple_request_field_group_new(NULL);
  purple_request_fields_add_group(fields, g);

  f = purple_request_field_list_new("group", _("Possible Matches"));
  purple_request_field_list_set_multi_select(f, FALSE);
  purple_request_field_set_required(f, TRUE);

  for(l = result->matches; l; l = l->next) {
    struct mwResolveMatch *match = l->data;
    struct named_id *res = g_new0(struct named_id, 1);

    res->id = g_strdup(match->id);
    res->name = g_strdup(match->name);

    purple_request_field_list_add_icon(f, res->name, NULL, res);
  }

  purple_request_field_group_add_field(g, f);

  msgA = _("Notes Address Book group results");
  msgB = _("The identifier '%s' may possibly refer to any of the following"
	  " Notes Address Book groups. Please select the correct group from"
	  " the list below to add it to your buddy list.");
  msg = g_strdup_printf(msgB, result->name);

  purple_request_fields(gc, _("Select Notes Address Book"),
		      msgA, msg, fields,
		      _("Add Group"), G_CALLBACK(remote_group_multi_cb),
		      _("Cancel"), G_CALLBACK(remote_group_multi_cleanup),
		      purple_request_cpar_from_connection(gc),
		      pd);

  g_free(msg);
}


static void remote_group_resolved(struct mwServiceResolve *srvc,
				  guint32 id, guint32 code, GList *results,
				  gpointer b) {

  struct mwResolveResult *res = NULL;
  struct mwSession *session;
  struct mwPurpleProtocolData *pd;
  PurpleConnection *gc;

  session = mwService_getSession(MW_SERVICE(srvc));
  g_return_if_fail(session != NULL);

  pd = mwSession_getClientData(session);
  g_return_if_fail(pd != NULL);

  gc = pd->gc;
  g_return_if_fail(gc != NULL);

  if(!code && results) {
    res = results->data;

    if(res->matches) {
      remote_group_multi(res, pd);
      return;
    }
  }

  if(res && res->name) {
    const char *msgA;
    const char *msgB;
    char *msg;

    msgA = _("Unable to add group: group not found");

    msgB = _("The identifier '%s' did not match any Notes Address Book"
	    " groups in your Sametime community.");
    msg = g_strdup_printf(msgB, res->name);

    purple_notify_error(gc, _("Unable to add group"), msgA, msg,
	purple_request_cpar_from_connection(gc));

    g_free(msg);
  }
}


static void remote_group_action_cb(PurpleConnection *gc, const char *name) {
  struct mwPurpleProtocolData *pd;
  struct mwServiceResolve *srvc;
  GList *query;
  enum mwResolveFlag flags;
  guint32 req;

  pd = purple_connection_get_protocol_data(gc);
  srvc = pd->srvc_resolve;

  query = g_list_prepend(NULL, (char *) name);
  flags = mwResolveFlag_FIRST | mwResolveFlag_GROUPS;

  req = mwServiceResolve_resolve(srvc, query, flags, remote_group_resolved,
				 NULL, NULL);
  g_list_free(query);

  if(req == SEARCH_ERROR) {
    /** @todo display error */
  }
}


static void remote_group_action(PurpleProtocolAction *act) {
  PurpleConnection *gc;
  const char *msgA;
  const char *msgB;

  gc = act->connection;

  msgA = _("Notes Address Book Group");
  msgB = _("Enter the name of a Notes Address Book group in the field below"
	  " to add the group and its members to your buddy list.");

  purple_request_input(gc, _("Add Group"), msgA, msgB, NULL,
		     FALSE, FALSE, NULL,
		     _("Add"), G_CALLBACK(remote_group_action_cb),
		     _("Cancel"), NULL,
		     purple_request_cpar_from_connection(gc),
		     gc);
}


static void search_notify(struct mwResolveResult *result,
			  PurpleConnection *gc) {
  GList *l;
  const char *msgA;
  const char *msgB;
  char *msg1;
  char *msg2;

  PurpleNotifySearchResults *sres;
  PurpleNotifySearchColumn *scol;

  sres = purple_notify_searchresults_new();

  scol = purple_notify_searchresults_column_new(_("User Name"));
  purple_notify_searchresults_column_add(sres, scol);

  scol = purple_notify_searchresults_column_new(_("Sametime ID"));
  purple_notify_searchresults_column_add(sres, scol);

  purple_notify_searchresults_button_add(sres, PURPLE_NOTIFY_BUTTON_IM,
				       notify_im);

  purple_notify_searchresults_button_add(sres, PURPLE_NOTIFY_BUTTON_ADD,
				       notify_add);

  for(l = result->matches; l; l = l->next) {
    struct mwResolveMatch *match = l->data;
    GList *row = NULL;

    if(!match->id || !match->name)
      continue;

    row = g_list_append(row, g_strdup(match->name));
    row = g_list_append(row, g_strdup(match->id));
    purple_notify_searchresults_row_add(sres, row);
  }

  msgA = _("Search results for '%s'");
  msgB = _("The identifier '%s' may possibly refer to any of the following"
	   " users. You may add these users to your buddy list or send them"
	   " messages with the action buttons below.");

  msg1 = g_strdup_printf(msgA, result->name);
  msg2 = g_strdup_printf(msgB, result->name);

  purple_notify_searchresults(gc, _("Search Results"),
			    msg1, msg2, sres, notify_close, NULL);

  g_free(msg1);
  g_free(msg2);
}


static void search_resolved(struct mwServiceResolve *srvc,
			    guint32 id, guint32 code, GList *results,
			    gpointer b) {

  PurpleConnection *gc = b;
  struct mwResolveResult *res = NULL;

  if(results) res = results->data;

  if(!code && res && res->matches) {
    search_notify(res, gc);

  } else {
    const char *msgA;
    const char *msgB;
    char *msg;

    msgA = _("No matches");
    msgB = _("The identifier '%s' did not match any users in your"
	     " Sametime community.");
    msg = g_strdup_printf(msgB, (res && res->name) ? NSTR(res->name) : "");

    purple_notify_error(gc, _("No Matches"), msgA, msg,
	purple_request_cpar_from_connection(gc));

    g_free(msg);
  }
}


static void search_action_cb(PurpleConnection *gc, const char *name) {
  struct mwPurpleProtocolData *pd;
  struct mwServiceResolve *srvc;
  GList *query;
  enum mwResolveFlag flags;
  guint32 req;

  pd = purple_connection_get_protocol_data(gc);
  srvc = pd->srvc_resolve;

  query = g_list_prepend(NULL, (char *) name);
  flags = mwResolveFlag_FIRST | mwResolveFlag_USERS;

  req = mwServiceResolve_resolve(srvc, query, flags, search_resolved,
				 gc, NULL);
  g_list_free(query);

  if(req == SEARCH_ERROR) {
    /** @todo display error */
  }
}


static void search_action(PurpleProtocolAction *act) {
  PurpleConnection *gc;
  const char *msgA;
  const char *msgB;

  gc = act->connection;

  msgA = _("Search for a user");
  msgB = _("Enter a name or partial ID in the field below to search"
	   " for matching users in your Sametime community.");

  purple_request_input(gc, _("User Search"), msgA, msgB, NULL,
		     FALSE, FALSE, NULL,
		     _("Search"), G_CALLBACK(search_action_cb),
		     _("Cancel"), NULL,
		     purple_request_cpar_from_connection(gc),
			 gc);
}


static GList *mw_protocol_get_actions(PurpleConnection *gc) {
  PurpleProtocolAction *act;
  GList *l = NULL;

  act = purple_protocol_action_new(_("Import Sametime List..."),
			       st_import_action);
  l = g_list_append(l, act);

  act = purple_protocol_action_new(_("Export Sametime List..."),
			       st_export_action);
  l = g_list_append(l, act);

  act = purple_protocol_action_new(_("Add Notes Address Book Group..."),
			       remote_group_action);
  l = g_list_append(l, act);

  act = purple_protocol_action_new(_("User Search..."),
			       search_action);
  l = g_list_append(l, act);

  return l;
}


static void mw_log_handler(const gchar *domain, GLogLevelFlags flags,
			   const gchar *msg, gpointer data) {

  if(! (msg && *msg)) return;

  /* handle g_log requests via purple's built-in debug logging */
  if(flags & G_LOG_LEVEL_ERROR) {
    purple_debug_error(domain, "%s\n", msg);

  } else if(flags & G_LOG_LEVEL_WARNING) {
    purple_debug_warning(domain, "%s\n", msg);

  } else {
    purple_debug_info(domain, "%s\n", msg);
  }
}


static void
mw_protocol_init(PurpleProtocol *protocol)
{
  PurpleAccountUserSplit *split;
  PurpleAccountOption *opt;
  GList *l = NULL;

  protocol->id      = PROTOCOL_ID;
  protocol->name    = PROTOCOL_NAME;
  protocol->options = OPT_PROTO_IM_IMAGE;

  /* set up the preferences */
  purple_prefs_add_none(MW_PROTOCOL_OPT_BASE);
  purple_prefs_add_int(MW_PROTOCOL_OPT_BLIST_ACTION, BLIST_CHOICE_DEFAULT);

  /* set up account ID as user:server */
  split = purple_account_user_split_new(_("Server"),
                                        MW_PLUGIN_DEFAULT_HOST, ':');
  protocol->user_splits = g_list_append(protocol->user_splits, split);

  /* remove dead preferences */
  purple_prefs_remove(MW_PROTOCOL_OPT_PSYCHIC);
  purple_prefs_remove(MW_PROTOCOL_OPT_SAVE_DYNAMIC);

  /* port to connect to */
  opt = purple_account_option_int_new(_("Port"), MW_KEY_PORT,
            MW_PLUGIN_DEFAULT_PORT);
  l = g_list_append(l, opt);

  { /* copy the old force login setting from prefs if it's
       there. Don't delete the preference, since there may be more
       than one account that wants to check for it. */
    gboolean b = FALSE;
    const char *label = _("Force login (ignore server redirects)");

    if(purple_prefs_exists(MW_PROTOCOL_OPT_FORCE_LOGIN))
      b = purple_prefs_get_bool(MW_PROTOCOL_OPT_FORCE_LOGIN);

    opt = purple_account_option_bool_new(label, MW_KEY_FORCE, b);
    l = g_list_append(l, opt);
  }

  /* pretend to be Sametime Connect */
  opt = purple_account_option_bool_new(_("Hide client identity"),
             MW_KEY_FAKE_IT, FALSE);
  l = g_list_append(l, opt);

  protocol->account_options = l;
  l = NULL;
}


static void
mw_protocol_class_init(PurpleProtocolClass *klass)
{
  klass->login        = mw_protocol_login;
  klass->close        = mw_protocol_close;
  klass->status_types = mw_protocol_status_types;
  klass->list_icon    = mw_protocol_list_icon;
}


static void
mw_protocol_client_iface_init(PurpleProtocolClientIface *client_iface)
{
  client_iface->get_actions     = mw_protocol_get_actions;
  client_iface->list_emblem     = mw_protocol_list_emblem;
  client_iface->status_text     = mw_protocol_status_text;
  client_iface->tooltip_text    = mw_protocol_tooltip_text;
  client_iface->blist_node_menu = mw_protocol_blist_node_menu;
  client_iface->buddy_free      = mw_protocol_buddy_free;
  client_iface->convo_closed    = mw_protocol_convo_closed;
  client_iface->normalize       = mw_protocol_normalize;
}


static void
mw_protocol_server_iface_init(PurpleProtocolServerIface *server_iface)
{
  server_iface->get_info     = mw_protocol_get_info;
  server_iface->set_status   = mw_protocol_set_status;
  server_iface->set_idle     = mw_protocol_set_idle;
  server_iface->add_buddy    = mw_protocol_add_buddy;
  server_iface->add_buddies  = mw_protocol_add_buddies;
  server_iface->remove_buddy = mw_protocol_remove_buddy;
  server_iface->keepalive    = mw_protocol_keepalive;
  server_iface->alias_buddy  = mw_protocol_alias_buddy;
  server_iface->group_buddy  = mw_protocol_group_buddy;
  server_iface->rename_group = mw_protocol_rename_group;
  server_iface->remove_group = mw_protocol_remove_group;
}


static void
mw_protocol_im_iface_init(PurpleProtocolIMIface *im_iface)
{
  im_iface->send        = mw_protocol_send_im;
  im_iface->send_typing = mw_protocol_send_typing;
}


static void
mw_protocol_chat_iface_init(PurpleProtocolChatIface *chat_iface)
{
  chat_iface->info          = mw_protocol_chat_info;
  chat_iface->info_defaults = mw_protocol_chat_info_defaults;
  chat_iface->join          = mw_protocol_join_chat;
  chat_iface->reject        = mw_protocol_reject_chat;
  chat_iface->get_name      = mw_protocol_get_chat_name;
  chat_iface->invite        = mw_protocol_chat_invite;
  chat_iface->leave         = mw_protocol_chat_leave;
  chat_iface->whisper       = mw_protocol_chat_whisper;
  chat_iface->send          = mw_protocol_chat_send;
}


static void
mw_protocol_privacy_iface_init(PurpleProtocolPrivacyIface *privacy_iface)
{
  privacy_iface->add_permit      = mw_protocol_add_permit;
  privacy_iface->add_deny        = mw_protocol_add_deny;
  privacy_iface->rem_permit      = mw_protocol_rem_permit;
  privacy_iface->rem_deny        = mw_protocol_rem_deny;
  privacy_iface->set_permit_deny = mw_protocol_set_permit_deny;
}


static void
mw_protocol_xfer_iface_init(PurpleProtocolXferIface *xfer_iface)
{
  xfer_iface->can_receive = mw_protocol_can_receive_file;
  xfer_iface->send        = mw_protocol_send_file;
  xfer_iface->new_xfer    = mw_protocol_new_xfer;
}


PURPLE_DEFINE_TYPE_EXTENDED(
  mwProtocol, mw_protocol, PURPLE_TYPE_PROTOCOL, 0,

  PURPLE_IMPLEMENT_INTERFACE_STATIC(PURPLE_TYPE_PROTOCOL_CLIENT_IFACE,
                                    mw_protocol_client_iface_init)

  PURPLE_IMPLEMENT_INTERFACE_STATIC(PURPLE_TYPE_PROTOCOL_SERVER_IFACE,
                                    mw_protocol_server_iface_init)

  PURPLE_IMPLEMENT_INTERFACE_STATIC(PURPLE_TYPE_PROTOCOL_IM_IFACE,
                                    mw_protocol_im_iface_init)

  PURPLE_IMPLEMENT_INTERFACE_STATIC(PURPLE_TYPE_PROTOCOL_CHAT_IFACE,
                                    mw_protocol_chat_iface_init)

  PURPLE_IMPLEMENT_INTERFACE_STATIC(PURPLE_TYPE_PROTOCOL_PRIVACY_IFACE,
                                    mw_protocol_privacy_iface_init)

  PURPLE_IMPLEMENT_INTERFACE_STATIC(PURPLE_TYPE_PROTOCOL_XFER_IFACE,
                                    mw_protocol_xfer_iface_init)
);


static PurplePluginInfo *
plugin_query(GError **error)
{
  const gchar * const authors[] = PLUGIN_AUTHORS;

  return purple_plugin_info_new(
    "id",           PLUGIN_ID,
    "name",         PLUGIN_NAME,
    "version",      DISPLAY_VERSION,
    "category",     PLUGIN_CATEGORY,
    "summary",      PLUGIN_SUMMARY,
    "description",  PLUGIN_DESC,
    "authors",      authors,
    "website",      PLUGIN_HOMEPAGE,
    "abi-version",  PURPLE_ABI_VERSION,
    "flags",        PURPLE_PLUGIN_INFO_FLAGS_INTERNAL |
                    PURPLE_PLUGIN_INFO_FLAGS_AUTO_LOAD,
    NULL
  );
}


static gboolean
plugin_load(PurplePlugin *plugin, GError **error)
{
  GLogLevelFlags logflags =
    G_LOG_LEVEL_MASK | G_LOG_FLAG_FATAL | G_LOG_FLAG_RECURSION;

  mw_protocol_register_type(plugin);

  my_protocol = purple_protocols_add(MW_TYPE_PROTOCOL, error);
  if (!my_protocol)
    return FALSE;

  /* forward all our g_log messages to purple. Generally all the logging
     calls are using purple_log directly, but the g_return macros will
     get caught here */
  log_handler[0] = g_log_set_handler(G_LOG_DOMAIN, logflags,
             mw_log_handler, NULL);

  /* redirect meanwhile's logging to purple's */
  log_handler[1] = g_log_set_handler("meanwhile", logflags,
             mw_log_handler, NULL);

  return TRUE;
}


static gboolean
plugin_unload(PurplePlugin *plugin, GError **error)
{
  g_log_remove_handler(G_LOG_DOMAIN, log_handler[0]);
  g_log_remove_handler("meanwhile", log_handler[1]);

  if (!purple_protocols_remove(my_protocol, error))
    return FALSE;

  return TRUE;
}


PURPLE_PLUGIN_INIT(sametime, plugin_query, plugin_load, plugin_unload);
/* The End. */
<|MERGE_RESOLUTION|>--- conflicted
+++ resolved
@@ -2764,20 +2764,8 @@
       cid = make_cid(cid);
 
       /* add image to the purple image store */
-<<<<<<< HEAD
-      /* TODO: This PurpleStoredImage will be rendered within the IM window
-         and right-clicking the image will allow the user to save the image
-         to disk.  The default filename used in this dialog is the filename
-         that we pass to purple_imgstore_new_with_id(), so we should call
-         g_path_get_basename() and purple_escape_filename() on it before
-         passing it in.  This is easy, but it's not clear if there might be
-         other implications because this filename is used elsewhere within
-         this protocol. */
-      img = purple_imgstore_new_with_id(d_dat, d_len, cid);
-=======
       image = purple_image_new_from_data(d_dat, d_len);
       purple_image_set_friendly_filename(image, cid);
->>>>>>> e418562a
 
       /* map the cid to the image store identifier */
       g_hash_table_insert(img_by_cid, cid, image);
