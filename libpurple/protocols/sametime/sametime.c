--- conflicted
+++ resolved
@@ -2449,12 +2449,8 @@
 
 /* Does what it takes to get an error displayed for a conversation */
 static void convo_error(struct mwConversation *conv, guint32 err) {
-<<<<<<< HEAD
   PurpleIMConversation *im;
-=======
-  PurpleConversation *gconv;
   PurpleConnection *pc;
->>>>>>> 6041602c
   char *tmp, *text;
   struct mwIdBlock *idb;
 
@@ -2470,14 +2466,9 @@
     g_free(text);
     text = g_strdup_printf(_("Unable to send message to %s:"),
 			   (idb->user)? idb->user: "(unknown)");
-<<<<<<< HEAD
-    purple_notify_error(purple_account_get_connection(
-    		purple_conversation_get_account(PURPLE_CONVERSATION(im))),
-		      NULL, text, tmp);
-=======
-	pc = purple_account_get_connection(purple_conversation_get_account(gconv));
+	pc = purple_account_get_connection(purple_conversation_get_account(
+			   PURPLE_CONVERSATION(im)));
 	purple_notify_error(pc, NULL, text, tmp, purple_request_cpar_from_connection(pc));
->>>>>>> 6041602c
   }
 
   g_free(tmp);
