
/*
  Meanwhile Protocol Plugin for Purple
  Adds Lotus Sametime support to Purple using the Meanwhile library

  Copyright (C) 2004 Christopher (siege) O'Brien <siege@preoccupied.net>

  This program is free software; you can redistribute it and/or modify
  it under the terms of the GNU General Public License as published by
  the Free Software Foundation; either version 2 of the License, or (at
  your option) any later version.

  This program is distributed in the hope that it will be useful, but
  WITHOUT ANY WARRANTY; without even the implied warranty of
  MERCHANTABILITY or FITNESS FOR A PARTICULAR PURPOSE. See the GNU
  General Public License for more details.

  You should have received a copy of the GNU General Public License
  along with this program; if not, write to the Free Software
  Foundation, Inc., 51 Franklin Street, Fifth Floor, Boston, MA 02111-1301,
  USA.
*/

#include "internal.h"

/* system includes */
#include <stdlib.h>
#include <time.h>

/* glib includes */
#include <glib.h>

/* purple includes */
#include "account.h"
#include "accountopt.h"
#include "circularbuffer.h"
#include "conversation.h"
#include "debug.h"
#include "ft.h"
#include "imgstore.h"
#include "mime.h"
#include "notify.h"
#include "plugins.h"
#include "prpl.h"
#include "request.h"
#include "util.h"
#include "version.h"

/* meanwhile includes */
#include <mw_cipher.h>
#include <mw_common.h>
#include <mw_error.h>
#include <mw_service.h>
#include <mw_session.h>
#include <mw_srvc_aware.h>
#include <mw_srvc_conf.h>
#include <mw_srvc_ft.h>
#include <mw_srvc_im.h>
#include <mw_srvc_place.h>
#include <mw_srvc_resolve.h>
#include <mw_srvc_store.h>
#include <mw_st_list.h>

/* plugin includes */
#include "sametime.h"


/* considering that there's no display of this information for prpls,
   I don't know why I even bother providing these. Oh valiant reader,
   I do it all for you. */
/* scratch that, I just added it to the prpl options panel */
#define PLUGIN_ID        "prpl-meanwhile"
#define PLUGIN_NAME      "Sametime"
#define PLUGIN_CATEGORY  "Protocol"
#define PLUGIN_SUMMARY   "Sametime Protocol Plugin"
#define PLUGIN_DESC      "Open implementation of a Lotus Sametime client"
#define PLUGIN_AUTHOR    "Christopher (siege) O'Brien <siege@preoccupied.net>"
#define PLUGIN_HOMEPAGE  "http://meanwhile.sourceforge.net/"


/* plugin preference names */
#define MW_PRPL_OPT_BASE          "/plugins/prpl/meanwhile"
#define MW_PRPL_OPT_BLIST_ACTION  MW_PRPL_OPT_BASE "/blist_action"
#define MW_PRPL_OPT_PSYCHIC       MW_PRPL_OPT_BASE "/psychic"
#define MW_PRPL_OPT_FORCE_LOGIN   MW_PRPL_OPT_BASE "/force_login"
#define MW_PRPL_OPT_SAVE_DYNAMIC  MW_PRPL_OPT_BASE "/save_dynamic"


/* stages of connecting-ness */
#define MW_CONNECT_STEPS  11


/* stages of conciousness */
#define MW_STATE_OFFLINE      "offline"
#define MW_STATE_ACTIVE       "active"
#define MW_STATE_AWAY         "away"
#define MW_STATE_BUSY         "dnd"
#define MW_STATE_MESSAGE      "message"
#define MW_STATE_ENLIGHTENED  "buddha"


/* keys to get/set chat information */
#define CHAT_KEY_CREATOR   "chat.creator"
#define CHAT_KEY_NAME      "chat.name"
#define CHAT_KEY_TOPIC     "chat.topic"
#define CHAT_KEY_INVITE    "chat.invite"
#define CHAT_KEY_IS_PLACE  "chat.is_place"


/* key for associating a mwLoginType with a buddy */
#define BUDDY_KEY_CLIENT  "meanwhile.client"

/* store the remote alias so that we can re-create it easily */
#define BUDDY_KEY_NAME    "meanwhile.shortname"

/* enum mwSametimeUserType */
#define BUDDY_KEY_TYPE    "meanwhile.type"


/* key for the real group name for a meanwhile group */
#define GROUP_KEY_NAME    "meanwhile.group"

/* enum mwSametimeGroupType */
#define GROUP_KEY_TYPE    "meanwhile.type"

/* NAB group owning account */
#define GROUP_KEY_OWNER   "meanwhile.account"

/* key gtk blist uses to indicate a collapsed group */
#define GROUP_KEY_COLLAPSED  "collapsed"


/* verification replacement */
#define mwSession_NO_SECRET  "meanwhile.no_secret"


/* keys to get/set purple plugin information */
#define MW_KEY_HOST        "server"
#define MW_KEY_PORT        "port"
#define MW_KEY_FORCE       "force_login"
#define MW_KEY_FAKE_IT     "fake_client_id"
#define MW_KEY_CLIENT      "client_id_val"
#define MW_KEY_MAJOR       "client_major"
#define MW_KEY_MINOR       "client_minor"


/** number of seconds from the first blist change before a save to the
    storage service occurs. */
#define BLIST_SAVE_SECONDS  15


/** the possible buddy list storage settings */
enum blist_choice {
  blist_choice_LOCAL = 1, /**< local only */
  blist_choice_MERGE = 2, /**< merge from server */
  blist_choice_STORE = 3, /**< merge from and save to server */
  blist_choice_SYNCH = 4  /**< sync with server */
};


/** the default blist storage option */
#define BLIST_CHOICE_DEFAULT  blist_choice_SYNCH


/* testing for the above */
#define BLIST_PREF_IS(n) (purple_prefs_get_int(MW_PRPL_OPT_BLIST_ACTION)==(n))
#define BLIST_PREF_IS_LOCAL()  BLIST_PREF_IS(blist_choice_LOCAL)
#define BLIST_PREF_IS_MERGE()  BLIST_PREF_IS(blist_choice_MERGE)
#define BLIST_PREF_IS_STORE()  BLIST_PREF_IS(blist_choice_STORE)
#define BLIST_PREF_IS_SYNCH()  BLIST_PREF_IS(blist_choice_SYNCH)


/* debugging output */
#define DEBUG_ERROR(...)  purple_debug_error(G_LOG_DOMAIN, __VA_ARGS__)
#define DEBUG_INFO(...)   purple_debug_info(G_LOG_DOMAIN, __VA_ARGS__)
#define DEBUG_MISC(...)   purple_debug_misc(G_LOG_DOMAIN, __VA_ARGS__)
#define DEBUG_WARN(...)   purple_debug_warning(G_LOG_DOMAIN, __VA_ARGS__)


/** ensure non-null strings */
#ifndef NSTR
# define NSTR(str) ((str)? (str): "(null)")
#endif


/** calibrates distinct secure channel nomenclature */
static const unsigned char no_secret[] = {
  0x2d, 0x2d, 0x20, 0x73, 0x69, 0x65, 0x67, 0x65,
  0x20, 0x6c, 0x6f, 0x76, 0x65, 0x73, 0x20, 0x6a,
  0x65, 0x6e, 0x6e, 0x69, 0x20, 0x61, 0x6e, 0x64,
  0x20, 0x7a, 0x6f, 0x65, 0x20, 0x2d, 0x2d, 0x00,
};


/** handler IDs from g_log_set_handler in mw_plugin_init */
static guint log_handler[2] = { 0, 0 };


/** the purple plugin data.
    available as purple_connection_get_protocol_data(gc) and mwSession_getClientData */
struct mwPurpleProtocolData {
  struct mwSession *session;

  struct mwServiceAware *srvc_aware;
  struct mwServiceConference *srvc_conf;
  struct mwServiceFileTransfer *srvc_ft;
  struct mwServiceIm *srvc_im;
  struct mwServicePlace *srvc_place;
  struct mwServiceResolve *srvc_resolve;
  struct mwServiceStorage *srvc_store;

  /** map of PurpleGroup:mwAwareList and mwAwareList:PurpleGroup */
  GHashTable *group_list_map;

  /** event id for the buddy list save callback */
  guint save_event;

  /** socket fd */
  int socket;
  guint inpa;  /* input watcher */
  gint outpa;  /* like inpa, but the other way */

  /** circular buffer for outgoing data */
  PurpleCircularBuffer *sock_buf;

  PurpleConnection *gc;
};


typedef struct {
  PurpleBuddy *buddy;
  PurpleGroup *group;
} BuddyAddData;


/* blist and aware functions */

static void blist_export(PurpleConnection *gc, struct mwSametimeList *stlist);

static void blist_store(struct mwPurpleProtocolData *pd);

static void blist_schedule(struct mwPurpleProtocolData *pd);

static void blist_merge(PurpleConnection *gc, struct mwSametimeList *stlist);

static void blist_sync(PurpleConnection *gc, struct mwSametimeList *stlist);

static gboolean buddy_is_external(PurpleBuddy *b);

static void buddy_add(struct mwPurpleProtocolData *pd, PurpleBuddy *buddy);

static PurpleBuddy *
buddy_ensure(PurpleConnection *gc, PurpleGroup *group,
	     struct mwSametimeUser *stuser);

static void group_add(struct mwPurpleProtocolData *pd, PurpleGroup *group);

static PurpleGroup *
group_ensure(PurpleConnection *gc, struct mwSametimeGroup *stgroup);

static struct mwAwareList *
list_ensure(struct mwPurpleProtocolData *pd, PurpleGroup *group);


/* session functions */

static struct mwSession *
gc_to_session(PurpleConnection *gc);

static PurpleConnection *session_to_gc(struct mwSession *session);


/* conference functions */

static struct mwConference *
conf_find_by_id(struct mwPurpleProtocolData *pd, int id);


/* conversation functions */

struct convo_msg {
  enum mwImSendType type;
  gpointer data;
  GDestroyNotify clear;
};


struct convo_data {
  struct mwConversation *conv;
  GList *queue;   /**< outgoing message queue, list of convo_msg */
};

static void convo_data_new(struct mwConversation *conv);

static void convo_data_free(struct convo_data *conv);

static void convo_features(struct mwConversation *conv);

static PurpleIMConversation *convo_get_im(struct mwConversation *conv);


/* name and id */

struct named_id {
  char *id;
  char *name;
};


/* connection functions */

static void connect_cb(gpointer data, gint source, const gchar *error_message);


/* ----- session ------ */


/** resolves a mwSession from a PurpleConnection */
static struct mwSession *gc_to_session(PurpleConnection *gc) {
  struct mwPurpleProtocolData *pd;

  g_return_val_if_fail(gc != NULL, NULL);

  pd = purple_connection_get_protocol_data(gc);
  g_return_val_if_fail(pd != NULL, NULL);

  return pd->session;
}


/** resolves a PurpleConnection from a mwSession */
static PurpleConnection *session_to_gc(struct mwSession *session) {
  struct mwPurpleProtocolData *pd;

  g_return_val_if_fail(session != NULL, NULL);

  pd = mwSession_getClientData(session);
  g_return_val_if_fail(pd != NULL, NULL);

  return pd->gc;
}


static void write_cb(gpointer data, gint source, PurpleInputCondition cond) {
  struct mwPurpleProtocolData *pd = data;
  PurpleCircularBuffer *circ = pd->sock_buf;
  gsize avail;
  int ret;

  DEBUG_INFO("write_cb\n");

  g_return_if_fail(circ != NULL);

  avail = purple_circular_buffer_get_max_read(circ);
  if(BUF_LONG < avail) avail = BUF_LONG;

  while(avail) {
    ret = write(pd->socket, purple_circular_buffer_get_output(circ), avail);

    if(ret <= 0)
      break;

    purple_circular_buffer_mark_read(circ, ret);
    avail = purple_circular_buffer_get_max_read(circ);
    if(BUF_LONG < avail) avail = BUF_LONG;
  }

  if(! avail) {
    purple_input_remove(pd->outpa);
    pd->outpa = 0;
  }
}


static int mw_session_io_write(struct mwSession *session,
			       const guchar *buf, gsize len) {
  struct mwPurpleProtocolData *pd;
  gssize ret = 0;
  int err = 0;

  pd = mwSession_getClientData(session);

  /* socket was already closed. */
  if(pd->socket == 0)
    return 1;

  if(pd->outpa) {
    DEBUG_INFO("already pending INPUT_WRITE, buffering\n");
    purple_circular_buffer_append(pd->sock_buf, buf, len);
    return 0;
  }

  while(len) {
    ret = write(pd->socket, buf, (len > BUF_LEN)? BUF_LEN: len);

    if(ret <= 0)
      break;

    len -= ret;
    buf += ret;
  }

  if(ret <= 0)
    err = errno;

  if(err == EAGAIN) {
    /* append remainder to circular buffer */
    DEBUG_INFO("EAGAIN\n");
    purple_circular_buffer_append(pd->sock_buf, buf, len);
    pd->outpa = purple_input_add(pd->socket, PURPLE_INPUT_WRITE, write_cb, pd);

  } else if(len > 0) {
	gchar *tmp = g_strdup_printf(_("Lost connection with server: %s"),
			g_strerror(errno));
    DEBUG_ERROR("write returned %" G_GSSIZE_FORMAT ", %" G_GSIZE_FORMAT
			" bytes left unwritten\n", ret, len);
    purple_connection_error(pd->gc,
                                   PURPLE_CONNECTION_ERROR_NETWORK_ERROR,
                                   tmp);
	g_free(tmp);

#if 0
    close(pd->socket);
    pd->socket = 0;
#endif

    return -1;
  }

  return 0;
}


static void mw_session_io_close(struct mwSession *session) {
  struct mwPurpleProtocolData *pd;

  pd = mwSession_getClientData(session);
  g_return_if_fail(pd != NULL);

  if(pd->outpa) {
    purple_input_remove(pd->outpa);
    pd->outpa = 0;
  }

  if(pd->socket) {
    close(pd->socket);
    pd->socket = 0;
  }

  if(pd->inpa) {
    purple_input_remove(pd->inpa);
    pd->inpa = 0;
  }
}


static void mw_session_clear(struct mwSession *session) {
  ; /* nothing for now */
}


/* ----- aware list ----- */


static void blist_resolve_alias_cb(struct mwServiceResolve *srvc,
				   guint32 id, guint32 code, GList *results,
				   gpointer data) {
  struct mwResolveResult *result;
  struct mwResolveMatch *match;

  g_return_if_fail(results != NULL);

  result = results->data;
  g_return_if_fail(result != NULL);
  g_return_if_fail(result->matches != NULL);

  match = result->matches->data;
  g_return_if_fail(match != NULL);

  purple_buddy_set_server_alias(data, match->name);
  purple_blist_node_set_string(data, BUDDY_KEY_NAME, match->name);
}


static void mw_aware_list_on_aware(struct mwAwareList *list,
				   struct mwAwareSnapshot *aware) {

  PurpleConnection *gc;
  PurpleAccount *acct;

  struct mwPurpleProtocolData *pd;
  guint32 idle;
  guint stat;
  const char *id;
  const char *status = MW_STATE_ACTIVE;

  gc = mwAwareList_getClientData(list);
  acct = purple_connection_get_account(gc);

  pd = purple_connection_get_protocol_data(gc);
  idle = aware->status.time;
  stat = aware->status.status;
  id = aware->id.user;

  if(idle) {
    guint32 idle_len;       /*< how long a client has been idle */
    guint32 ugly_idle_len;  /*< how long a broken client has been idle */

    DEBUG_INFO("%s has idle value 0x%x\n", NSTR(id), idle);

    idle_len = time(NULL) - idle;
    ugly_idle_len = ((time(NULL) * 1000) - idle) / 1000;

	if(idle > ugly_idle_len)
		ugly_idle_len = 0;
	else
		ugly_idle_len = (ugly_idle_len - idle) / 1000;

    /*
       what's the deal here? Well, good clients are smart enough to
       publish their idle time by using an attribute to indicate that
       they went idle at some time UTC, in seconds since epoch. Bad
       clients use milliseconds since epoch. So we're going to compute
       the idle time for either method, then figure out the lower of
       the two and use that. Blame the ST 7.5 development team for
       this.
     */

    DEBUG_INFO("idle time: %u, ugly idle time: %u\n", idle_len, ugly_idle_len);

#if 1
    if(idle_len <= ugly_idle_len) {
      ; /* DEBUG_INFO("sane idle value, let's use it\n"); */
    } else {
      idle = time(NULL) - ugly_idle_len;
    }

#else
    if(idle < 0 || idle > time(NULL)) {
      DEBUG_INFO("hiding a messy idle value 0x%x\n", NSTR(id), idle);
      idle = -1;
    }
#endif
  }

  switch(stat) {
  case mwStatus_ACTIVE:
    status = MW_STATE_ACTIVE;
    idle = 0;
    break;

  case mwStatus_IDLE:
    if(! idle) idle = -1;
    break;

  case mwStatus_AWAY:
    status = MW_STATE_AWAY;
    break;

  case mwStatus_BUSY:
    status = MW_STATE_BUSY;
    break;
  }

  /* NAB group members */
  if(aware->group) {
    PurpleGroup *group;
    PurpleBuddy *buddy;
    PurpleBlistNode *bnode;

    group = g_hash_table_lookup(pd->group_list_map, list);
    buddy = purple_blist_find_buddy_in_group(acct, id, group);
    bnode = (PurpleBlistNode *) buddy;

    if(! buddy) {
      struct mwServiceResolve *srvc;
      GList *query;

      buddy = purple_buddy_new(acct, id, NULL);
      purple_blist_add_buddy(buddy, NULL, group, NULL);

      bnode = (PurpleBlistNode *) buddy;

      srvc = pd->srvc_resolve;
      query = g_list_append(NULL, (char *) id);

      mwServiceResolve_resolve(srvc, query, mwResolveFlag_USERS,
			       blist_resolve_alias_cb, buddy, NULL);
      g_list_free(query);
    }

    purple_blist_node_set_int(bnode, BUDDY_KEY_TYPE, mwSametimeUser_NORMAL);
  }

  if(aware->online) {
    purple_prpl_got_user_status(acct, id, status, NULL);
    purple_prpl_got_user_idle(acct, id, !!idle, (time_t) idle);

  } else {
    purple_prpl_got_user_status(acct, id, MW_STATE_OFFLINE, NULL);
  }
}


static void mw_aware_list_on_attrib(struct mwAwareList *list,
				    struct mwAwareIdBlock *id,
				    struct mwAwareAttribute *attrib) {

  ; /* nothing. We'll get attribute data as we need it */
}


static void mw_aware_list_clear(struct mwAwareList *list) {
  ; /* nothing for now */
}


static struct mwAwareListHandler mw_aware_list_handler = {
  mw_aware_list_on_aware,
  mw_aware_list_on_attrib,
  mw_aware_list_clear,
};


/** Ensures that an Aware List is associated with the given group, and
    returns that list. */
static struct mwAwareList *
list_ensure(struct mwPurpleProtocolData *pd, PurpleGroup *group) {

  struct mwAwareList *list;

  g_return_val_if_fail(pd != NULL, NULL);
  g_return_val_if_fail(group != NULL, NULL);

  list = g_hash_table_lookup(pd->group_list_map, group);
  if(! list) {
    list = mwAwareList_new(pd->srvc_aware, &mw_aware_list_handler);
    mwAwareList_setClientData(list, pd->gc, NULL);

    mwAwareList_watchAttributes(list,
				mwAttribute_AV_PREFS_SET,
				mwAttribute_MICROPHONE,
				mwAttribute_SPEAKERS,
				mwAttribute_VIDEO_CAMERA,
				mwAttribute_FILE_TRANSFER,
				NULL);

    g_hash_table_replace(pd->group_list_map, group, list);
    g_hash_table_insert(pd->group_list_map, list, group);
  }

  return list;
}


static void blist_export(PurpleConnection *gc, struct mwSametimeList *stlist) {
  /* - find the account for this connection
     - iterate through the buddy list
     - add each buddy matching this account to the stlist
  */

  PurpleAccount *acct;
  PurpleBlistNode *gn, *cn, *bn;
  PurpleGroup *grp;
  PurpleBuddy *bdy;

  struct mwSametimeGroup *stg = NULL;
  struct mwIdBlock idb = { NULL, NULL };

  acct = purple_connection_get_account(gc);
  g_return_if_fail(acct != NULL);

  for(gn = purple_blist_get_root(); gn;
		  gn = purple_blist_node_get_sibling_next(gn)) {
    const char *owner;
    const char *gname;
    enum mwSametimeGroupType gtype;
    gboolean gopen;

    if(! PURPLE_IS_GROUP(gn)) continue;
    grp = (PurpleGroup *) gn;

    /* the group's type (normal or dynamic) */
    gtype = purple_blist_node_get_int(gn, GROUP_KEY_TYPE);
    if(! gtype) gtype = mwSametimeGroup_NORMAL;

    /* if it's a normal group with none of our people in it, skip it */
    if(gtype == mwSametimeGroup_NORMAL && !purple_group_on_account(grp, acct))
      continue;

    /* if the group has an owner and we're not it, skip it */
    owner = purple_blist_node_get_string(gn, GROUP_KEY_OWNER);
    if(owner && strcmp(owner, purple_account_get_username(acct)))
      continue;

    /* the group's actual name may be different from the purple group's
       name. Find whichever is there */
    gname = purple_blist_node_get_string(gn, GROUP_KEY_NAME);
    if(! gname) gname = purple_group_get_name(grp);

    /* we save this, but never actually honor it */
    gopen = ! purple_blist_node_get_bool(gn, GROUP_KEY_COLLAPSED);

    stg = mwSametimeGroup_new(stlist, gtype, gname);
    mwSametimeGroup_setAlias(stg, purple_group_get_name(grp));
    mwSametimeGroup_setOpen(stg, gopen);

    /* don't attempt to put buddies in a dynamic group, it breaks
       other clients */
    if(gtype == mwSametimeGroup_DYNAMIC)
      continue;

    for(cn = purple_blist_node_get_first_child(gn);
			cn;
			cn = purple_blist_node_get_sibling_next(cn)) {
      if(! PURPLE_IS_CONTACT(cn)) continue;

      for(bn = purple_blist_node_get_first_child(cn);
			  bn;
			  bn = purple_blist_node_get_sibling_next(bn)) {
	if(! PURPLE_IS_BUDDY(bn)) continue;
	if(purple_blist_node_is_transient(bn)) continue;

	bdy = (PurpleBuddy *) bn;

	if(purple_buddy_get_account(bdy) == acct) {
	  struct mwSametimeUser *stu;
	  enum mwSametimeUserType utype;

	  idb.user = (char *)purple_buddy_get_name(bdy);

	  utype = purple_blist_node_get_int(bn, BUDDY_KEY_TYPE);
	  if(! utype) utype = mwSametimeUser_NORMAL;

	  stu = mwSametimeUser_new(stg, utype, &idb);
	  mwSametimeUser_setShortName(stu, purple_buddy_get_server_alias(bdy));
	  mwSametimeUser_setAlias(stu, purple_buddy_get_local_alias(bdy));
	}
      }
    }
  }
}


static void blist_store(struct mwPurpleProtocolData *pd) {

  struct mwSametimeList *stlist;
  struct mwServiceStorage *srvc;
  struct mwStorageUnit *unit;

  PurpleConnection *gc;

  struct mwPutBuffer *b;
  struct mwOpaque *o;

  g_return_if_fail(pd != NULL);

  srvc = pd->srvc_store;
  g_return_if_fail(srvc != NULL);

  gc = pd->gc;

  if(BLIST_PREF_IS_LOCAL() || BLIST_PREF_IS_MERGE()) {
    DEBUG_INFO("preferences indicate not to save remote blist\n");
    return;

  } else if(MW_SERVICE_IS_DEAD(srvc)) {
    DEBUG_INFO("aborting save of blist: storage service is not alive\n");
    return;

  } else if(BLIST_PREF_IS_STORE() || BLIST_PREF_IS_SYNCH()) {
    DEBUG_INFO("saving remote blist\n");

  } else {
    g_return_if_reached();
  }

  /* create and export to a list object */
  stlist = mwSametimeList_new();
  blist_export(gc, stlist);

  /* write it to a buffer */
  b = mwPutBuffer_new();
  mwSametimeList_put(b, stlist);
  mwSametimeList_free(stlist);

  /* put the buffer contents into a storage unit */
  unit = mwStorageUnit_new(mwStore_AWARE_LIST);
  o = mwStorageUnit_asOpaque(unit);
  mwPutBuffer_finalize(o, b);

  /* save the storage unit to the service */
  mwServiceStorage_save(srvc, unit, NULL, NULL, NULL);
}


static gboolean blist_save_cb(gpointer data) {
  struct mwPurpleProtocolData *pd = data;

  blist_store(pd);
  pd->save_event = 0;
  return FALSE;
}


/** schedules the buddy list to be saved to the server */
static void blist_schedule(struct mwPurpleProtocolData *pd) {
  if(pd->save_event) return;

  pd->save_event = purple_timeout_add_seconds(BLIST_SAVE_SECONDS,
				    blist_save_cb, pd);
}


static gboolean buddy_is_external(PurpleBuddy *b) {
  g_return_val_if_fail(b != NULL, FALSE);
  return purple_str_has_prefix(purple_buddy_get_name(b), "@E ");
}


/** Actually add a buddy to the aware service, and schedule the buddy
    list to be saved to the server */
static void buddy_add(struct mwPurpleProtocolData *pd,
		      PurpleBuddy *buddy) {

  struct mwAwareIdBlock idb = { mwAware_USER, (char *) purple_buddy_get_name(buddy), NULL };
  struct mwAwareList *list;

  PurpleGroup *group;
  GList *add;

  add = g_list_prepend(NULL, &idb);

  group = purple_buddy_get_group(buddy);
  list = list_ensure(pd, group);

  if(mwAwareList_addAware(list, add)) {
    purple_blist_remove_buddy(buddy);
  }

  blist_schedule(pd);

  g_list_free(add);
}


/** ensure that a PurpleBuddy exists in the group with data
    appropriately matching the st user entry from the st list */
static PurpleBuddy *buddy_ensure(PurpleConnection *gc, PurpleGroup *group,
			       struct mwSametimeUser *stuser) {

  struct mwPurpleProtocolData *pd = purple_connection_get_protocol_data(gc);
  PurpleBuddy *buddy;
  PurpleAccount *acct = purple_connection_get_account(gc);

  const char *id = mwSametimeUser_getUser(stuser);
  const char *name = mwSametimeUser_getShortName(stuser);
  const char *alias = mwSametimeUser_getAlias(stuser);
  enum mwSametimeUserType type = mwSametimeUser_getType(stuser);

  g_return_val_if_fail(id != NULL, NULL);
  g_return_val_if_fail(*id, NULL);

  buddy = purple_blist_find_buddy_in_group(acct, id, group);
  if(! buddy) {
    buddy = purple_buddy_new(acct, id, alias);

    purple_blist_add_buddy(buddy, NULL, group, NULL);
    buddy_add(pd, buddy);
  }

  purple_buddy_set_local_alias(buddy, alias);
  purple_buddy_set_server_alias(buddy, name);
  purple_blist_node_set_string((PurpleBlistNode *) buddy, BUDDY_KEY_NAME, name);
  purple_blist_node_set_int((PurpleBlistNode *) buddy, BUDDY_KEY_TYPE, type);

  return buddy;
}


/** add aware watch for a dynamic group */
static void group_add(struct mwPurpleProtocolData *pd,
		      PurpleGroup *group) {

  struct mwAwareIdBlock idb = { mwAware_GROUP, NULL, NULL };
  struct mwAwareList *list;
  const char *n;
  GList *add;

  n = purple_blist_node_get_string((PurpleBlistNode *) group, GROUP_KEY_NAME);
  if(! n) n = purple_group_get_name(group);

  idb.user = (char *) n;
  add = g_list_prepend(NULL, &idb);

  list = list_ensure(pd, group);
  mwAwareList_addAware(list, add);
  g_list_free(add);
}


/** ensure that a PurpleGroup exists in the blist with data
    appropriately matching the st group entry from the st list */
static PurpleGroup *group_ensure(PurpleConnection *gc,
			       struct mwSametimeGroup *stgroup) {
  PurpleAccount *acct;
  PurpleGroup *group = NULL;
  PurpleBuddyList *blist;
  PurpleBlistNode *gn;
  const char *name, *alias, *owner;
  enum mwSametimeGroupType type;

  acct = purple_connection_get_account(gc);
  owner = purple_account_get_username(acct);

  blist = purple_blist_get_buddy_list();
  g_return_val_if_fail(blist != NULL, NULL);

  name = mwSametimeGroup_getName(stgroup);
  alias = mwSametimeGroup_getAlias(stgroup);
  type = mwSametimeGroup_getType(stgroup);

  if (!name) {
    DEBUG_WARN("Can't ensure a null group\n");
    return NULL;
  }

  if (!name) {
    DEBUG_WARN("Can't ensure a null group\n");
    return NULL;
  }

  DEBUG_INFO("attempting to ensure group %s, called %s\n",
	     NSTR(name), NSTR(alias));

  /* first attempt at finding the group, by the name key */
  for(gn = purple_blist_get_root(); gn;
		  gn = purple_blist_node_get_sibling_next(gn)) {
    const char *n, *o;
    if(! PURPLE_IS_GROUP(gn)) continue;
    n = purple_blist_node_get_string(gn, GROUP_KEY_NAME);
    o = purple_blist_node_get_string(gn, GROUP_KEY_OWNER);

    DEBUG_INFO("found group named %s, owned by %s\n", NSTR(n), NSTR(o));

    if(n && !strcmp(n, name)) {
      if(!o || !strcmp(o, owner)) {
	DEBUG_INFO("that'll work\n");
	group = (PurpleGroup *) gn;
	break;
      }
    }
  }

  /* try again, by alias */
  if(! group) {
    DEBUG_INFO("searching for group by alias %s\n", NSTR(alias));
    group = purple_blist_find_group(alias);
  }

  /* oh well, no such group. Let's create it! */
  if(! group) {
    DEBUG_INFO("creating group\n");
    group = purple_group_new(alias);
    purple_blist_add_group(group, NULL);
  }

  gn = (PurpleBlistNode *) group;
  purple_blist_node_set_string(gn, GROUP_KEY_NAME, name);
  purple_blist_node_set_int(gn, GROUP_KEY_TYPE, type);

  if(type == mwSametimeGroup_DYNAMIC) {
    purple_blist_node_set_string(gn, GROUP_KEY_OWNER, owner);
    group_add(purple_connection_get_protocol_data(gc), group);
  }

  return group;
}


/** merge the entries from a st list into the purple blist */
static void blist_merge(PurpleConnection *gc, struct mwSametimeList *stlist) {
  struct mwSametimeGroup *stgroup;
  struct mwSametimeUser *stuser;

  PurpleGroup *group;

  GList *gl, *gtl, *ul, *utl;

  gl = gtl = mwSametimeList_getGroups(stlist);
  for(; gl; gl = gl->next) {

    stgroup = (struct mwSametimeGroup *) gl->data;
    group = group_ensure(gc, stgroup);

    ul = utl = mwSametimeGroup_getUsers(stgroup);
    for(; ul; ul = ul->next) {

      stuser = (struct mwSametimeUser *) ul->data;
      buddy_ensure(gc, group, stuser);
    }
    g_list_free(utl);
  }
  g_list_free(gtl);
}


/** remove all buddies on account from group. If del is TRUE and group
    is left empty, remove group as well */
static void group_clear(PurpleGroup *group, PurpleAccount *acct, gboolean del) {
  PurpleConnection *gc;
  GList *prune = NULL;
  PurpleBlistNode *gn, *cn, *bn;

  g_return_if_fail(group != NULL);

  DEBUG_INFO("clearing members from pruned group %s\n", NSTR(purple_group_get_name(group)));

  gc = purple_account_get_connection(acct);
  g_return_if_fail(gc != NULL);

  gn = (PurpleBlistNode *) group;

  for(cn = purple_blist_node_get_first_child(gn);
		  cn;
		  cn = purple_blist_node_get_sibling_next(cn)) {
    if(! PURPLE_IS_CONTACT(cn)) continue;

    for(bn = purple_blist_node_get_first_child(cn);
			bn;
			bn = purple_blist_node_get_sibling_next(bn)) {
      PurpleBuddy *gb = (PurpleBuddy *) bn;

      if(! PURPLE_IS_BUDDY(bn)) continue;

      if(purple_buddy_get_account(gb) == acct) {
	DEBUG_INFO("clearing %s from group\n", NSTR(purple_buddy_get_name(gb)));
	prune = g_list_prepend(prune, gb);
      }
    }
  }

  /* quickly unsubscribe from presence for the entire group */
  purple_account_remove_group(acct, group);

  /* remove blist entries that need to go */
  while(prune) {
    purple_blist_remove_buddy(prune->data);
    prune = g_list_delete_link(prune, prune);
  }
  DEBUG_INFO("cleared buddies\n");

  /* optionally remove group from blist */
  if(del && !purple_counting_node_get_total_size(PURPLE_COUNTING_NODE(group))) {
    DEBUG_INFO("removing empty group\n");
    purple_blist_remove_group(group);
  }
}


/** prune out group members that shouldn't be there */
static void group_prune(PurpleConnection *gc, PurpleGroup *group,
			struct mwSametimeGroup *stgroup) {

  PurpleAccount *acct;
  PurpleBlistNode *gn, *cn, *bn;

  GHashTable *stusers;
  GList *prune = NULL;
  GList *ul, *utl;

  g_return_if_fail(group != NULL);

  DEBUG_INFO("pruning membership of group %s\n", NSTR(purple_group_get_name(group)));

  acct = purple_connection_get_account(gc);
  g_return_if_fail(acct != NULL);

  stusers = g_hash_table_new(g_str_hash, g_str_equal);

  /* build a hash table for quick lookup while pruning the group
     contents */
  utl = mwSametimeGroup_getUsers(stgroup);
  for(ul = utl; ul; ul = ul->next) {
    const char *id = mwSametimeUser_getUser(ul->data);
    g_hash_table_insert(stusers, (char *) id, ul->data);
    DEBUG_INFO("server copy has %s\n", NSTR(id));
  }
  g_list_free(utl);

  gn = (PurpleBlistNode *) group;

  for(cn = purple_blist_node_get_first_child(gn);
		  cn;
		  cn = purple_blist_node_get_sibling_next(cn)) {
    if(! PURPLE_IS_CONTACT(cn)) continue;

    for(bn = purple_blist_node_get_first_child(cn);
			bn;
			bn = purple_blist_node_get_sibling_next(bn)) {
      PurpleBuddy *gb = (PurpleBuddy *) bn;

      if(! PURPLE_IS_BUDDY(bn)) continue;

      /* if the account is correct and they're not in our table, mark
	 them for pruning */
      if(purple_buddy_get_account(gb) == acct && !g_hash_table_lookup(stusers, purple_buddy_get_name(gb))) {
	DEBUG_INFO("marking %s for pruning\n", NSTR(purple_buddy_get_name(gb)));
	prune = g_list_prepend(prune, gb);
      }
    }
  }
  DEBUG_INFO("done marking\n");

  g_hash_table_destroy(stusers);

  if(prune) {
    purple_account_remove_buddies(acct, prune, NULL);
    while(prune) {
      purple_blist_remove_buddy(prune->data);
      prune = g_list_delete_link(prune, prune);
    }
  }
}


/** synch the entries from a st list into the purple blist, removing any
    existing buddies that aren't in the st list */
static void blist_sync(PurpleConnection *gc, struct mwSametimeList *stlist) {

  PurpleAccount *acct;
  PurpleBuddyList *blist;
  PurpleBlistNode *gn;

  GHashTable *stgroups;
  GList *g_prune = NULL;

  GList *gl, *gtl;

  const char *acct_n;

  DEBUG_INFO("synchronizing local buddy list from server list\n");

  acct = purple_connection_get_account(gc);
  g_return_if_fail(acct != NULL);

  acct_n = purple_account_get_username(acct);

  blist = purple_blist_get_buddy_list();
  g_return_if_fail(blist != NULL);

  /* build a hash table for quick lookup while pruning the local
     list, mapping group name to group structure */
  stgroups = g_hash_table_new(g_str_hash, g_str_equal);

  gtl = mwSametimeList_getGroups(stlist);
  for(gl = gtl; gl; gl = gl->next) {
    const char *name = mwSametimeGroup_getName(gl->data);
    g_hash_table_insert(stgroups, (char *) name, gl->data);
  }
  g_list_free(gtl);

  /* find all groups which should be pruned from the local list */
  for(gn = purple_blist_get_root(); gn;
		  gn = purple_blist_node_get_sibling_next(gn)) {
    PurpleGroup *grp = (PurpleGroup *) gn;
    const char *gname, *owner;
    struct mwSametimeGroup *stgrp;

    if(! PURPLE_IS_GROUP(gn)) continue;

    /* group not belonging to this account */
    if(! purple_group_on_account(grp, acct))
      continue;

    /* dynamic group belonging to this account. don't prune contents */
    owner = purple_blist_node_get_string(gn, GROUP_KEY_OWNER);
    if(owner && !strcmp(owner, acct_n))
       continue;

    /* we actually are synching by this key as opposed to the group
       title, which can be different things in the st list */
    gname = purple_blist_node_get_string(gn, GROUP_KEY_NAME);
    if(! gname) gname = purple_group_get_name(grp);

    stgrp = g_hash_table_lookup(stgroups, gname);
    if(! stgrp) {
      /* remove the whole group */
      DEBUG_INFO("marking group %s for pruning\n", purple_group_get_name(grp));
      g_prune = g_list_prepend(g_prune, grp);

    } else {
      /* synch the group contents */
      group_prune(gc, grp, stgrp);
    }
  }
  DEBUG_INFO("done marking groups\n");

  /* don't need this anymore */
  g_hash_table_destroy(stgroups);

  /* prune all marked groups */
  while(g_prune) {
    PurpleGroup *grp = g_prune->data;
    PurpleBlistNode *gn = (PurpleBlistNode *) grp;
    const char *owner;
    gboolean del = TRUE;

    owner = purple_blist_node_get_string(gn, GROUP_KEY_OWNER);
    if(owner && strcmp(owner, acct_n)) {
      /* it's a specialty group belonging to another account with some
	 of our members in it, so don't fully delete it */
      del = FALSE;
    }

    group_clear(g_prune->data, acct, del);
    g_prune = g_list_delete_link(g_prune, g_prune);
  }

  /* done with the pruning, let's merge in the additions */
  blist_merge(gc, stlist);
}


/** callback passed to the storage service when it's told to load the
    st list */
static void fetch_blist_cb(struct mwServiceStorage *srvc,
			   guint32 result, struct mwStorageUnit *item,
			   gpointer data) {

  struct mwPurpleProtocolData *pd = data;
  struct mwSametimeList *stlist;

  struct mwGetBuffer *b;

  g_return_if_fail(result == ERR_SUCCESS);

  /* check our preferences for loading */
  if(BLIST_PREF_IS_LOCAL()) {
    DEBUG_INFO("preferences indicate not to load remote buddy list\n");
    return;
  }

  b = mwGetBuffer_wrap(mwStorageUnit_asOpaque(item));

  stlist = mwSametimeList_new();
  mwSametimeList_get(b, stlist);

  /* merge or synch depending on preferences */
  if(BLIST_PREF_IS_MERGE() || BLIST_PREF_IS_STORE()) {
    blist_merge(pd->gc, stlist);

  } else if(BLIST_PREF_IS_SYNCH()) {
    blist_sync(pd->gc, stlist);
  }

  mwSametimeList_free(stlist);
  mwGetBuffer_free(b);
}


/** signal triggered when a conversation is opened in Purple */
static void conversation_created_cb(PurpleConversation *g_conv,
				    struct mwPurpleProtocolData *pd) {

  /* we need to tell the IM service to negotiate features for the
     conversation right away, otherwise it'll wait until the first
     message is sent before offering NotesBuddy features. Therefore
     whenever Purple creates a conversation, we'll immediately open the
     channel to the other side and figure out what the target can
     handle. Unfortunately, this makes us vulnerable to Psychic Mode,
     whereas a more lazy negotiation based on the first message
     would not */

  PurpleConnection *gc;
  struct mwIdBlock who = { 0, 0 };
  struct mwConversation *conv;

  gc = purple_conversation_get_connection(g_conv);
  if(pd->gc != gc)
    return; /* not ours */

  if(PURPLE_IS_CHAT_CONVERSATION(g_conv))
    return; /* wrong type */

  who.user = (char *) purple_conversation_get_name(g_conv);
  conv = mwServiceIm_getConversation(pd->srvc_im, &who);

  convo_features(conv);

  if(mwConversation_isClosed(conv))
    mwConversation_open(conv);
}


static void blist_menu_nab(PurpleBlistNode *node, gpointer data) {
  struct mwPurpleProtocolData *pd = data;
  PurpleConnection *gc;

  PurpleGroup *group = (PurpleGroup *) node;

  GString *str;
  char *tmp;
  const char *gname;

  g_return_if_fail(pd != NULL);

  gc = pd->gc;
  g_return_if_fail(gc != NULL);

  g_return_if_fail(PURPLE_IS_GROUP(node));

  str = g_string_new(NULL);

  tmp = (char *) purple_blist_node_get_string(node, GROUP_KEY_NAME);
  gname = purple_group_get_name(group);

  g_string_append_printf(str, _("<b>Group Title:</b> %s<br>"), gname);
  g_string_append_printf(str, _("<b>Notes Group ID:</b> %s<br>"), tmp);

  tmp = g_strdup_printf(_("Info for Group %s"), gname);

  purple_notify_formatted(gc, tmp, _("Notes Address Book Information"),
			NULL, str->str, NULL, NULL);

  g_free(tmp);
  g_string_free(str, TRUE);
}


/** The normal blist menu prpl function doesn't get called for groups,
    so we use the blist-node-extended-menu signal to trigger this
    handler */
static void blist_node_menu_cb(PurpleBlistNode *node,
                               GList **menu, struct mwPurpleProtocolData *pd) {
  const char *owner;
  PurpleAccount *acct;
  PurpleMenuAction *act;

  /* we only want groups */
  if(! PURPLE_IS_GROUP(node)) return;

  acct = purple_connection_get_account(pd->gc);
  g_return_if_fail(acct != NULL);

  /* better make sure we're connected */
  if(! purple_account_is_connected(acct)) return;

#if 0
  /* if there's anyone in the group for this acct, offer to invite
     them all to a conference */
  group = (PurpleGroup *) node;
  if(purple_group_on_account(group, acct)) {
    act = purple_menu_action_new(_("Invite Group to Conference..."),
                               PURPLE_CALLBACK(blist_menu_group_invite),
                               pd, NULL);
    *menu = g_list_append(*menu, NULL);
  }
#endif

  /* check if it's a NAB group for this account */
  owner = purple_blist_node_get_string(node, GROUP_KEY_OWNER);
  if(owner && !strcmp(owner, purple_account_get_username(acct))) {
    act = purple_menu_action_new(_("Get Notes Address Book Info"),
                               PURPLE_CALLBACK(blist_menu_nab), pd, NULL);
    *menu = g_list_append(*menu, act);
  }
}


/* lifted this from oldstatus, since HEAD doesn't do this at login
   anymore. */
static void blist_init(PurpleAccount *acct) {
  PurpleBlistNode *gnode, *cnode, *bnode;
  GList *add_buds = NULL;

  for(gnode = purple_blist_get_root(); gnode;
		  gnode = purple_blist_node_get_sibling_next(gnode)) {
    if(! PURPLE_IS_GROUP(gnode)) continue;

    for(cnode = purple_blist_node_get_first_child(gnode);
			cnode;
			cnode = purple_blist_node_get_sibling_next(cnode)) {
      if(! PURPLE_IS_CONTACT(cnode))
	continue;
      for(bnode = purple_blist_node_get_first_child(cnode);
			  bnode;
			  bnode = purple_blist_node_get_sibling_next(bnode)) {
	PurpleBuddy *b;
	if(!PURPLE_IS_BUDDY(bnode))
	  continue;

	b = (PurpleBuddy *)bnode;
	if(purple_buddy_get_account(b) == acct) {
	  add_buds = g_list_append(add_buds, b);
	}
      }
    }
  }

  if(add_buds) {
    purple_account_add_buddies(acct, add_buds, NULL);
    g_list_free(add_buds);
  }
}


/** Last thing to happen from a started session */
static void services_starting(struct mwPurpleProtocolData *pd) {

  PurpleConnection *gc;
  PurpleAccount *acct;
  struct mwStorageUnit *unit;
  PurpleBlistNode *l;

  gc = pd->gc;
  acct = purple_connection_get_account(gc);

  /* grab the buddy list from the server */
  unit = mwStorageUnit_new(mwStore_AWARE_LIST);
  mwServiceStorage_load(pd->srvc_store, unit, fetch_blist_cb, pd, NULL);

  /* find all the NAB groups and subscribe to them */
  for(l = purple_blist_get_root(); l;
		  l = purple_blist_node_get_sibling_next(l)) {
    PurpleGroup *group = (PurpleGroup *) l;
    enum mwSametimeGroupType gt;
    const char *owner;

    if(! PURPLE_IS_GROUP(l)) continue;

    /* if the group is ownerless, or has an owner and we're not it,
       skip it */
    owner = purple_blist_node_get_string(l, GROUP_KEY_OWNER);
    if(!owner || strcmp(owner, purple_account_get_username(acct)))
      continue;

    gt = purple_blist_node_get_int(l, GROUP_KEY_TYPE);
    if(gt == mwSametimeGroup_DYNAMIC)
      group_add(pd, group);
  }

  /* set the aware attributes */
  /* indicate we understand what AV prefs are, but don't support any */
  mwServiceAware_setAttributeBoolean(pd->srvc_aware,
				     mwAttribute_AV_PREFS_SET, TRUE);
  mwServiceAware_unsetAttribute(pd->srvc_aware, mwAttribute_MICROPHONE);
  mwServiceAware_unsetAttribute(pd->srvc_aware, mwAttribute_SPEAKERS);
  mwServiceAware_unsetAttribute(pd->srvc_aware, mwAttribute_VIDEO_CAMERA);

  /* ... but we can do file transfers! */
  mwServiceAware_setAttributeBoolean(pd->srvc_aware,
				     mwAttribute_FILE_TRANSFER, TRUE);

  blist_init(acct);
}


static void session_loginRedirect(struct mwSession *session,
				  const char *host) {
  struct mwPurpleProtocolData *pd;
  PurpleConnection *gc;
  PurpleAccount *account;
  guint port;
  const char *current_host;

  pd = mwSession_getClientData(session);
  gc = pd->gc;
  account = purple_connection_get_account(gc);
  port = purple_account_get_int(account, MW_KEY_PORT, MW_PLUGIN_DEFAULT_PORT);
  current_host = purple_account_get_string(account, MW_KEY_HOST,
					 MW_PLUGIN_DEFAULT_HOST);

  if(purple_account_get_bool(account, MW_KEY_FORCE, FALSE) ||
     !host || (! strcmp(current_host, host)) ||
     (purple_proxy_connect(gc, account, host, port, connect_cb, pd) == NULL)) {

    /* if we're configured to force logins, or if we're being
       redirected to the already configured host, or if we couldn't
       connect to the new host, we'll force the login instead */

    mwSession_forceLogin(session);
  }
}


static void mw_prpl_set_status(PurpleAccount *acct, PurpleStatus *status);


/** called from mw_session_stateChange when the session's state is
    mwSession_STARTED. Any finalizing of start-up stuff should go
    here */
static void session_started(struct mwPurpleProtocolData *pd) {
  PurpleStatus *status;
  PurpleAccount *acct;

  /* set out initial status */
  acct = purple_connection_get_account(pd->gc);
  status = purple_account_get_active_status(acct);
  mw_prpl_set_status(acct, status);

  /* start watching for new conversations */
  purple_signal_connect(purple_conversations_get_handle(),
		      "conversation-created", pd,
		      PURPLE_CALLBACK(conversation_created_cb), pd);

  /* watch for group extended menu items */
  purple_signal_connect(purple_blist_get_handle(),
		      "blist-node-extended-menu", pd,
		      PURPLE_CALLBACK(blist_node_menu_cb), pd);

  /* use our services to do neat things */
  services_starting(pd);
}


static void session_stopping(struct mwPurpleProtocolData *pd) {
  /* stop watching the signals from session_started */
  purple_signals_disconnect_by_handle(pd);
}


static void mw_session_stateChange(struct mwSession *session,
				   enum mwSessionState state,
				   gpointer info) {
  struct mwPurpleProtocolData *pd;
  PurpleConnection *gc;
  const char *msg = NULL;

  pd = mwSession_getClientData(session);
  gc = pd->gc;

  switch(state) {
  case mwSession_STARTING:
    msg = _("Sending Handshake");
    purple_connection_update_progress(gc, msg, 2, MW_CONNECT_STEPS);
    break;

  case mwSession_HANDSHAKE:
    msg = _("Waiting for Handshake Acknowledgement");
    purple_connection_update_progress(gc, msg, 3, MW_CONNECT_STEPS);
    break;

  case mwSession_HANDSHAKE_ACK:
    msg = _("Handshake Acknowledged, Sending Login");
    purple_connection_update_progress(gc, msg, 4, MW_CONNECT_STEPS);
    break;

  case mwSession_LOGIN:
    msg = _("Waiting for Login Acknowledgement");
    purple_connection_update_progress(gc, msg, 5, MW_CONNECT_STEPS);
    break;

  case mwSession_LOGIN_REDIR:
    msg = _("Login Redirected");
    purple_connection_update_progress(gc, msg, 6, MW_CONNECT_STEPS);
    session_loginRedirect(session, info);
    break;

  case mwSession_LOGIN_CONT:
    msg = _("Forcing Login");
    purple_connection_update_progress(gc, msg, 7, MW_CONNECT_STEPS);

  case mwSession_LOGIN_ACK:
    msg = _("Login Acknowledged");
    purple_connection_update_progress(gc, msg, 8, MW_CONNECT_STEPS);
    break;

  case mwSession_STARTED:
    msg = _("Starting Services");
    purple_connection_update_progress(gc, msg, 9, MW_CONNECT_STEPS);

    session_started(pd);

    msg = _("Connected");
    purple_connection_update_progress(gc, msg, 10, MW_CONNECT_STEPS);
    purple_connection_set_state(gc, PURPLE_CONNECTION_CONNECTED);
    break;

  case mwSession_STOPPING:

    session_stopping(pd);

    if(GPOINTER_TO_UINT(info) & ERR_FAILURE) {
      char *err = mwError(GPOINTER_TO_UINT(info));
      PurpleConnectionError reason;
      switch (GPOINTER_TO_UINT(info)) {
      case VERSION_MISMATCH:
        reason = PURPLE_CONNECTION_ERROR_OTHER_ERROR;
        break;

      case USER_RESTRICTED:
      case INCORRECT_LOGIN:
      case USER_UNREGISTERED:
      case GUEST_IN_USE:
        reason = PURPLE_CONNECTION_ERROR_AUTHENTICATION_FAILED;
        break;

      case ENCRYPT_MISMATCH:
      case ERR_ENCRYPT_NO_SUPPORT:
      case ERR_NO_COMMON_ENCRYPT:
        reason = PURPLE_CONNECTION_ERROR_ENCRYPTION_ERROR;
        break;

      case VERIFICATION_DOWN:
        reason = PURPLE_CONNECTION_ERROR_AUTHENTICATION_IMPOSSIBLE;
        break;

      case MULTI_SERVER_LOGIN:
      case MULTI_SERVER_LOGIN2:
        reason = PURPLE_CONNECTION_ERROR_NAME_IN_USE;
        break;

      default:
        reason = PURPLE_CONNECTION_ERROR_NETWORK_ERROR;
      }
      purple_connection_error(gc, reason, err);
      g_free(err);
    }
    break;

  case mwSession_STOPPED:
    break;

  case mwSession_UNKNOWN:
  default:
    DEBUG_WARN("session in unknown state\n");
  }
}


static void mw_session_setPrivacyInfo(struct mwSession *session) {
  struct mwPurpleProtocolData *pd;
  PurpleConnection *gc;
  PurpleAccount *acct;
  struct mwPrivacyInfo *privacy;
  GSList *list;
  guint count;

  DEBUG_INFO("privacy information set from server\n");

  g_return_if_fail(session != NULL);

  pd = mwSession_getClientData(session);
  g_return_if_fail(pd != NULL);

  gc = pd->gc;
  g_return_if_fail(gc != NULL);

  acct = purple_connection_get_account(gc);
  g_return_if_fail(acct != NULL);

  privacy = mwSession_getPrivacyInfo(session);
  count = privacy->count;

  if (privacy->deny) {
    while ((list = purple_account_privacy_get_denied(acct))) {
      g_free(list->data);
      purple_account_privacy_deny_remove(acct, list->data, TRUE);
    }
    while (count--) {
      struct mwUserItem *u = privacy->users + count;
      purple_account_privacy_deny_add(acct, u->id, TRUE);
    }
  } else {
    while ((list = purple_account_privacy_get_permitted(acct))) {
      g_free(list->data);
      purple_account_privacy_permit_remove(acct, list->data, TRUE);
    }
    while (count--) {
      struct mwUserItem *u = privacy->users + count;
      purple_account_privacy_permit_add(acct, u->id, TRUE);
    }
  }
}


static void mw_session_setUserStatus(struct mwSession *session) {
  struct mwPurpleProtocolData *pd;
  PurpleConnection *gc;
  struct mwAwareIdBlock idb = { mwAware_USER, NULL, NULL };
  struct mwUserStatus *stat;

  g_return_if_fail(session != NULL);

  pd = mwSession_getClientData(session);
  g_return_if_fail(pd != NULL);

  gc = pd->gc;
  g_return_if_fail(gc != NULL);

  idb.user = mwSession_getProperty(session, mwSession_AUTH_USER_ID);
  stat = mwSession_getUserStatus(session);

  /* trigger an update of our own status if we're in the buddy list */
  mwServiceAware_setStatus(pd->srvc_aware, &idb, stat);
}


static void mw_session_admin(struct mwSession *session,
			     const char *text) {
  PurpleConnection *gc;
  PurpleAccount *acct;
  const char *host;
  const char *msg;
  char *prim;

  gc = session_to_gc(session);
  g_return_if_fail(gc != NULL);

  acct = purple_connection_get_account(gc);
  g_return_if_fail(acct != NULL);

  host = purple_account_get_string(acct, MW_KEY_HOST, NULL);

  msg = _("A Sametime administrator has issued the following announcement"
	   " on server %s");
  prim = g_strdup_printf(msg, NSTR(host));

  purple_notify_message(gc, PURPLE_NOTIFY_MSG_INFO,
		      _("Sametime Administrator Announcement"),
		      prim, text, NULL, NULL);

  g_free(prim);
}


/** called from read_cb, attempts to read available data from sock and
    pass it to the session, passing back the return code from the read
    call for handling in read_cb */
static int read_recv(struct mwSession *session, int sock) {
  guchar buf[BUF_LEN];
  int len;

  len = read(sock, buf, BUF_LEN);
  if(len > 0) {
    mwSession_recv(session, buf, len);
  }

  return len;
}


/** callback triggered from purple_input_add, watches the socked for
    available data to be processed by the session */
static void read_cb(gpointer data, gint source, PurpleInputCondition cond) {
  struct mwPurpleProtocolData *pd = data;
  int ret = 0, err = 0;

  g_return_if_fail(pd != NULL);

  ret = read_recv(pd->session, pd->socket);

  /* normal operation ends here */
  if(ret > 0) return;

  /* fetch the global error value */
  err = errno;

  /* read problem occurred if we're here, so we'll need to take care of
     it and clean up internal state */

  if(pd->socket) {
    close(pd->socket);
    pd->socket = 0;
  }

  if(pd->inpa) {
    purple_input_remove(pd->inpa);
    pd->inpa = 0;
  }

  if(! ret) {
    DEBUG_INFO("connection reset\n");
    purple_connection_error(pd->gc,
                                   PURPLE_CONNECTION_ERROR_NETWORK_ERROR,
                                   _("Server closed the connection"));

  } else if(ret < 0) {
    const gchar *err_str = g_strerror(err);
    char *msg = NULL;

    DEBUG_INFO("error in read callback: %s\n", err_str);

    msg = g_strdup_printf(_("Lost connection with server: %s"), err_str);
    purple_connection_error(pd->gc,
                                   PURPLE_CONNECTION_ERROR_NETWORK_ERROR,
                                   msg);
    g_free(msg);
  }
}


/** Callback passed to purple_proxy_connect when an account is logged
    in, and if the session logging in receives a redirect message */
static void connect_cb(gpointer data, gint source, const gchar *error_message) {

  struct mwPurpleProtocolData *pd = data;

  if(source < 0) {
    /* connection failed */

    if(pd->socket) {
      /* this is a redirect connect, force login on existing socket */
      mwSession_forceLogin(pd->session);

    } else {
      /* this is a regular connect, error out */
      gchar *tmp = g_strdup_printf(_("Unable to connect: %s"),
          error_message);
      purple_connection_error(pd->gc,
                                     PURPLE_CONNECTION_ERROR_NETWORK_ERROR,
                                     tmp);
      g_free(tmp);
    }

    return;
  }

  if(pd->socket) {
    /* stop any existing login attempt */
    mwSession_stop(pd->session, ERR_SUCCESS);
  }

  pd->socket = source;
  pd->inpa = purple_input_add(source, PURPLE_INPUT_READ,
			    read_cb, pd);

  mwSession_start(pd->session);
}


static void mw_session_announce(struct mwSession *s,
				struct mwLoginInfo *from,
				gboolean may_reply,
				const char *text) {
  struct mwPurpleProtocolData *pd;
  PurpleAccount *acct;
  PurpleIMConversation *im;
  PurpleBuddy *buddy;
  char *who = from->user_id;
  char *msg;

  pd = mwSession_getClientData(s);
  acct = purple_connection_get_account(pd->gc);
  im = purple_conversations_find_im_with_account(who, acct);
  if(! im) im = purple_im_conversation_new(acct, who);

  buddy = purple_blist_find_buddy(acct, who);
  if(buddy) who = (char *) purple_buddy_get_contact_alias(buddy);

  who = g_strdup_printf(_("Announcement from %s"), who);
  msg = purple_markup_linkify(text);

  purple_conversation_write(PURPLE_CONVERSATION(im), who, msg ? msg : "",
  		PURPLE_MESSAGE_RECV, time(NULL));
  g_free(who);
  g_free(msg);
}


static struct mwSessionHandler mw_session_handler = {
  mw_session_io_write,
  mw_session_io_close,
  mw_session_clear,
  mw_session_stateChange,
  mw_session_setPrivacyInfo,
  mw_session_setUserStatus,
  mw_session_admin,
  mw_session_announce,
};


static void mw_aware_on_attrib(struct mwServiceAware *srvc,
			       struct mwAwareAttribute *attrib) {

  ; /** @todo handle server attributes.  There may be some stuff we
	actually want to look for, but I'm not aware of anything right
	now.*/
}


static void mw_aware_clear(struct mwServiceAware *srvc) {
  ; /* nothing for now */
}


static struct mwAwareHandler mw_aware_handler = {
  mw_aware_on_attrib,
  mw_aware_clear,
};


static struct mwServiceAware *mw_srvc_aware_new(struct mwSession *s) {
  struct mwServiceAware *srvc;
  srvc = mwServiceAware_new(s, &mw_aware_handler);
  return srvc;
};


static void mw_conf_invited(struct mwConference *conf,
			    struct mwLoginInfo *inviter,
			    const char *invitation) {

  struct mwServiceConference *srvc;
  struct mwSession *session;
  struct mwPurpleProtocolData *pd;
  PurpleConnection *gc;

  char *c_inviter, *c_name, *c_topic, *c_invitation;
  GHashTable *ht;

  srvc = mwConference_getService(conf);
  session = mwService_getSession(MW_SERVICE(srvc));
  pd = mwSession_getClientData(session);
  gc = pd->gc;

  ht = g_hash_table_new_full(g_str_hash, g_str_equal, NULL, g_free);

  c_inviter = g_strdup(inviter->user_id);
  g_hash_table_insert(ht, CHAT_KEY_CREATOR, c_inviter);

  c_name = g_strdup(mwConference_getName(conf));
  g_hash_table_insert(ht, CHAT_KEY_NAME, c_name);

  c_topic = g_strdup(mwConference_getTitle(conf));
  g_hash_table_insert(ht, CHAT_KEY_TOPIC, c_topic);

  c_invitation = g_strdup(invitation);
  g_hash_table_insert(ht, CHAT_KEY_INVITE, c_invitation);

  DEBUG_INFO("received invitation from '%s' to join ('%s','%s'): '%s'\n",
	     NSTR(c_inviter), NSTR(c_name),
	     NSTR(c_topic), NSTR(c_invitation));

  if(! c_topic) c_topic = "(no title)";
  if(! c_invitation) c_invitation = "(no message)";
  serv_got_chat_invite(gc, c_topic, c_inviter, c_invitation, ht);
}


/* The following mess helps us relate a mwConference to a PurpleChatConversation
   in the various forms by which either may be indicated */

#define CONF_TO_ID(conf)   (GPOINTER_TO_INT(conf))
#define ID_TO_CONF(pd, id) (conf_find_by_id((pd), (id)))

#define CHAT_TO_ID(chat)   (purple_chat_conversation_get_id(chat))
#define ID_TO_CHAT(id)     (purple_conversations_find_chat(id))

#define CHAT_TO_CONF(pd, chat)  (ID_TO_CONF((pd), CHAT_TO_ID(chat)))
#define CONF_TO_CHAT(conf)      (ID_TO_CHAT(CONF_TO_ID(conf)))


static struct mwConference *
conf_find_by_id(struct mwPurpleProtocolData *pd, int id) {

  struct mwServiceConference *srvc = pd->srvc_conf;
  struct mwConference *conf = NULL;
  GList *l, *ll;

  ll = mwServiceConference_getConferences(srvc);
  for(l = ll; l; l = l->next) {
    struct mwConference *c = l->data;
    PurpleChatConversation *h = mwConference_getClientData(c);

    if(CHAT_TO_ID(h) == id) {
      conf = c;
      break;
    }
  }
  g_list_free(ll);

  return conf;
}


static void mw_conf_opened(struct mwConference *conf, GList *members) {
  struct mwServiceConference *srvc;
  struct mwSession *session;
  struct mwPurpleProtocolData *pd;
  PurpleConnection *gc;
  PurpleChatConversation *g_conf;

  const char *n = mwConference_getName(conf);
  const char *t = mwConference_getTitle(conf);

  DEBUG_INFO("conf %s opened, %u initial members\n",
	     NSTR(n), g_list_length(members));

  srvc = mwConference_getService(conf);
  session = mwService_getSession(MW_SERVICE(srvc));
  pd = mwSession_getClientData(session);
  gc = pd->gc;

  if(! t) t = "(no title)";
  g_conf = serv_got_joined_chat(gc, CONF_TO_ID(conf), t);

  mwConference_setClientData(conf, g_conf, NULL);

  for(; members; members = members->next) {
    struct mwLoginInfo *peer = members->data;
    purple_chat_conversation_add_user(g_conf, peer->user_id,
			    NULL, PURPLE_CHAT_USER_NONE, FALSE);
  }
}


static void mw_conf_closed(struct mwConference *conf, guint32 reason) {
  struct mwServiceConference *srvc;
  struct mwSession *session;
  struct mwPurpleProtocolData *pd;
  PurpleConnection *gc;

  const char *n = mwConference_getName(conf);
  char *msg = mwError(reason);

  DEBUG_INFO("conf %s closed, 0x%08x\n", NSTR(n), reason);

  srvc = mwConference_getService(conf);
  session = mwService_getSession(MW_SERVICE(srvc));
  pd = mwSession_getClientData(session);
  gc = pd->gc;

  serv_got_chat_left(gc, CONF_TO_ID(conf));

  purple_notify_error(gc, _("Conference Closed"), NULL, msg);
  g_free(msg);
}


static void mw_conf_peer_joined(struct mwConference *conf,
				struct mwLoginInfo *peer) {

  PurpleChatConversation *g_conf;

  const char *n = mwConference_getName(conf);

  DEBUG_INFO("%s joined conf %s\n", NSTR(peer->user_id), NSTR(n));

  g_conf = mwConference_getClientData(conf);
  g_return_if_fail(g_conf != NULL);

  purple_chat_conversation_add_user(g_conf, peer->user_id,
			  NULL, PURPLE_CHAT_USER_NONE, TRUE);
}


static void mw_conf_peer_parted(struct mwConference *conf,
				struct mwLoginInfo *peer) {

  PurpleChatConversation *g_conf;

  const char *n = mwConference_getName(conf);

  DEBUG_INFO("%s left conf %s\n", NSTR(peer->user_id), NSTR(n));

  g_conf = mwConference_getClientData(conf);
  g_return_if_fail(g_conf != NULL);

  purple_chat_conversation_remove_user(g_conf, peer->user_id, NULL);
}


static void mw_conf_text(struct mwConference *conf,
			 struct mwLoginInfo *who, const char *text) {

  struct mwServiceConference *srvc;
  struct mwSession *session;
  struct mwPurpleProtocolData *pd;
  PurpleConnection *gc;
  char *esc;

  if(! text) return;

  srvc = mwConference_getService(conf);
  session = mwService_getSession(MW_SERVICE(srvc));
  pd = mwSession_getClientData(session);
  gc = pd->gc;

  esc = g_markup_escape_text(text, -1);
  serv_got_chat_in(gc, CONF_TO_ID(conf), who->user_id, 0, esc, time(NULL));
  g_free(esc);
}


static void mw_conf_typing(struct mwConference *conf,
			   struct mwLoginInfo *who, gboolean typing) {

  /* purple really has no good way to expose this to the user. */

  const char *n = mwConference_getName(conf);
  const char *w = who->user_id;

  if(typing) {
    DEBUG_INFO("%s in conf %s: <typing>\n", NSTR(w), NSTR(n));

  } else {
    DEBUG_INFO("%s in conf %s: <stopped typing>\n", NSTR(w), NSTR(n));
  }
}


static void mw_conf_clear(struct mwServiceConference *srvc) {
  ;
}


static struct mwConferenceHandler mw_conference_handler = {
  mw_conf_invited,
  mw_conf_opened,
  mw_conf_closed,
  mw_conf_peer_joined,
  mw_conf_peer_parted,
  mw_conf_text,
  mw_conf_typing,
  mw_conf_clear,
};


static struct mwServiceConference *mw_srvc_conf_new(struct mwSession *s) {
  struct mwServiceConference *srvc;
  srvc = mwServiceConference_new(s, &mw_conference_handler);
  return srvc;
}


/** size of an outgoing file transfer chunk */
#define MW_FT_LEN  (BUF_LONG * 2)


static void ft_incoming_cancel(PurpleXfer *xfer) {
  /* incoming transfer rejected or cancelled in-progress */
  struct mwFileTransfer *ft = purple_xfer_get_protocol_data(xfer);
  if(ft) mwFileTransfer_reject(ft);
}


static void ft_incoming_init(PurpleXfer *xfer) {
  /* incoming transfer accepted */

  /* - accept the mwFileTransfer
     - open/create the local FILE "wb"
     - stick the FILE's fp in xfer->dest_fp
  */

  struct mwFileTransfer *ft;
  FILE *fp;

  ft = purple_xfer_get_protocol_data(xfer);

  fp = g_fopen(purple_xfer_get_local_filename(xfer), "wb");
  if(! fp) {
    mwFileTransfer_cancel(ft);
    return;
  }

  xfer->dest_fp = fp;
  mwFileTransfer_accept(ft);
}


static void mw_ft_offered(struct mwFileTransfer *ft) {
  /*
    - create a purple ft object
    - offer it
  */

  struct mwServiceFileTransfer *srvc;
  struct mwSession *session;
  struct mwPurpleProtocolData *pd;
  PurpleConnection *gc;
  PurpleAccount *acct;
  const char *who;
  PurpleXfer *xfer;

  /* @todo add some safety checks */
  srvc = mwFileTransfer_getService(ft);
  session = mwService_getSession(MW_SERVICE(srvc));
  pd = mwSession_getClientData(session);
  gc = pd->gc;
  acct = purple_connection_get_account(gc);

  who = mwFileTransfer_getUser(ft)->user;

  DEBUG_INFO("file transfer %p offered\n", ft);
  DEBUG_INFO(" from: %s\n", NSTR(who));
  DEBUG_INFO(" file: %s\n", NSTR(mwFileTransfer_getFileName(ft)));
  DEBUG_INFO(" size: %u\n", mwFileTransfer_getFileSize(ft));
  DEBUG_INFO(" text: %s\n", NSTR(mwFileTransfer_getMessage(ft)));

  xfer = purple_xfer_new(acct, PURPLE_XFER_RECEIVE, who);
  if (xfer)
  {
	purple_xfer_ref(xfer);
	mwFileTransfer_setClientData(ft, xfer, (GDestroyNotify) purple_xfer_unref);
	purple_xfer_set_protocol_data(xfer, ft);

	purple_xfer_set_init_fnc(xfer, ft_incoming_init);
	purple_xfer_set_cancel_recv_fnc(xfer, ft_incoming_cancel);
	purple_xfer_set_request_denied_fnc(xfer, ft_incoming_cancel);

	purple_xfer_set_filename(xfer, mwFileTransfer_getFileName(ft));
	purple_xfer_set_size(xfer, mwFileTransfer_getFileSize(ft));
	purple_xfer_set_message(xfer, mwFileTransfer_getMessage(ft));

	purple_xfer_request(xfer);
  }
}


static void ft_send(struct mwFileTransfer *ft, FILE *fp) {
  guchar buf[MW_FT_LEN];
  struct mwOpaque o = { MW_FT_LEN, buf };
  guint32 rem;
  PurpleXfer *xfer;

  xfer = mwFileTransfer_getClientData(ft);

  rem = mwFileTransfer_getRemaining(ft);
  if(rem < MW_FT_LEN) o.len = rem;

  if(fread(buf, (size_t) o.len, 1, fp)) {

    /* calculate progress and display it */
    purple_xfer_set_bytes_sent(xfer, purple_xfer_get_bytes_sent(xfer) + o.len);
    purple_xfer_update_progress(xfer);

    mwFileTransfer_send(ft, &o);

  } else {
    int err = errno;
    DEBUG_WARN("problem reading from file %s: %s\n",
	       NSTR(mwFileTransfer_getFileName(ft)), g_strerror(err));

    mwFileTransfer_cancel(ft);
  }
}


static void mw_ft_opened(struct mwFileTransfer *ft) {
  /*
    - get purple ft from client data in ft
    - set the state to active
  */

  PurpleXfer *xfer;

  xfer = mwFileTransfer_getClientData(ft);

  if(! xfer) {
    mwFileTransfer_cancel(ft);
    mwFileTransfer_free(ft);
    g_return_if_reached();
  }

  if(purple_xfer_get_type(xfer) == PURPLE_XFER_SEND) {
    xfer->dest_fp = g_fopen(purple_xfer_get_local_filename(xfer), "rb");
    ft_send(ft, xfer->dest_fp);
  }
}


static void mw_ft_closed(struct mwFileTransfer *ft, guint32 code) {
  /*
    - get purple ft from client data in ft
    - indicate rejection/cancelation/completion
    - free the file transfer itself
  */

  PurpleXfer *xfer;

  xfer = mwFileTransfer_getClientData(ft);
  if(xfer) {
    purple_xfer_set_protocol_data(xfer, NULL);

    if(! mwFileTransfer_getRemaining(ft)) {
      purple_xfer_set_completed(xfer, TRUE);
      purple_xfer_end(xfer);

    } else if(mwFileTransfer_isCancelLocal(ft)) {
      /* calling purple_xfer_cancel_local is redundant, since that's
	 probably what triggered this function to be called */
      ;

    } else if(mwFileTransfer_isCancelRemote(ft)) {
      /* steal the reference for the xfer */
      mwFileTransfer_setClientData(ft, NULL, NULL);
      purple_xfer_cancel_remote(xfer);

      /* drop the stolen reference */
      purple_xfer_unref(xfer);
      return;
    }
  }

  mwFileTransfer_free(ft);
}


static void mw_ft_recv(struct mwFileTransfer *ft,
		       struct mwOpaque *data) {
  /*
    - get purple ft from client data in ft
    - update transfered percentage
    - if done, destroy the ft, disassociate from purple ft
  */

  PurpleXfer *xfer;
  FILE *fp;
  size_t wc;

  xfer = mwFileTransfer_getClientData(ft);
  g_return_if_fail(xfer != NULL);

  fp = xfer->dest_fp;
  g_return_if_fail(fp != NULL);

  /* we must collect and save our precious data */
  wc = fwrite(data->data, 1, data->len, fp);
  if (wc != data->len) {
    DEBUG_ERROR("failed to write data\n");
    purple_xfer_cancel_local(xfer);
    return;
  }

  /* update the progress */
  purple_xfer_set_bytes_sent(xfer, purple_xfer_get_bytes_sent(xfer) + data->len);
  purple_xfer_update_progress(xfer);

  /* let the other side know we got it, and to send some more */
  mwFileTransfer_ack(ft);
}


static void mw_ft_ack(struct mwFileTransfer *ft) {
  PurpleXfer *xfer;

  xfer = mwFileTransfer_getClientData(ft);
  g_return_if_fail(xfer != NULL);
  g_return_if_fail(purple_xfer_get_watcher(xfer) == 0);

  if(! mwFileTransfer_getRemaining(ft)) {
    purple_xfer_set_completed(xfer, TRUE);
    purple_xfer_end(xfer);

  } else if(mwFileTransfer_isOpen(ft)) {
    ft_send(ft, xfer->dest_fp);
  }
}


static void mw_ft_clear(struct mwServiceFileTransfer *srvc) {
  ;
}


static struct mwFileTransferHandler mw_ft_handler = {
  mw_ft_offered,
  mw_ft_opened,
  mw_ft_closed,
  mw_ft_recv,
  mw_ft_ack,
  mw_ft_clear,
};


static struct mwServiceFileTransfer *mw_srvc_ft_new(struct mwSession *s) {
  struct mwServiceFileTransfer *srvc;
  GHashTable *ft_map;

  ft_map = g_hash_table_new(g_direct_hash, g_direct_equal);

  srvc = mwServiceFileTransfer_new(s, &mw_ft_handler);
  mwService_setClientData(MW_SERVICE(srvc), ft_map,
			  (GDestroyNotify) g_hash_table_destroy);

  return srvc;
}


static void convo_data_free(struct convo_data *cd) {
  GList *l;

  /* clean the queue */
  for(l = cd->queue; l; l = g_list_delete_link(l, l)) {
    struct convo_msg *m = l->data;
    if(m->clear) m->clear(m->data);
    g_free(m);
  }

  g_free(cd);
}


/** allocates a convo_data structure and associates it with the
    conversation in the client data slot */
static void convo_data_new(struct mwConversation *conv) {
  struct convo_data *cd;

  g_return_if_fail(conv != NULL);

  if(mwConversation_getClientData(conv))
    return;

  cd = g_new0(struct convo_data, 1);
  cd->conv = conv;

  mwConversation_setClientData(conv, cd, (GDestroyNotify) convo_data_free);
}


static PurpleIMConversation *convo_get_im(struct mwConversation *conv) {
  struct mwServiceIm *srvc;
  struct mwSession *session;
  struct mwPurpleProtocolData *pd;
  PurpleConnection *gc;
  PurpleAccount *acct;

  struct mwIdBlock *idb;

  srvc = mwConversation_getService(conv);
  session = mwService_getSession(MW_SERVICE(srvc));
  pd = mwSession_getClientData(session);
  gc = pd->gc;
  acct = purple_connection_get_account(gc);

  idb = mwConversation_getTarget(conv);

  return purple_conversations_find_im_with_account(idb->user, acct);
}


static void convo_queue(struct mwConversation *conv,
			enum mwImSendType type, gconstpointer data) {

  struct convo_data *cd;
  struct convo_msg *m;

  convo_data_new(conv);
  cd = mwConversation_getClientData(conv);

  m = g_new0(struct convo_msg, 1);
  m->type = type;

  switch(type) {
  case mwImSend_PLAIN:
    m->data = g_strdup(data);
    m->clear = g_free;
    break;

  case mwImSend_TYPING:
  default:
    m->data = (gpointer) data;
    m->clear = NULL;
  }

  cd->queue = g_list_append(cd->queue, m);
}


/* Does what it takes to get an error displayed for a conversation */
static void convo_error(struct mwConversation *conv, guint32 err) {
  PurpleIMConversation *im;
  char *tmp, *text;
  struct mwIdBlock *idb;

  idb = mwConversation_getTarget(conv);

  tmp = mwError(err);
  text = g_strconcat(_("Unable to send message: "), tmp, NULL);

  im = convo_get_im(conv);
  if(im && !purple_conversation_present_error(idb->user,
  		purple_conversation_get_account(PURPLE_CONVERSATION(im)), text)) {

    g_free(text);
    text = g_strdup_printf(_("Unable to send message to %s:"),
			   (idb->user)? idb->user: "(unknown)");
    purple_notify_error(purple_account_get_connection(
    		purple_conversation_get_account(PURPLE_CONVERSATION(im))),
		      NULL, text, tmp);
  }

  g_free(tmp);
  g_free(text);
}


static void convo_queue_send(struct mwConversation *conv) {
  struct convo_data *cd;
  GList *l;

  cd = mwConversation_getClientData(conv);

  for(l = cd->queue; l; l = g_list_delete_link(l, l)) {
    struct convo_msg *m = l->data;

    mwConversation_send(conv, m->type, m->data);

    if(m->clear) m->clear(m->data);
    g_free(m);
  }

  cd->queue = NULL;
}


/**  called when a mw conversation leaves a purple conversation to
     inform the purple conversation that it's unsafe to offer any *cool*
     features. */
static void convo_nofeatures(struct mwConversation *conv) {
  PurpleIMConversation *im;
  PurpleConnection *gc;

  im = convo_get_im(conv);
  if(! im) return;

  gc = purple_conversation_get_connection(PURPLE_CONVERSATION(im));
  if(! gc) return;

  purple_conversation_set_features(PURPLE_CONVERSATION(im),
  		purple_connection_get_flags(gc));
}


/** called when a mw conversation and purple conversation come together,
    to inform the purple conversation of what features to offer the
    user */
static void convo_features(struct mwConversation *conv) {
  PurpleIMConversation *im;
  PurpleConnectionFlags feat;

  im = convo_get_im(conv);
  if(! im) return;

  feat = purple_conversation_get_features(PURPLE_CONVERSATION(im));

  if(mwConversation_isOpen(conv)) {
    if(mwConversation_supports(conv, mwImSend_HTML)) {
      feat |= PURPLE_CONNECTION_FLAG_HTML;
    } else {
      feat &= ~PURPLE_CONNECTION_FLAG_HTML;
    }

    if(mwConversation_supports(conv, mwImSend_MIME)) {
      feat &= ~PURPLE_CONNECTION_FLAG_NO_IMAGES;
    } else {
      feat |= PURPLE_CONNECTION_FLAG_NO_IMAGES;
    }

    DEBUG_INFO("conversation features set to 0x%04x\n", feat);
    purple_conversation_set_features(PURPLE_CONVERSATION(im), feat);

  } else {
    convo_nofeatures(conv);
  }
}


static void mw_conversation_opened(struct mwConversation *conv) {
  struct mwServiceIm *srvc;
  struct mwSession *session;
  struct mwPurpleProtocolData *pd;
  PurpleConnection *gc;
  PurpleAccount *acct;

  struct convo_dat *cd;

  srvc = mwConversation_getService(conv);
  session = mwService_getSession(MW_SERVICE(srvc));
  pd = mwSession_getClientData(session);
  gc = pd->gc;
  acct = purple_connection_get_account(gc);

  /* set up the queue */
  cd = mwConversation_getClientData(conv);
  if(cd) {
    convo_queue_send(conv);

    if(! convo_get_im(conv)) {
      mwConversation_free(conv);
      return;
    }

  } else {
    convo_data_new(conv);
  }

  { /* record the client key for the buddy */
    PurpleBuddy *buddy;
    struct mwLoginInfo *info;
    info = mwConversation_getTargetInfo(conv);

    buddy = purple_blist_find_buddy(acct, info->user_id);
    if(buddy) {
      purple_blist_node_set_int((PurpleBlistNode *) buddy,
			      BUDDY_KEY_CLIENT, info->type);
    }
  }

  convo_features(conv);
}


static void mw_conversation_closed(struct mwConversation *conv,
				   guint32 reason) {

  struct convo_data *cd;

  g_return_if_fail(conv != NULL);

  /* if there's an error code and a non-typing message in the queue,
     print an error message to the conversation */
  cd = mwConversation_getClientData(conv);
  if(reason && cd && cd->queue) {
    GList *l;
    for(l = cd->queue; l; l = l->next) {
      struct convo_msg *m = l->data;
      if(m->type != mwImSend_TYPING) {
	convo_error(conv, reason);
	break;
      }
    }
  }

#if 0
  /* don't do this, to prevent the occasional weird sending of
     formatted messages as plaintext when the other end closes the
     conversation after we've begun composing the message */
  convo_nofeatures(conv);
#endif

  mwConversation_removeClientData(conv);
}


static void im_recv_text(struct mwConversation *conv,
			 struct mwPurpleProtocolData *pd,
			 const char *msg) {

  struct mwIdBlock *idb;
  char *txt, *esc;
  const char *t;

  idb = mwConversation_getTarget(conv);

  txt = purple_utf8_try_convert(msg);
  t = txt? txt: msg;

  esc = g_markup_escape_text(t, -1);
  serv_got_im(pd->gc, idb->user, esc, 0, time(NULL));
  g_free(esc);

  g_free(txt);
}


static void im_recv_typing(struct mwConversation *conv,
			   struct mwPurpleProtocolData *pd,
			   gboolean typing) {

  struct mwIdBlock *idb;
  idb = mwConversation_getTarget(conv);

  serv_got_typing(pd->gc, idb->user, 0,
		  typing? PURPLE_IM_TYPING: PURPLE_IM_NOT_TYPING);
}


static void im_recv_html(struct mwConversation *conv,
			 struct mwPurpleProtocolData *pd,
			 const char *msg) {
  struct mwIdBlock *idb;
  char *t1, *t2;
  const char *t;

  idb = mwConversation_getTarget(conv);

  /* ensure we're receiving UTF8 */
  t1 = purple_utf8_try_convert(msg);
  t = t1? t1: msg;

  /* convert entities to UTF8 so they'll log correctly */
  t2 = purple_utf8_ncr_decode(t);
  t = t2? t2: t;

  serv_got_im(pd->gc, idb->user, t, 0, time(NULL));

  g_free(t1);
  g_free(t2);
}


static void im_recv_subj(struct mwConversation *conv,
			 struct mwPurpleProtocolData *pd,
			 const char *subj) {

  /** @todo somehow indicate receipt of a conversation subject. It
      would also be nice if we added a /topic command for the
      protocol */
  ;
}


/** generate "cid:908@20582notesbuddy" from "<908@20582notesbuddy>" */
static char *make_cid(const char *cid) {
  gsize n;
  char *c, *d;

  g_return_val_if_fail(cid != NULL, NULL);

  n = strlen(cid);
  g_return_val_if_fail(n > 2, NULL);

  c = g_strndup(cid+1, n-2);
  d = g_strdup_printf("cid:%s", c);

  g_free(c);
  return d;
}


static void im_recv_mime(struct mwConversation *conv,
			 struct mwPurpleProtocolData *pd,
			 const char *data) {

  GHashTable *img_by_cid;
  GList *images;

  GString *str;

  PurpleMimeDocument *doc;
  GList *parts;

  img_by_cid = g_hash_table_new_full(g_str_hash, g_str_equal, g_free, NULL);
  images = NULL;

  /* don't want the contained string to ever be NULL */
  str = g_string_new("");

  doc = purple_mime_document_parse(data);

  /* handle all the MIME parts */
  parts = purple_mime_document_get_parts(doc);
  for(; parts; parts = parts->next) {
    PurpleMimePart *part = parts->data;
    const char *type;

    type = purple_mime_part_get_field(part, "content-type");
    DEBUG_INFO("MIME part Content-Type: %s\n", NSTR(type));

    if(! type) {
      ; /* feh */

    } else if(purple_str_has_prefix(type, "image")) {
      /* put images into the image store */

      guchar *d_dat;
      gsize d_len;
      char *cid;
      int img;

      /* obtain and unencode the data */
      purple_mime_part_get_data_decoded(part, &d_dat, &d_len);

      /* look up the content id */
      cid = (char *) purple_mime_part_get_field(part, "Content-ID");
      cid = make_cid(cid);

      /* add image to the purple image store */
      /* TODO: This PurpleStoredImage will be rendered within the IM window
         and right-clicking the image will allow the user to save the image
         to disk.  The default filename used in this dialog is the filename
         that we pass to purple_imgstore_new_with_id(), so we should call
         g_path_get_basename() and purple_escape_filename() on it before
         passing it in.  This is easy, but it's not clear if there might be
         other implications because this filename is used elsewhere within
         this PRPL. */
      img = purple_imgstore_new_with_id(d_dat, d_len, cid);

      /* map the cid to the image store identifier */
      g_hash_table_insert(img_by_cid, cid, GINT_TO_POINTER(img));

      /* recall the image for dereferencing later */
      images = g_list_append(images, GINT_TO_POINTER(img));

    } else if(purple_str_has_prefix(type, "text")) {

      /* concatenate all the text parts together */
      guchar *data;
      gsize len;

      purple_mime_part_get_data_decoded(part, &data, &len);
      g_string_append(str, (const char *)data);
      g_free(data);
    }
  }

  purple_mime_document_free(doc);

  /* @todo should put this in its own function */
  { /* replace each IMG tag's SRC attribute with an ID attribute. This
       actually modifies the contents of str */
    GData *attribs;
    char *start, *end;
    char *tmp = str->str;

    while(*tmp && purple_markup_find_tag("img", tmp, (const char **) &start,
				       (const char **) &end, &attribs)) {

      char *alt, *align, *border, *src;
      int img = 0;

      alt = g_datalist_get_data(&attribs, "alt");
      align = g_datalist_get_data(&attribs, "align");
      border = g_datalist_get_data(&attribs, "border");
      src = g_datalist_get_data(&attribs, "src");

      if(src)
	img = GPOINTER_TO_INT(g_hash_table_lookup(img_by_cid, src));

      if(img) {
	GString *atstr;
	gsize len = (end - start);
	gsize mov;

	atstr = g_string_new("");
	if(alt) g_string_append_printf(atstr, " alt=\"%s\"", alt);
	if(align) g_string_append_printf(atstr, " align=\"%s\"", align);
	if(border) g_string_append_printf(atstr, " border=\"%s\"", border);

	mov = g_snprintf(start, len, "<img%s src=\"" PURPLE_STORED_IMAGE_PROTOCOL "%i\"", atstr->str, img);
	while(mov < len) start[mov++] = ' ';

	g_string_free(atstr, TRUE);
      }

      g_datalist_clear(&attribs);
      tmp = end + 1;
    }
  }

  im_recv_html(conv, pd, str->str);

  g_string_free(str, TRUE);

  /* clean up the cid table */
  g_hash_table_destroy(img_by_cid);

  /* dereference all the imgages */
  while(images) {
    purple_imgstore_unref_by_id(GPOINTER_TO_INT(images->data));
    images = g_list_delete_link(images, images);
  }
}


static void mw_conversation_recv(struct mwConversation *conv,
				 enum mwImSendType type,
				 gconstpointer msg) {
  struct mwServiceIm *srvc;
  struct mwSession *session;
  struct mwPurpleProtocolData *pd;

  srvc = mwConversation_getService(conv);
  session = mwService_getSession(MW_SERVICE(srvc));
  pd = mwSession_getClientData(session);

  switch(type) {
  case mwImSend_PLAIN:
    im_recv_text(conv, pd, msg);
    break;

  case mwImSend_TYPING:
    im_recv_typing(conv, pd, !! msg);
    break;

  case mwImSend_HTML:
    im_recv_html(conv, pd, msg);
    break;

  case mwImSend_SUBJECT:
    im_recv_subj(conv, pd, msg);
    break;

  case mwImSend_MIME:
    im_recv_mime(conv, pd, msg);
    break;

  default:
    DEBUG_INFO("conversation received strange type, 0x%04x\n", type);
    ; /* erm... */
  }
}


static void mw_place_invite(struct mwConversation *conv,
			    const char *message,
			    const char *title, const char *name) {
  struct mwServiceIm *srvc;
  struct mwSession *session;
  struct mwPurpleProtocolData *pd;

  struct mwIdBlock *idb;
  GHashTable *ht;

  srvc = mwConversation_getService(conv);
  session = mwService_getSession(MW_SERVICE(srvc));
  pd = mwSession_getClientData(session);

  idb = mwConversation_getTarget(conv);

  ht = g_hash_table_new_full(g_str_hash, g_str_equal, NULL, g_free);
  g_hash_table_insert(ht, CHAT_KEY_CREATOR, g_strdup(idb->user));
  g_hash_table_insert(ht, CHAT_KEY_NAME, g_strdup(name));
  g_hash_table_insert(ht, CHAT_KEY_TOPIC, g_strdup(title));
  g_hash_table_insert(ht, CHAT_KEY_INVITE, g_strdup(message));
  g_hash_table_insert(ht, CHAT_KEY_IS_PLACE, g_strdup("")); /* ugh */

  if(! title) title = "(no title)";
  if(! message) message = "(no message)";
  serv_got_chat_invite(pd->gc, title, idb->user, message, ht);

  mwConversation_close(conv, ERR_SUCCESS);
  mwConversation_free(conv);
}


static void mw_im_clear(struct mwServiceIm *srvc) {
  ;
}


static struct mwImHandler mw_im_handler = {
  mw_conversation_opened,
  mw_conversation_closed,
  mw_conversation_recv,
  mw_place_invite,
  mw_im_clear,
};


static struct mwServiceIm *mw_srvc_im_new(struct mwSession *s) {
  struct mwServiceIm *srvc;
  srvc = mwServiceIm_new(s, &mw_im_handler);
  mwServiceIm_setClientType(srvc, mwImClient_NOTESBUDDY);
  return srvc;
}


/* The following helps us relate a mwPlace to a PurpleChatConversation in the
   various forms by which either may be indicated. Uses some of
   the similar macros from the conference service above */

#define PLACE_TO_ID(place)   (GPOINTER_TO_INT(place))
#define ID_TO_PLACE(pd, id)  (place_find_by_id((pd), (id)))

#define CHAT_TO_PLACE(pd, chat)  (ID_TO_PLACE((pd), CHAT_TO_ID(chat)))
#define PLACE_TO_CHAT(place)     (ID_TO_CHAT(PLACE_TO_ID(place)))


static struct mwPlace *
place_find_by_id(struct mwPurpleProtocolData *pd, int id) {
  struct mwServicePlace *srvc = pd->srvc_place;
  struct mwPlace *place = NULL;
  GList *l;

  l = (GList *) mwServicePlace_getPlaces(srvc);
  for(; l; l = l->next) {
    struct mwPlace *p = l->data;
    PurpleChatConversation *h = mwPlace_getClientData(p);

    if(CHAT_TO_ID(h) == id) {
      place = p;
      break;
    }
  }

  return place;
}


static void mw_place_opened(struct mwPlace *place) {
  struct mwServicePlace *srvc;
  struct mwSession *session;
  struct mwPurpleProtocolData *pd;
  PurpleConnection *gc;
  PurpleChatConversation *gconf;

  GList *members, *l;

  const char *n = mwPlace_getName(place);
  const char *t = mwPlace_getTitle(place);

  srvc = mwPlace_getService(place);
  session = mwService_getSession(MW_SERVICE(srvc));
  pd = mwSession_getClientData(session);
  gc = pd->gc;

  members = mwPlace_getMembers(place);

  DEBUG_INFO("place %s opened, %u initial members\n",
	     NSTR(n), g_list_length(members));

  if(! t) t = "(no title)";
  gconf = serv_got_joined_chat(gc, PLACE_TO_ID(place), t);

  mwPlace_setClientData(place, gconf, NULL);

  for(l = members; l; l = l->next) {
    struct mwIdBlock *idb = l->data;
    purple_chat_conversation_add_user(gconf, idb->user,
			    NULL, PURPLE_CHAT_USER_NONE, FALSE);
  }
  g_list_free(members);
}


static void mw_place_closed(struct mwPlace *place, guint32 code) {
  struct mwServicePlace *srvc;
  struct mwSession *session;
  struct mwPurpleProtocolData *pd;
  PurpleConnection *gc;

  const char *n = mwPlace_getName(place);
  char *msg = mwError(code);

  DEBUG_INFO("place %s closed, 0x%08x\n", NSTR(n), code);

  srvc = mwPlace_getService(place);
  session = mwService_getSession(MW_SERVICE(srvc));
  pd = mwSession_getClientData(session);
  gc = pd->gc;

  serv_got_chat_left(gc, PLACE_TO_ID(place));

  purple_notify_error(gc, _("Place Closed"), NULL, msg);
  g_free(msg);
}


static void mw_place_peerJoined(struct mwPlace *place,
				const struct mwIdBlock *peer) {
  PurpleChatConversation *gconf;

  const char *n = mwPlace_getName(place);

  DEBUG_INFO("%s joined place %s\n", NSTR(peer->user), NSTR(n));

  gconf = mwPlace_getClientData(place);
  g_return_if_fail(gconf != NULL);

  purple_chat_conversation_add_user(gconf, peer->user,
			  NULL, PURPLE_CHAT_USER_NONE, TRUE);
}


static void mw_place_peerParted(struct mwPlace *place,
				const struct mwIdBlock *peer) {
  PurpleChatConversation *gconf;

  const char *n = mwPlace_getName(place);

  DEBUG_INFO("%s left place %s\n", NSTR(peer->user), NSTR(n));

  gconf = mwPlace_getClientData(place);
  g_return_if_fail(gconf != NULL);

  purple_chat_conversation_remove_user(gconf, peer->user, NULL);
}


static void mw_place_peerSetAttribute(struct mwPlace *place,
				      const struct mwIdBlock *peer,
				      guint32 attr, struct mwOpaque *o) {
  ;
}


static void mw_place_peerUnsetAttribute(struct mwPlace *place,
					const struct mwIdBlock *peer,
					guint32 attr) {
  ;
}


static void mw_place_message(struct mwPlace *place,
			     const struct mwIdBlock *who,
			     const char *msg) {
  struct mwServicePlace *srvc;
  struct mwSession *session;
  struct mwPurpleProtocolData *pd;
  PurpleConnection *gc;
  char *esc;

  if(! msg) return;

  srvc = mwPlace_getService(place);
  session = mwService_getSession(MW_SERVICE(srvc));
  pd = mwSession_getClientData(session);
  gc = pd->gc;

  esc = g_markup_escape_text(msg, -1);
  serv_got_chat_in(gc, PLACE_TO_ID(place), who->user, 0, esc, time(NULL));
  g_free(esc);
}


static void mw_place_clear(struct mwServicePlace *srvc) {
  ;
}


static struct mwPlaceHandler mw_place_handler = {
  mw_place_opened,
  mw_place_closed,
  mw_place_peerJoined,
  mw_place_peerParted,
  mw_place_peerSetAttribute,
  mw_place_peerUnsetAttribute,
  mw_place_message,
  mw_place_clear,
};


static struct mwServicePlace *mw_srvc_place_new(struct mwSession *s) {
  struct mwServicePlace *srvc;
  srvc = mwServicePlace_new(s, &mw_place_handler);
  return srvc;
}


static struct mwServiceResolve *mw_srvc_resolve_new(struct mwSession *s) {
  struct mwServiceResolve *srvc;
  srvc = mwServiceResolve_new(s);
  return srvc;
}


static struct mwServiceStorage *mw_srvc_store_new(struct mwSession *s) {
  struct mwServiceStorage *srvc;
  srvc = mwServiceStorage_new(s);
  return srvc;
}


/** allocate and associate a mwPurpleProtocolData with a PurpleConnection */
static struct mwPurpleProtocolData *mwPurpleProtocolData_new(PurpleConnection *gc) {
  struct mwPurpleProtocolData *pd;

  g_return_val_if_fail(gc != NULL, NULL);

  pd = g_new0(struct mwPurpleProtocolData, 1);
  pd->gc = gc;
  pd->session = mwSession_new(&mw_session_handler);
  pd->srvc_aware = mw_srvc_aware_new(pd->session);
  pd->srvc_conf = mw_srvc_conf_new(pd->session);
  pd->srvc_ft = mw_srvc_ft_new(pd->session);
  pd->srvc_im = mw_srvc_im_new(pd->session);
  pd->srvc_place = mw_srvc_place_new(pd->session);
  pd->srvc_resolve = mw_srvc_resolve_new(pd->session);
  pd->srvc_store = mw_srvc_store_new(pd->session);
  pd->group_list_map = g_hash_table_new(g_direct_hash, g_direct_equal);
  pd->sock_buf = purple_circular_buffer_new(0);

  mwSession_addService(pd->session, MW_SERVICE(pd->srvc_aware));
  mwSession_addService(pd->session, MW_SERVICE(pd->srvc_conf));
  mwSession_addService(pd->session, MW_SERVICE(pd->srvc_ft));
  mwSession_addService(pd->session, MW_SERVICE(pd->srvc_im));
  mwSession_addService(pd->session, MW_SERVICE(pd->srvc_place));
  mwSession_addService(pd->session, MW_SERVICE(pd->srvc_resolve));
  mwSession_addService(pd->session, MW_SERVICE(pd->srvc_store));

  mwSession_addCipher(pd->session, mwCipher_new_RC2_40(pd->session));
  mwSession_addCipher(pd->session, mwCipher_new_RC2_128(pd->session));

  mwSession_setClientData(pd->session, pd, NULL);
  purple_connection_set_protocol_data(gc, pd);

  return pd;
}


static void mwPurpleProtocolData_free(struct mwPurpleProtocolData *pd) {
  g_return_if_fail(pd != NULL);

  purple_connection_set_protocol_data(pd->gc, NULL);

  mwSession_removeService(pd->session, mwService_AWARE);
  mwSession_removeService(pd->session, mwService_CONFERENCE);
  mwSession_removeService(pd->session, mwService_FILE_TRANSFER);
  mwSession_removeService(pd->session, mwService_IM);
  mwSession_removeService(pd->session, mwService_PLACE);
  mwSession_removeService(pd->session, mwService_RESOLVE);
  mwSession_removeService(pd->session, mwService_STORAGE);

  mwService_free(MW_SERVICE(pd->srvc_aware));
  mwService_free(MW_SERVICE(pd->srvc_conf));
  mwService_free(MW_SERVICE(pd->srvc_ft));
  mwService_free(MW_SERVICE(pd->srvc_im));
  mwService_free(MW_SERVICE(pd->srvc_place));
  mwService_free(MW_SERVICE(pd->srvc_resolve));
  mwService_free(MW_SERVICE(pd->srvc_store));

  mwCipher_free(mwSession_getCipher(pd->session, mwCipher_RC2_40));
  mwCipher_free(mwSession_getCipher(pd->session, mwCipher_RC2_128));

  mwSession_free(pd->session);

  g_hash_table_destroy(pd->group_list_map);
  g_object_unref(G_OBJECT(pd->sock_buf));

  g_free(pd);
}


static const char *mw_prpl_list_icon(PurpleAccount *a, PurpleBuddy *b) {
  /* my little green dude is a chopped up version of the aim running
     guy.  First, cut off the head and store someplace safe. Then,
     take the left-half side of the body and throw it away. Make a
     copy of the remaining body, and flip it horizontally. Now attach
     the two pieces into an X shape, and drop the head back on the
     top, being careful to center it. Then, just change the color
     saturation to bring the red down a bit, and voila! */

  /* then, throw all of that away and use sodipodi to make a new
     icon. You know, LIKE A REAL MAN. */

  return "meanwhile";
}


static const char* mw_prpl_list_emblem(PurpleBuddy *b)
{
  if(buddy_is_external(b))
    return "external";

  return NULL;
}


static char *mw_prpl_status_text(PurpleBuddy *b) {
  PurpleConnection *gc;
  struct mwPurpleProtocolData *pd;
  struct mwAwareIdBlock t = { mwAware_USER, (char *)purple_buddy_get_name(b), NULL };
  const char *ret = NULL;

  if ((gc = purple_account_get_connection(purple_buddy_get_account(b)))
      && (pd = purple_connection_get_protocol_data(gc)))
    ret = mwServiceAware_getText(pd->srvc_aware, &t);

  return (ret && g_utf8_validate(ret, -1, NULL)) ? g_markup_escape_text(ret, -1): NULL;
}


static const char *status_text(PurpleBuddy *b) {
  PurplePresence *presence;
  PurpleStatus *status;

  presence = purple_buddy_get_presence(b);
  status = purple_presence_get_active_status(presence);

  return purple_status_get_name(status);
}


static gboolean user_supports(struct mwServiceAware *srvc,
			      const char *who, guint32 feature) {

  const struct mwAwareAttribute *attr;
  struct mwAwareIdBlock idb = { mwAware_USER, (char *) who, NULL };

  attr = mwServiceAware_getAttribute(srvc, &idb, feature);
  return (attr != NULL) && mwAwareAttribute_asBoolean(attr);
}


static char *user_supports_text(struct mwServiceAware *srvc, const char *who) {
  const char *feat[] = {NULL, NULL, NULL, NULL, NULL};
  const char **f = feat;

  if(user_supports(srvc, who, mwAttribute_AV_PREFS_SET)) {
    gboolean mic, speak, video;

    mic = user_supports(srvc, who, mwAttribute_MICROPHONE);
    speak = user_supports(srvc, who, mwAttribute_SPEAKERS);
    video = user_supports(srvc, who, mwAttribute_VIDEO_CAMERA);

    if(mic) *f++ = _("Microphone");
    if(speak) *f++ = _("Speakers");
    if(video) *f++ = _("Video Camera");
  }

  if(user_supports(srvc, who, mwAttribute_FILE_TRANSFER))
    *f++ = _("File Transfer");

  return (*feat)? g_strjoinv(", ", (char **)feat): NULL;
  /* jenni loves siege */
}


static void mw_prpl_tooltip_text(PurpleBuddy *b, PurpleNotifyUserInfo *user_info, gboolean full) {
  PurpleConnection *gc;
  struct mwPurpleProtocolData *pd = NULL;
  struct mwAwareIdBlock idb = { mwAware_USER, (char *)purple_buddy_get_name(b), NULL };

  const char *message = NULL;
  const char *status;
  char *tmp;

  if ((gc = purple_account_get_connection(purple_buddy_get_account(b)))
      && (pd = purple_connection_get_protocol_data(gc)))
     message = mwServiceAware_getText(pd->srvc_aware, &idb);

  status = status_text(b);

  if(message != NULL && g_utf8_validate(message, -1, NULL) && purple_utf8_strcasecmp(status, message)) {
	purple_notify_user_info_add_pair_plaintext(user_info, status, message);

  } else {
	purple_notify_user_info_add_pair_plaintext(user_info, _("Status"), status);
  }

  if(full && pd != NULL) {
    tmp = user_supports_text(pd->srvc_aware, purple_buddy_get_name(b));
    if(tmp) {
	  purple_notify_user_info_add_pair_plaintext(user_info, _("Supports"), tmp);
      g_free(tmp);
    }

    if(buddy_is_external(b)) {
	  purple_notify_user_info_add_pair_plaintext(user_info, NULL, _("External User"));
    }
  }
}

static GList *mw_prpl_status_types(PurpleAccount *acct)
{
	GList *types = NULL;
	PurpleStatusType *type;

	type = purple_status_type_new_with_attrs(PURPLE_STATUS_AVAILABLE,
			MW_STATE_ACTIVE, NULL, TRUE, TRUE, FALSE,
			MW_STATE_MESSAGE, _("Message"), purple_g_value_new(G_TYPE_STRING),
			NULL);
	types = g_list_append(types, type);

	type = purple_status_type_new_with_attrs(PURPLE_STATUS_AWAY,
			MW_STATE_AWAY, NULL, TRUE, TRUE, FALSE,
			MW_STATE_MESSAGE, _("Message"), purple_g_value_new(G_TYPE_STRING),
			NULL);
	types = g_list_append(types, type);

	type = purple_status_type_new_with_attrs(PURPLE_STATUS_UNAVAILABLE,
			MW_STATE_BUSY, _("Do Not Disturb"), TRUE, TRUE, FALSE,
			MW_STATE_MESSAGE, _("Message"), purple_g_value_new(G_TYPE_STRING),
			NULL);
	types = g_list_append(types, type);

	type = purple_status_type_new_full(PURPLE_STATUS_OFFLINE,
			MW_STATE_OFFLINE, NULL, TRUE, TRUE, FALSE);
	types = g_list_append(types, type);

	return types;
}


static void conf_create_prompt_cancel(PurpleBuddy *buddy,
				      PurpleRequestFields *fields) {
  ; /* nothing to do */
}


static void conf_create_prompt_join(PurpleBuddy *buddy,
				    PurpleRequestFields *fields) {
  PurpleAccount *acct;
  PurpleConnection *gc;
  struct mwPurpleProtocolData *pd;
  struct mwServiceConference *srvc;

  PurpleRequestField *f;

  const char *topic, *invite;
  struct mwConference *conf;
  struct mwIdBlock idb = { NULL, NULL };

  acct = purple_buddy_get_account(buddy);
  gc = purple_account_get_connection(acct);
  pd = purple_connection_get_protocol_data(gc);
  srvc = pd->srvc_conf;

  f = purple_request_fields_get_field(fields, CHAT_KEY_TOPIC);
  topic = purple_request_field_string_get_value(f);

  f = purple_request_fields_get_field(fields, CHAT_KEY_INVITE);
  invite = purple_request_field_string_get_value(f);

  conf = mwConference_new(srvc, topic);
  mwConference_open(conf);

  idb.user = (char *)purple_buddy_get_name(buddy);
  mwConference_invite(conf, &idb, invite);
}


static void blist_menu_conf_create(PurpleBuddy *buddy, const char *msg) {

  PurpleRequestFields *fields;
  PurpleRequestFieldGroup *g;
  PurpleRequestField *f;

  PurpleAccount *acct;
  PurpleConnection *gc;

  const char *msgA;
  const char *msgB;
  char *msg1;

  g_return_if_fail(buddy != NULL);

  acct = purple_buddy_get_account(buddy);
  g_return_if_fail(acct != NULL);

  gc = purple_account_get_connection(acct);
  g_return_if_fail(gc != NULL);

  fields = purple_request_fields_new();

  g = purple_request_field_group_new(NULL);
  purple_request_fields_add_group(fields, g);

  f = purple_request_field_string_new(CHAT_KEY_TOPIC, _("Topic"), NULL, FALSE);
  purple_request_field_group_add_field(g, f);

  f = purple_request_field_string_new(CHAT_KEY_INVITE, _("Message"), msg, FALSE);
  purple_request_field_group_add_field(g, f);

  msgA = _("Create conference with user");
  msgB = _("Please enter a topic for the new conference, and an invitation"
	   " message to be sent to %s");
  msg1 = g_strdup_printf(msgB, purple_buddy_get_name(buddy));

  purple_request_fields(gc, _("New Conference"),
		      msgA, msg1, fields,
		      _("Create"), G_CALLBACK(conf_create_prompt_join),
		      _("Cancel"), G_CALLBACK(conf_create_prompt_cancel),
			  acct, purple_buddy_get_name(buddy), NULL,
		      buddy);
  g_free(msg1);
}


static void conf_select_prompt_cancel(PurpleBuddy *buddy,
				      PurpleRequestFields *fields) {
  ;
}


static void conf_select_prompt_invite(PurpleBuddy *buddy,
				      PurpleRequestFields *fields) {
  PurpleRequestField *f;
  GList *l;
  const char *msg;

  f = purple_request_fields_get_field(fields, CHAT_KEY_INVITE);
  msg = purple_request_field_string_get_value(f);

  f = purple_request_fields_get_field(fields, "conf");
  l = purple_request_field_list_get_selected(f);

  if(l) {
    gpointer d = purple_request_field_list_get_data(f, l->data);

    if(GPOINTER_TO_INT(d) == 0x01) {
      blist_menu_conf_create(buddy, msg);

    } else {
      struct mwIdBlock idb = { (char *)purple_buddy_get_name(buddy), NULL };
      mwConference_invite(d, &idb, msg);
    }
  }
}


static void blist_menu_conf_list(PurpleBuddy *buddy,
				 GList *confs) {

  PurpleRequestFields *fields;
  PurpleRequestFieldGroup *g;
  PurpleRequestField *f;

  PurpleAccount *acct;
  PurpleConnection *gc;

  const char *msgA;
  const char *msgB;
  char *msg;

  acct = purple_buddy_get_account(buddy);
  g_return_if_fail(acct != NULL);

  gc = purple_account_get_connection(acct);
  g_return_if_fail(gc != NULL);

  fields = purple_request_fields_new();

  g = purple_request_field_group_new(NULL);
  purple_request_fields_add_group(fields, g);

  f = purple_request_field_list_new("conf", _("Available Conferences"));
  purple_request_field_list_set_multi_select(f, FALSE);
  for(; confs; confs = confs->next) {
    struct mwConference *c = confs->data;
    purple_request_field_list_add_icon(f, mwConference_getTitle(c), NULL, c);
  }
  purple_request_field_list_add_icon(f, _("Create New Conference..."),
			      NULL, GINT_TO_POINTER(0x01));
  purple_request_field_group_add_field(g, f);

  f = purple_request_field_string_new(CHAT_KEY_INVITE, "Message", NULL, FALSE);
  purple_request_field_group_add_field(g, f);

  msgA = _("Invite user to a conference");
  msgB = _("Select a conference from the list below to send an invite to"
	   " user %s. Select \"Create New Conference\" if you'd like to"
	   " create a new conference to invite this user to.");
  msg = g_strdup_printf(msgB, purple_buddy_get_name(buddy));

  purple_request_fields(gc, _("Invite to Conference"),
		      msgA, msg, fields,
		      _("Invite"), G_CALLBACK(conf_select_prompt_invite),
		      _("Cancel"), G_CALLBACK(conf_select_prompt_cancel),
			  acct, purple_buddy_get_name(buddy), NULL,
		      buddy);
  g_free(msg);
}


static void blist_menu_conf(PurpleBlistNode *node, gpointer data) {
  PurpleBuddy *buddy = (PurpleBuddy *) node;
  PurpleAccount *acct;
  PurpleConnection *gc;
  struct mwPurpleProtocolData *pd;
  GList *l;

  g_return_if_fail(node != NULL);
  g_return_if_fail(PURPLE_IS_BUDDY(node));

  acct = purple_buddy_get_account(buddy);
  g_return_if_fail(acct != NULL);

  gc = purple_account_get_connection(acct);
  g_return_if_fail(gc != NULL);

  pd = purple_connection_get_protocol_data(gc);
  g_return_if_fail(pd != NULL);

  /*
    - get a list of all conferences on this session
    - if none, prompt to create one, and invite buddy to it
    - else, prompt to select a conference or create one
  */

  l = mwServiceConference_getConferences(pd->srvc_conf);
  if(l) {
    blist_menu_conf_list(buddy, l);
    g_list_free(l);

  } else {
    blist_menu_conf_create(buddy, NULL);
  }
}


#if 0
static void blist_menu_announce(PurpleBlistNode *node, gpointer data) {
  PurpleBuddy *buddy = (PurpleBuddy *) node;
  PurpleAccount *acct;
  PurpleConnection *gc;
  struct mwPurpleProtocolData *pd;
  struct mwSession *session;
  char *rcpt_name;
  GList *rcpt;

  g_return_if_fail(node != NULL);
  g_return_if_fail(PURPLE_IS_BUDDY(node));

  acct = buddy->account;
  g_return_if_fail(acct != NULL);

  gc = purple_account_get_connection(acct);
  g_return_if_fail(gc != NULL);

  pd = purple_connection_get_protocol_data(gc);
  g_return_if_fail(pd != NULL);

  rcpt_name = g_strdup_printf("@U %s", buddy->name);
  rcpt = g_list_prepend(NULL, rcpt_name);

  session = pd->session;
  mwSession_sendAnnounce(session, FALSE,
			 "This is a TEST announcement. Please ignore.",
			 rcpt);

  g_list_free(rcpt);
  g_free(rcpt_name);
}
#endif


static GList *mw_prpl_blist_node_menu(PurpleBlistNode *node) {
  GList *l = NULL;
  PurpleMenuAction *act;

  if(! PURPLE_IS_BUDDY(node))
    return l;

  l = g_list_append(l, NULL);

  act = purple_menu_action_new(_("Invite to Conference..."),
                             PURPLE_CALLBACK(blist_menu_conf), NULL, NULL);
  l = g_list_append(l, act);

#if 0
  act = purple_menu_action_new(_("Send TEST Announcement"),
			     PURPLE_CALLBACK(blist_menu_announce), NULL, NULL);
  l = g_list_append(l, act);
#endif

  /** note: this never gets called for a PurpleGroup, have to use the
      blist-node-extended-menu signal for that. The function
      blist_node_menu_cb is assigned to this signal in the function
      services_starting */

  return l;
}


static GList *mw_prpl_chat_info(PurpleConnection *gc) {
  GList *l = NULL;
  struct proto_chat_entry *pce;

  pce = g_new0(struct proto_chat_entry, 1);
  pce->label = _("Topic:");
  pce->identifier = CHAT_KEY_TOPIC;
  l = g_list_append(l, pce);

  return l;
}


static GHashTable *mw_prpl_chat_info_defaults(PurpleConnection *gc,
					      const char *name) {
  GHashTable *table;

  g_return_val_if_fail(gc != NULL, NULL);

  table = g_hash_table_new_full(g_str_hash, g_str_equal,
				NULL, g_free);

  g_hash_table_insert(table, CHAT_KEY_NAME, g_strdup(name));
  g_hash_table_insert(table, CHAT_KEY_INVITE, NULL);

  return table;
}


static void mw_prpl_login(PurpleAccount *acct);


static void mw_prpl_login(PurpleAccount *account) {
  PurpleConnection *gc;
  struct mwPurpleProtocolData *pd;

  char *user, *pass, *host;
  guint port;

  gc = purple_account_get_connection(account);
  pd = mwPurpleProtocolData_new(gc);

  /* while we do support images, the default is to not offer it */
  purple_connection_set_flags(gc, PURPLE_CONNECTION_FLAG_NO_IMAGES);

  user = g_strdup(purple_account_get_username(account));

  host = strrchr(user, ':');
  if(host) {
    /* annoying user split from 1.2.0, need to undo it */
    *host++ = '\0';
    purple_account_set_string(account, MW_KEY_HOST, host);
    purple_account_set_username(account, user);

  } else {
    host = (char *) purple_account_get_string(account, MW_KEY_HOST,
					    MW_PLUGIN_DEFAULT_HOST);
  }

  if(! host || ! *host) {
    /* somehow, we don't have a host to connect to. Well, we need one
       to actually continue, so let's ask the user directly. */
    g_free(user);
    purple_connection_error(gc,
            PURPLE_CONNECTION_ERROR_INVALID_SETTINGS,
            _("A server is required to connect this account"));
    return;
  }

  pass = g_strdup(purple_connection_get_password(gc));
  port = purple_account_get_int(account, MW_KEY_PORT, MW_PLUGIN_DEFAULT_PORT);

  DEBUG_INFO("user: '%s'\n", user);
  DEBUG_INFO("host: '%s'\n", host);
  DEBUG_INFO("port: %u\n", port);

  mwSession_setProperty(pd->session, mwSession_NO_SECRET,
			(char *) no_secret, NULL);
  mwSession_setProperty(pd->session, mwSession_AUTH_USER_ID, user, g_free);
  mwSession_setProperty(pd->session, mwSession_AUTH_PASSWORD, pass, g_free);

  if(purple_account_get_bool(account, MW_KEY_FAKE_IT, FALSE)) {
    guint client, major, minor;

    /* if we're faking the login, let's also fake the version we're
       reporting. Let's also allow the actual values to be specified */

    client = purple_account_get_int(account, MW_KEY_CLIENT, mwLogin_BINARY);
    major = purple_account_get_int(account, MW_KEY_MAJOR, 0x001e);
    minor = purple_account_get_int(account, MW_KEY_MINOR, 0x196f);

    DEBUG_INFO("client id: 0x%04x\n", client);
    DEBUG_INFO("client major: 0x%04x\n", major);
    DEBUG_INFO("client minor: 0x%04x\n", minor);

    mwSession_setProperty(pd->session, mwSession_CLIENT_TYPE_ID,
			  GUINT_TO_POINTER(client), NULL);

    mwSession_setProperty(pd->session, mwSession_CLIENT_VER_MAJOR,
			  GUINT_TO_POINTER(major), NULL);

    mwSession_setProperty(pd->session, mwSession_CLIENT_VER_MINOR,
			  GUINT_TO_POINTER(minor), NULL);
  }

  purple_connection_update_progress(gc, _("Connecting"), 1, MW_CONNECT_STEPS);

  if (purple_proxy_connect(gc, account, host, port, connect_cb, pd) == NULL) {
    purple_connection_error(gc, PURPLE_CONNECTION_ERROR_NETWORK_ERROR,
                                   _("Unable to connect"));
  }
}


static void mw_prpl_close(PurpleConnection *gc) {
  struct mwPurpleProtocolData *pd;

  g_return_if_fail(gc != NULL);

  pd = purple_connection_get_protocol_data(gc);
  g_return_if_fail(pd != NULL);

  /* get rid of the blist save timeout */
  if(pd->save_event) {
    purple_timeout_remove(pd->save_event);
    pd->save_event = 0;
    blist_store(pd);
  }

  /* stop the session */
  mwSession_stop(pd->session, 0x00);

  /* no longer necessary */
  purple_connection_set_protocol_data(gc, NULL);

  /* stop watching the socket */
  if(pd->inpa) {
    purple_input_remove(pd->inpa);
    pd->inpa = 0;
  }

  /* clean up the rest */
  mwPurpleProtocolData_free(pd);
}


static int mw_rand(void) {
  static int seed = 0;

  /* for diversity, not security. don't touch */
  srand(time(NULL) ^ seed);
  seed = rand();

  return seed;
}


/** generates a random-ish content id string */
static char *im_mime_content_id(void) {
  return g_strdup_printf("%03x@%05xmeanwhile",
			 mw_rand() & 0xfff, mw_rand() & 0xfffff);
}


/** generates a multipart/related content type with a random-ish
    boundary value */
static char *im_mime_content_type(void) {
  return g_strdup_printf("multipart/related; boundary=related_MW%03x_%04x",
                         mw_rand() & 0xfff, mw_rand() & 0xffff);
}


/** determine content type from extension. Not so happy about this,
    but I don't want to actually write image type detection */
static char *im_mime_img_content_type(PurpleStoredImage *img) {
  const char *fn = purple_imgstore_get_filename(img);
  const char *ct = NULL;

  ct = strrchr(fn, '.');
  if(! ct) {
    ct = "image";

  } else if(! strcmp(".png", ct)) {
    ct = "image/png";

  } else if(! strcmp(".jpg", ct)) {
    ct = "image/jpeg";

  } else if(! strcmp(".jpeg", ct)) {
    ct = "image/jpeg";

  } else if(! strcmp(".gif", ct)) {
    ct = "image/gif";

  } else {
    ct = "image";
  }

  return g_strdup_printf("%s; name=\"%s\"", ct, fn);
}


static char *im_mime_img_content_disp(PurpleStoredImage *img) {
  const char *fn = purple_imgstore_get_filename(img);
  return g_strdup_printf("attachment; filename=\"%s\"", fn);
}


/** turn an IM with embedded images into a multi-part mime document */
static char *im_mime_convert(PurpleConnection *gc,
			     struct mwConversation *conv,
			     const char *message) {
  GString *str;
  PurpleMimeDocument *doc;
  PurpleMimePart *part;

  GData *attr;
  char *tmp, *start, *end;

  str = g_string_new(NULL);

  doc = purple_mime_document_new();

  purple_mime_document_set_field(doc, "Mime-Version", "1.0");
  purple_mime_document_set_field(doc, "Content-Disposition", "inline");

  tmp = im_mime_content_type();
  purple_mime_document_set_field(doc, "Content-Type", tmp);
  g_free(tmp);

  tmp = (char *) message;
  while(*tmp && purple_markup_find_tag("img", tmp, (const char **) &start,
				     (const char **) &end, &attr)) {
    char *id;
    PurpleStoredImage *img = NULL;

    gsize len = (start - tmp);

    /* append the in-between-tags text */
    if(len) g_string_append_len(str, tmp, len);

    /* find the imgstore data by the id tag */
    id = g_datalist_get_data(&attr, "id");
    if(id && *id)
      img = purple_imgstore_find_by_id(atoi(id));

    if(img) {
      char *cid;
      gpointer data;
      size_t size;

      part = purple_mime_part_new(doc);

      data = im_mime_img_content_disp(img);
      purple_mime_part_set_field(part, "Content-Disposition", data);
      g_free(data);

      data = im_mime_img_content_type(img);
      purple_mime_part_set_field(part, "Content-Type", data);
      g_free(data);

      cid = im_mime_content_id();
      data = g_strdup_printf("<%s>", cid);
      purple_mime_part_set_field(part, "Content-ID", data);
      g_free(data);

      purple_mime_part_set_field(part, "Content-transfer-encoding", "base64");

      /* obtain and base64 encode the image data, and put it in the
	 mime part */
      size = purple_imgstore_get_size(img);
      data = purple_base64_encode(purple_imgstore_get_data(img), (gsize) size);
      purple_mime_part_set_data(part, data);
      g_free(data);

      /* append the modified tag */
      g_string_append_printf(str, "<img src=\"cid:%s\">", cid);
      g_free(cid);

    } else {
      /* append the literal image tag, since we couldn't find a
	 relative imgstore object */
      gsize len = (end - start) + 1;
      g_string_append_len(str, start, len);
    }

    g_datalist_clear(&attr);
    tmp = end + 1;
  }

  /* append left-overs */
  g_string_append(str, tmp);

  /* add the text/html part */
  part = purple_mime_part_new(doc);
  purple_mime_part_set_field(part, "Content-Disposition", "inline");

  tmp = purple_utf8_ncr_encode(str->str);
  purple_mime_part_set_field(part, "Content-Type", "text/html");
  purple_mime_part_set_field(part, "Content-Transfer-Encoding", "7bit");
  purple_mime_part_set_data(part, tmp);
  g_free(tmp);

  g_string_free(str, TRUE);

  str = g_string_new(NULL);
  purple_mime_document_write(doc, str);
  tmp = str->str;
  g_string_free(str, FALSE);

  return tmp;
}


static int mw_prpl_send_im(PurpleConnection *gc,
			   const char *name,
			   const char *message,
			   PurpleMessageFlags flags) {

  struct mwPurpleProtocolData *pd;
  struct mwIdBlock who = { (char *) name, NULL };
  struct mwConversation *conv;

  g_return_val_if_fail(gc != NULL, 0);
  pd = purple_connection_get_protocol_data(gc);

  g_return_val_if_fail(pd != NULL, 0);

  conv = mwServiceIm_getConversation(pd->srvc_im, &who);

  /* this detection of features to determine how to send the message
     (plain, html, or mime) is flawed because the other end of the
     conversation could close their channel at any time, rendering any
     existing formatting in an outgoing message innapropriate. The end
     result is that it may be possible that the other side of the
     conversation will receive a plaintext message with html contents,
     which is bad. I'm not sure how to fix this correctly. */

  if(strstr(message, "<img ") || strstr(message, "<IMG "))
    flags |= PURPLE_MESSAGE_IMAGES;

  if(mwConversation_isOpen(conv)) {
    char *tmp;
    int ret;

    if((flags & PURPLE_MESSAGE_IMAGES) &&
       mwConversation_supports(conv, mwImSend_MIME)) {
      /* send a MIME message */

      tmp = im_mime_convert(gc, conv, message);
      ret = mwConversation_send(conv, mwImSend_MIME, tmp);
      g_free(tmp);

    } else if(mwConversation_supports(conv, mwImSend_HTML)) {
      /* send an HTML message */

      char *ncr;
      ncr = purple_utf8_ncr_encode(message);
      tmp = purple_strdup_withhtml(ncr);
      g_free(ncr);

      ret = mwConversation_send(conv, mwImSend_HTML, tmp);
      g_free(tmp);

    } else {
      /* default to text */
      tmp = purple_markup_strip_html(message);
      ret = mwConversation_send(conv, mwImSend_PLAIN, tmp);
      g_free(tmp);
    }

    return !ret;

  } else {

    /* queue up the message safely as plain text */
    char *tmp = purple_markup_strip_html(message);
    convo_queue(conv, mwImSend_PLAIN, tmp);
    g_free(tmp);

    if(! mwConversation_isPending(conv))
      mwConversation_open(conv);

    return 1;
  }
}


static unsigned int mw_prpl_send_typing(PurpleConnection *gc,
					const char *name,
					PurpleIMTypingState state) {

  struct mwPurpleProtocolData *pd;
  struct mwIdBlock who = { (char *) name, NULL };
  struct mwConversation *conv;

  gpointer t = GINT_TO_POINTER(!! state);

  g_return_val_if_fail(gc != NULL, 0);
  pd = purple_connection_get_protocol_data(gc);

  g_return_val_if_fail(pd != NULL, 0);

  conv = mwServiceIm_getConversation(pd->srvc_im, &who);

  if(mwConversation_isOpen(conv)) {
    mwConversation_send(conv, mwImSend_TYPING, t);

  } else if((state == PURPLE_IM_TYPING) || (state == PURPLE_IM_TYPED)) {
    /* only open a channel for sending typing notification, not for
       when typing has stopped. There's no point in re-opening a
       channel just to tell someone that this side isn't typing. */

    convo_queue(conv, mwImSend_TYPING, t);

    if(! mwConversation_isPending(conv)) {
      mwConversation_open(conv);
    }
  }

  return 0;
}


static const char *mw_client_name(guint16 type) {
  switch(type) {
  case mwLogin_LIB:
    return "Lotus Binary Library";

  case mwLogin_JAVA_WEB:
    return "Lotus Java Client Applet";

  case mwLogin_BINARY:
    return "Lotus Sametime Connect";

  case mwLogin_JAVA_APP:
    return "Lotus Java Client Application";

  case mwLogin_LINKS:
    return "Lotus Sametime Links";

  case mwLogin_NOTES_6_5:
  case mwLogin_NOTES_6_5_3:
  case mwLogin_NOTES_7_0_beta:
  case mwLogin_NOTES_7_0:
    return "Lotus Notes Client";

  case mwLogin_ICT:
  case mwLogin_ICT_1_7_8_2:
  case mwLogin_ICT_SIP:
    return "IBM Community Tools";

  case mwLogin_NOTESBUDDY_4_14:
  case mwLogin_NOTESBUDDY_4_15:
  case mwLogin_NOTESBUDDY_4_16:
    return "Alphaworks NotesBuddy";

  case 0x1305:
  case 0x1306:
  case 0x1307:
    return "Lotus Sametime Connect 7.5";

  case mwLogin_SANITY:
    return "Sanity";

  case mwLogin_ST_PERL:
    return "ST-Send-Message";

  case mwLogin_TRILLIAN:
  case mwLogin_TRILLIAN_IBM:
    return "Trillian";

  case mwLogin_MEANWHILE:
    return "Meanwhile";

  default:
    return NULL;
  }
}


static void mw_prpl_get_info(PurpleConnection *gc, const char *who) {

  struct mwAwareIdBlock idb = { mwAware_USER, (char *) who, NULL };

  struct mwPurpleProtocolData *pd;
  PurpleAccount *acct;
  PurpleBuddy *b;
  PurpleNotifyUserInfo *user_info;
  char *tmp;
  const char *tmp2;

  g_return_if_fail(who != NULL);
  g_return_if_fail(*who != '\0');

  pd = purple_connection_get_protocol_data(gc);

  acct = purple_connection_get_account(gc);
  b = purple_blist_find_buddy(acct, who);
  user_info = purple_notify_user_info_new();

  if(purple_str_has_prefix(who, "@E ")) {
	purple_notify_user_info_add_pair_html(user_info, _("External User"), NULL);
  }

  purple_notify_user_info_add_pair_plaintext(user_info, _("User ID"), who);

  if(b) {
    guint32 type;

    if(purple_buddy_get_server_alias(b)) {
		/* TODO: Check whether it's correct to call add_pair_html,
		         or if we should be using add_pair_plaintext */
		purple_notify_user_info_add_pair_html(user_info, _("Full Name"), purple_buddy_get_server_alias(b));
    }

    type = purple_blist_node_get_int((PurpleBlistNode *) b, BUDDY_KEY_CLIENT);
    if(type) {
	  tmp2 = mw_client_name(type);
	  if (tmp2) {
		purple_notify_user_info_add_pair_plaintext(user_info, _("Last Known Client"), tmp2);
	  } else {
		tmp = g_strdup_printf(_("Unknown (0x%04x)<br>"), type);
		purple_notify_user_info_add_pair_html(user_info, _("Last Known Client"), tmp);
	    g_free(tmp);
	  }
    }
  }

  tmp = user_supports_text(pd->srvc_aware, who);
  if(tmp) {
	purple_notify_user_info_add_pair_plaintext(user_info, _("Supports"), tmp);
	g_free(tmp);
  }

  if(b) {
	purple_notify_user_info_add_pair_plaintext(user_info, _("Status"), status_text(b));

	/* XXX Is this adding a status message in its own section rather than with the "Status" label? */
    tmp2 = mwServiceAware_getText(pd->srvc_aware, &idb);
    if(tmp2 && g_utf8_validate(tmp2, -1, NULL)) {
	  purple_notify_user_info_add_section_break(user_info);
	  purple_notify_user_info_add_pair_plaintext(user_info, NULL, tmp2);
    }
  }

  /* @todo emit a signal to allow a plugin to override the display of
     this notification, so that it can create its own */

  purple_notify_userinfo(gc, who, user_info, NULL, NULL);
  purple_notify_user_info_destroy(user_info);
}


static void mw_prpl_set_status(PurpleAccount *acct, PurpleStatus *status) {
  PurpleConnection *gc;
  const char *state;
  char *message = NULL;
  struct mwSession *session;
  struct mwUserStatus stat;

  g_return_if_fail(acct != NULL);
  gc = purple_account_get_connection(acct);

  state = purple_status_get_id(status);

  DEBUG_INFO("Set status to %s\n", purple_status_get_name(status));

  g_return_if_fail(gc != NULL);

  session = gc_to_session(gc);
  g_return_if_fail(session != NULL);

  /* get a working copy of the current status */
  mwUserStatus_clone(&stat, mwSession_getUserStatus(session));

  /* determine the state */
  if(! strcmp(state, MW_STATE_ACTIVE)) {
    stat.status = mwStatus_ACTIVE;

  } else if(! strcmp(state, MW_STATE_AWAY)) {
    stat.status = mwStatus_AWAY;

  } else if(! strcmp(state, MW_STATE_BUSY)) {
    stat.status = mwStatus_BUSY;
  }

  /* determine the message */
  message = (char *) purple_status_get_attr_string(status, MW_STATE_MESSAGE);

  if(message) {
    /* all the possible non-NULL values of message up to this point
       are const, so we don't need to free them */
    message = purple_markup_strip_html(message);
  }

  /* out with the old */
  g_free(stat.desc);

  /* in with the new */
  stat.desc = (char *) message;

  mwSession_setUserStatus(session, &stat);
  mwUserStatus_clear(&stat);
}


static void mw_prpl_set_idle(PurpleConnection *gc, int t) {
  struct mwSession *session;
  struct mwUserStatus stat;


  session = gc_to_session(gc);
  g_return_if_fail(session != NULL);

  mwUserStatus_clone(&stat, mwSession_getUserStatus(session));

  if(t) {
    time_t now = time(NULL);
    stat.time = now - t;

  } else {
    stat.time = 0;
  }

  if(t > 0 && stat.status == mwStatus_ACTIVE) {
    /* we were active and went idle, so change the status to IDLE. */
    stat.status = mwStatus_IDLE;

  } else if(t == 0 && stat.status == mwStatus_IDLE) {
    /* we only become idle automatically, so change back to ACTIVE */
    stat.status = mwStatus_ACTIVE;
  }

  mwSession_setUserStatus(session, &stat);
  mwUserStatus_clear(&stat);
}


static void notify_im(PurpleConnection *gc, GList *row, void *user_data) {
  PurpleAccount *acct;
  PurpleIMConversation *im;
  char *id;

  acct = purple_connection_get_account(gc);
  id = g_list_nth_data(row, 1);
  im = purple_conversations_find_im_with_account(id, acct);
  if(! im) im = purple_im_conversation_new(acct, id);
  purple_conversation_present(PURPLE_CONVERSATION(im));
}


static void notify_add(PurpleConnection *gc, GList *row, void *user_data) {
  BuddyAddData *data = user_data;
  const char *group_name = NULL;

  if (data && data->group) {
    group_name = purple_group_get_name(data->group);
  }

  purple_blist_request_add_buddy(purple_connection_get_account(gc),
			       g_list_nth_data(row, 1), group_name,
			       g_list_nth_data(row, 0));
}


static void notify_close(gpointer data) {
  if (data) {
    g_free(data);
  }
}


static void multi_resolved_query(struct mwResolveResult *result,
				 PurpleConnection *gc, gpointer data) {
  GList *l;
  const char *msgA;
  const char *msgB;
  char *msg;

  PurpleNotifySearchResults *sres;
  PurpleNotifySearchColumn *scol;

  sres = purple_notify_searchresults_new();

  scol = purple_notify_searchresults_column_new(_("User Name"));
  purple_notify_searchresults_column_add(sres, scol);

  scol = purple_notify_searchresults_column_new(_("Sametime ID"));
  purple_notify_searchresults_column_add(sres, scol);

  purple_notify_searchresults_button_add(sres, PURPLE_NOTIFY_BUTTON_IM,
				       notify_im);

  purple_notify_searchresults_button_add(sres, PURPLE_NOTIFY_BUTTON_ADD,
				       notify_add);

  for(l = result->matches; l; l = l->next) {
    struct mwResolveMatch *match = l->data;
    GList *row = NULL;

    DEBUG_INFO("multi resolve: %s, %s\n",
	       NSTR(match->id), NSTR(match->name));

    if(!match->id || !match->name)
      continue;

    row = g_list_append(row, g_strdup(match->name));
    row = g_list_append(row, g_strdup(match->id));
    purple_notify_searchresults_row_add(sres, row);
  }

  msgA = _("An ambiguous user ID was entered");
  msgB = _("The identifier '%s' may possibly refer to any of the following"
	   " users. Please select the correct user from the list below to"
	   " add them to your buddy list.");
  msg = g_strdup_printf(msgB, result->name);

  purple_notify_searchresults(gc, _("Select User"),
			    msgA, msg, sres, notify_close, data);

  g_free(msg);
}


static void add_buddy_resolved(struct mwServiceResolve *srvc,
			       guint32 id, guint32 code, GList *results,
			       gpointer b) {

  struct mwResolveResult *res = NULL;
  BuddyAddData *data = b;
  PurpleBuddy *buddy = NULL;
  PurpleConnection *gc;
  struct mwPurpleProtocolData *pd;

  g_return_if_fail(data != NULL);

  buddy = data->buddy;

  gc = purple_account_get_connection(purple_buddy_get_account(buddy));
  pd = purple_connection_get_protocol_data(gc);

  if(results)
    res = results->data;

  if(!code && res && res->matches) {
    if(!res->matches->next) {
      struct mwResolveMatch *match = res->matches->data;

      /* only one? that might be the right one! */
      if(strcmp(res->name, match->id)) {
	/* uh oh, the single result isn't identical to the search
	   term, better safe then sorry, so let's make sure it's who
	   the user meant to add */
	purple_blist_remove_buddy(buddy);
	multi_resolved_query(res, gc, data);

      } else {

	/* same person, set the server alias */
	purple_buddy_set_server_alias(buddy, match->name);
	purple_blist_node_set_string((PurpleBlistNode *) buddy,
				   BUDDY_KEY_NAME, match->name);

	/* subscribe to awareness */
	buddy_add(pd, buddy);

	blist_schedule(pd);

        g_free(data);
      }

    } else {
      /* prompt user if more than one match was returned */
      purple_blist_remove_buddy(buddy);
      multi_resolved_query(res, gc, data);
    }

    return;
  }

#if 0
  /* fall-through indicates that we couldn't find a matching user in
     the resolve service (ether error or zero results), so we remove
     this buddy */

  /* note: I can't really think of a good reason to alter the buddy
     list in any way. There has been at least one report where the
     resolve service isn't returning correct results anyway, so let's
     just leave them in the list. I'm just going to if0 this section
     out unless I can think of a very good reason to do this. -siege */

  DEBUG_INFO("no such buddy in community\n");
  purple_blist_remove_buddy(buddy);
  blist_schedule(pd);

  if(res && res->name) {
    /* compose and display an error message */
    const char *msgA;
    const char *msgB;
    char *msg;

    msgA = _("Unable to add user: user not found");

    msgB = _("The identifier '%s' did not match any users in your"
	     " Sametime community. This entry has been removed from"
	     " your buddy list.");
    msg = g_strdup_printf(msgB, NSTR(res->name));

    purple_notify_error(gc, _("Unable to add user"), msgA, msg);

    g_free(msg);
  }
#endif
}


static void mw_prpl_add_buddy(PurpleConnection *gc,
			      PurpleBuddy *buddy,
			      PurpleGroup *group,
			      const char *message) {

  struct mwPurpleProtocolData *pd = purple_connection_get_protocol_data(gc);
  struct mwServiceResolve *srvc;
  GList *query;
  enum mwResolveFlag flags;
  guint32 req;
  BuddyAddData *data;

  /* catch external buddies. They won't be in the resolve service */
  if(buddy_is_external(buddy)) {
    buddy_add(pd, buddy);
    return;
  }

  data = g_new0(BuddyAddData, 1);
  data->buddy = buddy;
  data->group = group;

  srvc = pd->srvc_resolve;

  query = g_list_prepend(NULL, (char *)purple_buddy_get_name(buddy));
  flags = mwResolveFlag_FIRST | mwResolveFlag_USERS;

  req = mwServiceResolve_resolve(srvc, query, flags, add_buddy_resolved,
				 data, NULL);
  g_list_free(query);

  if(req == SEARCH_ERROR) {
    purple_blist_remove_buddy(buddy);
    blist_schedule(pd);
  }
}


static void foreach_add_buddies(PurpleGroup *group, GList *buddies,
				struct mwPurpleProtocolData *pd) {
  struct mwAwareList *list;

  list = list_ensure(pd, group);
  mwAwareList_addAware(list, buddies);
  g_list_free(buddies);
}


static void mw_prpl_add_buddies(PurpleConnection *gc,
				GList *buddies,
				GList *groups,
				const char *message) {

  struct mwPurpleProtocolData *pd;
  GHashTable *group_sets;
  struct mwAwareIdBlock *idbs, *idb;

  pd = purple_connection_get_protocol_data(gc);

  /* map PurpleGroup:GList of mwAwareIdBlock */
  group_sets = g_hash_table_new(g_direct_hash, g_direct_equal);

  /* bunch of mwAwareIdBlock allocated at once, free'd at once */
  idb = idbs = g_new(struct mwAwareIdBlock, g_list_length(buddies));

  /* first pass collects mwAwareIdBlock lists for each group */
  for(; buddies; buddies = buddies->next) {
    PurpleBuddy *b = buddies->data;
    PurpleGroup *g;
    const char *fn;
    GList *l;

    /* nab the saved server alias and stick it on the buddy */
    fn = purple_blist_node_get_string((PurpleBlistNode *) b, BUDDY_KEY_NAME);
    purple_buddy_set_server_alias(b, fn);

    /* convert PurpleBuddy into a mwAwareIdBlock */
    idb->type = mwAware_USER;
    idb->user = (char *) purple_buddy_get_name(b);
    idb->community = NULL;

    /* put idb into the list associated with the buddy's group */
    g = purple_buddy_get_group(b);
    l = g_hash_table_lookup(group_sets, g);
    l = g_list_prepend(l, idb++);
    g_hash_table_insert(group_sets, g, l);
  }

  /* each group's buddies get added in one shot, and schedule the blist
     for saving */
  g_hash_table_foreach(group_sets, (GHFunc) foreach_add_buddies, pd);
  blist_schedule(pd);

  /* cleanup */
  g_hash_table_destroy(group_sets);
  g_free(idbs);
}


static void mw_prpl_remove_buddy(PurpleConnection *gc,
				 PurpleBuddy *buddy, PurpleGroup *group) {

  struct mwPurpleProtocolData *pd;
  struct mwAwareIdBlock idb = { mwAware_USER, (char *)purple_buddy_get_name(buddy), NULL };
  struct mwAwareList *list;

  GList *rem = g_list_prepend(NULL, &idb);

  pd = purple_connection_get_protocol_data(gc);
  group = purple_buddy_get_group(buddy);
  list = list_ensure(pd, group);

  mwAwareList_removeAware(list, rem);
  blist_schedule(pd);

  g_list_free(rem);
}


static void privacy_fill(struct mwPrivacyInfo *priv,
			 GSList *members) {

  struct mwUserItem *u;
  guint count;

  count = g_slist_length(members);
  DEBUG_INFO("privacy_fill: %u members\n", count);

  priv->count = count;
  priv->users = g_new0(struct mwUserItem, count);

  while(count--) {
    u = priv->users + count;
    u->id = members->data;
    members = members->next;
  }
}


static void mw_prpl_set_permit_deny(PurpleConnection *gc) {
  PurpleAccount *acct;
  struct mwPurpleProtocolData *pd;
  struct mwSession *session;

  struct mwPrivacyInfo privacy = {
    FALSE, /* deny  */
    0,     /* count */
    NULL,  /* users */
  };

  g_return_if_fail(gc != NULL);

  acct = purple_connection_get_account(gc);
  g_return_if_fail(acct != NULL);

  pd = purple_connection_get_protocol_data(gc);
  g_return_if_fail(pd != NULL);

  session = pd->session;
  g_return_if_fail(session != NULL);

  switch(purple_account_get_privacy_type(acct)) {
  case PURPLE_ACCOUNT_PRIVACY_DENY_USERS:
    DEBUG_INFO("PURPLE_ACCOUNT_PRIVACY_DENY_USERS\n");
    privacy_fill(&privacy, purple_account_privacy_get_denied(acct));
    privacy.deny = TRUE;
    break;

  case PURPLE_ACCOUNT_PRIVACY_ALLOW_ALL:
    DEBUG_INFO("PURPLE_ACCOUNT_PRIVACY_ALLOW_ALL\n");
    privacy.deny = TRUE;
    break;

  case PURPLE_ACCOUNT_PRIVACY_ALLOW_USERS:
    DEBUG_INFO("PURPLE_ACCOUNT_PRIVACY_ALLOW_USERS\n");
    privacy_fill(&privacy, purple_account_privacy_get_permitted(acct));
    privacy.deny = FALSE;
    break;

  case PURPLE_ACCOUNT_PRIVACY_DENY_ALL:
    DEBUG_INFO("PURPLE_ACCOUNT_PRIVACY_DENY_ALL\n");
    privacy.deny = FALSE;
    break;

  default:
    DEBUG_INFO("acct->perm_deny is 0x%x\n", purple_account_get_privacy_type(acct));
    return;
  }

  mwSession_setPrivacyInfo(session, &privacy);
  g_free(privacy.users);
}


static void mw_prpl_add_permit(PurpleConnection *gc, const char *name) {
  mw_prpl_set_permit_deny(gc);
}


static void mw_prpl_add_deny(PurpleConnection *gc, const char *name) {
  mw_prpl_set_permit_deny(gc);
}


static void mw_prpl_rem_permit(PurpleConnection *gc, const char *name) {
  mw_prpl_set_permit_deny(gc);
}


static void mw_prpl_rem_deny(PurpleConnection *gc, const char *name) {
  mw_prpl_set_permit_deny(gc);
}


static struct mwConference *conf_find(struct mwServiceConference *srvc,
				      const char *name) {
  GList *l, *ll;
  struct mwConference *conf = NULL;

  ll = mwServiceConference_getConferences(srvc);
  for(l = ll; l; l = l->next) {
    struct mwConference *c = l->data;
    if(! strcmp(name, mwConference_getName(c))) {
      conf = c;
      break;
    }
  }
  g_list_free(ll);

  return conf;
}


static void mw_prpl_join_chat(PurpleConnection *gc,
			      GHashTable *components) {

  struct mwPurpleProtocolData *pd;
  char *c, *t;

  pd = purple_connection_get_protocol_data(gc);

  c = g_hash_table_lookup(components, CHAT_KEY_NAME);
  t = g_hash_table_lookup(components, CHAT_KEY_TOPIC);

  if(g_hash_table_lookup(components, CHAT_KEY_IS_PLACE)) {
    /* use place service */
    struct mwServicePlace *srvc;
    struct mwPlace *place = NULL;

    srvc = pd->srvc_place;
    place = mwPlace_new(srvc, c, t);
    mwPlace_open(place);

  } else {
    /* use conference service */
    struct mwServiceConference *srvc;
    struct mwConference *conf = NULL;

    srvc = pd->srvc_conf;
    if(c) conf = conf_find(srvc, c);

    if(conf) {
      DEBUG_INFO("accepting conference invitation\n");
      mwConference_accept(conf);

    } else {
      DEBUG_INFO("creating new conference\n");
      conf = mwConference_new(srvc, t);
      mwConference_open(conf);
    }
  }
}


static void mw_prpl_reject_chat(PurpleConnection *gc,
				GHashTable *components) {

  struct mwPurpleProtocolData *pd;
  struct mwServiceConference *srvc;
  char *c;

  pd = purple_connection_get_protocol_data(gc);
  srvc = pd->srvc_conf;

  if(g_hash_table_lookup(components, CHAT_KEY_IS_PLACE)) {
    ; /* nothing needs doing */

  } else {
    /* reject conference */
    c = g_hash_table_lookup(components, CHAT_KEY_NAME);
    if(c) {
      struct mwConference *conf = conf_find(srvc, c);
      if(conf) mwConference_reject(conf, ERR_SUCCESS, "Declined");
    }
  }
}


static char *mw_prpl_get_chat_name(GHashTable *components) {
  return g_hash_table_lookup(components, CHAT_KEY_NAME);
}


static void mw_prpl_chat_invite(PurpleConnection *gc,
				int id,
				const char *invitation,
				const char *who) {

  struct mwPurpleProtocolData *pd;
  struct mwConference *conf;
  struct mwPlace *place;
  struct mwIdBlock idb = { (char *) who, NULL };

  pd = purple_connection_get_protocol_data(gc);
  g_return_if_fail(pd != NULL);

  conf = ID_TO_CONF(pd, id);

  if(conf) {
    mwConference_invite(conf, &idb, invitation);
    return;
  }

  place = ID_TO_PLACE(pd, id);
  g_return_if_fail(place != NULL);

  /* @todo: use the IM service for invitation */
  mwPlace_legacyInvite(place, &idb, invitation);
}


static void mw_prpl_chat_leave(PurpleConnection *gc,
			       int id) {

  struct mwPurpleProtocolData *pd;
  struct mwConference *conf;

  pd = purple_connection_get_protocol_data(gc);

  g_return_if_fail(pd != NULL);
  conf = ID_TO_CONF(pd, id);

  if(conf) {
    mwConference_destroy(conf, ERR_SUCCESS, "Leaving");

  } else {
    struct mwPlace *place = ID_TO_PLACE(pd, id);
    g_return_if_fail(place != NULL);

    mwPlace_destroy(place, ERR_SUCCESS);
  }
}


static void mw_prpl_chat_whisper(PurpleConnection *gc,
				 int id,
				 const char *who,
				 const char *message) {

  mw_prpl_send_im(gc, who, message, 0);
}


static int mw_prpl_chat_send(PurpleConnection *gc,
			     int id,
			     const char *message,
			     PurpleMessageFlags flags) {

  struct mwPurpleProtocolData *pd;
  struct mwConference *conf;
  char *msg;
  int ret;

  pd = purple_connection_get_protocol_data(gc);

  g_return_val_if_fail(pd != NULL, 0);
  conf = ID_TO_CONF(pd, id);

  msg = purple_markup_strip_html(message);

  if(conf) {
    ret = ! mwConference_sendText(conf, msg);

  } else {
    struct mwPlace *place = ID_TO_PLACE(pd, id);
    g_return_val_if_fail(place != NULL, 0);

    ret = ! mwPlace_sendText(place, msg);
  }

  g_free(msg);
  return ret;
}


static void mw_prpl_keepalive(PurpleConnection *gc) {
  struct mwSession *session;

  g_return_if_fail(gc != NULL);

  session = gc_to_session(gc);
  g_return_if_fail(session != NULL);

  mwSession_sendKeepalive(session);
}


static void mw_prpl_alias_buddy(PurpleConnection *gc,
				const char *who,
				const char *alias) {

  struct mwPurpleProtocolData *pd = purple_connection_get_protocol_data(gc);
  g_return_if_fail(pd != NULL);

  /* it's a change to the buddy list, so we've gotta reflect that in
     the server copy */

  blist_schedule(pd);
}


static void mw_prpl_group_buddy(PurpleConnection *gc,
				const char *who,
				const char *old_group,
				const char *new_group) {

  struct mwAwareIdBlock idb = { mwAware_USER, (char *) who, NULL };
  GList *gl = g_list_prepend(NULL, &idb);

  struct mwPurpleProtocolData *pd = purple_connection_get_protocol_data(gc);
  PurpleGroup *group;
  struct mwAwareList *list;

  /* add who to new_group's aware list */
  group = purple_blist_find_group(new_group);
  list = list_ensure(pd, group);
  mwAwareList_addAware(list, gl);

  /* remove who from old_group's aware list */
  group = purple_blist_find_group(old_group);
  list = list_ensure(pd, group);
  mwAwareList_removeAware(list, gl);

  g_list_free(gl);

  /* schedule the changes to be saved */
  blist_schedule(pd);
}


static void mw_prpl_rename_group(PurpleConnection *gc,
				 const char *old,
				 PurpleGroup *group,
				 GList *buddies) {

  struct mwPurpleProtocolData *pd = purple_connection_get_protocol_data(gc);
  g_return_if_fail(pd != NULL);

  /* it's a change in the buddy list, so we've gotta reflect that in
     the server copy. Also, having this function should prevent all
     those buddies from being removed and re-added. We don't really
     give a crap what the group is named in Purple other than to record
     that as the group name/alias */

  blist_schedule(pd);
}


static void mw_prpl_buddy_free(PurpleBuddy *buddy) {
  /* I don't think we have any cleanup for buddies yet */
  ;
}


static void mw_prpl_convo_closed(PurpleConnection *gc, const char *who) {
  struct mwPurpleProtocolData *pd = purple_connection_get_protocol_data(gc);
  struct mwServiceIm *srvc;
  struct mwConversation *conv;
  struct mwIdBlock idb = { (char *) who, NULL };

  g_return_if_fail(pd != NULL);

  srvc = pd->srvc_im;
  g_return_if_fail(srvc != NULL);

  conv = mwServiceIm_findConversation(srvc, &idb);
  if(! conv) return;

  if(mwConversation_isOpen(conv))
    mwConversation_free(conv);
}


static const char *mw_prpl_normalize(const PurpleAccount *account,
				     const char *id) {

  /* code elsewhere assumes that the return value points to different
     memory than the passed value, but it won't free the normalized
     data. wtf? */

  static char buf[BUF_LEN];
  g_strlcpy(buf, id, sizeof(buf));
  return buf;
}


static void mw_prpl_remove_group(PurpleConnection *gc, PurpleGroup *group) {
  struct mwPurpleProtocolData *pd;
  struct mwAwareList *list;

  pd = purple_connection_get_protocol_data(gc);
  g_return_if_fail(pd != NULL);
  g_return_if_fail(pd->group_list_map != NULL);

  list = g_hash_table_lookup(pd->group_list_map, group);

  if(list) {
    g_hash_table_remove(pd->group_list_map, list);
    g_hash_table_remove(pd->group_list_map, group);
    mwAwareList_free(list);

    blist_schedule(pd);
  }
}


static gboolean mw_prpl_can_receive_file(PurpleConnection *gc,
					 const char *who) {
  struct mwPurpleProtocolData *pd;
  struct mwServiceAware *srvc;
  PurpleAccount *acct;

  g_return_val_if_fail(gc != NULL, FALSE);

  pd = purple_connection_get_protocol_data(gc);
  g_return_val_if_fail(pd != NULL, FALSE);

  srvc = pd->srvc_aware;
  g_return_val_if_fail(srvc != NULL, FALSE);

  acct = purple_connection_get_account(gc);
  g_return_val_if_fail(acct != NULL, FALSE);

  return purple_blist_find_buddy(acct, who) &&
    user_supports(srvc, who, mwAttribute_FILE_TRANSFER);
}


static void ft_outgoing_init(PurpleXfer *xfer) {
  PurpleAccount *acct;
  PurpleConnection *gc;

  struct mwPurpleProtocolData *pd;
  struct mwServiceFileTransfer *srvc;
  struct mwFileTransfer *ft;

  const char *filename;
  gsize filesize;
  FILE *fp;
  char *remote_user = NULL;

  struct mwIdBlock idb = { NULL, NULL };

  DEBUG_INFO("ft_outgoing_init\n");

  acct = purple_xfer_get_account(xfer);
  gc = purple_account_get_connection(acct);
  pd = purple_connection_get_protocol_data(gc);
  srvc = pd->srvc_ft;

  remote_user = g_strdup(purple_xfer_get_remote_user(xfer));

  filename = purple_xfer_get_local_filename(xfer);
  filesize = purple_xfer_get_size(xfer);
  idb.user = remote_user;

  purple_xfer_update_progress(xfer);

  /* test that we can actually send the file */
  fp = g_fopen(filename, "rb");
  if(! fp) {
    char *msg = g_strdup_printf(_("Error reading file %s: \n%s\n"),
				filename, g_strerror(errno));
    purple_xfer_error(purple_xfer_get_type(xfer), acct, purple_xfer_get_remote_user(xfer), msg);
    g_free(msg);
    g_free(remote_user);
    return;
  }
  fclose(fp);

  {
    char *tmp = strrchr(filename, G_DIR_SEPARATOR);
    if(tmp++) filename = tmp;
  }

  ft = mwFileTransfer_new(srvc, &idb, NULL, filename, filesize);

  purple_xfer_ref(xfer);
  mwFileTransfer_setClientData(ft, xfer, (GDestroyNotify) purple_xfer_unref);
  purple_xfer_set_protocol_data(xfer, ft);

  mwFileTransfer_offer(ft);
  g_free(remote_user);
}


static void ft_outgoing_cancel(PurpleXfer *xfer) {
  struct mwFileTransfer *ft = purple_xfer_get_protocol_data(xfer);

  DEBUG_INFO("ft_outgoing_cancel called\n");

  if(ft) mwFileTransfer_cancel(ft);
}


static PurpleXfer *mw_prpl_new_xfer(PurpleConnection *gc, const char *who) {
  PurpleAccount *acct;
  PurpleXfer *xfer;

  acct = purple_connection_get_account(gc);

  xfer = purple_xfer_new(acct, PURPLE_XFER_SEND, who);
  if (xfer)
  {
    purple_xfer_set_init_fnc(xfer, ft_outgoing_init);
    purple_xfer_set_cancel_send_fnc(xfer, ft_outgoing_cancel);
  }

  return xfer;
}

static void mw_prpl_send_file(PurpleConnection *gc,
			      const char *who, const char *file) {

  PurpleXfer *xfer = mw_prpl_new_xfer(gc, who);

  if(file) {
    DEBUG_INFO("file != NULL\n");
    purple_xfer_request_accepted(xfer, file);

  } else {
    DEBUG_INFO("file == NULL\n");
    purple_xfer_request(xfer);
  }
}


<<<<<<< HEAD
=======
static PurplePluginProtocolInfo mw_prpl_info = {
  sizeof(PurplePluginProtocolInfo),
  OPT_PROTO_IM_IMAGE,
  NULL, /*< set in mw_plugin_init */
  NULL, /*< set in mw_plugin_init */
  NO_BUDDY_ICONS,
  mw_prpl_list_icon,
  mw_prpl_list_emblem,
  mw_prpl_status_text,
  mw_prpl_tooltip_text,
  mw_prpl_status_types,
  mw_prpl_blist_node_menu,
  mw_prpl_chat_info,
  mw_prpl_chat_info_defaults,
  mw_prpl_login,
  mw_prpl_close,
  mw_prpl_send_im,
  NULL,
  mw_prpl_send_typing,
  mw_prpl_get_info,
  mw_prpl_set_status,
  mw_prpl_set_idle,
  NULL,
  mw_prpl_add_buddy,
  mw_prpl_add_buddies,
  mw_prpl_remove_buddy,
  NULL,
  mw_prpl_add_permit,
  mw_prpl_add_deny,
  mw_prpl_rem_permit,
  mw_prpl_rem_deny,
  mw_prpl_set_permit_deny,
  mw_prpl_join_chat,
  mw_prpl_reject_chat,
  mw_prpl_get_chat_name,
  mw_prpl_chat_invite,
  mw_prpl_chat_leave,
  mw_prpl_chat_whisper,
  mw_prpl_chat_send,
  mw_prpl_keepalive,
  NULL,
  NULL,
  mw_prpl_alias_buddy,
  mw_prpl_group_buddy,
  mw_prpl_rename_group,
  mw_prpl_buddy_free,
  mw_prpl_convo_closed,
  mw_prpl_normalize,
  NULL,
  mw_prpl_remove_group,
  NULL,
  NULL,
  NULL,
  NULL,
  NULL,
  NULL,
  mw_prpl_can_receive_file,
  mw_prpl_send_file,
  mw_prpl_new_xfer,
  NULL,
  NULL,
  NULL,
  NULL,
  NULL,
  NULL,
  NULL,
  NULL,
  NULL,
  NULL,
  NULL,
  NULL,
  NULL
};

#if 0
>>>>>>> 126c59fa
static PurplePluginPrefFrame *
mw_plugin_get_plugin_pref_frame(PurplePlugin *plugin) {
  PurplePluginPrefFrame *frame;
  PurplePluginPref *pref;

  frame = purple_plugin_pref_frame_new();

  pref = purple_plugin_pref_new_with_label(_("Remotely Stored Buddy List"));
  purple_plugin_pref_frame_add(frame, pref);


  pref = purple_plugin_pref_new_with_name(MW_PRPL_OPT_BLIST_ACTION);
  purple_plugin_pref_set_label(pref, _("Buddy List Storage Mode"));

  purple_plugin_pref_set_type(pref, PURPLE_PLUGIN_PREF_CHOICE);
  purple_plugin_pref_add_choice(pref, _("Local Buddy List Only"),
			      GINT_TO_POINTER(blist_choice_LOCAL));
  purple_plugin_pref_add_choice(pref, _("Merge List from Server"),
			      GINT_TO_POINTER(blist_choice_MERGE));
  purple_plugin_pref_add_choice(pref, _("Merge and Save List to Server"),
			      GINT_TO_POINTER(blist_choice_STORE));
  purple_plugin_pref_add_choice(pref, _("Synchronize List with Server"),
			      GINT_TO_POINTER(blist_choice_SYNCH));

  purple_plugin_pref_frame_add(frame, pref);

  return frame;
}
<<<<<<< HEAD

=======
#endif
>>>>>>> 126c59fa

static void st_import_action_cb(PurpleConnection *gc, char *filename) {
  struct mwSametimeList *l;

  FILE *file;
  char buf[BUF_LEN];
  size_t len;

  GString *str;

  file = g_fopen(filename, "r");
  g_return_if_fail(file != NULL);

  str = g_string_new(NULL);
  while( (len = fread(buf, 1, BUF_LEN, file)) ) {
    g_string_append_len(str, buf, len);
  }

  fclose(file);

  l = mwSametimeList_load(str->str);
  g_string_free(str, TRUE);

  blist_merge(gc, l);
  mwSametimeList_free(l);
}


/** prompts for a file to import blist from */
static void st_import_action(PurpleProtocolAction *act) {
  PurpleConnection *gc;
  PurpleAccount *account;
  char *title;

  gc = act->connection;
  account = purple_connection_get_account(gc);
  title = g_strdup_printf(_("Import Sametime List for Account %s"),
			  purple_account_get_username(account));

  purple_request_file(gc, title, NULL, FALSE,
		    G_CALLBACK(st_import_action_cb), NULL,
		    account, NULL, NULL,
		    gc);

  g_free(title);
}


static void st_export_action_cb(PurpleConnection *gc, char *filename) {
  struct mwSametimeList *l;
  char *str;
  FILE *file;

  file = g_fopen(filename, "w");
  g_return_if_fail(file != NULL);

  l = mwSametimeList_new();
  blist_export(gc, l);
  str = mwSametimeList_store(l);
  mwSametimeList_free(l);

  fprintf(file, "%s", str);
  fclose(file);

  g_free(str);
}


/** prompts for a file to export blist to */
static void st_export_action(PurpleProtocolAction *act) {
  PurpleConnection *gc;
  PurpleAccount *account;
  char *title;

  gc = act->connection;
  account = purple_connection_get_account(gc);
  title = g_strdup_printf(_("Export Sametime List for Account %s"),
			  purple_account_get_username(account));

  purple_request_file(gc, title, NULL, TRUE,
		    G_CALLBACK(st_export_action_cb), NULL,
			account, NULL, NULL,
		    gc);

  g_free(title);
}


static void remote_group_multi_cleanup(gpointer ignore,
				       PurpleRequestFields *fields) {

  PurpleRequestField *f;
  GList *l;

  f = purple_request_fields_get_field(fields, "group");
  l = purple_request_field_list_get_items(f);

  for(; l; l = l->next) {
    const char *i = l->data;
    struct named_id *res;

    res = purple_request_field_list_get_data(f, i);

    g_free(res->id);
    g_free(res->name);
    g_free(res);
  }
}


static void remote_group_done(struct mwPurpleProtocolData *pd,
			      const char *id, const char *name) {
  PurpleConnection *gc;
  PurpleAccount *acct;
  PurpleGroup *group;
  PurpleBlistNode *gn;
  const char *owner;

  g_return_if_fail(pd != NULL);

  gc = pd->gc;
  acct = purple_connection_get_account(gc);

  /* collision checking */
  group = purple_blist_find_group(name);
  if(group) {
    const char *msgA;
    const char *msgB;
    char *msg;

    msgA = _("Unable to add group: group exists");
    msgB = _("A group named '%s' already exists in your buddy list.");
    msg = g_strdup_printf(msgB, name);

    purple_notify_error(gc, _("Unable to add group"), msgA, msg);

    g_free(msg);
    return;
  }

  group = purple_group_new(name);
  gn = (PurpleBlistNode *) group;

  owner = purple_account_get_username(acct);

  purple_blist_node_set_string(gn, GROUP_KEY_NAME, id);
  purple_blist_node_set_int(gn, GROUP_KEY_TYPE, mwSametimeGroup_DYNAMIC);
  purple_blist_node_set_string(gn, GROUP_KEY_OWNER, owner);
  purple_blist_add_group(group, NULL);

  group_add(pd, group);
  blist_schedule(pd);
}


static void remote_group_multi_cb(struct mwPurpleProtocolData *pd,
				  PurpleRequestFields *fields) {
  PurpleRequestField *f;
  GList *l;

  f = purple_request_fields_get_field(fields, "group");
  l = purple_request_field_list_get_selected(f);

  if(l) {
    const char *i = l->data;
    struct named_id *res;

    res = purple_request_field_list_get_data(f, i);
    remote_group_done(pd, res->id, res->name);
  }

  remote_group_multi_cleanup(NULL, fields);
}


static void remote_group_multi(struct mwResolveResult *result,
			       struct mwPurpleProtocolData *pd) {

  PurpleRequestFields *fields;
  PurpleRequestFieldGroup *g;
  PurpleRequestField *f;
  GList *l;
  const char *msgA;
  const char *msgB;
  char *msg;

  PurpleConnection *gc = pd->gc;

  fields = purple_request_fields_new();

  g = purple_request_field_group_new(NULL);
  purple_request_fields_add_group(fields, g);

  f = purple_request_field_list_new("group", _("Possible Matches"));
  purple_request_field_list_set_multi_select(f, FALSE);
  purple_request_field_set_required(f, TRUE);

  for(l = result->matches; l; l = l->next) {
    struct mwResolveMatch *match = l->data;
    struct named_id *res = g_new0(struct named_id, 1);

    res->id = g_strdup(match->id);
    res->name = g_strdup(match->name);

    purple_request_field_list_add_icon(f, res->name, NULL, res);
  }

  purple_request_field_group_add_field(g, f);

  msgA = _("Notes Address Book group results");
  msgB = _("The identifier '%s' may possibly refer to any of the following"
	  " Notes Address Book groups. Please select the correct group from"
	  " the list below to add it to your buddy list.");
  msg = g_strdup_printf(msgB, result->name);

  purple_request_fields(gc, _("Select Notes Address Book"),
		      msgA, msg, fields,
		      _("Add Group"), G_CALLBACK(remote_group_multi_cb),
		      _("Cancel"), G_CALLBACK(remote_group_multi_cleanup),
			  purple_connection_get_account(gc), result->name, NULL,
		      pd);

  g_free(msg);
}


static void remote_group_resolved(struct mwServiceResolve *srvc,
				  guint32 id, guint32 code, GList *results,
				  gpointer b) {

  struct mwResolveResult *res = NULL;
  struct mwSession *session;
  struct mwPurpleProtocolData *pd;
  PurpleConnection *gc;

  session = mwService_getSession(MW_SERVICE(srvc));
  g_return_if_fail(session != NULL);

  pd = mwSession_getClientData(session);
  g_return_if_fail(pd != NULL);

  gc = pd->gc;
  g_return_if_fail(gc != NULL);

  if(!code && results) {
    res = results->data;

    if(res->matches) {
      remote_group_multi(res, pd);
      return;
    }
  }

  if(res && res->name) {
    const char *msgA;
    const char *msgB;
    char *msg;

    msgA = _("Unable to add group: group not found");

    msgB = _("The identifier '%s' did not match any Notes Address Book"
	    " groups in your Sametime community.");
    msg = g_strdup_printf(msgB, res->name);

    purple_notify_error(gc, _("Unable to add group"), msgA, msg);

    g_free(msg);
  }
}


static void remote_group_action_cb(PurpleConnection *gc, const char *name) {
  struct mwPurpleProtocolData *pd;
  struct mwServiceResolve *srvc;
  GList *query;
  enum mwResolveFlag flags;
  guint32 req;

  pd = purple_connection_get_protocol_data(gc);
  srvc = pd->srvc_resolve;

  query = g_list_prepend(NULL, (char *) name);
  flags = mwResolveFlag_FIRST | mwResolveFlag_GROUPS;

  req = mwServiceResolve_resolve(srvc, query, flags, remote_group_resolved,
				 NULL, NULL);
  g_list_free(query);

  if(req == SEARCH_ERROR) {
    /** @todo display error */
  }
}


static void remote_group_action(PurpleProtocolAction *act) {
  PurpleConnection *gc;
  const char *msgA;
  const char *msgB;

  gc = act->connection;

  msgA = _("Notes Address Book Group");
  msgB = _("Enter the name of a Notes Address Book group in the field below"
	  " to add the group and its members to your buddy list.");

  purple_request_input(gc, _("Add Group"), msgA, msgB, NULL,
		     FALSE, FALSE, NULL,
		     _("Add"), G_CALLBACK(remote_group_action_cb),
		     _("Cancel"), NULL,
			 purple_connection_get_account(gc), NULL, NULL,
		     gc);
}


static void search_notify(struct mwResolveResult *result,
			  PurpleConnection *gc) {
  GList *l;
  const char *msgA;
  const char *msgB;
  char *msg1;
  char *msg2;

  PurpleNotifySearchResults *sres;
  PurpleNotifySearchColumn *scol;

  sres = purple_notify_searchresults_new();

  scol = purple_notify_searchresults_column_new(_("User Name"));
  purple_notify_searchresults_column_add(sres, scol);

  scol = purple_notify_searchresults_column_new(_("Sametime ID"));
  purple_notify_searchresults_column_add(sres, scol);

  purple_notify_searchresults_button_add(sres, PURPLE_NOTIFY_BUTTON_IM,
				       notify_im);

  purple_notify_searchresults_button_add(sres, PURPLE_NOTIFY_BUTTON_ADD,
				       notify_add);

  for(l = result->matches; l; l = l->next) {
    struct mwResolveMatch *match = l->data;
    GList *row = NULL;

    if(!match->id || !match->name)
      continue;

    row = g_list_append(row, g_strdup(match->name));
    row = g_list_append(row, g_strdup(match->id));
    purple_notify_searchresults_row_add(sres, row);
  }

  msgA = _("Search results for '%s'");
  msgB = _("The identifier '%s' may possibly refer to any of the following"
	   " users. You may add these users to your buddy list or send them"
	   " messages with the action buttons below.");

  msg1 = g_strdup_printf(msgA, result->name);
  msg2 = g_strdup_printf(msgB, result->name);

  purple_notify_searchresults(gc, _("Search Results"),
			    msg1, msg2, sres, notify_close, NULL);

  g_free(msg1);
  g_free(msg2);
}


static void search_resolved(struct mwServiceResolve *srvc,
			    guint32 id, guint32 code, GList *results,
			    gpointer b) {

  PurpleConnection *gc = b;
  struct mwResolveResult *res = NULL;

  if(results) res = results->data;

  if(!code && res && res->matches) {
    search_notify(res, gc);

  } else {
    const char *msgA;
    const char *msgB;
    char *msg;

    msgA = _("No matches");
    msgB = _("The identifier '%s' did not match any users in your"
	     " Sametime community.");
    msg = g_strdup_printf(msgB, (res && res->name) ? NSTR(res->name) : "");

    purple_notify_error(gc, _("No Matches"), msgA, msg);

    g_free(msg);
  }
}


static void search_action_cb(PurpleConnection *gc, const char *name) {
  struct mwPurpleProtocolData *pd;
  struct mwServiceResolve *srvc;
  GList *query;
  enum mwResolveFlag flags;
  guint32 req;

  pd = purple_connection_get_protocol_data(gc);
  srvc = pd->srvc_resolve;

  query = g_list_prepend(NULL, (char *) name);
  flags = mwResolveFlag_FIRST | mwResolveFlag_USERS;

  req = mwServiceResolve_resolve(srvc, query, flags, search_resolved,
				 gc, NULL);
  g_list_free(query);

  if(req == SEARCH_ERROR) {
    /** @todo display error */
  }
}


static void search_action(PurpleProtocolAction *act) {
  PurpleConnection *gc;
  const char *msgA;
  const char *msgB;

  gc = act->connection;

  msgA = _("Search for a user");
  msgB = _("Enter a name or partial ID in the field below to search"
	   " for matching users in your Sametime community.");

  purple_request_input(gc, _("User Search"), msgA, msgB, NULL,
		     FALSE, FALSE, NULL,
		     _("Search"), G_CALLBACK(search_action_cb),
		     _("Cancel"), NULL,
			 purple_connection_get_account(gc), NULL, NULL,
			 gc);
}


static GList *mw_prpl_get_actions(PurpleConnection *gc) {
  PurpleProtocolAction *act;
  GList *l = NULL;

  act = purple_protocol_action_new(_("Import Sametime List..."),
			       st_import_action);
  l = g_list_append(l, act);

  act = purple_protocol_action_new(_("Export Sametime List..."),
			       st_export_action);
  l = g_list_append(l, act);

  act = purple_protocol_action_new(_("Add Notes Address Book Group..."),
			       remote_group_action);
  l = g_list_append(l, act);

  act = purple_protocol_action_new(_("User Search..."),
			       search_action);
  l = g_list_append(l, act);

  return l;
}


<<<<<<< HEAD
=======
static gboolean mw_plugin_load(PurplePlugin *plugin) {
  return TRUE;
}


static gboolean mw_plugin_unload(PurplePlugin *plugin) {
  return TRUE;
}


static void mw_plugin_destroy(PurplePlugin *plugin) {
  g_log_remove_handler(G_LOG_DOMAIN, log_handler[0]);
  g_log_remove_handler("meanwhile", log_handler[1]);
}

static PurplePluginInfo mw_plugin_info =
{
	PURPLE_PLUGIN_MAGIC,
	PURPLE_MAJOR_VERSION,
	PURPLE_MINOR_VERSION,
	PURPLE_PLUGIN_PROTOCOL,                           /**< type           */
	NULL,                                             /**< ui_requirement */
	0,                                                /**< flags          */
	NULL,                                             /**< dependencies   */
	PURPLE_PRIORITY_DEFAULT,                          /**< priority       */

	PLUGIN_ID,                                        /**< id             */
	PLUGIN_NAME,                                      /**< name           */
	DISPLAY_VERSION,                                  /**< version        */
	PLUGIN_SUMMARY,                                   /**< summary        */
	PLUGIN_DESC,                                      /**<  description    */
	PLUGIN_AUTHOR,                                    /**< author         */
	PLUGIN_HOMEPAGE,                                  /**< homepage       */

	mw_plugin_load,                                   /**< load           */
	mw_plugin_unload,                                 /**< unload         */
	mw_plugin_destroy,                                /**< destroy        */

	NULL,                                             /**< ui_info        */
	&mw_prpl_info,                                    /**< extra_info     */
	NULL,                                             /**< prefs_info     */
	mw_plugin_actions,

	/* padding */
	NULL,
	NULL,
	NULL,
	NULL
};


>>>>>>> 126c59fa
static void mw_log_handler(const gchar *domain, GLogLevelFlags flags,
			   const gchar *msg, gpointer data) {

  if(! (msg && *msg)) return;

  /* handle g_log requests via purple's built-in debug logging */
  if(flags & G_LOG_LEVEL_ERROR) {
    purple_debug_error(domain, "%s\n", msg);

  } else if(flags & G_LOG_LEVEL_WARNING) {
    purple_debug_warning(domain, "%s\n", msg);

  } else {
    purple_debug_info(domain, "%s\n", msg);
  }
}


static PurplePluginProtocolInfo mw_prpl_info = {
  PLUGIN_ID,
  PLUGIN_NAME,
  sizeof(PurplePluginProtocolInfo),
  OPT_PROTO_IM_IMAGE,
  NULL, /*< set in mw_plugin_init */
  NULL, /*< set in mw_plugin_init */
  NO_BUDDY_ICONS,
  mw_prpl_get_actions,
  mw_prpl_list_icon,
  mw_prpl_list_emblem,
  mw_prpl_status_text,
  mw_prpl_tooltip_text,
  mw_prpl_status_types,
  mw_prpl_blist_node_menu,
  mw_prpl_chat_info,
  mw_prpl_chat_info_defaults,
  mw_prpl_login,
  mw_prpl_close,
  mw_prpl_send_im,
  NULL,
  mw_prpl_send_typing,
  mw_prpl_get_info,
  mw_prpl_set_status,
  mw_prpl_set_idle,
  NULL,
  mw_prpl_add_buddy,
  mw_prpl_add_buddies,
  mw_prpl_remove_buddy,
  NULL,
  mw_prpl_add_permit,
  mw_prpl_add_deny,
  mw_prpl_rem_permit,
  mw_prpl_rem_deny,
  mw_prpl_set_permit_deny,
  mw_prpl_join_chat,
  mw_prpl_reject_chat,
  mw_prpl_get_chat_name,
  mw_prpl_chat_invite,
  mw_prpl_chat_leave,
  mw_prpl_chat_whisper,
  mw_prpl_chat_send,
  mw_prpl_keepalive,
  NULL,
  NULL,
  mw_prpl_alias_buddy,
  mw_prpl_group_buddy,
  mw_prpl_rename_group,
  mw_prpl_buddy_free,
  mw_prpl_convo_closed,
  mw_prpl_normalize,
  NULL,
  mw_prpl_remove_group,
  NULL,
  NULL,
  NULL,
  NULL,
  NULL,
  NULL,
  mw_prpl_can_receive_file,
  mw_prpl_send_file,
  mw_prpl_new_xfer,
  NULL,
  NULL,
  NULL,
  NULL,
  NULL,
  NULL,
  NULL,
  NULL,
  NULL,
  NULL,
  NULL,
  NULL,
  NULL
};


static PurplePluginInfo *
plugin_query(GError **error)
{
	return purple_plugin_info_new(
		"id",                 PLUGIN_ID,
		"name",               PLUGIN_NAME,
		"version",            DISPLAY_VERSION,
		"category",           PLUGIN_CATEGORY,
		"summary",            PLUGIN_SUMMARY,
		"description",        PLUGIN_DESC,
		"author",             PLUGIN_AUTHOR,
		"website",            PLUGIN_HOMEPAGE,
		"abi-version",        PURPLE_ABI_VERSION,
		"preferences-frame",  mw_plugin_get_plugin_pref_frame,
		"flags",              GPLUGIN_PLUGIN_INFO_FLAGS_INTERNAL |
		                      GPLUGIN_PLUGIN_INFO_FLAGS_LOAD_ON_QUERY,
		NULL
	);
}


static gboolean plugin_load(PurplePlugin *plugin, GError **error) {
  PurpleAccountUserSplit *split;
  PurpleAccountOption *opt;
  GList *l = NULL;

  GLogLevelFlags logflags =
    G_LOG_LEVEL_MASK | G_LOG_FLAG_FATAL | G_LOG_FLAG_RECURSION;

  /* set up the preferences */
  purple_prefs_add_none(MW_PRPL_OPT_BASE);
  purple_prefs_add_int(MW_PRPL_OPT_BLIST_ACTION, BLIST_CHOICE_DEFAULT);

  /* set up account ID as user:server */
  split = purple_account_user_split_new(_("Server"),
                                        MW_PLUGIN_DEFAULT_HOST, ':');
  mw_prpl_info.user_splits = g_list_append(mw_prpl_info.user_splits, split);

  /* remove dead preferences */
  purple_prefs_remove(MW_PRPL_OPT_PSYCHIC);
  purple_prefs_remove(MW_PRPL_OPT_SAVE_DYNAMIC);

  /* port to connect to */
  opt = purple_account_option_int_new(_("Port"), MW_KEY_PORT,
				    MW_PLUGIN_DEFAULT_PORT);
  l = g_list_append(l, opt);

  { /* copy the old force login setting from prefs if it's
       there. Don't delete the preference, since there may be more
       than one account that wants to check for it. */
    gboolean b = FALSE;
    const char *label = _("Force login (ignore server redirects)");

    if(purple_prefs_exists(MW_PRPL_OPT_FORCE_LOGIN))
      b = purple_prefs_get_bool(MW_PRPL_OPT_FORCE_LOGIN);

    opt = purple_account_option_bool_new(label, MW_KEY_FORCE, b);
    l = g_list_append(l, opt);
  }

  /* pretend to be Sametime Connect */
  opt = purple_account_option_bool_new(_("Hide client identity"),
				     MW_KEY_FAKE_IT, FALSE);
  l = g_list_append(l, opt);

  mw_prpl_info.protocol_options = l;
  l = NULL;

  /* forward all our g_log messages to purple. Generally all the logging
     calls are using purple_log directly, but the g_return macros will
     get caught here */
  log_handler[0] = g_log_set_handler(G_LOG_DOMAIN, logflags,
				     mw_log_handler, NULL);

  /* redirect meanwhile's logging to purple's */
  log_handler[1] = g_log_set_handler("meanwhile", logflags,
				     mw_log_handler, NULL);

  purple_protocols_add(&mw_prpl_info);
  return TRUE;
}


static gboolean plugin_unload(PurplePlugin *plugin, GError **error) {
  g_log_remove_handler(G_LOG_DOMAIN, log_handler[0]);
  g_log_remove_handler("meanwhile", log_handler[1]);

  purple_protocols_remove(&mw_prpl_info);
  return TRUE;
}


PURPLE_PLUGIN_INIT(sametime, plugin_query, plugin_load, plugin_unload);
/* The End. */
<|MERGE_RESOLUTION|>--- conflicted
+++ resolved
@@ -5100,85 +5100,7 @@
   }
 }
 
-
-<<<<<<< HEAD
-=======
-static PurplePluginProtocolInfo mw_prpl_info = {
-  sizeof(PurplePluginProtocolInfo),
-  OPT_PROTO_IM_IMAGE,
-  NULL, /*< set in mw_plugin_init */
-  NULL, /*< set in mw_plugin_init */
-  NO_BUDDY_ICONS,
-  mw_prpl_list_icon,
-  mw_prpl_list_emblem,
-  mw_prpl_status_text,
-  mw_prpl_tooltip_text,
-  mw_prpl_status_types,
-  mw_prpl_blist_node_menu,
-  mw_prpl_chat_info,
-  mw_prpl_chat_info_defaults,
-  mw_prpl_login,
-  mw_prpl_close,
-  mw_prpl_send_im,
-  NULL,
-  mw_prpl_send_typing,
-  mw_prpl_get_info,
-  mw_prpl_set_status,
-  mw_prpl_set_idle,
-  NULL,
-  mw_prpl_add_buddy,
-  mw_prpl_add_buddies,
-  mw_prpl_remove_buddy,
-  NULL,
-  mw_prpl_add_permit,
-  mw_prpl_add_deny,
-  mw_prpl_rem_permit,
-  mw_prpl_rem_deny,
-  mw_prpl_set_permit_deny,
-  mw_prpl_join_chat,
-  mw_prpl_reject_chat,
-  mw_prpl_get_chat_name,
-  mw_prpl_chat_invite,
-  mw_prpl_chat_leave,
-  mw_prpl_chat_whisper,
-  mw_prpl_chat_send,
-  mw_prpl_keepalive,
-  NULL,
-  NULL,
-  mw_prpl_alias_buddy,
-  mw_prpl_group_buddy,
-  mw_prpl_rename_group,
-  mw_prpl_buddy_free,
-  mw_prpl_convo_closed,
-  mw_prpl_normalize,
-  NULL,
-  mw_prpl_remove_group,
-  NULL,
-  NULL,
-  NULL,
-  NULL,
-  NULL,
-  NULL,
-  mw_prpl_can_receive_file,
-  mw_prpl_send_file,
-  mw_prpl_new_xfer,
-  NULL,
-  NULL,
-  NULL,
-  NULL,
-  NULL,
-  NULL,
-  NULL,
-  NULL,
-  NULL,
-  NULL,
-  NULL,
-  NULL,
-  NULL
-};
-
 #if 0
->>>>>>> 126c59fa
 static PurplePluginPrefFrame *
 mw_plugin_get_plugin_pref_frame(PurplePlugin *plugin) {
   PurplePluginPrefFrame *frame;
@@ -5207,11 +5129,7 @@
 
   return frame;
 }
-<<<<<<< HEAD
-
-=======
 #endif
->>>>>>> 126c59fa
 
 static void st_import_action_cb(PurpleConnection *gc, char *filename) {
   struct mwSametimeList *l;
@@ -5675,60 +5593,6 @@
 }
 
 
-<<<<<<< HEAD
-=======
-static gboolean mw_plugin_load(PurplePlugin *plugin) {
-  return TRUE;
-}
-
-
-static gboolean mw_plugin_unload(PurplePlugin *plugin) {
-  return TRUE;
-}
-
-
-static void mw_plugin_destroy(PurplePlugin *plugin) {
-  g_log_remove_handler(G_LOG_DOMAIN, log_handler[0]);
-  g_log_remove_handler("meanwhile", log_handler[1]);
-}
-
-static PurplePluginInfo mw_plugin_info =
-{
-	PURPLE_PLUGIN_MAGIC,
-	PURPLE_MAJOR_VERSION,
-	PURPLE_MINOR_VERSION,
-	PURPLE_PLUGIN_PROTOCOL,                           /**< type           */
-	NULL,                                             /**< ui_requirement */
-	0,                                                /**< flags          */
-	NULL,                                             /**< dependencies   */
-	PURPLE_PRIORITY_DEFAULT,                          /**< priority       */
-
-	PLUGIN_ID,                                        /**< id             */
-	PLUGIN_NAME,                                      /**< name           */
-	DISPLAY_VERSION,                                  /**< version        */
-	PLUGIN_SUMMARY,                                   /**< summary        */
-	PLUGIN_DESC,                                      /**<  description    */
-	PLUGIN_AUTHOR,                                    /**< author         */
-	PLUGIN_HOMEPAGE,                                  /**< homepage       */
-
-	mw_plugin_load,                                   /**< load           */
-	mw_plugin_unload,                                 /**< unload         */
-	mw_plugin_destroy,                                /**< destroy        */
-
-	NULL,                                             /**< ui_info        */
-	&mw_prpl_info,                                    /**< extra_info     */
-	NULL,                                             /**< prefs_info     */
-	mw_plugin_actions,
-
-	/* padding */
-	NULL,
-	NULL,
-	NULL,
-	NULL
-};
-
-
->>>>>>> 126c59fa
 static void mw_log_handler(const gchar *domain, GLogLevelFlags flags,
 			   const gchar *msg, gpointer data) {
 
@@ -5829,18 +5693,17 @@
 plugin_query(GError **error)
 {
 	return purple_plugin_info_new(
-		"id",                 PLUGIN_ID,
-		"name",               PLUGIN_NAME,
-		"version",            DISPLAY_VERSION,
-		"category",           PLUGIN_CATEGORY,
-		"summary",            PLUGIN_SUMMARY,
-		"description",        PLUGIN_DESC,
-		"author",             PLUGIN_AUTHOR,
-		"website",            PLUGIN_HOMEPAGE,
-		"abi-version",        PURPLE_ABI_VERSION,
-		"preferences-frame",  mw_plugin_get_plugin_pref_frame,
-		"flags",              GPLUGIN_PLUGIN_INFO_FLAGS_INTERNAL |
-		                      GPLUGIN_PLUGIN_INFO_FLAGS_LOAD_ON_QUERY,
+		"id",           PLUGIN_ID,
+		"name",         PLUGIN_NAME,
+		"version",      DISPLAY_VERSION,
+		"category",     PLUGIN_CATEGORY,
+		"summary",      PLUGIN_SUMMARY,
+		"description",  PLUGIN_DESC,
+		"author",       PLUGIN_AUTHOR,
+		"website",      PLUGIN_HOMEPAGE,
+		"abi-version",  PURPLE_ABI_VERSION,
+		"flags",        GPLUGIN_PLUGIN_INFO_FLAGS_INTERNAL |
+		                GPLUGIN_PLUGIN_INFO_FLAGS_LOAD_ON_QUERY,
 		NULL
 	);
 }
