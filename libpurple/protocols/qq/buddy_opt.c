/**
 * @file buddy_opt.c
 *
 * purple
 *
 * Purple is the legal property of its developers, whose names are too numerous
 * to list here.  Please refer to the COPYRIGHT file distributed with this
 * source distribution.
 *
 * This program is free software; you can redistribute it and/or modify
 * it under the terms of the GNU General Public License as published by
 * the Free Software Foundation; either version 2 of the License, or
 * (at your option) any later version.
 *
 * This program is distributed in the hope that it will be useful,
 * but WITHOUT ANY WARRANTY; without even the implied warranty of
 * MERCHANTABILITY or FITNESS FOR A PARTICULAR PURPOSE.  See the
 * GNU General Public License for more details.
 *
 * You should have received a copy of the GNU General Public License
 * along with this program; if not, write to the Free Software
 * Foundation, Inc., 51 Franklin Street, Fifth Floor, Boston, MA  02111-1301  USA
 */

#include "debug.h"
#include "internal.h"
#include "notify.h"
#include "request.h"
#include "privacy.h"

#include "buddy_info.h"
#include "buddy_list.h"
#include "buddy_opt.h"
#include "char_conv.h"
#include "qq_define.h"
#include "im.h"
#include "qq_base.h"
#include "packet_parse.h"
#include "qq_network.h"
#include "utils.h"

#define PURPLE_GROUP_QQ_FORMAT          "QQ (%s)"

#define QQ_REMOVE_SELF_REPLY_OK       0x00

enum {
	QQ_MY_AUTH_APPROVE = 0x30,	/* ASCII value of "0" */
	QQ_MY_AUTH_REJECT = 0x31,	/* ASCII value of "1" */
	QQ_MY_AUTH_REQUEST = 0x32	/* ASCII value of "2" */
};

typedef struct _qq_buddy_req {
	PurpleConnection *gc;
	guint32 uid;
	guint8 *auth;
	guint8 auth_len;
} qq_buddy_req;

void add_buddy_authorize_input(PurpleConnection *gc, guint32 uid,
		guint8 *auth, guint8 auth_len);

static void buddy_req_free(qq_buddy_req *add_req)
{
	g_return_if_fail(add_req != NULL);
	if (add_req->auth) g_free(add_req->auth);
	g_free(add_req);
}

static void buddy_req_cancel_cb(qq_buddy_req *add_req, const gchar *msg)
{
	g_return_if_fail(add_req != NULL);
	buddy_req_free(add_req);
}

PurpleGroup *qq_group_find_or_new(const gchar *group_name)
{
	PurpleGroup *g;

	g_return_val_if_fail(group_name != NULL, NULL);

	g = purple_find_group(group_name);
	if (g == NULL) {
		g = purple_group_new(group_name);
		purple_blist_add_group(g, NULL);
		purple_debug_warning("QQ", "Add new group: %s\n", group_name);
	}

	return g;
}

static qq_buddy_data *qq_buddy_data_new(guint32 uid)
{
	qq_buddy_data *bd = g_new0(qq_buddy_data, 1);
	memset(bd, 0, sizeof(qq_buddy_data));
	bd->uid = uid;
	bd->status = QQ_BUDDY_OFFLINE;
	return bd;
}

qq_buddy_data *qq_buddy_data_find(PurpleConnection *gc, guint32 uid)
{
	gchar *who;
	PurpleBuddy *buddy;
	qq_buddy_data *bd;

	g_return_val_if_fail(gc != NULL, NULL);

	who = uid_to_purple_name(uid);
	if (who == NULL)	return NULL;
	buddy = purple_find_buddy(purple_connection_get_account(gc), who);
	g_free(who);

	if (buddy == NULL) {
		purple_debug_error("QQ", "Can not find purple buddy of %u\n", uid);
		return NULL;
	}
<<<<<<< HEAD
	
	if ((bd = purple_buddy_get_protocol_data(buddy)) == NULL) {
		purple_debug_error("QQ", "Can not find buddy data of %d\n", uid);
=======
	if (buddy->proto_data == NULL) {
		purple_debug_error("QQ", "Can not find buddy data of %u\n", uid);
>>>>>>> d5b7236d
		return NULL;
	}
	return bd;
}

void qq_buddy_data_free(qq_buddy_data *bd)
{
	g_return_if_fail(bd != NULL);

	if (bd->nickname) g_free(bd->nickname);
	g_free(bd);
}

/* create purple buddy without data and display with no-auth icon */
PurpleBuddy *qq_buddy_new(PurpleConnection *gc, guint32 uid)
{
	PurpleBuddy *buddy;
	PurpleGroup *group;
	gchar *who;
	gchar *group_name;

	g_return_val_if_fail(gc->account != NULL && uid != 0, NULL);

	group_name = g_strdup_printf(PURPLE_GROUP_QQ_FORMAT,
			purple_account_get_username(gc->account));
	group = qq_group_find_or_new(group_name);
	if (group == NULL) {
		purple_debug_error("QQ", "Failed creating group %s\n", group_name);
		return NULL;
	}

	purple_debug_info("QQ", "Add new purple buddy: [%u]\n", uid);
	who = uid_to_purple_name(uid);
	buddy = purple_buddy_new(gc->account, who, NULL);	/* alias is NULL */
	purple_buddy_set_protocol_data(buddy, NULL);

	g_free(who);

	purple_blist_add_buddy(buddy, NULL, group, NULL);

	g_free(group_name);

	return buddy;
}

static void qq_buddy_free(PurpleBuddy *buddy)
{
	qq_buddy_data *bd;

	g_return_if_fail(buddy);

	if ((bd = purple_buddy_get_protocol_data(buddy)) != NULL) {
		qq_buddy_data_free(bd);
	}
	purple_buddy_set_protocol_data(buddy, NULL);
	purple_blist_remove_buddy(buddy);
}

PurpleBuddy *qq_buddy_find(PurpleConnection *gc, guint32 uid)
{
	PurpleBuddy *buddy;
	gchar *who;

	g_return_val_if_fail(gc->account != NULL && uid != 0, NULL);

	who = uid_to_purple_name(uid);
	buddy = purple_find_buddy(gc->account, who);
	g_free(who);
	return buddy;
}

PurpleBuddy *qq_buddy_find_or_new(PurpleConnection *gc, guint32 uid)
{
	PurpleBuddy *buddy;
	qq_buddy_data *bd;

	g_return_val_if_fail(gc->account != NULL && uid != 0, NULL);

	buddy = qq_buddy_find(gc, uid);
	if (buddy == NULL) {
		buddy = qq_buddy_new(gc, uid);
		if (buddy == NULL) {
			return NULL;
		}
	}

	if (purple_buddy_get_protocol_data(buddy) != NULL) {
		return buddy;
	}

	bd = qq_buddy_data_new(uid);
	purple_buddy_set_protocol_data(buddy, bd);
	return buddy;
}

/* send packet to remove a buddy from my buddy list */
static void request_remove_buddy(PurpleConnection *gc, guint32 uid)
{
	gchar uid_str[11];
	gint bytes;

	g_return_if_fail(uid > 0);

	g_snprintf(uid_str, sizeof(uid_str), "%u", uid);
	bytes = strlen(uid_str);
	qq_send_cmd_mess(gc, QQ_CMD_REMOVE_BUDDY, (guint8 *) uid_str, bytes, 0, uid);
}

static void request_remove_buddy_ex(PurpleConnection *gc,
		guint32 uid, guint8 *auth, guint8 auth_len)
{
	gint bytes;
	guint8 *raw_data;
	gchar uid_str[16];

	g_return_if_fail(uid != 0);
	g_return_if_fail(auth != NULL && auth_len > 0);

	raw_data = g_newa(guint8, auth_len + sizeof(uid_str) );
	bytes = 0;
	bytes += qq_put8(raw_data + bytes, auth_len);
	bytes += qq_putdata(raw_data + bytes, auth, auth_len);

	g_snprintf(uid_str, sizeof(uid_str), "%u", uid);
	bytes += qq_putdata(raw_data + bytes, (guint8 *)uid_str, strlen(uid_str));

	qq_send_cmd_mess(gc, QQ_CMD_REMOVE_BUDDY, raw_data, bytes, 0, uid);
}

void qq_request_auth_code(PurpleConnection *gc, guint8 cmd, guint16 sub_cmd, guint32 uid)
{
	guint8 raw_data[16];
	gint bytes;

	g_return_if_fail(uid > 0);
	bytes = 0;
	bytes += qq_put8(raw_data + bytes, cmd);
	bytes += qq_put16(raw_data + bytes, sub_cmd);
	bytes += qq_put32(raw_data + bytes, uid);

	qq_send_cmd_mess(gc, QQ_CMD_AUTH_CODE, raw_data, bytes, 0, uid);
}

void qq_process_auth_code(PurpleConnection *gc, guint8 *data, gint data_len, guint32 uid)
{
	qq_data *qd;
	gint bytes;
	guint8 cmd, reply;
	guint16 sub_cmd;
	guint8 *code = NULL;
	guint16 code_len = 0;

	g_return_if_fail(data != NULL && data_len != 0);
	g_return_if_fail(uid != 0);

	qd = (qq_data *) gc->proto_data;

	qq_show_packet("qq_process_auth_code", data, data_len);
	bytes = 0;
	bytes += qq_get8(&cmd, data + bytes);
	bytes += qq_get16(&sub_cmd, data + bytes);
	bytes += qq_get8(&reply, data + bytes);
	g_return_if_fail(bytes + 2 <= data_len);

	bytes += qq_get16(&code_len, data + bytes);
	g_return_if_fail(code_len > 0);
	g_return_if_fail(bytes + code_len <= data_len);
	code = g_newa(guint8, code_len);
	bytes += qq_getdata(code, code_len, data + bytes);

	if (cmd == QQ_AUTH_INFO_BUDDY && sub_cmd == QQ_AUTH_INFO_REMOVE_BUDDY) {
		request_remove_buddy_ex(gc, uid, code, code_len);
		return;
	}
	if (cmd == QQ_AUTH_INFO_BUDDY && sub_cmd == QQ_AUTH_INFO_ADD_BUDDY) {
		add_buddy_authorize_input(gc, uid, code, code_len);
		return;
	}
	purple_debug_info("QQ", "Got auth info cmd 0x%x, sub 0x%x, reply 0x%x\n",
			cmd, sub_cmd, reply);
}

static void add_buddy_question_cb(qq_buddy_req *add_req, const gchar *text)
{
	g_return_if_fail(add_req != NULL);
	if (add_req->gc == NULL || add_req->uid == 0) {
		buddy_req_free(add_req);
		return;
	}

	qq_request_question(add_req->gc, QQ_QUESTION_ANSWER, add_req->uid, NULL, text);
	buddy_req_free(add_req);
}

static void add_buddy_question_input(PurpleConnection *gc, guint32 uid, gchar *question)
{
	gchar *who, *msg;
	qq_buddy_req *add_req;
	g_return_if_fail(uid != 0);

	add_req = g_new0(qq_buddy_req, 1);
	add_req->gc = gc;
	add_req->uid = uid;
	add_req->auth = NULL;
	add_req->auth_len = 0;

	who = uid_to_purple_name(uid);
	msg = g_strdup_printf(_("%u requires verification"), uid);
	purple_request_input(gc, _("Add buddy question"), msg,
			_("Enter answer here"),
			NULL,
			TRUE, FALSE, NULL,
			_("Send"), G_CALLBACK(add_buddy_question_cb),
			_("Cancel"), G_CALLBACK(buddy_req_cancel_cb),
			purple_connection_get_account(gc), who, NULL,
			add_req);

	g_free(msg);
	g_free(who);
}

void qq_request_question(PurpleConnection *gc,
		guint8 cmd, guint32 uid, const gchar *question_utf8, const gchar *answer_utf8)
{
	guint8 raw_data[MAX_PACKET_SIZE - 16];
	gint bytes;

	g_return_if_fail(uid > 0);
	bytes = 0;
	bytes += qq_put8(raw_data + bytes, cmd);
	if (cmd == QQ_QUESTION_GET) {
		bytes += qq_put8(raw_data + bytes, 0);
		qq_send_cmd_mess(gc, QQ_CMD_BUDDY_QUESTION, raw_data, bytes, 0, uid);
		return;
	}
	if (cmd == QQ_QUESTION_SET) {
		bytes += qq_put_vstr(raw_data + bytes, question_utf8, QQ_CHARSET_DEFAULT);
		bytes += qq_put_vstr(raw_data + bytes, answer_utf8, QQ_CHARSET_DEFAULT);
		bytes += qq_put8(raw_data + bytes, 0);
		qq_send_cmd_mess(gc, QQ_CMD_BUDDY_QUESTION, raw_data, bytes, 0, uid);
		return;
	}
	/* Unknow 2 bytes, 0x(00 01) */
	bytes += qq_put8(raw_data + bytes, 0x00);
	bytes += qq_put8(raw_data + bytes, 0x01);
	g_return_if_fail(uid != 0);
	bytes += qq_put32(raw_data + bytes, uid);
	if (cmd == QQ_QUESTION_REQUEST) {
		qq_send_cmd_mess(gc, QQ_CMD_BUDDY_QUESTION, raw_data, bytes, 0, uid);
		return;
	}
	bytes += qq_put_vstr(raw_data + bytes, answer_utf8, QQ_CHARSET_DEFAULT);
	bytes += qq_put8(raw_data + bytes, 0);
	qq_send_cmd_mess(gc, QQ_CMD_BUDDY_QUESTION, raw_data, bytes, 0, uid);
	return;
}

static void request_add_buddy_by_question(PurpleConnection *gc, guint32 uid,
	guint8 *code, guint16 code_len)
{
	guint8 raw_data[MAX_PACKET_SIZE - 16];
	gint bytes = 0;

	g_return_if_fail(uid != 0 && code_len > 0);

	bytes = 0;
	bytes += qq_put8(raw_data + bytes, 0x10);
	bytes += qq_put32(raw_data + bytes, uid);
	bytes += qq_put16(raw_data + bytes, 0);

	bytes += qq_put8(raw_data + bytes, 0);
	bytes += qq_put8(raw_data + bytes, 0);	/* no auth code */

	bytes += qq_put16(raw_data + bytes, code_len);
	bytes += qq_putdata(raw_data + bytes, code, code_len);

	bytes += qq_put8(raw_data + bytes, 1);	/* ALLOW ADD ME FLAG */
	bytes += qq_put8(raw_data + bytes, 0);	/* group number? */
	qq_send_cmd(gc, QQ_CMD_ADD_BUDDY_AUTH_EX, raw_data, bytes);
}

void qq_process_question(PurpleConnection *gc, guint8 *data, gint data_len, guint32 uid)
{
	qq_data *qd;
	gint bytes;
	guint8 cmd, reply;
	gchar *question, *answer;
	guint16 code_len;
	guint8 *code;

	g_return_if_fail(data != NULL && data_len != 0);

	qd = (qq_data *) gc->proto_data;

	qq_show_packet("qq_process_question", data, data_len);
	bytes = 0;
	bytes += qq_get8(&cmd, data + bytes);
	if (cmd == QQ_QUESTION_GET) {
		bytes += qq_get_vstr(&question, QQ_CHARSET_DEFAULT, data + bytes);
		bytes += qq_get_vstr(&answer, QQ_CHARSET_DEFAULT, data + bytes);
		purple_debug_info("QQ", "Get buddy adding Q&A:\n%s\n%s\n", question, answer);
		g_free(question);
		g_free(answer);
		return;
	}
	if (cmd == QQ_QUESTION_SET) {
		bytes += qq_get8(&reply, data + bytes);
		if (reply == 0) {
			purple_debug_info("QQ", "Successed setting Q&A\n");
		} else {
			purple_debug_warning("QQ", "Failed setting Q&A, reply %d\n", reply);
		}
		return;
	}

	g_return_if_fail(uid != 0);
	bytes += 2; /* skip 2 bytes, 0x(00 01)*/
	if (cmd == QQ_QUESTION_REQUEST) {
		bytes += qq_get8(&reply, data + bytes);
		if (reply == 0x01) {
			purple_debug_warning("QQ", "Failed getting question, reply %d\n", reply);
			return;
		}
		bytes += qq_get_vstr(&question, QQ_CHARSET_DEFAULT, data + bytes);
		purple_debug_info("QQ", "Get buddy question:\n%s\n", question);
		add_buddy_question_input(gc, uid, question);
		g_free(question);
		return;
	}

	if (cmd == QQ_QUESTION_ANSWER) {
		bytes += qq_get8(&reply, data + bytes);
		if (reply == 0x01) {
			purple_notify_error(gc, _("Add Buddy"), _("Invalid answer."), NULL);
			return;
		}
		bytes += qq_get16(&code_len, data + bytes);
		g_return_if_fail(code_len > 0);
		g_return_if_fail(bytes + code_len <= data_len);

		code = g_newa(guint8, code_len);
		bytes += qq_getdata(code, code_len, data + bytes);
		request_add_buddy_by_question(gc, uid, code, code_len);
		return;
	}

	g_return_if_reached();
}

/* try to remove myself from someone's buddy list */
static void request_buddy_remove_me(PurpleConnection *gc, guint32 uid)
{
	guint8 raw_data[16] = {0};
	gint bytes = 0;

	g_return_if_fail(uid > 0);

	bytes += qq_put32(raw_data + bytes, uid);

	qq_send_cmd_mess(gc, QQ_CMD_REMOVE_ME, raw_data, bytes, 0, uid);
}

/* try to add a buddy without authentication */
static void request_add_buddy_no_auth(PurpleConnection *gc, guint32 uid)
{
	gchar uid_str[11];

	g_return_if_fail(uid > 0);

	/* we need to send the ascii code of this uid to qq server */
	g_snprintf(uid_str, sizeof(uid_str), "%u", uid);
	qq_send_cmd_mess(gc, QQ_CMD_ADD_BUDDY_NO_AUTH,
			(guint8 *) uid_str, strlen(uid_str), 0, uid);
}

static void request_add_buddy_no_auth_ex(PurpleConnection *gc, guint32 uid)
{
	guint bytes;
	guint8 raw_data[16];

	g_return_if_fail(uid != 0);

	bytes = 0;
	bytes += qq_put32(raw_data + bytes, uid);
	qq_send_cmd_mess(gc, QQ_CMD_ADD_BUDDY_NO_AUTH_EX, raw_data, bytes, 0, uid);
}

/* this buddy needs authentication, text conversion is done at lowest level */
static void request_add_buddy_auth(PurpleConnection *gc, guint32 uid, const gchar response, const gchar *text)
{
	guint8 raw_data[MAX_PACKET_SIZE - 16];
	gint bytes;
	gchar *msg, uid_str[11];
	guint8 bar;

	g_return_if_fail(uid != 0);

	g_snprintf(uid_str, sizeof(uid_str), "%u", uid);
	bar = 0x1f;

	bytes = 0;
	bytes += qq_putdata(raw_data + bytes, (guint8 *) uid_str, strlen(uid_str));
	bytes += qq_put8(raw_data + bytes, bar);
	bytes += qq_put8(raw_data + bytes, response);

	if (text != NULL) {
		msg = utf8_to_qq(text, QQ_CHARSET_DEFAULT);
		bytes += qq_put8(raw_data + bytes, bar);
		bytes += qq_putdata(raw_data + bytes, (guint8 *) msg, strlen(msg));
		g_free(msg);
	}

	qq_send_cmd(gc, QQ_CMD_ADD_BUDDY_AUTH, raw_data, bytes);
}

static void request_add_buddy_auth_ex(PurpleConnection *gc, guint32 uid,
	const gchar *text, guint8 *auth, guint8 auth_len)
{
	guint8 raw_data[MAX_PACKET_SIZE - 16];
	gint bytes = 0;

	g_return_if_fail(uid != 0);

	bytes = 0;
	bytes += qq_put8(raw_data + bytes, 0x02);
	bytes += qq_put32(raw_data + bytes, uid);
	bytes += qq_put16(raw_data + bytes, 0);

	bytes += qq_put8(raw_data + bytes, 0);
	if (auth == NULL || auth_len <= 0) {
		bytes += qq_put8(raw_data + bytes, 0);
	} else {
		bytes += qq_put8(raw_data + bytes, auth_len);
		bytes += qq_putdata(raw_data + bytes, auth, auth_len);
	}
	bytes += qq_put8(raw_data + bytes, 1);	/* ALLOW ADD ME FLAG */
	bytes += qq_put8(raw_data + bytes, 0);	/* group number? */
	bytes += qq_put_vstr(raw_data + bytes, text, QQ_CHARSET_DEFAULT);
	qq_send_cmd(gc, QQ_CMD_ADD_BUDDY_AUTH_EX, raw_data, bytes);
}

void qq_process_add_buddy_auth_ex(PurpleConnection *gc, guint8 *data, gint data_len, guint32 ship32)
{
	g_return_if_fail(data != NULL && data_len != 0);

	qq_show_packet("qq_process_question", data, data_len);
}

static void add_buddy_auth_cb(qq_buddy_req *add_req, const gchar *text)
{
	qq_data *qd;
	g_return_if_fail(add_req != NULL);
	if (add_req->gc == NULL || add_req->uid == 0) {
		buddy_req_free(add_req);
		return;
	}

	qd = (qq_data *)add_req->gc->proto_data;
	if (qd->client_version > 2005) {
		request_add_buddy_auth_ex(add_req->gc, add_req->uid,
				text, add_req->auth, add_req->auth_len);
	} else {
		request_add_buddy_auth(add_req->gc, add_req->uid, QQ_MY_AUTH_REQUEST, text);
	}
	buddy_req_free(add_req);
}

/* the real packet to reject and request is sent from here */
static void buddy_add_deny_reason_cb(qq_buddy_req *add_req, const gchar *reason)
{
	g_return_if_fail(add_req != NULL);
	if (add_req->gc == NULL || add_req->uid == 0) {
		buddy_req_free(add_req);
		return;
	}

	request_add_buddy_auth(add_req->gc, add_req->uid, QQ_MY_AUTH_REJECT, reason);
	buddy_req_free(add_req);
}

static void buddy_add_deny_noreason_cb(qq_buddy_req *add_req)
{
	buddy_add_deny_reason_cb(add_req, NULL);
}

/* we approve other's request of adding me as friend */
static void buddy_add_authorize_cb(gpointer data)
{
	qq_buddy_req *add_req = (qq_buddy_req *)data;

	g_return_if_fail(add_req != NULL);
	if (add_req->gc == NULL || add_req->uid == 0) {
		buddy_req_free(add_req);
		return;
	}

	request_add_buddy_auth(add_req->gc, add_req->uid, QQ_MY_AUTH_APPROVE, NULL);
	buddy_req_free(add_req);
}

/* we reject other's request of adding me as friend */
static void buddy_add_deny_cb(gpointer data)
{
	qq_buddy_req *add_req = (qq_buddy_req *)data;
	gchar *who = uid_to_purple_name(add_req->uid);
	purple_request_input(add_req->gc, NULL, _("Authorization denied message:"),
			NULL, _("Sorry, you're not my style."), TRUE, FALSE, NULL,
			_("OK"), G_CALLBACK(buddy_add_deny_reason_cb),
			_("Cancel"), G_CALLBACK(buddy_add_deny_noreason_cb),
			purple_connection_get_account(add_req->gc), who, NULL,
			add_req);
	g_free(who);
}

static void add_buddy_no_auth_cb(qq_buddy_req *add_req)
{
	qq_data *qd;
	g_return_if_fail(add_req != NULL);
	if (add_req->gc == NULL || add_req->uid == 0) {
		buddy_req_free(add_req);
		return;
	}

	qd = (qq_data *) add_req->gc->proto_data;
	if (qd->client_version > 2005) {
		request_add_buddy_no_auth_ex(add_req->gc, add_req->uid);
	} else {
		request_add_buddy_no_auth(add_req->gc, add_req->uid);
	}
	buddy_req_free(add_req);
}

void add_buddy_authorize_input(PurpleConnection *gc, guint32 uid,
		guint8 *auth, guint8 auth_len)
{
	gchar *who, *msg;
	qq_buddy_req *add_req;
	g_return_if_fail(uid != 0);

	add_req = g_new0(qq_buddy_req, 1);
	add_req->gc = gc;
	add_req->uid = uid;
	add_req->auth = NULL;
	add_req->auth_len = 0;
	if (auth != NULL && auth_len > 0) {
		add_req->auth = g_new0(guint8, auth_len);
		g_memmove(add_req->auth, auth, auth_len);
		add_req->auth_len = auth_len;
	}

	who = uid_to_purple_name(uid);
	msg = g_strdup_printf(_("%u needs authorization"), uid);
	purple_request_input(gc, _("Add buddy authorize"), msg,
			_("Enter request here"),
			_("Would you be my friend?"),
			TRUE, FALSE, NULL,
			_("Send"), G_CALLBACK(add_buddy_auth_cb),
			_("Cancel"), G_CALLBACK(buddy_req_cancel_cb),
			purple_connection_get_account(gc), who, NULL,
			add_req);

	g_free(msg);
	g_free(who);
}

/* add a buddy and send packet to QQ server
 * note that when purple load local cached buddy list into its blist
 * it also calls this funtion, so we have to
 * define qd->is_login=TRUE AFTER LOGIN */
void qq_add_buddy(PurpleConnection *gc, PurpleBuddy *buddy, PurpleGroup *group)
{
	qq_data *qd;
	guint32 uid;

	g_return_if_fail(NULL != gc && NULL != gc->proto_data);
	g_return_if_fail(buddy != NULL);

	qd = (qq_data *) gc->proto_data;
	if (!qd->is_login)
		return;		/* IMPORTANT ! */

	uid = purple_name_to_uid(purple_buddy_get_name(buddy));
	if (uid > 0) {
		if (qd->client_version > 2005) {
			request_add_buddy_no_auth_ex(gc, uid);
		} else {
			request_add_buddy_no_auth(gc, uid);
		}
		return;
	}

	purple_notify_error(gc, _("QQ Buddy"), _("Add buddy"), _("Invalid QQ Number"));
	if (buddy == NULL) {
		return;
	}

	purple_debug_info("QQ", "Remove buddy with invalid QQ number %u\n", uid);
	qq_buddy_free(buddy);
}

/*  process reply to add_buddy_auth request */
void qq_process_add_buddy_auth(guint8 *data, gint data_len, PurpleConnection *gc)
{
	qq_data *qd;
	gchar **segments, *msg_utf8;

	g_return_if_fail(data != NULL && data_len != 0);

	qd = (qq_data *) gc->proto_data;

	if (data[0] == '0') {
		purple_debug_info("QQ", "Reply OK for sending authorize\n");
		return;
	}

	if (NULL == (segments = split_data(data, data_len, "\x1f", 2))) {
		purple_notify_error(gc, _("QQ Buddy"), _("Failed sending authorize"), NULL);
		return;
	}
	msg_utf8 = qq_to_utf8(segments[1], QQ_CHARSET_DEFAULT);
	purple_notify_error(gc, _("QQ Buddy"), _("Failed sending authorize"), msg_utf8);
	g_free(msg_utf8);
}

/* process the server reply for my request to remove a buddy */
void qq_process_remove_buddy(PurpleConnection *gc, guint8 *data, gint data_len, guint32 uid)
{
	PurpleBuddy *buddy = NULL;
	gchar *msg;

	g_return_if_fail(data != NULL && data_len != 0);
	g_return_if_fail(uid != 0);

	buddy = qq_buddy_find(gc, uid);
	if (data[0] != 0) {
		msg = g_strdup_printf(_("Failed removing buddy %u"), uid);
		purple_notify_info(gc, _("QQ Buddy"), msg, NULL);
		g_free(msg);
	}

	purple_debug_info("QQ", "Reply OK for removing buddy\n");
	/* remove buddy again */
	if (buddy != NULL) {
		qq_buddy_free(buddy);
	}
}

/* process the server reply for my request to remove myself from a buddy */
void qq_process_buddy_remove_me(PurpleConnection *gc, guint8 *data, gint data_len, guint32 uid)
{
	qq_data *qd;
	gchar *msg;

	g_return_if_fail(data != NULL && data_len != 0);
	qd = (qq_data *) gc->proto_data;

	if (data[0] == 0) {
		purple_debug_info("QQ", "Reply OK for removing me from %u's buddy list\n", uid);
		return;
	}
	msg = g_strdup_printf(_("Failed removing me from %d's buddy list"), uid);
	purple_notify_info(gc, _("QQ Buddy"), msg, NULL);
	g_free(msg);
}

void qq_process_add_buddy_no_auth(PurpleConnection *gc,
		guint8 *data, gint data_len, guint32 uid)
{
	qq_data *qd;
	gchar **segments;
	gchar *dest_uid, *reply;
	PurpleBuddy *buddy;
	qq_buddy_data *bd;

	g_return_if_fail(data != NULL && data_len != 0);
	g_return_if_fail(uid != 0);

	qd = (qq_data *) gc->proto_data;

	purple_debug_info("QQ", "Process buddy add for id [%u]\n", uid);
	qq_show_packet("buddy_add_no_auth", data, data_len);

	if (NULL == (segments = split_data(data, data_len, "\x1f", 2)))
		return;

	dest_uid = segments[0];
	reply = segments[1];
	if (strtoul(dest_uid, NULL, 10) != qd->uid) {	/* should not happen */
		purple_debug_error("QQ", "Add buddy reply is to [%s], not me!", dest_uid);
		g_strfreev(segments);
		return;
	}

	if (strtol(reply, NULL, 10) == 0) {
		/* add OK */
		qq_buddy_find_or_new(gc, uid);

		qq_request_buddy_info(gc, uid, 0, 0);
		if (qd->client_version >= 2007) {
			qq_request_get_level_2007(gc, uid);
		} else {
			qq_request_get_level(gc, uid);
		}
		qq_request_get_buddies_online(gc, 0, 0);

		purple_debug_info("QQ", "Successed adding into %u's buddy list", uid);
		g_strfreev(segments);
		return;
	}

	/* need auth */
	purple_debug_warning("QQ", "Failed adding buddy, need authorize\n");

	buddy = qq_buddy_find(gc, uid);
	if (buddy == NULL) {
		buddy = qq_buddy_new(gc, uid);
	}
	if (buddy != NULL && (bd = purple_buddy_get_protocol_data(buddy)) != NULL) {
		/* Not authorized now, free buddy data */
		qq_buddy_data_free(bd);
		purple_buddy_set_protocol_data(buddy, NULL);
	}

	add_buddy_authorize_input(gc, uid, NULL, 0);
	g_strfreev(segments);
}

void qq_process_add_buddy_no_auth_ex(PurpleConnection *gc,
		guint8 *data, gint data_len, guint32 uid)
{
	qq_data *qd;
	gint bytes;
	guint32 dest_uid;
	guint8 reply;
	guint8 auth_type;

	g_return_if_fail(data != NULL && data_len >= 5);
	g_return_if_fail(uid != 0);

	qd = (qq_data *) gc->proto_data;

	purple_debug_info("QQ", "Process buddy add no auth for id [%u]\n", uid);
	qq_show_packet("buddy_add_no_auth_ex", data, data_len);

	bytes = 0;
	bytes += qq_get32(&dest_uid, data + bytes);
	bytes += qq_get8(&reply, data + bytes);

	g_return_if_fail(dest_uid == uid);

	if (reply == 0x99) {
		purple_debug_info("QQ", "Successed adding buddy %u\n", uid);
		qq_buddy_find_or_new(gc, uid);

		qq_request_buddy_info(gc, uid, 0, 0);
		if (qd->client_version >= 2007) {
			qq_request_get_level_2007(gc, uid);
		} else {
			qq_request_get_level(gc, uid);
		}
		qq_request_get_buddies_online(gc, 0, 0);
		return;
	}

	if (reply != 0) {
		purple_debug_info("QQ", "Failed adding buddy %u, Unknow reply 0x%02X\n",
			uid, reply);
	}

	/* need auth */
	g_return_if_fail(data_len > bytes);
	bytes += qq_get8(&auth_type, data + bytes);
	purple_debug_warning("QQ", "Adding buddy needs authorize 0x%02X\n", auth_type);

	switch (auth_type) {
		case 0x00:	/* no authorize */
			break;
		case 0x01:	/* authorize */
			qq_request_auth_code(gc, QQ_AUTH_INFO_BUDDY, QQ_AUTH_INFO_ADD_BUDDY, uid);
			break;
		case 0x02:	/* disable */
			break;
		case 0x03:	/* answer question */
			qq_request_question(gc, QQ_QUESTION_REQUEST, uid, NULL, NULL);
			break;
		default:
			g_return_if_reached();
			break;
	}
	return;
}

/* remove a buddy and send packet to QQ server accordingly */
void qq_remove_buddy(PurpleConnection *gc, PurpleBuddy *buddy, PurpleGroup *group)
{
	qq_data *qd;
	qq_buddy_data *bd;
	guint32 uid;

	g_return_if_fail(gc != NULL && gc->proto_data != NULL);
	g_return_if_fail(buddy != NULL);

	qd = (qq_data *) gc->proto_data;
	if (!qd->is_login)
		return;

	uid = purple_name_to_uid(purple_buddy_get_name(buddy));
	if (uid > 0 && uid != qd->uid) {
		if (qd->client_version > 2005) {
			qq_request_auth_code(gc, QQ_AUTH_INFO_BUDDY, QQ_AUTH_INFO_REMOVE_BUDDY, uid);
		} else {
			request_remove_buddy(gc, uid);
			request_buddy_remove_me(gc, uid);
		}
	}

	if ((bd = purple_buddy_get_protocol_data(buddy)) != NULL) {
		qq_buddy_data_free(bd);
		purple_buddy_set_protocol_data(buddy, NULL);
	} else {
		purple_debug_warning("QQ", "Empty buddy data of %s\n", purple_buddy_get_name(buddy));
	}

	/* Do not call purple_blist_remove_buddy,
	 * otherwise purple segmentation fault */
}

static void buddy_add_input(PurpleConnection *gc, guint32 uid, gchar *reason)
{
	PurpleAccount *account = purple_connection_get_account(gc);
	qq_buddy_req *add_req;
	gchar *who;

	g_return_if_fail(uid != 0 && reason != NULL);

	purple_debug_info("QQ", "Buddy %u request adding, msg: %s\n", uid, reason);

	add_req = g_new0(qq_buddy_req, 1);
	add_req->gc = gc;
	add_req->uid = uid;

	if (purple_prefs_get_bool("/plugins/prpl/qq/auto_get_authorize_info")) {
		qq_request_buddy_info(gc, add_req->uid, 0, QQ_BUDDY_INFO_DISPLAY);
	}
	who = uid_to_purple_name(add_req->uid);

	purple_account_request_authorization(account,
	 		who, NULL,
			NULL, reason,
			purple_find_buddy(account, who) != NULL,
			buddy_add_authorize_cb,
			buddy_add_deny_cb,
			add_req);

	g_free(who);
}

/* someone wants to add you to his buddy list */
static void server_buddy_add_request(PurpleConnection *gc, gchar *from, gchar *to,
		guint8 *data, gint data_len)
{
	guint32 uid;
	gchar *msg, *reason;

	g_return_if_fail(from != NULL && to != NULL);
	uid = strtoul(from, NULL, 10);
	g_return_if_fail(uid != 0);

	if (purple_prefs_get_bool("/plugins/prpl/qq/auto_get_authorize_info")) {
		qq_request_buddy_info(gc, uid, 0, QQ_BUDDY_INFO_DISPLAY);
	}

	if (data_len <= 0) {
		reason = g_strdup( _("No reason given") );
	} else {
		msg = g_strndup((gchar *)data, data_len);
		reason = qq_to_utf8(msg, QQ_CHARSET_DEFAULT);
		if (reason == NULL)	reason = g_strdup( _("Unknown reason") );
		g_free(msg);
	}

	buddy_add_input(gc, uid, reason);
	g_free(reason);
}

void qq_process_buddy_check_code(PurpleConnection *gc, guint8 *data, gint data_len)
{
	qq_data *qd;
	gint bytes;
	guint8 cmd;
	guint8 reply;
	guint32 uid;
	guint16 flag1, flag2;

	g_return_if_fail(data != NULL && data_len >= 5);
	g_return_if_fail(uid != 0);

	qd = (qq_data *) gc->proto_data;

	qq_show_packet("buddy_check_code", data, data_len);

	bytes = 0;
	bytes += qq_get8(&cmd, data + bytes);		/* 0x03 */
	bytes += qq_get8(&reply, data + bytes);

	if (reply == 0) {
		purple_debug_info("QQ", "Failed checking code\n");
		return;
	}

	bytes += qq_get32(&uid, data + bytes);
	g_return_if_fail(uid != 0);
	bytes += qq_get16(&flag1, data + bytes);
	bytes += qq_get16(&flag2, data + bytes);
	purple_debug_info("QQ", "Check code reply Ok, uid %u, flag 0x%04X-0x%04X\n",
			uid, flag1, flag2);
	return;
}

static void request_buddy_check_code(PurpleConnection *gc,
		gchar *from, guint8 *code, gint code_len)
{
	guint8 *raw_data;
	gint bytes;
	guint32 uid;

	g_return_if_fail(code != NULL && code_len > 0 && from != NULL);

	uid = strtoul(from, NULL, 10);
	raw_data = g_newa(guint8, code_len + 16);
	bytes = 0;
	bytes += qq_put8(raw_data + bytes, 0x03);
	bytes += qq_put8(raw_data + bytes, 0x01);
	bytes += qq_put32(raw_data + bytes, uid);
	bytes += qq_put16(raw_data + bytes, code_len);
	bytes += qq_putdata(raw_data + bytes, code, code_len);

	qq_send_cmd(gc, QQ_CMD_BUDDY_CHECK_CODE, raw_data, bytes);
}

static gint server_buddy_check_code(PurpleConnection *gc,
		gchar *from, guint8 *data, gint data_len)
{
	gint bytes;
	guint16 code_len;
	guint8 *code;

	g_return_val_if_fail(data != NULL && data_len > 0, 0);

	bytes = 0;
	bytes += qq_get16(&code_len, data + bytes);
	if (code_len <= 0) {
		purple_debug_info("QQ", "Server msg for buddy has no code\n");
		return bytes;
	}
	if (bytes + code_len < data_len) {
		purple_debug_error("QQ", "Code len error in server msg for buddy\n");
		qq_show_packet("server_buddy_check_code", data, data_len);
		code_len = data_len - bytes;
	}
	code = g_newa(guint8, code_len);
	bytes += qq_getdata(code, code_len, data + bytes);

	request_buddy_check_code(gc, from, code, code_len);
	return bytes;
}

static void server_buddy_add_request_ex(PurpleConnection *gc, gchar *from, gchar *to,
		guint8 *data, gint data_len)
{
	gint bytes;
	guint32 uid;
	gchar *msg;
	guint8 allow_reverse;

	g_return_if_fail(from != NULL && to != NULL);
	g_return_if_fail(data != NULL && data_len >= 3);
	uid = strtoul(from, NULL, 10);
	g_return_if_fail(uid != 0);

	/* qq_show_packet("server_buddy_add_request_ex", data, data_len); */

	bytes = 0;
	bytes += qq_get_vstr(&msg, QQ_CHARSET_DEFAULT, data+bytes);
	bytes += qq_get8(&allow_reverse, data + bytes);	/* allow_reverse = 0x01, allowed */
	server_buddy_check_code(gc, from, data + bytes, data_len - bytes);

	if (strlen(msg) <= 0) {
		g_free(msg);
		msg = g_strdup( _("No reason given") );
	}
	buddy_add_input(gc, uid, msg);
	g_free(msg);
}

/* when you are added by a person, QQ server will send sys message */
static void server_buddy_added(PurpleConnection *gc, gchar *from, gchar *to,
		guint8 *data, gint data_len)
{
	PurpleAccount *account = purple_connection_get_account(gc);
	PurpleBuddy *buddy;
	guint32 uid;
	qq_buddy_req *add_req;
	gchar *who;
	gchar *primary;

	g_return_if_fail(from != NULL && to != NULL);

	uid = strtoul(from, NULL, 10);
	who = uid_to_purple_name(uid);

	buddy = purple_find_buddy(account, who);
	if (buddy != NULL) {
		purple_account_notify_added(account, from, to, NULL, NULL);
	}

	add_req = g_new0(qq_buddy_req, 1);
	add_req->gc = gc;
	add_req->uid = uid;	/* only need to get value */
	primary = g_strdup_printf(_("You have been added by %s"), from);
	purple_request_action(gc, NULL, primary,
			_("Would you like to add him?"),
			PURPLE_DEFAULT_ACTION_NONE,
			purple_connection_get_account(gc), who, NULL,
			add_req, 2,
			_("Add"), G_CALLBACK(add_buddy_no_auth_cb),
			_("Cancel"), G_CALLBACK(buddy_req_cancel_cb));

	g_free(who);
	g_free(primary);
}

static void server_buddy_added_ex(PurpleConnection *gc, gchar *from, gchar *to,
		guint8 *data, gint data_len)
{
	gint bytes;
	guint8 allow_reverse;
	gchar *msg;

	g_return_if_fail(from != NULL && to != NULL);
	g_return_if_fail(data != NULL && data_len >= 3);

	qq_show_packet("server_buddy_added_ex", data, data_len);

	bytes = 0;
	bytes += qq_get_vstr(&msg, QQ_CHARSET_DEFAULT, data+bytes);	/* always empty msg */
	purple_debug_info("QQ", "Buddy added msg: %s\n", msg);
	bytes += qq_get8(&allow_reverse, data + bytes);	/* allow_reverse = 0x01, allowed */
	server_buddy_check_code(gc, from, data + bytes, data_len - bytes);

	g_free(msg);
}

static void server_buddy_adding_ex(PurpleConnection *gc, gchar *from, gchar *to,
		guint8 *data, gint data_len)
{
	gint bytes;
	guint8 allow_reverse;

	g_return_if_fail(from != NULL && to != NULL);
	g_return_if_fail(data != NULL && data_len >= 3);

	qq_show_packet("server_buddy_adding_ex", data, data_len);

	bytes = 0;
	bytes += qq_get8(&allow_reverse, data + bytes);	/* allow_reverse = 0x01, allowed */
	server_buddy_check_code(gc, from, data + bytes, data_len - bytes);
}

/* the buddy approves your request of adding him/her as your friend */
static void server_buddy_added_me(PurpleConnection *gc, gchar *from, gchar *to,
		guint8 *data, gint data_len)
{
	PurpleAccount *account = purple_connection_get_account(gc);
	qq_data *qd;
	guint32 uid;

	g_return_if_fail(from != NULL && to != NULL);

	qd = (qq_data *) gc->proto_data;

	uid = strtoul(from, NULL, 10);
	g_return_if_fail(uid > 0);

	server_buddy_check_code(gc, from, data, data_len);

	qq_buddy_find_or_new(gc, uid);
	qq_request_buddy_info(gc, uid, 0, 0);
	qq_request_get_buddies_online(gc, 0, 0);
	if (qd->client_version >= 2007) {
		qq_request_get_level_2007(gc, uid);
	} else {
		qq_request_get_level(gc, uid);
	}

	purple_account_notify_added(account, to, from, NULL, NULL);
}

/* you are rejected by the person */
static void server_buddy_rejected_me(PurpleConnection *gc, gchar *from, gchar *to,
		guint8 *data, gint data_len)
{
	guint32 uid;
	PurpleBuddy *buddy;
	gchar *msg, *msg_utf8;
	gint bytes;
	gchar **segments;
	gchar *primary, *secondary;
	qq_buddy_data *bd;

	g_return_if_fail(from != NULL && to != NULL);

	qq_show_packet("server_buddy_rejected_me", data, data_len);

	if (data_len <= 0) {
		msg = g_strdup( _("No reason given") );
	} else {
		segments = g_strsplit((gchar *)data, "\x1f", 1);
		if (segments != NULL && segments[0] != NULL) {
			msg = g_strdup(segments[0]);
			g_strfreev(segments);
			bytes = strlen(msg) + 1;
			if (bytes < data_len) {
				server_buddy_check_code(gc, from, data + bytes, data_len - bytes);
			}
		} else {
			msg = g_strdup( _("No reason given") );
		}
	}
	msg_utf8 = qq_to_utf8(msg, QQ_CHARSET_DEFAULT);
	if (msg_utf8 == NULL) {
		msg_utf8 = g_strdup( _("Unknown reason") );
	}
	g_free(msg);

	primary = g_strdup_printf(_("Rejected by %s"), from);
	secondary = g_strdup_printf(_("Message: %s"), msg_utf8);

	purple_notify_info(gc, _("QQ Buddy"), primary, secondary);

	g_free(msg_utf8);
	g_free(primary);
	g_free(secondary);

	uid = strtoul(from, NULL, 10);
	g_return_if_fail(uid != 0);

	buddy = qq_buddy_find(gc, uid);
	if (buddy != NULL && (bd = purple_buddy_get_protocol_data(buddy)) != NULL) {
		/* Not authorized now, free buddy data */
		qq_buddy_data_free(bd);
		purple_buddy_set_protocol_data(buddy, NULL);
	}
}

void qq_process_buddy_from_server(PurpleConnection *gc, int funct,
		gchar *from, gchar *to, guint8 *data, gint data_len)
{
	switch (funct) {
	case QQ_SERVER_BUDDY_ADDED:
		server_buddy_added(gc, from, to, data, data_len);
		break;
	case QQ_SERVER_BUDDY_ADD_REQUEST:
		server_buddy_add_request(gc, from, to, data, data_len);
		break;
	case QQ_SERVER_BUDDY_ADD_REQUEST_EX:
		server_buddy_add_request_ex(gc, from, to, data, data_len);
		break;
	case QQ_SERVER_BUDDY_ADDED_ME:
		server_buddy_added_me(gc, from, to, data, data_len);
		break;
	case QQ_SERVER_BUDDY_REJECTED_ME:
		server_buddy_rejected_me(gc, from, to, data, data_len);
		break;
	case QQ_SERVER_BUDDY_ADDED_EX:
		server_buddy_added_ex(gc, from, to, data, data_len);
		break;
	case QQ_SERVER_BUDDY_ADDING_EX:
	case QQ_SERVER_BUDDY_ADDED_ANSWER:
		server_buddy_adding_ex(gc, from, to, data, data_len);
		break;
	default:
		purple_debug_warning("QQ", "Unknow buddy operate (%d) from server\n", funct);
		break;
	}
}<|MERGE_RESOLUTION|>--- conflicted
+++ resolved
@@ -114,14 +114,9 @@
 		purple_debug_error("QQ", "Can not find purple buddy of %u\n", uid);
 		return NULL;
 	}
-<<<<<<< HEAD
 	
 	if ((bd = purple_buddy_get_protocol_data(buddy)) == NULL) {
-		purple_debug_error("QQ", "Can not find buddy data of %d\n", uid);
-=======
-	if (buddy->proto_data == NULL) {
 		purple_debug_error("QQ", "Can not find buddy data of %u\n", uid);
->>>>>>> d5b7236d
 		return NULL;
 	}
 	return bd;
