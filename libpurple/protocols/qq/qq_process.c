--- conflicted
+++ resolved
@@ -1005,13 +1005,8 @@
 				return ret_8;
 			}
 
-<<<<<<< HEAD
 			purple_connection_update_progress(gc, _("Logging in"), QQ_CONNECT_STEPS - 1, QQ_CONNECT_STEPS);
-			purple_debug_info("QQ", "Login repliess OK; everything is fine\n");
-=======
-			purple_connection_update_progress(gc, _("Logined"), QQ_CONNECT_STEPS - 1, QQ_CONNECT_STEPS);
 			purple_debug_info("QQ", "Login replies OK; everything is fine\n");
->>>>>>> 9d272fd1
 			purple_connection_set_state(gc, PURPLE_CONNECTED);
 			qd->is_login = TRUE;	/* must be defined after sev_finish_login */
 
