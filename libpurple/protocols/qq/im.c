--- conflicted
+++ resolved
@@ -878,24 +878,7 @@
 	}
 	/* qq_show_packet("IM text", (guint8 *)im_text.msg , strlen(im_text.msg)); */
 
-<<<<<<< HEAD
-	if(im_text.fragmentCount == 0)
-		im_text.fragmentCount = 1;
-
-	/* Filter tail space */
-	if(im_text.fragmentIndex == im_text.fragmentCount -1)
-	{
-		gint real_len = text_len;
-		while(real_len > 0 && im_text.msg[real_len - 1] == 0x20)
-			real_len --;
-
-		text_len = real_len;
-		/* Null string instead of space */
-		im_text.msg[text_len] = 0;
-	}
-=======
 	if(im_text.fragment_count == 0) 	im_text.fragment_count = 1;
->>>>>>> 9d272fd1
 
 	who = uid_to_purple_name(im_header->uid_from);
 	buddy = purple_find_buddy(gc->account, who);
