/**
 * @file im.c
 *
 * purple
 *
 * Purple is the legal property of its developers, whose names are too numerous
 * to list here.  Please refer to the COPYRIGHT file distributed with this
 * source distribution.
 *
 * This program is free software; you can redistribute it and/or modify
 * it under the terms of the GNU General Public License as published by
 * the Free Software Foundation; either version 2 of the License, or
 * (at your option) any later version.
 *
 * This program is distributed in the hope that it will be useful,
 * but WITHOUT ANY WARRANTY; without even the implied warranty of
 * MERCHANTABILITY or FITNESS FOR A PARTICULAR PURPOSE.  See the
 * GNU General Public License for more details.
 *
 * You should have received a copy of the GNU General Public License
 * along with this program; if not, write to the Free Software
 * Foundation, Inc., 51 Franklin Street, Fifth Floor, Boston, MA  02111-1301  USA
 */

#include "internal.h"

#include "conversation.h"
#include "debug.h"
#include "internal.h"
#include "notify.h"
#include "server.h"
#include "util.h"

#include "buddy_info.h"
#include "buddy_list.h"
#include "buddy_opt.h"
#include "char_conv.h"
#include "qq_define.h"
#include "im.h"
#include "packet_parse.h"
#include "qq_network.h"
#include "send_file.h"
#include "utils.h"

#define QQ_MSG_IM_MAX               700	/* max length of IM */

enum {
	QQ_IM_TEXT = 0x01,
	QQ_IM_AUTO_REPLY = 0x02
};

enum
{
	QQ_NORMAL_IM_TEXT = 0x000b,
	QQ_NORMAL_IM_FILE_REQUEST_TCP = 0x0001,
	QQ_NORMAL_IM_FILE_APPROVE_TCP = 0x0003,
	QQ_NORMAL_IM_FILE_REJECT_TCP = 0x0005,
	QQ_NORMAL_IM_FILE_REQUEST_UDP = 0x0035,
	QQ_NORMAL_IM_FILE_APPROVE_UDP = 0x0037,
	QQ_NORMAL_IM_FILE_REJECT_UDP = 0x0039,
	QQ_NORMAL_IM_FILE_NOTIFY = 0x003b,
	QQ_NORMAL_IM_FILE_PASV = 0x003f,			/* are you behind a firewall? */
	QQ_NORMAL_IM_FILE_CANCEL = 0x0049,
	QQ_NORMAL_IM_FILE_EX_REQUEST_UDP = 0x81,
	QQ_NORMAL_IM_FILE_EX_REQUEST_ACCEPT = 0x83,
	QQ_NORMAL_IM_FILE_EX_REQUEST_CANCEL = 0x85,
	QQ_NORMAL_IM_FILE_EX_NOTIFY_IP = 0x87
};

typedef struct _qq_im_header qq_im_header;
struct _qq_im_header {
	/* this is the common part of normal_text */
	guint16 version_from;
	guint32 uid_from;
	guint32 uid_to;
	guint8 session_md5[QQ_KEY_LENGTH];
	guint16 im_type;
};

/* read the common parts of the normal_im,
 * returns the bytes read if succeed, or -1 if there is any error */
static gint get_im_header(qq_im_header *im_header, guint8 *data, gint len)
{
	gint bytes;
	g_return_val_if_fail(data != NULL && len > 0, -1);

	bytes = 0;
	bytes += qq_get16(&(im_header->version_from), data + bytes);
	bytes += qq_get32(&(im_header->uid_from), data + bytes);
	bytes += qq_get32(&(im_header->uid_to), data + bytes);
	bytes += qq_getdata(im_header->session_md5, QQ_KEY_LENGTH, data + bytes);
	bytes += qq_get16(&(im_header->im_type), data + bytes);
	return bytes;
}

typedef struct _qq_emoticon qq_emoticon;
struct _qq_emoticon {
	guint8 symbol;
	gchar *name;
};

static gboolean emoticons_is_sorted = FALSE;
/* Map for purple smiley convert to qq, need qsort */
static qq_emoticon emoticons_std[] = {
	{0x4f, "/:)"},      {0x4f, "/wx"},      {0x4f, "/small_smile"},
	{0x42, "/:~"},      {0x42, "/pz"},      {0x42, "/curl_lip"},
	{0x43, "/:*"},      {0x43, "/se"},      {0x43, "/desire"},
	{0x44, "/:|"},      {0x44, "/fd"},      {0x44, "/dazed"},
	{0x45, "/8-)"},     {0x45, "/dy"},      {0x45, "/revel"},
	{0x46, "/:<"},      {0x46, "/ll"},      {0x46, "/cry"},
	{0x47, "/:$"},      {0x47, "/hx"},      {0x47, "/bashful"},
	{0x48, "/:x"},      {0x48, "/bz"},      {0x48, "/shut_mouth"},
	{0x8f, "/|-)"},     {0x8f, "/kun"},     {0x8f, "/sleepy"},
	{0x49, "/:z"},      {0x49, "/shui"},    {0x49, "/sleep"},	/* after sleepy */
	{0x4a, "/:'"},      {0x4a, "/dk"},      {0x4a, "/weep"},
	{0x4b, "/:-|"},     {0x4b, "/gg"},      {0x4b, "/embarassed"},
	{0x4c, "/:@"},      {0x4c, "/fn"},      {0x4c, "/pissed_off"},
	{0x4d, "/:P"},      {0x4d, "/tp"},      {0x4d, "/act_up"},
	{0x4e, "/:D"},      {0x4e, "/cy"},      {0x4e, "/toothy_smile"},
	{0x41, "/:O"},      {0x41, "/jy"},      {0x41, "/surprised"},
	{0x73, "/:("},      {0x73, "/ng"},      {0x73, "/sad"},
	{0x74, "/:+"},      {0x74, "/kuk"},     {0x74, "/cool"},
	{0xa1, "/--b"},     {0xa1, "/lengh"},
	{0x76, "/:Q"},      {0x76, "/zk"},      {0x76, "/crazy"},
	{0x8a, "/;P"},      {0x8a, "/tx"},      {0x8a, "/titter"},
	{0x8b, "/;-D"},     {0x8b, "/ka"},      {0x8b, "/cute"},
	{0x8c, "/;d"},      {0x8c, "/by"},      {0x8c, "/disdain"},
	{0x8d, "/;o"},      {0x8d, "/am"},      {0x8d, "/arrogant"},
	{0x8e, "/:g"},      {0x8e, "/jie"},     {0x8e, "/starving"},
	{0x78, "/:!"},      {0x78, "/jk"},      {0x78, "/terror"},
	{0x79, "/:L"},      {0x79, "/lh"},      {0x79, "/sweat"},
	{0x7a, "/:>"},      {0x7a, "/hanx"},    {0x7a, "/smirk"},
	{0x7b, "/:;"},      {0x7b, "/db"},      {0x7b, "/soldier"},
	{0x90, "/;f"},      {0x90, "/fendou"},  {0x90, "/struggle"},
	{0x91, "/:-S"},     {0x91, "/zhm"},     {0x91, "/curse"},
	{0x92, "/?"},       {0x92, "/yiw"},     {0x92, "/question"},
	{0x93, "/;x"},      {0x93, "/xu"},      {0x93, "/shh"},
	{0x94, "/;@"},      {0x94, "/yun"},     {0x94, "/dizzy"},
	{0x95, "/:8"},      {0x95, "/zhem"},    {0x95, "/excrutiating"},
	{0x96, "/;!"},      {0x96, "/shuai"},   {0x96, "/freaked_out"},
	{0x97, "/!!!"},     {0x97, "/kl"},      {0x97, "/skeleton"},
	{0x98, "/xx"},      {0x98, "/qiao"},    {0x98, "/hammer"},
	{0x99, "/bye"},     {0x99, "/zj"},      {0x99, "/bye"},
	{0xa2, "/wipe"},    {0xa2, "/ch"},
	{0xa3, "/dig"},     {0xa3, "/kb"},
	{0xa4, "/handclap"},{0xa4, "/gz"},
	{0xa5, "/&-("},     {0xa5, "/qd"},
	{0xa6, "/B-)"},     {0xa6, "/huaix"},
	{0xa7, "/<@"},      {0xa7, "/zhh"},
	{0xa8, "/@>"},      {0xa8, "/yhh"},
	{0xa9, "/:-O"},     {0xa9, "/hq"},
	{0xaa, "/>-|"},     {0xaa, "/bs"},
	{0xab, "/P-("},     {0xab, "/wq"},
	{0xac, "/:'|"},     {0xac, "/kk"},
	{0xad, "/X-)"},     {0xad, "/yx"},
	{0xae, "/:*"},      {0xae, "/qq"},
	{0xaf, "/@x"},      {0xaf, "/xia"},
	{0xb0, "/8*"},      {0xb0, "/kel"},
	{0xb1, "/pd"},      {0xb1, "/cd"},
	{0x61, "/<W>"},     {0x61, "/xig"},     {0x61, "/watermelon"},
	{0xb2, "/beer"},    {0xb2, "/pj"},
	{0xb3, "/basketb"}, {0xb3, "/lq"},
	{0xb4, "/oo"},      {0xb4, "/pp"},
	{0x80, "/coffee"},  {0x80, "/kf"},
	{0x81, "/eat"},     {0x81, "/fan"},
	{0x62, "/rose"},    {0x62, "/mg"},
	{0x63, "/fade"},    {0x63, "/dx"},      {0x63, "/wilt"},
	{0xb5, "/showlove"},{0xb5, "/sa"},		/* after sad */
	{0x65, "/heart"},   {0x65, "/xin"},
	{0x66, "/break"},   {0x66, "/xs"},      {0x66, "/broken_heart"},
	{0x67, "/cake"},    {0x67, "/dg"},
	{0x9c, "/li"},      {0x9c, "/shd"},     {0x9c, "/lightning"},
	{0x9d, "/bome"},    {0x9d, "/zhd"},     {0x9d, "/bomb"},
	{0x9e, "/kn"},      {0x9e, "/dao"},     {0x9e, "/knife"},
	{0x5e, "/footb"},   {0x5e, "/zq"},      {0x5e, "/soccer"},
	{0xb6, "/ladybug"}, {0xb6, "/pc"},
	{0x89, "/shit"},    {0x89, "/bb"},
	{0x6e, "/moon"},    {0x6e, "/yl"},
	{0x6b, "/sun"},     {0x6b, "/ty"},
	{0x68, "/gift"},    {0x68, "/lw"},
	{0x7f, "/hug"},     {0x7f, "/yb"},
	{0x6f, "/strong"},  {0x6f, "/qiang"},   {0x6f, "/thumbs_up"},
	{0x70, "/weak"},    {0x70, "/ruo"},     {0x70, "/thumbs_down"},
	{0x88, "/share"},   {0x88, "/ws"},      {0x88, "/handshake"},
	{0xb7, "/@)"},      {0xb7, "/bq"},
	{0xb8, "/jj"},      {0xb8, "/gy"},
	{0xb9, "/@@"},      {0xb9, "/qt"},
	{0xba, "/bad"},     {0xba, "/cj"},
	{0xbb, "/loveu"},   {0xbb, "/aini"},
	{0xbc, "/no"},      {0xbc, "/bu"},
	{0xbd, "/ok"},      {0xbd, "/hd"},
	{0x5c, "/love"},    {0x5c, "/aiq"},		/* after loveu */
	{0x56, "/<L>"},     {0x56, "/fw"},      {0x56, "/blow_kiss"},
	{0x58, "/jump"},    {0x58, "/tiao"},
	{0x5a, "/shake"},   {0x5a, "/fad"},		/* after fade */
	{0x5b, "/<O>"},     {0x5b, "/oh"},      {0x5b, "/angry"},
	{0xbe, "/circle"},  {0xbe, "/zhq"},
	{0xbf, "/kotow"},   {0xbf, "/kt"},
	{0xc0, "/turn"},    {0xc0, "/ht"},
	{0x77, "/:t"},      {0x77, "/tu"},      {0x77, "/vomit"},		/* after turn */
	{0xa0, "/victory"}, {0xa0, "/shl"},     {0xa0, "/v"},			/* end of v */
	{0xc1, "/skip"},    {0xc1, "/tsh"},
	{0xc2, "/oY"},      {0xc2, "/hsh"},
	{0xc3, "/#-O"},     {0xc3, "/jd"},
	{0xc4, "/hiphop"},  {0xc4, "/jw"},
	{0xc5, "/kiss"},    {0xc5, "/xw"},
	{0xc6, "/<&"},      {0xc6, "/ztj"},
	{0x7c, "/pig"},     {0x7c, "/zt"},		/* after ztj */
	{0xc7, "/&>"},      {0xc7, "/ytj"},		/* must be end of "&" */
	{0x75, "/:#"},      {0x75, "/feid"},    {0x75, "/SARS"},
	{0x59, "/go"},      {0x59, "/shan"},
	{0x57, "/find"},    {0x57, "/zhao"},    {0x57, "/search"},
	{0x55, "/&"},       {0x55, "/mm"},      {0x55, "/beautiful_eyebrows"},
	{0x7d, "/cat"},     {0x7d, "/maom"},
	{0x7e, "/dog"},     {0x7e, "/xg"},
	{0x9a, "/$"},       {0x9a, "/qianc"},   {0x9a, "/money"},
	{0x9b, "/(!)"},     {0x9b, "/dp"},      {0x9b, "/lightbulb"},
	{0x60, "/cup"},     {0x60, "/bei"},
	{0x9f, "/music"},   {0x9f, "/yy"},
	{0x82, "/pill"},    {0x82, "/yw"},
	{0x64, "/kiss"},    {0x64, "/wen"},
	{0x83, "/meeting"}, {0x83, "/hy"},
	{0x84, "/phone"},   {0x84, "/dh"},
	{0x85, "/time"},    {0x85, "/sj"},
	{0x86, "/email"},   {0x86, "/yj"},
	{0x87, "/tv"},      {0x87, "/ds"},
	{0x50, "/<D>"},     {0x50, "/dd"},
	{0x51, "/<J>"},     {0x51,  "/mn"},     {0x51,  "/beauty"},
	{0x52, "/<H>"},     {0x52,  "/hl"},
	{0x53, "/<M>"},     {0x53,  "/mamao"},
	{0x54, "/<QQ>"},    {0x54,  "/qz"},     {0x54,  "/qq"},
	{0x5d, "/<B>"},     {0x5d,  "/bj"},     {0x5d,  "/baijiu"},
	{0x5f, "/<U>"},     {0x5f,  "/qsh"},    {0x5f,  "/soda"},
	{0x69, "/<!!>"},    {0x69,  "/xy"},     {0x69,  "/rain"},
	{0x6a, "/<~>"},     {0x6a,  "/duoy"},   {0x6a,  "/cloudy"},
	{0x6c, "/<Z>"},     {0x6c,  "/xr"},     {0x6c,  "/snowman"},
	{0x6d, "/<*>"},     {0x6d,  "/xixing"}, {0x6d,  "/star"},		/* after starving */
	{0x71, "/<00>"},    {0x71,  "/nv"},     {0x71,  "/woman"},
	{0x72, "/<11>"},    {0x72,  "/nan"},    {0x72,  "/man"},
	{0, NULL}
};
gint emoticons_std_num = sizeof(emoticons_std) / sizeof(qq_emoticon) - 1;

/* Map for purple smiley convert to qq, need qsort */
static qq_emoticon emoticons_ext[] = {
	{0xc7, "/&>"},		{0xa5, "/&-("},
	{0xbb, "/loveu"},
	{0x63, "/fade"},
	{0x8f, "/sleepy"},	{0x73, "/sad"},		{0x8e, "/starving"},
	{0xc0, "/turn"},
	{0xa0, "/victory"}, {0x77, "/vomit"},
	{0xc6, "/ztj"},
	{0, NULL}
};
gint emoticons_ext_num = sizeof(emoticons_ext) / sizeof(qq_emoticon) - 1;

/* Map for qq smiley convert to purple */
static qq_emoticon emoticons_sym[] = {
	{0x41, "/jy"},
	{0x42, "/pz"},
	{0x43, "/se"},
	{0x44, "/fd"},
	{0x45, "/dy"},
	{0x46, "/ll"},
	{0x47, "/hx"},
	{0x48, "/bz"},
	{0x49, "/shui"},
	{0x4a, "/dk"},
	{0x4b, "/gg"},
	{0x4c, "/fn"},
	{0x4d, "/tp"},
	{0x4e, "/cy"},
	{0x4f, "/wx"},
	{0x50, "/dd"},
	{0x51, "/mn"},
	{0x52, "/hl"},
	{0x53, "/mamao"},
	{0x54, "/qz"},
	{0x55, "/mm"},
	{0x56, "/fw"},
	{0x57, "/zhao"},
	{0x58, "/tiao"},
	{0x59, "/shan"},
	{0x5a, "/fad"},
	{0x5b, "/oh"},
	{0x5c, "/aiq"},
	{0x5d, "/bj"},
	{0x5e, "/zq"},
	{0x5f, "/qsh"},
	{0x60, "/bei"},
	{0x61, "/xig"},
	{0x62, "/mg"},
	{0x63, "/dx"},
	{0x64, "/wen"},
	{0x65, "/xin"},
	{0x66, "/xs"},
	{0x67, "/dg"},
	{0x68, "/lw"},
	{0x69, "/xy"},
	{0x6a, "/duoy"},
	{0x6b, "/ty"},
	{0x6c, "/xr"},
	{0x6d, "/xixing"},
	{0x6e, "/yl"},
	{0x6f, "/qiang"},
	{0x70, "/ruo"},
	{0x71, "/nv"},
	{0x72, "/nan"},
	{0x73, "/ng"},
	{0x74, "/kuk"},
	{0x75, "/feid"},
	{0x76, "/zk"},
	{0x77, "/tu"},
	{0x78, "/jk"},
	{0x79, "/sweat"},
	{0x7a, "/hanx"},
	{0x7b, "/db"},
	{0x7c, "/zt"},
	{0x7d, "/maom"},
	{0x7e, "/xg"},
	{0x7f, "/yb"},
	{0x80, "/coffee"},
	{0x81, "/fan"},
	{0x82, "/yw"},
	{0x83, "/hy"},
	{0x84, "/dh"},
	{0x85, "/sj"},
	{0x86, "/yj"},
	{0x87, "/ds"},
	{0x88, "/ws"},
	{0x89, "/bb"},
	{0x8a, "/tx"},
	{0x8b, "/ka"},
	{0x8c, "/by"},
	{0x8d, "/am"},
	{0x8e, "/jie"},
	{0x8f, "/kun"},
	{0x90, "/fendou"},
	{0x91, "/zhm"},
	{0x92, "/yiw"},
	{0x93, "/xu"},
	{0x94, "/yun"},
	{0x95, "/zhem"},
	{0x96, "/shuai"},
	{0x97, "/kl"},
	{0x98, "/qiao"},
	{0x99, "/zj"},
	{0x9a, "/qianc"},
	{0x9b, "/dp"},
	{0x9c, "/shd"},
	{0x9d, "/zhd"},
	{0x9e, "/dao"},
	{0x9f, "/yy"},
	{0xa0, "/shl"},
	{0xa1, "/lengh"},
	{0xa2, "/wipe"},
	{0xa3, "/kb"},
	{0xa4, "/gz"},
	{0xa5, "/qd"},
	{0xa6, "/huaix"},
	{0xa7, "/zhh"},
	{0xa8, "/yhh"},
	{0xa9, "/hq"},
	{0xaa, "/bs"},
	{0xab, "/wq"},
	{0xac, "/kk"},
	{0xad, "/yx"},
	{0xae, "/qq"},
	{0xaf, "/xia"},
	{0xb0, "/kel"},
	{0xb1, "/cd"},
	{0xb2, "/pj"},
	{0xb3, "/lq"},
	{0xb4, "/pp"},
	{0xb5, "/sa"},
	{0xb6, "/pc"},
	{0xb7, "/bq"},
	{0xb8, "/gy"},
	{0xb9, "/qt"},
	{0xba, "/cj"},
	{0xbb, "/aini"},
	{0xbc, "/bu"},
	{0xbd, "/hd"},
	{0xbe, "/zhq"},
	{0xbf, "/kt"},
	{0xc0, "/ht"},
	{0xc1, "/tsh"},
	{0xc2, "/hsh"},
	{0xc3, "/jd"},
	{0xc4, "/jw"},
	{0xc5, "/xw"},
	{0xc6, "/ztj"},
	{0xc7, "/ytj"},
	{0, NULL}
};
gint emoticons_sym_num = sizeof(emoticons_sym) / sizeof(qq_emoticon) - 1;;

static int emoticon_cmp(const void *k1, const void *k2)
{
	const qq_emoticon *e1 = (const qq_emoticon *) k1;
	const qq_emoticon *e2 = (const qq_emoticon *) k2;
	if (e1->symbol == 0) {
		/* purple_debug_info("QQ", "emoticon_cmp len %d\n", strlen(e2->name)); */
		return strncmp(e1->name, e2->name, strlen(e2->name));
	}
	if (e2->symbol == 0) {
		/* purple_debug_info("QQ", "emoticon_cmp len %d\n", strlen(e1->name)); */
		return strncmp(e1->name, e2->name, strlen(e1->name));
	}
	return strcmp(e1->name, e2->name);
}

static void emoticon_try_sort()
{
	if (emoticons_is_sorted)
		return;

	purple_debug_info("QQ", "qsort stand emoticons\n");
	qsort(emoticons_std, emoticons_std_num, sizeof(qq_emoticon), emoticon_cmp);
	purple_debug_info("QQ", "qsort extend emoticons\n");
	qsort(emoticons_ext, emoticons_ext_num, sizeof(qq_emoticon), emoticon_cmp);
	emoticons_is_sorted = TRUE;
}

static qq_emoticon *emoticon_find(gchar *name)
{
	qq_emoticon *ret = NULL;
	qq_emoticon key;

	g_return_val_if_fail(name != NULL, NULL);
	emoticon_try_sort();

	key.name = name;
	key.symbol = 0;

	/* purple_debug_info("QQ", "bsearch emoticon %.20s\n", name); */
	ret = (qq_emoticon *)bsearch(&key, emoticons_ext, emoticons_ext_num,
			sizeof(qq_emoticon), emoticon_cmp);
	if (ret != NULL) {
		return ret;
	}
	ret = (qq_emoticon *)bsearch(&key, emoticons_std, emoticons_std_num,
			sizeof(qq_emoticon), emoticon_cmp);
	return ret;
}

static gchar *emoticon_get(guint8 symbol)
{
	g_return_val_if_fail(symbol >= emoticons_sym[0].symbol, NULL);
	g_return_val_if_fail(symbol <= emoticons_sym[emoticons_sym_num - 2].symbol, NULL);

	return emoticons_sym[symbol - emoticons_sym[0].symbol].name;
}

/* convert qq emote icon to purple sytle
   Notice: text is in qq charset, GB18030 or utf8 */
gchar *qq_emoticon_to_purple(gchar *text)
{
	gchar *ret;
	GString *converted;
	gchar **segments;
	gboolean have_smiley;
	gchar *purple_smiley;
	gchar *cur;
	guint8 symbol;

	/* qq_show_packet("text", (guint8 *)text, strlen(text)); */
	g_return_val_if_fail(text != NULL && strlen(text) != 0, g_strdup(""));

	segments = g_strsplit_set(text, "\x14\x15", 0);
	if(segments == NULL) {
		return g_strdup("");
	}

	converted = g_string_new("");
	have_smiley = FALSE;
	if (segments[0] != NULL) {
		g_string_append(converted, segments[0]);
	} else {
		purple_debug_info("QQ", "segments[0] is NULL\n");
	}
	while ((*(++segments)) != NULL) {
		have_smiley = TRUE;

		cur = *segments;
		if (cur == NULL) {
			purple_debug_info("QQ", "current segment is NULL\n");
			break;
		}
		if (strlen(cur) == 0) {
			purple_debug_info("QQ", "current segment length is 0\n");
			break;
		}
		symbol = (guint8)cur[0];

		purple_smiley = emoticon_get(symbol);
		if (purple_smiley == NULL) {
			purple_debug_info("QQ", "Not found smiley of 0x%02X\n", symbol);
			g_string_append(converted, "<IMG ID=\"0\">");
		} else {
			purple_debug_info("QQ", "Found 0x%02X smiley is %s\n", symbol, purple_smiley);
			g_string_append(converted, purple_smiley);
			g_string_append(converted, cur + 1);
		}
		/* purple_debug_info("QQ", "next segment\n"); */
	}

	/* purple_debug_info("QQ", "end of convert\n"); */
	if (!have_smiley) {
		g_string_prepend(converted, "<font sml=\"none\">");
		g_string_append(converted, "</font>");
	}
	ret = converted->str;
	g_string_free(converted, FALSE);
	return ret;
}

void qq_im_fmt_free(qq_im_format *fmt)
{
	g_return_if_fail(fmt != NULL);
	if (fmt->font)	g_free(fmt->font);
	g_free(fmt);
}

qq_im_format *qq_im_fmt_new(void)
{
	qq_im_format *fmt;
	const gchar simsun[] = { 0xcb, 0xce, 0xcc, 0xe5, 0};	/* simsun in Chinese */

	fmt = g_new0(qq_im_format, 1);
	memset(fmt, 0, sizeof(qq_im_format));
	fmt->font_len = strlen(simsun);
	fmt->font = g_strdup(simsun);
	fmt->attr = 10;
	/* encoding, 0x8602=GB, 0x0000=EN, define BIG5 support here */
	fmt->charset = 0x8602;

	return fmt;
}

qq_im_format *qq_im_fmt_new_by_purple(const gchar *msg)
{
	qq_im_format *fmt;
	const gchar *start, *end, *last;
	GData *attribs;
	gchar *tmp;
	unsigned char *rgb;

	g_return_val_if_fail(msg != NULL, NULL);

	fmt = qq_im_fmt_new();

	last = msg;
	while (purple_markup_find_tag("font", last, &start, &end, &attribs)) {
		tmp = g_datalist_get_data(&attribs, "face");
		if (tmp && strlen(tmp) > 0) {
			if (fmt->font)	g_free(fmt->font);
			fmt->font_len = strlen(tmp);
			fmt->font = g_strdup(tmp);
		}

		tmp = g_datalist_get_data(&attribs, "size");
		if (tmp) {
			fmt->attr = atoi(tmp) * 3 + 1;
			fmt->attr &= 0x0f;
		}

		tmp = g_datalist_get_data(&attribs, "color");
		if (tmp && strlen(tmp) > 1) {
			rgb = purple_base16_decode(tmp + 1, NULL);
			g_memmove(fmt->rgb, rgb, 3);
			g_free(rgb);
		}

		g_datalist_clear(&attribs);
		last = end + 1;
	}

	if (purple_markup_find_tag("b", msg, &start, &end, &attribs)) {
		fmt->attr |= 0x20;
		g_datalist_clear(&attribs);
	}

	if (purple_markup_find_tag("i", msg, &start, &end, &attribs)) {
		fmt->attr |= 0x40;
		g_datalist_clear(&attribs);
	}

	if (purple_markup_find_tag("u", msg, &start, &end, &attribs)) {
		fmt->attr |= 0x80;
		g_datalist_clear(&attribs);
	}

	return fmt;
}

/* convert qq format to purple
   Notice: text is in qq charset, GB18030 or utf8 */
gchar *qq_im_fmt_to_purple(qq_im_format *fmt, gchar *text)
{
	GString *converted, *tmp;
	gchar *ret;
	gint size;

	converted = g_string_new(text);
	tmp = g_string_new("");
	g_string_append_printf(tmp, "<font color=\"#%02x%02x%02x\">",
		fmt->rgb[0], fmt->rgb[1], fmt->rgb[2]);
	g_string_prepend(converted, tmp->str);
	g_string_set_size(tmp, 0);
	g_string_append(converted, "</font>");

	/* Fixme:
	 * check font face can be convert to utf8 or not?
	 * If failed, prepending font face cause msg display as "(NULL)" */
	if (fmt->font != NULL) {
		g_string_append_printf(tmp, "<font face=\"%s\">", fmt->font);
		g_string_prepend(converted, tmp->str);
		g_string_set_size(tmp, 0);
		g_string_append(converted, "</font>");
	}
	size = (fmt->attr & 0x1f) / 3;
	if (size >= 0) {
		g_string_append_printf(tmp, "<font size=\"%d\">", size);
		g_string_prepend(converted, tmp->str);
		g_string_set_size(tmp, 0);
		g_string_append(converted, "</font>");
	}
	if (fmt->attr & 0x20) {
		/* bold */
		g_string_prepend(converted, "<b>");
		g_string_append(converted, "</b>");
	}
	if (fmt->attr & 0x40) {
		/* italic */
		g_string_prepend(converted, "<i>");
		g_string_append(converted, "</i>");
	}
	if (fmt->attr & 0x80) {
		/* underline */
		g_string_prepend(converted, "<u>");
		g_string_append(converted, "</u>");
	}

	g_string_free(tmp, TRUE);
	ret = converted->str;
	g_string_free(converted, FALSE);
	return ret;
}

gint qq_put_im_tail(guint8 *buf, qq_im_format *fmt)
{
	gint bytes;

	g_return_val_if_fail(buf != NULL && fmt != NULL, 0);

	bytes = 0;
	bytes += qq_put8(buf + bytes, 0);
	bytes += qq_put8(buf + bytes, fmt->attr);
	bytes += qq_putdata(buf + bytes, fmt->rgb, sizeof(fmt->rgb));
	bytes += qq_put8(buf + bytes, 0);
	bytes += qq_put16(buf + bytes, fmt->charset);
	if (fmt->font != NULL && fmt->font_len > 0) {
		bytes += qq_putdata(buf + bytes, (guint8 *)fmt->font, fmt->font_len);
	} else {
		purple_debug_warning("QQ", "Font name is empty\n");
	}
	bytes += qq_put8(buf + bytes, bytes + 1);
	/* qq_show_packet("IM tail", buf, bytes); */
	return bytes;
}

/* data includes text msg and font attr*/
gint qq_get_im_tail(qq_im_format *fmt, guint8 *data, gint data_len)
{
	gint bytes, text_len;
	guint8 tail_len;
	guint8 font_len;

	g_return_val_if_fail(fmt != NULL && data != NULL, 0);
	g_return_val_if_fail(data_len > 1, 0);
	tail_len = data[data_len - 1];
	g_return_val_if_fail(tail_len > 2, 0);
	text_len = data_len - tail_len;
	g_return_val_if_fail(text_len >= 0, 0);

	bytes = text_len;
	/* qq_show_packet("IM tail", data + bytes, tail_len); */
	bytes += 1;		/* skip 0x00 */
	bytes += qq_get8(&fmt->attr, data + bytes);
	bytes += qq_getdata(fmt->rgb, sizeof(fmt->rgb), data + bytes);	/* red,green,blue */
 	bytes += 1;	/* skip 0x00 */
	bytes += qq_get16(&fmt->charset, data + bytes);

	font_len = data_len - bytes - 1;
	g_return_val_if_fail(font_len > 0, bytes + 1);

	fmt->font_len = font_len;
	if (fmt->font != NULL)	g_free(fmt->font);
	fmt->font = g_strndup((gchar *)data + bytes, fmt->font_len);
	return tail_len;
}

void qq_got_message(PurpleConnection *gc, const gchar *msg)
{
	qq_data *qd;
	gchar *from;
	time_t now = time(NULL);

	g_return_if_fail(gc != NULL  && gc->proto_data != NULL);
	qd = gc->proto_data;

	g_return_if_fail(qd->uid > 0);

	qq_buddy_find_or_new(gc, qd->uid);

	from = uid_to_purple_name(qd->uid);
	serv_got_im(gc, from, msg, PURPLE_MESSAGE_SYSTEM | PURPLE_MESSAGE_NOTIFY, now);
	g_free(from);
}

/* process received normal text IM */
static void process_im_text(PurpleConnection *gc, guint8 *data, gint len, qq_im_header *im_header)
{
	qq_data *qd;
	guint16 purple_msg_type;
	gchar *who;
	gchar *msg_smiley, *msg_fmt, *msg_utf8;
	PurpleBuddy *buddy;
	qq_buddy_data *bd;
	gint bytes, tail_len;
	qq_im_format *fmt = NULL;

	struct {
		/* now comes the part for text only */
		guint16 msg_seq;
		guint32 send_time;
		guint16 sender_icon;
		guint8 unknown1[3];
		guint8 has_font_attr;
		guint8 fragment_count;
		guint8 fragment_index;
		guint8 msg_id;
		guint8 unknown2;
		guint8 msg_type;
		gchar *msg;		/* no fixed length, ends with 0x00 */
	} im_text;

	g_return_if_fail (data != NULL && len > 0);
	g_return_if_fail(im_header != NULL);

	qd = (qq_data *) gc->proto_data;
	memset(&im_text, 0, sizeof(im_text));

	/* qq_show_packet("IM text", data, len); */
	bytes = 0;
	bytes += qq_get16(&(im_text.msg_seq), data + bytes);
	bytes += qq_get32(&(im_text.send_time), data + bytes);
	bytes += qq_get16(&(im_text.sender_icon), data + bytes);
	bytes += qq_getdata(im_text.unknown1, sizeof(im_text.unknown1), data + bytes); /* 0x(00 00 00)*/
	bytes += qq_get8(&(im_text.has_font_attr), data + bytes);
	bytes += qq_get8(&(im_text.fragment_count), data + bytes);
	bytes += qq_get8(&(im_text.fragment_index), data + bytes);
	bytes += qq_get8(&(im_text.msg_id), data + bytes);
	bytes += 1; 	/* skip 0x00 */
	bytes += qq_get8(&(im_text.msg_type), data + bytes);
	purple_debug_info("QQ", "IM Seq %u, id %04X, fragment %d-%d, type %d, %s\n",
			im_text.msg_seq, im_text.msg_id,
			im_text.fragment_count, im_text.fragment_index,
			im_text.msg_type,
			im_text.has_font_attr ? "exist font atrr" : "");

	if (im_text.has_font_attr) {
		fmt = qq_im_fmt_new();
		tail_len = qq_get_im_tail(fmt, data + bytes, len - bytes);
		im_text.msg = g_strndup((gchar *)(data + bytes), len - tail_len);
	} else	{
		im_text.msg = g_strndup((gchar *)(data + bytes), len - bytes);
	}
	/* qq_show_packet("IM text", (guint8 *)im_text.msg , strlen(im_text.msg) ); */

	who = uid_to_purple_name(im_header->uid_from);
	buddy = purple_find_buddy(gc->account, who);
	if (buddy == NULL) {
		/* create no-auth buddy */
		buddy = qq_buddy_new(gc, im_header->uid_from);
	}
<<<<<<< HEAD
	bd = (b == NULL) ? NULL : purple_buddy_get_protocol_data(b);
=======
	bd = (buddy == NULL) ? NULL : (qq_buddy_data *) buddy->proto_data;
>>>>>>> d5b7236d
	if (bd != NULL) {
		bd->client_tag = im_header->version_from;
		bd->face = im_text.sender_icon;
		qq_update_buddy_icon(gc->account, who, bd->face);
	}

	purple_msg_type = (im_text.msg_type == QQ_IM_AUTO_REPLY)
		? PURPLE_MESSAGE_AUTO_RESP : 0;

	msg_smiley = qq_emoticon_to_purple(im_text.msg);
	if (fmt != NULL) {
		msg_fmt = qq_im_fmt_to_purple(fmt, msg_smiley);
		msg_utf8 =  qq_to_utf8(msg_fmt, QQ_CHARSET_DEFAULT);
		g_free(msg_fmt);
		qq_im_fmt_free(fmt);
	} else {
		msg_utf8 =  qq_to_utf8(msg_smiley, QQ_CHARSET_DEFAULT);
	}
	g_free(msg_smiley);

	/* send encoded to purple, note that we use im_text.send_time,
	 * not the time we receive the message
	 * as it may have been delayed when I am not online. */
	purple_debug_info("QQ", "IM from %u: %s\n", im_header->uid_from,msg_utf8);
	serv_got_im(gc, who, msg_utf8, purple_msg_type, (time_t) im_text.send_time);

	g_free(msg_utf8);
	g_free(who);
	g_free(im_text.msg);
}

/* process received extended (2007) text IM */
static void process_extend_im_text(PurpleConnection *gc, guint8 *data, gint len, qq_im_header *im_header)
{
	qq_data *qd;
	guint16 purple_msg_type;
	gchar *who;
	gchar *msg_smiley, *msg_fmt, *msg_utf8;
	PurpleBuddy *buddy;
	qq_buddy_data *bd;
	gint bytes, tail_len;
	qq_im_format *fmt = NULL;

	struct {
		/* now comes the part for text only */
		guint16 msg_seq;
		guint32 send_time;
		guint16 sender_icon;
		guint32 has_font_attr;
		guint8 unknown1[8];
		guint8 fragment_count;
		guint8 fragment_index;
		guint8 msg_id;
		guint8 unknown2;
		guint8 msg_type;
		gchar *msg;		/* no fixed length, ends with 0x00 */
		guint8 fromMobileQQ;
	} im_text;

	g_return_if_fail (data != NULL && len > 0);
	g_return_if_fail(im_header != NULL);

	qd = (qq_data *) gc->proto_data;
	memset(&im_text, 0, sizeof(im_text));

	/* qq_show_packet("Extend IM text", data, len); */
	bytes = 0;
	bytes += qq_get16(&(im_text.msg_seq), data + bytes);
	bytes += qq_get32(&(im_text.send_time), data + bytes);
	bytes += qq_get16(&(im_text.sender_icon), data + bytes);
	bytes += qq_get32(&(im_text.has_font_attr), data + bytes);
	bytes += qq_getdata(im_text.unknown1, sizeof(im_text.unknown1), data + bytes);
	bytes += qq_get8(&(im_text.fragment_count), data + bytes);
	bytes += qq_get8(&(im_text.fragment_index), data + bytes);
	bytes += qq_get8(&(im_text.msg_id), data + bytes);
	bytes += 1; 	/* skip 0x00 */
	bytes += qq_get8(&(im_text.msg_type), data + bytes);
	purple_debug_info("QQ", "IM Seq %u, id %04X, fragment %d-%d, type %d, %s\n",
			im_text.msg_seq, im_text.msg_id,
			im_text.fragment_count, im_text.fragment_index,
			im_text.msg_type,
			im_text.has_font_attr ? "exist font atrr" : "");

	if (im_text.has_font_attr) {
		fmt = qq_im_fmt_new();
		tail_len = qq_get_im_tail(fmt, data + bytes, len - bytes);
		im_text.msg = g_strndup((gchar *)(data + bytes), len - tail_len);
	} else	{
		im_text.msg = g_strndup((gchar *)(data + bytes), len - bytes);
	}
	/* qq_show_packet("IM text", (guint8 *)im_text.msg , strlen(im_text.msg)); */

	if(im_text.fragment_count == 0) 	im_text.fragment_count = 1;

	who = uid_to_purple_name(im_header->uid_from);
	buddy = purple_find_buddy(gc->account, who);
	if (buddy == NULL) {
		/* create no-auth buddy */
		buddy = qq_buddy_new(gc, im_header->uid_from);
	}
<<<<<<< HEAD
	bd = (b == NULL) ? NULL : purple_buddy_get_protocol_data(b);
=======
	bd = (buddy == NULL) ? NULL : (qq_buddy_data *) buddy->proto_data;
>>>>>>> d5b7236d
	if (bd != NULL) {
		bd->client_tag = im_header->version_from;
		bd->face = im_text.sender_icon;
		qq_update_buddy_icon(gc->account, who, bd->face);
	}

	purple_msg_type = 0;

	msg_smiley = qq_emoticon_to_purple(im_text.msg);
	if (fmt != NULL) {
		msg_fmt = qq_im_fmt_to_purple(fmt, msg_smiley);
		msg_utf8 =  qq_to_utf8(msg_fmt, QQ_CHARSET_DEFAULT);
		g_free(msg_fmt);
		qq_im_fmt_free(fmt);
	} else {
		msg_utf8 =  qq_to_utf8(msg_smiley, QQ_CHARSET_DEFAULT);
	}
	g_free(msg_smiley);

	/* send encoded to purple, note that we use im_text.send_time,
	 * not the time we receive the message
	 * as it may have been delayed when I am not online. */
	serv_got_im(gc, who, msg_utf8, purple_msg_type, (time_t) im_text.send_time);

	g_free(msg_utf8);
	g_free(who);
	g_free(im_text.msg);
}

/* it is a normal IM, maybe text or video request */
void qq_process_im(PurpleConnection *gc, guint8 *data, gint len)
{
	gint bytes = 0;
	qq_im_header im_header;

	g_return_if_fail (data != NULL && len > 0);

	bytes = get_im_header(&im_header, data, len);
	if (bytes < 0) {
		purple_debug_error("QQ", "Fail read im header, len %d\n", len);
		qq_show_packet ("IM Header", data, len);
		return;
	}
	purple_debug_info("QQ",
			"Got IM to %u, type: %02X from: %u ver: %s (%04X)\n",
			im_header.uid_to, im_header.im_type, im_header.uid_from,
			qq_get_ver_desc(im_header.version_from), im_header.version_from);

	switch (im_header.im_type) {
		case QQ_NORMAL_IM_TEXT:
			if (bytes >= len - 1) {
				purple_debug_warning("QQ", "Received normal IM text is empty\n");
				return;
			}
			process_im_text(gc, data + bytes, len - bytes, &im_header);
			break;
		case QQ_NORMAL_IM_FILE_REJECT_UDP:
			qq_process_recv_file_reject(data + bytes, len - bytes, im_header.uid_from, gc);
			break;
		case QQ_NORMAL_IM_FILE_APPROVE_UDP:
			qq_process_recv_file_accept(data + bytes, len - bytes, im_header.uid_from, gc);
			break;
		case QQ_NORMAL_IM_FILE_REQUEST_UDP:
			qq_process_recv_file_request(data + bytes, len - bytes, im_header.uid_from, gc);
			break;
		case QQ_NORMAL_IM_FILE_CANCEL:
			qq_process_recv_file_cancel(data + bytes, len - bytes, im_header.uid_from, gc);
			break;
		case QQ_NORMAL_IM_FILE_NOTIFY:
			qq_process_recv_file_notify(data + bytes, len - bytes, im_header.uid_from, gc);
			break;
		case QQ_NORMAL_IM_FILE_REQUEST_TCP:
			/* Check ReceivedFileIM::parseContents in eva*/
			/* some client use this function for detect invisable buddy*/
		case QQ_NORMAL_IM_FILE_APPROVE_TCP:
		case QQ_NORMAL_IM_FILE_REJECT_TCP:
		case QQ_NORMAL_IM_FILE_PASV:
		case QQ_NORMAL_IM_FILE_EX_REQUEST_UDP:
		case QQ_NORMAL_IM_FILE_EX_REQUEST_ACCEPT:
		case QQ_NORMAL_IM_FILE_EX_REQUEST_CANCEL:
		case QQ_NORMAL_IM_FILE_EX_NOTIFY_IP:
			qq_show_packet ("Not support", data, len);
			break;
		default:
			/* a simple process here, maybe more later */
			qq_show_packet ("Unknow", data + bytes, len - bytes);
			return;
	}
}

/* it is a extended IM, maybe text or video request */
void qq_process_extend_im(PurpleConnection *gc, guint8 *data, gint len)
{
	gint bytes;
	qq_im_header im_header;

	g_return_if_fail (data != NULL && len > 0);

	bytes = get_im_header(&im_header, data, len);
	if (bytes < 0) {
		purple_debug_error("QQ", "Fail read im header, len %d\n", len);
		qq_show_packet ("IM Header", data, len);
		return;
	}
	purple_debug_info("QQ",
			"Got Extend IM to %u, type: %02X from: %u ver: %s (%04X)\n",
			im_header.uid_to, im_header.im_type, im_header.uid_from,
			qq_get_ver_desc(im_header.version_from), im_header.version_from);

	switch (im_header.im_type) {
		case QQ_NORMAL_IM_TEXT:
			process_extend_im_text(gc, data + bytes, len - bytes, &im_header);
			break;
		case QQ_NORMAL_IM_FILE_REJECT_UDP:
			qq_process_recv_file_reject (data + bytes, len - bytes, im_header.uid_from, gc);
			break;
		case QQ_NORMAL_IM_FILE_APPROVE_UDP:
			qq_process_recv_file_accept (data + bytes, len - bytes, im_header.uid_from, gc);
			break;
		case QQ_NORMAL_IM_FILE_REQUEST_UDP:
			qq_process_recv_file_request (data + bytes, len - bytes, im_header.uid_from, gc);
			break;
		case QQ_NORMAL_IM_FILE_CANCEL:
			qq_process_recv_file_cancel (data + bytes, len - bytes, im_header.uid_from, gc);
			break;
		case QQ_NORMAL_IM_FILE_NOTIFY:
			qq_process_recv_file_notify (data + bytes, len - bytes, im_header.uid_from, gc);
			break;
		case QQ_NORMAL_IM_FILE_REQUEST_TCP:
			/* Check ReceivedFileIM::parseContents in eva*/
			/* some client use this function for detect invisable buddy*/
		case QQ_NORMAL_IM_FILE_APPROVE_TCP:
		case QQ_NORMAL_IM_FILE_REJECT_TCP:
		case QQ_NORMAL_IM_FILE_PASV:
		case QQ_NORMAL_IM_FILE_EX_REQUEST_UDP:
		case QQ_NORMAL_IM_FILE_EX_REQUEST_ACCEPT:
		case QQ_NORMAL_IM_FILE_EX_REQUEST_CANCEL:
		case QQ_NORMAL_IM_FILE_EX_NOTIFY_IP:
			qq_show_packet ("Not support", data, len);
			break;
		default:
			/* a simple process here, maybe more later */
			qq_show_packet ("Unknow", data + bytes, len - bytes);
			break;
	}
}

/* send an IM to uid_to */
static void request_send_im(PurpleConnection *gc, guint32 uid_to, gint type,
	qq_im_format *fmt, gchar *msg, guint8 id, guint8 frag_count, guint8 frag_index)
{
	qq_data *qd;
	guint8 raw_data[MAX_PACKET_SIZE - 16];
	guint16 im_type;
	gint bytes;
	time_t now;

	qd = (qq_data *) gc->proto_data;
	im_type = QQ_NORMAL_IM_TEXT;

	/* purple_debug_info("QQ", "Send IM %d-%d\n", frag_count, frag_index); */
	bytes = 0;
	/* 000-003: receiver uid */
	bytes += qq_put32(raw_data + bytes, qd->uid);
	/* 004-007: sender uid */
	bytes += qq_put32(raw_data + bytes, uid_to);
	/* 008-009: sender client version */
	bytes += qq_put16(raw_data + bytes, qd->client_tag);
	/* 010-013: receiver uid */
	bytes += qq_put32(raw_data + bytes, qd->uid);
	/* 014-017: sender uid */
	bytes += qq_put32(raw_data + bytes, uid_to);
	/* 018-033: md5 of (uid+session_key) */
	bytes += qq_putdata(raw_data + bytes, qd->session_md5, 16);
	/* 034-035: message type */
	bytes += qq_put16(raw_data + bytes, QQ_NORMAL_IM_TEXT);
	/* 036-037: sequence number */
	bytes += qq_put16(raw_data + bytes, qd->send_seq);
	/* 038-041: send time */
	now = time(NULL);
	bytes += qq_put32(raw_data + bytes, (guint32) now);
	/* 042-043: sender icon */
	bytes += qq_put16(raw_data + bytes, qd->my_icon);
	/* 044-046: always 0x00 */
	bytes += qq_put16(raw_data + bytes, 0x0000);
	bytes += qq_put8(raw_data + bytes, 0x00);
	/* 047-047: always use font attr */
	bytes += qq_put8(raw_data + bytes, 0x01);
	/* 048-051: always 0x00 */
	/* Fixme: frag_count, frag_index not working now */
	bytes += qq_put8(raw_data + bytes, frag_count);
	bytes += qq_put8(raw_data + bytes, frag_index);
	bytes += qq_put8(raw_data + bytes, id);
	bytes += qq_put8(raw_data + bytes, 0);
	/* 052-052: text message type (normal/auto-reply) */
	bytes += qq_put8(raw_data + bytes, type);
	/* 053-   : msg ends with 0x00 */
	bytes += qq_putdata(raw_data + bytes, (guint8 *)msg, strlen(msg));
	if (frag_count == frag_index + 1) {
		bytes += qq_put8(raw_data + bytes, 0x20);	/* add extra SPACE */
	}
	bytes += qq_put_im_tail(raw_data + bytes, fmt);

	/* qq_show_packet("QQ_CMD_SEND_IM", raw_data, bytes); */
	qq_send_cmd(gc, QQ_CMD_SEND_IM, raw_data, bytes);
}

static void im_convert_and_merge(GString *dest, GString *append)
{
	gchar *converted;
	g_return_if_fail(dest != NULL && append != NULL);

	if (append->str == NULL || append->len <= 0) {
		return;
	}
	/* purple_debug_info("QQ", "Append:\n%s\n", append->str); */
	converted = utf8_to_qq(append->str, QQ_CHARSET_DEFAULT);
	g_string_append(dest, converted);
	g_string_set_size(append, 0);
	g_free(converted);
}

GSList *qq_im_get_segments(gchar *msg_stripped, gboolean is_smiley_none)
{
	GSList *string_list = NULL;
	GString *new_string;
	GString *append_utf8;
	gchar *start, *p;
	gint count, len;
	qq_emoticon *emoticon;

	g_return_val_if_fail(msg_stripped != NULL, NULL);

	start = msg_stripped;
	count = 0;
	new_string = g_string_new("");
	append_utf8 = g_string_new("");
	while (*start) {
		p = start;

		/* Convert emoticon */
		if (!is_smiley_none && *p == '/') {
			if (new_string->len + append_utf8->len + 2 > QQ_MSG_IM_MAX) {
				/* enough chars to send */
				im_convert_and_merge(new_string, append_utf8);
				string_list = g_slist_append(string_list, strdup(new_string->str));
				g_string_set_size(new_string, 0);
				continue;
			}
			emoticon = emoticon_find(p);
			if (emoticon != NULL) {
				purple_debug_info("QQ", "found emoticon %s as 0x%02X\n",
						emoticon->name, emoticon->symbol);
				/* QQ emoticon code prevent converting from utf8 to QQ charset
				 * convert append_utf8 to QQ charset
				 * merge the result to dest
				 * append qq QQ emoticon code to dest */
				im_convert_and_merge(new_string, append_utf8);
				g_string_append_c(new_string, 0x14);
				g_string_append_c(new_string, emoticon->symbol);
				start += strlen(emoticon->name);
				continue;
			} else {
				purple_debug_info("QQ", "Not found emoticon %.20s\n", p);
			}
		}

		/* Get next char */
		start = g_utf8_next_char(p);
		len = start - p;
		if (new_string->len + append_utf8->len + len > QQ_MSG_IM_MAX) {
			/* enough chars to send */
			im_convert_and_merge(new_string, append_utf8);
			string_list = g_slist_append(string_list, strdup(new_string->str));
			g_string_set_size(new_string, 0);
		}
		g_string_append_len(append_utf8, p, len);
	}

	if (new_string->len + append_utf8->len > 0) {
		im_convert_and_merge(new_string, append_utf8);
		string_list = g_slist_append(string_list, strdup(new_string->str));
	}
	g_string_free(new_string, TRUE);
	g_string_free(append_utf8, TRUE);
	return string_list;
}

gboolean qq_im_smiley_none(const gchar *msg)
{
	const gchar *start, *end, *last;
	GData *attribs;
	gchar *tmp;
	gboolean ret = FALSE;

	g_return_val_if_fail(msg != NULL, TRUE);

	last = msg;
	while (purple_markup_find_tag("font", last, &start, &end, &attribs)) {
		tmp = g_datalist_get_data(&attribs, "sml");
		if (tmp && strlen(tmp) > 0) {
			if (strcmp(tmp, "none") == 0) {
				ret = TRUE;
				break;
			}
		}
		g_datalist_clear(&attribs);
		last = end + 1;
	}
	return ret;
}

/* Grab custom emote icons
static GSList*  qq_grab_emoticons(const char *msg, const char*username)
{
	GSList *list;
	GList *smileys;
	PurpleSmiley *smiley;
	const char *smiley_shortcut;
	char *ptr;
	int length;
	PurpleStoredImage *img;

	smileys = purple_smileys_get_all();
	length = strlen(msg);

	for (; smileys; smileys = g_list_delete_link(smileys, smileys)) {
		smiley = smileys->data;
		smiley_shortcut = purple_smiley_get_shortcut(smiley);
		purple_debug_info("QQ", "Smiley shortcut [%s]\n", smiley_shortcut);

		ptr = g_strstr_len(msg, length, smiley_shortcut);

		if (!ptr)
			continue;

		purple_debug_info("QQ", "Found Smiley shortcut [%s]\n", smiley_shortcut);

		img = purple_smiley_get_stored_image(smiley);

		emoticon = g_new0(MsnEmoticon, 1);
		emoticon->smile = g_strdup(purple_smiley_get_shortcut(smiley));
		emoticon->obj = msn_object_new_from_image(img,
				purple_imgstore_get_filename(img),
				username, MSN_OBJECT_EMOTICON);

 		purple_imgstore_unref(img);
		list = g_slist_prepend(list, emoticon);
	}
	return list;
}
*/

gint qq_send_im(PurpleConnection *gc, const gchar *who, const gchar *what, PurpleMessageFlags flags)
{
	qq_data *qd;
	guint32 uid_to;
	gint type;
	qq_im_format *fmt;
	gchar *msg_stripped, *tmp;
	GSList *segments, *it;
	gint msg_len;
	const gchar *start_invalid;
	gboolean is_smiley_none;
	guint8 frag_count, frag_index;
	guint8 msg_id;

	g_return_val_if_fail(NULL != gc && NULL != gc->proto_data, -1);
	g_return_val_if_fail(who != NULL && what != NULL, -1);

	qd = (qq_data *) gc->proto_data;
	purple_debug_info("QQ", "Send IM to %s, len %d:\n%s\n", who, strlen(what), what);

	uid_to = purple_name_to_uid(who);
	if (uid_to == qd->uid) {
		/* if msg is to myself, bypass the network */
		serv_got_im(gc, who, what, flags, time(NULL));
		return 1;
	}

	type = (flags == PURPLE_MESSAGE_AUTO_RESP ? QQ_IM_AUTO_REPLY : QQ_IM_TEXT);
	/* qq_show_packet("IM UTF8", (guint8 *)what, strlen(what)); */

	msg_stripped = purple_markup_strip_html(what);
	g_return_val_if_fail(msg_stripped != NULL, -1);
	/* qq_show_packet("IM Stripped", (guint8 *)what, strlen(what)); */

	/* Check and valid utf8 string */
	msg_len = strlen(msg_stripped);
	g_return_val_if_fail(msg_len > 0, -1);
	if (!g_utf8_validate(msg_stripped, msg_len, &start_invalid)) {
		if (start_invalid > msg_stripped) {
			tmp = g_strndup(msg_stripped, start_invalid - msg_stripped);
			g_free(msg_stripped);
			msg_stripped = g_strconcat(tmp, _("(Invalid UTF-8 string)"), NULL);
			g_free(tmp);
		} else {
			g_free(msg_stripped);
			msg_stripped = g_strdup(_("(Invalid UTF-8 string)"));
		}
	}

	is_smiley_none = qq_im_smiley_none(what);
	segments = qq_im_get_segments(msg_stripped, is_smiley_none);
	g_free(msg_stripped);

	if (segments == NULL) {
		return -1;
	}

	qd->send_im_id++;
	msg_id = (guint8)(qd->send_im_id && 0xFF);
	fmt = qq_im_fmt_new_by_purple(what);
	frag_count = g_slist_length(segments);
	frag_index = 0;
	for (it = segments; it; it = it->next) {
		/*
		request_send_im(gc, uid_to, type, fmt, (gchar *)it->data,
			msg_id, frag_count, frag_index);
		*/
		request_send_im(gc, uid_to, type, fmt, (gchar *)it->data, 0, 0, 0);
		g_free(it->data);
		frag_index++;
	}
	g_slist_free(segments);
	qq_im_fmt_free(fmt);
	return 1;
}<|MERGE_RESOLUTION|>--- conflicted
+++ resolved
@@ -785,11 +785,7 @@
 		/* create no-auth buddy */
 		buddy = qq_buddy_new(gc, im_header->uid_from);
 	}
-<<<<<<< HEAD
-	bd = (b == NULL) ? NULL : purple_buddy_get_protocol_data(b);
-=======
-	bd = (buddy == NULL) ? NULL : (qq_buddy_data *) buddy->proto_data;
->>>>>>> d5b7236d
+	bd = (buddy == NULL) ? NULL : purple_buddy_get_protocol_data(b);
 	if (bd != NULL) {
 		bd->client_tag = im_header->version_from;
 		bd->face = im_text.sender_icon;
@@ -890,11 +886,7 @@
 		/* create no-auth buddy */
 		buddy = qq_buddy_new(gc, im_header->uid_from);
 	}
-<<<<<<< HEAD
-	bd = (b == NULL) ? NULL : purple_buddy_get_protocol_data(b);
-=======
 	bd = (buddy == NULL) ? NULL : (qq_buddy_data *) buddy->proto_data;
->>>>>>> d5b7236d
 	if (bd != NULL) {
 		bd->client_tag = im_header->version_from;
 		bd->face = im_text.sender_icon;
