--- conflicted
+++ resolved
@@ -246,7 +246,7 @@
 	bytes += qq_get32(&id, data + bytes);
 	g_return_if_fail(id > 0);
 
-	purple_debug_info("QQ", "Succeed modify room info of %u\n", id);
+	purple_debug_info("QQ", "Successfully modified room info of %u\n", id);
 
 	qq_room_got_chat_in(gc, id, 0, _("Successfully changed Qun information"), now);
 }
@@ -347,7 +347,7 @@
 
 	purple_request_action(gc, _("QQ Qun Operation"),
 			    _("You have successfully created a Qun"),
-			    _("Would you like to set detailed information now?"),
+			    _("Would you like to set up the detail information now?"),
 			    1,
 				purple_connection_get_account(gc), NULL, NULL,
 				add_req, 2,
@@ -519,11 +519,7 @@
 		rmd->my_role = QQ_ROOM_ROLE_YES;
 	}
 
-<<<<<<< HEAD
-	msg = g_strdup_printf(_("<b>Joining Qun %d is approved by admin %d for %s</b>"),
-=======
-	msg = g_strdup_printf(_("<b>Joinning Qun %u is approved by Admin %u for %s</b>"),
->>>>>>> 9d272fd1
+	msg = g_strdup_printf(_("<b>Joinning Qun %u is approved by admin %u for %s</b>"),
 			ext_id, admin_uid, reason);
 	now = time(NULL);
 	qq_room_got_chat_in(gc, id, 0, msg, now);
