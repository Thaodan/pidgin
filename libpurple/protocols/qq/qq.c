/**
 * @file qq.c
 *
 * purple
 *
 * Purple is the legal property of its developers, whose names are too numerous
 * to list here.  Please refer to the COPYRIGHT file distributed with this
 * source distribution.
 *
 * This program is free software; you can redistribute it and/or modify
 * it under the terms of the GNU General Public License as published by
 * the Free Software Foundation; either version 2 of the License, or
 * (at your option) any later version.
 *
 * This program is distributed in the hope that it will be useful,
 * but WITHOUT ANY WARRANTY; without even the implied warranty of
 * MERCHANTABILITY or FITNESS FOR A PARTICULAR PURPOSE.  See the
 * GNU General Public License for more details.
 *
 * You should have received a copy of the GNU General Public License
 * along with this program; if not, write to the Free Software
 * Foundation, Inc., 51 Franklin Street, Fifth Floor, Boston, MA  02111-1301  USA
 */

#include "internal.h"

#ifdef _WIN32
#define random rand
#endif

#include "accountopt.h"
#include "debug.h"
#include "notify.h"
#include "prefs.h"
#include "prpl.h"
#include "request.h"
#include "roomlist.h"
#include "server.h"
#include "util.h"

#include "buddy_info.h"
#include "buddy_opt.h"
#include "buddy_list.h"
#include "char_conv.h"
#include "crypt.h"
#include "group.h"
#include "group_find.h"
#include "group_im.h"
#include "group_info.h"
#include "group_join.h"
#include "group_opt.h"
#include "header_info.h"
#include "im.h"
#include "qq_process.h"
#include "qq_base.h"
#include "packet_parse.h"
#include "qq.h"
#include "qq_network.h"
#include "send_file.h"
#include "utils.h"
#include "version.h"

#define OPENQ_AUTHOR            "Puzzlebird"
#define OPENQ_WEBSITE            "http://openq.sourceforge.net"

#define QQ_TCP_PORT       		8000
#define QQ_UDP_PORT             	8000

static void server_list_create(PurpleAccount *account) {
	PurpleConnection *gc;
	qq_data *qd;
	const gchar *user_server;
	int port;

	purple_debug(PURPLE_DEBUG_INFO, "QQ", "Create server list\n");
	gc = purple_account_get_connection(account);
	g_return_if_fail(gc != NULL  && gc->proto_data != NULL);
	qd = gc->proto_data;

	qd->use_tcp = purple_account_get_bool(account, "use_tcp", TRUE);
	port = purple_account_get_int(account, "port", 0);
	if (port == 0) {
		if (qd->use_tcp) {
			port = QQ_TCP_PORT;
		} else {
			port = QQ_UDP_PORT;
		}
	}
	qd->user_port = port;

 	g_return_if_fail(qd->user_server == NULL);
	user_server = purple_account_get_string(account, "server", NULL);
	if (user_server != NULL && strlen(user_server) > 0) {
		qd->user_server = g_strdup(user_server);
	}

	if (qd->user_server != NULL) {
		qd->servers = g_list_append(qd->servers, qd->user_server);
		return;
	}
	if (qd->use_tcp) {
		qd->servers = g_list_append(qd->servers, "tcpconn.tencent.com");
		qd->servers = g_list_append(qd->servers, "tcpconn2.tencent.com");
		qd->servers = g_list_append(qd->servers, "tcpconn3.tencent.com");
		qd->servers = g_list_append(qd->servers, "tcpconn4.tencent.com");
		qd->servers = g_list_append(qd->servers, "tcpconn5.tencent.com");
		qd->servers = g_list_append(qd->servers, "tcpconn6.tencent.com");
		return;
    }
    
	qd->servers = g_list_append(qd->servers, "sz.tencent.com");
	qd->servers = g_list_append(qd->servers, "sz2.tencent.com");
	qd->servers = g_list_append(qd->servers, "sz3.tencent.com");
	qd->servers = g_list_append(qd->servers, "sz4.tencent.com");
	qd->servers = g_list_append(qd->servers, "sz5.tencent.com");
	qd->servers = g_list_append(qd->servers, "sz6.tencent.com");
	qd->servers = g_list_append(qd->servers, "sz7.tencent.com");
	qd->servers = g_list_append(qd->servers, "sz8.tencent.com");
	qd->servers = g_list_append(qd->servers, "sz9.tencent.com");
}

static void server_list_remove_all(qq_data *qd) {
 	g_return_if_fail(qd != NULL);

	if (qd->real_hostname) {
		purple_debug(PURPLE_DEBUG_INFO, "QQ", "free real_hostname\n");
		g_free(qd->real_hostname);
		qd->real_hostname = NULL;
	}
	
	if (qd->user_server != NULL) {
		purple_debug(PURPLE_DEBUG_INFO, "QQ", "free user_server\n");
		g_free(qd->user_server);
		qd->user_server = NULL;
	}

	purple_debug(PURPLE_DEBUG_INFO, "QQ", "free server list\n");
 	g_list_free(qd->servers);
}

static void qq_login(PurpleAccount *account)
{
	PurpleConnection *gc;
	qq_data *qd;
	PurplePresence *presence;

	g_return_if_fail(account != NULL);

	gc = purple_account_get_connection(account);
	g_return_if_fail(gc != NULL);

	gc->flags |= PURPLE_CONNECTION_HTML | PURPLE_CONNECTION_NO_BGCOLOR | PURPLE_CONNECTION_AUTO_RESP;

	qd = g_new0(qq_data, 1);
	qd->gc = gc;
	gc->proto_data = qd;

	presence = purple_account_get_presence(account);
	if(purple_presence_is_status_primitive_active(presence, PURPLE_STATUS_INVISIBLE)) {
		qd->login_mode = QQ_LOGIN_MODE_HIDDEN;
	} else if(purple_presence_is_status_primitive_active(presence, PURPLE_STATUS_AWAY)
				|| purple_presence_is_status_primitive_active(presence, PURPLE_STATUS_EXTENDED_AWAY)) {
		qd->login_mode = QQ_LOGIN_MODE_AWAY;
	} else {
		qd->login_mode = QQ_LOGIN_MODE_NORMAL;
	}

	server_list_create(account);
	purple_debug(PURPLE_DEBUG_INFO, "QQ",
		"Server list has %d\n", g_list_length(qd->servers));

	qq_connect(account);
}

/* clean up the given QQ connection and free all resources */
static void qq_close(PurpleConnection *gc)
{
	qq_data *qd;

	g_return_if_fail(gc != NULL  && gc->proto_data);
	qd = gc->proto_data;

	qq_disconnect(gc);

	server_list_remove_all(qd);
	
	g_free(qd);

	gc->proto_data = NULL;
}

/* returns the icon name for a buddy or protocol */
static const gchar *_qq_list_icon(PurpleAccount *a, PurpleBuddy *b)
{
	return "qq";
}


/* a short status text beside buddy icon*/
static gchar *_qq_status_text(PurpleBuddy *b)
{
	qq_buddy *q_bud;
	GString *status;

	q_bud = (qq_buddy *) b->proto_data;
	if (q_bud == NULL)
		return NULL;

	status = g_string_new("");

	switch(q_bud->status) {
	case QQ_BUDDY_OFFLINE:
		g_string_append(status, _("Offline"));
		break;
	case QQ_BUDDY_ONLINE_NORMAL:
		return NULL;
		break;
	/* TODO What does this status mean? Labelling it as offline... */
	case QQ_BUDDY_ONLINE_OFFLINE:
		g_string_append(status, _("Offline"));
		break;
	case QQ_BUDDY_ONLINE_AWAY:
		g_string_append(status, _("Away"));
		break;
	case QQ_BUDDY_ONLINE_INVISIBLE:
		g_string_append(status, _("Invisible"));
		break;
	default:
		g_string_printf(status, _("Unknown-%d"), q_bud->status);
	}

	return g_string_free(status, FALSE);
}


/* a floating text when mouse is on the icon, show connection status here */
static void _qq_tooltip_text(PurpleBuddy *b, PurpleNotifyUserInfo *user_info, gboolean full)
{
	qq_buddy *q_bud;
	gchar *tmp;
	GString *str;

	g_return_if_fail(b != NULL);

	q_bud = (qq_buddy *) b->proto_data;
	if (q_bud == NULL)
		return;

	/* if (PURPLE_BUDDY_IS_ONLINE(b) && q_bud != NULL) */
	if (q_bud->ip.s_addr != 0) {
		str = g_string_new(NULL);
		g_string_printf(str, "%s:%d", inet_ntoa(q_bud->ip), q_bud->port);
		if (q_bud->comm_flag & QQ_COMM_FLAG_TCP_MODE) {
			g_string_append(str, " TCP");
		} else {
			g_string_append(str, " UDP");
		}
		g_string_free(str, TRUE);
	}

	tmp = g_strdup_printf("%d", q_bud->age);
	purple_notify_user_info_add_pair(user_info, _("Age"), tmp);
	g_free(tmp);

	switch (q_bud->gender) {
	case QQ_BUDDY_GENDER_GG:
		purple_notify_user_info_add_pair(user_info, _("Gender"), _("Male"));
		break;
	case QQ_BUDDY_GENDER_MM:
		purple_notify_user_info_add_pair(user_info, _("Gender"), _("Female"));
		break;
	case QQ_BUDDY_GENDER_UNKNOWN:
		purple_notify_user_info_add_pair(user_info, _("Gender"), _("Unknown"));
		break;
	default:
		tmp = g_strdup_printf("Error (%d)", q_bud->gender);
		purple_notify_user_info_add_pair(user_info, _("Gender"), tmp);
		g_free(tmp);
	}

	if (q_bud->level) {
		tmp = g_strdup_printf("%d", q_bud->level);
		purple_notify_user_info_add_pair(user_info, _("Level"), tmp);
		g_free(tmp);
	}

	str = g_string_new(NULL);
	if (q_bud->comm_flag & QQ_COMM_FLAG_QQ_MEMBER) {
		g_string_append( str, _("Member") );
	}
	if (q_bud->comm_flag & QQ_COMM_FLAG_QQ_VIP) {
		g_string_append( str, _(" VIP") );
	}
	if (q_bud->comm_flag & QQ_COMM_FLAG_TCP_MODE) {
		g_string_append( str, _(" TCP") );
	}
	if (q_bud->comm_flag & QQ_COMM_FLAG_MOBILE) {
		g_string_append( str, _(" FromMobile") );
	}
	if (q_bud->comm_flag & QQ_COMM_FLAG_BIND_MOBILE) {
		g_string_append( str, _(" BindMobile") );
	}
	if (q_bud->comm_flag & QQ_COMM_FLAG_VIDEO) {
		g_string_append( str, _(" Video") );
	}

	if (q_bud->ext_flag & QQ_EXT_FLAG_SPACE) {
		g_string_append( str, _(" Space") );
	}
	purple_notify_user_info_add_pair(user_info, _("Flag"), str->str);

	g_string_free(str, TRUE);

#ifdef DEBUG
	tmp = g_strdup_printf( "%s (%04X)",
										qq_get_ver_desc(q_bud->client_version),
										q_bud->client_version );
	purple_notify_user_info_add_pair(user_info, _("Ver"), tmp);
	g_free(tmp);

	tmp = g_strdup_printf( "Ext 0x%X, Comm 0x%X",
												q_bud->ext_flag, q_bud->comm_flag );
	purple_notify_user_info_add_pair(user_info, _("Flag"), tmp);
	g_free(tmp);
#endif
}

/* we can show tiny icons on the four corners of buddy icon, */
static const char *_qq_list_emblem(PurpleBuddy *b)
{
	/* each char** are refering to a filename in pixmaps/purple/status/default/ */
	qq_buddy *q_bud;
	
	if (!b || !(q_bud = b->proto_data)) {
		return NULL;
	}

	if (q_bud->comm_flag & QQ_COMM_FLAG_MOBILE)
		return "mobile";
	if (q_bud->comm_flag & QQ_COMM_FLAG_VIDEO)
		return "video";
	if (q_bud->comm_flag & QQ_COMM_FLAG_QQ_MEMBER)
		return "qq_member";

	return NULL;
}

/* QQ away status (used to initiate QQ away packet) */
static GList *_qq_away_states(PurpleAccount *ga)
{
	PurpleStatusType *status;
	GList *types = NULL;

	status = purple_status_type_new_full(PURPLE_STATUS_AVAILABLE,
			"available", _("Available"), FALSE, TRUE, FALSE);
	types = g_list_append(types, status);

	status = purple_status_type_new_full(PURPLE_STATUS_AWAY,
			"away", _("Away"), FALSE, TRUE, FALSE);
	types = g_list_append(types, status);

	status = purple_status_type_new_full(PURPLE_STATUS_INVISIBLE,
			"invisible", _("Invisible"), FALSE, TRUE, FALSE);
	types = g_list_append(types, status);

	status = purple_status_type_new_full(PURPLE_STATUS_OFFLINE,
			"offline", _("Offline"), FALSE, TRUE, FALSE);
	types = g_list_append(types, status);

	status = purple_status_type_new_full(PURPLE_STATUS_MOBILE,
			"mobile", NULL, FALSE, FALSE, TRUE);
	types = g_list_append(types, status);

	return types;
}

/* initiate QQ away with proper change_status packet */
static void _qq_set_away(PurpleAccount *account, PurpleStatus *status)
{
	PurpleConnection *gc = purple_account_get_connection(account);

	qq_send_packet_change_status(gc);
}

/* IMPORTANT: PurpleConvImFlags -> PurpleMessageFlags */
/* send an instant msg to a buddy */
static gint _qq_send_im(PurpleConnection *gc, const gchar *who, const gchar *message, PurpleMessageFlags flags)
{
	gint type, to_uid;
	gchar *msg, *msg_with_qq_smiley;
	qq_data *qd;

	g_return_val_if_fail(who != NULL, -1);

	qd = (qq_data *) gc->proto_data;

	g_return_val_if_fail(strlen(message) <= QQ_MSG_IM_MAX, -E2BIG);

	type = (flags == PURPLE_MESSAGE_AUTO_RESP ? QQ_IM_AUTO_REPLY : QQ_IM_TEXT);
	to_uid = purple_name_to_uid(who);

	/* if msg is to myself, bypass the network */
	if (to_uid == qd->uid) {
		serv_got_im(gc, who, message, flags, time(NULL));
	} else {
		msg = utf8_to_qq(message, QQ_CHARSET_DEFAULT);
		msg_with_qq_smiley = purple_smiley_to_qq(msg);
		qq_send_packet_im(gc, to_uid, msg_with_qq_smiley, type);
		g_free(msg);
		g_free(msg_with_qq_smiley);
	}

	return 1;
}

/* send a chat msg to a QQ Qun */
static int _qq_chat_send(PurpleConnection *gc, int channel, const char *message, PurpleMessageFlags flags)
{
	gchar *msg, *msg_with_qq_smiley;
	qq_group *group;

	g_return_val_if_fail(message != NULL, -1);
	g_return_val_if_fail(strlen(message) <= QQ_MSG_IM_MAX, -E2BIG);

	group = qq_group_find_by_channel(gc, channel);
	g_return_val_if_fail(group != NULL, -1);

	purple_debug_info("QQ_MESG", "Send qun mesg in utf8: %s\n", message);
	msg = utf8_to_qq(message, QQ_CHARSET_DEFAULT);
	msg_with_qq_smiley = purple_smiley_to_qq(msg);
	qq_send_packet_group_im(gc, group, msg_with_qq_smiley);
	g_free(msg);
	g_free(msg_with_qq_smiley);

	return 1;
}

/* send packet to get who's detailed information */
static void _qq_get_info(PurpleConnection *gc, const gchar *who)
{
	guint32 uid;
	qq_data *qd;

	qd = gc->proto_data;
	uid = purple_name_to_uid(who);

	if (uid <= 0) {
		purple_debug(PURPLE_DEBUG_ERROR, "QQ", "Not valid QQid: %s\n", who);
		purple_notify_error(gc, NULL, _("Invalid name"), NULL);
		return;
	}

	qq_send_packet_get_level(gc, uid);
	qq_send_packet_get_info(gc, uid, TRUE);
}

/* get my own information */
static void _qq_menu_modify_my_info(PurplePluginAction *action)
{
	PurpleConnection *gc = (PurpleConnection *) action->context;
	qq_data *qd;

	qd = (qq_data *) gc->proto_data;
	qq_prepare_modify_info(gc);
}

static void _qq_menu_change_password(PurplePluginAction *action)
{
	purple_notify_uri(NULL, "https://password.qq.com");
}

/* remove a buddy from my list and remove myself from his list */
/* TODO: re-enable this
static void _qq_menu_block_buddy(PurpleBlistNode * node)
{
	guint32 uid;
	gc_and_uid *g;
	PurpleBuddy *buddy;
	PurpleConnection *gc;
	const gchar *who;

	g_return_if_fail(PURPLE_BLIST_NODE_IS_BUDDY(node));

	buddy = (PurpleBuddy *) node;
	gc = purple_account_get_connection(buddy->account);
	who = buddy->name;
	g_return_if_fail(who != NULL);

	uid = purple_name_to_uid(who);
	g_return_if_fail(uid > 0);

	g = g_new0(gc_and_uid, 1);
	g->gc = gc;
	g->uid = uid;

	purple_request_action(gc, _("Block Buddy"),
			    _("Are you sure you want to block this buddy?"), NULL,
			    1, g, 2,
			    _("Cancel"),
			    G_CALLBACK(qq_do_nothing_with_gc_and_uid),
			    _("Block"), G_CALLBACK(qq_block_buddy_with_gc_and_uid));
}
*/

/* show a brief summary of what we get from login packet */
static void _qq_menu_show_login_info(PurplePluginAction *action)
{
	PurpleConnection *gc = (PurpleConnection *) action->context;
	qq_data *qd;
	GString *info;

	qd = (qq_data *) gc->proto_data;
	info = g_string_new("<html><body>\n");

	g_string_append_printf(info, _("<b>Current Online</b>: %d<br>\n"), qd->total_online);
	g_string_append_printf(info, _("<b>Last Refresh</b>: %s<br>\n"), ctime(&qd->last_get_online));

	g_string_append(info, "<hr>\n");

	g_string_append_printf(info, _("<b>Server</b>: %s: %d<br>\n"), qd->server_name, qd->real_port);
	g_string_append_printf(info, _("<b>Connection Mode</b>: %s<br>\n"), qd->use_tcp ? "TCP" : "UDP");
	g_string_append_printf(info, _("<b>Real hostname</b>: %s: %d<br>\n"), qd->real_hostname, qd->real_port);
	g_string_append_printf(info, _("<b>My Public IP</b>: %s<br>\n"), inet_ntoa(qd->my_ip));

	g_string_append(info, "<hr>\n");
	g_string_append(info, "<i>Information below may not be accurate</i><br>\n");

	g_string_append_printf(info, _("<b>Login Time</b>: %s<br>\n"), ctime(&qd->login_time));
	g_string_append_printf(info, _("<b>Last Login IP</b>: %s<br>\n"), qd->last_login_ip);
	g_string_append_printf(info, _("<b>Last Login Time</b>: %s\n"), ctime(&qd->last_login_time));

	g_string_append(info, "</body></html>");

	purple_notify_formatted(gc, NULL, _("Login Information"), NULL, info->str, NULL, NULL);

	g_string_free(info, TRUE);
}

/*
static void _qq_menu_search_or_add_permanent_group(PurplePluginAction *action)
{
	purple_roomlist_show_with_account(NULL);
}
*/

/*
static void _qq_menu_create_permanent_group(PurplePluginAction * action)
{
	PurpleConnection *gc = (PurpleConnection *) action->context;
	purple_request_input(gc, _("Create QQ Qun"),
			   _("Input Qun name here"),
			   _("Only QQ members can create permanent Qun"),
			   "OpenQ", FALSE, FALSE, NULL,
			   _("Create"), G_CALLBACK(qq_group_create_with_name), _("Cancel"), NULL, gc);
}
*/

static void _qq_menu_unsubscribe_group(PurpleBlistNode * node)
{
	PurpleChat *chat = (PurpleChat *)node;
	PurpleConnection *gc = purple_account_get_connection(chat->account);
	GHashTable *components = chat -> components;

	g_return_if_fail(PURPLE_BLIST_NODE_IS_CHAT(node));

	g_return_if_fail(components != NULL);
	qq_group_exit(gc, components);
}

/*
static void _qq_menu_manage_group(PurpleBlistNode * node)
{
	PurpleChat *chat = (PurpleChat *)node;
	PurpleConnection *gc = purple_account_get_connection(chat->account);
	GHashTable *components = chat -> components;

	g_return_if_fail(PURPLE_BLIST_NODE_IS_CHAT(node));

	g_return_if_fail(components != NULL);
	qq_group_manage_group(gc, components);
}
*/

#if 0
/* TODO: re-enable this */
static void _qq_menu_send_file(PurpleBlistNode * node, gpointer ignored)
{
	PurpleBuddy *buddy;
	PurpleConnection *gc;
	qq_buddy *q_bud;

	g_return_if_fail (PURPLE_BLIST_NODE_IS_BUDDY (node));
	buddy = (PurpleBuddy *) node;
	q_bud = (qq_buddy *) buddy->proto_data;
/*	if (is_online (q_bud->status)) { */
	gc = purple_account_get_connection (buddy->account);
	g_return_if_fail (gc != NULL && gc->proto_data != NULL);
	qq_send_file(gc, buddy->name, NULL);
/*	} */
}
#endif

/* protocol related menus */
static GList *_qq_actions(PurplePlugin *plugin, gpointer context)
{
	GList *m;
	PurplePluginAction *act;

	m = NULL;
	act = purple_plugin_action_new(_("Set My Information"), _qq_menu_modify_my_info);
	m = g_list_append(m, act);

	act = purple_plugin_action_new(_("Change Password"), _qq_menu_change_password);
	m = g_list_append(m, act);

	act = purple_plugin_action_new(_("Show Login Information"), _qq_menu_show_login_info);
	m = g_list_append(m, act);

	/*
	act = purple_plugin_action_new(_("Qun: Search a permanent Qun"), _qq_menu_search_or_add_permanent_group);
	m = g_list_append(m, act);

	act = purple_plugin_action_new(_("Qun: Create a permanent Qun"), _qq_menu_create_permanent_group);
	m = g_list_append(m, act);
	*/

	return m;
}

/* chat-related (QQ Qun) menu shown up with right-click */
static GList *_qq_chat_menu(PurpleBlistNode *node)
{
	GList *m;
	PurpleMenuAction *act;

	m = NULL;
	act = purple_menu_action_new(_("Leave this QQ Qun"), PURPLE_CALLBACK(_qq_menu_unsubscribe_group), NULL, NULL);
	m = g_list_append(m, act);

	/* TODO: enable this
	act = purple_menu_action_new(_("Show Details"), PURPLE_CALLBACK(_qq_menu_manage_group), NULL, NULL);
	m = g_list_append(m, act);
	*/

	return m;
}

/* buddy-related menu shown up with right-click */
static GList *_qq_buddy_menu(PurpleBlistNode * node)
{
	GList *m;

	if(PURPLE_BLIST_NODE_IS_CHAT(node))
		return _qq_chat_menu(node);

	m = NULL;

/* TODO : not working, temp commented out by gfhuang */
#if 0

	act = purple_menu_action_new(_("Block this buddy"), PURPLE_CALLBACK(_qq_menu_block_buddy), NULL, NULL); /* add NULL by gfhuang */
	m = g_list_append(m, act);
/*	if (q_bud && is_online(q_bud->status)) { */
		act = purple_menu_action_new(_("Send File"), PURPLE_CALLBACK(_qq_menu_send_file), NULL, NULL); /* add NULL by gfhuang */
		m = g_list_append(m, act);
/*	} */
#endif

	return m;
}

/* convert chat nickname to qq-uid to get this buddy info */
/* who is the nickname of buddy in QQ chat-room (Qun) */
static void _qq_get_chat_buddy_info(PurpleConnection *gc, gint channel, const gchar *who)
{
	gchar *purple_name;
	g_return_if_fail(who != NULL);

	purple_name = chat_name_to_purple_name(who);
	if (purple_name != NULL)
		_qq_get_info(gc, purple_name);
}

/* convert chat nickname to qq-uid to invite individual IM to buddy */
/* who is the nickname of buddy in QQ chat-room (Qun) */
static gchar *_qq_get_chat_buddy_real_name(PurpleConnection *gc, gint channel, const gchar *who)
{
	g_return_val_if_fail(who != NULL, NULL);
	return chat_name_to_purple_name(who);
}

static PurplePluginProtocolInfo prpl_info =
{
	OPT_PROTO_CHAT_TOPIC | OPT_PROTO_USE_POINTSIZE,
	NULL,							/* user_splits	*/
	NULL,							/* protocol_options */
	{"png", 96, 96, 96, 96, 0, PURPLE_ICON_SCALE_SEND}, /* icon_spec */
	_qq_list_icon,						/* list_icon */
	_qq_list_emblem,					/* list_emblems */
	_qq_status_text,					/* status_text	*/
	_qq_tooltip_text,					/* tooltip_text */
	_qq_away_states,					/* away_states	*/
	_qq_buddy_menu,						/* blist_node_menu */
	qq_chat_info,						/* chat_info */
	qq_chat_info_defaults,					/* chat_info_defaults */
	qq_login,							/* open */
	qq_close,						/* close */
	_qq_send_im,						/* send_im */
	NULL,							/* set_info */
	NULL,							/* send_typing	*/
	_qq_get_info,						/* get_info */
	_qq_set_away,						/* set_away */
	NULL,							/* set_idle */
	NULL,							/* change_passwd */
	qq_add_buddy,						/* add_buddy */
	NULL,							/* add_buddies	*/
	qq_remove_buddy,					/* remove_buddy */
	NULL,							/* remove_buddies */
	NULL,							/* add_permit */
	NULL,							/* add_deny */
	NULL,							/* rem_permit */
	NULL,							/* rem_deny */
	NULL,							/* set_permit_deny */
	qq_group_join,						/* join_chat */
	NULL,							/* reject chat	invite */
	NULL,							/* get_chat_name */
	NULL,							/* chat_invite	*/
	NULL,							/* chat_leave */
	NULL,							/* chat_whisper */
	_qq_chat_send,			/* chat_send */
	NULL,							/* keepalive */
	NULL,							/* register_user */
	_qq_get_chat_buddy_info,				/* get_cb_info	*/
	NULL,							/* get_cb_away	*/
	NULL,							/* alias_buddy	*/
	NULL,							/* group_buddy	*/
	NULL,							/* rename_group */
	NULL,							/* buddy_free */
	NULL,							/* convo_closed */
	NULL,							/* normalize */
	qq_set_my_buddy_icon,					/* set_buddy_icon */
	NULL,							/* remove_group */
	_qq_get_chat_buddy_real_name,				/* get_cb_real_name */
	NULL,							/* set_chat_topic */
	NULL,							/* find_blist_chat */
	qq_roomlist_get_list,					/* roomlist_get_list */
	qq_roomlist_cancel,					/* roomlist_cancel */
	NULL,							/* roomlist_expand_category */
	NULL,							/* can_receive_file */
	NULL,							/* qq_send_file send_file */
	NULL,							/* new xfer */
	NULL,							/* offline_message */
	NULL,							/* PurpleWhiteboardPrplOps */
	NULL,							/* send_raw */
	NULL,							/* roomlist_room_serialize */
	NULL,							/* unregister_user */
	NULL,							/* send_attention */
<<<<<<< HEAD
	NULL,							/* get attention_types */

	sizeof(PurplePluginProtocolInfo), /* struct_size */
	NULL
=======
	NULL,							/* get_attention_types */
	NULL,							/* get_account_text_table */
	NULL,							/* initiate_media */
	NULL                            /* can_do_media */
>>>>>>> fc537ba5
};

static PurplePluginInfo info = {
	PURPLE_PLUGIN_MAGIC,
	PURPLE_MAJOR_VERSION,
	PURPLE_MINOR_VERSION,
	PURPLE_PLUGIN_PROTOCOL,		/**< type		*/
	NULL,				/**< ui_requirement	*/
	0,				/**< flags		*/
	NULL,				/**< dependencies	*/
	PURPLE_PRIORITY_DEFAULT,		/**< priority		*/

	"prpl-qq",			/**< id			*/
	"QQ",				/**< name		*/
	DISPLAY_VERSION,		/**< version		*/
					/**  summary		*/
	N_("QQ Protocol	Plugin"),
					/**  description	*/
	N_("QQ Protocol	Plugin"),
	OPENQ_AUTHOR,			/**< author		*/
	OPENQ_WEBSITE,			/**< homepage		*/

	NULL,				/**< load		*/
	NULL,				/**< unload		*/
	NULL,				/**< destroy		*/

	NULL,				/**< ui_info		*/
	&prpl_info,			/**< extra_info		*/
	NULL,				/**< prefs_info		*/
	_qq_actions,

	/* padding */
	NULL,
	NULL,
	NULL,
	NULL
};


static void init_plugin(PurplePlugin *plugin)
{
	PurpleAccountOption *option;

	option = purple_account_option_string_new(_("Server"), "server", NULL);
	prpl_info.protocol_options = g_list_append(prpl_info.protocol_options, option);

	option = purple_account_option_int_new(_("Port"), "port", 0);
	prpl_info.protocol_options = g_list_append(prpl_info.protocol_options, option);

	option = purple_account_option_bool_new(_("Connect using TCP"), "use_tcp", TRUE);
	prpl_info.protocol_options = g_list_append(prpl_info.protocol_options, option);

	option = purple_account_option_int_new(_("resend interval(s)"), "resend_interval", 10);
	prpl_info.protocol_options = g_list_append(prpl_info.protocol_options, option);

	option = purple_account_option_int_new(_("Keep alive interval(s)"), "keep_alive_interval", 60);
	prpl_info.protocol_options = g_list_append(prpl_info.protocol_options, option);

	option = purple_account_option_int_new(_("Update interval(s)"), "update_interval", 300);
	prpl_info.protocol_options = g_list_append(prpl_info.protocol_options, option);

	purple_prefs_add_none("/plugins/prpl/qq");
	purple_prefs_add_bool("/plugins/prpl/qq/show_status_by_icon", TRUE);
	purple_prefs_add_bool("/plugins/prpl/qq/show_fake_video", FALSE);
	purple_prefs_add_bool("/plugins/prpl/qq/prompt_group_msg_on_recv", TRUE);
}

PURPLE_INIT_PLUGIN(qq, init_plugin, info);<|MERGE_RESOLUTION|>--- conflicted
+++ resolved
@@ -755,17 +755,12 @@
 	NULL,							/* roomlist_room_serialize */
 	NULL,							/* unregister_user */
 	NULL,							/* send_attention */
-<<<<<<< HEAD
 	NULL,							/* get attention_types */
 
 	sizeof(PurplePluginProtocolInfo), /* struct_size */
-	NULL
-=======
-	NULL,							/* get_attention_types */
 	NULL,							/* get_account_text_table */
 	NULL,							/* initiate_media */
 	NULL                            /* can_do_media */
->>>>>>> fc537ba5
 };
 
 static PurplePluginInfo info = {
