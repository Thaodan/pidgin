#
# Makefile.mingw
#
# Description: Makefile for win32 (mingw) version of the QQ prpl
#

PIDGIN_TREE_TOP := ../../..
include $(PIDGIN_TREE_TOP)/libpurple/win32/global.mak
<<<<<<< HEAD
=======

CURRENT_REVISION=$(shell \
		 if [ -e ./.hg_archival.txt ]; then \
		   awk 'BEGIN {"grep node .hg_archival.txt" | getline rev; \
		   rev=substr(rev,7,6); print rev}' > current_revision; \
		 else \
		   echo "!hg" > current_revision; \
		 fi; \
		 cat ./current_revision)

>>>>>>> 9d272fd1
TARGET = libqq
TYPE = PLUGIN

# Static or Plugin...
ifeq ($(TYPE),STATIC)
	DEFINES += -DSTATIC
	DLL_INSTALL_DIR =	$(PURPLE_INSTALL_DIR)
else
ifeq ($(TYPE),PLUGIN)
	DLL_INSTALL_DIR =	$(PURPLE_INSTALL_PLUGINS_DIR)
endif
endif

##
## INCLUDE PATHS
##
INCLUDE_PATHS += \
	-I$(GTK_TOP)/include \
	-I$(GTK_TOP)/include/glib-2.0 \
	-I$(GTK_TOP)/lib/glib-2.0/include \
	-I$(PURPLE_TOP) \
	-I$(PURPLE_TOP)/win32 \
	-I$(PIDGIN_TREE_TOP)

LIB_PATHS += \
	-L$(GTK_TOP)/lib \
	-L$(PURPLE_TOP)

##
##  SOURCES, OBJECTS
##
C_SRC = \
	buddy_info.c \
	buddy_list.c \
	buddy_opt.c \
	char_conv.c \
	qq_crypt.c \
	file_trans.c \
	group.c \
	group_internal.c \
	group_im.c \
	group_info.c \
	group_join.c \
	group_opt.c \
	qq_define.c \
	im.c \
	packet_parse.c \
	qq.c \
	qq_base.c \
	qq_network.c \
	qq_process.c \
	qq_trans.c \
	send_file.c \
	utils.c

OBJECTS = $(C_SRC:%.c=%.o)

##
## LIBRARIES
##
LIBS = \
	-lglib-2.0 \
	-lws2_32 \
	-lintl \
	-lpurple

include $(PIDGIN_COMMON_RULES)

##
## TARGET DEFINITIONS
##
.PHONY: all install clean

all: $(TARGET).dll

install: all $(DLL_INSTALL_DIR)
	cp $(TARGET).dll $(DLL_INSTALL_DIR)

$(OBJECTS): $(PURPLE_CONFIG_H)

$(TARGET).dll: $(PURPLE_DLL).a $(OBJECTS)
	$(CC) -shared $(OBJECTS) $(LIB_PATHS) $(LIBS) $(DLL_LD_FLAGS) -o $(TARGET).dll

##
## CLEAN RULES
##
clean:
	rm -f $(OBJECTS)
	rm -f $(TARGET).dll

include $(PIDGIN_COMMON_TARGETS)<|MERGE_RESOLUTION|>--- conflicted
+++ resolved
@@ -6,9 +6,6 @@
 
 PIDGIN_TREE_TOP := ../../..
 include $(PIDGIN_TREE_TOP)/libpurple/win32/global.mak
-<<<<<<< HEAD
-=======
-
 CURRENT_REVISION=$(shell \
 		 if [ -e ./.hg_archival.txt ]; then \
 		   awk 'BEGIN {"grep node .hg_archival.txt" | getline rev; \
@@ -18,7 +15,6 @@
 		 fi; \
 		 cat ./current_revision)
 
->>>>>>> 9d272fd1
 TARGET = libqq
 TYPE = PLUGIN
 
@@ -28,6 +24,7 @@
 	DLL_INSTALL_DIR =	$(PURPLE_INSTALL_DIR)
 else
 ifeq ($(TYPE),PLUGIN)
+	DEFINES += -DOPENQ_VERSION=\"$(CURRENT_REVISION)\"
 	DLL_INSTALL_DIR =	$(PURPLE_INSTALL_PLUGINS_DIR)
 endif
 endif
