/*
 * purple
 *
 * Some code copyright (C) 1998-1999, Mark Spencer <markster@marko.net>
 * Some code copyright (C) 1999-2001, Eric Warmenhoven
 * Some code copyright (C) 2001-2003, Sean Egan
 * Some code copyright (C) 2001-2007, Mark Doliner <thekingant@users.sourceforge.net>
 * Some code copyright (C) 2005, Jonathan Clark <ardentlygnarly@users.sourceforge.net>
 * Some code copyright (C) 2007, ComBOTS Product GmbH (htfv) <foss@combots.com>
 * Some code copyright (C) 2008, Aman Gupta
 *
 * Most libfaim code copyright (C) 1998-2001 Adam Fritzler <afritz@auk.cx>
 * Some libfaim code copyright (C) 2001-2004 Mark Doliner <thekingant@users.sourceforge.net>
 *
 * This program is free software; you can redistribute it and/or modify
 * it under the terms of the GNU General Public License as published by
 * the Free Software Foundation; either version 2 of the License, or
 * (at your option) any later version.
 *
 * This program is distributed in the hope that it will be useful,
 * but WITHOUT ANY WARRANTY; without even the implied warranty of
 * MERCHANTABILITY or FITNESS FOR A PARTICULAR PURPOSE.  See the
 * GNU General Public License for more details.
 *
 * You should have received a copy of the GNU General Public License
 * along with this program; if not, write to the Free Software
 * Foundation, Inc., 51 Franklin Street, Fifth Floor, Boston, MA  02111-1301  USA
 *
 */

#include "internal.h"

#include "account.h"
#include "accountopt.h"
#include "buddyicon.h"
#include "cipher.h"
#include "conversation.h"
#include "core.h"
#include "debug.h"
#include "imgstore.h"
#include "network.h"
#include "notify.h"
#include "privacy.h"
#include "prpl.h"
#include "proxy.h"
#include "request.h"
#include "util.h"
#include "version.h"

#include "oscarcommon.h"
#include "oscar.h"
#include "peer.h"

#define OSCAR_STATUS_ID_INVISIBLE   "invisible"
#define OSCAR_STATUS_ID_OFFLINE     "offline"
#define OSCAR_STATUS_ID_AVAILABLE   "available"
#define OSCAR_STATUS_ID_AWAY        "away"
#define OSCAR_STATUS_ID_DND         "dnd"
#define OSCAR_STATUS_ID_NA          "na"
#define OSCAR_STATUS_ID_OCCUPIED    "occupied"
#define OSCAR_STATUS_ID_FREE4CHAT   "free4chat"
#define OSCAR_STATUS_ID_CUSTOM      "custom"
#define OSCAR_STATUS_ID_MOBILE	    "mobile"

#define AIMHASHDATA "http://pidgin.im/aim_data.php3"

#define OSCAR_CONNECT_STEPS 6

static OscarCapability purple_caps = (OSCAR_CAPABILITY_CHAT | OSCAR_CAPABILITY_BUDDYICON | OSCAR_CAPABILITY_DIRECTIM |
									  OSCAR_CAPABILITY_SENDFILE | OSCAR_CAPABILITY_UNICODE | OSCAR_CAPABILITY_INTEROPERATE |
									  OSCAR_CAPABILITY_SHORTCAPS);

static guint8 features_aim[] = {0x01, 0x01, 0x01, 0x02};
static guint8 features_icq[] = {0x01, 0x06};
static guint8 features_icq_offline[] = {0x01};
static guint8 ck[] = {0x00, 0x00, 0x00, 0x00, 0x00, 0x00};

struct create_room {
	char *name;
	int exchange;
};

struct oscar_ask_directim_data
{
	OscarData *od;
	char *who;
};

/*
 * Various PRPL-specific buddy info that we want to keep track of
 * Some other info is maintained by locate.c, and I'd like to move
 * the rest of this to libfaim, mostly im.c
 *
 * TODO: More of this should use the status API.
 */
struct buddyinfo {
	gboolean typingnot;
	guint32 ipaddr;

	unsigned long ico_me_len;
	unsigned long ico_me_csum;
	time_t ico_me_time;
	gboolean ico_informed;

	unsigned long ico_len;
	unsigned long ico_csum;
	time_t ico_time;
	gboolean ico_need;
	gboolean ico_sent;
};

struct name_data {
	PurpleConnection *gc;
	gchar *name;
	gchar *nick;
};

static const char * const msgerrreason[] = {
	N_("Invalid error"),
	N_("Invalid SNAC"),
	N_("Rate to host"),
	N_("Rate to client"),
	N_("Not logged in"),
	N_("Service unavailable"),
	N_("Service not defined"),
	N_("Obsolete SNAC"),
	N_("Not supported by host"),
	N_("Not supported by client"),
	N_("Refused by client"),
	N_("Reply too big"),
	N_("Responses lost"),
	N_("Request denied"),
	N_("Busted SNAC payload"),
	N_("Insufficient rights"),
	N_("In local permit/deny"),
	N_("Warning level too high (sender)"),
	N_("Warning level too high (receiver)"),
	N_("User temporarily unavailable"),
	N_("No match"),
	N_("List overflow"),
	N_("Request ambiguous"),
	N_("Queue full"),
	N_("Not while on AOL")
};
static const int msgerrreasonlen = G_N_ELEMENTS(msgerrreason);

/* All the libfaim->purple callback functions */
static int purple_parse_auth_resp  (OscarData *, FlapConnection *, FlapFrame *, ...);
static int purple_parse_login      (OscarData *, FlapConnection *, FlapFrame *, ...);
static int purple_parse_auth_securid_request(OscarData *, FlapConnection *, FlapFrame *, ...);
static int purple_handle_redirect  (OscarData *, FlapConnection *, FlapFrame *, ...);
static int purple_info_change      (OscarData *, FlapConnection *, FlapFrame *, ...);
static int purple_account_confirm  (OscarData *, FlapConnection *, FlapFrame *, ...);
static int purple_parse_oncoming   (OscarData *, FlapConnection *, FlapFrame *, ...);
static int purple_parse_offgoing   (OscarData *, FlapConnection *, FlapFrame *, ...);
static int purple_parse_incoming_im(OscarData *, FlapConnection *, FlapFrame *, ...);
static int purple_parse_misses     (OscarData *, FlapConnection *, FlapFrame *, ...);
static int purple_parse_clientauto (OscarData *, FlapConnection *, FlapFrame *, ...);
static int purple_parse_userinfo   (OscarData *, FlapConnection *, FlapFrame *, ...);
static int purple_got_infoblock    (OscarData *, FlapConnection *, FlapFrame *, ...);
static int purple_parse_motd       (OscarData *, FlapConnection *, FlapFrame *, ...);
static int purple_chatnav_info     (OscarData *, FlapConnection *, FlapFrame *, ...);
static int purple_conv_chat_join        (OscarData *, FlapConnection *, FlapFrame *, ...);
static int purple_conv_chat_leave       (OscarData *, FlapConnection *, FlapFrame *, ...);
static int purple_conv_chat_info_update (OscarData *, FlapConnection *, FlapFrame *, ...);
static int purple_conv_chat_incoming_msg(OscarData *, FlapConnection *, FlapFrame *, ...);
static int purple_email_parseupdate(OscarData *, FlapConnection *, FlapFrame *, ...);
static int purple_icon_parseicon   (OscarData *, FlapConnection *, FlapFrame *, ...);
static int oscar_icon_req        (OscarData *, FlapConnection *, FlapFrame *, ...);
static int purple_parse_msgack     (OscarData *, FlapConnection *, FlapFrame *, ...);
static int purple_parse_ratechange (OscarData *, FlapConnection *, FlapFrame *, ...);
static int purple_parse_evilnotify (OscarData *, FlapConnection *, FlapFrame *, ...);
static int purple_parse_searcherror(OscarData *, FlapConnection *, FlapFrame *, ...);
static int purple_parse_searchreply(OscarData *, FlapConnection *, FlapFrame *, ...);
static int purple_bosrights        (OscarData *, FlapConnection *, FlapFrame *, ...);
static int purple_connerr          (OscarData *, FlapConnection *, FlapFrame *, ...);
static int purple_parse_msgerr     (OscarData *, FlapConnection *, FlapFrame *, ...);
static int purple_parse_mtn        (OscarData *, FlapConnection *, FlapFrame *, ...);
static int purple_parse_locaterights(OscarData *, FlapConnection *, FlapFrame *, ...);
static int purple_parse_buddyrights(OscarData *, FlapConnection *, FlapFrame *, ...);
static int purple_parse_locerr     (OscarData *, FlapConnection *, FlapFrame *, ...);
static int purple_parse_genericerr (OscarData *, FlapConnection *, FlapFrame *, ...);
static int purple_memrequest       (OscarData *, FlapConnection *, FlapFrame *, ...);
static int purple_selfinfo         (OscarData *, FlapConnection *, FlapFrame *, ...);
#ifdef OLDSTYLE_ICQ_OFFLINEMSGS
static int purple_offlinemsg       (OscarData *, FlapConnection *, FlapFrame *, ...);
static int purple_offlinemsgdone   (OscarData *, FlapConnection *, FlapFrame *, ...);
#endif /* OLDSTYLE_ICQ_OFFLINEMSGS */
static int purple_icqalias         (OscarData *, FlapConnection *, FlapFrame *, ...);
static int purple_icqinfo          (OscarData *, FlapConnection *, FlapFrame *, ...);
static int purple_popup            (OscarData *, FlapConnection *, FlapFrame *, ...);
static int purple_ssi_parseerr     (OscarData *, FlapConnection *, FlapFrame *, ...);
static int purple_ssi_parserights  (OscarData *, FlapConnection *, FlapFrame *, ...);
static int purple_ssi_parselist    (OscarData *, FlapConnection *, FlapFrame *, ...);
static int purple_ssi_parseack     (OscarData *, FlapConnection *, FlapFrame *, ...);
static int purple_ssi_parseaddmod  (OscarData *, FlapConnection *, FlapFrame *, ...);
static int purple_ssi_authgiven    (OscarData *, FlapConnection *, FlapFrame *, ...);
static int purple_ssi_authrequest  (OscarData *, FlapConnection *, FlapFrame *, ...);
static int purple_ssi_authreply    (OscarData *, FlapConnection *, FlapFrame *, ...);
static int purple_ssi_gotadded     (OscarData *, FlapConnection *, FlapFrame *, ...);

static void purple_icons_fetch(PurpleConnection *gc);

void oscar_set_info(PurpleConnection *gc, const char *info);
static void oscar_set_info_and_status(PurpleAccount *account, gboolean setinfo, const char *rawinfo, gboolean setstatus, PurpleStatus *status);
static void oscar_set_extendedstatus(PurpleConnection *gc);
static void oscar_format_screenname(PurpleConnection *gc, const char *nick);
static gboolean purple_ssi_rerequestdata(gpointer data);

static void oscar_free_name_data(struct name_data *data) {
	g_free(data->name);
	g_free(data->nick);
	g_free(data);
}

#ifdef _WIN32
const char *oscar_get_locale_charset(void) {
	static const char *charset = NULL;
	if (charset == NULL)
		g_get_charset(&charset);
	return charset;
}
#endif

/**
 * Determine how we can send this message.  Per the warnings elsewhere
 * in this file, these little checks determine the simplest encoding
 * we can use for a given message send using it.
 */
static guint32
oscar_charset_check(const char *utf8)
{
	int i = 0;
	int charset = AIM_CHARSET_ASCII;

	/*
	 * Can we get away with using our custom encoding?
	 */
	while (utf8[i])
	{
		if ((unsigned char)utf8[i] > 0x7f) {
			/* not ASCII! */
			charset = AIM_CHARSET_CUSTOM;
			break;
		}
		i++;
	}

	/*
	 * Must we send this message as UNICODE (in the UTF-16BE encoding)?
	 */
	while (utf8[i])
	{
		/* ISO-8859-1 is 0x00-0xbf in the first byte
		 * followed by 0xc0-0xc3 in the second */
		if ((unsigned char)utf8[i] < 0x80) {
			i++;
			continue;
		} else if (((unsigned char)utf8[i] & 0xfc) == 0xc0 &&
				   ((unsigned char)utf8[i + 1] & 0xc0) == 0x80) {
			i += 2;
			continue;
		}
		charset = AIM_CHARSET_UNICODE;
		break;
	}

	return charset;
}

/**
 * Take a string of the form charset="bleh" where bleh is
 * one of us-ascii, utf-8, iso-8859-1, or unicode-2-0, and
 * return a newly allocated string containing bleh.
 */
gchar *
oscar_encoding_extract(const char *encoding)
{
	gchar *ret = NULL;
	char *begin, *end;

	g_return_val_if_fail(encoding != NULL, NULL);

	/* Make sure encoding begins with charset= */
	if (strncmp(encoding, "text/aolrtf; charset=", 21) &&
		strncmp(encoding, "text/x-aolrtf; charset=", 23) &&
		strncmp(encoding, "text/plain; charset=", 20))
	{
		return NULL;
	}

	begin = strchr(encoding, '"');
	end = strrchr(encoding, '"');

	if ((begin == NULL) || (end == NULL) || (begin >= end))
		return NULL;

	ret = g_strndup(begin+1, (end-1) - begin);

	return ret;
}

gchar *
oscar_encoding_to_utf8(PurpleAccount *account, const char *encoding, const char *text, int textlen)
{
	gchar *utf8 = NULL;

	if ((encoding == NULL) || encoding[0] == '\0') {
		purple_debug_info("oscar", "Empty encoding, assuming UTF-8\n");
	} else if (!g_ascii_strcasecmp(encoding, "iso-8859-1")) {
		utf8 = g_convert(text, textlen, "UTF-8", "iso-8859-1", NULL, NULL, NULL);
	} else if (!g_ascii_strcasecmp(encoding, "ISO-8859-1-Windows-3.1-Latin-1") ||
	           !g_ascii_strcasecmp(encoding, "us-ascii"))
	{
		utf8 = g_convert(text, textlen, "UTF-8", "Windows-1252", NULL, NULL, NULL);
	} else if (!g_ascii_strcasecmp(encoding, "unicode-2-0")) {
		/* Some official ICQ clients are apparently total crack,
		 * and have been known to save a UTF-8 string converted
		 * from the locale character set to UTF-16 (not from UTF-8
		 * to UTF-16!) in the away message.  This hack should find
		 * and do something (un)reasonable with that, and not
		 * mess up too much else. */
		const gchar *charset = purple_account_get_string(account, "encoding", NULL);
		if (charset) {
			gsize len;
			utf8 = g_convert(text, textlen, charset, "UTF-16BE", &len, NULL, NULL);
			if (!utf8 || len != textlen || !g_utf8_validate(utf8, -1, NULL)) {
				g_free(utf8);
				utf8 = NULL;
			} else {
				purple_debug_info("oscar", "Used broken ICQ fallback encoding\n");
			}
		}
		if (!utf8)
			utf8 = g_convert(text, textlen, "UTF-8", "UTF-16BE", NULL, NULL, NULL);
	} else if (g_ascii_strcasecmp(encoding, "utf-8")) {
		purple_debug_warning("oscar", "Unrecognized character encoding \"%s\", "
						   "attempting to convert to UTF-8 anyway\n", encoding);
		utf8 = g_convert(text, textlen, "UTF-8", encoding, NULL, NULL, NULL);
	}

	/*
	 * If utf8 is still NULL then either the encoding is utf-8 or
	 * we have been unable to convert the text to utf-8 from the encoding
	 * that was specified.  So we check if the text is valid utf-8 then
	 * just copy it.
	 */
	if (utf8 == NULL) {
		if (textlen != 0 && *text != '\0'
				&& !g_utf8_validate(text, textlen, NULL))
			utf8 = g_strdup(_("(There was an error receiving this message.  The buddy you are speaking with is probably using a different encoding than expected.  If you know what encoding he is using, you can specify it in the advanced account options for your AIM/ICQ account.)"));
		else
			utf8 = g_strndup(text, textlen);
	}

	return utf8;
}

static gchar *
oscar_utf8_try_convert(PurpleAccount *account, const gchar *msg)
{
	const char *charset = NULL;
	char *ret = NULL;

	if(aim_snvalid_icq(purple_account_get_username(account)))
		charset = purple_account_get_string(account, "encoding", NULL);

	if(charset && *charset)
		ret = g_convert(msg, -1, "UTF-8", charset, NULL, NULL, NULL);

	if(!ret)
		ret = purple_utf8_try_convert(msg);

	return ret;
}

static gchar *
purple_plugin_oscar_convert_to_utf8(const gchar *data, gsize datalen, const char *charsetstr, gboolean fallback)
{
	gchar *ret = NULL;
	GError *err = NULL;

	if ((charsetstr == NULL) || (*charsetstr == '\0'))
		return NULL;

	if (g_ascii_strcasecmp("UTF-8", charsetstr)) {
		if (fallback)
			ret = g_convert_with_fallback(data, datalen, "UTF-8", charsetstr, "?", NULL, NULL, &err);
		else
			ret = g_convert(data, datalen, "UTF-8", charsetstr, NULL, NULL, &err);
		if (err != NULL) {
			purple_debug_warning("oscar", "Conversion from %s failed: %s.\n",
							   charsetstr, err->message);
			g_error_free(err);
		}
	} else {
		if (g_utf8_validate(data, datalen, NULL))
			ret = g_strndup(data, datalen);
		else
			purple_debug_warning("oscar", "String is not valid UTF-8.\n");
	}

	return ret;
}

/**
 * This attemps to decode an incoming IM into a UTF8 string.
 *
 * We try decoding using two different character sets.  The charset
 * specified in the IM determines the order in which we attempt to
 * decode.  We do this because there are lots of broken ICQ clients
 * that don't correctly send non-ASCII messages.  And if Purple isn't
 * able to deal with that crap, then people complain like banshees.
 * charsetstr1 is always set to what the correct encoding should be.
 */
gchar *
purple_plugin_oscar_decode_im_part(PurpleAccount *account, const char *sourcesn, guint16 charset, guint16 charsubset, const gchar *data, gsize datalen)
{
	gchar *ret = NULL;
	const gchar *charsetstr1, *charsetstr2;

	purple_debug_info("oscar", "Parsing IM part, charset=0x%04hx, charsubset=0x%04hx, datalen=%" G_GSIZE_FORMAT "\n", charset, charsubset, datalen);

	if ((datalen == 0) || (data == NULL))
		return NULL;

	if (charset == AIM_CHARSET_UNICODE) {
		charsetstr1 = "UTF-16BE";
		charsetstr2 = "UTF-8";
	} else if (charset == AIM_CHARSET_CUSTOM) {
		if ((sourcesn != NULL) && aim_snvalid_icq(sourcesn))
			charsetstr1 = purple_account_get_string(account, "encoding", OSCAR_DEFAULT_CUSTOM_ENCODING);
		else
			charsetstr1 = "ISO-8859-1";
		charsetstr2 = "UTF-8";
	} else if (charset == AIM_CHARSET_ASCII) {
		/* Should just be "ASCII" */
		charsetstr1 = "ASCII";
		charsetstr2 = purple_account_get_string(account, "encoding", OSCAR_DEFAULT_CUSTOM_ENCODING);
	} else if (charset == 0x000d) {
		/* Mobile AIM client on a Nokia 3100 and an LG VX6000 */
		charsetstr1 = "ISO-8859-1";
		charsetstr2 = purple_account_get_string(account, "encoding", OSCAR_DEFAULT_CUSTOM_ENCODING);
	} else {
		/* Unknown, hope for valid UTF-8... */
		charsetstr1 = "UTF-8";
		charsetstr2 = purple_account_get_string(account, "encoding", OSCAR_DEFAULT_CUSTOM_ENCODING);
	}

	ret = purple_plugin_oscar_convert_to_utf8(data, datalen, charsetstr1, FALSE);
	if (ret == NULL)
		ret = purple_plugin_oscar_convert_to_utf8(data, datalen, charsetstr2, TRUE);
	if (ret == NULL) {
		char *str, *salvage, *tmp;

		str = g_malloc(datalen + 1);
		strncpy(str, data, datalen);
		str[datalen] = '\0';
		salvage = purple_utf8_salvage(str);
		tmp = g_strdup_printf(_("(There was an error receiving this message.  Either you and %s have different encodings selected, or %s has a buggy client.)"),
					  sourcesn, sourcesn);
		ret = g_strdup_printf("%s %s", salvage, tmp);
		g_free(tmp);
		g_free(str);
		g_free(salvage);
	}

	return ret;
}

/**
 * Figure out what encoding to use when sending a given outgoing message.
 */
static void
purple_plugin_oscar_convert_to_best_encoding(PurpleConnection *gc,
				const char *destsn, const gchar *from,
				gchar **msg, int *msglen_int,
				guint16 *charset, guint16 *charsubset)
{
	OscarData *od = gc->proto_data;
	PurpleAccount *account = purple_connection_get_account(gc);
	GError *err = NULL;
	aim_userinfo_t *userinfo = NULL;
	const gchar *charsetstr;
	gsize msglen;

	/* Attempt to send as ASCII */
	if (oscar_charset_check(from) == AIM_CHARSET_ASCII) {
		*msg = g_convert(from, -1, "ASCII", "UTF-8", NULL, &msglen, NULL);
		*charset = AIM_CHARSET_ASCII;
		*charsubset = 0x0000;
		*msglen_int = msglen;
		return;
	}

	/*
	 * If we're sending to an ICQ user, and they are in our
	 * buddy list, and they are advertising the Unicode
	 * capability, and they are online, then attempt to send
	 * as UTF-16BE.
	 */
	if ((destsn != NULL) && aim_snvalid_icq(destsn))
		userinfo = aim_locate_finduserinfo(od, destsn);

	if ((userinfo != NULL) && (userinfo->capabilities & OSCAR_CAPABILITY_UNICODE))
	{
		PurpleBuddy *b;
		b = purple_find_buddy(account, destsn);
		if ((b != NULL) && (PURPLE_BUDDY_IS_ONLINE(b)))
		{
			*msg = g_convert(from, -1, "UTF-16BE", "UTF-8", NULL, &msglen, &err);
			if (*msg != NULL)
			{
				*charset = AIM_CHARSET_UNICODE;
				*charsubset = 0x0000;
				*msglen_int = msglen;
				return;
			}

			purple_debug_error("oscar", "Conversion from UTF-8 to UTF-16BE failed: %s.\n",
							   err->message);
			g_error_free(err);
			err = NULL;
		}
	}

	/*
	 * If this is AIM then attempt to send as ISO-8859-1.  If this is
	 * ICQ then attempt to send as the user specified character encoding.
	 */
	charsetstr = "ISO-8859-1";
	if ((destsn != NULL) && aim_snvalid_icq(destsn))
		charsetstr = purple_account_get_string(account, "encoding", OSCAR_DEFAULT_CUSTOM_ENCODING);

	/*
	 * XXX - We need a way to only attempt to convert if we KNOW "from"
	 * can be converted to "charsetstr"
	 */
	*msg = g_convert(from, -1, charsetstr, "UTF-8", NULL, &msglen, &err);
	if (*msg != NULL) {
		*charset = AIM_CHARSET_CUSTOM;
		*charsubset = 0x0000;
		*msglen_int = msglen;
		return;
	}

	purple_debug_info("oscar", "Conversion from UTF-8 to %s failed (%s), falling back to unicode.\n",
					  charsetstr, err->message);
	g_error_free(err);
	err = NULL;

	/*
	 * Nothing else worked, so send as UTF-16BE.
	 */
	*msg = g_convert(from, -1, "UTF-16BE", "UTF-8", NULL, &msglen, &err);
	if (*msg != NULL) {
		*charset = AIM_CHARSET_UNICODE;
		*charsubset = 0x0000;
		*msglen_int = msglen;
		return;
	}

	purple_debug_error("oscar", "Error converting a Unicode message: %s\n", err->message);
	g_error_free(err);
	err = NULL;

	purple_debug_error("oscar", "This should NEVER happen!  Sending UTF-8 text flagged as ASCII.\n");
	*msg = g_strdup(from);
	*msglen_int = strlen(*msg);
	*charset = AIM_CHARSET_ASCII;
	*charsubset = 0x0000;
	return;
}

/**
 * Looks for %n, %d, or %t in a string, and replaces them with the
 * specified name, date, and time, respectively.
 *
 * @param str  The string that may contain the special variables.
 * @param name The sender name.
 *
 * @return A newly allocated string where the special variables are
 *         expanded.  This should be g_free'd by the caller.
 */
static gchar *
purple_str_sub_away_formatters(const char *str, const char *name)
{
	char *c;
	GString *cpy;
	time_t t;
	struct tm *tme;

	g_return_val_if_fail(str  != NULL, NULL);
	g_return_val_if_fail(name != NULL, NULL);

	/* Create an empty GString that is hopefully big enough for most messages */
	cpy = g_string_sized_new(1024);

	t = time(NULL);
	tme = localtime(&t);

	c = (char *)str;
	while (*c) {
		switch (*c) {
		case '%':
			if (*(c + 1)) {
				switch (*(c + 1)) {
				case 'n':
					/* append name */
					g_string_append(cpy, name);
					c++;
					break;
				case 'd':
					/* append date */
					g_string_append(cpy, purple_date_format_short(tme));
					c++;
					break;
				case 't':
					/* append time */
					g_string_append(cpy, purple_time_format(tme));
					c++;
					break;
				default:
					g_string_append_c(cpy, *c);
				}
			} else {
				g_string_append_c(cpy, *c);
			}
			break;
		default:
			g_string_append_c(cpy, *c);
		}
		c++;
	}

	return g_string_free(cpy, FALSE);
}

static gchar *oscar_caps_to_string(OscarCapability caps)
{
	GString *str;
	const gchar *tmp;
	guint bit = 1;

	str = g_string_new("");

	if (!caps) {
		return NULL;
	} else while (bit <= OSCAR_CAPABILITY_LAST) {
		if (bit & caps) {
			switch (bit) {
			case OSCAR_CAPABILITY_BUDDYICON:
				tmp = _("Buddy Icon");
				break;
			case OSCAR_CAPABILITY_TALK:
				tmp = _("Voice");
				break;
			case OSCAR_CAPABILITY_DIRECTIM:
				tmp = _("AIM Direct IM");
				break;
			case OSCAR_CAPABILITY_CHAT:
				tmp = _("Chat");
				break;
			case OSCAR_CAPABILITY_GETFILE:
				tmp = _("Get File");
				break;
			case OSCAR_CAPABILITY_SENDFILE:
				tmp = _("Send File");
				break;
			case OSCAR_CAPABILITY_GAMES:
			case OSCAR_CAPABILITY_GAMES2:
				tmp = _("Games");
				break;
			case OSCAR_CAPABILITY_ADDINS:
				tmp = _("Add-Ins");
				break;
			case OSCAR_CAPABILITY_SENDBUDDYLIST:
				tmp = _("Send Buddy List");
				break;
			case OSCAR_CAPABILITY_ICQ_DIRECT:
				tmp = _("ICQ Direct Connect");
				break;
			case OSCAR_CAPABILITY_APINFO:
				tmp = _("AP User");
				break;
			case OSCAR_CAPABILITY_ICQRTF:
				tmp = _("ICQ RTF");
				break;
			case OSCAR_CAPABILITY_EMPTY:
				tmp = _("Nihilist");
				break;
			case OSCAR_CAPABILITY_ICQSERVERRELAY:
				tmp = _("ICQ Server Relay");
				break;
			case OSCAR_CAPABILITY_UNICODEOLD:
				tmp = _("Old ICQ UTF8");
				break;
			case OSCAR_CAPABILITY_TRILLIANCRYPT:
				tmp = _("Trillian Encryption");
				break;
			case OSCAR_CAPABILITY_UNICODE:
				tmp = _("ICQ UTF8");
				break;
			case OSCAR_CAPABILITY_HIPTOP:
				tmp = _("Hiptop");
				break;
			case OSCAR_CAPABILITY_SECUREIM:
				tmp = _("Security Enabled");
				break;
			case OSCAR_CAPABILITY_VIDEO:
				tmp = _("Video Chat");
				break;
			/* Not actually sure about this one... WinAIM doesn't show anything */
			case OSCAR_CAPABILITY_ICHATAV:
				tmp = _("iChat AV");
				break;
			case OSCAR_CAPABILITY_LIVEVIDEO:
				tmp = _("Live Video");
				break;
			case OSCAR_CAPABILITY_CAMERA:
				tmp = _("Camera");
				break;
			case OSCAR_CAPABILITY_ICHAT_SCREENSHARE:
				tmp = _("Screen Sharing");
				break;
			default:
				tmp = NULL;
				break;
			}
			if (tmp)
				g_string_append_printf(str, "%s%s", (*(str->str) == '\0' ? "" : ", "), tmp);
		}
		bit <<= 1;
	}

	return g_string_free(str, FALSE);
}

static char *oscar_icqstatus(int state) {
	/* Make a cute little string that shows the status of the dude or dudet */
	if (state & AIM_ICQ_STATE_CHAT)
		return g_strdup_printf(_("Free For Chat"));
	else if (state & AIM_ICQ_STATE_DND)
		return g_strdup_printf(_("Do Not Disturb"));
	else if (state & AIM_ICQ_STATE_OUT)
		return g_strdup_printf(_("Not Available"));
	else if (state & AIM_ICQ_STATE_BUSY)
		return g_strdup_printf(_("Occupied"));
	else if (state & AIM_ICQ_STATE_AWAY)
		return g_strdup_printf(_("Away"));
	else if (state & AIM_ICQ_STATE_WEBAWARE)
		return g_strdup_printf(_("Web Aware"));
	else if (state & AIM_ICQ_STATE_INVISIBLE)
		return g_strdup_printf(_("Invisible"));
	else
		return g_strdup_printf(_("Online"));
}

static void
oscar_user_info_add_pair(PurpleNotifyUserInfo *user_info, const char *name, const char *value)
{
	if (value && value[0]) {
		purple_notify_user_info_add_pair(user_info, name, value);
	}
}

static void
oscar_user_info_convert_and_add_pair(PurpleAccount *account, PurpleNotifyUserInfo *user_info,
									 const char *name, const char *value)
{
	gchar *utf8;

	if (value && value[0] && (utf8 = oscar_utf8_try_convert(account, value))) {
		purple_notify_user_info_add_pair(user_info, name, utf8);
		g_free(utf8);
	}
}

static void
oscar_user_info_convert_and_add(PurpleAccount *account, PurpleNotifyUserInfo *user_info,
								const char *name, const char *value)
{
	gchar *utf8;

	if (value && value[0] && (utf8 = oscar_utf8_try_convert(account, value))) {
		purple_notify_user_info_add_pair(user_info, name, utf8);
		g_free(utf8);
	}
}

/**
 * @brief Append the status information to a user_info struct
 *
 * The returned information is HTML-ready, appropriately escaped, as all information in a user_info struct should be HTML.
 *
 * @param gc The PurpleConnection
 * @param user_info A PurpleNotifyUserInfo object to which status information will be added
 * @param b The PurpleBuddy whose status is desired. This or the aim_userinfo_t (or both) must be passed to oscar_user_info_append_status().
 * @param userinfo The aim_userinfo_t of the buddy whose status is desired. This or the PurpleBuddy (or both) must be passed to oscar_user_info_append_status().
 * @param strip_html_tags If strip_html_tags is TRUE, tags embedded in the status message will be stripped, returning a non-formatted string. The string will still be HTML escaped.
 */
static void oscar_user_info_append_status(PurpleConnection *gc, PurpleNotifyUserInfo *user_info, PurpleBuddy *b, aim_userinfo_t *userinfo, gboolean strip_html_tags)
{
	PurpleAccount *account = purple_connection_get_account(gc);
	OscarData *od;
	PurplePresence *presence = NULL;
	PurpleStatus *status = NULL;
	gchar *message = NULL, *itmsurl = NULL, *tmp;
	gboolean is_away;
	const char *bname;

	od = gc->proto_data;

	bname = purple_buddy_get_name(b);
	if (userinfo == NULL)
		userinfo = aim_locate_finduserinfo(od, bname);

	if ((user_info == NULL) || ((b == NULL) && (userinfo == NULL)))
		return;

	if (b == NULL)
		b = purple_find_buddy(purple_connection_get_account(gc), userinfo->sn);

	if (b) {
		presence = purple_buddy_get_presence(b);
		status = purple_presence_get_active_status(presence);

		message = g_strdup(purple_status_get_attr_string(status, "message"));
		itmsurl = g_strdup(purple_status_get_attr_string(status, "itmsurl"));

	} else {
		/* This is an OSCAR contact for whom we don't have a PurpleBuddy but do have information. */
		if ((userinfo->flags & AIM_FLAG_AWAY)) {
			/* Away message? */
			if ((userinfo->flags & AIM_FLAG_AWAY) && (userinfo->away_len > 0) && (userinfo->away != NULL) && (userinfo->away_encoding != NULL)) {
				tmp = oscar_encoding_extract(userinfo->away_encoding);
				message = oscar_encoding_to_utf8(account, tmp, userinfo->away,
												   userinfo->away_len);
				g_free(tmp);
			}
		} else {
			/* Available message? */
			if ((userinfo->status != NULL) && userinfo->status[0] != '\0') {
				message = oscar_encoding_to_utf8(account, userinfo->status_encoding,
											 userinfo->status, userinfo->status_len);
			}
#if defined (_WIN32) || defined (__APPLE__)
			if (userinfo->itmsurl && (userinfo->itmsurl[0] != '\0'))
				itmsurl = oscar_encoding_to_utf8(account, userinfo->itmsurl_encoding,
												 userinfo->itmsurl, userinfo->itmsurl_len);
#endif
		}
	}

	is_away = ((status && !purple_status_is_available(status)) ||
			   (userinfo && (userinfo->flags & AIM_FLAG_AWAY)));

	if (strip_html_tags) {
		/* Away messges are HTML, but available messages were originally plain text.
		 * We therefore need to strip away messages but not available messages if we're asked to remove HTML tags.
		 */
		if (is_away && message) {
			gchar *tmp2;
			tmp = purple_markup_strip_html(message);
			g_free(message);
			tmp2 = g_markup_escape_text(tmp, -1);
			g_free(tmp);
			message = tmp2;
		}

	} else {
		if (itmsurl) {
			tmp = g_strdup_printf("<a href=\"%s\">%s</a>",
								  itmsurl, message);
			g_free(itmsurl);
			g_free(message);
			message = tmp;
		}
	}

	if (is_away && message) {
		tmp = purple_str_sub_away_formatters(message, purple_account_get_username(account));
		g_free(message);
		message = tmp;
	}

	if (b) {
		if (purple_presence_is_online(presence)) {
			if (aim_snvalid_icq(bname) || is_away || !message || !(*message)) {
				/* Append the status name for online ICQ statuses, away AIM statuses, and for all buddies with no message.
				 * If the status name and the message are the same, only show one. */
				const char *status_name = purple_status_get_name(status);
				if (status_name && message && !strcmp(status_name, message))
					status_name = NULL;

				tmp = g_strdup_printf("%s%s%s",
									   status_name ? status_name : "",
									   ((status_name && message) && *message) ? ": " : "",
									   (message && *message) ? message : "");
				g_free(message);
				message = tmp;
			}

		} else {
			if (aim_ssi_waitingforauth(od->ssi.local,
									   aim_ssi_itemlist_findparentname(od->ssi.local, bname),
									   bname)) {
				/* Note if an offline buddy is not authorized */
				tmp = g_strdup_printf("%s%s%s",
									  _("Not Authorized"),
									  (message && *message) ? ": " : "",
									  (message && *message) ? message : "");
				g_free(message);
				message = tmp;
			} else {
				g_free(message);
				message = g_strdup(_("Offline"));
			}
		}

	}

	purple_notify_user_info_add_pair(user_info, _("Status"), message);
	g_free(message);
}

static void oscar_user_info_append_extra_info(PurpleConnection *gc, PurpleNotifyUserInfo *user_info, PurpleBuddy *b, aim_userinfo_t *userinfo)
{
	OscarData *od;
	PurpleAccount *account;
	PurplePresence *presence = NULL;
	PurpleStatus *status = NULL;
	PurpleGroup *g = NULL;
	struct buddyinfo *bi = NULL;
	char *tmp;
	const char *bname, *gname = NULL;

	od = gc->proto_data;
	account = purple_connection_get_account(gc);

	if ((user_info == NULL) || ((b == NULL) && (userinfo == NULL)))
		return;

	bname = purple_buddy_get_name(b);
	if (userinfo == NULL)
		userinfo = aim_locate_finduserinfo(od, bname);

	if (b == NULL)
		b = purple_find_buddy(account, userinfo->sn);

	if (b != NULL) {
		g = purple_buddy_get_group(b);
		gname = purple_group_get_name(g);
		presence = purple_buddy_get_presence(b);
		status = purple_presence_get_active_status(presence);
	}

	if (userinfo != NULL)
		bi = g_hash_table_lookup(od->buddyinfo, purple_normalize(account, userinfo->sn));

	if ((bi != NULL) && (bi->ipaddr != 0)) {
		tmp =  g_strdup_printf("%hhu.%hhu.%hhu.%hhu",
						(bi->ipaddr & 0xff000000) >> 24,
						(bi->ipaddr & 0x00ff0000) >> 16,
						(bi->ipaddr & 0x0000ff00) >> 8,
						(bi->ipaddr & 0x000000ff));
		oscar_user_info_add_pair(user_info, _("IP Address"), tmp);
		g_free(tmp);
	}

	if ((userinfo != NULL) && (userinfo->warnlevel != 0)) {
		tmp = g_strdup_printf("%d", (int)(userinfo->warnlevel/10.0 + .5));
		oscar_user_info_add_pair(user_info, _("Warning Level"), tmp);
		g_free(tmp);
	}

	if ((b != NULL) && (bname != NULL) && (g != NULL) && (gname != NULL)) {
		tmp = aim_ssi_getcomment(od->ssi.local, gname, bname);
		if (tmp != NULL) {
			char *tmp2 = g_markup_escape_text(tmp, strlen(tmp));
			g_free(tmp);

			oscar_user_info_convert_and_add_pair(account, user_info, _("Buddy Comment"), tmp2);
			g_free(tmp2);
		}
	}
}

static char *extract_name(const char *name) {
	char *tmp, *x;
	int i, j;

	if (!name)
		return NULL;

	x = strchr(name, '-');
	if (!x)
		return NULL;

	x = strchr(x + 1, '-');
	if (!x)
		return NULL;

	tmp = g_strdup(++x);

	for (i = 0, j = 0; x[i]; i++) {
		char hex[3];
		if (x[i] != '%') {
			tmp[j++] = x[i];
			continue;
		}
		strncpy(hex, x + ++i, 2);
		hex[2] = 0;
		i++;
		tmp[j++] = strtol(hex, NULL, 16);
	}

	tmp[j] = 0;
	return tmp;
}

static struct chat_connection *
find_oscar_chat(PurpleConnection *gc, int id)
{
	OscarData *od = (OscarData *)gc->proto_data;
	GSList *cur;
	struct chat_connection *cc;

	for (cur = od->oscar_chats; cur != NULL; cur = cur->next)
	{
		cc = (struct chat_connection *)cur->data;
		if (cc->id == id)
			return cc;
	}

	return NULL;
}

static struct chat_connection *
find_oscar_chat_by_conn(PurpleConnection *gc, FlapConnection *conn)
{
	OscarData *od = (OscarData *)gc->proto_data;
	GSList *cur;
	struct chat_connection *cc;

	for (cur = od->oscar_chats; cur != NULL; cur = cur->next)
	{
		cc = (struct chat_connection *)cur->data;
		if (cc->conn == conn)
			return cc;
	}

	return NULL;
}

static struct chat_connection *
find_oscar_chat_by_conv(PurpleConnection *gc, PurpleConversation *conv)
{
	OscarData *od = (OscarData *)gc->proto_data;
	GSList *cur;
	struct chat_connection *cc;

	for (cur = od->oscar_chats; cur != NULL; cur = cur->next)
	{
		cc = (struct chat_connection *)cur->data;
		if (cc->conv == conv)
			return cc;
	}

	return NULL;
}

void
oscar_chat_destroy(struct chat_connection *cc)
{
	g_free(cc->name);
	g_free(cc->show);
	g_free(cc);
}

static void
oscar_chat_kill(PurpleConnection *gc, struct chat_connection *cc)
{
	OscarData *od = (OscarData *)gc->proto_data;

	/* Notify the conversation window that we've left the chat */
	serv_got_chat_left(gc, purple_conv_chat_get_id(PURPLE_CONV_CHAT(cc->conv)));

	/* Destroy the chat_connection */
	od->oscar_chats = g_slist_remove(od->oscar_chats, cc);
	flap_connection_schedule_destroy(cc->conn, OSCAR_DISCONNECT_DONE, NULL);
	oscar_chat_destroy(cc);
}

/**
 * This is the callback function anytime purple_proxy_connect()
 * establishes a new TCP connection with an oscar host.  Depending
 * on the type of host, we do a few different things here.
 */
static void
connection_established_cb(gpointer data, gint source, const gchar *error_message)
{
	PurpleConnection *gc;
	OscarData *od;
	PurpleAccount *account;
	FlapConnection *conn;

	conn = data;
	od = conn->od;
	gc = od->gc;
	account = purple_connection_get_account(gc);

	conn->connect_data = NULL;
	conn->fd = source;

	if (source < 0)
	{
		purple_debug_error("oscar", "unable to connect to FLAP "
				"server of type 0x%04hx\n", conn->type);
		if (conn->type == SNAC_FAMILY_AUTH)
		{
			gchar *msg;
			msg = g_strdup_printf(_("Could not connect to authentication server:\n%s"),
					error_message);
			purple_connection_error_reason(gc, PURPLE_CONNECTION_ERROR_NETWORK_ERROR, msg);
			g_free(msg);
		}
		else if (conn->type == SNAC_FAMILY_LOCATE)
		{
			gchar *msg;
			msg = g_strdup_printf(_("Could not connect to BOS server:\n%s"),
					error_message);
			purple_connection_error_reason(gc, PURPLE_CONNECTION_ERROR_NETWORK_ERROR, msg);
			g_free(msg);
		}
		else
		{
			/* Maybe we should call this for BOS connections, too? */
			flap_connection_schedule_destroy(conn,
					OSCAR_DISCONNECT_COULD_NOT_CONNECT, error_message);
		}
		return;
	}

	purple_debug_info("oscar", "connected to FLAP server of type 0x%04hx\n",
			conn->type);
	conn->watcher_incoming = purple_input_add(conn->fd,
			PURPLE_INPUT_READ, flap_connection_recv_cb, conn);
	if (conn->cookie == NULL)
		flap_connection_send_version(od, conn);
	else
	{
		flap_connection_send_version_with_cookie(od, conn,
				conn->cookielen, conn->cookie);
		g_free(conn->cookie);
		conn->cookie = NULL;
	}

	if (conn->type == SNAC_FAMILY_AUTH)
	{
		aim_request_login(od, conn, purple_account_get_username(account));
		purple_debug_info("oscar", "Username sent, waiting for response\n");
		purple_connection_update_progress(gc, _("Username sent"), 1, OSCAR_CONNECT_STEPS);
		ck[1] = 0x65;
	}
	else if (conn->type == SNAC_FAMILY_LOCATE)
	{
		purple_connection_update_progress(gc, _("Connection established, cookie sent"), 4, OSCAR_CONNECT_STEPS);
		ck[4] = 0x61;
	}
	else if (conn->type == SNAC_FAMILY_CHAT)
	{
		od->oscar_chats = g_slist_prepend(od->oscar_chats, conn->new_conn_data);
		conn->new_conn_data = NULL;
	}
}

static void
flap_connection_established_bos(OscarData *od, FlapConnection *conn)
{
	PurpleConnection *gc = od->gc;

	aim_srv_reqpersonalinfo(od, conn);

	purple_debug_info("oscar", "ssi: requesting rights and list\n");
	aim_ssi_reqrights(od);
	aim_ssi_reqdata(od);
	if (od->getblisttimer > 0)
		purple_timeout_remove(od->getblisttimer);
	od->getblisttimer = purple_timeout_add(30000, purple_ssi_rerequestdata, od);

	aim_locate_reqrights(od);
	aim_buddylist_reqrights(od, conn);
	aim_im_reqparams(od);
	aim_bos_reqrights(od, conn); /* TODO: Don't call this with ssi */

	purple_connection_update_progress(gc, _("Finalizing connection"), 5, OSCAR_CONNECT_STEPS);
}

static void
flap_connection_established_admin(OscarData *od, FlapConnection *conn)
{
	aim_srv_clientready(od, conn);
	purple_debug_info("oscar", "connected to admin\n");

	if (od->chpass) {
		purple_debug_info("oscar", "changing password\n");
		aim_admin_changepasswd(od, conn, od->newp, od->oldp);
		g_free(od->oldp);
		od->oldp = NULL;
		g_free(od->newp);
		od->newp = NULL;
		od->chpass = FALSE;
	}
	if (od->setnick) {
		purple_debug_info("oscar", "formatting screen name\n");
		aim_admin_setnick(od, conn, od->newsn);
		g_free(od->newsn);
		od->newsn = NULL;
		od->setnick = FALSE;
	}
	if (od->conf) {
		purple_debug_info("oscar", "confirming account\n");
		aim_admin_reqconfirm(od, conn);
		od->conf = FALSE;
	}
	if (od->reqemail) {
		purple_debug_info("oscar", "requesting email address\n");
		aim_admin_getinfo(od, conn, 0x0011);
		od->reqemail = FALSE;
	}
	if (od->setemail) {
		purple_debug_info("oscar", "setting email address\n");
		aim_admin_setemail(od, conn, od->email);
		g_free(od->email);
		od->email = NULL;
		od->setemail = FALSE;
	}
}

static void
flap_connection_established_chat(OscarData *od, FlapConnection *conn)
{
	PurpleConnection *gc = od->gc;
	struct chat_connection *chatcon;
	static int id = 1;

	aim_srv_clientready(od, conn);

	chatcon = find_oscar_chat_by_conn(gc, conn);
	if (chatcon) {
		chatcon->id = id;
		chatcon->conv = serv_got_joined_chat(gc, id++, chatcon->show);
	}
}

static void
flap_connection_established_chatnav(OscarData *od, FlapConnection *conn)
{
	aim_srv_clientready(od, conn);
	aim_chatnav_reqrights(od, conn);
}

static void
flap_connection_established_alert(OscarData *od, FlapConnection *conn)
{
	aim_email_sendcookies(od);
	aim_email_activate(od);
	aim_srv_clientready(od, conn);
}

static void
flap_connection_established_bart(OscarData *od, FlapConnection *conn)
{
	PurpleConnection *gc = od->gc;

	aim_srv_clientready(od, conn);

	od->iconconnecting = FALSE;

	purple_icons_fetch(gc);
}

static int
flap_connection_established(OscarData *od, FlapConnection *conn, FlapFrame *fr, ...)
{
	purple_debug_info("oscar", "FLAP connection of type 0x%04hx is "
			"now fully connected\n", conn->type);
	if (conn->type == SNAC_FAMILY_LOCATE)
		flap_connection_established_bos(od, conn);
	else if (conn->type == SNAC_FAMILY_ADMIN)
		flap_connection_established_admin(od, conn);
	else if (conn->type == SNAC_FAMILY_CHAT)
		flap_connection_established_chat(od, conn);
	else if (conn->type == SNAC_FAMILY_CHATNAV)
		flap_connection_established_chatnav(od, conn);
	else if (conn->type == SNAC_FAMILY_ALERT)
		flap_connection_established_alert(od, conn);
	else if (conn->type == SNAC_FAMILY_BART)
		flap_connection_established_bart(od, conn);

	return 1;
}

static void
idle_reporting_pref_cb(const char *name, PurplePrefType type,
		gconstpointer value, gpointer data)
{
	PurpleConnection *gc;
	OscarData *od;
	gboolean report_idle;
	guint32 presence;

	gc = data;
	od = gc->proto_data;
	report_idle = strcmp((const char *)value, "none") != 0;
	presence = aim_ssi_getpresence(od->ssi.local);

	if (report_idle)
		aim_ssi_setpresence(od, presence | 0x400);
	else
		aim_ssi_setpresence(od, presence & ~0x400);
}

/**
 * Should probably make a "Use recent buddies group" account preference
 * so that this option is surfaced to the user.
 */
static void
recent_buddies_pref_cb(const char *name, PurplePrefType type,
		gconstpointer value, gpointer data)
{
	PurpleConnection *gc;
	OscarData *od;
	guint32 presence;

	gc = data;
	od = gc->proto_data;
	presence = aim_ssi_getpresence(od->ssi.local);

	if (value)
		aim_ssi_setpresence(od, presence & ~AIM_SSI_PRESENCE_FLAG_NORECENTBUDDIES);
	else
		aim_ssi_setpresence(od, presence | AIM_SSI_PRESENCE_FLAG_NORECENTBUDDIES);
}

void
oscar_login(PurpleAccount *account)
{
	PurpleConnection *gc;
	OscarData *od;
	FlapConnection *newconn;

	gc = purple_account_get_connection(account);
	od = gc->proto_data = oscar_data_new();
	od->gc = gc;

	oscar_data_addhandler(od, AIM_CB_FAM_SPECIAL, AIM_CB_SPECIAL_CONNERR, purple_connerr, 0);
	oscar_data_addhandler(od, AIM_CB_FAM_SPECIAL, AIM_CB_SPECIAL_CONNINITDONE, flap_connection_established, 0);

	oscar_data_addhandler(od, SNAC_FAMILY_ADMIN, 0x0003, purple_info_change, 0);
	oscar_data_addhandler(od, SNAC_FAMILY_ADMIN, 0x0005, purple_info_change, 0);
	oscar_data_addhandler(od, SNAC_FAMILY_ADMIN, 0x0007, purple_account_confirm, 0);
	oscar_data_addhandler(od, SNAC_FAMILY_ALERT, 0x0001, purple_parse_genericerr, 0);
	oscar_data_addhandler(od, SNAC_FAMILY_ALERT, SNAC_SUBTYPE_ALERT_MAILSTATUS, purple_email_parseupdate, 0);
	oscar_data_addhandler(od, SNAC_FAMILY_AUTH, 0x0003, purple_parse_auth_resp, 0);
	oscar_data_addhandler(od, SNAC_FAMILY_AUTH, 0x0007, purple_parse_login, 0);
	oscar_data_addhandler(od, SNAC_FAMILY_AUTH, SNAC_SUBTYPE_AUTH_SECURID_REQUEST, purple_parse_auth_securid_request, 0);
	oscar_data_addhandler(od, SNAC_FAMILY_BART, SNAC_SUBTYPE_BART_RESPONSE, purple_icon_parseicon, 0);
	oscar_data_addhandler(od, SNAC_FAMILY_BOS, 0x0001, purple_parse_genericerr, 0);
	oscar_data_addhandler(od, SNAC_FAMILY_BOS, 0x0003, purple_bosrights, 0);
	oscar_data_addhandler(od, SNAC_FAMILY_BUDDY, 0x0001, purple_parse_genericerr, 0);
	oscar_data_addhandler(od, SNAC_FAMILY_BUDDY, SNAC_SUBTYPE_BUDDY_RIGHTSINFO, purple_parse_buddyrights, 0);
	oscar_data_addhandler(od, SNAC_FAMILY_BUDDY, SNAC_SUBTYPE_BUDDY_ONCOMING, purple_parse_oncoming, 0);
	oscar_data_addhandler(od, SNAC_FAMILY_BUDDY, SNAC_SUBTYPE_BUDDY_OFFGOING, purple_parse_offgoing, 0);
	oscar_data_addhandler(od, SNAC_FAMILY_CHAT, 0x0001, purple_parse_genericerr, 0);
	oscar_data_addhandler(od, SNAC_FAMILY_CHAT, SNAC_SUBTYPE_CHAT_USERJOIN, purple_conv_chat_join, 0);
	oscar_data_addhandler(od, SNAC_FAMILY_CHAT, SNAC_SUBTYPE_CHAT_USERLEAVE, purple_conv_chat_leave, 0);
	oscar_data_addhandler(od, SNAC_FAMILY_CHAT, SNAC_SUBTYPE_CHAT_ROOMINFOUPDATE, purple_conv_chat_info_update, 0);
	oscar_data_addhandler(od, SNAC_FAMILY_CHAT, SNAC_SUBTYPE_CHAT_INCOMINGMSG, purple_conv_chat_incoming_msg, 0);
	oscar_data_addhandler(od, SNAC_FAMILY_CHATNAV, 0x0001, purple_parse_genericerr, 0);
	oscar_data_addhandler(od, SNAC_FAMILY_CHATNAV, SNAC_SUBTYPE_CHATNAV_INFO, purple_chatnav_info, 0);
	oscar_data_addhandler(od, SNAC_FAMILY_FEEDBAG, SNAC_SUBTYPE_FEEDBAG_ERROR, purple_ssi_parseerr, 0);
	oscar_data_addhandler(od, SNAC_FAMILY_FEEDBAG, SNAC_SUBTYPE_FEEDBAG_RIGHTSINFO, purple_ssi_parserights, 0);
	oscar_data_addhandler(od, SNAC_FAMILY_FEEDBAG, SNAC_SUBTYPE_FEEDBAG_LIST, purple_ssi_parselist, 0);
	oscar_data_addhandler(od, SNAC_FAMILY_FEEDBAG, SNAC_SUBTYPE_FEEDBAG_SRVACK, purple_ssi_parseack, 0);
	oscar_data_addhandler(od, SNAC_FAMILY_FEEDBAG, SNAC_SUBTYPE_FEEDBAG_ADD, purple_ssi_parseaddmod, 0);
	oscar_data_addhandler(od, SNAC_FAMILY_FEEDBAG, SNAC_SUBTYPE_FEEDBAG_MOD, purple_ssi_parseaddmod, 0);
	oscar_data_addhandler(od, SNAC_FAMILY_FEEDBAG, SNAC_SUBTYPE_FEEDBAG_RECVAUTH, purple_ssi_authgiven, 0);
	oscar_data_addhandler(od, SNAC_FAMILY_FEEDBAG, SNAC_SUBTYPE_FEEDBAG_RECVAUTHREQ, purple_ssi_authrequest, 0);
	oscar_data_addhandler(od, SNAC_FAMILY_FEEDBAG, SNAC_SUBTYPE_FEEDBAG_RECVAUTHREP, purple_ssi_authreply, 0);
	oscar_data_addhandler(od, SNAC_FAMILY_FEEDBAG, SNAC_SUBTYPE_FEEDBAG_ADDED, purple_ssi_gotadded, 0);
	oscar_data_addhandler(od, SNAC_FAMILY_ICBM, SNAC_SUBTYPE_ICBM_INCOMING, purple_parse_incoming_im, 0);
	oscar_data_addhandler(od, SNAC_FAMILY_ICBM, SNAC_SUBTYPE_ICBM_MISSEDCALL, purple_parse_misses, 0);
	oscar_data_addhandler(od, SNAC_FAMILY_ICBM, SNAC_SUBTYPE_ICBM_CLIENTAUTORESP, purple_parse_clientauto, 0);
	oscar_data_addhandler(od, SNAC_FAMILY_ICBM, SNAC_SUBTYPE_ICBM_ERROR, purple_parse_msgerr, 0);
	oscar_data_addhandler(od, SNAC_FAMILY_ICBM, SNAC_SUBTYPE_ICBM_MTN, purple_parse_mtn, 0);
	oscar_data_addhandler(od, SNAC_FAMILY_ICBM, SNAC_SUBTYPE_ICBM_ACK, purple_parse_msgack, 0);
#ifdef OLDSTYLE_ICQ_OFFLINEMSGS
	oscar_data_addhandler(od, SNAC_FAMILY_ICQ, SNAC_SUBTYPE_ICQ_OFFLINEMSG, purple_offlinemsg, 0);
	oscar_data_addhandler(od, SNAC_FAMILY_ICQ, SNAC_SUBTYPE_ICQ_OFFLINEMSGCOMPLETE, purple_offlinemsgdone, 0);
#endif /* OLDSTYLE_ICQ_OFFLINEMSGS */
	oscar_data_addhandler(od, SNAC_FAMILY_ICQ, SNAC_SUBTYPE_ICQ_ALIAS, purple_icqalias, 0);
	oscar_data_addhandler(od, SNAC_FAMILY_ICQ, SNAC_SUBTYPE_ICQ_INFO, purple_icqinfo, 0);
	oscar_data_addhandler(od, SNAC_FAMILY_LOCATE, SNAC_SUBTYPE_LOCATE_RIGHTSINFO, purple_parse_locaterights, 0);
	oscar_data_addhandler(od, SNAC_FAMILY_LOCATE, SNAC_SUBTYPE_LOCATE_USERINFO, purple_parse_userinfo, 0);
	oscar_data_addhandler(od, SNAC_FAMILY_LOCATE, SNAC_SUBTYPE_LOCATE_ERROR, purple_parse_locerr, 0);
	oscar_data_addhandler(od, SNAC_FAMILY_LOCATE, SNAC_SUBTYPE_LOCATE_GOTINFOBLOCK, purple_got_infoblock, 0);
	oscar_data_addhandler(od, SNAC_FAMILY_OSERVICE, 0x0001, purple_parse_genericerr, 0);
	oscar_data_addhandler(od, SNAC_FAMILY_OSERVICE, 0x000f, purple_selfinfo, 0);
	oscar_data_addhandler(od, SNAC_FAMILY_OSERVICE, 0x001f, purple_memrequest, 0);
	oscar_data_addhandler(od, SNAC_FAMILY_OSERVICE, 0x0021, oscar_icon_req,0);
	oscar_data_addhandler(od, SNAC_FAMILY_OSERVICE, SNAC_SUBTYPE_OSERVICE_RATECHANGE, purple_parse_ratechange, 0);
	oscar_data_addhandler(od, SNAC_FAMILY_OSERVICE, SNAC_SUBTYPE_OSERVICE_REDIRECT, purple_handle_redirect, 0);
	oscar_data_addhandler(od, SNAC_FAMILY_OSERVICE, SNAC_SUBTYPE_OSERVICE_MOTD, purple_parse_motd, 0);
	oscar_data_addhandler(od, SNAC_FAMILY_OSERVICE, SNAC_SUBTYPE_OSERVICE_EVIL, purple_parse_evilnotify, 0);
	oscar_data_addhandler(od, SNAC_FAMILY_POPUP, 0x0002, purple_popup, 0);
	oscar_data_addhandler(od, SNAC_FAMILY_USERLOOKUP, SNAC_SUBTYPE_USERLOOKUP_ERROR, purple_parse_searcherror, 0);
	oscar_data_addhandler(od, SNAC_FAMILY_USERLOOKUP, 0x0003, purple_parse_searchreply, 0);

	purple_debug_misc("oscar", "oscar_login: gc = %p\n", gc);

	if (!aim_snvalid(purple_account_get_username(account))) {
		gchar *buf;
		buf = g_strdup_printf(_("Unable to login: Could not sign on as %s because the username is invalid.  Usernames must be a valid email address, or start with a letter and contain only letters, numbers and spaces, or contain only numbers."), purple_account_get_username(account));
		purple_connection_error_reason(gc, PURPLE_CONNECTION_ERROR_INVALID_SETTINGS, buf);
		g_free(buf);
		return;
	}

	if (aim_snvalid_icq((purple_account_get_username(account)))) {
		od->icq = TRUE;
	} else {
		gc->flags |= PURPLE_CONNECTION_HTML;
		gc->flags |= PURPLE_CONNECTION_AUTO_RESP;
	}

	/* Connect to core Purple signals */
	purple_prefs_connect_callback(gc, "/purple/away/idle_reporting", idle_reporting_pref_cb, gc);
	purple_prefs_connect_callback(gc, "/plugins/prpl/oscar/recent_buddies", recent_buddies_pref_cb, gc);

	newconn = flap_connection_new(od, SNAC_FAMILY_AUTH);
	newconn->connect_data = purple_proxy_connect(NULL, account,
			purple_account_get_string(account, "server", OSCAR_DEFAULT_LOGIN_SERVER),
			purple_account_get_int(account, "port", OSCAR_DEFAULT_LOGIN_PORT),
			connection_established_cb, newconn);
	if (newconn->connect_data == NULL)
	{
		purple_connection_error_reason(gc, PURPLE_CONNECTION_ERROR_NETWORK_ERROR,
				_("Couldn't connect to host"));
		return;
	}

	purple_connection_update_progress(gc, _("Connecting"), 0, OSCAR_CONNECT_STEPS);
	ck[0] = 0x5a;
}

void
oscar_close(PurpleConnection *gc)
{
	OscarData *od;

	od = (OscarData *)gc->proto_data;

	while (od->oscar_chats)
	{
		struct chat_connection *cc = od->oscar_chats->data;
		od->oscar_chats = g_slist_remove(od->oscar_chats, cc);
		oscar_chat_destroy(cc);
	}
	while (od->create_rooms)
	{
		struct create_room *cr = od->create_rooms->data;
		g_free(cr->name);
		od->create_rooms = g_slist_remove(od->create_rooms, cr);
		g_free(cr);
	}
	oscar_data_destroy(od);
	gc->proto_data = NULL;

	purple_prefs_disconnect_by_handle(gc);

	purple_debug_info("oscar", "Signed off.\n");
}

static int
purple_parse_auth_resp(OscarData *od, FlapConnection *conn, FlapFrame *fr, ...)
{
	PurpleConnection *gc = od->gc;
	PurpleAccount *account = gc->account;
	char *host; int port;
	int i;
	FlapConnection *newconn;
	va_list ap;
	struct aim_authresp_info *info;

	port = purple_account_get_int(account, "port", OSCAR_DEFAULT_LOGIN_PORT);

	va_start(ap, fr);
	info = va_arg(ap, struct aim_authresp_info *);
	va_end(ap);

	purple_debug_info("oscar",
			   "inside auth_resp (Username: %s)\n", info->sn);

	if (info->errorcode || !info->bosip || !info->cookielen || !info->cookie) {
		char buf[256];
		switch (info->errorcode) {
		case 0x01:
			/* Unregistered screen name */
			purple_connection_error_reason(gc, PURPLE_CONNECTION_ERROR_INVALID_USERNAME, _("Invalid username."));
			break;
		case 0x05:
			/* Incorrect password */
			if (!purple_account_get_remember_password(account))
				purple_account_set_password(account, NULL);
			purple_connection_error_reason(gc, PURPLE_CONNECTION_ERROR_AUTHENTICATION_FAILED, _("Incorrect password."));
			break;
		case 0x11:
			/* Suspended account */
			purple_connection_error_reason(gc, PURPLE_CONNECTION_ERROR_AUTHENTICATION_FAILED, _("Your account is currently suspended."));
			break;
		case 0x02:
		case 0x14:
			/* service temporarily unavailable */
			purple_connection_error_reason(gc, PURPLE_CONNECTION_ERROR_NETWORK_ERROR, _("The AOL Instant Messenger service is temporarily unavailable."));
			break;
		case 0x18:
			/* screen name connecting too frequently */
			purple_connection_error_reason(gc, PURPLE_CONNECTION_ERROR_OTHER_ERROR, _("You have been connecting and disconnecting too frequently. Wait ten minutes and try again. If you continue to try, you will need to wait even longer."));
			break;
		case 0x1c:
		{
			/* client too old */
			GHashTable *ui_info = purple_core_get_ui_info();
			g_snprintf(buf, sizeof(buf), _("The client version you are using is too old. Please upgrade at %s"),
					   ((ui_info && g_hash_table_lookup(ui_info, "website")) ? (char *)g_hash_table_lookup(ui_info, "website") : PURPLE_WEBSITE));
			purple_connection_error_reason(gc, PURPLE_CONNECTION_ERROR_OTHER_ERROR, buf);
			break;
		}
		case 0x1d:
			/* IP address connecting too frequently */
			purple_connection_error_reason(gc, PURPLE_CONNECTION_ERROR_OTHER_ERROR, _("You have been connecting and disconnecting too frequently. Wait ten minutes and try again. If you continue to try, you will need to wait even longer."));
			break;
		default:
			purple_connection_error_reason(gc, PURPLE_CONNECTION_ERROR_AUTHENTICATION_FAILED, _("Authentication failed"));
			break;
		}
		purple_debug_info("oscar", "Login Error Code 0x%04hx\n", info->errorcode);
		purple_debug_info("oscar", "Error URL: %s\n", info->errorurl ? info->errorurl : "");
		return 1;
	}

	purple_debug_misc("oscar", "Reg status: %hu\n"
							   "Email: %s\n"
							   "BOSIP: %s\n",
							   info->regstatus,
							   info->email ? info->email : "null",
							   info->bosip ? info->bosip : "null");
	purple_debug_info("oscar", "Closing auth connection...\n");
	flap_connection_schedule_destroy(conn, OSCAR_DISCONNECT_DONE, NULL);

	for (i = 0; i < strlen(info->bosip); i++) {
		if (info->bosip[i] == ':') {
			port = atoi(&(info->bosip[i+1]));
			break;
		}
	}
	host = g_strndup(info->bosip, i);
	newconn = flap_connection_new(od, SNAC_FAMILY_LOCATE);
	newconn->cookielen = info->cookielen;
	newconn->cookie = g_memdup(info->cookie, info->cookielen);
	newconn->connect_data = purple_proxy_connect(NULL, account, host, port,
			connection_established_cb, newconn);
	g_free(host);
	if (newconn->connect_data == NULL)
	{
		purple_connection_error_reason(gc, PURPLE_CONNECTION_ERROR_NETWORK_ERROR, _("Could Not Connect"));
		return 0;
	}

	purple_connection_update_progress(gc, _("Received authorization"), 3, OSCAR_CONNECT_STEPS);
	ck[3] = 0x64;

	return 1;
}

static void
purple_parse_auth_securid_request_yes_cb(gpointer user_data, const char *msg)
{
	PurpleConnection *gc = user_data;
	OscarData *od = gc->proto_data;

	aim_auth_securid_send(od, msg);
}

static void
purple_parse_auth_securid_request_no_cb(gpointer user_data, const char *value)
{
	PurpleConnection *gc = user_data;

	/* Disconnect */
	purple_connection_error_reason(gc,
		PURPLE_CONNECTION_ERROR_AUTHENTICATION_FAILED,
		_("The SecurID key entered is invalid."));
}

static int
purple_parse_auth_securid_request(OscarData *od, FlapConnection *conn, FlapFrame *fr, ...)
{
	PurpleConnection *gc = od->gc;
	PurpleAccount *account = purple_connection_get_account(gc);
	gchar *primary;

	purple_debug_info("oscar", "Got SecurID request\n");

	primary = g_strdup_printf("Enter the SecurID key for %s.", purple_account_get_username(account));
	purple_request_input(gc, NULL, _("Enter SecurID"), primary,
					   _("Enter the 6 digit number from the digital display."),
					   FALSE, FALSE, NULL,
					   _("_OK"), G_CALLBACK(purple_parse_auth_securid_request_yes_cb),
					   _("_Cancel"), G_CALLBACK(purple_parse_auth_securid_request_no_cb),
					   account, NULL, NULL,
					   gc);
	g_free(primary);

	return 1;
}

/* XXX - Should use purple_util_fetch_url for the below stuff */
struct pieceofcrap {
	PurpleConnection *gc;
	unsigned long offset;
	unsigned long len;
	char *modname;
	int fd;
	FlapConnection *conn;
	unsigned int inpa;
};

static void damn_you(gpointer data, gint source, PurpleInputCondition c)
{
	struct pieceofcrap *pos = data;
	OscarData *od = pos->gc->proto_data;
	char in = '\0';
	int x = 0;
	unsigned char m[17];
	GString *msg;

	while (read(pos->fd, &in, 1) == 1) {
		if (in == '\n')
			x++;
		else if (in != '\r')
			x = 0;
		if (x == 2)
			break;
		in = '\0';
	}
	if (in != '\n') {
		char buf[256];
		GHashTable *ui_info = purple_core_get_ui_info();		
		g_snprintf(buf, sizeof(buf), _("You may be disconnected shortly.  You may want to use TOC until "
			"this is fixed.  Check %s for updates."),
				   ((ui_info && g_hash_table_lookup(ui_info, "website")) ? (char *)g_hash_table_lookup(ui_info, "website") : PURPLE_WEBSITE));
		purple_notify_warning(pos->gc, NULL,
							_("Unable to get a valid AIM login hash."),
							buf);
		purple_input_remove(pos->inpa);
		close(pos->fd);
		g_free(pos);
		return;
	}
	if (read(pos->fd, m, 16) != 16)
	{
		purple_debug_warning("oscar", "Could not read full AIM login hash "
				"from " AIMHASHDATA "--that's bad.\n");
	}
	m[16] = '\0';

	msg = g_string_new("Sending hash: ");
	for (x = 0; x < 16; x++)
		g_string_append_printf(msg, "%02hhx ", (unsigned char)m[x]);
	g_string_append(msg, "\n");
	purple_debug_misc("oscar", "%s", msg->str);
	g_string_free(msg, TRUE);

	purple_input_remove(pos->inpa);
	close(pos->fd);
	aim_sendmemblock(od, pos->conn, 0, 16, m, AIM_SENDMEMBLOCK_FLAG_ISHASH);
	g_free(pos);
}

static void
straight_to_hell(gpointer data, gint source, const gchar *error_message)
{
	struct pieceofcrap *pos = data;
	gchar *buf;
	gssize result;

	if (!PURPLE_CONNECTION_IS_VALID(pos->gc))
	{
		g_free(pos->modname);
		g_free(pos);
		return;
	}

	pos->fd = source;

	if (source < 0) {
		GHashTable *ui_info = purple_core_get_ui_info();				
		buf = g_strdup_printf(_("You may be disconnected shortly.  "
				"Check %s for updates."),
				((ui_info && g_hash_table_lookup(ui_info, "website")) ? (char *)g_hash_table_lookup(ui_info, "website") : PURPLE_WEBSITE));
		purple_notify_warning(pos->gc, NULL,
							_("Unable to get a valid AIM login hash."),
							buf);
		g_free(buf);
		g_free(pos->modname);
		g_free(pos);
		return;
	}

	buf = g_strdup_printf("GET " AIMHASHDATA "?offset=%ld&len=%ld&modname=%s HTTP/1.0\n\n",
			pos->offset, pos->len, pos->modname ? pos->modname : "");
	result = send(pos->fd, buf, strlen(buf), 0);
	if (result != strlen(buf)) {
		if (result < 0)
			purple_debug_error("oscar", "Error writing %" G_GSIZE_FORMAT
					" bytes to fetch AIM hash data: %s\n",
					strlen(buf), g_strerror(errno));
		else
			purple_debug_error("oscar", "Tried to write %"
					G_GSIZE_FORMAT " bytes to fetch AIM hash data but "
					"instead wrote %" G_GSSIZE_FORMAT " bytes\n",
					strlen(buf), result);
	}
	g_free(buf);
	g_free(pos->modname);
	pos->inpa = purple_input_add(pos->fd, PURPLE_INPUT_READ, damn_you, pos);
	return;
}

/* size of icbmui.ocm, the largest module in AIM 3.5 */
#define AIM_MAX_FILE_SIZE 98304

int purple_memrequest(OscarData *od, FlapConnection *conn, FlapFrame *fr, ...) {
	va_list ap;
	struct pieceofcrap *pos;
	guint32 offset, len;
	char *modname;

	va_start(ap, fr);
	offset = va_arg(ap, guint32);
	len = va_arg(ap, guint32);
	modname = va_arg(ap, char *);
	va_end(ap);

	purple_debug_misc("oscar", "offset: %u, len: %u, file: %s\n",
					offset, len, (modname ? modname : "aim.exe"));

	if (len == 0) {
		purple_debug_misc("oscar", "len is 0, hashing NULL\n");
		aim_sendmemblock(od, conn, offset, len, NULL,
				AIM_SENDMEMBLOCK_FLAG_ISREQUEST);
		return 1;
	}
	/* uncomment this when you're convinced it's right. remember, it's been wrong before. */
#if 0
	if (offset > AIM_MAX_FILE_SIZE || len > AIM_MAX_FILE_SIZE) {
		char *buf;
		int i = 8;
		if (modname)
			i += strlen(modname);
		buf = g_malloc(i);
		i = 0;
		if (modname) {
			memcpy(buf, modname, strlen(modname));
			i += strlen(modname);
		}
		buf[i++] = offset & 0xff;
		buf[i++] = (offset >> 8) & 0xff;
		buf[i++] = (offset >> 16) & 0xff;
		buf[i++] = (offset >> 24) & 0xff;
		buf[i++] = len & 0xff;
		buf[i++] = (len >> 8) & 0xff;
		buf[i++] = (len >> 16) & 0xff;
		buf[i++] = (len >> 24) & 0xff;
		purple_debug_misc("oscar", "len + offset is invalid, "
		           "hashing request\n");
		aim_sendmemblock(od, command->conn, offset, i, buf, AIM_SENDMEMBLOCK_FLAG_ISREQUEST);
		g_free(buf);
		return 1;
	}
#endif

	pos = g_new0(struct pieceofcrap, 1);
	pos->gc = od->gc;
	pos->conn = conn;

	pos->offset = offset;
	pos->len = len;
	pos->modname = g_strdup(modname);

	/* TODO: Keep track of this return value. */
	if (purple_proxy_connect(NULL, pos->gc->account, "pidgin.im", 80,
			straight_to_hell, pos) == NULL)
	{
		char buf[256];
		GHashTable *ui_info = purple_core_get_ui_info();
		g_free(pos->modname);
		g_free(pos);

		g_snprintf(buf, sizeof(buf), _("You may be disconnected shortly.  "
			"Check %s for updates."),
			((ui_info && g_hash_table_lookup(ui_info, "website")) ? (char *)g_hash_table_lookup(ui_info, "website") : PURPLE_WEBSITE));
		purple_notify_warning(pos->gc, NULL,
							_("Unable to get a valid login hash."),
							buf);
	}

	return 1;
}

static int
purple_parse_login(OscarData *od, FlapConnection *conn, FlapFrame *fr, ...)
{
	PurpleConnection *gc;
	PurpleAccount *account;
	ClientInfo aiminfo = CLIENTINFO_PURPLE_AIM;
	ClientInfo icqinfo = CLIENTINFO_PURPLE_ICQ;
	va_list ap;
	char *key;
	gboolean truncate_pass;

	gc = od->gc;
	account = purple_connection_get_account(gc);

	va_start(ap, fr);
	key = va_arg(ap, char *);
	truncate_pass = va_arg(ap, int);
	va_end(ap);

	aim_send_login(od, conn, purple_account_get_username(account),
			purple_connection_get_password(gc), truncate_pass,
			od->icq ? &icqinfo : &aiminfo, key,
			purple_account_get_bool(account, "allow_multiple_logins", OSCAR_DEFAULT_ALLOW_MULTIPLE_LOGINS));

	purple_connection_update_progress(gc, _("Password sent"), 2, OSCAR_CONNECT_STEPS);
	ck[2] = 0x6c;

	return 1;
}

static int
purple_handle_redirect(OscarData *od, FlapConnection *conn, FlapFrame *fr, ...)
{
	PurpleConnection *gc = od->gc;
	PurpleAccount *account = purple_connection_get_account(gc);
	char *host, *separator;
	int port;
	FlapConnection *newconn;
	va_list ap;
	struct aim_redirect_data *redir;

	va_start(ap, fr);
	redir = va_arg(ap, struct aim_redirect_data *);
	va_end(ap);

	port = purple_account_get_int(account, "port", OSCAR_DEFAULT_LOGIN_PORT);
	separator = strchr(redir->ip, ':');
	if (separator != NULL)
	{
		host = g_strndup(redir->ip, separator - redir->ip);
		port = atoi(separator + 1);
	}
	else
		host = g_strdup(redir->ip);

	purple_debug_info("oscar", "Connecting to FLAP server %s:%d of type 0x%04hx\n",
					host, port, redir->group);
	newconn = flap_connection_new(od, redir->group);
	newconn->cookielen = redir->cookielen;
	newconn->cookie = g_memdup(redir->cookie, redir->cookielen);
	if (newconn->type == SNAC_FAMILY_CHAT)
	{
		struct chat_connection *cc;
		cc = g_new0(struct chat_connection, 1);
		cc->conn = newconn;
		cc->gc = gc;
		cc->name = g_strdup(redir->chat.room);
		cc->exchange = redir->chat.exchange;
		cc->instance = redir->chat.instance;
		cc->show = extract_name(redir->chat.room);
		newconn->new_conn_data = cc;
		purple_debug_info("oscar", "Connecting to chat room %s exchange %hu\n", cc->name, cc->exchange);
	}

	newconn->connect_data = purple_proxy_connect(NULL, account, host, port,
			connection_established_cb, newconn);
	if (newconn->connect_data == NULL)
	{
		flap_connection_schedule_destroy(newconn,
				OSCAR_DISCONNECT_COULD_NOT_CONNECT,
				_("Unable to initialize connection"));
		purple_debug_error("oscar", "Unable to connect to FLAP server "
				"of type 0x%04hx\n", redir->group);
	}
	g_free(host);

	return 1;
}

static gboolean purple_requesticqstatusnote(gpointer data)
{
	PurpleConnection *gc = data;
	OscarData *od = gc->proto_data;

	while (od->statusnotes_queue != NULL)
	{
		char *sn;
		struct aim_ssi_item *ssi_item;
		aim_tlv_t *note_hash;

		sn = od->statusnotes_queue->data;

		ssi_item = aim_ssi_itemlist_finditem(od->ssi.local,
											 NULL, sn, AIM_SSI_TYPE_BUDDY);
		if (ssi_item != NULL)
		{
			note_hash = aim_tlv_gettlv(ssi_item->data, 0x015c, 1);
			if (note_hash != NULL) {
				aim_icq_getstatusnote(od, sn, note_hash->value, note_hash->length);
			}
		}

		od->statusnotes_queue = g_slist_remove(od->statusnotes_queue, sn);
		g_free(sn);
	}

	od->statusnotes_queue_timer = 0;
	return FALSE;
}


static int purple_parse_oncoming(OscarData *od, FlapConnection *conn, FlapFrame *fr, ...)
{
	PurpleConnection *gc;
	PurpleAccount *account;
	struct buddyinfo *bi;
	time_t time_idle = 0, signon = 0;
	int type = 0;
	gboolean buddy_is_away = FALSE;
	const char *status_id;
	va_list ap;
	aim_userinfo_t *info;

	gc = od->gc;
	account = purple_connection_get_account(gc);

	va_start(ap, fr);
	info = va_arg(ap, aim_userinfo_t *);
	va_end(ap);

	g_return_val_if_fail(info != NULL, 1);
	g_return_val_if_fail(info->sn != NULL, 1);

	if (info->present & AIM_USERINFO_PRESENT_FLAGS) {
		if (info->flags & AIM_FLAG_AWAY)
			buddy_is_away = TRUE;
	}
	if (info->present & AIM_USERINFO_PRESENT_ICQEXTSTATUS) {
		type = info->icqinfo.status;
		if (!(info->icqinfo.status & AIM_ICQ_STATE_CHAT) &&
		      (info->icqinfo.status != AIM_ICQ_STATE_NORMAL)) {
			buddy_is_away = TRUE;
		}
	}

	if (aim_snvalid_icq(info->sn)) {
		if (type & AIM_ICQ_STATE_CHAT)
			status_id = OSCAR_STATUS_ID_FREE4CHAT;
		else if (type & AIM_ICQ_STATE_DND)
			status_id = OSCAR_STATUS_ID_DND;
		else if (type & AIM_ICQ_STATE_OUT)
			status_id = OSCAR_STATUS_ID_NA;
		else if (type & AIM_ICQ_STATE_BUSY)
			status_id = OSCAR_STATUS_ID_OCCUPIED;
		else if (type & AIM_ICQ_STATE_AWAY)
			status_id = OSCAR_STATUS_ID_AWAY;
		else if (type & AIM_ICQ_STATE_INVISIBLE)
			status_id = OSCAR_STATUS_ID_INVISIBLE;
		else
			status_id = OSCAR_STATUS_ID_AVAILABLE;
	} else {
		if (type & AIM_ICQ_STATE_INVISIBLE)
			status_id = OSCAR_STATUS_ID_INVISIBLE;
		else if (buddy_is_away)
			status_id = OSCAR_STATUS_ID_AWAY;
		else
			status_id = OSCAR_STATUS_ID_AVAILABLE;
	}

	if (info->flags & AIM_FLAG_WIRELESS)
	{
		purple_prpl_got_user_status(account, info->sn, OSCAR_STATUS_ID_MOBILE, NULL);
	} else {
		purple_prpl_got_user_status_deactive(account, info->sn, OSCAR_STATUS_ID_MOBILE);
	}

	if (strcmp(status_id, OSCAR_STATUS_ID_AVAILABLE) == 0)
	{
		char *message = NULL;
		char *itmsurl = NULL;
		char *tmp;
		const char *tmp2;

		if (info->status != NULL && info->status[0] != '\0')
			/* Grab the available message */
			message = oscar_encoding_to_utf8(account, info->status_encoding,
					info->status, info->status_len);

		if (info->itmsurl_encoding && info->itmsurl && info->itmsurl_len)
			/* Grab the iTunes Music Store URL */
			itmsurl = oscar_encoding_to_utf8(account, info->itmsurl_encoding,
					info->itmsurl, info->itmsurl_len);

		tmp2 = tmp = (message ? g_markup_escape_text(message, -1) : NULL);

		if (tmp2 == NULL && itmsurl != NULL)
			tmp2 = "";

		purple_prpl_got_user_status(account, info->sn, status_id,
				"message", tmp2, "itmsurl", itmsurl, NULL);
		g_free(tmp);

		g_free(message);
		g_free(itmsurl);
	}
	else
	{
		PurpleBuddy *b = purple_find_buddy(account, info->sn);
		PurplePresence *presence = purple_buddy_get_presence(b);
		PurpleStatus *old_status = purple_presence_get_active_status(presence);
		PurpleStatus *new_status = purple_presence_get_status(presence, status_id);
		
		/* If our status_id would change with this update, pass it to the core.
		 * However, if our status_id would not change, do nothing, as we would clear out any existing
		 * attributes on the status prematurely. purple_got_infoblock() will update the message as needed.
		 */
		if (old_status != new_status)
			purple_prpl_got_user_status(account, info->sn, status_id, NULL);
	}

	/* Login time stuff */
	if (info->present & AIM_USERINFO_PRESENT_ONLINESINCE)
		signon = info->onlinesince;
	else if (info->present & AIM_USERINFO_PRESENT_SESSIONLEN)
		signon = time(NULL) - info->sessionlen;
	purple_prpl_got_user_login_time(account, info->sn, signon);

	/* Idle time stuff */
	/* info->idletime is the number of minutes that this user has been idle */
	if (info->present & AIM_USERINFO_PRESENT_IDLE)
		time_idle = time(NULL) - info->idletime * 60;

	if (time_idle > 0)
		purple_prpl_got_user_idle(account, info->sn, TRUE, time_idle);
	else
		purple_prpl_got_user_idle(account, info->sn, FALSE, 0);

	/* Server stored icon stuff */
	bi = g_hash_table_lookup(od->buddyinfo, purple_normalize(account, info->sn));
	if (!bi) {
		bi = g_new0(struct buddyinfo, 1);
		g_hash_table_insert(od->buddyinfo, g_strdup(purple_normalize(account, info->sn)), bi);
	}
	bi->typingnot = FALSE;
	bi->ico_informed = FALSE;
	bi->ipaddr = info->icqinfo.ipaddr;

	if (info->iconcsumlen) {
		const char *saved_b16 = NULL;
		char *b16 = NULL;
		PurpleBuddy *b = NULL;

		b16 = purple_base16_encode(info->iconcsum, info->iconcsumlen);
		b = purple_find_buddy(account, info->sn);
		if (b != NULL)
			saved_b16 = purple_buddy_icons_get_checksum_for_user(b);

		if (!b16 || !saved_b16 || strcmp(b16, saved_b16)) {
			/* Invalidate the old icon for this user */
			purple_buddy_icons_set_for_user(account, info->sn, NULL, 0, NULL);

			/* Fetch the new icon (if we're not already doing so) */
			if (g_slist_find_custom(od->requesticon, info->sn,
					(GCompareFunc)aim_sncmp) == NULL)
			{
				od->requesticon = g_slist_prepend(od->requesticon,
						g_strdup(purple_normalize(account, info->sn)));
				purple_icons_fetch(gc);
			}
		}
		g_free(b16);
	}

	/*
	 * If we didn't receive a status message with the status change,
	 * or if the message is empty, and we have a note hash, then
	 * query the ICQ6 status note.
	 *
	 * TODO: We should probably always query the status note regardless
	 *       of whether they have a status message set, and we should
	 *       figure out a way to display both the status note and the
	 *       status message at the same time.
	 */
	if (info->status == NULL || info->status[0] == '\0')
	{
		struct aim_ssi_item *ssi_item;
		aim_tlv_t *note_hash;

		ssi_item = aim_ssi_itemlist_finditem(od->ssi.local,
				NULL, info->sn, AIM_SSI_TYPE_BUDDY);
		if (ssi_item != NULL)
		{
			note_hash = aim_tlv_gettlv(ssi_item->data, 0x015c, 1);
			if (note_hash != NULL) {
				/* We do automatic rate limiting at the FLAP level, so
				 * a flood of requests won't disconnect us.  However,
				 * it WOULD mean that we would have to wait a
				 * potentially long time to be able to message in real
				 * time again.  Also, since we're requesting with every
				 * purple_parse_oncoming() call, which often come in
				 * groups, we should coalesce to do only one lookup per
				 * buddy.
				 */
				if (od->statusnotes_queue == NULL ||
					g_slist_find_custom(od->statusnotes_queue, info->sn, (GCompareFunc)strcmp) == NULL)
				{
					od->statusnotes_queue = g_slist_prepend(od->statusnotes_queue,
							g_strdup(info->sn));

					if (od->statusnotes_queue_timer > 0)
						purple_timeout_remove(od->statusnotes_queue_timer);
					od->statusnotes_queue_timer = purple_timeout_add_seconds(3,
							purple_requesticqstatusnote, gc);
				}
			}
		}
	}

	return 1;
}

static void purple_check_comment(OscarData *od, const char *str) {
	if ((str == NULL) || strcmp(str, (const char *)ck))
		aim_locate_setcaps(od, purple_caps);
	else
		aim_locate_setcaps(od, purple_caps | OSCAR_CAPABILITY_SECUREIM);
}

static int purple_parse_offgoing(OscarData *od, FlapConnection *conn, FlapFrame *fr, ...) {
	PurpleConnection *gc = od->gc;
	PurpleAccount *account = purple_connection_get_account(gc);
	va_list ap;
	aim_userinfo_t *info;

	va_start(ap, fr);
	info = va_arg(ap, aim_userinfo_t *);
	va_end(ap);

	purple_prpl_got_user_status(account, info->sn, OSCAR_STATUS_ID_OFFLINE, NULL);
	purple_prpl_got_user_status_deactive(account, info->sn, OSCAR_STATUS_ID_MOBILE);
	g_hash_table_remove(od->buddyinfo, purple_normalize(gc->account, info->sn));

	return 1;
}

static int incomingim_chan1(OscarData *od, FlapConnection *conn, aim_userinfo_t *userinfo, struct aim_incomingim_ch1_args *args) {
	PurpleConnection *gc = od->gc;
	PurpleAccount *account = purple_connection_get_account(gc);
	PurpleMessageFlags flags = 0;
	struct buddyinfo *bi;
	PurpleStoredImage *img;
	GString *message;
	gchar *tmp;
	aim_mpmsg_section_t *curpart;
	const char *start, *end;
	GData *attribs;

	purple_debug_misc("oscar", "Received IM from %s with %d parts\n",
					userinfo->sn, args->mpmsg.numparts);

	if (args->mpmsg.numparts == 0)
		return 1;

	bi = g_hash_table_lookup(od->buddyinfo, purple_normalize(account, userinfo->sn));
	if (!bi) {
		bi = g_new0(struct buddyinfo, 1);
		g_hash_table_insert(od->buddyinfo, g_strdup(purple_normalize(account, userinfo->sn)), bi);
	}

	if (args->icbmflags & AIM_IMFLAGS_AWAY)
		flags |= PURPLE_MESSAGE_AUTO_RESP;

	if (args->icbmflags & AIM_IMFLAGS_TYPINGNOT)
		bi->typingnot = TRUE;
	else
		bi->typingnot = FALSE;

	if ((args->icbmflags & AIM_IMFLAGS_HASICON) && (args->iconlen) && (args->iconsum) && (args->iconstamp)) {
		purple_debug_misc("oscar", "%s has an icon\n", userinfo->sn);
		if ((args->iconlen != bi->ico_len) || (args->iconsum != bi->ico_csum) || (args->iconstamp != bi->ico_time)) {
			bi->ico_need = TRUE;
			bi->ico_len = args->iconlen;
			bi->ico_csum = args->iconsum;
			bi->ico_time = args->iconstamp;
		}
	}

	img = purple_buddy_icons_find_account_icon(account);
	if ((img != NULL) &&
	    (args->icbmflags & AIM_IMFLAGS_BUDDYREQ) && !bi->ico_sent && bi->ico_informed) {
		gconstpointer data = purple_imgstore_get_data(img);
		size_t len = purple_imgstore_get_size(img);
		purple_debug_info("oscar",
				"Sending buddy icon to %s (%" G_GSIZE_FORMAT " bytes)\n",
				userinfo->sn, len);
		aim_im_sendch2_icon(od, userinfo->sn, data, len,
			purple_buddy_icons_get_account_icon_timestamp(account),
			aimutil_iconsum(data, len));
	}
	purple_imgstore_unref(img);

	message = g_string_new("");
	curpart = args->mpmsg.parts;
	while (curpart != NULL) {
		tmp = purple_plugin_oscar_decode_im_part(account, userinfo->sn, curpart->charset,
				curpart->charsubset, curpart->data, curpart->datalen);
		if (tmp != NULL) {
			g_string_append(message, tmp);
			g_free(tmp);
		}

		curpart = curpart->next;
	}
	tmp = g_string_free(message, FALSE);

	/*
	 * If the message is from an ICQ user and to an ICQ user then escape any HTML,
	 * because HTML is not sent over ICQ as a means to format a message.
	 * So any HTML we receive is intended to be displayed.  Also, \r\n must be
	 * replaced with <br>
	 *
	 * Note: There *may* be some clients which send messages as HTML formatted -
	 *       they need to be special-cased somehow.
	 */
	if (aim_snvalid_icq(purple_account_get_username(account)) && aim_snvalid_icq(userinfo->sn)) {
		/* being recevied by ICQ from ICQ - escape HTML so it is displayed as sent */
		gchar *tmp2 = g_markup_escape_text(tmp, -1);
		g_free(tmp);
		tmp = tmp2;
		tmp2 = purple_strreplace(tmp, "\r\n", "<br>");
		g_free(tmp);
		tmp = tmp2;
	}

	/*
	 * Convert iChat color tags to normal font tags.
	 */
	if (purple_markup_find_tag("body", tmp, &start, &end, &attribs))
	{
		const char *ichattextcolor, *ichatballooncolor;

		ichattextcolor = g_datalist_get_data(&attribs, "ichattextcolor");
		if (ichattextcolor != NULL)
		{
			gchar *tmp2;
			tmp2 = g_strdup_printf("<font color=\"%s\">%s</font>", ichattextcolor, tmp);
			g_free(tmp);
			tmp = tmp2;
		}

		ichatballooncolor = g_datalist_get_data(&attribs, "ichatballooncolor");
		if (ichatballooncolor != NULL)
		{
			gchar *tmp2;
			tmp2 = g_strdup_printf("<font back=\"%s\">%s</font>", ichatballooncolor, tmp);
			g_free(tmp);
			tmp = tmp2;
		}

		g_datalist_clear(&attribs);
	}

	serv_got_im(gc, userinfo->sn, tmp, flags,
			(args->icbmflags & AIM_IMFLAGS_OFFLINE) ? args->timestamp : time(NULL));
	g_free(tmp);

	return 1;
}

static int
incomingim_chan2(OscarData *od, FlapConnection *conn, aim_userinfo_t *userinfo, IcbmArgsCh2 *args)
{
	PurpleConnection *gc;
	PurpleAccount *account;
	char *message = NULL;

	g_return_val_if_fail(od != NULL, 0);
	g_return_val_if_fail(od->gc != NULL, 0);

	gc = od->gc;
	account = purple_connection_get_account(gc);
	od = gc->proto_data;

	if (args == NULL)
		return 0;

	purple_debug_misc("oscar", "Incoming rendezvous message of type %u, "
			"user %s, status %hu\n", args->type, userinfo->sn, args->status);

	if (args->msg != NULL)
	{
		if (args->encoding != NULL)
		{
			char *encoding = NULL;
			encoding = oscar_encoding_extract(args->encoding);
			message = oscar_encoding_to_utf8(account, encoding, args->msg,
			                                 args->msglen);
			g_free(encoding);
		} else {
			if (g_utf8_validate(args->msg, args->msglen, NULL))
				message = g_strdup(args->msg);
		}
	}

	if (args->type & OSCAR_CAPABILITY_CHAT)
	{
		char *encoding, *utf8name, *tmp;
		GHashTable *components;

		if (!args->info.chat.roominfo.name || !args->info.chat.roominfo.exchange) {
			g_free(message);
			return 1;
		}
		encoding = args->encoding ? oscar_encoding_extract(args->encoding) : NULL;
		utf8name = oscar_encoding_to_utf8(account, encoding,
				args->info.chat.roominfo.name,
				args->info.chat.roominfo.namelen);
		g_free(encoding);

		tmp = extract_name(utf8name);
		if (tmp != NULL)
		{
			g_free(utf8name);
			utf8name = tmp;
		}

		components = g_hash_table_new_full(g_str_hash, g_str_equal, g_free,
				g_free);
		g_hash_table_replace(components, g_strdup("room"), utf8name);
		g_hash_table_replace(components, g_strdup("exchange"),
				g_strdup_printf("%d", args->info.chat.roominfo.exchange));
		serv_got_chat_invite(gc,
				     utf8name,
				     userinfo->sn,
				     message,
				     components);
	}

	else if ((args->type & OSCAR_CAPABILITY_SENDFILE) ||
			 (args->type & OSCAR_CAPABILITY_DIRECTIM))
	{
		if (args->status == AIM_RENDEZVOUS_PROPOSE)
		{
			peer_connection_got_proposition(od, userinfo->sn, message, args);
		}
		else if (args->status == AIM_RENDEZVOUS_CANCEL)
		{
			/* The other user canceled a peer request */
			PeerConnection *conn;

			conn = peer_connection_find_by_cookie(od, userinfo->sn, args->cookie);
			/*
			 * If conn is NULL it means we haven't tried to create
			 * a connection with that user.  They may be trying to
			 * do something malicious.
			 */
			if (conn != NULL)
			{
				peer_connection_destroy(conn, OSCAR_DISCONNECT_REMOTE_CLOSED, NULL);
			}
		}
		else if (args->status == AIM_RENDEZVOUS_CONNECTED)
		{
			/*
			 * Remote user has accepted our peer request.  If we
			 * wanted to we could look up the PeerConnection using
			 * args->cookie, but we don't need to do anything here.
			 */
		}
	}

	else if (args->type & OSCAR_CAPABILITY_GETFILE)
	{
	}

	else if (args->type & OSCAR_CAPABILITY_TALK)
	{
	}

	else if (args->type & OSCAR_CAPABILITY_BUDDYICON)
	{
		purple_buddy_icons_set_for_user(account, userinfo->sn,
									  g_memdup(args->info.icon.icon, args->info.icon.length),
									  args->info.icon.length,
									  NULL);
	}

	else if (args->type & OSCAR_CAPABILITY_ICQSERVERRELAY)
	{
		purple_debug_error("oscar", "Got an ICQ Server Relay message of "
				"type %d\n", args->info.rtfmsg.msgtype);
	}

	else
	{
		purple_debug_error("oscar", "Unknown request class %hu\n",
				args->type);
	}

	g_free(message);

	return 1;
}

/*
 * Authorization Functions
 * Most of these are callbacks from dialogs.  They're used by both
 * methods of authorization (SSI and old-school channel 4 ICBM)
 */
/* When you ask other people for authorization */
static void
purple_auth_request(struct name_data *data, char *msg)
{
	PurpleConnection *gc;
	OscarData *od;
	PurpleAccount *account;
	PurpleBuddy *buddy;
	PurpleGroup *group;
	const char *bname, *gname;

	gc = data->gc;
	od = gc->proto_data;
	account = purple_connection_get_account(gc);
	buddy = purple_find_buddy(account, data->name);
	if (buddy != NULL)
		group = purple_buddy_get_group(buddy);
	else
		group = NULL;

	if (group != NULL)
	{
		bname = purple_buddy_get_name(buddy);
		gname = purple_group_get_name(group);
		purple_debug_info("oscar", "ssi: adding buddy %s to group %s\n",
				   bname, gname);
		aim_ssi_sendauthrequest(od, data->name, msg ? msg : _("Please authorize me so I can add you to my buddy list."));
		if (!aim_ssi_itemlist_finditem(od->ssi.local, gname, bname, AIM_SSI_TYPE_BUDDY))
		{
			aim_ssi_addbuddy(od, bname, gname, NULL, purple_buddy_get_alias_only(buddy), NULL, NULL, TRUE);

			/* Mobile users should always be online */
			if (bname[0] == '+') {
				purple_prpl_got_user_status(account,
						purple_buddy_get_name(buddy),
						OSCAR_STATUS_ID_AVAILABLE, NULL);
				purple_prpl_got_user_status(account,
						purple_buddy_get_name(buddy),
						OSCAR_STATUS_ID_MOBILE, NULL);
			}
		}
	}

	oscar_free_name_data(data);
}

static void
purple_auth_sendrequest(PurpleConnection *gc, const char *name)
{
	struct name_data *data;

	data = g_new0(struct name_data, 1);
	data->gc = gc;
	data->name = g_strdup(name);

	purple_request_input(data->gc, NULL, _("Authorization Request Message:"),
					   NULL, _("Please authorize me!"), TRUE, FALSE, NULL,
					   _("_OK"), G_CALLBACK(purple_auth_request),
					   _("_Cancel"), G_CALLBACK(oscar_free_name_data),
					   purple_connection_get_account(gc), name, NULL,
					   data);
}

static void
purple_auth_sendrequest_menu(PurpleBlistNode *node, gpointer ignored)
{
	PurpleBuddy *buddy;
	PurpleConnection *gc;

	g_return_if_fail(PURPLE_BLIST_NODE_IS_BUDDY(node));

	buddy = (PurpleBuddy *) node;
	gc = purple_account_get_connection(purple_buddy_get_account(buddy));
	purple_auth_sendrequest(gc, purple_buddy_get_name(buddy));
}

/* When other people ask you for authorization */
static void
purple_auth_grant(gpointer cbdata)
{
	struct name_data *data = cbdata;
	PurpleConnection *gc = data->gc;
	OscarData *od = gc->proto_data;

	aim_ssi_sendauthreply(od, data->name, 0x01, NULL);

	oscar_free_name_data(data);
}

/* When other people ask you for authorization */
static void
purple_auth_dontgrant(struct name_data *data, char *msg)
{
	PurpleConnection *gc = data->gc;
	OscarData *od = gc->proto_data;

	aim_ssi_sendauthreply(od, data->name, 0x00, msg ? msg : _("No reason given."));
}

static void
purple_auth_dontgrant_msgprompt(gpointer cbdata)
{
	struct name_data *data = cbdata;
	purple_request_input(data->gc, NULL, _("Authorization Denied Message:"),
					   NULL, _("No reason given."), TRUE, FALSE, NULL,
					   _("_OK"), G_CALLBACK(purple_auth_dontgrant),
					   _("_Cancel"), G_CALLBACK(oscar_free_name_data),
					   purple_connection_get_account(data->gc), data->name, NULL,
					   data);
}

/* When someone sends you buddies */
static void
purple_icq_buddyadd(struct name_data *data)
{
	PurpleConnection *gc = data->gc;

	purple_blist_request_add_buddy(purple_connection_get_account(gc), data->name, NULL, data->nick);

	oscar_free_name_data(data);
}

static int
incomingim_chan4(OscarData *od, FlapConnection *conn, aim_userinfo_t *userinfo, struct aim_incomingim_ch4_args *args, time_t t)
{
	PurpleConnection *gc = od->gc;
	PurpleAccount *account = purple_connection_get_account(gc);
	gchar **msg1, **msg2;
	int i, numtoks;

	if (!args->type || !args->msg || !args->uin)
		return 1;

	purple_debug_info("oscar",
					"Received a channel 4 message of type 0x%02hx.\n",
					args->type);

	/*
	 * Split up the message at the delimeter character, then convert each
	 * string to UTF-8.  Unless, of course, this is a type 1 message.  If
	 * this is a type 1 message, then the delimiter 0xfe could be a valid
	 * character in whatever encoding the message was sent in.  Type 1
	 * messages are always made up of only one part, so we can easily account
	 * for this suck-ass part of the protocol by splitting the string into at
	 * most 1 baby string.
	 */
	msg1 = g_strsplit(args->msg, "\376", (args->type == 0x01 ? 1 : 0));
	for (numtoks=0; msg1[numtoks]; numtoks++);
	msg2 = (gchar **)g_malloc((numtoks+1)*sizeof(gchar *));
	for (i=0; msg1[i]; i++) {
		gchar *uin = g_strdup_printf("%u", args->uin);

		purple_str_strip_char(msg1[i], '\r');
		/* TODO: Should use an encoding other than ASCII? */
		msg2[i] = purple_plugin_oscar_decode_im_part(account, uin, AIM_CHARSET_ASCII, 0x0000, msg1[i], strlen(msg1[i]));
		g_free(uin);
	}
	msg2[i] = NULL;

	switch (args->type) {
		case 0x01: { /* MacICQ message or basic offline message */
			if (i >= 1) {
				gchar *uin = g_strdup_printf("%u", args->uin);
				gchar *tmp;

				/* If the message came from an ICQ user then escape any HTML */
				tmp = g_markup_escape_text(msg2[0], -1);

				if (t) { /* This is an offline message */
					/* The timestamp is UTC-ish, so we need to get the offset */
#ifdef HAVE_TM_GMTOFF
					time_t now;
					struct tm *tm;
					now = time(NULL);
					tm = localtime(&now);
					t += tm->tm_gmtoff;
#else
#	ifdef HAVE_TIMEZONE
					tzset();
					t -= timezone;
#	endif
#endif
					serv_got_im(gc, uin, tmp, 0, t);
				} else { /* This is a message from MacICQ/Miranda */
					serv_got_im(gc, uin, tmp, 0, time(NULL));
				}
				g_free(uin);
				g_free(tmp);
			}
		} break;

		case 0x04: { /* Someone sent you a URL */
			if (i >= 2) {
				if (msg2[1] != NULL) {
					gchar *uin = g_strdup_printf("%u", args->uin);
					gchar *message = g_strdup_printf("<A HREF=\"%s\">%s</A>",
													 msg2[1],
													 (msg2[0] && msg2[0][0]) ? msg2[0] : msg2[1]);
					serv_got_im(gc, uin, message, 0, time(NULL));
					g_free(uin);
					g_free(message);
				}
			}
		} break;

		case 0x06: { /* Someone requested authorization */
			if (i >= 6) {
				struct name_data *data = g_new(struct name_data, 1);
				gchar *sn = g_strdup_printf("%u", args->uin);
				gchar *reason = NULL;

				if (msg2[5] != NULL)
					reason = purple_plugin_oscar_decode_im_part(account, sn, AIM_CHARSET_CUSTOM, 0x0000, msg2[5], strlen(msg2[5]));

				purple_debug_info("oscar",
						   "Received an authorization request from UIN %u\n",
						   args->uin);
				data->gc = gc;
				data->name = sn;
				data->nick = NULL;

				purple_account_request_authorization(account, sn, NULL, NULL,
						reason, purple_find_buddy(account, sn) != NULL,
						purple_auth_grant,
						purple_auth_dontgrant_msgprompt, data);
				g_free(reason);
			}
		} break;

		case 0x07: { /* Someone has denied you authorization */
			if (i >= 1) {
				gchar *dialog_msg = g_strdup_printf(_("The user %u has denied your request to add them to your buddy list for the following reason:\n%s"), args->uin, msg2[0] ? msg2[0] : _("No reason given."));
				purple_notify_info(gc, NULL, _("ICQ authorization denied."),
								 dialog_msg);
				g_free(dialog_msg);
			}
		} break;

		case 0x08: { /* Someone has granted you authorization */
			gchar *dialog_msg = g_strdup_printf(_("The user %u has granted your request to add them to your buddy list."), args->uin);
			purple_notify_info(gc, NULL, "ICQ authorization accepted.",
							 dialog_msg);
			g_free(dialog_msg);
		} break;

		case 0x09: { /* Message from the Godly ICQ server itself, I think */
			if (i >= 5) {
				gchar *dialog_msg = g_strdup_printf(_("You have received a special message\n\nFrom: %s [%s]\n%s"), msg2[0], msg2[3], msg2[5]);
				purple_notify_info(gc, NULL, "ICQ Server Message", dialog_msg);
				g_free(dialog_msg);
			}
		} break;

		case 0x0d: { /* Someone has sent you a pager message from http://www.icq.com/your_uin */
			if (i >= 6) {
				gchar *dialog_msg = g_strdup_printf(_("You have received an ICQ page\n\nFrom: %s [%s]\n%s"), msg2[0], msg2[3], msg2[5]);
				purple_notify_info(gc, NULL, "ICQ Page", dialog_msg);
				g_free(dialog_msg);
			}
		} break;

		case 0x0e: { /* Someone has emailed you at your_uin@pager.icq.com */
			if (i >= 6) {
				gchar *dialog_msg = g_strdup_printf(_("You have received an ICQ email from %s [%s]\n\nMessage is:\n%s"), msg2[0], msg2[3], msg2[5]);
				purple_notify_info(gc, NULL, "ICQ Email", dialog_msg);
				g_free(dialog_msg);
			}
		} break;

		case 0x12: {
			/* Ack for authorizing/denying someone.  Or possibly an ack for sending any system notice */
			/* Someone added you to their buddy list? */
		} break;

		case 0x13: { /* Someone has sent you some ICQ buddies */
			guint i, num;
			gchar **text;
			text = g_strsplit(args->msg, "\376", 0);
			if (text) {
				num = 0;
				for (i=0; i<strlen(text[0]); i++)
					num = num*10 + text[0][i]-48;
				for (i=0; i<num; i++) {
					struct name_data *data = g_new(struct name_data, 1);
					gchar *message = g_strdup_printf(_("ICQ user %u has sent you a buddy: %s (%s)"), args->uin, text[i*2+2], text[i*2+1]);
					data->gc = gc;
					data->name = g_strdup(text[i*2+1]);
					data->nick = g_strdup(text[i*2+2]);

					purple_request_action(gc, NULL, message,
										_("Do you want to add this buddy "
										  "to your buddy list?"),
										PURPLE_DEFAULT_ACTION_NONE,
										purple_connection_get_account(gc), data->name, NULL,
										data, 2,
										_("_Add"), G_CALLBACK(purple_icq_buddyadd),
										_("_Decline"), G_CALLBACK(oscar_free_name_data));
					g_free(message);
				}
				g_strfreev(text);
			}
		} break;

		case 0x1a: { /* Handle SMS or someone has sent you a greeting card or requested buddies? */
			ByteStream qbs;
			int smstype, taglen, smslen;
			char *tagstr = NULL, *smsmsg = NULL;
			xmlnode *xmlroot = NULL, *xmltmp = NULL;
			gchar *uin = NULL, *message = NULL;

			/* From libicq2000-0.3.2/src/ICQ.cpp */
			byte_stream_init(&qbs, (guint8 *)args->msg, args->msglen);
			byte_stream_advance(&qbs, 21);
			smstype = byte_stream_getle16(&qbs);
			taglen = byte_stream_getle32(&qbs);
			tagstr = byte_stream_getstr(&qbs, taglen);
			byte_stream_advance(&qbs, 3);
			byte_stream_advance(&qbs, 4);
			smslen = byte_stream_getle32(&qbs);
			smsmsg = byte_stream_getstr(&qbs, smslen);

			/* Check if this is an SMS being sent from server */
			if ((smstype == 0) && (!strcmp(tagstr, "ICQSMS")) && (smsmsg != NULL))
			{
				xmlroot = xmlnode_from_str(smsmsg, -1);
				if (xmlroot != NULL)
				{
					xmltmp = xmlnode_get_child(xmlroot, "sender");
					if (xmltmp != NULL)
						uin = xmlnode_get_data(xmltmp);

					xmltmp = xmlnode_get_child(xmlroot, "text");
					if (xmltmp != NULL)
						message = xmlnode_get_data(xmltmp);

					if ((uin != NULL) && (message != NULL))
							serv_got_im(gc, uin, message, 0, time(NULL));

					g_free(uin);
					g_free(message);
					xmlnode_free(xmlroot);
				}
			}
			g_free(tagstr);
			g_free(smsmsg);
		} break;

		default: {
			purple_debug_info("oscar",
					   "Received a channel 4 message of unknown type "
					   "(type 0x%02hhx).\n", args->type);
		} break;
	}

	g_strfreev(msg1);
	g_strfreev(msg2);

	return 1;
}

static int purple_parse_incoming_im(OscarData *od, FlapConnection *conn, FlapFrame *fr, ...) {
	guint16 channel;
	int ret = 0;
	aim_userinfo_t *userinfo;
	va_list ap;

	va_start(ap, fr);
	channel = (guint16)va_arg(ap, unsigned int);
	userinfo = va_arg(ap, aim_userinfo_t *);

	switch (channel) {
		case 1: { /* standard message */
			struct aim_incomingim_ch1_args *args;
			args = va_arg(ap, struct aim_incomingim_ch1_args *);
			ret = incomingim_chan1(od, conn, userinfo, args);
		} break;

		case 2: { /* rendezvous */
			IcbmArgsCh2 *args;
			args = va_arg(ap, IcbmArgsCh2 *);
			ret = incomingim_chan2(od, conn, userinfo, args);
		} break;

		case 4: { /* ICQ */
			struct aim_incomingim_ch4_args *args;
			args = va_arg(ap, struct aim_incomingim_ch4_args *);
			ret = incomingim_chan4(od, conn, userinfo, args, 0);
		} break;

		default: {
			purple_debug_warning("oscar",
					   "ICBM received on unsupported channel (channel "
					   "0x%04hx).", channel);
		} break;
	}

	va_end(ap);

	return ret;
}

static int purple_parse_misses(OscarData *od, FlapConnection *conn, FlapFrame *fr, ...) {
	PurpleConnection *gc = od->gc;
	PurpleAccount *account = purple_connection_get_account(gc);
	char *buf;
	va_list ap;
	guint16 chan, nummissed, reason;
	aim_userinfo_t *userinfo;

	va_start(ap, fr);
	chan = (guint16)va_arg(ap, unsigned int);
	userinfo = va_arg(ap, aim_userinfo_t *);
	nummissed = (guint16)va_arg(ap, unsigned int);
	reason = (guint16)va_arg(ap, unsigned int);
	va_end(ap);

	switch(reason) {
		case 0: /* Invalid (0) */
			buf = g_strdup_printf(
				   dngettext(PACKAGE,
				   "You missed %hu message from %s because it was invalid.",
				   "You missed %hu messages from %s because they were invalid.",
				   nummissed),
				   nummissed,
				   userinfo->sn);
			break;
		case 1: /* Message too large */
			buf = g_strdup_printf(
				   dngettext(PACKAGE,
				   "You missed %hu message from %s because it was too large.",
				   "You missed %hu messages from %s because they were too large.",
				   nummissed),
				   nummissed,
				   userinfo->sn);
			break;
		case 2: /* Rate exceeded */
			buf = g_strdup_printf(
				   dngettext(PACKAGE,
				   "You missed %hu message from %s because the rate limit has been exceeded.",
				   "You missed %hu messages from %s because the rate limit has been exceeded.",
				   nummissed),
				   nummissed,
				   userinfo->sn);
			break;
		case 3: /* Evil Sender */
			buf = g_strdup_printf(
				   dngettext(PACKAGE,
				   "You missed %hu message from %s because his/her warning level is too high.",
				   "You missed %hu messages from %s because his/her warning level is too high.",
				   nummissed),
				   nummissed,
				   userinfo->sn);
			break;
		case 4: /* Evil Receiver */
			buf = g_strdup_printf(
				   dngettext(PACKAGE,
				   "You missed %hu message from %s because your warning level is too high.",
				   "You missed %hu messages from %s because your warning level is too high.",
				   nummissed),
				   nummissed,
				   userinfo->sn);
			break;
		default:
			buf = g_strdup_printf(
				   dngettext(PACKAGE,
				   "You missed %hu message from %s for an unknown reason.",
				   "You missed %hu messages from %s for an unknown reason.",
				   nummissed),
				   nummissed,
				   userinfo->sn);
			break;
	}

	if (!purple_conv_present_error(userinfo->sn, account, buf))
		purple_notify_error(od->gc, NULL, buf, NULL);
	g_free(buf);

	return 1;
}

static int
purple_parse_clientauto_ch2(OscarData *od, const char *who, guint16 reason, const guchar *cookie)
{
	if (reason == 0x0003)
	{
		/* Rendezvous was refused. */
		PeerConnection *conn;

		conn = peer_connection_find_by_cookie(od, who, cookie);

		if (conn == NULL)
		{
			purple_debug_info("oscar", "Received a rendezvous cancel message "
					"for a nonexistant connection from %s.\n", who);
		}
		else
		{
			peer_connection_destroy(conn, OSCAR_DISCONNECT_REMOTE_REFUSED, NULL);
		}
	}
	else
	{
		purple_debug_warning("oscar", "Received an unknown rendezvous "
				"message from %s.  Type 0x%04hx\n", who, reason);
	}

	return 0;
}

static int purple_parse_clientauto_ch4(OscarData *od, char *who, guint16 reason, guint32 state, char *msg) {
	PurpleConnection *gc = od->gc;

	switch(reason) {
		case 0x0003: { /* Reply from an ICQ status message request */
			char *statusmsg, **splitmsg;
			PurpleNotifyUserInfo *user_info;

			/* Split at (carriage return/newline)'s, then rejoin later with BRs between. */
			statusmsg = oscar_icqstatus(state);
			splitmsg = g_strsplit(msg, "\r\n", 0);

			user_info = purple_notify_user_info_new();

			purple_notify_user_info_add_pair(user_info, _("UIN"), who);
			purple_notify_user_info_add_pair(user_info, _("Status"), statusmsg);
			purple_notify_user_info_add_section_break(user_info);
			purple_notify_user_info_add_pair(user_info, NULL, g_strjoinv("<BR>", splitmsg));

			g_free(statusmsg);
			g_strfreev(splitmsg);

			purple_notify_userinfo(gc, who, user_info, NULL, NULL);
			purple_notify_user_info_destroy(user_info);

		} break;

		default: {
			purple_debug_warning("oscar",
					   "Received an unknown client auto-response from %s.  "
					   "Type 0x%04hx\n", who, reason);
		} break;
	} /* end of switch */

	return 0;
}

static int purple_parse_clientauto(OscarData *od, FlapConnection *conn, FlapFrame *fr, ...) {
	va_list ap;
	guint16 chan, reason;
	char *who;

	va_start(ap, fr);
	chan = (guint16)va_arg(ap, unsigned int);
	who = va_arg(ap, char *);
	reason = (guint16)va_arg(ap, unsigned int);

	if (chan == 0x0002) { /* File transfer declined */
		guchar *cookie = va_arg(ap, guchar *);
		return purple_parse_clientauto_ch2(od, who, reason, cookie);
	} else if (chan == 0x0004) { /* ICQ message */
		guint32 state = 0;
		char *msg = NULL;
		if (reason == 0x0003) {
			state = va_arg(ap, guint32);
			msg = va_arg(ap, char *);
		}
		return purple_parse_clientauto_ch4(od, who, reason, state, msg);
	}

	va_end(ap);

	return 1;
}

static int purple_parse_genericerr(OscarData *od, FlapConnection *conn, FlapFrame *fr, ...) {
	va_list ap;
	guint16 reason;

	va_start(ap, fr);
	reason = (guint16) va_arg(ap, unsigned int);
	va_end(ap);

	purple_debug_error("oscar",
			   "snac threw error (reason 0x%04hx: %s)\n", reason,
			   (reason < msgerrreasonlen) ? msgerrreason[reason] : "unknown");
	return 1;
}

static int purple_parse_msgerr(OscarData *od, FlapConnection *conn, FlapFrame *fr, ...) {
	PurpleConnection *gc = od->gc;
#ifdef TODOFT
	OscarData *od = gc->proto_data;
	PurpleXfer *xfer;
#endif
	va_list ap;
	guint16 reason;
	char *data, *buf;

	va_start(ap, fr);
	reason = (guint16)va_arg(ap, unsigned int);
	data = va_arg(ap, char *);
	va_end(ap);

	purple_debug_error("oscar",
			   "Message error with data %s and reason %hu\n",
				(data != NULL ? data : ""), reason);

	if ((data == NULL) || (*data == '\0'))
		/* We can't do anything if data is empty */
		return 1;

#ifdef TODOFT
	/* If this was a file transfer request, data is a cookie */
	if ((xfer = oscar_find_xfer_by_cookie(od->file_transfers, data))) {
		purple_xfer_cancel_remote(xfer);
		return 1;
	}
#endif

	/* Data is assumed to be the destination sn */
	buf = g_strdup_printf(_("Unable to send message: %s"), (reason < msgerrreasonlen) ? _(msgerrreason[reason]) : _("Unknown reason."));
	if (!purple_conv_present_error(data, purple_connection_get_account(gc), buf)) {
		g_free(buf);
		buf = g_strdup_printf(_("Unable to send message to %s:"), data ? data : "(unknown)");
		purple_notify_error(od->gc, NULL, buf,
				  (reason < msgerrreasonlen) ? _(msgerrreason[reason]) : _("Unknown reason."));
	}
	g_free(buf);

	return 1;
}

static int purple_parse_mtn(OscarData *od, FlapConnection *conn, FlapFrame *fr, ...) {
	PurpleConnection *gc = od->gc;
	va_list ap;
	guint16 type1, type2;
	char *sn;

	va_start(ap, fr);
	type1 = (guint16) va_arg(ap, unsigned int);
	sn = va_arg(ap, char *);
	type2 = (guint16) va_arg(ap, unsigned int);
	va_end(ap);

	switch (type2) {
		case 0x0000: { /* Text has been cleared */
			serv_got_typing_stopped(gc, sn);
		} break;

		case 0x0001: { /* Paused typing */
			serv_got_typing(gc, sn, 0, PURPLE_TYPED);
		} break;

		case 0x0002: { /* Typing */
			serv_got_typing(gc, sn, 0, PURPLE_TYPING);
		} break;

		default: {
			/*
			 * It looks like iChat sometimes sends typing notification
			 * with type1=0x0001 and type2=0x000f.  Not sure why.
			 */
			purple_debug_info("oscar", "Received unknown typing notification message from %s.  Type1 is 0x%04x and type2 is 0x%04hx.\n", sn, type1, type2);
		} break;
	}

	return 1;
}

/*
 * We get this error when there was an error in the locate family.  This
 * happens when you request info of someone who is offline.
 */
static int purple_parse_locerr(OscarData *od, FlapConnection *conn, FlapFrame *fr, ...) {
	gchar *buf;
	va_list ap;
	guint16 reason;
	char *destn;
	PurpleNotifyUserInfo *user_info;

	va_start(ap, fr);
	reason = (guint16) va_arg(ap, unsigned int);
	destn = va_arg(ap, char *);
	va_end(ap);

	if (destn == NULL)
		return 1;

	user_info = purple_notify_user_info_new();
	buf = g_strdup_printf(_("User information not available: %s"), (reason < msgerrreasonlen) ? _(msgerrreason[reason]) : _("Unknown reason."));
	purple_notify_user_info_add_pair(user_info, NULL, buf);
	purple_notify_userinfo(od->gc, destn, user_info, NULL, NULL);
	purple_notify_user_info_destroy(user_info);
	purple_conv_present_error(destn, purple_connection_get_account(od->gc), buf);
	g_free(buf);

	return 1;
}

static int purple_parse_userinfo(OscarData *od, FlapConnection *conn, FlapFrame *fr, ...) {
	PurpleConnection *gc = od->gc;
	PurpleAccount *account = purple_connection_get_account(gc);
	PurpleNotifyUserInfo *user_info;
	gchar *tmp = NULL, *info_utf8 = NULL;
	va_list ap;
	aim_userinfo_t *userinfo;

	va_start(ap, fr);
	userinfo = va_arg(ap, aim_userinfo_t *);
	va_end(ap);

	user_info = purple_notify_user_info_new();

	oscar_user_info_append_status(gc, user_info, /* PurpleBuddy */ NULL, userinfo, /* strip_html_tags */ FALSE);

	if ((userinfo->present & AIM_USERINFO_PRESENT_IDLE) && userinfo->idletime != 0) {
		tmp = purple_str_seconds_to_string(userinfo->idletime*60);
		oscar_user_info_add_pair(user_info, _("Idle"), tmp);
		g_free(tmp);
	}

	oscar_user_info_append_extra_info(gc, user_info, NULL, userinfo);

	if ((userinfo->present & AIM_USERINFO_PRESENT_ONLINESINCE) && !aim_snvalid_sms(userinfo->sn)) {
		/* An SMS contact is always online; its Online Since valid is not useful */
		time_t t = userinfo->onlinesince;
		oscar_user_info_add_pair(user_info, _("Online Since"), purple_date_format_full(localtime(&t)));
	}

	if (userinfo->present & AIM_USERINFO_PRESENT_MEMBERSINCE) {
		time_t t = userinfo->membersince;
		oscar_user_info_add_pair(user_info, _("Member Since"), purple_date_format_full(localtime(&t)));
	}

	if (userinfo->capabilities != 0) {
		tmp = oscar_caps_to_string(userinfo->capabilities);
		oscar_user_info_add_pair(user_info, _("Capabilities"), tmp);
		g_free(tmp);
	}

	/* Info */
	if ((userinfo->info_len > 0) && (userinfo->info != NULL) && (userinfo->info_encoding != NULL)) {
		tmp = oscar_encoding_extract(userinfo->info_encoding);
		info_utf8 = oscar_encoding_to_utf8(account, tmp, userinfo->info,
		                                   userinfo->info_len);
		g_free(tmp);
		if (info_utf8 != NULL) {
			tmp = purple_str_sub_away_formatters(info_utf8, purple_account_get_username(account));
			purple_notify_user_info_add_section_break(user_info);
			oscar_user_info_add_pair(user_info, _("Profile"), tmp);
			g_free(tmp);
			g_free(info_utf8);
		}
	}

	purple_notify_userinfo(gc, userinfo->sn, user_info, NULL, NULL);
	purple_notify_user_info_destroy(user_info);

	return 1;
}

static int purple_got_infoblock(OscarData *od, FlapConnection *conn, FlapFrame *fr, ...)
{
	PurpleConnection *gc = od->gc;
	PurpleAccount *account = purple_connection_get_account(gc);
	PurpleBuddy *b;
	PurplePresence *presence;
	PurpleStatus *status;
	gchar *message = NULL;

	va_list ap;
	aim_userinfo_t *userinfo;

	va_start(ap, fr);
	userinfo = va_arg(ap, aim_userinfo_t *);
	va_end(ap);

	b = purple_find_buddy(account, userinfo->sn);
	if (b == NULL)
		return 1;

	if (!aim_snvalid_icq(userinfo->sn))
	{
		if (strcmp(purple_buddy_get_name(b), userinfo->sn) != 0)
			serv_got_alias(gc, purple_buddy_get_name(b), userinfo->sn);
		else
			serv_got_alias(gc, purple_buddy_get_name(b), NULL);
	}

	presence = purple_buddy_get_presence(b);
	status = purple_presence_get_active_status(presence);

	if (purple_status_is_online(status) && !purple_status_is_available(status) &&
			userinfo->flags & AIM_FLAG_AWAY && userinfo->away_len > 0 &&
			userinfo->away != NULL && userinfo->away_encoding != NULL)
	{
		gchar *charset = oscar_encoding_extract(userinfo->away_encoding);
		message = oscar_encoding_to_utf8(account, charset,
		                                 userinfo->away,
		                                 userinfo->away_len);
		g_free(charset);
		purple_prpl_got_user_status(account, userinfo->sn,
				purple_status_get_id(status),
				"message", message, NULL);
		g_free(message);
	}

	return 1;
}

static int purple_parse_motd(OscarData *od, FlapConnection *conn, FlapFrame *fr, ...)
{
	char *msg;
	guint16 id;
	va_list ap;

	va_start(ap, fr);
	id  = (guint16) va_arg(ap, unsigned int);
	msg = va_arg(ap, char *);
	va_end(ap);

	purple_debug_misc("oscar",
			   "MOTD: %s (%hu)\n", msg ? msg : "Unknown", id);
	if (id < 4)
		purple_notify_warning(od->gc, NULL,
							_("Your AIM connection may be lost."), NULL);

	return 1;
}

static int purple_chatnav_info(OscarData *od, FlapConnection *conn, FlapFrame *fr, ...) {
	va_list ap;
	guint16 type;

	va_start(ap, fr);
	type = (guint16) va_arg(ap, unsigned int);

	switch(type) {
		case 0x0002: {
			guint8 maxrooms;
			struct aim_chat_exchangeinfo *exchanges;
			int exchangecount, i;

			maxrooms = (guint8) va_arg(ap, unsigned int);
			exchangecount = va_arg(ap, int);
			exchanges = va_arg(ap, struct aim_chat_exchangeinfo *);

			purple_debug_misc("oscar", "chat info: Chat Rights:\n");
			purple_debug_misc("oscar",
					   "chat info: \tMax Concurrent Rooms: %hhd\n", maxrooms);
			purple_debug_misc("oscar",
					   "chat info: \tExchange List: (%d total)\n", exchangecount);
			for (i = 0; i < exchangecount; i++)
				purple_debug_misc("oscar",
						   "chat info: \t\t%hu    %s\n",
						   exchanges[i].number, exchanges[i].name ? exchanges[i].name : "");
			while (od->create_rooms) {
				struct create_room *cr = od->create_rooms->data;
				purple_debug_info("oscar",
						   "creating room %s\n", cr->name);
				aim_chatnav_createroom(od, conn, cr->name, cr->exchange);
				g_free(cr->name);
				od->create_rooms = g_slist_remove(od->create_rooms, cr);
				g_free(cr);
			}
			}
			break;
		case 0x0008: {
			char *fqcn, *name, *ck;
			guint16 instance, flags, maxmsglen, maxoccupancy, unknown, exchange;
			guint8 createperms;
			guint32 createtime;

			fqcn = va_arg(ap, char *);
			instance = (guint16)va_arg(ap, unsigned int);
			exchange = (guint16)va_arg(ap, unsigned int);
			flags = (guint16)va_arg(ap, unsigned int);
			createtime = va_arg(ap, guint32);
			maxmsglen = (guint16)va_arg(ap, unsigned int);
			maxoccupancy = (guint16)va_arg(ap, unsigned int);
			createperms = (guint8)va_arg(ap, unsigned int);
			unknown = (guint16)va_arg(ap, unsigned int);
			name = va_arg(ap, char *);
			ck = va_arg(ap, char *);

			purple_debug_misc("oscar",
					"created room: %s %hu %hu %hu %u %hu %hu %hhu %hu %s %s\n",
					fqcn, exchange, instance, flags, createtime,
					maxmsglen, maxoccupancy, createperms, unknown,
					name, ck);
			aim_chat_join(od, exchange, ck, instance);
			}
			break;
		default:
			purple_debug_warning("oscar",
					   "chatnav info: unknown type (%04hx)\n", type);
			break;
	}

	va_end(ap);

	return 1;
}

static int purple_conv_chat_join(OscarData *od, FlapConnection *conn, FlapFrame *fr, ...) {
	va_list ap;
	int count, i;
	aim_userinfo_t *info;
	PurpleConnection *gc = od->gc;

	struct chat_connection *c = NULL;

	va_start(ap, fr);
	count = va_arg(ap, int);
	info  = va_arg(ap, aim_userinfo_t *);
	va_end(ap);

	c = find_oscar_chat_by_conn(gc, conn);
	if (!c)
		return 1;

	for (i = 0; i < count; i++)
		purple_conv_chat_add_user(PURPLE_CONV_CHAT(c->conv), info[i].sn, NULL, PURPLE_CBFLAGS_NONE, TRUE);

	return 1;
}

static int purple_conv_chat_leave(OscarData *od, FlapConnection *conn, FlapFrame *fr, ...) {
	va_list ap;
	int count, i;
	aim_userinfo_t *info;
	PurpleConnection *gc = od->gc;

	struct chat_connection *c = NULL;

	va_start(ap, fr);
	count = va_arg(ap, int);
	info  = va_arg(ap, aim_userinfo_t *);
	va_end(ap);

	c = find_oscar_chat_by_conn(gc, conn);
	if (!c)
		return 1;

	for (i = 0; i < count; i++)
		purple_conv_chat_remove_user(PURPLE_CONV_CHAT(c->conv), info[i].sn, NULL);

	return 1;
}

static int purple_conv_chat_info_update(OscarData *od, FlapConnection *conn, FlapFrame *fr, ...) {
	va_list ap;
	aim_userinfo_t *userinfo;
	struct aim_chat_roominfo *roominfo;
	char *roomname;
	int usercount;
	char *roomdesc;
	guint16 unknown_c9, unknown_d2, unknown_d5, maxmsglen, maxvisiblemsglen;
	guint32 creationtime;
	PurpleConnection *gc = od->gc;
	struct chat_connection *ccon = find_oscar_chat_by_conn(gc, conn);

	if (!ccon)
		return 1;

	va_start(ap, fr);
	roominfo = va_arg(ap, struct aim_chat_roominfo *);
	roomname = va_arg(ap, char *);
	usercount= va_arg(ap, int);
	userinfo = va_arg(ap, aim_userinfo_t *);
	roomdesc = va_arg(ap, char *);
	unknown_c9 = (guint16)va_arg(ap, unsigned int);
	creationtime = va_arg(ap, guint32);
	maxmsglen = (guint16)va_arg(ap, unsigned int);
	unknown_d2 = (guint16)va_arg(ap, unsigned int);
	unknown_d5 = (guint16)va_arg(ap, unsigned int);
	maxvisiblemsglen = (guint16)va_arg(ap, unsigned int);
	va_end(ap);

	purple_debug_misc("oscar",
			   "inside chat_info_update (maxmsglen = %hu, maxvislen = %hu)\n",
			   maxmsglen, maxvisiblemsglen);

	ccon->maxlen = maxmsglen;
	ccon->maxvis = maxvisiblemsglen;

	return 1;
}

static int purple_conv_chat_incoming_msg(OscarData *od, FlapConnection *conn, FlapFrame *fr, ...) {
	PurpleConnection *gc = od->gc;
	PurpleAccount *account = purple_connection_get_account(gc);
	struct chat_connection *ccon = find_oscar_chat_by_conn(gc, conn);
	gchar *utf8;
	va_list ap;
	aim_userinfo_t *info;
	int len;
	char *msg;
	char *charset;

	if (!ccon)
		return 1;

	va_start(ap, fr);
	info = va_arg(ap, aim_userinfo_t *);
	len = va_arg(ap, int);
	msg = va_arg(ap, char *);
	charset = va_arg(ap, char *);
	va_end(ap);

	utf8 = oscar_encoding_to_utf8(account, charset, msg, len);
	if (utf8 == NULL)
		/* The conversion failed! */
		utf8 = g_strdup(_("[Unable to display a message from this user because it contained invalid characters.]"));
	serv_got_chat_in(gc, ccon->id, info->sn, 0, utf8, time((time_t)NULL));
	g_free(utf8);

	return 1;
}

static int purple_email_parseupdate(OscarData *od, FlapConnection *conn, FlapFrame *fr, ...) {
	va_list ap;
	PurpleConnection *gc = od->gc;
	struct aim_emailinfo *emailinfo;
	int havenewmail;
	char *alertitle, *alerturl;

	va_start(ap, fr);
	emailinfo = va_arg(ap, struct aim_emailinfo *);
	havenewmail = va_arg(ap, int);
	alertitle = va_arg(ap, char *);
	alerturl  = va_arg(ap, char *);
	va_end(ap);

	if ((emailinfo != NULL) && purple_account_get_check_mail(gc->account)) {
		gchar *to = g_strdup_printf("%s%s%s", purple_account_get_username(purple_connection_get_account(gc)),
									emailinfo->domain ? "@" : "",
									emailinfo->domain ? emailinfo->domain : "");
		if (emailinfo->unread && havenewmail)
			purple_notify_emails(gc, emailinfo->nummsgs, FALSE, NULL, NULL, (const char **)&to, (const char **)&emailinfo->url, NULL, NULL);
		g_free(to);
	}

	if (alertitle)
		purple_debug_misc("oscar", "Got an alert '%s' %s\n", alertitle, alerturl ? alerturl : "");

	return 1;
}

static int purple_icon_parseicon(OscarData *od, FlapConnection *conn, FlapFrame *fr, ...) {
	PurpleConnection *gc = od->gc;
	va_list ap;
	char *sn;
	guint8 iconcsumtype, *iconcsum, *icon;
	guint16 iconcsumlen, iconlen;

	va_start(ap, fr);
	sn = va_arg(ap, char *);
	iconcsumtype = va_arg(ap, int);
	iconcsum = va_arg(ap, guint8 *);
	iconcsumlen = va_arg(ap, int);
	icon = va_arg(ap, guint8 *);
	iconlen = va_arg(ap, int);
	va_end(ap);

	/*
	 * Some AIM clients will send a blank GIF image with iconlen 90 when
	 * no icon is set.  Ignore these.
	 */
	if ((iconlen > 0) && (iconlen != 90)) {
		char *b16 = purple_base16_encode(iconcsum, iconcsumlen);
		purple_buddy_icons_set_for_user(purple_connection_get_account(gc),
									  sn, g_memdup(icon, iconlen), iconlen, b16);
		g_free(b16);
	}

	return 1;
}

static void
purple_icons_fetch(PurpleConnection *gc)
{
	OscarData *od = gc->proto_data;
	aim_userinfo_t *userinfo;
	FlapConnection *conn;

	conn = flap_connection_getbytype(od, SNAC_FAMILY_BART);
	if (!conn) {
		if (!od->iconconnecting) {
			aim_srv_requestnew(od, SNAC_FAMILY_BART);
			od->iconconnecting = TRUE;
		}
		return;
	}

	if (od->set_icon) {
		PurpleAccount *account = purple_connection_get_account(gc);
		PurpleStoredImage *img = purple_buddy_icons_find_account_icon(account);
		if (img == NULL) {
			aim_ssi_delicon(od);
		} else {
			purple_debug_info("oscar",
				   "Uploading icon to icon server\n");
			aim_bart_upload(od, purple_imgstore_get_data(img),
			                purple_imgstore_get_size(img));
			purple_imgstore_unref(img);
		}
		od->set_icon = FALSE;
	}

	while (od->requesticon != NULL)
	{
		userinfo = aim_locate_finduserinfo(od, (char *)od->requesticon->data);
		if ((userinfo != NULL) && (userinfo->iconcsumlen > 0))
			aim_bart_request(od, od->requesticon->data, userinfo->iconcsumtype, userinfo->iconcsum, userinfo->iconcsumlen);

		g_free(od->requesticon->data);
		od->requesticon = g_slist_delete_link(od->requesticon, od->requesticon);
	}

	purple_debug_misc("oscar", "no more icons to request\n");
}

/*
 * Received in response to an IM sent with the AIM_IMFLAGS_ACK option.
 */
static int purple_parse_msgack(OscarData *od, FlapConnection *conn, FlapFrame *fr, ...) {
	va_list ap;
	guint16 type;
	char *sn;

	va_start(ap, fr);
	type = (guint16) va_arg(ap, unsigned int);
	sn = va_arg(ap, char *);
	va_end(ap);

	purple_debug_info("oscar", "Sent message to %s.\n", sn);

	return 1;
}

static int purple_parse_ratechange(OscarData *od, FlapConnection *conn, FlapFrame *fr, ...) {
	static const char *codes[5] = {
		"invalid",
		"change",
		"warning",
		"limit",
		"limit cleared",
	};
	va_list ap;
	guint16 code, rateclass;
	guint32 windowsize, clear, alert, limit, disconnect, currentavg, maxavg;

	va_start(ap, fr);
	code = (guint16)va_arg(ap, unsigned int);
	rateclass= (guint16)va_arg(ap, unsigned int);
	windowsize = va_arg(ap, guint32);
	clear = va_arg(ap, guint32);
	alert = va_arg(ap, guint32);
	limit = va_arg(ap, guint32);
	disconnect = va_arg(ap, guint32);
	currentavg = va_arg(ap, guint32);
	maxavg = va_arg(ap, guint32);
	va_end(ap);

	purple_debug_misc("oscar",
			   "rate %s (param ID 0x%04hx): curavg = %u, maxavg = %u, alert at %u, "
		     "clear warning at %u, limit at %u, disconnect at %u (window size = %u)\n",
		     (code < 5) ? codes[code] : codes[0],
		     rateclass,
		     currentavg, maxavg,
		     alert, clear,
		     limit, disconnect,
		     windowsize);

	if (code == AIM_RATE_CODE_LIMIT)
	{
		purple_debug_warning("oscar",  _("The last action you attempted could not be "
				"performed because you are over the rate limit. "
				"Please wait 10 seconds and try again."));
	}

	return 1;
}

static int purple_parse_evilnotify(OscarData *od, FlapConnection *conn, FlapFrame *fr, ...) {
#ifdef CRAZY_WARNING
	va_list ap;
	guint16 newevil;
	aim_userinfo_t *userinfo;

	va_start(ap, fr);
	newevil = (guint16) va_arg(ap, unsigned int);
	userinfo = va_arg(ap, aim_userinfo_t *);
	va_end(ap);

	purple_prpl_got_account_warning_level(account, (userinfo && userinfo->sn) ? userinfo->sn : NULL, (newevil/10.0) + 0.5);
#endif

	return 1;
}

static int purple_selfinfo(OscarData *od, FlapConnection *conn, FlapFrame *fr, ...) {
	int warning_level;
	va_list ap;
	aim_userinfo_t *info;

	va_start(ap, fr);
	info = va_arg(ap, aim_userinfo_t *);
	va_end(ap);

	purple_connection_set_display_name(od->gc, info->sn);

	/*
	 * What's with the + 0.5?
	 * The 0.5 is basically poor-man's rounding.  Normally
	 * casting "13.7" to an int will truncate to "13," but
	 * with 13.7 + 0.5 = 14.2, which becomes "14" when
	 * truncated.
	 */
	warning_level = info->warnlevel/10.0 + 0.5;

#ifdef CRAZY_WARNING
	purple_presence_set_warning_level(presence, warning_level);
#endif

	return 1;
}

static int purple_connerr(OscarData *od, FlapConnection *conn, FlapFrame *fr, ...) {
	PurpleConnection *gc = od->gc;
	va_list ap;
	guint16 code;
	char *msg;

	va_start(ap, fr);
	code = (guint16)va_arg(ap, int);
	msg = va_arg(ap, char *);
	va_end(ap);

	purple_debug_info("oscar", "Disconnected.  Code is 0x%04x and msg is %s\n",
					code, (msg != NULL ? msg : ""));

	g_return_val_if_fail(conn != NULL, 1);

	if (conn->type == SNAC_FAMILY_CHAT) {
		struct chat_connection *cc;
		PurpleConversation *conv = NULL;

		cc = find_oscar_chat_by_conn(gc, conn);
		if (cc != NULL)
		{
			conv = purple_find_chat(gc, cc->id);

			if (conv != NULL)
			{
				/*
				 * TOOD: Have flap_connection_destroy_cb() send us the
				 *       error message stored in 'tmp', which should be
				 *       human-friendly, and print that to the chat room.
				 */
				gchar *buf;
				buf = g_strdup_printf(_("You have been disconnected from chat "
										"room %s."), cc->name);
				purple_conversation_write(conv, NULL, buf, PURPLE_MESSAGE_ERROR, time(NULL));
				g_free(buf);
			}
			oscar_chat_kill(gc, cc);
		}
	}

	return 1;
}

static int purple_parse_locaterights(OscarData *od, FlapConnection *conn, FlapFrame *fr, ...)
{
	PurpleConnection *gc = od->gc;
	PurpleAccount *account = purple_connection_get_account(gc);
	va_list ap;
	guint16 maxsiglen;

	va_start(ap, fr);
	maxsiglen = (guint16) va_arg(ap, int);
	va_end(ap);

	purple_debug_misc("oscar",
			   "locate rights: max sig len = %d\n", maxsiglen);

	od->rights.maxsiglen = od->rights.maxawaymsglen = (guint)maxsiglen;

	aim_locate_setcaps(od, purple_caps);
	oscar_set_info_and_status(account, TRUE, account->user_info, TRUE,
							  purple_account_get_active_status(account));

	return 1;
}

static int purple_parse_buddyrights(OscarData *od, FlapConnection *conn, FlapFrame *fr, ...) {
	va_list ap;
	guint16 maxbuddies, maxwatchers;

	va_start(ap, fr);
	maxbuddies = (guint16) va_arg(ap, unsigned int);
	maxwatchers = (guint16) va_arg(ap, unsigned int);
	va_end(ap);

	purple_debug_misc("oscar",
			   "buddy list rights: Max buddies = %hu / Max watchers = %hu\n", maxbuddies, maxwatchers);

	od->rights.maxbuddies = (guint)maxbuddies;
	od->rights.maxwatchers = (guint)maxwatchers;

	return 1;
}

static int purple_bosrights(OscarData *od, FlapConnection *conn, FlapFrame *fr, ...) {
	PurpleConnection *gc;
	PurpleAccount *account;
	PurpleStatus *status;
	PurplePresence *presence;
	const char *message, *itmsurl;
	char *tmp;
	va_list ap;
	guint16 maxpermits, maxdenies;

	gc = od->gc;
	od = (OscarData *)gc->proto_data;
	account = purple_connection_get_account(gc);

	va_start(ap, fr);
	maxpermits = (guint16) va_arg(ap, unsigned int);
	maxdenies = (guint16) va_arg(ap, unsigned int);
	va_end(ap);

	purple_debug_misc("oscar",
			   "BOS rights: Max permit = %hu / Max deny = %hu\n", maxpermits, maxdenies);

	od->rights.maxpermits = (guint)maxpermits;
	od->rights.maxdenies = (guint)maxdenies;

	purple_connection_set_state(gc, PURPLE_CONNECTED);

	purple_debug_info("oscar", "buddy list loaded\n");

	aim_srv_clientready(od, conn);

	if (purple_account_get_user_info(account) != NULL)
		serv_set_info(gc, purple_account_get_user_info(account));

	if (!od->icq && strcmp(purple_account_get_username(account), purple_connection_get_display_name(gc)) != 0)
		/*
		 * Format the screen name for AIM accounts if it's different
		 * than what's currently set.
		 */
		oscar_format_screenname(gc, account->username);

	/* Set our available message based on the current status */
	status = purple_account_get_active_status(account);
	if (purple_status_is_available(status))
		message = purple_status_get_attr_string(status, "message");
	else
		message = NULL;
	tmp = purple_markup_strip_html(message);
	itmsurl = purple_status_get_attr_string(status, "itmsurl");
	aim_srv_setextrainfo(od, FALSE, 0, TRUE, tmp, itmsurl);
	g_free(tmp);

	presence = purple_status_get_presence(status);
	aim_srv_setidle(od, !purple_presence_is_idle(presence) ? 0 : time(NULL) - purple_presence_get_idle_time(presence));

	/* Request offline messages for AIM and ICQ */
	aim_im_reqofflinemsgs(od);

	if (od->icq) {
#ifdef OLDSTYLE_ICQ_OFFLINEMSGS
		aim_icq_reqofflinemsgs(od);
#endif
		oscar_set_extendedstatus(gc);
		aim_icq_setsecurity(od,
			purple_account_get_bool(account, "authorization", OSCAR_DEFAULT_AUTHORIZATION),
			purple_account_get_bool(account, "web_aware", OSCAR_DEFAULT_WEB_AWARE));
	}

	aim_srv_requestnew(od, SNAC_FAMILY_CHATNAV);

	/*
	 * The "if" statement here is a pathetic attempt to not attempt to
	 * connect to the alerts servce (aka email notification) if this
	 * screen name does not support it.  I think mail notification
	 * works for @mac.com accounts but does not work for the newer
	 * @anythingelse.com accounts.  If that's true then this change
	 * breaks mail notification for @mac.com accounts, but it gets rid
	 * of an annoying error at signon for @anythingelse.com accounts.
	 */
	if ((od->authinfo->email != NULL) && ((strchr(gc->account->username, '@') == NULL)))
		aim_srv_requestnew(od, SNAC_FAMILY_ALERT);

	return 1;
}

#ifdef OLDSTYLE_ICQ_OFFLINEMSGS
static int purple_offlinemsg(OscarData *od, FlapConnection *conn, FlapFrame *fr, ...) {
	va_list ap;
	struct aim_icq_offlinemsg *msg;
	struct aim_incomingim_ch4_args args;
	time_t t;

	va_start(ap, fr);
	msg = va_arg(ap, struct aim_icq_offlinemsg *);
	va_end(ap);

	purple_debug_info("oscar",
			   "Received offline message.  Converting to channel 4 ICBM...\n");
	args.uin = msg->sender;
	args.type = msg->type;
	args.flags = msg->flags;
	args.msglen = msg->msglen;
	args.msg = msg->msg;
	t = purple_time_build(msg->year, msg->month, msg->day, msg->hour, msg->minute, 0);
	incomingim_chan4(od, conn, NULL, &args, t);

	return 1;
}

static int purple_offlinemsgdone(OscarData *od, FlapConnection *conn, FlapFrame *fr, ...)
{
	aim_icq_ackofflinemsgs(od);
	return 1;
}
#endif /* OLDSTYLE_ICQ_OFFLINEMSGS */

static int purple_icqinfo(OscarData *od, FlapConnection *conn, FlapFrame *fr, ...)
{
	PurpleConnection *gc;
	PurpleAccount *account;
	PurpleBuddy *buddy;
	struct buddyinfo *bi;
	gchar who[16];
	PurpleNotifyUserInfo *user_info;
	gchar *utf8;
	gchar *buf;
	const gchar *alias;
	va_list ap;
	struct aim_icq_info *info;

	gc = od->gc;
	account = purple_connection_get_account(gc);

	va_start(ap, fr);
	info = va_arg(ap, struct aim_icq_info *);
	va_end(ap);

	if (!info->uin)
		return 0;

	user_info = purple_notify_user_info_new();

	g_snprintf(who, sizeof(who), "%u", info->uin);
	buddy = purple_find_buddy(account, who);
	if (buddy != NULL)
		bi = g_hash_table_lookup(od->buddyinfo, purple_normalize(account, purple_buddy_get_name(buddy)));
	else
		bi = NULL;

	purple_notify_user_info_add_pair(user_info, _("UIN"), who);
	oscar_user_info_convert_and_add(account, user_info, _("Nick"), info->nick);
	if ((bi != NULL) && (bi->ipaddr != 0)) {
		char *tstr =  g_strdup_printf("%hhu.%hhu.%hhu.%hhu",
						(bi->ipaddr & 0xff000000) >> 24,
						(bi->ipaddr & 0x00ff0000) >> 16,
						(bi->ipaddr & 0x0000ff00) >> 8,
						(bi->ipaddr & 0x000000ff));
		purple_notify_user_info_add_pair(user_info, _("IP Address"), tstr);
		g_free(tstr);
	}
	oscar_user_info_convert_and_add(account, user_info, _("First Name"), info->first);
	oscar_user_info_convert_and_add(account, user_info, _("Last Name"), info->last);
	if (info->email && info->email[0] && (utf8 = oscar_utf8_try_convert(account, info->email))) {
		buf = g_strdup_printf("<a href=\"mailto:%s\">%s</a>", utf8, utf8);
		purple_notify_user_info_add_pair(user_info, _("Email Address"), buf);
		g_free(buf);
		g_free(utf8);
	}
	if (info->numaddresses && info->email2) {
		int i;
		for (i = 0; i < info->numaddresses; i++) {
			if (info->email2[i] && info->email2[i][0] && (utf8 = oscar_utf8_try_convert(account, info->email2[i]))) {
				buf = g_strdup_printf("<a href=\"mailto:%s\">%s</a>", utf8, utf8);
				purple_notify_user_info_add_pair(user_info, _("Email Address"), buf);
				g_free(buf);
				g_free(utf8);
			}
		}
	}
	oscar_user_info_convert_and_add(account, user_info, _("Mobile Phone"), info->mobile);

	if (info->gender != 0)
		purple_notify_user_info_add_pair(user_info, _("Gender"), (info->gender == 1 ? _("Female") : _("Male")));

	if ((info->birthyear > 1900) && (info->birthmonth > 0) && (info->birthday > 0)) {
		/* Initialize the struct properly or strftime() will crash
		 * under some conditions (e.g. Debian sarge w/ LANG=en_HK). */
		time_t t = time(NULL);
		struct tm *tm = localtime(&t);

		tm->tm_mday = (int)info->birthday;
		tm->tm_mon  = (int)info->birthmonth - 1;
		tm->tm_year = (int)info->birthyear - 1900;

		/* To be 100% sure that the fields are re-normalized.
		 * If you're sure strftime() ALWAYS does this EVERYWHERE,
		 * feel free to remove it.  --rlaager */
		mktime(tm);

		oscar_user_info_convert_and_add(account, user_info, _("Birthday"), purple_date_format_short(tm));
	}
	if ((info->age > 0) && (info->age < 255)) {
		char age[5];
		snprintf(age, sizeof(age), "%hhd", info->age);
		purple_notify_user_info_add_pair(user_info, _("Age"), age);
	}
	if (info->personalwebpage && info->personalwebpage[0] && (utf8 = oscar_utf8_try_convert(account, info->personalwebpage))) {
		buf = g_strdup_printf("<a href=\"%s\">%s</a>", utf8, utf8);
		purple_notify_user_info_add_pair(user_info, _("Personal Web Page"), buf);
		g_free(buf);
		g_free(utf8);
	}

	if (buddy != NULL)
		oscar_user_info_append_status(gc, user_info, buddy, /* aim_userinfo_t */ NULL, /* strip_html_tags */ FALSE);

	oscar_user_info_convert_and_add(account, user_info, _("Additional Information"), info->info);
	purple_notify_user_info_add_section_break(user_info);

	if ((info->homeaddr && (info->homeaddr[0])) || (info->homecity && info->homecity[0]) || (info->homestate && info->homestate[0]) || (info->homezip && info->homezip[0])) {
		purple_notify_user_info_add_section_header(user_info, _("Home Address"));

		oscar_user_info_convert_and_add(account, user_info, _("Address"), info->homeaddr);
		oscar_user_info_convert_and_add(account, user_info, _("City"), info->homecity);
		oscar_user_info_convert_and_add(account, user_info, _("State"), info->homestate);
		oscar_user_info_convert_and_add(account, user_info, _("Zip Code"), info->homezip);
	}
	if ((info->workaddr && info->workaddr[0]) || (info->workcity && info->workcity[0]) || (info->workstate && info->workstate[0]) || (info->workzip && info->workzip[0])) {
		purple_notify_user_info_add_section_header(user_info, _("Work Address"));

		oscar_user_info_convert_and_add(account, user_info, _("Address"), info->workaddr);
		oscar_user_info_convert_and_add(account, user_info, _("City"), info->workcity);
		oscar_user_info_convert_and_add(account, user_info, _("State"), info->workstate);
		oscar_user_info_convert_and_add(account, user_info, _("Zip Code"), info->workzip);
	}
	if ((info->workcompany && info->workcompany[0]) || (info->workdivision && info->workdivision[0]) || (info->workposition && info->workposition[0]) || (info->workwebpage && info->workwebpage[0])) {
		purple_notify_user_info_add_section_header(user_info, _("Work Information"));

		oscar_user_info_convert_and_add(account, user_info, _("Company"), info->workcompany);
		oscar_user_info_convert_and_add(account, user_info, _("Division"), info->workdivision);
		oscar_user_info_convert_and_add(account, user_info, _("Position"), info->workposition);

		if (info->workwebpage && info->workwebpage[0] && (utf8 = oscar_utf8_try_convert(account, info->workwebpage))) {
			char *webpage = g_strdup_printf("<a href=\"%s\">%s</a>", utf8, utf8);
			purple_notify_user_info_add_pair(user_info, _("Web Page"), webpage);
			g_free(webpage);
			g_free(utf8);
		}
	}

	if (buddy != NULL)
		alias = purple_buddy_get_alias(buddy);
	else
		alias = who;
	purple_notify_userinfo(gc, who, user_info, NULL, NULL);
	purple_notify_user_info_destroy(user_info);

	return 1;
}

static int purple_icqalias(OscarData *od, FlapConnection *conn, FlapFrame *fr, ...)
{
	PurpleConnection *gc = od->gc;
	PurpleAccount *account = purple_connection_get_account(gc);
	gchar who[16], *utf8;
	PurpleBuddy *b;
	va_list ap;
	struct aim_icq_info *info;

	va_start(ap, fr);
	info = va_arg(ap, struct aim_icq_info *);
	va_end(ap);

	if (info->uin && info->nick && info->nick[0] && (utf8 = oscar_utf8_try_convert(account, info->nick))) {
		g_snprintf(who, sizeof(who), "%u", info->uin);
		serv_got_alias(gc, who, utf8);
		if ((b = purple_find_buddy(account, who))) {
			purple_blist_node_set_string((PurpleBlistNode*)b, "servernick", utf8);
		}
		g_free(utf8);
	}

	return 1;
}

static int purple_popup(OscarData *od, FlapConnection *conn, FlapFrame *fr, ...)
{
	PurpleConnection *gc = od->gc;
	gchar *text;
	va_list ap;
	char *msg, *url;
	guint16 wid, hei, delay;

	va_start(ap, fr);
	msg = va_arg(ap, char *);
	url = va_arg(ap, char *);
	wid = (guint16) va_arg(ap, int);
	hei = (guint16) va_arg(ap, int);
	delay = (guint16) va_arg(ap, int);
	va_end(ap);

	text = g_strdup_printf("%s<br><a href=\"%s\">%s</a>", msg, url, url);
	purple_notify_formatted(gc, NULL, _("Pop-Up Message"), NULL, text, NULL, NULL);
	g_free(text);

	return 1;
}

static void oscar_searchresults_add_buddy_cb(PurpleConnection *gc, GList *row, void *user_data)
{
	purple_blist_request_add_buddy(purple_connection_get_account(gc),
								 g_list_nth_data(row, 0), NULL, NULL);
}

static int purple_parse_searchreply(OscarData *od, FlapConnection *conn, FlapFrame *fr, ...)
{
	PurpleConnection *gc = od->gc;
	PurpleNotifySearchResults *results;
	PurpleNotifySearchColumn *column;
	gchar *secondary;
	int i, num;
	va_list ap;
	char *email, *usernames;

	va_start(ap, fr);
	email = va_arg(ap, char *);
	num = va_arg(ap, int);
	usernames = va_arg(ap, char *);
	va_end(ap);

	results = purple_notify_searchresults_new();

	if (results == NULL) {
		purple_debug_error("oscar", "purple_parse_searchreply: "
						 "Unable to display the search results.\n");
		purple_notify_error(gc, NULL,
						  _("Unable to display the search results."),
						  NULL);
		return 1;
	}

	secondary = g_strdup_printf(
					dngettext(PACKAGE, "The following username is associated with %s",
						 "The following usernames are associated with %s",
						 num),
					email);

	column = purple_notify_searchresults_column_new(_("Username"));
	purple_notify_searchresults_column_add(results, column);

	for (i = 0; i < num; i++) {
		GList *row;
		row = g_list_append(NULL, g_strdup(&usernames[i * (MAXSNLEN + 1)]));
		purple_notify_searchresults_row_add(results, row);
	}
	purple_notify_searchresults_button_add(results, PURPLE_NOTIFY_BUTTON_ADD,
										 oscar_searchresults_add_buddy_cb);
	purple_notify_searchresults(gc, NULL, NULL, secondary, results, NULL, NULL);

	g_free(secondary);

	return 1;
}

static int purple_parse_searcherror(OscarData *od, FlapConnection *conn, FlapFrame *fr, ...) {
	va_list ap;
	char *email;
	char *buf;

	va_start(ap, fr);
	email = va_arg(ap, char *);
	va_end(ap);

	buf = g_strdup_printf(_("No results found for email address %s"), email);
	purple_notify_error(od->gc, NULL, buf, NULL);
	g_free(buf);

	return 1;
}

static int purple_account_confirm(OscarData *od, FlapConnection *conn, FlapFrame *fr, ...) {
	PurpleConnection *gc = od->gc;
	guint16 status;
	va_list ap;
	char msg[256];

	va_start(ap, fr);
	status = (guint16) va_arg(ap, unsigned int); /* status code of confirmation request */
	va_end(ap);

	purple_debug_info("oscar",
			   "account confirmation returned status 0x%04x (%s)\n", status,
			status ? "unknown" : "email sent");
	if (!status) {
		g_snprintf(msg, sizeof(msg), _("You should receive an email asking to confirm %s."),
				purple_account_get_username(purple_connection_get_account(gc)));
		purple_notify_info(gc, NULL, _("Account Confirmation Requested"), msg);
	}

	return 1;
}

static int purple_info_change(OscarData *od, FlapConnection *conn, FlapFrame *fr, ...) {
	PurpleConnection *gc = od->gc;
	va_list ap;
	guint16 perms, err;
	char *url, *sn, *email;
	int change;

	va_start(ap, fr);
	change = va_arg(ap, int);
	perms = (guint16) va_arg(ap, unsigned int);
	err = (guint16) va_arg(ap, unsigned int);
	url = va_arg(ap, char *);
	sn = va_arg(ap, char *);
	email = va_arg(ap, char *);
	va_end(ap);

	purple_debug_misc("oscar",
					"account info: because of %s, perms=0x%04x, err=0x%04x, url=%s, sn=%s, email=%s\n",
					change ? "change" : "request", perms, err,
					(url != NULL) ? url : "(null)",
					(sn != NULL) ? sn : "(null)",
					(email != NULL) ? email : "(null)");

	if ((err > 0) && (url != NULL)) {
		char *dialog_msg;

		if (err == 0x0001)
			dialog_msg = g_strdup_printf(_("Error 0x%04x: Unable to format username because the requested name differs from the original."), err);
		else if (err == 0x0006)
			dialog_msg = g_strdup_printf(_("Error 0x%04x: Unable to format username because it is invalid."), err);
		else if (err == 0x00b)
			dialog_msg = g_strdup_printf(_("Error 0x%04x: Unable to format username because the requested name is too long."), err);
		else if (err == 0x001d)
			dialog_msg = g_strdup_printf(_("Error 0x%04x: Unable to change email address because there is already a request pending for this username."), err);
		else if (err == 0x0021)
			dialog_msg = g_strdup_printf(_("Error 0x%04x: Unable to change email address because the given address has too many usernames associated with it."), err);
		else if (err == 0x0023)
			dialog_msg = g_strdup_printf(_("Error 0x%04x: Unable to change email address because the given address is invalid."), err);
		else
			dialog_msg = g_strdup_printf(_("Error 0x%04x: Unknown error."), err);
		purple_notify_error(gc, NULL,
				_("Error Changing Account Info"), dialog_msg);
		g_free(dialog_msg);
		return 1;
	}

	if (email != NULL) {
		char *dialog_msg = g_strdup_printf(_("The email address for %s is %s"),
						   purple_account_get_username(purple_connection_get_account(gc)), email);
		purple_notify_info(gc, NULL, _("Account Info"), dialog_msg);
		g_free(dialog_msg);
	}

	return 1;
}

void
oscar_keepalive(PurpleConnection *gc)
{
	OscarData *od;
	FlapConnection *conn;

	od = (OscarData *)gc->proto_data;
	conn = flap_connection_getbytype(od, SNAC_FAMILY_LOCATE);
	if (conn != NULL)
		flap_connection_send_keepalive(od, conn);
}

unsigned int
oscar_send_typing(PurpleConnection *gc, const char *name, PurpleTypingState state)
{
	OscarData *od;
	PeerConnection *conn;

	od = (OscarData *)gc->proto_data;
	conn = peer_connection_find_by_type(od, name, OSCAR_CAPABILITY_DIRECTIM);

	if ((conn != NULL) && (conn->ready))
	{
		peer_odc_send_typing(conn, state);
	}
	else {
		/* Don't send if this turkey is in our deny list */
		GSList *list;
		for (list=gc->account->deny; (list && aim_sncmp(name, list->data)); list=list->next);
		if (!list) {
			struct buddyinfo *bi = g_hash_table_lookup(od->buddyinfo, purple_normalize(gc->account, name));
			if (bi && bi->typingnot) {
				if (state == PURPLE_TYPING)
					aim_im_sendmtn(od, 0x0001, name, 0x0002);
				else if (state == PURPLE_TYPED)
					aim_im_sendmtn(od, 0x0001, name, 0x0001);
				else
					aim_im_sendmtn(od, 0x0001, name, 0x0000);
			}
		}
	}
	return 0;
}

/* TODO: Move this into odc.c! */
static void
purple_odc_send_im(PeerConnection *conn, const char *message, PurpleMessageFlags imflags)
{
	GString *msg;
	GString *data;
	gchar *tmp;
	int tmplen;
	guint16 charset, charsubset;
	GData *attribs;
	const char *start, *end, *last;
	int oscar_id = 0;

	msg = g_string_new("<HTML><BODY>");
	data = g_string_new("<BINARY>");
	last = message;

	/* for each valid IMG tag... */
	while (last && *last && purple_markup_find_tag("img", last, &start, &end, &attribs))
	{
		PurpleStoredImage *image = NULL;
		const char *id;

		if (start - last) {
			g_string_append_len(msg, last, start - last);
		}

		id = g_datalist_get_data(&attribs, "id");

		/* ... if it refers to a valid purple image ... */
		if (id && (image = purple_imgstore_find_by_id(atoi(id)))) {
			/* ... append the message from start to the tag ... */
			unsigned long size = purple_imgstore_get_size(image);
			const char *filename = purple_imgstore_get_filename(image);
			gconstpointer imgdata = purple_imgstore_get_data(image);

			oscar_id++;

			/* ... insert a new img tag with the oscar id ... */
			if (filename)
				g_string_append_printf(msg,
					"<IMG SRC=\"%s\" ID=\"%d\" DATASIZE=\"%lu\">",
					filename, oscar_id, size);
			else
				g_string_append_printf(msg,
					"<IMG ID=\"%d\" DATASIZE=\"%lu\">",
					oscar_id, size);

			/* ... and append the data to the binary section ... */
			g_string_append_printf(data, "<DATA ID=\"%d\" SIZE=\"%lu\">",
				oscar_id, size);
			g_string_append_len(data, imgdata, size);
			g_string_append(data, "</DATA>");
		}
			/* If the tag is invalid, skip it, thus no else here */

		g_datalist_clear(&attribs);

		/* continue from the end of the tag */
		last = end + 1;
	}

	/* append any remaining message data */
	if (last && *last)
		g_string_append(msg, last);

	g_string_append(msg, "</BODY></HTML>");

	/* Convert the message to a good encoding */
	purple_plugin_oscar_convert_to_best_encoding(conn->od->gc,
			conn->sn, msg->str, &tmp, &tmplen, &charset, &charsubset);
	g_string_free(msg, TRUE);
	msg = g_string_new_len(tmp, tmplen);
	g_free(tmp);

	/* Append any binary data that we may have */
	if (oscar_id) {
		msg = g_string_append_len(msg, data->str, data->len);
		msg = g_string_append(msg, "</BINARY>");
	}
	g_string_free(data, TRUE);

	peer_odc_send_im(conn, msg->str, msg->len, charset,
			imflags & PURPLE_MESSAGE_AUTO_RESP);
	g_string_free(msg, TRUE);
}

int
oscar_send_im(PurpleConnection *gc, const char *name, const char *message, PurpleMessageFlags imflags)
{
	OscarData *od;
	PurpleAccount *account;
	PeerConnection *conn;
	int ret;
	char *tmp1, *tmp2;
	gboolean is_sms, is_html;

	od = (OscarData *)gc->proto_data;
	account = purple_connection_get_account(gc);
	ret = 0;

	is_sms = aim_snvalid_sms(name);

	if (od->icq && is_sms) {
		/*
		 * We're sending to a phone number and this is ICQ,
		 * so send the message as an SMS using aim_icq_sendsms()
		 */
		int ret;
		purple_debug_info("oscar", "Sending SMS to %s.\n", name);
		ret = aim_icq_sendsms(od, name, message, purple_account_get_username(account));
		return (ret >= 0 ? 1 : ret);
	}

	if (imflags & PURPLE_MESSAGE_AUTO_RESP)
		tmp1 = purple_str_sub_away_formatters(message, name);
	else
		tmp1 = g_strdup(message);

	conn = peer_connection_find_by_type(od, name, OSCAR_CAPABILITY_DIRECTIM);
	if ((conn != NULL) && (conn->ready))
	{
		/* If we're directly connected, send a direct IM */
		purple_odc_send_im(conn, tmp1, imflags);
	} else {
		struct buddyinfo *bi;
		struct aim_sendimext_args args;
		PurpleConversation *conv;
		PurpleStoredImage *img;
		PurpleBuddy *buddy;

		conv = purple_find_conversation_with_account(PURPLE_CONV_TYPE_IM, name, account);

		if (strstr(tmp1, "<IMG "))
			purple_conversation_write(conv, "",
			                        _("Your IM Image was not sent. "
			                        "You must be Direct Connected to send IM Images."),
			                        PURPLE_MESSAGE_ERROR, time(NULL));

		buddy = purple_find_buddy(gc->account, name);

		bi = g_hash_table_lookup(od->buddyinfo, purple_normalize(account, name));
		if (!bi) {
			bi = g_new0(struct buddyinfo, 1);
			g_hash_table_insert(od->buddyinfo, g_strdup(purple_normalize(account, name)), bi);
		}

		args.flags = AIM_IMFLAGS_ACK | AIM_IMFLAGS_CUSTOMFEATURES;

		if (!is_sms && (!buddy || !PURPLE_BUDDY_IS_ONLINE(buddy)))
			args.flags |= AIM_IMFLAGS_OFFLINE;

		if (od->icq) {
			/* We have to present different "features" (whose meaning
			   is unclear and are merely a result of protocol inspection)
			   to offline ICQ buddies. Otherwise, the official
			   ICQ client doesn't treat those messages as being "ANSI-
			   encoded" (and instead, assumes them to be UTF-8).
			   For more details, see SF issue 1179452.
			*/
			if (buddy && PURPLE_BUDDY_IS_ONLINE(buddy)) {
				args.features = features_icq;
				args.featureslen = sizeof(features_icq);
			} else {
				args.features = features_icq_offline;
				args.featureslen = sizeof(features_icq_offline);
			}
		} else {
			args.features = features_aim;
			args.featureslen = sizeof(features_aim);

			if (imflags & PURPLE_MESSAGE_AUTO_RESP)
				args.flags |= AIM_IMFLAGS_AWAY;
		}

		if (bi->ico_need) {
			purple_debug_info("oscar",
					   "Sending buddy icon request with message\n");
			args.flags |= AIM_IMFLAGS_BUDDYREQ;
			bi->ico_need = FALSE;
		}

		img = purple_buddy_icons_find_account_icon(account);
		if (img) {
			gconstpointer data = purple_imgstore_get_data(img);
			args.iconlen   = purple_imgstore_get_size(img);
			args.iconsum   = aimutil_iconsum(data, args.iconlen);
			args.iconstamp = purple_buddy_icons_get_account_icon_timestamp(account);

			if ((args.iconlen != bi->ico_me_len) || (args.iconsum != bi->ico_me_csum) || (args.iconstamp != bi->ico_me_time)) {
				bi->ico_informed = FALSE;
				bi->ico_sent     = FALSE;
			}

			/*
			 * TODO:
			 * For some reason sending our icon to people only works
			 * when we're the ones who initiated the conversation.  If
			 * the other person sends the first IM then they never get
			 * the icon.  We should fix that.
			 */
			if (!bi->ico_informed) {
				purple_debug_info("oscar",
						   "Claiming to have a buddy icon\n");
				args.flags |= AIM_IMFLAGS_HASICON;
				bi->ico_me_len = args.iconlen;
				bi->ico_me_csum = args.iconsum;
				bi->ico_me_time = args.iconstamp;
				bi->ico_informed = TRUE;
			}

			purple_imgstore_unref(img);
		}

		args.destsn = name;

		/*
		 * If we're IMing an SMS user or an ICQ user from an ICQ account, then strip HTML.
		 */
		if (aim_snvalid_sms(name)) {
			/* Messaging an SMS (mobile) user */
			tmp2 = purple_markup_strip_html(tmp1);
			is_html = FALSE;
		} else if (aim_snvalid_icq(purple_account_get_username(account))) {
			if (aim_snvalid_icq(name)) {
				/* From ICQ to ICQ */
				tmp2 = purple_markup_strip_html(tmp1);
				is_html = FALSE;
			} else {
				/* From ICQ to AIM */
				tmp2 = g_strdup(tmp1);
				is_html = TRUE;
			}
		} else {
			/* From AIM to AIM and AIM to ICQ */
			tmp2 = g_strdup(tmp1);
			is_html = TRUE;
		}
		g_free(tmp1);
		tmp1 = tmp2;

		purple_plugin_oscar_convert_to_best_encoding(gc, name, tmp1, (char **)&args.msg, &args.msglen, &args.charset, &args.charsubset);
		if (is_html && (args.msglen > MAXMSGLEN)) {
			/* If the length was too long, try stripping the HTML and then running it back through
			* purple_strdup_withhtml() and the encoding process. The result may be shorter. */
			g_free((char *)args.msg);

			tmp2 = purple_markup_strip_html(tmp1);
			g_free(tmp1);

			/* re-escape the entities */
			tmp1 = g_markup_escape_text(tmp2, -1);
			g_free(tmp2);

			tmp2 = purple_strdup_withhtml(tmp1);
			g_free(tmp1);
			tmp1 = tmp2;

			purple_plugin_oscar_convert_to_best_encoding(gc, name, tmp1, (char **)&args.msg, &args.msglen, &args.charset, &args.charsubset);

			purple_debug_info("oscar", "Sending %s as %s because the original was too long.\n",
								  message, (char *)args.msg);
		}

		purple_debug_info("oscar", "Sending IM, charset=0x%04hx, charsubset=0x%04hx, length=%d\n",
						args.charset, args.charsubset, args.msglen);
		ret = aim_im_sendch1_ext(od, &args);
		g_free((char *)args.msg);
	}

	g_free(tmp1);

	if (ret >= 0)
		return 1;

	return ret;
}

/*
 * As of 26 June 2006, ICQ users can request AIM info from
 * everyone, and can request ICQ info from ICQ users, and
 * AIM users can only request AIM info.
 */
void oscar_get_info(PurpleConnection *gc, const char *name) {
	OscarData *od = (OscarData *)gc->proto_data;

	if (od->icq && aim_snvalid_icq(name))
		aim_icq_getallinfo(od, name);
	else
		aim_locate_getinfoshort(od, name, 0x00000003);
}

#if 0
static void oscar_set_dir(PurpleConnection *gc, const char *first, const char *middle, const char *last,
			  const char *maiden, const char *city, const char *state, const char *country, int web) {
	/* XXX - some of these things are wrong, but i'm lazy */
	OscarData *od = (OscarData *)gc->proto_data;
	aim_locate_setdirinfo(od, first, middle, last,
				maiden, NULL, NULL, city, state, NULL, 0, web);
}
#endif

void oscar_set_idle(PurpleConnection *gc, int time) {
	OscarData *od = (OscarData *)gc->proto_data;
	aim_srv_setidle(od, time);
}

static
gchar *purple_prpl_oscar_convert_to_infotext(const gchar *str, gsize *ret_len, char **encoding)
{
	int charset = 0;
	char *encoded = NULL;

	charset = oscar_charset_check(str);
	if (charset == AIM_CHARSET_UNICODE) {
		encoded = g_convert(str, -1, "UTF-16BE", "UTF-8", NULL, ret_len, NULL);
		*encoding = "unicode-2-0";
	} else if (charset == AIM_CHARSET_CUSTOM) {
		encoded = g_convert(str, -1, "ISO-8859-1", "UTF-8", NULL, ret_len, NULL);
		*encoding = "iso-8859-1";
	} else {
		encoded = g_strdup(str);
		*ret_len = strlen(str);
		*encoding = "us-ascii";
	}

	return encoded;
}

void
oscar_set_info(PurpleConnection *gc, const char *rawinfo)
{
	PurpleAccount *account;
	PurpleStatus *status;

	account = purple_connection_get_account(gc);
	status = purple_account_get_active_status(account);
	oscar_set_info_and_status(account, TRUE, rawinfo, FALSE, status);
}

static void
oscar_set_extendedstatus(PurpleConnection *gc)
{
	OscarData *od;
	PurpleAccount *account;
	PurpleStatus *status;
	const gchar *status_id;
	guint32 data = 0x00000000;

	od = gc->proto_data;
	account = purple_connection_get_account(gc);
	status = purple_account_get_active_status(account);
	status_id = purple_status_get_id(status);

	data |= AIM_ICQ_STATE_HIDEIP;
	if (purple_account_get_bool(account, "web_aware", OSCAR_DEFAULT_WEB_AWARE))
		data |= AIM_ICQ_STATE_WEBAWARE;

	if (!strcmp(status_id, OSCAR_STATUS_ID_AVAILABLE))
		data |= AIM_ICQ_STATE_NORMAL;
	else if (!strcmp(status_id, OSCAR_STATUS_ID_AWAY))
		data |= AIM_ICQ_STATE_AWAY;
	else if (!strcmp(status_id, OSCAR_STATUS_ID_DND))
		data |= AIM_ICQ_STATE_AWAY | AIM_ICQ_STATE_DND | AIM_ICQ_STATE_BUSY;
	else if (!strcmp(status_id, OSCAR_STATUS_ID_NA))
		data |= AIM_ICQ_STATE_OUT | AIM_ICQ_STATE_AWAY;
	else if (!strcmp(status_id, OSCAR_STATUS_ID_OCCUPIED))
		data |= AIM_ICQ_STATE_AWAY | AIM_ICQ_STATE_BUSY;
	else if (!strcmp(status_id, OSCAR_STATUS_ID_FREE4CHAT))
		data |= AIM_ICQ_STATE_CHAT;
	else if (!strcmp(status_id, OSCAR_STATUS_ID_INVISIBLE))
		data |= AIM_ICQ_STATE_INVISIBLE;
	else if (!strcmp(status_id, OSCAR_STATUS_ID_CUSTOM))
		data |= AIM_ICQ_STATE_OUT | AIM_ICQ_STATE_AWAY;

	aim_srv_setextrainfo(od, TRUE, data, FALSE, NULL, NULL);
}

static void
oscar_set_info_and_status(PurpleAccount *account, gboolean setinfo, const char *rawinfo,
						  gboolean setstatus, PurpleStatus *status)
{
	PurpleConnection *gc = purple_account_get_connection(account);
	OscarData *od = gc->proto_data;
	PurpleStatusType *status_type;
	PurpleStatusPrimitive primitive;

	char *htmlinfo;
	char *info_encoding = NULL;
	char *info = NULL;
	gsize infolen = 0;

	const char *htmlaway;
	char *away_encoding = NULL;
	char *away = NULL;
	gsize awaylen = 0;

	status_type = purple_status_get_type(status);
	primitive = purple_status_type_get_primitive(status_type);

	if (!setinfo)
	{
		/* Do nothing! */
	}
	else if (od->rights.maxsiglen == 0)
	{
		purple_notify_warning(gc, NULL, _("Unable to set AIM profile."),
							_("You have probably requested to set your "
							  "profile before the login procedure completed.  "
							  "Your profile remains unset; try setting it "
							  "again when you are fully connected."));
	}
	else if (rawinfo != NULL)
	{
		htmlinfo = purple_strdup_withhtml(rawinfo);
		info = purple_prpl_oscar_convert_to_infotext(htmlinfo, &infolen, &info_encoding);
		g_free(htmlinfo);

		if (infolen > od->rights.maxsiglen)
		{
			gchar *errstr;
			errstr = g_strdup_printf(dngettext(PACKAGE, "The maximum profile length of %d byte "
									 "has been exceeded.  It has been truncated for you.",
									 "The maximum profile length of %d bytes "
									 "has been exceeded.  It has been truncated for you.",
									 od->rights.maxsiglen), od->rights.maxsiglen);
			purple_notify_warning(gc, NULL, _("Profile too long."), errstr);
			g_free(errstr);
		}
	}

	if (!setstatus)
	{
		/* Do nothing! */
	}
	else if (primitive == PURPLE_STATUS_AVAILABLE || primitive == PURPLE_STATUS_INVISIBLE)
	{
		const char *status_html, *itmsurl;
		char *status_text = NULL;

		status_html = purple_status_get_attr_string(status, "message");
		if (status_html != NULL)
		{
			status_text = purple_markup_strip_html(status_html);
			/* If the status_text is longer than 60 character then truncate it */
			if (strlen(status_text) > MAXAVAILMSGLEN)
			{
				char *tmp = g_utf8_find_prev_char(status_text, &status_text[MAXAVAILMSGLEN - 2]);
				strcpy(tmp, "...");
			}
		}
		itmsurl = purple_status_get_attr_string(status, "itmsurl");

		aim_srv_setextrainfo(od, FALSE, 0, TRUE, status_text, itmsurl);
		g_free(status_text);

		/* This is needed for us to un-set any previous away message. */
		away = g_strdup("");
	}
	else
	{
		htmlaway = purple_status_get_attr_string(status, "message");
		if ((htmlaway == NULL) || (*htmlaway == '\0'))
			htmlaway = purple_status_type_get_name(status_type);
		away = purple_prpl_oscar_convert_to_infotext(htmlaway, &awaylen, &away_encoding);

		if (awaylen > od->rights.maxawaymsglen)
		{
			gchar *errstr;

			errstr = g_strdup_printf(dngettext(PACKAGE, "The maximum away message length of %d byte "
									 "has been exceeded.  It has been truncated for you.",
									 "The maximum away message length of %d bytes "
									 "has been exceeded.  It has been truncated for you.",
									 od->rights.maxawaymsglen), od->rights.maxawaymsglen);
			purple_notify_warning(gc, NULL, _("Away message too long."), errstr);
			g_free(errstr);
		}
	}

	if (setstatus)
		oscar_set_extendedstatus(gc);

	aim_locate_setprofile(od, info_encoding, info, MIN(infolen, od->rights.maxsiglen),
									away_encoding, away, MIN(awaylen, od->rights.maxawaymsglen));
	g_free(info);
	g_free(away);
}

static void
oscar_set_status_icq(PurpleAccount *account, PurpleStatus *status)
{
	PurpleConnection *gc = purple_account_get_connection(account);
	OscarData *od = NULL;

	if (gc)
		od = (OscarData *)gc->proto_data;
	if (!od)
		return;

	if (purple_status_type_get_primitive(purple_status_get_type(status)) == PURPLE_STATUS_INVISIBLE)
		account->perm_deny = PURPLE_PRIVACY_ALLOW_USERS;
	else
		account->perm_deny = PURPLE_PRIVACY_DENY_USERS;

	if ((od->ssi.received_data) && (aim_ssi_getpermdeny(od->ssi.local) != account->perm_deny))
		aim_ssi_setpermdeny(od, account->perm_deny, 0xffffffff);

	oscar_set_extendedstatus(gc);
}

void
oscar_set_status(PurpleAccount *account, PurpleStatus *status)
{
	purple_debug_info("oscar", "Set status to %s\n", purple_status_get_name(status));

	if (!purple_status_is_active(status))
		return;

	if (!purple_account_is_connected(account))
		return;

	/* Set the AIM-style away message for both AIM and ICQ accounts */
	oscar_set_info_and_status(account, FALSE, NULL, TRUE, status);

	/* Set the ICQ status for ICQ accounts only */
	if (aim_snvalid_icq(purple_account_get_username(account)))
		oscar_set_status_icq(account, status);
}

#ifdef CRAZY_WARN
void
oscar_warn(PurpleConnection *gc, const char *name, gboolean anonymous) {
	OscarData *od = (OscarData *)gc->proto_data;
	aim_im_warn(od, od->conn, name, anonymous ? AIM_WARN_ANON : 0);
}
#endif

void
oscar_add_buddy(PurpleConnection *gc, PurpleBuddy *buddy, PurpleGroup *group) {
	OscarData *od;
	PurpleAccount *account;
	const char *bname, *gname;

	od = (OscarData *)gc->proto_data;
	account = purple_connection_get_account(gc);
	bname = purple_buddy_get_name(buddy);
	gname = purple_group_get_name(group);

	if (!aim_snvalid(bname)) {
		gchar *buf;
<<<<<<< HEAD
		buf = g_strdup_printf(_("Could not add the buddy %s because the username is invalid.  Usernames must be a valid email address, or start with a letter and contain only letters, numbers and spaces, or contain only numbers."), bname);
		if (!purple_conv_present_error(bname, account, buf))
			purple_notify_error(gc, NULL, _("Unable To Add"), buf);
=======
		buf = g_strdup_printf(_("Could not add the buddy %s because the username is invalid.  Usernames must be a valid email address, or start with a letter and contain only letters, numbers and spaces, or contain only numbers."), buddy->name);
		if (!purple_conv_present_error(buddy->name, account, buf))
			purple_notify_error(gc, NULL, _("Unable to Add"), buf);
>>>>>>> a9e63326
		g_free(buf);

		/* Remove from local list */
		purple_blist_remove_buddy(buddy);

		return;
	}

	if ((od->ssi.received_data) && !(aim_ssi_itemlist_finditem(od->ssi.local, gname, bname, AIM_SSI_TYPE_BUDDY))) {
		purple_debug_info("oscar",
				   "ssi: adding buddy %s to group %s\n", bname, gname);
		aim_ssi_addbuddy(od, bname, gname, NULL, purple_buddy_get_alias_only(buddy), NULL, NULL, 0);

		/* Mobile users should always be online */
		if (bname[0] == '+') {
			purple_prpl_got_user_status(account,
					bname, OSCAR_STATUS_ID_AVAILABLE, NULL);
			purple_prpl_got_user_status(account,
					bname, OSCAR_STATUS_ID_MOBILE, NULL);
		}
	}

	/* XXX - Should this be done from AIM accounts, as well? */
	if (od->icq)
		aim_icq_getalias(od, bname);
}

void oscar_remove_buddy(PurpleConnection *gc, PurpleBuddy *buddy, PurpleGroup *group) {
	OscarData *od = (OscarData *)gc->proto_data;

	if (od->ssi.received_data) {
		const char *gname = purple_group_get_name(group);
		const char *bname = purple_buddy_get_name(buddy);
		purple_debug_info("oscar",
				   "ssi: deleting buddy %s from group %s\n", bname, gname);
		aim_ssi_delbuddy(od, bname, gname);
	}
}

void oscar_move_buddy(PurpleConnection *gc, const char *name, const char *old_group, const char *new_group) {
	OscarData *od = (OscarData *)gc->proto_data;
	if (od->ssi.received_data && strcmp(old_group, new_group)) {
		purple_debug_info("oscar",
				   "ssi: moving buddy %s from group %s to group %s\n", name, old_group, new_group);
		aim_ssi_movebuddy(od, old_group, new_group, name);
	}
}

void oscar_alias_buddy(PurpleConnection *gc, const char *name, const char *alias) {
	OscarData *od = (OscarData *)gc->proto_data;
	if (od->ssi.received_data) {
		char *gname = aim_ssi_itemlist_findparentname(od->ssi.local, name);
		if (gname) {
			purple_debug_info("oscar",
					   "ssi: changing the alias for buddy %s to %s\n", name, alias ? alias : "(none)");
			aim_ssi_aliasbuddy(od, gname, name, alias);
		}
	}
}

/*
 * FYI, the OSCAR SSI code removes empty groups automatically.
 */
void oscar_rename_group(PurpleConnection *gc, const char *old_name, PurpleGroup *group, GList *moved_buddies) {
	OscarData *od = (OscarData *)gc->proto_data;

	if (od->ssi.received_data) {
		const char *gname = purple_group_get_name(group);
		if (aim_ssi_itemlist_finditem(od->ssi.local, gname, NULL, AIM_SSI_TYPE_GROUP)) {
			GList *cur, *groups = NULL;
			PurpleAccount *account = purple_connection_get_account(gc);

			/* Make a list of what the groups each buddy is in */
			for (cur = moved_buddies; cur != NULL; cur = cur->next) {
				PurpleBlistNode *node = cur->data;
				/* node is PurpleBuddy, parent is a PurpleContact.
				 * We must go two levels up to get the Group */
				groups = g_list_append(groups,
						purple_buddy_get_group((PurpleBuddy*)node));
			}

			purple_account_remove_buddies(account, moved_buddies, groups);
			purple_account_add_buddies(account, moved_buddies);
			g_list_free(groups);
			purple_debug_info("oscar",
					   "ssi: moved all buddies from group %s to %s\n", old_name, gname);
		} else {
			aim_ssi_rename_group(od, old_name, gname);
			purple_debug_info("oscar",
					   "ssi: renamed group %s to %s\n", old_name, gname);
		}
	}
}

void oscar_remove_group(PurpleConnection *gc, PurpleGroup *group)
{
	aim_ssi_delgroup(gc->proto_data, purple_group_get_name(group));
}

static gboolean purple_ssi_rerequestdata(gpointer data) {
	OscarData *od = data;

	aim_ssi_reqdata(od);

	return TRUE;
}

static int purple_ssi_parseerr(OscarData *od, FlapConnection *conn, FlapFrame *fr, ...) {
	PurpleConnection *gc = od->gc;
	va_list ap;
	guint16 reason;

	va_start(ap, fr);
	reason = (guint16)va_arg(ap, unsigned int);
	va_end(ap);

	purple_debug_error("oscar", "ssi: SNAC error %hu\n", reason);

	if (reason == 0x0005) {
		purple_notify_error(gc, NULL, _("Unable to Retrieve Buddy List"),
						  _("The AIM servers were temporarily unable to send your buddy list.  Your buddy list is not lost, and will probably become available in a few minutes."));
		if (od->getblisttimer > 0)
			purple_timeout_remove(od->getblisttimer);
		od->getblisttimer = purple_timeout_add(30000, purple_ssi_rerequestdata, od);
		return 1;
	}

	oscar_set_extendedstatus(gc);

	return 1;
}

static int purple_ssi_parserights(OscarData *od, FlapConnection *conn, FlapFrame *fr, ...) {
	int i;
	va_list ap;
	int numtypes;
	guint16 *maxitems;
	GString *msg;

	va_start(ap, fr);
	numtypes = va_arg(ap, int);
	maxitems = va_arg(ap, guint16 *);
	va_end(ap);

	msg = g_string_new("ssi rights:");
	for (i=0; i<numtypes; i++)
		g_string_append_printf(msg, " max type 0x%04x=%hd,", i, maxitems[i]);
	g_string_append(msg, "\n");
	purple_debug_misc("oscar", "%s", msg->str);
	g_string_free(msg, TRUE);

	if (numtypes >= 0)
		od->rights.maxbuddies = maxitems[0];
	if (numtypes >= 1)
		od->rights.maxgroups = maxitems[1];
	if (numtypes >= 2)
		od->rights.maxpermits = maxitems[2];
	if (numtypes >= 3)
		od->rights.maxdenies = maxitems[3];

	return 1;
}

static int purple_ssi_parselist(OscarData *od, FlapConnection *conn, FlapFrame *fr, ...)
{
	PurpleConnection *gc;
	PurpleAccount *account;
	PurpleGroup *g;
	PurpleBuddy *b;
	struct aim_ssi_item *curitem;
	guint32 tmp;
	PurpleStoredImage *img;
	va_list ap;
	guint16 fmtver, numitems;
	guint32 timestamp;

	gc = od->gc;
	od = gc->proto_data;
	account = purple_connection_get_account(gc);

	va_start(ap, fr);
	fmtver = (guint16)va_arg(ap, int);
	numitems = (guint16)va_arg(ap, int);
	timestamp = va_arg(ap, guint32);
	va_end(ap);

	/* Don't attempt to re-request our buddy list later */
	if (od->getblisttimer != 0)
		purple_timeout_remove(od->getblisttimer);
	od->getblisttimer = 0;

	purple_debug_info("oscar",
			   "ssi: syncing local list and server list\n");

	/* Clean the buddy list */
	aim_ssi_cleanlist(od);

	{ /* If not in server list then prune from local list */
		PurpleBlistNode *gnode, *cnode, *bnode;
		PurpleBuddyList *blist;
		GSList *cur, *next;

		/* Buddies */
		cur = NULL;
		if ((blist = purple_get_blist()) != NULL) {
			for (gnode = purple_blist_get_root(); gnode;
					gnode = purple_blist_node_get_sibling_next(gnode)) {
				const char *gname;
				if(!PURPLE_BLIST_NODE_IS_GROUP(gnode))
					continue;
				g = (PurpleGroup *)gnode;
				gname = purple_group_get_name(g);
				for (cnode = purple_blist_node_get_first_child(gnode);
						cnode;
						cnode = purple_blist_node_get_sibling_next(cnode)) {
					if(!PURPLE_BLIST_NODE_IS_CONTACT(cnode))
						continue;
					for (bnode = purple_blist_node_get_first_child(cnode);
							bnode;
							bnode = purple_blist_node_get_sibling_next(bnode)) {
						const char *bname;
						if(!PURPLE_BLIST_NODE_IS_BUDDY(bnode))
							continue;
						b = (PurpleBuddy *)bnode;
						bname = purple_buddy_get_name(b);
						if (purple_buddy_get_account(b) == account) {
							if (aim_ssi_itemlist_exists(od->ssi.local, bname)) {
								/* If the buddy is an ICQ user then load his nickname */
								const char *servernick = purple_blist_node_get_string((PurpleBlistNode*)b, "servernick");
								char *alias;
								const char *balias;
								if (servernick)
									serv_got_alias(gc, bname, servernick);

								/* Store local alias on server */
								alias = aim_ssi_getalias(od->ssi.local, gname, bname);
								balias = purple_buddy_get_local_buddy_alias(b);
								if (!alias && balias && *balias)
									aim_ssi_aliasbuddy(od, gname, bname, balias);
								g_free(alias);
							} else {
								purple_debug_info("oscar",
										"ssi: removing buddy %s from local list\n", bname);
								/* We can't actually remove now because it will screw up our looping */
								cur = g_slist_prepend(cur, b);
							}
						}
					}
				}
			}
		}

		while (cur != NULL) {
			b = cur->data;
			cur = g_slist_remove(cur, b);
			purple_blist_remove_buddy(b);
		}

		/* Permit list */
		if (gc->account->permit) {
			next = gc->account->permit;
			while (next != NULL) {
				cur = next;
				next = next->next;
				if (!aim_ssi_itemlist_finditem(od->ssi.local, NULL, cur->data, AIM_SSI_TYPE_PERMIT)) {
					purple_debug_info("oscar",
							"ssi: removing permit %s from local list\n", (const char *)cur->data);
					purple_privacy_permit_remove(account, cur->data, TRUE);
				}
			}
		}

		/* Deny list */
		if (gc->account->deny) {
			next = gc->account->deny;
			while (next != NULL) {
				cur = next;
				next = next->next;
				if (!aim_ssi_itemlist_finditem(od->ssi.local, NULL, cur->data, AIM_SSI_TYPE_DENY)) {
					purple_debug_info("oscar",
							"ssi: removing deny %s from local list\n", (const char *)cur->data);
					purple_privacy_deny_remove(account, cur->data, TRUE);
				}
			}
		}
		/* Presence settings (idle time visibility) */
		tmp = aim_ssi_getpresence(od->ssi.local);
		if (tmp != 0xFFFFFFFF) {
			const char *idle_reporting_pref;
			gboolean report_idle;

			idle_reporting_pref = purple_prefs_get_string("/purple/away/idle_reporting");
			report_idle = strcmp(idle_reporting_pref, "none") != 0;

			if (report_idle)
				aim_ssi_setpresence(od, tmp | 0x400);
			else
				aim_ssi_setpresence(od, tmp & ~0x400);
		}


	} /* end pruning buddies from local list */

	/* Add from server list to local list */
	for (curitem=od->ssi.local; curitem; curitem=curitem->next) {
	  if ((curitem->name == NULL) || (g_utf8_validate(curitem->name, -1, NULL)))
		switch (curitem->type) {
			case 0x0000: { /* Buddy */
				if (curitem->name) {
					struct aim_ssi_item *groupitem;
					char *gname, *gname_utf8, *alias, *alias_utf8;

					groupitem = aim_ssi_itemlist_find(od->ssi.local, curitem->gid, 0x0000);
					gname = groupitem ? groupitem->name : NULL;
					if (gname != NULL) {
						if (g_utf8_validate(gname, -1, NULL))
							gname_utf8 = g_strdup(gname);
						else
							gname_utf8 = oscar_utf8_try_convert(gc->account, gname);
					} else
						gname_utf8 = NULL;

					g = purple_find_group(gname_utf8 ? gname_utf8 : _("Orphans"));
					if (g == NULL) {
						g = purple_group_new(gname_utf8 ? gname_utf8 : _("Orphans"));
						purple_blist_add_group(g, NULL);
					}

					alias = aim_ssi_getalias(od->ssi.local, gname, curitem->name);
					if (alias != NULL) {
						if (g_utf8_validate(alias, -1, NULL))
							alias_utf8 = g_strdup(alias);
						else
							alias_utf8 = oscar_utf8_try_convert(account, alias);
						g_free(alias);
					} else
						alias_utf8 = NULL;

					b = purple_find_buddy_in_group(account, curitem->name, g);
					if (b) {
						/* Get server stored alias */
						purple_blist_alias_buddy(b, alias_utf8);
					} else {
						b = purple_buddy_new(account, curitem->name, alias_utf8);

						purple_debug_info("oscar",
								   "ssi: adding buddy %s to group %s to local list\n", curitem->name, gname);
						purple_blist_add_buddy(b, NULL, g, NULL);
					}
					if (!aim_sncmp(curitem->name, account->username)) {
						char *comment = aim_ssi_getcomment(od->ssi.local, gname, curitem->name);
						if (comment != NULL)
						{
							purple_check_comment(od, comment);
							g_free(comment);
						}
					}

					/* Mobile users should always be online */
					if (curitem->name[0] == '+') {
						purple_prpl_got_user_status(account,
								purple_buddy_get_name(b),
								OSCAR_STATUS_ID_AVAILABLE, NULL);
						purple_prpl_got_user_status(account,
								purple_buddy_get_name(b),
								OSCAR_STATUS_ID_MOBILE, NULL);
					}

					g_free(gname_utf8);
					g_free(alias_utf8);
				}
			} break;

			case 0x0001: { /* Group */
				char *gname;
				char *gname_utf8;

				gname = curitem->name;
				if (gname != NULL) {
					if (g_utf8_validate(gname, -1, NULL))
						gname_utf8 = g_strdup(gname);
					else
						gname_utf8 = oscar_utf8_try_convert(gc->account, gname);
				} else
					gname_utf8 = NULL;

				if (gname_utf8 != NULL && purple_find_group(gname_utf8) == NULL) {
					g = purple_group_new(gname_utf8);
					purple_blist_add_group(g, NULL);
				}
				g_free(gname_utf8);
			} break;

			case 0x0002: { /* Permit buddy */
				if (curitem->name) {
					/* if (!find_permdeny_by_name(gc->permit, curitem->name)) { AAA */
					GSList *list;
					for (list=account->permit; (list && aim_sncmp(curitem->name, list->data)); list=list->next);
					if (!list) {
						purple_debug_info("oscar",
								   "ssi: adding permit buddy %s to local list\n", curitem->name);
						purple_privacy_permit_add(account, curitem->name, TRUE);
					}
				}
			} break;

			case 0x0003: { /* Deny buddy */
				if (curitem->name) {
					GSList *list;
					for (list=account->deny; (list && aim_sncmp(curitem->name, list->data)); list=list->next);
					if (!list) {
						purple_debug_info("oscar",
								   "ssi: adding deny buddy %s to local list\n", curitem->name);
						purple_privacy_deny_add(account, curitem->name, TRUE);
					}
				}
			} break;

			case 0x0004: { /* Permit/deny setting */
				if (curitem->data) {
					guint8 permdeny;
					if ((permdeny = aim_ssi_getpermdeny(od->ssi.local)) && (permdeny != account->perm_deny)) {
						purple_debug_info("oscar",
								   "ssi: changing permdeny from %d to %hhu\n", account->perm_deny, permdeny);
						account->perm_deny = permdeny;
						if (od->icq && account->perm_deny == PURPLE_PRIVACY_ALLOW_USERS) {
							purple_presence_set_status_active(account->presence, OSCAR_STATUS_ID_INVISIBLE, TRUE);
						}
					}
				}
			} break;

			case 0x0005: { /* Presence setting */
				/* We don't want to change Purple's setting because it applies to all accounts */
			} break;
		} /* End of switch on curitem->type */
	} /* End of for loop */

	oscar_set_extendedstatus(gc);

	/* Activate SSI */
	/* Sending the enable causes other people to be able to see you, and you to see them */
	/* Make sure your privacy setting/invisibility is set how you want it before this! */
	purple_debug_info("oscar",
			   "ssi: activating server-stored buddy list\n");
	aim_ssi_enable(od);

	/*
	 * Make sure our server-stored icon is updated correctly in
	 * the event that the local user set a new icon while this
	 * account was offline.
	 */
	img = purple_buddy_icons_find_account_icon(account);
	oscar_set_icon(gc, img);
	purple_imgstore_unref(img);

	return 1;
}

static int purple_ssi_parseack(OscarData *od, FlapConnection *conn, FlapFrame *fr, ...) {
	PurpleConnection *gc = od->gc;
	va_list ap;
	struct aim_ssi_tmp *retval;

	va_start(ap, fr);
	retval = va_arg(ap, struct aim_ssi_tmp *);
	va_end(ap);

	while (retval) {
		purple_debug_misc("oscar",
				   "ssi: status is 0x%04hx for a 0x%04hx action with name %s\n", retval->ack,  retval->action, retval->item ? (retval->item->name ? retval->item->name : "no name") : "no item");

		if (retval->ack != 0xffff)
		switch (retval->ack) {
			case 0x0000: { /* added successfully */
			} break;

			case 0x000c: { /* you are over the limit, the cheat is to the limit, come on fhqwhgads */
				gchar *buf;
				buf = g_strdup_printf(_("Could not add the buddy %s because you have too many buddies in your buddy list.  Please remove one and try again."), (retval->name ? retval->name : _("(no name)")));
				if ((retval->name != NULL) && !purple_conv_present_error(retval->name, purple_connection_get_account(gc), buf))
					purple_notify_error(gc, NULL, _("Unable to Add"), buf);
				g_free(buf);
			}

			case 0x000e: { /* buddy requires authorization */
				if ((retval->action == SNAC_SUBTYPE_FEEDBAG_ADD) && (retval->name))
					purple_auth_sendrequest(gc, retval->name);
			} break;

			default: { /* La la la */
				gchar *buf;
				purple_debug_error("oscar", "ssi: Action 0x%04hx was unsuccessful with error 0x%04hx\n", retval->action, retval->ack);
				buf = g_strdup_printf(_("Could not add the buddy %s for an unknown reason."),
						(retval->name ? retval->name : _("(no name)")));
				if ((retval->name != NULL) && !purple_conv_present_error(retval->name, purple_connection_get_account(gc), buf))
					purple_notify_error(gc, NULL, _("Unable to Add"), buf);
				g_free(buf);
			} break;
		}

		retval = retval->next;
	}

	return 1;
}

static int
purple_ssi_parseaddmod(OscarData *od, FlapConnection *conn, FlapFrame *fr, ...)
{
	PurpleConnection *gc;
	PurpleAccount *account;
	char *gname, *gname_utf8, *alias, *alias_utf8;
	PurpleBuddy *b;
	PurpleGroup *g;
	struct aim_ssi_item *ssi_item;
	aim_tlv_t *note_hash;
	va_list ap;
	guint16 snac_subtype, type;
	const char *name;

	gc = od->gc;
	account = purple_connection_get_account(gc);

	va_start(ap, fr);
	snac_subtype = (guint16)va_arg(ap, int);
	type = (guint16)va_arg(ap, int);
	name = va_arg(ap, char *);
	va_end(ap);

	if ((type != 0x0000) || (name == NULL))
		return 1;

	gname = aim_ssi_itemlist_findparentname(od->ssi.local, name);
	gname_utf8 = gname ? oscar_utf8_try_convert(account, gname) : NULL;

	alias = aim_ssi_getalias(od->ssi.local, gname, name);
	if (alias != NULL)
	{
		if (g_utf8_validate(alias, -1, NULL))
			alias_utf8 = g_strdup(alias);
		else
			alias_utf8 = oscar_utf8_try_convert(account, alias);
	}
	else
		alias_utf8 = NULL;
	g_free(alias);

	b = purple_find_buddy(account, name);
	if (b) {
		/*
		 * You're logged in somewhere else and you aliased one
		 * of your buddies, so update our local buddy list with
		 * the person's new alias.
		 */
		purple_blist_alias_buddy(b, alias_utf8);
	} else if (snac_subtype == 0x0008) {
		/*
		 * You're logged in somewhere else and you added a buddy to
		 * your server list, so add them to your local buddy list.
		 */
		b = purple_buddy_new(account, name, alias_utf8);

		if (!(g = purple_find_group(gname_utf8 ? gname_utf8 : _("Orphans")))) {
			g = purple_group_new(gname_utf8 ? gname_utf8 : _("Orphans"));
			purple_blist_add_group(g, NULL);
		}

		purple_debug_info("oscar",
				   "ssi: adding buddy %s to group %s to local list\n", name, gname_utf8 ? gname_utf8 : _("Orphans"));
		purple_blist_add_buddy(b, NULL, g, NULL);

		/* Mobile users should always be online */
		if (name[0] == '+') {
			purple_prpl_got_user_status(account,
					name, OSCAR_STATUS_ID_AVAILABLE, NULL);
			purple_prpl_got_user_status(account,
					name, OSCAR_STATUS_ID_MOBILE, NULL);
		}

	}

	ssi_item = aim_ssi_itemlist_finditem(od->ssi.local,
			gname, name, AIM_SSI_TYPE_BUDDY);
	if (ssi_item != NULL)
	{
		note_hash = aim_tlv_gettlv(ssi_item->data, 0x015c, 1);
		if (note_hash != NULL)
			aim_icq_getstatusnote(od, name, note_hash->value, note_hash->length);
	}
	else
	{
		purple_debug_error("oscar", "purple_ssi_parseaddmod: "
				"Could not find ssi item for oncoming buddy %s, "
				"group %s\n", name, gname);
	}

	g_free(gname_utf8);
	g_free(alias_utf8);

	return 1;
}

static int purple_ssi_authgiven(OscarData *od, FlapConnection *conn, FlapFrame *fr, ...) {
	PurpleConnection *gc = od->gc;
	va_list ap;
	char *sn, *msg;
	gchar *dialog_msg, *nombre;
	struct name_data *data;
	PurpleBuddy *buddy;

	va_start(ap, fr);
	sn = va_arg(ap, char *);
	msg = va_arg(ap, char *);
	va_end(ap);

	purple_debug_info("oscar",
			   "ssi: %s has given you permission to add him to your buddy list\n", sn);

	buddy = purple_find_buddy(gc->account, sn);
	if (buddy && (purple_buddy_get_alias_only(buddy)))
		nombre = g_strdup_printf("%s (%s)", sn, purple_buddy_get_alias_only(buddy));
	else
		nombre = g_strdup(sn);

	dialog_msg = g_strdup_printf(_("The user %s has given you permission to add him or her to your buddy list.  Do you want to add this user?"), nombre);
	g_free(nombre);

	data = g_new(struct name_data, 1);
	data->gc = gc;
	data->name = g_strdup(sn);
	data->nick = (buddy ? g_strdup(purple_buddy_get_alias_only(buddy)) : NULL);

	purple_request_yes_no(gc, NULL, _("Authorization Given"), dialog_msg,
						PURPLE_DEFAULT_ACTION_NONE,
						purple_connection_get_account(gc), sn, NULL,
						data,
						G_CALLBACK(purple_icq_buddyadd),
						G_CALLBACK(oscar_free_name_data));
	g_free(dialog_msg);

	return 1;
}

static int purple_ssi_authrequest(OscarData *od, FlapConnection *conn, FlapFrame *fr, ...) {
	PurpleConnection *gc = od->gc;
	va_list ap;
	char *sn;
	char *msg;
	PurpleAccount *account = purple_connection_get_account(gc);
	gchar *reason = NULL;
	struct name_data *data;
	PurpleBuddy *buddy;

	va_start(ap, fr);
	sn = va_arg(ap, char *);
	msg = va_arg(ap, char *);
	va_end(ap);

	purple_debug_info("oscar",
			   "ssi: received authorization request from %s\n", sn);

	buddy = purple_find_buddy(account, sn);

	if (msg != NULL)
		reason = purple_plugin_oscar_decode_im_part(account, sn, AIM_CHARSET_CUSTOM, 0x0000, msg, strlen(msg));

	data = g_new(struct name_data, 1);
	data->gc = gc;
	data->name = g_strdup(sn);
	data->nick = (buddy ? g_strdup(purple_buddy_get_alias_only(buddy)) : NULL);

	purple_account_request_authorization(account, sn, NULL,
			(buddy ? purple_buddy_get_alias_only(buddy) : NULL),
			reason, buddy != NULL, purple_auth_grant,
			purple_auth_dontgrant_msgprompt, data);
	g_free(reason);

	return 1;
}

static int purple_ssi_authreply(OscarData *od, FlapConnection *conn, FlapFrame *fr, ...) {
	PurpleConnection *gc = od->gc;
	va_list ap;
	char *sn, *msg;
	gchar *dialog_msg, *nombre;
	guint8 reply;
	PurpleBuddy *buddy;

	va_start(ap, fr);
	sn = va_arg(ap, char *);
	reply = (guint8)va_arg(ap, int);
	msg = va_arg(ap, char *);
	va_end(ap);

	purple_debug_info("oscar",
			   "ssi: received authorization reply from %s.  Reply is 0x%04hhx\n", sn, reply);

	buddy = purple_find_buddy(gc->account, sn);
	if (buddy && (purple_buddy_get_alias_only(buddy)))
		nombre = g_strdup_printf("%s (%s)", sn, purple_buddy_get_alias_only(buddy));
	else
		nombre = g_strdup(sn);

	if (reply) {
		/* Granted */
		dialog_msg = g_strdup_printf(_("The user %s has granted your request to add them to your buddy list."), nombre);
		purple_notify_info(gc, NULL, _("Authorization Granted"), dialog_msg);
	} else {
		/* Denied */
		dialog_msg = g_strdup_printf(_("The user %s has denied your request to add them to your buddy list for the following reason:\n%s"), nombre, msg ? msg : _("No reason given."));
		purple_notify_info(gc, NULL, _("Authorization Denied"), dialog_msg);
	}
	g_free(dialog_msg);
	g_free(nombre);

	return 1;
}

static int purple_ssi_gotadded(OscarData *od, FlapConnection *conn, FlapFrame *fr, ...) {
	PurpleConnection *gc = od->gc;
	va_list ap;
	char *sn;
	PurpleBuddy *buddy;

	va_start(ap, fr);
	sn = va_arg(ap, char *);
	va_end(ap);

	buddy = purple_find_buddy(gc->account, sn);
	purple_debug_info("oscar", "ssi: %s added you to their buddy list\n", sn);
	purple_account_notify_added(gc->account, sn, NULL, (buddy ? purple_buddy_get_alias_only(buddy) : NULL), NULL);

	return 1;
}

GList *oscar_chat_info(PurpleConnection *gc) {
	GList *m = NULL;
	struct proto_chat_entry *pce;

	pce = g_new0(struct proto_chat_entry, 1);
	pce->label = _("_Room:");
	pce->identifier = "room";
	pce->required = TRUE;
	m = g_list_append(m, pce);

	pce = g_new0(struct proto_chat_entry, 1);
	pce->label = _("_Exchange:");
	pce->identifier = "exchange";
	pce->required = TRUE;
	pce->is_int = TRUE;
	pce->min = 4;
	pce->max = 20;
	m = g_list_append(m, pce);

	return m;
}

GHashTable *oscar_chat_info_defaults(PurpleConnection *gc, const char *chat_name)
{
	GHashTable *defaults;

	defaults = g_hash_table_new_full(g_str_hash, g_str_equal, NULL, g_free);

	if (chat_name != NULL)
		g_hash_table_insert(defaults, "room", g_strdup(chat_name));
	g_hash_table_insert(defaults, "exchange", g_strdup("4"));

	return defaults;
}

char *
oscar_get_chat_name(GHashTable *data)
{
	return g_strdup(g_hash_table_lookup(data, "room"));
}

void
oscar_join_chat(PurpleConnection *gc, GHashTable *data)
{
	OscarData *od = (OscarData *)gc->proto_data;
	FlapConnection *conn;
	char *name, *exchange;
	int exchange_int;

	name = g_hash_table_lookup(data, "room");
	exchange = g_hash_table_lookup(data, "exchange");

	g_return_if_fail(name != NULL && *name != '\0');
	g_return_if_fail(exchange != NULL);

	errno = 0;
	exchange_int = strtol(exchange, NULL, 10);
	g_return_if_fail(errno == 0);

	purple_debug_info("oscar", "Attempting to join chat room %s.\n", name);

	if ((conn = flap_connection_getbytype(od, SNAC_FAMILY_CHATNAV)))
	{
		purple_debug_info("oscar", "chatnav exists, creating room\n");
		aim_chatnav_createroom(od, conn, name, exchange_int);
	} else {
		/* this gets tricky */
		struct create_room *cr = g_new0(struct create_room, 1);
		purple_debug_info("oscar", "chatnav does not exist, opening chatnav\n");
		cr->exchange = exchange_int;
		cr->name = g_strdup(name);
		od->create_rooms = g_slist_prepend(od->create_rooms, cr);
		aim_srv_requestnew(od, SNAC_FAMILY_CHATNAV);
	}
}

void
oscar_chat_invite(PurpleConnection *gc, int id, const char *message, const char *name)
{
	OscarData *od = (OscarData *)gc->proto_data;
	struct chat_connection *ccon = find_oscar_chat(gc, id);

	if (ccon == NULL)
		return;

	aim_im_sendch2_chatinvite(od, name, message ? message : "",
			ccon->exchange, ccon->name, 0x0);
}

void
oscar_chat_leave(PurpleConnection *gc, int id)
{
	PurpleConversation *conv;
	struct chat_connection *cc;

	conv = purple_find_chat(gc, id);

	g_return_if_fail(conv != NULL);

	purple_debug_info("oscar", "Leaving chat room %s\n", conv->name);

	cc = find_oscar_chat(gc, purple_conv_chat_get_id(PURPLE_CONV_CHAT(conv)));
	oscar_chat_kill(gc, cc);
}

int oscar_send_chat(PurpleConnection *gc, int id, const char *message, PurpleMessageFlags flags) {
	OscarData *od = (OscarData *)gc->proto_data;
	PurpleConversation *conv = NULL;
	struct chat_connection *c = NULL;
	char *buf, *buf2, *buf3;
	guint16 charset, charsubset;
	char *charsetstr = NULL;
	int len;

	if (!(conv = purple_find_chat(gc, id)))
		return -EINVAL;

	if (!(c = find_oscar_chat_by_conv(gc, conv)))
		return -EINVAL;

	buf = purple_strdup_withhtml(message);

	if (strstr(buf, "<IMG "))
		purple_conversation_write(conv, "",
			_("Your IM Image was not sent. "
			  "You cannot send IM Images in AIM chats."),
			PURPLE_MESSAGE_ERROR, time(NULL));

	purple_plugin_oscar_convert_to_best_encoding(gc, NULL, buf, &buf2, &len, &charset, &charsubset);
	/*
	 * Evan S. suggested that maxvis really does mean "number of
	 * visible characters" and not "number of bytes"
	 */
	if ((len > c->maxlen) || (len > c->maxvis)) {
		/* If the length was too long, try stripping the HTML and then running it back through
		 * purple_strdup_withhtml() and the encoding process. The result may be shorter. */
		g_free(buf2);

		buf3 = purple_markup_strip_html(buf);
		g_free(buf);

		buf = purple_strdup_withhtml(buf3);
		g_free(buf3);

		purple_plugin_oscar_convert_to_best_encoding(gc, NULL, buf, &buf2, &len, &charset, &charsubset);

		if ((len > c->maxlen) || (len > c->maxvis)) {
			purple_debug_warning("oscar", "Could not send %s because (%i > maxlen %i) or (%i > maxvis %i)\n",
					buf2, len, c->maxlen, len, c->maxvis);
			g_free(buf);
			g_free(buf2);
			return -E2BIG;
		}

		purple_debug_info("oscar", "Sending %s as %s because the original was too long.\n",
				message, buf2);
	}

	if (charset == AIM_CHARSET_ASCII)
		charsetstr = "us-ascii";
	else if (charset == AIM_CHARSET_UNICODE)
		charsetstr = "unicode-2-0";
	else if (charset == AIM_CHARSET_CUSTOM)
		charsetstr = "iso-8859-1";
	aim_chat_send_im(od, c->conn, 0, buf2, len, charsetstr, "en");
	g_free(buf2);
	g_free(buf);

	return 0;
}

const char *oscar_list_icon_icq(PurpleAccount *a, PurpleBuddy *b)
{
	const char *name = b ? purple_buddy_get_name(b) : NULL;
	if ((b == NULL) || (name == NULL) || aim_snvalid_sms(name))
	{
		if (a == NULL || aim_snvalid_icq(purple_account_get_username(a)))
			return "icq";
		else
			return "aim";
	}

	if (aim_snvalid_icq(name))
		return "icq";
	return "aim";
}

const char *oscar_list_icon_aim(PurpleAccount *a, PurpleBuddy *b)
{
	const char *name = b ? purple_buddy_get_name(b) : NULL;
	if ((b == NULL) || (name == NULL) || aim_snvalid_sms(name))
	{
		if (a != NULL && aim_snvalid_icq(purple_account_get_username(a)))
			return "icq";
		else
			return "aim";
	}

	if (aim_snvalid_icq(name))
		return "icq";
	return "aim";
}

const char *oscar_list_emblem(PurpleBuddy *b)
{
	PurpleConnection *gc = NULL;
	OscarData *od = NULL;
	PurpleAccount *account = NULL;
	PurplePresence *presence;
	PurpleStatus *status;
	const char *status_id;
	aim_userinfo_t *userinfo = NULL;
	const char *name;

	account = purple_buddy_get_account(b);
	name = purple_buddy_get_name(b);
	if (account != NULL)
		gc = purple_account_get_connection(account);
	if (gc != NULL)
		od = gc->proto_data;
	if (od != NULL)
		userinfo = aim_locate_finduserinfo(od, name);

	presence = purple_buddy_get_presence(b);
	status = purple_presence_get_active_status(presence);
	status_id = purple_status_get_id(status);

	if (purple_presence_is_online(presence) == FALSE) {
		char *gname;
		if ((name) && (od) && (od->ssi.received_data) &&
			(gname = aim_ssi_itemlist_findparentname(od->ssi.local, name)) &&
			(aim_ssi_waitingforauth(od->ssi.local, gname, name))) {
			return "not-authorized";
		}
	}

	if (userinfo != NULL ) {
		if (userinfo->flags & AIM_FLAG_ADMINISTRATOR)
			return "admin";
		if (userinfo->flags & AIM_FLAG_ACTIVEBUDDY)
			return "bot";
		if (userinfo->capabilities & OSCAR_CAPABILITY_HIPTOP)
			return "hiptop";
		if (userinfo->capabilities & OSCAR_CAPABILITY_SECUREIM)
			return "secure";
		if (userinfo->icqinfo.status & AIM_ICQ_STATE_BIRTHDAY)
			return "birthday";
	}
	return NULL;
}

void oscar_tooltip_text(PurpleBuddy *b, PurpleNotifyUserInfo *user_info, gboolean full)
{
	PurpleConnection *gc;
	PurpleAccount *account;
	OscarData *od;
	aim_userinfo_t *userinfo;

	if (!PURPLE_BUDDY_IS_ONLINE(b))
		return;

	account = purple_buddy_get_account(b);
	gc = purple_account_get_connection(account);
	od = gc->proto_data;
	userinfo = aim_locate_finduserinfo(od, purple_buddy_get_name(b));

	oscar_user_info_append_status(gc, user_info, b, userinfo, /* strip_html_tags */ TRUE);

	if (full)
		oscar_user_info_append_extra_info(gc, user_info, b, userinfo);
}

char *oscar_status_text(PurpleBuddy *b)
{
	PurpleConnection *gc;
	PurpleAccount *account;
	OscarData *od;
	const PurplePresence *presence;
	const PurpleStatus *status;
	const char *id;
	const char *message;
	gchar *ret = NULL;

	gc = purple_account_get_connection(purple_buddy_get_account(b));
	account = purple_connection_get_account(gc);
	od = gc->proto_data;
	presence = purple_buddy_get_presence(b);
	status = purple_presence_get_active_status(presence);
	id = purple_status_get_id(status);

	if ((od != NULL) && !purple_presence_is_online(presence))
	{
		const char *name = purple_buddy_get_name(b);
		char *gname = aim_ssi_itemlist_findparentname(od->ssi.local, name);
		if (aim_ssi_waitingforauth(od->ssi.local, gname, name))
			ret = g_strdup(_("Not Authorized"));
		else
			ret = g_strdup(_("Offline"));
	}
	else if (purple_status_is_available(status) && !strcmp(id, OSCAR_STATUS_ID_AVAILABLE))
	{
		/* Available */
		message = purple_status_get_attr_string(status, "message");
		if (message != NULL)
		{
			ret = g_strdup(message);
			purple_util_chrreplace(ret, '\n', ' ');
		}
	}
	else if (!purple_status_is_available(status) && !strcmp(id, OSCAR_STATUS_ID_AWAY))
	{
		/* Away */
		message = purple_status_get_attr_string(status, "message");
		if (message != NULL)
		{
			gchar *tmp1, *tmp2;
			tmp1 = purple_markup_strip_html(message);
			purple_util_chrreplace(tmp1, '\n', ' ');
			tmp2 = g_markup_escape_text(tmp1, -1);
			ret = purple_str_sub_away_formatters(tmp2, purple_account_get_username(account));
			g_free(tmp1);
			g_free(tmp2);
		}
		else
		{
			ret = g_strdup(_("Away"));
		}
	}
	else
		ret = g_strdup(purple_status_get_name(status));

	return ret;
}


static int oscar_icon_req(OscarData *od, FlapConnection *conn, FlapFrame *fr, ...) {
	PurpleConnection *gc = od->gc;
	va_list ap;
	guint16 type;
	guint8 flags = 0, length = 0;
	guchar *md5 = NULL;

	va_start(ap, fr);
	type = va_arg(ap, int);

	switch(type) {
		case 0x0000:
		case 0x0001: {
			flags = va_arg(ap, int);
			length = va_arg(ap, int);
			md5 = va_arg(ap, guchar *);

			if ((flags == 0x00) || (flags == 0x41)) {
				if (!flap_connection_getbytype(od, SNAC_FAMILY_BART) && !od->iconconnecting) {
					od->iconconnecting = TRUE;
					od->set_icon = TRUE;
					aim_srv_requestnew(od, SNAC_FAMILY_BART);
				} else {
					PurpleAccount *account = purple_connection_get_account(gc);
					PurpleStoredImage *img = purple_buddy_icons_find_account_icon(account);
					if (img == NULL) {
						aim_ssi_delicon(od);
					} else {

						purple_debug_info("oscar",
										"Uploading icon to icon server\n");
						aim_bart_upload(od, purple_imgstore_get_data(img),
						                purple_imgstore_get_size(img));
						purple_imgstore_unref(img);
					}
				}
			} else if (flags == 0x81) {
				PurpleAccount *account = purple_connection_get_account(gc);
				PurpleStoredImage *img = purple_buddy_icons_find_account_icon(account);
				if (img == NULL)
					aim_ssi_delicon(od);
				else {
					aim_ssi_seticon(od, md5, length);
					purple_imgstore_unref(img);
				}
			}
		} break;

		case 0x0002: { /* We just set an "available" message? */
		} break;
	}

	va_end(ap);

	return 0;
}

void oscar_set_permit_deny(PurpleConnection *gc) {
	PurpleAccount *account = purple_connection_get_account(gc);
	OscarData *od = (OscarData *)gc->proto_data;

	if (od->ssi.received_data) {
		switch (account->perm_deny) {
			case PURPLE_PRIVACY_ALLOW_ALL:
				aim_ssi_setpermdeny(od, 0x01, 0xffffffff);
				break;
			case PURPLE_PRIVACY_ALLOW_BUDDYLIST:
				aim_ssi_setpermdeny(od, 0x05, 0xffffffff);
				break;
			case PURPLE_PRIVACY_ALLOW_USERS:
				aim_ssi_setpermdeny(od, 0x03, 0xffffffff);
				break;
			case PURPLE_PRIVACY_DENY_ALL:
				aim_ssi_setpermdeny(od, 0x02, 0xffffffff);
				break;
			case PURPLE_PRIVACY_DENY_USERS:
				aim_ssi_setpermdeny(od, 0x04, 0xffffffff);
				break;
			default:
				aim_ssi_setpermdeny(od, 0x01, 0xffffffff);
				break;
		}
	}
}

void oscar_add_permit(PurpleConnection *gc, const char *who) {
	OscarData *od = (OscarData *)gc->proto_data;
	purple_debug_info("oscar", "ssi: About to add a permit\n");
	if (od->ssi.received_data)
		aim_ssi_addpermit(od, who);
}

void oscar_add_deny(PurpleConnection *gc, const char *who) {
	OscarData *od = (OscarData *)gc->proto_data;
	purple_debug_info("oscar", "ssi: About to add a deny\n");
	if (od->ssi.received_data)
		aim_ssi_adddeny(od, who);
}

void oscar_rem_permit(PurpleConnection *gc, const char *who) {
	OscarData *od = (OscarData *)gc->proto_data;
	purple_debug_info("oscar", "ssi: About to delete a permit\n");
	if (od->ssi.received_data)
		aim_ssi_delpermit(od, who);
}

void oscar_rem_deny(PurpleConnection *gc, const char *who) {
	OscarData *od = (OscarData *)gc->proto_data;
	purple_debug_info("oscar", "ssi: About to delete a deny\n");
	if (od->ssi.received_data)
		aim_ssi_deldeny(od, who);
}

GList *
oscar_status_types(PurpleAccount *account)
{
	gboolean is_icq;
	GList *status_types = NULL;
	PurpleStatusType *type;

	g_return_val_if_fail(account != NULL, NULL);

	/* Used to flag some statuses as "user settable" or not */
	is_icq = aim_snvalid_icq(purple_account_get_username(account));

	/* Common status types */
	/* Really the available message should only be settable for AIM accounts */
	type = purple_status_type_new_with_attrs(PURPLE_STATUS_AVAILABLE,
										   OSCAR_STATUS_ID_AVAILABLE,
										   NULL, TRUE, TRUE, FALSE,
										   "message", _("Message"),
										   purple_value_new(PURPLE_TYPE_STRING),
										   "itmsurl", _("iTunes Music Store Link"),
										   purple_value_new(PURPLE_TYPE_STRING), NULL);
	status_types = g_list_prepend(status_types, type);

	type = purple_status_type_new_full(PURPLE_STATUS_AVAILABLE,
									 OSCAR_STATUS_ID_FREE4CHAT,
									 _("Free For Chat"), TRUE, is_icq, FALSE);
	status_types = g_list_prepend(status_types, type);

	type = purple_status_type_new_with_attrs(PURPLE_STATUS_AWAY,
										   OSCAR_STATUS_ID_AWAY,
										   NULL, TRUE, TRUE, FALSE,
										   "message", _("Message"),
										   purple_value_new(PURPLE_TYPE_STRING), NULL);
	status_types = g_list_prepend(status_types, type);

	type = purple_status_type_new_full(PURPLE_STATUS_INVISIBLE,
									 OSCAR_STATUS_ID_INVISIBLE,
									 NULL, TRUE, TRUE, FALSE);
	status_types = g_list_prepend(status_types, type);

	type = purple_status_type_new_full(PURPLE_STATUS_MOBILE, OSCAR_STATUS_ID_MOBILE, NULL, FALSE, FALSE, TRUE);
	status_types = g_list_prepend(status_types, type);

	/* ICQ-specific status types */
	type = purple_status_type_new_with_attrs(PURPLE_STATUS_UNAVAILABLE,
				OSCAR_STATUS_ID_OCCUPIED,
				_("Occupied"), TRUE, is_icq, FALSE,
				"message", _("Message"),
				purple_value_new(PURPLE_TYPE_STRING), NULL);
	status_types = g_list_prepend(status_types, type);

	type = purple_status_type_new_with_attrs(PURPLE_STATUS_UNAVAILABLE,
				OSCAR_STATUS_ID_DND,
				_("Do Not Disturb"), TRUE, is_icq, FALSE,
				"message", _("Message"),
				purple_value_new(PURPLE_TYPE_STRING), NULL);
	status_types = g_list_prepend(status_types, type);

	type = purple_status_type_new_with_attrs(PURPLE_STATUS_EXTENDED_AWAY,
				OSCAR_STATUS_ID_NA,
				_("Not Available"), TRUE, is_icq, FALSE,
				"message", _("Message"),
				purple_value_new(PURPLE_TYPE_STRING), NULL);
	status_types = g_list_prepend(status_types, type);

	type = purple_status_type_new_full(PURPLE_STATUS_OFFLINE,
									 OSCAR_STATUS_ID_OFFLINE,
									 NULL, TRUE, TRUE, FALSE);
	status_types = g_list_prepend(status_types, type);

	status_types = g_list_reverse(status_types);

	return status_types;
}

static void oscar_ssi_editcomment(struct name_data *data, const char *text) {
	PurpleConnection *gc = data->gc;
	OscarData *od = gc->proto_data;
	PurpleBuddy *b;
	PurpleGroup *g;

	if (!(b = purple_find_buddy(purple_connection_get_account(data->gc), data->name))) {
		oscar_free_name_data(data);
		return;
	}

	if (!(g = purple_buddy_get_group(b))) {
		oscar_free_name_data(data);
		return;
	}

	aim_ssi_editcomment(od, purple_group_get_name(g), data->name, text);

	if (!aim_sncmp(data->name, gc->account->username))
		purple_check_comment(od, text);

	oscar_free_name_data(data);
}

static void oscar_buddycb_edit_comment(PurpleBlistNode *node, gpointer ignore) {

	PurpleBuddy *buddy;
	PurpleConnection *gc;
	OscarData *od;
	struct name_data *data;
	PurpleGroup *g;
	char *comment;
	gchar *comment_utf8;
	gchar *title;
	PurpleAccount *account;
	const char *name;

	g_return_if_fail(PURPLE_BLIST_NODE_IS_BUDDY(node));

	buddy = (PurpleBuddy *) node;
	name = purple_buddy_get_name(buddy);
	account = purple_buddy_get_account(buddy);
	gc = purple_account_get_connection(account);
	od = gc->proto_data;

	if (!(g = purple_buddy_get_group(buddy)))
		return;

	data = g_new(struct name_data, 1);

	comment = aim_ssi_getcomment(od->ssi.local, purple_group_get_name(g), name);
	comment_utf8 = comment ? oscar_utf8_try_convert(account, comment) : NULL;

	data->gc = gc;
	data->name = g_strdup(name);
	data->nick = g_strdup(purple_buddy_get_alias_only(buddy));

	title = g_strdup_printf(_("Buddy Comment for %s"), data->name);
	purple_request_input(gc, title, _("Buddy Comment:"), NULL,
					   comment_utf8, TRUE, FALSE, NULL,
					   _("_OK"), G_CALLBACK(oscar_ssi_editcomment),
					   _("_Cancel"), G_CALLBACK(oscar_free_name_data),
					   account, data->name, NULL,
					   data);
	g_free(title);

	g_free(comment);
	g_free(comment_utf8);
}

static void
oscar_ask_directim_yes_cb(struct oscar_ask_directim_data *data)
{
	peer_connection_propose(data->od, OSCAR_CAPABILITY_DIRECTIM, data->who);
	g_free(data->who);
	g_free(data);
}

static void
oscar_ask_directim_no_cb(struct oscar_ask_directim_data *data)
{
	g_free(data->who);
	g_free(data);
}

/* This is called from right-click menu on a buddy node. */
static void
oscar_ask_directim(gpointer object, gpointer ignored)
{
	PurpleBlistNode *node;
	PurpleBuddy *buddy;
	PurpleConnection *gc;
	gchar *buf;
	struct oscar_ask_directim_data *data;
	PurpleAccount *account;

	node = object;

	g_return_if_fail(PURPLE_BLIST_NODE_IS_BUDDY(node));

	buddy = (PurpleBuddy *)node;
	account = purple_buddy_get_account(buddy);
	gc = purple_account_get_connection(account);

	data = g_new0(struct oscar_ask_directim_data, 1);
	data->who = g_strdup(purple_buddy_get_name(buddy));
	data->od = gc->proto_data;
	buf = g_strdup_printf(_("You have selected to open a Direct IM connection with %s."),
			data->who);

	purple_request_action(gc, NULL, buf,
			_("Because this reveals your IP address, it "
			  "may be considered a security risk.  Do you "
			  "wish to continue?"),
			0, /* Default action is "connect" */
			account, data->who, NULL,
			data, 2,
			_("C_onnect"), G_CALLBACK(oscar_ask_directim_yes_cb),
			_("_Cancel"), G_CALLBACK(oscar_ask_directim_no_cb));
	g_free(buf);
}

static void
oscar_get_aim_info_cb(PurpleBlistNode *node, gpointer ignore)
{
	PurpleBuddy *buddy;
	PurpleConnection *gc;

	g_return_if_fail(PURPLE_BLIST_NODE_IS_BUDDY(node));

	buddy = (PurpleBuddy *)node;
	gc = purple_account_get_connection(purple_buddy_get_account(buddy));

	aim_locate_getinfoshort(gc->proto_data, purple_buddy_get_name(buddy), 0x00000003);
}

static GList *
oscar_buddy_menu(PurpleBuddy *buddy) {

	PurpleConnection *gc;
	OscarData *od;
	GList *menu;
	PurpleMenuAction *act;
	aim_userinfo_t *userinfo;
	PurpleAccount *account;
	const char *bname = purple_buddy_get_name(buddy);

	account = purple_buddy_get_account(buddy);
	gc = purple_account_get_connection(account);
	od = gc->proto_data;
	userinfo = aim_locate_finduserinfo(od, bname);
	menu = NULL;

	if (od->icq && aim_snvalid_icq(bname))
	{
		act = purple_menu_action_new(_("Get AIM Info"),
								   PURPLE_CALLBACK(oscar_get_aim_info_cb),
								   NULL, NULL);
		menu = g_list_prepend(menu, act);
	}

	act = purple_menu_action_new(_("Edit Buddy Comment"),
	                           PURPLE_CALLBACK(oscar_buddycb_edit_comment),
	                           NULL, NULL);
	menu = g_list_prepend(menu, act);

#if 0
	if (od->icq)
	{
		act = purple_menu_action_new(_("Get Status Msg"),
		                           PURPLE_CALLBACK(oscar_get_icqstatusmsg),
		                           NULL, NULL);
		menu = g_list_prepend(menu, act);
	}
#endif

	if (userinfo &&
		aim_sncmp(purple_account_get_username(account), bname) &&
		PURPLE_BUDDY_IS_ONLINE(buddy))
	{
		if (userinfo->capabilities & OSCAR_CAPABILITY_DIRECTIM)
		{
			act = purple_menu_action_new(_("Direct IM"),
			                           PURPLE_CALLBACK(oscar_ask_directim),
			                           NULL, NULL);
			menu = g_list_prepend(menu, act);
		}
#if 0
		/* TODO: This menu item should be added by the core */
		if (userinfo->capabilities & OSCAR_CAPABILITY_GETFILE) {
			act = purple_menu_action_new(_("Get File"),
			                           PURPLE_CALLBACK(oscar_ask_getfile),
			                           NULL, NULL);
			menu = g_list_prepend(menu, act);
		}
#endif
	}

	if (od->ssi.received_data)
	{
		char *gname;
		gname = aim_ssi_itemlist_findparentname(od->ssi.local, bname);
		if (gname && aim_ssi_waitingforauth(od->ssi.local, gname, bname))
		{
			act = purple_menu_action_new(_("Re-request Authorization"),
			                           PURPLE_CALLBACK(purple_auth_sendrequest_menu),
			                           NULL, NULL);
			menu = g_list_prepend(menu, act);
		}
	}

	menu = g_list_reverse(menu);

	return menu;
}


GList *oscar_blist_node_menu(PurpleBlistNode *node) {
	if(PURPLE_BLIST_NODE_IS_BUDDY(node)) {
		return oscar_buddy_menu((PurpleBuddy *) node);
	} else {
		return NULL;
	}
}

static void
oscar_icq_privacy_opts(PurpleConnection *gc, PurpleRequestFields *fields)
{
	OscarData *od = gc->proto_data;
	PurpleAccount *account = purple_connection_get_account(gc);
	PurpleRequestField *f;
	gboolean auth, web_aware;

	f = purple_request_fields_get_field(fields, "authorization");
	auth = purple_request_field_bool_get_value(f);

	f = purple_request_fields_get_field(fields, "web_aware");
	web_aware = purple_request_field_bool_get_value(f);

	purple_account_set_bool(account, "authorization", auth);
	purple_account_set_bool(account, "web_aware", web_aware);

	oscar_set_extendedstatus(gc);
	aim_icq_setsecurity(od, auth, web_aware);
}

static void
oscar_show_icq_privacy_opts(PurplePluginAction *action)
{
	PurpleConnection *gc = (PurpleConnection *) action->context;
	PurpleAccount *account = purple_connection_get_account(gc);
	PurpleRequestFields *fields;
	PurpleRequestFieldGroup *g;
	PurpleRequestField *f;
	gboolean auth, web_aware;

	auth = purple_account_get_bool(account, "authorization", OSCAR_DEFAULT_AUTHORIZATION);
	web_aware = purple_account_get_bool(account, "web_aware", OSCAR_DEFAULT_WEB_AWARE);

	fields = purple_request_fields_new();

	g = purple_request_field_group_new(NULL);

	f = purple_request_field_bool_new("authorization", _("Require authorization"), auth);
	purple_request_field_group_add_field(g, f);

	f = purple_request_field_bool_new("web_aware", _("Web aware (enabling this will cause you to receive SPAM!)"), web_aware);
	purple_request_field_group_add_field(g, f);

	purple_request_fields_add_group(fields, g);

	purple_request_fields(gc, _("ICQ Privacy Options"), _("ICQ Privacy Options"),
						NULL, fields,
						_("OK"), G_CALLBACK(oscar_icq_privacy_opts),
						_("Cancel"), NULL,
						purple_connection_get_account(gc), NULL, NULL,
						gc);
}

static void oscar_format_screenname(PurpleConnection *gc, const char *nick) {
	OscarData *od = gc->proto_data;
	if (!aim_sncmp(purple_account_get_username(purple_connection_get_account(gc)), nick)) {
		if (!flap_connection_getbytype(od, SNAC_FAMILY_ADMIN)) {
			od->setnick = TRUE;
			g_free(od->newsn);
			od->newsn = g_strdup(nick);
			aim_srv_requestnew(od, SNAC_FAMILY_ADMIN);
		} else {
			aim_admin_setnick(od, flap_connection_getbytype(od, SNAC_FAMILY_ADMIN), nick);
		}
	} else {
		purple_notify_error(gc, NULL, _("The new formatting is invalid."),
						  _("Username formatting can change only capitalization and whitespace."));
	}
}

static void oscar_confirm_account(PurplePluginAction *action)
{
	PurpleConnection *gc;
	OscarData *od;
	FlapConnection *conn;

	gc = (PurpleConnection *)action->context;
	od = gc->proto_data;

	conn = flap_connection_getbytype(od, SNAC_FAMILY_ADMIN);
	if (conn != NULL) {
		aim_admin_reqconfirm(od, conn);
	} else {
		od->conf = TRUE;
		aim_srv_requestnew(od, SNAC_FAMILY_ADMIN);
	}
}

static void oscar_show_email(PurplePluginAction *action)
{
	PurpleConnection *gc = (PurpleConnection *) action->context;
	OscarData *od = gc->proto_data;
	FlapConnection *conn = flap_connection_getbytype(od, SNAC_FAMILY_ADMIN);

	if (conn) {
		aim_admin_getinfo(od, conn, 0x11);
	} else {
		od->reqemail = TRUE;
		aim_srv_requestnew(od, SNAC_FAMILY_ADMIN);
	}
}

static void oscar_change_email(PurpleConnection *gc, const char *email)
{
	OscarData *od = gc->proto_data;
	FlapConnection *conn = flap_connection_getbytype(od, SNAC_FAMILY_ADMIN);

	if (conn) {
		aim_admin_setemail(od, conn, email);
	} else {
		od->setemail = TRUE;
		od->email = g_strdup(email);
		aim_srv_requestnew(od, SNAC_FAMILY_ADMIN);
	}
}

static void oscar_show_change_email(PurplePluginAction *action)
{
	PurpleConnection *gc = (PurpleConnection *) action->context;
	purple_request_input(gc, NULL, _("Change Address To:"), NULL, NULL,
					   FALSE, FALSE, NULL,
					   _("_OK"), G_CALLBACK(oscar_change_email),
					   _("_Cancel"), NULL,
					   purple_connection_get_account(gc), NULL, NULL,
					   gc);
}

static void oscar_show_awaitingauth(PurplePluginAction *action)
{
	PurpleConnection *gc = (PurpleConnection *) action->context;
	OscarData *od = gc->proto_data;
	gchar *nombre, *text, *tmp;
	PurpleBlistNode *gnode, *cnode, *bnode;
	PurpleAccount *account;
	int num=0;

	text = g_strdup("");
	account = purple_connection_get_account(gc);

	for (gnode = purple_blist_get_root(); gnode;
			gnode = purple_blist_node_get_sibling_next(gnode)) {
		PurpleGroup *group = (PurpleGroup *)gnode;
		const char *gname;
		if(!PURPLE_BLIST_NODE_IS_GROUP(gnode))
			continue;
		gname = purple_group_get_name(group);
		for (cnode = purple_blist_node_get_first_child(gnode);
				cnode;
				cnode = purple_blist_node_get_sibling_next(cnode)) {
			if(!PURPLE_BLIST_NODE_IS_CONTACT(cnode))
				continue;
			for (bnode = purple_blist_node_get_first_child(cnode);
					bnode;
					bnode = purple_blist_node_get_sibling_next(bnode)) {
				PurpleBuddy *buddy = (PurpleBuddy *)bnode;
				const char *bname;
				if(!PURPLE_BLIST_NODE_IS_BUDDY(bnode))
					continue;
				bname = purple_buddy_get_name(buddy);
				if (purple_buddy_get_account(buddy) == account && aim_ssi_waitingforauth(od->ssi.local, gname, bname)) {
					if (purple_buddy_get_alias_only(buddy))
						nombre = g_strdup_printf(" %s (%s)", bname, purple_buddy_get_alias_only(buddy));
					else
						nombre = g_strdup_printf(" %s", bname);
					tmp = g_strdup_printf("%s%s<br>", text, nombre);
					g_free(text);
					text = tmp;
					g_free(nombre);
					num++;
				}
			}
		}
	}

	if (!num) {
		g_free(text);
		text = g_strdup(_("<i>you are not waiting for authorization</i>"));
	}

	purple_notify_formatted(gc, NULL, _("You are awaiting authorization from "
						  "the following buddies"),	_("You can re-request "
						  "authorization from these buddies by "
						  "right-clicking on them and selecting "
						  "\"Re-request Authorization.\""), text, NULL, NULL);
	g_free(text);
}

static void search_by_email_cb(PurpleConnection *gc, const char *email)
{
	OscarData *od = (OscarData *)gc->proto_data;

	aim_search_address(od, email);
}

static void oscar_show_find_email(PurplePluginAction *action)
{
	PurpleConnection *gc = (PurpleConnection *) action->context;
	purple_request_input(gc, _("Find Buddy by Email"),
					   _("Search for a buddy by email address"),
					   _("Type the email address of the buddy you are "
						 "searching for."),
					   NULL, FALSE, FALSE, NULL,
					   _("_Search"), G_CALLBACK(search_by_email_cb),
					   _("_Cancel"), NULL,
					   purple_connection_get_account(gc), NULL, NULL,
					   gc);
}

static void oscar_show_set_info(PurplePluginAction *action)
{
	PurpleConnection *gc = (PurpleConnection *) action->context;
	purple_account_request_change_user_info(purple_connection_get_account(gc));
}

static void oscar_show_set_info_icqurl(PurplePluginAction *action)
{
	PurpleConnection *gc = (PurpleConnection *) action->context;
	purple_notify_uri(gc, "http://www.icq.com/whitepages/user_details.php");
}

static void oscar_change_pass(PurplePluginAction *action)
{
	PurpleConnection *gc = (PurpleConnection *) action->context;
	purple_account_request_change_password(purple_connection_get_account(gc));
}

static void oscar_show_chpassurl(PurplePluginAction *action)
{
	PurpleConnection *gc = (PurpleConnection *) action->context;
	OscarData *od = gc->proto_data;
	gchar *substituted = purple_strreplace(od->authinfo->chpassurl, "%s", purple_account_get_username(purple_connection_get_account(gc)));
	purple_notify_uri(gc, substituted);
	g_free(substituted);
}

static void oscar_show_imforwardingurl(PurplePluginAction *action)
{
	PurpleConnection *gc = (PurpleConnection *) action->context;
	purple_notify_uri(gc, "http://mymobile.aol.com/dbreg/register?action=imf&clientID=1");
}

void oscar_set_icon(PurpleConnection *gc, PurpleStoredImage *img)
{
	OscarData *od = gc->proto_data;

	if (img == NULL) {
		aim_ssi_delicon(od);
	} else {
		PurpleCipherContext *context;
		guchar md5[16];
		gconstpointer data = purple_imgstore_get_data(img);
		size_t len = purple_imgstore_get_size(img);

		context = purple_cipher_context_new_by_name("md5", NULL);
		purple_cipher_context_append(context, data, len);
		purple_cipher_context_digest(context, 16, md5, NULL);
		purple_cipher_context_destroy(context);

		aim_ssi_seticon(od, md5, 16);
	}
}

/**
 * Called by the Purple core to determine whether or not we're
 * allowed to send a file to this user.
 */
gboolean
oscar_can_receive_file(PurpleConnection *gc, const char *who)
{
	OscarData *od;
	PurpleAccount *account;

	od = gc->proto_data;
	account = purple_connection_get_account(gc);

	if (od != NULL)
	{
		aim_userinfo_t *userinfo;
		userinfo = aim_locate_finduserinfo(od, who);

		/*
		 * Don't allowing sending a file to a user that does not support
		 * file transfer, and don't allow sending to ourselves.
		 */
		if (((userinfo == NULL) ||
			(userinfo->capabilities & OSCAR_CAPABILITY_SENDFILE)) &&
			aim_sncmp(who, purple_account_get_username(account)))
		{
			return TRUE;
		}
	}

	return FALSE;
}

PurpleXfer *
oscar_new_xfer(PurpleConnection *gc, const char *who)
{
	PurpleXfer *xfer;
	OscarData *od;
	PurpleAccount *account;
	PeerConnection *conn;

	od = gc->proto_data;
	account = purple_connection_get_account(gc);

	xfer = purple_xfer_new(account, PURPLE_XFER_SEND, who);
	if (xfer)
	{
		purple_xfer_ref(xfer);
		purple_xfer_set_init_fnc(xfer, peer_oft_sendcb_init);
		purple_xfer_set_cancel_send_fnc(xfer, peer_oft_cb_generic_cancel);
		purple_xfer_set_request_denied_fnc(xfer, peer_oft_cb_generic_cancel);
		purple_xfer_set_ack_fnc(xfer, peer_oft_sendcb_ack);

		conn = peer_connection_new(od, OSCAR_CAPABILITY_SENDFILE, who);
		conn->flags |= PEER_CONNECTION_FLAG_INITIATED_BY_ME;
		conn->flags |= PEER_CONNECTION_FLAG_APPROVED;
		aim_icbm_makecookie(conn->cookie);
		conn->xfer = xfer;
		xfer->data = conn;
	}

	return xfer;
}

/*
 * Called by the Purple core when the user indicates that a
 * file is to be sent to a special someone.
 */
void
oscar_send_file(PurpleConnection *gc, const char *who, const char *file)
{
	PurpleXfer *xfer;

	xfer = oscar_new_xfer(gc, who);

	if (file != NULL)
		purple_xfer_request_accepted(xfer, file);
	else
		purple_xfer_request(xfer);
}

GList *
oscar_actions(PurplePlugin *plugin, gpointer context)
{
	PurpleConnection *gc = (PurpleConnection *) context;
	OscarData *od = gc->proto_data;
	GList *menu = NULL;
	PurplePluginAction *act;

	act = purple_plugin_action_new(_("Set User Info..."),
			oscar_show_set_info);
	menu = g_list_prepend(menu, act);

	if (od->icq)
	{
		act = purple_plugin_action_new(_("Set User Info (web)..."),
				oscar_show_set_info_icqurl);
		menu = g_list_prepend(menu, act);
	}

	act = purple_plugin_action_new(_("Change Password..."),
			oscar_change_pass);
	menu = g_list_prepend(menu, act);

	if (od->authinfo->chpassurl != NULL)
	{
		act = purple_plugin_action_new(_("Change Password (web)"),
				oscar_show_chpassurl);
		menu = g_list_prepend(menu, act);

		act = purple_plugin_action_new(_("Configure IM Forwarding (web)"),
				oscar_show_imforwardingurl);
		menu = g_list_prepend(menu, act);
	}

	menu = g_list_prepend(menu, NULL);

	if (od->icq)
	{
		/* ICQ actions */
		act = purple_plugin_action_new(_("Set Privacy Options..."),
				oscar_show_icq_privacy_opts);
		menu = g_list_prepend(menu, act);
	}
	else
	{
		/* AIM actions */
		act = purple_plugin_action_new(_("Confirm Account"),
				oscar_confirm_account);
		menu = g_list_prepend(menu, act);

		act = purple_plugin_action_new(_("Display Currently Registered Email Address"),
				oscar_show_email);
		menu = g_list_prepend(menu, act);

		act = purple_plugin_action_new(_("Change Currently Registered Email Address..."),
				oscar_show_change_email);
		menu = g_list_prepend(menu, act);
	}

	menu = g_list_prepend(menu, NULL);

	act = purple_plugin_action_new(_("Show Buddies Awaiting Authorization"),
			oscar_show_awaitingauth);
	menu = g_list_prepend(menu, act);

	menu = g_list_prepend(menu, NULL);

	act = purple_plugin_action_new(_("Search for Buddy by Email Address..."),
			oscar_show_find_email);
	menu = g_list_prepend(menu, act);

#if 0
	act = purple_plugin_action_new(_("Search for Buddy by Information"),
			show_find_info);
	menu = g_list_prepend(menu, act);
#endif

	menu = g_list_reverse(menu);

	return menu;
}

void oscar_change_passwd(PurpleConnection *gc, const char *old, const char *new)
{
	OscarData *od = gc->proto_data;

	if (od->icq) {
		aim_icq_changepasswd(od, new);
	} else {
		FlapConnection *conn;
		conn = flap_connection_getbytype(od, SNAC_FAMILY_ADMIN);
		if (conn) {
			aim_admin_changepasswd(od, conn, new, old);
		} else {
			od->chpass = TRUE;
			od->oldp = g_strdup(old);
			od->newp = g_strdup(new);
			aim_srv_requestnew(od, SNAC_FAMILY_ADMIN);
		}
	}
}

void
oscar_convo_closed(PurpleConnection *gc, const char *who)
{
	OscarData *od;
	PeerConnection *conn;

	od = gc->proto_data;
	conn = peer_connection_find_by_type(od, who, OSCAR_CAPABILITY_DIRECTIM);

	if (conn != NULL)
	{
		if (!conn->ready)
			aim_im_sendch2_cancel(conn);

		peer_connection_destroy(conn, OSCAR_DISCONNECT_LOCAL_CLOSED, NULL);
	}
}

const char *
oscar_normalize(const PurpleAccount *account, const char *str)
{
	static char buf[BUF_LEN];
	char *tmp1, *tmp2;
	int i, j;

	g_return_val_if_fail(str != NULL, NULL);

	/* copy str to buf and skip all blanks */
	for (i=0, j=0; str[j] && i < BUF_LEN - 1; i++, j++)
	{
		while (str[j] == ' ')
			j++;
		buf[i] = str[j];
	}
	buf[i] = '\0';

	tmp1 = g_utf8_strdown(buf, -1);
	tmp2 = g_utf8_normalize(tmp1, -1, G_NORMALIZE_DEFAULT);
	strcpy(buf, tmp2);
	g_free(tmp2);
	g_free(tmp1);

	return buf;
}

gboolean
oscar_offline_message(const PurpleBuddy *buddy)
{
	return TRUE;
}

/* TODO: Find somewhere to put this instead of including it in a bunch of places.
 * Maybe just change purple_accounts_find() to return anything for the prpl if there is no acct_id.
 */
static PurpleAccount *find_acct(const char *prpl, const char *acct_id)
{
	PurpleAccount *acct = NULL;

	/* If we have a specific acct, use it */
	if (acct_id) {
		acct = purple_accounts_find(acct_id, prpl);
		if (acct && !purple_account_is_connected(acct))
			acct = NULL;
	} else { /* Otherwise find an active account for the protocol */
		GList *l = purple_accounts_get_all();
		while (l) {
			if (!strcmp(prpl, purple_account_get_protocol_id(l->data))
					&& purple_account_is_connected(l->data)) {
				acct = l->data;
				break;
			}
			l = l->next;
		}
	}

	return acct;
}


static gboolean oscar_uri_handler(const char *proto, const char *cmd, GHashTable *params)
{
	char *acct_id = g_hash_table_lookup(params, "account");
	char prpl[11];
	PurpleAccount *acct;

	if (g_ascii_strcasecmp(proto, "aim") && g_ascii_strcasecmp(proto, "icq"))
		return FALSE;

	g_snprintf(prpl, sizeof(prpl), "prpl-%s", proto);

	acct = find_acct(prpl, acct_id);

	if (!acct)
		return FALSE;

	/* aim:GoIM?screenname=SCREENNAME&message=MESSAGE */
	if (!g_ascii_strcasecmp(cmd, "GoIM")) {
		char *sname = g_hash_table_lookup(params, "screenname");
		if (sname) {
			char *message = g_hash_table_lookup(params, "message");

			PurpleConversation *conv = purple_find_conversation_with_account(
				PURPLE_CONV_TYPE_IM, sname, acct);
			if (conv == NULL)
				conv = purple_conversation_new(PURPLE_CONV_TYPE_IM, acct, sname);
			purple_conversation_present(conv);

			if (message) {
				/* Spaces are encoded as '+' */
				g_strdelimit(message, "+", ' ');
				purple_conv_send_confirm(conv, message);
			}
		}
		/*else
			**If pidgindialogs_im() was in the core, we could use it here.
			 * It is all purple_request_* based, but I'm not sure it really belongs in the core
			pidgindialogs_im();*/

		return TRUE;
	}
	/* aim:GoChat?roomname=CHATROOMNAME&exchange=4 */
	else if (!g_ascii_strcasecmp(cmd, "GoChat")) {
		char *rname = g_hash_table_lookup(params, "roomname");
		if (rname) {
			/* This is somewhat hacky, but the params aren't useful after this command */
			g_hash_table_insert(params, g_strdup("exchange"), g_strdup("4"));
			g_hash_table_insert(params, g_strdup("room"), g_strdup(rname));
			serv_join_chat(purple_account_get_connection(acct), params);
		}
		/*else
			** Same as above (except that this would have to be re-written using purple_request_*)
			pidgin_blist_joinchat_show(); */

		return TRUE;
	}
	/* aim:AddBuddy?screenname=SCREENNAME&groupname=GROUPNAME*/
	else if (!g_ascii_strcasecmp(cmd, "AddBuddy")) {
		char *sname = g_hash_table_lookup(params, "screenname");
		char *gname = g_hash_table_lookup(params, "groupname");
		purple_blist_request_add_buddy(acct, sname, gname, NULL);
		return TRUE;
	}

	return FALSE;
}

void oscar_init(PurplePluginProtocolInfo *prpl_info)
{
	PurpleAccountOption *option;
	static gboolean init = FALSE;

	option = purple_account_option_string_new(_("Server"), "server", OSCAR_DEFAULT_LOGIN_SERVER);
	prpl_info->protocol_options = g_list_append(prpl_info->protocol_options, option);

	option = purple_account_option_int_new(_("Port"), "port", OSCAR_DEFAULT_LOGIN_PORT);
	prpl_info->protocol_options = g_list_append(prpl_info->protocol_options, option);

	option = purple_account_option_bool_new(
		_("Always use AIM/ICQ proxy server for\nfile transfers and direct IM (slower,\nbut does not reveal your IP address)"), "always_use_rv_proxy",
		OSCAR_DEFAULT_ALWAYS_USE_RV_PROXY);
	prpl_info->protocol_options = g_list_append(prpl_info->protocol_options, option);

	option = purple_account_option_bool_new(_("Allow multiple simultaneous logins"), "allow_multiple_logins",
											OSCAR_DEFAULT_ALLOW_MULTIPLE_LOGINS);
	prpl_info->protocol_options = g_list_append(prpl_info->protocol_options, option);
	
	if (init)
		return;
	init = TRUE;

	/* Preferences */
	purple_prefs_add_none("/plugins/prpl/oscar");
	purple_prefs_add_bool("/plugins/prpl/oscar/recent_buddies", FALSE);
	purple_prefs_remove("/plugins/prpl/oscar/show_idle");
	purple_prefs_remove("/plugins/prpl/oscar/always_use_rv_proxy");

	/* protocol handler */
	/* TODO: figure out a good instance to use here */
	purple_signal_connect(purple_get_core(), "uri-handler", &init,
		PURPLE_CALLBACK(oscar_uri_handler), NULL);
}
<|MERGE_RESOLUTION|>--- conflicted
+++ resolved
@@ -4808,15 +4808,9 @@
 
 	if (!aim_snvalid(bname)) {
 		gchar *buf;
-<<<<<<< HEAD
 		buf = g_strdup_printf(_("Could not add the buddy %s because the username is invalid.  Usernames must be a valid email address, or start with a letter and contain only letters, numbers and spaces, or contain only numbers."), bname);
 		if (!purple_conv_present_error(bname, account, buf))
-			purple_notify_error(gc, NULL, _("Unable To Add"), buf);
-=======
-		buf = g_strdup_printf(_("Could not add the buddy %s because the username is invalid.  Usernames must be a valid email address, or start with a letter and contain only letters, numbers and spaces, or contain only numbers."), buddy->name);
-		if (!purple_conv_present_error(buddy->name, account, buf))
 			purple_notify_error(gc, NULL, _("Unable to Add"), buf);
->>>>>>> a9e63326
 		g_free(buf);
 
 		/* Remove from local list */
