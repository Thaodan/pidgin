--- conflicted
+++ resolved
@@ -2077,40 +2077,6 @@
 	return 1;
 }
 
-<<<<<<< HEAD
-static gboolean purple_requesticqstatusnote(gpointer data)
-{
-	PurpleConnection *gc = data;
-	OscarData *od = purple_connection_get_protocol_data(gc);
-
-	while (od->statusnotes_queue != NULL)
-	{
-		char *bn;
-		struct aim_ssi_item *ssi_item;
-		aim_tlv_t *note_hash;
-
-		bn = od->statusnotes_queue->data;
-
-		ssi_item = aim_ssi_itemlist_finditem(od->ssi.local,
-											 NULL, bn, AIM_SSI_TYPE_BUDDY);
-		if (ssi_item != NULL)
-		{
-			note_hash = aim_tlv_gettlv(ssi_item->data, 0x015c, 1);
-			if (note_hash != NULL) {
-				aim_icq_getstatusnote(od, bn, note_hash->value, note_hash->length);
-			}
-		}
-
-		od->statusnotes_queue = g_slist_remove(od->statusnotes_queue, bn);
-		g_free(bn);
-	}
-
-	od->statusnotes_queue_timer = 0;
-	return FALSE;
-}
-
-=======
->>>>>>> 6266aa7d
 
 static int purple_parse_oncoming(OscarData *od, FlapConnection *conn, FlapFrame *fr, ...)
 {
@@ -2201,40 +2167,16 @@
 			 */
 			tmp2 = "";
 
-<<<<<<< HEAD
 		purple_prpl_got_user_status(account, info->bn, status_id,
-				"message", tmp2, "itmsurl", itmsurl, NULL);
-		g_free(tmp);
-
-		g_free(message);
-		g_free(itmsurl);
+									"message", tmp2, "itmsurl", itmsurl, NULL);
 	}
 	else
-	{
-		PurpleBuddy *b = purple_find_buddy(account, info->bn);
-		PurplePresence *presence = purple_buddy_get_presence(b);
-		PurpleStatus *old_status = purple_presence_get_active_status(presence);
-		PurpleStatus *new_status = purple_presence_get_status(presence, status_id);
-
-		/* If our status_id would change with this update, pass it to the core.
-		 * However, if our status_id would not change, do nothing, as we would clear out any existing
-		 * attributes on the status prematurely. purple_got_infoblock() will update the message as needed.
-		 */
-		if (old_status != new_status)
-			purple_prpl_got_user_status(account, info->bn, status_id, NULL);
-	}
-=======
-		purple_prpl_got_user_status(account, info->sn, status_id,
-									"message", tmp2, "itmsurl", itmsurl, NULL);
-	}
-	else
-		purple_prpl_got_user_status(account, info->sn, status_id, "message", tmp2, NULL);
+		purple_prpl_got_user_status(account, info->bn, status_id, "message", tmp2, NULL);
 
 	g_free(tmp);
 
 	g_free(message);
 	g_free(itmsurl);
->>>>>>> 6266aa7d
 
 	/* Login time stuff */
 	if (info->present & AIM_USERINFO_PRESENT_ONLINESINCE)
@@ -2289,54 +2231,6 @@
 		g_free(b16);
 	}
 
-<<<<<<< HEAD
-	/*
-	 * If we didn't receive a status message with the status change,
-	 * or if the message is empty, and we have a note hash, then
-	 * query the ICQ6 status note.
-	 *
-	 * TODO: We should probably always query the status note regardless
-	 *       of whether they have a status message set, and we should
-	 *       figure out a way to display both the status note and the
-	 *       status message at the same time.
-	 */
-	if (info->status == NULL || info->status[0] == '\0')
-	{
-		struct aim_ssi_item *ssi_item;
-		aim_tlv_t *note_hash;
-
-		ssi_item = aim_ssi_itemlist_finditem(od->ssi.local,
-				NULL, info->bn, AIM_SSI_TYPE_BUDDY);
-		if (ssi_item != NULL)
-		{
-			note_hash = aim_tlv_gettlv(ssi_item->data, 0x015c, 1);
-			if (note_hash != NULL) {
-				/* We do automatic rate limiting at the FLAP level, so
-				 * a flood of requests won't disconnect us.  However,
-				 * it WOULD mean that we would have to wait a
-				 * potentially long time to be able to message in real
-				 * time again.  Also, since we're requesting with every
-				 * purple_parse_oncoming() call, which often come in
-				 * groups, we should coalesce to do only one lookup per
-				 * buddy.
-				 */
-				if (od->statusnotes_queue == NULL ||
-					g_slist_find_custom(od->statusnotes_queue, info->bn, (GCompareFunc)strcmp) == NULL)
-				{
-					od->statusnotes_queue = g_slist_prepend(od->statusnotes_queue,
-							g_strdup(info->bn));
-
-					if (od->statusnotes_queue_timer > 0)
-						purple_timeout_remove(od->statusnotes_queue_timer);
-					od->statusnotes_queue_timer = purple_timeout_add_seconds(3,
-							purple_requesticqstatusnote, gc);
-				}
-			}
-		}
-	}
-
-=======
->>>>>>> 6266aa7d
 	return 1;
 }
 
