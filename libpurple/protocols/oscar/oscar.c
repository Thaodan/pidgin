/*
 * gaim
 *
 * Some code copyright (C) 1998-1999, Mark Spencer <markster@marko.net>
 * Some code copyright (C) 1999-2001, Eric Warmenhoven
 * Some code copyright (C) 2001-2003, Sean Egan
 * Some code copyright (C) 2001-2005, Mark Doliner <thekingant@users.sourceforge.net>
 * Some code copyright (C) 2005, Jonathan Clark <ardentlygnarly@users.sourceforge.net>
 *
 * Most libfaim code copyright (C) 1998-2001 Adam Fritzler <afritz@auk.cx>
 * Some libfaim code copyright (C) 2001-2004 Mark Doliner <thekingant@users.sourceforge.net>
 *
 * This program is free software; you can redistribute it and/or modify
 * it under the terms of the GNU General Public License as published by
 * the Free Software Foundation; either version 2 of the License, or
 * (at your option) any later version.
 *
 * This program is distributed in the hope that it will be useful,
 * but WITHOUT ANY WARRANTY; without even the implied warranty of
 * MERCHANTABILITY or FITNESS FOR A PARTICULAR PURPOSE.  See the
 * GNU General Public License for more details.
 *
 * You should have received a copy of the GNU General Public License
 * along with this program; if not, write to the Free Software
 * Foundation, Inc., 59 Temple Place, Suite 330, Boston, MA  02111-1307  USA
 *
 */

#include "internal.h"

#include "account.h"
#include "accountopt.h"
#include "buddyicon.h"
#include "cipher.h"
#include "conversation.h"
#include "core.h"
#include "debug.h"
#include "imgstore.h"
#include "network.h"
#include "notify.h"
#include "privacy.h"
#include "prpl.h"
#include "proxy.h"
#include "request.h"
#include "util.h"
#include "version.h"

#include "oscarcommon.h"
#include "oscar.h"
#include "peer.h"

#define OSCAR_STATUS_ID_INVISIBLE   "invisible"
#define OSCAR_STATUS_ID_OFFLINE     "offline"
#define OSCAR_STATUS_ID_AVAILABLE   "available"
#define OSCAR_STATUS_ID_AWAY        "away"
#define OSCAR_STATUS_ID_DND         "dnd"
#define OSCAR_STATUS_ID_NA          "na"
#define OSCAR_STATUS_ID_OCCUPIED    "occupied"
#define OSCAR_STATUS_ID_FREE4CHAT   "free4chat"
#define OSCAR_STATUS_ID_CUSTOM      "custom"
#define OSCAR_STATUS_ID_MOBILE	    "mobile"

#define AIMHASHDATA "http://gaim.sourceforge.net/aim_data.php3"

#define OSCAR_CONNECT_STEPS 6

static OscarCapability gaim_caps = OSCAR_CAPABILITY_CHAT | OSCAR_CAPABILITY_BUDDYICON | OSCAR_CAPABILITY_DIRECTIM | OSCAR_CAPABILITY_SENDFILE | OSCAR_CAPABILITY_UNICODE | OSCAR_CAPABILITY_INTEROPERATE | OSCAR_CAPABILITY_ICHAT;

static guint8 features_aim[] = {0x01, 0x01, 0x01, 0x02};
static guint8 features_icq[] = {0x01, 0x06};
static guint8 features_icq_offline[] = {0x01};
static guint8 ck[] = {0x00, 0x00, 0x00, 0x00, 0x00, 0x00};

struct create_room {
	char *name;
	int exchange;
};

struct oscar_ask_directim_data
{
	OscarData *od;
	char *who;
};

/*
 * Various PRPL-specific buddy info that we want to keep track of
 * Some other info is maintained by locate.c, and I'd like to move
 * the rest of this to libfaim, mostly im.c
 *
 * TODO: More of this should use the status API.
 */
struct buddyinfo {
	gboolean typingnot;
	guint32 ipaddr;

	unsigned long ico_me_len;
	unsigned long ico_me_csum;
	time_t ico_me_time;
	gboolean ico_informed;

	unsigned long ico_len;
	unsigned long ico_csum;
	time_t ico_time;
	gboolean ico_need;
	gboolean ico_sent;
};

struct name_data {
	GaimConnection *gc;
	gchar *name;
	gchar *nick;
};

static char *msgerrreason[] = {
	N_("Invalid error"),
	N_("Invalid SNAC"),
	N_("Rate to host"),
	N_("Rate to client"),
	N_("Not logged in"),
	N_("Service unavailable"),
	N_("Service not defined"),
	N_("Obsolete SNAC"),
	N_("Not supported by host"),
	N_("Not supported by client"),
	N_("Refused by client"),
	N_("Reply too big"),
	N_("Responses lost"),
	N_("Request denied"),
	N_("Busted SNAC payload"),
	N_("Insufficient rights"),
	N_("In local permit/deny"),
	N_("Too evil (sender)"),
	N_("Too evil (receiver)"),
	N_("User temporarily unavailable"),
	N_("No match"),
	N_("List overflow"),
	N_("Request ambiguous"),
	N_("Queue full"),
	N_("Not while on AOL")
};
static int msgerrreasonlen = 25;

/* All the libfaim->gaim callback functions */
static int gaim_parse_auth_resp  (OscarData *, FlapConnection *, FlapFrame *, ...);
static int gaim_parse_login      (OscarData *, FlapConnection *, FlapFrame *, ...);
static int gaim_parse_auth_securid_request(OscarData *, FlapConnection *, FlapFrame *, ...);
static int gaim_handle_redirect  (OscarData *, FlapConnection *, FlapFrame *, ...);
static int gaim_info_change      (OscarData *, FlapConnection *, FlapFrame *, ...);
static int gaim_account_confirm  (OscarData *, FlapConnection *, FlapFrame *, ...);
static int gaim_parse_oncoming   (OscarData *, FlapConnection *, FlapFrame *, ...);
static int gaim_parse_offgoing   (OscarData *, FlapConnection *, FlapFrame *, ...);
static int gaim_parse_incoming_im(OscarData *, FlapConnection *, FlapFrame *, ...);
static int gaim_parse_misses     (OscarData *, FlapConnection *, FlapFrame *, ...);
static int gaim_parse_clientauto (OscarData *, FlapConnection *, FlapFrame *, ...);
static int gaim_parse_userinfo   (OscarData *, FlapConnection *, FlapFrame *, ...);
static int gaim_got_infoblock    (OscarData *, FlapConnection *, FlapFrame *, ...);
static int gaim_parse_motd       (OscarData *, FlapConnection *, FlapFrame *, ...);
static int gaim_chatnav_info     (OscarData *, FlapConnection *, FlapFrame *, ...);
static int gaim_conv_chat_join        (OscarData *, FlapConnection *, FlapFrame *, ...);
static int gaim_conv_chat_leave       (OscarData *, FlapConnection *, FlapFrame *, ...);
static int gaim_conv_chat_info_update (OscarData *, FlapConnection *, FlapFrame *, ...);
static int gaim_conv_chat_incoming_msg(OscarData *, FlapConnection *, FlapFrame *, ...);
static int gaim_email_parseupdate(OscarData *, FlapConnection *, FlapFrame *, ...);
static int gaim_icon_error       (OscarData *, FlapConnection *, FlapFrame *, ...);
static int gaim_icon_parseicon   (OscarData *, FlapConnection *, FlapFrame *, ...);
static int oscar_icon_req        (OscarData *, FlapConnection *, FlapFrame *, ...);
static int gaim_parse_msgack     (OscarData *, FlapConnection *, FlapFrame *, ...);
static int gaim_parse_ratechange (OscarData *, FlapConnection *, FlapFrame *, ...);
static int gaim_parse_evilnotify (OscarData *, FlapConnection *, FlapFrame *, ...);
static int gaim_parse_searcherror(OscarData *, FlapConnection *, FlapFrame *, ...);
static int gaim_parse_searchreply(OscarData *, FlapConnection *, FlapFrame *, ...);
static int gaim_bosrights        (OscarData *, FlapConnection *, FlapFrame *, ...);
static int gaim_connerr          (OscarData *, FlapConnection *, FlapFrame *, ...);
static int gaim_parse_msgerr     (OscarData *, FlapConnection *, FlapFrame *, ...);
static int gaim_parse_mtn        (OscarData *, FlapConnection *, FlapFrame *, ...);
static int gaim_parse_locaterights(OscarData *, FlapConnection *, FlapFrame *, ...);
static int gaim_parse_buddyrights(OscarData *, FlapConnection *, FlapFrame *, ...);
static int gaim_parse_locerr     (OscarData *, FlapConnection *, FlapFrame *, ...);
static int gaim_icbm_param_info  (OscarData *, FlapConnection *, FlapFrame *, ...);
static int gaim_parse_genericerr (OscarData *, FlapConnection *, FlapFrame *, ...);
static int gaim_memrequest       (OscarData *, FlapConnection *, FlapFrame *, ...);
static int gaim_selfinfo         (OscarData *, FlapConnection *, FlapFrame *, ...);
static int gaim_offlinemsg       (OscarData *, FlapConnection *, FlapFrame *, ...);
static int gaim_offlinemsgdone   (OscarData *, FlapConnection *, FlapFrame *, ...);
static int gaim_icqalias         (OscarData *, FlapConnection *, FlapFrame *, ...);
static int gaim_icqinfo          (OscarData *, FlapConnection *, FlapFrame *, ...);
static int gaim_popup            (OscarData *, FlapConnection *, FlapFrame *, ...);
static int gaim_ssi_parseerr     (OscarData *, FlapConnection *, FlapFrame *, ...);
static int gaim_ssi_parserights  (OscarData *, FlapConnection *, FlapFrame *, ...);
static int gaim_ssi_parselist    (OscarData *, FlapConnection *, FlapFrame *, ...);
static int gaim_ssi_parseack     (OscarData *, FlapConnection *, FlapFrame *, ...);
static int gaim_ssi_parseadd     (OscarData *, FlapConnection *, FlapFrame *, ...);
static int gaim_ssi_authgiven    (OscarData *, FlapConnection *, FlapFrame *, ...);
static int gaim_ssi_authrequest  (OscarData *, FlapConnection *, FlapFrame *, ...);
static int gaim_ssi_authreply    (OscarData *, FlapConnection *, FlapFrame *, ...);
static int gaim_ssi_gotadded     (OscarData *, FlapConnection *, FlapFrame *, ...);

static gboolean gaim_icon_timerfunc(gpointer data);

static void recent_buddies_cb(const char *name, GaimPrefType type, gconstpointer value, gpointer data);
void oscar_set_info(GaimConnection *gc, const char *info);
static void oscar_set_info_and_status(GaimAccount *account, gboolean setinfo, const char *rawinfo, gboolean setstatus, GaimStatus *status);
static void oscar_set_extendedstatus(GaimConnection *gc);
static gboolean gaim_ssi_rerequestdata(gpointer data);

static void oscar_free_name_data(struct name_data *data) {
	g_free(data->name);
	g_free(data->nick);
	g_free(data);
}

#ifdef _WIN32
const char *oscar_get_locale_charset(void) {
	static const char *charset = NULL;
	if (charset == NULL)
		g_get_charset(&charset);
	return charset;
}
#endif

/**
 * Determine how we can send this message.  Per the warnings elsewhere
 * in this file, these little checks determine the simplest encoding
 * we can use for a given message send using it.
 */
static guint32
oscar_charset_check(const char *utf8)
{
	int i = 0;
	int charset = AIM_CHARSET_ASCII;

	/*
	 * Can we get away with using our custom encoding?
	 */
	while (utf8[i])
	{
		if ((unsigned char)utf8[i] > 0x7f) {
			/* not ASCII! */
			charset = AIM_CHARSET_CUSTOM;
			break;
		}
		i++;
	}

	/*
	 * Must we send this message as UNICODE (in the UCS-2BE encoding)?
	 */
	while (utf8[i])
	{
		/* ISO-8859-1 is 0x00-0xbf in the first byte
		 * followed by 0xc0-0xc3 in the second */
		if ((unsigned char)utf8[i] < 0x80) {
			i++;
			continue;
		} else if (((unsigned char)utf8[i] & 0xfc) == 0xc0 &&
				   ((unsigned char)utf8[i + 1] & 0xc0) == 0x80) {
			i += 2;
			continue;
		}
		charset = AIM_CHARSET_UNICODE;
		break;
	}

	return charset;
}

/**
 * Take a string of the form charset="bleh" where bleh is
 * one of us-ascii, utf-8, iso-8859-1, or unicode-2-0, and
 * return a newly allocated string containing bleh.
 */
gchar *
oscar_encoding_extract(const char *encoding)
{
	gchar *ret = NULL;
	char *begin, *end;

	g_return_val_if_fail(encoding != NULL, NULL);

	/* Make sure encoding begins with charset= */
	if (strncmp(encoding, "text/aolrtf; charset=", 21) &&
		strncmp(encoding, "text/x-aolrtf; charset=", 23))
	{
		return NULL;
	}

	begin = strchr(encoding, '"');
	end = strrchr(encoding, '"');

	if ((begin == NULL) || (end == NULL) || (begin >= end))
		return NULL;

	ret = g_strndup(begin+1, (end-1) - begin);

	return ret;
}

gchar *
oscar_encoding_to_utf8(const char *encoding, const char *text, int textlen)
{
	gchar *utf8 = NULL;

	if ((encoding == NULL) || encoding[0] == '\0') {
		gaim_debug_info("oscar", "Empty encoding, assuming UTF-8\n");
	} else if (!strcasecmp(encoding, "iso-8859-1")) {
		utf8 = g_convert(text, textlen, "UTF-8", "iso-8859-1", NULL, NULL, NULL);
	} else if (!strcasecmp(encoding, "ISO-8859-1-Windows-3.1-Latin-1") ||
	           !strcasecmp(encoding, "us-ascii"))
	{
		utf8 = g_convert(text, textlen, "UTF-8", "Windows-1252", NULL, NULL, NULL);
	} else if (!strcasecmp(encoding, "unicode-2-0")) {
		utf8 = g_convert(text, textlen, "UTF-8", "UCS-2BE", NULL, NULL, NULL);
	} else if (strcasecmp(encoding, "utf-8")) {
		gaim_debug_warning("oscar", "Unrecognized character encoding \"%s\", "
						   "attempting to convert to UTF-8 anyway\n", encoding);
		utf8 = g_convert(text, textlen, "UTF-8", encoding, NULL, NULL, NULL);
	}

	/*
	 * If utf8 is still NULL then either the encoding is utf-8 or
	 * we have been unable to convert the text to utf-8 from the encoding
	 * that was specified.  So we check if the text is valid utf-8 then
	 * just copy it.
	 */
	if (utf8 == NULL) {
		if (textlen != 0 && *text != '\0'
				&& !g_utf8_validate(text, textlen, NULL))
			utf8 = g_strdup(_("(There was an error receiving this message.  The buddy you are speaking with is probably using a different encoding than expected.  If you know what encoding he is using, you can specify it in the advanced account options for your AIM/ICQ account.)"));
		else
			utf8 = g_strndup(text, textlen);
	}

	return utf8;
}

static gchar *
oscar_utf8_try_convert(GaimAccount *account, const gchar *msg)
{
	const char *charset = NULL;
	char *ret = NULL;

	if(aim_sn_is_icq(gaim_account_get_username(account)))
		charset = gaim_account_get_string(account, "encoding", NULL);

	if(charset && *charset)
		ret = g_convert(msg, -1, "UTF-8", charset, NULL, NULL, NULL);

	if(!ret)
		ret = gaim_utf8_try_convert(msg);

	return ret;
}

static gchar *
gaim_plugin_oscar_convert_to_utf8(const gchar *data, gsize datalen, const char *charsetstr, gboolean fallback)
{
	gchar *ret = NULL;
	GError *err = NULL;

	if ((charsetstr == NULL) || (*charsetstr == '\0'))
		return NULL;

	if (strcasecmp("UTF-8", charsetstr)) {
		if (fallback)
			ret = g_convert_with_fallback(data, datalen, "UTF-8", charsetstr, "?", NULL, NULL, &err);
		else
			ret = g_convert(data, datalen, "UTF-8", charsetstr, NULL, NULL, &err);
		if (err != NULL) {
			gaim_debug_warning("oscar", "Conversion from %s failed: %s.\n",
							   charsetstr, err->message);
			g_error_free(err);
		}
	} else {
		if (g_utf8_validate(data, datalen, NULL))
			ret = g_strndup(data, datalen);
		else
			gaim_debug_warning("oscar", "String is not valid UTF-8.\n");
	}

	return ret;
}

/**
 * This attemps to decode an incoming IM into a UTF8 string.
 *
 * We try decoding using two different character sets.  The charset
 * specified in the IM determines the order in which we attempt to
 * decode.  We do this because there are lots of broken ICQ clients
 * that don't correctly send non-ASCII messages.  And if Gaim isn't
 * able to deal with that crap, then people complain like banshees.
 * charsetstr1 is always set to what the correct encoding should be.
 */
gchar *
gaim_plugin_oscar_decode_im_part(GaimAccount *account, const char *sourcesn, guint16 charset, guint16 charsubset, const gchar *data, gsize datalen)
{
	gchar *ret = NULL;
	const gchar *charsetstr1, *charsetstr2;

	gaim_debug_info("oscar", "Parsing IM part, charset=0x%04hx, charsubset=0x%04hx, datalen=%hd\n", charset, charsubset, datalen);

	if ((datalen == 0) || (data == NULL))
		return NULL;

	if (charset == AIM_CHARSET_UNICODE) {
		charsetstr1 = "UCS-2BE";
		charsetstr2 = "UTF-8";
	} else if (charset == AIM_CHARSET_CUSTOM) {
		if ((sourcesn != NULL) && isdigit(sourcesn[0]))
			charsetstr1 = gaim_account_get_string(account, "encoding", OSCAR_DEFAULT_CUSTOM_ENCODING);
		else
			charsetstr1 = "ISO-8859-1";
		charsetstr2 = "UTF-8";
	} else if (charset == AIM_CHARSET_ASCII) {
		/* Should just be "ASCII" */
		charsetstr1 = "ASCII";
		charsetstr2 = gaim_account_get_string(account, "encoding", OSCAR_DEFAULT_CUSTOM_ENCODING);
	} else if (charset == 0x000d) {
		/* Mobile AIM client on a Nokia 3100 and an LG VX6000 */
		charsetstr1 = "ISO-8859-1";
		charsetstr2 = gaim_account_get_string(account, "encoding", OSCAR_DEFAULT_CUSTOM_ENCODING);
	} else {
		/* Unknown, hope for valid UTF-8... */
		charsetstr1 = "UTF-8";
		charsetstr2 = gaim_account_get_string(account, "encoding", OSCAR_DEFAULT_CUSTOM_ENCODING);
	}

	ret = gaim_plugin_oscar_convert_to_utf8(data, datalen, charsetstr1, FALSE);
	if (ret == NULL)
		ret = gaim_plugin_oscar_convert_to_utf8(data, datalen, charsetstr2, TRUE);
	if (ret == NULL) {
		char *str, *salvage, *tmp;

		str = g_malloc(datalen + 1);
		strncpy(str, data, datalen);
		str[datalen] = '\0';
		salvage = gaim_utf8_salvage(str);
		tmp = g_strdup_printf(_("(There was an error receiving this message.  Either you and %s have different encodings selected, or %s has a buggy client.)"),
					  sourcesn, sourcesn);
		ret = g_strdup_printf("%s %s", salvage, tmp);
		g_free(tmp);
		g_free(str);
		g_free(salvage);
	}

	return ret;
}

/**
 * Figure out what encoding to use when sending a given outgoing message.
 */
static void
gaim_plugin_oscar_convert_to_best_encoding(GaimConnection *gc,
				const char *destsn, const gchar *from,
				gchar **msg, int *msglen_int,
				guint16 *charset, guint16 *charsubset)
{
	OscarData *od = gc->proto_data;
	GaimAccount *account = gaim_connection_get_account(gc);
	GError *err = NULL;
	aim_userinfo_t *userinfo = NULL;
	const gchar *charsetstr;
	gsize msglen;

	/* Attempt to send as ASCII */
	if (oscar_charset_check(from) == AIM_CHARSET_ASCII) {
		*msg = g_convert(from, strlen(from), "ASCII", "UTF-8", NULL, &msglen, NULL);
		*charset = AIM_CHARSET_ASCII;
		*charsubset = 0x0000;
		*msglen_int = msglen;
		return;
	}

	/*
	 * If we're sending to an ICQ user, and they are in our
	 * buddy list, and they are advertising the Unicode
	 * capability, and they are online, then attempt to send
	 * as UCS-2BE.
	 */
	if ((destsn != NULL) && aim_sn_is_icq(destsn))
		userinfo = aim_locate_finduserinfo(od, destsn);

	if ((userinfo != NULL) && (userinfo->capabilities & OSCAR_CAPABILITY_UNICODE))
	{
		GaimBuddy *b;
		b = gaim_find_buddy(account, destsn);
		if ((b != NULL) && (GAIM_BUDDY_IS_ONLINE(b)))
		{
			*msg = g_convert(from, strlen(from), "UCS-2BE", "UTF-8", NULL, &msglen, NULL);
			if (*msg != NULL)
			{
				*charset = AIM_CHARSET_UNICODE;
				*charsubset = 0x0000;
				*msglen_int = msglen;
				return;
			}
		}
	}

	/*
	 * If this is AIM then attempt to send as ISO-8859-1.  If this is
	 * ICQ then attempt to send as the user specified character encoding.
	 */
	charsetstr = "ISO-8859-1";
	if ((destsn != NULL) && aim_sn_is_icq(destsn))
		charsetstr = gaim_account_get_string(account, "encoding", OSCAR_DEFAULT_CUSTOM_ENCODING);

	/*
	 * XXX - We need a way to only attempt to convert if we KNOW "from"
	 * can be converted to "charsetstr"
	 */
	*msg = g_convert(from, strlen(from), charsetstr, "UTF-8", NULL, &msglen, NULL);
	if (*msg != NULL) {
		*charset = AIM_CHARSET_CUSTOM;
		*charsubset = 0x0000;
		*msglen_int = msglen;
		return;
	}

	/*
	 * Nothing else worked, so send as UCS-2BE.
	 */
	*msg = g_convert(from, strlen(from), "UCS-2BE", "UTF-8", NULL, &msglen, &err);
	if (*msg != NULL) {
		*charset = AIM_CHARSET_UNICODE;
		*charsubset = 0x0000;
		*msglen_int = msglen;
		return;
	}

	gaim_debug_error("oscar", "Error converting a Unicode message: %s\n", err->message);
	g_error_free(err);

	gaim_debug_error("oscar", "This should NEVER happen!  Sending UTF-8 text flagged as ASCII.\n");
	*msg = g_strdup(from);
	*msglen_int = strlen(*msg);
	*charset = AIM_CHARSET_ASCII;
	*charsubset = 0x0000;
	return;
}

/**
 * Looks for %n, %d, or %t in a string, and replaces them with the
 * specified name, date, and time, respectively.
 *
 * @param str  The string that may contain the special variables.
 * @param name The sender name.
 *
 * @return A newly allocated string where the special variables are
 *         expanded.  This should be g_free'd by the caller.
 */
static gchar *
gaim_str_sub_away_formatters(const char *str, const char *name)
{
	char *c;
	GString *cpy;
	time_t t;
	struct tm *tme;

	g_return_val_if_fail(str  != NULL, NULL);
	g_return_val_if_fail(name != NULL, NULL);

	/* Create an empty GString that is hopefully big enough for most messages */
	cpy = g_string_sized_new(1024);

	t = time(NULL);
	tme = localtime(&t);

	c = (char *)str;
	while (*c) {
		switch (*c) {
		case '%':
			if (*(c + 1)) {
				switch (*(c + 1)) {
				case 'n':
					/* append name */
					g_string_append(cpy, name);
					c++;
					break;
				case 'd':
					/* append date */
					g_string_append(cpy, gaim_date_format_short(tme));
					c++;
					break;
				case 't':
					/* append time */
					g_string_append(cpy, gaim_time_format(tme));
					c++;
					break;
				default:
					g_string_append_c(cpy, *c);
				}
			} else {
				g_string_append_c(cpy, *c);
			}
			break;
		default:
			g_string_append_c(cpy, *c);
		}
		c++;
	}

	return g_string_free(cpy, FALSE);
}

static gchar *oscar_caps_to_string(OscarCapability caps)
{
	GString *str;
	const gchar *tmp;
	guint bit = 1;

	str = g_string_new("");

	if (!caps) {
		return NULL;
	} else while (bit <= OSCAR_CAPABILITY_LAST) {
		if (bit & caps) {
			switch (bit) {
			case OSCAR_CAPABILITY_BUDDYICON:
				tmp = _("Buddy Icon");
				break;
			case OSCAR_CAPABILITY_TALK:
				tmp = _("Voice");
				break;
			case OSCAR_CAPABILITY_DIRECTIM:
				tmp = _("AIM Direct IM");
				break;
			case OSCAR_CAPABILITY_CHAT:
				tmp = _("Chat");
				break;
			case OSCAR_CAPABILITY_GETFILE:
				tmp = _("Get File");
				break;
			case OSCAR_CAPABILITY_SENDFILE:
				tmp = _("Send File");
				break;
			case OSCAR_CAPABILITY_GAMES:
			case OSCAR_CAPABILITY_GAMES2:
				tmp = _("Games");
				break;
			case OSCAR_CAPABILITY_ADDINS:
				tmp = _("Add-Ins");
				break;
			case OSCAR_CAPABILITY_SENDBUDDYLIST:
				tmp = _("Send Buddy List");
				break;
			case OSCAR_CAPABILITY_ICQ_DIRECT:
				tmp = _("ICQ Direct Connect");
				break;
			case OSCAR_CAPABILITY_APINFO:
				tmp = _("AP User");
				break;
			case OSCAR_CAPABILITY_ICQRTF:
				tmp = _("ICQ RTF");
				break;
			case OSCAR_CAPABILITY_EMPTY:
				tmp = _("Nihilist");
				break;
			case OSCAR_CAPABILITY_ICQSERVERRELAY:
				tmp = _("ICQ Server Relay");
				break;
			case OSCAR_CAPABILITY_UNICODEOLD:
				tmp = _("Old ICQ UTF8");
				break;
			case OSCAR_CAPABILITY_TRILLIANCRYPT:
				tmp = _("Trillian Encryption");
				break;
			case OSCAR_CAPABILITY_UNICODE:
				tmp = _("ICQ UTF8");
				break;
			case OSCAR_CAPABILITY_HIPTOP:
				tmp = _("Hiptop");
				break;
			case OSCAR_CAPABILITY_SECUREIM:
				tmp = _("Security Enabled");
				break;
			case OSCAR_CAPABILITY_VIDEO:
				tmp = _("Video Chat");
				break;
			/* Not actually sure about this one... WinAIM doesn't show anything */
			case OSCAR_CAPABILITY_ICHATAV:
				tmp = _("iChat AV");
				break;
			case OSCAR_CAPABILITY_LIVEVIDEO:
				tmp = _("Live Video");
				break;
			case OSCAR_CAPABILITY_CAMERA:
				tmp = _("Camera");
				break;
			default:
				tmp = NULL;
				break;
			}
			if (tmp)
				g_string_append_printf(str, "%s%s", (*(str->str) == '\0' ? "" : ", "), tmp);
		}
		bit <<= 1;
	}

	return g_string_free(str, FALSE);
}

static char *oscar_icqstatus(int state) {
	/* Make a cute little string that shows the status of the dude or dudet */
	if (state & AIM_ICQ_STATE_CHAT)
		return g_strdup_printf(_("Free For Chat"));
	else if (state & AIM_ICQ_STATE_DND)
		return g_strdup_printf(_("Do Not Disturb"));
	else if (state & AIM_ICQ_STATE_OUT)
		return g_strdup_printf(_("Not Available"));
	else if (state & AIM_ICQ_STATE_BUSY)
		return g_strdup_printf(_("Occupied"));
	else if (state & AIM_ICQ_STATE_AWAY)
		return g_strdup_printf(_("Away"));
	else if (state & AIM_ICQ_STATE_WEBAWARE)
		return g_strdup_printf(_("Web Aware"));
	else if (state & AIM_ICQ_STATE_INVISIBLE)
		return g_strdup_printf(_("Invisible"));
	else
		return g_strdup_printf(_("Online"));
}

static void
oscar_user_info_add_pair(GaimNotifyUserInfo *user_info, const char *name, const char *value)
{
	if (value && value[0]) {
		gaim_notify_user_info_add_pair(user_info, name, value);
	}
}

static void
oscar_user_info_convert_and_add_pair(GaimAccount *account, GaimNotifyUserInfo *user_info,
									 const char *name, const char *value)
{
	gchar *utf8;
	
	if (value && value[0] && (utf8 = oscar_utf8_try_convert(account, value))) {
		gaim_notify_user_info_add_pair(user_info, name, utf8);
		g_free(utf8);
	}
}

static void
oscar_string_convert_and_append(GaimAccount *account, GString *str, const char *newline,
					const char *name, const char *value)
{
	gchar *utf8;

	if (value && value[0] && (utf8 = oscar_utf8_try_convert(account, value))) {
		g_string_append_printf(str, "%s<b>%s:</b> %s", newline, name, utf8);
		g_free(utf8);
	}
}

static void
oscar_user_info_convert_and_add(GaimAccount *account, GaimNotifyUserInfo *user_info,
								const char *name, const char *value)
{
	gchar *utf8;
	
	if (value && value[0] && (utf8 = oscar_utf8_try_convert(account, value))) {
		gaim_notify_user_info_add_pair(user_info, name, value);
		g_free(utf8);
	}
}

static void oscar_string_append_info(GaimConnection *gc, GaimNotifyUserInfo *user_info, GaimBuddy *b, aim_userinfo_t *userinfo)
{
	OscarData *od;
	GaimAccount *account;
	GaimPresence *presence = NULL;
	GaimStatus *status = NULL;
	GaimGroup *g = NULL;
	struct buddyinfo *bi = NULL;
	char *tmp;

	od = gc->proto_data;
	account = gaim_connection_get_account(gc);

	if ((user_info == NULL) || ((b == NULL) && (userinfo == NULL)))
		return;

	if (userinfo == NULL)
		userinfo = aim_locate_finduserinfo(od, b->name);

	if (b == NULL)
		b = gaim_find_buddy(account, userinfo->sn);

	if (b != NULL) {
		g = gaim_buddy_get_group(b);
		presence = gaim_buddy_get_presence(b);
		status = gaim_presence_get_active_status(presence);
	}

	if (userinfo != NULL)
		bi = g_hash_table_lookup(od->buddyinfo, gaim_normalize(account, userinfo->sn));

	if (b != NULL) {
		if (gaim_presence_is_online(presence)) {
			if (aim_sn_is_icq(b->name)) {
				GaimStatus *status = gaim_presence_get_active_status(presence);
				oscar_user_info_add_pair(user_info, _("Status"),	gaim_status_get_name(status));
			}
		} else {
			tmp = aim_ssi_itemlist_findparentname(od->ssi.local, b->name);
			if (aim_ssi_waitingforauth(od->ssi.local, tmp, b->name))
				oscar_user_info_add_pair(user_info, _("Status"),	_("Not Authorized"));
			else
				oscar_user_info_add_pair(user_info, _("Status"),	_("Offline"));
		}
	}

	if ((bi != NULL) && (bi->ipaddr != 0)) {
		tmp =  g_strdup_printf("%hhu.%hhu.%hhu.%hhu",
						(bi->ipaddr & 0xff000000) >> 24,
						(bi->ipaddr & 0x00ff0000) >> 16,
						(bi->ipaddr & 0x0000ff00) >> 8,
						(bi->ipaddr & 0x000000ff));
		oscar_user_info_add_pair(user_info, _("IP Address"), tmp);
		g_free(tmp);
	}


	if ((userinfo != NULL) && (userinfo->warnlevel != 0)) {
		tmp = g_strdup_printf("%d", (int)(userinfo->warnlevel/10.0 + .5));
		oscar_user_info_add_pair(user_info, _("Warning Level"), tmp);
		g_free(tmp);
	}

	if ((b != NULL) && (b->name != NULL) && (g != NULL) && (g->name != NULL)) {
		tmp = aim_ssi_getcomment(od->ssi.local, g->name, b->name);
		if (tmp != NULL) {
			char *tmp2 = g_markup_escape_text(tmp, strlen(tmp));
			g_free(tmp);

			oscar_user_info_convert_and_add_pair(account, user_info, _("Buddy Comment"), tmp2);
			g_free(tmp2);
		}
	}
}

static char *extract_name(const char *name) {
	char *tmp, *x;
	int i, j;

	if (!name)
		return NULL;

	x = strchr(name, '-');
	if (!x)
		return NULL;

	x = strchr(x + 1, '-');
	if (!x)
		return NULL;

	tmp = g_strdup(++x);

	for (i = 0, j = 0; x[i]; i++) {
		char hex[3];
		if (x[i] != '%') {
			tmp[j++] = x[i];
			continue;
		}
		strncpy(hex, x + ++i, 2);
		hex[2] = 0;
		i++;
		tmp[j++] = strtol(hex, NULL, 16);
	}

	tmp[j] = 0;
	return tmp;
}

static struct chat_connection *
find_oscar_chat(GaimConnection *gc, int id)
{
	OscarData *od = (OscarData *)gc->proto_data;
	GSList *cur;
	struct chat_connection *cc;

	for (cur = od->oscar_chats; cur != NULL; cur = cur->next)
	{
		cc = (struct chat_connection *)cur->data;
		if (cc->id == id)
			return cc;
	}

	return NULL;
}

static struct chat_connection *
find_oscar_chat_by_conn(GaimConnection *gc, FlapConnection *conn)
{
	OscarData *od = (OscarData *)gc->proto_data;
	GSList *cur;
	struct chat_connection *cc;

	for (cur = od->oscar_chats; cur != NULL; cur = cur->next)
	{
		cc = (struct chat_connection *)cur->data;
		if (cc->conn == conn)
			return cc;
	}

	return NULL;
}

static struct chat_connection *
find_oscar_chat_by_conv(GaimConnection *gc, GaimConversation *conv)
{
	OscarData *od = (OscarData *)gc->proto_data;
	GSList *cur;
	struct chat_connection *cc;

	for (cur = od->oscar_chats; cur != NULL; cur = cur->next)
	{
		cc = (struct chat_connection *)cur->data;
		if (cc->conv == conv)
			return cc;
	}

	return NULL;
}

void
oscar_chat_destroy(struct chat_connection *cc)
{
	g_free(cc->name);
	g_free(cc->show);
	g_free(cc);
}

static void
oscar_chat_kill(GaimConnection *gc, struct chat_connection *cc)
{
	OscarData *od = (OscarData *)gc->proto_data;

	/* Notify the conversation window that we've left the chat */
	serv_got_chat_left(gc, gaim_conv_chat_get_id(GAIM_CONV_CHAT(cc->conv)));

	/* Destroy the chat_connection */
	od->oscar_chats = g_slist_remove(od->oscar_chats, cc);
	flap_connection_schedule_destroy(cc->conn, OSCAR_DISCONNECT_DONE, NULL);
	oscar_chat_destroy(cc);
}

/**
 * This is the callback function anytime gaim_proxy_connect()
 * establishes a new TCP connection with an oscar host.  Depending
 * on the type of host, we do a few different things here.
 */
static void
connection_established_cb(gpointer data, gint source, const gchar *error_message)
{
	GaimConnection *gc;
	OscarData *od;
	GaimAccount *account;
	FlapConnection *conn;

	conn = data;
	od = conn->od;
	gc = od->gc;
	account = gaim_connection_get_account(gc);

	conn->connect_data = NULL;
	conn->fd = source;

	if (source < 0)
	{
		gaim_debug_error("oscar", "unable to connect FLAP server "
				"of type 0x%04hx\n", conn->type);
		if (conn->type == SNAC_FAMILY_AUTH)
		{
			gchar *msg;
			msg = g_strdup_printf(_("Could not connect to authentication server:\n%s"),
					error_message);
			gaim_connection_error(gc, msg);
			g_free(msg);
		}
		else if (conn->type == SNAC_FAMILY_LOCATE)
		{
			gchar *msg;
			msg = g_strdup_printf(_("Could not connect to BOS server:\n%s"),
					error_message);
			gaim_connection_error(gc, msg);
			g_free(msg);
		}
		else
		{
			/* Maybe we should call this for BOS connections, too? */
			flap_connection_schedule_destroy(conn,
					OSCAR_DISCONNECT_COULD_NOT_CONNECT, error_message);
		}
		return;
	}

	gaim_debug_info("oscar", "connected to FLAP server of type 0x%04hx\n",
			conn->type);
	conn->watcher_incoming = gaim_input_add(conn->fd,
			GAIM_INPUT_READ, flap_connection_recv_cb, conn);
	if (conn->cookie == NULL)
	{
		if (!aim_sn_is_icq(gaim_account_get_username(account)))
			/*
			 * We don't send this when authenticating an ICQ account
			 * because for some reason ICQ is still using the
			 * assy/insecure authentication procedure.
			 */
			flap_connection_send_version(od, conn);
	}
	else
	{
		flap_connection_send_version_with_cookie(od, conn,
				conn->cookielen, conn->cookie);
		g_free(conn->cookie);
		conn->cookie = NULL;
	}

	if (conn->type == SNAC_FAMILY_AUTH)
	{
		aim_request_login(od, conn, gaim_account_get_username(account));
		gaim_debug_info("oscar", "Screen name sent, waiting for response\n");
		gaim_connection_update_progress(gc, _("Screen name sent"), 1, OSCAR_CONNECT_STEPS);
		ck[1] = 0x65;
	}
	else if (conn->type == SNAC_FAMILY_LOCATE)
	{
		gaim_connection_update_progress(gc, _("Connection established, cookie sent"), 4, OSCAR_CONNECT_STEPS);
		ck[4] = 0x61;
	}
	else if (conn->type == SNAC_FAMILY_CHAT)
	{
		od->oscar_chats = g_slist_prepend(od->oscar_chats, conn->new_conn_data);
		conn->new_conn_data = NULL;
	}
}

static void
flap_connection_established_bos(OscarData *od, FlapConnection *conn)
{
	GaimConnection *gc = od->gc;

	aim_srv_reqpersonalinfo(od, conn);

	gaim_debug_info("oscar", "ssi: requesting rights and list\n");
	aim_ssi_reqrights(od);
	aim_ssi_reqdata(od);
	if (od->getblisttimer > 0)
		gaim_timeout_remove(od->getblisttimer);
	od->getblisttimer = gaim_timeout_add(30000, gaim_ssi_rerequestdata, od);

	aim_locate_reqrights(od);
	aim_buddylist_reqrights(od, conn);
	aim_im_reqparams(od);
	aim_bos_reqrights(od, conn); /* TODO: Don't call this with ssi */

	gaim_connection_update_progress(gc, _("Finalizing connection"), 5, OSCAR_CONNECT_STEPS);
}

static void
flap_connection_established_admin(OscarData *od, FlapConnection *conn)
{
	aim_clientready(od, conn);
	gaim_debug_info("oscar", "connected to admin\n");

	if (od->chpass) {
		gaim_debug_info("oscar", "changing password\n");
		aim_admin_changepasswd(od, conn, od->newp, od->oldp);
		g_free(od->oldp);
		od->oldp = NULL;
		g_free(od->newp);
		od->newp = NULL;
		od->chpass = FALSE;
	}
	if (od->setnick) {
		gaim_debug_info("oscar", "formatting screen name\n");
		aim_admin_setnick(od, conn, od->newsn);
		g_free(od->newsn);
		od->newsn = NULL;
		od->setnick = FALSE;
	}
	if (od->conf) {
		gaim_debug_info("oscar", "confirming account\n");
		aim_admin_reqconfirm(od, conn);
		od->conf = FALSE;
	}
	if (od->reqemail) {
		gaim_debug_info("oscar", "requesting e-mail address\n");
		aim_admin_getinfo(od, conn, 0x0011);
		od->reqemail = FALSE;
	}
	if (od->setemail) {
		gaim_debug_info("oscar", "setting e-mail address\n");
		aim_admin_setemail(od, conn, od->email);
		g_free(od->email);
		od->email = NULL;
		od->setemail = FALSE;
	}
}

static void
flap_connection_established_chat(OscarData *od, FlapConnection *conn)
{
	GaimConnection *gc = od->gc;
	struct chat_connection *chatcon;
	static int id = 1;

	aim_clientready(od, conn);

	chatcon = find_oscar_chat_by_conn(gc, conn);
	chatcon->id = id;
	chatcon->conv = serv_got_joined_chat(gc, id++, chatcon->show);
}

static void
flap_connection_established_chatnav(OscarData *od, FlapConnection *conn)
{
	aim_clientready(od, conn);
	aim_chatnav_reqrights(od, conn);
}

static void
flap_connection_established_alert(OscarData *od, FlapConnection *conn)
{
	aim_email_sendcookies(od);
	aim_email_activate(od);
	aim_clientready(od, conn);
}

static void
flap_connection_established_bart(OscarData *od, FlapConnection *conn)
{
	GaimConnection *gc = od->gc;

	aim_clientready(od, conn);

	od->iconconnecting = FALSE;

	if (od->icontimer == 0)
		od->icontimer = gaim_timeout_add(100, gaim_icon_timerfunc, gc);
}

static int
flap_connection_established(OscarData *od, FlapConnection *conn, FlapFrame *fr, ...)
{
	gaim_debug_info("oscar", "FLAP connection of type 0x%04hx is "
			"now fully connected\n", conn->type);
	if (conn->type == SNAC_FAMILY_LOCATE)
		flap_connection_established_bos(od, conn);
	else if (conn->type == SNAC_FAMILY_ADMIN)
		flap_connection_established_admin(od, conn);
	else if (conn->type == SNAC_FAMILY_CHAT)
		flap_connection_established_chat(od, conn);
	else if (conn->type == SNAC_FAMILY_CHATNAV)
		flap_connection_established_chatnav(od, conn);
	else if (conn->type == SNAC_FAMILY_ALERT)
		flap_connection_established_alert(od, conn);
	else if (conn->type == SNAC_FAMILY_BART)
		flap_connection_established_bart(od, conn);

	return 1;
}

void
oscar_login(GaimAccount *account)
{
	GaimConnection *gc;
	OscarData *od;
	FlapConnection *newconn;

	gc = gaim_account_get_connection(account);
	od = gc->proto_data = oscar_data_new();
	od->gc = gc;

	oscar_data_addhandler(od, AIM_CB_FAM_SPECIAL, AIM_CB_SPECIAL_CONNERR, gaim_connerr, 0);
	oscar_data_addhandler(od, AIM_CB_FAM_SPECIAL, AIM_CB_SPECIAL_CONNINITDONE, flap_connection_established, 0);

	oscar_data_addhandler(od, SNAC_FAMILY_ADMIN, 0x0003, gaim_info_change, 0);
	oscar_data_addhandler(od, SNAC_FAMILY_ADMIN, 0x0005, gaim_info_change, 0);
	oscar_data_addhandler(od, SNAC_FAMILY_ADMIN, 0x0007, gaim_account_confirm, 0);
	oscar_data_addhandler(od, SNAC_FAMILY_ALERT, 0x0001, gaim_parse_genericerr, 0);
	oscar_data_addhandler(od, SNAC_FAMILY_ALERT, SNAC_SUBTYPE_ALERT_MAILSTATUS, gaim_email_parseupdate, 0);
	oscar_data_addhandler(od, SNAC_FAMILY_AUTH, 0x0003, gaim_parse_auth_resp, 0);
	oscar_data_addhandler(od, SNAC_FAMILY_AUTH, 0x0007, gaim_parse_login, 0);
	oscar_data_addhandler(od, SNAC_FAMILY_AUTH, SNAC_SUBTYPE_AUTH_SECURID_REQUEST, gaim_parse_auth_securid_request, 0);
	oscar_data_addhandler(od, SNAC_FAMILY_BART, SNAC_SUBTYPE_BART_ERROR, gaim_icon_error, 0);
	oscar_data_addhandler(od, SNAC_FAMILY_BART, SNAC_SUBTYPE_BART_RESPONSE, gaim_icon_parseicon, 0);
	oscar_data_addhandler(od, SNAC_FAMILY_BOS, 0x0001, gaim_parse_genericerr, 0);
	oscar_data_addhandler(od, SNAC_FAMILY_BOS, 0x0003, gaim_bosrights, 0);
	oscar_data_addhandler(od, SNAC_FAMILY_BUDDY, 0x0001, gaim_parse_genericerr, 0);
	oscar_data_addhandler(od, SNAC_FAMILY_BUDDY, SNAC_SUBTYPE_BUDDY_RIGHTSINFO, gaim_parse_buddyrights, 0);
	oscar_data_addhandler(od, SNAC_FAMILY_BUDDY, SNAC_SUBTYPE_BUDDY_ONCOMING, gaim_parse_oncoming, 0);
	oscar_data_addhandler(od, SNAC_FAMILY_BUDDY, SNAC_SUBTYPE_BUDDY_OFFGOING, gaim_parse_offgoing, 0);
	oscar_data_addhandler(od, SNAC_FAMILY_CHAT, 0x0001, gaim_parse_genericerr, 0);
	oscar_data_addhandler(od, SNAC_FAMILY_CHAT, SNAC_SUBTYPE_CHAT_USERJOIN, gaim_conv_chat_join, 0);
	oscar_data_addhandler(od, SNAC_FAMILY_CHAT, SNAC_SUBTYPE_CHAT_USERLEAVE, gaim_conv_chat_leave, 0);
	oscar_data_addhandler(od, SNAC_FAMILY_CHAT, SNAC_SUBTYPE_CHAT_ROOMINFOUPDATE, gaim_conv_chat_info_update, 0);
	oscar_data_addhandler(od, SNAC_FAMILY_CHAT, SNAC_SUBTYPE_CHAT_INCOMINGMSG, gaim_conv_chat_incoming_msg, 0);
	oscar_data_addhandler(od, SNAC_FAMILY_CHATNAV, 0x0001, gaim_parse_genericerr, 0);
	oscar_data_addhandler(od, SNAC_FAMILY_CHATNAV, SNAC_SUBTYPE_CHATNAV_INFO, gaim_chatnav_info, 0);
	oscar_data_addhandler(od, SNAC_FAMILY_FEEDBAG, SNAC_SUBTYPE_FEEDBAG_ERROR, gaim_ssi_parseerr, 0);
	oscar_data_addhandler(od, SNAC_FAMILY_FEEDBAG, SNAC_SUBTYPE_FEEDBAG_RIGHTSINFO, gaim_ssi_parserights, 0);
	oscar_data_addhandler(od, SNAC_FAMILY_FEEDBAG, SNAC_SUBTYPE_FEEDBAG_LIST, gaim_ssi_parselist, 0);
	oscar_data_addhandler(od, SNAC_FAMILY_FEEDBAG, SNAC_SUBTYPE_FEEDBAG_SRVACK, gaim_ssi_parseack, 0);
	oscar_data_addhandler(od, SNAC_FAMILY_FEEDBAG, SNAC_SUBTYPE_FEEDBAG_ADD, gaim_ssi_parseadd, 0);
	oscar_data_addhandler(od, SNAC_FAMILY_FEEDBAG, SNAC_SUBTYPE_FEEDBAG_RECVAUTH, gaim_ssi_authgiven, 0);
	oscar_data_addhandler(od, SNAC_FAMILY_FEEDBAG, SNAC_SUBTYPE_FEEDBAG_RECVAUTHREQ, gaim_ssi_authrequest, 0);
	oscar_data_addhandler(od, SNAC_FAMILY_FEEDBAG, SNAC_SUBTYPE_FEEDBAG_RECVAUTHREP, gaim_ssi_authreply, 0);
	oscar_data_addhandler(od, SNAC_FAMILY_FEEDBAG, SNAC_SUBTYPE_FEEDBAG_ADDED, gaim_ssi_gotadded, 0);
	oscar_data_addhandler(od, SNAC_FAMILY_ICBM, 0x0005, gaim_icbm_param_info, 0);
	oscar_data_addhandler(od, SNAC_FAMILY_ICBM, SNAC_SUBTYPE_ICBM_INCOMING, gaim_parse_incoming_im, 0);
	oscar_data_addhandler(od, SNAC_FAMILY_ICBM, SNAC_SUBTYPE_ICBM_MISSEDCALL, gaim_parse_misses, 0);
	oscar_data_addhandler(od, SNAC_FAMILY_ICBM, SNAC_SUBTYPE_ICBM_CLIENTAUTORESP, gaim_parse_clientauto, 0);
	oscar_data_addhandler(od, SNAC_FAMILY_ICBM, SNAC_SUBTYPE_ICBM_ERROR, gaim_parse_msgerr, 0);
	oscar_data_addhandler(od, SNAC_FAMILY_ICBM, SNAC_SUBTYPE_ICBM_MTN, gaim_parse_mtn, 0);
	oscar_data_addhandler(od, SNAC_FAMILY_ICBM, SNAC_SUBTYPE_ICBM_ACK, gaim_parse_msgack, 0);
	oscar_data_addhandler(od, SNAC_FAMILY_ICQ, SNAC_SUBTYPE_ICQ_OFFLINEMSG, gaim_offlinemsg, 0);
	oscar_data_addhandler(od, SNAC_FAMILY_ICQ, SNAC_SUBTYPE_ICQ_OFFLINEMSGCOMPLETE, gaim_offlinemsgdone, 0);
	oscar_data_addhandler(od, SNAC_FAMILY_ICQ, SNAC_SUBTYPE_ICQ_ALIAS, gaim_icqalias, 0);
	oscar_data_addhandler(od, SNAC_FAMILY_ICQ, SNAC_SUBTYPE_ICQ_INFO, gaim_icqinfo, 0);
	oscar_data_addhandler(od, SNAC_FAMILY_LOCATE, SNAC_SUBTYPE_LOCATE_RIGHTSINFO, gaim_parse_locaterights, 0);
	oscar_data_addhandler(od, SNAC_FAMILY_LOCATE, SNAC_SUBTYPE_LOCATE_USERINFO, gaim_parse_userinfo, 0);
	oscar_data_addhandler(od, SNAC_FAMILY_LOCATE, SNAC_SUBTYPE_LOCATE_ERROR, gaim_parse_locerr, 0);
	oscar_data_addhandler(od, SNAC_FAMILY_LOCATE, SNAC_SUBTYPE_LOCATE_GOTINFOBLOCK, gaim_got_infoblock, 0);
	oscar_data_addhandler(od, SNAC_FAMILY_OSERVICE, 0x0001, gaim_parse_genericerr, 0);
	oscar_data_addhandler(od, SNAC_FAMILY_OSERVICE, 0x000f, gaim_selfinfo, 0);
	oscar_data_addhandler(od, SNAC_FAMILY_OSERVICE, 0x001f, gaim_memrequest, 0);
	oscar_data_addhandler(od, SNAC_FAMILY_OSERVICE, 0x0021, oscar_icon_req,0);
	oscar_data_addhandler(od, SNAC_FAMILY_OSERVICE, SNAC_SUBTYPE_OSERVICE_RATECHANGE, gaim_parse_ratechange, 0);
	oscar_data_addhandler(od, SNAC_FAMILY_OSERVICE, SNAC_SUBTYPE_OSERVICE_REDIRECT, gaim_handle_redirect, 0);
	oscar_data_addhandler(od, SNAC_FAMILY_OSERVICE, SNAC_SUBTYPE_OSERVICE_MOTD, gaim_parse_motd, 0);
	oscar_data_addhandler(od, SNAC_FAMILY_OSERVICE, SNAC_SUBTYPE_OSERVICE_EVIL, gaim_parse_evilnotify, 0);
	oscar_data_addhandler(od, SNAC_FAMILY_POPUP, 0x0002, gaim_popup, 0);
	oscar_data_addhandler(od, SNAC_FAMILY_USERLOOKUP, SNAC_SUBTYPE_USERLOOKUP_ERROR, gaim_parse_searcherror, 0);
	oscar_data_addhandler(od, SNAC_FAMILY_USERLOOKUP, 0x0003, gaim_parse_searchreply, 0);

	gaim_debug_misc("oscar", "oscar_login: gc = %p\n", gc);

	if (!aim_snvalid(gaim_account_get_username(account))) {
		gchar *buf;
		buf = g_strdup_printf(_("Unable to login: Could not sign on as %s because the screen name is invalid.  Screen names must either start with a letter and contain only letters, numbers and spaces, or contain only numbers."), gaim_account_get_username(account));
		gc->wants_to_die = TRUE;
		gaim_connection_error(gc, buf);
		g_free(buf);
	}

	if (aim_sn_is_icq((gaim_account_get_username(account)))) {
		od->icq = TRUE;
	} else {
		gc->flags |= GAIM_CONNECTION_HTML;
		gc->flags |= GAIM_CONNECTION_AUTO_RESP;
	}

	/* Connect to core Gaim signals */
	gaim_prefs_connect_callback(gc, "/plugins/prpl/oscar/recent_buddies", recent_buddies_cb, gc);

	newconn = flap_connection_new(od, SNAC_FAMILY_AUTH);
	newconn->connect_data = gaim_proxy_connect(NULL, account,
			gaim_account_get_string(account, "server", OSCAR_DEFAULT_LOGIN_SERVER),
			gaim_account_get_int(account, "port", OSCAR_DEFAULT_LOGIN_PORT),
			connection_established_cb, newconn);
	if (newconn->connect_data == NULL)
	{
		gaim_connection_error(gc, _("Couldn't connect to host"));
		return;
	}

	gaim_connection_update_progress(gc, _("Connecting"), 0, OSCAR_CONNECT_STEPS);
	ck[0] = 0x5a;
}

void
oscar_close(GaimConnection *gc)
{
	OscarData *od;

	od = (OscarData *)gc->proto_data;

	while (od->oscar_chats)
	{
		struct chat_connection *cc = od->oscar_chats->data;
		od->oscar_chats = g_slist_remove(od->oscar_chats, cc);
		oscar_chat_destroy(cc);
	}
	while (od->create_rooms)
	{
		struct create_room *cr = od->create_rooms->data;
		g_free(cr->name);
		od->create_rooms = g_slist_remove(od->create_rooms, cr);
		g_free(cr);
	}
	oscar_data_destroy(od);
	gc->proto_data = NULL;

	gaim_prefs_disconnect_by_handle(gc);

	gaim_debug_info("oscar", "Signed off.\n");
}

static int
gaim_parse_auth_resp(OscarData *od, FlapConnection *conn, FlapFrame *fr, ...)
{
	GaimConnection *gc = od->gc;
	GaimAccount *account = gc->account;
	char *host; int port;
	int i;
	FlapConnection *newconn;
	va_list ap;
	struct aim_authresp_info *info;

	port = gaim_account_get_int(account, "port", OSCAR_DEFAULT_LOGIN_PORT);

	va_start(ap, fr);
	info = va_arg(ap, struct aim_authresp_info *);
	va_end(ap);

	gaim_debug_info("oscar",
			   "inside auth_resp (Screen name: %s)\n", info->sn);

	if (info->errorcode || !info->bosip || !info->cookielen || !info->cookie) {
		char buf[256];
		switch (info->errorcode) {
		case 0x01:
			/* Unregistered screen name */
			gc->wants_to_die = TRUE;
			gaim_connection_error(gc, _("Invalid screen name."));
			break;
		case 0x05:
			/* Incorrect password */
			gc->wants_to_die = TRUE;
			if (!gaim_account_get_remember_password(account))
				gaim_account_set_password(account, NULL);
			gaim_connection_error(gc, _("Incorrect password."));
			break;
		case 0x11:
			/* Suspended account */
			gc->wants_to_die = TRUE;
			gaim_connection_error(gc, _("Your account is currently suspended."));
			break;
		case 0x14:
			/* service temporarily unavailable */
			gaim_connection_error(gc, _("The AOL Instant Messenger service is temporarily unavailable."));
			break;
		case 0x18:
			/* connecting too frequently */
			gc->wants_to_die = TRUE;
			gaim_connection_error(gc, _("You have been connecting and disconnecting too frequently. Wait ten minutes and try again. If you continue to try, you will need to wait even longer."));
			break;
		case 0x1c:
			/* client too old */
			gc->wants_to_die = TRUE;
			g_snprintf(buf, sizeof(buf), _("The client version you are using is too old. Please upgrade at %s"), GAIM_WEBSITE);
			gaim_connection_error(gc, buf);
			break;
		default:
			gaim_connection_error(gc, _("Authentication failed"));
			break;
		}
		gaim_debug_error("oscar", "Login Error Code 0x%04hx\n", info->errorcode);
		gaim_debug_error("oscar", "Error URL: %s\n", info->errorurl);
		od->killme = TRUE;
		return 1;
	}

	gaim_debug_misc("oscar", "Reg status: %hu\n", info->regstatus);
	gaim_debug_misc("oscar", "E-mail: %s\n",
					(info->email != NULL) ? info->email : "null");
	gaim_debug_misc("oscar", "BOSIP: %s\n", info->bosip);
	gaim_debug_info("oscar", "Closing auth connection...\n");
	flap_connection_schedule_destroy(conn, OSCAR_DISCONNECT_DONE, NULL);

	for (i = 0; i < strlen(info->bosip); i++) {
		if (info->bosip[i] == ':') {
			port = atoi(&(info->bosip[i+1]));
			break;
		}
	}
	host = g_strndup(info->bosip, i);
	newconn = flap_connection_new(od, SNAC_FAMILY_LOCATE);
	newconn->cookielen = info->cookielen;
	newconn->cookie = g_memdup(info->cookie, info->cookielen);
	newconn->connect_data = gaim_proxy_connect(NULL, account, host, port,
			connection_established_cb, newconn);
	g_free(host);
	if (newconn->connect_data == NULL)
	{
		gaim_connection_error(gc, _("Could Not Connect"));
		od->killme = TRUE;
		return 0;
	}

	gaim_connection_update_progress(gc, _("Received authorization"), 3, OSCAR_CONNECT_STEPS);
	ck[3] = 0x64;

	return 1;
}

static void
gaim_parse_auth_securid_request_yes_cb(gpointer user_data, const char *msg)
{
	GaimConnection *gc = user_data;
	OscarData *od = gc->proto_data;

	aim_auth_securid_send(od, msg);
}

static void
gaim_parse_auth_securid_request_no_cb(gpointer user_data, const char *value)
{
	GaimConnection *gc = user_data;
	OscarData *od = gc->proto_data;

	/* Disconnect */
	gc->wants_to_die = TRUE;
	gaim_connection_error(gc, _("The SecurID key entered is invalid."));
	od->killme = TRUE;
}

static int
gaim_parse_auth_securid_request(OscarData *od, FlapConnection *conn, FlapFrame *fr, ...)
{
	GaimConnection *gc = od->gc;
	GaimAccount *account = gaim_connection_get_account(gc);
	gchar *primary;

	gaim_debug_info("oscar", "Got SecurID request\n");

	primary = g_strdup_printf("Enter the SecurID key for %s.", gaim_account_get_username(account));
	gaim_request_input(gc, NULL, _("Enter SecurID"), primary,
					   _("Enter the 6 digit number from the digital display."),
					   FALSE, FALSE, NULL,
					   _("_OK"), G_CALLBACK(gaim_parse_auth_securid_request_yes_cb),
					   _("_Cancel"), G_CALLBACK(gaim_parse_auth_securid_request_no_cb),
					   gc);
	g_free(primary);

	return 1;
}

/* XXX - Should use gaim_util_fetch_url for the below stuff */
struct pieceofcrap {
	GaimConnection *gc;
	unsigned long offset;
	unsigned long len;
	char *modname;
	int fd;
	FlapConnection *conn;
	unsigned int inpa;
};

static void damn_you(gpointer data, gint source, GaimInputCondition c)
{
	struct pieceofcrap *pos = data;
	OscarData *od = pos->gc->proto_data;
	char in = '\0';
	int x = 0;
	unsigned char m[17];

	while (read(pos->fd, &in, 1) == 1) {
		if (in == '\n')
			x++;
		else if (in != '\r')
			x = 0;
		if (x == 2)
			break;
		in = '\0';
	}
	if (in != '\n') {
		char buf[256];
		g_snprintf(buf, sizeof(buf), _("You may be disconnected shortly.  You may want to use TOC until "
			"this is fixed.  Check %s for updates."), GAIM_WEBSITE);
		gaim_notify_warning(pos->gc, NULL,
							_("Unable to get a valid AIM login hash."),
							buf);
		gaim_input_remove(pos->inpa);
		close(pos->fd);
		g_free(pos);
		return;
	}
	if (read(pos->fd, m, 16) != 16)
	{
		gaim_debug_warning("oscar", "Could not read full AIM login hash "
				"from " AIMHASHDATA "--that's bad.\n");
	}
	m[16] = '\0';
	gaim_debug_misc("oscar", "Sending hash: ");
	for (x = 0; x < 16; x++)
		gaim_debug_misc(NULL, "%02hhx ", (unsigned char)m[x]);

	gaim_debug_misc(NULL, "\n");
	gaim_input_remove(pos->inpa);
	close(pos->fd);
	aim_sendmemblock(od, pos->conn, 0, 16, m, AIM_SENDMEMBLOCK_FLAG_ISHASH);
	g_free(pos);
}

static void
straight_to_hell(gpointer data, gint source, const gchar *error_message)
{
	struct pieceofcrap *pos = data;
	gchar *buf;

	if (!GAIM_CONNECTION_IS_VALID(pos->gc))
	{
		g_free(pos->modname);
		g_free(pos);
		return;
	}

	pos->fd = source;

	if (source < 0) {
		buf = g_strdup_printf(_("You may be disconnected shortly.  You may want to use TOC until "
			"this is fixed.  Check %s for updates."), GAIM_WEBSITE);
		gaim_notify_warning(pos->gc, NULL,
							_("Unable to get a valid AIM login hash."),
							buf);
		g_free(buf);
		g_free(pos->modname);
		g_free(pos);
		return;
	}

	buf = g_strdup_printf("GET " AIMHASHDATA "?offset=%ld&len=%ld&modname=%s HTTP/1.0\n\n",
			pos->offset, pos->len, pos->modname ? pos->modname : "");
	write(pos->fd, buf, strlen(buf));
	g_free(buf);
	g_free(pos->modname);
	pos->inpa = gaim_input_add(pos->fd, GAIM_INPUT_READ, damn_you, pos);
	return;
}

/* size of icbmui.ocm, the largest module in AIM 3.5 */
#define AIM_MAX_FILE_SIZE 98304

int gaim_memrequest(OscarData *od, FlapConnection *conn, FlapFrame *fr, ...) {
	va_list ap;
	struct pieceofcrap *pos;
	guint32 offset, len;
	char *modname;

	va_start(ap, fr);
	offset = va_arg(ap, guint32);
	len = va_arg(ap, guint32);
	modname = va_arg(ap, char *);
	va_end(ap);

	gaim_debug_misc("oscar", "offset: %u, len: %u, file: %s\n",
					offset, len, (modname ? modname : "aim.exe"));

	if (len == 0) {
		gaim_debug_misc("oscar", "len is 0, hashing NULL\n");
		aim_sendmemblock(od, conn, offset, len, NULL,
				AIM_SENDMEMBLOCK_FLAG_ISREQUEST);
		return 1;
	}
	/* uncomment this when you're convinced it's right. remember, it's been wrong before. */
#if 0
	if (offset > AIM_MAX_FILE_SIZE || len > AIM_MAX_FILE_SIZE) {
		char *buf;
		int i = 8;
		if (modname)
			i += strlen(modname);
		buf = g_malloc(i);
		i = 0;
		if (modname) {
			memcpy(buf, modname, strlen(modname));
			i += strlen(modname);
		}
		buf[i++] = offset & 0xff;
		buf[i++] = (offset >> 8) & 0xff;
		buf[i++] = (offset >> 16) & 0xff;
		buf[i++] = (offset >> 24) & 0xff;
		buf[i++] = len & 0xff;
		buf[i++] = (len >> 8) & 0xff;
		buf[i++] = (len >> 16) & 0xff;
		buf[i++] = (len >> 24) & 0xff;
		gaim_debug_misc("oscar", "len + offset is invalid, "
		           "hashing request\n");
		aim_sendmemblock(od, command->conn, offset, i, buf, AIM_SENDMEMBLOCK_FLAG_ISREQUEST);
		g_free(buf);
		return 1;
	}
#endif

	pos = g_new0(struct pieceofcrap, 1);
	pos->gc = od->gc;
	pos->conn = conn;

	pos->offset = offset;
	pos->len = len;
	pos->modname = g_strdup(modname);

	/* TODO: Keep track of this return value. */
	if (gaim_proxy_connect(NULL, pos->gc->account, "gaim.sourceforge.net", 80,
			straight_to_hell, pos) == NULL)
	{
		char buf[256];
		if (pos->modname)
			g_free(pos->modname);
		g_free(pos);
		g_snprintf(buf, sizeof(buf), _("You may be disconnected shortly.  "
			"Check %s for updates."), GAIM_WEBSITE);
		gaim_notify_warning(pos->gc, NULL,
							_("Unable to get a valid login hash."),
							buf);
	}

	return 1;
}

static int
gaim_parse_login(OscarData *od, FlapConnection *conn, FlapFrame *fr, ...)
{
	GaimConnection *gc;
	GaimAccount *account;
	ClientInfo info = CLIENTINFO_GAIM;
	va_list ap;
	char *key;

	gc = od->gc;
	account = gaim_connection_get_account(gc);

	va_start(ap, fr);
	key = va_arg(ap, char *);
	va_end(ap);

	aim_send_login(od, conn, gaim_account_get_username(account),
				   gaim_connection_get_password(gc), &info, key);

	gaim_connection_update_progress(gc, _("Password sent"), 2, OSCAR_CONNECT_STEPS);
	ck[2] = 0x6c;

	return 1;
}

static int
gaim_handle_redirect(OscarData *od, FlapConnection *conn, FlapFrame *fr, ...)
{
	GaimConnection *gc = od->gc;
	GaimAccount *account = gaim_connection_get_account(gc);
	char *host, *separator;
	int port;
	FlapConnection *newconn;
	va_list ap;
	struct aim_redirect_data *redir;

	va_start(ap, fr);
	redir = va_arg(ap, struct aim_redirect_data *);
	va_end(ap);

	port = gaim_account_get_int(account, "port", OSCAR_DEFAULT_LOGIN_PORT);
	separator = strchr(redir->ip, ':');
	if (separator != NULL)
	{
		host = g_strndup(redir->ip, separator - redir->ip);
		port = atoi(separator + 1);
	}
	else
		host = g_strdup(redir->ip);

	gaim_debug_info("oscar", "Connecting to FLAP server %s:%d of type 0x%04hx\n",
					host, port, redir->group);
	newconn = flap_connection_new(od, redir->group);
	newconn->cookielen = redir->cookielen;
	newconn->cookie = g_memdup(redir->cookie, redir->cookielen);
	if (newconn->type == SNAC_FAMILY_CHAT)
	{
		struct chat_connection *cc;
		cc = g_new0(struct chat_connection, 1);
		cc->conn = newconn;
		cc->gc = gc;
		cc->name = g_strdup(redir->chat.room);
		cc->exchange = redir->chat.exchange;
		cc->instance = redir->chat.instance;
		cc->show = extract_name(redir->chat.room);
		newconn->new_conn_data = cc;
		gaim_debug_info("oscar", "Connecting to chat room %s exchange %hu\n", cc->name, cc->exchange);
	}

	newconn->connect_data = gaim_proxy_connect(NULL, account, host, port,
			connection_established_cb, newconn);
	if (newconn->connect_data == NULL)
	{
		flap_connection_schedule_destroy(newconn,
				OSCAR_DISCONNECT_COULD_NOT_CONNECT,
				_("Unable to initialize connection"));
		gaim_debug_error("oscar", "Unable to connect to FLAP server "
				"of type 0x%04hx\n", redir->group);
	}
	g_free(host);

	return 1;
}

static int gaim_parse_oncoming(OscarData *od, FlapConnection *conn, FlapFrame *fr, ...)
{
	GaimConnection *gc;
	GaimAccount *account;
	GaimPresence *presence;
	struct buddyinfo *bi;
	time_t time_idle = 0, signon = 0;
	int type = 0;
	gboolean buddy_is_away = FALSE;
	const char *status_id;
	gboolean have_status_message = FALSE;
	char *message = NULL;
	va_list ap;
	aim_userinfo_t *info;

	gc = od->gc;
	account = gaim_connection_get_account(gc);
	presence = gaim_account_get_presence(account);

	va_start(ap, fr);
	info = va_arg(ap, aim_userinfo_t *);
	va_end(ap);

	g_return_val_if_fail(info != NULL, 1);
	g_return_val_if_fail(info->sn != NULL, 1);

	if (info->present & AIM_USERINFO_PRESENT_FLAGS) {
		if (info->flags & AIM_FLAG_AWAY)
			buddy_is_away = TRUE;
	}
	if (info->present & AIM_USERINFO_PRESENT_ICQEXTSTATUS) {
		type = info->icqinfo.status;
		if (!(info->icqinfo.status & AIM_ICQ_STATE_CHAT) &&
		      (info->icqinfo.status != AIM_ICQ_STATE_NORMAL)) {
			buddy_is_away = TRUE;
		}
	}

	if (aim_sn_is_icq(info->sn)) {
		if (type & AIM_ICQ_STATE_CHAT)
			status_id = OSCAR_STATUS_ID_FREE4CHAT;
		else if (type & AIM_ICQ_STATE_DND)
			status_id = OSCAR_STATUS_ID_DND;
		else if (type & AIM_ICQ_STATE_OUT)
			status_id = OSCAR_STATUS_ID_NA;
		else if (type & AIM_ICQ_STATE_BUSY)
			status_id = OSCAR_STATUS_ID_OCCUPIED;
		else if (type & AIM_ICQ_STATE_AWAY)
			status_id = OSCAR_STATUS_ID_AWAY;
		else if (type & AIM_ICQ_STATE_INVISIBLE)
			status_id = OSCAR_STATUS_ID_INVISIBLE;
		else
			status_id = OSCAR_STATUS_ID_AVAILABLE;
	} else {
		if (buddy_is_away)
			status_id = OSCAR_STATUS_ID_AWAY;
		else
			status_id = OSCAR_STATUS_ID_AVAILABLE;
	}

	/*
	 * Handle the available message.  If info->status is NULL then the user
	 * may or may not have an available message, so don't do anything.  If
	 * info->status is set to the empty string, then the user's client DOES
	 * support available messages and the user DOES NOT have one set.
	 * Otherwise info->status contains the available message.
	 */
	if (info->status != NULL)
	{
		have_status_message = TRUE;
		if (info->status[0] != '\0')
			message = oscar_encoding_to_utf8(info->status_encoding,
											 info->status, info->status_len);
	}

	if (info->flags & AIM_FLAG_WIRELESS || info->capabilities & OSCAR_CAPABILITY_HIPTOP)
	{
		gaim_prpl_got_user_status(account, info->sn, OSCAR_STATUS_ID_MOBILE, NULL);
	} else {
		gaim_prpl_got_user_status_deactive(account, info->sn, OSCAR_STATUS_ID_MOBILE);
	}

	if (have_status_message)
	{
		gaim_prpl_got_user_status(account, info->sn, status_id,
								  "message", message, NULL);
		g_free(message);
	}
	else
	{
		GaimBuddy *b = gaim_find_buddy(account, info->sn);
		GaimStatus *status;
		const char *active_status_id;

		status = gaim_presence_get_active_status(gaim_buddy_get_presence(b));
		active_status_id = gaim_status_get_id(status);

		if (!active_status_id || strcmp(active_status_id, status_id))
			gaim_prpl_got_user_status(account, info->sn, status_id, NULL);
	}

	/* Login time stuff */
	if (info->present & AIM_USERINFO_PRESENT_ONLINESINCE)
		signon = info->onlinesince;
	else if (info->present & AIM_USERINFO_PRESENT_SESSIONLEN)
		signon = time(NULL) - info->sessionlen;
	if (!aim_sncmp(gaim_account_get_username(account), info->sn)) {
		gaim_connection_set_display_name(gc, info->sn);
		od->timeoffset = signon - gaim_presence_get_login_time(presence);
	}
	gaim_prpl_got_user_login_time(account, info->sn, signon - od->timeoffset);

	/* Idle time stuff */
	/* info->idletime is the number of minutes that this user has been idle */
	if (info->present & AIM_USERINFO_PRESENT_IDLE)
		time_idle = time(NULL) - info->idletime * 60;

	if (time_idle > 0)
		gaim_prpl_got_user_idle(account, info->sn, TRUE, time_idle);
	else
		gaim_prpl_got_user_idle(account, info->sn, FALSE, 0);

	/* Server stored icon stuff */
	bi = g_hash_table_lookup(od->buddyinfo, gaim_normalize(account, info->sn));
	if (!bi) {
		bi = g_new0(struct buddyinfo, 1);
		g_hash_table_insert(od->buddyinfo, g_strdup(gaim_normalize(account, info->sn)), bi);
	}
	bi->typingnot = FALSE;
	bi->ico_informed = FALSE;
	bi->ipaddr = info->icqinfo.ipaddr;

	if (info->iconcsumlen) {
		const char *filename, *saved_b16 = NULL;
		char *b16 = NULL, *filepath = NULL;
		GaimBuddy *b = NULL;

		b16 = gaim_base16_encode(info->iconcsum, info->iconcsumlen);
		b = gaim_find_buddy(account, info->sn);
		/*
		 * If for some reason the checksum is valid, but cached file is not..
		 * we want to know.
		 */
		if (b != NULL)
			filename = gaim_blist_node_get_string((GaimBlistNode*)b, "buddy_icon");
		else
			filename = NULL;
		if (filename != NULL) {
			if (g_file_test(filename, G_FILE_TEST_EXISTS))
				saved_b16 = gaim_blist_node_get_string((GaimBlistNode*)b,
						"icon_checksum");
			else {
				filepath = g_build_filename(gaim_buddy_icons_get_cache_dir(),
											filename, NULL);
				if (g_file_test(filepath, G_FILE_TEST_EXISTS))
					saved_b16 = gaim_blist_node_get_string((GaimBlistNode*)b,
															"icon_checksum");
				g_free(filepath);
			}
		} else
			saved_b16 = NULL;

		if (!b16 || !saved_b16 || strcmp(b16, saved_b16)) {
			GSList *cur = od->requesticon;
			while (cur && aim_sncmp((char *)cur->data, info->sn))
				cur = cur->next;
			if (!cur) {
				od->requesticon = g_slist_append(od->requesticon, g_strdup(gaim_normalize(account, info->sn)));
				if (od->icontimer == 0)
					od->icontimer = gaim_timeout_add(500, gaim_icon_timerfunc, gc);
			}
		}
		g_free(b16);
	}

	return 1;
}

static void gaim_check_comment(OscarData *od, const char *str) {
	if ((str == NULL) || strcmp(str, (const char *)ck))
		aim_locate_setcaps(od, gaim_caps);
	else
		aim_locate_setcaps(od, gaim_caps | OSCAR_CAPABILITY_SECUREIM);
}

static int gaim_parse_offgoing(OscarData *od, FlapConnection *conn, FlapFrame *fr, ...) {
	GaimConnection *gc = od->gc;
	GaimAccount *account = gaim_connection_get_account(gc);
	va_list ap;
	aim_userinfo_t *info;

	va_start(ap, fr);
	info = va_arg(ap, aim_userinfo_t *);
	va_end(ap);

	gaim_prpl_got_user_status(account, info->sn, OSCAR_STATUS_ID_OFFLINE, NULL);
	gaim_prpl_got_user_status_deactive(account, info->sn, OSCAR_STATUS_ID_MOBILE);
	g_hash_table_remove(od->buddyinfo, gaim_normalize(gc->account, info->sn));

	return 1;
}

static int incomingim_chan1(OscarData *od, FlapConnection *conn, aim_userinfo_t *userinfo, struct aim_incomingim_ch1_args *args) {
	GaimConnection *gc = od->gc;
	GaimAccount *account = gaim_connection_get_account(gc);
	GaimMessageFlags flags = 0;
	struct buddyinfo *bi;
	char *iconfile;
	GString *message;
	gchar *tmp;
	aim_mpmsg_section_t *curpart;
	const char *start, *end;
	GData *attribs;

	gaim_debug_misc("oscar", "Received IM from %s with %d parts\n",
					userinfo->sn, args->mpmsg.numparts);

	if (args->mpmsg.numparts == 0)
		return 1;

	bi = g_hash_table_lookup(od->buddyinfo, gaim_normalize(account, userinfo->sn));
	if (!bi) {
		bi = g_new0(struct buddyinfo, 1);
		g_hash_table_insert(od->buddyinfo, g_strdup(gaim_normalize(account, userinfo->sn)), bi);
	}

	if (args->icbmflags & AIM_IMFLAGS_AWAY)
		flags |= GAIM_MESSAGE_AUTO_RESP;

	if (args->icbmflags & AIM_IMFLAGS_TYPINGNOT)
		bi->typingnot = TRUE;
	else
		bi->typingnot = FALSE;

	if ((args->icbmflags & AIM_IMFLAGS_HASICON) && (args->iconlen) && (args->iconsum) && (args->iconstamp)) {
		gaim_debug_misc("oscar", "%s has an icon\n", userinfo->sn);
		if ((args->iconlen != bi->ico_len) || (args->iconsum != bi->ico_csum) || (args->iconstamp != bi->ico_time)) {
			bi->ico_need = TRUE;
			bi->ico_len = args->iconlen;
			bi->ico_csum = args->iconsum;
			bi->ico_time = args->iconstamp;
		}
	}

	iconfile = gaim_buddy_icons_get_full_path(gaim_account_get_buddy_icon(account));
	if ((iconfile != NULL) &&
	    (args->icbmflags & AIM_IMFLAGS_BUDDYREQ) && !bi->ico_sent && bi->ico_informed) {
		FILE *file;
		struct stat st;

		if (!g_stat(iconfile, &st)) {
			guchar *buf = g_malloc(st.st_size);
			file = g_fopen(iconfile, "rb");
			if (file) {
				/* XXX - Use g_file_get_contents() */
				/* g_file_get_contents(iconfile, &data, &len, NULL); */
				int len = fread(buf, 1, st.st_size, file);
				gaim_debug_info("oscar",
						   "Sending buddy icon to %s (%d bytes, "
						   "%lu reported)\n",
						   userinfo->sn, len, st.st_size);
				aim_im_sendch2_icon(od, userinfo->sn, buf, st.st_size,
					st.st_mtime, aimutil_iconsum(buf, st.st_size));
				fclose(file);
			} else
				gaim_debug_error("oscar", "Can't open buddy icon file!\n");
			g_free(buf);
		} else
			gaim_debug_error("oscar", "Can't stat buddy icon file!\n");
	}
	g_free(iconfile);

	message = g_string_new("");
	curpart = args->mpmsg.parts;
	while (curpart != NULL) {
		tmp = gaim_plugin_oscar_decode_im_part(account, userinfo->sn, curpart->charset,
				curpart->charsubset, curpart->data, curpart->datalen);
		if (tmp != NULL) {
			g_string_append(message, tmp);
			g_free(tmp);
		}

		curpart = curpart->next;
	}
	tmp = g_string_free(message, FALSE);

	/*
	 * If the message is from an ICQ user and to an ICQ user then escape any HTML,
	 * because HTML is not sent over ICQ as a means to format a message.
	 * So any HTML we receive is intended to be displayed.  Also, \r\n must be
	 * replaced with <br>
	 *
	 * Note: There *may* be some clients which send messages as HTML formatted -
	 *       they need to be special-cased somehow.
	 */
	if (aim_sn_is_icq(gaim_account_get_username(account)) && aim_sn_is_icq(userinfo->sn)) {
		/* being recevied by ICQ from ICQ - escape HTML so it is displayed as sent */
		gchar *tmp2 = g_markup_escape_text(tmp, -1);
		g_free(tmp);
		tmp = tmp2;
		tmp2 = gaim_strreplace(tmp, "\r\n", "<br>");
		g_free(tmp);
		tmp = tmp2;
	}

	/*
	 * Convert iChat color tags to normal font tags.
	 */
	if (gaim_markup_find_tag("body", tmp, &start, &end, &attribs))
	{
		const char *ichattextcolor, *ichatballooncolor;

		ichattextcolor = g_datalist_get_data(&attribs, "ichattextcolor");
		if (ichattextcolor != NULL)
		{
			gchar *tmp2;
			tmp2 = g_strdup_printf("<font color=\"%s\">%s</font>", ichattextcolor, tmp);
			g_free(tmp);
			tmp = tmp2;
		}

		ichatballooncolor = g_datalist_get_data(&attribs, "ichatballooncolor");
		if (ichatballooncolor != NULL)
		{
			gchar *tmp2;
			tmp2 = g_strdup_printf("<font back=\"%s\">%s</font>", ichatballooncolor, tmp);
			g_free(tmp);
			tmp = tmp2;
		}

		g_datalist_clear(&attribs);
	}

	serv_got_im(gc, userinfo->sn, tmp, flags, time(NULL));
	g_free(tmp);

	return 1;
}

static int
incomingim_chan2(OscarData *od, FlapConnection *conn, aim_userinfo_t *userinfo, IcbmArgsCh2 *args)
{
	GaimConnection *gc;
	GaimAccount *account;
	char *message = NULL;

	g_return_val_if_fail(od != NULL, 0);
	g_return_val_if_fail(od->gc != NULL, 0);

	gc = od->gc;
	account = gaim_connection_get_account(gc);
	od = gc->proto_data;

	if (args == NULL)
		return 0;

	gaim_debug_misc("oscar", "Incoming rendezvous message of type %u, "
			"user %s, status %hu\n", args->type, userinfo->sn, args->status);

	if (args->msg != NULL)
	{
		if (args->encoding != NULL)
		{
			char *encoding = NULL;
			encoding = oscar_encoding_extract(args->encoding);
			message = oscar_encoding_to_utf8(encoding, args->msg, args->msglen);
			g_free(encoding);
		} else {
			if (g_utf8_validate(args->msg, args->msglen, NULL))
				message = g_strdup(args->msg);
		}
	}

	if (args->type & OSCAR_CAPABILITY_CHAT)
	{
		char *encoding, *utf8name, *tmp;
		GHashTable *components;

		if (!args->info.chat.roominfo.name || !args->info.chat.roominfo.exchange) {
			g_free(message);
			return 1;
		}
		encoding = args->encoding ? oscar_encoding_extract(args->encoding) : NULL;
		utf8name = oscar_encoding_to_utf8(encoding,
				args->info.chat.roominfo.name,
				args->info.chat.roominfo.namelen);
		g_free(encoding);

		tmp = extract_name(utf8name);
		if (tmp != NULL)
		{
			g_free(utf8name);
			utf8name = tmp;
		}

		components = g_hash_table_new_full(g_str_hash, g_str_equal, g_free,
				g_free);
		g_hash_table_replace(components, g_strdup("room"), utf8name);
		g_hash_table_replace(components, g_strdup("exchange"),
				g_strdup_printf("%d", args->info.chat.roominfo.exchange));
		serv_got_chat_invite(gc,
				     utf8name,
				     userinfo->sn,
				     message,
				     components);
	}

	else if ((args->type & OSCAR_CAPABILITY_SENDFILE) ||
			 (args->type & OSCAR_CAPABILITY_DIRECTIM))
	{
		if (args->status == AIM_RENDEZVOUS_PROPOSE)
		{
			peer_connection_got_proposition(od, userinfo->sn, message, args);
		}
		else if (args->status == AIM_RENDEZVOUS_CANCEL)
		{
			/* The other user canceled a peer request */
			PeerConnection *conn;

			conn = peer_connection_find_by_cookie(od, userinfo->sn, args->cookie);
			/*
			 * If conn is NULL it means we haven't tried to create
			 * a connection with that user.  They may be trying to
			 * do something malicious.
			 */
			if (conn != NULL)
			{
				peer_connection_destroy(conn, OSCAR_DISCONNECT_REMOTE_CLOSED, NULL);
			}
		}
		else if (args->status == AIM_RENDEZVOUS_CONNECTED)
		{
			/* Remote user has accepted our peer request */
			PeerConnection *conn;

			conn = peer_connection_find_by_cookie(od, userinfo->sn, args->cookie);
			/*
			 * If conn is NULL it means we haven't tried to create
			 * a connection with that user.  They may be trying to
			 * do something malicious.
			 */
			if (conn != NULL)
			{
				if (conn->listenerfd != -1)
				{
					/*
					 * If they are connecting directly to us then
					 * continue the peer negotiation by
					 * accepting connections on our listener port.
					 */
					conn->watcher_incoming = gaim_input_add(conn->listenerfd,
							GAIM_INPUT_READ, peer_connection_listen_cb, conn);
				}
			}
		}
	}

	else if (args->type & OSCAR_CAPABILITY_GETFILE)
	{
	}

	else if (args->type & OSCAR_CAPABILITY_TALK)
	{
	}

	else if (args->type & OSCAR_CAPABILITY_BUDDYICON)
	{
		gaim_buddy_icons_set_for_user(account, userinfo->sn,
									  args->info.icon.icon,
									  args->info.icon.length);
	}

	else if (args->type & OSCAR_CAPABILITY_ICQSERVERRELAY)
	{
		gaim_debug_error("oscar", "Got an ICQ Server Relay message of "
				"type %d\n", args->info.rtfmsg.msgtype);
	}

	else
	{
		gaim_debug_error("oscar", "Unknown request class %hu\n",
				args->type);
	}

	g_free(message);

	return 1;
}

/*
 * Authorization Functions
 * Most of these are callbacks from dialogs.  They're used by both
 * methods of authorization (SSI and old-school channel 4 ICBM)
 */
/* When you ask other people for authorization */
static void
gaim_auth_request(struct name_data *data, char *msg)
{
	GaimConnection *gc;
	OscarData *od;
	GaimBuddy *buddy;
	GaimGroup *group;

	gc = data->gc;
	od = gc->proto_data;
	buddy = gaim_find_buddy(gaim_connection_get_account(gc), data->name);
	if (buddy != NULL)
		group = gaim_buddy_get_group(buddy);
	else
		group = NULL;

	if (group != NULL)
	{
		gaim_debug_info("oscar", "ssi: adding buddy %s to group %s\n",
				   buddy->name, group->name);
		aim_ssi_sendauthrequest(od, data->name, msg ? msg : _("Please authorize me so I can add you to my buddy list."));
		if (!aim_ssi_itemlist_finditem(od->ssi.local, group->name, buddy->name, AIM_SSI_TYPE_BUDDY))
			aim_ssi_addbuddy(od, buddy->name, group->name, gaim_buddy_get_alias_only(buddy), NULL, NULL, 1);
	}
}

static void
gaim_auth_dontrequest(struct name_data *data)
{
	GaimConnection *gc = data->gc;
	GaimBuddy *b = gaim_find_buddy(gaim_connection_get_account(gc), data->name);

	/* Remove from local list */
	gaim_blist_remove_buddy(b);

	oscar_free_name_data(data);
}


static void
gaim_auth_sendrequest(GaimConnection *gc, const char *name)
{
	struct name_data *data;

	data = g_new0(struct name_data, 1);
	data->gc = gc;
	data->name = g_strdup(name);

	gaim_request_input(data->gc, NULL, _("Authorization Request Message:"),
					   NULL, _("Please authorize me!"), TRUE, FALSE, NULL,
					   _("_OK"), G_CALLBACK(gaim_auth_request),
					   _("_Cancel"), G_CALLBACK(gaim_auth_dontrequest),
					   data);
}


static void
gaim_auth_sendrequest_menu(GaimBlistNode *node, gpointer ignored)
{
	GaimBuddy *buddy;
	GaimConnection *gc;

	g_return_if_fail(GAIM_BLIST_NODE_IS_BUDDY(node));

	buddy = (GaimBuddy *) node;
	gc = gaim_account_get_connection(buddy->account);
	gaim_auth_sendrequest(gc, buddy->name);
}

/* When other people ask you for authorization */
static void
gaim_auth_grant(struct name_data *data)
{
	GaimConnection *gc = data->gc;
	OscarData *od = gc->proto_data;

	aim_ssi_sendauthreply(od, data->name, 0x01, NULL);

	oscar_free_name_data(data);
}

/* When other people ask you for authorization */
static void
gaim_auth_dontgrant(struct name_data *data, char *msg)
{
	GaimConnection *gc = data->gc;
	OscarData *od = gc->proto_data;

	aim_ssi_sendauthreply(od, data->name, 0x00, msg ? msg : _("No reason given."));
}

static void
gaim_auth_dontgrant_msgprompt(struct name_data *data)
{
	gaim_request_input(data->gc, NULL, _("Authorization Denied Message:"),
					   NULL, _("No reason given."), TRUE, FALSE, NULL,
					   _("_OK"), G_CALLBACK(gaim_auth_dontgrant),
					   _("_Cancel"), G_CALLBACK(oscar_free_name_data),
					   data);
}

/* When someone sends you buddies */
static void
gaim_icq_buddyadd(struct name_data *data)
{
	GaimConnection *gc = data->gc;

	gaim_blist_request_add_buddy(gaim_connection_get_account(gc), data->name, NULL, data->nick);

	oscar_free_name_data(data);
}

static int
incomingim_chan4(OscarData *od, FlapConnection *conn, aim_userinfo_t *userinfo, struct aim_incomingim_ch4_args *args, time_t t)
{
	GaimConnection *gc = od->gc;
	GaimAccount *account = gaim_connection_get_account(gc);
	gchar **msg1, **msg2;
	int i, numtoks;

	if (!args->type || !args->msg || !args->uin)
		return 1;

	gaim_debug_info("oscar",
					"Received a channel 4 message of type 0x%02hx.\n",
					args->type);

	/*
	 * Split up the message at the delimeter character, then convert each
	 * string to UTF-8.  Unless, of course, this is a type 1 message.  If
	 * this is a type 1 message, then the delimiter 0xfe could be a valid
	 * character in whatever encoding the message was sent in.  Type 1
	 * messages are always made up of only one part, so we can easily account
	 * for this suck-ass part of the protocol by splitting the string into at
	 * most 1 baby string.
	 */
	msg1 = g_strsplit(args->msg, "\376", (args->type == 0x01 ? 1 : 0));
	for (numtoks=0; msg1[numtoks]; numtoks++);
	msg2 = (gchar **)g_malloc((numtoks+1)*sizeof(gchar *));
	for (i=0; msg1[i]; i++) {
		gchar *uin = g_strdup_printf("%u", args->uin);

		gaim_str_strip_char(msg1[i], '\r');
		/* TODO: Should use an encoding other than ASCII? */
		msg2[i] = gaim_plugin_oscar_decode_im_part(account, uin, AIM_CHARSET_ASCII, 0x0000, msg1[i], strlen(msg1[i]));
		g_free(uin);
	}
	msg2[i] = NULL;

	switch (args->type) {
		case 0x01: { /* MacICQ message or basic offline message */
			if (i >= 1) {
				gchar *uin = g_strdup_printf("%u", args->uin);
				gchar *tmp;

				/* If the message came from an ICQ user then escape any HTML */
				tmp = g_markup_escape_text(msg2[0], -1);

				if (t) { /* This is an offline message */
					/* The timestamp is UTC-ish, so we need to get the offset */
#ifdef HAVE_TM_GMTOFF
					time_t now;
					struct tm *tm;
					now = time(NULL);
					tm = localtime(&now);
					t += tm->tm_gmtoff;
#else
#	ifdef HAVE_TIMEZONE
					tzset();
					t -= timezone;
#	endif
#endif
					serv_got_im(gc, uin, tmp, 0, t);
				} else { /* This is a message from MacICQ/Miranda */
					serv_got_im(gc, uin, tmp, 0, time(NULL));
				}
				g_free(uin);
				g_free(tmp);
			}
		} break;

		case 0x04: { /* Someone sent you a URL */
			if (i >= 2) {
				if (msg2[1] != NULL) {
					gchar *uin = g_strdup_printf("%u", args->uin);
					gchar *message = g_strdup_printf("<A HREF=\"%s\">%s</A>",
													 msg2[1],
													 (msg2[0] && msg2[0][0]) ? msg2[0] : msg2[1]);
					serv_got_im(gc, uin, message, 0, time(NULL));
					g_free(uin);
					g_free(message);
				}
			}
		} break;

		case 0x06: { /* Someone requested authorization */
			if (i >= 6) {
				struct name_data *data = g_new(struct name_data, 1);
				gchar *sn = g_strdup_printf("%u", args->uin);
				gchar *reason = NULL;

				if (msg2[5] != NULL)
					reason = gaim_plugin_oscar_decode_im_part(account, sn, AIM_CHARSET_CUSTOM, 0x0000, msg2[5], strlen(msg2[5]));

				gaim_debug_info("oscar",
						   "Received an authorization request from UIN %u\n",
						   args->uin);
				data->gc = gc;
				data->name = sn;
				data->nick = NULL;

				gaim_account_request_authorization(account, sn, NULL, NULL,
						reason, gaim_find_buddy(account, sn) != NULL,
						G_CALLBACK(gaim_auth_grant),
						G_CALLBACK(gaim_auth_dontgrant_msgprompt), data);
				g_free(reason);
			}
		} break;

		case 0x07: { /* Someone has denied you authorization */
			if (i >= 1) {
				gchar *dialog_msg = g_strdup_printf(_("The user %u has denied your request to add them to your buddy list for the following reason:\n%s"), args->uin, msg2[0] ? msg2[0] : _("No reason given."));
				gaim_notify_info(gc, NULL, _("ICQ authorization denied."),
								 dialog_msg);
				g_free(dialog_msg);
			}
		} break;

		case 0x08: { /* Someone has granted you authorization */
			gchar *dialog_msg = g_strdup_printf(_("The user %u has granted your request to add them to your buddy list."), args->uin);
			gaim_notify_info(gc, NULL, "ICQ authorization accepted.",
							 dialog_msg);
			g_free(dialog_msg);
		} break;

		case 0x09: { /* Message from the Godly ICQ server itself, I think */
			if (i >= 5) {
				gchar *dialog_msg = g_strdup_printf(_("You have received a special message\n\nFrom: %s [%s]\n%s"), msg2[0], msg2[3], msg2[5]);
				gaim_notify_info(gc, NULL, "ICQ Server Message", dialog_msg);
				g_free(dialog_msg);
			}
		} break;

		case 0x0d: { /* Someone has sent you a pager message from http://www.icq.com/your_uin */
			if (i >= 6) {
				gchar *dialog_msg = g_strdup_printf(_("You have received an ICQ page\n\nFrom: %s [%s]\n%s"), msg2[0], msg2[3], msg2[5]);
				gaim_notify_info(gc, NULL, "ICQ Page", dialog_msg);
				g_free(dialog_msg);
			}
		} break;

		case 0x0e: { /* Someone has emailed you at your_uin@pager.icq.com */
			if (i >= 6) {
				gchar *dialog_msg = g_strdup_printf(_("You have received an ICQ e-mail from %s [%s]\n\nMessage is:\n%s"), msg2[0], msg2[3], msg2[5]);
				gaim_notify_info(gc, NULL, "ICQ E-Mail", dialog_msg);
				g_free(dialog_msg);
			}
		} break;

		case 0x12: {
			/* Ack for authorizing/denying someone.  Or possibly an ack for sending any system notice */
			/* Someone added you to their buddy list? */
		} break;

		case 0x13: { /* Someone has sent you some ICQ buddies */
			guint i, num;
			gchar **text;
			text = g_strsplit(args->msg, "\376", 0);
			if (text) {
				num = 0;
				for (i=0; i<strlen(text[0]); i++)
					num = num*10 + text[0][i]-48;
				for (i=0; i<num; i++) {
					struct name_data *data = g_new(struct name_data, 1);
					gchar *message = g_strdup_printf(_("ICQ user %u has sent you a buddy: %s (%s)"), args->uin, text[i*2+2], text[i*2+1]);
					data->gc = gc;
					data->name = g_strdup(text[i*2+1]);
					data->nick = g_strdup(text[i*2+2]);

					gaim_request_action(gc, NULL, message,
										_("Do you want to add this buddy "
										  "to your buddy list?"),
										GAIM_DEFAULT_ACTION_NONE, data, 2,
										_("_Add"), G_CALLBACK(gaim_icq_buddyadd),
										_("_Decline"), G_CALLBACK(oscar_free_name_data));
					g_free(message);
				}
				g_strfreev(text);
			}
		} break;

		case 0x1a: { /* Someone has sent you a greeting card or requested buddies? */
			/* This is boring and silly. */
		} break;

		default: {
			gaim_debug_info("oscar",
					   "Received a channel 4 message of unknown type "
					   "(type 0x%02hhx).\n", args->type);
		} break;
	}

	g_strfreev(msg1);
	g_strfreev(msg2);

	return 1;
}

static int gaim_parse_incoming_im(OscarData *od, FlapConnection *conn, FlapFrame *fr, ...) {
	guint16 channel;
	int ret = 0;
	aim_userinfo_t *userinfo;
	va_list ap;

	va_start(ap, fr);
	channel = (guint16)va_arg(ap, unsigned int);
	userinfo = va_arg(ap, aim_userinfo_t *);

	switch (channel) {
		case 1: { /* standard message */
			struct aim_incomingim_ch1_args *args;
			args = va_arg(ap, struct aim_incomingim_ch1_args *);
			ret = incomingim_chan1(od, conn, userinfo, args);
		} break;

		case 2: { /* rendezvous */
			IcbmArgsCh2 *args;
			args = va_arg(ap, IcbmArgsCh2 *);
			ret = incomingim_chan2(od, conn, userinfo, args);
		} break;

		case 4: { /* ICQ */
			struct aim_incomingim_ch4_args *args;
			args = va_arg(ap, struct aim_incomingim_ch4_args *);
			ret = incomingim_chan4(od, conn, userinfo, args, 0);
		} break;

		default: {
			gaim_debug_warning("oscar",
					   "ICBM received on unsupported channel (channel "
					   "0x%04hx).", channel);
		} break;
	}

	va_end(ap);

	return ret;
}

static int gaim_parse_misses(OscarData *od, FlapConnection *conn, FlapFrame *fr, ...) {
	GaimConnection *gc = od->gc;
	GaimAccount *account = gaim_connection_get_account(gc);
	char *buf;
	va_list ap;
	guint16 chan, nummissed, reason;
	aim_userinfo_t *userinfo;

	va_start(ap, fr);
	chan = (guint16)va_arg(ap, unsigned int);
	userinfo = va_arg(ap, aim_userinfo_t *);
	nummissed = (guint16)va_arg(ap, unsigned int);
	reason = (guint16)va_arg(ap, unsigned int);
	va_end(ap);

	switch(reason) {
		case 0: /* Invalid (0) */
			buf = g_strdup_printf(
				   ngettext(
				   "You missed %hu message from %s because it was invalid.",
				   "You missed %hu messages from %s because they were invalid.",
				   nummissed),
				   nummissed,
				   userinfo->sn);
			break;
		case 1: /* Message too large */
			buf = g_strdup_printf(
				   ngettext(
				   "You missed %hu message from %s because it was too large.",
				   "You missed %hu messages from %s because they were too large.",
				   nummissed),
				   nummissed,
				   userinfo->sn);
			break;
		case 2: /* Rate exceeded */
			buf = g_strdup_printf(
				   ngettext(
				   "You missed %hu message from %s because the rate limit has been exceeded.",
				   "You missed %hu messages from %s because the rate limit has been exceeded.",
				   nummissed),
				   nummissed,
				   userinfo->sn);
			break;
		case 3: /* Evil Sender */
			buf = g_strdup_printf(
				   ngettext(
				   "You missed %hu message from %s because he/she was too evil.",
				   "You missed %hu messages from %s because he/she was too evil.",
				   nummissed),
				   nummissed,
				   userinfo->sn);
			break;
		case 4: /* Evil Receiver */
			buf = g_strdup_printf(
				   ngettext(
				   "You missed %hu message from %s because you are too evil.",
				   "You missed %hu messages from %s because you are too evil.",
				   nummissed),
				   nummissed,
				   userinfo->sn);
			break;
		default:
			buf = g_strdup_printf(
				   ngettext(
				   "You missed %hu message from %s for an unknown reason.",
				   "You missed %hu messages from %s for an unknown reason.",
				   nummissed),
				   nummissed,
				   userinfo->sn);
			break;
	}

	if (!gaim_conv_present_error(userinfo->sn, account, buf))
		gaim_notify_error(od->gc, NULL, buf, NULL);
	g_free(buf);

	return 1;
}

static int
gaim_parse_clientauto_ch2(OscarData *od, const char *who, guint16 reason, const guchar *cookie)
{
	if (reason == 0x0003)
	{
		/* Rendezvous was refused. */
		PeerConnection *conn;

		conn = peer_connection_find_by_cookie(od, who, cookie);

		if (conn == NULL)
		{
			gaim_debug_info("oscar", "Received a rendezvous cancel message "
					"for a nonexistant connection from %s.\n", who);
		}
		else
		{
			peer_connection_destroy(conn, OSCAR_DISCONNECT_REMOTE_REFUSED, NULL);
		}
	}
	else
	{
		gaim_debug_warning("oscar", "Received an unknown rendezvous "
				"message from %s.  Type 0x%04hx\n", who, reason);
	}

	return 0;
}

static int gaim_parse_clientauto_ch4(OscarData *od, char *who, guint16 reason, guint32 state, char *msg) {
	GaimConnection *gc = od->gc;

	switch(reason) {
		case 0x0003: { /* Reply from an ICQ status message request */
			char *statusmsg, **splitmsg;
			GaimNotifyUserInfo *user_info;

			/* Split at (carriage return/newline)'s, then rejoin later with BRs between. */
			statusmsg = oscar_icqstatus(state);
			splitmsg = g_strsplit(msg, "\r\n", 0);
			
			user_info = gaim_notify_user_info_new();
				
			gaim_notify_user_info_add_pair(user_info, _("UIN"), who);
			gaim_notify_user_info_add_pair(user_info, _("Status"), statusmsg);
			gaim_notify_user_info_add_section_break(user_info);
			gaim_notify_user_info_add_pair(user_info, NULL, g_strjoinv("<BR>", splitmsg));

			g_free(statusmsg);
			g_strfreev(splitmsg);

			gaim_notify_userinfo(gc, who, user_info, NULL, NULL);
			gaim_notify_user_info_destroy(user_info);

		} break;

		default: {
			gaim_debug_warning("oscar",
					   "Received an unknown client auto-response from %s.  "
					   "Type 0x%04hx\n", who, reason);
		} break;
	} /* end of switch */

	return 0;
}

static int gaim_parse_clientauto(OscarData *od, FlapConnection *conn, FlapFrame *fr, ...) {
	va_list ap;
	guint16 chan, reason;
	char *who;

	va_start(ap, fr);
	chan = (guint16)va_arg(ap, unsigned int);
	who = va_arg(ap, char *);
	reason = (guint16)va_arg(ap, unsigned int);

	if (chan == 0x0002) { /* File transfer declined */
		guchar *cookie = va_arg(ap, guchar *);
		return gaim_parse_clientauto_ch2(od, who, reason, cookie);
	} else if (chan == 0x0004) { /* ICQ message */
		guint32 state = 0;
		char *msg = NULL;
		if (reason == 0x0003) {
			state = va_arg(ap, guint32);
			msg = va_arg(ap, char *);
		}
		return gaim_parse_clientauto_ch4(od, who, reason, state, msg);
	}

	va_end(ap);

	return 1;
}

static int gaim_parse_genericerr(OscarData *od, FlapConnection *conn, FlapFrame *fr, ...) {
	va_list ap;
	guint16 reason;
	char *m;

	va_start(ap, fr);
	reason = (guint16) va_arg(ap, unsigned int);
	va_end(ap);

	gaim_debug_error("oscar",
			   "snac threw error (reason 0x%04hx: %s)\n", reason,
			   (reason < msgerrreasonlen) ? msgerrreason[reason] : "unknown");

	m = g_strdup_printf(_("SNAC threw error: %s\n"),
			reason < msgerrreasonlen ? _(msgerrreason[reason]) : _("Unknown error"));
	gaim_notify_error(od->gc, NULL, m, NULL);
	g_free(m);

	return 1;
}

static int gaim_parse_msgerr(OscarData *od, FlapConnection *conn, FlapFrame *fr, ...) {
	GaimConnection *gc = od->gc;
#ifdef TODOFT
	OscarData *od = gc->proto_data;
	GaimXfer *xfer;
#endif
	va_list ap;
	guint16 reason;
	char *data, *buf;

	va_start(ap, fr);
	reason = (guint16)va_arg(ap, unsigned int);
	data = va_arg(ap, char *);
	va_end(ap);

	gaim_debug_error("oscar",
			   "Message error with data %s and reason %hu\n",
				(data != NULL ? data : ""), reason);

	if ((data == NULL) || (*data == '\0'))
		/* We can't do anything if data is empty */
		return 1;

#ifdef TODOFT
	/* If this was a file transfer request, data is a cookie */
	if ((xfer = oscar_find_xfer_by_cookie(od->file_transfers, data))) {
		gaim_xfer_cancel_remote(xfer);
		return 1;
	}
#endif

	/* Data is assumed to be the destination sn */
	buf = g_strdup_printf(_("Unable to send message: %s"), (reason < msgerrreasonlen) ? msgerrreason[reason] : _("Unknown reason."));
	if (!gaim_conv_present_error(data, gaim_connection_get_account(gc), buf)) {
		g_free(buf);
		buf = g_strdup_printf(_("Unable to send message to %s:"), data ? data : "(unknown)");
		gaim_notify_error(od->gc, NULL, buf,
				  (reason < msgerrreasonlen) ? _(msgerrreason[reason]) : _("Unknown reason."));
	}
	g_free(buf);

	return 1;
}

static int gaim_parse_mtn(OscarData *od, FlapConnection *conn, FlapFrame *fr, ...) {
	GaimConnection *gc = od->gc;
	va_list ap;
	guint16 type1, type2;
	char *sn;

	va_start(ap, fr);
	type1 = (guint16) va_arg(ap, unsigned int);
	sn = va_arg(ap, char *);
	type2 = (guint16) va_arg(ap, unsigned int);
	va_end(ap);

	switch (type2) {
		case 0x0000: { /* Text has been cleared */
			serv_got_typing_stopped(gc, sn);
		} break;

		case 0x0001: { /* Paused typing */
			serv_got_typing(gc, sn, 0, GAIM_TYPED);
		} break;

		case 0x0002: { /* Typing */
			serv_got_typing(gc, sn, 0, GAIM_TYPING);
		} break;

		default: {
			/*
			 * It looks like iChat sometimes sends typing notification
			 * with type1=0x0001 and type2=0x000f.  Not sure why.
			 */
			gaim_debug_info("oscar", "Received unknown typing notification message from %s.  Type1 is 0x%04x and type2 is 0x%04hx.\n", sn, type1, type2);
		} break;
	}

	return 1;
}

/*
 * We get this error when there was an error in the locate family.  This
 * happens when you request info of someone who is offline.
 */
static int gaim_parse_locerr(OscarData *od, FlapConnection *conn, FlapFrame *fr, ...) {
	gchar *buf;
	va_list ap;
	guint16 reason;
	char *destn;

	va_start(ap, fr);
	reason = (guint16) va_arg(ap, unsigned int);
	destn = va_arg(ap, char *);
	va_end(ap);

	if (destn == NULL)
		return 1;

	buf = g_strdup_printf(_("User information not available: %s"), (reason < msgerrreasonlen) ? _(msgerrreason[reason]) : _("Unknown reason."));
	if (!gaim_conv_present_error(destn, gaim_connection_get_account((GaimConnection*)od->gc), buf)) {
		g_free(buf);
		buf = g_strdup_printf(_("User information for %s unavailable:"), destn);
		gaim_notify_error(od->gc, NULL, buf, (reason < msgerrreasonlen) ? _(msgerrreason[reason]) : _("Unknown reason."));
	}
	g_free(buf);

	return 1;
}

static int gaim_parse_userinfo(OscarData *od, FlapConnection *conn, FlapFrame *fr, ...) {
	GaimConnection *gc = od->gc;
	GaimAccount *account = gaim_connection_get_account(gc);
	GaimNotifyUserInfo *user_info;
	gchar *tmp = NULL, *info_utf8 = NULL, *away_utf8 = NULL;
	va_list ap;
	aim_userinfo_t *userinfo;

	va_start(ap, fr);
	userinfo = va_arg(ap, aim_userinfo_t *);
	va_end(ap);

	user_info = gaim_notify_user_info_new();
	gaim_notify_user_info_add_pair(user_info, _("Screen Name"), userinfo->sn);

	tmp = g_strdup_printf("%d", (int)((userinfo->warnlevel/10.0) + 0.5));
	gaim_notify_user_info_add_pair(user_info, _("Warning Level"), tmp);
	g_free(tmp);

	if (userinfo->present & AIM_USERINFO_PRESENT_ONLINESINCE) {
		time_t t = userinfo->onlinesince - od->timeoffset;
		oscar_user_info_add_pair(user_info, _("Online Since"), gaim_date_format_full(localtime(&t)));
	}

	if (userinfo->present & AIM_USERINFO_PRESENT_MEMBERSINCE) {
		time_t t = userinfo->membersince - od->timeoffset;
		oscar_user_info_add_pair(user_info, _("Member Since"), gaim_date_format_full(localtime(&t)));
	}

	if (userinfo->capabilities != 0) {
		tmp = oscar_caps_to_string(userinfo->capabilities);
		oscar_user_info_add_pair(user_info, _("Capabilities"), tmp);
		g_free(tmp);
	}

	if (userinfo->present & AIM_USERINFO_PRESENT_IDLE) {
		tmp = gaim_str_seconds_to_string(userinfo->idletime*60);
		oscar_user_info_add_pair(user_info, _("Idle"), tmp);
		g_free(tmp);
	}

	oscar_string_append_info(gc, user_info, NULL, userinfo);

	/* Available message */
	if ((userinfo->status != NULL) && !(userinfo->flags & AIM_FLAG_AWAY))
	{
		if (userinfo->status[0] != '\0')
			tmp = oscar_encoding_to_utf8(userinfo->status_encoding,
											 userinfo->status, userinfo->status_len);
		oscar_user_info_add_pair(user_info, _("Available Message"), tmp);
		g_free(tmp);
	}

	/* Away message */
	if ((userinfo->flags & AIM_FLAG_AWAY) && (userinfo->away_len > 0) && (userinfo->away != NULL) && (userinfo->away_encoding != NULL)) {
		tmp = oscar_encoding_extract(userinfo->away_encoding);
		away_utf8 = oscar_encoding_to_utf8(tmp, userinfo->away, userinfo->away_len);
		g_free(tmp);
		if (away_utf8 != NULL) {
			tmp = gaim_str_sub_away_formatters(away_utf8, gaim_account_get_username(account));
			gaim_notify_user_info_add_section_break(user_info);
			oscar_user_info_add_pair(user_info, NULL, tmp);
			g_free(tmp);
			g_free(away_utf8);
		}
	}

	/* Info */
	if ((userinfo->info_len > 0) && (userinfo->info != NULL) && (userinfo->info_encoding != NULL)) {
		tmp = oscar_encoding_extract(userinfo->info_encoding);
		info_utf8 = oscar_encoding_to_utf8(tmp, userinfo->info, userinfo->info_len);
		g_free(tmp);
		if (info_utf8 != NULL) {
			tmp = gaim_str_sub_away_formatters(info_utf8, gaim_account_get_username(account));
			gaim_notify_user_info_add_section_break(user_info);
			oscar_user_info_add_pair(user_info, _("Profile"), tmp);
			g_free(tmp);
			g_free(info_utf8);
		}
	}

	gaim_notify_userinfo(gc, userinfo->sn, user_info, NULL, NULL);
	gaim_notify_user_info_destroy(user_info);

	return 1;
}

static int gaim_got_infoblock(OscarData *od, FlapConnection *conn, FlapFrame *fr, ...)
{
	GaimConnection *gc = od->gc;
	GaimBuddy *b;
	GaimPresence *presence;
	GaimStatus *status;
	gchar *message = NULL;

	va_list ap;
	aim_userinfo_t *userinfo;

	va_start(ap, fr);
	userinfo = va_arg(ap, aim_userinfo_t *);
	va_end(ap);

	b = gaim_find_buddy(gaim_connection_get_account(gc), userinfo->sn);
	if (b == NULL)
		return 1;

	if (!aim_sn_is_icq(userinfo->sn))
	{
		if (strcmp(gaim_buddy_get_name(b), userinfo->sn))
			serv_got_alias(gc, gaim_buddy_get_name(b), userinfo->sn);
		else
			serv_got_alias(gc, gaim_buddy_get_name(b), NULL);
	}

	presence = gaim_buddy_get_presence(b);
	status = gaim_presence_get_active_status(presence);

	if (!gaim_status_is_available(status) && gaim_status_is_online(status))
	{
		if ((userinfo->flags & AIM_FLAG_AWAY) &&
			(userinfo->away_len > 0) && (userinfo->away != NULL) && (userinfo->away_encoding != NULL)) {
			gchar *charset = oscar_encoding_extract(userinfo->away_encoding);
			message = oscar_encoding_to_utf8(charset, userinfo->away, userinfo->away_len);
			g_free(charset);
			gaim_status_set_attr_string(status, "message", message);
			g_free(message);
		}
		else
			/* Set an empty message so that we know not to show "pending" */
			gaim_status_set_attr_string(status, "message", "");

		gaim_blist_update_buddy_status(b, status);
	}

	return 1;
}

static int gaim_parse_motd(OscarData *od, FlapConnection *conn, FlapFrame *fr, ...)
{
	char *msg;
	guint16 id;
	va_list ap;

	va_start(ap, fr);
	id  = (guint16) va_arg(ap, unsigned int);
	msg = va_arg(ap, char *);
	va_end(ap);

	gaim_debug_misc("oscar",
			   "MOTD: %s (%hu)\n", msg ? msg : "Unknown", id);
	if (id < 4)
		gaim_notify_warning(od->gc, NULL,
							_("Your AIM connection may be lost."), NULL);

	return 1;
}

static int gaim_chatnav_info(OscarData *od, FlapConnection *conn, FlapFrame *fr, ...) {
	va_list ap;
	guint16 type;

	va_start(ap, fr);
	type = (guint16) va_arg(ap, unsigned int);

	switch(type) {
		case 0x0002: {
			guint8 maxrooms;
			struct aim_chat_exchangeinfo *exchanges;
			int exchangecount, i;

			maxrooms = (guint8) va_arg(ap, unsigned int);
			exchangecount = va_arg(ap, int);
			exchanges = va_arg(ap, struct aim_chat_exchangeinfo *);

			gaim_debug_misc("oscar", "chat info: Chat Rights:\n");
			gaim_debug_misc("oscar",
					   "chat info: \tMax Concurrent Rooms: %hhd\n", maxrooms);
			gaim_debug_misc("oscar",
					   "chat info: \tExchange List: (%d total)\n", exchangecount);
			for (i = 0; i < exchangecount; i++)
				gaim_debug_misc("oscar",
						   "chat info: \t\t%hu    %s\n",
						   exchanges[i].number, exchanges[i].name ? exchanges[i].name : "");
			while (od->create_rooms) {
				struct create_room *cr = od->create_rooms->data;
				gaim_debug_info("oscar",
						   "creating room %s\n", cr->name);
				aim_chatnav_createroom(od, conn, cr->name, cr->exchange);
				g_free(cr->name);
				od->create_rooms = g_slist_remove(od->create_rooms, cr);
				g_free(cr);
			}
			}
			break;
		case 0x0008: {
			char *fqcn, *name, *ck;
			guint16 instance, flags, maxmsglen, maxoccupancy, unknown, exchange;
			guint8 createperms;
			guint32 createtime;

			fqcn = va_arg(ap, char *);
			instance = (guint16)va_arg(ap, unsigned int);
			exchange = (guint16)va_arg(ap, unsigned int);
			flags = (guint16)va_arg(ap, unsigned int);
			createtime = va_arg(ap, guint32);
			maxmsglen = (guint16)va_arg(ap, unsigned int);
			maxoccupancy = (guint16)va_arg(ap, unsigned int);
			createperms = (guint8)va_arg(ap, unsigned int);
			unknown = (guint16)va_arg(ap, unsigned int);
			name = va_arg(ap, char *);
			ck = va_arg(ap, char *);

			gaim_debug_misc("oscar",
					"created room: %s %hu %hu %hu %u %hu %hu %hhu %hu %s %s\n",
					fqcn, exchange, instance, flags, createtime,
					maxmsglen, maxoccupancy, createperms, unknown,
					name, ck);
			aim_chat_join(od, exchange, ck, instance);
			}
			break;
		default:
			gaim_debug_warning("oscar",
					   "chatnav info: unknown type (%04hx)\n", type);
			break;
	}

	va_end(ap);

	return 1;
}

static int gaim_conv_chat_join(OscarData *od, FlapConnection *conn, FlapFrame *fr, ...) {
	va_list ap;
	int count, i;
	aim_userinfo_t *info;
	GaimConnection *gc = od->gc;

	struct chat_connection *c = NULL;

	va_start(ap, fr);
	count = va_arg(ap, int);
	info  = va_arg(ap, aim_userinfo_t *);
	va_end(ap);

	c = find_oscar_chat_by_conn(gc, conn);
	if (!c)
		return 1;

	for (i = 0; i < count; i++)
		gaim_conv_chat_add_user(GAIM_CONV_CHAT(c->conv), info[i].sn, NULL, GAIM_CBFLAGS_NONE, TRUE);

	return 1;
}

static int gaim_conv_chat_leave(OscarData *od, FlapConnection *conn, FlapFrame *fr, ...) {
	va_list ap;
	int count, i;
	aim_userinfo_t *info;
	GaimConnection *gc = od->gc;

	struct chat_connection *c = NULL;

	va_start(ap, fr);
	count = va_arg(ap, int);
	info  = va_arg(ap, aim_userinfo_t *);
	va_end(ap);

	c = find_oscar_chat_by_conn(gc, conn);
	if (!c)
		return 1;

	for (i = 0; i < count; i++)
		gaim_conv_chat_remove_user(GAIM_CONV_CHAT(c->conv), info[i].sn, NULL);

	return 1;
}

static int gaim_conv_chat_info_update(OscarData *od, FlapConnection *conn, FlapFrame *fr, ...) {
	va_list ap;
	aim_userinfo_t *userinfo;
	struct aim_chat_roominfo *roominfo;
	char *roomname;
	int usercount;
	char *roomdesc;
	guint16 unknown_c9, unknown_d2, unknown_d5, maxmsglen, maxvisiblemsglen;
	guint32 creationtime;
	GaimConnection *gc = od->gc;
	struct chat_connection *ccon = find_oscar_chat_by_conn(gc, conn);

	if (!ccon)
		return 1;

	va_start(ap, fr);
	roominfo = va_arg(ap, struct aim_chat_roominfo *);
	roomname = va_arg(ap, char *);
	usercount= va_arg(ap, int);
	userinfo = va_arg(ap, aim_userinfo_t *);
	roomdesc = va_arg(ap, char *);
	unknown_c9 = (guint16)va_arg(ap, unsigned int);
	creationtime = va_arg(ap, guint32);
	maxmsglen = (guint16)va_arg(ap, unsigned int);
	unknown_d2 = (guint16)va_arg(ap, unsigned int);
	unknown_d5 = (guint16)va_arg(ap, unsigned int);
	maxvisiblemsglen = (guint16)va_arg(ap, unsigned int);
	va_end(ap);

	gaim_debug_misc("oscar",
			   "inside chat_info_update (maxmsglen = %hu, maxvislen = %hu)\n",
			   maxmsglen, maxvisiblemsglen);

	ccon->maxlen = maxmsglen;
	ccon->maxvis = maxvisiblemsglen;

	return 1;
}

static int gaim_conv_chat_incoming_msg(OscarData *od, FlapConnection *conn, FlapFrame *fr, ...) {
	GaimConnection *gc = od->gc;
	struct chat_connection *ccon = find_oscar_chat_by_conn(gc, conn);
	gchar *utf8;
	va_list ap;
	aim_userinfo_t *info;
	int len;
	char *msg;
	char *charset;

	if (!ccon)
		return 1;

	va_start(ap, fr);
	info = va_arg(ap, aim_userinfo_t *);
	len = va_arg(ap, int);
	msg = va_arg(ap, char *);
	charset = va_arg(ap, char *);
	va_end(ap);

	utf8 = oscar_encoding_to_utf8(charset, msg, len);
	if (utf8 == NULL)
		/* The conversion failed! */
		utf8 = g_strdup(_("[Unable to display a message from this user because it contained invalid characters.]"));
	serv_got_chat_in(gc, ccon->id, info->sn, 0, utf8, time((time_t)NULL));
	g_free(utf8);

	return 1;
}

static int gaim_email_parseupdate(OscarData *od, FlapConnection *conn, FlapFrame *fr, ...) {
	va_list ap;
	GaimConnection *gc = od->gc;
	struct aim_emailinfo *emailinfo;
	int havenewmail;
	char *alertitle, *alerturl;

	va_start(ap, fr);
	emailinfo = va_arg(ap, struct aim_emailinfo *);
	havenewmail = va_arg(ap, int);
	alertitle = va_arg(ap, char *);
	alerturl  = va_arg(ap, char *);
	va_end(ap);

	if ((emailinfo != NULL) && gaim_account_get_check_mail(gc->account)) {
		gchar *to = g_strdup_printf("%s%s%s", gaim_account_get_username(gaim_connection_get_account(gc)),
									emailinfo->domain ? "@" : "",
									emailinfo->domain ? emailinfo->domain : "");
		if (emailinfo->unread && havenewmail)
			gaim_notify_emails(gc, emailinfo->nummsgs, FALSE, NULL, NULL, (const char **)&to, (const char **)&emailinfo->url, NULL, NULL);
		g_free(to);
	}

	if (alertitle)
		gaim_debug_misc("oscar", "Got an alert '%s' %s\n", alertitle, alerturl ? alerturl : "");

	return 1;
}

static int gaim_icon_error(OscarData *od, FlapConnection *conn, FlapFrame *fr, ...) {
	GaimConnection *gc = od->gc;
	char *sn;

	sn = od->requesticon->data;
	gaim_debug_misc("oscar", "removing %s from hash table\n", sn);
	od->requesticon = g_slist_remove(od->requesticon, sn);
	g_free(sn);

	if (od->icontimer == 0)
		od->icontimer = gaim_timeout_add(500, gaim_icon_timerfunc, gc);

	return 1;
}

static int gaim_icon_parseicon(OscarData *od, FlapConnection *conn, FlapFrame *fr, ...) {
	GaimConnection *gc = od->gc;
	GSList *cur;
	va_list ap;
	char *sn;
	guint8 iconcsumtype, *iconcsum, *icon;
	guint16 iconcsumlen, iconlen;

	va_start(ap, fr);
	sn = va_arg(ap, char *);
	iconcsumtype = va_arg(ap, int);
	iconcsum = va_arg(ap, guint8 *);
	iconcsumlen = va_arg(ap, int);
	icon = va_arg(ap, guint8 *);
	iconlen = va_arg(ap, int);
	va_end(ap);

	/*
	 * Some AIM clients will send a blank GIF image with iconlen 90 when
	 * no icon is set.  Ignore these.
	 */
	if ((iconlen > 0) && (iconlen != 90)) {
		char *b16;
		GaimBuddy *b;
		gaim_buddy_icons_set_for_user(gaim_connection_get_account(gc),
									  sn, icon, iconlen);
		b16 = gaim_base16_encode(iconcsum, iconcsumlen);
		b = gaim_find_buddy(gc->account, sn);
		if ((b16 != NULL) && (b != NULL)) {
			gaim_blist_node_set_string((GaimBlistNode*)b, "icon_checksum", b16);
			g_free(b16);
		}
	}

	cur = od->requesticon;
	while (cur) {
		char *cursn = cur->data;
		if (!aim_sncmp(cursn, sn)) {
			od->requesticon = g_slist_remove(od->requesticon, cursn);
			g_free(cursn);
			cur = od->requesticon;
		} else
			cur = cur->next;
	}

	if (od->icontimer == 0)
		od->icontimer = gaim_timeout_add(250, gaim_icon_timerfunc, gc);

	return 1;
}

static gboolean gaim_icon_timerfunc(gpointer data) {
	GaimConnection *gc = data;
	OscarData *od = gc->proto_data;
	aim_userinfo_t *userinfo;
	FlapConnection *conn;

	od->icontimer = 0;

	conn = flap_connection_getbytype(od, SNAC_FAMILY_BART);
	if (!conn) {
		if (!od->iconconnecting) {
			aim_srv_requestnew(od, SNAC_FAMILY_BART);
			od->iconconnecting = TRUE;
		}
		return FALSE;
	}

	if (od->set_icon) {
		struct stat st;
		char *iconfile = gaim_buddy_icons_get_full_path(gaim_account_get_buddy_icon(gaim_connection_get_account(gc)));
		if (iconfile == NULL) {
			aim_ssi_delicon(od);
		} else if (!g_stat(iconfile, &st)) {
			guchar *buf = g_malloc(st.st_size);
			FILE *file = g_fopen(iconfile, "rb");
			if (file) {
				/* XXX - Use g_file_get_contents()? */
				fread(buf, 1, st.st_size, file);
				fclose(file);
				gaim_debug_info("oscar",
					   "Uploading icon to icon server\n");
				aim_bart_upload(od, buf, st.st_size);
			} else
				gaim_debug_error("oscar",
					   "Can't open buddy icon file!\n");
			g_free(buf);
		} else {
			gaim_debug_error("oscar",
				   "Can't stat buddy icon file!\n");
		}
		g_free(iconfile);
		od->set_icon = FALSE;
	}

	if (!od->requesticon) {
		gaim_debug_misc("oscar",
				   "no more icons to request\n");
		return FALSE;
	}

	userinfo = aim_locate_finduserinfo(od, (char *)od->requesticon->data);
	if ((userinfo != NULL) && (userinfo->iconcsumlen > 0)) {
		aim_bart_request(od, od->requesticon->data, userinfo->iconcsumtype, userinfo->iconcsum, userinfo->iconcsumlen);
		return FALSE;
	} else {
		gchar *sn = od->requesticon->data;
		od->requesticon = g_slist_remove(od->requesticon, sn);
		g_free(sn);
	}

	od->icontimer = gaim_timeout_add(100, gaim_icon_timerfunc, gc);

	return FALSE;
}

/*
 * Received in response to an IM sent with the AIM_IMFLAGS_ACK option.
 */
static int gaim_parse_msgack(OscarData *od, FlapConnection *conn, FlapFrame *fr, ...) {
	va_list ap;
	guint16 type;
	char *sn;

	va_start(ap, fr);
	type = (guint16) va_arg(ap, unsigned int);
	sn = va_arg(ap, char *);
	va_end(ap);

	gaim_debug_info("oscar", "Sent message to %s.\n", sn);

	return 1;
}

static int gaim_parse_ratechange(OscarData *od, FlapConnection *conn, FlapFrame *fr, ...) {
	static const char *codes[5] = {
		"invalid",
		"change",
		"warning",
		"limit",
		"limit cleared",
	};
	va_list ap;
	guint16 code, rateclass;
	guint32 windowsize, clear, alert, limit, disconnect, currentavg, maxavg;

	va_start(ap, fr);
	code = (guint16)va_arg(ap, unsigned int);
	rateclass= (guint16)va_arg(ap, unsigned int);
	windowsize = va_arg(ap, guint32);
	clear = va_arg(ap, guint32);
	alert = va_arg(ap, guint32);
	limit = va_arg(ap, guint32);
	disconnect = va_arg(ap, guint32);
	currentavg = va_arg(ap, guint32);
	maxavg = va_arg(ap, guint32);
	va_end(ap);

	gaim_debug_misc("oscar",
			   "rate %s (param ID 0x%04hx): curavg = %u, maxavg = %u, alert at %u, "
		     "clear warning at %u, limit at %u, disconnect at %u (window size = %u)\n",
		     (code < 5) ? codes[code] : codes[0],
		     rateclass,
		     currentavg, maxavg,
		     alert, clear,
		     limit, disconnect,
		     windowsize);

	if (code == AIM_RATE_CODE_LIMIT)
	{
		gaim_notify_error(od->gc, NULL, _("Rate limiting error."),
						  _("The last action you attempted could not be "
							"performed because you are over the rate limit. "
							"Please wait 10 seconds and try again."));
	}

	return 1;
}

static int gaim_parse_evilnotify(OscarData *od, FlapConnection *conn, FlapFrame *fr, ...) {
#ifdef CRAZY_WARNING
	va_list ap;
	guint16 newevil;
	aim_userinfo_t *userinfo;

	va_start(ap, fr);
	newevil = (guint16) va_arg(ap, unsigned int);
	userinfo = va_arg(ap, aim_userinfo_t *);
	va_end(ap);

	gaim_prpl_got_account_warning_level(account, (userinfo && userinfo->sn) ? userinfo->sn : NULL, (newevil/10.0) + 0.5);
#endif

	return 1;
}

static int gaim_selfinfo(OscarData *od, FlapConnection *conn, FlapFrame *fr, ...) {
	int warning_level;
	va_list ap;
	aim_userinfo_t *info;

	va_start(ap, fr);
	info = va_arg(ap, aim_userinfo_t *);
	va_end(ap);

	/*
	 * What's with the + 0.5?
	 * The 0.5 is basically poor-man's rounding.  Normally
	 * casting "13.7" to an int will truncate to "13," but
	 * with 13.7 + 0.5 = 14.2, which becomes "14" when
	 * truncated.
	 */
	warning_level = info->warnlevel/10.0 + 0.5;

#ifdef CRAZY_WARNING
	gaim_presence_set_warning_level(presence, warning_level);
#endif

	return 1;
}

static int gaim_connerr(OscarData *od, FlapConnection *conn, FlapFrame *fr, ...) {
	GaimConnection *gc = od->gc;
	va_list ap;
	guint16 code;
	char *msg;

	va_start(ap, fr);
	code = (guint16)va_arg(ap, int);
	msg = va_arg(ap, char *);
	va_end(ap);

	gaim_debug_info("oscar", "Disconnected.  Code is 0x%04x and msg is %s\n",
					code, (msg != NULL ? msg : ""));

	g_return_val_if_fail(fr       != NULL, 1);
	g_return_val_if_fail(conn != NULL, 1);

	if (conn->type == SNAC_FAMILY_LOCATE) {
		if (code == 0x0001) {
			gc->wants_to_die = TRUE;
			gaim_connection_error(gc, _("You have signed on from another location."));
		} else {
			gaim_connection_error(gc, _("You have been signed off for an unknown reason."));
		}
		od->killme = TRUE;
	} else if (conn->type == SNAC_FAMILY_CHAT) {
		struct chat_connection *cc;
		GaimConversation *conv;

		cc = find_oscar_chat_by_conn(gc, conn);
		conv = gaim_find_chat(gc, cc->id);

		if (conv != NULL)
		{
			gchar *buf;
			buf = g_strdup_printf(_("You have been disconnected from chat "
									"room %s."), cc->name);
			gaim_conversation_write(conv, NULL, buf, GAIM_MESSAGE_ERROR, time(NULL));
			g_free(buf);
		}
		oscar_chat_kill(gc, cc);
	}

	return 1;
}

static int gaim_icbm_param_info(OscarData *od, FlapConnection *conn, FlapFrame *fr, ...) {
	struct aim_icbmparameters *params;
	va_list ap;

	va_start(ap, fr);
	params = va_arg(ap, struct aim_icbmparameters *);
	va_end(ap);

	/* XXX - evidently this crashes on solaris. i have no clue why
	gaim_debug_misc("oscar", "ICBM Parameters: maxchannel = %hu, default flags = 0x%08lx, max msg len = %hu, "
			"max sender evil = %f, max receiver evil = %f, min msg interval = %u\n",
			params->maxchan, params->flags, params->maxmsglen,
			((float)params->maxsenderwarn)/10.0, ((float)params->maxrecverwarn)/10.0,
			params->minmsginterval);
	*/

	/* Maybe senderwarn and recverwarn should be user preferences... */
	params->flags = 0x0000000b;
	params->maxmsglen = 8000;
	params->minmsginterval = 0;

	aim_im_setparams(od, params);

	return 1;
}

static int gaim_parse_locaterights(OscarData *od, FlapConnection *conn, FlapFrame *fr, ...)
{
	GaimConnection *gc = od->gc;
	GaimAccount *account = gaim_connection_get_account(gc);
	va_list ap;
	guint16 maxsiglen;

	va_start(ap, fr);
	maxsiglen = (guint16) va_arg(ap, int);
	va_end(ap);

	gaim_debug_misc("oscar",
			   "locate rights: max sig len = %d\n", maxsiglen);

	od->rights.maxsiglen = od->rights.maxawaymsglen = (guint)maxsiglen;

	aim_locate_setcaps(od, gaim_caps);
	oscar_set_info_and_status(account, TRUE, account->user_info, TRUE,
							  gaim_account_get_active_status(account));

	return 1;
}

static int gaim_parse_buddyrights(OscarData *od, FlapConnection *conn, FlapFrame *fr, ...) {
	va_list ap;
	guint16 maxbuddies, maxwatchers;

	va_start(ap, fr);
	maxbuddies = (guint16) va_arg(ap, unsigned int);
	maxwatchers = (guint16) va_arg(ap, unsigned int);
	va_end(ap);

	gaim_debug_misc("oscar",
			   "buddy list rights: Max buddies = %hu / Max watchers = %hu\n", maxbuddies, maxwatchers);

	od->rights.maxbuddies = (guint)maxbuddies;
	od->rights.maxwatchers = (guint)maxwatchers;

	return 1;
}

static int gaim_bosrights(OscarData *od, FlapConnection *conn, FlapFrame *fr, ...) {
	GaimConnection *gc;
	GaimAccount *account;
	GaimStatus *status;
	const char *message, *itmsurl;
	char *tmp;
	va_list ap;
	guint16 maxpermits, maxdenies;

	gc = od->gc;
	od = (OscarData *)gc->proto_data;
	account = gaim_connection_get_account(gc);

	va_start(ap, fr);
	maxpermits = (guint16) va_arg(ap, unsigned int);
	maxdenies = (guint16) va_arg(ap, unsigned int);
	va_end(ap);

	gaim_debug_misc("oscar",
			   "BOS rights: Max permit = %hu / Max deny = %hu\n", maxpermits, maxdenies);

	od->rights.maxpermits = (guint)maxpermits;
	od->rights.maxdenies = (guint)maxdenies;

	gaim_connection_set_state(gc, GAIM_CONNECTED);

	gaim_debug_info("oscar", "buddy list loaded\n");

	aim_clientready(od, conn);

	if (gaim_account_get_user_info(account) != NULL)
		serv_set_info(gc, gaim_account_get_user_info(account));

	/* Set our available message based on the current status */
	status = gaim_account_get_active_status(account);
	if (gaim_status_is_available(status))
		message = gaim_status_get_attr_string(status, "message");
	else
		message = NULL;
	tmp = gaim_markup_strip_html(message);
<<<<<<< HEAD
	aim_srv_setextrainfo(od, FALSE, 0, TRUE, tmp);
=======
	itmsurl = gaim_status_get_attr_string(status, "itmsurl");
	aim_srv_setextrainfo(od, FALSE, 0, TRUE, tmp, itmsurl);
>>>>>>> 99c344db
	g_free(tmp);

	aim_srv_setidle(od, 0);

	if (od->icq) {
		aim_icq_reqofflinemsgs(od);
		oscar_set_extendedstatus(gc);
		aim_icq_setsecurity(od,
			gaim_account_get_bool(account, "authorization", OSCAR_DEFAULT_AUTHORIZATION),
			gaim_account_get_bool(account, "web_aware", OSCAR_DEFAULT_WEB_AWARE));
	}

	aim_srv_requestnew(od, SNAC_FAMILY_CHATNAV);

	/*
	 * The "if" statement here is a pathetic attempt to not attempt to
	 * connect to the alerts servce (aka email notification) if this
	 * screen name does not support it.  I think mail notification
	 * works for @mac.com accounts but does not work for the newer
	 * @anythingelse.com accounts.  If that's true then this change
	 * breaks mail notification for @mac.com accounts, but it gets rid
	 * of an annoying error at signon for @anythingelse.com accounts.
	 */
	if ((od->authinfo->email != NULL) && ((strchr(gc->account->username, '@') == NULL)))
		aim_srv_requestnew(od, SNAC_FAMILY_ALERT);

	return 1;
}

static int gaim_offlinemsg(OscarData *od, FlapConnection *conn, FlapFrame *fr, ...) {
	va_list ap;
	struct aim_icq_offlinemsg *msg;
	struct aim_incomingim_ch4_args args;
	time_t t;

	va_start(ap, fr);
	msg = va_arg(ap, struct aim_icq_offlinemsg *);
	va_end(ap);

	gaim_debug_info("oscar",
			   "Received offline message.  Converting to channel 4 ICBM...\n");
	args.uin = msg->sender;
	args.type = msg->type;
	args.flags = msg->flags;
	args.msglen = msg->msglen;
	args.msg = msg->msg;
	t = gaim_time_build(msg->year, msg->month, msg->day, msg->hour, msg->minute, 0);
	incomingim_chan4(od, conn, NULL, &args, t);

	return 1;
}

static int gaim_offlinemsgdone(OscarData *od, FlapConnection *conn, FlapFrame *fr, ...)
{
	aim_icq_ackofflinemsgs(od);
	return 1;
}

static int gaim_icqinfo(OscarData *od, FlapConnection *conn, FlapFrame *fr, ...)
{
	GaimConnection *gc;
	GaimAccount *account;
	GaimBuddy *buddy;
	struct buddyinfo *bi;
	gchar who[16];
	GaimNotifyUserInfo *user_info;
	GString *tmp;
	gchar *utf8;
	gchar *buf;
	const gchar *alias;
	va_list ap;
	struct aim_icq_info *info;

	gc = od->gc;
	account = gaim_connection_get_account(gc);

	va_start(ap, fr);
	info = va_arg(ap, struct aim_icq_info *);
	va_end(ap);

	if (!info->uin)
		return 0;

	user_info = gaim_notify_user_info_new();
		
	g_snprintf(who, sizeof(who), "%u", info->uin);
	buddy = gaim_find_buddy(gaim_connection_get_account(gc), who);
	if (buddy != NULL)
		bi = g_hash_table_lookup(od->buddyinfo, gaim_normalize(buddy->account, buddy->name));
	else
		bi = NULL;

	gaim_notify_user_info_add_pair(user_info, _("UIN"), who);
	oscar_user_info_convert_and_add(account, user_info, _("Nick"), info->nick);
	if ((bi != NULL) && (bi->ipaddr != 0)) {
		char *tstr =  g_strdup_printf("%hhu.%hhu.%hhu.%hhu",
						(bi->ipaddr & 0xff000000) >> 24,
						(bi->ipaddr & 0x00ff0000) >> 16,
						(bi->ipaddr & 0x0000ff00) >> 8,
						(bi->ipaddr & 0x000000ff));
		gaim_notify_user_info_add_pair(user_info, _("IP Address"), tstr);
		g_free(tstr);
	}
	oscar_user_info_convert_and_add(account, user_info, _("First Name"), info->first);
	oscar_user_info_convert_and_add(account, user_info, _("Last Name"), info->last);
	if (info->email && info->email[0] && (utf8 = oscar_utf8_try_convert(gc->account, info->email))) {
		buf = g_strdup_printf("<a href=\"mailto:%s\">%s</a>", utf8, utf8);
		gaim_notify_user_info_add_pair(user_info, _("E-Mail Address"), buf);
		g_free(buf);
		g_free(utf8);
	}
	if (info->numaddresses && info->email2) {
		int i;
		for (i = 0; i < info->numaddresses; i++) {
			if (info->email2[i] && info->email2[i][0] && (utf8 = oscar_utf8_try_convert(gc->account, info->email2[i]))) {
				buf = g_strdup_printf("<a href=\"mailto:%s\">%s</a>", utf8, utf8);
				gaim_notify_user_info_add_pair(user_info, _("E-Mail Address"), buf);
				g_free(buf);
				g_free(utf8);
			}
		}
	}
	oscar_user_info_convert_and_add(account, user_info, _("Mobile Phone"), info->mobile);

	if (info->gender != 0)
		gaim_notify_user_info_add_pair(user_info, _("Gender"), (info->gender == 1 ? _("Female") : _("Male")));

	if ((info->birthyear > 1900) && (info->birthmonth > 0) && (info->birthday > 0)) {
		/* Initialize the struct properly or strftime() will crash
		 * under some conditions (e.g. Debian sarge w/ LANG=en_HK). */
		time_t t = time(NULL);
		struct tm *tm = localtime(&t);

		tm->tm_mday = (int)info->birthday;
		tm->tm_mon  = (int)info->birthmonth - 1;
		tm->tm_year = (int)info->birthyear - 1900;

		/* To be 100% sure that the fields are re-normalized.
		 * If you're sure strftime() ALWAYS does this EVERYWHERE,
		 * feel free to remove it.  --rlaager */
		mktime(tm);

		oscar_user_info_convert_and_add(account, user_info, _("Birthday"), gaim_date_format_short(tm));
	}
	if ((info->age > 0) && (info->age < 255)) {
		char age[5];
		snprintf(age, sizeof(age), "%hhd", info->age);
		gaim_notify_user_info_add_pair(user_info,
													_("Age"), age);
	}
	if (info->personalwebpage && info->personalwebpage[0] && (utf8 = oscar_utf8_try_convert(gc->account, info->personalwebpage))) {
		buf = g_strdup_printf("<a href=\"%s\">%s</a>", utf8, utf8);
		gaim_notify_user_info_add_pair(user_info, _("Personal Web Page"), buf);
		g_free(buf);
		g_free(utf8);
	}
	
	oscar_user_info_convert_and_add(account, user_info, _("Additional Information"), info->info);
	gaim_notify_user_info_add_section_break(user_info);

	if ((info->homeaddr && (info->homeaddr[0])) || (info->homecity && info->homecity[0]) || (info->homestate && info->homestate[0]) || (info->homezip && info->homezip[0])) {
		tmp = g_string_sized_new(100);
		oscar_string_convert_and_append(account, tmp, "\n<br>", _("Address"), info->homeaddr);
		oscar_string_convert_and_append(account, tmp, "\n<br>", _("City"), info->homecity);
		oscar_string_convert_and_append(account, tmp, "\n<br>", _("State"), info->homestate);
		oscar_string_convert_and_append(account, tmp, "\n<br>", _("Zip Code"), info->homezip);
		
		gaim_notify_user_info_add_pair(user_info, _("Home Address"), tmp->str);
		gaim_notify_user_info_add_section_break(user_info);

		g_string_free(tmp, TRUE);
	}
	if ((info->workaddr && info->workaddr[0]) || (info->workcity && info->workcity[0]) || (info->workstate && info->workstate[0]) || (info->workzip && info->workzip[0])) {
		tmp = g_string_sized_new(100);

		oscar_string_convert_and_append(account, tmp, "\n<br>", _("Address"), info->workaddr);
		oscar_string_convert_and_append(account, tmp, "\n<br>", _("City"), info->workcity);
		oscar_string_convert_and_append(account, tmp, "\n<br>", _("State"), info->workstate);
		oscar_string_convert_and_append(account, tmp, "\n<br>", _("Zip Code"), info->workzip);

		gaim_notify_user_info_add_pair(user_info, _("Work Address"), tmp->str);
		gaim_notify_user_info_add_section_break(user_info);

		g_string_free(tmp, TRUE);
	}
	if ((info->workcompany && info->workcompany[0]) || (info->workdivision && info->workdivision[0]) || (info->workposition && info->workposition[0]) || (info->workwebpage && info->workwebpage[0])) {
		tmp = g_string_sized_new(100);
		
		oscar_string_convert_and_append(account, tmp, "\n<br>", _("Company"), info->workcompany);
		oscar_string_convert_and_append(account, tmp, "\n<br>", _("Division"), info->workdivision);
		oscar_string_convert_and_append(account, tmp, "\n<br>", _("Position"), info->workposition);
		if (info->workwebpage && info->workwebpage[0] && (utf8 = oscar_utf8_try_convert(gc->account, info->workwebpage))) {
			g_string_append_printf(tmp, "\n<br><b>%s:</b> <a href=\"%s\">%s</a>", _("Web Page"), utf8, utf8);
			g_free(utf8);
		}
		gaim_notify_user_info_add_pair(user_info, _("Work Information"), tmp->str);
		g_string_free(tmp, TRUE);
	}

	if (buddy != NULL)
		alias = gaim_buddy_get_alias(buddy);
	else
		alias = who;
	gaim_notify_userinfo(gc, who, user_info, NULL, NULL);
	gaim_notify_user_info_destroy(user_info);

	return 1;
}

static int gaim_icqalias(OscarData *od, FlapConnection *conn, FlapFrame *fr, ...)
{
	GaimConnection *gc = od->gc;
	GaimAccount *account = gaim_connection_get_account(gc);
	gchar who[16], *utf8;
	GaimBuddy *b;
	va_list ap;
	struct aim_icq_info *info;

	va_start(ap, fr);
	info = va_arg(ap, struct aim_icq_info *);
	va_end(ap);

	if (info->uin && info->nick && info->nick[0] && (utf8 = oscar_utf8_try_convert(account, info->nick))) {
		g_snprintf(who, sizeof(who), "%u", info->uin);
		serv_got_alias(gc, who, utf8);
		if ((b = gaim_find_buddy(gc->account, who))) {
			gaim_blist_node_set_string((GaimBlistNode*)b, "servernick", utf8);
		}
		g_free(utf8);
	}

	return 1;
}

static int gaim_popup(OscarData *od, FlapConnection *conn, FlapFrame *fr, ...)
{
	GaimConnection *gc = od->gc;
	gchar *text;
	va_list ap;
	char *msg, *url;
	guint16 wid, hei, delay;

	va_start(ap, fr);
	msg = va_arg(ap, char *);
	url = va_arg(ap, char *);
	wid = (guint16) va_arg(ap, int);
	hei = (guint16) va_arg(ap, int);
	delay = (guint16) va_arg(ap, int);
	va_end(ap);

	text = g_strdup_printf("%s<br><a href=\"%s\">%s</a>", msg, url, url);
	gaim_notify_formatted(gc, NULL, _("Pop-Up Message"), NULL, text, NULL, NULL);
	g_free(text);

	return 1;
}

static void oscar_searchresults_add_buddy_cb(GaimConnection *gc, GList *row, void *user_data)
{
	gaim_blist_request_add_buddy(gaim_connection_get_account(gc),
								 g_list_nth_data(row, 0), NULL, NULL);
}

static int gaim_parse_searchreply(OscarData *od, FlapConnection *conn, FlapFrame *fr, ...)
{
	GaimConnection *gc = od->gc;
	GaimNotifySearchResults *results;
	GaimNotifySearchColumn *column;
	gchar *secondary;
	int i, num;
	va_list ap;
	char *email, *SNs;

	va_start(ap, fr);
	email = va_arg(ap, char *);
	num = va_arg(ap, int);
	SNs = va_arg(ap, char *);
	va_end(ap);

	results = gaim_notify_searchresults_new();

	if (results == NULL) {
		gaim_debug_error("oscar", "gaim_parse_searchreply: "
						 "Unable to display the search results.\n");
		gaim_notify_error(gc, NULL,
						  _("Unable to display the search results."),
						  NULL);
		return 1;
	}

	secondary = g_strdup_printf(
					ngettext("The following screen name is associated with %s",
						 "The following screen names are associated with %s",
						 num),
					email);

	column = gaim_notify_searchresults_column_new(_("Screen name"));
	gaim_notify_searchresults_column_add(results, column);

	for (i = 0; i < num; i++) {
		GList *row = NULL;
		row = g_list_append(row, g_strdup(&SNs[i * (MAXSNLEN + 1)]));
		gaim_notify_searchresults_row_add(results, row);
	}
	gaim_notify_searchresults_button_add(results, GAIM_NOTIFY_BUTTON_ADD,
										 oscar_searchresults_add_buddy_cb);
	gaim_notify_searchresults(gc, NULL, NULL, secondary, results, NULL, NULL);

	g_free(secondary);

	return 1;
}

static int gaim_parse_searcherror(OscarData *od, FlapConnection *conn, FlapFrame *fr, ...) {
	va_list ap;
	char *email;
	char *buf;

	va_start(ap, fr);
	email = va_arg(ap, char *);
	va_end(ap);

	buf = g_strdup_printf(_("No results found for e-mail address %s"), email);
	gaim_notify_error(od->gc, NULL, buf, NULL);
	g_free(buf);

	return 1;
}

static int gaim_account_confirm(OscarData *od, FlapConnection *conn, FlapFrame *fr, ...) {
	GaimConnection *gc = od->gc;
	guint16 status;
	va_list ap;
	char msg[256];

	va_start(ap, fr);
	status = (guint16) va_arg(ap, unsigned int); /* status code of confirmation request */
	va_end(ap);

	gaim_debug_info("oscar",
			   "account confirmation returned status 0x%04x (%s)\n", status,
			status ? "unknown" : "e-mail sent");
	if (!status) {
		g_snprintf(msg, sizeof(msg), _("You should receive an e-mail asking to confirm %s."),
				gaim_account_get_username(gaim_connection_get_account(gc)));
		gaim_notify_info(gc, NULL, _("Account Confirmation Requested"), msg);
	}

	return 1;
}

static int gaim_info_change(OscarData *od, FlapConnection *conn, FlapFrame *fr, ...) {
	GaimConnection *gc = od->gc;
	va_list ap;
	guint16 perms, err;
	char *url, *sn, *email;
	int change;

	va_start(ap, fr);
	change = va_arg(ap, int);
	perms = (guint16) va_arg(ap, unsigned int);
	err = (guint16) va_arg(ap, unsigned int);
	url = va_arg(ap, char *);
	sn = va_arg(ap, char *);
	email = va_arg(ap, char *);
	va_end(ap);

	gaim_debug_misc("oscar",
					"account info: because of %s, perms=0x%04x, err=0x%04x, url=%s, sn=%s, email=%s\n",
					change ? "change" : "request", perms, err,
					(url != NULL) ? url : "(null)",
					(sn != NULL) ? sn : "(null)",
					(email != NULL) ? email : "(null)");

	if ((err > 0) && (url != NULL)) {
		char *dialog_msg;
		char *dialog_top = g_strdup_printf(_("Error Changing Account Info"));
		switch (err) {
			case 0x0001: {
				dialog_msg = g_strdup_printf(_("Error 0x%04x: Unable to format screen name because the requested screen name differs from the original."), err);
			} break;
			case 0x0006: {
				dialog_msg = g_strdup_printf(_("Error 0x%04x: Unable to format screen name because it is invalid."), err);
			} break;
			case 0x000b: {
				dialog_msg = g_strdup_printf(_("Error 0x%04x: Unable to format screen name because the requested screen name is too long."), err);
			} break;
			case 0x001d: {
				dialog_msg = g_strdup_printf(_("Error 0x%04x: Unable to change e-mail address because there is already a request pending for this screen name."), err);
			} break;
			case 0x0021: {
				dialog_msg = g_strdup_printf(_("Error 0x%04x: Unable to change e-mail address because the given address has too many screen names associated with it."), err);
			} break;
			case 0x0023: {
				dialog_msg = g_strdup_printf(_("Error 0x%04x: Unable to change e-mail address because the given address is invalid."), err);
			} break;
			default: {
				dialog_msg = g_strdup_printf(_("Error 0x%04x: Unknown error."), err);
			} break;
		}
		gaim_notify_error(gc, NULL, dialog_top, dialog_msg);
		g_free(dialog_top);
		g_free(dialog_msg);
		return 1;
	}

	if (sn != NULL) {
		char *dialog_msg = g_strdup_printf(_("Your screen name is currently formatted as follows:\n%s"), sn);
		gaim_notify_info(gc, NULL, _("Account Info"), dialog_msg);
		g_free(dialog_msg);
	}

	if (email != NULL) {
		char *dialog_msg = g_strdup_printf(_("The e-mail address for %s is %s"),
						   gaim_account_get_username(gaim_connection_get_account(gc)), email);
		gaim_notify_info(gc, NULL, _("Account Info"), dialog_msg);
		g_free(dialog_msg);
	}

	return 1;
}

void
oscar_keepalive(GaimConnection *gc)
{
	OscarData *od;
	FlapConnection *conn;

	od = (OscarData *)gc->proto_data;
	conn = flap_connection_getbytype(od, SNAC_FAMILY_LOCATE);
	if (conn != NULL)
		flap_connection_send_keepalive(od, conn);
}

unsigned int
oscar_send_typing(GaimConnection *gc, const char *name, GaimTypingState state)
{
	OscarData *od;
	PeerConnection *conn;

	od = (OscarData *)gc->proto_data;
	conn = peer_connection_find_by_type(od, name, OSCAR_CAPABILITY_DIRECTIM);

	if ((conn != NULL) && (conn->ready))
	{
		peer_odc_send_typing(conn, state);
	}
	else {
		/* Don't send if this turkey is in our deny list */
		GSList *list;
		for (list=gc->account->deny; (list && aim_sncmp(name, list->data)); list=list->next);
		if (!list) {
			struct buddyinfo *bi = g_hash_table_lookup(od->buddyinfo, gaim_normalize(gc->account, name));
			if (bi && bi->typingnot) {
				if (state == GAIM_TYPING)
					aim_im_sendmtn(od, 0x0001, name, 0x0002);
				else if (state == GAIM_TYPED)
					aim_im_sendmtn(od, 0x0001, name, 0x0001);
				else
					aim_im_sendmtn(od, 0x0001, name, 0x0000);
			}
		}
	}
	return 0;
}

/* TODO: Move this into odc.c! */
static void
gaim_odc_send_im(PeerConnection *conn, const char *message, GaimMessageFlags imflags)
{
	GString *msg;
	GString *data;
	gchar *tmp;
	int tmplen;
	guint16 charset, charsubset;
	GData *attribs;
	const char *start, *end, *last;
	int oscar_id = 0;

	msg = g_string_new("<HTML><BODY>");
	data = g_string_new("<BINARY>");
	last = message;

	/* for each valid IMG tag... */
	while (last && *last && gaim_markup_find_tag("img", last, &start, &end, &attribs))
	{
		GaimStoredImage *image = NULL;
		const char *id;

		if (start - last) {
			g_string_append_len(msg, last, start - last);
		}

		id = g_datalist_get_data(&attribs, "id");

		/* ... if it refers to a valid gaim image ... */
		if (id && (image = gaim_imgstore_get(atoi(id)))) {
			/* ... append the message from start to the tag ... */
			unsigned long size = gaim_imgstore_get_size(image);
			const char *filename = gaim_imgstore_get_filename(image);
			gpointer imgdata = gaim_imgstore_get_data(image);

			oscar_id++;

			/* ... insert a new img tag with the oscar id ... */
			if (filename)
				g_string_append_printf(msg,
					"<IMG SRC=\"%s\" ID=\"%d\" DATASIZE=\"%lu\">",
					filename, oscar_id, size);
			else
				g_string_append_printf(msg,
					"<IMG ID=\"%d\" DATASIZE=\"%lu\">",
					oscar_id, size);

			/* ... and append the data to the binary section ... */
			g_string_append_printf(data, "<DATA ID=\"%d\" SIZE=\"%lu\">",
				oscar_id, size);
			g_string_append_len(data, imgdata, size);
			g_string_append(data, "</DATA>");
		}
			/* If the tag is invalid, skip it, thus no else here */

		g_datalist_clear(&attribs);

		/* continue from the end of the tag */
		last = end + 1;
	}

	/* append any remaining message data */
	if (last && *last)
		g_string_append(msg, last);

	g_string_append(msg, "</BODY></HTML>");

	/* Convert the message to a good encoding */
	gaim_plugin_oscar_convert_to_best_encoding(conn->od->gc,
			conn->sn, msg->str, &tmp, &tmplen, &charset, &charsubset);
	g_string_free(msg, TRUE);
	msg = g_string_new_len(tmp, tmplen);

	/* Append any binary data that we may have */
	if (oscar_id) {
		msg = g_string_append_len(msg, data->str, data->len);
		msg = g_string_append(msg, "</BINARY>");
	}
	g_string_free(data, TRUE);

	peer_odc_send_im(conn, msg->str, msg->len, charset,
			imflags & GAIM_MESSAGE_AUTO_RESP);
	g_string_free(msg, TRUE);
}

int
oscar_send_im(GaimConnection *gc, const char *name, const char *message, GaimMessageFlags imflags)
{
	OscarData *od;
	GaimAccount *account;
	PeerConnection *conn;
	int ret;
	char *iconfile;
	char *tmp1, *tmp2;

	od = (OscarData *)gc->proto_data;
	account = gaim_connection_get_account(gc);
	ret = 0;
	iconfile = gaim_buddy_icons_get_full_path(gaim_account_get_buddy_icon(account));

	if (imflags & GAIM_MESSAGE_AUTO_RESP)
		tmp1 = gaim_str_sub_away_formatters(message, name);
	else
		tmp1 = g_strdup(message);

	conn = peer_connection_find_by_type(od, name, OSCAR_CAPABILITY_DIRECTIM);
	if ((conn != NULL) && (conn->ready))
	{
		/* If we're directly connected, send a direct IM */
		gaim_odc_send_im(conn, tmp1, imflags);
	} else {
		struct buddyinfo *bi;
		struct aim_sendimext_args args;
		struct stat st;
		gsize len;
		GaimConversation *conv;

		conv = gaim_find_conversation_with_account(GAIM_CONV_TYPE_IM, name, account);

		if (strstr(tmp1, "<IMG "))
			gaim_conversation_write(conv, "",
			                        _("Your IM Image was not sent. "
			                        "You must be Direct Connected to send IM Images."),
			                        GAIM_MESSAGE_ERROR, time(NULL));

		bi = g_hash_table_lookup(od->buddyinfo, gaim_normalize(account, name));
		if (!bi) {
			bi = g_new0(struct buddyinfo, 1);
			g_hash_table_insert(od->buddyinfo, g_strdup(gaim_normalize(account, name)), bi);
		}

		args.flags = AIM_IMFLAGS_ACK | AIM_IMFLAGS_CUSTOMFEATURES;
		if (od->icq) {
			/* We have to present different "features" (whose meaning
			   is unclear and are merely a result of protocol inspection)
			   to offline ICQ buddies. Otherwise, the official
			   ICQ client doesn't treat those messages as being "ANSI-
			   encoded" (and instead, assumes them to be UTF-8).
			   For more details, see SF issue 1179452.
			*/
			GaimBuddy *buddy = gaim_find_buddy(gc->account, name);
			if (buddy && GAIM_BUDDY_IS_ONLINE(buddy)) {
				args.features = features_icq;
				args.featureslen = sizeof(features_icq);
			} else {
				args.features = features_icq_offline;
				args.featureslen = sizeof(features_icq_offline);
			}
			args.flags |= AIM_IMFLAGS_OFFLINE;
		} else {
			args.features = features_aim;
			args.featureslen = sizeof(features_aim);

			if (imflags & GAIM_MESSAGE_AUTO_RESP)
				args.flags |= AIM_IMFLAGS_AWAY;
		}

		if (bi->ico_need) {
			gaim_debug_info("oscar",
					   "Sending buddy icon request with message\n");
			args.flags |= AIM_IMFLAGS_BUDDYREQ;
			bi->ico_need = FALSE;
		}

		if (iconfile && !g_stat(iconfile, &st)) {
			FILE *file = g_fopen(iconfile, "rb");
			if (file) {
				guchar *buf = g_malloc(st.st_size);
				/* TODO: Use g_file_get_contents()? */
				fread(buf, 1, st.st_size, file);
				fclose(file);

				args.iconlen   = st.st_size;
				args.iconsum   = aimutil_iconsum(buf, st.st_size);
				args.iconstamp = st.st_mtime;

				if ((args.iconlen != bi->ico_me_len) || (args.iconsum != bi->ico_me_csum) || (args.iconstamp != bi->ico_me_time)) {
					bi->ico_informed = FALSE;
					bi->ico_sent     = FALSE;
				}

				/*
				 * TODO:
				 * For some reason sending our icon to people only works
				 * when we're the ones who initiated the conversation.  If
				 * the other person sends the first IM then they never get
				 * the icon.  We should fix that.
				 */
				if (!bi->ico_informed) {
					gaim_debug_info("oscar",
							   "Claiming to have a buddy icon\n");
					args.flags |= AIM_IMFLAGS_HASICON;
					bi->ico_me_len = args.iconlen;
					bi->ico_me_csum = args.iconsum;
					bi->ico_me_time = args.iconstamp;
					bi->ico_informed = TRUE;
				}

				g_free(buf);
			}
		}
		g_free(iconfile);

		args.destsn = name;

		/*
		 * If we're IMing an SMS user or an ICQ user from an ICQ account, then strip HTML.
		 */
		if (aim_sn_is_sms(name)) {
			/* Messaging an SMS (mobile) user */
			tmp2 = gaim_unescape_html(tmp1);
		} else if (aim_sn_is_icq(gaim_account_get_username(account))) {
			if (aim_sn_is_icq(name))
				/* From ICQ to ICQ */
				tmp2 = gaim_unescape_html(tmp1);
			else
				/* From ICQ to AIM */
				tmp2 = g_strdup(tmp1);
		} else {
			/* From AIM to AIM and AIM to ICQ */
			tmp2 = g_strdup(tmp1);
		}
		g_free(tmp1);
		tmp1 = tmp2;
		len = strlen(tmp1);

		gaim_plugin_oscar_convert_to_best_encoding(gc, name, tmp1, (char **)&args.msg, &args.msglen, &args.charset, &args.charsubset);
		gaim_debug_info("oscar", "Sending IM, charset=0x%04hx, charsubset=0x%04hx, length=%d\n",
						args.charset, args.charsubset, args.msglen);
		ret = aim_im_sendch1_ext(od, &args);
		g_free((char *)args.msg);
	}

	g_free(tmp1);

	if (ret >= 0)
		return 1;

	return ret;
}

/*
 * As of 26 June 2006, ICQ users can request AIM info from
 * everyone, and can request ICQ info from ICQ users, and
 * AIM users can only request AIM info.
 */
void oscar_get_info(GaimConnection *gc, const char *name) {
	OscarData *od = (OscarData *)gc->proto_data;

	if (od->icq && aim_sn_is_icq(name))
		aim_icq_getallinfo(od, name);
	else
		aim_locate_getinfoshort(od, name, 0x00000003);
}

#if 0
static void oscar_set_dir(GaimConnection *gc, const char *first, const char *middle, const char *last,
			  const char *maiden, const char *city, const char *state, const char *country, int web) {
	/* XXX - some of these things are wrong, but i'm lazy */
	OscarData *od = (OscarData *)gc->proto_data;
	aim_locate_setdirinfo(od, first, middle, last,
				maiden, NULL, NULL, city, state, NULL, 0, web);
}
#endif

void oscar_set_idle(GaimConnection *gc, int time) {
	OscarData *od = (OscarData *)gc->proto_data;
	aim_srv_setidle(od, time);
}

static
gchar *gaim_prpl_oscar_convert_to_infotext(const gchar *str, gsize *ret_len, char **encoding)
{
	int charset = 0;
	char *encoded = NULL;

	charset = oscar_charset_check(str);
	if (charset == AIM_CHARSET_UNICODE) {
		encoded = g_convert(str, strlen(str), "UCS-2BE", "UTF-8", NULL, ret_len, NULL);
		*encoding = "unicode-2-0";
	} else if (charset == AIM_CHARSET_CUSTOM) {
		encoded = g_convert(str, strlen(str), "ISO-8859-1", "UTF-8", NULL, ret_len, NULL);
		*encoding = "iso-8859-1";
	} else {
		encoded = g_strdup(str);
		*ret_len = strlen(str);
		*encoding = "us-ascii";
	}

	return encoded;
}

void
oscar_set_info(GaimConnection *gc, const char *rawinfo)
{
	GaimAccount *account;
	GaimStatus *status;

	account = gaim_connection_get_account(gc);
	status = gaim_account_get_active_status(account);
	oscar_set_info_and_status(account, TRUE, rawinfo, FALSE, status);
}

static void
oscar_set_extendedstatus(GaimConnection *gc)
{
	OscarData *od;
	GaimAccount *account;
	GaimStatus *status;
	const gchar *status_id;
	guint32 data = 0x00000000;

	od = gc->proto_data;
	account = gaim_connection_get_account(gc);
	status = gaim_account_get_active_status(account);
	status_id = gaim_status_get_id(status);

	data |= AIM_ICQ_STATE_HIDEIP;
	if (gaim_account_get_bool(account, "web_aware", OSCAR_DEFAULT_WEB_AWARE))
		data |= AIM_ICQ_STATE_WEBAWARE;

	if (!strcmp(status_id, OSCAR_STATUS_ID_AVAILABLE) || !strcmp(status_id, OSCAR_STATUS_ID_AVAILABLE))
		data |= AIM_ICQ_STATE_NORMAL;
	else if (!strcmp(status_id, OSCAR_STATUS_ID_AWAY))
		data |= AIM_ICQ_STATE_AWAY;
	else if (!strcmp(status_id, OSCAR_STATUS_ID_DND))
		data |= AIM_ICQ_STATE_AWAY | AIM_ICQ_STATE_DND | AIM_ICQ_STATE_BUSY;
	else if (!strcmp(status_id, OSCAR_STATUS_ID_NA))
		data |= AIM_ICQ_STATE_OUT | AIM_ICQ_STATE_AWAY;
	else if (!strcmp(status_id, OSCAR_STATUS_ID_OCCUPIED))
		data |= AIM_ICQ_STATE_AWAY | AIM_ICQ_STATE_BUSY;
	else if (!strcmp(status_id, OSCAR_STATUS_ID_FREE4CHAT))
		data |= AIM_ICQ_STATE_CHAT;
	else if (!strcmp(status_id, OSCAR_STATUS_ID_INVISIBLE))
		data |= AIM_ICQ_STATE_INVISIBLE;
	else if (!strcmp(status_id, OSCAR_STATUS_ID_CUSTOM))
		data |= AIM_ICQ_STATE_OUT | AIM_ICQ_STATE_AWAY;

<<<<<<< HEAD
	aim_srv_setextrainfo(od, TRUE, data, FALSE, NULL);
=======
	aim_srv_setextrainfo(od, TRUE, data, FALSE, NULL, NULL);
>>>>>>> 99c344db
}

static void
oscar_set_info_and_status(GaimAccount *account, gboolean setinfo, const char *rawinfo,
						  gboolean setstatus, GaimStatus *status)
{
	GaimConnection *gc = gaim_account_get_connection(account);
	OscarData *od = gc->proto_data;
	GaimPresence *presence;
	GaimStatusType *status_type;
	GaimStatusPrimitive primitive;
	gboolean invisible;

	char *htmlinfo;
	char *info_encoding = NULL;
	char *info = NULL;
	gsize infolen = 0;

	const char *htmlaway;
	char *away_encoding = NULL;
	char *away = NULL;
	gsize awaylen = 0;

	status_type = gaim_status_get_type(status);
	primitive = gaim_status_type_get_primitive(status_type);
	presence = gaim_account_get_presence(account);
	invisible = gaim_presence_is_status_primitive_active(presence, GAIM_STATUS_INVISIBLE);

	if (!setinfo)
	{
		/* Do nothing! */
	}
	else if (od->rights.maxsiglen == 0)
	{
		gaim_notify_warning(gc, NULL, _("Unable to set AIM profile."),
							_("You have probably requested to set your "
							  "profile before the login procedure completed.  "
							  "Your profile remains unset; try setting it "
							  "again when you are fully connected."));
	}
	else if (rawinfo != NULL)
	{
		htmlinfo = gaim_strdup_withhtml(rawinfo);
		info = gaim_prpl_oscar_convert_to_infotext(htmlinfo, &infolen, &info_encoding);
		g_free(htmlinfo);

		if (infolen > od->rights.maxsiglen)
		{
			gchar *errstr;
			errstr = g_strdup_printf(ngettext("The maximum profile length of %d byte "
									 "has been exceeded.  It has been truncated it for you.",
									 "The maximum profile length of %d bytes "
									 "has been exceeded.  It has been truncated it for you.",
									 od->rights.maxsiglen), od->rights.maxsiglen);
			gaim_notify_warning(gc, NULL, _("Profile too long."), errstr);
			g_free(errstr);
		}
	}

	if (!setstatus)
	{
		/* Do nothing! */
	}
	else if (primitive == GAIM_STATUS_AVAILABLE)
	{
		const char *status_html, *itmsurl;
		char *status_text = NULL;

		status_html = gaim_status_get_attr_string(status, "message");
		if (status_html != NULL)
		{
			status_text = gaim_markup_strip_html(status_html);
			/* If the status_text is longer than 60 character then truncate it */
			if (strlen(status_text) > 60)
			{
				char *tmp = g_utf8_find_prev_char(status_text, &status_text[58]);
				strcpy(tmp, "...");
			}
		}
		itmsurl = gaim_status_get_attr_string(status, "itmsurl");

<<<<<<< HEAD
		aim_srv_setextrainfo(od, FALSE, 0, TRUE, status_text);
=======
		aim_srv_setextrainfo(od, FALSE, 0, TRUE, status_text, itmsurl);
>>>>>>> 99c344db
		g_free(status_text);

		/* This is needed for us to un-set any previous away message. */
		away = g_strdup("");
	}
	else if ((primitive == GAIM_STATUS_AWAY) ||
			 (primitive == GAIM_STATUS_EXTENDED_AWAY))
	{
		htmlaway = gaim_status_get_attr_string(status, "message");
		if ((htmlaway == NULL) || (*htmlaway == '\0'))
			htmlaway = _("Away");
		away = gaim_prpl_oscar_convert_to_infotext(htmlaway, &awaylen, &away_encoding);

		if (awaylen > od->rights.maxawaymsglen)
		{
			gchar *errstr;

			errstr = g_strdup_printf(ngettext("The maximum away message length of %d byte "
									 "has been exceeded.  It has been truncated for you.",
									 "The maximum away message length of %d bytes "
									 "has been exceeded.  It has been truncated for you.",
									 od->rights.maxawaymsglen), od->rights.maxawaymsglen);
			gaim_notify_warning(gc, NULL, _("Away message too long."), errstr);
			g_free(errstr);
		}
	}

	if (setstatus)
		oscar_set_extendedstatus(gc);

	aim_locate_setprofile(od, info_encoding, info, MIN(infolen, od->rights.maxsiglen),
									away_encoding, away, MIN(awaylen, od->rights.maxawaymsglen));
	g_free(info);
	g_free(away);
}

static void
oscar_set_status_icq(GaimAccount *account, GaimStatus *status)
{
	GaimConnection *gc = gaim_account_get_connection(account);
	OscarData *od = NULL;

	if (gc)
		od = (OscarData *)gc->proto_data;
	if (!od)
		return;

	if (gaim_status_type_get_primitive(gaim_status_get_type(status)) == GAIM_STATUS_INVISIBLE)
		account->perm_deny = GAIM_PRIVACY_ALLOW_USERS;
	else
		account->perm_deny = GAIM_PRIVACY_DENY_USERS;

	if ((od->ssi.received_data) && (aim_ssi_getpermdeny(od->ssi.local) != account->perm_deny))
		aim_ssi_setpermdeny(od, account->perm_deny, 0xffffffff);

	oscar_set_extendedstatus(gc);
}

void
oscar_set_status(GaimAccount *account, GaimStatus *status)
{
	gaim_debug_info("oscar", "Set status to %s\n", gaim_status_get_name(status));

	if (!gaim_status_is_active(status))
		return;

	if (!gaim_account_is_connected(account))
		return;

	/* Set the AIM-style away message for both AIM and ICQ accounts */
	oscar_set_info_and_status(account, FALSE, NULL, TRUE, status);

	/* Set the ICQ status for ICQ accounts only */
	if (aim_sn_is_icq(gaim_account_get_username(account)))
		oscar_set_status_icq(account, status);
}

#ifdef CRAZY_WARN
void
oscar_warn(GaimConnection *gc, const char *name, gboolean anonymous) {
	OscarData *od = (OscarData *)gc->proto_data;
	aim_im_warn(od, od->conn, name, anonymous ? AIM_WARN_ANON : 0);
}
#endif

void
oscar_add_buddy(GaimConnection *gc, GaimBuddy *buddy, GaimGroup *group) {
	OscarData *od = (OscarData *)gc->proto_data;

	if (!aim_snvalid(buddy->name)) {
		gchar *buf;
		buf = g_strdup_printf(_("Could not add the buddy %s because the screen name is invalid.  Screen names must either start with a letter and contain only letters, numbers and spaces, or contain only numbers."), buddy->name);
		if (!gaim_conv_present_error(buddy->name, gaim_connection_get_account(gc), buf))
			gaim_notify_error(gc, NULL, _("Unable To Add"), buf);
		g_free(buf);

		/* Remove from local list */
		gaim_blist_remove_buddy(buddy);

		return;
	}

	if ((od->ssi.received_data) && !(aim_ssi_itemlist_finditem(od->ssi.local, group->name, buddy->name, AIM_SSI_TYPE_BUDDY))) {
		gaim_debug_info("oscar",
				   "ssi: adding buddy %s to group %s\n", buddy->name, group->name);
		aim_ssi_addbuddy(od, buddy->name, group->name, gaim_buddy_get_alias_only(buddy), NULL, NULL, 0);
	}

	/* XXX - Should this be done from AIM accounts, as well? */
	if (od->icq)
		aim_icq_getalias(od, buddy->name);
}

void oscar_remove_buddy(GaimConnection *gc, GaimBuddy *buddy, GaimGroup *group) {
	OscarData *od = (OscarData *)gc->proto_data;

	if (od->ssi.received_data) {
		gaim_debug_info("oscar",
				   "ssi: deleting buddy %s from group %s\n", buddy->name, group->name);
		aim_ssi_delbuddy(od, buddy->name, group->name);
	}
}

void oscar_move_buddy(GaimConnection *gc, const char *name, const char *old_group, const char *new_group) {
	OscarData *od = (OscarData *)gc->proto_data;
	if (od->ssi.received_data && strcmp(old_group, new_group)) {
		gaim_debug_info("oscar",
				   "ssi: moving buddy %s from group %s to group %s\n", name, old_group, new_group);
		aim_ssi_movebuddy(od, old_group, new_group, name);
	}
}

void oscar_alias_buddy(GaimConnection *gc, const char *name, const char *alias) {
	OscarData *od = (OscarData *)gc->proto_data;
	if (od->ssi.received_data) {
		char *gname = aim_ssi_itemlist_findparentname(od->ssi.local, name);
		if (gname) {
			gaim_debug_info("oscar",
					   "ssi: changing the alias for buddy %s to %s\n", name, alias ? alias : "(none)");
			aim_ssi_aliasbuddy(od, gname, name, alias);
		}
	}
}

/*
 * FYI, the OSCAR SSI code removes empty groups automatically.
 */
void oscar_rename_group(GaimConnection *gc, const char *old_name, GaimGroup *group, GList *moved_buddies) {
	OscarData *od = (OscarData *)gc->proto_data;

	if (od->ssi.received_data) {
		if (aim_ssi_itemlist_finditem(od->ssi.local, group->name, NULL, AIM_SSI_TYPE_GROUP)) {
			GList *cur, *groups = NULL;
			GaimAccount *account = gaim_connection_get_account(gc);

			/* Make a list of what the groups each buddy is in */
			for (cur = moved_buddies; cur != NULL; cur = cur->next) {
				GaimBlistNode *node = cur->data;
				/* node is GaimBuddy, parent is a GaimContact.
				 * We must go two levels up to get the Group */
				groups = g_list_append(groups,
						node->parent->parent);
			}

			gaim_account_remove_buddies(account, moved_buddies, groups);
			gaim_account_add_buddies(account, moved_buddies);
			g_list_free(groups);
			gaim_debug_info("oscar",
					   "ssi: moved all buddies from group %s to %s\n", old_name, group->name);
		} else {
			aim_ssi_rename_group(od, old_name, group->name);
			gaim_debug_info("oscar",
					   "ssi: renamed group %s to %s\n", old_name, group->name);
		}
	}
}

static gboolean gaim_ssi_rerequestdata(gpointer data) {
	OscarData *od = data;

	aim_ssi_reqdata(od);

	return TRUE;
}

static int gaim_ssi_parseerr(OscarData *od, FlapConnection *conn, FlapFrame *fr, ...) {
	GaimConnection *gc = od->gc;
	va_list ap;
	guint16 reason;

	va_start(ap, fr);
	reason = (guint16)va_arg(ap, unsigned int);
	va_end(ap);

	gaim_debug_error("oscar", "ssi: SNAC error %hu\n", reason);

	if (reason == 0x0005) {
		gaim_notify_error(gc, NULL, _("Unable To Retrieve Buddy List"),
						  _("The AIM servers were temporarily unable to send your buddy list.  Your buddy list is not lost, and will probably become available in a few hours."));
		if (od->getblisttimer > 0)
			gaim_timeout_remove(od->getblisttimer);
		od->getblisttimer = gaim_timeout_add(30000, gaim_ssi_rerequestdata, od);
	}

	oscar_set_extendedstatus(gc);

	/* Activate SSI */
	/* Sending the enable causes other people to be able to see you, and you to see them */
	/* Make sure your privacy setting/invisibility is set how you want it before this! */
	gaim_debug_info("oscar", "ssi: activating server-stored buddy list\n");
	aim_ssi_enable(od);

	return 1;
}

static int gaim_ssi_parserights(OscarData *od, FlapConnection *conn, FlapFrame *fr, ...) {
	int i;
	va_list ap;
	int numtypes;
	guint16 *maxitems;

	va_start(ap, fr);
	numtypes = va_arg(ap, int);
	maxitems = va_arg(ap, guint16 *);
	va_end(ap);

	gaim_debug_misc("oscar", "ssi rights:");

	for (i=0; i<numtypes; i++)
		gaim_debug_misc(NULL, " max type 0x%04x=%hd,",
				   i, maxitems[i]);

	gaim_debug_misc(NULL, "\n");

	if (numtypes >= 0)
		od->rights.maxbuddies = maxitems[0];
	if (numtypes >= 1)
		od->rights.maxgroups = maxitems[1];
	if (numtypes >= 2)
		od->rights.maxpermits = maxitems[2];
	if (numtypes >= 3)
		od->rights.maxdenies = maxitems[3];

	return 1;
}

static int gaim_ssi_parselist(OscarData *od, FlapConnection *conn, FlapFrame *fr, ...)
{
	GaimConnection *gc;
	GaimAccount *account;
	GaimGroup *g;
	GaimBuddy *b;
	struct aim_ssi_item *curitem;
	guint32 tmp;
	const char *icon_path, *cached_icon_path;
	va_list ap;
	guint16 fmtver, numitems;
	guint32 timestamp;

	gc = od->gc;
	od = gc->proto_data;
	account = gaim_connection_get_account(gc);

	va_start(ap, fr);
	fmtver = (guint16)va_arg(ap, int);
	numitems = (guint16)va_arg(ap, int);
	timestamp = va_arg(ap, guint32);
	va_end(ap);

	/* Don't attempt to re-request our buddy list later */
	if (od->getblisttimer != 0)
		gaim_timeout_remove(od->getblisttimer);
	od->getblisttimer = 0;

	gaim_debug_info("oscar",
			   "ssi: syncing local list and server list\n");

	if ((timestamp == 0) || (numitems == 0)) {
		gaim_debug_info("oscar", "Got AIM SSI with a 0 timestamp or 0 numitems--not syncing.  This probably means your buddy list is empty.", NULL);
		return 1;
	}

	/* Clean the buddy list */
	aim_ssi_cleanlist(od);

	{ /* If not in server list then prune from local list */
		GaimBlistNode *gnode, *cnode, *bnode;
		GaimBuddyList *blist;
		GSList *cur, *next;

		/* Buddies */
		cur = NULL;
		if ((blist = gaim_get_blist()) != NULL) {
			for (gnode = blist->root; gnode; gnode = gnode->next) {
				if(!GAIM_BLIST_NODE_IS_GROUP(gnode))
					continue;
				g = (GaimGroup *)gnode;
				for (cnode = gnode->child; cnode; cnode = cnode->next) {
					if(!GAIM_BLIST_NODE_IS_CONTACT(cnode))
						continue;
					for (bnode = cnode->child; bnode; bnode = bnode->next) {
						if(!GAIM_BLIST_NODE_IS_BUDDY(bnode))
							continue;
						b = (GaimBuddy *)bnode;
						if (b->account == gc->account) {
							if (aim_ssi_itemlist_exists(od->ssi.local, b->name)) {
								/* If the buddy is an ICQ user then load his nickname */
								const char *servernick = gaim_blist_node_get_string((GaimBlistNode*)b, "servernick");
								char *alias;
								if (servernick)
									serv_got_alias(gc, b->name, servernick);

								/* Store local alias on server */
								alias = aim_ssi_getalias(od->ssi.local, g->name, b->name);
								if (!alias && b->alias && strlen(b->alias))
									aim_ssi_aliasbuddy(od, g->name, b->name, b->alias);
								g_free(alias);
							} else {
								gaim_debug_info("oscar",
										"ssi: removing buddy %s from local list\n", b->name);
								/* We can't actually remove now because it will screw up our looping */
								cur = g_slist_prepend(cur, b);
							}
						}
					}
				}
			}
		}

		while (cur != NULL) {
			b = cur->data;
			cur = g_slist_remove(cur, b);
			gaim_blist_remove_buddy(b);
		}

		/* Permit list */
		if (gc->account->permit) {
			next = gc->account->permit;
			while (next != NULL) {
				cur = next;
				next = next->next;
				if (!aim_ssi_itemlist_finditem(od->ssi.local, NULL, cur->data, AIM_SSI_TYPE_PERMIT)) {
					gaim_debug_info("oscar",
							"ssi: removing permit %s from local list\n", (const char *)cur->data);
					gaim_privacy_permit_remove(account, cur->data, TRUE);
				}
			}
		}

		/* Deny list */
		if (gc->account->deny) {
			next = gc->account->deny;
			while (next != NULL) {
				cur = next;
				next = next->next;
				if (!aim_ssi_itemlist_finditem(od->ssi.local, NULL, cur->data, AIM_SSI_TYPE_DENY)) {
					gaim_debug_info("oscar",
							"ssi: removing deny %s from local list\n", (const char *)cur->data);
					gaim_privacy_deny_remove(account, cur->data, TRUE);
				}
			}
		}
		/* Presence settings (idle time visibility) */
		if ((tmp = aim_ssi_getpresence(od->ssi.local)) != 0xFFFFFFFF)
			if (!(tmp & 0x400))
				aim_ssi_setpresence(od, tmp | 0x400);
	} /* end pruning buddies from local list */

	/* Add from server list to local list */
	for (curitem=od->ssi.local; curitem; curitem=curitem->next) {
		if ((curitem->name == NULL) || (g_utf8_validate(curitem->name, -1, NULL)))
		switch (curitem->type) {
			case 0x0000: { /* Buddy */
				if (curitem->name) {
					char *gname = aim_ssi_itemlist_findparentname(od->ssi.local, curitem->name);
					char *gname_utf8 = gname ? oscar_utf8_try_convert(gc->account, gname) : NULL;
					char *alias = aim_ssi_getalias(od->ssi.local, gname, curitem->name);
					char *alias_utf8;

					if (alias != NULL)
					{
						if (g_utf8_validate(alias, -1, NULL))
							alias_utf8 = g_strdup(alias);
						else
							alias_utf8 = oscar_utf8_try_convert(account, alias);
					}
					else
						alias_utf8 = NULL;

					b = gaim_find_buddy(gc->account, curitem->name);
					/* Should gname be freed here? -- elb */
					/* Not with the current code, but that might be cleaner -- med */
					g_free(alias);
					if (b) {
						/* Get server stored alias */
						if (alias_utf8) {
							g_free(b->alias);
							b->alias = g_strdup(alias_utf8);
						}
					} else {
						b = gaim_buddy_new(gc->account, curitem->name, alias_utf8);

						if (!(g = gaim_find_group(gname_utf8 ? gname_utf8 : _("Orphans")))) {
							g = gaim_group_new(gname_utf8 ? gname_utf8 : _("Orphans"));
							gaim_blist_add_group(g, NULL);
						}

						gaim_debug_info("oscar",
								   "ssi: adding buddy %s to group %s to local list\n", curitem->name, gname_utf8 ? gname_utf8 : _("Orphans"));
						gaim_blist_add_buddy(b, NULL, g, NULL);
					}
					if (!aim_sncmp(curitem->name, account->username)) {
						char *comment = aim_ssi_getcomment(od->ssi.local, gname, curitem->name);
						if (comment != NULL)
						{
							gaim_check_comment(od, comment);
							g_free(comment);
						}
					}
					g_free(gname_utf8);
					g_free(alias_utf8);
				}
			} break;

			case 0x0001: { /* Group */
				/* Shouldn't add empty groups */
			} break;

			case 0x0002: { /* Permit buddy */
				if (curitem->name) {
					/* if (!find_permdeny_by_name(gc->permit, curitem->name)) { AAA */
					GSList *list;
					for (list=account->permit; (list && aim_sncmp(curitem->name, list->data)); list=list->next);
					if (!list) {
						gaim_debug_info("oscar",
								   "ssi: adding permit buddy %s to local list\n", curitem->name);
						gaim_privacy_permit_add(account, curitem->name, TRUE);
					}
				}
			} break;

			case 0x0003: { /* Deny buddy */
				if (curitem->name) {
					GSList *list;
					for (list=account->deny; (list && aim_sncmp(curitem->name, list->data)); list=list->next);
					if (!list) {
						gaim_debug_info("oscar",
								   "ssi: adding deny buddy %s to local list\n", curitem->name);
						gaim_privacy_deny_add(account, curitem->name, TRUE);
					}
				}
			} break;

			case 0x0004: { /* Permit/deny setting */
				if (curitem->data) {
					guint8 permdeny;
					if ((permdeny = aim_ssi_getpermdeny(od->ssi.local)) && (permdeny != account->perm_deny)) {
						gaim_debug_info("oscar",
								   "ssi: changing permdeny from %d to %hhu\n", account->perm_deny, permdeny);
						account->perm_deny = permdeny;
						if (od->icq && account->perm_deny == GAIM_PRIVACY_ALLOW_USERS) {
							gaim_presence_set_status_active(account->presence, OSCAR_STATUS_ID_INVISIBLE, TRUE);
						}
					}
				}
			} break;

			case 0x0005: { /* Presence setting */
				/* We don't want to change Gaim's setting because it applies to all accounts */
			} break;
		} /* End of switch on curitem->type */
	} /* End of for loop */

	oscar_set_extendedstatus(gc);

	/* Activate SSI */
	/* Sending the enable causes other people to be able to see you, and you to see them */
	/* Make sure your privacy setting/invisibility is set how you want it before this! */
	gaim_debug_info("oscar",
			   "ssi: activating server-stored buddy list\n");
	aim_ssi_enable(od);

	/*
	 * Make sure our server-stored icon is updated correctly in
	 * the event that the local user set a new icon while this
	 * account was offline.
	 */
	icon_path = gaim_account_get_buddy_icon(account);
	cached_icon_path = gaim_buddy_icons_get_full_path(icon_path);
	oscar_set_icon(gc, cached_icon_path);

	return 1;
}

static int gaim_ssi_parseack(OscarData *od, FlapConnection *conn, FlapFrame *fr, ...) {
	GaimConnection *gc = od->gc;
	va_list ap;
	struct aim_ssi_tmp *retval;

	va_start(ap, fr);
	retval = va_arg(ap, struct aim_ssi_tmp *);
	va_end(ap);

	while (retval) {
		gaim_debug_misc("oscar",
				   "ssi: status is 0x%04hx for a 0x%04hx action with name %s\n", retval->ack,  retval->action, retval->item ? (retval->item->name ? retval->item->name : "no name") : "no item");

		if (retval->ack != 0xffff)
		switch (retval->ack) {
			case 0x0000: { /* added successfully */
			} break;

			case 0x000c: { /* you are over the limit, the cheat is to the limit, come on fhqwhgads */
				gchar *buf;
				buf = g_strdup_printf(_("Could not add the buddy %s because you have too many buddies in your buddy list.  Please remove one and try again."), (retval->name ? retval->name : _("(no name)")));
				if ((retval->name != NULL) && !gaim_conv_present_error(retval->name, gaim_connection_get_account(gc), buf))
					gaim_notify_error(gc, NULL, _("Unable To Add"), buf);
				g_free(buf);
			}

			case 0x000e: { /* buddy requires authorization */
				if ((retval->action == SNAC_SUBTYPE_FEEDBAG_ADD) && (retval->name))
					gaim_auth_sendrequest(gc, retval->name);
			} break;

			default: { /* La la la */
				gchar *buf;
				gaim_debug_error("oscar", "ssi: Action 0x%04hx was unsuccessful with error 0x%04hx\n", retval->action, retval->ack);
				buf = g_strdup_printf(_("Could not add the buddy %s for an unknown reason.  The most common reason for this is that you have the maximum number of allowed buddies in your buddy list."), (retval->name ? retval->name : _("(no name)")));
				if ((retval->name != NULL) && !gaim_conv_present_error(retval->name, gaim_connection_get_account(gc), buf))
					gaim_notify_error(gc, NULL, _("Unable To Add"), buf);
				g_free(buf);
			} break;
		}

		retval = retval->next;
	}

	return 1;
}

static int gaim_ssi_parseadd(OscarData *od, FlapConnection *conn, FlapFrame *fr, ...) {
	GaimConnection *gc = od->gc;
	char *gname, *gname_utf8, *alias, *alias_utf8;
	GaimBuddy *b;
	GaimGroup *g;
	va_list ap;
	guint16 type;
	const char *name;

	va_start(ap, fr);
	type = (guint16)va_arg(ap, int);
	name = va_arg(ap, char *);
	va_end(ap);

	if ((type != 0x0000) || (name == NULL))
		return 1;

	gname = aim_ssi_itemlist_findparentname(od->ssi.local, name);
	gname_utf8 = gname ? oscar_utf8_try_convert(gc->account, gname) : NULL;

	alias = aim_ssi_getalias(od->ssi.local, gname, name);
	if (alias != NULL)
	{
		if (g_utf8_validate(alias, -1, NULL))
			alias_utf8 = g_strdup(alias);
		else
			alias_utf8 = oscar_utf8_try_convert(gaim_connection_get_account(gc), alias);
	}
	else
		alias_utf8 = NULL;

	b = gaim_find_buddy(gc->account, name);
	g_free(alias);

	if (b) {
		/* Get server stored alias */
		if (alias_utf8) {
			g_free(b->alias);
			b->alias = g_strdup(alias_utf8);
		}
	} else {
		b = gaim_buddy_new(gc->account, name, alias_utf8);

		if (!(g = gaim_find_group(gname_utf8 ? gname_utf8 : _("Orphans")))) {
			g = gaim_group_new(gname_utf8 ? gname_utf8 : _("Orphans"));
			gaim_blist_add_group(g, NULL);
		}

		gaim_debug_info("oscar",
				   "ssi: adding buddy %s to group %s to local list\n", name, gname_utf8 ? gname_utf8 : _("Orphans"));
		gaim_blist_add_buddy(b, NULL, g, NULL);
	}
	g_free(gname_utf8);
	g_free(alias_utf8);

	return 1;
}

static int gaim_ssi_authgiven(OscarData *od, FlapConnection *conn, FlapFrame *fr, ...) {
	GaimConnection *gc = od->gc;
	va_list ap;
	char *sn, *msg;
	gchar *dialog_msg, *nombre;
	struct name_data *data;
	GaimBuddy *buddy;

	va_start(ap, fr);
	sn = va_arg(ap, char *);
	msg = va_arg(ap, char *);
	va_end(ap);

	gaim_debug_info("oscar",
			   "ssi: %s has given you permission to add him to your buddy list\n", sn);

	buddy = gaim_find_buddy(gc->account, sn);
	if (buddy && (gaim_buddy_get_alias_only(buddy)))
		nombre = g_strdup_printf("%s (%s)", sn, gaim_buddy_get_alias_only(buddy));
	else
		nombre = g_strdup(sn);

	dialog_msg = g_strdup_printf(_("The user %s has given you permission to add you to their buddy list.  Do you want to add them?"), nombre);
	data = g_new(struct name_data, 1);
	data->gc = gc;
	data->name = g_strdup(sn);
	data->nick = NULL;

	gaim_request_yes_no(gc, NULL, _("Authorization Given"), dialog_msg,
						GAIM_DEFAULT_ACTION_NONE, data,
						G_CALLBACK(gaim_icq_buddyadd),
						G_CALLBACK(oscar_free_name_data));

	g_free(dialog_msg);
	g_free(nombre);

	return 1;
}

static int gaim_ssi_authrequest(OscarData *od, FlapConnection *conn, FlapFrame *fr, ...) {
	GaimConnection *gc = od->gc;
	va_list ap;
	char *sn;
	char *msg;
	GaimAccount *account = gaim_connection_get_account(gc);
	gchar *nombre;
	gchar *reason = NULL;
	struct name_data *data;
	GaimBuddy *buddy;

	va_start(ap, fr);
	sn = va_arg(ap, char *);
	msg = va_arg(ap, char *);
	va_end(ap);

	gaim_debug_info("oscar",
			   "ssi: received authorization request from %s\n", sn);

	buddy = gaim_find_buddy(account, sn);
	if (buddy && (gaim_buddy_get_alias_only(buddy)))
		nombre = g_strdup_printf("%s (%s)", sn, gaim_buddy_get_alias_only(buddy));
	else
		nombre = g_strdup(sn);

	if (msg != NULL)
		reason = gaim_plugin_oscar_decode_im_part(account, sn, AIM_CHARSET_CUSTOM, 0x0000, msg, strlen(msg));

	data = g_new(struct name_data, 1);
	data->gc = gc;
	data->name = g_strdup(sn);
	data->nick = NULL;

	gaim_account_request_authorization(account, nombre, NULL, NULL,
			reason, buddy != NULL, G_CALLBACK(gaim_auth_grant),
			G_CALLBACK(gaim_auth_dontgrant_msgprompt), data);
	g_free(nombre);
	g_free(reason);

	return 1;
}

static int gaim_ssi_authreply(OscarData *od, FlapConnection *conn, FlapFrame *fr, ...) {
	GaimConnection *gc = od->gc;
	va_list ap;
	char *sn, *msg;
	gchar *dialog_msg, *nombre;
	guint8 reply;
	GaimBuddy *buddy;

	va_start(ap, fr);
	sn = va_arg(ap, char *);
	reply = (guint8)va_arg(ap, int);
	msg = va_arg(ap, char *);
	va_end(ap);

	gaim_debug_info("oscar",
			   "ssi: received authorization reply from %s.  Reply is 0x%04hhx\n", sn, reply);

	buddy = gaim_find_buddy(gc->account, sn);
	if (buddy && (gaim_buddy_get_alias_only(buddy)))
		nombre = g_strdup_printf("%s (%s)", sn, gaim_buddy_get_alias_only(buddy));
	else
		nombre = g_strdup(sn);

	if (reply) {
		/* Granted */
		dialog_msg = g_strdup_printf(_("The user %s has granted your request to add them to your buddy list."), nombre);
		gaim_notify_info(gc, NULL, _("Authorization Granted"), dialog_msg);
	} else {
		/* Denied */
		dialog_msg = g_strdup_printf(_("The user %s has denied your request to add them to your buddy list for the following reason:\n%s"), nombre, msg ? msg : _("No reason given."));
		gaim_notify_info(gc, NULL, _("Authorization Denied"), dialog_msg);
	}
	g_free(dialog_msg);
	g_free(nombre);

	return 1;
}

static int gaim_ssi_gotadded(OscarData *od, FlapConnection *conn, FlapFrame *fr, ...) {
	GaimConnection *gc = od->gc;
	va_list ap;
	char *sn;
	GaimBuddy *buddy;

	va_start(ap, fr);
	sn = va_arg(ap, char *);
	va_end(ap);

	buddy = gaim_find_buddy(gc->account, sn);
	gaim_debug_info("oscar", "ssi: %s added you to their buddy list\n", sn);
	gaim_account_notify_added(gc->account, sn, NULL, (buddy ? gaim_buddy_get_alias_only(buddy) : NULL), NULL);

	return 1;
}

GList *oscar_chat_info(GaimConnection *gc) {
	GList *m = NULL;
	struct proto_chat_entry *pce;

	pce = g_new0(struct proto_chat_entry, 1);
	pce->label = _("_Room:");
	pce->identifier = "room";
	pce->required = TRUE;
	m = g_list_append(m, pce);

	pce = g_new0(struct proto_chat_entry, 1);
	pce->label = _("_Exchange:");
	pce->identifier = "exchange";
	pce->required = TRUE;
	pce->is_int = TRUE;
	pce->min = 4;
	pce->max = 20;
	m = g_list_append(m, pce);

	return m;
}

GHashTable *oscar_chat_info_defaults(GaimConnection *gc, const char *chat_name)
{
	GHashTable *defaults;

	defaults = g_hash_table_new_full(g_str_hash, g_str_equal, NULL, g_free);

	if (chat_name != NULL)
		g_hash_table_insert(defaults, "room", g_strdup(chat_name));

	return defaults;
}

char *
oscar_get_chat_name(GHashTable *data)
{
	return g_strdup(g_hash_table_lookup(data, "room"));
}

void
oscar_join_chat(GaimConnection *gc, GHashTable *data)
{
	OscarData *od = (OscarData *)gc->proto_data;
	FlapConnection *conn;
	char *name, *exchange;

	name = g_hash_table_lookup(data, "room");
	exchange = g_hash_table_lookup(data, "exchange");

	if ((name == NULL) || (*name == '\0')) {
		gaim_notify_error(gc, NULL, _("Invalid chat name specified."), NULL);
		return;
	}

	gaim_debug_info("oscar", "Attempting to join chat room %s.\n", name);

	if ((conn = flap_connection_getbytype(od, SNAC_FAMILY_CHATNAV)))
	{
		gaim_debug_info("oscar", "chatnav exists, creating room\n");
		aim_chatnav_createroom(od, conn, name, atoi(exchange));
	} else {
		/* this gets tricky */
		struct create_room *cr = g_new0(struct create_room, 1);
		gaim_debug_info("oscar", "chatnav does not exist, opening chatnav\n");
		cr->exchange = atoi(exchange);
		cr->name = g_strdup(name);
		od->create_rooms = g_slist_prepend(od->create_rooms, cr);
		aim_srv_requestnew(od, SNAC_FAMILY_CHATNAV);
	}
}

void
oscar_chat_invite(GaimConnection *gc, int id, const char *message, const char *name)
{
	OscarData *od = (OscarData *)gc->proto_data;
	struct chat_connection *ccon = find_oscar_chat(gc, id);

	if (ccon == NULL)
		return;

	aim_im_sendch2_chatinvite(od, name, message ? message : "",
			ccon->exchange, ccon->name, 0x0);
}

void
oscar_chat_leave(GaimConnection *gc, int id)
{
	GaimConversation *conv;
	struct chat_connection *cc;

	conv = gaim_find_chat(gc, id);

	g_return_if_fail(conv != NULL);

	gaim_debug_info("oscar", "Leaving chat room %s\n", conv->name);

	cc = find_oscar_chat(gc, gaim_conv_chat_get_id(GAIM_CONV_CHAT(conv)));
	oscar_chat_kill(gc, cc);
}

int oscar_send_chat(GaimConnection *gc, int id, const char *message, GaimMessageFlags flags) {
	OscarData *od = (OscarData *)gc->proto_data;
	GaimConversation *conv = NULL;
	struct chat_connection *c = NULL;
	char *buf, *buf2;
	guint16 charset, charsubset;
	char *charsetstr = NULL;
	int len;

	if (!(conv = gaim_find_chat(gc, id)))
		return -EINVAL;

	if (!(c = find_oscar_chat_by_conv(gc, conv)))
		return -EINVAL;

	buf = gaim_strdup_withhtml(message);
	len = strlen(buf);

	if (strstr(buf, "<IMG "))
		gaim_conversation_write(conv, "",
			_("Your IM Image was not sent. "
			  "You cannot send IM Images in AIM chats."),
			GAIM_MESSAGE_ERROR, time(NULL));

	gaim_plugin_oscar_convert_to_best_encoding(gc, NULL, buf, &buf2, &len, &charset, &charsubset);
	/*
	 * Evan S. suggested that maxvis really does mean "number of
	 * visible characters" and not "number of bytes"
	 */
	if ((len > c->maxlen) || (len > c->maxvis)) {
		g_free(buf2);
		return -E2BIG;
	}

	if (charset == AIM_CHARSET_ASCII)
		charsetstr = "us-ascii";
	else if (charset == AIM_CHARSET_UNICODE)
		charsetstr = "unicode-2-0";
	else if (charset == AIM_CHARSET_CUSTOM)
		charsetstr = "iso-8859-1";
	aim_chat_send_im(od, c->conn, 0, buf2, len, charsetstr, "en");
	g_free(buf2);

	return 0;
}

const char *oscar_list_icon_icq(GaimAccount *a, GaimBuddy *b)
{
	if ((b == NULL) || (b->name == NULL) || aim_sn_is_sms(b->name))
	{
		if (a == NULL || aim_sn_is_icq(gaim_account_get_username(a)))
			return "icq";
		else
			return "aim";
	}

	if (aim_sn_is_icq(b->name))
		return "icq";
	return "aim";
}

const char *oscar_list_icon_aim(GaimAccount *a, GaimBuddy *b)
{
	if ((b == NULL) || (b->name == NULL) || aim_sn_is_sms(b->name))
	{
		if (a != NULL && aim_sn_is_icq(gaim_account_get_username(a)))
			return "icq";
		else
			return "aim";
	}

	if (aim_sn_is_icq(b->name))
		return "icq";
	return "aim";
}

const char* oscar_list_emblem(GaimBuddy *b)
{
	GaimConnection *gc = NULL;
	OscarData *od = NULL;
	GaimAccount *account = NULL;
	GaimPresence *presence;
	GaimStatus *status;
	const char *status_id;
	aim_userinfo_t *userinfo = NULL;

	account = b->account;
	if (account != NULL)
		gc = account->gc;
	if (gc != NULL)
		od = gc->proto_data;
	if (od != NULL)
		userinfo = aim_locate_finduserinfo(od, b->name);

	presence = gaim_buddy_get_presence(b);
	status = gaim_presence_get_active_status(presence);
	status_id = gaim_status_get_id(status);

	if (gaim_presence_is_online(presence) == FALSE) {
		char *gname;
		if ((b->name) && (od) && (od->ssi.received_data) &&
			(gname = aim_ssi_itemlist_findparentname(od->ssi.local, b->name)) &&
			(aim_ssi_waitingforauth(od->ssi.local, gname, b->name))) {
			return "not-authorized";
		}
	}
	
	if (userinfo != NULL ) {
		if (userinfo->flags & AIM_FLAG_ADMINISTRATOR)
			return "admin";
		if (userinfo->flags & AIM_FLAG_ACTIVEBUDDY)
			return "bot";
		if (userinfo->flags & AIM_FLAG_AOL)
			return "aol-client";
		if (userinfo->capabilities & OSCAR_CAPABILITY_SECUREIM)
			return "secure";
	}
	return NULL;
}

void oscar_tooltip_text(GaimBuddy *b, GaimNotifyUserInfo *user_info, gboolean full) {
	GaimConnection *gc = b->account->gc;
	OscarData *od = gc->proto_data;
	aim_userinfo_t *userinfo = aim_locate_finduserinfo(od, b->name);

	if (GAIM_BUDDY_IS_ONLINE(b)) {
		GaimPresence *presence;
		GaimStatus *status;
		const char *message;

		if (full)
			oscar_string_append_info(gc, user_info, b, userinfo);

		presence = gaim_buddy_get_presence(b);
		status = gaim_presence_get_active_status(presence);
		message = gaim_status_get_attr_string(status, "message");

		if (gaim_status_is_available(status))
		{
			if (message != NULL)
			{
				/* Available status messages are plain text */
				gchar *tmp;
				tmp = g_markup_escape_text(message, -1);
				gaim_notify_user_info_add_pair(user_info, _("Message"), tmp);
				g_free(tmp);
			}
		}
		else
		{
			if (message != NULL)
			{
				/* Away messages are HTML */
				gchar *tmp1, *tmp2;
				tmp2 = gaim_markup_strip_html(message);
				tmp1 = g_markup_escape_text(tmp2, -1);
				g_free(tmp2);
				tmp2 = gaim_str_sub_away_formatters(tmp1, gaim_account_get_username(gaim_connection_get_account(gc)));
				g_free(tmp1);
				gaim_notify_user_info_add_pair(user_info, _("Away Message"), tmp2);
				g_free(tmp2);
			}
			else
			{
				gaim_notify_user_info_add_pair(user_info, _("Away Message"), _("<i>(retrieving)</i>"));
			}
		}
	}
}

char *oscar_status_text(GaimBuddy *b)
{
	GaimConnection *gc;
	GaimAccount *account;
	OscarData *od;
	const GaimPresence *presence;
	const GaimStatus *status;
	const char *id;
	const char *message;
	gchar *ret = NULL;

	gc = gaim_account_get_connection(gaim_buddy_get_account(b));
	account = gaim_connection_get_account(gc);
	od = gc->proto_data;
	presence = gaim_buddy_get_presence(b);
	status = gaim_presence_get_active_status(presence);
	id = gaim_status_get_id(status);

	if (!gaim_presence_is_online(presence))
	{
		char *gname = aim_ssi_itemlist_findparentname(od->ssi.local, b->name);
		if (aim_ssi_waitingforauth(od->ssi.local, gname, b->name))
			ret = g_strdup(_("Not Authorized"));
		else
			ret = g_strdup(_("Offline"));
	}
	else if (gaim_status_is_available(status) && !strcmp(id, OSCAR_STATUS_ID_AVAILABLE))
	{
		/* Available */
		message = gaim_status_get_attr_string(status, "message");
		if (message != NULL)
		{
			ret = g_markup_escape_text(message, -1);
			gaim_util_chrreplace(ret, '\n', ' ');
		}
	}
	else if (!gaim_status_is_available(status) && !strcmp(id, OSCAR_STATUS_ID_AWAY))
	{
		/* Away */
		message = gaim_status_get_attr_string(status, "message");
		if (message != NULL)
		{
			gchar *tmp1, *tmp2;
			tmp1 = gaim_markup_strip_html(message);
			gaim_util_chrreplace(tmp1, '\n', ' ');
			tmp2 = g_markup_escape_text(tmp1, -1);
			ret = gaim_str_sub_away_formatters(tmp2, gaim_account_get_username(account));
			g_free(tmp1);
			g_free(tmp2);
		}
		else
		{
			ret = g_strdup(_("Away"));
		}
	}
	else
		ret = g_strdup(gaim_status_get_name(status));

	return ret;
}


static int oscar_icon_req(OscarData *od, FlapConnection *conn, FlapFrame *fr, ...) {
	GaimConnection *gc = od->gc;
	va_list ap;
	guint16 type;
	guint8 flags = 0, length = 0;
	guchar *md5 = NULL;

	va_start(ap, fr);
	type = va_arg(ap, int);

	switch(type) {
		case 0x0000:
		case 0x0001: {
			flags = va_arg(ap, int);
			length = va_arg(ap, int);
			md5 = va_arg(ap, guchar *);

			if (flags == 0x41) {
				if (!flap_connection_getbytype(od, SNAC_FAMILY_BART) && !od->iconconnecting) {
					od->iconconnecting = TRUE;
					od->set_icon = TRUE;
					aim_srv_requestnew(od, SNAC_FAMILY_BART);
				} else {
					struct stat st;
					char *iconfile = gaim_buddy_icons_get_full_path(gaim_account_get_buddy_icon(gaim_connection_get_account(gc)));
					if (iconfile == NULL) {
						aim_ssi_delicon(od);
					} else if (!g_stat(iconfile, &st)) {
						guchar *buf = g_malloc(st.st_size);
						FILE *file = g_fopen(iconfile, "rb");
						if (file) {
							/* XXX - Use g_file_get_contents()? */
							fread(buf, 1, st.st_size, file);
							fclose(file);
							gaim_debug_info("oscar",
											"Uploading icon to icon server\n");
							aim_bart_upload(od, buf, st.st_size);
						} else
							gaim_debug_error("oscar",
											 "Can't open buddy icon file!\n");
						g_free(buf);
					} else {
						gaim_debug_error("oscar",
										 "Can't stat buddy icon file!\n");
					}
					g_free(iconfile);
				}
			} else if (flags == 0x81) {
				char *iconfile = gaim_buddy_icons_get_full_path(gaim_account_get_buddy_icon(gaim_connection_get_account(gc)));
				if (iconfile == NULL)
					aim_ssi_delicon(od);
				else {
					aim_ssi_seticon(od, md5, length);
					g_free(iconfile);
				}
			}
		} break;

		case 0x0002: { /* We just set an "available" message? */
		} break;
	}

	va_end(ap);

	return 0;
}

void oscar_set_permit_deny(GaimConnection *gc) {
	GaimAccount *account = gaim_connection_get_account(gc);
	OscarData *od = (OscarData *)gc->proto_data;

	if (od->ssi.received_data) {
		switch (account->perm_deny) {
			case GAIM_PRIVACY_ALLOW_ALL:
				aim_ssi_setpermdeny(od, 0x01, 0xffffffff);
				break;
			case GAIM_PRIVACY_ALLOW_BUDDYLIST:
				aim_ssi_setpermdeny(od, 0x05, 0xffffffff);
				break;
			case GAIM_PRIVACY_ALLOW_USERS:
				aim_ssi_setpermdeny(od, 0x03, 0xffffffff);
				break;
			case GAIM_PRIVACY_DENY_ALL:
				aim_ssi_setpermdeny(od, 0x02, 0xffffffff);
				break;
			case GAIM_PRIVACY_DENY_USERS:
				aim_ssi_setpermdeny(od, 0x04, 0xffffffff);
				break;
			default:
				aim_ssi_setpermdeny(od, 0x01, 0xffffffff);
				break;
		}
	}
}

void oscar_add_permit(GaimConnection *gc, const char *who) {
	OscarData *od = (OscarData *)gc->proto_data;
	gaim_debug_info("oscar", "ssi: About to add a permit\n");
	if (od->ssi.received_data)
		aim_ssi_addpermit(od, who);
}

void oscar_add_deny(GaimConnection *gc, const char *who) {
	OscarData *od = (OscarData *)gc->proto_data;
	gaim_debug_info("oscar", "ssi: About to add a deny\n");
	if (od->ssi.received_data)
		aim_ssi_adddeny(od, who);
}

void oscar_rem_permit(GaimConnection *gc, const char *who) {
	OscarData *od = (OscarData *)gc->proto_data;
	gaim_debug_info("oscar", "ssi: About to delete a permit\n");
	if (od->ssi.received_data)
		aim_ssi_delpermit(od, who);
}

void oscar_rem_deny(GaimConnection *gc, const char *who) {
	OscarData *od = (OscarData *)gc->proto_data;
	gaim_debug_info("oscar", "ssi: About to delete a deny\n");
	if (od->ssi.received_data)
		aim_ssi_deldeny(od, who);
}

GList *
oscar_status_types(GaimAccount *account)
{
	gboolean is_icq;
	GList *status_types = NULL;
	GaimStatusType *type;

	g_return_val_if_fail(account != NULL, NULL);

	/* Used to flag some statuses as "user settable" or not */
	is_icq = aim_sn_is_icq(gaim_account_get_username(account));

	/* Common status types */
	/* Really the available message should only be settable for AIM accounts */
	type = gaim_status_type_new_with_attrs(GAIM_STATUS_AVAILABLE,
										   OSCAR_STATUS_ID_AVAILABLE,
										   NULL, TRUE, TRUE, FALSE,
										   "message", _("Message"),
										   gaim_value_new(GAIM_TYPE_STRING),
										   "itmsurl", _("iTunes Music Store Link"),
										   gaim_value_new(GAIM_TYPE_STRING), NULL);
	status_types = g_list_prepend(status_types, type);

	type = gaim_status_type_new_full(GAIM_STATUS_AVAILABLE,
									 OSCAR_STATUS_ID_FREE4CHAT,
									 _("Free For Chat"), TRUE, is_icq, FALSE);
	status_types = g_list_prepend(status_types, type);

	type = gaim_status_type_new_with_attrs(GAIM_STATUS_AWAY,
										   OSCAR_STATUS_ID_AWAY,
										   NULL, TRUE, TRUE, FALSE,
										   "message", _("Message"),
										   gaim_value_new(GAIM_TYPE_STRING), NULL);
	status_types = g_list_prepend(status_types, type);

	type = gaim_status_type_new_full(GAIM_STATUS_INVISIBLE,
									 OSCAR_STATUS_ID_INVISIBLE,
									 NULL, TRUE, TRUE, FALSE);
	status_types = g_list_prepend(status_types, type);

	type = gaim_status_type_new_full(GAIM_STATUS_MOBILE, OSCAR_STATUS_ID_MOBILE, NULL, FALSE, FALSE, TRUE);
	status_types = g_list_prepend(status_types, type);

	/* ICQ-specific status types */
	type = gaim_status_type_new_with_attrs(GAIM_STATUS_UNAVAILABLE,
				OSCAR_STATUS_ID_OCCUPIED,
				_("Occupied"), TRUE, is_icq, FALSE,
				"message", _("Message"),
				gaim_value_new(GAIM_TYPE_STRING), NULL);
	status_types = g_list_prepend(status_types, type);

	type = gaim_status_type_new_with_attrs(GAIM_STATUS_EXTENDED_AWAY,
				OSCAR_STATUS_ID_DND,
				_("Do Not Disturb"), TRUE, is_icq, FALSE,
				"message", _("Message"),
				gaim_value_new(GAIM_TYPE_STRING), NULL);
	status_types = g_list_prepend(status_types, type);

	type = gaim_status_type_new_with_attrs(GAIM_STATUS_EXTENDED_AWAY,
				OSCAR_STATUS_ID_NA,
				_("Not Available"), TRUE, is_icq, FALSE,
				"message", _("Message"),
				gaim_value_new(GAIM_TYPE_STRING), NULL);
	status_types = g_list_prepend(status_types, type);

	type = gaim_status_type_new_full(GAIM_STATUS_OFFLINE,
									 OSCAR_STATUS_ID_OFFLINE,
									 NULL, TRUE, TRUE, FALSE);
	status_types = g_list_prepend(status_types, type);

	status_types = g_list_reverse(status_types);

	return status_types;
}

static void oscar_ssi_editcomment(struct name_data *data, const char *text) {
	GaimConnection *gc = data->gc;
	OscarData *od = gc->proto_data;
	GaimBuddy *b;
	GaimGroup *g;

	if (!(b = gaim_find_buddy(gaim_connection_get_account(data->gc), data->name))) {
		oscar_free_name_data(data);
		return;
	}

	if (!(g = gaim_buddy_get_group(b))) {
		oscar_free_name_data(data);
		return;
	}

	aim_ssi_editcomment(od, g->name, data->name, text);

	if (!aim_sncmp(data->name, gc->account->username))
		gaim_check_comment(od, text);

	oscar_free_name_data(data);
}

static void oscar_buddycb_edit_comment(GaimBlistNode *node, gpointer ignore) {

	GaimBuddy *buddy;
	GaimConnection *gc;
	OscarData *od;
	struct name_data *data;
	GaimGroup *g;
	char *comment;
	gchar *comment_utf8;
	gchar *title;

	g_return_if_fail(GAIM_BLIST_NODE_IS_BUDDY(node));

	buddy = (GaimBuddy *) node;
	gc = gaim_account_get_connection(buddy->account);
	od = gc->proto_data;

	data = g_new(struct name_data, 1);

	if (!(g = gaim_buddy_get_group(buddy)))
		return;
	comment = aim_ssi_getcomment(od->ssi.local, g->name, buddy->name);
	comment_utf8 = comment ? oscar_utf8_try_convert(gc->account, comment) : NULL;

	data->gc = gc;
	data->name = g_strdup(buddy->name);
	data->nick = NULL;

	title = g_strdup_printf(_("Buddy Comment for %s"), data->name);
	gaim_request_input(gc, title, _("Buddy Comment:"), NULL,
					   comment_utf8, TRUE, FALSE, NULL,
					   _("_OK"), G_CALLBACK(oscar_ssi_editcomment),
					   _("_Cancel"), G_CALLBACK(oscar_free_name_data),
					   data);
	g_free(title);

	g_free(comment);
	g_free(comment_utf8);
}

static void
oscar_ask_directim_yes_cb(struct oscar_ask_directim_data *data)
{
	peer_connection_propose(data->od, OSCAR_CAPABILITY_DIRECTIM, data->who);
	g_free(data->who);
	g_free(data);
}

static void
oscar_ask_directim_no_cb(struct oscar_ask_directim_data *data)
{
	g_free(data->who);
	g_free(data);
}

/* This is called from right-click menu on a buddy node. */
static void
oscar_ask_directim(gpointer object, gpointer ignored)
{
	GaimBlistNode *node;
	GaimBuddy *buddy;
	GaimConnection *gc;
	gchar *buf;
	struct oscar_ask_directim_data *data;

	node = object;

	g_return_if_fail(GAIM_BLIST_NODE_IS_BUDDY(node));

	buddy = (GaimBuddy *)node;
	gc = gaim_account_get_connection(buddy->account);

	data = g_new0(struct oscar_ask_directim_data, 1);
	data->who = g_strdup(buddy->name);
	data->od = gc->proto_data;
	buf = g_strdup_printf(_("You have selected to open a Direct IM connection with %s."),
			buddy->name);

	gaim_request_action(gc, NULL, buf,
			_("Because this reveals your IP address, it "
			  "may be considered a security risk.  Do you "
			  "wish to continue?"),
			0, data, 2,
			_("C_onnect"), G_CALLBACK(oscar_ask_directim_yes_cb),
			_("_Cancel"), G_CALLBACK(oscar_ask_directim_no_cb));
	g_free(buf);
}

static void
oscar_get_aim_info_cb(GaimBlistNode *node, gpointer ignore)
{
	GaimBuddy *buddy;
	GaimConnection *gc;

	g_return_if_fail(GAIM_BLIST_NODE_IS_BUDDY(node));

	buddy = (GaimBuddy *)node;
	gc = gaim_account_get_connection(buddy->account);

	aim_locate_getinfoshort(gc->proto_data, gaim_buddy_get_name(buddy), 0x00000003);
}

static GList *
oscar_buddy_menu(GaimBuddy *buddy) {

	GaimConnection *gc;
	OscarData *od;
	GList *menu;
	GaimMenuAction *act;
	aim_userinfo_t *userinfo;

	gc = gaim_account_get_connection(buddy->account);
	od = gc->proto_data;
	userinfo = aim_locate_finduserinfo(od, buddy->name);
	menu = NULL;

	if (od->icq && aim_sn_is_icq(gaim_buddy_get_name(buddy)))
	{
		act = gaim_menu_action_new(_("Get AIM Info"),
								   GAIM_CALLBACK(oscar_get_aim_info_cb),
								   NULL, NULL);
		menu = g_list_prepend(menu, act);
	}

	act = gaim_menu_action_new(_("Edit Buddy Comment"),
	                           GAIM_CALLBACK(oscar_buddycb_edit_comment),
	                           NULL, NULL);
	menu = g_list_prepend(menu, act);

#if 0
	if (od->icq)
	{
		act = gaim_menu_action_new(_("Get Status Msg"),
		                           GAIM_CALLBACK(oscar_get_icqstatusmsg),
		                           NULL, NULL);
		menu = g_list_prepend(menu, act);
	}
#endif

	if (userinfo &&
		aim_sncmp(gaim_account_get_username(buddy->account), buddy->name) &&
		GAIM_BUDDY_IS_ONLINE(buddy))
	{
		if (userinfo->capabilities & OSCAR_CAPABILITY_DIRECTIM)
		{
			act = gaim_menu_action_new(_("Direct IM"),
			                           GAIM_CALLBACK(oscar_ask_directim),
			                           NULL, NULL);
			menu = g_list_prepend(menu, act);
		}
#if 0
		/* TODO: This menu item should be added by the core */
		if (userinfo->capabilities & OSCAR_CAPABILITY_GETFILE) {
			act = gaim_menu_action_new(_("Get File"),
			                           GAIM_CALLBACK(oscar_ask_getfile),
			                           NULL, NULL);
			menu = g_list_prepend(menu, act);
		}
#endif
	}

	if (od->ssi.received_data)
	{
		char *gname;
		gname = aim_ssi_itemlist_findparentname(od->ssi.local, buddy->name);
		if (gname && aim_ssi_waitingforauth(od->ssi.local, gname, buddy->name))
		{
			act = gaim_menu_action_new(_("Re-request Authorization"),
			                           GAIM_CALLBACK(gaim_auth_sendrequest_menu),
			                           NULL, NULL);
			menu = g_list_prepend(menu, act);
		}
	}

	menu = g_list_reverse(menu);

	return menu;
}


GList *oscar_blist_node_menu(GaimBlistNode *node) {
	if(GAIM_BLIST_NODE_IS_BUDDY(node)) {
		return oscar_buddy_menu((GaimBuddy *) node);
	} else {
		return NULL;
	}
}

static void
oscar_icq_privacy_opts(GaimConnection *gc, GaimRequestFields *fields)
{
	OscarData *od = gc->proto_data;
	GaimAccount *account = gaim_connection_get_account(gc);
	GaimRequestField *f;
	gboolean auth, web_aware;

	f = gaim_request_fields_get_field(fields, "authorization");
	auth = gaim_request_field_bool_get_value(f);

	f = gaim_request_fields_get_field(fields, "web_aware");
	web_aware = gaim_request_field_bool_get_value(f);

	gaim_account_set_bool(account, "authorization", auth);
	gaim_account_set_bool(account, "web_aware", web_aware);

	oscar_set_extendedstatus(gc);
	aim_icq_setsecurity(od, auth, web_aware);
}

static void
oscar_show_icq_privacy_opts(GaimPluginAction *action)
{
	GaimConnection *gc = (GaimConnection *) action->context;
	GaimAccount *account = gaim_connection_get_account(gc);
	GaimRequestFields *fields;
	GaimRequestFieldGroup *g;
	GaimRequestField *f;
	gboolean auth, web_aware;

	auth = gaim_account_get_bool(account, "authorization", OSCAR_DEFAULT_AUTHORIZATION);
	web_aware = gaim_account_get_bool(account, "web_aware", OSCAR_DEFAULT_WEB_AWARE);

	fields = gaim_request_fields_new();

	g = gaim_request_field_group_new(NULL);

	f = gaim_request_field_bool_new("authorization", _("Require authorization"), auth);
	gaim_request_field_group_add_field(g, f);

	f = gaim_request_field_bool_new("web_aware", _("Web aware (enabling this will cause you to receive SPAM!)"), web_aware);
	gaim_request_field_group_add_field(g, f);

	gaim_request_fields_add_group(fields, g);

	gaim_request_fields(gc, _("ICQ Privacy Options"), _("ICQ Privacy Options"),
						NULL, fields,
						_("OK"), G_CALLBACK(oscar_icq_privacy_opts),
						_("Cancel"), NULL, gc);
}

static void oscar_format_screenname(GaimConnection *gc, const char *nick) {
	OscarData *od = gc->proto_data;
	if (!aim_sncmp(gaim_account_get_username(gaim_connection_get_account(gc)), nick)) {
		if (!flap_connection_getbytype(od, SNAC_FAMILY_ADMIN)) {
			od->setnick = TRUE;
			od->newsn = g_strdup(nick);
			aim_srv_requestnew(od, SNAC_FAMILY_ADMIN);
		} else {
			aim_admin_setnick(od, flap_connection_getbytype(od, SNAC_FAMILY_ADMIN), nick);
		}
	} else {
		gaim_notify_error(gc, NULL, _("The new formatting is invalid."),
						  _("Screen name formatting can change only capitalization and whitespace."));
	}
}

static void oscar_show_format_screenname(GaimPluginAction *action)
{
	GaimConnection *gc = (GaimConnection *) action->context;
	gaim_request_input(gc, NULL, _("New screen name formatting:"), NULL,
					   gaim_connection_get_display_name(gc), FALSE, FALSE, NULL,
					   _("_OK"), G_CALLBACK(oscar_format_screenname),
					   _("_Cancel"), NULL,
					   gc);
}

static void oscar_confirm_account(GaimPluginAction *action)
{
	GaimConnection *gc;
	OscarData *od;
	FlapConnection *conn;

	gc = (GaimConnection *)action->context;
	od = gc->proto_data;

	conn = flap_connection_getbytype(od, SNAC_FAMILY_ADMIN);
	if (conn != NULL) {
		aim_admin_reqconfirm(od, conn);
	} else {
		od->conf = TRUE;
		aim_srv_requestnew(od, SNAC_FAMILY_ADMIN);
	}
}

static void oscar_show_email(GaimPluginAction *action)
{
	GaimConnection *gc = (GaimConnection *) action->context;
	OscarData *od = gc->proto_data;
	FlapConnection *conn = flap_connection_getbytype(od, SNAC_FAMILY_ADMIN);

	if (conn) {
		aim_admin_getinfo(od, conn, 0x11);
	} else {
		od->reqemail = TRUE;
		aim_srv_requestnew(od, SNAC_FAMILY_ADMIN);
	}
}

static void oscar_change_email(GaimConnection *gc, const char *email)
{
	OscarData *od = gc->proto_data;
	FlapConnection *conn = flap_connection_getbytype(od, SNAC_FAMILY_ADMIN);

	if (conn) {
		aim_admin_setemail(od, conn, email);
	} else {
		od->setemail = TRUE;
		od->email = g_strdup(email);
		aim_srv_requestnew(od, SNAC_FAMILY_ADMIN);
	}
}

static void oscar_show_change_email(GaimPluginAction *action)
{
	GaimConnection *gc = (GaimConnection *) action->context;
	gaim_request_input(gc, NULL, _("Change Address To:"), NULL, NULL,
					   FALSE, FALSE, NULL,
					   _("_OK"), G_CALLBACK(oscar_change_email),
					   _("_Cancel"), NULL,
					   gc);
}

static void oscar_show_awaitingauth(GaimPluginAction *action)
{
	GaimConnection *gc = (GaimConnection *) action->context;
	OscarData *od = gc->proto_data;
	gchar *nombre, *text, *tmp;
	GaimBlistNode *gnode, *cnode, *bnode;
	int num=0;

	text = g_strdup("");

	for (gnode = gaim_get_blist()->root; gnode; gnode = gnode->next) {
		GaimGroup *group = (GaimGroup *)gnode;
		if(!GAIM_BLIST_NODE_IS_GROUP(gnode))
			continue;
		for (cnode = gnode->child; cnode; cnode = cnode->next) {
			if(!GAIM_BLIST_NODE_IS_CONTACT(cnode))
				continue;
			for (bnode = cnode->child; bnode; bnode = bnode->next) {
				GaimBuddy *buddy = (GaimBuddy *)bnode;
				if(!GAIM_BLIST_NODE_IS_BUDDY(bnode))
					continue;
				if (buddy->account == gc->account && aim_ssi_waitingforauth(od->ssi.local, group->name, buddy->name)) {
					if (gaim_buddy_get_alias_only(buddy))
						nombre = g_strdup_printf(" %s (%s)", buddy->name, gaim_buddy_get_alias_only(buddy));
					else
						nombre = g_strdup_printf(" %s", buddy->name);
					tmp = g_strdup_printf("%s%s<br>", text, nombre);
					g_free(text);
					text = tmp;
					g_free(nombre);
					num++;
				}
			}
		}
	}

	if (!num) {
		g_free(text);
		text = g_strdup(_("<i>you are not waiting for authorization</i>"));
	}

	gaim_notify_formatted(gc, NULL, _("You are awaiting authorization from "
						  "the following buddies"),	_("You can re-request "
						  "authorization from these buddies by "
						  "right-clicking on them and selecting "
						  "\"Re-request Authorization.\""), text, NULL, NULL);
	g_free(text);
}

static void search_by_email_cb(GaimConnection *gc, const char *email)
{
	OscarData *od = (OscarData *)gc->proto_data;

	aim_search_address(od, email);
}

static void oscar_show_find_email(GaimPluginAction *action)
{
	GaimConnection *gc = (GaimConnection *) action->context;
	gaim_request_input(gc, _("Find Buddy by E-Mail"),
					   _("Search for a buddy by e-mail address"),
					   _("Type the e-mail address of the buddy you are "
						 "searching for."),
					   NULL, FALSE, FALSE, NULL,
					   _("_Search"), G_CALLBACK(search_by_email_cb),
					   _("_Cancel"), NULL, gc);
}

static void oscar_show_set_info(GaimPluginAction *action)
{
	GaimConnection *gc = (GaimConnection *) action->context;
	gaim_account_request_change_user_info(gaim_connection_get_account(gc));
}

static void oscar_show_set_info_icqurl(GaimPluginAction *action)
{
	GaimConnection *gc = (GaimConnection *) action->context;
	gaim_notify_uri(gc, "http://www.icq.com/whitepages/user_details.php");
}

static void oscar_change_pass(GaimPluginAction *action)
{
	GaimConnection *gc = (GaimConnection *) action->context;
	gaim_account_request_change_password(gaim_connection_get_account(gc));
}

static void oscar_show_chpassurl(GaimPluginAction *action)
{
	GaimConnection *gc = (GaimConnection *) action->context;
	OscarData *od = gc->proto_data;
	gchar *substituted = gaim_strreplace(od->authinfo->chpassurl, "%s", gaim_account_get_username(gaim_connection_get_account(gc)));
	gaim_notify_uri(gc, substituted);
	g_free(substituted);
}

static void oscar_show_imforwardingurl(GaimPluginAction *action)
{
	GaimConnection *gc = (GaimConnection *) action->context;
	gaim_notify_uri(gc, "http://mymobile.aol.com/dbreg/register?action=imf&clientID=1");
}

void oscar_set_icon(GaimConnection *gc, const char *iconfile)
{
	OscarData *od = gc->proto_data;
	FILE *file;
	struct stat st;

	if (iconfile == NULL) {
		aim_ssi_delicon(od);
	} else if (!g_stat(iconfile, &st)) {
		guchar *buf = g_malloc(st.st_size);
		file = g_fopen(iconfile, "rb");
		if (file)
		{
			GaimCipher *cipher;
			GaimCipherContext *context;
			guchar md5[16];
			int len;

			/* XXX - Use g_file_get_contents()? */
			len = fread(buf, 1, st.st_size, file);
			fclose(file);

			cipher = gaim_ciphers_find_cipher("md5");
			context = gaim_cipher_context_new(cipher, NULL);
			gaim_cipher_context_append(context, buf, len);
			gaim_cipher_context_digest(context, 16, md5, NULL);
			gaim_cipher_context_destroy(context);

			aim_ssi_seticon(od, md5, 16);
		} else
			gaim_debug_error("oscar",
				   "Can't open buddy icon file!\n");
		g_free(buf);
	} else
		gaim_debug_error("oscar", "Can't stat buddy icon file!\n");
}

/**
 * Called by the Gaim core to determine whether or not we're
 * allowed to send a file to this user.
 */
gboolean
oscar_can_receive_file(GaimConnection *gc, const char *who)
{
	OscarData *od;
	GaimAccount *account;

	od = gc->proto_data;
	account = gaim_connection_get_account(gc);

	if (od != NULL)
	{
		aim_userinfo_t *userinfo;
		userinfo = aim_locate_finduserinfo(od, who);

		/*
		 * Don't allowing sending a file to a user that does not support
		 * file transfer, and don't allow sending to ourselves.
		 */
		if (((userinfo == NULL) ||
			(userinfo->capabilities & OSCAR_CAPABILITY_SENDFILE)) &&
			aim_sncmp(who, gaim_account_get_username(account)))
		{
			return TRUE;
		}
	}

	return FALSE;
}

GaimXfer *
oscar_new_xfer(GaimConnection *gc, const char *who)
{
	GaimXfer *xfer;
	OscarData *od;
	GaimAccount *account;
	PeerConnection *conn;

	od = gc->proto_data;
	account = gaim_connection_get_account(gc);

	xfer = gaim_xfer_new(account, GAIM_XFER_SEND, who);
	if (xfer)
	{
		gaim_xfer_ref(xfer);
		gaim_xfer_set_init_fnc(xfer, peer_oft_sendcb_init);
		gaim_xfer_set_cancel_send_fnc(xfer, peer_oft_cb_generic_cancel);
		gaim_xfer_set_request_denied_fnc(xfer, peer_oft_cb_generic_cancel);
		gaim_xfer_set_ack_fnc(xfer, peer_oft_sendcb_ack);

		conn = peer_connection_new(od, OSCAR_CAPABILITY_SENDFILE, who);
		conn->flags |= PEER_CONNECTION_FLAG_INITIATED_BY_ME;
		conn->flags |= PEER_CONNECTION_FLAG_APPROVED;
		aim_icbm_makecookie(conn->cookie);
		conn->xfer = xfer;
		xfer->data = conn;
	}

	return xfer;
}

/*
 * Called by the Gaim core when the user indicates that a
 * file is to be sent to a special someone.
 */
void
oscar_send_file(GaimConnection *gc, const char *who, const char *file)
{
	GaimXfer *xfer;

	xfer = oscar_new_xfer(gc, who);

	if (file != NULL)
		gaim_xfer_request_accepted(xfer, file);
	else
		gaim_xfer_request(xfer);
}

GList *
oscar_actions(GaimPlugin *plugin, gpointer context)
{
	GaimConnection *gc = (GaimConnection *) context;
	OscarData *od = gc->proto_data;
	GList *menu = NULL;
	GaimPluginAction *act;

	act = gaim_plugin_action_new(_("Set User Info..."),
			oscar_show_set_info);
	menu = g_list_prepend(menu, act);

	if (od->icq)
	{
		act = gaim_plugin_action_new(_("Set User Info (URL)..."),
				oscar_show_set_info_icqurl);
		menu = g_list_prepend(menu, act);
	}

	act = gaim_plugin_action_new(_("Change Password..."),
			oscar_change_pass);
	menu = g_list_prepend(menu, act);

	if (od->authinfo->chpassurl != NULL)
	{
		act = gaim_plugin_action_new(_("Change Password (URL)"),
				oscar_show_chpassurl);
		menu = g_list_prepend(menu, act);

		act = gaim_plugin_action_new(_("Configure IM Forwarding (URL)"),
				oscar_show_imforwardingurl);
		menu = g_list_prepend(menu, act);
	}

	menu = g_list_prepend(menu, NULL);

	if (od->icq)
	{
		/* ICQ actions */
		act = gaim_plugin_action_new(_("Set Privacy Options..."),
				oscar_show_icq_privacy_opts);
		menu = g_list_prepend(menu, act);
	}
	else
	{
		/* AIM actions */
		act = gaim_plugin_action_new(_("Format Screen Name..."),
				oscar_show_format_screenname);
		menu = g_list_prepend(menu, act);

		act = gaim_plugin_action_new(_("Confirm Account"),
				oscar_confirm_account);
		menu = g_list_prepend(menu, act);

		act = gaim_plugin_action_new(_("Display Currently Registered E-Mail Address"),
				oscar_show_email);
		menu = g_list_prepend(menu, act);

		act = gaim_plugin_action_new(_("Change Currently Registered E-Mail Address..."),
				oscar_show_change_email);
		menu = g_list_prepend(menu, act);
	}

	menu = g_list_prepend(menu, NULL);

	act = gaim_plugin_action_new(_("Show Buddies Awaiting Authorization"),
			oscar_show_awaitingauth);
	menu = g_list_prepend(menu, act);

	menu = g_list_prepend(menu, NULL);

	act = gaim_plugin_action_new(_("Search for Buddy by E-Mail Address..."),
			oscar_show_find_email);
	menu = g_list_prepend(menu, act);

#if 0
	act = gaim_plugin_action_new(_("Search for Buddy by Information"),
			show_find_info);
	menu = g_list_prepend(menu, act);
#endif

	menu = g_list_reverse(menu);

	return menu;
}

void oscar_change_passwd(GaimConnection *gc, const char *old, const char *new)
{
	OscarData *od = gc->proto_data;

	if (od->icq) {
		aim_icq_changepasswd(od, new);
	} else {
		FlapConnection *conn;
		conn = flap_connection_getbytype(od, SNAC_FAMILY_ADMIN);
		if (conn) {
			aim_admin_changepasswd(od, conn, new, old);
		} else {
			od->chpass = TRUE;
			od->oldp = g_strdup(old);
			od->newp = g_strdup(new);
			aim_srv_requestnew(od, SNAC_FAMILY_ADMIN);
		}
	}
}

void
oscar_convo_closed(GaimConnection *gc, const char *who)
{
	OscarData *od;
	PeerConnection *conn;

	od = gc->proto_data;
	conn = peer_connection_find_by_type(od, who, OSCAR_CAPABILITY_DIRECTIM);

	if (conn != NULL)
	{
		if (!conn->ready)
			aim_im_sendch2_cancel(conn);

		peer_connection_destroy(conn, OSCAR_DISCONNECT_LOCAL_CLOSED, NULL);
	}
}

static void
recent_buddies_cb(const char *name, GaimPrefType type,
				  gconstpointer value, gpointer data)
{
	GaimConnection *gc = data;
	OscarData *od = gc->proto_data;
	guint32 presence;

	presence = aim_ssi_getpresence(od->ssi.local);

	if (value) {
		presence &= ~AIM_SSI_PRESENCE_FLAG_NORECENTBUDDIES;
		aim_ssi_setpresence(od, presence);
	} else {
		presence |= AIM_SSI_PRESENCE_FLAG_NORECENTBUDDIES;
		aim_ssi_setpresence(od, presence);
	}
}

#ifdef USE_PRPL_PREFERENCES
	ppref = gaim_plugin_pref_new_with_name_and_label("/plugins/prpl/oscar/recent_buddies", _("Use recent buddies group"));
	gaim_plugin_pref_frame_add(frame, ppref);

	ppref = gaim_plugin_pref_new_with_name_and_label("/plugins/prpl/oscar/show_idle", _("Show how long you have been idle"));
	gaim_plugin_pref_frame_add(frame, ppref);
#endif

const char *
oscar_normalize(const GaimAccount *account, const char *str)
{
	static char buf[BUF_LEN];
	char *tmp1, *tmp2;
	int i, j;

	g_return_val_if_fail(str != NULL, NULL);

	strncpy(buf, str, BUF_LEN);
	for (i=0, j=0; buf[j]; i++, j++)
	{
		while (buf[j] == ' ')
			j++;
		buf[i] = buf[j];
	}
	buf[i] = '\0';

	tmp1 = g_utf8_strdown(buf, -1);
	tmp2 = g_utf8_normalize(tmp1, -1, G_NORMALIZE_DEFAULT);
	g_snprintf(buf, sizeof(buf), "%s", tmp2);
	g_free(tmp2);
	g_free(tmp1);

	return buf;
}

gboolean
oscar_offline_message(const GaimBuddy *buddy)
{
	OscarData *od;
	GaimAccount *account;
	GaimConnection *gc;

	account = gaim_buddy_get_account(buddy);
	gc = gaim_account_get_connection(account);
	od = (OscarData *)gc->proto_data;

	return (od->icq && aim_sn_is_icq(gaim_account_get_username(account)));
}

/* TODO: Find somewhere to put this instead of including it in a bunch of places.
 * Maybe just change gaim_accounts_find() to return anything for the prpl if there is no acct_id.
 */
static GaimAccount *find_acct(const char *prpl, const char *acct_id)
{
	GaimAccount *acct = NULL;

	/* If we have a specific acct, use it */
	if (acct_id) {
		acct = gaim_accounts_find(acct_id, prpl);
		if (acct && !gaim_account_is_connected(acct))
			acct = NULL;
	} else { /* Otherwise find an active account for the protocol */
		GList *l = gaim_accounts_get_all();
		while (l) {
			if (!strcmp(prpl, gaim_account_get_protocol_id(l->data))
					&& gaim_account_is_connected(l->data)) {
				acct = l->data;
				break;
			}
			l = l->next;
		}
	}

	return acct;
}


static gboolean oscar_uri_handler(const char *proto, const char *cmd, GHashTable *params)
{
	char *acct_id = g_hash_table_lookup(params, "account");
	char prpl[11];
	GaimAccount *acct;

	if (g_ascii_strcasecmp(proto, "aim") && g_ascii_strcasecmp(proto, "icq"))
		return FALSE;

	g_snprintf(prpl, sizeof(prpl), "prpl-%s", proto);

	acct = find_acct(prpl, acct_id);

	if (!acct)
		return FALSE;

	/* aim:GoIM?screenname=SCREENNAME&message=MESSAGE */
	if (!g_ascii_strcasecmp(cmd, "GoIM")) {
		char *sname = g_hash_table_lookup(params, "screenname");
		if (sname) {
			char *message = g_hash_table_lookup(params, "message");

			GaimConversation *conv = gaim_find_conversation_with_account(
				GAIM_CONV_TYPE_IM, sname, acct);
			if (conv == NULL)
				conv = gaim_conversation_new(GAIM_CONV_TYPE_IM, acct, sname);
			gaim_conversation_present(conv);

			if (message) {
				/* Spaces are encoded as '+' */
				g_strdelimit(message, "+", ' ');
				gaim_conv_im_send(GAIM_CONV_IM(conv), message);
			}
		}
		/*else
			**If pidgindialogs_im() was in the core, we could use it here.
			 * It is all gaim_request_* based, but I'm not sure it really belongs in the core
			pidgindialogs_im();*/

		return TRUE;
	}
	/* aim:GoChat?roomname=CHATROOMNAME&exchange=4 */
	else if (!g_ascii_strcasecmp(cmd, "GoChat")) {
		char *rname = g_hash_table_lookup(params, "roomname");
		if (rname) {
			/* This is somewhat hacky, but the params aren't useful after this command */
			g_hash_table_insert(params, g_strdup("exchange"), g_strdup("4"));
			g_hash_table_insert(params, g_strdup("room"), g_strdup(rname));
			serv_join_chat(gaim_account_get_connection(acct), params);
		}
		/*else
			** Same as above (except that this would have to be re-written using gaim_request_*)
			pidgin_blist_joinchat_show(); */

		return TRUE;
	}
	/* aim:AddBuddy?screenname=SCREENNAME&groupname=GROUPNAME*/
	else if (!g_ascii_strcasecmp(cmd, "AddBuddy")) {
		char *sname = g_hash_table_lookup(params, "screenname");
		char *gname = g_hash_table_lookup(params, "groupname");
		gaim_blist_request_add_buddy(acct, sname, gname, NULL);
		return TRUE;
	}

	return FALSE;
}

void oscar_init(GaimPluginProtocolInfo *prpl_info)
{
	GaimAccountOption *option;
	static gboolean init = FALSE;

	option = gaim_account_option_string_new(_("Server"), "server", OSCAR_DEFAULT_LOGIN_SERVER);
	prpl_info->protocol_options = g_list_append(prpl_info->protocol_options, option);

	option = gaim_account_option_int_new(_("Port"), "port", OSCAR_DEFAULT_LOGIN_PORT);
	prpl_info->protocol_options = g_list_append(prpl_info->protocol_options, option);

	option = gaim_account_option_bool_new(
		_("Always use ICQ proxy server for file transfers\n(slower, but does not reveal your IP address)"), "always_use_rv_proxy",
		OSCAR_DEFAULT_ALWAYS_USE_RV_PROXY);
	prpl_info->protocol_options = g_list_append(prpl_info->protocol_options, option);

	if (init)
		return;
	init = TRUE;

	/* Preferences */
	gaim_prefs_add_none("/plugins/prpl/oscar");
	gaim_prefs_add_bool("/plugins/prpl/oscar/recent_buddies", FALSE);
	gaim_prefs_add_bool("/plugins/prpl/oscar/show_idle", FALSE);
	gaim_prefs_remove("/plugins/prpl/oscar/always_use_rv_proxy");

	/* protocol handler */
	/* TODO: figure out a good instance to use here */
	gaim_signal_connect(gaim_get_core(), "uri-handler", &init,
		GAIM_CALLBACK(oscar_uri_handler), NULL);
}
<|MERGE_RESOLUTION|>--- conflicted
+++ resolved
@@ -3605,12 +3605,8 @@
 	else
 		message = NULL;
 	tmp = gaim_markup_strip_html(message);
-<<<<<<< HEAD
-	aim_srv_setextrainfo(od, FALSE, 0, TRUE, tmp);
-=======
 	itmsurl = gaim_status_get_attr_string(status, "itmsurl");
 	aim_srv_setextrainfo(od, FALSE, 0, TRUE, tmp, itmsurl);
->>>>>>> 99c344db
 	g_free(tmp);
 
 	aim_srv_setidle(od, 0);
@@ -4416,11 +4412,7 @@
 	else if (!strcmp(status_id, OSCAR_STATUS_ID_CUSTOM))
 		data |= AIM_ICQ_STATE_OUT | AIM_ICQ_STATE_AWAY;
 
-<<<<<<< HEAD
-	aim_srv_setextrainfo(od, TRUE, data, FALSE, NULL);
-=======
 	aim_srv_setextrainfo(od, TRUE, data, FALSE, NULL, NULL);
->>>>>>> 99c344db
 }
 
 static void
@@ -4502,11 +4494,7 @@
 		}
 		itmsurl = gaim_status_get_attr_string(status, "itmsurl");
 
-<<<<<<< HEAD
-		aim_srv_setextrainfo(od, FALSE, 0, TRUE, status_text);
-=======
 		aim_srv_setextrainfo(od, FALSE, 0, TRUE, status_text, itmsurl);
->>>>>>> 99c344db
 		g_free(status_text);
 
 		/* This is needed for us to un-set any previous away message. */
