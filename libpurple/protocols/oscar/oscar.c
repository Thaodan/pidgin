/*
 * purple
 *
 * Some code copyright (C) 1998-1999, Mark Spencer <markster@marko.net>
 * Some code copyright (C) 1999-2001, Eric Warmenhoven
 * Some code copyright (C) 2001-2003, Sean Egan
 * Some code copyright (C) 2001-2007, Mark Doliner <thekingant@users.sourceforge.net>
 * Some code copyright (C) 2005, Jonathan Clark <ardentlygnarly@users.sourceforge.net>
 * Some code copyright (C) 2007, ComBOTS Product GmbH (htfv) <foss@combots.com>
 * Some code copyright (C) 2008, Aman Gupta
 *
 * Most libfaim code copyright (C) 1998-2001 Adam Fritzler <afritz@auk.cx>
 * Some libfaim code copyright (C) 2001-2004 Mark Doliner <thekingant@users.sourceforge.net>
 *
 * This program is free software; you can redistribute it and/or modify
 * it under the terms of the GNU General Public License as published by
 * the Free Software Foundation; either version 2 of the License, or
 * (at your option) any later version.
 *
 * This program is distributed in the hope that it will be useful,
 * but WITHOUT ANY WARRANTY; without even the implied warranty of
 * MERCHANTABILITY or FITNESS FOR A PARTICULAR PURPOSE.  See the
 * GNU General Public License for more details.
 *
 * You should have received a copy of the GNU General Public License
 * along with this program; if not, write to the Free Software
 * Foundation, Inc., 51 Franklin Street, Fifth Floor, Boston, MA  02111-1301  USA
 *
 */

#include "internal.h"

#include "account.h"
#include "accountopt.h"
#include "buddyicon.h"
#include "conversation.h"
#include "core.h"
#include "debug.h"
#include "encoding.h"
#include "image-store.h"
#include "network.h"
#include "notify.h"
#include "protocol.h"
#include "proxy.h"
#include "request.h"
#include "util.h"
#include "version.h"
#include "visibility.h"

#include "aim.h"
#include "icq.h"
#include "oscarcommon.h"
#include "oscar.h"
#include "peer.h"

static PurpleProtocol *aim_protocol = NULL;
static PurpleProtocol *icq_protocol = NULL;

static guint64 purple_caps =
	OSCAR_CAPABILITY_CHAT
		| OSCAR_CAPABILITY_BUDDYICON
		| OSCAR_CAPABILITY_DIRECTIM
		| OSCAR_CAPABILITY_SENDFILE
		| OSCAR_CAPABILITY_UNICODE
		| OSCAR_CAPABILITY_INTEROPERATE
		| OSCAR_CAPABILITY_SHORTCAPS
		| OSCAR_CAPABILITY_TYPING
		| OSCAR_CAPABILITY_ICQSERVERRELAY
		| OSCAR_CAPABILITY_NEWCAPS
		| OSCAR_CAPABILITY_XTRAZ
		| OSCAR_CAPABILITY_HTML_MSGS;

static guint8 features_aim[] = {0x01, 0x01, 0x01, 0x02};
static guint8 features_icq[] = {0x01};

struct create_room {
	char *name;
	int exchange;
};

struct oscar_ask_directim_data
{
	OscarData *od;
	char *who;
};

/* All the libfaim->purple callback functions */

/* Only used when connecting with the old-style BUCP login */
static int purple_parse_auth_resp  (OscarData *, FlapConnection *, FlapFrame *, ...);
static int purple_parse_auth_securid_request(OscarData *, FlapConnection *, FlapFrame *, ...);

static int purple_handle_redirect  (OscarData *, FlapConnection *, FlapFrame *, ...);
static int purple_info_change      (OscarData *, FlapConnection *, FlapFrame *, ...);
static int purple_account_confirm  (OscarData *, FlapConnection *, FlapFrame *, ...);
static int purple_parse_oncoming   (OscarData *, FlapConnection *, FlapFrame *, ...);
static int purple_parse_offgoing   (OscarData *, FlapConnection *, FlapFrame *, ...);
static int purple_parse_incoming_im(OscarData *, FlapConnection *, FlapFrame *, ...);
static int purple_parse_misses     (OscarData *, FlapConnection *, FlapFrame *, ...);
static int purple_parse_clientauto (OscarData *, FlapConnection *, FlapFrame *, ...);
static int purple_parse_motd       (OscarData *, FlapConnection *, FlapFrame *, ...);
static int purple_chatnav_info     (OscarData *, FlapConnection *, FlapFrame *, ...);
static int purple_chat_conversation_join (OscarData *, FlapConnection *, FlapFrame *, ...);
static int purple_chat_conversation_left (OscarData *, FlapConnection *, FlapFrame *, ...);
static int purple_chat_conversation_info_update (OscarData *, FlapConnection *, FlapFrame *, ...);
static int purple_chat_conversation_incoming_msg(OscarData *, FlapConnection *, FlapFrame *, ...);
static int purple_email_parseupdate(OscarData *, FlapConnection *, FlapFrame *, ...);
static int purple_icon_parseicon   (OscarData *, FlapConnection *, FlapFrame *, ...);
static int purple_parse_searcherror(OscarData *, FlapConnection *, FlapFrame *, ...);
static int purple_parse_searchreply(OscarData *, FlapConnection *, FlapFrame *, ...);
static int purple_bosrights        (OscarData *, FlapConnection *, FlapFrame *, ...);
static int purple_connerr          (OscarData *, FlapConnection *, FlapFrame *, ...);
static int purple_parse_mtn        (OscarData *, FlapConnection *, FlapFrame *, ...);
static int purple_parse_locaterights(OscarData *, FlapConnection *, FlapFrame *, ...);
static int purple_parse_buddyrights(OscarData *, FlapConnection *, FlapFrame *, ...);
static int purple_parse_genericerr (OscarData *, FlapConnection *, FlapFrame *, ...);
static int purple_selfinfo         (OscarData *, FlapConnection *, FlapFrame *, ...);
static int purple_popup            (OscarData *, FlapConnection *, FlapFrame *, ...);
static int purple_ssi_parseerr     (OscarData *, FlapConnection *, FlapFrame *, ...);
static int purple_ssi_parserights  (OscarData *, FlapConnection *, FlapFrame *, ...);
static int purple_ssi_parselist    (OscarData *, FlapConnection *, FlapFrame *, ...);
static int purple_ssi_parseack     (OscarData *, FlapConnection *, FlapFrame *, ...);
static int purple_ssi_parseaddmod  (OscarData *, FlapConnection *, FlapFrame *, ...);
static int purple_ssi_authgiven    (OscarData *, FlapConnection *, FlapFrame *, ...);
static int purple_ssi_authrequest  (OscarData *, FlapConnection *, FlapFrame *, ...);
static int purple_ssi_authreply    (OscarData *, FlapConnection *, FlapFrame *, ...);
static int purple_ssi_gotadded     (OscarData *, FlapConnection *, FlapFrame *, ...);

static void purple_icons_fetch(PurpleConnection *gc);

void oscar_set_info(PurpleConnection *gc, const char *info);
static void oscar_set_info_and_status(PurpleAccount *account, gboolean setinfo, const char *rawinfo, gboolean setstatus, PurpleStatus *status);
static void oscar_set_extended_status(PurpleConnection *gc);
static gboolean purple_ssi_rerequestdata(gpointer data);

void oscar_free_name_data(struct name_data *data) {
	g_free(data->name);
	g_free(data->nick);
	g_free(data);
}

#ifdef _WIN32
const char *oscar_get_locale_charset(void) {
	static const char *charset = NULL;
	if (charset == NULL)
		g_get_charset(&charset);
	return charset;
}
#endif

static char *oscar_icqstatus(int state) {
	/* Make a cute little string that shows the status of the dude or dudet */
	if (state & AIM_ICQ_STATE_CHAT)
		return g_strdup(_("Free For Chat"));
	else if (state & AIM_ICQ_STATE_DND)
		return g_strdup(_("Do Not Disturb"));
	else if (state & AIM_ICQ_STATE_OUT)
		return g_strdup(_("Not Available"));
	else if (state & AIM_ICQ_STATE_BUSY)
		return g_strdup(_("Occupied"));
	else if (state & AIM_ICQ_STATE_AWAY)
		return g_strdup(_("Away"));
	else if (state & AIM_ICQ_STATE_WEBAWARE)
		return g_strdup(_("Web Aware"));
	else if (state & AIM_ICQ_STATE_INVISIBLE)
		return g_strdup(_("Invisible"));
	else if (state & AIM_ICQ_STATE_EVIL)
		return g_strdup(_("Evil"));
	else if (state & AIM_ICQ_STATE_DEPRESSION)
		return g_strdup(_("Depression"));
	else if (state & AIM_ICQ_STATE_ATHOME)
		return g_strdup(_("At home"));
	else if (state & AIM_ICQ_STATE_ATWORK)
		return g_strdup(_("At work"));
	else if (state & AIM_ICQ_STATE_LUNCH)
		return g_strdup(_("At lunch"));
	else
		return g_strdup(_("Online"));
}

static char *extract_name(const char *name) {
	char *tmp, *x;
	int i, j;

	if (!name)
		return NULL;

	x = strchr(name, '-');
	if (!x)
		return NULL;

	x = strchr(x + 1, '-');
	if (!x)
		return NULL;

	tmp = g_strdup(++x);

	for (i = 0, j = 0; x[i]; i++) {
		char hex[3];
		if (x[i] != '%') {
			tmp[j++] = x[i];
			continue;
		}
		strncpy(hex, x + ++i, 2);
		hex[2] = 0;
		i++;
		tmp[j++] = strtol(hex, NULL, 16);
	}

	tmp[j] = 0;
	return tmp;
}

static struct chat_connection *
find_oscar_chat(PurpleConnection *gc, int id)
{
	OscarData *od = purple_connection_get_protocol_data(gc);
	GSList *cur;
	struct chat_connection *cc;

	for (cur = od->oscar_chats; cur != NULL; cur = cur->next)
	{
		cc = (struct chat_connection *)cur->data;
		if (cc->id == id)
			return cc;
	}

	return NULL;
}

static struct chat_connection *
find_oscar_chat_by_conn(PurpleConnection *gc, FlapConnection *conn)
{
	OscarData *od = purple_connection_get_protocol_data(gc);
	GSList *cur;
	struct chat_connection *cc;

	for (cur = od->oscar_chats; cur != NULL; cur = cur->next)
	{
		cc = (struct chat_connection *)cur->data;
		if (cc->conn == conn)
			return cc;
	}

	return NULL;
}

static struct chat_connection *
find_oscar_chat_by_conv(PurpleConnection *gc, PurpleChatConversation *conv)
{
	OscarData *od = purple_connection_get_protocol_data(gc);
	GSList *cur;
	struct chat_connection *cc;

	for (cur = od->oscar_chats; cur != NULL; cur = cur->next)
	{
		cc = (struct chat_connection *)cur->data;
		if (cc->conv == conv)
			return cc;
	}

	return NULL;
}

void
oscar_chat_destroy(struct chat_connection *cc)
{
	g_free(cc->name);
	g_free(cc->show);
	g_free(cc);
}

static void
oscar_chat_kill(PurpleConnection *gc, struct chat_connection *cc)
{
	OscarData *od = purple_connection_get_protocol_data(gc);

	/* Notify the conversation window that we've left the chat */
	purple_serv_got_chat_left(gc, purple_chat_conversation_get_id(cc->conv));

	/* Destroy the chat_connection */
	od->oscar_chats = g_slist_remove(od->oscar_chats, cc);
	oscar_chat_destroy(cc);
}

/**
 * This is called from the callback functions for establishing
 * a TCP connection with an oscar host if an error occurred.
 */
static void
connection_common_error_cb(FlapConnection *conn, const gchar *error_message)
{
	OscarData *od;
	PurpleConnection *gc;

	od = conn->od;
	gc = od->gc;

	purple_debug_error("oscar", "unable to connect to FLAP "
			"server of type 0x%04hx\n", conn->type);

	if (conn->type == SNAC_FAMILY_AUTH)
	{
		/* This only happens when connecting with the old-style BUCP login */
		gchar *msg;
		msg = g_strdup_printf(_("Unable to connect to authentication server: %s"),
				error_message);
		purple_connection_error(gc, PURPLE_CONNECTION_ERROR_NETWORK_ERROR, msg);
		g_free(msg);
	}
	else if (conn->type == SNAC_FAMILY_LOCATE)
	{
		gchar *msg;
		msg = g_strdup_printf(_("Unable to connect to BOS server: %s"),
				error_message);
		purple_connection_error(gc, PURPLE_CONNECTION_ERROR_NETWORK_ERROR, msg);
		g_free(msg);
	}
	else
	{
		/* Maybe we should call this for BOS connections, too? */
		flap_connection_schedule_destroy(conn,
				OSCAR_DISCONNECT_COULD_NOT_CONNECT, error_message);
	}
}

/**
 * This is called from the callback functions for establishing
 * a TCP connection with an oscar host. Depending on the type
 * of host, we do a few different things here.
 */
static void
connection_common_established_cb(FlapConnection *conn)
{
	OscarData *od;
	PurpleConnection *gc;
	PurpleAccount *account;

	od = conn->od;
	gc = od->gc;
	account = purple_connection_get_account(gc);

	purple_debug_info("oscar", "connected to FLAP server of type 0x%04hx\n",
			conn->type);

	if (conn->cookie == NULL)
		flap_connection_send_version(od, conn);
	else
	{
		const gchar *login_type = purple_account_get_string(account, "login_type", OSCAR_DEFAULT_LOGIN);

		if (!purple_strequal(login_type, OSCAR_MD5_LOGIN))
		{
			ClientInfo aiminfo = CLIENTINFO_PURPLE_AIM;
			ClientInfo icqinfo = CLIENTINFO_PURPLE_ICQ;
			flap_connection_send_version_with_cookie_and_clientinfo(od,
					conn, conn->cookielen, conn->cookie,
					od->icq ? &icqinfo : &aiminfo,
					purple_account_get_bool(account, "allow_multiple_logins", OSCAR_DEFAULT_ALLOW_MULTIPLE_LOGINS));
		} else {
			flap_connection_send_version_with_cookie(od, conn,
					conn->cookielen, conn->cookie);
		}


		g_free(conn->cookie);
		conn->cookie = NULL;
	}

	if (conn->type == SNAC_FAMILY_AUTH)
	{
		/* This only happens when connecting with the old-style BUCP login */
		aim_request_login(od, conn, purple_account_get_username(account));
		purple_debug_info("oscar", "Username sent, waiting for response\n");
		purple_connection_update_progress(gc, _("Username sent"), 1, OSCAR_CONNECT_STEPS);
	}
	else if (conn->type == SNAC_FAMILY_LOCATE)
	{
		purple_connection_update_progress(gc, _("Connection established, cookie sent"), 4, OSCAR_CONNECT_STEPS);
	}
	else if (conn->type == SNAC_FAMILY_CHAT)
	{
		od->oscar_chats = g_slist_prepend(od->oscar_chats, conn->new_conn_data);
		conn->new_conn_data = NULL;
	}
}

static void
connection_established_cb(gpointer data, gint source, const gchar *error_message)
{
	FlapConnection *conn;

	conn = data;

	conn->connect_data = NULL;
	conn->fd = source;

	if (source < 0)
	{
		connection_common_error_cb(conn, error_message);
		return;
	}

	conn->watcher_incoming = purple_input_add(conn->fd,
			PURPLE_INPUT_READ, flap_connection_recv_cb, conn);
	connection_common_established_cb(conn);
}

static void
ssl_connection_established_cb(gpointer data, PurpleSslConnection *gsc,
		PurpleInputCondition cond)
{
	FlapConnection *conn;

	conn = data;

	purple_ssl_input_add(gsc, flap_connection_recv_cb_ssl, conn);
	connection_common_established_cb(conn);
}

static void
ssl_connection_error_cb(PurpleSslConnection *gsc, PurpleSslErrorType error,
		gpointer data)
{
	FlapConnection *conn;

	conn = data;

	if (conn->watcher_outgoing)
	{
		purple_input_remove(conn->watcher_outgoing);
		conn->watcher_outgoing = 0;
	}

	/* sslconn frees the connection on error */
	conn->gsc = NULL;

	connection_common_error_cb(conn, purple_ssl_strerror(error));
}

static void
flap_connection_established_bos(OscarData *od, FlapConnection *conn)
{
	PurpleConnection *gc = od->gc;

	aim_srv_reqpersonalinfo(od, conn);

	purple_debug_info("oscar", "ssi: requesting rights and list\n");
	aim_ssi_reqrights(od);
	aim_ssi_reqdata(od);
	if (od->getblisttimer > 0)
		purple_timeout_remove(od->getblisttimer);
	od->getblisttimer = purple_timeout_add_seconds(30, purple_ssi_rerequestdata, od);

	aim_locate_reqrights(od);
	aim_buddylist_reqrights(od, conn);
	aim_im_reqparams(od);
	aim_bos_reqrights(od, conn); /* TODO: Don't call this with ssi */

	purple_connection_update_progress(gc, _("Finalizing connection"), 5, OSCAR_CONNECT_STEPS);
}

static void
flap_connection_established_admin(OscarData *od, FlapConnection *conn)
{
	aim_srv_clientready(od, conn);
	purple_debug_info("oscar", "connected to admin\n");

	if (od->chpass) {
		purple_debug_info("oscar", "changing password\n");
		aim_admin_changepasswd(od, conn, od->newp, od->oldp);
		g_free(od->oldp);
		od->oldp = NULL;
		g_free(od->newp);
		od->newp = NULL;
		od->chpass = FALSE;
	}
	if (od->setnick) {
		purple_debug_info("oscar", "formatting username\n");
		aim_admin_setnick(od, conn, od->newformatting);
		g_free(od->newformatting);
		od->newformatting = NULL;
		od->setnick = FALSE;
	}
	if (od->conf) {
		purple_debug_info("oscar", "confirming account\n");
		aim_admin_reqconfirm(od, conn);
		od->conf = FALSE;
	}
	if (od->reqemail) {
		purple_debug_info("oscar", "requesting email address\n");
		aim_admin_getinfo(od, conn, 0x0011);
		od->reqemail = FALSE;
	}
	if (od->setemail) {
		purple_debug_info("oscar", "setting email address\n");
		aim_admin_setemail(od, conn, od->email);
		g_free(od->email);
		od->email = NULL;
		od->setemail = FALSE;
	}
}

static void
flap_connection_established_chat(OscarData *od, FlapConnection *conn)
{
	PurpleConnection *gc = od->gc;
	struct chat_connection *chatcon;
	static int id = 1;

	aim_srv_clientready(od, conn);

	chatcon = find_oscar_chat_by_conn(gc, conn);
	if (chatcon) {
		chatcon->id = id;
		chatcon->conv = purple_serv_got_joined_chat(gc, id++, chatcon->show);
	}
}

static void
flap_connection_established_chatnav(OscarData *od, FlapConnection *conn)
{
	aim_srv_clientready(od, conn);
	aim_chatnav_reqrights(od, conn);
}

static void
flap_connection_established_alert(OscarData *od, FlapConnection *conn)
{
	aim_email_sendcookies(od);
	aim_email_activate(od);
	aim_srv_clientready(od, conn);
}

static void
flap_connection_established_bart(OscarData *od, FlapConnection *conn)
{
	PurpleConnection *gc = od->gc;

	aim_srv_clientready(od, conn);

	od->iconconnecting = FALSE;

	purple_icons_fetch(gc);
}

static int
flap_connection_established(OscarData *od, FlapConnection *conn, FlapFrame *fr, ...)
{
	conn->connected = TRUE;
	purple_debug_info("oscar", "FLAP connection of type 0x%04hx is "
			"now fully connected\n", conn->type);
	if (conn->type == SNAC_FAMILY_LOCATE)
		flap_connection_established_bos(od, conn);
	else if (conn->type == SNAC_FAMILY_ADMIN)
		flap_connection_established_admin(od, conn);
	else if (conn->type == SNAC_FAMILY_CHAT)
		flap_connection_established_chat(od, conn);
	else if (conn->type == SNAC_FAMILY_CHATNAV)
		flap_connection_established_chatnav(od, conn);
	else if (conn->type == SNAC_FAMILY_ALERT)
		flap_connection_established_alert(od, conn);
	else if (conn->type == SNAC_FAMILY_BART)
		flap_connection_established_bart(od, conn);

	return 1;
}

static void
idle_reporting_pref_cb(const char *name, PurplePrefType type,
		gconstpointer value, gpointer data)
{
	PurpleConnection *gc;
	OscarData *od;
	gboolean report_idle;
	guint32 presence;

	gc = data;
	od = purple_connection_get_protocol_data(gc);
<<<<<<< HEAD
	report_idle = strcmp((const char *)value, "none") != 0;
	presence = aim_ssi_getpresence(&od->ssi.local);
=======
	report_idle = !purple_strequal((const char *)value, "none");
	presence = aim_ssi_getpresence(od->ssi.local);
>>>>>>> 2f50dafa

	if (report_idle)
		aim_ssi_setpresence(od, presence | AIM_SSI_PRESENCE_FLAG_SHOWIDLE);
	else
		aim_ssi_setpresence(od, presence & ~AIM_SSI_PRESENCE_FLAG_SHOWIDLE);
}

/**
 * Should probably make a "Use recent buddies group" account preference
 * so that this option is surfaced to the user.
 */
static void
recent_buddies_pref_cb(const char *name, PurplePrefType type,
		gconstpointer value, gpointer data)
{
	PurpleConnection *gc;
	OscarData *od;
	guint32 presence;

	gc = data;
	od = purple_connection_get_protocol_data(gc);
	presence = aim_ssi_getpresence(&od->ssi.local);

	if (value)
		aim_ssi_setpresence(od, presence & ~AIM_SSI_PRESENCE_FLAG_NORECENTBUDDIES);
	else
		aim_ssi_setpresence(od, presence | AIM_SSI_PRESENCE_FLAG_NORECENTBUDDIES);
}

static const gchar *login_servers[] = {
	AIM_DEFAULT_LOGIN_SERVER,
	AIM_DEFAULT_SSL_LOGIN_SERVER,
	ICQ_DEFAULT_LOGIN_SERVER,
	ICQ_DEFAULT_SSL_LOGIN_SERVER,
};

const gchar *
oscar_get_login_server(gboolean is_icq, gboolean use_ssl)
{
	return login_servers[(is_icq ? 2 : 0) + (use_ssl ? 1 : 0)];
}

static gint
compare_handlers(gconstpointer a, gconstpointer b)
{
	guint aa = GPOINTER_TO_UINT(a);
	guint bb = GPOINTER_TO_UINT(b);
	guint family1 = aa >> 16;
	guint family2 = bb >> 16;
	guint subtype1 = aa & 0xFFFF;
	guint subtype2 = bb & 0xFFFF;
	if (family1 != family2) {
		return family1 - family2;
	}
	return subtype1 - subtype2;
}

void
oscar_login(PurpleAccount *account)
{
	PurpleConnection *gc;
	OscarData *od;
	const gchar *encryption_type;
	const gchar *login_type;
	GList *handlers;
	GList *sorted_handlers;
	GList *cur;
	GString *msg = g_string_new("");
	PurpleConnectionFlags flags;

	gc = purple_account_get_connection(account);
	od = oscar_data_new();
	od->gc = gc;
	purple_connection_set_protocol_data(gc, od);

	oscar_data_addhandler(od, AIM_CB_FAM_SPECIAL, AIM_CB_SPECIAL_CONNERR, purple_connerr, 0);
	oscar_data_addhandler(od, AIM_CB_FAM_SPECIAL, AIM_CB_SPECIAL_CONNINITDONE, flap_connection_established, 0);

	oscar_data_addhandler(od, SNAC_FAMILY_ADMIN, 0x0003, purple_info_change, 0);
	oscar_data_addhandler(od, SNAC_FAMILY_ADMIN, 0x0005, purple_info_change, 0);
	oscar_data_addhandler(od, SNAC_FAMILY_ADMIN, 0x0007, purple_account_confirm, 0);
	oscar_data_addhandler(od, SNAC_FAMILY_ALERT, 0x0001, purple_parse_genericerr, 0);
	oscar_data_addhandler(od, SNAC_FAMILY_ALERT, SNAC_SUBTYPE_ALERT_MAILSTATUS, purple_email_parseupdate, 0);

	/* These are only needed when connecting with the old-style BUCP login */
	oscar_data_addhandler(od, SNAC_FAMILY_AUTH, 0x0003, purple_parse_auth_resp, 0);
	oscar_data_addhandler(od, SNAC_FAMILY_AUTH, SNAC_SUBTYPE_AUTH_SECURID_REQUEST, purple_parse_auth_securid_request, 0);

	oscar_data_addhandler(od, SNAC_FAMILY_BART, SNAC_SUBTYPE_BART_RESPONSE, purple_icon_parseicon, 0);
	oscar_data_addhandler(od, SNAC_FAMILY_BOS, 0x0001, purple_parse_genericerr, 0);
	oscar_data_addhandler(od, SNAC_FAMILY_BOS, 0x0003, purple_bosrights, 0);
	oscar_data_addhandler(od, SNAC_FAMILY_BUDDY, 0x0001, purple_parse_genericerr, 0);
	oscar_data_addhandler(od, SNAC_FAMILY_BUDDY, SNAC_SUBTYPE_BUDDY_RIGHTSINFO, purple_parse_buddyrights, 0);
	oscar_data_addhandler(od, SNAC_FAMILY_BUDDY, SNAC_SUBTYPE_BUDDY_ONCOMING, purple_parse_oncoming, 0);
	oscar_data_addhandler(od, SNAC_FAMILY_BUDDY, SNAC_SUBTYPE_BUDDY_OFFGOING, purple_parse_offgoing, 0);
	oscar_data_addhandler(od, SNAC_FAMILY_CHAT, 0x0001, purple_parse_genericerr, 0);
	oscar_data_addhandler(od, SNAC_FAMILY_CHAT, SNAC_SUBTYPE_CHAT_USERJOIN, purple_chat_conversation_join, 0);
	oscar_data_addhandler(od, SNAC_FAMILY_CHAT, SNAC_SUBTYPE_CHAT_USERLEAVE, purple_chat_conversation_left, 0);
	oscar_data_addhandler(od, SNAC_FAMILY_CHAT, SNAC_SUBTYPE_CHAT_ROOMINFOUPDATE, purple_chat_conversation_info_update, 0);
	oscar_data_addhandler(od, SNAC_FAMILY_CHAT, SNAC_SUBTYPE_CHAT_INCOMINGMSG, purple_chat_conversation_incoming_msg, 0);
	oscar_data_addhandler(od, SNAC_FAMILY_CHATNAV, 0x0001, purple_parse_genericerr, 0);
	oscar_data_addhandler(od, SNAC_FAMILY_CHATNAV, SNAC_SUBTYPE_CHATNAV_INFO, purple_chatnav_info, 0);
	oscar_data_addhandler(od, SNAC_FAMILY_FEEDBAG, SNAC_SUBTYPE_FEEDBAG_ERROR, purple_ssi_parseerr, 0);
	oscar_data_addhandler(od, SNAC_FAMILY_FEEDBAG, SNAC_SUBTYPE_FEEDBAG_RIGHTSINFO, purple_ssi_parserights, 0);
	oscar_data_addhandler(od, SNAC_FAMILY_FEEDBAG, SNAC_SUBTYPE_FEEDBAG_LIST, purple_ssi_parselist, 0);
	oscar_data_addhandler(od, SNAC_FAMILY_FEEDBAG, SNAC_SUBTYPE_FEEDBAG_SRVACK, purple_ssi_parseack, 0);
	oscar_data_addhandler(od, SNAC_FAMILY_FEEDBAG, SNAC_SUBTYPE_FEEDBAG_ADD, purple_ssi_parseaddmod, 0);
	oscar_data_addhandler(od, SNAC_FAMILY_FEEDBAG, SNAC_SUBTYPE_FEEDBAG_MOD, purple_ssi_parseaddmod, 0);
	oscar_data_addhandler(od, SNAC_FAMILY_FEEDBAG, SNAC_SUBTYPE_FEEDBAG_RECVAUTH, purple_ssi_authgiven, 0);
	oscar_data_addhandler(od, SNAC_FAMILY_FEEDBAG, SNAC_SUBTYPE_FEEDBAG_RECVAUTHREQ, purple_ssi_authrequest, 0);
	oscar_data_addhandler(od, SNAC_FAMILY_FEEDBAG, SNAC_SUBTYPE_FEEDBAG_RECVAUTHREP, purple_ssi_authreply, 0);
	oscar_data_addhandler(od, SNAC_FAMILY_FEEDBAG, SNAC_SUBTYPE_FEEDBAG_ADDED, purple_ssi_gotadded, 0);
	oscar_data_addhandler(od, SNAC_FAMILY_ICBM, SNAC_SUBTYPE_ICBM_INCOMING, purple_parse_incoming_im, 0);
	oscar_data_addhandler(od, SNAC_FAMILY_ICBM, SNAC_SUBTYPE_ICBM_MISSEDCALL, purple_parse_misses, 0);
	oscar_data_addhandler(od, SNAC_FAMILY_ICBM, SNAC_SUBTYPE_ICBM_CLIENTAUTORESP, purple_parse_clientauto, 0);
	oscar_data_addhandler(od, SNAC_FAMILY_ICBM, SNAC_SUBTYPE_ICBM_MTN, purple_parse_mtn, 0);
	oscar_data_addhandler(od, SNAC_FAMILY_LOCATE, SNAC_SUBTYPE_LOCATE_RIGHTSINFO, purple_parse_locaterights, 0);
	oscar_data_addhandler(od, SNAC_FAMILY_OSERVICE, 0x0001, purple_parse_genericerr, 0);
	oscar_data_addhandler(od, SNAC_FAMILY_OSERVICE, 0x000f, purple_selfinfo, 0);
	oscar_data_addhandler(od, SNAC_FAMILY_OSERVICE, SNAC_SUBTYPE_OSERVICE_REDIRECT, purple_handle_redirect, 0);
	oscar_data_addhandler(od, SNAC_FAMILY_OSERVICE, SNAC_SUBTYPE_OSERVICE_MOTD, purple_parse_motd, 0);
	oscar_data_addhandler(od, SNAC_FAMILY_POPUP, 0x0002, purple_popup, 0);
	oscar_data_addhandler(od, SNAC_FAMILY_USERLOOKUP, SNAC_SUBTYPE_USERLOOKUP_ERROR, purple_parse_searcherror, 0);
	oscar_data_addhandler(od, SNAC_FAMILY_USERLOOKUP, 0x0003, purple_parse_searchreply, 0);

	g_string_append(msg, "Registered handlers: ");
	handlers = g_hash_table_get_keys(od->handlerlist);
	sorted_handlers = g_list_sort(g_list_copy(handlers), compare_handlers);
	for (cur = sorted_handlers; cur; cur = cur->next) {
		guint x = GPOINTER_TO_UINT(cur->data);
		g_string_append_printf(msg, "%04x/%04x, ", x >> 16, x & 0xFFFF);
	}
	g_list_free(sorted_handlers);
	g_list_free(handlers);
	purple_debug_misc("oscar", "%s\n", msg->str);
	g_string_free(msg, TRUE);

	purple_debug_misc("oscar", "oscar_login: gc = %p\n", gc);

	if (!oscar_util_valid_name(purple_account_get_username(account))) {
		gchar *buf;
		buf = g_strdup_printf(_("Unable to sign on as %s because the username is invalid.  Usernames must be a valid email address, or start with a letter and contain only letters, numbers and spaces, or contain only numbers."), purple_account_get_username(account));
		purple_connection_error(gc, PURPLE_CONNECTION_ERROR_INVALID_SETTINGS, buf);
		g_free(buf);
		return;
	}

<<<<<<< HEAD
	flags = PURPLE_CONNECTION_FLAG_HTML;
	if (g_str_equal(purple_account_get_protocol_id(account), "prpl-icq")) {
=======
	gc->flags |= PURPLE_CONNECTION_HTML;
	if (purple_strequal(purple_account_get_protocol_id(account), "prpl-icq")) {
>>>>>>> 2f50dafa
		od->icq = TRUE;
	} else {
		flags |= PURPLE_CONNECTION_FLAG_AUTO_RESP;
	}

	/* Set this flag based on the protocol_id rather than the username,
<<<<<<< HEAD
	   because that is what's tied to the get_moods protocol callback. */
	if (g_str_equal(purple_account_get_protocol_id(account), "prpl-icq"))
		flags |= PURPLE_CONNECTION_FLAG_SUPPORT_MOODS;

	purple_connection_set_flags(gc, flags);
=======
	   because that is what's tied to the get_moods prpl callback. */
	if (purple_strequal(purple_account_get_protocol_id(account), "prpl-icq"))
		gc->flags |= PURPLE_CONNECTION_SUPPORT_MOODS;
>>>>>>> 2f50dafa

	od->default_port = purple_account_get_int(account, "port", OSCAR_DEFAULT_LOGIN_PORT);

	login_type = purple_account_get_string(account, "login_type", OSCAR_DEFAULT_LOGIN);
	encryption_type = purple_account_get_string(account, "encryption", OSCAR_DEFAULT_ENCRYPTION);
<<<<<<< HEAD
	od->use_ssl = purple_strequal(encryption_type, OSCAR_NO_ENCRYPTION) == FALSE;
=======
	if (!purple_ssl_is_supported() && purple_strequal(encryption_type, OSCAR_REQUIRE_ENCRYPTION)) {
		purple_connection_error_reason(
			gc,
			PURPLE_CONNECTION_ERROR_NO_SSL_SUPPORT,
			_("You required encryption in your account settings, but encryption is not supported by your system."));
		return;
	}
	od->use_ssl = purple_ssl_is_supported() && !purple_strequal(encryption_type, OSCAR_NO_ENCRYPTION);
>>>>>>> 2f50dafa

	/* Connect to core Purple signals */
	purple_prefs_connect_callback(purple_connection_get_protocol(gc), "/purple/away/idle_reporting", idle_reporting_pref_cb, gc);
	purple_prefs_connect_callback(purple_connection_get_protocol(gc), "/plugins/prpl/oscar/recent_buddies", recent_buddies_pref_cb, gc);

	/*
	 * On 2008-03-05 AOL released some documentation on the OSCAR protocol
	 * which includes a new login method called clientLogin.  It is similar
	 * (though not the same?) as what the AIM 6.0 series uses to
	 * authenticate.
	 *
	 * AIM 5.9 and lower use an MD5-based login procedure called "BUCP".
	 * This authentication method is used for both ICQ and AIM when
	 * clientLogin is not enabled.
	 */
	if (purple_strequal(login_type, OSCAR_CLIENT_LOGIN)) {
		/* Note: Actual server/port configuration is ignored here */
		send_client_login(od, purple_account_get_username(account));
	} else if (purple_strequal(login_type, OSCAR_KERBEROS_LOGIN)) {
		const char *server;

		if (!od->use_ssl) {
			purple_connection_error(
				gc,
				PURPLE_CONNECTION_ERROR_NO_SSL_SUPPORT,
				_("You required Kerberos authentication but encryption is disabled in your account settings."));
			return;
		}
		server = purple_account_get_string(account, "server", AIM_DEFAULT_KDC_SERVER);
		/*
		 * If the account's server is what the oscar protocol has offered as
		 * the default login server through the vast eons (all two of
		 * said default options, AFAIK) and the user wants KDC, we'll
		 * do what we know is best for them and change the setting out
		 * from under them to the KDC login server.
		 */
		if (purple_strequal(server, oscar_get_login_server(od->icq, FALSE)) ||
			purple_strequal(server, oscar_get_login_server(od->icq, TRUE)) ||
			purple_strequal(server, AIM_ALT_LOGIN_SERVER) ||
			purple_strequal(server, "")) {
			purple_debug_info("oscar", "Account uses Kerberos auth, so changing server to default KDC server\n");
			purple_account_set_string(account, "server", AIM_DEFAULT_KDC_SERVER);
			purple_account_set_int(account, "port", AIM_DEFAULT_KDC_PORT);
		}
		send_kerberos_login(od, purple_account_get_username(account));
	} else {
		FlapConnection *newconn;
		const char *server;

		newconn = flap_connection_new(od, SNAC_FAMILY_AUTH);

		if (od->use_ssl) {
			server = purple_account_get_string(account, "server", oscar_get_login_server(od->icq, TRUE));

			/*
			 * If the account's server is what the oscar protocol has offered as
			 * the default login server through the vast eons (all two of
			 * said default options, AFAIK) and the user wants SSL, we'll
			 * do what we know is best for them and change the setting out
			 * from under them to the SSL login server.
			 */
			if (purple_strequal(server, oscar_get_login_server(od->icq, FALSE)) ||
				purple_strequal(server, AIM_ALT_LOGIN_SERVER) ||
				purple_strequal(server, AIM_DEFAULT_KDC_SERVER) ||
				purple_strequal(server, "")) {
				purple_debug_info("oscar", "Account uses SSL, so changing server to default SSL server\n");
				purple_account_set_string(account, "server", oscar_get_login_server(od->icq, TRUE));
				purple_account_set_int(account, "port", OSCAR_DEFAULT_LOGIN_PORT),
				server = oscar_get_login_server(od->icq, TRUE);
			}

			newconn->gsc = purple_ssl_connect(account, server,
					purple_account_get_int(account, "port", OSCAR_DEFAULT_LOGIN_PORT),
					ssl_connection_established_cb, ssl_connection_error_cb, newconn);
		} else {
			server = purple_account_get_string(account, "server", oscar_get_login_server(od->icq, FALSE));

			/*
			 * See the comment above. We do the reverse here. If they don't want
			 * SSL but their server is set to OSCAR_DEFAULT_SSL_LOGIN_SERVER,
			 * set it back to the default.
			 */
			if (purple_strequal(server, oscar_get_login_server(od->icq, TRUE)) ||
				purple_strequal(server, AIM_DEFAULT_KDC_SERVER) ||
				purple_strequal(server, "")) {
				purple_debug_info("oscar", "Account does not use SSL, so changing server back to non-SSL\n");
				purple_account_set_string(account, "server", oscar_get_login_server(od->icq, FALSE));
				purple_account_set_int(account, "port", OSCAR_DEFAULT_LOGIN_PORT),
				server = oscar_get_login_server(od->icq, FALSE);
			}

			newconn->connect_data = purple_proxy_connect(NULL, account, server,
					purple_account_get_int(account, "port", OSCAR_DEFAULT_LOGIN_PORT),
					connection_established_cb, newconn);
		}

		if (newconn->gsc == NULL && newconn->connect_data == NULL) {
			purple_connection_error(gc, PURPLE_CONNECTION_ERROR_NETWORK_ERROR,
					_("Unable to connect"));
			return;
		}
	}

	purple_connection_update_progress(gc, _("Connecting"), 0, OSCAR_CONNECT_STEPS);
}

void
oscar_close(PurpleConnection *gc)
{
	OscarData *od;

	od = purple_connection_get_protocol_data(gc);

	while (od->oscar_chats)
	{
		struct chat_connection *cc = od->oscar_chats->data;
		od->oscar_chats = g_slist_remove(od->oscar_chats, cc);
		oscar_chat_destroy(cc);
	}
	while (od->create_rooms)
	{
		struct create_room *cr = od->create_rooms->data;
		g_free(cr->name);
		od->create_rooms = g_slist_remove(od->create_rooms, cr);
		g_free(cr);
	}
	oscar_data_destroy(od);
	purple_connection_set_protocol_data(gc, NULL);

	purple_prefs_disconnect_by_handle(gc);

	purple_debug_info("oscar", "Signed off.\n");
}

int oscar_connect_to_bos(PurpleConnection *gc, OscarData *od, const char *host, guint16 port, guint8 *cookie, guint16 cookielen, const char *tls_certname)
{
	PurpleAccount *account;
	FlapConnection *conn;

	account = purple_connection_get_account(gc);

	conn = flap_connection_new(od, SNAC_FAMILY_LOCATE);
	conn->cookielen = cookielen;
	conn->cookie = g_memdup(cookie, cookielen);

	/*
	 * Use TLS only if the server provided us with a tls_certname. The server might not specify a tls_certname even if we requested to use TLS,
	 * and that is something we should be prepared to.
	 */
	if (tls_certname)
	{
		conn->gsc = purple_ssl_connect_with_ssl_cn(account, host, port,
				ssl_connection_established_cb, ssl_connection_error_cb,
				tls_certname, conn);
	}
	else
	{
		conn->connect_data = purple_proxy_connect(NULL,
				account, host, port,
				connection_established_cb, conn);
	}

	if (conn->gsc == NULL && conn->connect_data == NULL)
	{
		purple_connection_error(gc, PURPLE_CONNECTION_ERROR_NETWORK_ERROR, _("Unable to connect"));
		return 0;
	}

	od->default_port = port;

	purple_connection_update_progress(gc, _("Received authorization"), 3, OSCAR_CONNECT_STEPS);

	return 1;
}

/**
 * Only used when connecting with the old-style BUCP login.
 */
static int
purple_parse_auth_resp(OscarData *od, FlapConnection *conn, FlapFrame *fr, ...)
{
	PurpleConnection *gc = od->gc;
	PurpleAccount *account = purple_connection_get_account(gc);
	char *host; int port;
	gsize i;
	FlapConnection *newconn;
	va_list ap;
	struct aim_authresp_info *info;

	port = purple_account_get_int(account, "port", od->default_port);

	va_start(ap, fr);
	info = va_arg(ap, struct aim_authresp_info *);
	va_end(ap);

	purple_debug_info("oscar",
			   "inside auth_resp (Username: %s)\n", info->bn);

	if (info->errorcode || !info->bosip || !info->cookielen || !info->cookie) {
		char buf[256];
		switch (info->errorcode) {
		case 0x01:
			/* Unregistered username */
			purple_connection_error(gc, PURPLE_CONNECTION_ERROR_INVALID_USERNAME, _("Username does not exist"));
			break;
		case 0x05:
			/* Incorrect password */
			if (!purple_account_get_remember_password(account))
				purple_account_set_password(account, NULL, NULL, NULL);
			purple_connection_error(gc, PURPLE_CONNECTION_ERROR_AUTHENTICATION_FAILED, _("Incorrect password"));
			break;
		case 0x11:
			/* Suspended account */
			purple_connection_error(gc, PURPLE_CONNECTION_ERROR_AUTHENTICATION_FAILED, _("Your account is currently suspended"));
			break;
		case 0x02:
		case 0x14:
			/* service temporarily unavailable */
			purple_connection_error(gc, PURPLE_CONNECTION_ERROR_NETWORK_ERROR, _("The AOL Instant Messenger service is temporarily unavailable."));
			break;
		case 0x18:
			/* username connecting too frequently */
			purple_connection_error(gc, PURPLE_CONNECTION_ERROR_OTHER_ERROR, _("Your username has been connecting and disconnecting too frequently. Wait ten minutes and try again. If you continue to try, you will need to wait even longer."));
			break;
		case 0x1c:
		{
			/* client too old */
			g_snprintf(buf, sizeof(buf), _("The client version you are using is too old. Please upgrade at %s"),
					oscar_get_ui_info_string("website", PURPLE_WEBSITE));
			purple_connection_error(gc, PURPLE_CONNECTION_ERROR_OTHER_ERROR, buf);
			break;
		}
		case 0x1d:
			/* IP address connecting too frequently */
			purple_connection_error(gc, PURPLE_CONNECTION_ERROR_OTHER_ERROR, _("Your IP address has been connecting and disconnecting too frequently. Wait a minute and try again. If you continue to try, you will need to wait even longer."));
			break;
		default:
			purple_connection_error(gc, PURPLE_CONNECTION_ERROR_AUTHENTICATION_FAILED, _("Unknown reason"));
			break;
		}
		purple_debug_info("oscar", "Login Error Code 0x%04hx\n", info->errorcode);
		purple_debug_info("oscar", "Error URL: %s\n", info->errorurl ? info->errorurl : "");
		return 1;
	}

	purple_debug_misc("oscar", "Reg status: %hu\n"
							   "Email: %s\n"
							   "BOSIP: %s\n",
							   info->regstatus,
							   info->email ? info->email : "null",
							   info->bosip ? info->bosip : "null");
	purple_debug_info("oscar", "Closing auth connection...\n");
	flap_connection_schedule_destroy(conn, OSCAR_DISCONNECT_DONE, NULL);

	for (i = 0; i < strlen(info->bosip); i++) {
		if (info->bosip[i] == ':') {
			port = atoi(&(info->bosip[i+1]));
			break;
		}
	}
	host = g_strndup(info->bosip, i);
	newconn = flap_connection_new(od, SNAC_FAMILY_LOCATE);
	newconn->cookielen = info->cookielen;
	newconn->cookie = g_memdup(info->cookie, info->cookielen);

	if (od->use_ssl)
	{
		/*
		 * This shouldn't be hardcoded to "bos.oscar.aol.com" except that
		 * the server isn't sending us a name to use for comparing the
		 * certificate common name.
		 */
		newconn->gsc = purple_ssl_connect_with_ssl_cn(account, host, port,
				ssl_connection_established_cb, ssl_connection_error_cb,
				"bos.oscar.aol.com", newconn);
	}
	else
	{
		newconn->connect_data = purple_proxy_connect(NULL, account, host, port,
				connection_established_cb, newconn);
	}

	g_free(host);
	if (newconn->gsc == NULL && newconn->connect_data == NULL)
	{
		purple_connection_error(gc, PURPLE_CONNECTION_ERROR_NETWORK_ERROR, _("Unable to connect"));
		return 0;
	}

	purple_connection_update_progress(gc, _("Received authorization"), 3, OSCAR_CONNECT_STEPS);

	return 1;
}

/**
 * Only used when connecting with the old-style BUCP login.
 */
static void
purple_parse_auth_securid_request_yes_cb(gpointer user_data, const char *msg)
{
	PurpleConnection *gc = user_data;
	OscarData *od = purple_connection_get_protocol_data(gc);

	aim_auth_securid_send(od, msg);
}

/**
 * Only used when connecting with the old-style BUCP login.
 */
static void
purple_parse_auth_securid_request_no_cb(gpointer user_data, const char *value)
{
	PurpleConnection *gc = user_data;

	/* Disconnect */
	purple_connection_error(gc,
		PURPLE_CONNECTION_ERROR_AUTHENTICATION_FAILED,
		_("The SecurID key entered is invalid"));
}

/**
 * Only used when connecting with the old-style BUCP login.
 */
static int
purple_parse_auth_securid_request(OscarData *od, FlapConnection *conn, FlapFrame *fr, ...)
{
	PurpleConnection *gc = od->gc;
	PurpleAccount *account = purple_connection_get_account(gc);
	gchar *primary;

	purple_debug_info("oscar", "Got SecurID request\n");

	primary = g_strdup_printf("Enter the SecurID key for %s.", purple_account_get_username(account));
	purple_request_input(gc, NULL, _("Enter SecurID"), primary,
					   _("Enter the 6 digit number from the digital display."),
					   FALSE, FALSE, NULL,
					   _("_OK"), G_CALLBACK(purple_parse_auth_securid_request_yes_cb),
					   _("_Cancel"), G_CALLBACK(purple_parse_auth_securid_request_no_cb),
					   purple_request_cpar_from_connection(gc),
					   gc);
	g_free(primary);

	return 1;
}

static int
purple_handle_redirect(OscarData *od, FlapConnection *conn, FlapFrame *fr, ...)
{
	PurpleConnection *gc = od->gc;
	PurpleAccount *account = purple_connection_get_account(gc);
	char *host, *separator;
	int port;
	FlapConnection *newconn;
	va_list ap;
	struct aim_redirect_data *redir;

	va_start(ap, fr);
	redir = va_arg(ap, struct aim_redirect_data *);
	va_end(ap);

	port = od->default_port;
	separator = strchr(redir->ip, ':');
	if (separator != NULL)
	{
		host = g_strndup(redir->ip, separator - redir->ip);
		port = atoi(separator + 1);
	}
	else
		host = g_strdup(redir->ip);

	if (!redir->use_ssl) {
		const gchar *encryption_type = purple_account_get_string(account, "encryption", OSCAR_DEFAULT_ENCRYPTION);
		if (purple_strequal(encryption_type, OSCAR_OPPORTUNISTIC_ENCRYPTION)) {
			purple_debug_warning("oscar", "We won't use SSL for FLAP type 0x%04hx.\n", redir->group);
		} else if (purple_strequal(encryption_type, OSCAR_REQUIRE_ENCRYPTION)) {
			purple_debug_error("oscar", "FLAP server %s:%d of type 0x%04hx doesn't support encryption.\n", host, port, redir->group);
			purple_connection_error(
				gc,
				PURPLE_CONNECTION_ERROR_NO_SSL_SUPPORT,
				_("You required encryption in your account settings, but one of the servers doesn't support it."));
			return 0;
		}
	}

	/*
	 * These FLAP servers advertise SSL (type "0x02"), but SSL connections to these hosts
	 * die a painful death. iChat and Miranda, when using SSL, still do these in plaintext.
	 */
	if (redir->use_ssl && (redir->group == SNAC_FAMILY_ADMIN ||
	                       redir->group == SNAC_FAMILY_BART))
	{
		purple_debug_info("oscar", "Ignoring broken SSL for FLAP type 0x%04hx.\n", redir->group);
		redir->use_ssl = 0;
	}

	purple_debug_info("oscar", "Connecting to FLAP server %s:%d of type 0x%04hx\n", host, port, redir->group);

	newconn = flap_connection_new(od, redir->group);
	newconn->cookielen = redir->cookielen;
	newconn->cookie = g_memdup(redir->cookie, redir->cookielen);
	if (newconn->type == SNAC_FAMILY_CHAT)
	{
		struct chat_connection *cc;
		cc = g_new0(struct chat_connection, 1);
		cc->conn = newconn;
		cc->gc = gc;
		cc->name = g_strdup(redir->chat.room);
		cc->exchange = redir->chat.exchange;
		cc->instance = redir->chat.instance;
		cc->show = extract_name(redir->chat.room);
		newconn->new_conn_data = cc;
		purple_debug_info("oscar", "Connecting to chat room %s exchange %hu\n", cc->name, cc->exchange);
	}


	if (redir->use_ssl)
	{
		newconn->gsc = purple_ssl_connect_with_ssl_cn(account, host, port,
				ssl_connection_established_cb, ssl_connection_error_cb,
				redir->ssl_cert_cn, newconn);
	}
	else
	{
		newconn->connect_data = purple_proxy_connect(NULL, account, host, port,
				connection_established_cb, newconn);
	}

	if (newconn->gsc == NULL && newconn->connect_data == NULL)
	{
		flap_connection_schedule_destroy(newconn,
				OSCAR_DISCONNECT_COULD_NOT_CONNECT,
				_("Unable to initialize connection"));
		purple_debug_error("oscar", "Unable to connect to FLAP server "
				"of type 0x%04hx\n", redir->group);
	}
	g_free(host);

	return 1;
}


static int purple_parse_oncoming(OscarData *od, FlapConnection *conn, FlapFrame *fr, ...)
{
	PurpleConnection *gc;
	PurpleAccount *account;
	PurpleBuddy *buddy = NULL;
	PurpleStatus *previous_status = NULL;
	struct buddyinfo *bi;
	time_t time_idle = 0, signon = 0;
	int type = 0;
	gboolean buddy_is_away = FALSE;
	const char *status_id;
	va_list ap;
	aim_userinfo_t *info;
	char *message;
	char *itmsurl = NULL;

	gc = od->gc;
	account = purple_connection_get_account(gc);

	va_start(ap, fr);
	info = va_arg(ap, aim_userinfo_t *);
	va_end(ap);

	g_return_val_if_fail(info != NULL, 1);
	g_return_val_if_fail(info->bn != NULL, 1);

	buddy = purple_blist_find_buddy(account, info->bn);
	if (buddy) {
		previous_status = purple_presence_get_active_status(purple_buddy_get_presence(buddy));
	}

	/*
	 * If this is an AIM buddy and their name has formatting, set their
	 * server alias.
	 */
	if (!oscar_util_valid_name_icq(info->bn)) {
		gboolean bn_has_formatting = FALSE;
		char *c;
		for (c = info->bn; *c != '\0'; c++) {
			if (!islower(*c)) {
				bn_has_formatting = TRUE;
				break;
			}
		}
		purple_serv_got_alias(gc, info->bn,
				bn_has_formatting ? info->bn : NULL);
	}

	if (info->present & AIM_USERINFO_PRESENT_FLAGS) {
		if (info->flags & AIM_FLAG_AWAY)
			buddy_is_away = TRUE;
	}
	if (info->present & AIM_USERINFO_PRESENT_ICQEXTSTATUS) {
		type = info->icqinfo.status;
		if (!(info->icqinfo.status & AIM_ICQ_STATE_CHAT) &&
		      (info->icqinfo.status != AIM_ICQ_STATE_NORMAL)) {
			buddy_is_away = TRUE;
		}
	}

	if (oscar_util_valid_name_icq(info->bn)) {
		if (type & AIM_ICQ_STATE_CHAT)
			status_id = OSCAR_STATUS_ID_FREE4CHAT;
		else if (type & AIM_ICQ_STATE_DND)
			status_id = OSCAR_STATUS_ID_DND;
		else if (type & AIM_ICQ_STATE_OUT)
			status_id = OSCAR_STATUS_ID_NA;
		else if (type & AIM_ICQ_STATE_BUSY)
			status_id = OSCAR_STATUS_ID_OCCUPIED;
		else if (type & AIM_ICQ_STATE_AWAY)
			status_id = OSCAR_STATUS_ID_AWAY;
		else if (type & AIM_ICQ_STATE_INVISIBLE)
			status_id = OSCAR_STATUS_ID_INVISIBLE;
		else if (type & AIM_ICQ_STATE_EVIL)
			status_id = OSCAR_STATUS_ID_EVIL;
		else if (type & AIM_ICQ_STATE_DEPRESSION)
			status_id = OSCAR_STATUS_ID_DEPRESSION;
		else if (type & AIM_ICQ_STATE_ATHOME)
			status_id = OSCAR_STATUS_ID_ATHOME;
		else if (type & AIM_ICQ_STATE_ATWORK)
			status_id = OSCAR_STATUS_ID_ATWORK;
		else if (type & AIM_ICQ_STATE_LUNCH)
			status_id = OSCAR_STATUS_ID_LUNCH;
		else
			status_id = OSCAR_STATUS_ID_AVAILABLE;
	} else {
		if (type & AIM_ICQ_STATE_INVISIBLE)
			status_id = OSCAR_STATUS_ID_INVISIBLE;
		else if (buddy_is_away)
			status_id = OSCAR_STATUS_ID_AWAY;
		else
			status_id = OSCAR_STATUS_ID_AVAILABLE;
	}

	if (info->flags & AIM_FLAG_WIRELESS) {
		purple_protocol_got_user_status(account, info->bn, OSCAR_STATUS_ID_MOBILE, NULL);
	} else {
		purple_protocol_got_user_status_deactive(account, info->bn, OSCAR_STATUS_ID_MOBILE);
	}

	message = (info->status && info->status_len > 0)
			? oscar_encoding_to_utf8(info->status_encoding, info->status, info->status_len)
			: NULL;

	if (purple_strequal(status_id, OSCAR_STATUS_ID_AVAILABLE)) {
		/* TODO: If itmsurl is NULL, does that mean the URL has been
		   cleared?  Or does it mean the URL should remain unchanged? */
		if (info->itmsurl != NULL) {
			itmsurl = (info->itmsurl_len > 0) ? oscar_encoding_to_utf8(info->itmsurl_encoding, info->itmsurl, info->itmsurl_len) : NULL;
		} else if (previous_status != NULL && purple_status_is_available(previous_status)) {
			itmsurl = g_strdup(purple_status_get_attr_string(previous_status, "itmsurl"));
		}
		purple_debug_info("oscar", "Activating status '%s' for buddy %s, message = '%s', itmsurl = '%s'\n", status_id, info->bn, message ? message : "(null)", itmsurl ? itmsurl : "(null)");
		purple_protocol_got_user_status(account, info->bn, status_id, "message", message, "itmsurl", itmsurl, NULL);
	} else {
		purple_debug_info("oscar", "Activating status '%s' for buddy %s, message = '%s'\n", status_id, info->bn, message ? message : "(null)");
		purple_protocol_got_user_status(account, info->bn, status_id, "message", message, NULL);
	}

	g_free(message);
	g_free(itmsurl);

	/* Login time stuff */
	if (info->present & AIM_USERINFO_PRESENT_ONLINESINCE)
		signon = info->onlinesince;
	else if (info->present & AIM_USERINFO_PRESENT_SESSIONLEN)
		signon = time(NULL) - info->sessionlen;
	purple_protocol_got_user_login_time(account, info->bn, signon);

	/* Idle time stuff */
	/* info->idletime is the number of minutes that this user has been idle */
	if (info->present & AIM_USERINFO_PRESENT_IDLE)
		time_idle = time(NULL) - info->idletime * 60;

	if (time_idle > 0)
		purple_protocol_got_user_idle(account, info->bn, TRUE, time_idle);
	else
		purple_protocol_got_user_idle(account, info->bn, FALSE, 0);

	/* Server stored icon stuff */
	bi = g_hash_table_lookup(od->buddyinfo, purple_normalize(account, info->bn));
	if (!bi) {
		bi = g_new0(struct buddyinfo, 1);
		g_hash_table_insert(od->buddyinfo, g_strdup(purple_normalize(account, info->bn)), bi);
	}
	bi->typingnot = FALSE;
	bi->ico_informed = FALSE;
	bi->ipaddr = info->icqinfo.ipaddr;

	if (info->iconcsumlen) {
		const char *saved_b16 = NULL;
		char *b16 = NULL;
		PurpleBuddy *b = NULL;

		b16 = purple_base16_encode(info->iconcsum, info->iconcsumlen);
		b = purple_blist_find_buddy(account, info->bn);
		if (b != NULL)
			saved_b16 = purple_buddy_icons_get_checksum_for_user(b);

		if (!b16 || !saved_b16 || !purple_strequal(b16, saved_b16)) {
			/* Invalidate the old icon for this user */
			purple_buddy_icons_set_for_user(account, info->bn, NULL, 0, NULL);

			/* Fetch the new icon (if we're not already doing so) */
			if (g_slist_find_custom(od->requesticon, info->bn,
					(GCompareFunc)oscar_util_name_compare) == NULL)
			{
				od->requesticon = g_slist_prepend(od->requesticon,
						g_strdup(purple_normalize(account, info->bn)));
				purple_icons_fetch(gc);
			}
		}
		g_free(b16);
	}

	return 1;
}

static int purple_parse_offgoing(OscarData *od, FlapConnection *conn, FlapFrame *fr, ...) {
	PurpleConnection *gc = od->gc;
	PurpleAccount *account = purple_connection_get_account(gc);
	va_list ap;
	aim_userinfo_t *info;

	va_start(ap, fr);
	info = va_arg(ap, aim_userinfo_t *);
	va_end(ap);

	purple_protocol_got_user_status(account, info->bn, OSCAR_STATUS_ID_OFFLINE, NULL);
	purple_protocol_got_user_status_deactive(account, info->bn, OSCAR_STATUS_ID_MOBILE);
	g_hash_table_remove(od->buddyinfo, purple_normalize(purple_connection_get_account(gc), info->bn));

	return 1;
}

static int incomingim_chan1(OscarData *od, FlapConnection *conn, aim_userinfo_t *userinfo, struct aim_incomingim_ch1_args *args) {
	PurpleConnection *gc = od->gc;
	PurpleAccount *account = purple_connection_get_account(gc);
	PurpleMessageFlags flags = 0;
	struct buddyinfo *bi;
	PurpleImage *img;
	gchar *tmp;
	const char *start, *end;
	GData *attribs;

	purple_debug_misc("oscar", "Received IM from %s\n", userinfo->bn);

	bi = g_hash_table_lookup(od->buddyinfo, purple_normalize(account, userinfo->bn));
	if (!bi) {
		bi = g_new0(struct buddyinfo, 1);
		g_hash_table_insert(od->buddyinfo, g_strdup(purple_normalize(account, userinfo->bn)), bi);
	}

	if (args->icbmflags & AIM_IMFLAGS_AWAY)
		flags |= PURPLE_MESSAGE_AUTO_RESP;

	if (args->icbmflags & AIM_IMFLAGS_TYPINGNOT)
		bi->typingnot = TRUE;
	else
		bi->typingnot = FALSE;

	if ((args->icbmflags & AIM_IMFLAGS_HASICON) && (args->iconlen) && (args->iconsum) && (args->iconstamp)) {
		purple_debug_misc("oscar", "%s has an icon\n", userinfo->bn);
		if ((args->iconlen != bi->ico_len) || (args->iconsum != bi->ico_csum) || (args->iconstamp != bi->ico_time)) {
			bi->ico_need = TRUE;
			bi->ico_len = args->iconlen;
			bi->ico_csum = args->iconsum;
			bi->ico_time = args->iconstamp;
		}
	}

	img = purple_buddy_icons_find_account_icon(account);
	if ((img != NULL) &&
	    (args->icbmflags & AIM_IMFLAGS_BUDDYREQ) && !bi->ico_sent && bi->ico_informed) {
		gconstpointer data = purple_image_get_data(img);
		size_t len = purple_image_get_data_size(img);
		purple_debug_info("oscar",
				"Sending buddy icon to %s (%" G_GSIZE_FORMAT " bytes)\n",
				userinfo->bn, len);
		aim_im_sendch2_icon(od, userinfo->bn, data, len,
			purple_buddy_icons_get_account_icon_timestamp(account),
			aimutil_iconsum(data, len));
	}
	g_object_unref(img);

	tmp = g_strdup(args->msg);

	/*
	 * Convert iChat color tags to normal font tags.
	 */
	if (purple_markup_find_tag("body", tmp, &start, &end, &attribs))
	{
		int len;
		char *tmp2, *body;
		const char *ichattextcolor, *ichatballooncolor;
		const char *slash_body_start, *slash_body_end = NULL; /* </body> */
		GData *unused;

		/*
		 * Find the ending </body> so we can strip off the outer <html/>
		 * and <body/>
		 */
		if (purple_markup_find_tag("/body", end + 1, &slash_body_start, &slash_body_end, &unused))
		{
			body = g_strndup(start, slash_body_end - start + 1);
			g_datalist_clear(&unused);
		}
		else
		{
			purple_debug_warning("oscar", "Broken message contains <body> but not </body>!\n");
			/* Take everything after <body> */
			body = g_strdup(start);
		}

		ichattextcolor = g_datalist_get_data(&attribs, "ichattextcolor");
		if (ichattextcolor != NULL)
		{
			tmp2 = g_strdup_printf("<font color=\"%s\">%s</font>", ichattextcolor, body);
			g_free(body);
			body = tmp2;
		}

		ichatballooncolor = g_datalist_get_data(&attribs, "ichatballooncolor");
		if (ichatballooncolor != NULL)
		{
			tmp2 = g_strdup_printf("<font back=\"%s\">%s</font>", ichatballooncolor, body);
			g_free(body);
			body = tmp2;
		}

		g_datalist_clear(&attribs);

		len = start - tmp;
		tmp2 = g_strdup_printf("%.*s%s%s", len, tmp, body, slash_body_end ? slash_body_end + 1: "</body>");
		g_free(tmp);
		g_free(body);

		tmp = tmp2;
	}

	/*
	 * Are there <html/> surrounding tags? If so, strip them out, too.
	 */
	if (purple_markup_find_tag("html", tmp, &start, &end, &attribs))
	{
		gchar *tmp2;
		int len;

		g_datalist_clear(&attribs);

		len = start - tmp;
		tmp2 = g_strdup_printf("%.*s%s", len, tmp, end + 1);
		g_free(tmp);
		tmp = tmp2;
	}

	if (purple_markup_find_tag("/html", tmp, &start, &end, &attribs))
	{
		gchar *tmp2;
		int len;

		g_datalist_clear(&attribs);

		len = start - tmp;
		tmp2 = g_strdup_printf("%.*s%s", len, tmp, end + 1);
		g_free(tmp);
		tmp = tmp2;
	}

	purple_serv_got_im(gc, userinfo->bn, tmp, flags, (args->icbmflags & AIM_IMFLAGS_OFFLINE) ? args->timestamp : time(NULL));
	g_free(tmp);

	return 1;
}

static int
incomingim_chan2(OscarData *od, FlapConnection *conn, aim_userinfo_t *userinfo, IcbmArgsCh2 *args)
{
	PurpleConnection *gc;
	PurpleAccount *account;
	PurpleMessageFlags flags = 0;
	char *message = NULL;

	g_return_val_if_fail(od != NULL, 0);
	g_return_val_if_fail(od->gc != NULL, 0);

	gc = od->gc;
	account = purple_connection_get_account(gc);
	od = purple_connection_get_protocol_data(gc);

	if (args == NULL)
		return 0;

	purple_debug_misc("oscar", "Incoming rendezvous message of type %"
			G_GUINT64_FORMAT ", user %s, status %hu\n",
			args->type, userinfo->bn, args->status);

	if (args->msg != NULL) {
		message = oscar_encoding_to_utf8(args->encoding, args->msg, args->msglen);
	}

	if (args->type & OSCAR_CAPABILITY_CHAT)
	{
		char *utf8name, *tmp;
		GHashTable *components;

		if (!args->info.chat.roominfo.name || !args->info.chat.roominfo.exchange) {
			g_free(message);
			return 1;
		}
		utf8name = oscar_encoding_to_utf8(args->encoding, args->info.chat.roominfo.name, args->info.chat.roominfo.namelen);

		tmp = extract_name(utf8name);
		if (tmp != NULL)
		{
			g_free(utf8name);
			utf8name = tmp;
		}

		components = g_hash_table_new_full(g_str_hash, g_str_equal, g_free,
				g_free);
		g_hash_table_replace(components, g_strdup("room"), utf8name);
		g_hash_table_replace(components, g_strdup("exchange"),
				g_strdup_printf("%d", args->info.chat.roominfo.exchange));
		purple_serv_got_chat_invite(gc,
				     utf8name,
				     userinfo->bn,
				     message,
				     components);
	}

	else if ((args->type & OSCAR_CAPABILITY_SENDFILE) || (args->type & OSCAR_CAPABILITY_DIRECTIM))
	{
		if (args->status == AIM_RENDEZVOUS_PROPOSE)
		{
			peer_connection_got_proposition(od, userinfo->bn, message, args);
		}
		else if (args->status == AIM_RENDEZVOUS_CANCEL)
		{
			/* The other user cancelled a peer request */
			PeerConnection *conn;

			conn = peer_connection_find_by_cookie(od, userinfo->bn, args->cookie);
			/*
			 * If conn is NULL it means we haven't tried to create
			 * a connection with that user.  They may be trying to
			 * do something malicious.
			 */
			if (conn != NULL)
			{
				peer_connection_destroy(conn, OSCAR_DISCONNECT_REMOTE_CLOSED, NULL);
			}
		}
		else if (args->status == AIM_RENDEZVOUS_CONNECTED)
		{
			/*
			 * Remote user has accepted our peer request.  If we
			 * wanted to we could look up the PeerConnection using
			 * args->cookie, but we don't need to do anything here.
			 */
		}
	}

	else if (args->type & OSCAR_CAPABILITY_GETFILE)
	{
	}

	else if (args->type & OSCAR_CAPABILITY_TALK)
	{
	}

	else if (args->type & OSCAR_CAPABILITY_BUDDYICON)
	{
		purple_buddy_icons_set_for_user(account, userinfo->bn,
									  g_memdup(args->info.icon.icon, args->info.icon.length),
									  args->info.icon.length,
									  NULL);
	}

	else if (args->type & OSCAR_CAPABILITY_ICQSERVERRELAY)
	{
		purple_debug_info("oscar", "Got an ICQ Server Relay message of "
				"type %d\n", args->info.rtfmsg.msgtype);

		if (args->info.rtfmsg.msgtype == 1) {
			if (args->info.rtfmsg.msg != NULL) {
				char *rtfmsg;
				const char *encoding = args->encoding;
				size_t len = strlen(args->info.rtfmsg.msg);
				char *tmp, *tmp2;

				if (encoding == NULL && !g_utf8_validate(args->info.rtfmsg.msg, len, NULL)) {
					/* Yet another wonderful Miranda-related hack. If their user disables the "Send Unicode messages" setting,
					 * Miranda sends us ch2 messages in whatever Windows codepage is set as default on their user's system (instead of UTF-8).
					 * Of course, they don't bother to specify that codepage. Let's just fallback to the encoding OUR users can
					 * specify in account options as a last resort.
					 */
					encoding = purple_account_get_string(account, "encoding", OSCAR_DEFAULT_CUSTOM_ENCODING);
					purple_debug_info("oscar", "Miranda, is that you? Using '%s' as encoding\n", encoding);
				}

				rtfmsg = oscar_encoding_to_utf8(encoding, args->info.rtfmsg.msg, len);

				/* Channel 2 messages are supposed to be plain-text (never mind the name "rtfmsg", even
				 * the official client doesn't parse them as RTF). Therefore, we should escape them before
				 * showing to the user. */
				tmp = g_markup_escape_text(rtfmsg, -1);
				g_free(rtfmsg);
				tmp2 = purple_strreplace(tmp, "\r\n", "<br>");
				g_free(tmp);

				purple_serv_got_im(gc, userinfo->bn, tmp2, flags, time(NULL));
				aim_im_send_icq_confirmation(od, userinfo->bn, args->cookie);
				g_free(tmp2);
			}
		} else if (args->info.rtfmsg.msgtype == 26) {
			purple_debug_info("oscar", "Sending X-Status Reply\n");
			icq_relay_xstatus(od, userinfo->bn, args->cookie);
		}
	}
	else
	{
		purple_debug_error("oscar", "Unknown request class %"
				G_GUINT64_FORMAT "\n", args->type);
	}

	g_free(message);

	return 1;
}

/* When someone sends you buddies */
static void
purple_icq_buddyadd(struct name_data *data)
{
	PurpleConnection *gc = data->gc;

	purple_blist_request_add_buddy(purple_connection_get_account(gc), data->name, NULL, data->nick);

	oscar_free_name_data(data);
}

static int
incomingim_chan4(OscarData *od, FlapConnection *conn, aim_userinfo_t *userinfo, struct aim_incomingim_ch4_args *args, time_t t)
{
	PurpleConnection *gc = od->gc;
	PurpleAccount *account = purple_connection_get_account(gc);
	gchar **msg1, **msg2;
	int i, numtoks;

	if (!args->type || !args->msg || !args->uin)
		return 1;

	purple_debug_info("oscar",
		"Received a channel 4 message of type 0x%02hx.",
		(guint16)args->type);

	/*
	 * Split up the message at the delimeter character, then convert each
	 * string to UTF-8.  Unless, of course, this is a type 1 message.  If
	 * this is a type 1 message, then the delimiter 0xfe could be a valid
	 * character in whatever encoding the message was sent in.  Type 1
	 * messages are always made up of only one part, so we can easily account
	 * for this suck-ass part of the protocol by splitting the string into at
	 * most 1 baby string.
	 */
	msg1 = g_strsplit(args->msg, "\376", (args->type == 0x01 ? 1 : 0));
	for (numtoks=0; msg1[numtoks]; numtoks++);
	msg2 = (gchar **)g_malloc((numtoks+1)*sizeof(gchar *));
	for (i=0; msg1[i]; i++) {
		gchar *uin = g_strdup_printf("%u", args->uin);

		purple_str_strip_char(msg1[i], '\r');
		/* TODO: Should use an encoding other than ASCII? */
		msg2[i] = oscar_decode_im(account, uin, AIM_CHARSET_ASCII, msg1[i], strlen(msg1[i]));
		g_free(uin);
	}
	msg2[i] = NULL;

	switch (args->type) {
		case 0x01: { /* MacICQ message or basic offline message */
			if (i >= 1) {
				gchar *uin = g_strdup_printf("%u", args->uin);
				gchar *tmp;

				/* If the message came from an ICQ user then escape any HTML */
				tmp = g_markup_escape_text(msg2[0], -1);

				if (t) { /* This is an offline message */
					/* The timestamp is UTC-ish, so we need to get the offset */
#ifdef HAVE_TM_GMTOFF
					time_t now;
					struct tm *tm;
					now = time(NULL);
					tm = localtime(&now);
					t += tm->tm_gmtoff;
#else
#	ifdef HAVE_TIMEZONE
					tzset();
					t -= timezone;
#	endif
#endif
					purple_serv_got_im(gc, uin, tmp, 0, t);
				} else { /* This is a message from MacICQ/Miranda */
					purple_serv_got_im(gc, uin, tmp, 0, time(NULL));
				}
				g_free(uin);
				g_free(tmp);
			}
		} break;

		case 0x04: { /* Someone sent you a URL */
			if (i >= 2) {
				if (msg2[1] != NULL) {
					gchar *uin = g_strdup_printf("%u", args->uin);
					gchar *message = g_strdup_printf("<A HREF=\"%s\">%s</A>",
													 msg2[1],
													 (msg2[0] && msg2[0][0]) ? msg2[0] : msg2[1]);
					purple_serv_got_im(gc, uin, message, 0, time(NULL));
					g_free(uin);
					g_free(message);
				}
			}
		} break;

		case 0x06: { /* Someone requested authorization */
			if (i >= 6) {
				gchar *bn = g_strdup_printf("%u", args->uin);
				gchar *reason = NULL;

				if (msg2[5] != NULL)
					reason = oscar_decode_im(account, bn, AIM_CHARSET_LATIN_1, msg2[5], strlen(msg2[5]));

				purple_debug_info("oscar",
						   "Received an authorization request from UIN %u\n",
						   args->uin);
				aim_icq_getalias(od, bn, TRUE, reason);
				g_free(bn);
				g_free(reason);
			}
		} break;

		case 0x07: { /* Someone has denied you authorization */
			if (i >= 1) {
				gchar *dialog_msg = g_strdup_printf(_("The user %u has denied your request to add them to your buddy list for the following reason:\n%s"), args->uin, msg2[0] ? msg2[0] : _("No reason given."));
				purple_notify_info(gc, NULL, _("ICQ authorization denied."), dialog_msg, purple_request_cpar_from_connection(gc));
				g_free(dialog_msg);
			}
		} break;

		case 0x08: { /* Someone has granted you authorization */
			gchar *dialog_msg = g_strdup_printf(_("The user %u has granted your request to add them to your buddy list."), args->uin);
			purple_notify_info(gc, NULL, "ICQ authorization accepted.", dialog_msg, purple_request_cpar_from_connection(gc));
			g_free(dialog_msg);
		} break;

		case 0x09: { /* Message from the Godly ICQ server itself, I think */
			if (i >= 5) {
				gchar *dialog_msg = g_strdup_printf(_("You have received a special message\n\nFrom: %s [%s]\n%s"), msg2[0], msg2[3], msg2[5]);
				purple_notify_info(gc, NULL, "ICQ Server Message", dialog_msg, purple_request_cpar_from_connection(gc));
				g_free(dialog_msg);
			}
		} break;

		case 0x0d: { /* Someone has sent you a pager message from http://www.icq.com/your_uin */
			if (i >= 6) {
				gchar *dialog_msg = g_strdup_printf(_("You have received an ICQ page\n\nFrom: %s [%s]\n%s"), msg2[0], msg2[3], msg2[5]);
				purple_notify_info(gc, NULL, "ICQ Page", dialog_msg, purple_request_cpar_from_connection(gc));
				g_free(dialog_msg);
			}
		} break;

		case 0x0e: { /* Someone has emailed you at your_uin@pager.icq.com */
			if (i >= 6) {
				gchar *dialog_msg = g_strdup_printf(_("You have received an ICQ email from %s [%s]\n\nMessage is:\n%s"), msg2[0], msg2[3], msg2[5]);
				purple_notify_info(gc, NULL, "ICQ Email", dialog_msg, purple_request_cpar_from_connection(gc));
				g_free(dialog_msg);
			}
		} break;

		case 0x12: {
			/* Ack for authorizing/denying someone.  Or possibly an ack for sending any system notice */
			/* Someone added you to their buddy list? */
		} break;

		case 0x13: { /* Someone has sent you some ICQ buddies */
			guint i, num;
			gchar **text;
			text = g_strsplit(args->msg, "\376", 0);
			if (text) {
				/* Read the number of contacts that we were sent */
				errno = 0;
				num = text[0] ? strtoul(text[0], NULL, 10) : 0;

				if (num > 0 && errno == 0) {
					for (i=0; i<num; i++) {
						struct name_data *data;
						gchar *message;

						if (!text[i*2 + 1] || !text[i*2 + 2]) {
							/* We're missing the contact name or nickname.  Bail out. */
							gchar *tmp = g_strescape(args->msg, NULL);
							purple_debug_error("oscar", "Unknown syntax parsing "
									"ICQ buddies.  args->msg=%s\n", tmp);
							g_free(tmp);
							break;
						}

						message = g_strdup_printf(_("ICQ user %u has sent you a buddy: %s (%s)"), args->uin, text[i*2+2], text[i*2+1]);

						data = g_new(struct name_data, 1);
						data->gc = gc;
						data->name = g_strdup(text[i*2+1]);
						data->nick = g_strdup(text[i*2+2]);

						purple_request_action(gc, NULL, message,
								_("Do you want to add this buddy "
								  "to your buddy list?"),
								PURPLE_DEFAULT_ACTION_NONE,
								purple_request_cpar_from_connection(gc),
								data, 2,
								_("_Add"), G_CALLBACK(purple_icq_buddyadd),
								_("_Decline"), G_CALLBACK(oscar_free_name_data));
						g_free(message);
					}
				} else {
					gchar *tmp = g_strescape(args->msg, NULL);
					purple_debug_error("oscar", "Unknown syntax parsing "
							"ICQ buddies.  args->msg=%s\n", tmp);
					g_free(tmp);
				}
				g_strfreev(text);
			}
		} break;

		case 0x1a: { /* Handle SMS or someone has sent you a greeting card or requested buddies? */
			ByteStream qbs;
			guint16 smstype;
			guint32 taglen, smslen;
			char *tagstr = NULL, *smsmsg = NULL;
			PurpleXmlNode *xmlroot = NULL, *xmltmp = NULL;
			gchar *uin = NULL, *message = NULL;

			/* From libicq2000-0.3.2/src/ICQ.cpp */
			byte_stream_init(&qbs, (guint8 *)args->msg, args->msglen);
			byte_stream_advance(&qbs, 21);
			/* expected:	01 00 00 20 00 0e 28 f6 00 11 e7 d3 11 bc f3 00 04 ac 96 9d c2 | 00 00 | 06 00 00 00 | 49 43 51 53 43 53 ...*/
			/* unexpected:	00 00 26 00 81 1a 18 bc 0e 6c 18 47 a5 91 6f 18 dc c7 6f 1a | 00 00 | 0d 00 00 00 | 49 43 51 57 65 62 4d 65 73 73 61 67 65 ... */
			smstype = byte_stream_getle16(&qbs);
			if (smstype != 0)
				break;
			taglen = byte_stream_getle32(&qbs);
			if (taglen > 2000) {
				/* Avoid trying to allocate large amounts of memory, in
				   case we get something unexpected. */
				break;
			}
			tagstr = byte_stream_getstr(&qbs, taglen);
			if (tagstr == NULL)
				break;
			byte_stream_advance(&qbs, 3);
			byte_stream_advance(&qbs, 4);
			smslen = byte_stream_getle32(&qbs);
			if (smslen > 2000) {
				/* Avoid trying to allocate large amounts of memory, in
				   case we get something unexpected. */
				g_free(tagstr);
				break;
			}
			smsmsg = byte_stream_getstr(&qbs, smslen);

			/* Check if this is an SMS being sent from server */
			if ((smstype == 0) && (purple_strequal(tagstr, "ICQSMS")) && (smsmsg != NULL))
			{
				xmlroot = purple_xmlnode_from_str(smsmsg, -1);
				if (xmlroot != NULL)
				{
					xmltmp = purple_xmlnode_get_child(xmlroot, "sender");
					if (xmltmp != NULL)
						uin = purple_xmlnode_get_data(xmltmp);

					xmltmp = purple_xmlnode_get_child(xmlroot, "text");
					if (xmltmp != NULL)
						message = purple_xmlnode_get_data(xmltmp);

					if ((uin != NULL) && (message != NULL))
							purple_serv_got_im(gc, uin, message, 0, time(NULL));

					g_free(uin);
					g_free(message);
					purple_xmlnode_free(xmlroot);
				}
			}
			g_free(tagstr);
			g_free(smsmsg);
		} break;

		default: {
			purple_debug_info("oscar",
					   "Received a channel 4 message of unknown type "
					   "(type 0x%02x).\n", args->type & 0xFF);
		} break;
	}

	g_strfreev(msg1);
	g_strfreev(msg2);

	return 1;
}

static int purple_parse_incoming_im(OscarData *od, FlapConnection *conn, FlapFrame *fr, ...) {
	guint16 channel;
	int ret = 0;
	aim_userinfo_t *userinfo;
	va_list ap;

	va_start(ap, fr);
	channel = (guint16)va_arg(ap, unsigned int);
	userinfo = va_arg(ap, aim_userinfo_t *);

	switch (channel) {
		case 1: { /* standard message */
			struct aim_incomingim_ch1_args *args;
			args = va_arg(ap, struct aim_incomingim_ch1_args *);
			ret = incomingim_chan1(od, conn, userinfo, args);
		} break;

		case 2: { /* rendezvous */
			IcbmArgsCh2 *args;
			args = va_arg(ap, IcbmArgsCh2 *);
			ret = incomingim_chan2(od, conn, userinfo, args);
		} break;

		case 4: { /* ICQ */
			struct aim_incomingim_ch4_args *args;
			args = va_arg(ap, struct aim_incomingim_ch4_args *);
			ret = incomingim_chan4(od, conn, userinfo, args, 0);
		} break;

		default: {
			purple_debug_warning("oscar",
					   "ICBM received on unsupported channel (channel "
					   "0x%04hx).", channel);
		} break;
	}

	va_end(ap);

	return ret;
}

static int purple_parse_misses(OscarData *od, FlapConnection *conn, FlapFrame *fr, ...) {
	PurpleConnection *gc = od->gc;
	PurpleAccount *account = purple_connection_get_account(gc);
	char *buf;
	va_list ap;
	guint16 nummissed, reason;
	aim_userinfo_t *userinfo;

	va_start(ap, fr);
	va_arg(ap, unsigned int); /* guint16 chan */
	userinfo = va_arg(ap, aim_userinfo_t *);
	nummissed = (guint16)va_arg(ap, unsigned int);
	reason = (guint16)va_arg(ap, unsigned int);
	va_end(ap);

	switch(reason) {
		case 0: /* Invalid (0) */
			buf = g_strdup_printf(
				   dngettext(PACKAGE,
				   "You missed %hu message from %s because it was invalid.",
				   "You missed %hu messages from %s because they were invalid.",
				   nummissed),
				   nummissed,
				   userinfo->bn);
			break;
		case 1: /* Message too large */
			buf = g_strdup_printf(
				   dngettext(PACKAGE,
				   "You missed %hu message from %s because it was too large.",
				   "You missed %hu messages from %s because they were too large.",
				   nummissed),
				   nummissed,
				   userinfo->bn);
			break;
		case 2: /* Rate exceeded */
			buf = g_strdup_printf(
				   dngettext(PACKAGE,
				   "You missed %hu message from %s because the rate limit has been exceeded.",
				   "You missed %hu messages from %s because the rate limit has been exceeded.",
				   nummissed),
				   nummissed,
				   userinfo->bn);
			break;
		case 3: /* Evil Sender */
			buf = g_strdup_printf(
				   dngettext(PACKAGE,
				   "You missed %hu message from %s because his/her warning level is too high.",
				   "You missed %hu messages from %s because his/her warning level is too high.",
				   nummissed),
				   nummissed,
				   userinfo->bn);
			break;
		case 4: /* Evil Receiver */
			buf = g_strdup_printf(
				   dngettext(PACKAGE,
				   "You missed %hu message from %s because your warning level is too high.",
				   "You missed %hu messages from %s because your warning level is too high.",
				   nummissed),
				   nummissed,
				   userinfo->bn);
			break;
		default:
			buf = g_strdup_printf(
				   dngettext(PACKAGE,
				   "You missed %hu message from %s for an unknown reason.",
				   "You missed %hu messages from %s for an unknown reason.",
				   nummissed),
				   nummissed,
				   userinfo->bn);
			break;
	}

	if (!purple_conversation_present_error(userinfo->bn, account, buf)) {
		purple_notify_error(od->gc, NULL, buf, NULL,
			purple_request_cpar_from_connection(od->gc));
	}
	g_free(buf);

	return 1;
}

static int
purple_parse_clientauto_ch2(OscarData *od, const char *who, guint16 reason, const guchar *cookie)
{
	if (reason == 0x0003)
	{
		/* Rendezvous was refused. */
		PeerConnection *conn;

		conn = peer_connection_find_by_cookie(od, who, cookie);

		if (conn == NULL)
		{
			purple_debug_info("oscar", "Received a rendezvous cancel message "
					"for a nonexistant connection from %s.\n", who);
		}
		else
		{
			peer_connection_destroy(conn, OSCAR_DISCONNECT_REMOTE_REFUSED, NULL);
		}
	}
	else
	{
		purple_debug_warning("oscar", "Received an unknown rendezvous "
				"message from %s.  Type 0x%04hx\n", who, reason);
	}

	return 0;
}

static int purple_parse_clientauto_ch4(OscarData *od, const char *who, guint16 reason, guint32 state, char *msg) {
	PurpleConnection *gc = od->gc;

	switch(reason) {
		case 0x0003: { /* Reply from an ICQ status message request */
			char *statusmsg, **splitmsg;
			PurpleNotifyUserInfo *user_info;

			statusmsg = oscar_icqstatus(state);

			/* Split at (carriage return/newline)'s, then rejoin later with BRs between. */
			/* TODO: Don't we need to escape each piece? */
			splitmsg = g_strsplit(msg, "\r\n", 0);

			user_info = purple_notify_user_info_new();

			purple_notify_user_info_add_pair_plaintext(user_info, _("UIN"), who);
			/* TODO: Check whether it's correct to call add_pair_html,
			         or if we should be using add_pair_plaintext */
			purple_notify_user_info_add_pair_html(user_info, _("Status"), statusmsg);
			purple_notify_user_info_add_section_break(user_info);
			purple_notify_user_info_add_pair_html(user_info, NULL, g_strjoinv("<BR>", splitmsg));

			g_free(statusmsg);
			g_strfreev(splitmsg);

			purple_notify_userinfo(gc, who, user_info, NULL, NULL);
			purple_notify_user_info_destroy(user_info);

		} break;

		case 0x0006: { /* Reply from an ICQ status message request */
			char *statusmsg, **splitmsg;
			PurpleNotifyUserInfo *user_info;

			statusmsg = oscar_icqstatus(state);

			/* Split at (carriage return/newline)'s, then rejoin later with BRs between. */
			/* TODO: Don't we need to escape each piece? */
			splitmsg = g_strsplit(msg, "\r\n", 0);

			user_info = purple_notify_user_info_new();

			purple_notify_user_info_add_pair_plaintext(user_info, _("UIN"), who);
			/* TODO: Check whether it's correct to call add_pair_html,
			         or if we should be using add_pair_plaintext */
			purple_notify_user_info_add_pair_html(user_info, _("Status"), statusmsg);
			purple_notify_user_info_add_section_break(user_info);
			purple_notify_user_info_add_pair_html(user_info, NULL, g_strjoinv("<BR>", splitmsg));

			g_free(statusmsg);
			g_strfreev(splitmsg);

			purple_notify_userinfo(gc, who, user_info, NULL, NULL);
			purple_notify_user_info_destroy(user_info);

		} break;

		default: {
			purple_debug_warning("oscar",
					   "Received an unknown client auto-response from %s.  "
					   "Type 0x%04hx\n", who, reason);
		} break;
	} /* end of switch */

	return 0;
}

static int purple_parse_clientauto(OscarData *od, FlapConnection *conn, FlapFrame *fr, ...) {
	va_list ap;
	guint16 chan, reason;
	char *who;
	int ret = 1;

	va_start(ap, fr);
	chan = (guint16)va_arg(ap, unsigned int);
	who = va_arg(ap, char *);
	reason = (guint16)va_arg(ap, unsigned int);

	if (chan == 0x0002) { /* File transfer declined */
		guchar *cookie = va_arg(ap, guchar *);
		ret = purple_parse_clientauto_ch2(od, who, reason, cookie);
	} else if (chan == 0x0004) { /* ICQ message */
		guint32 state = 0;
		char *msg = NULL;
		if (reason == 0x0003) {
			state = va_arg(ap, guint32);
			msg = va_arg(ap, char *);
		}
		ret = purple_parse_clientauto_ch4(od, who, reason, state, msg);
	}

	va_end(ap);

	return ret;
}

static int purple_parse_genericerr(OscarData *od, FlapConnection *conn, FlapFrame *fr, ...) {
	va_list ap;
	guint16 reason;

	va_start(ap, fr);
	reason = (guint16) va_arg(ap, unsigned int);
	va_end(ap);

	purple_debug_error("oscar", "snac threw error (reason 0x%04hx: %s)\n",
			reason, oscar_get_msgerr_reason(reason));
	return 1;
}

static int purple_parse_mtn(OscarData *od, FlapConnection *conn, FlapFrame *fr, ...) {
	PurpleConnection *gc = od->gc;
	va_list ap;
	guint16 channel, event;
	char *bn;

	va_start(ap, fr);
	channel = (guint16) va_arg(ap, unsigned int);
	bn = va_arg(ap, char *);
	event = (guint16) va_arg(ap, unsigned int);
	va_end(ap);

	switch (event) {
		case 0x0000: { /* Text has been cleared */
			purple_serv_got_typing_stopped(gc, bn);
		} break;

		case 0x0001: { /* Paused typing */
			purple_serv_got_typing(gc, bn, 0, PURPLE_IM_TYPED);
		} break;

		case 0x0002: { /* Typing */
			purple_serv_got_typing(gc, bn, 0, PURPLE_IM_TYPING);
		} break;

		case 0x000f: { /* Closed IM window */
			purple_serv_got_typing_stopped(gc, bn);
		} break;

		default: {
			purple_debug_info("oscar", "Received unknown typing "
					"notification message from %s.  Channel is 0x%04x "
					"and event is 0x%04hx.\n", bn, channel, event);
		} break;
	}

	return 1;
}

static int purple_parse_motd(OscarData *od, FlapConnection *conn, FlapFrame *fr, ...)
{
	char *msg;
	guint16 id;
	va_list ap;

	va_start(ap, fr);
	id  = (guint16) va_arg(ap, unsigned int);
	msg = va_arg(ap, char *);
	va_end(ap);

	purple_debug_misc("oscar",
			   "MOTD: %s (%hu)\n", msg ? msg : "Unknown", id);
	if (id < 4) {
		purple_notify_warning(od->gc, NULL,
			_("Your AIM connection may be lost."), NULL,
			purple_request_cpar_from_connection(od->gc));
	}

	return 1;
}

static int purple_chatnav_info(OscarData *od, FlapConnection *conn, FlapFrame *fr, ...) {
	va_list ap;
	guint16 type;

	va_start(ap, fr);
	type = (guint16) va_arg(ap, unsigned int);

	switch(type) {
		case 0x0002: {
			GString *msg = g_string_new("");
			guint8 maxrooms;
			struct aim_chat_exchangeinfo *exchanges;
			int exchangecount, i;

			maxrooms = (guint8) va_arg(ap, unsigned int);
			exchangecount = va_arg(ap, int);
			exchanges = va_arg(ap, struct aim_chat_exchangeinfo *);

			g_string_append_printf(msg, "chat info: Max Concurrent Rooms: %d, Exchange List (%d total): ", (int)maxrooms, exchangecount);
			for (i = 0; i < exchangecount; i++) {
				g_string_append_printf(msg, "%hu", exchanges[i].number);
				if (exchanges[i].name) {
					g_string_append_printf(msg, " %s", exchanges[i].name);
				}
				g_string_append(msg, ", ");
			}
			purple_debug_misc("oscar", "%s\n", msg->str);
			g_string_free(msg, TRUE);

			while (od->create_rooms) {
				struct create_room *cr = od->create_rooms->data;
				purple_debug_info("oscar",
						   "creating room %s\n", cr->name);
				aim_chatnav_createroom(od, conn, cr->name, cr->exchange);
				g_free(cr->name);
				od->create_rooms = g_slist_remove(od->create_rooms, cr);
				g_free(cr);
			}
			}
			break;
		case 0x0008: {
			char *fqcn, *name, *ck;
			guint16 instance, flags, maxmsglen, maxoccupancy, unknown, exchange;
			guint8 createperms;
			guint32 createtime;

			fqcn = va_arg(ap, char *);
			instance = (guint16)va_arg(ap, unsigned int);
			exchange = (guint16)va_arg(ap, unsigned int);
			flags = (guint16)va_arg(ap, unsigned int);
			createtime = va_arg(ap, guint32);
			maxmsglen = (guint16)va_arg(ap, unsigned int);
			maxoccupancy = (guint16)va_arg(ap, unsigned int);
			createperms = (guint8)va_arg(ap, unsigned int);
			unknown = (guint16)va_arg(ap, unsigned int);
			name = va_arg(ap, char *);
			ck = va_arg(ap, char *);

			purple_debug_misc("oscar",
					"created room: %s %hu %hu %hu %u %hu %hu %u %hu %s %s\n",
					fqcn ? fqcn : "(null)", exchange, instance, flags, createtime,
					maxmsglen, maxoccupancy, (guint)createperms, unknown,
					name ? name : "(null)", ck);
			aim_chat_join(od, exchange, ck, instance);
			}
			break;
		default:
			purple_debug_warning("oscar",
					   "chatnav info: unknown type (%04hx)\n", type);
			break;
	}

	va_end(ap);

	return 1;
}

static int purple_chat_conversation_join(OscarData *od, FlapConnection *conn, FlapFrame *fr, ...) {
	va_list ap;
	int count, i;
	aim_userinfo_t *info;
	PurpleConnection *gc = od->gc;

	struct chat_connection *c = NULL;

	va_start(ap, fr);
	count = va_arg(ap, int);
	info  = va_arg(ap, aim_userinfo_t *);
	va_end(ap);

	c = find_oscar_chat_by_conn(gc, conn);
	if (!c)
		return 1;

	for (i = 0; i < count; i++)
		purple_chat_conversation_add_user(c->conv, info[i].bn, NULL, PURPLE_CHAT_USER_NONE, TRUE);

	return 1;
}

static int purple_chat_conversation_left(OscarData *od, FlapConnection *conn, FlapFrame *fr, ...) {
	va_list ap;
	int count, i;
	aim_userinfo_t *info;
	PurpleConnection *gc = od->gc;

	struct chat_connection *c = NULL;

	va_start(ap, fr);
	count = va_arg(ap, int);
	info  = va_arg(ap, aim_userinfo_t *);
	va_end(ap);

	c = find_oscar_chat_by_conn(gc, conn);
	if (!c)
		return 1;

	for (i = 0; i < count; i++)
		purple_chat_conversation_remove_user(c->conv, info[i].bn, NULL);

	return 1;
}

static int purple_chat_conversation_info_update(OscarData *od, FlapConnection *conn, FlapFrame *fr, ...) {
	va_list ap;
	guint16 maxmsglen, maxvisiblemsglen;
	PurpleConnection *gc = od->gc;
	struct chat_connection *ccon = find_oscar_chat_by_conn(gc, conn);

	if (!ccon)
		return 1;

	va_start(ap, fr);
	maxmsglen = (guint16)va_arg(ap, unsigned int);
	maxvisiblemsglen = (guint16)va_arg(ap, unsigned int);
	va_end(ap);

	purple_debug_misc("oscar",
			   "inside chat_info_update (maxmsglen = %hu, maxvislen = %hu)\n",
			   maxmsglen, maxvisiblemsglen);

	ccon->maxlen = maxmsglen;
	ccon->maxvis = maxvisiblemsglen;

	return 1;
}

static int purple_chat_conversation_incoming_msg(OscarData *od, FlapConnection *conn, FlapFrame *fr, ...) {
	PurpleConnection *gc = od->gc;
	struct chat_connection *ccon = find_oscar_chat_by_conn(gc, conn);
	gchar *utf8;
	va_list ap;
	aim_userinfo_t *info;
	int len;
	char *msg;
	char *charset;

	if (!ccon)
		return 1;

	va_start(ap, fr);
	info = va_arg(ap, aim_userinfo_t *);
	len = va_arg(ap, int);
	msg = va_arg(ap, char *);
	charset = va_arg(ap, char *);
	va_end(ap);

	utf8 = oscar_encoding_to_utf8(charset, msg, len);
	purple_serv_got_chat_in(gc, ccon->id, info->bn,
		PURPLE_MESSAGE_RECV, utf8, time(NULL));
	g_free(utf8);

	return 1;
}

static int purple_email_parseupdate(OscarData *od, FlapConnection *conn, FlapFrame *fr, ...) {
	va_list ap;
	PurpleConnection *gc;
	PurpleAccount *account;
	struct aim_emailinfo *emailinfo;
	int havenewmail;
	char *alertitle, *alerturl;

	gc = od->gc;
	account = purple_connection_get_account(gc);

	va_start(ap, fr);
	emailinfo = va_arg(ap, struct aim_emailinfo *);
	havenewmail = va_arg(ap, int);
	alertitle = va_arg(ap, char *);
	alerturl  = va_arg(ap, char *);
	va_end(ap);

	if (account != NULL && emailinfo != NULL && purple_account_get_check_mail(account) &&
			emailinfo->unread && havenewmail) {
		gchar *to = g_strdup_printf("%s%s%s",
				purple_account_get_username(account),
				emailinfo->domain ? "@" : "",
				emailinfo->domain ? emailinfo->domain : "");
		const char *tos[2] = { to };
		const char *urls[2] = { emailinfo->url };
		purple_notify_emails(gc, emailinfo->nummsgs, FALSE, NULL, NULL,
				tos, urls, NULL, NULL);
		g_free(to);
	}

	if (alertitle)
		purple_debug_misc("oscar", "Got an alert '%s' %s\n", alertitle, alerturl ? alerturl : "");

	return 1;
}

static int purple_icon_parseicon(OscarData *od, FlapConnection *conn, FlapFrame *fr, ...) {
	PurpleConnection *gc = od->gc;
	va_list ap;
	char *bn;
	guint8 *iconcsum, *icon;
	guint16 iconcsumlen, iconlen;

	va_start(ap, fr);
	bn = va_arg(ap, char *);
	va_arg(ap, int); /* iconsumtype */
	iconcsum = va_arg(ap, guint8 *);
	iconcsumlen = va_arg(ap, int);
	icon = va_arg(ap, guint8 *);
	iconlen = va_arg(ap, int);
	va_end(ap);

	/*
	 * Some AIM clients will send a blank GIF image with iconlen 90 when
	 * no icon is set.  Ignore these.
	 */
	if ((iconlen > 0) && (iconlen != 90)) {
		char *b16 = purple_base16_encode(iconcsum, iconcsumlen);
		purple_buddy_icons_set_for_user(purple_connection_get_account(gc),
									  bn, g_memdup(icon, iconlen), iconlen, b16);
		g_free(b16);
	}

	return 1;
}

static void
purple_icons_fetch(PurpleConnection *gc)
{
	OscarData *od = purple_connection_get_protocol_data(gc);
	aim_userinfo_t *userinfo;
	FlapConnection *conn;

	conn = flap_connection_getbytype(od, SNAC_FAMILY_BART);
	if (!conn) {
		if (!od->iconconnecting) {
			aim_srv_requestnew(od, SNAC_FAMILY_BART);
			od->iconconnecting = TRUE;
		}
		return;
	}

	if (od->set_icon) {
		PurpleAccount *account = purple_connection_get_account(gc);
		PurpleImage *img = purple_buddy_icons_find_account_icon(account);
		if (img == NULL) {
			aim_ssi_delicon(od);
		} else {
			purple_debug_info("oscar",
				"Uploading icon to icon server");
			aim_bart_upload(od, purple_image_get_data(img),
				purple_image_get_data_size(img));
			g_object_unref(img);
		}
		od->set_icon = FALSE;
	}

	while (od->requesticon != NULL)
	{
		userinfo = aim_locate_finduserinfo(od, (char *)od->requesticon->data);
		if ((userinfo != NULL) && (userinfo->iconcsumlen > 0))
			aim_bart_request(od, od->requesticon->data, userinfo->iconcsumtype, userinfo->iconcsum, userinfo->iconcsumlen);

		g_free(od->requesticon->data);
		od->requesticon = g_slist_delete_link(od->requesticon, od->requesticon);
	}

	purple_debug_misc("oscar", "no more icons to request\n");
}

static int purple_selfinfo(OscarData *od, FlapConnection *conn, FlapFrame *fr, ...) {
	va_list ap;
	aim_userinfo_t *info;

	va_start(ap, fr);
	info = va_arg(ap, aim_userinfo_t *);
	va_end(ap);

	purple_connection_set_display_name(od->gc, info->bn);

	return 1;
}

static int purple_connerr(OscarData *od, FlapConnection *conn, FlapFrame *fr, ...) {
	PurpleConnection *gc = od->gc;
	va_list ap;
	guint16 code;
	char *msg;

	va_start(ap, fr);
	code = (guint16)va_arg(ap, int);
	msg = va_arg(ap, char *);
	va_end(ap);

	purple_debug_info("oscar", "Disconnected.  Code is 0x%04x and msg is %s\n",
					code, (msg != NULL ? msg : ""));

	g_return_val_if_fail(conn != NULL, 1);

	if (conn->type == SNAC_FAMILY_CHAT) {
		struct chat_connection *cc;
		PurpleChatConversation *chat = NULL;

		cc = find_oscar_chat_by_conn(gc, conn);
		if (cc != NULL)
		{
			chat = purple_conversations_find_chat(gc, cc->id);

			if (chat != NULL)
			{
				/*
				 * TOOD: Have flap_connection_destroy_cb() send us the
				 *       error message stored in 'tmp', which should be
				 *       human-friendly, and print that to the chat room.
				 */
				gchar *buf;
				buf = g_strdup_printf(_("You have been disconnected from chat "
										"room %s."), cc->name);
				purple_conversation_write_system_message(
					PURPLE_CONVERSATION(chat), buf,
					PURPLE_MESSAGE_ERROR);
				g_free(buf);
			}
			oscar_chat_kill(gc, cc);
		}
	}

	return 1;
}

static int purple_parse_locaterights(OscarData *od, FlapConnection *conn, FlapFrame *fr, ...)
{
	PurpleConnection *gc = od->gc;
	PurpleAccount *account = purple_connection_get_account(gc);
	va_list ap;
	guint16 maxsiglen;

	va_start(ap, fr);
	maxsiglen = (guint16) va_arg(ap, int);
	va_end(ap);

	purple_debug_misc("oscar",
			   "locate rights: max sig len = %d\n", maxsiglen);

	od->rights.maxsiglen = od->rights.maxawaymsglen = (guint)maxsiglen;

	aim_locate_setcaps(od, purple_caps);
	oscar_set_info_and_status(account, TRUE, purple_account_get_user_info(account), TRUE,
							  purple_account_get_active_status(account));

	return 1;
}

static int purple_parse_buddyrights(OscarData *od, FlapConnection *conn, FlapFrame *fr, ...) {
	va_list ap;
	guint16 maxbuddies, maxwatchers;

	va_start(ap, fr);
	maxbuddies = (guint16) va_arg(ap, unsigned int);
	maxwatchers = (guint16) va_arg(ap, unsigned int);
	va_end(ap);

	purple_debug_misc("oscar",
			   "buddy list rights: Max buddies = %hu / Max watchers = %hu\n", maxbuddies, maxwatchers);

	od->rights.maxbuddies = (guint)maxbuddies;
	od->rights.maxwatchers = (guint)maxwatchers;

	return 1;
}

static void oscar_format_username(PurpleConnection *gc, const char *new_display_name)
{
	OscarData *od;
	const char *old_display_name, *username;
	char *tmp, *at_sign;

	old_display_name = purple_connection_get_display_name(gc);
	if (old_display_name && strchr(old_display_name, '@')) {
		purple_debug_info("oscar", "Cowardly refusing to attempt to format "
				"screen name because the current formatting according to "
				"the server (%s) appears to be an email address\n",
				old_display_name);
		return;
	}

	username = purple_account_get_username(purple_connection_get_account(gc));
	if (oscar_util_name_compare(username, new_display_name)) {
		purple_notify_error(gc, NULL, _("The new formatting is invalid."),
						  _("Username formatting can change only capitalization and whitespace."),
			purple_request_cpar_from_connection(gc));
		return;
	}

	tmp = g_strdup(new_display_name);

	/*
	 * If our local username is an email address then strip off the domain.
	 * This allows formatting to work if the user entered their username as
	 * 'something@aim.com' or possibly other AOL-owned domains.
	 */
	at_sign = strchr(tmp, '@');
	if (at_sign)
		at_sign[0] = '\0';

	od = purple_connection_get_protocol_data(gc);
	if (!flap_connection_getbytype(od, SNAC_FAMILY_ADMIN)) {
		/* We don't have a connection to an "admin" server.  Make one. */
		od->setnick = TRUE;
		g_free(od->newformatting);
		od->newformatting = tmp;
		aim_srv_requestnew(od, SNAC_FAMILY_ADMIN);
	} else {
		aim_admin_setnick(od, flap_connection_getbytype(od, SNAC_FAMILY_ADMIN), tmp);
		g_free(tmp);
	}
}

static int purple_bosrights(OscarData *od, FlapConnection *conn, FlapFrame *fr, ...) {
	PurpleConnection *gc;
	PurpleAccount *account;
	PurpleStatus *status;
	gboolean is_available;
	PurplePresence *presence;
	const char *username, *message, *itmsurl;
	char *tmp;
	va_list ap;
	guint16 maxpermits, maxdenies;

	gc = od->gc;
	od = purple_connection_get_protocol_data(gc);
	account = purple_connection_get_account(gc);

	va_start(ap, fr);
	maxpermits = (guint16) va_arg(ap, unsigned int);
	maxdenies = (guint16) va_arg(ap, unsigned int);
	va_end(ap);

	purple_debug_misc("oscar",
			   "BOS rights: Max permit = %hu / Max deny = %hu\n", maxpermits, maxdenies);

	od->rights.maxpermits = (guint)maxpermits;
	od->rights.maxdenies = (guint)maxdenies;

	purple_debug_info("oscar", "buddy list loaded\n");

	if (purple_account_get_user_info(account) != NULL)
		purple_serv_set_info(gc, purple_account_get_user_info(account));

	username = purple_account_get_username(account);
	if (!od->icq && !purple_strequal(username, purple_connection_get_display_name(gc))) {
		/*
		 * Format the username for AIM accounts if it's different
		 * than what's currently set.
		 */
		oscar_format_username(gc, username);
	}

	/* Set our available message based on the current status */
	status = purple_account_get_active_status(account);
	is_available = purple_status_is_available(status);
	if (is_available)
		message = purple_status_get_attr_string(status, "message");
	else
		message = NULL;
	tmp = purple_markup_strip_html(message);
	itmsurl = purple_status_get_attr_string(status, "itmsurl");
	aim_srv_setextrainfo(od, FALSE, 0, is_available, tmp, itmsurl);
	aim_srv_set_dc_info(od);
	g_free(tmp);

	presence = purple_status_get_presence(status);
	aim_srv_setidle(od, !purple_presence_is_idle(presence) ? 0 : time(NULL) - purple_presence_get_idle_time(presence));

	if (od->icq) {
		oscar_set_extended_status(gc);
		aim_icq_setsecurity(od,
			purple_account_get_bool(account, "authorization", OSCAR_DEFAULT_AUTHORIZATION),
			purple_account_get_bool(account, "web_aware", OSCAR_DEFAULT_WEB_AWARE));
	}

	aim_srv_requestnew(od, SNAC_FAMILY_ALERT);
	aim_srv_requestnew(od, SNAC_FAMILY_CHATNAV);

	od->bos.have_rights = TRUE;

	/*
	 * If we've already received our feedbag data then we're not waiting on
	 * anything else, so send the server clientready.
	 *
	 * Normally we get bos rights before we get our feedbag data, so this
	 * rarely (never?) happens.  And I'm not sure it actually matters if we
	 * wait for bos rights before calling clientready.  But it seems safer
	 * to do it this way.
	 */
	if (od->ssi.received_data) {
		aim_srv_clientready(od, conn);

		/* Request offline messages for AIM and ICQ */
		aim_im_reqofflinemsgs(od);

		purple_connection_set_state(gc, PURPLE_CONNECTION_CONNECTED);
	}

	return 1;
}

static int purple_popup(OscarData *od, FlapConnection *conn, FlapFrame *fr, ...)
{
	PurpleConnection *gc = od->gc;
	gchar *text;
	va_list ap;
	char *msg, *url;

	va_start(ap, fr);
	msg = va_arg(ap, char *);
	url = va_arg(ap, char *);
	va_arg(ap, int); /* guint16 wid */
	va_arg(ap, int); /* guint16 hei */
	va_arg(ap, int); /* guint16 delay */
	va_end(ap);

	text = g_strdup_printf("%s<br><a href=\"%s\">%s</a>", msg, url, url);
	purple_notify_formatted(gc, NULL, _("Pop-Up Message"), NULL, text, NULL, NULL);
	g_free(text);

	return 1;
}

static void oscar_searchresults_add_buddy_cb(PurpleConnection *gc, GList *row, void *user_data)
{
	purple_blist_request_add_buddy(purple_connection_get_account(gc),
								 g_list_nth_data(row, 0), NULL, NULL);
}

static int purple_parse_searchreply(OscarData *od, FlapConnection *conn, FlapFrame *fr, ...)
{
	PurpleConnection *gc = od->gc;
	PurpleNotifySearchResults *results;
	PurpleNotifySearchColumn *column;
	gchar *secondary;
	int i, num;
	va_list ap;
	char *email, *usernames;

	va_start(ap, fr);
	email = va_arg(ap, char *);
	num = va_arg(ap, int);
	usernames = va_arg(ap, char *);
	va_end(ap);

	results = purple_notify_searchresults_new();

	if (results == NULL) {
		purple_debug_error("oscar", "purple_parse_searchreply: "
						 "Unable to display the search results.\n");
		purple_notify_error(gc, NULL, _("Unable to display the search "
			"results."), NULL,
			purple_request_cpar_from_connection(gc));
		return 1;
	}

	secondary = g_strdup_printf(
					dngettext(PACKAGE, "The following username is associated with %s",
						 "The following usernames are associated with %s",
						 num),
					email);

	column = purple_notify_searchresults_column_new(_("Username"));
	purple_notify_searchresults_column_add(results, column);

	for (i = 0; i < num; i++) {
		GList *row;
		row = g_list_append(NULL, g_strdup(&usernames[i * (MAXSNLEN + 1)]));
		purple_notify_searchresults_row_add(results, row);
	}
	purple_notify_searchresults_button_add(results, PURPLE_NOTIFY_BUTTON_ADD,
										 oscar_searchresults_add_buddy_cb);
	purple_notify_searchresults(gc, NULL, NULL, secondary, results, NULL, NULL);

	g_free(secondary);

	return 1;
}

static int purple_parse_searcherror(OscarData *od, FlapConnection *conn, FlapFrame *fr, ...) {
	va_list ap;
	char *email;
	char *buf;

	va_start(ap, fr);
	email = va_arg(ap, char *);
	va_end(ap);

	buf = g_strdup_printf(_("No results found for email address %s"), email);
	purple_notify_error(od->gc, NULL, buf, NULL,
		purple_request_cpar_from_connection(od->gc));
	g_free(buf);

	return 1;
}

static int purple_account_confirm(OscarData *od, FlapConnection *conn, FlapFrame *fr, ...) {
	PurpleConnection *gc = od->gc;
	guint16 status;
	va_list ap;
	char msg[256];

	va_start(ap, fr);
	status = (guint16) va_arg(ap, unsigned int); /* status code of confirmation request */
	va_end(ap);

	purple_debug_info("oscar",
			   "account confirmation returned status 0x%04x (%s)\n", status,
			status ? "unknown" : "email sent");
	if (!status) {
		g_snprintf(msg, sizeof(msg), _("You should receive an email asking to confirm %s."),
				purple_account_get_username(purple_connection_get_account(gc)));
		purple_notify_info(gc, NULL, _("Account Confirmation Requested"),
			msg, purple_request_cpar_from_connection(gc));
	}

	return 1;
}

static int purple_info_change(OscarData *od, FlapConnection *conn, FlapFrame *fr, ...) {
	PurpleConnection *gc = od->gc;
	va_list ap;
	guint16 perms, err;
	char *url, *bn, *email;
	int change;

	va_start(ap, fr);
	change = va_arg(ap, int);
	perms = (guint16) va_arg(ap, unsigned int);
	err = (guint16) va_arg(ap, unsigned int);
	url = va_arg(ap, char *);
	bn = va_arg(ap, char *);
	email = va_arg(ap, char *);
	va_end(ap);

	purple_debug_misc("oscar",
					"account info: because of %s, perms=0x%04x, err=0x%04x, url=%s, bn=%s, email=%s\n",
					change ? "change" : "request", perms, err,
					(url != NULL) ? url : "(null)",
					(bn != NULL) ? bn : "(null)",
					(email != NULL) ? email : "(null)");

	if ((err > 0) && (url != NULL)) {
		char *dialog_msg;

		if (err == 0x0001)
			dialog_msg = g_strdup_printf(_("Error 0x%04x: Unable to format username because the requested name differs from the original."), err);
		else if (err == 0x0006)
			dialog_msg = g_strdup_printf(_("Error 0x%04x: Unable to format username because it is invalid."), err);
		else if (err == 0x00b)
			dialog_msg = g_strdup_printf(_("Error 0x%04x: Unable to format username because the requested name is too long."), err);
		else if (err == 0x001d)
			dialog_msg = g_strdup_printf(_("Error 0x%04x: Unable to change email address because there is already a request pending for this username."), err);
		else if (err == 0x0021)
			dialog_msg = g_strdup_printf(_("Error 0x%04x: Unable to change email address because the given address has too many usernames associated with it."), err);
		else if (err == 0x0023)
			dialog_msg = g_strdup_printf(_("Error 0x%04x: Unable to change email address because the given address is invalid."), err);
		else
			dialog_msg = g_strdup_printf(_("Error 0x%04x: Unknown error."), err);
		purple_notify_error(gc, NULL, _("Error Changing Account Info"),
			dialog_msg, purple_request_cpar_from_connection(gc));
		g_free(dialog_msg);
		return 1;
	}

	if (email != NULL) {
		char *dialog_msg = g_strdup_printf(_("The email address for %s is %s"),
						   purple_account_get_username(purple_connection_get_account(gc)), email);
		purple_notify_info(gc, NULL, _("Account Info"), dialog_msg,
			purple_request_cpar_from_connection(gc));
		g_free(dialog_msg);
	}

	return 1;
}

void
oscar_keepalive(PurpleConnection *gc)
{
	OscarData *od;
	GSList *l;

	od = purple_connection_get_protocol_data(gc);
	for (l = od->oscar_connections; l; l = l->next) {
		flap_connection_send_keepalive(od, l->data);
	}
}

unsigned int
oscar_send_typing(PurpleConnection *gc, const char *name, PurpleIMTypingState state)
{
	OscarData *od;
	PeerConnection *conn;

	od = purple_connection_get_protocol_data(gc);
	conn = peer_connection_find_by_type(od, name, OSCAR_CAPABILITY_DIRECTIM);

	if ((conn != NULL) && (conn->ready))
	{
		peer_odc_send_typing(conn, state);
	}
	else {
		/* Don't send if this turkey is in our deny list */
		PurpleAccount *account = purple_connection_get_account(gc);
		GSList *list;

		for (list=purple_account_privacy_get_denied(account); (list && oscar_util_name_compare(name, list->data)); list=list->next);
		if (!list) {
			struct buddyinfo *bi = g_hash_table_lookup(od->buddyinfo, purple_normalize(account, name));
			if (bi && bi->typingnot) {
				if (state == PURPLE_IM_TYPING)
					aim_im_sendmtn(od, 0x0001, name, 0x0002);
				else if (state == PURPLE_IM_TYPED)
					aim_im_sendmtn(od, 0x0001, name, 0x0001);
				else
					aim_im_sendmtn(od, 0x0001, name, 0x0000);
			}
		}
	}
	return 0;
}

/* TODO: Move this into odc.c! */
static void
purple_odc_send_im(PeerConnection *conn, const char *message, PurpleMessageFlags imflags)
{
	GString *msg;
	GString *data;
	gchar *tmp;
	gsize tmplen;
	guint16 charset;
	GData *attribs;
	const char *start, *end, *last;
	int oscar_id = 0;

	msg = g_string_new("<HTML><BODY>");
	data = g_string_new("<BINARY>");
	last = message;

	/* for each valid IMG tag... */
	while (last && *last && purple_markup_find_tag("img", last, &start, &end, &attribs))
	{
		PurpleImage *image = NULL;
		const gchar *src;

		if (start - last) {
			g_string_append_len(msg, last, start - last);
		}

		src = g_datalist_get_data(&attribs, "src");
		if (src)
			image = purple_image_store_get_from_uri(src);

		/* ... if it refers to a valid purple image ... */
		if (image) {
			/* ... append the message from start to the tag ... */
			unsigned long size = purple_image_get_data_size(image);
			const gchar *filename = purple_image_get_friendly_filename(image);
			gconstpointer imgdata = purple_image_get_data(image);

			oscar_id++;

			/* ... insert a new img tag with the oscar id ... */
			if (filename)
				g_string_append_printf(msg,
					"<IMG SRC=\"%s\" ID=\"%d\" DATASIZE=\"%lu\">",
					filename, oscar_id, size);
			else
				g_string_append_printf(msg,
					"<IMG ID=\"%d\" DATASIZE=\"%lu\">",
					oscar_id, size);

			/* ... and append the data to the binary section ... */
			g_string_append_printf(data, "<DATA ID=\"%d\" SIZE=\"%lu\">",
				oscar_id, size);
			g_string_append_len(data, imgdata, size);
			g_string_append(data, "</DATA>");
		}
			/* If the tag is invalid, skip it, thus no else here */

		g_datalist_clear(&attribs);

		/* continue from the end of the tag */
		last = end + 1;
	}

	/* append any remaining message data */
	if (last && *last)
		g_string_append(msg, last);

	g_string_append(msg, "</BODY></HTML>");

	/* Convert the message to a good encoding */
	tmp = oscar_encode_im(msg->str, &tmplen, &charset, NULL);
	g_string_free(msg, TRUE);
	msg = g_string_new_len(tmp, tmplen);
	g_free(tmp);

	/* Append any binary data that we may have */
	if (oscar_id) {
		msg = g_string_append_len(msg, data->str, data->len);
		msg = g_string_append(msg, "</BINARY>");
	}
	g_string_free(data, TRUE);

	purple_debug_info("oscar", "sending direct IM %s using charset %i", msg->str, charset);

	peer_odc_send_im(conn, msg->str, msg->len, charset,
			imflags & PURPLE_MESSAGE_AUTO_RESP);
	g_string_free(msg, TRUE);
}

int
oscar_send_im(PurpleConnection *gc, PurpleMessage *msg)
{
	OscarData *od;
	PurpleAccount *account;
	PeerConnection *conn;
	int ret;
	char *tmp1, *tmp2;
	gboolean is_sms, is_html;
	const gchar *name, *message;
	PurpleMessageFlags imflags;

	name = purple_message_get_recipient(msg);
	message = purple_message_get_contents(msg);
	imflags = purple_message_get_flags(msg);
	od = purple_connection_get_protocol_data(gc);
	account = purple_connection_get_account(gc);
	ret = 0;

	is_sms = oscar_util_valid_name_sms(name);

	if (od->icq && is_sms) {
		/*
		 * We're sending to a phone number and this is ICQ,
		 * so send the message as an SMS using aim_icq_sendsms()
		 */
		int ret;
		purple_debug_info("oscar", "Sending SMS to %s.\n", name);
		ret = aim_icq_sendsms(od, name, message, purple_account_get_username(account));
		return (ret >= 0 ? 1 : ret);
	}

	if (imflags & PURPLE_MESSAGE_AUTO_RESP)
		tmp1 = oscar_util_format_string(message, name);
	else
		tmp1 = g_strdup(message);

	conn = peer_connection_find_by_type(od, name, OSCAR_CAPABILITY_DIRECTIM);
	if ((conn != NULL) && (conn->ready))
	{
		/* If we're directly connected, send a direct IM */
		purple_debug_info("oscar", "Sending direct IM with flags %i\n", imflags);
		purple_odc_send_im(conn, tmp1, imflags);
	} else {
		struct buddyinfo *bi;
		struct aim_sendimext_args args;
		PurpleIMConversation *im;
		PurpleImage *img;
		PurpleBuddy *buddy;

		im = purple_conversations_find_im_with_account(name, account);

		if (strstr(tmp1, "<img "))
			purple_conversation_write_system_message(PURPLE_CONVERSATION(im),
				_("Your IM Image was not sent. "
				"You must be Direct Connected to send IM Images."),
				PURPLE_MESSAGE_ERROR);

		buddy = purple_blist_find_buddy(account, name);

		bi = g_hash_table_lookup(od->buddyinfo, purple_normalize(account, name));
		if (!bi) {
			bi = g_new0(struct buddyinfo, 1);
			g_hash_table_insert(od->buddyinfo, g_strdup(purple_normalize(account, name)), bi);
		}

		args.flags = 0;

		if (!is_sms && (!buddy || !PURPLE_BUDDY_IS_ONLINE(buddy)))
			args.flags |= AIM_IMFLAGS_OFFLINE;

		if (od->icq) {
			args.features = features_icq;
			args.featureslen = sizeof(features_icq);
		} else {
			args.features = features_aim;
			args.featureslen = sizeof(features_aim);

			if (imflags & PURPLE_MESSAGE_AUTO_RESP)
				args.flags |= AIM_IMFLAGS_AWAY;
		}

		if (bi->ico_need) {
			purple_debug_info("oscar",
					   "Sending buddy icon request with message\n");
			args.flags |= AIM_IMFLAGS_BUDDYREQ;
			bi->ico_need = FALSE;
		}

		img = purple_buddy_icons_find_account_icon(account);
		if (img) {
			gconstpointer data = purple_image_get_data(img);
			args.iconlen = purple_image_get_data_size(img);
			args.iconsum = aimutil_iconsum(data, args.iconlen);
			args.iconstamp = purple_buddy_icons_get_account_icon_timestamp(account);

			if ((args.iconlen != bi->ico_me_len) || (args.iconsum != bi->ico_me_csum) || (args.iconstamp != bi->ico_me_time)) {
				bi->ico_informed = FALSE;
				bi->ico_sent     = FALSE;
			}

			/*
			 * TODO:
			 * For some reason sending our icon to people only works
			 * when we're the ones who initiated the conversation.  If
			 * the other person sends the first IM then they never get
			 * the icon.  We should fix that.
			 */
			if (!bi->ico_informed) {
				purple_debug_info("oscar",
						   "Claiming to have a buddy icon\n");
				args.flags |= AIM_IMFLAGS_HASICON;
				bi->ico_me_len = args.iconlen;
				bi->ico_me_csum = args.iconsum;
				bi->ico_me_time = args.iconstamp;
				bi->ico_informed = TRUE;
			}

			g_object_unref(img);
		}

		args.destbn = name;

		if (oscar_util_valid_name_sms(name)) {
			/* Messaging an SMS (mobile) user--strip HTML */
			tmp2 = purple_markup_strip_html(tmp1);
			is_html = FALSE;
		} else {
			/* ICQ 6 wants its HTML wrapped in these tags. Oblige it. */
			tmp2 = g_strdup_printf("<HTML><BODY>%s</BODY></HTML>", tmp1);
			is_html = TRUE;
		}
		g_free(tmp1);
		tmp1 = tmp2;

		args.msg = oscar_encode_im(tmp1, &args.msglen, &args.charset, NULL);
		if (is_html && (args.msglen > MAXMSGLEN)) {
			/* If the length was too long, try stripping the HTML and then running it back through
			* purple_strdup_withhtml() and the encoding process. The result may be shorter. */
			g_free((char *)args.msg);

			tmp2 = purple_markup_strip_html(tmp1);
			g_free(tmp1);

			/* re-escape the entities */
			tmp1 = g_markup_escape_text(tmp2, -1);
			g_free(tmp2);

			tmp2 = purple_strdup_withhtml(tmp1);
			g_free(tmp1);
			tmp1 = tmp2;

			args.msg = oscar_encode_im(tmp1, &args.msglen, &args.charset, NULL);
			purple_debug_info("oscar", "Sending %s as %s because the original was too long.\n",
								  message, (char *)args.msg);
		}

		purple_debug_info("oscar", "Sending IM, charset=0x%04hx, length=%" G_GSIZE_FORMAT "\n", args.charset, args.msglen);
		ret = aim_im_sendch1_ext(od, &args);
		g_free((char *)args.msg);
	}

	g_free(tmp1);

	if (ret >= 0)
		return 1;

	return ret;
}

/*
 * As of 26 June 2006, ICQ users can request AIM info from
 * everyone, and can request ICQ info from ICQ users, and
 * AIM users can only request AIM info.
 */
void oscar_get_info(PurpleConnection *gc, const char *name) {
	OscarData *od = purple_connection_get_protocol_data(gc);

	if (od->icq && oscar_util_valid_name_icq(name))
		aim_icq_getallinfo(od, name);
	else
		aim_locate_getinfoshort(od, name, 0x00000003);
}

void oscar_set_idle(PurpleConnection *gc, int time) {
	OscarData *od = purple_connection_get_protocol_data(gc);
	aim_srv_setidle(od, time);
}

void
oscar_set_info(PurpleConnection *gc, const char *rawinfo)
{
	PurpleAccount *account;
	PurpleStatus *status;

	account = purple_connection_get_account(gc);
	status = purple_account_get_active_status(account);
	oscar_set_info_and_status(account, TRUE, rawinfo, FALSE, status);
}

static guint32
oscar_get_extended_status(PurpleConnection *gc)
{
	PurpleAccount *account;
	PurpleStatus *status;
	const gchar *status_id;
	guint32 data = 0x00000000;

	account = purple_connection_get_account(gc);
	status = purple_account_get_active_status(account);
	status_id = purple_status_get_id(status);

	data |= AIM_ICQ_STATE_HIDEIP;
	if (purple_account_get_bool(account, "web_aware", OSCAR_DEFAULT_WEB_AWARE))
		data |= AIM_ICQ_STATE_WEBAWARE;

	if (purple_strequal(status_id, OSCAR_STATUS_ID_AVAILABLE))
		data |= AIM_ICQ_STATE_NORMAL;
	else if (purple_strequal(status_id, OSCAR_STATUS_ID_AWAY))
		data |= AIM_ICQ_STATE_AWAY;
	else if (purple_strequal(status_id, OSCAR_STATUS_ID_DND))
		data |= AIM_ICQ_STATE_AWAY | AIM_ICQ_STATE_DND | AIM_ICQ_STATE_BUSY;
	else if (purple_strequal(status_id, OSCAR_STATUS_ID_NA))
		data |= AIM_ICQ_STATE_OUT | AIM_ICQ_STATE_AWAY;
	else if (purple_strequal(status_id, OSCAR_STATUS_ID_OCCUPIED))
		data |= AIM_ICQ_STATE_AWAY | AIM_ICQ_STATE_BUSY;
	else if (purple_strequal(status_id, OSCAR_STATUS_ID_FREE4CHAT))
		data |= AIM_ICQ_STATE_CHAT;
	else if (purple_strequal(status_id, OSCAR_STATUS_ID_INVISIBLE))
		data |= AIM_ICQ_STATE_INVISIBLE;
	else if (purple_strequal(status_id, OSCAR_STATUS_ID_EVIL))
		data |= AIM_ICQ_STATE_EVIL;
	else if (purple_strequal(status_id, OSCAR_STATUS_ID_DEPRESSION))
		data |= AIM_ICQ_STATE_DEPRESSION;
	else if (purple_strequal(status_id, OSCAR_STATUS_ID_ATWORK))
		data |= AIM_ICQ_STATE_ATWORK;
	else if (purple_strequal(status_id, OSCAR_STATUS_ID_ATHOME))
		data |= AIM_ICQ_STATE_ATHOME;
	else if (purple_strequal(status_id, OSCAR_STATUS_ID_LUNCH))
		data |= AIM_ICQ_STATE_LUNCH;
	else if (purple_strequal(status_id, OSCAR_STATUS_ID_CUSTOM))
		data |= AIM_ICQ_STATE_OUT | AIM_ICQ_STATE_AWAY;

	return data;
}

static void
oscar_set_extended_status(PurpleConnection *gc)
{
	aim_srv_setextrainfo(purple_connection_get_protocol_data(gc), TRUE, oscar_get_extended_status(gc), FALSE, NULL, NULL);
}

static void
oscar_set_info_and_status(PurpleAccount *account, gboolean setinfo, const char *rawinfo,
						  gboolean setstatus, PurpleStatus *status)
{
	PurpleConnection *gc = purple_account_get_connection(account);
	OscarData *od = purple_connection_get_protocol_data(gc);
	PurpleStatusType *status_type;
	PurpleStatusPrimitive primitive;

	char *info_encoding = NULL;
	char *info = NULL;
	gsize infolen = 0;

	char *away_encoding = NULL;
	char *away = NULL;
	gsize awaylen = 0;

	char *status_text = NULL;
	const char *itmsurl = NULL;

	status_type = purple_status_get_status_type(status);
	primitive = purple_status_type_get_primitive(status_type);

	if (!setinfo)
	{
		/* Do nothing! */
	}
	else if (od->rights.maxsiglen == 0)
	{
		purple_notify_warning(gc, NULL, _("Unable to set AIM profile."),
							_("You have probably requested to set your "
							  "profile before the login procedure completed.  "
							  "Your profile remains unset; try setting it "
							  "again when you are fully connected."),
			purple_request_cpar_from_connection(gc));
	}
	else if (rawinfo != NULL)
	{
		char *htmlinfo = purple_strdup_withhtml(rawinfo);
		info = oscar_encode_im(htmlinfo, &infolen, NULL, &info_encoding);
		g_free(htmlinfo);

		if (infolen > od->rights.maxsiglen)
		{
			gchar *errstr;
			errstr = g_strdup_printf(dngettext(PACKAGE, "The maximum profile length of %d byte "
									 "has been exceeded.  It has been truncated for you.",
									 "The maximum profile length of %d bytes "
									 "has been exceeded.  It has been truncated for you.",
									 od->rights.maxsiglen), od->rights.maxsiglen);
			purple_notify_warning(gc, NULL, _("Profile too long."),
				errstr, purple_request_cpar_from_connection(gc));
			g_free(errstr);
		}
	}

	if (setstatus)
	{
		const char *status_html;

		status_html = purple_status_get_attr_string(status, "message");

		if (status_html == NULL || primitive == PURPLE_STATUS_AVAILABLE || primitive == PURPLE_STATUS_INVISIBLE)
		{
			/* This is needed for us to un-set any previous away message. */
			away = g_strdup("");
		}
		else
		{
			gchar *linkified;

			/* We do this for icq too so that they work for old third party clients */
			linkified = purple_markup_linkify(status_html);
			away = oscar_encode_im(linkified, &awaylen, NULL, &away_encoding);
			g_free(linkified);

			if (awaylen > od->rights.maxawaymsglen)
			{
				gchar *errstr;

				errstr = g_strdup_printf(dngettext(PACKAGE, "The maximum away message length of %d byte "
										 "has been exceeded.  It has been truncated for you.",
										 "The maximum away message length of %d bytes "
										 "has been exceeded.  It has been truncated for you.",
										 od->rights.maxawaymsglen), od->rights.maxawaymsglen);
				purple_notify_warning(gc, NULL,
					_("Away message too long."), errstr,
					purple_request_cpar_from_connection(gc));
				g_free(errstr);
			}
		}
	}

	aim_locate_setprofile(od,
			info_encoding, info, MIN(infolen, od->rights.maxsiglen),
			away_encoding, away, MIN(awaylen, od->rights.maxawaymsglen));
	g_free(info);
	g_free(away);

	if (setstatus)
	{
		const char *status_html;

		status_html = purple_status_get_attr_string(status, "message");
		if (status_html != NULL)
		{
			status_text = purple_markup_strip_html(status_html);
			/* If the status_text is longer than 251 characters then truncate it */
			if (strlen(status_text) > MAXAVAILMSGLEN)
			{
				char *tmp = g_utf8_find_prev_char(status_text, &status_text[MAXAVAILMSGLEN - 2]);
				strcpy(tmp, "...");
			}
		}

		itmsurl = purple_status_get_attr_string(status, "itmsurl");

		aim_srv_setextrainfo(od, TRUE, oscar_get_extended_status(gc), TRUE, status_text, itmsurl);
		g_free(status_text);
	}
}

static void
oscar_set_icq_permdeny(PurpleAccount *account)
{
	PurpleConnection *gc = purple_account_get_connection(account);
	OscarData *od = purple_connection_get_protocol_data(gc);
	gboolean invisible = purple_account_is_status_active(account, OSCAR_STATUS_ID_INVISIBLE);

	/*
	 * For ICQ the permit/deny setting controls who can see you
	 * online. Mimicking the official client's behavior, we use PURPLE_ACCOUNT_PRIVACY_ALLOW_USERS
	 * when our status is "invisible" and PURPLE_ACCOUNT_PRIVACY_DENY_USERS otherwise.
	 * In the former case, we are visible only to buddies on our "permanently visible" list.
	 * In the latter, we are invisible only to buddies on our "permanently invisible" list.
	 */
	aim_ssi_setpermdeny(od, invisible ? PURPLE_ACCOUNT_PRIVACY_ALLOW_USERS : PURPLE_ACCOUNT_PRIVACY_DENY_USERS);
}

void
oscar_set_status(PurpleAccount *account, PurpleStatus *status)
{
	PurpleConnection *pc;
	OscarData *od;

	purple_debug_info("oscar", "Set status to %s\n", purple_status_get_name(status));

	/* Either setting a new status active or setting a status inactive.
	 * (Only possible for independent status (i.e. X-Status moods.) */
	if (!purple_status_is_active(status) && !purple_status_is_independent(status))
		return;

	if (!purple_account_is_connected(account))
		return;

	pc = purple_account_get_connection(account);
	od = purple_connection_get_protocol_data(pc);

	/* There's no need to do the stuff below for mood updates. */
	if (purple_status_type_get_primitive(purple_status_get_status_type(status)) == PURPLE_STATUS_MOOD) {
		aim_locate_setcaps(od, purple_caps);
		return;
	}

	if (od->icq) {
		/* Set visibility */
		oscar_set_icq_permdeny(account);
	}

	/* Set the AIM-style away message for both AIM and ICQ accounts */
	oscar_set_info_and_status(account, FALSE, NULL, TRUE, status);
}

void
oscar_add_buddy(PurpleConnection *gc, PurpleBuddy *buddy, PurpleGroup *group, const char *msg)
{
	OscarData *od;
	PurpleAccount *account;
	const char *bname, *gname;

	od = purple_connection_get_protocol_data(gc);
	account = purple_connection_get_account(gc);
	bname = purple_buddy_get_name(buddy);
	gname = purple_group_get_name(group);

	if (!oscar_util_valid_name(bname)) {
		gchar *buf;
		buf = g_strdup_printf(_("Unable to add the buddy %s because the username is invalid.  Usernames must be a valid email address, or start with a letter and contain only letters, numbers and spaces, or contain only numbers."), bname);
		if (!purple_conversation_present_error(bname, account, buf))
			purple_notify_error(gc, NULL, _("Unable to Add"), buf, purple_request_cpar_from_connection(gc));
		g_free(buf);

		/* Remove from local list */
		purple_blist_remove_buddy(buddy);

		return;
	}

	if (od->ssi.received_data) {
		if (!aim_ssi_itemlist_finditem(&od->ssi.local, gname, bname, AIM_SSI_TYPE_BUDDY)) {
			purple_debug_info("oscar",
					   "ssi: adding buddy %s to group %s\n", bname, gname);
			aim_ssi_addbuddy(od, bname, gname, NULL, purple_buddy_get_alias_only(buddy), NULL, NULL, 0);

			/* Mobile users should always be online */
			if (bname[0] == '+') {
				purple_protocol_got_user_status(account, bname,
						OSCAR_STATUS_ID_AVAILABLE, NULL);
				purple_protocol_got_user_status(account, bname,
						OSCAR_STATUS_ID_MOBILE, NULL);
			}
		} else if (aim_ssi_waitingforauth(&od->ssi.local,
		                                  aim_ssi_itemlist_findparentname(&od->ssi.local, bname),
		                                  bname)) {
			/* Not authorized -- Re-request authorization */
			oscar_auth_sendrequest(gc, bname, msg);
		}
	}

	/* XXX - Should this be done from AIM accounts, as well? */
	if (od->icq)
		aim_icq_getalias(od, bname, FALSE, NULL);
}

void oscar_remove_buddy(PurpleConnection *gc, PurpleBuddy *buddy, PurpleGroup *group) {
	OscarData *od = purple_connection_get_protocol_data(gc);

	if (od->ssi.received_data) {
		const char *gname = purple_group_get_name(group);
		const char *bname = purple_buddy_get_name(buddy);
		purple_debug_info("oscar",
				   "ssi: deleting buddy %s from group %s\n", bname, gname);
		aim_ssi_delbuddy(od, bname, gname);
	}
}

void oscar_move_buddy(PurpleConnection *gc, const char *name, const char *old_group, const char *new_group) {
	OscarData *od = purple_connection_get_protocol_data(gc);

	if (od->ssi.received_data && !purple_strequal(old_group, new_group)) {
		purple_debug_info("oscar",
				   "ssi: moving buddy %s from group %s to group %s\n", name, old_group, new_group);
		aim_ssi_movebuddy(od, old_group, new_group, name);
	}
}

void oscar_alias_buddy(PurpleConnection *gc, const char *name, const char *alias) {
	OscarData *od = purple_connection_get_protocol_data(gc);

	if (od->ssi.received_data) {
		char *gname = aim_ssi_itemlist_findparentname(&od->ssi.local, name);
		if (gname) {
			purple_debug_info("oscar",
					   "ssi: changing the alias for buddy %s to %s\n", name, alias ? alias : "(none)");
			aim_ssi_aliasbuddy(od, gname, name, alias);
		}
	}
}

/*
 * FYI, the OSCAR SSI code removes empty groups automatically.
 */
void oscar_rename_group(PurpleConnection *gc, const char *old_name, PurpleGroup *group, GList *moved_buddies) {
	OscarData *od = purple_connection_get_protocol_data(gc);

	if (od->ssi.received_data) {
		const char *gname = purple_group_get_name(group);
		if (aim_ssi_itemlist_finditem(&od->ssi.local, gname, NULL, AIM_SSI_TYPE_GROUP)) {
			GList *cur, *groups = NULL;
			PurpleAccount *account = purple_connection_get_account(gc);

			/* Make a list of what the groups each buddy is in */
			for (cur = moved_buddies; cur != NULL; cur = cur->next) {
				PurpleBlistNode *node = cur->data;
				/* node is PurpleBuddy, parent is a PurpleContact.
				 * We must go two levels up to get the Group */
				groups = g_list_append(groups,
						purple_buddy_get_group((PurpleBuddy*)node));
			}

			purple_account_remove_buddies(account, moved_buddies, groups);
			purple_account_add_buddies(account, moved_buddies, NULL);
			g_list_free(groups);
			purple_debug_info("oscar",
					   "ssi: moved all buddies from group %s to %s\n", old_name, gname);
		} else {
			aim_ssi_rename_group(od, old_name, gname);
			purple_debug_info("oscar",
					   "ssi: renamed group %s to %s\n", old_name, gname);
		}
	}
}

void oscar_remove_group(PurpleConnection *gc, PurpleGroup *group)
{
	aim_ssi_delgroup(purple_connection_get_protocol_data(gc), purple_group_get_name(group));
}

static gboolean purple_ssi_rerequestdata(gpointer data) {
	OscarData *od = data;

	aim_ssi_reqdata(od);

	return TRUE;
}

static int purple_ssi_parseerr(OscarData *od, FlapConnection *conn, FlapFrame *fr, ...) {
	PurpleConnection *gc = od->gc;
	va_list ap;
	guint16 reason;

	va_start(ap, fr);
	reason = (guint16)va_arg(ap, unsigned int);
	va_end(ap);

	purple_debug_error("oscar", "ssi: SNAC error %hu\n", reason);

	if (reason == 0x0005) {
		if (od->getblisttimer > 0)
			purple_timeout_remove(od->getblisttimer);
		else
			/* We only show this error the first time it happens */
			purple_notify_error(gc, NULL,
					_("Unable to Retrieve Buddy List"),
					_("The AIM servers were temporarily unable to send "
					"your buddy list.  Your buddy list is not lost, and "
					"will probably become available in a few minutes."),
					purple_request_cpar_from_connection(gc));
		od->getblisttimer = purple_timeout_add_seconds(30, purple_ssi_rerequestdata, od);
		return 1;
	}

	return 1;
}

static int purple_ssi_parserights(OscarData *od, FlapConnection *conn, FlapFrame *fr, ...) {
	int i;
	va_list ap;
	int numtypes;
	guint16 *maxitems;
	GString *msg;

	va_start(ap, fr);
	numtypes = va_arg(ap, int);
	maxitems = va_arg(ap, guint16 *);
	va_end(ap);

	msg = g_string_new("ssi rights:");
	for (i=0; i<numtypes; i++)
		g_string_append_printf(msg, " max type 0x%04x=%hd,", i, maxitems[i]);
	g_string_append(msg, "\n");
	purple_debug_misc("oscar", "%s", msg->str);
	g_string_free(msg, TRUE);

	if (numtypes >= 0)
		od->rights.maxbuddies = maxitems[0];
	if (numtypes >= 1)
		od->rights.maxgroups = maxitems[1];
	if (numtypes >= 2)
		od->rights.maxpermits = maxitems[2];
	if (numtypes >= 3)
		od->rights.maxdenies = maxitems[3];

	return 1;
}

static int purple_ssi_parselist(OscarData *od, FlapConnection *conn, FlapFrame *fr, ...)
{
	PurpleConnection *gc;
	PurpleAccount *account;
	PurpleGroup *g;
	PurpleBuddy *b;
	GSList *cur, *next, *buddies;
	struct aim_ssi_item *curitem;
	guint32 tmp;
	PurpleImage *img;
	va_list ap;
	guint16 deny_entry_type = aim_ssi_getdenyentrytype(od);

	gc = od->gc;
	od = purple_connection_get_protocol_data(gc);
	account = purple_connection_get_account(gc);

	va_start(ap, fr);
	va_arg(ap, int); /* guint16 fmtver */
	va_arg(ap, int); /* guint16 numitems */
	va_arg(ap, guint32); /* timestamp */
	va_end(ap);

	/* Don't attempt to re-request our buddy list later */
	if (od->getblisttimer != 0) {
		purple_timeout_remove(od->getblisttimer);
		od->getblisttimer = 0;
	}

	purple_debug_info("oscar", "ssi: syncing local list and server list\n");

	/*** Begin code for pruning buddies from local list if they're not in server list ***/

	/* Buddies */
	cur = NULL;
	for (buddies = purple_blist_find_buddies(account, NULL);
			buddies;
			buddies = g_slist_delete_link(buddies, buddies))
	{
		PurpleGroup *g;
		const char *gname;
		const char *bname;

		b = buddies->data;
		g = purple_buddy_get_group(b);
		gname = purple_group_get_name(g);
		bname = purple_buddy_get_name(b);

		if (aim_ssi_itemlist_exists(&od->ssi.local, bname)) {
			/* If the buddy is an ICQ user then load his nickname */
			const char *servernick = purple_blist_node_get_string((PurpleBlistNode*)b, "servernick");
			char *alias;
			const char *balias;
			if (servernick)
				purple_serv_got_alias(gc, bname, servernick);

			/* Store local alias on server */
			alias = aim_ssi_getalias(&od->ssi.local, gname, bname);
			balias = purple_buddy_get_local_alias(b);
			if (!alias && balias && *balias)
				aim_ssi_aliasbuddy(od, gname, bname, balias);
			g_free(alias);
		} else {
			purple_debug_info("oscar",
					"ssi: removing buddy %s from local list\n", bname);
			/* Queue the buddy for removal from the local list */
			cur = g_slist_prepend(cur, b);
		}
	}
	while (cur != NULL) {
		purple_blist_remove_buddy(cur->data);
		cur = g_slist_delete_link(cur, cur);
	}

	/* Permit list (ICQ doesn't have one) */
	if (!od->icq) {
		next = purple_account_privacy_get_permitted(account);
		while (next != NULL) {
			cur = next;
			next = next->next;
			if (!aim_ssi_itemlist_finditem(&od->ssi.local, NULL, cur->data, AIM_SSI_TYPE_PERMIT)) {
				purple_debug_info("oscar",
						"ssi: removing permit %s from local list\n", (const char *)cur->data);
				purple_account_privacy_permit_remove(account, cur->data, TRUE);
			}
		}
	}

	/* Deny list */
	next = purple_account_privacy_get_denied(account);
	while (next != NULL) {
		cur = next;
		next = next->next;
		if (!aim_ssi_itemlist_finditem(&od->ssi.local, NULL, cur->data, deny_entry_type)) {
			purple_debug_info("oscar",
					"ssi: removing deny %s from local list\n", (const char *)cur->data);
			purple_account_privacy_deny_remove(account, cur->data, TRUE);
		}
	}

	/* Presence settings (idle time visibility) */
	tmp = aim_ssi_getpresence(&od->ssi.local);
	if (tmp != 0xFFFFFFFF) {
		const char *idle_reporting_pref;
		gboolean report_idle;

		idle_reporting_pref = purple_prefs_get_string("/purple/away/idle_reporting");
		report_idle = !purple_strequal(idle_reporting_pref, "none");

		if (report_idle)
			aim_ssi_setpresence(od, tmp | AIM_SSI_PRESENCE_FLAG_SHOWIDLE);
		else
			aim_ssi_setpresence(od, tmp & ~AIM_SSI_PRESENCE_FLAG_SHOWIDLE);
	}

	/*** End code for pruning buddies from local list ***/

	/*** Begin code for adding from server list to local list ***/

	for (curitem=od->ssi.local.data; curitem; curitem=curitem->next) {
		if (curitem->name && !g_utf8_validate(curitem->name, -1, NULL)) {
			/* Got node with invalid UTF-8 in the name.  Skip it. */
			purple_debug_warning("oscar", "ssi: server list contains item of "
					"type 0x%04hx with a non-utf8 name\n", curitem->type);
			continue;
		}

		switch (curitem->type) {
			case AIM_SSI_TYPE_BUDDY: { /* Buddy */
				if (curitem->name) {
					struct aim_ssi_item *groupitem;
					char *gname, *gname_utf8, *alias, *alias_utf8;

					groupitem = aim_ssi_itemlist_find(&od->ssi.local, curitem->gid, 0x0000);
					gname = groupitem ? groupitem->name : NULL;
					gname_utf8 = oscar_utf8_try_convert(account, od, gname);

					g = purple_blist_find_group(gname_utf8);
					if (g == NULL) {
						g = purple_group_new(gname_utf8);
						purple_blist_add_group(g, NULL);
					}

					alias = aim_ssi_getalias_from_item(curitem);
					alias_utf8 = oscar_utf8_try_convert(account, od, alias);

					b = purple_blist_find_buddy_in_group(account, curitem->name, g);
					if (b) {
						/* Get server stored alias */
						purple_buddy_set_local_alias(b, alias_utf8);
					} else {
						b = purple_buddy_new(account, curitem->name, alias_utf8);

						purple_debug_info("oscar",
								   "ssi: adding buddy %s to group %s to local list\n", curitem->name, gname);
						purple_blist_add_buddy(b, NULL, g, NULL);
					}

					/* Mobile users should always be online */
					if (curitem->name[0] == '+') {
						purple_protocol_got_user_status(account,
								purple_buddy_get_name(b),
								OSCAR_STATUS_ID_AVAILABLE, NULL);
						purple_protocol_got_user_status(account,
								purple_buddy_get_name(b),
								OSCAR_STATUS_ID_MOBILE, NULL);
					}

					g_free(gname_utf8);
					g_free(alias);
					g_free(alias_utf8);
				}
			} break;

			case AIM_SSI_TYPE_GROUP: { /* Group */
				if (curitem->name != NULL && purple_blist_find_group(curitem->name) == NULL) {
					g = purple_group_new(curitem->name);
					purple_blist_add_group(g, NULL);
				}
			} break;

			case AIM_SSI_TYPE_PERMIT: { /* Permit buddy (unless we're on ICQ) */
				if (!od->icq && curitem->name) {
					for (cur = purple_account_privacy_get_permitted(account); (cur && oscar_util_name_compare(curitem->name, cur->data)); cur = cur->next);
					if (!cur) {
						purple_debug_info("oscar",
								   "ssi: adding permit buddy %s to local list\n", curitem->name);
						purple_account_privacy_permit_add(account, curitem->name, TRUE);
					}
				}
			} break;

			case AIM_SSI_TYPE_ICQDENY:
			case AIM_SSI_TYPE_DENY: { /* Deny buddy */
				if (curitem->type == deny_entry_type && curitem->name) {
					for (cur = purple_account_privacy_get_denied(account); (cur && oscar_util_name_compare(curitem->name, cur->data)); cur = cur->next);
					if (!cur) {
						purple_debug_info("oscar",
								   "ssi: adding deny buddy %s to local list\n", curitem->name);
						purple_account_privacy_deny_add(account, curitem->name, TRUE);
					}
				}
			} break;

			case AIM_SSI_TYPE_PDINFO: { /* Permit/deny setting */
				/*
				 * We don't inherit the permit/deny setting from the server
				 * for ICQ because, for ICQ, this setting controls who can
				 * see your online status when you are invisible.  Thus it is
				 * a part of your status and not really related to blocking.
				 */
				if (!od->icq && curitem->data) {
					guint8 perm_deny = aim_ssi_getpermdeny(&od->ssi.local);
					if (perm_deny != 0 && perm_deny != purple_account_get_privacy_type(account))
					{
						purple_debug_info("oscar",
								   "ssi: changing permdeny from %d to %u\n", purple_account_get_privacy_type(account), (guint)perm_deny);
						purple_account_set_privacy_type(account, perm_deny);
					}
				}
			} break;

			case AIM_SSI_TYPE_PRESENCEPREFS: { /* Presence setting */
				/* We don't want to change Purple's setting because it applies to all accounts */
			} break;
		} /* End of switch on curitem->type */
	} /* End of for loop */

	/*** End code for adding from server list to local list ***/

	if (od->icq) {
		oscar_set_icq_permdeny(account);
	} else {
		oscar_set_aim_permdeny(gc);
	}

	/* Activate SSI */
	/* Sending the enable causes other people to be able to see you, and you to see them */
	/* Make sure your privacy setting/invisibility is set how you want it before this! */
	purple_debug_info("oscar",
			   "ssi: activating server-stored buddy list\n");
	aim_ssi_enable(od);

	/*
	 * Make sure our server-stored icon is updated correctly in
	 * the event that the local user set a new icon while this
	 * account was offline.
	 */
	img = purple_buddy_icons_find_account_icon(account);
	oscar_set_icon(gc, img);
	g_object_unref(img);

	/*
	 * If we've already received our bos rights then we're not waiting on
	 * anything else, so send the server clientready.
	 */
	if (od->bos.have_rights) {
		aim_srv_clientready(od, conn);

		/* Request offline messages for AIM and ICQ */
		aim_im_reqofflinemsgs(od);

		purple_connection_set_state(gc, PURPLE_CONNECTION_CONNECTED);
	}

	return 1;
}

static int purple_ssi_parseack(OscarData *od, FlapConnection *conn, FlapFrame *fr, ...) {
	PurpleConnection *gc = od->gc;
	va_list ap;
	struct aim_ssi_tmp *retval;

	va_start(ap, fr);
	retval = va_arg(ap, struct aim_ssi_tmp *);
	va_end(ap);

	while (retval) {
		purple_debug_misc("oscar",
				   "ssi: status is 0x%04hx for a 0x%04hx action with name %s\n", retval->ack,  retval->action, retval->item ? (retval->item->name ? retval->item->name : "no name") : "no item");

		if (retval->ack != 0xffff)
		switch (retval->ack) {
			case 0x0000: { /* added successfully */
			} break;

			case 0x000c: { /* you are over the limit, the cheat is to the limit, come on fhqwhgads */
				gchar *buf;
				buf = g_strdup_printf(_("Unable to add the buddy %s because you have too many buddies in your buddy list.  Please remove one and try again."), (retval->name ? retval->name : _("(no name)")));
				if ((retval->name != NULL) && !purple_conversation_present_error(retval->name, purple_connection_get_account(gc), buf))
					purple_notify_error(gc, NULL, _("Unable to Add"), buf, purple_request_cpar_from_connection(gc));
				g_free(buf);
			} break;

			case 0x000e: { /* buddy requires authorization */
				if ((retval->action == SNAC_SUBTYPE_FEEDBAG_ADD) && (retval->name))
					oscar_auth_sendrequest(gc, retval->name, NULL);
			} break;

			default: { /* La la la */
				gchar *buf;
				purple_debug_error("oscar", "ssi: Action 0x%04hx was unsuccessful with error 0x%04hx\n", retval->action, retval->ack);
				buf = g_strdup_printf(_("Unable to add the buddy %s for an unknown reason."),
						(retval->name ? retval->name : _("(no name)")));
				if ((retval->name != NULL) && !purple_conversation_present_error(retval->name, purple_connection_get_account(gc), buf))
					purple_notify_error(gc, NULL, _("Unable to Add"), buf, purple_request_cpar_from_connection(gc));
				g_free(buf);
			} break;
		}

		retval = retval->next;
	}

	return 1;
}

static int
purple_ssi_parseaddmod(OscarData *od, FlapConnection *conn, FlapFrame *fr, ...)
{
	PurpleConnection *gc;
	PurpleAccount *account;
	char *gname, *gname_utf8, *alias, *alias_utf8;
	PurpleBuddy *b;
	PurpleGroup *g;
	struct aim_ssi_item *ssi_item;
	va_list ap;
	guint16 snac_subtype, type;
	const char *name;

	gc = od->gc;
	account = purple_connection_get_account(gc);

	va_start(ap, fr);
	snac_subtype = (guint16)va_arg(ap, int);
	type = (guint16)va_arg(ap, int);
	name = va_arg(ap, char *);
	va_end(ap);

	if ((type != 0x0000) || (name == NULL))
		return 1;

	gname = aim_ssi_itemlist_findparentname(&od->ssi.local, name);
	gname_utf8 = gname ? oscar_utf8_try_convert(account, od, gname) : NULL;

	alias = aim_ssi_getalias(&od->ssi.local, gname, name);
	alias_utf8 = oscar_utf8_try_convert(account, od, alias);
	g_free(alias);

	b = purple_blist_find_buddy(account, name);
	if (b) {
		/*
		 * You're logged in somewhere else and you aliased one
		 * of your buddies, so update our local buddy list with
		 * the person's new alias.
		 */
		purple_buddy_set_local_alias(b, alias_utf8);
	} else if (snac_subtype == 0x0008) {
		/*
		 * You're logged in somewhere else and you added a buddy to
		 * your server list, so add them to your local buddy list.
		 */
		b = purple_buddy_new(account, name, alias_utf8);

		if (!(g = purple_blist_find_group(gname_utf8))) {
			g = purple_group_new(gname_utf8);
			purple_blist_add_group(g, NULL);
		}

		purple_debug_info("oscar", "ssi: adding buddy %s to group %s to"
			" local list", name, gname_utf8 ? gname_utf8 : "(default)");
		purple_blist_add_buddy(b, NULL, g, NULL);

		/* Mobile users should always be online */
		if (name[0] == '+') {
			purple_protocol_got_user_status(account,
					name, OSCAR_STATUS_ID_AVAILABLE, NULL);
			purple_protocol_got_user_status(account,
					name, OSCAR_STATUS_ID_MOBILE, NULL);
		}

	}

	ssi_item = aim_ssi_itemlist_finditem(&od->ssi.local,
			gname, name, AIM_SSI_TYPE_BUDDY);
	if (ssi_item == NULL)
	{
		purple_debug_error("oscar", "purple_ssi_parseaddmod: "
				"Could not find ssi item for oncoming buddy %s, "
				"group %s\n", name, gname);
	}

	g_free(gname_utf8);
	g_free(alias_utf8);

	return 1;
}

static int purple_ssi_authgiven(OscarData *od, FlapConnection *conn, FlapFrame *fr, ...) {
	PurpleConnection *gc = od->gc;
	va_list ap;
	char *bn;
	gchar *dialog_msg, *nombre;
	struct name_data *data;
	PurpleBuddy *buddy;

	va_start(ap, fr);
	bn = va_arg(ap, char *);
	va_arg(ap, char *); /* msg */
	va_end(ap);

	purple_debug_info("oscar",
			   "ssi: %s has given you permission to add him to your buddy list\n", bn);

	buddy = purple_blist_find_buddy(purple_connection_get_account(gc), bn);
	if (buddy && (purple_buddy_get_alias_only(buddy)))
		nombre = g_strdup_printf("%s (%s)", bn, purple_buddy_get_alias_only(buddy));
	else
		nombre = g_strdup(bn);

	dialog_msg = g_strdup_printf(_("The user %s has given you permission to add him or her to your buddy list.  Do you want to add this user?"), nombre);
	g_free(nombre);

	data = g_new(struct name_data, 1);
	data->gc = gc;
	data->name = g_strdup(bn);
	data->nick = (buddy ? g_strdup(purple_buddy_get_alias_only(buddy)) : NULL);

	purple_request_yes_no(gc, NULL, _("Authorization Given"), dialog_msg,
						PURPLE_DEFAULT_ACTION_NONE,
						purple_request_cpar_from_connection(gc),
						data,
						G_CALLBACK(purple_icq_buddyadd),
						G_CALLBACK(oscar_free_name_data));
	g_free(dialog_msg);

	return 1;
}

static int purple_ssi_authrequest(OscarData *od, FlapConnection *conn, FlapFrame *fr, ...)
{
	va_list ap;
	const char *bn;
	char *msg;

	va_start(ap, fr);
	bn = va_arg(ap, const char *);
	msg = va_arg(ap, char *);
	va_end(ap);

	purple_debug_info("oscar",
			"ssi: received authorization request from %s\n", bn);

	if (!msg) {
		purple_debug_warning("oscar", "Received auth request from %s with "
				"empty message\n", bn);
	} else if (!g_utf8_validate(msg, -1, NULL)) {
		purple_debug_warning("oscar", "Received auth request from %s with "
				"invalid UTF-8 message\n", bn);
		msg = NULL;
	}

	aim_icq_getalias(od, bn, TRUE, msg);
	return 1;
}

static int purple_ssi_authreply(OscarData *od, FlapConnection *conn, FlapFrame *fr, ...) {
	PurpleConnection *gc = od->gc;
	va_list ap;
	char *bn, *msg;
	gchar *dialog_msg, *nombre;
	guint8 reply;
	PurpleBuddy *buddy;

	va_start(ap, fr);
	bn = va_arg(ap, char *);
	reply = (guint8)va_arg(ap, int);
	msg = va_arg(ap, char *);
	va_end(ap);

	purple_debug_info("oscar",
			   "ssi: received authorization reply from %s.  Reply is 0x%02hx\n", bn, (guint16)reply);

	buddy = purple_blist_find_buddy(purple_connection_get_account(gc), bn);
	if (buddy && (purple_buddy_get_alias_only(buddy)))
		nombre = g_strdup_printf("%s (%s)", bn, purple_buddy_get_alias_only(buddy));
	else
		nombre = g_strdup(bn);

	if (reply) {
		/* Granted */
		dialog_msg = g_strdup_printf(_("The user %s has granted your request to add them to your buddy list."), nombre);
		purple_notify_info(gc, NULL, _("Authorization Granted"),
			dialog_msg, purple_request_cpar_from_connection(gc));
	} else {
		/* Denied */
		dialog_msg = g_strdup_printf(_("The user %s has denied your request to add them to your buddy list for the following reason:\n%s"), nombre, msg ? msg : _("No reason given."));
		purple_notify_info(gc, NULL, _("Authorization Denied"),
			dialog_msg, purple_request_cpar_from_connection(gc));
	}
	g_free(dialog_msg);
	g_free(nombre);

	return 1;
}

static int purple_ssi_gotadded(OscarData *od, FlapConnection *conn, FlapFrame *fr, ...) {
	PurpleConnection *gc = od->gc;
	PurpleAccount *account = purple_connection_get_account(gc);
	va_list ap;
	char *bn;
	PurpleBuddy *buddy;

	va_start(ap, fr);
	bn = va_arg(ap, char *);
	va_end(ap);

	buddy = purple_blist_find_buddy(account, bn);
	purple_debug_info("oscar", "ssi: %s added you to their buddy list\n", bn);
	purple_account_notify_added(account, bn, NULL,
			(buddy ? purple_buddy_get_alias_only(buddy) : NULL), NULL);

	return 1;
}

GList *oscar_chat_info(PurpleConnection *gc) {
	GList *m = NULL;
	PurpleProtocolChatEntry *pce;

	pce = g_new0(PurpleProtocolChatEntry, 1);
	pce->label = _("_Room:");
	pce->identifier = "room";
	pce->required = TRUE;
	m = g_list_append(m, pce);

	pce = g_new0(PurpleProtocolChatEntry, 1);
	pce->label = _("_Exchange:");
	pce->identifier = "exchange";
	pce->required = TRUE;
	pce->is_int = TRUE;
	pce->min = 4;
	pce->max = 20;
	m = g_list_append(m, pce);

	return m;
}

GHashTable *oscar_chat_info_defaults(PurpleConnection *gc, const char *chat_name)
{
	GHashTable *defaults;

	defaults = g_hash_table_new_full(g_str_hash, g_str_equal, NULL, g_free);

	if (chat_name != NULL)
		g_hash_table_insert(defaults, "room", g_strdup(chat_name));
	g_hash_table_insert(defaults, "exchange", g_strdup("4"));

	return defaults;
}

char *
oscar_get_chat_name(GHashTable *data)
{
	return g_strdup(g_hash_table_lookup(data, "room"));
}

void
oscar_join_chat(PurpleConnection *gc, GHashTable *data)
{
	OscarData *od = purple_connection_get_protocol_data(gc);
	FlapConnection *conn;
	char *name, *exchange;
	int exchange_int;

	name = g_hash_table_lookup(data, "room");
	exchange = g_hash_table_lookup(data, "exchange");

	g_return_if_fail(name != NULL && *name != '\0');
	g_return_if_fail(exchange != NULL);

	errno = 0;
	exchange_int = strtol(exchange, NULL, 10);
	g_return_if_fail(errno == 0);

	purple_debug_info("oscar", "Attempting to join chat room %s.\n", name);

	if ((conn = flap_connection_getbytype(od, SNAC_FAMILY_CHATNAV)))
	{
		purple_debug_info("oscar", "chatnav exists, creating room\n");
		aim_chatnav_createroom(od, conn, name, exchange_int);
	} else {
		/* this gets tricky */
		struct create_room *cr = g_new0(struct create_room, 1);
		purple_debug_info("oscar", "chatnav does not exist, opening chatnav\n");
		cr->exchange = exchange_int;
		cr->name = g_strdup(name);
		od->create_rooms = g_slist_prepend(od->create_rooms, cr);
		aim_srv_requestnew(od, SNAC_FAMILY_CHATNAV);
	}
}

void
oscar_chat_invite(PurpleConnection *gc, int id, const char *message, const char *name)
{
	OscarData *od = purple_connection_get_protocol_data(gc);
	struct chat_connection *ccon = find_oscar_chat(gc, id);

	if (ccon == NULL)
		return;

	aim_im_sendch2_chatinvite(od, name, message ? message : "",
			ccon->exchange, ccon->name, 0x0);
}

void
oscar_chat_leave(PurpleConnection *gc, int id)
{
	PurpleChatConversation *conv;
	struct chat_connection *cc;

	conv = purple_conversations_find_chat(gc, id);

	g_return_if_fail(conv != NULL);

	purple_debug_info("oscar", "Leaving chat room %s\n",
			purple_conversation_get_name(PURPLE_CONVERSATION(conv)));

	cc = find_oscar_chat(gc, purple_chat_conversation_get_id(conv));
	flap_connection_schedule_destroy(cc->conn, OSCAR_DISCONNECT_DONE, NULL);
	oscar_chat_kill(gc, cc);
}

int oscar_send_chat(PurpleConnection *gc, int id, PurpleMessage *msg)
{
	OscarData *od = purple_connection_get_protocol_data(gc);
	PurpleChatConversation *conv = NULL;
	struct chat_connection *c = NULL;
	char *buf, *buf2, *buf3;
	guint16 charset;
	char *charsetstr;
	gsize len;
	const gchar *message = purple_message_get_contents(msg);

	if (!(conv = purple_conversations_find_chat(gc, id)))
		return -EINVAL;

	if (!(c = find_oscar_chat_by_conv(gc, conv)))
		return -EINVAL;

	buf = purple_strdup_withhtml(message);

	if (strstr(buf, "<img ")) {
		purple_conversation_write_system_message(PURPLE_CONVERSATION(conv),
			_("Your IM Image was not sent. "
			  "You cannot send IM Images in AIM chats."),
			PURPLE_MESSAGE_ERROR);
	}

	buf2 = oscar_encode_im(buf, &len, &charset, &charsetstr);
	/*
	 * Evan S. suggested that maxvis really does mean "number of
	 * visible characters" and not "number of bytes"
	 */
	if ((len > c->maxlen) || (len > c->maxvis)) {
		/* If the length was too long, try stripping the HTML and then running it back through
		 * purple_strdup_withhtml() and the encoding process. The result may be shorter. */
		g_free(buf2);

		buf3 = purple_markup_strip_html(buf);
		g_free(buf);

		buf = purple_strdup_withhtml(buf3);
		g_free(buf3);

		buf2 = oscar_encode_im(buf, &len, &charset, &charsetstr);

		if ((len > c->maxlen) || (len > c->maxvis)) {
			purple_debug_warning("oscar",
					"Could not send %s because (%" G_GSIZE_FORMAT " > maxlen %i) or (%" G_GSIZE_FORMAT " > maxvis %i)\n",
					buf2, len, c->maxlen, len, c->maxvis);
			g_free(buf);
			g_free(buf2);
			return -E2BIG;
		}

		purple_debug_info("oscar", "Sending %s as %s because the original was too long.\n",
				message, buf2);
	}

	aim_chat_send_im(od, c->conn, 0, buf2, len, charsetstr, "en");
	g_free(buf2);
	g_free(buf);

	return 0;
}

PurpleMood* oscar_get_purple_moods(PurpleAccount *account)
{
	return icq_get_purple_moods(account);
}

const char *oscar_list_icon_icq(PurpleAccount *a, PurpleBuddy *b)
{
	const char *name = b ? purple_buddy_get_name(b) : NULL;
	if (name && !oscar_util_valid_name_sms(name) && oscar_util_valid_name_icq(name))
		return "icq";

	return "icq";
}

const char *oscar_list_icon_aim(PurpleAccount *a, PurpleBuddy *b)
{
	const char *name = b ? purple_buddy_get_name(b) : NULL;
	if (name && !oscar_util_valid_name_sms(name) && oscar_util_valid_name_icq(name))
		return "icq";

	return "aim";
}

const char *oscar_list_emblem(PurpleBuddy *b)
{
	PurpleConnection *gc = NULL;
	OscarData *od = NULL;
	PurpleAccount *account = NULL;
	PurplePresence *presence;
	aim_userinfo_t *userinfo = NULL;
	const char *name;

	account = purple_buddy_get_account(b);
	name = purple_buddy_get_name(b);
	if (account != NULL)
		gc = purple_account_get_connection(account);
	if (gc != NULL)
		od = purple_connection_get_protocol_data(gc);
	if (od != NULL)
		userinfo = aim_locate_finduserinfo(od, name);

	presence = purple_buddy_get_presence(b);

	if (purple_presence_is_online(presence) == FALSE) {
		char *gname;
		if ((name) && (od) && (od->ssi.received_data) &&
			(gname = aim_ssi_itemlist_findparentname(&od->ssi.local, name)) &&
			(aim_ssi_waitingforauth(&od->ssi.local, gname, name))) {
			return "not-authorized";
		}
	}

	if (userinfo != NULL ) {
		if (userinfo->flags & AIM_FLAG_ADMINISTRATOR)
			return "admin";
		if (userinfo->flags & AIM_FLAG_ACTIVEBUDDY)
			return "bot";
		if (userinfo->capabilities & OSCAR_CAPABILITY_SECUREIM)
			return "secure";
		if (userinfo->icqinfo.status & AIM_ICQ_STATE_BIRTHDAY)
			return "birthday";

		/* Make the mood icon override anything below this. */
		if (purple_presence_is_status_primitive_active(presence, PURPLE_STATUS_MOOD))
			return NULL;

		if (userinfo->capabilities & OSCAR_CAPABILITY_HIPTOP)
			return "hiptop";
	}
	return NULL;
}

void oscar_tooltip_text(PurpleBuddy *b, PurpleNotifyUserInfo *user_info, gboolean full)
{
	PurpleConnection *gc;
	PurpleAccount *account;
	OscarData *od;
	aim_userinfo_t *userinfo;

	if (!PURPLE_BUDDY_IS_ONLINE(b))
		return;

	account = purple_buddy_get_account(b);
	gc = purple_account_get_connection(account);
	od = purple_connection_get_protocol_data(gc);
	userinfo = aim_locate_finduserinfo(od, purple_buddy_get_name(b));

	oscar_user_info_append_status(gc, user_info, b, userinfo, /* use_html_status */ FALSE);

	if (full)
		oscar_user_info_append_extra_info(gc, user_info, b, userinfo);
}

char *oscar_status_text(PurpleBuddy *b)
{
	PurpleConnection *gc;
	PurpleAccount *account;
	OscarData *od;
	const PurplePresence *presence;
	const PurpleStatus *status;
	const char *message;
	gchar *ret = NULL;

	gc = purple_account_get_connection(purple_buddy_get_account(b));
	account = purple_connection_get_account(gc);
	od = purple_connection_get_protocol_data(gc);
	presence = purple_buddy_get_presence(b);
	status = purple_presence_get_active_status(presence);

	if ((od != NULL) && !purple_presence_is_online(presence))
	{
		const char *name = purple_buddy_get_name(b);
		char *gname = aim_ssi_itemlist_findparentname(&od->ssi.local, name);
		if (aim_ssi_waitingforauth(&od->ssi.local, gname, name))
			ret = g_strdup(_("Not Authorized"));
		else
			ret = g_strdup(_("Offline"));
	}
	else
	{
		message = purple_status_get_attr_string(status, "message");
		if (message != NULL)
		{
			gchar *tmp = oscar_util_format_string(message, purple_account_get_username(account));
			ret = purple_markup_escape_text(tmp, -1);
			g_free(tmp);
		}
		else if (purple_status_is_available(status))
		{
			/* Don't show "Available" as status message in case buddy doesn't have a status message */
		}
		else
		{
			ret = g_strdup(purple_status_get_name(status));
		}
	}

	return ret;
}

void oscar_set_aim_permdeny(PurpleConnection *gc) {
	PurpleAccount *account = purple_connection_get_account(gc);
	OscarData *od = purple_connection_get_protocol_data(gc);

	/*
	 * Conveniently there is a one-to-one mapping between the
	 * values of libpurple's PurplePrivacyType and the values used
	 * by the oscar protocol.
	 */
	aim_ssi_setpermdeny(od, purple_account_get_privacy_type(account));
}

void oscar_add_permit(PurpleConnection *gc, const char *who) {
	OscarData *od = purple_connection_get_protocol_data(gc);
	purple_debug_info("oscar", "ssi: About to add a permit\n");
	aim_ssi_add_to_private_list(od, who, AIM_SSI_TYPE_PERMIT);
}

void oscar_add_deny(PurpleConnection *gc, const char *who) {
	OscarData *od = purple_connection_get_protocol_data(gc);
	purple_debug_info("oscar", "ssi: About to add a deny\n");
	aim_ssi_add_to_private_list(od, who, aim_ssi_getdenyentrytype(od));
}

void oscar_rem_permit(PurpleConnection *gc, const char *who) {
	OscarData *od = purple_connection_get_protocol_data(gc);
	purple_debug_info("oscar", "ssi: About to delete a permit\n");
	aim_ssi_del_from_private_list(od, who, AIM_SSI_TYPE_PERMIT);
}

void oscar_rem_deny(PurpleConnection *gc, const char *who) {
	OscarData *od = purple_connection_get_protocol_data(gc);
	purple_debug_info("oscar", "ssi: About to delete a deny\n");
	aim_ssi_del_from_private_list(od, who, aim_ssi_getdenyentrytype(od));
}

GList *
oscar_status_types(PurpleAccount *account)
{
	gboolean is_icq;
	GList *status_types = NULL;
	PurpleStatusType *type;

	g_return_val_if_fail(account != NULL, NULL);

	/* Used to flag some statuses as "user settable" or not */
	is_icq = oscar_util_valid_name_icq(purple_account_get_username(account));

	/* Common status types */
	/* Really the available message should only be settable for AIM accounts */
	type = purple_status_type_new_with_attrs(PURPLE_STATUS_AVAILABLE,
										   OSCAR_STATUS_ID_AVAILABLE,
										   NULL, TRUE, TRUE, FALSE,
										   "message", _("Message"),
										   purple_value_new(G_TYPE_STRING),
										   "itmsurl", _("iTunes Music Store Link"),
										   purple_value_new(G_TYPE_STRING), NULL);
	status_types = g_list_prepend(status_types, type);

	type = purple_status_type_new_with_attrs(PURPLE_STATUS_AVAILABLE,
									 OSCAR_STATUS_ID_FREE4CHAT,
									 _("Free For Chat"), TRUE, is_icq, FALSE,
									 "message", _("Message"),
				purple_value_new(G_TYPE_STRING), NULL);

	status_types = g_list_prepend(status_types, type);

	type = purple_status_type_new_with_attrs(PURPLE_STATUS_AVAILABLE,
									 OSCAR_STATUS_ID_EVIL,
									 _("Evil"), TRUE, is_icq, FALSE,
				 "message", _("Message"),
				purple_value_new(G_TYPE_STRING), NULL);
	status_types = g_list_prepend(status_types, type);


	type = purple_status_type_new_with_attrs(PURPLE_STATUS_AVAILABLE,
									 OSCAR_STATUS_ID_DEPRESSION,
									 _("Depression"), TRUE, is_icq, FALSE,
				 "message", _("Message"),
				purple_value_new(G_TYPE_STRING), NULL);
	status_types = g_list_prepend(status_types, type);


	type = purple_status_type_new_with_attrs(PURPLE_STATUS_AVAILABLE,
									 OSCAR_STATUS_ID_ATHOME,
									 _("At home"), TRUE, is_icq, FALSE,
				"message", _("Message"),
				purple_value_new(G_TYPE_STRING), NULL);
	status_types = g_list_prepend(status_types, type);


	type = purple_status_type_new_with_attrs(PURPLE_STATUS_AVAILABLE,
									 OSCAR_STATUS_ID_ATWORK,
									 _("At work"), TRUE, is_icq, FALSE,
				"message", _("Message"),
				purple_value_new(G_TYPE_STRING), NULL);

	status_types = g_list_prepend(status_types, type);


	type = purple_status_type_new_with_attrs(PURPLE_STATUS_AVAILABLE,
									 OSCAR_STATUS_ID_LUNCH,
									 _("Lunch"), TRUE, is_icq, FALSE,
				"message", _("Message"),
				purple_value_new(G_TYPE_STRING), NULL);

	status_types = g_list_prepend(status_types, type);

	type = purple_status_type_new_with_attrs(PURPLE_STATUS_AWAY,
										   OSCAR_STATUS_ID_AWAY,
										   NULL, TRUE, TRUE, FALSE,
										   "message", _("Message"),
										   purple_value_new(G_TYPE_STRING), NULL);
	status_types = g_list_prepend(status_types, type);

	type = purple_status_type_new_with_attrs(PURPLE_STATUS_INVISIBLE,
									 OSCAR_STATUS_ID_INVISIBLE,
									 NULL, TRUE, TRUE, FALSE,
									 "message", _("Message"),
									  purple_value_new(G_TYPE_STRING), NULL);

	status_types = g_list_prepend(status_types, type);

	type = purple_status_type_new_full(PURPLE_STATUS_MOBILE, OSCAR_STATUS_ID_MOBILE, NULL, FALSE, FALSE, TRUE);
	status_types = g_list_prepend(status_types, type);

	/* ICQ-specific status types */
	type = purple_status_type_new_with_attrs(PURPLE_STATUS_UNAVAILABLE,
				OSCAR_STATUS_ID_OCCUPIED,
				_("Occupied"), TRUE, is_icq, FALSE,
				"message", _("Message"),
				purple_value_new(G_TYPE_STRING), NULL);
	status_types = g_list_prepend(status_types, type);

	type = purple_status_type_new_with_attrs(PURPLE_STATUS_UNAVAILABLE,
				OSCAR_STATUS_ID_DND,
				_("Do Not Disturb"), TRUE, is_icq, FALSE,
				"message", _("Message"),
				purple_value_new(G_TYPE_STRING), NULL);
	status_types = g_list_prepend(status_types, type);

	type = purple_status_type_new_with_attrs(PURPLE_STATUS_EXTENDED_AWAY,
				OSCAR_STATUS_ID_NA,
				_("Not Available"), TRUE, is_icq, FALSE,
				"message", _("Message"),
				purple_value_new(G_TYPE_STRING), NULL);
	status_types = g_list_prepend(status_types, type);

	type = purple_status_type_new_full(PURPLE_STATUS_OFFLINE,
									 OSCAR_STATUS_ID_OFFLINE,
									 NULL, TRUE, TRUE, FALSE);
	status_types = g_list_prepend(status_types, type);

	type = purple_status_type_new_with_attrs(PURPLE_STATUS_MOOD,
			"mood", NULL, TRUE, is_icq, TRUE,
			PURPLE_MOOD_NAME, _("Mood Name"), purple_value_new(G_TYPE_STRING),
			PURPLE_MOOD_COMMENT, _("Mood Comment"), purple_value_new(G_TYPE_STRING),
			NULL);
	status_types = g_list_prepend(status_types, type);

	return g_list_reverse(status_types);
}

static void oscar_ssi_editcomment(struct name_data *data, const char *text) {
	PurpleConnection *gc;
	PurpleAccount *account;
	OscarData *od;
	PurpleBuddy *b;
	PurpleGroup *g;

	gc = data->gc;
	od = purple_connection_get_protocol_data(gc);
	account = purple_connection_get_account(gc);

	b = purple_blist_find_buddy(account, data->name);
	if (b == NULL) {
		oscar_free_name_data(data);
		return;
	}

	g = purple_buddy_get_group(b);
	if (g == NULL) {
		oscar_free_name_data(data);
		return;
	}

	aim_ssi_editcomment(od, purple_group_get_name(g), data->name, text);
	oscar_free_name_data(data);
}

static void oscar_buddycb_edit_comment(PurpleBlistNode *node, gpointer ignore) {

	PurpleBuddy *buddy;
	PurpleConnection *gc;
	OscarData *od;
	struct name_data *data;
	PurpleGroup *g;
	char *comment;
	gchar *comment_utf8;
	gchar *title;
	PurpleAccount *account;
	const char *name;

	g_return_if_fail(PURPLE_IS_BUDDY(node));

	buddy = (PurpleBuddy *) node;
	name = purple_buddy_get_name(buddy);
	account = purple_buddy_get_account(buddy);
	gc = purple_account_get_connection(account);
	od = purple_connection_get_protocol_data(gc);

	if (!(g = purple_buddy_get_group(buddy)))
		return;

	data = g_new(struct name_data, 1);

	comment = aim_ssi_getcomment(&od->ssi.local, purple_group_get_name(g), name);
	comment_utf8 = comment ? oscar_utf8_try_convert(account, od, comment) : NULL;

	data->gc = gc;
	data->name = g_strdup(name);
	data->nick = g_strdup(purple_buddy_get_alias_only(buddy));

	title = g_strdup_printf(_("Buddy Comment for %s"), data->name);
	purple_request_input(gc, title, _("Buddy Comment:"), NULL,
					   comment_utf8, TRUE, FALSE, NULL,
					   _("_OK"), G_CALLBACK(oscar_ssi_editcomment),
					   _("_Cancel"), G_CALLBACK(oscar_free_name_data),
					   purple_request_cpar_from_connection(gc),
					   data);
	g_free(title);

	g_free(comment);
	g_free(comment_utf8);
}

static void
oscar_ask_directim_yes_cb(struct oscar_ask_directim_data *data)
{
	peer_connection_propose(data->od, OSCAR_CAPABILITY_DIRECTIM, data->who);
	g_free(data->who);
	g_free(data);
}

static void
oscar_ask_directim_no_cb(struct oscar_ask_directim_data *data)
{
	g_free(data->who);
	g_free(data);
}

/* This is called from right-click menu on a buddy node. */
static void
oscar_ask_directim(gpointer object, gpointer ignored)
{
	PurpleBlistNode *node;
	PurpleBuddy *buddy;
	PurpleConnection *gc;
	gchar *buf;
	struct oscar_ask_directim_data *data;
	PurpleAccount *account;

	node = object;

	g_return_if_fail(PURPLE_IS_BUDDY(node));

	buddy = (PurpleBuddy *)node;
	account = purple_buddy_get_account(buddy);
	gc = purple_account_get_connection(account);

	data = g_new0(struct oscar_ask_directim_data, 1);
	data->who = g_strdup(purple_buddy_get_name(buddy));
	data->od = purple_connection_get_protocol_data(gc);
	buf = g_strdup_printf(_("You have selected to open a Direct IM connection with %s."),
			data->who);

	purple_request_action(gc, NULL, buf,
			_("Because this reveals your IP address, it "
			  "may be considered a security risk.  Do you "
			  "wish to continue?"),
			0, /* Default action is "connect" */
			purple_request_cpar_from_account(account),
			data, 2,
			_("C_onnect"), G_CALLBACK(oscar_ask_directim_yes_cb),
			_("_Cancel"), G_CALLBACK(oscar_ask_directim_no_cb));
	g_free(buf);
}

static void
oscar_close_directim(gpointer object, gpointer ignored)
{
	PurpleBlistNode *node;
	PurpleBuddy *buddy;
	PurpleAccount *account;
	PurpleConnection *gc;
	PurpleIMConversation *im;
	OscarData *od;
	PeerConnection *conn;
	const char *name;

	node = object;

	g_return_if_fail(PURPLE_IS_BUDDY(node));

	buddy = (PurpleBuddy*)node;
	name = purple_buddy_get_name(buddy);
	account = purple_buddy_get_account(buddy);
	gc = purple_account_get_connection(account);
	od = purple_connection_get_protocol_data(gc);
	conn = peer_connection_find_by_type(od, name, OSCAR_CAPABILITY_DIRECTIM);

	if (conn != NULL)
	{
		if (!conn->ready)
			aim_im_sendch2_cancel(conn);

		peer_connection_destroy(conn, OSCAR_DISCONNECT_LOCAL_CLOSED, NULL);

		/* OSCAR_DISCONNECT_LOCAL_CLOSED doesn't write anything to the convo
		 * window. Let the user know that we cancelled the Direct IM. */
		im = purple_im_conversation_new(account, name);
		purple_conversation_write_system_message(
			PURPLE_CONVERSATION(im), _("You closed the connection."), 0);
	}
}

static void oscar_get_icqxstatusmsg(PurpleBlistNode *node, gpointer ignore)
{
	PurpleBuddy *buddy;
	PurpleConnection *gc;
	OscarData *od;
	PurpleAccount *account;
	const char *bname;

	g_return_if_fail(PURPLE_IS_BUDDY(node));

	buddy = (PurpleBuddy *)node;
	bname = purple_buddy_get_name(buddy);

	account = purple_buddy_get_account(buddy);
	gc = purple_account_get_connection(account);
	od = purple_connection_get_protocol_data(gc);

	purple_debug_info("oscar", "Manual X-Status Get From %s to %s:\n", bname, purple_account_get_username(account));

	icq_im_xstatus_request(od, bname);
}

static void
oscar_get_aim_info_cb(PurpleBlistNode *node, gpointer ignore)
{
	PurpleBuddy *buddy;
	PurpleConnection *gc;

	g_return_if_fail(PURPLE_IS_BUDDY(node));

	buddy = (PurpleBuddy *)node;
	gc = purple_account_get_connection(purple_buddy_get_account(buddy));

	aim_locate_getinfoshort(purple_connection_get_protocol_data(gc),
			purple_buddy_get_name(buddy), 0x00000003);
}

static GList *
oscar_buddy_menu(PurpleBuddy *buddy) {
	PurpleConnection *gc;
	OscarData *od;
	GList *menu;
	PurpleMenuAction *act;
	aim_userinfo_t *userinfo;
	PurpleAccount *account;
	const char *bname = purple_buddy_get_name(buddy);

	account = purple_buddy_get_account(buddy);
	gc = purple_account_get_connection(account);
	od = purple_connection_get_protocol_data(gc);
	userinfo = aim_locate_finduserinfo(od, bname);
	menu = NULL;

	if (od->icq && oscar_util_valid_name_icq(bname))
	{
		act = purple_menu_action_new(_("Get AIM Info"),
								   PURPLE_CALLBACK(oscar_get_aim_info_cb),
								   NULL, NULL);
		menu = g_list_prepend(menu, act);
	}

	if (purple_buddy_get_group(buddy) != NULL)
	{
		/* We only do this if the user is in our buddy list */
		act = purple_menu_action_new(_("Edit Buddy Comment"),
		                           PURPLE_CALLBACK(oscar_buddycb_edit_comment),
		                           NULL, NULL);
		menu = g_list_prepend(menu, act);
	}

	if (od->icq)
	{
		act = purple_menu_action_new(_("Get X-Status Msg"),
		                           PURPLE_CALLBACK(oscar_get_icqxstatusmsg),
		                           NULL, NULL);
		menu = g_list_prepend(menu, act);
		menu = g_list_prepend(menu, create_visibility_menu_item(od, bname));
	}

	if (userinfo &&
		oscar_util_name_compare(purple_account_get_username(account), bname) &&
		PURPLE_BUDDY_IS_ONLINE(buddy))
	{
		PeerConnection *conn;
		conn = peer_connection_find_by_type(od, bname, OSCAR_CAPABILITY_DIRECTIM);

		if (userinfo->capabilities & OSCAR_CAPABILITY_DIRECTIM)
		{
			if (conn)
			{
				act = purple_menu_action_new(_("End Direct IM Session"),
				                          PURPLE_CALLBACK(oscar_close_directim),
				                          NULL, NULL);
			}
			else
			{
				act = purple_menu_action_new(_("Direct IM"),
				                          PURPLE_CALLBACK(oscar_ask_directim),
				                          NULL, NULL);
			}
			menu = g_list_prepend(menu, act);
		}
	}

	if (od->ssi.received_data && purple_buddy_get_group(buddy) != NULL)
	{
		/*
		 * We only do this if the user is in our buddy list and we're
		 * waiting for authorization.
		 */
		char *gname;
		gname = aim_ssi_itemlist_findparentname(&od->ssi.local, bname);
		if (gname && aim_ssi_waitingforauth(&od->ssi.local, gname, bname))
		{
			act = purple_menu_action_new(_("Re-request Authorization"),
			                           PURPLE_CALLBACK(oscar_auth_sendrequest_menu),
			                           NULL, NULL);
			menu = g_list_prepend(menu, act);
		}
	}

	menu = g_list_reverse(menu);

	return menu;
}


GList *oscar_blist_node_menu(PurpleBlistNode *node) {
	if(PURPLE_IS_BUDDY(node)) {
		return oscar_buddy_menu((PurpleBuddy *) node);
	} else {
		return NULL;
	}
}

static void
oscar_icq_privacy_opts(PurpleConnection *gc, PurpleRequestFields *fields)
{
	OscarData *od = purple_connection_get_protocol_data(gc);
	PurpleAccount *account = purple_connection_get_account(gc);
	PurpleRequestField *f;
	gboolean auth, web_aware;

	f = purple_request_fields_get_field(fields, "authorization");
	auth = purple_request_field_bool_get_value(f);

	f = purple_request_fields_get_field(fields, "web_aware");
	web_aware = purple_request_field_bool_get_value(f);

	purple_account_set_bool(account, "authorization", auth);
	purple_account_set_bool(account, "web_aware", web_aware);

	oscar_set_extended_status(gc);
	aim_icq_setsecurity(od, auth, web_aware);
}

static void
oscar_show_icq_privacy_opts(PurpleProtocolAction *action)
{
	PurpleConnection *gc = action->connection;
	PurpleAccount *account = purple_connection_get_account(gc);
	PurpleRequestFields *fields;
	PurpleRequestFieldGroup *g;
	PurpleRequestField *f;
	gboolean auth, web_aware;

	auth = purple_account_get_bool(account, "authorization", OSCAR_DEFAULT_AUTHORIZATION);
	web_aware = purple_account_get_bool(account, "web_aware", OSCAR_DEFAULT_WEB_AWARE);

	fields = purple_request_fields_new();

	g = purple_request_field_group_new(NULL);

	f = purple_request_field_bool_new("authorization", _("Require authorization"), auth);
	purple_request_field_group_add_field(g, f);

	f = purple_request_field_bool_new("web_aware", _("Web aware (enabling this will cause you to receive SPAM!)"), web_aware);
	purple_request_field_group_add_field(g, f);

	purple_request_fields_add_group(fields, g);

	purple_request_fields(gc, _("ICQ Privacy Options"), _("ICQ Privacy Options"),
						NULL, fields,
						_("OK"), G_CALLBACK(oscar_icq_privacy_opts),
						_("Cancel"), NULL,
						purple_request_cpar_from_connection(gc),
						gc);
}

static void oscar_confirm_account(PurpleProtocolAction *action)
{
	PurpleConnection *gc;
	OscarData *od;
	FlapConnection *conn;

	gc = action->connection;
	od = purple_connection_get_protocol_data(gc);

	conn = flap_connection_getbytype(od, SNAC_FAMILY_ADMIN);
	if (conn != NULL) {
		aim_admin_reqconfirm(od, conn);
	} else {
		od->conf = TRUE;
		aim_srv_requestnew(od, SNAC_FAMILY_ADMIN);
	}
}

static void oscar_show_email(PurpleProtocolAction *action)
{
	PurpleConnection *gc = action->connection;
	OscarData *od = purple_connection_get_protocol_data(gc);
	FlapConnection *conn = flap_connection_getbytype(od, SNAC_FAMILY_ADMIN);

	if (conn) {
		aim_admin_getinfo(od, conn, 0x11);
	} else {
		od->reqemail = TRUE;
		aim_srv_requestnew(od, SNAC_FAMILY_ADMIN);
	}
}

static void oscar_change_email(PurpleConnection *gc, const char *email)
{
	OscarData *od = purple_connection_get_protocol_data(gc);
	FlapConnection *conn = flap_connection_getbytype(od, SNAC_FAMILY_ADMIN);

	if (conn) {
		aim_admin_setemail(od, conn, email);
	} else {
		od->setemail = TRUE;
		od->email = g_strdup(email);
		aim_srv_requestnew(od, SNAC_FAMILY_ADMIN);
	}
}

static void oscar_show_change_email(PurpleProtocolAction *action)
{
	PurpleConnection *gc = action->connection;
	purple_request_input(gc, NULL, _("Change Address To:"), NULL, NULL,
					   FALSE, FALSE, NULL,
					   _("_OK"), G_CALLBACK(oscar_change_email),
					   _("_Cancel"), NULL,
					   purple_request_cpar_from_connection(gc),
					   gc);
}

static void oscar_show_awaitingauth(PurpleProtocolAction *action)
{
	PurpleConnection *gc = action->connection;
	OscarData *od = purple_connection_get_protocol_data(gc);
	PurpleAccount *account = purple_connection_get_account(gc);
	GSList *buddies, *filtered_buddies, *cur;
	gchar *text;

	buddies = purple_blist_find_buddies(account, NULL);
	filtered_buddies = NULL;
	for (cur = buddies; cur != NULL; cur = cur->next) {
		PurpleBuddy *buddy;
		const gchar *bname, *gname;

		buddy = cur->data;
		bname = purple_buddy_get_name(buddy);
		gname = purple_group_get_name(purple_buddy_get_group(buddy));
		if (aim_ssi_waitingforauth(&od->ssi.local, gname, bname)) {
			filtered_buddies = g_slist_prepend(filtered_buddies, buddy);
		}
	}

	g_slist_free(buddies);

	filtered_buddies = g_slist_reverse(filtered_buddies);
	text = oscar_format_buddies(filtered_buddies, _("you are not waiting for authorization"));
	g_slist_free(filtered_buddies);

	purple_notify_formatted(gc, NULL, _("You are awaiting authorization from "
						  "the following buddies"),	_("You can re-request "
						  "authorization from these buddies by "
						  "right-clicking on them and selecting "
						  "\"Re-request Authorization.\""), text, NULL, NULL);
	g_free(text);
}

static void search_by_email_cb(PurpleConnection *gc, const char *email)
{
	OscarData *od = purple_connection_get_protocol_data(gc);

	aim_search_address(od, email);
}

static void oscar_show_find_email(PurpleProtocolAction *action)
{
	PurpleConnection *gc = action->connection;
	purple_request_input(gc, _("Find Buddy by Email"),
					   _("Search for a buddy by email address"),
					   _("Type the email address of the buddy you are "
						 "searching for."),
					   NULL, FALSE, FALSE, NULL,
					   _("_Search"), G_CALLBACK(search_by_email_cb),
					   _("_Cancel"), NULL,
					   purple_request_cpar_from_connection(gc),
					   gc);
}

static void oscar_show_set_info(PurpleProtocolAction *action)
{
	PurpleConnection *gc = action->connection;
	purple_account_request_change_user_info(purple_connection_get_account(gc));
}

static void oscar_show_set_info_icqurl(PurpleProtocolAction *action)
{
	PurpleConnection *gc = action->connection;
	purple_notify_uri(gc, "http://www.icq.com/whitepages/user_details.php");
}

static void oscar_change_pass(PurpleProtocolAction *action)
{
	PurpleConnection *gc = action->connection;
	purple_account_request_change_password(purple_connection_get_account(gc));
}

/**
 * Only used when connecting with the old-style BUCP login.
 */
static void oscar_show_chpassurl(PurpleProtocolAction *action)
{
	PurpleConnection *gc = action->connection;
	OscarData *od = purple_connection_get_protocol_data(gc);
	gchar *substituted = purple_strreplace(od->authinfo->chpassurl, "%s", purple_account_get_username(purple_connection_get_account(gc)));
	purple_notify_uri(gc, substituted);
	g_free(substituted);
}

static void oscar_show_imforwardingurl(PurpleProtocolAction *action)
{
	PurpleConnection *gc = action->connection;
	purple_notify_uri(gc, "http://mymobile.aol.com/dbreg/register?action=imf&clientID=1");
}

void oscar_set_icon(PurpleConnection *gc, PurpleImage *img)
{
	OscarData *od = purple_connection_get_protocol_data(gc);

	if (img == NULL) {
		aim_ssi_delicon(od);
	} else {
		GChecksum *hash;
		guchar md5[16];
		gsize digest_len = 16;
		gconstpointer data = purple_image_get_data(img);
		size_t len = purple_image_get_data_size(img);

		hash = g_checksum_new(G_CHECKSUM_MD5);
		g_checksum_update(hash, data, len);
		g_checksum_get_digest(hash, md5, &digest_len);
		g_checksum_free(hash);

		aim_ssi_seticon(od, md5, 16);
	}
}

/**
 * Called by the Purple core to determine whether or not we're
 * allowed to send a file to this user.
 */
gboolean
oscar_can_receive_file(PurpleConnection *gc, const char *who)
{
	OscarData *od;
	PurpleAccount *account;

	od = purple_connection_get_protocol_data(gc);
	account = purple_connection_get_account(gc);

	if (od != NULL)
	{
		aim_userinfo_t *userinfo;
		userinfo = aim_locate_finduserinfo(od, who);

		/*
		 * Don't allowing sending a file to a user that does not support
		 * file transfer, and don't allow sending to ourselves.
		 */
		if (((userinfo == NULL) ||
			(userinfo->capabilities & OSCAR_CAPABILITY_SENDFILE)) &&
			oscar_util_name_compare(who, purple_account_get_username(account)))
		{
			return TRUE;
		}
	}

	return FALSE;
}

PurpleXfer *
oscar_new_xfer(PurpleConnection *gc, const char *who)
{
	PurpleXfer *xfer;
	OscarData *od;
	PurpleAccount *account;
	PeerConnection *conn;

	od = purple_connection_get_protocol_data(gc);
	account = purple_connection_get_account(gc);

	xfer = purple_xfer_new(account, PURPLE_XFER_TYPE_SEND, who);
	if (xfer)
	{
		purple_xfer_set_init_fnc(xfer, peer_oft_sendcb_init);
		purple_xfer_set_cancel_send_fnc(xfer, peer_oft_cb_generic_cancel);
		purple_xfer_set_request_denied_fnc(xfer, peer_oft_cb_generic_cancel);
		purple_xfer_set_ack_fnc(xfer, peer_oft_sendcb_ack);

		conn = peer_connection_new(od, OSCAR_CAPABILITY_SENDFILE, who);
		conn->flags |= PEER_CONNECTION_FLAG_INITIATED_BY_ME;
		conn->flags |= PEER_CONNECTION_FLAG_APPROVED;
		aim_icbm_makecookie(conn->cookie);
		conn->xfer = xfer;
		purple_xfer_set_protocol_data(xfer, conn);
	}

	return xfer;
}

/*
 * Called by the Purple core when the user indicates that a
 * file is to be sent to a special someone.
 */
void
oscar_send_file(PurpleConnection *gc, const char *who, const char *file)
{
	PurpleXfer *xfer;

	xfer = oscar_new_xfer(gc, who);

	if (file != NULL)
		purple_xfer_request_accepted(xfer, file);
	else
		purple_xfer_request(xfer);
}

GList *
oscar_get_actions(PurpleConnection *gc)
{
	OscarData *od = purple_connection_get_protocol_data(gc);
	GList *menu = NULL;
	PurpleProtocolAction *act;

	act = purple_protocol_action_new(_("Set User Info..."),
			oscar_show_set_info);
	menu = g_list_prepend(menu, act);

	if (od->icq)
	{
		act = purple_protocol_action_new(_("Set User Info (web)..."),
				oscar_show_set_info_icqurl);
		menu = g_list_prepend(menu, act);
	}

	act = purple_protocol_action_new(_("Change Password..."),
			oscar_change_pass);
	menu = g_list_prepend(menu, act);

	if (od->authinfo != NULL && od->authinfo->chpassurl != NULL)
	{
		/* This only happens when connecting with the old-style BUCP login */
		act = purple_protocol_action_new(_("Change Password (web)"),
				oscar_show_chpassurl);
		menu = g_list_prepend(menu, act);
	}

	if (!od->icq)
	{
		act = purple_protocol_action_new(_("Configure IM Forwarding (web)"),
				oscar_show_imforwardingurl);
		menu = g_list_prepend(menu, act);
	}

	menu = g_list_prepend(menu, NULL);

	if (od->icq)
	{
		/* ICQ actions */
		act = purple_protocol_action_new(_("Set Privacy Options..."),
				oscar_show_icq_privacy_opts);
		menu = g_list_prepend(menu, act);

		act = purple_protocol_action_new(_("Show Visible List"), oscar_show_visible_list);
		menu = g_list_prepend(menu, act);

		act = purple_protocol_action_new(_("Show Invisible List"), oscar_show_invisible_list);
		menu = g_list_prepend(menu, act);
	}
	else
	{
		/* AIM actions */
		act = purple_protocol_action_new(_("Confirm Account"),
				oscar_confirm_account);
		menu = g_list_prepend(menu, act);

		act = purple_protocol_action_new(_("Display Currently Registered Email Address"),
				oscar_show_email);
		menu = g_list_prepend(menu, act);

		act = purple_protocol_action_new(_("Change Currently Registered Email Address..."),
				oscar_show_change_email);
		menu = g_list_prepend(menu, act);
	}

	menu = g_list_prepend(menu, NULL);

	act = purple_protocol_action_new(_("Show Buddies Awaiting Authorization"),
			oscar_show_awaitingauth);
	menu = g_list_prepend(menu, act);

	menu = g_list_prepend(menu, NULL);

	act = purple_protocol_action_new(_("Search for Buddy by Email Address..."),
			oscar_show_find_email);
	menu = g_list_prepend(menu, act);

	menu = g_list_reverse(menu);

	return menu;
}

void oscar_change_passwd(PurpleConnection *gc, const char *old, const char *new)
{
	OscarData *od = purple_connection_get_protocol_data(gc);

	if (od->icq) {
		aim_icq_changepasswd(od, new);
	} else {
		FlapConnection *conn;
		conn = flap_connection_getbytype(od, SNAC_FAMILY_ADMIN);
		if (conn) {
			aim_admin_changepasswd(od, conn, new, old);
		} else {
			od->chpass = TRUE;
			od->oldp = g_strdup(old);
			od->newp = g_strdup(new);
			aim_srv_requestnew(od, SNAC_FAMILY_ADMIN);
		}
	}
}

void
oscar_convo_closed(PurpleConnection *gc, const char *who)
{
	OscarData *od;
	PeerConnection *conn;

	od = purple_connection_get_protocol_data(gc);
	conn = peer_connection_find_by_type(od, who, OSCAR_CAPABILITY_DIRECTIM);

	if (conn != NULL)
	{
		if (!conn->ready)
			aim_im_sendch2_cancel(conn);

		peer_connection_destroy(conn, OSCAR_DISCONNECT_LOCAL_CLOSED, NULL);
	}
}

const char *
oscar_normalize(const PurpleAccount *account, const char *str)
{
	static char buf[BUF_LEN];
	char *tmp1, *tmp2;
	int i, j;

	g_return_val_if_fail(str != NULL, NULL);

	/* copy str to buf and skip all blanks */
	i = 0;
	for (j = 0; str[j]; j++) {
		if (str[j] != ' ') {
			buf[i++] = str[j];
			if (i >= BUF_LEN - 1)
				break;
		}
	}
	buf[i] = '\0';

	tmp1 = g_utf8_strdown(buf, -1);
	tmp2 = g_utf8_normalize(tmp1, -1, G_NORMALIZE_DEFAULT);
	if (strlen(tmp2) > sizeof(buf) - 1) {
		purple_debug_error("oscar", "normalized string exceeds buffer length!\n");
	}
	g_strlcpy(buf, tmp2, sizeof(buf));
	g_free(tmp2);
	g_free(tmp1);

	return buf;
}

gboolean
oscar_offline_message(const PurpleBuddy *buddy)
{
	return TRUE;
}

gssize
oscar_get_max_message_size(PurpleConversation *conv)
{
	/* XXX: got from pidgin-otr - verify and document it */
	return 2343;
}

/* TODO: Find somewhere to put this instead of including it in a bunch of places.
 * Maybe just change purple_accounts_find() to return anything for the protocol if there is no acct_id.
 */
static PurpleAccount *find_acct(const char *protocol, const char *acct_id)
{
	PurpleAccount *acct = NULL;

	/* If we have a specific acct, use it */
	if (acct_id) {
		acct = purple_accounts_find(acct_id, protocol);
		if (acct && !purple_account_is_connected(acct))
			acct = NULL;
	} else { /* Otherwise find an active account for the protocol */
		GList *l = purple_accounts_get_all();
		while (l) {
<<<<<<< HEAD
			if (!strcmp(protocol, purple_account_get_protocol_id(l->data))
=======
			if (purple_strequal(prpl, purple_account_get_protocol_id(l->data))
>>>>>>> 2f50dafa
					&& purple_account_is_connected(l->data)) {
				acct = l->data;
				break;
			}
			l = l->next;
		}
	}

	return acct;
}

gboolean oscar_uri_handler(const char *proto, const char *cmd, GHashTable *params)
{
	char *acct_id = g_hash_table_lookup(params, "account");
	char prpl[11];
	PurpleAccount *acct;

	if (g_ascii_strcasecmp(proto, "aim") && g_ascii_strcasecmp(proto, "icq"))
		return FALSE;

	g_snprintf(prpl, sizeof(prpl), "prpl-%s", proto);

	acct = find_acct(proto, acct_id);

	if (!acct)
		return FALSE;

	/* aim:GoIM?screenname=SCREENNAME&message=MESSAGE */
	if (!g_ascii_strcasecmp(cmd, "GoIM")) {
		char *bname = g_hash_table_lookup(params, "screenname");
		if (bname) {
			char *message = g_hash_table_lookup(params, "message");

			PurpleIMConversation *im = purple_conversations_find_im_with_account(
				bname, acct);
			if (im == NULL)
				im = purple_im_conversation_new(acct, bname);
			purple_conversation_present(PURPLE_CONVERSATION(im));

			if (message) {
				/* Spaces are encoded as '+' */
				g_strdelimit(message, "+", ' ');
				purple_conversation_send_confirm(PURPLE_CONVERSATION(im), message);
			}
		}
		/*else
			**If pidgindialogs_im() was in the core, we could use it here.
			 * It is all purple_request_* based, but I'm not sure it really belongs in the core
			pidgindialogs_im();*/

		return TRUE;
	}
	/* aim:GoChat?roomname=CHATROOMNAME&exchange=4 */
	else if (!g_ascii_strcasecmp(cmd, "GoChat")) {
		char *rname = g_hash_table_lookup(params, "roomname");
		if (rname) {
			/* This is somewhat hacky, but the params aren't useful after this command */
			g_hash_table_insert(params, g_strdup("exchange"), g_strdup("4"));
			g_hash_table_insert(params, g_strdup("room"), g_strdup(rname));
			purple_serv_join_chat(purple_account_get_connection(acct), params);
		}
		/*else
			** Same as above (except that this would have to be re-written using purple_request_*)
			pidgin_blist_joinchat_show(); */

		return TRUE;
	}
	/* aim:AddBuddy?screenname=SCREENNAME&groupname=GROUPNAME*/
	else if (!g_ascii_strcasecmp(cmd, "AddBuddy")) {
		char *bname = g_hash_table_lookup(params, "screenname");
		char *gname = g_hash_table_lookup(params, "groupname");
		purple_blist_request_add_buddy(acct, bname, gname, NULL);
		return TRUE;
	}

	return FALSE;
}

void oscar_init_account_options(PurpleProtocol *protocol, gboolean is_icq)
{
	PurpleAccountOption *option;
	static const gchar *encryption_keys[] = {
		N_("Use encryption if available"),
		N_("Require encryption"),
		N_("Don't use encryption"),
		NULL
	};
	static const gchar *encryption_values[] = {
		OSCAR_OPPORTUNISTIC_ENCRYPTION,
		OSCAR_REQUIRE_ENCRYPTION,
		OSCAR_NO_ENCRYPTION,
		NULL
	};
	static const gchar *aim_login_keys[] = {
		N_("Use clientLogin authentication"),
		N_("Use Kerberos-based authentication"),
		N_("Use MD5 based authentication"),
		NULL
	};
	static const gchar *aim_login_values[] = {
		OSCAR_CLIENT_LOGIN,
		OSCAR_KERBEROS_LOGIN,
		OSCAR_MD5_LOGIN,
		NULL
	};
	static const gchar *icq_login_keys[] = {
		N_("Use clientLogin authentication"),
		N_("Use MD5 based authentication"),
		NULL
	};
	static const gchar *icq_login_values[] = {
		OSCAR_CLIENT_LOGIN,
		OSCAR_MD5_LOGIN,
		NULL
	};
	const gchar **login_keys;
	const gchar **login_values;
	GList *encryption_options = NULL;
	GList *login_options = NULL;
	int i;

	option = purple_account_option_string_new(_("Server"), "server", oscar_get_login_server(is_icq, TRUE));
	protocol->account_options = g_list_append(protocol->account_options, option);

	option = purple_account_option_int_new(_("Port"), "port", OSCAR_DEFAULT_LOGIN_PORT);
	protocol->account_options = g_list_append(protocol->account_options, option);

	for (i = 0; encryption_keys[i]; i++) {
		PurpleKeyValuePair *kvp = g_new0(PurpleKeyValuePair, 1);
		kvp->key = g_strdup(_(encryption_keys[i]));
		kvp->value = g_strdup(encryption_values[i]);
		encryption_options = g_list_append(encryption_options, kvp);
	}
	option = purple_account_option_list_new(_("Connection security"), "encryption", encryption_options);
	protocol->account_options = g_list_append(protocol->account_options, option);

	if (is_icq) {
		login_keys = icq_login_keys;
		login_values = icq_login_values;
	} else {
		login_keys = aim_login_keys;
		login_values = aim_login_values;
	}
	for (i = 0; login_keys[i]; i++) {
		PurpleKeyValuePair *kvp = g_new0(PurpleKeyValuePair, 1);
		kvp->key = g_strdup(_(login_keys[i]));
		kvp->value = g_strdup(login_values[i]);
		login_options = g_list_append(login_options, kvp);
	}
	option = purple_account_option_list_new(_("Authentication method"), "login_type", login_options);
	protocol->account_options = g_list_append(protocol->account_options, option);

	option = purple_account_option_bool_new(
		_("Always use AIM/ICQ proxy server for\nfile transfers and direct IM (slower,\nbut does not reveal your IP address)"), "always_use_rv_proxy",
		OSCAR_DEFAULT_ALWAYS_USE_RV_PROXY);
	protocol->account_options = g_list_append(protocol->account_options, option);

<<<<<<< HEAD
	if (is_icq) {
		option = purple_account_option_string_new(_("Encoding"), "encoding", OSCAR_DEFAULT_CUSTOM_ENCODING);
		protocol->account_options = g_list_append(protocol->account_options, option);
	} else {
=======
	if (purple_strequal(purple_plugin_get_id(plugin), "prpl-aim")) {
>>>>>>> 2f50dafa
		option = purple_account_option_bool_new(_("Allow multiple simultaneous logins"), "allow_multiple_logins",
												OSCAR_DEFAULT_ALLOW_MULTIPLE_LOGINS);
		protocol->account_options = g_list_append(protocol->account_options, option);
	}
}

static void
oscar_protocol_init(PurpleProtocol *protocol)
{
	protocol->options   = OPT_PROTO_MAIL_CHECK | OPT_PROTO_INVITE_MESSAGE |
	                      OPT_PROTO_AUTHORIZATION_DENIED_MESSAGE;
	protocol->icon_spec = purple_buddy_icon_spec_new("gif,jpeg,bmp,ico",
	                                                 0, 0, 64, 64, 7168,
	                                                 PURPLE_ICON_SCALE_SEND |
	                                                 PURPLE_ICON_SCALE_DISPLAY);
}

static void
oscar_protocol_class_init(PurpleProtocolClass *klass)
{
	klass->login        = oscar_login;
	klass->close        = oscar_close;
	klass->status_types = oscar_status_types;
}

static void
oscar_protocol_client_iface_init(PurpleProtocolClientIface *client_iface)
{
	client_iface->get_actions     = oscar_get_actions;
	client_iface->list_emblem     = oscar_list_emblem;
	client_iface->status_text     = oscar_status_text;
	client_iface->tooltip_text    = oscar_tooltip_text;
	client_iface->blist_node_menu = oscar_blist_node_menu;
	client_iface->convo_closed    = oscar_convo_closed;
	client_iface->normalize       = oscar_normalize;
	client_iface->offline_message = oscar_offline_message;
}

static void
oscar_protocol_server_iface_init(PurpleProtocolServerIface *server_iface)
{
	server_iface->set_info       = oscar_set_info;
	server_iface->get_info       = oscar_get_info;
	server_iface->set_status     = oscar_set_status;
	server_iface->set_idle       = oscar_set_idle;
	server_iface->change_passwd  = oscar_change_passwd;
	server_iface->add_buddy      = oscar_add_buddy;
	server_iface->remove_buddy   = oscar_remove_buddy;
	server_iface->keepalive      = oscar_keepalive;
	server_iface->alias_buddy    = oscar_alias_buddy;
	server_iface->group_buddy    = oscar_move_buddy;
	server_iface->rename_group   = oscar_rename_group;
	server_iface->set_buddy_icon = oscar_set_icon;
	server_iface->remove_group   = oscar_remove_group;
}

static void
oscar_protocol_im_iface_init(PurpleProtocolIMIface *im_iface)
{
	im_iface->send        = oscar_send_im;
	im_iface->send_typing = oscar_send_typing;
}

static void
oscar_protocol_chat_iface_init(PurpleProtocolChatIface *chat_iface)
{
	chat_iface->info          = oscar_chat_info;
	chat_iface->info_defaults = oscar_chat_info_defaults;
	chat_iface->join          = oscar_join_chat;
	chat_iface->get_name      = oscar_get_chat_name;
	chat_iface->invite        = oscar_chat_invite;
	chat_iface->leave         = oscar_chat_leave;
	chat_iface->send          = oscar_send_chat;
}

static void
oscar_protocol_privacy_iface_init(PurpleProtocolPrivacyIface *privacy_iface)
{
	privacy_iface->add_deny = oscar_add_deny;
	privacy_iface->rem_deny = oscar_rem_deny;
}

static void
oscar_protocol_xfer_iface_init(PurpleProtocolXferIface *xfer_iface)
{
	xfer_iface->can_receive = oscar_can_receive_file;
	xfer_iface->send        = oscar_send_file;
	xfer_iface->new_xfer    = oscar_new_xfer;
}

PURPLE_DEFINE_TYPE_EXTENDED(
	OscarProtocol, oscar_protocol, PURPLE_TYPE_PROTOCOL, G_TYPE_FLAG_ABSTRACT,

	PURPLE_IMPLEMENT_INTERFACE_STATIC(PURPLE_TYPE_PROTOCOL_CLIENT_IFACE,
	                                  oscar_protocol_client_iface_init)

	PURPLE_IMPLEMENT_INTERFACE_STATIC(PURPLE_TYPE_PROTOCOL_SERVER_IFACE,
	                                  oscar_protocol_server_iface_init)

	PURPLE_IMPLEMENT_INTERFACE_STATIC(PURPLE_TYPE_PROTOCOL_IM_IFACE,
	                                  oscar_protocol_im_iface_init)

	PURPLE_IMPLEMENT_INTERFACE_STATIC(PURPLE_TYPE_PROTOCOL_CHAT_IFACE,
	                                  oscar_protocol_chat_iface_init)

	PURPLE_IMPLEMENT_INTERFACE_STATIC(PURPLE_TYPE_PROTOCOL_PRIVACY_IFACE,
	                                  oscar_protocol_privacy_iface_init)

	PURPLE_IMPLEMENT_INTERFACE_STATIC(PURPLE_TYPE_PROTOCOL_XFER_IFACE,
	                                  oscar_protocol_xfer_iface_init)
);

static PurplePluginInfo *
plugin_query(GError **error)
{
	return purple_plugin_info_new(
		"id",           "prpl-oscar",
		"name",         "Oscar Protocols",
		"version",      DISPLAY_VERSION,
		"category",     N_("Protocol"),
		"summary",      N_("Oscar (AIM/ICQ) Protocols Plugin"),
		"description",  N_("Oscar (AIM/ICQ) Protocols Plugin"),
		"website",      PURPLE_WEBSITE,
		"abi-version",  PURPLE_ABI_VERSION,
		"flags",        PURPLE_PLUGIN_INFO_FLAGS_INTERNAL |
		                PURPLE_PLUGIN_INFO_FLAGS_AUTO_LOAD,
		NULL
	);
}

static gboolean
plugin_load(PurplePlugin *plugin, GError **error)
{
	oscar_protocol_register_type(plugin);

	aim_protocol_register_type(plugin);
	icq_protocol_register_type(plugin);

	aim_protocol = purple_protocols_add(AIM_TYPE_PROTOCOL, error);
	if (!aim_protocol)
		return FALSE;

	icq_protocol = purple_protocols_add(ICQ_TYPE_PROTOCOL, error);
	if (!icq_protocol)
		return FALSE;

	purple_signal_connect(purple_get_core(), "uri-handler", aim_protocol,
		PURPLE_CALLBACK(oscar_uri_handler), NULL);
	purple_signal_connect(purple_get_core(), "uri-handler", icq_protocol,
		PURPLE_CALLBACK(oscar_uri_handler), NULL);

	/* Preferences */
	purple_prefs_add_none("/plugins/prpl/oscar");
	purple_prefs_add_bool("/plugins/prpl/oscar/recent_buddies", FALSE);

	purple_prefs_remove("/plugins/prpl/oscar/show_idle");
	purple_prefs_remove("/plugins/prpl/oscar/always_use_rv_proxy");

	return TRUE;
}

static gboolean
plugin_unload(PurplePlugin *plugin, GError **error)
{
	if (!purple_protocols_remove(icq_protocol, error))
		return FALSE;

	if (!purple_protocols_remove(aim_protocol, error))
		return FALSE;

	return TRUE;
}

PURPLE_PLUGIN_INIT(oscar, plugin_query, plugin_load, plugin_unload);<|MERGE_RESOLUTION|>--- conflicted
+++ resolved
@@ -577,13 +577,8 @@
 
 	gc = data;
 	od = purple_connection_get_protocol_data(gc);
-<<<<<<< HEAD
-	report_idle = strcmp((const char *)value, "none") != 0;
+	report_idle = !purple_strequal((const char *)value, "none");
 	presence = aim_ssi_getpresence(&od->ssi.local);
-=======
-	report_idle = !purple_strequal((const char *)value, "none");
-	presence = aim_ssi_getpresence(od->ssi.local);
->>>>>>> 2f50dafa
 
 	if (report_idle)
 		aim_ssi_setpresence(od, presence | AIM_SSI_PRESENCE_FLAG_SHOWIDLE);
@@ -731,47 +726,25 @@
 		return;
 	}
 
-<<<<<<< HEAD
 	flags = PURPLE_CONNECTION_FLAG_HTML;
-	if (g_str_equal(purple_account_get_protocol_id(account), "prpl-icq")) {
-=======
-	gc->flags |= PURPLE_CONNECTION_HTML;
 	if (purple_strequal(purple_account_get_protocol_id(account), "prpl-icq")) {
->>>>>>> 2f50dafa
 		od->icq = TRUE;
 	} else {
 		flags |= PURPLE_CONNECTION_FLAG_AUTO_RESP;
 	}
 
 	/* Set this flag based on the protocol_id rather than the username,
-<<<<<<< HEAD
 	   because that is what's tied to the get_moods protocol callback. */
-	if (g_str_equal(purple_account_get_protocol_id(account), "prpl-icq"))
+	if (purple_strequal(purple_account_get_protocol_id(account), "prpl-icq"))
 		flags |= PURPLE_CONNECTION_FLAG_SUPPORT_MOODS;
 
 	purple_connection_set_flags(gc, flags);
-=======
-	   because that is what's tied to the get_moods prpl callback. */
-	if (purple_strequal(purple_account_get_protocol_id(account), "prpl-icq"))
-		gc->flags |= PURPLE_CONNECTION_SUPPORT_MOODS;
->>>>>>> 2f50dafa
 
 	od->default_port = purple_account_get_int(account, "port", OSCAR_DEFAULT_LOGIN_PORT);
 
 	login_type = purple_account_get_string(account, "login_type", OSCAR_DEFAULT_LOGIN);
 	encryption_type = purple_account_get_string(account, "encryption", OSCAR_DEFAULT_ENCRYPTION);
-<<<<<<< HEAD
 	od->use_ssl = purple_strequal(encryption_type, OSCAR_NO_ENCRYPTION) == FALSE;
-=======
-	if (!purple_ssl_is_supported() && purple_strequal(encryption_type, OSCAR_REQUIRE_ENCRYPTION)) {
-		purple_connection_error_reason(
-			gc,
-			PURPLE_CONNECTION_ERROR_NO_SSL_SUPPORT,
-			_("You required encryption in your account settings, but encryption is not supported by your system."));
-		return;
-	}
-	od->use_ssl = purple_ssl_is_supported() && !purple_strequal(encryption_type, OSCAR_NO_ENCRYPTION);
->>>>>>> 2f50dafa
 
 	/* Connect to core Purple signals */
 	purple_prefs_connect_callback(purple_connection_get_protocol(gc), "/purple/away/idle_reporting", idle_reporting_pref_cb, gc);
@@ -5542,11 +5515,7 @@
 	} else { /* Otherwise find an active account for the protocol */
 		GList *l = purple_accounts_get_all();
 		while (l) {
-<<<<<<< HEAD
-			if (!strcmp(protocol, purple_account_get_protocol_id(l->data))
-=======
-			if (purple_strequal(prpl, purple_account_get_protocol_id(l->data))
->>>>>>> 2f50dafa
+			if (purple_strequal(protocol, purple_account_get_protocol_id(l->data))
 					&& purple_account_is_connected(l->data)) {
 				acct = l->data;
 				break;
@@ -5704,14 +5673,10 @@
 		OSCAR_DEFAULT_ALWAYS_USE_RV_PROXY);
 	protocol->account_options = g_list_append(protocol->account_options, option);
 
-<<<<<<< HEAD
 	if (is_icq) {
 		option = purple_account_option_string_new(_("Encoding"), "encoding", OSCAR_DEFAULT_CUSTOM_ENCODING);
 		protocol->account_options = g_list_append(protocol->account_options, option);
 	} else {
-=======
-	if (purple_strequal(purple_plugin_get_id(plugin), "prpl-aim")) {
->>>>>>> 2f50dafa
 		option = purple_account_option_bool_new(_("Allow multiple simultaneous logins"), "allow_multiple_logins",
 												OSCAR_DEFAULT_ALLOW_MULTIPLE_LOGINS);
 		protocol->account_options = g_list_append(protocol->account_options, option);
