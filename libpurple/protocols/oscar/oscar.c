/*
 * purple
 *
 * Some code copyright (C) 1998-1999, Mark Spencer <markster@marko.net>
 * Some code copyright (C) 1999-2001, Eric Warmenhoven
 * Some code copyright (C) 2001-2003, Sean Egan
 * Some code copyright (C) 2001-2007, Mark Doliner <thekingant@users.sourceforge.net>
 * Some code copyright (C) 2005, Jonathan Clark <ardentlygnarly@users.sourceforge.net>
 * Some code copyright (C) 2007, ComBOTS Product GmbH (htfv) <foss@combots.com>
 * Some code copyright (C) 2008, Aman Gupta
 *
 * Most libfaim code copyright (C) 1998-2001 Adam Fritzler <afritz@auk.cx>
 * Some libfaim code copyright (C) 2001-2004 Mark Doliner <thekingant@users.sourceforge.net>
 *
 * This program is free software; you can redistribute it and/or modify
 * it under the terms of the GNU General Public License as published by
 * the Free Software Foundation; either version 2 of the License, or
 * (at your option) any later version.
 *
 * This program is distributed in the hope that it will be useful,
 * but WITHOUT ANY WARRANTY; without even the implied warranty of
 * MERCHANTABILITY or FITNESS FOR A PARTICULAR PURPOSE.  See the
 * GNU General Public License for more details.
 *
 * You should have received a copy of the GNU General Public License
 * along with this program; if not, write to the Free Software
 * Foundation, Inc., 51 Franklin Street, Fifth Floor, Boston, MA  02111-1301  USA
 *
 */

#include "internal.h"

#include "account.h"
#include "accountopt.h"
#include "buddyicon.h"
#include "ciphers/md5hash.h"
#include "conversation.h"
#include "core.h"
#include "debug.h"
#include "encoding.h"
#include "image-store.h"
#include "network.h"
#include "notify.h"
#include "prpl.h"
#include "proxy.h"
#include "request.h"
#include "util.h"
#include "version.h"
#include "visibility.h"

#include "oscarcommon.h"
#include "oscar.h"
#include "peer.h"

static guint64 purple_caps =
	OSCAR_CAPABILITY_CHAT
		| OSCAR_CAPABILITY_BUDDYICON
		| OSCAR_CAPABILITY_DIRECTIM
		| OSCAR_CAPABILITY_SENDFILE
		| OSCAR_CAPABILITY_UNICODE
		| OSCAR_CAPABILITY_INTEROPERATE
		| OSCAR_CAPABILITY_SHORTCAPS
		| OSCAR_CAPABILITY_TYPING
		| OSCAR_CAPABILITY_ICQSERVERRELAY
		| OSCAR_CAPABILITY_NEWCAPS
		| OSCAR_CAPABILITY_XTRAZ
		| OSCAR_CAPABILITY_HTML_MSGS;

static guint8 features_aim[] = {0x01, 0x01, 0x01, 0x02};
static guint8 features_icq[] = {0x01};

struct create_room {
	char *name;
	int exchange;
};

struct oscar_ask_directim_data
{
	OscarData *od;
	char *who;
};

/* All the libfaim->purple callback functions */

/* Only used when connecting with the old-style BUCP login */
static int purple_parse_auth_resp  (OscarData *, FlapConnection *, FlapFrame *, ...);
static int purple_parse_auth_securid_request(OscarData *, FlapConnection *, FlapFrame *, ...);

static int purple_handle_redirect  (OscarData *, FlapConnection *, FlapFrame *, ...);
static int purple_info_change      (OscarData *, FlapConnection *, FlapFrame *, ...);
static int purple_account_confirm  (OscarData *, FlapConnection *, FlapFrame *, ...);
static int purple_parse_oncoming   (OscarData *, FlapConnection *, FlapFrame *, ...);
static int purple_parse_offgoing   (OscarData *, FlapConnection *, FlapFrame *, ...);
static int purple_parse_incoming_im(OscarData *, FlapConnection *, FlapFrame *, ...);
static int purple_parse_misses     (OscarData *, FlapConnection *, FlapFrame *, ...);
static int purple_parse_clientauto (OscarData *, FlapConnection *, FlapFrame *, ...);
static int purple_parse_motd       (OscarData *, FlapConnection *, FlapFrame *, ...);
static int purple_chatnav_info     (OscarData *, FlapConnection *, FlapFrame *, ...);
static int purple_chat_conversation_join (OscarData *, FlapConnection *, FlapFrame *, ...);
static int purple_chat_conversation_left (OscarData *, FlapConnection *, FlapFrame *, ...);
static int purple_chat_conversation_info_update (OscarData *, FlapConnection *, FlapFrame *, ...);
static int purple_chat_conversation_incoming_msg(OscarData *, FlapConnection *, FlapFrame *, ...);
static int purple_email_parseupdate(OscarData *, FlapConnection *, FlapFrame *, ...);
static int purple_icon_parseicon   (OscarData *, FlapConnection *, FlapFrame *, ...);
static int purple_parse_searcherror(OscarData *, FlapConnection *, FlapFrame *, ...);
static int purple_parse_searchreply(OscarData *, FlapConnection *, FlapFrame *, ...);
static int purple_bosrights        (OscarData *, FlapConnection *, FlapFrame *, ...);
static int purple_connerr          (OscarData *, FlapConnection *, FlapFrame *, ...);
static int purple_parse_mtn        (OscarData *, FlapConnection *, FlapFrame *, ...);
static int purple_parse_locaterights(OscarData *, FlapConnection *, FlapFrame *, ...);
static int purple_parse_buddyrights(OscarData *, FlapConnection *, FlapFrame *, ...);
static int purple_parse_genericerr (OscarData *, FlapConnection *, FlapFrame *, ...);
static int purple_selfinfo         (OscarData *, FlapConnection *, FlapFrame *, ...);
static int purple_popup            (OscarData *, FlapConnection *, FlapFrame *, ...);
static int purple_ssi_parseerr     (OscarData *, FlapConnection *, FlapFrame *, ...);
static int purple_ssi_parserights  (OscarData *, FlapConnection *, FlapFrame *, ...);
static int purple_ssi_parselist    (OscarData *, FlapConnection *, FlapFrame *, ...);
static int purple_ssi_parseack     (OscarData *, FlapConnection *, FlapFrame *, ...);
static int purple_ssi_parseaddmod  (OscarData *, FlapConnection *, FlapFrame *, ...);
static int purple_ssi_authgiven    (OscarData *, FlapConnection *, FlapFrame *, ...);
static int purple_ssi_authrequest  (OscarData *, FlapConnection *, FlapFrame *, ...);
static int purple_ssi_authreply    (OscarData *, FlapConnection *, FlapFrame *, ...);
static int purple_ssi_gotadded     (OscarData *, FlapConnection *, FlapFrame *, ...);

static void purple_icons_fetch(PurpleConnection *gc);

void oscar_set_info(PurpleConnection *gc, const char *info);
static void oscar_set_info_and_status(PurpleAccount *account, gboolean setinfo, const char *rawinfo, gboolean setstatus, PurpleStatus *status);
static void oscar_set_extended_status(PurpleConnection *gc);
static gboolean purple_ssi_rerequestdata(gpointer data);

void oscar_free_name_data(struct name_data *data) {
	g_free(data->name);
	g_free(data->nick);
	g_free(data);
}

#ifdef _WIN32
const char *oscar_get_locale_charset(void) {
	static const char *charset = NULL;
	if (charset == NULL)
		g_get_charset(&charset);
	return charset;
}
#endif

static char *oscar_icqstatus(int state) {
	/* Make a cute little string that shows the status of the dude or dudet */
	if (state & AIM_ICQ_STATE_CHAT)
		return g_strdup(_("Free For Chat"));
	else if (state & AIM_ICQ_STATE_DND)
		return g_strdup(_("Do Not Disturb"));
	else if (state & AIM_ICQ_STATE_OUT)
		return g_strdup(_("Not Available"));
	else if (state & AIM_ICQ_STATE_BUSY)
		return g_strdup(_("Occupied"));
	else if (state & AIM_ICQ_STATE_AWAY)
		return g_strdup(_("Away"));
	else if (state & AIM_ICQ_STATE_WEBAWARE)
		return g_strdup(_("Web Aware"));
	else if (state & AIM_ICQ_STATE_INVISIBLE)
		return g_strdup(_("Invisible"));
	else if (state & AIM_ICQ_STATE_EVIL)
		return g_strdup(_("Evil"));
	else if (state & AIM_ICQ_STATE_DEPRESSION)
		return g_strdup(_("Depression"));
	else if (state & AIM_ICQ_STATE_ATHOME)
		return g_strdup(_("At home"));
	else if (state & AIM_ICQ_STATE_ATWORK)
		return g_strdup(_("At work"));
	else if (state & AIM_ICQ_STATE_LUNCH)
		return g_strdup(_("At lunch"));
	else
		return g_strdup(_("Online"));
}

static char *extract_name(const char *name) {
	char *tmp, *x;
	int i, j;

	if (!name)
		return NULL;

	x = strchr(name, '-');
	if (!x)
		return NULL;

	x = strchr(x + 1, '-');
	if (!x)
		return NULL;

	tmp = g_strdup(++x);

	for (i = 0, j = 0; x[i]; i++) {
		char hex[3];
		if (x[i] != '%') {
			tmp[j++] = x[i];
			continue;
		}
		strncpy(hex, x + ++i, 2);
		hex[2] = 0;
		i++;
		tmp[j++] = strtol(hex, NULL, 16);
	}

	tmp[j] = 0;
	return tmp;
}

static struct chat_connection *
find_oscar_chat(PurpleConnection *gc, int id)
{
	OscarData *od = purple_connection_get_protocol_data(gc);
	GSList *cur;
	struct chat_connection *cc;

	for (cur = od->oscar_chats; cur != NULL; cur = cur->next)
	{
		cc = (struct chat_connection *)cur->data;
		if (cc->id == id)
			return cc;
	}

	return NULL;
}

static struct chat_connection *
find_oscar_chat_by_conn(PurpleConnection *gc, FlapConnection *conn)
{
	OscarData *od = purple_connection_get_protocol_data(gc);
	GSList *cur;
	struct chat_connection *cc;

	for (cur = od->oscar_chats; cur != NULL; cur = cur->next)
	{
		cc = (struct chat_connection *)cur->data;
		if (cc->conn == conn)
			return cc;
	}

	return NULL;
}

static struct chat_connection *
find_oscar_chat_by_conv(PurpleConnection *gc, PurpleChatConversation *conv)
{
	OscarData *od = purple_connection_get_protocol_data(gc);
	GSList *cur;
	struct chat_connection *cc;

	for (cur = od->oscar_chats; cur != NULL; cur = cur->next)
	{
		cc = (struct chat_connection *)cur->data;
		if (cc->conv == conv)
			return cc;
	}

	return NULL;
}

void
oscar_chat_destroy(struct chat_connection *cc)
{
	g_free(cc->name);
	g_free(cc->show);
	g_free(cc);
}

static void
oscar_chat_kill(PurpleConnection *gc, struct chat_connection *cc)
{
	OscarData *od = purple_connection_get_protocol_data(gc);

	/* Notify the conversation window that we've left the chat */
	purple_serv_got_chat_left(gc, purple_chat_conversation_get_id(cc->conv));

	/* Destroy the chat_connection */
	od->oscar_chats = g_slist_remove(od->oscar_chats, cc);
	oscar_chat_destroy(cc);
}

/**
 * This is called from the callback functions for establishing
 * a TCP connection with an oscar host if an error occurred.
 */
static void
connection_common_error_cb(FlapConnection *conn, const gchar *error_message)
{
	OscarData *od;
	PurpleConnection *gc;

	od = conn->od;
	gc = od->gc;

	purple_debug_error("oscar", "unable to connect to FLAP "
			"server of type 0x%04hx\n", conn->type);

	if (conn->type == SNAC_FAMILY_AUTH)
	{
		/* This only happens when connecting with the old-style BUCP login */
		gchar *msg;
		msg = g_strdup_printf(_("Unable to connect to authentication server: %s"),
				error_message);
		purple_connection_error(gc, PURPLE_CONNECTION_ERROR_NETWORK_ERROR, msg);
		g_free(msg);
	}
	else if (conn->type == SNAC_FAMILY_LOCATE)
	{
		gchar *msg;
		msg = g_strdup_printf(_("Unable to connect to BOS server: %s"),
				error_message);
		purple_connection_error(gc, PURPLE_CONNECTION_ERROR_NETWORK_ERROR, msg);
		g_free(msg);
	}
	else
	{
		/* Maybe we should call this for BOS connections, too? */
		flap_connection_schedule_destroy(conn,
				OSCAR_DISCONNECT_COULD_NOT_CONNECT, error_message);
	}
}

/**
 * This is called from the callback functions for establishing
 * a TCP connection with an oscar host. Depending on the type
 * of host, we do a few different things here.
 */
static void
connection_common_established_cb(FlapConnection *conn)
{
	OscarData *od;
	PurpleConnection *gc;
	PurpleAccount *account;

	od = conn->od;
	gc = od->gc;
	account = purple_connection_get_account(gc);

	purple_debug_info("oscar", "connected to FLAP server of type 0x%04hx\n",
			conn->type);

	if (conn->cookie == NULL)
		flap_connection_send_version(od, conn);
	else
	{
		if (purple_account_get_bool(account, "use_clientlogin", OSCAR_DEFAULT_USE_CLIENTLOGIN))
		{
			ClientInfo aiminfo = CLIENTINFO_PURPLE_AIM;
			ClientInfo icqinfo = CLIENTINFO_PURPLE_ICQ;
			flap_connection_send_version_with_cookie_and_clientinfo(od,
					conn, conn->cookielen, conn->cookie,
					od->icq ? &icqinfo : &aiminfo,
					purple_account_get_bool(account, "allow_multiple_logins", OSCAR_DEFAULT_ALLOW_MULTIPLE_LOGINS));
		} else {
			flap_connection_send_version_with_cookie(od, conn,
					conn->cookielen, conn->cookie);
		}


		g_free(conn->cookie);
		conn->cookie = NULL;
	}

	if (conn->type == SNAC_FAMILY_AUTH)
	{
		/* This only happens when connecting with the old-style BUCP login */
		aim_request_login(od, conn, purple_account_get_username(account));
		purple_debug_info("oscar", "Username sent, waiting for response\n");
		purple_connection_update_progress(gc, _("Username sent"), 1, OSCAR_CONNECT_STEPS);
	}
	else if (conn->type == SNAC_FAMILY_LOCATE)
	{
		purple_connection_update_progress(gc, _("Connection established, cookie sent"), 4, OSCAR_CONNECT_STEPS);
	}
	else if (conn->type == SNAC_FAMILY_CHAT)
	{
		od->oscar_chats = g_slist_prepend(od->oscar_chats, conn->new_conn_data);
		conn->new_conn_data = NULL;
	}
}

static void
connection_established_cb(gpointer data, gint source, const gchar *error_message)
{
	FlapConnection *conn;

	conn = data;

	conn->connect_data = NULL;
	conn->fd = source;

	if (source < 0)
	{
		connection_common_error_cb(conn, error_message);
		return;
	}

	conn->watcher_incoming = purple_input_add(conn->fd,
			PURPLE_INPUT_READ, flap_connection_recv_cb, conn);
	connection_common_established_cb(conn);
}

static void
ssl_connection_established_cb(gpointer data, PurpleSslConnection *gsc,
		PurpleInputCondition cond)
{
	FlapConnection *conn;

	conn = data;

	purple_ssl_input_add(gsc, flap_connection_recv_cb_ssl, conn);
	connection_common_established_cb(conn);
}

static void
ssl_connection_error_cb(PurpleSslConnection *gsc, PurpleSslErrorType error,
		gpointer data)
{
	FlapConnection *conn;

	conn = data;

	if (conn->watcher_outgoing)
	{
		purple_input_remove(conn->watcher_outgoing);
		conn->watcher_outgoing = 0;
	}

	/* sslconn frees the connection on error */
	conn->gsc = NULL;

	connection_common_error_cb(conn, purple_ssl_strerror(error));
}

static void
flap_connection_established_bos(OscarData *od, FlapConnection *conn)
{
	PurpleConnection *gc = od->gc;

	aim_srv_reqpersonalinfo(od, conn);

	purple_debug_info("oscar", "ssi: requesting rights and list\n");
	aim_ssi_reqrights(od);
	aim_ssi_reqdata(od);
	if (od->getblisttimer > 0)
		purple_timeout_remove(od->getblisttimer);
	od->getblisttimer = purple_timeout_add_seconds(30, purple_ssi_rerequestdata, od);

	aim_locate_reqrights(od);
	aim_buddylist_reqrights(od, conn);
	aim_im_reqparams(od);
	aim_bos_reqrights(od, conn); /* TODO: Don't call this with ssi */

	purple_connection_update_progress(gc, _("Finalizing connection"), 5, OSCAR_CONNECT_STEPS);
}

static void
flap_connection_established_admin(OscarData *od, FlapConnection *conn)
{
	aim_srv_clientready(od, conn);
	purple_debug_info("oscar", "connected to admin\n");

	if (od->chpass) {
		purple_debug_info("oscar", "changing password\n");
		aim_admin_changepasswd(od, conn, od->newp, od->oldp);
		g_free(od->oldp);
		od->oldp = NULL;
		g_free(od->newp);
		od->newp = NULL;
		od->chpass = FALSE;
	}
	if (od->setnick) {
		purple_debug_info("oscar", "formatting username\n");
		aim_admin_setnick(od, conn, od->newformatting);
		g_free(od->newformatting);
		od->newformatting = NULL;
		od->setnick = FALSE;
	}
	if (od->conf) {
		purple_debug_info("oscar", "confirming account\n");
		aim_admin_reqconfirm(od, conn);
		od->conf = FALSE;
	}
	if (od->reqemail) {
		purple_debug_info("oscar", "requesting email address\n");
		aim_admin_getinfo(od, conn, 0x0011);
		od->reqemail = FALSE;
	}
	if (od->setemail) {
		purple_debug_info("oscar", "setting email address\n");
		aim_admin_setemail(od, conn, od->email);
		g_free(od->email);
		od->email = NULL;
		od->setemail = FALSE;
	}
}

static void
flap_connection_established_chat(OscarData *od, FlapConnection *conn)
{
	PurpleConnection *gc = od->gc;
	struct chat_connection *chatcon;
	static int id = 1;

	aim_srv_clientready(od, conn);

	chatcon = find_oscar_chat_by_conn(gc, conn);
	if (chatcon) {
		chatcon->id = id;
		chatcon->conv = purple_serv_got_joined_chat(gc, id++, chatcon->show);
	}
}

static void
flap_connection_established_chatnav(OscarData *od, FlapConnection *conn)
{
	aim_srv_clientready(od, conn);
	aim_chatnav_reqrights(od, conn);
}

static void
flap_connection_established_alert(OscarData *od, FlapConnection *conn)
{
	aim_email_sendcookies(od);
	aim_email_activate(od);
	aim_srv_clientready(od, conn);
}

static void
flap_connection_established_bart(OscarData *od, FlapConnection *conn)
{
	PurpleConnection *gc = od->gc;

	aim_srv_clientready(od, conn);

	od->iconconnecting = FALSE;

	purple_icons_fetch(gc);
}

static int
flap_connection_established(OscarData *od, FlapConnection *conn, FlapFrame *fr, ...)
{
	purple_debug_info("oscar", "FLAP connection of type 0x%04hx is "
			"now fully connected\n", conn->type);
	if (conn->type == SNAC_FAMILY_LOCATE)
		flap_connection_established_bos(od, conn);
	else if (conn->type == SNAC_FAMILY_ADMIN)
		flap_connection_established_admin(od, conn);
	else if (conn->type == SNAC_FAMILY_CHAT)
		flap_connection_established_chat(od, conn);
	else if (conn->type == SNAC_FAMILY_CHATNAV)
		flap_connection_established_chatnav(od, conn);
	else if (conn->type == SNAC_FAMILY_ALERT)
		flap_connection_established_alert(od, conn);
	else if (conn->type == SNAC_FAMILY_BART)
		flap_connection_established_bart(od, conn);

	return 1;
}

static void
idle_reporting_pref_cb(const char *name, PurplePrefType type,
		gconstpointer value, gpointer data)
{
	PurpleConnection *gc;
	OscarData *od;
	gboolean report_idle;
	guint32 presence;

	gc = data;
	od = purple_connection_get_protocol_data(gc);
	report_idle = strcmp((const char *)value, "none") != 0;
	presence = aim_ssi_getpresence(&od->ssi.local);

	if (report_idle)
		aim_ssi_setpresence(od, presence | AIM_SSI_PRESENCE_FLAG_SHOWIDLE);
	else
		aim_ssi_setpresence(od, presence & ~AIM_SSI_PRESENCE_FLAG_SHOWIDLE);
}

/**
 * Should probably make a "Use recent buddies group" account preference
 * so that this option is surfaced to the user.
 */
static void
recent_buddies_pref_cb(const char *name, PurplePrefType type,
		gconstpointer value, gpointer data)
{
	PurpleConnection *gc;
	OscarData *od;
	guint32 presence;

	gc = data;
	od = purple_connection_get_protocol_data(gc);
	presence = aim_ssi_getpresence(&od->ssi.local);

	if (value)
		aim_ssi_setpresence(od, presence & ~AIM_SSI_PRESENCE_FLAG_NORECENTBUDDIES);
	else
		aim_ssi_setpresence(od, presence | AIM_SSI_PRESENCE_FLAG_NORECENTBUDDIES);
}

static const gchar *login_servers[] = {
	AIM_DEFAULT_LOGIN_SERVER,
	AIM_DEFAULT_SSL_LOGIN_SERVER,
	ICQ_DEFAULT_LOGIN_SERVER,
	ICQ_DEFAULT_SSL_LOGIN_SERVER,
};

static const gchar *
get_login_server(gboolean is_icq, gboolean use_ssl)
{
	return login_servers[(is_icq ? 2 : 0) + (use_ssl ? 1 : 0)];
}

static gint
compare_handlers(gconstpointer a, gconstpointer b)
{
	guint aa = GPOINTER_TO_UINT(a);
	guint bb = GPOINTER_TO_UINT(b);
	guint family1 = aa >> 16;
	guint family2 = bb >> 16;
	guint subtype1 = aa & 0xFFFF;
	guint subtype2 = bb & 0xFFFF;
	if (family1 != family2) {
		return family1 - family2;
	}
	return subtype1 - subtype2;
}

void
oscar_login(PurpleAccount *account)
{
	PurpleConnection *gc;
	OscarData *od;
	const gchar *encryption_type;
	GList *handlers;
	GList *sorted_handlers;
	GList *cur;
	GString *msg = g_string_new("");
	PurpleConnectionFlags flags;

	gc = purple_account_get_connection(account);
	od = oscar_data_new();
	od->gc = gc;
	purple_connection_set_protocol_data(gc, od);

	oscar_data_addhandler(od, AIM_CB_FAM_SPECIAL, AIM_CB_SPECIAL_CONNERR, purple_connerr, 0);
	oscar_data_addhandler(od, AIM_CB_FAM_SPECIAL, AIM_CB_SPECIAL_CONNINITDONE, flap_connection_established, 0);

	oscar_data_addhandler(od, SNAC_FAMILY_ADMIN, 0x0003, purple_info_change, 0);
	oscar_data_addhandler(od, SNAC_FAMILY_ADMIN, 0x0005, purple_info_change, 0);
	oscar_data_addhandler(od, SNAC_FAMILY_ADMIN, 0x0007, purple_account_confirm, 0);
	oscar_data_addhandler(od, SNAC_FAMILY_ALERT, 0x0001, purple_parse_genericerr, 0);
	oscar_data_addhandler(od, SNAC_FAMILY_ALERT, SNAC_SUBTYPE_ALERT_MAILSTATUS, purple_email_parseupdate, 0);

	/* These are only needed when connecting with the old-style BUCP login */
	oscar_data_addhandler(od, SNAC_FAMILY_AUTH, 0x0003, purple_parse_auth_resp, 0);
	oscar_data_addhandler(od, SNAC_FAMILY_AUTH, SNAC_SUBTYPE_AUTH_SECURID_REQUEST, purple_parse_auth_securid_request, 0);

	oscar_data_addhandler(od, SNAC_FAMILY_BART, SNAC_SUBTYPE_BART_RESPONSE, purple_icon_parseicon, 0);
	oscar_data_addhandler(od, SNAC_FAMILY_BOS, 0x0001, purple_parse_genericerr, 0);
	oscar_data_addhandler(od, SNAC_FAMILY_BOS, 0x0003, purple_bosrights, 0);
	oscar_data_addhandler(od, SNAC_FAMILY_BUDDY, 0x0001, purple_parse_genericerr, 0);
	oscar_data_addhandler(od, SNAC_FAMILY_BUDDY, SNAC_SUBTYPE_BUDDY_RIGHTSINFO, purple_parse_buddyrights, 0);
	oscar_data_addhandler(od, SNAC_FAMILY_BUDDY, SNAC_SUBTYPE_BUDDY_ONCOMING, purple_parse_oncoming, 0);
	oscar_data_addhandler(od, SNAC_FAMILY_BUDDY, SNAC_SUBTYPE_BUDDY_OFFGOING, purple_parse_offgoing, 0);
	oscar_data_addhandler(od, SNAC_FAMILY_CHAT, 0x0001, purple_parse_genericerr, 0);
	oscar_data_addhandler(od, SNAC_FAMILY_CHAT, SNAC_SUBTYPE_CHAT_USERJOIN, purple_chat_conversation_join, 0);
	oscar_data_addhandler(od, SNAC_FAMILY_CHAT, SNAC_SUBTYPE_CHAT_USERLEAVE, purple_chat_conversation_left, 0);
	oscar_data_addhandler(od, SNAC_FAMILY_CHAT, SNAC_SUBTYPE_CHAT_ROOMINFOUPDATE, purple_chat_conversation_info_update, 0);
	oscar_data_addhandler(od, SNAC_FAMILY_CHAT, SNAC_SUBTYPE_CHAT_INCOMINGMSG, purple_chat_conversation_incoming_msg, 0);
	oscar_data_addhandler(od, SNAC_FAMILY_CHATNAV, 0x0001, purple_parse_genericerr, 0);
	oscar_data_addhandler(od, SNAC_FAMILY_CHATNAV, SNAC_SUBTYPE_CHATNAV_INFO, purple_chatnav_info, 0);
	oscar_data_addhandler(od, SNAC_FAMILY_FEEDBAG, SNAC_SUBTYPE_FEEDBAG_ERROR, purple_ssi_parseerr, 0);
	oscar_data_addhandler(od, SNAC_FAMILY_FEEDBAG, SNAC_SUBTYPE_FEEDBAG_RIGHTSINFO, purple_ssi_parserights, 0);
	oscar_data_addhandler(od, SNAC_FAMILY_FEEDBAG, SNAC_SUBTYPE_FEEDBAG_LIST, purple_ssi_parselist, 0);
	oscar_data_addhandler(od, SNAC_FAMILY_FEEDBAG, SNAC_SUBTYPE_FEEDBAG_SRVACK, purple_ssi_parseack, 0);
	oscar_data_addhandler(od, SNAC_FAMILY_FEEDBAG, SNAC_SUBTYPE_FEEDBAG_ADD, purple_ssi_parseaddmod, 0);
	oscar_data_addhandler(od, SNAC_FAMILY_FEEDBAG, SNAC_SUBTYPE_FEEDBAG_MOD, purple_ssi_parseaddmod, 0);
	oscar_data_addhandler(od, SNAC_FAMILY_FEEDBAG, SNAC_SUBTYPE_FEEDBAG_RECVAUTH, purple_ssi_authgiven, 0);
	oscar_data_addhandler(od, SNAC_FAMILY_FEEDBAG, SNAC_SUBTYPE_FEEDBAG_RECVAUTHREQ, purple_ssi_authrequest, 0);
	oscar_data_addhandler(od, SNAC_FAMILY_FEEDBAG, SNAC_SUBTYPE_FEEDBAG_RECVAUTHREP, purple_ssi_authreply, 0);
	oscar_data_addhandler(od, SNAC_FAMILY_FEEDBAG, SNAC_SUBTYPE_FEEDBAG_ADDED, purple_ssi_gotadded, 0);
	oscar_data_addhandler(od, SNAC_FAMILY_ICBM, SNAC_SUBTYPE_ICBM_INCOMING, purple_parse_incoming_im, 0);
	oscar_data_addhandler(od, SNAC_FAMILY_ICBM, SNAC_SUBTYPE_ICBM_MISSEDCALL, purple_parse_misses, 0);
	oscar_data_addhandler(od, SNAC_FAMILY_ICBM, SNAC_SUBTYPE_ICBM_CLIENTAUTORESP, purple_parse_clientauto, 0);
	oscar_data_addhandler(od, SNAC_FAMILY_ICBM, SNAC_SUBTYPE_ICBM_MTN, purple_parse_mtn, 0);
	oscar_data_addhandler(od, SNAC_FAMILY_LOCATE, SNAC_SUBTYPE_LOCATE_RIGHTSINFO, purple_parse_locaterights, 0);
	oscar_data_addhandler(od, SNAC_FAMILY_OSERVICE, 0x0001, purple_parse_genericerr, 0);
	oscar_data_addhandler(od, SNAC_FAMILY_OSERVICE, 0x000f, purple_selfinfo, 0);
	oscar_data_addhandler(od, SNAC_FAMILY_OSERVICE, SNAC_SUBTYPE_OSERVICE_REDIRECT, purple_handle_redirect, 0);
	oscar_data_addhandler(od, SNAC_FAMILY_OSERVICE, SNAC_SUBTYPE_OSERVICE_MOTD, purple_parse_motd, 0);
	oscar_data_addhandler(od, SNAC_FAMILY_POPUP, 0x0002, purple_popup, 0);
	oscar_data_addhandler(od, SNAC_FAMILY_USERLOOKUP, SNAC_SUBTYPE_USERLOOKUP_ERROR, purple_parse_searcherror, 0);
	oscar_data_addhandler(od, SNAC_FAMILY_USERLOOKUP, 0x0003, purple_parse_searchreply, 0);

	g_string_append(msg, "Registered handlers: ");
	handlers = g_hash_table_get_keys(od->handlerlist);
	sorted_handlers = g_list_sort(g_list_copy(handlers), compare_handlers);
	for (cur = sorted_handlers; cur; cur = cur->next) {
		guint x = GPOINTER_TO_UINT(cur->data);
		g_string_append_printf(msg, "%04x/%04x, ", x >> 16, x & 0xFFFF);
	}
	g_list_free(sorted_handlers);
	g_list_free(handlers);
	purple_debug_misc("oscar", "%s\n", msg->str);
	g_string_free(msg, TRUE);

	purple_debug_misc("oscar", "oscar_login: gc = %p\n", gc);

	if (!oscar_util_valid_name(purple_account_get_username(account))) {
		gchar *buf;
		buf = g_strdup_printf(_("Unable to sign on as %s because the username is invalid.  Usernames must be a valid email address, or start with a letter and contain only letters, numbers and spaces, or contain only numbers."), purple_account_get_username(account));
		purple_connection_error(gc, PURPLE_CONNECTION_ERROR_INVALID_SETTINGS, buf);
		g_free(buf);
		return;
	}

	flags = PURPLE_CONNECTION_FLAG_HTML;
	if (g_str_equal(purple_account_get_protocol_id(account), "prpl-icq")) {
		od->icq = TRUE;
	} else {
		flags |= PURPLE_CONNECTION_FLAG_AUTO_RESP;
	}

	/* Set this flag based on the protocol_id rather than the username,
	   because that is what's tied to the get_moods prpl callback. */
	if (g_str_equal(purple_account_get_protocol_id(account), "prpl-icq"))
		flags |= PURPLE_CONNECTION_FLAG_SUPPORT_MOODS;

	purple_connection_set_flags(gc, flags);

	od->default_port = purple_account_get_int(account, "port", OSCAR_DEFAULT_LOGIN_PORT);

	encryption_type = purple_account_get_string(account, "encryption", OSCAR_DEFAULT_ENCRYPTION);
	if (!purple_ssl_is_supported() && strcmp(encryption_type, OSCAR_REQUIRE_ENCRYPTION) == 0) {
		purple_connection_error(
			gc,
			PURPLE_CONNECTION_ERROR_NO_SSL_SUPPORT,
			_("You required encryption in your account settings, but encryption is not supported by your system."));
		return;
	}
	od->use_ssl = purple_ssl_is_supported() && strcmp(encryption_type, OSCAR_NO_ENCRYPTION) != 0;

	/* Connect to core Purple signals */
	purple_prefs_connect_callback(gc, "/purple/away/idle_reporting", idle_reporting_pref_cb, gc);
	purple_prefs_connect_callback(gc, "/plugins/prpl/oscar/recent_buddies", recent_buddies_pref_cb, gc);

	/*
	 * On 2008-03-05 AOL released some documentation on the OSCAR protocol
	 * which includes a new login method called clientLogin.  It is similar
	 * (though not the same?) as what the AIM 6.0 series uses to
	 * authenticate.
	 *
	 * AIM 5.9 and lower use an MD5-based login procedure called "BUCP".
	 * This authentication method is used for both ICQ and AIM when
	 * clientLogin is not enabled.
	 */
	if (purple_account_get_bool(account, "use_clientlogin", OSCAR_DEFAULT_USE_CLIENTLOGIN)) {
		send_client_login(od, purple_account_get_username(account));
	} else {
		FlapConnection *newconn;
		const char *server;

		newconn = flap_connection_new(od, SNAC_FAMILY_AUTH);

		if (od->use_ssl) {
			server = purple_account_get_string(account, "server", get_login_server(od->icq, TRUE));

			/*
			 * If the account's server is what the oscar prpl has offered as
			 * the default login server through the vast eons (all two of
			 * said default options, AFAIK) and the user wants SSL, we'll
			 * do what we know is best for them and change the setting out
			 * from under them to the SSL login server.
			 */
			if (!strcmp(server, get_login_server(od->icq, FALSE)) || !strcmp(server, AIM_ALT_LOGIN_SERVER)) {
				purple_debug_info("oscar", "Account uses SSL, so changing server to default SSL server\n");
				purple_account_set_string(account, "server", get_login_server(od->icq, TRUE));
				server = get_login_server(od->icq, TRUE);
			}

			newconn->gsc = purple_ssl_connect(account, server,
					purple_account_get_int(account, "port", OSCAR_DEFAULT_LOGIN_PORT),
					ssl_connection_established_cb, ssl_connection_error_cb, newconn);
		} else {
			server = purple_account_get_string(account, "server", get_login_server(od->icq, FALSE));

			/*
			 * See the comment above. We do the reverse here. If they don't want
			 * SSL but their server is set to OSCAR_DEFAULT_SSL_LOGIN_SERVER,
			 * set it back to the default.
			 */
			if (!strcmp(server, get_login_server(od->icq, TRUE))) {
				purple_debug_info("oscar", "Account does not use SSL, so changing server back to non-SSL\n");
				purple_account_set_string(account, "server", get_login_server(od->icq, FALSE));
				server = get_login_server(od->icq, FALSE);
			}

			newconn->connect_data = purple_proxy_connect(NULL, account, server,
					purple_account_get_int(account, "port", OSCAR_DEFAULT_LOGIN_PORT),
					connection_established_cb, newconn);
		}

		if (newconn->gsc == NULL && newconn->connect_data == NULL) {
			purple_connection_error(gc, PURPLE_CONNECTION_ERROR_NETWORK_ERROR,
					_("Unable to connect"));
			return;
		}
	}

	purple_connection_update_progress(gc, _("Connecting"), 0, OSCAR_CONNECT_STEPS);
}

void
oscar_close(PurpleConnection *gc)
{
	OscarData *od;

	od = purple_connection_get_protocol_data(gc);

	while (od->oscar_chats)
	{
		struct chat_connection *cc = od->oscar_chats->data;
		od->oscar_chats = g_slist_remove(od->oscar_chats, cc);
		oscar_chat_destroy(cc);
	}
	while (od->create_rooms)
	{
		struct create_room *cr = od->create_rooms->data;
		g_free(cr->name);
		od->create_rooms = g_slist_remove(od->create_rooms, cr);
		g_free(cr);
	}
	oscar_data_destroy(od);
	purple_connection_set_protocol_data(gc, NULL);

	purple_prefs_disconnect_by_handle(gc);

	purple_debug_info("oscar", "Signed off.\n");
}

int oscar_connect_to_bos(PurpleConnection *gc, OscarData *od, const char *host, guint16 port, guint8 *cookie, guint16 cookielen, const char *tls_certname)
{
	PurpleAccount *account;
	FlapConnection *conn;

	account = purple_connection_get_account(gc);

	conn = flap_connection_new(od, SNAC_FAMILY_LOCATE);
	conn->cookielen = cookielen;
	conn->cookie = g_memdup(cookie, cookielen);

	/*
	 * Use TLS only if the server provided us with a tls_certname. The server might not specify a tls_certname even if we requested to use TLS,
	 * and that is something we should be prepared to.
	 */
	if (tls_certname)
	{
		conn->gsc = purple_ssl_connect_with_ssl_cn(account, host, port,
				ssl_connection_established_cb, ssl_connection_error_cb,
				tls_certname, conn);
	}
	else
	{
		conn->connect_data = purple_proxy_connect(NULL,
				account, host, port,
				connection_established_cb, conn);
	}

	if (conn->gsc == NULL && conn->connect_data == NULL)
	{
		purple_connection_error(gc, PURPLE_CONNECTION_ERROR_NETWORK_ERROR, _("Unable to connect"));
		return 0;
	}

	od->default_port = port;

	purple_connection_update_progress(gc, _("Received authorization"), 3, OSCAR_CONNECT_STEPS);

	return 1;
}

/**
 * Only used when connecting with the old-style BUCP login.
 */
static int
purple_parse_auth_resp(OscarData *od, FlapConnection *conn, FlapFrame *fr, ...)
{
	PurpleConnection *gc = od->gc;
	PurpleAccount *account = purple_connection_get_account(gc);
	char *host; int port;
	gsize i;
	FlapConnection *newconn;
	va_list ap;
	struct aim_authresp_info *info;

	port = purple_account_get_int(account, "port", od->default_port);

	va_start(ap, fr);
	info = va_arg(ap, struct aim_authresp_info *);
	va_end(ap);

	purple_debug_info("oscar",
			   "inside auth_resp (Username: %s)\n", info->bn);

	if (info->errorcode || !info->bosip || !info->cookielen || !info->cookie) {
		char buf[256];
		switch (info->errorcode) {
		case 0x01:
			/* Unregistered username */
			purple_connection_error(gc, PURPLE_CONNECTION_ERROR_INVALID_USERNAME, _("Username does not exist"));
			break;
		case 0x05:
			/* Incorrect password */
			if (!purple_account_get_remember_password(account))
				purple_account_set_password(account, NULL, NULL, NULL);
			purple_connection_error(gc, PURPLE_CONNECTION_ERROR_AUTHENTICATION_FAILED, _("Incorrect password"));
			break;
		case 0x11:
			/* Suspended account */
			purple_connection_error(gc, PURPLE_CONNECTION_ERROR_AUTHENTICATION_FAILED, _("Your account is currently suspended"));
			break;
		case 0x02:
		case 0x14:
			/* service temporarily unavailable */
			purple_connection_error(gc, PURPLE_CONNECTION_ERROR_NETWORK_ERROR, _("The AOL Instant Messenger service is temporarily unavailable."));
			break;
		case 0x18:
			/* username connecting too frequently */
			purple_connection_error(gc, PURPLE_CONNECTION_ERROR_OTHER_ERROR, _("Your username has been connecting and disconnecting too frequently. Wait ten minutes and try again. If you continue to try, you will need to wait even longer."));
			break;
		case 0x1c:
		{
			/* client too old */
			g_snprintf(buf, sizeof(buf), _("The client version you are using is too old. Please upgrade at %s"),
					oscar_get_ui_info_string("website", PURPLE_WEBSITE));
			purple_connection_error(gc, PURPLE_CONNECTION_ERROR_OTHER_ERROR, buf);
			break;
		}
		case 0x1d:
			/* IP address connecting too frequently */
			purple_connection_error(gc, PURPLE_CONNECTION_ERROR_OTHER_ERROR, _("Your IP address has been connecting and disconnecting too frequently. Wait a minute and try again. If you continue to try, you will need to wait even longer."));
			break;
		default:
			purple_connection_error(gc, PURPLE_CONNECTION_ERROR_AUTHENTICATION_FAILED, _("Unknown reason"));
			break;
		}
		purple_debug_info("oscar", "Login Error Code 0x%04hx\n", info->errorcode);
		purple_debug_info("oscar", "Error URL: %s\n", info->errorurl ? info->errorurl : "");
		return 1;
	}

	purple_debug_misc("oscar", "Reg status: %hu\n"
							   "Email: %s\n"
							   "BOSIP: %s\n",
							   info->regstatus,
							   info->email ? info->email : "null",
							   info->bosip ? info->bosip : "null");
	purple_debug_info("oscar", "Closing auth connection...\n");
	flap_connection_schedule_destroy(conn, OSCAR_DISCONNECT_DONE, NULL);

	for (i = 0; i < strlen(info->bosip); i++) {
		if (info->bosip[i] == ':') {
			port = atoi(&(info->bosip[i+1]));
			break;
		}
	}
	host = g_strndup(info->bosip, i);
	newconn = flap_connection_new(od, SNAC_FAMILY_LOCATE);
	newconn->cookielen = info->cookielen;
	newconn->cookie = g_memdup(info->cookie, info->cookielen);

	if (od->use_ssl)
	{
		/*
		 * This shouldn't be hardcoded to "bos.oscar.aol.com" except that
		 * the server isn't sending us a name to use for comparing the
		 * certificate common name.
		 */
		newconn->gsc = purple_ssl_connect_with_ssl_cn(account, host, port,
				ssl_connection_established_cb, ssl_connection_error_cb,
				"bos.oscar.aol.com", newconn);
	}
	else
	{
		newconn->connect_data = purple_proxy_connect(NULL, account, host, port,
				connection_established_cb, newconn);
	}

	g_free(host);
	if (newconn->gsc == NULL && newconn->connect_data == NULL)
	{
		purple_connection_error(gc, PURPLE_CONNECTION_ERROR_NETWORK_ERROR, _("Unable to connect"));
		return 0;
	}

	purple_connection_update_progress(gc, _("Received authorization"), 3, OSCAR_CONNECT_STEPS);

	return 1;
}

/**
 * Only used when connecting with the old-style BUCP login.
 */
static void
purple_parse_auth_securid_request_yes_cb(gpointer user_data, const char *msg)
{
	PurpleConnection *gc = user_data;
	OscarData *od = purple_connection_get_protocol_data(gc);

	aim_auth_securid_send(od, msg);
}

/**
 * Only used when connecting with the old-style BUCP login.
 */
static void
purple_parse_auth_securid_request_no_cb(gpointer user_data, const char *value)
{
	PurpleConnection *gc = user_data;

	/* Disconnect */
	purple_connection_error(gc,
		PURPLE_CONNECTION_ERROR_AUTHENTICATION_FAILED,
		_("The SecurID key entered is invalid"));
}

/**
 * Only used when connecting with the old-style BUCP login.
 */
static int
purple_parse_auth_securid_request(OscarData *od, FlapConnection *conn, FlapFrame *fr, ...)
{
	PurpleConnection *gc = od->gc;
	PurpleAccount *account = purple_connection_get_account(gc);
	gchar *primary;

	purple_debug_info("oscar", "Got SecurID request\n");

	primary = g_strdup_printf("Enter the SecurID key for %s.", purple_account_get_username(account));
	purple_request_input(gc, NULL, _("Enter SecurID"), primary,
					   _("Enter the 6 digit number from the digital display."),
					   FALSE, FALSE, NULL,
					   _("_OK"), G_CALLBACK(purple_parse_auth_securid_request_yes_cb),
					   _("_Cancel"), G_CALLBACK(purple_parse_auth_securid_request_no_cb),
					   purple_request_cpar_from_connection(gc),
					   gc);
	g_free(primary);

	return 1;
}

static int
purple_handle_redirect(OscarData *od, FlapConnection *conn, FlapFrame *fr, ...)
{
	PurpleConnection *gc = od->gc;
	PurpleAccount *account = purple_connection_get_account(gc);
	char *host, *separator;
	int port;
	FlapConnection *newconn;
	va_list ap;
	struct aim_redirect_data *redir;

	va_start(ap, fr);
	redir = va_arg(ap, struct aim_redirect_data *);
	va_end(ap);

	port = od->default_port;
	separator = strchr(redir->ip, ':');
	if (separator != NULL)
	{
		host = g_strndup(redir->ip, separator - redir->ip);
		port = atoi(separator + 1);
	}
	else
		host = g_strdup(redir->ip);

	if (!redir->use_ssl) {
		const gchar *encryption_type = purple_account_get_string(account, "encryption", OSCAR_DEFAULT_ENCRYPTION);
		if (strcmp(encryption_type, OSCAR_OPPORTUNISTIC_ENCRYPTION) == 0) {
			purple_debug_warning("oscar", "We won't use SSL for FLAP type 0x%04hx.\n", redir->group);
		} else if (strcmp(encryption_type, OSCAR_REQUIRE_ENCRYPTION) == 0) {
			purple_debug_error("oscar", "FLAP server %s:%d of type 0x%04hx doesn't support encryption.\n", host, port, redir->group);
			purple_connection_error(
				gc,
				PURPLE_CONNECTION_ERROR_NO_SSL_SUPPORT,
				_("You required encryption in your account settings, but one of the servers doesn't support it."));
			return 0;
		}
	}

	/*
	 * These FLAP servers advertise SSL (type "0x02"), but SSL connections to these hosts
	 * die a painful death. iChat and Miranda, when using SSL, still do these in plaintext.
	 */
	if (redir->use_ssl && (redir->group == SNAC_FAMILY_ADMIN ||
	                       redir->group == SNAC_FAMILY_BART))
	{
		purple_debug_info("oscar", "Ignoring broken SSL for FLAP type 0x%04hx.\n", redir->group);
		redir->use_ssl = 0;
	}

	purple_debug_info("oscar", "Connecting to FLAP server %s:%d of type 0x%04hx\n", host, port, redir->group);

	newconn = flap_connection_new(od, redir->group);
	newconn->cookielen = redir->cookielen;
	newconn->cookie = g_memdup(redir->cookie, redir->cookielen);
	if (newconn->type == SNAC_FAMILY_CHAT)
	{
		struct chat_connection *cc;
		cc = g_new0(struct chat_connection, 1);
		cc->conn = newconn;
		cc->gc = gc;
		cc->name = g_strdup(redir->chat.room);
		cc->exchange = redir->chat.exchange;
		cc->instance = redir->chat.instance;
		cc->show = extract_name(redir->chat.room);
		newconn->new_conn_data = cc;
		purple_debug_info("oscar", "Connecting to chat room %s exchange %hu\n", cc->name, cc->exchange);
	}


	if (redir->use_ssl)
	{
		newconn->gsc = purple_ssl_connect_with_ssl_cn(account, host, port,
				ssl_connection_established_cb, ssl_connection_error_cb,
				redir->ssl_cert_cn, newconn);
	}
	else
	{
		newconn->connect_data = purple_proxy_connect(NULL, account, host, port,
				connection_established_cb, newconn);
	}

	if (newconn->gsc == NULL && newconn->connect_data == NULL)
	{
		flap_connection_schedule_destroy(newconn,
				OSCAR_DISCONNECT_COULD_NOT_CONNECT,
				_("Unable to initialize connection"));
		purple_debug_error("oscar", "Unable to connect to FLAP server "
				"of type 0x%04hx\n", redir->group);
	}
	g_free(host);

	return 1;
}


static int purple_parse_oncoming(OscarData *od, FlapConnection *conn, FlapFrame *fr, ...)
{
	PurpleConnection *gc;
	PurpleAccount *account;
	PurpleBuddy *buddy = NULL;
	PurpleStatus *previous_status = NULL;
	struct buddyinfo *bi;
	time_t time_idle = 0, signon = 0;
	int type = 0;
	gboolean buddy_is_away = FALSE;
	const char *status_id;
	va_list ap;
	aim_userinfo_t *info;
	char *message;
	char *itmsurl = NULL;

	gc = od->gc;
	account = purple_connection_get_account(gc);

	va_start(ap, fr);
	info = va_arg(ap, aim_userinfo_t *);
	va_end(ap);

	g_return_val_if_fail(info != NULL, 1);
	g_return_val_if_fail(info->bn != NULL, 1);

	buddy = purple_blist_find_buddy(account, info->bn);
	if (buddy) {
		previous_status = purple_presence_get_active_status(purple_buddy_get_presence(buddy));
	}

	/*
	 * If this is an AIM buddy and their name has formatting, set their
	 * server alias.
	 */
	if (!oscar_util_valid_name_icq(info->bn)) {
		gboolean bn_has_formatting = FALSE;
		char *c;
		for (c = info->bn; *c != '\0'; c++) {
			if (!islower(*c)) {
				bn_has_formatting = TRUE;
				break;
			}
		}
		purple_serv_got_alias(gc, info->bn,
				bn_has_formatting ? info->bn : NULL);
	}

	if (info->present & AIM_USERINFO_PRESENT_FLAGS) {
		if (info->flags & AIM_FLAG_AWAY)
			buddy_is_away = TRUE;
	}
	if (info->present & AIM_USERINFO_PRESENT_ICQEXTSTATUS) {
		type = info->icqinfo.status;
		if (!(info->icqinfo.status & AIM_ICQ_STATE_CHAT) &&
		      (info->icqinfo.status != AIM_ICQ_STATE_NORMAL)) {
			buddy_is_away = TRUE;
		}
	}

	if (oscar_util_valid_name_icq(info->bn)) {
		if (type & AIM_ICQ_STATE_CHAT)
			status_id = OSCAR_STATUS_ID_FREE4CHAT;
		else if (type & AIM_ICQ_STATE_DND)
			status_id = OSCAR_STATUS_ID_DND;
		else if (type & AIM_ICQ_STATE_OUT)
			status_id = OSCAR_STATUS_ID_NA;
		else if (type & AIM_ICQ_STATE_BUSY)
			status_id = OSCAR_STATUS_ID_OCCUPIED;
		else if (type & AIM_ICQ_STATE_AWAY)
			status_id = OSCAR_STATUS_ID_AWAY;
		else if (type & AIM_ICQ_STATE_INVISIBLE)
			status_id = OSCAR_STATUS_ID_INVISIBLE;
		else if (type & AIM_ICQ_STATE_EVIL)
			status_id = OSCAR_STATUS_ID_EVIL;
		else if (type & AIM_ICQ_STATE_DEPRESSION)
			status_id = OSCAR_STATUS_ID_DEPRESSION;
		else if (type & AIM_ICQ_STATE_ATHOME)
			status_id = OSCAR_STATUS_ID_ATHOME;
		else if (type & AIM_ICQ_STATE_ATWORK)
			status_id = OSCAR_STATUS_ID_ATWORK;
		else if (type & AIM_ICQ_STATE_LUNCH)
			status_id = OSCAR_STATUS_ID_LUNCH;
		else
			status_id = OSCAR_STATUS_ID_AVAILABLE;
	} else {
		if (type & AIM_ICQ_STATE_INVISIBLE)
			status_id = OSCAR_STATUS_ID_INVISIBLE;
		else if (buddy_is_away)
			status_id = OSCAR_STATUS_ID_AWAY;
		else
			status_id = OSCAR_STATUS_ID_AVAILABLE;
	}

	if (info->flags & AIM_FLAG_WIRELESS) {
		purple_prpl_got_user_status(account, info->bn, OSCAR_STATUS_ID_MOBILE, NULL);
	} else {
		purple_prpl_got_user_status_deactive(account, info->bn, OSCAR_STATUS_ID_MOBILE);
	}

	message = (info->status && info->status_len > 0)
			? oscar_encoding_to_utf8(info->status_encoding, info->status, info->status_len)
			: NULL;

	if (strcmp(status_id, OSCAR_STATUS_ID_AVAILABLE) == 0) {
		/* TODO: If itmsurl is NULL, does that mean the URL has been
		   cleared?  Or does it mean the URL should remain unchanged? */
		if (info->itmsurl != NULL) {
			itmsurl = (info->itmsurl_len > 0) ? oscar_encoding_to_utf8(info->itmsurl_encoding, info->itmsurl, info->itmsurl_len) : NULL;
		} else if (previous_status != NULL && purple_status_is_available(previous_status)) {
			itmsurl = g_strdup(purple_status_get_attr_string(previous_status, "itmsurl"));
		}
		purple_debug_info("oscar", "Activating status '%s' for buddy %s, message = '%s', itmsurl = '%s'\n", status_id, info->bn, message ? message : "(null)", itmsurl ? itmsurl : "(null)");
		purple_prpl_got_user_status(account, info->bn, status_id, "message", message, "itmsurl", itmsurl, NULL);
	} else {
		purple_debug_info("oscar", "Activating status '%s' for buddy %s, message = '%s'\n", status_id, info->bn, message ? message : "(null)");
		purple_prpl_got_user_status(account, info->bn, status_id, "message", message, NULL);
	}

	g_free(message);
	g_free(itmsurl);

	/* Login time stuff */
	if (info->present & AIM_USERINFO_PRESENT_ONLINESINCE)
		signon = info->onlinesince;
	else if (info->present & AIM_USERINFO_PRESENT_SESSIONLEN)
		signon = time(NULL) - info->sessionlen;
	purple_prpl_got_user_login_time(account, info->bn, signon);

	/* Idle time stuff */
	/* info->idletime is the number of minutes that this user has been idle */
	if (info->present & AIM_USERINFO_PRESENT_IDLE)
		time_idle = time(NULL) - info->idletime * 60;

	if (time_idle > 0)
		purple_prpl_got_user_idle(account, info->bn, TRUE, time_idle);
	else
		purple_prpl_got_user_idle(account, info->bn, FALSE, 0);

	/* Server stored icon stuff */
	bi = g_hash_table_lookup(od->buddyinfo, purple_normalize(account, info->bn));
	if (!bi) {
		bi = g_new0(struct buddyinfo, 1);
		g_hash_table_insert(od->buddyinfo, g_strdup(purple_normalize(account, info->bn)), bi);
	}
	bi->typingnot = FALSE;
	bi->ico_informed = FALSE;
	bi->ipaddr = info->icqinfo.ipaddr;

	if (info->iconcsumlen) {
		const char *saved_b16 = NULL;
		char *b16 = NULL;
		PurpleBuddy *b = NULL;

		b16 = purple_base16_encode(info->iconcsum, info->iconcsumlen);
		b = purple_blist_find_buddy(account, info->bn);
		if (b != NULL)
			saved_b16 = purple_buddy_icons_get_checksum_for_user(b);

		if (!b16 || !saved_b16 || strcmp(b16, saved_b16)) {
			/* Invalidate the old icon for this user */
			purple_buddy_icons_set_for_user(account, info->bn, NULL, 0, NULL);

			/* Fetch the new icon (if we're not already doing so) */
			if (g_slist_find_custom(od->requesticon, info->bn,
					(GCompareFunc)oscar_util_name_compare) == NULL)
			{
				od->requesticon = g_slist_prepend(od->requesticon,
						g_strdup(purple_normalize(account, info->bn)));
				purple_icons_fetch(gc);
			}
		}
		g_free(b16);
	}

	return 1;
}

static int purple_parse_offgoing(OscarData *od, FlapConnection *conn, FlapFrame *fr, ...) {
	PurpleConnection *gc = od->gc;
	PurpleAccount *account = purple_connection_get_account(gc);
	va_list ap;
	aim_userinfo_t *info;

	va_start(ap, fr);
	info = va_arg(ap, aim_userinfo_t *);
	va_end(ap);

	purple_prpl_got_user_status(account, info->bn, OSCAR_STATUS_ID_OFFLINE, NULL);
	purple_prpl_got_user_status_deactive(account, info->bn, OSCAR_STATUS_ID_MOBILE);
	g_hash_table_remove(od->buddyinfo, purple_normalize(purple_connection_get_account(gc), info->bn));

	return 1;
}

static int incomingim_chan1(OscarData *od, FlapConnection *conn, aim_userinfo_t *userinfo, struct aim_incomingim_ch1_args *args) {
	PurpleConnection *gc = od->gc;
	PurpleAccount *account = purple_connection_get_account(gc);
	PurpleMessageFlags flags = 0;
	struct buddyinfo *bi;
	PurpleImage *img;
	gchar *tmp;
	const char *start, *end;
	GData *attribs;

	purple_debug_misc("oscar", "Received IM from %s\n", userinfo->bn);

	bi = g_hash_table_lookup(od->buddyinfo, purple_normalize(account, userinfo->bn));
	if (!bi) {
		bi = g_new0(struct buddyinfo, 1);
		g_hash_table_insert(od->buddyinfo, g_strdup(purple_normalize(account, userinfo->bn)), bi);
	}

	if (args->icbmflags & AIM_IMFLAGS_AWAY)
		flags |= PURPLE_MESSAGE_AUTO_RESP;

	if (args->icbmflags & AIM_IMFLAGS_TYPINGNOT)
		bi->typingnot = TRUE;
	else
		bi->typingnot = FALSE;

	if ((args->icbmflags & AIM_IMFLAGS_HASICON) && (args->iconlen) && (args->iconsum) && (args->iconstamp)) {
		purple_debug_misc("oscar", "%s has an icon\n", userinfo->bn);
		if ((args->iconlen != bi->ico_len) || (args->iconsum != bi->ico_csum) || (args->iconstamp != bi->ico_time)) {
			bi->ico_need = TRUE;
			bi->ico_len = args->iconlen;
			bi->ico_csum = args->iconsum;
			bi->ico_time = args->iconstamp;
		}
	}

	img = purple_buddy_icons_find_account_icon(account);
	if ((img != NULL) &&
	    (args->icbmflags & AIM_IMFLAGS_BUDDYREQ) && !bi->ico_sent && bi->ico_informed) {
		gconstpointer data = purple_image_get_data(img);
		size_t len = purple_image_get_size(img);
		purple_debug_info("oscar",
				"Sending buddy icon to %s (%" G_GSIZE_FORMAT " bytes)\n",
				userinfo->bn, len);
		aim_im_sendch2_icon(od, userinfo->bn, data, len,
			purple_buddy_icons_get_account_icon_timestamp(account),
			aimutil_iconsum(data, len));
	}
	g_object_unref(img);

	tmp = g_strdup(args->msg);

	/*
	 * Convert iChat color tags to normal font tags.
	 */
	if (purple_markup_find_tag("body", tmp, &start, &end, &attribs))
	{
		int len;
		char *tmp2, *body;
		const char *ichattextcolor, *ichatballooncolor;
		const char *slash_body_start, *slash_body_end = NULL; /* </body> */
		GData *unused;

		/*
		 * Find the ending </body> so we can strip off the outer <html/>
		 * and <body/>
		 */
		if (purple_markup_find_tag("/body", end + 1, &slash_body_start, &slash_body_end, &unused))
		{
			body = g_strndup(start, slash_body_end - start + 1);
			g_datalist_clear(&unused);
		}
		else
		{
			purple_debug_warning("oscar", "Broken message contains <body> but not </body>!\n");
			/* Take everything after <body> */
			body = g_strdup(start);
		}

		ichattextcolor = g_datalist_get_data(&attribs, "ichattextcolor");
		if (ichattextcolor != NULL)
		{
			tmp2 = g_strdup_printf("<font color=\"%s\">%s</font>", ichattextcolor, body);
			g_free(body);
			body = tmp2;
		}

		ichatballooncolor = g_datalist_get_data(&attribs, "ichatballooncolor");
		if (ichatballooncolor != NULL)
		{
			tmp2 = g_strdup_printf("<font back=\"%s\">%s</font>", ichatballooncolor, body);
			g_free(body);
			body = tmp2;
		}

		g_datalist_clear(&attribs);

		len = start - tmp;
		tmp2 = g_strdup_printf("%.*s%s%s", len, tmp, body, slash_body_end ? slash_body_end + 1: "</body>");
		g_free(tmp);
		g_free(body);

		tmp = tmp2;
	}

	/*
	 * Are there <html/> surrounding tags? If so, strip them out, too.
	 */
	if (purple_markup_find_tag("html", tmp, &start, &end, &attribs))
	{
		gchar *tmp2;
		int len;

		g_datalist_clear(&attribs);

		len = start - tmp;
		tmp2 = g_strdup_printf("%.*s%s", len, tmp, end + 1);
		g_free(tmp);
		tmp = tmp2;
	}

	if (purple_markup_find_tag("/html", tmp, &start, &end, &attribs))
	{
		gchar *tmp2;
		int len;

		g_datalist_clear(&attribs);

		len = start - tmp;
		tmp2 = g_strdup_printf("%.*s%s", len, tmp, end + 1);
		g_free(tmp);
		tmp = tmp2;
	}

	purple_serv_got_im(gc, userinfo->bn, tmp, flags, (args->icbmflags & AIM_IMFLAGS_OFFLINE) ? args->timestamp : time(NULL));
	g_free(tmp);

	return 1;
}

static int
incomingim_chan2(OscarData *od, FlapConnection *conn, aim_userinfo_t *userinfo, IcbmArgsCh2 *args)
{
	PurpleConnection *gc;
	PurpleAccount *account;
	PurpleMessageFlags flags = 0;
	char *message = NULL;

	g_return_val_if_fail(od != NULL, 0);
	g_return_val_if_fail(od->gc != NULL, 0);

	gc = od->gc;
	account = purple_connection_get_account(gc);
	od = purple_connection_get_protocol_data(gc);

	if (args == NULL)
		return 0;

	purple_debug_misc("oscar", "Incoming rendezvous message of type %"
			G_GUINT64_FORMAT ", user %s, status %hu\n",
			args->type, userinfo->bn, args->status);

	if (args->msg != NULL) {
		message = oscar_encoding_to_utf8(args->encoding, args->msg, args->msglen);
	}

	if (args->type & OSCAR_CAPABILITY_CHAT)
	{
		char *utf8name, *tmp;
		GHashTable *components;

		if (!args->info.chat.roominfo.name || !args->info.chat.roominfo.exchange) {
			g_free(message);
			return 1;
		}
		utf8name = oscar_encoding_to_utf8(args->encoding, args->info.chat.roominfo.name, args->info.chat.roominfo.namelen);

		tmp = extract_name(utf8name);
		if (tmp != NULL)
		{
			g_free(utf8name);
			utf8name = tmp;
		}

		components = g_hash_table_new_full(g_str_hash, g_str_equal, g_free,
				g_free);
		g_hash_table_replace(components, g_strdup("room"), utf8name);
		g_hash_table_replace(components, g_strdup("exchange"),
				g_strdup_printf("%d", args->info.chat.roominfo.exchange));
		purple_serv_got_chat_invite(gc,
				     utf8name,
				     userinfo->bn,
				     message,
				     components);
	}

	else if ((args->type & OSCAR_CAPABILITY_SENDFILE) || (args->type & OSCAR_CAPABILITY_DIRECTIM))
	{
		if (args->status == AIM_RENDEZVOUS_PROPOSE)
		{
			peer_connection_got_proposition(od, userinfo->bn, message, args);
		}
		else if (args->status == AIM_RENDEZVOUS_CANCEL)
		{
			/* The other user cancelled a peer request */
			PeerConnection *conn;

			conn = peer_connection_find_by_cookie(od, userinfo->bn, args->cookie);
			/*
			 * If conn is NULL it means we haven't tried to create
			 * a connection with that user.  They may be trying to
			 * do something malicious.
			 */
			if (conn != NULL)
			{
				peer_connection_destroy(conn, OSCAR_DISCONNECT_REMOTE_CLOSED, NULL);
			}
		}
		else if (args->status == AIM_RENDEZVOUS_CONNECTED)
		{
			/*
			 * Remote user has accepted our peer request.  If we
			 * wanted to we could look up the PeerConnection using
			 * args->cookie, but we don't need to do anything here.
			 */
		}
	}

	else if (args->type & OSCAR_CAPABILITY_GETFILE)
	{
	}

	else if (args->type & OSCAR_CAPABILITY_TALK)
	{
	}

	else if (args->type & OSCAR_CAPABILITY_BUDDYICON)
	{
		purple_buddy_icons_set_for_user(account, userinfo->bn,
									  g_memdup(args->info.icon.icon, args->info.icon.length),
									  args->info.icon.length,
									  NULL);
	}

	else if (args->type & OSCAR_CAPABILITY_ICQSERVERRELAY)
	{
		purple_debug_info("oscar", "Got an ICQ Server Relay message of "
				"type %d\n", args->info.rtfmsg.msgtype);

		if (args->info.rtfmsg.msgtype == 1) {
			if (args->info.rtfmsg.msg != NULL) {
				char *rtfmsg;
				const char *encoding = args->encoding;
				size_t len = strlen(args->info.rtfmsg.msg);
				char *tmp, *tmp2;

				if (encoding == NULL && !g_utf8_validate(args->info.rtfmsg.msg, len, NULL)) {
					/* Yet another wonderful Miranda-related hack. If their user disables the "Send Unicode messages" setting,
					 * Miranda sends us ch2 messages in whatever Windows codepage is set as default on their user's system (instead of UTF-8).
					 * Of course, they don't bother to specify that codepage. Let's just fallback to the encoding OUR users can
					 * specify in account options as a last resort.
					 */
					encoding = purple_account_get_string(account, "encoding", OSCAR_DEFAULT_CUSTOM_ENCODING);
					purple_debug_info("oscar", "Miranda, is that you? Using '%s' as encoding\n", encoding);
				}

				rtfmsg = oscar_encoding_to_utf8(encoding, args->info.rtfmsg.msg, len);

				/* Channel 2 messages are supposed to be plain-text (never mind the name "rtfmsg", even
				 * the official client doesn't parse them as RTF). Therefore, we should escape them before
				 * showing to the user. */
				tmp = g_markup_escape_text(rtfmsg, -1);
				g_free(rtfmsg);
				tmp2 = purple_strreplace(tmp, "\r\n", "<br>");
				g_free(tmp);

				purple_serv_got_im(gc, userinfo->bn, tmp2, flags, time(NULL));
				aim_im_send_icq_confirmation(od, userinfo->bn, args->cookie);
				g_free(tmp2);
			}
		} else if (args->info.rtfmsg.msgtype == 26) {
			purple_debug_info("oscar", "Sending X-Status Reply\n");
			icq_relay_xstatus(od, userinfo->bn, args->cookie);
		}
	}
	else
	{
		purple_debug_error("oscar", "Unknown request class %"
				G_GUINT64_FORMAT "\n", args->type);
	}

	g_free(message);

	return 1;
}

/* When someone sends you buddies */
static void
purple_icq_buddyadd(struct name_data *data)
{
	PurpleConnection *gc = data->gc;

	purple_blist_request_add_buddy(purple_connection_get_account(gc), data->name, NULL, data->nick);

	oscar_free_name_data(data);
}

static int
incomingim_chan4(OscarData *od, FlapConnection *conn, aim_userinfo_t *userinfo, struct aim_incomingim_ch4_args *args, time_t t)
{
	PurpleConnection *gc = od->gc;
	PurpleAccount *account = purple_connection_get_account(gc);
	gchar **msg1, **msg2;
	int i, numtoks;

	if (!args->type || !args->msg || !args->uin)
		return 1;

	purple_debug_info("oscar",
<<<<<<< HEAD
					"Received a channel 4 message of type 0x%02hx.\n",
					(guint16)args->type);
=======
		"Received a channel 4 message of type 0x%02hx.\n",
		(guint16)args->type);
>>>>>>> 8c27daca

	/*
	 * Split up the message at the delimeter character, then convert each
	 * string to UTF-8.  Unless, of course, this is a type 1 message.  If
	 * this is a type 1 message, then the delimiter 0xfe could be a valid
	 * character in whatever encoding the message was sent in.  Type 1
	 * messages are always made up of only one part, so we can easily account
	 * for this suck-ass part of the protocol by splitting the string into at
	 * most 1 baby string.
	 */
	msg1 = g_strsplit(args->msg, "\376", (args->type == 0x01 ? 1 : 0));
	for (numtoks=0; msg1[numtoks]; numtoks++);
	msg2 = (gchar **)g_malloc((numtoks+1)*sizeof(gchar *));
	for (i=0; msg1[i]; i++) {
		gchar *uin = g_strdup_printf("%u", args->uin);

		purple_str_strip_char(msg1[i], '\r');
		/* TODO: Should use an encoding other than ASCII? */
		msg2[i] = oscar_decode_im(account, uin, AIM_CHARSET_ASCII, msg1[i], strlen(msg1[i]));
		g_free(uin);
	}
	msg2[i] = NULL;

	switch (args->type) {
		case 0x01: { /* MacICQ message or basic offline message */
			if (i >= 1) {
				gchar *uin = g_strdup_printf("%u", args->uin);
				gchar *tmp;

				/* If the message came from an ICQ user then escape any HTML */
				tmp = g_markup_escape_text(msg2[0], -1);

				if (t) { /* This is an offline message */
					/* The timestamp is UTC-ish, so we need to get the offset */
#ifdef HAVE_TM_GMTOFF
					time_t now;
					struct tm *tm;
					now = time(NULL);
					tm = localtime(&now);
					t += tm->tm_gmtoff;
#else
#	ifdef HAVE_TIMEZONE
					tzset();
					t -= timezone;
#	endif
#endif
					purple_serv_got_im(gc, uin, tmp, 0, t);
				} else { /* This is a message from MacICQ/Miranda */
					purple_serv_got_im(gc, uin, tmp, 0, time(NULL));
				}
				g_free(uin);
				g_free(tmp);
			}
		} break;

		case 0x04: { /* Someone sent you a URL */
			if (i >= 2) {
				if (msg2[1] != NULL) {
					gchar *uin = g_strdup_printf("%u", args->uin);
					gchar *message = g_strdup_printf("<A HREF=\"%s\">%s</A>",
													 msg2[1],
													 (msg2[0] && msg2[0][0]) ? msg2[0] : msg2[1]);
					purple_serv_got_im(gc, uin, message, 0, time(NULL));
					g_free(uin);
					g_free(message);
				}
			}
		} break;

		case 0x06: { /* Someone requested authorization */
			if (i >= 6) {
				gchar *bn = g_strdup_printf("%u", args->uin);
				gchar *reason = NULL;

				if (msg2[5] != NULL)
					reason = oscar_decode_im(account, bn, AIM_CHARSET_LATIN_1, msg2[5], strlen(msg2[5]));

				purple_debug_info("oscar",
						   "Received an authorization request from UIN %u\n",
						   args->uin);
				aim_icq_getalias(od, bn, TRUE, reason);
				g_free(bn);
				g_free(reason);
			}
		} break;

		case 0x07: { /* Someone has denied you authorization */
			if (i >= 1) {
				gchar *dialog_msg = g_strdup_printf(_("The user %u has denied your request to add them to your buddy list for the following reason:\n%s"), args->uin, msg2[0] ? msg2[0] : _("No reason given."));
				purple_notify_info(gc, NULL, _("ICQ authorization denied."), dialog_msg, purple_request_cpar_from_connection(gc));
				g_free(dialog_msg);
			}
		} break;

		case 0x08: { /* Someone has granted you authorization */
			gchar *dialog_msg = g_strdup_printf(_("The user %u has granted your request to add them to your buddy list."), args->uin);
			purple_notify_info(gc, NULL, "ICQ authorization accepted.", dialog_msg, purple_request_cpar_from_connection(gc));
			g_free(dialog_msg);
		} break;

		case 0x09: { /* Message from the Godly ICQ server itself, I think */
			if (i >= 5) {
				gchar *dialog_msg = g_strdup_printf(_("You have received a special message\n\nFrom: %s [%s]\n%s"), msg2[0], msg2[3], msg2[5]);
				purple_notify_info(gc, NULL, "ICQ Server Message", dialog_msg, purple_request_cpar_from_connection(gc));
				g_free(dialog_msg);
			}
		} break;

		case 0x0d: { /* Someone has sent you a pager message from http://www.icq.com/your_uin */
			if (i >= 6) {
				gchar *dialog_msg = g_strdup_printf(_("You have received an ICQ page\n\nFrom: %s [%s]\n%s"), msg2[0], msg2[3], msg2[5]);
				purple_notify_info(gc, NULL, "ICQ Page", dialog_msg, purple_request_cpar_from_connection(gc));
				g_free(dialog_msg);
			}
		} break;

		case 0x0e: { /* Someone has emailed you at your_uin@pager.icq.com */
			if (i >= 6) {
				gchar *dialog_msg = g_strdup_printf(_("You have received an ICQ email from %s [%s]\n\nMessage is:\n%s"), msg2[0], msg2[3], msg2[5]);
				purple_notify_info(gc, NULL, "ICQ Email", dialog_msg, purple_request_cpar_from_connection(gc));
				g_free(dialog_msg);
			}
		} break;

		case 0x12: {
			/* Ack for authorizing/denying someone.  Or possibly an ack for sending any system notice */
			/* Someone added you to their buddy list? */
		} break;

		case 0x13: { /* Someone has sent you some ICQ buddies */
			guint i, num;
			gchar **text;
			text = g_strsplit(args->msg, "\376", 0);
			if (text) {
				/* Read the number of contacts that we were sent */
				errno = 0;
				num = text[0] ? strtoul(text[0], NULL, 10) : 0;

				if (num > 0 && errno == 0) {
					for (i=0; i<num; i++) {
						struct name_data *data;
						gchar *message;

						if (!text[i*2 + 1] || !text[i*2 + 2]) {
							/* We're missing the contact name or nickname.  Bail out. */
							gchar *tmp = g_strescape(args->msg, NULL);
							purple_debug_error("oscar", "Unknown syntax parsing "
									"ICQ buddies.  args->msg=%s\n", tmp);
							g_free(tmp);
							break;
						}

						message = g_strdup_printf(_("ICQ user %u has sent you a buddy: %s (%s)"), args->uin, text[i*2+2], text[i*2+1]);

						data = g_new(struct name_data, 1);
						data->gc = gc;
						data->name = g_strdup(text[i*2+1]);
						data->nick = g_strdup(text[i*2+2]);

						purple_request_action(gc, NULL, message,
								_("Do you want to add this buddy "
								  "to your buddy list?"),
								PURPLE_DEFAULT_ACTION_NONE,
								purple_request_cpar_from_connection(gc),
								data, 2,
								_("_Add"), G_CALLBACK(purple_icq_buddyadd),
								_("_Decline"), G_CALLBACK(oscar_free_name_data));
						g_free(message);
					}
				} else {
					gchar *tmp = g_strescape(args->msg, NULL);
					purple_debug_error("oscar", "Unknown syntax parsing "
							"ICQ buddies.  args->msg=%s\n", tmp);
					g_free(tmp);
				}
				g_strfreev(text);
			}
		} break;

		case 0x1a: { /* Handle SMS or someone has sent you a greeting card or requested buddies? */
			ByteStream qbs;
			guint16 smstype;
			guint32 taglen, smslen;
			char *tagstr = NULL, *smsmsg = NULL;
			PurpleXmlNode *xmlroot = NULL, *xmltmp = NULL;
			gchar *uin = NULL, *message = NULL;

			/* From libicq2000-0.3.2/src/ICQ.cpp */
			byte_stream_init(&qbs, (guint8 *)args->msg, args->msglen);
			byte_stream_advance(&qbs, 21);
			/* expected:	01 00 00 20 00 0e 28 f6 00 11 e7 d3 11 bc f3 00 04 ac 96 9d c2 | 00 00 | 06 00 00 00 | 49 43 51 53 43 53 ...*/
			/* unexpected:	00 00 26 00 81 1a 18 bc 0e 6c 18 47 a5 91 6f 18 dc c7 6f 1a | 00 00 | 0d 00 00 00 | 49 43 51 57 65 62 4d 65 73 73 61 67 65 ... */
			smstype = byte_stream_getle16(&qbs);
			if (smstype != 0)
				break;
			taglen = byte_stream_getle32(&qbs);
			if (taglen > 2000) {
				/* Avoid trying to allocate large amounts of memory, in
				   case we get something unexpected. */
				break;
			}
			tagstr = byte_stream_getstr(&qbs, taglen);
			if (tagstr == NULL)
				break;
			byte_stream_advance(&qbs, 3);
			byte_stream_advance(&qbs, 4);
			smslen = byte_stream_getle32(&qbs);
			if (smslen > 2000) {
				/* Avoid trying to allocate large amounts of memory, in
				   case we get something unexpected. */
				g_free(tagstr);
				break;
			}
			smsmsg = byte_stream_getstr(&qbs, smslen);

			/* Check if this is an SMS being sent from server */
			if ((smstype == 0) && (!strcmp(tagstr, "ICQSMS")) && (smsmsg != NULL))
			{
				xmlroot = purple_xmlnode_from_str(smsmsg, -1);
				if (xmlroot != NULL)
				{
					xmltmp = purple_xmlnode_get_child(xmlroot, "sender");
					if (xmltmp != NULL)
						uin = purple_xmlnode_get_data(xmltmp);

					xmltmp = purple_xmlnode_get_child(xmlroot, "text");
					if (xmltmp != NULL)
						message = purple_xmlnode_get_data(xmltmp);

					if ((uin != NULL) && (message != NULL))
							purple_serv_got_im(gc, uin, message, 0, time(NULL));

					g_free(uin);
					g_free(message);
					purple_xmlnode_free(xmlroot);
				}
			}
			g_free(tagstr);
			g_free(smsmsg);
		} break;

		default: {
			purple_debug_info("oscar",
					   "Received a channel 4 message of unknown type "
					   "(type 0x%02x).\n", args->type & 0xFF);
		} break;
	}

	g_strfreev(msg1);
	g_strfreev(msg2);

	return 1;
}

static int purple_parse_incoming_im(OscarData *od, FlapConnection *conn, FlapFrame *fr, ...) {
	guint16 channel;
	int ret = 0;
	aim_userinfo_t *userinfo;
	va_list ap;

	va_start(ap, fr);
	channel = (guint16)va_arg(ap, unsigned int);
	userinfo = va_arg(ap, aim_userinfo_t *);

	switch (channel) {
		case 1: { /* standard message */
			struct aim_incomingim_ch1_args *args;
			args = va_arg(ap, struct aim_incomingim_ch1_args *);
			ret = incomingim_chan1(od, conn, userinfo, args);
		} break;

		case 2: { /* rendezvous */
			IcbmArgsCh2 *args;
			args = va_arg(ap, IcbmArgsCh2 *);
			ret = incomingim_chan2(od, conn, userinfo, args);
		} break;

		case 4: { /* ICQ */
			struct aim_incomingim_ch4_args *args;
			args = va_arg(ap, struct aim_incomingim_ch4_args *);
			ret = incomingim_chan4(od, conn, userinfo, args, 0);
		} break;

		default: {
			purple_debug_warning("oscar",
					   "ICBM received on unsupported channel (channel "
					   "0x%04hx).", channel);
		} break;
	}

	va_end(ap);

	return ret;
}

static int purple_parse_misses(OscarData *od, FlapConnection *conn, FlapFrame *fr, ...) {
	PurpleConnection *gc = od->gc;
	PurpleAccount *account = purple_connection_get_account(gc);
	char *buf;
	va_list ap;
	guint16 nummissed, reason;
	aim_userinfo_t *userinfo;

	va_start(ap, fr);
	va_arg(ap, unsigned int); /* guint16 chan */
	userinfo = va_arg(ap, aim_userinfo_t *);
	nummissed = (guint16)va_arg(ap, unsigned int);
	reason = (guint16)va_arg(ap, unsigned int);
	va_end(ap);

	switch(reason) {
		case 0: /* Invalid (0) */
			buf = g_strdup_printf(
				   dngettext(PACKAGE,
				   "You missed %hu message from %s because it was invalid.",
				   "You missed %hu messages from %s because they were invalid.",
				   nummissed),
				   nummissed,
				   userinfo->bn);
			break;
		case 1: /* Message too large */
			buf = g_strdup_printf(
				   dngettext(PACKAGE,
				   "You missed %hu message from %s because it was too large.",
				   "You missed %hu messages from %s because they were too large.",
				   nummissed),
				   nummissed,
				   userinfo->bn);
			break;
		case 2: /* Rate exceeded */
			buf = g_strdup_printf(
				   dngettext(PACKAGE,
				   "You missed %hu message from %s because the rate limit has been exceeded.",
				   "You missed %hu messages from %s because the rate limit has been exceeded.",
				   nummissed),
				   nummissed,
				   userinfo->bn);
			break;
		case 3: /* Evil Sender */
			buf = g_strdup_printf(
				   dngettext(PACKAGE,
				   "You missed %hu message from %s because his/her warning level is too high.",
				   "You missed %hu messages from %s because his/her warning level is too high.",
				   nummissed),
				   nummissed,
				   userinfo->bn);
			break;
		case 4: /* Evil Receiver */
			buf = g_strdup_printf(
				   dngettext(PACKAGE,
				   "You missed %hu message from %s because your warning level is too high.",
				   "You missed %hu messages from %s because your warning level is too high.",
				   nummissed),
				   nummissed,
				   userinfo->bn);
			break;
		default:
			buf = g_strdup_printf(
				   dngettext(PACKAGE,
				   "You missed %hu message from %s for an unknown reason.",
				   "You missed %hu messages from %s for an unknown reason.",
				   nummissed),
				   nummissed,
				   userinfo->bn);
			break;
	}

	if (!purple_conversation_present_error(userinfo->bn, account, buf)) {
		purple_notify_error(od->gc, NULL, buf, NULL,
			purple_request_cpar_from_connection(od->gc));
	}
	g_free(buf);

	return 1;
}

static int
purple_parse_clientauto_ch2(OscarData *od, const char *who, guint16 reason, const guchar *cookie)
{
	if (reason == 0x0003)
	{
		/* Rendezvous was refused. */
		PeerConnection *conn;

		conn = peer_connection_find_by_cookie(od, who, cookie);

		if (conn == NULL)
		{
			purple_debug_info("oscar", "Received a rendezvous cancel message "
					"for a nonexistant connection from %s.\n", who);
		}
		else
		{
			peer_connection_destroy(conn, OSCAR_DISCONNECT_REMOTE_REFUSED, NULL);
		}
	}
	else
	{
		purple_debug_warning("oscar", "Received an unknown rendezvous "
				"message from %s.  Type 0x%04hx\n", who, reason);
	}

	return 0;
}

static int purple_parse_clientauto_ch4(OscarData *od, const char *who, guint16 reason, guint32 state, char *msg) {
	PurpleConnection *gc = od->gc;

	switch(reason) {
		case 0x0003: { /* Reply from an ICQ status message request */
			char *statusmsg, **splitmsg;
			PurpleNotifyUserInfo *user_info;

			statusmsg = oscar_icqstatus(state);

			/* Split at (carriage return/newline)'s, then rejoin later with BRs between. */
			/* TODO: Don't we need to escape each piece? */
			splitmsg = g_strsplit(msg, "\r\n", 0);

			user_info = purple_notify_user_info_new();

			purple_notify_user_info_add_pair_plaintext(user_info, _("UIN"), who);
			/* TODO: Check whether it's correct to call add_pair_html,
			         or if we should be using add_pair_plaintext */
			purple_notify_user_info_add_pair_html(user_info, _("Status"), statusmsg);
			purple_notify_user_info_add_section_break(user_info);
			purple_notify_user_info_add_pair_html(user_info, NULL, g_strjoinv("<BR>", splitmsg));

			g_free(statusmsg);
			g_strfreev(splitmsg);

			purple_notify_userinfo(gc, who, user_info, NULL, NULL);
			purple_notify_user_info_destroy(user_info);

		} break;

		case 0x0006: { /* Reply from an ICQ status message request */
			char *statusmsg, **splitmsg;
			PurpleNotifyUserInfo *user_info;

			statusmsg = oscar_icqstatus(state);

			/* Split at (carriage return/newline)'s, then rejoin later with BRs between. */
			/* TODO: Don't we need to escape each piece? */
			splitmsg = g_strsplit(msg, "\r\n", 0);

			user_info = purple_notify_user_info_new();

			purple_notify_user_info_add_pair_plaintext(user_info, _("UIN"), who);
			/* TODO: Check whether it's correct to call add_pair_html,
			         or if we should be using add_pair_plaintext */
			purple_notify_user_info_add_pair_html(user_info, _("Status"), statusmsg);
			purple_notify_user_info_add_section_break(user_info);
			purple_notify_user_info_add_pair_html(user_info, NULL, g_strjoinv("<BR>", splitmsg));

			g_free(statusmsg);
			g_strfreev(splitmsg);

			purple_notify_userinfo(gc, who, user_info, NULL, NULL);
			purple_notify_user_info_destroy(user_info);

		} break;

		default: {
			purple_debug_warning("oscar",
					   "Received an unknown client auto-response from %s.  "
					   "Type 0x%04hx\n", who, reason);
		} break;
	} /* end of switch */

	return 0;
}

static int purple_parse_clientauto(OscarData *od, FlapConnection *conn, FlapFrame *fr, ...) {
	va_list ap;
	guint16 chan, reason;
	char *who;
	int ret = 1;

	va_start(ap, fr);
	chan = (guint16)va_arg(ap, unsigned int);
	who = va_arg(ap, char *);
	reason = (guint16)va_arg(ap, unsigned int);

	if (chan == 0x0002) { /* File transfer declined */
		guchar *cookie = va_arg(ap, guchar *);
		ret = purple_parse_clientauto_ch2(od, who, reason, cookie);
	} else if (chan == 0x0004) { /* ICQ message */
		guint32 state = 0;
		char *msg = NULL;
		if (reason == 0x0003) {
			state = va_arg(ap, guint32);
			msg = va_arg(ap, char *);
		}
		ret = purple_parse_clientauto_ch4(od, who, reason, state, msg);
	}

	va_end(ap);

	return ret;
}

static int purple_parse_genericerr(OscarData *od, FlapConnection *conn, FlapFrame *fr, ...) {
	va_list ap;
	guint16 reason;

	va_start(ap, fr);
	reason = (guint16) va_arg(ap, unsigned int);
	va_end(ap);

	purple_debug_error("oscar", "snac threw error (reason 0x%04hx: %s)\n",
			reason, oscar_get_msgerr_reason(reason));
	return 1;
}

static int purple_parse_mtn(OscarData *od, FlapConnection *conn, FlapFrame *fr, ...) {
	PurpleConnection *gc = od->gc;
	va_list ap;
	guint16 channel, event;
	char *bn;

	va_start(ap, fr);
	channel = (guint16) va_arg(ap, unsigned int);
	bn = va_arg(ap, char *);
	event = (guint16) va_arg(ap, unsigned int);
	va_end(ap);

	switch (event) {
		case 0x0000: { /* Text has been cleared */
			purple_serv_got_typing_stopped(gc, bn);
		} break;

		case 0x0001: { /* Paused typing */
			purple_serv_got_typing(gc, bn, 0, PURPLE_IM_TYPED);
		} break;

		case 0x0002: { /* Typing */
			purple_serv_got_typing(gc, bn, 0, PURPLE_IM_TYPING);
		} break;

		case 0x000f: { /* Closed IM window */
			purple_serv_got_typing_stopped(gc, bn);
		} break;

		default: {
			purple_debug_info("oscar", "Received unknown typing "
					"notification message from %s.  Channel is 0x%04x "
					"and event is 0x%04hx.\n", bn, channel, event);
		} break;
	}

	return 1;
}

static int purple_parse_motd(OscarData *od, FlapConnection *conn, FlapFrame *fr, ...)
{
	char *msg;
	guint16 id;
	va_list ap;

	va_start(ap, fr);
	id  = (guint16) va_arg(ap, unsigned int);
	msg = va_arg(ap, char *);
	va_end(ap);

	purple_debug_misc("oscar",
			   "MOTD: %s (%hu)\n", msg ? msg : "Unknown", id);
	if (id < 4) {
		purple_notify_warning(od->gc, NULL,
			_("Your AIM connection may be lost."), NULL,
			purple_request_cpar_from_connection(od->gc));
	}

	return 1;
}

static int purple_chatnav_info(OscarData *od, FlapConnection *conn, FlapFrame *fr, ...) {
	va_list ap;
	guint16 type;

	va_start(ap, fr);
	type = (guint16) va_arg(ap, unsigned int);

	switch(type) {
		case 0x0002: {
			GString *msg = g_string_new("");
			guint8 maxrooms;
			struct aim_chat_exchangeinfo *exchanges;
			int exchangecount, i;

			maxrooms = (guint8) va_arg(ap, unsigned int);
			exchangecount = va_arg(ap, int);
			exchanges = va_arg(ap, struct aim_chat_exchangeinfo *);

			g_string_append_printf(msg, "chat info: Max Concurrent Rooms: %d, Exchange List (%d total): ", (int)maxrooms, exchangecount);
			for (i = 0; i < exchangecount; i++) {
				g_string_append_printf(msg, "%hu", exchanges[i].number);
				if (exchanges[i].name) {
					g_string_append_printf(msg, " %s", exchanges[i].name);
				}
				g_string_append(msg, ", ");
			}
			purple_debug_misc("oscar", "%s\n", msg->str);
			g_string_free(msg, TRUE);

			while (od->create_rooms) {
				struct create_room *cr = od->create_rooms->data;
				purple_debug_info("oscar",
						   "creating room %s\n", cr->name);
				aim_chatnav_createroom(od, conn, cr->name, cr->exchange);
				g_free(cr->name);
				od->create_rooms = g_slist_remove(od->create_rooms, cr);
				g_free(cr);
			}
			}
			break;
		case 0x0008: {
			char *fqcn, *name, *ck;
			guint16 instance, flags, maxmsglen, maxoccupancy, unknown, exchange;
			guint8 createperms;
			guint32 createtime;

			fqcn = va_arg(ap, char *);
			instance = (guint16)va_arg(ap, unsigned int);
			exchange = (guint16)va_arg(ap, unsigned int);
			flags = (guint16)va_arg(ap, unsigned int);
			createtime = va_arg(ap, guint32);
			maxmsglen = (guint16)va_arg(ap, unsigned int);
			maxoccupancy = (guint16)va_arg(ap, unsigned int);
			createperms = (guint8)va_arg(ap, unsigned int);
			unknown = (guint16)va_arg(ap, unsigned int);
			name = va_arg(ap, char *);
			ck = va_arg(ap, char *);

			purple_debug_misc("oscar",
					"created room: %s %hu %hu %hu %u %hu %hu %u %hu %s %s\n",
					fqcn ? fqcn : "(null)", exchange, instance, flags, createtime,
					maxmsglen, maxoccupancy, (guint)createperms, unknown,
					name ? name : "(null)", ck);
			aim_chat_join(od, exchange, ck, instance);
			}
			break;
		default:
			purple_debug_warning("oscar",
					   "chatnav info: unknown type (%04hx)\n", type);
			break;
	}

	va_end(ap);

	return 1;
}

static int purple_chat_conversation_join(OscarData *od, FlapConnection *conn, FlapFrame *fr, ...) {
	va_list ap;
	int count, i;
	aim_userinfo_t *info;
	PurpleConnection *gc = od->gc;

	struct chat_connection *c = NULL;

	va_start(ap, fr);
	count = va_arg(ap, int);
	info  = va_arg(ap, aim_userinfo_t *);
	va_end(ap);

	c = find_oscar_chat_by_conn(gc, conn);
	if (!c)
		return 1;

	for (i = 0; i < count; i++)
		purple_chat_conversation_add_user(c->conv, info[i].bn, NULL, PURPLE_CHAT_USER_NONE, TRUE);

	return 1;
}

static int purple_chat_conversation_left(OscarData *od, FlapConnection *conn, FlapFrame *fr, ...) {
	va_list ap;
	int count, i;
	aim_userinfo_t *info;
	PurpleConnection *gc = od->gc;

	struct chat_connection *c = NULL;

	va_start(ap, fr);
	count = va_arg(ap, int);
	info  = va_arg(ap, aim_userinfo_t *);
	va_end(ap);

	c = find_oscar_chat_by_conn(gc, conn);
	if (!c)
		return 1;

	for (i = 0; i < count; i++)
		purple_chat_conversation_remove_user(c->conv, info[i].bn, NULL);

	return 1;
}

static int purple_chat_conversation_info_update(OscarData *od, FlapConnection *conn, FlapFrame *fr, ...) {
	va_list ap;
	guint16 maxmsglen, maxvisiblemsglen;
	PurpleConnection *gc = od->gc;
	struct chat_connection *ccon = find_oscar_chat_by_conn(gc, conn);

	if (!ccon)
		return 1;

	va_start(ap, fr);
	maxmsglen = (guint16)va_arg(ap, unsigned int);
	maxvisiblemsglen = (guint16)va_arg(ap, unsigned int);
	va_end(ap);

	purple_debug_misc("oscar",
			   "inside chat_info_update (maxmsglen = %hu, maxvislen = %hu)\n",
			   maxmsglen, maxvisiblemsglen);

	ccon->maxlen = maxmsglen;
	ccon->maxvis = maxvisiblemsglen;

	return 1;
}

static int purple_chat_conversation_incoming_msg(OscarData *od, FlapConnection *conn, FlapFrame *fr, ...) {
	PurpleConnection *gc = od->gc;
	struct chat_connection *ccon = find_oscar_chat_by_conn(gc, conn);
	gchar *utf8;
	va_list ap;
	aim_userinfo_t *info;
	int len;
	char *msg;
	char *charset;

	if (!ccon)
		return 1;

	va_start(ap, fr);
	info = va_arg(ap, aim_userinfo_t *);
	len = va_arg(ap, int);
	msg = va_arg(ap, char *);
	charset = va_arg(ap, char *);
	va_end(ap);

	utf8 = oscar_encoding_to_utf8(charset, msg, len);
	purple_serv_got_chat_in(gc, ccon->id, info->bn, 0, utf8, time(NULL));
	g_free(utf8);

	return 1;
}

static int purple_email_parseupdate(OscarData *od, FlapConnection *conn, FlapFrame *fr, ...) {
	va_list ap;
	PurpleConnection *gc;
	PurpleAccount *account;
	struct aim_emailinfo *emailinfo;
	int havenewmail;
	char *alertitle, *alerturl;

	gc = od->gc;
	account = purple_connection_get_account(gc);

	va_start(ap, fr);
	emailinfo = va_arg(ap, struct aim_emailinfo *);
	havenewmail = va_arg(ap, int);
	alertitle = va_arg(ap, char *);
	alerturl  = va_arg(ap, char *);
	va_end(ap);

	if (account != NULL && emailinfo != NULL && purple_account_get_check_mail(account) &&
			emailinfo->unread && havenewmail) {
		gchar *to = g_strdup_printf("%s%s%s",
				purple_account_get_username(account),
				emailinfo->domain ? "@" : "",
				emailinfo->domain ? emailinfo->domain : "");
		const char *tos[2] = { to };
		const char *urls[2] = { emailinfo->url };
		purple_notify_emails(gc, emailinfo->nummsgs, FALSE, NULL, NULL,
				tos, urls, NULL, NULL);
		g_free(to);
	}

	if (alertitle)
		purple_debug_misc("oscar", "Got an alert '%s' %s\n", alertitle, alerturl ? alerturl : "");

	return 1;
}

static int purple_icon_parseicon(OscarData *od, FlapConnection *conn, FlapFrame *fr, ...) {
	PurpleConnection *gc = od->gc;
	va_list ap;
	char *bn;
	guint8 *iconcsum, *icon;
	guint16 iconcsumlen, iconlen;

	va_start(ap, fr);
	bn = va_arg(ap, char *);
<<<<<<< HEAD
	va_arg(ap, int); /* iconcsumtype */
=======
	va_arg(ap, int); /* iconsumtype */
>>>>>>> 8c27daca
	iconcsum = va_arg(ap, guint8 *);
	iconcsumlen = va_arg(ap, int);
	icon = va_arg(ap, guint8 *);
	iconlen = va_arg(ap, int);
	va_end(ap);

	/*
	 * Some AIM clients will send a blank GIF image with iconlen 90 when
	 * no icon is set.  Ignore these.
	 */
	if ((iconlen > 0) && (iconlen != 90)) {
		char *b16 = purple_base16_encode(iconcsum, iconcsumlen);
		purple_buddy_icons_set_for_user(purple_connection_get_account(gc),
									  bn, g_memdup(icon, iconlen), iconlen, b16);
		g_free(b16);
	}

	return 1;
}

static void
purple_icons_fetch(PurpleConnection *gc)
{
	OscarData *od = purple_connection_get_protocol_data(gc);
	aim_userinfo_t *userinfo;
	FlapConnection *conn;

	conn = flap_connection_getbytype(od, SNAC_FAMILY_BART);
	if (!conn) {
		if (!od->iconconnecting) {
			aim_srv_requestnew(od, SNAC_FAMILY_BART);
			od->iconconnecting = TRUE;
		}
		return;
	}

	if (od->set_icon) {
		PurpleAccount *account = purple_connection_get_account(gc);
		PurpleImage *img = purple_buddy_icons_find_account_icon(account);
		if (img == NULL) {
			aim_ssi_delicon(od);
		} else {
			purple_debug_info("oscar",
				"Uploading icon to icon server");
			aim_bart_upload(od, purple_image_get_data(img),
				purple_image_get_size(img));
			g_object_unref(img);
		}
		od->set_icon = FALSE;
	}

	while (od->requesticon != NULL)
	{
		userinfo = aim_locate_finduserinfo(od, (char *)od->requesticon->data);
		if ((userinfo != NULL) && (userinfo->iconcsumlen > 0))
			aim_bart_request(od, od->requesticon->data, userinfo->iconcsumtype, userinfo->iconcsum, userinfo->iconcsumlen);

		g_free(od->requesticon->data);
		od->requesticon = g_slist_delete_link(od->requesticon, od->requesticon);
	}

	purple_debug_misc("oscar", "no more icons to request\n");
}

static int purple_selfinfo(OscarData *od, FlapConnection *conn, FlapFrame *fr, ...) {
	va_list ap;
	aim_userinfo_t *info;

	va_start(ap, fr);
	info = va_arg(ap, aim_userinfo_t *);
	va_end(ap);

	purple_connection_set_display_name(od->gc, info->bn);

	return 1;
}

static int purple_connerr(OscarData *od, FlapConnection *conn, FlapFrame *fr, ...) {
	PurpleConnection *gc = od->gc;
	va_list ap;
	guint16 code;
	char *msg;

	va_start(ap, fr);
	code = (guint16)va_arg(ap, int);
	msg = va_arg(ap, char *);
	va_end(ap);

	purple_debug_info("oscar", "Disconnected.  Code is 0x%04x and msg is %s\n",
					code, (msg != NULL ? msg : ""));

	g_return_val_if_fail(conn != NULL, 1);

	if (conn->type == SNAC_FAMILY_CHAT) {
		struct chat_connection *cc;
		PurpleChatConversation *chat = NULL;

		cc = find_oscar_chat_by_conn(gc, conn);
		if (cc != NULL)
		{
			chat = purple_conversations_find_chat(gc, cc->id);

			if (chat != NULL)
			{
				/*
				 * TOOD: Have flap_connection_destroy_cb() send us the
				 *       error message stored in 'tmp', which should be
				 *       human-friendly, and print that to the chat room.
				 */
				gchar *buf;
				buf = g_strdup_printf(_("You have been disconnected from chat "
										"room %s."), cc->name);
				purple_conversation_write(PURPLE_CONVERSATION(chat), NULL, buf,
						PURPLE_MESSAGE_ERROR, time(NULL));
				g_free(buf);
			}
			oscar_chat_kill(gc, cc);
		}
	}

	return 1;
}

static int purple_parse_locaterights(OscarData *od, FlapConnection *conn, FlapFrame *fr, ...)
{
	PurpleConnection *gc = od->gc;
	PurpleAccount *account = purple_connection_get_account(gc);
	va_list ap;
	guint16 maxsiglen;

	va_start(ap, fr);
	maxsiglen = (guint16) va_arg(ap, int);
	va_end(ap);

	purple_debug_misc("oscar",
			   "locate rights: max sig len = %d\n", maxsiglen);

	od->rights.maxsiglen = od->rights.maxawaymsglen = (guint)maxsiglen;

	aim_locate_setcaps(od, purple_caps);
	oscar_set_info_and_status(account, TRUE, purple_account_get_user_info(account), TRUE,
							  purple_account_get_active_status(account));

	return 1;
}

static int purple_parse_buddyrights(OscarData *od, FlapConnection *conn, FlapFrame *fr, ...) {
	va_list ap;
	guint16 maxbuddies, maxwatchers;

	va_start(ap, fr);
	maxbuddies = (guint16) va_arg(ap, unsigned int);
	maxwatchers = (guint16) va_arg(ap, unsigned int);
	va_end(ap);

	purple_debug_misc("oscar",
			   "buddy list rights: Max buddies = %hu / Max watchers = %hu\n", maxbuddies, maxwatchers);

	od->rights.maxbuddies = (guint)maxbuddies;
	od->rights.maxwatchers = (guint)maxwatchers;

	return 1;
}

static void oscar_format_username(PurpleConnection *gc, const char *new_display_name)
{
	OscarData *od;
	const char *old_display_name, *username;
	char *tmp, *at_sign;

	old_display_name = purple_connection_get_display_name(gc);
	if (old_display_name && strchr(old_display_name, '@')) {
		purple_debug_info("oscar", "Cowardly refusing to attempt to format "
				"screen name because the current formatting according to "
				"the server (%s) appears to be an email address\n",
				old_display_name);
		return;
	}

	username = purple_account_get_username(purple_connection_get_account(gc));
	if (oscar_util_name_compare(username, new_display_name)) {
		purple_notify_error(gc, NULL, _("The new formatting is invalid."),
						  _("Username formatting can change only capitalization and whitespace."),
			purple_request_cpar_from_connection(gc));
		return;
	}

	tmp = g_strdup(new_display_name);

	/*
	 * If our local username is an email address then strip off the domain.
	 * This allows formatting to work if the user entered their username as
	 * 'something@aim.com' or possibly other AOL-owned domains.
	 */
	at_sign = strchr(tmp, '@');
	if (at_sign)
		at_sign[0] = '\0';

	od = purple_connection_get_protocol_data(gc);
	if (!flap_connection_getbytype(od, SNAC_FAMILY_ADMIN)) {
		/* We don't have a connection to an "admin" server.  Make one. */
		od->setnick = TRUE;
		g_free(od->newformatting);
		od->newformatting = tmp;
		aim_srv_requestnew(od, SNAC_FAMILY_ADMIN);
	} else {
		aim_admin_setnick(od, flap_connection_getbytype(od, SNAC_FAMILY_ADMIN), tmp);
		g_free(tmp);
	}
}

static int purple_bosrights(OscarData *od, FlapConnection *conn, FlapFrame *fr, ...) {
	PurpleConnection *gc;
	PurpleAccount *account;
	PurpleStatus *status;
	gboolean is_available;
	PurplePresence *presence;
	const char *username, *message, *itmsurl;
	char *tmp;
	va_list ap;
	guint16 maxpermits, maxdenies;

	gc = od->gc;
	od = purple_connection_get_protocol_data(gc);
	account = purple_connection_get_account(gc);

	va_start(ap, fr);
	maxpermits = (guint16) va_arg(ap, unsigned int);
	maxdenies = (guint16) va_arg(ap, unsigned int);
	va_end(ap);

	purple_debug_misc("oscar",
			   "BOS rights: Max permit = %hu / Max deny = %hu\n", maxpermits, maxdenies);

	od->rights.maxpermits = (guint)maxpermits;
	od->rights.maxdenies = (guint)maxdenies;

	purple_debug_info("oscar", "buddy list loaded\n");

	if (purple_account_get_user_info(account) != NULL)
		purple_serv_set_info(gc, purple_account_get_user_info(account));

	username = purple_account_get_username(account);
	if (!od->icq && strcmp(username, purple_connection_get_display_name(gc)) != 0) {
		/*
		 * Format the username for AIM accounts if it's different
		 * than what's currently set.
		 */
		oscar_format_username(gc, username);
	}

	/* Set our available message based on the current status */
	status = purple_account_get_active_status(account);
	is_available = purple_status_is_available(status);
	if (is_available)
		message = purple_status_get_attr_string(status, "message");
	else
		message = NULL;
	tmp = purple_markup_strip_html(message);
	itmsurl = purple_status_get_attr_string(status, "itmsurl");
	aim_srv_setextrainfo(od, FALSE, 0, is_available, tmp, itmsurl);
	aim_srv_set_dc_info(od);
	g_free(tmp);

	presence = purple_status_get_presence(status);
	aim_srv_setidle(od, !purple_presence_is_idle(presence) ? 0 : time(NULL) - purple_presence_get_idle_time(presence));

	if (od->icq) {
		oscar_set_extended_status(gc);
		aim_icq_setsecurity(od,
			purple_account_get_bool(account, "authorization", OSCAR_DEFAULT_AUTHORIZATION),
			purple_account_get_bool(account, "web_aware", OSCAR_DEFAULT_WEB_AWARE));
	}

	aim_srv_requestnew(od, SNAC_FAMILY_ALERT);
	aim_srv_requestnew(od, SNAC_FAMILY_CHATNAV);

	od->bos.have_rights = TRUE;

	/*
	 * If we've already received our feedbag data then we're not waiting on
	 * anything else, so send the server clientready.
	 *
	 * Normally we get bos rights before we get our feedbag data, so this
	 * rarely (never?) happens.  And I'm not sure it actually matters if we
	 * wait for bos rights before calling clientready.  But it seems safer
	 * to do it this way.
	 */
	if (od->ssi.received_data) {
		aim_srv_clientready(od, conn);

		/* Request offline messages for AIM and ICQ */
		aim_im_reqofflinemsgs(od);

		purple_connection_set_state(gc, PURPLE_CONNECTION_CONNECTED);
	}

	return 1;
}

static int purple_popup(OscarData *od, FlapConnection *conn, FlapFrame *fr, ...)
{
	PurpleConnection *gc = od->gc;
	gchar *text;
	va_list ap;
	char *msg, *url;

	va_start(ap, fr);
	msg = va_arg(ap, char *);
	url = va_arg(ap, char *);
	va_arg(ap, int); /* guint16 wid */
	va_arg(ap, int); /* guint16 hei */
	va_arg(ap, int); /* guint16 delay */
	va_end(ap);

	text = g_strdup_printf("%s<br><a href=\"%s\">%s</a>", msg, url, url);
	purple_notify_formatted(gc, NULL, _("Pop-Up Message"), NULL, text, NULL, NULL);
	g_free(text);

	return 1;
}

static void oscar_searchresults_add_buddy_cb(PurpleConnection *gc, GList *row, void *user_data)
{
	purple_blist_request_add_buddy(purple_connection_get_account(gc),
								 g_list_nth_data(row, 0), NULL, NULL);
}

static int purple_parse_searchreply(OscarData *od, FlapConnection *conn, FlapFrame *fr, ...)
{
	PurpleConnection *gc = od->gc;
	PurpleNotifySearchResults *results;
	PurpleNotifySearchColumn *column;
	gchar *secondary;
	int i, num;
	va_list ap;
	char *email, *usernames;

	va_start(ap, fr);
	email = va_arg(ap, char *);
	num = va_arg(ap, int);
	usernames = va_arg(ap, char *);
	va_end(ap);

	results = purple_notify_searchresults_new();

	if (results == NULL) {
		purple_debug_error("oscar", "purple_parse_searchreply: "
						 "Unable to display the search results.\n");
		purple_notify_error(gc, NULL, _("Unable to display the search "
			"results."), NULL,
			purple_request_cpar_from_connection(gc));
		return 1;
	}

	secondary = g_strdup_printf(
					dngettext(PACKAGE, "The following username is associated with %s",
						 "The following usernames are associated with %s",
						 num),
					email);

	column = purple_notify_searchresults_column_new(_("Username"));
	purple_notify_searchresults_column_add(results, column);

	for (i = 0; i < num; i++) {
		GList *row;
		row = g_list_append(NULL, g_strdup(&usernames[i * (MAXSNLEN + 1)]));
		purple_notify_searchresults_row_add(results, row);
	}
	purple_notify_searchresults_button_add(results, PURPLE_NOTIFY_BUTTON_ADD,
										 oscar_searchresults_add_buddy_cb);
	purple_notify_searchresults(gc, NULL, NULL, secondary, results, NULL, NULL);

	g_free(secondary);

	return 1;
}

static int purple_parse_searcherror(OscarData *od, FlapConnection *conn, FlapFrame *fr, ...) {
	va_list ap;
	char *email;
	char *buf;

	va_start(ap, fr);
	email = va_arg(ap, char *);
	va_end(ap);

	buf = g_strdup_printf(_("No results found for email address %s"), email);
	purple_notify_error(od->gc, NULL, buf, NULL,
		purple_request_cpar_from_connection(od->gc));
	g_free(buf);

	return 1;
}

static int purple_account_confirm(OscarData *od, FlapConnection *conn, FlapFrame *fr, ...) {
	PurpleConnection *gc = od->gc;
	guint16 status;
	va_list ap;
	char msg[256];

	va_start(ap, fr);
	status = (guint16) va_arg(ap, unsigned int); /* status code of confirmation request */
	va_end(ap);

	purple_debug_info("oscar",
			   "account confirmation returned status 0x%04x (%s)\n", status,
			status ? "unknown" : "email sent");
	if (!status) {
		g_snprintf(msg, sizeof(msg), _("You should receive an email asking to confirm %s."),
				purple_account_get_username(purple_connection_get_account(gc)));
		purple_notify_info(gc, NULL, _("Account Confirmation Requested"),
			msg, purple_request_cpar_from_connection(gc));
	}

	return 1;
}

static int purple_info_change(OscarData *od, FlapConnection *conn, FlapFrame *fr, ...) {
	PurpleConnection *gc = od->gc;
	va_list ap;
	guint16 perms, err;
	char *url, *bn, *email;
	int change;

	va_start(ap, fr);
	change = va_arg(ap, int);
	perms = (guint16) va_arg(ap, unsigned int);
	err = (guint16) va_arg(ap, unsigned int);
	url = va_arg(ap, char *);
	bn = va_arg(ap, char *);
	email = va_arg(ap, char *);
	va_end(ap);

	purple_debug_misc("oscar",
					"account info: because of %s, perms=0x%04x, err=0x%04x, url=%s, bn=%s, email=%s\n",
					change ? "change" : "request", perms, err,
					(url != NULL) ? url : "(null)",
					(bn != NULL) ? bn : "(null)",
					(email != NULL) ? email : "(null)");

	if ((err > 0) && (url != NULL)) {
		char *dialog_msg;

		if (err == 0x0001)
			dialog_msg = g_strdup_printf(_("Error 0x%04x: Unable to format username because the requested name differs from the original."), err);
		else if (err == 0x0006)
			dialog_msg = g_strdup_printf(_("Error 0x%04x: Unable to format username because it is invalid."), err);
		else if (err == 0x00b)
			dialog_msg = g_strdup_printf(_("Error 0x%04x: Unable to format username because the requested name is too long."), err);
		else if (err == 0x001d)
			dialog_msg = g_strdup_printf(_("Error 0x%04x: Unable to change email address because there is already a request pending for this username."), err);
		else if (err == 0x0021)
			dialog_msg = g_strdup_printf(_("Error 0x%04x: Unable to change email address because the given address has too many usernames associated with it."), err);
		else if (err == 0x0023)
			dialog_msg = g_strdup_printf(_("Error 0x%04x: Unable to change email address because the given address is invalid."), err);
		else
			dialog_msg = g_strdup_printf(_("Error 0x%04x: Unknown error."), err);
		purple_notify_error(gc, NULL, _("Error Changing Account Info"),
			dialog_msg, purple_request_cpar_from_connection(gc));
		g_free(dialog_msg);
		return 1;
	}

	if (email != NULL) {
		char *dialog_msg = g_strdup_printf(_("The email address for %s is %s"),
						   purple_account_get_username(purple_connection_get_account(gc)), email);
		purple_notify_info(gc, NULL, _("Account Info"), dialog_msg,
			purple_request_cpar_from_connection(gc));
		g_free(dialog_msg);
	}

	return 1;
}

void
oscar_keepalive(PurpleConnection *gc)
{
	OscarData *od;
	GSList *l;

	od = purple_connection_get_protocol_data(gc);
	for (l = od->oscar_connections; l; l = l->next) {
		flap_connection_send_keepalive(od, l->data);
	}
}

unsigned int
oscar_send_typing(PurpleConnection *gc, const char *name, PurpleIMTypingState state)
{
	OscarData *od;
	PeerConnection *conn;

	od = purple_connection_get_protocol_data(gc);
	conn = peer_connection_find_by_type(od, name, OSCAR_CAPABILITY_DIRECTIM);

	if ((conn != NULL) && (conn->ready))
	{
		peer_odc_send_typing(conn, state);
	}
	else {
		/* Don't send if this turkey is in our deny list */
		PurpleAccount *account = purple_connection_get_account(gc);
		GSList *list;

		for (list=purple_account_privacy_get_denied(account); (list && oscar_util_name_compare(name, list->data)); list=list->next);
		if (!list) {
			struct buddyinfo *bi = g_hash_table_lookup(od->buddyinfo, purple_normalize(account, name));
			if (bi && bi->typingnot) {
				if (state == PURPLE_IM_TYPING)
					aim_im_sendmtn(od, 0x0001, name, 0x0002);
				else if (state == PURPLE_IM_TYPED)
					aim_im_sendmtn(od, 0x0001, name, 0x0001);
				else
					aim_im_sendmtn(od, 0x0001, name, 0x0000);
			}
		}
	}
	return 0;
}

/* TODO: Move this into odc.c! */
static void
purple_odc_send_im(PeerConnection *conn, const char *message, PurpleMessageFlags imflags)
{
	GString *msg;
	GString *data;
	gchar *tmp;
	gsize tmplen;
	guint16 charset;
	GData *attribs;
	const char *start, *end, *last;
	int oscar_id = 0;

	msg = g_string_new("<HTML><BODY>");
	data = g_string_new("<BINARY>");
	last = message;

	/* for each valid IMG tag... */
	while (last && *last && purple_markup_find_tag("img", last, &start, &end, &attribs))
	{
		PurpleImage *image = NULL;
		const gchar *src;

		if (start - last) {
			g_string_append_len(msg, last, start - last);
		}

		src = g_datalist_get_data(&attribs, "src");
		if (src)
			image = purple_image_store_get_from_uri(src);

		/* ... if it refers to a valid purple image ... */
		if (image) {
			/* ... append the message from start to the tag ... */
			unsigned long size = purple_image_get_size(image);
			const gchar *filename = purple_image_get_friendly_filename(image);
			gconstpointer imgdata = purple_image_get_data(image);

			oscar_id++;

			/* ... insert a new img tag with the oscar id ... */
			if (filename)
				g_string_append_printf(msg,
					"<IMG SRC=\"%s\" ID=\"%d\" DATASIZE=\"%lu\">",
					filename, oscar_id, size);
			else
				g_string_append_printf(msg,
					"<IMG ID=\"%d\" DATASIZE=\"%lu\">",
					oscar_id, size);

			/* ... and append the data to the binary section ... */
			g_string_append_printf(data, "<DATA ID=\"%d\" SIZE=\"%lu\">",
				oscar_id, size);
			g_string_append_len(data, imgdata, size);
			g_string_append(data, "</DATA>");
		}
			/* If the tag is invalid, skip it, thus no else here */

		g_datalist_clear(&attribs);

		/* continue from the end of the tag */
		last = end + 1;
	}

	/* append any remaining message data */
	if (last && *last)
		g_string_append(msg, last);

	g_string_append(msg, "</BODY></HTML>");

	/* Convert the message to a good encoding */
	tmp = oscar_encode_im(msg->str, &tmplen, &charset, NULL);
	g_string_free(msg, TRUE);
	msg = g_string_new_len(tmp, tmplen);
	g_free(tmp);

	/* Append any binary data that we may have */
	if (oscar_id) {
		msg = g_string_append_len(msg, data->str, data->len);
		msg = g_string_append(msg, "</BINARY>");
	}
	g_string_free(data, TRUE);

	purple_debug_info("oscar", "sending direct IM %s using charset %i", msg->str, charset);

	peer_odc_send_im(conn, msg->str, msg->len, charset,
			imflags & PURPLE_MESSAGE_AUTO_RESP);
	g_string_free(msg, TRUE);
}

int
oscar_send_im(PurpleConnection *gc, const char *name, const char *message, PurpleMessageFlags imflags)
{
	OscarData *od;
	PurpleAccount *account;
	PeerConnection *conn;
	int ret;
	char *tmp1, *tmp2;
	gboolean is_sms, is_html;

	od = purple_connection_get_protocol_data(gc);
	account = purple_connection_get_account(gc);
	ret = 0;

	is_sms = oscar_util_valid_name_sms(name);

	if (od->icq && is_sms) {
		/*
		 * We're sending to a phone number and this is ICQ,
		 * so send the message as an SMS using aim_icq_sendsms()
		 */
		int ret;
		purple_debug_info("oscar", "Sending SMS to %s.\n", name);
		ret = aim_icq_sendsms(od, name, message, purple_account_get_username(account));
		return (ret >= 0 ? 1 : ret);
	}

	if (imflags & PURPLE_MESSAGE_AUTO_RESP)
		tmp1 = oscar_util_format_string(message, name);
	else
		tmp1 = g_strdup(message);

	conn = peer_connection_find_by_type(od, name, OSCAR_CAPABILITY_DIRECTIM);
	if ((conn != NULL) && (conn->ready))
	{
		/* If we're directly connected, send a direct IM */
		purple_debug_info("oscar", "Sending direct IM with flags %i\n", imflags);
		purple_odc_send_im(conn, tmp1, imflags);
	} else {
		struct buddyinfo *bi;
		struct aim_sendimext_args args;
		PurpleIMConversation *im;
		PurpleImage *img;
		PurpleBuddy *buddy;

		im = purple_conversations_find_im_with_account(name, account);

		if (strstr(tmp1, "<img "))
			purple_conversation_write(PURPLE_CONVERSATION(im), "",
			                        _("Your IM Image was not sent. "
			                        "You must be Direct Connected to send IM Images."),
			                        PURPLE_MESSAGE_ERROR, time(NULL));

		buddy = purple_blist_find_buddy(account, name);

		bi = g_hash_table_lookup(od->buddyinfo, purple_normalize(account, name));
		if (!bi) {
			bi = g_new0(struct buddyinfo, 1);
			g_hash_table_insert(od->buddyinfo, g_strdup(purple_normalize(account, name)), bi);
		}

		args.flags = 0;

		if (!is_sms && (!buddy || !PURPLE_BUDDY_IS_ONLINE(buddy)))
			args.flags |= AIM_IMFLAGS_OFFLINE;

		if (od->icq) {
			args.features = features_icq;
			args.featureslen = sizeof(features_icq);
		} else {
			args.features = features_aim;
			args.featureslen = sizeof(features_aim);

			if (imflags & PURPLE_MESSAGE_AUTO_RESP)
				args.flags |= AIM_IMFLAGS_AWAY;
		}

		if (bi->ico_need) {
			purple_debug_info("oscar",
					   "Sending buddy icon request with message\n");
			args.flags |= AIM_IMFLAGS_BUDDYREQ;
			bi->ico_need = FALSE;
		}

		img = purple_buddy_icons_find_account_icon(account);
		if (img) {
			gconstpointer data = purple_image_get_data(img);
			args.iconlen = purple_image_get_size(img);
			args.iconsum = aimutil_iconsum(data, args.iconlen);
			args.iconstamp = purple_buddy_icons_get_account_icon_timestamp(account);

			if ((args.iconlen != bi->ico_me_len) || (args.iconsum != bi->ico_me_csum) || (args.iconstamp != bi->ico_me_time)) {
				bi->ico_informed = FALSE;
				bi->ico_sent     = FALSE;
			}

			/*
			 * TODO:
			 * For some reason sending our icon to people only works
			 * when we're the ones who initiated the conversation.  If
			 * the other person sends the first IM then they never get
			 * the icon.  We should fix that.
			 */
			if (!bi->ico_informed) {
				purple_debug_info("oscar",
						   "Claiming to have a buddy icon\n");
				args.flags |= AIM_IMFLAGS_HASICON;
				bi->ico_me_len = args.iconlen;
				bi->ico_me_csum = args.iconsum;
				bi->ico_me_time = args.iconstamp;
				bi->ico_informed = TRUE;
			}

			g_object_unref(img);
		}

		args.destbn = name;

		if (oscar_util_valid_name_sms(name)) {
			/* Messaging an SMS (mobile) user--strip HTML */
			tmp2 = purple_markup_strip_html(tmp1);
			is_html = FALSE;
		} else {
			/* ICQ 6 wants its HTML wrapped in these tags. Oblige it. */
			tmp2 = g_strdup_printf("<HTML><BODY>%s</BODY></HTML>", tmp1);
			is_html = TRUE;
		}
		g_free(tmp1);
		tmp1 = tmp2;

		args.msg = oscar_encode_im(tmp1, &args.msglen, &args.charset, NULL);
		if (is_html && (args.msglen > MAXMSGLEN)) {
			/* If the length was too long, try stripping the HTML and then running it back through
			* purple_strdup_withhtml() and the encoding process. The result may be shorter. */
			g_free((char *)args.msg);

			tmp2 = purple_markup_strip_html(tmp1);
			g_free(tmp1);

			/* re-escape the entities */
			tmp1 = g_markup_escape_text(tmp2, -1);
			g_free(tmp2);

			tmp2 = purple_strdup_withhtml(tmp1);
			g_free(tmp1);
			tmp1 = tmp2;

			args.msg = oscar_encode_im(tmp1, &args.msglen, &args.charset, NULL);
			purple_debug_info("oscar", "Sending %s as %s because the original was too long.\n",
								  message, (char *)args.msg);
		}

		purple_debug_info("oscar", "Sending IM, charset=0x%04hx, length=%" G_GSIZE_FORMAT "\n", args.charset, args.msglen);
		ret = aim_im_sendch1_ext(od, &args);
		g_free((char *)args.msg);
	}

	g_free(tmp1);

	if (ret >= 0)
		return 1;

	return ret;
}

/*
 * As of 26 June 2006, ICQ users can request AIM info from
 * everyone, and can request ICQ info from ICQ users, and
 * AIM users can only request AIM info.
 */
void oscar_get_info(PurpleConnection *gc, const char *name) {
	OscarData *od = purple_connection_get_protocol_data(gc);

	if (od->icq && oscar_util_valid_name_icq(name))
		aim_icq_getallinfo(od, name);
	else
		aim_locate_getinfoshort(od, name, 0x00000003);
}

void oscar_set_idle(PurpleConnection *gc, int time) {
	OscarData *od = purple_connection_get_protocol_data(gc);
	aim_srv_setidle(od, time);
}

void
oscar_set_info(PurpleConnection *gc, const char *rawinfo)
{
	PurpleAccount *account;
	PurpleStatus *status;

	account = purple_connection_get_account(gc);
	status = purple_account_get_active_status(account);
	oscar_set_info_and_status(account, TRUE, rawinfo, FALSE, status);
}

static guint32
oscar_get_extended_status(PurpleConnection *gc)
{
	PurpleAccount *account;
	PurpleStatus *status;
	const gchar *status_id;
	guint32 data = 0x00000000;

	account = purple_connection_get_account(gc);
	status = purple_account_get_active_status(account);
	status_id = purple_status_get_id(status);

	data |= AIM_ICQ_STATE_HIDEIP;
	if (purple_account_get_bool(account, "web_aware", OSCAR_DEFAULT_WEB_AWARE))
		data |= AIM_ICQ_STATE_WEBAWARE;

	if (!strcmp(status_id, OSCAR_STATUS_ID_AVAILABLE))
		data |= AIM_ICQ_STATE_NORMAL;
	else if (!strcmp(status_id, OSCAR_STATUS_ID_AWAY))
		data |= AIM_ICQ_STATE_AWAY;
	else if (!strcmp(status_id, OSCAR_STATUS_ID_DND))
		data |= AIM_ICQ_STATE_AWAY | AIM_ICQ_STATE_DND | AIM_ICQ_STATE_BUSY;
	else if (!strcmp(status_id, OSCAR_STATUS_ID_NA))
		data |= AIM_ICQ_STATE_OUT | AIM_ICQ_STATE_AWAY;
	else if (!strcmp(status_id, OSCAR_STATUS_ID_OCCUPIED))
		data |= AIM_ICQ_STATE_AWAY | AIM_ICQ_STATE_BUSY;
	else if (!strcmp(status_id, OSCAR_STATUS_ID_FREE4CHAT))
		data |= AIM_ICQ_STATE_CHAT;
	else if (!strcmp(status_id, OSCAR_STATUS_ID_INVISIBLE))
		data |= AIM_ICQ_STATE_INVISIBLE;
	else if (!strcmp(status_id, OSCAR_STATUS_ID_EVIL))
		data |= AIM_ICQ_STATE_EVIL;
	else if (!strcmp(status_id, OSCAR_STATUS_ID_DEPRESSION))
		data |= AIM_ICQ_STATE_DEPRESSION;
	else if (!strcmp(status_id, OSCAR_STATUS_ID_ATWORK))
		data |= AIM_ICQ_STATE_ATWORK;
	else if (!strcmp(status_id, OSCAR_STATUS_ID_ATHOME))
		data |= AIM_ICQ_STATE_ATHOME;
	else if (!strcmp(status_id, OSCAR_STATUS_ID_LUNCH))
		data |= AIM_ICQ_STATE_LUNCH;
	else if (!strcmp(status_id, OSCAR_STATUS_ID_CUSTOM))
		data |= AIM_ICQ_STATE_OUT | AIM_ICQ_STATE_AWAY;

	return data;
}

static void
oscar_set_extended_status(PurpleConnection *gc)
{
	aim_srv_setextrainfo(purple_connection_get_protocol_data(gc), TRUE, oscar_get_extended_status(gc), FALSE, NULL, NULL);
}

static void
oscar_set_info_and_status(PurpleAccount *account, gboolean setinfo, const char *rawinfo,
						  gboolean setstatus, PurpleStatus *status)
{
	PurpleConnection *gc = purple_account_get_connection(account);
	OscarData *od = purple_connection_get_protocol_data(gc);
	PurpleStatusType *status_type;
	PurpleStatusPrimitive primitive;

	char *info_encoding = NULL;
	char *info = NULL;
	gsize infolen = 0;

	char *away_encoding = NULL;
	char *away = NULL;
	gsize awaylen = 0;

	char *status_text = NULL;
	const char *itmsurl = NULL;

	status_type = purple_status_get_status_type(status);
	primitive = purple_status_type_get_primitive(status_type);

	if (!setinfo)
	{
		/* Do nothing! */
	}
	else if (od->rights.maxsiglen == 0)
	{
		purple_notify_warning(gc, NULL, _("Unable to set AIM profile."),
							_("You have probably requested to set your "
							  "profile before the login procedure completed.  "
							  "Your profile remains unset; try setting it "
							  "again when you are fully connected."),
			purple_request_cpar_from_connection(gc));
	}
	else if (rawinfo != NULL)
	{
		char *htmlinfo = purple_strdup_withhtml(rawinfo);
		info = oscar_encode_im(htmlinfo, &infolen, NULL, &info_encoding);
		g_free(htmlinfo);

		if (infolen > od->rights.maxsiglen)
		{
			gchar *errstr;
			errstr = g_strdup_printf(dngettext(PACKAGE, "The maximum profile length of %d byte "
									 "has been exceeded.  It has been truncated for you.",
									 "The maximum profile length of %d bytes "
									 "has been exceeded.  It has been truncated for you.",
									 od->rights.maxsiglen), od->rights.maxsiglen);
			purple_notify_warning(gc, NULL, _("Profile too long."),
				errstr, purple_request_cpar_from_connection(gc));
			g_free(errstr);
		}
	}

	if (setstatus)
	{
		const char *status_html;

		status_html = purple_status_get_attr_string(status, "message");

		if (status_html == NULL || primitive == PURPLE_STATUS_AVAILABLE || primitive == PURPLE_STATUS_INVISIBLE)
		{
			/* This is needed for us to un-set any previous away message. */
			away = g_strdup("");
		}
		else
		{
			gchar *linkified;

			/* We do this for icq too so that they work for old third party clients */
			linkified = purple_markup_linkify(status_html);
			away = oscar_encode_im(linkified, &awaylen, NULL, &away_encoding);
			g_free(linkified);

			if (awaylen > od->rights.maxawaymsglen)
			{
				gchar *errstr;

				errstr = g_strdup_printf(dngettext(PACKAGE, "The maximum away message length of %d byte "
										 "has been exceeded.  It has been truncated for you.",
										 "The maximum away message length of %d bytes "
										 "has been exceeded.  It has been truncated for you.",
										 od->rights.maxawaymsglen), od->rights.maxawaymsglen);
				purple_notify_warning(gc, NULL,
					_("Away message too long."), errstr,
					purple_request_cpar_from_connection(gc));
				g_free(errstr);
			}
		}
	}

	aim_locate_setprofile(od,
			info_encoding, info, MIN(infolen, od->rights.maxsiglen),
			away_encoding, away, MIN(awaylen, od->rights.maxawaymsglen));
	g_free(info);
	g_free(away);

	if (setstatus)
	{
		const char *status_html;

		status_html = purple_status_get_attr_string(status, "message");
		if (status_html != NULL)
		{
			status_text = purple_markup_strip_html(status_html);
			/* If the status_text is longer than 251 characters then truncate it */
			if (strlen(status_text) > MAXAVAILMSGLEN)
			{
				char *tmp = g_utf8_find_prev_char(status_text, &status_text[MAXAVAILMSGLEN - 2]);
				strcpy(tmp, "...");
			}
		}

		itmsurl = purple_status_get_attr_string(status, "itmsurl");

		aim_srv_setextrainfo(od, TRUE, oscar_get_extended_status(gc), TRUE, status_text, itmsurl);
		g_free(status_text);
	}
}

static void
oscar_set_icq_permdeny(PurpleAccount *account)
{
	PurpleConnection *gc = purple_account_get_connection(account);
	OscarData *od = purple_connection_get_protocol_data(gc);
	gboolean invisible = purple_account_is_status_active(account, OSCAR_STATUS_ID_INVISIBLE);

	/*
	 * For ICQ the permit/deny setting controls who can see you
	 * online. Mimicking the official client's behavior, we use PURPLE_ACCOUNT_PRIVACY_ALLOW_USERS
	 * when our status is "invisible" and PURPLE_ACCOUNT_PRIVACY_DENY_USERS otherwise.
	 * In the former case, we are visible only to buddies on our "permanently visible" list.
	 * In the latter, we are invisible only to buddies on our "permanently invisible" list.
	 */
	aim_ssi_setpermdeny(od, invisible ? PURPLE_ACCOUNT_PRIVACY_ALLOW_USERS : PURPLE_ACCOUNT_PRIVACY_DENY_USERS);
}

void
oscar_set_status(PurpleAccount *account, PurpleStatus *status)
{
	PurpleConnection *pc;
	OscarData *od;

	purple_debug_info("oscar", "Set status to %s\n", purple_status_get_name(status));

	/* Either setting a new status active or setting a status inactive.
	 * (Only possible for independent status (i.e. X-Status moods.) */
	if (!purple_status_is_active(status) && !purple_status_is_independent(status))
		return;

	if (!purple_account_is_connected(account))
		return;

	pc = purple_account_get_connection(account);
	od = purple_connection_get_protocol_data(pc);

	/* There's no need to do the stuff below for mood updates. */
	if (purple_status_type_get_primitive(purple_status_get_status_type(status)) == PURPLE_STATUS_MOOD) {
		aim_locate_setcaps(od, purple_caps);
		return;
	}

	if (od->icq) {
		/* Set visibility */
		oscar_set_icq_permdeny(account);
	}

	/* Set the AIM-style away message for both AIM and ICQ accounts */
	oscar_set_info_and_status(account, FALSE, NULL, TRUE, status);
}

void
oscar_add_buddy(PurpleConnection *gc, PurpleBuddy *buddy, PurpleGroup *group, const char *msg)
{
	OscarData *od;
	PurpleAccount *account;
	const char *bname, *gname;

	od = purple_connection_get_protocol_data(gc);
	account = purple_connection_get_account(gc);
	bname = purple_buddy_get_name(buddy);
	gname = purple_group_get_name(group);

	if (!oscar_util_valid_name(bname)) {
		gchar *buf;
		buf = g_strdup_printf(_("Unable to add the buddy %s because the username is invalid.  Usernames must be a valid email address, or start with a letter and contain only letters, numbers and spaces, or contain only numbers."), bname);
		if (!purple_conversation_present_error(bname, account, buf))
			purple_notify_error(gc, NULL, _("Unable to Add"), buf, purple_request_cpar_from_connection(gc));
		g_free(buf);

		/* Remove from local list */
		purple_blist_remove_buddy(buddy);

		return;
	}

	if (od->ssi.received_data) {
		if (!aim_ssi_itemlist_finditem(&od->ssi.local, gname, bname, AIM_SSI_TYPE_BUDDY)) {
			purple_debug_info("oscar",
					   "ssi: adding buddy %s to group %s\n", bname, gname);
			aim_ssi_addbuddy(od, bname, gname, NULL, purple_buddy_get_alias_only(buddy), NULL, NULL, 0);

			/* Mobile users should always be online */
			if (bname[0] == '+') {
				purple_prpl_got_user_status(account, bname,
						OSCAR_STATUS_ID_AVAILABLE, NULL);
				purple_prpl_got_user_status(account, bname,
						OSCAR_STATUS_ID_MOBILE, NULL);
			}
		} else if (aim_ssi_waitingforauth(&od->ssi.local,
		                                  aim_ssi_itemlist_findparentname(&od->ssi.local, bname),
		                                  bname)) {
			/* Not authorized -- Re-request authorization */
			oscar_auth_sendrequest(gc, bname, msg);
		}
	}

	/* XXX - Should this be done from AIM accounts, as well? */
	if (od->icq)
		aim_icq_getalias(od, bname, FALSE, NULL);
}

void oscar_remove_buddy(PurpleConnection *gc, PurpleBuddy *buddy, PurpleGroup *group) {
	OscarData *od = purple_connection_get_protocol_data(gc);

	if (od->ssi.received_data) {
		const char *gname = purple_group_get_name(group);
		const char *bname = purple_buddy_get_name(buddy);
		purple_debug_info("oscar",
				   "ssi: deleting buddy %s from group %s\n", bname, gname);
		aim_ssi_delbuddy(od, bname, gname);
	}
}

void oscar_move_buddy(PurpleConnection *gc, const char *name, const char *old_group, const char *new_group) {
	OscarData *od = purple_connection_get_protocol_data(gc);

	if (od->ssi.received_data && strcmp(old_group, new_group)) {
		purple_debug_info("oscar",
				   "ssi: moving buddy %s from group %s to group %s\n", name, old_group, new_group);
		aim_ssi_movebuddy(od, old_group, new_group, name);
	}
}

void oscar_alias_buddy(PurpleConnection *gc, const char *name, const char *alias) {
	OscarData *od = purple_connection_get_protocol_data(gc);

	if (od->ssi.received_data) {
		char *gname = aim_ssi_itemlist_findparentname(&od->ssi.local, name);
		if (gname) {
			purple_debug_info("oscar",
					   "ssi: changing the alias for buddy %s to %s\n", name, alias ? alias : "(none)");
			aim_ssi_aliasbuddy(od, gname, name, alias);
		}
	}
}

/*
 * FYI, the OSCAR SSI code removes empty groups automatically.
 */
void oscar_rename_group(PurpleConnection *gc, const char *old_name, PurpleGroup *group, GList *moved_buddies) {
	OscarData *od = purple_connection_get_protocol_data(gc);

	if (od->ssi.received_data) {
		const char *gname = purple_group_get_name(group);
		if (aim_ssi_itemlist_finditem(&od->ssi.local, gname, NULL, AIM_SSI_TYPE_GROUP)) {
			GList *cur, *groups = NULL;
			PurpleAccount *account = purple_connection_get_account(gc);

			/* Make a list of what the groups each buddy is in */
			for (cur = moved_buddies; cur != NULL; cur = cur->next) {
				PurpleBlistNode *node = cur->data;
				/* node is PurpleBuddy, parent is a PurpleContact.
				 * We must go two levels up to get the Group */
				groups = g_list_append(groups,
						purple_buddy_get_group((PurpleBuddy*)node));
			}

			purple_account_remove_buddies(account, moved_buddies, groups);
			purple_account_add_buddies(account, moved_buddies, NULL);
			g_list_free(groups);
			purple_debug_info("oscar",
					   "ssi: moved all buddies from group %s to %s\n", old_name, gname);
		} else {
			aim_ssi_rename_group(od, old_name, gname);
			purple_debug_info("oscar",
					   "ssi: renamed group %s to %s\n", old_name, gname);
		}
	}
}

void oscar_remove_group(PurpleConnection *gc, PurpleGroup *group)
{
	aim_ssi_delgroup(purple_connection_get_protocol_data(gc), purple_group_get_name(group));
}

static gboolean purple_ssi_rerequestdata(gpointer data) {
	OscarData *od = data;

	aim_ssi_reqdata(od);

	return TRUE;
}

static int purple_ssi_parseerr(OscarData *od, FlapConnection *conn, FlapFrame *fr, ...) {
	PurpleConnection *gc = od->gc;
	va_list ap;
	guint16 reason;

	va_start(ap, fr);
	reason = (guint16)va_arg(ap, unsigned int);
	va_end(ap);

	purple_debug_error("oscar", "ssi: SNAC error %hu\n", reason);

	if (reason == 0x0005) {
		if (od->getblisttimer > 0)
			purple_timeout_remove(od->getblisttimer);
		else
			/* We only show this error the first time it happens */
			purple_notify_error(gc, NULL,
					_("Unable to Retrieve Buddy List"),
					_("The AIM servers were temporarily unable to send "
					"your buddy list.  Your buddy list is not lost, and "
					"will probably become available in a few minutes."),
					purple_request_cpar_from_connection(gc));
		od->getblisttimer = purple_timeout_add_seconds(30, purple_ssi_rerequestdata, od);
		return 1;
	}

	return 1;
}

static int purple_ssi_parserights(OscarData *od, FlapConnection *conn, FlapFrame *fr, ...) {
	int i;
	va_list ap;
	int numtypes;
	guint16 *maxitems;
	GString *msg;

	va_start(ap, fr);
	numtypes = va_arg(ap, int);
	maxitems = va_arg(ap, guint16 *);
	va_end(ap);

	msg = g_string_new("ssi rights:");
	for (i=0; i<numtypes; i++)
		g_string_append_printf(msg, " max type 0x%04x=%hd,", i, maxitems[i]);
	g_string_append(msg, "\n");
	purple_debug_misc("oscar", "%s", msg->str);
	g_string_free(msg, TRUE);

	if (numtypes >= 0)
		od->rights.maxbuddies = maxitems[0];
	if (numtypes >= 1)
		od->rights.maxgroups = maxitems[1];
	if (numtypes >= 2)
		od->rights.maxpermits = maxitems[2];
	if (numtypes >= 3)
		od->rights.maxdenies = maxitems[3];

	return 1;
}

static int purple_ssi_parselist(OscarData *od, FlapConnection *conn, FlapFrame *fr, ...)
{
	PurpleConnection *gc;
	PurpleAccount *account;
	PurpleGroup *g;
	PurpleBuddy *b;
	GSList *cur, *next, *buddies;
	struct aim_ssi_item *curitem;
	guint32 tmp;
	PurpleImage *img;
	va_list ap;
	guint16 deny_entry_type = aim_ssi_getdenyentrytype(od);

	gc = od->gc;
	od = purple_connection_get_protocol_data(gc);
	account = purple_connection_get_account(gc);

	va_start(ap, fr);
	va_arg(ap, int); /* guint16 fmtver */
	va_arg(ap, int); /* guint16 numitems */
	va_arg(ap, guint32); /* timestamp */
	va_end(ap);

	/* Don't attempt to re-request our buddy list later */
	if (od->getblisttimer != 0) {
		purple_timeout_remove(od->getblisttimer);
		od->getblisttimer = 0;
	}

	purple_debug_info("oscar", "ssi: syncing local list and server list\n");

	/*** Begin code for pruning buddies from local list if they're not in server list ***/

	/* Buddies */
	cur = NULL;
	for (buddies = purple_blist_find_buddies(account, NULL);
			buddies;
			buddies = g_slist_delete_link(buddies, buddies))
	{
		PurpleGroup *g;
		const char *gname;
		const char *bname;

		b = buddies->data;
		g = purple_buddy_get_group(b);
		gname = purple_group_get_name(g);
		bname = purple_buddy_get_name(b);

		if (aim_ssi_itemlist_exists(&od->ssi.local, bname)) {
			/* If the buddy is an ICQ user then load his nickname */
			const char *servernick = purple_blist_node_get_string((PurpleBlistNode*)b, "servernick");
			char *alias;
			const char *balias;
			if (servernick)
				purple_serv_got_alias(gc, bname, servernick);

			/* Store local alias on server */
			alias = aim_ssi_getalias(&od->ssi.local, gname, bname);
			balias = purple_buddy_get_local_alias(b);
			if (!alias && balias && *balias)
				aim_ssi_aliasbuddy(od, gname, bname, balias);
			g_free(alias);
		} else {
			purple_debug_info("oscar",
					"ssi: removing buddy %s from local list\n", bname);
			/* Queue the buddy for removal from the local list */
			cur = g_slist_prepend(cur, b);
		}
	}
	while (cur != NULL) {
		purple_blist_remove_buddy(cur->data);
		cur = g_slist_delete_link(cur, cur);
	}

	/* Permit list (ICQ doesn't have one) */
	if (!od->icq) {
		next = purple_account_privacy_get_permitted(account);
		while (next != NULL) {
			cur = next;
			next = next->next;
			if (!aim_ssi_itemlist_finditem(&od->ssi.local, NULL, cur->data, AIM_SSI_TYPE_PERMIT)) {
				purple_debug_info("oscar",
						"ssi: removing permit %s from local list\n", (const char *)cur->data);
				purple_account_privacy_permit_remove(account, cur->data, TRUE);
			}
		}
	}

	/* Deny list */
	next = purple_account_privacy_get_denied(account);
	while (next != NULL) {
		cur = next;
		next = next->next;
		if (!aim_ssi_itemlist_finditem(&od->ssi.local, NULL, cur->data, deny_entry_type)) {
			purple_debug_info("oscar",
					"ssi: removing deny %s from local list\n", (const char *)cur->data);
			purple_account_privacy_deny_remove(account, cur->data, TRUE);
		}
	}

	/* Presence settings (idle time visibility) */
	tmp = aim_ssi_getpresence(&od->ssi.local);
	if (tmp != 0xFFFFFFFF) {
		const char *idle_reporting_pref;
		gboolean report_idle;

		idle_reporting_pref = purple_prefs_get_string("/purple/away/idle_reporting");
		report_idle = strcmp(idle_reporting_pref, "none") != 0;

		if (report_idle)
			aim_ssi_setpresence(od, tmp | AIM_SSI_PRESENCE_FLAG_SHOWIDLE);
		else
			aim_ssi_setpresence(od, tmp & ~AIM_SSI_PRESENCE_FLAG_SHOWIDLE);
	}

	/*** End code for pruning buddies from local list ***/

	/*** Begin code for adding from server list to local list ***/

	for (curitem=od->ssi.local.data; curitem; curitem=curitem->next) {
		if (curitem->name && !g_utf8_validate(curitem->name, -1, NULL)) {
			/* Got node with invalid UTF-8 in the name.  Skip it. */
			purple_debug_warning("oscar", "ssi: server list contains item of "
					"type 0x%04hx with a non-utf8 name\n", curitem->type);
			continue;
		}

		switch (curitem->type) {
			case AIM_SSI_TYPE_BUDDY: { /* Buddy */
				if (curitem->name) {
					struct aim_ssi_item *groupitem;
					char *gname, *gname_utf8, *alias, *alias_utf8;

					groupitem = aim_ssi_itemlist_find(&od->ssi.local, curitem->gid, 0x0000);
					gname = groupitem ? groupitem->name : NULL;
					gname_utf8 = oscar_utf8_try_convert(account, od, gname);

					g = purple_blist_find_group(gname_utf8);
					if (g == NULL) {
						g = purple_group_new(gname_utf8);
						purple_blist_add_group(g, NULL);
					}

					alias = aim_ssi_getalias_from_item(curitem);
					alias_utf8 = oscar_utf8_try_convert(account, od, alias);

					b = purple_blist_find_buddy_in_group(account, curitem->name, g);
					if (b) {
						/* Get server stored alias */
						purple_buddy_set_local_alias(b, alias_utf8);
					} else {
						b = purple_buddy_new(account, curitem->name, alias_utf8);

						purple_debug_info("oscar",
								   "ssi: adding buddy %s to group %s to local list\n", curitem->name, gname);
						purple_blist_add_buddy(b, NULL, g, NULL);
					}

					/* Mobile users should always be online */
					if (curitem->name[0] == '+') {
						purple_prpl_got_user_status(account,
								purple_buddy_get_name(b),
								OSCAR_STATUS_ID_AVAILABLE, NULL);
						purple_prpl_got_user_status(account,
								purple_buddy_get_name(b),
								OSCAR_STATUS_ID_MOBILE, NULL);
					}

					g_free(gname_utf8);
					g_free(alias);
					g_free(alias_utf8);
				}
			} break;

			case AIM_SSI_TYPE_GROUP: { /* Group */
				if (curitem->name != NULL && purple_blist_find_group(curitem->name) == NULL) {
					g = purple_group_new(curitem->name);
					purple_blist_add_group(g, NULL);
				}
			} break;

			case AIM_SSI_TYPE_PERMIT: { /* Permit buddy (unless we're on ICQ) */
				if (!od->icq && curitem->name) {
					for (cur = purple_account_privacy_get_permitted(account); (cur && oscar_util_name_compare(curitem->name, cur->data)); cur = cur->next);
					if (!cur) {
						purple_debug_info("oscar",
								   "ssi: adding permit buddy %s to local list\n", curitem->name);
						purple_account_privacy_permit_add(account, curitem->name, TRUE);
					}
				}
			} break;

			case AIM_SSI_TYPE_ICQDENY:
			case AIM_SSI_TYPE_DENY: { /* Deny buddy */
				if (curitem->type == deny_entry_type && curitem->name) {
					for (cur = purple_account_privacy_get_denied(account); (cur && oscar_util_name_compare(curitem->name, cur->data)); cur = cur->next);
					if (!cur) {
						purple_debug_info("oscar",
								   "ssi: adding deny buddy %s to local list\n", curitem->name);
						purple_account_privacy_deny_add(account, curitem->name, TRUE);
					}
				}
			} break;

			case AIM_SSI_TYPE_PDINFO: { /* Permit/deny setting */
				/*
				 * We don't inherit the permit/deny setting from the server
				 * for ICQ because, for ICQ, this setting controls who can
				 * see your online status when you are invisible.  Thus it is
				 * a part of your status and not really related to blocking.
				 */
				if (!od->icq && curitem->data) {
					guint8 perm_deny = aim_ssi_getpermdeny(&od->ssi.local);
					if (perm_deny != 0 && perm_deny != purple_account_get_privacy_type(account))
					{
						purple_debug_info("oscar",
								   "ssi: changing permdeny from %d to %u\n", purple_account_get_privacy_type(account), (guint)perm_deny);
						purple_account_set_privacy_type(account, perm_deny);
					}
				}
			} break;

			case AIM_SSI_TYPE_PRESENCEPREFS: { /* Presence setting */
				/* We don't want to change Purple's setting because it applies to all accounts */
			} break;
		} /* End of switch on curitem->type */
	} /* End of for loop */

	/*** End code for adding from server list to local list ***/

	if (od->icq) {
		oscar_set_icq_permdeny(account);
	} else {
		oscar_set_aim_permdeny(gc);
	}

	/* Activate SSI */
	/* Sending the enable causes other people to be able to see you, and you to see them */
	/* Make sure your privacy setting/invisibility is set how you want it before this! */
	purple_debug_info("oscar",
			   "ssi: activating server-stored buddy list\n");
	aim_ssi_enable(od);

	/*
	 * Make sure our server-stored icon is updated correctly in
	 * the event that the local user set a new icon while this
	 * account was offline.
	 */
	img = purple_buddy_icons_find_account_icon(account);
	oscar_set_icon(gc, img);
	g_object_unref(img);

	/*
	 * If we've already received our bos rights then we're not waiting on
	 * anything else, so send the server clientready.
	 */
	if (od->bos.have_rights) {
		aim_srv_clientready(od, conn);

		/* Request offline messages for AIM and ICQ */
		aim_im_reqofflinemsgs(od);

		purple_connection_set_state(gc, PURPLE_CONNECTION_CONNECTED);
	}

	return 1;
}

static int purple_ssi_parseack(OscarData *od, FlapConnection *conn, FlapFrame *fr, ...) {
	PurpleConnection *gc = od->gc;
	va_list ap;
	struct aim_ssi_tmp *retval;

	va_start(ap, fr);
	retval = va_arg(ap, struct aim_ssi_tmp *);
	va_end(ap);

	while (retval) {
		purple_debug_misc("oscar",
				   "ssi: status is 0x%04hx for a 0x%04hx action with name %s\n", retval->ack,  retval->action, retval->item ? (retval->item->name ? retval->item->name : "no name") : "no item");

		if (retval->ack != 0xffff)
		switch (retval->ack) {
			case 0x0000: { /* added successfully */
			} break;

			case 0x000c: { /* you are over the limit, the cheat is to the limit, come on fhqwhgads */
				gchar *buf;
				buf = g_strdup_printf(_("Unable to add the buddy %s because you have too many buddies in your buddy list.  Please remove one and try again."), (retval->name ? retval->name : _("(no name)")));
				if ((retval->name != NULL) && !purple_conversation_present_error(retval->name, purple_connection_get_account(gc), buf))
					purple_notify_error(gc, NULL, _("Unable to Add"), buf, purple_request_cpar_from_connection(gc));
				g_free(buf);
			} break;

			case 0x000e: { /* buddy requires authorization */
				if ((retval->action == SNAC_SUBTYPE_FEEDBAG_ADD) && (retval->name))
					oscar_auth_sendrequest(gc, retval->name, NULL);
			} break;

			default: { /* La la la */
				gchar *buf;
				purple_debug_error("oscar", "ssi: Action 0x%04hx was unsuccessful with error 0x%04hx\n", retval->action, retval->ack);
				buf = g_strdup_printf(_("Unable to add the buddy %s for an unknown reason."),
						(retval->name ? retval->name : _("(no name)")));
				if ((retval->name != NULL) && !purple_conversation_present_error(retval->name, purple_connection_get_account(gc), buf))
					purple_notify_error(gc, NULL, _("Unable to Add"), buf, purple_request_cpar_from_connection(gc));
				g_free(buf);
			} break;
		}

		retval = retval->next;
	}

	return 1;
}

static int
purple_ssi_parseaddmod(OscarData *od, FlapConnection *conn, FlapFrame *fr, ...)
{
	PurpleConnection *gc;
	PurpleAccount *account;
	char *gname, *gname_utf8, *alias, *alias_utf8;
	PurpleBuddy *b;
	PurpleGroup *g;
	struct aim_ssi_item *ssi_item;
	va_list ap;
	guint16 snac_subtype, type;
	const char *name;

	gc = od->gc;
	account = purple_connection_get_account(gc);

	va_start(ap, fr);
	snac_subtype = (guint16)va_arg(ap, int);
	type = (guint16)va_arg(ap, int);
	name = va_arg(ap, char *);
	va_end(ap);

	if ((type != 0x0000) || (name == NULL))
		return 1;

	gname = aim_ssi_itemlist_findparentname(&od->ssi.local, name);
	gname_utf8 = gname ? oscar_utf8_try_convert(account, od, gname) : NULL;

	alias = aim_ssi_getalias(&od->ssi.local, gname, name);
	alias_utf8 = oscar_utf8_try_convert(account, od, alias);
	g_free(alias);

	b = purple_blist_find_buddy(account, name);
	if (b) {
		/*
		 * You're logged in somewhere else and you aliased one
		 * of your buddies, so update our local buddy list with
		 * the person's new alias.
		 */
		purple_buddy_set_local_alias(b, alias_utf8);
	} else if (snac_subtype == 0x0008) {
		/*
		 * You're logged in somewhere else and you added a buddy to
		 * your server list, so add them to your local buddy list.
		 */
		b = purple_buddy_new(account, name, alias_utf8);

		if (!(g = purple_blist_find_group(gname_utf8))) {
			g = purple_group_new(gname_utf8);
			purple_blist_add_group(g, NULL);
		}

		purple_debug_info("oscar", "ssi: adding buddy %s to group %s to"
			" local list", name, gname_utf8 ? gname_utf8 : "(default)");
		purple_blist_add_buddy(b, NULL, g, NULL);

		/* Mobile users should always be online */
		if (name[0] == '+') {
			purple_prpl_got_user_status(account,
					name, OSCAR_STATUS_ID_AVAILABLE, NULL);
			purple_prpl_got_user_status(account,
					name, OSCAR_STATUS_ID_MOBILE, NULL);
		}

	}

	ssi_item = aim_ssi_itemlist_finditem(&od->ssi.local,
			gname, name, AIM_SSI_TYPE_BUDDY);
	if (ssi_item == NULL)
	{
		purple_debug_error("oscar", "purple_ssi_parseaddmod: "
				"Could not find ssi item for oncoming buddy %s, "
				"group %s\n", name, gname);
	}

	g_free(gname_utf8);
	g_free(alias_utf8);

	return 1;
}

static int purple_ssi_authgiven(OscarData *od, FlapConnection *conn, FlapFrame *fr, ...) {
	PurpleConnection *gc = od->gc;
	va_list ap;
	char *bn;
	gchar *dialog_msg, *nombre;
	struct name_data *data;
	PurpleBuddy *buddy;

	va_start(ap, fr);
	bn = va_arg(ap, char *);
	va_arg(ap, char *); /* msg */
	va_end(ap);

	purple_debug_info("oscar",
			   "ssi: %s has given you permission to add him to your buddy list\n", bn);

	buddy = purple_blist_find_buddy(purple_connection_get_account(gc), bn);
	if (buddy && (purple_buddy_get_alias_only(buddy)))
		nombre = g_strdup_printf("%s (%s)", bn, purple_buddy_get_alias_only(buddy));
	else
		nombre = g_strdup(bn);

	dialog_msg = g_strdup_printf(_("The user %s has given you permission to add him or her to your buddy list.  Do you want to add this user?"), nombre);
	g_free(nombre);

	data = g_new(struct name_data, 1);
	data->gc = gc;
	data->name = g_strdup(bn);
	data->nick = (buddy ? g_strdup(purple_buddy_get_alias_only(buddy)) : NULL);

	purple_request_yes_no(gc, NULL, _("Authorization Given"), dialog_msg,
						PURPLE_DEFAULT_ACTION_NONE,
						purple_request_cpar_from_connection(gc),
						data,
						G_CALLBACK(purple_icq_buddyadd),
						G_CALLBACK(oscar_free_name_data));
	g_free(dialog_msg);

	return 1;
}

static int purple_ssi_authrequest(OscarData *od, FlapConnection *conn, FlapFrame *fr, ...)
{
	va_list ap;
	const char *bn;
	char *msg;

	va_start(ap, fr);
	bn = va_arg(ap, const char *);
	msg = va_arg(ap, char *);
	va_end(ap);

	purple_debug_info("oscar",
			"ssi: received authorization request from %s\n", bn);

	if (!msg) {
		purple_debug_warning("oscar", "Received auth request from %s with "
				"empty message\n", bn);
	} else if (!g_utf8_validate(msg, -1, NULL)) {
		purple_debug_warning("oscar", "Received auth request from %s with "
				"invalid UTF-8 message\n", bn);
		msg = NULL;
	}

	aim_icq_getalias(od, bn, TRUE, msg);
	return 1;
}

static int purple_ssi_authreply(OscarData *od, FlapConnection *conn, FlapFrame *fr, ...) {
	PurpleConnection *gc = od->gc;
	va_list ap;
	char *bn, *msg;
	gchar *dialog_msg, *nombre;
	guint8 reply;
	PurpleBuddy *buddy;

	va_start(ap, fr);
	bn = va_arg(ap, char *);
	reply = (guint8)va_arg(ap, int);
	msg = va_arg(ap, char *);
	va_end(ap);

	purple_debug_info("oscar",
			   "ssi: received authorization reply from %s.  Reply is 0x%02hx\n", bn, (guint16)reply);

	buddy = purple_blist_find_buddy(purple_connection_get_account(gc), bn);
	if (buddy && (purple_buddy_get_alias_only(buddy)))
		nombre = g_strdup_printf("%s (%s)", bn, purple_buddy_get_alias_only(buddy));
	else
		nombre = g_strdup(bn);

	if (reply) {
		/* Granted */
		dialog_msg = g_strdup_printf(_("The user %s has granted your request to add them to your buddy list."), nombre);
		purple_notify_info(gc, NULL, _("Authorization Granted"),
			dialog_msg, purple_request_cpar_from_connection(gc));
	} else {
		/* Denied */
		dialog_msg = g_strdup_printf(_("The user %s has denied your request to add them to your buddy list for the following reason:\n%s"), nombre, msg ? msg : _("No reason given."));
		purple_notify_info(gc, NULL, _("Authorization Denied"),
			dialog_msg, purple_request_cpar_from_connection(gc));
	}
	g_free(dialog_msg);
	g_free(nombre);

	return 1;
}

static int purple_ssi_gotadded(OscarData *od, FlapConnection *conn, FlapFrame *fr, ...) {
	PurpleConnection *gc = od->gc;
	PurpleAccount *account = purple_connection_get_account(gc);
	va_list ap;
	char *bn;
	PurpleBuddy *buddy;

	va_start(ap, fr);
	bn = va_arg(ap, char *);
	va_end(ap);

	buddy = purple_blist_find_buddy(account, bn);
	purple_debug_info("oscar", "ssi: %s added you to their buddy list\n", bn);
	purple_account_notify_added(account, bn, NULL,
			(buddy ? purple_buddy_get_alias_only(buddy) : NULL), NULL);

	return 1;
}

GList *oscar_chat_info(PurpleConnection *gc) {
	GList *m = NULL;
	struct proto_chat_entry *pce;

	pce = g_new0(struct proto_chat_entry, 1);
	pce->label = _("_Room:");
	pce->identifier = "room";
	pce->required = TRUE;
	m = g_list_append(m, pce);

	pce = g_new0(struct proto_chat_entry, 1);
	pce->label = _("_Exchange:");
	pce->identifier = "exchange";
	pce->required = TRUE;
	pce->is_int = TRUE;
	pce->min = 4;
	pce->max = 20;
	m = g_list_append(m, pce);

	return m;
}

GHashTable *oscar_chat_info_defaults(PurpleConnection *gc, const char *chat_name)
{
	GHashTable *defaults;

	defaults = g_hash_table_new_full(g_str_hash, g_str_equal, NULL, g_free);

	if (chat_name != NULL)
		g_hash_table_insert(defaults, "room", g_strdup(chat_name));
	g_hash_table_insert(defaults, "exchange", g_strdup("4"));

	return defaults;
}

char *
oscar_get_chat_name(GHashTable *data)
{
	return g_strdup(g_hash_table_lookup(data, "room"));
}

void
oscar_join_chat(PurpleConnection *gc, GHashTable *data)
{
	OscarData *od = purple_connection_get_protocol_data(gc);
	FlapConnection *conn;
	char *name, *exchange;
	int exchange_int;

	name = g_hash_table_lookup(data, "room");
	exchange = g_hash_table_lookup(data, "exchange");

	g_return_if_fail(name != NULL && *name != '\0');
	g_return_if_fail(exchange != NULL);

	errno = 0;
	exchange_int = strtol(exchange, NULL, 10);
	g_return_if_fail(errno == 0);

	purple_debug_info("oscar", "Attempting to join chat room %s.\n", name);

	if ((conn = flap_connection_getbytype(od, SNAC_FAMILY_CHATNAV)))
	{
		purple_debug_info("oscar", "chatnav exists, creating room\n");
		aim_chatnav_createroom(od, conn, name, exchange_int);
	} else {
		/* this gets tricky */
		struct create_room *cr = g_new0(struct create_room, 1);
		purple_debug_info("oscar", "chatnav does not exist, opening chatnav\n");
		cr->exchange = exchange_int;
		cr->name = g_strdup(name);
		od->create_rooms = g_slist_prepend(od->create_rooms, cr);
		aim_srv_requestnew(od, SNAC_FAMILY_CHATNAV);
	}
}

void
oscar_chat_invite(PurpleConnection *gc, int id, const char *message, const char *name)
{
	OscarData *od = purple_connection_get_protocol_data(gc);
	struct chat_connection *ccon = find_oscar_chat(gc, id);

	if (ccon == NULL)
		return;

	aim_im_sendch2_chatinvite(od, name, message ? message : "",
			ccon->exchange, ccon->name, 0x0);
}

void
oscar_chat_leave(PurpleConnection *gc, int id)
{
	PurpleChatConversation *conv;
	struct chat_connection *cc;

	conv = purple_conversations_find_chat(gc, id);

	g_return_if_fail(conv != NULL);

	purple_debug_info("oscar", "Leaving chat room %s\n",
			purple_conversation_get_name(PURPLE_CONVERSATION(conv)));

	cc = find_oscar_chat(gc, purple_chat_conversation_get_id(conv));
	flap_connection_schedule_destroy(cc->conn, OSCAR_DISCONNECT_DONE, NULL);
	oscar_chat_kill(gc, cc);
}

int oscar_send_chat(PurpleConnection *gc, int id, const char *message, PurpleMessageFlags flags)
{
	OscarData *od = purple_connection_get_protocol_data(gc);
	PurpleChatConversation *conv = NULL;
	struct chat_connection *c = NULL;
	char *buf, *buf2, *buf3;
	guint16 charset;
	char *charsetstr;
	gsize len;

	if (!(conv = purple_conversations_find_chat(gc, id)))
		return -EINVAL;

	if (!(c = find_oscar_chat_by_conv(gc, conv)))
		return -EINVAL;

	buf = purple_strdup_withhtml(message);

	if (strstr(buf, "<img "))
		purple_conversation_write(PURPLE_CONVERSATION(conv), "",
			_("Your IM Image was not sent. "
			  "You cannot send IM Images in AIM chats."),
			PURPLE_MESSAGE_ERROR, time(NULL));

	buf2 = oscar_encode_im(buf, &len, &charset, &charsetstr);
	/*
	 * Evan S. suggested that maxvis really does mean "number of
	 * visible characters" and not "number of bytes"
	 */
	if ((len > c->maxlen) || (len > c->maxvis)) {
		/* If the length was too long, try stripping the HTML and then running it back through
		 * purple_strdup_withhtml() and the encoding process. The result may be shorter. */
		g_free(buf2);

		buf3 = purple_markup_strip_html(buf);
		g_free(buf);

		buf = purple_strdup_withhtml(buf3);
		g_free(buf3);

		buf2 = oscar_encode_im(buf, &len, &charset, &charsetstr);

		if ((len > c->maxlen) || (len > c->maxvis)) {
			purple_debug_warning("oscar",
					"Could not send %s because (%" G_GSIZE_FORMAT " > maxlen %i) or (%" G_GSIZE_FORMAT " > maxvis %i)\n",
					buf2, len, c->maxlen, len, c->maxvis);
			g_free(buf);
			g_free(buf2);
			return -E2BIG;
		}

		purple_debug_info("oscar", "Sending %s as %s because the original was too long.\n",
				message, buf2);
	}

	aim_chat_send_im(od, c->conn, 0, buf2, len, charsetstr, "en");
	g_free(buf2);
	g_free(buf);

	return 0;
}

PurpleMood* oscar_get_purple_moods(PurpleAccount *account)
{
	return icq_get_purple_moods(account);
}

const char *oscar_list_icon_icq(PurpleAccount *a, PurpleBuddy *b)
{
	const char *name = b ? purple_buddy_get_name(b) : NULL;
	if (name && !oscar_util_valid_name_sms(name) && oscar_util_valid_name_icq(name))
		return "icq";

	return "icq";
}

const char *oscar_list_icon_aim(PurpleAccount *a, PurpleBuddy *b)
{
	const char *name = b ? purple_buddy_get_name(b) : NULL;
	if (name && !oscar_util_valid_name_sms(name) && oscar_util_valid_name_icq(name))
		return "icq";

	return "aim";
}

const char *oscar_list_emblem(PurpleBuddy *b)
{
	PurpleConnection *gc = NULL;
	OscarData *od = NULL;
	PurpleAccount *account = NULL;
	PurplePresence *presence;
	aim_userinfo_t *userinfo = NULL;
	const char *name;

	account = purple_buddy_get_account(b);
	name = purple_buddy_get_name(b);
	if (account != NULL)
		gc = purple_account_get_connection(account);
	if (gc != NULL)
		od = purple_connection_get_protocol_data(gc);
	if (od != NULL)
		userinfo = aim_locate_finduserinfo(od, name);

	presence = purple_buddy_get_presence(b);

	if (purple_presence_is_online(presence) == FALSE) {
		char *gname;
		if ((name) && (od) && (od->ssi.received_data) &&
			(gname = aim_ssi_itemlist_findparentname(&od->ssi.local, name)) &&
			(aim_ssi_waitingforauth(&od->ssi.local, gname, name))) {
			return "not-authorized";
		}
	}

	if (userinfo != NULL ) {
		if (userinfo->flags & AIM_FLAG_ADMINISTRATOR)
			return "admin";
		if (userinfo->flags & AIM_FLAG_ACTIVEBUDDY)
			return "bot";
		if (userinfo->capabilities & OSCAR_CAPABILITY_SECUREIM)
			return "secure";
		if (userinfo->icqinfo.status & AIM_ICQ_STATE_BIRTHDAY)
			return "birthday";

		/* Make the mood icon override anything below this. */
		if (purple_presence_is_status_primitive_active(presence, PURPLE_STATUS_MOOD))
			return NULL;

		if (userinfo->capabilities & OSCAR_CAPABILITY_HIPTOP)
			return "hiptop";
	}
	return NULL;
}

void oscar_tooltip_text(PurpleBuddy *b, PurpleNotifyUserInfo *user_info, gboolean full)
{
	PurpleConnection *gc;
	PurpleAccount *account;
	OscarData *od;
	aim_userinfo_t *userinfo;

	if (!PURPLE_BUDDY_IS_ONLINE(b))
		return;

	account = purple_buddy_get_account(b);
	gc = purple_account_get_connection(account);
	od = purple_connection_get_protocol_data(gc);
	userinfo = aim_locate_finduserinfo(od, purple_buddy_get_name(b));

	oscar_user_info_append_status(gc, user_info, b, userinfo, /* use_html_status */ FALSE);

	if (full)
		oscar_user_info_append_extra_info(gc, user_info, b, userinfo);
}

char *oscar_status_text(PurpleBuddy *b)
{
	PurpleConnection *gc;
	PurpleAccount *account;
	OscarData *od;
	const PurplePresence *presence;
	const PurpleStatus *status;
	const char *message;
	gchar *ret = NULL;

	gc = purple_account_get_connection(purple_buddy_get_account(b));
	account = purple_connection_get_account(gc);
	od = purple_connection_get_protocol_data(gc);
	presence = purple_buddy_get_presence(b);
	status = purple_presence_get_active_status(presence);

	if ((od != NULL) && !purple_presence_is_online(presence))
	{
		const char *name = purple_buddy_get_name(b);
		char *gname = aim_ssi_itemlist_findparentname(&od->ssi.local, name);
		if (aim_ssi_waitingforauth(&od->ssi.local, gname, name))
			ret = g_strdup(_("Not Authorized"));
		else
			ret = g_strdup(_("Offline"));
	}
	else
	{
		message = purple_status_get_attr_string(status, "message");
		if (message != NULL)
		{
			gchar *tmp = oscar_util_format_string(message, purple_account_get_username(account));
			ret = purple_markup_escape_text(tmp, -1);
			g_free(tmp);
		}
		else if (purple_status_is_available(status))
		{
			/* Don't show "Available" as status message in case buddy doesn't have a status message */
		}
		else
		{
			ret = g_strdup(purple_status_get_name(status));
		}
	}

	return ret;
}

void oscar_set_aim_permdeny(PurpleConnection *gc) {
	PurpleAccount *account = purple_connection_get_account(gc);
	OscarData *od = purple_connection_get_protocol_data(gc);

	/*
	 * Conveniently there is a one-to-one mapping between the
	 * values of libpurple's PurplePrivacyType and the values used
	 * by the oscar protocol.
	 */
	aim_ssi_setpermdeny(od, purple_account_get_privacy_type(account));
}

void oscar_add_permit(PurpleConnection *gc, const char *who) {
	OscarData *od = purple_connection_get_protocol_data(gc);
	purple_debug_info("oscar", "ssi: About to add a permit\n");
	aim_ssi_add_to_private_list(od, who, AIM_SSI_TYPE_PERMIT);
}

void oscar_add_deny(PurpleConnection *gc, const char *who) {
	OscarData *od = purple_connection_get_protocol_data(gc);
	purple_debug_info("oscar", "ssi: About to add a deny\n");
	aim_ssi_add_to_private_list(od, who, aim_ssi_getdenyentrytype(od));
}

void oscar_rem_permit(PurpleConnection *gc, const char *who) {
	OscarData *od = purple_connection_get_protocol_data(gc);
	purple_debug_info("oscar", "ssi: About to delete a permit\n");
	aim_ssi_del_from_private_list(od, who, AIM_SSI_TYPE_PERMIT);
}

void oscar_rem_deny(PurpleConnection *gc, const char *who) {
	OscarData *od = purple_connection_get_protocol_data(gc);
	purple_debug_info("oscar", "ssi: About to delete a deny\n");
	aim_ssi_del_from_private_list(od, who, aim_ssi_getdenyentrytype(od));
}

GList *
oscar_status_types(PurpleAccount *account)
{
	gboolean is_icq;
	GList *status_types = NULL;
	PurpleStatusType *type;

	g_return_val_if_fail(account != NULL, NULL);

	/* Used to flag some statuses as "user settable" or not */
	is_icq = oscar_util_valid_name_icq(purple_account_get_username(account));

	/* Common status types */
	/* Really the available message should only be settable for AIM accounts */
	type = purple_status_type_new_with_attrs(PURPLE_STATUS_AVAILABLE,
										   OSCAR_STATUS_ID_AVAILABLE,
										   NULL, TRUE, TRUE, FALSE,
										   "message", _("Message"),
										   purple_value_new(G_TYPE_STRING),
										   "itmsurl", _("iTunes Music Store Link"),
										   purple_value_new(G_TYPE_STRING), NULL);
	status_types = g_list_prepend(status_types, type);

	type = purple_status_type_new_with_attrs(PURPLE_STATUS_AVAILABLE,
									 OSCAR_STATUS_ID_FREE4CHAT,
									 _("Free For Chat"), TRUE, is_icq, FALSE,
									 "message", _("Message"),
				purple_value_new(G_TYPE_STRING), NULL);

	status_types = g_list_prepend(status_types, type);

	type = purple_status_type_new_with_attrs(PURPLE_STATUS_AVAILABLE,
									 OSCAR_STATUS_ID_EVIL,
									 _("Evil"), TRUE, is_icq, FALSE,
				 "message", _("Message"),
				purple_value_new(G_TYPE_STRING), NULL);
	status_types = g_list_prepend(status_types, type);


	type = purple_status_type_new_with_attrs(PURPLE_STATUS_AVAILABLE,
									 OSCAR_STATUS_ID_DEPRESSION,
									 _("Depression"), TRUE, is_icq, FALSE,
				 "message", _("Message"),
				purple_value_new(G_TYPE_STRING), NULL);
	status_types = g_list_prepend(status_types, type);


	type = purple_status_type_new_with_attrs(PURPLE_STATUS_AVAILABLE,
									 OSCAR_STATUS_ID_ATHOME,
									 _("At home"), TRUE, is_icq, FALSE,
				"message", _("Message"),
				purple_value_new(G_TYPE_STRING), NULL);
	status_types = g_list_prepend(status_types, type);


	type = purple_status_type_new_with_attrs(PURPLE_STATUS_AVAILABLE,
									 OSCAR_STATUS_ID_ATWORK,
									 _("At work"), TRUE, is_icq, FALSE,
				"message", _("Message"),
				purple_value_new(G_TYPE_STRING), NULL);

	status_types = g_list_prepend(status_types, type);


	type = purple_status_type_new_with_attrs(PURPLE_STATUS_AVAILABLE,
									 OSCAR_STATUS_ID_LUNCH,
									 _("Lunch"), TRUE, is_icq, FALSE,
				"message", _("Message"),
				purple_value_new(G_TYPE_STRING), NULL);

	status_types = g_list_prepend(status_types, type);

	type = purple_status_type_new_with_attrs(PURPLE_STATUS_AWAY,
										   OSCAR_STATUS_ID_AWAY,
										   NULL, TRUE, TRUE, FALSE,
										   "message", _("Message"),
										   purple_value_new(G_TYPE_STRING), NULL);
	status_types = g_list_prepend(status_types, type);

	type = purple_status_type_new_with_attrs(PURPLE_STATUS_INVISIBLE,
									 OSCAR_STATUS_ID_INVISIBLE,
									 NULL, TRUE, TRUE, FALSE,
									 "message", _("Message"),
									  purple_value_new(G_TYPE_STRING), NULL);

	status_types = g_list_prepend(status_types, type);

	type = purple_status_type_new_full(PURPLE_STATUS_MOBILE, OSCAR_STATUS_ID_MOBILE, NULL, FALSE, FALSE, TRUE);
	status_types = g_list_prepend(status_types, type);

	/* ICQ-specific status types */
	type = purple_status_type_new_with_attrs(PURPLE_STATUS_UNAVAILABLE,
				OSCAR_STATUS_ID_OCCUPIED,
				_("Occupied"), TRUE, is_icq, FALSE,
				"message", _("Message"),
				purple_value_new(G_TYPE_STRING), NULL);
	status_types = g_list_prepend(status_types, type);

	type = purple_status_type_new_with_attrs(PURPLE_STATUS_UNAVAILABLE,
				OSCAR_STATUS_ID_DND,
				_("Do Not Disturb"), TRUE, is_icq, FALSE,
				"message", _("Message"),
				purple_value_new(G_TYPE_STRING), NULL);
	status_types = g_list_prepend(status_types, type);

	type = purple_status_type_new_with_attrs(PURPLE_STATUS_EXTENDED_AWAY,
				OSCAR_STATUS_ID_NA,
				_("Not Available"), TRUE, is_icq, FALSE,
				"message", _("Message"),
				purple_value_new(G_TYPE_STRING), NULL);
	status_types = g_list_prepend(status_types, type);

	type = purple_status_type_new_full(PURPLE_STATUS_OFFLINE,
									 OSCAR_STATUS_ID_OFFLINE,
									 NULL, TRUE, TRUE, FALSE);
	status_types = g_list_prepend(status_types, type);

	type = purple_status_type_new_with_attrs(PURPLE_STATUS_MOOD,
			"mood", NULL, TRUE, is_icq, TRUE,
			PURPLE_MOOD_NAME, _("Mood Name"), purple_value_new(G_TYPE_STRING),
			PURPLE_MOOD_COMMENT, _("Mood Comment"), purple_value_new(G_TYPE_STRING),
			NULL);
	status_types = g_list_prepend(status_types, type);

	return g_list_reverse(status_types);
}

static void oscar_ssi_editcomment(struct name_data *data, const char *text) {
	PurpleConnection *gc;
	PurpleAccount *account;
	OscarData *od;
	PurpleBuddy *b;
	PurpleGroup *g;

	gc = data->gc;
	od = purple_connection_get_protocol_data(gc);
	account = purple_connection_get_account(gc);

	b = purple_blist_find_buddy(account, data->name);
	if (b == NULL) {
		oscar_free_name_data(data);
		return;
	}

	g = purple_buddy_get_group(b);
	if (g == NULL) {
		oscar_free_name_data(data);
		return;
	}

	aim_ssi_editcomment(od, purple_group_get_name(g), data->name, text);
	oscar_free_name_data(data);
}

static void oscar_buddycb_edit_comment(PurpleBlistNode *node, gpointer ignore) {

	PurpleBuddy *buddy;
	PurpleConnection *gc;
	OscarData *od;
	struct name_data *data;
	PurpleGroup *g;
	char *comment;
	gchar *comment_utf8;
	gchar *title;
	PurpleAccount *account;
	const char *name;

	g_return_if_fail(PURPLE_IS_BUDDY(node));

	buddy = (PurpleBuddy *) node;
	name = purple_buddy_get_name(buddy);
	account = purple_buddy_get_account(buddy);
	gc = purple_account_get_connection(account);
	od = purple_connection_get_protocol_data(gc);

	if (!(g = purple_buddy_get_group(buddy)))
		return;

	data = g_new(struct name_data, 1);

	comment = aim_ssi_getcomment(&od->ssi.local, purple_group_get_name(g), name);
	comment_utf8 = comment ? oscar_utf8_try_convert(account, od, comment) : NULL;

	data->gc = gc;
	data->name = g_strdup(name);
	data->nick = g_strdup(purple_buddy_get_alias_only(buddy));

	title = g_strdup_printf(_("Buddy Comment for %s"), data->name);
	purple_request_input(gc, title, _("Buddy Comment:"), NULL,
					   comment_utf8, TRUE, FALSE, NULL,
					   _("_OK"), G_CALLBACK(oscar_ssi_editcomment),
					   _("_Cancel"), G_CALLBACK(oscar_free_name_data),
					   purple_request_cpar_from_connection(gc),
					   data);
	g_free(title);

	g_free(comment);
	g_free(comment_utf8);
}

static void
oscar_ask_directim_yes_cb(struct oscar_ask_directim_data *data)
{
	peer_connection_propose(data->od, OSCAR_CAPABILITY_DIRECTIM, data->who);
	g_free(data->who);
	g_free(data);
}

static void
oscar_ask_directim_no_cb(struct oscar_ask_directim_data *data)
{
	g_free(data->who);
	g_free(data);
}

/* This is called from right-click menu on a buddy node. */
static void
oscar_ask_directim(gpointer object, gpointer ignored)
{
	PurpleBlistNode *node;
	PurpleBuddy *buddy;
	PurpleConnection *gc;
	gchar *buf;
	struct oscar_ask_directim_data *data;
	PurpleAccount *account;

	node = object;

	g_return_if_fail(PURPLE_IS_BUDDY(node));

	buddy = (PurpleBuddy *)node;
	account = purple_buddy_get_account(buddy);
	gc = purple_account_get_connection(account);

	data = g_new0(struct oscar_ask_directim_data, 1);
	data->who = g_strdup(purple_buddy_get_name(buddy));
	data->od = purple_connection_get_protocol_data(gc);
	buf = g_strdup_printf(_("You have selected to open a Direct IM connection with %s."),
			data->who);

	purple_request_action(gc, NULL, buf,
			_("Because this reveals your IP address, it "
			  "may be considered a security risk.  Do you "
			  "wish to continue?"),
			0, /* Default action is "connect" */
			purple_request_cpar_from_account(account),
			data, 2,
			_("C_onnect"), G_CALLBACK(oscar_ask_directim_yes_cb),
			_("_Cancel"), G_CALLBACK(oscar_ask_directim_no_cb));
	g_free(buf);
}

static void
oscar_close_directim(gpointer object, gpointer ignored)
{
	PurpleBlistNode *node;
	PurpleBuddy *buddy;
	PurpleAccount *account;
	PurpleConnection *gc;
	PurpleIMConversation *im;
	OscarData *od;
	PeerConnection *conn;
	const char *name;

	node = object;

	g_return_if_fail(PURPLE_IS_BUDDY(node));

	buddy = (PurpleBuddy*)node;
	name = purple_buddy_get_name(buddy);
	account = purple_buddy_get_account(buddy);
	gc = purple_account_get_connection(account);
	od = purple_connection_get_protocol_data(gc);
	conn = peer_connection_find_by_type(od, name, OSCAR_CAPABILITY_DIRECTIM);

	if (conn != NULL)
	{
		if (!conn->ready)
			aim_im_sendch2_cancel(conn);

		peer_connection_destroy(conn, OSCAR_DISCONNECT_LOCAL_CLOSED, NULL);

		/* OSCAR_DISCONNECT_LOCAL_CLOSED doesn't write anything to the convo
		 * window. Let the user know that we cancelled the Direct IM. */
		im = purple_im_conversation_new(account, name);
		purple_conversation_write(PURPLE_CONVERSATION(im), NULL, _("You closed the connection."),
				PURPLE_MESSAGE_SYSTEM, time(NULL));
	}
}

static void oscar_get_icqxstatusmsg(PurpleBlistNode *node, gpointer ignore)
{
	PurpleBuddy *buddy;
	PurpleConnection *gc;
	OscarData *od;
	PurpleAccount *account;
	const char *bname;

	g_return_if_fail(PURPLE_IS_BUDDY(node));

	buddy = (PurpleBuddy *)node;
	bname = purple_buddy_get_name(buddy);

	account = purple_buddy_get_account(buddy);
	gc = purple_account_get_connection(account);
	od = purple_connection_get_protocol_data(gc);

	purple_debug_info("oscar", "Manual X-Status Get From %s to %s:\n", bname, purple_account_get_username(account));

	icq_im_xstatus_request(od, bname);
}

static void
oscar_get_aim_info_cb(PurpleBlistNode *node, gpointer ignore)
{
	PurpleBuddy *buddy;
	PurpleConnection *gc;

	g_return_if_fail(PURPLE_IS_BUDDY(node));

	buddy = (PurpleBuddy *)node;
	gc = purple_account_get_connection(purple_buddy_get_account(buddy));

	aim_locate_getinfoshort(purple_connection_get_protocol_data(gc),
			purple_buddy_get_name(buddy), 0x00000003);
}

static GList *
oscar_buddy_menu(PurpleBuddy *buddy) {
	PurpleConnection *gc;
	OscarData *od;
	GList *menu;
	PurpleMenuAction *act;
	aim_userinfo_t *userinfo;
	PurpleAccount *account;
	const char *bname = purple_buddy_get_name(buddy);

	account = purple_buddy_get_account(buddy);
	gc = purple_account_get_connection(account);
	od = purple_connection_get_protocol_data(gc);
	userinfo = aim_locate_finduserinfo(od, bname);
	menu = NULL;

	if (od->icq && oscar_util_valid_name_icq(bname))
	{
		act = purple_menu_action_new(_("Get AIM Info"),
								   PURPLE_CALLBACK(oscar_get_aim_info_cb),
								   NULL, NULL);
		menu = g_list_prepend(menu, act);
	}

	if (purple_buddy_get_group(buddy) != NULL)
	{
		/* We only do this if the user is in our buddy list */
		act = purple_menu_action_new(_("Edit Buddy Comment"),
		                           PURPLE_CALLBACK(oscar_buddycb_edit_comment),
		                           NULL, NULL);
		menu = g_list_prepend(menu, act);
	}

	if (od->icq)
	{
		act = purple_menu_action_new(_("Get X-Status Msg"),
		                           PURPLE_CALLBACK(oscar_get_icqxstatusmsg),
		                           NULL, NULL);
		menu = g_list_prepend(menu, act);
		menu = g_list_prepend(menu, create_visibility_menu_item(od, bname));
	}

	if (userinfo &&
		oscar_util_name_compare(purple_account_get_username(account), bname) &&
		PURPLE_BUDDY_IS_ONLINE(buddy))
	{
		PeerConnection *conn;
		conn = peer_connection_find_by_type(od, bname, OSCAR_CAPABILITY_DIRECTIM);

		if (userinfo->capabilities & OSCAR_CAPABILITY_DIRECTIM)
		{
			if (conn)
			{
				act = purple_menu_action_new(_("End Direct IM Session"),
				                          PURPLE_CALLBACK(oscar_close_directim),
				                          NULL, NULL);
			}
			else
			{
				act = purple_menu_action_new(_("Direct IM"),
				                          PURPLE_CALLBACK(oscar_ask_directim),
				                          NULL, NULL);
			}
			menu = g_list_prepend(menu, act);
		}
	}

	if (od->ssi.received_data && purple_buddy_get_group(buddy) != NULL)
	{
		/*
		 * We only do this if the user is in our buddy list and we're
		 * waiting for authorization.
		 */
		char *gname;
		gname = aim_ssi_itemlist_findparentname(&od->ssi.local, bname);
		if (gname && aim_ssi_waitingforauth(&od->ssi.local, gname, bname))
		{
			act = purple_menu_action_new(_("Re-request Authorization"),
			                           PURPLE_CALLBACK(oscar_auth_sendrequest_menu),
			                           NULL, NULL);
			menu = g_list_prepend(menu, act);
		}
	}

	menu = g_list_reverse(menu);

	return menu;
}


GList *oscar_blist_node_menu(PurpleBlistNode *node) {
	if(PURPLE_IS_BUDDY(node)) {
		return oscar_buddy_menu((PurpleBuddy *) node);
	} else {
		return NULL;
	}
}

static void
oscar_icq_privacy_opts(PurpleConnection *gc, PurpleRequestFields *fields)
{
	OscarData *od = purple_connection_get_protocol_data(gc);
	PurpleAccount *account = purple_connection_get_account(gc);
	PurpleRequestField *f;
	gboolean auth, web_aware;

	f = purple_request_fields_get_field(fields, "authorization");
	auth = purple_request_field_bool_get_value(f);

	f = purple_request_fields_get_field(fields, "web_aware");
	web_aware = purple_request_field_bool_get_value(f);

	purple_account_set_bool(account, "authorization", auth);
	purple_account_set_bool(account, "web_aware", web_aware);

	oscar_set_extended_status(gc);
	aim_icq_setsecurity(od, auth, web_aware);
}

static void
oscar_show_icq_privacy_opts(PurplePluginAction *action)
{
	PurpleConnection *gc = (PurpleConnection *) action->context;
	PurpleAccount *account = purple_connection_get_account(gc);
	PurpleRequestFields *fields;
	PurpleRequestFieldGroup *g;
	PurpleRequestField *f;
	gboolean auth, web_aware;

	auth = purple_account_get_bool(account, "authorization", OSCAR_DEFAULT_AUTHORIZATION);
	web_aware = purple_account_get_bool(account, "web_aware", OSCAR_DEFAULT_WEB_AWARE);

	fields = purple_request_fields_new();

	g = purple_request_field_group_new(NULL);

	f = purple_request_field_bool_new("authorization", _("Require authorization"), auth);
	purple_request_field_group_add_field(g, f);

	f = purple_request_field_bool_new("web_aware", _("Web aware (enabling this will cause you to receive SPAM!)"), web_aware);
	purple_request_field_group_add_field(g, f);

	purple_request_fields_add_group(fields, g);

	purple_request_fields(gc, _("ICQ Privacy Options"), _("ICQ Privacy Options"),
						NULL, fields,
						_("OK"), G_CALLBACK(oscar_icq_privacy_opts),
						_("Cancel"), NULL,
						purple_request_cpar_from_connection(gc),
						gc);
}

static void oscar_confirm_account(PurplePluginAction *action)
{
	PurpleConnection *gc;
	OscarData *od;
	FlapConnection *conn;

	gc = (PurpleConnection *)action->context;
	od = purple_connection_get_protocol_data(gc);

	conn = flap_connection_getbytype(od, SNAC_FAMILY_ADMIN);
	if (conn != NULL) {
		aim_admin_reqconfirm(od, conn);
	} else {
		od->conf = TRUE;
		aim_srv_requestnew(od, SNAC_FAMILY_ADMIN);
	}
}

static void oscar_show_email(PurplePluginAction *action)
{
	PurpleConnection *gc = (PurpleConnection *) action->context;
	OscarData *od = purple_connection_get_protocol_data(gc);
	FlapConnection *conn = flap_connection_getbytype(od, SNAC_FAMILY_ADMIN);

	if (conn) {
		aim_admin_getinfo(od, conn, 0x11);
	} else {
		od->reqemail = TRUE;
		aim_srv_requestnew(od, SNAC_FAMILY_ADMIN);
	}
}

static void oscar_change_email(PurpleConnection *gc, const char *email)
{
	OscarData *od = purple_connection_get_protocol_data(gc);
	FlapConnection *conn = flap_connection_getbytype(od, SNAC_FAMILY_ADMIN);

	if (conn) {
		aim_admin_setemail(od, conn, email);
	} else {
		od->setemail = TRUE;
		od->email = g_strdup(email);
		aim_srv_requestnew(od, SNAC_FAMILY_ADMIN);
	}
}

static void oscar_show_change_email(PurplePluginAction *action)
{
	PurpleConnection *gc = (PurpleConnection *) action->context;
	purple_request_input(gc, NULL, _("Change Address To:"), NULL, NULL,
					   FALSE, FALSE, NULL,
					   _("_OK"), G_CALLBACK(oscar_change_email),
					   _("_Cancel"), NULL,
					   purple_request_cpar_from_connection(gc),
					   gc);
}

static void oscar_show_awaitingauth(PurplePluginAction *action)
{
	PurpleConnection *gc = (PurpleConnection *) action->context;
	OscarData *od = purple_connection_get_protocol_data(gc);
	PurpleAccount *account = purple_connection_get_account(gc);
	GSList *buddies, *filtered_buddies, *cur;
	gchar *text;

	buddies = purple_blist_find_buddies(account, NULL);
	filtered_buddies = NULL;
	for (cur = buddies; cur != NULL; cur = cur->next) {
		PurpleBuddy *buddy;
		const gchar *bname, *gname;

		buddy = cur->data;
		bname = purple_buddy_get_name(buddy);
		gname = purple_group_get_name(purple_buddy_get_group(buddy));
		if (aim_ssi_waitingforauth(&od->ssi.local, gname, bname)) {
			filtered_buddies = g_slist_prepend(filtered_buddies, buddy);
		}
	}

	g_slist_free(buddies);

	filtered_buddies = g_slist_reverse(filtered_buddies);
	text = oscar_format_buddies(filtered_buddies, _("you are not waiting for authorization"));
	g_slist_free(filtered_buddies);

	purple_notify_formatted(gc, NULL, _("You are awaiting authorization from "
						  "the following buddies"),	_("You can re-request "
						  "authorization from these buddies by "
						  "right-clicking on them and selecting "
						  "\"Re-request Authorization.\""), text, NULL, NULL);
	g_free(text);
}

static void search_by_email_cb(PurpleConnection *gc, const char *email)
{
	OscarData *od = purple_connection_get_protocol_data(gc);

	aim_search_address(od, email);
}

static void oscar_show_find_email(PurplePluginAction *action)
{
	PurpleConnection *gc = (PurpleConnection *) action->context;
	purple_request_input(gc, _("Find Buddy by Email"),
					   _("Search for a buddy by email address"),
					   _("Type the email address of the buddy you are "
						 "searching for."),
					   NULL, FALSE, FALSE, NULL,
					   _("_Search"), G_CALLBACK(search_by_email_cb),
					   _("_Cancel"), NULL,
					   purple_request_cpar_from_connection(gc),
					   gc);
}

static void oscar_show_set_info(PurplePluginAction *action)
{
	PurpleConnection *gc = (PurpleConnection *) action->context;
	purple_account_request_change_user_info(purple_connection_get_account(gc));
}

static void oscar_show_set_info_icqurl(PurplePluginAction *action)
{
	PurpleConnection *gc = (PurpleConnection *) action->context;
	purple_notify_uri(gc, "http://www.icq.com/whitepages/user_details.php");
}

static void oscar_change_pass(PurplePluginAction *action)
{
	PurpleConnection *gc = (PurpleConnection *) action->context;
	purple_account_request_change_password(purple_connection_get_account(gc));
}

/**
 * Only used when connecting with the old-style BUCP login.
 */
static void oscar_show_chpassurl(PurplePluginAction *action)
{
	PurpleConnection *gc = (PurpleConnection *) action->context;
	OscarData *od = purple_connection_get_protocol_data(gc);
	gchar *substituted = purple_strreplace(od->authinfo->chpassurl, "%s", purple_account_get_username(purple_connection_get_account(gc)));
	purple_notify_uri(gc, substituted);
	g_free(substituted);
}

static void oscar_show_imforwardingurl(PurplePluginAction *action)
{
	PurpleConnection *gc = (PurpleConnection *) action->context;
	purple_notify_uri(gc, "http://mymobile.aol.com/dbreg/register?action=imf&clientID=1");
}

void oscar_set_icon(PurpleConnection *gc, PurpleImage *img)
{
	OscarData *od = purple_connection_get_protocol_data(gc);

	if (img == NULL) {
		aim_ssi_delicon(od);
	} else {
		PurpleHash *hash;
		guchar md5[16];
		gconstpointer data = purple_image_get_data(img);
		size_t len = purple_image_get_size(img);

		hash = purple_md5_hash_new();
		purple_hash_append(hash, data, len);
		purple_hash_digest(hash, md5, sizeof(md5));
		g_object_unref(hash);

		aim_ssi_seticon(od, md5, 16);
	}
}

/**
 * Called by the Purple core to determine whether or not we're
 * allowed to send a file to this user.
 */
gboolean
oscar_can_receive_file(PurpleConnection *gc, const char *who)
{
	OscarData *od;
	PurpleAccount *account;

	od = purple_connection_get_protocol_data(gc);
	account = purple_connection_get_account(gc);

	if (od != NULL)
	{
		aim_userinfo_t *userinfo;
		userinfo = aim_locate_finduserinfo(od, who);

		/*
		 * Don't allowing sending a file to a user that does not support
		 * file transfer, and don't allow sending to ourselves.
		 */
		if (((userinfo == NULL) ||
			(userinfo->capabilities & OSCAR_CAPABILITY_SENDFILE)) &&
			oscar_util_name_compare(who, purple_account_get_username(account)))
		{
			return TRUE;
		}
	}

	return FALSE;
}

PurpleXfer *
oscar_new_xfer(PurpleConnection *gc, const char *who)
{
	PurpleXfer *xfer;
	OscarData *od;
	PurpleAccount *account;
	PeerConnection *conn;

	od = purple_connection_get_protocol_data(gc);
	account = purple_connection_get_account(gc);

	xfer = purple_xfer_new(account, PURPLE_XFER_TYPE_SEND, who);
	if (xfer)
	{
		purple_xfer_set_init_fnc(xfer, peer_oft_sendcb_init);
		purple_xfer_set_cancel_send_fnc(xfer, peer_oft_cb_generic_cancel);
		purple_xfer_set_request_denied_fnc(xfer, peer_oft_cb_generic_cancel);
		purple_xfer_set_ack_fnc(xfer, peer_oft_sendcb_ack);

		conn = peer_connection_new(od, OSCAR_CAPABILITY_SENDFILE, who);
		conn->flags |= PEER_CONNECTION_FLAG_INITIATED_BY_ME;
		conn->flags |= PEER_CONNECTION_FLAG_APPROVED;
		aim_icbm_makecookie(conn->cookie);
		conn->xfer = xfer;
		purple_xfer_set_protocol_data(xfer, conn);
	}

	return xfer;
}

/*
 * Called by the Purple core when the user indicates that a
 * file is to be sent to a special someone.
 */
void
oscar_send_file(PurpleConnection *gc, const char *who, const char *file)
{
	PurpleXfer *xfer;

	xfer = oscar_new_xfer(gc, who);

	if (file != NULL)
		purple_xfer_request_accepted(xfer, file);
	else
		purple_xfer_request(xfer);
}

GList *
oscar_actions(PurplePlugin *plugin, gpointer context)
{
	PurpleConnection *gc = (PurpleConnection *) context;
	OscarData *od = purple_connection_get_protocol_data(gc);
	GList *menu = NULL;
	PurplePluginAction *act;

	act = purple_plugin_action_new(_("Set User Info..."),
			oscar_show_set_info);
	menu = g_list_prepend(menu, act);

	if (od->icq)
	{
		act = purple_plugin_action_new(_("Set User Info (web)..."),
				oscar_show_set_info_icqurl);
		menu = g_list_prepend(menu, act);
	}

	act = purple_plugin_action_new(_("Change Password..."),
			oscar_change_pass);
	menu = g_list_prepend(menu, act);

	if (od->authinfo != NULL && od->authinfo->chpassurl != NULL)
	{
		/* This only happens when connecting with the old-style BUCP login */
		act = purple_plugin_action_new(_("Change Password (web)"),
				oscar_show_chpassurl);
		menu = g_list_prepend(menu, act);
	}

	if (!od->icq)
	{
		act = purple_plugin_action_new(_("Configure IM Forwarding (web)"),
				oscar_show_imforwardingurl);
		menu = g_list_prepend(menu, act);
	}

	menu = g_list_prepend(menu, NULL);

	if (od->icq)
	{
		/* ICQ actions */
		act = purple_plugin_action_new(_("Set Privacy Options..."),
				oscar_show_icq_privacy_opts);
		menu = g_list_prepend(menu, act);

		act = purple_plugin_action_new(_("Show Visible List"), oscar_show_visible_list);
		menu = g_list_prepend(menu, act);

		act = purple_plugin_action_new(_("Show Invisible List"), oscar_show_invisible_list);
		menu = g_list_prepend(menu, act);
	}
	else
	{
		/* AIM actions */
		act = purple_plugin_action_new(_("Confirm Account"),
				oscar_confirm_account);
		menu = g_list_prepend(menu, act);

		act = purple_plugin_action_new(_("Display Currently Registered Email Address"),
				oscar_show_email);
		menu = g_list_prepend(menu, act);

		act = purple_plugin_action_new(_("Change Currently Registered Email Address..."),
				oscar_show_change_email);
		menu = g_list_prepend(menu, act);
	}

	menu = g_list_prepend(menu, NULL);

	act = purple_plugin_action_new(_("Show Buddies Awaiting Authorization"),
			oscar_show_awaitingauth);
	menu = g_list_prepend(menu, act);

	menu = g_list_prepend(menu, NULL);

	act = purple_plugin_action_new(_("Search for Buddy by Email Address..."),
			oscar_show_find_email);
	menu = g_list_prepend(menu, act);

	menu = g_list_reverse(menu);

	return menu;
}

void oscar_change_passwd(PurpleConnection *gc, const char *old, const char *new)
{
	OscarData *od = purple_connection_get_protocol_data(gc);

	if (od->icq) {
		aim_icq_changepasswd(od, new);
	} else {
		FlapConnection *conn;
		conn = flap_connection_getbytype(od, SNAC_FAMILY_ADMIN);
		if (conn) {
			aim_admin_changepasswd(od, conn, new, old);
		} else {
			od->chpass = TRUE;
			od->oldp = g_strdup(old);
			od->newp = g_strdup(new);
			aim_srv_requestnew(od, SNAC_FAMILY_ADMIN);
		}
	}
}

void
oscar_convo_closed(PurpleConnection *gc, const char *who)
{
	OscarData *od;
	PeerConnection *conn;

	od = purple_connection_get_protocol_data(gc);
	conn = peer_connection_find_by_type(od, who, OSCAR_CAPABILITY_DIRECTIM);

	if (conn != NULL)
	{
		if (!conn->ready)
			aim_im_sendch2_cancel(conn);

		peer_connection_destroy(conn, OSCAR_DISCONNECT_LOCAL_CLOSED, NULL);
	}
}

const char *
oscar_normalize(const PurpleAccount *account, const char *str)
{
	static char buf[BUF_LEN];
	char *tmp1, *tmp2;
	int i, j;

	g_return_val_if_fail(str != NULL, NULL);

	/* copy str to buf and skip all blanks */
	i = 0;
	for (j = 0; str[j]; j++) {
		if (str[j] != ' ') {
			buf[i++] = str[j];
			if (i >= BUF_LEN - 1)
				break;
		}
	}
	buf[i] = '\0';

	tmp1 = g_utf8_strdown(buf, -1);
	tmp2 = g_utf8_normalize(tmp1, -1, G_NORMALIZE_DEFAULT);
	if (strlen(tmp2) > sizeof(buf) - 1) {
		purple_debug_error("oscar", "normalized string exceeds buffer length!\n");
	}
	g_strlcpy(buf, tmp2, sizeof(buf));
	g_free(tmp2);
	g_free(tmp1);

	return buf;
}

gboolean
oscar_offline_message(const PurpleBuddy *buddy)
{
	return TRUE;
}

gssize
oscar_get_max_message_size(PurpleConversation *conv)
{
	/* XXX: got from pidgin-otr - verify and document it */
	return 2343;
}

/* TODO: Find somewhere to put this instead of including it in a bunch of places.
 * Maybe just change purple_accounts_find() to return anything for the prpl if there is no acct_id.
 */
static PurpleAccount *find_acct(const char *prpl, const char *acct_id)
{
	PurpleAccount *acct = NULL;

	/* If we have a specific acct, use it */
	if (acct_id) {
		acct = purple_accounts_find(acct_id, prpl);
		if (acct && !purple_account_is_connected(acct))
			acct = NULL;
	} else { /* Otherwise find an active account for the protocol */
		GList *l = purple_accounts_get_all();
		while (l) {
			if (!strcmp(prpl, purple_account_get_protocol_id(l->data))
					&& purple_account_is_connected(l->data)) {
				acct = l->data;
				break;
			}
			l = l->next;
		}
	}

	return acct;
}


static gboolean oscar_uri_handler(const char *proto, const char *cmd, GHashTable *params)
{
	char *acct_id = g_hash_table_lookup(params, "account");
	char prpl[11];
	PurpleAccount *acct;

	if (g_ascii_strcasecmp(proto, "aim") && g_ascii_strcasecmp(proto, "icq"))
		return FALSE;

	g_snprintf(prpl, sizeof(prpl), "prpl-%s", proto);

	acct = find_acct(prpl, acct_id);

	if (!acct)
		return FALSE;

	/* aim:GoIM?screenname=SCREENNAME&message=MESSAGE */
	if (!g_ascii_strcasecmp(cmd, "GoIM")) {
		char *bname = g_hash_table_lookup(params, "screenname");
		if (bname) {
			char *message = g_hash_table_lookup(params, "message");

			PurpleIMConversation *im = purple_conversations_find_im_with_account(
				bname, acct);
			if (im == NULL)
				im = purple_im_conversation_new(acct, bname);
			purple_conversation_present(PURPLE_CONVERSATION(im));

			if (message) {
				/* Spaces are encoded as '+' */
				g_strdelimit(message, "+", ' ');
				purple_conversation_send_confirm(PURPLE_CONVERSATION(im), message);
			}
		}
		/*else
			**If pidgindialogs_im() was in the core, we could use it here.
			 * It is all purple_request_* based, but I'm not sure it really belongs in the core
			pidgindialogs_im();*/

		return TRUE;
	}
	/* aim:GoChat?roomname=CHATROOMNAME&exchange=4 */
	else if (!g_ascii_strcasecmp(cmd, "GoChat")) {
		char *rname = g_hash_table_lookup(params, "roomname");
		if (rname) {
			/* This is somewhat hacky, but the params aren't useful after this command */
			g_hash_table_insert(params, g_strdup("exchange"), g_strdup("4"));
			g_hash_table_insert(params, g_strdup("room"), g_strdup(rname));
			purple_serv_join_chat(purple_account_get_connection(acct), params);
		}
		/*else
			** Same as above (except that this would have to be re-written using purple_request_*)
			pidgin_blist_joinchat_show(); */

		return TRUE;
	}
	/* aim:AddBuddy?screenname=SCREENNAME&groupname=GROUPNAME*/
	else if (!g_ascii_strcasecmp(cmd, "AddBuddy")) {
		char *bname = g_hash_table_lookup(params, "screenname");
		char *gname = g_hash_table_lookup(params, "groupname");
		purple_blist_request_add_buddy(acct, bname, gname, NULL);
		return TRUE;
	}

	return FALSE;
}

void oscar_init(PurplePlugin *plugin, gboolean is_icq)
{
	PurplePluginProtocolInfo *prpl_info = PURPLE_PLUGIN_PROTOCOL_INFO(plugin);
	PurpleAccountOption *option;
	static gboolean init = FALSE;
	static const gchar *encryption_keys[] = {
		N_("Use encryption if available"),
		N_("Require encryption"),
		N_("Don't use encryption"),
		NULL
	};
	static const gchar *encryption_values[] = {
		OSCAR_OPPORTUNISTIC_ENCRYPTION,
		OSCAR_REQUIRE_ENCRYPTION,
		OSCAR_NO_ENCRYPTION,
		NULL
	};
	GList *encryption_options = NULL;
	int i;

	option = purple_account_option_string_new(_("Server"), "server", get_login_server(is_icq, TRUE));
	prpl_info->protocol_options = g_list_append(prpl_info->protocol_options, option);

	option = purple_account_option_int_new(_("Port"), "port", OSCAR_DEFAULT_LOGIN_PORT);
	prpl_info->protocol_options = g_list_append(prpl_info->protocol_options, option);

	for (i = 0; encryption_keys[i]; i++) {
		PurpleKeyValuePair *kvp = g_new0(PurpleKeyValuePair, 1);
		kvp->key = g_strdup(_(encryption_keys[i]));
		kvp->value = g_strdup(encryption_values[i]);
		encryption_options = g_list_append(encryption_options, kvp);
	}
	option = purple_account_option_list_new(_("Connection security"), "encryption", encryption_options);
	prpl_info->protocol_options = g_list_append(prpl_info->protocol_options, option);

	option = purple_account_option_bool_new(_("Use clientLogin"), "use_clientlogin",
			OSCAR_DEFAULT_USE_CLIENTLOGIN);
	prpl_info->protocol_options = g_list_append(prpl_info->protocol_options, option);

	option = purple_account_option_bool_new(
		_("Always use AIM/ICQ proxy server for\nfile transfers and direct IM (slower,\nbut does not reveal your IP address)"), "always_use_rv_proxy",
		OSCAR_DEFAULT_ALWAYS_USE_RV_PROXY);
	prpl_info->protocol_options = g_list_append(prpl_info->protocol_options, option);

	if (g_str_equal(purple_plugin_get_id(plugin), "prpl-aim")) {
		option = purple_account_option_bool_new(_("Allow multiple simultaneous logins"), "allow_multiple_logins",
												OSCAR_DEFAULT_ALLOW_MULTIPLE_LOGINS);
		prpl_info->protocol_options = g_list_append(prpl_info->protocol_options, option);
	}

	if (init)
		return;
	init = TRUE;

	/* Preferences */
	purple_prefs_add_none("/plugins/prpl/oscar");
	purple_prefs_add_bool("/plugins/prpl/oscar/recent_buddies", FALSE);

	purple_prefs_remove("/plugins/prpl/oscar/show_idle");
	purple_prefs_remove("/plugins/prpl/oscar/always_use_rv_proxy");

	/* protocol handler */
	/* TODO: figure out a good instance to use here */
	purple_signal_connect(purple_get_core(), "uri-handler", &init,
		PURPLE_CALLBACK(oscar_uri_handler), NULL);
}
<|MERGE_RESOLUTION|>--- conflicted
+++ resolved
@@ -1663,13 +1663,8 @@
 		return 1;
 
 	purple_debug_info("oscar",
-<<<<<<< HEAD
-					"Received a channel 4 message of type 0x%02hx.\n",
-					(guint16)args->type);
-=======
-		"Received a channel 4 message of type 0x%02hx.\n",
+		"Received a channel 4 message of type 0x%02hx.",
 		(guint16)args->type);
->>>>>>> 8c27daca
 
 	/*
 	 * Split up the message at the delimeter character, then convert each
@@ -2466,11 +2461,7 @@
 
 	va_start(ap, fr);
 	bn = va_arg(ap, char *);
-<<<<<<< HEAD
-	va_arg(ap, int); /* iconcsumtype */
-=======
 	va_arg(ap, int); /* iconsumtype */
->>>>>>> 8c27daca
 	iconcsum = va_arg(ap, guint8 *);
 	iconcsumlen = va_arg(ap, int);
 	icon = va_arg(ap, guint8 *);
