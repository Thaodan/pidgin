--- conflicted
+++ resolved
@@ -55,11 +55,6 @@
 
 #define AIMHASHDATA "http://pidgin.im/aim_data.php3"
 
-<<<<<<< HEAD
-#define OSCAR_CONNECT_STEPS 6
-
-=======
->>>>>>> 3f79dae7
 static guint64 purple_caps =
 	OSCAR_CAPABILITY_CHAT
 		| OSCAR_CAPABILITY_BUDDYICON
@@ -92,10 +87,6 @@
 
 /* Only used when connecting with the old-style BUCP login */
 static int purple_parse_auth_resp  (OscarData *, FlapConnection *, FlapFrame *, ...);
-<<<<<<< HEAD
-static int purple_parse_login      (OscarData *, FlapConnection *, FlapFrame *, ...);
-=======
->>>>>>> 3f79dae7
 static int purple_parse_auth_securid_request(OscarData *, FlapConnection *, FlapFrame *, ...);
 
 static int purple_handle_redirect  (OscarData *, FlapConnection *, FlapFrame *, ...);
@@ -316,7 +307,6 @@
 				error_message);
 		purple_connection_error(gc, PURPLE_CONNECTION_ERROR_NETWORK_ERROR, msg);
 		g_free(msg);
-<<<<<<< HEAD
 	}
 	else if (conn->type == SNAC_FAMILY_LOCATE)
 	{
@@ -350,41 +340,6 @@
 	gc = od->gc;
 	account = purple_connection_get_account(gc);
 
-=======
-	}
-	else if (conn->type == SNAC_FAMILY_LOCATE)
-	{
-		gchar *msg;
-		msg = g_strdup_printf(_("Unable to connect to BOS server: %s"),
-				error_message);
-		purple_connection_error(gc, PURPLE_CONNECTION_ERROR_NETWORK_ERROR, msg);
-		g_free(msg);
-	}
-	else
-	{
-		/* Maybe we should call this for BOS connections, too? */
-		flap_connection_schedule_destroy(conn,
-				OSCAR_DISCONNECT_COULD_NOT_CONNECT, error_message);
-	}
-}
-
-/**
- * This is called from the callback functions for establishing
- * a TCP connection with an oscar host. Depending on the type
- * of host, we do a few different things here.
- */
-static void
-connection_common_established_cb(FlapConnection *conn)
-{
-	OscarData *od;
-	PurpleConnection *gc;
-	PurpleAccount *account;
-
-	od = conn->od;
-	gc = od->gc;
-	account = purple_connection_get_account(gc);
-
->>>>>>> 3f79dae7
 	purple_debug_info("oscar", "connected to FLAP server of type 0x%04hx\n",
 			conn->type);
 
@@ -656,7 +611,6 @@
 	ICQ_DEFAULT_LOGIN_SERVER,
 	ICQ_DEFAULT_SSL_LOGIN_SERVER,
 };
-<<<<<<< HEAD
 
 static const gchar *
 get_login_server(gboolean is_icq, gboolean use_ssl)
@@ -685,17 +639,9 @@
 	GList **handlers = (GList **)user_data;
 
 	*handlers = g_list_prepend(*handlers, key);
-=======
-
-static const gchar *
-get_login_server(gboolean is_icq, gboolean use_ssl)
-{
-	return login_servers[(is_icq ? 2 : 0) + (use_ssl ? 1 : 0)];
->>>>>>> 3f79dae7
 }
 #endif /* GLIB < 2.14.0 */
 
-<<<<<<< HEAD
 void
 oscar_login(PurpleAccount *account)
 {
@@ -724,7 +670,6 @@
 
 	/* These are only needed when connecting with the old-style BUCP login */
 	oscar_data_addhandler(od, SNAC_FAMILY_AUTH, 0x0003, purple_parse_auth_resp, 0);
-	oscar_data_addhandler(od, SNAC_FAMILY_AUTH, 0x0007, purple_parse_login, 0);
 	oscar_data_addhandler(od, SNAC_FAMILY_AUTH, SNAC_SUBTYPE_AUTH_SECURID_REQUEST, purple_parse_auth_securid_request, 0);
 
 	oscar_data_addhandler(od, SNAC_FAMILY_BART, SNAC_SUBTYPE_BART_RESPONSE, purple_icon_parseicon, 0);
@@ -913,248 +858,6 @@
 
 	purple_prefs_disconnect_by_handle(gc);
 
-=======
-static gint
-compare_handlers(gconstpointer a, gconstpointer b)
-{
-	guint aa = GPOINTER_TO_UINT(a);
-	guint bb = GPOINTER_TO_UINT(b);
-	guint family1 = aa >> 16;
-	guint family2 = bb >> 16;
-	guint subtype1 = aa & 0xFFFF;
-	guint subtype2 = bb & 0xFFFF;
-	if (family1 != family2) {
-		return family1 - family2;
-	}
-	return subtype1 - subtype2;
-}
-
-#if !GLIB_CHECK_VERSION(2,14,0)
-static void hash_table_get_list_of_keys(gpointer key, gpointer value, gpointer user_data)
-{
-	GList **handlers = (GList **)user_data;
-
-	*handlers = g_list_prepend(*handlers, key);
-}
-#endif /* GLIB < 2.14.0 */
-
-void
-oscar_login(PurpleAccount *account)
-{
-	PurpleConnection *gc;
-	OscarData *od;
-	const gchar *encryption_type;
-	GList *handlers;
-	GList *sorted_handlers;
-	GList *cur;
-	GString *msg = g_string_new("");
-	PurpleConnectionFlags flags;
-
-	gc = purple_account_get_connection(account);
-	od = oscar_data_new();
-	od->gc = gc;
-	purple_connection_set_protocol_data(gc, od);
-
-	oscar_data_addhandler(od, AIM_CB_FAM_SPECIAL, AIM_CB_SPECIAL_CONNERR, purple_connerr, 0);
-	oscar_data_addhandler(od, AIM_CB_FAM_SPECIAL, AIM_CB_SPECIAL_CONNINITDONE, flap_connection_established, 0);
-
-	oscar_data_addhandler(od, SNAC_FAMILY_ADMIN, 0x0003, purple_info_change, 0);
-	oscar_data_addhandler(od, SNAC_FAMILY_ADMIN, 0x0005, purple_info_change, 0);
-	oscar_data_addhandler(od, SNAC_FAMILY_ADMIN, 0x0007, purple_account_confirm, 0);
-	oscar_data_addhandler(od, SNAC_FAMILY_ALERT, 0x0001, purple_parse_genericerr, 0);
-	oscar_data_addhandler(od, SNAC_FAMILY_ALERT, SNAC_SUBTYPE_ALERT_MAILSTATUS, purple_email_parseupdate, 0);
-
-	/* These are only needed when connecting with the old-style BUCP login */
-	oscar_data_addhandler(od, SNAC_FAMILY_AUTH, 0x0003, purple_parse_auth_resp, 0);
-	oscar_data_addhandler(od, SNAC_FAMILY_AUTH, SNAC_SUBTYPE_AUTH_SECURID_REQUEST, purple_parse_auth_securid_request, 0);
-
-	oscar_data_addhandler(od, SNAC_FAMILY_BART, SNAC_SUBTYPE_BART_RESPONSE, purple_icon_parseicon, 0);
-	oscar_data_addhandler(od, SNAC_FAMILY_BOS, 0x0001, purple_parse_genericerr, 0);
-	oscar_data_addhandler(od, SNAC_FAMILY_BOS, 0x0003, purple_bosrights, 0);
-	oscar_data_addhandler(od, SNAC_FAMILY_BUDDY, 0x0001, purple_parse_genericerr, 0);
-	oscar_data_addhandler(od, SNAC_FAMILY_BUDDY, SNAC_SUBTYPE_BUDDY_RIGHTSINFO, purple_parse_buddyrights, 0);
-	oscar_data_addhandler(od, SNAC_FAMILY_BUDDY, SNAC_SUBTYPE_BUDDY_ONCOMING, purple_parse_oncoming, 0);
-	oscar_data_addhandler(od, SNAC_FAMILY_BUDDY, SNAC_SUBTYPE_BUDDY_OFFGOING, purple_parse_offgoing, 0);
-	oscar_data_addhandler(od, SNAC_FAMILY_CHAT, 0x0001, purple_parse_genericerr, 0);
-	oscar_data_addhandler(od, SNAC_FAMILY_CHAT, SNAC_SUBTYPE_CHAT_USERJOIN, purple_conv_chat_join, 0);
-	oscar_data_addhandler(od, SNAC_FAMILY_CHAT, SNAC_SUBTYPE_CHAT_USERLEAVE, purple_conv_chat_leave, 0);
-	oscar_data_addhandler(od, SNAC_FAMILY_CHAT, SNAC_SUBTYPE_CHAT_ROOMINFOUPDATE, purple_conv_chat_info_update, 0);
-	oscar_data_addhandler(od, SNAC_FAMILY_CHAT, SNAC_SUBTYPE_CHAT_INCOMINGMSG, purple_conv_chat_incoming_msg, 0);
-	oscar_data_addhandler(od, SNAC_FAMILY_CHATNAV, 0x0001, purple_parse_genericerr, 0);
-	oscar_data_addhandler(od, SNAC_FAMILY_CHATNAV, SNAC_SUBTYPE_CHATNAV_INFO, purple_chatnav_info, 0);
-	oscar_data_addhandler(od, SNAC_FAMILY_FEEDBAG, SNAC_SUBTYPE_FEEDBAG_ERROR, purple_ssi_parseerr, 0);
-	oscar_data_addhandler(od, SNAC_FAMILY_FEEDBAG, SNAC_SUBTYPE_FEEDBAG_RIGHTSINFO, purple_ssi_parserights, 0);
-	oscar_data_addhandler(od, SNAC_FAMILY_FEEDBAG, SNAC_SUBTYPE_FEEDBAG_LIST, purple_ssi_parselist, 0);
-	oscar_data_addhandler(od, SNAC_FAMILY_FEEDBAG, SNAC_SUBTYPE_FEEDBAG_SRVACK, purple_ssi_parseack, 0);
-	oscar_data_addhandler(od, SNAC_FAMILY_FEEDBAG, SNAC_SUBTYPE_FEEDBAG_ADD, purple_ssi_parseaddmod, 0);
-	oscar_data_addhandler(od, SNAC_FAMILY_FEEDBAG, SNAC_SUBTYPE_FEEDBAG_MOD, purple_ssi_parseaddmod, 0);
-	oscar_data_addhandler(od, SNAC_FAMILY_FEEDBAG, SNAC_SUBTYPE_FEEDBAG_RECVAUTH, purple_ssi_authgiven, 0);
-	oscar_data_addhandler(od, SNAC_FAMILY_FEEDBAG, SNAC_SUBTYPE_FEEDBAG_RECVAUTHREQ, purple_ssi_authrequest, 0);
-	oscar_data_addhandler(od, SNAC_FAMILY_FEEDBAG, SNAC_SUBTYPE_FEEDBAG_RECVAUTHREP, purple_ssi_authreply, 0);
-	oscar_data_addhandler(od, SNAC_FAMILY_FEEDBAG, SNAC_SUBTYPE_FEEDBAG_ADDED, purple_ssi_gotadded, 0);
-	oscar_data_addhandler(od, SNAC_FAMILY_ICBM, SNAC_SUBTYPE_ICBM_INCOMING, purple_parse_incoming_im, 0);
-	oscar_data_addhandler(od, SNAC_FAMILY_ICBM, SNAC_SUBTYPE_ICBM_MISSEDCALL, purple_parse_misses, 0);
-	oscar_data_addhandler(od, SNAC_FAMILY_ICBM, SNAC_SUBTYPE_ICBM_CLIENTAUTORESP, purple_parse_clientauto, 0);
-	oscar_data_addhandler(od, SNAC_FAMILY_ICBM, SNAC_SUBTYPE_ICBM_MTN, purple_parse_mtn, 0);
-	oscar_data_addhandler(od, SNAC_FAMILY_LOCATE, SNAC_SUBTYPE_LOCATE_RIGHTSINFO, purple_parse_locaterights, 0);
-	oscar_data_addhandler(od, SNAC_FAMILY_OSERVICE, 0x0001, purple_parse_genericerr, 0);
-	oscar_data_addhandler(od, SNAC_FAMILY_OSERVICE, 0x000f, purple_selfinfo, 0);
-	oscar_data_addhandler(od, SNAC_FAMILY_OSERVICE, 0x001f, purple_memrequest, 0);
-	oscar_data_addhandler(od, SNAC_FAMILY_OSERVICE, SNAC_SUBTYPE_OSERVICE_REDIRECT, purple_handle_redirect, 0);
-	oscar_data_addhandler(od, SNAC_FAMILY_OSERVICE, SNAC_SUBTYPE_OSERVICE_MOTD, purple_parse_motd, 0);
-	oscar_data_addhandler(od, SNAC_FAMILY_POPUP, 0x0002, purple_popup, 0);
-	oscar_data_addhandler(od, SNAC_FAMILY_USERLOOKUP, SNAC_SUBTYPE_USERLOOKUP_ERROR, purple_parse_searcherror, 0);
-	oscar_data_addhandler(od, SNAC_FAMILY_USERLOOKUP, 0x0003, purple_parse_searchreply, 0);
-
-	g_string_append(msg, "Registered handlers: ");
-#if GLIB_CHECK_VERSION(2,14,0)
-	handlers = g_hash_table_get_keys(od->handlerlist);
-#else
-	handlers = NULL;
-	g_hash_table_foreach(od->handlerlist, hash_table_get_list_of_keys, &handlers);
-#endif /* GLIB < 2.14.0 */
-	sorted_handlers = g_list_sort(g_list_copy(handlers), compare_handlers);
-	for (cur = sorted_handlers; cur; cur = cur->next) {
-		guint x = GPOINTER_TO_UINT(cur->data);
-		g_string_append_printf(msg, "%04x/%04x, ", x >> 16, x & 0xFFFF);
-	}
-	g_list_free(sorted_handlers);
-	g_list_free(handlers);
-	purple_debug_misc("oscar", "%s\n", msg->str);
-	g_string_free(msg, TRUE);
-
-	purple_debug_misc("oscar", "oscar_login: gc = %p\n", gc);
-
-	if (!oscar_util_valid_name(purple_account_get_username(account))) {
-		gchar *buf;
-		buf = g_strdup_printf(_("Unable to sign on as %s because the username is invalid.  Usernames must be a valid email address, or start with a letter and contain only letters, numbers and spaces, or contain only numbers."), purple_account_get_username(account));
-		purple_connection_error(gc, PURPLE_CONNECTION_ERROR_INVALID_SETTINGS, buf);
-		g_free(buf);
-		return;
-	}
-
-	flags = PURPLE_CONNECTION_HTML;
-	if (g_str_equal(purple_account_get_protocol_id(account), "prpl-icq")) {
-		od->icq = TRUE;
-	} else {
-		flags |= PURPLE_CONNECTION_AUTO_RESP;
-	}
-
-	/* Set this flag based on the protocol_id rather than the username,
-	   because that is what's tied to the get_moods prpl callback. */
-	if (g_str_equal(purple_account_get_protocol_id(account), "prpl-icq"))
-		flags |= PURPLE_CONNECTION_SUPPORT_MOODS;
-
-	purple_connection_set_flags(gc, flags);
-
-	od->default_port = purple_account_get_int(account, "port", OSCAR_DEFAULT_LOGIN_PORT);
-
-	encryption_type = purple_account_get_string(account, "encryption", OSCAR_DEFAULT_ENCRYPTION);
-	if (!purple_ssl_is_supported() && strcmp(encryption_type, OSCAR_REQUIRE_ENCRYPTION) == 0) {
-		purple_connection_error(
-			gc,
-			PURPLE_CONNECTION_ERROR_NO_SSL_SUPPORT,
-			_("You required encryption in your account settings, but encryption is not supported by your system."));
-		return;
-	}
-	od->use_ssl = purple_ssl_is_supported() && strcmp(encryption_type, OSCAR_NO_ENCRYPTION) != 0;
-
-	/* Connect to core Purple signals */
-	purple_prefs_connect_callback(gc, "/purple/away/idle_reporting", idle_reporting_pref_cb, gc);
-	purple_prefs_connect_callback(gc, "/plugins/prpl/oscar/recent_buddies", recent_buddies_pref_cb, gc);
-
-	/*
-	 * On 2008-03-05 AOL released some documentation on the OSCAR protocol
-	 * which includes a new login method called clientLogin.  It is similar
-	 * (though not the same?) as what the AIM 6.0 series uses to
-	 * authenticate.
-	 *
-	 * AIM 5.9 and lower use an MD5-based login procedure called "BUCP".
-	 * This authentication method is used for both ICQ and AIM when
-	 * clientLogin is not enabled.
-	 */
-	if (purple_account_get_bool(account, "use_clientlogin", OSCAR_DEFAULT_USE_CLIENTLOGIN)) {
-		send_client_login(od, purple_account_get_username(account));
-	} else {
-		FlapConnection *newconn;
-		const char *server;
-
-		newconn = flap_connection_new(od, SNAC_FAMILY_AUTH);
-
-		if (od->use_ssl) {
-			server = purple_account_get_string(account, "server", get_login_server(od->icq, TRUE));
-
-			/*
-			 * If the account's server is what the oscar prpl has offered as
-			 * the default login server through the vast eons (all two of
-			 * said default options, AFAIK) and the user wants SSL, we'll
-			 * do what we know is best for them and change the setting out
-			 * from under them to the SSL login server.
-			 */
-			if (!strcmp(server, get_login_server(od->icq, FALSE)) || !strcmp(server, AIM_ALT_LOGIN_SERVER)) {
-				purple_debug_info("oscar", "Account uses SSL, so changing server to default SSL server\n");
-				purple_account_set_string(account, "server", get_login_server(od->icq, TRUE));
-				server = get_login_server(od->icq, TRUE);
-			}
-
-			newconn->gsc = purple_ssl_connect(account, server,
-					purple_account_get_int(account, "port", OSCAR_DEFAULT_LOGIN_PORT),
-					ssl_connection_established_cb, ssl_connection_error_cb, newconn);
-		} else {
-			server = purple_account_get_string(account, "server", get_login_server(od->icq, FALSE));
-
-			/*
-			 * See the comment above. We do the reverse here. If they don't want
-			 * SSL but their server is set to OSCAR_DEFAULT_SSL_LOGIN_SERVER,
-			 * set it back to the default.
-			 */
-			if (!strcmp(server, get_login_server(od->icq, TRUE))) {
-				purple_debug_info("oscar", "Account does not use SSL, so changing server back to non-SSL\n");
-				purple_account_set_string(account, "server", get_login_server(od->icq, FALSE));
-				server = get_login_server(od->icq, FALSE);
-			}
-
-			newconn->connect_data = purple_proxy_connect(NULL, account, server,
-					purple_account_get_int(account, "port", OSCAR_DEFAULT_LOGIN_PORT),
-					connection_established_cb, newconn);
-		}
-
-		if (newconn->gsc == NULL && newconn->connect_data == NULL) {
-			purple_connection_error(gc, PURPLE_CONNECTION_ERROR_NETWORK_ERROR,
-					_("Unable to connect"));
-			return;
-		}
-	}
-
-	purple_connection_update_progress(gc, _("Connecting"), 0, OSCAR_CONNECT_STEPS);
-}
-
-void
-oscar_close(PurpleConnection *gc)
-{
-	OscarData *od;
-
-	od = purple_connection_get_protocol_data(gc);
-
-	while (od->oscar_chats)
-	{
-		struct chat_connection *cc = od->oscar_chats->data;
-		od->oscar_chats = g_slist_remove(od->oscar_chats, cc);
-		oscar_chat_destroy(cc);
-	}
-	while (od->create_rooms)
-	{
-		struct create_room *cr = od->create_rooms->data;
-		g_free(cr->name);
-		od->create_rooms = g_slist_remove(od->create_rooms, cr);
-		g_free(cr);
-	}
-	oscar_data_destroy(od);
-	purple_connection_set_protocol_data(gc, NULL);
-
-	purple_prefs_disconnect_by_handle(gc);
-
->>>>>>> 3f79dae7
 	purple_debug_info("oscar", "Signed off.\n");
 }
 
@@ -1358,7 +1061,6 @@
 /**
  * Only used when connecting with the old-style BUCP login.
  */
-<<<<<<< HEAD
 static int
 purple_parse_auth_resp(OscarData *od, FlapConnection *conn, FlapFrame *fr, ...)
 {
@@ -1522,203 +1224,6 @@
 					   account, NULL, NULL,
 					   gc);
 	g_free(primary);
-
-	return 1;
-}
-
-/**
- * Only used when connecting with the old-style BUCP login.
- */
-static int
-purple_parse_login(OscarData *od, FlapConnection *conn, FlapFrame *fr, ...)
-{
-	PurpleConnection *gc;
-	PurpleAccount *account;
-	ClientInfo aiminfo = CLIENTINFO_PURPLE_AIM;
-	ClientInfo icqinfo = CLIENTINFO_PURPLE_ICQ;
-	va_list ap;
-	char *key;
-	gboolean truncate_pass;
-
-	gc = od->gc;
-	account = purple_connection_get_account(gc);
-
-	va_start(ap, fr);
-	key = va_arg(ap, char *);
-	truncate_pass = va_arg(ap, int);
-	va_end(ap);
-
-	aim_send_login(od, conn, purple_account_get_username(account),
-			purple_connection_get_password(gc), truncate_pass,
-			od->icq ? &icqinfo : &aiminfo, key,
-			purple_account_get_bool(account, "allow_multiple_logins", OSCAR_DEFAULT_ALLOW_MULTIPLE_LOGINS));
-
-	purple_connection_update_progress(gc, _("Password sent"), 2, OSCAR_CONNECT_STEPS);
-=======
-static int
-purple_parse_auth_resp(OscarData *od, FlapConnection *conn, FlapFrame *fr, ...)
-{
-	PurpleConnection *gc = od->gc;
-	PurpleAccount *account = purple_connection_get_account(gc);
-	char *host; int port;
-	int i;
-	FlapConnection *newconn;
-	va_list ap;
-	struct aim_authresp_info *info;
-
-	port = purple_account_get_int(account, "port", od->default_port);
-
-	va_start(ap, fr);
-	info = va_arg(ap, struct aim_authresp_info *);
-	va_end(ap);
-
-	purple_debug_info("oscar",
-			   "inside auth_resp (Username: %s)\n", info->bn);
-
-	if (info->errorcode || !info->bosip || !info->cookielen || !info->cookie) {
-		char buf[256];
-		switch (info->errorcode) {
-		case 0x01:
-			/* Unregistered username */
-			purple_connection_error(gc, PURPLE_CONNECTION_ERROR_INVALID_USERNAME, _("Username does not exist"));
-			break;
-		case 0x05:
-			/* Incorrect password */
-			if (!purple_account_get_remember_password(account))
-				purple_account_set_password(account, NULL);
-			purple_connection_error(gc, PURPLE_CONNECTION_ERROR_AUTHENTICATION_FAILED, _("Incorrect password"));
-			break;
-		case 0x11:
-			/* Suspended account */
-			purple_connection_error(gc, PURPLE_CONNECTION_ERROR_AUTHENTICATION_FAILED, _("Your account is currently suspended"));
-			break;
-		case 0x02:
-		case 0x14:
-			/* service temporarily unavailable */
-			purple_connection_error(gc, PURPLE_CONNECTION_ERROR_NETWORK_ERROR, _("The AOL Instant Messenger service is temporarily unavailable."));
-			break;
-		case 0x18:
-			/* username connecting too frequently */
-			purple_connection_error(gc, PURPLE_CONNECTION_ERROR_OTHER_ERROR, _("Your username has been connecting and disconnecting too frequently. Wait ten minutes and try again. If you continue to try, you will need to wait even longer."));
-			break;
-		case 0x1c:
-		{
-			/* client too old */
-			g_snprintf(buf, sizeof(buf), _("The client version you are using is too old. Please upgrade at %s"),
-					oscar_get_ui_info_string("website", PURPLE_WEBSITE));
-			purple_connection_error(gc, PURPLE_CONNECTION_ERROR_OTHER_ERROR, buf);
-			break;
-		}
-		case 0x1d:
-			/* IP address connecting too frequently */
-			purple_connection_error(gc, PURPLE_CONNECTION_ERROR_OTHER_ERROR, _("Your IP address has been connecting and disconnecting too frequently. Wait a minute and try again. If you continue to try, you will need to wait even longer."));
-			break;
-		default:
-			purple_connection_error(gc, PURPLE_CONNECTION_ERROR_AUTHENTICATION_FAILED, _("Unknown reason"));
-			break;
-		}
-		purple_debug_info("oscar", "Login Error Code 0x%04hx\n", info->errorcode);
-		purple_debug_info("oscar", "Error URL: %s\n", info->errorurl ? info->errorurl : "");
-		return 1;
-	}
-
-	purple_debug_misc("oscar", "Reg status: %hu\n"
-							   "Email: %s\n"
-							   "BOSIP: %s\n",
-							   info->regstatus,
-							   info->email ? info->email : "null",
-							   info->bosip ? info->bosip : "null");
-	purple_debug_info("oscar", "Closing auth connection...\n");
-	flap_connection_schedule_destroy(conn, OSCAR_DISCONNECT_DONE, NULL);
-
-	for (i = 0; i < strlen(info->bosip); i++) {
-		if (info->bosip[i] == ':') {
-			port = atoi(&(info->bosip[i+1]));
-			break;
-		}
-	}
-	host = g_strndup(info->bosip, i);
-	newconn = flap_connection_new(od, SNAC_FAMILY_LOCATE);
-	newconn->cookielen = info->cookielen;
-	newconn->cookie = g_memdup(info->cookie, info->cookielen);
-
-	if (od->use_ssl)
-	{
-		/*
-		 * This shouldn't be hardcoded to "bos.oscar.aol.com" except that
-		 * the server isn't sending us a name to use for comparing the
-		 * certificate common name.
-		 */
-		newconn->gsc = purple_ssl_connect_with_ssl_cn(account, host, port,
-				ssl_connection_established_cb, ssl_connection_error_cb,
-				"bos.oscar.aol.com", newconn);
-	}
-	else
-	{
-		newconn->connect_data = purple_proxy_connect(NULL, account, host, port,
-				connection_established_cb, newconn);
-	}
-
-	g_free(host);
-	if (newconn->gsc == NULL && newconn->connect_data == NULL)
-	{
-		purple_connection_error(gc, PURPLE_CONNECTION_ERROR_NETWORK_ERROR, _("Unable to connect"));
-		return 0;
-	}
-
-	purple_connection_update_progress(gc, _("Received authorization"), 3, OSCAR_CONNECT_STEPS);
-
-	return 1;
-}
-
-/**
- * Only used when connecting with the old-style BUCP login.
- */
-static void
-purple_parse_auth_securid_request_yes_cb(gpointer user_data, const char *msg)
-{
-	PurpleConnection *gc = user_data;
-	OscarData *od = purple_connection_get_protocol_data(gc);
-
-	aim_auth_securid_send(od, msg);
-}
-
-/**
- * Only used when connecting with the old-style BUCP login.
- */
-static void
-purple_parse_auth_securid_request_no_cb(gpointer user_data, const char *value)
-{
-	PurpleConnection *gc = user_data;
-
-	/* Disconnect */
-	purple_connection_error(gc,
-		PURPLE_CONNECTION_ERROR_AUTHENTICATION_FAILED,
-		_("The SecurID key entered is invalid"));
-}
-
-/**
- * Only used when connecting with the old-style BUCP login.
- */
-static int
-purple_parse_auth_securid_request(OscarData *od, FlapConnection *conn, FlapFrame *fr, ...)
-{
-	PurpleConnection *gc = od->gc;
-	PurpleAccount *account = purple_connection_get_account(gc);
-	gchar *primary;
-
-	purple_debug_info("oscar", "Got SecurID request\n");
-
-	primary = g_strdup_printf("Enter the SecurID key for %s.", purple_account_get_username(account));
-	purple_request_input(gc, NULL, _("Enter SecurID"), primary,
-					   _("Enter the 6 digit number from the digital display."),
-					   FALSE, FALSE, NULL,
-					   _("_OK"), G_CALLBACK(purple_parse_auth_securid_request_yes_cb),
-					   _("_Cancel"), G_CALLBACK(purple_parse_auth_securid_request_no_cb),
-					   account, NULL, NULL,
-					   gc);
-	g_free(primary);
->>>>>>> 3f79dae7
 
 	return 1;
 }
@@ -3684,13 +3189,9 @@
 		id = g_datalist_get_data(&attribs, "src");
 
 		/* ... if it refers to a valid purple image ... */
-<<<<<<< HEAD
-		if (id && (image = purple_imgstore_find_by_id(atoi(id)))) {
-=======
 		if (id
 		 && strlen(id) > (sizeof(PURPLE_STORED_IMAGE_PROTOCOL) - 1)
 		 && (image = purple_imgstore_find_by_id(atoi(id + sizeof(PURPLE_STORED_IMAGE_PROTOCOL) - 1)))) {
->>>>>>> 3f79dae7
 			/* ... append the message from start to the tag ... */
 			unsigned long size = purple_imgstore_get_size(image);
 			const char *filename = purple_imgstore_get_filename(image);
