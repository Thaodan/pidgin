/*
 * purple
 *
 * Some code copyright (C) 1998-1999, Mark Spencer <markster@marko.net>
 * Some code copyright (C) 1999-2001, Eric Warmenhoven
 * Some code copyright (C) 2001-2003, Sean Egan
 * Some code copyright (C) 2001-2007, Mark Doliner <thekingant@users.sourceforge.net>
 * Some code copyright (C) 2005, Jonathan Clark <ardentlygnarly@users.sourceforge.net>
 * Some code copyright (C) 2007, ComBOTS Product GmbH (htfv) <foss@combots.com>
 * Some code copyright (C) 2008, Aman Gupta
 *
 * Most libfaim code copyright (C) 1998-2001 Adam Fritzler <afritz@auk.cx>
 * Some libfaim code copyright (C) 2001-2004 Mark Doliner <thekingant@users.sourceforge.net>
 *
 * This program is free software; you can redistribute it and/or modify
 * it under the terms of the GNU General Public License as published by
 * the Free Software Foundation; either version 2 of the License, or
 * (at your option) any later version.
 *
 * This program is distributed in the hope that it will be useful,
 * but WITHOUT ANY WARRANTY; without even the implied warranty of
 * MERCHANTABILITY or FITNESS FOR A PARTICULAR PURPOSE.  See the
 * GNU General Public License for more details.
 *
 * You should have received a copy of the GNU General Public License
 * along with this program; if not, write to the Free Software
 * Foundation, Inc., 51 Franklin Street, Fifth Floor, Boston, MA  02111-1301  USA
 *
 */

#include "internal.h"

#include "account.h"
#include "accountopt.h"
#include "buddyicon.h"
#include "cipher.h"
#include "conversation.h"
#include "core.h"
#include "debug.h"
#include "imgstore.h"
#include "network.h"
#include "notify.h"
#include "privacy.h"
#include "prpl.h"
#include "proxy.h"
#include "request.h"
#include "util.h"
#include "version.h"

#include "oscarcommon.h"
#include "oscar.h"
#include "peer.h"

#define OSCAR_STATUS_ID_INVISIBLE   "invisible"
#define OSCAR_STATUS_ID_OFFLINE     "offline"
#define OSCAR_STATUS_ID_AVAILABLE   "available"
#define OSCAR_STATUS_ID_AWAY        "away"
#define OSCAR_STATUS_ID_DND         "dnd"
#define OSCAR_STATUS_ID_NA          "na"
#define OSCAR_STATUS_ID_OCCUPIED    "occupied"
#define OSCAR_STATUS_ID_FREE4CHAT   "free4chat"
#define OSCAR_STATUS_ID_CUSTOM      "custom"
#define OSCAR_STATUS_ID_MOBILE	    "mobile"
#define OSCAR_STATUS_ID_EVIL        "evil"
#define OSCAR_STATUS_ID_DEPRESSION	 "depression"
#define OSCAR_STATUS_ID_ATHOME      "athome"
#define OSCAR_STATUS_ID_ATWORK      "atwork"
#define OSCAR_STATUS_ID_LUNCH       "lunch"

#define AIMHASHDATA "http://pidgin.im/aim_data.php3"

#define OSCAR_CONNECT_STEPS 6

static OscarCapability purple_caps = (OSCAR_CAPABILITY_CHAT | OSCAR_CAPABILITY_BUDDYICON | OSCAR_CAPABILITY_DIRECTIM |
									  OSCAR_CAPABILITY_SENDFILE | OSCAR_CAPABILITY_UNICODE | OSCAR_CAPABILITY_INTEROPERATE |
									  OSCAR_CAPABILITY_SHORTCAPS | OSCAR_CAPABILITY_TYPING |  OSCAR_CAPABILITY_ICQSERVERRELAY | OSCAR_CAPABILITY_NEWCAPS | OSCAR_CAPABILITY_XTRAZ);

static guint8 features_aim[] = {0x01, 0x01, 0x01, 0x02};
static guint8 features_icq[] = {0x01, 0x06};
static guint8 features_icq_offline[] = {0x01};
static guint8 ck[] = {0x00, 0x00, 0x00, 0x00, 0x00, 0x00};

struct create_room {
	char *name;
	int exchange;
};

struct oscar_ask_directim_data
{
	OscarData *od;
	char *who;
};

/*
 * Various PRPL-specific buddy info that we want to keep track of
 * Some other info is maintained by locate.c, and I'd like to move
 * the rest of this to libfaim, mostly im.c
 *
 * TODO: More of this should use the status API.
 */
struct buddyinfo {
	gboolean typingnot;
	guint32 ipaddr;

	unsigned long ico_me_len;
	unsigned long ico_me_csum;
	time_t ico_me_time;
	gboolean ico_informed;

	unsigned long ico_len;
	unsigned long ico_csum;
	time_t ico_time;
	gboolean ico_need;
	gboolean ico_sent;
};

struct name_data {
	PurpleConnection *gc;
	gchar *name;
	gchar *nick;
};

static const char * const msgerrreason[] = {
	N_("Invalid error"),
	N_("Invalid SNAC"),
	N_("Rate to host"),
	N_("Rate to client"),
	N_("Not logged in"),
	N_("Service unavailable"),
	N_("Service not defined"),
	N_("Obsolete SNAC"),
	N_("Not supported by host"),
	N_("Not supported by client"),
	N_("Refused by client"),
	N_("Reply too big"),
	N_("Responses lost"),
	N_("Request denied"),
	N_("Busted SNAC payload"),
	N_("Insufficient rights"),
	N_("In local permit/deny"),
	N_("Warning level too high (sender)"),
	N_("Warning level too high (receiver)"),
	N_("User temporarily unavailable"),
	N_("No match"),
	N_("List overflow"),
	N_("Request ambiguous"),
	N_("Queue full"),
	N_("Not while on AOL")
};
static const int msgerrreasonlen = G_N_ELEMENTS(msgerrreason);

static const char * const errcodereason[] = {
	N_("Invalid error"),
	N_("Not logged in"),
	N_("Cannot receive IM due to parental controls"),
	N_("Cannot send SMS without accepting terms"),
	N_("Cannot send SMS"), /* SMS_WITHOUT_DISCLAIMER is weird */
	N_("Cannot send SMS to this country"),
	N_("Unknown error"), /* Undocumented */
	N_("Unknown error"), /* Undocumented */
	N_("Cannot send SMS to unknown country"),
	N_("Bot accounts cannot initiate IMs"),
	N_("Bot account cannot IM this user"),
	N_("Bot account reached IM limit"),
	N_("Bot account reached daily IM limit"),
	N_("Bot account reached monthly IM limit"),
	N_("Unable to receive offline messages"),
	N_("Offline message store full")
};
static const int errcodereasonlen = G_N_ELEMENTS(errcodereason);

/* All the libfaim->purple callback functions */

/* Only used when connecting with the old-style BUCP login */
static int purple_parse_auth_resp  (OscarData *, FlapConnection *, FlapFrame *, ...);
static int purple_parse_login      (OscarData *, FlapConnection *, FlapFrame *, ...);
static int purple_parse_auth_securid_request(OscarData *, FlapConnection *, FlapFrame *, ...);

static int purple_handle_redirect  (OscarData *, FlapConnection *, FlapFrame *, ...);
static int purple_info_change      (OscarData *, FlapConnection *, FlapFrame *, ...);
static int purple_account_confirm  (OscarData *, FlapConnection *, FlapFrame *, ...);
static int purple_parse_oncoming   (OscarData *, FlapConnection *, FlapFrame *, ...);
static int purple_parse_offgoing   (OscarData *, FlapConnection *, FlapFrame *, ...);
static int purple_parse_incoming_im(OscarData *, FlapConnection *, FlapFrame *, ...);
static int purple_parse_misses     (OscarData *, FlapConnection *, FlapFrame *, ...);
static int purple_parse_clientauto (OscarData *, FlapConnection *, FlapFrame *, ...);
static int purple_parse_userinfo   (OscarData *, FlapConnection *, FlapFrame *, ...);
static int purple_parse_motd       (OscarData *, FlapConnection *, FlapFrame *, ...);
static int purple_chatnav_info     (OscarData *, FlapConnection *, FlapFrame *, ...);
static int purple_conv_chat_join        (OscarData *, FlapConnection *, FlapFrame *, ...);
static int purple_conv_chat_leave       (OscarData *, FlapConnection *, FlapFrame *, ...);
static int purple_conv_chat_info_update (OscarData *, FlapConnection *, FlapFrame *, ...);
static int purple_conv_chat_incoming_msg(OscarData *, FlapConnection *, FlapFrame *, ...);
static int purple_email_parseupdate(OscarData *, FlapConnection *, FlapFrame *, ...);
static int purple_icon_parseicon   (OscarData *, FlapConnection *, FlapFrame *, ...);
static int oscar_icon_req        (OscarData *, FlapConnection *, FlapFrame *, ...);
static int purple_parse_msgack     (OscarData *, FlapConnection *, FlapFrame *, ...);
static int purple_parse_evilnotify (OscarData *, FlapConnection *, FlapFrame *, ...);
static int purple_parse_searcherror(OscarData *, FlapConnection *, FlapFrame *, ...);
static int purple_parse_searchreply(OscarData *, FlapConnection *, FlapFrame *, ...);
static int purple_bosrights        (OscarData *, FlapConnection *, FlapFrame *, ...);
static int purple_connerr          (OscarData *, FlapConnection *, FlapFrame *, ...);
static int purple_parse_msgerr     (OscarData *, FlapConnection *, FlapFrame *, ...);
static int purple_parse_mtn        (OscarData *, FlapConnection *, FlapFrame *, ...);
static int purple_parse_locaterights(OscarData *, FlapConnection *, FlapFrame *, ...);
static int purple_parse_buddyrights(OscarData *, FlapConnection *, FlapFrame *, ...);
static int purple_parse_locerr     (OscarData *, FlapConnection *, FlapFrame *, ...);
static int purple_parse_genericerr (OscarData *, FlapConnection *, FlapFrame *, ...);
static int purple_memrequest       (OscarData *, FlapConnection *, FlapFrame *, ...);
static int purple_selfinfo         (OscarData *, FlapConnection *, FlapFrame *, ...);
#ifdef OLDSTYLE_ICQ_OFFLINEMSGS
static int purple_offlinemsg       (OscarData *, FlapConnection *, FlapFrame *, ...);
static int purple_offlinemsgdone   (OscarData *, FlapConnection *, FlapFrame *, ...);
#endif /* OLDSTYLE_ICQ_OFFLINEMSGS */
static int purple_icqalias         (OscarData *, FlapConnection *, FlapFrame *, ...);
static int purple_icqinfo          (OscarData *, FlapConnection *, FlapFrame *, ...);
static int purple_popup            (OscarData *, FlapConnection *, FlapFrame *, ...);
static int purple_ssi_parseerr     (OscarData *, FlapConnection *, FlapFrame *, ...);
static int purple_ssi_parserights  (OscarData *, FlapConnection *, FlapFrame *, ...);
static int purple_ssi_parselist    (OscarData *, FlapConnection *, FlapFrame *, ...);
static int purple_ssi_parseack     (OscarData *, FlapConnection *, FlapFrame *, ...);
static int purple_ssi_parseaddmod  (OscarData *, FlapConnection *, FlapFrame *, ...);
static int purple_ssi_authgiven    (OscarData *, FlapConnection *, FlapFrame *, ...);
static int purple_ssi_authrequest  (OscarData *, FlapConnection *, FlapFrame *, ...);
static int purple_ssi_authreply    (OscarData *, FlapConnection *, FlapFrame *, ...);
static int purple_ssi_gotadded     (OscarData *, FlapConnection *, FlapFrame *, ...);

static void purple_icons_fetch(PurpleConnection *gc);

void oscar_set_info(PurpleConnection *gc, const char *info);
static void oscar_set_info_and_status(PurpleAccount *account, gboolean setinfo, const char *rawinfo, gboolean setstatus, PurpleStatus *status);
static void oscar_set_extendedstatus(PurpleConnection *gc);
static gboolean purple_ssi_rerequestdata(gpointer data);

static void oscar_free_name_data(struct name_data *data) {
	g_free(data->name);
	g_free(data->nick);
	g_free(data);
}

#ifdef _WIN32
const char *oscar_get_locale_charset(void) {
	static const char *charset = NULL;
	if (charset == NULL)
		g_get_charset(&charset);
	return charset;
}
#endif

/**
 * Determine how we can send this message.  Per the warnings elsewhere
 * in this file, these little checks determine the simplest encoding
 * we can use for a given message send using it.
 */
static guint32
oscar_charset_check(const char *utf8)
{
	int i = 0;
	int charset = AIM_CHARSET_ASCII;

	/*
	 * Can we get away with using our custom encoding?
	 */
	while (utf8[i])
	{
		if ((unsigned char)utf8[i] > 0x7f) {
			/* not ASCII! */
			charset = AIM_CHARSET_LATIN_1;
			break;
		}
		i++;
	}

	/*
	 * Must we send this message as UNICODE (in the UTF-16BE encoding)?
	 */
	while (utf8[i])
	{
		/* ISO-8859-1 is 0x00-0xbf in the first byte
		 * followed by 0xc0-0xc3 in the second */
		if ((unsigned char)utf8[i] < 0x80) {
			i++;
			continue;
		} else if (((unsigned char)utf8[i] & 0xfc) == 0xc0 &&
				   ((unsigned char)utf8[i + 1] & 0xc0) == 0x80) {
			i += 2;
			continue;
		}
		charset = AIM_CHARSET_UNICODE;
		break;
	}

	return charset;
}

/**
 * Take a string of the form charset="bleh" where bleh is
 * one of us-ascii, utf-8, iso-8859-1, or unicode-2-0, and
 * return a newly allocated string containing bleh.
 */
gchar *
oscar_encoding_extract(const char *encoding)
{
	gchar *ret = NULL;
	char *begin, *end;

	g_return_val_if_fail(encoding != NULL, NULL);

	/* Make sure encoding begins with charset= */
	if (strncmp(encoding, "text/aolrtf; charset=", 21) &&
		strncmp(encoding, "text/x-aolrtf; charset=", 23) &&
		strncmp(encoding, "text/plain; charset=", 20))
	{
		return NULL;
	}

	begin = strchr(encoding, '"');
	end = strrchr(encoding, '"');

	if ((begin == NULL) || (end == NULL) || (begin >= end))
		return NULL;

	ret = g_strndup(begin+1, (end-1) - begin);

	return ret;
}

gchar *
oscar_encoding_to_utf8(PurpleAccount *account, const char *encoding, const char *text, int textlen)
{
	gchar *utf8 = NULL;

	if ((encoding == NULL) || encoding[0] == '\0') {
		purple_debug_info("oscar", "Empty encoding, assuming UTF-8\n");
	} else if (!g_ascii_strcasecmp(encoding, "iso-8859-1")) {
		utf8 = g_convert(text, textlen, "UTF-8", "iso-8859-1", NULL, NULL, NULL);
	} else if (!g_ascii_strcasecmp(encoding, "ISO-8859-1-Windows-3.1-Latin-1") ||
	           !g_ascii_strcasecmp(encoding, "us-ascii"))
	{
		utf8 = g_convert(text, textlen, "UTF-8", "Windows-1252", NULL, NULL, NULL);
	} else if (!g_ascii_strcasecmp(encoding, "unicode-2-0")) {
		/* Some official ICQ clients are apparently total crack,
		 * and have been known to save a UTF-8 string converted
		 * from the locale character set to UTF-16 (not from UTF-8
		 * to UTF-16!) in the away message.  This hack should find
		 * and do something (un)reasonable with that, and not
		 * mess up too much else. */
		const gchar *charset = purple_account_get_string(account, "encoding", NULL);
		if (charset) {
			gsize len;
			utf8 = g_convert(text, textlen, charset, "UTF-16BE", &len, NULL, NULL);
			if (!utf8 || len != textlen || !g_utf8_validate(utf8, -1, NULL)) {
				g_free(utf8);
				utf8 = NULL;
			} else {
				purple_debug_info("oscar", "Used broken ICQ fallback encoding\n");
			}
		}
		if (!utf8)
			utf8 = g_convert(text, textlen, "UTF-8", "UTF-16BE", NULL, NULL, NULL);
	} else if (g_ascii_strcasecmp(encoding, "utf-8")) {
		purple_debug_warning("oscar", "Unrecognized character encoding \"%s\", "
						   "attempting to convert to UTF-8 anyway\n", encoding);
		utf8 = g_convert(text, textlen, "UTF-8", encoding, NULL, NULL, NULL);
	}

	/*
	 * If utf8 is still NULL then either the encoding is utf-8 or
	 * we have been unable to convert the text to utf-8 from the encoding
	 * that was specified.  So we check if the text is valid utf-8 then
	 * just copy it.
	 */
	if (utf8 == NULL) {
		if (textlen != 0 && *text != '\0'
				&& !g_utf8_validate(text, textlen, NULL))
			utf8 = g_strdup(_("(There was an error receiving this message.  The buddy you are speaking with is probably using a different encoding than expected.  If you know what encoding he is using, you can specify it in the advanced account options for your AIM/ICQ account.)"));
		else
			utf8 = g_strndup(text, textlen);
	}

	return utf8;
}

static gchar *
oscar_utf8_try_convert(PurpleAccount *account, OscarData *od, const gchar *msg)
{
	const char *charset = NULL;
	char *ret = NULL;

	if (od->icq)
		charset = purple_account_get_string(account, "encoding", NULL);

	if(charset && *charset)
		ret = g_convert(msg, -1, "UTF-8", charset, NULL, NULL, NULL);

	if(!ret)
		ret = purple_utf8_try_convert(msg);

	return ret;
}

static gchar *
purple_plugin_oscar_convert_to_utf8(const gchar *data, gsize datalen, const char *charsetstr, gboolean fallback)
{
	gchar *ret = NULL;
	GError *err = NULL;

	if ((charsetstr == NULL) || (*charsetstr == '\0'))
		return NULL;

	if (g_ascii_strcasecmp("UTF-8", charsetstr)) {
		if (fallback)
			ret = g_convert_with_fallback(data, datalen, "UTF-8", charsetstr, "?", NULL, NULL, &err);
		else
			ret = g_convert(data, datalen, "UTF-8", charsetstr, NULL, NULL, &err);
		if (err != NULL) {
			purple_debug_warning("oscar", "Conversion from %s failed: %s.\n",
							   charsetstr, err->message);
			g_error_free(err);
		}
	} else {
		if (g_utf8_validate(data, datalen, NULL))
			ret = g_strndup(data, datalen);
		else
			purple_debug_warning("oscar", "String is not valid UTF-8.\n");
	}

	return ret;
}

/**
 * This attemps to decode an incoming IM into a UTF8 string.
 *
 * We try decoding using two different character sets.  The charset
 * specified in the IM determines the order in which we attempt to
 * decode.  We do this because there are lots of broken ICQ clients
 * that don't correctly send non-ASCII messages.  And if Purple isn't
 * able to deal with that crap, then people complain like banshees.
 * charsetstr1 is always set to what the correct encoding should be.
 */
gchar *
purple_plugin_oscar_decode_im_part(PurpleAccount *account, const char *sourcebn, guint16 charset, guint16 charsubset, const gchar *data, gsize datalen)
{
	gchar *ret = NULL;
	const gchar *charsetstr1, *charsetstr2, *charsetstr3 = NULL;

	if ((datalen == 0) || (data == NULL))
		return NULL;

	if (charset == AIM_CHARSET_UNICODE) {
		charsetstr1 = "UTF-16BE";
		charsetstr2 = "UTF-8";
	} else if (charset == AIM_CHARSET_LATIN_1) {
		if ((sourcebn != NULL) && oscar_util_valid_name_icq(sourcebn))
			charsetstr1 = purple_account_get_string(account, "encoding", OSCAR_DEFAULT_CUSTOM_ENCODING);
		else
			charsetstr1 = "ISO-8859-1";
		charsetstr2 = "UTF-8";
	} else if (charset == AIM_CHARSET_ASCII) {
		/* Should just be "ASCII" */
		charsetstr1 = "ASCII";
		charsetstr2 = purple_account_get_string(account, "encoding", OSCAR_DEFAULT_CUSTOM_ENCODING);
	} else if (charset == 0x000d) {
		/* iChat sending unicode over a Direct IM connection = UTF-8 */
		/* Mobile AIM client on multiple devices (including Blackberry Tour, Nokia 3100, and LG VX6000) = ISO-8859-1 */
		charsetstr1 = "UTF-8";
		charsetstr2 = "ISO-8859-1";
		charsetstr3 = purple_account_get_string(account, "encoding", OSCAR_DEFAULT_CUSTOM_ENCODING);
	} else {
		/* Unknown, hope for valid UTF-8... */
		charsetstr1 = "UTF-8";
		charsetstr2 = purple_account_get_string(account, "encoding", OSCAR_DEFAULT_CUSTOM_ENCODING);
	}
	
	purple_debug_info("oscar", "Parsing IM part, charset=0x%04hx, charsubset=0x%04hx, datalen=%" G_GSIZE_FORMAT ", choice1=%s, choice2=%s, choice3=%s\n",
					  charset, charsubset, datalen, charsetstr1, charsetstr2, (charsetstr3 ? charsetstr3 : ""));

	ret = purple_plugin_oscar_convert_to_utf8(data, datalen, charsetstr1, FALSE);
	if (ret == NULL) {
		if (charsetstr3 != NULL) {
			/* Try charsetstr2 without allowing substitutions, then fall through to charsetstr3 if needed */
			ret = purple_plugin_oscar_convert_to_utf8(data, datalen, charsetstr2, FALSE);
			if (ret == NULL)
				ret = purple_plugin_oscar_convert_to_utf8(data, datalen, charsetstr3, TRUE);
		} else {
			/* Try charsetstr2, allowing substitutions */
			ret = purple_plugin_oscar_convert_to_utf8(data, datalen, charsetstr2, TRUE);
		}
	}
	if (ret == NULL) {
		char *str, *salvage, *tmp;

		str = g_malloc(datalen + 1);
		strncpy(str, data, datalen);
		str[datalen] = '\0';
		salvage = purple_utf8_salvage(str);
		tmp = g_strdup_printf(_("(There was an error receiving this message.  Either you and %s have different encodings selected, or %s has a buggy client.)"),
					  sourcebn, sourcebn);
		ret = g_strdup_printf("%s %s", salvage, tmp);
		g_free(tmp);
		g_free(str);
		g_free(salvage);
	}

	return ret;
}

/**
 * Figure out what encoding to use when sending a given outgoing message.
 */
static void
purple_plugin_oscar_convert_to_best_encoding(PurpleConnection *gc,
				const char *destbn, const gchar *from,
				gchar **msg, int *msglen_int,
				guint16 *charset, guint16 *charsubset)
{
	OscarData *od = purple_connection_get_protocol_data(gc);
	PurpleAccount *account = purple_connection_get_account(gc);
	GError *err = NULL;
	aim_userinfo_t *userinfo = NULL;
	const gchar *charsetstr;
	gsize msglen;

	/* Attempt to send as ASCII */
	if (oscar_charset_check(from) == AIM_CHARSET_ASCII) {
		*msg = g_convert(from, -1, "ASCII", "UTF-8", NULL, &msglen, NULL);
		*charset = AIM_CHARSET_ASCII;
		*charsubset = 0x0000;
		*msglen_int = msglen;
		return;
	}

	/*
	 * If we're sending to an ICQ user, and they are in our
	 * buddy list, and they are advertising the Unicode
	 * capability, and they are online, then attempt to send
	 * as UTF-16BE.
	 */
	if ((destbn != NULL) && oscar_util_valid_name_icq(destbn))
		userinfo = aim_locate_finduserinfo(od, destbn);

	if ((userinfo != NULL) && (userinfo->capabilities & OSCAR_CAPABILITY_UNICODE))
	{
		PurpleBuddy *b;
		b = purple_find_buddy(account, destbn);
		if ((b != NULL) && (PURPLE_BUDDY_IS_ONLINE(b)))
		{
			*msg = g_convert(from, -1, "UTF-16BE", "UTF-8", NULL, &msglen, &err);
			if (*msg != NULL)
			{
				*charset = AIM_CHARSET_UNICODE;
				*charsubset = 0x0000;
				*msglen_int = msglen;
				return;
			}

			purple_debug_error("oscar", "Conversion from UTF-8 to UTF-16BE failed: %s.\n",
							   err->message);
			g_error_free(err);
			err = NULL;
		}
	}

	/*
	 * If this is AIM then attempt to send as ISO-8859-1.  If this is
	 * ICQ then attempt to send as the user specified character encoding.
	 */
	charsetstr = "ISO-8859-1";
	if ((destbn != NULL) && oscar_util_valid_name_icq(destbn))
		charsetstr = purple_account_get_string(account, "encoding", OSCAR_DEFAULT_CUSTOM_ENCODING);

	/*
	 * XXX - We need a way to only attempt to convert if we KNOW "from"
	 * can be converted to "charsetstr"
	 */
	*msg = g_convert(from, -1, charsetstr, "UTF-8", NULL, &msglen, &err);
	if (*msg != NULL) {
		*charset = AIM_CHARSET_LATIN_1;
		*charsubset = 0x0000;
		*msglen_int = msglen;
		return;
	}

	purple_debug_info("oscar", "Conversion from UTF-8 to %s failed (%s). Falling back to unicode.\n",
					  charsetstr, err->message);
	g_error_free(err);
	err = NULL;

	/*
	 * Nothing else worked, so send as UTF-16BE.
	 */
	*msg = g_convert(from, -1, "UTF-16BE", "UTF-8", NULL, &msglen, &err);
	if (*msg != NULL) {
		*charset = AIM_CHARSET_UNICODE;
		*charsubset = 0x0000;
		*msglen_int = msglen;
		return;
	}

	purple_debug_error("oscar", "Error converting a Unicode message: %s\n", err->message);
	g_error_free(err);
	err = NULL;

	purple_debug_error("oscar", "This should NEVER happen!  Sending UTF-8 text flagged as ASCII.\n");
	*msg = g_strdup(from);
	*msglen_int = strlen(*msg);
	*charset = AIM_CHARSET_ASCII;
	*charsubset = 0x0000;
	return;
}

/**
 * Looks for %n, %d, or %t in a string, and replaces them with the
 * specified name, date, and time, respectively.
 *
 * @param str  The string that may contain the special variables.
 * @param name The sender name.
 *
 * @return A newly allocated string where the special variables are
 *         expanded.  This should be g_free'd by the caller.
 */
static gchar *
purple_str_sub_away_formatters(const char *str, const char *name)
{
	char *c;
	GString *cpy;
	time_t t;
	struct tm *tme;

	g_return_val_if_fail(str  != NULL, NULL);
	g_return_val_if_fail(name != NULL, NULL);

	/* Create an empty GString that is hopefully big enough for most messages */
	cpy = g_string_sized_new(1024);

	t = time(NULL);
	tme = localtime(&t);

	c = (char *)str;
	while (*c) {
		switch (*c) {
		case '%':
			if (*(c + 1)) {
				switch (*(c + 1)) {
				case 'n':
					/* append name */
					g_string_append(cpy, name);
					c++;
					break;
				case 'd':
					/* append date */
					g_string_append(cpy, purple_date_format_short(tme));
					c++;
					break;
				case 't':
					/* append time */
					g_string_append(cpy, purple_time_format(tme));
					c++;
					break;
				default:
					g_string_append_c(cpy, *c);
				}
			} else {
				g_string_append_c(cpy, *c);
			}
			break;
		default:
			g_string_append_c(cpy, *c);
		}
		c++;
	}

	return g_string_free(cpy, FALSE);
}

static gchar *oscar_caps_to_string(OscarCapability caps)
{
	GString *str;
	const gchar *tmp;
	guint bit = 1;

	str = g_string_new("");

	if (!caps) {
		return NULL;
	} else while (bit <= OSCAR_CAPABILITY_LAST) {
		if (bit & caps) {
			switch (bit) {
			case OSCAR_CAPABILITY_BUDDYICON:
				tmp = _("Buddy Icon");
				break;
			case OSCAR_CAPABILITY_TALK:
				tmp = _("Voice");
				break;
			case OSCAR_CAPABILITY_DIRECTIM:
				tmp = _("AIM Direct IM");
				break;
			case OSCAR_CAPABILITY_CHAT:
				tmp = _("Chat");
				break;
			case OSCAR_CAPABILITY_GETFILE:
				tmp = _("Get File");
				break;
			case OSCAR_CAPABILITY_SENDFILE:
				tmp = _("Send File");
				break;
			case OSCAR_CAPABILITY_GAMES:
			case OSCAR_CAPABILITY_GAMES2:
				tmp = _("Games");
				break;
			case OSCAR_CAPABILITY_XTRAZ:
			case OSCAR_CAPABILITY_NEWCAPS:
				tmp = _("ICQ Xtraz");
				break;
			case OSCAR_CAPABILITY_ADDINS:
				tmp = _("Add-Ins");
				break;
			case OSCAR_CAPABILITY_SENDBUDDYLIST:
				tmp = _("Send Buddy List");
				break;
			case OSCAR_CAPABILITY_ICQ_DIRECT:
				tmp = _("ICQ Direct Connect");
				break;
			case OSCAR_CAPABILITY_APINFO:
				tmp = _("AP User");
				break;
			case OSCAR_CAPABILITY_ICQRTF:
				tmp = _("ICQ RTF");
				break;
			case OSCAR_CAPABILITY_EMPTY:
				tmp = _("Nihilist");
				break;
			case OSCAR_CAPABILITY_ICQSERVERRELAY:
				tmp = _("ICQ Server Relay");
				break;
			case OSCAR_CAPABILITY_UNICODEOLD:
				tmp = _("Old ICQ UTF8");
				break;
			case OSCAR_CAPABILITY_TRILLIANCRYPT:
				tmp = _("Trillian Encryption");
				break;
			case OSCAR_CAPABILITY_UNICODE:
				tmp = _("ICQ UTF8");
				break;
			case OSCAR_CAPABILITY_HIPTOP:
				tmp = _("Hiptop");
				break;
			case OSCAR_CAPABILITY_SECUREIM:
				tmp = _("Security Enabled");
				break;
			case OSCAR_CAPABILITY_VIDEO:
				tmp = _("Video Chat");
				break;
			/* Not actually sure about this one... WinAIM doesn't show anything */
			case OSCAR_CAPABILITY_ICHATAV:
				tmp = _("iChat AV");
				break;
			case OSCAR_CAPABILITY_LIVEVIDEO:
				tmp = _("Live Video");
				break;
			case OSCAR_CAPABILITY_CAMERA:
				tmp = _("Camera");
				break;
			case OSCAR_CAPABILITY_ICHAT_SCREENSHARE:
				tmp = _("Screen Sharing");
				break;
			default:
				tmp = NULL;
				break;
			}
			if (tmp)
				g_string_append_printf(str, "%s%s", (*(str->str) == '\0' ? "" : ", "), tmp);
		}
		bit <<= 1;
	}

	return g_string_free(str, FALSE);
}

static char *oscar_icqstatus(int state) {
	/* Make a cute little string that shows the status of the dude or dudet */
	if (state & AIM_ICQ_STATE_CHAT)
		return g_strdup(_("Free For Chat"));
	else if (state & AIM_ICQ_STATE_DND)
		return g_strdup(_("Do Not Disturb"));
	else if (state & AIM_ICQ_STATE_OUT)
		return g_strdup(_("Not Available"));
	else if (state & AIM_ICQ_STATE_BUSY)
		return g_strdup(_("Occupied"));
	else if (state & AIM_ICQ_STATE_AWAY)
		return g_strdup(_("Away"));
	else if (state & AIM_ICQ_STATE_WEBAWARE)
		return g_strdup(_("Web Aware"));
	else if (state & AIM_ICQ_STATE_INVISIBLE)
		return g_strdup(_("Invisible"));
	else if (state & AIM_ICQ_STATE_EVIL)
		return g_strdup(_("Evil"));
	else if (state & AIM_ICQ_STATE_DEPRESSION)
		return g_strdup(_("Depression"));
	else if (state & AIM_ICQ_STATE_ATHOME)
		return g_strdup_(_("At home"));
	else if (state & AIM_ICQ_STATE_ATWORK)
		return g_strdup(_("At work"));
	else if (state & AIM_ICQ_STATE_LUNCH)
		return g_strdup(_("At lunch"));
	else
		return g_strdup(_("Online"));
}

static void
oscar_user_info_add_pair(PurpleNotifyUserInfo *user_info, const char *name, const char *value)
{
	if (value && value[0]) {
		purple_notify_user_info_add_pair(user_info, name, value);
	}
}

static void
oscar_user_info_convert_and_add_pair(PurpleAccount *account, OscarData *od, PurpleNotifyUserInfo *user_info,
									 const char *name, const char *value)
{
	gchar *utf8;

	if (value && value[0] && (utf8 = oscar_utf8_try_convert(account, od, value))) {
		purple_notify_user_info_add_pair(user_info, name, utf8);
		g_free(utf8);
	}
}

static void
oscar_user_info_convert_and_add(PurpleAccount *account, OscarData *od, PurpleNotifyUserInfo *user_info,
								const char *name, const char *value)
{
	gchar *utf8;

	if (value && value[0] && (utf8 = oscar_utf8_try_convert(account, od, value))) {
		purple_notify_user_info_add_pair(user_info, name, utf8);
		g_free(utf8);
	}
}

/**
 * @brief Append the status information to a user_info struct
 *
 * The returned information is HTML-ready, appropriately escaped, as all information in a user_info struct should be HTML.
 *
 * @param gc The PurpleConnection
 * @param user_info A PurpleNotifyUserInfo object to which status information will be added
 * @param b The PurpleBuddy whose status is desired. This or the aim_userinfo_t (or both) must be passed to oscar_user_info_append_status().
 * @param userinfo The aim_userinfo_t of the buddy whose status is desired. This or the PurpleBuddy (or both) must be passed to oscar_user_info_append_status().
 * @param strip_html_tags If strip_html_tags is TRUE, tags embedded in the status message will be stripped, returning a non-formatted string. The string will still be HTML escaped.
 */
static void oscar_user_info_append_status(PurpleConnection *gc, PurpleNotifyUserInfo *user_info, PurpleBuddy *b, aim_userinfo_t *userinfo, gboolean strip_html_tags)
{
	PurpleAccount *account = purple_connection_get_account(gc);
	OscarData *od;
	PurplePresence *presence = NULL;
	PurpleStatus *status = NULL;
	gchar *message = NULL, *itmsurl = NULL, *tmp;
	gboolean is_away;

	od = purple_connection_get_protocol_data(gc);

	if (b == NULL && userinfo == NULL)
		return;

	if (b == NULL)
		b = purple_find_buddy(purple_connection_get_account(gc), userinfo->bn);
	else
		userinfo = aim_locate_finduserinfo(od, purple_buddy_get_name(b));

	if (b) {
		presence = purple_buddy_get_presence(b);
		status = purple_presence_get_active_status(presence);
	}

	/* If we have both b and userinfo we favor userinfo, because if we're
	   viewing someone's profile then we want the HTML away message, and
	   the "message" attribute of the status contains only the plaintext
	   message. */
	if (userinfo) {
		if ((userinfo->flags & AIM_FLAG_AWAY)
				&& userinfo->away_len > 0
				&& userinfo->away != NULL
				&& userinfo->away_encoding != NULL)
		{
			/* Away message */
			tmp = oscar_encoding_extract(userinfo->away_encoding);
			message = oscar_encoding_to_utf8(account,
					tmp, userinfo->away, userinfo->away_len);
			g_free(tmp);
		} else {
			/*
			 * Available message or non-HTML away message (because that's
			 * all we have right now.
			 */
			if ((userinfo->status != NULL) && userinfo->status[0] != '\0') {
				message = oscar_encoding_to_utf8(account,
						userinfo->status_encoding, userinfo->status,
						userinfo->status_len);
			}
#if defined (_WIN32) || defined (__APPLE__)
			if (userinfo->itmsurl && (userinfo->itmsurl[0] != '\0'))
				itmsurl = oscar_encoding_to_utf8(account, userinfo->itmsurl_encoding,
												 userinfo->itmsurl, userinfo->itmsurl_len);
#endif
		}
	} else {
		message = g_strdup(purple_status_get_attr_string(status, "message"));
		itmsurl = g_strdup(purple_status_get_attr_string(status, "itmsurl"));
	}

	is_away = ((status && !purple_status_is_available(status)) ||
			   (userinfo && (userinfo->flags & AIM_FLAG_AWAY)));

	if (strip_html_tags) {
		/* Away messages are HTML, but available messages were originally plain text.
		 * We therefore need to strip away messages but not available messages if we're asked to remove HTML tags.
		 */
		/*
		 * It seems like the above comment no longer applies.  All messages need
		 * to be escaped.
		 */
		if (message) {
			gchar *tmp2;
			tmp = purple_markup_strip_html(message);
			g_free(message);
			tmp2 = g_markup_escape_text(tmp, -1);
			g_free(tmp);
			message = tmp2;
		}

	} else {
		if (itmsurl) {
			tmp = g_strdup_printf("<a href=\"%s\">%s</a>",
								  itmsurl, message);
			g_free(message);
			message = tmp;
		}
	}
	g_free(itmsurl);

	if (message) {
		tmp = purple_str_sub_away_formatters(message, purple_account_get_username(account));
		g_free(message);
		message = tmp;
	}

	if (b) {
		if (purple_presence_is_online(presence)) {
			if (oscar_util_valid_name_icq(purple_buddy_get_name(b)) || is_away || !message || !(*message)) {
				/* Append the status name for online ICQ statuses, away AIM statuses, and for all buddies with no message.
				 * If the status name and the message are the same, only show one. */
				const char *status_name = purple_status_get_name(status);
				if (status_name && message && !strcmp(status_name, message))
					status_name = NULL;

				tmp = g_strdup_printf("%s%s%s",
									   status_name ? status_name : "",
									   ((status_name && message) && *message) ? ": " : "",
									   (message && *message) ? message : "");
				g_free(message);
				message = tmp;
			}

		} else if (aim_ssi_waitingforauth(od->ssi.local,
			aim_ssi_itemlist_findparentname(od->ssi.local, purple_buddy_get_name(b)),
			purple_buddy_get_name(b)))
		{
			/* Note if an offline buddy is not authorized */
			tmp = g_strdup_printf("%s%s%s",
					_("Not Authorized"),
					(message && *message) ? ": " : "",
					(message && *message) ? message : "");
			g_free(message);
			message = tmp;
		} else {
			g_free(message);
			message = g_strdup(_("Offline"));
		}
<<<<<<< HEAD
=======
	}

	if (presence) {
		const char *mood;
		const char *description;
		status = purple_presence_get_status(presence, "mood");
		mood = purple_status_get_attr_string(status, PURPLE_MOOD_NAME);
		description = icq_get_custom_icon_description(mood);
		if (description && *description)
			purple_notify_user_info_add_pair(user_info, _("Mood"), _(description));
>>>>>>> e0f66eef
	}

	purple_notify_user_info_add_pair(user_info, _("Status"), message);
	g_free(message);
}

static void oscar_user_info_append_extra_info(PurpleConnection *gc, PurpleNotifyUserInfo *user_info, PurpleBuddy *b, aim_userinfo_t *userinfo)
{
	OscarData *od;
	PurpleAccount *account;
	PurplePresence *presence = NULL;
	PurpleStatus *status = NULL;
	PurpleGroup *g = NULL;
	struct buddyinfo *bi = NULL;
	char *tmp;
	const char *bname = NULL, *gname = NULL;

	od = purple_connection_get_protocol_data(gc);
	account = purple_connection_get_account(gc);

	if ((user_info == NULL) || ((b == NULL) && (userinfo == NULL)))
		return;

	if (userinfo == NULL)
		userinfo = aim_locate_finduserinfo(od, purple_buddy_get_name(b));

	if (b == NULL)
		b = purple_find_buddy(account, userinfo->bn);

	if (b != NULL) {
		bname = purple_buddy_get_name(b);
		g = purple_buddy_get_group(b);
		gname = purple_group_get_name(g);
		presence = purple_buddy_get_presence(b);
		status = purple_presence_get_active_status(presence);
	}

	if (userinfo != NULL)
		bi = g_hash_table_lookup(od->buddyinfo, purple_normalize(account, userinfo->bn));

	if ((bi != NULL) && (bi->ipaddr != 0)) {
		tmp =  g_strdup_printf("%hhu.%hhu.%hhu.%hhu",
						(bi->ipaddr & 0xff000000) >> 24,
						(bi->ipaddr & 0x00ff0000) >> 16,
						(bi->ipaddr & 0x0000ff00) >> 8,
						(bi->ipaddr & 0x000000ff));
		oscar_user_info_add_pair(user_info, _("IP Address"), tmp);
		g_free(tmp);
	}

	if ((userinfo != NULL) && (userinfo->warnlevel != 0)) {
		tmp = g_strdup_printf("%d", (int)(userinfo->warnlevel/10.0 + .5));
		oscar_user_info_add_pair(user_info, _("Warning Level"), tmp);
		g_free(tmp);
	}

	if ((b != NULL) && (bname != NULL) && (g != NULL) && (gname != NULL)) {
		tmp = aim_ssi_getcomment(od->ssi.local, gname, bname);
		if (tmp != NULL) {
			char *tmp2 = g_markup_escape_text(tmp, strlen(tmp));
			g_free(tmp);

			oscar_user_info_convert_and_add_pair(account, od, user_info, _("Buddy Comment"), tmp2);
			g_free(tmp2);
		}
	}
}

static char *extract_name(const char *name) {
	char *tmp, *x;
	int i, j;

	if (!name)
		return NULL;

	x = strchr(name, '-');
	if (!x)
		return NULL;

	x = strchr(x + 1, '-');
	if (!x)
		return NULL;

	tmp = g_strdup(++x);

	for (i = 0, j = 0; x[i]; i++) {
		char hex[3];
		if (x[i] != '%') {
			tmp[j++] = x[i];
			continue;
		}
		strncpy(hex, x + ++i, 2);
		hex[2] = 0;
		i++;
		tmp[j++] = strtol(hex, NULL, 16);
	}

	tmp[j] = 0;
	return tmp;
}

static struct chat_connection *
find_oscar_chat(PurpleConnection *gc, int id)
{
	OscarData *od = purple_connection_get_protocol_data(gc);
	GSList *cur;
	struct chat_connection *cc;

	for (cur = od->oscar_chats; cur != NULL; cur = cur->next)
	{
		cc = (struct chat_connection *)cur->data;
		if (cc->id == id)
			return cc;
	}

	return NULL;
}

static struct chat_connection *
find_oscar_chat_by_conn(PurpleConnection *gc, FlapConnection *conn)
{
	OscarData *od = purple_connection_get_protocol_data(gc);
	GSList *cur;
	struct chat_connection *cc;

	for (cur = od->oscar_chats; cur != NULL; cur = cur->next)
	{
		cc = (struct chat_connection *)cur->data;
		if (cc->conn == conn)
			return cc;
	}

	return NULL;
}

static struct chat_connection *
find_oscar_chat_by_conv(PurpleConnection *gc, PurpleConversation *conv)
{
	OscarData *od = purple_connection_get_protocol_data(gc);
	GSList *cur;
	struct chat_connection *cc;

	for (cur = od->oscar_chats; cur != NULL; cur = cur->next)
	{
		cc = (struct chat_connection *)cur->data;
		if (cc->conv == conv)
			return cc;
	}

	return NULL;
}

void
oscar_chat_destroy(struct chat_connection *cc)
{
	g_free(cc->name);
	g_free(cc->show);
	g_free(cc);
}

static void
oscar_chat_kill(PurpleConnection *gc, struct chat_connection *cc)
{
	OscarData *od = purple_connection_get_protocol_data(gc);

	/* Notify the conversation window that we've left the chat */
	serv_got_chat_left(gc, purple_conv_chat_get_id(PURPLE_CONV_CHAT(cc->conv)));

	/* Destroy the chat_connection */
	od->oscar_chats = g_slist_remove(od->oscar_chats, cc);
	flap_connection_schedule_destroy(cc->conn, OSCAR_DISCONNECT_DONE, NULL);
	oscar_chat_destroy(cc);
}

/**
 * This is called from the callback functions for establishing
 * a TCP connection with an oscar host if an error occurred.
 */
static void
connection_common_error_cb(FlapConnection *conn, const gchar *error_message)
{
	OscarData *od;
	PurpleConnection *gc;

	od = conn->od;
	gc = od->gc;

	purple_debug_error("oscar", "unable to connect to FLAP "
			"server of type 0x%04hx\n", conn->type);

	if (conn->type == SNAC_FAMILY_AUTH)
	{
		/* This only happens when connecting with the old-style BUCP login */
		gchar *msg;
		msg = g_strdup_printf(_("Unable to connect to authentication server: %s"),
				error_message);
		purple_connection_error_reason(gc, PURPLE_CONNECTION_ERROR_NETWORK_ERROR, msg);
		g_free(msg);
	}
	else if (conn->type == SNAC_FAMILY_LOCATE)
	{
		gchar *msg;
		msg = g_strdup_printf(_("Unable to connect to BOS server: %s"),
				error_message);
		purple_connection_error_reason(gc, PURPLE_CONNECTION_ERROR_NETWORK_ERROR, msg);
		g_free(msg);
	}
	else
	{
		/* Maybe we should call this for BOS connections, too? */
		flap_connection_schedule_destroy(conn,
				OSCAR_DISCONNECT_COULD_NOT_CONNECT, error_message);
	}
}

/**
 * This is called from the callback functions for establishing
 * a TCP connection with an oscar host. Depending on the type
 * of host, we do a few different things here.
 */
static void
connection_common_established_cb(FlapConnection *conn)
{
	OscarData *od;
	PurpleConnection *gc;
	PurpleAccount *account;

	od = conn->od;
	gc = od->gc;
	account = purple_connection_get_account(gc);

	purple_debug_info("oscar", "connected to FLAP server of type 0x%04hx\n",
			conn->type);

	if (conn->cookie == NULL)
		flap_connection_send_version(od, conn);
	else
	{
		if (purple_account_get_bool(account, "use_clientlogin", OSCAR_DEFAULT_USE_CLIENTLOGIN))
		{
			ClientInfo aiminfo = CLIENTINFO_PURPLE_AIM;
			ClientInfo icqinfo = CLIENTINFO_PURPLE_ICQ;
			flap_connection_send_version_with_cookie_and_clientinfo(od,
					conn, conn->cookielen, conn->cookie,
					od->icq ? &icqinfo : &aiminfo,
					purple_account_get_bool(account, "allow_multiple_logins", OSCAR_DEFAULT_ALLOW_MULTIPLE_LOGINS));
		} else {
			flap_connection_send_version_with_cookie(od, conn,
					conn->cookielen, conn->cookie);
		}


		g_free(conn->cookie);
		conn->cookie = NULL;
	}

	if (conn->type == SNAC_FAMILY_AUTH)
	{
		/* This only happens when connecting with the old-style BUCP login */
		aim_request_login(od, conn, purple_account_get_username(account));
		purple_debug_info("oscar", "Username sent, waiting for response\n");
		purple_connection_update_progress(gc, _("Username sent"), 1, OSCAR_CONNECT_STEPS);
		ck[1] = 0x65;
	}
	else if (conn->type == SNAC_FAMILY_LOCATE)
	{
		purple_connection_update_progress(gc, _("Connection established, cookie sent"), 4, OSCAR_CONNECT_STEPS);
		ck[4] = 0x61;
	}
	else if (conn->type == SNAC_FAMILY_CHAT)
	{
		od->oscar_chats = g_slist_prepend(od->oscar_chats, conn->new_conn_data);
		conn->new_conn_data = NULL;
	}
}

static void
connection_established_cb(gpointer data, gint source, const gchar *error_message)
{
	FlapConnection *conn;

	conn = data;

	conn->connect_data = NULL;
	conn->fd = source;

	if (source < 0)
	{
		connection_common_error_cb(conn, error_message);
		return;
	}

	conn->watcher_incoming = purple_input_add(conn->fd,
			PURPLE_INPUT_READ, flap_connection_recv_cb, conn);
	connection_common_established_cb(conn);
}

static void
ssl_connection_established_cb(gpointer data, PurpleSslConnection *gsc,
		PurpleInputCondition cond)
{
	FlapConnection *conn;

	conn = data;

	purple_ssl_input_add(gsc, flap_connection_recv_cb_ssl, conn);
	connection_common_established_cb(conn);
}

static void
ssl_connection_error_cb(PurpleSslConnection *gsc, PurpleSslErrorType error,
		gpointer data)
{
	FlapConnection *conn;

	conn = data;

	if (conn->watcher_outgoing)
	{
		purple_input_remove(conn->watcher_outgoing);
		conn->watcher_outgoing = 0;
	}

	/* sslconn frees the connection on error */
	conn->gsc = NULL;

	connection_common_error_cb(conn, purple_ssl_strerror(error));
}

static void
flap_connection_established_bos(OscarData *od, FlapConnection *conn)
{
	PurpleConnection *gc = od->gc;

	aim_srv_reqpersonalinfo(od, conn);

	purple_debug_info("oscar", "ssi: requesting rights and list\n");
	aim_ssi_reqrights(od);
	aim_ssi_reqdata(od);
	if (od->getblisttimer > 0)
		purple_timeout_remove(od->getblisttimer);
	od->getblisttimer = purple_timeout_add_seconds(30, purple_ssi_rerequestdata, od);

	aim_locate_reqrights(od);
	aim_buddylist_reqrights(od, conn);
	aim_im_reqparams(od);
	aim_bos_reqrights(od, conn); /* TODO: Don't call this with ssi */

	purple_connection_update_progress(gc, _("Finalizing connection"), 5, OSCAR_CONNECT_STEPS);
}

static void
flap_connection_established_admin(OscarData *od, FlapConnection *conn)
{
	aim_srv_clientready(od, conn);
	purple_debug_info("oscar", "connected to admin\n");

	if (od->chpass) {
		purple_debug_info("oscar", "changing password\n");
		aim_admin_changepasswd(od, conn, od->newp, od->oldp);
		g_free(od->oldp);
		od->oldp = NULL;
		g_free(od->newp);
		od->newp = NULL;
		od->chpass = FALSE;
	}
	if (od->setnick) {
		purple_debug_info("oscar", "formatting username\n");
		aim_admin_setnick(od, conn, od->newformatting);
		g_free(od->newformatting);
		od->newformatting = NULL;
		od->setnick = FALSE;
	}
	if (od->conf) {
		purple_debug_info("oscar", "confirming account\n");
		aim_admin_reqconfirm(od, conn);
		od->conf = FALSE;
	}
	if (od->reqemail) {
		purple_debug_info("oscar", "requesting email address\n");
		aim_admin_getinfo(od, conn, 0x0011);
		od->reqemail = FALSE;
	}
	if (od->setemail) {
		purple_debug_info("oscar", "setting email address\n");
		aim_admin_setemail(od, conn, od->email);
		g_free(od->email);
		od->email = NULL;
		od->setemail = FALSE;
	}
}

static void
flap_connection_established_chat(OscarData *od, FlapConnection *conn)
{
	PurpleConnection *gc = od->gc;
	struct chat_connection *chatcon;
	static int id = 1;

	aim_srv_clientready(od, conn);

	chatcon = find_oscar_chat_by_conn(gc, conn);
	if (chatcon) {
		chatcon->id = id;
		chatcon->conv = serv_got_joined_chat(gc, id++, chatcon->show);
	}
}

static void
flap_connection_established_chatnav(OscarData *od, FlapConnection *conn)
{
	aim_srv_clientready(od, conn);
	aim_chatnav_reqrights(od, conn);
}

static void
flap_connection_established_alert(OscarData *od, FlapConnection *conn)
{
	aim_email_sendcookies(od);
	aim_email_activate(od);
	aim_srv_clientready(od, conn);
}

static void
flap_connection_established_bart(OscarData *od, FlapConnection *conn)
{
	PurpleConnection *gc = od->gc;

	aim_srv_clientready(od, conn);

	od->iconconnecting = FALSE;

	purple_icons_fetch(gc);
}

static int
flap_connection_established(OscarData *od, FlapConnection *conn, FlapFrame *fr, ...)
{
	purple_debug_info("oscar", "FLAP connection of type 0x%04hx is "
			"now fully connected\n", conn->type);
	if (conn->type == SNAC_FAMILY_LOCATE)
		flap_connection_established_bos(od, conn);
	else if (conn->type == SNAC_FAMILY_ADMIN)
		flap_connection_established_admin(od, conn);
	else if (conn->type == SNAC_FAMILY_CHAT)
		flap_connection_established_chat(od, conn);
	else if (conn->type == SNAC_FAMILY_CHATNAV)
		flap_connection_established_chatnav(od, conn);
	else if (conn->type == SNAC_FAMILY_ALERT)
		flap_connection_established_alert(od, conn);
	else if (conn->type == SNAC_FAMILY_BART)
		flap_connection_established_bart(od, conn);

	return 1;
}

static void
idle_reporting_pref_cb(const char *name, PurplePrefType type,
		gconstpointer value, gpointer data)
{
	PurpleConnection *gc;
	OscarData *od;
	gboolean report_idle;
	guint32 presence;

	gc = data;
	od = purple_connection_get_protocol_data(gc);
	report_idle = strcmp((const char *)value, "none") != 0;
	presence = aim_ssi_getpresence(od->ssi.local);

	if (report_idle)
		aim_ssi_setpresence(od, presence | AIM_SSI_PRESENCE_FLAG_SHOWIDLE);
	else
		aim_ssi_setpresence(od, presence & ~AIM_SSI_PRESENCE_FLAG_SHOWIDLE);
}

/**
 * Should probably make a "Use recent buddies group" account preference
 * so that this option is surfaced to the user.
 */
static void
recent_buddies_pref_cb(const char *name, PurplePrefType type,
		gconstpointer value, gpointer data)
{
	PurpleConnection *gc;
	OscarData *od;
	guint32 presence;

	gc = data;
	od = purple_connection_get_protocol_data(gc);
	presence = aim_ssi_getpresence(od->ssi.local);

	if (value)
		aim_ssi_setpresence(od, presence & ~AIM_SSI_PRESENCE_FLAG_NORECENTBUDDIES);
	else
		aim_ssi_setpresence(od, presence | AIM_SSI_PRESENCE_FLAG_NORECENTBUDDIES);
}

void
oscar_login(PurpleAccount *account)
{
	PurpleConnection *gc;
	OscarData *od;

	gc = purple_account_get_connection(account);
	od = oscar_data_new();
	od->gc = gc;
	purple_connection_set_protocol_data(gc, od);

	oscar_data_addhandler(od, AIM_CB_FAM_SPECIAL, AIM_CB_SPECIAL_CONNERR, purple_connerr, 0);
	oscar_data_addhandler(od, AIM_CB_FAM_SPECIAL, AIM_CB_SPECIAL_CONNINITDONE, flap_connection_established, 0);

	oscar_data_addhandler(od, SNAC_FAMILY_ADMIN, 0x0003, purple_info_change, 0);
	oscar_data_addhandler(od, SNAC_FAMILY_ADMIN, 0x0005, purple_info_change, 0);
	oscar_data_addhandler(od, SNAC_FAMILY_ADMIN, 0x0007, purple_account_confirm, 0);
	oscar_data_addhandler(od, SNAC_FAMILY_ALERT, 0x0001, purple_parse_genericerr, 0);
	oscar_data_addhandler(od, SNAC_FAMILY_ALERT, SNAC_SUBTYPE_ALERT_MAILSTATUS, purple_email_parseupdate, 0);

	/* These are only needed when connecting with the old-style BUCP login */
	oscar_data_addhandler(od, SNAC_FAMILY_AUTH, 0x0003, purple_parse_auth_resp, 0);
	oscar_data_addhandler(od, SNAC_FAMILY_AUTH, 0x0007, purple_parse_login, 0);
	oscar_data_addhandler(od, SNAC_FAMILY_AUTH, SNAC_SUBTYPE_AUTH_SECURID_REQUEST, purple_parse_auth_securid_request, 0);

	oscar_data_addhandler(od, SNAC_FAMILY_BART, SNAC_SUBTYPE_BART_RESPONSE, purple_icon_parseicon, 0);
	oscar_data_addhandler(od, SNAC_FAMILY_BOS, 0x0001, purple_parse_genericerr, 0);
	oscar_data_addhandler(od, SNAC_FAMILY_BOS, 0x0003, purple_bosrights, 0);
	oscar_data_addhandler(od, SNAC_FAMILY_BUDDY, 0x0001, purple_parse_genericerr, 0);
	oscar_data_addhandler(od, SNAC_FAMILY_BUDDY, SNAC_SUBTYPE_BUDDY_RIGHTSINFO, purple_parse_buddyrights, 0);
	oscar_data_addhandler(od, SNAC_FAMILY_BUDDY, SNAC_SUBTYPE_BUDDY_ONCOMING, purple_parse_oncoming, 0);
	oscar_data_addhandler(od, SNAC_FAMILY_BUDDY, SNAC_SUBTYPE_BUDDY_OFFGOING, purple_parse_offgoing, 0);
	oscar_data_addhandler(od, SNAC_FAMILY_CHAT, 0x0001, purple_parse_genericerr, 0);
	oscar_data_addhandler(od, SNAC_FAMILY_CHAT, SNAC_SUBTYPE_CHAT_USERJOIN, purple_conv_chat_join, 0);
	oscar_data_addhandler(od, SNAC_FAMILY_CHAT, SNAC_SUBTYPE_CHAT_USERLEAVE, purple_conv_chat_leave, 0);
	oscar_data_addhandler(od, SNAC_FAMILY_CHAT, SNAC_SUBTYPE_CHAT_ROOMINFOUPDATE, purple_conv_chat_info_update, 0);
	oscar_data_addhandler(od, SNAC_FAMILY_CHAT, SNAC_SUBTYPE_CHAT_INCOMINGMSG, purple_conv_chat_incoming_msg, 0);
	oscar_data_addhandler(od, SNAC_FAMILY_CHATNAV, 0x0001, purple_parse_genericerr, 0);
	oscar_data_addhandler(od, SNAC_FAMILY_CHATNAV, SNAC_SUBTYPE_CHATNAV_INFO, purple_chatnav_info, 0);
	oscar_data_addhandler(od, SNAC_FAMILY_FEEDBAG, SNAC_SUBTYPE_FEEDBAG_ERROR, purple_ssi_parseerr, 0);
	oscar_data_addhandler(od, SNAC_FAMILY_FEEDBAG, SNAC_SUBTYPE_FEEDBAG_RIGHTSINFO, purple_ssi_parserights, 0);
	oscar_data_addhandler(od, SNAC_FAMILY_FEEDBAG, SNAC_SUBTYPE_FEEDBAG_LIST, purple_ssi_parselist, 0);
	oscar_data_addhandler(od, SNAC_FAMILY_FEEDBAG, SNAC_SUBTYPE_FEEDBAG_SRVACK, purple_ssi_parseack, 0);
	oscar_data_addhandler(od, SNAC_FAMILY_FEEDBAG, SNAC_SUBTYPE_FEEDBAG_ADD, purple_ssi_parseaddmod, 0);
	oscar_data_addhandler(od, SNAC_FAMILY_FEEDBAG, SNAC_SUBTYPE_FEEDBAG_MOD, purple_ssi_parseaddmod, 0);
	oscar_data_addhandler(od, SNAC_FAMILY_FEEDBAG, SNAC_SUBTYPE_FEEDBAG_RECVAUTH, purple_ssi_authgiven, 0);
	oscar_data_addhandler(od, SNAC_FAMILY_FEEDBAG, SNAC_SUBTYPE_FEEDBAG_RECVAUTHREQ, purple_ssi_authrequest, 0);
	oscar_data_addhandler(od, SNAC_FAMILY_FEEDBAG, SNAC_SUBTYPE_FEEDBAG_RECVAUTHREP, purple_ssi_authreply, 0);
	oscar_data_addhandler(od, SNAC_FAMILY_FEEDBAG, SNAC_SUBTYPE_FEEDBAG_ADDED, purple_ssi_gotadded, 0);
	oscar_data_addhandler(od, SNAC_FAMILY_ICBM, SNAC_SUBTYPE_ICBM_INCOMING, purple_parse_incoming_im, 0);
	oscar_data_addhandler(od, SNAC_FAMILY_ICBM, SNAC_SUBTYPE_ICBM_MISSEDCALL, purple_parse_misses, 0);
	oscar_data_addhandler(od, SNAC_FAMILY_ICBM, SNAC_SUBTYPE_ICBM_CLIENTAUTORESP, purple_parse_clientauto, 0);
	oscar_data_addhandler(od, SNAC_FAMILY_ICBM, SNAC_SUBTYPE_ICBM_ERROR, purple_parse_msgerr, 0);
	oscar_data_addhandler(od, SNAC_FAMILY_ICBM, SNAC_SUBTYPE_ICBM_MTN, purple_parse_mtn, 0);
	oscar_data_addhandler(od, SNAC_FAMILY_ICBM, SNAC_SUBTYPE_ICBM_ACK, purple_parse_msgack, 0);
#ifdef OLDSTYLE_ICQ_OFFLINEMSGS
	oscar_data_addhandler(od, SNAC_FAMILY_ICQ, SNAC_SUBTYPE_ICQ_OFFLINEMSG, purple_offlinemsg, 0);
	oscar_data_addhandler(od, SNAC_FAMILY_ICQ, SNAC_SUBTYPE_ICQ_OFFLINEMSGCOMPLETE, purple_offlinemsgdone, 0);
#endif /* OLDSTYLE_ICQ_OFFLINEMSGS */
	oscar_data_addhandler(od, SNAC_FAMILY_ICQ, SNAC_SUBTYPE_ICQ_ALIAS, purple_icqalias, 0);
	oscar_data_addhandler(od, SNAC_FAMILY_ICQ, SNAC_SUBTYPE_ICQ_INFO, purple_icqinfo, 0);
	oscar_data_addhandler(od, SNAC_FAMILY_LOCATE, SNAC_SUBTYPE_LOCATE_RIGHTSINFO, purple_parse_locaterights, 0);
	oscar_data_addhandler(od, SNAC_FAMILY_LOCATE, SNAC_SUBTYPE_LOCATE_USERINFO, purple_parse_userinfo, 0);
	oscar_data_addhandler(od, SNAC_FAMILY_LOCATE, SNAC_SUBTYPE_LOCATE_ERROR, purple_parse_locerr, 0);
	oscar_data_addhandler(od, SNAC_FAMILY_OSERVICE, 0x0001, purple_parse_genericerr, 0);
	oscar_data_addhandler(od, SNAC_FAMILY_OSERVICE, 0x000f, purple_selfinfo, 0);
	oscar_data_addhandler(od, SNAC_FAMILY_OSERVICE, 0x001f, purple_memrequest, 0);
	oscar_data_addhandler(od, SNAC_FAMILY_OSERVICE, 0x0021, oscar_icon_req,0);
	oscar_data_addhandler(od, SNAC_FAMILY_OSERVICE, SNAC_SUBTYPE_OSERVICE_REDIRECT, purple_handle_redirect, 0);
	oscar_data_addhandler(od, SNAC_FAMILY_OSERVICE, SNAC_SUBTYPE_OSERVICE_MOTD, purple_parse_motd, 0);
	oscar_data_addhandler(od, SNAC_FAMILY_OSERVICE, SNAC_SUBTYPE_OSERVICE_EVIL, purple_parse_evilnotify, 0);
	oscar_data_addhandler(od, SNAC_FAMILY_POPUP, 0x0002, purple_popup, 0);
	oscar_data_addhandler(od, SNAC_FAMILY_USERLOOKUP, SNAC_SUBTYPE_USERLOOKUP_ERROR, purple_parse_searcherror, 0);
	oscar_data_addhandler(od, SNAC_FAMILY_USERLOOKUP, 0x0003, purple_parse_searchreply, 0);

	purple_debug_misc("oscar", "oscar_login: gc = %p\n", gc);

	if (!oscar_util_valid_name(purple_account_get_username(account))) {
		gchar *buf;
		buf = g_strdup_printf(_("Unable to sign on as %s because the username is invalid.  Usernames must be a valid email address, or start with a letter and contain only letters, numbers and spaces, or contain only numbers."), purple_account_get_username(account));
		purple_connection_error_reason(gc, PURPLE_CONNECTION_ERROR_INVALID_SETTINGS, buf);
		g_free(buf);
		return;
	}

	if (oscar_util_valid_name_icq((purple_account_get_username(account)))) {
		od->icq = TRUE;
	} else {
		gc->flags |= PURPLE_CONNECTION_HTML;
		gc->flags |= PURPLE_CONNECTION_AUTO_RESP;
	}

	od->default_port = purple_account_get_int(account, "port", OSCAR_DEFAULT_LOGIN_PORT);
	od->use_ssl = purple_account_get_bool(account, "use_ssl", OSCAR_DEFAULT_USE_SSL);

	/* Connect to core Purple signals */
	purple_prefs_connect_callback(gc, "/purple/away/idle_reporting", idle_reporting_pref_cb, gc);
	purple_prefs_connect_callback(gc, "/plugins/prpl/oscar/recent_buddies", recent_buddies_pref_cb, gc);

	/*
	 * On 2008-03-05 AOL released some documentation on the OSCAR protocol
	 * which includes a new login method called clientLogin.  It is similar
	 * (though not the same?) as what the AIM 6.0 series uses to
	 * authenticate.
	 *
	 * AIM 5.9 and lower use an MD5-based login procedure called "BUCP".
	 * This authentication method is used for both ICQ and AIM when
	 * clientLogin is not enabled.
	 */
	if (purple_account_get_bool(account, "use_clientlogin", OSCAR_DEFAULT_USE_CLIENTLOGIN)) {
		send_client_login(od, purple_account_get_username(account));
	} else {
		FlapConnection *newconn;
		const char *server;

		newconn = flap_connection_new(od, SNAC_FAMILY_AUTH);

		if (od->use_ssl) {
			if (!purple_ssl_is_supported()) {
				purple_connection_error_reason(gc, PURPLE_CONNECTION_ERROR_NO_SSL_SUPPORT,
						_("SSL support unavailable"));
				return;
			}

			server = purple_account_get_string(account, "server", OSCAR_DEFAULT_SSL_LOGIN_SERVER);

			/*
			 * If the account's server is what the oscar prpl has offered as
			 * the default login server through the vast eons (all two of
			 * said default options, AFAIK) and the user wants SSL, we'll
			 * do what we know is best for them and change the setting out
			 * from under them to the SSL login server.
			 */
			if (!strcmp(server, OSCAR_DEFAULT_LOGIN_SERVER) || !strcmp(server, OSCAR_OLD_LOGIN_SERVER)) {
				purple_debug_info("oscar", "Account uses SSL, so changing server to default SSL server\n");
				purple_account_set_string(account, "server", OSCAR_DEFAULT_SSL_LOGIN_SERVER);
				server = OSCAR_DEFAULT_SSL_LOGIN_SERVER;
			}

			newconn->gsc = purple_ssl_connect(account, server,
					purple_account_get_int(account, "port", OSCAR_DEFAULT_LOGIN_PORT),
					ssl_connection_established_cb, ssl_connection_error_cb, newconn);
		} else {
			server = purple_account_get_string(account, "server", OSCAR_DEFAULT_LOGIN_SERVER);

			/*
			 * See the comment above. We do the reverse here. If they don't want
			 * SSL but their server is set to OSCAR_DEFAULT_SSL_LOGIN_SERVER,
			 * set it back to the default.
			 */
			if (!strcmp(server, OSCAR_DEFAULT_SSL_LOGIN_SERVER)) {
				purple_debug_info("oscar", "Account does not use SSL, so changing server back to non-SSL\n");
				purple_account_set_string(account, "server", OSCAR_DEFAULT_LOGIN_SERVER);
				server = OSCAR_DEFAULT_LOGIN_SERVER;
			}

			newconn->connect_data = purple_proxy_connect(NULL, account, server,
					purple_account_get_int(account, "port", OSCAR_DEFAULT_LOGIN_PORT),
					connection_established_cb, newconn);
		}

		if (newconn->gsc == NULL && newconn->connect_data == NULL) {
			purple_connection_error_reason(gc, PURPLE_CONNECTION_ERROR_NETWORK_ERROR,
					_("Unable to connect"));
			return;
		}
	}

	purple_connection_update_progress(gc, _("Connecting"), 0, OSCAR_CONNECT_STEPS);
	ck[0] = 0x5a;
}

void
oscar_close(PurpleConnection *gc)
{
	OscarData *od;

	od = purple_connection_get_protocol_data(gc);

	while (od->oscar_chats)
	{
		struct chat_connection *cc = od->oscar_chats->data;
		od->oscar_chats = g_slist_remove(od->oscar_chats, cc);
		oscar_chat_destroy(cc);
	}
	while (od->create_rooms)
	{
		struct create_room *cr = od->create_rooms->data;
		g_free(cr->name);
		od->create_rooms = g_slist_remove(od->create_rooms, cr);
		g_free(cr);
	}
	oscar_data_destroy(od);
	purple_connection_set_protocol_data(gc, NULL);

	purple_prefs_disconnect_by_handle(gc);

	purple_debug_info("oscar", "Signed off.\n");
}

/* XXX - Should use purple_util_fetch_url for the below stuff */
struct pieceofcrap {
	PurpleConnection *gc;
	unsigned long offset;
	unsigned long len;
	char *modname;
	int fd;
	FlapConnection *conn;
	unsigned int inpa;
};

static void damn_you(gpointer data, gint source, PurpleInputCondition c)
{
	struct pieceofcrap *pos = data;
	OscarData *od = purple_connection_get_protocol_data(pos->gc);
	char in = '\0';
	int x = 0;
	unsigned char m[17];
	GString *msg;

	while (read(pos->fd, &in, 1) == 1) {
		if (in == '\n')
			x++;
		else if (in != '\r')
			x = 0;
		if (x == 2)
			break;
		in = '\0';
	}
	if (in != '\n') {
		char buf[256];
		g_snprintf(buf, sizeof(buf), _("You may be disconnected shortly.  "
				"If so, check %s for updates."),
				oscar_get_ui_info_string("website", PURPLE_WEBSITE));
		purple_notify_warning(pos->gc, NULL,
							_("Unable to get a valid AIM login hash."),
							buf);
		purple_input_remove(pos->inpa);
		close(pos->fd);
		g_free(pos);
		return;
	}
	if (read(pos->fd, m, 16) != 16)
	{
		purple_debug_warning("oscar", "Could not read full AIM login hash "
				"from " AIMHASHDATA "--that's bad.\n");
	}
	m[16] = '\0';

	msg = g_string_new("Sending hash: ");
	for (x = 0; x < 16; x++)
		g_string_append_printf(msg, "%02hhx ", (unsigned char)m[x]);
	g_string_append(msg, "\n");
	purple_debug_misc("oscar", "%s", msg->str);
	g_string_free(msg, TRUE);

	purple_input_remove(pos->inpa);
	close(pos->fd);
	aim_sendmemblock(od, pos->conn, 0, 16, m, AIM_SENDMEMBLOCK_FLAG_ISHASH);
	g_free(pos);
}

static void
straight_to_hell(gpointer data, gint source, const gchar *error_message)
{
	struct pieceofcrap *pos = data;
	gchar *buf;
	gssize result;

	pos->fd = source;

	if (source < 0) {
		buf = g_strdup_printf(_("You may be disconnected shortly.  "
				"If so, check %s for updates."),
				oscar_get_ui_info_string("website", PURPLE_WEBSITE));
		purple_notify_warning(pos->gc, NULL,
							_("Unable to get a valid AIM login hash."),
							buf);
		g_free(buf);
		g_free(pos->modname);
		g_free(pos);
		return;
	}

	buf = g_strdup_printf("GET " AIMHASHDATA "?offset=%ld&len=%ld&modname=%s HTTP/1.0\n\n",
			pos->offset, pos->len, pos->modname ? pos->modname : "");
	result = send(pos->fd, buf, strlen(buf), 0);
	if (result != strlen(buf)) {
		if (result < 0)
			purple_debug_error("oscar", "Error writing %" G_GSIZE_FORMAT
					" bytes to fetch AIM hash data: %s\n",
					strlen(buf), g_strerror(errno));
		else
			purple_debug_error("oscar", "Tried to write %"
					G_GSIZE_FORMAT " bytes to fetch AIM hash data but "
					"instead wrote %" G_GSSIZE_FORMAT " bytes\n",
					strlen(buf), result);
	}
	g_free(buf);
	g_free(pos->modname);
	pos->inpa = purple_input_add(pos->fd, PURPLE_INPUT_READ, damn_you, pos);
	return;
}

/* size of icbmui.ocm, the largest module in AIM 3.5 */
#define AIM_MAX_FILE_SIZE 98304

static int purple_memrequest(OscarData *od, FlapConnection *conn, FlapFrame *fr, ...)
{
	va_list ap;
	struct pieceofcrap *pos;
	guint32 offset, len;
	char *modname;

	va_start(ap, fr);
	offset = va_arg(ap, guint32);
	len = va_arg(ap, guint32);
	modname = va_arg(ap, char *);
	va_end(ap);

	purple_debug_misc("oscar", "offset: %u, len: %u, file: %s\n",
					offset, len, (modname ? modname : "aim.exe"));

	if (len == 0) {
		purple_debug_misc("oscar", "len is 0, hashing NULL\n");
		aim_sendmemblock(od, conn, offset, len, NULL,
				AIM_SENDMEMBLOCK_FLAG_ISREQUEST);
		return 1;
	}
	/* uncomment this when you're convinced it's right. remember, it's been wrong before. */
#if 0
	if (offset > AIM_MAX_FILE_SIZE || len > AIM_MAX_FILE_SIZE) {
		char *buf;
		int i = 8;
		if (modname)
			i += strlen(modname);
		buf = g_malloc(i);
		i = 0;
		if (modname) {
			memcpy(buf, modname, strlen(modname));
			i += strlen(modname);
		}
		buf[i++] = offset & 0xff;
		buf[i++] = (offset >> 8) & 0xff;
		buf[i++] = (offset >> 16) & 0xff;
		buf[i++] = (offset >> 24) & 0xff;
		buf[i++] = len & 0xff;
		buf[i++] = (len >> 8) & 0xff;
		buf[i++] = (len >> 16) & 0xff;
		buf[i++] = (len >> 24) & 0xff;
		purple_debug_misc("oscar", "len + offset is invalid, "
		           "hashing request\n");
		aim_sendmemblock(od, command->conn, offset, i, buf, AIM_SENDMEMBLOCK_FLAG_ISREQUEST);
		g_free(buf);
		return 1;
	}
#endif

	pos = g_new0(struct pieceofcrap, 1);
	pos->gc = od->gc;
	pos->conn = conn;

	pos->offset = offset;
	pos->len = len;
	pos->modname = g_strdup(modname);

	if (purple_proxy_connect(pos->gc, pos->gc->account, "pidgin.im", 80,
			straight_to_hell, pos) == NULL)
	{
		char buf[256];
		g_free(pos->modname);
		g_free(pos);

		g_snprintf(buf, sizeof(buf), _("You may be disconnected shortly.  "
			"If so, check %s for updates."),
			oscar_get_ui_info_string("website", PURPLE_WEBSITE));
		purple_notify_warning(pos->gc, NULL,
							_("Unable to get a valid login hash."),
							buf);
	}

	return 1;
}

int oscar_connect_to_bos(PurpleConnection *gc, OscarData *od, const char *host, guint16 port, guint8 *cookie, guint16 cookielen, const char *tls_certname)
{
	PurpleAccount *account;
	FlapConnection *conn;

	account = purple_connection_get_account(gc);

	conn = flap_connection_new(od, SNAC_FAMILY_LOCATE);
	conn->cookielen = cookielen;
	conn->cookie = g_memdup(cookie, cookielen);

	/*
	 * tls_certname is only set (and must be set if we get this far) if
	 * SSL is enabled.
	 */
	if (tls_certname)
	{
		conn->gsc = purple_ssl_connect_with_ssl_cn(account, host, port,
				ssl_connection_established_cb, ssl_connection_error_cb,
				tls_certname, conn);
	}
	else
	{
		conn->connect_data = purple_proxy_connect(NULL,
				account, host, port,
				connection_established_cb, conn);
	}

	if (conn->gsc == NULL && conn->connect_data == NULL)
	{
		purple_connection_error_reason(gc, PURPLE_CONNECTION_ERROR_NETWORK_ERROR, _("Unable to connect"));
		return 0;
	}

	od->default_port = port;

	purple_connection_update_progress(gc, _("Received authorization"), 3, OSCAR_CONNECT_STEPS);
	ck[3] = 0x64;

	return 1;
}

/**
 * Only used when connecting with the old-style BUCP login.
 */
static int
purple_parse_auth_resp(OscarData *od, FlapConnection *conn, FlapFrame *fr, ...)
{
	PurpleConnection *gc = od->gc;
	PurpleAccount *account = purple_connection_get_account(gc);
	char *host; int port;
	int i;
	FlapConnection *newconn;
	va_list ap;
	struct aim_authresp_info *info;

	port = purple_account_get_int(account, "port", od->default_port);

	va_start(ap, fr);
	info = va_arg(ap, struct aim_authresp_info *);
	va_end(ap);

	purple_debug_info("oscar",
			   "inside auth_resp (Username: %s)\n", info->bn);

	if (info->errorcode || !info->bosip || !info->cookielen || !info->cookie) {
		char buf[256];
		switch (info->errorcode) {
		case 0x01:
			/* Unregistered username */
			purple_connection_error_reason(gc, PURPLE_CONNECTION_ERROR_INVALID_USERNAME, _("Username does not exist"));
			break;
		case 0x05:
			/* Incorrect password */
			if (!purple_account_get_remember_password(account))
				purple_account_set_password(account, NULL);
			purple_connection_error_reason(gc, PURPLE_CONNECTION_ERROR_AUTHENTICATION_FAILED, _("Incorrect password"));
			break;
		case 0x11:
			/* Suspended account */
			purple_connection_error_reason(gc, PURPLE_CONNECTION_ERROR_AUTHENTICATION_FAILED, _("Your account is currently suspended"));
			break;
		case 0x02:
		case 0x14:
			/* service temporarily unavailable */
			purple_connection_error_reason(gc, PURPLE_CONNECTION_ERROR_NETWORK_ERROR, _("The AOL Instant Messenger service is temporarily unavailable."));
			break;
		case 0x18:
			/* username connecting too frequently */
			purple_connection_error_reason(gc, PURPLE_CONNECTION_ERROR_OTHER_ERROR, _("Your username has been connecting and disconnecting too frequently. Wait ten minutes and try again. If you continue to try, you will need to wait even longer."));
			break;
		case 0x1c:
		{
			/* client too old */
			g_snprintf(buf, sizeof(buf), _("The client version you are using is too old. Please upgrade at %s"),
					oscar_get_ui_info_string("website", PURPLE_WEBSITE));
			purple_connection_error_reason(gc, PURPLE_CONNECTION_ERROR_OTHER_ERROR, buf);
			break;
		}
		case 0x1d:
			/* IP address connecting too frequently */
			purple_connection_error_reason(gc, PURPLE_CONNECTION_ERROR_OTHER_ERROR, _("Your IP address has been connecting and disconnecting too frequently. Wait a minute and try again. If you continue to try, you will need to wait even longer."));
			break;
		default:
			purple_connection_error_reason(gc, PURPLE_CONNECTION_ERROR_AUTHENTICATION_FAILED, _("Unknown reason"));
			break;
		}
		purple_debug_info("oscar", "Login Error Code 0x%04hx\n", info->errorcode);
		purple_debug_info("oscar", "Error URL: %s\n", info->errorurl ? info->errorurl : "");
		return 1;
	}

	purple_debug_misc("oscar", "Reg status: %hu\n"
							   "Email: %s\n"
							   "BOSIP: %s\n",
							   info->regstatus,
							   info->email ? info->email : "null",
							   info->bosip ? info->bosip : "null");
	purple_debug_info("oscar", "Closing auth connection...\n");
	flap_connection_schedule_destroy(conn, OSCAR_DISCONNECT_DONE, NULL);

	for (i = 0; i < strlen(info->bosip); i++) {
		if (info->bosip[i] == ':') {
			port = atoi(&(info->bosip[i+1]));
			break;
		}
	}
	host = g_strndup(info->bosip, i);
	newconn = flap_connection_new(od, SNAC_FAMILY_LOCATE);
	newconn->cookielen = info->cookielen;
	newconn->cookie = g_memdup(info->cookie, info->cookielen);

	if (od->use_ssl)
	{
		/*
		 * This shouldn't be hardcoded to "bos.oscar.aol.com" except that
		 * the server isn't sending us a name to use for comparing the
		 * certificate common name.
		 */
		newconn->gsc = purple_ssl_connect_with_ssl_cn(account, host, port,
				ssl_connection_established_cb, ssl_connection_error_cb,
				"bos.oscar.aol.com", newconn);
	}
	else
	{
		newconn->connect_data = purple_proxy_connect(NULL, account, host, port,
				connection_established_cb, newconn);
	}

	g_free(host);
	if (newconn->gsc == NULL && newconn->connect_data == NULL)
	{
		purple_connection_error_reason(gc, PURPLE_CONNECTION_ERROR_NETWORK_ERROR, _("Unable to connect"));
		return 0;
	}

	purple_connection_update_progress(gc, _("Received authorization"), 3, OSCAR_CONNECT_STEPS);
	ck[3] = 0x64;

	return 1;
}

/**
 * Only used when connecting with the old-style BUCP login.
 */
static void
purple_parse_auth_securid_request_yes_cb(gpointer user_data, const char *msg)
{
	PurpleConnection *gc = user_data;
	OscarData *od = purple_connection_get_protocol_data(gc);

	aim_auth_securid_send(od, msg);
}

/**
 * Only used when connecting with the old-style BUCP login.
 */
static void
purple_parse_auth_securid_request_no_cb(gpointer user_data, const char *value)
{
	PurpleConnection *gc = user_data;

	/* Disconnect */
	purple_connection_error_reason(gc,
		PURPLE_CONNECTION_ERROR_AUTHENTICATION_FAILED,
		_("The SecurID key entered is invalid"));
}

/**
 * Only used when connecting with the old-style BUCP login.
 */
static int
purple_parse_auth_securid_request(OscarData *od, FlapConnection *conn, FlapFrame *fr, ...)
{
	PurpleConnection *gc = od->gc;
	PurpleAccount *account = purple_connection_get_account(gc);
	gchar *primary;

	purple_debug_info("oscar", "Got SecurID request\n");

	primary = g_strdup_printf("Enter the SecurID key for %s.", purple_account_get_username(account));
	purple_request_input(gc, NULL, _("Enter SecurID"), primary,
					   _("Enter the 6 digit number from the digital display."),
					   FALSE, FALSE, NULL,
					   _("_OK"), G_CALLBACK(purple_parse_auth_securid_request_yes_cb),
					   _("_Cancel"), G_CALLBACK(purple_parse_auth_securid_request_no_cb),
					   account, NULL, NULL,
					   gc);
	g_free(primary);

	return 1;
}

/**
 * Only used when connecting with the old-style BUCP login.
 */
static int
purple_parse_login(OscarData *od, FlapConnection *conn, FlapFrame *fr, ...)
{
	PurpleConnection *gc;
	PurpleAccount *account;
	ClientInfo aiminfo = CLIENTINFO_PURPLE_AIM;
	ClientInfo icqinfo = CLIENTINFO_PURPLE_ICQ;
	va_list ap;
	char *key;
	gboolean truncate_pass;

	gc = od->gc;
	account = purple_connection_get_account(gc);

	va_start(ap, fr);
	key = va_arg(ap, char *);
	truncate_pass = va_arg(ap, int);
	va_end(ap);

	aim_send_login(od, conn, purple_account_get_username(account),
			purple_connection_get_password(gc), truncate_pass,
			od->icq ? &icqinfo : &aiminfo, key,
			purple_account_get_bool(account, "allow_multiple_logins", OSCAR_DEFAULT_ALLOW_MULTIPLE_LOGINS));

	purple_connection_update_progress(gc, _("Password sent"), 2, OSCAR_CONNECT_STEPS);
	ck[2] = 0x6c;

	return 1;
}

static int
purple_handle_redirect(OscarData *od, FlapConnection *conn, FlapFrame *fr, ...)
{
	PurpleConnection *gc = od->gc;
	PurpleAccount *account = purple_connection_get_account(gc);
	char *host, *separator;
	int port;
	FlapConnection *newconn;
	va_list ap;
	struct aim_redirect_data *redir;

	va_start(ap, fr);
	redir = va_arg(ap, struct aim_redirect_data *);
	va_end(ap);

	port = od->default_port;
	separator = strchr(redir->ip, ':');
	if (separator != NULL)
	{
		host = g_strndup(redir->ip, separator - redir->ip);
		port = atoi(separator + 1);
	}
	else
		host = g_strdup(redir->ip);

	/*
	 * These FLAP servers advertise SSL (type "0x02"), but SSL connections to these hosts
	 * die a painful death. iChat and Miranda, when using SSL, still do these in plaintext.
	 */
	if (redir->use_ssl && (redir->group == SNAC_FAMILY_ADMIN ||
	                       redir->group == SNAC_FAMILY_BART))
	{
		purple_debug_info("oscar", "Ignoring broken SSL for FLAP type 0x%04hx.\n",
						redir->group);
		redir->use_ssl = 0;
	}

	purple_debug_info("oscar", "Connecting to FLAP server %s:%d of type 0x%04hx%s\n",
					host, port, redir->group,
					od->use_ssl && !redir->use_ssl ? " without SSL, despite main stream encryption" : "");

	newconn = flap_connection_new(od, redir->group);
	newconn->cookielen = redir->cookielen;
	newconn->cookie = g_memdup(redir->cookie, redir->cookielen);
	if (newconn->type == SNAC_FAMILY_CHAT)
	{
		struct chat_connection *cc;
		cc = g_new0(struct chat_connection, 1);
		cc->conn = newconn;
		cc->gc = gc;
		cc->name = g_strdup(redir->chat.room);
		cc->exchange = redir->chat.exchange;
		cc->instance = redir->chat.instance;
		cc->show = extract_name(redir->chat.room);
		newconn->new_conn_data = cc;
		purple_debug_info("oscar", "Connecting to chat room %s exchange %hu\n", cc->name, cc->exchange);
	}


	if (redir->use_ssl)
	{
		newconn->gsc = purple_ssl_connect_with_ssl_cn(account, host, port,
				ssl_connection_established_cb, ssl_connection_error_cb,
				redir->ssl_cert_cn, newconn);
	}
	else
	{
		newconn->connect_data = purple_proxy_connect(NULL, account, host, port,
				connection_established_cb, newconn);
	}

	if (newconn->gsc == NULL && newconn->connect_data == NULL)
	{
		flap_connection_schedule_destroy(newconn,
				OSCAR_DISCONNECT_COULD_NOT_CONNECT,
				_("Unable to initialize connection"));
		purple_debug_error("oscar", "Unable to connect to FLAP server "
				"of type 0x%04hx\n", redir->group);
	}
	g_free(host);

	return 1;
}


static int purple_parse_oncoming(OscarData *od, FlapConnection *conn, FlapFrame *fr, ...)
{
	PurpleConnection *gc;
	PurpleAccount *account;
	struct buddyinfo *bi;
	time_t time_idle = 0, signon = 0;
	int type = 0;
	gboolean buddy_is_away = FALSE;
	const char *status_id;
	va_list ap;
	aim_userinfo_t *info;
	char *message = NULL;
	char *itmsurl = NULL;
	char *tmp;
	const char *tmp2;

	gc = od->gc;
	account = purple_connection_get_account(gc);

	va_start(ap, fr);
	info = va_arg(ap, aim_userinfo_t *);
	va_end(ap);

	g_return_val_if_fail(info != NULL, 1);
	g_return_val_if_fail(info->bn != NULL, 1);

	/*
	 * If this is an AIM buddy and their name has formatting, set their
	 * server alias.
	 */
	if (!oscar_util_valid_name_icq(info->bn)) {
		gboolean bn_has_formatting = FALSE;
		char *c;
		for (c = info->bn; *c != '\0'; c++) {
			if (!islower(*c)) {
				bn_has_formatting = TRUE;
				break;
			}
		}
		serv_got_alias(gc, info->bn,
				bn_has_formatting ? info->bn : NULL);
	}

	if (info->present & AIM_USERINFO_PRESENT_FLAGS) {
		if (info->flags & AIM_FLAG_AWAY)
			buddy_is_away = TRUE;
	}
	if (info->present & AIM_USERINFO_PRESENT_ICQEXTSTATUS) {
		type = info->icqinfo.status;
		if (!(info->icqinfo.status & AIM_ICQ_STATE_CHAT) &&
		      (info->icqinfo.status != AIM_ICQ_STATE_NORMAL)) {
			buddy_is_away = TRUE;
		}
	}

	if (oscar_util_valid_name_icq(info->bn)) {
		if (type & AIM_ICQ_STATE_CHAT)
			status_id = OSCAR_STATUS_ID_FREE4CHAT;
		else if (type & AIM_ICQ_STATE_DND)
			status_id = OSCAR_STATUS_ID_DND;
		else if (type & AIM_ICQ_STATE_OUT)
			status_id = OSCAR_STATUS_ID_NA;
		else if (type & AIM_ICQ_STATE_BUSY)
			status_id = OSCAR_STATUS_ID_OCCUPIED;
		else if (type & AIM_ICQ_STATE_AWAY)
			status_id = OSCAR_STATUS_ID_AWAY;
		else if (type & AIM_ICQ_STATE_INVISIBLE)
			status_id = OSCAR_STATUS_ID_INVISIBLE;
		else if (type & AIM_ICQ_STATE_EVIL)
			status_id = OSCAR_STATUS_ID_EVIL;
		else if (type & AIM_ICQ_STATE_DEPRESSION)
			status_id = OSCAR_STATUS_ID_DEPRESSION;
		else if (type & AIM_ICQ_STATE_ATHOME)
			status_id = OSCAR_STATUS_ID_ATHOME;
		else if (type & AIM_ICQ_STATE_ATWORK)
			status_id = OSCAR_STATUS_ID_ATWORK;
		else if (type & AIM_ICQ_STATE_LUNCH)
			status_id = OSCAR_STATUS_ID_LUNCH;
		else
			status_id = OSCAR_STATUS_ID_AVAILABLE;
	} else {
		if (type & AIM_ICQ_STATE_INVISIBLE)
			status_id = OSCAR_STATUS_ID_INVISIBLE;
		else if (buddy_is_away)
			status_id = OSCAR_STATUS_ID_AWAY;
		else
			status_id = OSCAR_STATUS_ID_AVAILABLE;
	}

	if (info->flags & AIM_FLAG_WIRELESS)
	{
		purple_prpl_got_user_status(account, info->bn, OSCAR_STATUS_ID_MOBILE, NULL);
	} else {
		purple_prpl_got_user_status_deactive(account, info->bn, OSCAR_STATUS_ID_MOBILE);
	}

	if (info->status != NULL && info->status[0] != '\0')
		/* Grab the available message */
		message = oscar_encoding_to_utf8(account, info->status_encoding,
										 info->status, info->status_len);

	tmp2 = tmp = (message ? purple_markup_escape_text(message, -1) : NULL);

	if (strcmp(status_id, OSCAR_STATUS_ID_AVAILABLE) == 0) {
		if (info->itmsurl_encoding && info->itmsurl && info->itmsurl_len)
			/* Grab the iTunes Music Store URL */
			itmsurl = oscar_encoding_to_utf8(account, info->itmsurl_encoding,
											 info->itmsurl, info->itmsurl_len);

		if (tmp2 == NULL && itmsurl != NULL)
			/*
			 * The message can't be NULL because NULL means it was the
			 * last attribute, so the itmsurl would get ignored below.
			 */
			tmp2 = "";

		purple_prpl_got_user_status(account, info->bn, status_id,
									"message", tmp2, "itmsurl", itmsurl, NULL);
	}
	else
		purple_prpl_got_user_status(account, info->bn, status_id, "message", tmp2, NULL);

	g_free(tmp);

	g_free(message);
	g_free(itmsurl);

	/* Login time stuff */
	if (info->present & AIM_USERINFO_PRESENT_ONLINESINCE)
		signon = info->onlinesince;
	else if (info->present & AIM_USERINFO_PRESENT_SESSIONLEN)
		signon = time(NULL) - info->sessionlen;
	purple_prpl_got_user_login_time(account, info->bn, signon);

	/* Idle time stuff */
	/* info->idletime is the number of minutes that this user has been idle */
	if (info->present & AIM_USERINFO_PRESENT_IDLE)
		time_idle = time(NULL) - info->idletime * 60;

	if (time_idle > 0)
		purple_prpl_got_user_idle(account, info->bn, TRUE, time_idle);
	else
		purple_prpl_got_user_idle(account, info->bn, FALSE, 0);

	/* Server stored icon stuff */
	bi = g_hash_table_lookup(od->buddyinfo, purple_normalize(account, info->bn));
	if (!bi) {
		bi = g_new0(struct buddyinfo, 1);
		g_hash_table_insert(od->buddyinfo, g_strdup(purple_normalize(account, info->bn)), bi);
	}
	bi->typingnot = FALSE;
	bi->ico_informed = FALSE;
	bi->ipaddr = info->icqinfo.ipaddr;

	if (info->iconcsumlen) {
		const char *saved_b16 = NULL;
		char *b16 = NULL;
		PurpleBuddy *b = NULL;

		b16 = purple_base16_encode(info->iconcsum, info->iconcsumlen);
		b = purple_find_buddy(account, info->bn);
		if (b != NULL)
			saved_b16 = purple_buddy_icons_get_checksum_for_user(b);

		if (!b16 || !saved_b16 || strcmp(b16, saved_b16)) {
			/* Invalidate the old icon for this user */
			purple_buddy_icons_set_for_user(account, info->bn, NULL, 0, NULL);

			/* Fetch the new icon (if we're not already doing so) */
			if (g_slist_find_custom(od->requesticon, info->bn,
					(GCompareFunc)oscar_util_name_compare) == NULL)
			{
				od->requesticon = g_slist_prepend(od->requesticon,
						g_strdup(purple_normalize(account, info->bn)));
				purple_icons_fetch(gc);
			}
		}
		g_free(b16);
	}

	return 1;
}

static void purple_check_comment(OscarData *od, const char *str) {
	if ((str == NULL) || strcmp(str, (const char *)ck))
		aim_locate_setcaps(od, purple_caps);
	else
		aim_locate_setcaps(od, purple_caps | OSCAR_CAPABILITY_SECUREIM);
}

static int purple_parse_offgoing(OscarData *od, FlapConnection *conn, FlapFrame *fr, ...) {
	PurpleConnection *gc = od->gc;
	PurpleAccount *account = purple_connection_get_account(gc);
	va_list ap;
	aim_userinfo_t *info;

	va_start(ap, fr);
	info = va_arg(ap, aim_userinfo_t *);
	va_end(ap);

	purple_prpl_got_user_status(account, info->bn, OSCAR_STATUS_ID_OFFLINE, NULL);
	purple_prpl_got_user_status_deactive(account, info->bn, OSCAR_STATUS_ID_MOBILE);
	g_hash_table_remove(od->buddyinfo, purple_normalize(gc->account, info->bn));

	return 1;
}

static int incomingim_chan1(OscarData *od, FlapConnection *conn, aim_userinfo_t *userinfo, struct aim_incomingim_ch1_args *args) {
	PurpleConnection *gc = od->gc;
	PurpleAccount *account = purple_connection_get_account(gc);
	PurpleMessageFlags flags = 0;
	struct buddyinfo *bi;
	PurpleStoredImage *img;
	GString *message;
	gchar *tmp;
	aim_mpmsg_section_t *curpart;
	const char *start, *end;
	GData *attribs;

	purple_debug_misc("oscar", "Received IM from %s with %d parts\n",
					userinfo->bn, args->mpmsg.numparts);

	if (args->mpmsg.numparts == 0)
		return 1;

	bi = g_hash_table_lookup(od->buddyinfo, purple_normalize(account, userinfo->bn));
	if (!bi) {
		bi = g_new0(struct buddyinfo, 1);
		g_hash_table_insert(od->buddyinfo, g_strdup(purple_normalize(account, userinfo->bn)), bi);
	}

	if (args->icbmflags & AIM_IMFLAGS_AWAY)
		flags |= PURPLE_MESSAGE_AUTO_RESP;

	if (args->icbmflags & AIM_IMFLAGS_TYPINGNOT)
		bi->typingnot = TRUE;
	else
		bi->typingnot = FALSE;

	if ((args->icbmflags & AIM_IMFLAGS_HASICON) && (args->iconlen) && (args->iconsum) && (args->iconstamp)) {
		purple_debug_misc("oscar", "%s has an icon\n", userinfo->bn);
		if ((args->iconlen != bi->ico_len) || (args->iconsum != bi->ico_csum) || (args->iconstamp != bi->ico_time)) {
			bi->ico_need = TRUE;
			bi->ico_len = args->iconlen;
			bi->ico_csum = args->iconsum;
			bi->ico_time = args->iconstamp;
		}
	}

	img = purple_buddy_icons_find_account_icon(account);
	if ((img != NULL) &&
	    (args->icbmflags & AIM_IMFLAGS_BUDDYREQ) && !bi->ico_sent && bi->ico_informed) {
		gconstpointer data = purple_imgstore_get_data(img);
		size_t len = purple_imgstore_get_size(img);
		purple_debug_info("oscar",
				"Sending buddy icon to %s (%" G_GSIZE_FORMAT " bytes)\n",
				userinfo->bn, len);
		aim_im_sendch2_icon(od, userinfo->bn, data, len,
			purple_buddy_icons_get_account_icon_timestamp(account),
			aimutil_iconsum(data, len));
	}
	purple_imgstore_unref(img);

	message = g_string_new("");
	curpart = args->mpmsg.parts;
	while (curpart != NULL) {
		tmp = purple_plugin_oscar_decode_im_part(account, userinfo->bn, curpart->charset,
				curpart->charsubset, curpart->data, curpart->datalen);
		if (tmp != NULL) {
			g_string_append(message, tmp);
			g_free(tmp);
		}

		curpart = curpart->next;
	}
	tmp = g_string_free(message, FALSE);

	/*
	 * If the message is from an ICQ user and to an ICQ user then escape any HTML,
	 * because HTML is not sent over ICQ as a means to format a message.
	 * So any HTML we receive is intended to be displayed.  Also, \r\n must be
	 * replaced with <br>
	 *
	 * Note: There *may* be some clients which send messages as HTML formatted -
	 *       they need to be special-cased somehow.
	 */
	if (od->icq && oscar_util_valid_name_icq(userinfo->bn)) {
		/* being recevied by ICQ from ICQ - escape HTML so it is displayed as sent */
		gchar *tmp2 = g_markup_escape_text(tmp, -1);
		g_free(tmp);
		tmp = tmp2;
		tmp2 = purple_strreplace(tmp, "\r\n", "<br>");
		g_free(tmp);
		tmp = tmp2;
	}

	/*
	 * Convert iChat color tags to normal font tags.
	 */
	if (purple_markup_find_tag("body", tmp, &start, &end, &attribs))
	{
		int len;
		char *tmp2, *body;
		const char *ichattextcolor, *ichatballooncolor;
		const char *slash_body_start, *slash_body_end = NULL; /* </body> */
		GData *unused;

		/*
		 * Find the ending </body> so we can strip off the outer <html/>
		 * and <body/>
		 */
		if (purple_markup_find_tag("/body", end + 1, &slash_body_start, &slash_body_end, &unused))
		{
			body = g_strndup(start, slash_body_end - start + 1);
			g_datalist_clear(&unused);
		}
		else
		{
			purple_debug_warning("oscar", "Broken message contains <body> but not </body>!\n");
			/* Take everything after <body> */
			body = g_strdup(start);
		}

		ichattextcolor = g_datalist_get_data(&attribs, "ichattextcolor");
		if (ichattextcolor != NULL)
		{
			tmp2 = g_strdup_printf("<font color=\"%s\">%s</font>", ichattextcolor, body);
			g_free(body);
			body = tmp2;
		}

		ichatballooncolor = g_datalist_get_data(&attribs, "ichatballooncolor");
		if (ichatballooncolor != NULL)
		{
			tmp2 = g_strdup_printf("<font back=\"%s\">%s</font>", ichatballooncolor, body);
			g_free(body);
			body = tmp2;
		}

		g_datalist_clear(&attribs);

		len = start - tmp;
		tmp2 = g_strdup_printf("%.*s%s%s", len, tmp, body, slash_body_end ? slash_body_end + 1: "</body>");
		g_free(tmp);
		g_free(body);

		tmp = tmp2;
	}

	/*
	 * Are there <html/> surrounding tags? If so, strip them out, too.
	 */
	if (purple_markup_find_tag("html", tmp, &start, &end, &attribs))
	{
		gchar *tmp2;
		int len;

		g_datalist_clear(&attribs);

		len = start - tmp;
		tmp2 = g_strdup_printf("%.*s%s", len, tmp, end + 1);
		g_free(tmp);
		tmp = tmp2;
	}

	if (purple_markup_find_tag("/html", tmp, &start, &end, &attribs))
	{
		gchar *tmp2;
		int len;

		g_datalist_clear(&attribs);

		len = start - tmp;
		tmp2 = g_strdup_printf("%.*s%s", len, tmp, end + 1);
		g_free(tmp);
		tmp = tmp2;
	}

	serv_got_im(gc, userinfo->bn, tmp, flags,
			(args->icbmflags & AIM_IMFLAGS_OFFLINE) ? args->timestamp : time(NULL));
	g_free(tmp);

	return 1;
}

static int
incomingim_chan2(OscarData *od, FlapConnection *conn, aim_userinfo_t *userinfo, IcbmArgsCh2 *args)
{
	PurpleConnection *gc;
	PurpleAccount *account;
	PurpleMessageFlags flags = 0;
	char *message = NULL;
	char *rtfmsg = NULL;

	g_return_val_if_fail(od != NULL, 0);
	g_return_val_if_fail(od->gc != NULL, 0);

	gc = od->gc;
	account = purple_connection_get_account(gc);
	od = purple_connection_get_protocol_data(gc);

	if (args == NULL)
		return 0;

	purple_debug_misc("oscar", "Incoming rendezvous message of type %u, "
			"user %s, status %hu\n", args->type, userinfo->bn, args->status);

	if (args->msg != NULL)
	{
		if (args->encoding != NULL)
		{
			char *encoding = NULL;
			encoding = oscar_encoding_extract(args->encoding);
			message = oscar_encoding_to_utf8(account, encoding, args->msg,
			                                 args->msglen);
			g_free(encoding);
		} else {
			if (g_utf8_validate(args->msg, args->msglen, NULL))
				message = g_strdup(args->msg);
		}
	}

	if (args->info.rtfmsg.rtfmsg != NULL)
	{
		if (args->encoding != NULL)
		{
			char *encoding = NULL;
			encoding = oscar_encoding_extract(args->encoding);
			rtfmsg = oscar_encoding_to_utf8(account, encoding, args->info.rtfmsg.rtfmsg,
			                                 strlen(args->info.rtfmsg.rtfmsg));
			g_free(encoding);
		} else {
			if (g_utf8_validate(args->info.rtfmsg.rtfmsg, strlen(args->info.rtfmsg.rtfmsg), NULL))
				rtfmsg = g_strdup(args->info.rtfmsg.rtfmsg);
		}
	}
	if (args->type & OSCAR_CAPABILITY_CHAT)
	{
		char *encoding, *utf8name, *tmp;
		GHashTable *components;

		if (!args->info.chat.roominfo.name || !args->info.chat.roominfo.exchange) {
			g_free(message);
			return 1;
		}
		encoding = args->encoding ? oscar_encoding_extract(args->encoding) : NULL;
		utf8name = oscar_encoding_to_utf8(account, encoding,
				args->info.chat.roominfo.name,
				args->info.chat.roominfo.namelen);
		g_free(encoding);

		tmp = extract_name(utf8name);
		if (tmp != NULL)
		{
			g_free(utf8name);
			utf8name = tmp;
		}

		components = g_hash_table_new_full(g_str_hash, g_str_equal, g_free,
				g_free);
		g_hash_table_replace(components, g_strdup("room"), utf8name);
		g_hash_table_replace(components, g_strdup("exchange"),
				g_strdup_printf("%d", args->info.chat.roominfo.exchange));
		serv_got_chat_invite(gc,
				     utf8name,
				     userinfo->bn,
				     message,
				     components);
	}

	else if ((args->type & OSCAR_CAPABILITY_SENDFILE) ||
			 (args->type & OSCAR_CAPABILITY_DIRECTIM))
	{
		if (args->status == AIM_RENDEZVOUS_PROPOSE)
		{
			peer_connection_got_proposition(od, userinfo->bn, message, args);
		}
		else if (args->status == AIM_RENDEZVOUS_CANCEL)
		{
			/* The other user canceled a peer request */
			PeerConnection *conn;

			conn = peer_connection_find_by_cookie(od, userinfo->bn, args->cookie);
			/*
			 * If conn is NULL it means we haven't tried to create
			 * a connection with that user.  They may be trying to
			 * do something malicious.
			 */
			if (conn != NULL)
			{
				peer_connection_destroy(conn, OSCAR_DISCONNECT_REMOTE_CLOSED, NULL);
			}
		}
		else if (args->status == AIM_RENDEZVOUS_CONNECTED)
		{
			/*
			 * Remote user has accepted our peer request.  If we
			 * wanted to we could look up the PeerConnection using
			 * args->cookie, but we don't need to do anything here.
			 */
		}
	}

	else if (args->type & OSCAR_CAPABILITY_GETFILE)
	{
	}

	else if (args->type & OSCAR_CAPABILITY_TALK)
	{
	}

	else if (args->type & OSCAR_CAPABILITY_BUDDYICON)
	{
		purple_buddy_icons_set_for_user(account, userinfo->bn,
									  g_memdup(args->info.icon.icon, args->info.icon.length),
									  args->info.icon.length,
									  NULL);
	}

	else if (args->type & OSCAR_CAPABILITY_ICQSERVERRELAY)
	{
		purple_debug_info("oscar", "Got an ICQ Server Relay message of "
				"type %d\n", args->info.rtfmsg.msgtype);
		purple_debug_info("oscar", "Sending X-Status Reply\n");

		if(args->info.rtfmsg.msgtype == 26)
			icq_relay_xstatus(od, userinfo->sn, args->cookie);
		
		if(args->info.rtfmsg.msgtype == 1)
		{
			if(rtfmsg)
			{
				serv_got_im(gc, userinfo->sn, rtfmsg, flags,
				            time(NULL));
			}
			else
			{
				serv_got_im(gc, userinfo->sn,
				            args->info.rtfmsg.rtfmsg, flags,
				            time(NULL));
			}
		}
	}
	else
	{
		purple_debug_error("oscar", "Unknown request class %hu\n",
				args->type);
	}

	g_free(message);

	return 1;
}

/*
 * Authorization Functions
 * Most of these are callbacks from dialogs.  They're used by both
 * methods of authorization (SSI and old-school channel 4 ICBM)
 */
/* When you ask other people for authorization */
static void
purple_auth_request(struct name_data *data, char *msg)
{
	PurpleConnection *gc;
	OscarData *od;
	PurpleAccount *account;
	PurpleBuddy *buddy;
	PurpleGroup *group;
	const char *bname, *gname;

	gc = data->gc;
	od = purple_connection_get_protocol_data(gc);
	account = purple_connection_get_account(gc);
	buddy = purple_find_buddy(account, data->name);
	if (buddy != NULL)
		group = purple_buddy_get_group(buddy);
	else
		group = NULL;

	if (group != NULL)
	{
		bname = purple_buddy_get_name(buddy);
		gname = purple_group_get_name(group);
		purple_debug_info("oscar", "ssi: adding buddy %s to group %s\n",
				   bname, gname);
		aim_ssi_sendauthrequest(od, data->name, msg ? msg : _("Please authorize me so I can add you to my buddy list."));
		if (!aim_ssi_itemlist_finditem(od->ssi.local, gname, bname, AIM_SSI_TYPE_BUDDY))
		{
			aim_ssi_addbuddy(od, bname, gname, NULL, purple_buddy_get_alias_only(buddy), NULL, NULL, TRUE);

			/* Mobile users should always be online */
			if (bname[0] == '+') {
				purple_prpl_got_user_status(account,
						purple_buddy_get_name(buddy),
						OSCAR_STATUS_ID_AVAILABLE, NULL);
				purple_prpl_got_user_status(account,
						purple_buddy_get_name(buddy),
						OSCAR_STATUS_ID_MOBILE, NULL);
			}
		}
	}

	oscar_free_name_data(data);
}

static void
purple_auth_sendrequest(PurpleConnection *gc, const char *name)
{
	struct name_data *data;

	data = g_new0(struct name_data, 1);
	data->gc = gc;
	data->name = g_strdup(name);

	purple_request_input(data->gc, NULL, _("Authorization Request Message:"),
					   NULL, _("Please authorize me!"), TRUE, FALSE, NULL,
					   _("_OK"), G_CALLBACK(purple_auth_request),
					   _("_Cancel"), G_CALLBACK(oscar_free_name_data),
					   purple_connection_get_account(gc), name, NULL,
					   data);
}

static void
purple_auth_sendrequest_menu(PurpleBlistNode *node, gpointer ignored)
{
	PurpleBuddy *buddy;
	PurpleConnection *gc;

	g_return_if_fail(PURPLE_BLIST_NODE_IS_BUDDY(node));

	buddy = (PurpleBuddy *) node;
	gc = purple_account_get_connection(purple_buddy_get_account(buddy));
	purple_auth_sendrequest(gc, purple_buddy_get_name(buddy));
}

/* When other people ask you for authorization */
static void
purple_auth_grant(gpointer cbdata)
{
	struct name_data *data = cbdata;
	PurpleConnection *gc = data->gc;
	OscarData *od = purple_connection_get_protocol_data(gc);

	aim_ssi_sendauthreply(od, data->name, 0x01, NULL);

	oscar_free_name_data(data);
}

/* When other people ask you for authorization */
static void
purple_auth_dontgrant(struct name_data *data, char *msg)
{
	PurpleConnection *gc = data->gc;
	OscarData *od = purple_connection_get_protocol_data(gc);

	aim_ssi_sendauthreply(od, data->name, 0x00, msg ? msg : _("No reason given."));
}

static void
purple_auth_dontgrant_msgprompt(gpointer cbdata)
{
	struct name_data *data = cbdata;
	purple_request_input(data->gc, NULL, _("Authorization Denied Message:"),
					   NULL, _("No reason given."), TRUE, FALSE, NULL,
					   _("_OK"), G_CALLBACK(purple_auth_dontgrant),
					   _("_Cancel"), G_CALLBACK(oscar_free_name_data),
					   purple_connection_get_account(data->gc), data->name, NULL,
					   data);
}

/* When someone sends you buddies */
static void
purple_icq_buddyadd(struct name_data *data)
{
	PurpleConnection *gc = data->gc;

	purple_blist_request_add_buddy(purple_connection_get_account(gc), data->name, NULL, data->nick);

	oscar_free_name_data(data);
}

static int
incomingim_chan4(OscarData *od, FlapConnection *conn, aim_userinfo_t *userinfo, struct aim_incomingim_ch4_args *args, time_t t)
{
	PurpleConnection *gc = od->gc;
	PurpleAccount *account = purple_connection_get_account(gc);
	gchar **msg1, **msg2;
	int i, numtoks;

	if (!args->type || !args->msg || !args->uin)
		return 1;

	purple_debug_info("oscar",
					"Received a channel 4 message of type 0x%02hx.\n",
					args->type);

	/*
	 * Split up the message at the delimeter character, then convert each
	 * string to UTF-8.  Unless, of course, this is a type 1 message.  If
	 * this is a type 1 message, then the delimiter 0xfe could be a valid
	 * character in whatever encoding the message was sent in.  Type 1
	 * messages are always made up of only one part, so we can easily account
	 * for this suck-ass part of the protocol by splitting the string into at
	 * most 1 baby string.
	 */
	msg1 = g_strsplit(args->msg, "\376", (args->type == 0x01 ? 1 : 0));
	for (numtoks=0; msg1[numtoks]; numtoks++);
	msg2 = (gchar **)g_malloc((numtoks+1)*sizeof(gchar *));
	for (i=0; msg1[i]; i++) {
		gchar *uin = g_strdup_printf("%u", args->uin);

		purple_str_strip_char(msg1[i], '\r');
		/* TODO: Should use an encoding other than ASCII? */
		msg2[i] = purple_plugin_oscar_decode_im_part(account, uin, AIM_CHARSET_ASCII, 0x0000, msg1[i], strlen(msg1[i]));
		g_free(uin);
	}
	msg2[i] = NULL;

	switch (args->type) {
		case 0x01: { /* MacICQ message or basic offline message */
			if (i >= 1) {
				gchar *uin = g_strdup_printf("%u", args->uin);
				gchar *tmp;

				/* If the message came from an ICQ user then escape any HTML */
				tmp = g_markup_escape_text(msg2[0], -1);

				if (t) { /* This is an offline message */
					/* The timestamp is UTC-ish, so we need to get the offset */
#ifdef HAVE_TM_GMTOFF
					time_t now;
					struct tm *tm;
					now = time(NULL);
					tm = localtime(&now);
					t += tm->tm_gmtoff;
#else
#	ifdef HAVE_TIMEZONE
					tzset();
					t -= timezone;
#	endif
#endif
					serv_got_im(gc, uin, tmp, 0, t);
				} else { /* This is a message from MacICQ/Miranda */
					serv_got_im(gc, uin, tmp, 0, time(NULL));
				}
				g_free(uin);
				g_free(tmp);
			}
		} break;

		case 0x04: { /* Someone sent you a URL */
			if (i >= 2) {
				if (msg2[1] != NULL) {
					gchar *uin = g_strdup_printf("%u", args->uin);
					gchar *message = g_strdup_printf("<A HREF=\"%s\">%s</A>",
													 msg2[1],
													 (msg2[0] && msg2[0][0]) ? msg2[0] : msg2[1]);
					serv_got_im(gc, uin, message, 0, time(NULL));
					g_free(uin);
					g_free(message);
				}
			}
		} break;

		case 0x06: { /* Someone requested authorization */
			if (i >= 6) {
				struct name_data *data = g_new(struct name_data, 1);
				gchar *bn = g_strdup_printf("%u", args->uin);
				gchar *reason = NULL;

				if (msg2[5] != NULL)
					reason = purple_plugin_oscar_decode_im_part(account, bn, AIM_CHARSET_LATIN_1, 0x0000, msg2[5], strlen(msg2[5]));

				purple_debug_info("oscar",
						   "Received an authorization request from UIN %u\n",
						   args->uin);
				data->gc = gc;
				data->name = bn;
				data->nick = NULL;

				purple_account_request_authorization(account, bn, NULL, NULL,
						reason, purple_find_buddy(account, bn) != NULL,
						purple_auth_grant,
						purple_auth_dontgrant_msgprompt, data);
				g_free(reason);
			}
		} break;

		case 0x07: { /* Someone has denied you authorization */
			if (i >= 1) {
				gchar *dialog_msg = g_strdup_printf(_("The user %u has denied your request to add them to your buddy list for the following reason:\n%s"), args->uin, msg2[0] ? msg2[0] : _("No reason given."));
				purple_notify_info(gc, NULL, _("ICQ authorization denied."),
								 dialog_msg);
				g_free(dialog_msg);
			}
		} break;

		case 0x08: { /* Someone has granted you authorization */
			gchar *dialog_msg = g_strdup_printf(_("The user %u has granted your request to add them to your buddy list."), args->uin);
			purple_notify_info(gc, NULL, "ICQ authorization accepted.",
							 dialog_msg);
			g_free(dialog_msg);
		} break;

		case 0x09: { /* Message from the Godly ICQ server itself, I think */
			if (i >= 5) {
				gchar *dialog_msg = g_strdup_printf(_("You have received a special message\n\nFrom: %s [%s]\n%s"), msg2[0], msg2[3], msg2[5]);
				purple_notify_info(gc, NULL, "ICQ Server Message", dialog_msg);
				g_free(dialog_msg);
			}
		} break;

		case 0x0d: { /* Someone has sent you a pager message from http://www.icq.com/your_uin */
			if (i >= 6) {
				gchar *dialog_msg = g_strdup_printf(_("You have received an ICQ page\n\nFrom: %s [%s]\n%s"), msg2[0], msg2[3], msg2[5]);
				purple_notify_info(gc, NULL, "ICQ Page", dialog_msg);
				g_free(dialog_msg);
			}
		} break;

		case 0x0e: { /* Someone has emailed you at your_uin@pager.icq.com */
			if (i >= 6) {
				gchar *dialog_msg = g_strdup_printf(_("You have received an ICQ email from %s [%s]\n\nMessage is:\n%s"), msg2[0], msg2[3], msg2[5]);
				purple_notify_info(gc, NULL, "ICQ Email", dialog_msg);
				g_free(dialog_msg);
			}
		} break;

		case 0x12: {
			/* Ack for authorizing/denying someone.  Or possibly an ack for sending any system notice */
			/* Someone added you to their buddy list? */
		} break;

		case 0x13: { /* Someone has sent you some ICQ buddies */
			guint i, num;
			gchar **text;
			text = g_strsplit(args->msg, "\376", 0);
			if (text) {
				/* Read the number of contacts that we were sent */
				errno = 0;
				num = text[0] ? strtoul(text[0], NULL, 10) : 0;

				if (num > 0 && errno == 0) {
					for (i=0; i<num; i++) {
						struct name_data *data;
						gchar *message;

						if (!text[i*2 + 1] || !text[i*2 + 2]) {
							/* We're missing the contact name or nickname.  Bail out. */
							gchar *tmp = g_strescape(args->msg, NULL);
							purple_debug_error("oscar", "Unknown syntax parsing "
									"ICQ buddies.  args->msg=%s\n", tmp);
							g_free(tmp);
							break;
						}

						message = g_strdup_printf(_("ICQ user %u has sent you a buddy: %s (%s)"), args->uin, text[i*2+2], text[i*2+1]);

						data = g_new(struct name_data, 1);
						data->gc = gc;
						data->name = g_strdup(text[i*2+1]);
						data->nick = g_strdup(text[i*2+2]);

						purple_request_action(gc, NULL, message,
								_("Do you want to add this buddy "
								  "to your buddy list?"),
								PURPLE_DEFAULT_ACTION_NONE,
								purple_connection_get_account(gc), data->name, NULL,
								data, 2,
								_("_Add"), G_CALLBACK(purple_icq_buddyadd),
								_("_Decline"), G_CALLBACK(oscar_free_name_data));
						g_free(message);
					}
				} else {
					gchar *tmp = g_strescape(args->msg, NULL);
					purple_debug_error("oscar", "Unknown syntax parsing "
							"ICQ buddies.  args->msg=%s\n", tmp);
					g_free(tmp);
				}
				g_strfreev(text);
			}
		} break;

		case 0x1a: { /* Handle SMS or someone has sent you a greeting card or requested buddies? */
			ByteStream qbs;
			int smstype, taglen, smslen;
			char *tagstr = NULL, *smsmsg = NULL;
			xmlnode *xmlroot = NULL, *xmltmp = NULL;
			gchar *uin = NULL, *message = NULL;

			/* From libicq2000-0.3.2/src/ICQ.cpp */
			byte_stream_init(&qbs, (guint8 *)args->msg, args->msglen);
			byte_stream_advance(&qbs, 21);
			/* expected:	01 00 00 20 00 0e 28 f6 00 11 e7 d3 11 bc f3 00 04 ac 96 9d c2 | 00 00 | 06 00 00 00 | 49 43 51 53 43 53 ...*/
			/* unexpected:	00 00 26 00 81 1a 18 bc 0e 6c 18 47 a5 91 6f 18 dc c7 6f 1a | 00 00 | 0d 00 00 00 | 49 43 51 57 65 62 4d 65 73 73 61 67 65 ... */
			smstype = byte_stream_getle16(&qbs);
			if (smstype != 0)
				break;
			taglen = byte_stream_getle32(&qbs);
			tagstr = byte_stream_getstr(&qbs, taglen);
			if (tagstr == NULL)
				break;
			byte_stream_advance(&qbs, 3);
			byte_stream_advance(&qbs, 4);
			smslen = byte_stream_getle32(&qbs);
			smsmsg = byte_stream_getstr(&qbs, smslen);

			/* Check if this is an SMS being sent from server */
			if ((smstype == 0) && (!strcmp(tagstr, "ICQSMS")) && (smsmsg != NULL))
			{
				xmlroot = xmlnode_from_str(smsmsg, -1);
				if (xmlroot != NULL)
				{
					xmltmp = xmlnode_get_child(xmlroot, "sender");
					if (xmltmp != NULL)
						uin = xmlnode_get_data(xmltmp);

					xmltmp = xmlnode_get_child(xmlroot, "text");
					if (xmltmp != NULL)
						message = xmlnode_get_data(xmltmp);

					if ((uin != NULL) && (message != NULL))
							serv_got_im(gc, uin, message, 0, time(NULL));

					g_free(uin);
					g_free(message);
					xmlnode_free(xmlroot);
				}
			}
			g_free(tagstr);
			g_free(smsmsg);
		} break;

		default: {
			purple_debug_info("oscar",
					   "Received a channel 4 message of unknown type "
					   "(type 0x%02hhx).\n", args->type);
		} break;
	}

	g_strfreev(msg1);
	g_strfreev(msg2);

	return 1;
}

static int purple_parse_incoming_im(OscarData *od, FlapConnection *conn, FlapFrame *fr, ...) {
	guint16 channel;
	int ret = 0;
	aim_userinfo_t *userinfo;
	va_list ap;

	va_start(ap, fr);
	channel = (guint16)va_arg(ap, unsigned int);
	userinfo = va_arg(ap, aim_userinfo_t *);

	switch (channel) {
		case 1: { /* standard message */
			struct aim_incomingim_ch1_args *args;
			args = va_arg(ap, struct aim_incomingim_ch1_args *);
			ret = incomingim_chan1(od, conn, userinfo, args);
		} break;

		case 2: { /* rendezvous */
			IcbmArgsCh2 *args;
			args = va_arg(ap, IcbmArgsCh2 *);
			ret = incomingim_chan2(od, conn, userinfo, args);
		} break;

		case 4: { /* ICQ */
			struct aim_incomingim_ch4_args *args;
			args = va_arg(ap, struct aim_incomingim_ch4_args *);
			ret = incomingim_chan4(od, conn, userinfo, args, 0);
		} break;

		default: {
			purple_debug_warning("oscar",
					   "ICBM received on unsupported channel (channel "
					   "0x%04hx).", channel);
		} break;
	}

	va_end(ap);

	return ret;
}

static int purple_parse_misses(OscarData *od, FlapConnection *conn, FlapFrame *fr, ...) {
	PurpleConnection *gc = od->gc;
	PurpleAccount *account = purple_connection_get_account(gc);
	char *buf;
	va_list ap;
	guint16 chan, nummissed, reason;
	aim_userinfo_t *userinfo;

	va_start(ap, fr);
	chan = (guint16)va_arg(ap, unsigned int);
	userinfo = va_arg(ap, aim_userinfo_t *);
	nummissed = (guint16)va_arg(ap, unsigned int);
	reason = (guint16)va_arg(ap, unsigned int);
	va_end(ap);

	switch(reason) {
		case 0: /* Invalid (0) */
			buf = g_strdup_printf(
				   dngettext(PACKAGE,
				   "You missed %hu message from %s because it was invalid.",
				   "You missed %hu messages from %s because they were invalid.",
				   nummissed),
				   nummissed,
				   userinfo->bn);
			break;
		case 1: /* Message too large */
			buf = g_strdup_printf(
				   dngettext(PACKAGE,
				   "You missed %hu message from %s because it was too large.",
				   "You missed %hu messages from %s because they were too large.",
				   nummissed),
				   nummissed,
				   userinfo->bn);
			break;
		case 2: /* Rate exceeded */
			buf = g_strdup_printf(
				   dngettext(PACKAGE,
				   "You missed %hu message from %s because the rate limit has been exceeded.",
				   "You missed %hu messages from %s because the rate limit has been exceeded.",
				   nummissed),
				   nummissed,
				   userinfo->bn);
			break;
		case 3: /* Evil Sender */
			buf = g_strdup_printf(
				   dngettext(PACKAGE,
				   "You missed %hu message from %s because his/her warning level is too high.",
				   "You missed %hu messages from %s because his/her warning level is too high.",
				   nummissed),
				   nummissed,
				   userinfo->bn);
			break;
		case 4: /* Evil Receiver */
			buf = g_strdup_printf(
				   dngettext(PACKAGE,
				   "You missed %hu message from %s because your warning level is too high.",
				   "You missed %hu messages from %s because your warning level is too high.",
				   nummissed),
				   nummissed,
				   userinfo->bn);
			break;
		default:
			buf = g_strdup_printf(
				   dngettext(PACKAGE,
				   "You missed %hu message from %s for an unknown reason.",
				   "You missed %hu messages from %s for an unknown reason.",
				   nummissed),
				   nummissed,
				   userinfo->bn);
			break;
	}

	if (!purple_conv_present_error(userinfo->bn, account, buf))
		purple_notify_error(od->gc, NULL, buf, NULL);
	g_free(buf);

	return 1;
}

static int
purple_parse_clientauto_ch2(OscarData *od, const char *who, guint16 reason, const guchar *cookie)
{
	if (reason == 0x0003)
	{
		/* Rendezvous was refused. */
		PeerConnection *conn;

		conn = peer_connection_find_by_cookie(od, who, cookie);

		if (conn == NULL)
		{
			purple_debug_info("oscar", "Received a rendezvous cancel message "
					"for a nonexistant connection from %s.\n", who);
		}
		else
		{
			peer_connection_destroy(conn, OSCAR_DISCONNECT_REMOTE_REFUSED, NULL);
		}
	}
	else
	{
		purple_debug_warning("oscar", "Received an unknown rendezvous "
				"message from %s.  Type 0x%04hx\n", who, reason);
	}

	return 0;
}

static int purple_parse_clientauto_ch4(OscarData *od, char *who, guint16 reason, guint32 state, char *msg) {
	PurpleConnection *gc = od->gc;

	switch(reason) {
		case 0x0003: { /* Reply from an ICQ status message request */
			char *statusmsg, **splitmsg;
			PurpleNotifyUserInfo *user_info;

			/* Split at (carriage return/newline)'s, then rejoin later with BRs between. */
			statusmsg = oscar_icqstatus(state);
			splitmsg = g_strsplit(msg, "\r\n", 0);

			user_info = purple_notify_user_info_new();

			purple_notify_user_info_add_pair(user_info, _("UIN"), who);
			purple_notify_user_info_add_pair(user_info, _("Status"), statusmsg);
			purple_notify_user_info_add_section_break(user_info);
			purple_notify_user_info_add_pair(user_info, NULL, g_strjoinv("<BR>", splitmsg));

			g_free(statusmsg);
			g_strfreev(splitmsg);

			purple_notify_userinfo(gc, who, user_info, NULL, NULL);
			purple_notify_user_info_destroy(user_info);

		} break;

		case 0x0006: { /* Reply from an ICQ status message request */
			char *statusmsg, **splitmsg;
			PurpleNotifyUserInfo *user_info;

			/* Split at (carriage return/newline)'s, then rejoin later with BRs between. */
			statusmsg = oscar_icqstatus(state);
			splitmsg = g_strsplit(msg, "\r\n", 0);
			
			user_info = purple_notify_user_info_new();
				
			purple_notify_user_info_add_pair(user_info, _("UIN"), who);
			purple_notify_user_info_add_pair(user_info, _("Status"), statusmsg);
			purple_notify_user_info_add_section_break(user_info);
			purple_notify_user_info_add_pair(user_info, NULL, g_strjoinv("<BR>", splitmsg));

			g_free(statusmsg);
			g_strfreev(splitmsg);

			purple_notify_userinfo(gc, who, user_info, NULL, NULL);
			purple_notify_user_info_destroy(user_info);

		} break;

		default: {
			purple_debug_warning("oscar",
					   "Received an unknown client auto-response from %s.  "
					   "Type 0x%04hx\n", who, reason);
		} break;
	} /* end of switch */

	return 0;
}

static int purple_parse_clientauto(OscarData *od, FlapConnection *conn, FlapFrame *fr, ...) {
	va_list ap;
	guint16 chan, reason;
	char *who;

	va_start(ap, fr);
	chan = (guint16)va_arg(ap, unsigned int);
	who = va_arg(ap, char *);
	reason = (guint16)va_arg(ap, unsigned int);

	if (chan == 0x0002) { /* File transfer declined */
		guchar *cookie = va_arg(ap, guchar *);
		return purple_parse_clientauto_ch2(od, who, reason, cookie);
	} else if (chan == 0x0004) { /* ICQ message */
		guint32 state = 0;
		char *msg = NULL;
		if (reason == 0x0003) {
			state = va_arg(ap, guint32);
			msg = va_arg(ap, char *);
		}
		return purple_parse_clientauto_ch4(od, who, reason, state, msg);
	}

	va_end(ap);

	return 1;
}

static int purple_parse_genericerr(OscarData *od, FlapConnection *conn, FlapFrame *fr, ...) {
	va_list ap;
	guint16 reason;

	va_start(ap, fr);
	reason = (guint16) va_arg(ap, unsigned int);
	va_end(ap);

	purple_debug_error("oscar",
			   "snac threw error (reason 0x%04hx: %s)\n", reason,
			   (reason < msgerrreasonlen) ? msgerrreason[reason] : "unknown");
	return 1;
}

static int purple_parse_msgerr(OscarData *od, FlapConnection *conn, FlapFrame *fr, ...) {
	PurpleConnection *gc = od->gc;
#ifdef TODOFT
	OscarData *od = purple_connection_get_protocol_data(gc);
	PurpleXfer *xfer;
#endif
	va_list ap;
	guint16 reason, errcode;
	char *data, *reason_str, *buf;

	va_start(ap, fr);
	reason = (guint16)va_arg(ap, unsigned int);
	errcode = (guint16)va_arg(ap, unsigned int);
	data = va_arg(ap, char *);
	va_end(ap);

	purple_debug_error("oscar",
			   "Message error with data %s and reason %hu and errcode %hu\n",
				(data != NULL ? data : ""), reason, errcode);

	if ((data == NULL) || (*data == '\0'))
		/* We can't do anything if data is empty */
		return 1;

#ifdef TODOFT
	/* If this was a file transfer request, data is a cookie */
	if ((xfer = oscar_find_xfer_by_cookie(od->file_transfers, data))) {
		purple_xfer_cancel_remote(xfer);
		return 1;
	}
#endif

	/* Data is assumed to be the destination bn */

	reason_str = g_strdup((reason < msgerrreasonlen) ? _(msgerrreason[reason]) : _("Unknown reason"));
	if (errcode != 0 && errcode < errcodereasonlen)
		buf = g_strdup_printf(_("Unable to send message: %s (%s)"), reason_str,
		                      _(errcodereason[errcode]));
	else
		buf = g_strdup_printf(_("Unable to send message: %s"), reason_str);

	if (!purple_conv_present_error(data, purple_connection_get_account(gc), buf)) {
		g_free(buf);
		if (errcode != 0 && errcode < errcodereasonlen)
			buf = g_strdup_printf(_("Unable to send message to %s: %s (%s)"),
			                      data ? data : "(unknown)", reason_str,
			                      _(errcodereason[errcode]));
		else
			buf = g_strdup_printf(_("Unable to send message to %s: %s"),
			                      data ? data : "(unknown)", reason_str);
		purple_notify_error(od->gc, NULL, buf, reason_str);
	}
	g_free(buf);
	g_free(reason_str);

	return 1;
}

static int purple_parse_mtn(OscarData *od, FlapConnection *conn, FlapFrame *fr, ...) {
	PurpleConnection *gc = od->gc;
	va_list ap;
	guint16 channel, event;
	char *bn;

	va_start(ap, fr);
	channel = (guint16) va_arg(ap, unsigned int);
	bn = va_arg(ap, char *);
	event = (guint16) va_arg(ap, unsigned int);
	va_end(ap);

	switch (event) {
		case 0x0000: { /* Text has been cleared */
			serv_got_typing_stopped(gc, bn);
		} break;

		case 0x0001: { /* Paused typing */
			serv_got_typing(gc, bn, 0, PURPLE_TYPED);
		} break;

		case 0x0002: { /* Typing */
			serv_got_typing(gc, bn, 0, PURPLE_TYPING);
		} break;

		case 0x000f: { /* Closed IM window */
			serv_got_typing_stopped(gc, bn);
		} break;

		default: {
			purple_debug_info("oscar", "Received unknown typing "
					"notification message from %s.  Channel is 0x%04x "
					"and event is 0x%04hx.\n", bn, channel, event);
		} break;
	}

	return 1;
}

/*
 * We get this error when there was an error in the locate family.  This
 * happens when you request info of someone who is offline.
 */
static int purple_parse_locerr(OscarData *od, FlapConnection *conn, FlapFrame *fr, ...) {
	gchar *buf;
	va_list ap;
	guint16 reason;
	char *destn;
	PurpleNotifyUserInfo *user_info;

	va_start(ap, fr);
	reason = (guint16) va_arg(ap, unsigned int);
	destn = va_arg(ap, char *);
	va_end(ap);

	if (destn == NULL)
		return 1;

	user_info = purple_notify_user_info_new();
	buf = g_strdup_printf(_("User information not available: %s"), (reason < msgerrreasonlen) ? _(msgerrreason[reason]) : _("Unknown reason."));
	purple_notify_user_info_add_pair(user_info, NULL, buf);
	purple_notify_userinfo(od->gc, destn, user_info, NULL, NULL);
	purple_notify_user_info_destroy(user_info);
	purple_conv_present_error(destn, purple_connection_get_account(od->gc), buf);
	g_free(buf);

	return 1;
}

static int purple_parse_userinfo(OscarData *od, FlapConnection *conn, FlapFrame *fr, ...) {
	PurpleConnection *gc = od->gc;
	PurpleAccount *account = purple_connection_get_account(gc);
	PurpleNotifyUserInfo *user_info;
	gchar *tmp = NULL, *info_utf8 = NULL;
	va_list ap;
	aim_userinfo_t *userinfo;

	va_start(ap, fr);
	userinfo = va_arg(ap, aim_userinfo_t *);
	va_end(ap);

	user_info = purple_notify_user_info_new();

	oscar_user_info_append_status(gc, user_info, /* PurpleBuddy */ NULL, userinfo, /* strip_html_tags */ FALSE);

	if ((userinfo->present & AIM_USERINFO_PRESENT_IDLE) && userinfo->idletime != 0) {
		tmp = purple_str_seconds_to_string(userinfo->idletime*60);
		oscar_user_info_add_pair(user_info, _("Idle"), tmp);
		g_free(tmp);
	}

	oscar_user_info_append_extra_info(gc, user_info, NULL, userinfo);

	if ((userinfo->present & AIM_USERINFO_PRESENT_ONLINESINCE) && !oscar_util_valid_name_sms(userinfo->bn)) {
		/* An SMS contact is always online; its Online Since value is not useful */
		time_t t = userinfo->onlinesince;
		oscar_user_info_add_pair(user_info, _("Online Since"), purple_date_format_full(localtime(&t)));
	}

	if (userinfo->present & AIM_USERINFO_PRESENT_MEMBERSINCE) {
		time_t t = userinfo->membersince;
		oscar_user_info_add_pair(user_info, _("Member Since"), purple_date_format_full(localtime(&t)));
	}

	if (userinfo->capabilities != 0) {
		tmp = oscar_caps_to_string(userinfo->capabilities);
		oscar_user_info_add_pair(user_info, _("Capabilities"), tmp);
		g_free(tmp);
	}

	/* Info */
	if ((userinfo->info_len > 0) && (userinfo->info != NULL) && (userinfo->info_encoding != NULL)) {
		tmp = oscar_encoding_extract(userinfo->info_encoding);
		info_utf8 = oscar_encoding_to_utf8(account, tmp, userinfo->info,
		                                   userinfo->info_len);
		g_free(tmp);
		if (info_utf8 != NULL) {
			tmp = purple_str_sub_away_formatters(info_utf8, purple_account_get_username(account));
			purple_notify_user_info_add_section_break(user_info);
			oscar_user_info_add_pair(user_info, _("Profile"), tmp);
			g_free(tmp);
			g_free(info_utf8);
		}
	}

	purple_notify_user_info_add_section_break(user_info);
	tmp = g_strdup_printf("<a href=\"http://profiles.aim.com/%s\">%s</a>",
			purple_normalize(account, userinfo->bn), _("View web profile"));
	purple_notify_user_info_add_pair(user_info, NULL, tmp);
	g_free(tmp);

	purple_notify_userinfo(gc, userinfo->bn, user_info, NULL, NULL);
	purple_notify_user_info_destroy(user_info);

	return 1;
}

static int purple_parse_motd(OscarData *od, FlapConnection *conn, FlapFrame *fr, ...)
{
	char *msg;
	guint16 id;
	va_list ap;

	va_start(ap, fr);
	id  = (guint16) va_arg(ap, unsigned int);
	msg = va_arg(ap, char *);
	va_end(ap);

	purple_debug_misc("oscar",
			   "MOTD: %s (%hu)\n", msg ? msg : "Unknown", id);
	if (id < 4)
		purple_notify_warning(od->gc, NULL,
							_("Your AIM connection may be lost."), NULL);

	return 1;
}

static int purple_chatnav_info(OscarData *od, FlapConnection *conn, FlapFrame *fr, ...) {
	va_list ap;
	guint16 type;

	va_start(ap, fr);
	type = (guint16) va_arg(ap, unsigned int);

	switch(type) {
		case 0x0002: {
			guint8 maxrooms;
			struct aim_chat_exchangeinfo *exchanges;
			int exchangecount, i;

			maxrooms = (guint8) va_arg(ap, unsigned int);
			exchangecount = va_arg(ap, int);
			exchanges = va_arg(ap, struct aim_chat_exchangeinfo *);

			purple_debug_misc("oscar", "chat info: Chat Rights:\n");
			purple_debug_misc("oscar",
					   "chat info: \tMax Concurrent Rooms: %hhd\n", maxrooms);
			purple_debug_misc("oscar",
					   "chat info: \tExchange List: (%d total)\n", exchangecount);
			for (i = 0; i < exchangecount; i++)
				purple_debug_misc("oscar",
						   "chat info: \t\t%hu    %s\n",
						   exchanges[i].number, exchanges[i].name ? exchanges[i].name : "");
			while (od->create_rooms) {
				struct create_room *cr = od->create_rooms->data;
				purple_debug_info("oscar",
						   "creating room %s\n", cr->name);
				aim_chatnav_createroom(od, conn, cr->name, cr->exchange);
				g_free(cr->name);
				od->create_rooms = g_slist_remove(od->create_rooms, cr);
				g_free(cr);
			}
			}
			break;
		case 0x0008: {
			char *fqcn, *name, *ck;
			guint16 instance, flags, maxmsglen, maxoccupancy, unknown, exchange;
			guint8 createperms;
			guint32 createtime;

			fqcn = va_arg(ap, char *);
			instance = (guint16)va_arg(ap, unsigned int);
			exchange = (guint16)va_arg(ap, unsigned int);
			flags = (guint16)va_arg(ap, unsigned int);
			createtime = va_arg(ap, guint32);
			maxmsglen = (guint16)va_arg(ap, unsigned int);
			maxoccupancy = (guint16)va_arg(ap, unsigned int);
			createperms = (guint8)va_arg(ap, unsigned int);
			unknown = (guint16)va_arg(ap, unsigned int);
			name = va_arg(ap, char *);
			ck = va_arg(ap, char *);

			purple_debug_misc("oscar",
					"created room: %s %hu %hu %hu %u %hu %hu %hhu %hu %s %s\n",
					fqcn ? fqcn : "(null)", exchange, instance, flags, createtime,
					maxmsglen, maxoccupancy, createperms, unknown,
					name ? name : "(null)", ck);
			aim_chat_join(od, exchange, ck, instance);
			}
			break;
		default:
			purple_debug_warning("oscar",
					   "chatnav info: unknown type (%04hx)\n", type);
			break;
	}

	va_end(ap);

	return 1;
}

static int purple_conv_chat_join(OscarData *od, FlapConnection *conn, FlapFrame *fr, ...) {
	va_list ap;
	int count, i;
	aim_userinfo_t *info;
	PurpleConnection *gc = od->gc;

	struct chat_connection *c = NULL;

	va_start(ap, fr);
	count = va_arg(ap, int);
	info  = va_arg(ap, aim_userinfo_t *);
	va_end(ap);

	c = find_oscar_chat_by_conn(gc, conn);
	if (!c)
		return 1;

	for (i = 0; i < count; i++)
		purple_conv_chat_add_user(PURPLE_CONV_CHAT(c->conv), info[i].bn, NULL, PURPLE_CBFLAGS_NONE, TRUE);

	return 1;
}

static int purple_conv_chat_leave(OscarData *od, FlapConnection *conn, FlapFrame *fr, ...) {
	va_list ap;
	int count, i;
	aim_userinfo_t *info;
	PurpleConnection *gc = od->gc;

	struct chat_connection *c = NULL;

	va_start(ap, fr);
	count = va_arg(ap, int);
	info  = va_arg(ap, aim_userinfo_t *);
	va_end(ap);

	c = find_oscar_chat_by_conn(gc, conn);
	if (!c)
		return 1;

	for (i = 0; i < count; i++)
		purple_conv_chat_remove_user(PURPLE_CONV_CHAT(c->conv), info[i].bn, NULL);

	return 1;
}

static int purple_conv_chat_info_update(OscarData *od, FlapConnection *conn, FlapFrame *fr, ...) {
	va_list ap;
	aim_userinfo_t *userinfo;
	struct aim_chat_roominfo *roominfo;
	char *roomname;
	int usercount;
	char *roomdesc;
	guint16 unknown_c9, unknown_d2, unknown_d5, maxmsglen, maxvisiblemsglen;
	guint32 creationtime;
	PurpleConnection *gc = od->gc;
	struct chat_connection *ccon = find_oscar_chat_by_conn(gc, conn);

	if (!ccon)
		return 1;

	va_start(ap, fr);
	roominfo = va_arg(ap, struct aim_chat_roominfo *);
	roomname = va_arg(ap, char *);
	usercount= va_arg(ap, int);
	userinfo = va_arg(ap, aim_userinfo_t *);
	roomdesc = va_arg(ap, char *);
	unknown_c9 = (guint16)va_arg(ap, unsigned int);
	creationtime = va_arg(ap, guint32);
	maxmsglen = (guint16)va_arg(ap, unsigned int);
	unknown_d2 = (guint16)va_arg(ap, unsigned int);
	unknown_d5 = (guint16)va_arg(ap, unsigned int);
	maxvisiblemsglen = (guint16)va_arg(ap, unsigned int);
	va_end(ap);

	purple_debug_misc("oscar",
			   "inside chat_info_update (maxmsglen = %hu, maxvislen = %hu)\n",
			   maxmsglen, maxvisiblemsglen);

	ccon->maxlen = maxmsglen;
	ccon->maxvis = maxvisiblemsglen;

	return 1;
}

static int purple_conv_chat_incoming_msg(OscarData *od, FlapConnection *conn, FlapFrame *fr, ...) {
	PurpleConnection *gc = od->gc;
	PurpleAccount *account = purple_connection_get_account(gc);
	struct chat_connection *ccon = find_oscar_chat_by_conn(gc, conn);
	gchar *utf8;
	va_list ap;
	aim_userinfo_t *info;
	int len;
	char *msg;
	char *charset;

	if (!ccon)
		return 1;

	va_start(ap, fr);
	info = va_arg(ap, aim_userinfo_t *);
	len = va_arg(ap, int);
	msg = va_arg(ap, char *);
	charset = va_arg(ap, char *);
	va_end(ap);

	utf8 = oscar_encoding_to_utf8(account, charset, msg, len);
	if (utf8 == NULL)
		/* The conversion failed! */
		utf8 = g_strdup(_("[Unable to display a message from this user because it contained invalid characters.]"));
	serv_got_chat_in(gc, ccon->id, info->bn, 0, utf8, time((time_t)NULL));
	g_free(utf8);

	return 1;
}

static int purple_email_parseupdate(OscarData *od, FlapConnection *conn, FlapFrame *fr, ...) {
	va_list ap;
	PurpleConnection *gc;
	PurpleAccount *account;
	struct aim_emailinfo *emailinfo;
	int havenewmail;
	char *alertitle, *alerturl;

	gc = od->gc;
	account = purple_connection_get_account(gc);

	va_start(ap, fr);
	emailinfo = va_arg(ap, struct aim_emailinfo *);
	havenewmail = va_arg(ap, int);
	alertitle = va_arg(ap, char *);
	alerturl  = va_arg(ap, char *);
	va_end(ap);

	if (account != NULL && emailinfo != NULL && purple_account_get_check_mail(account) &&
			emailinfo->unread && havenewmail) {
		gchar *to = g_strdup_printf("%s%s%s",
				purple_account_get_username(account),
				emailinfo->domain ? "@" : "",
				emailinfo->domain ? emailinfo->domain : "");
		const char *tos[2] = { to };
		const char *urls[2] = { emailinfo->url };
		purple_notify_emails(gc, emailinfo->nummsgs, FALSE, NULL, NULL,
				tos, urls, NULL, NULL);
		g_free(to);
	}

	if (alertitle)
		purple_debug_misc("oscar", "Got an alert '%s' %s\n", alertitle, alerturl ? alerturl : "");

	return 1;
}

static int purple_icon_parseicon(OscarData *od, FlapConnection *conn, FlapFrame *fr, ...) {
	PurpleConnection *gc = od->gc;
	va_list ap;
	char *bn;
	guint8 iconcsumtype, *iconcsum, *icon;
	guint16 iconcsumlen, iconlen;

	va_start(ap, fr);
	bn = va_arg(ap, char *);
	iconcsumtype = va_arg(ap, int);
	iconcsum = va_arg(ap, guint8 *);
	iconcsumlen = va_arg(ap, int);
	icon = va_arg(ap, guint8 *);
	iconlen = va_arg(ap, int);
	va_end(ap);

	/*
	 * Some AIM clients will send a blank GIF image with iconlen 90 when
	 * no icon is set.  Ignore these.
	 */
	if ((iconlen > 0) && (iconlen != 90)) {
		char *b16 = purple_base16_encode(iconcsum, iconcsumlen);
		purple_buddy_icons_set_for_user(purple_connection_get_account(gc),
									  bn, g_memdup(icon, iconlen), iconlen, b16);
		g_free(b16);
	}

	return 1;
}

static void
purple_icons_fetch(PurpleConnection *gc)
{
	OscarData *od = purple_connection_get_protocol_data(gc);
	aim_userinfo_t *userinfo;
	FlapConnection *conn;

	conn = flap_connection_getbytype(od, SNAC_FAMILY_BART);
	if (!conn) {
		if (!od->iconconnecting) {
			aim_srv_requestnew(od, SNAC_FAMILY_BART);
			od->iconconnecting = TRUE;
		}
		return;
	}

	if (od->set_icon) {
		PurpleAccount *account = purple_connection_get_account(gc);
		PurpleStoredImage *img = purple_buddy_icons_find_account_icon(account);
		if (img == NULL) {
			aim_ssi_delicon(od);
		} else {
			purple_debug_info("oscar",
				   "Uploading icon to icon server\n");
			aim_bart_upload(od, purple_imgstore_get_data(img),
			                purple_imgstore_get_size(img));
			purple_imgstore_unref(img);
		}
		od->set_icon = FALSE;
	}

	while (od->requesticon != NULL)
	{
		userinfo = aim_locate_finduserinfo(od, (char *)od->requesticon->data);
		if ((userinfo != NULL) && (userinfo->iconcsumlen > 0))
			aim_bart_request(od, od->requesticon->data, userinfo->iconcsumtype, userinfo->iconcsum, userinfo->iconcsumlen);

		g_free(od->requesticon->data);
		od->requesticon = g_slist_delete_link(od->requesticon, od->requesticon);
	}

	purple_debug_misc("oscar", "no more icons to request\n");
}

/*
 * Received in response to an IM sent with the AIM_IMFLAGS_ACK option.
 */
static int purple_parse_msgack(OscarData *od, FlapConnection *conn, FlapFrame *fr, ...) {
	va_list ap;
	guint16 type;
	char *bn;

	va_start(ap, fr);
	type = (guint16) va_arg(ap, unsigned int);
	bn = va_arg(ap, char *);
	va_end(ap);

	purple_debug_info("oscar", "Sent message to %s.\n", bn);

	return 1;
}

static int purple_parse_evilnotify(OscarData *od, FlapConnection *conn, FlapFrame *fr, ...) {
#ifdef CRAZY_WARNING
	va_list ap;
	guint16 newevil;
	aim_userinfo_t *userinfo;

	va_start(ap, fr);
	newevil = (guint16) va_arg(ap, unsigned int);
	userinfo = va_arg(ap, aim_userinfo_t *);
	va_end(ap);

	purple_prpl_got_account_warning_level(account, (userinfo && userinfo->bn) ? userinfo->bn : NULL, (newevil/10.0) + 0.5);
#endif

	return 1;
}

static int purple_selfinfo(OscarData *od, FlapConnection *conn, FlapFrame *fr, ...) {
	int warning_level;
	va_list ap;
	aim_userinfo_t *info;

	va_start(ap, fr);
	info = va_arg(ap, aim_userinfo_t *);
	va_end(ap);

	purple_connection_set_display_name(od->gc, info->bn);

	/*
	 * What's with the + 0.5?
	 * The 0.5 is basically poor-man's rounding.  Normally
	 * casting "13.7" to an int will truncate to "13," but
	 * with 13.7 + 0.5 = 14.2, which becomes "14" when
	 * truncated.
	 */
	warning_level = info->warnlevel/10.0 + 0.5;

#ifdef CRAZY_WARNING
	purple_presence_set_warning_level(presence, warning_level);
#endif

	return 1;
}

static int purple_connerr(OscarData *od, FlapConnection *conn, FlapFrame *fr, ...) {
	PurpleConnection *gc = od->gc;
	va_list ap;
	guint16 code;
	char *msg;

	va_start(ap, fr);
	code = (guint16)va_arg(ap, int);
	msg = va_arg(ap, char *);
	va_end(ap);

	purple_debug_info("oscar", "Disconnected.  Code is 0x%04x and msg is %s\n",
					code, (msg != NULL ? msg : ""));

	g_return_val_if_fail(conn != NULL, 1);

	if (conn->type == SNAC_FAMILY_CHAT) {
		struct chat_connection *cc;
		PurpleConversation *conv = NULL;

		cc = find_oscar_chat_by_conn(gc, conn);
		if (cc != NULL)
		{
			conv = purple_find_chat(gc, cc->id);

			if (conv != NULL)
			{
				/*
				 * TOOD: Have flap_connection_destroy_cb() send us the
				 *       error message stored in 'tmp', which should be
				 *       human-friendly, and print that to the chat room.
				 */
				gchar *buf;
				buf = g_strdup_printf(_("You have been disconnected from chat "
										"room %s."), cc->name);
				purple_conversation_write(conv, NULL, buf, PURPLE_MESSAGE_ERROR, time(NULL));
				g_free(buf);
			}
			oscar_chat_kill(gc, cc);
		}
	}

	return 1;
}

static int purple_parse_locaterights(OscarData *od, FlapConnection *conn, FlapFrame *fr, ...)
{
	PurpleConnection *gc = od->gc;
	PurpleAccount *account = purple_connection_get_account(gc);
	va_list ap;
	guint16 maxsiglen;

	va_start(ap, fr);
	maxsiglen = (guint16) va_arg(ap, int);
	va_end(ap);

	purple_debug_misc("oscar",
			   "locate rights: max sig len = %d\n", maxsiglen);

	od->rights.maxsiglen = od->rights.maxawaymsglen = (guint)maxsiglen;

	aim_locate_setcaps(od, purple_caps);
	oscar_set_info_and_status(account, TRUE, account->user_info, TRUE,
							  purple_account_get_active_status(account));

	return 1;
}

static int purple_parse_buddyrights(OscarData *od, FlapConnection *conn, FlapFrame *fr, ...) {
	va_list ap;
	guint16 maxbuddies, maxwatchers;

	va_start(ap, fr);
	maxbuddies = (guint16) va_arg(ap, unsigned int);
	maxwatchers = (guint16) va_arg(ap, unsigned int);
	va_end(ap);

	purple_debug_misc("oscar",
			   "buddy list rights: Max buddies = %hu / Max watchers = %hu\n", maxbuddies, maxwatchers);

	od->rights.maxbuddies = (guint)maxbuddies;
	od->rights.maxwatchers = (guint)maxwatchers;

	return 1;
}

static int purple_bosrights(OscarData *od, FlapConnection *conn, FlapFrame *fr, ...) {
	PurpleConnection *gc;
	PurpleAccount *account;
	PurpleStatus *status;
	gboolean is_available;
	PurplePresence *presence;
	const char *username, *message, *itmsurl;
	char *tmp;
	va_list ap;
	guint16 maxpermits, maxdenies;

	gc = od->gc;
	od = purple_connection_get_protocol_data(gc);
	account = purple_connection_get_account(gc);

	va_start(ap, fr);
	maxpermits = (guint16) va_arg(ap, unsigned int);
	maxdenies = (guint16) va_arg(ap, unsigned int);
	va_end(ap);

	purple_debug_misc("oscar",
			   "BOS rights: Max permit = %hu / Max deny = %hu\n", maxpermits, maxdenies);

	od->rights.maxpermits = (guint)maxpermits;
	od->rights.maxdenies = (guint)maxdenies;

	purple_debug_info("oscar", "buddy list loaded\n");

	if (purple_account_get_user_info(account) != NULL)
		serv_set_info(gc, purple_account_get_user_info(account));

	username = purple_account_get_username(account);
	if (!od->icq && strcmp(username, purple_connection_get_display_name(gc)) != 0)
		/*
		 * Format the username for AIM accounts if it's different
		 * than what's currently set.
		 */
		oscar_format_username(gc, username);

	/* Set our available message based on the current status */
	status = purple_account_get_active_status(account);
	is_available = purple_status_is_available(status);
	if (is_available)
		message = purple_status_get_attr_string(status, "message");
	else
		message = NULL;
	tmp = purple_markup_strip_html(message);
	itmsurl = purple_status_get_attr_string(status, "itmsurl");
	aim_srv_setextrainfo(od, FALSE, 0, is_available, tmp, itmsurl);
	g_free(tmp);

	presence = purple_status_get_presence(status);
	aim_srv_setidle(od, !purple_presence_is_idle(presence) ? 0 : time(NULL) - purple_presence_get_idle_time(presence));

	if (od->icq) {
#ifdef OLDSTYLE_ICQ_OFFLINEMSGS
		aim_icq_reqofflinemsgs(od);
#endif
		oscar_set_extendedstatus(gc);
		aim_icq_setsecurity(od,
			purple_account_get_bool(account, "authorization", OSCAR_DEFAULT_AUTHORIZATION),
			purple_account_get_bool(account, "web_aware", OSCAR_DEFAULT_WEB_AWARE));
	}

	aim_srv_requestnew(od, SNAC_FAMILY_ALERT);
	aim_srv_requestnew(od, SNAC_FAMILY_CHATNAV);

	od->bos.have_rights = TRUE;

	/*
	 * If we've already received our feedbag data then we're not waiting on
	 * anything else, so send the server clientready.
	 *
	 * Normally we get bos rights before we get our feedbag data, so this
	 * rarely (never?) happens.  And I'm not sure it actually matters if we
	 * wait for bos rights before calling clientready.  But it seems safer
	 * to do it this way.
	 */
	if (od->ssi.received_data) {
		aim_srv_clientready(od, conn);

		/* Request offline messages for AIM and ICQ */
		aim_im_reqofflinemsgs(od);

		purple_connection_set_state(gc, PURPLE_CONNECTED);
	}

	return 1;
}

#ifdef OLDSTYLE_ICQ_OFFLINEMSGS
static int purple_offlinemsg(OscarData *od, FlapConnection *conn, FlapFrame *fr, ...) {
	va_list ap;
	struct aim_icq_offlinemsg *msg;
	struct aim_incomingim_ch4_args args;
	time_t t;

	va_start(ap, fr);
	msg = va_arg(ap, struct aim_icq_offlinemsg *);
	va_end(ap);

	purple_debug_info("oscar",
			   "Received offline message.  Converting to channel 4 ICBM...\n");
	args.uin = msg->sender;
	args.type = msg->type;
	args.flags = msg->flags;
	args.msglen = msg->msglen;
	args.msg = msg->msg;
	t = purple_time_build(msg->year, msg->month, msg->day, msg->hour, msg->minute, 0);
	incomingim_chan4(od, conn, NULL, &args, t);

	return 1;
}

static int purple_offlinemsgdone(OscarData *od, FlapConnection *conn, FlapFrame *fr, ...)
{
	aim_icq_ackofflinemsgs(od);
	return 1;
}
#endif /* OLDSTYLE_ICQ_OFFLINEMSGS */

static int purple_icqinfo(OscarData *od, FlapConnection *conn, FlapFrame *fr, ...)
{
	PurpleConnection *gc;
	PurpleAccount *account;
	PurpleBuddy *buddy;
	struct buddyinfo *bi;
	gchar who[16];
	PurpleNotifyUserInfo *user_info;
	gchar *utf8;
	gchar *buf;
	const gchar *alias;
	va_list ap;
	struct aim_icq_info *info;

	gc = od->gc;
	account = purple_connection_get_account(gc);

	va_start(ap, fr);
	info = va_arg(ap, struct aim_icq_info *);
	va_end(ap);

	if (!info->uin)
		return 0;

	user_info = purple_notify_user_info_new();

	g_snprintf(who, sizeof(who), "%u", info->uin);
	buddy = purple_find_buddy(account, who);
	if (buddy != NULL)
		bi = g_hash_table_lookup(od->buddyinfo, purple_normalize(account, purple_buddy_get_name(buddy)));
	else
		bi = NULL;

	purple_notify_user_info_add_pair(user_info, _("UIN"), who);
	oscar_user_info_convert_and_add(account, od, user_info, _("Nick"), info->nick);
	if ((bi != NULL) && (bi->ipaddr != 0)) {
		char *tstr =  g_strdup_printf("%hhu.%hhu.%hhu.%hhu",
						(bi->ipaddr & 0xff000000) >> 24,
						(bi->ipaddr & 0x00ff0000) >> 16,
						(bi->ipaddr & 0x0000ff00) >> 8,
						(bi->ipaddr & 0x000000ff));
		purple_notify_user_info_add_pair(user_info, _("IP Address"), tstr);
		g_free(tstr);
	}
	oscar_user_info_convert_and_add(account, od, user_info, _("First Name"), info->first);
	oscar_user_info_convert_and_add(account, od, user_info, _("Last Name"), info->last);
	if (info->email && info->email[0] && (utf8 = oscar_utf8_try_convert(account, od, info->email))) {
		buf = g_strdup_printf("<a href=\"mailto:%s\">%s</a>", utf8, utf8);
		purple_notify_user_info_add_pair(user_info, _("Email Address"), buf);
		g_free(buf);
		g_free(utf8);
	}
	if (info->numaddresses && info->email2) {
		int i;
		for (i = 0; i < info->numaddresses; i++) {
			if (info->email2[i] && info->email2[i][0] && (utf8 = oscar_utf8_try_convert(account, od, info->email2[i]))) {
				buf = g_strdup_printf("<a href=\"mailto:%s\">%s</a>", utf8, utf8);
				purple_notify_user_info_add_pair(user_info, _("Email Address"), buf);
				g_free(buf);
				g_free(utf8);
			}
		}
	}
	oscar_user_info_convert_and_add(account, od, user_info, _("Mobile Phone"), info->mobile);

	if (info->gender != 0)
		purple_notify_user_info_add_pair(user_info, _("Gender"), (info->gender == 1 ? _("Female") : _("Male")));

	if ((info->birthyear > 1900) && (info->birthmonth > 0) && (info->birthday > 0)) {
		/* Initialize the struct properly or strftime() will crash
		 * under some conditions (e.g. Debian sarge w/ LANG=en_HK). */
		time_t t = time(NULL);
		struct tm *tm = localtime(&t);

		tm->tm_mday = (int)info->birthday;
		tm->tm_mon  = (int)info->birthmonth - 1;
		tm->tm_year = (int)info->birthyear - 1900;

		/* To be 100% sure that the fields are re-normalized.
		 * If you're sure strftime() ALWAYS does this EVERYWHERE,
		 * feel free to remove it.  --rlaager */
		mktime(tm);

		oscar_user_info_convert_and_add(account, od, user_info, _("Birthday"), purple_date_format_short(tm));
	}
	if ((info->age > 0) && (info->age < 255)) {
		char age[5];
		snprintf(age, sizeof(age), "%hhd", info->age);
		purple_notify_user_info_add_pair(user_info, _("Age"), age);
	}
	if (info->personalwebpage && info->personalwebpage[0] && (utf8 = oscar_utf8_try_convert(account, od, info->personalwebpage))) {
		buf = g_strdup_printf("<a href=\"%s\">%s</a>", utf8, utf8);
		purple_notify_user_info_add_pair(user_info, _("Personal Web Page"), buf);
		g_free(buf);
		g_free(utf8);
	}

	if (buddy != NULL)
		oscar_user_info_append_status(gc, user_info, buddy, /* aim_userinfo_t */ NULL, /* strip_html_tags */ FALSE);

	oscar_user_info_convert_and_add(account, od, user_info, _("Additional Information"), info->info);
	purple_notify_user_info_add_section_break(user_info);

	if ((info->homeaddr && (info->homeaddr[0])) || (info->homecity && info->homecity[0]) || (info->homestate && info->homestate[0]) || (info->homezip && info->homezip[0])) {
		purple_notify_user_info_add_section_header(user_info, _("Home Address"));

		oscar_user_info_convert_and_add(account, od, user_info, _("Address"), info->homeaddr);
		oscar_user_info_convert_and_add(account, od, user_info, _("City"), info->homecity);
		oscar_user_info_convert_and_add(account, od, user_info, _("State"), info->homestate);
		oscar_user_info_convert_and_add(account, od, user_info, _("Zip Code"), info->homezip);
	}
	if ((info->workaddr && info->workaddr[0]) || (info->workcity && info->workcity[0]) || (info->workstate && info->workstate[0]) || (info->workzip && info->workzip[0])) {
		purple_notify_user_info_add_section_header(user_info, _("Work Address"));

		oscar_user_info_convert_and_add(account, od, user_info, _("Address"), info->workaddr);
		oscar_user_info_convert_and_add(account, od, user_info, _("City"), info->workcity);
		oscar_user_info_convert_and_add(account, od, user_info, _("State"), info->workstate);
		oscar_user_info_convert_and_add(account, od, user_info, _("Zip Code"), info->workzip);
	}
	if ((info->workcompany && info->workcompany[0]) || (info->workdivision && info->workdivision[0]) || (info->workposition && info->workposition[0]) || (info->workwebpage && info->workwebpage[0])) {
		purple_notify_user_info_add_section_header(user_info, _("Work Information"));

		oscar_user_info_convert_and_add(account, od, user_info, _("Company"), info->workcompany);
		oscar_user_info_convert_and_add(account, od, user_info, _("Division"), info->workdivision);
		oscar_user_info_convert_and_add(account, od, user_info, _("Position"), info->workposition);

		if (info->workwebpage && info->workwebpage[0] && (utf8 = oscar_utf8_try_convert(account, od, info->workwebpage))) {
			char *webpage = g_strdup_printf("<a href=\"%s\">%s</a>", utf8, utf8);
			purple_notify_user_info_add_pair(user_info, _("Web Page"), webpage);
			g_free(webpage);
			g_free(utf8);
		}
	}

	if (buddy != NULL)
		alias = purple_buddy_get_alias(buddy);
	else
		alias = who;
	purple_notify_userinfo(gc, who, user_info, NULL, NULL);
	purple_notify_user_info_destroy(user_info);

	return 1;
}

static int purple_icqalias(OscarData *od, FlapConnection *conn, FlapFrame *fr, ...)
{
	PurpleConnection *gc = od->gc;
	PurpleAccount *account = purple_connection_get_account(gc);
	gchar who[16], *utf8;
	PurpleBuddy *b;
	va_list ap;
	struct aim_icq_info *info;

	va_start(ap, fr);
	info = va_arg(ap, struct aim_icq_info *);
	va_end(ap);

	if (info->uin && info->nick && info->nick[0] && (utf8 = oscar_utf8_try_convert(account, od, info->nick))) {
		g_snprintf(who, sizeof(who), "%u", info->uin);
		serv_got_alias(gc, who, utf8);
		if ((b = purple_find_buddy(account, who))) {
			purple_blist_node_set_string((PurpleBlistNode*)b, "servernick", utf8);
		}
		g_free(utf8);
	}

	return 1;
}

static int purple_popup(OscarData *od, FlapConnection *conn, FlapFrame *fr, ...)
{
	PurpleConnection *gc = od->gc;
	gchar *text;
	va_list ap;
	char *msg, *url;
	guint16 wid, hei, delay;

	va_start(ap, fr);
	msg = va_arg(ap, char *);
	url = va_arg(ap, char *);
	wid = (guint16) va_arg(ap, int);
	hei = (guint16) va_arg(ap, int);
	delay = (guint16) va_arg(ap, int);
	va_end(ap);

	text = g_strdup_printf("%s<br><a href=\"%s\">%s</a>", msg, url, url);
	purple_notify_formatted(gc, NULL, _("Pop-Up Message"), NULL, text, NULL, NULL);
	g_free(text);

	return 1;
}

static void oscar_searchresults_add_buddy_cb(PurpleConnection *gc, GList *row, void *user_data)
{
	purple_blist_request_add_buddy(purple_connection_get_account(gc),
								 g_list_nth_data(row, 0), NULL, NULL);
}

static int purple_parse_searchreply(OscarData *od, FlapConnection *conn, FlapFrame *fr, ...)
{
	PurpleConnection *gc = od->gc;
	PurpleNotifySearchResults *results;
	PurpleNotifySearchColumn *column;
	gchar *secondary;
	int i, num;
	va_list ap;
	char *email, *usernames;

	va_start(ap, fr);
	email = va_arg(ap, char *);
	num = va_arg(ap, int);
	usernames = va_arg(ap, char *);
	va_end(ap);

	results = purple_notify_searchresults_new();

	if (results == NULL) {
		purple_debug_error("oscar", "purple_parse_searchreply: "
						 "Unable to display the search results.\n");
		purple_notify_error(gc, NULL,
						  _("Unable to display the search results."),
						  NULL);
		return 1;
	}

	secondary = g_strdup_printf(
					dngettext(PACKAGE, "The following username is associated with %s",
						 "The following usernames are associated with %s",
						 num),
					email);

	column = purple_notify_searchresults_column_new(_("Username"));
	purple_notify_searchresults_column_add(results, column);

	for (i = 0; i < num; i++) {
		GList *row;
		row = g_list_append(NULL, g_strdup(&usernames[i * (MAXSNLEN + 1)]));
		purple_notify_searchresults_row_add(results, row);
	}
	purple_notify_searchresults_button_add(results, PURPLE_NOTIFY_BUTTON_ADD,
										 oscar_searchresults_add_buddy_cb);
	purple_notify_searchresults(gc, NULL, NULL, secondary, results, NULL, NULL);

	g_free(secondary);

	return 1;
}

static int purple_parse_searcherror(OscarData *od, FlapConnection *conn, FlapFrame *fr, ...) {
	va_list ap;
	char *email;
	char *buf;

	va_start(ap, fr);
	email = va_arg(ap, char *);
	va_end(ap);

	buf = g_strdup_printf(_("No results found for email address %s"), email);
	purple_notify_error(od->gc, NULL, buf, NULL);
	g_free(buf);

	return 1;
}

static int purple_account_confirm(OscarData *od, FlapConnection *conn, FlapFrame *fr, ...) {
	PurpleConnection *gc = od->gc;
	guint16 status;
	va_list ap;
	char msg[256];

	va_start(ap, fr);
	status = (guint16) va_arg(ap, unsigned int); /* status code of confirmation request */
	va_end(ap);

	purple_debug_info("oscar",
			   "account confirmation returned status 0x%04x (%s)\n", status,
			status ? "unknown" : "email sent");
	if (!status) {
		g_snprintf(msg, sizeof(msg), _("You should receive an email asking to confirm %s."),
				purple_account_get_username(purple_connection_get_account(gc)));
		purple_notify_info(gc, NULL, _("Account Confirmation Requested"), msg);
	}

	return 1;
}

static int purple_info_change(OscarData *od, FlapConnection *conn, FlapFrame *fr, ...) {
	PurpleConnection *gc = od->gc;
	va_list ap;
	guint16 perms, err;
	char *url, *bn, *email;
	int change;

	va_start(ap, fr);
	change = va_arg(ap, int);
	perms = (guint16) va_arg(ap, unsigned int);
	err = (guint16) va_arg(ap, unsigned int);
	url = va_arg(ap, char *);
	bn = va_arg(ap, char *);
	email = va_arg(ap, char *);
	va_end(ap);

	purple_debug_misc("oscar",
					"account info: because of %s, perms=0x%04x, err=0x%04x, url=%s, bn=%s, email=%s\n",
					change ? "change" : "request", perms, err,
					(url != NULL) ? url : "(null)",
					(bn != NULL) ? bn : "(null)",
					(email != NULL) ? email : "(null)");

	if ((err > 0) && (url != NULL)) {
		char *dialog_msg;

		if (err == 0x0001)
			dialog_msg = g_strdup_printf(_("Error 0x%04x: Unable to format username because the requested name differs from the original."), err);
		else if (err == 0x0006)
			dialog_msg = g_strdup_printf(_("Error 0x%04x: Unable to format username because it is invalid."), err);
		else if (err == 0x00b)
			dialog_msg = g_strdup_printf(_("Error 0x%04x: Unable to format username because the requested name is too long."), err);
		else if (err == 0x001d)
			dialog_msg = g_strdup_printf(_("Error 0x%04x: Unable to change email address because there is already a request pending for this username."), err);
		else if (err == 0x0021)
			dialog_msg = g_strdup_printf(_("Error 0x%04x: Unable to change email address because the given address has too many usernames associated with it."), err);
		else if (err == 0x0023)
			dialog_msg = g_strdup_printf(_("Error 0x%04x: Unable to change email address because the given address is invalid."), err);
		else
			dialog_msg = g_strdup_printf(_("Error 0x%04x: Unknown error."), err);
		purple_notify_error(gc, NULL,
				_("Error Changing Account Info"), dialog_msg);
		g_free(dialog_msg);
		return 1;
	}

	if (email != NULL) {
		char *dialog_msg = g_strdup_printf(_("The email address for %s is %s"),
						   purple_account_get_username(purple_connection_get_account(gc)), email);
		purple_notify_info(gc, NULL, _("Account Info"), dialog_msg);
		g_free(dialog_msg);
	}

	return 1;
}

void
oscar_keepalive(PurpleConnection *gc)
{
	OscarData *od;
	FlapConnection *conn;

	od = purple_connection_get_protocol_data(gc);
	conn = flap_connection_getbytype(od, SNAC_FAMILY_LOCATE);
	if (conn != NULL)
		flap_connection_send_keepalive(od, conn);
}

unsigned int
oscar_send_typing(PurpleConnection *gc, const char *name, PurpleTypingState state)
{
	OscarData *od;
	PeerConnection *conn;

	od = purple_connection_get_protocol_data(gc);
	conn = peer_connection_find_by_type(od, name, OSCAR_CAPABILITY_DIRECTIM);

	if ((conn != NULL) && (conn->ready))
	{
		peer_odc_send_typing(conn, state);
	}
	else {
		/* Don't send if this turkey is in our deny list */
		GSList *list;
		for (list=gc->account->deny; (list && oscar_util_name_compare(name, list->data)); list=list->next);
		if (!list) {
			struct buddyinfo *bi = g_hash_table_lookup(od->buddyinfo, purple_normalize(gc->account, name));
			if (bi && bi->typingnot) {
				if (state == PURPLE_TYPING)
					aim_im_sendmtn(od, 0x0001, name, 0x0002);
				else if (state == PURPLE_TYPED)
					aim_im_sendmtn(od, 0x0001, name, 0x0001);
				else
					aim_im_sendmtn(od, 0x0001, name, 0x0000);
			}
		}
	}
	return 0;
}

/* TODO: Move this into odc.c! */
static void
purple_odc_send_im(PeerConnection *conn, const char *message, PurpleMessageFlags imflags)
{
	GString *msg;
	GString *data;
	gchar *tmp;
	int tmplen;
	guint16 charset, charsubset;
	GData *attribs;
	const char *start, *end, *last;
	int oscar_id = 0;

	msg = g_string_new("<HTML><BODY>");
	data = g_string_new("<BINARY>");
	last = message;

	/* for each valid IMG tag... */
	while (last && *last && purple_markup_find_tag("img", last, &start, &end, &attribs))
	{
		PurpleStoredImage *image = NULL;
		const char *id;

		if (start - last) {
			g_string_append_len(msg, last, start - last);
		}

		id = g_datalist_get_data(&attribs, "id");

		/* ... if it refers to a valid purple image ... */
		if (id && (image = purple_imgstore_find_by_id(atoi(id)))) {
			/* ... append the message from start to the tag ... */
			unsigned long size = purple_imgstore_get_size(image);
			const char *filename = purple_imgstore_get_filename(image);
			gconstpointer imgdata = purple_imgstore_get_data(image);

			oscar_id++;

			/* ... insert a new img tag with the oscar id ... */
			if (filename)
				g_string_append_printf(msg,
					"<IMG SRC=\"%s\" ID=\"%d\" DATASIZE=\"%lu\">",
					filename, oscar_id, size);
			else
				g_string_append_printf(msg,
					"<IMG ID=\"%d\" DATASIZE=\"%lu\">",
					oscar_id, size);

			/* ... and append the data to the binary section ... */
			g_string_append_printf(data, "<DATA ID=\"%d\" SIZE=\"%lu\">",
				oscar_id, size);
			g_string_append_len(data, imgdata, size);
			g_string_append(data, "</DATA>");
		}
			/* If the tag is invalid, skip it, thus no else here */

		g_datalist_clear(&attribs);

		/* continue from the end of the tag */
		last = end + 1;
	}

	/* append any remaining message data */
	if (last && *last)
		g_string_append(msg, last);

	g_string_append(msg, "</BODY></HTML>");

	/* Convert the message to a good encoding */
	purple_plugin_oscar_convert_to_best_encoding(conn->od->gc,
			conn->bn, msg->str, &tmp, &tmplen, &charset, &charsubset);
	g_string_free(msg, TRUE);
	msg = g_string_new_len(tmp, tmplen);
	g_free(tmp);

	/* Append any binary data that we may have */
	if (oscar_id) {
		msg = g_string_append_len(msg, data->str, data->len);
		msg = g_string_append(msg, "</BINARY>");
	}
	g_string_free(data, TRUE);

	purple_debug_info("oscar", "sending direct IM %s using charset %i", msg->str, charset);
	
	peer_odc_send_im(conn, msg->str, msg->len, charset,
			imflags & PURPLE_MESSAGE_AUTO_RESP);
	g_string_free(msg, TRUE);
}

int
oscar_send_im(PurpleConnection *gc, const char *name, const char *message, PurpleMessageFlags imflags)
{
	OscarData *od;
	PurpleAccount *account;
	PeerConnection *conn;
	int ret;
	char *tmp1, *tmp2;
	gboolean is_sms, is_html;

	od = purple_connection_get_protocol_data(gc);
	account = purple_connection_get_account(gc);
	ret = 0;

	is_sms = oscar_util_valid_name_sms(name);

	if (od->icq && is_sms) {
		/*
		 * We're sending to a phone number and this is ICQ,
		 * so send the message as an SMS using aim_icq_sendsms()
		 */
		int ret;
		purple_debug_info("oscar", "Sending SMS to %s.\n", name);
		ret = aim_icq_sendsms(od, name, message, purple_account_get_username(account));
		return (ret >= 0 ? 1 : ret);
	}

	if (imflags & PURPLE_MESSAGE_AUTO_RESP)
		tmp1 = purple_str_sub_away_formatters(message, name);
	else
		tmp1 = g_strdup(message);

	conn = peer_connection_find_by_type(od, name, OSCAR_CAPABILITY_DIRECTIM);
	if ((conn != NULL) && (conn->ready))
	{
		/* If we're directly connected, send a direct IM */
		purple_debug_info("oscar", "Sending direct IM with flags %i\n", imflags);
		purple_odc_send_im(conn, tmp1, imflags);
	} else {
		struct buddyinfo *bi;
		struct aim_sendimext_args args;
		PurpleConversation *conv;
		PurpleStoredImage *img;
		PurpleBuddy *buddy;

		conv = purple_find_conversation_with_account(PURPLE_CONV_TYPE_IM, name, account);

		if (strstr(tmp1, "<IMG "))
			purple_conversation_write(conv, "",
			                        _("Your IM Image was not sent. "
			                        "You must be Direct Connected to send IM Images."),
			                        PURPLE_MESSAGE_ERROR, time(NULL));

		buddy = purple_find_buddy(account, name);

		bi = g_hash_table_lookup(od->buddyinfo, purple_normalize(account, name));
		if (!bi) {
			bi = g_new0(struct buddyinfo, 1);
			g_hash_table_insert(od->buddyinfo, g_strdup(purple_normalize(account, name)), bi);
		}

		args.flags = AIM_IMFLAGS_ACK | AIM_IMFLAGS_CUSTOMFEATURES;

		if (!is_sms && (!buddy || !PURPLE_BUDDY_IS_ONLINE(buddy)))
			args.flags |= AIM_IMFLAGS_OFFLINE;

		if (od->icq) {
			/* We have to present different "features" (whose meaning
			   is unclear and are merely a result of protocol inspection)
			   to offline ICQ buddies. Otherwise, the official
			   ICQ client doesn't treat those messages as being "ANSI-
			   encoded" (and instead, assumes them to be UTF-8).
			   For more details, see SF issue 1179452.
			*/
			if (buddy && PURPLE_BUDDY_IS_ONLINE(buddy)) {
				args.features = features_icq;
				args.featureslen = sizeof(features_icq);
			} else {
				args.features = features_icq_offline;
				args.featureslen = sizeof(features_icq_offline);
			}
		} else {
			args.features = features_aim;
			args.featureslen = sizeof(features_aim);

			if (imflags & PURPLE_MESSAGE_AUTO_RESP)
				args.flags |= AIM_IMFLAGS_AWAY;
		}

		if (bi->ico_need) {
			purple_debug_info("oscar",
					   "Sending buddy icon request with message\n");
			args.flags |= AIM_IMFLAGS_BUDDYREQ;
			bi->ico_need = FALSE;
		}

		img = purple_buddy_icons_find_account_icon(account);
		if (img) {
			gconstpointer data = purple_imgstore_get_data(img);
			args.iconlen   = purple_imgstore_get_size(img);
			args.iconsum   = aimutil_iconsum(data, args.iconlen);
			args.iconstamp = purple_buddy_icons_get_account_icon_timestamp(account);

			if ((args.iconlen != bi->ico_me_len) || (args.iconsum != bi->ico_me_csum) || (args.iconstamp != bi->ico_me_time)) {
				bi->ico_informed = FALSE;
				bi->ico_sent     = FALSE;
			}

			/*
			 * TODO:
			 * For some reason sending our icon to people only works
			 * when we're the ones who initiated the conversation.  If
			 * the other person sends the first IM then they never get
			 * the icon.  We should fix that.
			 */
			if (!bi->ico_informed) {
				purple_debug_info("oscar",
						   "Claiming to have a buddy icon\n");
				args.flags |= AIM_IMFLAGS_HASICON;
				bi->ico_me_len = args.iconlen;
				bi->ico_me_csum = args.iconsum;
				bi->ico_me_time = args.iconstamp;
				bi->ico_informed = TRUE;
			}

			purple_imgstore_unref(img);
		}

		args.destbn = name;

		/*
		 * If we're IMing an SMS user or an ICQ user from an ICQ account, then strip HTML.
		 */
		if (oscar_util_valid_name_sms(name)) {
			/* Messaging an SMS (mobile) user */
			tmp2 = purple_markup_strip_html(tmp1);
			is_html = FALSE;
		} else if (od->icq) {
			if (oscar_util_valid_name_icq(name)) {
				/* From ICQ to ICQ */
				tmp2 = purple_markup_strip_html(tmp1);
				is_html = FALSE;
			} else {
				/* From ICQ to AIM */
				tmp2 = g_strdup(tmp1);
				is_html = TRUE;
			}
		} else {
			/* From AIM to AIM and AIM to ICQ */
			tmp2 = g_strdup(tmp1);
			is_html = TRUE;
		}
		g_free(tmp1);
		tmp1 = tmp2;

		purple_plugin_oscar_convert_to_best_encoding(gc, name, tmp1, (char **)&args.msg, &args.msglen, &args.charset, &args.charsubset);
		if (is_html && (args.msglen > MAXMSGLEN)) {
			/* If the length was too long, try stripping the HTML and then running it back through
			* purple_strdup_withhtml() and the encoding process. The result may be shorter. */
			g_free((char *)args.msg);

			tmp2 = purple_markup_strip_html(tmp1);
			g_free(tmp1);

			/* re-escape the entities */
			tmp1 = g_markup_escape_text(tmp2, -1);
			g_free(tmp2);

			tmp2 = purple_strdup_withhtml(tmp1);
			g_free(tmp1);
			tmp1 = tmp2;

			purple_plugin_oscar_convert_to_best_encoding(gc, name, tmp1, (char **)&args.msg, &args.msglen, &args.charset, &args.charsubset);

			purple_debug_info("oscar", "Sending %s as %s because the original was too long.\n",
								  message, (char *)args.msg);
		}

		purple_debug_info("oscar", "Sending IM, charset=0x%04hx, charsubset=0x%04hx, length=%d\n",
						args.charset, args.charsubset, args.msglen);
		ret = aim_im_sendch1_ext(od, &args);
		g_free((char *)args.msg);
	}

	g_free(tmp1);

	if (ret >= 0)
		return 1;

	return ret;
}

/*
 * As of 26 June 2006, ICQ users can request AIM info from
 * everyone, and can request ICQ info from ICQ users, and
 * AIM users can only request AIM info.
 */
void oscar_get_info(PurpleConnection *gc, const char *name) {
	OscarData *od = purple_connection_get_protocol_data(gc);

	if (od->icq && oscar_util_valid_name_icq(name))
		aim_icq_getallinfo(od, name);
	else
		aim_locate_getinfoshort(od, name, 0x00000003);
}

#if 0
static void oscar_set_dir(PurpleConnection *gc, const char *first, const char *middle, const char *last,
			  const char *maiden, const char *city, const char *state, const char *country, int web) {
	/* XXX - some of these things are wrong, but i'm lazy */
	OscarData *od = purple_connection_get_protocol_data(gc);
	aim_locate_setdirinfo(od, first, middle, last,
				maiden, NULL, NULL, city, state, NULL, 0, web);
}
#endif

void oscar_set_idle(PurpleConnection *gc, int time) {
	OscarData *od = purple_connection_get_protocol_data(gc);
	aim_srv_setidle(od, time);
}

static
gchar *purple_prpl_oscar_convert_to_infotext(const gchar *str, gsize *ret_len, char **encoding)
{
	int charset = 0;
	char *encoded = NULL;

	charset = oscar_charset_check(str);
	if (charset == AIM_CHARSET_UNICODE) {
		encoded = g_convert(str, -1, "UTF-16BE", "UTF-8", NULL, ret_len, NULL);
		*encoding = "unicode-2-0";
	} else if (charset == AIM_CHARSET_LATIN_1) {
		encoded = g_convert(str, -1, "ISO-8859-1", "UTF-8", NULL, ret_len, NULL);
		*encoding = "iso-8859-1";
	} else {
		encoded = g_strdup(str);
		*ret_len = strlen(str);
		*encoding = "us-ascii";
	}

	return encoded;
}

void
oscar_set_info(PurpleConnection *gc, const char *rawinfo)
{
	PurpleAccount *account;
	PurpleStatus *status;

	account = purple_connection_get_account(gc);
	status = purple_account_get_active_status(account);
	oscar_set_info_and_status(account, TRUE, rawinfo, FALSE, status);
}

static void
oscar_set_extendedstatus(PurpleConnection *gc)
{
	OscarData *od;
	PurpleAccount *account;
	PurpleStatus *status;
	const gchar *status_id;
	guint32 data = 0x00000000;

	od = purple_connection_get_protocol_data(gc);
	account = purple_connection_get_account(gc);
	status = purple_account_get_active_status(account);
	status_id = purple_status_get_id(status);

	data |= AIM_ICQ_STATE_HIDEIP;
	if (purple_account_get_bool(account, "web_aware", OSCAR_DEFAULT_WEB_AWARE))
		data |= AIM_ICQ_STATE_WEBAWARE;

	if (!strcmp(status_id, OSCAR_STATUS_ID_AVAILABLE))
		data |= AIM_ICQ_STATE_NORMAL;
	else if (!strcmp(status_id, OSCAR_STATUS_ID_AWAY))
		data |= AIM_ICQ_STATE_AWAY;
	else if (!strcmp(status_id, OSCAR_STATUS_ID_DND))
		data |= AIM_ICQ_STATE_AWAY | AIM_ICQ_STATE_DND | AIM_ICQ_STATE_BUSY;
	else if (!strcmp(status_id, OSCAR_STATUS_ID_NA))
		data |= AIM_ICQ_STATE_OUT | AIM_ICQ_STATE_AWAY;
	else if (!strcmp(status_id, OSCAR_STATUS_ID_OCCUPIED))
		data |= AIM_ICQ_STATE_AWAY | AIM_ICQ_STATE_BUSY;
	else if (!strcmp(status_id, OSCAR_STATUS_ID_FREE4CHAT))
		data |= AIM_ICQ_STATE_CHAT;
	else if (!strcmp(status_id, OSCAR_STATUS_ID_INVISIBLE))
		data |= AIM_ICQ_STATE_INVISIBLE;
	else if (!strcmp(status_id, OSCAR_STATUS_ID_EVIL))
		data |= AIM_ICQ_STATE_EVIL;
	else if (!strcmp(status_id, OSCAR_STATUS_ID_DEPRESSION))
		data |= AIM_ICQ_STATE_DEPRESSION;
	else if (!strcmp(status_id, OSCAR_STATUS_ID_ATWORK))
		data |= AIM_ICQ_STATE_ATWORK;
	else if (!strcmp(status_id, OSCAR_STATUS_ID_ATHOME))
		data |= AIM_ICQ_STATE_ATHOME;
	else if (!strcmp(status_id, OSCAR_STATUS_ID_LUNCH))
		data |= AIM_ICQ_STATE_LUNCH;
	else if (!strcmp(status_id, OSCAR_STATUS_ID_CUSTOM))
		data |= AIM_ICQ_STATE_OUT | AIM_ICQ_STATE_AWAY;

	aim_srv_setextrainfo(od, TRUE, data, FALSE, NULL, NULL);
}

static void
oscar_set_info_and_status(PurpleAccount *account, gboolean setinfo, const char *rawinfo,
						  gboolean setstatus, PurpleStatus *status)
{
	PurpleConnection *gc = purple_account_get_connection(account);
	OscarData *od = purple_connection_get_protocol_data(gc);
	PurpleStatusType *status_type;
	PurpleStatusPrimitive primitive;

	char *info_encoding = NULL;
	char *info = NULL;
	gsize infolen = 0;

	char *away_encoding = NULL;
	char *away = NULL;
	gsize awaylen = 0;

	char *status_text = NULL;
	const char *itmsurl = NULL;

	status_type = purple_status_get_type(status);
	primitive = purple_status_type_get_primitive(status_type);

	if (!setinfo)
	{
		/* Do nothing! */
	}
	else if (od->rights.maxsiglen == 0)
	{
		purple_notify_warning(gc, NULL, _("Unable to set AIM profile."),
							_("You have probably requested to set your "
							  "profile before the login procedure completed.  "
							  "Your profile remains unset; try setting it "
							  "again when you are fully connected."));
	}
	else if (rawinfo != NULL)
	{
		char *htmlinfo = purple_strdup_withhtml(rawinfo);
		info = purple_prpl_oscar_convert_to_infotext(htmlinfo, &infolen, &info_encoding);
		g_free(htmlinfo);

		if (infolen > od->rights.maxsiglen)
		{
			gchar *errstr;
			errstr = g_strdup_printf(dngettext(PACKAGE, "The maximum profile length of %d byte "
									 "has been exceeded.  It has been truncated for you.",
									 "The maximum profile length of %d bytes "
									 "has been exceeded.  It has been truncated for you.",
									 od->rights.maxsiglen), od->rights.maxsiglen);
			purple_notify_warning(gc, NULL, _("Profile too long."), errstr);
			g_free(errstr);
		}
	}

	if (setstatus)
	{
		const char *status_html;

		status_html = purple_status_get_attr_string(status, "message");

		if (status_html == NULL || primitive == PURPLE_STATUS_AVAILABLE || primitive == PURPLE_STATUS_INVISIBLE)
		{
			/* This is needed for us to un-set any previous away message. */
			away = g_strdup("");
		}
		else
		{
			gchar *linkified;

			/* We do this for icq too so that they work for old third party clients */
			linkified = purple_markup_linkify(status_html);
			away = purple_prpl_oscar_convert_to_infotext(linkified, &awaylen, &away_encoding);
			g_free(linkified);

			if (awaylen > od->rights.maxawaymsglen)
			{
				gchar *errstr;

				errstr = g_strdup_printf(dngettext(PACKAGE, "The maximum away message length of %d byte "
										 "has been exceeded.  It has been truncated for you.",
										 "The maximum away message length of %d bytes "
										 "has been exceeded.  It has been truncated for you.",
										 od->rights.maxawaymsglen), od->rights.maxawaymsglen);
				purple_notify_warning(gc, NULL, _("Away message too long."), errstr);
				g_free(errstr);
			}
		}
	}

	aim_locate_setprofile(od,
			info_encoding, info, MIN(infolen, od->rights.maxsiglen),
			away_encoding, away, MIN(awaylen, od->rights.maxawaymsglen));
	g_free(info);
	g_free(away);

	if (setstatus)
	{
		const char *status_html;

		status_html = purple_status_get_attr_string(status, "message");
		if (od->icq && (status_html == NULL || status_html[0] == '\0'))
			status_html = purple_status_type_get_name(status_type);
		if (status_html != NULL)
		{
			status_text = purple_markup_strip_html(status_html);
			/* If the status_text is longer than 251 characters then truncate it */
			if (strlen(status_text) > MAXAVAILMSGLEN)
			{
				char *tmp = g_utf8_find_prev_char(status_text, &status_text[MAXAVAILMSGLEN - 2]);
				strcpy(tmp, "...");
			}
		}

		itmsurl = purple_status_get_attr_string(status, "itmsurl");

		/* TODO: Combine these two calls! */
		aim_srv_setextrainfo(od, FALSE, 0, TRUE, status_text, itmsurl);
		oscar_set_extendedstatus(gc);
		g_free(status_text);
	}
}

static void
oscar_set_status_icq(PurpleAccount *account)
{
	PurpleConnection *gc = purple_account_get_connection(account);

	/* Our permit/deny setting affects our invisibility */
	oscar_set_permit_deny(gc);

	/*
	 * TODO: I guess we should probably wait and do this after we get
	 * confirmation from the above SSI call?  Right now other people
	 * see our status blip to "invisible" before we appear offline.
	 */
	oscar_set_extendedstatus(gc);
}

void
oscar_set_status(PurpleAccount *account, PurpleStatus *status)
{
	PurpleConnection *pc;
	OscarData *od;

	purple_debug_info("oscar", "Set status to %s\n", purple_status_get_name(status));

	if (!purple_status_is_active(status))
		return;

	if (!purple_account_is_connected(account))
		return;

<<<<<<< HEAD
	pc = purple_account_get_connection(account);
	od = purple_connection_get_protocol_data(pc);
=======
	/* There's no need to do the stuff below for mood updates. */
	if (purple_status_type_get_primitive(purple_status_get_type(status)) == PURPLE_STATUS_MOOD) {
		PurpleConnection *gc = purple_account_get_connection(account);
		aim_locate_setcaps((OscarData *)gc->proto_data, purple_caps);
		return;
	}
>>>>>>> e0f66eef

	/* Set the AIM-style away message for both AIM and ICQ accounts */
	oscar_set_info_and_status(account, FALSE, NULL, TRUE, status);

	/* Set the ICQ status for ICQ accounts only */
	if (od->icq)
		oscar_set_status_icq(account);
}

#ifdef CRAZY_WARN
void
oscar_warn(PurpleConnection *gc, const char *name, gboolean anonymous) {
	OscarData *od = purple_connection_get_protocol_data(gc);
	aim_im_warn(od, od->conn, name, anonymous ? AIM_WARN_ANON : 0);
}
#endif

void
oscar_add_buddy(PurpleConnection *gc, PurpleBuddy *buddy, PurpleGroup *group) {
	OscarData *od;
	PurpleAccount *account;
	const char *bname, *gname;

	od = purple_connection_get_protocol_data(gc);
	account = purple_connection_get_account(gc);
	bname = purple_buddy_get_name(buddy);
	gname = purple_group_get_name(group);

	if (!oscar_util_valid_name(bname)) {
		gchar *buf;
		buf = g_strdup_printf(_("Unable to add the buddy %s because the username is invalid.  Usernames must be a valid email address, or start with a letter and contain only letters, numbers and spaces, or contain only numbers."), bname);
		if (!purple_conv_present_error(bname, account, buf))
			purple_notify_error(gc, NULL, _("Unable to Add"), buf);
		g_free(buf);

		/* Remove from local list */
		purple_blist_remove_buddy(buddy);

		return;
	}

	if (od->ssi.received_data) {
		if (!aim_ssi_itemlist_finditem(od->ssi.local, gname, bname, AIM_SSI_TYPE_BUDDY)) {
			purple_debug_info("oscar",
					   "ssi: adding buddy %s to group %s\n", bname, gname);
			aim_ssi_addbuddy(od, bname, gname, NULL, purple_buddy_get_alias_only(buddy), NULL, NULL, 0);

			/* Mobile users should always be online */
			if (bname[0] == '+') {
				purple_prpl_got_user_status(account, bname,
						OSCAR_STATUS_ID_AVAILABLE, NULL);
				purple_prpl_got_user_status(account, bname,
						OSCAR_STATUS_ID_MOBILE, NULL);
			}
		} else if (aim_ssi_waitingforauth(od->ssi.local,
		                                  aim_ssi_itemlist_findparentname(od->ssi.local, bname),
		                                  bname)) {
			/* Not authorized -- Re-request authorization */
			purple_auth_sendrequest(gc, bname);
		}
	}

	/* XXX - Should this be done from AIM accounts, as well? */
	if (od->icq)
		aim_icq_getalias(od, bname);
}

void oscar_remove_buddy(PurpleConnection *gc, PurpleBuddy *buddy, PurpleGroup *group) {
	OscarData *od = purple_connection_get_protocol_data(gc);

	if (od->ssi.received_data) {
		const char *gname = purple_group_get_name(group);
		const char *bname = purple_buddy_get_name(buddy);
		purple_debug_info("oscar",
				   "ssi: deleting buddy %s from group %s\n", bname, gname);
		aim_ssi_delbuddy(od, bname, gname);
	}
}

void oscar_move_buddy(PurpleConnection *gc, const char *name, const char *old_group, const char *new_group) {
	OscarData *od = purple_connection_get_protocol_data(gc);

	if (od->ssi.received_data && strcmp(old_group, new_group)) {
		purple_debug_info("oscar",
				   "ssi: moving buddy %s from group %s to group %s\n", name, old_group, new_group);
		aim_ssi_movebuddy(od, old_group, new_group, name);
	}
}

void oscar_alias_buddy(PurpleConnection *gc, const char *name, const char *alias) {
	OscarData *od = purple_connection_get_protocol_data(gc);

	if (od->ssi.received_data) {
		char *gname = aim_ssi_itemlist_findparentname(od->ssi.local, name);
		if (gname) {
			purple_debug_info("oscar",
					   "ssi: changing the alias for buddy %s to %s\n", name, alias ? alias : "(none)");
			aim_ssi_aliasbuddy(od, gname, name, alias);
		}
	}
}

/*
 * FYI, the OSCAR SSI code removes empty groups automatically.
 */
void oscar_rename_group(PurpleConnection *gc, const char *old_name, PurpleGroup *group, GList *moved_buddies) {
	OscarData *od = purple_connection_get_protocol_data(gc);

	if (od->ssi.received_data) {
		const char *gname = purple_group_get_name(group);
		if (aim_ssi_itemlist_finditem(od->ssi.local, gname, NULL, AIM_SSI_TYPE_GROUP)) {
			GList *cur, *groups = NULL;
			PurpleAccount *account = purple_connection_get_account(gc);

			/* Make a list of what the groups each buddy is in */
			for (cur = moved_buddies; cur != NULL; cur = cur->next) {
				PurpleBlistNode *node = cur->data;
				/* node is PurpleBuddy, parent is a PurpleContact.
				 * We must go two levels up to get the Group */
				groups = g_list_append(groups,
						purple_buddy_get_group((PurpleBuddy*)node));
			}

			purple_account_remove_buddies(account, moved_buddies, groups);
			purple_account_add_buddies(account, moved_buddies);
			g_list_free(groups);
			purple_debug_info("oscar",
					   "ssi: moved all buddies from group %s to %s\n", old_name, gname);
		} else {
			aim_ssi_rename_group(od, old_name, gname);
			purple_debug_info("oscar",
					   "ssi: renamed group %s to %s\n", old_name, gname);
		}
	}
}

void oscar_remove_group(PurpleConnection *gc, PurpleGroup *group)
{
	aim_ssi_delgroup(purple_connection_get_protocol_data(gc), purple_group_get_name(group));
}

static gboolean purple_ssi_rerequestdata(gpointer data) {
	OscarData *od = data;

	aim_ssi_reqdata(od);

	return TRUE;
}

static int purple_ssi_parseerr(OscarData *od, FlapConnection *conn, FlapFrame *fr, ...) {
	PurpleConnection *gc = od->gc;
	va_list ap;
	guint16 reason;

	va_start(ap, fr);
	reason = (guint16)va_arg(ap, unsigned int);
	va_end(ap);

	purple_debug_error("oscar", "ssi: SNAC error %hu\n", reason);

	if (reason == 0x0005) {
		if (od->getblisttimer > 0)
			purple_timeout_remove(od->getblisttimer);
		else
			/* We only show this error the first time it happens */
			purple_notify_error(gc, NULL,
					_("Unable to Retrieve Buddy List"),
					_("The AIM servers were temporarily unable to send "
					"your buddy list.  Your buddy list is not lost, and "
					"will probably become available in a few minutes."));
		od->getblisttimer = purple_timeout_add_seconds(30, purple_ssi_rerequestdata, od);
		return 1;
	}

	oscar_set_status_icq(purple_connection_get_account(gc));

	return 1;
}

static int purple_ssi_parserights(OscarData *od, FlapConnection *conn, FlapFrame *fr, ...) {
	int i;
	va_list ap;
	int numtypes;
	guint16 *maxitems;
	GString *msg;

	va_start(ap, fr);
	numtypes = va_arg(ap, int);
	maxitems = va_arg(ap, guint16 *);
	va_end(ap);

	msg = g_string_new("ssi rights:");
	for (i=0; i<numtypes; i++)
		g_string_append_printf(msg, " max type 0x%04x=%hd,", i, maxitems[i]);
	g_string_append(msg, "\n");
	purple_debug_misc("oscar", "%s", msg->str);
	g_string_free(msg, TRUE);

	if (numtypes >= 0)
		od->rights.maxbuddies = maxitems[0];
	if (numtypes >= 1)
		od->rights.maxgroups = maxitems[1];
	if (numtypes >= 2)
		od->rights.maxpermits = maxitems[2];
	if (numtypes >= 3)
		od->rights.maxdenies = maxitems[3];

	return 1;
}

static int purple_ssi_parselist(OscarData *od, FlapConnection *conn, FlapFrame *fr, ...)
{
	PurpleConnection *gc;
	PurpleAccount *account;
	PurpleGroup *g;
	PurpleBuddy *b;
	struct aim_ssi_item *curitem;
	guint32 tmp;
	PurpleStoredImage *img;
	va_list ap;
	guint16 fmtver, numitems;
	guint32 timestamp;

	gc = od->gc;
	od = purple_connection_get_protocol_data(gc);
	account = purple_connection_get_account(gc);

	va_start(ap, fr);
	fmtver = (guint16)va_arg(ap, int);
	numitems = (guint16)va_arg(ap, int);
	timestamp = va_arg(ap, guint32);
	va_end(ap);

	/* Don't attempt to re-request our buddy list later */
	if (od->getblisttimer != 0)
		purple_timeout_remove(od->getblisttimer);
	od->getblisttimer = 0;

	purple_debug_info("oscar",
			   "ssi: syncing local list and server list\n");

	/* Clean the buddy list */
	aim_ssi_cleanlist(od);

	{ /* If not in server list then prune from local list */
		GSList *cur, *next;
		GSList *buddies = purple_find_buddies(account, NULL);
		
		/* Buddies */
		cur = NULL;

		while(buddies) {
			PurpleGroup *g;
			const char *gname;
			const char *bname;

			b = buddies->data;
			g = purple_buddy_get_group(b);
			gname = purple_group_get_name(g);
			bname = purple_buddy_get_name(b);

			if (aim_ssi_itemlist_exists(od->ssi.local, bname)) {
				/* If the buddy is an ICQ user then load his nickname */
				const char *servernick = purple_blist_node_get_string((PurpleBlistNode*)b, "servernick");
				char *alias;
				const char *balias;
				if (servernick)
					serv_got_alias(gc, bname, servernick);

				/* Store local alias on server */
				alias = aim_ssi_getalias(od->ssi.local, gname, bname);
				balias = purple_buddy_get_local_buddy_alias(b);
				if (!alias && balias && *balias)
					aim_ssi_aliasbuddy(od, gname, bname, balias);
				g_free(alias);
			} else {
				purple_debug_info("oscar",
						"ssi: removing buddy %s from local list\n", bname);
				/* We can't actually remove now because it will screw up our looping */
				cur = g_slist_prepend(cur, b);
			}
			buddies = g_slist_delete_link(buddies, buddies);
		}

		while (cur != NULL) {
			b = cur->data;
			cur = g_slist_remove(cur, b);
			purple_blist_remove_buddy(b);
		}

		/* Permit list */
		if (account->permit) {
			next = account->permit;
			while (next != NULL) {
				cur = next;
				next = next->next;
				if (!aim_ssi_itemlist_finditem(od->ssi.local, NULL, cur->data, AIM_SSI_TYPE_PERMIT)) {
					purple_debug_info("oscar",
							"ssi: removing permit %s from local list\n", (const char *)cur->data);
					purple_privacy_permit_remove(account, cur->data, TRUE);
				}
			}
		}

		/* Deny list */
		if (account->deny) {
			next = account->deny;
			while (next != NULL) {
				cur = next;
				next = next->next;
				if (!aim_ssi_itemlist_finditem(od->ssi.local, NULL, cur->data, AIM_SSI_TYPE_DENY)) {
					purple_debug_info("oscar",
							"ssi: removing deny %s from local list\n", (const char *)cur->data);
					purple_privacy_deny_remove(account, cur->data, TRUE);
				}
			}
		}
		/* Presence settings (idle time visibility) */
		tmp = aim_ssi_getpresence(od->ssi.local);
		if (tmp != 0xFFFFFFFF) {
			const char *idle_reporting_pref;
			gboolean report_idle;

			idle_reporting_pref = purple_prefs_get_string("/purple/away/idle_reporting");
			report_idle = strcmp(idle_reporting_pref, "none") != 0;

			if (report_idle)
				aim_ssi_setpresence(od, tmp | AIM_SSI_PRESENCE_FLAG_SHOWIDLE);
			else
				aim_ssi_setpresence(od, tmp & ~AIM_SSI_PRESENCE_FLAG_SHOWIDLE);
		}


	} /* end pruning buddies from local list */

	/* Add from server list to local list */
	for (curitem=od->ssi.local; curitem; curitem=curitem->next) {
	  if ((curitem->name == NULL) || (g_utf8_validate(curitem->name, -1, NULL)))
		switch (curitem->type) {
			case AIM_SSI_TYPE_BUDDY: { /* Buddy */
				if (curitem->name) {
					struct aim_ssi_item *groupitem;
					char *gname, *gname_utf8, *alias, *alias_utf8;

					groupitem = aim_ssi_itemlist_find(od->ssi.local, curitem->gid, 0x0000);
					gname = groupitem ? groupitem->name : NULL;
					if (gname != NULL) {
						if (g_utf8_validate(gname, -1, NULL))
							gname_utf8 = g_strdup(gname);
						else
							gname_utf8 = oscar_utf8_try_convert(account, od, gname);
					} else
						gname_utf8 = NULL;

					g = purple_find_group(gname_utf8 ? gname_utf8 : _("Orphans"));
					if (g == NULL) {
						g = purple_group_new(gname_utf8 ? gname_utf8 : _("Orphans"));
						purple_blist_add_group(g, NULL);
					}

					alias = aim_ssi_getalias(od->ssi.local, gname, curitem->name);
					if (alias != NULL) {
						if (g_utf8_validate(alias, -1, NULL))
							alias_utf8 = g_strdup(alias);
						else
							alias_utf8 = oscar_utf8_try_convert(account, od, alias);
						g_free(alias);
					} else
						alias_utf8 = NULL;

					b = purple_find_buddy_in_group(account, curitem->name, g);
					if (b) {
						/* Get server stored alias */
						purple_blist_alias_buddy(b, alias_utf8);
					} else {
						b = purple_buddy_new(account, curitem->name, alias_utf8);

						purple_debug_info("oscar",
								   "ssi: adding buddy %s to group %s to local list\n", curitem->name, gname);
						purple_blist_add_buddy(b, NULL, g, NULL);
					}
					if (!oscar_util_name_compare(curitem->name, purple_account_get_username(account))) {
						char *comment = aim_ssi_getcomment(od->ssi.local, gname, curitem->name);
						if (comment != NULL)
						{
							purple_check_comment(od, comment);
							g_free(comment);
						}
					}

					/* Mobile users should always be online */
					if (curitem->name[0] == '+') {
						purple_prpl_got_user_status(account,
								purple_buddy_get_name(b),
								OSCAR_STATUS_ID_AVAILABLE, NULL);
						purple_prpl_got_user_status(account,
								purple_buddy_get_name(b),
								OSCAR_STATUS_ID_MOBILE, NULL);
					}

					g_free(gname_utf8);
					g_free(alias_utf8);
				}
			} break;

			case AIM_SSI_TYPE_GROUP: { /* Group */
				char *gname;
				char *gname_utf8;

				gname = curitem->name;
				if (gname != NULL) {
					if (g_utf8_validate(gname, -1, NULL))
						gname_utf8 = g_strdup(gname);
					else
						gname_utf8 = oscar_utf8_try_convert(account, od, gname);
				} else
					gname_utf8 = NULL;

				if (gname_utf8 != NULL && purple_find_group(gname_utf8) == NULL) {
					g = purple_group_new(gname_utf8);
					purple_blist_add_group(g, NULL);
				}
				g_free(gname_utf8);
			} break;

			case AIM_SSI_TYPE_PERMIT: { /* Permit buddy */
				if (curitem->name) {
					/* if (!find_permdeny_by_name(gc->permit, curitem->name)) { AAA */
					GSList *list;
					for (list=account->permit; (list && oscar_util_name_compare(curitem->name, list->data)); list=list->next);
					if (!list) {
						purple_debug_info("oscar",
								   "ssi: adding permit buddy %s to local list\n", curitem->name);
						purple_privacy_permit_add(account, curitem->name, TRUE);
					}
				}
			} break;

			case AIM_SSI_TYPE_DENY: { /* Deny buddy */
				if (curitem->name) {
					GSList *list;
					for (list=account->deny; (list && oscar_util_name_compare(curitem->name, list->data)); list=list->next);
					if (!list) {
						purple_debug_info("oscar",
								   "ssi: adding deny buddy %s to local list\n", curitem->name);
						purple_privacy_deny_add(account, curitem->name, TRUE);
					}
				}
			} break;

			case AIM_SSI_TYPE_PDINFO: { /* Permit/deny setting */
				/*
				 * We don't inherit the permit/deny setting from the server
				 * for ICQ because, for ICQ, this setting controls who can
				 * see your online status when you are invisible.  Thus it is
				 * a part of your status and not really related to blocking.
				 */
				if (!od->icq && curitem->data) {
					guint8 perm_deny = aim_ssi_getpermdeny(od->ssi.local);
					if (perm_deny != 0 && perm_deny != account->perm_deny)
					{
						purple_debug_info("oscar",
								   "ssi: changing permdeny from %d to %hhu\n", account->perm_deny, perm_deny);
						account->perm_deny = perm_deny;
					}
				}
			} break;

			case AIM_SSI_TYPE_PRESENCEPREFS: { /* Presence setting */
				/* We don't want to change Purple's setting because it applies to all accounts */
			} break;
		} /* End of switch on curitem->type */
	} /* End of for loop */

	oscar_set_status_icq(account);

	/* Activate SSI */
	/* Sending the enable causes other people to be able to see you, and you to see them */
	/* Make sure your privacy setting/invisibility is set how you want it before this! */
	purple_debug_info("oscar",
			   "ssi: activating server-stored buddy list\n");
	aim_ssi_enable(od);

	/*
	 * Make sure our server-stored icon is updated correctly in
	 * the event that the local user set a new icon while this
	 * account was offline.
	 */
	img = purple_buddy_icons_find_account_icon(account);
	oscar_set_icon(gc, img);
	purple_imgstore_unref(img);

	/*
	 * If we've already received our bos rights then we're not waiting on
	 * anything else, so send the server clientready.
	 */
	if (od->bos.have_rights) {
		aim_srv_clientready(od, conn);

		/* Request offline messages for AIM and ICQ */
		aim_im_reqofflinemsgs(od);

		purple_connection_set_state(gc, PURPLE_CONNECTED);
	}

	return 1;
}

static int purple_ssi_parseack(OscarData *od, FlapConnection *conn, FlapFrame *fr, ...) {
	PurpleConnection *gc = od->gc;
	va_list ap;
	struct aim_ssi_tmp *retval;

	va_start(ap, fr);
	retval = va_arg(ap, struct aim_ssi_tmp *);
	va_end(ap);

	while (retval) {
		purple_debug_misc("oscar",
				   "ssi: status is 0x%04hx for a 0x%04hx action with name %s\n", retval->ack,  retval->action, retval->item ? (retval->item->name ? retval->item->name : "no name") : "no item");

		if (retval->ack != 0xffff)
		switch (retval->ack) {
			case 0x0000: { /* added successfully */
			} break;

			case 0x000c: { /* you are over the limit, the cheat is to the limit, come on fhqwhgads */
				gchar *buf;
				buf = g_strdup_printf(_("Unable to add the buddy %s because you have too many buddies in your buddy list.  Please remove one and try again."), (retval->name ? retval->name : _("(no name)")));
				if ((retval->name != NULL) && !purple_conv_present_error(retval->name, purple_connection_get_account(gc), buf))
					purple_notify_error(gc, NULL, _("Unable to Add"), buf);
				g_free(buf);
			}

			case 0x000e: { /* buddy requires authorization */
				if ((retval->action == SNAC_SUBTYPE_FEEDBAG_ADD) && (retval->name))
					purple_auth_sendrequest(gc, retval->name);
			} break;

			default: { /* La la la */
				gchar *buf;
				purple_debug_error("oscar", "ssi: Action 0x%04hx was unsuccessful with error 0x%04hx\n", retval->action, retval->ack);
				buf = g_strdup_printf(_("Unable to add the buddy %s for an unknown reason."),
						(retval->name ? retval->name : _("(no name)")));
				if ((retval->name != NULL) && !purple_conv_present_error(retval->name, purple_connection_get_account(gc), buf))
					purple_notify_error(gc, NULL, _("Unable to Add"), buf);
				g_free(buf);
			} break;
		}

		retval = retval->next;
	}

	return 1;
}

static int
purple_ssi_parseaddmod(OscarData *od, FlapConnection *conn, FlapFrame *fr, ...)
{
	PurpleConnection *gc;
	PurpleAccount *account;
	char *gname, *gname_utf8, *alias, *alias_utf8;
	PurpleBuddy *b;
	PurpleGroup *g;
	struct aim_ssi_item *ssi_item;
	va_list ap;
	guint16 snac_subtype, type;
	const char *name;

	gc = od->gc;
	account = purple_connection_get_account(gc);

	va_start(ap, fr);
	snac_subtype = (guint16)va_arg(ap, int);
	type = (guint16)va_arg(ap, int);
	name = va_arg(ap, char *);
	va_end(ap);

	if ((type != 0x0000) || (name == NULL))
		return 1;

	gname = aim_ssi_itemlist_findparentname(od->ssi.local, name);
	gname_utf8 = gname ? oscar_utf8_try_convert(account, od, gname) : NULL;

	alias = aim_ssi_getalias(od->ssi.local, gname, name);
	if (alias != NULL)
	{
		if (g_utf8_validate(alias, -1, NULL))
			alias_utf8 = g_strdup(alias);
		else
			alias_utf8 = oscar_utf8_try_convert(account, od, alias);
	}
	else
		alias_utf8 = NULL;
	g_free(alias);

	b = purple_find_buddy(account, name);
	if (b) {
		/*
		 * You're logged in somewhere else and you aliased one
		 * of your buddies, so update our local buddy list with
		 * the person's new alias.
		 */
		purple_blist_alias_buddy(b, alias_utf8);
	} else if (snac_subtype == 0x0008) {
		/*
		 * You're logged in somewhere else and you added a buddy to
		 * your server list, so add them to your local buddy list.
		 */
		b = purple_buddy_new(account, name, alias_utf8);

		if (!(g = purple_find_group(gname_utf8 ? gname_utf8 : _("Orphans")))) {
			g = purple_group_new(gname_utf8 ? gname_utf8 : _("Orphans"));
			purple_blist_add_group(g, NULL);
		}

		purple_debug_info("oscar",
				   "ssi: adding buddy %s to group %s to local list\n", name, gname_utf8 ? gname_utf8 : _("Orphans"));
		purple_blist_add_buddy(b, NULL, g, NULL);

		/* Mobile users should always be online */
		if (name[0] == '+') {
			purple_prpl_got_user_status(account,
					name, OSCAR_STATUS_ID_AVAILABLE, NULL);
			purple_prpl_got_user_status(account,
					name, OSCAR_STATUS_ID_MOBILE, NULL);
		}

	}

	ssi_item = aim_ssi_itemlist_finditem(od->ssi.local,
			gname, name, AIM_SSI_TYPE_BUDDY);
	if (ssi_item == NULL)
	{
		purple_debug_error("oscar", "purple_ssi_parseaddmod: "
				"Could not find ssi item for oncoming buddy %s, "
				"group %s\n", name, gname);
	}

	g_free(gname_utf8);
	g_free(alias_utf8);

	return 1;
}

static int purple_ssi_authgiven(OscarData *od, FlapConnection *conn, FlapFrame *fr, ...) {
	PurpleConnection *gc = od->gc;
	va_list ap;
	char *bn, *msg;
	gchar *dialog_msg, *nombre;
	struct name_data *data;
	PurpleBuddy *buddy;

	va_start(ap, fr);
	bn = va_arg(ap, char *);
	msg = va_arg(ap, char *);
	va_end(ap);

	purple_debug_info("oscar",
			   "ssi: %s has given you permission to add him to your buddy list\n", bn);

	buddy = purple_find_buddy(purple_connection_get_account(gc), bn);
	if (buddy && (purple_buddy_get_alias_only(buddy)))
		nombre = g_strdup_printf("%s (%s)", bn, purple_buddy_get_alias_only(buddy));
	else
		nombre = g_strdup(bn);

	dialog_msg = g_strdup_printf(_("The user %s has given you permission to add him or her to your buddy list.  Do you want to add this user?"), nombre);
	g_free(nombre);

	data = g_new(struct name_data, 1);
	data->gc = gc;
	data->name = g_strdup(bn);
	data->nick = (buddy ? g_strdup(purple_buddy_get_alias_only(buddy)) : NULL);

	purple_request_yes_no(gc, NULL, _("Authorization Given"), dialog_msg,
						PURPLE_DEFAULT_ACTION_NONE,
						purple_connection_get_account(gc), bn, NULL,
						data,
						G_CALLBACK(purple_icq_buddyadd),
						G_CALLBACK(oscar_free_name_data));
	g_free(dialog_msg);

	return 1;
}

static int purple_ssi_authrequest(OscarData *od, FlapConnection *conn, FlapFrame *fr, ...) {
	PurpleConnection *gc = od->gc;
	va_list ap;
	char *bn;
	char *msg;
	PurpleAccount *account = purple_connection_get_account(gc);
	gchar *reason = NULL;
	struct name_data *data;
	PurpleBuddy *buddy;

	va_start(ap, fr);
	bn = va_arg(ap, char *);
	msg = va_arg(ap, char *);
	va_end(ap);

	purple_debug_info("oscar",
			   "ssi: received authorization request from %s\n", bn);

	buddy = purple_find_buddy(account, bn);

	if (msg != NULL)
		reason = purple_plugin_oscar_decode_im_part(account, bn, AIM_CHARSET_LATIN_1, 0x0000, msg, strlen(msg));

	data = g_new(struct name_data, 1);
	data->gc = gc;
	data->name = g_strdup(bn);
	data->nick = (buddy ? g_strdup(purple_buddy_get_alias_only(buddy)) : NULL);

	purple_account_request_authorization(account, bn, NULL,
			(buddy ? purple_buddy_get_alias_only(buddy) : NULL),
			reason, buddy != NULL, purple_auth_grant,
			purple_auth_dontgrant_msgprompt, data);
	g_free(reason);

	return 1;
}

static int purple_ssi_authreply(OscarData *od, FlapConnection *conn, FlapFrame *fr, ...) {
	PurpleConnection *gc = od->gc;
	va_list ap;
	char *bn, *msg;
	gchar *dialog_msg, *nombre;
	guint8 reply;
	PurpleBuddy *buddy;

	va_start(ap, fr);
	bn = va_arg(ap, char *);
	reply = (guint8)va_arg(ap, int);
	msg = va_arg(ap, char *);
	va_end(ap);

	purple_debug_info("oscar",
			   "ssi: received authorization reply from %s.  Reply is 0x%04hhx\n", bn, reply);

	buddy = purple_find_buddy(purple_connection_get_account(gc), bn);
	if (buddy && (purple_buddy_get_alias_only(buddy)))
		nombre = g_strdup_printf("%s (%s)", bn, purple_buddy_get_alias_only(buddy));
	else
		nombre = g_strdup(bn);

	if (reply) {
		/* Granted */
		dialog_msg = g_strdup_printf(_("The user %s has granted your request to add them to your buddy list."), nombre);
		purple_notify_info(gc, NULL, _("Authorization Granted"), dialog_msg);
	} else {
		/* Denied */
		dialog_msg = g_strdup_printf(_("The user %s has denied your request to add them to your buddy list for the following reason:\n%s"), nombre, msg ? msg : _("No reason given."));
		purple_notify_info(gc, NULL, _("Authorization Denied"), dialog_msg);
	}
	g_free(dialog_msg);
	g_free(nombre);

	return 1;
}

static int purple_ssi_gotadded(OscarData *od, FlapConnection *conn, FlapFrame *fr, ...) {
	PurpleConnection *gc = od->gc;
	PurpleAccount *account = purple_connection_get_account(gc);
	va_list ap;
	char *bn;
	PurpleBuddy *buddy;

	va_start(ap, fr);
	bn = va_arg(ap, char *);
	va_end(ap);

	buddy = purple_find_buddy(account, bn);
	purple_debug_info("oscar", "ssi: %s added you to their buddy list\n", bn);
	purple_account_notify_added(account, bn, NULL,
			(buddy ? purple_buddy_get_alias_only(buddy) : NULL), NULL);

	return 1;
}

GList *oscar_chat_info(PurpleConnection *gc) {
	GList *m = NULL;
	struct proto_chat_entry *pce;

	pce = g_new0(struct proto_chat_entry, 1);
	pce->label = _("_Room:");
	pce->identifier = "room";
	pce->required = TRUE;
	m = g_list_append(m, pce);

	pce = g_new0(struct proto_chat_entry, 1);
	pce->label = _("_Exchange:");
	pce->identifier = "exchange";
	pce->required = TRUE;
	pce->is_int = TRUE;
	pce->min = 4;
	pce->max = 20;
	m = g_list_append(m, pce);

	return m;
}

GHashTable *oscar_chat_info_defaults(PurpleConnection *gc, const char *chat_name)
{
	GHashTable *defaults;

	defaults = g_hash_table_new_full(g_str_hash, g_str_equal, NULL, g_free);

	if (chat_name != NULL)
		g_hash_table_insert(defaults, "room", g_strdup(chat_name));
	g_hash_table_insert(defaults, "exchange", g_strdup("4"));

	return defaults;
}

char *
oscar_get_chat_name(GHashTable *data)
{
	return g_strdup(g_hash_table_lookup(data, "room"));
}

void
oscar_join_chat(PurpleConnection *gc, GHashTable *data)
{
	OscarData *od = purple_connection_get_protocol_data(gc);
	FlapConnection *conn;
	char *name, *exchange;
	int exchange_int;

	name = g_hash_table_lookup(data, "room");
	exchange = g_hash_table_lookup(data, "exchange");

	g_return_if_fail(name != NULL && *name != '\0');
	g_return_if_fail(exchange != NULL);

	errno = 0;
	exchange_int = strtol(exchange, NULL, 10);
	g_return_if_fail(errno == 0);

	purple_debug_info("oscar", "Attempting to join chat room %s.\n", name);

	if ((conn = flap_connection_getbytype(od, SNAC_FAMILY_CHATNAV)))
	{
		purple_debug_info("oscar", "chatnav exists, creating room\n");
		aim_chatnav_createroom(od, conn, name, exchange_int);
	} else {
		/* this gets tricky */
		struct create_room *cr = g_new0(struct create_room, 1);
		purple_debug_info("oscar", "chatnav does not exist, opening chatnav\n");
		cr->exchange = exchange_int;
		cr->name = g_strdup(name);
		od->create_rooms = g_slist_prepend(od->create_rooms, cr);
		aim_srv_requestnew(od, SNAC_FAMILY_CHATNAV);
	}
}

void
oscar_chat_invite(PurpleConnection *gc, int id, const char *message, const char *name)
{
	OscarData *od = purple_connection_get_protocol_data(gc);
	struct chat_connection *ccon = find_oscar_chat(gc, id);

	if (ccon == NULL)
		return;

	aim_im_sendch2_chatinvite(od, name, message ? message : "",
			ccon->exchange, ccon->name, 0x0);
}

void
oscar_chat_leave(PurpleConnection *gc, int id)
{
	PurpleConversation *conv;
	struct chat_connection *cc;

	conv = purple_find_chat(gc, id);

	g_return_if_fail(conv != NULL);

	purple_debug_info("oscar", "Leaving chat room %s\n",
			purple_conversation_get_name(conv));

	cc = find_oscar_chat(gc, purple_conv_chat_get_id(PURPLE_CONV_CHAT(conv)));
	oscar_chat_kill(gc, cc);
}

int oscar_send_chat(PurpleConnection *gc, int id, const char *message, PurpleMessageFlags flags)
{
	OscarData *od = purple_connection_get_protocol_data(gc);
	PurpleConversation *conv = NULL;
	struct chat_connection *c = NULL;
	char *buf, *buf2, *buf3;
	guint16 charset, charsubset;
	char *charsetstr = NULL;
	int len;

	if (!(conv = purple_find_chat(gc, id)))
		return -EINVAL;

	if (!(c = find_oscar_chat_by_conv(gc, conv)))
		return -EINVAL;

	buf = purple_strdup_withhtml(message);

	if (strstr(buf, "<IMG "))
		purple_conversation_write(conv, "",
			_("Your IM Image was not sent. "
			  "You cannot send IM Images in AIM chats."),
			PURPLE_MESSAGE_ERROR, time(NULL));

	purple_plugin_oscar_convert_to_best_encoding(gc, NULL, buf, &buf2, &len, &charset, &charsubset);
	/*
	 * Evan S. suggested that maxvis really does mean "number of
	 * visible characters" and not "number of bytes"
	 */
	if ((len > c->maxlen) || (len > c->maxvis)) {
		/* If the length was too long, try stripping the HTML and then running it back through
		 * purple_strdup_withhtml() and the encoding process. The result may be shorter. */
		g_free(buf2);

		buf3 = purple_markup_strip_html(buf);
		g_free(buf);

		buf = purple_strdup_withhtml(buf3);
		g_free(buf3);

		purple_plugin_oscar_convert_to_best_encoding(gc, NULL, buf, &buf2, &len, &charset, &charsubset);

		if ((len > c->maxlen) || (len > c->maxvis)) {
			purple_debug_warning("oscar", "Could not send %s because (%i > maxlen %i) or (%i > maxvis %i)\n",
					buf2, len, c->maxlen, len, c->maxvis);
			g_free(buf);
			g_free(buf2);
			return -E2BIG;
		}

		purple_debug_info("oscar", "Sending %s as %s because the original was too long.\n",
				message, buf2);
	}

	if (charset == AIM_CHARSET_ASCII)
		charsetstr = "us-ascii";
	else if (charset == AIM_CHARSET_UNICODE)
		charsetstr = "unicode-2-0";
	else if (charset == AIM_CHARSET_LATIN_1)
		charsetstr = "iso-8859-1";
	aim_chat_send_im(od, c->conn, 0, buf2, len, charsetstr, "en");
	g_free(buf2);
	g_free(buf);

	return 0;
}

PurpleMood* oscar_get_purple_moods(PurpleAccount *account)
{
	return icq_get_purple_moods(account);
}

const char *oscar_list_icon_icq(PurpleAccount *a, PurpleBuddy *b)
{
	const char *name = b ? purple_buddy_get_name(b) : NULL;
	if ((b == NULL) || (name == NULL) || oscar_util_valid_name_sms(name))
	{
		if (a == NULL || oscar_util_valid_name_icq(purple_account_get_username(a)))
			return "icq";
		else
			return "aim";
	}

	if (oscar_util_valid_name_icq(name))
		return "icq";
	return "aim";
}

const char *oscar_list_icon_aim(PurpleAccount *a, PurpleBuddy *b)
{
	const char *name = b ? purple_buddy_get_name(b) : NULL;
	if ((b == NULL) || (name == NULL) || oscar_util_valid_name_sms(name))
	{
		if (a != NULL && oscar_util_valid_name_icq(purple_account_get_username(a)))
			return "icq";
		else
			return "aim";
	}

	if (oscar_util_valid_name_icq(name))
		return "icq";
	return "aim";
}

const char *oscar_list_emblem(PurpleBuddy *b)
{
	PurpleConnection *gc = NULL;
	OscarData *od = NULL;
	PurpleAccount *account = NULL;
	PurplePresence *presence;
	PurpleStatus *status;
	const char *status_id;
	aim_userinfo_t *userinfo = NULL;
	const char *name;

	account = purple_buddy_get_account(b);
	name = purple_buddy_get_name(b);
	if (account != NULL)
		gc = purple_account_get_connection(account);
	if (gc != NULL)
		od = purple_connection_get_protocol_data(gc);
	if (od != NULL)
		userinfo = aim_locate_finduserinfo(od, name);

	presence = purple_buddy_get_presence(b);
	status = purple_presence_get_active_status(presence);
	status_id = purple_status_get_id(status);

	if (purple_presence_is_online(presence) == FALSE) {
		char *gname;
		if ((name) && (od) && (od->ssi.received_data) &&
			(gname = aim_ssi_itemlist_findparentname(od->ssi.local, name)) &&
			(aim_ssi_waitingforauth(od->ssi.local, gname, name))) {
			return "not-authorized";
		}
	}

	if (userinfo != NULL ) {
		if (userinfo->flags & AIM_FLAG_ADMINISTRATOR)
			return "admin";
		if (userinfo->flags & AIM_FLAG_ACTIVEBUDDY)
			return "bot";
		if (userinfo->capabilities & OSCAR_CAPABILITY_SECUREIM)
			return "secure";
		if (userinfo->icqinfo.status & AIM_ICQ_STATE_BIRTHDAY)
			return "birthday";

		/* Make the mood icon override anything below this. */
		if (purple_presence_is_status_primitive_active(presence, PURPLE_STATUS_MOOD))
			return NULL;

		if (userinfo->capabilities & OSCAR_CAPABILITY_HIPTOP)
			return "hiptop";
	}
	return NULL;
}

void oscar_tooltip_text(PurpleBuddy *b, PurpleNotifyUserInfo *user_info, gboolean full)
{
	PurpleConnection *gc;
	PurpleAccount *account;
	OscarData *od;
	aim_userinfo_t *userinfo;

	if (!PURPLE_BUDDY_IS_ONLINE(b))
		return;

	account = purple_buddy_get_account(b);
	gc = purple_account_get_connection(account);
	od = purple_connection_get_protocol_data(gc);
	userinfo = aim_locate_finduserinfo(od, purple_buddy_get_name(b));

	oscar_user_info_append_status(gc, user_info, b, userinfo, /* strip_html_tags */ TRUE);

	if (full)
		oscar_user_info_append_extra_info(gc, user_info, b, userinfo);
}

char *oscar_status_text(PurpleBuddy *b)
{
	PurpleConnection *gc;
	PurpleAccount *account;
	OscarData *od;
	const PurplePresence *presence;
	const PurpleStatus *status;
	const char *id;
	const char *message;
	gchar *ret = NULL;

	gc = purple_account_get_connection(purple_buddy_get_account(b));
	account = purple_connection_get_account(gc);
	od = purple_connection_get_protocol_data(gc);
	presence = purple_buddy_get_presence(b);
	status = purple_presence_get_active_status(presence);
	id = purple_status_get_id(status);

	if ((od != NULL) && !purple_presence_is_online(presence))
	{
		const char *name = purple_buddy_get_name(b);
		char *gname = aim_ssi_itemlist_findparentname(od->ssi.local, name);
		if (aim_ssi_waitingforauth(od->ssi.local, gname, name))
			ret = g_strdup(_("Not Authorized"));
		else
			ret = g_strdup(_("Offline"));
	}
	else
	{
		message = purple_status_get_attr_string(status, "message");
		if (message != NULL)
		{
			gchar *tmp1, *tmp2;
			tmp1 = purple_markup_strip_html(message);
			purple_util_chrreplace(tmp1, '\n', ' ');
			tmp2 = g_markup_escape_text(tmp1, -1);
			ret = purple_str_sub_away_formatters(tmp2, purple_account_get_username(account));
			g_free(tmp1);
			g_free(tmp2);
		}
		else if (purple_status_is_available(status))
		{
			/* Don't show "Available" as status message in case buddy doesn't have a status message */
		}
		else
		{
			ret = g_strdup(purple_status_get_name(status));
		}
	}

	return ret;
}


static int oscar_icon_req(OscarData *od, FlapConnection *conn, FlapFrame *fr, ...) {
	PurpleConnection *gc = od->gc;
	va_list ap;
	guint16 type;
	guint8 flags = 0, length = 0;
	guchar *md5 = NULL;

	va_start(ap, fr);
	type = va_arg(ap, int);

	switch(type) {
		case 0x0000:
		case 0x0001: {
			flags = va_arg(ap, int);
			length = va_arg(ap, int);
			md5 = va_arg(ap, guchar *);

			if ((flags == 0x00) || (flags == 0x41)) {
				if (!flap_connection_getbytype(od, SNAC_FAMILY_BART) && !od->iconconnecting) {
					od->iconconnecting = TRUE;
					od->set_icon = TRUE;
					aim_srv_requestnew(od, SNAC_FAMILY_BART);
				} else {
					PurpleAccount *account = purple_connection_get_account(gc);
					PurpleStoredImage *img = purple_buddy_icons_find_account_icon(account);
					if (img == NULL) {
						aim_ssi_delicon(od);
					} else {

						purple_debug_info("oscar",
										"Uploading icon to icon server\n");
						aim_bart_upload(od, purple_imgstore_get_data(img),
						                purple_imgstore_get_size(img));
						purple_imgstore_unref(img);
					}
				}
			} else if (flags == 0x81) {
				PurpleAccount *account = purple_connection_get_account(gc);
				PurpleStoredImage *img = purple_buddy_icons_find_account_icon(account);
				if (img == NULL)
					aim_ssi_delicon(od);
				else {
					aim_ssi_seticon(od, md5, length);
					purple_imgstore_unref(img);
				}
			}
		} break;

		case 0x0002: { /* We just set an "available" message? */
		} break;
	}

	va_end(ap);

	return 0;
}

void oscar_set_permit_deny(PurpleConnection *gc) {
	PurpleAccount *account = purple_connection_get_account(gc);
	OscarData *od = purple_connection_get_protocol_data(gc);
	PurplePrivacyType perm_deny;

	/*
	 * For ICQ the permit/deny setting controls who you can see you
	 * online when you set your status to "invisible."  If we're ICQ
	 * and we're invisible then we need to use one of
	 * PURPLE_PRIVACY_ALLOW_USERS or PURPLE_PRIVACY_ALLOW_BUDDYLIST or
	 * PURPLE_PRIVACY_DENY_USERS if we actually want to be invisible
	 * to anyone.
	 *
	 * These three permit/deny settings correspond to:
	 * 1. Invisible to everyone except the people on my "permit" list
	 * 2. Invisible to everyone except the people on my buddy list
	 * 3. Invisible only to the people on my "deny" list
	 *
	 * It would be nice to allow cases 2 and 3, but our UI doesn't have
	 * a nice way to do it.  For now we just force case 1.
	 */
	if (od->icq && purple_account_is_status_active(account, OSCAR_STATUS_ID_INVISIBLE))
		perm_deny = PURPLE_PRIVACY_ALLOW_USERS;
	else
		perm_deny = account->perm_deny;

	if (od->ssi.received_data)
		/*
		 * Conveniently there is a one-to-one mapping between the
		 * values of libpurple's PurplePrivacyType and the values used
		 * by the oscar protocol.
		 */
		aim_ssi_setpermdeny(od, perm_deny, 0xffffffff);
}

void oscar_add_permit(PurpleConnection *gc, const char *who) {
	OscarData *od = purple_connection_get_protocol_data(gc);
	purple_debug_info("oscar", "ssi: About to add a permit\n");
	if (od->ssi.received_data)
		aim_ssi_addpermit(od, who);
}

void oscar_add_deny(PurpleConnection *gc, const char *who) {
	OscarData *od = purple_connection_get_protocol_data(gc);
	purple_debug_info("oscar", "ssi: About to add a deny\n");
	if (od->ssi.received_data)
		aim_ssi_adddeny(od, who);
}

void oscar_rem_permit(PurpleConnection *gc, const char *who) {
	OscarData *od = purple_connection_get_protocol_data(gc);
	purple_debug_info("oscar", "ssi: About to delete a permit\n");
	if (od->ssi.received_data)
		aim_ssi_delpermit(od, who);
}

void oscar_rem_deny(PurpleConnection *gc, const char *who) {
	OscarData *od = purple_connection_get_protocol_data(gc);
	purple_debug_info("oscar", "ssi: About to delete a deny\n");
	if (od->ssi.received_data)
		aim_ssi_deldeny(od, who);
}

GList *
oscar_status_types(PurpleAccount *account)
{
	gboolean is_icq;
	GList *status_types = NULL;
	PurpleStatusType *type;

	g_return_val_if_fail(account != NULL, NULL);

	/* Used to flag some statuses as "user settable" or not */
	is_icq = oscar_util_valid_name_icq(purple_account_get_username(account));

	/* Common status types */
	/* Really the available message should only be settable for AIM accounts */
	type = purple_status_type_new_with_attrs(PURPLE_STATUS_AVAILABLE,
										   OSCAR_STATUS_ID_AVAILABLE,
										   NULL, TRUE, TRUE, FALSE,
										   "message", _("Message"),
										   purple_value_new(PURPLE_TYPE_STRING),
										   "itmsurl", _("iTunes Music Store Link"),
										   purple_value_new(PURPLE_TYPE_STRING), NULL);
	status_types = g_list_prepend(status_types, type);

	type = purple_status_type_new_with_attrs(PURPLE_STATUS_AVAILABLE,
									 OSCAR_STATUS_ID_FREE4CHAT,
									 _("Free For Chat"), TRUE, is_icq, FALSE,
									 "message", _("Message"),
				purple_value_new(PURPLE_TYPE_STRING), NULL);

	status_types = g_list_prepend(status_types, type);
	
	type = purple_status_type_new_with_attrs(PURPLE_STATUS_AVAILABLE,
									 OSCAR_STATUS_ID_EVIL,
									 _("Evil"), TRUE, is_icq, FALSE,
				 "message", _("Message"),
				purple_value_new(PURPLE_TYPE_STRING), NULL);
	status_types = g_list_prepend(status_types, type);


	type = purple_status_type_new_with_attrs(PURPLE_STATUS_AVAILABLE,
									 OSCAR_STATUS_ID_DEPRESSION,
									 _("Depression"), TRUE, is_icq, FALSE,
				 "message", _("Message"),
				purple_value_new(PURPLE_TYPE_STRING), NULL);
	status_types = g_list_prepend(status_types, type);


	type = purple_status_type_new_with_attrs(PURPLE_STATUS_AVAILABLE,
									 OSCAR_STATUS_ID_ATHOME,
									 _("At home"), TRUE, is_icq, FALSE,
				"message", _("Message"),
				purple_value_new(PURPLE_TYPE_STRING), NULL);
	status_types = g_list_prepend(status_types, type);


	type = purple_status_type_new_with_attrs(PURPLE_STATUS_AVAILABLE,
									 OSCAR_STATUS_ID_ATWORK,
									 _("At work"), TRUE, is_icq, FALSE,
				"message", _("Message"),
				purple_value_new(PURPLE_TYPE_STRING), NULL);

	status_types = g_list_prepend(status_types, type);


	type = purple_status_type_new_with_attrs(PURPLE_STATUS_AVAILABLE,
									 OSCAR_STATUS_ID_LUNCH,
									 _("Lunch"), TRUE, is_icq, FALSE,
				"message", _("Message"),
				purple_value_new(PURPLE_TYPE_STRING), NULL);

	status_types = g_list_prepend(status_types, type);

	type = purple_status_type_new_with_attrs(PURPLE_STATUS_AWAY,
										   OSCAR_STATUS_ID_AWAY,
										   NULL, TRUE, TRUE, FALSE,
										   "message", _("Message"),
										   purple_value_new(PURPLE_TYPE_STRING), NULL);
	status_types = g_list_prepend(status_types, type);

	type = purple_status_type_new_with_attrs(PURPLE_STATUS_INVISIBLE,
									 OSCAR_STATUS_ID_INVISIBLE,
									 NULL, TRUE, TRUE, FALSE,
									 "message", _("Message"),
									  purple_value_new(PURPLE_TYPE_STRING), NULL);

	status_types = g_list_prepend(status_types, type);

	type = purple_status_type_new_full(PURPLE_STATUS_MOBILE, OSCAR_STATUS_ID_MOBILE, NULL, FALSE, FALSE, TRUE);
	status_types = g_list_prepend(status_types, type);

	/* ICQ-specific status types */
	type = purple_status_type_new_with_attrs(PURPLE_STATUS_UNAVAILABLE,
				OSCAR_STATUS_ID_OCCUPIED,
				_("Occupied"), TRUE, is_icq, FALSE,
				"message", _("Message"),
				purple_value_new(PURPLE_TYPE_STRING), NULL);
	status_types = g_list_prepend(status_types, type);

	type = purple_status_type_new_with_attrs(PURPLE_STATUS_UNAVAILABLE,
				OSCAR_STATUS_ID_DND,
				_("Do Not Disturb"), TRUE, is_icq, FALSE,
				"message", _("Message"),
				purple_value_new(PURPLE_TYPE_STRING), NULL);
	status_types = g_list_prepend(status_types, type);

	type = purple_status_type_new_with_attrs(PURPLE_STATUS_EXTENDED_AWAY,
				OSCAR_STATUS_ID_NA,
				_("Not Available"), TRUE, is_icq, FALSE,
				"message", _("Message"),
				purple_value_new(PURPLE_TYPE_STRING), NULL);
	status_types = g_list_prepend(status_types, type);

	type = purple_status_type_new_full(PURPLE_STATUS_OFFLINE,
									 OSCAR_STATUS_ID_OFFLINE,
									 NULL, TRUE, TRUE, FALSE);
	status_types = g_list_prepend(status_types, type);

	type = purple_status_type_new_with_attrs(PURPLE_STATUS_MOOD,
			"mood", NULL, TRUE, is_icq, TRUE,
			PURPLE_MOOD_NAME, _("Mood Name"), purple_value_new(PURPLE_TYPE_STRING),
			PURPLE_MOOD_COMMENT, _("Mood Comment"), purple_value_new(PURPLE_TYPE_STRING),
			NULL);
	status_types = g_list_prepend(status_types, type);

	return g_list_reverse(status_types);
}

static void oscar_ssi_editcomment(struct name_data *data, const char *text) {
	PurpleConnection *gc;
	PurpleAccount *account;
	OscarData *od;
	PurpleBuddy *b;
	PurpleGroup *g;
	const char *username;

	gc = data->gc;
	od = purple_connection_get_protocol_data(gc);
	account = purple_connection_get_account(gc);

	b = purple_find_buddy(account, data->name);
	if (b == NULL) {
		oscar_free_name_data(data);
		return;
	}

	g = purple_buddy_get_group(b);
	if (g == NULL) {
		oscar_free_name_data(data);
		return;
	}

	aim_ssi_editcomment(od, purple_group_get_name(g), data->name, text);

	username = purple_account_get_username(account);
	if (!oscar_util_name_compare(data->name, username))
		purple_check_comment(od, text);

	oscar_free_name_data(data);
}

static void oscar_buddycb_edit_comment(PurpleBlistNode *node, gpointer ignore) {

	PurpleBuddy *buddy;
	PurpleConnection *gc;
	OscarData *od;
	struct name_data *data;
	PurpleGroup *g;
	char *comment;
	gchar *comment_utf8;
	gchar *title;
	PurpleAccount *account;
	const char *name;

	g_return_if_fail(PURPLE_BLIST_NODE_IS_BUDDY(node));

	buddy = (PurpleBuddy *) node;
	name = purple_buddy_get_name(buddy);
	account = purple_buddy_get_account(buddy);
	gc = purple_account_get_connection(account);
	od = purple_connection_get_protocol_data(gc);

	if (!(g = purple_buddy_get_group(buddy)))
		return;

	data = g_new(struct name_data, 1);

	comment = aim_ssi_getcomment(od->ssi.local, purple_group_get_name(g), name);
	comment_utf8 = comment ? oscar_utf8_try_convert(account, od, comment) : NULL;

	data->gc = gc;
	data->name = g_strdup(name);
	data->nick = g_strdup(purple_buddy_get_alias_only(buddy));

	title = g_strdup_printf(_("Buddy Comment for %s"), data->name);
	purple_request_input(gc, title, _("Buddy Comment:"), NULL,
					   comment_utf8, TRUE, FALSE, NULL,
					   _("_OK"), G_CALLBACK(oscar_ssi_editcomment),
					   _("_Cancel"), G_CALLBACK(oscar_free_name_data),
					   account, data->name, NULL,
					   data);
	g_free(title);

	g_free(comment);
	g_free(comment_utf8);
}

static void
oscar_ask_directim_yes_cb(struct oscar_ask_directim_data *data)
{
	peer_connection_propose(data->od, OSCAR_CAPABILITY_DIRECTIM, data->who);
	g_free(data->who);
	g_free(data);
}

static void
oscar_ask_directim_no_cb(struct oscar_ask_directim_data *data)
{
	g_free(data->who);
	g_free(data);
}

/* This is called from right-click menu on a buddy node. */
static void
oscar_ask_directim(gpointer object, gpointer ignored)
{
	PurpleBlistNode *node;
	PurpleBuddy *buddy;
	PurpleConnection *gc;
	gchar *buf;
	struct oscar_ask_directim_data *data;
	PurpleAccount *account;

	node = object;

	g_return_if_fail(PURPLE_BLIST_NODE_IS_BUDDY(node));

	buddy = (PurpleBuddy *)node;
	account = purple_buddy_get_account(buddy);
	gc = purple_account_get_connection(account);

	data = g_new0(struct oscar_ask_directim_data, 1);
	data->who = g_strdup(purple_buddy_get_name(buddy));
	data->od = purple_connection_get_protocol_data(gc);
	buf = g_strdup_printf(_("You have selected to open a Direct IM connection with %s."),
			data->who);

	purple_request_action(gc, NULL, buf,
			_("Because this reveals your IP address, it "
			  "may be considered a security risk.  Do you "
			  "wish to continue?"),
			0, /* Default action is "connect" */
			account, data->who, NULL,
			data, 2,
			_("C_onnect"), G_CALLBACK(oscar_ask_directim_yes_cb),
			_("_Cancel"), G_CALLBACK(oscar_ask_directim_no_cb));
	g_free(buf);
}

static void
oscar_close_directim(gpointer object, gpointer ignored)
{
	PurpleBlistNode *node;
	PurpleBuddy *buddy;
	PurpleAccount *account;
	PurpleConnection *gc;
	PurpleConversation *conv;
	OscarData *od;
	PeerConnection *conn;
	const char *name;

	node = object;

	g_return_if_fail(PURPLE_BLIST_NODE_IS_BUDDY(node));

	buddy = (PurpleBuddy*)node;
	name = purple_buddy_get_name(buddy);
	account = purple_buddy_get_account(buddy);
	gc = purple_account_get_connection(account);
	od = gc->proto_data;
	conn = peer_connection_find_by_type(od, name, OSCAR_CAPABILITY_DIRECTIM);

	if (conn != NULL)
	{
		if (!conn->ready)
			aim_im_sendch2_cancel(conn);

		peer_connection_destroy(conn, OSCAR_DISCONNECT_LOCAL_CLOSED, NULL);

		/* OSCAR_DISCONNECT_LOCAL_CLOSED doesn't write anything to the convo
		 * window. Let the user know that we canceled the Direct IM. */
		conv = purple_conversation_new(PURPLE_CONV_TYPE_IM, account, name);
		purple_conversation_write(conv, NULL, _("You closed the connection."),
		                          PURPLE_MESSAGE_SYSTEM, time(NULL));
	}
}

static void
oscar_get_aim_info_cb(PurpleBlistNode *node, gpointer ignore)
{
	PurpleBuddy *buddy;
	PurpleConnection *gc;

	g_return_if_fail(PURPLE_BLIST_NODE_IS_BUDDY(node));

	buddy = (PurpleBuddy *)node;
	gc = purple_account_get_connection(purple_buddy_get_account(buddy));

	aim_locate_getinfoshort(purple_connection_get_protocol_data(gc),
			purple_buddy_get_name(buddy), 0x00000003);
}

static void oscar_get_icqxstatusmsg (PurpleBlistNode *node, gpointer ignore)
{
	PurpleBuddy *buddy;
	PurpleConnection *gc;
	PurpleAccount *account;
	
	
	g_return_if_fail(PURPLE_BLIST_NODE_IS_BUDDY(node));

	buddy = (PurpleBuddy *)node;
	gc = purple_account_get_connection(buddy->account);
	account = purple_connection_get_account(gc);
	purple_debug_info("oscar",   "Manual X-Status Get From %s to %s:\n", purple_buddy_get_name(buddy), account->username);

	icq_im_xstatus_request(gc->proto_data, purple_buddy_get_name(buddy));
}

static GList *
oscar_buddy_menu(PurpleBuddy *buddy) {

	PurpleConnection *gc;
	OscarData *od;
	GList *menu;
	PurpleMenuAction *act;
	aim_userinfo_t *userinfo;
	PurpleAccount *account;
	const char *bname = purple_buddy_get_name(buddy);

	account = purple_buddy_get_account(buddy);
	gc = purple_account_get_connection(account);
	od = purple_connection_get_protocol_data(gc);
	userinfo = aim_locate_finduserinfo(od, bname);
	menu = NULL;

	if (od->icq && oscar_util_valid_name_icq(bname))
	{
		act = purple_menu_action_new(_("Get AIM Info"),
								   PURPLE_CALLBACK(oscar_get_aim_info_cb),
								   NULL, NULL);
		menu = g_list_prepend(menu, act);
	}

	if (purple_buddy_get_group(buddy) != NULL)
	{
		/* We only do this if the user is in our buddy list */
		act = purple_menu_action_new(_("Edit Buddy Comment"),
		                           PURPLE_CALLBACK(oscar_buddycb_edit_comment),
		                           NULL, NULL);
		menu = g_list_prepend(menu, act);
	}

	if (od->icq)
	{
		act = purple_menu_action_new(_("Get X-Status Msg"),
		                           PURPLE_CALLBACK(oscar_get_icqxstatusmsg),
		                           NULL, NULL);
		menu = g_list_prepend(menu, act);
	}

	if (userinfo &&
		oscar_util_name_compare(purple_account_get_username(account), bname) &&
		PURPLE_BUDDY_IS_ONLINE(buddy))
	{
		PeerConnection *conn;
		conn = peer_connection_find_by_type(od, bname, OSCAR_CAPABILITY_DIRECTIM);

		if (userinfo->capabilities & OSCAR_CAPABILITY_DIRECTIM)
		{
			if (conn)
			{
				act = purple_menu_action_new(_("End Direct IM Session"),
				                          PURPLE_CALLBACK(oscar_close_directim),
				                          NULL, NULL);
			}
			else
			{
				act = purple_menu_action_new(_("Direct IM"),
				                          PURPLE_CALLBACK(oscar_ask_directim),
				                          NULL, NULL);
			}
			menu = g_list_prepend(menu, act);
		}
#if 0
		/* TODO: This menu item should be added by the core */
		if (userinfo->capabilities & OSCAR_CAPABILITY_GETFILE) {
			act = purple_menu_action_new(_("Get File"),
			                           PURPLE_CALLBACK(oscar_ask_getfile),
			                           NULL, NULL);
			menu = g_list_prepend(menu, act);
		}
#endif
	}

	if (od->ssi.received_data && purple_buddy_get_group(buddy) != NULL)
	{
		/*
		 * We only do this if the user is in our buddy list and we're
		 * waiting for authorization.
		 */
		char *gname;
		gname = aim_ssi_itemlist_findparentname(od->ssi.local, bname);
		if (gname && aim_ssi_waitingforauth(od->ssi.local, gname, bname))
		{
			act = purple_menu_action_new(_("Re-request Authorization"),
			                           PURPLE_CALLBACK(purple_auth_sendrequest_menu),
			                           NULL, NULL);
			menu = g_list_prepend(menu, act);
		}
	}

	menu = g_list_reverse(menu);

	return menu;
}


GList *oscar_blist_node_menu(PurpleBlistNode *node) {
	if(PURPLE_BLIST_NODE_IS_BUDDY(node)) {
		return oscar_buddy_menu((PurpleBuddy *) node);
	} else {
		return NULL;
	}
}

static void
oscar_icq_privacy_opts(PurpleConnection *gc, PurpleRequestFields *fields)
{
	OscarData *od = purple_connection_get_protocol_data(gc);
	PurpleAccount *account = purple_connection_get_account(gc);
	PurpleRequestField *f;
	gboolean auth, web_aware;

	f = purple_request_fields_get_field(fields, "authorization");
	auth = purple_request_field_bool_get_value(f);

	f = purple_request_fields_get_field(fields, "web_aware");
	web_aware = purple_request_field_bool_get_value(f);

	purple_account_set_bool(account, "authorization", auth);
	purple_account_set_bool(account, "web_aware", web_aware);

	oscar_set_extendedstatus(gc);
	aim_icq_setsecurity(od, auth, web_aware);
}

static void
oscar_show_icq_privacy_opts(PurplePluginAction *action)
{
	PurpleConnection *gc = (PurpleConnection *) action->context;
	PurpleAccount *account = purple_connection_get_account(gc);
	PurpleRequestFields *fields;
	PurpleRequestFieldGroup *g;
	PurpleRequestField *f;
	gboolean auth, web_aware;

	auth = purple_account_get_bool(account, "authorization", OSCAR_DEFAULT_AUTHORIZATION);
	web_aware = purple_account_get_bool(account, "web_aware", OSCAR_DEFAULT_WEB_AWARE);

	fields = purple_request_fields_new();

	g = purple_request_field_group_new(NULL);

	f = purple_request_field_bool_new("authorization", _("Require authorization"), auth);
	purple_request_field_group_add_field(g, f);

	f = purple_request_field_bool_new("web_aware", _("Web aware (enabling this will cause you to receive SPAM!)"), web_aware);
	purple_request_field_group_add_field(g, f);

	purple_request_fields_add_group(fields, g);

	purple_request_fields(gc, _("ICQ Privacy Options"), _("ICQ Privacy Options"),
						NULL, fields,
						_("OK"), G_CALLBACK(oscar_icq_privacy_opts),
						_("Cancel"), NULL,
						purple_connection_get_account(gc), NULL, NULL,
						gc);
}

void oscar_format_username(PurpleConnection *gc, const char *nick) {
	OscarData *od = purple_connection_get_protocol_data(gc);
	if (!oscar_util_name_compare(purple_account_get_username(purple_connection_get_account(gc)), nick)) {
		if (!flap_connection_getbytype(od, SNAC_FAMILY_ADMIN)) {
			od->setnick = TRUE;
			g_free(od->newformatting);
			od->newformatting = g_strdup(nick);
			aim_srv_requestnew(od, SNAC_FAMILY_ADMIN);
		} else {
			aim_admin_setnick(od, flap_connection_getbytype(od, SNAC_FAMILY_ADMIN), nick);
		}
	} else {
		purple_notify_error(gc, NULL, _("The new formatting is invalid."),
						  _("Username formatting can change only capitalization and whitespace."));
	}
}

static void oscar_confirm_account(PurplePluginAction *action)
{
	PurpleConnection *gc;
	OscarData *od;
	FlapConnection *conn;

	gc = (PurpleConnection *)action->context;
	od = purple_connection_get_protocol_data(gc);

	conn = flap_connection_getbytype(od, SNAC_FAMILY_ADMIN);
	if (conn != NULL) {
		aim_admin_reqconfirm(od, conn);
	} else {
		od->conf = TRUE;
		aim_srv_requestnew(od, SNAC_FAMILY_ADMIN);
	}
}

static void oscar_show_email(PurplePluginAction *action)
{
	PurpleConnection *gc = (PurpleConnection *) action->context;
	OscarData *od = purple_connection_get_protocol_data(gc);
	FlapConnection *conn = flap_connection_getbytype(od, SNAC_FAMILY_ADMIN);

	if (conn) {
		aim_admin_getinfo(od, conn, 0x11);
	} else {
		od->reqemail = TRUE;
		aim_srv_requestnew(od, SNAC_FAMILY_ADMIN);
	}
}

static void oscar_change_email(PurpleConnection *gc, const char *email)
{
	OscarData *od = purple_connection_get_protocol_data(gc);
	FlapConnection *conn = flap_connection_getbytype(od, SNAC_FAMILY_ADMIN);

	if (conn) {
		aim_admin_setemail(od, conn, email);
	} else {
		od->setemail = TRUE;
		od->email = g_strdup(email);
		aim_srv_requestnew(od, SNAC_FAMILY_ADMIN);
	}
}

static void oscar_show_change_email(PurplePluginAction *action)
{
	PurpleConnection *gc = (PurpleConnection *) action->context;
	purple_request_input(gc, NULL, _("Change Address To:"), NULL, NULL,
					   FALSE, FALSE, NULL,
					   _("_OK"), G_CALLBACK(oscar_change_email),
					   _("_Cancel"), NULL,
					   purple_connection_get_account(gc), NULL, NULL,
					   gc);
}

static void oscar_show_awaitingauth(PurplePluginAction *action)
{
	PurpleConnection *gc = (PurpleConnection *) action->context;
	OscarData *od = purple_connection_get_protocol_data(gc);
	gchar *text, *tmp;
	GSList *buddies;
	PurpleAccount *account;
	int num=0;

	text = g_strdup("");
	account = purple_connection_get_account(gc);

	buddies = purple_find_buddies(account, NULL);
	while (buddies) {
		PurpleBuddy *buddy;
		const gchar *bname, *gname;

		buddy = buddies->data;
		bname = purple_buddy_get_name(buddy);
		gname = purple_group_get_name(purple_buddy_get_group(buddy));
		if (aim_ssi_waitingforauth(od->ssi.local, gname, bname)) {
			const gchar *alias = purple_buddy_get_alias_only(buddy);
			if (alias)
				tmp = g_strdup_printf("%s %s (%s)<br>", text, bname, alias);
			else
				tmp = g_strdup_printf("%s %s<br>", text, bname);
			g_free(text);
			text = tmp;

			num++;
		}

		buddies = g_slist_delete_link(buddies, buddies);
	}

	if (!num) {
		g_free(text);
		text = g_strdup(_("<i>you are not waiting for authorization</i>"));
	}

	purple_notify_formatted(gc, NULL, _("You are awaiting authorization from "
						  "the following buddies"),	_("You can re-request "
						  "authorization from these buddies by "
						  "right-clicking on them and selecting "
						  "\"Re-request Authorization.\""), text, NULL, NULL);
	g_free(text);
}

static void search_by_email_cb(PurpleConnection *gc, const char *email)
{
	OscarData *od = purple_connection_get_protocol_data(gc);

	aim_search_address(od, email);
}

static void oscar_show_find_email(PurplePluginAction *action)
{
	PurpleConnection *gc = (PurpleConnection *) action->context;
	purple_request_input(gc, _("Find Buddy by Email"),
					   _("Search for a buddy by email address"),
					   _("Type the email address of the buddy you are "
						 "searching for."),
					   NULL, FALSE, FALSE, NULL,
					   _("_Search"), G_CALLBACK(search_by_email_cb),
					   _("_Cancel"), NULL,
					   purple_connection_get_account(gc), NULL, NULL,
					   gc);
}

static void oscar_show_set_info(PurplePluginAction *action)
{
	PurpleConnection *gc = (PurpleConnection *) action->context;
	purple_account_request_change_user_info(purple_connection_get_account(gc));
}

static void oscar_show_set_info_icqurl(PurplePluginAction *action)
{
	PurpleConnection *gc = (PurpleConnection *) action->context;
	purple_notify_uri(gc, "http://www.icq.com/whitepages/user_details.php");
}

static void oscar_change_pass(PurplePluginAction *action)
{
	PurpleConnection *gc = (PurpleConnection *) action->context;
	purple_account_request_change_password(purple_connection_get_account(gc));
}

/**
 * Only used when connecting with the old-style BUCP login.
 */
static void oscar_show_chpassurl(PurplePluginAction *action)
{
	PurpleConnection *gc = (PurpleConnection *) action->context;
	OscarData *od = purple_connection_get_protocol_data(gc);
	gchar *substituted = purple_strreplace(od->authinfo->chpassurl, "%s", purple_account_get_username(purple_connection_get_account(gc)));
	purple_notify_uri(gc, substituted);
	g_free(substituted);
}

static void oscar_show_imforwardingurl(PurplePluginAction *action)
{
	PurpleConnection *gc = (PurpleConnection *) action->context;
	purple_notify_uri(gc, "http://mymobile.aol.com/dbreg/register?action=imf&clientID=1");
}

void oscar_set_icon(PurpleConnection *gc, PurpleStoredImage *img)
{
	OscarData *od = purple_connection_get_protocol_data(gc);

	if (img == NULL) {
		aim_ssi_delicon(od);
	} else {
		PurpleCipherContext *context;
		guchar md5[16];
		gconstpointer data = purple_imgstore_get_data(img);
		size_t len = purple_imgstore_get_size(img);

		context = purple_cipher_context_new_by_name("md5", NULL);
		purple_cipher_context_append(context, data, len);
		purple_cipher_context_digest(context, 16, md5, NULL);
		purple_cipher_context_destroy(context);

		aim_ssi_seticon(od, md5, 16);
	}
}

/**
 * Called by the Purple core to determine whether or not we're
 * allowed to send a file to this user.
 */
gboolean
oscar_can_receive_file(PurpleConnection *gc, const char *who)
{
	OscarData *od;
	PurpleAccount *account;

	od = purple_connection_get_protocol_data(gc);
	account = purple_connection_get_account(gc);

	if (od != NULL)
	{
		aim_userinfo_t *userinfo;
		userinfo = aim_locate_finduserinfo(od, who);

		/*
		 * Don't allowing sending a file to a user that does not support
		 * file transfer, and don't allow sending to ourselves.
		 */
		if (((userinfo == NULL) ||
			(userinfo->capabilities & OSCAR_CAPABILITY_SENDFILE)) &&
			oscar_util_name_compare(who, purple_account_get_username(account)))
		{
			return TRUE;
		}
	}

	return FALSE;
}

PurpleXfer *
oscar_new_xfer(PurpleConnection *gc, const char *who)
{
	PurpleXfer *xfer;
	OscarData *od;
	PurpleAccount *account;
	PeerConnection *conn;

	od = purple_connection_get_protocol_data(gc);
	account = purple_connection_get_account(gc);

	xfer = purple_xfer_new(account, PURPLE_XFER_SEND, who);
	if (xfer)
	{
		purple_xfer_ref(xfer);
		purple_xfer_set_init_fnc(xfer, peer_oft_sendcb_init);
		purple_xfer_set_cancel_send_fnc(xfer, peer_oft_cb_generic_cancel);
		purple_xfer_set_request_denied_fnc(xfer, peer_oft_cb_generic_cancel);
		purple_xfer_set_ack_fnc(xfer, peer_oft_sendcb_ack);

		conn = peer_connection_new(od, OSCAR_CAPABILITY_SENDFILE, who);
		conn->flags |= PEER_CONNECTION_FLAG_INITIATED_BY_ME;
		conn->flags |= PEER_CONNECTION_FLAG_APPROVED;
		aim_icbm_makecookie(conn->cookie);
		conn->xfer = xfer;
		xfer->data = conn;
	}

	return xfer;
}

/*
 * Called by the Purple core when the user indicates that a
 * file is to be sent to a special someone.
 */
void
oscar_send_file(PurpleConnection *gc, const char *who, const char *file)
{
	PurpleXfer *xfer;

	xfer = oscar_new_xfer(gc, who);

	if (file != NULL)
		purple_xfer_request_accepted(xfer, file);
	else
		purple_xfer_request(xfer);
}

GList *
oscar_actions(PurplePlugin *plugin, gpointer context)
{
	PurpleConnection *gc = (PurpleConnection *) context;
	OscarData *od = purple_connection_get_protocol_data(gc);
	GList *menu = NULL;
	PurplePluginAction *act;

	act = purple_plugin_action_new(_("Set User Info..."),
			oscar_show_set_info);
	menu = g_list_prepend(menu, act);

	if (od->icq)
	{
		act = purple_plugin_action_new(_("Set User Info (web)..."),
				oscar_show_set_info_icqurl);
		menu = g_list_prepend(menu, act);
	}

	act = purple_plugin_action_new(_("Change Password..."),
			oscar_change_pass);
	menu = g_list_prepend(menu, act);

	if (od->authinfo != NULL && od->authinfo->chpassurl != NULL)
	{
		/* This only happens when connecting with the old-style BUCP login */
		act = purple_plugin_action_new(_("Change Password (web)"),
				oscar_show_chpassurl);
		menu = g_list_prepend(menu, act);
	}

	if (!od->icq)
	{
		act = purple_plugin_action_new(_("Configure IM Forwarding (web)"),
				oscar_show_imforwardingurl);
		menu = g_list_prepend(menu, act);
	}

	menu = g_list_prepend(menu, NULL);

	if (od->icq)
	{
		/* ICQ actions */
		act = purple_plugin_action_new(_("Set Privacy Options..."),
				oscar_show_icq_privacy_opts);
		menu = g_list_prepend(menu, act);
	}
	else
	{
		/* AIM actions */
		act = purple_plugin_action_new(_("Confirm Account"),
				oscar_confirm_account);
		menu = g_list_prepend(menu, act);

		act = purple_plugin_action_new(_("Display Currently Registered Email Address"),
				oscar_show_email);
		menu = g_list_prepend(menu, act);

		act = purple_plugin_action_new(_("Change Currently Registered Email Address..."),
				oscar_show_change_email);
		menu = g_list_prepend(menu, act);
	}

	menu = g_list_prepend(menu, NULL);

	act = purple_plugin_action_new(_("Show Buddies Awaiting Authorization"),
			oscar_show_awaitingauth);
	menu = g_list_prepend(menu, act);

	menu = g_list_prepend(menu, NULL);

	act = purple_plugin_action_new(_("Search for Buddy by Email Address..."),
			oscar_show_find_email);
	menu = g_list_prepend(menu, act);

#if 0
	act = purple_plugin_action_new(_("Search for Buddy by Information"),
			show_find_info);
	menu = g_list_prepend(menu, act);
#endif

	menu = g_list_reverse(menu);

	return menu;
}

void oscar_change_passwd(PurpleConnection *gc, const char *old, const char *new)
{
	OscarData *od = purple_connection_get_protocol_data(gc);

	if (od->icq) {
		aim_icq_changepasswd(od, new);
	} else {
		FlapConnection *conn;
		conn = flap_connection_getbytype(od, SNAC_FAMILY_ADMIN);
		if (conn) {
			aim_admin_changepasswd(od, conn, new, old);
		} else {
			od->chpass = TRUE;
			od->oldp = g_strdup(old);
			od->newp = g_strdup(new);
			aim_srv_requestnew(od, SNAC_FAMILY_ADMIN);
		}
	}
}

void
oscar_convo_closed(PurpleConnection *gc, const char *who)
{
	OscarData *od;
	PeerConnection *conn;

	od = purple_connection_get_protocol_data(gc);
	conn = peer_connection_find_by_type(od, who, OSCAR_CAPABILITY_DIRECTIM);

	if (conn != NULL)
	{
		if (!conn->ready)
			aim_im_sendch2_cancel(conn);

		peer_connection_destroy(conn, OSCAR_DISCONNECT_LOCAL_CLOSED, NULL);
	}
}

const char *
oscar_normalize(const PurpleAccount *account, const char *str)
{
	static char buf[BUF_LEN];
	char *tmp1, *tmp2;
	int i, j;

	g_return_val_if_fail(str != NULL, NULL);

	/* copy str to buf and skip all blanks */
	i = 0;
	for (j = 0; str[j]; j++) {
		if (str[j] != ' ') {
			buf[i++] = str[j];
			if (i >= BUF_LEN - 1)
				break;
		}
	}
	buf[i] = '\0';

	tmp1 = g_utf8_strdown(buf, -1);
	tmp2 = g_utf8_normalize(tmp1, -1, G_NORMALIZE_DEFAULT);
	strcpy(buf, tmp2);
	g_free(tmp2);
	g_free(tmp1);

	return buf;
}

gboolean
oscar_offline_message(const PurpleBuddy *buddy)
{
	return TRUE;
}

/* TODO: Find somewhere to put this instead of including it in a bunch of places.
 * Maybe just change purple_accounts_find() to return anything for the prpl if there is no acct_id.
 */
static PurpleAccount *find_acct(const char *prpl, const char *acct_id)
{
	PurpleAccount *acct = NULL;

	/* If we have a specific acct, use it */
	if (acct_id) {
		acct = purple_accounts_find(acct_id, prpl);
		if (acct && !purple_account_is_connected(acct))
			acct = NULL;
	} else { /* Otherwise find an active account for the protocol */
		GList *l = purple_accounts_get_all();
		while (l) {
			if (!strcmp(prpl, purple_account_get_protocol_id(l->data))
					&& purple_account_is_connected(l->data)) {
				acct = l->data;
				break;
			}
			l = l->next;
		}
	}

	return acct;
}


static gboolean oscar_uri_handler(const char *proto, const char *cmd, GHashTable *params)
{
	char *acct_id = g_hash_table_lookup(params, "account");
	char prpl[11];
	PurpleAccount *acct;

	if (g_ascii_strcasecmp(proto, "aim") && g_ascii_strcasecmp(proto, "icq"))
		return FALSE;

	g_snprintf(prpl, sizeof(prpl), "prpl-%s", proto);

	acct = find_acct(prpl, acct_id);

	if (!acct)
		return FALSE;

	/* aim:GoIM?screenname=SCREENNAME&message=MESSAGE */
	if (!g_ascii_strcasecmp(cmd, "GoIM")) {
		char *bname = g_hash_table_lookup(params, "screenname");
		if (bname) {
			char *message = g_hash_table_lookup(params, "message");

			PurpleConversation *conv = purple_find_conversation_with_account(
				PURPLE_CONV_TYPE_IM, bname, acct);
			if (conv == NULL)
				conv = purple_conversation_new(PURPLE_CONV_TYPE_IM, acct, bname);
			purple_conversation_present(conv);

			if (message) {
				/* Spaces are encoded as '+' */
				g_strdelimit(message, "+", ' ');
				purple_conv_send_confirm(conv, message);
			}
		}
		/*else
			**If pidgindialogs_im() was in the core, we could use it here.
			 * It is all purple_request_* based, but I'm not sure it really belongs in the core
			pidgindialogs_im();*/

		return TRUE;
	}
	/* aim:GoChat?roomname=CHATROOMNAME&exchange=4 */
	else if (!g_ascii_strcasecmp(cmd, "GoChat")) {
		char *rname = g_hash_table_lookup(params, "roomname");
		if (rname) {
			/* This is somewhat hacky, but the params aren't useful after this command */
			g_hash_table_insert(params, g_strdup("exchange"), g_strdup("4"));
			g_hash_table_insert(params, g_strdup("room"), g_strdup(rname));
			serv_join_chat(purple_account_get_connection(acct), params);
		}
		/*else
			** Same as above (except that this would have to be re-written using purple_request_*)
			pidgin_blist_joinchat_show(); */

		return TRUE;
	}
	/* aim:AddBuddy?screenname=SCREENNAME&groupname=GROUPNAME*/
	else if (!g_ascii_strcasecmp(cmd, "AddBuddy")) {
		char *bname = g_hash_table_lookup(params, "screenname");
		char *gname = g_hash_table_lookup(params, "groupname");
		purple_blist_request_add_buddy(acct, bname, gname, NULL);
		return TRUE;
	}

	return FALSE;
}

void oscar_init(PurplePlugin *plugin)
{
	PurplePluginProtocolInfo *prpl_info = PURPLE_PLUGIN_PROTOCOL_INFO(plugin);
	PurpleAccountOption *option;
	static gboolean init = FALSE;

	option = purple_account_option_string_new(_("Server"), "server", OSCAR_DEFAULT_LOGIN_SERVER);
	prpl_info->protocol_options = g_list_append(prpl_info->protocol_options, option);

	option = purple_account_option_int_new(_("Port"), "port", OSCAR_DEFAULT_LOGIN_PORT);
	prpl_info->protocol_options = g_list_append(prpl_info->protocol_options, option);

	option = purple_account_option_bool_new(_("Use SSL"), "use_ssl",
			OSCAR_DEFAULT_USE_SSL);
	prpl_info->protocol_options = g_list_append(prpl_info->protocol_options, option);

	option = purple_account_option_bool_new(_("Use clientLogin"), "use_clientlogin",
			OSCAR_DEFAULT_USE_CLIENTLOGIN);
	prpl_info->protocol_options = g_list_append(prpl_info->protocol_options, option);

	option = purple_account_option_bool_new(
		_("Always use AIM/ICQ proxy server for\nfile transfers and direct IM (slower,\nbut does not reveal your IP address)"), "always_use_rv_proxy",
		OSCAR_DEFAULT_ALWAYS_USE_RV_PROXY);
	prpl_info->protocol_options = g_list_append(prpl_info->protocol_options, option);

	if (g_str_equal(purple_plugin_get_id(plugin), "prpl-aim")) {
		option = purple_account_option_bool_new(_("Allow multiple simultaneous logins"), "allow_multiple_logins",
												OSCAR_DEFAULT_ALLOW_MULTIPLE_LOGINS);
		prpl_info->protocol_options = g_list_append(prpl_info->protocol_options, option);
	}

	if (init)
		return;
	init = TRUE;

	/* Preferences */
	purple_prefs_add_none("/plugins/prpl/oscar");
	purple_prefs_add_bool("/plugins/prpl/oscar/recent_buddies", FALSE);

	purple_prefs_remove("/plugins/prpl/oscar/show_idle");
	purple_prefs_remove("/plugins/prpl/oscar/always_use_rv_proxy");

	/* protocol handler */
	/* TODO: figure out a good instance to use here */
	purple_signal_connect(purple_get_core(), "uri-handler", &init,
		PURPLE_CALLBACK(oscar_uri_handler), NULL);
}
<|MERGE_RESOLUTION|>--- conflicted
+++ resolved
@@ -185,6 +185,7 @@
 static int purple_parse_misses     (OscarData *, FlapConnection *, FlapFrame *, ...);
 static int purple_parse_clientauto (OscarData *, FlapConnection *, FlapFrame *, ...);
 static int purple_parse_userinfo   (OscarData *, FlapConnection *, FlapFrame *, ...);
+static int purple_got_infoblock    (OscarData *, FlapConnection *, FlapFrame *, ...);
 static int purple_parse_motd       (OscarData *, FlapConnection *, FlapFrame *, ...);
 static int purple_chatnav_info     (OscarData *, FlapConnection *, FlapFrame *, ...);
 static int purple_conv_chat_join        (OscarData *, FlapConnection *, FlapFrame *, ...);
@@ -195,6 +196,7 @@
 static int purple_icon_parseicon   (OscarData *, FlapConnection *, FlapFrame *, ...);
 static int oscar_icon_req        (OscarData *, FlapConnection *, FlapFrame *, ...);
 static int purple_parse_msgack     (OscarData *, FlapConnection *, FlapFrame *, ...);
+static int purple_parse_ratechange (OscarData *, FlapConnection *, FlapFrame *, ...);
 static int purple_parse_evilnotify (OscarData *, FlapConnection *, FlapFrame *, ...);
 static int purple_parse_searcherror(OscarData *, FlapConnection *, FlapFrame *, ...);
 static int purple_parse_searchreply(OscarData *, FlapConnection *, FlapFrame *, ...);
@@ -230,6 +232,7 @@
 void oscar_set_info(PurpleConnection *gc, const char *info);
 static void oscar_set_info_and_status(PurpleAccount *account, gboolean setinfo, const char *rawinfo, gboolean setstatus, PurpleStatus *status);
 static void oscar_set_extendedstatus(PurpleConnection *gc);
+static void oscar_format_username(PurpleConnection *gc, const char *nick);
 static gboolean purple_ssi_rerequestdata(gpointer data);
 
 static void oscar_free_name_data(struct name_data *data) {
@@ -978,8 +981,6 @@
 			g_free(message);
 			message = g_strdup(_("Offline"));
 		}
-<<<<<<< HEAD
-=======
 	}
 
 	if (presence) {
@@ -990,7 +991,6 @@
 		description = icq_get_custom_icon_description(mood);
 		if (description && *description)
 			purple_notify_user_info_add_pair(user_info, _("Mood"), _(description));
->>>>>>> e0f66eef
 	}
 
 	purple_notify_user_info_add_pair(user_info, _("Status"), message);
@@ -3596,6 +3596,55 @@
 	return 1;
 }
 
+static int purple_got_infoblock(OscarData *od, FlapConnection *conn, FlapFrame *fr, ...)
+{
+	PurpleConnection *gc = od->gc;
+	PurpleAccount *account = purple_connection_get_account(gc);
+	PurpleBuddy *b;
+	PurplePresence *presence;
+	PurpleStatus *status;
+	gchar *message = NULL;
+
+	va_list ap;
+	aim_userinfo_t *userinfo;
+
+	va_start(ap, fr);
+	userinfo = va_arg(ap, aim_userinfo_t *);
+	va_end(ap);
+
+	b = purple_find_buddy(account, userinfo->bn);
+	if (b == NULL)
+		return 1;
+
+	if (!oscar_util_valid_name_icq(userinfo->bn))
+	{
+		if (strcmp(purple_buddy_get_name(b), userinfo->bn) != 0)
+			serv_got_alias(gc, purple_buddy_get_name(b), userinfo->bn);
+		else
+			serv_got_alias(gc, purple_buddy_get_name(b), NULL);
+	}
+
+	presence = purple_buddy_get_presence(b);
+	status = purple_presence_get_active_status(presence);
+
+	if (purple_status_is_online(status) && !purple_status_is_available(status) &&
+			userinfo->flags & AIM_FLAG_AWAY && userinfo->away_len > 0 &&
+			userinfo->away != NULL && userinfo->away_encoding != NULL)
+	{
+		gchar *charset = oscar_encoding_extract(userinfo->away_encoding);
+		message = oscar_encoding_to_utf8(account, charset,
+		                                 userinfo->away,
+		                                 userinfo->away_len);
+		g_free(charset);
+		purple_prpl_got_user_status(account, userinfo->bn,
+				purple_status_get_id(status),
+				"message", message, NULL);
+		g_free(message);
+	}
+
+	return 1;
+}
+
 static int purple_parse_motd(OscarData *od, FlapConnection *conn, FlapFrame *fr, ...)
 {
 	char *msg;
@@ -5115,17 +5164,12 @@
 	if (!purple_account_is_connected(account))
 		return;
 
-<<<<<<< HEAD
-	pc = purple_account_get_connection(account);
-	od = purple_connection_get_protocol_data(pc);
-=======
 	/* There's no need to do the stuff below for mood updates. */
 	if (purple_status_type_get_primitive(purple_status_get_type(status)) == PURPLE_STATUS_MOOD) {
 		PurpleConnection *gc = purple_account_get_connection(account);
 		aim_locate_setcaps((OscarData *)gc->proto_data, purple_caps);
 		return;
 	}
->>>>>>> e0f66eef
 
 	/* Set the AIM-style away message for both AIM and ICQ accounts */
 	oscar_set_info_and_status(account, FALSE, NULL, TRUE, status);
@@ -6154,6 +6198,8 @@
 			return "admin";
 		if (userinfo->flags & AIM_FLAG_ACTIVEBUDDY)
 			return "bot";
+		if (userinfo->capabilities & OSCAR_CAPABILITY_HIPTOP)
+			return "hiptop";
 		if (userinfo->capabilities & OSCAR_CAPABILITY_SECUREIM)
 			return "secure";
 		if (userinfo->icqinfo.status & AIM_ICQ_STATE_BIRTHDAY)
@@ -6660,21 +6706,6 @@
 	}
 }
 
-static void
-oscar_get_aim_info_cb(PurpleBlistNode *node, gpointer ignore)
-{
-	PurpleBuddy *buddy;
-	PurpleConnection *gc;
-
-	g_return_if_fail(PURPLE_BLIST_NODE_IS_BUDDY(node));
-
-	buddy = (PurpleBuddy *)node;
-	gc = purple_account_get_connection(purple_buddy_get_account(buddy));
-
-	aim_locate_getinfoshort(purple_connection_get_protocol_data(gc),
-			purple_buddy_get_name(buddy), 0x00000003);
-}
-
 static void oscar_get_icqxstatusmsg (PurpleBlistNode *node, gpointer ignore)
 {
 	PurpleBuddy *buddy;
