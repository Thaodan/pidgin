--- conflicted
+++ resolved
@@ -3189,13 +3189,9 @@
 		id = g_datalist_get_data(&attribs, "src");
 
 		/* ... if it refers to a valid purple image ... */
-<<<<<<< HEAD
-		if (id && (image = purple_imgstore_find_by_id(atoi(id)))) {
-=======
 		if (id
 		 && strlen(id) > (sizeof(PURPLE_STORED_IMAGE_PROTOCOL) - 1)
 		 && (image = purple_imgstore_find_by_id(atoi(id + sizeof(PURPLE_STORED_IMAGE_PROTOCOL) - 1)))) {
->>>>>>> 27e59efa
 			/* ... append the message from start to the tag ... */
 			unsigned long size = purple_imgstore_get_size(image);
 			const char *filename = purple_imgstore_get_filename(image);
