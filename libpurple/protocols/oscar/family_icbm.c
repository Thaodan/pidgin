/*
 * Purple's oscar protocol plugin
 * This file is the legal property of its developers.
 * Please see the AUTHORS file distributed alongside this file.
 *
 * This library is free software; you can redistribute it and/or
 * modify it under the terms of the GNU Lesser General Public
 * License as published by the Free Software Foundation; either
 * version 2 of the License, or (at your option) any later version.
 *
 * This library is distributed in the hope that it will be useful,
 * but WITHOUT ANY WARRANTY; without even the implied warranty of
 * MERCHANTABILITY or FITNESS FOR A PARTICULAR PURPOSE.  See the GNU
 * Lesser General Public License for more details.
 *
 * You should have received a copy of the GNU Lesser General Public
 * License along with this library; if not, write to the Free Software
 * Foundation, Inc., 51 Franklin Street, Fifth Floor, Boston, MA  02111-1301  USA
*/

/*
 * Family 0x0004 - Routines for sending/receiving Instant Messages.
 *
 * Note the term ICBM (Inter-Client Basic Message) which blankets
 * all types of generically routed through-server messages.  Within
 * the ICBM types (family 4), a channel is defined.  Each channel
 * represents a different type of message.  Channel 1 is used for
 * what would commonly be called an "instant message".  Channel 2
 * is used for negotiating "rendezvous".  These transactions end in
 * something more complex happening, such as a chat invitation, or
 * a file transfer.  Channel 3 is used for chat messages (not in
 * the same family as these channels).  Channel 4 is used for
 * various ICQ messages.  Examples are normal messages, URLs, and
 * old-style authorization.
 *
 * In addition to the channel, every ICBM contains a cookie.  For
 * standard IMs, these are only used for error messages.  However,
 * the more complex rendezvous messages make suitably more complex
 * use of this field.
 *
 * TODO: Split this up into an im.c file an an icbm.c file.  It
 *       will be beautiful, you'll see.
 *
 *       Make sure flap_connection_findbygroup is used by all functions.
 */

#include "encoding.h"
#include "oscar.h"
#include "peer.h"

#ifdef _WIN32
#include "win32dep.h"
#endif

#include "util.h"

static const char * const errcodereason[] = {
	N_("Invalid error"),
	N_("Not logged in"),
	N_("Cannot receive IM due to parental controls"),
	N_("Cannot send SMS without accepting terms"),
	N_("Cannot send SMS"), /* SMS_WITHOUT_DISCLAIMER is weird */
	N_("Cannot send SMS to this country"),
	N_("Unknown error"), /* Undocumented */
	N_("Unknown error"), /* Undocumented */
	N_("Cannot send SMS to unknown country"),
	N_("Bot accounts cannot initiate IMs"),
	N_("Bot account cannot IM this user"),
	N_("Bot account reached IM limit"),
	N_("Bot account reached daily IM limit"),
	N_("Bot account reached monthly IM limit"),
	N_("Unable to receive offline messages"),
	N_("Offline message store full")
};
static const int errcodereasonlen = G_N_ELEMENTS(errcodereason);

/**
 * Add a standard ICBM header to the given bstream with the given
 * information.
 *
 * @param bs The bstream to write the ICBM header to.
 * @param c c is for cookie, and cookie is for me.
 * @param channel The ICBM channel (1 through 4).
 * @param bn Null-terminated scrizeen nizame.
 * @return The number of bytes written.  It's really not useful.
 */
static int aim_im_puticbm(ByteStream *bs, const guchar *c, guint16 channel, const char *bn)
{
	byte_stream_putraw(bs, c, 8);
	byte_stream_put16(bs, channel);
	byte_stream_put8(bs, strlen(bn));
	byte_stream_putstr(bs, bn);
	return 8+2+1+strlen(bn);
}

/**
 * Generates a random ICBM cookie in a character array of length 8
 * and copies it into the variable passed as cookie
 * TODO: Maybe we should stop limiting our characters to the visible range?
 */
void aim_icbm_makecookie(guchar *cookie)
{
	int i;

	/* Should be like "21CBF95" and null terminated */
	for (i = 0; i < 7; i++)
		cookie[i] = 0x30 + ((guchar)rand() % 10);
	cookie[7] = '\0';
}

/*
 * Subtype 0x0001 - Error
 */
static int
error(OscarData *od, FlapConnection *conn, aim_module_t *mod, FlapFrame *frame, aim_modsnac_t *snac, ByteStream *bs)
{
	aim_snac_t *snac2;
	guint16 reason, errcode = 0;
	const char *bn;
	GSList *tlvlist;
	PurpleConnection *gc = od->gc;
#ifdef TODOFT
	PurpleXfer *xfer;
#endif
	const char *reason_str;
	char *buf;

	snac2 = aim_remsnac(od, snac->id);
	if (!snac2) {
		purple_debug_misc("oscar", "icbm error: received response from unknown request!\n");
		return 1;
	}

	if (snac2->family != SNAC_FAMILY_ICBM) {
		purple_debug_misc("oscar", "icbm error: received response from invalid request! %d\n", snac2->family);
		g_free(snac2->data);
		g_free(snac2);
		return 1;
	}

	/* Data is assumed to be the destination bn */
	bn = snac2->data;
	if (!bn || bn[0] == '\0') {
		purple_debug_misc("oscar", "icbm error: received response from request without a buddy name!\n");
		g_free(snac2->data);
		g_free(snac2);
		return 1;
	}

	reason = byte_stream_get16(bs);

	tlvlist = aim_tlvlist_read(bs);
	if (aim_tlv_gettlv(tlvlist, 0x0008, 1))
		errcode = aim_tlv_get16(tlvlist, 0x0008, 1);
	aim_tlvlist_free(tlvlist);

	purple_debug_error("oscar",
			   "Message error with bn %s and reason %hu and errcode %hu\n",
				(bn != NULL ? bn : ""), reason, errcode);

#ifdef TODOFT
	/* If this was a file transfer request, bn is a cookie */
	if ((xfer = oscar_find_xfer_by_cookie(od->file_transfers, bn))) {
		purple_xfer_cancel_remote(xfer);
		return 1;
	}
#endif

	/* Notify the user that the message wasn't delivered */
	reason_str = oscar_get_msgerr_reason(reason);
	if (errcode != 0 && errcode < errcodereasonlen)
		buf = g_strdup_printf(_("Unable to send message: %s (%s)"), reason_str,
		                      _(errcodereason[errcode]));
	else
		buf = g_strdup_printf(_("Unable to send message: %s"), reason_str);

	if (!purple_conv_present_error(bn, purple_connection_get_account(gc), buf)) {
		g_free(buf);
		if (errcode != 0 && errcode < errcodereasonlen)
			buf = g_strdup_printf(_("Unable to send message to %s: %s (%s)"),
			                      bn ? bn : "(unknown)", reason_str,
			                      _(errcodereason[errcode]));
		else
			buf = g_strdup_printf(_("Unable to send message to %s: %s"),
			                      bn ? bn : "(unknown)", reason_str);
		purple_notify_error(od->gc, NULL, buf, reason_str);
	}
	g_free(buf);

	g_free(snac2->data);
	g_free(snac2);

	return 1;
}

/**
 * Subtype 0x0002 - Set ICBM parameters.
 *
 * I definitely recommend sending this.  If you don't, you'll be stuck
 * with the rather unreasonable defaults.
 *
 */
int aim_im_setparams(OscarData *od, struct aim_icbmparameters *params)
{
	FlapConnection *conn;
	ByteStream bs;
	aim_snacid_t snacid;

	if (!od || !(conn = flap_connection_findbygroup(od, SNAC_FAMILY_ICBM)))
		return -EINVAL;

	if (!params)
		return -EINVAL;

	byte_stream_new(&bs, 16);

	/* This is read-only (see Parameter Reply). Must be set to zero here. */
	byte_stream_put16(&bs, 0x0000);

	/* These are all read-write */
	byte_stream_put32(&bs, params->flags);
	byte_stream_put16(&bs, params->maxmsglen);
	byte_stream_put16(&bs, params->maxsenderwarn);
	byte_stream_put16(&bs, params->maxrecverwarn);
	byte_stream_put32(&bs, params->minmsginterval);

	snacid = aim_cachesnac(od, SNAC_FAMILY_ICBM, 0x0002, 0x0000, NULL, 0);
	flap_connection_send_snac(od, conn, SNAC_FAMILY_ICBM, 0x0002, snacid, &bs);

	byte_stream_destroy(&bs);

	return 0;
}

/**
 * Subtype 0x0004 - Request ICBM parameter information.
 *
 */
int aim_im_reqparams(OscarData *od)
{
	FlapConnection *conn;

	if (!od || !(conn = flap_connection_findbygroup(od, SNAC_FAMILY_ICBM)))
		return -EINVAL;

	aim_genericreq_n_snacid(od, conn, SNAC_FAMILY_ICBM, 0x0004);

	return 0;
}

/**
 * Subtype 0x0005 - Receive parameter information.
 *
 */
static int aim_im_paraminfo(OscarData *od, FlapConnection *conn, aim_module_t *mod, FlapFrame *frame, aim_modsnac_t *snac, ByteStream *bs)
{
	struct aim_icbmparameters params;

	params.maxchan = byte_stream_get16(bs);
	params.flags = byte_stream_get32(bs);
	params.maxmsglen = byte_stream_get16(bs);
	params.maxsenderwarn = byte_stream_get16(bs);
	params.maxrecverwarn = byte_stream_get16(bs);
	params.minmsginterval = byte_stream_get32(bs);

	params.flags = AIM_IMPARAM_FLAG_CHANNEL_MSGS_ALLOWED
			| AIM_IMPARAM_FLAG_MISSED_CALLS_ENABLED
			| AIM_IMPARAM_FLAG_EVENTS_ALLOWED
			| AIM_IMPARAM_FLAG_SMS_SUPPORTED
			| AIM_IMPARAM_FLAG_OFFLINE_MSGS_ALLOWED
			| AIM_IMPARAM_FLAG_USE_HTML_FOR_ICQ;
	params.maxmsglen = 8000;
	params.minmsginterval = 0;

	aim_im_setparams(od, &params);

	return 0;
}

/**
 * Subtype 0x0006 - Send an ICBM (instant message).
 *
 *
 * Possible flags:
 *   AIM_IMFLAGS_AWAY  -- Marks the message as an autoresponse
 *   AIM_IMFLAGS_OFFLINE--If destination is offline, store it until they are
 *                        online (probably ICQ only).
 *
 * Implementation note:  Since this is one of the most-used functions
 * in all of libfaim, it is written with performance in mind.  As such,
 * it is not as clear as it could be in respect to how this message is
 * supposed to be layed out. Most obviously, tlvlists should be used
 * instead of writing out the bytes manually.
 */
int aim_im_sendch1_ext(OscarData *od, struct aim_sendimext_args *args)
{
	FlapConnection *conn;
	aim_snacid_t snacid;
	ByteStream data;
	guchar cookie[8];
	int msgtlvlen;

	if (!od || !(conn = flap_connection_findbygroup(od, SNAC_FAMILY_ICBM)))
		return -EINVAL;

	if (!args)
		return -EINVAL;

	if (!args->msg || (args->msglen <= 0))
		return -EINVAL;

	if (args->msglen > MAXMSGLEN)
		return -E2BIG;

	/* Painfully calculate the size of the message TLV */
	msgtlvlen = 1 + 1; /* 0501 */
	msgtlvlen += 2 + args->featureslen;
	msgtlvlen += 2 /* 0101 */ + 2 /* block len */;
	msgtlvlen += 4 /* charset */ + args->msglen;

	byte_stream_new(&data, msgtlvlen + 128);

	/* Generate an ICBM cookie */
	aim_icbm_makecookie(cookie);

	/* ICBM header */
	aim_im_puticbm(&data, cookie, 0x0001, args->destbn);

	/* Message TLV (type 0x0002) */
	byte_stream_put16(&data, 0x0002);
	byte_stream_put16(&data, msgtlvlen);

	/* Features TLV (type 0x0501) */
	byte_stream_put16(&data, 0x0501);
	byte_stream_put16(&data, args->featureslen);
	byte_stream_putraw(&data, args->features, args->featureslen);
<<<<<<< HEAD

	/* Insert message text in a TLV (type 0x0101) */
	byte_stream_put16(&data, 0x0101);

	/* Message block length */
	byte_stream_put16(&data, args->msglen + 0x04);

	/* Character set */
	byte_stream_put16(&data, args->charset);
	/* Character subset -- we always use 0 here */
	byte_stream_put16(&data, 0x0);

=======

	/* Insert message text in a TLV (type 0x0101) */
	byte_stream_put16(&data, 0x0101);

	/* Message block length */
	byte_stream_put16(&data, args->msglen + 0x04);

	/* Character set */
	byte_stream_put16(&data, args->charset);
	/* Character subset -- we always use 0 here */
	byte_stream_put16(&data, 0x0);

>>>>>>> 3f79dae7
	/* Message.  Not terminated */
	byte_stream_putraw(&data, (guchar *)args->msg, args->msglen);

	/* Set the Autoresponse flag */
	if (args->flags & AIM_IMFLAGS_AWAY) {
		byte_stream_put16(&data, 0x0004);
		byte_stream_put16(&data, 0x0000);
	} else {
		/* Set the Request Acknowledge flag */
		byte_stream_put16(&data, 0x0003);
		byte_stream_put16(&data, 0x0000);

		if (args->flags & AIM_IMFLAGS_OFFLINE) {
			/* Allow this message to be queued as an offline message */
			byte_stream_put16(&data, 0x0006);
			byte_stream_put16(&data, 0x0000);
		}
	}

	/*
	 * Set the I HAVE A REALLY PURTY ICON flag.
	 * XXX - This should really only be sent on initial
	 * IMs and when you change your icon.
	 */
	if (args->flags & AIM_IMFLAGS_HASICON) {
		byte_stream_put16(&data, 0x0008);
		byte_stream_put16(&data, 0x000c);
		byte_stream_put32(&data, args->iconlen);
		byte_stream_put16(&data, 0x0001);
		byte_stream_put16(&data, args->iconsum);
		byte_stream_put32(&data, args->iconstamp);
	}

	/*
	 * Set the Buddy Icon Requested flag.
	 * XXX - Every time?  Surely not...
	 */
	if (args->flags & AIM_IMFLAGS_BUDDYREQ) {
		byte_stream_put16(&data, 0x0009);
		byte_stream_put16(&data, 0x0000);
	}

	/* XXX - should be optional */
	snacid = aim_cachesnac(od, SNAC_FAMILY_ICBM, 0x0006, 0x0000, args->destbn, strlen(args->destbn)+1);

	flap_connection_send_snac(od, conn, SNAC_FAMILY_ICBM, 0x0006, snacid, &data);
	byte_stream_destroy(&data);

	/* clean out SNACs over 60sec old */
	aim_cleansnacs(od, 60);

	return 0;
}

/*
 * Subtype 0x0006 - Send a chat invitation.
 */
int aim_im_sendch2_chatinvite(OscarData *od, const char *bn, const char *msg, guint16 exchange, const char *roomname, guint16 instance)
{
	FlapConnection *conn;
	ByteStream bs;
	aim_snacid_t snacid;
	IcbmCookie *msgcookie;
	struct aim_invite_priv *priv;
	guchar cookie[8];
	GSList *outer_tlvlist = NULL, *inner_tlvlist = NULL;
	ByteStream hdrbs;

	if (!od || !(conn = flap_connection_findbygroup(od, SNAC_FAMILY_ICBM)))
		return -EINVAL;

	if (!bn || !msg || !roomname)
		return -EINVAL;

	aim_icbm_makecookie(cookie);

	byte_stream_new(&bs, 1142+strlen(bn)+strlen(roomname)+strlen(msg));

	snacid = aim_cachesnac(od, SNAC_FAMILY_ICBM, 0x0006, 0x0000, bn, strlen(bn)+1);

	/* XXX should be uncached by an unwritten 'invite accept' handler */
	priv = g_malloc(sizeof(struct aim_invite_priv));
	priv->bn = g_strdup(bn);
	priv->roomname = g_strdup(roomname);
	priv->exchange = exchange;
	priv->instance = instance;

	if ((msgcookie = aim_mkcookie(cookie, AIM_COOKIETYPE_INVITE, priv)))
		aim_cachecookie(od, msgcookie);
	else
		g_free(priv);

	/* ICBM Header */
	aim_im_puticbm(&bs, cookie, 0x0002, bn);

	/*
	 * TLV t(0005)
	 *
	 * Everything else is inside this TLV.
	 *
	 * Sigh.  AOL was rather inconsistent right here.  So we have
	 * to play some minor tricks.  Right inside the type 5 is some
	 * raw data, followed by a series of TLVs.
	 *
	 */
	byte_stream_new(&hdrbs, 2+8+16+6+4+4+strlen(msg)+4+2+1+strlen(roomname)+2);

	byte_stream_put16(&hdrbs, 0x0000); /* Unknown! */
	byte_stream_putraw(&hdrbs, cookie, sizeof(cookie)); /* I think... */
	byte_stream_putcaps(&hdrbs, OSCAR_CAPABILITY_CHAT);

	aim_tlvlist_add_16(&inner_tlvlist, 0x000a, 0x0001);
	aim_tlvlist_add_noval(&inner_tlvlist, 0x000f);
	aim_tlvlist_add_str(&inner_tlvlist, 0x000c, msg);
	aim_tlvlist_add_chatroom(&inner_tlvlist, 0x2711, exchange, roomname, instance);
	aim_tlvlist_write(&hdrbs, &inner_tlvlist);
<<<<<<< HEAD

	aim_tlvlist_add_raw(&outer_tlvlist, 0x0005, byte_stream_curpos(&hdrbs), hdrbs.data);
	byte_stream_destroy(&hdrbs);

	aim_tlvlist_write(&bs, &outer_tlvlist);

	aim_tlvlist_free(inner_tlvlist);
	aim_tlvlist_free(outer_tlvlist);

	flap_connection_send_snac(od, conn, SNAC_FAMILY_ICBM, 0x0006, snacid, &bs);

=======

	aim_tlvlist_add_raw(&outer_tlvlist, 0x0005, byte_stream_curpos(&hdrbs), hdrbs.data);
	byte_stream_destroy(&hdrbs);

	aim_tlvlist_write(&bs, &outer_tlvlist);

	aim_tlvlist_free(inner_tlvlist);
	aim_tlvlist_free(outer_tlvlist);

	flap_connection_send_snac(od, conn, SNAC_FAMILY_ICBM, 0x0006, snacid, &bs);

>>>>>>> 3f79dae7
	byte_stream_destroy(&bs);

	return 0;
}

/**
 * Subtype 0x0006 - Send your icon to a given user.
 *
 * This is also performance sensitive. (If you can believe it...)
 *
 */
int aim_im_sendch2_icon(OscarData *od, const char *bn, const guint8 *icon, int iconlen, time_t stamp, guint16 iconsum)
{
	FlapConnection *conn;
	ByteStream bs;
	aim_snacid_t snacid;
	guchar cookie[8];

	if (!od || !(conn = flap_connection_findbygroup(od, SNAC_FAMILY_ICBM)))
		return -EINVAL;

	if (!bn || !icon || (iconlen <= 0) || (iconlen >= MAXICONLEN))
		return -EINVAL;

	aim_icbm_makecookie(cookie);

	byte_stream_new(&bs, 8+2+1+strlen(bn)+2+2+2+8+16+2+2+2+2+2+2+2+4+4+4+iconlen+strlen(AIM_ICONIDENT)+2+2);

	snacid = aim_cachesnac(od, SNAC_FAMILY_ICBM, 0x0006, 0x0000, NULL, 0);

	/* ICBM header */
	aim_im_puticbm(&bs, cookie, 0x0002, bn);

	/*
	 * TLV t(0005)
	 *
	 * Encompasses everything below.
	 */
	byte_stream_put16(&bs, 0x0005);
	byte_stream_put16(&bs, 2+8+16+6+4+4+iconlen+4+4+4+strlen(AIM_ICONIDENT));

	byte_stream_put16(&bs, 0x0000);
	byte_stream_putraw(&bs, cookie, 8);
	byte_stream_putcaps(&bs, OSCAR_CAPABILITY_BUDDYICON);

	/* TLV t(000a) */
	byte_stream_put16(&bs, 0x000a);
	byte_stream_put16(&bs, 0x0002);
	byte_stream_put16(&bs, 0x0001);

	/* TLV t(000f) */
	byte_stream_put16(&bs, 0x000f);
	byte_stream_put16(&bs, 0x0000);

	/* TLV t(2711) */
	byte_stream_put16(&bs, 0x2711);
	byte_stream_put16(&bs, 4+4+4+iconlen+strlen(AIM_ICONIDENT));
	byte_stream_put16(&bs, 0x0000);
	byte_stream_put16(&bs, iconsum);
	byte_stream_put32(&bs, iconlen);
	byte_stream_put32(&bs, stamp);
	byte_stream_putraw(&bs, icon, iconlen);
	byte_stream_putstr(&bs, AIM_ICONIDENT);

	/* TLV t(0003) */
	byte_stream_put16(&bs, 0x0003);
	byte_stream_put16(&bs, 0x0000);

	flap_connection_send_snac(od, conn, SNAC_FAMILY_ICBM, 0x0006, snacid, &bs);

	byte_stream_destroy(&bs);

	return 0;
}

/**
 * Cancel a rendezvous invitation.  It could be an invitation to
 * establish a direct connection, or a file-send, or a chat invite.
 */
void
aim_im_sendch2_cancel(PeerConnection *peer_conn)
{
	OscarData *od;
	FlapConnection *conn;
	ByteStream bs;
	aim_snacid_t snacid;
	GSList *outer_tlvlist = NULL, *inner_tlvlist = NULL;
	ByteStream hdrbs;

	od = peer_conn->od;
	conn = flap_connection_findbygroup(od, SNAC_FAMILY_ICBM);
	if (conn == NULL)
		return;

	byte_stream_new(&bs, 118+strlen(peer_conn->bn));

	snacid = aim_cachesnac(od, SNAC_FAMILY_ICBM, 0x0006, 0x0000, NULL, 0);

	/* ICBM header */
	aim_im_puticbm(&bs, peer_conn->cookie, 0x0002, peer_conn->bn);

	aim_tlvlist_add_noval(&outer_tlvlist, 0x0003);

	byte_stream_new(&hdrbs, 64);

	byte_stream_put16(&hdrbs, AIM_RENDEZVOUS_CANCEL);
	byte_stream_putraw(&hdrbs, peer_conn->cookie, 8);
	byte_stream_putcaps(&hdrbs, peer_conn->type);

	/* This TLV means "cancel!" */
	aim_tlvlist_add_16(&inner_tlvlist, 0x000b, 0x0001);
	aim_tlvlist_write(&hdrbs, &inner_tlvlist);
<<<<<<< HEAD

	aim_tlvlist_add_raw(&outer_tlvlist, 0x0005, byte_stream_curpos(&hdrbs), hdrbs.data);
	byte_stream_destroy(&hdrbs);

	aim_tlvlist_write(&bs, &outer_tlvlist);

	aim_tlvlist_free(inner_tlvlist);
	aim_tlvlist_free(outer_tlvlist);

	flap_connection_send_snac(od, conn, SNAC_FAMILY_ICBM, 0x0006, snacid, &bs);

=======

	aim_tlvlist_add_raw(&outer_tlvlist, 0x0005, byte_stream_curpos(&hdrbs), hdrbs.data);
	byte_stream_destroy(&hdrbs);

	aim_tlvlist_write(&bs, &outer_tlvlist);

	aim_tlvlist_free(inner_tlvlist);
	aim_tlvlist_free(outer_tlvlist);

	flap_connection_send_snac(od, conn, SNAC_FAMILY_ICBM, 0x0006, snacid, &bs);

>>>>>>> 3f79dae7
	byte_stream_destroy(&bs);
}

/**
 * Subtype 0x0006 - Send an "I accept and I've connected to
 * you" message.
 */
void
aim_im_sendch2_connected(PeerConnection *peer_conn)
{
	OscarData *od;
	FlapConnection *conn;
	ByteStream bs;
	aim_snacid_t snacid;

	od = peer_conn->od;
	conn = flap_connection_findbygroup(od, SNAC_FAMILY_ICBM);
	if (conn == NULL)
		return;

	byte_stream_new(&bs, 11+strlen(peer_conn->bn) + 4+2+8+16);

	snacid = aim_cachesnac(od, SNAC_FAMILY_ICBM, 0x0006, 0x0000, NULL, 0);

	/* ICBM header */
	aim_im_puticbm(&bs, peer_conn->cookie, 0x0002, peer_conn->bn);
<<<<<<< HEAD

	byte_stream_put16(&bs, 0x0005);
	byte_stream_put16(&bs, 0x001a);
	byte_stream_put16(&bs, AIM_RENDEZVOUS_CONNECTED);
	byte_stream_putraw(&bs, peer_conn->cookie, 8);
	byte_stream_putcaps(&bs, peer_conn->type);

	flap_connection_send_snac(od, conn, SNAC_FAMILY_ICBM, 0x0006, snacid, &bs);

=======

	byte_stream_put16(&bs, 0x0005);
	byte_stream_put16(&bs, 0x001a);
	byte_stream_put16(&bs, AIM_RENDEZVOUS_CONNECTED);
	byte_stream_putraw(&bs, peer_conn->cookie, 8);
	byte_stream_putcaps(&bs, peer_conn->type);

	flap_connection_send_snac(od, conn, SNAC_FAMILY_ICBM, 0x0006, snacid, &bs);

>>>>>>> 3f79dae7
	byte_stream_destroy(&bs);
}

/**
 * Subtype 0x0006 - Send a direct connect rendezvous ICBM.  This
 * could have a number of meanings, depending on the content:
 * "I want you to connect to me"
 * "I want to connect to you"
 * "I want to connect through a proxy server"
 */
void
aim_im_sendch2_odc_requestdirect(OscarData *od, guchar *cookie, const char *bn, const guint8 *ip, guint16 port, guint16 requestnumber)
{
	FlapConnection *conn;
	ByteStream bs;
	aim_snacid_t snacid;
	GSList *outer_tlvlist = NULL, *inner_tlvlist = NULL;
	ByteStream hdrbs;

	g_return_if_fail(bn != NULL);
	g_return_if_fail(ip != NULL);

	conn = flap_connection_findbygroup(od, SNAC_FAMILY_ICBM);
	if (conn == NULL)
		return;

	byte_stream_new(&bs, 246+strlen(bn));

	snacid = aim_cachesnac(od, SNAC_FAMILY_ICBM, 0x0006, 0x0000, NULL, 0);

	/* ICBM header */
	aim_im_puticbm(&bs, cookie, 0x0002, bn);

	aim_tlvlist_add_noval(&outer_tlvlist, 0x0003);

	byte_stream_new(&hdrbs, 128);

	byte_stream_put16(&hdrbs, AIM_RENDEZVOUS_PROPOSE);
	byte_stream_putraw(&hdrbs, cookie, 8);
	byte_stream_putcaps(&hdrbs, OSCAR_CAPABILITY_DIRECTIM);

	aim_tlvlist_add_raw(&inner_tlvlist, 0x0002, 4, ip);
	aim_tlvlist_add_raw(&inner_tlvlist, 0x0003, 4, ip);
	aim_tlvlist_add_16(&inner_tlvlist, 0x0005, port);
	aim_tlvlist_add_16(&inner_tlvlist, 0x000a, requestnumber);
	aim_tlvlist_add_noval(&inner_tlvlist, 0x000f);
	aim_tlvlist_write(&hdrbs, &inner_tlvlist);
<<<<<<< HEAD

	aim_tlvlist_add_raw(&outer_tlvlist, 0x0005, byte_stream_curpos(&hdrbs), hdrbs.data);
	byte_stream_destroy(&hdrbs);

	aim_tlvlist_write(&bs, &outer_tlvlist);

	aim_tlvlist_free(inner_tlvlist);
	aim_tlvlist_free(outer_tlvlist);

	flap_connection_send_snac(od, conn, SNAC_FAMILY_ICBM, 0x0006, snacid, &bs);

=======

	aim_tlvlist_add_raw(&outer_tlvlist, 0x0005, byte_stream_curpos(&hdrbs), hdrbs.data);
	byte_stream_destroy(&hdrbs);

	aim_tlvlist_write(&bs, &outer_tlvlist);

	aim_tlvlist_free(inner_tlvlist);
	aim_tlvlist_free(outer_tlvlist);

	flap_connection_send_snac(od, conn, SNAC_FAMILY_ICBM, 0x0006, snacid, &bs);

>>>>>>> 3f79dae7
	byte_stream_destroy(&bs);
}

/**
 * Subtype 0x0006 - Send a direct connect rendezvous ICBM asking the
 * remote user to connect to us via a proxy server.
 */
void
aim_im_sendch2_odc_requestproxy(OscarData *od, guchar *cookie, const char *bn, const guint8 *ip, guint16 pin, guint16 requestnumber)
{
	FlapConnection *conn;
	ByteStream bs;
	aim_snacid_t snacid;
	GSList *outer_tlvlist = NULL, *inner_tlvlist = NULL;
	ByteStream hdrbs;
	guint8 ip_comp[4];

	conn = flap_connection_findbygroup(od, SNAC_FAMILY_ICBM);
	if (conn == NULL)
		return;

	byte_stream_new(&bs, 246+strlen(bn));

	snacid = aim_cachesnac(od, SNAC_FAMILY_ICBM, 0x0006, 0x0000, NULL, 0);

	/* ICBM header */
	aim_im_puticbm(&bs, cookie, 0x0002, bn);

	aim_tlvlist_add_noval(&outer_tlvlist, 0x0003);

	byte_stream_new(&hdrbs, 128);

	byte_stream_put16(&hdrbs, AIM_RENDEZVOUS_PROPOSE);
	byte_stream_putraw(&hdrbs, cookie, 8);
	byte_stream_putcaps(&hdrbs, OSCAR_CAPABILITY_DIRECTIM);

	aim_tlvlist_add_raw(&inner_tlvlist, 0x0002, 4, ip);
	aim_tlvlist_add_raw(&inner_tlvlist, 0x0003, 4, ip);
	aim_tlvlist_add_16(&inner_tlvlist, 0x0005, pin);
	aim_tlvlist_add_16(&inner_tlvlist, 0x000a, requestnumber);
	aim_tlvlist_add_noval(&inner_tlvlist, 0x000f);
	aim_tlvlist_add_noval(&inner_tlvlist, 0x0010);

	/* Send the bitwise complement of the port and ip.  As a check? */
	ip_comp[0] = ~ip[0];
	ip_comp[1] = ~ip[1];
	ip_comp[2] = ~ip[2];
	ip_comp[3] = ~ip[3];
	aim_tlvlist_add_raw(&inner_tlvlist, 0x0016, 4, ip_comp);
	aim_tlvlist_add_16(&inner_tlvlist, 0x0017, ~pin);
<<<<<<< HEAD

	aim_tlvlist_write(&hdrbs, &inner_tlvlist);

	aim_tlvlist_add_raw(&outer_tlvlist, 0x0005, byte_stream_curpos(&hdrbs), hdrbs.data);
	byte_stream_destroy(&hdrbs);

	aim_tlvlist_write(&bs, &outer_tlvlist);

	aim_tlvlist_free(inner_tlvlist);
	aim_tlvlist_free(outer_tlvlist);

	flap_connection_send_snac(od, conn, SNAC_FAMILY_ICBM, 0x0006, snacid, &bs);

=======

	aim_tlvlist_write(&hdrbs, &inner_tlvlist);

	aim_tlvlist_add_raw(&outer_tlvlist, 0x0005, byte_stream_curpos(&hdrbs), hdrbs.data);
	byte_stream_destroy(&hdrbs);

	aim_tlvlist_write(&bs, &outer_tlvlist);

	aim_tlvlist_free(inner_tlvlist);
	aim_tlvlist_free(outer_tlvlist);

	flap_connection_send_snac(od, conn, SNAC_FAMILY_ICBM, 0x0006, snacid, &bs);

>>>>>>> 3f79dae7
	byte_stream_destroy(&bs);
}

/**
 * Subtype 0x0006 - Send an "I want to send you this file" message
 *
 */
void
aim_im_sendch2_sendfile_requestdirect(OscarData *od, guchar *cookie, const char *bn, const guint8 *ip, guint16 port, guint16 requestnumber, const gchar *filename, guint32 size, guint16 numfiles)
{
	FlapConnection *conn;
	ByteStream bs;
	aim_snacid_t snacid;
	GSList *outer_tlvlist = NULL, *inner_tlvlist = NULL;
	ByteStream hdrbs;

	g_return_if_fail(bn != NULL);
	g_return_if_fail(ip != NULL);

	conn = flap_connection_findbygroup(od, SNAC_FAMILY_ICBM);
	if (conn == NULL)
		return;

	byte_stream_new(&bs, 1014);

	snacid = aim_cachesnac(od, SNAC_FAMILY_ICBM, 0x0006, 0x0000, NULL, 0);

	/* ICBM header */
	aim_im_puticbm(&bs, cookie, 0x0002, bn);

	aim_tlvlist_add_noval(&outer_tlvlist, 0x0003);

	byte_stream_new(&hdrbs, 512);

	byte_stream_put16(&hdrbs, AIM_RENDEZVOUS_PROPOSE);
	byte_stream_putraw(&hdrbs, cookie, 8);
	byte_stream_putcaps(&hdrbs, OSCAR_CAPABILITY_SENDFILE);

	aim_tlvlist_add_raw(&inner_tlvlist, 0x0002, 4, ip);
	aim_tlvlist_add_raw(&inner_tlvlist, 0x0003, 4, ip);
	aim_tlvlist_add_16(&inner_tlvlist, 0x0005, port);
	aim_tlvlist_add_16(&inner_tlvlist, 0x000a, requestnumber);
	aim_tlvlist_add_noval(&inner_tlvlist, 0x000f);
	/* TODO: Send 0x0016 and 0x0017 */

	if (filename != NULL)
	{
		ByteStream inner_bs;

		/* Begin TLV t(2711) */
		byte_stream_new(&inner_bs, 2+2+4+strlen(filename)+1);
		byte_stream_put16(&inner_bs, (numfiles > 1) ? 0x0002 : 0x0001);
		byte_stream_put16(&inner_bs, numfiles);
		byte_stream_put32(&inner_bs, size);

		/* Filename - NULL terminated, for some odd reason */
		byte_stream_putstr(&inner_bs, filename);
		byte_stream_put8(&inner_bs, 0x00);

		aim_tlvlist_add_raw(&inner_tlvlist, 0x2711, inner_bs.len, inner_bs.data);
		byte_stream_destroy(&inner_bs);
		/* End TLV t(2711) */
	}

	aim_tlvlist_write(&hdrbs, &inner_tlvlist);
	aim_tlvlist_add_raw(&outer_tlvlist, 0x0005, byte_stream_curpos(&hdrbs), hdrbs.data);
	byte_stream_destroy(&hdrbs);
<<<<<<< HEAD

	aim_tlvlist_write(&bs, &outer_tlvlist);

	aim_tlvlist_free(inner_tlvlist);
	aim_tlvlist_free(outer_tlvlist);

	flap_connection_send_snac(od, conn, SNAC_FAMILY_ICBM, 0x0006, snacid, &bs);

=======

	aim_tlvlist_write(&bs, &outer_tlvlist);

	aim_tlvlist_free(inner_tlvlist);
	aim_tlvlist_free(outer_tlvlist);

	flap_connection_send_snac(od, conn, SNAC_FAMILY_ICBM, 0x0006, snacid, &bs);

>>>>>>> 3f79dae7
	byte_stream_destroy(&bs);
}

/**
 * Subtype 0x0006 - Send a sendfile connect rendezvous ICBM asking the
 * remote user to connect to us via a proxy server.
 */
void
aim_im_sendch2_sendfile_requestproxy(OscarData *od, guchar *cookie, const char *bn, const guint8 *ip, guint16 pin, guint16 requestnumber, const gchar *filename, guint32 size, guint16 numfiles)
{
	FlapConnection *conn;
	ByteStream bs;
	aim_snacid_t snacid;
	GSList *outer_tlvlist = NULL, *inner_tlvlist = NULL;
	ByteStream hdrbs;
	guint8 ip_comp[4];

	conn = flap_connection_findbygroup(od, SNAC_FAMILY_ICBM);
	if (conn == NULL)
		return;

	byte_stream_new(&bs, 1014);

	snacid = aim_cachesnac(od, SNAC_FAMILY_ICBM, 0x0006, 0x0000, NULL, 0);

	/* ICBM header */
	aim_im_puticbm(&bs, cookie, 0x0002, bn);

	aim_tlvlist_add_noval(&outer_tlvlist, 0x0003);

	byte_stream_new(&hdrbs, 512);

	byte_stream_put16(&hdrbs, AIM_RENDEZVOUS_PROPOSE);
	byte_stream_putraw(&hdrbs, cookie, 8);
	byte_stream_putcaps(&hdrbs, OSCAR_CAPABILITY_SENDFILE);

	aim_tlvlist_add_raw(&inner_tlvlist, 0x0002, 4, ip);
	aim_tlvlist_add_raw(&inner_tlvlist, 0x0003, 4, ip);
	aim_tlvlist_add_16(&inner_tlvlist, 0x0005, pin);
	aim_tlvlist_add_16(&inner_tlvlist, 0x000a, requestnumber);
	aim_tlvlist_add_noval(&inner_tlvlist, 0x000f);
	aim_tlvlist_add_noval(&inner_tlvlist, 0x0010);

	/* Send the bitwise complement of the port and ip.  As a check? */
	ip_comp[0] = ~ip[0];
	ip_comp[1] = ~ip[1];
	ip_comp[2] = ~ip[2];
	ip_comp[3] = ~ip[3];
	aim_tlvlist_add_raw(&inner_tlvlist, 0x0016, 4, ip_comp);
	aim_tlvlist_add_16(&inner_tlvlist, 0x0017, ~pin);

	if (filename != NULL)
	{
		ByteStream filename_bs;

		/* Begin TLV t(2711) */
		byte_stream_new(&filename_bs, 2+2+4+strlen(filename)+1);
		byte_stream_put16(&filename_bs, (numfiles > 1) ? 0x0002 : 0x0001);
		byte_stream_put16(&filename_bs, numfiles);
		byte_stream_put32(&filename_bs, size);

		/* Filename - NULL terminated, for some odd reason */
		byte_stream_putstr(&filename_bs, filename);
		byte_stream_put8(&filename_bs, 0x00);

		aim_tlvlist_add_raw(&inner_tlvlist, 0x2711, filename_bs.len, filename_bs.data);
		byte_stream_destroy(&filename_bs);
		/* End TLV t(2711) */
	}

	aim_tlvlist_write(&hdrbs, &inner_tlvlist);
<<<<<<< HEAD

	aim_tlvlist_add_raw(&outer_tlvlist, 0x0005, byte_stream_curpos(&hdrbs), hdrbs.data);
	byte_stream_destroy(&hdrbs);

	aim_tlvlist_write(&bs, &outer_tlvlist);

	aim_tlvlist_free(inner_tlvlist);
	aim_tlvlist_free(outer_tlvlist);

	flap_connection_send_snac(od, conn, SNAC_FAMILY_ICBM, 0x0006, snacid, &bs);

=======

	aim_tlvlist_add_raw(&outer_tlvlist, 0x0005, byte_stream_curpos(&hdrbs), hdrbs.data);
	byte_stream_destroy(&hdrbs);

	aim_tlvlist_write(&bs, &outer_tlvlist);

	aim_tlvlist_free(inner_tlvlist);
	aim_tlvlist_free(outer_tlvlist);

	flap_connection_send_snac(od, conn, SNAC_FAMILY_ICBM, 0x0006, snacid, &bs);

>>>>>>> 3f79dae7
	byte_stream_destroy(&bs);
}

static void
incomingim_ch1_parsemsg(OscarData *od, aim_userinfo_t *userinfo, ByteStream *message, struct aim_incomingim_ch1_args *args)
{
	PurpleAccount *account = purple_connection_get_account(od->gc);
	/*
	 * We're interested in the inner TLV 0x101, which contains precious, precious message.
	 */
	while (byte_stream_bytes_left(message) >= 4) {
		guint16 type = byte_stream_get16(message);
		guint16 length = byte_stream_get16(message);
		if (type == 0x101) {
			gchar *msg;
			guint16 msglen = length - 4; /* charset + charsubset */
			guint16 charset = byte_stream_get16(message);
			byte_stream_advance(message, 2); /* charsubset */

			msg = byte_stream_getstr(message, msglen);
			args->msg = oscar_decode_im(account, userinfo->bn, charset, msg, msglen);
			g_free(msg);
		} else {
			byte_stream_advance(message, length);
		}
	}
}

static int
incomingim_ch1(OscarData *od, FlapConnection *conn, aim_module_t *mod, FlapFrame *frame, aim_modsnac_t *snac, guint16 channel, aim_userinfo_t *userinfo, ByteStream *bs, guint8 *cookie)
{
	guint16 type, length;
	aim_rxcallback_t userfunc;
	int ret = 0;
	struct aim_incomingim_ch1_args args;
	unsigned int endpos;

	memset(&args, 0, sizeof(args));

	/*
	 * This used to be done using tlvchains.  For performance reasons,
	 * I've changed it to process the TLVs in-place.  This avoids lots
	 * of per-IM memory allocations.
	 */
	while (byte_stream_bytes_left(bs) >= 4)
	{
		type = byte_stream_get16(bs);
		length = byte_stream_get16(bs);

		if (length > byte_stream_bytes_left(bs))
		{
			purple_debug_misc("oscar", "Received an IM containing an invalid message part from %s.  They are probably trying to do something malicious.\n", userinfo->bn);
			break;
		}

		endpos = byte_stream_curpos(bs) + length;

		if (type == 0x0002) { /* Message Block */
			ByteStream tlv02;
			byte_stream_init(&tlv02, bs->data + bs->offset, length);
			incomingim_ch1_parsemsg(od, userinfo, &tlv02, &args);
		} else if (type == 0x0003) { /* Server Ack Requested */
			args.icbmflags |= AIM_IMFLAGS_ACK;
		} else if (type == 0x0004) { /* Message is Auto Response */
			args.icbmflags |= AIM_IMFLAGS_AWAY;
		} else if (type == 0x0006) { /* Message was received offline. */
			/*
			 * This flag is set on incoming offline messages for both
			 * AIM and ICQ accounts.
			 */
			args.icbmflags |= AIM_IMFLAGS_OFFLINE;
		} else if (type == 0x0008) { /* I-HAVE-A-REALLY-PURTY-ICON Flag */
			args.iconlen = byte_stream_get32(bs);
			byte_stream_get16(bs); /* 0x0001 */
			args.iconsum = byte_stream_get16(bs);
			args.iconstamp = byte_stream_get32(bs);

			/*
			 * This looks to be a client bug.  MacAIM 4.3 will
			 * send this tag, but with all zero values, in the
			 * first message of a conversation. This makes no
			 * sense whatsoever, so I'm going to say its a bug.
			 *
			 * You really shouldn't advertise a zero-length icon
			 * anyway.
			 *
			 */
			if (args.iconlen)
				args.icbmflags |= AIM_IMFLAGS_HASICON;
		} else if (type == 0x0009) {
			args.icbmflags |= AIM_IMFLAGS_BUDDYREQ;
		} else if (type == 0x000b) { /* Non-direct connect typing notification */
			args.icbmflags |= AIM_IMFLAGS_TYPINGNOT;
		} else if (type == 0x0016) {
			/*
			 * UTC timestamp for when the message was sent.  Only
			 * provided for offline messages.
			 */
			args.timestamp = byte_stream_get32(bs);
		}

		/*
		 * This is here to protect ourselves from ourselves.  That
		 * is, if something above doesn't completely parse its value
		 * section, or, worse, overparses it, this will set the
		 * stream where it needs to be in order to land on the next
		 * TLV when the loop continues.
		 *
		 */
		byte_stream_setpos(bs, endpos);
	}


	if ((userfunc = aim_callhandler(od, snac->family, snac->subtype)))
		ret = userfunc(od, conn, frame, channel, userinfo, &args);

	g_free(args.msg);
	return ret;
}

static void
incomingim_ch2_buddylist(OscarData *od, FlapConnection *conn, aim_module_t *mod, FlapFrame *frame, aim_modsnac_t *snac, aim_userinfo_t *userinfo, IcbmArgsCh2 *args, ByteStream *servdata)
{
	/*
	 * This goes like this...
	 *
	 *   group name length
	 *   group name
	 *     num of buddies in group
	 *     buddy name length
	 *     buddy name
	 *     buddy name length
	 *     buddy name
	 *     ...
	 *   group name length
	 *   group name
	 *     num of buddies in group
	 *     buddy name length
	 *     buddy name
	 *     ...
	 *   ...
	 */
	while (byte_stream_bytes_left(servdata))
	{
		guint16 gnlen, numb;
		int i;
		char *gn;

		gnlen = byte_stream_get16(servdata);
		gn = byte_stream_getstr(servdata, gnlen);
		numb = byte_stream_get16(servdata);

		for (i = 0; i < numb; i++) {
			guint16 bnlen;
			char *bn;

			bnlen = byte_stream_get16(servdata);
			bn = byte_stream_getstr(servdata, bnlen);

			purple_debug_misc("oscar", "got a buddy list from %s: group %s, buddy %s\n", userinfo->bn, gn, bn);

			g_free(bn);
		}

		g_free(gn);
	}

	return;
}

static void
incomingim_ch2_buddyicon_free(OscarData *od, IcbmArgsCh2 *args)
{
	g_free(args->info.icon.icon);

	return;
}

static void
incomingim_ch2_buddyicon(OscarData *od, FlapConnection *conn, aim_module_t *mod, FlapFrame *frame, aim_modsnac_t *snac, aim_userinfo_t *userinfo, IcbmArgsCh2 *args, ByteStream *servdata)
{
	args->info.icon.checksum = byte_stream_get32(servdata);
	args->info.icon.length = byte_stream_get32(servdata);
	args->info.icon.timestamp = byte_stream_get32(servdata);
	args->info.icon.icon = byte_stream_getraw(servdata, args->info.icon.length);

	args->destructor = (void *)incomingim_ch2_buddyicon_free;

	return;
}

static void
incomingim_ch2_chat_free(OscarData *od, IcbmArgsCh2 *args)
{
	/* XXX - aim_chat_roominfo_free() */
	g_free(args->info.chat.roominfo.name);

	return;
}

static void
incomingim_ch2_chat(OscarData *od, FlapConnection *conn, aim_module_t *mod, FlapFrame *frame, aim_modsnac_t *snac, aim_userinfo_t *userinfo, IcbmArgsCh2 *args, ByteStream *servdata)
{
	/*
	 * Chat room info.
	 */
	aim_chat_readroominfo(servdata, &args->info.chat.roominfo);

	args->destructor = (void *)incomingim_ch2_chat_free;
}

static void
incomingim_ch2_icqserverrelay_free(OscarData *od, IcbmArgsCh2 *args)
{
	g_free((char *)args->info.rtfmsg.msg);
}

/*
 * The relationship between OSCAR_CAPABILITY_ICQSERVERRELAY and OSCAR_CAPABILITY_ICQRTF is
 * kind of odd. This sends the client ICQRTF since that is all that I've seen
 * SERVERRELAY used for.
 *
 * Note that this is all little-endian.  Cringe.
 *
 */
static void
incomingim_ch2_icqserverrelay(OscarData *od, FlapConnection *conn, aim_module_t *mod, FlapFrame *frame, aim_modsnac_t *snac, aim_userinfo_t *userinfo, IcbmArgsCh2 *args, ByteStream *servdata)
{
	guint16 hdrlen, msglen;

	args->destructor = (void *)incomingim_ch2_icqserverrelay_free;

#define SKIP_HEADER(expected_hdrlen) \
	hdrlen = byte_stream_getle16(servdata); \
	if (hdrlen != expected_hdrlen) { \
		purple_debug_warning("oscar", "Expected to find a header with length " #expected_hdrlen "; ignoring message"); \
		return; \
	} \
	byte_stream_advance(servdata, hdrlen);

	SKIP_HEADER(0x001b);
	SKIP_HEADER(0x000e);

	args->info.rtfmsg.msgtype = byte_stream_get8(servdata);
	/*
	 * Copied from http://iserverd.khstu.ru/oscar/message.html:
	 * xx      byte       message flags
	 * xx xx   word (LE)  status code
	 * xx xx   word (LE)  priority code
	 *
	 * We don't need any of these, so just skip them.
	 */
	byte_stream_advance(servdata, 1 + 2 + 2);

	msglen = byte_stream_getle16(servdata);
	args->info.rtfmsg.msg = byte_stream_getstr(servdata, msglen);
}

static void
incomingim_ch2_sendfile_free(OscarData *od, IcbmArgsCh2 *args)
{
	g_free(args->info.sendfile.filename);
}

/* Someone is sending us a file */
static void
incomingim_ch2_sendfile(OscarData *od, FlapConnection *conn, aim_module_t *mod, FlapFrame *frame, aim_modsnac_t *snac, aim_userinfo_t *userinfo, IcbmArgsCh2 *args, ByteStream *servdata)
{
	int flen;

	args->destructor = (void *)incomingim_ch2_sendfile_free;

	/* Maybe there is a better way to tell what kind of sendfile
	 * this is?  Maybe TLV t(000a)? */

	/* subtype is one of AIM_OFT_SUBTYPE_* */
	args->info.sendfile.subtype = byte_stream_get16(servdata);
	args->info.sendfile.totfiles = byte_stream_get16(servdata);
	args->info.sendfile.totsize = byte_stream_get32(servdata);

	/*
	 * I hope to God I'm right when I guess that there is a
	 * 32 char max filename length for single files.  I think
	 * OFT tends to do that.  Gotta love inconsistency.  I saw
	 * a 26 byte filename?
	 */
	/* AAA - create an byte_stream_getnullstr function (don't anymore)(maybe) */
	/* Use an inelegant way of getting the null-terminated filename,
	 * since there's no easy bstream routine. */
	for (flen = 0; byte_stream_get8(servdata); flen++);
	byte_stream_advance(servdata, -flen -1);
	args->info.sendfile.filename = byte_stream_getstr(servdata, flen);

	/* There is sometimes more after the null-terminated filename,
	 * but I'm unsure of its format. */
	/* I don't believe him. */
	/* There is sometimes a null byte inside a unicode filename,
	 * but as far as I can tell the filename is the last
	 * piece of data that will be in this message. --Jonathan */
}

typedef void (*ch2_args_destructor_t)(OscarData *od, IcbmArgsCh2 *args);

static int incomingim_ch2(OscarData *od, FlapConnection *conn, aim_module_t *mod, FlapFrame *frame, aim_modsnac_t *snac, guint16 channel, aim_userinfo_t *userinfo, GSList *tlvlist, guint8 *cookie)
{
	aim_rxcallback_t userfunc;
	aim_tlv_t *block1, *servdatatlv;
	GSList *list2;
	aim_tlv_t *tlv;
	IcbmArgsCh2 args;
	ByteStream bbs, sdbs, *sdbsptr = NULL;
	guint8 *cookie2;
	int ret = 0;

	char proxyip[30] = {""};
	char clientip[30] = {""};
	char verifiedip[30] = {""};

	memset(&args, 0, sizeof(args));

	/*
	 * There's another block of TLVs embedded in the type 5 here.
	 */
	block1 = aim_tlv_gettlv(tlvlist, 0x0005, 1);
	if (block1 == NULL)
	{
		/* The server sent us ch2 ICBM without ch2 info?  Weird. */
		return 1;
	}
	byte_stream_init(&bbs, block1->value, block1->length);

	/*
	 * First two bytes represent the status of the connection.
	 * One of the AIM_RENDEZVOUS_ defines.
	 *
	 * 0 is a request, 1 is a cancel, 2 is an accept
	 */
	args.status = byte_stream_get16(&bbs);

	/*
	 * Next comes the cookie.  Should match the ICBM cookie.
	 */
	cookie2 = byte_stream_getraw(&bbs, 8);
	if (memcmp(cookie, cookie2, 8) != 0)
	{
		purple_debug_warning("oscar",
				"Cookies don't match in rendezvous ICBM, bailing out.\n");
		g_free(cookie2);
		return 1;
	}
	memcpy(args.cookie, cookie2, 8);
	g_free(cookie2);

	/*
	 * The next 16bytes are a capability block so we can
	 * identify what type of rendezvous this is.
	 */
	args.type = aim_locate_getcaps(od, &bbs, 0x10);

	/*
	 * What follows may be TLVs or nothing, depending on the
	 * purpose of the message.
	 *
	 * Ack packets for instance have nothing more to them.
	 */
	list2 = aim_tlvlist_read(&bbs);

	/*
	 * IP address to proxy the file transfer through.
	 *
	 * TODO: I don't like this.  Maybe just read in an int?  Or inet_ntoa...
	 */
	tlv = aim_tlv_gettlv(list2, 0x0002, 1);
	if ((tlv != NULL) && (tlv->length == 4))
		snprintf(proxyip, sizeof(proxyip), "%hhu.%hhu.%hhu.%hhu",
				tlv->value[0], tlv->value[1],
				tlv->value[2], tlv->value[3]);

	/*
	 * IP address from the perspective of the client.
	 */
	tlv = aim_tlv_gettlv(list2, 0x0003, 1);
	if ((tlv != NULL) && (tlv->length == 4))
		snprintf(clientip, sizeof(clientip), "%hhu.%hhu.%hhu.%hhu",
				tlv->value[0], tlv->value[1],
				tlv->value[2], tlv->value[3]);

	/*
	 * Verified IP address (from the perspective of Oscar).
	 *
	 * This is added by the server.
	 */
	tlv = aim_tlv_gettlv(list2, 0x0004, 1);
	if ((tlv != NULL) && (tlv->length == 4))
		snprintf(verifiedip, sizeof(verifiedip), "%hhu.%hhu.%hhu.%hhu",
				tlv->value[0], tlv->value[1],
				tlv->value[2], tlv->value[3]);

	/*
	 * Port number for something.
	 */
	if (aim_tlv_gettlv(list2, 0x0005, 1))
		args.port = aim_tlv_get16(list2, 0x0005, 1);

	/*
	 * File transfer "request number":
	 * 0x0001 - Initial file transfer request for no proxy or stage 1 proxy
	 * 0x0002 - "Reply request" for a stage 2 proxy (receiver wants to use proxy)
	 * 0x0003 - A third request has been sent; applies only to stage 3 proxied transfers
	 */
	if (aim_tlv_gettlv(list2, 0x000a, 1))
		args.requestnumber = aim_tlv_get16(list2, 0x000a, 1);

	/*
	 * Terminate connection/error code.  0x0001 means the other user
	 * cancelled the connection.
	 */
	if (aim_tlv_gettlv(list2, 0x000b, 1))
		args.errorcode = aim_tlv_get16(list2, 0x000b, 1);

	/*
	 * Invitation message / chat description.
	 */
	if (aim_tlv_gettlv(list2, 0x000c, 1)) {
		args.msg = aim_tlv_getstr(list2, 0x000c, 1);
		args.msglen = aim_tlv_getlength(list2, 0x000c, 1);
	}

	/*
	 * Character set.
	 */
	if (aim_tlv_gettlv(list2, 0x000d, 1))
		args.encoding = aim_tlv_getstr(list2, 0x000d, 1);

	/*
	 * Language.
	 */
	if (aim_tlv_gettlv(list2, 0x000e, 1))
		args.language = aim_tlv_getstr(list2, 0x000e, 1);

	/*
	 * Flag meaning we should proxy the file transfer through an AIM server
	 */
	if (aim_tlv_gettlv(list2, 0x0010, 1))
		args.use_proxy = TRUE;

	if (strlen(proxyip))
		args.proxyip = (char *)proxyip;
	if (strlen(clientip))
		args.clientip = (char *)clientip;
	if (strlen(verifiedip))
		args.verifiedip = (char *)verifiedip;

	/*
	 * This must be present in PROPOSALs, but will probably not
	 * exist in CANCELs and ACCEPTs.  Also exists in ICQ Lite
	 * Beta 4.0 URLs (OSCAR_CAPABILITY_ICQSERVERRELAY).
	 *
	 * Service Data blocks are module-specific in format.
	 */
	if ((servdatatlv = aim_tlv_gettlv(list2, 0x2711 /* 10001 */, 1))) {

		byte_stream_init(&sdbs, servdatatlv->value, servdatatlv->length);
		sdbsptr = &sdbs;

		/*
		 * The rest of the handling depends on what type it is.
		 *
		 * Not all of them have special handling (yet).
		 */
		if (args.type & OSCAR_CAPABILITY_BUDDYICON)
			incomingim_ch2_buddyicon(od, conn, mod, frame, snac, userinfo, &args, sdbsptr);
		else if (args.type & OSCAR_CAPABILITY_SENDBUDDYLIST)
			incomingim_ch2_buddylist(od, conn, mod, frame, snac, userinfo, &args, sdbsptr);
		else if (args.type & OSCAR_CAPABILITY_CHAT)
			incomingim_ch2_chat(od, conn, mod, frame, snac, userinfo, &args, sdbsptr);
		else if (args.type & OSCAR_CAPABILITY_ICQSERVERRELAY)
			incomingim_ch2_icqserverrelay(od, conn, mod, frame, snac, userinfo, &args, sdbsptr);
		else if (args.type & OSCAR_CAPABILITY_SENDFILE)
			incomingim_ch2_sendfile(od, conn, mod, frame, snac, userinfo, &args, sdbsptr);
	}

	if ((userfunc = aim_callhandler(od, snac->family, snac->subtype)))
		ret = userfunc(od, conn, frame, channel, userinfo, &args);


	if (args.destructor)
		((ch2_args_destructor_t)args.destructor)(od, &args);

	g_free((char *)args.msg);
	g_free((char *)args.encoding);
	g_free((char *)args.language);

	aim_tlvlist_free(list2);

	return ret;
}

static int incomingim_ch4(OscarData *od, FlapConnection *conn, aim_module_t *mod, FlapFrame *frame, aim_modsnac_t *snac, guint16 channel, aim_userinfo_t *userinfo, GSList *tlvlist, guint8 *cookie)
{
	ByteStream meat;
	aim_rxcallback_t userfunc;
	aim_tlv_t *block;
	struct aim_incomingim_ch4_args args;
	int ret = 0;

	/*
	 * Make a bstream for the meaty part.  Yum.  Meat.
	 */
	if (!(block = aim_tlv_gettlv(tlvlist, 0x0005, 1)))
		return -1;
	byte_stream_init(&meat, block->value, block->length);

	args.uin = byte_stream_getle32(&meat);
	args.type = byte_stream_getle8(&meat);
	args.flags = byte_stream_getle8(&meat);
	if (args.type == 0x1a)
		/* There seems to be a problem with the length in SMS msgs from server, this fixed it */
		args.msglen = block->length - 6;
	else
		args.msglen = byte_stream_getle16(&meat);
	args.msg = (gchar *)byte_stream_getraw(&meat, args.msglen);

	if ((userfunc = aim_callhandler(od, snac->family, snac->subtype)))
		ret = userfunc(od, conn, frame, channel, userinfo, &args);

	g_free(args.msg);

	return ret;
}

/*
 * Subtype 0x0007
 *
 * It can easily be said that parsing ICBMs is THE single
 * most difficult thing to do in the in AIM protocol.  In
 * fact, I think I just did say that.
 *
 * Below is the best damned solution I've come up with
 * over the past sixteen months of battling with it. This
 * can parse both away and normal messages from every client
 * I have access to.  Its not fast, its not clean.  But it works.
 *
 */
static int incomingim(OscarData *od, FlapConnection *conn, aim_module_t *mod, FlapFrame *frame, aim_modsnac_t *snac, ByteStream *bs)
{
	int ret = 0;
	guchar *cookie;
	guint16 channel;
	aim_userinfo_t userinfo;

	memset(&userinfo, 0x00, sizeof(aim_userinfo_t));

	/*
	 * Read ICBM Cookie.
	 */
	cookie = byte_stream_getraw(bs, 8);

	/*
	 * Channel ID.
	 *
	 * Channel 0x0001 is the message channel.  It is
	 * used to send basic ICBMs.
	 *
	 * Channel 0x0002 is the Rendezvous channel, which
	 * is where Chat Invitiations and various client-client
	 * connection negotiations come from.
	 *
	 * Channel 0x0003 is used for chat messages.
	 *
	 * Channel 0x0004 is used for ICQ authorization, or
	 * possibly any system notice.
	 *
	 */
	channel = byte_stream_get16(bs);

	/*
	 * Extract the standard user info block.
	 *
	 * Note that although this contains TLVs that appear contiguous
	 * with the TLVs read below, they are two different pieces.  The
	 * userinfo block contains the number of TLVs that contain user
	 * information, the rest are not even though there is no separation.
	 * You can start reading the message TLVs after aim_info_extract()
	 * parses out the standard userinfo block.
	 *
	 * That also means that TLV types can be duplicated between the
	 * userinfo block and the rest of the message, however there should
	 * never be two TLVs of the same type in one block.
	 *
	 */
	aim_info_extract(od, bs, &userinfo);

	/*
	 * From here on, its depends on what channel we're on.
	 *
	 * Technically all channels have a TLV list have this, however,
	 * for the common channel 1 case, in-place parsing is used for
	 * performance reasons (less memory allocation).
	 */
	if (channel == 1) {

		ret = incomingim_ch1(od, conn, mod, frame, snac, channel, &userinfo, bs, cookie);

	} else if (channel == 2) {
		GSList *tlvlist;

		/*
		 * Read block of TLVs (not including the userinfo data).  All
		 * further data is derived from what is parsed here.
		 */
		tlvlist = aim_tlvlist_read(bs);

		ret = incomingim_ch2(od, conn, mod, frame, snac, channel, &userinfo, tlvlist, cookie);

		aim_tlvlist_free(tlvlist);

	} else if (channel == 4) {
		GSList *tlvlist;

		tlvlist = aim_tlvlist_read(bs);
		ret = incomingim_ch4(od, conn, mod, frame, snac, channel, &userinfo, tlvlist, cookie);
		aim_tlvlist_free(tlvlist);

	} else {
		purple_debug_misc("oscar", "icbm: ICBM received on an unsupported channel.  Ignoring.  (chan = %04x)\n", channel);
	}

	aim_info_free(&userinfo);
	g_free(cookie);

	return ret;
}

/* Subtype 0x000a */
static int missedcall(OscarData *od, FlapConnection *conn, aim_module_t *mod, FlapFrame *frame, aim_modsnac_t *snac, ByteStream *bs)
{
	int ret = 0;
	aim_rxcallback_t userfunc;
	guint16 channel, nummissed, reason;
	aim_userinfo_t userinfo;

	while (byte_stream_bytes_left(bs)) {

		channel = byte_stream_get16(bs);
		aim_info_extract(od, bs, &userinfo);
		nummissed = byte_stream_get16(bs);
		reason = byte_stream_get16(bs);

		if ((userfunc = aim_callhandler(od, snac->family, snac->subtype)))
			 ret = userfunc(od, conn, frame, channel, &userinfo, nummissed, reason);

		aim_info_free(&userinfo);
	}

	return ret;
}

/*
 * Subtype 0x000b
 *
 * Possible codes:
 *    AIM_TRANSFER_DENY_DECLINE -- "client has declined transfer"
 *
 */
int aim_im_denytransfer(OscarData *od, const char *bn, const guchar *cookie, guint16 code)
{
	FlapConnection *conn;
	ByteStream bs;
	aim_snacid_t snacid;
	GSList *tlvlist = NULL;

	if (!od || !(conn = flap_connection_findbygroup(od, SNAC_FAMILY_ICBM)))
		return -EINVAL;

	byte_stream_new(&bs, 8+2+1+strlen(bn)+6);

	snacid = aim_cachesnac(od, SNAC_FAMILY_ICBM, 0x000b, 0x0000, NULL, 0);
<<<<<<< HEAD

	byte_stream_putraw(&bs, cookie, 8);

	byte_stream_put16(&bs, 0x0002); /* channel */
	byte_stream_put8(&bs, strlen(bn));
	byte_stream_putstr(&bs, bn);

	aim_tlvlist_add_16(&tlvlist, 0x0003, code);
	aim_tlvlist_write(&bs, &tlvlist);
	aim_tlvlist_free(tlvlist);

	flap_connection_send_snac(od, conn, SNAC_FAMILY_ICBM, 0x000b, snacid, &bs);

=======

	byte_stream_putraw(&bs, cookie, 8);

	byte_stream_put16(&bs, 0x0002); /* channel */
	byte_stream_put8(&bs, strlen(bn));
	byte_stream_putstr(&bs, bn);

	aim_tlvlist_add_16(&tlvlist, 0x0003, code);
	aim_tlvlist_write(&bs, &tlvlist);
	aim_tlvlist_free(tlvlist);

	flap_connection_send_snac(od, conn, SNAC_FAMILY_ICBM, 0x000b, snacid, &bs);

>>>>>>> 3f79dae7
	byte_stream_destroy(&bs);

	return 0;
}

/*
 * Subtype 0x000b.
 * Send confirmation for a channel 2 message (Miranda wants it by default).
 */
void
aim_im_send_icq_confirmation(OscarData *od, const char *bn, const guchar *cookie)
{
	ByteStream bs;
	aim_snacid_t snacid;
	guint32 header_size, data_size;
	guint16 cookie2 = (guint16)g_random_int();

	purple_debug_misc("oscar", "Sending message ack to %s\n", bn);

	header_size = 8 + 2 + 1 + strlen(bn) + 2;
	data_size = 2 + 1 + 16 + 4*2 + 2*3 + 4*3 + 1*2 + 2*3 + 1;
	byte_stream_new(&bs, header_size + data_size);

	/* The message header. */
	aim_im_puticbm(&bs, cookie, 0x0002, bn);
	byte_stream_put16(&bs, 0x0003);	/* reason */

	/* The actual message. */
	byte_stream_putle16(&bs, 0x1b);	/* subheader #1 length */
	byte_stream_put8(&bs, 0x08);	/* protocol version */
	byte_stream_putcaps(&bs, OSCAR_CAPABILITY_EMPTY);
	byte_stream_put32(&bs, 0x3);	/* client features */
	byte_stream_put32(&bs, 0x0004);	/* DC type */
	byte_stream_put16(&bs, cookie2);	/* a cookie, chosen by fair dice roll */
	byte_stream_putle16(&bs, 0x0e);	/* header #2 len? */
	byte_stream_put16(&bs, cookie2);	/* the same cookie again */
	byte_stream_put32(&bs, 0);	/* unknown */
	byte_stream_put32(&bs, 0);	/* unknown */
	byte_stream_put32(&bs, 0);	/* unknown */
	byte_stream_put8(&bs, 0x01);	/* plain text message */
	byte_stream_put8(&bs, 0x00);	/* no message flags */
	byte_stream_put16(&bs, 0x0000);	/* no icq status */
	byte_stream_put16(&bs, 0x0100);	/* priority */
	byte_stream_putle16(&bs, 1);	/* query message len */
	byte_stream_put8(&bs, 0x00);	/* empty query message */

	snacid = aim_cachesnac(od, SNAC_FAMILY_ICBM, 0x000b, 0x0000, NULL, 0);
	flap_connection_send_snac(od, flap_connection_findbygroup(od, SNAC_FAMILY_ICBM), SNAC_FAMILY_ICBM, 0x000b, snacid, &bs);
	byte_stream_destroy(&bs);
}

/*
 * Subtype 0x000b - Receive the response from an ICQ status message
 * request (in which case this contains the ICQ status message) or
 * a file transfer or direct IM request was declined.
 */
static int clientautoresp(OscarData *od, FlapConnection *conn, aim_module_t *mod, FlapFrame *frame, aim_modsnac_t *snac, ByteStream *bs)
{
	int ret = 0;
	aim_rxcallback_t userfunc;
	guint16 channel, reason;
	char *bn;
	guchar *cookie;
	guint8 bnlen;
	char *xml = NULL;
	guint16 hdrlen;
	int curpos;
	guint16 num1, num2;
	PurpleAccount *account;
	PurpleBuddy *buddy;
	PurplePresence *presence;
	PurpleStatus *status;

	cookie = byte_stream_getraw(bs, 8);
	channel = byte_stream_get16(bs);
	bnlen = byte_stream_get8(bs);
	bn = byte_stream_getstr(bs, bnlen);
	reason = byte_stream_get16(bs);

	if (channel == 0x0002)
	{
		hdrlen = byte_stream_getle16(bs);
		if (hdrlen == 27 && bs->len > (27 + 51)) {
			byte_stream_advance(bs, 51);
			num1 = byte_stream_getle16(bs);
			num2 = byte_stream_getle16(bs);
			purple_debug_misc("oscar", "X-Status: num1 %hu, num2 %hu\n", num1, num2);

			if (num1 == 0x4f00 && num2 == 0x3b00) {
				byte_stream_advance(bs, 86);
				curpos = byte_stream_curpos(bs);
				xml = byte_stream_getstr(bs, bs->len - curpos);
				purple_debug_misc("oscar", "X-Status: Received XML reply\n");
				if (xml) {
					GString *xstatus;
					char *tmp1, *tmp2, *unescaped_xstatus;

					/* purple_debug_misc("oscar", "X-Status: XML reply: %s\n", xml); */

					xstatus = g_string_new(NULL);

					tmp1 = strstr(xml, "&lt;title&gt;");
					if (tmp1 != NULL) {
						tmp1 += 13;
						tmp2 = strstr(tmp1, "&lt;/title&gt;");
						if (tmp2 != NULL)
							g_string_append_len(xstatus, tmp1, tmp2 - tmp1);
					}
					tmp1 = strstr(xml, "&lt;desc&gt;");
					if (tmp1 != NULL) {
						tmp1 += 12;
						tmp2 = strstr(tmp1, "&lt;/desc&gt;");
						if (tmp2 != NULL) {
							if (xstatus->len > 0 && tmp2 > tmp1)
								g_string_append(xstatus, " - ");
							g_string_append_len(xstatus, tmp1, tmp2 - tmp1);
						}
					}
					unescaped_xstatus = purple_unescape_text(xstatus->str);
					g_string_free(xstatus, TRUE);
					if (*unescaped_xstatus) {
						purple_debug_misc("oscar", "X-Status reply: %s\n", unescaped_xstatus);
						account = purple_connection_get_account(od->gc);
						buddy = purple_find_buddy(account, bn);
						presence = purple_buddy_get_presence(buddy);
						status = purple_presence_get_status(presence, "mood");
						if (status) {
							purple_prpl_got_user_status(account, bn,
									"mood",
									PURPLE_MOOD_NAME, purple_status_get_attr_string(status, PURPLE_MOOD_NAME),
									PURPLE_MOOD_COMMENT, unescaped_xstatus, NULL);
						}
					}
					g_free(unescaped_xstatus);
				} else {
					purple_debug_misc("oscar", "X-Status: Can't get XML reply string\n");
				}
			} else {
				purple_debug_misc("oscar", "X-Status: 0x0004, 0x000b not an xstatus reply\n");
			}

		}

	} else if (channel == 0x0004) { /* ICQ message */
		switch (reason) {
			case 0x0003: { /* ICQ status message.  Maybe other stuff too, you never know with these people. */
				guint8 statusmsgtype, *msg;
				guint16 len;
				guint32 state;

				len = byte_stream_getle16(bs); /* Should be 0x001b */
				byte_stream_advance(bs, len); /* Unknown */

				len = byte_stream_getle16(bs); /* Should be 0x000e */
				byte_stream_advance(bs, len); /* Unknown */

				statusmsgtype = byte_stream_getle8(bs);
				switch (statusmsgtype) {
					case 0xe8:
						state = AIM_ICQ_STATE_AWAY;
						break;
					case 0xe9:
						state = AIM_ICQ_STATE_AWAY | AIM_ICQ_STATE_BUSY;
						break;
					case 0xea:
						state = AIM_ICQ_STATE_AWAY | AIM_ICQ_STATE_OUT;
						break;
					case 0xeb:
						state = AIM_ICQ_STATE_AWAY | AIM_ICQ_STATE_DND | AIM_ICQ_STATE_BUSY;
						break;
					case 0xec:
						state = AIM_ICQ_STATE_CHAT;
						break;
					default:
						state = 0;
						break;
				}

				byte_stream_getle8(bs); /* Unknown - 0x03 Maybe this means this is an auto-reply */
				byte_stream_getle16(bs); /* Unknown - 0x0000 */
				byte_stream_getle16(bs); /* Unknown - 0x0000 */

				len = byte_stream_getle16(bs);
				msg = byte_stream_getraw(bs, len);

				if ((userfunc = aim_callhandler(od, snac->family, snac->subtype)))
					ret = userfunc(od, conn, frame, channel, bn, reason, state, msg);

				g_free(msg);
			} break;

			default: {
				if ((userfunc = aim_callhandler(od, snac->family, snac->subtype)))
					ret = userfunc(od, conn, frame, channel, bn, reason);
			} break;
		} /* end switch */
	}

	g_free(cookie);
	g_free(bn);
	g_free(xml);

	return ret;
}

/*
 * Subtype 0x000c - Receive an ack after sending an ICBM. The ack contains the ICBM header of the message you sent.
 */
static int msgack(OscarData *od, FlapConnection *conn, aim_module_t *mod, FlapFrame *frame, aim_modsnac_t *snac, ByteStream *bs)
{
	guint16 ch;
	guchar *cookie;
	char *bn;
	int ret = 0;

	cookie = byte_stream_getraw(bs, 8);
	ch = byte_stream_get16(bs);
	bn = byte_stream_getstr(bs, byte_stream_get8(bs));

	purple_debug_info("oscar", "Sent message to %s.\n", bn);

	g_free(bn);
	g_free(cookie);

	return ret;
}

/*
 * Subtype 0x0010 - Request any offline messages that are waiting for
 * us.  This is the "new" way of handling offline messages which is
 * used for both AIM and ICQ.  The old way is to use the ugly
 * aim_icq_reqofflinemsgs() function, but that is no longer necessary.
 *
 * We set the 0x00000100 flag on the ICBM message parameters, which
 * tells the oscar servers that we support offline messages.  When we
 * set that flag the servers do not automatically send us offline
 * messages.  Instead we must request them using this function.  This
 * should happen after sending the 0x0001/0x0002 "client online" SNAC.
 */
int aim_im_reqofflinemsgs(OscarData *od)
{
	FlapConnection *conn;

	if (!od || !(conn = flap_connection_findbygroup(od, 0x0002)))
		return -EINVAL;

	aim_genericreq_n(od, conn, SNAC_FAMILY_ICBM, 0x0010);

	return 0;
}

/*
 * Subtype 0x0014 - Send a mini typing notification (mtn) packet.
 *
 * This is supported by winaim5 and newer, MacAIM bleh and newer, iChat bleh and newer,
 * and Purple 0.60 and newer.
 *
 */
int aim_im_sendmtn(OscarData *od, guint16 channel, const char *bn, guint16 event)
{
	FlapConnection *conn;
	ByteStream bs;
	aim_snacid_t snacid;

	if (!od || !(conn = flap_connection_findbygroup(od, 0x0002)))
		return -EINVAL;

	if (!bn)
		return -EINVAL;

	byte_stream_new(&bs, 11 + strlen(bn) + 2);

	snacid = aim_cachesnac(od, SNAC_FAMILY_ICBM, 0x0014, 0x0000, NULL, 0);

	/* ICBM cookie */
	byte_stream_put32(&bs, 0x00000000);
	byte_stream_put32(&bs, 0x00000000);

	/*
	 * Channel (should be 0x0001 for mtn)
	 */
	byte_stream_put16(&bs, channel);

	/*
	 * Dest buddy name
	 */
	byte_stream_put8(&bs, strlen(bn));
	byte_stream_putstr(&bs, bn);

	/*
	 * Event (should be 0x0000, 0x0001, or 0x0002 for mtn)
	 */
	byte_stream_put16(&bs, event);

	flap_connection_send_snac(od, conn, SNAC_FAMILY_ICBM, 0x0014, snacid, &bs);
<<<<<<< HEAD

	byte_stream_destroy(&bs);

	return 0;
}

/*
 * Subtype 0x0006 - Send eXtra Status request
 */
int icq_im_xstatus_request(OscarData *od, const char *sn)
{
	FlapConnection *conn;
	aim_snacid_t snacid;
	guchar cookie[8];
	GSList *outer_tlvlist = NULL, *inner_tlvlist = NULL;
	ByteStream bs, header, plugindata;
	PurpleAccount *account;
	const char *fmt;
	char *statxml;
	int xmllen;

	static const guint8 pluginid[] = {
		0x09, 0x46, 0x13, 0x49, 0x4C, 0x7F, 0x11, 0xD1,
		0x82, 0x22, 0x44, 0x45, 0x53, 0x54, 0x00, 0x00
	};

	static const guint8 c_plugindata[] = {
		0x1B, 0x00, 0x0A,
		0x00, 0x00, 0x00, 0x00, 0x00, 0x00, 0x00, 0x00, 0x00, 0x00, 0x00, 0x00, 0x00, 0x00, 0x00, 0x00,
		0x00, 0x00, 0x00, 0x03, 0x00, 0x00, 0x00, 0x00, 0xF9, 0xD1, 0x0E, 0x00, 0xF9, 0xD1, 0x00, 0x00,
		0x00, 0x00, 0x00, 0x00, 0x00, 0x00, 0x00, 0x00, 0x00, 0x00, 0x1A, 0x00, 0x00, 0x00, 0x01, 0x00,
		0x01, 0x00, 0x00, 0x4F, 0x00, 0x3B, 0x60, 0xB3, 0xEF, 0xD8, 0x2A, 0x6C, 0x45, 0xA4, 0xE0, 0x9C,
		0x5A, 0x5E, 0x67, 0xE8, 0x65, 0x08, 0x00, 0x2A, 0x00, 0x00, 0x00, 0x53, 0x63, 0x72, 0x69, 0x70,
		0x74, 0x20, 0x50, 0x6C, 0x75, 0x67, 0x2D, 0x69, 0x6E, 0x3A, 0x20, 0x52, 0x65, 0x6D, 0x6F, 0x74,
		0x65, 0x20, 0x4E, 0x6F, 0x74, 0x69, 0x66, 0x69, 0x63, 0x61, 0x74, 0x69, 0x6F, 0x6E, 0x20, 0x41,
		0x72, 0x72, 0x69, 0x76, 0x65, 0x00, 0x00, 0x01, 0x00, 0x00, 0x00, 0x00, 0x00, 0x00, 0x00, 0x00,
		0x00, 0x00, 0x00, 0x00, 0x14, 0x01, 0x00, 0x00, 0x10, 0x01, 0x00, 0x00
	};

	if (!od || !(conn = flap_connection_findbygroup(od, 0x0004)))
		return -EINVAL;

	if (!sn)
		return -EINVAL;

	fmt = "<N><QUERY>&lt;Q&gt;&lt;PluginID&gt;srvMng&lt;/PluginID&gt;&lt;/Q&gt;</QUERY><NOTIFY>&lt;srv&gt;&lt;id&gt;cAwaySrv&lt;/id&gt;&lt;req&gt;&lt;id&gt;AwayStat&lt;/id&gt;&lt;trans&gt;2&lt;/trans&gt;&lt;senderId&gt;%s&lt;/senderId&gt;&lt;/req&gt;&lt;/srv&gt;</NOTIFY></N>\r\n";

	account = purple_connection_get_account(od->gc);

	statxml = g_strdup_printf(fmt, purple_account_get_username(account));
	xmllen = strlen(statxml);

	aim_icbm_makecookie(cookie);

	byte_stream_new(&bs, 10 + 8 + 2 + 1 + strlen(sn) + 2
					  + 2 + 2 + 8 + 16 + 2 + 2 + 2 + 2 + 2
					  + 2 + 2 + sizeof(c_plugindata) + xmllen
					  + 2 + 2);

=======

	byte_stream_destroy(&bs);

	return 0;
}

/*
 * Subtype 0x0006 - Send eXtra Status request
 */
int icq_im_xstatus_request(OscarData *od, const char *sn)
{
	FlapConnection *conn;
	aim_snacid_t snacid;
	guchar cookie[8];
	GSList *outer_tlvlist = NULL, *inner_tlvlist = NULL;
	ByteStream bs, header, plugindata;
	PurpleAccount *account;
	const char *fmt;
	char *statxml;
	int xmllen;

	static const guint8 pluginid[] = {
		0x09, 0x46, 0x13, 0x49, 0x4C, 0x7F, 0x11, 0xD1,
		0x82, 0x22, 0x44, 0x45, 0x53, 0x54, 0x00, 0x00
	};

	static const guint8 c_plugindata[] = {
		0x1B, 0x00, 0x0A,
		0x00, 0x00, 0x00, 0x00, 0x00, 0x00, 0x00, 0x00, 0x00, 0x00, 0x00, 0x00, 0x00, 0x00, 0x00, 0x00,
		0x00, 0x00, 0x00, 0x03, 0x00, 0x00, 0x00, 0x00, 0xF9, 0xD1, 0x0E, 0x00, 0xF9, 0xD1, 0x00, 0x00,
		0x00, 0x00, 0x00, 0x00, 0x00, 0x00, 0x00, 0x00, 0x00, 0x00, 0x1A, 0x00, 0x00, 0x00, 0x01, 0x00,
		0x01, 0x00, 0x00, 0x4F, 0x00, 0x3B, 0x60, 0xB3, 0xEF, 0xD8, 0x2A, 0x6C, 0x45, 0xA4, 0xE0, 0x9C,
		0x5A, 0x5E, 0x67, 0xE8, 0x65, 0x08, 0x00, 0x2A, 0x00, 0x00, 0x00, 0x53, 0x63, 0x72, 0x69, 0x70,
		0x74, 0x20, 0x50, 0x6C, 0x75, 0x67, 0x2D, 0x69, 0x6E, 0x3A, 0x20, 0x52, 0x65, 0x6D, 0x6F, 0x74,
		0x65, 0x20, 0x4E, 0x6F, 0x74, 0x69, 0x66, 0x69, 0x63, 0x61, 0x74, 0x69, 0x6F, 0x6E, 0x20, 0x41,
		0x72, 0x72, 0x69, 0x76, 0x65, 0x00, 0x00, 0x01, 0x00, 0x00, 0x00, 0x00, 0x00, 0x00, 0x00, 0x00,
		0x00, 0x00, 0x00, 0x00, 0x14, 0x01, 0x00, 0x00, 0x10, 0x01, 0x00, 0x00
	};

	if (!od || !(conn = flap_connection_findbygroup(od, 0x0004)))
		return -EINVAL;

	if (!sn)
		return -EINVAL;

	fmt = "<N><QUERY>&lt;Q&gt;&lt;PluginID&gt;srvMng&lt;/PluginID&gt;&lt;/Q&gt;</QUERY><NOTIFY>&lt;srv&gt;&lt;id&gt;cAwaySrv&lt;/id&gt;&lt;req&gt;&lt;id&gt;AwayStat&lt;/id&gt;&lt;trans&gt;2&lt;/trans&gt;&lt;senderId&gt;%s&lt;/senderId&gt;&lt;/req&gt;&lt;/srv&gt;</NOTIFY></N>\r\n";

	account = purple_connection_get_account(od->gc);

	statxml = g_strdup_printf(fmt, purple_account_get_username(account));
	xmllen = strlen(statxml);

	aim_icbm_makecookie(cookie);

	byte_stream_new(&bs, 10 + 8 + 2 + 1 + strlen(sn) + 2
					  + 2 + 2 + 8 + 16 + 2 + 2 + 2 + 2 + 2
					  + 2 + 2 + sizeof(c_plugindata) + xmllen
					  + 2 + 2);

>>>>>>> 3f79dae7
	snacid = aim_cachesnac(od, 0x0004, 0x0006, 0x0000, NULL, 0);
	aim_im_puticbm(&bs, cookie, 0x0002, sn);

	byte_stream_new(&header, (7*2) + 16 + 8 + 2 + sizeof(c_plugindata) + xmllen); /* TLV 0x0005 Stream + Size */
	byte_stream_put16(&header, 0x0000); /* Message Type: Request */
	byte_stream_putraw(&header, cookie, sizeof(cookie)); /* Message ID */
	byte_stream_putraw(&header, pluginid, sizeof(pluginid)); /* Plugin ID */

	aim_tlvlist_add_16(&inner_tlvlist, 0x000a, 0x0001);
	aim_tlvlist_add_noval(&inner_tlvlist, 0x000f);

	/* Add Plugin Specific Data */
	byte_stream_new(&plugindata, (sizeof(c_plugindata) + xmllen));
	byte_stream_putraw(&plugindata, c_plugindata, sizeof(c_plugindata)); /* Content of TLV 0x2711 */
	byte_stream_putraw(&plugindata, (const guint8*)statxml, xmllen);

	aim_tlvlist_add_raw(&inner_tlvlist, 0x2711, (sizeof(c_plugindata) + xmllen), plugindata.data);

	aim_tlvlist_write(&header, &inner_tlvlist);
	aim_tlvlist_free(inner_tlvlist);

	aim_tlvlist_add_raw(&outer_tlvlist, 0x0005, byte_stream_curpos(&header), header.data);
	aim_tlvlist_add_noval(&outer_tlvlist, 0x0003); /* Empty TLV 0x0003 */

	aim_tlvlist_write(&bs, &outer_tlvlist);

	purple_debug_misc("oscar", "X-Status Request\n");
	flap_connection_send_snac_with_priority(od, conn, 0x0004, 0x0006, snacid, &bs, TRUE);

	aim_tlvlist_free(outer_tlvlist);
	byte_stream_destroy(&header);
	byte_stream_destroy(&plugindata);
	byte_stream_destroy(&bs);
	g_free(statxml);

	return 0;
}

int icq_relay_xstatus(OscarData *od, const char *sn, const guchar *cookie)
{
	FlapConnection *conn;
	ByteStream bs;
	aim_snacid_t snacid;
	PurpleAccount *account;
	PurpleStatus *status;
	const char *fmt;
	const char *formatted_msg;
	char *msg;
	char *statxml;
	const char *title;
	int len;

	static const guint8 plugindata[] = {
		0x1B, 0x00,
		0x09, 0x00, 0x00, 0x00, 0x00, 0x00, 0x00, 0x00, 0x00, 0x00,
		0x00, 0x00, 0x00, 0x00, 0x00, 0x00, 0x00, 0x00, 0x00, 0x00,
		0x01, 0x00, 0x00, 0x00, 0x00, 0xF9, 0xD1, 0x0E, 0x00, 0xF9, 0xD1,
		0x00, 0x00, 0x00, 0x00, 0x00, 0x00, 0x00, 0x00, 0x00, 0x00, 0x00,
		0x00, 0x1A, 0x00, 0x00, 0x00, 0x00, 0x00, 0x01, 0x00, 0x00, 0x4F,
		0x00, 0x3B, 0x60, 0xB3, 0xEF, 0xD8, 0x2A, 0x6C, 0x45, 0xA4, 0xE0,
		0x9C, 0x5A, 0x5E, 0x67, 0xE8, 0x65, 0x08, 0x00, 0x2A, 0x00, 0x00,
		0x00, 0x53, 0x63, 0x72, 0x69, 0x70, 0x74, 0x20, 0x50, 0x6C, 0x75,
		0x67, 0x2D, 0x69, 0x6E, 0x3A, 0x20, 0x52, 0x65, 0x6D, 0x6F, 0x74,
		0x65, 0x20, 0x4E, 0x6F, 0x74, 0x69, 0x66, 0x69, 0x63, 0x61, 0x74,
		0x69, 0x6F, 0x6E, 0x20, 0x41, 0x72, 0x72, 0x69, 0x76, 0x65, 0x00,
		0x00, 0x01, 0x00, 0x00, 0x00, 0x00, 0x00, 0x00, 0x00, 0x00, 0x00,
		0x00, 0x00, 0x00, 0xF3, 0x01, 0x00, 0x00, 0xEF, 0x01, 0x00, 0x00
	};

	fmt = "<NR><RES>&lt;ret event='OnRemoteNotification'&gt;&lt;srv&gt;&lt;id&gt;cAwaySrv&lt;/id&gt;&lt;val srv_id='cAwaySrv'&gt;&lt;Root&gt;&lt;CASXtraSetAwayMessage&gt;&lt;/CASXtraSetAwayMessage&gt;&l t;uin&gt;%s&lt;/uin&gt;&lt;index&gt;1&lt;/index&gt;&lt;title&gt;%s&lt;/title&gt;&lt;desc&gt;%s&lt;/desc&gt;&lt;/Root&gt;&lt;/val&gt;&lt;/srv&gt;&lt;srv&gt;&lt;id&gt;cRandomizerSrv&lt;/id&gt;&lt;val srv_id='cRandomizerSrv'&gt;undefined&lt;/val&gt;&lt;/srv&gt;&lt;/ret&gt;</RES></NR>\r\n";

	if (!od || !(conn = flap_connection_findbygroup(od, 0x0002)))
		return -EINVAL;

	if (!sn)
		return -EINVAL;

	account = purple_connection_get_account(od->gc);
	if (!account)
		return -EINVAL;

	/* if (!strcmp(account->username, sn))
		icq_im_xstatus_request(od, sn); */

	status = purple_presence_get_active_status(purple_account_get_presence(account));
	if (!status)
		return -EINVAL;

	title = purple_status_get_name(status);
	if (!title)
		return -EINVAL;

	formatted_msg = purple_status_get_attr_string(status, "message");
	if (!formatted_msg)
		return -EINVAL;

	msg = purple_markup_strip_html(formatted_msg);
	if (!msg)
		return -EINVAL;

	statxml = g_strdup_printf(fmt, purple_account_get_username(account), title, msg);
	len = strlen(statxml);

	purple_debug_misc("oscar", "X-Status AutoReply: %s, %s\n", formatted_msg, msg);

	byte_stream_new(&bs, 10 + 8 + 2 + 1 + strlen(sn) + 2 + sizeof(plugindata) + len); /* 16 extra */

	snacid = aim_cachesnac(od, 0x0004, 0x000b, 0x0000, NULL, 0);
	aim_im_puticbm(&bs, cookie, 0x0002, sn);
	byte_stream_put16(&bs, 0x0003);
	byte_stream_putraw(&bs, plugindata, sizeof(plugindata));
	byte_stream_putraw(&bs, (const guint8*)statxml, len);

	flap_connection_send_snac_with_priority(od, conn, 0x0004, 0x000b, snacid, &bs, TRUE);

	g_free(statxml);
	g_free(msg);
	byte_stream_destroy(&bs);

	return 0;
}

/*
 * Subtype 0x0014 - Receive a mini typing notification (mtn) packet.
 *
 * This is supported by winaim5 and newer, MacAIM bleh and newer, iChat bleh and newer,
 * and Purple 0.60 and newer.
 *
 */
static int mtn_receive(OscarData *od, FlapConnection *conn, aim_module_t *mod, FlapFrame *frame, aim_modsnac_t *snac, ByteStream *bs)
{
	int ret = 0;
	aim_rxcallback_t userfunc;
	char *bn;
	guint8 bnlen;
	guint16 channel, event;

	byte_stream_advance(bs, 8); /* ICBM cookie */
	channel = byte_stream_get16(bs);
	bnlen = byte_stream_get8(bs);
	bn = byte_stream_getstr(bs, bnlen);
<<<<<<< HEAD
=======
	if (!g_utf8_validate(bn, -1, NULL)) {
		purple_debug_warning("oscar", "Received SNAC %04hx/%04hx with "
				"invalid UTF-8 buddy name.\n", snac->family, snac->subtype);
		g_free(bn);
		return 1;
	}
>>>>>>> 3f79dae7
	event = byte_stream_get16(bs);

	if ((userfunc = aim_callhandler(od, snac->family, snac->subtype)))
		ret = userfunc(od, conn, frame, channel, bn, event);

	g_free(bn);

	return ret;
}

static int
snachandler(OscarData *od, FlapConnection *conn, aim_module_t *mod, FlapFrame *frame, aim_modsnac_t *snac, ByteStream *bs)
{
	if (snac->subtype == 0x0001)
		return error(od, conn, mod, frame, snac, bs);
	else if (snac->subtype == 0x0005)
		return aim_im_paraminfo(od, conn, mod, frame, snac, bs);
	else if (snac->subtype == 0x0007)
		return incomingim(od, conn, mod, frame, snac, bs);
	else if (snac->subtype == 0x000a)
		return missedcall(od, conn, mod, frame, snac, bs);
	else if (snac->subtype == 0x000b)
		return clientautoresp(od, conn, mod, frame, snac, bs);
	else if (snac->subtype == 0x000c)
		return msgack(od, conn, mod, frame, snac, bs);
	else if (snac->subtype == 0x0014)
		return mtn_receive(od, conn, mod, frame, snac, bs);

	return 0;
}

int
msg_modfirst(OscarData *od, aim_module_t *mod)
{
	mod->family = SNAC_FAMILY_ICBM;
	mod->version = 0x0001;
	mod->toolid = 0x0110;
	mod->toolversion = 0x0629;
	mod->flags = 0;
	strncpy(mod->name, "messaging", sizeof(mod->name));
	mod->snachandler = snachandler;

	return 0;
}<|MERGE_RESOLUTION|>--- conflicted
+++ resolved
@@ -334,7 +334,6 @@
 	byte_stream_put16(&data, 0x0501);
 	byte_stream_put16(&data, args->featureslen);
 	byte_stream_putraw(&data, args->features, args->featureslen);
-<<<<<<< HEAD
 
 	/* Insert message text in a TLV (type 0x0101) */
 	byte_stream_put16(&data, 0x0101);
@@ -347,20 +346,6 @@
 	/* Character subset -- we always use 0 here */
 	byte_stream_put16(&data, 0x0);
 
-=======
-
-	/* Insert message text in a TLV (type 0x0101) */
-	byte_stream_put16(&data, 0x0101);
-
-	/* Message block length */
-	byte_stream_put16(&data, args->msglen + 0x04);
-
-	/* Character set */
-	byte_stream_put16(&data, args->charset);
-	/* Character subset -- we always use 0 here */
-	byte_stream_put16(&data, 0x0);
-
->>>>>>> 3f79dae7
 	/* Message.  Not terminated */
 	byte_stream_putraw(&data, (guchar *)args->msg, args->msglen);
 
@@ -477,7 +462,6 @@
 	aim_tlvlist_add_str(&inner_tlvlist, 0x000c, msg);
 	aim_tlvlist_add_chatroom(&inner_tlvlist, 0x2711, exchange, roomname, instance);
 	aim_tlvlist_write(&hdrbs, &inner_tlvlist);
-<<<<<<< HEAD
 
 	aim_tlvlist_add_raw(&outer_tlvlist, 0x0005, byte_stream_curpos(&hdrbs), hdrbs.data);
 	byte_stream_destroy(&hdrbs);
@@ -489,19 +473,6 @@
 
 	flap_connection_send_snac(od, conn, SNAC_FAMILY_ICBM, 0x0006, snacid, &bs);
 
-=======
-
-	aim_tlvlist_add_raw(&outer_tlvlist, 0x0005, byte_stream_curpos(&hdrbs), hdrbs.data);
-	byte_stream_destroy(&hdrbs);
-
-	aim_tlvlist_write(&bs, &outer_tlvlist);
-
-	aim_tlvlist_free(inner_tlvlist);
-	aim_tlvlist_free(outer_tlvlist);
-
-	flap_connection_send_snac(od, conn, SNAC_FAMILY_ICBM, 0x0006, snacid, &bs);
-
->>>>>>> 3f79dae7
 	byte_stream_destroy(&bs);
 
 	return 0;
@@ -614,7 +585,6 @@
 	/* This TLV means "cancel!" */
 	aim_tlvlist_add_16(&inner_tlvlist, 0x000b, 0x0001);
 	aim_tlvlist_write(&hdrbs, &inner_tlvlist);
-<<<<<<< HEAD
 
 	aim_tlvlist_add_raw(&outer_tlvlist, 0x0005, byte_stream_curpos(&hdrbs), hdrbs.data);
 	byte_stream_destroy(&hdrbs);
@@ -626,19 +596,6 @@
 
 	flap_connection_send_snac(od, conn, SNAC_FAMILY_ICBM, 0x0006, snacid, &bs);
 
-=======
-
-	aim_tlvlist_add_raw(&outer_tlvlist, 0x0005, byte_stream_curpos(&hdrbs), hdrbs.data);
-	byte_stream_destroy(&hdrbs);
-
-	aim_tlvlist_write(&bs, &outer_tlvlist);
-
-	aim_tlvlist_free(inner_tlvlist);
-	aim_tlvlist_free(outer_tlvlist);
-
-	flap_connection_send_snac(od, conn, SNAC_FAMILY_ICBM, 0x0006, snacid, &bs);
-
->>>>>>> 3f79dae7
 	byte_stream_destroy(&bs);
 }
 
@@ -665,7 +622,6 @@
 
 	/* ICBM header */
 	aim_im_puticbm(&bs, peer_conn->cookie, 0x0002, peer_conn->bn);
-<<<<<<< HEAD
 
 	byte_stream_put16(&bs, 0x0005);
 	byte_stream_put16(&bs, 0x001a);
@@ -675,17 +631,6 @@
 
 	flap_connection_send_snac(od, conn, SNAC_FAMILY_ICBM, 0x0006, snacid, &bs);
 
-=======
-
-	byte_stream_put16(&bs, 0x0005);
-	byte_stream_put16(&bs, 0x001a);
-	byte_stream_put16(&bs, AIM_RENDEZVOUS_CONNECTED);
-	byte_stream_putraw(&bs, peer_conn->cookie, 8);
-	byte_stream_putcaps(&bs, peer_conn->type);
-
-	flap_connection_send_snac(od, conn, SNAC_FAMILY_ICBM, 0x0006, snacid, &bs);
-
->>>>>>> 3f79dae7
 	byte_stream_destroy(&bs);
 }
 
@@ -733,7 +678,6 @@
 	aim_tlvlist_add_16(&inner_tlvlist, 0x000a, requestnumber);
 	aim_tlvlist_add_noval(&inner_tlvlist, 0x000f);
 	aim_tlvlist_write(&hdrbs, &inner_tlvlist);
-<<<<<<< HEAD
 
 	aim_tlvlist_add_raw(&outer_tlvlist, 0x0005, byte_stream_curpos(&hdrbs), hdrbs.data);
 	byte_stream_destroy(&hdrbs);
@@ -745,19 +689,6 @@
 
 	flap_connection_send_snac(od, conn, SNAC_FAMILY_ICBM, 0x0006, snacid, &bs);
 
-=======
-
-	aim_tlvlist_add_raw(&outer_tlvlist, 0x0005, byte_stream_curpos(&hdrbs), hdrbs.data);
-	byte_stream_destroy(&hdrbs);
-
-	aim_tlvlist_write(&bs, &outer_tlvlist);
-
-	aim_tlvlist_free(inner_tlvlist);
-	aim_tlvlist_free(outer_tlvlist);
-
-	flap_connection_send_snac(od, conn, SNAC_FAMILY_ICBM, 0x0006, snacid, &bs);
-
->>>>>>> 3f79dae7
 	byte_stream_destroy(&bs);
 }
 
@@ -808,7 +739,6 @@
 	ip_comp[3] = ~ip[3];
 	aim_tlvlist_add_raw(&inner_tlvlist, 0x0016, 4, ip_comp);
 	aim_tlvlist_add_16(&inner_tlvlist, 0x0017, ~pin);
-<<<<<<< HEAD
 
 	aim_tlvlist_write(&hdrbs, &inner_tlvlist);
 
@@ -822,21 +752,6 @@
 
 	flap_connection_send_snac(od, conn, SNAC_FAMILY_ICBM, 0x0006, snacid, &bs);
 
-=======
-
-	aim_tlvlist_write(&hdrbs, &inner_tlvlist);
-
-	aim_tlvlist_add_raw(&outer_tlvlist, 0x0005, byte_stream_curpos(&hdrbs), hdrbs.data);
-	byte_stream_destroy(&hdrbs);
-
-	aim_tlvlist_write(&bs, &outer_tlvlist);
-
-	aim_tlvlist_free(inner_tlvlist);
-	aim_tlvlist_free(outer_tlvlist);
-
-	flap_connection_send_snac(od, conn, SNAC_FAMILY_ICBM, 0x0006, snacid, &bs);
-
->>>>>>> 3f79dae7
 	byte_stream_destroy(&bs);
 }
 
@@ -904,7 +819,6 @@
 	aim_tlvlist_write(&hdrbs, &inner_tlvlist);
 	aim_tlvlist_add_raw(&outer_tlvlist, 0x0005, byte_stream_curpos(&hdrbs), hdrbs.data);
 	byte_stream_destroy(&hdrbs);
-<<<<<<< HEAD
 
 	aim_tlvlist_write(&bs, &outer_tlvlist);
 
@@ -913,16 +827,6 @@
 
 	flap_connection_send_snac(od, conn, SNAC_FAMILY_ICBM, 0x0006, snacid, &bs);
 
-=======
-
-	aim_tlvlist_write(&bs, &outer_tlvlist);
-
-	aim_tlvlist_free(inner_tlvlist);
-	aim_tlvlist_free(outer_tlvlist);
-
-	flap_connection_send_snac(od, conn, SNAC_FAMILY_ICBM, 0x0006, snacid, &bs);
-
->>>>>>> 3f79dae7
 	byte_stream_destroy(&bs);
 }
 
@@ -994,7 +898,6 @@
 	}
 
 	aim_tlvlist_write(&hdrbs, &inner_tlvlist);
-<<<<<<< HEAD
 
 	aim_tlvlist_add_raw(&outer_tlvlist, 0x0005, byte_stream_curpos(&hdrbs), hdrbs.data);
 	byte_stream_destroy(&hdrbs);
@@ -1006,19 +909,6 @@
 
 	flap_connection_send_snac(od, conn, SNAC_FAMILY_ICBM, 0x0006, snacid, &bs);
 
-=======
-
-	aim_tlvlist_add_raw(&outer_tlvlist, 0x0005, byte_stream_curpos(&hdrbs), hdrbs.data);
-	byte_stream_destroy(&hdrbs);
-
-	aim_tlvlist_write(&bs, &outer_tlvlist);
-
-	aim_tlvlist_free(inner_tlvlist);
-	aim_tlvlist_free(outer_tlvlist);
-
-	flap_connection_send_snac(od, conn, SNAC_FAMILY_ICBM, 0x0006, snacid, &bs);
-
->>>>>>> 3f79dae7
 	byte_stream_destroy(&bs);
 }
 
@@ -1697,7 +1587,6 @@
 	byte_stream_new(&bs, 8+2+1+strlen(bn)+6);
 
 	snacid = aim_cachesnac(od, SNAC_FAMILY_ICBM, 0x000b, 0x0000, NULL, 0);
-<<<<<<< HEAD
 
 	byte_stream_putraw(&bs, cookie, 8);
 
@@ -1711,21 +1600,6 @@
 
 	flap_connection_send_snac(od, conn, SNAC_FAMILY_ICBM, 0x000b, snacid, &bs);
 
-=======
-
-	byte_stream_putraw(&bs, cookie, 8);
-
-	byte_stream_put16(&bs, 0x0002); /* channel */
-	byte_stream_put8(&bs, strlen(bn));
-	byte_stream_putstr(&bs, bn);
-
-	aim_tlvlist_add_16(&tlvlist, 0x0003, code);
-	aim_tlvlist_write(&bs, &tlvlist);
-	aim_tlvlist_free(tlvlist);
-
-	flap_connection_send_snac(od, conn, SNAC_FAMILY_ICBM, 0x000b, snacid, &bs);
-
->>>>>>> 3f79dae7
 	byte_stream_destroy(&bs);
 
 	return 0;
@@ -2021,7 +1895,6 @@
 	byte_stream_put16(&bs, event);
 
 	flap_connection_send_snac(od, conn, SNAC_FAMILY_ICBM, 0x0014, snacid, &bs);
-<<<<<<< HEAD
 
 	byte_stream_destroy(&bs);
 
@@ -2081,67 +1954,6 @@
 					  + 2 + 2 + sizeof(c_plugindata) + xmllen
 					  + 2 + 2);
 
-=======
-
-	byte_stream_destroy(&bs);
-
-	return 0;
-}
-
-/*
- * Subtype 0x0006 - Send eXtra Status request
- */
-int icq_im_xstatus_request(OscarData *od, const char *sn)
-{
-	FlapConnection *conn;
-	aim_snacid_t snacid;
-	guchar cookie[8];
-	GSList *outer_tlvlist = NULL, *inner_tlvlist = NULL;
-	ByteStream bs, header, plugindata;
-	PurpleAccount *account;
-	const char *fmt;
-	char *statxml;
-	int xmllen;
-
-	static const guint8 pluginid[] = {
-		0x09, 0x46, 0x13, 0x49, 0x4C, 0x7F, 0x11, 0xD1,
-		0x82, 0x22, 0x44, 0x45, 0x53, 0x54, 0x00, 0x00
-	};
-
-	static const guint8 c_plugindata[] = {
-		0x1B, 0x00, 0x0A,
-		0x00, 0x00, 0x00, 0x00, 0x00, 0x00, 0x00, 0x00, 0x00, 0x00, 0x00, 0x00, 0x00, 0x00, 0x00, 0x00,
-		0x00, 0x00, 0x00, 0x03, 0x00, 0x00, 0x00, 0x00, 0xF9, 0xD1, 0x0E, 0x00, 0xF9, 0xD1, 0x00, 0x00,
-		0x00, 0x00, 0x00, 0x00, 0x00, 0x00, 0x00, 0x00, 0x00, 0x00, 0x1A, 0x00, 0x00, 0x00, 0x01, 0x00,
-		0x01, 0x00, 0x00, 0x4F, 0x00, 0x3B, 0x60, 0xB3, 0xEF, 0xD8, 0x2A, 0x6C, 0x45, 0xA4, 0xE0, 0x9C,
-		0x5A, 0x5E, 0x67, 0xE8, 0x65, 0x08, 0x00, 0x2A, 0x00, 0x00, 0x00, 0x53, 0x63, 0x72, 0x69, 0x70,
-		0x74, 0x20, 0x50, 0x6C, 0x75, 0x67, 0x2D, 0x69, 0x6E, 0x3A, 0x20, 0x52, 0x65, 0x6D, 0x6F, 0x74,
-		0x65, 0x20, 0x4E, 0x6F, 0x74, 0x69, 0x66, 0x69, 0x63, 0x61, 0x74, 0x69, 0x6F, 0x6E, 0x20, 0x41,
-		0x72, 0x72, 0x69, 0x76, 0x65, 0x00, 0x00, 0x01, 0x00, 0x00, 0x00, 0x00, 0x00, 0x00, 0x00, 0x00,
-		0x00, 0x00, 0x00, 0x00, 0x14, 0x01, 0x00, 0x00, 0x10, 0x01, 0x00, 0x00
-	};
-
-	if (!od || !(conn = flap_connection_findbygroup(od, 0x0004)))
-		return -EINVAL;
-
-	if (!sn)
-		return -EINVAL;
-
-	fmt = "<N><QUERY>&lt;Q&gt;&lt;PluginID&gt;srvMng&lt;/PluginID&gt;&lt;/Q&gt;</QUERY><NOTIFY>&lt;srv&gt;&lt;id&gt;cAwaySrv&lt;/id&gt;&lt;req&gt;&lt;id&gt;AwayStat&lt;/id&gt;&lt;trans&gt;2&lt;/trans&gt;&lt;senderId&gt;%s&lt;/senderId&gt;&lt;/req&gt;&lt;/srv&gt;</NOTIFY></N>\r\n";
-
-	account = purple_connection_get_account(od->gc);
-
-	statxml = g_strdup_printf(fmt, purple_account_get_username(account));
-	xmllen = strlen(statxml);
-
-	aim_icbm_makecookie(cookie);
-
-	byte_stream_new(&bs, 10 + 8 + 2 + 1 + strlen(sn) + 2
-					  + 2 + 2 + 8 + 16 + 2 + 2 + 2 + 2 + 2
-					  + 2 + 2 + sizeof(c_plugindata) + xmllen
-					  + 2 + 2);
-
->>>>>>> 3f79dae7
 	snacid = aim_cachesnac(od, 0x0004, 0x0006, 0x0000, NULL, 0);
 	aim_im_puticbm(&bs, cookie, 0x0002, sn);
 
@@ -2283,15 +2095,12 @@
 	channel = byte_stream_get16(bs);
 	bnlen = byte_stream_get8(bs);
 	bn = byte_stream_getstr(bs, bnlen);
-<<<<<<< HEAD
-=======
 	if (!g_utf8_validate(bn, -1, NULL)) {
 		purple_debug_warning("oscar", "Received SNAC %04hx/%04hx with "
 				"invalid UTF-8 buddy name.\n", snac->family, snac->subtype);
 		g_free(bn);
 		return 1;
 	}
->>>>>>> 3f79dae7
 	event = byte_stream_get16(bs);
 
 	if ((userfunc = aim_callhandler(od, snac->family, snac->subtype)))
