/*
 * Purple's oscar protocol plugin
 * This file is the legal property of its developers.
 * Please see the AUTHORS file distributed alongside this file.
 *
 * This library is free software; you can redistribute it and/or
 * modify it under the terms of the GNU Lesser General Public
 * License as published by the Free Software Foundation; either
 * version 2 of the License, or (at your option) any later version.
 *
 * This library is distributed in the hope that it will be useful,
 * but WITHOUT ANY WARRANTY; without even the implied warranty of
 * MERCHANTABILITY or FITNESS FOR A PARTICULAR PURPOSE.  See the GNU
 * Lesser General Public License for more details.
 *
 * You should have received a copy of the GNU Lesser General Public
 * License along with this library; if not, write to the Free Software
 * Foundation, Inc., 51 Franklin Street, Fifth Floor, Boston, MA  02111-1301  USA
*/

/*
 * Family 0x0001 - This is a very special group.  All connections support
 * this group, as it does some particularly good things (like rate limiting).
 */

#include "oscar.h"

#include "ciphers/md5hash.h"

/*
 * Each time we make a FLAP connection to an oscar server the server gives
 * us a list of rate classes.  Each rate class has different properties for
 * how frequently we can send SNACs in that rate class before we become
 * throttled or disconnected.
 *
 * The server also gives us a list of every available SNAC and tells us which
 * rate class it's in.  There are a lot of different SNACs, so this list can be
 * fairly large.  One important characteristic of these rate classes is that
 * currently (and since at least 2004) most SNACs are in the same rate class.
 *
 * One optimization we can do to save memory is to only keep track of SNACs
 * that are in classes other than this default rate class.  So if we try to
 * look up a SNAC and it's not in our hash table then we can assume that it's
 * in the default rate class.
 */
#define OSCAR_DEFAULT_RATECLASS 1

/* Subtype 0x0002 - Client Online */
void
aim_srv_clientready(OscarData *od, FlapConnection *conn)
{
	ByteStream bs;
	aim_snacid_t snacid;
	GSList *cur;

	byte_stream_new(&bs, 1142);

	/*
	 * Send only the tool versions that the server cares about (that it
	 * marked as supporting in the server ready SNAC).
	 */
	for (cur = conn->groups; cur != NULL; cur = cur->next)
	{
		aim_module_t *mod;

		if ((mod = aim__findmodulebygroup(od, GPOINTER_TO_UINT(cur->data))))
		{
			byte_stream_put16(&bs, mod->family);
			byte_stream_put16(&bs, mod->version);
			byte_stream_put16(&bs, mod->toolid);
			byte_stream_put16(&bs, mod->toolversion);
		}
	}

	snacid = aim_cachesnac(od, SNAC_FAMILY_OSERVICE, 0x0002, 0x0000, NULL, 0);
	flap_connection_send_snac(od, conn, SNAC_FAMILY_OSERVICE, 0x0002, snacid, &bs);

	byte_stream_destroy(&bs);
}

/*
 * Subtype 0x0003 - Host Online
 *
 * See comments in conn.c about how the group associations are supposed
 * to work, and how they really work.
 *
 * This info probably doesn't even need to make it to the client.
 *
 * We don't actually call the client here.  This starts off the connection
 * initialization routine required by all AIM connections.  The next time
 * the client is called is the CONNINITDONE callback, which should be
 * shortly after the rate information is acknowledged.
 *
 */
static int
hostonline(OscarData *od, FlapConnection *conn, aim_module_t *mod, FlapFrame *frame, aim_modsnac_t *snac, ByteStream *bs)
{
	int group;

	while (byte_stream_bytes_left(bs))
	{
		group = byte_stream_get16(bs);
		conn->groups = g_slist_prepend(conn->groups, GUINT_TO_POINTER(group));
	}

	/*
	 * Next step is in the Host Versions handler.
	 *
	 * Note that we must send this before we request rates, since
	 * the format of the rate information depends on the versions we
	 * give it.
	 *
	 */
	aim_srv_setversions(od, conn);

	return 1;
}

/* Subtype 0x0004 - Service request */
void
aim_srv_requestnew(OscarData *od, guint16 serviceid)
{
	FlapConnection *conn;
	ByteStream bs;
	aim_snacid_t snacid;
	GSList *tlvlist = NULL;

	conn = flap_connection_findbygroup(od, SNAC_FAMILY_BOS);
	if(!conn)
		return;

	byte_stream_new(&bs, 6);

	byte_stream_put16(&bs, serviceid);

	if (od->use_ssl)
		/* Request SSL Connection */
		aim_tlvlist_add_noval(&tlvlist, 0x008c);

	aim_tlvlist_write(&bs, &tlvlist);
	aim_tlvlist_free(tlvlist);

	snacid = aim_cachesnac(od, SNAC_FAMILY_OSERVICE, 0x0004, 0x0000, NULL, 0);
	flap_connection_send_snac(od, conn, SNAC_FAMILY_OSERVICE, 0x0004, snacid, &bs);

	byte_stream_destroy(&bs);
}

/*
 * Join a room of name roomname.  This is the first step to joining an
 * already created room.  It's basically a Service Request for
 * family 0x000e, with a little added on to specify the exchange and room
 * name.
 */
int
aim_chat_join(OscarData *od, guint16 exchange, const char *roomname, guint16 instance)
{
	FlapConnection *conn;
	ByteStream bs;
	aim_snacid_t snacid;
	GSList *tlvlist = NULL;
	struct chatsnacinfo csi;

	conn = flap_connection_findbygroup(od, SNAC_FAMILY_BOS);
	if (!conn || !roomname || roomname[0] == '\0')
		return -EINVAL;

	byte_stream_new(&bs, 506);

	memset(&csi, 0, sizeof(csi));
	csi.exchange = exchange;
	g_strlcpy(csi.name, roomname, sizeof(csi.name));
	csi.instance = instance;

	/*
	 * Requesting service chat (0x000e)
	 */
	byte_stream_put16(&bs, 0x000e);

	aim_tlvlist_add_chatroom(&tlvlist, 0x0001, exchange, roomname, instance);

	if (od->use_ssl)
		/* Request SSL Connection */
		aim_tlvlist_add_noval(&tlvlist, 0x008c);

	aim_tlvlist_write(&bs, &tlvlist);
	aim_tlvlist_free(tlvlist);

	snacid = aim_cachesnac(od, SNAC_FAMILY_OSERVICE, 0x0004, 0x0000, &csi, sizeof(csi));
	flap_connection_send_snac(od, conn, SNAC_FAMILY_OSERVICE, 0x0004, snacid, &bs);

	byte_stream_destroy(&bs);

	return 0;
}

/* Subtype 0x0005 - Redirect */
static int
redirect(OscarData *od, FlapConnection *conn, aim_module_t *mod, FlapFrame *frame, aim_modsnac_t *snac, ByteStream *bs)
{
	struct aim_redirect_data redir;
	aim_rxcallback_t userfunc;
	GSList *tlvlist;
	aim_snac_t *origsnac = NULL;
	int ret = 0;

	memset(&redir, 0, sizeof(redir));

	tlvlist = aim_tlvlist_read(bs);

	if (!aim_tlv_gettlv(tlvlist, 0x000d, 1) ||
			!aim_tlv_gettlv(tlvlist, 0x0005, 1) ||
			!aim_tlv_gettlv(tlvlist, 0x0006, 1)) {
		aim_tlvlist_free(tlvlist);
		return 0;
	}

	redir.group = aim_tlv_get16(tlvlist, 0x000d, 1);
	redir.ip = aim_tlv_getstr(tlvlist, 0x0005, 1);
	redir.cookielen = aim_tlv_gettlv(tlvlist, 0x0006, 1)->length;
	redir.cookie = (guchar *)aim_tlv_getstr(tlvlist, 0x0006, 1);
	redir.ssl_cert_cn = aim_tlv_getstr(tlvlist, 0x008d, 1);
	redir.use_ssl = aim_tlv_get8(tlvlist, 0x008e, 1);

	/* Fetch original SNAC so we can get csi if needed */
	origsnac = aim_remsnac(od, snac->id);

	if ((redir.group == SNAC_FAMILY_CHAT) && origsnac) {
		struct chatsnacinfo *csi = (struct chatsnacinfo *)origsnac->data;

		redir.chat.exchange = csi->exchange;
		redir.chat.room = csi->name;
		redir.chat.instance = csi->instance;
	}

	if ((userfunc = aim_callhandler(od, snac->family, snac->subtype)))
		ret = userfunc(od, conn, frame, &redir);

	g_free((void *)redir.ip);
	g_free((void *)redir.cookie);
	g_free((void *)redir.ssl_cert_cn);

	if (origsnac)
		g_free(origsnac->data);
	g_free(origsnac);

	aim_tlvlist_free(tlvlist);

	return ret;
}

/* Subtype 0x0006 - Request Rate Information. */
void
aim_srv_reqrates(OscarData *od, FlapConnection *conn)
{
	aim_genericreq_n_snacid(od, conn, SNAC_FAMILY_OSERVICE, 0x0006);
}

/*
 * OSCAR defines several 'rate classes'.  Each class has separate
 * rate limiting properties (limit level, alert level, disconnect
 * level, etc), and a set of SNAC family/type pairs associated with
 * it.  The rate classes, their limiting properties, and the definitions
 * of which SNACs belong to which class are defined in the
 * Rate Response packet at login to each host.
 *
 * Logically, all rate offenses within one class count against further
 * offenses for other SNACs in the same class (ie, sending messages
 * too fast will limit the number of user info requests you can send,
 * since those two SNACs are in the same rate class).
 *
 * Since the rate classes are defined dynamically at login, the values
 * below may change. But they seem to be fairly constant.
 *
 * Currently, BOS defines five rate classes, with the commonly used
 * members as follows...
 *
 *  Rate class 0x0001:
 *	- Everything thats not in any of the other classes
 *
 *  Rate class 0x0002:
 *	- Buddy list add/remove
 *	- Permit list add/remove
 *	- Deny list add/remove
 *
 *  Rate class 0x0003:
 *	- User information requests
 *	- Outgoing ICBMs
 *
 *  Rate class 0x0004:
 *	- A few unknowns: 2/9, 2/b, and f/2
 *
 *  Rate class 0x0005:
 *	- Chat room create
 *	- Outgoing chat ICBMs
 *
 * The only other thing of note is that class 5 (chat) has slightly looser
 * limiting properties than class 3 (normal messages).  But thats just a
 * small bit of trivia for you.
 *
 * The last thing that needs to be learned about the rate limiting
 * system is how the actual numbers relate to the passing of time.  This
 * seems to be a big mystery.
 *
 * See joscar's javadoc for the RateClassInfo class for a great
 * explanation.  You might be able to find it at
 * http://dscoder.com/RateClassInfo.html
 */

static struct rateclass *
rateclass_find(GSList *rateclasses, guint16 id)
{
	GSList *tmp;

	for (tmp = rateclasses; tmp != NULL; tmp = tmp->next)
	{
		struct rateclass *rateclass;
		rateclass = tmp->data;
		if (rateclass->classid == id)
			return rateclass;
	}

	return NULL;
}

/* Subtype 0x0007 - Rate Parameters */
static int
rateresp(OscarData *od, FlapConnection *conn, aim_module_t *mod, FlapFrame *frame, aim_modsnac_t *snac, ByteStream *bs)
{
	guint16 numclasses, i;
	aim_rxcallback_t userfunc;

	/*
	 * First are the parameters for each rate class.
	 */
	numclasses = byte_stream_get16(bs);
	for (i = 0; i < numclasses; i++)
	{
		struct rateclass *rateclass;
		guint32 delta;
		struct timeval now;

		gettimeofday(&now, NULL);
		rateclass = g_new(struct rateclass, 1);

		rateclass->classid = byte_stream_get16(bs);
		rateclass->windowsize = byte_stream_get32(bs);
		rateclass->clear = byte_stream_get32(bs);
		rateclass->alert = byte_stream_get32(bs);
		rateclass->limit = byte_stream_get32(bs);
		rateclass->disconnect = byte_stream_get32(bs);
		rateclass->current = byte_stream_get32(bs);
		rateclass->max = byte_stream_get32(bs);
		if (mod->version >= 3) {
			delta = byte_stream_get32(bs);
			rateclass->dropping_snacs = byte_stream_get8(bs);
		} else {
			delta = 0;
			rateclass->dropping_snacs = 0;
		}

		rateclass->last.tv_sec = now.tv_sec - delta / 1000;
		rateclass->last.tv_usec = now.tv_usec - (delta % 1000) * 1000;

		conn->rateclasses = g_slist_prepend(conn->rateclasses, rateclass);

		if (rateclass->classid == OSCAR_DEFAULT_RATECLASS)
			conn->default_rateclass = rateclass;
	}
	conn->rateclasses = g_slist_reverse(conn->rateclasses);

	/*
	 * Then the members of each class.
	 */
	for (i = 0; i < numclasses; i++)
	{
		guint16 classid, count;
		struct rateclass *rateclass;
		int j;

		classid = byte_stream_get16(bs);
		count = byte_stream_get16(bs);

		if (classid == OSCAR_DEFAULT_RATECLASS) {
			/*
			 * Don't bother adding these SNACs to the hash table.  See the
			 * comment for OSCAR_DEFAULT_RATECLASS at the top of this file.
			 */
			byte_stream_advance(bs, 4 * count);
			continue;
		}

		rateclass = rateclass_find(conn->rateclasses, classid);

		for (j = 0; j < count; j++)
		{
			guint16 group, subtype;

			group = byte_stream_get16(bs);
			subtype = byte_stream_get16(bs);

			if (rateclass != NULL)
				g_hash_table_insert(conn->rateclass_members,
						GUINT_TO_POINTER((group << 16) + subtype),
						rateclass);
		}
	}

	/*
	 * We don't pass the rate information up to the client, as it really
	 * doesn't care.  The information is stored in the connection, however
	 * so that we can do rate limiting management when sending SNACs.
	 */

	/*
	 * Subscribe to rate change information for all rate classes.
	 */
	aim_srv_rates_addparam(od, conn);

	/*
	 * Finally, tell the client it's ready to go...
	 */
	if ((userfunc = aim_callhandler(od, AIM_CB_FAM_SPECIAL, AIM_CB_SPECIAL_CONNINITDONE)))
		userfunc(od, conn, frame);

	return 1;
}

/* Subtype 0x0008 - Add Rate Parameter */
void
aim_srv_rates_addparam(OscarData *od, FlapConnection *conn)
{
	ByteStream bs;
	aim_snacid_t snacid;
	GSList *tmp;

	byte_stream_new(&bs, 502);

	for (tmp = conn->rateclasses; tmp != NULL; tmp = tmp->next)
	{
		struct rateclass *rateclass;
		rateclass = tmp->data;
		byte_stream_put16(&bs, rateclass->classid);
	}

	snacid = aim_cachesnac(od, SNAC_FAMILY_OSERVICE, 0x0008, 0x0000, NULL, 0);
	flap_connection_send_snac(od, conn, SNAC_FAMILY_OSERVICE, 0x0008, snacid, &bs);

	byte_stream_destroy(&bs);
}

/* Subtype 0x000a - Rate Change */
static int
ratechange(OscarData *od, FlapConnection *conn, aim_module_t *mod, FlapFrame *frame, aim_modsnac_t *snac, ByteStream *bs)
{
	guint16 code, classid;
	struct rateclass *rateclass;
	guint32 delta;
	struct timeval now;
	static const char *codes[5] = {
		"invalid",
		"change",
		"warning",
		"limit",
		"limit cleared",
	};

	gettimeofday(&now, NULL);
	code = byte_stream_get16(bs);
	classid = byte_stream_get16(bs);

	rateclass = rateclass_find(conn->rateclasses, classid);
	if (rateclass == NULL)
		/* This should never really happen */
		return 0;

	rateclass->windowsize = byte_stream_get32(bs);
	rateclass->clear = byte_stream_get32(bs);
	rateclass->alert = byte_stream_get32(bs);
	rateclass->limit = byte_stream_get32(bs);
	rateclass->disconnect = byte_stream_get32(bs);
	rateclass->current = byte_stream_get32(bs);
	rateclass->max = byte_stream_get32(bs);
	if (mod->version >= 3) {
		delta = byte_stream_get32(bs);
		rateclass->dropping_snacs = byte_stream_get8(bs);
	} else {
		delta = 0;
		rateclass->dropping_snacs = 0;
	}

	rateclass->last.tv_sec = now.tv_sec - delta / 1000;
	rateclass->last.tv_usec = now.tv_usec - (delta % 1000) * 1000;

	purple_debug_misc("oscar", "rate %s (param ID 0x%04hx): curavg = %u, "
			"maxavg = %u, alert at %u, clear warning at %u, limit at %u, "
			"disconnect at %u, delta is %u, dropping is %u (window size = %u)\n",
			(code < 5) ? codes[code] : codes[0], rateclass->classid,
			rateclass->current, rateclass->max, rateclass->alert,
			rateclass->clear, rateclass->limit, rateclass->disconnect,
			delta, rateclass->dropping_snacs, rateclass->windowsize);

	if (code == AIM_RATE_CODE_LIMIT) {
		purple_debug_warning("oscar",  "The last action you attempted "
				"could not be performed because you are over the rate "
				"limit. Please wait 10 seconds and try again.\n");
	}

	return 1;
}

/*
 * How Migrations work.
 *
 * The server sends a Server Pause message, which the client should respond to
 * with a Server Pause Ack, which contains the families it needs on this
 * connection. The server will send a Migration Notice with an IP address, and
 * then disconnect. Next the client should open the connection and send the
 * cookie.  Repeat the normal login process and pretend this never happened.
 *
 * The Server Pause contains no data.
 *
 */

/* Subtype 0x000b - Service Pause */
static int
serverpause(OscarData *od, FlapConnection *conn, aim_module_t *mod, FlapFrame *frame, aim_modsnac_t *snac, ByteStream *bs)
{
	int ret = 0;
	aim_rxcallback_t userfunc;

	if ((userfunc = aim_callhandler(od, snac->family, snac->subtype)))
		ret = userfunc(od, conn, frame);

	return ret;
}

/* Subtype 0x000d - Service Resume */
static int
serverresume(OscarData *od, FlapConnection *conn, aim_module_t *mod, FlapFrame *frame, aim_modsnac_t *snac, ByteStream *bs)
{
	int ret = 0;
	aim_rxcallback_t userfunc;

	if ((userfunc = aim_callhandler(od, snac->family, snac->subtype)))
		ret = userfunc(od, conn, frame);

	return ret;
}

/* Subtype 0x000e - Request self-info */
void
aim_srv_reqpersonalinfo(OscarData *od, FlapConnection *conn)
{
	aim_genericreq_n_snacid(od, conn, SNAC_FAMILY_OSERVICE, 0x000e);
}

/* Subtype 0x000f - Self User Info */
static int
selfinfo(OscarData *od, FlapConnection *conn, aim_module_t *mod, FlapFrame *frame, aim_modsnac_t *snac, ByteStream *bs)
{
	int ret = 0;
	aim_rxcallback_t userfunc;
	aim_userinfo_t userinfo;

	aim_info_extract(od, bs, &userinfo);

	if ((userfunc = aim_callhandler(od, snac->family, snac->subtype)))
		ret = userfunc(od, conn, frame, &userinfo);

	aim_info_free(&userinfo);

	return ret;
}

/* Subtype 0x0010 - Evil Notification */
static int
evilnotify(OscarData *od, FlapConnection *conn, aim_module_t *mod, FlapFrame *frame, aim_modsnac_t *snac, ByteStream *bs)
{
	int ret = 0;
	aim_rxcallback_t userfunc;
	guint16 newevil;
	aim_userinfo_t userinfo;

	memset(&userinfo, 0, sizeof(aim_userinfo_t));

	newevil = byte_stream_get16(bs);

	if (byte_stream_bytes_left(bs))
		aim_info_extract(od, bs, &userinfo);

	if ((userfunc = aim_callhandler(od, snac->family, snac->subtype)))
		ret = userfunc(od, conn, frame, newevil, &userinfo);

	aim_info_free(&userinfo);

	return ret;
}

/*
 * Subtype 0x0011 - Idle Notification
 *
 * Should set your current idle time in seconds.  Note that this should
 * never be called consecutively with a non-zero idle time.  That makes
 * OSCAR do funny things.  Instead, just set it once you go idle, and then
 * call it again with zero when you're back.
 *
 */
void
aim_srv_setidle(OscarData *od, guint32 idletime)
{
	FlapConnection *conn;

	conn = flap_connection_findbygroup(od, SNAC_FAMILY_BOS);
	if(!conn)
		return;

	aim_genericreq_l(od, conn, SNAC_FAMILY_OSERVICE, 0x0011, &idletime);
}

/*
 * Subtype 0x0012 - Service Migrate
 *
 * This is the final SNAC sent on the original connection during a migration.
 * It contains the IP and cookie used to connect to the new server, and
 * optionally a list of the SNAC groups being migrated.
 *
 */
static int
migrate(OscarData *od, FlapConnection *conn, aim_module_t *mod, FlapFrame *frame, aim_modsnac_t *snac, ByteStream *bs)
{
	aim_rxcallback_t userfunc;
	int ret = 0;
	guint16 groupcount, i;
	GSList *tlvlist;
	char *ip = NULL;
	aim_tlv_t *cktlv;

	/*
	 * Apparently there's some fun stuff that can happen right here. The
	 * migration can actually be quite selective about what groups it
	 * moves to the new server.  When not all the groups for a connection
	 * are migrated, or they are all migrated but some groups are moved
	 * to a different server than others, it is called a bifurcated
	 * migration.
	 *
	 * Let's play dumb and not support that.
	 *
	 */
	groupcount = byte_stream_get16(bs);
	for (i = 0; i < groupcount; i++) {
		guint16 group;

		group = byte_stream_get16(bs);

		purple_debug_misc("oscar", "bifurcated migration unsupported -- group 0x%04x\n", group);
	}

	tlvlist = aim_tlvlist_read(bs);

	if (aim_tlv_gettlv(tlvlist, 0x0005, 1))
		ip = aim_tlv_getstr(tlvlist, 0x0005, 1);

	cktlv = aim_tlv_gettlv(tlvlist, 0x0006, 1);

	if ((userfunc = aim_callhandler(od, snac->family, snac->subtype)))
		ret = userfunc(od, conn, frame, ip, cktlv ? cktlv->value : NULL);

	aim_tlvlist_free(tlvlist);
	g_free(ip);

	return ret;
}

/* Subtype 0x0013 - Message of the Day */
static int
motd(OscarData *od, FlapConnection *conn, aim_module_t *mod, FlapFrame *frame, aim_modsnac_t *snac, ByteStream *bs)
{
	aim_rxcallback_t userfunc;
	char *msg = NULL;
	int ret = 0;
	GSList *tlvlist;
	guint16 id;

	/*
	 * Code.
	 *
	 * Valid values:
	 *   1 Mandatory upgrade
	 *   2 Advisory upgrade
	 *   3 System bulletin
	 *   4 Nothing's wrong ("top o the world" -- normal)
	 *   5 Lets-break-something.
	 *
	 */
	id = byte_stream_get16(bs);

	/*
	 * TLVs follow
	 */
	tlvlist = aim_tlvlist_read(bs);

	msg = aim_tlv_getstr(tlvlist, 0x000b, 1);

	if ((userfunc = aim_callhandler(od, snac->family, snac->subtype)))
		ret = userfunc(od, conn, frame, id, msg);

	g_free(msg);

	aim_tlvlist_free(tlvlist);

	return ret;
}

/*
 * Subtype 0x0017 - Set client versions
 *
 * If you've seen the clientonline/clientready SNAC you're probably
 * wondering what the point of this one is.  And that point seems to be
 * that the versions in the client online SNAC are sent too late for the
 * server to be able to use them to change the protocol for the earlier
 * login packets (client versions are sent right after Host Online is
 * received, but client online versions aren't sent until quite a bit later).
 * We can see them already making use of this by changing the format of
 * the rate information based on what version of group 1 we advertise here.
 *
 */
void
aim_srv_setversions(OscarData *od, FlapConnection *conn)
{
	ByteStream bs;
	aim_snacid_t snacid;
	GSList *cur;

	byte_stream_new(&bs, 1142);

	/*
	 * Send only the versions that the server cares about (that it
	 * marked as supporting in the server ready SNAC).
	 */
	for (cur = conn->groups; cur != NULL; cur = cur->next)
	{
		aim_module_t *mod;

		if ((mod = aim__findmodulebygroup(od, GPOINTER_TO_UINT(cur->data))))
		{
			byte_stream_put16(&bs, mod->family);
			byte_stream_put16(&bs, mod->version);
		}
	}

	snacid = aim_cachesnac(od, SNAC_FAMILY_OSERVICE, 0x0017, 0x0000, NULL, 0);
	flap_connection_send_snac(od, conn, SNAC_FAMILY_OSERVICE, 0x0017, snacid, &bs);

	byte_stream_destroy(&bs);
}

/* Subtype 0x0018 - Host versions */
static int
hostversions(OscarData *od, FlapConnection *conn, aim_module_t *mod, FlapFrame *frame, aim_modsnac_t *snac, ByteStream *bs)
{
	int vercount;
	guint8 *versions;

	/* This is frivolous. (Thank you SmarterChild.) */
	vercount = byte_stream_bytes_left(bs)/4;

	/* XXX: vercount probably should be used for reading versions. */
	(void)vercount;
	versions = byte_stream_getraw(bs, byte_stream_bytes_left(bs));
	g_free(versions);

	/*
	 * Now request rates.
	 */
	aim_srv_reqrates(od, conn);

	return 1;
}

/**
 * Subtype 0x001e - Extended Status/Extra Info.
 *
 * These settings are transient, not server-stored (i.e. they only
 * apply to this session, and must be re-set the next time you sign
 * on).
 *
 * You can set your ICQ status (available, away, do not disturb,
 * etc.), or whether your IP address should be hidden or not, or
 * if your status is visible on ICQ web sites, and you can set
 * your IP address info and what not.
 *
 * You can also set your "available" message.  This is currently
 * only supported by iChat, Purple and other 3rd party clients.
 *
 * These are the same TLVs seen in user info.  You can
 * also set 0x0008 and 0x000c.
 */
int
aim_srv_setextrainfo(OscarData *od,
		gboolean seticqstatus, guint32 icqstatus,
		gboolean setstatusmsg, const char *statusmsg, const char *itmsurl)
{
	FlapConnection *conn;
	ByteStream bs;
	aim_snacid_t snacid;
	GSList *tlvlist = NULL;

	if (!od || !(conn = flap_connection_findbygroup(od, SNAC_FAMILY_ICBM)))
		return -EINVAL;

	if (seticqstatus)
	{
		aim_tlvlist_add_32(&tlvlist, 0x0006, icqstatus |
				AIM_ICQ_STATE_HIDEIP | AIM_ICQ_STATE_DIRECTREQUIREAUTH);
	}

	if (setstatusmsg)
	{
		size_t statusmsglen, itmsurllen;
		ByteStream tmpbs;

		statusmsglen = (statusmsg != NULL) ? strlen(statusmsg) : 0;
		itmsurllen = (itmsurl != NULL) ? strlen(itmsurl) : 0;

		byte_stream_new(&tmpbs, statusmsglen + 8 + itmsurllen + 8);
		byte_stream_put_bart_asset_str(&tmpbs, 0x0002, statusmsg);
		byte_stream_put_bart_asset_str(&tmpbs, 0x0009, itmsurl);

		aim_tlvlist_add_raw(&tlvlist, 0x001d,
				byte_stream_curpos(&tmpbs), tmpbs.data);
		byte_stream_destroy(&tmpbs);
	}

	byte_stream_new(&bs, aim_tlvlist_size(tlvlist));

	aim_tlvlist_write(&bs, &tlvlist);
	aim_tlvlist_free(tlvlist);

	snacid = aim_cachesnac(od, SNAC_FAMILY_OSERVICE, 0x001e, 0x0000, NULL, 0);
	flap_connection_send_snac(od, conn, SNAC_FAMILY_OSERVICE, 0x001e, snacid, &bs);

	byte_stream_destroy(&bs);

	return 0;
}

/* Send dummy DC (direct connect) information to the server.
 * Direct connect is ICQ's counterpart for AIM's DirectIM,
 * as far as I can tell. Anyway, we don't support it;
 * the reason to send this packet is that some clients
 * (Miranda, QIP) won't send us channel 2 ICBM messages
 * unless we specify DC version >= 8.
 *
 * See #12044 for more information.
 */
void
aim_srv_set_dc_info(OscarData *od)
{
	ByteStream bs, tlv0c;
	aim_snacid_t snacid;
	GSList *tlvlist = NULL;

	/* http://iserverd.khstu.ru/oscar/snac_01_1e.html has a nice analysis of what goes in 0xc tlv.
	 * Kopete sends a dummy DC info, too, so I just copied the values from them.
	 */
	byte_stream_new(&tlv0c, 4*2 + 1 + 2 + 4*6 + 2);
	byte_stream_put32(&tlv0c, 0x0);
	byte_stream_put32(&tlv0c, 0x0);
	byte_stream_put8(&tlv0c, 0x0); /* We don't support DC */
	byte_stream_put16(&tlv0c, 8); /* DC version */
	byte_stream_put32(&tlv0c, 0x0);
	byte_stream_put32(&tlv0c, 0x50);
	byte_stream_put32(&tlv0c, 0x3);
	byte_stream_put32(&tlv0c, 0x0);
	byte_stream_put32(&tlv0c, 0x0);
	byte_stream_put32(&tlv0c, 0x0);
	byte_stream_put16(&tlv0c, 0x0);
	aim_tlvlist_add_raw(&tlvlist, 0x000c, byte_stream_curpos(&tlv0c), tlv0c.data);
	byte_stream_destroy(&tlv0c);

	byte_stream_new(&bs, aim_tlvlist_size(tlvlist));
	aim_tlvlist_write(&bs, &tlvlist);
	aim_tlvlist_free(tlvlist);

	snacid = aim_cachesnac(od, SNAC_FAMILY_OSERVICE, 0x001e, 0x0000, NULL, 0);
	flap_connection_send_snac(od, flap_connection_findbygroup(od, SNAC_FAMILY_ICBM), SNAC_FAMILY_OSERVICE, 0x001e, snacid, &bs);

	byte_stream_destroy(&bs);
}

<<<<<<< HEAD
/**
 * Starting this past week (26 Mar 2001, say), AOL has started sending
 * this nice little extra SNAC.  AFAIK, it has never been used until now.
 *
 * The request contains eight bytes.  The first four are an offset, the
 * second four are a length.
 *
 * The offset is an offset into aim.exe when it is mapped during execution
 * on Win32.  So far, AOL has only been requesting bytes in static regions
 * of memory.  (I won't put it past them to start requesting data in
 * less static regions -- regions that are initialized at run time, but still
 * before the client receives this request.)
 *
 * When the client receives the request, it adds it to the current ds
 * (0x00400000) and dereferences it, copying the data into a buffer which
 * it then runs directly through the MD5 hasher.  The 16 byte output of
 * the hash is then sent back to the server.
 *
 * If the client does not send any data back, or the data does not match
 * the data that the specific client should have, the client will get the
 * following message from "AOL Instant Messenger":
 *    "You have been disconnected from the AOL Instant Message Service (SM)
 *     for accessing the AOL network using unauthorized software.  You can
 *     download a FREE, fully featured, and authorized client, here
 *     http://www.aol.com/aim/download2.html"
 * The connection is then closed, receiving disconnect code 1, URL
 * http://www.aim.aol.com/errors/USER_LOGGED_OFF_NEW_LOGIN.html.
 *
 * Note, however, that numerous inconsistencies can cause the above error,
 * not just sending back a bad hash.  Do not immediatly suspect this code
 * if you get disconnected.  AOL and the open/free software community have
 * played this game for a couple years now, generating the above message
 * on numerous ocassions.
 *
 * Anyway, neener.  We win again.
 *
 */
/* Subtype 0x001f - Client verification */
static int
memrequest(OscarData *od, FlapConnection *conn, aim_module_t *mod, FlapFrame *frame, aim_modsnac_t *snac, ByteStream *bs)
{
	int ret = 0;
	aim_rxcallback_t userfunc;
	guint32 offset, len;
	GSList *tlvlist;
	char *modname;

	offset = byte_stream_get32(bs);
	len = byte_stream_get32(bs);
	tlvlist = aim_tlvlist_read(bs);

	modname = aim_tlv_getstr(tlvlist, 0x0001, 1);

	purple_debug_info("oscar", "Got memory request for data at 0x%08x (%u bytes) of requested %s\n", offset, len, modname ? modname : "aim.exe");

	if ((userfunc = aim_callhandler(od, snac->family, snac->subtype)))
		ret = userfunc(od, conn, frame, offset, len, modname);

	g_free(modname);
	aim_tlvlist_free(tlvlist);

	return ret;
}

/* Subtype 0x0020 - Client verification reply */
int
aim_sendmemblock(OscarData *od, FlapConnection *conn, guint32 offset, guint32 len, const guint8 *buf, guint8 flag)
{
	ByteStream bs;
	aim_snacid_t snacid;

	if (!od || !conn)
		return -EINVAL;

	byte_stream_new(&bs, 2+16);

	byte_stream_put16(&bs, 0x0010); /* md5 is always 16 bytes */

	if ((flag == AIM_SENDMEMBLOCK_FLAG_ISHASH) && buf && (len == 0x10)) { /* we're getting a hash */

		byte_stream_putraw(&bs, buf, 0x10);

	} else if (buf && (len > 0)) { /* use input buffer */
		PurpleHash *hash;
		guchar digest[16];

		hash = purple_md5_hash_new();
		purple_hash_append(hash, buf, len);
		purple_hash_digest(hash, digest, sizeof(digest));
		g_object_unref(hash);

		byte_stream_putraw(&bs, digest, 0x10);

	} else if (len == 0) { /* no length, just hash NULL (buf is optional) */
		PurpleHash *hash;
		guchar digest[16];
		guint8 nil = '\0';

		/*
		 * I'm not sure if we really need the empty append with the
		 * new MD5 functions, so I'll leave it in, just in case.
		 */
		hash = purple_md5_hash_new();
		purple_hash_append(hash, &nil, 0);
		purple_hash_digest(hash, digest, sizeof(digest));
		g_object_unref(hash);

		byte_stream_putraw(&bs, digest, 0x10);

	} else {

		/*
		 * This data is correct for AIM 3.5.1670.
		 *
		 * Using these blocks is as close to "legal" as you can get
		 * without using an AIM binary.
		 *
		 */
		if ((offset == 0x03ffffff) && (len == 0x03ffffff)) {

#if 1 /* with "AnrbnrAqhfzcd" */
			byte_stream_put32(&bs, 0x44a95d26);
			byte_stream_put32(&bs, 0xd2490423);
			byte_stream_put32(&bs, 0x93b8821f);
			byte_stream_put32(&bs, 0x51c54b01);
#else /* no filename */
			byte_stream_put32(&bs, 0x1df8cbae);
			byte_stream_put32(&bs, 0x5523b839);
			byte_stream_put32(&bs, 0xa0e10db3);
			byte_stream_put32(&bs, 0xa46d3b39);
#endif

		} else
			purple_debug_warning("oscar", "sendmemblock: unknown hash request\n");

	}

	snacid = aim_cachesnac(od, SNAC_FAMILY_OSERVICE, 0x0020, 0x0000, NULL, 0);
	flap_connection_send_snac(od, conn, SNAC_FAMILY_OSERVICE, 0x0020, snacid, &bs);

	byte_stream_destroy(&bs);

	return 0;
}

=======
>>>>>>> 199c5631
/*
 * Subtype 0x0021 - Receive our extended status
 *
 * This is used for iChat's "available" messages, and maybe ICQ extended
 * status messages?  It's also used to tell the client whether or not it
 * needs to upload an SSI buddy icon... who engineers this stuff, anyway?
 */
static int
aim_parse_extstatus(OscarData *od, FlapConnection *conn, aim_module_t *mod, FlapFrame *frame, aim_modsnac_t *snac, ByteStream *bs)
{
	guint16 type = byte_stream_get16(bs);
	if (type == 0x0000 || type == 0x0001) {
		/* buddy icon checksum */
		/* not sure what the difference between 1 and 0 is */
		guint8 flags = byte_stream_get8(bs);
		guint8 length = byte_stream_get8(bs);
		guint8 *md5 = byte_stream_getraw(bs, length);

		if ((flags == 0x00) || (flags == 0x41)) {
			if (!flap_connection_getbytype(od, SNAC_FAMILY_BART) && !od->iconconnecting) {
				od->iconconnecting = TRUE;
				od->set_icon = TRUE;
				aim_srv_requestnew(od, SNAC_FAMILY_BART);
			} else {
				PurpleAccount *account = purple_connection_get_account(od->gc);
				PurpleStoredImage *img = purple_buddy_icons_find_account_icon(account);
				if (img == NULL) {
					aim_ssi_delicon(od);
				} else {

					purple_debug_info("oscar",
									"Uploading icon to icon server\n");
					aim_bart_upload(od, purple_imgstore_get_data(img),
							purple_imgstore_get_size(img));
					purple_imgstore_unref(img);
				}
			}
		} else if (flags == 0x81) {
			PurpleAccount *account = purple_connection_get_account(od->gc);
			PurpleStoredImage *img = purple_buddy_icons_find_account_icon(account);
			if (img == NULL)
				aim_ssi_delicon(od);
			else {
				aim_ssi_seticon(od, md5, length);
				purple_imgstore_unref(img);
			}
		}

		g_free(md5);
	}

	return 0;
}

static int
snachandler(OscarData *od, FlapConnection *conn, aim_module_t *mod, FlapFrame *frame, aim_modsnac_t *snac, ByteStream *bs)
{
	if (snac->subtype == 0x0003)
		return hostonline(od, conn, mod, frame, snac, bs);
	else if (snac->subtype == 0x0005)
		return redirect(od, conn, mod, frame, snac, bs);
	else if (snac->subtype == 0x0007)
		return rateresp(od, conn, mod, frame, snac, bs);
	else if (snac->subtype == 0x000a)
		return ratechange(od, conn, mod, frame, snac, bs);
	else if (snac->subtype == 0x000b)
		return serverpause(od, conn, mod, frame, snac, bs);
	else if (snac->subtype == 0x000d)
		return serverresume(od, conn, mod, frame, snac, bs);
	else if (snac->subtype == 0x000f)
		return selfinfo(od, conn, mod, frame, snac, bs);
	else if (snac->subtype == 0x0010)
		return evilnotify(od, conn, mod, frame, snac, bs);
	else if (snac->subtype == 0x0012)
		return migrate(od, conn, mod, frame, snac, bs);
	else if (snac->subtype == 0x0013)
		return motd(od, conn, mod, frame, snac, bs);
	else if (snac->subtype == 0x0018)
		return hostversions(od, conn, mod, frame, snac, bs);
	else if (snac->subtype == 0x0021)
		return aim_parse_extstatus(od, conn, mod, frame, snac, bs);

	return 0;
}

int service_modfirst(OscarData *od, aim_module_t *mod)
{
	mod->family = SNAC_FAMILY_OSERVICE;
	mod->version = 0x0003;
	mod->toolid = 0x0110;
	mod->toolversion = 0x0629;
	mod->flags = 0;
	strncpy(mod->name, "oservice", sizeof(mod->name));
	mod->snachandler = snachandler;

	return 0;
}<|MERGE_RESOLUTION|>--- conflicted
+++ resolved
@@ -889,154 +889,6 @@
 	byte_stream_destroy(&bs);
 }
 
-<<<<<<< HEAD
-/**
- * Starting this past week (26 Mar 2001, say), AOL has started sending
- * this nice little extra SNAC.  AFAIK, it has never been used until now.
- *
- * The request contains eight bytes.  The first four are an offset, the
- * second four are a length.
- *
- * The offset is an offset into aim.exe when it is mapped during execution
- * on Win32.  So far, AOL has only been requesting bytes in static regions
- * of memory.  (I won't put it past them to start requesting data in
- * less static regions -- regions that are initialized at run time, but still
- * before the client receives this request.)
- *
- * When the client receives the request, it adds it to the current ds
- * (0x00400000) and dereferences it, copying the data into a buffer which
- * it then runs directly through the MD5 hasher.  The 16 byte output of
- * the hash is then sent back to the server.
- *
- * If the client does not send any data back, or the data does not match
- * the data that the specific client should have, the client will get the
- * following message from "AOL Instant Messenger":
- *    "You have been disconnected from the AOL Instant Message Service (SM)
- *     for accessing the AOL network using unauthorized software.  You can
- *     download a FREE, fully featured, and authorized client, here
- *     http://www.aol.com/aim/download2.html"
- * The connection is then closed, receiving disconnect code 1, URL
- * http://www.aim.aol.com/errors/USER_LOGGED_OFF_NEW_LOGIN.html.
- *
- * Note, however, that numerous inconsistencies can cause the above error,
- * not just sending back a bad hash.  Do not immediatly suspect this code
- * if you get disconnected.  AOL and the open/free software community have
- * played this game for a couple years now, generating the above message
- * on numerous ocassions.
- *
- * Anyway, neener.  We win again.
- *
- */
-/* Subtype 0x001f - Client verification */
-static int
-memrequest(OscarData *od, FlapConnection *conn, aim_module_t *mod, FlapFrame *frame, aim_modsnac_t *snac, ByteStream *bs)
-{
-	int ret = 0;
-	aim_rxcallback_t userfunc;
-	guint32 offset, len;
-	GSList *tlvlist;
-	char *modname;
-
-	offset = byte_stream_get32(bs);
-	len = byte_stream_get32(bs);
-	tlvlist = aim_tlvlist_read(bs);
-
-	modname = aim_tlv_getstr(tlvlist, 0x0001, 1);
-
-	purple_debug_info("oscar", "Got memory request for data at 0x%08x (%u bytes) of requested %s\n", offset, len, modname ? modname : "aim.exe");
-
-	if ((userfunc = aim_callhandler(od, snac->family, snac->subtype)))
-		ret = userfunc(od, conn, frame, offset, len, modname);
-
-	g_free(modname);
-	aim_tlvlist_free(tlvlist);
-
-	return ret;
-}
-
-/* Subtype 0x0020 - Client verification reply */
-int
-aim_sendmemblock(OscarData *od, FlapConnection *conn, guint32 offset, guint32 len, const guint8 *buf, guint8 flag)
-{
-	ByteStream bs;
-	aim_snacid_t snacid;
-
-	if (!od || !conn)
-		return -EINVAL;
-
-	byte_stream_new(&bs, 2+16);
-
-	byte_stream_put16(&bs, 0x0010); /* md5 is always 16 bytes */
-
-	if ((flag == AIM_SENDMEMBLOCK_FLAG_ISHASH) && buf && (len == 0x10)) { /* we're getting a hash */
-
-		byte_stream_putraw(&bs, buf, 0x10);
-
-	} else if (buf && (len > 0)) { /* use input buffer */
-		PurpleHash *hash;
-		guchar digest[16];
-
-		hash = purple_md5_hash_new();
-		purple_hash_append(hash, buf, len);
-		purple_hash_digest(hash, digest, sizeof(digest));
-		g_object_unref(hash);
-
-		byte_stream_putraw(&bs, digest, 0x10);
-
-	} else if (len == 0) { /* no length, just hash NULL (buf is optional) */
-		PurpleHash *hash;
-		guchar digest[16];
-		guint8 nil = '\0';
-
-		/*
-		 * I'm not sure if we really need the empty append with the
-		 * new MD5 functions, so I'll leave it in, just in case.
-		 */
-		hash = purple_md5_hash_new();
-		purple_hash_append(hash, &nil, 0);
-		purple_hash_digest(hash, digest, sizeof(digest));
-		g_object_unref(hash);
-
-		byte_stream_putraw(&bs, digest, 0x10);
-
-	} else {
-
-		/*
-		 * This data is correct for AIM 3.5.1670.
-		 *
-		 * Using these blocks is as close to "legal" as you can get
-		 * without using an AIM binary.
-		 *
-		 */
-		if ((offset == 0x03ffffff) && (len == 0x03ffffff)) {
-
-#if 1 /* with "AnrbnrAqhfzcd" */
-			byte_stream_put32(&bs, 0x44a95d26);
-			byte_stream_put32(&bs, 0xd2490423);
-			byte_stream_put32(&bs, 0x93b8821f);
-			byte_stream_put32(&bs, 0x51c54b01);
-#else /* no filename */
-			byte_stream_put32(&bs, 0x1df8cbae);
-			byte_stream_put32(&bs, 0x5523b839);
-			byte_stream_put32(&bs, 0xa0e10db3);
-			byte_stream_put32(&bs, 0xa46d3b39);
-#endif
-
-		} else
-			purple_debug_warning("oscar", "sendmemblock: unknown hash request\n");
-
-	}
-
-	snacid = aim_cachesnac(od, SNAC_FAMILY_OSERVICE, 0x0020, 0x0000, NULL, 0);
-	flap_connection_send_snac(od, conn, SNAC_FAMILY_OSERVICE, 0x0020, snacid, &bs);
-
-	byte_stream_destroy(&bs);
-
-	return 0;
-}
-
-=======
->>>>>>> 199c5631
 /*
  * Subtype 0x0021 - Receive our extended status
  *
