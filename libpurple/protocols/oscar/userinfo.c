--- conflicted
+++ resolved
@@ -334,12 +334,8 @@
 		bi = g_hash_table_lookup(od->buddyinfo, purple_normalize(account, userinfo->bn));
 
 	if ((bi != NULL) && (bi->ipaddr != 0)) {
-<<<<<<< HEAD
 		char tmp2[40];
 		sprintf(tmp2, "%u.%u.%u.%u",
-=======
-		tmp =  g_strdup_printf("%u.%u.%u.%u",
->>>>>>> 33a5ba2c
 			0xFF & ((bi->ipaddr & 0xff000000) >> 24),
 			0xFF & ((bi->ipaddr & 0x00ff0000) >> 16),
 			0xFF & ((bi->ipaddr & 0x0000ff00) >> 8),
@@ -373,12 +369,8 @@
 	purple_notify_user_info_add_pair_plaintext(user_info, NULL, buf);
 	purple_notify_userinfo(od->gc, buddy, user_info, NULL, NULL);
 	purple_notify_user_info_destroy(user_info);
-<<<<<<< HEAD
-	purple_conversation_present_error(buddy, purple_connection_get_account(od->gc), buf);
-=======
 	if (!purple_conv_present_error(buddy, purple_connection_get_account(od->gc), buf))
 		purple_notify_error(od->gc, NULL, buf, NULL);
->>>>>>> 33a5ba2c
 	g_free(buf);
 }
 
@@ -407,23 +399,13 @@
 	purple_notify_user_info_add_pair_plaintext(user_info, _("UIN"), who);
 	oscar_user_info_convert_and_add(account, od, user_info, _("Nick"), info->nick);
 	if ((bi != NULL) && (bi->ipaddr != 0)) {
-<<<<<<< HEAD
 		char tstr[40];
 		sprintf(tstr, "%u.%u.%u.%u",
 			0xFF & ((bi->ipaddr & 0xff000000) >> 24),
 			0xFF & ((bi->ipaddr & 0x00ff0000) >> 16),
 			0xFF & ((bi->ipaddr & 0x0000ff00) >> 8),
-			0xFF & ((bi->ipaddr & 0x000000ff)));
+			0xFF & (bi->ipaddr & 0x000000ff));
 		purple_notify_user_info_add_pair_plaintext(user_info, _("IP Address"), tstr);
-=======
-		char *tstr =  g_strdup_printf("%u.%u.%u.%u",
-			0xFF & ((bi->ipaddr & 0xff000000) >> 24),
-			0xFF & ((bi->ipaddr & 0x00ff0000) >> 16),
-			0xFF & ((bi->ipaddr & 0x0000ff00) >> 8),
-			0xFF & (bi->ipaddr & 0x000000ff));
-		purple_notify_user_info_add_pair(user_info, _("IP Address"), tstr);
-		g_free(tstr);
->>>>>>> 33a5ba2c
 	}
 	oscar_user_info_convert_and_add(account, od, user_info, _("First Name"), info->first);
 	oscar_user_info_convert_and_add(account, od, user_info, _("Last Name"), info->last);
