--- conflicted
+++ resolved
@@ -221,11 +221,6 @@
 	if ((userfunc = aim_callhandler(od, snac->family, snac->subtype)))
 		ret = userfunc(od, conn, frame, &userinfo);
 
-<<<<<<< HEAD
-=======
-	if (snac->subtype == SNAC_SUBTYPE_BUDDY_ONCOMING && userinfo.flags & AIM_FLAG_AWAY)
-		aim_locate_autofetch_away_message(od, userinfo.bn);
-
 	if (snac->subtype == SNAC_SUBTYPE_BUDDY_ONCOMING &&
 	    userinfo.capabilities & OSCAR_CAPABILITY_XTRAZ) {
 		PurpleAccount *account = purple_connection_get_account(od->gc);
@@ -238,7 +233,6 @@
 				icq_im_xstatus_request(od, userinfo.sn);
 		}
 	}
->>>>>>> e0f66eef
 	aim_info_free(&userinfo);
 
 	return ret;
