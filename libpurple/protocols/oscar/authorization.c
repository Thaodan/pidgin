--- conflicted
+++ resolved
@@ -48,13 +48,8 @@
 		gname = purple_group_get_name(group);
 		purple_debug_info("oscar", "ssi: adding buddy %s to group %s\n",
 				   bname, gname);
-<<<<<<< HEAD
 		aim_ssi_sendauthrequest(od, bname, msg ? msg : _("Please authorize me so I can add you to my buddy list."));
-		if (!aim_ssi_itemlist_finditem(od->ssi.local, gname, bname, AIM_SSI_TYPE_BUDDY))
-=======
-		aim_ssi_sendauthrequest(od, data->name, msg ? msg : _("Please authorize me so I can add you to my buddy list."));
 		if (!aim_ssi_itemlist_finditem(&od->ssi.local, gname, bname, AIM_SSI_TYPE_BUDDY))
->>>>>>> e25e2c06
 		{
 			aim_ssi_addbuddy(od, bname, gname, NULL, purple_buddy_get_alias_only(buddy), NULL, NULL, TRUE);
 
