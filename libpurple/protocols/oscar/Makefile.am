EXTRA_DIST = \
	COPYING \
	AUTHORS \
	Makefile.mingw

pkgdir = @PURPLE_PLUGINDIR@

OSCARSOURCES = \
	authorization.c     \
	aim.c               \
	aim.h               \
	bstream.c           \
	clientlogin.c       \
	encoding.c          \
	encoding.h          \
	family_admin.c      \
	family_alert.c      \
	family_auth.c       \
	family_bart.c       \
	family_bos.c        \
	family_buddy.c      \
	family_chat.c       \
	family_chatnav.c    \
	family_icq.c        \
	family_icbm.c       \
	family_locate.c     \
	family_oservice.c   \
	family_popup.c      \
	family_feedbag.c    \
	family_stats.c      \
	family_userlookup.c \
	flap_connection.c   \
	icq.c               \
	icq.h               \
	misc.c              \
	msgcookie.c         \
	odc.c               \
	oft.c               \
	oscar.c             \
	oscar.h             \
	oscarcommon.h       \
	oscar_data.c        \
	peer.c              \
	peer.h              \
	peer_proxy.c        \
	rxhandlers.c        \
	snac.c              \
	snactypes.h         \
	tlv.c               \
	userinfo.c          \
	util.c              \
	visibility.c	    \
	visibility.h

AM_CFLAGS = $(st)

liboscar_la_LDFLAGS = -module @PLUGIN_LDFLAGS@

if STATIC_OSCAR

st = -DPURPLE_STATIC_PRPL
noinst_LTLIBRARIES  = liboscar.la
liboscar_la_SOURCES = $(OSCARSOURCES)
liboscar_la_CFLAGS  = $(AM_CFLAGS)

else

st =
<<<<<<< HEAD
pkg_LTLIBRARIES     = liboscar.la
=======
pkg_LTLIBRARIES     = libaim.la libicq.la
if IS_WIN32
lib_LTLIBRARIES = liboscar.la
else
pkg_LTLIBRARIES += liboscar.la
endif

>>>>>>> d77cec84
liboscar_la_SOURCES = $(OSCARSOURCES)
liboscar_la_LIBADD  = @PURPLE_LIBS@

endif

AM_CPPFLAGS = \
	-I$(top_srcdir)/libpurple \
	-I$(top_builddir)/libpurple \
	$(GLIB_CFLAGS) \
	$(GPLUGIN_CFLAGS) \
	$(DEBUG_CFLAGS)<|MERGE_RESOLUTION|>--- conflicted
+++ resolved
@@ -66,17 +66,7 @@
 else
 
 st =
-<<<<<<< HEAD
 pkg_LTLIBRARIES     = liboscar.la
-=======
-pkg_LTLIBRARIES     = libaim.la libicq.la
-if IS_WIN32
-lib_LTLIBRARIES = liboscar.la
-else
-pkg_LTLIBRARIES += liboscar.la
-endif
-
->>>>>>> d77cec84
 liboscar_la_SOURCES = $(OSCARSOURCES)
 liboscar_la_LIBADD  = @PURPLE_LIBS@
 
