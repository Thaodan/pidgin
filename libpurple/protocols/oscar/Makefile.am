--- conflicted
+++ resolved
@@ -54,21 +54,14 @@
 
 AM_CFLAGS = $(st)
 
-<<<<<<< HEAD
-liboscar_la_LDFLAGS = -module -avoid-version
+liboscar_la_LDFLAGS = -module @PLUGIN_LDFLAGS@
 
-=======
-libaim_la_LDFLAGS = -module @PLUGIN_LDFLAGS@
-libicq_la_LDFLAGS = -module @PLUGIN_LDFLAGS@
->>>>>>> eef5ae18
 if STATIC_OSCAR
 
 st = -DPURPLE_STATIC_PRPL
 noinst_LTLIBRARIES  = liboscar.la
 liboscar_la_SOURCES = $(OSCARSOURCES)
 liboscar_la_CFLAGS  = $(AM_CFLAGS)
-liboscar_la_LIBADD  = @PURPLE_LIBS@
-liboscar_la_LDFLAGS = @PLUGIN_LDFLAGS@
 
 else
 
@@ -76,7 +69,6 @@
 pkg_LTLIBRARIES     = liboscar.la
 liboscar_la_SOURCES = $(OSCARSOURCES)
 liboscar_la_LIBADD  = @PURPLE_LIBS@
-liboscar_la_LDFLAGS = @PLUGIN_LDFLAGS@
 
 endif
 
