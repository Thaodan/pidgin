/*
 * Purple's oscar protocol plugin
 * This file is the legal property of its developers.
 * Please see the AUTHORS file distributed alongside this file.
 *
 * This library is free software; you can redistribute it and/or
 * modify it under the terms of the GNU Lesser General Public
 * License as published by the Free Software Foundation; either
 * version 2 of the License, or (at your option) any later version.
 *
 * This library is distributed in the hope that it will be useful,
 * but WITHOUT ANY WARRANTY; without even the implied warranty of
 * MERCHANTABILITY or FITNESS FOR A PARTICULAR PURPOSE.  See the GNU
 * Lesser General Public License for more details.
 *
 * You should have received a copy of the GNU Lesser General Public
 * License along with this library; if not, write to the Free Software
 * Foundation, Inc., 51 Franklin Street, Fifth Floor, Boston, MA  02111-1301  USA
*/

/*
 * Main libfaim header.  Must be included in client for prototypes/macros.
 *
 * "come on, i turned a chick lesbian; i think this is the hackish equivalent"
 *                                                -- Josh Myer
 *
 */

#ifndef _OSCAR_H_
#define _OSCAR_H_

#include "circbuffer.h"
#include "debug.h"
#include "eventloop.h"
#include "internal.h"
#include "proxy.h"
#include "sslconn.h"

#include <stdio.h>
#include <string.h>
#include <fcntl.h>
#include <sys/types.h>
#include <stdlib.h>
#include <stdarg.h>
#include <errno.h>
#include <time.h>

#ifndef _WIN32
#include <sys/time.h>
#include <unistd.h>
#include <netdb.h>
#include <netinet/in.h>
#include <sys/socket.h>
#else
#include "libc_interface.h"
#endif

typedef struct _ByteStream         ByteStream;
typedef struct _ClientInfo         ClientInfo;
typedef struct _FlapConnection     FlapConnection;
typedef struct _FlapFrame          FlapFrame;
typedef struct _IcbmArgsCh2        IcbmArgsCh2;
typedef struct _IcbmCookie         IcbmCookie;
typedef struct _OscarData          OscarData;
typedef struct _QueuedSnac         QueuedSnac;

typedef guint32 aim_snacid_t;

#include "snactypes.h"

#ifdef __cplusplus
extern "C" {
#endif

#define FAIM_SNAC_HASH_SIZE 16

/*
 * Current Maximum Length for usernames (not including NULL)
 *
 * Currently only names up to 16 characters can be registered
 * however it is apparently legal for them to be larger.
 */
#define MAXSNLEN 97

/*
 * Current Maximum Length for Instant Messages
 *
 * This was found basically by experiment, but not wholly
 * accurate experiment.  It should not be regarded
 * as completely correct.  But its a decent approximation.
 *
 * Note that although we can send this much, its impossible
 * for WinAIM clients (up through the latest (4.0.1957)) to
 * send any more than 1kb.  Amaze all your windows friends
 * with utterly oversized instant messages!
 */
#define MAXMSGLEN 2544

/*
 * Maximum size of a Buddy Icon.
 */
#define MAXICONLEN 7168
#define AIM_ICONIDENT "AVT1picture.id"

/*
 * Current Maximum Length for Chat Room Messages
 *
 * This is actually defined by the protocol to be
 * dynamic, but I have yet to see due cause to
 * define it dynamically here.  Maybe later.
 *
 */
#define MAXCHATMSGLEN 512

/*
 * Found by trial and error.
 */
#define MAXAVAILMSGLEN 251

/**
 * Maximum length for the password of an ICQ account
 */
#define MAXICQPASSLEN 8

#define AIM_MD5_STRING "AOL Instant Messenger (SM)"

/*
 * Client info.  Filled in by the client and passed in to
 * aim_send_login().  The information ends up getting passed to OSCAR
 * through the initial login command.
 *
 */
struct _ClientInfo
{
	const char *clientstring;
	guint16 clientid;
	guint16 major;
	guint16 minor;
	guint16 point;
	guint16 build;
	guint32 distrib;
	const char *country; /* two-letter abbrev */
	const char *lang; /* two-letter abbrev */
};

/* Needs to be checked */
#define CLIENTINFO_AIM_3_5_1670 { \
	"AOL Instant Messenger (SM), version 3.5.1670/WIN32", \
	0x0004, \
	0x0003, 0x0005, \
	0x0000, 0x0686, \
	0x0000002a, \
	"us", "en", \
}

/* Needs to be checked */
/* Latest winaim without ssi */
#define CLIENTINFO_AIM_4_1_2010 { \
	"AOL Instant Messenger (SM), version 4.1.2010/WIN32", \
	0x0004, \
	0x0004, 0x0001, \
	0x0000, 0x07da, \
	0x0000004b, \
	"us", "en", \
}

/* Needs to be checked */
#define CLIENTINFO_AIM_4_3_2188 { \
	"AOL Instant Messenger (SM), version 4.3.2188/WIN32", \
	0x0109, \
	0x0400, 0x0003, \
	0x0000, 0x088c, \
	0x00000086, \
	"us", "en", \
}

/* Needs to be checked */
#define CLIENTINFO_AIM_4_8_2540 { \
	"AOL Instant Messenger (SM), version 4.8.2540/WIN32", \
	0x0109, \
	0x0004, 0x0008, \
	0x0000, 0x09ec, \
	0x000000af, \
	"us", "en", \
}

/* Needs to be checked */
#define CLIENTINFO_AIM_5_0_2938 { \
	"AOL Instant Messenger, version 5.0.2938/WIN32", \
	0x0109, \
	0x0005, 0x0000, \
	0x0000, 0x0b7a, \
	0x00000000, \
	"us", "en", \
}

#define CLIENTINFO_AIM_5_1_3036 { \
	"AOL Instant Messenger, version 5.1.3036/WIN32", \
	0x0109, \
	0x0005, 0x0001, \
	0x0000, 0x0bdc, \
	0x000000d2, \
	"us", "en", \
}

#define CLIENTINFO_AIM_5_5_3415 { \
	"AOL Instant Messenger, version 5.5.3415/WIN32", \
	0x0109, \
	0x0005, 0x0005, \
	0x0000, 0x0057, \
	0x000000ef, \
	"us", "en", \
}

#define CLIENTINFO_AIM_5_9_3702 { \
	"AOL Instant Messenger, version 5.9.3702/WIN32", \
	0x0109, \
	0x0005, 0x0009, \
	0x0000, 0x0e76, \
	0x00000111, \
	"us", "en", \
}

#define CLIENTINFO_ICHAT_1_0 { \
	"Apple iChat", \
	0x311a, \
	0x0001, 0x0000, \
	0x0000, 0x003c, \
	0x000000c6, \
	"us", "en", \
}

/* Needs to be checked */
#define CLIENTINFO_ICQ_4_65_3281 { \
	"ICQ Inc. - Product of ICQ (TM) 2000b.4.65.1.3281.85", \
	0x010a, \
	0x0004, 0x0041, \
	0x0001, 0x0cd1, \
	0x00000055, \
	"us", "en", \
}

/* Needs to be checked */
#define CLIENTINFO_ICQ_5_34_3728 { \
	"ICQ Inc. - Product of ICQ (TM).2002a.5.34.1.3728.85", \
	0x010a, \
	0x0005, 0x0022, \
	0x0001, 0x0e8f, \
	0x00000055, \
	"us", "en", \
}

#define CLIENTINFO_ICQ_5_45_3777 { \
	"ICQ Inc. - Product of ICQ (TM).2003a.5.45.1.3777.85", \
	0x010a, \
	0x0005, 0x002d, \
	0x0001, 0x0ec1, \
	0x00000055, \
	"us", "en", \
}

#define CLIENTINFO_ICQ6_6_0_6059 { \
	"ICQ Client", \
	0x010a, \
	0x0006, 0x0000, \
	0x0000, 0x17ab, \
	0x00007535, \
	"us", "en", \
}

#define CLIENTINFO_ICQBASIC_14_3_1068 { \
	"ICQBasic", \
	0x010a, \
	0x0014, 0x0003, \
	0x0000, 0x042c, \
	0x0000043d, \
	"us", "en", \
}

#define CLIENTINFO_ICQBASIC_14_34_3000 { \
	"ICQBasic", \
	0x010a, \
	0x0014, 0x0034, \
	0x0000, 0x0bb8, \
	0x0000043d, \
	"us", "en", \
}

#define CLIENTINFO_ICQBASIC_14_34_3096 { \
	"ICQBasic", \
	0x010a, \
	0x0014, 0x0034, \
	0x0000, 0x0c18, \
	0x0000043d, \
	"us", "en", \
}

#define CLIENTINFO_NETSCAPE_7_0_1 { \
	"Netscape 2000 an approved user of AOL Instant Messenger (SM)", \
	0x1d0d, \
	0x0007, 0x0000, \
	0x0001, 0x0000, \
	0x00000058, \
	"us", "en", \
}

/*
 * We need to use the major-minor-micro versions from the official
 * AIM and ICQ programs here or AOL won't let us use certain features.
 */

#define CLIENTINFO_PURPLE_AIM { \
	"Purple/" VERSION, \
	0x0109, \
	0x0005, 0x0001, \
	0x0000, 0x0bdc, \
	0x000000d2, \
	"us", "en", \
}

#define CLIENTINFO_PURPLE_ICQ { \
	"Purple/" VERSION, \
	0x010a, \
	0x0014, 0x0034, \
	0x0000, 0x0c18, \
	0x0000043d, \
	"us", "en", \
}

#define CLIENTINFO_AIM_KNOWNGOOD CLIENTINFO_AIM_5_1_3036
#define CLIENTINFO_ICQ_KNOWNGOOD CLIENTINFO_ICQBASIC_14_34_3096

typedef enum
{
	OSCAR_DISCONNECT_DONE, /* not considered an error */
	OSCAR_DISCONNECT_LOCAL_CLOSED, /* peer connections only, not considered an error */
	OSCAR_DISCONNECT_REMOTE_CLOSED,
	OSCAR_DISCONNECT_REMOTE_REFUSED, /* peer connections only */
	OSCAR_DISCONNECT_LOST_CONNECTION,
	OSCAR_DISCONNECT_INVALID_DATA,
	OSCAR_DISCONNECT_COULD_NOT_CONNECT,
	OSCAR_DISCONNECT_RETRYING /* peer connections only */
} OscarDisconnectReason;

typedef enum
{
	OSCAR_CAPABILITY_BUDDYICON            = 0x00000001,
	OSCAR_CAPABILITY_TALK                 = 0x00000002,
	OSCAR_CAPABILITY_DIRECTIM             = 0x00000004,
	OSCAR_CAPABILITY_CHAT                 = 0x00000008,
	OSCAR_CAPABILITY_GETFILE              = 0x00000010,
	OSCAR_CAPABILITY_SENDFILE             = 0x00000020,
	OSCAR_CAPABILITY_GAMES                = 0x00000040,
	OSCAR_CAPABILITY_ADDINS               = 0x00000080,
	OSCAR_CAPABILITY_SENDBUDDYLIST        = 0x00000100,
	OSCAR_CAPABILITY_GAMES2               = 0x00000200,
	OSCAR_CAPABILITY_ICQ_DIRECT           = 0x00000400,
	OSCAR_CAPABILITY_APINFO               = 0x00000800,
	OSCAR_CAPABILITY_ICQRTF               = 0x00001000,
	OSCAR_CAPABILITY_EMPTY                = 0x00002000,
	OSCAR_CAPABILITY_ICQSERVERRELAY       = 0x00004000,
	OSCAR_CAPABILITY_UNICODEOLD           = 0x00008000,
	OSCAR_CAPABILITY_TRILLIANCRYPT        = 0x00010000,
	OSCAR_CAPABILITY_UNICODE              = 0x00020000,
	OSCAR_CAPABILITY_INTEROPERATE         = 0x00040000,
	OSCAR_CAPABILITY_SHORTCAPS            = 0x00080000,
	OSCAR_CAPABILITY_HIPTOP               = 0x00100000,
	OSCAR_CAPABILITY_SECUREIM             = 0x00200000,
	OSCAR_CAPABILITY_SMS                  = 0x00400000,
	OSCAR_CAPABILITY_VIDEO                = 0x00800000,
	OSCAR_CAPABILITY_ICHATAV              = 0x01000000,
	OSCAR_CAPABILITY_LIVEVIDEO            = 0x02000000,
	OSCAR_CAPABILITY_CAMERA               = 0x04000000,
	OSCAR_CAPABILITY_ICHAT_SCREENSHARE    = 0x08000000,
<<<<<<< HEAD
	OSCAR_CAPABILITY_TYPING               = 0x10000000,
	OSCAR_CAPABILITY_GENERICUNKNOWN       = 0x20000000,
	OSCAR_CAPABILITY_LAST                 = 0x40000000
=======
	OSCAR_CAPABILITY_NEWCAPS              = 0x10000000,
	OSCAR_CAPABILITY_XTRAZ                = 0x20000000,
	OSCAR_CAPABILITY_GENERICUNKNOWN       = 0x40000000,
	OSCAR_CAPABILITY_LAST                 = 0x80000000
>>>>>>> f94d59c0
} OscarCapability;

/*
 * Byte Stream type. Sort of.
 *
 * Use of this type serves a couple purposes:
 *   - Buffer/buflen pairs are passed all around everywhere. This turns
 *     that into one value, as well as abstracting it slightly.
 *   - Through the abstraction, it is possible to enable bounds checking
 *     for robustness at the cost of performance.  But a clean failure on
 *     weird packets is much better than a segfault.
 *   - I like having variables named "bs".
 *
 * Don't touch the insides of this struct.  Or I'll have to kill you.
 *
 */
struct _ByteStream
{
	guint8 *data;
	guint32 len;
	guint32 offset;
};

struct _QueuedSnac
{
	guint16 family;
	guint16 subtype;
	FlapFrame *frame;
};

struct _FlapFrame
{
	guint8 channel;
	guint16 seqnum;
	ByteStream data;        /* payload stream */
};

struct _FlapConnection
{
	OscarData *od;              /**< Pointer to parent session. */
	gboolean connected;
	time_t lastactivity;             /**< Time of last transmit. */
	guint destroy_timeout;
	OscarDisconnectReason disconnect_reason;
	gchar *error_message;
	guint16 disconnect_code;

	/* A few variables that are only used when connecting */
	PurpleProxyConnectData *connect_data;
	guint16 cookielen;
	guint8 *cookie;
	gpointer new_conn_data;
	gchar *ssl_cert_cn;

	int fd;
	PurpleSslConnection *gsc;
	guint8 header[6];
	gssize header_received;
	FlapFrame buffer_incoming;
	PurpleCircBuffer *buffer_outgoing;
	guint watcher_incoming;
	guint watcher_outgoing;

	guint16 type;
	guint16 subtype;
	guint16 seqnum_out; /**< The sequence number of most recently sent packet. */
	guint16 seqnum_in; /**< The sequence number of most recently received packet. */
	GSList *groups;
	GSList *rateclasses; /* Contains nodes of struct rateclass. */

	GQueue *queued_snacs; /**< Contains QueuedSnacs. */
	GQueue *queued_lowpriority_snacs; /**< Contains QueuedSnacs to send only once queued_snacs is empty */
	guint queued_timeout;

	void *internal; /* internal conn-specific libfaim data */
};

struct _IcbmCookie
{
	guchar cookie[8];
	int type;
	void *data;
	time_t addtime;
	struct _IcbmCookie *next;
};

#include "peer.h"

/*
 * AIM Session: The main client-data interface.
 *
 */
struct _OscarData
{
	gboolean iconconnecting;
	gboolean set_icon;

	GSList *create_rooms;

	gboolean conf;
	gboolean reqemail;
	gboolean setemail;
	char *email;
	gboolean setnick;
	char *newformatting;
	gboolean chpass;
	char *oldp;
	char *newp;

	GSList *oscar_chats;
	GHashTable *buddyinfo;
	GSList *requesticon;

	gboolean use_ssl;
	gboolean icq;
	guint getblisttimer;

	struct {
		guint maxwatchers; /* max users who can watch you */
		guint maxbuddies; /* max users you can watch */
		guint maxgroups; /* max groups in server list */
		guint maxpermits; /* max users on permit list */
		guint maxdenies; /* max users on deny list */
		guint maxsiglen; /* max size (bytes) of profile */
		guint maxawaymsglen; /* max size (bytes) of posted away message */
	} rights;

	PurpleConnection *gc;

	void *modlistv;

	/*
	 * Outstanding snac handling
	 *
	 * TODO: Should these be per-connection? -mid
	 */
	void *snac_hash[FAIM_SNAC_HASH_SIZE];
	aim_snacid_t snacid_next;

	/*
	 * TODO: Data specific to a certain family should go into a
	 *       hashtable and the core parts of libfaim shouldn't
	 *       need to know about them.
	 */

	IcbmCookie *msgcookies;
	struct aim_icq_info *icq_info;
	struct aim_authresp_info *authinfo;
	struct aim_emailinfo *emailinfo;

	struct {
		struct aim_userinfo_s *userinfo;
		struct userinfo_node *requested;
	} locate;

	/* Server-stored information (ssi) */
	struct {
		gboolean received_data;
		guint16 numitems;
		struct aim_ssi_item *official;
		struct aim_ssi_item *local;
		struct aim_ssi_tmp *pending;
		time_t timestamp;
		gboolean waiting_for_ack;
		gboolean in_transaction;
	} ssi;

	/** Contains pointers to handler functions for each family/subtype. */
	GHashTable *handlerlist;

	/** A linked list containing FlapConnections. */
	GSList *oscar_connections;

	/** A linked list containing PeerConnections. */
	GSList *peer_connections;
};

/* Valid for calling aim_icq_setstatus() and for aim_userinfo_t->icqinfo.status */
#define AIM_ICQ_STATE_NORMAL            0x00000000
#define AIM_ICQ_STATE_AWAY              0x00000001
#define AIM_ICQ_STATE_DND               0x00000002
#define AIM_ICQ_STATE_OUT               0x00000004
#define AIM_ICQ_STATE_BUSY              0x00000010
#define AIM_ICQ_STATE_CHAT              0x00000020
#define AIM_ICQ_STATE_EVIL              0x00003000
#define AIM_ICQ_STATE_DEPRESSION        0x00004000
#define AIM_ICQ_STATE_ATHOME            0x00005000
#define AIM_ICQ_STATE_ATWORK            0x00006000
#define AIM_ICQ_STATE_LUNCH             0x00002001
#define AIM_ICQ_STATE_EVIL              0x00003000
#define AIM_ICQ_STATE_INVISIBLE         0x00000100
#define AIM_ICQ_STATE_WEBAWARE          0x00010000
#define AIM_ICQ_STATE_HIDEIP            0x00020000
#define AIM_ICQ_STATE_BIRTHDAY          0x00080000
#define AIM_ICQ_STATE_DIRECTDISABLED    0x00100000
#define AIM_ICQ_STATE_ICQHOMEPAGE       0x00200000
#define AIM_ICQ_STATE_DIRECTREQUIREAUTH 0x10000000
#define AIM_ICQ_STATE_DIRECTCONTACTLIST 0x20000000

typedef int (*aim_rxcallback_t)(OscarData *od, FlapConnection *conn, FlapFrame *frame, ...);


/* family_auth.c */
struct aim_clientrelease
{
	char *name;
	guint32 build;
	char *url;
	char *info;
};

struct aim_authresp_info
{
	char *bn;
	guint16 errorcode;
	char *errorurl;
	guint16 regstatus;
	char *email;
	char *bosip;
	guint16 cookielen;
	guint8 *cookie;
	char *chpassurl;
	struct aim_clientrelease latestrelease;
	struct aim_clientrelease latestbeta;
};

/* Callback data for redirect. */
struct aim_redirect_data
{
	guint16 group;
	const char *ip;
	guint16 cookielen;
	const guint8 *cookie;
	const char *ssl_cert_cn;
	guint8 use_ssl;
	struct { /* group == SNAC_FAMILY_CHAT */
		guint16 exchange;
		const char *room;
		guint16 instance;
	} chat;
};

int aim_request_login(OscarData *od, FlapConnection *conn, const char *bn);
int aim_send_login(OscarData *od, FlapConnection *conn, const char *bn, const char *password, gboolean truncate_pass, ClientInfo *ci, const char *key, gboolean allow_multiple_logins);
/* 0x000b */ int aim_auth_securid_send(OscarData *od, const char *securid);

void oscar_data_addhandler(OscarData *od, guint16 family, guint16 subtype, aim_rxcallback_t newhandler, guint16 flags);
aim_rxcallback_t aim_callhandler(OscarData *od, guint16 family, guint16 subtype);

/* flap_connection.c */
FlapConnection *flap_connection_new(OscarData *, int type);
void flap_connection_close(OscarData *od, FlapConnection *conn);
void flap_connection_destroy(FlapConnection *conn, OscarDisconnectReason reason, const gchar *error_message);
void flap_connection_schedule_destroy(FlapConnection *conn, OscarDisconnectReason reason, const gchar *error_message);
FlapConnection *flap_connection_findbygroup(OscarData *od, guint16 group);
FlapConnection *flap_connection_getbytype(OscarData *, int type);
FlapConnection *flap_connection_getbytype_all(OscarData *, int type);
void flap_connection_recv_cb(gpointer data, gint source, PurpleInputCondition cond);
void flap_connection_recv_cb_ssl(gpointer data, PurpleSslConnection *gsc, PurpleInputCondition cond);

void flap_connection_send(FlapConnection *conn, FlapFrame *frame);
void flap_connection_send_version(OscarData *od, FlapConnection *conn);
void flap_connection_send_version_with_cookie(OscarData *od, FlapConnection *conn, guint16 length, const guint8 *chipsahoy);
void flap_connection_send_snac(OscarData *od, FlapConnection *conn, guint16 family, const guint16 subtype, guint16 flags, aim_snacid_t snacid, ByteStream *data);
void flap_connection_send_snac_with_priority(OscarData *od, FlapConnection *conn, guint16 family, const guint16 subtype, guint16 flags, aim_snacid_t snacid, ByteStream *data, gboolean high_priority);
void flap_connection_send_keepalive(OscarData *od, FlapConnection *conn);
FlapFrame *flap_frame_new(OscarData *od, guint16 channel, int datalen);

OscarData *oscar_data_new(void);
void oscar_data_destroy(OscarData *);

/* misc.c */
#define AIM_VISIBILITYCHANGE_PERMITADD    0x05
#define AIM_VISIBILITYCHANGE_PERMITREMOVE 0x06
#define AIM_VISIBILITYCHANGE_DENYADD      0x07
#define AIM_VISIBILITYCHANGE_DENYREMOVE   0x08

#define AIM_PRIVFLAGS_ALLOWIDLE           0x01
#define AIM_PRIVFLAGS_ALLOWMEMBERSINCE    0x02

#define AIM_WARN_ANON                     0x01



/* 0x0001 - family_oservice.c */
/* 0x0002 */ void aim_srv_clientready(OscarData *od, FlapConnection *conn);
/* 0x0004 */ void aim_srv_requestnew(OscarData *od, guint16 serviceid);
/* 0x0006 */ void aim_srv_reqrates(OscarData *od, FlapConnection *conn);
/* 0x0008 */ void aim_srv_rates_addparam(OscarData *od, FlapConnection *conn);
/* 0x0009 */ void aim_srv_rates_delparam(OscarData *od, FlapConnection *conn);
/* 0x000c */ void aim_srv_sendpauseack(OscarData *od, FlapConnection *conn);
/* 0x000e */ void aim_srv_reqpersonalinfo(OscarData *od, FlapConnection *conn);
/* 0x0011 */ void aim_srv_setidle(OscarData *od, guint32 idletime);
/* 0x0014 */ void aim_srv_setprivacyflags(OscarData *od, FlapConnection *conn, guint32);
/* 0x0016 */ void aim_srv_nop(OscarData *od, FlapConnection *conn);
/* 0x0017 */ void aim_srv_setversions(OscarData *od, FlapConnection *conn);
/* 0x001e */ int aim_srv_setextrainfo(OscarData *od, gboolean seticqstatus, guint32 icqstatus, gboolean setstatusmsg, const char *statusmsg, const char *itmsurl);


void aim_bos_reqrights(OscarData *od, FlapConnection *conn);
int aim_bos_changevisibility(OscarData *od, FlapConnection *conn, int, const char *);
void aim_bos_setgroupperm(OscarData *od, FlapConnection *conn, guint32 mask);



#define AIM_CLIENTTYPE_UNKNOWN  0x0000
#define AIM_CLIENTTYPE_MC       0x0001
#define AIM_CLIENTTYPE_WINAIM   0x0002
#define AIM_CLIENTTYPE_WINAIM41 0x0003
#define AIM_CLIENTTYPE_AOL_TOC  0x0004
guint16 aim_im_fingerprint(const guint8 *msghdr, int len);

#define AIM_RATE_CODE_CHANGE     0x0001
#define AIM_RATE_CODE_WARNING    0x0002
#define AIM_RATE_CODE_LIMIT      0x0003
#define AIM_RATE_CODE_CLEARLIMIT 0x0004
void aim_ads_requestads(OscarData *od, FlapConnection *conn);



/* family_icbm.c */
#define AIM_OFT_SUBTYPE_SEND_FILE	0x0001
#define AIM_OFT_SUBTYPE_SEND_DIR	0x0002
#define AIM_OFT_SUBTYPE_GET_FILE	0x0011
#define AIM_OFT_SUBTYPE_GET_LIST	0x0012

#define AIM_TRANSFER_DENY_NOTSUPPORTED	0x0000
#define AIM_TRANSFER_DENY_DECLINE	0x0001
#define AIM_TRANSFER_DENY_NOTACCEPTING	0x0002

#define AIM_IMPARAM_FLAG_CHANMSGS_ALLOWED       0x00000001
#define AIM_IMPARAM_FLAG_MISSEDCALLS_ENABLED    0x00000002
#define AIM_IMPARAM_FLAG_SUPPORT_OFFLINEMSGS    0x00000100

/* This is what the server will give you if you don't set them yourself. */
#define AIM_IMPARAM_DEFAULTS { \
	0, \
	AIM_IMPARAM_FLAG_CHANMSGS_ALLOWED | AIM_IMPARAM_FLAG_MISSEDCALLS_ENABLED, \
	512, /* !! Note how small this is. */ \
	(99.9)*10, (99.9)*10, \
	1000 /* !! And how large this is. */ \
}

/* This is what most AIM versions use. */
#define AIM_IMPARAM_REASONABLE { \
	0, \
	AIM_IMPARAM_FLAG_CHANMSGS_ALLOWED | AIM_IMPARAM_FLAG_MISSEDCALLS_ENABLED, \
	8000, \
	(99.9)*10, (99.9)*10, \
	0 \
}

struct aim_icbmparameters
{
	guint16 maxchan;
	guint32 flags; /* AIM_IMPARAM_FLAG_ */
	guint16 maxmsglen; /* message size that you will accept */
	guint16 maxsenderwarn; /* this and below are *10 (999=99.9%) */
	guint16 maxrecverwarn;
	guint32 minmsginterval; /* in milliseconds? */
};

/*
 * TODO: Should probably combine this with struct chat_connection.
 */
struct aim_chat_roominfo
{
	guint16 exchange;
	char *name;
	guint8 namelen;
	guint16 instance;
};

struct chat_connection
{
	char *name;
	char *show; /* AOL did something funny to us */
	guint16 exchange;
	guint16 instance;
	FlapConnection *conn;
	int id;
	PurpleConnection *gc;
	PurpleConversation *conv;
	int maxlen;
	int maxvis;
};

/*
 * All this chat struct stuff should be in family_chat.c
 */
void oscar_chat_destroy(struct chat_connection *cc);

#define AIM_IMFLAGS_AWAY				0x0001 /* mark as an autoreply */
#define AIM_IMFLAGS_ACK					0x0002 /* request a receipt notice */
#define AIM_IMFLAGS_BUDDYREQ			0x0010 /* buddy icon requested */
#define AIM_IMFLAGS_HASICON				0x0020 /* already has icon */
#define AIM_IMFLAGS_SUBENC_MACINTOSH	0x0040 /* damn that Steve Jobs! */
#define AIM_IMFLAGS_CUSTOMFEATURES		0x0080 /* features field present */
#define AIM_IMFLAGS_EXTDATA				0x0100
#define AIM_IMFLAGS_X					0x0200
#define AIM_IMFLAGS_MULTIPART			0x0400 /* ->mpmsg section valid */
#define AIM_IMFLAGS_OFFLINE				0x0800 /* send to offline user */
#define AIM_IMFLAGS_TYPINGNOT			0x1000 /* typing notification */

#define AIM_CHARSET_ASCII		0x0000
#define AIM_CHARSET_UNICODE	0x0002 /* UTF-16BE */
#define AIM_CHARSET_CUSTOM	0x0003

/*
 * Multipart message structures.
 */
typedef struct aim_mpmsg_section_s
{
	guint16 charset;
	guint16 charsubset;
	gchar *data;
	guint16 datalen;
	struct aim_mpmsg_section_s *next;
} aim_mpmsg_section_t;

typedef struct aim_mpmsg_s
{
	unsigned int numparts;
	aim_mpmsg_section_t *parts;
} aim_mpmsg_t;

int aim_mpmsg_init(OscarData *od, aim_mpmsg_t *mpm);
int aim_mpmsg_addraw(OscarData *od, aim_mpmsg_t *mpm, guint16 charset, guint16 charsubset, const gchar *data, guint16 datalen);
int aim_mpmsg_addascii(OscarData *od, aim_mpmsg_t *mpm, const char *ascii);
int aim_mpmsg_addunicode(OscarData *od, aim_mpmsg_t *mpm, const guint16 *unicode, guint16 unicodelen);
void aim_mpmsg_free(OscarData *od, aim_mpmsg_t *mpm);

/*
 * Arguments to aim_send_im_ext().
 *
 * This is really complicated.  But immensely versatile.
 *
 */
struct aim_sendimext_args
{

	/* These are _required_ */
	const char *destbn;
	guint32 flags; /* often 0 */

	/* Only required if not using multipart messages */
	const char *msg;
	int msglen;

	/* Required if ->msg is not provided */
	aim_mpmsg_t *mpmsg;

	/* Only used if AIM_IMFLAGS_HASICON is set */
	guint32 iconlen;
	time_t iconstamp;
	guint32 iconsum;

	/* Only used if AIM_IMFLAGS_CUSTOMFEATURES is set */
	guint16 featureslen;
	guint8 *features;

	/* Only used if AIM_IMFLAGS_CUSTOMCHARSET is set and mpmsg not used */
	guint16 charset;
	guint16 charsubset;
};

/*
 * Arguments to aim_send_rtfmsg().
 */
struct aim_sendrtfmsg_args
{
	const char *destbn;
	guint32 fgcolor;
	guint32 bgcolor;
	const char *rtfmsg; /* must be in RTF */
};

/*
 * This information is provided in the Incoming ICBM callback for
 * Channel 1 ICBM's.
 *
 * Note that although CUSTOMFEATURES and CUSTOMCHARSET say they
 * are optional, both are always set by the current libfaim code.
 * That may or may not change in the future.  It is mainly for
 * consistency with aim_sendimext_args.
 *
 * Multipart messages require some explanation. If you want to use them,
 * I suggest you read all the comments in family_icbm.c.
 *
 */
struct aim_incomingim_ch1_args
{

	/* Always provided */
	aim_mpmsg_t mpmsg;
	guint32 icbmflags; /* some flags apply only to ->msg, not all mpmsg */
	time_t timestamp; /* Only set for offline messages */

	/* Only provided if message has a human-readable section */
	gchar *msg;
	int msglen;

	/* Only provided if AIM_IMFLAGS_HASICON is set */
	time_t iconstamp;
	guint32 iconlen;
	guint16 iconsum;

	/* Only provided if AIM_IMFLAGS_CUSTOMFEATURES is set */
	guint8 *features;
	guint8 featureslen;

	/* Only provided if AIM_IMFLAGS_EXTDATA is set */
	guint8 extdatalen;
	guint8 *extdata;

	/* Only used if AIM_IMFLAGS_CUSTOMCHARSET is set */
	guint16 charset;
	guint16 charsubset;
};

/* Valid values for channel 2 args->status */
#define AIM_RENDEZVOUS_PROPOSE   0x0000
#define AIM_RENDEZVOUS_CANCEL    0x0001
#define AIM_RENDEZVOUS_CONNECTED 0x0002

struct _IcbmArgsCh2
{
	guint16 status;
	guchar cookie[8];
	int type; /* One of the OSCAR_CAPABILITY_ constants */
	const char *proxyip;
	const char *clientip;
	const char *verifiedip;
	guint16 port;
	gboolean use_proxy;
	guint16 errorcode;
	const char *msg; /* invite message or file description */
	guint16 msglen;
	const char *encoding;
	const char *language;
	guint16 requestnumber;
	union {
		struct {
			guint32 checksum;
			guint32 length;
			time_t timestamp;
			guint8 *icon;
		} icon;
		struct {
			struct aim_chat_roominfo roominfo;
		} chat;
		struct {
			guint16 msgtype;
			guint32 fgcolor;
			guint32 bgcolor;
			const char *rtfmsg;
		} rtfmsg;
		struct {
			guint16 subtype;
			guint16 totfiles;
			guint32 totsize;
			char *filename;
		} sendfile;
	} info;
	void *destructor; /* used internally only */
};

/* Valid values for channel 4 args->type */
#define AIM_ICQMSG_AUTHREQUEST	0x0006
#define AIM_ICQMSG_AUTHDENIED	0x0007
#define AIM_ICQMSG_AUTHGRANTED	0x0008

struct aim_incomingim_ch4_args
{
	guint32 uin; /* Of the sender of the ICBM */
	guint8 type;
	guint8 flags;
	gchar *msg; /* Reason for auth request, deny, or accept */
	int msglen;
};

/* SNAC sending functions */
/* 0x0002 */ int aim_im_setparams(OscarData *od, struct aim_icbmparameters *params);
/* 0x0004 */ int aim_im_reqparams(OscarData *od);
/* 0x0006 */ int aim_im_sendch1_ext(OscarData *od, struct aim_sendimext_args *args);
/* 0x0006 */ int aim_im_sendch1(OscarData *, const char *destbn, guint16 flags, const char *msg);
/* 0x0006 */ int aim_im_sendch2_chatinvite(OscarData *od, const char *bn, const char *msg, guint16 exchange, const char *roomname, guint16 instance);
/* 0x0006 */ int aim_im_sendch2_icon(OscarData *od, const char *bn, const guint8 *icon, int iconlen, time_t stamp, guint16 iconsum);
/* 0x0006 */ int aim_im_sendch2_rtfmsg(OscarData *od, struct aim_sendrtfmsg_args *args);

/* 0x0006 */ void aim_im_sendch2_cancel(PeerConnection *peer_conn);
/* 0x0006 */ void aim_im_sendch2_connected(PeerConnection *peer_conn);
/* 0x0006 */ void aim_im_sendch2_odc_requestdirect(OscarData *od, guchar *cookie, const char *bn, const guint8 *ip, guint16 port, guint16 requestnumber);
/* 0x0006 */ void aim_im_sendch2_odc_requestproxy(OscarData *od, guchar *cookie, const char *bn, const guint8 *ip, guint16 pin, guint16 requestnumber);
/* 0x0006 */ void aim_im_sendch2_sendfile_requestdirect(OscarData *od, guchar *cookie, const char *bn, const guint8 *ip, guint16 port, guint16 requestnumber, const gchar *filename, guint32 size, guint16 numfiles);
/* 0x0006 */ void aim_im_sendch2_sendfile_requestproxy(OscarData *od, guchar *cookie, const char *bn, const guint8 *ip, guint16 pin, guint16 requestnumber, const gchar *filename, guint32 size, guint16 numfiles);

/* 0x0006 */ int aim_im_sendch2_geticqaway(OscarData *od, const char *bn, int type);
/* 0x0006 */ int aim_im_sendch4(OscarData *od, const char *bn, guint16 type, const char *message);
/* 0x0008 */ int aim_im_warn(OscarData *od, FlapConnection *conn, const char *destbn, guint32 flags);
/* 0x000b */ int aim_im_denytransfer(OscarData *od, const char *bn, const guchar *cookie, guint16 code);
/* 0x0010 */ int aim_im_reqofflinemsgs(OscarData *od);
<<<<<<< HEAD
/* 0x0014 */ int aim_im_sendmtn(OscarData *od, guint16 type1, const char *bn, guint16 type2);
=======
/* 0x0014 */ int aim_im_sendmtn(OscarData *od, guint16 type1, const char *sn, guint16 type2);
/* 0x000b */ int icq_relay_xstatus (OscarData *od, const char *sn, const guchar* cookie);
>>>>>>> f94d59c0
void aim_icbm_makecookie(guchar* cookie);
gchar *oscar_encoding_extract(const char *encoding);
gchar *oscar_encoding_to_utf8(PurpleAccount *account, const char *encoding, const char *text, int textlen);
gchar *purple_plugin_oscar_decode_im_part(PurpleAccount *account, const char *sourcebn, guint16 charset, guint16 charsubset, const gchar *data, gsize datalen);


/* 0x0002 - family_locate.c */
/*
 * AIM User Info, Standard Form.
 */
#define AIM_FLAG_UNCONFIRMED     0x0001 /* "damned transients" */
#define AIM_FLAG_ADMINISTRATOR   0x0002
#define AIM_FLAG_AOL             0x0004
#define AIM_FLAG_OSCAR_PAY       0x0008
#define AIM_FLAG_FREE            0x0010
#define AIM_FLAG_AWAY            0x0020
#define AIM_FLAG_ICQ             0x0040
#define AIM_FLAG_WIRELESS        0x0080
#define AIM_FLAG_UNKNOWN100      0x0100
#define AIM_FLAG_UNKNOWN200      0x0200
#define AIM_FLAG_ACTIVEBUDDY     0x0400
#define AIM_FLAG_UNKNOWN800      0x0800
#define AIM_FLAG_ABINTERNAL      0x1000
#define AIM_FLAG_ALLUSERS        0x001f

#define AIM_USERINFO_PRESENT_FLAGS        0x00000001
#define AIM_USERINFO_PRESENT_MEMBERSINCE  0x00000002
#define AIM_USERINFO_PRESENT_ONLINESINCE  0x00000004
#define AIM_USERINFO_PRESENT_IDLE         0x00000008
#define AIM_USERINFO_PRESENT_ICQEXTSTATUS 0x00000010
#define AIM_USERINFO_PRESENT_ICQIPADDR    0x00000020
#define AIM_USERINFO_PRESENT_ICQDATA      0x00000040
#define AIM_USERINFO_PRESENT_CAPABILITIES 0x00000080
#define AIM_USERINFO_PRESENT_SESSIONLEN   0x00000100
#define AIM_USERINFO_PRESENT_CREATETIME   0x00000200

struct userinfo_node
{
	char *bn;
	struct userinfo_node *next;
};

typedef struct aim_userinfo_s
{
	char *bn;
	guint16 warnlevel; /* evil percent * 10 (999 = 99.9%) */
	guint16 idletime; /* in seconds */
	guint16 flags;
	guint32 createtime; /* time_t */
	guint32 membersince; /* time_t */
	guint32 onlinesince; /* time_t */
	guint32 sessionlen;  /* in seconds */
	guint32 capabilities;
	struct {
		guint32 status;
		guint32 ipaddr;
		guint8 crap[0x25]; /* until we figure it out... */
	} icqinfo;
	guint32 present;

	guint8 iconcsumtype;
	guint16 iconcsumlen;
	guint8 *iconcsum;

	char *info;
	char *info_encoding;
	guint16 info_len;

	char *status;
	char *status_encoding;
	guint16 status_len;

	char *itmsurl;
	char *itmsurl_encoding;
	guint16 itmsurl_len;

	char *away;
	char *away_encoding;
	guint16 away_len;

	struct aim_userinfo_s *next;
} aim_userinfo_t;

#define AIM_SENDMEMBLOCK_FLAG_ISREQUEST  0
#define AIM_SENDMEMBLOCK_FLAG_ISHASH     1

int aim_sendmemblock(OscarData *od, FlapConnection *conn, guint32 offset, guint32 len, const guint8 *buf, guint8 flag);

struct aim_invite_priv
{
	char *bn;
	char *roomname;
	guint16 exchange;
	guint16 instance;
};

#define AIM_COOKIETYPE_UNKNOWN  0x00
#define AIM_COOKIETYPE_ICBM     0x01
#define AIM_COOKIETYPE_ADS      0x02
#define AIM_COOKIETYPE_BOS      0x03
#define AIM_COOKIETYPE_IM       0x04
#define AIM_COOKIETYPE_CHAT     0x05
#define AIM_COOKIETYPE_CHATNAV  0x06
#define AIM_COOKIETYPE_INVITE   0x07
/* we'll move OFT up a bit to give breathing room.  not like it really
 * matters. */
#define AIM_COOKIETYPE_OFTIM    0x10
#define AIM_COOKIETYPE_OFTGET   0x11
#define AIM_COOKIETYPE_OFTSEND  0x12
#define AIM_COOKIETYPE_OFTVOICE 0x13
#define AIM_COOKIETYPE_OFTIMAGE 0x14
#define AIM_COOKIETYPE_OFTICON  0x15

aim_userinfo_t *aim_locate_finduserinfo(OscarData *od, const char *bn);
void aim_locate_dorequest(OscarData *od);

/* 0x0002 */ int aim_locate_reqrights(OscarData *od);
/* 0x0004 */ int aim_locate_setcaps(OscarData *od, guint32 caps);
/* 0x0004 */ int aim_locate_setprofile(OscarData *od, const char *profile_encoding, const gchar *profile, const int profile_len, const char *awaymsg_encoding, const gchar *awaymsg, const int awaymsg_len);
/* 0x0005 */ int aim_locate_getinfo(OscarData *od, const char *, guint16);
/* 0x0009 */ int aim_locate_setdirinfo(OscarData *od, const char *first, const char *middle, const char *last, const char *maiden, const char *nickname, const char *street, const char *city, const char *state, const char *zip, int country, guint16 privacy);
/* 0x000b */ int aim_locate_000b(OscarData *od, const char *bn);
/* 0x000f */ int aim_locate_setinterests(OscarData *od, const char *interest1, const char *interest2, const char *interest3, const char *interest4, const char *interest5, guint16 privacy);
/* 0x0015 */ int aim_locate_getinfoshort(OscarData *od, const char *bn, guint32 flags);

void aim_locate_autofetch_away_message(OscarData *od, const char *bn);
guint32 aim_locate_getcaps(OscarData *od, ByteStream *bs, int len);
guint32 aim_locate_getcaps_short(OscarData *od, ByteStream *bs, int len);
void aim_info_free(aim_userinfo_t *);
int aim_info_extract(OscarData *od, ByteStream *bs, aim_userinfo_t *);
#if 0
int aim_putuserinfo(ByteStream *bs, aim_userinfo_t *info);
#endif
PurpleMood* icq_get_purple_moods(PurpleAccount *account);
const char* icq_get_custom_icon_description(const char *mood);
guint8* icq_get_custom_icon_data(const char *mood);
int icq_im_xstatus_request(OscarData *od, const char *sn);

/* 0x0003 - family_buddy.c */
/* 0x0002 */ void aim_buddylist_reqrights(OscarData *, FlapConnection *);
/* 0x0004 */ int aim_buddylist_set(OscarData *, FlapConnection *, const char *);
/* 0x0004 */ int aim_buddylist_addbuddy(OscarData *, FlapConnection *, const char *);
/* 0x0005 */ int aim_buddylist_removebuddy(OscarData *, FlapConnection *, const char *);



/* 0x000a - family_userlookup.c */
int aim_search_address(OscarData *, const char *);



/* 0x000d - family_chatnav.c */
/* 0x000e - family_chat.c */
/* These apply to exchanges as well. */
#define AIM_CHATROOM_FLAG_EVILABLE 0x0001
#define AIM_CHATROOM_FLAG_NAV_ONLY 0x0002
#define AIM_CHATROOM_FLAG_INSTANCING_ALLOWED 0x0004
#define AIM_CHATROOM_FLAG_OCCUPANT_PEEK_ALLOWED 0x0008

struct aim_chat_exchangeinfo
{
	guint16 number;
	guint16 flags;
	char *name;
	char *charset1;
	char *lang1;
	char *charset2;
	char *lang2;
};

#define AIM_CHATFLAGS_NOREFLECT 0x0001
#define AIM_CHATFLAGS_AWAY      0x0002
int aim_chat_send_im(OscarData *od, FlapConnection *conn, guint16 flags, const gchar *msg, int msglen, const char *encoding, const char *language);
int aim_chat_join(OscarData *od, guint16 exchange, const char *roomname, guint16 instance);
int aim_chat_attachname(FlapConnection *conn, guint16 exchange, const char *roomname, guint16 instance);
char *aim_chat_getname(FlapConnection *conn);
FlapConnection *aim_chat_getconn(OscarData *, const char *name);

void aim_chatnav_reqrights(OscarData *od, FlapConnection *conn);

int aim_chatnav_createroom(OscarData *od, FlapConnection *conn, const char *name, guint16 exchange);
int aim_chat_leaveroom(OscarData *od, const char *name);



/* 0x000f - family_odir.c */
struct aim_odir
{
	char *first;
	char *last;
	char *middle;
	char *maiden;
	char *email;
	char *country;
	char *state;
	char *city;
	char *bn;
	char *interest;
	char *nick;
	char *zip;
	char *region;
	char *address;
	struct aim_odir *next;
};

int aim_odir_email(OscarData *, const char *, const char *);
int aim_odir_name(OscarData *, const char *, const char *, const char *, const char *, const char *, const char *, const char *, const char *, const char *, const char *, const char *);
int aim_odir_interest(OscarData *, const char *, const char *);



/* 0x0010 - family_bart.c */
int aim_bart_upload(OscarData *od, const guint8 *icon, guint16 iconlen);
int aim_bart_request(OscarData *od, const char *bn, guint8 iconcsumtype, const guint8 *iconstr, guint16 iconstrlen);



/* 0x0013 - family_feedbag.c */
#define AIM_SSI_TYPE_BUDDY		0x0000
#define AIM_SSI_TYPE_GROUP		0x0001
#define AIM_SSI_TYPE_PERMIT		0x0002
#define AIM_SSI_TYPE_DENY		0x0003
#define AIM_SSI_TYPE_PDINFO		0x0004
#define AIM_SSI_TYPE_PRESENCEPREFS	0x0005
#define AIM_SSI_TYPE_ICONINFO		0x0014

#define AIM_SSI_ACK_SUCCESS		0x0000
#define AIM_SSI_ACK_ITEMNOTFOUND	0x0002
#define AIM_SSI_ACK_IDNUMINUSE		0x000a
#define AIM_SSI_ACK_ATMAX		0x000c
#define AIM_SSI_ACK_INVALIDNAME		0x000d
#define AIM_SSI_ACK_AUTHREQUIRED	0x000e

/* These flags are set in the 0x00c9 TLV of SSI teyp 0x0005 */
#define AIM_SSI_PRESENCE_FLAG_SHOWIDLE        0x00000400
#define AIM_SSI_PRESENCE_FLAG_NORECENTBUDDIES 0x00020000

struct aim_ssi_item
{
	char *name;
	guint16 gid;
	guint16 bid;
	guint16 type;
	GSList *data;
	struct aim_ssi_item *next;
};

struct aim_ssi_tmp
{
	guint16 action;
	guint16 ack;
	char *name;
	struct aim_ssi_item *item;
	struct aim_ssi_tmp *next;
};

/* These build the actual SNACs and queue them to be sent */
/* 0x0002 */ int aim_ssi_reqrights(OscarData *od);
/* 0x0004 */ int aim_ssi_reqdata(OscarData *od);
/* 0x0005 */ int aim_ssi_reqifchanged(OscarData *od, time_t localstamp, guint16 localrev);
/* 0x0007 */ int aim_ssi_enable(OscarData *od);
/* 0x0011 */ int aim_ssi_modbegin(OscarData *od);
/* 0x0012 */ int aim_ssi_modend(OscarData *od);
/* 0x0014 */ int aim_ssi_sendauth(OscarData *od, char *bn, char *msg);
/* 0x0018 */ int aim_ssi_sendauthrequest(OscarData *od, char *bn, const char *msg);
/* 0x001a */ int aim_ssi_sendauthreply(OscarData *od, char *bn, guint8 reply, const char *msg);

/* Client functions for retrieving SSI data */
struct aim_ssi_item *aim_ssi_itemlist_find(struct aim_ssi_item *list, guint16 gid, guint16 bid);
struct aim_ssi_item *aim_ssi_itemlist_finditem(struct aim_ssi_item *list, const char *gn, const char *bn, guint16 type);
struct aim_ssi_item *aim_ssi_itemlist_exists(struct aim_ssi_item *list, const char *bn);
char *aim_ssi_itemlist_findparentname(struct aim_ssi_item *list, const char *bn);
int aim_ssi_getpermdeny(struct aim_ssi_item *list);
guint32 aim_ssi_getpresence(struct aim_ssi_item *list);
char *aim_ssi_getalias(struct aim_ssi_item *list, const char *gn, const char *bn);
char *aim_ssi_getcomment(struct aim_ssi_item *list, const char *gn, const char *bn);
gboolean aim_ssi_waitingforauth(struct aim_ssi_item *list, const char *gn, const char *bn);

/* Client functions for changing SSI data */
int aim_ssi_addbuddy(OscarData *od, const char *name, const char *group, GSList *tlvlist, const char *alias, const char *comment, const char *smsnum, gboolean needauth);
int aim_ssi_addpermit(OscarData *od, const char *name);
int aim_ssi_adddeny(OscarData *od, const char *name);
int aim_ssi_delbuddy(OscarData *od, const char *name, const char *group);
int aim_ssi_delgroup(OscarData *od, const char *group);
int aim_ssi_delpermit(OscarData *od, const char *name);
int aim_ssi_deldeny(OscarData *od, const char *name);
int aim_ssi_movebuddy(OscarData *od, const char *oldgn, const char *newgn, const char *bn);
int aim_ssi_aliasbuddy(OscarData *od, const char *gn, const char *bn, const char *alias);
int aim_ssi_editcomment(OscarData *od, const char *gn, const char *bn, const char *alias);
int aim_ssi_rename_group(OscarData *od, const char *oldgn, const char *newgn);
int aim_ssi_cleanlist(OscarData *od);
int aim_ssi_deletelist(OscarData *od);
int aim_ssi_setpermdeny(OscarData *od, guint8 permdeny, guint32 vismask);
int aim_ssi_setpresence(OscarData *od, guint32 presence);
int aim_ssi_seticon(OscarData *od, const guint8 *iconsum, guint8 iconsumlen);
int aim_ssi_delicon(OscarData *od);



/* 0x0015 - family_icq.c */
#define AIM_ICQ_INFO_SIMPLE	0x001
#define AIM_ICQ_INFO_SUMMARY	0x002
#define AIM_ICQ_INFO_EMAIL	0x004
#define AIM_ICQ_INFO_PERSONAL	0x008
#define AIM_ICQ_INFO_ADDITIONAL	0x010
#define AIM_ICQ_INFO_WORK	0x020
#define AIM_ICQ_INFO_INTERESTS	0x040
#define AIM_ICQ_INFO_ORGS	0x080
#define AIM_ICQ_INFO_UNKNOWN	0x100
#define AIM_ICQ_INFO_HAVEALL	0x1ff

#ifdef OLDSTYLE_ICQ_OFFLINEMSGS
struct aim_icq_offlinemsg
{
	guint32 sender;
	guint16 year;
	guint8 month, day, hour, minute;
	guint8 type;
	guint8 flags;
	char *msg;
	int msglen;
};
#endif /* OLDSTYLE_ICQ_OFFLINEMSGS */

struct aim_icq_info
{
	guint16 reqid;

	/* simple */
	guint32 uin;

	/* general and "home" information (0x00c8) */
	char *nick;
	char *first;
	char *last;
	char *email;
	char *homecity;
	char *homestate;
	char *homephone;
	char *homefax;
	char *homeaddr;
	char *mobile;
	char *homezip;
	guint16 homecountry;
/*	guint8 timezone;
	guint8 hideemail; */

	/* personal (0x00dc) */
	guint8 age;
	guint8 unknown;
	guint8 gender;
	char *personalwebpage;
	guint16 birthyear;
	guint8 birthmonth;
	guint8 birthday;
	guint8 language1;
	guint8 language2;
	guint8 language3;

	/* work (0x00d2) */
	char *workcity;
	char *workstate;
	char *workphone;
	char *workfax;
	char *workaddr;
	char *workzip;
	guint16 workcountry;
	char *workcompany;
	char *workdivision;
	char *workposition;
	char *workwebpage;

	/* additional personal information (0x00e6) */
	char *info;

	/* email (0x00eb) */
	guint16 numaddresses;
	char **email2;

	/* we keep track of these in a linked list because we're 1337 */
	struct aim_icq_info *next;

	/* status note info */
	guint8 icbm_cookie[8];
	char *status_note_title;
};

#ifdef OLDSTYLE_ICQ_OFFLINEMSGS
int aim_icq_reqofflinemsgs(OscarData *od);
int aim_icq_ackofflinemsgs(OscarData *od);
#endif
int aim_icq_setsecurity(OscarData *od, gboolean auth_required, gboolean webaware);
int aim_icq_changepasswd(OscarData *od, const char *passwd);
int aim_icq_getsimpleinfo(OscarData *od, const char *uin);
int aim_icq_getalias(OscarData *od, const char *uin);
int aim_icq_getallinfo(OscarData *od, const char *uin);
int aim_icq_sendsms(OscarData *od, const char *name, const char *msg, const char *alias);


/* 0x0017 - family_auth.c */
void aim_sendcookie(OscarData *, FlapConnection *, const guint16 length, const guint8 *);
void aim_admin_changepasswd(OscarData *, FlapConnection *, const char *newpw, const char *curpw);
void aim_admin_reqconfirm(OscarData *od, FlapConnection *conn);
void aim_admin_getinfo(OscarData *od, FlapConnection *conn, guint16 info);
void aim_admin_setemail(OscarData *od, FlapConnection *conn, const char *newemail);
void aim_admin_setnick(OscarData *od, FlapConnection *conn, const char *newnick);



/* 0x0018 - family_alert.c */
struct aim_emailinfo
{
	guint8 *cookie16;
	guint8 *cookie8;
	char *url;
	guint16 nummsgs;
	guint8 unread;
	char *domain;
	guint16 flag;
	struct aim_emailinfo *next;
};

int aim_email_sendcookies(OscarData *od);
int aim_email_activate(OscarData *od);



/* tlv.c - TLV handling */

/* TLV structure */
typedef struct aim_tlv_s
{
	guint16 type;
	guint16 length;
	guint8 *value;
} aim_tlv_t;

/* TLV handling functions */
char *aim_tlv_getvalue_as_string(aim_tlv_t *tlv);

aim_tlv_t *aim_tlv_gettlv(GSList *list, const guint16 type, const int nth);
int aim_tlv_getlength(GSList *list, const guint16 type, const int nth);
char *aim_tlv_getstr(GSList *list, const guint16 type, const int nth);
guint8 aim_tlv_get8(GSList *list, const guint16 type, const int nth);
guint16 aim_tlv_get16(GSList *list, const guint16 type, const int nth);
guint32 aim_tlv_get32(GSList *list, const guint16 type, const int nth);

/* TLV list handling functions */
GSList *aim_tlvlist_read(ByteStream *bs);
GSList *aim_tlvlist_readnum(ByteStream *bs, guint16 num);
GSList *aim_tlvlist_readlen(ByteStream *bs, guint16 len);
GSList *aim_tlvlist_copy(GSList *orig);

int aim_tlvlist_count(GSList *list);
int aim_tlvlist_size(GSList *list);
int aim_tlvlist_cmp(GSList *one, GSList *two);
int aim_tlvlist_write(ByteStream *bs, GSList **list);
void aim_tlvlist_free(GSList *list);

int aim_tlvlist_add_raw(GSList **list, const guint16 type, const guint16 length, const guint8 *value);
int aim_tlvlist_add_noval(GSList **list, const guint16 type);
int aim_tlvlist_add_8(GSList **list, const guint16 type, const guint8 value);
int aim_tlvlist_add_16(GSList **list, const guint16 type, const guint16 value);
int aim_tlvlist_add_32(GSList **list, const guint16 type, const guint32 value);
int aim_tlvlist_add_str(GSList **list, const guint16 type, const char *value);
int aim_tlvlist_add_caps(GSList **list, const guint16 type, const guint32 caps, const char *mood);
int aim_tlvlist_add_userinfo(GSList **list, guint16 type, aim_userinfo_t *userinfo);
int aim_tlvlist_add_chatroom(GSList **list, guint16 type, guint16 exchange, const char *roomname, guint16 instance);
int aim_tlvlist_add_frozentlvlist(GSList **list, guint16 type, GSList **tl);

int aim_tlvlist_replace_raw(GSList **list, const guint16 type, const guint16 lenth, const guint8 *value);
int aim_tlvlist_replace_str(GSList **list, const guint16 type, const char *str);
int aim_tlvlist_replace_noval(GSList **list, const guint16 type);
int aim_tlvlist_replace_8(GSList **list, const guint16 type, const guint8 value);
int aim_tlvlist_replace_16(GSList **list, const guint16 type, const guint16 value);
int aim_tlvlist_replace_32(GSList **list, const guint16 type, const guint32 value);

void aim_tlvlist_remove(GSList **list, const guint16 type);



/* util.c */
/* These are really ugly.  You'd think this was LISP.  I wish it was. */
#define aimutil_put8(buf, data) ((*(buf) = (guint8)(data)&0xff),1)
#define aimutil_get8(buf) ((*(buf))&0xff)
#define aimutil_put16(buf, data) ( \
		(*(buf) = (guint8)((data)>>8)&0xff), \
		(*((buf)+1) = (guint8)(data)&0xff),  \
		2)
#define aimutil_get16(buf) ((((*(buf))<<8)&0xff00) + ((*((buf)+1)) & 0xff))
#define aimutil_put32(buf, data) ( \
		(*((buf)) = (guint8)((data)>>24)&0xff), \
		(*((buf)+1) = (guint8)((data)>>16)&0xff), \
		(*((buf)+2) = (guint8)((data)>>8)&0xff), \
		(*((buf)+3) = (guint8)(data)&0xff), \
		4)
#define aimutil_get32(buf) ((((*(buf))<<24)&0xff000000) + \
		(((*((buf)+1))<<16)&0x00ff0000) + \
		(((*((buf)+2))<< 8)&0x0000ff00) + \
		(((*((buf)+3)    )&0x000000ff)))

/* Little-endian versions (damn ICQ) */
#define aimutil_putle8(buf, data) ( \
		(*(buf) = (guint8)(data) & 0xff), \
		1)
#define aimutil_getle8(buf) ( \
		(*(buf)) & 0xff \
		)
#define aimutil_putle16(buf, data) ( \
		(*((buf)+0) = (guint8)((data) >> 0) & 0xff),  \
		(*((buf)+1) = (guint8)((data) >> 8) & 0xff), \
		2)
#define aimutil_getle16(buf) ( \
		(((*((buf)+0)) << 0) & 0x00ff) + \
		(((*((buf)+1)) << 8) & 0xff00) \
		)
#define aimutil_putle32(buf, data) ( \
		(*((buf)+0) = (guint8)((data) >>  0) & 0xff), \
		(*((buf)+1) = (guint8)((data) >>  8) & 0xff), \
		(*((buf)+2) = (guint8)((data) >> 16) & 0xff), \
		(*((buf)+3) = (guint8)((data) >> 24) & 0xff), \
		4)
#define aimutil_getle32(buf) ( \
		(((*((buf)+0)) <<  0) & 0x000000ff) + \
		(((*((buf)+1)) <<  8) & 0x0000ff00) + \
		(((*((buf)+2)) << 16) & 0x00ff0000) + \
		(((*((buf)+3)) << 24) & 0xff000000))

guint16 aimutil_iconsum(const guint8 *buf, int buflen);
int aimutil_tokslen(char *toSearch, int theindex, char dl);
int aimutil_itemcnt(char *toSearch, char dl);
char *aimutil_itemindex(char *toSearch, int theindex, char dl);

gboolean oscar_util_valid_name(const char *bn);
gboolean oscar_util_valid_name_icq(const char *bn);
gboolean oscar_util_valid_name_sms(const char *bn);
int oscar_util_name_compare(const char *bn1, const char *bn2);




typedef struct {
	guint16 family;
	guint16 subtype;
	guint16 flags;
	guint32 id;
} aim_modsnac_t;

#define AIM_MODULENAME_MAXLEN 16
#define AIM_MODFLAG_MULTIFAMILY 0x0001
typedef struct aim_module_s
{
	guint16 family;
	guint16 version;
	guint16 toolid;
	guint16 toolversion;
	guint16 flags;
	char name[AIM_MODULENAME_MAXLEN+1];
	int (*snachandler)(OscarData *od, FlapConnection *conn, struct aim_module_s *mod, FlapFrame *rx, aim_modsnac_t *snac, ByteStream *bs);
	void (*shutdown)(OscarData *od, struct aim_module_s *mod);
	void *priv;
	struct aim_module_s *next;
} aim_module_t;

int aim__registermodule(OscarData *od, int (*modfirst)(OscarData *, aim_module_t *));
void aim__shutdownmodules(OscarData *od);
aim_module_t *aim__findmodulebygroup(OscarData *od, guint16 group);
aim_module_t *aim__findmodule(OscarData *od, const char *name);

int admin_modfirst(OscarData *od, aim_module_t *mod);
int buddylist_modfirst(OscarData *od, aim_module_t *mod);
int bos_modfirst(OscarData *od, aim_module_t *mod);
int search_modfirst(OscarData *od, aim_module_t *mod);
int stats_modfirst(OscarData *od, aim_module_t *mod);
int auth_modfirst(OscarData *od, aim_module_t *mod);
int msg_modfirst(OscarData *od, aim_module_t *mod);
int misc_modfirst(OscarData *od, aim_module_t *mod);
int chatnav_modfirst(OscarData *od, aim_module_t *mod);
int chat_modfirst(OscarData *od, aim_module_t *mod);
int locate_modfirst(OscarData *od, aim_module_t *mod);
int service_modfirst(OscarData *od, aim_module_t *mod);
int invite_modfirst(OscarData *od, aim_module_t *mod);
int translate_modfirst(OscarData *od, aim_module_t *mod);
int popups_modfirst(OscarData *od, aim_module_t *mod);
int adverts_modfirst(OscarData *od, aim_module_t *mod);
int odir_modfirst(OscarData *od, aim_module_t *mod);
int bart_modfirst(OscarData *od, aim_module_t *mod);
int ssi_modfirst(OscarData *od, aim_module_t *mod);
int icq_modfirst(OscarData *od, aim_module_t *mod);
int email_modfirst(OscarData *od, aim_module_t *mod);

void aim_genericreq_n(OscarData *od, FlapConnection *conn, guint16 family, guint16 subtype);
void aim_genericreq_n_snacid(OscarData *od, FlapConnection *conn, guint16 family, guint16 subtype);
void aim_genericreq_l(OscarData *od, FlapConnection *conn, guint16 family, guint16 subtype, guint32 *);
void aim_genericreq_s(OscarData *od, FlapConnection *conn, guint16 family, guint16 subtype, guint16 *);

/* bstream.c */
int byte_stream_new(ByteStream *bs, guint32 len);
int byte_stream_init(ByteStream *bs, guint8 *data, int len);
void byte_stream_destroy(ByteStream *bs);
int byte_stream_empty(ByteStream *bs);
int byte_stream_curpos(ByteStream *bs);
int byte_stream_setpos(ByteStream *bs, unsigned int off);
void byte_stream_rewind(ByteStream *bs);
int byte_stream_advance(ByteStream *bs, int n);
guint8 byte_stream_get8(ByteStream *bs);
guint16 byte_stream_get16(ByteStream *bs);
guint32 byte_stream_get32(ByteStream *bs);
guint8 byte_stream_getle8(ByteStream *bs);
guint16 byte_stream_getle16(ByteStream *bs);
guint32 byte_stream_getle32(ByteStream *bs);
int byte_stream_getrawbuf(ByteStream *bs, guint8 *buf, int len);
guint8 *byte_stream_getraw(ByteStream *bs, int len);
char *byte_stream_getstr(ByteStream *bs, int len);
int byte_stream_put8(ByteStream *bs, guint8 v);
int byte_stream_put16(ByteStream *bs, guint16 v);
int byte_stream_put32(ByteStream *bs, guint32 v);
int byte_stream_putle8(ByteStream *bs, guint8 v);
int byte_stream_putle16(ByteStream *bs, guint16 v);
int byte_stream_putle32(ByteStream *bs, guint32 v);
int byte_stream_putraw(ByteStream *bs, const guint8 *v, int len);
int byte_stream_putstr(ByteStream *bs, const char *str);
int byte_stream_putbs(ByteStream *bs, ByteStream *srcbs, int len);
int byte_stream_putuid(ByteStream *bs, OscarData *od);
int byte_stream_putcaps(ByteStream *bs, guint32 caps);

/**
 * Inserts a BART asset block into the given byte stream.  The flags
 * and length are set appropriately based on the value of data.
 */
void byte_stream_put_bart_asset(ByteStream *bs, guint16 type, ByteStream *data);

/**
 * A helper function that calls byte_stream_put_bart_asset with the
 * appropriate data ByteStream given the datastr.
 */
void byte_stream_put_bart_asset_str(ByteStream *bs, guint16 type, const char *datastr);

/*
 * Generic SNAC structure.  Rarely if ever used.
 */
typedef struct aim_snac_s {
	aim_snacid_t id;
	guint16 family;
	guint16 type;
	guint16 flags;
	void *data;
	time_t issuetime;
	struct aim_snac_s *next;
} aim_snac_t;

/* snac.c */
void aim_initsnachash(OscarData *od);
aim_snacid_t aim_newsnac(OscarData *, aim_snac_t *newsnac);
aim_snacid_t aim_cachesnac(OscarData *od, const guint16 family, const guint16 type, const guint16 flags, const void *data, const int datalen);
aim_snac_t *aim_remsnac(OscarData *, aim_snacid_t id);
void aim_cleansnacs(OscarData *, int maxage);
int aim_putsnac(ByteStream *, guint16 family, guint16 type, guint16 flags, aim_snacid_t id);

struct chatsnacinfo {
	guint16 exchange;
	char name[128];
	guint16 instance;
};

struct rateclass {
	guint16 classid;
	guint32 windowsize;
	guint32 clear;
	guint32 alert;
	guint32 limit;
	guint32 disconnect;
	guint32 current;
	guint32 max;
	guint8 unknown[5]; /* only present in versions >= 3 */
	GHashTable *members; /* Key is family and subtype, value is TRUE. */

	struct timeval last; /**< The time when we last sent a SNAC of this rate class. */
};

int aim_cachecookie(OscarData *od, IcbmCookie *cookie);
IcbmCookie *aim_uncachecookie(OscarData *od, guint8 *cookie, int type);
IcbmCookie *aim_mkcookie(guint8 *, int, void *);
IcbmCookie *aim_checkcookie(OscarData *, const unsigned char *, const int);
int aim_freecookie(OscarData *od, IcbmCookie *cookie);
int aim_msgcookie_gettype(int type);
int aim_cookie_free(OscarData *od, IcbmCookie *cookie);

int aim_chat_readroominfo(ByteStream *bs, struct aim_chat_roominfo *outinfo);

void flap_connection_destroy_chat(OscarData *od, FlapConnection *conn);

#ifdef __cplusplus
}
#endif

#endif /* _OSCAR_H_ */<|MERGE_RESOLUTION|>--- conflicted
+++ resolved
@@ -372,16 +372,15 @@
 	OSCAR_CAPABILITY_LIVEVIDEO            = 0x02000000,
 	OSCAR_CAPABILITY_CAMERA               = 0x04000000,
 	OSCAR_CAPABILITY_ICHAT_SCREENSHARE    = 0x08000000,
-<<<<<<< HEAD
 	OSCAR_CAPABILITY_TYPING               = 0x10000000,
-	OSCAR_CAPABILITY_GENERICUNKNOWN       = 0x20000000,
-	OSCAR_CAPABILITY_LAST                 = 0x40000000
-=======
-	OSCAR_CAPABILITY_NEWCAPS              = 0x10000000,
-	OSCAR_CAPABILITY_XTRAZ                = 0x20000000,
-	OSCAR_CAPABILITY_GENERICUNKNOWN       = 0x40000000,
-	OSCAR_CAPABILITY_LAST                 = 0x80000000
->>>>>>> f94d59c0
+	OSCAR_CAPABILITY_NEWCAPS              = 0x20000000,
+	OSCAR_CAPABILITY_XTRAZ                = 0x40000000,
+	OSCAR_CAPABILITY_GENERICUNKNOWN       = 0x80000000,
+#warning Fix OSCAR_CAPABILITY_LAST situation
+#if 0
+	// TODO: We're out of bits.  Rework things that depend on this or remove some capability. (Or, ensure this is a 64-bit type.)
+	OSCAR_CAPABILITY_LAST                 = 0x100000000
+#endif
 } OscarCapability;
 
 /*
@@ -566,13 +565,13 @@
 #define AIM_ICQ_STATE_OUT               0x00000004
 #define AIM_ICQ_STATE_BUSY              0x00000010
 #define AIM_ICQ_STATE_CHAT              0x00000020
+#define AIM_ICQ_STATE_INVISIBLE         0x00000100
 #define AIM_ICQ_STATE_EVIL              0x00003000
 #define AIM_ICQ_STATE_DEPRESSION        0x00004000
 #define AIM_ICQ_STATE_ATHOME            0x00005000
 #define AIM_ICQ_STATE_ATWORK            0x00006000
 #define AIM_ICQ_STATE_LUNCH             0x00002001
 #define AIM_ICQ_STATE_EVIL              0x00003000
-#define AIM_ICQ_STATE_INVISIBLE         0x00000100
 #define AIM_ICQ_STATE_WEBAWARE          0x00010000
 #define AIM_ICQ_STATE_HIDEIP            0x00020000
 #define AIM_ICQ_STATE_BIRTHDAY          0x00080000
@@ -984,12 +983,8 @@
 /* 0x0008 */ int aim_im_warn(OscarData *od, FlapConnection *conn, const char *destbn, guint32 flags);
 /* 0x000b */ int aim_im_denytransfer(OscarData *od, const char *bn, const guchar *cookie, guint16 code);
 /* 0x0010 */ int aim_im_reqofflinemsgs(OscarData *od);
-<<<<<<< HEAD
 /* 0x0014 */ int aim_im_sendmtn(OscarData *od, guint16 type1, const char *bn, guint16 type2);
-=======
-/* 0x0014 */ int aim_im_sendmtn(OscarData *od, guint16 type1, const char *sn, guint16 type2);
 /* 0x000b */ int icq_relay_xstatus (OscarData *od, const char *sn, const guchar* cookie);
->>>>>>> f94d59c0
 void aim_icbm_makecookie(guchar* cookie);
 gchar *oscar_encoding_extract(const char *encoding);
 gchar *oscar_encoding_to_utf8(PurpleAccount *account, const char *encoding, const char *text, int textlen);
