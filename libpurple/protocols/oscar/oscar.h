--- conflicted
+++ resolved
@@ -602,15 +602,9 @@
 	FlapConnection *conn;
 	int id;
 	PurpleConnection *gc;
-<<<<<<< HEAD
 	PurpleChatConversation *conv;
-	int maxlen;
-	int maxvis;
-=======
-	PurpleConversation *conv;
 	guint16 maxlen;
 	guint16 maxvis;
->>>>>>> 191228d5
 };
 
 /*
