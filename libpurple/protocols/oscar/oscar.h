/*
 * Gaim's oscar protocol plugin
 * This file is the legal property of its developers.
 * Please see the AUTHORS file distributed alongside this file.
 *
 * This library is free software; you can redistribute it and/or
 * modify it under the terms of the GNU Lesser General Public
 * License as published by the Free Software Foundation; either
 * version 2 of the License, or (at your option) any later version.
 *
 * This library is distributed in the hope that it will be useful,
 * but WITHOUT ANY WARRANTY; without even the implied warranty of
 * MERCHANTABILITY or FITNESS FOR A PARTICULAR PURPOSE.  See the GNU
 * Lesser General Public License for more details.
 *
 * You should have received a copy of the GNU Lesser General Public
 * License along with this library; if not, write to the Free Software
 * Foundation, Inc., 59 Temple Place, Suite 330, Boston, MA  02111-1307  USA
*/

/*
 * Main libfaim header.  Must be included in client for prototypes/macros.
 *
 * "come on, i turned a chick lesbian; i think this is the hackish equivalent"
 *                                                -- Josh Myer
 *
 */

#ifndef _OSCAR_H_
#define _OSCAR_H_

#include "circbuffer.h"
#include "debug.h"
#include "eventloop.h"
#include "internal.h"
#include "proxy.h"

#include <stdio.h>
#include <string.h>
#include <fcntl.h>
#include <sys/types.h>
#include <stdlib.h>
#include <stdarg.h>
#include <errno.h>
#include <time.h>

#ifndef _WIN32
#include <sys/time.h>
#include <unistd.h>
#include <netdb.h>
#include <netinet/in.h>
#include <sys/socket.h>
#else
#include "libc_interface.h"
#endif

typedef struct _ByteStream         ByteStream;
typedef struct _ClientInfo         ClientInfo;
typedef struct _FlapConnection     FlapConnection;
typedef struct _FlapFrame          FlapFrame;
typedef struct _IcbmArgsCh2        IcbmArgsCh2;
typedef struct _IcbmCookie         IcbmCookie;
typedef struct _OscarData          OscarData;
typedef struct _QueuedSnac         QueuedSnac;

typedef guint32 aim_snacid_t;

#include "snactypes.h"

#ifdef __cplusplus
extern "C" {
#endif

#define FAIM_SNAC_HASH_SIZE 16

/*
 * Current Maximum Length for Screen Names (not including NULL)
 *
 * Currently only names up to 16 characters can be registered
 * however it is apparently legal for them to be larger.
 */
#define MAXSNLEN 97

/*
 * Current Maximum Length for Instant Messages
 *
 * This was found basically by experiment, but not wholly
 * accurate experiment.  It should not be regarded
 * as completely correct.  But its a decent approximation.
 *
 * Note that although we can send this much, its impossible
 * for WinAIM clients (up through the latest (4.0.1957)) to
 * send any more than 1kb.  Amaze all your windows friends
 * with utterly oversized instant messages!
 *
 * TODO: the real limit is the total SNAC size at 8192. Fix this.
 *
 */
#define MAXMSGLEN 7987

/*
 * Maximum size of a Buddy Icon.
 */
#define MAXICONLEN 7168
#define AIM_ICONIDENT "AVT1picture.id"

/*
 * Current Maximum Length for Chat Room Messages
 *
 * This is actually defined by the protocol to be
 * dynamic, but I have yet to see due cause to
 * define it dynamically here.  Maybe later.
 *
 */
#define MAXCHATMSGLEN 512

/**
 * Maximum length for the password of an ICQ account
 */
#define MAXICQPASSLEN 8

#define AIM_MD5_STRING "AOL Instant Messenger (SM)"

/*
 * Client info.  Filled in by the client and passed in to
 * aim_send_login().  The information ends up getting passed to OSCAR
 * through the initial login command.
 *
 */
struct _ClientInfo
{
	const char *clientstring;
	guint16 clientid;
	guint16 major;
	guint16 minor;
	guint16 point;
	guint16 build;
	guint32 distrib;
	const char *country; /* two-letter abbrev */
	const char *lang; /* two-letter abbrev */
};

/* Needs to be checked */
#define CLIENTINFO_AIM_3_5_1670 { \
	"AOL Instant Messenger (SM), version 3.5.1670/WIN32", \
	0x0004, \
	0x0003, 0x0005, \
	0x0000, 0x0686, \
	0x0000002a, \
	"us", "en", \
}

/* Needs to be checked */
/* Latest winaim without ssi */
#define CLIENTINFO_AIM_4_1_2010 { \
	"AOL Instant Messenger (SM), version 4.1.2010/WIN32", \
	0x0004, \
	0x0004, 0x0001, \
	0x0000, 0x07da, \
	0x0000004b, \
	"us", "en", \
}

/* Needs to be checked */
#define CLIENTINFO_AIM_4_3_2188 { \
	"AOL Instant Messenger (SM), version 4.3.2188/WIN32", \
	0x0109, \
	0x0400, 0x0003, \
	0x0000, 0x088c, \
	0x00000086, \
	"us", "en", \
}

/* Needs to be checked */
#define CLIENTINFO_AIM_4_8_2540 { \
	"AOL Instant Messenger (SM), version 4.8.2540/WIN32", \
	0x0109, \
	0x0004, 0x0008, \
	0x0000, 0x09ec, \
	0x000000af, \
	"us", "en", \
}

/* Needs to be checked */
#define CLIENTINFO_AIM_5_0_2938 { \
	"AOL Instant Messenger, version 5.0.2938/WIN32", \
	0x0109, \
	0x0005, 0x0000, \
	0x0000, 0x0b7a, \
	0x00000000, \
	"us", "en", \
}

#define CLIENTINFO_AIM_5_1_3036 { \
	"AOL Instant Messenger, version 5.1.3036/WIN32", \
	0x0109, \
	0x0005, 0x0001, \
	0x0000, 0x0bdc, \
	0x000000d2, \
	"us", "en", \
}

#define CLIENTINFO_AIM_5_5_3415 { \
	"AOL Instant Messenger, version 5.5.3415/WIN32", \
	0x0109, \
	0x0005, 0x0005, \
	0x0000, 0x0057, \
	0x000000ef, \
	"us", "en", \
}

#define CLIENTINFO_AIM_5_9_3702 { \
	"AOL Instant Messenger, version 5.9.3702/WIN32", \
	0x0109, \
	0x0005, 0x0009, \
	0x0000, 0x0e76, \
	0x00000111, \
	"us", "en", \
}

#define CLIENTINFO_ICHAT_1_0 { \
	"Apple iChat", \
	0x311a, \
	0x0001, 0x0000, \
	0x0000, 0x003c, \
	0x000000c6, \
	"us", "en", \
}

/* Needs to be checked */
#define CLIENTINFO_ICQ_4_65_3281 { \
	"ICQ Inc. - Product of ICQ (TM) 2000b.4.65.1.3281.85", \
	0x010a, \
	0x0004, 0x0041, \
	0x0001, 0x0cd1, \
	0x00000055, \
	"us", "en", \
}

/* Needs to be checked */
#define CLIENTINFO_ICQ_5_34_3728 { \
	"ICQ Inc. - Product of ICQ (TM).2002a.5.34.1.3728.85", \
	0x010a, \
	0x0005, 0x0022, \
	0x0001, 0x0e8f, \
	0x00000055, \
	"us", "en", \
}

#define CLIENTINFO_ICQ_5_45_3777 { \
	"ICQ Inc. - Product of ICQ (TM).2003a.5.45.1.3777.85", \
	0x010a, \
	0x0005, 0x002d, \
	0x0001, 0x0ec1, \
	0x00000055, \
	"us", "en", \
}

#define CLIENTINFO_ICQBASIC_14_3_1068 { \
	"ICQBasic", \
	0x010a, \
	0x0014, 0x0003, \
	0x0000, 0x042c, \
	0x0000043d, \
	"us", "en", \
}

#define CLIENTINFO_NETSCAPE_7_0_1 { \
	"Netscape 2000 an approved user of AOL Instant Messenger (SM)", \
	0x1d0d, \
	0x0007, 0x0000, \
	0x0001, 0x0000, \
	0x00000058, \
	"us", "en", \
}

#define CLIENTINFO_GAIM { \
	"Gaim/" VERSION, \
	0x0109, \
	0x0005, 0x0001, \
	0x0000, 0x0bdc, \
	0x000000d2, \
	"us", "en", \
}

#define CLIENTINFO_AIM_KNOWNGOOD CLIENTINFO_AIM_5_1_3036
#define CLIENTINFO_ICQ_KNOWNGOOD CLIENTINFO_ICQ_5_45_3777

typedef enum
{
	OSCAR_DISCONNECT_DONE, /* not considered an error */
	OSCAR_DISCONNECT_LOCAL_CLOSED, /* peer connections only, not considered an error */
	OSCAR_DISCONNECT_REMOTE_CLOSED,
	OSCAR_DISCONNECT_REMOTE_REFUSED, /* peer connections only */
	OSCAR_DISCONNECT_LOST_CONNECTION,
	OSCAR_DISCONNECT_INVALID_DATA,
	OSCAR_DISCONNECT_COULD_NOT_CONNECT,
	OSCAR_DISCONNECT_RETRYING /* peer connections only */
} OscarDisconnectReason;

typedef enum
{
	OSCAR_CAPABILITY_BUDDYICON            = 0x00000001,
	OSCAR_CAPABILITY_TALK                 = 0x00000002,
	OSCAR_CAPABILITY_DIRECTIM             = 0x00000004,
	OSCAR_CAPABILITY_CHAT                 = 0x00000008,
	OSCAR_CAPABILITY_GETFILE              = 0x00000010,
	OSCAR_CAPABILITY_SENDFILE             = 0x00000020,
	OSCAR_CAPABILITY_GAMES                = 0x00000040,
	OSCAR_CAPABILITY_ADDINS               = 0x00000080,
	OSCAR_CAPABILITY_SENDBUDDYLIST        = 0x00000100,
	OSCAR_CAPABILITY_GAMES2               = 0x00000200,
	OSCAR_CAPABILITY_ICQ_DIRECT           = 0x00000400,
	OSCAR_CAPABILITY_APINFO               = 0x00000800,
	OSCAR_CAPABILITY_ICQRTF               = 0x00001000,
	OSCAR_CAPABILITY_EMPTY                = 0x00002000,
	OSCAR_CAPABILITY_ICQSERVERRELAY       = 0x00004000,
	OSCAR_CAPABILITY_UNICODEOLD           = 0x00008000,
	OSCAR_CAPABILITY_TRILLIANCRYPT        = 0x00010000,
	OSCAR_CAPABILITY_UNICODE              = 0x00020000,
	OSCAR_CAPABILITY_INTEROPERATE         = 0x00040000,
	OSCAR_CAPABILITY_ICHAT                = 0x00080000,
	OSCAR_CAPABILITY_HIPTOP               = 0x00100000,
	OSCAR_CAPABILITY_SECUREIM             = 0x00200000,
	OSCAR_CAPABILITY_SMS                  = 0x00400000,
	OSCAR_CAPABILITY_GENERICUNKNOWN       = 0x00800000,
	OSCAR_CAPABILITY_VIDEO                = 0x01000000,
	OSCAR_CAPABILITY_ICHATAV              = 0x02000000,
	OSCAR_CAPABILITY_LIVEVIDEO            = 0x04000000,
	OSCAR_CAPABILITY_CAMERA               = 0x08000000,
	OSCAR_CAPABILITY_LAST                 = 0x10000000
} OscarCapability;

/*
 * Byte Stream type. Sort of.
 *
 * Use of this type serves a couple purposes:
 *   - Buffer/buflen pairs are passed all around everywhere. This turns
 *     that into one value, as well as abstracting it slightly.
 *   - Through the abstraction, it is possible to enable bounds checking
 *     for robustness at the cost of performance.  But a clean failure on
 *     weird packets is much better than a segfault.
 *   - I like having variables named "bs".
 *
 * Don't touch the insides of this struct.  Or I'll have to kill you.
 *
 */
struct _ByteStream
{
	guint8 *data;
	guint32 len;
	guint32 offset;
};

struct _QueuedSnac
{
	guint16 family;
	guint16 subtype;
	FlapFrame *frame;
};

struct _FlapFrame
{
	guint8 channel;
	guint16 seqnum;
	ByteStream data;        /* payload stream */
};

struct _FlapConnection
{
	OscarData *od;              /**< Pointer to parent session. */
	gboolean connected;
	time_t lastactivity;             /**< Time of last transmit. */
	guint destroy_timeout;
	OscarDisconnectReason disconnect_reason;
	gchar *error_message;

	/* A few variables that are only used when connecting */
	GaimProxyConnectData *connect_data;
	guint16 cookielen;
	guint8 *cookie;
	gpointer new_conn_data;

	int fd;
	guint8 header[6];
	ssize_t header_received;
	FlapFrame buffer_incoming;
	GaimCircBuffer *buffer_outgoing;
	guint watcher_incoming;
	guint watcher_outgoing;

	guint16 type;
	guint16 subtype;
	guint16 seqnum_out; /**< The sequence number of most recently sent packet. */
	guint16 seqnum_in; /**< The sequence number of most recently received packet. */
	GSList *groups;
	GSList *rateclasses; /* Contains nodes of struct rateclass. */

	GQueue *queued_snacs; /**< Contains QueuedSnacs. */
	guint queued_timeout;

	void *internal; /* internal conn-specific libfaim data */
};

struct _IcbmCookie
{
	guchar cookie[8];
	int type;
	void *data;
	time_t addtime;
	struct _IcbmCookie *next;
};

#include "peer.h"

/*
 * AIM Session: The main client-data interface.
 *
 */
struct _OscarData
{
	gboolean iconconnecting;
	gboolean set_icon;

	GSList *create_rooms;

	gboolean conf;
	gboolean reqemail;
	gboolean setemail;
	char *email;
	gboolean setnick;
	char *newsn;
	gboolean chpass;
	char *oldp;
	char *newp;

	GSList *oscar_chats;
	GHashTable *buddyinfo;
	GSList *requesticon;

	gboolean killme;
	gboolean icq;
	guint icontimer;
	guint getblisttimer;
	guint getinfotimer;
	gint timeoffset;

	struct {
		guint maxwatchers; /* max users who can watch you */
		guint maxbuddies; /* max users you can watch */
		guint maxgroups; /* max groups in server list */
		guint maxpermits; /* max users on permit list */
		guint maxdenies; /* max users on deny list */
		guint maxsiglen; /* max size (bytes) of profile */
		guint maxawaymsglen; /* max size (bytes) of posted away message */
	} rights;

	/* ---- Client Accessible ------------------------ */

	/* Our screen name. */
	/* TODO: Get rid of this and use gaim_account_get_username() everywhere? */
	char sn[MAXSNLEN+1];

	GaimConnection *gc;

	/* ---- Internal Use Only ------------------------ */

	void *modlistv;

	/*
	 * Outstanding snac handling
	 *
	 * TODO: Should these be per-connection? -mid
	 */
	void *snac_hash[FAIM_SNAC_HASH_SIZE];
	aim_snacid_t snacid_next;

	/*
	 * TODO: Data specific to a certain family should go into a
	 *       hashtable and the core parts of libfaim shouldn't
	 *       need to know about them.
	 */

	IcbmCookie *msgcookies;
	struct aim_icq_info *icq_info;
	struct aim_authresp_info *authinfo;
	struct aim_emailinfo *emailinfo;

	struct {
		struct aim_userinfo_s *userinfo;
		struct userinfo_node *torequest;
		struct userinfo_node *requested;
		gboolean waiting_for_response;
	} locate;

	/* Server-stored information (ssi) */
	struct {
		gboolean received_data;
		guint16 numitems;
		struct aim_ssi_item *official;
		struct aim_ssi_item *local;
		struct aim_ssi_tmp *pending;
		time_t timestamp;
		gboolean waiting_for_ack;
		gboolean in_transaction;
	} ssi;

	/** Contains pointers to handler functions for each family/subtype. */
	GHashTable *handlerlist;

	/** A linked list containing FlapConnections. */
	GSList *oscar_connections;

	/** A linked list containing PeerConnections. */
	GSList *peer_connections;
};

/* Valid for calling aim_icq_setstatus() and for aim_userinfo_t->icqinfo.status */
#define AIM_ICQ_STATE_NORMAL            0x00000000
#define AIM_ICQ_STATE_AWAY              0x00000001
#define AIM_ICQ_STATE_DND               0x00000002
#define AIM_ICQ_STATE_OUT               0x00000004
#define AIM_ICQ_STATE_BUSY              0x00000010
#define AIM_ICQ_STATE_CHAT              0x00000020
#define AIM_ICQ_STATE_INVISIBLE         0x00000100
#define AIM_ICQ_STATE_WEBAWARE          0x00010000
#define AIM_ICQ_STATE_HIDEIP            0x00020000
#define AIM_ICQ_STATE_BIRTHDAY          0x00080000
#define AIM_ICQ_STATE_DIRECTDISABLED    0x00100000
#define AIM_ICQ_STATE_ICQHOMEPAGE       0x00200000
#define AIM_ICQ_STATE_DIRECTREQUIREAUTH 0x10000000
#define AIM_ICQ_STATE_DIRECTCONTACTLIST 0x20000000

typedef int (*aim_rxcallback_t)(OscarData *od, FlapConnection *conn, FlapFrame *frame, ...);


/* family_auth.c */
struct aim_clientrelease
{
	char *name;
	guint32 build;
	char *url;
	char *info;
};

struct aim_authresp_info
{
	char *sn;
	guint16 errorcode;
	char *errorurl;
	guint16 regstatus;
	char *email;
	char *bosip;
	guint16 cookielen;
	guint8 *cookie;
	char *chpassurl;
	struct aim_clientrelease latestrelease;
	struct aim_clientrelease latestbeta;
};

/* Callback data for redirect. */
struct aim_redirect_data
{
	guint16 group;
	const char *ip;
	guint16 cookielen;
	const guint8 *cookie;
	struct { /* group == SNAC_FAMILY_CHAT */
		guint16 exchange;
		const char *room;
		guint16 instance;
	} chat;
};

void aim_clientready(OscarData *od, FlapConnection *conn);
int aim_request_login(OscarData *od, FlapConnection *conn, const char *sn);
int aim_send_login(OscarData *, FlapConnection *, const char *, const char *, ClientInfo *, const char *key);
/* 0x000b */ int aim_auth_securid_send(OscarData *od, const char *securid);

void aim_cleansnacs(OscarData *, int maxage);

void oscar_data_addhandler(OscarData *od, guint16 family, guint16 subtype, aim_rxcallback_t newhandler, guint16 flags);
aim_rxcallback_t aim_callhandler(OscarData *od, guint16 family, guint16 subtype);

/* flap_connection.c */
FlapConnection *flap_connection_new(OscarData *, int type);
void flap_connection_close(OscarData *od, FlapConnection *conn);
void flap_connection_destroy(FlapConnection *conn, OscarDisconnectReason reason, const gchar *error_message);
void flap_connection_schedule_destroy(FlapConnection *conn, OscarDisconnectReason reason, const gchar *error_message);
FlapConnection *flap_connection_findbygroup(OscarData *od, guint16 group);
FlapConnection *flap_connection_getbytype(OscarData *, int type);
FlapConnection *flap_connection_getbytype_all(OscarData *, int type);
void flap_connection_recv_cb(gpointer data, gint source, GaimInputCondition cond);
void flap_connection_send(FlapConnection *conn, FlapFrame *frame);
void flap_connection_send_version(OscarData *od, FlapConnection *conn);
void flap_connection_send_version_with_cookie(OscarData *od, FlapConnection *conn, guint16 length, const guint8 *chipsahoy);
void flap_connection_send_snac(OscarData *od, FlapConnection *conn, guint16 family, const guint16 subtype, guint16 flags, aim_snacid_t snacid, ByteStream *data);
void flap_connection_send_keepalive(OscarData *od, FlapConnection *conn);
FlapFrame *flap_frame_new(OscarData *od, guint16 channel, int datalen);

OscarData *oscar_data_new(void);
void oscar_data_destroy(OscarData *);

/* misc.c */
#define AIM_VISIBILITYCHANGE_PERMITADD    0x05
#define AIM_VISIBILITYCHANGE_PERMITREMOVE 0x06
#define AIM_VISIBILITYCHANGE_DENYADD      0x07
#define AIM_VISIBILITYCHANGE_DENYREMOVE   0x08

#define AIM_PRIVFLAGS_ALLOWIDLE           0x01
#define AIM_PRIVFLAGS_ALLOWMEMBERSINCE    0x02

#define AIM_WARN_ANON                     0x01



/* 0x0001 - family_oservice.c */
/* 0x0004 */ void aim_srv_requestnew(OscarData *od, guint16 serviceid);
/* 0x0006 */ void aim_srv_reqrates(OscarData *od, FlapConnection *conn);
/* 0x0008 */ void aim_srv_rates_addparam(OscarData *od, FlapConnection *conn);
/* 0x0009 */ void aim_srv_rates_delparam(OscarData *od, FlapConnection *conn);
/* 0x000c */ void aim_srv_sendpauseack(OscarData *od, FlapConnection *conn);
/* 0x000e */ void aim_srv_reqpersonalinfo(OscarData *od, FlapConnection *conn);
/* 0x0011 */ void aim_srv_setidle(OscarData *od, guint32 idletime);
/* 0x0014 */ void aim_srv_setprivacyflags(OscarData *od, FlapConnection *conn, guint32);
/* 0x0016 */ void aim_srv_nop(OscarData *od, FlapConnection *conn);
/* 0x0017 */ void aim_srv_setversions(OscarData *od, FlapConnection *conn);
<<<<<<< HEAD
/* 0x001e */ int aim_srv_setextrainfo(OscarData *od, gboolean seticqstatus, guint32 icqstatus, gboolean setavailmsg, const char *availmsg);
=======
/* 0x001e */ int aim_srv_setextrainfo(OscarData *od, gboolean seticqstatus, guint32 icqstatus, gboolean setavailmsg, const char *availmsg, const char *itmsurl);
>>>>>>> 99c344db


void aim_bos_reqrights(OscarData *od, FlapConnection *conn);
int aim_bos_changevisibility(OscarData *od, FlapConnection *conn, int, const char *);
void aim_bos_setgroupperm(OscarData *od, FlapConnection *conn, guint32 mask);



#define AIM_CLIENTTYPE_UNKNOWN  0x0000
#define AIM_CLIENTTYPE_MC       0x0001
#define AIM_CLIENTTYPE_WINAIM   0x0002
#define AIM_CLIENTTYPE_WINAIM41 0x0003
#define AIM_CLIENTTYPE_AOL_TOC  0x0004
guint16 aim_im_fingerprint(const guint8 *msghdr, int len);

#define AIM_RATE_CODE_CHANGE     0x0001
#define AIM_RATE_CODE_WARNING    0x0002
#define AIM_RATE_CODE_LIMIT      0x0003
#define AIM_RATE_CODE_CLEARLIMIT 0x0004
void aim_ads_requestads(OscarData *od, FlapConnection *conn);



/* family_icbm.c */
#define AIM_OFT_SUBTYPE_SEND_FILE	0x0001
#define AIM_OFT_SUBTYPE_SEND_DIR	0x0002
#define AIM_OFT_SUBTYPE_GET_FILE	0x0011
#define AIM_OFT_SUBTYPE_GET_LIST	0x0012

#define AIM_TRANSFER_DENY_NOTSUPPORTED	0x0000
#define AIM_TRANSFER_DENY_DECLINE	0x0001
#define AIM_TRANSFER_DENY_NOTACCEPTING	0x0002

#define AIM_IMPARAM_FLAG_CHANMSGS_ALLOWED	0x00000001
#define AIM_IMPARAM_FLAG_MISSEDCALLS_ENABLED	0x00000002

/* This is what the server will give you if you don't set them yourself. */
#define AIM_IMPARAM_DEFAULTS { \
	0, \
	AIM_IMPARAM_FLAG_CHANMSGS_ALLOWED | AIM_IMPARAM_FLAG_MISSEDCALLS_ENABLED, \
	512, /* !! Note how small this is. */ \
	(99.9)*10, (99.9)*10, \
	1000 /* !! And how large this is. */ \
}

/* This is what most AIM versions use. */
#define AIM_IMPARAM_REASONABLE { \
	0, \
	AIM_IMPARAM_FLAG_CHANMSGS_ALLOWED | AIM_IMPARAM_FLAG_MISSEDCALLS_ENABLED, \
	8000, \
	(99.9)*10, (99.9)*10, \
	0 \
}

struct aim_icbmparameters
{
	guint16 maxchan;
	guint32 flags; /* AIM_IMPARAM_FLAG_ */
	guint16 maxmsglen; /* message size that you will accept */
	guint16 maxsenderwarn; /* this and below are *10 (999=99.9%) */
	guint16 maxrecverwarn;
	guint32 minmsginterval; /* in milliseconds? */
};

/*
 * TODO: Should probably combine this with struct chat_connection.
 */
struct aim_chat_roominfo
{
	guint16 exchange;
	char *name;
	guint8 namelen;
	guint16 instance;
};

struct chat_connection
{
	char *name;
	char *show; /* AOL did something funny to us */
	guint16 exchange;
	guint16 instance;
	FlapConnection *conn;
	int id;
	GaimConnection *gc;
	GaimConversation *conv;
	int maxlen;
	int maxvis;
};

/*
 * All this chat struct stuff should be in family_chat.c
 */
void oscar_chat_destroy(struct chat_connection *cc);

#define AIM_IMFLAGS_AWAY				0x0001 /* mark as an autoreply */
#define AIM_IMFLAGS_ACK					0x0002 /* request a receipt notice */
#define AIM_IMFLAGS_BUDDYREQ			0x0010 /* buddy icon requested */
#define AIM_IMFLAGS_HASICON				0x0020 /* already has icon */
#define AIM_IMFLAGS_SUBENC_MACINTOSH	0x0040 /* damn that Steve Jobs! */
#define AIM_IMFLAGS_CUSTOMFEATURES		0x0080 /* features field present */
#define AIM_IMFLAGS_EXTDATA				0x0100
#define AIM_IMFLAGS_X					0x0200
#define AIM_IMFLAGS_MULTIPART			0x0400 /* ->mpmsg section valid */
#define AIM_IMFLAGS_OFFLINE				0x0800 /* send to offline user */
#define AIM_IMFLAGS_TYPINGNOT			0x1000 /* typing notification */

#define AIM_CHARSET_ASCII		0x0000
#define AIM_CHARSET_UNICODE	0x0002 /* UCS-2BE */
#define AIM_CHARSET_CUSTOM	0x0003

/*
 * Multipart message structures.
 */
typedef struct aim_mpmsg_section_s
{
	guint16 charset;
	guint16 charsubset;
	gchar *data;
	guint16 datalen;
	struct aim_mpmsg_section_s *next;
} aim_mpmsg_section_t;

typedef struct aim_mpmsg_s
{
	unsigned int numparts;
	aim_mpmsg_section_t *parts;
} aim_mpmsg_t;

int aim_mpmsg_init(OscarData *od, aim_mpmsg_t *mpm);
int aim_mpmsg_addraw(OscarData *od, aim_mpmsg_t *mpm, guint16 charset, guint16 charsubset, const gchar *data, guint16 datalen);
int aim_mpmsg_addascii(OscarData *od, aim_mpmsg_t *mpm, const char *ascii);
int aim_mpmsg_addunicode(OscarData *od, aim_mpmsg_t *mpm, const guint16 *unicode, guint16 unicodelen);
void aim_mpmsg_free(OscarData *od, aim_mpmsg_t *mpm);

/*
 * Arguments to aim_send_im_ext().
 *
 * This is really complicated.  But immensely versatile.
 *
 */
struct aim_sendimext_args
{

	/* These are _required_ */
	const char *destsn;
	guint32 flags; /* often 0 */

	/* Only required if not using multipart messages */
	const char *msg;
	int msglen;

	/* Required if ->msg is not provided */
	aim_mpmsg_t *mpmsg;

	/* Only used if AIM_IMFLAGS_HASICON is set */
	guint32 iconlen;
	time_t iconstamp;
	guint32 iconsum;

	/* Only used if AIM_IMFLAGS_CUSTOMFEATURES is set */
	guint16 featureslen;
	guint8 *features;

	/* Only used if AIM_IMFLAGS_CUSTOMCHARSET is set and mpmsg not used */
	guint16 charset;
	guint16 charsubset;
};

/*
 * Arguments to aim_send_rtfmsg().
 */
struct aim_sendrtfmsg_args
{
	const char *destsn;
	guint32 fgcolor;
	guint32 bgcolor;
	const char *rtfmsg; /* must be in RTF */
};

/*
 * This information is provided in the Incoming ICBM callback for
 * Channel 1 ICBM's.
 *
 * Note that although CUSTOMFEATURES and CUSTOMCHARSET say they
 * are optional, both are always set by the current libfaim code.
 * That may or may not change in the future.  It is mainly for
 * consistency with aim_sendimext_args.
 *
 * Multipart messages require some explanation. If you want to use them,
 * I suggest you read all the comments in family_icbm.c.
 *
 */
struct aim_incomingim_ch1_args
{

	/* Always provided */
	aim_mpmsg_t mpmsg;
	guint32 icbmflags; /* some flags apply only to ->msg, not all mpmsg */

	/* Only provided if message has a human-readable section */
	gchar *msg;
	int msglen;

	/* Only provided if AIM_IMFLAGS_HASICON is set */
	time_t iconstamp;
	guint32 iconlen;
	guint16 iconsum;

	/* Only provided if AIM_IMFLAGS_CUSTOMFEATURES is set */
	guint8 *features;
	guint8 featureslen;

	/* Only provided if AIM_IMFLAGS_EXTDATA is set */
	guint8 extdatalen;
	guint8 *extdata;

	/* Only used if AIM_IMFLAGS_CUSTOMCHARSET is set */
	guint16 charset;
	guint16 charsubset;
};

/* Valid values for channel 2 args->status */
#define AIM_RENDEZVOUS_PROPOSE   0x0000
#define AIM_RENDEZVOUS_CANCEL    0x0001
#define AIM_RENDEZVOUS_CONNECTED 0x0002

struct _IcbmArgsCh2
{
	guint16 status;
	guchar cookie[8];
	int type; /* One of the OSCAR_CAPABILITY_ constants */
	const char *proxyip;
	const char *clientip;
	const char *verifiedip;
	guint16 port;
	gboolean use_proxy;
	guint16 errorcode;
	const char *msg; /* invite message or file description */
	guint16 msglen;
	const char *encoding;
	const char *language;
	guint16 requestnumber;
	union {
		struct {
			guint32 checksum;
			guint32 length;
			time_t timestamp;
			guint8 *icon;
		} icon;
		struct {
			struct aim_chat_roominfo roominfo;
		} chat;
		struct {
			guint16 msgtype;
			guint32 fgcolor;
			guint32 bgcolor;
			const char *rtfmsg;
		} rtfmsg;
		struct {
			guint16 subtype;
			guint16 totfiles;
			guint32 totsize;
			char *filename;
		} sendfile;
	} info;
	void *destructor; /* used internally only */
};

/* Valid values for channel 4 args->type */
#define AIM_ICQMSG_AUTHREQUEST	0x0006
#define AIM_ICQMSG_AUTHDENIED	0x0007
#define AIM_ICQMSG_AUTHGRANTED	0x0008

struct aim_incomingim_ch4_args
{
	guint32 uin; /* Of the sender of the ICBM */
	guint8 type;
	guint8 flags;
	gchar *msg; /* Reason for auth request, deny, or accept */
	int msglen;
};

/* SNAC sending functions */
/* 0x0002 */ int aim_im_setparams(OscarData *od, struct aim_icbmparameters *params);
/* 0x0004 */ int aim_im_reqparams(OscarData *od);
/* 0x0006 */ int aim_im_sendch1_ext(OscarData *od, struct aim_sendimext_args *args);
/* 0x0006 */ int aim_im_sendch1(OscarData *, const char *destsn, guint16 flags, const char *msg);
/* 0x0006 */ int aim_im_sendch2_chatinvite(OscarData *od, const char *sn, const char *msg, guint16 exchange, const char *roomname, guint16 instance);
/* 0x0006 */ int aim_im_sendch2_icon(OscarData *od, const char *sn, const guint8 *icon, int iconlen, time_t stamp, guint16 iconsum);
/* 0x0006 */ int aim_im_sendch2_rtfmsg(OscarData *od, struct aim_sendrtfmsg_args *args);

/* 0x0006 */ void aim_im_sendch2_cancel(PeerConnection *peer_conn);
/* 0x0006 */ void aim_im_sendch2_connected(PeerConnection *peer_conn);
/* 0x0006 */ void aim_im_sendch2_odc_requestdirect(OscarData *od, guchar *cookie, const char *sn, const guint8 *ip, guint16 port, guint16 requestnumber);
/* 0x0006 */ void aim_im_sendch2_odc_requestproxy(OscarData *od, guchar *cookie, const char *sn, const guint8 *ip, guint16 pin, guint16 requestnumber);
/* 0x0006 */ void aim_im_sendch2_sendfile_requestdirect(OscarData *od, guchar *cookie, const char *sn, const guint8 *ip, guint16 port, guint16 requestnumber, const gchar *filename, guint32 size, guint16 numfiles);
/* 0x0006 */ void aim_im_sendch2_sendfile_requestproxy(OscarData *od, guchar *cookie, const char *sn, const guint8 *ip, guint16 pin, guint16 requestnumber, const gchar *filename, guint32 size, guint16 numfiles);

/* 0x0006 */ int aim_im_sendch2_geticqaway(OscarData *od, const char *sn, int type);
/* 0x0006 */ int aim_im_sendch4(OscarData *od, const char *sn, guint16 type, const char *message);
/* 0x0008 */ int aim_im_warn(OscarData *od, FlapConnection *conn, const char *destsn, guint32 flags);
/* 0x000b */ int aim_im_denytransfer(OscarData *od, const char *sn, const guchar *cookie, guint16 code);
/* 0x0014 */ int aim_im_sendmtn(OscarData *od, guint16 type1, const char *sn, guint16 type2);
void aim_icbm_makecookie(guchar* cookie);
gchar *oscar_encoding_extract(const char *encoding);
gchar *oscar_encoding_to_utf8(const char *encoding, const char *text, int textlen);
gchar *gaim_plugin_oscar_decode_im_part(GaimAccount *account, const char *sourcesn, guint16 charset, guint16 charsubset, const gchar *data, gsize datalen);


/* 0x0002 - family_locate.c */
/*
 * AIM User Info, Standard Form.
 */
#define AIM_FLAG_UNCONFIRMED     0x0001 /* "damned transients" */
#define AIM_FLAG_ADMINISTRATOR   0x0002
#define AIM_FLAG_AOL             0x0004
#define AIM_FLAG_OSCAR_PAY       0x0008
#define AIM_FLAG_FREE            0x0010
#define AIM_FLAG_AWAY            0x0020
#define AIM_FLAG_ICQ             0x0040
#define AIM_FLAG_WIRELESS        0x0080
#define AIM_FLAG_UNKNOWN100      0x0100
#define AIM_FLAG_UNKNOWN200      0x0200
#define AIM_FLAG_ACTIVEBUDDY     0x0400
#define AIM_FLAG_UNKNOWN800      0x0800
#define AIM_FLAG_ABINTERNAL      0x1000
#define AIM_FLAG_ALLUSERS        0x001f

#define AIM_USERINFO_PRESENT_FLAGS        0x00000001
#define AIM_USERINFO_PRESENT_MEMBERSINCE  0x00000002
#define AIM_USERINFO_PRESENT_ONLINESINCE  0x00000004
#define AIM_USERINFO_PRESENT_IDLE         0x00000008
#define AIM_USERINFO_PRESENT_ICQEXTSTATUS 0x00000010
#define AIM_USERINFO_PRESENT_ICQIPADDR    0x00000020
#define AIM_USERINFO_PRESENT_ICQDATA      0x00000040
#define AIM_USERINFO_PRESENT_CAPABILITIES 0x00000080
#define AIM_USERINFO_PRESENT_SESSIONLEN   0x00000100
#define AIM_USERINFO_PRESENT_CREATETIME   0x00000200

struct userinfo_node
{
	char *sn;
	struct userinfo_node *next;
};

typedef struct aim_userinfo_s
{
	char *sn;
	guint16 warnlevel; /* evil percent * 10 (999 = 99.9%) */
	guint16 idletime; /* in seconds */
	guint16 flags;
	guint32 createtime; /* time_t */
	guint32 membersince; /* time_t */
	guint32 onlinesince; /* time_t */
	guint32 sessionlen;  /* in seconds */
	guint32 capabilities;
	struct {
		guint32 status;
		guint32 ipaddr;
		guint8 crap[0x25]; /* until we figure it out... */
	} icqinfo;
	guint32 present;

	guint8 iconcsumtype;
	guint16 iconcsumlen;
	guint8 *iconcsum;

	char *info;
	char *info_encoding;
	guint16 info_len;

	char *status;
	char *status_encoding;
	guint16 status_len;

	char *away;
	char *away_encoding;
	guint16 away_len;

	struct aim_userinfo_s *next;
} aim_userinfo_t;

#define AIM_SENDMEMBLOCK_FLAG_ISREQUEST  0
#define AIM_SENDMEMBLOCK_FLAG_ISHASH     1

int aim_sendmemblock(OscarData *od, FlapConnection *conn, guint32 offset, guint32 len, const guint8 *buf, guint8 flag);

struct aim_invite_priv
{
	char *sn;
	char *roomname;
	guint16 exchange;
	guint16 instance;
};

#define AIM_COOKIETYPE_UNKNOWN  0x00
#define AIM_COOKIETYPE_ICBM     0x01
#define AIM_COOKIETYPE_ADS      0x02
#define AIM_COOKIETYPE_BOS      0x03
#define AIM_COOKIETYPE_IM       0x04
#define AIM_COOKIETYPE_CHAT     0x05
#define AIM_COOKIETYPE_CHATNAV  0x06
#define AIM_COOKIETYPE_INVITE   0x07
/* we'll move OFT up a bit to give breathing room.  not like it really
 * matters. */
#define AIM_COOKIETYPE_OFTIM    0x10
#define AIM_COOKIETYPE_OFTGET   0x11
#define AIM_COOKIETYPE_OFTSEND  0x12
#define AIM_COOKIETYPE_OFTVOICE 0x13
#define AIM_COOKIETYPE_OFTIMAGE 0x14
#define AIM_COOKIETYPE_OFTICON  0x15

aim_userinfo_t *aim_locate_finduserinfo(OscarData *od, const char *sn);
void aim_locate_dorequest(OscarData *od);

/* 0x0002 */ int aim_locate_reqrights(OscarData *od);
/* 0x0004 */ int aim_locate_setcaps(OscarData *od, guint32 caps);
/* 0x0004 */ int aim_locate_setprofile(OscarData *od, const char *profile_encoding, const gchar *profile, const int profile_len, const char *awaymsg_encoding, const gchar *awaymsg, const int awaymsg_len);
/* 0x0005 */ int aim_locate_getinfo(OscarData *od, const char *, guint16);
/* 0x0009 */ int aim_locate_setdirinfo(OscarData *od, const char *first, const char *middle, const char *last, const char *maiden, const char *nickname, const char *street, const char *city, const char *state, const char *zip, int country, guint16 privacy);
/* 0x000b */ int aim_locate_000b(OscarData *od, const char *sn);
/* 0x000f */ int aim_locate_setinterests(OscarData *od, const char *interest1, const char *interest2, const char *interest3, const char *interest4, const char *interest5, guint16 privacy);
/* 0x0015 */ int aim_locate_getinfoshort(OscarData *od, const char *sn, guint32 flags);

void aim_locate_requestuserinfo(OscarData *od, const char *sn);
guint32 aim_locate_getcaps(OscarData *od, ByteStream *bs, int len);
guint32 aim_locate_getcaps_short(OscarData *od, ByteStream *bs, int len);
void aim_info_free(aim_userinfo_t *);
int aim_info_extract(OscarData *od, ByteStream *bs, aim_userinfo_t *);
int aim_putuserinfo(ByteStream *bs, aim_userinfo_t *info);



/* 0x0003 - family_buddy.c */
/* 0x0002 */ void aim_buddylist_reqrights(OscarData *, FlapConnection *);
/* 0x0004 */ int aim_buddylist_set(OscarData *, FlapConnection *, const char *);
/* 0x0004 */ int aim_buddylist_addbuddy(OscarData *, FlapConnection *, const char *);
/* 0x0005 */ int aim_buddylist_removebuddy(OscarData *, FlapConnection *, const char *);



/* 0x000a - family_userlookup.c */
int aim_search_address(OscarData *, const char *);



/* 0x000d - family_chatnav.c */
/* 0x000e - family_chat.c */
/* These apply to exchanges as well. */
#define AIM_CHATROOM_FLAG_EVILABLE 0x0001
#define AIM_CHATROOM_FLAG_NAV_ONLY 0x0002
#define AIM_CHATROOM_FLAG_INSTANCING_ALLOWED 0x0004
#define AIM_CHATROOM_FLAG_OCCUPANT_PEEK_ALLOWED 0x0008

struct aim_chat_exchangeinfo
{
	guint16 number;
	guint16 flags;
	char *name;
	char *charset1;
	char *lang1;
	char *charset2;
	char *lang2;
};

#define AIM_CHATFLAGS_NOREFLECT 0x0001
#define AIM_CHATFLAGS_AWAY      0x0002
int aim_chat_send_im(OscarData *od, FlapConnection *conn, guint16 flags, const gchar *msg, int msglen, const char *encoding, const char *language);
int aim_chat_join(OscarData *od, guint16 exchange, const char *roomname, guint16 instance);
int aim_chat_attachname(FlapConnection *conn, guint16 exchange, const char *roomname, guint16 instance);
char *aim_chat_getname(FlapConnection *conn);
FlapConnection *aim_chat_getconn(OscarData *, const char *name);

void aim_chatnav_reqrights(OscarData *od, FlapConnection *conn);

int aim_chatnav_createroom(OscarData *od, FlapConnection *conn, const char *name, guint16 exchange);
int aim_chat_leaveroom(OscarData *od, const char *name);



/* 0x000f - family_odir.c */
struct aim_odir
{
	char *first;
	char *last;
	char *middle;
	char *maiden;
	char *email;
	char *country;
	char *state;
	char *city;
	char *sn;
	char *interest;
	char *nick;
	char *zip;
	char *region;
	char *address;
	struct aim_odir *next;
};

int aim_odir_email(OscarData *, const char *, const char *);
int aim_odir_name(OscarData *, const char *, const char *, const char *, const char *, const char *, const char *, const char *, const char *, const char *, const char *, const char *);
int aim_odir_interest(OscarData *, const char *, const char *);



/* 0x0010 - family_bart.c */
int aim_bart_upload(OscarData *od, const guint8 *icon, guint16 iconlen);
int aim_bart_request(OscarData *od, const char *sn, guint8 iconcsumtype, const guint8 *iconstr, guint16 iconstrlen);



/* 0x0013 - family_feedbag.c */
#define AIM_SSI_TYPE_BUDDY		0x0000
#define AIM_SSI_TYPE_GROUP		0x0001
#define AIM_SSI_TYPE_PERMIT		0x0002
#define AIM_SSI_TYPE_DENY		0x0003
#define AIM_SSI_TYPE_PDINFO		0x0004
#define AIM_SSI_TYPE_PRESENCEPREFS	0x0005
#define AIM_SSI_TYPE_ICONINFO		0x0014

#define AIM_SSI_ACK_SUCCESS		0x0000
#define AIM_SSI_ACK_ITEMNOTFOUND	0x0002
#define AIM_SSI_ACK_IDNUMINUSE		0x000a
#define AIM_SSI_ACK_ATMAX		0x000c
#define AIM_SSI_ACK_INVALIDNAME		0x000d
#define AIM_SSI_ACK_AUTHREQUIRED	0x000e

/* These flags are set in the 0x00c9 TLV of SSI teyp 0x0005 */
#define AIM_SSI_PRESENCE_FLAG_SHOWIDLE        0x00000400
#define AIM_SSI_PRESENCE_FLAG_NORECENTBUDDIES 0x00020000

struct aim_ssi_item
{
	char *name;
	guint16 gid;
	guint16 bid;
	guint16 type;
	struct aim_tlvlist_s *data;
	struct aim_ssi_item *next;
};

struct aim_ssi_tmp
{
	guint16 action;
	guint16 ack;
	char *name;
	struct aim_ssi_item *item;
	struct aim_ssi_tmp *next;
};

/* These build the actual SNACs and queue them to be sent */
/* 0x0002 */ int aim_ssi_reqrights(OscarData *od);
/* 0x0004 */ int aim_ssi_reqdata(OscarData *od);
/* 0x0005 */ int aim_ssi_reqifchanged(OscarData *od, time_t localstamp, guint16 localrev);
/* 0x0007 */ int aim_ssi_enable(OscarData *od);
/* 0x0011 */ int aim_ssi_modbegin(OscarData *od);
/* 0x0012 */ int aim_ssi_modend(OscarData *od);
/* 0x0014 */ int aim_ssi_sendauth(OscarData *od, char *sn, char *msg);
/* 0x0018 */ int aim_ssi_sendauthrequest(OscarData *od, char *sn, const char *msg);
/* 0x001a */ int aim_ssi_sendauthreply(OscarData *od, char *sn, guint8 reply, const char *msg);

/* Client functions for retrieving SSI data */
struct aim_ssi_item *aim_ssi_itemlist_find(struct aim_ssi_item *list, guint16 gid, guint16 bid);
struct aim_ssi_item *aim_ssi_itemlist_finditem(struct aim_ssi_item *list, const char *gn, const char *sn, guint16 type);
struct aim_ssi_item *aim_ssi_itemlist_exists(struct aim_ssi_item *list, const char *sn);
char *aim_ssi_itemlist_findparentname(struct aim_ssi_item *list, const char *sn);
int aim_ssi_getpermdeny(struct aim_ssi_item *list);
guint32 aim_ssi_getpresence(struct aim_ssi_item *list);
char *aim_ssi_getalias(struct aim_ssi_item *list, const char *gn, const char *sn);
char *aim_ssi_getcomment(struct aim_ssi_item *list, const char *gn, const char *sn);
gboolean aim_ssi_waitingforauth(struct aim_ssi_item *list, const char *gn, const char *sn);

/* Client functions for changing SSI data */
int aim_ssi_addbuddy(OscarData *od, const char *name, const char *group, const char *alias, const char *comment, const char *smsnum, int needauth);
int aim_ssi_addpermit(OscarData *od, const char *name);
int aim_ssi_adddeny(OscarData *od, const char *name);
int aim_ssi_delbuddy(OscarData *od, const char *name, const char *group);
int aim_ssi_delpermit(OscarData *od, const char *name);
int aim_ssi_deldeny(OscarData *od, const char *name);
int aim_ssi_movebuddy(OscarData *od, const char *oldgn, const char *newgn, const char *sn);
int aim_ssi_aliasbuddy(OscarData *od, const char *gn, const char *sn, const char *alias);
int aim_ssi_editcomment(OscarData *od, const char *gn, const char *sn, const char *alias);
int aim_ssi_rename_group(OscarData *od, const char *oldgn, const char *newgn);
int aim_ssi_cleanlist(OscarData *od);
int aim_ssi_deletelist(OscarData *od);
int aim_ssi_setpermdeny(OscarData *od, guint8 permdeny, guint32 vismask);
int aim_ssi_setpresence(OscarData *od, guint32 presence);
int aim_ssi_seticon(OscarData *od, const guint8 *iconsum, guint16 iconsumlen);
int aim_ssi_delicon(OscarData *od);



/* 0x0015 - family_icq.c */
#define AIM_ICQ_INFO_SIMPLE	0x001
#define AIM_ICQ_INFO_SUMMARY	0x002
#define AIM_ICQ_INFO_EMAIL	0x004
#define AIM_ICQ_INFO_PERSONAL	0x008
#define AIM_ICQ_INFO_ADDITIONAL	0x010
#define AIM_ICQ_INFO_WORK	0x020
#define AIM_ICQ_INFO_INTERESTS	0x040
#define AIM_ICQ_INFO_ORGS	0x080
#define AIM_ICQ_INFO_UNKNOWN	0x100
#define AIM_ICQ_INFO_HAVEALL	0x1ff

struct aim_icq_offlinemsg
{
	guint32 sender;
	guint16 year;
	guint8 month, day, hour, minute;
	guint8 type;
	guint8 flags;
	char *msg;
	int msglen;
};

struct aim_icq_info
{
	guint16 reqid;

	/* simple */
	guint32 uin;

	/* general and "home" information (0x00c8) */
	char *nick;
	char *first;
	char *last;
	char *email;
	char *homecity;
	char *homestate;
	char *homephone;
	char *homefax;
	char *homeaddr;
	char *mobile;
	char *homezip;
	guint16 homecountry;
/*	guint8 timezone;
	guint8 hideemail; */

	/* personal (0x00dc) */
	guint8 age;
	guint8 unknown;
	guint8 gender;
	char *personalwebpage;
	guint16 birthyear;
	guint8 birthmonth;
	guint8 birthday;
	guint8 language1;
	guint8 language2;
	guint8 language3;

	/* work (0x00d2) */
	char *workcity;
	char *workstate;
	char *workphone;
	char *workfax;
	char *workaddr;
	char *workzip;
	guint16 workcountry;
	char *workcompany;
	char *workdivision;
	char *workposition;
	char *workwebpage;

	/* additional personal information (0x00e6) */
	char *info;

	/* email (0x00eb) */
	guint16 numaddresses;
	char **email2;

	/* we keep track of these in a linked list because we're 1337 */
	struct aim_icq_info *next;
};

int aim_icq_reqofflinemsgs(OscarData *od);
int aim_icq_ackofflinemsgs(OscarData *od);
int aim_icq_setsecurity(OscarData *od, gboolean auth_required, gboolean webaware);
int aim_icq_changepasswd(OscarData *od, const char *passwd);
int aim_icq_getsimpleinfo(OscarData *od, const char *uin);
int aim_icq_getalias(OscarData *od, const char *uin);
int aim_icq_getallinfo(OscarData *od, const char *uin);



/* 0x0017 - family_auth.c */
void aim_sendcookie(OscarData *, FlapConnection *, const guint16 length, const guint8 *);
int aim_admin_changepasswd(OscarData *, FlapConnection *, const char *newpw, const char *curpw);
void aim_admin_reqconfirm(OscarData *od, FlapConnection *conn);
int aim_admin_getinfo(OscarData *od, FlapConnection *conn, guint16 info);
int aim_admin_setemail(OscarData *od, FlapConnection *conn, const char *newemail);
int aim_admin_setnick(OscarData *od, FlapConnection *conn, const char *newnick);



/* 0x0018 - family_alert.c */
struct aim_emailinfo
{
	guint8 *cookie16;
	guint8 *cookie8;
	char *url;
	guint16 nummsgs;
	guint8 unread;
	char *domain;
	guint16 flag;
	struct aim_emailinfo *next;
};

int aim_email_sendcookies(OscarData *od);
int aim_email_activate(OscarData *od);



/* tlv.c - TLV handling */

/* TLV structure */
typedef struct aim_tlv_s
{
	guint16 type;
	guint16 length;
	guint8 *value;
} aim_tlv_t;

/* TLV List structure */
typedef struct aim_tlvlist_s
{
	aim_tlv_t *tlv;
	struct aim_tlvlist_s *next;
} aim_tlvlist_t;

/* TLV handling functions */
char *aim_tlv_getvalue_as_string(aim_tlv_t *tlv);

aim_tlv_t *aim_tlv_gettlv(aim_tlvlist_t *list, guint16 type, const int nth);
int aim_tlv_getlength(aim_tlvlist_t *list, guint16 type, const int nth);
char *aim_tlv_getstr(aim_tlvlist_t *list, const guint16 type, const int nth);
guint8 aim_tlv_get8(aim_tlvlist_t *list, const guint16 type, const int nth);
guint16 aim_tlv_get16(aim_tlvlist_t *list, const guint16 type, const int nth);
guint32 aim_tlv_get32(aim_tlvlist_t *list, const guint16 type, const int nth);

/* TLV list handling functions */
aim_tlvlist_t *aim_tlvlist_read(ByteStream *bs);
aim_tlvlist_t *aim_tlvlist_readnum(ByteStream *bs, guint16 num);
aim_tlvlist_t *aim_tlvlist_readlen(ByteStream *bs, guint16 len);
aim_tlvlist_t *aim_tlvlist_copy(aim_tlvlist_t *orig);

int aim_tlvlist_count(aim_tlvlist_t **list);
int aim_tlvlist_size(aim_tlvlist_t **list);
int aim_tlvlist_cmp(aim_tlvlist_t *one, aim_tlvlist_t *two);
int aim_tlvlist_write(ByteStream *bs, aim_tlvlist_t **list);
void aim_tlvlist_free(aim_tlvlist_t **list);

int aim_tlvlist_add_raw(aim_tlvlist_t **list, const guint16 type, const guint16 length, const guint8 *value);
int aim_tlvlist_add_noval(aim_tlvlist_t **list, const guint16 type);
int aim_tlvlist_add_8(aim_tlvlist_t **list, const guint16 type, const guint8 value);
int aim_tlvlist_add_16(aim_tlvlist_t **list, const guint16 type, const guint16 value);
int aim_tlvlist_add_32(aim_tlvlist_t **list, const guint16 type, const guint32 value);
int aim_tlvlist_add_str(aim_tlvlist_t **list, const guint16 type, const char *value);
int aim_tlvlist_add_caps(aim_tlvlist_t **list, const guint16 type, const guint32 caps);
int aim_tlvlist_add_userinfo(aim_tlvlist_t **list, guint16 type, aim_userinfo_t *userinfo);
int aim_tlvlist_add_chatroom(aim_tlvlist_t **list, guint16 type, guint16 exchange, const char *roomname, guint16 instance);
int aim_tlvlist_add_frozentlvlist(aim_tlvlist_t **list, guint16 type, aim_tlvlist_t **tl);

int aim_tlvlist_replace_raw(aim_tlvlist_t **list, const guint16 type, const guint16 lenth, const guint8 *value);
int aim_tlvlist_replace_str(aim_tlvlist_t **list, const guint16 type, const char *str);
int aim_tlvlist_replace_noval(aim_tlvlist_t **list, const guint16 type);
int aim_tlvlist_replace_8(aim_tlvlist_t **list, const guint16 type, const guint8 value);
int aim_tlvlist_replace_16(aim_tlvlist_t **list, const guint16 type, const guint16 value);
int aim_tlvlist_replace_32(aim_tlvlist_t **list, const guint16 type, const guint32 value);

void aim_tlvlist_remove(aim_tlvlist_t **list, const guint16 type);



/* util.c */
/* These are really ugly.  You'd think this was LISP.  I wish it was. */
#define aimutil_put8(buf, data) ((*(buf) = (guint8)(data)&0xff),1)
#define aimutil_get8(buf) ((*(buf))&0xff)
#define aimutil_put16(buf, data) ( \
		(*(buf) = (guint8)((data)>>8)&0xff), \
		(*((buf)+1) = (guint8)(data)&0xff),  \
		2)
#define aimutil_get16(buf) ((((*(buf))<<8)&0xff00) + ((*((buf)+1)) & 0xff))
#define aimutil_put32(buf, data) ( \
		(*((buf)) = (guint8)((data)>>24)&0xff), \
		(*((buf)+1) = (guint8)((data)>>16)&0xff), \
		(*((buf)+2) = (guint8)((data)>>8)&0xff), \
		(*((buf)+3) = (guint8)(data)&0xff), \
		4)
#define aimutil_get32(buf) ((((*(buf))<<24)&0xff000000) + \
		(((*((buf)+1))<<16)&0x00ff0000) + \
		(((*((buf)+2))<< 8)&0x0000ff00) + \
		(((*((buf)+3)    )&0x000000ff)))

/* Little-endian versions (damn ICQ) */
#define aimutil_putle8(buf, data) ( \
		(*(buf) = (guint8)(data) & 0xff), \
		1)
#define aimutil_getle8(buf) ( \
		(*(buf)) & 0xff \
		)
#define aimutil_putle16(buf, data) ( \
		(*((buf)+0) = (guint8)((data) >> 0) & 0xff),  \
		(*((buf)+1) = (guint8)((data) >> 8) & 0xff), \
		2)
#define aimutil_getle16(buf) ( \
		(((*((buf)+0)) << 0) & 0x00ff) + \
		(((*((buf)+1)) << 8) & 0xff00) \
		)
#define aimutil_putle32(buf, data) ( \
		(*((buf)+0) = (guint8)((data) >>  0) & 0xff), \
		(*((buf)+1) = (guint8)((data) >>  8) & 0xff), \
		(*((buf)+2) = (guint8)((data) >> 16) & 0xff), \
		(*((buf)+3) = (guint8)((data) >> 24) & 0xff), \
		4)
#define aimutil_getle32(buf) ( \
		(((*((buf)+0)) <<  0) & 0x000000ff) + \
		(((*((buf)+1)) <<  8) & 0x0000ff00) + \
		(((*((buf)+2)) << 16) & 0x00ff0000) + \
		(((*((buf)+3)) << 24) & 0xff000000))

guint16 aimutil_iconsum(const guint8 *buf, int buflen);
int aimutil_tokslen(char *toSearch, int theindex, char dl);
int aimutil_itemcnt(char *toSearch, char dl);
char *aimutil_itemindex(char *toSearch, int theindex, char dl);

gboolean aim_snvalid(const char *sn);
gboolean aim_sn_is_icq(const char *sn);
gboolean aim_sn_is_sms(const char *sn);
int aim_snlen(const char *sn);
int aim_sncmp(const char *sn1, const char *sn2);




typedef struct {
	guint16 family;
	guint16 subtype;
	guint16 flags;
	guint32 id;
} aim_modsnac_t;

#define AIM_MODULENAME_MAXLEN 16
#define AIM_MODFLAG_MULTIFAMILY 0x0001
typedef struct aim_module_s
{
	guint16 family;
	guint16 version;
	guint16 toolid;
	guint16 toolversion;
	guint16 flags;
	char name[AIM_MODULENAME_MAXLEN+1];
	int (*snachandler)(OscarData *od, FlapConnection *conn, struct aim_module_s *mod, FlapFrame *rx, aim_modsnac_t *snac, ByteStream *bs);
	void (*shutdown)(OscarData *od, struct aim_module_s *mod);
	void *priv;
	struct aim_module_s *next;
} aim_module_t;

int aim__registermodule(OscarData *od, int (*modfirst)(OscarData *, aim_module_t *));
void aim__shutdownmodules(OscarData *od);
aim_module_t *aim__findmodulebygroup(OscarData *od, guint16 group);
aim_module_t *aim__findmodule(OscarData *od, const char *name);

int admin_modfirst(OscarData *od, aim_module_t *mod);
int buddylist_modfirst(OscarData *od, aim_module_t *mod);
int bos_modfirst(OscarData *od, aim_module_t *mod);
int search_modfirst(OscarData *od, aim_module_t *mod);
int stats_modfirst(OscarData *od, aim_module_t *mod);
int auth_modfirst(OscarData *od, aim_module_t *mod);
int msg_modfirst(OscarData *od, aim_module_t *mod);
int misc_modfirst(OscarData *od, aim_module_t *mod);
int chatnav_modfirst(OscarData *od, aim_module_t *mod);
int chat_modfirst(OscarData *od, aim_module_t *mod);
int locate_modfirst(OscarData *od, aim_module_t *mod);
int service_modfirst(OscarData *od, aim_module_t *mod);
int invite_modfirst(OscarData *od, aim_module_t *mod);
int translate_modfirst(OscarData *od, aim_module_t *mod);
int popups_modfirst(OscarData *od, aim_module_t *mod);
int adverts_modfirst(OscarData *od, aim_module_t *mod);
int odir_modfirst(OscarData *od, aim_module_t *mod);
int bart_modfirst(OscarData *od, aim_module_t *mod);
int ssi_modfirst(OscarData *od, aim_module_t *mod);
int icq_modfirst(OscarData *od, aim_module_t *mod);
int email_modfirst(OscarData *od, aim_module_t *mod);

void aim_genericreq_n(OscarData *od, FlapConnection *conn, guint16 family, guint16 subtype);
void aim_genericreq_n_snacid(OscarData *od, FlapConnection *conn, guint16 family, guint16 subtype);
void aim_genericreq_l(OscarData *od, FlapConnection *conn, guint16 family, guint16 subtype, guint32 *);
void aim_genericreq_s(OscarData *od, FlapConnection *conn, guint16 family, guint16 subtype, guint16 *);

/* bstream.c */
int byte_stream_new(ByteStream *bs, guint32 len);
int byte_stream_init(ByteStream *bs, guint8 *data, int len);
int byte_stream_empty(ByteStream *bs);
int byte_stream_curpos(ByteStream *bs);
int byte_stream_setpos(ByteStream *bs, unsigned int off);
void byte_stream_rewind(ByteStream *bs);
int byte_stream_advance(ByteStream *bs, int n);
guint8 byte_stream_get8(ByteStream *bs);
guint16 byte_stream_get16(ByteStream *bs);
guint32 byte_stream_get32(ByteStream *bs);
guint8 byte_stream_getle8(ByteStream *bs);
guint16 byte_stream_getle16(ByteStream *bs);
guint32 byte_stream_getle32(ByteStream *bs);
int byte_stream_getrawbuf(ByteStream *bs, guint8 *buf, int len);
guint8 *byte_stream_getraw(ByteStream *bs, int len);
char *byte_stream_getstr(ByteStream *bs, int len);
int byte_stream_put8(ByteStream *bs, guint8 v);
int byte_stream_put16(ByteStream *bs, guint16 v);
int byte_stream_put32(ByteStream *bs, guint32 v);
int byte_stream_putle8(ByteStream *bs, guint8 v);
int byte_stream_putle16(ByteStream *bs, guint16 v);
int byte_stream_putle32(ByteStream *bs, guint32 v);
int byte_stream_putraw(ByteStream *bs, const guint8 *v, int len);
int byte_stream_putstr(ByteStream *bs, const char *str);
int byte_stream_putbs(ByteStream *bs, ByteStream *srcbs, int len);
int byte_stream_putcaps(ByteStream *bs, guint32 caps);

/*
 * Generic SNAC structure.  Rarely if ever used.
 */
typedef struct aim_snac_s {
	aim_snacid_t id;
	guint16 family;
	guint16 type;
	guint16 flags;
	void *data;
	time_t issuetime;
	struct aim_snac_s *next;
} aim_snac_t;

/* snac.c */
void aim_initsnachash(OscarData *od);
aim_snacid_t aim_newsnac(OscarData *, aim_snac_t *newsnac);
aim_snacid_t aim_cachesnac(OscarData *od, const guint16 family, const guint16 type, const guint16 flags, const void *data, const int datalen);
aim_snac_t *aim_remsnac(OscarData *, aim_snacid_t id);
int aim_putsnac(ByteStream *, guint16 family, guint16 type, guint16 flags, aim_snacid_t id);

struct chatsnacinfo {
	guint16 exchange;
	char name[128];
	guint16 instance;
};

struct rateclass {
	guint16 classid;
	guint32 windowsize;
	guint32 clear;
	guint32 alert;
	guint32 limit;
	guint32 disconnect;
	guint32 current;
	guint32 max;
	guint8 unknown[5]; /* only present in versions >= 3 */
	GHashTable *members; /* Key is family and subtype, value is TRUE. */

	struct timeval last; /**< The time when we last sent a SNAC of this rate class. */
};

int aim_cachecookie(OscarData *od, IcbmCookie *cookie);
IcbmCookie *aim_uncachecookie(OscarData *od, guint8 *cookie, int type);
IcbmCookie *aim_mkcookie(guint8 *, int, void *);
IcbmCookie *aim_checkcookie(OscarData *, const unsigned char *, const int);
int aim_freecookie(OscarData *od, IcbmCookie *cookie);
int aim_msgcookie_gettype(int type);
int aim_cookie_free(OscarData *od, IcbmCookie *cookie);

int aim_chat_readroominfo(ByteStream *bs, struct aim_chat_roominfo *outinfo);

void flap_connection_destroy_chat(OscarData *od, FlapConnection *conn);

#ifdef __cplusplus
}
#endif

#endif /* _OSCAR_H_ */<|MERGE_RESOLUTION|>--- conflicted
+++ resolved
@@ -625,11 +625,7 @@
 /* 0x0014 */ void aim_srv_setprivacyflags(OscarData *od, FlapConnection *conn, guint32);
 /* 0x0016 */ void aim_srv_nop(OscarData *od, FlapConnection *conn);
 /* 0x0017 */ void aim_srv_setversions(OscarData *od, FlapConnection *conn);
-<<<<<<< HEAD
-/* 0x001e */ int aim_srv_setextrainfo(OscarData *od, gboolean seticqstatus, guint32 icqstatus, gboolean setavailmsg, const char *availmsg);
-=======
 /* 0x001e */ int aim_srv_setextrainfo(OscarData *od, gboolean seticqstatus, guint32 icqstatus, gboolean setavailmsg, const char *availmsg, const char *itmsurl);
->>>>>>> 99c344db
 
 
 void aim_bos_reqrights(OscarData *od, FlapConnection *conn);
