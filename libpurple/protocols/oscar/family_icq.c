/*
 * Purple's oscar protocol plugin
 * This file is the legal property of its developers.
 * Please see the AUTHORS file distributed alongside this file.
 *
 * This library is free software; you can redistribute it and/or
 * modify it under the terms of the GNU Lesser General Public
 * License as published by the Free Software Foundation; either
 * version 2 of the License, or (at your option) any later version.
 *
 * This library is distributed in the hope that it will be useful,
 * but WITHOUT ANY WARRANTY; without even the implied warranty of
 * MERCHANTABILITY or FITNESS FOR A PARTICULAR PURPOSE.  See the GNU
 * Lesser General Public License for more details.
 *
 * You should have received a copy of the GNU Lesser General Public
 * License along with this library; if not, write to the Free Software
 * Foundation, Inc., 51 Franklin Street, Fifth Floor, Boston, MA  02111-1301  USA
*/

/*
 * Family 0x0015 - Encapsulated ICQ.
 *
 */

#include "encoding.h"
#include "oscar.h"

#define AIM_ICQ_INFO_REQUEST 0x04b2
#define AIM_ICQ_ALIAS_REQUEST 0x04ba

static
int compare_icq_infos(gconstpointer a, gconstpointer b)
{
	const struct aim_icq_info* aa = a;
	const guint16* bb = b;
	return aa->reqid - *bb;
}

static void aim_icq_freeinfo(struct aim_icq_info *info) {
	int i;

	if (!info)
		return;
	g_free(info->nick);
	g_free(info->first);
	g_free(info->last);
	g_free(info->email);
	g_free(info->homecity);
	g_free(info->homestate);
	g_free(info->homephone);
	g_free(info->homefax);
	g_free(info->homeaddr);
	g_free(info->mobile);
	g_free(info->homezip);
	g_free(info->personalwebpage);
	if (info->email2)
		for (i = 0; i < info->numaddresses; i++)
			g_free(info->email2[i]);
	g_free(info->email2);
	g_free(info->workcity);
	g_free(info->workstate);
	g_free(info->workphone);
	g_free(info->workfax);
	g_free(info->workaddr);
	g_free(info->workzip);
	g_free(info->workcompany);
	g_free(info->workdivision);
	g_free(info->workposition);
	g_free(info->workwebpage);
	g_free(info->info);
	g_free(info->status_note_title);
	g_free(info->auth_request_reason);
}

static
int error(OscarData *od, aim_modsnac_t *error_snac, ByteStream *bs)
{
	aim_snac_t *original_snac = aim_remsnac(od, error_snac->id);
	guint16 *request_type;
	GSList *original_info_ptr;
	struct aim_icq_info *original_info;
	guint16 reason;
	gchar *uin;

	if (!original_snac || (original_snac->family != SNAC_FAMILY_ICQ) || !original_snac->data) {
		purple_debug_misc("oscar", "icq: the original snac for the error packet was not found");
		g_free(original_snac);
		return 0;
	}

	request_type = original_snac->data;
	original_info_ptr = g_slist_find_custom(od->icq_info, &original_snac->id, compare_icq_infos);
<<<<<<< HEAD
	original_info = original_info_ptr->data;
=======
>>>>>>> 3f79dae7

	if (!original_info_ptr) {
		purple_debug_misc("oscar", "icq: the request info for the error packet was not found");
		g_free(original_snac);
		return 0;
	}

<<<<<<< HEAD
=======
	original_info = original_info_ptr->data;

>>>>>>> 3f79dae7
	reason = byte_stream_get16(bs);
	uin = g_strdup_printf("%u", original_info->uin);
	switch (*request_type) {
		case AIM_ICQ_INFO_REQUEST:
			oscar_user_info_display_error(od, reason, uin);
			break;
		case AIM_ICQ_ALIAS_REQUEST:
			/* Couldn't retrieve an alias for the buddy requesting authorization; have to make do with UIN only. */
			if (original_info->for_auth_request)
				oscar_auth_recvrequest(od->gc, uin, NULL, original_info->auth_request_reason);
			break;
		default:
			purple_debug_misc("oscar", "icq: got an error packet with unknown request type %u", *request_type);
			break;
	}

	aim_icq_freeinfo(original_info);
	od->icq_info = g_slist_remove(od->icq_info, original_info_ptr);
	g_free(original_snac->data);
	g_free(original_snac);
	return 1;
}

int
aim_icq_setsecurity(OscarData *od, gboolean auth_required, gboolean webaware)
{
	FlapConnection *conn;
	ByteStream bs;
	aim_snacid_t snacid;
	int bslen;

	if (!od || !(conn = flap_connection_findbygroup(od, SNAC_FAMILY_ICQ)))
		return -EINVAL;

	bslen = 2+4+2+2+2+2+2+1+1+1+1+1+1;

	byte_stream_new(&bs, 4 + bslen);

	snacid = aim_cachesnac(od, SNAC_FAMILY_ICQ, 0x0002, 0x0000, NULL, 0);

	/* For simplicity, don't bother using a tlvlist */
	byte_stream_put16(&bs, 0x0001);
	byte_stream_put16(&bs, bslen);

	byte_stream_putle16(&bs, bslen - 2);
	byte_stream_putuid(&bs, od);
	byte_stream_putle16(&bs, 0x07d0); /* I command thee. */
	byte_stream_putle16(&bs, snacid); /* eh. */
	byte_stream_putle16(&bs, 0x0c3a); /* shrug. */
	byte_stream_putle16(&bs, 0x030c);
	byte_stream_putle16(&bs, 0x0001);
	byte_stream_putle8(&bs, webaware);
	byte_stream_putle8(&bs, 0xf8);
	byte_stream_putle8(&bs, 0x02);
	byte_stream_putle8(&bs, 0x01);
	byte_stream_putle8(&bs, 0x00);
	byte_stream_putle8(&bs, !auth_required);

	flap_connection_send_snac(od, conn, SNAC_FAMILY_ICQ, 0x0002, snacid, &bs);

	byte_stream_destroy(&bs);

	return 0;
}

/**
 * Change your ICQ password.
 *
 * @param od The oscar session
 * @param passwd The new password.  If this is longer than 8 characters it
 *        will be truncated.
 * @return Return 0 if no errors, otherwise return the error number.
 */
int aim_icq_changepasswd(OscarData *od, const char *passwd)
{
	FlapConnection *conn;
	ByteStream bs;
	aim_snacid_t snacid;
	int bslen, passwdlen;

	if (!passwd)
		return -EINVAL;

	if (!od || !(conn = flap_connection_findbygroup(od, SNAC_FAMILY_ICQ)))
		return -EINVAL;

	passwdlen = strlen(passwd);
	if (passwdlen > MAXICQPASSLEN)
		passwdlen = MAXICQPASSLEN;
	bslen = 2+4+2+2+2+2+passwdlen+1;

	byte_stream_new(&bs, 4 + bslen);

	snacid = aim_cachesnac(od, SNAC_FAMILY_ICQ, 0x0002, 0x0000, NULL, 0);

	/* For simplicity, don't bother using a tlvlist */
	byte_stream_put16(&bs, 0x0001);
	byte_stream_put16(&bs, bslen);

	byte_stream_putle16(&bs, bslen - 2);
	byte_stream_putuid(&bs, od);
	byte_stream_putle16(&bs, 0x07d0); /* I command thee. */
	byte_stream_putle16(&bs, snacid); /* eh. */
	byte_stream_putle16(&bs, 0x042e); /* shrug. */
	byte_stream_putle16(&bs, passwdlen+1);
	byte_stream_putraw(&bs, (const guint8 *)passwd, passwdlen);
	byte_stream_putle8(&bs, '\0');

	flap_connection_send_snac(od, conn, SNAC_FAMILY_ICQ, 0x0002, snacid, &bs);

	byte_stream_destroy(&bs);

	return 0;
}

int aim_icq_getallinfo(OscarData *od, const char *uin)
{
	FlapConnection *conn;
	ByteStream bs;
	aim_snacid_t snacid;
	int bslen;
	struct aim_icq_info *info;
	guint16 request_type = AIM_ICQ_INFO_REQUEST;

	if (!uin || uin[0] < '0' || uin[0] > '9')
		return -EINVAL;

	if (!od || !(conn = flap_connection_findbygroup(od, SNAC_FAMILY_ICQ)))
		return -EINVAL;

	bslen = 2 + 4 + 2 + 2 + 2 + 4;

	byte_stream_new(&bs, 4 + bslen);

	snacid = aim_cachesnac(od, SNAC_FAMILY_ICQ, 0x0002, 0x0000, &request_type, sizeof(request_type));

	/* For simplicity, don't bother using a tlvlist */
	byte_stream_put16(&bs, 0x0001);
	byte_stream_put16(&bs, bslen);

	byte_stream_putle16(&bs, bslen - 2);
	byte_stream_putuid(&bs, od);
	byte_stream_putle16(&bs, 0x07d0); /* I command thee. */
	byte_stream_putle16(&bs, snacid); /* eh. */
	byte_stream_putle16(&bs, request_type); /* shrug. */
	byte_stream_putle32(&bs, atoi(uin));

	flap_connection_send_snac_with_priority(od, conn, SNAC_FAMILY_ICQ, 0x0002, snacid, &bs, FALSE);

	byte_stream_destroy(&bs);

	/* Keep track of this request and the ICQ number and request ID */
	info = (struct aim_icq_info *)g_new0(struct aim_icq_info, 1);
	info->reqid = snacid;
	info->uin = atoi(uin);
	od->icq_info = g_slist_prepend(od->icq_info, info);

	return 0;
}

int aim_icq_getalias(OscarData *od, const char *uin, gboolean for_auth_request, char *auth_request_reason)
{
	FlapConnection *conn;
	ByteStream bs;
	aim_snacid_t snacid;
	int bslen;
	struct aim_icq_info *info;
	guint16 request_type = AIM_ICQ_ALIAS_REQUEST;

	if (!uin || uin[0] < '0' || uin[0] > '9')
		return -EINVAL;

	if (!od || !(conn = flap_connection_findbygroup(od, SNAC_FAMILY_ICQ)))
		return -EINVAL;

	purple_debug_info("oscar", "Requesting ICQ alias for %s\n", uin);

	bslen = 2 + 4 + 2 + 2 + 2 + 4;

	byte_stream_new(&bs, 4 + bslen);

	snacid = aim_cachesnac(od, SNAC_FAMILY_ICQ, 0x0002, 0x0000, &request_type, sizeof(request_type));

	/* For simplicity, don't bother using a tlvlist */
	byte_stream_put16(&bs, 0x0001);
	byte_stream_put16(&bs, bslen);

	byte_stream_putle16(&bs, bslen - 2);
	byte_stream_putuid(&bs, od);
	byte_stream_putle16(&bs, 0x07d0); /* I command thee. */
	byte_stream_putle16(&bs, snacid); /* eh. */
	byte_stream_putle16(&bs, request_type); /* shrug. */
	byte_stream_putle32(&bs, atoi(uin));

	flap_connection_send_snac_with_priority(od, conn, SNAC_FAMILY_ICQ, 0x0002, snacid, &bs, FALSE);

	byte_stream_destroy(&bs);

	/* Keep track of this request and the ICQ number and request ID */
	info = (struct aim_icq_info *)g_new0(struct aim_icq_info, 1);
	info->reqid = snacid;
	info->uin = atoi(uin);
	info->for_auth_request = for_auth_request;
	info->auth_request_reason = g_strdup(auth_request_reason);
	od->icq_info = g_slist_prepend(od->icq_info, info);

	return 0;
}

/*
 * Send an SMS message.  This is the non-US way.  The US-way is to IM
 * their cell phone number (+19195551234).
 *
 * We basically construct and send an XML message.  The format is:
 * <icq_sms_message>
 *   <destination>full_phone_without_leading_+</destination>
 *   <text>message</text>
 *   <codepage>1252</codepage>
 *   <senders_UIN>self_uin</senders_UIN>
 *   <senders_name>self_name</senders_name>
 *   <delivery_receipt>Yes|No</delivery_receipt>
 *   <time>Wkd, DD Mmm YYYY HH:MM:SS TMZ</time>
 * </icq_sms_message>
 *
 * Yeah hi Peter, whaaaat's happening.  If there's any way to use
 * a codepage other than 1252 that would be great.  Thaaaanks.
 */
int aim_icq_sendsms(OscarData *od, const char *name, const char *msg, const char *alias)
{
	FlapConnection *conn;
	PurpleAccount *account;
	ByteStream bs;
	aim_snacid_t snacid;
	int bslen, xmllen;
	char *xml;
	const char *timestr, *username;
	time_t t;
	struct tm *tm;
	gchar *stripped;

	if (!od || !(conn = flap_connection_findbygroup(od, SNAC_FAMILY_ICQ)))
		return -EINVAL;

	if (!name || !msg || !alias)
		return -EINVAL;

	account = purple_connection_get_account(od->gc);
	username = purple_account_get_username(account);

	time(&t);
	tm = gmtime(&t);
	timestr = purple_utf8_strftime("%a, %d %b %Y %T %Z", tm);

	stripped = purple_markup_strip_html(msg);

	/* The length of xml included the null terminating character */
	xmllen = 209 + strlen(name) + strlen(stripped) + strlen(username) + strlen(alias) + strlen(timestr) + 1;

	xml = g_new(char, xmllen);
	snprintf(xml, xmllen, "<icq_sms_message>"
		"<destination>%s</destination>"
		"<text>%s</text>"
		"<codepage>1252</codepage>"
		"<senders_UIN>%s</senders_UIN>"
		"<senders_name>%s</senders_name>"
		"<delivery_receipt>Yes</delivery_receipt>"
		"<time>%s</time>"
		"</icq_sms_message>",
		name, stripped, username, alias, timestr);

	bslen = 36 + xmllen;

	byte_stream_new(&bs, 4 + bslen);

	snacid = aim_cachesnac(od, SNAC_FAMILY_ICQ, 0x0002, 0x0000, NULL, 0);

	/* For simplicity, don't bother using a tlvlist */
	byte_stream_put16(&bs, 0x0001);
	byte_stream_put16(&bs, bslen);

	byte_stream_putle16(&bs, bslen - 2);
	byte_stream_putuid(&bs, od);
	byte_stream_putle16(&bs, 0x07d0); /* I command thee. */
	byte_stream_putle16(&bs, snacid); /* eh. */

	/* From libicq200-0.3.2/src/SNAC-SRV.cpp */
	byte_stream_putle16(&bs, 0x1482);
	byte_stream_put16(&bs, 0x0001);
	byte_stream_put16(&bs, 0x0016);
	byte_stream_put32(&bs, 0x00000000);
	byte_stream_put32(&bs, 0x00000000);
	byte_stream_put32(&bs, 0x00000000);
	byte_stream_put32(&bs, 0x00000000);

	byte_stream_put16(&bs, 0x0000);
	byte_stream_put16(&bs, xmllen);
	byte_stream_putstr(&bs, xml);
	byte_stream_put8(&bs, 0x00);

	flap_connection_send_snac(od, conn, SNAC_FAMILY_ICQ, 0x0002, snacid, &bs);

	byte_stream_destroy(&bs);

	g_free(xml);
	g_free(stripped);

	return 0;
}

static void
gotalias(OscarData *od, struct aim_icq_info *info)
{
	PurpleConnection *gc = od->gc;
	PurpleAccount *account = purple_connection_get_account(gc);
	PurpleBuddy *b;
	gchar *utf8 = oscar_utf8_try_convert(account, od, info->nick);

	if (info->for_auth_request) {
		oscar_auth_recvrequest(gc, g_strdup_printf("%u", info->uin), utf8, info->auth_request_reason);
	} else {
		if (utf8 && *utf8) {
			gchar who[16];
			g_snprintf(who, sizeof(who), "%u", info->uin);
			serv_got_alias(gc, who, utf8);
			if ((b = purple_find_buddy(account, who))) {
				purple_blist_node_set_string((PurpleBlistNode*)b, "servernick", utf8);
			}
		}
		g_free(utf8);
	}
}

/**
 * Subtype 0x0003 - Response to SNAC_FAMILY_ICQ/0x002, contains an ICQesque packet.
 */
static int
icqresponse(OscarData *od, aim_modsnac_t *snac, ByteStream *bs)
{
	GSList *tlvlist;
	aim_tlv_t *datatlv;
	ByteStream qbs;
	guint32 ouruin;
	guint16 cmdlen, cmd, reqid;

	if (!(tlvlist = aim_tlvlist_read(bs)) || !(datatlv = aim_tlv_gettlv(tlvlist, 0x0001, 1))) {
		aim_tlvlist_free(tlvlist);
		purple_debug_misc("oscar", "corrupt ICQ response\n");
		return 0;
	}

	byte_stream_init(&qbs, datatlv->value, datatlv->length);

	cmdlen = byte_stream_getle16(&qbs);
	ouruin = byte_stream_getle32(&qbs);
	cmd = byte_stream_getle16(&qbs);
	reqid = byte_stream_getle16(&qbs);

	purple_debug_misc("oscar", "icq response: %d bytes, %u, 0x%04x, 0x%04x\n", cmdlen, ouruin, cmd, reqid);

	if (cmd == 0x07da) { /* information */
		guint16 subtype;
		GSList *info_ptr;
		struct aim_icq_info *info;

		subtype = byte_stream_getle16(&qbs);
		byte_stream_advance(&qbs, 1); /* 0x0a */

		/* find other data from the same request */
		info_ptr = g_slist_find_custom(od->icq_info, &reqid, compare_icq_infos);
		if (!info_ptr) {
			struct aim_icq_info *new_info = (struct aim_icq_info *)g_new0(struct aim_icq_info, 1);
			new_info->reqid = reqid;
			info_ptr = od->icq_info = g_slist_prepend(od->icq_info, new_info);
		}

		info = info_ptr->data;
		switch (subtype) {
		case 0x00a0: { /* hide ip status */
			/* nothing */
		} break;

		case 0x00aa: { /* password change status */
			/* nothing */
		} break;

		case 0x00c8: { /* general and "home" information */
			info->nick = byte_stream_getstr(&qbs, byte_stream_getle16(&qbs));
			info->first = byte_stream_getstr(&qbs, byte_stream_getle16(&qbs));
			info->last = byte_stream_getstr(&qbs, byte_stream_getle16(&qbs));
			info->email = byte_stream_getstr(&qbs, byte_stream_getle16(&qbs));
			info->homecity = byte_stream_getstr(&qbs, byte_stream_getle16(&qbs));
			info->homestate = byte_stream_getstr(&qbs, byte_stream_getle16(&qbs));
			info->homephone = byte_stream_getstr(&qbs, byte_stream_getle16(&qbs));
			info->homefax = byte_stream_getstr(&qbs, byte_stream_getle16(&qbs));
			info->homeaddr = byte_stream_getstr(&qbs, byte_stream_getle16(&qbs));
			info->mobile = byte_stream_getstr(&qbs, byte_stream_getle16(&qbs));
			info->homezip = byte_stream_getstr(&qbs, byte_stream_getle16(&qbs));
			info->homecountry = byte_stream_getle16(&qbs);
			/* 0x0a 00 02 00 */
			/* 1 byte timezone? */
			/* 1 byte hide email flag? */
		} break;

		case 0x00dc: { /* personal information */
			info->age = byte_stream_getle8(&qbs);
			info->unknown = byte_stream_getle8(&qbs);
			info->gender = byte_stream_getle8(&qbs); /* Not specified=0x00, Female=0x01, Male=0x02 */
			info->personalwebpage = byte_stream_getstr(&qbs, byte_stream_getle16(&qbs));
			info->birthyear = byte_stream_getle16(&qbs);
			info->birthmonth = byte_stream_getle8(&qbs);
			info->birthday = byte_stream_getle8(&qbs);
			info->language1 = byte_stream_getle8(&qbs);
			info->language2 = byte_stream_getle8(&qbs);
			info->language3 = byte_stream_getle8(&qbs);
			/* 0x00 00 01 00 00 01 00 00 00 00 00 */
		} break;

		case 0x00d2: { /* work information */
			info->workcity = byte_stream_getstr(&qbs, byte_stream_getle16(&qbs));
			info->workstate = byte_stream_getstr(&qbs, byte_stream_getle16(&qbs));
			info->workphone = byte_stream_getstr(&qbs, byte_stream_getle16(&qbs));
			info->workfax = byte_stream_getstr(&qbs, byte_stream_getle16(&qbs));
			info->workaddr = byte_stream_getstr(&qbs, byte_stream_getle16(&qbs));
			info->workzip = byte_stream_getstr(&qbs, byte_stream_getle16(&qbs));
			info->workcountry = byte_stream_getle16(&qbs);
			info->workcompany = byte_stream_getstr(&qbs, byte_stream_getle16(&qbs));
			info->workdivision = byte_stream_getstr(&qbs, byte_stream_getle16(&qbs));
			info->workposition = byte_stream_getstr(&qbs, byte_stream_getle16(&qbs));
			byte_stream_advance(&qbs, 2); /* 0x01 00 */
			info->workwebpage = byte_stream_getstr(&qbs, byte_stream_getle16(&qbs));
		} break;

		case 0x00e6: { /* additional personal information */
			info->info = byte_stream_getstr(&qbs, byte_stream_getle16(&qbs)-1);
		} break;

		case 0x00eb: { /* email address(es) */
			int i;
			info->numaddresses = byte_stream_getle16(&qbs);
			info->email2 = (char **)g_new0(char *, info->numaddresses);
			for (i = 0; i < info->numaddresses; i++) {
				info->email2[i] = byte_stream_getstr(&qbs, byte_stream_getle16(&qbs));
				if (i+1 != info->numaddresses)
					byte_stream_advance(&qbs, 1); /* 0x00 */
			}
		} break;

		case 0x00f0: { /* personal interests */
		} break;

		case 0x00fa: { /* past background and current organizations */
		} break;

		case 0x0104: { /* alias info */
			info->nick = byte_stream_getstr(&qbs, byte_stream_getle16(&qbs));
			info->first = byte_stream_getstr(&qbs, byte_stream_getle16(&qbs));
			info->last = byte_stream_getstr(&qbs, byte_stream_getle16(&qbs));
			byte_stream_advance(&qbs, byte_stream_getle16(&qbs)); /* email address? */
			/* Then 0x00 02 00 */
		} break;

		case 0x010e: { /* unknown */
			/* 0x00 00 */
		} break;

		case 0x019a: { /* simple info */
			byte_stream_advance(&qbs, 2);
			info->uin = byte_stream_getle32(&qbs);
			info->nick = byte_stream_getstr(&qbs, byte_stream_getle16(&qbs));
			info->first = byte_stream_getstr(&qbs, byte_stream_getle16(&qbs));
			info->last = byte_stream_getstr(&qbs, byte_stream_getle16(&qbs));
			info->email = byte_stream_getstr(&qbs, byte_stream_getle16(&qbs));
			/* Then 0x00 02 00 00 00 00 00 */
		} break;

		/* status note title and send request for status note text */
		case 0x0fb4: {
			GSList *tlvlist;
			aim_tlv_t *tlv;
			FlapConnection *conn;
			char *uin = NULL;
			char *status_note_title = NULL;

			conn = flap_connection_findbygroup(od, 0x0004);
			if (conn == NULL)
			{
				purple_debug_misc("oscar", "icq/0x0fb4: flap connection was not found.\n");
				break;
			}

			byte_stream_advance(&qbs, 0x02); /* length */
			byte_stream_advance(&qbs, 0x2f); /* unknown stuff */

			tlvlist = aim_tlvlist_read(&qbs);

			tlv = aim_tlv_gettlv(tlvlist, 0x0032, 1);
			if (tlv != NULL)
				/* Get user number */
				uin = aim_tlv_getvalue_as_string(tlv);

			tlv = aim_tlv_gettlv(tlvlist, 0x0226, 1);
			if (tlv != NULL)
				/* Get status note title */
				status_note_title = aim_tlv_getvalue_as_string(tlv);

			aim_tlvlist_free(tlvlist);

			if (uin == NULL || status_note_title == NULL)
			{
				purple_debug_misc("oscar", "icq/0x0fb4: uin or "
						"status_note_title was not found\n");
				g_free(uin);
				g_free(status_note_title);
				break;
			}

			if (status_note_title[0] == '\0')
			{
				PurpleAccount *account;
				PurpleBuddy *buddy;
				PurplePresence *presence;
				PurpleStatus *status;

				account = purple_connection_get_account(od->gc);
				buddy = purple_find_buddy(account, uin);
				presence = purple_buddy_get_presence(buddy);
				status = purple_presence_get_active_status(presence);

				purple_prpl_got_user_status(account, uin,
						purple_status_get_id(status),
						"message", NULL, NULL);

				g_free(status_note_title);
			}
			else
			{
				struct aim_icq_info *info;
				ByteStream bs;
				guint32 bslen;
				aim_snacid_t snacid;
				guchar cookie[8];

				info = g_new0(struct aim_icq_info, 1);

				bslen = 13 + strlen(uin) + 30 + 6 + 4 + 55 + 85 + 4;
				byte_stream_new(&bs, 4 + bslen);

				snacid = aim_cachesnac(od, 0x0004, 0x0006, 0x0000, NULL, 0);

				aim_icbm_makecookie(cookie);

				byte_stream_putraw(&bs, cookie, 8); /* ICBM cookie */
				byte_stream_put16(&bs, 0x0002); /* message channel */
				byte_stream_put8(&bs, strlen(uin)); /* uin */
				byte_stream_putstr(&bs, uin);

				byte_stream_put16(&bs, 0x0005); /* rendez vous data */
				byte_stream_put16(&bs, 0x00b2);
				byte_stream_put16(&bs, 0x0000); /* request */
				byte_stream_putraw(&bs, cookie, 8); /* ICBM cookie */
				byte_stream_put32(&bs, 0x09461349); /* ICQ server relaying */
				byte_stream_put16(&bs, 0x4c7f);
				byte_stream_put16(&bs, 0x11d1);
				byte_stream_put32(&bs, 0x82224445);
				byte_stream_put32(&bs, 0x53540000);

				byte_stream_put16(&bs, 0x000a); /* unknown TLV */
				byte_stream_put16(&bs, 0x0002);
				byte_stream_put16(&bs, 0x0001);

				byte_stream_put16(&bs, 0x000f); /* unknown TLV */
				byte_stream_put16(&bs, 0x0000);

				byte_stream_put16(&bs, 0x2711); /* extended data */
				byte_stream_put16(&bs, 0x008a);
				byte_stream_putle16(&bs, 0x001b); /* length */
				byte_stream_putle16(&bs, 0x0009); /* version */
				byte_stream_putle32(&bs, 0x00000000); /* plugin: none */
				byte_stream_putle32(&bs, 0x00000000);
				byte_stream_putle32(&bs, 0x00000000);
				byte_stream_putle32(&bs, 0x00000000);
				byte_stream_putle16(&bs, 0x0000); /* unknown */
				byte_stream_putle32(&bs, 0x00000000); /* client capabilities flags */
				byte_stream_put8(&bs, 0x00); /* unknown */
				byte_stream_putle16(&bs, 0x0064); /* downcounter? */
				byte_stream_putle16(&bs, 0x000e); /* length */
				byte_stream_putle16(&bs, 0x0064); /* downcounter? */
				byte_stream_putle32(&bs, 0x00000000); /* unknown */
				byte_stream_putle32(&bs, 0x00000000);
				byte_stream_putle32(&bs, 0x00000000);
				byte_stream_put8(&bs, 0x1a); /* message type: plugin message descibed by text string */
				byte_stream_put8(&bs, 0x00); /* message flags */
				byte_stream_putle16(&bs, 0x0000); /* status code */
				byte_stream_putle16(&bs, 0x0001); /* priority code */
				byte_stream_putle16(&bs, 0x0000); /* text length */

				byte_stream_put8(&bs, 0x3a); /* message dump */
				byte_stream_put32(&bs, 0x00811a18);
				byte_stream_put32(&bs, 0xbc0e6c18);
				byte_stream_put32(&bs, 0x47a5916f);
				byte_stream_put32(&bs, 0x18dcc76f);
				byte_stream_put32(&bs, 0x1a010013);
				byte_stream_put32(&bs, 0x00000041);
				byte_stream_put32(&bs, 0x77617920);
				byte_stream_put32(&bs, 0x53746174);
				byte_stream_put32(&bs, 0x7573204d);
				byte_stream_put32(&bs, 0x65737361);
				byte_stream_put32(&bs, 0x67650100);
				byte_stream_put32(&bs, 0x00000000);
				byte_stream_put32(&bs, 0x00000000);
				byte_stream_put32(&bs, 0x00000000);
				byte_stream_put32(&bs, 0x00000015);
				byte_stream_put32(&bs, 0x00000000);
				byte_stream_put32(&bs, 0x0000000d);
				byte_stream_put32(&bs, 0x00000074);
				byte_stream_put32(&bs, 0x6578742f);
				byte_stream_put32(&bs, 0x782d616f);
				byte_stream_put32(&bs, 0x6c727466);

				byte_stream_put16(&bs, 0x0003); /* server ACK requested */
				byte_stream_put16(&bs, 0x0000);

				info->uin = atoi(uin);
				info->status_note_title = status_note_title;

				memcpy(&info->icbm_cookie, cookie, 8);

				od->icq_info = g_slist_prepend(od->icq_info, info);

				flap_connection_send_snac_with_priority(od, conn, 0x0004, 0x0006, snacid, &bs, FALSE);

				byte_stream_destroy(&bs);
			}

			g_free(uin);

		} break;

		} /* End switch statement */

		if (!(snac->flags & 0x0001)) {
			if (subtype != 0x0104)
				oscar_user_info_display_icq(od, info);

			if (info->uin && info->nick)
				gotalias(od, info);

			aim_icq_freeinfo(info);
			od->icq_info = g_slist_remove(od->icq_info, info);
		}
	}

	aim_tlvlist_free(tlvlist);

	return 1;
}

static int
snachandler(OscarData *od, FlapConnection *conn, aim_module_t *mod, FlapFrame *frame, aim_modsnac_t *snac, ByteStream *bs)
{
	if (snac->subtype == 0x0001)
		return error(od, snac, bs);
	else if (snac->subtype == 0x0003)
		return icqresponse(od, snac, bs);

	return 0;
}

static void
icq_shutdown(OscarData *od, aim_module_t *mod)
{
	GSList *cur;
	for (cur = od->icq_info; cur; cur = cur->next)
		aim_icq_freeinfo(cur->data);
	g_slist_free(od->icq_info);
}

int
icq_modfirst(OscarData *od, aim_module_t *mod)
{
	mod->family = SNAC_FAMILY_ICQ;
	mod->version = 0x0001;
	mod->toolid = 0x0110;
	mod->toolversion = 0x047c;
	mod->flags = 0;
	strncpy(mod->name, "icq", sizeof(mod->name));
	mod->snachandler = snachandler;
	mod->shutdown = icq_shutdown;

	return 0;
}<|MERGE_RESOLUTION|>--- conflicted
+++ resolved
@@ -91,10 +91,6 @@
 
 	request_type = original_snac->data;
 	original_info_ptr = g_slist_find_custom(od->icq_info, &original_snac->id, compare_icq_infos);
-<<<<<<< HEAD
-	original_info = original_info_ptr->data;
-=======
->>>>>>> 3f79dae7
 
 	if (!original_info_ptr) {
 		purple_debug_misc("oscar", "icq: the request info for the error packet was not found");
@@ -102,11 +98,8 @@
 		return 0;
 	}
 
-<<<<<<< HEAD
-=======
 	original_info = original_info_ptr->data;
 
->>>>>>> 3f79dae7
 	reason = byte_stream_get16(bs);
 	uin = g_strdup_printf("%u", original_info->uin);
 	switch (*request_type) {
