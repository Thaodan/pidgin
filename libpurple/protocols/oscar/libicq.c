/* purple
 *
 * Purple is the legal property of its developers, whose names are too numerous
 * to list here.  Please refer to the COPYRIGHT file distributed with this
 * source distribution.
 *
 * This program is free software; you can redistribute it and/or modify
 * it under the terms of the GNU General Public License as published by
 * the Free Software Foundation; either version 2 of the License, or
 * (at your option) any later version.
 *
 * This program is distributed in the hope that it will be useful,
 * but WITHOUT ANY WARRANTY; without even the implied warranty of
 * MERCHANTABILITY or FITNESS FOR A PARTICULAR PURPOSE.  See the
 * GNU General Public License for more details.
 *
 * You should have received a copy of the GNU General Public License
 * along with this program; if not, write to the Free Software
 * Foundation, Inc., 51 Franklin Street, Fifth Floor, Boston, MA  02111-1301  USA
 *
 */

/* libicq is the ICQ protocol plugin. It is linked against liboscarcommon,
 * which contains all the shared implementation code with libaim
 */


#include "oscarcommon.h"

static GHashTable *
icq_get_account_text_table(PurpleAccount *account)
{
	GHashTable *table;
	table = g_hash_table_new(g_str_hash, g_str_equal);
	g_hash_table_insert(table, "login_label", (gpointer)_("ICQ UIN..."));
	return table;
}

static PurplePluginProtocolInfo prpl_info =
{
	OPT_PROTO_MAIL_CHECK | OPT_PROTO_IM_IMAGE,
	NULL,					/* user_splits */
	NULL,					/* protocol_options */
	{"gif,jpeg,bmp,ico", 48, 48, 52, 64, 7168,
		PURPLE_ICON_SCALE_SEND | PURPLE_ICON_SCALE_DISPLAY},	/* icon_spec */
	oscar_list_icon_icq,		/* list_icon */
	oscar_list_emblem,		/* list_emblems */
	oscar_status_text,		/* status_text */
	oscar_tooltip_text,		/* tooltip_text */
	oscar_status_types,		/* status_types */
	oscar_blist_node_menu,	/* blist_node_menu */
	oscar_chat_info,		/* chat_info */
	oscar_chat_info_defaults, /* chat_info_defaults */
	oscar_login,			/* login */
	oscar_close,			/* close */
	oscar_send_im,			/* send_im */
	oscar_set_info,			/* set_info */
	oscar_send_typing,		/* send_typing */
	oscar_get_info,			/* get_info */
	oscar_set_status,		/* set_status */
	oscar_set_idle,			/* set_idle */
	oscar_change_passwd,	/* change_passwd */
	oscar_add_buddy,		/* add_buddy */
	NULL,					/* add_buddies */
	oscar_remove_buddy,		/* remove_buddy */
	NULL,					/* remove_buddies */
	oscar_add_permit,		/* add_permit */
	oscar_add_deny,			/* add_deny */
	oscar_rem_permit,		/* rem_permit */
	oscar_rem_deny,			/* rem_deny */
	oscar_set_permit_deny,	/* set_permit_deny */
	oscar_join_chat,		/* join_chat */
	NULL,					/* reject_chat */
	oscar_get_chat_name,	/* get_chat_name */
	oscar_chat_invite,		/* chat_invite */
	oscar_chat_leave,		/* chat_leave */
	NULL,					/* chat_whisper */
	oscar_send_chat,		/* chat_send */
	oscar_keepalive,		/* keepalive */
	NULL,					/* register_user */
	NULL,					/* get_cb_info */
	NULL,					/* get_cb_away */
	oscar_alias_buddy,		/* alias_buddy */
	oscar_move_buddy,		/* group_buddy */
	oscar_rename_group,		/* rename_group */
	NULL,					/* buddy_free */
	oscar_convo_closed,		/* convo_closed */
	oscar_normalize,		/* normalize */
	oscar_set_icon,			/* set_buddy_icon */
	oscar_remove_group,		/* remove_group */
	NULL,					/* get_cb_real_name */
	NULL,					/* set_chat_topic */
	NULL,					/* find_blist_chat */
	NULL,					/* roomlist_get_list */
	NULL,					/* roomlist_cancel */
	NULL,					/* roomlist_expand_category */
	oscar_can_receive_file,	/* can_receive_file */
	oscar_send_file,		/* send_file */
	oscar_new_xfer,			/* new_xfer */
	oscar_offline_message,	/* offline_message */
	NULL,					/* whiteboard_prpl_ops */
	NULL,					/* send_raw */
	NULL,					/* roomlist_room_serialize */
	NULL,					/* unregister_user */
	NULL,					/* send_attention */
	NULL,					/* get_attention_types */
	sizeof(PurplePluginProtocolInfo),       /* struct_size */
<<<<<<< HEAD
	icq_get_account_text_table, /* get_account_text_table */
=======
	NULL,					/* get_account_text_table */
	NULL,					/* initiate_media */
	NULL					/* can_do_media */
>>>>>>> 525c7a88
};

static PurplePluginInfo info =
{
	PURPLE_PLUGIN_MAGIC,
	PURPLE_MAJOR_VERSION,
	PURPLE_MINOR_VERSION,
	PURPLE_PLUGIN_PROTOCOL,                             /**< type           */
	NULL,                                             /**< ui_requirement */
	0,                                                /**< flags          */
	NULL,                                             /**< dependencies   */
	PURPLE_PRIORITY_DEFAULT,                            /**< priority       */

	"prpl-icq",                                     /**< id             */
	"ICQ",                                        /**< name           */
	DISPLAY_VERSION,                                  /**< version        */
	                                                  /**  summary        */
	N_("ICQ Protocol Plugin"),
	                                                  /**  description    */
	N_("ICQ Protocol Plugin"),
	NULL,                                             /**< author         */
	PURPLE_WEBSITE,                                     /**< homepage       */

	NULL,                                             /**< load           */
	NULL,                                             /**< unload         */
	NULL,                                             /**< destroy        */

	NULL,                                             /**< ui_info        */
	&prpl_info,                                       /**< extra_info     */
	NULL,
	oscar_actions,

	/* padding */
	NULL,
	NULL,
	NULL,
	NULL
};

static void
init_plugin(PurplePlugin *plugin)
{
	PurpleAccountOption *option;

	oscar_init(PURPLE_PLUGIN_PROTOCOL_INFO(plugin));

	option = purple_account_option_string_new(_("Encoding"), "encoding", OSCAR_DEFAULT_CUSTOM_ENCODING);
	prpl_info.protocol_options = g_list_append(prpl_info.protocol_options, option);
}

PURPLE_INIT_PLUGIN(icq, init_plugin, info);<|MERGE_RESOLUTION|>--- conflicted
+++ resolved
@@ -26,7 +26,6 @@
 
 
 #include "oscarcommon.h"
-
 static GHashTable *
 icq_get_account_text_table(PurpleAccount *account)
 {
@@ -104,14 +103,11 @@
 	NULL,					/* unregister_user */
 	NULL,					/* send_attention */
 	NULL,					/* get_attention_types */
+
 	sizeof(PurplePluginProtocolInfo),       /* struct_size */
-<<<<<<< HEAD
 	icq_get_account_text_table, /* get_account_text_table */
-=======
-	NULL,					/* get_account_text_table */
 	NULL,					/* initiate_media */
 	NULL					/* can_do_media */
->>>>>>> 525c7a88
 };
 
 static PurplePluginInfo info =
