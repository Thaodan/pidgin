/* purple
 *
 * Purple is the legal property of its developers, whose names are too numerous
 * to list here.  Please refer to the COPYRIGHT file distributed with this
 * source distribution.
 *
 * This program is free software; you can redistribute it and/or modify
 * it under the terms of the GNU General Public License as published by
 * the Free Software Foundation; either version 2 of the License, or
 * (at your option) any later version.
 *
 * This program is distributed in the hope that it will be useful,
 * but WITHOUT ANY WARRANTY; without even the implied warranty of
 * MERCHANTABILITY or FITNESS FOR A PARTICULAR PURPOSE.  See the
 * GNU General Public License for more details.
 *
 * You should have received a copy of the GNU General Public License
 * along with this program; if not, write to the Free Software
 * Foundation, Inc., 51 Franklin Street, Fifth Floor, Boston, MA  02111-1301  USA
 *
 */

/* libicq is the ICQ protocol plugin. It is linked against liboscarcommon,
 * which contains all the shared implementation code with libaim
 */


#include "oscarcommon.h"

static GHashTable *
icq_get_account_text_table(PurpleAccount *account)
{
	GHashTable *table;
	table = g_hash_table_new(g_str_hash, g_str_equal);
	g_hash_table_insert(table, "login_label", (gpointer)_("ICQ UIN..."));
	return table;
}

static PurplePluginProtocolInfo prpl_info =
{
	OPT_PROTO_MAIL_CHECK | OPT_PROTO_IM_IMAGE,
	NULL,					/* user_splits */
	NULL,					/* protocol_options */
	{"gif,jpeg,bmp,ico", 48, 48, 52, 64, 7168,
		PURPLE_ICON_SCALE_SEND | PURPLE_ICON_SCALE_DISPLAY},	/* icon_spec */
	oscar_list_icon_icq,		/* list_icon */
	oscar_list_emblem,		/* list_emblems */
	oscar_status_text,		/* status_text */
	oscar_tooltip_text,		/* tooltip_text */
	oscar_status_types,		/* status_types */
	oscar_blist_node_menu,	/* blist_node_menu */
	oscar_chat_info,		/* chat_info */
	oscar_chat_info_defaults, /* chat_info_defaults */
	oscar_login,			/* login */
	oscar_close,			/* close */
	oscar_send_im,			/* send_im */
	oscar_set_info,			/* set_info */
	oscar_send_typing,		/* send_typing */
	oscar_get_info,			/* get_info */
	oscar_set_status,		/* set_status */
	oscar_set_idle,			/* set_idle */
	oscar_change_passwd,	/* change_passwd */
	oscar_add_buddy,		/* add_buddy */
	NULL,					/* add_buddies */
	oscar_remove_buddy,		/* remove_buddy */
	NULL,					/* remove_buddies */
	oscar_add_permit,		/* add_permit */
	oscar_add_deny,			/* add_deny */
	oscar_rem_permit,		/* rem_permit */
	oscar_rem_deny,			/* rem_deny */
	oscar_set_permit_deny,	/* set_permit_deny */
	oscar_join_chat,		/* join_chat */
	NULL,					/* reject_chat */
	oscar_get_chat_name,	/* get_chat_name */
	oscar_chat_invite,		/* chat_invite */
	oscar_chat_leave,		/* chat_leave */
	NULL,					/* chat_whisper */
	oscar_send_chat,		/* chat_send */
	oscar_keepalive,		/* keepalive */
	NULL,					/* register_user */
	NULL,					/* get_cb_info */
	NULL,					/* get_cb_away */
	oscar_alias_buddy,		/* alias_buddy */
	oscar_move_buddy,		/* group_buddy */
	oscar_rename_group,		/* rename_group */
	NULL,					/* buddy_free */
	oscar_convo_closed,		/* convo_closed */
	oscar_normalize,		/* normalize */
	oscar_set_icon,			/* set_buddy_icon */
	oscar_remove_group,		/* remove_group */
	NULL,					/* get_cb_real_name */
	NULL,					/* set_chat_topic */
	NULL,					/* find_blist_chat */
	NULL,					/* roomlist_get_list */
	NULL,					/* roomlist_cancel */
	NULL,					/* roomlist_expand_category */
	oscar_can_receive_file,	/* can_receive_file */
	oscar_send_file,		/* send_file */
	oscar_new_xfer,			/* new_xfer */
	oscar_offline_message,	/* offline_message */
	NULL,					/* whiteboard_prpl_ops */
	NULL,					/* send_raw */
	NULL,					/* roomlist_room_serialize */
	NULL,					/* unregister_user */
	NULL,					/* send_attention */
	NULL,					/* get_attention_types */

	sizeof(PurplePluginProtocolInfo),       /* struct_size */
	icq_get_account_text_table, /* get_account_text_table */
<<<<<<< HEAD
	NULL,					/* initiate_media */
	NULL					/* can_do_media */
=======
	oscar_get_purple_moods, /* get_moods */
>>>>>>> f94d59c0
};

static PurplePluginInfo info =
{
	PURPLE_PLUGIN_MAGIC,
	PURPLE_MAJOR_VERSION,
	PURPLE_MINOR_VERSION,
	PURPLE_PLUGIN_PROTOCOL,                             /**< type           */
	NULL,                                             /**< ui_requirement */
	0,                                                /**< flags          */
	NULL,                                             /**< dependencies   */
	PURPLE_PRIORITY_DEFAULT,                            /**< priority       */

	"prpl-icq",                                     /**< id             */
	"ICQ",                                        /**< name           */
	DISPLAY_VERSION,                                  /**< version        */
	                                                  /**  summary        */
	N_("ICQ Protocol Plugin"),
	                                                  /**  description    */
	N_("ICQ Protocol Plugin"),
	NULL,                                             /**< author         */
	PURPLE_WEBSITE,                                     /**< homepage       */

	NULL,                                             /**< load           */
	NULL,                                             /**< unload         */
	NULL,                                             /**< destroy        */

	NULL,                                             /**< ui_info        */
	&prpl_info,                                       /**< extra_info     */
	NULL,
	oscar_actions,

	/* padding */
	NULL,
	NULL,
	NULL,
	NULL
};

static void
init_plugin(PurplePlugin *plugin)
{
	PurpleAccountOption *option;

	oscar_init(PURPLE_PLUGIN_PROTOCOL_INFO(plugin));

	option = purple_account_option_string_new(_("Encoding"), "encoding", OSCAR_DEFAULT_CUSTOM_ENCODING);
	prpl_info.protocol_options = g_list_append(prpl_info.protocol_options, option);
}

PURPLE_INIT_PLUGIN(icq, init_plugin, info);<|MERGE_RESOLUTION|>--- conflicted
+++ resolved
@@ -107,12 +107,9 @@
 
 	sizeof(PurplePluginProtocolInfo),       /* struct_size */
 	icq_get_account_text_table, /* get_account_text_table */
-<<<<<<< HEAD
 	NULL,					/* initiate_media */
 	NULL					/* can_do_media */
-=======
 	oscar_get_purple_moods, /* get_moods */
->>>>>>> f94d59c0
 };
 
 static PurplePluginInfo info =
