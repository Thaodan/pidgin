--- conflicted
+++ resolved
@@ -224,12 +224,10 @@
 
 	/* Truncate ICQ and AOL passwords, if necessary */
 	password_len = strlen(password);
-fprintf(stderr, "1 password_len=%zu\n", password_len);
 	if (isdigit(sn[0]) && (password_len > MAXICQPASSLEN))
 		password_len = MAXICQPASSLEN;
 	else if (truncate_pass && password_len > 8)
 		password_len = 8;
-fprintf(stderr, "2 password_len=%zu\n", password_len);
 
 	aim_encode_password_md5(password, password_len, key, digest);
 
@@ -540,12 +538,8 @@
 	if ((userfunc = aim_callhandler(od, snac->family, snac->subtype)))
 		ret = userfunc(od, conn, frame, keystr, (int)truncate_pass);
 
-<<<<<<< HEAD
 	g_free(keystr);
-=======
-	free(keystr);
 	aim_tlvlist_free(&tlvlist);
->>>>>>> 63955156
 
 	return ret;
 }
@@ -603,18 +597,18 @@
 {
 	if (od->authinfo != NULL)
 	{
-		g_free(od->authinfo->sn);
-		g_free(od->authinfo->bosip);
-		g_free(od->authinfo->errorurl);
-		g_free(od->authinfo->email);
-		g_free(od->authinfo->chpassurl);
-		g_free(od->authinfo->latestrelease.name);
-		g_free(od->authinfo->latestrelease.url);
-		g_free(od->authinfo->latestrelease.info);
-		g_free(od->authinfo->latestbeta.name);
-		g_free(od->authinfo->latestbeta.url);
-		g_free(od->authinfo->latestbeta.info);
-		g_free(od->authinfo);
+		free(od->authinfo->sn);
+		free(od->authinfo->bosip);
+		free(od->authinfo->errorurl);
+		free(od->authinfo->email);
+		free(od->authinfo->chpassurl);
+		free(od->authinfo->latestrelease.name);
+		free(od->authinfo->latestrelease.url);
+		free(od->authinfo->latestrelease.info);
+		free(od->authinfo->latestbeta.name);
+		free(od->authinfo->latestbeta.url);
+		free(od->authinfo->latestbeta.info);
+		free(od->authinfo);
 	}
 }
 
