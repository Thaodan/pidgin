--- conflicted
+++ resolved
@@ -157,12 +157,8 @@
 		purple_blist_add_buddy(buddy, NULL, group, NULL);
 	}
 
-<<<<<<< HEAD
+	name = purple_buddy_get_name(buddy);
 	purple_buddy_set_protocol_data(buddy, bonjour_buddy);
-=======
->>>>>>> 2abc36a2
-	name = purple_buddy_get_name(buddy);
-	buddy->proto_data = bonjour_buddy;
 
 	/* Create the alias for the buddy using the first and the last name */
 	if (bonjour_buddy->nick)
