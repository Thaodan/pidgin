/*
 *  This program is free software; you can redistribute it and/or modify
 *  it under the terms of the GNU General Public License as published by
 *  the Free Software Foundation; either version 2 of the License, or
 *  (at your option) any later version.
 *
 *  This program is distributed in the hope that it will be useful,
 *  but WITHOUT ANY WARRANTY; without even the implied warranty of
 *  MERCHANTABILITY or FITNESS FOR A PARTICULAR PURPOSE.  See the
 *  GNU Library General Public License for more details.
 *
 *  You should have received a copy of the GNU General Public License
 *  along with this program; if not, write to the Free Software
 *  Foundation, Inc., 59 Temple Place - Suite 330, Boston, MA 02111-1307, USA.
 */

#include "internal.h"

#include "mdns_interface.h"
#include "debug.h"
#include "buddy.h"
#include "bonjour.h"

#include <avahi-client/client.h>
#include <avahi-client/lookup.h>
#include <avahi-client/publish.h>

#include <avahi-common/address.h>
#include <avahi-common/malloc.h>
#include <avahi-common/error.h>
#include <avahi-common/strlst.h>

#include <avahi-glib/glib-malloc.h>
#include <avahi-glib/glib-watch.h>

/* For some reason, this is missing from the Avahi type defines */
#ifndef AVAHI_DNS_TYPE_NULL
#define AVAHI_DNS_TYPE_NULL 0x0A
#endif

/* data used by avahi bonjour implementation */
typedef struct _avahi_session_impl_data {
	AvahiClient *client;
	AvahiGLibPoll *glib_poll;
	AvahiServiceBrowser *sb;
	AvahiEntryGroup *group;
} AvahiSessionImplData;

typedef struct _avahi_buddy_impl_data {
	AvahiRecordBrowser *record_browser;
} AvahiBuddyImplData;

static void
_resolver_callback(AvahiServiceResolver *r, AvahiIfIndex interface, AvahiProtocol protocol,
		  AvahiResolverEvent event, const char *name, const char *type, const char *domain,
		  const char *host_name, const AvahiAddress *a, uint16_t port, AvahiStringList *txt,
		  AvahiLookupResultFlags flags, void *userdata) {

	BonjourBuddy *buddy;
	PurpleAccount *account = userdata;
	AvahiStringList *l;
	size_t size;
	char *key, *value;
	int ret;

	g_return_if_fail(r != NULL);

	switch (event) {
		case AVAHI_RESOLVER_FAILURE:
			purple_debug_error("bonjour", "_resolve_callback - Failure: %s\n",
				avahi_strerror(avahi_client_errno(avahi_service_resolver_get_client(r))));
			break;
		case AVAHI_RESOLVER_FOUND:
			/* create a buddy record */
			buddy = bonjour_buddy_new(name, account);

			/* Get the ip as a string */
			buddy->ip = g_malloc(AVAHI_ADDRESS_STR_MAX);
			avahi_address_snprint(buddy->ip, AVAHI_ADDRESS_STR_MAX, a);

			buddy->port_p2pj = port;

			/* Obtain the parameters from the text_record */
			l = txt;
			while (l != NULL) {
				ret = avahi_string_list_get_pair(l, &key, &value, &size);
				l = l->next;
				if (ret < 0)
					continue;
				set_bonjour_buddy_value(buddy, key, value, size);
				/* TODO: Since we're using the glib allocator, I think we
				 * can use the values instead of re-copying them */
				avahi_free(key);
				avahi_free(value);
			}

			if (!bonjour_buddy_check(buddy))
				bonjour_buddy_delete(buddy);
			else
				/* Add or update the buddy in our buddy list */
				bonjour_buddy_add_to_purple(buddy);

			break;
		default:
			purple_debug_info("bonjour", "Unrecognized Service Resolver event: %d.\n", event);
	}

	avahi_service_resolver_free(r);
}

static void
_browser_callback(AvahiServiceBrowser *b, AvahiIfIndex interface,
		  AvahiProtocol protocol, AvahiBrowserEvent event,
		  const char *name, const char *type, const char *domain,
		  AvahiLookupResultFlags flags, void *userdata) {

	PurpleAccount *account = userdata;
	PurpleBuddy *gb = NULL;

	switch (event) {
		case AVAHI_BROWSER_FAILURE:
			purple_debug_error("bonjour", "_browser_callback - Failure: %s\n",
				avahi_strerror(avahi_client_errno(avahi_service_browser_get_client(b))));
			/* TODO: This is an error that should be handled. */
			break;
		case AVAHI_BROWSER_NEW:
			/* A new peer has joined the network and uses iChat bonjour */
			purple_debug_info("bonjour", "_browser_callback - new service\n");
			/* Make sure it isn't us */
			if (g_ascii_strcasecmp(name, account->username) != 0) {
				if (!avahi_service_resolver_new(avahi_service_browser_get_client(b),
						interface, protocol, name, type, domain, AVAHI_PROTO_UNSPEC,
						0, _resolver_callback, account)) {
					purple_debug_warning("bonjour", "_browser_callback -- Error initiating resolver: %s\n",
						avahi_strerror(avahi_client_errno(avahi_service_browser_get_client(b))));
				}
			}
			break;
		case AVAHI_BROWSER_REMOVE:
			purple_debug_info("bonjour", "_browser_callback - Remove service\n");
			gb = purple_find_buddy(account, name);
			if (gb != NULL) {
				bonjour_buddy_delete(gb->proto_data);
				purple_blist_remove_buddy(gb);
			}
			break;
		case AVAHI_BROWSER_ALL_FOR_NOW:
		case AVAHI_BROWSER_CACHE_EXHAUSTED:
			purple_debug_warning("bonjour", "(Browser) %s\n",
				event == AVAHI_BROWSER_CACHE_EXHAUSTED ? "CACHE_EXHAUSTED" : "ALL_FOR_NOW");
			break;
		default:
			purple_debug_info("bonjour", "Unrecognized Service browser event: %d.\n", event);
	}
}

static void
_entry_group_cb(AvahiEntryGroup *g, AvahiEntryGroupState state, void *userdata) {
	AvahiSessionImplData *idata = userdata;

	g_return_if_fail(g == idata->group || idata->group == NULL);

	switch(state) {
		case AVAHI_ENTRY_GROUP_ESTABLISHED:
			purple_debug_info("bonjour", "Successfully registered service.\n");
			break;
		case AVAHI_ENTRY_GROUP_COLLISION:
			purple_debug_error("bonjour", "Collision registering entry group.\n");
			/* TODO: Handle error - this should log out the account. (Possibly with "wants to die")*/
			break;
		case AVAHI_ENTRY_GROUP_FAILURE:
			purple_debug_error("bonjour", "Error registering entry group: %s\n.",
				avahi_strerror(avahi_client_errno(avahi_entry_group_get_client(g))));
			/* TODO: Handle error - this should log out the account.*/
			break;
		case AVAHI_ENTRY_GROUP_UNCOMMITED:
		case AVAHI_ENTRY_GROUP_REGISTERING:
			break;
	}

}

static void
_buddy_icon_record_cb(AvahiRecordBrowser *b, AvahiIfIndex interface, AvahiProtocol protocol,
		      AvahiBrowserEvent event, const char *name, uint16_t clazz, uint16_t type,
		      const void *rdata, size_t size, AvahiLookupResultFlags flags, void *userdata) {
	BonjourBuddy *buddy = userdata;
	AvahiBuddyImplData *idata = buddy->mdns_impl_data;

	purple_buddy_icons_set_for_user(buddy->account, buddy->name,
					g_memdup(rdata, size), size, buddy->phsh);

	avahi_record_browser_free(idata->record_browser);
	idata->record_browser = NULL;
}

/****************************
 * mdns_interface functions *
 ****************************/

gboolean _mdns_init_session(BonjourDnsSd *data) {
	AvahiSessionImplData *idata = g_new0(AvahiSessionImplData, 1);
	const AvahiPoll *poll_api;
	int error;

	/* Tell avahi to use g_malloc and g_free */
	avahi_set_allocator (avahi_glib_allocator ());

	/* This currently depends on the glib mainloop,
	 * we should make it use the libpurple abstraction */

	idata->glib_poll = avahi_glib_poll_new(NULL, G_PRIORITY_DEFAULT);

	poll_api = avahi_glib_poll_get(idata->glib_poll);

	idata->client = avahi_client_new(poll_api, 0, NULL, data, &error);

	if (idata->client == NULL) {
		purple_debug_error("bonjour", "Error initializing Avahi: %s", avahi_strerror(error));
		avahi_glib_poll_free(idata->glib_poll);
		g_free(idata);
		return FALSE;
	}

	data->mdns_impl_data = idata;

	return TRUE;
}

gboolean _mdns_publish(BonjourDnsSd *data, PublishType type) {
	int publish_result = 0;
	char portstring[6];
	const char *jid, *aim, *email;
	AvahiSessionImplData *idata = data->mdns_impl_data;
	AvahiStringList *lst = NULL;

	g_return_val_if_fail(idata != NULL, FALSE);

	if (!idata->group) {
		idata->group = avahi_entry_group_new(idata->client,
						     _entry_group_cb, idata);
		if (!idata->group) {
			purple_debug_error("bonjour",
				"Unable to initialize the data for the mDNS (%s).\n",
				avahi_strerror(avahi_client_errno(idata->client)));
			return FALSE;
		}
	}

	/* Convert the port to a string */
	snprintf(portstring, sizeof(portstring), "%d", data->port_p2pj);

	jid = purple_account_get_string(data->account, "jid", NULL);
	aim = purple_account_get_string(data->account, "AIM", NULL);
	email = purple_account_get_string(data->account, "email", NULL);

	/* We should try to follow XEP-0174, but some clients have "issues", so we humor them.
	 * See http://telepathy.freedesktop.org/wiki/SalutInteroperability
	 */

	/* Needed by iChat */
	lst = avahi_string_list_add_pair(lst,"txtvers", "1");
	/* Needed by Gaim/Pidgin <= 2.0.1 (remove at some point) */
	lst = avahi_string_list_add_pair(lst, "1st", data->first);
	/* Needed by Gaim/Pidgin <= 2.0.1 (remove at some point) */
	lst = avahi_string_list_add_pair(lst, "last", data->last);
	/* Needed by Adium */
	lst = avahi_string_list_add_pair(lst, "port.p2pj", portstring);
	/* Needed by iChat, Gaim/Pidgin <= 2.0.1 */
	lst = avahi_string_list_add_pair(lst, "status", data->status);
	/* Currently always set to "!" since we don't support AV and wont ever be in a conference */
	lst = avahi_string_list_add_pair(lst, "vc", data->vc);
	lst = avahi_string_list_add_pair(lst, "ver", VERSION);
	if (email != NULL && *email != '\0')
		lst = avahi_string_list_add_pair(lst, "email", email);
	if (jid != NULL && *jid != '\0')
		lst = avahi_string_list_add_pair(lst, "jid", jid);
	/* Nonstandard, but used by iChat */
	if (aim != NULL && *aim != '\0')
		lst = avahi_string_list_add_pair(lst, "AIM", aim);
	if (data->msg != NULL && *data->msg != '\0')
		lst = avahi_string_list_add_pair(lst, "msg", data->msg);
	if (data->phsh != NULL && *data->phsh != '\0')
		lst = avahi_string_list_add_pair(lst, "phsh", data->phsh);

	/* TODO: ext, nick, node */


	/* Publish the service */
	switch (type) {
		case PUBLISH_START:
			publish_result = avahi_entry_group_add_service_strlst(
				idata->group, AVAHI_IF_UNSPEC,
				AVAHI_PROTO_UNSPEC, 0,
				purple_account_get_username(data->account),
				ICHAT_SERVICE, NULL, NULL, data->port_p2pj, lst);
			break;
		case PUBLISH_UPDATE:
			publish_result = avahi_entry_group_update_service_txt_strlst(
				idata->group, AVAHI_IF_UNSPEC,
				AVAHI_PROTO_UNSPEC, 0,
				purple_account_get_username(data->account),
				ICHAT_SERVICE, NULL, lst);
			break;
	}

	/* Free the memory used by temp data */
	avahi_string_list_free(lst);

	if (publish_result < 0) {
		purple_debug_error("bonjour",
			"Failed to add the " ICHAT_SERVICE " service. Error: %s\n",
			avahi_strerror(publish_result));
		return FALSE;
	}

	if ((publish_result = avahi_entry_group_commit(idata->group)) < 0) {
		purple_debug_error("bonjour",
			"Failed to commit " ICHAT_SERVICE " service. Error: %s\n",
			avahi_strerror(publish_result));
		return FALSE;
	}

	return TRUE;
}

gboolean _mdns_browse(BonjourDnsSd *data) {
	AvahiSessionImplData *idata = data->mdns_impl_data;

	g_return_val_if_fail(idata != NULL, FALSE);

	idata->sb = avahi_service_browser_new(idata->client, AVAHI_IF_UNSPEC, AVAHI_PROTO_UNSPEC, ICHAT_SERVICE, NULL, 0, _browser_callback, data->account);
	if (!idata->sb) {

		purple_debug_error("bonjour",
			"Unable to initialize service browser.  Error: %s\n.",
			avahi_strerror(avahi_client_errno(idata->client)));
		return FALSE;
	}

	return TRUE;
}

gboolean _mdns_set_buddy_icon_data(BonjourDnsSd *data, gconstpointer avatar_data, gsize avatar_len) {
	return FALSE;
}

void _mdns_stop(BonjourDnsSd *data) {
	AvahiSessionImplData *idata = data->mdns_impl_data;

	if (idata == NULL || idata->client == NULL)
		return;

	if (idata->sb != NULL)
		avahi_service_browser_free(idata->sb);

	avahi_client_free(idata->client);
	avahi_glib_poll_free(idata->glib_poll);

	g_free(idata);

	data->mdns_impl_data = NULL;
}

void _mdns_init_buddy(BonjourBuddy *buddy) {
	buddy->mdns_impl_data = g_new0(AvahiBuddyImplData, 1);
}

void _mdns_delete_buddy(BonjourBuddy *buddy) {
	AvahiBuddyImplData *idata = buddy->mdns_impl_data;

	g_return_if_fail(idata != NULL);

	if (idata->record_browser != NULL)
		avahi_record_browser_free(idata->record_browser);

	g_free(idata);

	buddy->mdns_impl_data = NULL;
}

<<<<<<< HEAD
void bonjour_dns_sd_retrieve_buddy_icon(BonjourBuddy* buddy) {
	PurpleConnection *conn = purple_account_get_connection(buddy->account);
	BonjourData *bd = conn->proto_data;
	AvahiSessionImplData *session_idata = bd->dns_sd_data->mdns_impl_data;
	AvahiBuddyImplData *idata = buddy->mdns_impl_data;
	gchar *name;

	g_return_if_fail(idata != NULL);

	if (idata->record_browser != NULL)
		avahi_record_browser_free(idata->record_browser);

	name = g_strdup_printf("%s." ICHAT_SERVICE "local", buddy->name);
	idata->record_browser = avahi_record_browser_new(session_idata->client, AVAHI_IF_UNSPEC,
		AVAHI_PROTO_UNSPEC, name, AVAHI_DNS_CLASS_IN, AVAHI_DNS_TYPE_NULL, 0,
		_buddy_icon_record_cb, buddy);
	g_free(name);

	if (!idata->record_browser) {
		purple_debug_error("bonjour",
			"Unable to initialize record browser.  Error: %s\n.",
			avahi_strerror(avahi_client_errno(session_idata->client)));
	}

}
=======
void _mdns_retrieve_retrieve_buddy_icon(BonjourBuddy* buddy) {
}
>>>>>>> e03f6b6d
<|MERGE_RESOLUTION|>--- conflicted
+++ resolved
@@ -379,8 +379,7 @@
 	buddy->mdns_impl_data = NULL;
 }
 
-<<<<<<< HEAD
-void bonjour_dns_sd_retrieve_buddy_icon(BonjourBuddy* buddy) {
+void _mdns_retrieve_retrieve_buddy_icon(BonjourBuddy* buddy) {
 	PurpleConnection *conn = purple_account_get_connection(buddy->account);
 	BonjourData *bd = conn->proto_data;
 	AvahiSessionImplData *session_idata = bd->dns_sd_data->mdns_impl_data;
@@ -402,10 +401,6 @@
 		purple_debug_error("bonjour",
 			"Unable to initialize record browser.  Error: %s\n.",
 			avahi_strerror(avahi_client_errno(session_idata->client)));
-	}
-
-}
-=======
-void _mdns_retrieve_retrieve_buddy_icon(BonjourBuddy* buddy) {
-}
->>>>>>> e03f6b6d
+}
+
+}
