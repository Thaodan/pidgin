--- conflicted
+++ resolved
@@ -100,12 +100,7 @@
 		purple_connection_error(gc,
 				PURPLE_CONNECTION_ERROR_OTHER_ERROR,
 				_("Unable to find Apple's \"Bonjour for Windows\" toolkit, see "
-<<<<<<< HEAD
-				  "https://developer.pidgin.im/BonjourWindows for more "
-				  "information."));
-=======
 				  "https://developer.pidgin.im/BonjourWindows for more information."));
->>>>>>> f7ee0d55
 		return;
 	}
 #endif /* _WIN32 */
