--- conflicted
+++ resolved
@@ -503,18 +503,9 @@
 	NULL,                                                    /* send_attention */
 	NULL,                                                    /* get_attention_types */
 	sizeof(PurplePluginProtocolInfo),                        /* struct_size */
-	NULL,                                                     /* initiate_media */
+	NULL,                                                    /* get_account_text_table */
+	NULL,                                                    /* initiate_media */
 	NULL                                                     /* can_do_media */
-
-<<<<<<< HEAD
-	/* padding */
-	NULL,
-	NULL,
-	NULL,
-	sizeof(PurplePluginProtocolInfo),       /* struct_size */
-	NULL
-=======
->>>>>>> 3fd7380b
 };
 
 static PurplePluginInfo info =
@@ -740,4 +731,4 @@
 	my_protocol = plugin;
 }
 
-PURPLE_INIT_PLUGIN(bonjour, init_plugin, info);+PURPLE_INIT_PLUGIN(bonjour, init_plugin, info);
