--- conflicted
+++ resolved
@@ -452,42 +452,6 @@
 	bonjour_parser_process(bconv, message, message_length);
 }
 
-<<<<<<< HEAD
-void bonjour_jabber_stream_ended(BonjourJabberConversation *bconv) {
-	const gchar *name = NULL;
-	
-	if(bconv->pb != NULL)
-		name = purple_buddy_get_name(bconv->pb);
-
-	purple_debug_info("bonjour", "Recieved conversation close notification from %s.\n", name ? name : "(unknown)");
-
-	/* Inform the user that the conversation has been closed */
-	if (bconv != NULL) {
-		BonjourBuddy *bb = NULL;
-
-		if(bconv->pb != NULL)
-			bb = purple_buddy_get_protocol_data(bconv->pb);
-#if 0
-		if(bconv->pb != NULL) {
-			PurpleConversation *conv;
-			conv = purple_find_conversation_with_account(PURPLE_CONV_TYPE_IM, bconv->pb->name, bconv->pb->account);
-			if (conv != NULL) {
-				char *tmp = g_strdup_printf(_("%s has closed the conversation."), bconv->pb->name);
-				purple_conversation_write(conv, NULL, tmp, PURPLE_MESSAGE_SYSTEM, time(NULL));
-				g_free(tmp);
-			}
-		}
-#endif
-		/* Close the socket, clear the watcher and free memory */
-		bonjour_jabber_close_conversation(bconv);
-		if(bb)
-			bb->conversation = NULL;
-	}
-}
-
-
-=======
->>>>>>> d5b7236d
 struct _stream_start_data {
 	char *msg;
 };
@@ -1209,17 +1173,14 @@
 check_if_blocked(PurpleBuddy *pb)
 {
 	gboolean blocked = FALSE;
-	GSList *l;
+	GSList *l = NULL;
 	PurpleAccount *acc = purple_buddy_get_account(pb);
 
 	if(acc == NULL)
 		return FALSE;
 
-<<<<<<< HEAD
 	acc = purple_buddy_get_account(pb);
 
-=======
->>>>>>> d5b7236d
 	for(l = acc->deny; l != NULL; l = l->next) {
 		const gchar *name = purple_buddy_get_name(pb);
 		const gchar *username = purple_account_get_username(acc);
@@ -1236,21 +1197,7 @@
 static void
 xep_iq_parse(xmlnode *packet, PurpleBuddy *pb)
 {
-<<<<<<< HEAD
-	xmlnode *child = NULL;
-
-	if(packet == NULL || pb == NULL)
-		return;
-
-	if(connection == NULL) {
-		PurpleAccount *account = purple_buddy_get_account(pb);
-
-		if(account != NULL)
-			connection = purple_account_get_connection(account);
-	}
-=======
 	xmlnode *child;
->>>>>>> d5b7236d
 
 	if(check_if_blocked(pb))
 		return;
