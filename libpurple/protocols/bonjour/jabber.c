/*
 * purple - Bonjour Protocol Plugin
 *
 * Purple is the legal property of its developers, whose names are too numerous
 * to list here.  Please refer to the COPYRIGHT file distributed with this
 * source distribution.
 *
 * This program is free software; you can redistribute it and/or modify
 * it under the terms of the GNU General Public License as published by
 * the Free Software Foundation; either version 2 of the License, or
 * (at your option) any later version.
 *
 * This program is distributed in the hope that it will be useful,
 * but WITHOUT ANY WARRANTY; without even the implied warranty of
 * MERCHANTABILITY or FITNESS FOR A PARTICULAR PURPOSE.  See the
 * GNU General Public License for more details.
 *
 * You should have received a copy of the GNU General Public License
 * along with this program; if not, write to the Free Software
 * Foundation, Inc., 51 Franklin Street, Fifth Floor, Boston, MA  02111-1301  USA
 */

#include "internal.h"

#ifndef _WIN32
#include <net/if.h>
#include <sys/ioctl.h>
#include <sys/socket.h>
#include <netinet/in.h>
#include <arpa/inet.h>
#else
#include "libc_interface.h"
#endif
#include <sys/types.h>

/* Solaris */
#if defined (__SVR4) && defined (__sun)
#include <sys/sockio.h>
#endif

#include <glib.h>
#ifdef HAVE_UNISTD_H
#include <unistd.h>
#endif
#include <fcntl.h>

#include "network.h"
#include "eventloop.h"
#include "connection.h"
#include "blist.h"
#include "xmlnode.h"
#include "debug.h"
#include "notify.h"
#include "util.h"

#include "jabber.h"
#include "parser.h"
#include "bonjour.h"
#include "buddy.h"
#include "bonjour_ft.h"

#ifdef _SIZEOF_ADDR_IFREQ
#  define HX_SIZE_OF_IFREQ(a) _SIZEOF_ADDR_IFREQ(a)
#else
#  define HX_SIZE_OF_IFREQ(a) sizeof(a)
#endif

#define STREAM_END "</stream:stream>"
/* TODO: specify version='1.0' and send stream features */
#define DOCTYPE "<?xml version=\"1.0\" encoding=\"UTF-8\" ?>\n" \
		"<stream:stream xmlns=\"jabber:client\" xmlns:stream=\"http://etherx.jabber.org/streams\" from=\"%s\" to=\"%s\">"

enum sent_stream_start_types {
	NOT_SENT       = 0,
	PARTIALLY_SENT = 1,
	FULLY_SENT     = 2
};

static void
xep_iq_parse(xmlnode *packet, PurpleBuddy *pb);

static BonjourJabberConversation *
bonjour_jabber_conv_new(PurpleBuddy *pb, PurpleAccount *account, const char *ip) {

	BonjourJabberConversation *bconv = g_new0(BonjourJabberConversation, 1);
	bconv->socket = -1;
	bconv->tx_buf = purple_circ_buffer_new(512);
	bconv->tx_handler = 0;
	bconv->rx_handler = 0;
	bconv->pb = pb;
	bconv->account = account;
	bconv->ip = g_strdup(ip);

	bonjour_parser_setup(bconv);

	return bconv;
}

static const char *
_font_size_ichat_to_purple(int size)
{
	if (size > 24) {
		return "7";
	} else if (size >= 21) {
		return "6";
	} else if (size >= 17) {
		return "5";
	} else if (size >= 14) {
		return "4";
	} else if (size >= 12) {
		return "3";
	} else if (size >= 10) {
		return "2";
	}

	return "1";
}

static gchar *
get_xmlnode_contents(xmlnode *node)
{
	gchar *contents;

	contents = xmlnode_to_str(node, NULL);

	/* we just want the stuff inside <font></font>
	 * There isn't stuff exposed in xmlnode.c to do this more cleanly. */

	if (contents) {
		char *bodystart = strchr(contents, '>');
		char *bodyend = bodystart ? strrchr(bodystart, '<') : NULL;
		if (bodystart && bodyend && (bodystart + 1) != bodyend) {
			*bodyend = '\0';
			memmove(contents, bodystart + 1, (bodyend - bodystart));
		}
	}

	return contents;
}

static void
_jabber_parse_and_write_message_to_ui(xmlnode *message_node, PurpleBuddy *pb)
{
	xmlnode *body_node, *html_node, *events_node;
	PurpleConnection *gc = purple_account_get_connection(purple_buddy_get_account(pb));
	gchar *body = NULL;
	gboolean composing_event = FALSE;

	body_node = xmlnode_get_child(message_node, "body");
	html_node = xmlnode_get_child(message_node, "html");

	if (body_node == NULL && html_node == NULL) {
		purple_debug_error("bonjour", "No body or html node found, discarding message.\n");
		return;
	}

	events_node = xmlnode_get_child_with_namespace(message_node, "x", "jabber:x:event");
	if (events_node != NULL) {
		if (xmlnode_get_child(events_node, "composing") != NULL)
			composing_event = TRUE;
		if (xmlnode_get_child(events_node, "id") != NULL) {
			/* The user is just typing */
			/* TODO: Deal with typing notification */
			return;
		}
	}

	if (html_node != NULL) {
		xmlnode *html_body_node;

		html_body_node = xmlnode_get_child(html_node, "body");
		if (html_body_node != NULL) {
			xmlnode *html_body_font_node;

			html_body_font_node = xmlnode_get_child(html_body_node, "font");
			/* Types of messages sent by iChat */
			if (html_body_font_node != NULL) {
				gchar *html_body;
				const char *font_face, *font_size, *font_color,
					*ichat_balloon_color, *ichat_text_color;

				font_face = xmlnode_get_attrib(html_body_font_node, "face");
				/* The absolute iChat font sizes should be converted to 1..7 range */
				font_size = xmlnode_get_attrib(html_body_font_node, "ABSZ");
				if (font_size != NULL)
					font_size = _font_size_ichat_to_purple(atoi(font_size));
				font_color = xmlnode_get_attrib(html_body_font_node, "color");
				ichat_balloon_color = xmlnode_get_attrib(html_body_node, "ichatballooncolor");
				ichat_text_color = xmlnode_get_attrib(html_body_node, "ichattextcolor");

				html_body = get_xmlnode_contents(html_body_font_node);

				if (html_body == NULL)
					/* This is the kind of formatted messages that Purple creates */
					html_body = xmlnode_to_str(html_body_font_node, NULL);

				if (html_body != NULL) {
					GString *str = g_string_new("<font");

					if (font_face)
						g_string_append_printf(str, " face='%s'", font_face);
					if (font_size)
						g_string_append_printf(str, " size='%s'", font_size);
					if (ichat_text_color)
						g_string_append_printf(str, " color='%s'", ichat_text_color);
					if (ichat_balloon_color)
						g_string_append_printf(str, " back='%s'", ichat_balloon_color);
					g_string_append_printf(str, ">%s</font>", html_body);

					body = g_string_free(str, FALSE);

					g_free(html_body);
				}
			}
		}
	}

	/* Compose the message */
	if (body == NULL && body_node != NULL)
		body = xmlnode_get_data(body_node);

	if (body == NULL) {
		purple_debug_error("bonjour", "No html body or regular body found.\n");
		return;
	}

	/* Send the message to the UI */
	serv_got_im(gc, purple_buddy_get_name(pb), body, 0, time(NULL));

	g_free(body);
}

struct _match_buddies_by_address_t {
	const char *address;
	GSList *matched_buddies;
	BonjourJabber *jdata;
};

static void
_match_buddies_by_address(gpointer key, gpointer value, gpointer data)
{
	PurpleBuddy *pb = value;
	PurpleAccount *account = NULL;
	BonjourBuddy *bb = NULL;
	struct _match_buddies_by_address_t *mbba = data;

	account = purple_buddy_get_account(pb);
	bb = purple_buddy_get_protocol_data(pb);

	/*
	 * If the current PurpleBuddy's data is not null and the PurpleBuddy's account
	 * is the same as the account requesting the check then continue to determine
	 * whether one of the buddies IPs matches the target IP.
	 */
	if (mbba->jdata->account == account && bb != NULL)
	{
		const char *ip;
		GSList *tmp = bb->ips;

		while(tmp) {
			ip = tmp->data;
			if (ip != NULL && g_ascii_strcasecmp(ip, mbba->address) == 0) {
				mbba->matched_buddies = g_slist_prepend(mbba->matched_buddies, pb);
				break;
			}
			tmp = tmp->next;
		}
	}
}

static void
_send_data_write_cb(gpointer data, gint source, PurpleInputCondition cond)
{
	PurpleBuddy *pb = data;
	BonjourBuddy *bb = purple_buddy_get_protocol_data(pb);
	BonjourJabberConversation *bconv = bb->conversation;
	int ret, writelen;

	writelen = purple_circ_buffer_get_max_read(bconv->tx_buf);

	if (writelen == 0) {
		purple_input_remove(bconv->tx_handler);
		bconv->tx_handler = 0;
		return;
	}

	ret = send(bconv->socket, bconv->tx_buf->outptr, writelen, 0);

	if (ret < 0 && errno == EAGAIN)
		return;
	else if (ret <= 0) {
		PurpleConversation *conv = NULL;
		PurpleAccount *account = NULL;
		const char *error = g_strerror(errno);

		purple_debug_error("bonjour", "Error sending message to buddy %s error: %s\n",
				   purple_buddy_get_name(pb), error ? error : "(null)");

		account = purple_buddy_get_account(pb);

		conv = purple_find_conversation_with_account(PURPLE_CONV_TYPE_IM, bb->name, account);
		if (conv != NULL)
			purple_conversation_write(conv, NULL,
				  _("Unable to send message."),
				  PURPLE_MESSAGE_SYSTEM, time(NULL));

		bonjour_jabber_close_conversation(bb->conversation);
		bb->conversation = NULL;
		return;
	}

	purple_circ_buffer_mark_read(bconv->tx_buf, ret);
}

static gint
_send_data(PurpleBuddy *pb, char *message)
{
	gint ret;
	int len = strlen(message);
	BonjourBuddy *bb = purple_buddy_get_protocol_data(pb);
	BonjourJabberConversation *bconv = bb->conversation;

	/* If we're not ready to actually send, append it to the buffer */
	if (bconv->tx_handler != 0
			|| bconv->connect_data != NULL
			|| bconv->sent_stream_start != FULLY_SENT
			|| !bconv->recv_stream_start
			|| purple_circ_buffer_get_max_read(bconv->tx_buf) > 0) {
		ret = -1;
		errno = EAGAIN;
	} else {
		ret = send(bconv->socket, message, len, 0);
	}

	if (ret == -1 && errno == EAGAIN)
		ret = 0;
	else if (ret <= 0) {
<<<<<<< HEAD
		PurpleConversation *conv;
		PurpleAccount *account;
=======
		PurpleConversation *conv = NULL;
		PurpleAccount *account = NULL;
>>>>>>> a484e5c5
		const char *error = g_strerror(errno);

		purple_debug_error("bonjour", "Error sending message to buddy %s error: %s\n",
				   purple_buddy_get_name(pb), error ? error : "(null)");

		account = purple_buddy_get_account(pb);

		conv = purple_find_conversation_with_account(PURPLE_CONV_TYPE_IM, bb->name, account);
		if (conv != NULL)
			purple_conversation_write(conv, NULL,
				  _("Unable to send message."),
				  PURPLE_MESSAGE_SYSTEM, time(NULL));

		bonjour_jabber_close_conversation(bb->conversation);
		bb->conversation = NULL;
		return -1;
	}

	if (ret < len) {
		/* Don't interfere with the stream starting */
		if (bconv->sent_stream_start == FULLY_SENT && bconv->recv_stream_start && bconv->tx_handler == 0)
			bconv->tx_handler = purple_input_add(bconv->socket, PURPLE_INPUT_WRITE,
				_send_data_write_cb, pb);
		purple_circ_buffer_append(bconv->tx_buf, message + ret, len - ret);
	}

	return ret;
}

void bonjour_jabber_process_packet(PurpleBuddy *pb, xmlnode *packet) {

	g_return_if_fail(packet != NULL);
	g_return_if_fail(pb != NULL);

	if (!strcmp(packet->name, "message"))
		_jabber_parse_and_write_message_to_ui(packet, pb);
	else if(!strcmp(packet->name, "iq"))
		xep_iq_parse(packet, pb);
	else
		purple_debug_warning("bonjour", "Unknown packet: %s\n", packet->name ? packet->name : "(null)");
}

static void bonjour_jabber_stream_ended(BonjourJabberConversation *bconv) {
	const gchar *name = NULL;
	BonjourBuddy *bb = NULL;

	if(bconv->pb != NULL) {
		name = purple_buddy_get_name(bconv->pb);
		bb = purple_buddy_get_protocol_data(bconv->pb);
	}

	purple_debug_info("bonjour", "Recieved conversation close notification from %s.\n", name ? name : "(unknown)");

	/* Close the socket, clear the watcher and free memory */
	bonjour_jabber_close_conversation(bconv);

	if(bb)
		bb->conversation = NULL;
}

static void
_client_socket_handler(gpointer data, gint socket, PurpleInputCondition condition)
{
	BonjourJabberConversation *bconv = data;
	gint len, message_length;
	static char message[4096];

	/* Read the data from the socket */
	if ((len = recv(socket, message, sizeof(message) - 1, 0)) == -1) {
		/* There have been an error reading from the socket */
		if (errno != EAGAIN) {
			const char *err = g_strerror(errno);

			purple_debug_warning("bonjour", "receive error: %s\n", err ? err : "(null)");

			bonjour_jabber_close_conversation(bconv);
			if (bconv->pb != NULL) {
				BonjourBuddy *bb = purple_buddy_get_protocol_data(bconv->pb);
				
				if(bb != NULL)
					bb->conversation = NULL;
			}

			/* I guess we really don't need to notify the user.
			 * If they try to send another message it'll reconnect */
		}
		return;
	} else if (len == 0) { /* The other end has closed the socket */
		const gchar *name = purple_buddy_get_name(bconv->pb);
		purple_debug_warning("bonjour", "Connection closed (without stream end) by %s.\n", (name) ? name : "(unknown)");
		bonjour_jabber_stream_ended(bconv);
		return;
	} else {
		message_length = len;
		message[message_length] = '\0';

		while (message_length > 0 && g_ascii_iscntrl(message[message_length - 1])) {
			message[message_length - 1] = '\0';
			message_length--;
		}
	}

	purple_debug_info("bonjour", "Receive: -%s- %d bytes\n", message, len);

	bonjour_parser_process(bconv, message, message_length);
}

struct _stream_start_data {
	char *msg;
};


static void
_start_stream(gpointer data, gint source, PurpleInputCondition condition)
{
	BonjourJabberConversation *bconv = data;
	struct _stream_start_data *ss = bconv->stream_data;
	int len, ret;

	len = strlen(ss->msg);

	/* Start Stream */
	ret = send(source, ss->msg, len, 0);

	if (ret == -1 && errno == EAGAIN)
		return;
	else if (ret <= 0) {
		const char *err = g_strerror(errno);
		PurpleConversation *conv;
		const char *bname = bconv->buddy_name;
		BonjourBuddy *bb = NULL;

		if(bconv->pb) {
			bb = purple_buddy_get_protocol_data(bconv->pb);
			bname = purple_buddy_get_name(bconv->pb);
		}

		purple_debug_error("bonjour", "Error starting stream with buddy %s at %s error: %s\n",
				   bname ? bname : "(unknown)", bconv->ip, err ? err : "(null)");

		conv = purple_find_conversation_with_account(PURPLE_CONV_TYPE_IM, bname, bconv->account);
		if (conv != NULL)
			purple_conversation_write(conv, NULL,
				  _("Unable to send the message, the conversation couldn't be started."),
				  PURPLE_MESSAGE_SYSTEM, time(NULL));

		bonjour_jabber_close_conversation(bconv);
		if(bb != NULL)
			bb->conversation = NULL;

		return;
	}

	/* This is EXTREMELY unlikely to happen */
	if (ret < len) {
		char *tmp = g_strdup(ss->msg + ret);
		g_free(ss->msg);
		ss->msg = tmp;
		return;
	}

	g_free(ss->msg);
	g_free(ss);
	bconv->stream_data = NULL;

	/* Stream started; process the send buffer if there is one */
	purple_input_remove(bconv->tx_handler);
	bconv->tx_handler = 0;
	bconv->sent_stream_start = FULLY_SENT;

	bonjour_jabber_stream_started(bconv);
}

static gboolean bonjour_jabber_send_stream_init(BonjourJabberConversation *bconv, int client_socket)
{
	int ret, len;
	char *stream_start;
	const char *bname = bconv->buddy_name;

	if (bconv->pb != NULL)
		bname = purple_buddy_get_name(bconv->pb);

	/* If we have no idea who "to" is, use an empty string.
	 * If we don't know now, it is because the other side isn't playing nice, so they can't complain. */
	if (bname == NULL)
		bname = "";

	stream_start = g_strdup_printf(DOCTYPE, purple_account_get_username(bconv->account), bname);
	len = strlen(stream_start);

	bconv->sent_stream_start = PARTIALLY_SENT;

	/* Start the stream */
	ret = send(client_socket, stream_start, len, 0);

	if (ret == -1 && errno == EAGAIN)
		ret = 0;
	else if (ret <= 0) {
		const char *err = g_strerror(errno);

		purple_debug_error("bonjour", "Error starting stream with buddy %s at %s error: %s\n",
				   (*bname) ? bname : "(unknown)", bconv->ip, err ? err : "(null)");

		if (bconv->pb) {
			PurpleConversation *conv;
			conv = purple_find_conversation_with_account(PURPLE_CONV_TYPE_IM, bname, bconv->account);
			if (conv != NULL)
				purple_conversation_write(conv, NULL,
					  _("Unable to send the message, the conversation couldn't be started."),
					  PURPLE_MESSAGE_SYSTEM, time(NULL));
		}

		close(client_socket);
		g_free(stream_start);

		return FALSE;
	}

	/* This is unlikely to happen */
	if (ret < len) {
		struct _stream_start_data *ss = g_new(struct _stream_start_data, 1);
		ss->msg = g_strdup(stream_start + ret);
		bconv->stream_data = ss;
		/* Finish sending the stream start */
		bconv->tx_handler = purple_input_add(client_socket,
			PURPLE_INPUT_WRITE, _start_stream, bconv);
	} else
		bconv->sent_stream_start = FULLY_SENT;

	g_free(stream_start);

	return TRUE;
}

/* This gets called when we've successfully sent our <stream:stream />
 * AND when we've recieved a <stream:stream /> */
void bonjour_jabber_stream_started(BonjourJabberConversation *bconv) {

	if (bconv->sent_stream_start == NOT_SENT && !bonjour_jabber_send_stream_init(bconv, bconv->socket)) {
		const char *err = g_strerror(errno);
		const char *bname = bconv->buddy_name;

		if (bconv->pb)
			bname = purple_buddy_get_name(bconv->pb);

		purple_debug_error("bonjour", "Error starting stream with buddy %s at %s error: %s\n",
				   bname ? bname : "(unknown)", bconv->ip, err ? err : "(null)");

		if (bconv->pb) {
			PurpleConversation *conv;
			conv = purple_find_conversation_with_account(PURPLE_CONV_TYPE_IM, bname, bconv->account);
			if (conv != NULL)
				purple_conversation_write(conv, NULL,
					  _("Unable to send the message, the conversation couldn't be started."),
					  PURPLE_MESSAGE_SYSTEM, time(NULL));
		}

		/* We don't want to recieve anything else */
		close(bconv->socket);
		bconv->socket = -1;

		/* This must be asynchronous because it destroys the parser and we
		 * may be in the middle of parsing.
		 */
		async_bonjour_jabber_close_conversation(bconv);
		return;
	}

	/* If the stream has been completely started and we know who we're talking to, we can start doing stuff. */
	/* I don't think the circ_buffer can actually contain anything without a buddy being associated, but lets be explicit. */
	if (bconv->sent_stream_start == FULLY_SENT && bconv->recv_stream_start
			&& bconv->pb && purple_circ_buffer_get_max_read(bconv->tx_buf) > 0) {
		/* Watch for when we can write the buffered messages */
		bconv->tx_handler = purple_input_add(bconv->socket, PURPLE_INPUT_WRITE,
			_send_data_write_cb, bconv->pb);
		/* We can probably write the data right now. */
		_send_data_write_cb(bconv->pb, bconv->socket, PURPLE_INPUT_WRITE);
	}

}

static void
_server_socket_handler(gpointer data, int server_socket, PurpleInputCondition condition)
{
	BonjourJabber *jdata = data;
	struct sockaddr_in their_addr; /* connector's address information */
	socklen_t sin_size = sizeof(struct sockaddr);
	int client_socket;
	int flags;
	char *address_text = NULL;
	struct _match_buddies_by_address_t *mbba;
	BonjourJabberConversation *bconv;

	/* Check that it is a read condition */
	if (condition != PURPLE_INPUT_READ)
		return;

	if ((client_socket = accept(server_socket, (struct sockaddr *)&their_addr, &sin_size)) == -1)
		return;

	flags = fcntl(client_socket, F_GETFL);
	fcntl(client_socket, F_SETFL, flags | O_NONBLOCK);
#ifndef _WIN32
	fcntl(client_socket, F_SETFD, FD_CLOEXEC);
#endif

	/* Look for the buddy that has opened the conversation and fill information */
	address_text = inet_ntoa(their_addr.sin_addr);
	purple_debug_info("bonjour", "Received incoming connection from %s.\n", address_text);
	mbba = g_new0(struct _match_buddies_by_address_t, 1);
	mbba->address = address_text;
	mbba->jdata = jdata;
	g_hash_table_foreach(purple_blist_get_buddies(), _match_buddies_by_address, mbba);

	if (mbba->matched_buddies == NULL) {
		purple_debug_info("bonjour", "We don't like invisible buddies, this is not a superheros comic\n");
		g_slist_free(mbba->matched_buddies);
		g_free(mbba);
		close(client_socket);
		return;
	}

	g_slist_free(mbba->matched_buddies);
	g_free(mbba);

	/* We've established that this *could* be from one of our buddies.
	 * Wait for the stream open to see if that matches too before assigning it.
	 */
	bconv = bonjour_jabber_conv_new(NULL, jdata->account, address_text);

	/* We wait for the stream start before doing anything else */
	bconv->socket = client_socket;
	bconv->rx_handler = purple_input_add(client_socket, PURPLE_INPUT_READ, _client_socket_handler, bconv);

}

gint
bonjour_jabber_start(BonjourJabber *jdata)
{
	struct sockaddr_in my_addr;
	int i;
	gboolean bind_successful;

	/* Open a listening socket for incoming conversations */
	if ((jdata->socket = socket(PF_INET, SOCK_STREAM, 0)) < 0)
	{
		purple_debug_error("bonjour", "Cannot open socket: %s\n", g_strerror(errno));
		purple_connection_error_reason (jdata->account->gc,
			PURPLE_CONNECTION_ERROR_NETWORK_ERROR,
			_("Cannot open socket"));
		return -1;
	}

	memset(&my_addr, 0, sizeof(struct sockaddr_in));
	my_addr.sin_family = AF_INET;

	/* Attempt to find a free port */
	bind_successful = FALSE;
	for (i = 0; i < 10; i++)
	{
		my_addr.sin_port = htons(jdata->port);
		if (bind(jdata->socket, (struct sockaddr*)&my_addr, sizeof(struct sockaddr)) == 0)
		{
			bind_successful = TRUE;
			break;
		}

		purple_debug_info("bonjour", "Unable to bind to port %u.(%s)\n", jdata->port, g_strerror(errno));
		jdata->port++;
	}

	/* On no!  We tried 10 ports and could not bind to ANY of them */
	if (!bind_successful)
	{
		purple_debug_error("bonjour", "Cannot bind socket: %s\n", g_strerror(errno));
		purple_connection_error_reason (jdata->account->gc,
			PURPLE_CONNECTION_ERROR_NETWORK_ERROR,
			_("Could not bind socket to port"));
		return -1;
	}

	/* Attempt to listen on the bound socket */
	if (listen(jdata->socket, 10) != 0)
	{
		purple_debug_error("bonjour", "Cannot listen on socket: %s\n", g_strerror(errno));
		purple_connection_error_reason (jdata->account->gc,
			PURPLE_CONNECTION_ERROR_NETWORK_ERROR,
			_("Could not listen on socket"));
		return -1;
	}

#if 0
	/* TODO: Why isn't this being used? */
	data->socket = purple_network_listen(jdata->port, SOCK_STREAM);

	if (jdata->socket == -1)
	{
		purple_debug_error("bonjour", "No se ha podido crear el socket\n");
	}
#endif

	/* Open a watcher in the socket we have just opened */
	jdata->watcher_id = purple_input_add(jdata->socket, PURPLE_INPUT_READ, _server_socket_handler, jdata);

	return jdata->port;
}

static void
_connected_to_buddy(gpointer data, gint source, const gchar *error)
{
	PurpleBuddy *pb = data;
	BonjourBuddy *bb = purple_buddy_get_protocol_data(pb);

	bb->conversation->connect_data = NULL;

	if (source < 0) {
		PurpleConversation *conv = NULL;
		PurpleAccount *account = NULL;

		purple_debug_error("bonjour", "Error connecting to buddy %s at %s:%d error: %s\n",
				   purple_buddy_get_name(pb), bb->conversation->ip, bb->port_p2pj, error ? error : "(null)");

		account = purple_buddy_get_account(pb);

		conv = purple_find_conversation_with_account(PURPLE_CONV_TYPE_IM, bb->name, account);
		if (conv != NULL)
			purple_conversation_write(conv, NULL,
				  _("Unable to send the message, the conversation couldn't be started."),
				  PURPLE_MESSAGE_SYSTEM, time(NULL));

		bonjour_jabber_close_conversation(bb->conversation);
		bb->conversation = NULL;
		return;
	}

	if (!bonjour_jabber_send_stream_init(bb->conversation, source)) {
		const char *err = g_strerror(errno);
		PurpleConversation *conv = NULL;
		PurpleAccount *account = NULL;

		purple_debug_error("bonjour", "Error starting stream with buddy %s at %s:%d error: %s\n",
				   purple_buddy_get_name(pb), bb->conversation->ip, bb->port_p2pj, err ? err : "(null)");

		account = purple_buddy_get_account(pb);

		conv = purple_find_conversation_with_account(PURPLE_CONV_TYPE_IM, bb->name, account);
		if (conv != NULL)
			purple_conversation_write(conv, NULL,
				  _("Unable to send the message, the conversation couldn't be started."),
				  PURPLE_MESSAGE_SYSTEM, time(NULL));

		close(source);
		bonjour_jabber_close_conversation(bb->conversation);
		bb->conversation = NULL;
		return;
	}

	/* Start listening for the stream acknowledgement */
	bb->conversation->socket = source;
	bb->conversation->rx_handler = purple_input_add(source,
		PURPLE_INPUT_READ, _client_socket_handler, bb->conversation);
}

void
bonjour_jabber_conv_match_by_name(BonjourJabberConversation *bconv) {
	PurpleBuddy *pb = NULL;
	BonjourBuddy *bb = NULL;

	g_return_if_fail(bconv->ip != NULL);
	g_return_if_fail(bconv->pb == NULL);

	pb = purple_find_buddy(bconv->account, bconv->buddy_name);
	if (pb && (bb = purple_buddy_get_protocol_data(pb))) {
		const char *ip;
		GSList *tmp = bb->ips;

		purple_debug_info("bonjour", "Found buddy %s for incoming conversation \"from\" attrib.\n",
			purple_buddy_get_name(pb));

		/* Check that one of the buddy's IPs matches */
		while(tmp) {
			ip = tmp->data;
			if (ip != NULL && g_ascii_strcasecmp(ip, bconv->ip) == 0) {
				BonjourJabber *jdata = ((BonjourData*) bconv->account->gc->proto_data)->jabber_data;

				purple_debug_info("bonjour", "Matched buddy %s to incoming conversation \"from\" attrib and IP (%s)\n",
					purple_buddy_get_name(pb), bconv->ip);

				/* Attach conv. to buddy and remove from pending list */
				jdata->pending_conversations = g_slist_remove(jdata->pending_conversations, bconv);

				/* Check if the buddy already has a conversation and, if so, replace it */
				if(bb->conversation != NULL && bb->conversation != bconv)
					bonjour_jabber_close_conversation(bb->conversation);

				bconv->pb = pb;
				bb->conversation = bconv;

				break;
			}
			tmp = tmp->next;
		}
	}

	/* We've failed to match a buddy - give up */
	if (bconv->pb == NULL) {
		/* This must be asynchronous because it destroys the parser and we
		 * may be in the middle of parsing.
		 */
		async_bonjour_jabber_close_conversation(bconv);
	}
}


void
bonjour_jabber_conv_match_by_ip(BonjourJabberConversation *bconv) {
	BonjourJabber *jdata = ((BonjourData*) bconv->account->gc->proto_data)->jabber_data;
	struct _match_buddies_by_address_t *mbba;

	mbba = g_new0(struct _match_buddies_by_address_t, 1);
	mbba->address = bconv->ip;
	mbba->jdata = jdata;
	g_hash_table_foreach(purple_blist_get_buddies(), _match_buddies_by_address, mbba);

	/* If there is exactly one match, use it */
	if(mbba->matched_buddies != NULL) {
		if(mbba->matched_buddies->next != NULL)
			purple_debug_error("bonjour", "More than one buddy matched for ip %s.\n", bconv->ip);
		else {
			PurpleBuddy *pb = mbba->matched_buddies->data;
			BonjourBuddy *bb = purple_buddy_get_protocol_data(pb);

			purple_debug_info("bonjour", "Matched buddy %s to incoming conversation using IP (%s)\n",
				purple_buddy_get_name(pb), bconv->ip);

			/* Attach conv. to buddy and remove from pending list */
			jdata->pending_conversations = g_slist_remove(jdata->pending_conversations, bconv);

			/* Check if the buddy already has a conversation and, if so, replace it */
			if (bb->conversation != NULL && bb->conversation != bconv)
				bonjour_jabber_close_conversation(bb->conversation);

			bconv->pb = pb;
			bb->conversation = bconv;
		}
	} else
		purple_debug_error("bonjour", "No buddies matched for ip %s.\n", bconv->ip);

	/* We've failed to match a buddy - give up */
	if (bconv->pb == NULL) {
		/* This must be asynchronous because it destroys the parser and we
		 * may be in the middle of parsing.
		 */
		async_bonjour_jabber_close_conversation(bconv);
	}

	g_slist_free(mbba->matched_buddies);
	g_free(mbba);
}

static PurpleBuddy *
_find_or_start_conversation(BonjourJabber *jdata, const gchar *to)
{
	PurpleBuddy *pb = NULL;
	BonjourBuddy *bb = NULL;

	g_return_val_if_fail(jdata != NULL, NULL);
	g_return_val_if_fail(to != NULL, NULL);

	pb = purple_find_buddy(jdata->account, to);
	if (pb == NULL || (bb = purple_buddy_get_protocol_data(pb)) == NULL)
		/* You can not send a message to an offline buddy */
		return NULL;

	/* Check if there is a previously open conversation */
	if (bb->conversation == NULL)
	{
		PurpleProxyConnectData *connect_data;
		PurpleProxyInfo *proxy_info;
		/* For better or worse, use the first IP*/
		const char *ip = bb->ips->data;

		purple_debug_info("bonjour", "Starting conversation with %s\n", to);

		/* Make sure that the account always has a proxy of "none".
		 * This is kind of dirty, but proxy_connect_none() isn't exposed. */
		proxy_info = purple_account_get_proxy_info(jdata->account);
		if (proxy_info == NULL) {
			proxy_info = purple_proxy_info_new();
			purple_account_set_proxy_info(jdata->account, proxy_info);
		}
		purple_proxy_info_set_type(proxy_info, PURPLE_PROXY_NONE);

		connect_data = purple_proxy_connect(NULL, jdata->account,
						    ip, bb->port_p2pj, _connected_to_buddy, pb);

		if (connect_data == NULL) {
			purple_debug_error("bonjour", "Unable to connect to buddy (%s).\n", to);
			return NULL;
		}

		bb->conversation = bonjour_jabber_conv_new(pb, jdata->account, ip);
		bb->conversation->connect_data = connect_data;
		/* We don't want _send_data() to register the tx_handler;
		 * that neeeds to wait until we're actually connected. */
		bb->conversation->tx_handler = 0;
	}
	return pb;
}

int
bonjour_jabber_send_message(BonjourJabber *jdata, const gchar *to, const gchar *body)
{
	xmlnode *message_node, *node, *node2;
	gchar *message, *xhtml;
	PurpleBuddy *pb;
	BonjourBuddy *bb;
	int ret;

	pb = _find_or_start_conversation(jdata, to);
	if (pb == NULL || (bb = purple_buddy_get_protocol_data(pb)) == NULL) {
		purple_debug_info("bonjour", "Can't send a message to an offline buddy (%s).\n", to);
		/* You can not send a message to an offline buddy */
		return -10000;
	}

	purple_markup_html_to_xhtml(body, &xhtml, &message);

	message_node = xmlnode_new("message");
	xmlnode_set_attrib(message_node, "to", bb->name);
	xmlnode_set_attrib(message_node, "from", purple_account_get_username(jdata->account));
	xmlnode_set_attrib(message_node, "type", "chat");

	/* Enclose the message from the UI within a "font" node */
	node = xmlnode_new_child(message_node, "body");
	xmlnode_insert_data(node, message, strlen(message));
	g_free(message);

	node = xmlnode_new_child(message_node, "html");
	xmlnode_set_namespace(node, "http://www.w3.org/1999/xhtml");

	node = xmlnode_new_child(node, "body");
	message = g_strdup_printf("<font>%s</font>", xhtml);
	node2 = xmlnode_from_str(message, strlen(message));
	g_free(xhtml);
	g_free(message);
	xmlnode_insert_child(node, node2);

	node = xmlnode_new_child(message_node, "x");
	xmlnode_set_namespace(node, "jabber:x:event");
	xmlnode_insert_child(node, xmlnode_new("composing"));

	message = xmlnode_to_str(message_node, NULL);
	xmlnode_free(message_node);

	ret = _send_data(pb, message) >= 0;

	g_free(message);

	return ret;
}

static gboolean
_async_bonjour_jabber_close_conversation_cb(gpointer data) {
	BonjourJabberConversation *bconv = data;
	bonjour_jabber_close_conversation(bconv);
	return FALSE;
}

void
async_bonjour_jabber_close_conversation(BonjourJabberConversation *bconv) {
	BonjourJabber *jdata = ((BonjourData*) bconv->account->gc->proto_data)->jabber_data;

	jdata->pending_conversations = g_slist_remove(jdata->pending_conversations, bconv);

	/* Disconnect this conv. from the buddy here so it can't be disposed of twice.*/
	if(bconv->pb != NULL) {
		BonjourBuddy *bb = purple_buddy_get_protocol_data(bconv->pb);
		if (bb->conversation == bconv)
			bb->conversation = NULL;
	}

	bconv->close_timeout = purple_timeout_add(0, _async_bonjour_jabber_close_conversation_cb, bconv);
}

void
bonjour_jabber_close_conversation(BonjourJabberConversation *bconv)
{
	if (bconv != NULL) {
		BonjourData *bd = NULL;

		if(PURPLE_CONNECTION_IS_VALID(bconv->account->gc)) {
			bd = bconv->account->gc->proto_data;
			bd->jabber_data->pending_conversations = g_slist_remove(bd->jabber_data->pending_conversations, bconv);
		}

		/* Cancel any file transfers that are waiting to begin */
		/* There wont be any transfers if it hasn't been attached to a buddy */
		if (bconv->pb != NULL && bd != NULL) {
			GSList *xfers, *tmp_next;
			xfers = bd->xfer_lists;
			while(xfers != NULL) {
				PurpleXfer *xfer = xfers->data;
				tmp_next = xfers->next;
				/* We only need to cancel this if it hasn't actually started transferring. */
				/* This will change if we ever support IBB transfers. */
				if (strcmp(xfer->who, purple_buddy_get_name(bconv->pb)) == 0
						&& (purple_xfer_get_status(xfer) == PURPLE_XFER_STATUS_NOT_STARTED
							|| purple_xfer_get_status(xfer) == PURPLE_XFER_STATUS_UNKNOWN)) {
					purple_xfer_cancel_remote(xfer);
				}
				xfers = tmp_next;
			}
		}

		/* Close the socket and remove the watcher */
		if (bconv->socket >= 0) {
			/* Send the end of the stream to the other end of the conversation */
			if (bconv->sent_stream_start == FULLY_SENT)
				send(bconv->socket, STREAM_END, strlen(STREAM_END), 0);
			/* TODO: We're really supposed to wait for "</stream:stream>" before closing the socket */
			close(bconv->socket);
		}
		if (bconv->rx_handler != 0)
			purple_input_remove(bconv->rx_handler);
		if (bconv->tx_handler > 0)
			purple_input_remove(bconv->tx_handler);

		/* Free all the data related to the conversation */
		purple_circ_buffer_destroy(bconv->tx_buf);
		if (bconv->connect_data != NULL)
			purple_proxy_connect_cancel(bconv->connect_data);
		if (bconv->stream_data != NULL) {
			struct _stream_start_data *ss = bconv->stream_data;
			g_free(ss->msg);
			g_free(ss);
		}

		if (bconv->context != NULL)
			bonjour_parser_setup(bconv);

		if (bconv->close_timeout != 0)
			purple_timeout_remove(bconv->close_timeout);

		g_free(bconv->buddy_name);
		g_free(bconv->ip);
		g_free(bconv);
	}
}

void
bonjour_jabber_stop(BonjourJabber *jdata)
{
	/* Close the server socket and remove the watcher */
	if (jdata->socket >= 0)
		close(jdata->socket);
	if (jdata->watcher_id > 0)
		purple_input_remove(jdata->watcher_id);

	/* Close all the conversation sockets and remove all the watchers after sending end streams */
	if (jdata->account->gc != NULL) {
		GSList *buddies, *l;

		buddies = purple_find_buddies(jdata->account, NULL);
		for (l = buddies; l; l = l->next) {
			BonjourBuddy *bb = purple_buddy_get_protocol_data((PurpleBuddy*) l->data);
			if (bb != NULL) {
				bonjour_jabber_close_conversation(bb->conversation);
				bb->conversation = NULL;
			}
		}

		g_slist_free(buddies);
	}

	while (jdata->pending_conversations != NULL) {
		bonjour_jabber_close_conversation(jdata->pending_conversations->data);
		jdata->pending_conversations = g_slist_delete_link(jdata->pending_conversations, jdata->pending_conversations);
	}
}

XepIq *
xep_iq_new(void *data, XepIqType type, const char *to, const char *from, const char *id)
{
	xmlnode *iq_node = NULL;
	XepIq *iq = NULL;

	g_return_val_if_fail(data != NULL, NULL);
	g_return_val_if_fail(to != NULL, NULL);
	g_return_val_if_fail(id != NULL, NULL);

	iq_node = xmlnode_new("iq");

	xmlnode_set_attrib(iq_node, "to", to);
	xmlnode_set_attrib(iq_node, "from", from);
	xmlnode_set_attrib(iq_node, "id", id);
	switch (type) {
		case XEP_IQ_SET:
			xmlnode_set_attrib(iq_node, "type", "set");
			break;
		case XEP_IQ_GET:
			xmlnode_set_attrib(iq_node, "type", "get");
			break;
		case XEP_IQ_RESULT:
			xmlnode_set_attrib(iq_node, "type", "result");
			break;
		case XEP_IQ_ERROR:
			xmlnode_set_attrib(iq_node, "type", "error");
			break;
		case XEP_IQ_NONE:
		default:
			xmlnode_set_attrib(iq_node, "type", "none");
			break;
	}

	iq = g_new0(XepIq, 1);
	iq->node = iq_node;
	iq->type = type;
	iq->data = ((BonjourData*)data)->jabber_data;
	iq->to = (char*)to;

	return iq;
}

static gboolean
check_if_blocked(PurpleBuddy *pb)
{
	gboolean blocked = FALSE;
<<<<<<< HEAD
	GSList *l;
	PurpleAccount *acc;
=======
	GSList *l = NULL;
	PurpleAccount *acc = purple_buddy_get_account(pb);
>>>>>>> a484e5c5

	if(pb == NULL)
		return FALSE;

	acc = purple_buddy_get_account(pb);

	for(l = acc->deny; l != NULL; l = l->next) {
		const gchar *name = purple_buddy_get_name(pb);
		const gchar *username = purple_account_get_username(acc);

		if(!purple_utf8_strcasecmp(name, (char *)l->data)) {
			purple_debug_info("bonjour", "%s has been blocked by %s.\n", name, username);
			blocked = TRUE;
			break;
		}
	}
	return blocked;
}

static void
xep_iq_parse(xmlnode *packet, PurpleBuddy *pb)
{
	xmlnode *child;
	PurpleAccount *account;
	PurpleConnection *gc;

	if(check_if_blocked(pb))
		return;

		account = purple_buddy_get_account(pb);
		gc = purple_account_get_connection(account);

	if ((child = xmlnode_get_child(packet, "si")) || (child = xmlnode_get_child(packet, "error")))
		xep_si_parse(gc, packet, pb);
	else
		xep_bytestreams_parse(gc, packet, pb);
}

int
xep_iq_send_and_free(XepIq *iq)
{
	int ret = -1;
	PurpleBuddy *pb = NULL;

	/* start the talk, reuse the message socket  */
	pb = _find_or_start_conversation((BonjourJabber*) iq->data, iq->to);
	/* Send the message */
	if (pb != NULL) {
		/* Convert xml node into stream */
		gchar *msg = xmlnode_to_str(iq->node, NULL);
		ret = _send_data(pb, msg);
		g_free(msg);
	}

	xmlnode_free(iq->node);
	iq->node = NULL;
	g_free(iq);

	return (ret >= 0) ? 0 : -1;
}

/* This returns a ';' delimited string containing all non-localhost IPs */
const char *
purple_network_get_my_ip_ext2(int fd)
{
	char buffer[1024];
	static char ip_ext[17 * 10];
	char *tmp;
	char *tip;
	struct ifconf ifc;
	struct ifreq *ifr;
	struct sockaddr_in *sinptr;
	guint32 lhost = htonl(127 * 256 * 256 * 256 + 1);
	long unsigned int add;
	int source = fd;
	int len, count = 0;

	if (fd < 0)
		source = socket(PF_INET, SOCK_STREAM, 0);

	ifc.ifc_len = sizeof(buffer);
	ifc.ifc_req = (struct ifreq *)buffer;
	ioctl(source, SIOCGIFCONF, &ifc);

	if (fd < 0)
		close(source);

	memset(ip_ext, 0, sizeof(ip_ext));
	memcpy(ip_ext, "0.0.0.0", 7);
	tmp = buffer;
	tip = ip_ext;
	while (tmp < buffer + ifc.ifc_len && count < 10)
	{
		ifr = (struct ifreq *)tmp;
		tmp += HX_SIZE_OF_IFREQ(*ifr);

		if (ifr->ifr_addr.sa_family == AF_INET)
		{
			sinptr = (struct sockaddr_in *)&ifr->ifr_addr;
			if (sinptr->sin_addr.s_addr != lhost)
			{
				add = ntohl(sinptr->sin_addr.s_addr);
				len = g_snprintf(tip, 17, "%lu.%lu.%lu.%lu;",
					((add >> 24) & 255),
					((add >> 16) & 255),
					((add >> 8) & 255),
					add & 255);
				tip = &tip[len];
				count++;
				continue;
			}
		}
	}

	return ip_ext;
}<|MERGE_RESOLUTION|>--- conflicted
+++ resolved
@@ -335,13 +335,8 @@
 	if (ret == -1 && errno == EAGAIN)
 		ret = 0;
 	else if (ret <= 0) {
-<<<<<<< HEAD
 		PurpleConversation *conv;
 		PurpleAccount *account;
-=======
-		PurpleConversation *conv = NULL;
-		PurpleAccount *account = NULL;
->>>>>>> a484e5c5
 		const char *error = g_strerror(errno);
 
 		purple_debug_error("bonjour", "Error sending message to buddy %s error: %s\n",
@@ -385,19 +380,27 @@
 }
 
 static void bonjour_jabber_stream_ended(BonjourJabberConversation *bconv) {
-	const gchar *name = NULL;
+
+	/* Inform the user that the conversation has been closed */
 	BonjourBuddy *bb = NULL;
 
+	purple_debug_info("bonjour", "Recieved conversation close notification from %s.\n", bconv->pb ? bconv->pb->name : "(unknown)");
+
+	if(bconv->pb != NULL)
+		bb = purple_buddy_get_protocol_data(bconv->pb);
+#if 0
 	if(bconv->pb != NULL) {
-		name = purple_buddy_get_name(bconv->pb);
-		bb = purple_buddy_get_protocol_data(bconv->pb);
-	}
-
-	purple_debug_info("bonjour", "Recieved conversation close notification from %s.\n", name ? name : "(unknown)");
-
+		PurpleConversation *conv;
+		conv = purple_find_conversation_with_account(PURPLE_CONV_TYPE_IM, bconv->pb->name, bconv->pb->account);
+		if (conv != NULL) {
+			char *tmp = g_strdup_printf(_("%s has closed the conversation."), bconv->pb->name);
+			purple_conversation_write(conv, NULL, tmp, PURPLE_MESSAGE_SYSTEM, time(NULL));
+			g_free(tmp);
+		}
+	}
+#endif
 	/* Close the socket, clear the watcher and free memory */
 	bonjour_jabber_close_conversation(bconv);
-
 	if(bb)
 		bb->conversation = NULL;
 }
@@ -1170,15 +1173,10 @@
 check_if_blocked(PurpleBuddy *pb)
 {
 	gboolean blocked = FALSE;
-<<<<<<< HEAD
-	GSList *l;
-	PurpleAccount *acc;
-=======
 	GSList *l = NULL;
 	PurpleAccount *acc = purple_buddy_get_account(pb);
->>>>>>> a484e5c5
-
-	if(pb == NULL)
+
+	if(acc == NULL)
 		return FALSE;
 
 	acc = purple_buddy_get_account(pb);
