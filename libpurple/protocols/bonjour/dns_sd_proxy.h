--- conflicted
+++ resolved
@@ -27,39 +27,6 @@
 #include <stdint.h>
 #endif
 
-<<<<<<< HEAD
-#ifdef IS_WIN32_CROSS_COMPILED
-
-/* I'm not sure, if we really need to include this for the following definitions
- * modeled after Apple's dns_sd.h file.
- *
- * Copyright (c) 2003-2004, Apple Computer, Inc. All rights reserved.
- *
- * Redistribution and use in source and binary forms, with or without
- * modification, are permitted provided that the following conditions are met:
- *
- * 1.  Redistributions of source code must retain the above copyright notice,
- *     this list of conditions and the following disclaimer.
- * 2.  Redistributions in binary form must reproduce the above copyright notice,
- *     this list of conditions and the following disclaimer in the documentation
- *     and/or other materials provided with the distribution.
- * 3.  Neither the name of Apple Computer, Inc. ("Apple") nor the names of its
- *     contributors may be used to endorse or promote products derived from this
- *     software without specific prior written permission.
- *
- * THIS SOFTWARE IS PROVIDED BY APPLE AND ITS CONTRIBUTORS "AS IS" AND ANY
- * EXPRESS OR IMPLIED WARRANTIES, INCLUDING, BUT NOT LIMITED TO, THE IMPLIED
- * WARRANTIES OF MERCHANTABILITY AND FITNESS FOR A PARTICULAR PURPOSE ARE
- * DISCLAIMED. IN NO EVENT SHALL APPLE OR ITS CONTRIBUTORS BE LIABLE FOR ANY
- * DIRECT, INDIRECT, INCIDENTAL, SPECIAL, EXEMPLARY, OR CONSEQUENTIAL DAMAGES
- * (INCLUDING, BUT NOT LIMITED TO, PROCUREMENT OF SUBSTITUTE GOODS OR SERVICES;
- * LOSS OF USE, DATA, OR PROFITS; OR BUSINESS INTERRUPTION) HOWEVER CAUSED AND
- * ON ANY THEORY OF LIABILITY, WHETHER IN CONTRACT, STRICT LIABILITY, OR TORT
- * (INCLUDING NEGLIGENCE OR OTHERWISE) ARISING IN ANY WAY OUT OF THE USE OF THIS
- * SOFTWARE, EVEN IF ADVISED OF THE POSSIBILITY OF SUCH DAMAGE.
- */
-
-=======
 /* The following is a subset of Apple's dns_sd.h file
  * http://www.opensource.apple.com/source/mDNSResponder/mDNSResponder-333.10/mDNSShared/dns_sd.h
  *
@@ -89,7 +56,6 @@
  * SOFTWARE, EVEN IF ADVISED OF THE POSSIBILITY OF SUCH DAMAGE.
  */
 
->>>>>>> 6a2b1f52
 #  if defined(_WIN32) && !defined(EFI32) && !defined(EFI64)
 #    define DNSSD_API __stdcall
 #  else
@@ -147,17 +113,6 @@
 	kDNSServiceProtocol_IPv4 = 0x01,
 };
 
-<<<<<<< HEAD
-#else
-/* fixup to make pidgin compile against win32 bonjour */
-#  if defined(_WIN32) && !defined(_MSC_VER)
-#    define _MSL_STDINT_H
-#  endif
-#  include <dns_sd.h>
-#endif /* IS_WIN32_CROSS_COMPILED */
-=======
-/* End dns_sd.h subset */
->>>>>>> 6a2b1f52
 
 gboolean dns_sd_available(void);
 
