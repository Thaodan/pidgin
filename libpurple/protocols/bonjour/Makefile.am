--- conflicted
+++ resolved
@@ -1,10 +1,7 @@
 EXTRA_DIST = \
-<<<<<<< HEAD
 	mdns_avahi.c \
 	mdns_win32.c \
-=======
 	mdns_dns_sd.c \
->>>>>>> 1b2615d6
 	dns_sd_proxy.c \
 	dns_sd_proxy.h \
 	Makefile.mingw
