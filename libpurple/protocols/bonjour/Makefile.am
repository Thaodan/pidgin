EXTRA_DIST = \
	mdns_win32.c \
	dns_sd_proxy.c \
	dns_sd_proxy.h \
	Makefile.mingw

pkgdir = $(libdir)/purple-$(PURPLE_MAJOR_VERSION)

BONJOURSOURCES = \
	bonjour.c \
	bonjour.h \
	buddy.c \
	buddy.h \
	jabber.c \
	jabber.h \
	mdns_avahi.c \
	mdns_common.c \
	mdns_common.h \
	mdns_interface.h \
	mdns_types.h \
	parser.c \
	parser.h \
	bonjour_ft.c \
	bonjour_ft.h 

AM_CFLAGS = $(st)

libbonjour_la_LDFLAGS = -module -avoid-version

if STATIC_BONJOUR

st = -DPURPLE_STATIC_PRPL
noinst_LIBRARIES     = libbonjour.a
libbonjour_a_SOURCES = $(BONJOURSOURCES)
libbonjour_a_CFLAGS  = $(AM_CFLAGS)
libbonjour_a_LIBADD  = $(AVAHI_LIBS)

else

st =
pkg_LTLIBRARIES       = libbonjour.la
libbonjour_la_SOURCES = $(BONJOURSOURCES)
libbonjour_la_LIBADD  = $(GLIB_LIBS) $(LIBXML_LIBS) $(AVAHI_LIBS)

endif


AM_CPPFLAGS = \
	-I$(top_srcdir)/libpurple \
	-I$(top_builddir)/libpurple \
	$(GLIB_CFLAGS) \
	$(DEBUG_CFLAGS) \
	$(LIBXML_CFLAGS) \
<<<<<<< HEAD
	$(AVAHI_CFLAGS)
=======
	$(FARSIGHT_CFLAGS)
if MDNS_AVAHI
  AM_CPPFLAGS += $(AVAHI_CFLAGS)
else
if MDNS_HOWL
    AM_CPPFLAGS += $(HOWL_CFLAGS)
endif
endif
>>>>>>> 5e465d5d
<|MERGE_RESOLUTION|>--- conflicted
+++ resolved
@@ -51,9 +51,6 @@
 	$(GLIB_CFLAGS) \
 	$(DEBUG_CFLAGS) \
 	$(LIBXML_CFLAGS) \
-<<<<<<< HEAD
-	$(AVAHI_CFLAGS)
-=======
 	$(FARSIGHT_CFLAGS)
 if MDNS_AVAHI
   AM_CPPFLAGS += $(AVAHI_CFLAGS)
@@ -62,4 +59,3 @@
     AM_CPPFLAGS += $(HOWL_CFLAGS)
 endif
 endif
->>>>>>> 5e465d5d
