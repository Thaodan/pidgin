/**
 * @file simple.h
 *
 * purple
 *
 * Copyright (C) 2005, Thomas Butter <butter@uni-mannheim.de>
 *
 * This program is free software; you can redistribute it and/or modify
 * it under the terms of the GNU General Public License as published by
 * the Free Software Foundation; either version 2 of the License, or
 * (at your option) any later version.
 *
 * This program is distributed in the hope that it will be useful,
 * but WITHOUT ANY WARRANTY; without even the implied warranty of
 * MERCHANTABILITY or FITNESS FOR A PARTICULAR PURPOSE.  See the
 * GNU General Public License for more details.
 *
 * You should have received a copy of the GNU General Public License
 * along with this program; if not, write to the Free Software
 * Foundation, Inc., 51 Franklin Street, Fifth Floor, Boston, MA  02111-1301  USA
 */

#ifndef _PURPLE_SIMPLE_H
#define _PURPLE_SIMPLE_H

#include <glib.h>
<<<<<<< HEAD
#include <gio/gio.h>
=======
#include <gmodule.h>
>>>>>>> 690b6c58
#include <time.h>

#include "cipher.h"
#include "circularbuffer.h"
#include "network.h"
#include "proxy.h"
#include "protocol.h"

#include "sipmsg.h"

#define SIMPLE_BUF_INC 1024
#define SIMPLE_REGISTER_RETRY_MAX 2

#define SIMPLE_REGISTER_SENT 1
#define SIMPLE_REGISTER_RETRY 2
#define SIMPLE_REGISTER_COMPLETE 3

#define PUBLISH_EXPIRATION 600
#define SUBSCRIBE_EXPIRATION 1200

#define SIMPLE_TYPE_PROTOCOL             (simple_protocol_get_type())
#define SIMPLE_PROTOCOL(obj)             (G_TYPE_CHECK_INSTANCE_CAST((obj), SIMPLE_TYPE_PROTOCOL, SIMPLEProtocol))
#define SIMPLE_PROTOCOL_CLASS(klass)     (G_TYPE_CHECK_CLASS_CAST((klass), SIMPLE_TYPE_PROTOCOL, SIMPLEProtocolClass))
#define SIMPLE_IS_PROTOCOL(obj)          (G_TYPE_CHECK_INSTANCE_TYPE((obj), SIMPLE_TYPE_PROTOCOL))
#define SIMPLE_IS_PROTOCOL_CLASS(klass)  (G_TYPE_CHECK_CLASS_TYPE((klass), SIMPLE_TYPE_PROTOCOL))
#define SIMPLE_PROTOCOL_GET_CLASS(obj)   (G_TYPE_INSTANCE_GET_CLASS((obj), SIMPLE_TYPE_PROTOCOL, SIMPLEProtocolClass))

typedef struct _SIMPLEProtocol
{
	PurpleProtocol parent;
} SIMPLEProtocol;

typedef struct _SIMPLEProtocolClass
{
	PurpleProtocolClass parent_class;
} SIMPLEProtocolClass;

struct sip_dialog {
	gchar *ourtag;
	gchar *theirtag;
	gchar *callid;
};

struct simple_watcher {
	gchar *name;
	time_t expire;
	struct sip_dialog dialog;
	gboolean needsxpidf;
};

struct simple_buddy {
	gchar *name;
	time_t resubscribe;
	struct sip_dialog *dialog;
};

struct sip_auth {
	int type; /* 1 = Digest / 2 = NTLM */
	gchar *nonce;
	gchar *opaque;
	gchar *realm;
	gchar *target;
	guint32 flags;
	int nc;
	gchar *digest_session_key;
	int retries;
};

struct simple_account_data {
	PurpleConnection *gc;
	gchar *servername;
	gchar *username;
	gchar *password;
	GCancellable *cancellable;
	PurpleNetworkListenData *listen_data;
	int fd;
	int cseq;
	time_t reregister;
	time_t republish;
	int registerstatus; /* 0 nothing, 1 first registration send, 2 auth received, 3 registered */
	struct sip_auth registrar;
	struct sip_auth proxy;
	int listenfd;
	int listenport;
	int listenpa;
	gchar *status;
	GHashTable *buddies;
	guint registertimeout;
	guint resendtimeout;
	gboolean connecting;
	PurpleAccount *account;
	PurpleCircularBuffer *txbuf;
	guint tx_handler;
	gchar *regcallid;
	GSList *transactions;
	GSList *watcher;
	GSList *openconns;
	gboolean udp;
	struct sockaddr_in serveraddr;
	int registerexpire;
	gchar *realhostname;
	int realport; /* port and hostname from SRV record */
	gchar *publish_etag;
};

struct sip_connection {
	int fd;
	gchar *inbuf;
	int inbuflen;
	int inbufused;
	int inputhandler;
};

struct transaction;

typedef gboolean (*TransCallback) (struct simple_account_data *, struct sipmsg *, struct transaction *);

struct transaction {
	time_t time;
	int retries;
	int transport; /* 0 = tcp, 1 = udp */
	int fd;
	const gchar *cseq;
	struct sipmsg *msg;
	TransCallback callback;
};

G_MODULE_EXPORT GType simple_protocol_get_type(void);

#endif /* _PURPLE_SIMPLE_H */<|MERGE_RESOLUTION|>--- conflicted
+++ resolved
@@ -24,11 +24,8 @@
 #define _PURPLE_SIMPLE_H
 
 #include <glib.h>
-<<<<<<< HEAD
+#include <gmodule.h>
 #include <gio/gio.h>
-=======
-#include <gmodule.h>
->>>>>>> 690b6c58
 #include <time.h>
 
 #include "cipher.h"
