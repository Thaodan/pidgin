/**
 * @file simple.c
 *
 * purple
 *
 * Copyright (C) 2005 Thomas Butter <butter@uni-mannheim.de>
 *
 * ***
 * Thanks to Google's Summer of Code Program and the helpful mentors
 * ***
 *
 * This program is free software; you can redistribute it and/or modify
 * it under the terms of the GNU General Public License as published by
 * the Free Software Foundation; either version 2 of the License, or
 * (at your option) any later version.
 *
 * This program is distributed in the hope that it will be useful,
 * but WITHOUT ANY WARRANTY; without even the implied warranty of
 * MERCHANTABILITY or FITNESS FOR A PARTICULAR PURPOSE.  See the
 * GNU General Public License for more details.
 *
 * You should have received a copy of the GNU General Public License
 * along with this program; if not, write to the Free Software
 * Foundation, Inc., 51 Franklin Street, Fifth Floor, Boston, MA  02111-1301  USA
 */

#include "internal.h"

#include "accountopt.h"
#include "blist.h"
#include "conversation.h"
#include "dnsquery.h"
#include "debug.h"
#include "notify.h"
#include "privacy.h"
#include "prpl.h"
#include "plugin.h"
#include "util.h"
#include "version.h"
#include "network.h"
#include "xmlnode.h"

#include "simple.h"
#include "sipmsg.h"
#include "dnssrv.h"
#include "ntlm.h"

static char *gentag(void) {
	return g_strdup_printf("%04d%04d", rand() & 0xFFFF, rand() & 0xFFFF);
}

static char *genbranch(void) {
	return g_strdup_printf("z9hG4bK%04X%04X%04X%04X%04X",
		rand() & 0xFFFF, rand() & 0xFFFF, rand() & 0xFFFF,
		rand() & 0xFFFF, rand() & 0xFFFF);
}

static char *gencallid(void) {
	return g_strdup_printf("%04Xg%04Xa%04Xi%04Xm%04Xt%04Xb%04Xx%04Xx",
		rand() & 0xFFFF, rand() & 0xFFFF, rand() & 0xFFFF,
		rand() & 0xFFFF, rand() & 0xFFFF, rand() & 0xFFFF,
		rand() & 0xFFFF, rand() & 0xFFFF);
}

static const char *simple_list_icon(PurpleAccount *a, PurpleBuddy *b) {
	return "simple";
}

static void simple_keep_alive(PurpleConnection *gc) {
	struct simple_account_data *sip = gc->proto_data;
	if(sip->udp) { /* in case of UDP send a packet only with a 0 byte to
			 remain in the NAT table */
		gchar buf[2] = {0, 0};
		purple_debug_info("simple", "sending keep alive\n");
		sendto(sip->fd, buf, 1, 0, (struct sockaddr*)&sip->serveraddr, sizeof(struct sockaddr_in));
	}
	return;
}

static gboolean process_register_response(struct simple_account_data *sip, struct sipmsg *msg, struct transaction *tc);
static void send_notify(struct simple_account_data *sip, struct simple_watcher *);

static void send_open_publish(struct simple_account_data *sip);
static void send_closed_publish(struct simple_account_data *sip);

static void do_notifies(struct simple_account_data *sip) {
	GSList *tmp = sip->watcher;
	purple_debug_info("simple", "do_notifies()\n");
	if((sip->republish != -1) || sip->republish < time(NULL)) {
		if(purple_account_get_bool(sip->account, "dopublish", TRUE)) {
			send_open_publish(sip);
		}
	}

	while(tmp) {
		purple_debug_info("simple", "notifying %s\n", ((struct simple_watcher*)tmp->data)->name);
		send_notify(sip, tmp->data);
		tmp = tmp->next;
	}
}

static void simple_set_status(PurpleAccount *account, PurpleStatus *status) {
	PurpleStatusPrimitive primitive = purple_status_type_get_primitive(purple_status_get_type(status));
	struct simple_account_data *sip = NULL;

	if (!purple_status_is_active(status))
		return;

	if (account->gc)
		sip = account->gc->proto_data;

	if (sip)
	{
		g_free(sip->status);
		if (primitive == PURPLE_STATUS_AVAILABLE)
			sip->status = g_strdup("available");
		else
			sip->status = g_strdup("busy");

		do_notifies(sip);
	}
}

static struct sip_connection *connection_find(struct simple_account_data *sip, int fd) {
	struct sip_connection *ret = NULL;
	GSList *entry = sip->openconns;
	while(entry) {
		ret = entry->data;
		if(ret->fd == fd) return ret;
		entry = entry->next;
	}
	return NULL;
}

static struct simple_watcher *watcher_find(struct simple_account_data *sip,
		const gchar *name) {
	struct simple_watcher *watcher;
	GSList *entry = sip->watcher;
	while(entry) {
		watcher = entry->data;
		if(!strcmp(name, watcher->name)) return watcher;
		entry = entry->next;
	}
	return NULL;
}

static struct simple_watcher *watcher_create(struct simple_account_data *sip,
		const gchar *name, const gchar *callid, const gchar *ourtag,
		const gchar *theirtag, gboolean needsxpidf) {
	struct simple_watcher *watcher = g_new0(struct simple_watcher, 1);
	watcher->name = g_strdup(name);
	watcher->dialog.callid = g_strdup(callid);
	watcher->dialog.ourtag = g_strdup(ourtag);
	watcher->dialog.theirtag = g_strdup(theirtag);
	watcher->needsxpidf = needsxpidf;
	sip->watcher = g_slist_append(sip->watcher, watcher);
	return watcher;
}

static void watcher_remove(struct simple_account_data *sip, const gchar *name) {
	struct simple_watcher *watcher = watcher_find(sip, name);
	sip->watcher = g_slist_remove(sip->watcher, watcher);
	g_free(watcher->name);
	g_free(watcher->dialog.callid);
	g_free(watcher->dialog.ourtag);
	g_free(watcher->dialog.theirtag);
	g_free(watcher);
}

static struct sip_connection *connection_create(struct simple_account_data *sip, int fd) {
	struct sip_connection *ret = g_new0(struct sip_connection, 1);
	ret->fd = fd;
	sip->openconns = g_slist_append(sip->openconns, ret);
	return ret;
}

static void connection_remove(struct simple_account_data *sip, int fd) {
	struct sip_connection *conn = connection_find(sip, fd);
	sip->openconns = g_slist_remove(sip->openconns, conn);
	if(conn->inputhandler) purple_input_remove(conn->inputhandler);
	g_free(conn->inbuf);
	g_free(conn);
}

static void connection_free_all(struct simple_account_data *sip) {
	struct sip_connection *ret = NULL;
	GSList *entry = sip->openconns;
	while(entry) {
		ret = entry->data;
		connection_remove(sip, ret->fd);
		entry = sip->openconns;
	}
}

static void simple_add_buddy(PurpleConnection *gc, PurpleBuddy *buddy, PurpleGroup *group)
{
	struct simple_account_data *sip = (struct simple_account_data *)gc->proto_data;
	struct simple_buddy *b;
<<<<<<< HEAD
	const char *name = purple_buddy_get_name(buddy);
	if(strcmp("sip:", name)) {
		gchar *buf = g_strdup_printf("sip:%s", name);
=======
	if(strncmp(buddy->name, "sip:", 4)) {
		gchar *buf = g_strdup_printf("sip:%s", buddy->name);
>>>>>>> 6266aa7d
		purple_blist_rename_buddy(buddy, buf);
		g_free(buf);
	}
	if(!g_hash_table_lookup(sip->buddies, name)) {
		b = g_new0(struct simple_buddy, 1);
		purple_debug_info("simple", "simple_add_buddy %s\n", name);
		b->name = g_strdup(name);
		g_hash_table_insert(sip->buddies, b->name, b);
	} else {
		purple_debug_info("simple", "buddy %s already in internal list\n", name);
	}
}

static void simple_get_buddies(PurpleConnection *gc) {
	PurpleBlistNode *gnode, *cnode, *bnode;
	PurpleAccount *account;

	purple_debug_info("simple", "simple_get_buddies\n");

	account = purple_connection_get_account(gc);
	for(gnode = purple_blist_get_root(); gnode;
			gnode = purple_blist_node_get_sibling_next(gnode)) {
		if(!PURPLE_BLIST_NODE_IS_GROUP(gnode)) continue;
		for(cnode = purple_blist_node_get_first_child(gnode);
				cnode;
				cnode = purple_blist_node_get_sibling_next(cnode)) {
			if(!PURPLE_BLIST_NODE_IS_CONTACT(cnode)) continue;
			for(bnode = purple_blist_node_get_first_child(cnode);
					bnode;
					bnode = purple_blist_node_get_sibling_next(bnode)) {
				if(!PURPLE_BLIST_NODE_IS_BUDDY(bnode)) continue;
				if(purple_buddy_get_account((PurpleBuddy*)bnode) == account)
					simple_add_buddy(gc, (PurpleBuddy*)bnode, (PurpleGroup *)gnode);
			}
		}
	}
}

static void simple_remove_buddy(PurpleConnection *gc, PurpleBuddy *buddy, PurpleGroup *group)
{
	const char *name = purple_buddy_get_name(buddy);
	struct simple_account_data *sip = (struct simple_account_data *)gc->proto_data;
	struct simple_buddy *b = g_hash_table_lookup(sip->buddies, name);
	g_hash_table_remove(sip->buddies, name);
	g_free(b->name);
	g_free(b);
}

static GList *simple_status_types(PurpleAccount *acc) {
	PurpleStatusType *type;
	GList *types = NULL;

	type = purple_status_type_new_with_attrs(
		PURPLE_STATUS_AVAILABLE, NULL, NULL, TRUE, TRUE, FALSE,
		"message", _("Message"), purple_value_new(PURPLE_TYPE_STRING),
		NULL);
	types = g_list_append(types, type);

	type = purple_status_type_new_full(
		PURPLE_STATUS_OFFLINE, NULL, NULL, TRUE, TRUE, FALSE);
	types = g_list_append(types, type);

	return types;
}

static gchar *auth_header(struct simple_account_data *sip,
		struct sip_auth *auth, const gchar *method, const gchar *target) {
	gchar noncecount[9];
	gchar *response;
	gchar *ret;
	gchar *tmp;
	const char *authdomain;
	const char *authuser;

	authdomain = purple_account_get_string(sip->account, "authdomain", "");
	authuser = purple_account_get_string(sip->account, "authuser", sip->username);

	if(!authuser || strlen(authuser) < 1) {
		authuser = sip->username;
	}

	if(auth->type == 1) { /* Digest */
		sprintf(noncecount, "%08d", auth->nc++);
		response = purple_cipher_http_digest_calculate_response(
							"md5", method, target, NULL, NULL,
							auth->nonce, noncecount, NULL, auth->digest_session_key);
		purple_debug(PURPLE_DEBUG_MISC, "simple", "response %s\n", response);

		ret = g_strdup_printf("Digest username=\"%s\", realm=\"%s\", nonce=\"%s\", uri=\"%s\", nc=\"%s\", response=\"%s\"", authuser, auth->realm, auth->nonce, target, noncecount, response);
		g_free(response);
		return ret;
	} else if(auth->type == 2) { /* NTLM */
		if(auth->nc == 3 && auth->nonce) {
			/* TODO: Don't hardcode "purple" as the hostname */
			ret = purple_ntlm_gen_type3(authuser, sip->password, "purple", authdomain, (const guint8 *)auth->nonce, &auth->flags);
			tmp = g_strdup_printf("NTLM qop=\"auth\", opaque=\"%s\", realm=\"%s\", targetname=\"%s\", gssapi-data=\"%s\"", auth->opaque, auth->realm, auth->target, ret);
			g_free(ret);
			return tmp;
		}
		tmp = g_strdup_printf("NTLM qop=\"auth\", realm=\"%s\", targetname=\"%s\", gssapi-data=\"\"", auth->realm, auth->target);
		return tmp;
	}

	sprintf(noncecount, "%08d", auth->nc++);
	response = purple_cipher_http_digest_calculate_response(
						"md5", method, target, NULL, NULL,
						auth->nonce, noncecount, NULL, auth->digest_session_key);
	purple_debug(PURPLE_DEBUG_MISC, "simple", "response %s\n", response);

	ret = g_strdup_printf("Digest username=\"%s\", realm=\"%s\", nonce=\"%s\", uri=\"%s\", nc=\"%s\", response=\"%s\"", authuser, auth->realm, auth->nonce, target, noncecount, response);
	g_free(response);
	return ret;
}

static char *parse_attribute(const char *attrname, const char *source) {
	const char *tmp, *tmp2;
	char *retval = NULL;
	int len = strlen(attrname);

	/* we know that source is NULL-terminated.
	 * Therefore this loop won't be infinite.
	 */
	while (source[0] == ' ')
 		source++;

	if(!strncmp(source, attrname, len)) {
		tmp = source + len;
		tmp2 = g_strstr_len(tmp, strlen(tmp), "\"");
		if(tmp2)
			retval = g_strndup(tmp, tmp2 - tmp);
		else
			retval = g_strdup(tmp);
	}

	return retval;
}

static void fill_auth(struct simple_account_data *sip, const gchar *hdr, struct sip_auth *auth) {
	int i = 0;
	const char *authuser;
	char *tmp;
	gchar **parts;

	authuser = purple_account_get_string(sip->account, "authuser", sip->username);

	if(!authuser || strlen(authuser) < 1) {
		authuser = sip->username;
	}

	if(!hdr) {
		purple_debug_error("simple", "fill_auth: hdr==NULL\n");
		return;
	}

	if(!g_ascii_strncasecmp(hdr, "NTLM", 4)) {
		purple_debug_info("simple", "found NTLM\n");
		auth->type = 2;
		parts = g_strsplit(hdr+5, "\",", 0);
		i = 0;
		while(parts[i]) {
			purple_debug_info("simple", "parts[i] %s\n", parts[i]);
			if((tmp = parse_attribute("gssapi-data=\"", parts[i]))) {
				auth->nonce = g_memdup(purple_ntlm_parse_type2(tmp, &auth->flags), 8);
				g_free(tmp);
			}
			if((tmp = parse_attribute("targetname=\"",
					parts[i]))) {
				auth->target = tmp;
			}
			else if((tmp = parse_attribute("realm=\"",
					parts[i]))) {
				auth->realm = tmp;
			}
			else if((tmp = parse_attribute("opaque=\"", parts[i]))) {
				auth->opaque = tmp;
			}
			i++;
		}
		g_strfreev(parts);
		auth->nc = 1;
		if(!strstr(hdr, "gssapi-data")) {
			auth->nc = 1;
		} else {
			auth->nc = 3;
		}

		return;
	} else if(!g_ascii_strncasecmp(hdr, "DIGEST", 6)) {

		purple_debug_info("simple", "found DIGEST\n");

		auth->type = 1;
		parts = g_strsplit(hdr+7, ",", 0);
		while(parts[i]) {
			if((tmp = parse_attribute("nonce=\"", parts[i]))) {
				auth->nonce = tmp;
			}
			else if((tmp = parse_attribute("realm=\"", parts[i]))) {
				auth->realm = tmp;
			}
			i++;
		}
		g_strfreev(parts);
		purple_debug(PURPLE_DEBUG_MISC, "simple", "nonce: %s realm: %s\n",
					 auth->nonce ? auth->nonce : "(null)",
					 auth->realm ? auth->realm : "(null)"); 

		if(auth->realm) {
			auth->digest_session_key = purple_cipher_http_digest_calculate_session_key(
				"md5", authuser, auth->realm, sip->password, auth->nonce, NULL);

			auth->nc = 1;
		}

	} else {
		purple_debug_error("simple", "Unsupported or bad WWW-Authenticate header (%s).\n", hdr);
	}

}

static void simple_canwrite_cb(gpointer data, gint source, PurpleInputCondition cond) {
	PurpleConnection *gc = data;
	struct simple_account_data *sip = gc->proto_data;
	gsize max_write;
	gssize written;

	max_write = purple_circ_buffer_get_max_read(sip->txbuf);

	if(max_write == 0) {
		purple_input_remove(sip->tx_handler);
		sip->tx_handler = 0;
		return;
	}

	written = write(sip->fd, sip->txbuf->outptr, max_write);

	if(written < 0 && errno == EAGAIN)
		written = 0;
	else if(written <= 0) {
		/*TODO: do we really want to disconnect on a failure to write?*/
		purple_connection_error_reason(gc,
			PURPLE_CONNECTION_ERROR_NETWORK_ERROR,
			_("Could not write"));
		return;
	}

	purple_circ_buffer_mark_read(sip->txbuf, written);
}

static void simple_input_cb(gpointer data, gint source, PurpleInputCondition cond);

static void send_later_cb(gpointer data, gint source, const gchar *error) {
	PurpleConnection *gc = data;
	struct simple_account_data *sip;
	struct sip_connection *conn;

	if (!PURPLE_CONNECTION_IS_VALID(gc))
	{
		if (source >= 0)
			close(source);
		return;
	}

	if(source < 0) {
		purple_connection_error_reason(gc,
			PURPLE_CONNECTION_ERROR_NETWORK_ERROR,
			_("Could not connect"));
		return;
	}

	sip = gc->proto_data;
	sip->fd = source;
	sip->connecting = FALSE;

	simple_canwrite_cb(gc, sip->fd, PURPLE_INPUT_WRITE);

	/* If there is more to write now, we need to register a handler */
	if(sip->txbuf->bufused > 0)
		sip->tx_handler = purple_input_add(sip->fd, PURPLE_INPUT_WRITE,
			simple_canwrite_cb, gc);

	conn = connection_create(sip, source);
	conn->inputhandler = purple_input_add(sip->fd, PURPLE_INPUT_READ, simple_input_cb, gc);
}


static void sendlater(PurpleConnection *gc, const char *buf) {
	struct simple_account_data *sip = gc->proto_data;

	if(!sip->connecting) {
		purple_debug_info("simple", "connecting to %s port %d\n", sip->realhostname ? sip->realhostname : "{NULL}", sip->realport);
		if (purple_proxy_connect(gc, sip->account, sip->realhostname, sip->realport, send_later_cb, gc) == NULL) {
			purple_connection_error_reason(gc, PURPLE_CONNECTION_ERROR_NETWORK_ERROR, _("Couldn't create socket"));
		}
		sip->connecting = TRUE;
	}

	if(purple_circ_buffer_get_max_read(sip->txbuf) > 0)
		purple_circ_buffer_append(sip->txbuf, "\r\n", 2);

	purple_circ_buffer_append(sip->txbuf, buf, strlen(buf));
}

static void sendout_pkt(PurpleConnection *gc, const char *buf) {
	struct simple_account_data *sip = gc->proto_data;
	time_t currtime = time(NULL);
	int writelen = strlen(buf);

	purple_debug(PURPLE_DEBUG_MISC, "simple", "\n\nsending - %s\n######\n%s\n######\n\n", ctime(&currtime), buf);
	if(sip->udp) {
		if(sendto(sip->fd, buf, writelen, 0, (struct sockaddr*)&sip->serveraddr, sizeof(struct sockaddr_in)) < writelen) {
			purple_debug_info("simple", "could not send packet\n");
		}
	} else {
		int ret;
		if(sip->fd < 0) {
			sendlater(gc, buf);
			return;
		}

		if(sip->tx_handler) {
			ret = -1;
			errno = EAGAIN;
		} else
			ret = write(sip->fd, buf, writelen);

		if (ret < 0 && errno == EAGAIN)
			ret = 0;
		else if(ret <= 0) { /* XXX: When does this happen legitimately? */
			sendlater(gc, buf);
			return;
		}

		if (ret < writelen) {
			if(!sip->tx_handler)
				sip->tx_handler = purple_input_add(sip->fd,
					PURPLE_INPUT_WRITE, simple_canwrite_cb,
					gc);

			/* XXX: is it OK to do this? You might get part of a request sent
			   with part of another. */
			if(sip->txbuf->bufused > 0)
				purple_circ_buffer_append(sip->txbuf, "\r\n", 2);

			purple_circ_buffer_append(sip->txbuf, buf + ret,
				writelen - ret);
		}
	}
}

static int simple_send_raw(PurpleConnection *gc, const char *buf, int len)
{
	sendout_pkt(gc, buf);
	return len;
}

static void sendout_sipmsg(struct simple_account_data *sip, struct sipmsg *msg) {
	GSList *tmp = msg->headers;
	gchar *name;
	gchar *value;
	GString *outstr = g_string_new("");
	g_string_append_printf(outstr, "%s %s SIP/2.0\r\n", msg->method, msg->target);
	while(tmp) {
		name = ((struct siphdrelement*) (tmp->data))->name;
		value = ((struct siphdrelement*) (tmp->data))->value;
		g_string_append_printf(outstr, "%s: %s\r\n", name, value);
		tmp = g_slist_next(tmp);
	}
	g_string_append_printf(outstr, "\r\n%s", msg->body ? msg->body : "");
	sendout_pkt(sip->gc, outstr->str);
	g_string_free(outstr, TRUE);
}

static void send_sip_response(PurpleConnection *gc, struct sipmsg *msg, int code,
		const char *text, const char *body) {
	GSList *tmp = msg->headers;
	gchar *name;
	gchar *value;
	GString *outstr = g_string_new("");

	/* When sending the acknowlegements and errors, the content length from the original
	   message is still here, but there is no body; we need to make sure we're sending the
	   correct content length */
	sipmsg_remove_header(msg, "Content-Length");
	if(body) {
		gchar len[12];
		sprintf(len, "%" G_GSIZE_FORMAT , strlen(body));
		sipmsg_add_header(msg, "Content-Length", len);
	}
	else
		sipmsg_add_header(msg, "Content-Length", "0");
	g_string_append_printf(outstr, "SIP/2.0 %d %s\r\n", code, text);
	while(tmp) {
		name = ((struct siphdrelement*) (tmp->data))->name;
		value = ((struct siphdrelement*) (tmp->data))->value;

		g_string_append_printf(outstr, "%s: %s\r\n", name, value);
		tmp = g_slist_next(tmp);
	}
	g_string_append_printf(outstr, "\r\n%s", body ? body : "");
	sendout_pkt(gc, outstr->str);
	g_string_free(outstr, TRUE);
}

static void transactions_remove(struct simple_account_data *sip, struct transaction *trans) {
	if(trans->msg) sipmsg_free(trans->msg);
	sip->transactions = g_slist_remove(sip->transactions, trans);
	g_free(trans);
}

static void transactions_add_buf(struct simple_account_data *sip, const gchar *buf, void *callback) {
	struct transaction *trans = g_new0(struct transaction, 1);
	trans->time = time(NULL);
	trans->msg = sipmsg_parse_msg(buf);
	trans->cseq = sipmsg_find_header(trans->msg, "CSeq");
	trans->callback = callback;
	sip->transactions = g_slist_append(sip->transactions, trans);
}

static struct transaction *transactions_find(struct simple_account_data *sip, struct sipmsg *msg) {
	struct transaction *trans;
	GSList *transactions = sip->transactions;
	const gchar *cseq = sipmsg_find_header(msg, "CSeq");

	if (cseq) {
		while(transactions) {
			trans = transactions->data;
			if(!strcmp(trans->cseq, cseq)) {
				return trans;
			}
			transactions = transactions->next;
		}
	} else {
		purple_debug(PURPLE_DEBUG_MISC, "simple", "Received message contains no CSeq header.\n");
	}

	return NULL;
}

static void send_sip_request(PurpleConnection *gc, const gchar *method,
		const gchar *url, const gchar *to, const gchar *addheaders,
		const gchar *body, struct sip_dialog *dialog, TransCallback tc) {
	struct simple_account_data *sip = gc->proto_data;
	char *callid = dialog ? g_strdup(dialog->callid) : gencallid();
	char *auth = NULL;
	const char *addh = "";
	gchar *branch = genbranch();
	gchar *tag = NULL;
	char *buf;

	if(!strcmp(method, "REGISTER")) {
		if(sip->regcallid) {
			g_free(callid);
			callid = g_strdup(sip->regcallid);
		}
		else sip->regcallid = g_strdup(callid);
	}

	if(addheaders) addh = addheaders;
	if(sip->registrar.type && !strcmp(method, "REGISTER")) {
		buf = auth_header(sip, &sip->registrar, method, url);
		auth = g_strdup_printf("Authorization: %s\r\n", buf);
		g_free(buf);
		purple_debug(PURPLE_DEBUG_MISC, "simple", "header %s", auth);
	} else if(sip->proxy.type && strcmp(method, "REGISTER")) {
		buf = auth_header(sip, &sip->proxy, method, url);
		auth = g_strdup_printf("Proxy-Authorization: %s\r\n", buf);
		g_free(buf);
		purple_debug(PURPLE_DEBUG_MISC, "simple", "header %s", auth);
	}

	if (!dialog)
		tag = gentag();

	buf = g_strdup_printf("%s %s SIP/2.0\r\n"
			"Via: SIP/2.0/%s %s:%d;branch=%s\r\n"
			/* Don't know what epid is, but LCS wants it */
			"From: <sip:%s@%s>;tag=%s;epid=1234567890\r\n"
			"To: <%s>%s%s\r\n"
			"Max-Forwards: 10\r\n"
			"CSeq: %d %s\r\n"
			"User-Agent: Purple/" VERSION "\r\n"
			"Call-ID: %s\r\n"
			"%s%s"
			"Content-Length: %" G_GSIZE_FORMAT "\r\n\r\n%s",
			method,
			url,
			sip->udp ? "UDP" : "TCP",
			purple_network_get_my_ip(-1),
			sip->listenport,
			branch,
			sip->username,
			sip->servername,
			dialog ? dialog->ourtag : tag,
			to,
			dialog ? ";tag=" : "",
			dialog ? dialog->theirtag : "",
			++sip->cseq,
			method,
			callid,
			auth ? auth : "",
			addh,
			strlen(body),
			body);

	g_free(tag);
	g_free(auth);
	g_free(branch);
	g_free(callid);

	/* add to ongoing transactions */

	transactions_add_buf(sip, buf, tc);

	sendout_pkt(gc, buf);

	g_free(buf);
}

static char *get_contact(struct simple_account_data  *sip) {
	return g_strdup_printf("<sip:%s@%s:%d;transport=%s>;methods=\"MESSAGE, SUBSCRIBE, NOTIFY\"",
			       sip->username, purple_network_get_my_ip(-1),
			       sip->listenport,
			       sip->udp ? "udp" : "tcp");
}

static void do_register_exp(struct simple_account_data *sip, int expire) {
	char *uri, *to, *contact, *hdr;

	sip->reregister = time(NULL) + expire - 50;

	uri = g_strdup_printf("sip:%s", sip->servername);
	to = g_strdup_printf("sip:%s@%s", sip->username, sip->servername);
	contact = get_contact(sip);
	hdr = g_strdup_printf("Contact: %s\r\nExpires: %d\r\n", contact, expire);
	g_free(contact);

	sip->registerstatus = SIMPLE_REGISTER_SENT;

	send_sip_request(sip->gc, "REGISTER", uri, to, hdr, "", NULL,
		process_register_response);

	g_free(hdr);
	g_free(uri);
	g_free(to);
}

static void do_register(struct simple_account_data *sip) {
	do_register_exp(sip, sip->registerexpire);
}

static gchar *parse_from(const gchar *hdr) {
	gchar *from;
	const gchar *tmp, *tmp2 = hdr;

	if(!hdr) return NULL;
	purple_debug_info("simple", "parsing address out of %s\n", hdr);
	tmp = strchr(hdr, '<');

	/* i hate the different SIP UA behaviours... */
	if(tmp) { /* sip address in <...> */
		tmp2 = tmp + 1;
		tmp = strchr(tmp2, '>');
		if(tmp) {
			from = g_strndup(tmp2, tmp - tmp2);
		} else {
			purple_debug_info("simple", "found < without > in From\n");
			return NULL;
		}
	} else {
		tmp = strchr(tmp2, ';');
		if(tmp) {
			from = g_strndup(tmp2, tmp - tmp2);
		} else {
			from = g_strdup(tmp2);
		}
	}
	purple_debug_info("simple", "got %s\n", from);
	return from;
}
static gchar *find_tag(const gchar *);

static gboolean process_subscribe_response(struct simple_account_data *sip, struct sipmsg *msg, struct transaction *tc) {
	gchar *to = NULL;
	struct simple_buddy *b = NULL;
	gchar *theirtag = NULL, *ourtag = NULL;
	const gchar *callid = NULL;

	purple_debug_info("simple", "process subscribe response\n");

	if(msg->response == 200 || msg->response == 202) {
		if ( (to = parse_from(sipmsg_find_header(msg, "To"))) &&
		      (b = g_hash_table_lookup(sip->buddies, to)) &&
		       !(b->dialog))
		{
			purple_debug_info("simple", "creating dialog"
				" information for a subscription.\n");

			theirtag = find_tag(sipmsg_find_header(msg, "To"));
			ourtag = find_tag(sipmsg_find_header(msg, "From"));
			callid = sipmsg_find_header(msg, "Call-ID");

			if (theirtag && ourtag && callid)
			{
				b->dialog = g_new0(struct sip_dialog, 1);
				b->dialog->ourtag = g_strdup(ourtag);
				b->dialog->theirtag = g_strdup(theirtag);
				b->dialog->callid = g_strdup(callid);

				purple_debug_info("simple", "ourtag: %s\n", 
					ourtag);
				purple_debug_info("simple", "theirtag: %s\n", 
					theirtag);
				purple_debug_info("simple", "callid: %s\n", 
					callid);
				g_free(theirtag);
				g_free(ourtag);
			}
		}
		else
		{
			purple_debug_info("simple", "cannot create dialog!\n");
		}
		return TRUE;
	}

	to = parse_from(sipmsg_find_header(tc->msg, "To")); /* cant be NULL since it is our own msg */

	/* we can not subscribe -> user is offline (TODO unknown status?) */

	purple_prpl_got_user_status(sip->account, to, "offline", NULL);
	g_free(to);
	return TRUE;
}

static void simple_subscribe_exp(struct simple_account_data *sip, struct simple_buddy *buddy, int expiration) {
	gchar *contact, *to, *tmp, *tmp2;

	tmp2 = g_strdup_printf(
		"Expires: %d\r\n"
		"Accept: application/pidf+xml, application/xpidf+xml\r\n"
		"Event: presence\r\n",
		expiration);

	if(strncmp(buddy->name, "sip:", 4))
		to = g_strdup_printf("sip:%s", buddy->name);
	else
		to = g_strdup(buddy->name);

	tmp = get_contact(sip);
	contact = g_strdup_printf("%sContact: %s\r\n", tmp2, tmp);
	g_free(tmp);
	g_free(tmp2);

	send_sip_request(sip->gc, "SUBSCRIBE", to, to, contact,"",buddy->dialog,
			 (expiration > 0) ? process_subscribe_response : NULL);

	g_free(to);
	g_free(contact);

	/* resubscribe before subscription expires */
	/* add some jitter */
	if (expiration > 60)
		buddy->resubscribe = time(NULL) + (expiration - 60) + (rand() % 50);
	else if (expiration > 0)
		buddy->resubscribe = time(NULL) + ((int) (expiration / 2));
}

static void simple_subscribe(struct simple_account_data *sip, struct simple_buddy *buddy) {
	simple_subscribe_exp(sip, buddy, SUBSCRIBE_EXPIRATION);
}

static void simple_unsubscribe(char *name, struct simple_buddy *buddy, struct simple_account_data *sip) {
	if (buddy->dialog)
	{
		purple_debug_info("simple", "Unsubscribing from %s\n", name);
		simple_subscribe_exp(sip, buddy, 0);
	}
}

static gboolean simple_add_lcs_contacts(struct simple_account_data *sip, struct sipmsg *msg, struct transaction *tc) {
	const gchar *tmp;
	xmlnode *item, *group, *isc;
	const char *name_group;
	PurpleBuddy *b;
	PurpleGroup *g = NULL;
	struct simple_buddy *bs;
	int len = msg->bodylen;


	tmp = sipmsg_find_header(msg, "Event");
	if(tmp && !strncmp(tmp, "vnd-microsoft-roaming-contacts", 30)){

		purple_debug_info("simple", "simple_add_lcs_contacts->%s-%d\n", msg->body, len);
		/*Convert the contact from XML to Purple Buddies*/
		isc = xmlnode_from_str(msg->body, len);

		/* ToDo. Find for all groups */
		if ((group = xmlnode_get_child(isc, "group"))) {
			name_group = xmlnode_get_attrib(group, "name");
			purple_debug_info("simple", "name_group->%s\n", name_group);
			g = purple_find_group(name_group);
			if(!g)
				g = purple_group_new(name_group);
		}

		if (!g) {
			g = purple_find_group("Buddies");
			if(!g)
				g = purple_group_new("Buddies");
		}

		for(item = xmlnode_get_child(isc, "contact"); item; item = xmlnode_get_next_twin(item))
		{
			const char *uri, *name, *groups;
			char *buddy_name;
			uri = xmlnode_get_attrib(item, "uri");
			name = xmlnode_get_attrib(item, "name");
			groups = xmlnode_get_attrib(item, "groups");
			purple_debug_info("simple", "URI->%s\n", uri);

			buddy_name = g_strdup_printf("sip:%s", uri);

			b = purple_find_buddy(sip->account, buddy_name);
			if(!b){
				b = purple_buddy_new(sip->account, buddy_name, uri);
			}
			g_free(buddy_name);

			purple_blist_add_buddy(b, NULL, g, NULL);
			purple_blist_alias_buddy(b, uri);
			bs = g_new0(struct simple_buddy, 1);
			bs->name = g_strdup(purple_buddy_get_name(b));
			g_hash_table_insert(sip->buddies, bs->name, bs);
		}
		xmlnode_free(isc);
	}
	return 0;
}

static void simple_subscribe_buddylist(struct simple_account_data *sip) {
	gchar *contact = "Event: vnd-microsoft-roaming-contacts\r\nAccept: application/vnd-microsoft-roaming-contacts+xml\r\nSupported: com.microsoft.autoextend\r\nSupported: ms-benotify\r\nProxy-Require: ms-benotify\r\nSupported: ms-piggyback-first-notify\r\n";
	gchar *to;
	gchar *tmp;
	to = g_strdup_printf("sip:%s@%s", sip->username, sip->servername);

	tmp = get_contact(sip);

	contact = g_strdup_printf("%sContact: %s\r\n", contact, tmp);
	g_free(tmp);

	send_sip_request(sip->gc, "SUBSCRIBE", to, to, contact, "", NULL, simple_add_lcs_contacts);

	g_free(to);
	g_free(contact);
}


static void simple_buddy_resub(char *name, struct simple_buddy *buddy, struct simple_account_data *sip) {
	time_t curtime = time(NULL);
	purple_debug_info("simple", "buddy resub\n");
	if(buddy->resubscribe < curtime) {
		purple_debug(PURPLE_DEBUG_MISC, "simple", "simple_buddy_resub %s\n", name);
		simple_subscribe(sip, buddy);
	}
}

static gboolean resend_timeout(struct simple_account_data *sip) {
	GSList *tmp = sip->transactions;
	time_t currtime = time(NULL);
	while(tmp) {
		struct transaction *trans = tmp->data;
		tmp = tmp->next;
		purple_debug_info("simple", "have open transaction age: %lu\n", currtime- trans->time);
		if((currtime - trans->time > 5) && trans->retries >= 1) {
			/* TODO 408 */
		} else {
			if((currtime - trans->time > 2) && trans->retries == 0) {
				trans->retries++;
				sendout_sipmsg(sip, trans->msg);
			}
		}
	}
	return TRUE;
}

static gboolean subscribe_timeout(struct simple_account_data *sip) {
	GSList *tmp;
	time_t curtime = time(NULL);
	/* register again if first registration expires */
	if(sip->reregister < curtime) {
		do_register(sip);
	}

	/* publish status again if our last update is about to expire. */
	if (sip->republish != -1 && 
		sip->republish < curtime &&
		purple_account_get_bool(sip->account, "dopublish", TRUE))
	{
		purple_debug_info("simple", "subscribe_timeout: republishing status.\n");
		send_open_publish(sip);
	}

	/* check for every subscription if we need to resubscribe */
	g_hash_table_foreach(sip->buddies, (GHFunc)simple_buddy_resub, (gpointer)sip);

	/* remove a timed out suscriber */
	tmp = sip->watcher;
	while(tmp) {
		struct simple_watcher *watcher = tmp->data;
		if(watcher->expire < curtime) {
			watcher_remove(sip, watcher->name);
			tmp = sip->watcher;
		}
		if(tmp) tmp = tmp->next;
	}

	return TRUE;
}

static void simple_send_message(struct simple_account_data *sip, const char *to, const char *msg, const char *type) {
	gchar *hdr;
	gchar *fullto;
	if(strncmp(to, "sip:", 4))
		fullto = g_strdup_printf("sip:%s", to);
	else
		fullto = g_strdup(to);

	if(type) {
		hdr = g_strdup_printf("Content-Type: %s\r\n", type);
	} else {
		hdr = g_strdup("Content-Type: text/plain\r\n");
	}
	send_sip_request(sip->gc, "MESSAGE", fullto, fullto, hdr, msg, NULL, NULL);
	g_free(hdr);
	g_free(fullto);
}

static int simple_im_send(PurpleConnection *gc, const char *who, const char *what, PurpleMessageFlags flags) {
	struct simple_account_data *sip = gc->proto_data;
	char *to = g_strdup(who);
	char *text = purple_unescape_html(what);
	simple_send_message(sip, to, text, NULL);
	g_free(to);
	g_free(text);
	return 1;
}

static void process_incoming_message(struct simple_account_data *sip, struct sipmsg *msg) {
	gchar *from;
	const gchar *contenttype;
	gboolean found = FALSE;

	from = parse_from(sipmsg_find_header(msg, "From"));

	if(!from) return;

	purple_debug(PURPLE_DEBUG_MISC, "simple", "got message from %s: %s\n", from, msg->body);

	contenttype = sipmsg_find_header(msg, "Content-Type");
	if(!contenttype || !strncmp(contenttype, "text/plain", 10) || !strncmp(contenttype, "text/html", 9)) {
		serv_got_im(sip->gc, from, msg->body, 0, time(NULL));
		send_sip_response(sip->gc, msg, 200, "OK", NULL);
		found = TRUE;
	}
	else if(!strncmp(contenttype, "application/im-iscomposing+xml", 30)) {
		xmlnode *isc = xmlnode_from_str(msg->body, msg->bodylen);
		xmlnode *state;
		gchar *statedata;

		if(!isc) {
			purple_debug_info("simple", "process_incoming_message: can not parse iscomposing\n");
			g_free(from);
			return;
		}

		state = xmlnode_get_child(isc, "state");

		if(!state) {
			purple_debug_info("simple", "process_incoming_message: no state found\n");
			xmlnode_free(isc);
			g_free(from);
			return;
		}

		statedata = xmlnode_get_data(state);
		if(statedata) {
			if(strstr(statedata, "active"))
				serv_got_typing(sip->gc, from, 0, PURPLE_TYPING);
			else
				serv_got_typing_stopped(sip->gc, from);

			g_free(statedata);
		}
		xmlnode_free(isc);
		send_sip_response(sip->gc, msg, 200, "OK", NULL);
		found = TRUE;
	}
	if(!found) {
		purple_debug_info("simple", "got unknown mime-type\n");
		send_sip_response(sip->gc, msg, 415, "Unsupported media type", NULL);
	}
	g_free(from);
}


gboolean process_register_response(struct simple_account_data *sip, struct sipmsg *msg, struct transaction *tc) {
	const gchar *tmp;
	purple_debug(PURPLE_DEBUG_MISC, "simple", "in process register response response: %d\n", msg->response);
	switch (msg->response) {
		case 200:
			if(sip->registerstatus < SIMPLE_REGISTER_COMPLETE) { /* registered */
				if(purple_account_get_bool(sip->account, "dopublish", TRUE)) {
					send_open_publish(sip);
				}
			}
			sip->registerstatus = SIMPLE_REGISTER_COMPLETE;
			purple_connection_set_state(sip->gc, PURPLE_CONNECTED);

			/* get buddies from blist */
			simple_get_buddies(sip->gc);

			subscribe_timeout(sip);
			tmp = sipmsg_find_header(msg, "Allow-Events");
		        if(tmp && strstr(tmp, "vnd-microsoft-provisioning")){
				simple_subscribe_buddylist(sip);
			}

			break;
		case 401:
			if(sip->registerstatus != SIMPLE_REGISTER_RETRY) {
				purple_debug_info("simple", "REGISTER retries %d\n", sip->registrar.retries);
				if(sip->registrar.retries > SIMPLE_REGISTER_RETRY_MAX) {
					if (!purple_account_get_remember_password(sip->gc->account))
						purple_account_set_password(sip->gc->account, NULL);
					purple_connection_error_reason(sip->gc,
						PURPLE_CONNECTION_ERROR_AUTHENTICATION_FAILED,
						_("Incorrect password."));
					return TRUE;
				}
				tmp = sipmsg_find_header(msg, "WWW-Authenticate");
				fill_auth(sip, tmp, &sip->registrar);
				sip->registerstatus = SIMPLE_REGISTER_RETRY;
				do_register(sip);
			}
			break;
		default:
			if (sip->registerstatus != SIMPLE_REGISTER_RETRY) {
				purple_debug_info("simple", "Unrecognized return code for REGISTER.\n");
				if (sip->registrar.retries > SIMPLE_REGISTER_RETRY_MAX) {
					purple_connection_error_reason(sip->gc,
						PURPLE_CONNECTION_ERROR_OTHER_ERROR,
						_("Unknown server response."));
					return TRUE;
				}
				sip->registerstatus = SIMPLE_REGISTER_RETRY;
				do_register(sip);
			}
			break;
		}
	return TRUE;
}

static gboolean dialog_match(struct sip_dialog *dialog, struct sipmsg *msg)
{
	const gchar *fromhdr;
	const gchar *tohdr;
	const gchar *callid;
	gchar *ourtag, *theirtag;
	gboolean match = FALSE;

	fromhdr = sipmsg_find_header(msg, "From");
	tohdr = sipmsg_find_header(msg, "To");
	callid = sipmsg_find_header(msg, "Call-ID");

	if (!fromhdr || !tohdr || !callid)
		return FALSE;

	ourtag = find_tag(tohdr);
	theirtag = find_tag(fromhdr);

	if (ourtag && theirtag &&
			!strcmp(dialog->callid, callid) &&
			!strcmp(dialog->ourtag, ourtag) &&
			!strcmp(dialog->theirtag, theirtag))
		match = TRUE;

	g_free(ourtag);
	g_free(theirtag);

	return match;
}

static void process_incoming_notify(struct simple_account_data *sip, struct sipmsg *msg) {
	gchar *from;
	const gchar *fromhdr;
	gchar *basicstatus_data;
	xmlnode *pidf;
	xmlnode *basicstatus = NULL, *tuple, *status;
	gboolean isonline = FALSE;
	struct simple_buddy *b = NULL;
	const gchar *sshdr = NULL;

	fromhdr = sipmsg_find_header(msg, "From");
	from = parse_from(fromhdr);
	if(!from) return;

	b = g_hash_table_lookup(sip->buddies, from);
	if (!b)
	{
		g_free(from);
		purple_debug_info("simple", "Could not find the buddy.\n");
		return;
	}

	if (b->dialog && !dialog_match(b->dialog, msg))
	{
		/* We only accept notifies from people that
		 * we already have a dialog with.
		 */
		purple_debug_info("simple","No corresponding dialog for notify--discard\n");
		g_free(from);
		return;
	}

	pidf = xmlnode_from_str(msg->body, msg->bodylen);

	if(!pidf) {
		purple_debug_info("simple", "process_incoming_notify: no parseable pidf\n");
		sshdr = sipmsg_find_header(msg, "Subscription-State");
		if (sshdr)
		{
			int i = 0;
			gchar **ssparts = g_strsplit(sshdr, ":", 0);
			while (ssparts[i])
			{
				g_strchug(ssparts[i]);
				if (purple_str_has_prefix(ssparts[i], "terminated"))
				{
					purple_debug_info("simple", "Subscription expired!");
					if (b->dialog)
					{
						g_free(b->dialog->ourtag);
						g_free(b->dialog->theirtag);
						g_free(b->dialog->callid);
						g_free(b->dialog);
						b->dialog = NULL;
					}

					purple_prpl_got_user_status(sip->account, from, "offline", NULL);
					break;
				}
				i++;
			}
			g_strfreev(ssparts);
		}
		send_sip_response(sip->gc, msg, 200, "OK", NULL);
		g_free(from);
		return;
	}

	if ((tuple = xmlnode_get_child(pidf, "tuple")))
		if ((status = xmlnode_get_child(tuple, "status")))
			basicstatus = xmlnode_get_child(status, "basic");

	if(!basicstatus) {
		purple_debug_info("simple", "process_incoming_notify: no basic found\n");
		xmlnode_free(pidf);
		g_free(from);
		return;
	}

	basicstatus_data = xmlnode_get_data(basicstatus);

	if(!basicstatus_data) {
		purple_debug_info("simple", "process_incoming_notify: no basic data found\n");
		xmlnode_free(pidf);
		g_free(from);
		return;
	}

	if(strstr(basicstatus_data, "open"))
		isonline = TRUE;


	if(isonline) 
		purple_prpl_got_user_status(sip->account, from, "available", NULL);
	else 
		purple_prpl_got_user_status(sip->account, from, "offline", NULL);

	xmlnode_free(pidf);
	g_free(from);
	g_free(basicstatus_data);

	send_sip_response(sip->gc, msg, 200, "OK", NULL);
}

static unsigned int simple_typing(PurpleConnection *gc, const char *name, PurpleTypingState state) {
	struct simple_account_data *sip = gc->proto_data;

	gchar *xml = "<?xml version=\"1.0\" encoding=\"UTF-8\"?>\n"
			"<isComposing xmlns=\"urn:ietf:params:xml:ns:im-iscomposing\"\n"
			"xmlns:xsi=\"http://www.w3.org/2001/XMLSchema-instance\"\n"
			"xsi:schemaLocation=\"urn:ietf:params:xml:ns:im-composing iscomposing.xsd\">\n"
			"<state>%s</state>\n"
			"<contenttype>text/plain</contenttype>\n"
			"<refresh>60</refresh>\n"
			"</isComposing>";
	gchar *recv = g_strdup(name);
	if(state == PURPLE_TYPING) {
		gchar *msg = g_strdup_printf(xml, "active");
		simple_send_message(sip, recv, msg, "application/im-iscomposing+xml");
		g_free(msg);
	} else /* TODO: Only if (state == PURPLE_TYPED) ? */ {
		gchar *msg = g_strdup_printf(xml, "idle");
		simple_send_message(sip, recv, msg, "application/im-iscomposing+xml");
		g_free(msg);
	}
	g_free(recv);
	/*
	 * TODO: Is this right?  It will cause the core to call
	 *       serv_send_typing(gc, who, PURPLE_TYPING) once every second
	 *       until the user stops typing.  If that's not desired,
	 *       then return 0 instead.
	 */
	return 1;
}

static gchar *find_tag(const gchar *hdr) {
	const gchar *tmp = strstr(hdr, ";tag="), *tmp2;

	if(!tmp) return NULL;
	tmp += 5;
	if((tmp2 = strchr(tmp, ';'))) {
		return g_strndup(tmp, tmp2 - tmp);
	}
	return g_strdup(tmp);
}

static gchar* gen_xpidf(struct simple_account_data *sip) {
	gchar *doc = g_strdup_printf("<?xml version=\"1.0\" encoding=\"UTF-8\"?>\n"
			"<presence>\n"
			"<presentity uri=\"sip:%s@%s;method=SUBSCRIBE\"/>\n"
			"<display name=\"sip:%s@%s\"/>\n"
			"<atom id=\"1234\">\n"
			"<address uri=\"sip:%s@%s\">\n"
			"<status status=\"%s\"/>\n"
			"</address>\n"
			"</atom>\n"
			"</presence>\n",
			sip->username,
			sip->servername,
			sip->username,
			sip->servername,
			sip->username,
			sip->servername,
			sip->status);
	return doc;
}

static gchar* gen_pidf(struct simple_account_data *sip, gboolean open) {
	gchar *doc = g_strdup_printf("<?xml version=\"1.0\" encoding=\"UTF-8\"?>\n"
			"<presence xmlns=\"urn:ietf:params:xml:ns:pidf\"\n"
			"xmlns:im=\"urn:ietf:params:xml:ns:pidf:im\"\n"
			"entity=\"sip:%s@%s\">\n"
			"<tuple id=\"bs35r9f\">\n"
			"<status>\n"
			"<basic>%s</basic>\n"
			"</status>\n"
			"<note>%s</note>\n"
			"</tuple>\n"
			"</presence>",
			sip->username,
			sip->servername,
			(open == TRUE) ? "open" : "closed",
			(open == TRUE) ? sip->status : "");
	return doc;
}

static void send_notify(struct simple_account_data *sip, struct simple_watcher *watcher) {
	gchar *doc = watcher->needsxpidf ? gen_xpidf(sip) : gen_pidf(sip, TRUE);
	gchar *hdr = watcher->needsxpidf ? "Event: presence\r\nContent-Type: application/xpidf+xml\r\n" : "Event: presence\r\nContent-Type: application/pidf+xml\r\n";
	send_sip_request(sip->gc, "NOTIFY", watcher->name, watcher->name, hdr, doc, &watcher->dialog, NULL);
	g_free(doc);
}

static gboolean process_publish_response(struct simple_account_data *sip, struct sipmsg *msg, struct transaction *tc) {

	const gchar *etag = NULL;

	if(msg->response != 200 && msg->response != 408) {
		/* never send again */
		sip->republish = -1;
	}

	etag = sipmsg_find_header(msg, "SIP-Etag");
	if (etag) {
		/* we must store the etag somewhere. */
		g_free(sip->publish_etag);
		sip->publish_etag = g_strdup(etag);
	}

	return TRUE;
}

static void send_open_publish(struct simple_account_data *sip) {
	gchar *add_headers = NULL;
	gchar *uri = g_strdup_printf("sip:%s@%s", sip->username, sip->servername);
	gchar *doc = gen_pidf(sip, TRUE);

	add_headers = g_strdup_printf("%s%s%s%s%d\r\n%s",
		sip->publish_etag ? "SIP-If-Match: " : "",
		sip->publish_etag ? sip->publish_etag : "",
		sip->publish_etag ? "\r\n" : "",
		"Expires: ", PUBLISH_EXPIRATION,
		"Event: presence\r\n"
		"Content-Type: application/pidf+xml\r\n");

	send_sip_request(sip->gc, "PUBLISH", uri, uri,
		add_headers, doc, NULL, process_publish_response);
	sip->republish = time(NULL) + PUBLISH_EXPIRATION - 50;
	g_free(uri);
	g_free(doc);
	g_free(add_headers);
}

static void send_closed_publish(struct simple_account_data *sip) {
	gchar *uri = g_strdup_printf("sip:%s@%s", sip->username, sip->servername);
	gchar *add_headers, *doc;

	add_headers = g_strdup_printf("%s%s%s%s",
		sip->publish_etag ? "SIP-If-Match: " : "",
		sip->publish_etag ? sip->publish_etag : "",
		sip->publish_etag ? "\r\n" : "",
		"Expires: 600\r\n"
		"Event: presence\r\n"
		"Content-Type: application/pidf+xml\r\n");

	doc = gen_pidf(sip, FALSE);
	send_sip_request(sip->gc, "PUBLISH", uri, uri, add_headers,
		doc, NULL, process_publish_response);
	/*sip->republish = time(NULL) + 500;*/
	g_free(uri);
	g_free(doc);
	g_free(add_headers);
}

static void process_incoming_subscribe(struct simple_account_data *sip, struct sipmsg *msg) {
	const char *from_hdr = sipmsg_find_header(msg, "From");
	gchar *from = parse_from(from_hdr);
	gchar *theirtag = find_tag(from_hdr);
	gchar *ourtag = find_tag(sipmsg_find_header(msg, "To"));
	gboolean tagadded = FALSE;
	const gchar *callid = sipmsg_find_header(msg, "Call-ID");
	const gchar *expire = sipmsg_find_header(msg, "Expire");
	gchar *tmp;
	struct simple_watcher *watcher = watcher_find(sip, from);
	if(!ourtag) {
		tagadded = TRUE;
		ourtag = gentag();
	}
	if(!watcher) { /* new subscription */
		const gchar *acceptheader = sipmsg_find_header(msg, "Accept");
		gboolean needsxpidf = FALSE;
		if(!purple_privacy_check(sip->account, from)) {
			send_sip_response(sip->gc, msg, 202, "Ok", NULL);
			goto privend;
		}
		if(acceptheader) {
			const gchar *tmp = acceptheader;
			gboolean foundpidf = FALSE;
			gboolean foundxpidf = FALSE;
			while(tmp && tmp < acceptheader + strlen(acceptheader)) {
				gchar *tmp2 = strchr(tmp, ',');
				if(tmp2) *tmp2 = '\0';
				if(!g_ascii_strcasecmp("application/pidf+xml", tmp))
					foundpidf = TRUE;
				if(!g_ascii_strcasecmp("application/xpidf+xml", tmp))
					foundxpidf = TRUE;
				if(tmp2) {
					*tmp2 = ',';
					tmp = tmp2 + 1;
					while(*tmp == ' ') tmp++;
				} else
					tmp = 0;
			}
			if(!foundpidf && foundxpidf) needsxpidf = TRUE;
		}
		watcher = watcher_create(sip, from, callid, ourtag, theirtag, needsxpidf);
	}
	if(tagadded) {
		gchar *to = g_strdup_printf("%s;tag=%s", sipmsg_find_header(msg, "To"), ourtag);
		sipmsg_remove_header(msg, "To");
		sipmsg_add_header(msg, "To", to);
		g_free(to);
	}
	if(expire)
		watcher->expire = time(NULL) + strtol(expire, NULL, 10);
	else
		watcher->expire = time(NULL) + 600;
	sipmsg_remove_header(msg, "Contact");
	tmp = get_contact(sip);
	sipmsg_add_header(msg, "Contact", tmp);
	g_free(tmp);
	purple_debug_info("simple", "got subscribe: name %s ourtag %s theirtag %s callid %s\n", watcher->name, watcher->dialog.ourtag, watcher->dialog.theirtag, watcher->dialog.callid);
	send_sip_response(sip->gc, msg, 200, "Ok", NULL);
	send_notify(sip, watcher);
privend:
	g_free(from);
	g_free(theirtag);
	g_free(ourtag);
}

static void process_input_message(struct simple_account_data *sip, struct sipmsg *msg) {
	gboolean found = FALSE;
	if(msg->response == 0) { /* request */
		if(!strcmp(msg->method, "MESSAGE")) {
			process_incoming_message(sip, msg);
			found = TRUE;
		} else if(!strcmp(msg->method, "NOTIFY")) {
			process_incoming_notify(sip, msg);
			found = TRUE;
		} else if(!strcmp(msg->method, "SUBSCRIBE")) {
			process_incoming_subscribe(sip, msg);
			found = TRUE;
		} else {
			send_sip_response(sip->gc, msg, 501, "Not implemented", NULL);
		}
	} else { /* response */
		struct transaction *trans = transactions_find(sip, msg);
		if(trans) {
			if(msg->response == 407) {
				gchar *resend, *auth;
				const gchar *ptmp;

				if(sip->proxy.retries > 3) return;
				sip->proxy.retries++;
				/* do proxy authentication */

				ptmp = sipmsg_find_header(msg, "Proxy-Authenticate");

				fill_auth(sip, ptmp, &sip->proxy);
				auth = auth_header(sip, &sip->proxy, trans->msg->method, trans->msg->target);
				sipmsg_remove_header(trans->msg, "Proxy-Authorization");
				sipmsg_add_header(trans->msg, "Proxy-Authorization", auth);
				g_free(auth);
				resend = sipmsg_to_string(trans->msg);
				/* resend request */
				sendout_pkt(sip->gc, resend);
				g_free(resend);
			} else {
				if(msg->response == 100) {
					/* ignore provisional response */
					purple_debug_info("simple", "got trying response\n");
				} else {
					sip->proxy.retries = 0;
					if(!strcmp(trans->msg->method, "REGISTER")) {

						/* This is encountered when a REGISTER request was ...
						 */
						if(msg->response == 401) {
							/* denied until further authentication was provided. */
							sip->registrar.retries++;
						}
						else if (msg->response != 200) {
							/* denied for some other reason! */
							sip->registrar.retries++;
						}
						else {
							/* accepted! */
							sip->registrar.retries = 0;
						}
					} else {
						if(msg->response == 401) {
							/* This is encountered when a generic (MESSAGE, NOTIFY, etc)
							 * was denied until further authorization is provided.
							 */
							gchar *resend, *auth;
							const gchar *ptmp;

							if(sip->registrar.retries > SIMPLE_REGISTER_RETRY_MAX) return;
							sip->registrar.retries++;

							ptmp = sipmsg_find_header(msg, "WWW-Authenticate");

							fill_auth(sip, ptmp, &sip->registrar);
							auth = auth_header(sip, &sip->registrar, trans->msg->method, trans->msg->target);
							sipmsg_remove_header(trans->msg, "Authorization");
							sipmsg_add_header(trans->msg, "Authorization", auth);
							g_free(auth);
							resend = sipmsg_to_string(trans->msg);
							/* resend request */
							sendout_pkt(sip->gc, resend);
							g_free(resend);
						} else {
							/* Reset any count of retries that may have
							 * accumulated in the above branch.
							 */
							sip->registrar.retries = 0;
						}
					}
					if(trans->callback) {
						/* call the callback to process response*/
						(trans->callback)(sip, msg, trans);
					}
					transactions_remove(sip, trans);
				}
			}
			found = TRUE;
		} else {
			purple_debug(PURPLE_DEBUG_MISC, "simple", "received response to unknown transaction");
		}
	}
	if(!found) {
		purple_debug(PURPLE_DEBUG_MISC, "simple", "received a unknown sip message with method %s and response %d\n", msg->method, msg->response);
	}
}

static void process_input(struct simple_account_data *sip, struct sip_connection *conn)
{
	char *cur;
	char *dummy;
	struct sipmsg *msg;
	int restlen;
	cur = conn->inbuf;

	/* according to the RFC remove CRLF at the beginning */
	while(*cur == '\r' || *cur == '\n') {
		cur++;
	}
	if(cur != conn->inbuf) {
		memmove(conn->inbuf, cur, conn->inbufused - (cur - conn->inbuf));
		conn->inbufused = strlen(conn->inbuf);
	}

	/* Received a full Header? */
	if((cur = strstr(conn->inbuf, "\r\n\r\n")) != NULL) {
		time_t currtime = time(NULL);
		cur += 2;
		cur[0] = '\0';
		purple_debug_info("simple", "\n\nreceived - %s\n######\n%s\n#######\n\n", ctime(&currtime), conn->inbuf);
		msg = sipmsg_parse_header(conn->inbuf);

		if(!msg) {
			/* Should we re-use this error message (from lower in the function)? */
			purple_debug_misc("simple", "received a incomplete sip msg: %s\n", conn->inbuf);
			return;
		}

		cur[0] = '\r';
		cur += 2;
		restlen = conn->inbufused - (cur - conn->inbuf);
		if(restlen >= msg->bodylen) {
			dummy = g_malloc(msg->bodylen + 1);
			memcpy(dummy, cur, msg->bodylen);
			dummy[msg->bodylen] = '\0';
			msg->body = dummy;
			cur += msg->bodylen;
			memmove(conn->inbuf, cur, conn->inbuflen - (cur - conn->inbuf));
			conn->inbufused = strlen(conn->inbuf);
		} else {
			sipmsg_free(msg);
			return;
		}
		purple_debug(PURPLE_DEBUG_MISC, "simple", "in process response response: %d\n", msg->response);
		process_input_message(sip, msg);
	} else {
		purple_debug(PURPLE_DEBUG_MISC, "simple", "received a incomplete sip msg: %s\n", conn->inbuf);
	}
}

static void simple_udp_process(gpointer data, gint source, PurpleInputCondition con) {
	PurpleConnection *gc = data;
	struct simple_account_data *sip = gc->proto_data;
	struct sipmsg *msg;
	int len;
	time_t currtime;

	static char buffer[65536];
	if((len = recv(source, buffer, sizeof(buffer) - 1, 0)) > 0) {
		buffer[len] = '\0';
		purple_debug_info("simple", "\n\nreceived - %s\n######\n%s\n#######\n\n", ctime(&currtime), buffer);
		msg = sipmsg_parse_msg(buffer);
		if(msg) process_input_message(sip, msg);
	}
}

static void simple_input_cb(gpointer data, gint source, PurpleInputCondition cond)
{
	PurpleConnection *gc = data;
	struct simple_account_data *sip = gc->proto_data;
	int len;
	struct sip_connection *conn = connection_find(sip, source);
	if(!conn) {
		purple_debug_error("simple", "Connection not found!\n");
		return;
	}

	if(conn->inbuflen < conn->inbufused + SIMPLE_BUF_INC) {
		conn->inbuflen += SIMPLE_BUF_INC;
		conn->inbuf = g_realloc(conn->inbuf, conn->inbuflen);
	}

	len = read(source, conn->inbuf + conn->inbufused, SIMPLE_BUF_INC - 1);

	if(len < 0 && errno == EAGAIN)
		return;
	else if(len <= 0) {
		purple_debug_info("simple", "simple_input_cb: read error\n");
		connection_remove(sip, source);
		if(sip->fd == source) sip->fd = -1;
		return;
	}
	gc->last_received = time(NULL);
	conn->inbufused += len;
	conn->inbuf[conn->inbufused] = '\0';

	process_input(sip, conn);
}

/* Callback for new connections on incoming TCP port */
static void simple_newconn_cb(gpointer data, gint source, PurpleInputCondition cond) {
	PurpleConnection *gc = data;
	struct simple_account_data *sip = gc->proto_data;
	struct sip_connection *conn;
	int newfd, flags;

	newfd = accept(source, NULL, NULL);

	flags = fcntl(newfd, F_GETFL);
	fcntl(newfd, F_SETFL, flags | O_NONBLOCK);
#ifndef _WIN32
	fcntl(newfd, F_SETFD, FD_CLOEXEC);
#endif

	conn = connection_create(sip, newfd);

	conn->inputhandler = purple_input_add(newfd, PURPLE_INPUT_READ, simple_input_cb, gc);
}

static void login_cb(gpointer data, gint source, const gchar *error_message) {
	PurpleConnection *gc = data;
	struct simple_account_data *sip;
	struct sip_connection *conn;

	if (!PURPLE_CONNECTION_IS_VALID(gc))
	{
		if (source >= 0)
			close(source);
		return;
	}

	if(source < 0) {
		purple_connection_error_reason(gc,
			PURPLE_CONNECTION_ERROR_NETWORK_ERROR,
			_("Could not connect"));
		return;
	}

	sip = gc->proto_data;
	sip->fd = source;

	conn = connection_create(sip, source);

	sip->registertimeout = purple_timeout_add((rand()%100)+10*1000, (GSourceFunc)subscribe_timeout, sip);

	do_register(sip);

	conn->inputhandler = purple_input_add(sip->fd, PURPLE_INPUT_READ, simple_input_cb, gc);
}

static guint simple_ht_hash_nick(const char *nick) {
	char *lc = g_utf8_strdown(nick, -1);
	guint bucket = g_str_hash(lc);
	g_free(lc);

	return bucket;
}

static gboolean simple_ht_equals_nick(const char *nick1, const char *nick2) {
	return (purple_utf8_strcasecmp(nick1, nick2) == 0);
}

static void simple_udp_host_resolved_listen_cb(int listenfd, gpointer data) {
	struct simple_account_data *sip = (struct simple_account_data*) data;

	sip->listen_data = NULL;

	if(listenfd == -1) {
		purple_connection_error_reason(sip->gc,
			PURPLE_CONNECTION_ERROR_NETWORK_ERROR,
			_("Could not create listen socket"));
		return;
	}

	sip->fd = listenfd;

	sip->listenport = purple_network_get_port_from_fd(sip->fd);
	sip->listenfd = sip->fd;

	sip->listenpa = purple_input_add(sip->fd, PURPLE_INPUT_READ, simple_udp_process, sip->gc);

	sip->resendtimeout = purple_timeout_add(2500, (GSourceFunc) resend_timeout, sip);
	sip->registertimeout = purple_timeout_add((rand()%100)+10*1000, (GSourceFunc)subscribe_timeout, sip);
	do_register(sip);
}

static void simple_udp_host_resolved(GSList *hosts, gpointer data, const char *error_message) {
	struct simple_account_data *sip = (struct simple_account_data*) data;
	int addr_size;

	sip->query_data = NULL;

	if (!hosts || !hosts->data) {
		purple_connection_error_reason(sip->gc,
			PURPLE_CONNECTION_ERROR_NETWORK_ERROR,
			_("Couldn't resolve host"));
		return;
	}

	addr_size = GPOINTER_TO_INT(hosts->data);
	hosts = g_slist_remove(hosts, hosts->data);
	memcpy(&(sip->serveraddr), hosts->data, addr_size);
	g_free(hosts->data);
	hosts = g_slist_remove(hosts, hosts->data);
	while(hosts) {
		hosts = g_slist_remove(hosts, hosts->data);
		g_free(hosts->data);
		hosts = g_slist_remove(hosts, hosts->data);
	}

	/* create socket for incoming connections */
	sip->listen_data = purple_network_listen_range(5060, 5160, SOCK_DGRAM,
				simple_udp_host_resolved_listen_cb, sip);
	if (sip->listen_data == NULL) {
		purple_connection_error_reason(sip->gc,
			PURPLE_CONNECTION_ERROR_NETWORK_ERROR,
			_("Could not create listen socket"));
		return;
	}
}

static void
simple_tcp_connect_listen_cb(int listenfd, gpointer data) {
	struct simple_account_data *sip = (struct simple_account_data*) data;

	sip->listen_data = NULL;

	sip->listenfd = listenfd;
	if(sip->listenfd == -1) {
		purple_connection_error_reason(sip->gc,
			PURPLE_CONNECTION_ERROR_NETWORK_ERROR,
			_("Could not create listen socket"));
		return;
	}

	purple_debug_info("simple", "listenfd: %d\n", sip->listenfd);
	sip->listenport = purple_network_get_port_from_fd(sip->listenfd);
	sip->listenpa = purple_input_add(sip->listenfd, PURPLE_INPUT_READ,
			simple_newconn_cb, sip->gc);
	purple_debug_info("simple", "connecting to %s port %d\n",
			sip->realhostname, sip->realport);
	/* open tcp connection to the server */
	if (purple_proxy_connect(sip->gc, sip->account, sip->realhostname,
			sip->realport, login_cb, sip->gc) == NULL) {
		purple_connection_error_reason(sip->gc,
			PURPLE_CONNECTION_ERROR_NETWORK_ERROR,
			_("Couldn't create socket"));
	}
}

static void srvresolved(PurpleSrvResponse *resp, int results, gpointer data) {
	struct simple_account_data *sip;
	gchar *hostname;
	int port;

	sip = data;
	sip->srv_query_data = NULL;

	port = purple_account_get_int(sip->account, "port", 0);

	/* find the host to connect to */
	if(results) {
		hostname = g_strdup(resp->hostname);
		if(!port)
			port = resp->port;
		g_free(resp);
	} else {
		if(!purple_account_get_bool(sip->account, "useproxy", FALSE)) {
			hostname = g_strdup(sip->servername);
		} else {
			hostname = g_strdup(purple_account_get_string(sip->account, "proxy", sip->servername));
		}
	}

	sip->realhostname = hostname;
	sip->realport = port;
	if(!sip->realport) sip->realport = 5060;

	/* TCP case */
	if(!sip->udp) {
		/* create socket for incoming connections */
		sip->listen_data = purple_network_listen_range(5060, 5160, SOCK_STREAM,
					simple_tcp_connect_listen_cb, sip);
		if (sip->listen_data == NULL) {
			purple_connection_error_reason(sip->gc,
				PURPLE_CONNECTION_ERROR_NETWORK_ERROR,
				_("Could not create listen socket"));
			return;
		}
	} else { /* UDP */
		purple_debug_info("simple", "using udp with server %s and port %d\n", hostname, port);

		sip->query_data = purple_dnsquery_a(hostname, port, simple_udp_host_resolved, sip);
		if (sip->query_data == NULL) {
			purple_connection_error_reason(sip->gc,
				PURPLE_CONNECTION_ERROR_NETWORK_ERROR,
				_("Could not resolve hostname"));
		}
	}
}

static void simple_login(PurpleAccount *account)
{
	PurpleConnection *gc;
	struct simple_account_data *sip;
	gchar **userserver;
	const gchar *hosttoconnect;

	const char *username = purple_account_get_username(account);
	gc = purple_account_get_connection(account);

	if (strpbrk(username, " \t\v\r\n") != NULL) {
		purple_connection_error_reason(gc,
			PURPLE_CONNECTION_ERROR_INVALID_SETTINGS,
			_("SIP usernames may not contain whitespaces or @ symbols"));
		return;
	}

	gc->proto_data = sip = g_new0(struct simple_account_data, 1);
	sip->gc = gc;
	sip->account = account;
	sip->registerexpire = 900;
	sip->udp = purple_account_get_bool(account, "udp", FALSE);
	/* TODO: is there a good default grow size? */
	if(!sip->udp)
		sip->txbuf = purple_circ_buffer_new(0);

	userserver = g_strsplit(username, "@", 2);
	if (userserver[1] == NULL || userserver[1][0] == '\0') {
		purple_connection_error_reason(gc,
			PURPLE_CONNECTION_ERROR_INVALID_SETTINGS,
			_("SIP connect server not specified"));
		return;
	}

	purple_connection_set_display_name(gc, userserver[0]);
	sip->username = g_strdup(userserver[0]);
	sip->servername = g_strdup(userserver[1]);
	sip->password = g_strdup(purple_connection_get_password(gc));
	g_strfreev(userserver);

	sip->buddies = g_hash_table_new((GHashFunc)simple_ht_hash_nick, (GEqualFunc)simple_ht_equals_nick);

	purple_connection_update_progress(gc, _("Connecting"), 1, 2);

	/* TODO: Set the status correctly. */
	sip->status = g_strdup("available");

	if(!purple_account_get_bool(account, "useproxy", FALSE)) {
		hosttoconnect = sip->servername;
	} else {
		hosttoconnect = purple_account_get_string(account, "proxy", sip->servername);
	}

	sip->srv_query_data = purple_srv_resolve("sip",
			sip->udp ? "udp" : "tcp", hosttoconnect, srvresolved, sip);
}

static void simple_close(PurpleConnection *gc)
{
	struct simple_account_data *sip = gc->proto_data;

	if(sip) {
		/* unregister */
		if (sip->registerstatus == SIMPLE_REGISTER_COMPLETE)
		{
			g_hash_table_foreach(sip->buddies,
				(GHFunc)simple_unsubscribe,
				(gpointer)sip);

			if(purple_account_get_bool(sip->account,
						   "dopublish", TRUE))
				send_closed_publish(sip);

			do_register_exp(sip, 0);
		}
		connection_free_all(sip);

		if (sip->query_data != NULL)
			purple_dnsquery_destroy(sip->query_data);

		if (sip->srv_query_data != NULL)
			purple_srv_cancel(sip->srv_query_data);

		if (sip->listen_data != NULL)
			purple_network_listen_cancel(sip->listen_data);

		g_free(sip->servername);
		g_free(sip->username);
		g_free(sip->password);
		g_free(sip->registrar.nonce);
		g_free(sip->registrar.opaque);
		g_free(sip->registrar.target);
		g_free(sip->registrar.realm);
		g_free(sip->registrar.digest_session_key);
		g_free(sip->proxy.nonce);
		g_free(sip->proxy.opaque);
		g_free(sip->proxy.target);
		g_free(sip->proxy.realm);
		g_free(sip->proxy.digest_session_key);
		g_free(sip->publish_etag);
		if(sip->txbuf)
			purple_circ_buffer_destroy(sip->txbuf);
		g_free(sip->realhostname);
		if(sip->listenpa) purple_input_remove(sip->listenpa);
		if(sip->tx_handler) purple_input_remove(sip->tx_handler);
		if(sip->resendtimeout) purple_timeout_remove(sip->resendtimeout);
		if(sip->registertimeout) purple_timeout_remove(sip->registertimeout);
	}
	g_free(gc->proto_data);
	gc->proto_data = NULL;
}

static PurplePluginProtocolInfo prpl_info =
{
	0,
	NULL,					/* user_splits */
	NULL,					/* protocol_options */
	NO_BUDDY_ICONS,			/* icon_spec */
	simple_list_icon,		/* list_icon */
	NULL,					/* list_emblems */
	NULL,					/* status_text */
	NULL,					/* tooltip_text */
	simple_status_types,	/* away_states */
	NULL,					/* blist_node_menu */
	NULL,					/* chat_info */
	NULL,					/* chat_info_defaults */
	simple_login,			/* login */
	simple_close,			/* close */
	simple_im_send,			/* send_im */
	NULL,					/* set_info */
	simple_typing,			/* send_typing */
	NULL,					/* get_info */
	simple_set_status,		/* set_status */
	NULL,					/* set_idle */
	NULL,					/* change_passwd */
	simple_add_buddy,		/* add_buddy */
	NULL,					/* add_buddies */
	simple_remove_buddy,	/* remove_buddy */
	NULL,					/* remove_buddies */
	NULL,					/* add_permit */
	NULL,					/* add_deny */
	NULL,					/* rem_permit */
	NULL,					/* rem_deny */
	NULL,					/* set_permit_deny */
	NULL,					/* join_chat */
	NULL,					/* reject_chat */
	NULL,					/* get_chat_name */
	NULL,					/* chat_invite */
	NULL,					/* chat_leave */
	NULL,					/* chat_whisper */
	NULL,					/* chat_send */
	simple_keep_alive,		/* keepalive */
	NULL,					/* register_user */
	NULL,					/* get_cb_info */
	NULL,					/* get_cb_away */
	NULL,					/* alias_buddy */
	NULL,					/* group_buddy */
	NULL,					/* rename_group */
	NULL,					/* buddy_free */
	NULL,					/* convo_closed */
	NULL,					/* normalize */
	NULL,					/* set_buddy_icon */
	NULL,					/* remove_group */
	NULL,					/* get_cb_real_name */
	NULL,					/* set_chat_topic */
	NULL,					/* find_blist_chat */
	NULL,					/* roomlist_get_list */
	NULL,					/* roomlist_cancel */
	NULL,					/* roomlist_expand_category */
	NULL,					/* can_receive_file */
	NULL,					/* send_file */
	NULL,					/* new_xfer */
	NULL,					/* offline_message */
	NULL,					/* whiteboard_prpl_ops */
	simple_send_raw,		/* send_raw */
	NULL,					/* roomlist_room_serialize */

	/* padding */
	NULL,
	NULL,
	NULL,
	sizeof(PurplePluginProtocolInfo),       /* struct_size */
	NULL
};


static PurplePluginInfo info =
{
	PURPLE_PLUGIN_MAGIC,
	PURPLE_MAJOR_VERSION,
	PURPLE_MINOR_VERSION,
	PURPLE_PLUGIN_PROTOCOL,                             /**< type           */
	NULL,                                             /**< ui_requirement */
	0,                                                /**< flags          */
	NULL,                                             /**< dependencies   */
	PURPLE_PRIORITY_DEFAULT,                            /**< priority       */

	"prpl-simple",                                    /**< id             */
	"SIMPLE",                                         /**< name           */
	DISPLAY_VERSION,                                  /**< version        */
	N_("SIP/SIMPLE Protocol Plugin"),                 /**  summary        */
	N_("The SIP/SIMPLE Protocol Plugin"),             /**  description    */
	"Thomas Butter <butter@uni-mannheim.de>",         /**< author         */
	PURPLE_WEBSITE,                                     /**< homepage       */

	NULL,                                             /**< load           */
	NULL,                                             /**< unload         */
	NULL,                                             /**< destroy        */

	NULL,                                             /**< ui_info        */
	&prpl_info,                                       /**< extra_info     */
	NULL,
	NULL,

	/* padding */
	NULL,
	NULL,
	NULL,
	NULL
};

static void _init_plugin(PurplePlugin *plugin)
{
	PurpleAccountUserSplit *split;
	PurpleAccountOption *option;

	split = purple_account_user_split_new(_("Server"), "", '@');
	prpl_info.user_splits = g_list_append(prpl_info.user_splits, split);

	option = purple_account_option_bool_new(_("Publish status (note: everyone may watch you)"), "dopublish", TRUE);
	prpl_info.protocol_options = g_list_append(prpl_info.protocol_options, option);

	option = purple_account_option_int_new(_("Connect port"), "port", 0);
	prpl_info.protocol_options = g_list_append(prpl_info.protocol_options, option);

	option = purple_account_option_bool_new(_("Use UDP"), "udp", FALSE);
	prpl_info.protocol_options = g_list_append(prpl_info.protocol_options, option);
	option = purple_account_option_bool_new(_("Use proxy"), "useproxy", FALSE);
	prpl_info.protocol_options = g_list_append(prpl_info.protocol_options, option);
	option = purple_account_option_string_new(_("Proxy"), "proxy", "");
	prpl_info.protocol_options = g_list_append(prpl_info.protocol_options, option);
	option = purple_account_option_string_new(_("Auth User"), "authuser", "");
	prpl_info.protocol_options = g_list_append(prpl_info.protocol_options, option);
	option = purple_account_option_string_new(_("Auth Domain"), "authdomain", "");
	prpl_info.protocol_options = g_list_append(prpl_info.protocol_options, option);
}

PURPLE_INIT_PLUGIN(simple, _init_plugin, info);<|MERGE_RESOLUTION|>--- conflicted
+++ resolved
@@ -196,14 +196,9 @@
 {
 	struct simple_account_data *sip = (struct simple_account_data *)gc->proto_data;
 	struct simple_buddy *b;
-<<<<<<< HEAD
 	const char *name = purple_buddy_get_name(buddy);
-	if(strcmp("sip:", name)) {
+	if(strncmp(name, "sip:", 4)) {
 		gchar *buf = g_strdup_printf("sip:%s", name);
-=======
-	if(strncmp(buddy->name, "sip:", 4)) {
-		gchar *buf = g_strdup_printf("sip:%s", buddy->name);
->>>>>>> 6266aa7d
 		purple_blist_rename_buddy(buddy, buf);
 		g_free(buf);
 	}
