/**
 * @file simple.c
 *
 * purple
 *
 * Copyright (C) 2005 Thomas Butter <butter@uni-mannheim.de>
 *
 * ***
 * Thanks to Google's Summer of Code Program and the helpful mentors
 * ***
 *
 * This program is free software; you can redistribute it and/or modify
 * it under the terms of the GNU General Public License as published by
 * the Free Software Foundation; either version 2 of the License, or
 * (at your option) any later version.
 *
 * This program is distributed in the hope that it will be useful,
 * but WITHOUT ANY WARRANTY; without even the implied warranty of
 * MERCHANTABILITY or FITNESS FOR A PARTICULAR PURPOSE.  See the
 * GNU General Public License for more details.
 *
 * You should have received a copy of the GNU General Public License
 * along with this program; if not, write to the Free Software
 * Foundation, Inc., 51 Franklin Street, Fifth Floor, Boston, MA  02111-1301  USA
 */

#include "internal.h"

#include "accountopt.h"
#include "blist.h"
#include "conversation.h"
#include "dnsquery.h"
#include "debug.h"
#include "notify.h"
#include "privacy.h"
#include "prpl.h"
#include "plugin.h"
#include "util.h"
#include "version.h"
#include "network.h"
#include "xmlnode.h"

#include "simple.h"
#include "sipmsg.h"
#include "dnssrv.h"
#include "ntlm.h"

static char *gentag(void) {
	return g_strdup_printf("%04d%04d", rand() & 0xFFFF, rand() & 0xFFFF);
}

static char *genbranch(void) {
	return g_strdup_printf("z9hG4bK%04X%04X%04X%04X%04X",
		rand() & 0xFFFF, rand() & 0xFFFF, rand() & 0xFFFF,
		rand() & 0xFFFF, rand() & 0xFFFF);
}

static char *gencallid(void) {
	return g_strdup_printf("%04Xg%04Xa%04Xi%04Xm%04Xt%04Xb%04Xx%04Xx",
		rand() & 0xFFFF, rand() & 0xFFFF, rand() & 0xFFFF,
		rand() & 0xFFFF, rand() & 0xFFFF, rand() & 0xFFFF,
		rand() & 0xFFFF, rand() & 0xFFFF);
}

static const char *simple_list_icon(PurpleAccount *a, PurpleBuddy *b) {
	return "simple";
}

static void simple_keep_alive(PurpleConnection *gc) {
	struct simple_account_data *sip = gc->proto_data;
	if(sip->udp) { /* in case of UDP send a packet only with a 0 byte to
			 remain in the NAT table */
		gchar buf[2] = {0, 0};
		purple_debug_info("simple", "sending keep alive\n");
		sendto(sip->fd, buf, 1, 0, (struct sockaddr*)&sip->serveraddr, sizeof(struct sockaddr_in));
	}
	return;
}

static gboolean process_register_response(struct simple_account_data *sip, struct sipmsg *msg, struct transaction *tc);
static void send_notify(struct simple_account_data *sip, struct simple_watcher *);

static void send_open_publish(struct simple_account_data *sip);
static void send_closed_publish(struct simple_account_data *sip);

static void do_notifies(struct simple_account_data *sip) {
	GSList *tmp = sip->watcher;
	purple_debug_info("simple", "do_notifies()\n");
	if((sip->republish != -1) || sip->republish < time(NULL)) {
		if(purple_account_get_bool(sip->account, "dopublish", TRUE)) {
			send_open_publish(sip);
		}
	}

	while(tmp) {
		purple_debug_info("simple", "notifying %s\n", ((struct simple_watcher*)tmp->data)->name);
		send_notify(sip, tmp->data);
		tmp = tmp->next;
	}
}

static void simple_set_status(PurpleAccount *account, PurpleStatus *status) {
	PurpleStatusPrimitive primitive = purple_status_type_get_primitive(purple_status_get_type(status));
	struct simple_account_data *sip = NULL;

	if (!purple_status_is_active(status))
		return;

	if (account->gc)
		sip = account->gc->proto_data;

	if (sip)
	{
		g_free(sip->status);
		if (primitive == PURPLE_STATUS_AVAILABLE)
			sip->status = g_strdup("available");
		else
			sip->status = g_strdup("busy");

		do_notifies(sip);
	}
}

static struct sip_connection *connection_find(struct simple_account_data *sip, int fd) {
	struct sip_connection *ret = NULL;
	GSList *entry = sip->openconns;
	while(entry) {
		ret = entry->data;
		if(ret->fd == fd) return ret;
		entry = entry->next;
	}
	return NULL;
}

static struct simple_watcher *watcher_find(struct simple_account_data *sip,
		const gchar *name) {
	struct simple_watcher *watcher;
	GSList *entry = sip->watcher;
	while(entry) {
		watcher = entry->data;
		if(!strcmp(name, watcher->name)) return watcher;
		entry = entry->next;
	}
	return NULL;
}

static struct simple_watcher *watcher_create(struct simple_account_data *sip,
		const gchar *name, const gchar *callid, const gchar *ourtag,
		const gchar *theirtag, gboolean needsxpidf) {
	struct simple_watcher *watcher = g_new0(struct simple_watcher, 1);
	watcher->name = g_strdup(name);
	watcher->dialog.callid = g_strdup(callid);
	watcher->dialog.ourtag = g_strdup(ourtag);
	watcher->dialog.theirtag = g_strdup(theirtag);
	watcher->needsxpidf = needsxpidf;
	sip->watcher = g_slist_append(sip->watcher, watcher);
	return watcher;
}

static void watcher_remove(struct simple_account_data *sip, const gchar *name) {
	struct simple_watcher *watcher = watcher_find(sip, name);
	sip->watcher = g_slist_remove(sip->watcher, watcher);
	g_free(watcher->name);
	g_free(watcher->dialog.callid);
	g_free(watcher->dialog.ourtag);
	g_free(watcher->dialog.theirtag);
	g_free(watcher);
}

static struct sip_connection *connection_create(struct simple_account_data *sip, int fd) {
	struct sip_connection *ret = g_new0(struct sip_connection, 1);
	ret->fd = fd;
	sip->openconns = g_slist_append(sip->openconns, ret);
	return ret;
}

static void connection_remove(struct simple_account_data *sip, int fd) {
	struct sip_connection *conn = connection_find(sip, fd);
	sip->openconns = g_slist_remove(sip->openconns, conn);
	if(conn->inputhandler) purple_input_remove(conn->inputhandler);
	g_free(conn->inbuf);
	g_free(conn);
}

static void connection_free_all(struct simple_account_data *sip) {
	struct sip_connection *ret = NULL;
	GSList *entry = sip->openconns;
	while(entry) {
		ret = entry->data;
		connection_remove(sip, ret->fd);
		entry = sip->openconns;
	}
}

static void simple_add_buddy(PurpleConnection *gc, PurpleBuddy *buddy, PurpleGroup *group)
{
	struct simple_account_data *sip = (struct simple_account_data *)gc->proto_data;
	struct simple_buddy *b;
<<<<<<< HEAD
	const char *name = purple_buddy_get_name(buddy);
	if(strncmp("sip:", name, 4)) {
		gchar *buf = g_strdup_printf("sip:%s", name);
=======
	if(strcmp("sip:", buddy->name)) {
		gchar *buf = g_strdup_printf("sip:%s", buddy->name);
>>>>>>> c7ffecbd
		purple_blist_rename_buddy(buddy, buf);
		g_free(buf);
	}
	if(!g_hash_table_lookup(sip->buddies, name)) {
		b = g_new0(struct simple_buddy, 1);
		purple_debug_info("simple", "simple_add_buddy %s\n", name);
		b->name = g_strdup(name);
		g_hash_table_insert(sip->buddies, b->name, b);
	} else {
		purple_debug_info("simple", "buddy %s already in internal list\n", name);
	}
}

static void simple_get_buddies(PurpleConnection *gc) {
	PurpleBlistNode *gnode, *cnode, *bnode;
	PurpleAccount *account;

	purple_debug_info("simple", "simple_get_buddies\n");

	account = purple_connection_get_account(gc);
	for(gnode = purple_blist_get_root(); gnode;
			gnode = purple_blist_node_get_sibling_next(gnode)) {
		if(!PURPLE_BLIST_NODE_IS_GROUP(gnode)) continue;
		for(cnode = purple_blist_node_get_first_child(gnode);
				cnode;
				cnode = purple_blist_node_get_sibling_next(cnode)) {
			if(!PURPLE_BLIST_NODE_IS_CONTACT(cnode)) continue;
			for(bnode = purple_blist_node_get_first_child(cnode);
					bnode;
					bnode = purple_blist_node_get_sibling_next(bnode)) {
				if(!PURPLE_BLIST_NODE_IS_BUDDY(bnode)) continue;
				if(purple_buddy_get_account((PurpleBuddy*)bnode) == account)
					simple_add_buddy(gc, (PurpleBuddy*)bnode, (PurpleGroup *)gnode);
			}
		}
	}
}

static void simple_remove_buddy(PurpleConnection *gc, PurpleBuddy *buddy, PurpleGroup *group)
{
	const char *name = purple_buddy_get_name(buddy);
	struct simple_account_data *sip = (struct simple_account_data *)gc->proto_data;
	struct simple_buddy *b = g_hash_table_lookup(sip->buddies, name);
	g_hash_table_remove(sip->buddies, name);
	g_free(b->name);
	g_free(b);
}

static GList *simple_status_types(PurpleAccount *acc) {
	PurpleStatusType *type;
	GList *types = NULL;

	type = purple_status_type_new_with_attrs(
		PURPLE_STATUS_AVAILABLE, NULL, NULL, TRUE, TRUE, FALSE,
		"message", _("Message"), purple_value_new(PURPLE_TYPE_STRING),
		NULL);
	types = g_list_append(types, type);

	type = purple_status_type_new_full(
		PURPLE_STATUS_OFFLINE, NULL, NULL, TRUE, TRUE, FALSE);
	types = g_list_append(types, type);

	return types;
}

static gchar *auth_header(struct simple_account_data *sip,
		struct sip_auth *auth, const gchar *method, const gchar *target) {
	gchar noncecount[9];
	gchar *response;
	gchar *ret;
	gchar *tmp;
	const char *authdomain;
	const char *authuser;

	authdomain = purple_account_get_string(sip->account, "authdomain", "");
	authuser = purple_account_get_string(sip->account, "authuser", sip->username);

	if(!authuser || strlen(authuser) < 1) {
		authuser = sip->username;
	}

	if(auth->type == 1) { /* Digest */
		sprintf(noncecount, "%08d", auth->nc++);
		response = purple_cipher_http_digest_calculate_response(
							"md5", method, target, NULL, NULL,
							auth->nonce, noncecount, NULL, auth->digest_session_key);
		purple_debug(PURPLE_DEBUG_MISC, "simple", "response %s\n", response);

		ret = g_strdup_printf("Digest username=\"%s\", realm=\"%s\", nonce=\"%s\", uri=\"%s\", nc=\"%s\", response=\"%s\"", authuser, auth->realm, auth->nonce, target, noncecount, response);
		g_free(response);
		return ret;
	} else if(auth->type == 2) { /* NTLM */
		if(auth->nc == 3 && auth->nonce) {
			/* TODO: Don't hardcode "purple" as the hostname */
			ret = purple_ntlm_gen_type3(authuser, sip->password, "purple", authdomain, (const guint8 *)auth->nonce, &auth->flags);
			tmp = g_strdup_printf("NTLM qop=\"auth\", opaque=\"%s\", realm=\"%s\", targetname=\"%s\", gssapi-data=\"%s\"", auth->opaque, auth->realm, auth->target, ret);
			g_free(ret);
			return tmp;
		}
		tmp = g_strdup_printf("NTLM qop=\"auth\", realm=\"%s\", targetname=\"%s\", gssapi-data=\"\"", auth->realm, auth->target);
		return tmp;
	}

	sprintf(noncecount, "%08d", auth->nc++);
	response = purple_cipher_http_digest_calculate_response(
						"md5", method, target, NULL, NULL,
						auth->nonce, noncecount, NULL, auth->digest_session_key);
	purple_debug(PURPLE_DEBUG_MISC, "simple", "response %s\n", response);

	ret = g_strdup_printf("Digest username=\"%s\", realm=\"%s\", nonce=\"%s\", uri=\"%s\", nc=\"%s\", response=\"%s\"", authuser, auth->realm, auth->nonce, target, noncecount, response);
	g_free(response);
	return ret;
}

static char *parse_attribute(const char *attrname, const char *source) {
	const char *tmp, *tmp2;
	char *retval = NULL;
	int len = strlen(attrname);

	/* we know that source is NULL-terminated.
	 * Therefore this loop won't be infinite.
	 */
	while (source[0] == ' ')
 		source++;

	if(!strncmp(source, attrname, len)) {
		tmp = source + len;
		tmp2 = g_strstr_len(tmp, strlen(tmp), "\"");
		if(tmp2)
			retval = g_strndup(tmp, tmp2 - tmp);
		else
			retval = g_strdup(tmp);
	}

	return retval;
}

static void fill_auth(struct simple_account_data *sip, const gchar *hdr, struct sip_auth *auth) {
	int i = 0;
	const char *authuser;
	char *tmp;
	gchar **parts;

	authuser = purple_account_get_string(sip->account, "authuser", sip->username);

	if(!authuser || strlen(authuser) < 1) {
		authuser = sip->username;
	}

	if(!hdr) {
		purple_debug_error("simple", "fill_auth: hdr==NULL\n");
		return;
	}

	if(!g_ascii_strncasecmp(hdr, "NTLM", 4)) {
		purple_debug_info("simple", "found NTLM\n");
		auth->type = 2;
		parts = g_strsplit(hdr+5, "\",", 0);
		i = 0;
		while(parts[i]) {
			purple_debug_info("simple", "parts[i] %s\n", parts[i]);
			if((tmp = parse_attribute("gssapi-data=\"", parts[i]))) {
				auth->nonce = g_memdup(purple_ntlm_parse_type2(tmp, &auth->flags), 8);
				g_free(tmp);
			}
			if((tmp = parse_attribute("targetname=\"",
					parts[i]))) {
				auth->target = tmp;
			}
			else if((tmp = parse_attribute("realm=\"",
					parts[i]))) {
				auth->realm = tmp;
			}
			else if((tmp = parse_attribute("opaque=\"", parts[i]))) {
				auth->opaque = tmp;
			}
			i++;
		}
		g_strfreev(parts);
		auth->nc = 1;
		if(!strstr(hdr, "gssapi-data")) {
			auth->nc = 1;
		} else {
			auth->nc = 3;
		}

		return;
	} else if(!g_ascii_strncasecmp(hdr, "DIGEST", 6)) {

		purple_debug_info("simple", "found DIGEST\n");

		auth->type = 1;
		parts = g_strsplit(hdr+7, ",", 0);
		while(parts[i]) {
			if((tmp = parse_attribute("nonce=\"", parts[i]))) {
				auth->nonce = tmp;
			}
			else if((tmp = parse_attribute("realm=\"", parts[i]))) {
				auth->realm = tmp;
			}
			i++;
		}
		g_strfreev(parts);
		purple_debug(PURPLE_DEBUG_MISC, "simple", "nonce: %s realm: %s\n",
					 auth->nonce ? auth->nonce : "(null)",
					 auth->realm ? auth->realm : "(null)"); 

		if(auth->realm) {
			auth->digest_session_key = purple_cipher_http_digest_calculate_session_key(
				"md5", authuser, auth->realm, sip->password, auth->nonce, NULL);

			auth->nc = 1;
		}

	} else {
		purple_debug_error("simple", "Unsupported or bad WWW-Authenticate header (%s).\n", hdr);
	}

}

static void simple_canwrite_cb(gpointer data, gint source, PurpleInputCondition cond) {
	PurpleConnection *gc = data;
	struct simple_account_data *sip = gc->proto_data;
	gsize max_write;
	gssize written;

	max_write = purple_circ_buffer_get_max_read(sip->txbuf);

	if(max_write == 0) {
		purple_input_remove(sip->tx_handler);
		sip->tx_handler = 0;
		return;
	}

	written = write(sip->fd, sip->txbuf->outptr, max_write);

	if(written < 0 && errno == EAGAIN)
		written = 0;
	else if(written <= 0) {
		/*TODO: do we really want to disconnect on a failure to write?*/
		purple_connection_error_reason(gc,
			PURPLE_CONNECTION_ERROR_NETWORK_ERROR,
			_("Could not write"));
		return;
	}

	purple_circ_buffer_mark_read(sip->txbuf, written);
}

static void simple_input_cb(gpointer data, gint source, PurpleInputCondition cond);

static void send_later_cb(gpointer data, gint source, const gchar *error) {
	PurpleConnection *gc = data;
	struct simple_account_data *sip;
	struct sip_connection *conn;

	if (!PURPLE_CONNECTION_IS_VALID(gc))
	{
		if (source >= 0)
			close(source);
		return;
	}

	if(source < 0) {
		purple_connection_error_reason(gc,
			PURPLE_CONNECTION_ERROR_NETWORK_ERROR,
			_("Could not connect"));
		return;
	}

	sip = gc->proto_data;
	sip->fd = source;
	sip->connecting = FALSE;

	simple_canwrite_cb(gc, sip->fd, PURPLE_INPUT_WRITE);

	/* If there is more to write now, we need to register a handler */
	if(sip->txbuf->bufused > 0)
		sip->tx_handler = purple_input_add(sip->fd, PURPLE_INPUT_WRITE,
			simple_canwrite_cb, gc);

	conn = connection_create(sip, source);
	conn->inputhandler = purple_input_add(sip->fd, PURPLE_INPUT_READ, simple_input_cb, gc);
}


static void sendlater(PurpleConnection *gc, const char *buf) {
	struct simple_account_data *sip = gc->proto_data;

	if(!sip->connecting) {
		purple_debug_info("simple", "connecting to %s port %d\n", sip->realhostname ? sip->realhostname : "{NULL}", sip->realport);
		if (purple_proxy_connect(gc, sip->account, sip->realhostname, sip->realport, send_later_cb, gc) == NULL) {
			purple_connection_error_reason(gc, PURPLE_CONNECTION_ERROR_NETWORK_ERROR, _("Couldn't create socket"));
		}
		sip->connecting = TRUE;
	}

	if(purple_circ_buffer_get_max_read(sip->txbuf) > 0)
		purple_circ_buffer_append(sip->txbuf, "\r\n", 2);

	purple_circ_buffer_append(sip->txbuf, buf, strlen(buf));
}

static void sendout_pkt(PurpleConnection *gc, const char *buf) {
	struct simple_account_data *sip = gc->proto_data;
	time_t currtime = time(NULL);
	int writelen = strlen(buf);

	purple_debug(PURPLE_DEBUG_MISC, "simple", "\n\nsending - %s\n######\n%s\n######\n\n", ctime(&currtime), buf);
	if(sip->udp) {
		if(sendto(sip->fd, buf, writelen, 0, (struct sockaddr*)&sip->serveraddr, sizeof(struct sockaddr_in)) < writelen) {
			purple_debug_info("simple", "could not send packet\n");
		}
	} else {
		int ret;
		if(sip->fd < 0) {
			sendlater(gc, buf);
			return;
		}

		if(sip->tx_handler) {
			ret = -1;
			errno = EAGAIN;
		} else
			ret = write(sip->fd, buf, writelen);

		if (ret < 0 && errno == EAGAIN)
			ret = 0;
		else if(ret <= 0) { /* XXX: When does this happen legitimately? */
			sendlater(gc, buf);
			return;
		}

		if (ret < writelen) {
			if(!sip->tx_handler)
				sip->tx_handler = purple_input_add(sip->fd,
					PURPLE_INPUT_WRITE, simple_canwrite_cb,
					gc);

			/* XXX: is it OK to do this? You might get part of a request sent
			   with part of another. */
			if(sip->txbuf->bufused > 0)
				purple_circ_buffer_append(sip->txbuf, "\r\n", 2);

			purple_circ_buffer_append(sip->txbuf, buf + ret,
				writelen - ret);
		}
	}
}

static int simple_send_raw(PurpleConnection *gc, const char *buf, int len)
{
	sendout_pkt(gc, buf);
	return len;
}

static void sendout_sipmsg(struct simple_account_data *sip, struct sipmsg *msg) {
	GSList *tmp = msg->headers;
	gchar *name;
	gchar *value;
	GString *outstr = g_string_new("");
	g_string_append_printf(outstr, "%s %s SIP/2.0\r\n", msg->method, msg->target);
	while(tmp) {
		name = ((struct siphdrelement*) (tmp->data))->name;
		value = ((struct siphdrelement*) (tmp->data))->value;
		g_string_append_printf(outstr, "%s: %s\r\n", name, value);
		tmp = g_slist_next(tmp);
	}
	g_string_append_printf(outstr, "\r\n%s", msg->body ? msg->body : "");
	sendout_pkt(sip->gc, outstr->str);
	g_string_free(outstr, TRUE);
}

static void send_sip_response(PurpleConnection *gc, struct sipmsg *msg, int code,
		const char *text, const char *body) {
	GSList *tmp = msg->headers;
	gchar *name;
	gchar *value;
	GString *outstr = g_string_new("");

	/* When sending the acknowlegements and errors, the content length from the original
	   message is still here, but there is no body; we need to make sure we're sending the
	   correct content length */
	sipmsg_remove_header(msg, "Content-Length");
	if(body) {
		gchar len[12];
		sprintf(len, "%" G_GSIZE_FORMAT , strlen(body));
		sipmsg_add_header(msg, "Content-Length", len);
	}
	else
		sipmsg_add_header(msg, "Content-Length", "0");
	g_string_append_printf(outstr, "SIP/2.0 %d %s\r\n", code, text);
	while(tmp) {
		name = ((struct siphdrelement*) (tmp->data))->name;
		value = ((struct siphdrelement*) (tmp->data))->value;

		g_string_append_printf(outstr, "%s: %s\r\n", name, value);
		tmp = g_slist_next(tmp);
	}
	g_string_append_printf(outstr, "\r\n%s", body ? body : "");
	sendout_pkt(gc, outstr->str);
	g_string_free(outstr, TRUE);
}

static void transactions_remove(struct simple_account_data *sip, struct transaction *trans) {
	if(trans->msg) sipmsg_free(trans->msg);
	sip->transactions = g_slist_remove(sip->transactions, trans);
	g_free(trans);
}

static void transactions_add_buf(struct simple_account_data *sip, const gchar *buf, void *callback) {
	struct transaction *trans = g_new0(struct transaction, 1);
	trans->time = time(NULL);
	trans->msg = sipmsg_parse_msg(buf);
	trans->cseq = sipmsg_find_header(trans->msg, "CSeq");
	trans->callback = callback;
	sip->transactions = g_slist_append(sip->transactions, trans);
}

static struct transaction *transactions_find(struct simple_account_data *sip, struct sipmsg *msg) {
	struct transaction *trans;
	GSList *transactions = sip->transactions;
	const gchar *cseq = sipmsg_find_header(msg, "CSeq");

	if (cseq) {
		while(transactions) {
			trans = transactions->data;
			if(!strcmp(trans->cseq, cseq)) {
				return trans;
			}
			transactions = transactions->next;
		}
	} else {
		purple_debug(PURPLE_DEBUG_MISC, "simple", "Received message contains no CSeq header.\n");
	}

	return NULL;
}

static void send_sip_request(PurpleConnection *gc, const gchar *method,
		const gchar *url, const gchar *to, const gchar *addheaders,
		const gchar *body, struct sip_dialog *dialog, TransCallback tc) {
	struct simple_account_data *sip = gc->proto_data;
	char *callid = dialog ? g_strdup(dialog->callid) : gencallid();
	char *auth = NULL;
	const char *addh = "";
	gchar *branch = genbranch();
	gchar *tag = NULL;
	char *buf;

	if(!strcmp(method, "REGISTER")) {
		if(sip->regcallid) {
			g_free(callid);
			callid = g_strdup(sip->regcallid);
		}
		else sip->regcallid = g_strdup(callid);
	}

	if(addheaders) addh = addheaders;
	if(sip->registrar.type && !strcmp(method, "REGISTER")) {
		buf = auth_header(sip, &sip->registrar, method, url);
		auth = g_strdup_printf("Authorization: %s\r\n", buf);
		g_free(buf);
		purple_debug(PURPLE_DEBUG_MISC, "simple", "header %s", auth);
	} else if(sip->proxy.type && strcmp(method, "REGISTER")) {
		buf = auth_header(sip, &sip->proxy, method, url);
		auth = g_strdup_printf("Proxy-Authorization: %s\r\n", buf);
		g_free(buf);
		purple_debug(PURPLE_DEBUG_MISC, "simple", "header %s", auth);
	}

	if (!dialog)
		tag = gentag();

	buf = g_strdup_printf("%s %s SIP/2.0\r\n"
			"Via: SIP/2.0/%s %s:%d;branch=%s\r\n"
			/* Don't know what epid is, but LCS wants it */
			"From: <sip:%s@%s>;tag=%s;epid=1234567890\r\n"
			"To: <%s>%s%s\r\n"
			"Max-Forwards: 10\r\n"
			"CSeq: %d %s\r\n"
			"User-Agent: Purple/" VERSION "\r\n"
			"Call-ID: %s\r\n"
			"%s%s"
			"Content-Length: %" G_GSIZE_FORMAT "\r\n\r\n%s",
			method,
			url,
			sip->udp ? "UDP" : "TCP",
			purple_network_get_my_ip(-1),
			sip->listenport,
			branch,
			sip->username,
			sip->servername,
			dialog ? dialog->ourtag : tag,
			to,
			dialog ? ";tag=" : "",
			dialog ? dialog->theirtag : "",
			++sip->cseq,
			method,
			callid,
			auth ? auth : "",
			addh,
			strlen(body),
			body);

	g_free(tag);
	g_free(auth);
	g_free(branch);
	g_free(callid);

	/* add to ongoing transactions */

	transactions_add_buf(sip, buf, tc);

	sendout_pkt(gc, buf);

	g_free(buf);
}

static char *get_contact(struct simple_account_data  *sip) {
	return g_strdup_printf("<sip:%s@%s:%d;transport=%s>;methods=\"MESSAGE, SUBSCRIBE, NOTIFY\"",
			       sip->username, purple_network_get_my_ip(-1),
			       sip->listenport,
			       sip->udp ? "udp" : "tcp");
}

static void do_register_exp(struct simple_account_data *sip, int expire) {
	char *uri, *to, *contact, *hdr;

	sip->reregister = time(NULL) + expire - 50;

	uri = g_strdup_printf("sip:%s", sip->servername);
	to = g_strdup_printf("sip:%s@%s", sip->username, sip->servername);
	contact = get_contact(sip);
	hdr = g_strdup_printf("Contact: %s\r\nExpires: %d\r\n", contact, expire);
	g_free(contact);

	sip->registerstatus = SIMPLE_REGISTER_SENT;

	send_sip_request(sip->gc, "REGISTER", uri, to, hdr, "", NULL,
		process_register_response);

	g_free(hdr);
	g_free(uri);
	g_free(to);
}

static void do_register(struct simple_account_data *sip) {
	do_register_exp(sip, sip->registerexpire);
}

static gchar *parse_from(const gchar *hdr) {
	gchar *from;
	const gchar *tmp, *tmp2 = hdr;

	if(!hdr) return NULL;
	purple_debug_info("simple", "parsing address out of %s\n", hdr);
	tmp = strchr(hdr, '<');

	/* i hate the different SIP UA behaviours... */
	if(tmp) { /* sip address in <...> */
		tmp2 = tmp + 1;
		tmp = strchr(tmp2, '>');
		if(tmp) {
			from = g_strndup(tmp2, tmp - tmp2);
		} else {
			purple_debug_info("simple", "found < without > in From\n");
			return NULL;
		}
	} else {
		tmp = strchr(tmp2, ';');
		if(tmp) {
			from = g_strndup(tmp2, tmp - tmp2);
		} else {
			from = g_strdup(tmp2);
		}
	}
	purple_debug_info("simple", "got %s\n", from);
	return from;
}
static gchar *find_tag(const gchar *);

static gboolean process_subscribe_response(struct simple_account_data *sip, struct sipmsg *msg, struct transaction *tc) {
	gchar *to = NULL;
	struct simple_buddy *b = NULL;
	gchar *theirtag = NULL, *ourtag = NULL;
	const gchar *callid = NULL;

	purple_debug_info("simple", "process subscribe response\n");

	if(msg->response == 200 || msg->response == 202) {
		if ( (to = parse_from(sipmsg_find_header(msg, "To"))) &&
		      (b = g_hash_table_lookup(sip->buddies, to)) &&
		       !(b->dialog))
		{
			purple_debug_info("simple", "creating dialog"
				" information for a subscription.\n");

			theirtag = find_tag(sipmsg_find_header(msg, "To"));
			ourtag = find_tag(sipmsg_find_header(msg, "From"));
			callid = sipmsg_find_header(msg, "Call-ID");

			if (theirtag && ourtag && callid)
			{
				b->dialog = g_new0(struct sip_dialog, 1);
				b->dialog->ourtag = g_strdup(ourtag);
				b->dialog->theirtag = g_strdup(theirtag);
				b->dialog->callid = g_strdup(callid);

				purple_debug_info("simple", "ourtag: %s\n", 
					ourtag);
				purple_debug_info("simple", "theirtag: %s\n", 
					theirtag);
				purple_debug_info("simple", "callid: %s\n", 
					callid);
				g_free(theirtag);
				g_free(ourtag);
			}
		}
		else
		{
			purple_debug_info("simple", "cannot create dialog!\n");
		}
		return TRUE;
	}

	to = parse_from(sipmsg_find_header(tc->msg, "To")); /* cant be NULL since it is our own msg */

	/* we can not subscribe -> user is offline (TODO unknown status?) */

	purple_prpl_got_user_status(sip->account, to, "offline", NULL);
	g_free(to);
	return TRUE;
}

static void simple_subscribe_exp(struct simple_account_data *sip, struct simple_buddy *buddy, int expiration) {
	gchar *contact, *to, *tmp, *tmp2;

	tmp2 = g_strdup_printf(
		"Expires: %d\r\n"
		"Accept: application/pidf+xml, application/xpidf+xml\r\n"
		"Event: presence\r\n",
		expiration);

	if(strstr(buddy->name, "sip:"))
		to = g_strdup(buddy->name);
	else
		to = g_strdup_printf("sip:%s", buddy->name);

	tmp = get_contact(sip);
	contact = g_strdup_printf("%sContact: %s\r\n", tmp2, tmp);
	g_free(tmp);
	g_free(tmp2);

	send_sip_request(sip->gc, "SUBSCRIBE", to, to, contact,"",buddy->dialog,
			 (expiration > 0) ? process_subscribe_response : NULL);

	g_free(to);
	g_free(contact);

	/* resubscribe before subscription expires */
	/* add some jitter */
	if (expiration > 60)
		buddy->resubscribe = time(NULL) + (expiration - 60) + (rand() % 50);
	else if (expiration > 0)
		buddy->resubscribe = time(NULL) + ((int) (expiration / 2));
}

static void simple_subscribe(struct simple_account_data *sip, struct simple_buddy *buddy) {
	simple_subscribe_exp(sip, buddy, SUBSCRIBE_EXPIRATION);
}

static void simple_unsubscribe(char *name, struct simple_buddy *buddy, struct simple_account_data *sip) {
	if (buddy->dialog)
	{
		purple_debug_info("simple", "Unsubscribing from %s\n", name);
		simple_subscribe_exp(sip, buddy, 0);
	}
}

static gboolean simple_add_lcs_contacts(struct simple_account_data *sip, struct sipmsg *msg, struct transaction *tc) {
	const gchar *tmp;
	xmlnode *item, *group, *isc;
	const char *name_group;
	PurpleBuddy *b;
	PurpleGroup *g = NULL;
	struct simple_buddy *bs;
	int len = msg->bodylen;


	tmp = sipmsg_find_header(msg, "Event");
	if(tmp && !strcmp(tmp, "vnd-microsoft-roaming-contacts")){

		purple_debug_info("simple", "simple_add_lcs_contacts->%s-%d\n", msg->body, len);
		/*Convert the contact from XML to Purple Buddies*/
		isc = xmlnode_from_str(msg->body, len);

		/* ToDo. Find for all groups */
		if ((group = xmlnode_get_child(isc, "group"))) {
			name_group = xmlnode_get_attrib(group, "name");
			purple_debug_info("simple", "name_group->%s\n", name_group);
			g = purple_find_group(name_group);
			if(!g)
				g = purple_group_new(name_group);
		}

		if (!g) {
			g = purple_find_group("Buddies");
			if(!g)
				g = purple_group_new("Buddies");
		}

		for(item = xmlnode_get_child(isc, "contact"); item; item = xmlnode_get_next_twin(item))
		{
			const char *uri, *name, *groups;
			char *buddy_name;
			uri = xmlnode_get_attrib(item, "uri");
			name = xmlnode_get_attrib(item, "name");
			groups = xmlnode_get_attrib(item, "groups");
			purple_debug_info("simple", "URI->%s\n", uri);

			buddy_name = g_strdup_printf("sip:%s", uri);

			b = purple_find_buddy(sip->account, buddy_name);
			if(!b){
				b = purple_buddy_new(sip->account, buddy_name, uri);
			}
			g_free(buddy_name);

			purple_blist_add_buddy(b, NULL, g, NULL);
			purple_blist_alias_buddy(b, uri);
			bs = g_new0(struct simple_buddy, 1);
			bs->name = g_strdup(purple_buddy_get_name(b));
			g_hash_table_insert(sip->buddies, bs->name, bs);
		}
		xmlnode_free(isc);
	}
	return 0;
}

static void simple_subscribe_buddylist(struct simple_account_data *sip) {
	gchar *contact = "Event: vnd-microsoft-roaming-contacts\r\nAccept: application/vnd-microsoft-roaming-contacts+xml\r\nSupported: com.microsoft.autoextend\r\nSupported: ms-benotify\r\nProxy-Require: ms-benotify\r\nSupported: ms-piggyback-first-notify\r\n";
	gchar *to;
	gchar *tmp;
	to = g_strdup_printf("sip:%s@%s", sip->username, sip->servername);

	tmp = get_contact(sip);

	contact = g_strdup_printf("%sContact: %s\r\n", contact, tmp);
	g_free(tmp);

	send_sip_request(sip->gc, "SUBSCRIBE", to, to, contact, "", NULL, simple_add_lcs_contacts);

	g_free(to);
	g_free(contact);
}


static void simple_buddy_resub(char *name, struct simple_buddy *buddy, struct simple_account_data *sip) {
	time_t curtime = time(NULL);
	purple_debug_info("simple", "buddy resub\n");
	if(buddy->resubscribe < curtime) {
		purple_debug(PURPLE_DEBUG_MISC, "simple", "simple_buddy_resub %s\n", name);
		simple_subscribe(sip, buddy);
	}
}

static gboolean resend_timeout(struct simple_account_data *sip) {
	GSList *tmp = sip->transactions;
	time_t currtime = time(NULL);
	while(tmp) {
		struct transaction *trans = tmp->data;
		tmp = tmp->next;
		purple_debug_info("simple", "have open transaction age: %lu\n", currtime- trans->time);
		if((currtime - trans->time > 5) && trans->retries >= 1) {
			/* TODO 408 */
		} else {
			if((currtime - trans->time > 2) && trans->retries == 0) {
				trans->retries++;
				sendout_sipmsg(sip, trans->msg);
			}
		}
	}
	return TRUE;
}

static gboolean subscribe_timeout(struct simple_account_data *sip) {
	GSList *tmp;
	time_t curtime = time(NULL);
	/* register again if first registration expires */
	if(sip->reregister < curtime) {
		do_register(sip);
	}

	/* publish status again if our last update is about to expire. */
	if (sip->republish != -1 && 
		sip->republish < curtime &&
		purple_account_get_bool(sip->account, "dopublish", TRUE))
	{
		purple_debug_info("simple", "subscribe_timeout: republishing status.\n");
		send_open_publish(sip);
	}

	/* check for every subscription if we need to resubscribe */
	g_hash_table_foreach(sip->buddies, (GHFunc)simple_buddy_resub, (gpointer)sip);

	/* remove a timed out suscriber */
	tmp = sip->watcher;
	while(tmp) {
		struct simple_watcher *watcher = tmp->data;
		if(watcher->expire < curtime) {
			watcher_remove(sip, watcher->name);
			tmp = sip->watcher;
		}
		if(tmp) tmp = tmp->next;
	}

	return TRUE;
}

static void simple_send_message(struct simple_account_data *sip, const char *to, const char *msg, const char *type) {
	gchar *hdr;
	gchar *fullto;
	if(strcmp("sip:", to)) {
		fullto = g_strdup_printf("sip:%s", to);
	} else {
		fullto = g_strdup(to);
	}
	if(type) {
		hdr = g_strdup_printf("Content-Type: %s\r\n", type);
	} else {
		hdr = g_strdup("Content-Type: text/plain\r\n");
	}
	send_sip_request(sip->gc, "MESSAGE", fullto, fullto, hdr, msg, NULL, NULL);
	g_free(hdr);
	g_free(fullto);
}

static int simple_im_send(PurpleConnection *gc, const char *who, const char *what, PurpleMessageFlags flags) {
	struct simple_account_data *sip = gc->proto_data;
	char *to = g_strdup(who);
	char *text = purple_unescape_html(what);
	simple_send_message(sip, to, text, NULL);
	g_free(to);
	g_free(text);
	return 1;
}

static void process_incoming_message(struct simple_account_data *sip, struct sipmsg *msg) {
	gchar *from;
	const gchar *contenttype;
	gboolean found = FALSE;

	from = parse_from(sipmsg_find_header(msg, "From"));

	if(!from) return;

	purple_debug(PURPLE_DEBUG_MISC, "simple", "got message from %s: %s\n", from, msg->body);

	contenttype = sipmsg_find_header(msg, "Content-Type");
	if(!contenttype || !strcmp(contenttype, "text/plain") || !strcmp(contenttype, "text/html")) {
		serv_got_im(sip->gc, from, msg->body, 0, time(NULL));
		send_sip_response(sip->gc, msg, 200, "OK", NULL);
		found = TRUE;
	}
	else if(!strcmp(contenttype, "application/im-iscomposing+xml")) {
		xmlnode *isc = xmlnode_from_str(msg->body, msg->bodylen);
		xmlnode *state;
		gchar *statedata;

		if(!isc) {
			purple_debug_info("simple", "process_incoming_message: can not parse iscomposing\n");
			g_free(from);
			return;
		}

		state = xmlnode_get_child(isc, "state");

		if(!state) {
			purple_debug_info("simple", "process_incoming_message: no state found\n");
			xmlnode_free(isc);
			g_free(from);
			return;
		}

		statedata = xmlnode_get_data(state);
		if(statedata) {
			if(strstr(statedata, "active"))
				serv_got_typing(sip->gc, from, 0, PURPLE_TYPING);
			else
				serv_got_typing_stopped(sip->gc, from);

			g_free(statedata);
		}
		xmlnode_free(isc);
		send_sip_response(sip->gc, msg, 200, "OK", NULL);
		found = TRUE;
	}
	if(!found) {
		purple_debug_info("simple", "got unknown mime-type\n");
		send_sip_response(sip->gc, msg, 415, "Unsupported media type", NULL);
	}
	g_free(from);
}


gboolean process_register_response(struct simple_account_data *sip, struct sipmsg *msg, struct transaction *tc) {
	const gchar *tmp;
	purple_debug(PURPLE_DEBUG_MISC, "simple", "in process register response response: %d\n", msg->response);
	switch (msg->response) {
		case 200:
			if(sip->registerstatus < SIMPLE_REGISTER_COMPLETE) { /* registered */
				if(purple_account_get_bool(sip->account, "dopublish", TRUE)) {
					send_open_publish(sip);
				}
			}
			sip->registerstatus = SIMPLE_REGISTER_COMPLETE;
			purple_connection_set_state(sip->gc, PURPLE_CONNECTED);

			/* get buddies from blist */
			simple_get_buddies(sip->gc);

			subscribe_timeout(sip);
			tmp = sipmsg_find_header(msg, "Allow-Events");
		        if(tmp && strstr(tmp, "vnd-microsoft-provisioning")){
				simple_subscribe_buddylist(sip);
			}

			break;
		case 401:
			if(sip->registerstatus != SIMPLE_REGISTER_RETRY) {
				purple_debug_info("simple", "REGISTER retries %d\n", sip->registrar.retries);
				if(sip->registrar.retries > SIMPLE_REGISTER_RETRY_MAX) {
					if (!purple_account_get_remember_password(sip->gc->account))
						purple_account_set_password(sip->gc->account, NULL);
					purple_connection_error_reason(sip->gc,
						PURPLE_CONNECTION_ERROR_AUTHENTICATION_FAILED,
						_("Incorrect password."));
					return TRUE;
				}
				tmp = sipmsg_find_header(msg, "WWW-Authenticate");
				fill_auth(sip, tmp, &sip->registrar);
				sip->registerstatus = SIMPLE_REGISTER_RETRY;
				do_register(sip);
			}
			break;
		default:
			if (sip->registerstatus != SIMPLE_REGISTER_RETRY) {
				purple_debug_info("simple", "Unrecognized return code for REGISTER.\n");
				if (sip->registrar.retries > SIMPLE_REGISTER_RETRY_MAX) {
					purple_connection_error_reason(sip->gc,
						PURPLE_CONNECTION_ERROR_OTHER_ERROR,
						_("Unknown server response."));
					return TRUE;
				}
				sip->registerstatus = SIMPLE_REGISTER_RETRY;
				do_register(sip);
			}
			break;
		}
	return TRUE;
}

static gboolean dialog_match(struct sip_dialog *dialog, struct sipmsg *msg)
{
	const gchar *fromhdr;
	const gchar *tohdr;
	const gchar *callid;
	gchar *ourtag, *theirtag;
	gboolean match = FALSE;

	fromhdr = sipmsg_find_header(msg, "From");
	tohdr = sipmsg_find_header(msg, "To");
	callid = sipmsg_find_header(msg, "Call-ID");

	if (!fromhdr || !tohdr || !callid)
		return FALSE;

	ourtag = find_tag(tohdr);
	theirtag = find_tag(fromhdr);

	if (ourtag && theirtag &&
			!strcmp(dialog->callid, callid) &&
			!strcmp(dialog->ourtag, ourtag) &&
			!strcmp(dialog->theirtag, theirtag))
		match = TRUE;

	g_free(ourtag);
	g_free(theirtag);

	return match;
}

static void process_incoming_notify(struct simple_account_data *sip, struct sipmsg *msg) {
	gchar *from;
	const gchar *fromhdr;
	gchar *basicstatus_data;
	xmlnode *pidf;
	xmlnode *basicstatus = NULL, *tuple, *status;
	gboolean isonline = FALSE;
	struct simple_buddy *b = NULL;
	const gchar *sshdr = NULL;

	fromhdr = sipmsg_find_header(msg, "From");
	from = parse_from(fromhdr);
	if(!from) return;

	b = g_hash_table_lookup(sip->buddies, from);
	if (!b)
	{
		g_free(from);
		purple_debug_info("simple", "Could not find the buddy.\n");
		return;
	}

	if (b->dialog && !dialog_match(b->dialog, msg))
	{
		/* We only accept notifies from people that
		 * we already have a dialog with.
		 */
		purple_debug_info("simple","No corresponding dialog for notify--discard\n");
		g_free(from);
		return;
	}

	pidf = xmlnode_from_str(msg->body, msg->bodylen);

	if(!pidf) {
		purple_debug_info("simple", "process_incoming_notify: no parseable pidf\n");
		sshdr = sipmsg_find_header(msg, "Subscription-State");
		if (sshdr)
		{
			int i = 0;
			gchar **ssparts = g_strsplit(sshdr, ":", 0);
			while (ssparts[i])
			{
				g_strchug(ssparts[i]);
				if (purple_str_has_prefix(ssparts[i], "terminated"))
				{
					purple_debug_info("simple", "Subscription expired!");
					if (b->dialog)
					{
						g_free(b->dialog->ourtag);
						g_free(b->dialog->theirtag);
						g_free(b->dialog->callid);
						g_free(b->dialog);
						b->dialog = NULL;
					}

					purple_prpl_got_user_status(sip->account, from, "offline", NULL);
					break;
				}
				i++;
			}
			g_strfreev(ssparts);
		}
		send_sip_response(sip->gc, msg, 200, "OK", NULL);
		g_free(from);
		return;
	}

	if ((tuple = xmlnode_get_child(pidf, "tuple")))
		if ((status = xmlnode_get_child(tuple, "status")))
			basicstatus = xmlnode_get_child(status, "basic");

	if(!basicstatus) {
		purple_debug_info("simple", "process_incoming_notify: no basic found\n");
		xmlnode_free(pidf);
		g_free(from);
		return;
	}

	basicstatus_data = xmlnode_get_data(basicstatus);

	if(!basicstatus_data) {
		purple_debug_info("simple", "process_incoming_notify: no basic data found\n");
		xmlnode_free(pidf);
		g_free(from);
		return;
	}

	if(strstr(basicstatus_data, "open"))
		isonline = TRUE;


	if(isonline) 
		purple_prpl_got_user_status(sip->account, from, "available", NULL);
	else 
		purple_prpl_got_user_status(sip->account, from, "offline", NULL);

	xmlnode_free(pidf);
	g_free(from);
	g_free(basicstatus_data);

	send_sip_response(sip->gc, msg, 200, "OK", NULL);
}

static unsigned int simple_typing(PurpleConnection *gc, const char *name, PurpleTypingState state) {
	struct simple_account_data *sip = gc->proto_data;

	gchar *xml = "<?xml version=\"1.0\" encoding=\"UTF-8\"?>\n"
			"<isComposing xmlns=\"urn:ietf:params:xml:ns:im-iscomposing\"\n"
			"xmlns:xsi=\"http://www.w3.org/2001/XMLSchema-instance\"\n"
			"xsi:schemaLocation=\"urn:ietf:params:xml:ns:im-composing iscomposing.xsd\">\n"
			"<state>%s</state>\n"
			"<contenttype>text/plain</contenttype>\n"
			"<refresh>60</refresh>\n"
			"</isComposing>";
	gchar *recv = g_strdup(name);
	if(state == PURPLE_TYPING) {
		gchar *msg = g_strdup_printf(xml, "active");
		simple_send_message(sip, recv, msg, "application/im-iscomposing+xml");
		g_free(msg);
	} else /* TODO: Only if (state == PURPLE_TYPED) ? */ {
		gchar *msg = g_strdup_printf(xml, "idle");
		simple_send_message(sip, recv, msg, "application/im-iscomposing+xml");
		g_free(msg);
	}
	g_free(recv);
	/*
	 * TODO: Is this right?  It will cause the core to call
	 *       serv_send_typing(gc, who, PURPLE_TYPING) once every second
	 *       until the user stops typing.  If that's not desired,
	 *       then return 0 instead.
	 */
	return 1;
}

static gchar *find_tag(const gchar *hdr) {
	const gchar *tmp = strstr(hdr, ";tag="), *tmp2;

	if(!tmp) return NULL;
	tmp += 5;
	if((tmp2 = strchr(tmp, ';'))) {
		return g_strndup(tmp, tmp2 - tmp);
	}
	return g_strdup(tmp);
}

static gchar* gen_xpidf(struct simple_account_data *sip) {
	gchar *doc = g_strdup_printf("<?xml version=\"1.0\" encoding=\"UTF-8\"?>\n"
			"<presence>\n"
			"<presentity uri=\"sip:%s@%s;method=SUBSCRIBE\"/>\n"
			"<display name=\"sip:%s@%s\"/>\n"
			"<atom id=\"1234\">\n"
			"<address uri=\"sip:%s@%s\">\n"
			"<status status=\"%s\"/>\n"
			"</address>\n"
			"</atom>\n"
			"</presence>\n",
			sip->username,
			sip->servername,
			sip->username,
			sip->servername,
			sip->username,
			sip->servername,
			sip->status);
	return doc;
}

static gchar* gen_pidf(struct simple_account_data *sip, gboolean open) {
	gchar *doc = g_strdup_printf("<?xml version=\"1.0\" encoding=\"UTF-8\"?>\n"
			"<presence xmlns=\"urn:ietf:params:xml:ns:pidf\"\n"
			"xmlns:im=\"urn:ietf:params:xml:ns:pidf:im\"\n"
			"entity=\"sip:%s@%s\">\n"
			"<tuple id=\"bs35r9f\">\n"
			"<status>\n"
			"<basic>%s</basic>\n"
			"</status>\n"
			"<note>%s</note>\n"
			"</tuple>\n"
			"</presence>",
			sip->username,
			sip->servername,
			(open == TRUE) ? "open" : "closed",
			(open == TRUE) ? sip->status : "");
	return doc;
}

static void send_notify(struct simple_account_data *sip, struct simple_watcher *watcher) {
	gchar *doc = watcher->needsxpidf ? gen_xpidf(sip) : gen_pidf(sip, TRUE);
	gchar *hdr = watcher->needsxpidf ? "Event: presence\r\nContent-Type: application/xpidf+xml\r\n" : "Event: presence\r\nContent-Type: application/pidf+xml\r\n";
	send_sip_request(sip->gc, "NOTIFY", watcher->name, watcher->name, hdr, doc, &watcher->dialog, NULL);
	g_free(doc);
}

static gboolean process_publish_response(struct simple_account_data *sip, struct sipmsg *msg, struct transaction *tc) {

	const gchar *etag = NULL;

	if(msg->response != 200 && msg->response != 408) {
		/* never send again */
		sip->republish = -1;
	}

	etag = sipmsg_find_header(msg, "SIP-Etag");
	if (etag) {
		/* we must store the etag somewhere. */
		g_free(sip->publish_etag);
		sip->publish_etag = g_strdup(etag);
	}

	return TRUE;
}

static void send_open_publish(struct simple_account_data *sip) {
	gchar *add_headers = NULL;
	gchar *uri = g_strdup_printf("sip:%s@%s", sip->username, sip->servername);
	gchar *doc = gen_pidf(sip, TRUE);

	add_headers = g_strdup_printf("%s%s%s%s%d\r\n%s",
		sip->publish_etag ? "SIP-If-Match: " : "",
		sip->publish_etag ? sip->publish_etag : "",
		sip->publish_etag ? "\r\n" : "",
		"Expires: ", PUBLISH_EXPIRATION,
		"Event: presence\r\n"
		"Content-Type: application/pidf+xml\r\n");

	send_sip_request(sip->gc, "PUBLISH", uri, uri,
		add_headers, doc, NULL, process_publish_response);
	sip->republish = time(NULL) + PUBLISH_EXPIRATION - 50;
	g_free(uri);
	g_free(doc);
	g_free(add_headers);
}

static void send_closed_publish(struct simple_account_data *sip) {
	gchar *uri = g_strdup_printf("sip:%s@%s", sip->username, sip->servername);
	gchar *add_headers, *doc;

	add_headers = g_strdup_printf("%s%s%s%s",
		sip->publish_etag ? "SIP-If-Match: " : "",
		sip->publish_etag ? sip->publish_etag : "",
		sip->publish_etag ? "\r\n" : "",
		"Expires: 600\r\n"
		"Event: presence\r\n"
		"Content-Type: application/pidf+xml\r\n");

	doc = gen_pidf(sip, FALSE);
	send_sip_request(sip->gc, "PUBLISH", uri, uri, add_headers,
		doc, NULL, process_publish_response);
	/*sip->republish = time(NULL) + 500;*/
	g_free(uri);
	g_free(doc);
	g_free(add_headers);
}

static void process_incoming_subscribe(struct simple_account_data *sip, struct sipmsg *msg) {
	const char *from_hdr = sipmsg_find_header(msg, "From");
	gchar *from = parse_from(from_hdr);
	gchar *theirtag = find_tag(from_hdr);
	gchar *ourtag = find_tag(sipmsg_find_header(msg, "To"));
	gboolean tagadded = FALSE;
	const gchar *callid = sipmsg_find_header(msg, "Call-ID");
	const gchar *expire = sipmsg_find_header(msg, "Expire");
	gchar *tmp;
	struct simple_watcher *watcher = watcher_find(sip, from);
	if(!ourtag) {
		tagadded = TRUE;
		ourtag = gentag();
	}
	if(!watcher) { /* new subscription */
		const gchar *acceptheader = sipmsg_find_header(msg, "Accept");
		gboolean needsxpidf = FALSE;
		if(!purple_privacy_check(sip->account, from)) {
			send_sip_response(sip->gc, msg, 202, "Ok", NULL);
			goto privend;
		}
		if(acceptheader) {
			const gchar *tmp = acceptheader;
			gboolean foundpidf = FALSE;
			gboolean foundxpidf = FALSE;
			while(tmp && tmp < acceptheader + strlen(acceptheader)) {
				gchar *tmp2 = strchr(tmp, ',');
				if(tmp2) *tmp2 = '\0';
				if(!g_ascii_strcasecmp("application/pidf+xml", tmp))
					foundpidf = TRUE;
				if(!g_ascii_strcasecmp("application/xpidf+xml", tmp))
					foundxpidf = TRUE;
				if(tmp2) {
					*tmp2 = ',';
					tmp = tmp2 + 1;
					while(*tmp == ' ') tmp++;
				} else
					tmp = 0;
			}
			if(!foundpidf && foundxpidf) needsxpidf = TRUE;
		}
		watcher = watcher_create(sip, from, callid, ourtag, theirtag, needsxpidf);
	}
	if(tagadded) {
		gchar *to = g_strdup_printf("%s;tag=%s", sipmsg_find_header(msg, "To"), ourtag);
		sipmsg_remove_header(msg, "To");
		sipmsg_add_header(msg, "To", to);
		g_free(to);
	}
	if(expire)
		watcher->expire = time(NULL) + strtol(expire, NULL, 10);
	else
		watcher->expire = time(NULL) + 600;
	sipmsg_remove_header(msg, "Contact");
	tmp = get_contact(sip);
	sipmsg_add_header(msg, "Contact", tmp);
	g_free(tmp);
	purple_debug_info("simple", "got subscribe: name %s ourtag %s theirtag %s callid %s\n", watcher->name, watcher->dialog.ourtag, watcher->dialog.theirtag, watcher->dialog.callid);
	send_sip_response(sip->gc, msg, 200, "Ok", NULL);
	send_notify(sip, watcher);
privend:
	g_free(from);
	g_free(theirtag);
	g_free(ourtag);
}

static void process_input_message(struct simple_account_data *sip, struct sipmsg *msg) {
	gboolean found = FALSE;
	if(msg->response == 0) { /* request */
		if(!strcmp(msg->method, "MESSAGE")) {
			process_incoming_message(sip, msg);
			found = TRUE;
		} else if(!strcmp(msg->method, "NOTIFY")) {
			process_incoming_notify(sip, msg);
			found = TRUE;
		} else if(!strcmp(msg->method, "SUBSCRIBE")) {
			process_incoming_subscribe(sip, msg);
			found = TRUE;
		} else {
			send_sip_response(sip->gc, msg, 501, "Not implemented", NULL);
		}
	} else { /* response */
		struct transaction *trans = transactions_find(sip, msg);
		if(trans) {
			if(msg->response == 407) {
				gchar *resend, *auth;
				const gchar *ptmp;

				if(sip->proxy.retries > 3) return;
				sip->proxy.retries++;
				/* do proxy authentication */

				ptmp = sipmsg_find_header(msg, "Proxy-Authenticate");

				fill_auth(sip, ptmp, &sip->proxy);
				auth = auth_header(sip, &sip->proxy, trans->msg->method, trans->msg->target);
				sipmsg_remove_header(trans->msg, "Proxy-Authorization");
				sipmsg_add_header(trans->msg, "Proxy-Authorization", auth);
				g_free(auth);
				resend = sipmsg_to_string(trans->msg);
				/* resend request */
				sendout_pkt(sip->gc, resend);
				g_free(resend);
			} else {
				if(msg->response == 100) {
					/* ignore provisional response */
					purple_debug_info("simple", "got trying response\n");
				} else {
					sip->proxy.retries = 0;
					if(!strcmp(trans->msg->method, "REGISTER")) {

						/* This is encountered when a REGISTER request was ...
						 */
						if(msg->response == 401) {
							/* denied until further authentication was provided. */
							sip->registrar.retries++;
						}
						else if (msg->response != 200) {
							/* denied for some other reason! */
							sip->registrar.retries++;
						}
						else {
							/* accepted! */
							sip->registrar.retries = 0;
						}
					} else {
						if(msg->response == 401) {
							/* This is encountered when a generic (MESSAGE, NOTIFY, etc)
							 * was denied until further authorization is provided.
							 */
							gchar *resend, *auth;
							const gchar *ptmp;

							if(sip->registrar.retries > SIMPLE_REGISTER_RETRY_MAX) return;
							sip->registrar.retries++;

							ptmp = sipmsg_find_header(msg, "WWW-Authenticate");

							fill_auth(sip, ptmp, &sip->registrar);
							auth = auth_header(sip, &sip->registrar, trans->msg->method, trans->msg->target);
							sipmsg_remove_header(trans->msg, "Authorization");
							sipmsg_add_header(trans->msg, "Authorization", auth);
							g_free(auth);
							resend = sipmsg_to_string(trans->msg);
							/* resend request */
							sendout_pkt(sip->gc, resend);
							g_free(resend);
						} else {
							/* Reset any count of retries that may have
							 * accumulated in the above branch.
							 */
							sip->registrar.retries = 0;
						}
					}
					if(trans->callback) {
						/* call the callback to process response*/
						(trans->callback)(sip, msg, trans);
					}
					transactions_remove(sip, trans);
				}
			}
			found = TRUE;
		} else {
			purple_debug(PURPLE_DEBUG_MISC, "simple", "received response to unknown transaction");
		}
	}
	if(!found) {
		purple_debug(PURPLE_DEBUG_MISC, "simple", "received a unknown sip message with method %s and response %d\n", msg->method, msg->response);
	}
}

static void process_input(struct simple_account_data *sip, struct sip_connection *conn)
{
	char *cur;
	char *dummy;
	struct sipmsg *msg;
	int restlen;
	cur = conn->inbuf;

	/* according to the RFC remove CRLF at the beginning */
	while(*cur == '\r' || *cur == '\n') {
		cur++;
	}
	if(cur != conn->inbuf) {
		memmove(conn->inbuf, cur, conn->inbufused - (cur - conn->inbuf));
		conn->inbufused = strlen(conn->inbuf);
	}

	/* Received a full Header? */
	if((cur = strstr(conn->inbuf, "\r\n\r\n")) != NULL) {
		time_t currtime = time(NULL);
		cur += 2;
		cur[0] = '\0';
		purple_debug_info("simple", "\n\nreceived - %s\n######\n%s\n#######\n\n", ctime(&currtime), conn->inbuf);
		msg = sipmsg_parse_header(conn->inbuf);

		if(!msg) {
			/* Should we re-use this error message (from lower in the function)? */
			purple_debug_misc("simple", "received a incomplete sip msg: %s\n", conn->inbuf);
			return;
		}

		cur[0] = '\r';
		cur += 2;
		restlen = conn->inbufused - (cur - conn->inbuf);
		if(restlen >= msg->bodylen) {
			dummy = g_malloc(msg->bodylen + 1);
			memcpy(dummy, cur, msg->bodylen);
			dummy[msg->bodylen] = '\0';
			msg->body = dummy;
			cur += msg->bodylen;
			memmove(conn->inbuf, cur, conn->inbuflen - (cur - conn->inbuf));
			conn->inbufused = strlen(conn->inbuf);
		} else {
			sipmsg_free(msg);
			return;
		}
		purple_debug(PURPLE_DEBUG_MISC, "simple", "in process response response: %d\n", msg->response);
		process_input_message(sip, msg);
	} else {
		purple_debug(PURPLE_DEBUG_MISC, "simple", "received a incomplete sip msg: %s\n", conn->inbuf);
	}
}

static void simple_udp_process(gpointer data, gint source, PurpleInputCondition con) {
	PurpleConnection *gc = data;
	struct simple_account_data *sip = gc->proto_data;
	struct sipmsg *msg;
	int len;
	time_t currtime;

	static char buffer[65536];
	if((len = recv(source, buffer, sizeof(buffer) - 1, 0)) > 0) {
		buffer[len] = '\0';
		purple_debug_info("simple", "\n\nreceived - %s\n######\n%s\n#######\n\n", ctime(&currtime), buffer);
		msg = sipmsg_parse_msg(buffer);
		if(msg) process_input_message(sip, msg);
	}
}

static void simple_input_cb(gpointer data, gint source, PurpleInputCondition cond)
{
	PurpleConnection *gc = data;
	struct simple_account_data *sip = gc->proto_data;
	int len;
	struct sip_connection *conn = connection_find(sip, source);
	if(!conn) {
		purple_debug_error("simple", "Connection not found!\n");
		return;
	}

	if(conn->inbuflen < conn->inbufused + SIMPLE_BUF_INC) {
		conn->inbuflen += SIMPLE_BUF_INC;
		conn->inbuf = g_realloc(conn->inbuf, conn->inbuflen);
	}

	len = read(source, conn->inbuf + conn->inbufused, SIMPLE_BUF_INC - 1);

	if(len < 0 && errno == EAGAIN)
		return;
	else if(len <= 0) {
		purple_debug_info("simple", "simple_input_cb: read error\n");
		connection_remove(sip, source);
		if(sip->fd == source) sip->fd = -1;
		return;
	}
	gc->last_received = time(NULL);
	conn->inbufused += len;
	conn->inbuf[conn->inbufused] = '\0';

	process_input(sip, conn);
}

/* Callback for new connections on incoming TCP port */
static void simple_newconn_cb(gpointer data, gint source, PurpleInputCondition cond) {
	PurpleConnection *gc = data;
	struct simple_account_data *sip = gc->proto_data;
	struct sip_connection *conn;
	int newfd, flags;

	newfd = accept(source, NULL, NULL);

	flags = fcntl(newfd, F_GETFL);
	fcntl(newfd, F_SETFL, flags | O_NONBLOCK);
#ifndef _WIN32
	fcntl(newfd, F_SETFD, FD_CLOEXEC);
#endif

	conn = connection_create(sip, newfd);

	conn->inputhandler = purple_input_add(newfd, PURPLE_INPUT_READ, simple_input_cb, gc);
}

static void login_cb(gpointer data, gint source, const gchar *error_message) {
	PurpleConnection *gc = data;
	struct simple_account_data *sip;
	struct sip_connection *conn;

	if (!PURPLE_CONNECTION_IS_VALID(gc))
	{
		if (source >= 0)
			close(source);
		return;
	}

	if(source < 0) {
		purple_connection_error_reason(gc,
			PURPLE_CONNECTION_ERROR_NETWORK_ERROR,
			_("Could not connect"));
		return;
	}

	sip = gc->proto_data;
	sip->fd = source;

	conn = connection_create(sip, source);

	sip->registertimeout = purple_timeout_add((rand()%100)+10*1000, (GSourceFunc)subscribe_timeout, sip);

	do_register(sip);

	conn->inputhandler = purple_input_add(sip->fd, PURPLE_INPUT_READ, simple_input_cb, gc);
}

static guint simple_ht_hash_nick(const char *nick) {
	char *lc = g_utf8_strdown(nick, -1);
	guint bucket = g_str_hash(lc);
	g_free(lc);

	return bucket;
}

static gboolean simple_ht_equals_nick(const char *nick1, const char *nick2) {
	return (purple_utf8_strcasecmp(nick1, nick2) == 0);
}

static void simple_udp_host_resolved_listen_cb(int listenfd, gpointer data) {
	struct simple_account_data *sip = (struct simple_account_data*) data;

	sip->listen_data = NULL;

	if(listenfd == -1) {
		purple_connection_error_reason(sip->gc,
			PURPLE_CONNECTION_ERROR_NETWORK_ERROR,
			_("Could not create listen socket"));
		return;
	}

	sip->fd = listenfd;

	sip->listenport = purple_network_get_port_from_fd(sip->fd);
	sip->listenfd = sip->fd;

	sip->listenpa = purple_input_add(sip->fd, PURPLE_INPUT_READ, simple_udp_process, sip->gc);

	sip->resendtimeout = purple_timeout_add(2500, (GSourceFunc) resend_timeout, sip);
	sip->registertimeout = purple_timeout_add((rand()%100)+10*1000, (GSourceFunc)subscribe_timeout, sip);
	do_register(sip);
}

static void simple_udp_host_resolved(GSList *hosts, gpointer data, const char *error_message) {
	struct simple_account_data *sip = (struct simple_account_data*) data;
	int addr_size;

	sip->query_data = NULL;

	if (!hosts || !hosts->data) {
		purple_connection_error_reason(sip->gc,
			PURPLE_CONNECTION_ERROR_NETWORK_ERROR,
			_("Couldn't resolve host"));
		return;
	}

	addr_size = GPOINTER_TO_INT(hosts->data);
	hosts = g_slist_remove(hosts, hosts->data);
	memcpy(&(sip->serveraddr), hosts->data, addr_size);
	g_free(hosts->data);
	hosts = g_slist_remove(hosts, hosts->data);
	while(hosts) {
		hosts = g_slist_remove(hosts, hosts->data);
		g_free(hosts->data);
		hosts = g_slist_remove(hosts, hosts->data);
	}

	/* create socket for incoming connections */
	sip->listen_data = purple_network_listen_range(5060, 5160, SOCK_DGRAM,
				simple_udp_host_resolved_listen_cb, sip);
	if (sip->listen_data == NULL) {
		purple_connection_error_reason(sip->gc,
			PURPLE_CONNECTION_ERROR_NETWORK_ERROR,
			_("Could not create listen socket"));
		return;
	}
}

static void
simple_tcp_connect_listen_cb(int listenfd, gpointer data) {
	struct simple_account_data *sip = (struct simple_account_data*) data;

	sip->listen_data = NULL;

	sip->listenfd = listenfd;
	if(sip->listenfd == -1) {
		purple_connection_error_reason(sip->gc,
			PURPLE_CONNECTION_ERROR_NETWORK_ERROR,
			_("Could not create listen socket"));
		return;
	}

	purple_debug_info("simple", "listenfd: %d\n", sip->listenfd);
	sip->listenport = purple_network_get_port_from_fd(sip->listenfd);
	sip->listenpa = purple_input_add(sip->listenfd, PURPLE_INPUT_READ,
			simple_newconn_cb, sip->gc);
	purple_debug_info("simple", "connecting to %s port %d\n",
			sip->realhostname, sip->realport);
	/* open tcp connection to the server */
	if (purple_proxy_connect(sip->gc, sip->account, sip->realhostname,
			sip->realport, login_cb, sip->gc) == NULL) {
		purple_connection_error_reason(sip->gc,
			PURPLE_CONNECTION_ERROR_NETWORK_ERROR,
			_("Couldn't create socket"));
	}
}

static void srvresolved(PurpleSrvResponse *resp, int results, gpointer data) {
	struct simple_account_data *sip;
	gchar *hostname;
	int port;

	sip = data;
	sip->srv_query_data = NULL;

	port = purple_account_get_int(sip->account, "port", 0);

	/* find the host to connect to */
	if(results) {
		hostname = g_strdup(resp->hostname);
		if(!port)
			port = resp->port;
		g_free(resp);
	} else {
		if(!purple_account_get_bool(sip->account, "useproxy", FALSE)) {
			hostname = g_strdup(sip->servername);
		} else {
			hostname = g_strdup(purple_account_get_string(sip->account, "proxy", sip->servername));
		}
	}

	sip->realhostname = hostname;
	sip->realport = port;
	if(!sip->realport) sip->realport = 5060;

	/* TCP case */
	if(!sip->udp) {
		/* create socket for incoming connections */
		sip->listen_data = purple_network_listen_range(5060, 5160, SOCK_STREAM,
					simple_tcp_connect_listen_cb, sip);
		if (sip->listen_data == NULL) {
			purple_connection_error_reason(sip->gc,
				PURPLE_CONNECTION_ERROR_NETWORK_ERROR,
				_("Could not create listen socket"));
			return;
		}
	} else { /* UDP */
		purple_debug_info("simple", "using udp with server %s and port %d\n", hostname, port);

		sip->query_data = purple_dnsquery_a(hostname, port, simple_udp_host_resolved, sip);
		if (sip->query_data == NULL) {
			purple_connection_error_reason(sip->gc,
				PURPLE_CONNECTION_ERROR_NETWORK_ERROR,
				_("Could not resolve hostname"));
		}
	}
}

static void simple_login(PurpleAccount *account)
{
	PurpleConnection *gc;
	struct simple_account_data *sip;
	gchar **userserver;
	const gchar *hosttoconnect;

	const char *username = purple_account_get_username(account);
	gc = purple_account_get_connection(account);

	if (strpbrk(username, " \t\v\r\n") != NULL) {
		purple_connection_error_reason(gc,
			PURPLE_CONNECTION_ERROR_INVALID_SETTINGS,
			_("SIP usernames may not contain whitespaces or @ symbols"));
		return;
	}

	gc->proto_data = sip = g_new0(struct simple_account_data, 1);
	sip->gc = gc;
	sip->account = account;
	sip->registerexpire = 900;
	sip->udp = purple_account_get_bool(account, "udp", FALSE);
	/* TODO: is there a good default grow size? */
	if(!sip->udp)
		sip->txbuf = purple_circ_buffer_new(0);

	userserver = g_strsplit(username, "@", 2);
	purple_connection_set_display_name(gc, userserver[0]);
	sip->username = g_strdup(userserver[0]);
	sip->servername = g_strdup(userserver[1]);
	sip->password = g_strdup(purple_connection_get_password(gc));
	g_strfreev(userserver);

	sip->buddies = g_hash_table_new((GHashFunc)simple_ht_hash_nick, (GEqualFunc)simple_ht_equals_nick);

	purple_connection_update_progress(gc, _("Connecting"), 1, 2);

	/* TODO: Set the status correctly. */
	sip->status = g_strdup("available");

	if(!purple_account_get_bool(account, "useproxy", FALSE)) {
		hosttoconnect = sip->servername;
	} else {
		hosttoconnect = purple_account_get_string(account, "proxy", sip->servername);
	}

	sip->srv_query_data = purple_srv_resolve("sip",
			sip->udp ? "udp" : "tcp", hosttoconnect, srvresolved, sip);
}

static void simple_close(PurpleConnection *gc)
{
	struct simple_account_data *sip = gc->proto_data;

	if(sip) {
		/* unregister */
		if (sip->registerstatus == SIMPLE_REGISTER_COMPLETE)
		{
			g_hash_table_foreach(sip->buddies,
				(GHFunc)simple_unsubscribe,
				(gpointer)sip);

			if(purple_account_get_bool(sip->account,
						   "dopublish", TRUE))
				send_closed_publish(sip);

			do_register_exp(sip, 0);
		}
		connection_free_all(sip);

		if (sip->query_data != NULL)
			purple_dnsquery_destroy(sip->query_data);

		if (sip->srv_query_data != NULL)
			purple_srv_cancel(sip->srv_query_data);

		if (sip->listen_data != NULL)
			purple_network_listen_cancel(sip->listen_data);

		g_free(sip->servername);
		g_free(sip->username);
		g_free(sip->password);
		g_free(sip->registrar.nonce);
		g_free(sip->registrar.opaque);
		g_free(sip->registrar.target);
		g_free(sip->registrar.realm);
		g_free(sip->registrar.digest_session_key);
		g_free(sip->proxy.nonce);
		g_free(sip->proxy.opaque);
		g_free(sip->proxy.target);
		g_free(sip->proxy.realm);
		g_free(sip->proxy.digest_session_key);
		g_free(sip->publish_etag);
		if(sip->txbuf)
			purple_circ_buffer_destroy(sip->txbuf);
		g_free(sip->realhostname);
		if(sip->listenpa) purple_input_remove(sip->listenpa);
		if(sip->tx_handler) purple_input_remove(sip->tx_handler);
		if(sip->resendtimeout) purple_timeout_remove(sip->resendtimeout);
		if(sip->registertimeout) purple_timeout_remove(sip->registertimeout);
	}
	g_free(gc->proto_data);
	gc->proto_data = NULL;
}

static PurplePluginProtocolInfo prpl_info =
{
	0,
	NULL,					/* user_splits */
	NULL,					/* protocol_options */
	NO_BUDDY_ICONS,			/* icon_spec */
	simple_list_icon,		/* list_icon */
	NULL,					/* list_emblems */
	NULL,					/* status_text */
	NULL,					/* tooltip_text */
	simple_status_types,	/* away_states */
	NULL,					/* blist_node_menu */
	NULL,					/* chat_info */
	NULL,					/* chat_info_defaults */
	simple_login,			/* login */
	simple_close,			/* close */
	simple_im_send,			/* send_im */
	NULL,					/* set_info */
	simple_typing,			/* send_typing */
	NULL,					/* get_info */
	simple_set_status,		/* set_status */
	NULL,					/* set_idle */
	NULL,					/* change_passwd */
	simple_add_buddy,		/* add_buddy */
	NULL,					/* add_buddies */
	simple_remove_buddy,	/* remove_buddy */
	NULL,					/* remove_buddies */
	NULL,					/* add_permit */
	NULL,					/* add_deny */
	NULL,					/* rem_permit */
	NULL,					/* rem_deny */
	NULL,					/* set_permit_deny */
	NULL,					/* join_chat */
	NULL,					/* reject_chat */
	NULL,					/* get_chat_name */
	NULL,					/* chat_invite */
	NULL,					/* chat_leave */
	NULL,					/* chat_whisper */
	NULL,					/* chat_send */
	simple_keep_alive,		/* keepalive */
	NULL,					/* register_user */
	NULL,					/* get_cb_info */
	NULL,					/* get_cb_away */
	NULL,					/* alias_buddy */
	NULL,					/* group_buddy */
	NULL,					/* rename_group */
	NULL,					/* buddy_free */
	NULL,					/* convo_closed */
	NULL,					/* normalize */
	NULL,					/* set_buddy_icon */
	NULL,					/* remove_group */
	NULL,					/* get_cb_real_name */
	NULL,					/* set_chat_topic */
	NULL,					/* find_blist_chat */
	NULL,					/* roomlist_get_list */
	NULL,					/* roomlist_cancel */
	NULL,					/* roomlist_expand_category */
	NULL,					/* can_receive_file */
	NULL,					/* send_file */
	NULL,					/* new_xfer */
	NULL,					/* offline_message */
	NULL,					/* whiteboard_prpl_ops */
	simple_send_raw,		/* send_raw */
	NULL,					/* roomlist_room_serialize */

	/* padding */
	NULL,
	NULL,
	NULL,
	sizeof(PurplePluginProtocolInfo),       /* struct_size */
	NULL
};


static PurplePluginInfo info =
{
	PURPLE_PLUGIN_MAGIC,
	PURPLE_MAJOR_VERSION,
	PURPLE_MINOR_VERSION,
	PURPLE_PLUGIN_PROTOCOL,                             /**< type           */
	NULL,                                             /**< ui_requirement */
	0,                                                /**< flags          */
	NULL,                                             /**< dependencies   */
	PURPLE_PRIORITY_DEFAULT,                            /**< priority       */

	"prpl-simple",                                    /**< id             */
	"SIMPLE",                                         /**< name           */
	DISPLAY_VERSION,                                  /**< version        */
	N_("SIP/SIMPLE Protocol Plugin"),                 /**  summary        */
	N_("The SIP/SIMPLE Protocol Plugin"),             /**  description    */
	"Thomas Butter <butter@uni-mannheim.de>",         /**< author         */
	PURPLE_WEBSITE,                                     /**< homepage       */

	NULL,                                             /**< load           */
	NULL,                                             /**< unload         */
	NULL,                                             /**< destroy        */

	NULL,                                             /**< ui_info        */
	&prpl_info,                                       /**< extra_info     */
	NULL,
	NULL,

	/* padding */
	NULL,
	NULL,
	NULL,
	NULL
};

static void _init_plugin(PurplePlugin *plugin)
{
	PurpleAccountUserSplit *split;
	PurpleAccountOption *option;

	split = purple_account_user_split_new(_("Server"), "", '@');
	prpl_info.user_splits = g_list_append(prpl_info.user_splits, split);

	option = purple_account_option_bool_new(_("Publish status (note: everyone may watch you)"), "dopublish", TRUE);
	prpl_info.protocol_options = g_list_append(prpl_info.protocol_options, option);

	option = purple_account_option_int_new(_("Connect port"), "port", 0);
	prpl_info.protocol_options = g_list_append(prpl_info.protocol_options, option);

	option = purple_account_option_bool_new(_("Use UDP"), "udp", FALSE);
	prpl_info.protocol_options = g_list_append(prpl_info.protocol_options, option);
	option = purple_account_option_bool_new(_("Use proxy"), "useproxy", FALSE);
	prpl_info.protocol_options = g_list_append(prpl_info.protocol_options, option);
	option = purple_account_option_string_new(_("Proxy"), "proxy", "");
	prpl_info.protocol_options = g_list_append(prpl_info.protocol_options, option);
	option = purple_account_option_string_new(_("Auth User"), "authuser", "");
	prpl_info.protocol_options = g_list_append(prpl_info.protocol_options, option);
	option = purple_account_option_string_new(_("Auth Domain"), "authdomain", "");
	prpl_info.protocol_options = g_list_append(prpl_info.protocol_options, option);
}

PURPLE_INIT_PLUGIN(simple, _init_plugin, info);<|MERGE_RESOLUTION|>--- conflicted
+++ resolved
@@ -196,14 +196,9 @@
 {
 	struct simple_account_data *sip = (struct simple_account_data *)gc->proto_data;
 	struct simple_buddy *b;
-<<<<<<< HEAD
 	const char *name = purple_buddy_get_name(buddy);
-	if(strncmp("sip:", name, 4)) {
+	if(strcmp("sip:", name)) {
 		gchar *buf = g_strdup_printf("sip:%s", name);
-=======
-	if(strcmp("sip:", buddy->name)) {
-		gchar *buf = g_strdup_printf("sip:%s", buddy->name);
->>>>>>> c7ffecbd
 		purple_blist_rename_buddy(buddy, buf);
 		g_free(buf);
 	}
