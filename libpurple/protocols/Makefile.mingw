--- conflicted
+++ resolved
@@ -8,11 +8,7 @@
 PIDGIN_TREE_TOP := ../..
 include $(PIDGIN_TREE_TOP)/libpurple/win32/global.mak
 
-<<<<<<< HEAD
-SUBDIRS = gg irc jabber msn mxit novell null oscar sametime silc simple yahoo bonjour facebook
-=======
 SUBDIRS = gg irc jabber novell null oscar sametime silc simple bonjour
->>>>>>> f7ee0d55
 
 .PHONY: all install clean
 
