--- conflicted
+++ resolved
@@ -368,66 +368,10 @@
 	} else {
 		xmlnode *service;
 
-<<<<<<< HEAD
-					if(!g_strcasecmp(member_type, "PassportMember") ) {
-						passport = type = NULL;
-						if ((passportNode = xmlnode_get_child(member, "PassportName")))
-							passport = xmlnode_get_data(passportNode);
-						if ((typeNode = xmlnode_get_child(member, "Type")))
-							type = xmlnode_get_data(typeNode);
-						purple_debug_info("MSNCL","Passport name: '%s', Type: %s\n", passport ? passport : "(null)", type ? type : "(null)");
-						/* Why do we even bother parsing it just to free it??? */
-						g_free(type);
-
-						user = msn_userlist_find_add_user(session->userlist,passport,NULL);
-						g_free(passport);
-
-						membershipIdNode = xmlnode_get_child(member,"MembershipId");
-						if (membershipIdNode != NULL) {
-							membershipId = xmlnode_get_data(membershipIdNode);
-							if (membershipId != NULL) {
-								user->membership_id[list] = atoi(membershipId);
-								g_free(membershipId);
-							}
-						}
-
-						msn_got_lst_user(session, user, list_op, NULL);
-					}
-					else if (!g_strcasecmp(member_type, "PhoneMember")) {
-						purple_debug_info("msn", "Recieved Phone Member; ignoring.\n");
-					}
-					else if (!g_strcasecmp(member_type, "EmailMember")) {
-						xmlnode *emailNode;
-						passport = NULL;
-
-						if ((emailNode = xmlnode_get_child(member, "Email")))
-							passport = xmlnode_get_data(emailNode);
-						purple_debug_info("MSNCL","Email Member: Name: '%s', list_op: %d\n", passport ? passport : "(null)", list_op);
-
-						user = msn_userlist_find_add_user(session->userlist, passport, NULL);
-						g_free(passport);
-
-						membershipIdNode = xmlnode_get_child(member,"MembershipId");
-						if (membershipIdNode != NULL) {
-							membershipId = xmlnode_get_data(membershipIdNode);
-							if (membershipId != NULL) {
-								user->membership_id[list] = atoi(membershipId);
-								g_free(membershipId);
-							}
-						}
-
-						msn_got_lst_user(session, user, list_op, NULL);
-					} else {
-						purple_debug_info("msn", "Unknown Member type: %s\n", member_type);
-					}
-				}
-			}
-=======
 		for (service = msn_soap_xml_get(node, "Body/FindMembershipResponse/"
 				"FindMembershipResult/Services/Service");
 			 service; service = xmlnode_get_next_twin(service)) {
 			msn_parse_each_service(contact->session, service);
->>>>>>> 26e6faab
 		}
 		g_free(typedata);
 	}
