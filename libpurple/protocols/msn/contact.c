--- conflicted
+++ resolved
@@ -101,19 +101,11 @@
 msn_callback_state_set_who(MsnCallbackState *state, const gchar *who)
 {
 	g_return_if_fail(state != NULL);
-<<<<<<< HEAD
 
 	g_free(state->who);
 	state->who = g_strdup(who);
 }
 
-=======
-
-	g_free(state->who);
-	state->who = g_strdup(who);
-}
-
->>>>>>> 44151322
 void
 msn_callback_state_set_uid(MsnCallbackState *state, const gchar *uid)
 {
@@ -397,7 +389,7 @@
 	g_free(cb_data);
 }
 
-/* SOAP  get contact list*/
+/*SOAP  get contact list*/
 void
 msn_get_contact_list(MsnContact * contact,
 	const MsnSoapPartnerScenario partner_scenario, const char *update_time)
@@ -479,7 +471,6 @@
 				|| !(contactInfo = xmlnode_get_child(contactNode, "contactInfo"))
 				|| !(contactType = xmlnode_get_child(contactInfo, "contactType")))
 			continue;
-<<<<<<< HEAD
 
 		g_free(passport);
 		g_free(Name);
@@ -487,15 +478,6 @@
 		g_free(type);
 		passport = Name = uid = type = NULL;
 
-=======
-
-		g_free(passport);
-		g_free(Name);
-		g_free(uid);
-		g_free(type);
-		passport = Name = uid = type = NULL;
-
->>>>>>> 44151322
 		uid = xmlnode_get_data(contactId);
 		type = xmlnode_get_data(contactType);
 
@@ -674,11 +656,7 @@
 
 		if ((node2 = xmlnode_get_child(abNode, "lastChange")))
 			tmp = xmlnode_get_data(node2);
-<<<<<<< HEAD
-		purple_debug_info("MsnAB"," lastchanged Time:{%s}\n", tmp ? tmp : "(null)");
-=======
 		purple_debug_info("MSNAB"," lastchanged Time:{%s}\n", tmp ? tmp : "(null)");
->>>>>>> 44151322
 		purple_account_set_string(session->account, "ablastChange", tmp);
 
 		g_free(tmp); tmp = NULL;
@@ -712,10 +690,6 @@
 			msn_send_privacy(session->account->gc);
 			msn_notification_dump_contact(session);
 		}
-
-		/*free the read buffer*/
-		msn_soap_free_read_buf(soapconn);
-		return TRUE;
 	} else {
 		/* This is making us loop infinitely when we fail to parse the
 		  address book, disable for now (we should re-enable when we
@@ -726,7 +700,6 @@
 		*/
 		msn_session_disconnect(session);
 		purple_connection_error(session->account->gc, _("Unable to retrieve MSN Address Book"));
-		return FALSE;
 	}
 }
 
@@ -936,16 +909,6 @@
 	gpointer data)
 {
 	MsnCallbackState *state = data;
-<<<<<<< HEAD
-
-	if (resp != NULL) {
-		MsnUser *user;
-		MsnUserList *userlist = state->session->userlist;
-
-		purple_debug_info("MSNCL","Delete contact successful\n");
-
-		user = msn_userlist_find_user_with_id(userlist, state->uid);
-=======
 
 	if (resp != NULL) {
 		MsnUserList *userlist = state->session->userlist;
@@ -953,7 +916,6 @@
 
 		purple_debug_info("MSNCL","Delete contact successful\n");
 
->>>>>>> 44151322
 		if (user != NULL) {
 			msn_userlist_remove_user(userlist, user);
 		}
@@ -968,11 +930,7 @@
 {	
 	gchar *body = NULL;
 	gchar *contact_id_xml = NULL ;
-<<<<<<< HEAD
-    MsnCallbackState *state;
-=======
 	MsnCallbackState *state;
->>>>>>> 44151322
 
 	g_return_if_fail(contactId != NULL);
 	contact_id_xml = g_strdup_printf(MSN_CONTACT_ID_XML, contactId);
@@ -983,8 +941,7 @@
 	/* build SOAP request */
 	purple_debug_info("MSNCL","Deleting contact with contactId: %s\n", contactId);
 	body = g_strdup_printf(MSN_DEL_CONTACT_TEMPLATE, contact_id_xml);
-
-	msn_soap_message_send(state->session,
+	msn_soap_message_send(contact->session,
 		msn_soap_message_new(MSN_CONTACT_DEL_SOAP_ACTION,
 			xmlnode_from_str(body, -1)),
 		MSN_CONTACT_SERVER, MSN_ADDRESS_BOOK_POST_URL,
@@ -1210,12 +1167,6 @@
 		}
 	}
 
-	if (state->list_id == MSN_LIST_AL) {
-		purple_privacy_permit_add(state->session->account, state->who, TRUE);
-	} else if (state->list_id == MSN_LIST_BL) {
-		purple_privacy_deny_add(state->session->account, state->who, TRUE);
-	}
-
 	msn_callback_state_free(state);
 }
 
@@ -1300,7 +1251,7 @@
 
 	if (resp == NULL) {
 		msn_callback_state_free(state);
-		return TRUE;
+		return;
 	}
 
 	if (state) {
