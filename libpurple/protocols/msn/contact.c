/**
 * @file contact.c
 * 	get MSN contacts via SOAP request
 *	created by MaYuan<mayuan2006@gmail.com>
 *
 * purple
 *
 * Purple is the legal property of its developers, whose names are too numerous
 * to list here.  Please refer to the COPYRIGHT file distributed with this
 * source distribution.
 *
 * This program is free software; you can redistribute it and/or modify
 * it under the terms of the GNU General Public License as published by
 * the Free Software Foundation; either version 2 of the License, or
 * (at your option) any later version.
 *
 * This program is distributed in the hope that it will be useful,
 * but WITHOUT ANY WARRANTY; without even the implied warranty of
 * MERCHANTABILITY or FITNESS FOR A PARTICULAR PURPOSE.  See the
 * GNU General Public License for more details.
 *
 * You should have received a copy of the GNU General Public License
 * along with this program; if not, write to the Free Software
 * Foundation, Inc., 59 Temple Place, Suite 330, Boston, MA  02111-1307  USA
 */

#include "msn.h"
#include "contact.h"
#include "xmlnode.h"
#include "group.h"
#include "soap2.h"
#include "nexus.h"

const char *MsnSoapPartnerScenarioText[] =
{
	"Initial",
	"ContactSave",
	"MessengerPendingList",
	"ContactMsgrAPI",
	"BlockUnblock"
};

const char *MsnMemberRole[] =
{
	"Forward",
	"Allow",
	"Block",
	"Reverse",
	"Pending"
};

typedef struct {
	MsnSession *session;
	MsnSoapPartnerScenario which;
} GetContactListCbData;

MsnCallbackState *
msn_callback_state_new(MsnSession *session)
{
	MsnCallbackState *state = g_new0(MsnCallbackState, 1);

	state->session = session;

	return state;
}

void
msn_callback_state_free(MsnCallbackState *state)
{
	if (state == NULL)
		return;

	g_free(state->who);
	g_free(state->uid);
	g_free(state->old_group_name);
	g_free(state->new_group_name);
	g_free(state->guid);

	g_free(state);
}

void
msn_callback_state_set_who(MsnCallbackState *state, const gchar *who)
{
	g_return_if_fail(state != NULL);

	g_free(state->who);
	state->who = g_strdup(who);
}

void
msn_callback_state_set_uid(MsnCallbackState *state, const gchar *uid)
{
	g_return_if_fail(state != NULL);

	g_free(state->uid);
	state->uid = g_strdup(uid);
}

void
msn_callback_state_set_old_group_name(MsnCallbackState *state, const gchar *old_group_name)
{
	g_return_if_fail(state != NULL);

	g_free(state->old_group_name);
	state->old_group_name = g_strdup(old_group_name);
}

void
msn_callback_state_set_new_group_name(MsnCallbackState *state, const gchar *new_group_name)
{
	g_return_if_fail(state != NULL);

	g_free(state->new_group_name);
	state->new_group_name = g_strdup(new_group_name);
}

void
msn_callback_state_set_guid(MsnCallbackState *state, const gchar *guid)
{
	g_return_if_fail(state != NULL);

	g_free(state->guid);
	state->guid = g_strdup(guid);
}


void
msn_callback_state_set_list_id(MsnCallbackState *state, MsnListId list_id)
{
	g_return_if_fail(state != NULL);

	state->list_id = list_id;
}

void
msn_callback_state_set_action(MsnCallbackState *state, MsnCallbackAction action)
{
	g_return_if_fail(state != NULL);

	state->action |= action;
}

/*get MSN member role utility*/
static MsnListId
msn_get_memberrole(const char *role)
{
	g_return_val_if_fail(role != NULL, 0);

	if (!strcmp(role,"Allow")) {
		return MSN_LIST_AL;
	} else if (!strcmp(role,"Block")) {
		return MSN_LIST_BL;
	} else if (!strcmp(role,"Reverse")) {
		return MSN_LIST_RL;
	} else if (!strcmp(role,"Pending")) {
		return MSN_LIST_PL;
	}
	return 0;
}

/*get User Type*/
static int
msn_get_user_type(char *type)
{
	g_return_val_if_fail(type != NULL, 0);

	if (!strcmp(type,"Regular")) {
		return MSN_USER_TYPE_PASSPORT;
	}
	if (!strcmp(type,"Live")) {
		return MSN_USER_TYPE_PASSPORT;
	}
	if (!strcmp(type,"LivePending")) {
		return MSN_USER_TYPE_PASSPORT;
	}

	return MSN_USER_TYPE_UNKNOWN;
}

/* Create the AddressBook in the server, if we don't have one */
static void
msn_create_address_cb(MsnSoapMessage *req, MsnSoapMessage *resp, gpointer data)
{
	if (resp && xmlnode_get_child(resp->xml, "Body/Fault") == NULL) {
		purple_debug_info("msnab", "Address Book successfully created!\n");
		msn_get_address_book((MsnSession *)data, MSN_PS_INITIAL, NULL, NULL);
	} else {
		purple_debug_info("msnab", "Address Book creation failed!\n");
	}
}

static void
msn_create_address_book(MsnSession *session)
{
	gchar *body;

<<<<<<< HEAD
	g_return_if_fail(contact != NULL);
	g_return_if_fail(contact->session != NULL);
	g_return_if_fail(contact->session->user != NULL);
	g_return_if_fail(contact->session->user->passport != NULL);

=======
	g_return_if_fail(session != NULL);
	g_return_if_fail(session->user != NULL);
	g_return_if_fail(session->user->passport != NULL);
	
>>>>>>> 32525cbc
	purple_debug_info("msnab","Creating an Address Book.\n");

	body = g_strdup_printf(MSN_ADD_ADDRESSBOOK_TEMPLATE,
		msn_nexus_get_token_str(session->nexus, MSN_AUTH_CONTACTS),
		session->user->passport);

	msn_soap_message_send(session,
		msn_soap_message_new(MSN_ADD_ADDRESSBOOK_SOAP_ACTION,
			xmlnode_from_str(body, -1)),
		MSN_CONTACT_SERVER, MSN_ADDRESS_BOOK_POST_URL, msn_create_address_cb,
		session);

	g_free(body);
}

static void
msn_parse_each_member(MsnSession *session, xmlnode *member, const char *node,
	MsnListId list)
{
	char *passport = xmlnode_get_data(xmlnode_get_child(member, node));
	char *type = xmlnode_get_data(xmlnode_get_child(member, "Type"));
	char *member_id = xmlnode_get_data(xmlnode_get_child(member, "MembershipId"));
	MsnUser *user = msn_userlist_find_add_user(session->userlist, passport, NULL);

	purple_debug_info("msncl","%s name: %s, Type: %s, MembershipID: %s\n",
		node, passport, type, member_id == NULL ? "(null)" : member_id);

	if (member_id) {
		user->membership_id[list] = atoi(member_id);
	}

	msn_got_lst_user(session, user, 1 << list, NULL);

	g_free(passport);
	g_free(type);
	g_free(member_id);
}

static void
msn_parse_each_service(MsnSession *session, xmlnode *service)
{
	xmlnode *type;

	if ((type = xmlnode_get_child(service, "Info/Handle/Type"))) {
		char *type_str = xmlnode_get_data(type);

		if (g_str_equal(type_str, "Profile")) {
			/* Process Windows Live 'Messenger Roaming Identity' */
		} else if (g_str_equal(type_str, "Messenger")) {
			xmlnode *lastchange = xmlnode_get_child(service, "LastChange");
			char *lastchange_str = xmlnode_get_data(lastchange);
			xmlnode *membership;

			purple_debug_info("msncl","last change: %s\n", lastchange_str);
			purple_account_set_string(session->account,	"CLLastChange",
				lastchange_str);

			for (membership = xmlnode_get_child(service,
					"Memberships/Membership");
				 membership; membership = xmlnode_get_next_twin(membership)) {

				xmlnode *role = xmlnode_get_child(membership, "MemberRole");
				char *role_str = xmlnode_get_data(role);
				MsnListId list = msn_get_memberrole(role_str);
				xmlnode *member;

				purple_debug_info("msncl", "MemberRole role: %s, list: %d\n",
					role_str, list);

				for (member = xmlnode_get_child(membership, "Members/Member");
					 member; member = xmlnode_get_next_twin(member)) {
					const char *member_type = xmlnode_get_attrib(member, "type");
					if (g_str_equal(member_type, "PassportMember")) {
						msn_parse_each_member(session, member, "PassportName",
							list);
					} else if (g_str_equal(member_type, "PhoneMember")) {

					} else if (g_str_equal(member_type, "EmailMember")) {
						msn_parse_each_member(session, member, "Email",	list);
					}
				}

				g_free(role_str);
			}

			g_free(lastchange_str);
		}

		g_free(type_str);
	}
}

/*parse contact list*/
static void
msn_parse_contact_list(MsnSession *session, xmlnode *node)
{
	xmlnode *fault, *faultnode;

	/* we may get a response if our cache data is too old:
	 *
	 * <faultstring>Need to do full sync. Can't sync deltas Client
	 * has too old a copy for us to do a delta sync</faultstring>
	 *
	 * this is not handled yet
	 */
	if ((fault = xmlnode_get_child(node, "Body/Fault"))) {
		if ((faultnode = xmlnode_get_child(fault, "faultstring"))) {
			char *faultstring = xmlnode_get_data(faultnode);
			purple_debug_info("msncl", "Retrieving contact list failed: %s\n",
				faultstring);
			g_free(faultstring);
		}
		if ((faultnode = xmlnode_get_child(fault, "detail/errorcode"))) {
			char *errorcode = xmlnode_get_data(faultnode);

			if (g_str_equal(errorcode, "ABDoesNotExist")) {
				msn_create_address_book(session);
				g_free(errorcode);
				return;
			}

			g_free(errorcode);
		}

		msn_get_contact_list(session, MSN_PS_INITIAL, NULL);
	} else {
		xmlnode *service;

		for (service = xmlnode_get_child(node, "Body/FindMembershipResponse/"
				"FindMembershipResult/Services/Service");
			 service; service = xmlnode_get_next_twin(service)) {
			msn_parse_each_service(session, service);
		}
	}
}

static void
msn_get_contact_list_cb(MsnSoapMessage *req, MsnSoapMessage *resp,
	gpointer data)
{
	GetContactListCbData *cb_data = data;
	MsnSession *session = cb_data->session;

	g_return_if_fail(session != NULL);

	if (resp != NULL) {
		const char *abLastChange;
		const char *dynamicItemLastChange;

		purple_debug_misc("msncl","Got the contact list!\n");

		msn_parse_contact_list(session, resp->xml);
		abLastChange = purple_account_get_string(session->account,
			"ablastChange", NULL);
		dynamicItemLastChange = purple_account_get_string(session->account,
			"dynamicItemLastChange", NULL);

		if (cb_data->which == MSN_PS_INITIAL) {
#ifdef MSN_PARTIAL_LISTS
			/* XXX: this should be enabled when we can correctly do partial
			   syncs with the server. Currently we need to retrieve the whole
			   list to detect sync issues */
			msn_get_address_book(session, MSN_PS_INITIAL, abLastChange, dynamicItemLastChange);
#else
			msn_get_address_book(session, MSN_PS_INITIAL, NULL, NULL);
#endif
		}
	}

	g_free(cb_data);
}

/*SOAP  get contact list*/
void
msn_get_contact_list(MsnSession *session,
	const MsnSoapPartnerScenario partner_scenario, const char *update_time)
{
	gchar *body = NULL;
	gchar *update_str = NULL;
	GetContactListCbData cb_data = { session, partner_scenario };
	const gchar *partner_scenario_str = MsnSoapPartnerScenarioText[partner_scenario];

	purple_debug_misc("MSNCL","Getting Contact List.\n");

	if ( update_time != NULL ) {
		purple_debug_info("MSNCL","Last update time: %s\n",update_time);
		update_str = g_strdup_printf(MSN_GET_CONTACT_UPDATE_XML,update_time);
	}

	body = g_strdup_printf(MSN_GET_CONTACT_TEMPLATE, partner_scenario_str,
		msn_nexus_get_token_str(session->nexus, MSN_AUTH_CONTACTS),
		update_str ? update_str : "");

	msn_soap_message_send(session,
		msn_soap_message_new(MSN_GET_CONTACT_SOAP_ACTION,
			xmlnode_from_str(body, -1)),
		MSN_CONTACT_SERVER, MSN_GET_CONTACT_POST_URL,
		msn_get_contact_list_cb, g_memdup(&cb_data, sizeof(cb_data)));

	g_free(update_str);
	g_free(body);
}

static void
msn_parse_addressbook_groups(MsnSession *session, xmlnode *node)
{
	xmlnode *group;

	purple_debug_info("MSNAB","msn_parse_addressbook_groups()\n");

	for(group = xmlnode_get_child(node, "Group"); group;
					group = xmlnode_get_next_twin(group)){
		xmlnode *groupId, *groupInfo, *groupname;
		char *group_id = NULL, *group_name = NULL;

		if ((groupId = xmlnode_get_child(group, "groupId")))
			group_id = xmlnode_get_data(groupId);
		if ((groupInfo = xmlnode_get_child(group, "groupInfo")) && (groupname = xmlnode_get_child(groupInfo, "name")))
			group_name = xmlnode_get_data(groupname);

		msn_group_new(session->userlist, group_id, group_name);

		if (group_id == NULL){
			/* Group of ungroupped buddies */
			g_free(group_name);
			continue;
		}

		purple_debug_info("MsnAB","group_id: %s, name: %s\n", group_id, group_name ? group_name : "(null)");
		if ((purple_find_group(group_name)) == NULL){
			PurpleGroup *g = purple_group_new(group_name);
			purple_blist_add_group(g, NULL);
		}
		g_free(group_id);
		g_free(group_name);
	}
}

static gboolean
msn_parse_addressbook_mobile(xmlnode *contactInfo, char **inout_mobile_number)
{
	xmlnode *phones;
	char *mobile_number = NULL;
	gboolean mobile = FALSE;

	*inout_mobile_number = NULL;

	if ((phones = xmlnode_get_child(contactInfo, "phones"))) {
		xmlnode *contact_phone;
		char *phone_type = NULL;

		for (contact_phone = xmlnode_get_child(phones, "ContactPhone");
			 contact_phone;
			 contact_phone = xmlnode_get_next_twin(contact_phone)) {
			xmlnode *contact_phone_type;

			if (!(contact_phone_type =
					xmlnode_get_child(contact_phone, "contactPhoneType")))
				continue;

			phone_type = xmlnode_get_data(contact_phone_type);

			if (phone_type && !strcmp(phone_type, "ContactPhoneMobile")) {
				xmlnode *number;

				if ((number = xmlnode_get_child(contact_phone, "number"))) {
					xmlnode *messenger_enabled;
					char *is_messenger_enabled = NULL;

					g_free(mobile_number);
					mobile_number = xmlnode_get_data(number);

					if (mobile_number &&
							(messenger_enabled = xmlnode_get_child(contact_phone, "isMessengerEnabled"))
							&& (is_messenger_enabled = xmlnode_get_data(messenger_enabled))
							&& !strcmp(is_messenger_enabled, "true"))
						mobile = TRUE;

					g_free(is_messenger_enabled);
				}
			}

			g_free(phone_type);
		}
	}

	*inout_mobile_number = mobile_number;
	return mobile;
}

static void
msn_parse_addressbook_contacts(MsnSession *session, xmlnode *node)
{
	xmlnode *contactNode;
	char *passport = NULL, *Name = NULL, *uid = NULL, *type = NULL, *mobile_number = NULL;
	gboolean mobile = FALSE;

	for(contactNode = xmlnode_get_child(node, "Contact"); contactNode;
				contactNode = xmlnode_get_next_twin(contactNode)) {
		xmlnode *contactId, *contactInfo, *contactType, *passportName, *displayName, *guid, *groupIds, *messenger_user;
		MsnUser *user;
		MsnUserType usertype;

		if (!(contactId = xmlnode_get_child(contactNode,"contactId"))
				|| !(contactInfo = xmlnode_get_child(contactNode, "contactInfo"))
				|| !(contactType = xmlnode_get_child(contactInfo, "contactType")))
			continue;

		g_free(passport);
		g_free(Name);
		g_free(uid);
		g_free(type);
		g_free(mobile_number);
		passport = Name = uid = type = mobile_number = NULL;
		mobile = FALSE;

		uid = xmlnode_get_data(contactId);
		type = xmlnode_get_data(contactType);

		/*setup the Display Name*/
		if (type && !strcmp(type, "Me")){
			char *friendly = NULL;
			if ((displayName = xmlnode_get_child(contactInfo, "displayName")))
				friendly = xmlnode_get_data(displayName);
			purple_connection_set_display_name(session->account->gc, friendly ? purple_url_decode(friendly) : NULL);
			g_free(friendly);
			continue; /* Not adding own account as buddy to buddylist */
		}

		/* ignore non-messenger contacts */
		if((messenger_user = xmlnode_get_child(contactInfo, "isMessengerUser"))) {
			char *is_messenger_user = xmlnode_get_data(messenger_user);

			if(is_messenger_user && !strcmp(is_messenger_user, "false")) {
				g_free(is_messenger_user);
				continue;
			}

			g_free(is_messenger_user);
		}

		usertype = msn_get_user_type(type);
		passportName = xmlnode_get_child(contactInfo, "passportName");
		if (passportName == NULL) {
			xmlnode *emailsNode, *contactEmailNode, *emailNode;
			xmlnode *messengerEnabledNode;
			char *msnEnabled;

			/*TODO: add it to the none-instant Messenger group and recognize as email Membership*/
			/*Yahoo User?*/
			emailsNode = xmlnode_get_child(contactInfo, "emails");
			if (emailsNode == NULL) {
				/*TODO:  need to support the Mobile type*/
				continue;
			}
			for(contactEmailNode = xmlnode_get_child(emailsNode, "ContactEmail"); contactEmailNode;
					contactEmailNode = xmlnode_get_next_twin(contactEmailNode) ){
				if (!(messengerEnabledNode = xmlnode_get_child(contactEmailNode, "isMessengerEnabled"))) {
					/* XXX: Should this be a continue instead of a break? It seems like it'd cause unpredictable results otherwise. */
					break;
				}

				msnEnabled = xmlnode_get_data(messengerEnabledNode);

				if ((emailNode = xmlnode_get_child(contactEmailNode, "email"))) {
					g_free(passport);
					passport = xmlnode_get_data(emailNode);
				}

				if(msnEnabled && !strcmp(msnEnabled, "true")) {
					/*Messenger enabled, Get the Passport*/
					purple_debug_info("MsnAB", "Yahoo User %s\n", passport ? passport : "(null)");
					usertype = MSN_USER_TYPE_YAHOO;
					g_free(msnEnabled);
					break;
				} else {
					/*TODO maybe we can just ignore it in Purple?*/
					purple_debug_info("MSNAB", "Other type user\n");
				}

				g_free(msnEnabled);
			}
		} else {
			passport = xmlnode_get_data(passportName);
		}

		if (passport == NULL)
			continue;

		if ((displayName = xmlnode_get_child(contactInfo, "displayName")))
			Name = xmlnode_get_data(displayName);
		else
			Name = g_strdup(passport);

		mobile = msn_parse_addressbook_mobile(contactInfo, &mobile_number);

		purple_debug_misc("MsnAB","passport:{%s} uid:{%s} display:{%s} mobile:{%s} mobile number:{%s}\n",
			passport, uid ? uid : "(null)", Name ? Name : "(null)",
			mobile ? "true" : "false", mobile_number ? mobile_number : "(null)");

		user = msn_userlist_find_add_user(session->userlist, passport, Name);
		msn_user_set_uid(user, uid);
		msn_user_set_type(user, usertype);
		msn_user_set_mobile_phone(user, mobile_number);

		groupIds = xmlnode_get_child(contactInfo, "groupIds");
		if (groupIds) {
			for (guid = xmlnode_get_child(groupIds, "guid"); guid;
							guid = xmlnode_get_next_twin(guid)){
				char *group_id = xmlnode_get_data(guid);
				msn_user_add_group_id(user, group_id);
				purple_debug_misc("MsnAB", "guid:%s\n", group_id ? group_id : "(null)");
				g_free(group_id);
			}
		} else {
			purple_debug_info("msn", "User not in any groups, adding to default group.\n");
			/*not in any group,Then set default group*/
			msn_user_add_group_id(user, MSN_INDIVIDUALS_GROUP_ID);
		}

		msn_got_lst_user(session, user, MSN_LIST_FL_OP, NULL);

		if(mobile && user)
		{
			user->mobile = TRUE;
			purple_prpl_got_user_status(session->account, user->passport, "mobile", NULL);
			purple_prpl_got_user_status(session->account, user->passport, "available", NULL);
		}
	}

	g_free(passport);
	g_free(Name);
	g_free(uid);
	g_free(type);
	g_free(mobile_number);
}

static gboolean
msn_parse_addressbook(MsnSession *session, xmlnode *node)
{
	xmlnode *result;
	xmlnode *groups;
	xmlnode *contacts;
	xmlnode *abNode;
	xmlnode *fault;

	if ((fault = xmlnode_get_child(node, "Body/Fault"))) {
		xmlnode *faultnode;

		if ((faultnode = xmlnode_get_child(fault, "faultstring"))) {
			gchar *faultstring = xmlnode_get_data(faultnode);
			purple_debug_info("MSNAB","Faultstring: %s\n", faultstring);
			g_free(faultstring);
		}

		if ((faultnode = xmlnode_get_child(fault, "detail/errorcode"))) {
			gchar *errorcode = xmlnode_get_data(faultnode);

			purple_debug_info("MSNAB", "Error Code: %s\n", errorcode);

			if (g_str_equal(errorcode, "ABDoesNotExist")) {
				g_free(errorcode);
				return TRUE;
			}
			g_free(errorcode);
		}

		return FALSE;
	}

	result = xmlnode_get_child(node, "Body/ABFindAllResponse/ABFindAllResult");
	if(result == NULL){
		purple_debug_misc("MSNAB","receive no address book update\n");
		return TRUE;
	}

	/* I don't see this "groups" tag documented on msnpiki, need to find out
	   if they are really there, and update msnpiki */
	/*Process Group List*/
	groups = xmlnode_get_child(result,"groups");
	if (groups != NULL) {
		msn_parse_addressbook_groups(session, groups);
	}

	/*add a default No group to set up the no group Membership*/
	msn_group_new(session->userlist, MSN_INDIVIDUALS_GROUP_ID,
				  MSN_INDIVIDUALS_GROUP_NAME);
	purple_debug_misc("MSNAB","group_id:%s name:%s\n",
					  MSN_INDIVIDUALS_GROUP_ID, MSN_INDIVIDUALS_GROUP_NAME);
	if ((purple_find_group(MSN_INDIVIDUALS_GROUP_NAME)) == NULL){
		PurpleGroup *g = purple_group_new(MSN_INDIVIDUALS_GROUP_NAME);
		purple_blist_add_group(g, NULL);
	}

	/*add a default No group to set up the no group Membership*/
	msn_group_new(session->userlist, MSN_NON_IM_GROUP_ID, MSN_NON_IM_GROUP_NAME);
	purple_debug_misc("MSNAB","group_id:%s name:%s\n", MSN_NON_IM_GROUP_ID, MSN_NON_IM_GROUP_NAME);
	if ((purple_find_group(MSN_NON_IM_GROUP_NAME)) == NULL){
		PurpleGroup *g = purple_group_new(MSN_NON_IM_GROUP_NAME);
		purple_blist_add_group(g, NULL);
	}

	/*Process contact List*/
	purple_debug_info("MSNAB","process contact list...\n");
	contacts =xmlnode_get_child(result,"contacts");
	if (contacts != NULL) {
		msn_parse_addressbook_contacts(session, contacts);
	}

	abNode =xmlnode_get_child(result,"ab");
	if(abNode != NULL){
		xmlnode *node2;
		char *tmp = NULL;

		if ((node2 = xmlnode_get_child(abNode, "lastChange")))
			tmp = xmlnode_get_data(node2);
		purple_debug_info("MSNAB"," lastchanged Time:{%s}\n", tmp ? tmp : "(null)");
		purple_account_set_string(session->account, "ablastChange", tmp);

		g_free(tmp); tmp = NULL;
		if ((node2 = xmlnode_get_child(abNode, "DynamicItemLastChanged")))
			tmp = xmlnode_get_data(node2);
		purple_debug_info("MsnAB"," DynamicItemLastChanged :{%s}\n", tmp ? tmp : "(null)");
		purple_account_set_string(session->account, "DynamicItemLastChanged", tmp);
		g_free(tmp);
	}

	return TRUE;
}

static void
msn_get_address_cb(MsnSoapMessage *req, MsnSoapMessage *resp, gpointer data)
{
	MsnSession *session = data;

	if (resp == NULL)
		return;

	g_return_if_fail(session != NULL);

	purple_debug_misc("MSNAB", "Got the Address Book!\n");

	if (msn_parse_addressbook(session, resp->xml)) {
		if (!session->logged_in) {
			msn_send_privacy(session->account->gc);
			msn_notification_dump_contact(session);
		}
	} else {
		/* This is making us loop infinitely when we fail to parse the
		  address book, disable for now (we should re-enable when we
		  send timestamps)
		*/
		/*
		msn_get_address_book(session, NULL, NULL);
		*/
		msn_session_disconnect(session);
		purple_connection_error_reason(session->account->gc, PURPLE_CONNECTION_ERROR_NETWORK_ERROR, _("Unable to retrieve MSN Address Book"));
	}
}

/*get the address book*/
void
msn_get_address_book(MsnSession *session,
	MsnSoapPartnerScenario partner_scenario, const char *LastChanged,
	const char *dynamicItemLastChange)
{
	char *body, *update_str = NULL;

	purple_debug_misc("MSNAB","Getting Address Book\n");

	/*build SOAP and POST it*/
	if (dynamicItemLastChange != NULL)
		update_str = g_strdup_printf(MSN_GET_ADDRESS_UPDATE_XML, dynamicItemLastChange);
	else if (LastChanged != NULL)
		update_str = g_strdup_printf(MSN_GET_ADDRESS_UPDATE_XML, LastChanged);

	body = g_strdup_printf(MSN_GET_ADDRESS_TEMPLATE,
		MsnSoapPartnerScenarioText[partner_scenario],
		msn_nexus_get_token_str(session->nexus, MSN_AUTH_CONTACTS),
		update_str ? update_str : "");

	msn_soap_message_send(session,
		msn_soap_message_new(MSN_GET_ADDRESS_SOAP_ACTION,
			xmlnode_from_str(body, -1)),
		MSN_CONTACT_SERVER, MSN_ADDRESS_BOOK_POST_URL, msn_get_address_cb,
		session);

	g_free(update_str);
	g_free(body);
}

static void
msn_add_contact_read_cb(MsnSoapMessage *req, MsnSoapMessage *resp,
	gpointer data)
{
	MsnCallbackState *state = data;
	MsnSession *session = state->session;

	g_return_if_fail(session != NULL);

	if (resp != NULL) {
		MsnUserList *userlist = session->userlist;
		MsnUser *user;

		purple_debug_info("MSNCL","Contact added successfully\n");

		// the code this block is replacing didn't send ADL for yahoo contacts,
		// but i haven't confirmed this is WLM's behaviour wrt yahoo contacts
		if ( !msn_user_is_yahoo(session->account, state->who) ) {
			msn_userlist_add_buddy_to_list(userlist, state->who, MSN_LIST_AL);
			msn_userlist_add_buddy_to_list(userlist, state->who, MSN_LIST_FL);
		}

		msn_notification_send_fqy(session, state->who);

		user = msn_userlist_find_add_user(userlist, state->who, state->who);
		msn_user_add_group_id(user, state->guid);
	}

	msn_callback_state_free(state);
}

/* add a Contact in MSN_INDIVIDUALS_GROUP */
void
msn_add_contact(MsnSession *session, MsnCallbackState *state, const char *passport)
{
	gchar *body = NULL;
	gchar *contact_xml = NULL;

#if 0
	gchar *escaped_displayname;


	 if (displayname != NULL) {
		escaped_displayname = g_markup_decode_text(displayname, -1);
	 } else {
		escaped_displayname = passport;
	 }
	contact_xml = g_strdup_printf(MSN_XML_ADD_CONTACT, escaped_displayname, passport);
#endif

	purple_debug_info("MSNCL","Adding contact %s to contact list\n", passport);

	contact_xml = g_strdup_printf(MSN_CONTACT_XML, passport);
	body = g_strdup_printf(MSN_ADD_CONTACT_TEMPLATE,
		msn_nexus_get_token_str(session->nexus, MSN_AUTH_CONTACTS),
		contact_xml);

	msn_soap_message_send(session,
		msn_soap_message_new(MSN_CONTACT_ADD_SOAP_ACTION,
			xmlnode_from_str(body, -1)),
		MSN_CONTACT_SERVER, MSN_ADDRESS_BOOK_POST_URL,
		msn_add_contact_read_cb, state);

	g_free(contact_xml);
	g_free(body);
}

static void
msn_add_contact_to_group_read_cb(MsnSoapMessage *req, MsnSoapMessage *resp,
	gpointer data)
{
	MsnCallbackState *state = data;
	MsnUserList *userlist;

	g_return_if_fail(data != NULL);

	userlist = state->session->userlist;

	if (resp != NULL) {
		if (msn_userlist_add_buddy_to_group(userlist, state->who,
				state->new_group_name)) {
			purple_debug_info("MSNCL", "Contact %s added to group %s successfully!\n", state->who, state->new_group_name);
		} else {
			purple_debug_info("MSNCL","Contact %s added to group %s successfully on server, but failed in the local list\n", state->who, state->new_group_name);
		}

		if (state->action & MSN_ADD_BUDDY) {
			MsnUser *user = msn_userlist_find_user(userlist, state->who);

        	if ( !msn_user_is_yahoo(state->session->account, state->who) ) {

				msn_userlist_add_buddy_to_list(userlist, state->who, MSN_LIST_AL);
				msn_userlist_add_buddy_to_list(userlist, state->who, MSN_LIST_FL);
	        }
	        msn_notification_send_fqy(state->session, state->who);

			if (msn_userlist_user_is_in_list(user, MSN_LIST_PL)) {
				msn_del_contact_from_list(state->session, NULL, state->who, MSN_LIST_PL);
				msn_callback_state_free(state);
				return;
			}
		}

		if (state->action & MSN_MOVE_BUDDY) {
			msn_del_contact_from_group(state->session, state->who, state->old_group_name);
		}
	}

	msn_callback_state_free(state);
}

void
<<<<<<< HEAD
msn_add_contact_to_group(MsnContact *contact, MsnCallbackState *state,
=======
msn_add_contact_to_group(MsnSession *session, MsnCallbackState *state, 
>>>>>>> 32525cbc
			 const char *passport, const char *groupId)
{
	MsnUserList *userlist;
	MsnUser *user;
	gchar *body = NULL, *contact_xml;

	g_return_if_fail(passport != NULL);
	g_return_if_fail(groupId != NULL);

<<<<<<< HEAD
	g_return_if_fail(contact != NULL);
	g_return_if_fail(contact->session != NULL);
	g_return_if_fail(contact->session->userlist != NULL);

	userlist = contact->session->userlist;
=======
	g_return_if_fail(session != NULL);
	
	userlist = session->userlist;
>>>>>>> 32525cbc

	if (!strcmp(groupId, MSN_INDIVIDUALS_GROUP_ID) || !strcmp(groupId, MSN_NON_IM_GROUP_ID)) {

		user = msn_userlist_find_add_user(userlist, passport, passport);

		if (state->action & MSN_ADD_BUDDY) {
			msn_add_contact(session, state, passport);
			return;
		}

		if (state->action & MSN_MOVE_BUDDY) {
			msn_user_add_group_id(user, groupId);
			msn_del_contact_from_group(session, passport, state->old_group_name);
		} else {
			msn_callback_state_free(state);
		}

		return;
	}

	purple_debug_info("MSNCL", "Adding user %s to group %s\n", passport,
			  msn_userlist_find_group_name(userlist, groupId));

	user = msn_userlist_find_user(userlist, passport);
	if (user == NULL) {
		purple_debug_warning("MSNCL", "Unable to retrieve user %s from the userlist!\n", passport);
		msn_callback_state_free(state);
		return; /* guess this never happened! */
	}

	if (user != NULL && user->uid != NULL) {
		contact_xml = g_strdup_printf(MSN_CONTACT_ID_XML, user->uid);
	} else {
		contact_xml = g_strdup_printf(MSN_CONTACT_XML, passport);
	}

	body = g_strdup_printf(MSN_ADD_CONTACT_GROUP_TEMPLATE,
		msn_nexus_get_token_str(session->nexus, MSN_AUTH_CONTACTS),
		groupId, contact_xml);

	msn_soap_message_send(state->session,
		msn_soap_message_new(MSN_ADD_CONTACT_GROUP_SOAP_ACTION,
			xmlnode_from_str(body, -1)),
		MSN_CONTACT_SERVER, MSN_ADDRESS_BOOK_POST_URL,
		msn_add_contact_to_group_read_cb, state);

	g_free(contact_xml);
	g_free(body);
}

static void
msn_delete_contact_read_cb(MsnSoapMessage *req, MsnSoapMessage *resp,
	gpointer data)
{
	MsnCallbackState *state = data;

	if (resp != NULL) {
		MsnUserList *userlist = state->session->userlist;
		MsnUser *user = msn_userlist_find_user_with_id(userlist, state->uid);

		purple_debug_info("MSNCL","Delete contact successful\n");

		if (user != NULL) {
			msn_userlist_remove_user(userlist, user);
		}
	}

	msn_callback_state_free(state);
}

/*delete a Contact*/
void
<<<<<<< HEAD
msn_delete_contact(MsnContact *contact, const char *contactId)
{
=======
msn_delete_contact(MsnSession *session, const char *contactId)
{	
>>>>>>> 32525cbc
	gchar *body = NULL;
	gchar *contact_id_xml = NULL ;
	MsnCallbackState *state;

	g_return_if_fail(contactId != NULL);
	contact_id_xml = g_strdup_printf(MSN_CONTACT_ID_XML, contactId);

	state = msn_callback_state_new(session);
	msn_callback_state_set_uid(state, contactId);

	/* build SOAP request */
	purple_debug_info("MSNCL","Deleting contact with contactId: %s\n", contactId);
	body = g_strdup_printf(MSN_DEL_CONTACT_TEMPLATE,
		msn_nexus_get_token_str(session->nexus, MSN_AUTH_CONTACTS),
		contact_id_xml);

	msn_soap_message_send(session,
		msn_soap_message_new(MSN_CONTACT_DEL_SOAP_ACTION,
			xmlnode_from_str(body, -1)),
		MSN_CONTACT_SERVER, MSN_ADDRESS_BOOK_POST_URL,
		msn_delete_contact_read_cb, state);

	g_free(contact_id_xml);
	g_free(body);
}

static void
msn_del_contact_from_group_read_cb(MsnSoapMessage *req, MsnSoapMessage *resp,
	gpointer data)
{
	MsnCallbackState *state = data;

	if (resp != NULL) {
		if (msn_userlist_rem_buddy_from_group(state->session->userlist,
				state->who, state->old_group_name)) {
			purple_debug_info("MSNCL", "Contact %s deleted successfully from group %s\n", state->who, state->old_group_name);
		} else {
			purple_debug_info("MSNCL", "Contact %s deleted successfully from group %s in the server, but failed in the local list\n", state->who, state->old_group_name);
		}
	}

	msn_callback_state_free(state);
}

void
msn_del_contact_from_group(MsnSession *session, const char *passport, const char *group_name)
{
	MsnUserList * userlist;
	MsnUser *user;
	MsnCallbackState *state;
	gchar *body, *contact_id_xml;
	const gchar *groupId;

	g_return_if_fail(passport != NULL);
	g_return_if_fail(group_name != NULL);
<<<<<<< HEAD
	g_return_if_fail(contact != NULL);
	g_return_if_fail(contact->session != NULL);
	g_return_if_fail(contact->session->userlist != NULL);

	userlist = contact->session->userlist;

=======
	g_return_if_fail(session != NULL);
	
	userlist = session->userlist;
	
>>>>>>> 32525cbc
	groupId = msn_userlist_find_group_id(userlist, group_name);
	if (groupId != NULL) {
		purple_debug_info("MSNCL", "Deleting user %s from group %s\n", passport, group_name);
	} else {
		purple_debug_warning("MSNCL", "Unable to retrieve group id from group %s !\n", group_name);
		return;
	}

	user = msn_userlist_find_user(userlist, passport);

	if (user == NULL) {
		purple_debug_warning("MSNCL", "Unable to retrieve user from passport %s!\n", passport);
		return;
	}

	if ( !strcmp(groupId, MSN_INDIVIDUALS_GROUP_ID) || !strcmp(groupId, MSN_NON_IM_GROUP_ID)) {
		msn_user_remove_group_id(user, groupId);
		return;
	}

	state = msn_callback_state_new(session);
	msn_callback_state_set_who(state, passport);
	msn_callback_state_set_guid(state, groupId);
	msn_callback_state_set_old_group_name(state, group_name);

	contact_id_xml = g_strdup_printf(MSN_CONTACT_ID_XML, user->uid);
	body = g_strdup_printf(MSN_CONTACT_DEL_GROUP_TEMPLATE,
		msn_nexus_get_token_str(session->nexus, MSN_AUTH_CONTACTS),
		contact_id_xml, groupId);

	msn_soap_message_send(session,
		msn_soap_message_new(MSN_CONTACT_DEL_GROUP_SOAP_ACTION,
			xmlnode_from_str(body, -1)),
		MSN_CONTACT_SERVER, MSN_ADDRESS_BOOK_POST_URL,
		msn_del_contact_from_group_read_cb, state);

	g_free(contact_id_xml);
	g_free(body);
}


static void
msn_update_contact_read_cb(MsnSoapMessage *req, MsnSoapMessage *resp,
	gpointer data)
{
	if (resp)
		purple_debug_info("MSN CL","Contact updated successfully\n");
	else
		purple_debug_info("MSN CL","Contact updated successfully\n");
}

/* Update a contact's nickname */
void
msn_update_contact(MsnSession *session, const char* nickname)
{
	gchar *body = NULL, *escaped_nickname;

	purple_debug_info("MSN CL","Update contact information with new friendly name: %s\n", nickname);

	escaped_nickname = g_markup_escape_text(nickname, -1);

	body = g_strdup_printf(MSN_CONTACT_UPDATE_TEMPLATE,
		msn_nexus_get_token_str(session->nexus, MSN_AUTH_CONTACTS),
		escaped_nickname);

	msn_soap_message_send(session,
		msn_soap_message_new(MSN_CONTACT_UPDATE_SOAP_ACTION,
			xmlnode_from_str(body, -1)),
		MSN_CONTACT_SERVER, MSN_ADDRESS_BOOK_POST_URL,
		msn_update_contact_read_cb, NULL);

	g_free(escaped_nickname);
	g_free(body);
}

static void
msn_del_contact_from_list_read_cb(MsnSoapMessage *req, MsnSoapMessage *resp,
	gpointer data)
{
	MsnCallbackState *state = data;
	MsnSession *session = state->session;

	if (resp != NULL) {
		purple_debug_info("MSN CL", "Contact %s deleted successfully from %s list on server!\n", state->who, MsnMemberRole[state->list_id]);

		if (state->list_id == MSN_LIST_PL) {
			MsnUser *user = msn_userlist_find_user(session->userlist, state->who);

			if (user != NULL)
				msn_user_unset_op(user, MSN_LIST_PL_OP);

			msn_add_contact_to_list(session, state, state->who, MSN_LIST_RL);
			return;
		} else if (state->list_id == MSN_LIST_AL) {
			purple_privacy_permit_remove(session->account, state->who, TRUE);
			msn_add_contact_to_list(session, NULL, state->who, MSN_LIST_BL);
		} else if (state->list_id == MSN_LIST_BL) {
			purple_privacy_deny_remove(session->account, state->who, TRUE);
			msn_add_contact_to_list(session, NULL, state->who, MSN_LIST_AL);
		}
	}

	msn_callback_state_free(state);
}

void
msn_del_contact_from_list(MsnSession *session, MsnCallbackState *state,
			  const gchar *passport, const MsnListId list)
{
	gchar *body = NULL, *member = NULL;
	MsnSoapPartnerScenario partner_scenario;
	MsnUser *user;

	g_return_if_fail(session != NULL);
	g_return_if_fail(passport != NULL);
	g_return_if_fail(list < 5);

	purple_debug_info("MSN CL", "Deleting contact %s from %s list\n", passport, MsnMemberRole[list]);

	if (state == NULL) {
		state = msn_callback_state_new(session);
	}
	msn_callback_state_set_list_id(state, list);
	msn_callback_state_set_who(state, passport);

	if (list == MSN_LIST_PL) {
		g_return_if_fail(session->userlist != NULL);

		user = msn_userlist_find_user(session->userlist, passport);

		partner_scenario = MSN_PS_CONTACT_API;
		member = g_strdup_printf(MSN_MEMBER_MEMBERSHIPID_XML, user->membership_id[MSN_LIST_PL]);
	} else {
		/* list == MSN_LIST_AL || list == MSN_LIST_BL */
		partner_scenario = MSN_PS_BLOCK_UNBLOCK;

		member = g_strdup_printf(MSN_MEMBER_PASSPORT_XML, passport);
	}

	body = g_strdup_printf( MSN_CONTACT_DELECT_FROM_LIST_TEMPLATE,
		MsnSoapPartnerScenarioText[partner_scenario],
		msn_nexus_get_token_str(session->nexus, MSN_AUTH_CONTACTS),
		MsnMemberRole[list], member);

	msn_soap_message_send(session,
		msn_soap_message_new(MSN_DELETE_MEMBER_FROM_LIST_SOAP_ACTION,
			xmlnode_from_str(body, -1)),
		MSN_CONTACT_SERVER, MSN_SHARE_POST_URL,
		msn_del_contact_from_list_read_cb, state);

	g_free(member);
	g_free(body);
}

static void
msn_add_contact_to_list_read_cb(MsnSoapMessage *req, MsnSoapMessage *resp,
	gpointer data)
{
	MsnCallbackState *state = data;

	g_return_if_fail(state != NULL);
	g_return_if_fail(state->session != NULL);
<<<<<<< HEAD
	g_return_if_fail(state->session->contact != NULL);

=======
	
>>>>>>> 32525cbc
	if (resp != NULL) {
		purple_debug_info("MSN CL", "Contact %s added successfully to %s list on server!\n", state->who, MsnMemberRole[state->list_id]);

		if (state->list_id == MSN_LIST_RL) {
			MsnUser *user = msn_userlist_find_user(state->session->userlist, state->who);

			if (user != NULL) {
				msn_user_set_op(user, MSN_LIST_RL_OP);
			}

			if (state->action & MSN_DENIED_BUDDY) {

				msn_add_contact_to_list(state->session, NULL, state->who, MSN_LIST_BL);
			} else if (state->list_id == MSN_LIST_AL) {
				purple_privacy_permit_add(state->session->account, state->who, TRUE);
			} else if (state->list_id == MSN_LIST_BL) {
				purple_privacy_deny_add(state->session->account, state->who, TRUE);
			}
		}
	}

	msn_callback_state_free(state);
}

void
msn_add_contact_to_list(MsnSession *session, MsnCallbackState *state,
			const gchar *passport, const MsnListId list)
{
	gchar *body = NULL, *member = NULL;
	MsnSoapPartnerScenario partner_scenario;

	g_return_if_fail(session != NULL);
	g_return_if_fail(passport != NULL);
	g_return_if_fail(list < 5);

	purple_debug_info("MSN CL", "Adding contact %s to %s list\n", passport, MsnMemberRole[list]);

	if (state == NULL) {
		state = msn_callback_state_new(session);
	}
	msn_callback_state_set_list_id(state, list);
	msn_callback_state_set_who(state, passport);

	partner_scenario = (list == MSN_LIST_RL) ? MSN_PS_CONTACT_API : MSN_PS_BLOCK_UNBLOCK;

	member = g_strdup_printf(MSN_MEMBER_PASSPORT_XML, state->who);

<<<<<<< HEAD
	body = g_strdup_printf(MSN_CONTACT_ADD_TO_LIST_TEMPLATE,
			       MsnSoapPartnerScenarioText[partner_scenario],
			       MsnMemberRole[list],
			       member);
=======
	body = g_strdup_printf(MSN_CONTACT_ADD_TO_LIST_TEMPLATE, 
		MsnSoapPartnerScenarioText[partner_scenario],
		msn_nexus_get_token_str(session->nexus, MSN_AUTH_CONTACTS),
		MsnMemberRole[list], member);
>>>>>>> 32525cbc

	msn_soap_message_send(session,
		msn_soap_message_new(MSN_ADD_MEMBER_TO_LIST_SOAP_ACTION,
			xmlnode_from_str(body, -1)),
		MSN_CONTACT_SERVER, MSN_SHARE_POST_URL,
		msn_add_contact_to_list_read_cb, state);

	g_free(member);
	g_free(body);
}

#if 0
static void
msn_gleams_read_cb(MsnSoapMessage *req, MsnSoapMessage *resp, gpointer data)
{
	if (resp != NULL)
		purple_debug_info("MSNP14","Gleams read done\n");
	else
		purple_debug_info("MSNP14","Gleams read failed\n");
}

/*get the gleams info*/
void
msn_get_gleams(MsnSession *session)
{
	MsnSoapReq *soap_request;
	gchar *body = NULL;

	purple_debug_info("MSNP14","msn get gleams info...\n");
	
	body = g_strdup_printf(MSN_GLEAMS_TEMPLATE,
		msn_nexus_get_token_str(session->nexus, MSN_AUTH_CONTACTS));

	msn_soap_message_send(session,
		msn_soap_message_new(MSN_GET_GLEAMS_SOAP_ACTION,
			xmlnode_from_str(body, -1)),
		MSN_CONTACT_SERVER, MSN_ADDRESS_BOOK_POST_URL,
		msn_gleams_read_cb, NULL);
	g_free(body);
}
#endif


/***************************************************************
 * Group Operations
 ***************************************************************/

static void
msn_group_read_cb(MsnSoapMessage *req, MsnSoapMessage *resp, gpointer data)
{
	MsnCallbackState *state = data;

	purple_debug_info("MSNCL", "Group request successful.\n");

	g_return_if_fail(state->session != NULL);
	g_return_if_fail(state->session->userlist != NULL);

	if (resp == NULL) {
		msn_callback_state_free(state);
		return;
	}

	if (state) {
		MsnSession *session = state->session;
		MsnUserList *userlist = session->userlist;

		if (state->action & MSN_RENAME_GROUP) {
			msn_userlist_rename_group_id(session->userlist,
						     state->guid,
						     state->new_group_name);
		}

		if (state->action & MSN_ADD_GROUP) {
			/* the response is taken from
			   http://telepathy.freedesktop.org/wiki/Pymsn/MSNP/ContactListActions
			   should copy it to msnpiki some day */
			xmlnode *guid_node = xmlnode_get_child(resp->xml,
				"Body/ABGroupAddResponse/ABGroupAddResult/guid");

			if (guid_node) {
				char *guid = xmlnode_get_data(guid_node);

				/* create and add the new group to the userlist */
				purple_debug_info("MSNCL", "Adding group %s with guid = %s to the userlist\n", state->new_group_name, guid);
				msn_group_new(session->userlist, guid, state->new_group_name);

				if (state->action & MSN_ADD_BUDDY) {
					msn_userlist_add_buddy(session->userlist,
						state->who,
						state->new_group_name);
				} else if (state->action & MSN_MOVE_BUDDY) {
<<<<<<< HEAD
					msn_add_contact_to_group(session->contact, state, state->who, guid);
=======
					msn_add_contact_to_group(session, state, state->who, guid); 
>>>>>>> 32525cbc
					g_free(guid);
					return;
				}
				g_free(guid);
			} else {
				purple_debug_info("MSNCL", "Adding group %s failed\n",
					state->new_group_name);
			}
		}

		if (state->action & MSN_DEL_GROUP) {
			GList *l;

			msn_userlist_remove_group_id(session->userlist, state->guid);
			for (l = userlist->users; l != NULL; l = l->next) {
				msn_user_remove_group_id( (MsnUser *)l->data, state->guid);
			}
		}

		msn_callback_state_free(state);
	}
}

/* add group */
void
msn_add_group(MsnSession *session, MsnCallbackState *state, const char* group_name)
{
	char *body = NULL;
	char *escaped_group_name = NULL;

	g_return_if_fail(session != NULL);
	g_return_if_fail(group_name != NULL);

	purple_debug_info("MSNCL","Adding group %s to contact list.\n", group_name);

	if (state == NULL) {
		state = msn_callback_state_new(session);
	}

	msn_callback_state_set_action(state, MSN_ADD_GROUP);
	msn_callback_state_set_new_group_name(state, group_name);

	/* escape group name's html special chars so it can safely be sent
	* in a XML SOAP request
	*/
	escaped_group_name = g_markup_escape_text(group_name, -1);
	body = g_strdup_printf(MSN_GROUP_ADD_TEMPLATE,
		msn_nexus_get_token_str(session->nexus, MSN_AUTH_CONTACTS),
		escaped_group_name);

	msn_soap_message_send(session,
		msn_soap_message_new(MSN_GROUP_ADD_SOAP_ACTION,
			xmlnode_from_str(body, -1)),
		MSN_CONTACT_SERVER, MSN_ADDRESS_BOOK_POST_URL,
		msn_group_read_cb, state);

	g_free(escaped_group_name);
	g_free(body);
}

/* delete group */
void
msn_del_group(MsnSession *session, const gchar *group_name)
{
	MsnCallbackState *state;
	char *body = NULL;
	const gchar *guid;

	g_return_if_fail(session != NULL);

	g_return_if_fail(group_name != NULL);
	purple_debug_info("MSNCL","Deleting group %s from contact list\n", group_name);

	guid = msn_userlist_find_group_id(session->userlist, group_name);

	/* if group uid we need to del is NULL,
	*  we need to delete nothing
	*/
	if (guid == NULL) {
		purple_debug_info("MSNCL", "Group %s guid not found, returning.\n", group_name);
		return;
	}

	if ( !strcmp(guid, MSN_INDIVIDUALS_GROUP_ID) || !strcmp(guid, MSN_NON_IM_GROUP_ID) ) {
		// XXX add back PurpleGroup since it isn't really removed in the server?
		return;
	}

	state = msn_callback_state_new(session);
	msn_callback_state_set_action(state, MSN_DEL_GROUP);
	msn_callback_state_set_guid(state, guid);
<<<<<<< HEAD

	body = g_strdup_printf(MSN_GROUP_DEL_TEMPLATE, guid);
=======
	
	body = g_strdup_printf(MSN_GROUP_DEL_TEMPLATE,
		msn_nexus_get_token_str(session->nexus, MSN_AUTH_CONTACTS),
		guid);
>>>>>>> 32525cbc

	msn_soap_message_send(session,
		msn_soap_message_new(MSN_GROUP_DEL_SOAP_ACTION,
			xmlnode_from_str(body, -1)),
		MSN_CONTACT_SERVER, MSN_ADDRESS_BOOK_POST_URL,
		msn_group_read_cb, state);

	g_free(body);
}

/* rename group */
void
msn_contact_rename_group(MsnSession *session, const char *old_group_name, const char *new_group_name)
{
	gchar *body = NULL;
	const gchar * guid;
	MsnCallbackState *state;
<<<<<<< HEAD

=======
	char *escaped_group_name;
	
>>>>>>> 32525cbc
	g_return_if_fail(session != NULL);
	g_return_if_fail(session->userlist != NULL);
	g_return_if_fail(old_group_name != NULL);
	g_return_if_fail(new_group_name != NULL);

	purple_debug_info("MSN CL", "Renaming group %s to %s.\n", old_group_name, new_group_name);

	guid = msn_userlist_find_group_id(session->userlist, old_group_name);
	if (guid == NULL)
		return;

	state = msn_callback_state_new(session);
	msn_callback_state_set_guid(state, guid);
	msn_callback_state_set_new_group_name(state, new_group_name);

	if ( !strcmp(guid, MSN_INDIVIDUALS_GROUP_ID) || !strcmp(guid, MSN_NON_IM_GROUP_ID) ) {
		msn_add_group(session, state, new_group_name);
		// XXX move every buddy there (we probably need to fix concurrent SOAP reqs first)
	}

	msn_callback_state_set_action(state, MSN_RENAME_GROUP);
<<<<<<< HEAD

	body = g_markup_printf_escaped(MSN_GROUP_RENAME_TEMPLATE,
		guid, new_group_name);

=======
	
	escaped_group_name = g_markup_escape_text(new_group_name, -1);
	body = g_strdup_printf(MSN_GROUP_RENAME_TEMPLATE,
		msn_nexus_get_token_str(session->nexus, MSN_AUTH_CONTACTS),
		guid, escaped_group_name);
	
>>>>>>> 32525cbc
	msn_soap_message_send(session,
		msn_soap_message_new(MSN_GROUP_RENAME_SOAP_ACTION,
			xmlnode_from_str(body, -1)),
		MSN_CONTACT_SERVER, MSN_ADDRESS_BOOK_POST_URL,
		msn_group_read_cb, state);

	g_free(escaped_group_name);
	g_free(body);
}<|MERGE_RESOLUTION|>--- conflicted
+++ resolved
@@ -1,5 +1,5 @@
 /**
- * @file contact.c
+ * @file contact.c 
  * 	get MSN contacts via SOAP request
  *	created by MaYuan<mayuan2006@gmail.com>
  *
@@ -195,18 +195,10 @@
 {
 	gchar *body;
 
-<<<<<<< HEAD
-	g_return_if_fail(contact != NULL);
-	g_return_if_fail(contact->session != NULL);
-	g_return_if_fail(contact->session->user != NULL);
-	g_return_if_fail(contact->session->user->passport != NULL);
-
-=======
 	g_return_if_fail(session != NULL);
 	g_return_if_fail(session->user != NULL);
 	g_return_if_fail(session->user->passport != NULL);
 	
->>>>>>> 32525cbc
 	purple_debug_info("msnab","Creating an Address Book.\n");
 
 	body = g_strdup_printf(MSN_ADD_ADDRESSBOOK_TEMPLATE,
@@ -910,11 +902,7 @@
 }
 
 void
-<<<<<<< HEAD
-msn_add_contact_to_group(MsnContact *contact, MsnCallbackState *state,
-=======
-msn_add_contact_to_group(MsnSession *session, MsnCallbackState *state, 
->>>>>>> 32525cbc
+msn_add_contact_to_group(MsnSession *session, MsnCallbackState *state,
 			 const char *passport, const char *groupId)
 {
 	MsnUserList *userlist;
@@ -924,17 +912,9 @@
 	g_return_if_fail(passport != NULL);
 	g_return_if_fail(groupId != NULL);
 
-<<<<<<< HEAD
-	g_return_if_fail(contact != NULL);
-	g_return_if_fail(contact->session != NULL);
-	g_return_if_fail(contact->session->userlist != NULL);
-
-	userlist = contact->session->userlist;
-=======
 	g_return_if_fail(session != NULL);
-	
+
 	userlist = session->userlist;
->>>>>>> 32525cbc
 
 	if (!strcmp(groupId, MSN_INDIVIDUALS_GROUP_ID) || !strcmp(groupId, MSN_NON_IM_GROUP_ID)) {
 
@@ -1007,13 +987,8 @@
 
 /*delete a Contact*/
 void
-<<<<<<< HEAD
-msn_delete_contact(MsnContact *contact, const char *contactId)
-{
-=======
 msn_delete_contact(MsnSession *session, const char *contactId)
-{	
->>>>>>> 32525cbc
+{
 	gchar *body = NULL;
 	gchar *contact_id_xml = NULL ;
 	MsnCallbackState *state;
@@ -1069,19 +1044,10 @@
 
 	g_return_if_fail(passport != NULL);
 	g_return_if_fail(group_name != NULL);
-<<<<<<< HEAD
-	g_return_if_fail(contact != NULL);
-	g_return_if_fail(contact->session != NULL);
-	g_return_if_fail(contact->session->userlist != NULL);
-
-	userlist = contact->session->userlist;
-
-=======
 	g_return_if_fail(session != NULL);
-	
+
 	userlist = session->userlist;
-	
->>>>>>> 32525cbc
+
 	groupId = msn_userlist_find_group_id(userlist, group_name);
 	if (groupId != NULL) {
 		purple_debug_info("MSNCL", "Deleting user %s from group %s\n", passport, group_name);
@@ -1217,7 +1183,7 @@
 	} else {
 		/* list == MSN_LIST_AL || list == MSN_LIST_BL */
 		partner_scenario = MSN_PS_BLOCK_UNBLOCK;
-
+		
 		member = g_strdup_printf(MSN_MEMBER_PASSPORT_XML, passport);
 	}
 
@@ -1244,12 +1210,7 @@
 
 	g_return_if_fail(state != NULL);
 	g_return_if_fail(state->session != NULL);
-<<<<<<< HEAD
-	g_return_if_fail(state->session->contact != NULL);
-
-=======
-	
->>>>>>> 32525cbc
+
 	if (resp != NULL) {
 		purple_debug_info("MSN CL", "Contact %s added successfully to %s list on server!\n", state->who, MsnMemberRole[state->list_id]);
 
@@ -1297,17 +1258,10 @@
 
 	member = g_strdup_printf(MSN_MEMBER_PASSPORT_XML, state->who);
 
-<<<<<<< HEAD
 	body = g_strdup_printf(MSN_CONTACT_ADD_TO_LIST_TEMPLATE,
-			       MsnSoapPartnerScenarioText[partner_scenario],
-			       MsnMemberRole[list],
-			       member);
-=======
-	body = g_strdup_printf(MSN_CONTACT_ADD_TO_LIST_TEMPLATE, 
 		MsnSoapPartnerScenarioText[partner_scenario],
 		msn_nexus_get_token_str(session->nexus, MSN_AUTH_CONTACTS),
 		MsnMemberRole[list], member);
->>>>>>> 32525cbc
 
 	msn_soap_message_send(session,
 		msn_soap_message_new(MSN_ADD_MEMBER_TO_LIST_SOAP_ACTION,
@@ -1337,7 +1291,7 @@
 	gchar *body = NULL;
 
 	purple_debug_info("MSNP14","msn get gleams info...\n");
-	
+
 	body = g_strdup_printf(MSN_GLEAMS_TEMPLATE,
 		msn_nexus_get_token_str(session->nexus, MSN_AUTH_CONTACTS));
 
@@ -1399,11 +1353,7 @@
 						state->who,
 						state->new_group_name);
 				} else if (state->action & MSN_MOVE_BUDDY) {
-<<<<<<< HEAD
-					msn_add_contact_to_group(session->contact, state, state->who, guid);
-=======
-					msn_add_contact_to_group(session, state, state->who, guid); 
->>>>>>> 32525cbc
+					msn_add_contact_to_group(session, state, state->who, guid);
 					g_free(guid);
 					return;
 				}
@@ -1495,15 +1445,10 @@
 	state = msn_callback_state_new(session);
 	msn_callback_state_set_action(state, MSN_DEL_GROUP);
 	msn_callback_state_set_guid(state, guid);
-<<<<<<< HEAD
-
-	body = g_strdup_printf(MSN_GROUP_DEL_TEMPLATE, guid);
-=======
-	
+
 	body = g_strdup_printf(MSN_GROUP_DEL_TEMPLATE,
 		msn_nexus_get_token_str(session->nexus, MSN_AUTH_CONTACTS),
 		guid);
->>>>>>> 32525cbc
 
 	msn_soap_message_send(session,
 		msn_soap_message_new(MSN_GROUP_DEL_SOAP_ACTION,
@@ -1521,12 +1466,8 @@
 	gchar *body = NULL;
 	const gchar * guid;
 	MsnCallbackState *state;
-<<<<<<< HEAD
-
-=======
 	char *escaped_group_name;
-	
->>>>>>> 32525cbc
+
 	g_return_if_fail(session != NULL);
 	g_return_if_fail(session->userlist != NULL);
 	g_return_if_fail(old_group_name != NULL);
@@ -1548,19 +1489,12 @@
 	}
 
 	msn_callback_state_set_action(state, MSN_RENAME_GROUP);
-<<<<<<< HEAD
-
-	body = g_markup_printf_escaped(MSN_GROUP_RENAME_TEMPLATE,
-		guid, new_group_name);
-
-=======
-	
+
 	escaped_group_name = g_markup_escape_text(new_group_name, -1);
 	body = g_strdup_printf(MSN_GROUP_RENAME_TEMPLATE,
 		msn_nexus_get_token_str(session->nexus, MSN_AUTH_CONTACTS),
 		guid, escaped_group_name);
-	
->>>>>>> 32525cbc
+
 	msn_soap_message_send(session,
 		msn_soap_message_new(MSN_GROUP_RENAME_SOAP_ACTION,
 			xmlnode_from_str(body, -1)),
