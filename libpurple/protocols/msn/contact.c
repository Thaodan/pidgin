--- conflicted
+++ resolved
@@ -486,21 +486,9 @@
 	 *
 	 * this is not handled yet
 	 */
-<<<<<<< HEAD
 	if ((fault = purple_xmlnode_get_child(node, "Body/Fault"))) {
-		if ((faultnode = purple_xmlnode_get_child(fault, "faultstring"))) {
-			char *faultstring = purple_xmlnode_get_data(faultnode);
-			purple_debug_info("msn", "Retrieving contact list failed: %s\n",
-				faultstring);
-			g_free(faultstring);
-		}
 		if ((faultnode = purple_xmlnode_get_child(fault, "detail/errorcode"))) {
 			char *errorcode = purple_xmlnode_get_data(faultnode);
-=======
-	if ((fault = xmlnode_get_child(node, "Body/Fault"))) {
-		if ((faultnode = xmlnode_get_child(fault, "detail/errorcode"))) {
-			char *errorcode = xmlnode_get_data(faultnode);
->>>>>>> a76767a6
 
 			if (g_str_equal(errorcode, "ABDoesNotExist")) {
 				msn_create_address_book(session);
@@ -511,8 +499,8 @@
 			g_free(errorcode);
 		}
 
-		if ((faultnode = xmlnode_get_child(fault, "faultstring"))) {
-			char *faultstring = xmlnode_get_data(faultnode);
+		if ((faultnode = purple_xmlnode_get_child(fault, "faultstring"))) {
+			char *faultstring = purple_xmlnode_get_data(faultnode);
 			purple_debug_info("msn", "Retrieving contact list failed: %s\n",
 				faultstring);
 			msn_session_set_error(session, MSN_ERROR_BAD_BLIST, faultstring);
