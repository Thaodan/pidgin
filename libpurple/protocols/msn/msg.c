/**
 * @file msg.c Message functions
 *
 * purple
 *
 * Purple is the legal property of its developers, whose names are too numerous
 * to list here.  Please refer to the COPYRIGHT file distributed with this
 * source distribution.
 *
 * This program is free software; you can redistribute it and/or modify
 * it under the terms of the GNU General Public License as published by
 * the Free Software Foundation; either version 2 of the License, or
 * (at your option) any later version.
 *
 * This program is distributed in the hope that it will be useful,
 * but WITHOUT ANY WARRANTY; without even the implied warranty of
 * MERCHANTABILITY or FITNESS FOR A PARTICULAR PURPOSE.  See the
 * GNU General Public License for more details.
 *
 * You should have received a copy of the GNU General Public License
 * along with this program; if not, write to the Free Software
 * Foundation, Inc., 51 Franklin Street, Fifth Floor, Boston, MA  02111-1301  USA
 */

#include "internal.h"
#include "debug.h"

#include "msn.h"
#include "msg.h"
#include "msnutils.h"
#include "slpmsg.h"
#include "slpmsg_part.h"

MsnMessage *
msn_message_new(MsnMsgType type)
{
	MsnMessage *msg;

	msg = g_new0(MsnMessage, 1);
	msg->type = type;

	if (purple_debug_is_verbose())
		purple_debug_info("msn", "message new (%p)(%d)\n", msg, type);

	msg->header_table = g_hash_table_new_full(g_str_hash, g_str_equal,
											g_free, g_free);

	msn_message_ref(msg);

	return msg;
}

/**
 * Destroys a message.
 *
 * @param msg The message to destroy.
 */
static void
msn_message_destroy(MsnMessage *msg)
{
	g_return_if_fail(msg != NULL);

	if (purple_debug_is_verbose())
		purple_debug_info("msn", "message destroy (%p)\n", msg);

	g_free(msg->remote_user);
	g_free(msg->body);
	g_free(msg->content_type);
	g_free(msg->charset);

	g_hash_table_destroy(msg->header_table);
	g_list_free(msg->header_list);
	if (msg->part)
		msn_slpmsgpart_unref(msg->part);

	g_free(msg);
}

MsnMessage *
msn_message_ref(MsnMessage *msg)
{
	g_return_val_if_fail(msg != NULL, NULL);

	msg->ref_count++;

	if (purple_debug_is_verbose())
		purple_debug_info("msn", "message ref (%p)[%u]\n", msg, msg->ref_count);

	return msg;
}

void
msn_message_unref(MsnMessage *msg)
{
	g_return_if_fail(msg != NULL);
	g_return_if_fail(msg->ref_count > 0);

	msg->ref_count--;

	if (purple_debug_is_verbose())
		purple_debug_info("msn", "message unref (%p)[%u]\n", msg, msg->ref_count);

	if (msg->ref_count == 0)
		msn_message_destroy(msg);
}

MsnMessage *
msn_message_new_plain(const char *message)
{
	MsnMessage *msg;
	char *message_cr;

	msg = msn_message_new(MSN_MSG_TEXT);
	msg->retries = 1;
	msn_message_set_header(msg, "User-Agent", PACKAGE_NAME "/" VERSION);
	msn_message_set_content_type(msg, "text/plain");
	msn_message_set_charset(msg, "UTF-8");
	msn_message_set_flag(msg, 'A');
	msn_message_set_header(msg, "X-MMS-IM-Format",
						 "FN=Segoe%20UI; EF=; CO=0; CS=1;PF=0");

	message_cr = purple_str_add_cr(message);
	msn_message_set_bin_data(msg, message_cr, strlen(message_cr));
	g_free(message_cr);

	return msg;
}

MsnMessage *
msn_message_new_msnslp(void)
{
	MsnMessage *msg;

	msg = msn_message_new(MSN_MSG_SLP);

	msn_message_set_header(msg, "User-Agent", NULL);

	msn_message_set_flag(msg, 'D');
	msn_message_set_content_type(msg, "application/x-msnmsgrp2p");

	return msg;
}

MsnMessage *
msn_message_new_nudge(void)
{
	MsnMessage *msg;

	msg = msn_message_new(MSN_MSG_NUDGE);
	msn_message_set_content_type(msg, "text/x-msnmsgr-datacast");
	msn_message_set_flag(msg, 'N');
	msn_message_set_bin_data(msg, "ID: 1\r\n", 7);

	return msg;
}

void
msn_message_parse_payload(MsnMessage *msg,
						  const char *payload, size_t payload_len,
						  const char *line_dem,const char *body_dem)
{
	char *tmp_base, *tmp;
	const char *content_type;
	char *end;
	char **elems, **cur, **tokens;

	g_return_if_fail(payload != NULL);
	tmp_base = tmp = g_malloc(payload_len + 1);
	memcpy(tmp_base, payload, payload_len);
	tmp_base[payload_len] = '\0';

	/* Find the end of the headers */
	end = strstr(tmp, body_dem);
	/* TODO? some clients use \r delimiters instead of \r\n, the official client
	 * doesn't send such messages, but does handle receiving them. We'll just
	 * avoid crashing for now */
	if (end == NULL) {
		g_free(tmp_base);
		g_return_if_reached();
	}
	*end = '\0';

	/* Split the headers and parse each one */
	elems = g_strsplit(tmp, line_dem, 0);
	for (cur = elems; *cur != NULL; cur++)
	{
		const char *key, *value;

		/* If this line starts with whitespace, it's been folded from the
		   previous line and won't have ':'. */
		if ((**cur == ' ') || (**cur == '\t')) {
			tokens = g_strsplit(g_strchug(*cur), "=\"", 2);
			key = tokens[0];
			value = tokens[1];

			/* The only one I care about is 'boundary' (which is folded from
			   the key 'Content-Type'), so only process that. */
			if (!strcmp(key, "boundary")) {
				char *end = strchr(value, '\"');
				*end = '\0';
				msn_message_set_header(msg, key, value);
			}

			g_strfreev(tokens);
			continue;
		}

		tokens = g_strsplit(*cur, ": ", 2);

		key = tokens[0];
		value = tokens[1];

		/*if not MIME content ,then return*/
		if (!strcmp(key, "MIME-Version"))
		{
			g_strfreev(tokens);
			continue;
		}

		if (!strcmp(key, "Content-Type"))
		{
			char *charset, *c;

			if ((c = strchr(value, ';')) != NULL)
			{
				if ((charset = strchr(c, '=')) != NULL)
				{
					charset++;
					msn_message_set_charset(msg, charset);
				}

				*c = '\0';
			}

			msn_message_set_content_type(msg, value);
		}
		else
		{
			msn_message_set_header(msg, key, value);
		}

		g_strfreev(tokens);
	}
	g_strfreev(elems);

	/* Proceed to the end of the "\r\n\r\n" */
	tmp = end + strlen(body_dem);

	/* Now we *should* be at the body. */
	content_type = msn_message_get_content_type(msg);

	if (payload_len - (tmp - tmp_base) > 0) {
		msg->body_len = payload_len - (tmp - tmp_base);
		g_free(msg->body);
		msg->body = g_malloc(msg->body_len + 1);
		memcpy(msg->body, tmp, msg->body_len);
		msg->body[msg->body_len] = '\0';
	}

<<<<<<< HEAD
	if ((!content_type || !strcmp(content_type, "text/plain"))
			&& msg->charset == NULL) {
		char *body = g_convert(msg->body, msg->body_len, "UTF-8",
				"ISO-8859-1", NULL, &msg->body_len, NULL);
		g_free(msg->body);
		msg->body = body;
		msg->charset = g_strdup("UTF-8");
=======
	if (msg->body && content_type && purple_str_has_prefix(content_type, "text/")) {
		char *body = NULL;

		if (msg->charset == NULL || g_str_equal(msg->charset, "UTF-8")) {
			/* Charset is UTF-8 */
			if (!g_utf8_validate(msg->body, msg->body_len, NULL)) {
				purple_debug_warning("msn", "Message contains invalid "
						"UTF-8. Attempting to salvage.\n");
				body = purple_utf8_salvage(msg->body);
				payload_len = strlen(body);
			}
		} else {
			/* Charset is something other than UTF-8 */
			GError *err = NULL;
			body = g_convert(msg->body, msg->body_len, "UTF-8",
					msg->charset, NULL, &payload_len, &err);
			if (!body || err) {
				purple_debug_warning("msn", "Unable to convert message from "
						"%s to UTF-8: %s\n", msg->charset,
						err ? err->message : "Unknown error");
				if (err)
					g_error_free(err);

				/* Fallback to ISO-8859-1 */
				g_free(body);
				body = g_convert(msg->body, msg->body_len, "UTF-8",
						"ISO-8859-1", NULL, &payload_len, NULL);
				if (!body) {
					g_free(msg->body);
					msg->body = NULL;
					msg->body_len = 0;
				}
			}
		}

		if (body) {
			g_free(msg->body);
			msg->body = body;
			msg->body_len = payload_len;
			msn_message_set_charset(msg, "UTF-8");
		}
>>>>>>> 3f79dae7
	}

	g_free(tmp_base);
}

MsnMessage *
msn_message_new_from_cmd(MsnSession *session, MsnCommand *cmd)
{
	MsnMessage *msg;

	g_return_val_if_fail(cmd != NULL, NULL);

	msg = msn_message_new(MSN_MSG_UNKNOWN);

	msg->remote_user = g_strdup(cmd->params[0]);
	/* msg->size = atoi(cmd->params[2]); */
	msg->cmd = cmd;

	return msg;
}

char *
msn_message_gen_payload(MsnMessage *msg, size_t *ret_size)
{
	GList *l;
	char *n, *base, *end;
	int len;
	size_t body_len = 0;
	const void *body;

	g_return_val_if_fail(msg != NULL, NULL);

	len = MSN_BUF_LEN;

	base = n = end = g_malloc(len + 1);
	end += len;

	/* Standard header. */
	if (msg->charset == NULL)
	{
		g_snprintf(n, len,
				   "MIME-Version: 1.0\r\n"
				   "Content-Type: %s\r\n",
				   msg->content_type);
	}
	else
	{
		g_snprintf(n, len,
				   "MIME-Version: 1.0\r\n"
				   "Content-Type: %s; charset=%s\r\n",
				   msg->content_type, msg->charset);
	}

	n += strlen(n);

	for (l = msg->header_list; l != NULL; l = l->next)
	{
		const char *key;
		const char *value;

		key = l->data;
		value = msn_message_get_header_value(msg, key);

		g_snprintf(n, end - n, "%s: %s\r\n", key, value);
		n += strlen(n);
	}

	n += g_strlcpy(n, "\r\n", end - n);

	body = msn_message_get_bin_data(msg, &body_len);

	if (body != NULL)
	{
		memcpy(n, body, body_len);
		n += body_len;
		*n = '\0';
	}

	if (ret_size != NULL)
	{
		*ret_size = n - base;

		if (*ret_size > 1664)
			*ret_size = 1664;
	}

	return base;
}

void
msn_message_set_flag(MsnMessage *msg, char flag)
{
	g_return_if_fail(msg != NULL);
	g_return_if_fail(flag != 0);

	msg->flag = flag;
}

char
msn_message_get_flag(const MsnMessage *msg)
{
	g_return_val_if_fail(msg != NULL, 0);

	return msg->flag;
}

void
msn_message_set_bin_data(MsnMessage *msg, const void *data, size_t len)
{
	g_return_if_fail(msg != NULL);

	/* There is no need to waste memory on data we cannot send anyway */
	if (len > 1664)
		len = 1664;

	g_free(msg->body);

	if (data != NULL && len > 0)
	{
		msg->body = g_malloc(len + 1);
		memcpy(msg->body, data, len);
		msg->body[len] = '\0';
		msg->body_len = len;
	}
	else
	{
		msg->body = NULL;
		msg->body_len = 0;
	}
}

const void *
msn_message_get_bin_data(const MsnMessage *msg, size_t *len)
{
	g_return_val_if_fail(msg != NULL, NULL);

	if (len)
		*len = msg->body_len;

	return msg->body;
}

void
msn_message_set_content_type(MsnMessage *msg, const char *type)
{
	g_return_if_fail(msg != NULL);

	g_free(msg->content_type);
	msg->content_type = g_strdup(type);
}

const char *
msn_message_get_content_type(const MsnMessage *msg)
{
	g_return_val_if_fail(msg != NULL, NULL);

	return msg->content_type;
}

void
msn_message_set_charset(MsnMessage *msg, const char *charset)
{
	g_return_if_fail(msg != NULL);

	g_free(msg->charset);
	msg->charset = g_strdup(charset);
}

const char *
msn_message_get_charset(const MsnMessage *msg)
{
	g_return_val_if_fail(msg != NULL, NULL);

	return msg->charset;
}

void
msn_message_set_header(MsnMessage *msg, const char *name, const char *value)
{
	const char *temp;
	char *new_name;

	g_return_if_fail(msg != NULL);
	g_return_if_fail(name != NULL);

	temp = msn_message_get_header_value(msg, name);

	if (value == NULL)
	{
		if (temp != NULL)
		{
			GList *l;

			for (l = msg->header_list; l != NULL; l = l->next)
			{
				if (!g_ascii_strcasecmp(l->data, name))
				{
					msg->header_list = g_list_remove(msg->header_list, l->data);

					break;
				}
			}

			g_hash_table_remove(msg->header_table, name);
		}

		return;
	}

	new_name = g_strdup(name);

	g_hash_table_insert(msg->header_table, new_name, g_strdup(value));

	if (temp == NULL)
		msg->header_list = g_list_append(msg->header_list, new_name);
}

const char *
msn_message_get_header_value(const MsnMessage *msg, const char *name)
{
	g_return_val_if_fail(msg != NULL, NULL);
	g_return_val_if_fail(name != NULL, NULL);

	return g_hash_table_lookup(msg->header_table, name);
}

GHashTable *
msn_message_get_hashtable_from_body(const MsnMessage *msg)
{
	GHashTable *table;
	size_t body_len;
	const char *body;
	char **elems, **cur, **tokens, *body_str;

	g_return_val_if_fail(msg != NULL, NULL);

	table = g_hash_table_new_full(g_str_hash, g_str_equal, g_free, g_free);

	body = msn_message_get_bin_data(msg, &body_len);

	g_return_val_if_fail(body != NULL, NULL);

	body_str = g_strndup(body, body_len);
	elems = g_strsplit(body_str, "\r\n", 0);
	g_free(body_str);

	for (cur = elems; *cur != NULL; cur++)
	{
		if (**cur == '\0')
			break;

		tokens = g_strsplit(*cur, ": ", 2);

		if (tokens[0] != NULL && tokens[1] != NULL) {
			g_hash_table_insert(table, tokens[0], tokens[1]);
			g_free(tokens);
		} else
			g_strfreev(tokens);
	}

	g_strfreev(elems);

	return table;
}

char *
msn_message_to_string(MsnMessage *msg)
{
	size_t body_len;
	const char *body;

	g_return_val_if_fail(msg != NULL, NULL);
	g_return_val_if_fail(msg->type == MSN_MSG_TEXT, NULL);

	body = msn_message_get_bin_data(msg, &body_len);

	return g_strndup(body, body_len);
}

void
msn_message_show_readable(MsnMessage *msg, const char *info,
						  gboolean text_body)
{
	GString *str;
	size_t body_len;
	const char *body;
	GList *l;

	g_return_if_fail(msg != NULL);

	str = g_string_new(NULL);

	/* Standard header. */
	if (msg->charset == NULL)
	{
		g_string_append_printf(str,
				   "MIME-Version: 1.0\r\n"
				   "Content-Type: %s\r\n",
				   msg->content_type);
	}
	else
	{
		g_string_append_printf(str,
				   "MIME-Version: 1.0\r\n"
				   "Content-Type: %s; charset=%s\r\n",
				   msg->content_type, msg->charset);
	}

	for (l = msg->header_list; l; l = l->next)
	{
		char *key;
		const char *value;

		key = l->data;
		value = msn_message_get_header_value(msg, key);

		g_string_append_printf(str, "%s: %s\r\n", key, value);
	}

	g_string_append(str, "\r\n");

	body = msn_message_get_bin_data(msg, &body_len);

	if (body != NULL)
	{
		if (msg->type == MSN_MSG_TEXT)
		{
			g_string_append_len(str, body, body_len);
			g_string_append(str, "\r\n");
		}
		else
		{
			size_t i;
			for (i = 0; i < body_len; i++, body++)
			{
				g_string_append_printf(str, "%02x ", (unsigned char)*body);
				if (i % 16 == 0 && i != 0)
					g_string_append_c(str, '\n');
			}
			g_string_append_c(str, '\n');
		}
	}

	purple_debug_info("msn", "Message %s:\n{%s}\n", info, str->str);

	g_string_free(str, TRUE);
}

/**************************************************************************
 * Message Handlers
 **************************************************************************/
void
msn_plain_msg(MsnCmdProc *cmdproc, MsnMessage *msg)
{
	PurpleConnection *gc;
	const char *body;
	char *body_enc;
	char *body_final;
	size_t body_len;
	const char *passport;
	const char *value;

	gc = purple_account_get_connection(cmdproc->session->account);

	body = msn_message_get_bin_data(msg, &body_len);
	body_enc = g_markup_escape_text(body, body_len);

	passport = msg->remote_user;

	if (!strcmp(passport, "messenger@microsoft.com") &&
		strstr(body, "immediate security update"))
	{
		return;
	}

#if 0
	if ((value = msn_message_get_header_value(msg, "User-Agent")) != NULL)
	{
		purple_debug_misc("msn", "User-Agent = '%s'\n", value);
	}
#endif

	if ((value = msn_message_get_header_value(msg, "X-MMS-IM-Format")) != NULL)
	{
		char *pre, *post;

		msn_parse_format(value, &pre, &post);

		body_final = g_strdup_printf("%s%s%s", pre ? pre : "",
									 body_enc ? body_enc : "", post ? post : "");

		g_free(pre);
		g_free(post);
		g_free(body_enc);
	}
	else
	{
		body_final = body_enc;
	}

	if (cmdproc->servconn->type == MSN_SERVCONN_SB) {
		MsnSwitchBoard *swboard = cmdproc->data;

		swboard->flag |= MSN_SB_FLAG_IM;

		if (swboard->current_users > 1 ||
			((swboard->conv != NULL) &&
			 purple_conversation_get_type(swboard->conv) == PURPLE_CONV_TYPE_CHAT))
		{
			/* If current_users is always ok as it should then there is no need to
			 * check if this is a chat. */
			if (swboard->current_users <= 1)
				purple_debug_misc("msn", "plain_msg: current_users(%d)\n",
								swboard->current_users);

			serv_got_chat_in(gc, swboard->chat_id, passport, 0, body_final,
							 time(NULL));
			if (swboard->conv == NULL)
			{
				swboard->conv = purple_find_chat(gc, swboard->chat_id);
				swboard->flag |= MSN_SB_FLAG_IM;
			}
<<<<<<< HEAD
		}
		else if (!g_str_equal(passport, purple_account_get_username(purple_connection_get_account(gc))))
		{
			/* Don't im ourselves ... */
			serv_got_im(gc, passport, body_final, 0, time(NULL));
			if (swboard->conv == NULL)
			{
				swboard->conv = purple_find_conversation_with_account(PURPLE_CONV_TYPE_IM,
										passport, purple_connection_get_account(gc));
				swboard->flag |= MSN_SB_FLAG_IM;
			}
		}
=======
		}
		else if (!g_str_equal(passport, purple_account_get_username(purple_connection_get_account(gc))))
		{
			/* Don't im ourselves ... */
			serv_got_im(gc, passport, body_final, 0, time(NULL));
			if (swboard->conv == NULL)
			{
				swboard->conv = purple_find_conversation_with_account(PURPLE_CONV_TYPE_IM,
										passport, purple_connection_get_account(gc));
				swboard->flag |= MSN_SB_FLAG_IM;
			}
		}
>>>>>>> 3f79dae7

	} else {
		serv_got_im(gc, passport, body_final, 0, time(NULL));
	}

	g_free(body_final);
}

void
msn_control_msg(MsnCmdProc *cmdproc, MsnMessage *msg)
{
	PurpleConnection *gc;
	char *passport;

  	gc = purple_account_get_connection(cmdproc->session->account);
	passport = msg->remote_user;

	if (msn_message_get_header_value(msg, "TypingUser") == NULL)
		return;

	if (cmdproc->servconn->type == MSN_SERVCONN_SB) {
		MsnSwitchBoard *swboard = cmdproc->data;

		if (swboard->current_users == 1)
		{
			serv_got_typing(gc, passport, MSN_TYPING_RECV_TIMEOUT,
							PURPLE_TYPING);
		}

	} else {
		serv_got_typing(gc, passport, MSN_TYPING_RECV_TIMEOUT,
						PURPLE_TYPING);
	}
}

static void
datacast_inform_user(MsnSwitchBoard *swboard, const char *who,
                     const char *msg, const char *filename)
{
	char *username, *str;
	PurpleAccount *account;
	PurpleBuddy *b;
	PurpleConnection *pc;
	gboolean chat;

	account = swboard->session->account;
	pc = purple_account_get_connection(account);

	if ((b = purple_find_buddy(account, who)) != NULL)
		username = g_markup_escape_text(purple_buddy_get_alias(b), -1);
	else
		username = g_markup_escape_text(who, -1);
	str = g_strdup_printf(msg, username, filename);
	g_free(username);

	swboard->flag |= MSN_SB_FLAG_IM;
	if (swboard->current_users > 1)
		chat = TRUE;
	else
		chat = FALSE;

	if (swboard->conv == NULL) {
		if (chat)
			swboard->conv = purple_find_chat(purple_account_get_connection(account), swboard->chat_id);
		else {
			swboard->conv = purple_find_conversation_with_account(PURPLE_CONV_TYPE_IM,
									who, account);
			if (swboard->conv == NULL)
				swboard->conv = purple_conversation_new(PURPLE_CONV_TYPE_IM, account, who);
		}
	}

	if (chat)
		serv_got_chat_in(pc,
		                 purple_conv_chat_get_id(PURPLE_CONV_CHAT(swboard->conv)),
		                 who, PURPLE_MESSAGE_RECV|PURPLE_MESSAGE_SYSTEM, str,
		                 time(NULL));
	else
		serv_got_im(pc, who, str, PURPLE_MESSAGE_RECV|PURPLE_MESSAGE_SYSTEM,
		            time(NULL));
	g_free(str);

}

/* TODO: Make these not be such duplicates of each other */
static void
got_wink_cb(MsnSlpCall *slpcall, const guchar *data, gsize size)
{
	FILE *f = NULL;
	char *path = NULL;
	const char *who = slpcall->slplink->remote_user;
	purple_debug_info("msn", "Received wink from %s\n", who);

	if ((f = purple_mkstemp(&path, TRUE)) &&
	    (fwrite(data, 1, size, f) == size)) {
		datacast_inform_user(slpcall->slplink->swboard,
		                     who,
		                     _("%s sent a wink. <a href='msn-wink://%s'>Click here to play it</a>"),
		                     path);
	} else {
		purple_debug_error("msn", "Couldn\'t create temp file to store wink\n");
		datacast_inform_user(slpcall->slplink->swboard,
		                     who,
		                     _("%s sent a wink, but it could not be saved"),
		                     NULL);
	}
	if (f)
		fclose(f);
	g_free(path);
}

static void
got_voiceclip_cb(MsnSlpCall *slpcall, const guchar *data, gsize size)
{
	FILE *f = NULL;
	char *path = NULL;
	const char *who = slpcall->slplink->remote_user;
	purple_debug_info("msn", "Received voice clip from %s\n", who);

	if ((f = purple_mkstemp(&path, TRUE)) &&
	    (fwrite(data, 1, size, f) == size)) {
		datacast_inform_user(slpcall->slplink->swboard,
		                     who,
		                     _("%s sent a voice clip. <a href='audio://%s'>Click here to play it</a>"),
		                     path);
	} else {
		purple_debug_error("msn", "Couldn\'t create temp file to store sound\n");
		datacast_inform_user(slpcall->slplink->swboard,
		                     who,
		                     _("%s sent a voice clip, but it could not be saved"),
		                     NULL);
	}
	if (f)
		fclose(f);
	g_free(path);
}

void
msn_p2p_msg(MsnCmdProc *cmdproc, MsnMessage *msg)
{
	MsnSession *session;
	MsnSlpLink *slplink;
	MsnP2PVersion p2p;

	session = cmdproc->servconn->session;
	slplink = msn_session_get_slplink(session, msg->remote_user);

	if (slplink->swboard == NULL)
	{
		/*
		 * We will need swboard in order to change its flags.  If its
		 * NULL, something has probably gone wrong earlier on.  I
		 * didn't want to do this, but MSN 7 is somehow causing us
		 * to crash here, I couldn't reproduce it to debug more,
		 * and people are reporting bugs. Hopefully this doesn't
		 * cause more crashes. Stu.
		 */
		if (cmdproc->data == NULL)
			g_warning("msn_p2p_msg cmdproc->data was NULL\n");
		else {
			slplink->swboard = (MsnSwitchBoard *)cmdproc->data;
			slplink->swboard->slplinks = g_list_prepend(slplink->swboard->slplinks, slplink);
		}
	}

	p2p = msn_slplink_get_p2p_version(slplink);
	msg->part = msn_slpmsgpart_new_from_data(p2p, msg->body, msg->body_len);

	if (msg->part)
		msn_slplink_process_msg(slplink, msg->part);
	else
		purple_debug_warning("msn", "P2P message failed to parse.\n");
}

static void
got_emoticon(MsnSlpCall *slpcall,
			 const guchar *data, gsize size)
{
	PurpleConversation *conv;
	MsnSwitchBoard *swboard;

	swboard = slpcall->slplink->swboard;
	conv = swboard->conv;

	if (conv) {
		/* FIXME: it would be better if we wrote the data as we received it
		   instead of all at once, calling write multiple times and
		   close once at the very end
		 */
		purple_conv_custom_smiley_write(conv, slpcall->data_info, data, size);
		purple_conv_custom_smiley_close(conv, slpcall->data_info );
	}
	if (purple_debug_is_verbose())
		purple_debug_info("msn", "Got smiley: %s\n", slpcall->data_info);
}

void msn_emoticon_msg(MsnCmdProc *cmdproc, MsnMessage *msg)
{
	MsnSession *session;
	MsnSlpLink *slplink;
	MsnSwitchBoard *swboard;
	MsnObject *obj;
	char **tokens;
	char *smile, *body_str;
	const char *body, *who, *sha1;
	guint tok;
	size_t body_len;

	PurpleConversation *conv;

	session = cmdproc->servconn->session;

	if (!purple_account_get_bool(session->account, "custom_smileys", TRUE))
		return;

	swboard = cmdproc->data;
	conv = swboard->conv;

	body = msn_message_get_bin_data(msg, &body_len);
	if (!body || !body_len)
		return;
	body_str = g_strndup(body, body_len);

	/* MSN Messenger 7 may send more than one MSNObject in a single message...
	 * Maybe 10 tokens is a reasonable max value. */
	tokens = g_strsplit(body_str, "\t", 10);

	g_free(body_str);

	for (tok = 0; tok < 9; tok += 2) {
		if (tokens[tok] == NULL || tokens[tok + 1] == NULL) {
			break;
		}

		smile = tokens[tok];
		obj = msn_object_new_from_string(purple_url_decode(tokens[tok + 1]));

		if (obj == NULL)
			break;

		who = msn_object_get_creator(obj);
		sha1 = msn_object_get_sha1(obj);

		slplink = msn_session_get_slplink(session, who);
		if (slplink->swboard != swboard) {
			if (slplink->swboard != NULL)
				/*
				 * Apparently we're using a different switchboard now or
				 * something?  I don't know if this is normal, but it
				 * definitely happens.  So make sure the old switchboard
				 * doesn't still have a reference to us.
				 */
				slplink->swboard->slplinks = g_list_remove(slplink->swboard->slplinks, slplink);
			slplink->swboard = swboard;
			slplink->swboard->slplinks = g_list_prepend(slplink->swboard->slplinks, slplink);
		}

		/* If the conversation doesn't exist then this is a custom smiley
		 * used in the first message in a MSN conversation: we need to create
		 * the conversation now, otherwise the custom smiley won't be shown.
		 * This happens because every GtkIMHtml has its own smiley tree: if
		 * the conversation doesn't exist then we cannot associate the new
		 * smiley with its GtkIMHtml widget. */
		if (!conv) {
			conv = purple_conversation_new(PURPLE_CONV_TYPE_IM, session->account, who);
		}

		if (purple_conv_custom_smiley_add(conv, smile, "sha1", sha1, TRUE)) {
			msn_slplink_request_object(slplink, smile, got_emoticon, NULL, obj);
		}

		msn_object_destroy(obj, FALSE);
		obj =   NULL;
		who =   NULL;
		sha1 = NULL;
	}
	g_strfreev(tokens);
}

void
msn_datacast_msg(MsnCmdProc *cmdproc, MsnMessage *msg)
{
	GHashTable *body;
	const char *id;
	body = msn_message_get_hashtable_from_body(msg);

	id = g_hash_table_lookup(body, "ID");

	if (!strcmp(id, "1")) {
		/* Nudge */
		PurpleAccount *account;
		const char *user;
		PurpleConnection *gc;

		account = cmdproc->session->account;
		user = msg->remote_user;
		gc = purple_account_get_connection(account);

		if (cmdproc->servconn->type == MSN_SERVCONN_SB) {
			MsnSwitchBoard *swboard = cmdproc->data;
			if (swboard->current_users > 1 ||
				((swboard->conv != NULL) &&
				 purple_conversation_get_type(swboard->conv) == PURPLE_CONV_TYPE_CHAT))
				purple_prpl_got_attention_in_chat(gc, swboard->chat_id, user, MSN_NUDGE);

			else
				purple_prpl_got_attention(gc, user, MSN_NUDGE);
		} else {
			purple_prpl_got_attention(gc, user, MSN_NUDGE);
		}

	} else if (!strcmp(id, "2")) {
		/* Wink */
		MsnSession *session;
		MsnSlpLink *slplink;
		MsnObject *obj;
		const char *who;
		const char *data;

		session = cmdproc->session;

		data = g_hash_table_lookup(body, "Data");
		obj = msn_object_new_from_string(data);
		who = msn_object_get_creator(obj);

		slplink = msn_session_get_slplink(session, who);
		msn_slplink_request_object(slplink, data, got_wink_cb, NULL, obj);

		msn_object_destroy(obj, FALSE);


	} else if (!strcmp(id, "3")) {
		/* Voiceclip */
		MsnSession *session;
		MsnSlpLink *slplink;
		MsnObject *obj;
		const char *who;
		const char *data;

		session = cmdproc->session;

		data = g_hash_table_lookup(body, "Data");
		obj = msn_object_new_from_string(data);
		who = msn_object_get_creator(obj);

		slplink = msn_session_get_slplink(session, who);
		msn_slplink_request_object(slplink, data, got_voiceclip_cb, NULL, obj);

		msn_object_destroy(obj, FALSE);

	} else if (!strcmp(id, "4")) {
		/* Action */

	} else {
		purple_debug_warning("msn", "Got unknown datacast with ID %s.\n", id);
	}

	g_hash_table_destroy(body);
}

void
msn_invite_msg(MsnCmdProc *cmdproc, MsnMessage *msg)
{
	GHashTable *body;
	const gchar *command;
	const gchar *cookie;
	gboolean accepted = FALSE;

	g_return_if_fail(cmdproc != NULL);
	g_return_if_fail(msg != NULL);

	body = msn_message_get_hashtable_from_body(msg);

	if (body == NULL) {
		purple_debug_warning("msn",
				"Unable to parse invite msg body.\n");
		return;
	}

	/*
	 * GUID is NOT always present but Invitation-Command and Invitation-Cookie
	 * are mandatory.
	 */
	command = g_hash_table_lookup(body, "Invitation-Command");
	cookie = g_hash_table_lookup(body, "Invitation-Cookie");

	if (command == NULL || cookie == NULL) {
		purple_debug_warning("msn",
			"Invalid invitation message: either Invitation-Command "
			"or Invitation-Cookie is missing or invalid.\n"
		);
		return;

	} else if (!strcmp(command, "INVITE")) {
		const gchar	*guid = g_hash_table_lookup(body, "Application-GUID");

		if (guid == NULL) {
			purple_debug_warning("msn",
			                     "Invite msg missing Application-GUID.\n");

			accepted = TRUE;

		} else if (!strcmp(guid, MSN_FT_GUID)) {

		} else if (!strcmp(guid, "{02D3C01F-BF30-4825-A83A-DE7AF41648AA}")) {
			purple_debug_info("msn", "Computer call\n");

			if (cmdproc->session) {
				PurpleConversation *conv = NULL;
				gchar *from = msg->remote_user;
				gchar *buf = NULL;

				if (from)
					conv = purple_find_conversation_with_account(
							PURPLE_CONV_TYPE_IM, from,
							cmdproc->session->account);
				if (conv)
					buf = g_strdup_printf(
							_("%s sent you a voice chat "
							"invite, which is not yet "
							"supported."), from);
				if (buf) {
					purple_conversation_write(conv, NULL, buf,
							PURPLE_MESSAGE_SYSTEM |
							PURPLE_MESSAGE_NOTIFY,
							time(NULL));
					g_free(buf);
				}
			}
		} else {
			const gchar *application = g_hash_table_lookup(body, "Application-Name");
			purple_debug_warning("msn", "Unhandled invite msg with GUID %s: %s.\n",
			                     guid, application ? application : "(null)");
		}

		if (!accepted) {
			MsnSwitchBoard *swboard = cmdproc->data;
			char *text;
			MsnMessage *cancel;

			cancel = msn_message_new(MSN_MSG_TEXT);
			msn_message_set_content_type(cancel, "text/x-msmsgsinvite");
			msn_message_set_charset(cancel, "UTF-8");
			msn_message_set_flag(cancel, 'U');

			text = g_strdup_printf("Invitation-Command: CANCEL\r\n"
			                       "Invitation-Cookie: %s\r\n"
			                       "Cancel-Code: REJECT_NOT_INSTALLED\r\n",
			                       cookie);
			msn_message_set_bin_data(cancel, text, strlen(text));
			g_free(text);

			msn_switchboard_send_msg(swboard, cancel, TRUE);
			msn_message_unref(cancel);
		}

	} else if (!strcmp(command, "CANCEL")) {
		const gchar *code = g_hash_table_lookup(body, "Cancel-Code");
		purple_debug_info("msn", "MSMSGS invitation cancelled: %s.\n",
		                  code ? code : "no reason given");

	} else {
		/*
		 * Some other already established invitation session.
		 * Can be retrieved by Invitation-Cookie.
		 */
	}

	g_hash_table_destroy(body);
}

/* Only called from chats. Handwritten messages for IMs come as a SLP message */
void
msn_handwritten_msg(MsnCmdProc *cmdproc, MsnMessage *msg)
{
	const char *body;
	size_t body_len;

	body = msn_message_get_bin_data(msg, &body_len);
	msn_switchboard_show_ink(cmdproc->data, msg->remote_user, body);
}
<|MERGE_RESOLUTION|>--- conflicted
+++ resolved
@@ -257,15 +257,6 @@
 		msg->body[msg->body_len] = '\0';
 	}
 
-<<<<<<< HEAD
-	if ((!content_type || !strcmp(content_type, "text/plain"))
-			&& msg->charset == NULL) {
-		char *body = g_convert(msg->body, msg->body_len, "UTF-8",
-				"ISO-8859-1", NULL, &msg->body_len, NULL);
-		g_free(msg->body);
-		msg->body = body;
-		msg->charset = g_strdup("UTF-8");
-=======
 	if (msg->body && content_type && purple_str_has_prefix(content_type, "text/")) {
 		char *body = NULL;
 
@@ -307,7 +298,6 @@
 			msg->body_len = payload_len;
 			msn_message_set_charset(msg, "UTF-8");
 		}
->>>>>>> 3f79dae7
 	}
 
 	g_free(tmp_base);
@@ -730,7 +720,6 @@
 				swboard->conv = purple_find_chat(gc, swboard->chat_id);
 				swboard->flag |= MSN_SB_FLAG_IM;
 			}
-<<<<<<< HEAD
 		}
 		else if (!g_str_equal(passport, purple_account_get_username(purple_connection_get_account(gc))))
 		{
@@ -743,20 +732,6 @@
 				swboard->flag |= MSN_SB_FLAG_IM;
 			}
 		}
-=======
-		}
-		else if (!g_str_equal(passport, purple_account_get_username(purple_connection_get_account(gc))))
-		{
-			/* Don't im ourselves ... */
-			serv_got_im(gc, passport, body_final, 0, time(NULL));
-			if (swboard->conv == NULL)
-			{
-				swboard->conv = purple_find_conversation_with_account(PURPLE_CONV_TYPE_IM,
-										passport, purple_connection_get_account(gc));
-				swboard->flag |= MSN_SB_FLAG_IM;
-			}
-		}
->>>>>>> 3f79dae7
 
 	} else {
 		serv_got_im(gc, passport, body_final, 0, time(NULL));
