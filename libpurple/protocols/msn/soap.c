/**
 * @file soap.c
 * Functions relating to SOAP connections.
 *
 * purple
 *
 * Purple is the legal property of its developers, whose names are too numerous
 * to list here.  Please refer to the COPYRIGHT file distributed with this
 * source distribution.
 *
 * This program is free software; you can redistribute it and/or modify
 * it under the terms of the GNU General Public License as published by
 * the Free Software Foundation; either version 2 of the License, or
 * (at your option) any later version.
 *
 * This program is distributed in the hope that it will be useful,
 * but WITHOUT ANY WARRANTY; without even the implied warranty of
 * MERCHANTABILITY or FITNESS FOR A PARTICULAR PURPOSE.  See the
 * GNU General Public License for more details.
 *
 * You should have received a copy of the GNU General Public License
 * along with this program; if not, write to the Free Software
 * Foundation, Inc., 51 Franklin Street, Fifth Floor, Boston, MA 02110-1301,  USA
 */

#include "soap.h"

#include "debug.h"
#include "http.h"

typedef struct _MsnSoapRequest MsnSoapRequest;

struct _MsnSoapMessage {
	gchar *action;
	PurpleXmlNode *xml;
};

struct _MsnSoapRequest {
	MsnSoapMessage *message;
	MsnSoapService *soaps;
	MsnSoapCallback cb;
	gpointer cb_data;
	gboolean secure;
};

struct _MsnSoapService {
	MsnSession *session;
	PurpleHttpKeepalivePool *keepalive_pool;
};

static void
msn_soap_service_send_message_simple(MsnSoapService *soaps,
	MsnSoapMessage *message, const gchar *url, gboolean secure,
	MsnSoapCallback cb, gpointer cb_data);

MsnSoapMessage *
msn_soap_message_new(const gchar *action, PurpleXmlNode *xml)
{
	MsnSoapMessage *msg;

	g_return_val_if_fail(xml != NULL, NULL);

	msg = g_new0(MsnSoapMessage, 1);
	msg->action = g_strdup(action);
	msg->xml = xml;

	return msg;
}

static void
msn_soap_message_free(MsnSoapMessage *msg)
{
	if (msg == NULL)
		return;

	g_free(msg->action);
	if (msg->xml != NULL)
		purple_xmlnode_free(msg->xml);
	g_free(msg);
}

PurpleXmlNode *
msn_soap_message_get_xml(MsnSoapMessage *message)
{
	g_return_val_if_fail(message != NULL, NULL);

	return message->xml;
}

static void
msn_soap_request_free(MsnSoapRequest *sreq)
{
	g_return_if_fail(sreq != NULL);

	msn_soap_message_free(sreq->message);
	g_free(sreq);
}

MsnSoapService *
msn_soap_service_new(MsnSession *session)
{
	MsnSoapService *soaps;

	g_return_val_if_fail(session != NULL, NULL);

	soaps = g_new0(MsnSoapService, 1);
	soaps->session = session;
	soaps->keepalive_pool = purple_http_keepalive_pool_new();
	purple_http_keepalive_pool_set_limit_per_host(soaps->keepalive_pool, 1);

	return soaps;
}

void
msn_soap_service_destroy(MsnSoapService *soaps)
{
	if (soaps == NULL)
		return;

	purple_http_keepalive_pool_unref(soaps->keepalive_pool);

	g_free(soaps);
}

static void
msn_soap_service_recv(PurpleHttpConnection *http_conn,
	PurpleHttpResponse *response, gpointer _sreq)
{
	MsnSoapRequest *sreq = _sreq;
	PurpleXmlNode *xml_root, *xml_body, *xml_fault;
	const gchar *xml_raw;
	size_t xml_len;

	if (purple_http_response_get_code(response) == 401) {
		const gchar *errmsg;

		purple_debug_error("msn-soap", "SOAP authentication failed\n");

<<<<<<< HEAD
		errmsg = purple_http_response_get_header(response,
			"WWW-Authenticate");

		msn_session_set_error(sreq->soaps->session, MSN_ERROR_AUTH,
			errmsg ? purple_url_decode(errmsg) : NULL);

		msn_soap_request_free(sreq);
		return;
=======
			if (faultdata && g_str_equal(faultdata, "psf:Redirect")) {
				xmlnode *url = xmlnode_get_child(fault, "redirectUrl");

				if (url) {
					char *urldata = xmlnode_get_data(url);
					if (urldata)
						msn_soap_handle_redirect(conn, urldata);
					g_free(urldata);
				}

				g_free(faultdata);
				msn_soap_message_destroy(response);
				return TRUE;
			} else if (faultdata && g_str_equal(faultdata, "wsse:FailedAuthentication")) {
				xmlnode *reason = xmlnode_get_child(fault, "faultstring");
				char *reasondata = NULL;

				if (reason)
					reasondata = xmlnode_get_data(reason);

				msn_soap_connection_sanitize(conn, TRUE);
				msn_session_set_error(conn->session, MSN_ERROR_AUTH,
					reasondata);

				g_free(reasondata);
				g_free(faultdata);
				msn_soap_message_destroy(response);
				return FALSE;
			}

			g_free(faultdata);
		}
>>>>>>> c2376507
	}
	if (!purple_http_response_is_successful(response)) {
		purple_debug_error("msn-soap", "SOAP request failed\n");
		msn_session_set_error(sreq->soaps->session,
			MSN_ERROR_SERV_UNAVAILABLE, NULL);
		msn_soap_request_free(sreq);
		return;
	}

	xml_raw = purple_http_response_get_data(response, &xml_len);
	xml_root = purple_xmlnode_from_str(xml_raw, xml_len);

	if (purple_debug_is_verbose()) {
		if (sreq->secure && !purple_debug_is_unsafe()) {
			purple_debug_misc("msn-soap",
				"Received secure SOAP request.\n");
		} else {
			purple_debug_misc("msn-soap",
				"Received SOAP request: %s\n", xml_raw);
		}
	}

	if (xml_root == NULL) {
		purple_debug_error("msn-soap", "SOAP response malformed\n");
		msn_session_set_error(sreq->soaps->session,
			MSN_ERROR_HTTP_MALFORMED, NULL);
		msn_soap_request_free(sreq);
		return;
	}

	xml_body = purple_xmlnode_get_child(xml_root, "Body");
	xml_fault = purple_xmlnode_get_child(xml_root, "Fault");

	if (xml_fault != NULL) {
		PurpleXmlNode *xml_faultcode;
		gchar *faultdata = NULL;

		xml_faultcode = purple_xmlnode_get_child(xml_fault, "faultcode");
		if (xml_faultcode != NULL)
			faultdata = purple_xmlnode_get_data(xml_faultcode);

		if (g_strcmp0(faultdata, "psf:Redirect") == 0) {
			PurpleXmlNode *xml_url;
			gchar *url = NULL;

			xml_url = purple_xmlnode_get_child(xml_fault, "redirectUrl");
			if (xml_url != NULL)
				url = purple_xmlnode_get_data(xml_url);

			msn_soap_service_send_message_simple(sreq->soaps,
				sreq->message, url, sreq->secure, sreq->cb,
				sreq->cb_data);

			/* Steal the message, passed to another call. */
			sreq->message = NULL;
			msn_soap_request_free(sreq);

			g_free(url);
			g_free(faultdata);
			return;
		}
		if (g_strcmp0(faultdata, "wsse:FailedAuthentication") == 0) {
			PurpleXmlNode *xml_reason =
				purple_xmlnode_get_child(xml_fault, "faultstring");
			gchar *reasondata = purple_xmlnode_get_data(xml_reason);

			msn_session_set_error(sreq->soaps->session, MSN_ERROR_AUTH,
				reasondata);

			g_free(reasondata);
			g_free(faultdata);
			msn_soap_request_free(sreq);
			return;
		}
		g_free(faultdata);
	}

	if (xml_fault != NULL || xml_body != NULL) {
		MsnSoapMessage *resp;

		resp = msn_soap_message_new(NULL, xml_root);
		sreq->cb(sreq->message, resp, sreq->cb_data);
		msn_soap_message_free(resp);
	}

	/* XXX: shouldn't msn_session_set_error here? */
	msn_soap_request_free(sreq);
}

static void
msn_soap_service_send_message_simple(MsnSoapService *soaps,
	MsnSoapMessage *message, const gchar *url, gboolean secure,
	MsnSoapCallback cb, gpointer cb_data)
{
	PurpleHttpRequest *hreq;
	MsnSoapRequest *sreq;
	gchar *body;
	int body_len;

	sreq = g_new0(MsnSoapRequest, 1);
	sreq->soaps = soaps;
	sreq->cb = cb;
	sreq->cb_data = cb_data;
	sreq->secure = secure;
	sreq->message = message;

	hreq = purple_http_request_new(url);
	purple_http_request_set_method(hreq, "POST");
	purple_http_request_set_keepalive_pool(hreq, soaps->keepalive_pool);
	purple_http_request_header_set(hreq, "SOAPAction",
		message->action ? message->action : "");
	purple_http_request_header_set(hreq, "Content-Type",
		"text/xml; charset=utf-8");
	purple_http_request_header_set(hreq, "User-Agent",
		"Mozilla/4.0 (compatible; MSIE 6.0; Windows NT 5.1)");
	purple_http_request_header_set(hreq, "Cache-Control", "no-cache");

	body = purple_xmlnode_to_str(message->xml, &body_len);
	purple_http_request_set_contents(hreq, body, body_len);
	g_free(body);

	purple_http_request(purple_account_get_connection(
		soaps->session->account), hreq, msn_soap_service_recv, sreq);
	purple_http_request_unref(hreq);
}

void
msn_soap_service_send_message(MsnSoapService *soaps, MsnSoapMessage *message,
	const gchar *host, const gchar *path, gboolean secure,
	MsnSoapCallback cb, gpointer cb_data)
{
	gchar *url;

	g_return_if_fail(host != NULL);
	g_return_if_fail(path != NULL);

	if (path[0] == '/')
		path = &path[1];

	url = g_strdup_printf("https://%s/%s", host, path);

	msn_soap_service_send_message_simple(soaps, message, url, secure,
		cb, cb_data);

	g_free(url);
}<|MERGE_RESOLUTION|>--- conflicted
+++ resolved
@@ -136,7 +136,6 @@
 
 		purple_debug_error("msn-soap", "SOAP authentication failed\n");
 
-<<<<<<< HEAD
 		errmsg = purple_http_response_get_header(response,
 			"WWW-Authenticate");
 
@@ -145,40 +144,6 @@
 
 		msn_soap_request_free(sreq);
 		return;
-=======
-			if (faultdata && g_str_equal(faultdata, "psf:Redirect")) {
-				xmlnode *url = xmlnode_get_child(fault, "redirectUrl");
-
-				if (url) {
-					char *urldata = xmlnode_get_data(url);
-					if (urldata)
-						msn_soap_handle_redirect(conn, urldata);
-					g_free(urldata);
-				}
-
-				g_free(faultdata);
-				msn_soap_message_destroy(response);
-				return TRUE;
-			} else if (faultdata && g_str_equal(faultdata, "wsse:FailedAuthentication")) {
-				xmlnode *reason = xmlnode_get_child(fault, "faultstring");
-				char *reasondata = NULL;
-
-				if (reason)
-					reasondata = xmlnode_get_data(reason);
-
-				msn_soap_connection_sanitize(conn, TRUE);
-				msn_session_set_error(conn->session, MSN_ERROR_AUTH,
-					reasondata);
-
-				g_free(reasondata);
-				g_free(faultdata);
-				msn_soap_message_destroy(response);
-				return FALSE;
-			}
-
-			g_free(faultdata);
-		}
->>>>>>> c2376507
 	}
 	if (!purple_http_response_is_successful(response)) {
 		purple_debug_error("msn-soap", "SOAP request failed\n");
@@ -228,9 +193,11 @@
 			if (xml_url != NULL)
 				url = purple_xmlnode_get_data(xml_url);
 
-			msn_soap_service_send_message_simple(sreq->soaps,
-				sreq->message, url, sreq->secure, sreq->cb,
-				sreq->cb_data);
+			if (url) {
+				msn_soap_service_send_message_simple(sreq->soaps,
+					sreq->message, url, sreq->secure, sreq->cb,
+					sreq->cb_data);
+			}
 
 			/* Steal the message, passed to another call. */
 			sreq->message = NULL;
@@ -243,7 +210,10 @@
 		if (g_strcmp0(faultdata, "wsse:FailedAuthentication") == 0) {
 			PurpleXmlNode *xml_reason =
 				purple_xmlnode_get_child(xml_fault, "faultstring");
-			gchar *reasondata = purple_xmlnode_get_data(xml_reason);
+			gchar *reasondata = NULL;
+
+			if (xml_reason)
+				reasondata = purple_xmlnode_get_data(xml_reason);
 
 			msn_session_set_error(sreq->soaps->session, MSN_ERROR_AUTH,
 				reasondata);
