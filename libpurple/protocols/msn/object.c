--- conflicted
+++ resolved
@@ -384,27 +384,23 @@
 	}
 }
 
-<<<<<<< HEAD
+const char *
+msn_object_get_url(const MsnObject *obj)
+{
+	g_return_val_if_fail(obj != NULL, NULL);
+
+	return obj->url;
+}
+
+const char *
+msn_object_get_url1(const MsnObject *obj)
+{
+	g_return_val_if_fail(obj != NULL, NULL);
+
+	return obj->url1;
+}
+
 MsnObject *
-=======
-const char *
-msn_object_get_url(const MsnObject *obj)
-{
-	g_return_val_if_fail(obj != NULL, NULL);
-
-	return obj->url;
-}
-
-const char *
-msn_object_get_url1(const MsnObject *obj)
-{
-	g_return_val_if_fail(obj != NULL, NULL);
-
-	return obj->url1;
-}
-
-static MsnObject *
->>>>>>> bfddcef1
 msn_object_find_local(const char *sha1)
 {
 	GList *l;
