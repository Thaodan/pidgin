/**
 * @file sync.c MSN list synchronization functions
 *
 * purple
 *
 * Purple is the legal property of its developers, whose names are too numerous
 * to list here.  Please refer to the COPYRIGHT file distributed with this
 * source distribution.
 *
 * This program is free software; you can redistribute it and/or modify
 * it under the terms of the GNU General Public License as published by
 * the Free Software Foundation; either version 2 of the License, or
 * (at your option) any later version.
 *
 * This program is distributed in the hope that it will be useful,
 * but WITHOUT ANY WARRANTY; without even the implied warranty of
 * MERCHANTABILITY or FITNESS FOR A PARTICULAR PURPOSE.  See the
 * GNU General Public License for more details.
 *
 * You should have received a copy of the GNU General Public License
 * along with this program; if not, write to the Free Software
 * Foundation, Inc., 59 Temple Place, Suite 330, Boston, MA  02111-1307  USA
 */
#include "msn.h"
#include "sync.h"
#include "state.h"

static MsnTable *cbs_table;

static void
blp_cmd(MsnCmdProc *cmdproc, MsnCommand *cmd)
{
	PurpleConnection *gc = cmdproc->session->account->gc;
	const char *list_name;

	list_name = cmd->params[0];

	if (!g_ascii_strcasecmp(list_name, "AL")){
		/*
		 * If the current setting is AL, messages from users who
		 * are not in BL will be delivered.
		 *
		 * In other words, deny some.
		 */
		gc->account->perm_deny = PURPLE_PRIVACY_DENY_USERS;
	}else{
		/* If the current setting is BL, only messages from people
		 * who are in the AL will be delivered.
		 *
		 * In other words, permit some.
		 */
		gc->account->perm_deny = PURPLE_PRIVACY_ALLOW_USERS;
	}
}

static void
prp_cmd(MsnCmdProc *cmdproc, MsnCommand *cmd)
{
	MsnSession *session = cmdproc->session;
	const char *type, *value;

	type  = cmd->params[0];
	value = cmd->params[1];

	if (cmd->param_count == 2)
	{
		if (!strcmp(type, "PHH"))
			msn_user_set_home_phone(session->user, purple_url_decode(value));
		else if (!strcmp(type, "PHW"))
			msn_user_set_work_phone(session->user, purple_url_decode(value));
		else if (!strcmp(type, "PHM"))
			msn_user_set_mobile_phone(session->user, purple_url_decode(value));
	}
	else
	{
		if (!strcmp(type, "PHH"))
			msn_user_set_home_phone(session->user, NULL);
		else if (!strcmp(type, "PHW"))
			msn_user_set_work_phone(session->user, NULL);
		else if (!strcmp(type, "PHM"))
			msn_user_set_mobile_phone(session->user, NULL);
	}
}

static void
lsg_cmd(MsnCmdProc *cmdproc, MsnCommand *cmd)
{
	MsnSession *session = cmdproc->session;
<<<<<<< HEAD
	const char *name, *group_id;
=======
	const char *name;
	const char *group_id;
>>>>>>> 41553771

	group_id = cmd->params[0];
	name = purple_url_decode(cmd->params[1]);

	msn_group_new(session->userlist, group_id, name);

	/* HACK */
	if (group_id == 0)
		/* Group of ungroupped buddies */
		return;

	if ((purple_find_group(name)) == NULL)
	{
		PurpleGroup *g = purple_group_new(name);
		purple_blist_add_group(g, NULL);
	}
}

static void
lst_cmd(MsnCmdProc *cmdproc, MsnCommand *cmd)
{
	MsnSession *session = cmdproc->session;
	char *passport = NULL;
	const char *friend = NULL;
	int list_op;
	MsnUser *user;

	passport = cmd->params[0];
	friend   = purple_url_decode(cmd->params[1]);
	list_op  = atoi(cmd->params[2]);

	user = msn_user_new(session->userlist, passport, friend);

	msn_userlist_add_user(session->userlist, user);

	session->sync->last_user = user;

	/* TODO: This can be improved */

	if (list_op & MSN_LIST_FL_OP)
	{
		char **c;
		char **tokens;
		const char *group_nums;
		GSList *group_ids;

		group_nums = cmd->params[3];

		group_ids = NULL;

		tokens = g_strsplit(group_nums, ",", -1);

		for (c = tokens; *c != NULL; c++)
		{
			int id;

			id = atoi(*c);
			group_ids = g_slist_append(group_ids, GINT_TO_POINTER(id));
		}

		g_strfreev(tokens);

		msn_got_lst_user(session, user, list_op, group_ids);

		g_slist_free(group_ids);
	}
	else
	{
		msn_got_lst_user(session, user, list_op, NULL);
	}

	session->sync->num_users++;

	if (session->sync->num_users == session->sync->total_users)
	{
		cmdproc->cbs_table = session->sync->old_cbs_table;

		msn_session_finish_login(session);

		msn_sync_destroy(session->sync);
		session->sync = NULL;
	}
}

static void
bpr_cmd(MsnCmdProc *cmdproc, MsnCommand *cmd)
{
	MsnSync *sync = cmdproc->session->sync;
	const char *type, *value;
	MsnUser *user;

	user = sync->last_user;

	type     = cmd->params[0];
	value    = cmd->params[1];

	if (value)
	{
		if (!strcmp(type, "MOB"))
		{
			if (!strcmp(value, "Y"))
				user->mobile = TRUE;
		}
		else if (!strcmp(type, "PHH"))
			msn_user_set_home_phone(user, purple_url_decode(value));
		else if (!strcmp(type, "PHW"))
			msn_user_set_work_phone(user, purple_url_decode(value));
		else if (!strcmp(type, "PHM"))
			msn_user_set_mobile_phone(user, purple_url_decode(value));
	}
}

void
msn_sync_init(void)
{
	/* TODO: check prp, blp, bpr */

	cbs_table = msn_table_new();

	/* Syncing */
	msn_table_add_cmd(cbs_table, NULL, "GTC", NULL);
	msn_table_add_cmd(cbs_table, NULL, "BLP", blp_cmd);
	msn_table_add_cmd(cbs_table, NULL, "PRP", prp_cmd);
	msn_table_add_cmd(cbs_table, NULL, "LSG", lsg_cmd);
	msn_table_add_cmd(cbs_table, NULL, "LST", lst_cmd);
	msn_table_add_cmd(cbs_table, NULL, "BPR", bpr_cmd);
}

void
msn_sync_end(void)
{
	msn_table_destroy(cbs_table);
}

MsnSync *
msn_sync_new(MsnSession *session)
{
	MsnSync *sync;

	sync = g_new0(MsnSync, 1);

	sync->session = session;
	sync->cbs_table = cbs_table;

	return sync;
}

void
msn_sync_destroy(MsnSync *sync)
{
	g_free(sync);
}<|MERGE_RESOLUTION|>--- conflicted
+++ resolved
@@ -35,7 +35,8 @@
 
 	list_name = cmd->params[0];
 
-	if (!g_ascii_strcasecmp(list_name, "AL")){
+	if (!g_ascii_strcasecmp(list_name, "AL"))
+	{
 		/*
 		 * If the current setting is AL, messages from users who
 		 * are not in BL will be delivered.
@@ -43,7 +44,9 @@
 		 * In other words, deny some.
 		 */
 		gc->account->perm_deny = PURPLE_PRIVACY_DENY_USERS;
-	}else{
+	}
+	else
+	{
 		/* If the current setting is BL, only messages from people
 		 * who are in the AL will be delivered.
 		 *
@@ -86,12 +89,8 @@
 lsg_cmd(MsnCmdProc *cmdproc, MsnCommand *cmd)
 {
 	MsnSession *session = cmdproc->session;
-<<<<<<< HEAD
-	const char *name, *group_id;
-=======
 	const char *name;
 	const char *group_id;
->>>>>>> 41553771
 
 	group_id = cmd->params[0];
 	name = purple_url_decode(cmd->params[1]);
