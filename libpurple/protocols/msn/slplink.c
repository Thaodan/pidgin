--- conflicted
+++ resolved
@@ -371,18 +371,7 @@
 
 	slpmsg->header->id = slpmsg->id;
 
-<<<<<<< HEAD
 	slpmsg->header->total_size = slpmsg->size;
-=======
-	msg->msnslp_header.total_size = slpmsg->size;
-
-	passport = purple_normalize(slplink->session->account, slplink->remote_user);
-	msn_message_set_header(msg, "P2P-Dest", passport);
-
-	msg->ack_cb = msg_ack;
-	msg->nak_cb = msg_nak;
-	msg->ack_data = slpmsg;
->>>>>>> bfddcef1
 
 	msn_slplink_send_msgpart(slplink, slpmsg);
 }
@@ -457,44 +446,23 @@
 init_first_msg(MsnSlpLink *slplink, MsnP2PHeader *header)
 {
 	MsnSlpMessage *slpmsg;
-<<<<<<< HEAD
 
 	slpmsg = msn_slpmsg_new(slplink);
 	slpmsg->id = header->id;
 	slpmsg->header->session_id = header->session_id;
 	slpmsg->size = header->total_size;
 	slpmsg->header->flags = header->flags;
-=======
-	guint64 offset;
-
-	if (header->total_size < header->length)
-	{
-		/* We seem to have received a bad header */
-		purple_debug_warning("msn", "Total size listed in SLP binary header "
-				"was less than length of this particular message.  This "
-				"should not happen.  Dropping message.\n");
-		return;
-	}
-
-	offset = header->offset;
->>>>>>> bfddcef1
 
 	if (slpmsg->header->session_id)
 	{
 		slpmsg->slpcall = msn_slplink_find_slp_call_with_session_id(slplink, slpmsg->header->session_id);
 		if (slpmsg->slpcall != NULL)
 		{
-<<<<<<< HEAD
 			if (msn_p2p_msg_is_data(header->flags))
-=======
-			slpmsg->slpcall = msn_slplink_find_slp_call_with_session_id(slplink, slpmsg->session_id);
-			if (slpmsg->slpcall != NULL)
->>>>>>> bfddcef1
 			{
 				PurpleXfer *xfer = slpmsg->slpcall->xfer;
 				if (xfer != NULL)
 				{
-<<<<<<< HEAD
 					slpmsg->ft = TRUE;
 					slpmsg->slpcall->xfer_msg = slpmsg;
 
@@ -507,24 +475,6 @@
 						g_return_val_if_reached(NULL);
 					} else {
 						purple_xfer_unref(xfer);
-=======
-					PurpleXfer *xfer = slpmsg->slpcall->xfer;
-					if (xfer != NULL)
-					{
-						slpmsg->ft = TRUE;
-						slpmsg->slpcall->xfer_msg = slpmsg;
-
-						purple_xfer_ref(xfer);
-						purple_xfer_start(xfer,	-1, NULL, 0);
-
-						if (xfer->data == NULL) {
-							purple_xfer_unref(xfer);
-							msn_slpmsg_destroy(slpmsg);
-							g_return_if_reached();
-						} else {
-							purple_xfer_unref(xfer);
-						}
->>>>>>> bfddcef1
 					}
 				}
 			}
@@ -535,7 +485,6 @@
 		slpmsg->buffer = g_try_malloc(slpmsg->size);
 		if (slpmsg->buffer == NULL)
 		{
-<<<<<<< HEAD
 			purple_debug_error("msn", "Failed to allocate buffer for slpmsg\n");
 			msn_slpmsg_destroy(slpmsg);
 			return NULL;
@@ -544,33 +493,6 @@
 
 	return slpmsg;
 }
-=======
-			/* Probably the transfer was cancelled */
-			purple_debug_error("msn", "Couldn't find slpmsg\n");
-			return;
-		}
-	}
-
-	if (slpmsg->ft)
-	{
-		slpmsg->slpcall->u.incoming_data =
-				g_byte_array_append(slpmsg->slpcall->u.incoming_data, (const guchar *)data, len);
-		purple_xfer_prpl_ready(slpmsg->slpcall->xfer);
-	}
-	else if (slpmsg->size && slpmsg->buffer)
-	{
-		if (G_MAXSIZE - len < offset || (offset + len) > slpmsg->size || slpmsg->offset != offset)
-		{
-			purple_debug_error("msn",
-				"Oversized slpmsg - msgsize=%lld offset=%" G_GUINT64_FORMAT " len=%" G_GSIZE_FORMAT "\n",
-				slpmsg->size, offset, len);
-			g_return_if_reached();
-		} else {
-			memcpy(slpmsg->buffer + offset, data, len);
-			slpmsg->offset += len;
-		}
-	}
->>>>>>> bfddcef1
 
 static void
 process_complete_msg(MsnSlpLink *slplink, MsnSlpMessage *slpmsg, MsnP2PHeader *header)
@@ -674,7 +596,7 @@
 		slpmsg = msn_slplink_message_find(slplink, header->session_id, header->id);
 		if (slpmsg == NULL)
 		{
-			/* Probably the transfer was canceled */
+			/* Probably the transfer was cancelled */
 			purple_debug_error("msn", "Couldn't find slpmsg\n");
 			return;
 		}
