/**
 * @file userlist.c MSN user list support
 *
 * purple
 *
 * Purple is the legal property of its developers, whose names are too numerous
 * to list here.  Please refer to the COPYRIGHT file distributed with this
 * source distribution.
 *
 * This program is free software; you can redistribute it and/or modify
 * it under the terms of the GNU General Public License as published by
 * the Free Software Foundation; either version 2 of the License, or
 * (at your option) any later version.
 *
 * This program is distributed in the hope that it will be useful,
 * but WITHOUT ANY WARRANTY; without even the implied warranty of
 * MERCHANTABILITY or FITNESS FOR A PARTICULAR PURPOSE.  See the
 * GNU General Public License for more details.
 *
 * You should have received a copy of the GNU General Public License
 * along with this program; if not, write to the Free Software
 * Foundation, Inc., 51 Franklin Street, Fifth Floor, Boston, MA  02111-1301  USA
 */
#include "msn.h"
#include "userlist.h"

const char *lists[] = { "FL", "AL", "BL", "RL" };

typedef struct
{
	PurpleConnection *gc;
	char *who;
	char *friendly;

} MsnPermitAdd;

/**************************************************************************
 * Callbacks
 **************************************************************************/
static void
msn_accept_add_cb(gpointer data)
{
	MsnPermitAdd *pa = data;

	purple_debug_misc("MSN Userlist", "Accepted the new buddy: %s\n", pa->who);

	if (PURPLE_CONNECTION_IS_VALID(pa->gc))
	{
		MsnSession *session = pa->gc->proto_data;
		MsnUserList *userlist = session->userlist;
		
		msn_userlist_add_buddy_to_list(userlist, pa->who, MSN_LIST_AL);

		msn_del_contact_from_list(session->contact, NULL, pa->who, MSN_LIST_PL);
	}

	g_free(pa->who);
	g_free(pa->friendly);
	g_free(pa);
}

static void
msn_cancel_add_cb(gpointer data)
{
	MsnPermitAdd *pa = data;

	purple_debug_misc("MSN Userlist", "Denied the new buddy: %s\n", pa->who);

	if (PURPLE_CONNECTION_IS_VALID(pa->gc))
	{
		MsnSession *session = pa->gc->proto_data;
		MsnUserList *userlist = session->userlist;
<<<<<<< HEAD
		MsnCallbackState *state = msn_callback_state_new();

=======
		MsnCallbackState *state = msn_callback_state_new(session);
	
>>>>>>> 1d3f34fa
		msn_callback_state_set_action(state, MSN_DENIED_BUDDY);

		msn_userlist_add_buddy_to_list(userlist, pa->who, MSN_LIST_BL);
		msn_del_contact_from_list(session->contact, state, pa->who, MSN_LIST_PL);
	}

	g_free(pa->who);
	g_free(pa->friendly);
	g_free(pa);
}

static void
got_new_entry(PurpleConnection *gc, const char *passport, const char *friendly)
{
	PurpleAccount *acct;
	MsnPermitAdd *pa;

	pa = g_new0(MsnPermitAdd, 1);
	pa->who = g_strdup(passport);
	pa->friendly = g_strdup(friendly);
	pa->gc = gc;

	acct = purple_connection_get_account(gc);
	purple_account_request_authorization(acct, passport, NULL, friendly, NULL,
										 purple_find_buddy(acct, passport) != NULL,
										 msn_accept_add_cb, msn_cancel_add_cb, pa);

}

/**************************************************************************
 * Utility functions
 **************************************************************************/

gboolean
msn_userlist_user_is_in_group(MsnUser *user, const char * group_id)
{
	if (user == NULL)
		return FALSE;

	if (group_id == NULL)
		return FALSE;

	if (g_list_find_custom(user->group_ids, group_id, (GCompareFunc)strcmp))
		return TRUE;

	return FALSE;
}

gboolean
msn_userlist_user_is_in_list(MsnUser *user, MsnListId list_id)
{
	int list_op;

	if (user == NULL)
		return FALSE;
	
	list_op = 1 << list_id;

	if (user->list_op & list_op)
		return TRUE;
	else
		return FALSE;
}

#if 0
static const char*
get_store_name(MsnUser *user)
{
	const char *store_name;

	g_return_val_if_fail(user != NULL, NULL);

	store_name = msn_user_get_store_name(user);

	if (store_name != NULL)
		store_name = purple_url_encode(store_name);
	else
		store_name = msn_user_get_passport(user);

	/* this might be a bit of a hack, but it should prevent notification server
	 * disconnections for people who have buddies with insane friendly names
	 * who added you to their buddy list from being disconnected. Stu. */
	/* Shx: What? Isn't the store_name obtained from the server, and hence it's
	 * below the BUDDY_ALIAS_MAXLEN ? */
	/* Stu: yeah, that's why it's a bit of a hack, as you pointed out, we're
	 * probably decoding the incoming store_name wrong, or something. bleh. */

	if (strlen(store_name) > BUDDY_ALIAS_MAXLEN)
		store_name = msn_user_get_passport(user);

	return store_name;
}
#endif

/**************************************************************************
 * Server functions
 **************************************************************************/

MsnListId
msn_get_list_id(const char *list)
{
	if (list[0] == 'F')
		return MSN_LIST_FL;
	else if (list[0] == 'A')
		return MSN_LIST_AL;
	else if (list[0] == 'B')
		return MSN_LIST_BL;
	else if (list[0] == 'R')
		return MSN_LIST_RL;

	return -1;
}

/* this function msn_got_add_user isn't called anywhere */
void
msn_got_add_user(MsnSession *session, MsnUser *user,
				 MsnListId list_id, const char * group_id)
{
	PurpleAccount *account;
	const char *passport;
	const char *friendly;

	purple_debug_info("MSNP14","got add user...\n");
	account = session->account;

	passport = msn_user_get_passport(user);
	friendly = msn_user_get_friendly_name(user);

	if (list_id == MSN_LIST_FL)
	{
		PurpleConnection *gc;

		gc = purple_account_get_connection(account);

		serv_got_alias(gc, passport, friendly);

		if (group_id != NULL)
		{
			msn_user_add_group_id(user, group_id);
		}
		else
		{
			/* session->sync->fl_users_count++; */
		}
	}
	else if (list_id == MSN_LIST_AL)
	{
		purple_privacy_permit_add(account, passport, TRUE);
	}
	else if (list_id == MSN_LIST_BL)
	{
		purple_privacy_deny_add(account, passport, TRUE);
	}
	else if (list_id == MSN_LIST_RL)
	{
		PurpleConnection *gc;
		PurpleConversation *convo;

		gc = purple_account_get_connection(account);

		purple_debug_info("msn",
						"%s has added you to his or her buddy list.\n",
						passport);

 		convo = purple_find_conversation_with_account(PURPLE_CONV_TYPE_IM, passport, account);
 		if (convo) {
 			PurpleBuddy *buddy;
 			char *msg;
 
 			buddy = purple_find_buddy(account, passport);
 			msg = g_strdup_printf(
 				_("%s has added you to his or her buddy list."),
 				buddy ? purple_buddy_get_contact_alias(buddy) : passport);
 			purple_conv_im_write(PURPLE_CONV_IM(convo), passport, msg,
 				PURPLE_MESSAGE_SYSTEM, time(NULL));
 			g_free(msg);
 		}
 
		if (!(user->list_op & (MSN_LIST_AL_OP | MSN_LIST_BL_OP)))
		{
			/*
			 * TODO: The friendly name was NULL for me when I
			 *       looked at this.  Maybe we should use the store
			 *       name instead? --KingAnt
			 */
//			got_new_entry(gc, passport, friendly);
		}
	}

	user->list_op |= (1 << list_id);
	/* purple_user_add_list_id (user, list_id); */
}

void
msn_got_rem_user(MsnSession *session, MsnUser *user,
				 MsnListId list_id, const char * group_id)
{
	PurpleAccount *account;
	const char *passport;

	account = session->account;

	passport = msn_user_get_passport(user);

	if (list_id == MSN_LIST_FL)
	{
		/* TODO: When is the user totally removed? */
		if (group_id != NULL)
		{
			msn_user_remove_group_id(user, group_id);
			return;
		}
		else
		{
			/* session->sync->fl_users_count--; */
		}
	}
	else if (list_id == MSN_LIST_AL)
	{
		purple_privacy_permit_remove(account, passport, TRUE);
	}
	else if (list_id == MSN_LIST_BL)
	{
		purple_privacy_deny_remove(account, passport, TRUE);
	}
	else if (list_id == MSN_LIST_RL)
	{
		PurpleConversation *convo;

		purple_debug_info("msn",
						"%s has removed you from his or her buddy list.\n",
						passport);

		convo = purple_find_conversation_with_account(PURPLE_CONV_TYPE_IM, passport, account);
		if (convo) {
			PurpleBuddy *buddy;
			char *msg;

			buddy = purple_find_buddy(account, passport);
			msg = g_strdup_printf(
				_("%s has removed you from his or her buddy list."),
				buddy ? purple_buddy_get_contact_alias(buddy) : passport);
			purple_conv_im_write(PURPLE_CONV_IM(convo), passport, msg,
				PURPLE_MESSAGE_SYSTEM, time(NULL));
			g_free(msg);
		}
	}

	user->list_op &= ~(1 << list_id);
	/* purple_user_remove_list_id (user, list_id); */

	if (user->list_op == 0)
	{
		purple_debug_info("msn", "Buddy '%s' shall be deleted?.\n",
						passport);
	}
}

void
msn_got_lst_user(MsnSession *session, MsnUser *user,
				 int list_op, GSList *group_ids)
{
	PurpleConnection *gc;
	PurpleAccount *account;
	const char *passport;
	const char *store;

	account = session->account;
	gc = purple_account_get_connection(account);

	passport = msn_user_get_passport(user);
	store = msn_user_get_store_name(user);
	
	msn_user_set_op(user, list_op);

	if (list_op & MSN_LIST_FL_OP)
	{
		GSList *c;
		for (c = group_ids; c != NULL; c = g_slist_next(c))
		{
			char *group_id;
			group_id = c->data;
			msn_user_add_group_id(user, group_id);
		}

		/* FIXME: It might be a real alias */
		/* Umm, what? This might fix bug #1385130 */
		serv_got_alias(gc, passport, store);
	}

	if (list_op & MSN_LIST_AL_OP)
	{
		/* These are users who are allowed to see our status. */
		purple_privacy_deny_remove(account, passport, TRUE);
		purple_privacy_permit_add(account, passport, TRUE);
	}

	if (list_op & MSN_LIST_BL_OP)
	{
		/* These are users who are not allowed to see our status. */
		purple_privacy_permit_remove(account, passport, TRUE);
		purple_privacy_deny_add(account, passport, TRUE);
	}

	if (list_op & MSN_LIST_RL_OP)
	{
		/* These are users who have us on their buddy list. */
		/*
		 * TODO: What is store name set to when this happens?
		 *       For one of my accounts "something@hotmail.com"
		 *       the store name was "something."  Maybe we
		 *       should use the friendly name, instead? --KingAnt
		 */

		if (!(list_op & (MSN_LIST_AL_OP | MSN_LIST_BL_OP)))
		{
//			got_new_entry(gc, passport, store);
		}
	}

	if (list_op & MSN_LIST_PL_OP)
	{
		got_new_entry(gc, passport, store);
	}
}

/**************************************************************************
 * UserList functions
 **************************************************************************/

MsnUserList*
msn_userlist_new(MsnSession *session)
{
	MsnUserList *userlist;

	userlist = g_new0(MsnUserList, 1);

	userlist->session = session;
	userlist->buddy_icon_requests = g_queue_new();
	
	/* buddy_icon_window is the number of allowed simultaneous buddy icon requests.
	 * XXX With smarter rate limiting code, we could allow more at once... 5 was the limit set when
	 * we weren't retrieiving any more than 5 per MSN session. */
	userlist->buddy_icon_window = 1;

	return userlist;
}

void
msn_userlist_destroy(MsnUserList *userlist)
{
	GList *l;

	/*destroy userlist*/
	for (l = userlist->users; l != NULL; l = l->next)
	{
		msn_user_destroy(l->data);
	}
	g_list_free(userlist->users);

	/*destroy group list*/
	for (l = userlist->groups; l != NULL; l = l->next)
	{
		msn_group_destroy(l->data);
	}
	g_list_free(userlist->groups);

	g_queue_free(userlist->buddy_icon_requests);

	if (userlist->buddy_icon_request_timer)
		purple_timeout_remove(userlist->buddy_icon_request_timer);

	g_free(userlist);
}

MsnUser *
msn_userlist_find_add_user(MsnUserList *userlist,const char *passport,const char *userName)
{
	MsnUser *user;

	user = msn_userlist_find_user(userlist, passport);
	if (user == NULL)
	{
		user = msn_user_new(userlist, passport, userName);
		msn_userlist_add_user(userlist, user);
	} else {
		msn_user_set_store_name(user, userName);
	}
	return user;
}

void
msn_userlist_add_user(MsnUserList *userlist, MsnUser *user)
{
	userlist->users = g_list_prepend(userlist->users, user);
}

void
msn_userlist_remove_user(MsnUserList *userlist, MsnUser *user)
{
	userlist->users = g_list_remove(userlist->users, user);
}

MsnUser *
msn_userlist_find_user(MsnUserList *userlist, const char *passport)
{
	GList *l;

	g_return_val_if_fail(passport != NULL, NULL);

	for (l = userlist->users; l != NULL; l = l->next)
	{
		MsnUser *user = (MsnUser *)l->data;

//		purple_debug_info("MsnUserList","user passport:%s,passport:%s\n",user->passport,passport);
		g_return_val_if_fail(user->passport != NULL, NULL);

		if (!g_strcasecmp(passport, user->passport)){
//			purple_debug_info("MsnUserList","return:%p\n",user);
			return user;
		}
	}

	return NULL;
}

MsnUser *
msn_userlist_find_user_with_id(MsnUserList *userlist, const char *uid)
{
 	GList *l;

        g_return_val_if_fail(uid != NULL, NULL);

        for (l = userlist->users; l != NULL; l = l->next)
        {
                MsnUser *user = (MsnUser *)l->data;

		if (user->uid == NULL) {
			continue;
		}

		if ( !g_strcasecmp(uid, user->uid) ) {
			return user;
		}
	}

	return NULL;
}

void
msn_userlist_add_group(MsnUserList *userlist, MsnGroup *group)
{
	userlist->groups = g_list_append(userlist->groups, group);
}

void
msn_userlist_remove_group(MsnUserList *userlist, MsnGroup *group)
{
	userlist->groups = g_list_remove(userlist->groups, group);
}

MsnGroup *
msn_userlist_find_group_with_id(MsnUserList *userlist, const char * id)
{
	GList *l;

	g_return_val_if_fail(userlist != NULL, NULL);
	g_return_val_if_fail(id       != NULL, NULL);

	for (l = userlist->groups; l != NULL; l = l->next)
	{
		MsnGroup *group = l->data;

		if (!g_strcasecmp(group->id,id))
			return group;
	}

	return NULL;
}

MsnGroup *
msn_userlist_find_group_with_name(MsnUserList *userlist, const char *name)
{
	GList *l;

	g_return_val_if_fail(userlist != NULL, NULL);
	g_return_val_if_fail(name     != NULL, NULL);

	for (l = userlist->groups; l != NULL; l = l->next)
	{
		MsnGroup *group = l->data;

		if ((group->name != NULL) && !g_strcasecmp(name, group->name))
			return group;
	}

	return NULL;
}

const char *
msn_userlist_find_group_id(MsnUserList *userlist, const char *group_name)
{
	MsnGroup *group;

	group = msn_userlist_find_group_with_name(userlist, group_name);

	if (group != NULL)
		return msn_group_get_id(group);
	else
		return NULL;
}

const char *
msn_userlist_find_group_name(MsnUserList *userlist, const char * group_id)
{
	MsnGroup *group;

	group = msn_userlist_find_group_with_id(userlist, group_id);

	if (group != NULL)
		return msn_group_get_name(group);
	else
		return NULL;
}

void
msn_userlist_rename_group_id(MsnUserList *userlist, const char * group_id,
							 const char *new_name)
{
	MsnGroup *group;

	group = msn_userlist_find_group_with_id(userlist, group_id);

	if (group != NULL)
		msn_group_set_name(group, new_name);
}

void
msn_userlist_remove_group_id(MsnUserList *userlist, const char * group_id)
{
	MsnGroup *group;

	group = msn_userlist_find_group_with_id(userlist, group_id);

	if (group != NULL)
	{
		msn_userlist_remove_group(userlist, group);
		msn_group_destroy(group);
	}
}

void
msn_userlist_rem_buddy(MsnUserList *userlist, const char *who)
{
	MsnUser *user = NULL;
	
	g_return_if_fail(userlist != NULL);
	g_return_if_fail(userlist->session != NULL);
	g_return_if_fail(userlist->session->contact != NULL);
	g_return_if_fail(who != NULL);
	
	user = msn_userlist_find_user(userlist, who);

	msn_userlist_rem_buddy_from_list(userlist, who, MSN_LIST_FL);

	/* delete the contact from address book via soap action */
	if (user != NULL) {
		msn_delete_contact(userlist->session->contact, user->uid);
	}
}

void
msn_userlist_rem_buddy_from_list(MsnUserList *userlist, const char *who,
				 MsnListId list_id)
{
	MsnUser *user;
	const gchar *list;
	MsnListOp list_op = 1 << list_id;

	user = msn_userlist_find_user(userlist, who);
	
	g_return_if_fail(user != NULL);
	
	if ( !msn_userlist_user_is_in_list(user, list_id)) {
		list = lists[list_id];
		purple_debug_info("MSN Userlist", "User %s is not in list %s, not removing.\n", who, list);
		return;
	}

	msn_user_unset_op(user, list_op);

	msn_notification_rem_buddy_from_list(userlist->session->notification, list_id, who);
}

/*add buddy*/
void
msn_userlist_add_buddy(MsnUserList *userlist, const char *who, const char *group_name)
{
	MsnUser *user;
	MsnCallbackState *state = NULL;
	const char *group_id = NULL, *new_group_name;
	
	new_group_name = group_name == NULL ? MSN_INDIVIDUALS_GROUP_NAME : group_name;

	
	g_return_if_fail(userlist != NULL);
	g_return_if_fail(userlist->session != NULL);

	
	purple_debug_info("MSN Userlist", "Add user: %s to group: %s\n", who, new_group_name);

	state = msn_callback_state_new(userlist->session);
	msn_callback_state_set_who(state, who);
	msn_callback_state_set_new_group_name(state, new_group_name);

	if (!purple_email_is_valid(who))
	{
		/* only notify the user about problems adding to the friends list
		 * maybe we should do something else for other lists, but it probably
		 * won't cause too many problems if we just ignore it */
		
		char *str = g_strdup_printf(_("Unable to add \"%s\"."), who);
		
		purple_notify_error(NULL, NULL, str,
				  _("The screen name specified is invalid."));
		g_free(str);

		return;
	}

	group_id = msn_userlist_find_group_id(userlist, new_group_name);

	if (group_id == NULL)
	{
		/* Whoa, we must add that group first. */
		purple_debug_info("MSN Userlist", "Adding user %s to a new group, creating group %s first\n", who, new_group_name);
		
		msn_callback_state_set_action(state, MSN_ADD_BUDDY);

		msn_add_group(userlist->session, state, new_group_name);
		return;
	} else {
		msn_callback_state_set_guid(state, group_id);
	}
	
	/* XXX: adding user here may not be correct (should add them in the
 	 * ACK to the ADL command), but for now we need to make sure they exist  
	 * early enough that the ILN command doesn't screw us up */

	user = msn_userlist_find_add_user(userlist, who, who);

	if ( msn_userlist_user_is_in_list(user, MSN_LIST_FL) ) {

		purple_debug_info("MSN Userlist", "User %s already exists\n", who);

		msn_userlist_rem_buddy_from_list(userlist, who, MSN_LIST_BL);

		if (msn_userlist_user_is_in_group(user, group_id)) {
			purple_debug_info("MSN Userlist", "User %s is already in group %s, returning\n", who, new_group_name);
			return;
		}
	}
			
	purple_debug_info("MSN Userlist", "Adding user: %s to group id: %s\n", who, group_id);

	msn_callback_state_set_action(state, MSN_ADD_BUDDY);

	/* Add contact in the Contact server with a SOAP request and if
	   successful, send ADL with MSN_LIST_AL and MSN_LIST_FL and a FQY */
	msn_add_contact_to_group(userlist->session->contact, state, who, group_id);
}

void
msn_userlist_add_buddy_to_list(MsnUserList *userlist, const char *who, 
							MsnListId list_id)
{
	MsnUser *user = NULL;
	const gchar *list;
	MsnListOp list_op = 1 << list_id;

	g_return_if_fail(userlist != NULL);
	
	user = msn_userlist_find_add_user(userlist, who, who);
	
	/* First we're going to check if it's already there. */
	if (msn_userlist_user_is_in_list(user, list_id))
	{
		list = lists[list_id];
		purple_debug_info("MSN Userlist", "User '%s' is already in list: %s\n", who, list);
		return;
	}
	
	//store_name = (user != NULL) ? get_store_name(user) : who;
	
	//purple_debug_info("MSN Userlist", "store_name = %s\n", store_name);
	
	/* XXX: see XXX above, this should really be done when we get the response from
		the server */
	
	msn_user_set_op(user, list_op);
	
	msn_notification_add_buddy_to_list(userlist->session->notification, list_id, who);
}

gboolean
msn_userlist_add_buddy_to_group(MsnUserList *userlist, const char *who,
				const char *group_name)
{
	MsnUser *user;
	gchar * group_id;
	
	g_return_val_if_fail(userlist != NULL, FALSE);
	g_return_val_if_fail(group_name != NULL, FALSE);
	g_return_val_if_fail(who != NULL, FALSE);

	purple_debug_info("MSN Userlist","Adding buddy with passport %s to group %s\n", who, group_name);

	if ( (group_id = (gchar *)msn_userlist_find_group_id(userlist, group_name)) == NULL) {
		purple_debug_error("MSN Userlist", "Group %s has no guid!\n", group_name);
		return FALSE;
	}

	if ( (user = msn_userlist_find_user(userlist, who)) == NULL) {
		purple_debug_error("MSN Userlist", "User %s not found!", who);
		return FALSE;
	}
	
	msn_user_add_group_id(user, group_id);

	return TRUE;
}


gboolean
msn_userlist_rem_buddy_from_group(MsnUserList *userlist, const char *who,
				const char *group_name)
{
	const gchar * group_id;
	MsnUser *user;

	g_return_val_if_fail(userlist != NULL, FALSE);
	g_return_val_if_fail(group_name != NULL, FALSE);
	g_return_val_if_fail(who != NULL, FALSE);
	
	purple_debug_info("MSN Userlist","Removing buddy with passport %s from group %s\n", who, group_name);

	if ( (group_id = msn_userlist_find_group_id(userlist, group_name)) == NULL) {
		purple_debug_error("MSN Userlist", "Group %s has no guid!\n", group_name);
		return FALSE;
	}

	if ( (user = msn_userlist_find_user(userlist, who)) == NULL) {
		purple_debug_error("MSN Userlist", "User %s not found!", who);
		return FALSE;
	}

	msn_user_remove_group_id(user, group_id);

	return TRUE;
}

void
msn_userlist_move_buddy(MsnUserList *userlist, const char *who,
			const char *old_group_name, const char *new_group_name)
{
	const char *new_group_id;
	MsnCallbackState *state;
	
	g_return_if_fail(userlist != NULL);
	g_return_if_fail(userlist->session != NULL);
	g_return_if_fail(userlist->session->contact != NULL);

	state = msn_callback_state_new(userlist->session);
	msn_callback_state_set_who(state, who);
	msn_callback_state_set_action(state, MSN_MOVE_BUDDY);
	msn_callback_state_set_old_group_name(state, old_group_name);
	msn_callback_state_set_new_group_name(state, new_group_name);

	new_group_id = msn_userlist_find_group_id(userlist, new_group_name);

	if (new_group_id == NULL)
	{		
		msn_add_group(userlist->session, state, new_group_name);
		return;
	}
	
	/* add the contact to the new group, and remove it from the old one in
	 * the callback
	*/
	msn_add_contact_to_group(userlist->session->contact, state, who, new_group_id);
}

/*load userlist from the Blist file cache*/
void
msn_userlist_load(MsnSession *session)
{
	PurpleBlistNode *gnode, *cnode, *bnode;
	PurpleConnection *gc = purple_account_get_connection(session->account);
	GSList *l;
	MsnUser * user;

	g_return_if_fail(gc != NULL);

	for (gnode = purple_get_blist()->root; gnode; gnode = gnode->next)
	{
		if (!PURPLE_BLIST_NODE_IS_GROUP(gnode))
			continue;
		for (cnode = gnode->child; cnode; cnode = cnode->next)
		{
			if (!PURPLE_BLIST_NODE_IS_CONTACT(cnode))
				continue;
			for (bnode = cnode->child; bnode; bnode = bnode->next)
			{
				PurpleBuddy *b;
				if (!PURPLE_BLIST_NODE_IS_BUDDY(bnode))
					continue;
				b = (PurpleBuddy *)bnode;
				if (b->account == gc->account)
				{
					user = msn_userlist_find_add_user(session->userlist,
						b->name,NULL);
					b->proto_data = user;
					msn_user_set_op(user, MSN_LIST_FL_OP);
				}
			}
		}
	}
	for (l = session->account->permit; l != NULL; l = l->next)
	{
		user = msn_userlist_find_add_user(session->userlist,
						(char *)l->data,NULL);
		msn_user_set_op(user, MSN_LIST_AL_OP);
	}
	for (l = session->account->deny; l != NULL; l = l->next)
	{
		user = msn_userlist_find_add_user(session->userlist,
						(char *)l->data,NULL);
		msn_user_set_op(user, MSN_LIST_BL_OP);
	}
	
}
<|MERGE_RESOLUTION|>--- conflicted
+++ resolved
@@ -70,13 +70,8 @@
 	{
 		MsnSession *session = pa->gc->proto_data;
 		MsnUserList *userlist = session->userlist;
-<<<<<<< HEAD
-		MsnCallbackState *state = msn_callback_state_new();
-
-=======
 		MsnCallbackState *state = msn_callback_state_new(session);
-	
->>>>>>> 1d3f34fa
+
 		msn_callback_state_set_action(state, MSN_DENIED_BUDDY);
 
 		msn_userlist_add_buddy_to_list(userlist, pa->who, MSN_LIST_BL);
