--- conflicted
+++ resolved
@@ -38,9 +38,8 @@
  * Callbacks
  **************************************************************************/
 static void
-msn_accept_add_cb(gpointer data)
-{
-	MsnPermitAdd *pa = data;
+msn_accept_add_cb(MsnPermitAdd *pa)
+{
 	MsnSession *session = pa->gc->proto_data;
 	MsnUserList *userlist = session->userlist;
 	
@@ -53,18 +52,12 @@
 }
 
 static void
-msn_cancel_add_cb(gpointer data)
-{
-<<<<<<< HEAD
-	MsnPermitAdd *pa = data;
-	MsnSession *session = pa->gc->proto_data;
-	MsnUserList *userlist = session->userlist;
-=======
+msn_cancel_add_cb(MsnPermitAdd *pa)
+{
 	if (g_list_find(purple_connections_get_all(), pa->gc) != NULL)
 	{
 		MsnSession *session = pa->gc->proto_data;
 		MsnUserList *userlist = session->userlist;
->>>>>>> 658824ba
 
 		msn_userlist_add_buddy_to_list(userlist, pa->who, MSN_LIST_BL);
 	}
@@ -86,12 +79,8 @@
 	
 	purple_account_request_authorization(purple_connection_get_account(gc), passport, NULL, friendly, NULL,
 					   purple_find_buddy(purple_connection_get_account(gc), passport) != NULL,
-<<<<<<< HEAD
-					   msn_accept_add_cb, msn_cancel_add_cb, pa);
-=======
 					   G_CALLBACK(msn_accept_add_cb), G_CALLBACK(msn_cancel_add_cb), pa);
 
->>>>>>> 658824ba
 }
 
 /**************************************************************************
@@ -471,6 +460,7 @@
 	for (l = userlist->users; l != NULL; l = l->next)
 	{
 		MsnUser *user = (MsnUser *)l->data;
+
 //		purple_debug_info("MsnUserList","user passport:%s,passport:%s\n",user->passport,passport);
 		g_return_val_if_fail(user->passport != NULL, NULL);
 
@@ -487,7 +477,6 @@
 msn_userlist_add_group(MsnUserList *userlist, MsnGroup *group)
 {
 	userlist->groups = g_list_append(userlist->groups, group);
-	
 }
 
 void
