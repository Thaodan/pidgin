/**
 * @file notification.c Notification server functions
 *
 * purple
 *
 * Purple is the legal property of its developers, whose names are too numerous
 * to list here.  Please refer to the COPYRIGHT file distributed with this
 * source distribution.
 *
 * This program is free software; you can redistribute it and/or modify
 * it under the terms of the GNU General Public License as published by
 * the Free Software Foundation; either version 2 of the License, or
 * (at your option) any later version.
 *
 * This program is distributed in the hope that it will be useful,
 * but WITHOUT ANY WARRANTY; without even the implied warranty of
 * MERCHANTABILITY or FITNESS FOR A PARTICULAR PURPOSE.  See the
 * GNU General Public License for more details.
 *
 * You should have received a copy of the GNU General Public License
 * along with this program; if not, write to the Free Software
 * Foundation, Inc., 51 Franklin Street, Fifth Floor, Boston, MA  02111-1301  USA
 */
#include "msn.h"
#include "notification.h"
#include "contact.h"
#include "state.h"
#include "error.h"
#include "msnutils.h"
#include "page.h"

#include "userlist.h"
#include "sync.h"
#include "slplink.h"

static MsnTable *cbs_table;

/**************************************************************************
 * Main
 **************************************************************************/

static void
destroy_cb(MsnServConn *servconn)
{
	MsnNotification *notification;

	notification = servconn->cmdproc->data;
	g_return_if_fail(notification != NULL);

	msn_notification_destroy(notification);
}

MsnNotification *
msn_notification_new(MsnSession *session)
{
	MsnNotification *notification;
	MsnServConn *servconn;

	g_return_val_if_fail(session != NULL, NULL);

	notification = g_new0(MsnNotification, 1);

	notification->session = session;
	notification->servconn = servconn = msn_servconn_new(session, MSN_SERVCONN_NS);
	msn_servconn_set_destroy_cb(servconn, destroy_cb);

	notification->cmdproc = servconn->cmdproc;
	notification->cmdproc->data = notification;
	notification->cmdproc->cbs_table = cbs_table;

	return notification;
}

void
msn_notification_destroy(MsnNotification *notification)
{
	notification->cmdproc->data = NULL;

	msn_servconn_set_destroy_cb(notification->servconn, NULL);

	msn_servconn_destroy(notification->servconn);

	g_free(notification);
}

/**************************************************************************
 * Connect
 **************************************************************************/

static void
connect_cb(MsnServConn *servconn)
{
	MsnCmdProc *cmdproc;
	MsnSession *session;
	PurpleAccount *account;
	GString *vers;
	const char *ver_str;
	int i;

	g_return_if_fail(servconn != NULL);

	cmdproc = servconn->cmdproc;
	session = servconn->session;
	account = session->account;

	vers = g_string_new("");

	for (i = WLM_MAX_PROTOCOL; i >= WLM_MIN_PROTOCOL; i--)
		g_string_append_printf(vers, " MSNP%d", i);

	g_string_append(vers, " CVR0");

	if (session->login_step == MSN_LOGIN_STEP_START)
		msn_session_set_login_step(session, MSN_LOGIN_STEP_HANDSHAKE);
	else
		msn_session_set_login_step(session, MSN_LOGIN_STEP_HANDSHAKE2);

	/* Skip the initial space */
	ver_str = (vers->str + 1);
	msn_cmdproc_send(cmdproc, "VER", "%s", ver_str);

	g_string_free(vers, TRUE);
}

gboolean
msn_notification_connect(MsnNotification *notification, const char *host, int port)
{
	MsnServConn *servconn;

	g_return_val_if_fail(notification != NULL, FALSE);

	servconn = notification->servconn;

	msn_servconn_set_connect_cb(servconn, connect_cb);
	notification->in_use = msn_servconn_connect(servconn, host, port, TRUE);

	return notification->in_use;
}

void
msn_notification_disconnect(MsnNotification *notification)
{
	g_return_if_fail(notification != NULL);
	g_return_if_fail(notification->in_use);

	msn_servconn_disconnect(notification->servconn);

	notification->in_use = FALSE;
}

/**************************************************************************
 * Util
 **************************************************************************/

static void
group_error_helper(MsnSession *session, const char *msg, const char *group_id, int error)
{
	PurpleAccount *account;
	PurpleConnection *gc;
	char *reason = NULL;
	char *title = NULL;

	account = session->account;
	gc = purple_account_get_connection(account);

	if (error == 224)
	{
		if (group_id == 0)
		{
			return;
		}
		else
		{
			const char *group_name;
			group_name = msn_userlist_find_group_name(session->userlist,group_id);
			reason = g_strdup_printf(_("%s is not a valid group."),
									 group_name ? group_name : "");
		}
	}
	else
	{
		reason = g_strdup(_("Unknown error."));
	}

	title = g_strdup_printf(_("%s on %s (%s)"), msg,
						  purple_account_get_username(account),
						  purple_account_get_protocol_name(account));
	purple_notify_error(gc, NULL, title, reason);
	g_free(title);
	g_free(reason);
}

/**************************************************************************
 * Login
 **************************************************************************/

void
msn_got_login_params(MsnSession *session, const char *ticket, const char *response)
{
	MsnCmdProc *cmdproc;

	cmdproc = session->notification->cmdproc;

	msn_session_set_login_step(session, MSN_LOGIN_STEP_AUTH_END);

	msn_cmdproc_send(cmdproc, "USR", "SSO S %s %s", ticket, response);
}

static void
cvr_cmd(MsnCmdProc *cmdproc, MsnCommand *cmd)
{
	PurpleAccount *account;

	account = cmdproc->session->account;

	msn_cmdproc_send(cmdproc, "USR", "SSO I %s", purple_account_get_username(account));
}

static void
usr_cmd(MsnCmdProc *cmdproc, MsnCommand *cmd)
{
	MsnSession *session;
	PurpleAccount *account;

	session = cmdproc->session;
	account = session->account;

	if (!g_ascii_strcasecmp(cmd->params[1], "OK"))
	{
		/* authenticate OK */
		/* friendly name part no longer true in msnp11 */
#if 0
		const char *friendly = purple_url_decode(cmd->params[3]);

		purple_connection_set_display_name(gc, friendly);
#endif
		msn_session_set_login_step(session, MSN_LOGIN_STEP_SYN);

//		msn_cmdproc_send(cmdproc, "SYN", "%s", "0");
		//TODO we should use SOAP contact to fetch contact list
	}
	else if (!g_ascii_strcasecmp(cmd->params[1], "SSO"))
	{
		/* RPS authentication */

		session->nexus = msn_nexus_new(session);

		session->nexus->policy = g_strdup(cmd->params[3]);
		session->nexus->nonce = g_strdup(cmd->params[4]);

		msn_session_set_login_step(session, MSN_LOGIN_STEP_AUTH_START);

		msn_nexus_connect(session->nexus);
	}
}

static void
usr_error(MsnCmdProc *cmdproc, MsnTransaction *trans, int error)
{
	MsnErrorType msnerr = 0;

	switch (error)
	{
		case 500:
		case 601:
		case 910:
		case 921:
			msnerr = MSN_ERROR_SERV_UNAVAILABLE;
			break;
		case 911:
			msnerr = MSN_ERROR_AUTH;
			break;
		default:
			return;
			break;
	}

	msn_session_set_error(cmdproc->session, msnerr, NULL);
}

static void
ver_cmd(MsnCmdProc *cmdproc, MsnCommand *cmd)
{
	MsnSession *session;
	PurpleAccount *account;
	gboolean protocol_supported = FALSE;
	char proto_str[8];
	size_t i;

	session = cmdproc->session;
	account = session->account;

	g_snprintf(proto_str, sizeof(proto_str), "MSNP%d", session->protocol_ver);

	for (i = 1; i < cmd->param_count; i++)
	{
		if (!strcmp(cmd->params[i], proto_str))
		{
			protocol_supported = TRUE;
			break;
		}
	}

	if (!protocol_supported)
	{
		msn_session_set_error(session, MSN_ERROR_UNSUPPORTED_PROTOCOL,
							  NULL);
		return;
	}

	/*
	 * Windows Live Messenger 8.5
	 * Notice :CVR String discriminate!
	 * reference of http://www.microsoft.com/globaldev/reference/oslocversion.mspx
	 * to see the Local ID
	 */
	msn_cmdproc_send(cmdproc, "CVR",
//					 "0x0409 winnt 5.1 i386 MSG80BETA 8.0.0689 msmsgs %s",
//					"0x0804 winnt 5.1 i386 MSNMSGR 8.0.0792 msmsgs %s",
					"0x0409 winnt 5.1 i386 MSNMSGR 8.5.1288 msmsgs %s",
					 purple_account_get_username(account));
}

/**************************************************************************
 * Log out
 **************************************************************************/

static void
out_cmd(MsnCmdProc *cmdproc, MsnCommand *cmd)
{
	if (cmd->param_count == 0)
		msn_session_set_error(cmdproc->session, -1, NULL);
	else if (!g_ascii_strcasecmp(cmd->params[0], "OTH"))
		msn_session_set_error(cmdproc->session, MSN_ERROR_SIGN_OTHER,
							  NULL);
	else if (!g_ascii_strcasecmp(cmd->params[0], "SSD"))
		msn_session_set_error(cmdproc->session, MSN_ERROR_SERV_DOWN, NULL);
}

void
msn_notification_close(MsnNotification *notification)
{
	g_return_if_fail(notification != NULL);

	if (!notification->in_use)
		return;

	msn_cmdproc_send_quick(notification->cmdproc, "OUT", NULL, NULL);

	msn_notification_disconnect(notification);
}

/**************************************************************************
 * Messages
 **************************************************************************/

static void
msg_cmd_post(MsnCmdProc *cmdproc, MsnCommand *cmd, char *payload,
			 size_t len)
{
	MsnMessage *msg;

	msg = msn_message_new_from_cmd(cmdproc->session, cmd);

	msn_message_parse_payload(msg, payload, len, MSG_LINE_DEM, MSG_BODY_DEM);
#ifdef MSN_DEBUG_NS
	msn_message_show_readable(msg, "Notification", TRUE);
#endif

	msn_cmdproc_process_msg(cmdproc, msg);

	msn_message_destroy(msg);
}

static void
msg_cmd(MsnCmdProc *cmdproc, MsnCommand *cmd)
{
	purple_debug_info("msn", "Processing MSG... \n");

	/* NOTE: cmd is not always cmdproc->last_cmd, sometimes cmd is a queued
	 * command and we are processing it */
	if (cmd->payload == NULL) {
		cmdproc->last_cmd->payload_cb  = msg_cmd_post;
		cmd->payload_len = atoi(cmd->params[2]);

	} else {
		g_return_if_fail(cmd->payload_cb != NULL);

#if 0 /* glib on win32 doesn't correctly support precision modifiers for a string */
		purple_debug_info("msn", "MSG payload:{%.*s}\n", cmd->payload_len, cmd->payload);
#endif
		cmd->payload_cb(cmdproc, cmd, cmd->payload, cmd->payload_len);
	}
}

/*send Message to Yahoo Messenger*/
void
uum_send_msg(MsnSession *session,MsnMessage *msg)
{
	MsnCmdProc *cmdproc;
	MsnTransaction *trans;
	char *payload;
	gsize payload_len;
	int type;

	cmdproc = session->notification->cmdproc;
	g_return_if_fail(msg     != NULL);
	payload = msn_message_gen_payload(msg, &payload_len);
	purple_debug_info("msn",
		"send UUM, payload{%s}, strlen:%" G_GSIZE_FORMAT ", len:%" G_GSIZE_FORMAT "\n",
		payload, strlen(payload), payload_len);
	type = msg->type;
	trans = msn_transaction_new(cmdproc, "UUM", "%s 32 %d %" G_GSIZE_FORMAT,
		msg->remote_user, type, payload_len);
	msn_transaction_set_payload(trans, payload, strlen(payload));
	msn_cmdproc_send_trans(cmdproc, trans);
}

#if 0
static void
ubm_cmd_post(MsnCmdProc *cmdproc, MsnCommand *cmd, char *payload,
			 size_t len)
{
	MsnMessage *msg;
	PurpleConnection *gc;
	const char *passport;
	const char *content_type;

	purple_debug_info("msn", "Process UBM payload:%.*s\n", (guint)len, payload);
	msg = msn_message_new_from_cmd(cmdproc->session, cmd);

	msn_message_parse_payload(msg, payload, len,MSG_LINE_DEM,MSG_BODY_DEM);
#ifdef MSN_DEBUG_NS
	msn_message_show_readable(msg, "Notification", TRUE);
#endif

	gc = cmdproc->session->account->gc;
	passport = msg->remote_user;

	content_type = msn_message_get_content_type(msg);
	purple_debug_info("msn", "type:%s\n", content_type);
	if(!strcmp(content_type,"text/plain")){
		const char *value;
		const char *body;
		char *body_enc;
		char *body_final = NULL;
		size_t body_len;

		body = msn_message_get_bin_data(msg, &body_len);
		body_enc = g_markup_escape_text(body, body_len);

		if ((value = msn_message_get_attr(msg, "X-MMS-IM-Format")) != NULL)	{
			char *pre, *post;

			msn_parse_format(value, &pre, &post);
			body_final = g_strdup_printf("%s%s%s", pre ? pre : "",
							body_enc ? body_enc : "", post ? post : "");
			g_free(pre);
			g_free(post);
		}
		g_free(body_enc);
		serv_got_im(gc, passport, body_final, 0, time(NULL));
		g_free(body_final);
	}
	if(!strcmp(content_type,"text/x-msmsgscontrol")){
		if(msn_message_get_attr(msg, "TypingUser") != NULL){
			serv_got_typing(gc, passport, MSN_TYPING_RECV_TIMEOUT,
						PURPLE_TYPING);
		}
	}
	if(!strcmp(content_type,"text/x-msnmsgr-datacast")){
		char *username, *str;
		PurpleAccount *account;
		PurpleBuddy *buddy;
		const char *user;

		account = cmdproc->session->account;
		user = msg->remote_user;

		if ((buddy = purple_find_buddy(account, user)) != NULL){
			username = g_markup_escape_text(purple_buddy_get_alias(buddy), -1);
		}else{
			username = g_markup_escape_text(user, -1);
		}

		str = g_strdup_printf(_("%s just sent you a Nudge!"), username);
		g_free(username);
		msn_session_report_user(cmdproc->session,user,str,PURPLE_MESSAGE_SYSTEM);
		g_free(str);
	}
	msn_message_destroy(msg);
}
#endif

/*Yahoo msg process*/
static void
ubm_cmd(MsnCmdProc *cmdproc, MsnCommand *cmd)
{
	purple_debug_info("msn", "Processing UBM... \n");

	/* NOTE: cmd is not always cmdproc->last_cmd, sometimes cmd is a queued
	 * command and we are processing it */
	if (cmd->payload == NULL) {
		cmdproc->last_cmd->payload_cb = msg_cmd_post;
		cmd->payload_len = atoi(cmd->params[4]);
	} else {
		g_return_if_fail(cmd->payload_cb != NULL);

		purple_debug_info("msn", "UBM payload:{%.*s}\n", (guint)(cmd->payload_len), cmd->payload);
		msg_cmd_post(cmdproc, cmd, cmd->payload, cmd->payload_len);
	}
}

/**************************************************************************
 * Challenges
 *  we use MD5 to caculate the Challenges
 **************************************************************************/
static void
chl_cmd(MsnCmdProc *cmdproc, MsnCommand *cmd)
{
	MsnTransaction *trans;
	char buf[33];

	msn_handle_chl(cmd->params[1], buf);
	trans = msn_transaction_new(cmdproc, "QRY", "%s 32", MSNP15_WLM_PRODUCT_ID);

	msn_transaction_set_payload(trans, buf, 32);

	msn_cmdproc_send_trans(cmdproc, trans);
}

/**************************************************************************
 * Buddy Lists
 **************************************************************************/
/* add contact to xmlnode */
static void
msn_add_contact_xml(MsnSession *session, xmlnode *mlNode,const char *passport, MsnListOp list_op, MsnNetwork networkId)
{
	xmlnode *d_node,*c_node;
	char **tokens;
	const char *email,*domain;
	char fmt_str[3];

	g_return_if_fail(passport != NULL);

	purple_debug_info("msn", "Passport: %s, type: %d\n", passport, networkId);
	tokens = g_strsplit(passport, "@", 2);
	email = tokens[0];
	domain = tokens[1];

	if (email == NULL || domain == NULL) {
		purple_debug_error("msn", "Invalid passport (%s) specified to add to contact xml.\n", passport);
		g_strfreev(tokens);
		g_return_if_reached();
	}

	/*find a domain Node*/
	for(d_node = xmlnode_get_child(mlNode,"d"); d_node; d_node = xmlnode_get_next_twin(d_node))
	{
		const char *attr = xmlnode_get_attrib(d_node,"n");
		if (attr == NULL)
			continue;
		if (!strcmp(attr,domain))
			break;
	}

	if(d_node == NULL)
	{
		/*domain not found, create a new domain Node*/
		purple_debug_info("msn", "Didn't find existing domain node, adding one.\n");
		d_node = xmlnode_new("d");
		xmlnode_set_attrib(d_node, "n", domain);
		xmlnode_insert_child(mlNode, d_node);
	}

	/*create contact node*/
	c_node = xmlnode_new("c");
	xmlnode_set_attrib(c_node, "n", email);

	purple_debug_info("msn", "list_op: %d\n", list_op);
	g_snprintf(fmt_str, sizeof(fmt_str), "%d", list_op);
	xmlnode_set_attrib(c_node, "l", fmt_str);

	if (networkId != MSN_NETWORK_UNKNOWN)
		g_snprintf(fmt_str, sizeof(fmt_str), "%d", networkId);
	else if (msn_user_is_yahoo(session->account, passport))
		g_snprintf(fmt_str, sizeof(fmt_str), "%d", MSN_NETWORK_YAHOO);
	else
		g_snprintf(fmt_str, sizeof(fmt_str), "%d", MSN_NETWORK_PASSPORT);

	/*mobile*/
	//type_str = g_strdup_printf("4");
	xmlnode_set_attrib(c_node, "t", fmt_str);

	xmlnode_insert_child(d_node, c_node);

	g_strfreev(tokens);
}

static void
msn_notification_post_adl(MsnCmdProc *cmdproc, const char *payload, int payload_len)
{
	MsnTransaction *trans;
	purple_debug_info("msn", "Sending ADL with payload: %s\n", payload);
	trans = msn_transaction_new(cmdproc, "ADL", "%i", payload_len);
	msn_transaction_set_payload(trans, payload, payload_len);
	msn_cmdproc_send_trans(cmdproc, trans);
}

/*dump contact info to NS*/
void
msn_notification_dump_contact(MsnSession *session)
{
	MsnUser *user;
	GList *l;
	xmlnode *adl_node;
	char *payload;
	int payload_len;
	int adl_count = 0;
	const char *display_name;

	adl_node = xmlnode_new("ml");
	adl_node->child = NULL;
	xmlnode_set_attrib(adl_node, "l", "1");

	/*get the userlist*/
	for (l = session->userlist->users; l != NULL; l = l->next){
		user = l->data;

		/* skip RL & PL during initial dump */
		if (!(user->list_op & MSN_LIST_OP_MASK))
			continue;

		msn_add_contact_xml(session, adl_node, user->passport,
			user->list_op & MSN_LIST_OP_MASK, user->networkid);

		/* each ADL command may contain up to 150 contacts */
		if (++adl_count % 150 == 0 || l->next == NULL) {
			payload = xmlnode_to_str(adl_node,&payload_len);

			msn_notification_post_adl(session->notification->cmdproc,
				payload, payload_len);

			g_free(payload);
			xmlnode_free(adl_node);

			if (l->next) {
				adl_node = xmlnode_new("ml");
				adl_node->child = NULL;
				xmlnode_set_attrib(adl_node, "l", "1");
			}
		}
	}

	if (adl_count == 0) {
		payload = xmlnode_to_str(adl_node,&payload_len);

		msn_notification_post_adl(session->notification->cmdproc, payload, payload_len);

		g_free(payload);
		xmlnode_free(adl_node);
	}

	display_name = purple_connection_get_display_name(session->account->gc);
	if (display_name
	    && strcmp(display_name,
		      purple_account_get_username(session->account))) {
		msn_act_id(session->account->gc, display_name);
	}

}

/*Post FQY to NS,Inform add a Yahoo User*/
void
msn_notification_send_fqy(MsnSession *session, const char *passport)
{
	MsnTransaction *trans;
	MsnCmdProc *cmdproc;
	char* email,*domain,*payload;
	char **tokens;

	cmdproc = session->notification->cmdproc;

	tokens = g_strsplit(passport, "@", 2);
	email = tokens[0];
	domain = tokens[1];

	payload = g_strdup_printf("<ml><d n=\"%s\"><c n=\"%s\"/></d></ml>", domain, email);
	trans = msn_transaction_new(cmdproc, "FQY","%" G_GSIZE_FORMAT, strlen(payload));
	msn_transaction_set_payload(trans, payload, strlen(payload));
	msn_cmdproc_send_trans(cmdproc, trans);

	g_free(payload);
	g_strfreev(tokens);
}

static void
blp_cmd(MsnCmdProc *cmdproc, MsnCommand *cmd)
{
}

static void
adl_cmd_parse(MsnCmdProc *cmdproc, MsnCommand *cmd, char *payload,
		                         size_t len)
{
	xmlnode *root, *domain_node;

	purple_debug_misc("msn", "Parsing received ADL XML data\n");

	g_return_if_fail(payload != NULL);

	root = xmlnode_from_str(payload, (gssize) len);

	if (root == NULL) {
		purple_debug_info("msn", "Invalid XML in ADL!\n");
		return;
	}
	for (domain_node = xmlnode_get_child(root, "d"); domain_node; domain_node = xmlnode_get_next_twin(domain_node)) {
		const gchar * domain = NULL;
		xmlnode *contact_node = NULL;

		domain = xmlnode_get_attrib(domain_node, "n");

		for (contact_node = xmlnode_get_child(domain_node, "c"); contact_node; contact_node = xmlnode_get_next_twin(contact_node)) {
//			gchar *name = NULL, *friendlyname = NULL, *passport= NULL;
			const gchar *list;
			gint list_op = 0;

//			name = xmlnode_get_attrib(contact_node, "n");
			list = xmlnode_get_attrib(contact_node, "l");
			if (list != NULL) {
				list_op = atoi(list);
			}
//			friendlyname = xmlnode_get_attrib(contact_node, "f");

//			passport = g_strdup_printf("%s@%s", name, domain);

//			if (friendlyname != NULL) {
//				decoded_friendlyname = g_strdup(purple_url_decode(friendlyname));
//			} else {
//				decoded_friendlyname = g_strdup(passport);
//			}

			if (list_op & MSN_LIST_RL_OP) {
				/* someone is adding us */
//				got_new_entry(cmdproc->session->account->gc, passport, decoded_friendly_name);
				msn_get_contact_list(cmdproc->session, MSN_PS_PENDING_LIST, NULL);
			}

//			g_free(decoded_friendly_name);
//			g_free(passport);
		}
	}

	xmlnode_free(root);
}

static void
adl_cmd(MsnCmdProc *cmdproc, MsnCommand *cmd)
{
	MsnSession *session;

	g_return_if_fail(cmdproc != NULL);
	g_return_if_fail(cmdproc->session != NULL);
	g_return_if_fail(cmdproc->last_cmd != NULL);
	g_return_if_fail(cmd != NULL);

	session = cmdproc->session;

	if (!strcmp(cmd->params[1], "OK")) {
		/* ADL ack */
		msn_session_finish_login(session);
	} else {
		cmdproc->last_cmd->payload_cb = adl_cmd_parse;
		cmd->payload_len = atoi(cmd->params[1]);
	}

	return;
}

static void
adl_error(MsnCmdProc *cmdproc, MsnTransaction *trans, int error)
{
	MsnSession *session;
	PurpleAccount *account;
	PurpleConnection *gc;
	char *reason = NULL;

	session = cmdproc->session;
	account = session->account;
	gc = purple_account_get_connection(account);

	purple_debug_error("msn", "ADL error\n");
	reason = g_strdup_printf(_("Unknown error (%d)"), error);
	purple_notify_error(gc, NULL, _("Unable to add user"), reason);
	g_free(reason);
}

static void
fqy_cmd_post(MsnCmdProc *cmdproc, MsnCommand *cmd, char *payload,
			 size_t len)
{
	purple_debug_info("msn", "FQY payload:\n%s\n", payload);
	g_return_if_fail(cmdproc->session != NULL);
//	msn_notification_post_adl(cmdproc, payload, len);
//	msn_get_address_book(cmdproc->session, MSN_AB_SAVE_CONTACT, NULL, NULL);
}

static void
fqy_cmd(MsnCmdProc *cmdproc, MsnCommand *cmd)
{
	purple_debug_info("msn", "Process FQY\n");
	cmdproc->last_cmd->payload_cb = fqy_cmd_post;
	cmd->payload_len = atoi(cmd->params[1]);
}

static void
rml_cmd_post(MsnCmdProc *cmdproc, MsnCommand *cmd, char *payload,
			 size_t len)
{
	if (payload != NULL)
		purple_debug_info("msn", "Received RML:\n%s\n", payload);
}

static void
rml_cmd(MsnCmdProc *cmdproc, MsnCommand *cmd)
{
	purple_debug_info("msn", "Process RML\n");
	cmd->payload_len = atoi(cmd->params[1]);
	cmdproc->last_cmd->payload_cb = rml_cmd_post;
}

static void
add_error(MsnCmdProc *cmdproc, MsnTransaction *trans, int error)
{
	MsnSession *session;
	PurpleAccount *account;
	PurpleConnection *gc;
	const char *list, *passport;
	char *reason = NULL;
	char *msg = NULL;
	char **params;

	session = cmdproc->session;
	account = session->account;
	gc = purple_account_get_connection(account);
	params = g_strsplit(trans->params, " ", 0);

	list     = params[0];
	passport = params[1];

	if (!strcmp(list, "FL"))
		msg = g_strdup_printf(_("Unable to add user on %s (%s)"),
							  purple_account_get_username(account),
							  purple_account_get_protocol_name(account));
	else if (!strcmp(list, "BL"))
		msg = g_strdup_printf(_("Unable to block user on %s (%s)"),
							  purple_account_get_username(account),
							  purple_account_get_protocol_name(account));
	else if (!strcmp(list, "AL"))
		msg = g_strdup_printf(_("Unable to permit user on %s (%s)"),
							  purple_account_get_username(account),
							  purple_account_get_protocol_name(account));

	if (!strcmp(list, "FL"))
	{
		if (error == 210)
		{
			reason = g_strdup_printf(_("%s could not be added because "
									   "your buddy list is full."), passport);
		}
	}

	if (reason == NULL)
	{
		if (error == 208)
		{
			reason = g_strdup_printf(_("%s is not a valid passport account."),
									 passport);
		}
		else if (error == 500)
		{
			reason = g_strdup(_("Service Temporarily Unavailable."));
		}
		else
		{
			reason = g_strdup(_("Unknown error."));
		}
	}

	if (msg != NULL)
	{
		purple_notify_error(gc, NULL, msg, reason);
		g_free(msg);
	}

	if (!strcmp(list, "FL"))
	{
		PurpleBuddy *buddy;

		buddy = purple_find_buddy(account, passport);

		if (buddy != NULL)
			purple_blist_remove_buddy(buddy);
	}

	g_free(reason);

	g_strfreev(params);
}

static void
adg_cmd(MsnCmdProc *cmdproc, MsnCommand *cmd)
{
	MsnSession *session;
	gint group_id;
	const char *group_name;

	session = cmdproc->session;

	group_id = atoi(cmd->params[3]);

	group_name = purple_url_decode(cmd->params[2]);

	msn_group_new(session->userlist, cmd->params[3], group_name);

	/* There is a user that must be moved to this group */
	if (cmd->trans->data)
	{
		/* msn_userlist_move_buddy(); */
		MsnUserList *userlist = cmdproc->session->userlist;
		MsnCallbackState *data = cmd->trans->data;

		if (data->old_group_name != NULL)
		{
			msn_userlist_move_buddy(userlist, data->who, data->old_group_name, group_name);
			g_free(data->old_group_name);
		} else {
			// msn_add_contact_to_group(userlist, data, data->who, group_name);
		}
	}
}

static void
qng_cmd(MsnCmdProc *cmdproc, MsnCommand *cmd)
{
	MsnSession *session;
	static int count = 0;
	const char *passport;
	PurpleAccount *account;

	session = cmdproc->session;
	account = session->account;

	if (session->passport_info.file == NULL)
		return;

	passport = purple_normalize(account, purple_account_get_username(account));

	if ((strstr(passport, "@hotmail.") == NULL) &&
		(strstr(passport, "@live.com") == NULL) &&
		(strstr(passport, "@msn.com") == NULL))
		return;

	if (count++ < 26)
		return;

	count = 0;
	msn_cmdproc_send(cmdproc, "URL", "%s", "INBOX");
}


static void
fln_cmd(MsnCmdProc *cmdproc, MsnCommand *cmd)
{
	MsnSlpLink *slplink;
	MsnUser *user;

	/* Tell libpurple that the user has signed off */
	user = msn_userlist_find_user(cmdproc->session->userlist, cmd->params[0]);
	msn_user_set_state(user, NULL);
	msn_user_update(user);

	/* If we have an open MsnSlpLink with the user then close it */
	slplink = msn_session_find_slplink(cmdproc->session, cmd->params[0]);
	if (slplink != NULL)
		msn_slplink_destroy(slplink);

}

static void
iln_cmd(MsnCmdProc *cmdproc, MsnCommand *cmd)
{
	MsnSession *session;
	PurpleAccount *account;
	PurpleConnection *gc;
	MsnUser *user;
	MsnObject *msnobj;
	unsigned long clientid;
	int networkid;
	const char *state, *passport, *friendly;

	session = cmdproc->session;
	account = session->account;
	gc = purple_account_get_connection(account);

	state    = cmd->params[1];
	passport = cmd->params[2];
	/*if a contact is actually on the WLM part or the yahoo part*/
	networkid = atoi(cmd->params[3]);
	friendly = purple_url_decode(cmd->params[4]);

	user = msn_userlist_find_user(session->userlist, passport);

	serv_got_alias(gc, passport, friendly);

	msn_user_set_friendly_name(user, friendly);

	if (cmd->param_count == 7)
	{
		msnobj = msn_object_new_from_string(purple_url_decode(cmd->params[6]));
		msn_user_set_object(user, msnobj);
	}

	clientid = strtoul(cmd->params[5], NULL, 10);
	user->mobile = (clientid & MSN_CLIENT_CAP_MSNMOBILE) || (user->phone.mobile && user->phone.mobile[0] == '+');
	msn_user_set_clientid(user, clientid);
	msn_user_set_network(user, networkid);

	msn_user_set_state(user, state);
	msn_user_update(user);
}

static void
ipg_cmd_post(MsnCmdProc *cmdproc, MsnCommand *cmd, char *payload, size_t len)
{
	PurpleConnection *gc;
	MsnUserList *userlist;
	char *who = NULL, *text = NULL;
	xmlnode *payloadNode, *from, *textNode;

	purple_debug_misc("msn", "Incoming Page: {%s}\n", payload);

	userlist = cmdproc->session->userlist;
	gc = purple_account_get_connection(cmdproc->session->account);

	/* payload looks like this:
	   <?xml version="1.0"?>
	   <NOTIFICATION id="0" siteid="111100400" siteurl="http://mobile.msn.com/">
	     <TO name="passport@example.com">
	       <VIA agent="mobile"/>
	     </TO>
	     <FROM name="tel:+XXXXXXXXXXX"/>
		 <MSG pri="1" id="1">
		   <CAT Id="110110001"/>
		   <ACTION url="2wayIM.asp"/>
		   <SUBSCR url="2wayIM.asp"/>
		   <BODY lcid="1033">
		     <TEXT>Message was here</TEXT>
		   </BODY>
		 </MSG>
	   </NOTIFICATION>
	*/

	if (!(payloadNode = xmlnode_from_str(payload, len)) ||
		!(from = xmlnode_get_child(payloadNode, "FROM")) ||
		!(textNode = xmlnode_get_child(payloadNode, "MSG/BODY/TEXT")))
		return;

	who = g_strdup(xmlnode_get_attrib(from, "name"));
	if (!who) return;

	text = xmlnode_get_data(textNode);

	/* Match number to user's mobile number, FROM is a phone number if the
	   other side page you using your phone number */
	if(!strncmp(who, "tel:+", 5)) {
		MsnUser *user =
			msn_userlist_find_user_with_mobile_phone(userlist, who + 4);

		if(user && user->passport) {
			g_free(who);
			who = g_strdup(user->passport);
		}
	}

	serv_got_im(gc, who, text, 0, time(NULL));

	g_free(text);
	g_free(who);
	xmlnode_free(payloadNode);
}

static void
ipg_cmd(MsnCmdProc *cmdproc, MsnCommand *cmd)
{
	cmd->payload_len = atoi(cmd->params[0]);
	cmdproc->last_cmd->payload_cb = ipg_cmd_post;
}

static void
nln_cmd(MsnCmdProc *cmdproc, MsnCommand *cmd)
{
	MsnSession *session;
	PurpleAccount *account;
	PurpleConnection *gc;
	MsnUser *user;
	MsnObject *msnobj;
	unsigned long clientid;
	int networkid;
	const char *state, *passport, *friendly, *old_friendly;

	session = cmdproc->session;
	account = session->account;
	gc = purple_account_get_connection(account);

	state    = cmd->params[0];
	passport = cmd->params[1];
	networkid = atoi(cmd->params[2]);
	friendly = purple_url_decode(cmd->params[3]);

	user = msn_userlist_find_user(session->userlist, passport);

	old_friendly = msn_user_get_friendly_name(user);
	if (!old_friendly || (old_friendly && (!friendly || strcmp(old_friendly, friendly))))
	{
		serv_got_alias(gc, passport, friendly);
		msn_user_set_friendly_name(user, friendly);
	}

	if (cmd->param_count == 6)
	{
		msnobj = msn_object_new_from_string(purple_url_decode(cmd->params[5]));
		msn_user_set_object(user, msnobj);
	}
	else
	{
		msn_user_set_object(user, NULL);
	}

	clientid = strtoul(cmd->params[4], NULL, 10);
	user->mobile = (clientid & MSN_CLIENT_CAP_MSNMOBILE) || (user->phone.mobile && user->phone.mobile[0] == '+');

	msn_user_set_clientid(user, clientid);
	msn_user_set_network(user, networkid);

	msn_user_set_state(user, state);
	msn_user_update(user);
}

#if 0
static void
chg_cmd(MsnCmdProc *cmdproc, MsnCommand *cmd)
{
	char *state = cmd->params[1];
	int state_id = 0;

	if (!strcmp(state, "NLN"))
		state_id = MSN_ONLINE;
	else if (!strcmp(state, "BSY"))
		state_id = MSN_BUSY;
	else if (!strcmp(state, "IDL"))
		state_id = MSN_IDLE;
	else if (!strcmp(state, "BRB"))
		state_id = MSN_BRB;
	else if (!strcmp(state, "AWY"))
		state_id = MSN_AWAY;
	else if (!strcmp(state, "PHN"))
		state_id = MSN_PHONE;
	else if (!strcmp(state, "LUN"))
		state_id = MSN_LUNCH;
	else if (!strcmp(state, "HDN"))
		state_id = MSN_HIDDEN;

	cmdproc->session->state = state_id;
}
#endif


static void
not_cmd_post(MsnCmdProc *cmdproc, MsnCommand *cmd, char *payload, size_t len)
{
#if 0
	MSN_SET_PARAMS("NOT %d\r\n%s", cmdproc->servconn->payload, payload);
	purple_debug_misc("msn", "Notification: {%s}\n", payload);
#endif
}

static void
not_cmd(MsnCmdProc *cmdproc, MsnCommand *cmd)
{
	cmdproc->servconn->payload_len = atoi(cmd->params[0]);
	cmdproc->last_cmd->payload_cb = not_cmd_post;
}

static void
rea_cmd(MsnCmdProc *cmdproc, MsnCommand *cmd)
{
	MsnSession *session;
	PurpleAccount *account;
	PurpleConnection *gc;
	const char *friendly;
	char *username;

	session = cmdproc->session;
	account = session->account;
	username = g_strdup(purple_normalize(account,
						purple_account_get_username(account)));

	/* Only set display name if our *own* friendly name changed! */
	if (strcmp(username, purple_normalize(account, cmd->params[2])))
	{
		g_free(username);
		return;
	}

	g_free(username);

	gc = account->gc;
	friendly = purple_url_decode(cmd->params[3]);

	purple_connection_set_display_name(gc, friendly);
}

static void
prp_cmd(MsnCmdProc *cmdproc, MsnCommand *cmd)
{
	MsnSession *session = cmdproc->session;
	const char *type, *value, *friendlyname;

	g_return_if_fail(cmd->param_count >= 3);

	type  = cmd->params[2];

	if (cmd->param_count == 4)
	{
		value = cmd->params[3];
		if (!strcmp(type, "PHH"))
			msn_user_set_home_phone(session->user, purple_url_decode(value));
		else if (!strcmp(type, "PHW"))
			msn_user_set_work_phone(session->user, purple_url_decode(value));
		else if (!strcmp(type, "PHM"))
			msn_user_set_mobile_phone(session->user, purple_url_decode(value));
	}
	else
	{
		if (!strcmp(type, "PHH"))
			msn_user_set_home_phone(session->user, NULL);
		else if (!strcmp(type, "PHW"))
			msn_user_set_work_phone(session->user, NULL);
		else if (!strcmp(type, "PHM"))
			msn_user_set_mobile_phone(session->user, NULL);
		else {
			type = cmd->params[1];
			if (!strcmp(type, "MFN")) {
				friendlyname = purple_url_decode(cmd->params[2]);

				msn_update_contact(session, "Me", MSN_UPDATE_DISPLAY, friendlyname);

				purple_connection_set_display_name(
					purple_account_get_connection(session->account),
					friendlyname);
			}
		}
	}
}

static void
reg_cmd(MsnCmdProc *cmdproc, MsnCommand *cmd)
{
	MsnSession *session;
	const char *group_id, *group_name;

	session = cmdproc->session;
	group_id = cmd->params[2];
	group_name = purple_url_decode(cmd->params[3]);

	msn_userlist_rename_group_id(session->userlist, group_id, group_name);
}

static void
reg_error(MsnCmdProc *cmdproc, MsnTransaction *trans, int error)
{
	const char * group_id;
	char **params;

	params = g_strsplit(trans->params, " ", 0);

	group_id = params[0];

	group_error_helper(cmdproc->session, _("Unable to rename group"), group_id, error);

	g_strfreev(params);
}

#if 0
static void
rem_cmd(MsnCmdProc *cmdproc, MsnCommand *cmd)
{
	MsnSession *session;
	MsnUser *user;
	const char *group_id, *list, *passport;
	MsnListId list_id;

	session = cmdproc->session;
	list = cmd->params[1];
	passport = cmd->params[3];
	user = msn_userlist_find_user(session->userlist, passport);

	g_return_if_fail(user != NULL);

	list_id = msn_get_list_id(list);

	if (cmd->param_count == 5)
		group_id = cmd->params[4];
	else
		group_id = NULL;

	msn_got_rem_user(session, user, list_id, group_id);
	msn_user_update(user);
}
#endif

static void
rmg_cmd(MsnCmdProc *cmdproc, MsnCommand *cmd)
{
	MsnSession *session;
	const char *group_id;

	session = cmdproc->session;
	group_id = cmd->params[2];

	msn_userlist_remove_group_id(session->userlist, group_id);
}

static void
rmg_error(MsnCmdProc *cmdproc, MsnTransaction *trans, int error)
{
	const char *group_id;
	char **params;

	params = g_strsplit(trans->params, " ", 0);

	group_id = params[0];

	group_error_helper(cmdproc->session, _("Unable to delete group"), group_id, error);

	g_strfreev(params);
}

#if 0
static void
syn_cmd(MsnCmdProc *cmdproc, MsnCommand *cmd)
{
	MsnSession *session;
	MsnSync *sync;
	int total_users;

	session = cmdproc->session;

	if (cmd->param_count == 2)
	{
		/*
		 * This can happen if we sent a SYN with an up-to-date
		 * buddy list revision, but we send 0 to get a full list.
		 * So, error out.
		 */

		msn_session_set_error(cmdproc->session, MSN_ERROR_BAD_BLIST, NULL);
		return;
	}

	total_users  = atoi(cmd->params[2]);

	sync = msn_sync_new(session);
	sync->total_users = total_users;
	sync->old_cbs_table = cmdproc->cbs_table;

	session->sync = sync;
	cmdproc->cbs_table = sync->cbs_table;
}
#endif

/**************************************************************************
 * Misc commands
 **************************************************************************/

static void
url_cmd(MsnCmdProc *cmdproc, MsnCommand *cmd)
{
	MsnSession *session;
	PurpleAccount *account;
	const char *rru;
	const char *url;
	PurpleCipher *cipher;
	PurpleCipherContext *context;
	guchar digest[16];
	FILE *fd;
	char *buf;
	char buf2[3];
	char sendbuf[64];
	int i;

	session = cmdproc->session;
	account = session->account;

	rru = cmd->params[1];
	url = cmd->params[2];

	buf = g_strdup_printf("%s%lu%s",
			   session->passport_info.mspauth ? session->passport_info.mspauth : "BOGUS",
			   time(NULL) - session->passport_info.sl,
			   purple_connection_get_password(account->gc));

	cipher = purple_ciphers_find_cipher("md5");
	context = purple_cipher_context_new(cipher, NULL);

	purple_cipher_context_append(context, (const guchar *)buf, strlen(buf));
	purple_cipher_context_digest(context, sizeof(digest), digest, NULL);
	purple_cipher_context_destroy(context);

	g_free(buf);

	memset(sendbuf, 0, sizeof(sendbuf));

	for (i = 0; i < 16; i++)
	{
		g_snprintf(buf2, sizeof(buf2), "%02x", digest[i]);
		strcat(sendbuf, buf2);
	}

	if (session->passport_info.file != NULL)
	{
		g_unlink(session->passport_info.file);
		g_free(session->passport_info.file);
	}

	if ((fd = purple_mkstemp(&session->passport_info.file, FALSE)) == NULL)
	{
		purple_debug_error("msn",
						 "Error opening temp passport file: %s\n",
						 g_strerror(errno));
	}
	else
	{
#ifdef _WIN32
		fputs("<!-- saved from url=(0013)about:internet -->\n", fd);
#endif
		fputs("<html>\n"
			  "<head>\n"
			  "<noscript>\n"
			  "<meta http-equiv=\"Refresh\" content=\"0; "
			  "url=http://www.hotmail.com\">\n"
			  "</noscript>\n"
			  "</head>\n\n",
			  fd);

		fprintf(fd, "<body onload=\"document.pform.submit(); \">\n");
		fprintf(fd, "<form name=\"pform\" action=\"%s\" method=\"POST\">\n\n",
				url);
		fprintf(fd, "<input type=\"hidden\" name=\"mode\" value=\"ttl\">\n");
		fprintf(fd, "<input type=\"hidden\" name=\"login\" value=\"%s\">\n",
				purple_account_get_username(account));
		fprintf(fd, "<input type=\"hidden\" name=\"username\" value=\"%s\">\n",
				purple_account_get_username(account));
		if (session->passport_info.sid != NULL)
			fprintf(fd, "<input type=\"hidden\" name=\"sid\" value=\"%s\">\n",
					session->passport_info.sid);
		if (session->passport_info.kv != NULL)
			fprintf(fd, "<input type=\"hidden\" name=\"kv\" value=\"%s\">\n",
					session->passport_info.kv);
		fprintf(fd, "<input type=\"hidden\" name=\"id\" value=\"2\">\n");
		fprintf(fd, "<input type=\"hidden\" name=\"sl\" value=\"%ld\">\n",
				time(NULL) - session->passport_info.sl);
		fprintf(fd, "<input type=\"hidden\" name=\"rru\" value=\"%s\">\n",
				rru);
		if (session->passport_info.mspauth != NULL)
			fprintf(fd, "<input type=\"hidden\" name=\"auth\" value=\"%s\">\n",
					session->passport_info.mspauth);
		fprintf(fd, "<input type=\"hidden\" name=\"creds\" value=\"%s\">\n",
				sendbuf); /* TODO Digest me (huh? -- ChipX86) */
		fprintf(fd, "<input type=\"hidden\" name=\"svc\" value=\"mail\">\n");
		fprintf(fd, "<input type=\"hidden\" name=\"js\" value=\"yes\">\n");
		fprintf(fd, "</form></body>\n");
		fprintf(fd, "</html>\n");

		if (fclose(fd))
		{
			purple_debug_error("msn",
							 "Error closing temp passport file: %s\n",
							 g_strerror(errno));

			g_unlink(session->passport_info.file);
			g_free(session->passport_info.file);
			session->passport_info.file = NULL;
		}
#ifdef _WIN32
		else
		{
			/*
			 * Renaming file with .html extension, so that the
			 * win32 open_url will work.
			 */
			char *tmp;

			if ((tmp =
				g_strdup_printf("%s.html",
					session->passport_info.file)) != NULL)
			{
				if (g_rename(session->passport_info.file,
							tmp) == 0)
				{
					g_free(session->passport_info.file);
					session->passport_info.file = tmp;
				}
				else
					g_free(tmp);
			}
		}
#endif
	}
}
/**************************************************************************
 * Switchboards
 **************************************************************************/

static void
rng_cmd(MsnCmdProc *cmdproc, MsnCommand *cmd)
{
	MsnSession *session;
	MsnSwitchBoard *swboard;
	const char *session_id;
	char *host;
	int port;

	session = cmdproc->session;
	session_id = cmd->params[0];

	msn_parse_socket(cmd->params[1], &host, &port);

	if (session->http_method)
		port = 80;

	swboard = msn_switchboard_new(session);

	msn_switchboard_set_invited(swboard, TRUE);
	msn_switchboard_set_session_id(swboard, cmd->params[0]);
	msn_switchboard_set_auth_key(swboard, cmd->params[3]);
	swboard->im_user = g_strdup(cmd->params[4]);
	/* msn_switchboard_add_user(swboard, cmd->params[4]); */

	if (!msn_switchboard_connect(swboard, host, port))
		msn_switchboard_destroy(swboard);

	g_free(host);
}

static void
xfr_cmd(MsnCmdProc *cmdproc, MsnCommand *cmd)
{
	char *host;
	int port;

	if (strcmp(cmd->params[1], "SB") && strcmp(cmd->params[1], "NS"))
	{
		/* Maybe we can have a generic bad command error. */
		purple_debug_error("msn", "Bad XFR command (%s)\n", cmd->params[1]);
		return;
	}

	msn_parse_socket(cmd->params[2], &host, &port);

	if (!strcmp(cmd->params[1], "SB"))
	{
		purple_debug_error("msn", "This shouldn't be handled here.\n");
	}
	else if (!strcmp(cmd->params[1], "NS"))
	{
		MsnSession *session;

		session = cmdproc->session;

		msn_session_set_login_step(session, MSN_LOGIN_STEP_TRANSFER);

		msn_notification_connect(session->notification, host, port);
	}

	g_free(host);
}

static void
gcf_cmd_post(MsnCmdProc *cmdproc, MsnCommand *cmd, char *payload,
			 size_t len)
{
	xmlnode *root;
	xmlnode *policy;

	g_return_if_fail(cmd->payload != NULL);

	if ( (root = xmlnode_from_str(cmd->payload, cmd->payload_len)) == NULL)
	{
		purple_debug_error("msn", "Unable to parse GCF payload into a XML tree");
		return;
	}


	g_free(cmdproc->session->blocked_text);
	cmdproc->session->blocked_text = NULL;

	/* We need a get_child with attrib... */
	policy = xmlnode_get_child(root, "Policy");
	while (policy) {
		if (g_str_equal(xmlnode_get_attrib(policy, "type"), "SHIELDS"))
			break;
		policy = xmlnode_get_next_twin(policy);
	}

	if (policy) {
		GString *blocked = g_string_new(NULL);
		xmlnode *imtext = xmlnode_get_child(policy,
		                                    "config/block/regexp/imtext");
		while (imtext) {
			const char *value = xmlnode_get_attrib(imtext, "value");
			g_string_append_printf(blocked, "%s<br/>\n",
			                       purple_base64_decode(value, NULL));
			imtext = xmlnode_get_next_twin(imtext);
		}

		cmdproc->session->blocked_text = g_string_free(blocked, FALSE);
	}

	xmlnode_free(root);
}

static void
gcf_cmd(MsnCmdProc *cmdproc, MsnCommand *cmd)
{
	purple_debug_info("msn", "Processing GCF command\n");

	cmdproc->last_cmd->payload_cb  = gcf_cmd_post;
	cmd->payload_len = atoi(cmd->params[1]);
}

static void
sbs_cmd(MsnCmdProc *cmdproc, MsnCommand *cmd)
{
<<<<<<< HEAD
	purple_debug_info("msn", "Processing SBS... \n");
	if(cmd->payload_len == 0){
		return;
	}
=======
	purple_debug_info("MSNP14","Processing SBS... \n");
>>>>>>> acd07fa5
	/*get the payload content*/
}

/*
 * Get the UBX's PSM info
 * Post it to the User status
 * Thanks for Chris <ukdrizzle@yahoo.co.uk>'s code
 */
static void
ubx_cmd_post(MsnCmdProc *cmdproc, MsnCommand *cmd, char *payload,
			 size_t len)
{
	MsnSession *session;
	PurpleAccount *account;
	MsnUser *user;
	const char *passport;
	char *psm_str, *str;
	CurrentMedia media = {NULL, NULL, NULL};

	session = cmdproc->session;
	account = session->account;

	passport = cmd->params[0];
	user = msn_userlist_find_user(session->userlist, passport);

	psm_str = msn_get_psm(cmd->payload,len);
	msn_user_set_statusline(user, psm_str);
	g_free(psm_str);

	str = msn_get_currentmedia(cmd->payload, len);
	if (msn_parse_currentmedia(str, &media))
		msn_user_set_currentmedia(user, &media);
	else
		msn_user_set_currentmedia(user, NULL);
	g_free(media.title);
	g_free(media.album);
	g_free(media.artist);
	g_free(str);

	msn_user_update(user);
}

static void
ubx_cmd(MsnCmdProc *cmdproc, MsnCommand *cmd)
{
	purple_debug_misc("msn", "UBX received.\n");
	cmdproc->last_cmd->payload_cb  = ubx_cmd_post;
	cmd->payload_len = atoi(cmd->params[2]);
}

static void
uux_cmd_post(MsnCmdProc *cmdproc, MsnCommand *cmd, char *payload,
			 size_t len)
{
	/* Do Nothing, right now. */
	if (payload != NULL)
		purple_debug_info("msn", "UUX payload:\n%s\n", payload);
}

static void
uux_cmd(MsnCmdProc *cmdproc, MsnCommand *cmd)
{
	purple_debug_misc("msn", "UUX received.\n");
	cmdproc->last_cmd->payload_cb = uux_cmd_post;
	cmd->payload_len = atoi(cmd->params[1]);
}

/**************************************************************************
 * Message Types
 **************************************************************************/

static void
profile_msg(MsnCmdProc *cmdproc, MsnMessage *msg)
{
	MsnSession *session;
	const char *value;
	const char *clLastChange;

	session = cmdproc->session;

	if (strcmp(msg->remote_user, "Hotmail"))
		/* This isn't an official message. */
		return;

	if ((value = msn_message_get_attr(msg, "kv")) != NULL)
	{
		g_free(session->passport_info.kv);
		session->passport_info.kv = g_strdup(value);
	}

	if ((value = msn_message_get_attr(msg, "sid")) != NULL)
	{
		g_free(session->passport_info.sid);
		session->passport_info.sid = g_strdup(value);
	}

	if ((value = msn_message_get_attr(msg, "MSPAuth")) != NULL)
	{
		g_free(session->passport_info.mspauth);
		session->passport_info.mspauth = g_strdup(value);
	}

	if ((value = msn_message_get_attr(msg, "ClientIP")) != NULL)
	{
		g_free(session->passport_info.client_ip);
		session->passport_info.client_ip = g_strdup(value);
	}

	if ((value = msn_message_get_attr(msg, "ClientPort")) != NULL)
	{
		session->passport_info.client_port = ntohs(atoi(value));
	}

	if ((value = msn_message_get_attr(msg, "LoginTime")) != NULL)
		session->passport_info.sl = atol(value);

	/*starting retrieve the contact list*/
	clLastChange = purple_account_get_string(session->account, "CLLastChange", NULL);
#ifdef MSN_PARTIAL_LISTS
	/* msn_userlist_load defeats all attempts at trying to detect blist sync issues */
	msn_userlist_load(session);
	msn_get_contact_list(session, MSN_PS_INITIAL, clLastChange);
#else
	/* always get the full list? */
	msn_get_contact_list(session, MSN_PS_INITIAL, NULL);
#endif
#if 0
	msn_contact_connect(session);
#endif
}

static void
initial_email_msg(MsnCmdProc *cmdproc, MsnMessage *msg)
{
	MsnSession *session;
	PurpleConnection *gc;
	GHashTable *table;
	const char *unread;

	session = cmdproc->session;
	gc = session->account->gc;

	if (strcmp(msg->remote_user, "Hotmail"))
		/* This isn't an official message. */
		return;

	if (session->passport_info.file == NULL)
	{
		MsnTransaction *trans;
		trans = msn_transaction_new(cmdproc, "URL", "%s", "INBOX");
		msn_transaction_queue_cmd(trans, msg->cmd);

		msn_cmdproc_send_trans(cmdproc, trans);

		return;
	}

	if (!purple_account_get_check_mail(session->account))
		return;

	table = msn_message_get_hashtable_from_body(msg);

	unread = g_hash_table_lookup(table, "Inbox-Unread");

	if (unread != NULL)
	{
		int count = atoi(unread);

		if (count > 0)
		{
			const char *passport;
			const char *url;

			passport = msn_user_get_passport(session->user);
			url = session->passport_info.file;

			purple_notify_emails(gc, count, FALSE, NULL, NULL,
							   &passport, &url, NULL, NULL);
		}
	}

	g_hash_table_destroy(table);
}

/*offline Message notification process*/
static void
initial_mdata_msg(MsnCmdProc *cmdproc, MsnMessage *msg)
{
	MsnSession *session;
	PurpleConnection *gc;
	GHashTable *table;
	const char *mdata, *unread;

	session = cmdproc->session;
	gc = session->account->gc;

	if (strcmp(msg->remote_user, "Hotmail"))
		/* This isn't an official message. */
		return;

	/*new a oim session*/
//	session->oim = msn_oim_new(session);
//	msn_oim_connect(session->oim);

	table = msn_message_get_hashtable_from_body(msg);

	mdata = g_hash_table_lookup(table, "Mail-Data");

	if (mdata != NULL)
		msn_parse_oim_msg(session->oim, mdata);

	if (g_hash_table_lookup(table, "Inbox-URL") == NULL)
	{
		g_hash_table_destroy(table);
		return;
	}

	if (session->passport_info.file == NULL)
	{
		MsnTransaction *trans;
		trans = msn_transaction_new(cmdproc, "URL", "%s", "INBOX");
		msn_transaction_queue_cmd(trans, msg->cmd);

		msn_cmdproc_send_trans(cmdproc, trans);

		g_hash_table_destroy(table);
		return;
	}

	if (!purple_account_get_check_mail(session->account))
	{
		g_hash_table_destroy(table);
		return;
	}

	unread = g_hash_table_lookup(table, "Inbox-Unread");

	if (unread != NULL)
	{
		int count = atoi(unread);

		if (count > 0)
		{
			const char *passport;
			const char *url;

			passport = msn_user_get_passport(session->user);
			url = session->passport_info.file;

			purple_notify_emails(gc, count, FALSE, NULL, NULL,
							   &passport, &url, NULL, NULL);
		}
	}

	g_hash_table_destroy(table);
}

/*offline Message Notification*/
static void
delete_oim_msg(MsnCmdProc *cmdproc, MsnMessage *msg)
{
	purple_debug_misc("msn", "Delete OIM message.\n");
}

static void
email_msg(MsnCmdProc *cmdproc, MsnMessage *msg)
{
	MsnSession *session;
	PurpleConnection *gc;
	GHashTable *table;
	char *from, *subject, *tmp;

	session = cmdproc->session;
	gc = session->account->gc;

	if (strcmp(msg->remote_user, "Hotmail"))
		/* This isn't an official message. */
		return;

	if (session->passport_info.file == NULL)
	{
		MsnTransaction *trans;
		trans = msn_transaction_new(cmdproc, "URL", "%s", "INBOX");
		msn_transaction_queue_cmd(trans, msg->cmd);

		msn_cmdproc_send_trans(cmdproc, trans);

		return;
	}

	if (!purple_account_get_check_mail(session->account))
		return;

	table = msn_message_get_hashtable_from_body(msg);

	from = subject = NULL;

	tmp = g_hash_table_lookup(table, "From");
	if (tmp != NULL)
		from = purple_mime_decode_field(tmp);

	tmp = g_hash_table_lookup(table, "Subject");
	if (tmp != NULL)
		subject = purple_mime_decode_field(tmp);

	purple_notify_email(gc,
					  (subject != NULL ? subject : ""),
					  (from != NULL ?  from : ""),
					  msn_user_get_passport(session->user),
					  session->passport_info.file, NULL, NULL);

	g_free(from);
	g_free(subject);

	g_hash_table_destroy(table);
}

static void
system_msg(MsnCmdProc *cmdproc, MsnMessage *msg)
{
	GHashTable *table;
	const char *type_s;

	if (strcmp(msg->remote_user, "Hotmail"))
		/* This isn't an official message. */
		return;

	table = msn_message_get_hashtable_from_body(msg);

	if ((type_s = g_hash_table_lookup(table, "Type")) != NULL)
	{
		int type = atoi(type_s);
		char buf[MSN_BUF_LEN];
		int minutes;

		switch (type)
		{
			case 1:
				minutes = atoi(g_hash_table_lookup(table, "Arg1"));
				g_snprintf(buf, sizeof(buf), dngettext(PACKAGE,
							"The MSN server will shut down for maintenance "
							"in %d minute. You will automatically be "
							"signed out at that time.  Please finish any "
							"conversations in progress.\n\nAfter the "
							"maintenance has been completed, you will be "
							"able to successfully sign in.",
							"The MSN server will shut down for maintenance "
							"in %d minutes. You will automatically be "
							"signed out at that time.  Please finish any "
							"conversations in progress.\n\nAfter the "
							"maintenance has been completed, you will be "
							"able to successfully sign in.", minutes),
						minutes);
			default:
				break;
		}

		if (*buf != '\0')
			purple_notify_info(cmdproc->session->account->gc, NULL, buf, NULL);
	}

	g_hash_table_destroy(table);
}

void
msn_notification_add_buddy_to_list(MsnNotification *notification, MsnListId list_id,
							  const char *who)
{
	MsnCmdProc *cmdproc;
	MsnListOp list_op = 1 << list_id;
	xmlnode *adl_node;
	char *payload;
	int payload_len;

	cmdproc = notification->servconn->cmdproc;

	adl_node = xmlnode_new("ml");
	adl_node->child = NULL;

	msn_add_contact_xml(notification->session, adl_node, who, list_op,
						MSN_NETWORK_PASSPORT);

	payload = xmlnode_to_str(adl_node,&payload_len);
	xmlnode_free(adl_node);

	msn_notification_post_adl(notification->servconn->cmdproc,
						payload,payload_len);
	g_free(payload);
}

void
msn_notification_rem_buddy_from_list(MsnNotification *notification, MsnListId list_id,
						   const char *who)
{
	MsnCmdProc *cmdproc;
	MsnTransaction *trans;
	MsnListOp list_op = 1 << list_id;
	xmlnode *rml_node;
	char *payload;
	int payload_len;

	cmdproc = notification->servconn->cmdproc;

	rml_node = xmlnode_new("ml");
	rml_node->child = NULL;

	msn_add_contact_xml(notification->session, rml_node, who, list_op, MSN_NETWORK_PASSPORT);

	payload = xmlnode_to_str(rml_node, &payload_len);
	xmlnode_free(rml_node);

	purple_debug_info("msn", "Send RML with payload:\n%s\n", payload);
	trans = msn_transaction_new(cmdproc, "RML","%" G_GSIZE_FORMAT, strlen(payload));
	msn_transaction_set_payload(trans, payload, strlen(payload));
	msn_cmdproc_send_trans(cmdproc, trans);
	g_free(payload);
}

/**************************************************************************
 * Init
 **************************************************************************/
void
msn_notification_init(void)
{
	/* TODO: check prp, blp */

	cbs_table = msn_table_new();

	/* Synchronous */
	msn_table_add_cmd(cbs_table, "CHG", "CHG", NULL);
	msn_table_add_cmd(cbs_table, "CHG", "ILN", iln_cmd);
	msn_table_add_cmd(cbs_table, "ADL", "ILN", iln_cmd);
//	msn_table_add_cmd(cbs_table, "REM", "REM", rem_cmd);	/* Removed as of MSNP13 */
	msn_table_add_cmd(cbs_table, "USR", "USR", usr_cmd);
	msn_table_add_cmd(cbs_table, "USR", "XFR", xfr_cmd);
	msn_table_add_cmd(cbs_table, "USR", "GCF", gcf_cmd);
//	msn_table_add_cmd(cbs_table, "SYN", "SYN", syn_cmd);	/* Removed as of MSNP13 */
	msn_table_add_cmd(cbs_table, "CVR", "CVR", cvr_cmd);
	msn_table_add_cmd(cbs_table, "VER", "VER", ver_cmd);
	msn_table_add_cmd(cbs_table, "REA", "REA", rea_cmd);
	msn_table_add_cmd(cbs_table, "PRP", "PRP", prp_cmd);
	msn_table_add_cmd(cbs_table, "BLP", "BLP", blp_cmd);
//	msn_table_add_cmd(cbs_table, "BLP", "BLP", NULL);
	msn_table_add_cmd(cbs_table, "REG", "REG", reg_cmd);
	msn_table_add_cmd(cbs_table, "ADG", "ADG", adg_cmd);
	msn_table_add_cmd(cbs_table, "RMG", "RMG", rmg_cmd);
	msn_table_add_cmd(cbs_table, "XFR", "XFR", xfr_cmd);

	/* Asynchronous */
	msn_table_add_cmd(cbs_table, NULL, "IPG", ipg_cmd);
	msn_table_add_cmd(cbs_table, NULL, "MSG", msg_cmd);
	msn_table_add_cmd(cbs_table, NULL, "UBM", ubm_cmd);
	msn_table_add_cmd(cbs_table, NULL, "GCF", gcf_cmd);
	msn_table_add_cmd(cbs_table, NULL, "SBS", sbs_cmd);
	msn_table_add_cmd(cbs_table, NULL, "NOT", not_cmd);

	msn_table_add_cmd(cbs_table, NULL, "CHL", chl_cmd);
	msn_table_add_cmd(cbs_table, NULL, "RML", rml_cmd);
	msn_table_add_cmd(cbs_table, NULL, "ADL", adl_cmd);
	msn_table_add_cmd(cbs_table, NULL, "FQY", fqy_cmd);

	msn_table_add_cmd(cbs_table, NULL, "QRY", NULL);
	msn_table_add_cmd(cbs_table, NULL, "QNG", qng_cmd);
	msn_table_add_cmd(cbs_table, NULL, "FLN", fln_cmd);
	msn_table_add_cmd(cbs_table, NULL, "NLN", nln_cmd);
	msn_table_add_cmd(cbs_table, NULL, "ILN", iln_cmd);
	msn_table_add_cmd(cbs_table, NULL, "OUT", out_cmd);
	msn_table_add_cmd(cbs_table, NULL, "RNG", rng_cmd);

	msn_table_add_cmd(cbs_table, NULL, "UBX", ubx_cmd);
	msn_table_add_cmd(cbs_table, NULL, "UUX", uux_cmd);

	msn_table_add_cmd(cbs_table, NULL, "URL", url_cmd);

	msn_table_add_cmd(cbs_table, "fallback", "XFR", xfr_cmd);

	msn_table_add_error(cbs_table, "ADD", add_error);
	msn_table_add_error(cbs_table, "ADL", adl_error);
	msn_table_add_error(cbs_table, "REG", reg_error);
	msn_table_add_error(cbs_table, "RMG", rmg_error);
	/* msn_table_add_error(cbs_table, "REA", rea_error); */
	msn_table_add_error(cbs_table, "USR", usr_error);

	msn_table_add_msg_type(cbs_table,
						   "text/x-msmsgsprofile",
						   profile_msg);
	/*initial OIM notification*/
	msn_table_add_msg_type(cbs_table,
							"text/x-msmsgsinitialmdatanotification",
							initial_mdata_msg);
	/*OIM notification when user online*/
	msn_table_add_msg_type(cbs_table,
							"text/x-msmsgsoimnotification",
							initial_mdata_msg);
	msn_table_add_msg_type(cbs_table,
						   "text/x-msmsgsinitialemailnotification",
						   initial_email_msg);
	msn_table_add_msg_type(cbs_table,
						   "text/x-msmsgsemailnotification",
						   email_msg);
	/*delete an offline Message notification*/
	msn_table_add_msg_type(cbs_table,
							"text/x-msmsgsactivemailnotification",
						   delete_oim_msg);
	msn_table_add_msg_type(cbs_table,
						   "application/x-msmsgssystemmessage",
						   system_msg);
}

void
msn_notification_end(void)
{
	msn_table_destroy(cbs_table);
}
<|MERGE_RESOLUTION|>--- conflicted
+++ resolved
@@ -1644,14 +1644,7 @@
 static void
 sbs_cmd(MsnCmdProc *cmdproc, MsnCommand *cmd)
 {
-<<<<<<< HEAD
 	purple_debug_info("msn", "Processing SBS... \n");
-	if(cmd->payload_len == 0){
-		return;
-	}
-=======
-	purple_debug_info("MSNP14","Processing SBS... \n");
->>>>>>> acd07fa5
 	/*get the payload content*/
 }
 
