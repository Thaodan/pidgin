/**
 * @file notification.c Notification server functions
 *
 * purple
 *
 * Purple is the legal property of its developers, whose names are too numerous
 * to list here.  Please refer to the COPYRIGHT file distributed with this
 * source distribution.
 *
 * This program is free software; you can redistribute it and/or modify
 * it under the terms of the GNU General Public License as published by
 * the Free Software Foundation; either version 2 of the License, or
 * (at your option) any later version.
 *
 * This program is distributed in the hope that it will be useful,
 * but WITHOUT ANY WARRANTY; without even the implied warranty of
 * MERCHANTABILITY or FITNESS FOR A PARTICULAR PURPOSE.  See the
 * GNU General Public License for more details.
 *
 * You should have received a copy of the GNU General Public License
 * along with this program; if not, write to the Free Software
 * Foundation, Inc., 51 Franklin Street, Fifth Floor, Boston, MA  02111-1301  USA
 */

#include "internal.h"
#include "cipher.h"
#include "core.h"
#include "debug.h"

#include "notification.h"

#include "contact.h"
#include "error.h"
#include "msnutils.h"
#include "state.h"
#include "userlist.h"

static MsnTable *cbs_table;

/**************************************************************************
 * Main
 **************************************************************************/

static void
destroy_cb(MsnServConn *servconn)
{
	MsnNotification *notification;

	notification = servconn->cmdproc->data;
	g_return_if_fail(notification != NULL);

	msn_notification_destroy(notification);
}

MsnNotification *
msn_notification_new(MsnSession *session)
{
	MsnNotification *notification;
	MsnServConn *servconn;

	g_return_val_if_fail(session != NULL, NULL);

	notification = g_new0(MsnNotification, 1);

	notification->session = session;
	notification->servconn = servconn = msn_servconn_new(session, MSN_SERVCONN_NS);
	msn_servconn_set_destroy_cb(servconn, destroy_cb);

	notification->cmdproc = servconn->cmdproc;
	notification->cmdproc->data = notification;
	notification->cmdproc->cbs_table = cbs_table;

	return notification;
}

void
msn_notification_destroy(MsnNotification *notification)
{
	notification->cmdproc->data = NULL;

	msn_servconn_set_destroy_cb(notification->servconn, NULL);

	msn_servconn_destroy(notification->servconn);

	g_free(notification);
}

/**************************************************************************
 * Connect
 **************************************************************************/

static void
connect_cb(MsnServConn *servconn)
{
	MsnCmdProc *cmdproc;
	MsnSession *session;
	MsnTransaction *trans;
	GString *vers;
	const char *ver_str;
	int i;

	g_return_if_fail(servconn != NULL);

	cmdproc = servconn->cmdproc;
	session = servconn->session;

	vers = g_string_new("");

	for (i = WLM_MAX_PROTOCOL; i >= WLM_MIN_PROTOCOL; i--)
		g_string_append_printf(vers, " MSNP%d", i);

	g_string_append(vers, " CVR0");

	if (session->login_step == MSN_LOGIN_STEP_START)
		msn_session_set_login_step(session, MSN_LOGIN_STEP_HANDSHAKE);
	else
		msn_session_set_login_step(session, MSN_LOGIN_STEP_HANDSHAKE2);

	/* Skip the initial space */
	ver_str = (vers->str + 1);
	trans = msn_transaction_new(cmdproc, "VER", "%s", ver_str);
	msn_cmdproc_send_trans(cmdproc, trans);

	g_string_free(vers, TRUE);
}

gboolean
msn_notification_connect(MsnNotification *notification, const char *host, int port)
{
	MsnServConn *servconn;

	g_return_val_if_fail(notification != NULL, FALSE);

	servconn = notification->servconn;

	msn_servconn_set_connect_cb(servconn, connect_cb);
	notification->in_use = msn_servconn_connect(servconn, host, port, TRUE);

	return notification->in_use;
}

void
msn_notification_disconnect(MsnNotification *notification)
{
	g_return_if_fail(notification != NULL);
	g_return_if_fail(notification->in_use);

	msn_servconn_disconnect(notification->servconn);

	notification->in_use = FALSE;
}

/**************************************************************************
 * Login
 **************************************************************************/

void
msn_got_login_params(MsnSession *session, const char *ticket, const char *response)
{
	MsnCmdProc *cmdproc;
	MsnTransaction *trans;

	cmdproc = session->notification->cmdproc;

	msn_session_set_login_step(session, MSN_LOGIN_STEP_AUTH_END);

	trans = msn_transaction_new(cmdproc, "USR", "SSO S %s %s %s", ticket, response, session->guid);

	msn_cmdproc_send_trans(cmdproc, trans);
}

static void
cvr_cmd(MsnCmdProc *cmdproc, MsnCommand *cmd)
{
	PurpleAccount *account;
	MsnTransaction *trans;

	account = cmdproc->session->account;

	trans = msn_transaction_new(cmdproc, "USR", "SSO I %s", purple_account_get_username(account));
	msn_cmdproc_send_trans(cmdproc, trans);
}

static void
usr_cmd(MsnCmdProc *cmdproc, MsnCommand *cmd)
{
	MsnSession *session = cmdproc->session;

	if (!g_ascii_strcasecmp(cmd->params[1], "OK"))
	{
		/* authenticate OK */
		msn_session_set_login_step(session, MSN_LOGIN_STEP_SYN);
	}
	else if (!g_ascii_strcasecmp(cmd->params[1], "SSO"))
	{
		/* RPS authentication */

		if (session->nexus)
			msn_nexus_destroy(session->nexus);

		session->nexus = msn_nexus_new(session);

		session->nexus->policy = g_strdup(cmd->params[3]);
		session->nexus->nonce = g_strdup(cmd->params[4]);

		msn_session_set_login_step(session, MSN_LOGIN_STEP_AUTH_START);

		msn_nexus_connect(session->nexus);
	}
}

static void
usr_error(MsnCmdProc *cmdproc, MsnTransaction *trans, int error)
{
	MsnErrorType msnerr = 0;

	switch (error)
	{
		case 500:
		case 601:
		case 910:
		case 921:
			msnerr = MSN_ERROR_SERV_UNAVAILABLE;
			break;
		case 911:
			msnerr = MSN_ERROR_AUTH;
			break;
		default:
			return;
			break;
	}

	msn_session_set_error(cmdproc->session, msnerr, NULL);
}

static void
ver_cmd(MsnCmdProc *cmdproc, MsnCommand *cmd)
{
	MsnSession *session;
	MsnTransaction *trans;
	PurpleAccount *account;
	gboolean protocol_supported = FALSE;
	int proto_ver;
	size_t i;

	session = cmdproc->session;
	account = session->account;

	session->protocol_ver = 0;
	for (i = 1; i < cmd->param_count; i++)
	{
		if (sscanf(cmd->params[i], "MSNP%d", &proto_ver) == 1) {
			if (proto_ver >= WLM_MIN_PROTOCOL
			 && proto_ver <= WLM_MAX_PROTOCOL
			 && proto_ver > session->protocol_ver) {
				protocol_supported = TRUE;
				session->protocol_ver = proto_ver;
			}
		}
	}

	if (!protocol_supported)
	{
		msn_session_set_error(session, MSN_ERROR_UNSUPPORTED_PROTOCOL,
							  NULL);
		return;
	}

	purple_debug_info("msn", "Negotiated protocol version %d with the server.\n", session->protocol_ver);

	/*
	 * Windows Live Messenger 8.5
	 * Notice :CVR String discriminate!
	 * reference of http://www.microsoft.com/globaldev/reference/oslocversion.mspx
	 * to see the Local ID
	 */
	trans = msn_transaction_new(cmdproc, "CVR",
					"0x0409 winnt 5.1 i386 MSNMSGR 8.5.1302 BC01 %s",
					 purple_account_get_username(account));
	msn_cmdproc_send_trans(cmdproc, trans);
}

/**************************************************************************
 * Log out
 **************************************************************************/

static void
out_cmd(MsnCmdProc *cmdproc, MsnCommand *cmd)
{
	if (cmd->param_count == 0)
		msn_session_set_error(cmdproc->session, -1, NULL);
	else if (!g_ascii_strcasecmp(cmd->params[0], "OTH"))
		msn_session_set_error(cmdproc->session, MSN_ERROR_SIGN_OTHER,
							  NULL);
	else if (!g_ascii_strcasecmp(cmd->params[0], "SSD"))
		msn_session_set_error(cmdproc->session, MSN_ERROR_SERV_DOWN, NULL);
}

void
msn_notification_close(MsnNotification *notification)
{
	MsnTransaction *trans;

	g_return_if_fail(notification != NULL);

	if (!notification->in_use)
		return;

	trans = msn_transaction_new(notification->cmdproc, "OUT", NULL);
	msn_transaction_set_saveable(trans, FALSE);
	msn_cmdproc_send_trans(notification->cmdproc, trans);

	msn_notification_disconnect(notification);
}

/**************************************************************************
 * Messages
 **************************************************************************/

static void
msg_cmd_post(MsnCmdProc *cmdproc, MsnCommand *cmd, char *payload,
			 size_t len)
{
	MsnMessage *msg;

	msg = msn_message_new_from_cmd(cmdproc->session, cmd);

	msn_message_parse_payload(msg, payload, len, MSG_LINE_DEM, MSG_BODY_DEM);
	if (purple_debug_is_verbose())
		msn_message_show_readable(msg, "Notification", TRUE);

	msn_cmdproc_process_msg(cmdproc, msg);

	msn_message_unref(msg);
}

static void
msg_cmd(MsnCmdProc *cmdproc, MsnCommand *cmd)
{
	purple_debug_info("msn", "Processing MSG... \n");

	/* NOTE: cmd is not always cmdproc->last_cmd, sometimes cmd is a queued
	 * command and we are processing it */
	if (cmd->payload == NULL) {
		cmdproc->last_cmd->payload_cb = msg_cmd_post;
		cmd->payload_len = atoi(cmd->params[2]);
	} else {
		g_return_if_fail(cmd->payload_cb != NULL);

#if 0 /* glib on win32 doesn't correctly support precision modifiers for a string */
		purple_debug_info("msn", "MSG payload:{%.*s}\n", (guint)cmd->payload_len, cmd->payload);
#endif
		cmd->payload_cb(cmdproc, cmd, cmd->payload, cmd->payload_len);
	}
}

/*send Message to Yahoo Messenger*/
void
msn_notification_send_uum(MsnSession *session, MsnMessage *msg)
{
	MsnCmdProc *cmdproc;
	MsnTransaction *trans;
	char *payload;
	gsize payload_len;
	int type;
	MsnUser *user;
	int network;

	g_return_if_fail(msg != NULL);

	cmdproc = session->notification->cmdproc;

	payload = msn_message_gen_payload(msg, &payload_len);
	type = msg->type;
	user = msn_userlist_find_user(session->userlist, msg->remote_user);
	if (user)
		network = msn_user_get_network(user);
	else
		network = MSN_NETWORK_PASSPORT;

	purple_debug_info("msn",
		"send UUM, payload{%s}, strlen:%" G_GSIZE_FORMAT ", len:%" G_GSIZE_FORMAT "\n",
		payload, strlen(payload), payload_len);

	trans = msn_transaction_new(cmdproc, "UUM", "%s %d %d %" G_GSIZE_FORMAT,
		msg->remote_user, network, type, payload_len);
	msn_transaction_set_payload(trans, payload, strlen(payload));
	msn_cmdproc_send_trans(cmdproc, trans);
}

/*Yahoo msg process*/
static void
ubm_cmd(MsnCmdProc *cmdproc, MsnCommand *cmd)
{
	purple_debug_info("msn", "Processing UBM... \n");

	/* NOTE: cmd is not always cmdproc->last_cmd, sometimes cmd is a queued
	 * command and we are processing it */
	if (cmd->payload == NULL) {
		cmdproc->last_cmd->payload_cb = msg_cmd_post;
		cmd->payload_len = atoi(cmd->params[5]);
	} else {
		g_return_if_fail(cmd->payload_cb != NULL);

		purple_debug_info("msn", "UBM payload:{%.*s}\n", (guint)(cmd->payload_len), cmd->payload);
		msg_cmd_post(cmdproc, cmd, cmd->payload, cmd->payload_len);
	}
}

/**************************************************************************
 * Challenges
 *  we use MD5 to caculate the Challenges
 **************************************************************************/
static void
chl_cmd(MsnCmdProc *cmdproc, MsnCommand *cmd)
{
	MsnTransaction *trans;
	char buf[33];

	msn_handle_chl(cmd->params[1], buf);
	trans = msn_transaction_new(cmdproc, "QRY", "%s 32", MSNP15_WLM_PRODUCT_ID);

	msn_transaction_set_payload(trans, buf, 32);

	msn_cmdproc_send_trans(cmdproc, trans);
}

/**************************************************************************
 * Buddy Lists
 **************************************************************************/

typedef struct MsnFqyCbData {
	MsnFqyCb cb;
	gpointer data;
} MsnFqyCbData;

/* add contact to xmlnode */
static void
msn_add_contact_xml(xmlnode *mlNode, const char *passport, MsnListOp list_op, MsnNetwork networkId)
{
	xmlnode *d_node,*c_node;
	char **tokens;
	const char *email,*domain;
	char fmt_str[3];

	g_return_if_fail(passport != NULL);

	purple_debug_info("msn", "Passport: %s, type: %d\n", passport, networkId);
	tokens = g_strsplit(passport, "@", 2);
	email = tokens[0];
	domain = tokens[1];

	if (email == NULL || domain == NULL) {
		purple_debug_error("msn", "Invalid passport (%s) specified to add to contact xml.\n", passport);
		g_strfreev(tokens);
		g_return_if_reached();
	}

	/*find a domain Node*/
	for (d_node = xmlnode_get_child(mlNode, "d"); d_node;
	     d_node = xmlnode_get_next_twin(d_node)) {
		const char *attr = xmlnode_get_attrib(d_node,"n");
		if (attr == NULL)
			continue;
		if (!strcmp(attr, domain))
			break;
	}

	if (d_node == NULL) {
		/*domain not found, create a new domain Node*/
		purple_debug_info("msn", "Didn't find existing domain node, adding one.\n");
		d_node = xmlnode_new("d");
		xmlnode_set_attrib(d_node, "n", domain);
		xmlnode_insert_child(mlNode, d_node);
	}

	/*create contact node*/
	c_node = xmlnode_new("c");
	xmlnode_set_attrib(c_node, "n", email);

	if (list_op != 0) {
		purple_debug_info("msn", "list_op: %d\n", list_op);
		g_snprintf(fmt_str, sizeof(fmt_str), "%d", list_op);
		xmlnode_set_attrib(c_node, "l", fmt_str);
	}

	if (networkId != MSN_NETWORK_UNKNOWN) {
		g_snprintf(fmt_str, sizeof(fmt_str), "%d", networkId);
		/*mobile*/
		/*type_str = g_strdup_printf("4");*/
		xmlnode_set_attrib(c_node, "t", fmt_str);
	}

	xmlnode_insert_child(d_node, c_node);

	g_strfreev(tokens);
}

static void
msn_notification_post_adl(MsnCmdProc *cmdproc, const char *payload, int payload_len)
{
	MsnTransaction *trans;
	purple_debug_info("msn", "Sending ADL with payload: %s\n", payload);
	trans = msn_transaction_new(cmdproc, "ADL", "%i", payload_len);
	msn_transaction_set_payload(trans, payload, payload_len);
	msn_cmdproc_send_trans(cmdproc, trans);
}

static void
msn_notification_post_rml(MsnCmdProc *cmdproc, const char *payload, int payload_len)
{
	MsnTransaction *trans;
	purple_debug_info("msn", "Sending RML with payload: %s\n", payload);
	trans = msn_transaction_new(cmdproc, "RML", "%i", payload_len);
	msn_transaction_set_payload(trans, payload, payload_len);
	msn_cmdproc_send_trans(cmdproc, trans);
}

void
msn_notification_send_fqy(MsnSession *session,
                          const char *payload, int payload_len,
                          MsnFqyCb cb,
                          gpointer cb_data)
{
	MsnTransaction *trans;
	MsnCmdProc *cmdproc;
	MsnFqyCbData *data;

	cmdproc = session->notification->cmdproc;

	data = g_new(MsnFqyCbData, 1);
	data->cb = cb;
	data->data = cb_data;

	trans = msn_transaction_new(cmdproc, "FQY", "%d", payload_len);
	msn_transaction_set_payload(trans, payload, payload_len);
	msn_transaction_set_data(trans, data);
	msn_transaction_set_data_free(trans, g_free);
	msn_cmdproc_send_trans(cmdproc, trans);
}

static void
update_contact_network(MsnSession *session, const char *passport, MsnNetwork network, gpointer unused)
{
	MsnUser *user;

	if (network == MSN_NETWORK_UNKNOWN)
	{
		purple_debug_warning("msn",
		                     "Ignoring user %s about which server knows nothing.\n",
		                     passport);
		/* Decrement the count for unknown results so that we'll continue login.
		   Also, need to finish the login process here as well, because ADL OK
		   will not be called. */
		if (purple_debug_is_verbose())
			purple_debug_info("msn", "ADL/FQY count is %d\n", session->adl_fqy);
		if (--session->adl_fqy == 0)
			msn_session_finish_login(session);
		return;
	}

	/* TODO: Also figure out how to update membership lists */
	user = msn_userlist_find_user(session->userlist, passport);
	if (user) {
		xmlnode *adl_node;
		char *payload;
		int payload_len;

		msn_user_set_network(user, network);

		adl_node = xmlnode_new("ml");
		xmlnode_set_attrib(adl_node, "l", "1");
		msn_add_contact_xml(adl_node, passport,
		                    user->list_op & MSN_LIST_OP_MASK, network);
		payload = xmlnode_to_str(adl_node, &payload_len);
		msn_notification_post_adl(session->notification->cmdproc, payload, payload_len);
		g_free(payload);
		xmlnode_free(adl_node);
	} else {
		purple_debug_error("msn",
		                   "Got FQY update for unknown user %s on network %d.\n",
		                   passport, network);
	}
}

/*dump contact info to NS*/
void
msn_notification_dump_contact(MsnSession *session)
{
	MsnUser *user;
	GList *l;
	xmlnode *adl_node;
	xmlnode *fqy_node;
	char *payload;
	int payload_len;
	int adl_count = 0;
	int fqy_count = 0;
	PurpleConnection *pc;
	const char *display_name;

	adl_node = xmlnode_new("ml");
	adl_node->child = NULL;
	xmlnode_set_attrib(adl_node, "l", "1");
	fqy_node = xmlnode_new("ml");

	/*get the userlist*/
	for (l = session->userlist->users; l != NULL; l = l->next) {
		user = l->data;

		/* skip RL & PL during initial dump */
		if (!(user->list_op & MSN_LIST_OP_MASK))
			continue;

		if (user->passport && !strcmp(user->passport, "messenger@microsoft.com"))
			continue;

		if ((user->list_op & MSN_LIST_OP_MASK & ~MSN_LIST_FL_OP)
		 == (MSN_LIST_AL_OP | MSN_LIST_BL_OP)) {
			/* The server will complain if we send it a user on both the
			   Allow and Block lists. So assume they're on the Block list
			   and remove them from the Allow list in the membership lists to
			   stop this from happening again. */
			purple_debug_warning("msn",
			                     "User %s is on both Allow and Block list; "
			                     "removing from Allow list.\n",
			                     user->passport);
			msn_user_unset_op(user, MSN_LIST_AL_OP);
		}

		if (user->networkid != MSN_NETWORK_UNKNOWN) {
			msn_add_contact_xml(adl_node, user->passport,
			                    user->list_op & MSN_LIST_OP_MASK,
			                    user->networkid);

			/* each ADL command may contain up to 150 contacts */
			if (++adl_count % 150 == 0) {
				payload = xmlnode_to_str(adl_node, &payload_len);

				/* ADL's are returned all-together */
				session->adl_fqy++;
				if (purple_debug_is_verbose())
					purple_debug_info("msn", "Posting ADL, count is %d\n",
					                  session->adl_fqy);

				msn_notification_post_adl(session->notification->cmdproc,
					payload, payload_len);

				g_free(payload);
				xmlnode_free(adl_node);

				adl_node = xmlnode_new("ml");
				adl_node->child = NULL;
				xmlnode_set_attrib(adl_node, "l", "1");
			}
		} else {
			/* FQY's are returned one-at-a-time */
			session->adl_fqy++;
			if (purple_debug_is_verbose())
				purple_debug_info("msn", "Adding FQY address, count is %d\n",
				                  session->adl_fqy);

			msn_add_contact_xml(fqy_node, user->passport, 0, user->networkid);

			/* each FQY command may contain up to 150 contacts, probably */
			if (++fqy_count % 150 == 0) {
				payload = xmlnode_to_str(fqy_node, &payload_len);

				msn_notification_send_fqy(session, payload, payload_len,
				                          update_contact_network, NULL);

				g_free(payload);
				xmlnode_free(fqy_node);
				fqy_node = xmlnode_new("ml");
			}
		}
	}

	/* Send the rest, or just an empty one to let the server set us online */
	if (adl_count == 0 || adl_count % 150 != 0) {
		payload = xmlnode_to_str(adl_node, &payload_len);

		/* ADL's are returned all-together */
		session->adl_fqy++;
		if (purple_debug_is_verbose())
			purple_debug_info("msn", "Posting ADL, count is %d\n",
			                  session->adl_fqy);

		msn_notification_post_adl(session->notification->cmdproc, payload, payload_len);

		g_free(payload);
	}

	if (fqy_count % 150 != 0) {
		payload = xmlnode_to_str(fqy_node, &payload_len);

		msn_notification_send_fqy(session, payload, payload_len,
		                          update_contact_network, NULL);

		g_free(payload);
	}

	xmlnode_free(adl_node);
	xmlnode_free(fqy_node);

	msn_session_activate_login_timeout(session);

	pc = purple_account_get_connection(session->account);
	display_name = purple_connection_get_display_name(pc);
	if (display_name
	    && strcmp(display_name,
		      purple_account_get_username(session->account))) {
		msn_set_public_alias(pc, display_name, NULL, NULL);
	}

}

static void
blp_cmd(MsnCmdProc *cmdproc, MsnCommand *cmd)
{
}

static void
adl_cmd_parse(MsnCmdProc *cmdproc, MsnCommand *cmd, char *payload,
		                         size_t len)
{
	xmlnode *root, *domain_node;

	purple_debug_misc("msn", "Parsing received ADL XML data\n");

	g_return_if_fail(payload != NULL);

	root = xmlnode_from_str(payload, (gssize) len);

	if (root == NULL) {
		purple_debug_info("msn", "Invalid XML in ADL!\n");
		return;
	}
	for (domain_node = xmlnode_get_child(root, "d");
	     domain_node;
	     domain_node = xmlnode_get_next_twin(domain_node)) {
		xmlnode *contact_node = NULL;

		for (contact_node = xmlnode_get_child(domain_node, "c");
		     contact_node;
		     contact_node = xmlnode_get_next_twin(contact_node)) {
			const gchar *list;
			gint list_op = 0;

			list = xmlnode_get_attrib(contact_node, "l");
			if (list != NULL) {
				list_op = atoi(list);
			}

			if (list_op & MSN_LIST_RL_OP) {
				/* someone is adding us */
				msn_get_contact_list(cmdproc->session, MSN_PS_PENDING_LIST, NULL);
			}
		}
	}

	xmlnode_free(root);
}

static void
adl_cmd(MsnCmdProc *cmdproc, MsnCommand *cmd)
{
	MsnSession *session;

	g_return_if_fail(cmdproc != NULL);
	g_return_if_fail(cmdproc->session != NULL);
	g_return_if_fail(cmdproc->last_cmd != NULL);
	g_return_if_fail(cmd != NULL);

	session = cmdproc->session;

	if (!strcmp(cmd->params[1], "OK")) {
		/* ADL ack */
		if (purple_debug_is_verbose())
			purple_debug_info("msn", "ADL ACK, count is %d\n",
			                  session->adl_fqy);
		if (--session->adl_fqy == 0)
			msn_session_finish_login(session);
	} else {
		cmdproc->last_cmd->payload_cb = adl_cmd_parse;
		cmd->payload_len = atoi(cmd->params[1]);
	}

	return;
}

static void
adl_error_parse(MsnCmdProc *cmdproc, MsnCommand *cmd, char *payload, size_t len)
{
	MsnSession *session;
	PurpleAccount *account;
	PurpleConnection *gc;
	int error = GPOINTER_TO_INT(cmd->payload_cbdata);

	session = cmdproc->session;
	account = session->account;
	gc = purple_account_get_connection(account);

	if (error == 241) {
		/* khc: some googling suggests that error 241 means the buddy is somehow
		   in the local list, but not the server list, and that we should add
		   those buddies to the addressbook. For now I will just notify the user
		   about the raw payload, because I am lazy */
		xmlnode *adl = xmlnode_from_str(payload, len);
		GString *emails = g_string_new(NULL);

		xmlnode *domain = xmlnode_get_child(adl, "d");
		while (domain) {
			const char *domain_str = xmlnode_get_attrib(domain, "n");
			xmlnode *contact = xmlnode_get_child(domain, "c");
			while (contact) {
				g_string_append_printf(emails, "%s@%s\n",
					xmlnode_get_attrib(contact, "n"), domain_str);
				contact = xmlnode_get_next_twin(contact);
			}
			domain = xmlnode_get_next_twin(domain);
		}

		purple_notify_error(gc, NULL,
			_("The following users are missing from your addressbook"),
			emails->str);
		g_string_free(emails, TRUE);
		xmlnode_free(adl);
	}
	else
	{
		char *adl = g_strndup(payload, len);
		char *reason = g_strdup_printf(_("Unknown error (%d): %s"),
			error, adl);
		g_free(adl);

		purple_notify_error(gc, NULL, _("Unable to add user"), reason);
		g_free(reason);
	}
}

static void
adl_error(MsnCmdProc *cmdproc, MsnTransaction *trans, int error)
{
	MsnSession *session;
	PurpleAccount *account;
	PurpleConnection *gc;
	MsnCommand *cmd = cmdproc->last_cmd;

	session = cmdproc->session;
	account = session->account;
	gc = purple_account_get_connection(account);

	purple_debug_error("msn", "ADL error\n");
	if (cmd->param_count > 1) {
		cmd->payload_cb = adl_error_parse;
		cmd->payload_len = atoi(cmd->params[1]);
		cmd->payload_cbdata = GINT_TO_POINTER(error);
	} else {
		char *reason = g_strdup_printf(_("Unknown error (%d)"), error);
		purple_notify_error(gc, NULL, _("Unable to add user"), reason);
		g_free(reason);
	}
}

static void
rml_error_parse(MsnCmdProc *cmdproc, MsnCommand *cmd, char *payload, size_t len)
{
	MsnSession *session;
	PurpleAccount *account;
	PurpleConnection *gc;
	char *adl, *reason;
	int error = GPOINTER_TO_INT(cmd->payload_cbdata);

	session = cmdproc->session;
	account = session->account;
	gc = purple_account_get_connection(account);

	adl = g_strndup(payload, len);
	reason = g_strdup_printf(_("Unknown error (%d): %s"),
		error, adl);
	g_free(adl);

	purple_notify_error(gc, NULL, _("Unable to remove user"), reason);
	g_free(reason);
}

static void
rml_error(MsnCmdProc *cmdproc, MsnTransaction *trans, int error)
{
	MsnSession *session;
	PurpleAccount *account;
	PurpleConnection *gc;
	MsnCommand *cmd = cmdproc->last_cmd;

	session = cmdproc->session;
	account = session->account;
	gc = purple_account_get_connection(account);

	purple_debug_error("msn", "RML error\n");
	if (cmd->param_count > 1) {
		cmd->payload_cb = rml_error_parse;
		cmd->payload_len = atoi(cmd->params[1]);
		cmd->payload_cbdata = GINT_TO_POINTER(error);
	} else {
		char *reason = g_strdup_printf(_("Unknown error (%d)"), error);
		purple_notify_error(gc, NULL, _("Unable to remove user"), reason);
		g_free(reason);
	}
}

static void
fqy_cmd_post(MsnCmdProc *cmdproc, MsnCommand *cmd, char *payload,
			 size_t len)
{
	MsnSession *session;
	xmlnode *ml, *d, *c;
	const char *domain;
	const char *local;
	const char *type;
	char *passport;
	MsnNetwork network = MSN_NETWORK_PASSPORT;

	session = cmdproc->session;

	/* FQY response:
	    <ml><d n="domain.com"><c n="local-node" t="network" /></d></ml> */
	ml = xmlnode_from_str(payload, len);
	for (d = xmlnode_get_child(ml, "d");
	     d != NULL;
	     d = xmlnode_get_next_twin(d)) {
		domain = xmlnode_get_attrib(d, "n");
		for (c = xmlnode_get_child(d, "c");
		     c != NULL;
		     c = xmlnode_get_next_twin(c)) {
			local = xmlnode_get_attrib(c, "n");
			type = xmlnode_get_attrib(c, "t");

			passport = g_strdup_printf("%s@%s", local, domain);

			if (g_ascii_isdigit(cmd->command[0]))
				network = MSN_NETWORK_UNKNOWN;
			else if (type != NULL)
				network = (MsnNetwork)strtoul(type, NULL, 10);

			purple_debug_info("msn", "FQY response says %s is from network %d\n",
			                  passport, network);
			if (cmd->trans->data) {
				MsnFqyCbData *fqy_data = cmd->trans->data;
				fqy_data->cb(session, passport, network, fqy_data->data);
				/* Don't free fqy_data yet since the server responds to FQY multiple times.
				   It will be freed when cmd->trans is freed. */
			}

			g_free(passport);
		}
	}

	xmlnode_free(ml);
}

static void
fqy_error(MsnCmdProc *cmdproc, MsnTransaction *trans, int error)
{
	MsnCommand *cmd = cmdproc->last_cmd;

	purple_debug_warning("msn", "FQY error %d\n", error);
	if (cmd->param_count > 1) {
		cmd->payload_cb = fqy_cmd_post;
		cmd->payload_len = atoi(cmd->params[1]);
		cmd->payload_cbdata = GINT_TO_POINTER(error);
	}
#if 0
	/* If the server didn't send us a corresponding email address for this
	   FQY error, it's probably going to disconnect us. So it isn't necessary
	   to tell the handler about it. */
	else if (trans->data)
		((MsnFqyCb)trans->data)(session, NULL, MSN_NETWORK_UNKNOWN, NULL);
#endif
}

static void
fqy_cmd(MsnCmdProc *cmdproc, MsnCommand *cmd)
{
	purple_debug_info("msn", "Process FQY\n");
	cmdproc->last_cmd->payload_cb = fqy_cmd_post;
	cmd->payload_len = atoi(cmd->params[1]);
}

static void
rml_cmd_post(MsnCmdProc *cmdproc, MsnCommand *cmd, char *payload,
			 size_t len)
{
	if (payload != NULL)
		purple_debug_info("msn", "Received RML:\n%s\n", payload);
}

static void
rml_cmd(MsnCmdProc *cmdproc, MsnCommand *cmd)
{
	purple_debug_info("msn", "Process RML\n");
	cmd->payload_len = atoi(cmd->params[1]);
	cmdproc->last_cmd->payload_cb = rml_cmd_post;
}

static void
qng_cmd(MsnCmdProc *cmdproc, MsnCommand *cmd)
{
	/* TODO: Call PNG after the timeout specified. */
}


static void
fln_cmd(MsnCmdProc *cmdproc, MsnCommand *cmd)
{
	MsnUser *user;
<<<<<<< HEAD

	/* Tell libpurple that the user has signed off */
	user = msn_userlist_find_user(cmdproc->session->userlist, cmd->params[0]);
	msn_user_set_state(user, NULL);
	msn_user_update(user);
=======
	char *passport;
	int networkid;

	/* Tell libpurple that the user has signed off */
	msn_parse_user(cmd->params[0], &passport, &networkid);
	user = msn_userlist_find_user(cmdproc->session->userlist, passport);
	msn_user_set_state(user, NULL);
	msn_user_update(user);

	g_free(passport);
>>>>>>> 3f79dae7
}

static void
iln_cmd(MsnCmdProc *cmdproc, MsnCommand *cmd)
{
	MsnSession *session;
	MsnUser *user;
	MsnObject *msnobj = NULL;
	unsigned long clientid, extcaps;
	char *extcap_str;
	int networkid = 0;
	const char *state, *passport;
	char *friendly;

	session = cmdproc->session;

	state    = cmd->params[1];
	passport = cmd->params[2];

	user = msn_userlist_find_user(session->userlist, passport);
	if (user == NULL)
		/* Where'd this come from? */
		return;

	if (cmd->param_count == 8) {
		/* Yahoo! Buddy, looks like */
		networkid = atoi(cmd->params[3]);
		friendly = g_strdup(purple_url_decode(cmd->params[4]));
		clientid = strtoul(cmd->params[5], &extcap_str, 10);
		if (extcap_str && *extcap_str)
			extcaps = strtoul(extcap_str+1, NULL, 10);
		else
			extcaps = 0;

		/* cmd->params[7] seems to be a URL to a Yahoo! icon:
				https://sec.yimg.com/i/us/nt/b/purpley.1.0.png
		   ... and it's purple, HAH!
		*/
	} else if (cmd->param_count == 7) {
		/* MSNP14+ with Display Picture object */
		networkid = atoi(cmd->params[3]);
		friendly = g_strdup(purple_url_decode(cmd->params[4]));
		clientid = strtoul(cmd->params[5], &extcap_str, 10);
		if (extcap_str && *extcap_str)
			extcaps = strtoul(extcap_str+1, NULL, 10);
		else
			extcaps = 0;
		msnobj = msn_object_new_from_string(purple_url_decode(cmd->params[6]));
	} else if (cmd->param_count == 6) {
		/* Yes, this is 5. The friendly name could start with a number,
		   but the display picture object can't... */
		if (isdigit(cmd->params[5][0])) {
			/* MSNP14 without Display Picture object */
			networkid = atoi(cmd->params[3]);
			friendly = g_strdup(purple_url_decode(cmd->params[4]));
			clientid = strtoul(cmd->params[5], &extcap_str, 10);
			if (extcap_str && *extcap_str)
				extcaps = strtoul(extcap_str+1, NULL, 10);
			else
				extcaps = 0;
		} else {
			/* MSNP8+ with Display Picture object */
			friendly = g_strdup(purple_url_decode(cmd->params[3]));
			clientid = strtoul(cmd->params[4], &extcap_str, 10);
			if (extcap_str && *extcap_str)
				extcaps = strtoul(extcap_str+1, NULL, 10);
			else
				extcaps = 0;
			msnobj = msn_object_new_from_string(purple_url_decode(cmd->params[5]));
		}
	} else if (cmd->param_count == 5) {
		/* MSNP8+ without Display Picture object */
		friendly = g_strdup(purple_url_decode(cmd->params[3]));
		clientid = strtoul(cmd->params[4], &extcap_str, 10);
		if (extcap_str && *extcap_str)
			extcaps = strtoul(extcap_str+1, NULL, 10);
		else
			extcaps = 0;
	} else {
		purple_debug_warning("msn", "Received ILN with unknown number of parameters.\n");
		return;
	}

	if (msn_user_set_friendly_name(user, friendly)) {
		msn_update_contact(session, passport, MSN_UPDATE_DISPLAY, friendly);
	}
	g_free(friendly);

	msn_user_set_object(user, msnobj);

	user->mobile = (clientid & MSN_CAP_MOBILE_ON) || (user->extinfo && user->extinfo->phone_mobile && user->extinfo->phone_mobile[0] == '+');
	msn_user_set_clientid(user, clientid);
	msn_user_set_extcaps(user, extcaps);
	msn_user_set_network(user, networkid);

	msn_user_set_state(user, state);
	msn_user_update(user);
}

static void
ipg_cmd_post(MsnCmdProc *cmdproc, MsnCommand *cmd, char *payload, size_t len)
{
	PurpleConnection *gc;
	MsnUserList *userlist;
	const char *who = NULL;
	char *text = NULL;
	const char *id = NULL;
	xmlnode *payloadNode, *from, *msg, *textNode;

	purple_debug_misc("msn", "Incoming Page: {%s}\n", payload);

	userlist = cmdproc->session->userlist;
	gc = purple_account_get_connection(cmdproc->session->account);

	/* payload looks like this:
	   <?xml version="1.0"?>
	   <NOTIFICATION id="0" siteid="111100400" siteurl="http://mobile.msn.com/">
	     <TO name="passport@example.com">
	       <VIA agent="mobile"/>
	     </TO>
	     <FROM name="tel:+XXXXXXXXXXX"/>
		 <MSG pri="1" id="1">
		   <CAT Id="110110001"/>
		   <ACTION url="2wayIM.asp"/>
		   <SUBSCR url="2wayIM.asp"/>
		   <BODY lcid="1033">
		     <TEXT>Message was here</TEXT>
		   </BODY>
		 </MSG>
	   </NOTIFICATION>
	*/

	/* This is the payload if your message was too long:
	   <NOTIFICATION id="TrID" siteid="111100400" siteurl="http://mobile.msn.com/">
	     <TO name="passport@example.com">
	       <VIA agent="mobile"/>
	     </TO>
	     <FROM name="tel:+XXXXXXXXXXX"/>
	     <MSG pri="1" id="407">
	       <CAT Id="110110001"/>
	       <ACTION url="2wayIM.asp"/>
	       <SUBSCR url="2wayIM.asp"/>
	       <BODY lcid="1033">
	         <TEXT></TEXT>
	       </BODY>
	     </MSG>
	   </NOTIFICATION>
	*/

	payloadNode = xmlnode_from_str(payload, len);
	if (!payloadNode)
		return;
<<<<<<< HEAD

	if (!(from = xmlnode_get_child(payloadNode, "FROM")) ||
		!(msg = xmlnode_get_child(payloadNode, "MSG")) ||
		!(textNode = xmlnode_get_child(msg, "BODY/TEXT"))) {
		xmlnode_free(payloadNode);
		return;
	}

	who = xmlnode_get_attrib(from, "name");
	if (!who) return;

	text = xmlnode_get_data(textNode);

	/* Match number to user's mobile number, FROM is a phone number if the
	   other side page you using your phone number */
	if (!strncmp(who, "tel:+", 5)) {
		MsnUser *user =
			msn_userlist_find_user_with_mobile_phone(userlist, who + 4);

=======

	if (!(from = xmlnode_get_child(payloadNode, "FROM")) ||
		!(msg = xmlnode_get_child(payloadNode, "MSG")) ||
		!(textNode = xmlnode_get_child(msg, "BODY/TEXT"))) {
		xmlnode_free(payloadNode);
		return;
	}

	who = xmlnode_get_attrib(from, "name");
	if (!who) return;

	text = xmlnode_get_data(textNode);

	/* Match number to user's mobile number, FROM is a phone number if the
	   other side page you using your phone number */
	if (!strncmp(who, "tel:+", 5)) {
		MsnUser *user =
			msn_userlist_find_user_with_mobile_phone(userlist, who + 4);

>>>>>>> 3f79dae7
		if (user && user->passport)
			who = user->passport;
	}

	id = xmlnode_get_attrib(msg, "id");

	if (id && strcmp(id, "1")) {
		PurpleConversation *conv
			= purple_find_conversation_with_account(PURPLE_CONV_TYPE_ANY,
			                                        who, purple_connection_get_account(gc));
		if (conv != NULL) {
			const char *error;
			if (!strcmp(id, "407"))
				error = _("Mobile message was not sent because it was too long.");
			else
				error = _("Mobile message was not sent because an unknown error occurred.");

			purple_conversation_write(conv, NULL, error,
			                          PURPLE_MESSAGE_ERROR, time(NULL));

			if ((id = xmlnode_get_attrib(payloadNode, "id")) != NULL) {
				unsigned int trId = atol(id);
				MsnTransaction *trans;

				trans = msn_history_find(cmdproc->history, trId);
				if (trans) {
					MsnMessage *msg = (MsnMessage *)trans->data;

					if (msg) {
						char *body_str = msn_message_to_string(msg);
						char *body_enc = g_markup_escape_text(body_str, -1);

						purple_conversation_write(conv, NULL, body_enc,
					                          	PURPLE_MESSAGE_RAW, time(NULL));

						g_free(body_str);
						g_free(body_enc);
						msn_message_unref(msg);
						trans->data = NULL;
					}
				}
			}
		}
	} else {
		serv_got_im(gc, who, text, 0, time(NULL));
	}

	g_free(text);
	xmlnode_free(payloadNode);
}

static void
ipg_cmd(MsnCmdProc *cmdproc, MsnCommand *cmd)
{
	cmd->payload_len = atoi(cmd->params[0]);
	cmdproc->last_cmd->payload_cb = ipg_cmd_post;
}

static void
nln_cmd(MsnCmdProc *cmdproc, MsnCommand *cmd)
{
	MsnSession *session;
	MsnUser *user;
	MsnObject *msnobj;
	unsigned long clientid, extcaps;
	char *extcap_str;
	char *passport;
	int networkid;
	const char *state, *friendly;

	session = cmdproc->session;

	state = cmd->params[0];
	msn_parse_user(cmd->params[1], &passport, &networkid);
	friendly = purple_url_decode(cmd->params[2]);

	user = msn_userlist_find_user(session->userlist, passport);
	if (user == NULL) return;

	if (msn_user_set_friendly_name(user, friendly) && user != session->user)
	{
		msn_update_contact(session, passport, MSN_UPDATE_DISPLAY, friendly);
	}

	if (cmd->param_count == 5)
	{
		msnobj = msn_object_new_from_string(purple_url_decode(cmd->params[4]));
		msn_user_set_object(user, msnobj);
	}
	else
	{
		msn_user_set_object(user, NULL);
	}

	clientid = strtoul(cmd->params[3], &extcap_str, 10);
	if (extcap_str && *extcap_str)
		extcaps = strtoul(extcap_str+1, NULL, 10);
	else
		extcaps = 0;

	user->mobile = (clientid & MSN_CAP_MOBILE_ON) || (user->extinfo && user->extinfo->phone_mobile && user->extinfo->phone_mobile[0] == '+');

	msn_user_set_clientid(user, clientid);
	msn_user_set_extcaps(user, extcaps);
	msn_user_set_network(user, networkid);

	msn_user_set_state(user, state);
	msn_user_update(user);

	g_free(passport);
}

#if 0
static void
chg_cmd(MsnCmdProc *cmdproc, MsnCommand *cmd)
{
	char *state = cmd->params[1];
	int state_id = 0;

	if (!strcmp(state, "NLN"))
		state_id = MSN_ONLINE;
	else if (!strcmp(state, "BSY"))
		state_id = MSN_BUSY;
	else if (!strcmp(state, "IDL"))
		state_id = MSN_IDLE;
	else if (!strcmp(state, "BRB"))
		state_id = MSN_BRB;
	else if (!strcmp(state, "AWY"))
		state_id = MSN_AWAY;
	else if (!strcmp(state, "PHN"))
		state_id = MSN_PHONE;
	else if (!strcmp(state, "LUN"))
		state_id = MSN_LUNCH;
	else if (!strcmp(state, "HDN"))
		state_id = MSN_HIDDEN;

	cmdproc->session->state = state_id;
}
#endif


static void
not_cmd_post(MsnCmdProc *cmdproc, MsnCommand *cmd, char *payload, size_t len)
{
#if 0
	MSN_SET_PARAMS("NOT %d\r\n%s", cmdproc->servconn->payload, payload);
	purple_debug_misc("msn", "Notification: {%s}\n", payload);
#endif
}

static void
not_cmd(MsnCmdProc *cmdproc, MsnCommand *cmd)
{
	cmd->payload_len = atoi(cmd->params[0]);
	cmdproc->last_cmd->payload_cb = not_cmd_post;
}

static void
prp_cmd(MsnCmdProc *cmdproc, MsnCommand *cmd)
{
	MsnSession *session = cmdproc->session;
	const char *type, *value;

	g_return_if_fail(cmd->param_count >= 3);

	type = cmd->params[2];

	if (cmd->param_count == 4)
	{
		value = cmd->params[3];
		if (!strcmp(type, "PHH"))
			msn_user_set_home_phone(session->user, purple_url_decode(value));
		else if (!strcmp(type, "PHW"))
			msn_user_set_work_phone(session->user, purple_url_decode(value));
		else if (!strcmp(type, "PHM"))
			msn_user_set_mobile_phone(session->user, purple_url_decode(value));
	}
	else
	{
		if (!strcmp(type, "PHH"))
			msn_user_set_home_phone(session->user, NULL);
		else if (!strcmp(type, "PHW"))
			msn_user_set_work_phone(session->user, NULL);
		else if (!strcmp(type, "PHM"))
			msn_user_set_mobile_phone(session->user, NULL);
	}
}

/**************************************************************************
 * Misc commands
 **************************************************************************/

static void
url_cmd(MsnCmdProc *cmdproc, MsnCommand *cmd)
{
	MsnSession *session;
	PurpleConnection *gc;
	PurpleAccount *account;
	const char *rru;
	const char *url;
	PurpleCipherContext *cipher;
	gchar creds[33];
	char *buf;

	gulong tmp_timestamp;

	session = cmdproc->session;
	account = session->account;
	gc = purple_account_get_connection(account);

	rru = cmd->params[1];
	url = cmd->params[2];

	session->passport_info.mail_timestamp = time(NULL);
	tmp_timestamp = session->passport_info.mail_timestamp - session->passport_info.sl;

	buf = g_strdup_printf("%s%lu%s",
	                      session->passport_info.mspauth ? session->passport_info.mspauth : "BOGUS",
	                      tmp_timestamp,
	                      purple_connection_get_password(gc));

	cipher = purple_cipher_context_new_by_name("md5", NULL);
	purple_cipher_context_append(cipher, (const guchar *)buf, strlen(buf));
	purple_cipher_context_digest_to_str(cipher, sizeof(creds), creds, NULL);
	purple_cipher_context_destroy(cipher);
	g_free(buf);

	g_free(session->passport_info.mail_url);
	session->passport_info.mail_url =
		g_strdup_printf("%s&auth=%s&creds=%s&sl=%ld&username=%s&mode=ttl&sid=%s&id=2&rru=%s&svc=mail&js=yes",
		                url,
		                session->passport_info.mspauth ? purple_url_encode(session->passport_info.mspauth) : "BOGUS",
		                creds,
		                tmp_timestamp,
		                msn_user_get_passport(session->user),
		                session->passport_info.sid,
		                rru);

	/* The user wants to check his or her email */
	if (cmd->trans && cmd->trans->data)
		purple_notify_uri(purple_account_get_connection(account), session->passport_info.mail_url);
}
/**************************************************************************
 * Switchboards
 **************************************************************************/

static void
rng_cmd(MsnCmdProc *cmdproc, MsnCommand *cmd)
{
	MsnSession *session;
	MsnSwitchBoard *swboard;
	const char *session_id;
	char *host;
	int port;

	session = cmdproc->session;
	session_id = cmd->params[0];

	msn_parse_socket(cmd->params[1], &host, &port);

	if (session->http_method)
		port = 80;

	swboard = msn_switchboard_new(session);

	msn_switchboard_set_invited(swboard, TRUE);
	msn_switchboard_set_session_id(swboard, session_id);
	msn_switchboard_set_auth_key(swboard, cmd->params[3]);
	swboard->im_user = g_strdup(cmd->params[4]);
	/* msn_switchboard_add_user(swboard, cmd->params[4]); */

	if (!msn_switchboard_connect(swboard, host, port))
		msn_switchboard_destroy(swboard);

	g_free(host);
}

static void
xfr_cmd(MsnCmdProc *cmdproc, MsnCommand *cmd)
{
	char *host;
	int port;

	if (strcmp(cmd->params[1], "SB") && strcmp(cmd->params[1], "NS"))
	{
		/* Maybe we can have a generic bad command error. */
		purple_debug_error("msn", "Bad XFR command (%s)\n", cmd->params[1]);
		return;
	}

	msn_parse_socket(cmd->params[2], &host, &port);

	if (!strcmp(cmd->params[1], "SB"))
	{
		purple_debug_error("msn", "This shouldn't be handled here.\n");
	}
	else if (!strcmp(cmd->params[1], "NS"))
	{
		MsnSession *session;

		session = cmdproc->session;

		msn_session_set_login_step(session, MSN_LOGIN_STEP_TRANSFER);

		msn_notification_connect(session->notification, host, port);
	}

	g_free(host);
}

static void
gcf_cmd_post(MsnCmdProc *cmdproc, MsnCommand *cmd, char *payload,
			 size_t len)
{
/* QuLogic: Disabled until confirmed correct. */
#if 0
	xmlnode *root;
	xmlnode *policy;

	g_return_if_fail(cmd->payload != NULL);

	if ( (root = xmlnode_from_str(cmd->payload, cmd->payload_len)) == NULL)
	{
		purple_debug_error("msn", "Unable to parse GCF payload into a XML tree\n");
		return;
	}


	g_free(cmdproc->session->blocked_text);
	cmdproc->session->blocked_text = NULL;

	/* We need a get_child with attrib... */
	policy = xmlnode_get_child(root, "Policy");
	while (policy) {
		if (g_str_equal(xmlnode_get_attrib(policy, "type"), "SHIELDS"))
			break;
		policy = xmlnode_get_next_twin(policy);
	}

	if (policy) {
		GString *blocked = g_string_new(NULL);
		xmlnode *imtext = xmlnode_get_child(policy,
		                                    "config/block/regexp/imtext");
		while (imtext) {
			const char *value = xmlnode_get_attrib(imtext, "value");
			g_string_append_printf(blocked, "%s<br/>\n",
			                       purple_base64_decode(value, NULL));
			imtext = xmlnode_get_next_twin(imtext);
		}

		cmdproc->session->blocked_text = g_string_free(blocked, FALSE);
	}

	xmlnode_free(root);
#endif
}

static void
gcf_cmd(MsnCmdProc *cmdproc, MsnCommand *cmd)
{
	purple_debug_info("msn", "Processing GCF command\n");

	cmdproc->last_cmd->payload_cb  = gcf_cmd_post;
	cmd->payload_len = atoi(cmd->params[1]);
}

static void
sbs_cmd(MsnCmdProc *cmdproc, MsnCommand *cmd)
{
	purple_debug_info("msn", "Processing SBS... \n");
	/*get the payload content*/
}

static void
parse_user_endpoints(MsnUser *user, xmlnode *payloadNode)
{
	MsnSession *session;
	xmlnode *epNode, *capsNode;
	MsnUserEndpoint data;
	const char *id;
	char *caps, *tmp;
	gboolean is_me;

	purple_debug_info("msn", "Get EndpointData\n");

	session = user->userlist->session;
	is_me = (user == session->user);

	msn_user_clear_endpoints(user);
	for (epNode = xmlnode_get_child(payloadNode, "EndpointData");
	     epNode;
	     epNode = xmlnode_get_next_twin(epNode)) {
		id = xmlnode_get_attrib(epNode, "id");
		capsNode = xmlnode_get_child(epNode, "Capabilities");

		/* Disconnect others, if MPOP is disabled */
		if (is_me
		 && !session->enable_mpop
		 && strncasecmp(id + 1, session->guid, 36) != 0) {
			purple_debug_info("msn", "Disconnecting Endpoint %s\n", id);

			tmp = g_strdup_printf("%s;%s", user->passport, id);
			msn_notification_send_uun(session, tmp, MSN_UNIFIED_NOTIFICATION_MPOP, "goawyplzthxbye");
			g_free(tmp);
		} else {
			if (capsNode != NULL) {
				caps = xmlnode_get_data(capsNode);

				data.clientid = strtoul(caps, &tmp, 10);
				if (tmp && *tmp)
					data.extcaps = strtoul(tmp + 1, NULL, 10);
				else
					data.extcaps = 0;

				g_free(caps);
			} else {
				data.clientid = 0;
				data.extcaps = 0;
			}

			msn_user_set_endpoint_data(user, id, &data);
		}
	}

	if (is_me && session->enable_mpop) {
		for (epNode = xmlnode_get_child(payloadNode, "PrivateEndpointData");
		     epNode;
		     epNode = xmlnode_get_next_twin(epNode)) {
			MsnUserEndpoint *ep;
			xmlnode *nameNode, *clientNode;

			/*	<PrivateEndpointData id='{GUID}'>
					<EpName>Endpoint Name</EpName>
					<Idle>true/false</Idle>
					<ClientType>1</ClientType>
					<State>NLN</State>
				</PrivateEndpointData>
			*/
			id = xmlnode_get_attrib(epNode, "id");
			ep = msn_user_get_endpoint_data(user, id);

			if (ep != NULL) {
				nameNode = xmlnode_get_child(epNode, "EpName");
				if (nameNode != NULL) {
					g_free(ep->name);
					ep->name = xmlnode_get_data(nameNode);
				}

				clientNode = xmlnode_get_child(epNode, "ClientType");
				if (clientNode != NULL) {
					tmp = xmlnode_get_data(clientNode);
					ep->type = strtoul(tmp, NULL, 10);
					g_free(tmp);
				}
			}
		}
	}
}

static void parse_currentmedia(MsnUser *user, const char *cmedia)
{
	char **cmedia_array;
	int strings = 0;

	if (!cmedia || cmedia[0] == '\0') {
		purple_debug_info("msn", "No currentmedia string\n");
		return;
	}

	purple_debug_info("msn", "Parsing currentmedia string: \"%s\"\n", cmedia);

	cmedia_array = g_strsplit(cmedia, "\\0", 0);

	/*
	 * 0: Application
	 * 1: 'Music'/'Games'/'Office'
	 * 2: '1' if enabled, '0' if not
	 * 3: Format (eg. {0} by {1})
	 * 4: Title
	 * If 'Music':
	 *  5: Artist
	 *  6: Album
	 *  7: ?
	 */
	strings  = g_strv_length(cmedia_array);

	if (strings >= 4 && !strcmp(cmedia_array[2], "1")) {
		if (user->extinfo == NULL)
			user->extinfo = g_new0(MsnUserExtendedInfo, 1);
		else {
			g_free(user->extinfo->media_album);
			g_free(user->extinfo->media_artist);
			g_free(user->extinfo->media_title);
		}

		if (!strcmp(cmedia_array[1], "Music"))
			user->extinfo->media_type = CURRENT_MEDIA_MUSIC;
		else if (!strcmp(cmedia_array[1], "Games"))
			user->extinfo->media_type = CURRENT_MEDIA_GAMES;
		else if (!strcmp(cmedia_array[1], "Office"))
			user->extinfo->media_type = CURRENT_MEDIA_OFFICE;
		else
			user->extinfo->media_type = CURRENT_MEDIA_UNKNOWN;

		user->extinfo->media_title = g_strdup(cmedia_array[strings == 4 ? 3 : 4]);
		user->extinfo->media_artist = strings > 5 ? g_strdup(cmedia_array[5]) : NULL;
		user->extinfo->media_album = strings > 6 ? g_strdup(cmedia_array[6]) : NULL;
	}

	g_strfreev(cmedia_array);
}

/*
 * Get the UBX's PSM info
 * Post it to the User status
 * Thanks for Chris <ukdrizzle@yahoo.co.uk>'s code
 */
static void
ubx_cmd_post(MsnCmdProc *cmdproc, MsnCommand *cmd, char *payload,
			 size_t len)
{
	MsnSession *session;
	MsnUser *user;
	char *passport;
	int network;
	xmlnode *payloadNode;
	char *psm_str, *str;

	session = cmdproc->session;

	msn_parse_user(cmd->params[0], &passport, &network);
	user = msn_userlist_find_user(session->userlist, passport);

	if (user == NULL) {
		str = g_strndup(payload, len);
		purple_debug_info("msn", "unknown user %s, payload is %s\n",
			passport, str);
		g_free(passport);
		g_free(str);
		return;
	}

	g_free(passport);

	/* Free any existing media info for this user */
	if (user->extinfo) {
		g_free(user->extinfo->media_album);
		g_free(user->extinfo->media_artist);
		g_free(user->extinfo->media_title);
		user->extinfo->media_album = NULL;
		user->extinfo->media_artist = NULL;
		user->extinfo->media_title = NULL;
		user->extinfo->media_type = CURRENT_MEDIA_UNKNOWN;
	}

	if (len != 0) {
		payloadNode = xmlnode_from_str(payload, len);
		if (!payloadNode) {
			purple_debug_error("msn", "UBX XML parse Error!\n");

			msn_user_set_statusline(user, NULL);

			msn_user_update(user);
			return;
		}

		psm_str = msn_get_psm(payloadNode);
		msn_user_set_statusline(user, psm_str);
		g_free(psm_str);

		str = msn_get_currentmedia(payloadNode);
		parse_currentmedia(user, str);
		g_free(str);

		parse_user_endpoints(user, payloadNode);

		xmlnode_free(payloadNode);

	} else {
		msn_user_set_statusline(user, NULL);
	}

	msn_user_update(user);
}

static void
ubx_cmd(MsnCmdProc *cmdproc, MsnCommand *cmd)
{
	purple_debug_misc("msn", "UBX received.\n");
	cmdproc->last_cmd->payload_cb  = ubx_cmd_post;
	cmd->payload_len = atoi(cmd->params[1]);
}

static void
uux_cmd_post(MsnCmdProc *cmdproc, MsnCommand *cmd, char *payload,
			 size_t len)
{
	/* Do Nothing, right now. */
	if (payload != NULL)
		purple_debug_info("msn", "UUX payload:\n%s\n", payload);
}

static void
uux_cmd(MsnCmdProc *cmdproc, MsnCommand *cmd)
{
	purple_debug_misc("msn", "UUX received.\n");
	cmdproc->last_cmd->payload_cb = uux_cmd_post;
	cmd->payload_len = atoi(cmd->params[1]);
}

void
msn_notification_send_uux(MsnSession *session, const char *payload)
{
	MsnTransaction *trans;
	MsnCmdProc *cmdproc;
	size_t len = strlen(payload);

	cmdproc = session->notification->cmdproc;
	purple_debug_misc("msn", "Sending UUX command with payload: %s\n", payload);
	trans = msn_transaction_new(cmdproc, "UUX", "%" G_GSIZE_FORMAT, len);
	msn_transaction_set_payload(trans, payload, len);
	msn_cmdproc_send_trans(cmdproc, trans);
}

void msn_notification_send_uux_endpointdata(MsnSession *session)
{
	xmlnode *epDataNode;
	xmlnode *capNode;
	char *caps;
	char *payload;
	int length;

	epDataNode = xmlnode_new("EndpointData");

	capNode = xmlnode_new_child(epDataNode, "Capabilities");
	caps = g_strdup_printf("%d:%02d", MSN_CLIENT_ID_CAPABILITIES, MSN_CLIENT_ID_EXT_CAPS);
	xmlnode_insert_data(capNode, caps, -1);
	g_free(caps);

	payload = xmlnode_to_str(epDataNode, &length);

	msn_notification_send_uux(session, payload);

	xmlnode_free(epDataNode);
	g_free(payload);
}

void msn_notification_send_uux_private_endpointdata(MsnSession *session)
{
	xmlnode *private;
	const char *name;
	xmlnode *epname;
	xmlnode *idle;
	GHashTable *ui_info;
	const gchar *ui_type;
	xmlnode *client_type;
	xmlnode *state;
	char *payload;
	int length;

	private = xmlnode_new("PrivateEndpointData");

	name = purple_account_get_string(session->account, "endpoint-name", NULL);
	epname = xmlnode_new_child(private, "EpName");
	xmlnode_insert_data(epname, name, -1);

	idle = xmlnode_new_child(private, "Idle");
	xmlnode_insert_data(idle, "false", -1);

	/* ClientType info (from amsn guys):
		0: None
		1: Computer
		2: Website
		3: Mobile / none
		4: Xbox / phone /mobile
		9: MsnGroup
		32: Email member, currently Yahoo!
	*/
	client_type = xmlnode_new_child(private, "ClientType");
	ui_info = purple_core_get_ui_info();
	ui_type = ui_info ? g_hash_table_lookup(ui_info, "client_type") : NULL;
	if (ui_type) {
		if (strcmp(ui_type, "pc") == 0)
			xmlnode_insert_data(client_type, "1", -1);
		else if (strcmp(ui_type, "web") == 0)
			xmlnode_insert_data(client_type, "2", -1);
		else if (strcmp(ui_type, "phone") == 0)
			xmlnode_insert_data(client_type, "3", -1);
		else if (strcmp(ui_type, "handheld") == 0)
			xmlnode_insert_data(client_type, "3", -1);
		else
			xmlnode_insert_data(client_type, "1", -1);
	}
	else
		xmlnode_insert_data(client_type, "1", -1);

	state = xmlnode_new_child(private, "State");
	xmlnode_insert_data(state, msn_state_get_text(msn_state_from_account(session->account)), -1);

	payload = xmlnode_to_str(private, &length);

	msn_notification_send_uux(session, payload);

	xmlnode_free(private);
	g_free(payload);
}

static void
ubn_cmd_post(MsnCmdProc *cmdproc, MsnCommand *cmd, char *payload,
			 size_t len)
{
	/* Do Nothing, right now. */
	if (payload != NULL)
		purple_debug_info("msn", "UBN payload:\n%s\n", payload);
}

static void
ubn_cmd(MsnCmdProc *cmdproc, MsnCommand *cmd)
{
	purple_debug_misc("msn", "UBN received from %s.\n", cmd->params[0]);
	cmdproc->last_cmd->payload_cb  = ubn_cmd_post;
	cmd->payload_len = atoi(cmd->params[2]);
}

static void
uun_cmd_post(MsnCmdProc *cmdproc, MsnCommand *cmd, char *payload,
			 size_t len)
{
	/* Do Nothing, right now. */
	if (payload != NULL)
		purple_debug_info("msn", "UUN payload:\n%s\n", payload);
}

static void
uun_cmd(MsnCmdProc *cmdproc, MsnCommand *cmd)
{
	if (strcmp(cmd->params[1], "OK") != 0) {
		purple_debug_misc("msn", "UUN received.\n");
		cmdproc->last_cmd->payload_cb = uun_cmd_post;
		cmd->payload_len = atoi(cmd->params[1]);
	}
	else
		purple_debug_misc("msn", "UUN OK received.\n");
}

void
msn_notification_send_uun(MsnSession *session, const char *user,
                          MsnUnifiedNotificationType type, const char *payload)
{
	MsnTransaction *trans;
	MsnCmdProc *cmdproc;
	size_t len = strlen(payload);

	cmdproc = session->notification->cmdproc;
	purple_debug_misc("msn", "Sending UUN command %d to %s with payload: %s\n",
	                  type, user, payload);
	trans = msn_transaction_new(cmdproc, "UUN", "%s %d %" G_GSIZE_FORMAT,
	                            user, type, len);
	msn_transaction_set_payload(trans, payload, len);
	msn_cmdproc_send_trans(cmdproc, trans);
}

void
msn_notification_send_circle_auth(MsnSession *session, const char *ticket)
{
	MsnTransaction *trans;
	MsnCmdProc *cmdproc;
	char *encoded;

	cmdproc = session->notification->cmdproc;

	encoded = purple_base64_encode((guchar *)ticket, strlen(ticket));
	trans = msn_transaction_new(cmdproc, "USR", "SHA A %s", encoded);
	msn_cmdproc_send_trans(cmdproc, trans);

	g_free(encoded);
}

/**************************************************************************
 * Message Types
 **************************************************************************/

static void
profile_msg(MsnCmdProc *cmdproc, MsnMessage *msg)
{
	MsnSession *session;
	const char *value;
#ifdef MSN_PARTIAL_LISTS
	const char *clLastChange;
#endif

	session = cmdproc->session;

	if (strcmp(msg->remote_user, "Hotmail"))
		/* This isn't an official message. */
		return;

	if ((value = msn_message_get_header_value(msg, "sid")) != NULL)
	{
		g_free(session->passport_info.sid);
		session->passport_info.sid = g_strdup(value);
	}

	if ((value = msn_message_get_header_value(msg, "MSPAuth")) != NULL)
	{
		g_free(session->passport_info.mspauth);
		session->passport_info.mspauth = g_strdup(value);
	}

	if ((value = msn_message_get_header_value(msg, "ClientIP")) != NULL)
	{
		g_free(session->passport_info.client_ip);
		session->passport_info.client_ip = g_strdup(value);
	}

	if ((value = msn_message_get_header_value(msg, "ClientPort")) != NULL)
	{
		session->passport_info.client_port = ntohs(atoi(value));
	}

	if ((value = msn_message_get_header_value(msg, "LoginTime")) != NULL)
		session->passport_info.sl = atol(value);

	if ((value = msn_message_get_header_value(msg, "EmailEnabled")) != NULL)
		session->passport_info.email_enabled = (gboolean)atol(value);

#ifdef MSN_PARTIAL_LISTS
	/*starting retrieve the contact list*/
	clLastChange = purple_account_get_string(session->account, "CLLastChange", NULL);
	/* msn_userlist_load defeats all attempts at trying to detect blist sync issues */
	msn_userlist_load(session);
	msn_get_contact_list(session, MSN_PS_INITIAL, clLastChange);
#else
	/* always get the full list? */
	msn_get_contact_list(session, MSN_PS_INITIAL, NULL);
#endif
}

static void
initial_email_msg(MsnCmdProc *cmdproc, MsnMessage *msg)
{
	MsnSession *session;
	PurpleConnection *gc;
	GHashTable *table;
	const char *unread;

	session = cmdproc->session;
	gc = purple_account_get_connection(session->account);

	if (strcmp(msg->remote_user, "Hotmail"))
		/* This isn't an official message. */
		return;

	if (session->passport_info.mail_url == NULL)
	{
		MsnTransaction *trans;
		trans = msn_transaction_new(cmdproc, "URL", "%s", "INBOX");
		msn_transaction_queue_cmd(trans, msg->cmd);

		msn_cmdproc_send_trans(cmdproc, trans);

		return;
	}

	if (!purple_account_get_check_mail(session->account))
		return;

	table = msn_message_get_hashtable_from_body(msg);

	unread = g_hash_table_lookup(table, "Inbox-Unread");

	if (unread != NULL)
	{
		int count = atoi(unread);

		if (count > 0)
		{
			const char *passports[2] = { msn_user_get_passport(session->user) };
			const char *urls[2] = { session->passport_info.mail_url };

			purple_notify_emails(gc, count, FALSE, NULL, NULL,
							   passports, urls, NULL, NULL);
		}
	}

	g_hash_table_destroy(table);
}

/*offline Message notification process*/
static void
initial_mdata_msg(MsnCmdProc *cmdproc, MsnMessage *msg)
{
	MsnSession *session;
	PurpleConnection *gc;
	GHashTable *table;
	const char *mdata, *unread;

	session = cmdproc->session;
	gc = purple_account_get_connection(session->account);

	if (strcmp(msg->remote_user, "Hotmail"))
		/* This isn't an official message. */
		return;

	table = msn_message_get_hashtable_from_body(msg);

	mdata = g_hash_table_lookup(table, "Mail-Data");

	if (mdata != NULL)
		msn_parse_oim_msg(session->oim, mdata);

	if (g_hash_table_lookup(table, "Inbox-URL") == NULL)
	{
		g_hash_table_destroy(table);
		return;
	}

	if (session->passport_info.mail_url == NULL)
	{
		MsnTransaction *trans;
		trans = msn_transaction_new(cmdproc, "URL", "%s", "INBOX");
		msn_transaction_queue_cmd(trans, msg->cmd);

		msn_cmdproc_send_trans(cmdproc, trans);

		g_hash_table_destroy(table);
		return;
	}

	if (!purple_account_get_check_mail(session->account))
	{
		g_hash_table_destroy(table);
		return;
	}

	unread = g_hash_table_lookup(table, "Inbox-Unread");

	if (unread != NULL)
	{
		int count = atoi(unread);

		if (count > 0)
		{
			const char *passports[2] = { msn_user_get_passport(session->user) };
			const char *urls[2] = { session->passport_info.mail_url };

			purple_notify_emails(gc, count, FALSE, NULL, NULL,
							   passports, urls, NULL, NULL);
		}
	}

	g_hash_table_destroy(table);
}

/*offline Message Notification*/
static void
delete_oim_msg(MsnCmdProc *cmdproc, MsnMessage *msg)
{
	purple_debug_misc("msn", "Delete OIM message.\n");
}

static void
email_msg(MsnCmdProc *cmdproc, MsnMessage *msg)
{
	MsnSession *session;
	PurpleConnection *gc;
	GHashTable *table;
	char *from, *subject, *tmp;

	session = cmdproc->session;
	gc = purple_account_get_connection(session->account);

	if (strcmp(msg->remote_user, "Hotmail"))
		/* This isn't an official message. */
		return;

	if (session->passport_info.mail_url == NULL)
	{
		MsnTransaction *trans;
		trans = msn_transaction_new(cmdproc, "URL", "%s", "INBOX");
		msn_transaction_queue_cmd(trans, msg->cmd);

		msn_cmdproc_send_trans(cmdproc, trans);

		return;
	}

	if (!purple_account_get_check_mail(session->account))
		return;

	table = msn_message_get_hashtable_from_body(msg);

	from = subject = NULL;

	tmp = g_hash_table_lookup(table, "From");
	if (tmp != NULL)
		from = purple_mime_decode_field(tmp);

	tmp = g_hash_table_lookup(table, "Subject");
	if (tmp != NULL)
		subject = purple_mime_decode_field(tmp);

	purple_notify_email(gc,
					  (subject != NULL ? subject : ""),
					  (from != NULL ?  from : ""),
					  msn_user_get_passport(session->user),
					  session->passport_info.mail_url, NULL, NULL);

	g_free(from);
	g_free(subject);

	g_hash_table_destroy(table);
}

static void
system_msg(MsnCmdProc *cmdproc, MsnMessage *msg)
{
	GHashTable *table;
	const char *type_s;

	if (strcmp(msg->remote_user, "Hotmail"))
		/* This isn't an official message. */
		return;

	table = msn_message_get_hashtable_from_body(msg);

	if ((type_s = g_hash_table_lookup(table, "Type")) != NULL)
	{
		int type = atoi(type_s);
		char buf[MSN_BUF_LEN] = "";
		int minutes;

		switch (type)
		{
			case 1:
				minutes = atoi(g_hash_table_lookup(table, "Arg1"));
				g_snprintf(buf, sizeof(buf), dngettext(PACKAGE,
							"The MSN server will shut down for maintenance "
							"in %d minute. You will automatically be "
							"signed out at that time.  Please finish any "
							"conversations in progress.\n\nAfter the "
							"maintenance has been completed, you will be "
							"able to successfully sign in.",
							"The MSN server will shut down for maintenance "
							"in %d minutes. You will automatically be "
							"signed out at that time.  Please finish any "
							"conversations in progress.\n\nAfter the "
							"maintenance has been completed, you will be "
							"able to successfully sign in.", minutes),
						minutes);
			default:
				break;
		}

		if (*buf != '\0')
			purple_notify_info(purple_account_get_connection(cmdproc->session->account), NULL, buf, NULL);
	}

	g_hash_table_destroy(table);
}

/**************************************************************************
 * Dispatch server list management
 **************************************************************************/
typedef struct MsnAddRemoveListData {
	MsnCmdProc *cmdproc;
	MsnUser *user;
	MsnListOp list_op;
	gboolean add;
} MsnAddRemoveListData;

static void
modify_unknown_buddy_on_list(MsnSession *session, const char *passport,
                             MsnNetwork network, gpointer data)
{
	MsnAddRemoveListData *addrem = data;
	MsnCmdProc *cmdproc;
	xmlnode *node;
	char *payload;
	int payload_len;

	cmdproc = addrem->cmdproc;

	/* Update user first */
	msn_user_set_network(addrem->user, network);

	node = xmlnode_new("ml");
	node->child = NULL;

	msn_add_contact_xml(node, passport, addrem->list_op, network);

	payload = xmlnode_to_str(node, &payload_len);
	xmlnode_free(node);

	if (addrem->add)
		msn_notification_post_adl(cmdproc, payload, payload_len);
	else
		msn_notification_post_rml(cmdproc, payload, payload_len);

	g_free(payload);
	g_free(addrem);
}

void
msn_notification_add_buddy_to_list(MsnNotification *notification, MsnListId list_id,
							  MsnUser *user)
{
	MsnAddRemoveListData *addrem;
	MsnCmdProc *cmdproc;
	MsnListOp list_op = 1 << list_id;
	xmlnode *adl_node;
	char *payload;
	int payload_len;

	cmdproc = notification->servconn->cmdproc;

	adl_node = xmlnode_new("ml");
	adl_node->child = NULL;

	msn_add_contact_xml(adl_node, user->passport, list_op, user->networkid);

	payload = xmlnode_to_str(adl_node, &payload_len);
	xmlnode_free(adl_node);

	if (user->networkid != MSN_NETWORK_UNKNOWN) {
		msn_notification_post_adl(cmdproc, payload, payload_len);

	} else {
		addrem = g_new(MsnAddRemoveListData, 1);
		addrem->cmdproc = cmdproc;
		addrem->user = user;
		addrem->list_op = list_op;
		addrem->add = TRUE;

		msn_notification_send_fqy(notification->session, payload, payload_len,
		                          modify_unknown_buddy_on_list, addrem);
	}

	g_free(payload);
}

void
msn_notification_rem_buddy_from_list(MsnNotification *notification, MsnListId list_id,
						   MsnUser *user)
{
	MsnAddRemoveListData *addrem;
	MsnCmdProc *cmdproc;
	MsnListOp list_op = 1 << list_id;
	xmlnode *rml_node;
	char *payload;
	int payload_len;

	cmdproc = notification->servconn->cmdproc;

	rml_node = xmlnode_new("ml");
	rml_node->child = NULL;

	msn_add_contact_xml(rml_node, user->passport, list_op, user->networkid);

	payload = xmlnode_to_str(rml_node, &payload_len);
	xmlnode_free(rml_node);

	if (user->networkid != MSN_NETWORK_UNKNOWN) {
		msn_notification_post_rml(cmdproc, payload, payload_len);

	} else {
		addrem = g_new(MsnAddRemoveListData, 1);
		addrem->cmdproc = cmdproc;
		addrem->user = user;
		addrem->list_op = list_op;
		addrem->add = FALSE;

		msn_notification_send_fqy(notification->session, payload, payload_len,
		                          modify_unknown_buddy_on_list, addrem);
	}

	g_free(payload);
}

/**************************************************************************
 * Init
 **************************************************************************/
void
msn_notification_init(void)
{
	cbs_table = msn_table_new();

	/* Synchronous */
	msn_table_add_cmd(cbs_table, "CHG", "CHG", NULL);
	msn_table_add_cmd(cbs_table, "CHG", "ILN", iln_cmd);
	msn_table_add_cmd(cbs_table, "ADL", "ILN", iln_cmd);
	msn_table_add_cmd(cbs_table, "USR", "USR", usr_cmd);
	msn_table_add_cmd(cbs_table, "USR", "XFR", xfr_cmd);
	msn_table_add_cmd(cbs_table, "USR", "GCF", gcf_cmd);
	msn_table_add_cmd(cbs_table, "CVR", "CVR", cvr_cmd);
	msn_table_add_cmd(cbs_table, "VER", "VER", ver_cmd);
	msn_table_add_cmd(cbs_table, "PRP", "PRP", prp_cmd);
	msn_table_add_cmd(cbs_table, "BLP", "BLP", blp_cmd);
	msn_table_add_cmd(cbs_table, "XFR", "XFR", xfr_cmd);

	/* Asynchronous */
	msn_table_add_cmd(cbs_table, NULL, "IPG", ipg_cmd);
	msn_table_add_cmd(cbs_table, NULL, "MSG", msg_cmd);
	msn_table_add_cmd(cbs_table, NULL, "UBM", ubm_cmd);
	msn_table_add_cmd(cbs_table, NULL, "GCF", gcf_cmd);
	msn_table_add_cmd(cbs_table, NULL, "SBS", sbs_cmd);
	msn_table_add_cmd(cbs_table, NULL, "NOT", not_cmd);

	msn_table_add_cmd(cbs_table, NULL, "CHL", chl_cmd);
	msn_table_add_cmd(cbs_table, NULL, "RML", rml_cmd);
	msn_table_add_cmd(cbs_table, NULL, "ADL", adl_cmd);
	msn_table_add_cmd(cbs_table, NULL, "FQY", fqy_cmd);

	msn_table_add_cmd(cbs_table, NULL, "QRY", NULL);
	msn_table_add_cmd(cbs_table, NULL, "QNG", qng_cmd);
	msn_table_add_cmd(cbs_table, NULL, "FLN", fln_cmd);
	msn_table_add_cmd(cbs_table, NULL, "NLN", nln_cmd);
	msn_table_add_cmd(cbs_table, NULL, "ILN", iln_cmd);
	msn_table_add_cmd(cbs_table, NULL, "OUT", out_cmd);
	msn_table_add_cmd(cbs_table, NULL, "RNG", rng_cmd);

	msn_table_add_cmd(cbs_table, NULL, "UBX", ubx_cmd);
	msn_table_add_cmd(cbs_table, NULL, "UUX", uux_cmd);

	msn_table_add_cmd(cbs_table, NULL, "UBN", ubn_cmd);
	msn_table_add_cmd(cbs_table, NULL, "UUN", uun_cmd);

	msn_table_add_cmd(cbs_table, NULL, "URL", url_cmd);

	msn_table_add_cmd(cbs_table, "fallback", "XFR", xfr_cmd);

	msn_table_add_error(cbs_table, "ADL", adl_error);
	msn_table_add_error(cbs_table, "RML", rml_error);
	msn_table_add_error(cbs_table, "FQY", fqy_error);
	msn_table_add_error(cbs_table, "USR", usr_error);

	msn_table_add_msg_type(cbs_table,
						   "text/x-msmsgsprofile",
						   profile_msg);
	/*initial OIM notification*/
	msn_table_add_msg_type(cbs_table,
							"text/x-msmsgsinitialmdatanotification",
							initial_mdata_msg);
	/*OIM notification when user online*/
	msn_table_add_msg_type(cbs_table,
							"text/x-msmsgsoimnotification",
							initial_mdata_msg);
	msn_table_add_msg_type(cbs_table,
						   "text/x-msmsgsinitialemailnotification",
						   initial_email_msg);
	msn_table_add_msg_type(cbs_table,
						   "text/x-msmsgsemailnotification",
						   email_msg);
	/*delete an offline Message notification*/
	msn_table_add_msg_type(cbs_table,
							"text/x-msmsgsactivemailnotification",
						   delete_oim_msg);
	msn_table_add_msg_type(cbs_table,
						   "application/x-msmsgssystemmessage",
						   system_msg);
	/* generic message handlers */
	msn_table_add_msg_type(cbs_table, "text/plain",
						   msn_plain_msg);
	msn_table_add_msg_type(cbs_table, "text/x-msmsgscontrol",
						   msn_control_msg);
	msn_table_add_msg_type(cbs_table, "text/x-msnmsgr-datacast",
						   msn_datacast_msg);
}

void
msn_notification_end(void)
{
	msn_table_destroy(cbs_table);
}
<|MERGE_RESOLUTION|>--- conflicted
+++ resolved
@@ -1013,13 +1013,6 @@
 fln_cmd(MsnCmdProc *cmdproc, MsnCommand *cmd)
 {
 	MsnUser *user;
-<<<<<<< HEAD
-
-	/* Tell libpurple that the user has signed off */
-	user = msn_userlist_find_user(cmdproc->session->userlist, cmd->params[0]);
-	msn_user_set_state(user, NULL);
-	msn_user_update(user);
-=======
 	char *passport;
 	int networkid;
 
@@ -1030,7 +1023,6 @@
 	msn_user_update(user);
 
 	g_free(passport);
->>>>>>> 3f79dae7
 }
 
 static void
@@ -1183,7 +1175,6 @@
 	payloadNode = xmlnode_from_str(payload, len);
 	if (!payloadNode)
 		return;
-<<<<<<< HEAD
 
 	if (!(from = xmlnode_get_child(payloadNode, "FROM")) ||
 		!(msg = xmlnode_get_child(payloadNode, "MSG")) ||
@@ -1203,27 +1194,6 @@
 		MsnUser *user =
 			msn_userlist_find_user_with_mobile_phone(userlist, who + 4);
 
-=======
-
-	if (!(from = xmlnode_get_child(payloadNode, "FROM")) ||
-		!(msg = xmlnode_get_child(payloadNode, "MSG")) ||
-		!(textNode = xmlnode_get_child(msg, "BODY/TEXT"))) {
-		xmlnode_free(payloadNode);
-		return;
-	}
-
-	who = xmlnode_get_attrib(from, "name");
-	if (!who) return;
-
-	text = xmlnode_get_data(textNode);
-
-	/* Match number to user's mobile number, FROM is a phone number if the
-	   other side page you using your phone number */
-	if (!strncmp(who, "tel:+", 5)) {
-		MsnUser *user =
-			msn_userlist_find_user_with_mobile_phone(userlist, who + 4);
-
->>>>>>> 3f79dae7
 		if (user && user->passport)
 			who = user->passport;
 	}
