/**
 * @file notification.c Notification server functions
 *
 * purple
 *
 * Purple is the legal property of its developers, whose names are too numerous
 * to list here.  Please refer to the COPYRIGHT file distributed with this
 * source distribution.
 *
 * This program is free software; you can redistribute it and/or modify
 * it under the terms of the GNU General Public License as published by
 * the Free Software Foundation; either version 2 of the License, or
 * (at your option) any later version.
 *
 * This program is distributed in the hope that it will be useful,
 * but WITHOUT ANY WARRANTY; without even the implied warranty of
 * MERCHANTABILITY or FITNESS FOR A PARTICULAR PURPOSE.  See the
 * GNU General Public License for more details.
 *
 * You should have received a copy of the GNU General Public License
 * along with this program; if not, write to the Free Software
 * Foundation, Inc., 59 Temple Place, Suite 330, Boston, MA  02111-1307  USA
 */
#include "msn.h"
#include "notification.h"
#include "state.h"
#include "error.h"
#include "msnutils.h"
#include "page.h"

#include "userlist.h"
#include "sync.h"
#include "slplink.h"

static MsnTable *cbs_table;

/****************************************************************************
 * 	Local Function Prototype
 ****************************************************************************/

static void msn_notification_fqy_yahoo(MsnSession *session, const char *passport);
static void msn_notification_post_adl(MsnCmdProc *cmdproc, char *payload, int payload_len);
static void msn_add_contact_xml(xmlnode *mlNode, const char *passport, int list_op, int type);

/**************************************************************************
 * Main
 **************************************************************************/

static void
destroy_cb(MsnServConn *servconn)
{
	MsnNotification *notification;

	notification = servconn->cmdproc->data;
	g_return_if_fail(notification != NULL);

	msn_notification_destroy(notification);
}

MsnNotification *
msn_notification_new(MsnSession *session)
{
	MsnNotification *notification;
	MsnServConn *servconn;

	g_return_val_if_fail(session != NULL, NULL);

	notification = g_new0(MsnNotification, 1);

	notification->session = session;
	notification->servconn = servconn = msn_servconn_new(session, MSN_SERVCONN_NS);
	msn_servconn_set_destroy_cb(servconn, destroy_cb);

	notification->cmdproc = servconn->cmdproc;
	notification->cmdproc->data = notification;
	notification->cmdproc->cbs_table = cbs_table;

	return notification;
}

void
msn_notification_destroy(MsnNotification *notification)
{
	notification->cmdproc->data = NULL;

	msn_servconn_set_destroy_cb(notification->servconn, NULL);

	msn_servconn_destroy(notification->servconn);

	g_free(notification);
}

/**************************************************************************
 * Connect
 **************************************************************************/

static void
connect_cb(MsnServConn *servconn)
{
	MsnCmdProc *cmdproc;
	MsnSession *session;
	PurpleAccount *account;
	char **a, **c, *vers;
	int i;

	g_return_if_fail(servconn != NULL);

	cmdproc = servconn->cmdproc;
	session = servconn->session;
	account = session->account;

	/* Allocate an array for CVR0, NULL, and all the versions */
//	a = c = g_new0(char *, session->protocol_ver - WLM_MIN_PROTOCOL + 3);
	a = c = g_new0(char *, WLM_MAX_PROTOCOL - WLM_MIN_PROTOCOL + 3);

//	for (i = session->protocol_ver; i >= WLM_MIN_PROTOCOL; i--)
	for (i = WLM_MAX_PROTOCOL; i >= WLM_MIN_PROTOCOL; i--)
		*c++ = g_strdup_printf("MSNP%d", i);

	*c++ = g_strdup("CVR0");

	vers = g_strjoinv(" ", a);

	if (session->login_step == MSN_LOGIN_STEP_START){
		msn_session_set_login_step(session, MSN_LOGIN_STEP_HANDSHAKE);
	}else{
		msn_session_set_login_step(session, MSN_LOGIN_STEP_HANDSHAKE2);
	}

	msn_cmdproc_send(cmdproc, "VER", "%s", vers);

	g_strfreev(a);
	g_free(vers);
}

gboolean
msn_notification_connect(MsnNotification *notification, const char *host, int port)
{
	MsnServConn *servconn;

	g_return_val_if_fail(notification != NULL, FALSE);

	servconn = notification->servconn;

	msn_servconn_set_connect_cb(servconn, connect_cb);
	notification->in_use = msn_servconn_connect(servconn, host, port);

	return notification->in_use;
}

void
msn_notification_disconnect(MsnNotification *notification)
{
	g_return_if_fail(notification != NULL);
	g_return_if_fail(notification->in_use);

	msn_servconn_disconnect(notification->servconn);

	notification->in_use = FALSE;
}

/**************************************************************************
 * Util
 **************************************************************************/

static void
group_error_helper(MsnSession *session, const char *msg, const char *group_id, int error)
{
	PurpleAccount *account;
	PurpleConnection *gc;
	char *reason = NULL;
	char *title = NULL;

	account = session->account;
	gc = purple_account_get_connection(account);

	if (error == 224){
		if (group_id == 0){
			return;
		}else{
			const char *group_name;
			group_name = msn_userlist_find_group_name(session->userlist,group_id);
			reason = g_strdup_printf(_("%s is not a valid group."),
									 group_name);
		}
	}else{
		reason = g_strdup(_("Unknown error."));
	}

	title = g_strdup_printf(_("%s on %s (%s)"), msg,
						  purple_account_get_username(account),
						  purple_account_get_protocol_name(account));
	purple_notify_error(gc, NULL, title, reason);
	g_free(title);
	g_free(reason);
}

/**************************************************************************
 * Login
 **************************************************************************/

void
msn_got_login_params(MsnSession *session, const char *login_params)
{
	MsnCmdProc *cmdproc;

	cmdproc = session->notification->cmdproc;

	msn_session_set_login_step(session, MSN_LOGIN_STEP_AUTH_END);

	msn_cmdproc_send(cmdproc, "USR", "TWN S %s", login_params);
}

static void
cvr_cmd(MsnCmdProc *cmdproc, MsnCommand *cmd)
{
	PurpleAccount *account;

	account = cmdproc->session->account;
	msn_cmdproc_send(cmdproc, "USR", "TWN I %s",
					 purple_account_get_username(account));
}

static void
usr_cmd(MsnCmdProc *cmdproc, MsnCommand *cmd)
{
	MsnSession *session;
	PurpleAccount *account;
	PurpleConnection *gc;

	session = cmdproc->session;
	account = session->account;
	gc = purple_account_get_connection(account);

	if (!g_ascii_strcasecmp(cmd->params[1], "OK")){
		/* authenticate OK */
		/* friendly name part no longer true in msnp11 */
#if 0
		const char *friendly = purple_url_decode(cmd->params[3]);

		purple_connection_set_display_name(gc, friendly);
#endif
		msn_session_set_login_step(session, MSN_LOGIN_STEP_SYN);

//		msn_cmdproc_send(cmdproc, "SYN", "%s", "0");
		//TODO we should use SOAP contact to fetch contact list
	} else if (!g_ascii_strcasecmp(cmd->params[1], "TWN")){
		/* Passport authentication */
		char **elems, **cur, **tokens;

		session->nexus = msn_nexus_new(session);

		/* Parse the challenge data. */
		session->nexus->challenge_data_str = g_strdup(cmd->params[3]);
		elems = g_strsplit(cmd->params[3], ",", 0);

		for (cur = elems; *cur != NULL; cur++){
			tokens = g_strsplit(*cur, "=", 2);
			if(tokens[0]&&tokens[1]){
				purple_debug_info("MaYuan","challenge %p,key:%s,value:%s\n",
									session->nexus->challenge_data,tokens[0],tokens[1]);
				g_hash_table_insert(session->nexus->challenge_data, tokens[0], tokens[1]);
			}
			/* Don't free each of the tokens, only the array. */
			g_free(tokens);
		}

		g_strfreev(elems);

		msn_session_set_login_step(session, MSN_LOGIN_STEP_AUTH_START);

		msn_nexus_connect(session->nexus);
	}
}

static void
usr_error(MsnCmdProc *cmdproc, MsnTransaction *trans, int error)
{
	MsnErrorType msnerr = 0;

	switch (error)
	{
		case 500:
		case 601:
		case 910:
		case 921:
			msnerr = MSN_ERROR_SERV_UNAVAILABLE;
			break;
		case 911:
			msnerr = MSN_ERROR_AUTH;
			break;
		default:
			return;
			break;
	}

	msn_session_set_error(cmdproc->session, msnerr, NULL);
}

static void
ver_cmd(MsnCmdProc *cmdproc, MsnCommand *cmd)
{
	MsnSession *session;
	PurpleAccount *account;
	gboolean protocol_supported = FALSE;
	char proto_str[8];
	size_t i;

	session = cmdproc->session;
	account = session->account;

	g_snprintf(proto_str, sizeof(proto_str), "MSNP%d", session->protocol_ver);

	for (i = 1; i < cmd->param_count -1; i++){
		purple_debug_info("MaYuan","%s,proto_str:%s\n",cmd->params[i],proto_str);
		if (strcmp(cmd->params[i], proto_str) >= 0)	{
			protocol_supported = TRUE;
			break;
		}
	}

	if (!protocol_supported){
		msn_session_set_error(session, MSN_ERROR_UNSUPPORTED_PROTOCOL,
							  NULL);
		return;
	}

	/*
	 * Windows Live Messenger 8.0 
	 * Notice :CVR String discriminate!
	 * reference of http://www.microsoft.com/globaldev/reference/oslocversion.mspx
	 * to see the Local ID
	 */
	msn_cmdproc_send(cmdproc, "CVR",
//					 "0x0409 winnt 5.1 i386 MSG80BETA 8.0.0689 msmsgs %s",
					"0x0804 winnt 5.1 i386 MSNMSGR 8.0.0792 msmsgs %s",
					 purple_account_get_username(account));
}

/**************************************************************************
 * Log out
 **************************************************************************/

static void
out_cmd(MsnCmdProc *cmdproc, MsnCommand *cmd)
{
	if (!g_ascii_strcasecmp(cmd->params[0], "OTH"))
		msn_session_set_error(cmdproc->session, MSN_ERROR_SIGN_OTHER,
							  NULL);
	else if (!g_ascii_strcasecmp(cmd->params[0], "SSD"))
		msn_session_set_error(cmdproc->session, MSN_ERROR_SERV_DOWN, NULL);
}

void
msn_notification_close(MsnNotification *notification)
{
	g_return_if_fail(notification != NULL);

	if (!notification->in_use)
		return;

	msn_cmdproc_send_quick(notification->cmdproc, "OUT", NULL, NULL);

	msn_notification_disconnect(notification);
}

/**************************************************************************
 * Messages
 **************************************************************************/

static void
msg_cmd_post(MsnCmdProc *cmdproc, MsnCommand *cmd, char *payload,
			 size_t len)
{
	MsnMessage *msg;

	msg = msn_message_new_from_cmd(cmdproc->session, cmd);

	msn_message_parse_payload(msg, payload, len,MSG_LINE_DEM,MSG_BODY_DEM);
#ifdef MSN_DEBUG_NS
	msn_message_show_readable(msg, "Notification", TRUE);
#endif

	msn_cmdproc_process_msg(cmdproc, msg);

	msn_message_destroy(msg);
}

static void
msg_cmd(MsnCmdProc *cmdproc, MsnCommand *cmd)
{
	purple_debug_info("MaYuan","Processing MSG... \n");
	if(cmd->payload_len == 0){
		return;
	}
	/* NOTE: cmd is not always cmdproc->last_cmd, sometimes cmd is a queued
	 * command and we are processing it */
<<<<<<< HEAD
	if (cmd->payload == NULL){
=======
	if (cmd->payload == NULL)
	{
>>>>>>> 41553771
		cmdproc->last_cmd->payload_cb  = msg_cmd_post;
		cmdproc->servconn->payload_len = atoi(cmd->params[2]);
	}else{
		g_return_if_fail(cmd->payload_cb != NULL);

		purple_debug_info("MaYuan","MSG payload:{%s}\n",cmd->payload);
		cmd->payload_cb(cmdproc, cmd, cmd->payload, cmd->payload_len);
	}
}

/*send Message to Yahoo Messenger*/
void
uum_send_msg(MsnSession *session,MsnMessage *msg)
{
	MsnCmdProc *cmdproc;
	MsnTransaction *trans;
	char *payload;
	gsize payload_len;
	int type;
	
	cmdproc = session->notification->cmdproc;
	g_return_if_fail(msg     != NULL);
	payload = msn_message_gen_payload(msg, &payload_len);
	purple_debug_info("MaYuan","send UUM,payload{%s},strlen:%d,len:%d\n",
		payload,strlen(payload),payload_len);
	type = msg->type;
	trans = msn_transaction_new(cmdproc, "UUM","%s 32 %d %d",msg->remote_user,type,payload_len);
	msn_transaction_set_payload(trans, payload, strlen(payload));
	msn_cmdproc_send_trans(cmdproc, trans);
}

static void
ubm_cmd_post(MsnCmdProc *cmdproc, MsnCommand *cmd, char *payload,
			 size_t len)
{
	MsnMessage *msg;
	PurpleConnection *gc;
	const char *passport;
	const char *content_type;

	purple_debug_info("MaYuan","Process UBM payload:%s\n",payload);
	msg = msn_message_new_from_cmd(cmdproc->session, cmd);

	msn_message_parse_payload(msg, payload, len,MSG_LINE_DEM,MSG_BODY_DEM);
#ifdef MSN_DEBUG_NS
	msn_message_show_readable(msg, "Notification", TRUE);
#endif

	gc = cmdproc->session->account->gc;
	passport = msg->remote_user;

	content_type = msn_message_get_content_type(msg);
	purple_debug_info("MaYuan","type:%d\n",content_type);
	if(!strcmp(content_type,"text/plain")){
		const char *value;
		const char *body;
		char *body_str;
		char *body_enc;
		char *body_final = NULL;
		size_t body_len;

		body = msn_message_get_bin_data(msg, &body_len);
		body_str = g_strndup(body, body_len);
		body_enc = g_markup_escape_text(body_str, -1);
		g_free(body_str);

		if ((value = msn_message_get_attr(msg, "X-MMS-IM-Format")) != NULL)	{
			char *pre, *post;

			msn_parse_format(value, &pre, &post);
			body_final = g_strdup_printf("%s%s%s", pre ? pre : "",
							body_enc ? body_enc : "", post ? post : "");
			g_free(pre);
			g_free(post);
			g_free(body_enc);
		}
		serv_got_im(gc, passport, body_final, 0, time(NULL));
	}
	if(!strcmp(content_type,"text/x-msmsgscontrol")){
		if(msn_message_get_attr(msg, "TypingUser") != NULL){
			serv_got_typing(gc, passport, MSN_TYPING_RECV_TIMEOUT,
						PURPLE_TYPING);
		}
	}
	if(!strcmp(content_type,"text/x-msnmsgr-datacast")){
		char *username, *str;
		PurpleAccount *account;
		PurpleBuddy *buddy;
		const char *user;

		account = cmdproc->session->account;
		user = msg->remote_user;

		if ((buddy = purple_find_buddy(account, user)) != NULL){
			username = g_markup_escape_text(purple_buddy_get_alias(buddy), -1);
		}else{
			username = g_markup_escape_text(user, -1);
		}

		str = g_strdup_printf(_("%s just sent you a Nudge!"), username);
		g_free(username);
		msn_session_report_user(cmdproc->session,user,str,PURPLE_MESSAGE_SYSTEM);
		g_free(str);
	}
	msn_message_destroy(msg);
}

/*Yahoo msg process*/
static void
ubm_cmd(MsnCmdProc *cmdproc, MsnCommand *cmd)
{
	purple_debug_info("MaYuan","Processing UBM... \n");
	if(cmd->payload_len == 0){
		return;
	}
	/* NOTE: cmd is not always cmdproc->last_cmd, sometimes cmd is a queued
	 * command and we are processing it */
	if (cmd->payload == NULL){
		cmdproc->last_cmd->payload_cb  = ubm_cmd_post;
		cmdproc->servconn->payload_len = atoi(cmd->params[2]);
	}else{
		g_return_if_fail(cmd->payload_cb != NULL);

		purple_debug_info("MaYuan","UBM payload:{%s}\n",cmd->payload);
		ubm_cmd_post(cmdproc, cmd, cmd->payload, cmd->payload_len);
	}
}

/**************************************************************************
 * Challenges
 *  we use MD5 to caculate the Chanllenges 
 **************************************************************************/
static void
chl_cmd(MsnCmdProc *cmdproc, MsnCommand *cmd)
{
	MsnTransaction *trans;
	char buf[33];

#if 0
	cipher = purple_ciphers_find_cipher("md5");
	context = purple_cipher_context_new(cipher, NULL);
	purple_cipher_context_append(context, (const guchar *)cmd->params[1],
							   strlen(cmd->params[1]));
	challenge_resp = MSNP13_WLM_PRODUCT_KEY;

	purple_cipher_context_append(context, (const guchar *)challenge_resp,
							   strlen(challenge_resp));
	purple_cipher_context_digest(context, sizeof(digest), digest, NULL);
	purple_cipher_context_destroy(context);

	for (i = 0; i < 16; i++){
		g_snprintf(buf + (i*2), 3, "%02x", digest[i]);
	}
#else
	msn_handle_chl(cmd->params[1], buf);
#endif
//	purple_debug_info("MaYuan","<<challenge:{%s}:{%s}\n",cmd->params[1],buf);
	trans = msn_transaction_new(cmdproc, "QRY", "%s 32", MSNP13_WLM_PRODUCT_ID);

	msn_transaction_set_payload(trans, buf, 32);

	msn_cmdproc_send_trans(cmdproc, trans);
}

/**************************************************************************
 * Buddy Lists
 **************************************************************************/
/* add contact to xmlnode */
static void 
msn_add_contact_xml(xmlnode *mlNode,const char *passport,int list_op,int type)
{
	xmlnode *d_node,*c_node;
	char **tokens;
	char *email,*domain;
	char *list_op_str,*type_str;

	purple_debug_info("MaYuan","passport:%s\n",passport);
	tokens = g_strsplit(passport, "@", 2);
	email = tokens[0];
	domain = tokens[1];

	/*find a domain Node*/
	for(d_node = xmlnode_get_child(mlNode,"d"); d_node; d_node = xmlnode_get_next_twin(d_node)){
		const char * attr = NULL;
		purple_debug_info("MaYuan","d_node:%s\n",d_node->name);
		attr = xmlnode_get_attrib(d_node,"n");
		if(attr == NULL){
			continue;
		}
		if(!strcmp(attr,domain)){
			break;
		}
	}
	if(d_node == NULL){
		/*domain not found, create a new domain Node*/
		purple_debug_info("MaYuan","get No d_node\n");
		d_node = xmlnode_new("d");
		xmlnode_set_attrib(d_node,"n",domain);
		xmlnode_insert_child(mlNode,d_node);
	}

	/*create contact node*/
	c_node = xmlnode_new("c");
	xmlnode_set_attrib(c_node,"n",email);

	list_op_str = g_strdup_printf("%d",list_op);
	purple_debug_info("MaYuan","list_op:%d\n",list_op_str);
	xmlnode_set_attrib(c_node,"l",list_op_str);
	g_free(list_op_str);
#if 0
	type_str = g_strdup_printf("%d",type);
	xmlnode_set_attrib(c_node,"t",type_str);
#else
	if(g_strrstr(domain,"yahoo") != NULL){
		type_str = g_strdup_printf("32");
	}else{
		/*passport*/
		type_str = g_strdup_printf("1");
	}
	/*mobile*/
	//type_str = g_strdup_printf("4");
	xmlnode_set_attrib(c_node,"t",type_str);
	g_free(type_str);
#endif
	xmlnode_insert_child(d_node, c_node);

	g_free(tokens);
}

static void
msn_notification_post_adl(MsnCmdProc *cmdproc, char *payload, int payload_len)
{
	MsnTransaction *trans;

	purple_debug_info("MaYuan","Send ADL{%s}\n",payload);
	trans = msn_transaction_new(cmdproc, "ADL","%d",strlen(payload));
	msn_transaction_set_payload(trans, payload, strlen(payload));
	msn_cmdproc_send_trans(cmdproc, trans);
}

/*dump contact info to NS*/
void
msn_notification_dump_contact(MsnSession *session)
{
	MsnUserList *userlist;
	MsnUser *user;
	GList *l;
	xmlnode *adl_node;
	char *payload;
	int payload_len;
	const char *display_name;

	userlist = session->userlist;
	adl_node = xmlnode_new("ml");
	adl_node->child = NULL;
	xmlnode_set_attrib(adl_node, "l", "1");

	/*get the userlist*/
	for (l = userlist->users; l != NULL; l = l->next){
		user = l->data;
		msn_add_contact_xml(adl_node,user->passport,user->list_op&MSN_LIST_OP_MASK,user->type);
	}

	payload = xmlnode_to_str(adl_node,&payload_len);
	xmlnode_free(adl_node);

	msn_notification_post_adl(session->notification->cmdproc,payload,payload_len);

	display_name = purple_connection_get_display_name(session->account->gc);
	if (display_name && strcmp(display_name,
							   purple_account_get_username(session->account))) {
		msn_act_id(session->account->gc, display_name);
	}

}

/*Post FQY to NS,Inform add a Yahoo User*/
static void
msn_notification_fqy_yahoo(MsnSession *session, const char *passport)
{
	MsnTransaction *trans;
	MsnCmdProc *cmdproc;
	char* email,*domain,*payload;
	char **tokens;

	cmdproc = session->notification->cmdproc;

	tokens = g_strsplit(passport, "@", 2);
	email = tokens[0];
	domain = tokens[1];

	payload = g_strdup_printf("<ml><d n=\"%s\"><c n=\"%s\"/></d></ml>",domain,email);
	trans = msn_transaction_new(cmdproc, "FQY","%d",strlen(payload));
	msn_transaction_set_payload(trans, payload, strlen(payload));
	msn_cmdproc_send_trans(cmdproc, trans);

	g_free(payload);
	g_free(tokens);
}

static void
blp_cmd(MsnCmdProc *cmdproc, MsnCommand *cmd)
{
	purple_debug_info("MaYuan","Process BLP\n");
}

static void
adl_cmd(MsnCmdProc *cmdproc, MsnCommand *cmd)
{
	purple_debug_info("MaYuan","Process ADL\n");
}

static void
fqy_cmd_post(MsnCmdProc *cmdproc, MsnCommand *cmd, char *payload,
			 size_t len)
{
	purple_debug_info("MaYuan","FQY payload{%s}\n",payload);
	msn_notification_post_adl(cmdproc,payload,len);
}

static void
fqy_cmd(MsnCmdProc *cmdproc, MsnCommand *cmd)
{
	purple_debug_info("MaYuan","Process FQY\n");
	cmdproc->last_cmd->payload_cb  = fqy_cmd_post;
}

static void
rml_cmd(MsnCmdProc *cmdproc, MsnCommand *cmd)
{
#if 0
	MsnTransaction *trans;
	char * payload;
#endif

	purple_debug_info("MaYuan","Process ADL\n");
#if 0
	trans = msn_transaction_new(cmdproc, "RML","");

	msn_transaction_set_payload(trans, payload, strlen(payload));

	msn_cmdproc_send_trans(cmdproc, trans);
#endif
}

static void
add_error(MsnCmdProc *cmdproc, MsnTransaction *trans, int error)
{
	MsnSession *session;
	PurpleAccount *account;
	PurpleConnection *gc;
	const char *list, *passport;
	char *reason = NULL;
	char *msg = NULL;
	char **params;

	session = cmdproc->session;
	account = session->account;
	gc = purple_account_get_connection(account);
	params = g_strsplit(trans->params, " ", 0);

	list     = params[0];
	passport = params[1];

	if (!strcmp(list, "FL"))
		msg = g_strdup_printf(_("Unable to add user on %s (%s)"),
							  purple_account_get_username(account),
							  purple_account_get_protocol_name(account));
	else if (!strcmp(list, "BL"))
		msg = g_strdup_printf(_("Unable to block user on %s (%s)"),
							  purple_account_get_username(account),
							  purple_account_get_protocol_name(account));
	else if (!strcmp(list, "AL"))
		msg = g_strdup_printf(_("Unable to permit user on %s (%s)"),
							  purple_account_get_username(account),
							  purple_account_get_protocol_name(account));

	if (!strcmp(list, "FL"))
	{
		if (error == 210)
		{
			reason = g_strdup_printf(_("%s could not be added because "
									   "your buddy list is full."), passport);
		}
	}

	if (reason == NULL)
	{
		if (error == 208)
		{
			reason = g_strdup_printf(_("%s is not a valid passport account."),
									 passport);
		}
		else if (error == 500)
		{
			reason = g_strdup(_("Service Temporarily Unavailable."));
		}
		else
		{
			reason = g_strdup(_("Unknown error."));
		}
	}

	if (msg != NULL)
	{
		purple_notify_error(gc, NULL, msg, reason);
		g_free(msg);
	}

	if (!strcmp(list, "FL"))
	{
		PurpleBuddy *buddy;

		buddy = purple_find_buddy(account, passport);

		if (buddy != NULL)
			purple_blist_remove_buddy(buddy);
	}

	g_free(reason);

	g_strfreev(params);
}

static void
adg_cmd(MsnCmdProc *cmdproc, MsnCommand *cmd)
{
	MsnSession *session;
	gint group_id;
	const char *group_name;

	session = cmdproc->session;

	group_id = atoi(cmd->params[3]);

	group_name = purple_url_decode(cmd->params[2]);

	msn_group_new(session->userlist, cmd->params[3], group_name);

	/* There is a user that must me moved to this group */
	if (cmd->trans->data)
	{
		/* msn_userlist_move_buddy(); */
		MsnUserList *userlist = cmdproc->session->userlist;
		MsnMoveBuddy *data = cmd->trans->data;

		if (data->old_group_name != NULL)
		{
			msn_userlist_rem_buddy(userlist, data->who, MSN_LIST_FL, data->old_group_name);
			g_free(data->old_group_name);
		}

		msn_userlist_add_buddy(userlist, data->who, MSN_LIST_FL, group_name);
		g_free(data->who);

	}
}

static void
fln_cmd(MsnCmdProc *cmdproc, MsnCommand *cmd)
{
	MsnSlpLink *slplink;
	MsnUser *user;

	user = msn_userlist_find_user(cmdproc->session->userlist, cmd->params[0]);

	user->status = "offline";
	msn_user_update(user);

	slplink = msn_session_find_slplink(cmdproc->session, cmd->params[0]);

	if (slplink != NULL)
		msn_slplink_destroy(slplink);

}

static void
iln_cmd(MsnCmdProc *cmdproc, MsnCommand *cmd)
{
	MsnSession *session;
	PurpleAccount *account;
	PurpleConnection *gc;
	MsnUser *user;
	MsnObject *msnobj;
	int wlmclient;
	const char *state, *passport, *friendly;

	session = cmdproc->session;
	account = session->account;
	gc = purple_account_get_connection(account);

	state    = cmd->params[1];
	passport = cmd->params[2];
	/*if a contact is actually on the WLM part or the yahoo part*/
	wlmclient = atoi(cmd->params[3]);
	friendly = purple_url_decode(cmd->params[4]);

	user = msn_userlist_find_user(session->userlist, passport);

	serv_got_alias(gc, passport, friendly);

	msn_user_set_friendly_name(user, friendly);

<<<<<<< HEAD
	if (session->protocol_ver >= 9 && cmd->param_count == 8){
		msnobj = msn_object_new_from_string(purple_url_decode(cmd->params[6]));
=======
	if (session->protocol_ver >= 9 && cmd->param_count == 8)
	{
		msnobj = msn_object_new_from_string(purple_url_decode(cmd->params[5]));
>>>>>>> 41553771
		msn_user_set_object(user, msnobj);
	}

	msn_user_set_state(user, state);
	msn_user_update(user);
}

static void
ipg_cmd_post(MsnCmdProc *cmdproc, MsnCommand *cmd, char *payload, size_t len)
{
#if 0
	purple_debug_misc("msn", "Incoming Page: {%s}\n", payload);
#endif
}

static void
ipg_cmd(MsnCmdProc *cmdproc, MsnCommand *cmd)
{
	cmdproc->servconn->payload_len = atoi(cmd->params[0]);
	cmdproc->last_cmd->payload_cb = ipg_cmd_post;
}

static void
nln_cmd(MsnCmdProc *cmdproc, MsnCommand *cmd)
{
	MsnSession *session;
	PurpleAccount *account;
	PurpleConnection *gc;
	MsnUser *user;
	MsnObject *msnobj;
	int clientid;
	int wlmclient;
	const char *state, *passport, *friendly, *old_friendly;

	session = cmdproc->session;
	account = session->account;
	gc = purple_account_get_connection(account);

	state    = cmd->params[0];
	passport = cmd->params[1];
	wlmclient = atoi(cmd->params[2]);
	friendly = purple_url_decode(cmd->params[3]);

	user = msn_userlist_find_user(session->userlist, passport);

	old_friendly = msn_user_get_friendly_name(user);
	if (!old_friendly || (old_friendly && strcmp(old_friendly, friendly)))
	{
		serv_got_alias(gc, passport, friendly);
		msn_user_set_friendly_name(user, friendly);
	}

<<<<<<< HEAD
	if (session->protocol_ver >= 9){
		if (cmd->param_count == 7){
			msnobj = msn_object_new_from_string(purple_url_decode(cmd->params[5]));
=======
	if (session->protocol_ver >= 9)
	{
		if (cmd->param_count == 7)
		{
			msnobj =
				msn_object_new_from_string(purple_url_decode(cmd->params[4]));
>>>>>>> 41553771
			msn_user_set_object(user, msnobj);
		}else{
			msn_user_set_object(user, NULL);
		}
	}

	clientid = atoi(cmd->params[4]);
	user->mobile = (clientid & MSN_CLIENT_CAP_MSNMOBILE);

	msn_user_set_state(user, state);
	msn_user_update(user);
}

#if 0
static void
chg_cmd(MsnCmdProc *cmdproc, MsnCommand *cmd)
{
	char *state = cmd->params[1];
	int state_id = 0;

	if (!strcmp(state, "NLN"))
		state_id = MSN_ONLINE;
	else if (!strcmp(state, "BSY"))
		state_id = MSN_BUSY;
	else if (!strcmp(state, "IDL"))
		state_id = MSN_IDLE;
	else if (!strcmp(state, "BRB"))
		state_id = MSN_BRB;
	else if (!strcmp(state, "AWY"))
		state_id = MSN_AWAY;
	else if (!strcmp(state, "PHN"))
		state_id = MSN_PHONE;
	else if (!strcmp(state, "LUN"))
		state_id = MSN_LUNCH;
	else if (!strcmp(state, "HDN"))
		state_id = MSN_HIDDEN;

	cmdproc->session->state = state_id;
}
#endif


static void
not_cmd_post(MsnCmdProc *cmdproc, MsnCommand *cmd, char *payload, size_t len)
{
#if 0
	MSN_SET_PARAMS("NOT %d\r\n%s", cmdproc->servconn->payload, payload);
	purple_debug_misc("msn", "Notification: {%s}\n", payload);
#endif
}

static void
not_cmd(MsnCmdProc *cmdproc, MsnCommand *cmd)
{
	cmdproc->servconn->payload_len = atoi(cmd->params[0]);
	cmdproc->last_cmd->payload_cb = not_cmd_post;
}

static void
rea_cmd(MsnCmdProc *cmdproc, MsnCommand *cmd)
{
	/* TODO: This might be for us too */

	MsnSession *session;
	PurpleConnection *gc;
	const char *friendly;

	session = cmdproc->session;
	gc = session->account->gc;
	friendly = purple_url_decode(cmd->params[3]);

	purple_connection_set_display_name(gc, friendly);
}

static void
prp_cmd(MsnCmdProc *cmdproc, MsnCommand *cmd)
{
	MsnSession *session = cmdproc->session;
	const char *type, *value;

	g_return_if_fail(cmd->param_count >= 3);

	type  = cmd->params[2];

	if (cmd->param_count == 4)
	{
		value = cmd->params[3];
		if (!strcmp(type, "PHH"))
			msn_user_set_home_phone(session->user, purple_url_decode(value));
		else if (!strcmp(type, "PHW"))
			msn_user_set_work_phone(session->user, purple_url_decode(value));
		else if (!strcmp(type, "PHM"))
			msn_user_set_mobile_phone(session->user, purple_url_decode(value));
	}
	else
	{
		if (!strcmp(type, "PHH"))
			msn_user_set_home_phone(session->user, NULL);
		else if (!strcmp(type, "PHW"))
			msn_user_set_work_phone(session->user, NULL);
		else if (!strcmp(type, "PHM"))
			msn_user_set_mobile_phone(session->user, NULL);
		else if (!strcmp(type, "MFM")) {
			type = cmd->params[1];
			purple_connection_set_display_name(
				purple_account_get_connection(session->account),
				purple_url_decode(cmd->params[2]));
		}
	}
}

static void
reg_cmd(MsnCmdProc *cmdproc, MsnCommand *cmd)
{
	MsnSession *session;
	const char *group_id, *group_name;

	session = cmdproc->session;
	group_id = cmd->params[2];
	group_name = purple_url_decode(cmd->params[3]);

	msn_userlist_rename_group_id(session->userlist, group_id, group_name);
}

static void
reg_error(MsnCmdProc *cmdproc, MsnTransaction *trans, int error)
{
	const char * group_id;
	char **params;

	params = g_strsplit(trans->params, " ", 0);

	group_id = params[0];

	group_error_helper(cmdproc->session, _("Unable to rename group"), group_id, error);

	g_strfreev(params);
}

static void
rem_cmd(MsnCmdProc *cmdproc, MsnCommand *cmd)
{
	MsnSession *session;
	MsnUser *user;
	const char *group_id, *list, *passport;
	MsnListId list_id;

	session = cmdproc->session;
	list = cmd->params[1];
	passport = cmd->params[3];
	user = msn_userlist_find_user(session->userlist, passport);

	g_return_if_fail(user != NULL);

	list_id = msn_get_list_id(list);

	if (cmd->param_count == 5)
		group_id = cmd->params[4];
	else
		group_id = NULL;

	msn_got_rem_user(session, user, list_id, group_id);
	msn_user_update(user);
}

static void
rmg_cmd(MsnCmdProc *cmdproc, MsnCommand *cmd)
{
	MsnSession *session;
	const char *group_id;

	session = cmdproc->session;
	group_id = cmd->params[2];

	msn_userlist_remove_group_id(session->userlist, group_id);
}

static void
rmg_error(MsnCmdProc *cmdproc, MsnTransaction *trans, int error)
{
	const char *group_id;
	char **params;

	params = g_strsplit(trans->params, " ", 0);

	group_id = atoi(params[0]);

	group_error_helper(cmdproc->session, _("Unable to delete group"), group_id, error);

	g_strfreev(params);
}

static void
syn_cmd(MsnCmdProc *cmdproc, MsnCommand *cmd)
{
	MsnSession *session;
	int total_users;

	session = cmdproc->session;

	if (cmd->param_count == 2)
	{
		/*
		 * This can happen if we sent a SYN with an up-to-date
		 * buddy list revision, but we send 0 to get a full list.
		 * So, error out.
		 */

		msn_session_set_error(cmdproc->session, MSN_ERROR_BAD_BLIST, NULL);
		return;
	}

	total_users  = atoi(cmd->params[2]);

	if (total_users == 0)
	{
		msn_session_finish_login(session);
	}
	else
	{
		/* syn_table */
		MsnSync *sync;

		sync = msn_sync_new(session);
		sync->total_users = total_users;
		sync->old_cbs_table = cmdproc->cbs_table;

		session->sync = sync;
		cmdproc->cbs_table = sync->cbs_table;
	}
}

/**************************************************************************
 * Misc commands
 **************************************************************************/

static void
url_cmd(MsnCmdProc *cmdproc, MsnCommand *cmd)
{
	MsnSession *session;
	PurpleAccount *account;
	const char *rru;
	const char *url;
	PurpleCipher *cipher;
	PurpleCipherContext *context;
	guchar digest[16];
	FILE *fd;
	char *buf;
	char buf2[3];
	char sendbuf[64];
	int i;

	session = cmdproc->session;
	account = session->account;

	rru = cmd->params[1];
	url = cmd->params[2];

	buf = g_strdup_printf("%s%lu%s",
			   session->passport_info.mspauth,
			   time(NULL) - session->passport_info.sl,
			   purple_connection_get_password(account->gc));

	cipher = purple_ciphers_find_cipher("md5");
	context = purple_cipher_context_new(cipher, NULL);

	purple_cipher_context_append(context, (const guchar *)buf, strlen(buf));
	purple_cipher_context_digest(context, sizeof(digest), digest, NULL);
	purple_cipher_context_destroy(context);

	g_free(buf);

	memset(sendbuf, 0, sizeof(sendbuf));

	for (i = 0; i < 16; i++)
	{
		g_snprintf(buf2, sizeof(buf2), "%02x", digest[i]);
		strcat(sendbuf, buf2);
	}

	if (session->passport_info.file != NULL)
	{
		g_unlink(session->passport_info.file);
		g_free(session->passport_info.file);
	}

	if ((fd = purple_mkstemp(&session->passport_info.file, FALSE)) == NULL)
	{
		purple_debug_error("msn",
						 "Error opening temp passport file: %s\n",
						 strerror(errno));
	}
	else
	{
		fputs("<html>\n"
			  "<head>\n"
			  "<noscript>\n"
			  "<meta http-equiv=\"Refresh\" content=\"0; "
			  "url=http://www.hotmail.com\">\n"
			  "</noscript>\n"
			  "</head>\n\n",
			  fd);

		fprintf(fd, "<body onload=\"document.pform.submit(); \">\n");
		fprintf(fd, "<form name=\"pform\" action=\"%s\" method=\"POST\">\n\n",
				url);
		fprintf(fd, "<input type=\"hidden\" name=\"mode\" value=\"ttl\">\n");
		fprintf(fd, "<input type=\"hidden\" name=\"login\" value=\"%s\">\n",
				purple_account_get_username(account));
		fprintf(fd, "<input type=\"hidden\" name=\"username\" value=\"%s\">\n",
				purple_account_get_username(account));
		if (session->passport_info.sid != NULL)
			fprintf(fd, "<input type=\"hidden\" name=\"sid\" value=\"%s\">\n",
					session->passport_info.sid);
		if (session->passport_info.kv != NULL)
			fprintf(fd, "<input type=\"hidden\" name=\"kv\" value=\"%s\">\n",
					session->passport_info.kv);
		fprintf(fd, "<input type=\"hidden\" name=\"id\" value=\"2\">\n");
		fprintf(fd, "<input type=\"hidden\" name=\"sl\" value=\"%ld\">\n",
				time(NULL) - session->passport_info.sl);
		fprintf(fd, "<input type=\"hidden\" name=\"rru\" value=\"%s\">\n",
				rru);
		if (session->passport_info.mspauth != NULL)
			fprintf(fd, "<input type=\"hidden\" name=\"auth\" value=\"%s\">\n",
					session->passport_info.mspauth);
		fprintf(fd, "<input type=\"hidden\" name=\"creds\" value=\"%s\">\n",
				sendbuf); /* TODO Digest me (huh? -- ChipX86) */
		fprintf(fd, "<input type=\"hidden\" name=\"svc\" value=\"mail\">\n");
		fprintf(fd, "<input type=\"hidden\" name=\"js\" value=\"yes\">\n");
		fprintf(fd, "</form></body>\n");
		fprintf(fd, "</html>\n");

		if (fclose(fd))
		{
			purple_debug_error("msn",
							 "Error closing temp passport file: %s\n",
							 strerror(errno));

			g_unlink(session->passport_info.file);
			g_free(session->passport_info.file);
			session->passport_info.file = NULL;
		}
#ifdef _WIN32
		else
		{
			/*
			 * Renaming file with .html extension, so that the
			 * win32 open_url will work.
			 */
			char *tmp;

			if ((tmp =
				g_strdup_printf("%s.html",
					session->passport_info.file)) != NULL)
			{
				if (g_rename(session->passport_info.file,
							tmp) == 0)
				{
					g_free(session->passport_info.file);
					session->passport_info.file = tmp;
				}
				else
					g_free(tmp);
			}
		}
#endif
	}
}
/**************************************************************************
 * Switchboards
 **************************************************************************/

static void
rng_cmd(MsnCmdProc *cmdproc, MsnCommand *cmd)
{
	MsnSession *session;
	MsnSwitchBoard *swboard;
	const char *session_id;
	char *host;
	int port;

	session = cmdproc->session;
	session_id = cmd->params[0];

	msn_parse_socket(cmd->params[1], &host, &port);

	if (session->http_method)
		port = 80;

	swboard = msn_switchboard_new(session);

	msn_switchboard_set_invited(swboard, TRUE);
	msn_switchboard_set_session_id(swboard, cmd->params[0]);
	msn_switchboard_set_auth_key(swboard, cmd->params[3]);
	swboard->im_user = g_strdup(cmd->params[4]);
	/* msn_switchboard_add_user(swboard, cmd->params[4]); */

	if (!msn_switchboard_connect(swboard, host, port))
		msn_switchboard_destroy(swboard);

	g_free(host);
}

static void
xfr_cmd(MsnCmdProc *cmdproc, MsnCommand *cmd)
{
	char *host;
	int port;

	if (strcmp(cmd->params[1], "SB") && strcmp(cmd->params[1], "NS"))
	{
		/* Maybe we can have a generic bad command error. */
		purple_debug_error("msn", "Bad XFR command (%s)\n", cmd->params[1]);
		return;
	}

	msn_parse_socket(cmd->params[2], &host, &port);

	if (!strcmp(cmd->params[1], "SB")){
		purple_debug_error("msn", "This shouldn't be handled here.\n");
	}else if (!strcmp(cmd->params[1], "NS")){
		MsnSession *session;

		session = cmdproc->session;

		msn_session_set_login_step(session, MSN_LOGIN_STEP_TRANSFER);

		msn_notification_connect(session->notification, host, port);
	}

	g_free(host);
}

static void
gcf_cmd_post(MsnCmdProc *cmdproc, MsnCommand *cmd, char *payload,
			 size_t len)
{
	/*get the payload content*/
	purple_debug_info("MaYuan","GCF{%s}\n",cmd->payload);
}

static void
gcf_cmd(MsnCmdProc *cmdproc, MsnCommand *cmd)
{
	purple_debug_info("MaYuan","Processing GCF... \n");
	cmdproc->last_cmd->payload_cb  = gcf_cmd_post;
	return;
}

static void
sbs_cmd(MsnCmdProc *cmdproc, MsnCommand *cmd)
{
	purple_debug_info("MaYuan","Processing SBS... \n");
	if(cmd->payload_len == 0){
		return;
	}
	/*get the payload content*/
}

/*
 * Get the UBX's PSM info
 * Post it to the User status
 * Thanks for Chris <ukdrizzle@yahoo.co.uk>'s code
 */
static void
ubx_cmd_post(MsnCmdProc *cmdproc, MsnCommand *cmd, char *payload,
			 size_t len)
{
	MsnSession *session;
	PurpleAccount *account;
	PurpleConnection *gc;
	MsnUser *user;
	const char *passport;
<<<<<<< HEAD
	char *psm_str, *currentmedia_str;
=======
	char *psm_str;
>>>>>>> 41553771

	/*get the payload content*/
//	purple_debug_info("MaYuan","UBX {%s} payload{%s}\n",cmd->params[0], cmd->payload);

	session = cmdproc->session;
	account = session->account;
	gc = purple_account_get_connection(account);

	passport = cmd->params[0];
	user = msn_userlist_find_user(session->userlist, passport);
	
	psm_str = msn_get_psm(cmd->payload,len);
<<<<<<< HEAD
	currentmedia_str = msn_parse_currentmedia(
	                                 msn_get_currentmedia(cmd->payload, len));

	msn_user_set_statusline(user, psm_str);
	msn_user_set_currentmedia(user, currentmedia_str);
	msn_user_update(user);

	g_free(psm_str);
	g_free(currentmedia_str);
=======
	msn_user_set_statusline(user, psm_str);
	msn_user_update(user);

	g_free(psm_str);
>>>>>>> 41553771
}

static void
ubx_cmd(MsnCmdProc *cmdproc, MsnCommand *cmd)
{
	purple_debug_info("MaYuan","UBX... \n");
	if(cmd->payload_len == 0){
		return;
	}
	cmdproc->last_cmd->payload_cb  = ubx_cmd_post;
}

static void
uux_cmd(MsnCmdProc *cmdproc, MsnCommand *cmd)
{
	purple_debug_info("MaYuan","UUX... \n");
}

/**************************************************************************
 * Message Types
 **************************************************************************/

static void
profile_msg(MsnCmdProc *cmdproc, MsnMessage *msg)
{
	MsnSession *session;
	const char *value;
	const char *clLastChange;

	purple_debug_info("MaYuan","profile_msg... \n");
	session = cmdproc->session;

	if (strcmp(msg->remote_user, "Hotmail"))
		/* This isn't an official message. */
		return;

	if ((value = msn_message_get_attr(msg, "kv")) != NULL){
		if (session->passport_info.kv != NULL)
			g_free(session->passport_info.kv);

		session->passport_info.kv = g_strdup(value);
	}

	if ((value = msn_message_get_attr(msg, "sid")) != NULL){
		if (session->passport_info.sid != NULL)
			g_free(session->passport_info.sid);

		session->passport_info.sid = g_strdup(value);
	}

	if ((value = msn_message_get_attr(msg, "MSPAuth")) != NULL){
		if (session->passport_info.mspauth != NULL)
			g_free(session->passport_info.mspauth);

		purple_debug_info("MaYuan","MSPAuth:%s\n",value);
		session->passport_info.mspauth = g_strdup(value);
	}

	if ((value = msn_message_get_attr(msg, "ClientIP")) != NULL){
		if (session->passport_info.client_ip != NULL)
			g_free(session->passport_info.client_ip);

		session->passport_info.client_ip = g_strdup(value);
	}

<<<<<<< HEAD
	if ((value = msn_message_get_attr(msg, "ClientPort")) != NULL){
		session->passport_info.client_port = ntohs(atoi(value));
	}
=======
	if ((value = msn_message_get_attr(msg, "ClientPort")) != NULL)
{	
	session->passport_info.client_port = ntohs(atoi(value));
}
>>>>>>> 41553771

	if ((value = msn_message_get_attr(msg, "LoginTime")) != NULL)
		session->passport_info.sl = atol(value);

	/*starting retrieve the contact list*/
	msn_userlist_load(session);
	
	msn_session_set_bnode(session);
	session->contact = msn_contact_new(session);
	clLastChange = purple_blist_node_get_string(msn_session_get_bnode(session),"CLLastChange");
	msn_get_contact_list(session->contact, clLastChange);
//	msn_contact_connect(session->contact);
}

static void
initial_email_msg(MsnCmdProc *cmdproc, MsnMessage *msg)
{
	MsnSession *session;
	PurpleConnection *gc;
	GHashTable *table;
	const char *unread;

	session = cmdproc->session;
	gc = session->account->gc;

	if (strcmp(msg->remote_user, "Hotmail"))
		/* This isn't an official message. */
		return;

	if (session->passport_info.file == NULL)
	{
		MsnTransaction *trans;
		trans = msn_transaction_new(cmdproc, "URL", "%s", "INBOX");
		msn_transaction_queue_cmd(trans, msg->cmd);

		msn_cmdproc_send_trans(cmdproc, trans);

		return;
	}

	if (!purple_account_get_check_mail(session->account))
		return;

	table = msn_message_get_hashtable_from_body(msg);

	unread = g_hash_table_lookup(table, "Inbox-Unread");

	if (unread != NULL)
	{
		int count = atoi(unread);

		if (count > 0)
		{
			const char *passport;
			const char *url;

			passport = msn_user_get_passport(session->user);
			url = session->passport_info.file;

			purple_notify_emails(gc, atoi(unread), FALSE, NULL, NULL,
							   &passport, &url, NULL, NULL);
		}
	}

	g_hash_table_destroy(table);
}

/*offline Message notification process*/
static void
initial_mdata_msg(MsnCmdProc *cmdproc, MsnMessage *msg)
{
	MsnSession *session;
	char **elems, **cur, **tokens;

//	purple_debug_info("MaYuan","mdata...{%s} \n",msg->body);

//	/*time debug*/
	{
	const char *timestr;
	time_t t;
	struct tm *tm;
	char datestr[]="2006-07-15T07:21:26+0700";
	GDate *date;
	time(&t);
	tm = gmtime(&t);
	timestr = purple_utf8_strftime("%a, %d %b %Y %T %Z", tm);
//	strftime(datestr,strlen(datestr),"%a",tm);
	date = g_date_new();
	g_date_set_parse(date,datestr);
	purple_debug_info("MaYuan","date is NULL?date valid%d\n",g_date_valid(date));
	g_date_free(date);
	purple_debug_info("MaYuan","utf8 time:{%s}\n",timestr);
	}

	/*new a oim session*/
	session = cmdproc->session;
	session->oim = msn_oim_new(session);
//	msn_oim_connect(session->oim);

	/*parse offline message data*/
	elems = g_strsplit(msg->body, "\r\n", 0);
	for (cur = elems; *cur != NULL; cur++){
		const char *key, *value;

//		purple_debug_info("MaYuan","cur:{%s}\n",*cur);
		tokens = g_strsplit(*cur, ": ", 2);

		key = tokens[0];
		value = tokens[1];

		/*if not MIME content ,then return*/
		if ((key != NULL) && (!strcmp(key, "Mail-Data")) ){
//			purple_debug_info("MaYuan","data:{%s}\n",value);
			msn_parse_oim_msg(session->oim,value);
			g_strfreev(tokens);
			break;
		}

		g_strfreev(tokens);
	}

	g_strfreev(elems);
/* test code for add group*/
//	msn_add_group(session,"hello");
}

/*offline Message Notification*/
static void
delete_oim_msg(MsnCmdProc *cmdproc, MsnMessage *msg)
{
}

static void
email_msg(MsnCmdProc *cmdproc, MsnMessage *msg)
{
	MsnSession *session;
	PurpleConnection *gc;
	GHashTable *table;
	char *from, *subject, *tmp;

	session = cmdproc->session;
	gc = session->account->gc;

	if (strcmp(msg->remote_user, "Hotmail"))
		/* This isn't an official message. */
		return;

	if (session->passport_info.file == NULL)
	{
		MsnTransaction *trans;
		trans = msn_transaction_new(cmdproc, "URL", "%s", "INBOX");
		msn_transaction_queue_cmd(trans, msg->cmd);

		msn_cmdproc_send_trans(cmdproc, trans);

		return;
	}

	if (!purple_account_get_check_mail(session->account))
		return;

	table = msn_message_get_hashtable_from_body(msg);

	from = subject = NULL;

	tmp = g_hash_table_lookup(table, "From");
	if (tmp != NULL)
		from = purple_mime_decode_field(tmp);

	tmp = g_hash_table_lookup(table, "Subject");
	if (tmp != NULL)
		subject = purple_mime_decode_field(tmp);

	purple_notify_email(gc,
					  (subject != NULL ? subject : ""),
					  (from != NULL ?  from : ""),
					  msn_user_get_passport(session->user),
					  session->passport_info.file, NULL, NULL);

	if (from != NULL)
		g_free(from);

	if (subject != NULL)
		g_free(subject);

	g_hash_table_destroy(table);
}

static void
system_msg(MsnCmdProc *cmdproc, MsnMessage *msg)
{
	GHashTable *table;
	const char *type_s;

	if (strcmp(msg->remote_user, "Hotmail"))
		/* This isn't an official message. */
		return;

	table = msn_message_get_hashtable_from_body(msg);

	if ((type_s = g_hash_table_lookup(table, "Type")) != NULL)
	{
		int type = atoi(type_s);
		char buf[MSN_BUF_LEN];
		int minutes;

		switch (type)
		{
			case 1:
				minutes = atoi(g_hash_table_lookup(table, "Arg1"));
				g_snprintf(buf, sizeof(buf), ngettext(
							"The MSN server will shut down for maintenance "
							"in %d minute. You will automatically be "
							"signed out at that time.  Please finish any "
							"conversations in progress.\n\nAfter the "
							"maintenance has been completed, you will be "
							"able to successfully sign in.",
							"The MSN server will shut down for maintenance "
							"in %d minutes. You will automatically be "
							"signed out at that time.  Please finish any "
							"conversations in progress.\n\nAfter the "
							"maintenance has been completed, you will be "
							"able to successfully sign in.", minutes),
						minutes);
			default:
				break;
		}

		if (*buf != '\0')
			purple_notify_info(cmdproc->session->account->gc, NULL, buf, NULL);
	}

	g_hash_table_destroy(table);
}

void
msn_notification_add_buddy(MsnNotification *notification, const char *list,
						   const char *who, const char *store_name,
						   const char *group_id)
{
	MsnCmdProc *cmdproc;
	xmlnode *adl_node;
	char *payload;
	int payload_len;
<<<<<<< HEAD

	cmdproc = notification->servconn->cmdproc;

	if (strcmp(list, "FL") != 0){
	}

	adl_node = xmlnode_new("ml");
	adl_node->child = NULL;

	msn_add_contact_xml(adl_node,who,1,1);

	payload = xmlnode_to_str(adl_node,&payload_len);
	xmlnode_free(adl_node);
	if(msn_user_is_yahoo(notification->session->account,who)){
		msn_notification_fqy_yahoo(notification->session, who);
	}else{
=======

	cmdproc = notification->servconn->cmdproc;

	adl_node = xmlnode_new("ml");
	adl_node->child = NULL;

	msn_add_contact_xml(adl_node,who,1,1);

	payload = xmlnode_to_str(adl_node,&payload_len);
	xmlnode_free(adl_node);
	if (msn_user_is_yahoo(notification->session->account,who))
	{
		msn_notification_fqy_yahoo(notification->session, who);
	}
	else
	{
>>>>>>> 41553771
		msn_notification_post_adl(notification->servconn->cmdproc,
							payload,payload_len);
	}
}

void
msn_notification_rem_buddy(MsnNotification *notification, const char *list,
						   const char *who, const char *group_id)
{
	MsnCmdProc *cmdproc;
	MsnTransaction *trans;
	xmlnode *rml_node;
	char *payload;
	int payload_len;

	cmdproc = notification->servconn->cmdproc;

	rml_node = xmlnode_new("ml");
	rml_node->child = NULL;

	msn_add_contact_xml(rml_node,who,1,1);

	payload = xmlnode_to_str(rml_node,&payload_len);
	xmlnode_free(rml_node);

	purple_debug_info("MaYuan","RML{%s}\n",payload);
	trans = msn_transaction_new(cmdproc, "RML","%d",strlen(payload));
	msn_transaction_set_payload(trans, payload, strlen(payload));
	msn_cmdproc_send_trans(cmdproc, trans);
}

/**************************************************************************
 * Init
 **************************************************************************/
void
msn_notification_init(void)
{
	/* TODO: check prp, blp */

	cbs_table = msn_table_new();

	/* Synchronous */
	msn_table_add_cmd(cbs_table, "CHG", "CHG", NULL);
	msn_table_add_cmd(cbs_table, "CHG", "ILN", iln_cmd);
	msn_table_add_cmd(cbs_table, "ADL", "ILN", iln_cmd);
	msn_table_add_cmd(cbs_table, "REM", "REM", rem_cmd);
	msn_table_add_cmd(cbs_table, "USR", "USR", usr_cmd);
	msn_table_add_cmd(cbs_table, "USR", "XFR", xfr_cmd);
	msn_table_add_cmd(cbs_table, "USR", "GCF", gcf_cmd);
	msn_table_add_cmd(cbs_table, "SYN", "SYN", syn_cmd);
	msn_table_add_cmd(cbs_table, "CVR", "CVR", cvr_cmd);
	msn_table_add_cmd(cbs_table, "VER", "VER", ver_cmd);
	msn_table_add_cmd(cbs_table, "REA", "REA", rea_cmd);
	msn_table_add_cmd(cbs_table, "PRP", "PRP", prp_cmd);
	msn_table_add_cmd(cbs_table, "BLP", "BLP", blp_cmd);
//	msn_table_add_cmd(cbs_table, "BLP", "BLP", NULL);
	msn_table_add_cmd(cbs_table, "REG", "REG", reg_cmd);
	msn_table_add_cmd(cbs_table, "ADG", "ADG", adg_cmd);
	msn_table_add_cmd(cbs_table, "RMG", "RMG", rmg_cmd);
	msn_table_add_cmd(cbs_table, "XFR", "XFR", xfr_cmd);

	/* Asynchronous */
	msn_table_add_cmd(cbs_table, NULL, "IPG", ipg_cmd);
	msn_table_add_cmd(cbs_table, NULL, "MSG", msg_cmd);
	msn_table_add_cmd(cbs_table, NULL, "UBM", ubm_cmd);
	msn_table_add_cmd(cbs_table, NULL, "GCF", gcf_cmd);
	msn_table_add_cmd(cbs_table, NULL, "SBS", sbs_cmd);
	msn_table_add_cmd(cbs_table, NULL, "NOT", not_cmd);

	msn_table_add_cmd(cbs_table, NULL, "CHL", chl_cmd);
	msn_table_add_cmd(cbs_table, NULL, "RML", rml_cmd);
	msn_table_add_cmd(cbs_table, NULL, "ADL", adl_cmd);
	msn_table_add_cmd(cbs_table, NULL, "FQY", fqy_cmd);

	msn_table_add_cmd(cbs_table, NULL, "QRY", NULL);
	msn_table_add_cmd(cbs_table, NULL, "QNG", NULL);
	msn_table_add_cmd(cbs_table, NULL, "FLN", fln_cmd);
	msn_table_add_cmd(cbs_table, NULL, "NLN", nln_cmd);
	msn_table_add_cmd(cbs_table, NULL, "ILN", iln_cmd);
	msn_table_add_cmd(cbs_table, NULL, "OUT", out_cmd);
	msn_table_add_cmd(cbs_table, NULL, "RNG", rng_cmd);

	msn_table_add_cmd(cbs_table, NULL, "UBX", ubx_cmd);
	msn_table_add_cmd(cbs_table, NULL, "UUX", uux_cmd);

	msn_table_add_cmd(cbs_table, NULL, "URL", url_cmd);

	msn_table_add_cmd(cbs_table, "fallback", "XFR", xfr_cmd);

	msn_table_add_error(cbs_table, "ADD", add_error);
	msn_table_add_error(cbs_table, "REG", reg_error);
	msn_table_add_error(cbs_table, "RMG", rmg_error);
	/* msn_table_add_error(cbs_table, "REA", rea_error); */
	msn_table_add_error(cbs_table, "USR", usr_error);

	msn_table_add_msg_type(cbs_table,
						   "text/x-msmsgsprofile",
						   profile_msg);
	/*initial OIM notification*/
	msn_table_add_msg_type(cbs_table,
							"text/x-msmsgsinitialmdatanotification",
							initial_mdata_msg);	
	/*OIM notification when user online*/
	msn_table_add_msg_type(cbs_table,
							"text/x-msmsgsoimnotification",
							initial_mdata_msg);	
	msn_table_add_msg_type(cbs_table,
						   "text/x-msmsgsinitialemailnotification",
						   initial_email_msg);
	msn_table_add_msg_type(cbs_table,
						   "text/x-msmsgsemailnotification",
						   email_msg);
	/*delete an offline Message notification*/
	msn_table_add_msg_type(cbs_table,
							"text/x-msmsgsactivemailnotification",
						   delete_oim_msg);
	msn_table_add_msg_type(cbs_table,
						   "application/x-msmsgssystemmessage",
						   system_msg);
}

void
msn_notification_end(void)
{
	msn_table_destroy(cbs_table);
}
<|MERGE_RESOLUTION|>--- conflicted
+++ resolved
@@ -311,9 +311,11 @@
 
 	g_snprintf(proto_str, sizeof(proto_str), "MSNP%d", session->protocol_ver);
 
-	for (i = 1; i < cmd->param_count -1; i++){
+	for (i = 1; i < cmd->param_count -1; i++)
+	{
 		purple_debug_info("MaYuan","%s,proto_str:%s\n",cmd->params[i],proto_str);
-		if (strcmp(cmd->params[i], proto_str) >= 0)	{
+		if (strcmp(cmd->params[i], proto_str) >= 0)
+		{
 			protocol_supported = TRUE;
 			break;
 		}
@@ -395,15 +397,13 @@
 	}
 	/* NOTE: cmd is not always cmdproc->last_cmd, sometimes cmd is a queued
 	 * command and we are processing it */
-<<<<<<< HEAD
-	if (cmd->payload == NULL){
-=======
 	if (cmd->payload == NULL)
 	{
->>>>>>> 41553771
 		cmdproc->last_cmd->payload_cb  = msg_cmd_post;
 		cmdproc->servconn->payload_len = atoi(cmd->params[2]);
-	}else{
+	}
+	else
+	{
 		g_return_if_fail(cmd->payload_cb != NULL);
 
 		purple_debug_info("MaYuan","MSG payload:{%s}\n",cmd->payload);
@@ -904,14 +904,9 @@
 
 	msn_user_set_friendly_name(user, friendly);
 
-<<<<<<< HEAD
-	if (session->protocol_ver >= 9 && cmd->param_count == 8){
+	if (session->protocol_ver >= 9 && cmd->param_count == 8)
+	{
 		msnobj = msn_object_new_from_string(purple_url_decode(cmd->params[6]));
-=======
-	if (session->protocol_ver >= 9 && cmd->param_count == 8)
-	{
-		msnobj = msn_object_new_from_string(purple_url_decode(cmd->params[5]));
->>>>>>> 41553771
 		msn_user_set_object(user, msnobj);
 	}
 
@@ -964,20 +959,15 @@
 		msn_user_set_friendly_name(user, friendly);
 	}
 
-<<<<<<< HEAD
-	if (session->protocol_ver >= 9){
-		if (cmd->param_count == 7){
-			msnobj = msn_object_new_from_string(purple_url_decode(cmd->params[5]));
-=======
 	if (session->protocol_ver >= 9)
 	{
 		if (cmd->param_count == 7)
 		{
-			msnobj =
-				msn_object_new_from_string(purple_url_decode(cmd->params[4]));
->>>>>>> 41553771
+			msnobj = msn_object_new_from_string(purple_url_decode(cmd->params[5]));
 			msn_user_set_object(user, msnobj);
-		}else{
+		}
+		else
+		{
 			msn_user_set_object(user, NULL);
 		}
 	}
@@ -1394,9 +1384,12 @@
 
 	msn_parse_socket(cmd->params[2], &host, &port);
 
-	if (!strcmp(cmd->params[1], "SB")){
+	if (!strcmp(cmd->params[1], "SB"))
+	{
 		purple_debug_error("msn", "This shouldn't be handled here.\n");
-	}else if (!strcmp(cmd->params[1], "NS")){
+	}
+	else if (!strcmp(cmd->params[1], "NS"))
+	{
 		MsnSession *session;
 
 		session = cmdproc->session;
@@ -1449,11 +1442,7 @@
 	PurpleConnection *gc;
 	MsnUser *user;
 	const char *passport;
-<<<<<<< HEAD
 	char *psm_str, *currentmedia_str;
-=======
-	char *psm_str;
->>>>>>> 41553771
 
 	/*get the payload content*/
 //	purple_debug_info("MaYuan","UBX {%s} payload{%s}\n",cmd->params[0], cmd->payload);
@@ -1466,7 +1455,6 @@
 	user = msn_userlist_find_user(session->userlist, passport);
 	
 	psm_str = msn_get_psm(cmd->payload,len);
-<<<<<<< HEAD
 	currentmedia_str = msn_parse_currentmedia(
 	                                 msn_get_currentmedia(cmd->payload, len));
 
@@ -1476,12 +1464,6 @@
 
 	g_free(psm_str);
 	g_free(currentmedia_str);
-=======
-	msn_user_set_statusline(user, psm_str);
-	msn_user_update(user);
-
-	g_free(psm_str);
->>>>>>> 41553771
 }
 
 static void
@@ -1532,7 +1514,8 @@
 		session->passport_info.sid = g_strdup(value);
 	}
 
-	if ((value = msn_message_get_attr(msg, "MSPAuth")) != NULL){
+	if ((value = msn_message_get_attr(msg, "MSPAuth")) != NULL)
+	{
 		if (session->passport_info.mspauth != NULL)
 			g_free(session->passport_info.mspauth);
 
@@ -1540,23 +1523,18 @@
 		session->passport_info.mspauth = g_strdup(value);
 	}
 
-	if ((value = msn_message_get_attr(msg, "ClientIP")) != NULL){
+	if ((value = msn_message_get_attr(msg, "ClientIP")) != NULL)
+	{
 		if (session->passport_info.client_ip != NULL)
 			g_free(session->passport_info.client_ip);
 
 		session->passport_info.client_ip = g_strdup(value);
 	}
 
-<<<<<<< HEAD
-	if ((value = msn_message_get_attr(msg, "ClientPort")) != NULL){
+	if ((value = msn_message_get_attr(msg, "ClientPort")) != NULL)
+	{
 		session->passport_info.client_port = ntohs(atoi(value));
 	}
-=======
-	if ((value = msn_message_get_attr(msg, "ClientPort")) != NULL)
-{	
-	session->passport_info.client_port = ntohs(atoi(value));
-}
->>>>>>> 41553771
 
 	if ((value = msn_message_get_attr(msg, "LoginTime")) != NULL)
 		session->passport_info.sl = atol(value);
@@ -1767,7 +1745,7 @@
 		{
 			case 1:
 				minutes = atoi(g_hash_table_lookup(table, "Arg1"));
-				g_snprintf(buf, sizeof(buf), ngettext(
+				g_snprintf(buf, sizeof(buf), dngettext(PACKAGE, 
 							"The MSN server will shut down for maintenance "
 							"in %d minute. You will automatically be "
 							"signed out at that time.  Please finish any "
@@ -1801,24 +1779,6 @@
 	xmlnode *adl_node;
 	char *payload;
 	int payload_len;
-<<<<<<< HEAD
-
-	cmdproc = notification->servconn->cmdproc;
-
-	if (strcmp(list, "FL") != 0){
-	}
-
-	adl_node = xmlnode_new("ml");
-	adl_node->child = NULL;
-
-	msn_add_contact_xml(adl_node,who,1,1);
-
-	payload = xmlnode_to_str(adl_node,&payload_len);
-	xmlnode_free(adl_node);
-	if(msn_user_is_yahoo(notification->session->account,who)){
-		msn_notification_fqy_yahoo(notification->session, who);
-	}else{
-=======
 
 	cmdproc = notification->servconn->cmdproc;
 
@@ -1835,7 +1795,6 @@
 	}
 	else
 	{
->>>>>>> 41553771
 		msn_notification_post_adl(notification->servconn->cmdproc,
 							payload,payload_len);
 	}
