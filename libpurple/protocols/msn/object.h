--- conflicted
+++ resolved
@@ -251,27 +251,25 @@
  */
 PurpleStoredImage *msn_object_get_image(const MsnObject *obj);
 
-<<<<<<< HEAD
+/**
+ * Returns a MsnObject's url value.
+ *
+ * @param obj The object.
+ *
+ * @return The url value.
+ */
+const char *msn_object_get_url(const MsnObject *obj);
+
+/**
+ * Returns a MsnObject's url1 value.
+ *
+ * @param obj The object.
+ *
+ * @return The url1 value.
+ */
+const char *msn_object_get_url1(const MsnObject *obj);
+
 MsnObject * msn_object_find_local(const char *sha1);
-=======
-/**
- * Returns a MsnObject's url value.
- *
- * @param obj The object.
- *
- * @return The url value.
- */
-const char *msn_object_get_url(const MsnObject *obj);
-
-/**
- * Returns a MsnObject's url1 value.
- *
- * @param obj The object.
- *
- * @return The url1 value.
- */
-const char *msn_object_get_url1(const MsnObject *obj);
->>>>>>> bfddcef1
 
 void msn_object_set_local(MsnObject *obj);
 
