/**
 * @file servconn.c Server connection functions
 *
 * purple
 *
 * Purple is the legal property of its developers, whose names are too numerous
 * to list here.  Please refer to the COPYRIGHT file distributed with this
 * source distribution.
 *
 * This program is free software; you can redistribute it and/or modify
 * it under the terms of the GNU General Public License as published by
 * the Free Software Foundation; either version 2 of the License, or
 * (at your option) any later version.
 *
 * This program is distributed in the hope that it will be useful,
 * but WITHOUT ANY WARRANTY; without even the implied warranty of
 * MERCHANTABILITY or FITNESS FOR A PARTICULAR PURPOSE.  See the
 * GNU General Public License for more details.
 *
 * You should have received a copy of the GNU General Public License
 * along with this program; if not, write to the Free Software
 * Foundation, Inc., 59 Temple Place, Suite 330, Boston, MA  02111-1307  USA
 */
#include "msn.h"
#include "servconn.h"
#include "error.h"

static void read_cb(gpointer data, gint source, PurpleInputCondition cond);

/**************************************************************************
 * Main
 **************************************************************************/

MsnServConn *
msn_servconn_new(MsnSession *session, MsnServConnType type)
{
	MsnServConn *servconn;

	g_return_val_if_fail(session != NULL, NULL);

	servconn = g_new0(MsnServConn, 1);

	servconn->type = type;

	servconn->session = session;
	servconn->cmdproc = msn_cmdproc_new(session);
	servconn->cmdproc->servconn = servconn;

	servconn->httpconn = msn_httpconn_new(servconn);

	servconn->num = session->servconns_count++;

	servconn->tx_buf = purple_circ_buffer_new(MSN_BUF_LEN);
	servconn->tx_handler = -1;

	return servconn;
}

void
msn_servconn_destroy(MsnServConn *servconn)
{
	g_return_if_fail(servconn != NULL);

	if (servconn->processing)
	{
		servconn->wasted = TRUE;
		return;
	}

	if (servconn->connected)
		msn_servconn_disconnect(servconn);

	if (servconn->destroy_cb)
		servconn->destroy_cb(servconn);

	if (servconn->httpconn != NULL)
		msn_httpconn_destroy(servconn->httpconn);

	g_free(servconn->host);

	purple_circ_buffer_destroy(servconn->tx_buf);
	if (servconn->tx_handler > 0)
		purple_input_remove(servconn->tx_handler);

	msn_cmdproc_destroy(servconn->cmdproc);
	g_free(servconn);
}

void
msn_servconn_set_connect_cb(MsnServConn *servconn,
							void (*connect_cb)(MsnServConn *))
{
	g_return_if_fail(servconn != NULL);
	servconn->connect_cb = connect_cb;
}

void
msn_servconn_set_disconnect_cb(MsnServConn *servconn,
							   void (*disconnect_cb)(MsnServConn *))
{
	g_return_if_fail(servconn != NULL);

	servconn->disconnect_cb = disconnect_cb;
}

void
msn_servconn_set_destroy_cb(MsnServConn *servconn,
							void (*destroy_cb)(MsnServConn *))
{
	g_return_if_fail(servconn != NULL);

	servconn->destroy_cb = destroy_cb;
}

/**************************************************************************
 * Utility
 **************************************************************************/

void
msn_servconn_got_error(MsnServConn *servconn, MsnServConnError error)
{
	char *tmp;
	const char *reason;

	const char *names[] = { "Notification", "Switchboard" };
	const char *name;

	name = names[servconn->type];

	switch (error)
	{
		case MSN_SERVCONN_ERROR_CONNECT:
			reason = _("Unable to connect"); break;
		case MSN_SERVCONN_ERROR_WRITE:
			reason = _("Writing error"); break;
		case MSN_SERVCONN_ERROR_READ:
			reason = _("Reading error"); break;
		default:
			reason = _("Unknown error"); break;
	}

	purple_debug_error("msn", "Connection error from %s server (%s): %s\n",
					 name, servconn->host, reason);
	tmp = g_strdup_printf(_("Connection error from %s server:\n%s"),
						  name, reason);

	if (servconn->type == MSN_SERVCONN_NS)
	{
		msn_session_set_error(servconn->session, MSN_ERROR_SERVCONN, tmp);
	}
	else if (servconn->type == MSN_SERVCONN_SB)
	{
		MsnSwitchBoard *swboard;
		swboard = servconn->cmdproc->data;
		if (swboard != NULL)
			swboard->error = MSN_SB_ERROR_CONNECTION;
	}

	msn_servconn_disconnect(servconn);

	g_free(tmp);
}

/**************************************************************************
 * Connect
 **************************************************************************/

static void
<<<<<<< HEAD
connect_cb(gpointer data, gint source, PurpleInputCondition cond)
=======
connect_cb(gpointer data, gint source, GaimInputCondition cond)
>>>>>>> 41553771
{
	MsnServConn *servconn = data;

	servconn = data;
	servconn->connect_data = NULL;
	servconn->processing = FALSE;

	if (servconn->wasted)
	{
		if (source >= 0)
			close(source);
		msn_servconn_destroy(servconn);
		return;
	}

	servconn->fd = source;

	if (source >= 0)
	{
		servconn->connected = TRUE;

		/* Someone wants to know we connected. */
		servconn->connect_cb(servconn);
		servconn->inpa = purple_input_add(servconn->fd, PURPLE_INPUT_READ,
			read_cb, data);
	}
	else
	{
		msn_servconn_got_error(servconn, MSN_SERVCONN_ERROR_CONNECT);
	}
}

gboolean
msn_servconn_connect(MsnServConn *servconn, const char *host, int port)
{
	MsnSession *session;

	g_return_val_if_fail(servconn != NULL, FALSE);
	g_return_val_if_fail(host     != NULL, FALSE);
	g_return_val_if_fail(port      > 0,    FALSE);

	session = servconn->session;

	if (servconn->connected)
		msn_servconn_disconnect(servconn);

	g_free(servconn->host);
	servconn->host = g_strdup(host);

	if (session->http_method)
	{
		/* HTTP Connection. */

		if (!servconn->httpconn->connected)
			if (!msn_httpconn_connect(servconn->httpconn, host, port))
				return FALSE;;

		servconn->connected = TRUE;
		servconn->httpconn->virgin = TRUE;

		/* Someone wants to know we connected. */
		servconn->connect_cb(servconn);

		return TRUE;
	}

	servconn->connect_data = purple_proxy_connect(NULL, session->account,
			host, port, connect_cb, servconn);

	if (servconn->connect_data != NULL)
	{
		servconn->processing = TRUE;
		return TRUE;
<<<<<<< HEAD
	}else{
=======
	}
	else
	{
>>>>>>> 41553771
		return FALSE;
	}
}

void
msn_servconn_disconnect(MsnServConn *servconn)
{
	g_return_if_fail(servconn != NULL);

	if (!servconn->connected)
	{
		/* We could not connect. */
		if (servconn->disconnect_cb != NULL)
			servconn->disconnect_cb(servconn);

		return;
	}

	if (servconn->session->http_method)
	{
		/* Fake disconnection. */
		if (servconn->disconnect_cb != NULL)
			servconn->disconnect_cb(servconn);

		return;
	}

	if (servconn->connect_data != NULL)
	{
		purple_proxy_connect_cancel(servconn->connect_data);
		servconn->connect_data = NULL;
	}

	if (servconn->inpa > 0)
	{
		purple_input_remove(servconn->inpa);
		servconn->inpa = 0;
	}

	close(servconn->fd);

	servconn->rx_buf = NULL;
	servconn->rx_len = 0;
	servconn->payload_len = 0;

	servconn->connected = FALSE;

	if (servconn->disconnect_cb != NULL)
		servconn->disconnect_cb(servconn);
}

static void
servconn_write_cb(gpointer data, gint source, PurpleInputCondition cond)
{
	MsnServConn *servconn = data;
	int ret, writelen;

	writelen = purple_circ_buffer_get_max_read(servconn->tx_buf);

	if (writelen == 0) {
		purple_input_remove(servconn->tx_handler);
		servconn->tx_handler = -1;
		return;
	}

	ret = write(servconn->fd, servconn->tx_buf->outptr, writelen);

	if (ret < 0 && errno == EAGAIN)
		return;
	else if (ret <= 0) {
		msn_servconn_got_error(servconn, MSN_SERVCONN_ERROR_WRITE);
		return;
	}

	purple_circ_buffer_mark_read(servconn->tx_buf, ret);
}

ssize_t
msn_servconn_write(MsnServConn *servconn, const char *buf, size_t len)
{
	ssize_t ret = 0;

	g_return_val_if_fail(servconn != NULL, 0);

	if (!servconn->session->http_method)
	{
		if (servconn->tx_handler == -1) {
			switch (servconn->type)
			{
				case MSN_SERVCONN_NS:
				case MSN_SERVCONN_SB:
					ret = write(servconn->fd, buf, len);
					break;
#if 0
				case MSN_SERVCONN_DC:
					ret = write(servconn->fd, &buf, sizeof(len));
					ret = write(servconn->fd, buf, len);
					break;
#endif
				default:
					ret = write(servconn->fd, buf, len);
					break;
			}
		} else {
			ret = -1;
			errno = EAGAIN;
		}

		if (ret < 0 && errno == EAGAIN)
			ret = 0;
		if (ret < len) {
			if (servconn->tx_handler == -1)
				servconn->tx_handler = purple_input_add(
					servconn->fd, PURPLE_INPUT_WRITE,
					servconn_write_cb, servconn);
			purple_circ_buffer_append(servconn->tx_buf, buf + ret,
				len - ret);
		}
	}
	else
	{
		ret = msn_httpconn_write(servconn->httpconn, buf, len);
	}

	if (ret == -1)
	{
		msn_servconn_got_error(servconn, MSN_SERVCONN_ERROR_WRITE);
	}

	return ret;
}

static void
read_cb(gpointer data, gint source, PurpleInputCondition cond)
{
	MsnServConn *servconn;
	MsnSession *session;
	char buf[MSN_BUF_LEN];
	char *cur, *end, *old_rx_buf;
	int len, cur_len;

	servconn = data;
	session = servconn->session;

	len = read(servconn->fd, buf, sizeof(buf) - 1);

	if (len < 0 && errno == EAGAIN)
		return;
	else if (len <= 0)
	{
		purple_debug_error("msn", "servconn read error, len: %d error: %s\n", len, strerror(errno));
		msn_servconn_got_error(servconn, MSN_SERVCONN_ERROR_READ);

		return;
	}

	buf[len] = '\0';

	servconn->rx_buf = g_realloc(servconn->rx_buf, len + servconn->rx_len + 1);
	memcpy(servconn->rx_buf + servconn->rx_len, buf, len + 1);
	servconn->rx_len += len;

	end = old_rx_buf = servconn->rx_buf;

	servconn->processing = TRUE;

	do
	{
		cur = end;

		if (servconn->payload_len)
		{
			if (servconn->payload_len > servconn->rx_len)
				/* The payload is still not complete. */
				break;

			cur_len = servconn->payload_len;
			end += cur_len;
		}
		else
		{
			end = strstr(cur, "\r\n");

			if (end == NULL)
				/* The command is still not complete. */
				break;

			*end = '\0';
			end += 2;
			cur_len = end - cur;
		}

		servconn->rx_len -= cur_len;

		if (servconn->payload_len){
			msn_cmdproc_process_payload(servconn->cmdproc, cur, cur_len);
			servconn->payload_len = 0;
		}else{
			msn_cmdproc_process_cmd_text(servconn->cmdproc, cur);
			servconn->payload_len = servconn->cmdproc->last_cmd->payload_len;
		}
	} while (servconn->connected && !servconn->wasted && servconn->rx_len > 0);

	if (servconn->connected && !servconn->wasted)
	{
		if (servconn->rx_len > 0)
			servconn->rx_buf = g_memdup(cur, servconn->rx_len);
		else
			servconn->rx_buf = NULL;
	}

	servconn->processing = FALSE;

	if (servconn->wasted)
		msn_servconn_destroy(servconn);

	g_free(old_rx_buf);
}

#if 0
static int
create_listener(int port)
{
	int fd;
	const int on = 1;

#if 0
	struct addrinfo hints;
	struct addrinfo *c, *res;
	char port_str[5];

	snprintf(port_str, sizeof(port_str), "%d", port);

	memset(&hints, 0, sizeof(hints));

	hints.ai_flags = AI_PASSIVE;
	hints.ai_family = AF_UNSPEC;
	hints.ai_socktype = SOCK_STREAM;

	if (getaddrinfo(NULL, port_str, &hints, &res) != 0)
	{
		purple_debug_error("msn", "Could not get address info: %s.\n",
						 port_str);
		return -1;
	}

	for (c = res; c != NULL; c = c->ai_next)
	{
		fd = socket(c->ai_family, c->ai_socktype, c->ai_protocol);

		if (fd < 0)
			continue;

		setsockopt(fd, SOL_SOCKET, SO_REUSEADDR, &on, sizeof(on));

		if (bind(fd, c->ai_addr, c->ai_addrlen) == 0)
			break;

		close(fd);
	}

	if (c == NULL)
	{
		purple_debug_error("msn", "Could not find socket: %s.\n", port_str);
		return -1;
	}

	freeaddrinfo(res);
#else
	struct sockaddr_in sockin;

	fd = socket(AF_INET, SOCK_STREAM, 0);

	if (fd < 0)
		return -1;

	if (setsockopt(fd, SOL_SOCKET, SO_REUSEADDR, (char *)&on, sizeof(on)) != 0)
	{
		close(fd);
		return -1;
	}

	memset(&sockin, 0, sizeof(struct sockaddr_in));
	sockin.sin_family = AF_INET;
	sockin.sin_port = htons(port);

	if (bind(fd, (struct sockaddr *)&sockin, sizeof(struct sockaddr_in)) != 0)
	{
		close(fd);
		return -1;
	}
#endif

	if (listen (fd, 4) != 0)
	{
		close (fd);
		return -1;
	}

	fcntl(fd, F_SETFL, O_NONBLOCK);

	return fd;
}
#endif<|MERGE_RESOLUTION|>--- conflicted
+++ resolved
@@ -166,11 +166,7 @@
  **************************************************************************/
 
 static void
-<<<<<<< HEAD
 connect_cb(gpointer data, gint source, PurpleInputCondition cond)
-=======
-connect_cb(gpointer data, gint source, GaimInputCondition cond)
->>>>>>> 41553771
 {
 	MsnServConn *servconn = data;
 
@@ -244,13 +240,9 @@
 	{
 		servconn->processing = TRUE;
 		return TRUE;
-<<<<<<< HEAD
-	}else{
-=======
 	}
 	else
 	{
->>>>>>> 41553771
 		return FALSE;
 	}
 }
@@ -445,10 +437,13 @@
 
 		servconn->rx_len -= cur_len;
 
-		if (servconn->payload_len){
+		if (servconn->payload_len)
+		{
 			msn_cmdproc_process_payload(servconn->cmdproc, cur, cur_len);
 			servconn->payload_len = 0;
-		}else{
+		}
+		else
+		{
 			msn_cmdproc_process_cmd_text(servconn->cmdproc, cur);
 			servconn->payload_len = servconn->cmdproc->last_cmd->payload_len;
 		}
