--- conflicted
+++ resolved
@@ -174,7 +174,7 @@
 		g_free(password);
 		msn_nexus_destroy(nexus);
 		session->nexus = NULL;
-		return FALSE;
+		return;
 	}
 
 	/*
@@ -216,9 +216,4 @@
 	soap = msn_soap_message_new(NULL, xmlnode_from_str(tail, -1));
 	msn_soap_message_send(nexus->session, soap, MSN_TWN_SERVER, TWN_POST_URL,
 		nexus_got_response_cb, nexus);
-<<<<<<< HEAD
-
-	return TRUE;
-=======
->>>>>>> 44151322
-}
+}
