--- conflicted
+++ resolved
@@ -41,19 +41,11 @@
 	{
 		MsnSession *session = data->gc->proto_data;
 		MsnUserList *userlist = session->userlist;
-<<<<<<< HEAD
 
 		msn_userlist_add_buddy(userlist, data->who, MSN_LIST_FL, data->group);
 	}
 
-	if (data->group != NULL)
-		g_free(data->group);
-=======
-
-		msn_userlist_add_buddy(userlist, data->who, MSN_LIST_FL, data->group);
-	}
->>>>>>> 41553771
-
+	g_free(data->group);
 	g_free(data->who);
 	g_free(data);
 }
@@ -65,19 +57,11 @@
 	{
 		MsnSession *session = data->gc->proto_data;
 		MsnUserList *userlist = session->userlist;
-<<<<<<< HEAD
 
 		msn_userlist_rem_buddy(userlist, data->who, MSN_LIST_FL, data->group);
 	}
 
-	if (data->group != NULL)
-		g_free(data->group);
-=======
-
-		msn_userlist_rem_buddy(userlist, data->who, MSN_LIST_FL, data->group);
-	}
->>>>>>> 41553771
-
+	g_free(data->group);
 	g_free(data->who);
 	g_free(data);
 }
@@ -105,13 +89,16 @@
 						  purple_account_get_username(account),
 						  purple_account_get_protocol_name(account));
 
-	if (group_name != NULL){
+	if (group_name != NULL)
+	{
 		reason = g_strdup_printf(_("%s on the local list is "
 								   "inside the group \"%s\" but not on "
 								   "the server list. "
 								   "Do you want this buddy to be added?"),
 								 passport, group_name);
-	}else{
+	}
+	else
+	{
 		reason = g_strdup_printf(_("%s is on the local list but "
 								   "not on the server list. "
 								   "Do you want this buddy to be added?"),
@@ -126,18 +113,11 @@
 	if (group_name != NULL)
 		group = purple_find_group(group_name);
 
-<<<<<<< HEAD
-	if (group != NULL){
-		buddy = purple_find_buddy_in_group(account, passport, group);
-	}else{
-		buddy = purple_find_buddy(account, passport);
-	}
-=======
 	if (group != NULL)
 		buddy = purple_find_buddy_in_group(account, passport, group);
 	else
 		buddy = purple_find_buddy(account, passport);
->>>>>>> 41553771
+	}
 
 	if (buddy != NULL)
 		purple_blist_remove_buddy(buddy);
