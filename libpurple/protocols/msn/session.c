/**
 * @file session.c MSN session functions
 *
 * purple
 *
 * Purple is the legal property of its developers, whose names are too numerous
 * to list here.  Please refer to the COPYRIGHT file distributed with this
 * source distribution.
 *
 * This program is free software; you can redistribute it and/or modify
 * it under the terms of the GNU General Public License as published by
 * the Free Software Foundation; either version 2 of the License, or
 * (at your option) any later version.
 *
 * This program is distributed in the hope that it will be useful,
 * but WITHOUT ANY WARRANTY; without even the implied warranty of
 * MERCHANTABILITY or FITNESS FOR A PARTICULAR PURPOSE.  See the
 * GNU General Public License for more details.
 *
 * You should have received a copy of the GNU General Public License
 * along with this program; if not, write to the Free Software
 * Foundation, Inc., 59 Temple Place, Suite 330, Boston, MA  02111-1307  USA
 */
#include "msn.h"
#include "session.h"
#include "notification.h"

#include "dialog.h"

MsnSession *
msn_session_new(PurpleAccount *account)
{
	MsnSession *session;

	g_return_val_if_fail(account != NULL, NULL);

	session = g_new0(MsnSession, 1);

	session->account = account;
	session->notification = msn_notification_new(session);
	session->userlist = msn_userlist_new(session);

	session->user = msn_user_new(session->userlist,
								 purple_account_get_username(account), NULL);
	session->bnode = NULL;
	
	/*if you want to chat with Yahoo Messenger*/
	//session->protocol_ver = WLM_YAHOO_PROT_VER;
	session->protocol_ver = WLM_PROT_VER;
	session->conv_seq = 1;

	return session;
}

void
msn_session_destroy(MsnSession *session)
{
	g_return_if_fail(session != NULL);

	session->destroying = TRUE;

	if (session->connected)
		msn_session_disconnect(session);

	if (session->notification != NULL)
		msn_notification_destroy(session->notification);

	while (session->switches != NULL)
		msn_switchboard_destroy(session->switches->data);

	while (session->slplinks != NULL)
		msn_slplink_destroy(session->slplinks->data);

	msn_userlist_destroy(session->userlist);

	g_free(session->passport_info.t);
	g_free(session->passport_info.p);
	g_free(session->passport_info.kv);
	g_free(session->passport_info.sid);
	g_free(session->passport_info.mspauth);
	g_free(session->passport_info.client_ip);

	if (session->passport_info.file != NULL)
	{
		g_unlink(session->passport_info.file);
		g_free(session->passport_info.file);
	}

	if (session->sync != NULL)
		msn_sync_destroy(session->sync);

	if (session->nexus != NULL)
		msn_nexus_destroy(session->nexus);

	if (session->contact != NULL)
		msn_contact_destroy(session->contact);
	if (session->oim != NULL)
		msn_oim_destroy(session->oim);

	if (session->user != NULL)
		msn_user_destroy(session->user);

	g_free(session);
}

gboolean
msn_session_connect(MsnSession *session, const char *host, int port,
					gboolean http_method)
{
	g_return_val_if_fail(session != NULL, FALSE);
	g_return_val_if_fail(!session->connected, TRUE);

	session->connected = TRUE;
	session->http_method = http_method;

	if (session->notification == NULL)
	{
		purple_debug_error("msn", "This shouldn't happen\n");
		g_return_val_if_reached(FALSE);
	}

	if (msn_notification_connect(session->notification, host, port))
	{
		return TRUE;
	}

	return FALSE;
}

void
msn_session_disconnect(MsnSession *session)
{
	g_return_if_fail(session != NULL);
	g_return_if_fail(session->connected);

	session->connected = FALSE;

	while (session->switches != NULL)
		msn_switchboard_close(session->switches->data);

	if (session->notification != NULL)
		msn_notification_close(session->notification);
}

/* TODO: This must go away when conversation is redesigned */
MsnSwitchBoard *
msn_session_find_swboard(MsnSession *session, const char *username)
{
	GList *l;

	g_return_val_if_fail(session  != NULL, NULL);
	g_return_val_if_fail(username != NULL, NULL);

	for (l = session->switches; l != NULL; l = l->next)
	{
		MsnSwitchBoard *swboard;

		swboard = l->data;

		if ((swboard->im_user != NULL) && !strcmp(username, swboard->im_user))
			return swboard;
	}

	return NULL;
}

/*get the conversation*/
PurpleConversation *
msn_session_get_conv(MsnSession *session,const char *passport)
{
	PurpleAccount *account;
	PurpleConversation * conv;

	g_return_val_if_fail(session != NULL, NULL);
	account = session->account;

	conv = purple_find_conversation_with_account(PURPLE_CONV_TYPE_IM,
									passport, account);
	if(conv == NULL){
		conv = purple_conversation_new(PURPLE_CONV_TYPE_IM, account, passport);
	}
	return conv;
}

/* put Message to User Conversation
 *
 * 	passport - the one want to talk to you
 */
void
msn_session_report_user(MsnSession *session,const char *passport,char *msg,PurpleMessageFlags flags)
{
	PurpleConversation * conv;

	if ((conv = msn_session_get_conv(session,passport)) != NULL){
		purple_conversation_write(conv, NULL, msg, flags, time(NULL));
	}
}

MsnSwitchBoard *
msn_session_find_swboard_with_conv(MsnSession *session, PurpleConversation *conv)
{
	GList *l;

	g_return_val_if_fail(session  != NULL, NULL);
	g_return_val_if_fail(conv != NULL, NULL);

	for (l = session->switches; l != NULL; l = l->next)
	{
		MsnSwitchBoard *swboard;

		swboard = l->data;

		if (swboard->conv == conv)
			return swboard;
	}

	return NULL;
}

MsnSwitchBoard *
msn_session_find_swboard_with_id(const MsnSession *session, int chat_id)
{
	GList *l;

	g_return_val_if_fail(session != NULL, NULL);
	g_return_val_if_fail(chat_id >= 0,    NULL);

	for (l = session->switches; l != NULL; l = l->next)
	{
		MsnSwitchBoard *swboard;

		swboard = l->data;

		if (swboard->chat_id == chat_id)
			return swboard;
	}

	return NULL;
}

MsnSwitchBoard *
msn_session_get_swboard(MsnSession *session, const char *username,
						MsnSBFlag flag)
{
	MsnSwitchBoard *swboard;

	g_return_val_if_fail(session != NULL, NULL);

	swboard = msn_session_find_swboard(session, username);

	if (swboard == NULL)
	{
		swboard = msn_switchboard_new(session);
		swboard->im_user = g_strdup(username);
		msn_switchboard_request(swboard);
		msn_switchboard_request_add_user(swboard, username);
	}

	swboard->flag |= flag;

	return swboard;
}

/*setup the bnode, for MSN SOAP contact/address book op*/
void 
msn_session_set_bnode(MsnSession *session)
<<<<<<< HEAD
{
	PurpleBlistNode *gnode, *cnode, *bnode;
	PurpleConnection *gc = purple_account_get_connection(session->account);

	g_return_if_fail(gc != NULL);

	for (gnode = purple_get_blist()->root; gnode; gnode = gnode->next){
		if(!PURPLE_BLIST_NODE_IS_GROUP(gnode))
			continue;
		for(cnode = gnode->child; cnode; cnode = cnode->next) {
			if(!PURPLE_BLIST_NODE_IS_CONTACT(cnode))
				continue;
			for(bnode = cnode->child; bnode; bnode = bnode->next) {
				PurpleBuddy *b;
				if(!PURPLE_BLIST_NODE_IS_BUDDY(bnode))
					continue;
				b = (PurpleBuddy *)bnode;
				if(b->account == gc->account){
					session->bnode = bnode;
					return;
				}
			}
		}
	}
	session->bnode = NULL;
}

/*get bnode*/
PurpleBlistNode *
msn_session_get_bnode(MsnSession *session)
{
#if 1
	return session->bnode;
#else
	return purple_get_blist()->root;
#endif
}

static void
msn_session_sync_users(MsnSession *session)
=======
>>>>>>> 41553771
{
	PurpleBlistNode *gnode, *cnode, *bnode;
	PurpleConnection *gc = purple_account_get_connection(session->account);

	g_return_if_fail(gc != NULL);

	/* The core used to use msn_add_buddy to add all buddies before
	 * being logged in. This no longer happens, so we manually iterate
	 * over the whole buddy list to identify sync issues. 
	 */
	for (gnode = purple_get_blist()->root; gnode; gnode = gnode->next){
		PurpleGroup *group = (PurpleGroup *)gnode;
		const char *group_name = group->name;
		if(!PURPLE_BLIST_NODE_IS_GROUP(gnode))
			continue;
		if(!g_strcasecmp(group_name, MSN_INDIVIDUALS_GROUP_NAME)
						||	!g_strcasecmp(group_name,MSN_NON_IM_GROUP_NAME)){
			continue;
		}
		for(cnode = gnode->child; cnode; cnode = cnode->next) {
			if(!PURPLE_BLIST_NODE_IS_CONTACT(cnode))
				continue;
			for(bnode = cnode->child; bnode; bnode = bnode->next) {
				PurpleBuddy *b;
				if(!PURPLE_BLIST_NODE_IS_BUDDY(bnode))
					continue;
				b = (PurpleBuddy *)bnode;
				if(b->account == gc->account){
<<<<<<< HEAD
=======
					session->bnode = bnode;
					return;
				}
			}
		}
	}
	session->bnode = NULL;
}

/*get bnode*/
PurpleBlistNode *
msn_session_get_bnode(MsnSession *session)
{
#if 1
	return session->bnode;
#else
	return purple_get_blist()->root;
#endif
}

static void
msn_session_sync_users(MsnSession *session)
{
	PurpleBlistNode *gnode, *cnode, *bnode;
	PurpleConnection *gc = purple_account_get_connection(session->account);

	g_return_if_fail(gc != NULL);

	/* The core used to use msn_add_buddy to add all buddies before
	 * being logged in. This no longer happens, so we manually iterate
	 * over the whole buddy list to identify sync issues. 
	 */
	for (gnode = purple_get_blist()->root; gnode; gnode = gnode->next) {
		PurpleGroup *group = (PurpleGroup *)gnode;
		const char *group_name = group->name;
		if(!PURPLE_BLIST_NODE_IS_GROUP(gnode))
			continue;
		if(!g_strcasecmp(group_name, MSN_INDIVIDUALS_GROUP_NAME)
						||	!g_strcasecmp(group_name,MSN_NON_IM_GROUP_NAME)){
			continue;
		}
		for(cnode = gnode->child; cnode; cnode = cnode->next) {
			if(!PURPLE_BLIST_NODE_IS_CONTACT(cnode))
				continue;
			for(bnode = cnode->child; bnode; bnode = bnode->next) {
				PurpleBuddy *b;
				if(!PURPLE_BLIST_NODE_IS_BUDDY(bnode))
					continue;
				b = (PurpleBuddy *)bnode;
				if(purple_buddy_get_account(b) == purple_connection_get_account(gc)) {
>>>>>>> 41553771
					MsnUser *remote_user;
					gboolean found = FALSE;

					purple_debug_info("MaYuan","buddy name:%s,group name:%s\n",b->name,group_name);
					remote_user = msn_userlist_find_user(session->userlist, b->name);

<<<<<<< HEAD
					if ((remote_user != NULL) && (remote_user->list_op & MSN_LIST_FL_OP)){
=======
					if ((remote_user != NULL) && (remote_user->list_op & MSN_LIST_FL_OP))
					{
>>>>>>> 41553771
						const char *group_id;
						GList *l;

						purple_debug_info("MaYuan","remote user:{%s}\n",b->name);
						group_id = msn_userlist_find_group_id(remote_user->userlist,
								group_name);
						if(group_id == NULL){
							continue;
						}
						purple_debug_info("MaYuan","group_id:{%s}\n",group_id);

<<<<<<< HEAD
						for (l = remote_user->group_ids; l != NULL; l = l->next){
							purple_debug_info("MaYuan","l->data:{%s}\n",l->data);
							if (!g_strcasecmp(group_id ,l->data)){
=======
						for (l = remote_user->group_ids; l != NULL; l = l->next)
						{
							purple_debug_info("MaYuan","l->data:{%s}\n",l->data);
							if (!g_strcasecmp(group_id ,l->data))
							{
>>>>>>> 41553771
								found = TRUE;
								break;
							}
						}
					}

					if (!found){
						/* The user was not on the server list or not in that group
						 * on the server list */
						msn_show_sync_issue(session, b->name, group_name);
					}
				}
			}
		}
	}
}

void
msn_session_set_error(MsnSession *session, MsnErrorType error,
					  const char *info)
{
	PurpleConnection *gc;
	char *msg;

	gc = purple_account_get_connection(session->account);

	switch (error)
	{
		case MSN_ERROR_SERVCONN:
			msg = g_strdup(info);
			break;
		case MSN_ERROR_UNSUPPORTED_PROTOCOL:
			msg = g_strdup(_("Our protocol is not supported by the "
							 "server."));
			break;
		case MSN_ERROR_HTTP_MALFORMED:
			msg = g_strdup(_("Error parsing HTTP."));
			break;
		case MSN_ERROR_SIGN_OTHER:
			gc->wants_to_die = TRUE;
			msg = g_strdup(_("You have signed on from another location."));
			break;
		case MSN_ERROR_SERV_UNAVAILABLE:
			msg = g_strdup(_("The MSN servers are temporarily "
							 "unavailable. Please wait and try "
							 "again."));
			break;
		case MSN_ERROR_SERV_DOWN:
			msg = g_strdup(_("The MSN servers are going down "
							 "temporarily."));
			break;
		case MSN_ERROR_AUTH:
			msg = g_strdup_printf(_("Unable to authenticate: %s"),
								  (info == NULL ) ?
								  _("Unknown error") : info);
			break;
		case MSN_ERROR_BAD_BLIST:
			msg = g_strdup(_("Your MSN buddy list is temporarily "
							 "unavailable. Please wait and try "
							 "again."));
			break;
		default:
			msg = g_strdup(_("Unknown error."));
			break;
	}

	msn_session_disconnect(session);

	purple_connection_error(gc, msg);

	g_free(msg);
}

static const char *
get_login_step_text(MsnSession *session)
{
	const char *steps_text[] = {
		_("Connecting"),
		_("Handshaking"),
		_("Transferring"),
		_("Handshaking"),
		_("Starting authentication"),
		_("Getting cookie"),
		_("Authenticating"),
		_("Sending cookie"),
		_("Retrieving buddy list")
	};

	return steps_text[session->login_step];
}

void
msn_session_set_login_step(MsnSession *session, MsnLoginStep step)
{
	PurpleConnection *gc;

	/* Prevent the connection progress going backwards, eg. if we get
	 * transferred several times during login */
	if (session->login_step > step)
		return;

	/* If we're already logged in, we're probably here because of a
	 * mid-session XFR from the notification server, so we don't want to
	 * popup the connection progress dialog */
	if (session->logged_in)
		return;

	gc = session->account->gc;

	session->login_step = step;

	purple_connection_update_progress(gc, get_login_step_text(session), step,
									MSN_LOGIN_STEPS);
}

void
msn_session_finish_login(MsnSession *session)
{
	PurpleAccount *account;
	PurpleConnection *gc;
	char *icon;

	if (session->logged_in)
		return;

	account = session->account;
	gc = purple_account_get_connection(account);

	icon = purple_buddy_icons_get_full_path(purple_account_get_buddy_icon(session->account));
	msn_user_set_buddy_icon(session->user, icon);
	g_free(icon);

	session->logged_in = TRUE;

	msn_change_status(session);

	purple_connection_set_state(gc, PURPLE_CONNECTED);

	/* Sync users */
	msn_session_sync_users(session);
}
<|MERGE_RESOLUTION|>--- conflicted
+++ resolved
@@ -264,14 +264,17 @@
 /*setup the bnode, for MSN SOAP contact/address book op*/
 void 
 msn_session_set_bnode(MsnSession *session)
-<<<<<<< HEAD
 {
 	PurpleBlistNode *gnode, *cnode, *bnode;
 	PurpleConnection *gc = purple_account_get_connection(session->account);
 
 	g_return_if_fail(gc != NULL);
 
-	for (gnode = purple_get_blist()->root; gnode; gnode = gnode->next){
+	/* The core used to use msn_add_buddy to add all buddies before
+	 * being logged in. This no longer happens, so we manually iterate
+	 * over the whole buddy list to identify sync issues. */
+	for (gnode = purple_get_blist()->root; gnode; gnode = gnode->next)
+	{
 		if(!PURPLE_BLIST_NODE_IS_GROUP(gnode))
 			continue;
 		for(cnode = gnode->child; cnode; cnode = cnode->next) {
@@ -283,60 +286,6 @@
 					continue;
 				b = (PurpleBuddy *)bnode;
 				if(b->account == gc->account){
-					session->bnode = bnode;
-					return;
-				}
-			}
-		}
-	}
-	session->bnode = NULL;
-}
-
-/*get bnode*/
-PurpleBlistNode *
-msn_session_get_bnode(MsnSession *session)
-{
-#if 1
-	return session->bnode;
-#else
-	return purple_get_blist()->root;
-#endif
-}
-
-static void
-msn_session_sync_users(MsnSession *session)
-=======
->>>>>>> 41553771
-{
-	PurpleBlistNode *gnode, *cnode, *bnode;
-	PurpleConnection *gc = purple_account_get_connection(session->account);
-
-	g_return_if_fail(gc != NULL);
-
-	/* The core used to use msn_add_buddy to add all buddies before
-	 * being logged in. This no longer happens, so we manually iterate
-	 * over the whole buddy list to identify sync issues. 
-	 */
-	for (gnode = purple_get_blist()->root; gnode; gnode = gnode->next){
-		PurpleGroup *group = (PurpleGroup *)gnode;
-		const char *group_name = group->name;
-		if(!PURPLE_BLIST_NODE_IS_GROUP(gnode))
-			continue;
-		if(!g_strcasecmp(group_name, MSN_INDIVIDUALS_GROUP_NAME)
-						||	!g_strcasecmp(group_name,MSN_NON_IM_GROUP_NAME)){
-			continue;
-		}
-		for(cnode = gnode->child; cnode; cnode = cnode->next) {
-			if(!PURPLE_BLIST_NODE_IS_CONTACT(cnode))
-				continue;
-			for(bnode = cnode->child; bnode; bnode = bnode->next) {
-				PurpleBuddy *b;
-				if(!PURPLE_BLIST_NODE_IS_BUDDY(bnode))
-					continue;
-				b = (PurpleBuddy *)bnode;
-				if(b->account == gc->account){
-<<<<<<< HEAD
-=======
 					session->bnode = bnode;
 					return;
 				}
@@ -387,19 +336,13 @@
 					continue;
 				b = (PurpleBuddy *)bnode;
 				if(purple_buddy_get_account(b) == purple_connection_get_account(gc)) {
->>>>>>> 41553771
 					MsnUser *remote_user;
 					gboolean found = FALSE;
 
-					purple_debug_info("MaYuan","buddy name:%s,group name:%s\n",b->name,group_name);
-					remote_user = msn_userlist_find_user(session->userlist, b->name);
-
-<<<<<<< HEAD
-					if ((remote_user != NULL) && (remote_user->list_op & MSN_LIST_FL_OP)){
-=======
+					remote_user = msn_userlist_find_user(session->userlist, purple_buddy_get_name(b));
+
 					if ((remote_user != NULL) && (remote_user->list_op & MSN_LIST_FL_OP))
 					{
->>>>>>> 41553771
 						const char *group_id;
 						GList *l;
 
@@ -411,24 +354,19 @@
 						}
 						purple_debug_info("MaYuan","group_id:{%s}\n",group_id);
 
-<<<<<<< HEAD
-						for (l = remote_user->group_ids; l != NULL; l = l->next){
-							purple_debug_info("MaYuan","l->data:{%s}\n",l->data);
-							if (!g_strcasecmp(group_id ,l->data)){
-=======
 						for (l = remote_user->group_ids; l != NULL; l = l->next)
 						{
 							purple_debug_info("MaYuan","l->data:{%s}\n",l->data);
 							if (!g_strcasecmp(group_id ,l->data))
 							{
->>>>>>> 41553771
 								found = TRUE;
 								break;
 							}
 						}
 					}
 
-					if (!found){
+					if (!found)
+					{
 						/* The user was not on the server list or not in that group
 						 * on the server list */
 						msn_show_sync_issue(session, b->name, group_name);
