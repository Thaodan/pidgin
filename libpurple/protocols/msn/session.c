--- conflicted
+++ resolved
@@ -500,13 +500,9 @@
 
 	/* Sync users */
 	msn_session_sync_users(session);
-<<<<<<< HEAD
 	/* It seems that some accounts that haven't accessed hotmail for a while
 	 * and @msn.com accounts don't automatically get the initial email
 	 * notification so we always request it on login
 	 */
 	msn_cmdproc_send(session->notification->cmdproc, "URL", "%s", "INBOX");
 }
-=======
-}
->>>>>>> d1c05ea4
