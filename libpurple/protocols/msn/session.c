--- conflicted
+++ resolved
@@ -21,16 +21,11 @@
  * along with this program; if not, write to the Free Software
  * Foundation, Inc., 51 Franklin Street, Fifth Floor, Boston, MA  02111-1301  USA
  */
-<<<<<<< HEAD
 
 #include "internal.h"
 #include "debug.h"
 
 #include "error.h"
-=======
-#include "error.h"
-#include "msn.h"
->>>>>>> bfddcef1
 #include "msnutils.h"
 #include "session.h"
 #include "notification.h"
