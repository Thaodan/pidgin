--- conflicted
+++ resolved
@@ -21,66 +21,8 @@
  * along with this program; if not, write to the Free Software
  * Foundation, Inc., 51 Franklin Street, Fifth Floor, Boston, MA  02111-1301  USA
  */
-<<<<<<< HEAD
 #ifndef MSN_H
 #define MSN_H
-=======
-#ifndef _MSN_H_
-#define _MSN_H_
-
-#include "internal.h"
-
-#include "account.h"
-#include "accountopt.h"
-#include "blist.h"
-#include "connection.h"
-#include "conversation.h"
-#include "debug.h"
-#include "cipher.h"
-#include "notify.h"
-#include "privacy.h"
-#include "proxy.h"
-#include "prpl.h"
-#include "request.h"
-#include "servconn.h"
-#include "sslconn.h"
-#include "util.h"
-
-#include "ft.h"
-
-#include "msg.h"
-
-#define MSN_BUF_LEN 8192
-
-/* Windows Live Messenger Server*/
-#define MSN_SERVER "messenger.hotmail.com"
-#define MSN_HTTPCONN_SERVER "gateway.messenger.hotmail.com"
-#define MSN_PORT 1863
-#define WLM_PROT_VER		16
-
-#define WLM_MAX_PROTOCOL	16
-#define WLM_MIN_PROTOCOL	15
-
-#define MSN_TYPING_RECV_TIMEOUT 6
-#define MSN_TYPING_SEND_TIMEOUT	4
-
-#define PROFILE_URL "http://spaces.live.com/profile.aspx?mem="
-#define PHOTO_URL	" contactparams:photopreauthurl=\""
-
-#define BUDDY_ALIAS_MAXLEN 387
-
-#define MSN_CAM_GUID "4BD96FC0-AB17-4425-A14A-439185962DC8"
-#define MSN_CAM_REQUEST_GUID "1C9AA97E-9C05-4583-A3BD-908A196F1E92"
-#define MSN_FT_GUID "5D3E02AB-6190-11D3-BBBB-00C04F795683"
-#define MSN_OBJ_GUID "A4268EEC-FEC5-49E5-95C3-F126696BDBF6"
-
-#define MSN_CLIENTINFO \
-	"Client-Name: Purple/" VERSION "\r\n" \
-	"Chat-Logging: Y\r\n"
-
-/* Index into attention_types */
-#define MSN_NUDGE 0
->>>>>>> e13fb18d
 
 typedef enum
 {
@@ -139,7 +81,6 @@
 	MSN_CLIENT_VER_14_0 = 0xA0	/* MSNC10 */
 } MsnClientVerId;
 
-<<<<<<< HEAD
 #include "internal.h"
 
 #include "account.h"
@@ -168,9 +109,9 @@
 #define MSN_SERVER "messenger.hotmail.com"
 #define MSN_HTTPCONN_SERVER "gateway.messenger.hotmail.com"
 #define MSN_PORT 1863
-#define WLM_PROT_VER		15
+#define WLM_PROT_VER		16
 
-#define WLM_MAX_PROTOCOL	15
+#define WLM_MAX_PROTOCOL	16
 #define WLM_MIN_PROTOCOL	15
 
 #define MSN_TYPING_RECV_TIMEOUT 6
@@ -193,10 +134,7 @@
 /* Index into attention_types */
 #define MSN_NUDGE 0
 
-#define MSN_CLIENT_ID_VERSION      MSN_CLIENT_VER_7_0
-=======
 #define MSN_CLIENT_ID_VERSION      MSN_CLIENT_VER_9_0
->>>>>>> e13fb18d
 #define MSN_CLIENT_ID_CAPABILITIES (MSN_CLIENT_CAP_PACKET|MSN_CLIENT_CAP_INK_GIF|MSN_CLIENT_CAP_VOICEIM)
 #define MSN_CLIENT_ID_EXT_CAPS     (0)
 
