/**
 * @file command.c MSN command functions
 *
 * purple
 *
 * Purple is the legal property of its developers, whose names are too numerous
 * to list here.  Please refer to the COPYRIGHT file distributed with this
 * source distribution.
 *
 * This program is free software; you can redistribute it and/or modify
 * it under the terms of the GNU General Public License as published by
 * the Free Software Foundation; either version 2 of the License, or
 * (at your option) any later version.
 *
 * This program is distributed in the hope that it will be useful,
 * but WITHOUT ANY WARRANTY; without even the implied warranty of
 * MERCHANTABILITY or FITNESS FOR A PARTICULAR PURPOSE.  See the
 * GNU General Public License for more details.
 *
 * You should have received a copy of the GNU General Public License
 * along with this program; if not, write to the Free Software
 * Foundation, Inc., 59 Temple Place, Suite 330, Boston, MA  02111-1307  USA
 */
#include "msn.h"
#include "command.h"

/*local Function prototype*/
int msn_get_payload_position(char *str);
int msn_set_payload_len(MsnCommand *cmd);

static gboolean
is_num(char *str)
{
	char *c;
	for (c = str; *c; c++) {
		if (!(g_ascii_isdigit(*c)))
			return FALSE;
	}

	return TRUE;
}

/*
 * check the command is the command with payload content
 *  if it is	return TRUE
 *  else 		return FALSE
 */
static gboolean
msn_check_payload_cmd(char *str)
{
	if( (!strcmp(str,"ADL")) ||
		(!strcmp(str,"GCF")) ||
		(!strcmp(str,"SG")) ||
		(!strcmp(str,"MSG")) ||
		(!strcmp(str,"RML")) ||
		(!strcmp(str,"UBX")) ||
		(!strcmp(str,"UBN")) ||
		(!strcmp(str,"UUM")) ||
		(!strcmp(str,"UBM")) ||
		(!strcmp(str,"FQY")) ||
		(!strcmp(str,"UUN")) ||
		(!strcmp(str,"UUX"))){
			return TRUE;
		}

	return FALSE;
}

/*get the payload positon*/
int msn_get_payload_position(char *str)
{
	/*because MSG has "MSG hotmail hotmail [payload length]"*/
	if(!(strcmp(str,"MSG"))|| (!strcmp(str,"UBX")) ){
		return 2;
	}
	/*Yahoo User Message UBM 
	 * Format UBM email@yahoo.com 32 1 [payload length]*/
	if(!(strcmp(str,"UBM"))|| (!strcmp(str,"UUM")) ){
		return 3;
	}

	return 1;
}

/*
 * set command Payload length
 */
int
msn_set_payload_len(MsnCommand *cmd)
{
	char * param;

	if(msn_check_payload_cmd(cmd->command)){
		param = cmd->params[msn_get_payload_position(cmd->command)];
#if 0
		if(!(strcmp(cmd->command,"MSG"))){
			param = cmd->params[2];
		}else{
			param = cmd->params[1];
		}
#endif
		cmd->payload_len = is_num(param) ? atoi(param) : 0;
	}else{
		cmd->payload_len = 0;
	}
	return 0;
}

MsnCommand *
msn_command_from_string(const char *string)
{
	MsnCommand *cmd;
	char *tmp;
	char *param_start;

	g_return_val_if_fail(string != NULL, NULL);

	tmp = g_strdup(string);
	param_start = strchr(tmp, ' ');

	cmd = g_new0(MsnCommand, 1);
	cmd->command = tmp;

	if (param_start)
	{
		*param_start++ = '\0';
		cmd->params = g_strsplit(param_start, " ", 0);
	}

	if (cmd->params != NULL)
	{
		char *param;
		int c;

		for (c = 0; cmd->params[c]; c++);
		cmd->param_count = c;

		param = cmd->params[0];

		cmd->trId = is_num(param) ? atoi(param) : 0;
<<<<<<< HEAD
	}else{
=======
	}
	else
	{
>>>>>>> 41553771
		cmd->trId = 0;
	}

	/*add payload Length checking*/
	msn_set_payload_len(cmd);
<<<<<<< HEAD
	purple_debug_info("MaYuan","get payload len:%d\n",cmd->payload_len);
=======
	gaim_debug_info("MaYuan","get payload len:%d\n",cmd->payload_len);
>>>>>>> 41553771

	msn_command_ref(cmd);

	return cmd;
}

void
msn_command_destroy(MsnCommand *cmd)
{
	g_return_if_fail(cmd != NULL);

	if (cmd->ref_count > 0)
	{
		msn_command_unref(cmd);
		return;
	}

	if (cmd->payload != NULL)
		g_free(cmd->payload);

	g_free(cmd->command);
	g_strfreev(cmd->params);
	g_free(cmd);
}

MsnCommand *
msn_command_ref(MsnCommand *cmd)
{
	g_return_val_if_fail(cmd != NULL, NULL);

	cmd->ref_count++;
	return cmd;
}

MsnCommand *
msn_command_unref(MsnCommand *cmd)
{
	g_return_val_if_fail(cmd != NULL, NULL);
	g_return_val_if_fail(cmd->ref_count > 0, NULL);

	cmd->ref_count--;

	if (cmd->ref_count == 0)
	{
		msn_command_destroy(cmd);
		return NULL;
	}

	return cmd;
}<|MERGE_RESOLUTION|>--- conflicted
+++ resolved
@@ -138,23 +138,15 @@
 		param = cmd->params[0];
 
 		cmd->trId = is_num(param) ? atoi(param) : 0;
-<<<<<<< HEAD
-	}else{
-=======
 	}
 	else
 	{
->>>>>>> 41553771
 		cmd->trId = 0;
 	}
 
 	/*add payload Length checking*/
 	msn_set_payload_len(cmd);
-<<<<<<< HEAD
 	purple_debug_info("MaYuan","get payload len:%d\n",cmd->payload_len);
-=======
-	gaim_debug_info("MaYuan","get payload len:%d\n",cmd->payload_len);
->>>>>>> 41553771
 
 	msn_command_ref(cmd);
 
