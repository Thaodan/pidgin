--- conflicted
+++ resolved
@@ -936,10 +936,15 @@
 		
 		purple_debug_info("MaYuan","prepare to send offline Message\n");		
 		session = gc->proto_data;
-<<<<<<< HEAD
-		swboard = msn_session_get_swboard(session, who, MSN_SB_FLAG_IM);
-
-		msn_switchboard_send_msg(swboard, msg, TRUE);
+		/* XXX/khc: hack */
+		if (!session->oim)
+			session->oim = msn_oim_new(session);
+
+		oim = session->oim;
+		friendname = msn_encode_mime(account->username);
+		msn_oim_prep_send_msg_info(oim, purple_account_get_username(account),
+								   friendname, who,	message);
+		msn_oim_send_msg(oim);
 	}
 	else
 	{
@@ -969,18 +974,10 @@
 		imdata->flags = flags;
 		imdata->when = time(NULL);
 		g_idle_add(msn_send_me_im, imdata);
-=======
-		/* XXX/khc: hack */
-		if (!session->oim)
-			session->oim = msn_oim_new(session);
-
-		oim = session->oim;
-		friendname = msn_encode_mime(account->username);
-		msn_oim_prep_send_msg_info(oim, purple_account_get_username(account),
-								   friendname, who,	message);
-		msn_oim_send_msg(oim);
->>>>>>> 809589f5
-	}
+	}
+
+	msn_message_destroy(msg);
+
 	return 1;
 }
 
