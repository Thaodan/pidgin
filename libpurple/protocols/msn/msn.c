--- conflicted
+++ resolved
@@ -1423,12 +1423,8 @@
 {
 	MsnSession *session;
 	MsnUserList *userlist;
-<<<<<<< HEAD
 	const char *who, *gname;
-=======
-	const char *who;
 	MsnUser *user;
->>>>>>> 6623206f
 
 	session = gc->proto_data;
 	userlist = session->userlist;
@@ -1458,18 +1454,11 @@
 	/* XXX - Would group ever be NULL here?  I don't think so...
 	 * shx: Yes it should; MSN handles non-grouped buddies, and this is only
 	 * internal. */
-<<<<<<< HEAD
-	if (msn_userlist_find_user(userlist, who) != NULL) {
-		/* We already know this buddy. This function takes care of users
-		   already in the list and stuff... */
-		msn_userlist_add_buddy(userlist, who, gname);
-=======
 	user = msn_userlist_find_user(userlist, who);
 	if ((user != NULL) && (user->networkid != MSN_NETWORK_UNKNOWN)) {
 		/* We already know this buddy and their network. This function knows
 		   what to do with users already in the list and stuff... */
-		msn_userlist_add_buddy(userlist, who, group ? group->name : NULL);
->>>>>>> 6623206f
+		msn_userlist_add_buddy(userlist, who, gname);
 	} else {
 		/* We need to check the network for this buddy first */
 		msn_userlist_save_pending_buddy(userlist, who, gname);
