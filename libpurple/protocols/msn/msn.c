--- conflicted
+++ resolved
@@ -957,18 +957,11 @@
 		session = gc->proto_data;
 
 		friendname = msn_encode_mime(account->username);
-<<<<<<< HEAD
-		msn_oim_prep_send_msg_info(oim, purple_account_get_username(account),
-								   friendname, who,	message);
-		g_free(friendname);
-		msn_oim_send_msg(oim);
-=======
 		msn_oim_prep_send_msg_info(session->oim,
 			purple_account_get_username(account),
 			friendname, who,	message);
 		msn_oim_send_msg(session->oim);
 		g_free(friendname);
->>>>>>> 8eb7ccef
 	}
 
 	return 1;
