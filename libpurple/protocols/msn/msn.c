--- conflicted
+++ resolved
@@ -2865,119 +2865,6 @@
 	return 1525 - strlen(VERSION);
 }
 
-<<<<<<< HEAD
-=======
-static PurplePluginProtocolInfo prpl_info =
-{
-	sizeof(PurplePluginProtocolInfo),	/* struct_size */
-	OPT_PROTO_MAIL_CHECK|OPT_PROTO_INVITE_MESSAGE,
-	NULL,                               /* user_splits */
-	NULL,                               /* protocol_options */
-	{"png,gif", 0, 0, 96, 96, 0, PURPLE_ICON_SCALE_SEND},   /* icon_spec */
-	msn_list_icon,                      /* list_icon */
-	msn_list_emblems,                   /* list_emblems */
-	msn_status_text,                    /* status_text */
-	msn_tooltip_text,                   /* tooltip_text */
-	msn_status_types,                   /* away_states */
-	msn_blist_node_menu,                /* blist_node_menu */
-	NULL,                               /* chat_info */
-	NULL,                               /* chat_info_defaults */
-	msn_login,                          /* login */
-	msn_close,                          /* close */
-	msn_send_im,                        /* send_im */
-	NULL,                               /* set_info */
-	msn_send_typing,                    /* send_typing */
-	msn_get_info,                       /* get_info */
-	msn_set_status,                     /* set_away */
-	msn_set_idle,                       /* set_idle */
-	NULL,                               /* change_passwd */
-	msn_add_buddy,                      /* add_buddy */
-	NULL,                               /* add_buddies */
-	msn_rem_buddy,                      /* remove_buddy */
-	NULL,                               /* remove_buddies */
-	msn_add_permit,                     /* add_permit */
-	msn_add_deny,                       /* add_deny */
-	msn_rem_permit,                     /* rem_permit */
-	msn_rem_deny,                       /* rem_deny */
-	msn_set_permit_deny,                /* set_permit_deny */
-	NULL,                               /* join_chat */
-	NULL,                               /* reject chat invite */
-	NULL,                               /* get_chat_name */
-	msn_chat_invite,                    /* chat_invite */
-	msn_chat_leave,                     /* chat_leave */
-	msn_chat_send,                      /* chat_send */
-	msn_keepalive,                      /* keepalive */
-	NULL,                               /* register_user */
-	NULL,                               /* get_cb_info */
-	msn_alias_buddy,                    /* alias_buddy */
-	msn_group_buddy,                    /* group_buddy */
-	msn_rename_group,                   /* rename_group */
-	NULL,                               /* buddy_free */
-	msn_convo_closed,                   /* convo_closed */
-	msn_normalize,                      /* normalize */
-	msn_set_buddy_icon,                 /* set_buddy_icon */
-	msn_remove_group,                   /* remove_group */
-	NULL,                               /* get_cb_real_name */
-	NULL,                               /* set_chat_topic */
-	NULL,                               /* find_blist_chat */
-	NULL,                               /* roomlist_get_list */
-	NULL,                               /* roomlist_cancel */
-	NULL,                               /* roomlist_expand_category */
-	msn_can_receive_file,               /* can_receive_file */
-	msn_send_file,                      /* send_file */
-	msn_new_xfer,                       /* new_xfer */
-	msn_offline_message,                /* offline_message */
-	NULL,                               /* whiteboard_prpl_ops */
-	NULL,                               /* send_raw */
-	NULL,                               /* roomlist_room_serialize */
-	NULL,                               /* unregister_user */
-	msn_send_attention,                 /* send_attention */
-	msn_attention_types,                /* attention_types */
-	msn_get_account_text_table,         /* get_account_text_table */
-	NULL,                               /* initiate_media */
-	NULL,                               /* get_media_caps */
-	NULL,                               /* get_moods */
-	msn_set_public_alias,               /* set_public_alias */
-	msn_get_public_alias,               /* get_public_alias */
-	msn_get_max_message_size            /* get_max_message_size */
-};
-
-static PurplePluginInfo info =
-{
-	PURPLE_PLUGIN_MAGIC,
-	PURPLE_MAJOR_VERSION,
-	PURPLE_MINOR_VERSION,
-	PURPLE_PLUGIN_PROTOCOL,                           /**< type           */
-	NULL,                                             /**< ui_requirement */
-	0,                                                /**< flags          */
-	NULL,                                             /**< dependencies   */
-	PURPLE_PRIORITY_DEFAULT,                          /**< priority       */
-
-	"prpl-msn",                                       /**< id             */
-	"MSN",                                            /**< name           */
-	DISPLAY_VERSION,                                  /**< version        */
-	N_("Windows Live Messenger Protocol Plugin"),     /**< summary        */
-	N_("Windows Live Messenger Protocol Plugin"),     /**< description    */
-	NULL,                                             /**< author         */
-	PURPLE_WEBSITE,                                   /**< homepage       */
-
-	msn_load,                                         /**< load           */
-	msn_unload,                                       /**< unload         */
-	NULL,                                             /**< destroy        */
-
-	NULL,                                             /**< ui_info        */
-	&prpl_info,                                       /**< extra_info     */
-	NULL,                                             /**< prefs_info     */
-	msn_actions,
-
-	/* padding */
-	NULL,
-	NULL,
-	NULL,
-	NULL
-};
-
->>>>>>> 27ff6146
 static void
 msn_protocol_init(PurpleProtocol *protocol)
 {
