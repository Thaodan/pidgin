--- conflicted
+++ resolved
@@ -451,11 +451,14 @@
 
 	xfer = purple_xfer_new(gc->account, PURPLE_XFER_SEND, who);
 
-	slplink = msn_session_get_slplink(session, who);
-
-	xfer->data = slplink;
-
-	purple_xfer_set_init_fnc(xfer, t_msn_xfer_init);
+	if (xfer)
+	{
+		slplink = msn_session_get_slplink(session, who);
+
+		xfer->data = slplink;
+
+		purple_xfer_set_init_fnc(xfer, t_msn_xfer_init);
+	}
 
 	return xfer;
 }
@@ -499,47 +502,6 @@
 	return "msn";
 }
 
-<<<<<<< HEAD
-=======
-static void
-msn_list_emblems(PurpleBuddy *b, const char **se, const char **sw,
-				 const char **nw, const char **ne)
-{
-	MsnUser *user;
-	PurplePresence *presence;
-	const char *emblems[4] = { NULL, NULL, NULL, NULL };
-	int i = 0;
-
-	user = b->proto_data;
-	presence = purple_buddy_get_presence(b);
-
-	if (!purple_presence_is_online(presence))
-		emblems[i++] = "offline";
-	else if (purple_presence_is_status_active(presence, "busy") ||
-			 purple_presence_is_status_active(presence, "phone"))
-		emblems[i++] = "occupied";
-	else if (!purple_presence_is_available(presence))
-		emblems[i++] = "away";
-
-	if (user == NULL)
-	{
-		emblems[0] = "offline";
-	}
-	else
-	{
-		if (user->mobile)
-			emblems[i++] = "wireless";
-		if (!(user->list_op & (1 << MSN_LIST_RL)))
-			emblems[i++] = "nr";
-	}
-
-	*se = emblems[0];
-	*sw = emblems[1];
-	*nw = emblems[2];
-	*ne = emblems[3];
-}
-
->>>>>>> 41553771
 /*
  * Set the User status text
  * Add the PSM String Using "Name - PSM String" format
@@ -549,29 +511,21 @@
 {
 	PurplePresence *presence;
 	PurpleStatus *status;
-<<<<<<< HEAD
 	const char *msg, *name, *cmedia;
-=======
-	const char *msg, *name;
->>>>>>> 41553771
 	char *psm_str, *tmp2, *text;
 
 	presence = purple_buddy_get_presence(buddy);
 	status = purple_presence_get_active_status(presence);
 
 	msg = purple_status_get_attr_string(status, "message");
-<<<<<<< HEAD
 	cmedia=purple_status_get_attr_string(status, "currentmedia");
 
-=======
->>>>>>> 41553771
 	if (!purple_presence_is_available(presence) && !purple_presence_is_idle(presence)){
 		name = purple_status_get_name(status);
 	}else{
 		name = NULL;
 	}
 
-<<<<<<< HEAD
 	if (cmedia != NULL) {
 		if(name) {
 			tmp2 = g_strdup_printf("%s - %s", name, cmedia);
@@ -581,9 +535,6 @@
 		}
 		return text;
 	} else if (msg != NULL) {
-=======
-	if (msg != NULL) {
->>>>>>> 41553771
 		tmp2 = purple_markup_strip_html(msg);
 		if (name){
 			psm_str = g_strdup_printf("%s - %s", name, tmp2);
@@ -618,21 +569,15 @@
 	
 	if (purple_presence_is_online(presence))
 	{
-<<<<<<< HEAD
 		const char *psm, *currentmedia;
 		char *tmp;
 
 		psm = purple_status_get_attr_string(status, "message");
 		currentmedia = purple_status_get_attr_string(status, "currentmedia");
-=======
-		char *psm;
-		psm = msn_status_text(buddy);
->>>>>>> 41553771
 
 		purple_notify_user_info_add_pair(user_info, _("Status"),
 									   (purple_presence_is_idle(presence) ? _("Idle") : purple_status_get_name(status)));
 		if (psm) {
-<<<<<<< HEAD
 			tmp = g_markup_escape_text(psm, -1);
 			purple_notify_user_info_add_pair(user_info, _("PSM"), tmp);
 			g_free(tmp);
@@ -641,10 +586,6 @@
 			tmp = g_markup_escape_text(currentmedia, -1);
 			purple_notify_user_info_add_pair(user_info, _("Current media"), tmp);
 			g_free(tmp);
-=======
-			purple_notify_user_info_add_pair(user_info, _("PSM"), psm);
-			g_free(psm);
->>>>>>> 41553771
 		}
 	}
 	
@@ -677,58 +618,40 @@
 	status = purple_status_type_new_with_attrs(
 				PURPLE_STATUS_AVAILABLE, NULL, NULL, TRUE, TRUE, FALSE,
 				"message", _("Message"), purple_value_new(PURPLE_TYPE_STRING),
-<<<<<<< HEAD
 				"currentmedia", _("Current media"), purple_value_new(PURPLE_TYPE_STRING),
-=======
->>>>>>> 41553771
 				NULL);
 	types = g_list_append(types, status);
 
 	status = purple_status_type_new_with_attrs(
 			PURPLE_STATUS_AWAY, NULL, NULL, TRUE, TRUE, FALSE,
 			"message", _("Message"), purple_value_new(PURPLE_TYPE_STRING),
-<<<<<<< HEAD
 			"currentmedia", _("Current media"), purple_value_new(PURPLE_TYPE_STRING),
-=======
->>>>>>> 41553771
 			NULL);
 	types = g_list_append(types, status);
 
 	status = purple_status_type_new_with_attrs(
 			PURPLE_STATUS_AWAY, "brb", _("Be Right Back"), TRUE, TRUE, FALSE,
 			"message", _("Message"), purple_value_new(PURPLE_TYPE_STRING),
-<<<<<<< HEAD
 			"currentmedia", _("Current media"), purple_value_new(PURPLE_TYPE_STRING),
-=======
->>>>>>> 41553771
 			NULL);
 	types = g_list_append(types, status);
 
 	status = purple_status_type_new_with_attrs(
 			PURPLE_STATUS_AWAY, "busy", _("Busy"), TRUE, TRUE, FALSE,
 			"message", _("Message"), purple_value_new(PURPLE_TYPE_STRING),
-<<<<<<< HEAD
 			"currentmedia", _("Current media"), purple_value_new(PURPLE_TYPE_STRING),
-=======
->>>>>>> 41553771
 			NULL);
 	types = g_list_append(types, status);
 	status = purple_status_type_new_with_attrs(
 			PURPLE_STATUS_AWAY, "phone", _("On the Phone"), TRUE, TRUE, FALSE,
 			"message", _("Message"), purple_value_new(PURPLE_TYPE_STRING),
-<<<<<<< HEAD
 			"currentmedia", _("Current media"), purple_value_new(PURPLE_TYPE_STRING),
-=======
->>>>>>> 41553771
 			NULL);
 	types = g_list_append(types, status);
 	status = purple_status_type_new_with_attrs(
 			PURPLE_STATUS_AWAY, "lunch", _("Out to Lunch"), TRUE, TRUE, FALSE,
 			"message", _("Message"), purple_value_new(PURPLE_TYPE_STRING),
-<<<<<<< HEAD
 			"currentmedia", _("Current media"), purple_value_new(PURPLE_TYPE_STRING),
-=======
->>>>>>> 41553771
 			NULL);
 	types = g_list_append(types, status);
 
@@ -739,7 +662,11 @@
 	status = purple_status_type_new_full(PURPLE_STATUS_OFFLINE,
 			NULL, NULL, FALSE, TRUE, FALSE);
 	types = g_list_append(types, status);
-
+	
+	status = purple_status_type_new_full(PURPLE_STATUS_MOBILE,
+			"mobile", NULL, FALSE, FALSE, TRUE);
+	types = g_list_append(types, status);
+	
 	return types;
 }
 
@@ -860,9 +787,7 @@
 		gc->wants_to_die = TRUE;
 		purple_connection_error(gc,
 			_("SSL support is needed for MSN. Please install a supported "
-			  "SSL library. See http://purple.sf.net/faq-ssl.php for more "
-			  "information."));
-
+			  "SSL library."));
 		return;
 	}
 
@@ -909,6 +834,7 @@
 			PurpleMessageFlags flags)
 {
 	PurpleAccount *account;
+	PurpleBuddy *buddy = purple_find_buddy(gc->account, who);
 	MsnMessage *msg;
 	char *msgformat;
 	char *msgtext;
@@ -916,20 +842,16 @@
 	purple_debug_info("MaYuan","send IM {%s} to %s\n",message,who);
 	account = purple_connection_get_account(gc);
 
-	msn_import_html(message, &msgformat, &msgtext);
-	if(msn_user_is_online(account, who)||
-		msn_user_is_yahoo(account, who)){
-		/*User online,then send Online Instant Message*/
-
-		if (strlen(msgtext) + strlen(msgformat) + strlen(VERSION) > 1564)
-		{
-			g_free(msgformat);
-			g_free(msgtext);
-
-			return -E2BIG;
+	if (buddy) {
+		PurplePresence *p = purple_buddy_get_presence(buddy);
+		if (purple_presence_is_status_primitive_active(p, PURPLE_STATUS_MOBILE)) {
+			char *text = purple_markup_strip_html(message);
+			send_to_mobile(gc, who, text);
+			g_free(text);
+			return 1;
 		}
-
-<<<<<<< HEAD
+	}
+
 	msn_import_html(message, &msgformat, &msgtext);
 	if(msn_user_is_online(account, who)||
 		msn_user_is_yahoo(account, who)){
@@ -992,57 +914,6 @@
 			g_free(body_str);
 		}
 
-=======
-		msg = msn_message_new_plain(msgtext);
-		msg->remote_user = g_strdup(who);
-		msn_message_set_attr(msg, "X-MMS-IM-Format", msgformat);
-
-		g_free(msgformat);
-		g_free(msgtext);
-
-		purple_debug_info("MaYuan","prepare to send online Message\n");
-		if (g_ascii_strcasecmp(who, purple_account_get_username(account)))
-		{
-			MsnSession *session;
-			MsnSwitchBoard *swboard;
-
-			session = gc->proto_data;
-			if(msn_user_is_yahoo(account,who)){
-				/*we send the online and offline Message to Yahoo User via UBM*/
-				purple_debug_info("MaYuan","send to Yahoo User\n");
-				uum_send_msg(session,msg);
-			}else{
-				purple_debug_info("MaYuan","send via switchboard\n");
-				swboard = msn_session_get_swboard(session, who, MSN_SB_FLAG_IM);
-				msn_switchboard_send_msg(swboard, msg, TRUE);
-			}
-		}
-		else
-		{
-			char *body_str, *body_enc, *pre, *post;
-			const char *format;
-			/*
-			 * In MSN, you can't send messages to yourself, so
-			 * we'll fake like we received it ;)
-			 */
-			body_str = msn_message_to_string(msg);
-			body_enc = g_markup_escape_text(body_str, -1);
-			g_free(body_str);
-
-			format = msn_message_get_attr(msg, "X-MMS-IM-Format");
-			msn_parse_format(format, &pre, &post);
-			body_str = g_strdup_printf("%s%s%s", pre ? pre :  "",
-									   body_enc ? body_enc : "", post ? post : "");
-			g_free(body_enc);
-			g_free(pre);
-			g_free(post);
-
-			serv_got_typing_stopped(gc, who);
-			serv_got_im(gc, who, body_str, flags, time(NULL));
-			g_free(body_str);
-		}
-
->>>>>>> 41553771
 		msn_message_destroy(msg);
 	}else	{
 		/*send Offline Instant Message,only to MSN Passport User*/
@@ -2038,7 +1909,7 @@
 											   "This either means that the user does not exist, "
 											   "or that the user exists "
 											   "but has not created a public profile.") :
-										 _("Purple could not find "	/* This should never happen */
+										 _("Could not find "	/* This should never happen */
 										   "any information in the user's profile. "
 										   "The user most likely does not exist."))));
 	}
@@ -2181,6 +2052,71 @@
 	return TRUE;
 }
 
+static PurpleAccount *find_acct(const char *prpl, const char *acct_id)
+{
+	PurpleAccount *acct = NULL;
+
+	/* If we have a specific acct, use it */
+	if (acct_id) {
+		acct = purple_accounts_find(acct_id, prpl);
+		if (acct && !purple_account_is_connected(acct))
+			acct = NULL;
+	} else { /* Otherwise find an active account for the protocol */
+		GList *l = purple_accounts_get_all();
+		while (l) {
+			if (!strcmp(prpl, purple_account_get_protocol_id(l->data))
+					&& purple_account_is_connected(l->data)) {
+				acct = l->data;
+				break;
+			}
+			l = l->next;
+		}
+	}
+
+	return acct;
+}
+
+static gboolean msn_uri_handler(const char *proto, const char *cmd, GHashTable *params)
+{
+	char *acct_id = g_hash_table_lookup(params, "account");
+	PurpleAccount *acct;
+
+	if (g_ascii_strcasecmp(proto, "msnim"))
+		return FALSE;
+
+	acct = find_acct("prpl-msn", acct_id);
+
+	if (!acct)
+		return FALSE;
+
+	/* msnim:chat?contact=user@domain.tld */
+	if (!g_ascii_strcasecmp(cmd, "Chat")) {
+		char *sname = g_hash_table_lookup(params, "contact");
+		if (sname) {
+			PurpleConversation *conv = purple_find_conversation_with_account(
+				PURPLE_CONV_TYPE_IM, sname, acct);
+			if (conv == NULL)
+				conv = purple_conversation_new(PURPLE_CONV_TYPE_IM, acct, sname);
+			purple_conversation_present(conv);
+		}
+		/*else
+			**If pidgindialogs_im() was in the core, we could use it here.
+			 * It is all purple_request_* based, but I'm not sure it really belongs in the core
+			pidgindialogs_im();*/
+
+		return TRUE;
+	}
+	/* msnim:add?contact=user@domain.tld */
+	else if (!g_ascii_strcasecmp(cmd, "Add")) {
+		char *name = g_hash_table_lookup(params, "contact");
+		purple_blist_request_add_buddy(acct, name, NULL, NULL);
+		return TRUE;
+	}
+
+	return FALSE;
+}
+
+
 static PurplePluginProtocolInfo prpl_info =
 {
 	OPT_PROTO_MAIL_CHECK,
@@ -2188,7 +2124,7 @@
 	NULL,					/* protocol_options */
 	{"png", 0, 0, 96, 96, 0, PURPLE_ICON_SCALE_SEND},	/* icon_spec */
 	msn_list_icon,			/* list_icon */
-	msn_list_emblems,		/* list_emblems */
+	NULL,				/* list_emblems */
 	msn_status_text,		/* status_text */
 	msn_tooltip_text,		/* tooltip_text */
 	msn_status_types,		/* away_states */
