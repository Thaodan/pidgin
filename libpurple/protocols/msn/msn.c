--- conflicted
+++ resolved
@@ -269,7 +269,6 @@
 	MsnTransaction *trans;
 	PurpleAccount *account;
 	const char *real_alias;
-	MsnTransaction *trans;
 	struct public_alias_closure *closure;
 
 	session = purple_connection_get_protocol_data(pc);
@@ -333,11 +332,6 @@
 	success_cb(closure->account, alias);
 	g_free(closure);
 
-<<<<<<< HEAD
-	trans = msn_transaction_new(cmdproc, "PRP", "MFN %s", alias);
-
-	msn_cmdproc_send_trans(cmdproc, trans);
-=======
 	return FALSE;
 }
 
@@ -358,7 +352,6 @@
 msn_act_id(PurpleConnection *gc, const char *entry)
 {
 	msn_set_public_alias(gc, entry, NULL, NULL);
->>>>>>> 5b5e6a2d
 }
 
 static void
