/**
 * @file msn.c The MSN protocol plugin
 *
 * purple
 *
 * Purple is the legal property of its developers, whose names are too numerous
 * to list here.  Please refer to the COPYRIGHT file distributed with this
 * source distribution.
 *
 * This program is free software; you can redistribute it and/or modify
 * it under the terms of the GNU General Public License as published by
 * the Free Software Foundation; either version 2 of the License, or
 * (at your option) any later version.
 *
 * This program is distributed in the hope that it will be useful,
 * but WITHOUT ANY WARRANTY; without even the implied warranty of
 * MERCHANTABILITY or FITNESS FOR A PARTICULAR PURPOSE.  See the
 * GNU General Public License for more details.
 *
 * You should have received a copy of the GNU General Public License
 * along with this program; if not, write to the Free Software
 * Foundation, Inc., 51 Franklin Street, Fifth Floor, Boston, MA  02111-1301  USA
 */
#define PHOTO_SUPPORT 1

#include <glib.h>

#include "msn.h"
#include "accountopt.h"
#include "contact.h"
#include "msg.h"
#include "page.h"
#include "pluginpref.h"
#include "prefs.h"
#include "session.h"
#include "smiley.h"
#include "state.h"
#include "util.h"
#include "cmds.h"
#include "core.h"
#include "prpl.h"
#include "msnutils.h"
#include "version.h"

#include "msg.h"
#include "switchboard.h"
#include "notification.h"
#include "sync.h"
#include "slplink.h"

#if PHOTO_SUPPORT
#define MAX_HTTP_BUDDYICON_BYTES (200 * 1024)
#include "imgstore.h"
#endif

typedef struct
{
	PurpleConnection *gc;
	const char *passport;

} MsnMobileData;

typedef struct
{
	PurpleConnection *gc;
	char *name;

} MsnGetInfoData;

typedef struct
{
	MsnGetInfoData *info_data;
	char *stripped;
	char *url_buffer;
	PurpleNotifyUserInfo *user_info;
	char *photo_url_text;

} MsnGetInfoStepTwoData;

typedef struct
{
	PurpleConnection *gc;
	const char *who;
	char *msg;
	PurpleMessageFlags flags;
	time_t when;
} MsnIMData;

typedef struct
{
	char *smile;
	MsnObject *obj;
} MsnEmoticon;

static const char *
msn_normalize(const PurpleAccount *account, const char *str)
{
	static char buf[BUF_LEN];
	char *tmp;

	g_return_val_if_fail(str != NULL, NULL);

	g_snprintf(buf, sizeof(buf), "%s%s", str,
			   (strchr(str, '@') ? "" : "@hotmail.com"));

	tmp = g_utf8_strdown(buf, -1);
	strncpy(buf, tmp, sizeof(buf));
	g_free(tmp);

	return buf;
}

static gboolean
msn_send_attention(PurpleConnection *gc, const char *username, guint type)
{
	MsnMessage *msg;
	MsnSession *session;
	MsnSwitchBoard *swboard;

	msg = msn_message_new_nudge();
	session = gc->proto_data;
	swboard = msn_session_get_swboard(session, username, MSN_SB_FLAG_IM);

	msn_switchboard_send_msg(swboard, msg, TRUE);
	msn_message_destroy(msg);

	return TRUE;
}

static GList *
msn_attention_types(PurpleAccount *account)
{
	static GList *list = NULL;

	if (!list) {
		list = g_list_append(list, purple_attention_type_new("Nudge", _("Nudge"),
				_("%s has nudged you!"), _("Nudging %s...")));
	}

	return list;
}

static GHashTable *
msn_get_account_text_table(PurpleAccount *unused)
{
	GHashTable *table;

	table = g_hash_table_new(g_str_hash, g_str_equal);

	g_hash_table_insert(table, "login_label", (gpointer)_("Email Address..."));

	return table;
}

static PurpleCmdRet
msn_cmd_nudge(PurpleConversation *conv, const gchar *cmd, gchar **args, gchar **error, void *data)
{
	PurpleAccount *account = purple_conversation_get_account(conv);
	PurpleConnection *gc = purple_account_get_connection(account);
	const gchar *username;

	username = purple_conversation_get_name(conv);

	purple_prpl_send_attention(gc, username, MSN_NUDGE);

	return PURPLE_CMD_RET_OK;
}

void
msn_act_id(PurpleConnection *gc, const char *entry)
{
	MsnCmdProc *cmdproc;
	MsnSession *session;
	PurpleAccount *account;
	const char *alias;

	session = gc->proto_data;
	cmdproc = session->notification->cmdproc;
	account = purple_connection_get_account(gc);

	if(entry && strlen(entry))
		alias = purple_url_encode(entry);
	else
		alias = "";

	if (strlen(alias) > BUDDY_ALIAS_MAXLEN)
	{
		purple_notify_error(gc, NULL,
						  _("Your new MSN friendly name is too long."), NULL);
		return;
	}

	if (*alias == '\0') {
		alias = purple_url_encode(purple_account_get_username(account));
	}

	msn_cmdproc_send(cmdproc, "PRP", "MFN %s", alias);

}

static void
msn_set_prp(PurpleConnection *gc, const char *type, const char *entry)
{
	MsnCmdProc *cmdproc;
	MsnSession *session;

	session = gc->proto_data;
	cmdproc = session->notification->cmdproc;

	if (entry == NULL || *entry == '\0')
	{
		msn_cmdproc_send(cmdproc, "PRP", "%s", type);
	}
	else
	{
		msn_cmdproc_send(cmdproc, "PRP", "%s %s", type,
						 purple_url_encode(entry));
	}
}

static void
msn_set_home_phone_cb(PurpleConnection *gc, const char *entry)
{
	msn_set_prp(gc, "PHH", entry);
}

static void
msn_set_work_phone_cb(PurpleConnection *gc, const char *entry)
{
	msn_set_prp(gc, "PHW", entry);
}

static void
msn_set_mobile_phone_cb(PurpleConnection *gc, const char *entry)
{
	msn_set_prp(gc, "PHM", entry);
}

static void
enable_msn_pages_cb(PurpleConnection *gc)
{
	msn_set_prp(gc, "MOB", "Y");
}

static void
disable_msn_pages_cb(PurpleConnection *gc)
{
	msn_set_prp(gc, "MOB", "N");
}

static void
send_to_mobile(PurpleConnection *gc, const char *who, const char *entry)
{
	MsnTransaction *trans;
	MsnSession *session;
	MsnCmdProc *cmdproc;
	MsnPage *page;
	MsnUser *user;
	char *payload = NULL;
	const char *mobile_number = NULL;
	gsize payload_len;

	session = gc->proto_data;
	cmdproc = session->notification->cmdproc;

	page = msn_page_new();
	msn_page_set_body(page, entry);

	payload = msn_page_gen_payload(page, &payload_len);

	if ((user = msn_userlist_find_user(session->userlist, who)) &&
		(mobile_number = msn_user_get_mobile_phone(user)) &&
		mobile_number[0] == '+') {
		/* if msn_user_get_mobile_phone() has a + in front, it's a number
		   that from the buddy's contact card */
		trans = msn_transaction_new(cmdproc, "PGD", "tel:%s 1 %" G_GSIZE_FORMAT,
			mobile_number, payload_len);
	} else {
		/* otherwise we send to whatever phone number the buddy registered
		   with msn */
		trans = msn_transaction_new(cmdproc, "PGD", "%s 1 %" G_GSIZE_FORMAT,
			who, payload_len);
	}

	msn_transaction_set_payload(trans, payload, payload_len);
	g_free(payload);

	msn_page_destroy(page);

	msn_cmdproc_send_trans(cmdproc, trans);
}

static void
send_to_mobile_cb(MsnMobileData *data, const char *entry)
{
	send_to_mobile(data->gc, data->passport, entry);
	g_free(data);
}

static void
close_mobile_page_cb(MsnMobileData *data, const char *entry)
{
	g_free(data);
}

/* -- */

static void
msn_show_set_friendly_name(PurplePluginAction *action)
{
	PurpleConnection *gc;

	gc = (PurpleConnection *) action->context;

	purple_request_input(gc, NULL, _("Set your friendly name."),
					   _("This is the name that other MSN buddies will "
						 "see you as."),
					   purple_connection_get_display_name(gc), FALSE, FALSE, NULL,
					   _("OK"), G_CALLBACK(msn_act_id),
					   _("Cancel"), NULL,
					   purple_connection_get_account(gc), NULL, NULL,
					   gc);
}

static void
msn_show_set_home_phone(PurplePluginAction *action)
{
	PurpleConnection *gc;
	MsnSession *session;

	gc = (PurpleConnection *) action->context;
	session = gc->proto_data;

	purple_request_input(gc, NULL, _("Set your home phone number."), NULL,
					   msn_user_get_home_phone(session->user), FALSE, FALSE, NULL,
					   _("OK"), G_CALLBACK(msn_set_home_phone_cb),
					   _("Cancel"), NULL,
					   purple_connection_get_account(gc), NULL, NULL,
					   gc);
}

static void
msn_show_set_work_phone(PurplePluginAction *action)
{
	PurpleConnection *gc;
	MsnSession *session;

	gc = (PurpleConnection *) action->context;
	session = gc->proto_data;

	purple_request_input(gc, NULL, _("Set your work phone number."), NULL,
					   msn_user_get_work_phone(session->user), FALSE, FALSE, NULL,
					   _("OK"), G_CALLBACK(msn_set_work_phone_cb),
					   _("Cancel"), NULL,
					   purple_connection_get_account(gc), NULL, NULL,
					   gc);
}

static void
msn_show_set_mobile_phone(PurplePluginAction *action)
{
	PurpleConnection *gc;
	MsnSession *session;

	gc = (PurpleConnection *) action->context;
	session = gc->proto_data;

	purple_request_input(gc, NULL, _("Set your mobile phone number."), NULL,
					   msn_user_get_mobile_phone(session->user), FALSE, FALSE, NULL,
					   _("OK"), G_CALLBACK(msn_set_mobile_phone_cb),
					   _("Cancel"), NULL,
					   purple_connection_get_account(gc), NULL, NULL,
					   gc);
}

static void
msn_show_set_mobile_pages(PurplePluginAction *action)
{
	PurpleConnection *gc;

	gc = (PurpleConnection *) action->context;

	purple_request_action(gc, NULL, _("Allow MSN Mobile pages?"),
						_("Do you want to allow or disallow people on "
						  "your buddy list to send you MSN Mobile pages "
						  "to your cell phone or other mobile device?"),
						PURPLE_DEFAULT_ACTION_NONE,
						purple_connection_get_account(gc), NULL, NULL,
						gc, 3,
						_("Allow"), G_CALLBACK(enable_msn_pages_cb),
						_("Disallow"), G_CALLBACK(disable_msn_pages_cb),
						_("Cancel"), NULL);
}

/* QuLogic: Disabled until confirmed correct. */
#if 0
static void
msn_show_blocked_text(PurplePluginAction *action)
{
	PurpleConnection *pc = (PurpleConnection *) action->context;
	MsnSession *session;
	char *title;

	session = pc->proto_data;

	title = g_strdup_printf(_("Blocked Text for %s"), session->account->username);
	if (session->blocked_text == NULL) {
		purple_notify_formatted(pc, title, title, NULL, _("No text is blocked for this account."), NULL, NULL);
	} else {
		char *blocked_text;
		blocked_text = g_strdup_printf(_("MSN servers are currently blocking the following regular expressions:<br/>%s"),
		                               session->blocked_text);
		
		purple_notify_formatted(pc, title, title, NULL, blocked_text, NULL, NULL);
		g_free(blocked_text);
	}
	g_free(title);
}
#endif

static void
msn_show_hotmail_inbox(PurplePluginAction *action)
{
	PurpleConnection *gc;
	MsnSession *session;

	gc = (PurpleConnection *) action->context;
	session = gc->proto_data;

	if (!session->passport_info.email_enabled) {
		purple_notify_error(gc, NULL,
						  _("This account does not have email enabled."), NULL);
		return;
	}

	/** apparently the correct value is 777, use 750 as a failsafe */ 
	if ((session->passport_info.mail_url == NULL)
		|| (time (NULL) - session->passport_info.mail_timestamp >= 750)) {
		MsnTransaction *trans;
		MsnCmdProc *cmdproc;

		cmdproc = session->notification->cmdproc;

		trans = msn_transaction_new(cmdproc, "URL", "%s", "INBOX");
		msn_transaction_set_data(trans, GUINT_TO_POINTER(TRUE));

		msn_cmdproc_send_trans(cmdproc, trans);

	} else
		purple_notify_uri(gc, session->passport_info.mail_url);
}

static void
show_send_to_mobile_cb(PurpleBlistNode *node, gpointer ignored)
{
	PurpleBuddy *buddy;
	PurpleConnection *gc;
	MsnSession *session;
	MsnMobileData *data;
	PurpleAccount *account;
	const char *name;

	g_return_if_fail(PURPLE_BLIST_NODE_IS_BUDDY(node));

	buddy = (PurpleBuddy *) node;
	account = purple_buddy_get_account(buddy);
	gc = purple_account_get_connection(account);
	name = purple_buddy_get_name(buddy);

	session = gc->proto_data;

	data = g_new0(MsnMobileData, 1);
	data->gc = gc;
	data->passport = name;

	purple_request_input(gc, NULL, _("Send a mobile message."), NULL,
					   NULL, TRUE, FALSE, NULL,
					   _("Page"), G_CALLBACK(send_to_mobile_cb),
					   _("Close"), G_CALLBACK(close_mobile_page_cb),
					   account, name, NULL,
					   data);
}

static gboolean
msn_offline_message(const PurpleBuddy *buddy) {
	return TRUE;
}

void
msn_send_privacy(PurpleConnection *gc)
{
	PurpleAccount *account;
	MsnSession *session;
	MsnCmdProc *cmdproc;

	account = purple_connection_get_account(gc);
	session = gc->proto_data;
	cmdproc = session->notification->cmdproc;

	if (account->perm_deny == PURPLE_PRIVACY_ALLOW_ALL ||
	    account->perm_deny == PURPLE_PRIVACY_DENY_USERS)
		msn_cmdproc_send(cmdproc, "BLP", "%s", "AL");
	else
		msn_cmdproc_send(cmdproc, "BLP", "%s", "BL");
}

static void
initiate_chat_cb(PurpleBlistNode *node, gpointer data)
{
	PurpleBuddy *buddy;
	PurpleConnection *gc;
	PurpleAccount *account;

	MsnSession *session;
	MsnSwitchBoard *swboard;

	const char *alias;

	g_return_if_fail(PURPLE_BLIST_NODE_IS_BUDDY(node));

	buddy = (PurpleBuddy *) node;
	account = purple_buddy_get_account(buddy);
	gc = purple_account_get_connection(account);

	session = gc->proto_data;

	swboard = msn_switchboard_new(session);
	msn_switchboard_request(swboard);
	msn_switchboard_request_add_user(swboard, purple_buddy_get_name(buddy));

	/* TODO: This might move somewhere else, after USR might be */
	swboard->chat_id = msn_switchboard_get_chat_id();
	swboard->conv = serv_got_joined_chat(gc, swboard->chat_id, "MSN Chat");
	swboard->flag = MSN_SB_FLAG_IM;

	/* Local alias > Display name > Username */
	if ((alias = purple_account_get_alias(account)) == NULL)
		if ((alias = purple_connection_get_display_name(gc)) == NULL)
			alias = purple_account_get_username(account);

	purple_conv_chat_add_user(PURPLE_CONV_CHAT(swboard->conv),
	                          alias, NULL, PURPLE_CBFLAGS_NONE, TRUE);
}

static void
t_msn_xfer_init(PurpleXfer *xfer)
{
	MsnSlpLink *slplink = xfer->data;
	msn_slplink_request_ft(slplink, xfer);
}

static PurpleXfer*
msn_new_xfer(PurpleConnection *gc, const char *who)
{
	MsnSession *session;
	PurpleXfer *xfer;

	session = gc->proto_data;

	xfer = purple_xfer_new(gc->account, PURPLE_XFER_SEND, who);

	g_return_val_if_fail(xfer != NULL, NULL);

	xfer->data = msn_session_get_slplink(session, who);

	purple_xfer_set_init_fnc(xfer, t_msn_xfer_init);

	return xfer;
}

static void
msn_send_file(PurpleConnection *gc, const char *who, const char *file)
{
	PurpleXfer *xfer = msn_new_xfer(gc, who);

	if (file)
		purple_xfer_request_accepted(xfer, file);
	else
		purple_xfer_request(xfer);
}

static gboolean
msn_can_receive_file(PurpleConnection *gc, const char *who)
{
	PurpleAccount *account;
	gchar *normal;
	gboolean ret;

	account = purple_connection_get_account(gc);

	normal = g_strdup(msn_normalize(account, purple_account_get_username(account)));
	ret = strcmp(normal, msn_normalize(account, who));
	g_free(normal);

	if (ret) {
		MsnSession *session = gc->proto_data;
		if (session) {
			MsnUser *user = msn_userlist_find_user(session->userlist, who);
			if (user)
				/* Include these too: MSN_CLIENT_CAP_MSNMOBILE|MSN_CLIENT_CAP_MSNDIRECT ? */
				ret = (user->clientid & MSN_CLIENT_CAP_WEBMSGR) == 0;
		} else
			ret = FALSE;
	}

	return ret;
}

/**************************************************************************
 * Protocol Plugin ops
 **************************************************************************/

static const char *
msn_list_icon(PurpleAccount *a, PurpleBuddy *b)
{
	return "msn";
}

static const char *
msn_list_emblems(PurpleBuddy *b)
{
	MsnUser *user = purple_buddy_get_protocol_data(b);

	if (user != NULL) {
		if (user->clientid & MSN_CLIENT_CAP_BOT)
			return "bot";
		if (user->clientid & MSN_CLIENT_CAP_WIN_MOBILE)
			return "mobile";
#if 0
		/* XXX: Since we don't support this, there's no point in showing it just yet */
		if (user->clientid & MSN_CLIENT_CAP_SCHANNEL)
			return "secure";
#endif
		if (user->clientid & MSN_CLIENT_CAP_WEBMSGR)
			return "external";
		if (user->networkid == MSN_NETWORK_YAHOO)
			return "yahoo";
	}

	return NULL;
}

/*
 * Set the User status text
 */
static char *
msn_status_text(PurpleBuddy *buddy)
{
	PurplePresence *presence;
	PurpleStatus *status;
	const char *msg;

	presence = purple_buddy_get_presence(buddy);
	status = purple_presence_get_active_status(presence);

	/* Official client says media takes precedence over message */
	/* I say message take precedence over media! Plus prpl-jabber agrees
	   too */
	msg = purple_status_get_attr_string(status, "message");
	if (msg && *msg)
		return g_markup_escape_text(msg, -1);

	if (purple_presence_is_status_primitive_active(presence, PURPLE_STATUS_TUNE)) {
		const char *title, *game, *office;
		char *media, *esc;
		status = purple_presence_get_status(presence, "tune");
		title = purple_status_get_attr_string(status, PURPLE_TUNE_TITLE);

		game = purple_status_get_attr_string(status, "game");
		office = purple_status_get_attr_string(status, "office");

		if (title && *title) {
			const char *artist = purple_status_get_attr_string(status, PURPLE_TUNE_ARTIST);
			const char *album = purple_status_get_attr_string(status, PURPLE_TUNE_ALBUM);
			media = g_strdup_printf("%s%s%s%s%s%s", title,
			                        (artist && *artist) ? " - " : "",
			                        (artist && *artist) ? artist : "",
			                        (album && *album) ? " (" : "",
			                        (album && *album) ? album : "",
			                        (album && *album) ? ")" : "");
		}
		else if (game && *game)
			media = g_strdup_printf("Playing %s", game);
		else if (office && *office)
			media = g_strdup_printf("Editing %s", office);
		else
			return NULL;
		esc = g_markup_escape_text(media, -1);
		g_free(media);
		return esc;
	}

	return NULL;
}

static void
msn_tooltip_text(PurpleBuddy *buddy, PurpleNotifyUserInfo *user_info, gboolean full)
{
	MsnUser *user;
	PurplePresence *presence = purple_buddy_get_presence(buddy);
	PurpleStatus *status = purple_presence_get_active_status(presence);

	user = purple_buddy_get_protocol_data(buddy);

	if (purple_presence_is_online(presence))
	{
		const char *psm, *name;
		const char *mediatype = NULL;
		char *currentmedia = NULL;
		char *tmp;

		psm = purple_status_get_attr_string(status, "message");
		if (purple_presence_is_status_primitive_active(presence, PURPLE_STATUS_TUNE)) {
			PurpleStatus *tune = purple_presence_get_status(presence, "tune");
			const char *title = purple_status_get_attr_string(tune, PURPLE_TUNE_TITLE);
			const char *game = purple_status_get_attr_string(tune, "game");
			const char *office = purple_status_get_attr_string(tune, "office");
			if (title && *title) {
				const char *artist = purple_status_get_attr_string(tune, PURPLE_TUNE_ARTIST);
				const char *album = purple_status_get_attr_string(tune, PURPLE_TUNE_ALBUM);
				mediatype = _("Now Listening");
				currentmedia = purple_util_format_song_info(title, artist, album, NULL);
			} else if (game && *game) {
				mediatype = _("Playing a game");
				currentmedia = g_strdup(game);
			} else if (office && *office) {
				mediatype = _("Working");
				currentmedia = g_strdup(office);
			}
		}

		if (!purple_status_is_available(status)) {
			name = purple_status_get_name(status);
		} else {
			name = NULL;
		}

		if (name != NULL && *name) {
			char *tmp2;

			tmp2 = g_markup_escape_text(name, -1);
			if (purple_presence_is_idle(presence)) {
				char *idle;
				char *tmp3;
				/* Never know what those translations might end up like... */
				idle = g_markup_escape_text(_("Idle"), -1);
				tmp3 = g_strdup_printf("%s/%s", tmp2, idle);
				g_free(idle);
				g_free(tmp2);
				tmp2 = tmp3;
			}

			if (psm != NULL && *psm) {
				tmp = g_markup_escape_text(psm, -1);
				purple_notify_user_info_add_pair(user_info, tmp2, tmp);
				g_free(tmp);
			} else {
				purple_notify_user_info_add_pair(user_info, _("Status"), tmp2);
			}

			g_free(tmp2);
		} else {
			if (psm != NULL && *psm) {
				tmp = g_markup_escape_text(psm, -1);
				if (purple_presence_is_idle(presence)) {
					purple_notify_user_info_add_pair(user_info, _("Idle"), tmp);
				} else {
					purple_notify_user_info_add_pair(user_info, _("Status"), tmp);
				}
				g_free(tmp);
			} else {
				if (purple_presence_is_idle(presence)) {
					purple_notify_user_info_add_pair(user_info, _("Status"),
						_("Idle"));
				} else {
					purple_notify_user_info_add_pair(user_info, _("Status"),
						purple_status_get_name(status));
				}
			}
		}

		if (currentmedia) {
			purple_notify_user_info_add_pair(user_info, mediatype, currentmedia);
			g_free(currentmedia);
		}
	}

	/* XXX: This is being shown in non-full tooltips because the
	 * XXX: blocked icon overlay isn't always accurate for MSN.
	 * XXX: This can die as soon as purple_privacy_check() knows that
	 * XXX: this prpl always honors both the allow and deny lists. */
	/* While the above comment may be strictly correct (the privacy API needs
	 * rewriteing), purple_privacy_check() is going to be more accurate at
	 * indicating whether a particular buddy is going to be able to message
	 * you, which is the important information that this is trying to convey.
	 */
	if (full && user)
	{
		const char *phone;

		purple_notify_user_info_add_pair(user_info, _("Has you"),
									   ((user->list_op & (1 << MSN_LIST_RL)) ? _("Yes") : _("No")));

		purple_notify_user_info_add_pair(user_info, _("Blocked"),
									   ((user->list_op & (1 << MSN_LIST_BL)) ? _("Yes") : _("No")));

		phone = msn_user_get_home_phone(user);
		if (phone != NULL)
			purple_notify_user_info_add_pair(user_info, _("Home Phone Number"), phone);

		phone = msn_user_get_work_phone(user);
		if (phone != NULL)
			purple_notify_user_info_add_pair(user_info, _("Work Phone Number"), phone);

		phone = msn_user_get_mobile_phone(user);
		if (phone != NULL)
			purple_notify_user_info_add_pair(user_info, _("Mobile Phone Number"), phone);
	}
}

static GList *
msn_status_types(PurpleAccount *account)
{
	PurpleStatusType *status;
	GList *types = NULL;

	status = purple_status_type_new_with_attrs(
				PURPLE_STATUS_AVAILABLE, NULL, NULL, TRUE, TRUE, FALSE,
				"message", _("Message"), purple_value_new(PURPLE_TYPE_STRING),
				NULL);
	types = g_list_append(types, status);

	status = purple_status_type_new_with_attrs(
			PURPLE_STATUS_AWAY, NULL, NULL, TRUE, TRUE, FALSE,
			"message", _("Message"), purple_value_new(PURPLE_TYPE_STRING),
			NULL);
	types = g_list_append(types, status);

	status = purple_status_type_new_with_attrs(
			PURPLE_STATUS_AWAY, "brb", _("Be Right Back"), TRUE, TRUE, FALSE,
			"message", _("Message"), purple_value_new(PURPLE_TYPE_STRING),
			NULL);
	types = g_list_append(types, status);

	status = purple_status_type_new_with_attrs(
			PURPLE_STATUS_UNAVAILABLE, "busy", _("Busy"), TRUE, TRUE, FALSE,
			"message", _("Message"), purple_value_new(PURPLE_TYPE_STRING),
			NULL);
	types = g_list_append(types, status);
	status = purple_status_type_new_with_attrs(
			PURPLE_STATUS_UNAVAILABLE, "phone", _("On the Phone"), TRUE, TRUE, FALSE,
			"message", _("Message"), purple_value_new(PURPLE_TYPE_STRING),
			NULL);
	types = g_list_append(types, status);
	status = purple_status_type_new_with_attrs(
			PURPLE_STATUS_AWAY, "lunch", _("Out to Lunch"), TRUE, TRUE, FALSE,
			"message", _("Message"), purple_value_new(PURPLE_TYPE_STRING),
			NULL);
	types = g_list_append(types, status);

	status = purple_status_type_new_full(PURPLE_STATUS_INVISIBLE,
			NULL, NULL, TRUE, TRUE, FALSE);
	types = g_list_append(types, status);

	status = purple_status_type_new_full(PURPLE_STATUS_OFFLINE,
			NULL, NULL, TRUE, TRUE, FALSE);
	types = g_list_append(types, status);

	status = purple_status_type_new_full(PURPLE_STATUS_MOBILE,
			"mobile", NULL, FALSE, FALSE, TRUE);
	types = g_list_append(types, status);

	status = purple_status_type_new_with_attrs(PURPLE_STATUS_TUNE,
			"tune", NULL, FALSE, TRUE, TRUE,
			PURPLE_TUNE_ARTIST, _("Artist"), purple_value_new(PURPLE_TYPE_STRING),
			PURPLE_TUNE_ALBUM, _("Album"), purple_value_new(PURPLE_TYPE_STRING),
			PURPLE_TUNE_TITLE, _("Title"), purple_value_new(PURPLE_TYPE_STRING),
			"game", _("Game Title"), purple_value_new(PURPLE_TYPE_STRING),
			"office", _("Office Title"), purple_value_new(PURPLE_TYPE_STRING),
			NULL);
	types = g_list_append(types, status);

	return types;
}

static GList *
msn_actions(PurplePlugin *plugin, gpointer context)
{
	GList *m = NULL;
	PurplePluginAction *act;

	act = purple_plugin_action_new(_("Set Friendly Name..."),
								 msn_show_set_friendly_name);
	m = g_list_append(m, act);
	m = g_list_append(m, NULL);

	act = purple_plugin_action_new(_("Set Home Phone Number..."),
								 msn_show_set_home_phone);
	m = g_list_append(m, act);

	act = purple_plugin_action_new(_("Set Work Phone Number..."),
			msn_show_set_work_phone);
	m = g_list_append(m, act);

	act = purple_plugin_action_new(_("Set Mobile Phone Number..."),
			msn_show_set_mobile_phone);
	m = g_list_append(m, act);
	m = g_list_append(m, NULL);

#if 0
	act = purple_plugin_action_new(_("Enable/Disable Mobile Devices..."),
			msn_show_set_mobile_support);
	m = g_list_append(m, act);
#endif

	act = purple_plugin_action_new(_("Allow/Disallow Mobile Pages..."),
			msn_show_set_mobile_pages);
	m = g_list_append(m, act);

/* QuLogic: Disabled until confirmed correct. */
#if 0
	m = g_list_append(m, NULL);
	act = purple_plugin_action_new(_("View Blocked Text..."),
			msn_show_blocked_text);
	m = g_list_append(m, act);
#endif

	m = g_list_append(m, NULL);
	act = purple_plugin_action_new(_("Open Hotmail Inbox"),
			msn_show_hotmail_inbox);
	m = g_list_append(m, act);

	return m;
}

static GList *
msn_buddy_menu(PurpleBuddy *buddy)
{
	MsnUser *user;

	GList *m = NULL;
	PurpleMenuAction *act;

	g_return_val_if_fail(buddy != NULL, NULL);

	user = purple_buddy_get_protocol_data(buddy);

	if (user != NULL)
	{
		if (user->mobile)
		{
			act = purple_menu_action_new(_("Send to Mobile"),
			                           PURPLE_CALLBACK(show_send_to_mobile_cb),
			                           NULL, NULL);
			m = g_list_append(m, act);
		}
	}

	if (g_ascii_strcasecmp(purple_buddy_get_name(buddy),
				purple_account_get_username(purple_buddy_get_account(buddy))))
	{
		act = purple_menu_action_new(_("Initiate _Chat"),
		                           PURPLE_CALLBACK(initiate_chat_cb),
		                           NULL, NULL);
		m = g_list_append(m, act);
	}

	return m;
}

static GList *
msn_blist_node_menu(PurpleBlistNode *node)
{
	if(PURPLE_BLIST_NODE_IS_BUDDY(node))
	{
		return msn_buddy_menu((PurpleBuddy *) node);
	}
	else
	{
		return NULL;
	}
}

static void
msn_login(PurpleAccount *account)
{
	PurpleConnection *gc;
	MsnSession *session;
	const char *username;
	const char *host;
	gboolean http_method = FALSE;
	int port;

	gc = purple_account_get_connection(account);

	if (!purple_ssl_is_supported())
	{
		purple_connection_error_reason(gc,
			PURPLE_CONNECTION_ERROR_NO_SSL_SUPPORT,
			_("SSL support is needed for MSN. Please install a supported "
			  "SSL library."));
		return;
	}

	http_method = purple_account_get_bool(account, "http_method", FALSE);

	if (http_method)
		host = purple_account_get_string(account, "http_method_server", MSN_HTTPCONN_SERVER);
	else
		host = purple_account_get_string(account, "server", MSN_SERVER);
	port = purple_account_get_int(account, "port", MSN_PORT);

	session = msn_session_new(account);

	gc->proto_data = session;
	gc->flags |= PURPLE_CONNECTION_HTML | PURPLE_CONNECTION_FORMATTING_WBFO | PURPLE_CONNECTION_NO_BGCOLOR |
		PURPLE_CONNECTION_NO_FONTSIZE | PURPLE_CONNECTION_NO_URLDESC | PURPLE_CONNECTION_ALLOW_CUSTOM_SMILEY;

	msn_session_set_login_step(session, MSN_LOGIN_STEP_START);

	/* Hmm, I don't like this. */
	/* XXX shx: Me neither */
	username = msn_normalize(account, purple_account_get_username(account));

	if (strcmp(username, purple_account_get_username(account)))
		purple_account_set_username(account, username);

	if (!msn_session_connect(session, host, port, http_method))
		purple_connection_error_reason(gc,
			PURPLE_CONNECTION_ERROR_NETWORK_ERROR,
			_("Failed to connect to server."));
}

static void
msn_close(PurpleConnection *gc)
{
	MsnSession *session;

	session = gc->proto_data;

	g_return_if_fail(session != NULL);

	msn_session_destroy(session);

	gc->proto_data = NULL;
}

static gboolean
msn_send_me_im(gpointer data)
{
	MsnIMData *imdata = data;
	serv_got_im(imdata->gc, imdata->who, imdata->msg, imdata->flags, imdata->when);
	g_free(imdata->msg);
	g_free(imdata);
	return FALSE;
}

static GString*
msn_msg_emoticon_add(GString *current, MsnEmoticon *emoticon)
{
	MsnObject *obj;
	char *strobj;

	if (emoticon == NULL)
		return current;

	obj = emoticon->obj;

	if (!obj)
		return current;

	strobj = msn_object_to_string(obj);

	if (current)
		g_string_append_printf(current, "\t%s\t%s",
				emoticon->smile, strobj);
	else {
		current = g_string_new("");
		g_string_printf(current,"%s\t%s",
					emoticon->smile, strobj);
	}

	g_free(strobj);

	return current;
}

static void
msn_send_emoticons(MsnSwitchBoard *swboard, GString *body)
{
	MsnMessage *msg;

	g_return_if_fail(body != NULL);

	msg = msn_message_new(MSN_MSG_SLP);
	msn_message_set_content_type(msg, "text/x-mms-emoticon");
	msn_message_set_flag(msg, 'N');
	msn_message_set_bin_data(msg, body->str, body->len);

	msn_switchboard_send_msg(swboard, msg, TRUE);
	msn_message_destroy(msg);
}

static void msn_emoticon_destroy(MsnEmoticon *emoticon)
{
	if (emoticon->obj)
		msn_object_destroy(emoticon->obj);
	g_free(emoticon->smile);
	g_free(emoticon);
}

static GSList* msn_msg_grab_emoticons(const char *msg, const char *username)
{
	GSList *list;
	GList *smileys;
	PurpleSmiley *smiley;
	PurpleStoredImage *img;
	char *ptr;
	MsnEmoticon *emoticon;
	int length;

	list = NULL;
	smileys = purple_smileys_get_all();
	length = strlen(msg);

	for (; smileys; smileys = g_list_delete_link(smileys, smileys)) {
		smiley = smileys->data;

		ptr = g_strstr_len(msg, length, purple_smiley_get_shortcut(smiley));

		if (!ptr)
			continue;

		img = purple_smiley_get_stored_image(smiley);

		emoticon = g_new0(MsnEmoticon, 1);
		emoticon->smile = g_strdup(purple_smiley_get_shortcut(smiley));
		emoticon->obj = msn_object_new_from_image(img,
				purple_imgstore_get_filename(img),
				username, MSN_OBJECT_EMOTICON);

		purple_imgstore_unref(img);
		list = g_slist_prepend(list, emoticon);
	}

	return list;
}

void
msn_send_im_message(MsnSession *session, MsnMessage *msg)
{
	MsnEmoticon *smile;
	GSList *smileys;
	GString *emoticons = NULL;
	const char *username = purple_account_get_username(session->account);
	MsnSwitchBoard *swboard = msn_session_get_swboard(session, msg->remote_user, MSN_SB_FLAG_IM);

	smileys = msn_msg_grab_emoticons(msg->body, username);
	while (smileys) {
		smile = (MsnEmoticon*)smileys->data;
		emoticons = msn_msg_emoticon_add(emoticons, smile);
		msn_emoticon_destroy(smile);
		smileys = g_slist_delete_link(smileys, smileys);
	}

	if (emoticons) {
		msn_send_emoticons(swboard, emoticons);
		g_string_free(emoticons, TRUE);
	}

	msn_switchboard_send_msg(swboard, msg, TRUE);
}

static int
msn_send_im(PurpleConnection *gc, const char *who, const char *message,
			PurpleMessageFlags flags)
{
	PurpleAccount *account;
	PurpleBuddy *buddy = purple_find_buddy(gc->account, who);
	MsnSession *session;
	MsnSwitchBoard *swboard;
	MsnMessage *msg;
	char *msgformat;
	char *msgtext;
	size_t msglen;
	const char *username;

	purple_debug_info("msn", "send IM {%s} to %s\n", message, who);
	account = purple_connection_get_account(gc);
	username = purple_account_get_username(account);

	session = gc->proto_data;
	swboard = msn_session_find_swboard(session, who);

	if (!strncmp("tel:+", who, 5)) {
		char *text = purple_markup_strip_html(message);
		send_to_mobile(gc, who, text);
		g_free(text);
		return 1;
	}

	if (buddy) {
		PurplePresence *p = purple_buddy_get_presence(buddy);
		if (purple_presence_is_status_primitive_active(p, PURPLE_STATUS_MOBILE)) {
			char *text = purple_markup_strip_html(message);
			send_to_mobile(gc, who, text);
			g_free(text);
			return 1;
		}
	}

	msn_import_html(message, &msgformat, &msgtext);
	msglen = strlen(msgtext);
	if (msglen == 0) {
		/* Stuff like <hr> will be ignored. Don't send an empty message
		   if that's all there is. */
		g_free(msgtext);
		g_free(msgformat);

		return 0;
	}

	if (msn_user_is_online(account, who) ||
		msn_user_is_yahoo(account, who) ||
		swboard != NULL) {
		/*User online or have a swboard open because it's invisible
		 * and sent us a message,then send Online Instant Message*/
 
		if (msglen + strlen(msgformat) + strlen(VERSION) > 1564)
		{
			g_free(msgformat);
			g_free(msgtext);

			return -E2BIG;
		}

		msg = msn_message_new_plain(msgtext);
		msg->remote_user = g_strdup(who);
		msn_message_set_attr(msg, "X-MMS-IM-Format", msgformat);

		g_free(msgformat);
		g_free(msgtext);

		purple_debug_info("msn", "prepare to send online Message\n");
		if (g_ascii_strcasecmp(who, username))
		{
			if (flags & PURPLE_MESSAGE_AUTO_RESP) {
				msn_message_set_flag(msg, 'U');
			}
			if (msn_user_is_yahoo(account, who)) {
				/*we send the online and offline Message to Yahoo User via UBM*/
				purple_debug_info("msn", "send to Yahoo User\n");
				uum_send_msg(session, msg);
			} else {
				purple_debug_info("msn", "send via switchboard\n");
				msn_send_im_message(session, msg);
			}
		}
		else
		{
			char *body_str, *body_enc, *pre, *post;
			const char *format;
			MsnIMData *imdata = g_new0(MsnIMData, 1);
			/*
			 * In MSN, you can't send messages to yourself, so
			 * we'll fake like we received it ;)
			 */
			body_str = msn_message_to_string(msg);
			body_enc = g_markup_escape_text(body_str, -1);
			g_free(body_str);

			format = msn_message_get_attr(msg, "X-MMS-IM-Format");
			msn_parse_format(format, &pre, &post);
			body_str = g_strdup_printf("%s%s%s", pre ? pre :  "",
									   body_enc ? body_enc : "", post ? post : "");
			g_free(body_enc);
			g_free(pre);
			g_free(post);

			serv_got_typing_stopped(gc, who);
			imdata->gc = gc;
			imdata->who = who;
			imdata->msg = body_str;
			imdata->flags = flags;
			imdata->when = time(NULL);
			purple_timeout_add(0, msn_send_me_im, imdata);
		}

		msn_message_destroy(msg);
	} else {
		/*send Offline Instant Message,only to MSN Passport User*/
		char *friendname;

		purple_debug_info("msn", "prepare to send offline Message\n");

		friendname = msn_encode_mime(account->username);
		msn_oim_prep_send_msg_info(session->oim,
			purple_account_get_username(account),
			friendname, who, msgtext);
		msn_oim_send_msg(session->oim);

		g_free(msgformat);
		g_free(msgtext);
		g_free(friendname);
	}

	return 1;
}

static unsigned int
msn_send_typing(PurpleConnection *gc, const char *who, PurpleTypingState state)
{
	PurpleAccount *account;
	MsnSession *session;
	MsnSwitchBoard *swboard;
	MsnMessage *msg;

	account = purple_connection_get_account(gc);
	session = gc->proto_data;

	/*
	 * TODO: I feel like this should be "if (state != PURPLE_TYPING)"
	 *       but this is how it was before, and I don't want to break
	 *       anything. --KingAnt
	 */
	if (state == PURPLE_NOT_TYPING)
		return 0;

	if (!g_ascii_strcasecmp(who, purple_account_get_username(account)))
	{
		/* We'll just fake it, since we're sending to ourself. */
		serv_got_typing(gc, who, MSN_TYPING_RECV_TIMEOUT, PURPLE_TYPING);

		return MSN_TYPING_SEND_TIMEOUT;
	}

	swboard = msn_session_find_swboard(session, who);

	if (swboard == NULL || !msn_switchboard_can_send(swboard))
		return 0;

	swboard->flag |= MSN_SB_FLAG_IM;

	msg = msn_message_new(MSN_MSG_TYPING);
	msn_message_set_content_type(msg, "text/x-msmsgscontrol");
	msn_message_set_flag(msg, 'U');
	msn_message_set_attr(msg, "TypingUser",
						 purple_account_get_username(account));
	msn_message_set_bin_data(msg, "\r\n", 2);

	msn_switchboard_send_msg(swboard, msg, FALSE);

	msn_message_destroy(msg);

	return MSN_TYPING_SEND_TIMEOUT;
}

static void
msn_set_status(PurpleAccount *account, PurpleStatus *status)
{
	PurpleConnection *gc;
	MsnSession *session;

	gc = purple_account_get_connection(account);

	if (gc != NULL)
	{
		session = gc->proto_data;
		msn_change_status(session);
	}
}

static void
msn_set_idle(PurpleConnection *gc, int idle)
{
	MsnSession *session;

	session = gc->proto_data;

	msn_change_status(session);
}

#if 0
static void
fake_userlist_add_buddy(MsnUserList *userlist,
					   const char *who, int list_id,
					   const char *group_name)
{
	MsnUser *user;
	static int group_id_c = 1;
	int group_id;

	group_id = -1;

	if (group_name != NULL)
	{
		MsnGroup *group;
		group = msn_group_new(userlist, group_id_c, group_name);
		group_id = group_id_c++;
	}

	user = msn_userlist_find_user(userlist, who);

	if (user == NULL)
	{
		user = msn_user_new(userlist, who, NULL);
		msn_userlist_add_user(userlist, user);
	}
	else
		if (user->list_op & (1 << list_id))
		{
			if (list_id == MSN_LIST_FL)
			{
				if (group_id >= 0)
					if (g_list_find(user->group_ids,
									GINT_TO_POINTER(group_id)))
						return;
			}
			else
				return;
		}

	if (group_id >= 0)
	{
		/* This is wrong... user->group_ids contains g_strdup()'d data now */
		user->group_ids = g_list_append(user->group_ids,
										GINT_TO_POINTER(group_id));
	}

	user->list_op |= (1 << list_id);
}
#endif

static void
msn_add_buddy(PurpleConnection *gc, PurpleBuddy *buddy, PurpleGroup *group)
{
	MsnSession *session;
	MsnUserList *userlist;
	const char *who, *gname;
	MsnUser *user;

	session = gc->proto_data;
	userlist = session->userlist;
	who = msn_normalize(purple_connection_get_account(gc), purple_buddy_get_name(buddy));

	gname = group ? purple_group_get_name(group) : NULL;
	purple_debug_info("msn", "Add user:%s to group:%s\n", who, gname ? gname : "(null)");
	if (!session->logged_in)
	{
#if 0
		fake_userlist_add_buddy(session->sync_userlist, who, MSN_LIST_FL,
								group ? group->name : NULL);
#else
		purple_debug_error("msn", "msn_add_buddy called before connected\n");
#endif

		return;
	}

#if 0
	if (group != NULL && group->name != NULL)
		purple_debug_info("msn", "msn_add_buddy: %s, %s\n", who, group->name);
	else
		purple_debug_info("msn", "msn_add_buddy: %s\n", who);
#endif

	/* XXX - Would group ever be NULL here?  I don't think so...
	 * shx: Yes it should; MSN handles non-grouped buddies, and this is only
	 * internal. */
	user = msn_userlist_find_user(userlist, who);
	if ((user != NULL) && (user->networkid != MSN_NETWORK_UNKNOWN)) {
		/* We already know this buddy and their network. This function knows
		   what to do with users already in the list and stuff... */
		msn_userlist_add_buddy(userlist, who, gname);
	} else {
		char **tokens;
		char *fqy;
		/* We need to check the network for this buddy first */
<<<<<<< HEAD
		msn_userlist_save_pending_buddy(userlist, who, gname);
		msn_notification_send_fqy(session, who);
=======
		msn_userlist_save_pending_buddy(userlist, who, group ? group->name : NULL);
		tokens = g_strsplit(who, "@", 2);
		fqy = g_strdup_printf("<ml><d n=\"%s\"><c n=\"%s\"/></d></ml>",
		                      tokens[1],
		                      tokens[0]);
		msn_notification_send_fqy(session, fqy, strlen(fqy),
		                          (MsnFqyCb)msn_userlist_add_pending_buddy);
		g_free(fqy);
		g_strfreev(tokens);
>>>>>>> 6266aa7d
	}
}

static void
msn_rem_buddy(PurpleConnection *gc, PurpleBuddy *buddy, PurpleGroup *group)
{
	MsnSession *session;
	MsnUserList *userlist;

	session = gc->proto_data;
	userlist = session->userlist;

	if (!session->logged_in)
		return;

	/* XXX - Does buddy->name need to be msn_normalize'd here?  --KingAnt */
	msn_userlist_rem_buddy(userlist, purple_buddy_get_name(buddy));
}

static void
msn_add_permit(PurpleConnection *gc, const char *who)
{
	MsnSession *session;
	MsnUserList *userlist;
	MsnUser *user;

	session = gc->proto_data;
	userlist = session->userlist;
	user = msn_userlist_find_user(userlist, who);

	if (!session->logged_in)
		return;

	if (user != NULL && user->list_op & MSN_LIST_BL_OP) {
		msn_userlist_rem_buddy_from_list(userlist, who, MSN_LIST_BL);

		/* delete contact from Block list and add it to Allow in the callback */
		msn_del_contact_from_list(session, NULL, who, MSN_LIST_BL);
	} else {
		/* just add the contact to Allow list */
		msn_add_contact_to_list(session, NULL, who, MSN_LIST_AL);
	}


	msn_userlist_add_buddy_to_list(userlist, who, MSN_LIST_AL);
}

static void
msn_add_deny(PurpleConnection *gc, const char *who)
{
	MsnSession *session;
	MsnUserList *userlist;
	MsnUser *user;

	session = gc->proto_data;
	userlist = session->userlist;
	user = msn_userlist_find_user(userlist, who);

	if (!session->logged_in)
		return;

	if (user != NULL && user->list_op & MSN_LIST_AL_OP) {
		msn_userlist_rem_buddy_from_list(userlist, who, MSN_LIST_AL);

		/* delete contact from Allow list and add it to Block in the callback */
		msn_del_contact_from_list(session, NULL, who, MSN_LIST_AL);
	} else {
		/* just add the contact to Block list */
		msn_add_contact_to_list(session, NULL, who, MSN_LIST_BL);
	}

	msn_userlist_add_buddy_to_list(userlist, who, MSN_LIST_BL);
}

static void
msn_rem_permit(PurpleConnection *gc, const char *who)
{
	MsnSession *session;
	MsnUserList *userlist;
	MsnUser *user;

	session = gc->proto_data;
	userlist = session->userlist;

	if (!session->logged_in)
		return;

	user = msn_userlist_find_user(userlist, who);

	msn_userlist_rem_buddy_from_list(userlist, who, MSN_LIST_AL);

	msn_del_contact_from_list(session, NULL, who, MSN_LIST_AL);

	if (user != NULL && user->list_op & MSN_LIST_RL_OP)
		msn_userlist_add_buddy_to_list(userlist, who, MSN_LIST_BL);
}

static void
msn_rem_deny(PurpleConnection *gc, const char *who)
{
	MsnSession *session;
	MsnUserList *userlist;
	MsnUser *user;

	session = gc->proto_data;
	userlist = session->userlist;

	if (!session->logged_in)
		return;

	user = msn_userlist_find_user(userlist, who);

	msn_userlist_rem_buddy_from_list(userlist, who, MSN_LIST_BL);

	msn_del_contact_from_list(session, NULL, who, MSN_LIST_BL);

	if (user != NULL && user->list_op & MSN_LIST_RL_OP)
		msn_userlist_add_buddy_to_list(userlist, who, MSN_LIST_AL);
}

static void
msn_set_permit_deny(PurpleConnection *gc)
{
	msn_send_privacy(gc);
}

static void
msn_chat_invite(PurpleConnection *gc, int id, const char *msg,
				const char *who)
{
	MsnSession *session;
	MsnSwitchBoard *swboard;

	session = gc->proto_data;

	swboard = msn_session_find_swboard_with_id(session, id);

	if (swboard == NULL)
	{
		/* if we have no switchboard, everyone else left the chat already */
		swboard = msn_switchboard_new(session);
		msn_switchboard_request(swboard);
		swboard->chat_id = id;
		swboard->conv = purple_find_chat(gc, id);
	}

	swboard->flag |= MSN_SB_FLAG_IM;

	msn_switchboard_request_add_user(swboard, who);
}

static void
msn_chat_leave(PurpleConnection *gc, int id)
{
	MsnSession *session;
	MsnSwitchBoard *swboard;
	PurpleConversation *conv;

	session = gc->proto_data;

	swboard = msn_session_find_swboard_with_id(session, id);

	/* if swboard is NULL we were the only person left anyway */
	if (swboard == NULL)
		return;

	conv = swboard->conv;

	msn_switchboard_release(swboard, MSN_SB_FLAG_IM);

	/* If other switchboards managed to associate themselves with this
	 * conv, make sure they know it's gone! */
	if (conv != NULL)
	{
		while ((swboard = msn_session_find_swboard_with_conv(session, conv)) != NULL)
			swboard->conv = NULL;
	}
}

static int
msn_chat_send(PurpleConnection *gc, int id, const char *message, PurpleMessageFlags flags)
{
	PurpleAccount *account;
	MsnSession *session;
	MsnSwitchBoard *swboard;
	MsnMessage *msg;
	char *msgformat;
	char *msgtext;

	account = purple_connection_get_account(gc);
	session = gc->proto_data;
	swboard = msn_session_find_swboard_with_id(session, id);

	if (swboard == NULL)
		return -EINVAL;

	if (!swboard->ready)
		return 0;

	swboard->flag |= MSN_SB_FLAG_IM;

	msn_import_html(message, &msgformat, &msgtext);

	if (strlen(msgtext) + strlen(msgformat) + strlen(VERSION) > 1564)
	{
		g_free(msgformat);
		g_free(msgtext);

		return -E2BIG;
	}

	msg = msn_message_new_plain(msgtext);
	msn_message_set_attr(msg, "X-MMS-IM-Format", msgformat);
	msn_switchboard_send_msg(swboard, msg, FALSE);
	msn_message_destroy(msg);

	g_free(msgformat);
	g_free(msgtext);

	serv_got_chat_in(gc, id, purple_account_get_username(account), flags,
					 message, time(NULL));

	return 0;
}

static void
msn_keepalive(PurpleConnection *gc)
{
	MsnSession *session;

	session = gc->proto_data;

	if (!session->http_method)
	{
		MsnCmdProc *cmdproc;

		cmdproc = session->notification->cmdproc;

		msn_cmdproc_send_quick(cmdproc, "PNG", NULL, NULL);
	}
}

static void msn_alias_buddy(PurpleConnection *pc, const char *name, const char *alias)
{
	MsnSession *session;

	session = pc->proto_data;

	msn_update_contact(session, name, MSN_UPDATE_ALIAS, alias);
}

static void
msn_group_buddy(PurpleConnection *gc, const char *who,
				const char *old_group_name, const char *new_group_name)
{
	MsnSession *session;
	MsnUserList *userlist;

	session = gc->proto_data;
	userlist = session->userlist;

	msn_userlist_move_buddy(userlist, who, old_group_name, new_group_name);
}

static void
msn_rename_group(PurpleConnection *gc, const char *old_name,
				 PurpleGroup *group, GList *moved_buddies)
{
	MsnSession *session;
	const char *gname;

	session = gc->proto_data;

	g_return_if_fail(session != NULL);
	g_return_if_fail(session->userlist != NULL);

	gname = purple_group_get_name(group);
	if (msn_userlist_find_group_with_name(session->userlist, old_name) != NULL)
	{
		msn_contact_rename_group(session, old_name, gname);
	}
	else
	{
		/* not found */
		msn_add_group(session, NULL, gname);
	}
}

static void
msn_convo_closed(PurpleConnection *gc, const char *who)
{
	MsnSession *session;
	MsnSwitchBoard *swboard;
	PurpleConversation *conv;

	session = gc->proto_data;

	swboard = msn_session_find_swboard(session, who);

	/*
	 * Don't perform an assertion here. If swboard is NULL, then the
	 * switchboard was either closed by the other party, or the person
	 * is talking to himself.
	 */
	if (swboard == NULL)
		return;

	conv = swboard->conv;

	/* If we release the switchboard here, it may still have messages
	   pending ACK which would result in incorrect unsent message errors.
	   Just let it timeout... This is *so* going to screw with people who
	   use dumb clients that report "User has closed the conversation window" */
	/* msn_switchboard_release(swboard, MSN_SB_FLAG_IM); */
	swboard->conv = NULL;

	/* If other switchboards managed to associate themselves with this
	 * conv, make sure they know it's gone! */
	if (conv != NULL)
	{
		while ((swboard = msn_session_find_swboard_with_conv(session, conv)) != NULL)
			swboard->conv = NULL;
	}
}

static void
msn_set_buddy_icon(PurpleConnection *gc, PurpleStoredImage *img)
{
	MsnSession *session;
	MsnUser *user;

	session = gc->proto_data;
	user = session->user;

	msn_user_set_buddy_icon(user, img);

	msn_change_status(session);
}

static void
msn_remove_group(PurpleConnection *gc, PurpleGroup *group)
{
	MsnSession *session;
	MsnCmdProc *cmdproc;
	const char *gname;

	session = gc->proto_data;
	cmdproc = session->notification->cmdproc;
	gname = purple_group_get_name(group);

	purple_debug_info("msn", "Remove group %s\n", gname);
	/*we can't delete the default group*/
	if(!strcmp(gname, MSN_INDIVIDUALS_GROUP_NAME)||
		!strcmp(gname, MSN_NON_IM_GROUP_NAME))
	{
		purple_debug_info("msn", "This group can't be removed, returning.\n");
		return ;
	}

	msn_del_group(session, gname);
}

/**
 * Extract info text from info_data and add it to user_info
 */
static gboolean
msn_tooltip_extract_info_text(PurpleNotifyUserInfo *user_info, MsnGetInfoData *info_data)
{
	PurpleBuddy *b;

	b = purple_find_buddy(purple_connection_get_account(info_data->gc),
						info_data->name);

	if (b)
	{
		char *tmp;
		const char *alias;

		alias = purple_buddy_get_local_buddy_alias(b);
		if (alias && alias[0])
		{
			char *aliastext = g_markup_escape_text(alias, -1);
			purple_notify_user_info_add_pair(user_info, _("Alias"), aliastext);
			g_free(aliastext);
		}

		if ((alias = purple_buddy_get_server_alias(b)) != NULL)
		{
			char *nicktext = g_markup_escape_text(alias, -1);
			tmp = g_strdup_printf("<font sml=\"msn\">%s</font>", nicktext);
			purple_notify_user_info_add_pair(user_info, _("Nickname"), tmp);
			g_free(tmp);
			g_free(nicktext);
		}

		/* Add the tooltip information */
		msn_tooltip_text(b, user_info, TRUE);

		return TRUE;
	}

	return FALSE;
}

#if PHOTO_SUPPORT

static char *
msn_get_photo_url(const char *url_text)
{
	char *p, *q;

	if ((p = strstr(url_text, PHOTO_URL)) != NULL)
	{
		p += strlen(PHOTO_URL);
	}
	if (p && (strncmp(p, "http://", strlen("http://")) == 0) && ((q = strchr(p, '"')) != NULL))
			return g_strndup(p, q - p);

	return NULL;
}

static void msn_got_photo(PurpleUtilFetchUrlData *url_data, gpointer data,
		const gchar *url_text, gsize len, const gchar *error_message);

#endif

#if 0
static char *msn_info_date_reformat(const char *field, size_t len)
{
	char *tmp = g_strndup(field, len);
	time_t t = purple_str_to_time(tmp, FALSE, NULL, NULL, NULL);

	g_free(tmp);
	return g_strdup(purple_date_format_short(localtime(&t)));
}
#endif

#define MSN_GOT_INFO_GET_FIELD(a, b) \
	found = purple_markup_extract_info_field(stripped, stripped_len, user_info, \
			"\n" a ":", 0, "\n", 0, "Undisclosed", b, 0, NULL, NULL); \
	if (found) \
		sect_info = TRUE;

#define MSN_GOT_INFO_GET_FIELD_NO_SEARCH(a, b) \
	found = purple_markup_extract_info_field(stripped, stripped_len, user_info, \
			"\n" a ":", 0, "\n", 0, "Undisclosed", b, 0, NULL, msn_info_strip_search_link); \
	if (found) \
		sect_info = TRUE;

static char *
msn_info_strip_search_link(const char *field, size_t len)
{
	const char *c;
	if ((c = strstr(field, " (http://")) == NULL)
		return g_strndup(field, len);
	return g_strndup(field, c - field);
}

static void
msn_got_info(PurpleUtilFetchUrlData *url_data, gpointer data,
		const gchar *url_text, size_t len, const gchar *error_message)
{
	MsnGetInfoData *info_data = (MsnGetInfoData *)data;
	PurpleNotifyUserInfo *user_info;
	char *stripped, *p, *q, *tmp;
	char *user_url = NULL;
	gboolean found;
	gboolean has_tooltip_text = FALSE;
	gboolean has_info = FALSE;
	gboolean sect_info = FALSE;
	gboolean has_contact_info = FALSE;
	char *url_buffer;
	int stripped_len;
#if PHOTO_SUPPORT
	char *photo_url_text = NULL;
	MsnGetInfoStepTwoData *info2_data = NULL;
#endif

	purple_debug_info("msn", "In msn_got_info,url_text:{%s}\n",url_text);

	/* Make sure the connection is still valid */
	/* TODO: Instead of this, we should be canceling this when we disconnect */
	if (g_list_find(purple_connections_get_all(), info_data->gc) == NULL)
	{
		purple_debug_warning("msn", "invalid connection. ignoring buddy info.\n");
		g_free(info_data->name);
		g_free(info_data);
		return;
	}

	user_info = purple_notify_user_info_new();
	has_tooltip_text = msn_tooltip_extract_info_text(user_info, info_data);

	if (error_message != NULL || url_text == NULL || strcmp(url_text, "") == 0)
	{
		purple_notify_user_info_add_pair(user_info,
				_("Error retrieving profile"), NULL);

		purple_notify_userinfo(info_data->gc, info_data->name, user_info, NULL, NULL);
		purple_notify_user_info_destroy(user_info);

		g_free(info_data->name);
		g_free(info_data);
		return;
	}

	url_buffer = g_strdup(url_text);

	/* If they have a homepage link, MSN masks it such that we need to
	 * fetch the url out before purple_markup_strip_html() nukes it */
	/* I don't think this works with the new spaces profiles - Stu 3/2/06 */
	if ((p = strstr(url_text,
			"Take a look at my </font><A class=viewDesc title=\"")) != NULL)
	{
		p += 50;

		if ((q = strchr(p, '"')) != NULL)
			user_url = g_strndup(p, q - p);
	}

	/*
	 * purple_markup_strip_html() doesn't strip out character entities like &nbsp;
	 * and &#183;
	 */
	while ((p = strstr(url_buffer, "&nbsp;")) != NULL)
	{
		*p = ' '; /* Turn &nbsp;'s into ordinary blanks */
		p += 1;
		memmove(p, p + 5, strlen(p + 5));
		url_buffer[strlen(url_buffer) - 5] = '\0';
	}

	while ((p = strstr(url_buffer, "&#183;")) != NULL)
	{
		memmove(p, p + 6, strlen(p + 6));
		url_buffer[strlen(url_buffer) - 6] = '\0';
	}

	/* Nuke the nasty \r's that just get in the way */
	purple_str_strip_char(url_buffer, '\r');

	/* MSN always puts in &#39; for apostrophes...replace them */
	while ((p = strstr(url_buffer, "&#39;")) != NULL)
	{
		*p = '\'';
		memmove(p + 1, p + 5, strlen(p + 5));
		url_buffer[strlen(url_buffer) - 4] = '\0';
	}

	/* Nuke the html, it's easier than trying to parse the horrid stuff */
	stripped = purple_markup_strip_html(url_buffer);
	stripped_len = strlen(stripped);

	purple_debug_misc("msn", "stripped = %p\n", stripped);
	purple_debug_misc("msn", "url_buffer = %p\n", url_buffer);

	/* General section header */
	if (has_tooltip_text)
		purple_notify_user_info_add_section_break(user_info);

	purple_notify_user_info_add_section_header(user_info, _("General"));

	/* Extract their Name and put it in */
	MSN_GOT_INFO_GET_FIELD("Name", _("Name"));

	/* General */
	MSN_GOT_INFO_GET_FIELD("Nickname", _("Nickname"));
	MSN_GOT_INFO_GET_FIELD_NO_SEARCH("Age", _("Age"));
	MSN_GOT_INFO_GET_FIELD_NO_SEARCH("Gender", _("Gender"));
	MSN_GOT_INFO_GET_FIELD_NO_SEARCH("Occupation", _("Occupation"));
	MSN_GOT_INFO_GET_FIELD_NO_SEARCH("Location", _("Location"));

	/* Extract their Interests and put it in */
	found = purple_markup_extract_info_field(stripped, stripped_len, user_info,
			"\nInterests\t", 0, " (/default.aspx?page=searchresults", 0,
			"Undisclosed", _("Hobbies and Interests") /* _("Interests") */,
			0, NULL, NULL);

	if (found)
		sect_info = TRUE;

	MSN_GOT_INFO_GET_FIELD("More about me", _("A Little About Me"));

	if (sect_info)
	{
		has_info = TRUE;
		sect_info = FALSE;
	}
    else
    {
		/* Remove the section header */
		purple_notify_user_info_remove_last_item(user_info);
		if (has_tooltip_text)
			purple_notify_user_info_remove_last_item(user_info);
	}

	/* Social */
	purple_notify_user_info_add_section_break(user_info);
	purple_notify_user_info_add_section_header(user_info, _("Social"));

	MSN_GOT_INFO_GET_FIELD_NO_SEARCH("Marital status", _("Marital Status"));
	MSN_GOT_INFO_GET_FIELD_NO_SEARCH("Interested in", _("Interests"));
	MSN_GOT_INFO_GET_FIELD_NO_SEARCH("Pets", _("Pets"));
	MSN_GOT_INFO_GET_FIELD_NO_SEARCH("Hometown", _("Hometown"));
	MSN_GOT_INFO_GET_FIELD("Places lived", _("Places Lived"));
	MSN_GOT_INFO_GET_FIELD_NO_SEARCH("Fashion", _("Fashion"));
	MSN_GOT_INFO_GET_FIELD_NO_SEARCH("Humor", _("Humor"));
	MSN_GOT_INFO_GET_FIELD_NO_SEARCH("Music", _("Music"));
	MSN_GOT_INFO_GET_FIELD_NO_SEARCH("Favorite quote", _("Favorite Quote"));

	if (sect_info)
	{
		has_info = TRUE;
		sect_info = FALSE;
	}
    else
    {
		/* Remove the section header */
		purple_notify_user_info_remove_last_item(user_info);
		purple_notify_user_info_remove_last_item(user_info);
	}

	/* Contact Info */
	/* Personal */
	purple_notify_user_info_add_section_break(user_info);
	purple_notify_user_info_add_section_header(user_info, _("Contact Info"));
	purple_notify_user_info_add_section_header(user_info, _("Personal"));

	MSN_GOT_INFO_GET_FIELD("Name", _("Name"));
	MSN_GOT_INFO_GET_FIELD("Significant other", _("Significant Other"));
	MSN_GOT_INFO_GET_FIELD("Home phone", _("Home Phone"));
	MSN_GOT_INFO_GET_FIELD("Home phone 2", _("Home Phone 2"));
	MSN_GOT_INFO_GET_FIELD("Home address", _("Home Address"));
	MSN_GOT_INFO_GET_FIELD("Personal Mobile", _("Personal Mobile"));
	MSN_GOT_INFO_GET_FIELD("Home fax", _("Home Fax"));
	MSN_GOT_INFO_GET_FIELD("Personal email", _("Personal Email"));
	MSN_GOT_INFO_GET_FIELD("Personal IM", _("Personal IM"));
	MSN_GOT_INFO_GET_FIELD("Birthday", _("Birthday"));
	MSN_GOT_INFO_GET_FIELD("Anniversary", _("Anniversary"));
	MSN_GOT_INFO_GET_FIELD("Notes", _("Notes"));

	if (sect_info)
	{
		has_info = TRUE;
		sect_info = FALSE;
		has_contact_info = TRUE;
	}
    else
    {
		/* Remove the section header */
		purple_notify_user_info_remove_last_item(user_info);
	}

	/* Business */
	purple_notify_user_info_add_section_header(user_info, _("Work"));
	MSN_GOT_INFO_GET_FIELD("Name", _("Name"));
	MSN_GOT_INFO_GET_FIELD("Job title", _("Job Title"));
	MSN_GOT_INFO_GET_FIELD("Company", _("Company"));
	MSN_GOT_INFO_GET_FIELD("Department", _("Department"));
	MSN_GOT_INFO_GET_FIELD("Profession", _("Profession"));
	MSN_GOT_INFO_GET_FIELD("Work phone 1", _("Work Phone"));
	MSN_GOT_INFO_GET_FIELD("Work phone 2", _("Work Phone 2"));
	MSN_GOT_INFO_GET_FIELD("Work address", _("Work Address"));
	MSN_GOT_INFO_GET_FIELD("Work mobile", _("Work Mobile"));
	MSN_GOT_INFO_GET_FIELD("Work pager", _("Work Pager"));
	MSN_GOT_INFO_GET_FIELD("Work fax", _("Work Fax"));
	MSN_GOT_INFO_GET_FIELD("Work email", _("Work Email"));
	MSN_GOT_INFO_GET_FIELD("Work IM", _("Work IM"));
	MSN_GOT_INFO_GET_FIELD("Start date", _("Start Date"));
	MSN_GOT_INFO_GET_FIELD("Notes", _("Notes"));

	if (sect_info)
	{
		has_info = TRUE;
		sect_info = FALSE;
		has_contact_info = TRUE;
	}
    else
    {
		/* Remove the section header */
		purple_notify_user_info_remove_last_item(user_info);
	}

	if (!has_contact_info)
	{
		/* Remove the Contact Info section header */
		purple_notify_user_info_remove_last_item(user_info);
	}

#if 0 /* these probably don't show up any more */
	/*
	 * The fields, 'A Little About Me', 'Favorite Things', 'Hobbies
	 * and Interests', 'Favorite Quote', and 'My Homepage' may or may
	 * not appear, in any combination. However, they do appear in
	 * certain order, so we can successively search to pin down the
	 * distinct values.
	 */

	/* Check if they have A Little About Me */
	found = purple_markup_extract_info_field(stripped, stripped_len, s,
			" A Little About Me \n\n", 0, "Favorite Things", '\n', NULL,
			_("A Little About Me"), 0, NULL, NULL);

	if (!found)
	{
		found = purple_markup_extract_info_field(stripped, stripped_len, s,
				" A Little About Me \n\n", 0, "Hobbies and Interests", '\n',
				NULL, _("A Little About Me"), 0, NULL, NULL);
	}

	if (!found)
	{
		found = purple_markup_extract_info_field(stripped, stripped_len, s,
				" A Little About Me \n\n", 0, "Favorite Quote", '\n', NULL,
				_("A Little About Me"), 0, NULL, NULL);
	}

	if (!found)
	{
		found = purple_markup_extract_info_field(stripped, stripped_len, s,
				" A Little About Me \n\n", 0, "My Homepage \n\nTake a look",
				'\n',
				NULL, _("A Little About Me"), 0, NULL, NULL);
	}

	if (!found)
	{
		purple_markup_extract_info_field(stripped, stripped_len, s,
				" A Little About Me \n\n", 0, "last updated", '\n', NULL,
				_("A Little About Me"), 0, NULL, NULL);
	}

	if (found)
		has_info = TRUE;

	/* Check if they have Favorite Things */
	found = purple_markup_extract_info_field(stripped, stripped_len, s,
			" Favorite Things \n\n", 0, "Hobbies and Interests", '\n', NULL,
			_("Favorite Things"), 0, NULL, NULL);

	if (!found)
	{
		found = purple_markup_extract_info_field(stripped, stripped_len, s,
				" Favorite Things \n\n", 0, "Favorite Quote", '\n', NULL,
				_("Favorite Things"), 0, NULL, NULL);
	}

	if (!found)
	{
		found = purple_markup_extract_info_field(stripped, stripped_len, s,
				" Favorite Things \n\n", 0, "My Homepage \n\nTake a look", '\n',
				NULL, _("Favorite Things"), 0, NULL, NULL);
	}

	if (!found)
	{
		purple_markup_extract_info_field(stripped, stripped_len, s,
				" Favorite Things \n\n", 0, "last updated", '\n', NULL,
				_("Favorite Things"), 0, NULL, NULL);
	}

	if (found)
		has_info = TRUE;

	/* Check if they have Hobbies and Interests */
	found = purple_markup_extract_info_field(stripped, stripped_len, s,
			" Hobbies and Interests \n\n", 0, "Favorite Quote", '\n', NULL,
			_("Hobbies and Interests"), 0, NULL, NULL);

	if (!found)
	{
		found = purple_markup_extract_info_field(stripped, stripped_len, s,
				" Hobbies and Interests \n\n", 0, "My Homepage \n\nTake a look",
				'\n', NULL, _("Hobbies and Interests"), 0, NULL, NULL);
	}

	if (!found)
	{
		purple_markup_extract_info_field(stripped, stripped_len, s,
				" Hobbies and Interests \n\n", 0, "last updated", '\n', NULL,
				_("Hobbies and Interests"), 0, NULL, NULL);
	}

	if (found)
		has_info = TRUE;

	/* Check if they have Favorite Quote */
	found = purple_markup_extract_info_field(stripped, stripped_len, s,
			"Favorite Quote \n\n", 0, "My Homepage \n\nTake a look", '\n', NULL,
			_("Favorite Quote"), 0, NULL, NULL);

	if (!found)
	{
		purple_markup_extract_info_field(stripped, stripped_len, s,
				"Favorite Quote \n\n", 0, "last updated", '\n', NULL,
				_("Favorite Quote"), 0, NULL, NULL);
	}

	if (found)
		has_info = TRUE;

	/* Extract the last updated date and put it in */
	found = purple_markup_extract_info_field(stripped, stripped_len, s,
			" last updated:", 1, "\n", 0, NULL, _("Last Updated"), 0,
			NULL, msn_info_date_reformat);

	if (found)
		has_info = TRUE;
#endif

	/* If we were able to fetch a homepage url earlier, stick it in there */
	if (user_url != NULL)
	{
		tmp = g_strdup_printf("<a href=\"%s\">%s</a>", user_url, user_url);
		purple_notify_user_info_add_pair(user_info, _("Homepage"), tmp);
		g_free(tmp);
		g_free(user_url);

		has_info = TRUE;
	}

	if (!has_info)
	{
		/* MSN doesn't actually distinguish between "unknown member" and
		 * a known member with an empty profile. Try to explain this fact.
		 * Note that if we have a nonempty tooltip_text, we know the user
		 * exists.
		 */
		/* This doesn't work with the new spaces profiles - Stu 3/2/06
		char *p = strstr(url_buffer, "Unknown Member </TITLE>");
		 * This might not work for long either ... */
		/* Nope, it failed some time before 5/2/07 :(
		char *p = strstr(url_buffer, "form id=\"SpacesSearch\" name=\"SpacesSearch\"");
		 * Let's see how long this one holds out for ... */
		char *p = strstr(url_buffer, "<form id=\"profile_form\" name=\"profile_form\" action=\"http&#58;&#47;&#47;spaces.live.com&#47;profile.aspx&#63;cid&#61;0\"");
		PurpleBuddy *b = purple_find_buddy
				(purple_connection_get_account(info_data->gc), info_data->name);
		purple_notify_user_info_add_pair(user_info,
				_("Error retrieving profile"), NULL);
		purple_notify_user_info_add_pair(user_info, NULL,
				((p && b) ? _("The user has not created a public profile.") :
					(p ? _("MSN reported not being able to find the user's profile. "
							"This either means that the user does not exist, "
							"or that the user exists "
							"but has not created a public profile.") :
						_("Could not find "	/* This should never happen */
							"any information in the user's profile. "
							"The user most likely does not exist."))));
	}

	/* put a link to the actual profile URL */
	purple_notify_user_info_add_section_break(user_info);
	tmp = g_strdup_printf("<a href=\"%s%s\">%s</a>",
			PROFILE_URL, info_data->name, _("View web profile"));
	purple_notify_user_info_add_pair(user_info, NULL, tmp);
	g_free(tmp);

#if PHOTO_SUPPORT
	/* Find the URL to the photo; must be before the marshalling [Bug 994207] */
	photo_url_text = msn_get_photo_url(url_text);
	purple_debug_info("msn", "photo url:{%s}\n", photo_url_text ? photo_url_text : "(null)");

	/* Marshall the existing state */
	info2_data = g_new0(MsnGetInfoStepTwoData, 1);
	info2_data->info_data = info_data;
	info2_data->stripped = stripped;
	info2_data->url_buffer = url_buffer;
	info2_data->user_info = user_info;
	info2_data->photo_url_text = photo_url_text;

	/* Try to put the photo in there too, if there's one */
	if (photo_url_text)
	{
		purple_util_fetch_url_len(photo_url_text, FALSE, NULL, FALSE, MAX_HTTP_BUDDYICON_BYTES, msn_got_photo,
					   info2_data);
	}
	else
	{
		/* Emulate a callback */
		/* TODO: Huh? */
		msn_got_photo(NULL, info2_data, NULL, 0, NULL);
	}
}

static void
msn_got_photo(PurpleUtilFetchUrlData *url_data, gpointer user_data,
		const gchar *url_text, gsize len, const gchar *error_message)
{
	MsnGetInfoStepTwoData *info2_data = (MsnGetInfoStepTwoData *)user_data;
	int id = -1;

	/* Unmarshall the saved state */
	MsnGetInfoData *info_data = info2_data->info_data;
	char *stripped = info2_data->stripped;
	char *url_buffer = info2_data->url_buffer;
	PurpleNotifyUserInfo *user_info = info2_data->user_info;
	char *photo_url_text = info2_data->photo_url_text;

	/* Make sure the connection is still valid if we got here by fetching a photo url */
	/* TODO: Instead of this, we should be canceling this when we disconnect */
	if (url_text && (error_message != NULL ||
					 g_list_find(purple_connections_get_all(), info_data->gc) == NULL))
	{
		purple_debug_warning("msn", "invalid connection. ignoring buddy photo info.\n");
		g_free(stripped);
		g_free(url_buffer);
		purple_notify_user_info_destroy(user_info);
		g_free(info_data->name);
		g_free(info_data);
		g_free(photo_url_text);
		g_free(info2_data);

		return;
	}

	/* Try to put the photo in there too, if there's one and is readable */
	if (user_data && url_text && len != 0)
	{
		if (strstr(url_text, "400 Bad Request")
			|| strstr(url_text, "403 Forbidden")
			|| strstr(url_text, "404 Not Found"))
		{

			purple_debug_info("msn", "Error getting %s: %s\n",
					photo_url_text, url_text);
		}
		else
		{
			char buf[1024];
			purple_debug_info("msn", "%s is %" G_GSIZE_FORMAT " bytes\n", photo_url_text, len);
			id = purple_imgstore_add_with_id(g_memdup(url_text, len), len, NULL);
			g_snprintf(buf, sizeof(buf), "<img id=\"%d\"><br>", id);
			purple_notify_user_info_prepend_pair(user_info, NULL, buf);
		}
	}

	/* We continue here from msn_got_info, as if nothing has happened */
#endif
	purple_notify_userinfo(info_data->gc, info_data->name, user_info, NULL, NULL);

	g_free(stripped);
	g_free(url_buffer);
	purple_notify_user_info_destroy(user_info);
	g_free(info_data->name);
	g_free(info_data);
#if PHOTO_SUPPORT
	g_free(photo_url_text);
	g_free(info2_data);
	if (id != -1)
		purple_imgstore_unref_by_id(id);
#endif
}

static void
msn_get_info(PurpleConnection *gc, const char *name)
{
	MsnGetInfoData *data;
	char *url;

	data       = g_new0(MsnGetInfoData, 1);
	data->gc   = gc;
	data->name = g_strdup(name);

	url = g_strdup_printf("%s%s", PROFILE_URL, name);

	purple_util_fetch_url(url, FALSE,
				   "Mozilla/4.0 (compatible; MSIE 6.0; Windows NT 5.1)",
				   TRUE, msn_got_info, data);

	g_free(url);
}

static gboolean msn_load(PurplePlugin *plugin)
{
	msn_notification_init();
	msn_switchboard_init();
	msn_sync_init();

	return TRUE;
}

static gboolean msn_unload(PurplePlugin *plugin)
{
	msn_notification_end();
	msn_switchboard_end();
	msn_sync_end();

	return TRUE;
}

static PurpleAccount *find_acct(const char *prpl, const char *acct_id)
{
	PurpleAccount *acct = NULL;

	/* If we have a specific acct, use it */
	if (acct_id) {
		acct = purple_accounts_find(acct_id, prpl);
		if (acct && !purple_account_is_connected(acct))
			acct = NULL;
	} else { /* Otherwise find an active account for the protocol */
		GList *l = purple_accounts_get_all();
		while (l) {
			if (!strcmp(prpl, purple_account_get_protocol_id(l->data))
					&& purple_account_is_connected(l->data)) {
				acct = l->data;
				break;
			}
			l = l->next;
		}
	}

	return acct;
}

static gboolean msn_uri_handler(const char *proto, const char *cmd, GHashTable *params)
{
	char *acct_id = g_hash_table_lookup(params, "account");
	PurpleAccount *acct;

	if (g_ascii_strcasecmp(proto, "msnim"))
		return FALSE;

	acct = find_acct("prpl-msn", acct_id);

	if (!acct)
		return FALSE;

	/* msnim:chat?contact=user@domain.tld */
	if (!g_ascii_strcasecmp(cmd, "Chat")) {
		char *sname = g_hash_table_lookup(params, "contact");
		if (sname) {
			PurpleConversation *conv = purple_find_conversation_with_account(
				PURPLE_CONV_TYPE_IM, sname, acct);
			if (conv == NULL)
				conv = purple_conversation_new(PURPLE_CONV_TYPE_IM, acct, sname);
			purple_conversation_present(conv);
		}
		/*else
			**If pidgindialogs_im() was in the core, we could use it here.
			 * It is all purple_request_* based, but I'm not sure it really belongs in the core
			pidgindialogs_im();*/

		return TRUE;
	}
	/* msnim:add?contact=user@domain.tld */
	else if (!g_ascii_strcasecmp(cmd, "Add")) {
		char *name = g_hash_table_lookup(params, "contact");
		purple_blist_request_add_buddy(acct, name, NULL, NULL);
		return TRUE;
	}

	return FALSE;
}


static PurplePluginProtocolInfo prpl_info =
{
	OPT_PROTO_MAIL_CHECK,
	NULL,					/* user_splits */
	NULL,					/* protocol_options */
	{"png", 0, 0, 96, 96, 0, PURPLE_ICON_SCALE_SEND},	/* icon_spec */
	msn_list_icon,			/* list_icon */
	msn_list_emblems,		/* list_emblems */
	msn_status_text,		/* status_text */
	msn_tooltip_text,		/* tooltip_text */
	msn_status_types,		/* away_states */
	msn_blist_node_menu,		/* blist_node_menu */
	NULL,					/* chat_info */
	NULL,					/* chat_info_defaults */
	msn_login,			/* login */
	msn_close,			/* close */
	msn_send_im,			/* send_im */
	NULL,					/* set_info */
	msn_send_typing,		/* send_typing */
	msn_get_info,			/* get_info */
	msn_set_status,			/* set_away */
	msn_set_idle,			/* set_idle */
	NULL,					/* change_passwd */
	msn_add_buddy,			/* add_buddy */
	NULL,					/* add_buddies */
	msn_rem_buddy,			/* remove_buddy */
	NULL,					/* remove_buddies */
	msn_add_permit,			/* add_permit */
	msn_add_deny,			/* add_deny */
	msn_rem_permit,			/* rem_permit */
	msn_rem_deny,			/* rem_deny */
	msn_set_permit_deny,	/* set_permit_deny */
	NULL,					/* join_chat */
	NULL,					/* reject chat invite */
	NULL,					/* get_chat_name */
	msn_chat_invite,		/* chat_invite */
	msn_chat_leave,			/* chat_leave */
	NULL,					/* chat_whisper */
	msn_chat_send,			/* chat_send */
	msn_keepalive,			/* keepalive */
	NULL,					/* register_user */
	NULL,					/* get_cb_info */
	NULL,					/* get_cb_away */
	msn_alias_buddy,		/* alias_buddy */
	msn_group_buddy,		/* group_buddy */
	msn_rename_group,		/* rename_group */
	NULL,					/* buddy_free */
	msn_convo_closed,		/* convo_closed */
	msn_normalize,			/* normalize */
	msn_set_buddy_icon,		/* set_buddy_icon */
	msn_remove_group,		/* remove_group */
	NULL,					/* get_cb_real_name */
	NULL,					/* set_chat_topic */
	NULL,					/* find_blist_chat */
	NULL,					/* roomlist_get_list */
	NULL,					/* roomlist_cancel */
	NULL,					/* roomlist_expand_category */
	msn_can_receive_file,	/* can_receive_file */
	msn_send_file,			/* send_file */
	msn_new_xfer,			/* new_xfer */
	msn_offline_message,			/* offline_message */
	NULL,					/* whiteboard_prpl_ops */
	NULL,					/* send_raw */
	NULL,					/* roomlist_room_serialize */
	NULL,					/* unregister_user */
	msn_send_attention,                     /* send_attention */
	msn_attention_types,                    /* attention_types */

	sizeof(PurplePluginProtocolInfo),       /* struct_size */
	msn_get_account_text_table,             /* get_account_text_table */
};

static PurplePluginInfo info =
{
	PURPLE_PLUGIN_MAGIC,
	PURPLE_MAJOR_VERSION,
	PURPLE_MINOR_VERSION,
	PURPLE_PLUGIN_PROTOCOL,                           /**< type           */
	NULL,                                             /**< ui_requirement */
	0,                                                /**< flags          */
	NULL,                                             /**< dependencies   */
	PURPLE_PRIORITY_DEFAULT,                          /**< priority       */

	"prpl-msn",                                       /**< id             */
	"MSN",                                            /**< name           */
	DISPLAY_VERSION,                                  /**< version        */
	N_("Windows Live Messenger Protocol Plugin"),     /**< summary        */
	N_("Windows Live Messenger Protocol Plugin"),     /**< description    */
	NULL,                                             /**< author         */
	PURPLE_WEBSITE,                                   /**< homepage       */

	msn_load,                                         /**< load           */
	msn_unload,                                       /**< unload         */
	NULL,                                             /**< destroy        */

	NULL,                                             /**< ui_info        */
	&prpl_info,                                       /**< extra_info     */
	NULL,                                             /**< prefs_info     */
	msn_actions,

	/* padding */
	NULL,
	NULL,
	NULL,
	NULL
};

static void
init_plugin(PurplePlugin *plugin)
{
	PurpleAccountOption *option;

	option = purple_account_option_string_new(_("Server"), "server",
											MSN_SERVER);
	prpl_info.protocol_options = g_list_append(prpl_info.protocol_options,
											   option);

	option = purple_account_option_int_new(_("Port"), "port", MSN_PORT);
	prpl_info.protocol_options = g_list_append(prpl_info.protocol_options,
											   option);

	option = purple_account_option_bool_new(_("Use HTTP Method"),
										  "http_method", FALSE);
	prpl_info.protocol_options = g_list_append(prpl_info.protocol_options,
											   option);

	option = purple_account_option_string_new(_("HTTP Method Server"),
										  "http_method_server", MSN_HTTPCONN_SERVER);
	prpl_info.protocol_options = g_list_append(prpl_info.protocol_options,
											   option);

	option = purple_account_option_bool_new(_("Show custom smileys"),
										  "custom_smileys", TRUE);
	prpl_info.protocol_options = g_list_append(prpl_info.protocol_options,
											   option);

	purple_cmd_register("nudge", "", PURPLE_CMD_P_PRPL,
	                  PURPLE_CMD_FLAG_IM | PURPLE_CMD_FLAG_PRPL_ONLY,
	                 "prpl-msn", msn_cmd_nudge,
	                  _("nudge: nudge a user to get their attention"), NULL);

	purple_prefs_remove("/plugins/prpl/msn");

	purple_signal_connect(purple_get_core(), "uri-handler", plugin,
		PURPLE_CALLBACK(msn_uri_handler), NULL);
}

PURPLE_INIT_PLUGIN(msn, init_plugin, info);<|MERGE_RESOLUTION|>--- conflicted
+++ resolved
@@ -1476,11 +1476,7 @@
 		char **tokens;
 		char *fqy;
 		/* We need to check the network for this buddy first */
-<<<<<<< HEAD
 		msn_userlist_save_pending_buddy(userlist, who, gname);
-		msn_notification_send_fqy(session, who);
-=======
-		msn_userlist_save_pending_buddy(userlist, who, group ? group->name : NULL);
 		tokens = g_strsplit(who, "@", 2);
 		fqy = g_strdup_printf("<ml><d n=\"%s\"><c n=\"%s\"/></d></ml>",
 		                      tokens[1],
@@ -1489,7 +1485,6 @@
 		                          (MsnFqyCb)msn_userlist_add_pending_buddy);
 		g_free(fqy);
 		g_strfreev(tokens);
->>>>>>> 6266aa7d
 	}
 }
 
