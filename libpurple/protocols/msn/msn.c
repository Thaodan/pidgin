--- conflicted
+++ resolved
@@ -1784,15 +1784,10 @@
 	if (!msn_email_is_valid(bname)) {
 		gchar *buf;
 		buf = g_strdup_printf(_("Unable to add the buddy %s because the username is invalid.  Usernames must be valid email addresses."), bname);
-<<<<<<< HEAD
-		if (!purple_conversation_present_error(bname, account, buf))
-			purple_notify_error(pc, NULL, _("Unable to Add"), buf);
-=======
-		if (!purple_conv_present_error(bname, account, buf)) {
+		if (!purple_conversation_present_error(bname, account, buf)) {
 			purple_notify_error(pc, NULL, _("Unable to Add"), buf,
 				purple_request_cpar_from_connection(pc));
 		}
->>>>>>> 6041602c
 		g_free(buf);
 
 		/* Remove from local list */
