/**
 * @file msn.c The MSN protocol plugin
 *
 * purple
 *
 * Purple is the legal property of its developers, whose names are too numerous
 * to list here.  Please refer to the COPYRIGHT file distributed with this
 * source distribution.
 *
 * This program is free software; you can redistribute it and/or modify
 * it under the terms of the GNU General Public License as published by
 * the Free Software Foundation; either version 2 of the License, or
 * (at your option) any later version.
 *
 * This program is distributed in the hope that it will be useful,
 * but WITHOUT ANY WARRANTY; without even the implied warranty of
 * MERCHANTABILITY or FITNESS FOR A PARTICULAR PURPOSE.  See the
 * GNU General Public License for more details.
 *
 * You should have received a copy of the GNU General Public License
 * along with this program; if not, write to the Free Software
 * Foundation, Inc., 51 Franklin Street, Fifth Floor, Boston, MA  02111-1301  USA
 */
#define PHOTO_SUPPORT 1

#include "internal.h"

#include "debug.h"
#include "http.h"
#include "request.h"

#include "accountopt.h"
#include "contact.h"
#include "msg.h"
#include "page.h"
#include "pluginpref.h"
#include "prefs.h"
#include "session.h"
#include "smiley.h"
#include "smiley-custom.h"
#include "smiley-parser.h"
#include "state.h"
#include "util.h"
#include "cmds.h"
#include "core.h"
#include "prpl.h"
#include "msnutils.h"
#include "version.h"

#include "error.h"
#include "msg.h"
#include "switchboard.h"
#include "notification.h"
#include "slplink.h"

#if PHOTO_SUPPORT
#define MAX_HTTP_BUDDYICON_BYTES (200 * 1024)
#include "image-store.h"
#endif

typedef struct
{
	PurpleConnection *gc;
	const char *passport;

} MsnMobileData;

typedef struct
{
	PurpleConnection *gc;
	char *name;

} MsnGetInfoData;

typedef struct
{
	MsnGetInfoData *info_data;
	char *stripped;
	char *url_buffer;
	PurpleNotifyUserInfo *user_info;
	char *photo_url_text;

} MsnGetInfoStepTwoData;

typedef struct
{
	PurpleConnection *gc;
	const char *who;
	char *msg;
	PurpleMessageFlags flags;
	time_t when;
} MsnIMData;

typedef struct
{
	char *smile;
	PurpleSmiley *ps;
	MsnObject *obj;
} MsnEmoticon;

static const char *
msn_normalize(const PurpleAccount *account, const char *str)
{
	static char buf[BUF_LEN];
	char *tmp;

	g_return_val_if_fail(str != NULL, NULL);

	tmp = g_strchomp(g_utf8_strdown(str, -1));
	g_snprintf(buf, sizeof(buf), "%s%s", tmp,
			   (strchr(tmp, '@') ? "" : "@hotmail.com"));
	g_free(tmp);

	return buf;
}

static gboolean
msn_send_attention(PurpleConnection *gc, const char *username, guint type)
{
	MsnMessage *msg;
	MsnSession *session;
	MsnSwitchBoard *swboard;

	msg = msn_message_new_nudge();
	session = purple_connection_get_protocol_data(gc);
	swboard = msn_session_get_swboard(session, username, MSN_SB_FLAG_IM);

	msn_switchboard_send_msg(swboard, msg, TRUE);
	msn_message_unref(msg);

	return TRUE;
}

static GList *
msn_attention_types(PurpleAccount *account)
{
	static GList *list = NULL;

	if (!list) {
		list = g_list_append(list, purple_attention_type_new("Nudge", _("Nudge"),
				_("%s has nudged you!"), _("Nudging %s...")));
	}

	return list;
}

static GHashTable *
msn_get_account_text_table(PurpleAccount *unused)
{
	GHashTable *table;

	table = g_hash_table_new(g_str_hash, g_str_equal);

	g_hash_table_insert(table, "login_label", (gpointer)_("Email Address..."));

	return table;
}

static PurpleCmdRet
msn_cmd_nudge(PurpleConversation *conv, const gchar *cmd, gchar **args, gchar **error, void *data)
{
	PurpleAccount *account = purple_conversation_get_account(conv);
	PurpleConnection *gc = purple_account_get_connection(account);
	const gchar *username;

	username = purple_conversation_get_name(conv);

	purple_prpl_send_attention(gc, username, MSN_NUDGE);

	return PURPLE_CMD_RET_OK;
}

struct public_alias_closure
{
	PurpleAccount *account;
	gpointer success_cb;
	gpointer failure_cb;
};

static gboolean
set_public_alias_length_error(gpointer data)
{
	struct public_alias_closure *closure = data;
	PurpleSetPublicAliasFailureCallback failure_cb = closure->failure_cb;

	failure_cb(closure->account, _("Your new MSN friendly name is too long."));

	g_object_unref(closure->account);
	g_free(closure);

	return FALSE;
}

static void
prp_success_cb(MsnCmdProc *cmdproc, MsnCommand *cmd)
{
	const char *type, *friendlyname;
	struct public_alias_closure *closure;

	g_return_if_fail(cmd->param_count >= 3);
	type = cmd->params[1];
	g_return_if_fail(!strcmp(type, "MFN"));

	closure = cmd->trans->data;
	friendlyname = purple_url_decode(cmd->params[2]);

	msn_update_contact(cmdproc->session, "Me", MSN_UPDATE_DISPLAY, friendlyname);

	purple_connection_set_display_name(
		purple_account_get_connection(closure->account),
		friendlyname);
	purple_account_set_string(closure->account, "display-name", friendlyname);

	if (closure->success_cb) {
		PurpleSetPublicAliasSuccessCallback success_cb = closure->success_cb;
		success_cb(closure->account, friendlyname);
	}
}

static void
prp_error_cb(MsnCmdProc *cmdproc, MsnTransaction *trans, int error)
{
	struct public_alias_closure *closure = trans->data;
	PurpleSetPublicAliasFailureCallback failure_cb = closure->failure_cb;
	gboolean debug;
	const char *error_text;

	error_text = msn_error_get_text(error, &debug);
	failure_cb(closure->account, error_text);
}

static void
prp_timeout_cb(MsnCmdProc *cmdproc, MsnTransaction *trans)
{
	struct public_alias_closure *closure = trans->data;
	PurpleSetPublicAliasFailureCallback failure_cb = closure->failure_cb;
	failure_cb(closure->account, _("Connection Timeout"));
}

void
msn_set_public_alias(PurpleConnection *pc, const char *alias,
                     PurpleSetPublicAliasSuccessCallback success_cb,
                     PurpleSetPublicAliasFailureCallback failure_cb)
{
	MsnCmdProc *cmdproc;
	MsnSession *session;
	MsnTransaction *trans;
	PurpleAccount *account;
	char real_alias[BUDDY_ALIAS_MAXLEN + 1];
	struct public_alias_closure *closure;

	session = purple_connection_get_protocol_data(pc);
	cmdproc = session->notification->cmdproc;
	account = purple_connection_get_account(pc);

	if (alias && *alias) {
		if (!msn_encode_spaces(alias, real_alias, BUDDY_ALIAS_MAXLEN + 1)) {
			if (failure_cb) {
				struct public_alias_closure *closure =
					g_new0(struct public_alias_closure, 1);
				closure->account = g_object_ref(account);
				closure->failure_cb = failure_cb;
				purple_timeout_add(0, set_public_alias_length_error, closure);
			} else {
				purple_notify_error(pc, NULL, _("Your new MSN "
					"friendly name is too long."), NULL,
					purple_request_cpar_from_connection(pc));
			}
			return;
		}

		if (real_alias[0] == '\0')
			g_strlcpy(real_alias, purple_account_get_username(account), sizeof(real_alias));
	} else
		g_strlcpy(real_alias, purple_account_get_username(account), sizeof(real_alias));

	closure = g_new0(struct public_alias_closure, 1);
	closure->account = account;
	closure->success_cb = success_cb;
	closure->failure_cb = failure_cb;

	trans = msn_transaction_new(cmdproc, "PRP", "MFN %s", real_alias);
	msn_transaction_set_data(trans, closure);
	msn_transaction_set_data_free(trans, g_free);
	msn_transaction_add_cb(trans, "PRP", prp_success_cb);
	if (failure_cb) {
		msn_transaction_set_error_cb(trans, prp_error_cb);
		msn_transaction_set_timeout_cb(trans, prp_timeout_cb);
	}
	msn_cmdproc_send_trans(cmdproc, trans);
}

static gboolean
get_public_alias_cb(gpointer data)
{
	struct public_alias_closure *closure = data;
	PurpleGetPublicAliasSuccessCallback success_cb = closure->success_cb;
	const char *alias;

	alias = purple_account_get_string(closure->account, "display-name",
	                                  purple_account_get_username(closure->account));
	success_cb(closure->account, alias);

	g_object_unref(closure->account);
	g_free(closure);

	return FALSE;
}

static void
msn_get_public_alias(PurpleConnection *pc,
                     PurpleGetPublicAliasSuccessCallback success_cb,
                     PurpleGetPublicAliasFailureCallback failure_cb)
{
	struct public_alias_closure *closure = g_new0(struct public_alias_closure, 1);
	PurpleAccount *account = purple_connection_get_account(pc);

	closure->account = g_object_ref(account);
	closure->success_cb = success_cb;
	purple_timeout_add(0, get_public_alias_cb, closure);
}

static void
msn_act_id(PurpleConnection *gc, const char *entry)
{
	msn_set_public_alias(gc, entry, NULL, NULL);
}

static void
msn_set_prp(PurpleConnection *gc, const char *type, const char *entry)
{
	MsnCmdProc *cmdproc;
	MsnSession *session;
	MsnTransaction *trans;

	session = purple_connection_get_protocol_data(gc);
	cmdproc = session->notification->cmdproc;

	if (entry == NULL || *entry == '\0')
	{
		trans = msn_transaction_new(cmdproc, "PRP", "%s", type);
	}
	else
	{
		trans = msn_transaction_new(cmdproc, "PRP", "%s %s", type,
						 purple_url_encode(entry));
	}
	msn_cmdproc_send_trans(cmdproc, trans);
}

static void
msn_set_home_phone_cb(PurpleConnection *gc, const char *entry)
{
	msn_set_prp(gc, "PHH", entry);
}

static void
msn_set_work_phone_cb(PurpleConnection *gc, const char *entry)
{
	msn_set_prp(gc, "PHW", entry);
}

static void
msn_set_mobile_phone_cb(PurpleConnection *gc, const char *entry)
{
	msn_set_prp(gc, "PHM", entry);
}

static void
enable_msn_pages_cb(PurpleConnection *gc)
{
	msn_set_prp(gc, "MOB", "Y");
}

static void
disable_msn_pages_cb(PurpleConnection *gc)
{
	msn_set_prp(gc, "MOB", "N");
}

static void
send_to_mobile(PurpleConnection *gc, const char *who, const char *entry)
{
	MsnTransaction *trans;
	MsnSession *session;
	MsnCmdProc *cmdproc;
	MsnPage *page;
	MsnMessage *msg;
	MsnUser *user;
	char *payload = NULL;
	const char *mobile_number = NULL;
	gsize payload_len;

	session = purple_connection_get_protocol_data(gc);
	cmdproc = session->notification->cmdproc;

	page = msn_page_new();
	msn_page_set_body(page, entry);

	payload = msn_page_gen_payload(page, &payload_len);

	if ((user = msn_userlist_find_user(session->userlist, who)) &&
		(mobile_number = msn_user_get_mobile_phone(user)) &&
		mobile_number[0] == '+') {
		/* if msn_user_get_mobile_phone() has a + in front, it's a number
		   that from the buddy's contact card */
		trans = msn_transaction_new(cmdproc, "PGD", "tel:%s 1 %" G_GSIZE_FORMAT,
			mobile_number, payload_len);
	} else {
		/* otherwise we send to whatever phone number the buddy registered
		   with msn */
		trans = msn_transaction_new(cmdproc, "PGD", "%s 1 %" G_GSIZE_FORMAT,
			who, payload_len);
	}

	msn_transaction_set_payload(trans, payload, payload_len);
	g_free(payload);

	msg = msn_message_new_plain(entry);
	msn_transaction_set_data(trans, msg);

	msn_page_destroy(page);

	msn_cmdproc_send_trans(cmdproc, trans);
}

static void
send_to_mobile_cb(MsnMobileData *data, const char *entry)
{
	send_to_mobile(data->gc, data->passport, entry);
	g_free(data);
}

static void
close_mobile_page_cb(MsnMobileData *data, const char *entry)
{
	g_free(data);
}

/* -- */

static void
msn_show_set_friendly_name(PurplePluginAction *action)
{
	PurpleConnection *gc;
	PurpleAccount *account;
	char *tmp;

	gc = (PurpleConnection *) action->context;
	account = purple_connection_get_account(gc);

	tmp = g_strdup_printf(_("Set friendly name for %s."),
	                      purple_account_get_username(account));
	purple_request_input(gc, _("Set Friendly Name"), tmp,
					   _("This is the name that other MSN buddies will "
						 "see you as."),
					   purple_connection_get_display_name(gc), FALSE, FALSE, NULL,
					   _("OK"), G_CALLBACK(msn_act_id),
					   _("Cancel"), NULL,
					   purple_request_cpar_from_connection(gc),
					   gc);
	g_free(tmp);
}

typedef struct MsnLocationData {
	PurpleAccount *account;
	MsnSession *session;
	PurpleRequestFieldGroup *group;
} MsnLocationData;

static void
update_endpoint_cb(MsnLocationData *data, PurpleRequestFields *fields)
{
	PurpleAccount *account;
	MsnSession *session;
	const char *old_name;
	const char *name;
	GList *others;

	session = data->session;
	account = data->account;

	/* Update the current location's name */
	old_name = purple_account_get_string(account, "endpoint-name", NULL);
	name = purple_request_fields_get_string(fields, "endpoint-name");
	if (!g_str_equal(old_name, name)) {
		purple_account_set_string(account, "endpoint-name", name);
		msn_notification_send_uux_private_endpointdata(session);
	}

	/* Sign out other locations */
	for (others = purple_request_field_group_get_fields(data->group);
	     others;
	     others = g_list_next(others)) {
		PurpleRequestField *field = others->data;
		if (purple_request_field_get_field_type(field) != PURPLE_REQUEST_FIELD_BOOLEAN)
			continue;
		if (purple_request_field_bool_get_value(field)) {
			const char *id = purple_request_field_get_id(field);
			char *user;
			purple_debug_info("msn", "Disconnecting Endpoint %s\n", id);

			user = g_strdup_printf("%s;%s", purple_account_get_username(account), id);
			msn_notification_send_uun(session, user, MSN_UNIFIED_NOTIFICATION_MPOP, "goawyplzthxbye");
			g_free(user);
		}
	}

	g_free(data);
}

static void
msn_show_locations(PurplePluginAction *action)
{
	PurpleConnection *pc;
	PurpleAccount *account;
	MsnSession *session;
	PurpleRequestFields *fields;
	PurpleRequestFieldGroup *group;
	PurpleRequestField *field;
	gboolean have_other_endpoints;
	GSList *l;
	MsnLocationData *data;

	pc = (PurpleConnection *)action->context;
	account = purple_connection_get_account(pc);
	session = purple_connection_get_protocol_data(pc);

	fields = purple_request_fields_new();

	group = purple_request_field_group_new(_("This Location"));
	purple_request_fields_add_group(fields, group);
	field = purple_request_field_label_new("endpoint-label", _("This is the name that identifies this location"));
	purple_request_field_group_add_field(group, field);
	field = purple_request_field_string_new("endpoint-name",
	                                        _("Name"),
	                                        purple_account_get_string(account, "endpoint-name", NULL),
	                                        FALSE);
	purple_request_field_set_required(field, TRUE);
	purple_request_field_group_add_field(group, field);

	group = purple_request_field_group_new(_("Other Locations"));
	purple_request_fields_add_group(fields, group);

	have_other_endpoints = FALSE;
	for (l = session->user->endpoints; l; l = l->next) {
		MsnUserEndpoint *ep = l->data;

		if (ep->id[0] != '\0' && strncasecmp(ep->id + 1, session->guid, 36) == 0)
			/* Don't add myself to the list */
			continue;

		if (!have_other_endpoints) {
			/* We do in fact have an endpoint other than ourselves... let's
			   add a label */
			field = purple_request_field_label_new("others-label",
					_("You can sign out from other locations here"));
			purple_request_field_group_add_field(group, field);
		}

		have_other_endpoints = TRUE;
		field = purple_request_field_bool_new(ep->id, ep->name, FALSE);
		purple_request_field_group_add_field(group, field);
	}
	if (!have_other_endpoints) {
		/* TODO: Due to limitations in our current request field API, the
		   following string will show up with a trailing colon.  This should
		   be fixed either by adding an "include_colon" boolean, or creating
		   a separate purple_request_field_label_new_without_colon function,
		   or by never automatically adding the colon and requiring that
		   callers add the colon themselves. */
		field = purple_request_field_label_new("others-label", _("You are not signed in from any other locations."));
		purple_request_field_group_add_field(group, field);
	}

	data = g_new0(MsnLocationData, 1);
	data->account = account;
	data->session = session;
	data->group = group;

	purple_request_fields(pc, NULL, NULL, NULL, fields, _("OK"),
		G_CALLBACK(update_endpoint_cb), _("Cancel"), G_CALLBACK(g_free),
		purple_request_cpar_from_connection(pc), data);
}

static void
enable_mpop_cb(PurpleConnection *pc)
{
	MsnSession *session = purple_connection_get_protocol_data(pc);

	purple_debug_info("msn", "Enabling MPOP\n");

	session->enable_mpop = TRUE;
	msn_annotate_contact(session, "Me", "MSN.IM.MPOP", "1", NULL);

	purple_prpl_got_account_actions(purple_connection_get_account(pc));
}

static void
disable_mpop_cb(PurpleConnection *pc)
{
	PurpleAccount *account = purple_connection_get_account(pc);
	MsnSession *session = purple_connection_get_protocol_data(pc);
	GSList *l;

	purple_debug_info("msn", "Disabling MPOP\n");

	session->enable_mpop = FALSE;
	msn_annotate_contact(session, "Me", "MSN.IM.MPOP", "0", NULL);

	for (l = session->user->endpoints; l; l = l->next) {
		MsnUserEndpoint *ep = l->data;
		char *user;

		if (ep->id[0] != '\0' && strncasecmp(ep->id + 1, session->guid, 36) == 0)
			/* Don't kick myself */
			continue;

		purple_debug_info("msn", "Disconnecting Endpoint %s\n", ep->id);

		user = g_strdup_printf("%s;%s", purple_account_get_username(account), ep->id);
		msn_notification_send_uun(session, user, MSN_UNIFIED_NOTIFICATION_MPOP, "goawyplzthxbye");
		g_free(user);
	}

	purple_prpl_got_account_actions(account);
}

static void
msn_show_set_mpop(PurplePluginAction *action)
{
	PurpleConnection *pc;

	pc = (PurpleConnection *)action->context;

	purple_request_action(pc, NULL, _("Allow multiple logins?"),
						_("Do you want to allow or disallow connecting from "
						  "multiple locations simultaneously?"),
						PURPLE_DEFAULT_ACTION_NONE,
						purple_request_cpar_from_connection(pc),
						pc, 3,
						_("Allow"), G_CALLBACK(enable_mpop_cb),
						_("Disallow"), G_CALLBACK(disable_mpop_cb),
						_("Cancel"), NULL);
}

static void
msn_show_set_home_phone(PurplePluginAction *action)
{
	PurpleConnection *gc;
	MsnSession *session;

	gc = (PurpleConnection *) action->context;
	session = purple_connection_get_protocol_data(gc);

	purple_request_input(gc, NULL, _("Set your home phone number."), NULL,
					   msn_user_get_home_phone(session->user), FALSE, FALSE, NULL,
					   _("OK"), G_CALLBACK(msn_set_home_phone_cb),
					   _("Cancel"), NULL,
					   purple_request_cpar_from_connection(gc),
					   gc);
}

static void
msn_show_set_work_phone(PurplePluginAction *action)
{
	PurpleConnection *gc;
	MsnSession *session;

	gc = (PurpleConnection *) action->context;
	session = purple_connection_get_protocol_data(gc);

	purple_request_input(gc, NULL, _("Set your work phone number."), NULL,
					   msn_user_get_work_phone(session->user), FALSE, FALSE, NULL,
					   _("OK"), G_CALLBACK(msn_set_work_phone_cb),
					   _("Cancel"), NULL,
					   purple_request_cpar_from_connection(gc),
					   gc);
}

static void
msn_show_set_mobile_phone(PurplePluginAction *action)
{
	PurpleConnection *gc;
	MsnSession *session;

	gc = (PurpleConnection *) action->context;
	session = purple_connection_get_protocol_data(gc);

	purple_request_input(gc, NULL, _("Set your mobile phone number."), NULL,
					   msn_user_get_mobile_phone(session->user), FALSE, FALSE, NULL,
					   _("OK"), G_CALLBACK(msn_set_mobile_phone_cb),
					   _("Cancel"), NULL,
					   purple_request_cpar_from_connection(gc),
					   gc);
}

static void
msn_show_set_mobile_pages(PurplePluginAction *action)
{
	PurpleConnection *gc;

	gc = (PurpleConnection *) action->context;

	purple_request_action(gc, NULL, _("Allow MSN Mobile pages?"),
						_("Do you want to allow or disallow people on "
						  "your buddy list to send you MSN Mobile pages "
						  "to your cell phone or other mobile device?"),
						PURPLE_DEFAULT_ACTION_NONE,
						purple_request_cpar_from_connection(gc),
						gc, 3,
						_("Allow"), G_CALLBACK(enable_msn_pages_cb),
						_("Disallow"), G_CALLBACK(disable_msn_pages_cb),
						_("Cancel"), NULL);
}

/* QuLogic: Disabled until confirmed correct. */
#if 0
static void
msn_show_blocked_text(PurplePluginAction *action)
{
	PurpleConnection *pc = (PurpleConnection *) action->context;
	MsnSession *session;
	char *title;

	session = purple_connection_get_protocol_data(pc);

	title = g_strdup_printf(_("Blocked Text for %s"), session->account->username);
	if (session->blocked_text == NULL) {
		purple_notify_formatted(pc, title, title, NULL, _("No text is blocked for this account."), NULL, NULL);
	} else {
		char *blocked_text;
		blocked_text = g_strdup_printf(_("MSN servers are currently blocking the following regular expressions:<br/>%s"),
		                               session->blocked_text);

		purple_notify_formatted(pc, title, title, NULL, blocked_text, NULL, NULL);
		g_free(blocked_text);
	}
	g_free(title);
}
#endif

static void
msn_show_hotmail_inbox(PurplePluginAction *action)
{
	PurpleConnection *gc;
	MsnSession *session;

	gc = (PurpleConnection *) action->context;
	session = purple_connection_get_protocol_data(gc);

	if (!session->passport_info.email_enabled) {
		purple_notify_error(gc, NULL, _("This account does not have "
			"email enabled."), NULL,
			purple_request_cpar_from_connection(gc));
		return;
	}

	/** apparently the correct value is 777, use 750 as a failsafe */
	if ((session->passport_info.mail_url == NULL)
		|| (time (NULL) - session->passport_info.mail_timestamp >= 750)) {
		MsnTransaction *trans;
		MsnCmdProc *cmdproc;

		cmdproc = session->notification->cmdproc;

		trans = msn_transaction_new(cmdproc, "URL", "%s", "INBOX");
		msn_transaction_set_data(trans, GUINT_TO_POINTER(TRUE));

		msn_cmdproc_send_trans(cmdproc, trans);

	} else
		purple_notify_uri(gc, session->passport_info.mail_url);
}

static void
show_send_to_mobile_cb(PurpleBlistNode *node, gpointer ignored)
{
	PurpleBuddy *buddy;
	PurpleConnection *gc;
	MsnMobileData *data;
	PurpleAccount *account;
	const char *name;

	g_return_if_fail(PURPLE_IS_BUDDY(node));

	buddy = (PurpleBuddy *) node;
	account = purple_buddy_get_account(buddy);
	gc = purple_account_get_connection(account);
	name = purple_buddy_get_name(buddy);

	data = g_new0(MsnMobileData, 1);
	data->gc = gc;
	data->passport = name;

	purple_request_input(gc, NULL, _("Send a mobile message."), NULL,
					   NULL, TRUE, FALSE, NULL,
					   _("Page"), G_CALLBACK(send_to_mobile_cb),
					   _("Close"), G_CALLBACK(close_mobile_page_cb),
					   purple_request_cpar_from_connection(gc),
					   data);
}

static gboolean
msn_offline_message(const PurpleBuddy *buddy) {
	return TRUE;
}

void
msn_send_privacy(PurpleConnection *gc)
{
	PurpleAccount *account;
	MsnSession *session;
	MsnCmdProc *cmdproc;
	MsnTransaction *trans;

	account = purple_connection_get_account(gc);
	session = purple_connection_get_protocol_data(gc);
	cmdproc = session->notification->cmdproc;

	if (purple_account_get_privacy_type(account) == PURPLE_ACCOUNT_PRIVACY_ALLOW_ALL ||
	    purple_account_get_privacy_type(account) == PURPLE_ACCOUNT_PRIVACY_DENY_USERS)
		trans = msn_transaction_new(cmdproc, "BLP", "%s", "AL");
	else
		trans = msn_transaction_new(cmdproc, "BLP", "%s", "BL");

	msn_cmdproc_send_trans(cmdproc, trans);
}

static void
initiate_chat_cb(PurpleBlistNode *node, gpointer data)
{
	PurpleBuddy *buddy;
	PurpleConnection *gc;
	PurpleAccount *account;

	MsnSession *session;
	MsnSwitchBoard *swboard;

	const char *alias;

	g_return_if_fail(PURPLE_IS_BUDDY(node));

	buddy = (PurpleBuddy *) node;
	account = purple_buddy_get_account(buddy);
	gc = purple_account_get_connection(account);

	session = purple_connection_get_protocol_data(gc);

	swboard = msn_switchboard_new(session);
	msn_switchboard_request(swboard);
	msn_switchboard_request_add_user(swboard, purple_buddy_get_name(buddy));

	/* TODO: This might move somewhere else, after USR might be */
	swboard->chat_id = msn_switchboard_get_chat_id();
	swboard->conv = PURPLE_CONVERSATION(purple_serv_got_joined_chat(gc,
			swboard->chat_id, "MSN Chat"));
	swboard->flag = MSN_SB_FLAG_IM;

	/* Local alias > Display name > Username */
	if ((alias = purple_account_get_private_alias(account)) == NULL)
		if ((alias = purple_connection_get_display_name(gc)) == NULL)
			alias = purple_account_get_username(account);

	purple_chat_conversation_add_user(PURPLE_CHAT_CONVERSATION(swboard->conv),
	                          alias, NULL, PURPLE_CHAT_USER_NONE, TRUE);
}

static void
t_msn_xfer_init(PurpleXfer *xfer)
{
	msn_request_ft(xfer);
}

static void
t_msn_xfer_cancel_send(PurpleXfer *xfer)
{
	MsnSlpLink *slplink = purple_xfer_get_protocol_data(xfer);
	msn_slplink_unref(slplink);
}

static PurpleXfer*
msn_new_xfer(PurpleConnection *gc, const char *who)
{
	MsnSession *session;
	PurpleXfer *xfer;

	session = purple_connection_get_protocol_data(gc);

	xfer = purple_xfer_new(purple_connection_get_account(gc), PURPLE_XFER_TYPE_SEND, who);

	g_return_val_if_fail(xfer != NULL, NULL);

	purple_xfer_set_protocol_data(xfer, msn_slplink_ref(msn_session_get_slplink(session, who)));

	purple_xfer_set_init_fnc(xfer, t_msn_xfer_init);
	purple_xfer_set_cancel_send_fnc(xfer, t_msn_xfer_cancel_send);

	return xfer;
}

static void
msn_send_file(PurpleConnection *gc, const char *who, const char *file)
{
	PurpleXfer *xfer = msn_new_xfer(gc, who);

	if (file)
		purple_xfer_request_accepted(xfer, file);
	else
		purple_xfer_request(xfer);
}

static gboolean
msn_can_receive_file(PurpleConnection *gc, const char *who)
{
	PurpleAccount *account;
	gchar *normal;
	gboolean ret;

	account = purple_connection_get_account(gc);

	normal = g_strdup(msn_normalize(account, purple_account_get_username(account)));
	ret = strcmp(normal, msn_normalize(account, who));
	g_free(normal);

	if (ret) {
		MsnSession *session = purple_connection_get_protocol_data(gc);
		if (session) {
			MsnUser *user = msn_userlist_find_user(session->userlist, who);
			if (user) {
				/* Include these too: MSN_CAP_MOBILE_ON|MSN_CAP_WEB_WATCH ? */
				if ((user->clientid & MSN_CAP_VIA_WEBIM) ||
						user->networkid == MSN_NETWORK_YAHOO)
					ret = FALSE;
				else
					ret = TRUE;
			}
		} else
			ret = FALSE;
	}

	return ret;
}

/**************************************************************************
 * Protocol Plugin ops
 **************************************************************************/

static const char *
msn_list_icon(PurpleAccount *a, PurpleBuddy *b)
{
	return "msn";
}

static const char *
msn_list_emblems(PurpleBuddy *b)
{
	MsnUser *user = purple_buddy_get_protocol_data(b);

	if (user != NULL) {
		if (user->clientid & MSN_CAP_BOT)
			return "bot";
		if (user->clientid & MSN_CAP_VIA_MOBILE)
			return "mobile";
#if 0
		/* XXX: Since we don't support this, there's no point in showing it just yet */
		if (user->clientid & MSN_CAP_SCHANNEL)
			return "secure";
#endif
		if (user->clientid & MSN_CAP_VIA_WEBIM)
			return "external";
		if (user->networkid == MSN_NETWORK_YAHOO)
			return "yahoo";
	}

	return NULL;
}

/*
 * Set the User status text
 */
static char *
msn_status_text(PurpleBuddy *buddy)
{
	PurplePresence *presence;
	PurpleStatus *status;
	const char *msg;

	presence = purple_buddy_get_presence(buddy);
	status = purple_presence_get_active_status(presence);

	/* Official client says media takes precedence over message */
	/* I say message take precedence over media! Plus prpl-jabber agrees
	   too */
	msg = purple_status_get_attr_string(status, "message");
	if (msg && *msg)
		return g_markup_escape_text(msg, -1);

	if (purple_presence_is_status_primitive_active(presence, PURPLE_STATUS_TUNE)) {
		const char *title, *game, *office;
		char *media, *esc;
		status = purple_presence_get_status(presence, "tune");
		title = purple_status_get_attr_string(status, PURPLE_TUNE_TITLE);

		game = purple_status_get_attr_string(status, "game");
		office = purple_status_get_attr_string(status, "office");

		if (title && *title) {
			const char *artist = purple_status_get_attr_string(status, PURPLE_TUNE_ARTIST);
			const char *album = purple_status_get_attr_string(status, PURPLE_TUNE_ALBUM);
			media = purple_util_format_song_info(title, artist, album, NULL);
			return media;
		}
		else if (game && *game)
			media = g_strdup_printf("Playing %s", game);
		else if (office && *office)
			media = g_strdup_printf("Editing %s", office);
		else
			return NULL;
		esc = g_markup_escape_text(media, -1);
		g_free(media);
		return esc;
	}

	return NULL;
}

static void
msn_tooltip_text(PurpleBuddy *buddy, PurpleNotifyUserInfo *user_info, gboolean full)
{
	MsnUser *user;
	PurplePresence *presence = purple_buddy_get_presence(buddy);
	PurpleStatus *status = purple_presence_get_active_status(presence);

	user = purple_buddy_get_protocol_data(buddy);

	if (purple_presence_is_online(presence))
	{
		const char *psm, *name;
		const char *mediatype = NULL;
		char *currentmedia = NULL;

		psm = purple_status_get_attr_string(status, "message");
		if (purple_presence_is_status_primitive_active(presence, PURPLE_STATUS_TUNE)) {
			PurpleStatus *tune = purple_presence_get_status(presence, "tune");
			const char *title = purple_status_get_attr_string(tune, PURPLE_TUNE_TITLE);
			const char *game = purple_status_get_attr_string(tune, "game");
			const char *office = purple_status_get_attr_string(tune, "office");
			if (title && *title) {
				const char *artist = purple_status_get_attr_string(tune, PURPLE_TUNE_ARTIST);
				const char *album = purple_status_get_attr_string(tune, PURPLE_TUNE_ALBUM);
				mediatype = _("Now Listening");
				currentmedia = purple_util_format_song_info(title, artist, album, NULL);
			} else if (game && *game) {
				mediatype = _("Playing a game");
				currentmedia = g_strdup(game);
			} else if (office && *office) {
				mediatype = _("Working");
				currentmedia = g_strdup(office);
			}
		}

		if (!purple_status_is_available(status)) {
			name = purple_status_get_name(status);
		} else {
			name = NULL;
		}

		if (name != NULL && *name) {
			char *tmp2;

			tmp2 = g_markup_escape_text(name, -1);
			if (purple_presence_is_idle(presence)) {
				char *idle;
				char *tmp3;
				/* Never know what those translations might end up like... */
				idle = g_markup_escape_text(_("Idle"), -1);
				tmp3 = g_strdup_printf("%s/%s", tmp2, idle);
				g_free(idle);
				g_free(tmp2);
				tmp2 = tmp3;
			}

			if (psm != NULL && *psm) {
				purple_notify_user_info_add_pair_plaintext(user_info, tmp2, psm);
			} else {
				purple_notify_user_info_add_pair_html(user_info, _("Status"), tmp2);
			}

			g_free(tmp2);
		} else {
			if (psm != NULL && *psm) {
				if (purple_presence_is_idle(presence)) {
					purple_notify_user_info_add_pair_plaintext(user_info, _("Idle"), psm);
				} else {
					purple_notify_user_info_add_pair_plaintext(user_info, _("Status"), psm);
				}
			} else {
				if (purple_presence_is_idle(presence)) {
					purple_notify_user_info_add_pair_plaintext(user_info,
							_("Status"), _("Idle"));
				} else {
					purple_notify_user_info_add_pair_plaintext(user_info,
							_("Status"), purple_status_get_name(status));
				}
			}
		}

		if (currentmedia) {
			purple_notify_user_info_add_pair_html(user_info, mediatype, currentmedia);
			g_free(currentmedia);
		}
	}

	/* XXX: This is being shown in non-full tooltips because the
	 * XXX: blocked icon overlay isn't always accurate for MSN.
	 * XXX: This can die as soon as purple_privacy_check() knows that
	 * XXX: this prpl always honors both the allow and deny lists. */
	/* While the above comment may be strictly correct (the privacy API needs
	 * rewriteing), purple_privacy_check() is going to be more accurate at
	 * indicating whether a particular buddy is going to be able to message
	 * you, which is the important information that this is trying to convey.
	 */
	if (full && user)
	{
		const char *phone;

		purple_notify_user_info_add_pair_plaintext(user_info, _("Has you"),
									   ((user->list_op & (1 << MSN_LIST_RL)) ? _("Yes") : _("No")));

		purple_notify_user_info_add_pair_plaintext(user_info, _("Blocked"),
									   ((user->list_op & (1 << MSN_LIST_BL)) ? _("Yes") : _("No")));

		phone = msn_user_get_home_phone(user);
		if (phone != NULL) {
			purple_notify_user_info_add_pair_plaintext(user_info, _("Home Phone Number"), phone);
		}

		phone = msn_user_get_work_phone(user);
		if (phone != NULL) {
			purple_notify_user_info_add_pair_plaintext(user_info, _("Work Phone Number"), phone);
		}

		phone = msn_user_get_mobile_phone(user);
		if (phone != NULL) {
			purple_notify_user_info_add_pair_plaintext(user_info, _("Mobile Phone Number"), phone);
		}
	}
}

static GList *
msn_status_types(PurpleAccount *account)
{
	PurpleStatusType *status;
	GList *types = NULL;

	status = purple_status_type_new_with_attrs(
				PURPLE_STATUS_AVAILABLE, NULL, NULL, TRUE, TRUE, FALSE,
				"message", _("Message"), purple_value_new(G_TYPE_STRING),
				NULL);
	types = g_list_append(types, status);

	status = purple_status_type_new_with_attrs(
			PURPLE_STATUS_AWAY, NULL, NULL, TRUE, TRUE, FALSE,
			"message", _("Message"), purple_value_new(G_TYPE_STRING),
			NULL);
	types = g_list_append(types, status);

	status = purple_status_type_new_with_attrs(
			PURPLE_STATUS_AWAY, "brb", _("Be Right Back"), TRUE, TRUE, FALSE,
			"message", _("Message"), purple_value_new(G_TYPE_STRING),
			NULL);
	types = g_list_append(types, status);

	status = purple_status_type_new_with_attrs(
			PURPLE_STATUS_UNAVAILABLE, "busy", _("Busy"), TRUE, TRUE, FALSE,
			"message", _("Message"), purple_value_new(G_TYPE_STRING),
			NULL);
	types = g_list_append(types, status);
	status = purple_status_type_new_with_attrs(
			PURPLE_STATUS_UNAVAILABLE, "phone", _("On the Phone"), TRUE, TRUE, FALSE,
			"message", _("Message"), purple_value_new(G_TYPE_STRING),
			NULL);
	types = g_list_append(types, status);
	status = purple_status_type_new_with_attrs(
			PURPLE_STATUS_AWAY, "lunch", _("Out to Lunch"), TRUE, TRUE, FALSE,
			"message", _("Message"), purple_value_new(G_TYPE_STRING),
			NULL);
	types = g_list_append(types, status);

	status = purple_status_type_new_full(PURPLE_STATUS_INVISIBLE,
			NULL, NULL, TRUE, TRUE, FALSE);
	types = g_list_append(types, status);

	status = purple_status_type_new_full(PURPLE_STATUS_OFFLINE,
			NULL, NULL, TRUE, TRUE, FALSE);
	types = g_list_append(types, status);

	status = purple_status_type_new_full(PURPLE_STATUS_MOBILE,
			"mobile", NULL, FALSE, FALSE, TRUE);
	types = g_list_append(types, status);

	status = purple_status_type_new_with_attrs(PURPLE_STATUS_TUNE,
			"tune", NULL, FALSE, TRUE, TRUE,
			PURPLE_TUNE_ARTIST, _("Tune Artist"), purple_value_new(G_TYPE_STRING),
			PURPLE_TUNE_ALBUM, _("Tune Album"), purple_value_new(G_TYPE_STRING),
			PURPLE_TUNE_TITLE, _("Tune Title"), purple_value_new(G_TYPE_STRING),
			"game", _("Game Title"), purple_value_new(G_TYPE_STRING),
			"office", _("Office Title"), purple_value_new(G_TYPE_STRING),
			NULL);
	types = g_list_append(types, status);

	return types;
}

static GList *
msn_actions(PurplePlugin *plugin, gpointer context)
{
	PurpleConnection *gc;
	MsnSession *session;
	GList *m = NULL;
	PurplePluginAction *act;

	gc = (PurpleConnection *) context;
	session = purple_connection_get_protocol_data(gc);

	act = purple_plugin_action_new(_("Set Friendly Name..."),
								 msn_show_set_friendly_name);
	m = g_list_append(m, act);
	m = g_list_append(m, NULL);

	if (session->enable_mpop)
	{
		act = purple_plugin_action_new(_("View Locations..."),
		                               msn_show_locations);
		m = g_list_append(m, act);
		m = g_list_append(m, NULL);
	}

	act = purple_plugin_action_new(_("Set Home Phone Number..."),
								 msn_show_set_home_phone);
	m = g_list_append(m, act);

	act = purple_plugin_action_new(_("Set Work Phone Number..."),
			msn_show_set_work_phone);
	m = g_list_append(m, act);

	act = purple_plugin_action_new(_("Set Mobile Phone Number..."),
			msn_show_set_mobile_phone);
	m = g_list_append(m, act);
	m = g_list_append(m, NULL);

#if 0
	act = purple_plugin_action_new(_("Enable/Disable Mobile Devices..."),
			msn_show_set_mobile_support);
	m = g_list_append(m, act);
#endif

	act = purple_plugin_action_new(_("Allow/Disallow Multiple Logins..."),
			msn_show_set_mpop);
	m = g_list_append(m, act);

	act = purple_plugin_action_new(_("Allow/Disallow Mobile Pages..."),
			msn_show_set_mobile_pages);
	m = g_list_append(m, act);

/* QuLogic: Disabled until confirmed correct. */
#if 0
	m = g_list_append(m, NULL);
	act = purple_plugin_action_new(_("View Blocked Text..."),
			msn_show_blocked_text);
	m = g_list_append(m, act);
#endif

	m = g_list_append(m, NULL);
	act = purple_plugin_action_new(_("Open Hotmail Inbox"),
			msn_show_hotmail_inbox);
	m = g_list_append(m, act);

	return m;
}

static GList *
msn_buddy_menu(PurpleBuddy *buddy)
{
	MsnUser *user;

	GList *m = NULL;
	PurpleMenuAction *act;

	g_return_val_if_fail(buddy != NULL, NULL);

	user = purple_buddy_get_protocol_data(buddy);

	if (user != NULL)
	{
		if (user->mobile)
		{
			act = purple_menu_action_new(_("Send to Mobile"),
			                           PURPLE_CALLBACK(show_send_to_mobile_cb),
			                           NULL, NULL);
			m = g_list_append(m, act);
		}
	}

	if (g_ascii_strcasecmp(purple_buddy_get_name(buddy),
				purple_account_get_username(purple_buddy_get_account(buddy))))
	{
		act = purple_menu_action_new(_("Initiate _Chat"),
		                           PURPLE_CALLBACK(initiate_chat_cb),
		                           NULL, NULL);
		m = g_list_append(m, act);
	}

	return m;
}

static GList *
msn_blist_node_menu(PurpleBlistNode *node)
{
	if(PURPLE_IS_BUDDY(node))
	{
		return msn_buddy_menu((PurpleBuddy *) node);
	}
	else
	{
		return NULL;
	}
}

static void
msn_login(PurpleAccount *account)
{
	PurpleConnection *gc;
	MsnSession *session;
	const char *username;
	const char *host;
	gboolean http_method = FALSE;
	int port;

	gc = purple_account_get_connection(account);

	if (!purple_ssl_is_supported())
	{
		purple_connection_error(gc,
			PURPLE_CONNECTION_ERROR_NO_SSL_SUPPORT,
			_("SSL support is needed for MSN. Please install a supported "
			  "SSL library."));
		return;
	}

	http_method = purple_account_get_bool(account, "http_method", FALSE);

	if (http_method)
		host = purple_account_get_string(account, "http_method_server", MSN_HTTPCONN_SERVER);
	else
		host = purple_account_get_string(account, "server", MSN_SERVER);
	port = purple_account_get_int(account, "port", MSN_PORT);

	session = msn_session_new(account);

	purple_connection_set_protocol_data(gc, session);
	purple_connection_set_flags(gc,
		PURPLE_CONNECTION_FLAG_HTML |
		PURPLE_CONNECTION_FLAG_FORMATTING_WBFO |
		PURPLE_CONNECTION_FLAG_NO_BGCOLOR |
		PURPLE_CONNECTION_FLAG_NO_FONTSIZE |
		PURPLE_CONNECTION_FLAG_NO_URLDESC |
		PURPLE_CONNECTION_FLAG_ALLOW_CUSTOM_SMILEY |
		PURPLE_CONNECTION_FLAG_NO_IMAGES);

	msn_session_set_login_step(session, MSN_LOGIN_STEP_START);

	/* Hmm, I don't like this. */
	/* XXX shx: Me neither */
	username = msn_normalize(account, purple_account_get_username(account));

	if (strcmp(username, purple_account_get_username(account)))
		purple_account_set_username(account, username);

	username = purple_account_get_string(account, "display-name", NULL);
	purple_connection_set_display_name(gc, username);

	if (purple_account_get_string(account, "endpoint-name", NULL) == NULL) {
		GHashTable *ui_info = purple_core_get_ui_info();
		const gchar *ui_name = ui_info ? g_hash_table_lookup(ui_info, "name") : NULL;
		purple_account_set_string(account, "endpoint-name",
				ui_name && *ui_name ? ui_name : PACKAGE_NAME);
	}

	if (!msn_session_connect(session, host, port, http_method))
		purple_connection_error(gc,
			PURPLE_CONNECTION_ERROR_NETWORK_ERROR,
			_("Unable to connect"));
}

static void
msn_close(PurpleConnection *gc)
{
	MsnSession *session;

	session = purple_connection_get_protocol_data(gc);

	g_return_if_fail(session != NULL);

	msn_session_destroy(session);

	purple_connection_set_protocol_data(gc, NULL);
}

static gboolean
msn_send_me_im(gpointer data)
{
	MsnIMData *imdata = data;
	purple_serv_got_im(imdata->gc, imdata->who, imdata->msg, imdata->flags, imdata->when);

	g_object_unref(imdata->gc);
	g_free(imdata->msg);
	g_free(imdata);

	return FALSE;
}

static GString*
msn_msg_emoticon_add(GString *current, MsnEmoticon *emoticon)
{
	MsnObject *obj;
	char *strobj;

	if (emoticon == NULL)
		return current;

	obj = emoticon->obj;

	if (!obj)
		return current;

	strobj = msn_object_to_string(obj);

	if (current)
		g_string_append_printf(current, "\t%s\t%s", emoticon->smile, strobj);
	else {
		current = g_string_new("");
		g_string_printf(current, "%s\t%s", emoticon->smile, strobj);
	}

	g_free(strobj);

	return current;
}

static void
msn_send_emoticons(MsnSwitchBoard *swboard, GString *body)
{
	MsnMessage *msg;

	g_return_if_fail(body != NULL);

	msg = msn_message_new(MSN_MSG_SLP);
	msn_message_set_content_type(msg, "text/x-mms-emoticon");
	msn_message_set_flag(msg, 'N');
	msn_message_set_bin_data(msg, body->str, body->len);

	msn_switchboard_send_msg(swboard, msg, TRUE);
	msn_message_unref(msg);
}

static void msn_emoticon_destroy(MsnEmoticon *emoticon)
{
	if (emoticon->obj)
		msn_object_destroy(emoticon->obj, FALSE);
	g_free(emoticon->smile);
	g_free(emoticon);
}

static GSList* msn_msg_grab_emoticons(const char *msg, const char *username)
{
	GSList *list = NULL;
	GList *smileys, *it;
	MsnEmoticon *emoticon;

	smileys = purple_smiley_parser_find(purple_smiley_custom_get_list(),
		msg, FALSE);

	for (it = smileys; it; it = g_list_next(it)) {
		PurpleSmiley *smiley = it->data;
		PurpleImage *img;

		img = purple_smiley_get_image(smiley);

		emoticon = g_new0(MsnEmoticon, 1);
		emoticon->smile = g_strdup(purple_smiley_get_shortcut(smiley));
		emoticon->ps = smiley;
		/* TODO: we are leaking file location, consider using
		 * purple_image_get_friendly_filename. */
		emoticon->obj = msn_object_new_from_image(img,
			purple_image_get_path(purple_smiley_get_image(smiley)),
			username, MSN_OBJECT_EMOTICON);

		list = g_slist_prepend(list, emoticon);
	}
	g_list_free(smileys);

	return list;
}

void
msn_send_im_message(MsnSession *session, MsnMessage *msg)
{
	MsnEmoticon *smile;
	GSList *smileys;
	GString *emoticons = NULL;
	const char *username = purple_account_get_username(session->account);
	MsnSwitchBoard *swboard = msn_session_get_swboard(session, msg->remote_user, MSN_SB_FLAG_IM);

	smileys = msn_msg_grab_emoticons(msg->body, username);
	while (smileys) {
		smile = (MsnEmoticon *)smileys->data;
		emoticons = msn_msg_emoticon_add(emoticons, smile);
		msn_emoticon_destroy(smile);
		smileys = g_slist_delete_link(smileys, smileys);
	}

	if (emoticons) {
		msn_send_emoticons(swboard, emoticons);
		g_string_free(emoticons, TRUE);
	}

	msn_switchboard_send_msg(swboard, msg, TRUE);
}

static int
msn_send_im(PurpleConnection *gc, PurpleMessage *pmsg)
{
	PurpleAccount *account;
	MsnSession *session;
	MsnSwitchBoard *swboard;
	MsnMessage *msg;
	char *msgformat;
	char *msgtext;
	size_t msglen;
	const char *username;
	const gchar *rcpt = purple_message_get_recipient(pmsg);
	PurpleMessageFlags flags = purple_message_get_flags(pmsg);
	PurpleBuddy *buddy = purple_blist_find_buddy(purple_connection_get_account(gc), rcpt);
	const gchar *cont = purple_message_get_contents(pmsg);

	account = purple_connection_get_account(gc);
	username = purple_account_get_username(account);

	session = purple_connection_get_protocol_data(gc);
	swboard = msn_session_find_swboard(session, rcpt);

	if (!strncmp("tel:+", rcpt, 5)) {
		char *text = purple_markup_strip_html(cont);
		send_to_mobile(gc, rcpt, text);
		g_free(text);
		return 1;
	}

	if (buddy) {
		PurplePresence *p = purple_buddy_get_presence(buddy);
		if (purple_presence_is_status_primitive_active(p, PURPLE_STATUS_MOBILE)) {
			char *text = purple_markup_strip_html(cont);
			send_to_mobile(gc, rcpt, text);
			g_free(text);
			return 1;
		}
	}

	msn_import_html(cont, &msgformat, &msgtext);
	msglen = strlen(msgtext);
	if (msglen == 0) {
		/* Stuff like <hr> will be ignored. Don't send an empty message
		   if that's all there is. */
		g_free(msgtext);
		g_free(msgformat);

		return 0;
	}

	if (msglen + strlen(msgformat) + strlen(VERSION) > 1564)
	{
		g_free(msgformat);
		g_free(msgtext);

		return -E2BIG;
	}

	msg = msn_message_new_plain(msgtext);
	msg->remote_user = g_strdup(rcpt);
	msn_message_set_header(msg, "X-MMS-IM-Format", msgformat);

	g_free(msgformat);
	g_free(msgtext);

<<<<<<< HEAD
	purple_debug_info("msn", "prepare to send online Message\n");
	if (g_ascii_strcasecmp(rcpt, username))
=======
	if (g_ascii_strcasecmp(who, username))
>>>>>>> ff73b42c
	{
		if (flags & PURPLE_MESSAGE_AUTO_RESP) {
			msn_message_set_flag(msg, 'U');
		}

		if (msn_user_is_yahoo(account, rcpt) || !(msn_user_is_online(account, rcpt) || swboard != NULL)) {
			/*we send the online and offline Message to Yahoo User via UBM*/
			purple_debug_info("msn", "send to offline or Yahoo user\n");
			msn_notification_send_uum(session, msg);
		} else {
			purple_debug_info("msn", "send via switchboard\n");
			msn_send_im_message(session, msg);
		}
	}
	else
	{
		char *body_str, *body_enc, *pre, *post;
		const char *format;
		MsnIMData *imdata = g_new0(MsnIMData, 1);
		/*
		 * In MSN, you can't send messages to yourself, so
		 * we'll fake like we received it ;)
		 */
		body_str = msn_message_to_string(msg);
		body_enc = g_markup_escape_text(body_str, -1);
		g_free(body_str);

		format = msn_message_get_header_value(msg, "X-MMS-IM-Format");
		msn_parse_format(format, &pre, &post);
		body_str = g_strdup_printf("%s%s%s", pre ? pre :  "",
								   body_enc ? body_enc : "", post ? post : "");
		g_free(body_enc);
		g_free(pre);
		g_free(post);

		purple_serv_got_typing_stopped(gc, rcpt);
		imdata->gc = g_object_ref(gc);
		imdata->who = rcpt;
		imdata->msg = body_str;
		imdata->flags = flags & ~PURPLE_MESSAGE_SEND;
		imdata->when = time(NULL);
		purple_timeout_add(0, msn_send_me_im, imdata);
	}

	msn_message_unref(msg);

	return 1;
}

static unsigned int
msn_send_typing(PurpleConnection *gc, const char *who, PurpleIMTypingState state)
{
	PurpleAccount *account;
	MsnSession *session;
	MsnSwitchBoard *swboard;
	MsnMessage *msg;

	account = purple_connection_get_account(gc);
	session = purple_connection_get_protocol_data(gc);

	/*
	 * TODO: I feel like this should be "if (state != PURPLE_IM_TYPING)"
	 *       but this is how it was before, and I don't want to break
	 *       anything. --KingAnt
	 */
	if (state == PURPLE_IM_NOT_TYPING)
		return 0;

	if (!g_ascii_strcasecmp(who, purple_account_get_username(account)))
	{
		/* We'll just fake it, since we're sending to ourself. */
		purple_serv_got_typing(gc, who, MSN_TYPING_RECV_TIMEOUT, PURPLE_IM_TYPING);

		return MSN_TYPING_SEND_TIMEOUT;
	}

	swboard = msn_session_find_swboard(session, who);

	if (swboard == NULL || !msn_switchboard_can_send(swboard))
		return 0;

	swboard->flag |= MSN_SB_FLAG_IM;

	msg = msn_message_new(MSN_MSG_TYPING);
	msn_message_set_content_type(msg, "text/x-msmsgscontrol");
	msn_message_set_flag(msg, 'U');
	msn_message_set_header(msg, "TypingUser",
						 purple_account_get_username(account));
	msn_message_set_bin_data(msg, "\r\n", 2);

	msn_switchboard_send_msg(swboard, msg, FALSE);

	msn_message_unref(msg);

	return MSN_TYPING_SEND_TIMEOUT;
}

static void
msn_set_status(PurpleAccount *account, PurpleStatus *status)
{
	PurpleConnection *gc;
	MsnSession *session;

	gc = purple_account_get_connection(account);

	if (gc != NULL)
	{
		session = purple_connection_get_protocol_data(gc);
		msn_change_status(session);
	}
}

static void
msn_set_idle(PurpleConnection *gc, int idle)
{
	MsnSession *session;

	session = purple_connection_get_protocol_data(gc);

	msn_change_status(session);
}

/*
 * Actually adds a buddy once we have the response from FQY
 */
static void
add_pending_buddy(MsnSession *session,
                  const char *who,
                  MsnNetwork network,
                  MsnUser *user)
{
	char *group;
	MsnUserList *userlist;
	MsnUser *user2;

	g_return_if_fail(user != NULL);

	if (network == MSN_NETWORK_UNKNOWN) {
		purple_debug_error("msn", "Network in FQY response was unknown.  "
				"Assuming %s is a passport user and adding anyway.\n", who);
		network = MSN_NETWORK_PASSPORT;
	}

	group = msn_user_remove_pending_group(user);

	userlist = session->userlist;
	user2 = msn_userlist_find_user(userlist, who);
	if (user2 != NULL) {
		/* User already in userlist, so just update it. */
		msn_user_unref(user);
		user = user2;
	} else {
		msn_userlist_add_user(userlist, user);
		msn_user_unref(user);
	}

	msn_user_set_network(user, network);
	msn_userlist_add_buddy(userlist, who, group);

	g_free(group);
}

static void
msn_add_buddy(PurpleConnection *pc, PurpleBuddy *buddy, PurpleGroup *group, const char *message)
{
	PurpleAccount *account;
	const char *bname, *gname;
	MsnSession *session;
	MsnUserList *userlist;
	MsnUser *user;

	account = purple_connection_get_account(pc);
	session = purple_connection_get_protocol_data(pc);
	bname = purple_buddy_get_name(buddy);

	if (!session->logged_in)
	{
		purple_debug_error("msn", "msn_add_buddy called before connected\n");

		return;
	}

	/* XXX - Would group ever be NULL here?  I don't think so...
	 * shx: Yes it should; MSN handles non-grouped buddies, and this is only
	 * internal.
	 * KingAnt: But PurpleBuddys must always exist inside PurpleGroups, so
	 * won't group always be non-NULL here?
	 */
	bname = msn_normalize(account, bname);
	gname = group ? purple_group_get_name(group) : NULL;
	purple_debug_info("msn", "Add user:%s to group:%s\n",
	                  bname, gname ? gname : "(null)");

	if (!msn_email_is_valid(bname)) {
		gchar *buf;
		buf = g_strdup_printf(_("Unable to add the buddy %s because the username is invalid.  Usernames must be valid email addresses."), bname);
		if (!purple_conversation_present_error(bname, account, buf)) {
			purple_notify_error(pc, NULL, _("Unable to Add"), buf,
				purple_request_cpar_from_connection(pc));
		}
		g_free(buf);

		/* Remove from local list */
		purple_blist_remove_buddy(buddy);

		return;
	}

	/* Make sure name is normalized */
	purple_buddy_set_name(buddy, bname);

	userlist = session->userlist;
	user = msn_userlist_find_user(userlist, bname);
	if (user && user->authorized) {
		message = NULL;
	}
	if ((user != NULL) && (user->networkid != MSN_NETWORK_UNKNOWN)) {
		/* We already know this buddy and their network. This function knows
		   what to do with users already in the list and stuff... */
		msn_user_set_invite_message(user, message);
		msn_userlist_add_buddy(userlist, bname, gname);
	} else {
		char **tokens;
		char *fqy;
		/* We need to check the network for this buddy first */
		user = msn_user_new(userlist, bname, NULL);
		msn_user_set_invite_message(user, message);
		msn_user_set_pending_group(user, gname);
		msn_user_set_network(user, MSN_NETWORK_UNKNOWN);
		/* Should probably re-use the msn_add_contact_xml function here */
		tokens = g_strsplit(bname, "@", 2);
		fqy = g_strdup_printf("<ml><d n=\"%s\"><c n=\"%s\"/></d></ml>",
		                      tokens[1],
		                      tokens[0]);
		/* TODO: I think user will leak if we disconnect before receiving
		         a response to this FQY request */
		msn_notification_send_fqy(session, fqy, strlen(fqy),
		                          (MsnFqyCb)add_pending_buddy, user);
		g_free(fqy);
		g_strfreev(tokens);
	}
}

static void
msn_rem_buddy(PurpleConnection *gc, PurpleBuddy *buddy, PurpleGroup *group)
{
	MsnSession *session;
	MsnUserList *userlist;

	session = purple_connection_get_protocol_data(gc);
	userlist = session->userlist;

	if (!session->logged_in)
		return;

	/* XXX - Does buddy->name need to be msn_normalize'd here?  --KingAnt */
	msn_userlist_rem_buddy(userlist, purple_buddy_get_name(buddy));
}

static void
msn_add_permit(PurpleConnection *gc, const char *who)
{
	MsnSession *session;
	MsnUserList *userlist;
	MsnUser *user;

	session = purple_connection_get_protocol_data(gc);
	userlist = session->userlist;
	user = msn_userlist_find_user(userlist, who);

	if (!session->logged_in)
		return;

	if (user != NULL && user->list_op & MSN_LIST_BL_OP) {
		msn_userlist_rem_buddy_from_list(userlist, who, MSN_LIST_BL);

		/* delete contact from Block list and add it to Allow in the callback */
		msn_del_contact_from_list(session, NULL, who, MSN_LIST_BL);
	} else {
		/* just add the contact to Allow list */
		msn_add_contact_to_list(session, NULL, who, MSN_LIST_AL);
	}


	msn_userlist_add_buddy_to_list(userlist, who, MSN_LIST_AL);
}

static void
msn_add_deny(PurpleConnection *gc, const char *who)
{
	MsnSession *session;
	MsnUserList *userlist;
	MsnUser *user;

	session = purple_connection_get_protocol_data(gc);
	userlist = session->userlist;
	user = msn_userlist_find_user(userlist, who);

	if (!session->logged_in)
		return;

	if (user != NULL && user->list_op & MSN_LIST_AL_OP) {
		msn_userlist_rem_buddy_from_list(userlist, who, MSN_LIST_AL);

		/* delete contact from Allow list and add it to Block in the callback */
		msn_del_contact_from_list(session, NULL, who, MSN_LIST_AL);
	} else {
		/* just add the contact to Block list */
		msn_add_contact_to_list(session, NULL, who, MSN_LIST_BL);
	}

	msn_userlist_add_buddy_to_list(userlist, who, MSN_LIST_BL);
}

static void
msn_rem_permit(PurpleConnection *gc, const char *who)
{
	MsnSession *session;
	MsnUserList *userlist;
	MsnUser *user;

	session = purple_connection_get_protocol_data(gc);
	userlist = session->userlist;

	if (!session->logged_in)
		return;

	user = msn_userlist_find_user(userlist, who);

	msn_userlist_rem_buddy_from_list(userlist, who, MSN_LIST_AL);

	msn_del_contact_from_list(session, NULL, who, MSN_LIST_AL);

	if (user != NULL && user->list_op & MSN_LIST_RL_OP)
		msn_userlist_add_buddy_to_list(userlist, who, MSN_LIST_BL);
}

static void
msn_rem_deny(PurpleConnection *gc, const char *who)
{
	MsnSession *session;
	MsnUserList *userlist;
	MsnUser *user;

	session = purple_connection_get_protocol_data(gc);
	userlist = session->userlist;

	if (!session->logged_in)
		return;

	user = msn_userlist_find_user(userlist, who);

	msn_userlist_rem_buddy_from_list(userlist, who, MSN_LIST_BL);

	msn_del_contact_from_list(session, NULL, who, MSN_LIST_BL);

	if (user != NULL && user->list_op & MSN_LIST_RL_OP)
		msn_userlist_add_buddy_to_list(userlist, who, MSN_LIST_AL);
}

static void
msn_set_permit_deny(PurpleConnection *gc)
{
	msn_send_privacy(gc);
}

static void
msn_chat_invite(PurpleConnection *gc, int id, const char *msg,
				const char *who)
{
	MsnSession *session;
	MsnSwitchBoard *swboard;

	session = purple_connection_get_protocol_data(gc);

	swboard = msn_session_find_swboard_with_id(session, id);

	if (swboard == NULL)
	{
		/* if we have no switchboard, everyone else left the chat already */
		swboard = msn_switchboard_new(session);
		msn_switchboard_request(swboard);
		swboard->chat_id = id;
		swboard->conv = PURPLE_CONVERSATION(purple_conversations_find_chat(gc, id));
	}

	swboard->flag |= MSN_SB_FLAG_IM;

	msn_switchboard_request_add_user(swboard, who);
}

static void
msn_chat_leave(PurpleConnection *gc, int id)
{
	MsnSession *session;
	MsnSwitchBoard *swboard;
	PurpleConversation *conv;

	session = purple_connection_get_protocol_data(gc);

	swboard = msn_session_find_swboard_with_id(session, id);

	/* if swboard is NULL we were the only person left anyway */
	if (swboard == NULL)
		return;

	conv = swboard->conv;

	msn_switchboard_release(swboard, MSN_SB_FLAG_IM);

	/* If other switchboards managed to associate themselves with this
	 * conv, make sure they know it's gone! */
	if (conv != NULL)
	{
		while ((swboard = msn_session_find_swboard_with_conv(session, conv)) != NULL)
			swboard->conv = NULL;
	}
}

static int
msn_chat_send(PurpleConnection *gc, int id, PurpleMessage *pmsg)
{
	PurpleAccount *account;
	MsnSession *session;
	const char *username;
	MsnSwitchBoard *swboard;
	MsnMessage *msg;
	char *msgformat;
	char *msgtext;
	size_t msglen;

	account = purple_connection_get_account(gc);
	session = purple_connection_get_protocol_data(gc);
	username = purple_account_get_username(account);
	swboard = msn_session_find_swboard_with_id(session, id);

	if (swboard == NULL)
		return -EINVAL;

	if (!swboard->ready)
		return 0;

	swboard->flag |= MSN_SB_FLAG_IM;

	msn_import_html(purple_message_get_contents(pmsg), &msgformat, &msgtext);
	msglen = strlen(msgtext);

	if ((msglen == 0) || (msglen + strlen(msgformat) + strlen(VERSION) > 1564))
	{
		g_free(msgformat);
		g_free(msgtext);

		return -E2BIG;
	}

	msg = msn_message_new_plain(msgtext);
	msn_message_set_header(msg, "X-MMS-IM-Format", msgformat);

	msn_switchboard_send_msg(swboard, msg, FALSE);
	msn_message_unref(msg);

	g_free(msgformat);
	g_free(msgtext);

	purple_serv_got_chat_in(gc, id, username, purple_message_get_flags(pmsg),
		purple_message_get_contents(pmsg), time(NULL));

	return 0;
}

static void
msn_keepalive(PurpleConnection *gc)
{
	MsnSession *session;
	MsnTransaction *trans;

	session = purple_connection_get_protocol_data(gc);

	if (!session->http_method)
	{
		MsnCmdProc *cmdproc;

		cmdproc = session->notification->cmdproc;

		trans = msn_transaction_new(cmdproc, "PNG", NULL);
		msn_transaction_set_saveable(trans, FALSE);
		msn_cmdproc_send_trans(cmdproc, trans);
	}
}

static void msn_alias_buddy(PurpleConnection *pc, const char *name, const char *alias)
{
	MsnSession *session;

	session = purple_connection_get_protocol_data(pc);

	msn_update_contact(session, name, MSN_UPDATE_ALIAS, alias);
}

static void
msn_group_buddy(PurpleConnection *gc, const char *who,
				const char *old_group_name, const char *new_group_name)
{
	MsnSession *session;
	MsnUserList *userlist;

	session = purple_connection_get_protocol_data(gc);
	userlist = session->userlist;

	msn_userlist_move_buddy(userlist, who, old_group_name, new_group_name);
}

static void
msn_rename_group(PurpleConnection *gc, const char *old_name,
				 PurpleGroup *group, GList *moved_buddies)
{
	MsnSession *session;
	const char *gname;

	session = purple_connection_get_protocol_data(gc);

	g_return_if_fail(session != NULL);
	g_return_if_fail(session->userlist != NULL);

	gname = purple_group_get_name(group);
	if (msn_userlist_find_group_with_name(session->userlist, old_name) != NULL)
	{
		msn_contact_rename_group(session, old_name, gname);
	}
	else
	{
		/* not found */
		msn_add_group(session, NULL, gname);
	}
}

static void
msn_convo_closed(PurpleConnection *gc, const char *who)
{
	MsnSession *session;
	MsnSwitchBoard *swboard;
	PurpleConversation *conv;

	session = purple_connection_get_protocol_data(gc);

	swboard = msn_session_find_swboard(session, who);

	/*
	 * Don't perform an assertion here. If swboard is NULL, then the
	 * switchboard was either closed by the other party, or the person
	 * is talking to himself.
	 */
	if (swboard == NULL)
		return;

	conv = swboard->conv;

	/* If we release the switchboard here, it may still have messages
	   pending ACK which would result in incorrect unsent message errors.
	   Just let it timeout... This is *so* going to screw with people who
	   use dumb clients that report "User has closed the conversation window" */
	/* msn_switchboard_release(swboard, MSN_SB_FLAG_IM); */
	swboard->conv = NULL;

	/* If other switchboards managed to associate themselves with this
	 * conv, make sure they know it's gone! */
	if (conv != NULL)
	{
		while ((swboard = msn_session_find_swboard_with_conv(session, conv)) != NULL)
			swboard->conv = NULL;
	}
}

static void
msn_set_buddy_icon(PurpleConnection *gc, PurpleImage *img)
{
	MsnSession *session;
	MsnUser *user;

	session = purple_connection_get_protocol_data(gc);
	user = session->user;

	msn_user_set_buddy_icon(user, img);

	msn_change_status(session);
}

static void
msn_remove_group(PurpleConnection *gc, PurpleGroup *group)
{
	MsnSession *session;
	const char *gname;

	session = purple_connection_get_protocol_data(gc);
	gname = purple_group_get_name(group);

	purple_debug_info("msn", "Remove group %s\n", gname);
	/*we can't delete the default group*/
	if(!strcmp(gname, MSN_INDIVIDUALS_GROUP_NAME)||
		!strcmp(gname, MSN_NON_IM_GROUP_NAME))
	{
		purple_debug_info("msn", "This group can't be removed, returning.\n");
		return ;
	}

	msn_del_group(session, gname);
}

/**
 * Extract info text from info_data and add it to user_info
 */
static gboolean
msn_tooltip_extract_info_text(PurpleNotifyUserInfo *user_info, MsnGetInfoData *info_data)
{
	PurpleBuddy *b;

	b = purple_blist_find_buddy(purple_connection_get_account(info_data->gc),
						info_data->name);

	if (b)
	{
		char *tmp;
		const char *alias;

		alias = purple_buddy_get_local_alias(b);
		if (alias && alias[0])
		{
			purple_notify_user_info_add_pair_plaintext(user_info, _("Alias"), alias);
		}

		if ((alias = purple_buddy_get_server_alias(b)) != NULL)
		{
			char *nicktext = g_markup_escape_text(alias, -1);
			tmp = g_strdup_printf("<font sml=\"msn\">%s</font>", nicktext);
			purple_notify_user_info_add_pair_html(user_info, _("Nickname"), tmp);
			g_free(tmp);
			g_free(nicktext);
		}

		/* Add the tooltip information */
		msn_tooltip_text(b, user_info, TRUE);

		return TRUE;
	}

	return FALSE;
}

#if PHOTO_SUPPORT

static char *
msn_get_photo_url(const char *url_text)
{
	char *p, *q;

	if ((p = strstr(url_text, PHOTO_URL)) != NULL)
	{
		p += strlen(PHOTO_URL);
	}
	if (p && (strncmp(p, "http://", strlen("http://")) == 0) && ((q = strchr(p, '"')) != NULL))
			return g_strndup(p, q - p);

	return NULL;
}

static void msn_got_photo(PurpleHttpConnection *http_conn, PurpleHttpResponse *response,
	gpointer _info2_data);

#endif

#if 0
static char *msn_info_date_reformat(const char *field, size_t len)
{
	char *tmp = g_strndup(field, len);
	time_t t = purple_str_to_time(tmp, FALSE, NULL, NULL, NULL);

	g_free(tmp);
	return g_strdup(purple_date_format_short(localtime(&t)));
}
#endif

#define MSN_GOT_INFO_GET_FIELD(a, b) \
	found = purple_markup_extract_info_field(stripped, stripped_len, user_info, \
			"\n" a ":", 0, "\n", 0, "Undisclosed", b, 0, NULL, NULL); \
	if (found) \
		sect_info = TRUE;

#define MSN_GOT_INFO_GET_FIELD_NO_SEARCH(a, b) \
	found = purple_markup_extract_info_field(stripped, stripped_len, user_info, \
			"\n" a ":", 0, "\n", 0, "Undisclosed", b, 0, NULL, msn_info_strip_search_link); \
	if (found) \
		sect_info = TRUE;

static char *
msn_info_strip_search_link(const char *field, size_t len)
{
	const char *c;
	if ((c = strstr(field, " (http://")) == NULL)
		return g_strndup(field, len);
	return g_strndup(field, c - field);
}

static void
msn_got_info(PurpleHttpConnection *http_conn,
	PurpleHttpResponse *response, gpointer _info_data)
{
	MsnGetInfoData *info_data = _info_data;
	MsnSession *session;
	PurpleNotifyUserInfo *user_info;
	char *stripped, *p, *q, *tmp;
	char *user_url = NULL;
	gboolean found;
	gboolean has_tooltip_text = FALSE;
	gboolean has_info = FALSE;
	gboolean sect_info = FALSE;
	gboolean has_contact_info = FALSE;
	char *url_buffer;
	int stripped_len;
	const gchar *got_data;
	size_t got_len;
#if PHOTO_SUPPORT
	char *photo_url_text = NULL;
	MsnGetInfoStepTwoData *info2_data = NULL;
#endif

	session = purple_connection_get_protocol_data(info_data->gc);

	user_info = purple_notify_user_info_new();
	has_tooltip_text = msn_tooltip_extract_info_text(user_info, info_data);

	if (!purple_http_response_is_successful(response))
	{
		purple_notify_user_info_add_pair_html(user_info,
				_("Error retrieving profile"), NULL);

		purple_notify_userinfo(info_data->gc, info_data->name, user_info, NULL, NULL);
		purple_notify_user_info_destroy(user_info);

		g_free(info_data->name);
		g_free(info_data);
		return;
	}

	got_data = purple_http_response_get_data(response, &got_len);

	purple_debug_info("msn", "In msn_got_info,url_text:{%s}\n", got_data);

	url_buffer = g_strdup(got_data);

	/* If they have a homepage link, MSN masks it such that we need to
	 * fetch the url out before purple_markup_strip_html() nukes it */
	/* I don't think this works with the new spaces profiles - Stu 3/2/06 */
	if ((p = strstr(url_buffer,
			"Take a look at my </font><A class=viewDesc title=\"")) != NULL)
	{
		p += 50;

		if ((q = strchr(p, '"')) != NULL)
			user_url = g_strndup(p, q - p);
	}

	/*
	 * purple_markup_strip_html() doesn't strip out character entities like &nbsp;
	 * and &#183;
	 */
	while ((p = strstr(url_buffer, "&nbsp;")) != NULL)
	{
		*p = ' '; /* Turn &nbsp;'s into ordinary blanks */
		p += 1;
		memmove(p, p + 5, strlen(p + 5));
		url_buffer[strlen(url_buffer) - 5] = '\0';
	}

	while ((p = strstr(url_buffer, "&#183;")) != NULL)
	{
		memmove(p, p + 6, strlen(p + 6));
		url_buffer[strlen(url_buffer) - 6] = '\0';
	}

	/* Nuke the nasty \r's that just get in the way */
	purple_str_strip_char(url_buffer, '\r');

	/* MSN always puts in &#39; for apostrophes...replace them */
	while ((p = strstr(url_buffer, "&#39;")) != NULL)
	{
		*p = '\'';
		memmove(p + 1, p + 5, strlen(p + 5));
		url_buffer[strlen(url_buffer) - 4] = '\0';
	}

	/* Nuke the html, it's easier than trying to parse the horrid stuff */
	stripped = purple_markup_strip_html(url_buffer);
	stripped_len = strlen(stripped);

	purple_debug_misc("msn", "stripped = %p\n", stripped);
	purple_debug_misc("msn", "url_buffer = %p\n", url_buffer);

	/* General section header */
	if (has_tooltip_text)
		purple_notify_user_info_add_section_break(user_info);

	purple_notify_user_info_add_section_header(user_info, _("General"));

	/* Extract their Name and put it in */
	MSN_GOT_INFO_GET_FIELD("Name", _("Name"));

	/* General */
	MSN_GOT_INFO_GET_FIELD("Nickname", _("Nickname"));
	MSN_GOT_INFO_GET_FIELD_NO_SEARCH("Age", _("Age"));
	MSN_GOT_INFO_GET_FIELD_NO_SEARCH("Gender", _("Gender"));
	MSN_GOT_INFO_GET_FIELD_NO_SEARCH("Occupation", _("Occupation"));
	MSN_GOT_INFO_GET_FIELD_NO_SEARCH("Location", _("Location"));

	/* Extract their Interests and put it in */
	found = purple_markup_extract_info_field(stripped, stripped_len, user_info,
			"\nInterests\t", 0, " (/default.aspx?page=searchresults", 0,
			"Undisclosed", _("Hobbies and Interests") /* _("Interests") */,
			0, NULL, NULL);

	if (found)
		sect_info = TRUE;

	MSN_GOT_INFO_GET_FIELD("More about me", _("A Little About Me"));

	if (sect_info)
	{
		has_info = TRUE;
		sect_info = FALSE;
	}
    else
    {
		/* Remove the section header */
		purple_notify_user_info_remove_last_item(user_info);
		if (has_tooltip_text)
			purple_notify_user_info_remove_last_item(user_info);
	}

	/* Social */
	purple_notify_user_info_add_section_break(user_info);
	purple_notify_user_info_add_section_header(user_info, _("Social"));

	MSN_GOT_INFO_GET_FIELD_NO_SEARCH("Marital status", _("Marital Status"));
	MSN_GOT_INFO_GET_FIELD_NO_SEARCH("Interested in", _("Interests"));
	MSN_GOT_INFO_GET_FIELD_NO_SEARCH("Pets", _("Pets"));
	MSN_GOT_INFO_GET_FIELD_NO_SEARCH("Hometown", _("Hometown"));
	MSN_GOT_INFO_GET_FIELD("Places lived", _("Places Lived"));
	MSN_GOT_INFO_GET_FIELD_NO_SEARCH("Fashion", _("Fashion"));
	MSN_GOT_INFO_GET_FIELD_NO_SEARCH("Humor", _("Humor"));
	MSN_GOT_INFO_GET_FIELD_NO_SEARCH("Music", _("Music"));
	MSN_GOT_INFO_GET_FIELD_NO_SEARCH("Favorite quote", _("Favorite Quote"));

	if (sect_info)
	{
		has_info = TRUE;
		sect_info = FALSE;
	}
    else
    {
		/* Remove the section header */
		purple_notify_user_info_remove_last_item(user_info);
		purple_notify_user_info_remove_last_item(user_info);
	}

	/* Contact Info */
	/* Personal */
	purple_notify_user_info_add_section_break(user_info);
	purple_notify_user_info_add_section_header(user_info, _("Contact Info"));
	purple_notify_user_info_add_section_header(user_info, _("Personal"));

	MSN_GOT_INFO_GET_FIELD("Name", _("Name"));
	MSN_GOT_INFO_GET_FIELD("Significant other", _("Significant Other"));
	MSN_GOT_INFO_GET_FIELD("Home phone", _("Home Phone"));
	MSN_GOT_INFO_GET_FIELD("Home phone 2", _("Home Phone 2"));
	MSN_GOT_INFO_GET_FIELD("Home address", _("Home Address"));
	MSN_GOT_INFO_GET_FIELD("Personal Mobile", _("Personal Mobile"));
	MSN_GOT_INFO_GET_FIELD("Home fax", _("Home Fax"));
	MSN_GOT_INFO_GET_FIELD("Personal email", _("Personal Email"));
	MSN_GOT_INFO_GET_FIELD("Personal IM", _("Personal IM"));
	MSN_GOT_INFO_GET_FIELD("Birthday", _("Birthday"));
	MSN_GOT_INFO_GET_FIELD("Anniversary", _("Anniversary"));
	MSN_GOT_INFO_GET_FIELD("Notes", _("Notes"));

	if (sect_info)
	{
		has_info = TRUE;
		sect_info = FALSE;
		has_contact_info = TRUE;
	}
    else
    {
		/* Remove the section header */
		purple_notify_user_info_remove_last_item(user_info);
	}

	/* Business */
	purple_notify_user_info_add_section_header(user_info, _("Work"));
	MSN_GOT_INFO_GET_FIELD("Name", _("Name"));
	MSN_GOT_INFO_GET_FIELD("Job title", _("Job Title"));
	MSN_GOT_INFO_GET_FIELD("Company", _("Company"));
	MSN_GOT_INFO_GET_FIELD("Department", _("Department"));
	MSN_GOT_INFO_GET_FIELD("Profession", _("Profession"));
	MSN_GOT_INFO_GET_FIELD("Work phone 1", _("Work Phone"));
	MSN_GOT_INFO_GET_FIELD("Work phone 2", _("Work Phone 2"));
	MSN_GOT_INFO_GET_FIELD("Work address", _("Work Address"));
	MSN_GOT_INFO_GET_FIELD("Work mobile", _("Work Mobile"));
	MSN_GOT_INFO_GET_FIELD("Work pager", _("Work Pager"));
	MSN_GOT_INFO_GET_FIELD("Work fax", _("Work Fax"));
	MSN_GOT_INFO_GET_FIELD("Work email", _("Work Email"));
	MSN_GOT_INFO_GET_FIELD("Work IM", _("Work IM"));
	MSN_GOT_INFO_GET_FIELD("Start date", _("Start Date"));
	MSN_GOT_INFO_GET_FIELD("Notes", _("Notes"));

	if (sect_info)
	{
		has_info = TRUE;
		has_contact_info = TRUE;
#if 0
		/* it's true, but we don't need these assignments */
		sect_info = FALSE;
#endif
	}
	else
	{
		/* Remove the section header */
		purple_notify_user_info_remove_last_item(user_info);
	}

	if (!has_contact_info)
	{
		/* Remove the Contact Info section header */
		purple_notify_user_info_remove_last_item(user_info);
	}

#if 0 /* these probably don't show up any more */
	/*
	 * The fields, 'A Little About Me', 'Favorite Things', 'Hobbies
	 * and Interests', 'Favorite Quote', and 'My Homepage' may or may
	 * not appear, in any combination. However, they do appear in
	 * certain order, so we can successively search to pin down the
	 * distinct values.
	 */

	/* Check if they have A Little About Me */
	found = purple_markup_extract_info_field(stripped, stripped_len, s,
			" A Little About Me \n\n", 0, "Favorite Things", '\n', NULL,
			_("A Little About Me"), 0, NULL, NULL);

	if (!found)
	{
		found = purple_markup_extract_info_field(stripped, stripped_len, s,
				" A Little About Me \n\n", 0, "Hobbies and Interests", '\n',
				NULL, _("A Little About Me"), 0, NULL, NULL);
	}

	if (!found)
	{
		found = purple_markup_extract_info_field(stripped, stripped_len, s,
				" A Little About Me \n\n", 0, "Favorite Quote", '\n', NULL,
				_("A Little About Me"), 0, NULL, NULL);
	}

	if (!found)
	{
		found = purple_markup_extract_info_field(stripped, stripped_len, s,
				" A Little About Me \n\n", 0, "My Homepage \n\nTake a look",
				'\n',
				NULL, _("A Little About Me"), 0, NULL, NULL);
	}

	if (!found)
	{
		purple_markup_extract_info_field(stripped, stripped_len, s,
				" A Little About Me \n\n", 0, "last updated", '\n', NULL,
				_("A Little About Me"), 0, NULL, NULL);
	}

	if (found)
		has_info = TRUE;

	/* Check if they have Favorite Things */
	found = purple_markup_extract_info_field(stripped, stripped_len, s,
			" Favorite Things \n\n", 0, "Hobbies and Interests", '\n', NULL,
			_("Favorite Things"), 0, NULL, NULL);

	if (!found)
	{
		found = purple_markup_extract_info_field(stripped, stripped_len, s,
				" Favorite Things \n\n", 0, "Favorite Quote", '\n', NULL,
				_("Favorite Things"), 0, NULL, NULL);
	}

	if (!found)
	{
		found = purple_markup_extract_info_field(stripped, stripped_len, s,
				" Favorite Things \n\n", 0, "My Homepage \n\nTake a look", '\n',
				NULL, _("Favorite Things"), 0, NULL, NULL);
	}

	if (!found)
	{
		purple_markup_extract_info_field(stripped, stripped_len, s,
				" Favorite Things \n\n", 0, "last updated", '\n', NULL,
				_("Favorite Things"), 0, NULL, NULL);
	}

	if (found)
		has_info = TRUE;

	/* Check if they have Hobbies and Interests */
	found = purple_markup_extract_info_field(stripped, stripped_len, s,
			" Hobbies and Interests \n\n", 0, "Favorite Quote", '\n', NULL,
			_("Hobbies and Interests"), 0, NULL, NULL);

	if (!found)
	{
		found = purple_markup_extract_info_field(stripped, stripped_len, s,
				" Hobbies and Interests \n\n", 0, "My Homepage \n\nTake a look",
				'\n', NULL, _("Hobbies and Interests"), 0, NULL, NULL);
	}

	if (!found)
	{
		purple_markup_extract_info_field(stripped, stripped_len, s,
				" Hobbies and Interests \n\n", 0, "last updated", '\n', NULL,
				_("Hobbies and Interests"), 0, NULL, NULL);
	}

	if (found)
		has_info = TRUE;

	/* Check if they have Favorite Quote */
	found = purple_markup_extract_info_field(stripped, stripped_len, s,
			"Favorite Quote \n\n", 0, "My Homepage \n\nTake a look", '\n', NULL,
			_("Favorite Quote"), 0, NULL, NULL);

	if (!found)
	{
		purple_markup_extract_info_field(stripped, stripped_len, s,
				"Favorite Quote \n\n", 0, "last updated", '\n', NULL,
				_("Favorite Quote"), 0, NULL, NULL);
	}

	if (found)
		has_info = TRUE;

	/* Extract the last updated date and put it in */
	found = purple_markup_extract_info_field(stripped, stripped_len, s,
			" last updated:", 1, "\n", 0, NULL, _("Last Updated"), 0,
			NULL, msn_info_date_reformat);

	if (found)
		has_info = TRUE;
#endif

	/* If we were able to fetch a homepage url earlier, stick it in there */
	if (user_url != NULL)
	{
		tmp = g_strdup_printf("<a href=\"%s\">%s</a>", user_url, user_url);
		purple_notify_user_info_add_pair_html(user_info, _("Homepage"), tmp);
		g_free(tmp);
		g_free(user_url);

		has_info = TRUE;
	}

	if (!has_info)
	{
		/* MSN doesn't actually distinguish between "unknown member" and
		 * a known member with an empty profile. Try to explain this fact.
		 * Note that if we have a nonempty tooltip_text, we know the user
		 * exists.
		 */
		/* This doesn't work with the new spaces profiles - Stu 3/2/06
		char *p = strstr(url_buffer, "Unknown Member </TITLE>");
		 * This might not work for long either ... */
		/* Nope, it failed some time before 5/2/07 :(
		char *p = strstr(url_buffer, "form id=\"SpacesSearch\" name=\"SpacesSearch\"");
		 * Let's see how long this one holds out for ... */
		char *p = strstr(url_buffer, "<form id=\"profile_form\" name=\"profile_form\" action=\"http&#58;&#47;&#47;spaces.live.com&#47;profile.aspx&#63;cid&#61;0\"");
		PurpleBuddy *b = purple_blist_find_buddy
				(purple_connection_get_account(info_data->gc), info_data->name);
		purple_notify_user_info_add_pair_html(user_info,
				_("Error retrieving profile"), NULL);
		purple_notify_user_info_add_pair_plaintext(user_info, NULL,
				((p && b) ? _("The user has not created a public profile.") :
					(p ? _("MSN reported not being able to find the user's profile. "
							"This either means that the user does not exist, "
							"or that the user exists "
							"but has not created a public profile.") :
						_("Could not find "	/* This should never happen */
							"any information in the user's profile. "
							"The user most likely does not exist."))));
	}

	/* put a link to the actual profile URL */
	purple_notify_user_info_add_section_break(user_info);
	tmp = g_strdup_printf("<a href=\"%s%s\">%s</a>",
			PROFILE_URL, info_data->name, _("View web profile"));
	purple_notify_user_info_add_pair_html(user_info, NULL, tmp);
	g_free(tmp);

#if PHOTO_SUPPORT
	/* Find the URL to the photo; must be before the marshalling [Bug 994207] */
	photo_url_text = msn_get_photo_url(got_data);
	purple_debug_info("msn", "photo url:{%s}\n", photo_url_text ? photo_url_text : "(null)");

	/* Marshall the existing state */
	info2_data = g_new0(MsnGetInfoStepTwoData, 1);
	info2_data->info_data = info_data;
	info2_data->stripped = stripped;
	info2_data->url_buffer = url_buffer;
	info2_data->user_info = user_info;
	info2_data->photo_url_text = photo_url_text;

	/* Try to put the photo in there too, if there's one */
	if (photo_url_text)
	{
		PurpleHttpRequest *req;

		req = purple_http_request_new(photo_url_text);
		purple_http_request_set_max_len(req, MAX_HTTP_BUDDYICON_BYTES);
		purple_http_connection_set_add(session->http_reqs,
			purple_http_request(info_data->gc, req, msn_got_photo,
				info2_data));
		purple_http_request_unref(req);
	}
	else
	{
		/* Finish the Get Info and show the user something */
		msn_got_photo(NULL, NULL, info2_data);
	}
}

static void
msn_got_photo(PurpleHttpConnection *http_conn, PurpleHttpResponse *response,
	gpointer _info2_data)
{
	MsnGetInfoStepTwoData *info2_data = _info2_data;

	/* Unmarshall the saved state */
	MsnGetInfoData *info_data = info2_data->info_data;
	char *stripped = info2_data->stripped;
	char *url_buffer = info2_data->url_buffer;
	PurpleNotifyUserInfo *user_info = info2_data->user_info;
	char *photo_url_text = info2_data->photo_url_text;

	/* Try to put the photo in there too, if there's one and is readable */
	if (response && purple_http_response_is_successful(response))
	{
		PurpleImage *img;
		char buf[1024];
		const gchar *photo_data;
		size_t len;
		guint img_id;

		photo_data = purple_http_response_get_data(response, &len);
		purple_debug_info("msn", "%s is %" G_GSIZE_FORMAT " bytes\n", photo_url_text, len);

		img = purple_image_new_from_data(g_memdup(photo_data, len), len);
		img_id = purple_image_store_add_temporary(img);
		g_object_unref(img);

		g_snprintf(buf, sizeof(buf), "<img id=\""
			PURPLE_IMAGE_STORE_PROTOCOL "%u\"><br>", img_id);
		purple_notify_user_info_prepend_pair_html(user_info, NULL, buf);
	}

	/* We continue here from msn_got_info, as if nothing has happened */
#endif
	purple_notify_userinfo(info_data->gc, info_data->name, user_info, NULL, NULL);

	g_free(stripped);
	g_free(url_buffer);
	purple_notify_user_info_destroy(user_info);
	g_free(info_data->name);
	g_free(info_data);
#if PHOTO_SUPPORT
	g_free(photo_url_text);
	g_free(info2_data);
#endif
}

static void
msn_get_info(PurpleConnection *gc, const char *name)
{
	MsnSession *session = purple_connection_get_protocol_data(gc);
	MsnGetInfoData *data;

	data       = g_new0(MsnGetInfoData, 1);
	data->gc   = gc;
	data->name = g_strdup(name);

	purple_http_connection_set_add(session->http_reqs,
		purple_http_get_printf(gc, msn_got_info, data, "%s%s",
			PROFILE_URL, name));
}

static gboolean msn_load(PurplePlugin *plugin)
{
	msn_notification_init();
	msn_switchboard_init();

	return TRUE;
}

static gboolean msn_unload(PurplePlugin *plugin)
{
	msn_notification_end();
	msn_switchboard_end();

	return TRUE;
}

static PurpleAccount *find_acct(const char *prpl, const char *acct_id)
{
	PurpleAccount *acct = NULL;

	/* If we have a specific acct, use it */
	if (acct_id) {
		acct = purple_accounts_find(acct_id, prpl);
		if (acct && !purple_account_is_connected(acct))
			acct = NULL;
	} else { /* Otherwise find an active account for the protocol */
		GList *l = purple_accounts_get_all();
		while (l) {
			if (!strcmp(prpl, purple_account_get_protocol_id(l->data))
					&& purple_account_is_connected(l->data)) {
				acct = l->data;
				break;
			}
			l = l->next;
		}
	}

	return acct;
}

static gboolean msn_uri_handler(const char *proto, const char *cmd, GHashTable *params)
{
	char *acct_id = g_hash_table_lookup(params, "account");
	PurpleAccount *acct;

	if (g_ascii_strcasecmp(proto, "msnim"))
		return FALSE;

	acct = find_acct("prpl-msn", acct_id);

	if (!acct)
		return FALSE;

	/* msnim:chat?contact=user@domain.tld */
	if (!g_ascii_strcasecmp(cmd, "Chat")) {
		char *sname = g_hash_table_lookup(params, "contact");
		if (sname) {
			PurpleIMConversation *im = purple_conversations_find_im_with_account(
				sname, acct);
			if (im == NULL)
				im = purple_im_conversation_new(acct, sname);
			purple_conversation_present(PURPLE_CONVERSATION(im));
		}
		/*else
			**If pidgindialogs_im() was in the core, we could use it here.
			 * It is all purple_request_* based, but I'm not sure it really belongs in the core
			pidgindialogs_im();*/

		return TRUE;
	}
	/* msnim:add?contact=user@domain.tld */
	else if (!g_ascii_strcasecmp(cmd, "Add")) {
		char *name = g_hash_table_lookup(params, "contact");
		purple_blist_request_add_buddy(acct, name, NULL, NULL);
		return TRUE;
	}

	return FALSE;
}

static gssize
msn_get_max_message_size(PurpleConversation *conv)
{
	/* XXX: pidgin-otr says 1409. Verify and document it. */
	return 1525 - strlen(VERSION);
}

static PurplePluginProtocolInfo prpl_info =
{
	sizeof(PurplePluginProtocolInfo),	/* struct_size */
	OPT_PROTO_MAIL_CHECK|OPT_PROTO_INVITE_MESSAGE,
	NULL,                               /* user_splits */
	NULL,                               /* protocol_options */
	{"png,gif", 0, 0, 96, 96, 0, PURPLE_ICON_SCALE_SEND},   /* icon_spec */
	msn_list_icon,                      /* list_icon */
	msn_list_emblems,                   /* list_emblems */
	msn_status_text,                    /* status_text */
	msn_tooltip_text,                   /* tooltip_text */
	msn_status_types,                   /* away_states */
	msn_blist_node_menu,                /* blist_node_menu */
	NULL,                               /* chat_info */
	NULL,                               /* chat_info_defaults */
	msn_login,                          /* login */
	msn_close,                          /* close */
	msn_send_im,                        /* send_im */
	NULL,                               /* set_info */
	msn_send_typing,                    /* send_typing */
	msn_get_info,                       /* get_info */
	msn_set_status,                     /* set_away */
	msn_set_idle,                       /* set_idle */
	NULL,                               /* change_passwd */
	msn_add_buddy,                      /* add_buddy */
	NULL,                               /* add_buddies */
	msn_rem_buddy,                      /* remove_buddy */
	NULL,                               /* remove_buddies */
	msn_add_permit,                     /* add_permit */
	msn_add_deny,                       /* add_deny */
	msn_rem_permit,                     /* rem_permit */
	msn_rem_deny,                       /* rem_deny */
	msn_set_permit_deny,                /* set_permit_deny */
	NULL,                               /* join_chat */
	NULL,                               /* reject chat invite */
	NULL,                               /* get_chat_name */
	msn_chat_invite,                    /* chat_invite */
	msn_chat_leave,                     /* chat_leave */
	msn_chat_send,                      /* chat_send */
	msn_keepalive,                      /* keepalive */
	NULL,                               /* register_user */
	NULL,                               /* get_cb_info */
	msn_alias_buddy,                    /* alias_buddy */
	msn_group_buddy,                    /* group_buddy */
	msn_rename_group,                   /* rename_group */
	NULL,                               /* buddy_free */
	msn_convo_closed,                   /* convo_closed */
	msn_normalize,                      /* normalize */
	msn_set_buddy_icon,                 /* set_buddy_icon */
	msn_remove_group,                   /* remove_group */
	NULL,                               /* get_cb_real_name */
	NULL,                               /* set_chat_topic */
	NULL,                               /* find_blist_chat */
	NULL,                               /* roomlist_get_list */
	NULL,                               /* roomlist_cancel */
	NULL,                               /* roomlist_expand_category */
	msn_can_receive_file,               /* can_receive_file */
	msn_send_file,                      /* send_file */
	msn_new_xfer,                       /* new_xfer */
	msn_offline_message,                /* offline_message */
	NULL,                               /* whiteboard_prpl_ops */
	NULL,                               /* send_raw */
	NULL,                               /* roomlist_room_serialize */
	NULL,                               /* unregister_user */
	msn_send_attention,                 /* send_attention */
	msn_attention_types,                /* attention_types */
	msn_get_account_text_table,         /* get_account_text_table */
	NULL,                               /* initiate_media */
	NULL,                               /* get_media_caps */
	NULL,                               /* get_moods */
	msn_set_public_alias,               /* set_public_alias */
	msn_get_public_alias,               /* get_public_alias */
	msn_get_max_message_size            /* get_max_message_size */
};

static PurplePluginInfo info =
{
	PURPLE_PLUGIN_MAGIC,
	PURPLE_MAJOR_VERSION,
	PURPLE_MINOR_VERSION,
	PURPLE_PLUGIN_PROTOCOL,                           /**< type           */
	NULL,                                             /**< ui_requirement */
	0,                                                /**< flags          */
	NULL,                                             /**< dependencies   */
	PURPLE_PRIORITY_DEFAULT,                          /**< priority       */

	"prpl-msn",                                       /**< id             */
	"MSN",                                            /**< name           */
	DISPLAY_VERSION,                                  /**< version        */
	N_("Windows Live Messenger Protocol Plugin"),     /**< summary        */
	N_("Windows Live Messenger Protocol Plugin"),     /**< description    */
	NULL,                                             /**< author         */
	PURPLE_WEBSITE,                                   /**< homepage       */

	msn_load,                                         /**< load           */
	msn_unload,                                       /**< unload         */
	NULL,                                             /**< destroy        */

	NULL,                                             /**< ui_info        */
	&prpl_info,                                       /**< extra_info     */
	NULL,                                             /**< prefs_info     */
	msn_actions,

	/* padding */
	NULL,
	NULL,
	NULL,
	NULL
};

static void
init_plugin(PurplePlugin *plugin)
{
	PurpleAccountOption *option;

	option = purple_account_option_string_new(_("Server"), "server",
											MSN_SERVER);
	prpl_info.protocol_options = g_list_append(prpl_info.protocol_options,
											   option);

	option = purple_account_option_int_new(_("Port"), "port", MSN_PORT);
	prpl_info.protocol_options = g_list_append(prpl_info.protocol_options,
											   option);

	option = purple_account_option_bool_new(_("Use HTTP Method"),
										  "http_method", FALSE);
	prpl_info.protocol_options = g_list_append(prpl_info.protocol_options,
											   option);

	option = purple_account_option_string_new(_("HTTP Method Server"),
										  "http_method_server", MSN_HTTPCONN_SERVER);
	prpl_info.protocol_options = g_list_append(prpl_info.protocol_options,
											   option);

	option = purple_account_option_bool_new(_("Show custom smileys"),
										  "custom_smileys", TRUE);
	prpl_info.protocol_options = g_list_append(prpl_info.protocol_options,
											   option);

	option = purple_account_option_bool_new(_("Allow direct connections"),
										  "direct_connect", TRUE);
	prpl_info.protocol_options = g_list_append(prpl_info.protocol_options,
											   option);

	option = purple_account_option_bool_new(_("Allow connecting from multiple locations"),
										  "mpop", TRUE);
	prpl_info.protocol_options = g_list_append(prpl_info.protocol_options,
											   option);

	purple_cmd_register("nudge", "", PURPLE_CMD_P_PRPL,
	                  PURPLE_CMD_FLAG_IM | PURPLE_CMD_FLAG_PRPL_ONLY,
	                 "prpl-msn", msn_cmd_nudge,
	                  _("nudge: nudge a user to get their attention"), NULL);

	purple_prefs_remove("/plugins/prpl/msn");

	purple_signal_connect(purple_get_core(), "uri-handler", plugin,
		PURPLE_CALLBACK(msn_uri_handler), NULL);
}

PURPLE_INIT_PLUGIN(msn, init_plugin, info);<|MERGE_RESOLUTION|>--- conflicted
+++ resolved
@@ -1594,12 +1594,7 @@
 	g_free(msgformat);
 	g_free(msgtext);
 
-<<<<<<< HEAD
-	purple_debug_info("msn", "prepare to send online Message\n");
 	if (g_ascii_strcasecmp(rcpt, username))
-=======
-	if (g_ascii_strcasecmp(who, username))
->>>>>>> ff73b42c
 	{
 		if (flags & PURPLE_MESSAGE_AUTO_RESP) {
 			msn_message_set_flag(msg, 'U');
