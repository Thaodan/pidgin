/**
 * @file msn.c The MSN protocol plugin
 *
 * purple
 *
 * Purple is the legal property of its developers, whose names are too numerous
 * to list here.  Please refer to the COPYRIGHT file distributed with this
 * source distribution.
 *
 * This program is free software; you can redistribute it and/or modify
 * it under the terms of the GNU General Public License as published by
 * the Free Software Foundation; either version 2 of the License, or
 * (at your option) any later version.
 *
 * This program is distributed in the hope that it will be useful,
 * but WITHOUT ANY WARRANTY; without even the implied warranty of
 * MERCHANTABILITY or FITNESS FOR A PARTICULAR PURPOSE.  See the
 * GNU General Public License for more details.
 *
 * You should have received a copy of the GNU General Public License
 * along with this program; if not, write to the Free Software
 * Foundation, Inc., 51 Franklin Street, Fifth Floor, Boston, MA  02111-1301  USA
 */
#define PHOTO_SUPPORT 1

#include <glib.h>

#include "msn.h"
#include "accountopt.h"
#include "msg.h"
#include "page.h"
#include "pluginpref.h"
#include "prefs.h"
#include "session.h"
#include "smiley.h"
#include "state.h"
#include "util.h"
#include "cmds.h"
#include "core.h"
#include "prpl.h"
#include "msnutils.h"
#include "version.h"

#include "switchboard.h"
#include "notification.h"
#include "sync.h"
#include "slplink.h"

#if PHOTO_SUPPORT
#include "imgstore.h"
#endif

typedef struct
{
	PurpleConnection *gc;
	const char *passport;

} MsnMobileData;

typedef struct
{
	PurpleConnection *gc;
	char *name;

} MsnGetInfoData;

typedef struct
{
	MsnGetInfoData *info_data;
	char *stripped;
	char *url_buffer;
	PurpleNotifyUserInfo *user_info;
	char *photo_url_text;

} MsnGetInfoStepTwoData;

typedef struct
{
	PurpleConnection *gc;
	const char *who;
	char *msg;
	PurpleMessageFlags flags;
	time_t when;
} MsnIMData;

typedef struct
{
	char *smile;
	MsnObject *obj;
} MsnEmoticon;

static const char *
msn_normalize(const PurpleAccount *account, const char *str)
{
	static char buf[BUF_LEN];
	char *tmp;

	g_return_val_if_fail(str != NULL, NULL);

	g_snprintf(buf, sizeof(buf), "%s%s", str,
			   (strchr(str, '@') ? "" : "@hotmail.com"));

	tmp = g_utf8_strdown(buf, -1);
	strncpy(buf, tmp, sizeof(buf));
	g_free(tmp);

	return buf;
}

static gboolean
msn_send_attention(PurpleConnection *gc, const char *username, guint type)
{
	MsnMessage *msg;
	MsnSession *session;
	MsnSwitchBoard *swboard;

	msg = msn_message_new_nudge();
	session = gc->proto_data;
	swboard = msn_session_get_swboard(session, username, MSN_SB_FLAG_IM);

	if (swboard == NULL)
		return FALSE;

	msn_switchboard_send_msg(swboard, msg, TRUE);
	msn_message_destroy(msg);

	return TRUE;
}

static GList *
msn_attention_types(PurpleAccount *account)
{
	static GList *list = NULL;

	if (!list) {
		list = g_list_append(list, purple_attention_type_new("Nudge", _("Nudge"),
				_("%s has nudged you!"), _("Nudging %s...")));
	}

	return list;
}

static GHashTable *
msn_get_account_text_table(PurpleAccount *unused)
{
	GHashTable *table;

	table = g_hash_table_new(g_str_hash, g_str_equal);

	g_hash_table_insert(table, "login_label", (gpointer)_("Email Address..."));

	return table;
}

static PurpleCmdRet
msn_cmd_nudge(PurpleConversation *conv, const gchar *cmd, gchar **args, gchar **error, void *data)
{
	PurpleAccount *account = purple_conversation_get_account(conv);
	PurpleConnection *gc = purple_account_get_connection(account);
	const gchar *username;

	username = purple_conversation_get_name(conv);

	serv_send_attention(gc, username, MSN_NUDGE);

	return PURPLE_CMD_RET_OK;
}

void
msn_act_id(PurpleConnection *gc, const char *entry)
{
	MsnCmdProc *cmdproc;
	MsnSession *session;
	PurpleAccount *account;
	const char *alias;

	session = gc->proto_data;
	cmdproc = session->notification->cmdproc;
	account = purple_connection_get_account(gc);

	if(entry && strlen(entry))
		alias = purple_url_encode(entry);
	else
		alias = "";

	if (strlen(alias) > BUDDY_ALIAS_MAXLEN)
	{
		purple_notify_error(gc, NULL,
						  _("Your new MSN friendly name is too long."), NULL);
		return;
	}

	if (*alias == '\0') {
		alias = purple_url_encode(purple_account_get_username(account));
	}

	msn_cmdproc_send(cmdproc, "PRP", "MFN %s", alias);

}

static void
msn_set_prp(PurpleConnection *gc, const char *type, const char *entry)
{
	MsnCmdProc *cmdproc;
	MsnSession *session;

	session = gc->proto_data;
	cmdproc = session->notification->cmdproc;

	if (entry == NULL || *entry == '\0')
	{
		msn_cmdproc_send(cmdproc, "PRP", "%s", type);
	}
	else
	{
		msn_cmdproc_send(cmdproc, "PRP", "%s %s", type,
						 purple_url_encode(entry));
	}
}

static void
msn_set_home_phone_cb(PurpleConnection *gc, const char *entry)
{
	msn_set_prp(gc, "PHH", entry);
}

static void
msn_set_work_phone_cb(PurpleConnection *gc, const char *entry)
{
	msn_set_prp(gc, "PHW", entry);
}

static void
msn_set_mobile_phone_cb(PurpleConnection *gc, const char *entry)
{
	msn_set_prp(gc, "PHM", entry);
}

static void
enable_msn_pages_cb(PurpleConnection *gc)
{
	msn_set_prp(gc, "MOB", "Y");
}

static void
disable_msn_pages_cb(PurpleConnection *gc)
{
	msn_set_prp(gc, "MOB", "N");
}

static void
send_to_mobile(PurpleConnection *gc, const char *who, const char *entry)
{
	MsnTransaction *trans;
	MsnSession *session;
	MsnCmdProc *cmdproc;
	MsnPage *page;
	MsnUser *user;
	char *payload = NULL;
	const char *mobile_number = NULL;
	gsize payload_len;

	session = gc->proto_data;
	cmdproc = session->notification->cmdproc;

	page = msn_page_new();
	msn_page_set_body(page, entry);

	payload = msn_page_gen_payload(page, &payload_len);

	if ((user = msn_userlist_find_user(session->userlist, who)) &&
		(mobile_number = msn_user_get_mobile_phone(user)) &&
		mobile_number[0] == '+') {
		/* if msn_user_get_mobile_phone() has a + in front, it's a number
		   that from the buddy's contact card */
		trans = msn_transaction_new(cmdproc, "PGD", "tel:%s 1 %" G_GSIZE_FORMAT,
			mobile_number, payload_len);
	} else {
		/* otherwise we send to whatever phone number the buddy registered
		   with msn */
		trans = msn_transaction_new(cmdproc, "PGD", "%s 1 %" G_GSIZE_FORMAT,
			who, payload_len);
	}

	msn_transaction_set_payload(trans, payload, payload_len);
	g_free(payload);

	msn_page_destroy(page);

	msn_cmdproc_send_trans(cmdproc, trans);
}

static void
send_to_mobile_cb(MsnMobileData *data, const char *entry)
{
	send_to_mobile(data->gc, data->passport, entry);
	g_free(data);
}

static void
close_mobile_page_cb(MsnMobileData *data, const char *entry)
{
	g_free(data);
}

/* -- */

static void
msn_show_set_friendly_name(PurplePluginAction *action)
{
	PurpleConnection *gc;

	gc = (PurpleConnection *) action->context;

	purple_request_input(gc, NULL, _("Set your friendly name."),
					   _("This is the name that other MSN buddies will "
						 "see you as."),
					   purple_connection_get_display_name(gc), FALSE, FALSE, NULL,
					   _("OK"), G_CALLBACK(msn_act_id),
					   _("Cancel"), NULL,
					   purple_connection_get_account(gc), NULL, NULL,
					   gc);
}

static void
msn_show_set_home_phone(PurplePluginAction *action)
{
	PurpleConnection *gc;
	MsnSession *session;

	gc = (PurpleConnection *) action->context;
	session = gc->proto_data;

	purple_request_input(gc, NULL, _("Set your home phone number."), NULL,
					   msn_user_get_home_phone(session->user), FALSE, FALSE, NULL,
					   _("OK"), G_CALLBACK(msn_set_home_phone_cb),
					   _("Cancel"), NULL,
					   purple_connection_get_account(gc), NULL, NULL,
					   gc);
}

static void
msn_show_set_work_phone(PurplePluginAction *action)
{
	PurpleConnection *gc;
	MsnSession *session;

	gc = (PurpleConnection *) action->context;
	session = gc->proto_data;

	purple_request_input(gc, NULL, _("Set your work phone number."), NULL,
					   msn_user_get_work_phone(session->user), FALSE, FALSE, NULL,
					   _("OK"), G_CALLBACK(msn_set_work_phone_cb),
					   _("Cancel"), NULL,
					   purple_connection_get_account(gc), NULL, NULL,
					   gc);
}

static void
msn_show_set_mobile_phone(PurplePluginAction *action)
{
	PurpleConnection *gc;
	MsnSession *session;

	gc = (PurpleConnection *) action->context;
	session = gc->proto_data;

	purple_request_input(gc, NULL, _("Set your mobile phone number."), NULL,
					   msn_user_get_mobile_phone(session->user), FALSE, FALSE, NULL,
					   _("OK"), G_CALLBACK(msn_set_mobile_phone_cb),
					   _("Cancel"), NULL,
					   purple_connection_get_account(gc), NULL, NULL,
					   gc);
}

static void
msn_show_set_mobile_pages(PurplePluginAction *action)
{
	PurpleConnection *gc;

	gc = (PurpleConnection *) action->context;

	purple_request_action(gc, NULL, _("Allow MSN Mobile pages?"),
						_("Do you want to allow or disallow people on "
						  "your buddy list to send you MSN Mobile pages "
						  "to your cell phone or other mobile device?"),
						PURPLE_DEFAULT_ACTION_NONE,
						purple_connection_get_account(gc), NULL, NULL,
						gc, 3,
						_("Allow"), G_CALLBACK(enable_msn_pages_cb),
						_("Disallow"), G_CALLBACK(disable_msn_pages_cb),
						_("Cancel"), NULL);
}

static void
msn_show_hotmail_inbox(PurplePluginAction *action)
{
	PurpleConnection *gc;
	MsnSession *session;

	gc = (PurpleConnection *) action->context;
	session = gc->proto_data;

	if (session->passport_info.file == NULL)
	{
		purple_notify_error(gc, NULL,
						  _("This Hotmail account may not be active."), NULL);
		return;
	}

	purple_notify_uri(gc, session->passport_info.file);
}

static void
show_send_to_mobile_cb(PurpleBlistNode *node, gpointer ignored)
{
	PurpleBuddy *buddy;
	PurpleConnection *gc;
	MsnSession *session;
	MsnMobileData *data;

	g_return_if_fail(PURPLE_BLIST_NODE_IS_BUDDY(node));

	buddy = (PurpleBuddy *) node;
	gc = purple_account_get_connection(buddy->account);

	session = gc->proto_data;

	data = g_new0(MsnMobileData, 1);
	data->gc = gc;
	data->passport = buddy->name;

	purple_request_input(gc, NULL, _("Send a mobile message."), NULL,
					   NULL, TRUE, FALSE, NULL,
					   _("Page"), G_CALLBACK(send_to_mobile_cb),
					   _("Close"), G_CALLBACK(close_mobile_page_cb),
					   purple_connection_get_account(gc), purple_buddy_get_name(buddy), NULL,
					   data);
}

static gboolean
msn_offline_message(const PurpleBuddy *buddy) {
	MsnUser *user;
	if (buddy == NULL)
		return FALSE;
	user = buddy->proto_data;
	return user && user->mobile;
}

void
msn_send_privacy(PurpleConnection *gc)
{
       PurpleAccount *account;
        MsnSession *session;
        MsnCmdProc *cmdproc;

        account = purple_connection_get_account(gc);
        session = gc->proto_data;
        cmdproc = session->notification->cmdproc;

        if (account->perm_deny == PURPLE_PRIVACY_ALLOW_ALL ||
                account->perm_deny == PURPLE_PRIVACY_DENY_USERS)
        {
                msn_cmdproc_send(cmdproc, "BLP", "%s", "AL");
        }
        else
        {
                msn_cmdproc_send(cmdproc, "BLP", "%s", "BL");
        }
}

static void
initiate_chat_cb(PurpleBlistNode *node, gpointer data)
{
	PurpleBuddy *buddy;
	PurpleConnection *gc;

	MsnSession *session;
	MsnSwitchBoard *swboard;

	g_return_if_fail(PURPLE_BLIST_NODE_IS_BUDDY(node));

	buddy = (PurpleBuddy *) node;
	gc = purple_account_get_connection(buddy->account);

	session = gc->proto_data;

	swboard = msn_switchboard_new(session);
	msn_switchboard_request(swboard);
	msn_switchboard_request_add_user(swboard, buddy->name);

	/* TODO: This might move somewhere else, after USR might be */
	swboard->chat_id = msn_switchboard_get_chat_id();
	swboard->conv = serv_got_joined_chat(gc, swboard->chat_id, "MSN Chat");
	swboard->flag = MSN_SB_FLAG_IM;

	purple_conv_chat_add_user(PURPLE_CONV_CHAT(swboard->conv),
							purple_account_get_username(buddy->account), NULL, PURPLE_CBFLAGS_NONE, TRUE);
}

static void
t_msn_xfer_init(PurpleXfer *xfer)
{
	MsnSlpLink *slplink = xfer->data;
	msn_slplink_request_ft(slplink, xfer);
}

static PurpleXfer*
msn_new_xfer(PurpleConnection *gc, const char *who)
{
	MsnSession *session;
	MsnSlpLink *slplink;
	PurpleXfer *xfer;

	session = gc->proto_data;

	xfer = purple_xfer_new(gc->account, PURPLE_XFER_SEND, who);

	if (xfer)
	{
		slplink = msn_session_get_slplink(session, who);

		xfer->data = slplink;

		purple_xfer_set_init_fnc(xfer, t_msn_xfer_init);
	}

	return xfer;
}

static void
msn_send_file(PurpleConnection *gc, const char *who, const char *file)
{
	PurpleXfer *xfer = msn_new_xfer(gc, who);

	if (file)
		purple_xfer_request_accepted(xfer, file);
	else
		purple_xfer_request(xfer);
}

static gboolean
msn_can_receive_file(PurpleConnection *gc, const char *who)
{
	PurpleAccount *account;
	char *normal;
	gboolean ret;

	account = purple_connection_get_account(gc);

	normal = g_strdup(msn_normalize(account, purple_account_get_username(account)));

	ret = strcmp(normal, msn_normalize(account, who));

	g_free(normal);

	return ret;
}

/**************************************************************************
 * Protocol Plugin ops
 **************************************************************************/

static const char *
msn_list_icon(PurpleAccount *a, PurpleBuddy *b)
{
	return "msn";
}

/*
 * Set the User status text
 */
static char *
msn_status_text(PurpleBuddy *buddy)
{
	PurplePresence *presence;
	PurpleStatus *status;
	const char *msg;

	presence = purple_buddy_get_presence(buddy);
	status = purple_presence_get_active_status(presence);

	/* I think status message should take precedence over media */
	msg = purple_status_get_attr_string(status, "message");
	if (msg && *msg)
		return g_markup_escape_text(msg, -1);

	if (purple_presence_is_status_primitive_active(presence, PURPLE_STATUS_TUNE)) {
		const char *title, *artist;
		char *media, *esc;
		status = purple_presence_get_status(presence, "tune");
		title = purple_status_get_attr_string(status, PURPLE_TUNE_TITLE);
		artist = purple_status_get_attr_string(status, PURPLE_TUNE_ARTIST);

		media = g_strdup_printf("%s%s%s", title, artist ? " - " : "",
				artist ? artist : "");
		esc = g_markup_escape_text(media, -1);
		g_free(media);
		return esc;
	}

	return NULL;
}

static void
msn_tooltip_text(PurpleBuddy *buddy, PurpleNotifyUserInfo *user_info, gboolean full)
{
	MsnUser *user;
	PurplePresence *presence = purple_buddy_get_presence(buddy);
	PurpleStatus *status = purple_presence_get_active_status(presence);

	user = buddy->proto_data;

	if (purple_presence_is_online(presence))
	{
		const char *psm, *name;
		char *currentmedia = NULL;
		char *tmp;

		psm = purple_status_get_attr_string(status, "message");
		if (purple_presence_is_status_primitive_active(presence, PURPLE_STATUS_TUNE)) {
			PurpleStatus *tune = purple_presence_get_status(presence, "tune");
			const char *title = purple_status_get_attr_string(tune, PURPLE_TUNE_TITLE);
			const char *artist = purple_status_get_attr_string(tune, PURPLE_TUNE_ARTIST);
			const char *album = purple_status_get_attr_string(tune, PURPLE_TUNE_ALBUM);
			currentmedia = purple_util_format_song_info(title, artist, album, NULL);
			/* We could probably just use user->media.title etc. here */
		}

		if (!purple_status_is_available(status)) {
			name = purple_status_get_name(status);
		} else {
			name = NULL;
		}

		if (name != NULL && *name) {
			char *tmp2;

			if (purple_presence_is_idle(presence)) {
				tmp2 = g_markup_printf_escaped("%s/%s", name, _("Idle"));
			} else {
				tmp2 = g_markup_escape_text(name, -1);
			}

			if (psm != NULL && *psm) {
				tmp = g_markup_escape_text(psm, -1);
				purple_notify_user_info_add_pair(user_info, tmp2, tmp);
				g_free(tmp);
			} else {
				purple_notify_user_info_add_pair(user_info, _("Status"), tmp2);
			}

			g_free(tmp2);
		} else {
			if (psm != NULL && *psm) {
				tmp = g_markup_escape_text(psm, -1);
				if (purple_presence_is_idle(presence)) {
					purple_notify_user_info_add_pair(user_info, _("Idle"), tmp);
				} else {
					purple_notify_user_info_add_pair(user_info, _("Status"), tmp);
				}
				g_free(tmp);
			} else {
				if (purple_presence_is_idle(presence)) {
					purple_notify_user_info_add_pair(user_info, _("Status"),
						_("Idle"));
				} else {
					purple_notify_user_info_add_pair(user_info, _("Status"),
						purple_status_get_name(status));
				}
			}
		}

		if (currentmedia) {
			purple_notify_user_info_add_pair(user_info, _("Now Listening"), currentmedia);
			g_free(currentmedia);
		}
	}

	/* XXX: This is being shown in non-full tooltips because the
	 * XXX: blocked icon overlay isn't always accurate for MSN.
	 * XXX: This can die as soon as purple_privacy_check() knows that
	 * XXX: this prpl always honors both the allow and deny lists. */
	/* While the above comment may be strictly correct (the privacy API needs
	 * rewriteing), purple_privacy_check() is going to be more accurate at
	 * indicating whether a particular buddy is going to be able to message
	 * you, which is the important information that this is trying to convey.
	 */
	if (full && user)
	{
		const char *phone;

		purple_notify_user_info_add_pair(user_info, _("Blocked"),
									   ((user->list_op & (1 << MSN_LIST_BL)) ? _("Yes") : _("No")));

		phone = msn_user_get_home_phone(user);
		if (phone != NULL)
			purple_notify_user_info_add_pair(user_info, _("Home Phone Number"), phone);

		phone = msn_user_get_work_phone(user);
		if (phone != NULL)
			purple_notify_user_info_add_pair(user_info, _("Work Phone Number"), phone);

		phone = msn_user_get_mobile_phone(user);
		if (phone != NULL)
			purple_notify_user_info_add_pair(user_info, _("Mobile Phone Number"), phone);
	}
}

static GList *
msn_status_types(PurpleAccount *account)
{
	PurpleStatusType *status;
	GList *types = NULL;

	status = purple_status_type_new_with_attrs(
				PURPLE_STATUS_AVAILABLE, NULL, NULL, TRUE, TRUE, FALSE,
				"message", _("Message"), purple_value_new(PURPLE_TYPE_STRING),
				NULL);
	types = g_list_append(types, status);

	status = purple_status_type_new_with_attrs(
			PURPLE_STATUS_AWAY, NULL, NULL, TRUE, TRUE, FALSE,
			"message", _("Message"), purple_value_new(PURPLE_TYPE_STRING),
			NULL);
	types = g_list_append(types, status);

	status = purple_status_type_new_with_attrs(
			PURPLE_STATUS_AWAY, "brb", _("Be Right Back"), TRUE, TRUE, FALSE,
			"message", _("Message"), purple_value_new(PURPLE_TYPE_STRING),
			NULL);
	types = g_list_append(types, status);

	status = purple_status_type_new_with_attrs(
			PURPLE_STATUS_UNAVAILABLE, "busy", _("Busy"), TRUE, TRUE, FALSE,
			"message", _("Message"), purple_value_new(PURPLE_TYPE_STRING),
			NULL);
	types = g_list_append(types, status);
	status = purple_status_type_new_with_attrs(
			PURPLE_STATUS_UNAVAILABLE, "phone", _("On the Phone"), TRUE, TRUE, FALSE,
			"message", _("Message"), purple_value_new(PURPLE_TYPE_STRING),
			NULL);
	types = g_list_append(types, status);
	status = purple_status_type_new_with_attrs(
			PURPLE_STATUS_AWAY, "lunch", _("Out to Lunch"), TRUE, TRUE, FALSE,
			"message", _("Message"), purple_value_new(PURPLE_TYPE_STRING),
			NULL);
	types = g_list_append(types, status);

	status = purple_status_type_new_full(PURPLE_STATUS_INVISIBLE,
			NULL, NULL, FALSE, TRUE, FALSE);
	types = g_list_append(types, status);

	status = purple_status_type_new_full(PURPLE_STATUS_OFFLINE,
			NULL, NULL, FALSE, TRUE, FALSE);
	types = g_list_append(types, status);

	status = purple_status_type_new_full(PURPLE_STATUS_MOBILE,
			"mobile", NULL, FALSE, FALSE, TRUE);
	types = g_list_append(types, status);

	status = purple_status_type_new_with_attrs(PURPLE_STATUS_TUNE,
			"tune", NULL, TRUE, TRUE, TRUE,
			PURPLE_TUNE_ARTIST, _("Artist"), purple_value_new(PURPLE_TYPE_STRING),
			PURPLE_TUNE_ALBUM, _("Album"), purple_value_new(PURPLE_TYPE_STRING),
			PURPLE_TUNE_TITLE, _("Title"), purple_value_new(PURPLE_TYPE_STRING),
			NULL);
	types = g_list_append(types, status);

	return types;
}

static GList *
msn_actions(PurplePlugin *plugin, gpointer context)
{
	PurpleConnection *gc = (PurpleConnection *)context;
	PurpleAccount *account;
	const char *user;

	GList *m = NULL;
	PurplePluginAction *act;

	act = purple_plugin_action_new(_("Set Friendly Name..."),
								 msn_show_set_friendly_name);
	m = g_list_append(m, act);
	m = g_list_append(m, NULL);

	act = purple_plugin_action_new(_("Set Home Phone Number..."),
								 msn_show_set_home_phone);
	m = g_list_append(m, act);

	act = purple_plugin_action_new(_("Set Work Phone Number..."),
			msn_show_set_work_phone);
	m = g_list_append(m, act);

	act = purple_plugin_action_new(_("Set Mobile Phone Number..."),
			msn_show_set_mobile_phone);
	m = g_list_append(m, act);
	m = g_list_append(m, NULL);

#if 0
	act = purple_plugin_action_new(_("Enable/Disable Mobile Devices..."),
			msn_show_set_mobile_support);
	m = g_list_append(m, act);
#endif

	act = purple_plugin_action_new(_("Allow/Disallow Mobile Pages..."),
			msn_show_set_mobile_pages);
	m = g_list_append(m, act);

	account = purple_connection_get_account(gc);
	user = msn_normalize(account, purple_account_get_username(account));

	if ((strstr(user, "@hotmail.") != NULL) ||
		(strstr(user, "@msn.com") != NULL))
	{
		m = g_list_append(m, NULL);
		act = purple_plugin_action_new(_("Open Hotmail Inbox"),
				msn_show_hotmail_inbox);
		m = g_list_append(m, act);
	}

	return m;
}

static GList *
msn_buddy_menu(PurpleBuddy *buddy)
{
	MsnUser *user;

	GList *m = NULL;
	PurpleMenuAction *act;

	g_return_val_if_fail(buddy != NULL, NULL);

	user = buddy->proto_data;

	if (user != NULL)
	{
		if (user->mobile)
		{
			act = purple_menu_action_new(_("Send to Mobile"),
			                           PURPLE_CALLBACK(show_send_to_mobile_cb),
			                           NULL, NULL);
			m = g_list_append(m, act);
		}
	}

	if (g_ascii_strcasecmp(buddy->name,
	                       purple_account_get_username(buddy->account)))
	{
		act = purple_menu_action_new(_("Initiate _Chat"),
		                           PURPLE_CALLBACK(initiate_chat_cb),
		                           NULL, NULL);
		m = g_list_append(m, act);
	}

	return m;
}

static GList *
msn_blist_node_menu(PurpleBlistNode *node)
{
	if(PURPLE_BLIST_NODE_IS_BUDDY(node))
	{
		return msn_buddy_menu((PurpleBuddy *) node);
	}
	else
	{
		return NULL;
	}
}

static void
msn_login(PurpleAccount *account)
{
	PurpleConnection *gc;
	MsnSession *session;
	const char *username;
	const char *host;
	gboolean http_method = FALSE;
	int port;

	gc = purple_account_get_connection(account);

	if (!purple_ssl_is_supported())
	{
		purple_connection_error_reason (gc,
			PURPLE_CONNECTION_ERROR_NO_SSL_SUPPORT,
			_("SSL support is needed for MSN. Please install a supported "
			  "SSL library."));
		return;
	}

	http_method = purple_account_get_bool(account, "http_method", FALSE);

	if (http_method)
		host = purple_account_get_string(account, "http_method_server", MSN_HTTPCONN_SERVER);
	else
		host = purple_account_get_string(account, "server", MSN_SERVER);
	port = purple_account_get_int(account, "port", MSN_PORT);

	session = msn_session_new(account);

	gc->proto_data = session;
	gc->flags |= PURPLE_CONNECTION_HTML | PURPLE_CONNECTION_FORMATTING_WBFO | PURPLE_CONNECTION_NO_BGCOLOR |
		PURPLE_CONNECTION_NO_FONTSIZE | PURPLE_CONNECTION_NO_URLDESC | PURPLE_CONNECTION_ALLOW_CUSTOM_SMILEY;

	msn_session_set_login_step(session, MSN_LOGIN_STEP_START);

	/* Hmm, I don't like this. */
	/* XXX shx: Me neither */
	username = msn_normalize(account, purple_account_get_username(account));

	if (strcmp(username, purple_account_get_username(account)))
		purple_account_set_username(account, username);

	if (!msn_session_connect(session, host, port, http_method))
		purple_connection_error_reason (gc,
			PURPLE_CONNECTION_ERROR_NETWORK_ERROR,
			_("Failed to connect to server."));
}

static void
msn_close(PurpleConnection *gc)
{
	MsnSession *session;

	session = gc->proto_data;

	g_return_if_fail(session != NULL);

	msn_session_destroy(session);

	gc->proto_data = NULL;
}

static gboolean
msn_send_me_im(gpointer data)
{
	MsnIMData *imdata = data;
	serv_got_im(imdata->gc, imdata->who, imdata->msg, imdata->flags, imdata->when);
	g_free(imdata->msg);
	g_free(imdata);
	return FALSE;
}

static GString*
msn_msg_emoticon_add(GString *current, MsnEmoticon *emoticon)
{
	MsnObject *obj;
	char *strobj;

	if (emoticon == NULL)
		return current;

	obj = emoticon->obj;

	if (!obj)
		return current;

	strobj = msn_object_to_string(obj);

	if (current)
		g_string_append_printf(current, "\t%s\t%s",
				emoticon->smile, strobj);
	else {
		current = g_string_new("");
		g_string_printf(current,"%s\t%s",
					emoticon->smile, strobj);
	}

	g_free(strobj);

	return current;
}

static void
msn_send_emoticons(MsnSwitchBoard *swboard, GString *body)
{
	MsnMessage *msg;

	g_return_if_fail(body != NULL);

	msg = msn_message_new(MSN_MSG_SLP);
	msn_message_set_content_type(msg, "text/x-mms-emoticon");
	msn_message_set_flag(msg, 'N');
	msn_message_set_bin_data(msg, body->str, body->len);

	msn_switchboard_send_msg(swboard, msg, TRUE);
	msn_message_destroy(msg);
}

static void msn_emoticon_destroy(MsnEmoticon *emoticon)
{
	if (emoticon->obj)
		msn_object_destroy(emoticon->obj);
	g_free(emoticon->smile);
	g_free(emoticon);
}

static GSList* msn_msg_grab_emoticons(const char *msg, const char *username)
{
	GSList *list;
	GList *smileys;
	PurpleSmiley *smiley;
	PurpleStoredImage *img;
	char *ptr;
	MsnEmoticon *emoticon;
	int length;

	list = NULL;
	smileys = purple_smileys_get_all();
	length = strlen(msg);

	for (; smileys; smileys = g_list_delete_link(smileys, smileys)) {
		smiley = smileys->data;

		ptr = g_strstr_len(msg, length, purple_smiley_get_shortcut(smiley));

		if (!ptr)
			continue;

		img = purple_smiley_get_stored_image(smiley);

		emoticon = g_new0(MsnEmoticon, 1);
		emoticon->smile = g_strdup(purple_smiley_get_shortcut(smiley));
		emoticon->obj = msn_object_new_from_image(img,
				purple_imgstore_get_filename(img),
				username, MSN_OBJECT_EMOTICON);

		purple_imgstore_unref(img);
		list = g_slist_prepend(list, emoticon);
	}

	return list;
}

static int
msn_send_im(PurpleConnection *gc, const char *who, const char *message,
			PurpleMessageFlags flags)
{
	PurpleAccount *account;
	PurpleBuddy *buddy = purple_find_buddy(gc->account, who);
	MsnMessage *msg;
	char *msgformat;
	char *msgtext;
	const char *username;

	purple_debug_info("MSNP14","send IM {%s} to %s\n",message,who);
	account = purple_connection_get_account(gc);
	username = purple_account_get_username(account);

	if (buddy) {
		PurplePresence *p = purple_buddy_get_presence(buddy);
		if (purple_presence_is_status_primitive_active(p, PURPLE_STATUS_MOBILE)) {
			char *text = purple_markup_strip_html(message);
			send_to_mobile(gc, who, text);
			g_free(text);
			return 1;
		}
	}

	msn_import_html(message, &msgformat, &msgtext);
	if(msn_user_is_online(account, who)||
		msn_user_is_yahoo(account, who)){
		/*User online,then send Online Instant Message*/

		if (strlen(msgtext) + strlen(msgformat) + strlen(VERSION) > 1564)
		{
			g_free(msgformat);
			g_free(msgtext);

			return -E2BIG;
		}

		msg = msn_message_new_plain(msgtext);
		msg->remote_user = g_strdup(who);
		msn_message_set_attr(msg, "X-MMS-IM-Format", msgformat);

		g_free(msgformat);
		g_free(msgtext);

		purple_debug_info("MSNP14","prepare to send online Message\n");
		if (g_ascii_strcasecmp(who, username))
		{
			MsnSession *session;
			MsnSwitchBoard *swboard;
			MsnEmoticon *smile;
			GSList *smileys;
			GString *emoticons = NULL;

			session = gc->proto_data;
			if(msn_user_is_yahoo(account,who)){
				/*we send the online and offline Message to Yahoo User via UBM*/
				purple_debug_info("MSNP14","send to Yahoo User\n");
				uum_send_msg(session,msg);
			}else{
				purple_debug_info("MSNP14","send via switchboard\n");
				swboard = msn_session_get_swboard(session, who, MSN_SB_FLAG_IM);
				smileys = msn_msg_grab_emoticons(message, username);
				while (smileys) {
					smile = (MsnEmoticon*)smileys->data;
					emoticons = msn_msg_emoticon_add(emoticons, smile);
					msn_emoticon_destroy(smile);
					smileys = g_slist_delete_link(smileys, smileys);
				}

				if (emoticons) {
					msn_send_emoticons(swboard, emoticons);
					g_string_free(emoticons, TRUE);
				}

				msn_switchboard_send_msg(swboard, msg, TRUE);
			}
		}
		else
		{
			char *body_str, *body_enc, *pre, *post;
			const char *format;
			MsnIMData *imdata = g_new0(MsnIMData, 1);
			/*
			 * In MSN, you can't send messages to yourself, so
			 * we'll fake like we received it ;)
			 */
			body_str = msn_message_to_string(msg);
			body_enc = g_markup_escape_text(body_str, -1);
			g_free(body_str);

			format = msn_message_get_attr(msg, "X-MMS-IM-Format");
			msn_parse_format(format, &pre, &post);
			body_str = g_strdup_printf("%s%s%s", pre ? pre :  "",
									   body_enc ? body_enc : "", post ? post : "");
			g_free(body_enc);
			g_free(pre);
			g_free(post);

			serv_got_typing_stopped(gc, who);
			imdata->gc = gc;
			imdata->who = who;
			imdata->msg = body_str;
			imdata->flags = flags;
			imdata->when = time(NULL);
			purple_timeout_add(0, msn_send_me_im, imdata);
		}

		msn_message_destroy(msg);
	}else	{
		/*send Offline Instant Message,only to MSN Passport User*/
		MsnSession *session;
		char *friendname;

		purple_debug_info("MSNP14","prepare to send offline Message\n");
		session = gc->proto_data;

		friendname = msn_encode_mime(account->username);
		msn_oim_prep_send_msg_info(session->oim,
			purple_account_get_username(account),
			friendname, who,	message);
		msn_oim_send_msg(session->oim);
		g_free(friendname);
	}

	return 1;
}

static unsigned int
msn_send_typing(PurpleConnection *gc, const char *who, PurpleTypingState state)
{
	PurpleAccount *account;
	MsnSession *session;
	MsnSwitchBoard *swboard;
	MsnMessage *msg;

	account = purple_connection_get_account(gc);
	session = gc->proto_data;

	/*
	 * TODO: I feel like this should be "if (state != PURPLE_TYPING)"
	 *       but this is how it was before, and I don't want to break
	 *       anything. --KingAnt
	 */
	if (state == PURPLE_NOT_TYPING)
		return 0;

	if (!g_ascii_strcasecmp(who, purple_account_get_username(account)))
	{
		/* We'll just fake it, since we're sending to ourself. */
		serv_got_typing(gc, who, MSN_TYPING_RECV_TIMEOUT, PURPLE_TYPING);

		return MSN_TYPING_SEND_TIMEOUT;
	}

	swboard = msn_session_find_swboard(session, who);

	if (swboard == NULL || !msn_switchboard_can_send(swboard))
		return 0;

	swboard->flag |= MSN_SB_FLAG_IM;

	msg = msn_message_new(MSN_MSG_TYPING);
	msn_message_set_content_type(msg, "text/x-msmsgscontrol");
	msn_message_set_flag(msg, 'U');
	msn_message_set_attr(msg, "TypingUser",
						 purple_account_get_username(account));
	msn_message_set_bin_data(msg, "\r\n", 2);

	msn_switchboard_send_msg(swboard, msg, FALSE);

	msn_message_destroy(msg);

	return MSN_TYPING_SEND_TIMEOUT;
}

static void
msn_set_status(PurpleAccount *account, PurpleStatus *status)
{
	PurpleConnection *gc;
	MsnSession *session;

	gc = purple_account_get_connection(account);

	if (gc != NULL)
	{
		session = gc->proto_data;
		msn_change_status(session);
	}
}

static void
msn_set_idle(PurpleConnection *gc, int idle)
{
	MsnSession *session;

	session = gc->proto_data;

	msn_change_status(session);
}

#if 0
static void
fake_userlist_add_buddy(MsnUserList *userlist,
					   const char *who, int list_id,
					   const char *group_name)
{
	MsnUser *user;
	static int group_id_c = 1;
	int group_id;

	group_id = -1;

	if (group_name != NULL)
	{
		MsnGroup *group;
		group = msn_group_new(userlist, group_id_c, group_name);
		group_id = group_id_c++;
	}

	user = msn_userlist_find_user(userlist, who);

	if (user == NULL)
	{
		user = msn_user_new(userlist, who, NULL);
		msn_userlist_add_user(userlist, user);
	}
	else
		if (user->list_op & (1 << list_id))
		{
			if (list_id == MSN_LIST_FL)
			{
				if (group_id >= 0)
					if (g_list_find(user->group_ids,
									GINT_TO_POINTER(group_id)))
						return;
			}
			else
				return;
		}

	if (group_id >= 0)
	{
		user->group_ids = g_list_append(user->group_ids,
										GINT_TO_POINTER(group_id));
	}

	user->list_op |= (1 << list_id);
}
#endif

static void
msn_add_buddy(PurpleConnection *gc, PurpleBuddy *buddy, PurpleGroup *group)
{
	MsnSession *session;
	MsnUserList *userlist;
	const char *who;

	session = gc->proto_data;
	userlist = session->userlist;
	who = msn_normalize(gc->account, buddy->name);

	purple_debug_info("MSN","Add user:%s to group:%s\n", who, (group && group->name) ? group->name : "(null)");
	if (!session->logged_in)
	{
#if 0
		fake_userlist_add_buddy(session->sync_userlist, who, MSN_LIST_FL,
								group ? group->name : NULL);
#else
		purple_debug_error("msn", "msn_add_buddy called before connected\n");
#endif

		return;
	}

#if 0
	if (group != NULL && group->name != NULL)
		purple_debug_info("msn", "msn_add_buddy: %s, %s\n", who, group->name);
	else
		purple_debug_info("msn", "msn_add_buddy: %s\n", who);
#endif

#if 0
	/* Which is the max? */
	if (session->fl_users_count >= 150)
	{
		purple_debug_info("msn", "Too many buddies\n");
		/* Buddy list full */
		/* TODO: purple should be notified of this */
		return;
	}
#endif

	/* XXX - Would group ever be NULL here?  I don't think so...
	 * shx: Yes it should; MSN handles non-grouped buddies, and this is only
	 * internal. */
	msn_userlist_add_buddy(userlist, who, group ? group->name : NULL);
}

static void
msn_rem_buddy(PurpleConnection *gc, PurpleBuddy *buddy, PurpleGroup *group)
{
	MsnSession *session;
	MsnUserList *userlist;

	session = gc->proto_data;
	userlist = session->userlist;

	if (!session->logged_in)
		return;

	/* XXX - Does buddy->name need to be msn_normalize'd here?  --KingAnt */
	msn_userlist_rem_buddy(userlist, buddy->name);
}

static void
msn_add_permit(PurpleConnection *gc, const char *who)
{
	MsnSession *session;
	MsnUserList *userlist;
	MsnUser *user;

	session = gc->proto_data;
	userlist = session->userlist;
	user = msn_userlist_find_user(userlist, who);

	if (!session->logged_in)
		return;

	if (user != NULL && user->list_op & MSN_LIST_BL_OP) {
		msn_userlist_rem_buddy_from_list(userlist, who, MSN_LIST_BL);

		/* delete contact from Block list and add it to Allow in the callback */
		msn_del_contact_from_list(session->contact, NULL, who, MSN_LIST_BL);
	} else {
		/* just add the contact to Allow list */
		msn_add_contact_to_list(session->contact, NULL, who, MSN_LIST_AL);
	}


	msn_userlist_add_buddy_to_list(userlist, who, MSN_LIST_AL);
}

static void
msn_add_deny(PurpleConnection *gc, const char *who)
{
	MsnSession *session;
	MsnUserList *userlist;
	MsnUser *user;

	session = gc->proto_data;
	userlist = session->userlist;
	user = msn_userlist_find_user(userlist, who);

	if (!session->logged_in)
		return;

	if (user != NULL && user->list_op & MSN_LIST_AL_OP) {
		msn_userlist_rem_buddy_from_list(userlist, who, MSN_LIST_AL);

		/* delete contact from Allow list and add it to Block in the callback */
		msn_del_contact_from_list(session->contact, NULL, who, MSN_LIST_AL);
	} else {
		/* just add the contact to Block list */
		msn_add_contact_to_list(session->contact, NULL, who, MSN_LIST_BL);
	}

	msn_userlist_add_buddy_to_list(userlist, who, MSN_LIST_BL);
}

static void
msn_rem_permit(PurpleConnection *gc, const char *who)
{
	MsnSession *session;
	MsnUserList *userlist;
	MsnUser *user;

	session = gc->proto_data;
	userlist = session->userlist;

	if (!session->logged_in)
		return;

	user = msn_userlist_find_user(userlist, who);

	msn_userlist_rem_buddy_from_list(userlist, who, MSN_LIST_AL);

	msn_del_contact_from_list(session->contact, NULL, who, MSN_LIST_AL);

	if (user != NULL && user->list_op & MSN_LIST_RL_OP)
		msn_userlist_add_buddy_to_list(userlist, who, MSN_LIST_BL);
}

static void
msn_rem_deny(PurpleConnection *gc, const char *who)
{
	MsnSession *session;
	MsnUserList *userlist;
	MsnUser *user;

	session = gc->proto_data;
	userlist = session->userlist;

	if (!session->logged_in)
		return;

	user = msn_userlist_find_user(userlist, who);

	msn_userlist_rem_buddy_from_list(userlist, who, MSN_LIST_BL);

	msn_del_contact_from_list(session->contact, NULL, who, MSN_LIST_BL);

	if (user != NULL && user->list_op & MSN_LIST_RL_OP)
		msn_userlist_add_buddy_to_list(userlist, who, MSN_LIST_AL);
}

static void
msn_set_permit_deny(PurpleConnection *gc)
{
	msn_send_privacy(gc);
}

static void
msn_chat_invite(PurpleConnection *gc, int id, const char *msg,
				const char *who)
{
	MsnSession *session;
	MsnSwitchBoard *swboard;

	session = gc->proto_data;

	swboard = msn_session_find_swboard_with_id(session, id);

	if (swboard == NULL)
	{
		/* if we have no switchboard, everyone else left the chat already */
		swboard = msn_switchboard_new(session);
		msn_switchboard_request(swboard);
		swboard->chat_id = id;
		swboard->conv = purple_find_chat(gc, id);
	}

	swboard->flag |= MSN_SB_FLAG_IM;

	msn_switchboard_request_add_user(swboard, who);
}

static void
msn_chat_leave(PurpleConnection *gc, int id)
{
	MsnSession *session;
	MsnSwitchBoard *swboard;
	PurpleConversation *conv;

	session = gc->proto_data;

	swboard = msn_session_find_swboard_with_id(session, id);

	/* if swboard is NULL we were the only person left anyway */
	if (swboard == NULL)
		return;

	conv = swboard->conv;

	msn_switchboard_release(swboard, MSN_SB_FLAG_IM);

	/* If other switchboards managed to associate themselves with this
	 * conv, make sure they know it's gone! */
	if (conv != NULL)
	{
		while ((swboard = msn_session_find_swboard_with_conv(session, conv)) != NULL)
			swboard->conv = NULL;
	}
}

static int
msn_chat_send(PurpleConnection *gc, int id, const char *message, PurpleMessageFlags flags)
{
	PurpleAccount *account;
	MsnSession *session;
	MsnSwitchBoard *swboard;
	MsnMessage *msg;
	char *msgformat;
	char *msgtext;

	account = purple_connection_get_account(gc);
	session = gc->proto_data;
	swboard = msn_session_find_swboard_with_id(session, id);

	if (swboard == NULL)
		return -EINVAL;

	if (!swboard->ready)
		return 0;

	swboard->flag |= MSN_SB_FLAG_IM;

	msn_import_html(message, &msgformat, &msgtext);

	if (strlen(msgtext) + strlen(msgformat) + strlen(VERSION) > 1564)
	{
		g_free(msgformat);
		g_free(msgtext);

		return -E2BIG;
	}

	msg = msn_message_new_plain(msgtext);
	msn_message_set_attr(msg, "X-MMS-IM-Format", msgformat);
	msn_switchboard_send_msg(swboard, msg, FALSE);
	msn_message_destroy(msg);

	g_free(msgformat);
	g_free(msgtext);

	serv_got_chat_in(gc, id, purple_account_get_username(account), flags,
					 message, time(NULL));

	return 0;
}

static void
msn_keepalive(PurpleConnection *gc)
{
	MsnSession *session;

	session = gc->proto_data;

	if (!session->http_method)
	{
		MsnCmdProc *cmdproc;

		cmdproc = session->notification->cmdproc;

		msn_cmdproc_send_quick(cmdproc, "PNG", NULL, NULL);
	}
}

static void
msn_group_buddy(PurpleConnection *gc, const char *who,
				const char *old_group_name, const char *new_group_name)
{
	MsnSession *session;
	MsnUserList *userlist;

	session = gc->proto_data;
	userlist = session->userlist;

	msn_userlist_move_buddy(userlist, who, old_group_name, new_group_name);
}

static void
msn_rename_group(PurpleConnection *gc, const char *old_name,
				 PurpleGroup *group, GList *moved_buddies)
{
	MsnSession *session;

	session = gc->proto_data;
	
	g_return_if_fail(session != NULL);
	g_return_if_fail(session->userlist != NULL);
	
	if (msn_userlist_find_group_with_name(session->userlist, old_name) != NULL)
	{
		msn_contact_rename_group(session, old_name, group->name);
	}
	else
	{
		/* not found */
		msn_add_group(session, NULL, group->name);
	}
}

static void
msn_convo_closed(PurpleConnection *gc, const char *who)
{
	MsnSession *session;
	MsnSwitchBoard *swboard;
	PurpleConversation *conv;

	session = gc->proto_data;

	swboard = msn_session_find_swboard(session, who);

	/*
	 * Don't perform an assertion here. If swboard is NULL, then the
	 * switchboard was either closed by the other party, or the person
	 * is talking to himself.
	 */
	if (swboard == NULL)
		return;

	conv = swboard->conv;

	/* If we release the switchboard here, it may still have messages
	   pending ACK which would result in incorrect unsent message errors.
	   Just let it timeout... This is *so* going to screw with people who
	   use dumb clients that report "User has closed the conversation window" */
	/* msn_switchboard_release(swboard, MSN_SB_FLAG_IM); */
	swboard->conv = NULL;

	/* If other switchboards managed to associate themselves with this
	 * conv, make sure they know it's gone! */
	if (conv != NULL)
	{
		while ((swboard = msn_session_find_swboard_with_conv(session, conv)) != NULL)
			swboard->conv = NULL;
	}
}

static void
msn_set_buddy_icon(PurpleConnection *gc, PurpleStoredImage *img)
{
	MsnSession *session;
	MsnUser *user;

	session = gc->proto_data;
	user = session->user;

	msn_user_set_buddy_icon(user, img);

	msn_change_status(session);
}

static void
msn_remove_group(PurpleConnection *gc, PurpleGroup *group)
{
	MsnSession *session;
	MsnCmdProc *cmdproc;

	session = gc->proto_data;
	cmdproc = session->notification->cmdproc;

	purple_debug_info("MSN", "Remove group %s\n", group->name);
	/*we can't delete the default group*/
	if(!strcmp(group->name, MSN_INDIVIDUALS_GROUP_NAME)||
		!strcmp(group->name, MSN_NON_IM_GROUP_NAME))
	{
		purple_debug_info("MSN", "This group can't be removed, returning.\n");
		return ;
	}
	
	msn_del_group(session, group->name);
}

/**
 * Extract info text from info_data and add it to user_info
 */
static gboolean
msn_tooltip_extract_info_text(PurpleNotifyUserInfo *user_info, MsnGetInfoData *info_data)
{
	PurpleBuddy *b;

	b = purple_find_buddy(purple_connection_get_account(info_data->gc),
						info_data->name);

	if (b)
	{
		char *tmp;

		if (b->alias && b->alias[0])
		{
			char *aliastext = g_markup_escape_text(b->alias, -1);
			purple_notify_user_info_add_pair(user_info, _("Alias"), aliastext);
			g_free(aliastext);
		}

		if (b->server_alias)
		{
			char *nicktext = g_markup_escape_text(b->server_alias, -1);
			tmp = g_strdup_printf("<font sml=\"msn\">%s</font><br>", nicktext);
			purple_notify_user_info_add_pair(user_info, _("Nickname"), tmp);
			g_free(tmp);
			g_free(nicktext);
		}

		/* Add the tooltip information */
		msn_tooltip_text(b, user_info, TRUE);

		return TRUE;
	}

	return FALSE;
}

#if PHOTO_SUPPORT

static char *
msn_get_photo_url(const char *url_text)
{
	char *p, *q;

	if ((p = strstr(url_text, PHOTO_URL)) != NULL)
	{
		p += strlen(PHOTO_URL);
	}
	if (p && (strncmp(p, "http://",strlen("http://")) == 0) && ((q = strchr(p, '"')) != NULL))
			return g_strndup(p, q - p);

	return NULL;
}

static void msn_got_photo(PurpleUtilFetchUrlData *url_data, gpointer data,
		const gchar *url_text, size_t len, const gchar *error_message);

#endif

#if 0
static char *msn_info_date_reformat(const char *field, size_t len)
{
	char *tmp = g_strndup(field, len);
	time_t t = purple_str_to_time(tmp, FALSE, NULL, NULL, NULL);

	g_free(tmp);
	return g_strdup(purple_date_format_short(localtime(&t)));
}
#endif

#define MSN_GOT_INFO_GET_FIELD(a, b) \
	found = purple_markup_extract_info_field(stripped, stripped_len, user_info, \
			"\n" a ":", 0, "\n", 0, "Undisclosed", b, 0, NULL, NULL); \
	if (found) \
		sect_info = TRUE;

#define MSN_GOT_INFO_GET_FIELD_NO_SEARCH(a, b) \
	found = purple_markup_extract_info_field(stripped, stripped_len, user_info, \
			"\n" a ":", 0, "\n", 0, "Undisclosed", b, 0, NULL, msn_info_strip_search_link); \
	if (found) \
		sect_info = TRUE;

static char *
msn_info_strip_search_link(const char *field, size_t len)
{
	const char *c;
	if ((c = strstr(field, " (http://")) == NULL)
		return g_strndup(field, len);
	return g_strndup(field, c - field);
}

static void
msn_got_info(PurpleUtilFetchUrlData *url_data, gpointer data,
		const gchar *url_text, size_t len, const gchar *error_message)
{
	MsnGetInfoData *info_data = (MsnGetInfoData *)data;
	PurpleNotifyUserInfo *user_info;
	char *stripped, *p, *q, *tmp;
	char *user_url = NULL;
	gboolean found;
	gboolean has_tooltip_text = FALSE;
	gboolean has_info = FALSE;
	gboolean sect_info = FALSE;
	gboolean has_contact_info = FALSE;
	char *url_buffer;
	int stripped_len;
#if PHOTO_SUPPORT
	char *photo_url_text = NULL;
	MsnGetInfoStepTwoData *info2_data = NULL;
#endif

	purple_debug_info("msn", "In msn_got_info,url_text:{%s}\n",url_text);

	/* Make sure the connection is still valid */
	if (g_list_find(purple_connections_get_all(), info_data->gc) == NULL)
	{
		purple_debug_warning("msn", "invalid connection. ignoring buddy info.\n");
		g_free(info_data->name);
		g_free(info_data);
		return;
	}

	user_info = purple_notify_user_info_new();
	has_tooltip_text = msn_tooltip_extract_info_text(user_info, info_data);

	if (error_message != NULL || url_text == NULL || strcmp(url_text, "") == 0)
	{
		tmp = g_strdup_printf("<b>%s</b>", _("Error retrieving profile"));
		purple_notify_user_info_add_pair(user_info, NULL, tmp);
		g_free(tmp);

		purple_notify_userinfo(info_data->gc, info_data->name, user_info, NULL, NULL);
		purple_notify_user_info_destroy(user_info);

		g_free(info_data->name);
		g_free(info_data);
		return;
	}

	url_buffer = g_strdup(url_text);

	/* If they have a homepage link, MSN masks it such that we need to
	 * fetch the url out before purple_markup_strip_html() nukes it */
	/* I don't think this works with the new spaces profiles - Stu 3/2/06 */
	if ((p = strstr(url_text,
			"Take a look at my </font><A class=viewDesc title=\"")) != NULL)
	{
		p += 50;

		if ((q = strchr(p, '"')) != NULL)
			user_url = g_strndup(p, q - p);
	}

	/*
	 * purple_markup_strip_html() doesn't strip out character entities like &nbsp;
	 * and &#183;
	 */
	while ((p = strstr(url_buffer, "&nbsp;")) != NULL)
	{
		*p = ' '; /* Turn &nbsp;'s into ordinary blanks */
		p += 1;
		memmove(p, p + 5, strlen(p + 5));
		url_buffer[strlen(url_buffer) - 5] = '\0';
	}

	while ((p = strstr(url_buffer, "&#183;")) != NULL)
	{
		memmove(p, p + 6, strlen(p + 6));
		url_buffer[strlen(url_buffer) - 6] = '\0';
	}

	/* Nuke the nasty \r's that just get in the way */
	purple_str_strip_char(url_buffer, '\r');

	/* MSN always puts in &#39; for apostrophes...replace them */
	while ((p = strstr(url_buffer, "&#39;")) != NULL)
	{
		*p = '\'';
		memmove(p + 1, p + 5, strlen(p + 5));
		url_buffer[strlen(url_buffer) - 4] = '\0';
	}

	/* Nuke the html, it's easier than trying to parse the horrid stuff */
	stripped = purple_markup_strip_html(url_buffer);
	stripped_len = strlen(stripped);

	purple_debug_misc("msn", "stripped = %p\n", stripped);
	purple_debug_misc("msn", "url_buffer = %p\n", url_buffer);

	/* General section header */
	if (has_tooltip_text)
		purple_notify_user_info_add_section_break(user_info);

	purple_notify_user_info_add_section_header(user_info, _("General"));

	/* Extract their Name and put it in */
	MSN_GOT_INFO_GET_FIELD("Name", _("Name"));

	/* General */
	MSN_GOT_INFO_GET_FIELD("Nickname", _("Nickname"));
	MSN_GOT_INFO_GET_FIELD_NO_SEARCH("Age", _("Age"));
	MSN_GOT_INFO_GET_FIELD_NO_SEARCH("Gender", _("Gender"));
	MSN_GOT_INFO_GET_FIELD_NO_SEARCH("Occupation", _("Occupation"));
	MSN_GOT_INFO_GET_FIELD_NO_SEARCH("Location", _("Location"));

	/* Extract their Interests and put it in */
	found = purple_markup_extract_info_field(stripped, stripped_len, user_info,
			"\nInterests\t", 0, " (/default.aspx?page=searchresults", 0,
			"Undisclosed", _("Hobbies and Interests") /* _("Interests") */,
			0, NULL, NULL);

	if (found)
		sect_info = TRUE;

	MSN_GOT_INFO_GET_FIELD("More about me", _("A Little About Me"));

	if (sect_info)
	{
		has_info = TRUE;
		sect_info = FALSE;
	}
    else
    {
		/* Remove the section header */
		purple_notify_user_info_remove_last_item(user_info);
		if (has_tooltip_text)
			purple_notify_user_info_remove_last_item(user_info);
	}

	/* Social */
	purple_notify_user_info_add_section_break(user_info);
	purple_notify_user_info_add_section_header(user_info, _("Social"));

	MSN_GOT_INFO_GET_FIELD_NO_SEARCH("Marital status", _("Marital Status"));
	MSN_GOT_INFO_GET_FIELD_NO_SEARCH("Interested in", _("Interests"));
	MSN_GOT_INFO_GET_FIELD_NO_SEARCH("Pets", _("Pets"));
	MSN_GOT_INFO_GET_FIELD_NO_SEARCH("Hometown", _("Hometown"));
	MSN_GOT_INFO_GET_FIELD("Places lived", _("Places Lived"));
	MSN_GOT_INFO_GET_FIELD_NO_SEARCH("Fashion", _("Fashion"));
	MSN_GOT_INFO_GET_FIELD_NO_SEARCH("Humor", _("Humor"));
	MSN_GOT_INFO_GET_FIELD_NO_SEARCH("Music", _("Music"));
	MSN_GOT_INFO_GET_FIELD_NO_SEARCH("Favorite quote", _("Favorite Quote"));

	if (sect_info)
	{
		has_info = TRUE;
		sect_info = FALSE;
	}
    else
    {
		/* Remove the section header */
		purple_notify_user_info_remove_last_item(user_info);
		purple_notify_user_info_remove_last_item(user_info);
	}

	/* Contact Info */
	/* Personal */
	purple_notify_user_info_add_section_break(user_info);
	purple_notify_user_info_add_section_header(user_info, _("Contact Info"));
	purple_notify_user_info_add_section_header(user_info, _("Personal"));

	MSN_GOT_INFO_GET_FIELD("Name", _("Name"));
	MSN_GOT_INFO_GET_FIELD("Significant other", _("Significant Other"));
	MSN_GOT_INFO_GET_FIELD("Home phone", _("Home Phone"));
	MSN_GOT_INFO_GET_FIELD("Home phone 2", _("Home Phone 2"));
	MSN_GOT_INFO_GET_FIELD("Home address", _("Home Address"));
	MSN_GOT_INFO_GET_FIELD("Personal Mobile", _("Personal Mobile"));
	MSN_GOT_INFO_GET_FIELD("Home fax", _("Home Fax"));
	MSN_GOT_INFO_GET_FIELD("Personal email", _("Personal Email"));
	MSN_GOT_INFO_GET_FIELD("Personal IM", _("Personal IM"));
	MSN_GOT_INFO_GET_FIELD("Birthday", _("Birthday"));
	MSN_GOT_INFO_GET_FIELD("Anniversary", _("Anniversary"));
	MSN_GOT_INFO_GET_FIELD("Notes", _("Notes"));

	if (sect_info)
	{
		has_info = TRUE;
		sect_info = FALSE;
		has_contact_info = TRUE;
	}
    else
    {
		/* Remove the section header */
		purple_notify_user_info_remove_last_item(user_info);
	}

	/* Business */
	purple_notify_user_info_add_section_header(user_info, _("Work"));
	MSN_GOT_INFO_GET_FIELD("Name", _("Name"));
	MSN_GOT_INFO_GET_FIELD("Job title", _("Job Title"));
	MSN_GOT_INFO_GET_FIELD("Company", _("Company"));
	MSN_GOT_INFO_GET_FIELD("Department", _("Department"));
	MSN_GOT_INFO_GET_FIELD("Profession", _("Profession"));
	MSN_GOT_INFO_GET_FIELD("Work phone 1", _("Work Phone"));
	MSN_GOT_INFO_GET_FIELD("Work phone 2", _("Work Phone 2"));
	MSN_GOT_INFO_GET_FIELD("Work address", _("Work Address"));
	MSN_GOT_INFO_GET_FIELD("Work mobile", _("Work Mobile"));
	MSN_GOT_INFO_GET_FIELD("Work pager", _("Work Pager"));
	MSN_GOT_INFO_GET_FIELD("Work fax", _("Work Fax"));
	MSN_GOT_INFO_GET_FIELD("Work email", _("Work Email"));
	MSN_GOT_INFO_GET_FIELD("Work IM", _("Work IM"));
	MSN_GOT_INFO_GET_FIELD("Start date", _("Start Date"));
	MSN_GOT_INFO_GET_FIELD("Notes", _("Notes"));

	if (sect_info)
	{
		has_info = TRUE;
		sect_info = FALSE;
		has_contact_info = TRUE;
	}
    else
    {
		/* Remove the section header */
		purple_notify_user_info_remove_last_item(user_info);
	}

	if (!has_contact_info)
	{
		/* Remove the Contact Info section header */
		purple_notify_user_info_remove_last_item(user_info);
	}

#if 0 /* these probably don't show up any more */
	/*
	 * The fields, 'A Little About Me', 'Favorite Things', 'Hobbies
	 * and Interests', 'Favorite Quote', and 'My Homepage' may or may
	 * not appear, in any combination. However, they do appear in
	 * certain order, so we can successively search to pin down the
	 * distinct values.
	 */

	/* Check if they have A Little About Me */
	found = purple_markup_extract_info_field(stripped, stripped_len, s,
			" A Little About Me \n\n", 0, "Favorite Things", '\n', NULL,
			_("A Little About Me"), 0, NULL, NULL);

	if (!found)
	{
		found = purple_markup_extract_info_field(stripped, stripped_len, s,
				" A Little About Me \n\n", 0, "Hobbies and Interests", '\n',
				NULL, _("A Little About Me"), 0, NULL, NULL);
	}

	if (!found)
	{
		found = purple_markup_extract_info_field(stripped, stripped_len, s,
				" A Little About Me \n\n", 0, "Favorite Quote", '\n', NULL,
				_("A Little About Me"), 0, NULL, NULL);
	}

	if (!found)
	{
		found = purple_markup_extract_info_field(stripped, stripped_len, s,
				" A Little About Me \n\n", 0, "My Homepage \n\nTake a look",
				'\n',
				NULL, _("A Little About Me"), 0, NULL, NULL);
	}

	if (!found)
	{
		purple_markup_extract_info_field(stripped, stripped_len, s,
				" A Little About Me \n\n", 0, "last updated", '\n', NULL,
				_("A Little About Me"), 0, NULL, NULL);
	}

	if (found)
		has_info = TRUE;

	/* Check if they have Favorite Things */
	found = purple_markup_extract_info_field(stripped, stripped_len, s,
			" Favorite Things \n\n", 0, "Hobbies and Interests", '\n', NULL,
			_("Favorite Things"), 0, NULL, NULL);

	if (!found)
	{
		found = purple_markup_extract_info_field(stripped, stripped_len, s,
				" Favorite Things \n\n", 0, "Favorite Quote", '\n', NULL,
				_("Favorite Things"), 0, NULL, NULL);
	}

	if (!found)
	{
		found = purple_markup_extract_info_field(stripped, stripped_len, s,
				" Favorite Things \n\n", 0, "My Homepage \n\nTake a look", '\n',
				NULL, _("Favorite Things"), 0, NULL, NULL);
	}

	if (!found)
	{
		purple_markup_extract_info_field(stripped, stripped_len, s,
				" Favorite Things \n\n", 0, "last updated", '\n', NULL,
				_("Favorite Things"), 0, NULL, NULL);
	}

	if (found)
		has_info = TRUE;

	/* Check if they have Hobbies and Interests */
	found = purple_markup_extract_info_field(stripped, stripped_len, s,
			" Hobbies and Interests \n\n", 0, "Favorite Quote", '\n', NULL,
			_("Hobbies and Interests"), 0, NULL, NULL);

	if (!found)
	{
		found = purple_markup_extract_info_field(stripped, stripped_len, s,
				" Hobbies and Interests \n\n", 0, "My Homepage \n\nTake a look",
				'\n', NULL, _("Hobbies and Interests"), 0, NULL, NULL);
	}

	if (!found)
	{
		purple_markup_extract_info_field(stripped, stripped_len, s,
				" Hobbies and Interests \n\n", 0, "last updated", '\n', NULL,
				_("Hobbies and Interests"), 0, NULL, NULL);
	}

	if (found)
		has_info = TRUE;

	/* Check if they have Favorite Quote */
	found = purple_markup_extract_info_field(stripped, stripped_len, s,
			"Favorite Quote \n\n", 0, "My Homepage \n\nTake a look", '\n', NULL,
			_("Favorite Quote"), 0, NULL, NULL);

	if (!found)
	{
		purple_markup_extract_info_field(stripped, stripped_len, s,
				"Favorite Quote \n\n", 0, "last updated", '\n', NULL,
				_("Favorite Quote"), 0, NULL, NULL);
	}

	if (found)
		has_info = TRUE;

	/* Extract the last updated date and put it in */
	found = purple_markup_extract_info_field(stripped, stripped_len, s,
			" last updated:", 1, "\n", 0, NULL, _("Last Updated"), 0,
			NULL, msn_info_date_reformat);

	if (found)
		has_info = TRUE;
#endif

	/* If we were able to fetch a homepage url earlier, stick it in there */
	if (user_url != NULL)
	{
		tmp = g_strdup_printf("<a href=\"%s\">%s</a>", user_url, user_url);
		purple_notify_user_info_add_pair(user_info, _("Homepage"), tmp);
		g_free(tmp);
		g_free(user_url);

		has_info = TRUE;
	}

	if (!has_info)
	{
		/* MSN doesn't actually distinguish between "unknown member" and
		 * a known member with an empty profile. Try to explain this fact.
		 * Note that if we have a nonempty tooltip_text, we know the user
		 * exists.
		 */
		/* This doesn't work with the new spaces profiles - Stu 3/2/06
		char *p = strstr(url_buffer, "Unknown Member </TITLE>");
		 * This might not work for long either ... */
		/* Nope, it failed some time before 5/2/07 :(
		char *p = strstr(url_buffer, "form id=\"SpacesSearch\" name=\"SpacesSearch\"");
		 * Let's see how long this one holds out for ... */
		char *p = strstr(url_buffer, "<form id=\"profile_form\" name=\"profile_form\" action=\"http&#58;&#47;&#47;spaces.live.com&#47;profile.aspx&#63;cid&#61;0\"");
		PurpleBuddy *b = purple_find_buddy
				(purple_connection_get_account(info_data->gc), info_data->name);
		purple_notify_user_info_add_pair(user_info, _("Error retrieving profile"),
									   ((p && b) ? _("The user has not created a public profile.") :
										(p ? _("MSN reported not being able to find the user's profile. "
											   "This either means that the user does not exist, "
											   "or that the user exists "
											   "but has not created a public profile.") :
										 _("Could not find "	/* This should never happen */
										   "any information in the user's profile. "
										   "The user most likely does not exist."))));
	}

	/* put a link to the actual profile URL */
	tmp = g_strdup_printf("<a href=\"%s%s\">%s%s</a>",
					PROFILE_URL, info_data->name, PROFILE_URL, info_data->name);
	purple_notify_user_info_add_pair(user_info, _("Profile URL"), tmp);
	g_free(tmp);

#if PHOTO_SUPPORT
	/* Find the URL to the photo; must be before the marshalling [Bug 994207] */
	photo_url_text = msn_get_photo_url(url_text);
	purple_debug_info("MSNP14","photo url:{%s}\n", photo_url_text ? photo_url_text : "(null)");

	/* Marshall the existing state */
	info2_data = g_new0(MsnGetInfoStepTwoData, 1);
	info2_data->info_data = info_data;
	info2_data->stripped = stripped;
	info2_data->url_buffer = url_buffer;
	info2_data->user_info = user_info;
	info2_data->photo_url_text = photo_url_text;

	/* Try to put the photo in there too, if there's one */
	if (photo_url_text)
	{
		purple_util_fetch_url(photo_url_text, FALSE, NULL, FALSE, msn_got_photo,
					   info2_data);
	}
	else
	{
		/* Emulate a callback */
		/* TODO: Huh? */
		msn_got_photo(NULL, info2_data, NULL, 0, NULL);
	}
}

static void
msn_got_photo(PurpleUtilFetchUrlData *url_data, gpointer user_data,
		const gchar *url_text, gsize len, const gchar *error_message)
{
	MsnGetInfoStepTwoData *info2_data = (MsnGetInfoStepTwoData *)user_data;
	int id = -1;

	/* Unmarshall the saved state */
	MsnGetInfoData *info_data = info2_data->info_data;
	char *stripped = info2_data->stripped;
	char *url_buffer = info2_data->url_buffer;
	PurpleNotifyUserInfo *user_info = info2_data->user_info;
	char *photo_url_text = info2_data->photo_url_text;

	/* Make sure the connection is still valid if we got here by fetching a photo url */
	if (url_text && (error_message != NULL ||
					 g_list_find(purple_connections_get_all(), info_data->gc) == NULL))
	{
		purple_debug_warning("msn", "invalid connection. ignoring buddy photo info.\n");
		g_free(stripped);
		g_free(url_buffer);
		purple_notify_user_info_destroy(user_info);
		g_free(info_data->name);
		g_free(info_data);
		g_free(photo_url_text);
		g_free(info2_data);

		return;
	}

	/* Try to put the photo in there too, if there's one and is readable */
	if (user_data && url_text && len != 0)
	{
		if (strstr(url_text, "400 Bad Request")
			|| strstr(url_text, "403 Forbidden")
			|| strstr(url_text, "404 Not Found"))
		{

			purple_debug_info("msn", "Error getting %s: %s\n",
					photo_url_text, url_text);
		}
		else
		{
			char buf[1024];
			purple_debug_info("msn", "%s is %" G_GSIZE_FORMAT " bytes\n", photo_url_text, len);
			id = purple_imgstore_add_with_id(g_memdup(url_text, len), len, NULL);
			g_snprintf(buf, sizeof(buf), "<img id=\"%d\"><br>", id);
			purple_notify_user_info_prepend_pair(user_info, NULL, buf);
		}
	}

	/* We continue here from msn_got_info, as if nothing has happened */
#endif
	purple_notify_userinfo(info_data->gc, info_data->name, user_info, NULL, NULL);

	g_free(stripped);
	g_free(url_buffer);
	purple_notify_user_info_destroy(user_info);
	g_free(info_data->name);
	g_free(info_data);
#if PHOTO_SUPPORT
	g_free(photo_url_text);
	g_free(info2_data);
	if (id != -1)
		purple_imgstore_unref_by_id(id);
#endif
}

static void
msn_get_info(PurpleConnection *gc, const char *name)
{
	MsnGetInfoData *data;
	char *url;

	data       = g_new0(MsnGetInfoData, 1);
	data->gc   = gc;
	data->name = g_strdup(name);

	url = g_strdup_printf("%s%s", PROFILE_URL, name);

	purple_util_fetch_url(url, FALSE,
				   "Mozilla/4.0 (compatible; MSIE 6.0; Windows NT 5.1)",
				   TRUE, msn_got_info, data);

	g_free(url);
}

static gboolean msn_load(PurplePlugin *plugin)
{
	msn_notification_init();
	msn_switchboard_init();
	msn_sync_init();

	return TRUE;
}

static gboolean msn_unload(PurplePlugin *plugin)
{
	msn_notification_end();
	msn_switchboard_end();
	msn_sync_end();

	return TRUE;
}

static PurpleAccount *find_acct(const char *prpl, const char *acct_id)
{
	PurpleAccount *acct = NULL;

	/* If we have a specific acct, use it */
	if (acct_id) {
		acct = purple_accounts_find(acct_id, prpl);
		if (acct && !purple_account_is_connected(acct))
			acct = NULL;
	} else { /* Otherwise find an active account for the protocol */
		GList *l = purple_accounts_get_all();
		while (l) {
			if (!strcmp(prpl, purple_account_get_protocol_id(l->data))
					&& purple_account_is_connected(l->data)) {
				acct = l->data;
				break;
			}
			l = l->next;
		}
	}

	return acct;
}

static gboolean msn_uri_handler(const char *proto, const char *cmd, GHashTable *params)
{
	char *acct_id = g_hash_table_lookup(params, "account");
	PurpleAccount *acct;

	if (g_ascii_strcasecmp(proto, "msnim"))
		return FALSE;

	acct = find_acct("prpl-msn", acct_id);

	if (!acct)
		return FALSE;

	/* msnim:chat?contact=user@domain.tld */
	if (!g_ascii_strcasecmp(cmd, "Chat")) {
		char *sname = g_hash_table_lookup(params, "contact");
		if (sname) {
			PurpleConversation *conv = purple_find_conversation_with_account(
				PURPLE_CONV_TYPE_IM, sname, acct);
			if (conv == NULL)
				conv = purple_conversation_new(PURPLE_CONV_TYPE_IM, acct, sname);
			purple_conversation_present(conv);
		}
		/*else
			**If pidgindialogs_im() was in the core, we could use it here.
			 * It is all purple_request_* based, but I'm not sure it really belongs in the core
			pidgindialogs_im();*/

		return TRUE;
	}
	/* msnim:add?contact=user@domain.tld */
	else if (!g_ascii_strcasecmp(cmd, "Add")) {
		char *name = g_hash_table_lookup(params, "contact");
		purple_blist_request_add_buddy(acct, name, NULL, NULL);
		return TRUE;
	}

	return FALSE;
}


static PurplePluginProtocolInfo prpl_info =
{
	OPT_PROTO_MAIL_CHECK,
	NULL,					/* user_splits */
	NULL,					/* protocol_options */
	{"png", 0, 0, 96, 96, 0, PURPLE_ICON_SCALE_SEND},	/* icon_spec */
	msn_list_icon,			/* list_icon */
	NULL,				/* list_emblems */
	msn_status_text,		/* status_text */
	msn_tooltip_text,		/* tooltip_text */
	msn_status_types,		/* away_states */
	msn_blist_node_menu,		/* blist_node_menu */
	NULL,					/* chat_info */
	NULL,					/* chat_info_defaults */
	msn_login,			/* login */
	msn_close,			/* close */
	msn_send_im,			/* send_im */
	NULL,					/* set_info */
	msn_send_typing,		/* send_typing */
	msn_get_info,			/* get_info */
	msn_set_status,			/* set_away */
	msn_set_idle,			/* set_idle */
	NULL,					/* change_passwd */
	msn_add_buddy,			/* add_buddy */
	NULL,					/* add_buddies */
	msn_rem_buddy,			/* remove_buddy */
	NULL,					/* remove_buddies */
	msn_add_permit,			/* add_permit */
	msn_add_deny,			/* add_deny */
	msn_rem_permit,			/* rem_permit */
	msn_rem_deny,			/* rem_deny */
	msn_set_permit_deny,	/* set_permit_deny */
	NULL,					/* join_chat */
	NULL,					/* reject chat invite */
	NULL,					/* get_chat_name */
	msn_chat_invite,		/* chat_invite */
	msn_chat_leave,			/* chat_leave */
	NULL,					/* chat_whisper */
	msn_chat_send,			/* chat_send */
	msn_keepalive,			/* keepalive */
	NULL,					/* register_user */
	NULL,					/* get_cb_info */
	NULL,					/* get_cb_away */
	NULL,					/* alias_buddy */
	msn_group_buddy,		/* group_buddy */
	msn_rename_group,		/* rename_group */
	NULL,					/* buddy_free */
	msn_convo_closed,		/* convo_closed */
	msn_normalize,			/* normalize */
	msn_set_buddy_icon,		/* set_buddy_icon */
	msn_remove_group,		/* remove_group */
	NULL,					/* get_cb_real_name */
	NULL,					/* set_chat_topic */
	NULL,					/* find_blist_chat */
	NULL,					/* roomlist_get_list */
	NULL,					/* roomlist_cancel */
	NULL,					/* roomlist_expand_category */
	msn_can_receive_file,	/* can_receive_file */
	msn_send_file,			/* send_file */
	msn_new_xfer,			/* new_xfer */
	msn_offline_message,			/* offline_message */
	NULL,					/* whiteboard_prpl_ops */
	NULL,					/* send_raw */
	NULL,					/* roomlist_room_serialize */
	NULL,					/* unregister_user */
	msn_send_attention,                     /* send_attention */
<<<<<<< HEAD
	msn_attention_types,                    /* attention_types */

	sizeof(PurplePluginProtocolInfo),       /* struct_size */
	msn_get_account_text_table,             /* get_account_text_table */
=======
	msn_attention_types,                    /* get_attention_types */
	sizeof(PurplePluginProtocolInfo),       /* struct_size */
	NULL,                                    /* initiate_media */
	NULL									 /* can_do_media */
>>>>>>> 3fd7380b
};

static PurplePluginInfo info =
{
	PURPLE_PLUGIN_MAGIC,
	PURPLE_MAJOR_VERSION,
	PURPLE_MINOR_VERSION,
	PURPLE_PLUGIN_PROTOCOL,                             /**< type           */
	NULL,                                             /**< ui_requirement */
	0,                                                /**< flags          */
	NULL,                                             /**< dependencies   */
	PURPLE_PRIORITY_DEFAULT,                            /**< priority       */

	"prpl-msn",                                       /**< id             */
	"MSN",                                            /**< name           */
	DISPLAY_VERSION,                                  /**< version        */
	                                                  /**  summary        */
	N_("Windows Live Messenger Protocol Plugin"),
	                                                  /**  description    */
	N_("Windows Live Messenger Protocol Plugin"),
	"Christian Hammond <chipx86@gnupdate.org>, "
	"MaYuan <mayuan2006@gmail.com>",				  /**< author         */
	PURPLE_WEBSITE,                                     /**< homepage       */

	msn_load,                                         /**< load           */
	msn_unload,                                       /**< unload         */
	NULL,                                             /**< destroy        */

	NULL,                                             /**< ui_info        */
	&prpl_info,                                       /**< extra_info     */
	NULL,                                             /**< prefs_info     */
	msn_actions,

	/* padding */
	NULL,
	NULL,
	NULL,
	NULL
};

static void
init_plugin(PurplePlugin *plugin)
{
	PurpleAccountOption *option;

	option = purple_account_option_string_new(_("Server"), "server",
											WLM_SERVER);
	prpl_info.protocol_options = g_list_append(prpl_info.protocol_options,
											   option);

	option = purple_account_option_int_new(_("Port"), "port", WLM_PORT);
	prpl_info.protocol_options = g_list_append(prpl_info.protocol_options,
											   option);

	option = purple_account_option_bool_new(_("Use HTTP Method"),
										  "http_method", FALSE);
	prpl_info.protocol_options = g_list_append(prpl_info.protocol_options,
											   option);

	option = purple_account_option_string_new(_("HTTP Method Server"),
										  "http_method_server", MSN_HTTPCONN_SERVER);
	prpl_info.protocol_options = g_list_append(prpl_info.protocol_options,
											   option);

	option = purple_account_option_bool_new(_("Show custom smileys"),
										  "custom_smileys", TRUE);
	prpl_info.protocol_options = g_list_append(prpl_info.protocol_options,
											   option);

	purple_cmd_register("nudge", "", PURPLE_CMD_P_PRPL,
	                  PURPLE_CMD_FLAG_IM | PURPLE_CMD_FLAG_PRPL_ONLY,
	                 "prpl-msn", msn_cmd_nudge,
	                  _("nudge: nudge a user to get their attention"), NULL);

	purple_prefs_remove("/plugins/prpl/msn");

	purple_signal_connect(purple_get_core(), "uri-handler", plugin,
		PURPLE_CALLBACK(msn_uri_handler), NULL);
}

PURPLE_INIT_PLUGIN(msn, init_plugin, info);<|MERGE_RESOLUTION|>--- conflicted
+++ resolved
@@ -2434,17 +2434,11 @@
 	NULL,					/* roomlist_room_serialize */
 	NULL,					/* unregister_user */
 	msn_send_attention,                     /* send_attention */
-<<<<<<< HEAD
 	msn_attention_types,                    /* attention_types */
-
 	sizeof(PurplePluginProtocolInfo),       /* struct_size */
 	msn_get_account_text_table,             /* get_account_text_table */
-=======
-	msn_attention_types,                    /* get_attention_types */
-	sizeof(PurplePluginProtocolInfo),       /* struct_size */
-	NULL,                                    /* initiate_media */
-	NULL									 /* can_do_media */
->>>>>>> 3fd7380b
+	NULL,                                   /* initiate_media */
+	NULL                                    /* can_do_media */
 };
 
 static PurplePluginInfo info =
@@ -2525,4 +2519,4 @@
 		PURPLE_CALLBACK(msn_uri_handler), NULL);
 }
 
-PURPLE_INIT_PLUGIN(msn, init_plugin, info);+PURPLE_INIT_PLUGIN(msn, init_plugin, info);
