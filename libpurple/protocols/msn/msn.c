--- conflicted
+++ resolved
@@ -1453,9 +1453,6 @@
 	/* XXX - Would group ever be NULL here?  I don't think so...
 	 * shx: Yes it should; MSN handles non-grouped buddies, and this is only
 	 * internal. */
-<<<<<<< HEAD
-	msn_userlist_add_buddy(userlist, who, gname);
-=======
 	if (msn_userlist_find_user(userlist, who) != NULL) {
 		/* We already know this buddy. This function takes care of users
 		   already in the list and stuff... */
@@ -1465,7 +1462,6 @@
 		msn_userlist_save_pending_buddy(userlist, who, group ? group->name : NULL);
 		msn_notification_send_fqy(session, who);
 	}
->>>>>>> d5b7236d
 }
 
 static void
@@ -1853,13 +1849,8 @@
 
 		if ((alias = purple_buddy_get_server_alias(b)) != NULL)
 		{
-<<<<<<< HEAD
 			char *nicktext = g_markup_escape_text(alias, -1);
 			tmp = g_strdup_printf("<font sml=\"msn\">%s</font><br>", nicktext);
-=======
-			char *nicktext = g_markup_escape_text(b->server_alias, -1);
-			tmp = g_strdup_printf("<font sml=\"msn\">%s</font>", nicktext);
->>>>>>> d5b7236d
 			purple_notify_user_info_add_pair(user_info, _("Nickname"), tmp);
 			g_free(tmp);
 			g_free(nicktext);
