/**
 * @file user.c User functions
 *
 * purple
 *
 * Purple is the legal property of its developers, whose names are too numerous
 * to list here.  Please refer to the COPYRIGHT file distributed with this
 * source distribution.
 *
 * This program is free software; you can redistribute it and/or modify
 * it under the terms of the GNU General Public License as published by
 * the Free Software Foundation; either version 2 of the License, or
 * (at your option) any later version.
 *
 * This program is distributed in the hope that it will be useful,
 * but WITHOUT ANY WARRANTY; without even the implied warranty of
 * MERCHANTABILITY or FITNESS FOR A PARTICULAR PURPOSE.  See the
 * GNU General Public License for more details.
 *
 * You should have received a copy of the GNU General Public License
 * along with this program; if not, write to the Free Software
 * Foundation, Inc., 51 Franklin Street, Fifth Floor, Boston, MA  02111-1301  USA
 */

#include "internal.h"
#include "debug.h"
#include "util.h"

#include "user.h"
#include "slp.h"

static void free_user_endpoint(MsnUserEndpoint *data)
{
	g_free(data->id);
	g_free(data->name);
	g_free(data);
}

/*new a user object*/
MsnUser *
msn_user_new(MsnUserList *userlist, const char *passport,
			 const char *friendly_name)
{
	MsnUser *user;

	user = g_new0(MsnUser, 1);

	user->userlist = userlist;

	msn_user_set_passport(user, passport);
	msn_user_set_friendly_name(user, friendly_name);

	return msn_user_ref(user);
}

/*destroy a user object*/
static void
msn_user_destroy(MsnUser *user)
{
	g_return_if_fail(user != NULL);

	if (user->refcount > 1) {
		msn_user_unref(user);
		return;
	}

	while (user->endpoints != NULL) {
		free_user_endpoint(user->endpoints->data);
		user->endpoints = g_slist_delete_link(user->endpoints, user->endpoints);
	}

	if (user->clientcaps != NULL)
		g_hash_table_destroy(user->clientcaps);

	if (user->group_ids != NULL)
	{
		GList *l;
		for (l = user->group_ids; l != NULL; l = l->next)
		{
			g_free(l->data);
		}
		g_list_free(user->group_ids);
	}

	if (user->msnobj != NULL)
		msn_object_destroy(user->msnobj);

	g_free(user->passport);
	g_free(user->friendly_name);
	g_free(user->uid);
	if (user->extinfo) {
		g_free(user->extinfo->media_album);
		g_free(user->extinfo->media_artist);
		g_free(user->extinfo->media_title);
		g_free(user->extinfo->phone_home);
		g_free(user->extinfo->phone_mobile);
		g_free(user->extinfo->phone_work);
		g_free(user->extinfo);
	}
	g_free(user->statusline);
	g_free(user->invite_message);

	g_free(user);
}

MsnUser *
msn_user_ref(MsnUser *user)
{
	g_return_val_if_fail(user != NULL, NULL);

	user->refcount++;

	return user;
}

void
msn_user_unref(MsnUser *user)
{
	g_return_if_fail(user != NULL);

	user->refcount--;

	if(user->refcount == 0)
		msn_user_destroy(user);
}

void
msn_user_update(MsnUser *user)
{
	PurpleAccount *account;
	gboolean offline;

	g_return_if_fail(user != NULL);

	account = user->userlist->session->account;

	offline = (user->status == NULL);

	if (!offline) {
		purple_prpl_got_user_status(account, user->passport, user->status,
				"message", user->statusline, NULL);
	} else {
		if (user->mobile) {
			purple_prpl_got_user_status(account, user->passport, "mobile", NULL);
			purple_prpl_got_user_status(account, user->passport, "available", NULL);
		} else {
			purple_prpl_got_user_status(account, user->passport, "offline", NULL);
		}
	}

	if (!offline || !user->mobile) {
		purple_prpl_got_user_status_deactive(account, user->passport, "mobile");
	}

	if (!offline && user->extinfo && user->extinfo->media_type != CURRENT_MEDIA_UNKNOWN) {
		if (user->extinfo->media_type == CURRENT_MEDIA_MUSIC) {
			purple_prpl_got_user_status(account, user->passport, "tune",
			                            PURPLE_TUNE_ARTIST, user->extinfo->media_artist,
			                            PURPLE_TUNE_ALBUM, user->extinfo->media_album,
			                            PURPLE_TUNE_TITLE, user->extinfo->media_title,
			                            NULL);
		} else if (user->extinfo->media_type == CURRENT_MEDIA_GAMES) {
			purple_prpl_got_user_status(account, user->passport, "tune",
			                            "game", user->extinfo->media_title,
			                            NULL);
		} else if (user->extinfo->media_type == CURRENT_MEDIA_OFFICE) {
			purple_prpl_got_user_status(account, user->passport, "tune",
			                            "office", user->extinfo->media_title,
			                            NULL);
		} else {
			purple_debug_warning("msn", "Got CurrentMedia with unknown type %d.\n",
			                     user->extinfo->media_type);
		}
	} else {
		purple_prpl_got_user_status_deactive(account, user->passport, "tune");
	}

	if (user->idle)
		purple_prpl_got_user_idle(account, user->passport, TRUE, -1);
	else
		purple_prpl_got_user_idle(account, user->passport, FALSE, 0);
}

void
msn_user_set_state(MsnUser *user, const char *state)
{
	const char *status;

	g_return_if_fail(user != NULL);

	if (state == NULL) {
		user->status = NULL;
		return;
	}

	if (!g_ascii_strcasecmp(state, "BSY"))
		status = "busy";
	else if (!g_ascii_strcasecmp(state, "BRB"))
		status = "brb";
	else if (!g_ascii_strcasecmp(state, "AWY"))
		status = "away";
	else if (!g_ascii_strcasecmp(state, "PHN"))
		status = "phone";
	else if (!g_ascii_strcasecmp(state, "LUN"))
		status = "lunch";
	else if (!g_ascii_strcasecmp(state, "HDN"))
		status = NULL;
	else
		status = "available";

	if (!g_ascii_strcasecmp(state, "IDL"))
		user->idle = TRUE;
	else
		user->idle = FALSE;

	user->status = status;
}

void
msn_user_set_passport(MsnUser *user, const char *passport)
{
	g_return_if_fail(user != NULL);

	g_free(user->passport);
	user->passport = g_strdup(passport);
}

gboolean
msn_user_set_friendly_name(MsnUser *user, const char *name)
{
	g_return_val_if_fail(user != NULL, FALSE);

	if (user->friendly_name && name && (!strcmp(user->friendly_name, name) ||
				!strcmp(user->passport, name)))
		return FALSE;

	g_free(user->friendly_name);
	user->friendly_name = g_strdup(name);

	serv_got_alias(purple_account_get_connection(user->userlist->session->account),
			user->passport, name);
	return TRUE;
}

void
msn_user_set_statusline(MsnUser *user, const char *statusline)
{
	g_return_if_fail(user != NULL);

	g_free(user->statusline);
	user->statusline = g_strdup(statusline);
}

void
msn_user_set_uid(MsnUser *user, const char *uid)
{
	g_return_if_fail(user != NULL);

	g_free(user->uid);
	user->uid = g_strdup(uid);
}

void
msn_user_set_endpoint_data(MsnUser *user, const char *input, MsnUserEndpoint *newep)
{
	MsnUserEndpoint *ep;
	char *endpoint;
	GSList *l;

	g_return_if_fail(user != NULL);
	g_return_if_fail(input != NULL);

	endpoint = g_ascii_strdown(input, -1);

	for (l = user->endpoints; l; l = l->next) {
		ep = l->data;
		if (g_str_equal(ep->id, endpoint)) {
			/* We have info about this endpoint! */

			g_free(endpoint);

			if (newep == NULL) {
				/* Delete it and exit */
				user->endpoints = g_slist_delete_link(user->endpoints, l);
				free_user_endpoint(ep);
				return;
			}

			/* Break out of our loop and update it */
			break;
		}
	}
	if (l == NULL) {
		/* Need to add a new endpoint */
		ep = g_new0(MsnUserEndpoint, 1);
		ep->id = endpoint;
		user->endpoints = g_slist_prepend(user->endpoints, ep);
	}

	ep->clientid = newep->clientid;
	ep->extcaps = newep->extcaps;
}

void
msn_user_clear_endpoints(MsnUser *user)
{
	MsnUserEndpoint *ep;
	GSList *l;

	g_return_if_fail(user != NULL);

	for (l = user->endpoints; l; l = g_slist_delete_link(l, l)) {
		ep = l->data;
		free_user_endpoint(ep);
	}

	user->endpoints = NULL;
}

void
msn_user_set_op(MsnUser *user, MsnListOp list_op)
{
	g_return_if_fail(user != NULL);

	user->list_op |= list_op;
}

void
msn_user_unset_op(MsnUser *user, MsnListOp list_op)
{
	g_return_if_fail(user != NULL);

	user->list_op &= ~list_op;
}

void
msn_user_set_buddy_icon(MsnUser *user, PurpleStoredImage *img)
{
	MsnObject *msnobj;

	g_return_if_fail(user != NULL);

	msnobj = msn_object_new_from_image(img, "TFR2C2.tmp",
			user->passport, MSN_OBJECT_USERTILE);

	if (!msnobj)
		purple_debug_error("msn", "Unable to open buddy icon from %s!\n", user->passport);

	msn_user_set_object(user, msnobj);
}

/*add group id to User object*/
void
msn_user_add_group_id(MsnUser *user, const char* group_id)
{
	MsnUserList *userlist;
	PurpleAccount *account;
	PurpleBuddy *b;
	PurpleGroup *g;
	const char *passport;
	const char *group_name;

	g_return_if_fail(user != NULL);
	g_return_if_fail(group_id != NULL);

	user->group_ids = g_list_append(user->group_ids, g_strdup(group_id));

	userlist = user->userlist;
	account = userlist->session->account;
	passport = msn_user_get_passport(user);

	group_name = msn_userlist_find_group_name(userlist, group_id);

	purple_debug_info("msn", "User: group id:%s,name:%s,user:%s\n", group_id, group_name, passport);

	g = purple_find_group(group_name);

	if ((group_id == NULL) && (g == NULL))
	{
		g = purple_group_new(group_name);
		purple_blist_add_group(g, NULL);
	}

	b = purple_find_buddy_in_group(account, passport, g);
	if (b == NULL)
	{
		b = purple_buddy_new(account, passport, NULL);
		purple_blist_add_buddy(b, NULL, g, NULL);
	}
	purple_buddy_set_protocol_data(b, user);
	/*Update the blist Node info*/
}

/*check if the msn user is online*/
gboolean
msn_user_is_online(PurpleAccount *account, const char *name)
{
	PurpleBuddy *buddy;

	buddy = purple_find_buddy(account, name);
	return PURPLE_BUDDY_IS_ONLINE(buddy);
}

gboolean
msn_user_is_yahoo(PurpleAccount *account, const char *name)
{
	MsnSession *session = NULL;
	MsnUser *user;
	PurpleConnection *gc;

	gc = purple_account_get_connection(account);
	if (gc != NULL)
		session = gc->proto_data;

	if ((session != NULL) && (user = msn_userlist_find_user(session->userlist, name)) != NULL)
	{
		return (user->networkid == MSN_NETWORK_YAHOO);
	}
	return (strstr(name,"@yahoo.") != NULL);
}

void
msn_user_remove_group_id(MsnUser *user, const char *id)
{
	GList *l;

	g_return_if_fail(user != NULL);
	g_return_if_fail(id != NULL);

	l = g_list_find_custom(user->group_ids, id, (GCompareFunc)strcmp);

	if (l == NULL)
		return;

	g_free(l->data);
	user->group_ids = g_list_delete_link(user->group_ids, l);
}

void
msn_user_set_pending_group(MsnUser *user, const char *group)
{
	user->pending_group = g_strdup(group);
}

char *
msn_user_remove_pending_group(MsnUser *user)
{
	char *group = user->pending_group;
	user->pending_group = NULL;
	return group;
}

void
msn_user_set_home_phone(MsnUser *user, const char *number)
{
	g_return_if_fail(user != NULL);

	if (!number && !user->extinfo)
		return;

	if (user->extinfo)
		g_free(user->extinfo->phone_home);
	else
		user->extinfo = g_new0(MsnUserExtendedInfo, 1);

	user->extinfo->phone_home = g_strdup(number);
}

void
msn_user_set_work_phone(MsnUser *user, const char *number)
{
	g_return_if_fail(user != NULL);

	if (!number && !user->extinfo)
		return;

	if (user->extinfo)
		g_free(user->extinfo->phone_work);
	else
		user->extinfo = g_new0(MsnUserExtendedInfo, 1);

	user->extinfo->phone_work = g_strdup(number);
}

void
msn_user_set_mobile_phone(MsnUser *user, const char *number)
{
	g_return_if_fail(user != NULL);

	if (!number && !user->extinfo)
		return;

	if (user->extinfo)
		g_free(user->extinfo->phone_mobile);
	else
		user->extinfo = g_new0(MsnUserExtendedInfo, 1);

	user->extinfo->phone_mobile = g_strdup(number);
}

void
msn_user_set_clientid(MsnUser *user, guint clientid)
{
	g_return_if_fail(user != NULL);

	user->clientid = clientid;
}

void
msn_user_set_extcaps(MsnUser *user, guint extcaps)
{
	g_return_if_fail(user != NULL);

	user->extcaps = extcaps;
}

void
msn_user_set_network(MsnUser *user, MsnNetwork network)
{
	g_return_if_fail(user != NULL);

	user->networkid = network;
}

static gboolean
buddy_icon_cached(PurpleConnection *gc, MsnObject *obj)
{
	PurpleAccount *account;
	PurpleBuddy *buddy;
	const char *old;
	const char *new;

	g_return_val_if_fail(obj != NULL, FALSE);

	account = purple_connection_get_account(gc);

	buddy = purple_find_buddy(account, msn_object_get_creator(obj));
	if (buddy == NULL)
		return FALSE;

	old = purple_buddy_icons_get_checksum_for_user(buddy);
	new = msn_object_get_sha1(obj);

	if (new == NULL)
		return FALSE;

	/* If the old and new checksums are the same, and the file actually exists,
	 * then return TRUE */
	if (old != NULL && !strcmp(old, new))
		return TRUE;

	return FALSE;
}

static void
queue_buddy_icon_request(MsnUser *user)
{
	PurpleAccount *account;
	MsnObject *obj;
	GQueue *queue;

	g_return_if_fail(user != NULL);

	account = user->userlist->session->account;

	obj = msn_user_get_object(user);

	if (obj == NULL) {
		purple_buddy_icons_set_for_user(account, user->passport, NULL, 0, NULL);
		return;
	}

	if (!buddy_icon_cached(account->gc, obj)) {
		MsnUserList *userlist;

		userlist = user->userlist;
		queue = userlist->buddy_icon_requests;

		if (purple_debug_is_verbose())
			purple_debug_info("msn", "Queueing buddy icon request for %s (buddy_icon_window = %i)\n",
			                  user->passport, userlist->buddy_icon_window);

		g_queue_push_tail(queue, user);

		if (userlist->buddy_icon_window > 0)
			msn_release_buddy_icon_request(userlist);
	}
}

void
msn_user_set_object(MsnUser *user, MsnObject *obj)
{
	g_return_if_fail(user != NULL);

	if (user->msnobj != NULL && !msn_object_find_local(msn_object_get_sha1(obj)))
		msn_object_destroy(user->msnobj);

	user->msnobj = obj;

<<<<<<< HEAD
	if (user != user->userlist->session->user && user->list_op & MSN_LIST_FL_OP)
		queue_buddy_icon_request(user);
=======
	if (user->list_op & MSN_LIST_FL_OP)
		msn_queue_buddy_icon_request(user);
>>>>>>> 59ef90bb
}

void
msn_user_set_client_caps(MsnUser *user, GHashTable *info)
{
	g_return_if_fail(user != NULL);
	g_return_if_fail(info != NULL);

	if (user->clientcaps != NULL)
		g_hash_table_destroy(user->clientcaps);

	user->clientcaps = info;
}

void
msn_user_set_invite_message(MsnUser *user, const char *message)
{
	g_return_if_fail(user != NULL);

	g_free(user->invite_message);
	user->invite_message = g_strdup(message);
}

const char *
msn_user_get_passport(const MsnUser *user)
{
	g_return_val_if_fail(user != NULL, NULL);

	return user->passport;
}

const char *
msn_user_get_friendly_name(const MsnUser *user)
{
	g_return_val_if_fail(user != NULL, NULL);

	return user->friendly_name;
}

const char *
msn_user_get_home_phone(const MsnUser *user)
{
	g_return_val_if_fail(user != NULL, NULL);

	return user->extinfo ? user->extinfo->phone_home : NULL;
}

const char *
msn_user_get_work_phone(const MsnUser *user)
{
	g_return_val_if_fail(user != NULL, NULL);

	return user->extinfo ? user->extinfo->phone_work : NULL;
}

const char *
msn_user_get_mobile_phone(const MsnUser *user)
{
	g_return_val_if_fail(user != NULL, NULL);

	return user->extinfo ? user->extinfo->phone_mobile : NULL;
}

guint
msn_user_get_clientid(const MsnUser *user)
{
	g_return_val_if_fail(user != NULL, 0);

	return user->clientid;
}

guint
msn_user_get_extcaps(const MsnUser *user)
{
	g_return_val_if_fail(user != NULL, 0);

	return user->extcaps;
}

MsnUserEndpoint *
msn_user_get_endpoint_data(MsnUser *user, const char *input)
{
	char *endpoint;
	GSList *l;
	MsnUserEndpoint *ep;

	g_return_val_if_fail(user != NULL, NULL);
	g_return_val_if_fail(input != NULL, NULL);

	endpoint = g_ascii_strdown(input, -1);

	for (l = user->endpoints; l; l = l->next) {
		ep = l->data;
		if (g_str_equal(ep->id, endpoint)) {
			g_free(endpoint);
			return ep;
		}
	}

	g_free(endpoint);

	return NULL;
}

MsnObject *
msn_user_get_object(const MsnUser *user)
{
	g_return_val_if_fail(user != NULL, NULL);

	return user->msnobj;
}

GHashTable *
msn_user_get_client_caps(const MsnUser *user)
{
	g_return_val_if_fail(user != NULL, NULL);

	return user->clientcaps;
}

const char *
msn_user_get_invite_message(const MsnUser *user)
{
	g_return_val_if_fail(user != NULL, NULL);

	return user->invite_message;
}

gboolean
msn_user_is_capable(MsnUser *user, char *endpoint, guint capability, guint extcap)
{
	g_return_val_if_fail(user != NULL, FALSE);

	if (endpoint != NULL) {
		MsnUserEndpoint *ep = msn_user_get_endpoint_data(user, endpoint);
		if (ep != NULL)
			return (ep->clientid & capability) && (ep->extcaps & extcap);
		else
			return FALSE;
	}

	return (user->clientid & capability) && (user->extcaps & extcap);
}

/**************************************************************************
 * Utility functions
 **************************************************************************/

int
msn_user_passport_cmp(MsnUser *user, const char *passport)
{
	const char *str;
	char *pass;
	int result;

	str = purple_normalize_nocase(NULL, msn_user_get_passport(user));
	pass = g_strdup(str);

#if GLIB_CHECK_VERSION(2,16,0)
	result = g_strcmp0(pass, purple_normalize_nocase(NULL, passport));
#else
	str = purple_normalize_nocase(NULL, passport);
	if (!pass)
		result = -(pass != str);
	else if (!str)
		result = pass != str;
	else
		result = strcmp(pass, str);
#endif /* GLIB < 2.16.0 */

	g_free(pass);

	return result;
}

gboolean
msn_user_is_in_group(MsnUser *user, const char * group_id)
{
	if (user == NULL)
		return FALSE;

	if (group_id == NULL)
		return FALSE;

	return (g_list_find_custom(user->group_ids, group_id, (GCompareFunc)strcmp)) != NULL;
}

gboolean
msn_user_is_in_list(MsnUser *user, MsnListId list_id)
{
	if (user == NULL)
		return FALSE;

	return (user->list_op & (1 << list_id));
}
<|MERGE_RESOLUTION|>--- conflicted
+++ resolved
@@ -597,13 +597,8 @@
 
 	user->msnobj = obj;
 
-<<<<<<< HEAD
-	if (user != user->userlist->session->user && user->list_op & MSN_LIST_FL_OP)
+	if (user->list_op & MSN_LIST_FL_OP)
 		queue_buddy_icon_request(user);
-=======
-	if (user->list_op & MSN_LIST_FL_OP)
-		msn_queue_buddy_icon_request(user);
->>>>>>> 59ef90bb
 }
 
 void
