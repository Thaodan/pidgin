/**
 * @file user.c User functions
 *
 * purple
 *
 * Purple is the legal property of its developers, whose names are too numerous
 * to list here.  Please refer to the COPYRIGHT file distributed with this
 * source distribution.
 *
 * This program is free software; you can redistribute it and/or modify
 * it under the terms of the GNU General Public License as published by
 * the Free Software Foundation; either version 2 of the License, or
 * (at your option) any later version.
 *
 * This program is distributed in the hope that it will be useful,
 * but WITHOUT ANY WARRANTY; without even the implied warranty of
 * MERCHANTABILITY or FITNESS FOR A PARTICULAR PURPOSE.  See the
 * GNU General Public License for more details.
 *
 * You should have received a copy of the GNU General Public License
 * along with this program; if not, write to the Free Software
 * Foundation, Inc., 59 Temple Place, Suite 330, Boston, MA  02111-1307  USA
 */
#include "msn.h"
#include "user.h"
#include "slp.h"

/*new a user object*/
MsnUser *
msn_user_new(MsnUserList *userlist, const char *passport,
			 const char *store_name)
{
	MsnUser *user;

	user = g_new0(MsnUser, 1);

	user->userlist = userlist;

	msn_user_set_passport(user, passport);
	msn_user_set_store_name(user, store_name);

	/*
	 * XXX This seems to reset the friendly name from what it should be
	 *     to the passport when moving users. So, screw it :)
	 */
#if 0
	if (name != NULL)
		msn_user_set_name(user, name);
#endif

	return user;
}

/*destroy a user object*/
void
msn_user_destroy(MsnUser *user)
{
	g_return_if_fail(user != NULL);

	if (user->clientcaps != NULL)
		g_hash_table_destroy(user->clientcaps);

	if (user->group_ids != NULL){
		GList *l;
		for (l = user->group_ids; l != NULL; l = l->next){
			g_free(l->data);
		}
		g_list_free(user->group_ids);
	}

	if (user->msnobj != NULL)
		msn_object_destroy(user->msnobj);

	g_free(user->passport);
	g_free(user->friendly_name);
	g_free(user->store_name);
	g_free(user->uid);
	g_free(user->phone.home);
	g_free(user->phone.work);
	g_free(user->phone.mobile);

	g_free(user);
}

void
msn_user_update(MsnUser *user)
{
	PurpleAccount *account;

	account = user->userlist->session->account;

<<<<<<< HEAD
	if (user->statusline != NULL && user->currentmedia != NULL) {
		purple_prpl_got_user_status(account, user->passport, user->status,
		                          "message", user->statusline,
		                          "currentmedia", user->currentmedia, NULL);
	} else if (user->currentmedia != NULL) {
		purple_prpl_got_user_status(account, user->passport, "currentmedia",
		                          user->currentmedia, NULL);
	} else if (user->statusline != NULL) {
		//char *status = g_strdup_printf("%s - %s", user->status, user->statusline);
		purple_prpl_got_user_status(account, user->passport, user->status,
		                          "message", user->statusline, NULL);
	} else if (user->status != NULL) {
		if (!strcmp(user->status, "offline") && user->mobile) {
			purple_prpl_got_user_status(account, user->passport, "available", NULL);
			purple_prpl_got_user_status(account, user->passport, "mobile", NULL);
		} else {
			purple_prpl_got_user_status(account, user->passport, user->status, NULL);
			purple_prpl_got_user_status_deactive(account, user->passport, "mobile");
		}
=======
	if (user->statusline != NULL) {
		//char *status = g_strdup_printf("%s - %s", user->status, user->statusline);
		purple_prpl_got_user_status(account, user->passport, user->status, "message", user->statusline, NULL);
	}
	else if (user->status != NULL) {
		purple_prpl_got_user_status(account, user->passport, user->status, NULL);
>>>>>>> 41553771
	}

	if (user->idle){
		purple_prpl_got_user_idle(account, user->passport, TRUE, -1);
	}else{
		purple_prpl_got_user_idle(account, user->passport, FALSE, 0);
	}
}

void
msn_user_set_state(MsnUser *user, const char *state)
{
	const char *status;

	if (!g_ascii_strcasecmp(state, "BSY"))
		status = "busy";
	else if (!g_ascii_strcasecmp(state, "BRB"))
		status = "brb";
	else if (!g_ascii_strcasecmp(state, "AWY"))
		status = "away";
	else if (!g_ascii_strcasecmp(state, "PHN"))
		status = "phone";
	else if (!g_ascii_strcasecmp(state, "LUN"))
		status = "lunch";
	else
		status = "available";

	if (!g_ascii_strcasecmp(state, "IDL"))
		user->idle = TRUE;
	else
		user->idle = FALSE;

	user->status = status;
}

void
msn_user_set_passport(MsnUser *user, const char *passport)
{
	g_return_if_fail(user != NULL);

	g_free(user->passport);
	user->passport = g_strdup(passport);
}

void
msn_user_set_friendly_name(MsnUser *user, const char *name)
{
	g_return_if_fail(user != NULL);

	g_free(user->friendly_name);
	user->friendly_name = g_strdup(name);
}

void
msn_user_set_statusline(MsnUser *user, const char *statusline)
{
	g_return_if_fail(user != NULL);

	g_free(user->statusline);
	user->statusline = g_strdup(statusline);
}

void
<<<<<<< HEAD
msn_user_set_currentmedia(MsnUser *user, const char *currentmedia)
{
	g_return_if_fail(user != NULL);

	g_free(user->currentmedia);
	user->currentmedia = g_strdup(currentmedia);
}

void
=======
>>>>>>> 41553771
msn_user_set_store_name(MsnUser *user, const char *name)
{
	g_return_if_fail(user != NULL);

	if (name != NULL){
		g_free(user->store_name);
		user->store_name = g_strdup(name);
	}
}

void
msn_user_set_uid(MsnUser *user, const char *uid)
{
	g_return_if_fail(user != NULL);

	g_free(user->uid);
	user->uid = g_strdup(uid);
}

void
msn_user_set_type(MsnUser *user,int type)
{
	g_return_if_fail(user != NULL);

	user->type = type;
}

void
msn_user_set_op(MsnUser *user,int list_op)
{
	g_return_if_fail(list_op != 0);
	user->list_op |= list_op;
}

void
msn_user_set_buddy_icon(MsnUser *user, const char *filename)
{
	struct stat st;
	FILE *fp;
	MsnObject *msnobj = msn_user_get_object(user);

	g_return_if_fail(user != NULL);

	if (filename == NULL || g_stat(filename, &st) == -1){
		msn_user_set_object(user, NULL);
	}else if ((fp = g_fopen(filename, "rb")) != NULL){
		PurpleCipherContext *ctx;
		char *buf;
		gsize len;
		char *base64;
		unsigned char digest[20];

		if (msnobj == NULL)	{
			msnobj = msn_object_new();
			msn_object_set_local(msnobj);
			msn_object_set_type(msnobj, MSN_OBJECT_USERTILE);
			msn_object_set_location(msnobj, "TFR2C2.tmp");
			msn_object_set_creator(msnobj, msn_user_get_passport(user));

			msn_user_set_object(user, msnobj);
		}

		msn_object_set_real_location(msnobj, filename);

		buf = g_malloc(st.st_size);
		len = fread(buf, 1, st.st_size, fp);

		fclose(fp);

		/* Compute the SHA1D field. */
		memset(digest, 0, sizeof(digest));

		ctx = purple_cipher_context_new_by_name("sha1", NULL);
		purple_cipher_context_append(ctx, (const guchar *)buf, st.st_size);
		purple_cipher_context_digest(ctx, sizeof(digest), digest, NULL);
		g_free(buf);

		base64 = purple_base64_encode(digest, sizeof(digest));
		msn_object_set_sha1d(msnobj, base64);
		g_free(base64);

		msn_object_set_size(msnobj, st.st_size);

		/* Compute the SHA1C field. */
		buf = g_strdup_printf(
			"Creator%sSize%dType%dLocation%sFriendly%sSHA1D%s",
			msn_object_get_creator(msnobj),
			msn_object_get_size(msnobj),
			msn_object_get_type(msnobj),
			msn_object_get_location(msnobj),
			msn_object_get_friendly(msnobj),
			msn_object_get_sha1d(msnobj));

		memset(digest, 0, sizeof(digest));

		purple_cipher_context_reset(ctx, NULL);
		purple_cipher_context_append(ctx, (const guchar *)buf, strlen(buf));
		purple_cipher_context_digest(ctx, sizeof(digest), digest, NULL);
		purple_cipher_context_destroy(ctx);
		g_free(buf);

		base64 = purple_base64_encode(digest, sizeof(digest));
		msn_object_set_sha1c(msnobj, base64);
		g_free(base64);
	}else{
		purple_debug_error("msn", "Unable to open buddy icon %s!\n", filename);
		msn_user_set_object(user, NULL);
	}
}

/*add group id to User object*/
void
msn_user_add_group_id(MsnUser *user, const char* id)
{
	MsnUserList *userlist;
	PurpleAccount *account;
	PurpleBuddy *b;
	PurpleGroup *g;
	const char *passport;
	char *group_id;
	const char *group_name;

	g_return_if_fail(user != NULL);
	g_return_if_fail(id != NULL);

	group_id = g_strdup(id);
	user->group_ids = g_list_append(user->group_ids, group_id);

	userlist = user->userlist;
	account = userlist->session->account;
	passport = msn_user_get_passport(user);

	group_name = msn_userlist_find_group_name(userlist, group_id);

	purple_debug_info("User","group id:%s,name:%s,user:%s\n",group_id,group_name,passport);

	g = purple_find_group(group_name);

<<<<<<< HEAD
	if ((id == NULL) && (g == NULL)){
=======
	if ((id == NULL) && (g == NULL))
	{
>>>>>>> 41553771
		g = purple_group_new(group_name);
		purple_blist_add_group(g, NULL);
	}

	b = purple_find_buddy_in_group(account, passport, g);
<<<<<<< HEAD
	if (b == NULL){
=======
	if (b == NULL)
	{
>>>>>>> 41553771
		b = purple_buddy_new(account, passport, NULL);
		purple_blist_add_buddy(b, NULL, g, NULL);
	}
	b->proto_data = user;
	/*Update the blist Node info*/
//	purple_blist_node_set_string(&(b->node), "", "");
}

/*check if the msn user is online*/
gboolean
msn_user_is_online(PurpleAccount *account, const char *name)
{
	PurpleBuddy *buddy;

	buddy =purple_find_buddy(account,name);
	return PURPLE_BUDDY_IS_ONLINE(buddy);
}

/*check to see if user is yahoo user?
 * TODO: we need to identify it via contact  parse
 */
gboolean
msn_user_is_yahoo(PurpleAccount *account ,const char *name)
{
	return (strstr(name,"yahoo") != NULL);
}

void
msn_user_remove_group_id(MsnUser *user, const char * id)
{
	g_return_if_fail(user != NULL);
	g_return_if_fail(id != NULL);

	user->group_ids = g_list_remove(user->group_ids, id);
	/* khc need to use g_list_find_custom here to find the right link */
	//g_free(id);
}

void
msn_user_set_home_phone(MsnUser *user, const char *number)
{
	g_return_if_fail(user != NULL);

	if (user->phone.home != NULL)
		g_free(user->phone.home);

	user->phone.home = (number == NULL ? NULL : g_strdup(number));
}

void
msn_user_set_work_phone(MsnUser *user, const char *number)
{
	g_return_if_fail(user != NULL);

	if (user->phone.work != NULL)
		g_free(user->phone.work);

	user->phone.work = (number == NULL ? NULL : g_strdup(number));
}

void
msn_user_set_mobile_phone(MsnUser *user, const char *number)
{
	g_return_if_fail(user != NULL);

	if (user->phone.mobile != NULL)
		g_free(user->phone.mobile);

	user->phone.mobile = (number == NULL ? NULL : g_strdup(number));
}

void
msn_user_set_object(MsnUser *user, MsnObject *obj)
{
	g_return_if_fail(user != NULL);

	if (user->msnobj != NULL)
		msn_object_destroy(user->msnobj);

	user->msnobj = obj;

	if (user->list_op & MSN_LIST_FL_OP)
		msn_queue_buddy_icon_request(user);
}

void
msn_user_set_client_caps(MsnUser *user, GHashTable *info)
{
	g_return_if_fail(user != NULL);
	g_return_if_fail(info != NULL);

	if (user->clientcaps != NULL)
		g_hash_table_destroy(user->clientcaps);

	user->clientcaps = info;
}

const char *
msn_user_get_passport(const MsnUser *user)
{
	g_return_val_if_fail(user != NULL, NULL);

	return user->passport;
}

const char *
msn_user_get_friendly_name(const MsnUser *user)
{
	g_return_val_if_fail(user != NULL, NULL);

	return user->friendly_name;
}

const char *
msn_user_get_store_name(const MsnUser *user)
{
	g_return_val_if_fail(user != NULL, NULL);

	return user->store_name;
}

const char *
msn_user_get_home_phone(const MsnUser *user)
{
	g_return_val_if_fail(user != NULL, NULL);

	return user->phone.home;
}

const char *
msn_user_get_work_phone(const MsnUser *user)
{
	g_return_val_if_fail(user != NULL, NULL);

	return user->phone.work;
}

const char *
msn_user_get_mobile_phone(const MsnUser *user)
{
	g_return_val_if_fail(user != NULL, NULL);

	return user->phone.mobile;
}

MsnObject *
msn_user_get_object(const MsnUser *user)
{
	g_return_val_if_fail(user != NULL, NULL);

	return user->msnobj;
}

GHashTable *
msn_user_get_client_caps(const MsnUser *user)
{
	g_return_val_if_fail(user != NULL, NULL);

	return user->clientcaps;
}<|MERGE_RESOLUTION|>--- conflicted
+++ resolved
@@ -89,7 +89,6 @@
 
 	account = user->userlist->session->account;
 
-<<<<<<< HEAD
 	if (user->statusline != NULL && user->currentmedia != NULL) {
 		purple_prpl_got_user_status(account, user->passport, user->status,
 		                          "message", user->statusline,
@@ -109,21 +108,12 @@
 			purple_prpl_got_user_status(account, user->passport, user->status, NULL);
 			purple_prpl_got_user_status_deactive(account, user->passport, "mobile");
 		}
-=======
-	if (user->statusline != NULL) {
-		//char *status = g_strdup_printf("%s - %s", user->status, user->statusline);
-		purple_prpl_got_user_status(account, user->passport, user->status, "message", user->statusline, NULL);
-	}
-	else if (user->status != NULL) {
-		purple_prpl_got_user_status(account, user->passport, user->status, NULL);
->>>>>>> 41553771
-	}
-
-	if (user->idle){
+	}
+
+	if (user->idle)
 		purple_prpl_got_user_idle(account, user->passport, TRUE, -1);
-	}else{
+	else
 		purple_prpl_got_user_idle(account, user->passport, FALSE, 0);
-	}
 }
 
 void
@@ -180,7 +170,6 @@
 }
 
 void
-<<<<<<< HEAD
 msn_user_set_currentmedia(MsnUser *user, const char *currentmedia)
 {
 	g_return_if_fail(user != NULL);
@@ -190,8 +179,6 @@
 }
 
 void
-=======
->>>>>>> 41553771
 msn_user_set_store_name(MsnUser *user, const char *name)
 {
 	g_return_if_fail(user != NULL);
@@ -235,16 +222,20 @@
 
 	g_return_if_fail(user != NULL);
 
-	if (filename == NULL || g_stat(filename, &st) == -1){
+	if (filename == NULL || g_stat(filename, &st) == -1)
+	{
 		msn_user_set_object(user, NULL);
-	}else if ((fp = g_fopen(filename, "rb")) != NULL){
+	}
+	else if ((fp = g_fopen(filename, "rb")) != NULL)
+	{
 		PurpleCipherContext *ctx;
 		char *buf;
 		gsize len;
 		char *base64;
 		unsigned char digest[20];
 
-		if (msnobj == NULL)	{
+		if (msnobj == NULL)
+		{
 			msnobj = msn_object_new();
 			msn_object_set_local(msnobj);
 			msn_object_set_type(msnobj, MSN_OBJECT_USERTILE);
@@ -296,7 +287,9 @@
 		base64 = purple_base64_encode(digest, sizeof(digest));
 		msn_object_set_sha1c(msnobj, base64);
 		g_free(base64);
-	}else{
+	}
+	else
+	{
 		purple_debug_error("msn", "Unable to open buddy icon %s!\n", filename);
 		msn_user_set_object(user, NULL);
 	}
@@ -330,23 +323,15 @@
 
 	g = purple_find_group(group_name);
 
-<<<<<<< HEAD
-	if ((id == NULL) && (g == NULL)){
-=======
 	if ((id == NULL) && (g == NULL))
 	{
->>>>>>> 41553771
 		g = purple_group_new(group_name);
 		purple_blist_add_group(g, NULL);
 	}
 
 	b = purple_find_buddy_in_group(account, passport, g);
-<<<<<<< HEAD
-	if (b == NULL){
-=======
 	if (b == NULL)
 	{
->>>>>>> 41553771
 		b = purple_buddy_new(account, passport, NULL);
 		purple_blist_add_buddy(b, NULL, g, NULL);
 	}
