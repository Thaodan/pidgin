--- conflicted
+++ resolved
@@ -361,17 +361,12 @@
 			if (faultcode) {
 				char *faultcode_str = purple_xmlnode_get_data(faultcode);
 
-<<<<<<< HEAD
-				if (g_str_equal(faultcode_str, "q0:AuthenticationFailed")) {
+				if (faultcode_str && g_str_equal(faultcode_str, "q0:AuthenticationFailed")) {
 					PurpleXmlNode *challengeNode = purple_xmlnode_get_child(faultNode,
-=======
-				if (faultcode_str && g_str_equal(faultcode_str, "q0:AuthenticationFailed")) {
-					xmlnode *challengeNode = xmlnode_get_child(faultNode,
->>>>>>> c2376507
 						"detail/LockKeyChallenge");
 					char *challenge = NULL;
 
-					if (challengeNode == NULL || (challenge = xmlnode_get_data(challengeNode)) == NULL) {
+					if (challengeNode == NULL || (challenge = purple_xmlnode_get_data(challengeNode)) == NULL) {
 						if (oim->challenge) {
 							g_free(oim->challenge);
 							oim->challenge = NULL;
@@ -389,10 +384,6 @@
 					} else {
 						char buf[33];
 
-<<<<<<< HEAD
-						char *challenge = purple_xmlnode_get_data(challengeNode);
-=======
->>>>>>> c2376507
 						msn_handle_chl(challenge, buf);
 
 						g_free(oim->challenge);
@@ -836,13 +827,8 @@
 		int count;
 
 		/* XXX/khc: pretty sure this is wrong */
-<<<<<<< HEAD
-		if (count > 0)
+		if (unread && (count = atoi(unread)) > 0)
 			purple_notify_emails(purple_account_get_connection(session->account), count, FALSE, NULL,
-=======
-		if (unread && (count = atoi(unread)) > 0)
-			purple_notify_emails(session->account->gc, count, FALSE, NULL,
->>>>>>> c2376507
 				NULL, passports, urls, NULL, NULL);
 		g_free(unread);
 	}
