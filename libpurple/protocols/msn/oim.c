--- conflicted
+++ resolved
@@ -47,15 +47,8 @@
 										   const char* to_member,
 										   const char *msg);
 static void msn_oim_free_send_req(MsnOimSendReq *req);
-<<<<<<< HEAD
-static void msn_oim_report_to_user(MsnOim *oim, const char *msg_str);
-static void msn_oim_get_process(MsnOim *oim, const char *oim_msg);
-static gchar *msn_oim_msg_to_str(MsnOim *oim, const char *body);
-static void msn_oim_send_process(MsnOim *oim, const char *body, int len);
-=======
 static void msn_oim_report_to_user(MsnOimRecvData *rdata, const char *msg_str);
 static char *msn_oim_msg_to_str(MsnOim *oim, const char *body);
->>>>>>> 8eb7ccef
 
 /*new a OIM object*/
 MsnOim *
@@ -206,12 +199,7 @@
 {
 	MsnOimSendReq *oim_request;
 	char *soap_body,*mspauth;
-<<<<<<< HEAD
-	gchar *msg_body;
-	char buf[33];
-=======
 	char *msg_body;
->>>>>>> 8eb7ccef
 
 	g_return_if_fail(oim != NULL);
 	oim_request = g_queue_peek_head(oim->send_queue);
@@ -281,38 +269,13 @@
 static void
 msn_oim_post_delete_msg(MsnOimRecvData *rdata)
 {
-<<<<<<< HEAD
-	MsnSoapReq *soap_request;
-	gchar *soap_body;
-	const char *t,*p;
-
-	g_return_if_fail(oim != NULL);
-	g_return_if_fail(msgid != NULL);
-=======
 	MsnOim *oim = rdata->oim;
 	char *msgid = rdata->msg_id;
 	char *soap_body;
->>>>>>> 8eb7ccef
 
 	purple_debug_info("MSNP14","Delete single OIM Message {%s}\n",msgid);
 
 	soap_body = g_strdup_printf(MSN_OIM_DEL_TEMPLATE,
-<<<<<<< HEAD
-					t,
-					p,
-					msgid
-					);
-	soap_request = msn_soap_request_new(MSN_OIM_RETRIEVE_HOST,
-					MSN_OIM_RETRIEVE_URL,
-					MSN_OIM_DEL_SOAP_ACTION,
-					soap_body,
-					NULL,
-					msn_oim_delete_read_cb,
-					msn_oim_delete_written_cb,
-					msn_oim_retrieve_connect_init);
-	g_free(soap_body);
-	msn_soap_post(oim->retrieveconn,soap_request);
-=======
 		oim->session->passport_info.t, oim->session->passport_info.p, msgid);
 
 	msn_soap_message_send(oim->session,
@@ -322,7 +285,6 @@
 		msn_oim_delete_read_cb, rdata);
 
 	g_free(soap_body);
->>>>>>> 8eb7ccef
 }
 
 /****************************************
@@ -553,38 +515,13 @@
 static void
 msn_oim_post_single_get_msg(MsnOim *oim, char *msgid)
 {
-<<<<<<< HEAD
-	MsnSoapReq *soap_request;
-	gchar *soap_body;
-	const char *t,*p;
-=======
 	char *soap_body;
 	MsnOimRecvData *data = g_new0(MsnOimRecvData, 1);
->>>>>>> 8eb7ccef
 
 	purple_debug_info("MSNP14","Get single OIM Message\n");
 
-<<<<<<< HEAD
-	soap_body = g_strdup_printf(MSN_OIM_GET_TEMPLATE,
-					t,
-					p,
-					msgid
-					);
-	soap_request = msn_soap_request_new(MSN_OIM_RETRIEVE_HOST,
-					MSN_OIM_RETRIEVE_URL,
-					MSN_OIM_GET_SOAP_ACTION,
-					soap_body,
-					NULL,
-					msn_oim_get_read_cb,
-					msn_oim_get_written_cb,
-					msn_oim_retrieve_connect_init);
-	g_free(soap_body);
-	msn_soap_post(oim->retrieveconn,soap_request);
-}
-=======
 	data->oim = oim;
 	data->msg_id = msgid;
->>>>>>> 8eb7ccef
 
 	soap_body = g_strdup_printf(MSN_OIM_GET_TEMPLATE,
 		oim->session->passport_info.t, oim->session->passport_info.p, msgid);
