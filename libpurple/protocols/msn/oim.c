--- conflicted
+++ resolved
@@ -542,11 +542,7 @@
 	xmlnode *iu_node;
 	MsnSession *session = oim->session;
 
-<<<<<<< HEAD
 	g_return_if_fail(node != NULL);
-=======
-	purple_debug_info("MSNP14:OIM", "%s\n", xmlmsg);
->>>>>>> 23bbfa85
 
 	if (strcmp(node->name, "MD") != 0) {
 		char *xmlmsg = xmlnode_to_str(node, NULL);
