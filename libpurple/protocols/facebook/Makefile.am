EXTRA_DIST = \
<<<<<<< HEAD
	Makefile.mingw \
	marshal.list
=======
	Makefile.mingw
>>>>>>> 2145904b

pkgdir = @PURPLE_PLUGINDIR@

FACEBOOKSOURCES = \
	api.c \
	api.h \
	data.c \
	data.h \
	facebook.h \
	facebook.c \
	http.c \
	http.h \
	id.h \
	json.c \
	json.h \
	mqtt.c \
	mqtt.h \
	thrift.c \
	thrift.h \
	util.c \
	util.h

<<<<<<< HEAD
CLEANFILES = \
	marshal.c \
	marshal.h

marshal.c: $(srcdir)/marshal.list marshal.h
	$(AM_V_GEN)echo "#include \"marshal.h\"" > $@
	$(AM_V_at)$(GLIB_GENMARSHAL) --prefix=fb_marshal --body $(srcdir)/marshal.list >> $@

marshal.h: $(srcdir)/marshal.list
	$(AM_V_GEN)$(GLIB_GENMARSHAL) --prefix=fb_marshal --header $(srcdir)/marshal.list > $@

=======
>>>>>>> 2145904b
AM_CFLAGS = $(st)

libfacebook_la_LDFLAGS = -module @PLUGIN_LDFLAGS@

if STATIC_FACEBOOK

st = -DPURPLE_STATIC_PRPL
noinst_LTLIBRARIES     = libfacebook.la
libfacebook_la_SOURCES = $(FACEBOOKSOURCES)
libfacebook_la_CFLAGS  = $(AM_CFLAGS)

else

st =
pkg_LTLIBRARIES        = libfacebook.la
libfacebook_la_SOURCES = $(FACEBOOKSOURCES)
libfacebook_la_LIBADD  = @PURPLE_LIBS@ $(JSON_LIBS)

endif

AM_CPPFLAGS = \
	-I$(top_srcdir)/libpurple \
	-I$(top_builddir)/libpurple \
	-I$(top_srcdir) \
	$(GLIB_CFLAGS) \
	$(JSON_CFLAGS) \
	$(ZLIB_CFLAGS) \
	$(GPLUGIN_CFLAGS) \
	$(DEBUG_CFLAGS)<|MERGE_RESOLUTION|>--- conflicted
+++ resolved
@@ -1,10 +1,5 @@
 EXTRA_DIST = \
-<<<<<<< HEAD
-	Makefile.mingw \
-	marshal.list
-=======
 	Makefile.mingw
->>>>>>> 2145904b
 
 pkgdir = @PURPLE_PLUGINDIR@
 
@@ -27,20 +22,6 @@
 	util.c \
 	util.h
 
-<<<<<<< HEAD
-CLEANFILES = \
-	marshal.c \
-	marshal.h
-
-marshal.c: $(srcdir)/marshal.list marshal.h
-	$(AM_V_GEN)echo "#include \"marshal.h\"" > $@
-	$(AM_V_at)$(GLIB_GENMARSHAL) --prefix=fb_marshal --body $(srcdir)/marshal.list >> $@
-
-marshal.h: $(srcdir)/marshal.list
-	$(AM_V_GEN)$(GLIB_GENMARSHAL) --prefix=fb_marshal --header $(srcdir)/marshal.list > $@
-
-=======
->>>>>>> 2145904b
 AM_CFLAGS = $(st)
 
 libfacebook_la_LDFLAGS = -module @PLUGIN_LDFLAGS@
