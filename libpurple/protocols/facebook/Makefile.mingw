--- conflicted
+++ resolved
@@ -84,16 +84,6 @@
 $(TARGET).dll: $(PURPLE_DLL).a $(OBJECTS)
 	$(CC) -shared $(OBJECTS) $(LIB_PATHS) $(LIBS) $(DLL_LD_FLAGS) -o $(TARGET).dll
 
-<<<<<<< HEAD
-marshal.c: marshal.list marshal.h
-	@echo "#include \"marshal.h\"" > $@
-	@$(GLIB_GENMARSHAL) --prefix=fb_marshal --body marshal.list >> $@
-
-marshal.h: marshal.list
-	@$(GLIB_GENMARSHAL) --prefix=fb_marshal --header marshal.list > $@
-
-=======
->>>>>>> 2145904b
 ##
 ## CLEAN RULES
 ##
