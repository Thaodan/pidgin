<<<<<<< HEAD
/* MySpaceIM Protocol Plugin - markup
 *
 * Copyright (C) 2007, Jeff Connelly <jeff2@soc.pidgin.im>
 *
 * This program is free software; you can redistribute it and/or modify
 * it under the terms of the GNU General Public License as published by
 * the Free Software Foundation; either version 2 of the License, or
 * (at your option) any later version.
 *
 * This program is distributed in the hope that it will be useful,
 * but WITHOUT ANY WARRANTY; without even the implied warranty of
 * MERCHANTABILITY or FITNESS FOR A PARTICULAR PURPOSE.  See the
 * GNU General Public License for more details.
 *
 * You should have received a copy of the GNU General Public License
 * along with this program; if not, write to the Free Software
 * Foundation, Inc., 51 Franklin Street, Fifth Floor, Boston, MA  02111-1301  USA
 */

#ifndef _MYSPACE_MARKUP_H
#define _MYSPACE_MARKUP_H

/* High-level msim markup <=> Purple html conversion functions. */
gchar *msim_markup_to_html(MsimSession *, const gchar *raw);
gchar *html_to_msim_markup(MsimSession *, const gchar *raw);

#endif /* !_MYSPACE_MARKUP_H */
=======
/* MySpaceIM Protocol Plugin - markup
 *
 * Copyright (C) 2007, Jeff Connelly <jeff2@soc.pidgin.im>
 *
 * This program is free software; you can redistribute it and/or modify
 * it under the terms of the GNU General Public License as published by
 * the Free Software Foundation; either version 2 of the License, or
 * (at your option) any later version.
 *
 * This program is distributed in the hope that it will be useful,
 * but WITHOUT ANY WARRANTY; without even the implied warranty of
 * MERCHANTABILITY or FITNESS FOR A PARTICULAR PURPOSE.  See the
 * GNU General Public License for more details.
 *
 * You should have received a copy of the GNU General Public License
 * along with this program; if not, write to the Free Software
 * Foundation, Inc., 59 Temple Place, Suite 330, Boston, MA  02111-1307  USA
 */

#ifndef _MYSPACE_MARKUP_H
#define _MYSPACE_MARKUP_H

/* High-level msim markup <=> Purple html conversion functions. */
gchar *msim_markup_to_html(MsimSession *, const gchar *raw);
gchar *html_to_msim_markup(MsimSession *, const gchar *raw);

#endif /* !_MYSPACE_MARKUP_H */
>>>>>>> 2f2fd4dd
<|MERGE_RESOLUTION|>--- conflicted
+++ resolved
@@ -1,4 +1,3 @@
-<<<<<<< HEAD
 /* MySpaceIM Protocol Plugin - markup
  *
  * Copyright (C) 2007, Jeff Connelly <jeff2@soc.pidgin.im>
@@ -25,33 +24,4 @@
 gchar *msim_markup_to_html(MsimSession *, const gchar *raw);
 gchar *html_to_msim_markup(MsimSession *, const gchar *raw);
 
-#endif /* !_MYSPACE_MARKUP_H */
-=======
-/* MySpaceIM Protocol Plugin - markup
- *
- * Copyright (C) 2007, Jeff Connelly <jeff2@soc.pidgin.im>
- *
- * This program is free software; you can redistribute it and/or modify
- * it under the terms of the GNU General Public License as published by
- * the Free Software Foundation; either version 2 of the License, or
- * (at your option) any later version.
- *
- * This program is distributed in the hope that it will be useful,
- * but WITHOUT ANY WARRANTY; without even the implied warranty of
- * MERCHANTABILITY or FITNESS FOR A PARTICULAR PURPOSE.  See the
- * GNU General Public License for more details.
- *
- * You should have received a copy of the GNU General Public License
- * along with this program; if not, write to the Free Software
- * Foundation, Inc., 59 Temple Place, Suite 330, Boston, MA  02111-1307  USA
- */
-
-#ifndef _MYSPACE_MARKUP_H
-#define _MYSPACE_MARKUP_H
-
-/* High-level msim markup <=> Purple html conversion functions. */
-gchar *msim_markup_to_html(MsimSession *, const gchar *raw);
-gchar *html_to_msim_markup(MsimSession *, const gchar *raw);
-
-#endif /* !_MYSPACE_MARKUP_H */
->>>>>>> 2f2fd4dd
+#endif /* !_MYSPACE_MARKUP_H */