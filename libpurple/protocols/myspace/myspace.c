--- conflicted
+++ resolved
@@ -649,7 +649,7 @@
 msim_incoming_bm(MsimSession *session, MsimMessage *msg)
 {
 	guint bm;
-	
+
 	bm = msim_msg_get_integer(msg, "bm");
 
 	msim_incoming_bm_record_cv(session, msg);
@@ -780,7 +780,7 @@
 	} else if (g_str_equal(msg_text, "%stoptyping%")) {
 		serv_got_typing_stopped(session->gc, username);
 		rc = TRUE;
-	} else if (strstr(msg_text, "!!!ZAP_SEND!!!=RTE_BTN_ZAPS_")) {
+	} else if (strstr(msg_text, "!!!ZAP_SEND!!!=RTE_BTN_ZAPS_") == msg_text) {
 		rc = msim_incoming_zap(session, msg);
 	} else if (strstr(msg_text, "!!!GroupCount=")) {
 		/* TODO: support group chats. I think the number in msg_text has
@@ -792,14 +792,14 @@
 		/* TODO: support group chats. This one might mean a user
 		 * went offline or exited the chat. */
 		purple_debug_info("msim", "msim_incoming_action: TODO: implement #4691, group chats: %s\n", msg_text);
-		
+
 		rc = TRUE;
 	} else if (msim_msg_get_integer(msg, "aid") != 0) {
 		purple_debug_info("msim", "TODO: implement #4691, group chat from %d on %d: %s\n",
 				msim_msg_get_integer(msg, "aid"),
 				msim_msg_get_integer(msg, "f"),
 				msg_text);
-		
+
 		rc = TRUE;
 	} else {
 		msim_unrecognized(session, msg, 
@@ -1209,7 +1209,7 @@
 	/* Special elements name beginning with '_', we'll use internally within the
 	 * program (did not come directly from the wire). */
 	msg = msim_msg_append(msg, "_username", MSIM_TYPE_STRING, username); /* This makes 'msg' the owner of 'username' */
-	
+
 	/* TODO: attach more useful information, like ImageURL */
 
 	msim_process(session, msg);
@@ -2482,14 +2482,9 @@
 	/* Read into buffer. On Win32, need recv() not read(). session->fd also holds
 	 * the file descriptor, but it sometimes differs from the 'source' parameter.
 	 */
-<<<<<<< HEAD
-	n = recv(session->fd, session->rxbuf + session->rxoff, MSIM_READ_BUF_SIZE - session->rxoff, 0);
-	gc->last_received = time(NULL);
-=======
 	n = recv(session->fd, 
 		 session->rxbuf + session->rxoff, 
 		 session->rxsize - session->rxoff - 1, 0);
->>>>>>> 8e5da389
 
 	if (n < 0 && errno == EAGAIN) {
 		return;
