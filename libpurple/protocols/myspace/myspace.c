/**
 * MySpaceIM Protocol Plugin
 *
 * \author Jeff Connelly
 *
 * Copyright (C) 2007, Jeff Connelly <jeff2@soc.pidgin.im>
 *
 * Based on Purple's "C Plugin HOWTO" hello world example.
 *
 * Code also drawn from mockprpl:
 *  http://snarfed.org/space/purple+mock+protocol+plugin
 *  Copyright (C) 2004-2007, Ryan Barrett <mockprpl@ryanb.org>
 *
 * and some constructs also based on existing Purple plugins, which are:
 *   Copyright (C) 2003, Robbert Haarman <purple@inglorion.net>
 *   Copyright (C) 2003, Ethan Blanton <eblanton@cs.purdue.edu>
 *   Copyright (C) 2000-2003, Rob Flynn <rob@tgflinux.com>
 *   Copyright (C) 1998-1999, Mark Spencer <markster@marko.net>
 *
 * This program is free software; you can redistribute it and/or modify
 * it under the terms of the GNU General Public License as published by
 * the Free Software Foundation; either version 2 of the License, or
 * (at your option) any later version.
 *
 * This program is distributed in the hope that it will be useful,
 * but WITHOUT ANY WARRANTY; without even the implied warranty of
 * MERCHANTABILITY or FITNESS FOR A PARTICULAR PURPOSE.  See the
 * GNU General Public License for more details.
 *
 * You should have received a copy of the GNU General Public License
 * along with this program; if not, write to the Free Software
 * Foundation, Inc., 51 Franklin Street, Fifth Floor, Boston, MA  02111-1301  USA
 */

#define PURPLE_PLUGIN

#include "myspace.h"

#include "privacy.h"

static void msim_set_status(PurpleAccount *account, PurpleStatus *status);
static void msim_set_idle(PurpleConnection *gc, int time);

/**
 * Perform actual postprocessing on a message, adding userid as specified.
 *
 * @param msg The message to postprocess.
 * @param uid_before Name of field where to insert new field before, or NULL for end.
 * @param uid_field_name Name of field to add uid to.
 * @param uid The userid to insert.
 *
 * If the field named by uid_field_name already exists, then its string contents will
 * be used for the field, except "<uid>" will be replaced by the userid.
 *
 * If the field named by uid_field_name does not exist, it will be added before the
 * field named by uid_before, as an integer, with the userid.
 *
 * Does not handle sending, or scheduling userid lookup. For that, see msim_postprocess_outgoing().
 */
static MsimMessage *
msim_do_postprocessing(MsimMessage *msg, const gchar *uid_before,
		const gchar *uid_field_name, guint uid)
{
	MsimMessageElement *elem;

	/* First, check - if the field already exists, replace <uid> within it */
	if ((elem = msim_msg_get(msg, uid_field_name)) != NULL) {
		gchar *fmt_string;
		gchar *uid_str, *new_str;

		/* Get the packed element, flattening it. This allows <uid> to be
		 * replaced within nested data structures, since the replacement is done
		 * on the linear, packed data, not on a complicated data structure.
		 *
		 * For example, if the field was originally a dictionary or a list, you
		 * would have to iterate over all the items in it to see what needs to
		 * be replaced. But by packing it first, the <uid> marker is easily replaced
		 * just by a string replacement.
		 */
		fmt_string = msim_msg_pack_element_data(elem);

		uid_str = g_strdup_printf("%d", uid);
		new_str = purple_strreplace(fmt_string, "<uid>", uid_str);
		g_free(uid_str);
		g_free(fmt_string);

		/* Free the old element data */
		msim_msg_free_element_data(elem->data);

		/* Replace it with our new data */
		elem->data = new_str;
		elem->type = MSIM_TYPE_RAW;

	} else {
		/* Otherwise, insert new field into outgoing message. */
		msg = msim_msg_insert_before(msg, uid_before, uid_field_name, MSIM_TYPE_INTEGER, GUINT_TO_POINTER(uid));
	}

	return msg;
}

/**
 * Callback for msim_postprocess_outgoing() to add a userid to a message, and send it (once receiving userid).
 *
 * @param session
 * @param userinfo The user information reply message, containing the user ID
 * @param data The message to postprocess and send.
 *
 * The data message should contain these fields:
 *
 *  _uid_field_name: string, name of field to add with userid from userinfo message
 *  _uid_before: string, name of field before field to insert, or NULL for end
 */
static void
msim_postprocess_outgoing_cb(MsimSession *session, const MsimMessage *userinfo,
		gpointer data)
{
	gchar *uid_field_name, *uid_before, *username;
	guint uid;
	MsimMessage *msg, *body;

	msg = (MsimMessage *)data;

	/* Obtain userid from userinfo message. */
	body = msim_msg_get_dictionary(userinfo, "body");
	g_return_if_fail(body != NULL);

	uid = msim_msg_get_integer(body, "UserID");
	msim_msg_free(body);

	username = msim_msg_get_string(msg, "_username");

	if (!uid) {
		gchar *msg;

		msg = g_strdup_printf(_("No such user: %s"), username);
		if (!purple_conv_present_error(username, session->account, msg)) {
			purple_notify_error(NULL, NULL, _("User lookup"), msg);
		}

		g_free(msg);
		g_free(username);
		/* TODO: free
		 * msim_msg_free(msg);
		 */
		return;
	}

	uid_field_name = msim_msg_get_string(msg, "_uid_field_name");
	uid_before = msim_msg_get_string(msg, "_uid_before");

	msg = msim_do_postprocessing(msg, uid_before, uid_field_name, uid);

	/* Send */
	if (!msim_msg_send(session, msg)) {
		msim_msg_dump("msim_postprocess_outgoing_cb: sending failed for message: %s\n", msg);
	}


	/* Free field names AFTER sending message, because MsimMessage does NOT copy
	 * field names - instead, treats them as static strings (which they usually are).
	 */
	g_free(uid_field_name);
	g_free(uid_before);
	g_free(username);
	/* TODO: free
	 * msim_msg_free(msg);
	 */
}

/**
 * Postprocess and send a message.
 *
 * @param session
 * @param msg Message to postprocess. Will NOT be freed.
 * @param username Username to resolve. Assumed to be a static string (will not be freed or copied).
 * @param uid_field_name Name of new field to add, containing uid of username. Static string.
 * @param uid_before Name of existing field to insert username field before. Static string.
 *
 * @return TRUE if successful.
 */
static gboolean
msim_postprocess_outgoing(MsimSession *session, MsimMessage *msg,
		const gchar *username, const gchar *uid_field_name,
		const gchar *uid_before)
{
	PurpleBuddy *buddy;
	guint uid;
	gboolean rc;

	g_return_val_if_fail(msg != NULL, FALSE);

	/* Store information for msim_postprocess_outgoing_cb(). */
	msg = msim_msg_append(msg, "_username", MSIM_TYPE_STRING, g_strdup(username));
	msg = msim_msg_append(msg, "_uid_field_name", MSIM_TYPE_STRING, g_strdup(uid_field_name));
	msg = msim_msg_append(msg, "_uid_before", MSIM_TYPE_STRING, g_strdup(uid_before));

	/* First, try the most obvious. If numeric userid is given, use that directly. */
	if (msim_is_userid(username)) {
		uid = atol(username);
	} else {
		/* Next, see if on buddy list and know uid. */
		buddy = purple_find_buddy(session->account, username);
		if (buddy) {
			uid = purple_blist_node_get_int(PURPLE_BLIST_NODE(buddy), "UserID");
		} else {
			uid = 0;
		}

		if (!buddy || !uid) {
			/* Don't have uid offhand - need to ask for it, and wait until hear back before sending. */
			purple_debug_info("msim", ">>> msim_postprocess_outgoing: couldn't find username %s in blist\n",
					username ? username : "(NULL)");
			msim_lookup_user(session, username, msim_postprocess_outgoing_cb, msim_msg_clone(msg));
			return TRUE;       /* not sure of status yet - haven't sent! */
		}
	}

	/* Already have uid, postprocess and send msg immediately. */
	purple_debug_info("msim", "msim_postprocess_outgoing: found username %s has uid %d\n",
			username ? username : "(NULL)", uid);

	msg = msim_do_postprocessing(msg, uid_before, uid_field_name, uid);

	rc = msim_msg_send(session, msg);

	/* TODO: free
	 * msim_msg_free(msg);
	 */

	return rc;
}

/**
 * Send a buddy message of a given type.
 *
 * @param session
 * @param who Username to send message to.
 * @param text Message text to send. Not freed; will be copied.
 * @param type A MSIM_BM_* constant.
 *
 * @return TRUE if success, FALSE if fail.
 *
 * Buddy messages ('bm') include instant messages, action messages, status messages, etc.
 */
gboolean
msim_send_bm(MsimSession *session, const gchar *who, const gchar *text,
		int type)
{
	gboolean rc;
	MsimMessage *msg;
	const gchar *from_username;

	g_return_val_if_fail(MSIM_SESSION_VALID(session), FALSE);
	g_return_val_if_fail(who != NULL, FALSE);
	g_return_val_if_fail(text != NULL, FALSE);

	from_username = session->account->username;

	g_return_val_if_fail(from_username != NULL, FALSE);

	purple_debug_info("msim", "sending %d message from %s to %s: %s\n",
				  type, from_username, who, text);

	msg = msim_msg_new(
			"bm", MSIM_TYPE_INTEGER, GUINT_TO_POINTER(type),
			"sesskey", MSIM_TYPE_INTEGER, GUINT_TO_POINTER(session->sesskey),
			/* 't' will be inserted here */
			"cv", MSIM_TYPE_INTEGER, GUINT_TO_POINTER(MSIM_CLIENT_VERSION),
			"msg", MSIM_TYPE_STRING, g_strdup(text),
			NULL);

	rc = msim_postprocess_outgoing(session, msg, who, "t", "cv");

	msim_msg_free(msg);

	return rc;
}

/**
 * Lookup a username by userid, from buddy list.
 *
 * @param wanted_uid
 *
 * @return Username of wanted_uid, if on blist, or NULL.
 *         This is a static string, so don't free it. Copy it if needed.
 *
 */
static const gchar *
msim_uid2username_from_blist(PurpleAccount *account, guint wanted_uid)
{
	GSList *buddies, *cur;
	const gchar *ret;

	buddies = purple_find_buddies(account, NULL);

	if (!buddies)
	{
		purple_debug_info("msim", "msim_uid2username_from_blist: no buddies?\n");
		return NULL;
	}

	ret = NULL;

	for (cur = buddies; cur != NULL; cur = g_slist_next(cur))
	{
		PurpleBuddy *buddy;
		guint uid;
		const gchar *name;

		/* See finch/gnthistory.c */
		buddy = cur->data;

		uid = purple_blist_node_get_int(PURPLE_BLIST_NODE(buddy), "UserID");
		name = purple_buddy_get_name(buddy);

		if (uid == wanted_uid)
		{
			ret = name;
			break;
		}
	}

	g_slist_free(buddies);
	return ret;
}

/**
 * Setup a callback, to be called when a reply is received with the returned rid.
 *
 * @param cb The callback, an MSIM_USER_LOOKUP_CB.
 * @param data Arbitrary user data to be passed to callback (probably an MsimMessage *).
 *
 * @return The request/reply ID, used to link replies with requests, or -1.
 *          Put the rid in your request, 'rid' field.
 *
 * TODO: Make more generic and more specific:
 * 1) MSIM_USER_LOOKUP_CB - make it for PERSIST_REPLY, not just user lookup
 * 2) data - make it an MsimMessage?
 */
guint
msim_new_reply_callback(MsimSession *session, MSIM_USER_LOOKUP_CB cb,
		gpointer data)
{
	guint rid;

	g_return_val_if_fail(MSIM_SESSION_VALID(session), -1);

	rid = session->next_rid++;

	g_hash_table_insert(session->user_lookup_cb, GUINT_TO_POINTER(rid), cb);
	g_hash_table_insert(session->user_lookup_cb_data, GUINT_TO_POINTER(rid), data);

	return rid;
}

/**
 * Return the icon name for a buddy and account.
 *
 * @param acct The account to find the icon for, or NULL for protocol icon.
 * @param buddy The buddy to find the icon for, or NULL for the account icon.
 *
 * @return The base icon name string.
 */
static const gchar *
msim_list_icon(PurpleAccount *acct, PurpleBuddy *buddy)
{
	/* Use a MySpace icon submitted by hbons at
	 * http://developer.pidgin.im/wiki/MySpaceIM. */
	return "myspace";
}

/**
 * Obtain the status text for a buddy.
 *
 * @param buddy The buddy to obtain status text for.
 *
 * @return Status text, or NULL if error. Caller g_free()'s.
 */
static char *
msim_status_text(PurpleBuddy *buddy)
{
	MsimSession *session;
	MsimUser *user;
	const gchar *display_name, *headline;
	PurpleAccount *account;
	PurpleConnection *gc;

	g_return_val_if_fail(buddy != NULL, NULL);

	user = msim_get_user_from_buddy(buddy);

	account = purple_buddy_get_account(buddy);
	gc = purple_account_get_connection(account);
	session = (MsimSession *)gc->proto_data;

	g_return_val_if_fail(MSIM_SESSION_VALID(session), NULL);

	display_name = headline = NULL;

	/* Retrieve display name and/or headline, depending on user preference. */
	if (purple_account_get_bool(session->account, "show_headline", TRUE)) {
		headline = user->headline;
	}

	if (purple_account_get_bool(session->account, "show_display_name", FALSE)) {
		display_name = user->display_name;
	}

	/* Return appropriate combination of display name and/or headline, or neither. */

	if (display_name && headline) {
		return g_strconcat(display_name, " ", headline, NULL);
	} else if (display_name) {
		return g_strdup(display_name);
	} else if (headline) {
		return g_strdup(headline);
	}

	return NULL;
}

/**
 * Obtain the tooltip text for a buddy.
 *
 * @param buddy Buddy to obtain tooltip text on.
 * @param user_info Variable modified to have the tooltip text.
 * @param full TRUE if should obtain full tooltip text.
 */
static void
msim_tooltip_text(PurpleBuddy *buddy, PurpleNotifyUserInfo *user_info,
		gboolean full)
{
	MsimUser *user;

	g_return_if_fail(buddy != NULL);
	g_return_if_fail(user_info != NULL);

	user = msim_get_user_from_buddy(buddy);

	if (PURPLE_BUDDY_IS_ONLINE(buddy)) {
		MsimSession *session;
		PurpleAccount *account = purple_buddy_get_account(buddy);
		PurpleConnection *gc = purple_account_get_connection(account);
 
		session = (MsimSession *)gc->proto_data;

		g_return_if_fail(MSIM_SESSION_VALID(session));

		/* TODO: if (full), do something different? */

		/* TODO: request information? have to figure out how to do
		 * the asynchronous lookup like oscar does (tooltip shows
		 * 'retrieving...' if not yet available, then changes when it is).
		 *
		 * Right now, only show what we have on hand.
		 */

		/* Show abbreviated user info. */
		msim_append_user_info(session, user_info, user, FALSE);
	}
}

/**
 * Get possible user status types. Based on mockprpl.
 *
 * @return GList of status types.
 */
static GList *
msim_status_types(PurpleAccount *acct)
{
	GList *types;
	PurpleStatusType *status;

	purple_debug_info("myspace", "returning status types\n");

	types = NULL;

	/* Statuses are almost all the same. Define a macro to reduce code repetition. */
#define _MSIM_ADD_NEW_STATUS(prim) status =                         \
	purple_status_type_new_with_attrs(                          \
	prim,   /* PurpleStatusPrimitive */                         \
	NULL,   /* id - use default */                              \
	NULL,   /* name - use default */                            \
	TRUE,   /* saveable */                                      \
	TRUE,   /* user_settable */                                 \
	FALSE,  /* not independent */                               \
	                                                            \
	/* Attributes - each status can have a message. */          \
	"message",                                                  \
	_("Message"),                                               \
	purple_value_new(PURPLE_TYPE_STRING),                       \
	NULL);                                                      \
	                                                            \
	                                                            \
	types = g_list_append(types, status)


	_MSIM_ADD_NEW_STATUS(PURPLE_STATUS_AVAILABLE);
	_MSIM_ADD_NEW_STATUS(PURPLE_STATUS_AWAY);
	_MSIM_ADD_NEW_STATUS(PURPLE_STATUS_OFFLINE);
	_MSIM_ADD_NEW_STATUS(PURPLE_STATUS_INVISIBLE);

	/* Except tune status is different... */
	status = purple_status_type_new_with_attrs(
			PURPLE_STATUS_TUNE,	/* primitive */
			"tune",                 /* ID */
			NULL,                   /* name - use default */
			FALSE,                  /* saveable */
			TRUE,                   /* should be user_settable some day */
			TRUE,                   /* independent */

			PURPLE_TUNE_ARTIST, _("Artist"), purple_value_new(PURPLE_TYPE_STRING),
			PURPLE_TUNE_TITLE, _("Title"), purple_value_new(PURPLE_TYPE_STRING),
			NULL);

	types = g_list_append(types, status);

	return types;
}

/**
 * Compute the base64'd login challenge response based on username, password, nonce, and IPs.
 *
 * @param nonce The base64 encoded nonce ('nc') field from the server.
 * @param email User's email address (used as login name).
 * @param password User's cleartext password.
 * @param response_len Will be written with response length.
 *
 * @return Binary login challenge response, ready to send to the server.
 * Must be g_free()'d when finished. NULL if error.
 */
static gchar *
msim_compute_login_response(const gchar nonce[2 * NONCE_SIZE],
		const gchar *email, const gchar *password, guint *response_len)
{
	PurpleCipherContext *key_context;
	PurpleCipher *sha1;
	PurpleCipherContext *rc4;

	guchar hash_pw[HASH_SIZE];
	guchar key[HASH_SIZE];
	gchar *password_utf16le, *password_utf8_lc;
	GString *data;
	guchar *data_out;
	size_t data_out_len;
	gsize conv_bytes_read, conv_bytes_written;
	GError *conv_error;
#ifdef MSIM_DEBUG_LOGIN_CHALLENGE
	int i;
#endif

	g_return_val_if_fail(nonce != NULL, NULL);
	g_return_val_if_fail(email != NULL, NULL);
	g_return_val_if_fail(password != NULL, NULL);
	g_return_val_if_fail(response_len != NULL, NULL);

	/* Convert password to lowercase (required for passwords containing
	 * uppercase characters). MySpace passwords are lowercase,
	 * see ticket #2066. */
	password_utf8_lc = g_utf8_strdown(password, -1);

	/* Convert ASCII password to UTF16 little endian */
	purple_debug_info("msim", "converting password to UTF-16LE\n");
	conv_error = NULL;
	password_utf16le = g_convert(password_utf8_lc, -1, "UTF-16LE", "UTF-8",
			&conv_bytes_read, &conv_bytes_written, &conv_error);
	g_free(password_utf8_lc);

	g_return_val_if_fail(conv_bytes_read == strlen(password), NULL);

	if (conv_error != NULL) {
		purple_debug_error("msim",
				"g_convert password UTF8->UTF16LE failed: %s",
				conv_error->message);
		g_error_free(conv_error);
		return NULL;
	}

	/* Compute password hash */
	purple_cipher_digest_region("sha1", (guchar *)password_utf16le,
			conv_bytes_written, sizeof(hash_pw), hash_pw, NULL);
	g_free(password_utf16le);

#ifdef MSIM_DEBUG_LOGIN_CHALLENGE
	purple_debug_info("msim", "pwhash = ");
	for (i = 0; i < sizeof(hash_pw); i++)
		purple_debug_info("msim", "%.2x ", hash_pw[i]);
	purple_debug_info("msim", "\n");
#endif

	/* key = sha1(sha1(pw) + nonce2) */
	sha1 = purple_ciphers_find_cipher("sha1");
	key_context = purple_cipher_context_new(sha1, NULL);
	purple_cipher_context_append(key_context, hash_pw, HASH_SIZE);
	purple_cipher_context_append(key_context, (guchar *)(nonce + NONCE_SIZE), NONCE_SIZE);
	purple_cipher_context_digest(key_context, sizeof(key), key, NULL);
	purple_cipher_context_destroy(key_context);

#ifdef MSIM_DEBUG_LOGIN_CHALLENGE
	purple_debug_info("msim", "key = ");
	for (i = 0; i < sizeof(key); i++) {
		purple_debug_info("msim", "%.2x ", key[i]);
	}
	purple_debug_info("msim", "\n");
#endif

	rc4 = purple_cipher_context_new_by_name("rc4", NULL);

	/* Note: 'key' variable is 0x14 bytes (from SHA-1 hash),
	 * but only first 0x10 used for the RC4 key. */
	purple_cipher_context_set_option(rc4, "key_len", (gpointer)0x10);
	purple_cipher_context_set_key(rc4, key);

	/* TODO: obtain IPs of network interfaces */

	/* rc4 encrypt:
	 * nonce1+email+IP list */

	data = g_string_new(NULL);
	g_string_append_len(data, nonce, NONCE_SIZE);
	g_string_append(data, email);
	g_string_append_len(data, MSIM_LOGIN_IP_LIST, MSIM_LOGIN_IP_LIST_LEN);

	data_out = g_new0(guchar, data->len);

	purple_cipher_context_encrypt(rc4, (const guchar *)data->str,
			data->len, data_out, &data_out_len);
	purple_cipher_context_destroy(rc4);

	if (data_out_len != data->len) {
		purple_debug_info("msim", "msim_compute_login_response: "
				"data length mismatch: %" G_GSIZE_FORMAT " != %"
				G_GSIZE_FORMAT "\n", data_out_len, data->len);
	}

	g_string_free(data, TRUE);

#ifdef MSIM_DEBUG_LOGIN_CHALLENGE
	purple_debug_info("msim", "response=<%s>\n", data_out);
#endif

	*response_len = data_out_len;

	return (gchar *)data_out;
}

/**
 * Process a login challenge, sending a response.
 *
 * @param session
 * @param msg Login challenge message.
 *
 * @return TRUE if successful, FALSE if not
 */
static gboolean
msim_login_challenge(MsimSession *session, MsimMessage *msg)
{
	PurpleAccount *account;
	gchar *response;
	guint response_len;
	gchar *nc;
	gsize nc_len;
	gboolean ret;

	g_return_val_if_fail(MSIM_SESSION_VALID(session), FALSE);
	g_return_val_if_fail(msg != NULL, FALSE);

	g_return_val_if_fail(msim_msg_get_binary(msg, "nc", &nc, &nc_len), FALSE);

	account = session->account;

	g_return_val_if_fail(account != NULL, FALSE);

	purple_connection_update_progress(session->gc, _("Reading challenge"), 1, 4);

	purple_debug_info("msim", "nc is %" G_GSIZE_FORMAT
			" bytes, decoded\n", nc_len);

	if (nc_len != MSIM_AUTH_CHALLENGE_LENGTH) {
		purple_debug_info("msim", "bad nc length: %" G_GSIZE_MODIFIER
				"x != 0x%x\n", nc_len, MSIM_AUTH_CHALLENGE_LENGTH);
		purple_connection_error_reason (session->gc,
			PURPLE_CONNECTION_ERROR_NETWORK_ERROR,
			_("Unexpected challenge length from server"));
		return FALSE;
	}

	purple_connection_update_progress(session->gc, _("Logging in"), 2, 4);

	response_len = 0;
	response = msim_compute_login_response(nc, account->username, account->password, &response_len);

	g_free(nc);

	ret = msim_send(session,
			"login2", MSIM_TYPE_INTEGER, MSIM_AUTH_ALGORITHM,
			/* This is actually user's email address. */
			"username", MSIM_TYPE_STRING, g_strdup(account->username),
			/* GString will be freed in msim_msg_free() in msim_send(). */
			"response", MSIM_TYPE_BINARY, g_string_new_len(response, response_len),
			"clientver", MSIM_TYPE_INTEGER, MSIM_CLIENT_VERSION,
			"langid", MSIM_TYPE_INTEGER, MSIM_LANGUAGE_ID_ENGLISH,
			"imlang", MSIM_TYPE_STRING, g_strdup(MSIM_LANGUAGE_NAME_ENGLISH),
			"reconn", MSIM_TYPE_INTEGER, 0,
			"status", MSIM_TYPE_INTEGER, 100,
			"id", MSIM_TYPE_INTEGER, 1,
			NULL);

	g_free(response);

	return ret;
}

/**
 * Process unrecognized information.
 *
 * @param session
 * @param msg An MsimMessage that was unrecognized, or NULL.
 * @param note Information on what was unrecognized, or NULL.
 */
void
msim_unrecognized(MsimSession *session, MsimMessage *msg, gchar *note)
{
	/* TODO: Some more context, outwardly equivalent to a backtrace,
	 * for helping figure out what this msg is for. What was going on?
	 * But not too much information so that a user
	 * posting this dump reveals confidential information.
	 */

	/* TODO: dump unknown msgs to file, so user can send them to me
	 * if they wish, to help add support for new messages (inspired
	 * by Alexandr Shutko, who maintains OSCAR protocol documentation).
	 *
	 * Filed enhancement ticket for libpurple as #4688.
	 */

	purple_debug_info("msim", "Unrecognized data on account for %s\n",
			(session && session->account && session->account->username) ?
			session->account->username : "(NULL)");
	if (note) {
		purple_debug_info("msim", "(Note: %s)\n", note);
	}

	if (msg) {
		msim_msg_dump("Unrecognized message dump: %s\n", msg);
	}
}

/** Called when the session key arrives to check whether the user
 * has a username, and set one if desired. */
static gboolean
msim_is_username_set(MsimSession *session, MsimMessage *msg)
{
	g_return_val_if_fail(MSIM_SESSION_VALID(session), FALSE);
	g_return_val_if_fail(msg != NULL, FALSE);
	g_return_val_if_fail(session->gc != NULL, FALSE);

	session->sesskey = msim_msg_get_integer(msg, "sesskey");
	purple_debug_info("msim", "SESSKEY=<%d>\n", session->sesskey);

	/* What is proof? Used to be uid, but now is 52 base64'd bytes... */

	/* Comes with: proof,profileid,userid,uniquenick -- all same values
	 * some of the time, but can vary. This is our own user ID. */
	session->userid = msim_msg_get_integer(msg, "userid");

	/* Save uid to account so this account can be looked up by uid. */
	purple_account_set_int(session->account, "uid", session->userid);

	/* Not sure what profileid is used for. */
	if (msim_msg_get_integer(msg, "profileid") != session->userid) {
		msim_unrecognized(session, msg,
				"Profile ID didn't match user ID, don't know why");
	}

	/* We now know are our own username, only after we're logged in..
	 * which is weird, but happens because you login with your email
	 * address and not username. Will be freed in msim_session_destroy(). */
	session->username = msim_msg_get_string(msg, "uniquenick");

	/* If user lacks a username, help them get one. */
	if (msim_msg_get_integer(msg, "uniquenick") == session->userid) {
		purple_debug_info("msim_is_username_set", "no username is set\n");
		purple_request_yes_no(session->gc,
			_("MySpaceIM - No Username Set"),
			_("You appear to have no MySpace username."),
			_("Would you like to set one now? (Note: THIS CANNOT BE CHANGED!)"),
			0,
			session->account,
			NULL,
			NULL,
			session->gc,
			G_CALLBACK(msim_set_username_cb),
			G_CALLBACK(msim_do_not_set_username_cb));
		purple_debug_info("msim_is_username_set","'username not set' alert prompted\n");
		return FALSE;
	}
	return TRUE;
}

#ifdef MSIM_USE_KEEPALIVE
/**
 * Check if the connection is still alive, based on last communication.
 */
static gboolean
msim_check_alive(gpointer data)
{
	MsimSession *session;
	time_t delta;

	session = (MsimSession *)data;

	g_return_val_if_fail(MSIM_SESSION_VALID(session), FALSE);

	delta = time(NULL) - session->last_comm;

	/* purple_debug_info("msim", "msim_check_alive: delta=%d\n", delta); */
	if (delta >= MSIM_KEEPALIVE_INTERVAL) {
		purple_debug_info("msim",
				"msim_check_alive: %zu > interval of %d, presumed dead\n",
				delta, MSIM_KEEPALIVE_INTERVAL);
		purple_connection_error_reason(session->gc,
				PURPLE_CONNECTION_ERROR_NETWORK_ERROR,
				_("Lost connection with server"));

		return FALSE;
	}

	return TRUE;
}
#endif

/**
 * Handle mail reply checks.
 */
static void
msim_check_inbox_cb(MsimSession *session, const MsimMessage *reply, gpointer data)
{
	MsimMessage *body;
	guint old_inbox_status;
	guint i, n;
	const gchar *froms[5], *tos[5], *urls[5], *subjects[5];

	/* Information for each new inbox message type. */
	static struct
	{
		const gchar *key;
		guint bit;
		const gchar *url;
		const gchar *text;
	} message_types[] = {
		{ "Mail", MSIM_INBOX_MAIL, "http://messaging.myspace.com/index.cfm?fuseaction=mail.inbox", NULL },
		{ "BlogComment", MSIM_INBOX_BLOG_COMMENT, "http://blog.myspace.com/index.cfm?fuseaction=blog", NULL },
		{ "ProfileComment", MSIM_INBOX_PROFILE_COMMENT, "http://home.myspace.com/index.cfm?fuseaction=user", NULL },
		{ "FriendRequest", MSIM_INBOX_FRIEND_REQUEST, "http://messaging.myspace.com/index.cfm?fuseaction=mail.friendRequests", NULL },
		{ "PictureComment", MSIM_INBOX_PICTURE_COMMENT, "http://home.myspace.com/index.cfm?fuseaction=user", NULL }
	};

	/* Can't write _()'d strings in array initializers. Workaround. */
	message_types[0].text = _("New mail messages");
	message_types[1].text = _("New blog comments");
	message_types[2].text = _("New profile comments");
	message_types[3].text = _("New friend requests!");
	message_types[4].text = _("New picture comments");

	g_return_if_fail(reply != NULL);

	body = msim_msg_get_dictionary(reply, "body");

	if (body == NULL)
		return;

	old_inbox_status = session->inbox_status;

	n = 0;

	for (i = 0; i < sizeof(message_types) / sizeof(message_types[0]); ++i) {
		const gchar *key;
		guint bit;

		key = message_types[i].key;
		bit = message_types[i].bit;

		if (msim_msg_get(body, key)) {
			/* Notify only on when _changes_ from no mail -> has mail
			 * (edge triggered) */
			if (!(session->inbox_status & bit)) {
				purple_debug_info("msim", "msim_check_inbox_cb: got %s, at %d\n",
						key ? key : "(NULL)", n);

				subjects[n] = message_types[i].text;
				froms[n] = _("MySpace");
				tos[n] = session->username;
				/* TODO: append token, web challenge, so automatically logs in.
				 * Would also need to free strings because they won't be static
				 */
				urls[n] = message_types[i].url;

				++n;
			} else {
				purple_debug_info("msim",
						"msim_check_inbox_cb: already notified of %s\n",
						key ? key : "(NULL)");
			}

			session->inbox_status |= bit;
		}
	}

	if (n) {
		purple_debug_info("msim",
				"msim_check_inbox_cb: notifying of %d\n", n);

		/* TODO: free strings with callback _if_ change to dynamic (w/ token) */
		purple_notify_emails(session->gc,         /* handle */
				n,                        /* count */
				TRUE,                     /* detailed */
				subjects, froms, tos, urls,
				NULL,                     /* PurpleNotifyCloseCallback cb */
				NULL);                    /* gpointer user_data */

	}

	msim_msg_free(body);
}

/**
 * Send request to check if there is new mail.
 */
static gboolean
msim_check_inbox(gpointer data)
{
	MsimSession *session;

	session = (MsimSession *)data;

	if (!MSIM_SESSION_VALID(session)) {
		purple_debug_info("msim", "msim_check_inbox: session invalid, stopping the mail check.\n");
		return FALSE;
	}

	purple_debug_info("msim", "msim_check_inbox: checking mail\n");
	g_return_val_if_fail(msim_send(session,
			"persist", MSIM_TYPE_INTEGER, 1,
			"sesskey", MSIM_TYPE_INTEGER, session->sesskey,
			"cmd", MSIM_TYPE_INTEGER, MSIM_CMD_GET,
			"dsn", MSIM_TYPE_INTEGER, MG_CHECK_MAIL_DSN,
			"lid", MSIM_TYPE_INTEGER, MG_CHECK_MAIL_LID,
			"uid", MSIM_TYPE_INTEGER, session->userid,
			"rid", MSIM_TYPE_INTEGER,
				msim_new_reply_callback(session, msim_check_inbox_cb, NULL),
			"body", MSIM_TYPE_STRING, g_strdup(""),
			NULL), TRUE);

	/* Always return true, so that we keep checking for mail. */
	return TRUE;
}

/**
 * Add contact from server to buddy list, after looking up username.
 * Callback from msim_add_contact_from_server().
 *
 * @param data An MsimMessage * of the contact information. Will be freed.
 */
static void
msim_add_contact_from_server_cb(MsimSession *session, const MsimMessage *user_lookup_info, gpointer data)
{
	MsimMessage *contact_info, *user_lookup_info_body;
	PurpleGroup *group;
	PurpleBuddy *buddy;
	MsimUser *user;
	gchar *username, *group_name, *display_name;
	guint uid, visibility;

	contact_info = (MsimMessage *)data;
	purple_debug_info("msim_add_contact_from_server_cb", "contact_info addr=%p\n", contact_info);
	uid = msim_msg_get_integer(contact_info, "ContactID");

	if (!user_lookup_info) {
		username = g_strdup(msim_uid2username_from_blist(session->account, uid));
		display_name = NULL;
		g_return_if_fail(username != NULL);
	} else {
		user_lookup_info_body = msim_msg_get_dictionary(user_lookup_info, "body");
		username = msim_msg_get_string(user_lookup_info_body, "UserName");
		display_name = msim_msg_get_string(user_lookup_info_body, "DisplayName");
		msim_msg_free(user_lookup_info_body);
		g_return_if_fail(username != NULL);
	}

	purple_debug_info("msim_add_contact_from_server_cb",
			"*** about to add/update username=%s\n", username);

	/* 1. Creates a new group, or gets existing group if it exists (or so
	 * the documentation claims). */
	group_name = msim_msg_get_string(contact_info, "GroupName");
	if (!group_name || (*group_name == '\0')) {
		g_free(group_name);
		group_name = g_strdup(_("IM Friends"));
		purple_debug_info("myspace", "No GroupName specified, defaulting to '%s'.\n", group_name);
	}
	group = purple_find_group(group_name);
	if (!group) {
		group = purple_group_new(group_name);
		/* Add group to beginning. See #2752. */
		purple_blist_add_group(group, NULL);
	}
	g_free(group_name);

	visibility = msim_msg_get_integer(contact_info, "Visibility");
	if (visibility == 2) {
		/* This buddy is blocked (and therefore not on our buddy list */
		purple_privacy_deny_add(session->account, username, TRUE);
		msim_msg_free(contact_info);
		g_free(username);
		g_free(display_name);
		return;
	}

	/* 2. Get or create buddy */
	buddy = purple_find_buddy(session->account, username);
	if (!buddy) {
		purple_debug_info("msim_add_contact_from_server_cb",
				"creating new buddy: %s\n", username);
		buddy = purple_buddy_new(session->account, username, NULL);
	}

	/* TODO: use 'Position' in contact_info to take into account where buddy is */
	purple_blist_add_buddy(buddy, NULL, group, NULL /* insertion point */);

	if (strtol(username, NULL, 10) == uid) {
		/*
		 * This user has not set their username!  Set their server
		 * alias to their display name so that we don't see a bunch
		 * of numbers in the buddy list.
		 */
		if (display_name != NULL) {
			purple_blist_node_set_string(PURPLE_BLIST_NODE(buddy), "DisplayName", display_name);
			serv_got_alias(session->gc, username, display_name);
		} else {
			serv_got_alias(session->gc, username,
					purple_blist_node_get_string(PURPLE_BLIST_NODE(buddy), "DisplayName"));
		}
	}
	g_free(display_name);

	/* 3. Update buddy information */
	user = msim_get_user_from_buddy(buddy);

	user->id = uid;
	/* Keep track of the user ID across sessions */
	purple_blist_node_set_int(PURPLE_BLIST_NODE(buddy), "UserID", uid);

	/* Stores a few fields in the MsimUser, relevant to the buddy itself.
	 * AvatarURL, Headline, ContactID. */
	msim_store_user_info(session, contact_info, NULL);

	/* TODO: other fields, store in 'user' */
	msim_msg_free(contact_info);

	g_free(username);
}

/**
 * Add first ContactID in contact_info to buddy's list. Used to add
 * server-side buddies to client-side list.
 *
 * @return TRUE if added.
 */
static gboolean
msim_add_contact_from_server(MsimSession *session, MsimMessage *contact_info)
{
	guint uid;
	const gchar *username;

	uid = msim_msg_get_integer(contact_info, "ContactID");
	g_return_val_if_fail(uid != 0, FALSE);

	/* Lookup the username, since NickName and IMName is unreliable */
	username = msim_uid2username_from_blist(session->account, uid);
	if (!username) {
		gchar *uid_str;

		uid_str = g_strdup_printf("%d", uid);
		purple_debug_info("msim_add_contact_from_server",
				"contact_info addr=%p\n", contact_info);
		msim_lookup_user(session, uid_str, msim_add_contact_from_server_cb, (gpointer)msim_msg_clone(contact_info));
		g_free(uid_str);
	} else {
		msim_add_contact_from_server_cb(session, NULL, (gpointer)msim_msg_clone(contact_info));
	}

	/* Say that the contact was added, even if we're still looking up
	 * their username. */
	return TRUE;
}

/**
 * Called when contact list is received from server.
 */
static void
msim_got_contact_list(MsimSession *session, const MsimMessage *reply, gpointer user_data)
{
	MsimMessage *body, *body_node;
	gchar *msg;
	guint buddy_count;

	body = msim_msg_get_dictionary(reply, "body");
	if (!body) {
		/* No friends. Not an error. */
		return;
	}

	buddy_count = 0;

	for (body_node = body;
		body_node != NULL;
		body_node = msim_msg_get_next_element_node(body_node))
	{
		MsimMessageElement *elem;

		elem = (MsimMessageElement *)body_node->data;

		if (g_str_equal(elem->name, "ContactID"))
		{
			/* Will look for first contact in body_node */
			if (msim_add_contact_from_server(session, body_node)) {
				++buddy_count;
			}
		}
	}

	switch (GPOINTER_TO_UINT(user_data)) {
		case MSIM_CONTACT_LIST_IMPORT_ALL_FRIENDS:
		        msg = g_strdup_printf(ngettext("%d buddy was added or updated from the server (including buddies already on the server-side list)",
						       "%d buddies were added or updated from the server (including buddies already on the server-side list)",
						       buddy_count),
					      buddy_count);
			purple_notify_info(session->account, _("Add contacts from server"), msg, NULL);
			g_free(msg);
			break;

		case MSIM_CONTACT_LIST_IMPORT_TOP_FRIENDS:
			/* TODO */
			break;

		case MSIM_CONTACT_LIST_INITIAL_FRIENDS:
			/* Nothing */
			break;
	}

	msim_msg_free(body);
}

/**
 * Get contact list, calling msim_got_contact_list() with
 * what_to_do_after as user_data gpointer.
 *
 * @param what_to_do_after should be one of the MSIM_CONTACT_LIST_* #defines.
 */
static gboolean
msim_get_contact_list(MsimSession *session, int what_to_do_after)
{
	return msim_send(session,
			"persist", MSIM_TYPE_INTEGER, 1,
			"sesskey", MSIM_TYPE_INTEGER, session->sesskey,
			"cmd", MSIM_TYPE_INTEGER, MSIM_CMD_GET,
			"dsn", MSIM_TYPE_INTEGER, MG_LIST_ALL_CONTACTS_DSN,
			"lid", MSIM_TYPE_INTEGER, MG_LIST_ALL_CONTACTS_LID,
			"uid", MSIM_TYPE_INTEGER, session->userid,
			"rid", MSIM_TYPE_INTEGER,
				msim_new_reply_callback(session, msim_got_contact_list, GUINT_TO_POINTER(what_to_do_after)),
			"body", MSIM_TYPE_STRING, g_strdup(""),
			NULL);
}

/** Called after username is set, if necessary and we're open for business. */
gboolean msim_we_are_logged_on(MsimSession *session)
{
	MsimMessage *body;

	g_return_val_if_fail(MSIM_SESSION_VALID(session), FALSE);

	/* Set display name to username (otherwise will show email address) */
	purple_connection_set_display_name(session->gc, session->username);

	/* The session is now set up, ready to be connected. This emits the
	 * signedOn signal, so clients can now do anything with msimprpl, and
	 * we're ready for it (session key, userid, username all setup). */
	purple_connection_update_progress(session->gc, _("Connected"), 3, 4);
	purple_connection_set_state(session->gc, PURPLE_CONNECTED);

	body = msim_msg_new(
			"UserID", MSIM_TYPE_INTEGER, session->userid,
			NULL);

	/* Request IM info about ourself. */
	msim_send(session,
			"persist", MSIM_TYPE_INTEGER, 1,
			"sesskey", MSIM_TYPE_INTEGER, session->sesskey,
			"cmd", MSIM_TYPE_INTEGER, MSIM_CMD_GET,
			"dsn", MSIM_TYPE_INTEGER, MG_OWN_MYSPACE_INFO_DSN,
			"lid", MSIM_TYPE_INTEGER, MG_OWN_MYSPACE_INFO_LID,
			"rid", MSIM_TYPE_INTEGER, session->next_rid++,
			"UserID", MSIM_TYPE_INTEGER, session->userid,
			"body", MSIM_TYPE_DICTIONARY, body,
			NULL);

	/* Request MySpace info about ourself. */
	msim_send(session,
			"persist", MSIM_TYPE_INTEGER, 1,
			"sesskey", MSIM_TYPE_INTEGER, session->sesskey,
			"cmd", MSIM_TYPE_INTEGER, MSIM_CMD_GET,
			"dsn", MSIM_TYPE_INTEGER, MG_OWN_IM_INFO_DSN,
			"lid", MSIM_TYPE_INTEGER, MG_OWN_IM_INFO_LID,
			"rid", MSIM_TYPE_INTEGER, session->next_rid++,
			"body", MSIM_TYPE_STRING, g_strdup(""),
			NULL);

	/* TODO: set options (persist cmd=514,dsn=1,lid=10) */
	/* TODO: set blocklist */

	/* Notify servers of our current status. */
	purple_debug_info("msim", "msim_we_are_logged_on: notifying servers of status\n");
	msim_set_status(session->account,
			purple_account_get_active_status(session->account));

	/* TODO: setinfo */
	/*
	body = msim_msg_new(
		"TotalFriends", MSIM_TYPE_INTEGER, 666,
		NULL);
	msim_send(session,
			"setinfo", MSIM_TYPE_BOOLEAN, TRUE,
			"sesskey", MSIM_TYPE_INTEGER, session->sesskey,
			"info", MSIM_TYPE_DICTIONARY, body,
			NULL);
			*/

	/* Disable due to problems with timeouts. TODO: fix. */
#ifdef MSIM_USE_KEEPALIVE
	purple_timeout_add(MSIM_KEEPALIVE_INTERVAL_CHECK,
			(GSourceFunc)msim_check_alive, session);
#endif

	/* Check mail if they want to. */
	if (purple_account_get_check_mail(session->account)) {
		session->inbox_handle = purple_timeout_add(MSIM_MAIL_INTERVAL_CHECK,
				(GSourceFunc)msim_check_inbox, session);
		msim_check_inbox(session);
	}

	msim_get_contact_list(session, MSIM_CONTACT_LIST_INITIAL_FRIENDS);

	return TRUE;
}

/**
 * Record the client version in the buddy list, from an incoming message.
 */
static gboolean
msim_incoming_bm_record_cv(MsimSession *session, MsimMessage *msg)
{
	gchar *username, *cv;
	gboolean ret;
	MsimUser *user;

	username = msim_msg_get_string(msg, "_username");
	cv = msim_msg_get_string(msg, "cv");

	g_return_val_if_fail(username != NULL, FALSE);
	if (!cv) {
		/* No client version to record, don't worry about it. */
		g_free(username);
		return FALSE;
	}

	user = msim_find_user(session, username);

	if (user) {
		user->client_cv = atol(cv);
		ret = TRUE;
	} else {
		ret = FALSE;
	}

	g_free(username);
	g_free(cv);

	return ret;
}

#ifdef MSIM_SEND_CLIENT_VERSION
/**
 * Send our client version to another unofficial client that understands it.
 */
static gboolean
msim_send_unofficial_client(MsimSession *session, gchar *username)
{
	gchar *our_info;
	gboolean ret;

	our_info = g_strdup_printf("Libpurple %d.%d.%d - msimprpl %s",
			PURPLE_MAJOR_VERSION,
			PURPLE_MINOR_VERSION,
			PURPLE_MICRO_VERSION,
			MSIM_PRPL_VERSION_STRING);

	ret = msim_send_bm(session, username, our_info, MSIM_BM_UNOFFICIAL_CLIENT);

	return ret;
}
#endif

/**
 * Process incoming status messages.
 *
 * @param session
 * @param msg Status update message. Caller frees.
 *
 * @return TRUE if successful.
 */
static gboolean
msim_incoming_status(MsimSession *session, MsimMessage *msg)
{
	PurpleBuddyList *blist;
	MsimUser *user;
	GList *list;
	gchar *status_headline, *status_headline_escaped;
	gint status_code, purple_status_code;
	gchar *username;
	gchar *unrecognized_msg;

	g_return_val_if_fail(MSIM_SESSION_VALID(session), FALSE);
	g_return_val_if_fail(msg != NULL, FALSE);

	/* Helpfully looked up by msim_incoming_resolve() for us. */
	username = msim_msg_get_string(msg, "_username");
	g_return_val_if_fail(username != NULL, FALSE);

	{
		gchar *ss;

		ss = msim_msg_get_string(msg, "msg");
		purple_debug_info("msim",
				"msim_status: updating status for <%s> to <%s>\n",
				username, ss ? ss : "(NULL)");
		g_free(ss);
	}

	/* Example fields:
	 *  |s|0|ss|Offline
	 *  |s|1|ss|:-)|ls||ip|0|p|0
	 */
	list = msim_msg_get_list(msg, "msg");

	status_code = msim_msg_get_integer_from_element(g_list_nth_data(list, MSIM_STATUS_ORDINAL_ONLINE));
	purple_debug_info("msim", "msim_status: %s's status code = %d\n", username, status_code);
	status_headline = msim_msg_get_string_from_element(g_list_nth_data(list, MSIM_STATUS_ORDINAL_HEADLINE));

	blist = purple_get_blist();

	/* Add buddy if not found.
	 * TODO: Could this be responsible for #3444? */
	user = msim_find_user(session, username);
	if (!user) {
		PurpleBuddy *buddy;

		purple_debug_info("msim",
				"msim_status: making new buddy for %s\n", username);
		buddy = purple_buddy_new(session->account, username, NULL);
		purple_blist_add_buddy(buddy, NULL, NULL, NULL);

		user = msim_get_user_from_buddy(buddy);
		user->id = msim_msg_get_integer(msg, "f");

		/* Keep track of the user ID across sessions */
		purple_blist_node_set_int(PURPLE_BLIST_NODE(buddy), "UserID", user->id);

		msim_store_user_info(session, msg, NULL);
	} else {
		purple_debug_info("msim", "msim_status: found buddy %s\n", username);
	}

	if (status_headline && strcmp(status_headline, "") != 0) {
		/* The status headline is plaintext, but libpurple treats it as HTML,
		 * so escape any HTML characters to their entity equivalents. */
		status_headline_escaped = g_markup_escape_text(status_headline, -1);
	} else {
		status_headline_escaped = NULL;
	}

	g_free(status_headline);

	/* don't copy; let the MsimUser own the headline, memory-wise */
	g_free(user->headline);
	user->headline = status_headline_escaped;

	/* Set user status */
	switch (status_code) {
		case MSIM_STATUS_CODE_OFFLINE_OR_HIDDEN:
			purple_status_code = PURPLE_STATUS_OFFLINE;
			break;

		case MSIM_STATUS_CODE_ONLINE:
			purple_status_code = PURPLE_STATUS_AVAILABLE;
			break;

		case MSIM_STATUS_CODE_AWAY:
			purple_status_code = PURPLE_STATUS_AWAY;
			break;

		case MSIM_STATUS_CODE_IDLE:
			/* Treat idle as an available status. */
			purple_status_code = PURPLE_STATUS_AVAILABLE;
			break;

		default:
			purple_debug_info("msim", "msim_incoming_status for %s, unknown status code %d, treating as available\n",
						username, status_code);
			purple_status_code = PURPLE_STATUS_AVAILABLE;

			unrecognized_msg = g_strdup_printf("msim_incoming_status, unrecognized status code: %d\n",
					status_code);
			msim_unrecognized(session, NULL, unrecognized_msg);
			g_free(unrecognized_msg);
	}

	purple_prpl_got_user_status(session->account, username, purple_primitive_get_id_from_type(purple_status_code), NULL);

	if (status_code == MSIM_STATUS_CODE_IDLE) {
		purple_debug_info("msim", "msim_status: got idle: %s\n", username);
		purple_prpl_got_user_idle(session->account, username, TRUE, 0);
	} else {
		/* All other statuses indicate going back to non-idle. */
		purple_prpl_got_user_idle(session->account, username, FALSE, 0);
	}

#ifdef MSIM_SEND_CLIENT_VERSION
	if (status_code == MSIM_STATUS_CODE_ONLINE) {
		/* Secretly whisper to unofficial clients our own version as they come online */
		msim_send_unofficial_client(session, username);
	}
#endif

	if (status_code != MSIM_STATUS_CODE_OFFLINE_OR_HIDDEN) {
		/* Get information when they come online.
		 * TODO: periodically refresh?
		 */
		purple_debug_info("msim_incoming_status", "%s came online, looking up\n", username);
		msim_lookup_user(session, username, NULL, NULL);
	}

	g_free(username);
	msim_msg_list_free(list);

	return TRUE;
}

/**
 * Handle an incoming instant message.
 *
 * @param session The session
 * @param msg Message from the server, containing 'f' (userid from) and 'msg'.
 *               Should also contain username in _username from preprocessing.
 *
 * @return TRUE if successful.
 */
static gboolean
msim_incoming_im(MsimSession *session, MsimMessage *msg)
{
	gchar *username, *msg_msim_markup, *msg_purple_markup;
	gchar *userid;
	time_t time_received;
	PurpleConversation *conv;

	g_return_val_if_fail(MSIM_SESSION_VALID(session), FALSE);
	g_return_val_if_fail(msg != NULL, FALSE);

	username = msim_msg_get_string(msg, "_username");
	/* I know this isn't really a string... but we need it to be one for
	 * purple_find_conversation_with_account(). */
	userid = msim_msg_get_string(msg, "f");
	g_return_val_if_fail(username != NULL, FALSE);

	purple_debug_info("msim_incoming_im", "UserID is %s", userid);

	if (msim_is_userid(username)) {
		purple_debug_info("msim", "Ignoring message from spambot (%s) on account %s\n",
				username, purple_account_get_username(session->account));
		g_free(username);
		return FALSE;
	}

	/* See if a conversation with their UID already exists...*/
	conv = purple_find_conversation_with_account(PURPLE_CONV_TYPE_IM, userid, session->account);
	if (conv) {
		/* Since the conversation exists... We need to normalize it */
		purple_conversation_set_name(conv, username);
	}

	msg_msim_markup = msim_msg_get_string(msg, "msg");
	g_return_val_if_fail(msg_msim_markup != NULL, FALSE);

	msg_purple_markup = msim_markup_to_html(session, msg_msim_markup);
	g_free(msg_msim_markup);

	time_received = msim_msg_get_integer(msg, "date");
	if (!time_received) {
		purple_debug_info("msim_incoming_im", "date in message not set.\n");
		time_received = time(NULL);
	}

	serv_got_im(session->gc, username, msg_purple_markup, PURPLE_MESSAGE_RECV, time_received);

	g_free(username);
	g_free(msg_purple_markup);

	return TRUE;
}

/**
 * Handle an incoming action message.
 *
 * @param session
 * @param msg
 *
 * @return TRUE if successful.
 */
static gboolean
msim_incoming_action(MsimSession *session, MsimMessage *msg)
{
	gchar *msg_text, *username;
	gboolean rc;

	g_return_val_if_fail(MSIM_SESSION_VALID(session), FALSE);
	g_return_val_if_fail(msg != NULL, FALSE);

	msg_text = msim_msg_get_string(msg, "msg");
	g_return_val_if_fail(msg_text != NULL, FALSE);

	username = msim_msg_get_string(msg, "_username");
	g_return_val_if_fail(username != NULL, FALSE);

	purple_debug_info("msim", "msim_incoming_action: action <%s> from <%s>\n",
			msg_text, username);

	if (g_str_equal(msg_text, "%typing%")) {
		serv_got_typing(session->gc, username, 0, PURPLE_TYPING);
		rc = TRUE;
	} else if (g_str_equal(msg_text, "%stoptyping%")) {
		serv_got_typing_stopped(session->gc, username);
		rc = TRUE;
	} else if (strstr(msg_text, "!!!ZAP_SEND!!!=RTE_BTN_ZAPS_")) {
		rc = msim_incoming_zap(session, msg);
	} else if (strstr(msg_text, "!!!GroupCount=")) {
		/* TODO: support group chats. I think the number in msg_text has
		 * something to do with the 'gid' field. */
		purple_debug_info("msim", "msim_incoming_action: TODO: implement #4691, group chats: %s\n", msg_text);

		rc = TRUE;
	} else if (strstr(msg_text, "!!!Offline=")) {
		/* TODO: support group chats. This one might mean a user
		 * went offline or exited the chat. */
		purple_debug_info("msim", "msim_incoming_action: TODO: implement #4691, group chats: %s\n", msg_text);

		rc = TRUE;
	} else if (msim_msg_get_integer(msg, "aid") != 0) {
		purple_debug_info("msim", "TODO: implement #4691, group chat from %d on %d: %s\n",
				msim_msg_get_integer(msg, "aid"),
				msim_msg_get_integer(msg, "f"),
				msg_text);

		rc = TRUE;
	} else {
		msim_unrecognized(session, msg,
				"got to msim_incoming_action but unrecognized value for 'msg'");
		rc = FALSE;
	}

	g_free(msg_text);
	g_free(username);

	return rc;
}

/**
 * Process an incoming media (message background?) message.
 */
static gboolean
msim_incoming_media(MsimSession *session, MsimMessage *msg)
{
	gchar *username, *text;

	username = msim_msg_get_string(msg, "_username");
	text = msim_msg_get_string(msg, "msg");

	g_return_val_if_fail(username != NULL, FALSE);
	g_return_val_if_fail(text != NULL, FALSE);

	purple_debug_info("msim", "msim_incoming_media: from %s, got msg=%s\n", username, text);

	/* Media messages are sent when the user opens a window to someone.
	 * Tell libpurple they started typing and stopped typing, to inform the Psychic
	 * Mode plugin so it too can open a window to the user. */
	serv_got_typing(session->gc, username, 0, PURPLE_TYPING);
	serv_got_typing_stopped(session->gc, username);

	g_free(username);

	return TRUE;
}

/**
 * Process an incoming "unofficial client" message. The plugin for
 * Miranda IM sends this message with the plugin information.
 */
static gboolean
msim_incoming_unofficial_client(MsimSession *session, MsimMessage *msg)
{
	MsimUser *user;
	gchar *username, *client_info;

	username = msim_msg_get_string(msg, "_username");
	client_info = msim_msg_get_string(msg, "msg");

	g_return_val_if_fail(username != NULL, FALSE);
	g_return_val_if_fail(client_info != NULL, FALSE);

	purple_debug_info("msim", "msim_incoming_unofficial_client: %s is using client %s\n",
		username, client_info);

	user = msim_find_user(session, username);

	g_return_val_if_fail(user != NULL, FALSE);

	if (user->client_info) {
		g_free(user->client_info);
	}
	user->client_info = client_info;

	g_free(username);
	/* Do not free client_info - the MsimUser now owns it. */

	return TRUE;
}

/**
 * Handle an incoming buddy message.
 */
static gboolean
msim_incoming_bm(MsimSession *session, MsimMessage *msg)
{
	guint bm;

	bm = msim_msg_get_integer(msg, "bm");

	msim_incoming_bm_record_cv(session, msg);

	switch (bm) {
		case MSIM_BM_STATUS:
			return msim_incoming_status(session, msg);
		case MSIM_BM_INSTANT:
			return msim_incoming_im(session, msg);
		case MSIM_BM_ACTION:
			return msim_incoming_action(session, msg);
		case MSIM_BM_MEDIA:
			return msim_incoming_media(session, msg);
		case MSIM_BM_UNOFFICIAL_CLIENT:
			return msim_incoming_unofficial_client(session, msg);
		default:
			/* Not really an IM, but show it for informational
			 * purposes during development. */
			return msim_incoming_im(session, msg);
	}
}

/**
 * Process the initial server information from the server.
 */
static gboolean
msim_process_server_info(MsimSession *session, MsimMessage *msg)
{
	MsimMessage *body;

	body = msim_msg_get_dictionary(msg, "body");
	g_return_val_if_fail(body != NULL, FALSE);

	/* Example body:
AdUnitRefreshInterval=10.
AlertPollInterval=360.
AllowChatRoomEmoticonSharing=False.
ChatRoomUserIDs=78744676;163733130;1300326231;123521495;142663391.
CurClientVersion=673.
EnableIMBrowse=True.
EnableIMStuffAvatars=False.
EnableIMStuffZaps=False.
MaxAddAllFriends=100.
MaxContacts=1000.
MinClientVersion=594.
MySpaceIM_ENGLISH=78744676.
MySpaceNowTimer=720.
PersistenceDataTimeout=900.
UseWebChallenge=1.
WebTicketGoHome=False

	Anything useful? TODO: use what is useful, and use it.
*/
	purple_debug_info("msim_process_server_info",
			"maximum contacts: %d\n",
			msim_msg_get_integer(body, "MaxContacts"));

	session->server_info = body;
	/* session->server_info freed in msim_session_destroy */

	return TRUE;
}

/**
 * Process a web challenge, used to login to the web site.
 */
static gboolean
msim_web_challenge(MsimSession *session, MsimMessage *msg)
{
	/* TODO: web challenge, store token. #2659. */
	return FALSE;
}

/**
 * Process a persistance message reply from the server.
 *
 * @param session
 * @param msg Message reply from server.
 *
 * @return TRUE if successful.
 *
 * msim_lookup_user sets callback for here
 */
static gboolean
msim_process_reply(MsimSession *session, MsimMessage *msg)
{
	MSIM_USER_LOOKUP_CB cb;
	gpointer data;
	guint rid, cmd, dsn, lid;

	g_return_val_if_fail(MSIM_SESSION_VALID(session), FALSE);
	g_return_val_if_fail(msg != NULL, FALSE);

	msim_store_user_info(session, msg, NULL);

	rid = msim_msg_get_integer(msg, "rid");
	cmd = msim_msg_get_integer(msg, "cmd");
	dsn = msim_msg_get_integer(msg, "dsn");
	lid = msim_msg_get_integer(msg, "lid");

	/* Unsolicited messages */
	if (cmd == (MSIM_CMD_BIT_REPLY | MSIM_CMD_GET)) {
		if (dsn == MG_SERVER_INFO_DSN && lid == MG_SERVER_INFO_LID) {
			return msim_process_server_info(session, msg);
		} else if (dsn == MG_WEB_CHALLENGE_DSN && lid == MG_WEB_CHALLENGE_LID) {
			return msim_web_challenge(session, msg);
		}
	}

	/* If a callback is registered for this userid lookup, call it. */
	cb = g_hash_table_lookup(session->user_lookup_cb, GUINT_TO_POINTER(rid));
	data = g_hash_table_lookup(session->user_lookup_cb_data, GUINT_TO_POINTER(rid));

	if (cb) {
		purple_debug_info("msim", "msim_process_reply: calling callback now\n");
		/* Clone message, so that the callback 'cb' can use it (needs to free it also). */
		cb(session, msg, data);
		g_hash_table_remove(session->user_lookup_cb, GUINT_TO_POINTER(rid));
		g_hash_table_remove(session->user_lookup_cb_data, GUINT_TO_POINTER(rid));
	} else {
		purple_debug_info("msim",
				"msim_process_reply: no callback for rid %d\n", rid);
	}

	return TRUE;
}

/**
 * Handle an error from the server.
 *
 * @param session
 * @param msg The message.
 *
 * @return TRUE if successfully reported error.
 */
static gboolean
msim_error(MsimSession *session, MsimMessage *msg)
{
	gchar *errmsg, *full_errmsg;
	guint err;

	g_return_val_if_fail(MSIM_SESSION_VALID(session), FALSE);
	g_return_val_if_fail(msg != NULL, FALSE);

	err = msim_msg_get_integer(msg, "err");
	errmsg = msim_msg_get_string(msg, "errmsg");

	full_errmsg = g_strdup_printf(_("Protocol error, code %d: %s"), err,
			errmsg ? errmsg : "no 'errmsg' given");

	g_free(errmsg);

	purple_debug_info("msim", "msim_error (sesskey=%d): %s\n",
			session->sesskey, full_errmsg);

	/* Destroy session if fatal. */
	if (msim_msg_get(msg, "fatal")) {
		PurpleConnectionError reason = PURPLE_CONNECTION_ERROR_NETWORK_ERROR;
		purple_debug_info("msim", "fatal error, closing\n");

		switch (err) {
			case MSIM_ERROR_INCORRECT_PASSWORD: /* Incorrect password */
				reason = PURPLE_CONNECTION_ERROR_AUTHENTICATION_FAILED;
				if (!purple_account_get_remember_password(session->account))
					purple_account_set_password(session->account, NULL);
#ifdef MSIM_MAX_PASSWORD_LENGTH
				if (session->account->password && (strlen(session->account->password) > MSIM_MAX_PASSWORD_LENGTH)) {
					gchar *suggestion;

					suggestion = g_strdup_printf(_("%s Your password is "
							"%d characters, greater than the "
							"expected maximum length of %d for "
							"MySpaceIM. Please shorten your "
							"password at http://profileedit.myspace.com/index.cfm?fuseaction=accountSettings.changePassword and try again."),
							full_errmsg, (int)
							strlen(session->account->password),
							MSIM_MAX_PASSWORD_LENGTH);

					/* Replace full_errmsg. */
					g_free(full_errmsg);
					full_errmsg = suggestion;
				}
#endif
				break;
			case MSIM_ERROR_LOGGED_IN_ELSEWHERE: /* Logged in elsewhere */
				reason = PURPLE_CONNECTION_ERROR_NAME_IN_USE;
				if (!purple_account_get_remember_password(session->account))
					purple_account_set_password(session->account, NULL);
				break;
		}
		purple_connection_error_reason (session->gc, reason, full_errmsg);
	} else {
		purple_notify_error(session->account, _("MySpaceIM Error"), full_errmsg, NULL);
	}

	g_free(full_errmsg);

	return TRUE;
}

/**
 * Process a message.
 *
 * @param session
 * @param msg A message from the server, ready for processing (possibly with resolved username information attached). Caller frees.
 *
 * @return TRUE if successful. FALSE if processing failed.
 */
static gboolean
msim_process(MsimSession *session, MsimMessage *msg)
{
	g_return_val_if_fail(session != NULL, FALSE);
	g_return_val_if_fail(msg != NULL, FALSE);

	if (msim_msg_get_integer(msg, "lc") == 1) {
		return msim_login_challenge(session, msg);
	} else if (msim_msg_get_integer(msg, "lc") == 2) {
		/* return msim_we_are_logged_on(session, msg); */
		if (msim_is_username_set(session, msg)) {
			return msim_we_are_logged_on(session);
		} else {
			/* No username is set... We'll wait for the callbacks to do their work */
			/* When they're all done, the last one will call msim_we_are_logged_on() and pick up where we left off */
			return FALSE;
		}
	} else if (msim_msg_get(msg, "bm"))  {
		return msim_incoming_bm(session, msg);
	} else if (msim_msg_get(msg, "rid")) {
		return msim_process_reply(session, msg);
	} else if (msim_msg_get(msg, "error")) {
		return msim_error(session, msg);
	} else if (msim_msg_get(msg, "ka")) {
		return TRUE;
	} else {
		msim_unrecognized(session, msg, "in msim_process");
		return FALSE;
	}
}

/**
 * After a uid is resolved to username, tag it with the username and submit for processing.
 *
 * @param session
 * @param userinfo Response messsage to resolving request.
 * @param data MsimMessage *, the message to attach information to.
 */
static void
msim_incoming_resolved(MsimSession *session, const MsimMessage *userinfo,
		gpointer data)
{
	gchar *username;
	MsimMessage *msg, *body;

	g_return_if_fail(MSIM_SESSION_VALID(session));
	g_return_if_fail(userinfo != NULL);

	body = msim_msg_get_dictionary(userinfo, "body");
	g_return_if_fail(body != NULL);

	username = msim_msg_get_string(body, "UserName");
	g_return_if_fail(username != NULL);
	/* Note: username will be owned by 'msg' below. */

	msg = (MsimMessage *)data;
	g_return_if_fail(msg != NULL);

	/* TODO: more elegant solution than below. attach whole message? */
	/* Special elements name beginning with '_', we'll use internally within the
	 * program (did not come directly from the wire). */
	msg = msim_msg_append(msg, "_username", MSIM_TYPE_STRING, username); /* This makes 'msg' the owner of 'username' */

	/* TODO: attach more useful information, like ImageURL */

	msim_process(session, msg);

	msim_msg_free(msg);
	msim_msg_free(body);
}

/**
 * Preprocess incoming messages, resolving as needed, calling
 * msim_process() when ready to process.
 *
 * @param session
 * @param msg MsimMessage *, freed by caller.
 */
static gboolean
msim_preprocess_incoming(MsimSession *session, MsimMessage *msg)
{
	g_return_val_if_fail(MSIM_SESSION_VALID(session), FALSE);
	g_return_val_if_fail(msg != NULL, FALSE);

	if (msim_msg_get(msg, "bm") && msim_msg_get(msg, "f")) {
		guint uid;
		const gchar *username;

		/* 'f' = userid message is from, in buddy messages */
		uid = msim_msg_get_integer(msg, "f");

		username = msim_uid2username_from_blist(session->account, uid);

		if (username) {
			/* Know username already, use it. */
			purple_debug_info("msim", "msim_preprocess_incoming: tagging with _username=%s\n",
					username);
			msg = msim_msg_append(msg, "_username", MSIM_TYPE_STRING, g_strdup(username));
			return msim_process(session, msg);

		} else {
			gchar *from;

			/* Send lookup request. */
			/* XXX: where is msim_msg_get_string() freed? make _strdup and _nonstrdup. */
			purple_debug_info("msim", "msim_incoming: sending lookup, setting up callback\n");
			from = msim_msg_get_string(msg, "f");
			msim_lookup_user(session, from, msim_incoming_resolved, msim_msg_clone(msg));
			g_free(from);

			/* indeterminate */
			return TRUE;
		}
	} else {
		/* Nothing to resolve - send directly to processing. */
		return msim_process(session, msg);
	}
}

/**
 * Callback when input available.
 *
 * @param gc_uncasted A PurpleConnection pointer.
 * @param source File descriptor.
 * @param cond PURPLE_INPUT_READ
 *
 * Reads the input, and calls msim_preprocess_incoming() to handle it.
 */
static void
msim_input_cb(gpointer gc_uncasted, gint source, PurpleInputCondition cond)
{
	PurpleConnection *gc;
	PurpleAccount *account;
	MsimSession *session;
	gchar *end;
	int n;

	g_return_if_fail(gc_uncasted != NULL);
	g_return_if_fail(source >= 0);  /* Note: 0 is a valid fd */

	gc = (PurpleConnection *)(gc_uncasted);
	account = purple_connection_get_account(gc);
	session = gc->proto_data;

	/* libpurple/eventloop.h only defines these two */
	if (cond != PURPLE_INPUT_READ && cond != PURPLE_INPUT_WRITE) {
		purple_debug_info("msim_input_cb", "unknown condition=%d\n", cond);
		purple_connection_error_reason (gc,
			PURPLE_CONNECTION_ERROR_NETWORK_ERROR,
			_("Invalid input condition"));
		return;
	}

	g_return_if_fail(cond == PURPLE_INPUT_READ);
	g_return_if_fail(MSIM_SESSION_VALID(session));

	/* Mark down that we got data, so we don't timeout. */
	session->last_comm = time(NULL);

	/* If approaching end of buffer, reallocate some more memory. */
	if (session->rxsize < session->rxoff + MSIM_READ_BUF_SIZE) {
		purple_debug_info("msim",
			"msim_input_cb: %d-byte read buffer full, rxoff=%d, " "growing by %d bytes\n",
			session->rxsize, session->rxoff, MSIM_READ_BUF_SIZE);
			session->rxsize += MSIM_READ_BUF_SIZE;
			session->rxbuf = g_realloc(session->rxbuf, session->rxsize);

		return;
	}

	purple_debug_info("msim", "dynamic buffer at %d (max %d), reading up to %d\n",
			session->rxoff, session->rxsize,
			MSIM_READ_BUF_SIZE - session->rxoff - 1);

	/* Read into buffer. On Win32, need recv() not read(). session->fd also holds
	 * the file descriptor, but it sometimes differs from the 'source' parameter.
	 */
	n = recv(session->fd,
		 session->rxbuf + session->rxoff,
		 session->rxsize - session->rxoff - 1, 0);

	if (n < 0 && errno == EAGAIN) {
		return;
	} else if (n < 0) {
		purple_debug_error("msim", "msim_input_cb: read error, ret=%d, "
			"error=%s, source=%d, fd=%d (%X))\n",
			n, g_strerror(errno), source, session->fd, session->fd);
		purple_connection_error_reason (gc,
			PURPLE_CONNECTION_ERROR_NETWORK_ERROR,
			_("Read error"));
		return;
	} else if (n == 0) {
		purple_debug_info("msim", "msim_input_cb: server disconnected\n");
		purple_connection_error_reason (gc,
			PURPLE_CONNECTION_ERROR_NETWORK_ERROR,
			_("Server has disconnected"));
		return;
	}

	if (n + session->rxoff > session->rxsize) {
		purple_debug_info("msim_input_cb", "received %d bytes, pushing rxoff to %d, over buffer size of %d\n",
				n, n + session->rxoff, session->rxsize);
		purple_connection_error_reason (gc,
			PURPLE_CONNECTION_ERROR_NETWORK_ERROR,
			_("Read buffer full (2)"));
		return;
	}

	/* Null terminate */
	purple_debug_info("msim", "msim_input_cb: going to null terminate "
			"at n=%d\n", n);
	session->rxbuf[session->rxoff + n] = 0;

#ifdef MSIM_CHECK_EMBEDDED_NULLS
	/* Check for embedded NULs. I don't handle them, and they shouldn't occur. */
	if (strlen(session->rxbuf + session->rxoff) != n) {
		/* Occurs after login, but it is not a null byte. */
		purple_debug_info("msim", "msim_input_cb: strlen=%d, but read %d bytes"
				"--null byte encountered?\n",
				strlen(session->rxbuf + session->rxoff), n);
		/*purple_connection_error_reason (gc,
				PURPLE_CONNECTION_ERROR_NETWORK_ERROR,
				"Invalid message - null byte on input"); */
		return;
	}
#endif

	session->rxoff += n;
	purple_debug_info("msim", "msim_input_cb: read=%d\n", n);

#ifdef MSIM_DEBUG_RXBUF
	purple_debug_info("msim", "buf=<%s>\n", session->rxbuf);
#endif

	/* Look for \\final\\ end markers. If found, process message. */
	while((end = strstr(session->rxbuf, MSIM_FINAL_STRING))) {
		MsimMessage *msg;

#ifdef MSIM_DEBUG_RXBUF
		purple_debug_info("msim", "in loop: buf=<%s>\n", session->rxbuf);
#endif
		*end = 0;
		msg = msim_parse(session->rxbuf);
		if (!msg) {
			purple_debug_info("msim", "msim_input_cb: couldn't parse rxbuf\n");
			purple_connection_error_reason (gc,
				PURPLE_CONNECTION_ERROR_NETWORK_ERROR,
				_("Unparseable message"));
			break;
		} else {
			/* Process message and then free it (processing function should
			 * clone message if it wants to keep it afterwards.) */
			if (!msim_preprocess_incoming(session, msg)) {
				msim_msg_dump("msim_input_cb: preprocessing message failed on msg: %s\n", msg);
			}
			msim_msg_free(msg);
		}

		/* Move remaining part of buffer to beginning. */
		session->rxoff -= strlen(session->rxbuf) + strlen(MSIM_FINAL_STRING);
		memmove(session->rxbuf, end + strlen(MSIM_FINAL_STRING),
				session->rxsize - (end + strlen(MSIM_FINAL_STRING) - session->rxbuf));

		/* Clear end of buffer
		 * memset(end, 0, MSIM_READ_BUF_SIZE - (end - session->rxbuf));
		 */
	}
}

/**
 * Callback when connected. Sets up input handlers.
 *
 * @param data A PurpleConnection pointer.
 * @param source File descriptor.
 * @param error_message
 */
static void
msim_connect_cb(gpointer data, gint source, const gchar *error_message)
{
	PurpleConnection *gc;
	MsimSession *session;

	g_return_if_fail(data != NULL);

	gc = (PurpleConnection *)data;
	session = (MsimSession *)gc->proto_data;

	if (source < 0) {
		purple_connection_error_reason (gc,
			PURPLE_CONNECTION_ERROR_NETWORK_ERROR,
			g_strdup_printf(_("Couldn't connect to host: %s (%d)"),
					error_message ? error_message : "no message given",
					source));
		return;
	}

	session->fd = source;

	gc->inpa = purple_input_add(source, PURPLE_INPUT_READ, msim_input_cb, gc);
}

/**
 * Start logging in to the MSIM servers.
 *
 * @param acct Account information to use to login.
 */
static void
msim_login(PurpleAccount *acct)
{
	PurpleConnection *gc;
	const gchar *host;
	int port;

	g_return_if_fail(acct != NULL);
	g_return_if_fail(acct->username != NULL);

	purple_debug_info("msim", "logging in %s\n", acct->username);

	gc = purple_account_get_connection(acct);
	gc->proto_data = msim_session_new(acct);
	gc->flags |= PURPLE_CONNECTION_HTML | PURPLE_CONNECTION_NO_URLDESC;

	/*
	 * Lets wipe out our local list of blocked buddies.  We'll get a
	 * list of all blocked buddies from the server, and we shouldn't
	 * have stuff in the local list that isn't on the server list.
	 */
	while (acct->deny != NULL)
		purple_privacy_deny_remove(acct, acct->deny->data, TRUE);

	/* 1. connect to server */
	purple_connection_update_progress(gc, _("Connecting"),
								  0,   /* which connection step this is */
								  4);  /* total number of steps */

	host = purple_account_get_string(acct, "server", MSIM_SERVER);
	port = purple_account_get_int(acct, "port", MSIM_PORT);

	/* From purple.sf.net/api:
	 * """Note that this function name can be misleading--although it is called
	 * "proxy connect," it is used for establishing any outgoing TCP connection,
	 * whether through a proxy or not.""" */

	/* Calls msim_connect_cb when connected. */
	if (!purple_proxy_connect(gc, acct, host, port, msim_connect_cb, gc)) {
		/* TODO: try other ports if in auto mode, then save
		 * working port and try that first next time. */
		purple_connection_error_reason (gc,
			PURPLE_CONNECTION_ERROR_NETWORK_ERROR,
			_("Couldn't create socket"));
		return;
	}
}

/**
 * Close the connection.
 *
 * @param gc The connection.
 */
static void
msim_close(PurpleConnection *gc)
{
	MsimSession *session;

	if (gc == NULL) {
		return;
	}

	session = (MsimSession *)gc->proto_data;
	if (session == NULL)
		return;

	gc->proto_data = NULL;

	if (!MSIM_SESSION_VALID(session)) {
		return;
	}

	if (session->gc->inpa) {
		purple_input_remove(session->gc->inpa);
	}
	if (session->fd >= 0) {
		close(session->fd);
		session->fd = -1;
	}

	msim_session_destroy(session);
}

/**
 * Schedule an IM to be sent once the user ID is looked up.
 *
 * @param gc Connection.
 * @param who A user id, email, or username to send the message to.
 * @param message Instant message text to send.
 * @param flags Flags.
 *
 * @return 1 if successful or postponed, -1 if failed
 *
 * Allows sending to a user by username, email address, or userid. If
 * a username or email address is given, the userid must be looked up.
 * This function does that by calling msim_postprocess_outgoing().
 */
static int
msim_send_im(PurpleConnection *gc, const gchar *who, const gchar *message,
		PurpleMessageFlags flags)
{
	MsimSession *session;
	gchar *message_msim;
	int rc;

	g_return_val_if_fail(gc != NULL, -1);
	g_return_val_if_fail(who != NULL, -1);
	g_return_val_if_fail(message != NULL, -1);

	/* 'flags' has many options, not used here. */

	session = (MsimSession *)gc->proto_data;

	g_return_val_if_fail(MSIM_SESSION_VALID(session), -1);

	message_msim = html_to_msim_markup(session, message);

	if (msim_send_bm(session, who, message_msim, MSIM_BM_INSTANT)) {
		/* Return 1 to have Purple show this IM as being sent, 0 to not. I always
		 * return 1 even if the message could not be sent, since I don't know if
		 * it has failed yet--because the IM is only sent after the userid is
		 * retrieved from the server (which happens after this function returns).
		 * If an error does occur, it should be logged to the IM window.
		 */
		rc = 1;
	} else {
		rc = -1;
	}

	g_free(message_msim);

	return rc;
}

/**
 * Handle when our user starts or stops typing to another user.
 *
 * @param gc
 * @param name The buddy name to which our user is typing to
 * @param state PURPLE_TYPING, PURPLE_TYPED, PURPLE_NOT_TYPING
 *
 * @return 0
 */
static unsigned int
msim_send_typing(PurpleConnection *gc, const gchar *name,
		PurpleTypingState state)
{
	const gchar *typing_str;
	MsimSession *session;

	g_return_val_if_fail(gc != NULL, 0);
	g_return_val_if_fail(name != NULL, 0);

	session = (MsimSession *)gc->proto_data;

	g_return_val_if_fail(MSIM_SESSION_VALID(session), 0);

	switch (state) {
		case PURPLE_TYPING:
			typing_str = "%typing%";
			break;

		case PURPLE_TYPED:
		case PURPLE_NOT_TYPING:
		default:
			typing_str = "%stoptyping%";
			break;
	}

	purple_debug_info("msim", "msim_send_typing(%s): %d (%s)\n", name, state, typing_str);
	msim_send_bm(session, name, typing_str, MSIM_BM_ACTION);
	return 0;
}

/**
 * Callback for msim_get_info(), for when user info is received.
 */
static void
msim_get_info_cb(MsimSession *session, const MsimMessage *user_info_msg,
		gpointer data)
{
	MsimMessage *msg;
	gchar *username;
	PurpleNotifyUserInfo *user_info;
	MsimUser *user;

	g_return_if_fail(MSIM_SESSION_VALID(session));

	/* Get user{name,id} from msim_get_info, passed as an MsimMessage for
	   orthogonality. */
	msg = (MsimMessage *)data;
	g_return_if_fail(msg != NULL);

	username = msim_msg_get_string(msg, "user");
	if (!username) {
		purple_debug_info("msim", "msim_get_info_cb: no 'user' in msg\n");
		return;
	}

	msim_msg_free(msg);
	purple_debug_info("msim", "msim_get_info_cb: got for user: %s\n", username);

	user = msim_find_user(session, username);

	if (!user) {
		/* User isn't on blist, create a temporary user to store info. */
		user = g_new0(MsimUser, 1);
		user->temporary_user = TRUE;
	}

	/* Update user structure with new information */
	msim_store_user_info(session, user_info_msg, user);

	user_info = purple_notify_user_info_new();

	/* Append data from MsimUser to PurpleNotifyUserInfo for display, full */
	msim_append_user_info(session, user_info, user, TRUE);

	purple_notify_userinfo(session->gc, username, user_info, NULL, NULL);
	purple_debug_info("msim", "msim_get_info_cb: username=%s\n", username);

	purple_notify_user_info_destroy(user_info);

	if (user->temporary_user) {
		g_free(user->client_info);
		g_free(user->gender);
		g_free(user->location);
		g_free(user->headline);
		g_free(user->display_name);
		g_free(user->username);
		g_free(user->image_url);
		g_free(user);
	}
	g_free(username);
}

/**
 * Retrieve a user's profile.
 * @param username Username, user ID, or email address to lookup.
 */
static void
msim_get_info(PurpleConnection *gc, const gchar *username)
{
	MsimSession *session;
	MsimUser *user;
	gchar *user_to_lookup;
	MsimMessage *user_msg;

	g_return_if_fail(gc != NULL);
	g_return_if_fail(username != NULL);

	session = (MsimSession *)gc->proto_data;

	g_return_if_fail(MSIM_SESSION_VALID(session));

	/* Obtain uid of buddy. */
	user = msim_find_user(session, username);

	/* If is on buddy list, lookup by uid since it is faster. */
	if (user && user->id) {
		user_to_lookup = g_strdup_printf("%d", user->id);
	} else {
		/* Looking up buddy not on blist. Lookup by whatever user entered. */
		user_to_lookup = g_strdup(username);
	}

	/* Pass the username to msim_get_info_cb(), because since we lookup
	 * by userid, the userinfo message will only contain the uid (not
	 * the username) but it would be useful to display the username too.
	 */
	user_msg = msim_msg_new(
			"user", MSIM_TYPE_STRING, g_strdup(username),
			NULL);
	purple_debug_info("msim", "msim_get_info, setting up lookup, user=%s\n", username);

	msim_lookup_user(session, user_to_lookup, msim_get_info_cb, user_msg);

	g_free(user_to_lookup);
}

/**
 * Set status using an MSIM_STATUS_CODE_* value.
 * @param status_code An MSIM_STATUS_CODE_* value.
 * @param statstring Status string, must be a dynamic string (will be freed by msim_send).
 */
static void
msim_set_status_code(MsimSession *session, guint status_code, gchar *statstring)
{
	g_return_if_fail(MSIM_SESSION_VALID(session));
	g_return_if_fail(statstring != NULL);

	purple_debug_info("msim", "msim_set_status_code: going to set status to code=%d,str=%s\n",
			status_code, statstring);

	if (!msim_send(session,
			"status", MSIM_TYPE_INTEGER, status_code,
			"sesskey", MSIM_TYPE_INTEGER, session->sesskey,
			"statstring", MSIM_TYPE_STRING, statstring,
			"locstring", MSIM_TYPE_STRING, g_strdup(""),
			NULL))
	{
		purple_debug_info("msim", "msim_set_status: failed to set status\n");
	}
}

/**
 * Set your status - callback for when user manually sets it.
 */
static void
msim_set_status(PurpleAccount *account, PurpleStatus *status)
{
	PurpleStatusType *type;
	PurplePresence *pres;
	MsimSession *session;
	guint status_code;
	const gchar *message;
	gchar *stripped;
	gchar *unrecognized_msg;

	session = (MsimSession *)account->gc->proto_data;

	g_return_if_fail(MSIM_SESSION_VALID(session));

	type = purple_status_get_type(status);
	pres = purple_status_get_presence(status);

	switch (purple_status_type_get_primitive(type)) {
		case PURPLE_STATUS_AVAILABLE:
			purple_debug_info("msim", "msim_set_status: available (%d->%d)\n", PURPLE_STATUS_AVAILABLE,
					MSIM_STATUS_CODE_ONLINE);
			status_code = MSIM_STATUS_CODE_ONLINE;
			break;

		case PURPLE_STATUS_INVISIBLE:
			purple_debug_info("msim", "msim_set_status: invisible (%d->%d)\n", PURPLE_STATUS_INVISIBLE,
					MSIM_STATUS_CODE_OFFLINE_OR_HIDDEN);
			status_code = MSIM_STATUS_CODE_OFFLINE_OR_HIDDEN;
			break;

		case PURPLE_STATUS_AWAY:
			purple_debug_info("msim", "msim_set_status: away (%d->%d)\n", PURPLE_STATUS_AWAY,
					MSIM_STATUS_CODE_AWAY);
			status_code = MSIM_STATUS_CODE_AWAY;
			break;

		default:
			purple_debug_info("msim", "msim_set_status: unknown "
					"status interpreting as online");
			status_code = MSIM_STATUS_CODE_ONLINE;

			unrecognized_msg = g_strdup_printf("msim_set_status, unrecognized status type: %d\n",
					purple_status_type_get_primitive(type));
			msim_unrecognized(session, NULL, unrecognized_msg);
			g_free(unrecognized_msg);

			break;
	}

	message = purple_status_get_attr_string(status, "message");

	/* Status strings are plain text. */
	if (message != NULL)
		stripped = purple_markup_strip_html(message);
	else
		stripped = g_strdup("");

	msim_set_status_code(session, status_code, stripped);

	/* If we should be idle, set that status. Time is irrelevant here. */
	if (purple_presence_is_idle(pres) && status_code != MSIM_STATUS_CODE_OFFLINE_OR_HIDDEN)
		msim_set_idle(account->gc, 1);
}

/**
 * Go idle.
 */
static void
msim_set_idle(PurpleConnection *gc, int time)
{
	MsimSession *session;
	PurpleStatus *status;

	g_return_if_fail(gc != NULL);

	session = (MsimSession *)gc->proto_data;

	g_return_if_fail(MSIM_SESSION_VALID(session));

	status = purple_account_get_active_status(session->account);

	if (time == 0) {
		/* Going back from idle. In msim, idle is mutually exclusive
		 * from the other states (you can only be away or idle, but not
		 * both, for example), so by going non-idle I go back to what
		 * libpurple says I should be.
		 */
		msim_set_status(session->account, status);
	} else {
		const gchar *message;
		gchar *stripped;

		/* Set the idle message to the status message from the real
		 * current status.
		 */
		message = purple_status_get_attr_string(status, "message");
		if (message != NULL)
			stripped = purple_markup_strip_html(message);
		else
			stripped = g_strdup("");

		/* msim doesn't support idle time, so just go idle */
		msim_set_status_code(session, MSIM_STATUS_CODE_IDLE, stripped);
	}
}

/**
 * @return TRUE if everything was ok, FALSE if something went awry.
 */
static gboolean
msim_update_blocklist_for_buddy(MsimSession *session, const char *name, gboolean allow, gboolean block)
{
	MsimMessage *msg;
	GList *list;

	list = NULL;
	list = g_list_prepend(list, allow ? "a+" : "a-");
	list = g_list_prepend(list, "<uid>");
	list = g_list_prepend(list, block ? "b+" : "b-");
	list = g_list_prepend(list, "<uid>");
	list = g_list_reverse(list);

	msg = msim_msg_new(
			"blocklist", MSIM_TYPE_BOOLEAN, TRUE,
			"sesskey", MSIM_TYPE_INTEGER, session->sesskey,
			/* TODO: MsimMessage lists. Currently <uid> isn't replaced in lists. */
			/* "idlist", MSIM_TYPE_STRING, g_strdup("a-|<uid>|b-|<uid>"), */
			"idlist", MSIM_TYPE_LIST, list,
			NULL);

	if (!msim_postprocess_outgoing(session, msg, name, "idlist", NULL)) {
		purple_debug_error("myspace",
				"blocklist command failed for %s, allow=%d, block=%d\n",
				name, allow, block);
		msim_msg_free(msg);
		return FALSE;
	}

	msim_msg_free(msg);

	return TRUE;
}

/**
 * Add a buddy to user's buddy list.
 */
static void
msim_add_buddy(PurpleConnection *gc, PurpleBuddy *buddy, PurpleGroup *group)
{
	MsimSession *session;
	MsimMessage *msg;
	MsimMessage *msg_persist;
	MsimMessage *body;
	const char *name, *gname;

	session = (MsimSession *)gc->proto_data;
	name = purple_buddy_get_name(buddy);
	gname = group ? purple_group_get_name(group) : NULL;

	purple_debug_info("msim", "msim_add_buddy: want to add %s to %s\n",
			name, gname ? gname : "(no group)");

	msg = msim_msg_new(
			"addbuddy", MSIM_TYPE_BOOLEAN, TRUE,
			"sesskey", MSIM_TYPE_INTEGER, session->sesskey,
			/* "newprofileid" will be inserted here with uid. */
			"reason", MSIM_TYPE_STRING, g_strdup(""),
			NULL);

	if (!msim_postprocess_outgoing(session, msg, name, "newprofileid", "reason")) {
		purple_notify_error(NULL, NULL, _("Failed to add buddy"), _("'addbuddy' command failed."));
		msim_msg_free(msg);
		return;
	}
	msim_msg_free(msg);

	/* TODO: if addbuddy fails ('error' message is returned), delete added buddy from
	 * buddy list since Purple adds it locally. */

	body = msim_msg_new(
			"ContactID", MSIM_TYPE_STRING, g_strdup("<uid>"),
			"GroupName", MSIM_TYPE_STRING, g_strdup(gname),
			"Position", MSIM_TYPE_INTEGER, 1000,
			"Visibility", MSIM_TYPE_INTEGER, 1,
			"NickName", MSIM_TYPE_STRING, g_strdup(""),
			"NameSelect", MSIM_TYPE_INTEGER, 0,
			NULL);

	/* TODO: Update blocklist. */

	msg_persist = msim_msg_new(
		"persist", MSIM_TYPE_INTEGER, 1,
		"sesskey", MSIM_TYPE_INTEGER, session->sesskey,
		"cmd", MSIM_TYPE_INTEGER, MSIM_CMD_BIT_ACTION | MSIM_CMD_PUT,
		"dsn", MSIM_TYPE_INTEGER, MC_CONTACT_INFO_DSN,
		"uid", MSIM_TYPE_INTEGER, session->userid,
		"lid", MSIM_TYPE_INTEGER, MC_CONTACT_INFO_LID,
		/* TODO: Use msim_new_reply_callback to get rid. */
		"rid", MSIM_TYPE_INTEGER, session->next_rid++,
		"body", MSIM_TYPE_DICTIONARY, body,
		NULL);

	if (!msim_postprocess_outgoing(session, msg_persist, name, "body", NULL))
	{
		purple_notify_error(NULL, NULL, _("Failed to add buddy"), _("persist command failed"));
		msim_msg_free(msg_persist);
		return;
	}
	msim_msg_free(msg_persist);

	/* Add to allow list, remove from block list */
	msim_update_blocklist_for_buddy(session, name, TRUE, FALSE);
}

/**
 * Remove a buddy from the user's buddy list.
 */
static void
msim_remove_buddy(PurpleConnection *gc, PurpleBuddy *buddy, PurpleGroup *group)
{
	MsimSession *session;
	MsimMessage *delbuddy_msg;
	MsimMessage *persist_msg;
	const char *name;

	session = (MsimSession *)gc->proto_data;
	name = purple_buddy_get_name(buddy);

	delbuddy_msg = msim_msg_new(
				"delbuddy", MSIM_TYPE_BOOLEAN, TRUE,
				"sesskey", MSIM_TYPE_INTEGER, session->sesskey,
				/* 'delprofileid' with uid will be inserted here. */
				NULL);

	if (!msim_postprocess_outgoing(session, delbuddy_msg, name, "delprofileid", NULL)) {
		purple_notify_error(NULL, NULL, _("Failed to remove buddy"), _("'delbuddy' command failed"));
		msim_msg_free(delbuddy_msg);
		return;
	}
	msim_msg_free(delbuddy_msg);

	persist_msg = msim_msg_new(
			"persist", MSIM_TYPE_INTEGER, 1,
			"sesskey", MSIM_TYPE_INTEGER, session->sesskey,
			"cmd", MSIM_TYPE_INTEGER, MSIM_CMD_BIT_ACTION | MSIM_CMD_DELETE,
			"dsn", MSIM_TYPE_INTEGER, MD_DELETE_BUDDY_DSN,
			"lid", MSIM_TYPE_INTEGER, MD_DELETE_BUDDY_LID,
			"uid", MSIM_TYPE_INTEGER, session->userid,
			"rid", MSIM_TYPE_INTEGER, session->next_rid++,
			/* <uid> will be replaced by postprocessing */
			"body", MSIM_TYPE_STRING, g_strdup("ContactID=<uid>"),
			NULL);

	if (!msim_postprocess_outgoing(session, persist_msg, name, "body", NULL)) {
		purple_notify_error(NULL, NULL, _("Failed to remove buddy"), _("persist command failed"));
		msim_msg_free(persist_msg);
		return;
	}
	msim_msg_free(persist_msg);

	/*
	 * Remove from our approve list and from our block list (this
	 * doesn't seem like it would be necessary, but the official client
	 * does it)
	 */
<<<<<<< HEAD
	if (!msim_update_blocklist_for_buddy(session, name, FALSE, FALSE))
=======
	if (!msim_update_blocklist_for_buddy(session, buddy->name, FALSE, FALSE)) {
>>>>>>> 8af2f2de
		purple_notify_error(NULL, NULL,
				_("Failed to remove buddy"), _("blocklist command failed"));
		return;
	}
	if (buddy->proto_data) {
		msim_user_free(buddy->proto_data);
		buddy->proto_data = NULL;
	}
}

/**
 * Remove a buddy from the user's buddy list and add them to the block list.
 */
static void
msim_add_deny(PurpleConnection *gc, const char *name)
{
	MsimSession *session;
	MsimMessage *msg, *body;

	session = (MsimSession *)gc->proto_data;

	/* Remove from buddy list */
	msg = msim_msg_new(
			"delbuddy", MSIM_TYPE_BOOLEAN, TRUE,
			"sesskey", MSIM_TYPE_INTEGER, session->sesskey,
			/* 'delprofileid' with uid will be inserted here. */
			NULL);

	if (!msim_postprocess_outgoing(session, msg, name, "delprofileid", NULL))
		purple_debug_error("myspace", "delbuddy command failed\n");
	msim_msg_free(msg);

	/* Remove from our approve list and add to our block list */
	msim_update_blocklist_for_buddy(session, name, FALSE, TRUE);

	/*
	 * Add the buddy to our list of blocked contacts, so we know they
	 * are blocked if we log in with another client
	 */
	body = msim_msg_new(
			"ContactID", MSIM_TYPE_STRING, g_strdup("<uid>"),
			"Visibility", MSIM_TYPE_INTEGER, 2,
			NULL);
	msg = msim_msg_new(
			"persist", MSIM_TYPE_INTEGER, 1,
			"sesskey", MSIM_TYPE_INTEGER, session->sesskey,
			"cmd", MSIM_TYPE_INTEGER, MSIM_CMD_BIT_ACTION | MSIM_CMD_PUT,
			"dsn", MSIM_TYPE_INTEGER, MC_CONTACT_INFO_DSN,
			"lid", MSIM_TYPE_INTEGER, MC_CONTACT_INFO_LID,
			"rid", MSIM_TYPE_INTEGER, session->next_rid++,
			"body", MSIM_TYPE_DICTIONARY, body,
			NULL);
	if (!msim_postprocess_outgoing(session, msg, name, "body", NULL))
		purple_debug_error("myspace", "add to block list command failed\n");
	msim_msg_free(msg);

	/*
	 * TODO: MySpace doesn't allow blocked buddies on our buddy list,
	 *       do they?  If not then we need to remove the buddy from
	 *       libpurple's buddy list.
	 */
}

/**
 * Remove a buddy from the user's block list.
 */
static void
msim_rem_deny(PurpleConnection *gc, const char *name)
{
	MsimSession *session;
	MsimMessage *msg, *body;

	session = (MsimSession *)gc->proto_data;

	/*
	 * Remove from our list of blocked contacts, so we know they
	 * are no longer blocked if we log in with another client
	 */
	body = msim_msg_new(
			"ContactID", MSIM_TYPE_STRING, g_strdup("<uid>"),
			NULL);
	msg = msim_msg_new(
			"persist", MSIM_TYPE_INTEGER, 1,
			"sesskey", MSIM_TYPE_INTEGER, session->sesskey,
			"cmd", MSIM_TYPE_INTEGER, MSIM_CMD_BIT_ACTION | MSIM_CMD_DELETE,
			"dsn", MSIM_TYPE_INTEGER, MC_DELETE_CONTACT_INFO_DSN,
			"lid", MSIM_TYPE_INTEGER, MC_DELETE_CONTACT_INFO_LID,
			"rid", MSIM_TYPE_INTEGER, session->next_rid++,
			"body", MSIM_TYPE_DICTIONARY, body,
			NULL);
	if (!msim_postprocess_outgoing(session, msg, name, "body", NULL))
		purple_debug_error("myspace", "remove from block list command failed\n");
	msim_msg_free(msg);

	/* Remove from our approve list and our block list */
	msim_update_blocklist_for_buddy(session, name, FALSE, FALSE);
}

static void
msim_buddy_free(PurpleBuddy *buddy)
{
	msim_user_free(buddy->proto_data);
	buddy->proto_data = NULL;
}

/**
 * Returns a string of a username in canonical form. Basically removes all the
 * spaces, lowercases the string, and looks up user IDs to usernames.
 * Normalizing tom, TOM, Tom, and 6221 wil all return 'tom'.
 *
 * Borrowed this code from oscar_normalize. Added checking for
 * "if userid, get name before normalizing"
 */
static const char *msim_normalize(const PurpleAccount *account, const char *str) {
	static char normalized[BUF_LEN];
	char *tmp1, *tmp2;
	int i, j;
	guint id;

	g_return_val_if_fail(str != NULL, NULL);

	if (msim_is_userid(str)) {
		/* Have user ID, we need to get their username first :) */
		const char *username;

		/* If the account does not exist, we can't look up the user. */
		if (!account || !account->gc)
			return str;

		id = atol(str);
		username = msim_uid2username_from_blist((PurpleAccount *)account, id);
		if (!username) {
			/* Not in buddy list... scheisse... TODO: Manual Lookup! Bug #4631 */
			/* Note: manual lookup using msim_lookup_user() is a problem inside
			 * msim_normalize(), because msim_lookup_user() calls a callback function
			 * when the user information has been looked up, but msim_normalize() expects
			 * the result immediately. */
			strncpy(normalized, str, BUF_LEN);
		} else {
			strncpy(normalized, username, BUF_LEN);
		}
	} else {
		/* Have username. */
		strncpy(normalized, str, BUF_LEN);
	}

	/* Strip spaces. */
	for (i=0, j=0; normalized[j]; i++, j++) {
		while (normalized[j] == ' ')
			j++;
		normalized[i] = normalized[j];
	}
	normalized[i] = '\0';

	/* Lowercase and perform UTF-8 normalization. */
	tmp1 = g_utf8_strdown(normalized, -1);
	tmp2 = g_utf8_normalize(tmp1, -1, G_NORMALIZE_DEFAULT);
	g_snprintf(normalized, sizeof(normalized), "%s", tmp2);
	g_free(tmp2);
	g_free(tmp1);

	/* TODO: re-add caps and spacing back to what the user wanted.
	 * User can format their own names, for example 'msimprpl' is shown
	 * as 'MsIm PrPl' in the official client.
	 *
	 * TODO: file a ticket to add this enhancement.
	 */

	return normalized;
}

/**
 * Return whether the buddy can be messaged while offline.
 *
 * The protocol supports offline messages in just the same way as online
 * messages.
 */
static gboolean
msim_offline_message(const PurpleBuddy *buddy)
{
	return TRUE;
}

/**
 * Send raw data to the server, possibly with embedded NULs.
 *
 * Used in prpl_info struct, so that plugins can have the most possible
 * control of what is sent over the connection. Inside this prpl,
 * msim_send_raw() is used, since it sends NUL-terminated strings (easier).
 *
 * @param gc PurpleConnection
 * @param buf Buffer to send
 * @param total_bytes Size of buffer to send
 *
 * @return Bytes successfully sent, or -1 on error.
 */
/*
 * TODO: This needs to do non-blocking writes and use a watcher to check
  *      when the fd is available to be written to.
 */
static int
msim_send_really_raw(PurpleConnection *gc, const char *buf, int total_bytes)
{
	int total_bytes_sent;
	MsimSession *session;

	g_return_val_if_fail(gc != NULL, -1);
	g_return_val_if_fail(buf != NULL, -1);
	g_return_val_if_fail(total_bytes >= 0, -1);

	session = (MsimSession *)gc->proto_data;

	g_return_val_if_fail(MSIM_SESSION_VALID(session), -1);

	/* Loop until all data is sent, or a failure occurs. */
	total_bytes_sent = 0;
	do {
		int bytes_sent;

		bytes_sent = send(session->fd, buf + total_bytes_sent,
				total_bytes - total_bytes_sent, 0);

		if (bytes_sent < 0) {
			purple_debug_info("msim", "msim_send_raw(%s): send() failed: %s\n",
					buf, g_strerror(errno));
			return total_bytes_sent;
		}
		total_bytes_sent += bytes_sent;

	} while(total_bytes_sent < total_bytes);

	return total_bytes_sent;
}

/**
 * Send raw data (given as a NUL-terminated string) to the server.
 *
 * @param session
 * @param msg The raw data to send, in a NUL-terminated string.
 *
 * @return TRUE if succeeded, FALSE if not.
 *
 */
gboolean
msim_send_raw(MsimSession *session, const gchar *msg)
{
	size_t len;

	g_return_val_if_fail(MSIM_SESSION_VALID(session), FALSE);
	g_return_val_if_fail(msg != NULL, FALSE);

	purple_debug_info("msim", "msim_send_raw: writing <%s>\n", msg);
	len = strlen(msg);

	return msim_send_really_raw(session->gc, msg, len) == len;
}

static GHashTable *
msim_get_account_text_table(PurpleAccount *unused)
{
	GHashTable *table;

	table = g_hash_table_new(g_str_hash, g_str_equal);

	g_hash_table_insert(table, "login_label", (gpointer)_("Email Address..."));

	return table;
}

/**
 * Callbacks called by Purple, to access this plugin.
 */
static PurplePluginProtocolInfo prpl_info = {
	/* options */
	  OPT_PROTO_USE_POINTSIZE        /* specify font size in sane point size */
	| OPT_PROTO_MAIL_CHECK,

	/* | OPT_PROTO_IM_IMAGE - TODO: direct images. */
	NULL,              /* user_splits */
	NULL,              /* protocol_options */
	NO_BUDDY_ICONS,    /* icon_spec - TODO: eventually should add this */
	msim_list_icon,    /* list_icon */
	NULL,              /* list_emblems */
	msim_status_text,  /* status_text */
	msim_tooltip_text, /* tooltip_text */
	msim_status_types, /* status_types */
	msim_blist_node_menu,  /* blist_node_menu */
	NULL,              /* chat_info */
	NULL,              /* chat_info_defaults */
	msim_login,        /* login */
	msim_close,        /* close */
	msim_send_im,      /* send_im */
	NULL,              /* set_info */
	msim_send_typing,  /* send_typing */
	msim_get_info,     /* get_info */
	msim_set_status,   /* set_status */
	msim_set_idle,     /* set_idle */
	NULL,              /* change_passwd */
	msim_add_buddy,    /* add_buddy */
	NULL,              /* add_buddies */
	msim_remove_buddy, /* remove_buddy */
	NULL,              /* remove_buddies */
	NULL,              /* add_permit */
	msim_add_deny,     /* add_deny */
	NULL,              /* rem_permit */
	msim_rem_deny,     /* rem_deny */
	NULL,              /* set_permit_deny */
	NULL,              /* join_chat */
	NULL,              /* reject chat invite */
	NULL,              /* get_chat_name */
	NULL,              /* chat_invite */
	NULL,              /* chat_leave */
	NULL,              /* chat_whisper */
	NULL,              /* chat_send */
	NULL,              /* keepalive */
	NULL,              /* register_user */
	NULL,              /* get_cb_info */
	NULL,              /* get_cb_away */
	NULL,              /* alias_buddy */
	NULL,              /* group_buddy */
	NULL,              /* rename_group */
	msim_buddy_free,   /* buddy_free */
	NULL,              /* convo_closed */
	msim_normalize,    /* normalize */
	NULL,              /* set_buddy_icon */
	NULL,              /* remove_group */
	NULL,              /* get_cb_real_name */
	NULL,              /* set_chat_topic */
	NULL,              /* find_blist_chat */
	NULL,              /* roomlist_get_list */
	NULL,              /* roomlist_cancel */
	NULL,              /* roomlist_expand_category */
	NULL,              /* can_receive_file */
	NULL,              /* send_file */
	NULL,              /* new_xfer */
	msim_offline_message,  /* offline_message */
	NULL,              /* whiteboard_prpl_ops */
	msim_send_really_raw,  /* send_raw */
	NULL,                  /* roomlist_room_serialize */
	NULL,                  /* unregister_user */
	msim_send_attention,   /* send_attention */
	msim_attention_types,  /* attention_types */

	sizeof(PurplePluginProtocolInfo),  /* struct_size */
	msim_get_account_text_table,              /* get_account_text_table */
};

/**
 * Load the plugin.
 */
static gboolean
msim_load(PurplePlugin *plugin)
{
	/* If compiled to use RC4 from libpurple, check if it is really there. */
	if (!purple_ciphers_find_cipher("rc4")) {
		purple_debug_error("msim", "rc4 not in libpurple, but it is required - not loading MySpaceIM plugin!\n");
		purple_notify_error(plugin, _("Missing Cipher"),
				_("The RC4 cipher could not be found"),
				_("Upgrade "
					"to a libpurple with RC4 support (>= 2.0.1). MySpaceIM "
					"plugin will not be loaded."));
		return FALSE;
	}
	return TRUE;
}

/**
 * Called when friends have been imported to buddy list on server.
 */
static void
msim_import_friends_cb(MsimSession *session, const MsimMessage *reply, gpointer user_data)
{
	MsimMessage *body;
	gchar *completed;

	/* Check if the friends were imported successfully. */
	body = msim_msg_get_dictionary(reply, "body");
	g_return_if_fail(body != NULL);
	completed = msim_msg_get_string(body, "Completed");
	g_return_if_fail(body != NULL);
	msim_msg_free(body);
	if (!g_str_equal(completed, "True"))
	{
		purple_debug_info("msim_import_friends_cb",
				"failed to import friends: %s", completed);
		purple_notify_error(session->account, _("Add friends from MySpace.com"),
				_("Importing friends failed"), NULL);
		g_free(completed);
		return;
	}
	g_free(completed);

	purple_debug_info("msim_import_friends_cb",
			"added friends to server-side buddy list, requesting new contacts from server");

	msim_get_contact_list(session, MSIM_CONTACT_LIST_IMPORT_ALL_FRIENDS);

	/* TODO: show, X friends have been added */
}

/**
 * Import friends from myspace.com.
 */
static void msim_import_friends(PurplePluginAction *action)
{
	PurpleConnection *gc;
	MsimSession *session;
	gchar *group_name;

	gc = (PurpleConnection *)action->context;
	session = (MsimSession *)gc->proto_data;

	group_name = "MySpace Friends";

	g_return_if_fail(msim_send(session,
			"persist", MSIM_TYPE_INTEGER, 1,
			"sesskey", MSIM_TYPE_INTEGER, session->sesskey,
			"cmd", MSIM_TYPE_INTEGER, MSIM_CMD_PUT,
			"dsn", MSIM_TYPE_INTEGER, MC_IMPORT_ALL_FRIENDS_DSN,
			"lid", MSIM_TYPE_INTEGER, MC_IMPORT_ALL_FRIENDS_LID,
			"uid", MSIM_TYPE_INTEGER, session->userid,
			"rid", MSIM_TYPE_INTEGER,
				msim_new_reply_callback(session, msim_import_friends_cb, NULL),
			"body", MSIM_TYPE_STRING,
				g_strdup_printf("GroupName=%s", group_name),
			NULL));
}

/**
 * Actions menu for account.
 */
static GList *
msim_actions(PurplePlugin *plugin, gpointer context)
{
	PurpleConnection *gc;
	GList *menu;
	PurplePluginAction *act;

	gc = (PurpleConnection *)context;

	menu = NULL;

#if 0
	/* TODO: find out how */
	act = purple_plugin_action_new(_("Find people..."), msim_);
	menu = g_list_append(menu, act);

	act = purple_plugin_action_new(_("Change IM name..."), NULL);
	menu = g_list_append(menu, act);
#endif

	act = purple_plugin_action_new(_("Add friends from MySpace.com"), msim_import_friends);
	menu = g_list_append(menu, act);

	return menu;
}

/**
 * Based on MSN's plugin info comments.
 */
static PurplePluginInfo info = {
	PURPLE_PLUGIN_MAGIC,
	PURPLE_MAJOR_VERSION,
	PURPLE_MINOR_VERSION,
	PURPLE_PLUGIN_PROTOCOL,                           /**< type           */
	NULL,                                             /**< ui_requirement */
	0,                                                /**< flags          */
	NULL,                                             /**< dependencies   */
	PURPLE_PRIORITY_DEFAULT,                          /**< priority       */

	"prpl-myspace",                                   /**< id             */
	"MySpaceIM",                                      /**< name           */
	MSIM_PRPL_VERSION_STRING,                         /**< version        */
	                                                  /**  summary        */
	"MySpaceIM Protocol Plugin",
	                                                  /**  description    */
	"MySpaceIM Protocol Plugin",
	"Jeff Connelly <jeff2@soc.pidgin.im>",            /**< author         */
	"http://developer.pidgin.im/wiki/MySpaceIM/",     /**< homepage       */

	msim_load,                                        /**< load           */
	NULL,                                             /**< unload         */
	NULL,                                             /**< destroy        */
	NULL,                                             /**< ui_info        */
	&prpl_info,                                       /**< extra_info     */
	NULL,                                             /**< prefs_info     */
	msim_actions,                                     /**< msim_actions   */
	NULL,                                             /**< reserved1      */
	NULL,                                             /**< reserved2      */
	NULL,                                             /**< reserved3      */
	NULL                                              /**< reserved4      */
};

#ifdef MSIM_SELF_TEST
/*
 * Test functions.
 * Used to test or try out the internal workings of msimprpl. If you're reading
 * this code for the first time, these functions can be instructive in learning
 * how msimprpl is architected.
 */

/**
 * Test MsimMessage for basic functionality.
 */
static int
msim_test_msg(void)
{
	MsimMessage *msg, *msg_cloned, *msg2;
	GList *list;
	gchar *packed, *packed_expected, *packed_cloned;
	guint failures;

	failures = 0;

	purple_debug_info("msim", "\n\nTesting MsimMessage\n");
	msg = msim_msg_new(NULL);      /* Create a new, empty message. */

	/* Append some new elements. */
	msg = msim_msg_append(msg, "bx", MSIM_TYPE_BINARY, g_string_new_len("XXX", 3));
	msg = msim_msg_append(msg, "k1", MSIM_TYPE_STRING, g_strdup("v1"));
	msg = msim_msg_append(msg, "k1", MSIM_TYPE_INTEGER, GUINT_TO_POINTER(42));
	msg = msim_msg_append(msg, "k1", MSIM_TYPE_STRING, g_strdup("v43"));
	msg = msim_msg_append(msg, "k1", MSIM_TYPE_STRING, g_strdup("v52/xxx\\yyy"));
	msg = msim_msg_append(msg, "k1", MSIM_TYPE_STRING, g_strdup("v7"));
	msim_msg_dump("msg debug str=%s\n", msg);
	packed = msim_msg_pack(msg);

	purple_debug_info("msim", "msg packed=%s\n", packed);

	packed_expected = "\\bx\\WFhY\\k1\\v1\\k1\\42\\k1"
		"\\v43\\k1\\v52/1xxx/2yyy\\k1\\v7\\final\\";

	if (!g_str_equal(packed, packed_expected)) {
		purple_debug_info("msim", "!!!(%d), msim_msg_pack not what expected: %s != %s\n",
				++failures, packed, packed_expected);
	}


	msg_cloned = msim_msg_clone(msg);
	packed_cloned = msim_msg_pack(msg_cloned);

	purple_debug_info("msim", "msg cloned=%s\n", packed_cloned);
	if (!g_str_equal(packed, packed_cloned)) {
		purple_debug_info("msim", "!!!(%d), msim_msg_pack on cloned message not equal to original: %s != %s\n",
				++failures, packed_cloned, packed);
	}

	g_free(packed);
	g_free(packed_cloned);
	msim_msg_free(msg_cloned);
	msim_msg_free(msg);

	/* Try some of the more advanced functionality */
	list = NULL;

	list = g_list_prepend(list, "item3");
	list = g_list_prepend(list, "item2");
	list = g_list_prepend(list, "item1");
	list = g_list_prepend(list, "item0");

	msg = msim_msg_new(NULL);
	msg = msim_msg_append(msg, "string", MSIM_TYPE_STRING, g_strdup("string value"));
	msg = msim_msg_append(msg, "raw", MSIM_TYPE_RAW, g_strdup("raw value"));
	msg = msim_msg_append(msg, "integer", MSIM_TYPE_INTEGER, GUINT_TO_POINTER(3140));
	msg = msim_msg_append(msg, "boolean", MSIM_TYPE_BOOLEAN, GUINT_TO_POINTER(FALSE));
	msg = msim_msg_append(msg, "list", MSIM_TYPE_LIST, list);

	msim_msg_dump("msg with list=%s\n", msg);
	purple_debug_info("msim", "msg with list packed=%s\n", msim_msg_pack(msg));

	msg2 = msim_msg_new(NULL);
	msg2 = msim_msg_append(msg2, "outer", MSIM_TYPE_STRING, g_strdup("outer value"));
	msg2 = msim_msg_append(msg2, "body", MSIM_TYPE_DICTIONARY, msg);
	msim_msg_dump("msg with dict=%s\n", msg2);      /* msg2 now 'owns' msg */
	purple_debug_info("msim", "msg with dict packed=%s\n", msim_msg_pack(msg2));

	msim_msg_free(msg2);

	return failures;
}

/**
 * Test protocol-level escaping/unescaping.
 */
static int
msim_test_escaping(void)
{
	guint failures;
	gchar *raw, *escaped, *unescaped, *expected;

	failures = 0;

	purple_debug_info("msim", "\n\nTesting escaping\n");

	raw = "hello/world\\hello/world";

	escaped = msim_escape(raw);
	purple_debug_info("msim", "msim_test_escaping: raw=%s, escaped=%s\n", raw, escaped);
	expected = "hello/1world/2hello/1world";
	if (!g_str_equal(escaped, expected)) {
		purple_debug_info("msim", "!!!(%d), msim_escape failed: %s != %s\n",
				++failures, escaped, expected);
	}


	unescaped = msim_unescape(escaped);
	g_free(escaped);
	purple_debug_info("msim", "msim_test_escaping: unescaped=%s\n", unescaped);
	if (!g_str_equal(raw, unescaped)) {
		purple_debug_info("msim", "!!!(%d), msim_unescape failed: %s != %s\n",
				++failures, raw, unescaped);
	}

	return failures;
}

static void
msim_test_all(void)
{
	guint failures;

	failures = 0;
	failures += msim_test_msg();
	failures += msim_test_escaping();

	if (failures) {
		purple_debug_info("msim", "msim_test_all HAD FAILURES: %d\n", failures);
	} else {
		purple_debug_info("msim", "msim_test_all - all tests passed!\n");
	}
	exit(0);
}
#endif

#ifdef MSIM_CHECK_NEWER_VERSION
/**
 * Callback for when a currentversion.txt has been downloaded.
 */
static void
msim_check_newer_version_cb(PurpleUtilFetchUrlData *url_data,
		gpointer user_data,
		const gchar *url_text,
		gsize len,
		const gchar *error_message)
{
	GKeyFile *keyfile;
	GError *error;
	GString *data;
	gchar *newest_filever;

	if (!url_text) {
		purple_debug_info("msim_check_newer_version_cb",
				"got error: %s\n", error_message);
		return;
	}

	purple_debug_info("msim_check_newer_version_cb",
			"url_text=%s\n", url_text ? url_text : "(NULL)");

	/* Prepend [group] so that GKeyFile can parse it (requires a group). */
	data = g_string_new(url_text);
	purple_debug_info("msim", "data=%s\n", data->str
			? data->str : "(NULL)");
	data = g_string_prepend(data, "[group]\n");

	purple_debug_info("msim", "data=%s\n", data->str
			? data->str : "(NULL)");

	/* url_text is variable=data\n...†*/

	/* Check FILEVER, 1.0.716.0. 716 is build, MSIM_CLIENT_VERSION */
	/* New (english) version can be downloaded from SETUPURL+SETUPFILE */

	error = NULL;
	keyfile = g_key_file_new();

	/* Default list seperator is ;, but currentversion.txt doesn't have
	 * these, so set to an unused character to avoid parsing problems. */
	g_key_file_set_list_separator(keyfile, '\0');

	g_key_file_load_from_data(keyfile, data->str, data->len,
				G_KEY_FILE_NONE, &error);
	g_string_free(data, TRUE);

	if (error != NULL) {
		purple_debug_info("msim_check_newer_version_cb",
				"couldn't parse, error: %d %d %s\n",
				error->domain, error->code, error->message);
		g_error_free(error);
		return;
	}

	gchar **ks;
	guint n;
	ks = g_key_file_get_keys(keyfile, "group", &n, NULL);
	purple_debug_info("msim", "n=%d\n", n);
	guint i;
	for (i = 0; ks[i] != NULL; ++i)
	{
		purple_debug_info("msim", "%d=%s\n", i, ks[i]);
	}

	newest_filever = g_key_file_get_string(keyfile, "group",
			"FILEVER", &error);

	purple_debug_info("msim_check_newer_version_cb",
			"newest filever: %s\n", newest_filever ?
			newest_filever : "(NULL)");
	if (error != NULL) {
		purple_debug_info("msim_check_newer_version_cb",
				"error: %d %d %s\n",
				error->domain, error->code, error->message);
		g_error_free(error);
	}

	g_key_file_free(keyfile);

	exit(0);
}
#endif

/**
 Handle a myim:addContact command, after username has been looked up.
 */
static void
msim_uri_handler_addContact_cb(MsimSession *session, MsimMessage *userinfo, gpointer data)
{
	MsimMessage *body;
	gchar *username;

	body = msim_msg_get_dictionary(userinfo, "body");
	username = msim_msg_get_string(body, "UserName");
	msim_msg_free(body);

	if (!username) {
		guint uid;

		uid = msim_msg_get_integer(userinfo, "UserID");
		g_return_if_fail(uid != 0);

		username = g_strdup_printf("%d", uid);
	}

	purple_blist_request_add_buddy(session->account, username, _("Buddies"), NULL);

	g_free(username);
}

/* TODO: move uid->username resolving to IM sending and buddy adding functions,
 * so that user can manually add or IM by userid and username automatically
 * looked up if possible? */

/**
 * Handle a myim:sendIM URI command, after username has been looked up.
 */
static void
msim_uri_handler_sendIM_cb(MsimSession *session, MsimMessage *userinfo, gpointer data)
{
	PurpleConversation *conv;
	MsimMessage *body;
	gchar *username;

	body = msim_msg_get_dictionary(userinfo, "body");
	username = msim_msg_get_string(body, "UserName");
	msim_msg_free(body);

	if (!username) {
		guint uid;

		uid = msim_msg_get_integer(userinfo, "UserID");
		g_return_if_fail(uid != 0);

		username = g_strdup_printf("%d", uid);
	}


	conv = purple_find_conversation_with_account(PURPLE_CONV_TYPE_IM, username, session->account);
	if (!conv)  {
		purple_debug_info("msim_uri_handler", "creating new conversation for %s\n", username);
		conv = purple_conversation_new(PURPLE_CONV_TYPE_IM, session->account, username);
	}

	/* Just open the window so the user can send an IM. */
	purple_conversation_present(conv);

	g_free(username);
}

static gboolean
msim_uri_handler(const gchar *proto, const gchar *cmd, GHashTable *params)
{
	PurpleAccount *account;
	MsimSession *session;
	GList *l;
	gchar *uid_str, *cid_str;
	guint uid, cid;

	if (g_ascii_strcasecmp(proto, "myim"))
		return FALSE;

	/* Parameters are case-insensitive. */
	uid_str = g_hash_table_lookup(params, "uid");
	cid_str = g_hash_table_lookup(params, "cid");

	uid = uid_str ? atol(uid_str) : 0;
	cid = cid_str ? atol(cid_str) : 0;

	/* Need a contact. */
	g_return_val_if_fail(cid != 0, FALSE);

	/* TODO: if auto=true, "Add all the people on this page to my IM List!", on
	 * http://collect.myspace.com/index.cfm?fuseaction=im.friendslist. Don't need a cid. */

	/* Convert numeric contact ID back to a string. Needed for looking up. Don't just
	 * directly use cid directly from parameters, because it might not be numeric.
	 * It is trivial to change this to allow cID to be a username, but that's not how
	 * the official MySpaceIM client works, so don't provide that functionality. */
	cid_str = g_strdup_printf("%d", cid);


	/* Find our account with specified user id, or use first connected account if uid=0. */
	account = NULL;
	l = purple_accounts_get_all();
	while (l) {
		if (purple_account_is_connected(l->data) &&
			(uid == 0 || purple_account_get_int(l->data, "uid", 0) == uid)) {
			account = l->data;
			break;
		}
		l = l->next;
	}

	if (!account) {
		purple_notify_error(NULL, _("myim URL handler"),
				_("No suitable MySpaceIM account could be found to open this myim URL."),
				_("Enable the proper MySpaceIM account and try again."));
		g_free(cid_str);
		return FALSE;
	}

	session = (MsimSession *)account->gc->proto_data;
	g_return_val_if_fail(session != NULL, FALSE);

	/* Lookup userid to username. TODO: push this down, to IM sending/contact
	 * adding functions. */

	/* myim:sendIM?uID=USERID&cID=CONTACTID */
	if (!g_ascii_strcasecmp(cmd, "sendIM")) {
		msim_lookup_user(session, cid_str, (MSIM_USER_LOOKUP_CB)msim_uri_handler_sendIM_cb, NULL);
		g_free(cid_str);
		return TRUE;

	/* myim:addContact?uID=USERID&cID=CONTACTID */
	} else if (!g_ascii_strcasecmp(cmd, "addContact")) {
		msim_lookup_user(session, cid_str, (MSIM_USER_LOOKUP_CB)msim_uri_handler_addContact_cb, NULL);
		g_free(cid_str);
		return TRUE;
	}

	return FALSE;
}

/**
 * Initialize plugin.
 */
static void
init_plugin(PurplePlugin *plugin)
{
#ifdef MSIM_SELF_TEST
	msim_test_all();
	exit(0);
#endif /* MSIM_SELF_TEST */

	PurpleAccountOption *option;
	static gboolean initialized = FALSE;

#ifdef MSIM_CHECK_NEWER_VERSION
	/* PROBLEM: MySpace's servers always return Content-Location, and
	 * libpurple redirects to it, infinitely, even though it is the same
	 * location we requested! */
	purple_util_fetch_url("http://im.myspace.com/nsis/currentversion.txt",
			FALSE, /* not full URL */
			"MSIMAutoUpdateAgent", /* user agent */
			TRUE,  /* use HTTP/1.1 */
			msim_check_newer_version_cb, NULL);
#endif

	/* TODO: default to automatically try different ports. Make the user be
	 * able to set the first port to try (like LastConnectedPort in Windows client).  */
	option = purple_account_option_string_new(_("Connect server"), "server", MSIM_SERVER);
	prpl_info.protocol_options = g_list_append(prpl_info.protocol_options, option);

	option = purple_account_option_int_new(_("Connect port"), "port", MSIM_PORT);
	prpl_info.protocol_options = g_list_append(prpl_info.protocol_options, option);

#ifdef MSIM_USER_WANTS_TO_CONFIGURE_STATUS_TEXT
	option = purple_account_option_bool_new(_("Show display name in status text"), "show_display_name", TRUE);
	prpl_info.protocol_options = g_list_append(prpl_info.protocol_options, option);

	option = purple_account_option_bool_new(_("Show headline in status text"), "show_headline", TRUE);
	prpl_info.protocol_options = g_list_append(prpl_info.protocol_options, option);
#endif

#ifdef MSIM_USER_WANTS_TO_DISABLE_EMOTICONS
	option = purple_account_option_bool_new(_("Send emoticons"), "emoticons", TRUE);
	prpl_info.protocol_options = g_list_append(prpl_info.protocol_options, option);
#endif

#ifdef MSIM_USER_REALLY_CARES_ABOUT_PRECISE_FONT_SIZES
	option = purple_account_option_int_new(_("Screen resolution (dots per inch)"), "dpi", MSIM_DEFAULT_DPI);
	prpl_info.protocol_options = g_list_append(prpl_info.protocol_options, option);

	option = purple_account_option_int_new(_("Base font size (points)"), "base_font_size", MSIM_BASE_FONT_POINT_SIZE);
	prpl_info.protocol_options = g_list_append(prpl_info.protocol_options, option);
#endif

	/* Code below only runs once. Based on oscar.c's oscar_init(). */
	if (initialized)
		return;

	initialized = TRUE;

	purple_signal_connect(purple_get_core(), "uri-handler", &initialized,
			PURPLE_CALLBACK(msim_uri_handler), NULL);
}

PURPLE_INIT_PLUGIN(myspace, init_plugin, info);<|MERGE_RESOLUTION|>--- conflicted
+++ resolved
@@ -2742,19 +2742,12 @@
 	 * doesn't seem like it would be necessary, but the official client
 	 * does it)
 	 */
-<<<<<<< HEAD
 	if (!msim_update_blocklist_for_buddy(session, name, FALSE, FALSE))
-=======
-	if (!msim_update_blocklist_for_buddy(session, buddy->name, FALSE, FALSE)) {
->>>>>>> 8af2f2de
 		purple_notify_error(NULL, NULL,
 				_("Failed to remove buddy"), _("blocklist command failed"));
 		return;
 	}
-	if (buddy->proto_data) {
-		msim_user_free(buddy->proto_data);
-		buddy->proto_data = NULL;
-	}
+	msim_buddy_free(buddy);
 }
 
 /**
@@ -2774,7 +2767,6 @@
 			"sesskey", MSIM_TYPE_INTEGER, session->sesskey,
 			/* 'delprofileid' with uid will be inserted here. */
 			NULL);
-
 	if (!msim_postprocess_outgoing(session, msg, name, "delprofileid", NULL))
 		purple_debug_error("myspace", "delbuddy command failed\n");
 	msim_msg_free(msg);
@@ -2848,8 +2840,8 @@
 static void
 msim_buddy_free(PurpleBuddy *buddy)
 {
-	msim_user_free(buddy->proto_data);
-	buddy->proto_data = NULL;
+	msim_user_free(purple_buddy_get_protocol_data(buddy));
+	purple_buddy_set_protocol_data(buddy, NULL);
 }
 
 /**
