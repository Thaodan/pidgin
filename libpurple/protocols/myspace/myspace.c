--- conflicted
+++ resolved
@@ -2638,14 +2638,11 @@
 	const char *name, *gname;
 
 	session = (MsimSession *)gc->proto_data;
-<<<<<<< HEAD
 	name = purple_buddy_get_name(buddy);
 	gname = group ? purple_group_get_name(group) : NULL;
-=======
 
 	if (msim_get_user_from_buddy(buddy, FALSE) != NULL)
 		return;
->>>>>>> 265ece76
 
 	purple_debug_info("msim", "msim_add_buddy: want to add %s to %s\n",
 			name, gname ? gname : "(no group)");
