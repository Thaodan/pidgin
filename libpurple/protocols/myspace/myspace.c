/**
 * MySpaceIM Protocol Plugin
 *
 * \author Jeff Connelly
 *
 * Copyright (C) 2007, Jeff Connelly <jeff2@soc.pidgin.im>
 *
 * Based on Purple's "C Plugin HOWTO" hello world example.
 *
 * Code also drawn from mockprpl:
 *  http://snarfed.org/space/purple+mock+protocol+plugin
 *  Copyright (C) 2004-2007, Ryan Barrett <mockprpl@ryanb.org>
 *
 * and some constructs also based on existing Purple plugins, which are:
 *   Copyright (C) 2003, Robbert Haarman <purple@inglorion.net>
 *   Copyright (C) 2003, Ethan Blanton <eblanton@cs.purdue.edu>
 *   Copyright (C) 2000-2003, Rob Flynn <rob@tgflinux.com>
 *   Copyright (C) 1998-1999, Mark Spencer <markster@marko.net>
 *
 * This program is free software; you can redistribute it and/or modify
 * it under the terms of the GNU General Public License as published by
 * the Free Software Foundation; either version 2 of the License, or
 * (at your option) any later version.
 *
 * This program is distributed in the hope that it will be useful,
 * but WITHOUT ANY WARRANTY; without even the implied warranty of
 * MERCHANTABILITY or FITNESS FOR A PARTICULAR PURPOSE.  See the
 * GNU General Public License for more details.
 *
 * You should have received a copy of the GNU General Public License
 * along with this program; if not, write to the Free Software
 * Foundation, Inc., 51 Franklin Street, Fifth Floor, Boston, MA  02111-1301  USA
 */

#define PURPLE_PLUGIN

#include "myspace.h"

static void msim_set_status(PurpleAccount *account, PurpleStatus *status);
static void msim_set_idle(PurpleConnection *gc, int time);

/**
 * Perform actual postprocessing on a message, adding userid as specified.
 *
 * @param msg The message to postprocess.
 * @param uid_before Name of field where to insert new field before, or NULL for end.
 * @param uid_field_name Name of field to add uid to.
 * @param uid The userid to insert.
 *
 * If the field named by uid_field_name already exists, then its string contents will
 * be used for the field, except "<uid>" will be replaced by the userid.
 *
 * If the field named by uid_field_name does not exist, it will be added before the
 * field named by uid_before, as an integer, with the userid.
 *
 * Does not handle sending, or scheduling userid lookup. For that, see msim_postprocess_outgoing().
 */
static MsimMessage *
msim_do_postprocessing(MsimMessage *msg, const gchar *uid_before,
		const gchar *uid_field_name, guint uid)
{
	MsimMessageElement *elem;

	/* First, check - if the field already exists, replace <uid> within it */
	if ((elem = msim_msg_get(msg, uid_field_name)) != NULL) {
		gchar *fmt_string;
		gchar *uid_str, *new_str;

		/* Get the packed element, flattening it. This allows <uid> to be
		 * replaced within nested data structures, since the replacement is done
		 * on the linear, packed data, not on a complicated data structure.
		 *
		 * For example, if the field was originally a dictionary or a list, you
		 * would have to iterate over all the items in it to see what needs to
		 * be replaced. But by packing it first, the <uid> marker is easily replaced
		 * just by a string replacement.
		 */
		fmt_string = msim_msg_pack_element_data(elem);

		uid_str = g_strdup_printf("%d", uid);
		new_str = purple_strreplace(fmt_string, "<uid>", uid_str);
		g_free(uid_str);
		g_free(fmt_string);

		/* Free the old element data */
		msim_msg_free_element_data(elem->data);

		/* Replace it with our new data */
		elem->data = new_str;
		elem->type = MSIM_TYPE_RAW;

	} else {
		/* Otherwise, insert new field into outgoing message. */
		msg = msim_msg_insert_before(msg, uid_before, uid_field_name, MSIM_TYPE_INTEGER, GUINT_TO_POINTER(uid));
	}

	return msg;
}

/**
 * Callback for msim_postprocess_outgoing() to add a userid to a message, and send it (once receiving userid).
 *
 * @param session
 * @param userinfo The user information reply message, containing the user ID
 * @param data The message to postprocess and send.
 *
 * The data message should contain these fields:
 *
 *  _uid_field_name: string, name of field to add with userid from userinfo message
 *  _uid_before: string, name of field before field to insert, or NULL for end
 */
static void
msim_postprocess_outgoing_cb(MsimSession *session, const MsimMessage *userinfo,
		gpointer data)
{
	gchar *uid_field_name, *uid_before, *username;
	guint uid;
	MsimMessage *msg, *body;

	msg = (MsimMessage *)data;

	/* Obtain userid from userinfo message. */
	body = msim_msg_get_dictionary(userinfo, "body");
	g_return_if_fail(body != NULL);

	uid = msim_msg_get_integer(body, "UserID");
	msim_msg_free(body);

	username = msim_msg_get_string(msg, "_username");

	if (!uid) {
		gchar *msg;

		msg = g_strdup_printf(_("No such user: %s"), username);
<<<<<<< HEAD
		if (!purple_conversation_present_error(username, session->account, msg)) {
			purple_notify_error(NULL, NULL, _("User lookup"), msg);
=======
		if (!purple_conv_present_error(username, session->account, msg)) {
			purple_notify_error(NULL, NULL, _("User lookup"), msg,
				purple_request_cpar_from_connection(
					session->gc));
>>>>>>> 6041602c
		}

		g_free(msg);
		g_free(username);
		/* TODO: free
		 * msim_msg_free(msg);
		 */
		return;
	}

	uid_field_name = msim_msg_get_string(msg, "_uid_field_name");
	uid_before = msim_msg_get_string(msg, "_uid_before");

	msg = msim_do_postprocessing(msg, uid_before, uid_field_name, uid);

	/* Send */
	if (!msim_msg_send(session, msg)) {
		msim_msg_dump("msim_postprocess_outgoing_cb: sending failed for message: %s\n", msg);
	}


	/* Free field names AFTER sending message, because MsimMessage does NOT copy
	 * field names - instead, treats them as static strings (which they usually are).
	 */
	g_free(uid_field_name);
	g_free(uid_before);
	g_free(username);
	/* TODO: free
	 * msim_msg_free(msg);
	 */
}

/**
 * Postprocess and send a message.
 *
 * @param session
 * @param msg Message to postprocess. Will NOT be freed.
 * @param username Username to resolve. Assumed to be a static string (will not be freed or copied).
 * @param uid_field_name Name of new field to add, containing uid of username. Static string.
 * @param uid_before Name of existing field to insert username field before. Static string.
 *
 * @return TRUE if successful.
 */
static gboolean
msim_postprocess_outgoing(MsimSession *session, MsimMessage *msg,
		const gchar *username, const gchar *uid_field_name,
		const gchar *uid_before)
{
	PurpleBuddy *buddy;
	guint uid;
	gboolean rc;

	g_return_val_if_fail(msg != NULL, FALSE);

	/* Store information for msim_postprocess_outgoing_cb(). */
	msg = msim_msg_append(msg, "_username", MSIM_TYPE_STRING, g_strdup(username));
	msg = msim_msg_append(msg, "_uid_field_name", MSIM_TYPE_STRING, g_strdup(uid_field_name));
	msg = msim_msg_append(msg, "_uid_before", MSIM_TYPE_STRING, g_strdup(uid_before));

	/* First, try the most obvious. If numeric userid is given, use that directly. */
	if (msim_is_userid(username)) {
		uid = atol(username);
	} else {
		/* Next, see if on buddy list and know uid. */
		buddy = purple_blist_find_buddy(session->account, username);
		if (buddy) {
			uid = purple_blist_node_get_int(PURPLE_BLIST_NODE(buddy), "UserID");
		} else {
			uid = 0;
		}

		if (!buddy || !uid) {
			/* Don't have uid offhand - need to ask for it, and wait until hear back before sending. */
			purple_debug_info("msim", ">>> msim_postprocess_outgoing: couldn't find username %s in blist\n",
					username ? username : "(NULL)");
			msim_lookup_user(session, username, msim_postprocess_outgoing_cb, msim_msg_clone(msg));
			return TRUE;       /* not sure of status yet - haven't sent! */
		}
	}

	/* Already have uid, postprocess and send msg immediately. */
	purple_debug_info("msim", "msim_postprocess_outgoing: found username %s has uid %d\n",
			username ? username : "(NULL)", uid);

	msg = msim_do_postprocessing(msg, uid_before, uid_field_name, uid);

	rc = msim_msg_send(session, msg);

	/* TODO: free
	 * msim_msg_free(msg);
	 */

	return rc;
}

/**
 * Send a buddy message of a given type.
 *
 * @param session
 * @param who Username to send message to.
 * @param text Message text to send. Not freed; will be copied.
 * @param type A MSIM_BM_* constant.
 *
 * @return TRUE if success, FALSE if fail.
 *
 * Buddy messages ('bm') include instant messages, action messages, status messages, etc.
 */
gboolean
msim_send_bm(MsimSession *session, const gchar *who, const gchar *text,
		int type)
{
	gboolean rc;
	MsimMessage *msg;
	const gchar *from_username;

	g_return_val_if_fail(who != NULL, FALSE);
	g_return_val_if_fail(text != NULL, FALSE);

	from_username = purple_account_get_username(session->account);

	g_return_val_if_fail(from_username != NULL, FALSE);

	purple_debug_info("msim", "sending %d message from %s to %s: %s\n",
				  type, from_username, who, text);

	msg = msim_msg_new(
			"bm", MSIM_TYPE_INTEGER, GUINT_TO_POINTER(type),
			"sesskey", MSIM_TYPE_INTEGER, GUINT_TO_POINTER(session->sesskey),
			/* 't' will be inserted here */
			"cv", MSIM_TYPE_INTEGER, GUINT_TO_POINTER(MSIM_CLIENT_VERSION),
			"msg", MSIM_TYPE_STRING, g_strdup(text),
			NULL);

	rc = msim_postprocess_outgoing(session, msg, who, "t", "cv");

	msim_msg_free(msg);

	return rc;
}

/**
 * Lookup a username by userid, from buddy list.
 *
 * @param wanted_uid
 *
 * @return Username of wanted_uid, if on blist, or NULL.
 *         This is a static string, so don't free it. Copy it if needed.
 *
 */
static const gchar *
msim_uid2username_from_blist(PurpleAccount *account, guint wanted_uid)
{
	GSList *buddies, *cur;
	const gchar *ret;

	buddies = purple_blist_find_buddies(account, NULL);

	if (!buddies)
	{
		purple_debug_info("msim", "msim_uid2username_from_blist: no buddies?\n");
		return NULL;
	}

	ret = NULL;

	for (cur = buddies; cur != NULL; cur = g_slist_next(cur))
	{
		PurpleBuddy *buddy;
		guint uid;
		const gchar *name;

		/* See finch/gnthistory.c */
		buddy = cur->data;

		uid = purple_blist_node_get_int(PURPLE_BLIST_NODE(buddy), "UserID");
		name = purple_buddy_get_name(buddy);

		if (uid == wanted_uid)
		{
			ret = name;
			break;
		}
	}

	g_slist_free(buddies);
	return ret;
}

/**
 * Setup a callback, to be called when a reply is received with the returned rid.
 *
 * @param cb The callback, an MSIM_USER_LOOKUP_CB.
 * @param data Arbitrary user data to be passed to callback (probably an MsimMessage *).
 *
 * @return The request/reply ID, used to link replies with requests, or -1.
 *          Put the rid in your request, 'rid' field.
 *
 * TODO: Make more generic and more specific:
 * 1) MSIM_USER_LOOKUP_CB - make it for PERSIST_REPLY, not just user lookup
 * 2) data - make it an MsimMessage?
 */
guint
msim_new_reply_callback(MsimSession *session, MSIM_USER_LOOKUP_CB cb,
		gpointer data)
{
	guint rid;

	rid = session->next_rid++;

	g_hash_table_insert(session->user_lookup_cb, GUINT_TO_POINTER(rid), cb);
	g_hash_table_insert(session->user_lookup_cb_data, GUINT_TO_POINTER(rid), data);

	return rid;
}

/**
 * Return the icon name for a buddy and account.
 *
 * @param acct The account to find the icon for, or NULL for protocol icon.
 * @param buddy The buddy to find the icon for, or NULL for the account icon.
 *
 * @return The base icon name string.
 */
static const gchar *
msim_list_icon(PurpleAccount *acct, PurpleBuddy *buddy)
{
	/* Use a MySpace icon submitted by hbons at
	 * https://developer.pidgin.im/wiki/MySpaceIM. */
	return "myspace";
}

/**
 * Obtain the status text for a buddy.
 *
 * @param buddy The buddy to obtain status text for.
 *
 * @return Status text, or NULL if error. Caller g_free()'s.
 */
static char *
msim_status_text(PurpleBuddy *buddy)
{
	MsimUser *user;
	const gchar *display_name = NULL, *headline = NULL;
	PurpleAccount *account;

	g_return_val_if_fail(buddy != NULL, NULL);

	account = purple_buddy_get_account(buddy);

	user = msim_get_user_from_buddy(buddy, FALSE);
	if (user != NULL) {
		/* Retrieve display name and/or headline, depending on user preference. */
		if (purple_account_get_bool(account, "show_headline", TRUE)) {
			headline = user->headline;
		}

		if (purple_account_get_bool(account, "show_display_name", FALSE)) {
			display_name = user->display_name;
		}
	}

	/* Return appropriate combination of display name and/or headline, or neither. */

	if (display_name && headline) {
		return g_strconcat(display_name, " ", headline, NULL);
	} else if (display_name) {
		return g_strdup(display_name);
	} else if (headline) {
		return g_strdup(headline);
	}

	return NULL;
}

/**
 * Obtain the tooltip text for a buddy.
 *
 * @param buddy Buddy to obtain tooltip text on.
 * @param user_info Variable modified to have the tooltip text.
 * @param full TRUE if should obtain full tooltip text.
 */
static void
msim_tooltip_text(PurpleBuddy *buddy, PurpleNotifyUserInfo *user_info,
		gboolean full)
{
	MsimUser *user;

	g_return_if_fail(buddy != NULL);
	g_return_if_fail(user_info != NULL);

	user = msim_get_user_from_buddy(buddy, TRUE);

	if (PURPLE_BUDDY_IS_ONLINE(buddy)) {
		PurpleAccount *account = purple_buddy_get_account(buddy);
		PurpleConnection *gc = purple_account_get_connection(account);
		MsimSession *session = purple_connection_get_protocol_data(gc);

		/* TODO: if (full), do something different? */

		/* TODO: request information? have to figure out how to do
		 * the asynchronous lookup like oscar does (tooltip shows
		 * 'retrieving...' if not yet available, then changes when it is).
		 *
		 * Right now, only show what we have on hand.
		 */

		/* Show abbreviated user info. */
		msim_append_user_info(session, user_info, user, FALSE);
	}
}

/**
 * Get possible user status types. Based on mockprpl.
 *
 * @return GList of status types.
 */
static GList *
msim_status_types(PurpleAccount *acct)
{
	GList *types;
	PurpleStatusType *status;

	types = NULL;

	/* Statuses are almost all the same. Define a macro to reduce code repetition. */
#define _MSIM_ADD_NEW_STATUS(prim) status =                         \
	purple_status_type_new_with_attrs(                          \
	prim,   /* PurpleStatusPrimitive */                         \
	NULL,   /* id - use default */                              \
	NULL,   /* name - use default */                            \
	TRUE,   /* saveable */                                      \
	TRUE,   /* user_settable */                                 \
	FALSE,  /* not independent */                               \
	                                                            \
	/* Attributes - each status can have a message. */          \
	"message",                                                  \
	_("Message"),                                               \
	purple_g_value_new(G_TYPE_STRING),                          \
	NULL);                                                      \
	                                                            \
	                                                            \
	types = g_list_append(types, status)


	_MSIM_ADD_NEW_STATUS(PURPLE_STATUS_AVAILABLE);
	_MSIM_ADD_NEW_STATUS(PURPLE_STATUS_AWAY);
	_MSIM_ADD_NEW_STATUS(PURPLE_STATUS_OFFLINE);
	_MSIM_ADD_NEW_STATUS(PURPLE_STATUS_INVISIBLE);

	/* Except tune status is different... */
	status = purple_status_type_new_with_attrs(
			PURPLE_STATUS_TUNE,	/* primitive */
			"tune",                 /* ID */
			NULL,                   /* name - use default */
			FALSE,                  /* saveable */
			TRUE,                   /* should be user_settable some day */
			TRUE,                   /* independent */

			PURPLE_TUNE_ARTIST, _("Tune Artist"), purple_g_value_new(G_TYPE_STRING),
			PURPLE_TUNE_TITLE, _("Tune Title"), purple_g_value_new(G_TYPE_STRING),
			NULL);

	types = g_list_append(types, status);

	return types;
}

/*
 * TODO: This define is stolen from oscar.h.
 *       It's also in yahoo.h.
 *       It should be in libpurple/util.c
 */
#define msim_put32(buf, data) ( \
		(*((buf)) = (unsigned char)((data)>>24)&0xff), \
		(*((buf)+1) = (unsigned char)((data)>>16)&0xff), \
		(*((buf)+2) = (unsigned char)((data)>>8)&0xff), \
		(*((buf)+3) = (unsigned char)(data)&0xff), \
		4)

/**
 * Compute the base64'd login challenge response based on username, password, nonce, and IPs.
 *
 * @param nonce The base64 encoded nonce ('nc') field from the server.
 * @param email User's email address (used as login name).
 * @param password User's cleartext password.
 * @param response_len Will be written with response length.
 *
 * @return Binary login challenge response, ready to send to the server.
 * Must be g_free()'d when finished. NULL if error.
 */
static gchar *
msim_compute_login_response(const gchar nonce[2 * NONCE_SIZE],
		const gchar *email, const gchar *password, guint *response_len)
{
	PurpleHash *sha1;
	PurpleCipher *rc4;

	guchar hash_pw[HASH_SIZE];
	guchar key[HASH_SIZE];
	gchar *password_truncated, *password_utf16le, *password_utf8_lc;
	GString *data;
	guchar *data_out;
	size_t data_out_len;
	gsize conv_bytes_read, conv_bytes_written;
	GError *conv_error;
#ifdef MSIM_DEBUG_LOGIN_CHALLENGE
	int i;
#endif

	g_return_val_if_fail(nonce != NULL, NULL);
	g_return_val_if_fail(email != NULL, NULL);
	g_return_val_if_fail(password != NULL, NULL);
	g_return_val_if_fail(response_len != NULL, NULL);

	/*
	 * Truncate password to 10 characters.  Their "change password"
	 * web page doesn't let you enter more than 10 characters, but you
	 * can enter more than 10 when logging in on myspace.com and they
	 * truncate it.
	 */
	password_truncated = g_strndup(password, 10);

	/* Convert password to lowercase (required for passwords containing
	 * uppercase characters). MySpace passwords are lowercase,
	 * see ticket #2066. */
	password_utf8_lc = g_utf8_strdown(password_truncated, -1);
	g_free(password_truncated);

	/* Convert ASCII password to UTF16 little endian */
	purple_debug_info("msim", "converting password to UTF-16LE\n");
	conv_error = NULL;
	password_utf16le = g_convert(password_utf8_lc, -1, "UTF-16LE", "UTF-8",
			&conv_bytes_read, &conv_bytes_written, &conv_error);
	g_free(password_utf8_lc);

	if (conv_error != NULL) {
		purple_debug_error("msim",
				"g_convert password UTF8->UTF16LE failed: %s",
				conv_error->message);
		g_error_free(conv_error);
		return NULL;
	}

	/* Compute password hash */
	sha1 = purple_sha1_hash_new();
	purple_hash_append(sha1, (guchar *)password_utf16le,
					   conv_bytes_written);
	purple_hash_digest(sha1, hash_pw, sizeof(hash_pw));
	purple_hash_reset(sha1);
	g_free(password_utf16le);

#ifdef MSIM_DEBUG_LOGIN_CHALLENGE
	purple_debug_info("msim", "pwhash = ");
	for (i = 0; i < sizeof(hash_pw); i++)
		purple_debug_info("msim", "%.2x ", hash_pw[i]);
	purple_debug_info("msim", "\n");
#endif

	/* key = sha1(sha1(pw) + nonce2) */
	purple_hash_append(sha1, hash_pw, HASH_SIZE);
	purple_hash_append(sha1, (guchar *)(nonce + NONCE_SIZE), NONCE_SIZE);
	purple_hash_digest(sha1, key, sizeof(key));
	g_object_unref(sha1);

#ifdef MSIM_DEBUG_LOGIN_CHALLENGE
	purple_debug_info("msim", "key = ");
	for (i = 0; i < sizeof(key); i++) {
		purple_debug_info("msim", "%.2x ", key[i]);
	}
	purple_debug_info("msim", "\n");
#endif

	rc4 = purple_rc4_cipher_new();

	/* Note: 'key' variable is 0x14 bytes (from SHA-1 hash),
	 * but only first 0x10 used for the RC4 key. */
	purple_cipher_set_key(rc4, key, 0x10);

	/* rc4 encrypt:
	 * nonce1+email+IP list */

	data = g_string_new(NULL);
	g_string_append_len(data, nonce, NONCE_SIZE);

	/* Include the null terminator */
	g_string_append_len(data, email, strlen(email) + 1);

	while (data->len % 4 != 0)
		g_string_append_c(data, 0xfb);

#ifdef SEND_OUR_IP_ADDRESSES
	/* TODO: Obtain IPs of network interfaces instead of using this hardcoded value */
	g_string_set_size(data, data->len + 4);
	msim_put32(data->str + data->len - 4, MSIM_LOGIN_IP_LIST_LEN);
	g_string_append_len(data, MSIM_LOGIN_IP_LIST, MSIM_LOGIN_IP_LIST_LEN);
#else
	g_string_set_size(data, data->len + 4);
	msim_put32(data->str + data->len - 4, 0);
#endif /* !SEND_OUR_IP_ADDRESSES */

	data_out = g_new0(guchar, data->len);

	data_out_len = purple_cipher_encrypt(rc4,
		(const guchar *)data->str, data->len, data_out, data->len);
	g_object_unref(rc4);

	if (data_out_len != data->len) {
		purple_debug_info("msim", "msim_compute_login_response: "
				"data length mismatch: %" G_GSIZE_FORMAT " != %"
				G_GSIZE_FORMAT "\n", data_out_len, data->len);
	}

	g_string_free(data, TRUE);

#ifdef MSIM_DEBUG_LOGIN_CHALLENGE
	purple_debug_info("msim", "response=<%s>\n", data_out);
#endif

	*response_len = data_out_len;

	return (gchar *)data_out;
}

/**
 * Process a login challenge, sending a response.
 *
 * @param session
 * @param msg Login challenge message.
 *
 * @return TRUE if successful, FALSE if not
 */
static gboolean
msim_login_challenge(MsimSession *session, MsimMessage *msg)
{
	PurpleAccount *account;
	gchar *response;
	guint response_len;
	gchar *nc;
	gsize nc_len;
	gboolean ret;

	g_return_val_if_fail(msg != NULL, FALSE);

	g_return_val_if_fail(msim_msg_get_binary(msg, "nc", &nc, &nc_len), FALSE);

	account = session->account;

	g_return_val_if_fail(account != NULL, FALSE);

	purple_connection_update_progress(session->gc, _("Reading challenge"), 1, 4);

	purple_debug_info("msim", "nc is %" G_GSIZE_FORMAT
			" bytes, decoded\n", nc_len);

	if (nc_len != MSIM_AUTH_CHALLENGE_LENGTH) {
		purple_debug_info("msim", "bad nc length: %" G_GSIZE_MODIFIER
				"x != 0x%x\n", nc_len, MSIM_AUTH_CHALLENGE_LENGTH);
		purple_connection_error (session->gc,
			PURPLE_CONNECTION_ERROR_NETWORK_ERROR,
			_("Unexpected challenge length from server"));
		return FALSE;
	}

	purple_connection_update_progress(session->gc, _("Logging in"), 2, 4);

	response_len = 0;
	response = msim_compute_login_response(nc, purple_account_get_username(account), purple_connection_get_password(session->gc), &response_len);

	g_free(nc);

	ret = msim_send(session,
			"login2", MSIM_TYPE_INTEGER, MSIM_AUTH_ALGORITHM,
			/* This is actually user's email address. */
			"username", MSIM_TYPE_STRING, g_strdup(purple_account_get_username(account)),
			/* GString will be freed in msim_msg_free() in msim_send(). */
			"response", MSIM_TYPE_BINARY, g_string_new_len(response, response_len),
			"clientver", MSIM_TYPE_INTEGER, MSIM_CLIENT_VERSION,
			"langid", MSIM_TYPE_INTEGER, MSIM_LANGUAGE_ID_ENGLISH,
			"imlang", MSIM_TYPE_STRING, g_strdup(MSIM_LANGUAGE_NAME_ENGLISH),
			"reconn", MSIM_TYPE_INTEGER, 0,
			"status", MSIM_TYPE_INTEGER, 100,
			"id", MSIM_TYPE_INTEGER, 1,
			NULL);

	g_free(response);

	return ret;
}

/**
 * Process unrecognized information.
 *
 * @param session
 * @param msg An MsimMessage that was unrecognized, or NULL.
 * @param note Information on what was unrecognized, or NULL.
 */
void
msim_unrecognized(MsimSession *session, MsimMessage *msg, gchar *note)
{
	/* TODO: Some more context, outwardly equivalent to a backtrace,
	 * for helping figure out what this msg is for. What was going on?
	 * But not too much information so that a user
	 * posting this dump reveals confidential information.
	 */

	/* TODO: dump unknown msgs to file, so user can send them to me
	 * if they wish, to help add support for new messages (inspired
	 * by Alexandr Shutko, who maintains OSCAR protocol documentation).
	 *
	 * Filed enhancement ticket for libpurple as #4688.
	 */

	purple_debug_info("msim", "Unrecognized data on account for %s\n",
			(session && session->account && purple_account_get_username(session->account)) ?
			purple_account_get_username(session->account) : "(NULL)");
	if (note) {
		purple_debug_info("msim", "(Note: %s)\n", note);
	}

	if (msg) {
		msim_msg_dump("Unrecognized message dump: %s\n", msg);
	}
}

/** Called when the session key arrives to check whether the user
 * has a username, and set one if desired. */
static gboolean
msim_is_username_set(MsimSession *session, MsimMessage *msg)
{
	g_return_val_if_fail(msg != NULL, FALSE);
	g_return_val_if_fail(session->gc != NULL, FALSE);

	session->sesskey = msim_msg_get_integer(msg, "sesskey");
	purple_debug_info("msim", "SESSKEY=<%d>\n", session->sesskey);

	/* What is proof? Used to be uid, but now is 52 base64'd bytes... */

	/* Comes with: proof,profileid,userid,uniquenick -- all same values
	 * some of the time, but can vary. This is our own user ID. */
	session->userid = msim_msg_get_integer(msg, "userid");

	/* Save uid to account so this account can be looked up by uid. */
	purple_account_set_int(session->account, "uid", session->userid);

	/* Not sure what profileid is used for. */
	if (msim_msg_get_integer(msg, "profileid") != session->userid) {
		msim_unrecognized(session, msg,
				"Profile ID didn't match user ID, don't know why");
	}

	/* We now know are our own username, only after we're logged in..
	 * which is weird, but happens because you login with your email
	 * address and not username. Will be freed in msim_session_destroy(). */
	session->username = msim_msg_get_string(msg, "uniquenick");

	/* If user lacks a username, help them get one. */
	if (msim_msg_get_integer(msg, "uniquenick") == session->userid) {
		purple_debug_info("msim_is_username_set", "no username is set\n");
		purple_request_yes_no(session->gc,
			_("MySpaceIM - No Username Set"),
			_("You appear to have no MySpace username."),
			_("Would you like to set one now? (Note: THIS CANNOT BE CHANGED!)"),
			0,
			purple_request_cpar_from_account(session->account),
			session->gc,
			G_CALLBACK(msim_set_username_cb),
			G_CALLBACK(msim_do_not_set_username_cb));
		purple_debug_info("msim_is_username_set","'username not set' alert prompted\n");
		return FALSE;
	}
	return TRUE;
}

#ifdef MSIM_USE_KEEPALIVE
/**
 * Check if the connection is still alive, based on last communication.
 */
static gboolean
msim_check_alive(gpointer data)
{
	MsimSession *session;
	time_t delta;

	session = (MsimSession *)data;

	delta = time(NULL) - session->last_comm;

	/* purple_debug_info("msim", "msim_check_alive: delta=%d\n", delta); */
	if (delta >= MSIM_KEEPALIVE_INTERVAL) {
		purple_debug_info("msim",
				"msim_check_alive: %zu > interval of %d, presumed dead\n",
				delta, MSIM_KEEPALIVE_INTERVAL);
		purple_connection_error(session->gc,
				PURPLE_CONNECTION_ERROR_NETWORK_ERROR,
				_("Lost connection with server"));

		return FALSE;
	}

	return TRUE;
}
#endif

/**
 * Handle mail reply checks.
 */
static void
msim_check_inbox_cb(MsimSession *session, const MsimMessage *reply, gpointer data)
{
	MsimMessage *body;
	guint i, n;
	/* Information for each new inbox message type. */
	static struct
	{
		const gchar *key;
		guint bit;
		const gchar *url;
		const gchar *text;
	} message_types[] = {
		{ "Mail", MSIM_INBOX_MAIL, "http://messaging.myspace.com/index.cfm?fuseaction=mail.inbox", NULL },
		{ "BlogComment", MSIM_INBOX_BLOG_COMMENT, "http://blog.myspace.com/index.cfm?fuseaction=blog", NULL },
		{ "ProfileComment", MSIM_INBOX_PROFILE_COMMENT, "http://home.myspace.com/index.cfm?fuseaction=user", NULL },
		{ "FriendRequest", MSIM_INBOX_FRIEND_REQUEST, "http://messaging.myspace.com/index.cfm?fuseaction=mail.friendRequests", NULL },
		{ "PictureComment", MSIM_INBOX_PICTURE_COMMENT, "http://home.myspace.com/index.cfm?fuseaction=user", NULL }
	};
	const gchar *froms[G_N_ELEMENTS(message_types) + 1] = { "" },
		*tos[G_N_ELEMENTS(message_types) + 1] = { "" },
		*urls[G_N_ELEMENTS(message_types) + 1] = { "" },
		*subjects[G_N_ELEMENTS(message_types) + 1] = { "" };

	g_return_if_fail(reply != NULL);

	/* Can't write _()'d strings in array initializers. Workaround. */
	/* khc: then use N_() in the array initializer and use _() when they are
	   used */
	message_types[0].text = _("New mail messages");
	message_types[1].text = _("New blog comments");
	message_types[2].text = _("New profile comments");
	message_types[3].text = _("New friend requests!");
	message_types[4].text = _("New picture comments");

	body = msim_msg_get_dictionary(reply, "body");

	if (body == NULL)
		return;

	n = 0;

	for (i = 0; i < G_N_ELEMENTS(message_types); ++i) {
		const gchar *key;
		guint bit;

		key = message_types[i].key;
		bit = message_types[i].bit;

		if (msim_msg_get(body, key)) {
			/* Notify only on when _changes_ from no mail -> has mail
			 * (edge triggered) */
			if (!(session->inbox_status & bit)) {
				purple_debug_info("msim", "msim_check_inbox_cb: got %s, at %d\n",
						key ? key : "(NULL)", n);

				subjects[n] = message_types[i].text;
				froms[n] = _("MySpace");
				tos[n] = session->username;
				/* TODO: append token, web challenge, so automatically logs in.
				 * Would also need to free strings because they won't be static
				 */
				urls[n] = message_types[i].url;

				++n;
			} else {
				purple_debug_info("msim",
						"msim_check_inbox_cb: already notified of %s\n",
						key ? key : "(NULL)");
			}

			session->inbox_status |= bit;
		}
	}

	if (n) {
		purple_debug_info("msim",
				"msim_check_inbox_cb: notifying of %d\n", n);

		/* TODO: free strings with callback _if_ change to dynamic (w/ token) */
		purple_notify_emails(session->gc,         /* handle */
				n,                        /* count */
				TRUE,                     /* detailed */
				subjects, froms, tos, urls,
				NULL,                     /* PurpleNotifyCloseCallback cb */
				NULL);                    /* gpointer user_data */

	}

	msim_msg_free(body);
}

/**
 * Send request to check if there is new mail.
 */
static gboolean
msim_check_inbox(gpointer data)
{
	MsimSession *session;

	session = (MsimSession *)data;

	purple_debug_info("msim", "msim_check_inbox: checking mail\n");
	g_return_val_if_fail(msim_send(session,
			"persist", MSIM_TYPE_INTEGER, 1,
			"sesskey", MSIM_TYPE_INTEGER, session->sesskey,
			"cmd", MSIM_TYPE_INTEGER, MSIM_CMD_GET,
			"dsn", MSIM_TYPE_INTEGER, MG_CHECK_MAIL_DSN,
			"lid", MSIM_TYPE_INTEGER, MG_CHECK_MAIL_LID,
			"uid", MSIM_TYPE_INTEGER, session->userid,
			"rid", MSIM_TYPE_INTEGER,
				msim_new_reply_callback(session, msim_check_inbox_cb, NULL),
			"body", MSIM_TYPE_STRING, g_strdup(""),
			NULL), TRUE);

	/* Always return true, so that we keep checking for mail. */
	return TRUE;
}

/**
 * Add contact from server to buddy list, after looking up username.
 * Callback from msim_add_contact_from_server().
 *
 * @param data An MsimMessage * of the contact information. Will be freed.
 */
static void
msim_add_contact_from_server_cb(MsimSession *session, const MsimMessage *user_lookup_info, gpointer data)
{
	MsimMessage *contact_info, *user_lookup_info_body;
	PurpleGroup *group;
	PurpleBuddy *buddy;
	MsimUser *user;
	gchar *username, *group_name, *display_name;
	guint uid, visibility;

	contact_info = (MsimMessage *)data;
	purple_debug_info("msim_add_contact_from_server_cb", "contact_info addr=%p\n", contact_info);
	uid = msim_msg_get_integer(contact_info, "ContactID");

	if (!user_lookup_info) {
		username = g_strdup(msim_uid2username_from_blist(session->account, uid));
		display_name = NULL;
		g_return_if_fail(username != NULL);
	} else {
		user_lookup_info_body = msim_msg_get_dictionary(user_lookup_info, "body");
		username = msim_msg_get_string(user_lookup_info_body, "UserName");
		display_name = msim_msg_get_string(user_lookup_info_body, "DisplayName");
		msim_msg_free(user_lookup_info_body);
		g_return_if_fail(username != NULL);
	}

	purple_debug_info("msim_add_contact_from_server_cb",
			"*** about to add/update username=%s\n", username);

	/* 1. Creates a new group, or gets existing group if it exists (or so
	 * the documentation claims). */
	group_name = msim_msg_get_string(contact_info, "GroupName");
	if (!group_name || (*group_name == '\0')) {
		g_free(group_name);
		group_name = g_strdup(_("IM Friends"));
		purple_debug_info("myspace", "No GroupName specified, defaulting to '%s'.\n", group_name);
	}
	group = purple_blist_find_group(group_name);
	if (!group) {
		group = purple_group_new(group_name);
		/* Add group to beginning. See #2752. */
		purple_blist_add_group(group, NULL);
	}
	g_free(group_name);

	visibility = msim_msg_get_integer(contact_info, "Visibility");
	if (visibility == 2) {
		/* This buddy is blocked (and therefore not on our buddy list */
		purple_account_privacy_deny_add(session->account, username, TRUE);
		msim_msg_free(contact_info);
		g_free(username);
		g_free(display_name);
		return;
	}

	/* 2. Get or create buddy */
	buddy = purple_blist_find_buddy(session->account, username);
	if (!buddy) {
		purple_debug_info("msim_add_contact_from_server_cb",
				"creating new buddy: %s\n", username);
		buddy = purple_buddy_new(session->account, username, NULL);
	}

	/* TODO: use 'Position' in contact_info to take into account where buddy is */
	purple_blist_add_buddy(buddy, NULL, group, NULL /* insertion point */);

	if (strtoul(username, NULL, 10) == uid) {
		/*
		 * This user has not set their username!  Set their server
		 * alias to their display name so that we don't see a bunch
		 * of numbers in the buddy list.
		 */
		if (display_name != NULL) {
			purple_blist_node_set_string(PURPLE_BLIST_NODE(buddy), "DisplayName", display_name);
			serv_got_alias(session->gc, username, display_name);
		} else {
			serv_got_alias(session->gc, username,
					purple_blist_node_get_string(PURPLE_BLIST_NODE(buddy), "DisplayName"));
		}
	}
	g_free(display_name);

	/* 3. Update buddy information */
	user = msim_get_user_from_buddy(buddy, TRUE);

	user->id = uid;
	/* Keep track of the user ID across sessions */
	purple_blist_node_set_int(PURPLE_BLIST_NODE(buddy), "UserID", uid);

	/* Stores a few fields in the MsimUser, relevant to the buddy itself.
	 * AvatarURL, Headline, ContactID. */
	msim_store_user_info(session, contact_info, NULL);

	/* TODO: other fields, store in 'user' */
	msim_msg_free(contact_info);

	g_free(username);
}

/**
 * Add first ContactID in contact_info to buddy's list. Used to add
 * server-side buddies to client-side list.
 *
 * @return TRUE if added.
 */
static gboolean
msim_add_contact_from_server(MsimSession *session, MsimMessage *contact_info)
{
	guint uid;
	const gchar *username;

	uid = msim_msg_get_integer(contact_info, "ContactID");
	g_return_val_if_fail(uid != 0, FALSE);

	/* Lookup the username, since NickName and IMName is unreliable */
	username = msim_uid2username_from_blist(session->account, uid);
	if (!username) {
		gchar *uid_str;

		uid_str = g_strdup_printf("%d", uid);
		purple_debug_info("msim_add_contact_from_server",
				"contact_info addr=%p\n", contact_info);
		msim_lookup_user(session, uid_str, msim_add_contact_from_server_cb, (gpointer)msim_msg_clone(contact_info));
		g_free(uid_str);
	} else {
		msim_add_contact_from_server_cb(session, NULL, (gpointer)msim_msg_clone(contact_info));
	}

	/* Say that the contact was added, even if we're still looking up
	 * their username. */
	return TRUE;
}

/**
 * Called when contact list is received from server.
 */
static void
msim_got_contact_list(MsimSession *session, const MsimMessage *reply, gpointer user_data)
{
	MsimMessage *body, *body_node;
	gchar *msg;
	guint buddy_count;

	body = msim_msg_get_dictionary(reply, "body");

	buddy_count = 0;

	for (body_node = body;
		body_node != NULL;
		body_node = msim_msg_get_next_element_node(body_node))
	{
		MsimMessageElement *elem;

		elem = (MsimMessageElement *)body_node->data;

		if (g_str_equal(elem->name, "ContactID"))
		{
			/* Will look for first contact in body_node */
			if (msim_add_contact_from_server(session, body_node)) {
				++buddy_count;
			}
		}
	}

	switch (GPOINTER_TO_UINT(user_data)) {
		case MSIM_CONTACT_LIST_IMPORT_ALL_FRIENDS:
		        msg = g_strdup_printf(ngettext("%d buddy was added or updated from the server (including buddies already on the server-side list)",
						       "%d buddies were added or updated from the server (including buddies already on the server-side list)",
						       buddy_count),
					      buddy_count);
			purple_notify_info(session->account,
				_("Add contacts from server"), msg, NULL,
				purple_request_cpar_from_connection(
					session->gc));
			g_free(msg);
			break;

		case MSIM_CONTACT_LIST_IMPORT_TOP_FRIENDS:
			/* TODO */
			break;

		case MSIM_CONTACT_LIST_INITIAL_FRIENDS:
			/* The session is now set up, ready to be connected. This emits the
			 * signedOn signal, so clients can now do anything with msimprpl, and
			 * we're ready for it (session key, userid, username all setup). */
			purple_connection_update_progress(session->gc, _("Connected"), 3, 4);
			purple_connection_set_state(session->gc, PURPLE_CONNECTION_CONNECTED);
			break;
	}

	msim_msg_free(body);
}

/**
 * Get contact list, calling msim_got_contact_list() with
 * what_to_do_after as user_data gpointer.
 *
 * @param what_to_do_after should be one of the MSIM_CONTACT_LIST_* #defines.
 */
static gboolean
msim_get_contact_list(MsimSession *session, int what_to_do_after)
{
	return msim_send(session,
			"persist", MSIM_TYPE_INTEGER, 1,
			"sesskey", MSIM_TYPE_INTEGER, session->sesskey,
			"cmd", MSIM_TYPE_INTEGER, MSIM_CMD_GET,
			"dsn", MSIM_TYPE_INTEGER, MG_LIST_ALL_CONTACTS_DSN,
			"lid", MSIM_TYPE_INTEGER, MG_LIST_ALL_CONTACTS_LID,
			"uid", MSIM_TYPE_INTEGER, session->userid,
			"rid", MSIM_TYPE_INTEGER,
				msim_new_reply_callback(session, msim_got_contact_list, GUINT_TO_POINTER(what_to_do_after)),
			"body", MSIM_TYPE_STRING, g_strdup(""),
			NULL);
}

/** Called after username is set, if necessary and we're open for business. */
gboolean msim_we_are_logged_on(MsimSession *session)
{
	MsimMessage *body;

	/* Set display name to username (otherwise will show email address) */
	purple_connection_set_display_name(session->gc, session->username);

	body = msim_msg_new(
			"UserID", MSIM_TYPE_INTEGER, session->userid,
			NULL);

	/* Request IM info about ourself. */
	msim_send(session,
			"persist", MSIM_TYPE_INTEGER, 1,
			"sesskey", MSIM_TYPE_INTEGER, session->sesskey,
			"cmd", MSIM_TYPE_INTEGER, MSIM_CMD_GET,
			"dsn", MSIM_TYPE_INTEGER, MG_OWN_MYSPACE_INFO_DSN,
			"lid", MSIM_TYPE_INTEGER, MG_OWN_MYSPACE_INFO_LID,
			"rid", MSIM_TYPE_INTEGER, session->next_rid++,
			"UserID", MSIM_TYPE_INTEGER, session->userid,
			"body", MSIM_TYPE_DICTIONARY, body,
			NULL);

	/* Request MySpace info about ourself. */
	msim_send(session,
			"persist", MSIM_TYPE_INTEGER, 1,
			"sesskey", MSIM_TYPE_INTEGER, session->sesskey,
			"cmd", MSIM_TYPE_INTEGER, MSIM_CMD_GET,
			"dsn", MSIM_TYPE_INTEGER, MG_OWN_IM_INFO_DSN,
			"lid", MSIM_TYPE_INTEGER, MG_OWN_IM_INFO_LID,
			"rid", MSIM_TYPE_INTEGER, session->next_rid++,
			"body", MSIM_TYPE_STRING, g_strdup(""),
			NULL);

	/* TODO: set options (persist cmd=514,dsn=1,lid=10) */
	/* TODO: set blocklist */

	/* Notify servers of our current status. */
	purple_debug_info("msim", "msim_we_are_logged_on: notifying servers of status\n");
	msim_set_status(session->account,
			purple_account_get_active_status(session->account));

	/* TODO: setinfo */
	/*
	body = msim_msg_new(
		"TotalFriends", MSIM_TYPE_INTEGER, 666,
		NULL);
	msim_send(session,
			"setinfo", MSIM_TYPE_BOOLEAN, TRUE,
			"sesskey", MSIM_TYPE_INTEGER, session->sesskey,
			"info", MSIM_TYPE_DICTIONARY, body,
			NULL);
			*/

	/* Disable due to problems with timeouts. TODO: fix. */
#ifdef MSIM_USE_KEEPALIVE
	purple_timeout_add_seconds(MSIM_KEEPALIVE_INTERVAL_CHECK,
			(GSourceFunc)msim_check_alive, session);
#endif

	/* Check mail if they want to. */
	if (purple_account_get_check_mail(session->account)) {
		session->inbox_handle = purple_timeout_add(MSIM_MAIL_INTERVAL_CHECK,
				(GSourceFunc)msim_check_inbox, session);
		msim_check_inbox(session);
	}

	msim_get_contact_list(session, MSIM_CONTACT_LIST_INITIAL_FRIENDS);

	return TRUE;
}

/**
 * Record the client version in the buddy list, from an incoming message.
 */
static gboolean
msim_incoming_bm_record_cv(MsimSession *session, MsimMessage *msg)
{
	gchar *username, *cv;
	gboolean ret;
	MsimUser *user;

	username = msim_msg_get_string(msg, "_username");
	cv = msim_msg_get_string(msg, "cv");

	g_return_val_if_fail(username != NULL, FALSE);
	if (!cv) {
		/* No client version to record, don't worry about it. */
		g_free(username);
		return FALSE;
	}

	user = msim_find_user(session, username);

	if (user) {
		user->client_cv = atol(cv);
		ret = TRUE;
	} else {
		ret = FALSE;
	}

	g_free(username);
	g_free(cv);

	return ret;
}

#ifdef MSIM_SEND_CLIENT_VERSION
/**
 * Send our client version to another unofficial client that understands it.
 */
static gboolean
msim_send_unofficial_client(MsimSession *session, gchar *username)
{
	gchar *our_info;
	gboolean ret;

	our_info = g_strdup_printf("Libpurple %d.%d.%d - msimprpl %s",
			PURPLE_MAJOR_VERSION,
			PURPLE_MINOR_VERSION,
			PURPLE_MICRO_VERSION,
			MSIM_PRPL_VERSION_STRING);

	ret = msim_send_bm(session, username, our_info, MSIM_BM_UNOFFICIAL_CLIENT);

	return ret;
}
#endif
/**
 * Process incoming status mood messages.
 *
 * @param session
 * @param msg Status mood update message. Caller frees.
 *
 * @return TRUE if successful.
 */
static gboolean
msim_incoming_status_mood(MsimSession *session, MsimMessage *msg) {
	/* TODO: I dont know too much about this yet,
	 * so until I see how the official client handles
	 * this and decide if libpurple should as well,
	 * well just say we used it
	 */
	gchar *ss;
	ss = msim_msg_get_string(msg, "msg");
	purple_debug_info("msim", "Incoming Status Message: %s", ss ? ss : "(NULL)");
	g_free(ss);
	return TRUE;
}

/**
 * Process incoming status messages.
 *
 * @param session
 * @param msg Status update message. Caller frees.
 *
 * @return TRUE if successful.
 */
static gboolean
msim_incoming_status(MsimSession *session, MsimMessage *msg)
{
	MsimUser *user;
	GList *list;
	gchar *status_headline, *status_headline_escaped;
	gint status_code, purple_status_code;
	gchar *username;
	gchar *unrecognized_msg;

	g_return_val_if_fail(msg != NULL, FALSE);

	/* Helpfully looked up by msim_incoming_resolve() for us. */
	username = msim_msg_get_string(msg, "_username");
	g_return_val_if_fail(username != NULL, FALSE);

	{
		gchar *ss;

		ss = msim_msg_get_string(msg, "msg");
		purple_debug_info("msim",
				"msim_status: updating status for <%s> to <%s>\n",
				username, ss ? ss : "(NULL)");
		g_free(ss);
	}

	/* Example fields:
	 *  |s|0|ss|Offline
	 *  |s|1|ss|:-)|ls||ip|0|p|0
	 */
	list = msim_msg_get_list(msg, "msg");

	status_code = msim_msg_get_integer_from_element(g_list_nth_data(list, MSIM_STATUS_ORDINAL_ONLINE));
	purple_debug_info("msim", "msim_status: %s's status code = %d\n", username, status_code);
	status_headline = msim_msg_get_string_from_element(g_list_nth_data(list, MSIM_STATUS_ORDINAL_HEADLINE));

	/* Add buddy if not found.
	 * TODO: Could this be responsible for #3444? */
	user = msim_find_user(session, username);
	if (!user) {
		PurpleBuddy *buddy;

		purple_debug_info("msim",
				"msim_status: making new buddy for %s\n", username);
		buddy = purple_buddy_new(session->account, username, NULL);
		purple_blist_add_buddy(buddy, NULL, NULL, NULL);

		user = msim_get_user_from_buddy(buddy, TRUE);
		user->id = msim_msg_get_integer(msg, "f");

		/* Keep track of the user ID across sessions */
		purple_blist_node_set_int(PURPLE_BLIST_NODE(buddy), "UserID", user->id);

		msim_store_user_info(session, msg, NULL);
	} else {
		purple_debug_info("msim", "msim_status: found buddy %s\n", username);
	}

	if (status_headline && strcmp(status_headline, "") != 0) {
		/* The status headline is plaintext, but libpurple treats it as HTML,
		 * so escape any HTML characters to their entity equivalents. */
		status_headline_escaped = g_markup_escape_text(status_headline, -1);
	} else {
		status_headline_escaped = NULL;
	}

	g_free(status_headline);

	/* don't copy; let the MsimUser own the headline, memory-wise */
	g_free(user->headline);
	user->headline = status_headline_escaped;

	/* Set user status */
	switch (status_code) {
		case MSIM_STATUS_CODE_OFFLINE_OR_HIDDEN:
			purple_status_code = PURPLE_STATUS_OFFLINE;
			break;

		case MSIM_STATUS_CODE_ONLINE:
			purple_status_code = PURPLE_STATUS_AVAILABLE;
			break;

		case MSIM_STATUS_CODE_AWAY:
			purple_status_code = PURPLE_STATUS_AWAY;
			break;

		case MSIM_STATUS_CODE_IDLE:
			/* Treat idle as an available status. */
			purple_status_code = PURPLE_STATUS_AVAILABLE;
			break;

		default:
			purple_debug_info("msim", "msim_incoming_status for %s, unknown status code %d, treating as available\n",
						username, status_code);
			purple_status_code = PURPLE_STATUS_AVAILABLE;

			unrecognized_msg = g_strdup_printf("msim_incoming_status, unrecognized status code: %d\n",
					status_code);
			msim_unrecognized(session, NULL, unrecognized_msg);
			g_free(unrecognized_msg);
	}

	purple_prpl_got_user_status(session->account, username, purple_primitive_get_id_from_type(purple_status_code), NULL);

	if (status_code == MSIM_STATUS_CODE_IDLE) {
		purple_debug_info("msim", "msim_status: got idle: %s\n", username);
		purple_prpl_got_user_idle(session->account, username, TRUE, 0);
	} else {
		/* All other statuses indicate going back to non-idle. */
		purple_prpl_got_user_idle(session->account, username, FALSE, 0);
	}

#ifdef MSIM_SEND_CLIENT_VERSION
	if (status_code == MSIM_STATUS_CODE_ONLINE) {
		/* Secretly whisper to unofficial clients our own version as they come online */
		msim_send_unofficial_client(session, username);
	}
#endif

	if (status_code != MSIM_STATUS_CODE_OFFLINE_OR_HIDDEN) {
		/* Get information when they come online.
		 * TODO: periodically refresh?
		 */
		purple_debug_info("msim_incoming_status", "%s came online, looking up\n", username);
		msim_lookup_user(session, username, NULL, NULL);
	}

	g_free(username);
	msim_msg_list_free(list);

	return TRUE;
}

/**
 * Handle an incoming instant message.
 *
 * @param session The session
 * @param msg Message from the server, containing 'f' (userid from) and 'msg'.
 *               Should also contain username in _username from preprocessing.
 *
 * @return TRUE if successful.
 */
static gboolean
msim_incoming_im(MsimSession *session, MsimMessage *msg, const gchar *username)
{
	gchar *msg_msim_markup, *msg_purple_markup;
	gchar *userid;
	time_t time_received;
	PurpleIMConversation *im;

	/* I know this isn't really a string... but we need it to be one for
	 * purple_conversations_find_with_account(). */
	userid = msim_msg_get_string(msg, "f");

	purple_debug_info("msim_incoming_im", "UserID is %s", userid);

	if (msim_is_userid(username)) {
		purple_debug_info("msim", "Ignoring message from spambot (%s) on account %s\n",
				username, purple_account_get_username(session->account));
		return FALSE;
	}

	/* See if an IM with their UID already exists...*/
	im = purple_conversations_find_im_with_account(userid, session->account);
	if (im) {
		/* Since the IM exists... We need to normalize it */
		purple_conversation_set_name(PURPLE_CONVERSATION(im), username);
	}

	msg_msim_markup = msim_msg_get_string(msg, "msg");
	g_return_val_if_fail(msg_msim_markup != NULL, FALSE);

	msg_purple_markup = msim_markup_to_html(session, msg_msim_markup);
	g_free(msg_msim_markup);

	time_received = msim_msg_get_integer(msg, "date");
	if (!time_received) {
		purple_debug_info("msim_incoming_im", "date in message not set.\n");
		time_received = time(NULL);
	}

	serv_got_im(session->gc, username, msg_purple_markup, PURPLE_MESSAGE_RECV, time_received);

	g_free(msg_purple_markup);

	return TRUE;
}

/**
 * Handle an incoming action message or an IM.
 *
 * @param session
 * @param msg
 *
 * @return TRUE if successful.
 */
static gboolean
msim_incoming_action_or_im(MsimSession *session, MsimMessage *msg)
{
	gchar *msg_text, *username;
	gboolean rc;

	g_return_val_if_fail(msg != NULL, FALSE);

	msg_text = msim_msg_get_string(msg, "msg");
	g_return_val_if_fail(msg_text != NULL, FALSE);

	username = msim_msg_get_string(msg, "_username");
	g_return_val_if_fail(username != NULL, FALSE);

	purple_debug_info("msim",
			"msim_incoming_action_or_im: action <%s> from <%s>\n",
			msg_text, username);

	if (g_str_equal(msg_text, "%typing%")) {
		serv_got_typing(session->gc, username, 0, PURPLE_IM_TYPING);
		rc = TRUE;
	} else if (g_str_equal(msg_text, "%stoptyping%")) {
		serv_got_typing_stopped(session->gc, username);
		rc = TRUE;
	} else if (strstr(msg_text, "!!!ZAP_SEND!!!=RTE_BTN_ZAPS_")) {
		rc = msim_incoming_zap(session, msg);
	} else if (strstr(msg_text, "!!!GroupCount=")) {
		/* TODO: support group chats. I think the number in msg_text has
		 * something to do with the 'gid' field. */
		purple_debug_info("msim",
				"msim_incoming_action_or_im: "
				"TODO: implement #4691, group chats: %s\n", msg_text);

		rc = TRUE;
	} else if (strstr(msg_text, "!!!Offline=")) {
		/* TODO: support group chats. This one might mean a user
		 * went offline or exited the chat. */
		purple_debug_info("msim", "msim_incoming_action_or_im: "
				"TODO: implement #4691, group chats: %s\n", msg_text);

		rc = TRUE;
	} else if (msim_msg_get_integer(msg, "aid") != 0) {
		purple_debug_info("msim", "TODO: implement #4691, group chat from %d on %d: %s\n",
				msim_msg_get_integer(msg, "aid"),
				msim_msg_get_integer(msg, "f"),
				msg_text);

		rc = TRUE;
	} else {
		rc = msim_incoming_im(session, msg, username);
	}

	g_free(msg_text);
	g_free(username);

	return rc;
}

/**
 * Process an incoming media (message background?) message.
 */
static gboolean
msim_incoming_media(MsimSession *session, MsimMessage *msg)
{
	gchar *username, *text;

	username = msim_msg_get_string(msg, "_username");
	text = msim_msg_get_string(msg, "msg");

	g_return_val_if_fail(username != NULL, FALSE);
	g_return_val_if_fail(text != NULL, FALSE);

	purple_debug_info("msim", "msim_incoming_media: from %s, got msg=%s\n", username, text);

	/* Media messages are sent when the user opens a window to someone.
	 * Tell libpurple they started typing and stopped typing, to inform the Psychic
	 * Mode plugin so it too can open a window to the user. */
	serv_got_typing(session->gc, username, 0, PURPLE_IM_TYPING);
	serv_got_typing_stopped(session->gc, username);

	g_free(username);

	return TRUE;
}

/**
 * Process an incoming "unofficial client" message. The plugin for
 * Miranda IM sends this message with the plugin information.
 */
static gboolean
msim_incoming_unofficial_client(MsimSession *session, MsimMessage *msg)
{
	MsimUser *user;
	gchar *username, *client_info;

	username = msim_msg_get_string(msg, "_username");
	client_info = msim_msg_get_string(msg, "msg");

	g_return_val_if_fail(username != NULL, FALSE);
	g_return_val_if_fail(client_info != NULL, FALSE);

	purple_debug_info("msim", "msim_incoming_unofficial_client: %s is using client %s\n",
		username, client_info);

	user = msim_find_user(session, username);

	g_return_val_if_fail(user != NULL, FALSE);

	if (user->client_info) {
		g_free(user->client_info);
	}
	user->client_info = client_info;

	g_free(username);
	/* Do not free client_info - the MsimUser now owns it. */

	return TRUE;
}

/**
 * Handle an incoming buddy message.
 */
static gboolean
msim_incoming_bm(MsimSession *session, MsimMessage *msg)
{
	guint bm;

	bm = msim_msg_get_integer(msg, "bm");

	msim_incoming_bm_record_cv(session, msg);

	switch (bm) {
		case MSIM_BM_STATUS:
			return msim_incoming_status(session, msg);
		case MSIM_BM_ACTION_OR_IM_DELAYABLE:
		case MSIM_BM_ACTION_OR_IM_INSTANT:
			return msim_incoming_action_or_im(session, msg);
		case MSIM_BM_MEDIA:
			return msim_incoming_media(session, msg);
		case MSIM_BM_UNOFFICIAL_CLIENT:
			return msim_incoming_unofficial_client(session, msg);
		case MSIM_BM_STATUS_MOOD:
			return msim_incoming_status_mood(session, msg);
		default:
			/*
			 * Unknown message type!  We used to call
			 *   msim_incoming_action_or_im(session, msg);
			 * for these, but that doesn't help anything, and it means
			 * we'll show broken gibberish if MySpace starts sending us
			 * other message types.
			 */
			purple_debug_warning("myspace", "Received unknown imcoming "
					"message, bm=%u\n", bm);
			return TRUE;
	}
}

/**
 * Process the initial server information from the server.
 */
static gboolean
msim_process_server_info(MsimSession *session, MsimMessage *msg)
{
	MsimMessage *body;

	body = msim_msg_get_dictionary(msg, "body");
	g_return_val_if_fail(body != NULL, FALSE);

	/* Example body:
AdUnitRefreshInterval=10.
AlertPollInterval=360.
AllowChatRoomEmoticonSharing=False.
ChatRoomUserIDs=78744676;163733130;1300326231;123521495;142663391.
CurClientVersion=673.
EnableIMBrowse=True.
EnableIMStuffAvatars=False.
EnableIMStuffZaps=False.
MaxAddAllFriends=100.
MaxContacts=1000.
MinClientVersion=594.
MySpaceIM_ENGLISH=78744676.
MySpaceNowTimer=720.
PersistenceDataTimeout=900.
UseWebChallenge=1.
WebTicketGoHome=False

	Anything useful? TODO: use what is useful, and use it.
*/
	purple_debug_info("msim_process_server_info",
			"maximum contacts: %d\n",
			msim_msg_get_integer(body, "MaxContacts"));

	session->server_info = body;
	/* session->server_info freed in msim_session_destroy */

	return TRUE;
}

/**
 * Process a web challenge, used to login to the web site.
 */
static gboolean
msim_web_challenge(MsimSession *session, MsimMessage *msg)
{
	/* TODO: web challenge, store token. #2659. */
	return FALSE;
}

/**
 * Process a persistance message reply from the server.
 *
 * @param session
 * @param msg Message reply from server.
 *
 * @return TRUE if successful.
 *
 * msim_lookup_user sets callback for here
 */
static gboolean
msim_process_reply(MsimSession *session, MsimMessage *msg)
{
	MSIM_USER_LOOKUP_CB cb;
	gpointer data;
	guint rid, cmd, dsn, lid;

	g_return_val_if_fail(msg != NULL, FALSE);

	msim_store_user_info(session, msg, NULL);

	rid = msim_msg_get_integer(msg, "rid");
	cmd = msim_msg_get_integer(msg, "cmd");
	dsn = msim_msg_get_integer(msg, "dsn");
	lid = msim_msg_get_integer(msg, "lid");

	/* Unsolicited messages */
	if (cmd == (MSIM_CMD_BIT_REPLY | MSIM_CMD_GET)) {
		if (dsn == MG_SERVER_INFO_DSN && lid == MG_SERVER_INFO_LID) {
			return msim_process_server_info(session, msg);
		} else if (dsn == MG_WEB_CHALLENGE_DSN && lid == MG_WEB_CHALLENGE_LID) {
			return msim_web_challenge(session, msg);
		}
	}

	/* If a callback is registered for this userid lookup, call it. */
	cb = g_hash_table_lookup(session->user_lookup_cb, GUINT_TO_POINTER(rid));
	data = g_hash_table_lookup(session->user_lookup_cb_data, GUINT_TO_POINTER(rid));

	if (cb) {
		purple_debug_info("msim", "msim_process_reply: calling callback now\n");
		/* Clone message, so that the callback 'cb' can use it (needs to free it also). */
		cb(session, msg, data);
		g_hash_table_remove(session->user_lookup_cb, GUINT_TO_POINTER(rid));
		g_hash_table_remove(session->user_lookup_cb_data, GUINT_TO_POINTER(rid));
	} else {
		purple_debug_info("msim",
				"msim_process_reply: no callback for rid %d\n", rid);
	}

	return TRUE;
}

/**
 * Handle an error from the server.
 *
 * @param session
 * @param msg The message.
 *
 * @return TRUE if successfully reported error.
 */
static gboolean
msim_error(MsimSession *session, MsimMessage *msg)
{
	gchar *errmsg, *full_errmsg;
	guint err;

	g_return_val_if_fail(msg != NULL, FALSE);

	err = msim_msg_get_integer(msg, "err");
	errmsg = msim_msg_get_string(msg, "errmsg");

	full_errmsg = g_strdup_printf(_("Protocol error, code %d: %s"), err,
			errmsg ? errmsg : "no 'errmsg' given");

	g_free(errmsg);

	purple_debug_info("msim", "msim_error (sesskey=%d): %s\n",
			session->sesskey, full_errmsg);

	/* Destroy session if fatal. */
	if (msim_msg_get(msg, "fatal")) {
		PurpleConnectionError reason = PURPLE_CONNECTION_ERROR_NETWORK_ERROR;
		purple_debug_info("msim", "fatal error, closing\n");

		switch (err) {
			case MSIM_ERROR_INCORRECT_PASSWORD: /* Incorrect password */
				reason = PURPLE_CONNECTION_ERROR_AUTHENTICATION_FAILED;
				if (!purple_account_get_remember_password(session->account))
					purple_account_set_password(session->account, NULL, NULL, NULL);
#ifdef MSIM_MAX_PASSWORD_LENGTH
				if (purple_connection_get_password(session->gc) && (strlen(purple_connection_get_password(session->gc)) > MSIM_MAX_PASSWORD_LENGTH)) {
					gchar *suggestion;

					suggestion = g_strdup_printf(_("%s Your password is "
							"%" G_GSIZE_FORMAT " characters, which is longer than the "
							"maximum length of %d.  Please shorten your "
							"password at http://profileedit.myspace.com/index.cfm?fuseaction=accountSettings.changePassword and try again."),
							full_errmsg,
							(gsize)strlen(purple_connection_get_password(session->gc)),
							MSIM_MAX_PASSWORD_LENGTH);

					/* Replace full_errmsg. */
					g_free(full_errmsg);
					full_errmsg = suggestion;
				} else {
					g_free(full_errmsg);
					full_errmsg = g_strdup(_("Incorrect username or password"));
				}
#endif
				break;
			case MSIM_ERROR_LOGGED_IN_ELSEWHERE: /* Logged in elsewhere */
				reason = PURPLE_CONNECTION_ERROR_NAME_IN_USE;
				if (!purple_account_get_remember_password(session->account))
					purple_account_set_password(session->account, NULL, NULL, NULL);
				break;
		}
		purple_connection_error(session->gc, reason, full_errmsg);
	} else {
		purple_notify_error(session->account, _("MySpaceIM Error"),
			full_errmsg, NULL,
			purple_request_cpar_from_connection(session->gc));
	}

	g_free(full_errmsg);

	return TRUE;
}

/**
 * Process a message.
 *
 * @param session
 * @param msg A message from the server, ready for processing (possibly with resolved username information attached). Caller frees.
 *
 * @return TRUE if successful. FALSE if processing failed.
 */
static gboolean
msim_process(MsimSession *session, MsimMessage *msg)
{
	g_return_val_if_fail(session != NULL, FALSE);
	g_return_val_if_fail(msg != NULL, FALSE);

	if (msim_msg_get_integer(msg, "lc") == 1) {
		return msim_login_challenge(session, msg);
	} else if (msim_msg_get_integer(msg, "lc") == 2) {
		/* return msim_we_are_logged_on(session, msg); */
		if (msim_is_username_set(session, msg)) {
			return msim_we_are_logged_on(session);
		} else {
			/* No username is set... We'll wait for the callbacks to do their work */
			/* When they're all done, the last one will call msim_we_are_logged_on() and pick up where we left off */
			return FALSE;
		}
	} else if (msim_msg_get(msg, "bm"))  {
		return msim_incoming_bm(session, msg);
	} else if (msim_msg_get(msg, "rid")) {
		return msim_process_reply(session, msg);
	} else if (msim_msg_get(msg, "error")) {
		return msim_error(session, msg);
	} else if (msim_msg_get(msg, "ka")) {
		return TRUE;
	} else {
		msim_unrecognized(session, msg, "in msim_process");
		return FALSE;
	}
}

/**
 * After a uid is resolved to username, tag it with the username and submit for processing.
 *
 * @param session
 * @param userinfo Response messsage to resolving request.
 * @param data MsimMessage *, the message to attach information to.
 */
static void
msim_incoming_resolved(MsimSession *session, const MsimMessage *userinfo,
		gpointer data)
{
	gchar *username;
	MsimMessage *msg, *body;

	g_return_if_fail(userinfo != NULL);

	body = msim_msg_get_dictionary(userinfo, "body");
	g_return_if_fail(body != NULL);

	username = msim_msg_get_string(body, "UserName");
	g_return_if_fail(username != NULL);
	/* Note: username will be owned by 'msg' below. */

	msg = (MsimMessage *)data;
	g_return_if_fail(msg != NULL);

	/* TODO: more elegant solution than below. attach whole message? */
	/* Special elements name beginning with '_', we'll use internally within the
	 * program (did not come directly from the wire). */
	msg = msim_msg_append(msg, "_username", MSIM_TYPE_STRING, username); /* This makes 'msg' the owner of 'username' */

	/* TODO: attach more useful information, like ImageURL */

	msim_process(session, msg);

	msim_msg_free(msg);
	msim_msg_free(body);
}

/**
 * Preprocess incoming messages, resolving as needed, calling
 * msim_process() when ready to process.
 *
 * @param session
 * @param msg MsimMessage *, freed by caller.
 */
static gboolean
msim_preprocess_incoming(MsimSession *session, MsimMessage *msg)
{
	g_return_val_if_fail(msg != NULL, FALSE);

	if (msim_msg_get(msg, "bm") && msim_msg_get(msg, "f")) {
		guint uid;
		const gchar *username;

		/* 'f' = userid message is from, in buddy messages */
		uid = msim_msg_get_integer(msg, "f");

		username = msim_uid2username_from_blist(session->account, uid);

		if (username) {
			/* Know username already, use it. */
			purple_debug_info("msim", "msim_preprocess_incoming: tagging with _username=%s\n",
					username);
			msg = msim_msg_append(msg, "_username", MSIM_TYPE_STRING, g_strdup(username));
			return msim_process(session, msg);

		} else {
			gchar *from;

			/* Send lookup request. */
			/* XXX: where is msim_msg_get_string() freed? make _strdup and _nonstrdup. */
			purple_debug_info("msim", "msim_incoming: sending lookup, setting up callback\n");
			from = msim_msg_get_string(msg, "f");
			msim_lookup_user(session, from, msim_incoming_resolved, msim_msg_clone(msg));
			g_free(from);

			/* indeterminate */
			return TRUE;
		}
	} else {
		/* Nothing to resolve - send directly to processing. */
		return msim_process(session, msg);
	}
}

/**
 * Callback when input available.
 *
 * @param gc_uncasted A PurpleConnection pointer.
 * @param source File descriptor.
 * @param cond PURPLE_INPUT_READ
 *
 * Reads the input, and calls msim_preprocess_incoming() to handle it.
 */
static void
msim_input_cb(gpointer gc_uncasted, gint source, PurpleInputCondition cond)
{
	PurpleConnection *gc;
	MsimSession *session;
	gchar *end;
	int n;

	g_return_if_fail(gc_uncasted != NULL);
	g_return_if_fail(source >= 0);  /* Note: 0 is a valid fd */

	gc = (PurpleConnection *)(gc_uncasted);
	session = purple_connection_get_protocol_data(gc);

	/* libpurple/eventloop.h only defines these two */
	if (cond != PURPLE_INPUT_READ && cond != PURPLE_INPUT_WRITE) {
		purple_debug_info("msim_input_cb", "unknown condition=%d\n", cond);
		purple_connection_error (gc,
			PURPLE_CONNECTION_ERROR_NETWORK_ERROR,
			_("Invalid input condition"));
		return;
	}

	g_return_if_fail(cond == PURPLE_INPUT_READ);

	/* Mark down that we got data, so we don't timeout. */
	session->last_comm = time(NULL);

	/* If approaching end of buffer, reallocate some more memory. */
	if (session->rxsize < session->rxoff + MSIM_READ_BUF_SIZE) {
		purple_debug_info("msim",
			"msim_input_cb: %d-byte read buffer full, rxoff=%d, " "growing by %d bytes\n",
			session->rxsize, session->rxoff, MSIM_READ_BUF_SIZE);
			session->rxsize += MSIM_READ_BUF_SIZE;
			session->rxbuf = g_realloc(session->rxbuf, session->rxsize);

		return;
	}

	purple_debug_info("msim", "dynamic buffer at %d (max %d), reading up to %d\n",
			session->rxoff, session->rxsize,
			MSIM_READ_BUF_SIZE - session->rxoff - 1);

	/* Read into buffer. On Win32, need recv() not read(). session->fd also holds
	 * the file descriptor, but it sometimes differs from the 'source' parameter.
	 */
	n = recv(session->fd,
		 session->rxbuf + session->rxoff,
		 session->rxsize - session->rxoff - 1, 0);

	if (n < 0) {
		gchar *tmp;

		if (errno == EAGAIN)
			/* No worries */
			return;

		tmp = g_strdup_printf(_("Lost connection with server: %s"),
				g_strerror(errno));
		purple_connection_error(gc,
				PURPLE_CONNECTION_ERROR_NETWORK_ERROR, tmp);
		g_free(tmp);
		return;
	} else if (n == 0) {
		purple_connection_error(gc,
				PURPLE_CONNECTION_ERROR_NETWORK_ERROR,
				_("Server closed the connection"));
		return;
	}

	/* Null terminate */
	purple_debug_info("msim", "msim_input_cb: going to null terminate "
			"at n=%d\n", n);
	session->rxbuf[session->rxoff + n] = 0;

#ifdef MSIM_CHECK_EMBEDDED_NULLS
	/* Check for embedded NULs. I don't handle them, and they shouldn't occur. */
	if (strlen(session->rxbuf + session->rxoff) != n) {
		/* Occurs after login, but it is not a null byte. */
		purple_debug_info("msim", "msim_input_cb: strlen=%d, but read %d bytes"
				"--null byte encountered?\n",
				strlen(session->rxbuf + session->rxoff), n);
		/*purple_connection_error (gc,
				PURPLE_CONNECTION_ERROR_NETWORK_ERROR,
				"Invalid message - null byte on input"); */
		return;
	}
#endif

	session->rxoff += n;
	purple_debug_info("msim", "msim_input_cb: read=%d\n", n);

#ifdef MSIM_DEBUG_RXBUF
	purple_debug_info("msim", "buf=<%s>\n", session->rxbuf);
#endif

	/* Look for \\final\\ end markers. If found, process message. */
	while((end = strstr(session->rxbuf, MSIM_FINAL_STRING))) {
		MsimMessage *msg;

#ifdef MSIM_DEBUG_RXBUF
		purple_debug_info("msim", "in loop: buf=<%s>\n", session->rxbuf);
#endif
		*end = 0;
		msg = msim_parse(session->rxbuf);
		if (!msg) {
			purple_debug_info("msim", "msim_input_cb: couldn't parse rxbuf\n");
			purple_connection_error (gc,
				PURPLE_CONNECTION_ERROR_NETWORK_ERROR,
				_("Unable to parse message"));
			break;
		} else {
			/* Process message and then free it (processing function should
			 * clone message if it wants to keep it afterwards.) */
			if (!msim_preprocess_incoming(session, msg)) {
				msim_msg_dump("msim_input_cb: preprocessing message failed on msg: %s\n", msg);
			}
			msim_msg_free(msg);
		}

		/* Move remaining part of buffer to beginning. */
		session->rxoff -= strlen(session->rxbuf) + strlen(MSIM_FINAL_STRING);
		memmove(session->rxbuf, end + strlen(MSIM_FINAL_STRING),
				session->rxsize - (end + strlen(MSIM_FINAL_STRING) - session->rxbuf));

		/* Clear end of buffer
		 * memset(end, 0, MSIM_READ_BUF_SIZE - (end - session->rxbuf));
		 */
	}
}

/**
 * Callback when connected. Sets up input handlers.
 *
 * @param data A PurpleConnection pointer.
 * @param source File descriptor.
 * @param error_message
 */
static void
msim_connect_cb(gpointer data, gint source, const gchar *error_message)
{
	PurpleConnection *gc;
	MsimSession *session;

	g_return_if_fail(data != NULL);

	gc = (PurpleConnection *)data;
	session = purple_connection_get_protocol_data(gc);

	if (source < 0) {
		gchar *tmp = g_strdup_printf(_("Unable to connect: %s"),
				error_message);
		purple_connection_error (gc,
			PURPLE_CONNECTION_ERROR_NETWORK_ERROR, tmp);
			g_free(tmp);
		return;
	}

	session->fd = source;
	session->inpa = purple_input_add(source, PURPLE_INPUT_READ, msim_input_cb, gc);
}

/**
 * Start logging in to the MSIM servers.
 *
 * @param acct Account information to use to login.
 */
static void
msim_login(PurpleAccount *acct)
{
	PurpleConnection *gc;
	const gchar *host;
	GSList *deny;
	int port;

	g_return_if_fail(acct != NULL);
	g_return_if_fail(purple_account_get_username(acct) != NULL);

	purple_debug_info("msim", "logging in %s\n", purple_account_get_username(acct));

	gc = purple_account_get_connection(acct);
	purple_connection_set_protocol_data(gc, msim_session_new(acct));
	purple_connection_set_flags(gc, PURPLE_CONNECTION_FLAG_HTML | PURPLE_CONNECTION_FLAG_NO_URLDESC);

	/*
	 * Lets wipe out our local list of blocked buddies.  We'll get a
	 * list of all blocked buddies from the server, and we shouldn't
	 * have stuff in the local list that isn't on the server list.
	 */
	while ((deny = purple_account_privacy_get_denied(acct)) != NULL)
		purple_account_privacy_deny_remove(acct, deny->data, TRUE);

	/* 1. connect to server */
	purple_connection_update_progress(gc, _("Connecting"),
								  0,   /* which connection step this is */
								  4);  /* total number of steps */

	host = purple_account_get_string(acct, "server", MSIM_SERVER);
	port = purple_account_get_int(acct, "port", MSIM_PORT);

	/* From purple.sf.net/api:
	 * """Note that this function name can be misleading--although it is called
	 * "proxy connect," it is used for establishing any outgoing TCP connection,
	 * whether through a proxy or not.""" */

	/* Calls msim_connect_cb when connected. */
	if (!purple_proxy_connect(gc, acct, host, port, msim_connect_cb, gc)) {
		/* TODO: try other ports if in auto mode, then save
		 * working port and try that first next time. */
		purple_connection_error (gc,
			PURPLE_CONNECTION_ERROR_NETWORK_ERROR,
			_("Unable to connect"));
		return;
	}
}

static void
msim_buddy_free(PurpleBuddy *buddy)
{
	msim_user_free(purple_buddy_get_protocol_data(buddy));
	purple_buddy_set_protocol_data(buddy, NULL);
}

/**
 * Close the connection.
 *
 * @param gc The connection.
 */
static void
msim_close(PurpleConnection *gc)
{
	GSList *buddies;
	MsimSession *session;

	if (gc == NULL) {
		return;
	}

	/*
	 * Free our protocol-specific buddy data.  It almost seems like libpurple
	 * should call our buddy_free prpl callback so that we don't need to do
	 * this... but it doesn't, so we do.
	 */
	buddies = purple_blist_find_buddies(purple_connection_get_account(gc), NULL);
	while (buddies != NULL) {
		msim_buddy_free(buddies->data);
		buddies = g_slist_delete_link(buddies, buddies);
	}

	session = purple_connection_get_protocol_data(gc);
	if (session == NULL)
		return;

	purple_connection_set_protocol_data(gc, NULL);

	if (session->inpa) {
		purple_input_remove(session->inpa);
		session->inpa = 0;
	}
	if (session->fd >= 0) {
		close(session->fd);
		session->fd = -1;
	}

	msim_session_destroy(session);
}

/**
 * Schedule an IM to be sent once the user ID is looked up.
 *
 * @param gc Connection.
 * @param who A user id, email, or username to send the message to.
 * @param message Instant message text to send.
 * @param flags Flags.
 *
 * @return 1 if successful or postponed, -1 if failed
 *
 * Allows sending to a user by username, email address, or userid. If
 * a username or email address is given, the userid must be looked up.
 * This function does that by calling msim_postprocess_outgoing().
 */
static int
msim_send_im(PurpleConnection *gc, const gchar *who, const gchar *message,
		PurpleMessageFlags flags)
{
	MsimSession *session;
	gchar *message_msim;
	int rc;

	g_return_val_if_fail(gc != NULL, -1);
	g_return_val_if_fail(who != NULL, -1);
	g_return_val_if_fail(message != NULL, -1);

	/* 'flags' has many options, not used here. */

	session = purple_connection_get_protocol_data(gc);

	message_msim = html_to_msim_markup(session, message);

	if (msim_send_bm(session, who, message_msim, MSIM_BM_ACTION_OR_IM_DELAYABLE)) {
		/* Return 1 to have Purple show this IM as being sent, 0 to not. I always
		 * return 1 even if the message could not be sent, since I don't know if
		 * it has failed yet--because the IM is only sent after the userid is
		 * retrieved from the server (which happens after this function returns).
		 * If an error does occur, it should be logged to the IM window.
		 */
		rc = 1;
	} else {
		rc = -1;
	}

	g_free(message_msim);

	return rc;
}

/**
 * Handle when our user starts or stops typing to another user.
 *
 * @param gc
 * @param name The buddy name to which our user is typing to
 * @param state PURPLE_IM_TYPING, PURPLE_IM_TYPED, PURPLE_IM_NOT_TYPING
 *
 * @return 0
 */
static unsigned int
msim_send_typing(PurpleConnection *gc, const gchar *name,
		PurpleIMTypingState state)
{
	const gchar *typing_str;
	MsimSession *session;

	g_return_val_if_fail(gc != NULL, 0);
	g_return_val_if_fail(name != NULL, 0);

	session = purple_connection_get_protocol_data(gc);

	switch (state) {
		case PURPLE_IM_TYPING:
			typing_str = "%typing%";
			break;

		case PURPLE_IM_TYPED:
		case PURPLE_IM_NOT_TYPING:
		default:
			typing_str = "%stoptyping%";
			break;
	}

	purple_debug_info("msim", "msim_send_typing(%s): %d (%s)\n", name, state, typing_str);
	msim_send_bm(session, name, typing_str, MSIM_BM_ACTION_OR_IM_INSTANT);
	return 0;
}

/**
 * Callback for msim_get_info(), for when user info is received.
 */
static void
msim_get_info_cb(MsimSession *session, const MsimMessage *user_info_msg,
		gpointer data)
{
	MsimMessage *msg;
	gchar *username;
	PurpleNotifyUserInfo *user_info;
	MsimUser *user;

	/* Get user{name,id} from msim_get_info, passed as an MsimMessage for
	   orthogonality. */
	msg = (MsimMessage *)data;
	g_return_if_fail(msg != NULL);

	username = msim_msg_get_string(msg, "user");
	if (!username) {
		purple_debug_info("msim", "msim_get_info_cb: no 'user' in msg\n");
		return;
	}

	msim_msg_free(msg);
	purple_debug_info("msim", "msim_get_info_cb: got for user: %s\n", username);

	user = msim_find_user(session, username);

	if (!user) {
		/* User isn't on blist, create a temporary user to store info. */
		user = g_new0(MsimUser, 1);
		user->temporary_user = TRUE;
	}

	/* Update user structure with new information */
	msim_store_user_info(session, user_info_msg, user);

	user_info = purple_notify_user_info_new();

	/* Append data from MsimUser to PurpleNotifyUserInfo for display, full */
	msim_append_user_info(session, user_info, user, TRUE);

	purple_notify_userinfo(session->gc, username, user_info, NULL, NULL);
	purple_debug_info("msim", "msim_get_info_cb: username=%s\n", username);

	purple_notify_user_info_destroy(user_info);

	if (user->temporary_user)
		msim_user_free(user);
	g_free(username);
}

/**
 * Retrieve a user's profile.
 * @param username Username, user ID, or email address to lookup.
 */
static void
msim_get_info(PurpleConnection *gc, const gchar *username)
{
	MsimSession *session;
	MsimUser *user;
	gchar *user_to_lookup;
	MsimMessage *user_msg;

	g_return_if_fail(gc != NULL);
	g_return_if_fail(username != NULL);

	session = purple_connection_get_protocol_data(gc);

	/* Obtain uid of buddy. */
	user = msim_find_user(session, username);

	/* If is on buddy list, lookup by uid since it is faster. */
	if (user && user->id) {
		user_to_lookup = g_strdup_printf("%d", user->id);
	} else {
		/* Looking up buddy not on blist. Lookup by whatever user entered. */
		user_to_lookup = g_strdup(username);
	}

	/* Pass the username to msim_get_info_cb(), because since we lookup
	 * by userid, the userinfo message will only contain the uid (not
	 * the username) but it would be useful to display the username too.
	 */
	user_msg = msim_msg_new(
			"user", MSIM_TYPE_STRING, g_strdup(username),
			NULL);
	purple_debug_info("msim", "msim_get_info, setting up lookup, user=%s\n", username);

	msim_lookup_user(session, user_to_lookup, msim_get_info_cb, user_msg);

	g_free(user_to_lookup);
}

/**
 * Set status using an MSIM_STATUS_CODE_* value.
 * @param status_code An MSIM_STATUS_CODE_* value.
 * @param statstring Status string, must be a dynamic string (will be freed by msim_send).
 */
static void
msim_set_status_code(MsimSession *session, guint status_code, gchar *statstring)
{
	g_return_if_fail(statstring != NULL);

	purple_debug_info("msim", "msim_set_status_code: going to set status to code=%d,str=%s\n",
			status_code, statstring);

	if (!msim_send(session,
			"status", MSIM_TYPE_INTEGER, status_code,
			"sesskey", MSIM_TYPE_INTEGER, session->sesskey,
			"statstring", MSIM_TYPE_STRING, statstring,
			"locstring", MSIM_TYPE_STRING, g_strdup(""),
			NULL))
	{
		purple_debug_info("msim", "msim_set_status: failed to set status\n");
	}
}

/**
 * Set your status - callback for when user manually sets it.
 */
static void
msim_set_status(PurpleAccount *account, PurpleStatus *status)
{
	PurpleConnection *gc = purple_account_get_connection(account);
	PurpleStatusType *type;
	PurplePresence *pres;
	MsimSession *session;
	guint status_code;
	const gchar *message;
	gchar *stripped;
	gchar *unrecognized_msg;

	session = purple_connection_get_protocol_data(gc);

	type = purple_status_get_status_type(status);
	pres = purple_status_get_presence(status);

	switch (purple_status_type_get_primitive(type)) {
		case PURPLE_STATUS_AVAILABLE:
			purple_debug_info("msim", "msim_set_status: available (%d->%d)\n", PURPLE_STATUS_AVAILABLE,
					MSIM_STATUS_CODE_ONLINE);
			status_code = MSIM_STATUS_CODE_ONLINE;
			break;

		case PURPLE_STATUS_INVISIBLE:
			purple_debug_info("msim", "msim_set_status: invisible (%d->%d)\n", PURPLE_STATUS_INVISIBLE,
					MSIM_STATUS_CODE_OFFLINE_OR_HIDDEN);
			status_code = MSIM_STATUS_CODE_OFFLINE_OR_HIDDEN;
			break;

		case PURPLE_STATUS_AWAY:
			purple_debug_info("msim", "msim_set_status: away (%d->%d)\n", PURPLE_STATUS_AWAY,
					MSIM_STATUS_CODE_AWAY);
			status_code = MSIM_STATUS_CODE_AWAY;
			break;

		default:
			purple_debug_info("msim", "msim_set_status: unknown "
					"status interpreting as online");
			status_code = MSIM_STATUS_CODE_ONLINE;

			unrecognized_msg = g_strdup_printf("msim_set_status, unrecognized status type: %d\n",
					purple_status_type_get_primitive(type));
			msim_unrecognized(session, NULL, unrecognized_msg);
			g_free(unrecognized_msg);

			break;
	}

	message = purple_status_get_attr_string(status, "message");

	/* Status strings are plain text. */
	if (message != NULL)
		stripped = purple_markup_strip_html(message);
	else
		stripped = g_strdup("");

	msim_set_status_code(session, status_code, stripped);

	/* If we should be idle, set that status. Time is irrelevant here. */
	if (purple_presence_is_idle(pres) && status_code != MSIM_STATUS_CODE_OFFLINE_OR_HIDDEN)
		msim_set_idle(purple_account_get_connection(account), 1);
}

/**
 * Go idle.
 */
static void
msim_set_idle(PurpleConnection *gc, int time)
{
	MsimSession *session;
	PurpleStatus *status;

	g_return_if_fail(gc != NULL);

	session = purple_connection_get_protocol_data(gc);

	status = purple_account_get_active_status(session->account);

	if (time == 0) {
		/* Going back from idle. In msim, idle is mutually exclusive
		 * from the other states (you can only be away or idle, but not
		 * both, for example), so by going non-idle I go back to what
		 * libpurple says I should be.
		 */
		msim_set_status(session->account, status);
	} else {
		const gchar *message;
		gchar *stripped;

		/* Set the idle message to the status message from the real
		 * current status.
		 */
		message = purple_status_get_attr_string(status, "message");
		if (message != NULL)
			stripped = purple_markup_strip_html(message);
		else
			stripped = g_strdup("");

		/* msim doesn't support idle time, so just go idle */
		msim_set_status_code(session, MSIM_STATUS_CODE_IDLE, stripped);
	}
}

/**
 * @return TRUE if everything was ok, FALSE if something went awry.
 */
static gboolean
msim_update_blocklist_for_buddy(MsimSession *session, const char *name, gboolean allow, gboolean block)
{
	MsimMessage *msg;
	GList *list;

	list = NULL;
	list = g_list_prepend(list, allow ? "a+" : "a-");
	list = g_list_prepend(list, "<uid>");
	list = g_list_prepend(list, block ? "b+" : "b-");
	list = g_list_prepend(list, "<uid>");
	list = g_list_reverse(list);

	msg = msim_msg_new(
			"blocklist", MSIM_TYPE_BOOLEAN, TRUE,
			"sesskey", MSIM_TYPE_INTEGER, session->sesskey,
			/* TODO: MsimMessage lists. Currently <uid> isn't replaced in lists. */
			/* "idlist", MSIM_TYPE_STRING, g_strdup("a-|<uid>|b-|<uid>"), */
			"idlist", MSIM_TYPE_LIST, list,
			NULL);

	if (!msim_postprocess_outgoing(session, msg, name, "idlist", NULL)) {
		purple_debug_error("myspace",
				"blocklist command failed for %s, allow=%d, block=%d\n",
				name, allow, block);
		msim_msg_free(msg);
		return FALSE;
	}

	msim_msg_free(msg);

	return TRUE;
}

/**
 * Add a buddy to user's buddy list.
 */
static void
msim_add_buddy(PurpleConnection *gc, PurpleBuddy *buddy, PurpleGroup *group, const char *message)
{
	MsimSession *session;
	MsimMessage *msg;
	MsimMessage *msg_persist;
	MsimMessage *body;
	const char *name, *gname;

	session = purple_connection_get_protocol_data(gc);
	name = purple_buddy_get_name(buddy);
	gname = group ? purple_group_get_name(group) : NULL;

	if (msim_get_user_from_buddy(buddy, FALSE) != NULL)
		return;

	purple_debug_info("msim", "msim_add_buddy: want to add %s to %s\n",
			name, gname ? gname : "(no group)");

	msg = msim_msg_new(
			"addbuddy", MSIM_TYPE_BOOLEAN, TRUE,
			"sesskey", MSIM_TYPE_INTEGER, session->sesskey,
			/* "newprofileid" will be inserted here with uid. */
			"reason", MSIM_TYPE_STRING, g_strdup(""),
			NULL);

	if (!msim_postprocess_outgoing(session, msg, name, "newprofileid", "reason")) {
		purple_notify_error(NULL, NULL, _("Failed to add buddy"),
			_("'addbuddy' command failed."),
			purple_request_cpar_from_connection(session->gc));
		msim_msg_free(msg);
		return;
	}
	msim_msg_free(msg);

	/* TODO: if addbuddy fails ('error' message is returned), delete added buddy from
	 * buddy list since Purple adds it locally. */

	body = msim_msg_new(
			"ContactID", MSIM_TYPE_STRING, g_strdup("<uid>"),
			"GroupName", MSIM_TYPE_STRING, g_strdup(gname),
			"Position", MSIM_TYPE_INTEGER, 1000,
			"Visibility", MSIM_TYPE_INTEGER, 1,
			"NickName", MSIM_TYPE_STRING, g_strdup(""),
			"NameSelect", MSIM_TYPE_INTEGER, 0,
			NULL);

	/* TODO: Update blocklist. */

	msg_persist = msim_msg_new(
		"persist", MSIM_TYPE_INTEGER, 1,
		"sesskey", MSIM_TYPE_INTEGER, session->sesskey,
		"cmd", MSIM_TYPE_INTEGER, MSIM_CMD_BIT_ACTION | MSIM_CMD_PUT,
		"dsn", MSIM_TYPE_INTEGER, MC_CONTACT_INFO_DSN,
		"uid", MSIM_TYPE_INTEGER, session->userid,
		"lid", MSIM_TYPE_INTEGER, MC_CONTACT_INFO_LID,
		/* TODO: Use msim_new_reply_callback to get rid. */
		"rid", MSIM_TYPE_INTEGER, session->next_rid++,
		"body", MSIM_TYPE_DICTIONARY, body,
		NULL);

	if (!msim_postprocess_outgoing(session, msg_persist, name, "body", NULL))
	{
		purple_notify_error(NULL, NULL, _("Failed to add buddy"),
			_("persist command failed"),
			purple_request_cpar_from_connection(session->gc));
		msim_msg_free(msg_persist);
		return;
	}
	msim_msg_free(msg_persist);

	/* Add to allow list, remove from block list */
	msim_update_blocklist_for_buddy(session, name, TRUE, FALSE);
}

/**
 * Remove a buddy from the user's buddy list.
 */
static void
msim_remove_buddy(PurpleConnection *gc, PurpleBuddy *buddy, PurpleGroup *group)
{
	MsimSession *session;
	MsimMessage *delbuddy_msg;
	MsimMessage *persist_msg;
	const char *name;

	session = purple_connection_get_protocol_data(gc);
	name = purple_buddy_get_name(buddy);

	delbuddy_msg = msim_msg_new(
				"delbuddy", MSIM_TYPE_BOOLEAN, TRUE,
				"sesskey", MSIM_TYPE_INTEGER, session->sesskey,
				/* 'delprofileid' with uid will be inserted here. */
				NULL);

	if (!msim_postprocess_outgoing(session, delbuddy_msg, name, "delprofileid", NULL)) {
		purple_notify_error(NULL, NULL, _("Failed to remove buddy"),
			_("'delbuddy' command failed"),
			purple_request_cpar_from_connection(session->gc));
		msim_msg_free(delbuddy_msg);
		return;
	}
	msim_msg_free(delbuddy_msg);

	persist_msg = msim_msg_new(
			"persist", MSIM_TYPE_INTEGER, 1,
			"sesskey", MSIM_TYPE_INTEGER, session->sesskey,
			"cmd", MSIM_TYPE_INTEGER, MSIM_CMD_BIT_ACTION | MSIM_CMD_DELETE,
			"dsn", MSIM_TYPE_INTEGER, MD_DELETE_BUDDY_DSN,
			"lid", MSIM_TYPE_INTEGER, MD_DELETE_BUDDY_LID,
			"uid", MSIM_TYPE_INTEGER, session->userid,
			"rid", MSIM_TYPE_INTEGER, session->next_rid++,
			/* <uid> will be replaced by postprocessing */
			"body", MSIM_TYPE_STRING, g_strdup("ContactID=<uid>"),
			NULL);

	if (!msim_postprocess_outgoing(session, persist_msg, name, "body", NULL)) {
		purple_notify_error(NULL, NULL, _("Failed to remove buddy"),
			_("persist command failed"),
			purple_request_cpar_from_connection(session->gc));
		msim_msg_free(persist_msg);
		return;
	}
	msim_msg_free(persist_msg);

	/*
	 * Remove from our approve list and from our block list (this
	 * doesn't seem like it would be necessary, but the official client
	 * does it)
	 */
	if (!msim_update_blocklist_for_buddy(session, name, FALSE, FALSE)) {
		purple_notify_error(NULL, NULL, _("Failed to remove buddy"),
			_("blocklist command failed"),
			purple_request_cpar_from_connection(session->gc));
		return;
	}
	msim_buddy_free(buddy);
}

/**
 * Remove a buddy from the user's buddy list and add them to the block list.
 */
static void
msim_add_deny(PurpleConnection *gc, const char *name)
{
	MsimSession *session;
	MsimMessage *msg, *body;

	session = purple_connection_get_protocol_data(gc);

	/* Remove from buddy list */
	msg = msim_msg_new(
			"delbuddy", MSIM_TYPE_BOOLEAN, TRUE,
			"sesskey", MSIM_TYPE_INTEGER, session->sesskey,
			/* 'delprofileid' with uid will be inserted here. */
			NULL);
	if (!msim_postprocess_outgoing(session, msg, name, "delprofileid", NULL))
		purple_debug_error("myspace", "delbuddy command failed\n");
	msim_msg_free(msg);

	/* Remove from our approve list and add to our block list */
	msim_update_blocklist_for_buddy(session, name, FALSE, TRUE);

	/*
	 * Add the buddy to our list of blocked contacts, so we know they
	 * are blocked if we log in with another client
	 */
	body = msim_msg_new(
			"ContactID", MSIM_TYPE_STRING, g_strdup("<uid>"),
			"Visibility", MSIM_TYPE_INTEGER, 2,
			NULL);
	msg = msim_msg_new(
			"persist", MSIM_TYPE_INTEGER, 1,
			"sesskey", MSIM_TYPE_INTEGER, session->sesskey,
			"cmd", MSIM_TYPE_INTEGER, MSIM_CMD_BIT_ACTION | MSIM_CMD_PUT,
			"dsn", MSIM_TYPE_INTEGER, MC_CONTACT_INFO_DSN,
			"lid", MSIM_TYPE_INTEGER, MC_CONTACT_INFO_LID,
			"rid", MSIM_TYPE_INTEGER, session->next_rid++,
			"body", MSIM_TYPE_DICTIONARY, body,
			NULL);
	if (!msim_postprocess_outgoing(session, msg, name, "body", NULL))
		purple_debug_error("myspace", "add to block list command failed\n");
	msim_msg_free(msg);

	/*
	 * TODO: MySpace doesn't allow blocked buddies on our buddy list,
	 *       do they?  If not then we need to remove the buddy from
	 *       libpurple's buddy list.
	 */
}

/**
 * Remove a buddy from the user's block list.
 */
static void
msim_rem_deny(PurpleConnection *gc, const char *name)
{
	MsimSession *session;
	MsimMessage *msg, *body;

	session = purple_connection_get_protocol_data(gc);

	/*
	 * Remove from our list of blocked contacts, so we know they
	 * are no longer blocked if we log in with another client
	 */
	body = msim_msg_new(
			"ContactID", MSIM_TYPE_STRING, g_strdup("<uid>"),
			NULL);
	msg = msim_msg_new(
			"persist", MSIM_TYPE_INTEGER, 1,
			"sesskey", MSIM_TYPE_INTEGER, session->sesskey,
			"cmd", MSIM_TYPE_INTEGER, MSIM_CMD_BIT_ACTION | MSIM_CMD_DELETE,
			"dsn", MSIM_TYPE_INTEGER, MC_DELETE_CONTACT_INFO_DSN,
			"lid", MSIM_TYPE_INTEGER, MC_DELETE_CONTACT_INFO_LID,
			"rid", MSIM_TYPE_INTEGER, session->next_rid++,
			"body", MSIM_TYPE_DICTIONARY, body,
			NULL);
	if (!msim_postprocess_outgoing(session, msg, name, "body", NULL))
		purple_debug_error("myspace", "remove from block list command failed\n");
	msim_msg_free(msg);

	/* Remove from our approve list and our block list */
	msim_update_blocklist_for_buddy(session, name, FALSE, FALSE);
}

/**
 * Returns a string of a username in canonical form. Basically removes all the
 * spaces, lowercases the string, and looks up user IDs to usernames.
 * Normalizing tom, TOM, Tom, and 6221 wil all return 'tom'.
 *
 * Borrowed this code from oscar_normalize. Added checking for
 * "if userid, get name before normalizing"
 */
static const char *msim_normalize(const PurpleAccount *account, const char *str) {
	static char normalized[BUF_LEN];
	char *tmp1, *tmp2;
	int i, j;
	guint id;

	g_return_val_if_fail(str != NULL, NULL);

	if (msim_is_userid(str)) {
		/* Have user ID, we need to get their username first :) */
		const char *username;

		/* If the account does not exist, we can't look up the user. */
		if (!account || !purple_account_get_connection(account))
			return str;

		id = atol(str);
		username = msim_uid2username_from_blist((PurpleAccount *)account, id);
		if (!username) {
			/* Not in buddy list... scheisse... TODO: Manual Lookup! Bug #4631 */
			/* Note: manual lookup using msim_lookup_user() is a problem inside
			 * msim_normalize(), because msim_lookup_user() calls a callback function
			 * when the user information has been looked up, but msim_normalize() expects
			 * the result immediately. */
			strncpy(normalized, str, BUF_LEN);
		} else {
			strncpy(normalized, username, BUF_LEN);
		}
	} else {
		/* Have username. */
		strncpy(normalized, str, BUF_LEN);
	}

	/* Strip spaces. */
	for (i=0, j=0; normalized[j]; j++) {
		if (normalized[j] != ' ')
			normalized[i++] = normalized[j];
	}
	normalized[i] = '\0';

	/* Lowercase and perform UTF-8 normalization. */
	tmp1 = g_utf8_strdown(normalized, -1);
	tmp2 = g_utf8_normalize(tmp1, -1, G_NORMALIZE_DEFAULT);
	g_snprintf(normalized, sizeof(normalized), "%s", tmp2);
	g_free(tmp2);
	g_free(tmp1);

	/* TODO: re-add caps and spacing back to what the user wanted.
	 * User can format their own names, for example 'msimprpl' is shown
	 * as 'MsIm PrPl' in the official client.
	 *
	 * TODO: file a ticket to add this enhancement.
	 */

	return normalized;
}

/**
 * Return whether the buddy can be messaged while offline.
 *
 * The protocol supports offline messages in just the same way as online
 * messages.
 */
static gboolean
msim_offline_message(const PurpleBuddy *buddy)
{
	return TRUE;
}

/**
 * Send raw data to the server, possibly with embedded NULs.
 *
 * Used in prpl_info struct, so that plugins can have the most possible
 * control of what is sent over the connection. Inside this prpl,
 * msim_send_raw() is used, since it sends NUL-terminated strings (easier).
 *
 * @param gc PurpleConnection
 * @param buf Buffer to send
 * @param total_bytes Size of buffer to send
 *
 * @return Bytes successfully sent, or -1 on error.
 */
/*
 * TODO: This needs to do non-blocking writes and use a watcher to check
  *      when the fd is available to be written to.
 */
static int
msim_send_really_raw(PurpleConnection *gc, const char *buf, int total_bytes)
{
	int total_bytes_sent;
	MsimSession *session;

	g_return_val_if_fail(gc != NULL, -1);
	g_return_val_if_fail(buf != NULL, -1);
	g_return_val_if_fail(total_bytes >= 0, -1);

	session = purple_connection_get_protocol_data(gc);

	/* Loop until all data is sent, or a failure occurs. */
	total_bytes_sent = 0;
	do {
		int bytes_sent;

		bytes_sent = send(session->fd, buf + total_bytes_sent,
				total_bytes - total_bytes_sent, 0);

		if (bytes_sent < 0) {
			purple_debug_info("msim", "msim_send_raw(%s): send() failed: %s\n",
					buf, g_strerror(errno));
			return total_bytes_sent;
		}
		total_bytes_sent += bytes_sent;

	} while(total_bytes_sent < total_bytes);

	return total_bytes_sent;
}

/**
 * Send raw data (given as a NUL-terminated string) to the server.
 *
 * @param session
 * @param msg The raw data to send, in a NUL-terminated string.
 *
 * @return TRUE if succeeded, FALSE if not.
 *
 */
gboolean
msim_send_raw(MsimSession *session, const gchar *msg)
{
	size_t len;
	int sent;

	g_return_val_if_fail(msg != NULL, FALSE);

	purple_debug_info("msim", "msim_send_raw: writing <%s>\n", msg);
	len = strlen(msg);

	sent = msim_send_really_raw(session->gc, msg, len);
	return sent > 0 && (size_t)sent == len;
}

static GHashTable *
msim_get_account_text_table(PurpleAccount *unused)
{
	GHashTable *table;

	table = g_hash_table_new(g_str_hash, g_str_equal);

	g_hash_table_insert(table, "login_label", (gpointer)_("Email Address..."));

	return table;
}

/**
 * Callbacks called by Purple, to access this plugin.
 */
static PurplePluginProtocolInfo prpl_info = {
	sizeof(PurplePluginProtocolInfo), /* struct_size */
	/* options */
	  OPT_PROTO_USE_POINTSIZE        /* specify font size in sane point size */
	| OPT_PROTO_MAIL_CHECK,

	/* | OPT_PROTO_IM_IMAGE - TODO: direct images. */
	NULL,              /* user_splits */
	NULL,              /* protocol_options */
	NO_BUDDY_ICONS,    /* icon_spec - TODO: eventually should add this */
	msim_list_icon,    /* list_icon */
	NULL,              /* list_emblems */
	msim_status_text,  /* status_text */
	msim_tooltip_text, /* tooltip_text */
	msim_status_types, /* status_types */
	msim_blist_node_menu,  /* blist_node_menu */
	NULL,              /* chat_info */
	NULL,              /* chat_info_defaults */
	msim_login,        /* login */
	msim_close,        /* close */
	msim_send_im,      /* send_im */
	NULL,              /* set_info */
	msim_send_typing,  /* send_typing */
	msim_get_info,     /* get_info */
	msim_set_status,   /* set_status */
	msim_set_idle,     /* set_idle */
	NULL,              /* change_passwd */
	msim_add_buddy,    /* add_buddy */
	NULL,              /* add_buddies */
	msim_remove_buddy, /* remove_buddy */
	NULL,              /* remove_buddies */
	NULL,              /* add_permit */
	msim_add_deny,     /* add_deny */
	NULL,              /* rem_permit */
	msim_rem_deny,     /* rem_deny */
	NULL,              /* set_permit_deny */
	NULL,              /* join_chat */
	NULL,              /* reject chat invite */
	NULL,              /* get_chat_name */
	NULL,              /* chat_invite */
	NULL,              /* chat_leave */
	NULL,              /* chat_whisper */
	NULL,              /* chat_send */
	NULL,              /* keepalive */
	NULL,              /* register_user */
	NULL,              /* get_cb_info */
	NULL,              /* alias_buddy */
	NULL,              /* group_buddy */
	NULL,              /* rename_group */
	msim_buddy_free,   /* buddy_free */
	NULL,              /* convo_closed */
	msim_normalize,    /* normalize */
	NULL,              /* set_buddy_icon */
	NULL,              /* remove_group */
	NULL,              /* get_cb_real_name */
	NULL,              /* set_chat_topic */
	NULL,              /* find_blist_chat */
	NULL,              /* roomlist_get_list */
	NULL,              /* roomlist_cancel */
	NULL,              /* roomlist_expand_category */
	NULL,              /* can_receive_file */
	NULL,              /* send_file */
	NULL,              /* new_xfer */
	msim_offline_message,  /* offline_message */
	NULL,              /* whiteboard_prpl_ops */
	msim_send_really_raw,  /* send_raw */
	NULL,                  /* roomlist_room_serialize */
	NULL,                  /* unregister_user */
	msim_send_attention,   /* send_attention */
	msim_attention_types,  /* attention_types */
	msim_get_account_text_table,              /* get_account_text_table */
	NULL,                   /* initiate_media */
	NULL,                   /* get_media_caps */
	NULL,                   /* get_moods */
	NULL,                   /* set_public_alias */
	NULL,                   /* get_public_alias */
	NULL                    /* get_max_message_size */
};

/**
 * Load the plugin.
 */
static gboolean
msim_load(PurplePlugin *plugin)
{
<<<<<<< HEAD
=======
	/* If compiled to use RC4 from libpurple, check if it is really there.
	 * It should for 3.x.y.
	 */
	if (!purple_ciphers_find_cipher("rc4")) {
		purple_debug_error("msim", "rc4 not in libpurple, but it is required - not loading MySpaceIM plugin!\n");
		purple_notify_error(plugin, _("Missing Cipher"),
				_("The RC4 cipher could not be found"),
				_("Upgrade "
					"to a libpurple with RC4 support (>= 2.0.1). MySpaceIM "
					"plugin will not be loaded."), NULL);
		return FALSE;
	}
>>>>>>> 6041602c
	return TRUE;
}

/**
 * Called when friends have been imported to buddy list on server.
 */
static void
msim_import_friends_cb(MsimSession *session, const MsimMessage *reply, gpointer user_data)
{
	MsimMessage *body;
	gchar *completed;

	/* Check if the friends were imported successfully. */
	body = msim_msg_get_dictionary(reply, "body");
	g_return_if_fail(body != NULL);
	completed = msim_msg_get_string(body, "Completed");
	msim_msg_free(body);
	g_return_if_fail(completed != NULL);
	if (!g_str_equal(completed, "True"))
	{
		purple_debug_info("msim_import_friends_cb",
				"failed to import friends: %s", completed);
		purple_notify_error(session->account, _("Add friends from MySpace.com"),
				_("Importing friends failed"), NULL,
				purple_request_cpar_from_connection(session->gc));
		g_free(completed);
		return;
	}
	g_free(completed);

	purple_debug_info("msim_import_friends_cb",
			"added friends to server-side buddy list, requesting new contacts from server");

	msim_get_contact_list(session, MSIM_CONTACT_LIST_IMPORT_ALL_FRIENDS);

	/* TODO: show, X friends have been added */
}

/**
 * Import friends from myspace.com.
 */
static void msim_import_friends(PurplePluginAction *action)
{
	PurpleConnection *gc;
	MsimSession *session;
	gchar *group_name;

	gc = (PurpleConnection *)action->context;
	session = purple_connection_get_protocol_data(gc);

	group_name = "MySpace Friends";

	g_return_if_fail(msim_send(session,
			"persist", MSIM_TYPE_INTEGER, 1,
			"sesskey", MSIM_TYPE_INTEGER, session->sesskey,
			"cmd", MSIM_TYPE_INTEGER, MSIM_CMD_PUT,
			"dsn", MSIM_TYPE_INTEGER, MC_IMPORT_ALL_FRIENDS_DSN,
			"lid", MSIM_TYPE_INTEGER, MC_IMPORT_ALL_FRIENDS_LID,
			"uid", MSIM_TYPE_INTEGER, session->userid,
			"rid", MSIM_TYPE_INTEGER,
				msim_new_reply_callback(session, msim_import_friends_cb, NULL),
			"body", MSIM_TYPE_STRING,
				g_strdup_printf("GroupName=%s", group_name),
			NULL));
}

/**
 * Actions menu for account.
 */
static GList *
msim_actions(PurplePlugin *plugin, gpointer context /* PurpleConnection* */)
{
	GList *menu;
	PurplePluginAction *act;

	menu = NULL;

#if 0
	/* TODO: find out how */
	act = purple_plugin_action_new(_("Find people..."), msim_);
	menu = g_list_append(menu, act);

	act = purple_plugin_action_new(_("Change IM name..."), NULL);
	menu = g_list_append(menu, act);
#endif

	act = purple_plugin_action_new(_("Add friends from MySpace.com"), msim_import_friends);
	menu = g_list_append(menu, act);

	return menu;
}

/**
 * Based on MSN's plugin info comments.
 */
static PurplePluginInfo info = {
	PURPLE_PLUGIN_MAGIC,
	PURPLE_MAJOR_VERSION,
	PURPLE_MINOR_VERSION,
	PURPLE_PLUGIN_PROTOCOL,                           /**< type           */
	NULL,                                             /**< ui_requirement */
	0,                                                /**< flags          */
	NULL,                                             /**< dependencies   */
	PURPLE_PRIORITY_DEFAULT,                          /**< priority       */

	"prpl-myspace",                                   /**< id             */
	"MySpaceIM",                                      /**< name           */
	MSIM_PRPL_VERSION_STRING,                         /**< version        */
	                                                  /**  summary        */
	"MySpaceIM Protocol Plugin",
	                                                  /**  description    */
	"MySpaceIM Protocol Plugin",
	"Jeff Connelly <jeff2@soc.pidgin.im>",            /**< author         */
	"https://developer.pidgin.im/wiki/MySpaceIM/",    /**< homepage       */

	msim_load,                                        /**< load           */
	NULL,                                             /**< unload         */
	NULL,                                             /**< destroy        */
	NULL,                                             /**< ui_info        */
	&prpl_info,                                       /**< extra_info     */
	NULL,                                             /**< prefs_info     */
	msim_actions,                                     /**< msim_actions   */
	NULL,                                             /**< reserved1      */
	NULL,                                             /**< reserved2      */
	NULL,                                             /**< reserved3      */
	NULL                                              /**< reserved4      */
};

#ifdef MSIM_SELF_TEST
/*
 * Test functions.
 * Used to test or try out the internal workings of msimprpl. If you're reading
 * this code for the first time, these functions can be instructive in learning
 * how msimprpl is architected.
 */

/**
 * Test MsimMessage for basic functionality.
 */
static int
msim_test_msg(void)
{
	MsimMessage *msg, *msg_cloned, *msg2;
	GList *list;
	gchar *packed, *packed_expected, *packed_cloned;
	guint failures;

	failures = 0;

	purple_debug_info("msim", "\n\nTesting MsimMessage\n");
	msg = msim_msg_new(NULL);      /* Create a new, empty message. */

	/* Append some new elements. */
	msg = msim_msg_append(msg, "bx", MSIM_TYPE_BINARY, g_string_new_len("XXX", 3));
	msg = msim_msg_append(msg, "k1", MSIM_TYPE_STRING, g_strdup("v1"));
	msg = msim_msg_append(msg, "k1", MSIM_TYPE_INTEGER, GUINT_TO_POINTER(42));
	msg = msim_msg_append(msg, "k1", MSIM_TYPE_STRING, g_strdup("v43"));
	msg = msim_msg_append(msg, "k1", MSIM_TYPE_STRING, g_strdup("v52/xxx\\yyy"));
	msg = msim_msg_append(msg, "k1", MSIM_TYPE_STRING, g_strdup("v7"));
	msim_msg_dump("msg debug str=%s\n", msg);
	packed = msim_msg_pack(msg);

	purple_debug_info("msim", "msg packed=%s\n", packed);

	packed_expected = "\\bx\\WFhY\\k1\\v1\\k1\\42\\k1"
		"\\v43\\k1\\v52/1xxx/2yyy\\k1\\v7\\final\\";

	if (!g_str_equal(packed, packed_expected)) {
		purple_debug_info("msim", "!!!(%d), msim_msg_pack not what expected: %s != %s\n",
				++failures, packed, packed_expected);
	}


	msg_cloned = msim_msg_clone(msg);
	packed_cloned = msim_msg_pack(msg_cloned);

	purple_debug_info("msim", "msg cloned=%s\n", packed_cloned);
	if (!g_str_equal(packed, packed_cloned)) {
		purple_debug_info("msim", "!!!(%d), msim_msg_pack on cloned message not equal to original: %s != %s\n",
				++failures, packed_cloned, packed);
	}

	g_free(packed);
	g_free(packed_cloned);
	msim_msg_free(msg_cloned);
	msim_msg_free(msg);

	/* Try some of the more advanced functionality */
	list = NULL;

	list = g_list_prepend(list, "item3");
	list = g_list_prepend(list, "item2");
	list = g_list_prepend(list, "item1");
	list = g_list_prepend(list, "item0");

	msg = msim_msg_new(NULL);
	msg = msim_msg_append(msg, "string", MSIM_TYPE_STRING, g_strdup("string value"));
	msg = msim_msg_append(msg, "raw", MSIM_TYPE_RAW, g_strdup("raw value"));
	msg = msim_msg_append(msg, "integer", MSIM_TYPE_INTEGER, GUINT_TO_POINTER(3140));
	msg = msim_msg_append(msg, "boolean", MSIM_TYPE_BOOLEAN, GUINT_TO_POINTER(FALSE));
	msg = msim_msg_append(msg, "list", MSIM_TYPE_LIST, list);

	msim_msg_dump("msg with list=%s\n", msg);
	purple_debug_info("msim", "msg with list packed=%s\n", msim_msg_pack(msg));

	msg2 = msim_msg_new(NULL);
	msg2 = msim_msg_append(msg2, "outer", MSIM_TYPE_STRING, g_strdup("outer value"));
	msg2 = msim_msg_append(msg2, "body", MSIM_TYPE_DICTIONARY, msg);
	msim_msg_dump("msg with dict=%s\n", msg2);      /* msg2 now 'owns' msg */
	purple_debug_info("msim", "msg with dict packed=%s\n", msim_msg_pack(msg2));

	msim_msg_free(msg2);

	return failures;
}

/**
 * Test protocol-level escaping/unescaping.
 */
static int
msim_test_escaping(void)
{
	guint failures;
	gchar *raw, *escaped, *unescaped, *expected;

	failures = 0;

	purple_debug_info("msim", "\n\nTesting escaping\n");

	raw = "hello/world\\hello/world";

	escaped = msim_escape(raw);
	purple_debug_info("msim", "msim_test_escaping: raw=%s, escaped=%s\n", raw, escaped);
	expected = "hello/1world/2hello/1world";
	if (!g_str_equal(escaped, expected)) {
		purple_debug_info("msim", "!!!(%d), msim_escape failed: %s != %s\n",
				++failures, escaped, expected);
	}


	unescaped = msim_unescape(escaped);
	g_free(escaped);
	purple_debug_info("msim", "msim_test_escaping: unescaped=%s\n", unescaped);
	if (!g_str_equal(raw, unescaped)) {
		purple_debug_info("msim", "!!!(%d), msim_unescape failed: %s != %s\n",
				++failures, raw, unescaped);
	}

	return failures;
}

static void
msim_test_all(void)
{
	guint failures;

	failures = 0;
	failures += msim_test_msg();
	failures += msim_test_escaping();

	if (failures) {
		purple_debug_info("msim", "msim_test_all HAD FAILURES: %d\n", failures);
	} else {
		purple_debug_info("msim", "msim_test_all - all tests passed!\n");
	}
	exit(0);
}
#endif

/**
 Handle a myim:addContact command, after username has been looked up.
 */
static void
msim_uri_handler_addContact_cb(MsimSession *session, MsimMessage *userinfo, gpointer data)
{
	MsimMessage *body;
	gchar *username;

	body = msim_msg_get_dictionary(userinfo, "body");
	username = msim_msg_get_string(body, "UserName");
	msim_msg_free(body);

	if (!username) {
		guint uid;

		uid = msim_msg_get_integer(userinfo, "UserID");
		g_return_if_fail(uid != 0);

		username = g_strdup_printf("%d", uid);
	}

	purple_blist_request_add_buddy(session->account, username, _("Buddies"), NULL);

	g_free(username);
}

/* TODO: move uid->username resolving to IM sending and buddy adding functions,
 * so that user can manually add or IM by userid and username automatically
 * looked up if possible? */

/**
 * Handle a myim:sendIM URI command, after username has been looked up.
 */
static void
msim_uri_handler_sendIM_cb(MsimSession *session, MsimMessage *userinfo, gpointer data)
{
	PurpleIMConversation *im;
	MsimMessage *body;
	gchar *username;

	body = msim_msg_get_dictionary(userinfo, "body");
	username = msim_msg_get_string(body, "UserName");
	msim_msg_free(body);

	if (!username) {
		guint uid;

		uid = msim_msg_get_integer(userinfo, "UserID");
		g_return_if_fail(uid != 0);

		username = g_strdup_printf("%d", uid);
	}


	im = purple_conversations_find_im_with_account(username, session->account);
	if (!im)  {
		purple_debug_info("msim_uri_handler", "creating new conversation for %s\n", username);
		im = purple_im_conversation_new(session->account, username);
	}

	/* Just open the window so the user can send an IM. */
	purple_conversation_present(PURPLE_CONVERSATION(im));

	g_free(username);
}

static gboolean
msim_uri_handler(const gchar *proto, const gchar *cmd, GHashTable *params)
{
	PurpleAccount *account;
	PurpleConnection *gc;
	MsimSession *session;
	GList *l;
	gchar *uid_str, *cid_str;
	guint uid, cid;

	if (g_ascii_strcasecmp(proto, "myim"))
		return FALSE;

	/* Parameters are case-insensitive. */
	uid_str = g_hash_table_lookup(params, "uid");
	cid_str = g_hash_table_lookup(params, "cid");

	uid = uid_str ? atol(uid_str) : 0;
	cid = cid_str ? atol(cid_str) : 0;

	/* Need a contact. */
	g_return_val_if_fail(cid != 0, FALSE);

	/* TODO: if auto=true, "Add all the people on this page to my IM List!", on
	 * http://collect.myspace.com/index.cfm?fuseaction=im.friendslist. Don't need a cid. */

	/* Convert numeric contact ID back to a string. Needed for looking up. Don't just
	 * directly use cid directly from parameters, because it might not be numeric.
	 * It is trivial to change this to allow cID to be a username, but that's not how
	 * the official MySpaceIM client works, so don't provide that functionality. */
	cid_str = g_strdup_printf("%d", cid);


	/* Find our account with specified user id, or use first connected account if uid=0. */
	account = NULL;
	l = purple_accounts_get_all();
	while (l) {
		if (purple_account_is_connected(l->data) &&
			(uid == 0 || (guint)purple_account_get_int(l->data, "uid", 0) == uid)) {
			account = l->data;
			break;
		}
		l = l->next;
	}

	if (!account) {
		purple_notify_error(NULL, _("myim URL handler"),
				_("No suitable MySpaceIM account could be found to open this myim URL."),
				_("Enable the proper MySpaceIM account and try again."), NULL);
		g_free(cid_str);
		return FALSE;
	}

	gc = purple_account_get_connection(account);
	session = purple_connection_get_protocol_data(gc);
	if (session == NULL) {
		g_free(cid_str);
		return FALSE;
	}

	/* Lookup userid to username. TODO: push this down, to IM sending/contact
	 * adding functions. */

	/* myim:sendIM?uID=USERID&cID=CONTACTID */
	if (!g_ascii_strcasecmp(cmd, "sendIM")) {
		msim_lookup_user(session, cid_str, (MSIM_USER_LOOKUP_CB)msim_uri_handler_sendIM_cb, NULL);
		g_free(cid_str);
		return TRUE;

	/* myim:addContact?uID=USERID&cID=CONTACTID */
	} else if (!g_ascii_strcasecmp(cmd, "addContact")) {
		msim_lookup_user(session, cid_str, (MSIM_USER_LOOKUP_CB)msim_uri_handler_addContact_cb, NULL);
		g_free(cid_str);
		return TRUE;
	}

	g_free(cid_str);
	return FALSE;
}

/**
 * Initialize plugin.
 */
static void
init_plugin(PurplePlugin *plugin)
{
#ifdef MSIM_SELF_TEST
	msim_test_all();
	exit(0);
#endif /* MSIM_SELF_TEST */

	PurpleAccountOption *option;
	static gboolean initialized = FALSE;

	/* TODO: default to automatically try different ports. Make the user be
	 * able to set the first port to try (like LastConnectedPort in Windows client).  */
	option = purple_account_option_string_new(_("Connect server"), "server", MSIM_SERVER);
	prpl_info.protocol_options = g_list_append(prpl_info.protocol_options, option);

	option = purple_account_option_int_new(_("Connect port"), "port", MSIM_PORT);
	prpl_info.protocol_options = g_list_append(prpl_info.protocol_options, option);

#ifdef MSIM_USER_WANTS_TO_CONFIGURE_STATUS_TEXT
	option = purple_account_option_bool_new(_("Show display name in status text"), "show_display_name", TRUE);
	prpl_info.protocol_options = g_list_append(prpl_info.protocol_options, option);

	option = purple_account_option_bool_new(_("Show headline in status text"), "show_headline", TRUE);
	prpl_info.protocol_options = g_list_append(prpl_info.protocol_options, option);
#endif

#ifdef MSIM_USER_WANTS_TO_DISABLE_EMOTICONS
	option = purple_account_option_bool_new(_("Send emoticons"), "emoticons", TRUE);
	prpl_info.protocol_options = g_list_append(prpl_info.protocol_options, option);
#endif

#ifdef MSIM_USER_REALLY_CARES_ABOUT_PRECISE_FONT_SIZES
	option = purple_account_option_int_new(_("Screen resolution (dots per inch)"), "dpi", MSIM_DEFAULT_DPI);
	prpl_info.protocol_options = g_list_append(prpl_info.protocol_options, option);

	option = purple_account_option_int_new(_("Base font size (points)"), "base_font_size", MSIM_BASE_FONT_POINT_SIZE);
	prpl_info.protocol_options = g_list_append(prpl_info.protocol_options, option);
#endif

	/* Code below only runs once. Based on oscar.c's oscar_init(). */
	if (initialized)
		return;

	initialized = TRUE;

	purple_signal_connect(purple_get_core(), "uri-handler", &initialized,
			PURPLE_CALLBACK(msim_uri_handler), NULL);
}

PURPLE_INIT_PLUGIN(myspace, init_plugin, info);<|MERGE_RESOLUTION|>--- conflicted
+++ resolved
@@ -132,15 +132,10 @@
 		gchar *msg;
 
 		msg = g_strdup_printf(_("No such user: %s"), username);
-<<<<<<< HEAD
 		if (!purple_conversation_present_error(username, session->account, msg)) {
-			purple_notify_error(NULL, NULL, _("User lookup"), msg);
-=======
-		if (!purple_conv_present_error(username, session->account, msg)) {
 			purple_notify_error(NULL, NULL, _("User lookup"), msg,
 				purple_request_cpar_from_connection(
 					session->gc));
->>>>>>> 6041602c
 		}
 
 		g_free(msg);
@@ -3108,21 +3103,6 @@
 static gboolean
 msim_load(PurplePlugin *plugin)
 {
-<<<<<<< HEAD
-=======
-	/* If compiled to use RC4 from libpurple, check if it is really there.
-	 * It should for 3.x.y.
-	 */
-	if (!purple_ciphers_find_cipher("rc4")) {
-		purple_debug_error("msim", "rc4 not in libpurple, but it is required - not loading MySpaceIM plugin!\n");
-		purple_notify_error(plugin, _("Missing Cipher"),
-				_("The RC4 cipher could not be found"),
-				_("Upgrade "
-					"to a libpurple with RC4 support (>= 2.0.1). MySpaceIM "
-					"plugin will not be loaded."), NULL);
-		return FALSE;
-	}
->>>>>>> 6041602c
 	return TRUE;
 }
 
