--- conflicted
+++ resolved
@@ -982,13 +982,6 @@
 		/* User isn't on blist, create a temporary user to store info. */
 		user = g_new0(MsimUser, 1);
 		user->temporary_user = TRUE;
-<<<<<<< HEAD
-=======
-
-		buddy = purple_buddy_new(session->account, username, NULL);
-		user->buddy = buddy;
-		purple_buddy_set_protocol_data(buddy, (gpointer)user);
->>>>>>> b08f5276
 	}
 
 	/* Update user structure with new information */
@@ -1039,13 +1032,8 @@
 	user = msim_find_user(session, username);
 
 	/* If is on buddy list, lookup by uid since it is faster. */
-<<<<<<< HEAD
 	if (user && user->id) {
 		user_to_lookup = g_strdup_printf("%d", user->id);
-=======
-	if (user && (uid = purple_blist_node_get_int((PurpleBlistNode *)user->buddy, "UserID"))) {
-		user_to_lookup = g_strdup_printf("%d", uid);
->>>>>>> b08f5276
 	} else {
 		/* Looking up buddy not on blist. Lookup by whatever user entered. */
 		user_to_lookup = g_strdup(username);
@@ -1984,14 +1972,8 @@
 		user->id = msim_msg_get_integer(msg, "f");
 
 		/* Keep track of the user ID across sessions */
-		purple_blist_node_set_int(&buddy->node, "UserID", user->id);
-
-<<<<<<< HEAD
-=======
-		/* All buddies on list should have a UserID integer associated with them. */
-		purple_blist_node_set_int((PurpleBlistNode *)buddy, "UserID", msim_msg_get_integer(msg, "f"));
-		
->>>>>>> b08f5276
+		purple_blist_node_set_int((PurpleBlistNode *)buddy, "UserID", user->id);
+
 		msim_store_user_info(session, msg, NULL);
 	} else {
 		purple_debug_info("msim", "msim_status: found buddy %s\n", username);
@@ -2896,14 +2878,9 @@
 	/* 3. Update buddy information */
 	user = msim_get_user_from_buddy(buddy);
 
-<<<<<<< HEAD
 	user->id = uid;
 	/* Keep track of the user ID across sessions */
-	purple_blist_node_set_int(&buddy->node, "UserID", uid);
-=======
-	/* All buddies on list should have 'uid' integer associated with them. */
 	purple_blist_node_set_int((PurpleBlistNode *)buddy, "UserID", uid);
->>>>>>> b08f5276
 
 	/* Stores a few fields in the MsimUser, relevant to the buddy itself.
 	 * AvatarURL, Headline, ContactID. */
