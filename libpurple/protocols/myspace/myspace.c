/**
 * MySpaceIM Protocol Plugin
 *
 * \author Jeff Connelly
 *
 * Copyright (C) 2007, Jeff Connelly <jeff2@soc.pidgin.im>
 *
 * Based on Purple's "C Plugin HOWTO" hello world example.
 *
 * Code also drawn from mockprpl:
 *  http://snarfed.org/space/purple+mock+protocol+plugin
 *  Copyright (C) 2004-2007, Ryan Barrett <mockprpl@ryanb.org>
 *
 * and some constructs also based on existing Purple plugins, which are:
 *   Copyright (C) 2003, Robbert Haarman <purple@inglorion.net>
 *   Copyright (C) 2003, Ethan Blanton <eblanton@cs.purdue.edu>
 *   Copyright (C) 2000-2003, Rob Flynn <rob@tgflinux.com>
 *   Copyright (C) 1998-1999, Mark Spencer <markster@marko.net>
 *
 * This program is free software; you can redistribute it and/or modify
 * it under the terms of the GNU General Public License as published by
 * the Free Software Foundation; either version 2 of the License, or
 * (at your option) any later version.
 *
 * This program is distributed in the hope that it will be useful,
 * but WITHOUT ANY WARRANTY; without even the implied warranty of
 * MERCHANTABILITY or FITNESS FOR A PARTICULAR PURPOSE.  See the
 * GNU General Public License for more details.
 *
 * You should have received a copy of the GNU General Public License
 * along with this program; if not, write to the Free Software
 * Foundation, Inc., 51 Franklin Street, Fifth Floor, Boston, MA  02111-1301  USA
 */

#define PURPLE_PLUGIN

#include "myspace.h"

#include "privacy.h"

static void msim_set_status(PurpleAccount *account, PurpleStatus *status);
static void msim_set_idle(PurpleConnection *gc, int time);

/**
 * Perform actual postprocessing on a message, adding userid as specified.
 *
 * @param msg The message to postprocess.
 * @param uid_before Name of field where to insert new field before, or NULL for end.
 * @param uid_field_name Name of field to add uid to.
 * @param uid The userid to insert.
 *
 * If the field named by uid_field_name already exists, then its string contents will
 * be used for the field, except "<uid>" will be replaced by the userid.
 *
 * If the field named by uid_field_name does not exist, it will be added before the
 * field named by uid_before, as an integer, with the userid.
 *
 * Does not handle sending, or scheduling userid lookup. For that, see msim_postprocess_outgoing().
 */
static MsimMessage *
msim_do_postprocessing(MsimMessage *msg, const gchar *uid_before,
		const gchar *uid_field_name, guint uid)
{
	MsimMessageElement *elem;

	/* First, check - if the field already exists, replace <uid> within it */
	if ((elem = msim_msg_get(msg, uid_field_name)) != NULL) {
		gchar *fmt_string;
		gchar *uid_str, *new_str;

		/* Get the packed element, flattening it. This allows <uid> to be
		 * replaced within nested data structures, since the replacement is done
		 * on the linear, packed data, not on a complicated data structure.
		 *
		 * For example, if the field was originally a dictionary or a list, you
		 * would have to iterate over all the items in it to see what needs to
		 * be replaced. But by packing it first, the <uid> marker is easily replaced
		 * just by a string replacement.
		 */
		fmt_string = msim_msg_pack_element_data(elem);

		uid_str = g_strdup_printf("%d", uid);
		new_str = purple_strreplace(fmt_string, "<uid>", uid_str);
		g_free(uid_str);
		g_free(fmt_string);

		/* Free the old element data */
		msim_msg_free_element_data(elem->data);

		/* Replace it with our new data */
		elem->data = new_str;
		elem->type = MSIM_TYPE_RAW;

	} else {
		/* Otherwise, insert new field into outgoing message. */
		msg = msim_msg_insert_before(msg, uid_before, uid_field_name, MSIM_TYPE_INTEGER, GUINT_TO_POINTER(uid));
	}

	return msg;
}

/**
 * Callback for msim_postprocess_outgoing() to add a userid to a message, and send it (once receiving userid).
 *
 * @param session
 * @param userinfo The user information reply message, containing the user ID
 * @param data The message to postprocess and send.
 *
 * The data message should contain these fields:
 *
 *  _uid_field_name: string, name of field to add with userid from userinfo message
 *  _uid_before: string, name of field before field to insert, or NULL for end
 */
static void
msim_postprocess_outgoing_cb(MsimSession *session, const MsimMessage *userinfo,
		gpointer data)
{
	gchar *uid_field_name, *uid_before, *username;
	guint uid;
	MsimMessage *msg, *body;

	msg = (MsimMessage *)data;

	/* Obtain userid from userinfo message. */
	body = msim_msg_get_dictionary(userinfo, "body");
	g_return_if_fail(body != NULL);

	uid = msim_msg_get_integer(body, "UserID");
	msim_msg_free(body);

	username = msim_msg_get_string(msg, "_username");

	if (!uid) {
		gchar *msg;

		msg = g_strdup_printf(_("No such user: %s"), username);
		if (!purple_conv_present_error(username, session->account, msg)) {
			purple_notify_error(NULL, NULL, _("User lookup"), msg);
		}

		g_free(msg);
		g_free(username);
		/* TODO: free
		 * msim_msg_free(msg);
		 */
		return;
	}

	uid_field_name = msim_msg_get_string(msg, "_uid_field_name");
	uid_before = msim_msg_get_string(msg, "_uid_before");

	msg = msim_do_postprocessing(msg, uid_before, uid_field_name, uid);

	/* Send */
	if (!msim_msg_send(session, msg)) {
		msim_msg_dump("msim_postprocess_outgoing_cb: sending failed for message: %s\n", msg);
	}


	/* Free field names AFTER sending message, because MsimMessage does NOT copy
	 * field names - instead, treats them as static strings (which they usually are).
	 */
	g_free(uid_field_name);
	g_free(uid_before);
	g_free(username);
	/* TODO: free
	 * msim_msg_free(msg);
	 */
}

/**
 * Postprocess and send a message.
 *
 * @param session
 * @param msg Message to postprocess. Will NOT be freed.
 * @param username Username to resolve. Assumed to be a static string (will not be freed or copied).
 * @param uid_field_name Name of new field to add, containing uid of username. Static string.
 * @param uid_before Name of existing field to insert username field before. Static string.
 *
 * @return TRUE if successful.
 */
static gboolean
msim_postprocess_outgoing(MsimSession *session, MsimMessage *msg,
		const gchar *username, const gchar *uid_field_name,
		const gchar *uid_before)
{
	PurpleBuddy *buddy;
	guint uid;
	gboolean rc;

	g_return_val_if_fail(msg != NULL, FALSE);

	/* Store information for msim_postprocess_outgoing_cb(). */
	msg = msim_msg_append(msg, "_username", MSIM_TYPE_STRING, g_strdup(username));
	msg = msim_msg_append(msg, "_uid_field_name", MSIM_TYPE_STRING, g_strdup(uid_field_name));
	msg = msim_msg_append(msg, "_uid_before", MSIM_TYPE_STRING, g_strdup(uid_before));

	/* First, try the most obvious. If numeric userid is given, use that directly. */
	if (msim_is_userid(username)) {
		uid = atol(username);
	} else {
		/* Next, see if on buddy list and know uid. */
		buddy = purple_find_buddy(session->account, username);
		if (buddy) {
			uid = purple_blist_node_get_int(&buddy->node, "UserID");
		} else {
			uid = 0;
		}

		if (!buddy || !uid) {
			/* Don't have uid offhand - need to ask for it, and wait until hear back before sending. */
			purple_debug_info("msim", ">>> msim_postprocess_outgoing: couldn't find username %s in blist\n",
					username ? username : "(NULL)");
			/* TODO: where is cloned message freed? Should be in _cb. */
			msim_lookup_user(session, username, msim_postprocess_outgoing_cb, msim_msg_clone(msg));
			return TRUE;       /* not sure of status yet - haven't sent! */
		}
	}

	/* Already have uid, postprocess and send msg immediately. */
	purple_debug_info("msim", "msim_postprocess_outgoing: found username %s has uid %d\n",
			username ? username : "(NULL)", uid);

	msg = msim_do_postprocessing(msg, uid_before, uid_field_name, uid);

	rc = msim_msg_send(session, msg);

	/* TODO: free
	 * msim_msg_free(msg);
	 */

	return rc;
}

/**
 * Send a buddy message of a given type.
 *
 * @param session
 * @param who Username to send message to.
 * @param text Message text to send. Not freed; will be copied.
 * @param type A MSIM_BM_* constant.
 *
 * @return TRUE if success, FALSE if fail.
 *
 * Buddy messages ('bm') include instant messages, action messages, status messages, etc.
 */
gboolean
msim_send_bm(MsimSession *session, const gchar *who, const gchar *text,
		int type)
{
	gboolean rc;
	MsimMessage *msg;
	const gchar *from_username;

	g_return_val_if_fail(MSIM_SESSION_VALID(session), FALSE);
	g_return_val_if_fail(who != NULL, FALSE);
	g_return_val_if_fail(text != NULL, FALSE);

	from_username = session->account->username;

	g_return_val_if_fail(from_username != NULL, FALSE);

	purple_debug_info("msim", "sending %d message from %s to %s: %s\n",
				  type, from_username, who, text);

	msg = msim_msg_new(
			"bm", MSIM_TYPE_INTEGER, GUINT_TO_POINTER(type),
			"sesskey", MSIM_TYPE_INTEGER, GUINT_TO_POINTER(session->sesskey),
			/* 't' will be inserted here */
			"cv", MSIM_TYPE_INTEGER, GUINT_TO_POINTER(MSIM_CLIENT_VERSION),
			"msg", MSIM_TYPE_STRING, g_strdup(text),
			NULL);

	rc = msim_postprocess_outgoing(session, msg, who, "t", "cv");

	msim_msg_free(msg);

	return rc;
}

/**
 * Lookup a username by userid, from buddy list.
 *
 * @param wanted_uid
 *
 * @return Username of wanted_uid, if on blist, or NULL.
 *         This is a static string, so don't free it. Copy it if needed.
 *
 */
static const gchar *
msim_uid2username_from_blist(PurpleAccount *account, guint wanted_uid)
{
	GSList *buddies, *cur;
	const gchar *ret;

	buddies = purple_find_buddies(account, NULL);

	if (!buddies)
	{
		purple_debug_info("msim", "msim_uid2username_from_blist: no buddies?\n");
		return NULL;
	}

	ret = NULL;

	for (cur = buddies; cur != NULL; cur = g_slist_next(cur))
	{
		PurpleBuddy *buddy;
		guint uid;
		const gchar *name;

		/* See finch/gnthistory.c */
		buddy = cur->data;

		uid = purple_blist_node_get_int(&buddy->node, "UserID");
		name = purple_buddy_get_name(buddy);

		if (uid == wanted_uid)
		{
			ret = name;
			break;
		}
	}

	g_slist_free(buddies);
	return ret;
}

/**
 * Setup a callback, to be called when a reply is received with the returned rid.
 *
 * @param cb The callback, an MSIM_USER_LOOKUP_CB.
 * @param data Arbitrary user data to be passed to callback (probably an MsimMessage *).
 *
 * @return The request/reply ID, used to link replies with requests, or -1.
 *          Put the rid in your request, 'rid' field.
 *
 * TODO: Make more generic and more specific:
 * 1) MSIM_USER_LOOKUP_CB - make it for PERSIST_REPLY, not just user lookup
 * 2) data - make it an MsimMessage?
 */
guint
msim_new_reply_callback(MsimSession *session, MSIM_USER_LOOKUP_CB cb,
		gpointer data)
{
	guint rid;

	g_return_val_if_fail(MSIM_SESSION_VALID(session), -1);

	rid = session->next_rid++;

	g_hash_table_insert(session->user_lookup_cb, GUINT_TO_POINTER(rid), cb);
	g_hash_table_insert(session->user_lookup_cb_data, GUINT_TO_POINTER(rid), data);

	return rid;
}

/**
 * Return the icon name for a buddy and account.
 *
 * @param acct The account to find the icon for, or NULL for protocol icon.
 * @param buddy The buddy to find the icon for, or NULL for the account icon.
 *
 * @return The base icon name string.
 */
static const gchar *
msim_list_icon(PurpleAccount *acct, PurpleBuddy *buddy)
{
	/* Use a MySpace icon submitted by hbons at
	 * http://developer.pidgin.im/wiki/MySpaceIM. */
	return "myspace";
}

/**
 * Obtain the status text for a buddy.
 *
 * @param buddy The buddy to obtain status text for.
 *
 * @return Status text, or NULL if error. Caller g_free()'s.
 */
static char *
msim_status_text(PurpleBuddy *buddy)
{
	MsimSession *session;
	MsimUser *user;
	const gchar *display_name, *headline;

	g_return_val_if_fail(buddy != NULL, NULL);

	user = msim_get_user_from_buddy(buddy);

	session = (MsimSession *)buddy->account->gc->proto_data;
	g_return_val_if_fail(MSIM_SESSION_VALID(session), NULL);

	display_name = headline = NULL;

	/* Retrieve display name and/or headline, depending on user preference. */
	if (purple_account_get_bool(session->account, "show_headline", TRUE)) {
		headline = user->headline;
	}

	if (purple_account_get_bool(session->account, "show_display_name", FALSE)) {
		display_name = user->display_name;
	}

	/* Return appropriate combination of display name and/or headline, or neither. */

	if (display_name && headline) {
		return g_strconcat(display_name, " ", headline, NULL);
	} else if (display_name) {
		return g_strdup(display_name);
	} else if (headline) {
		return g_strdup(headline);
	}

	return NULL;
}

/**
 * Obtain the tooltip text for a buddy.
 *
 * @param buddy Buddy to obtain tooltip text on.
 * @param user_info Variable modified to have the tooltip text.
 * @param full TRUE if should obtain full tooltip text.
 */
static void
msim_tooltip_text(PurpleBuddy *buddy, PurpleNotifyUserInfo *user_info,
		gboolean full)
{
	MsimUser *user;

	g_return_if_fail(buddy != NULL);
	g_return_if_fail(user_info != NULL);

	user = msim_get_user_from_buddy(buddy);

	if (PURPLE_BUDDY_IS_ONLINE(buddy)) {
		MsimSession *session;

		session = (MsimSession *)buddy->account->gc->proto_data;

		g_return_if_fail(MSIM_SESSION_VALID(session));

		/* TODO: if (full), do something different? */

		/* TODO: request information? have to figure out how to do
		 * the asynchronous lookup like oscar does (tooltip shows
		 * 'retrieving...' if not yet available, then changes when it is).
		 *
		 * Right now, only show what we have on hand.
		 */

		/* Show abbreviated user info. */
		msim_append_user_info(session, user_info, user, FALSE);
	}
}

/**
 * Get possible user status types. Based on mockprpl.
 *
 * @return GList of status types.
 */
static GList *
msim_status_types(PurpleAccount *acct)
{
	GList *types;
	PurpleStatusType *status;

	purple_debug_info("myspace", "returning status types\n");

	types = NULL;

	/* Statuses are almost all the same. Define a macro to reduce code repetition. */
#define _MSIM_ADD_NEW_STATUS(prim) status =                         \
	purple_status_type_new_with_attrs(                          \
	prim,   /* PurpleStatusPrimitive */                         \
	NULL,   /* id - use default */                              \
	NULL,   /* name - use default */                            \
	TRUE,   /* saveable */                                      \
	TRUE,   /* user_settable */                                 \
	FALSE,  /* not independent */                               \
	                                                            \
	/* Attributes - each status can have a message. */          \
	"message",                                                  \
	_("Message"),                                               \
	purple_value_new(PURPLE_TYPE_STRING),                       \
	NULL);                                                      \
	                                                            \
	                                                            \
	types = g_list_append(types, status)


	_MSIM_ADD_NEW_STATUS(PURPLE_STATUS_AVAILABLE);
	_MSIM_ADD_NEW_STATUS(PURPLE_STATUS_AWAY);
	_MSIM_ADD_NEW_STATUS(PURPLE_STATUS_OFFLINE);
	_MSIM_ADD_NEW_STATUS(PURPLE_STATUS_INVISIBLE);

	/* Except tune status is different... */
	status = purple_status_type_new_with_attrs(
			PURPLE_STATUS_TUNE,	/* primitive */
			"tune",                 /* ID */
			NULL,                   /* name - use default */
			FALSE,                  /* saveable */
			TRUE,                   /* should be user_settable some day */
			TRUE,                   /* independent */

			PURPLE_TUNE_ARTIST, _("Artist"), purple_value_new(PURPLE_TYPE_STRING),
			PURPLE_TUNE_TITLE, _("Title"), purple_value_new(PURPLE_TYPE_STRING),
			NULL);

	types = g_list_append(types, status);

	return types;
}

/**
 * Compute the base64'd login challenge response based on username, password, nonce, and IPs.
 *
 * @param nonce The base64 encoded nonce ('nc') field from the server.
 * @param email User's email address (used as login name).
 * @param password User's cleartext password.
 * @param response_len Will be written with response length.
 *
 * @return Binary login challenge response, ready to send to the server.
 * Must be g_free()'d when finished. NULL if error.
 */
static gchar *
msim_compute_login_response(const gchar nonce[2 * NONCE_SIZE],
		const gchar *email, const gchar *password, guint *response_len)
{
	PurpleCipherContext *key_context;
	PurpleCipher *sha1;
	PurpleCipherContext *rc4;

	guchar hash_pw[HASH_SIZE];
	guchar key[HASH_SIZE];
	gchar *password_utf16le, *password_utf8_lc;
	GString *data;
	guchar *data_out;
	size_t data_out_len;
	gsize conv_bytes_read, conv_bytes_written;
	GError *conv_error;
#ifdef MSIM_DEBUG_LOGIN_CHALLENGE
	int i;
#endif

	g_return_val_if_fail(nonce != NULL, NULL);
	g_return_val_if_fail(email != NULL, NULL);
	g_return_val_if_fail(password != NULL, NULL);
	g_return_val_if_fail(response_len != NULL, NULL);

	/* Convert password to lowercase (required for passwords containing
	 * uppercase characters). MySpace passwords are lowercase,
	 * see ticket #2066. */
	password_utf8_lc = g_utf8_strdown(password, -1);

	/* Convert ASCII password to UTF16 little endian */
	purple_debug_info("msim", "converting password to UTF-16LE\n");
	conv_error = NULL;
	password_utf16le = g_convert(password_utf8_lc, -1, "UTF-16LE", "UTF-8",
			&conv_bytes_read, &conv_bytes_written, &conv_error);
	g_free(password_utf8_lc);

	g_return_val_if_fail(conv_bytes_read == strlen(password), NULL);

	if (conv_error != NULL) {
		purple_debug_error("msim",
				"g_convert password UTF8->UTF16LE failed: %s",
				conv_error->message);
		g_error_free(conv_error);
		return NULL;
	}

	/* Compute password hash */
	purple_cipher_digest_region("sha1", (guchar *)password_utf16le,
			conv_bytes_written, sizeof(hash_pw), hash_pw, NULL);
	g_free(password_utf16le);

#ifdef MSIM_DEBUG_LOGIN_CHALLENGE
	purple_debug_info("msim", "pwhash = ");
	for (i = 0; i < sizeof(hash_pw); i++)
		purple_debug_info("msim", "%.2x ", hash_pw[i]);
	purple_debug_info("msim", "\n");
#endif

	/* key = sha1(sha1(pw) + nonce2) */
	sha1 = purple_ciphers_find_cipher("sha1");
	key_context = purple_cipher_context_new(sha1, NULL);
	purple_cipher_context_append(key_context, hash_pw, HASH_SIZE);
	purple_cipher_context_append(key_context, (guchar *)(nonce + NONCE_SIZE), NONCE_SIZE);
	purple_cipher_context_digest(key_context, sizeof(key), key, NULL);
	purple_cipher_context_destroy(key_context);

#ifdef MSIM_DEBUG_LOGIN_CHALLENGE
	purple_debug_info("msim", "key = ");
	for (i = 0; i < sizeof(key); i++) {
		purple_debug_info("msim", "%.2x ", key[i]);
	}
	purple_debug_info("msim", "\n");
#endif

	rc4 = purple_cipher_context_new_by_name("rc4", NULL);

	/* Note: 'key' variable is 0x14 bytes (from SHA-1 hash),
	 * but only first 0x10 used for the RC4 key. */
	purple_cipher_context_set_option(rc4, "key_len", (gpointer)0x10);
	purple_cipher_context_set_key(rc4, key);

	/* TODO: obtain IPs of network interfaces */

	/* rc4 encrypt:
	 * nonce1+email+IP list */

	data = g_string_new(NULL);
	g_string_append_len(data, nonce, NONCE_SIZE);
	g_string_append(data, email);
	g_string_append_len(data, MSIM_LOGIN_IP_LIST, MSIM_LOGIN_IP_LIST_LEN);

	data_out = g_new0(guchar, data->len);

	purple_cipher_context_encrypt(rc4, (const guchar *)data->str,
			data->len, data_out, &data_out_len);
	purple_cipher_context_destroy(rc4);

	if (data_out_len != data->len) {
		purple_debug_info("msim", "msim_compute_login_response: "
				"data length mismatch: %" G_GSIZE_FORMAT " != %"
				G_GSIZE_FORMAT "\n", data_out_len, data->len);
	}

	g_string_free(data, TRUE);

#ifdef MSIM_DEBUG_LOGIN_CHALLENGE
	purple_debug_info("msim", "response=<%s>\n", data_out);
#endif

	*response_len = data_out_len;

	return (gchar *)data_out;
}

/**
 * Process a login challenge, sending a response.
 *
 * @param session
 * @param msg Login challenge message.
 *
 * @return TRUE if successful, FALSE if not
 */
static gboolean
msim_login_challenge(MsimSession *session, MsimMessage *msg)
{
	PurpleAccount *account;
	gchar *response;
	guint response_len;
	gchar *nc;
	gsize nc_len;
	gboolean ret;

	g_return_val_if_fail(MSIM_SESSION_VALID(session), FALSE);
	g_return_val_if_fail(msg != NULL, FALSE);

	g_return_val_if_fail(msim_msg_get_binary(msg, "nc", &nc, &nc_len), FALSE);

	account = session->account;

	g_return_val_if_fail(account != NULL, FALSE);

	purple_connection_update_progress(session->gc, _("Reading challenge"), 1, 4);

	purple_debug_info("msim", "nc is %" G_GSIZE_FORMAT
			" bytes, decoded\n", nc_len);

	if (nc_len != MSIM_AUTH_CHALLENGE_LENGTH) {
		purple_debug_info("msim", "bad nc length: %" G_GSIZE_MODIFIER
				"x != 0x%x\n", nc_len, MSIM_AUTH_CHALLENGE_LENGTH);
		purple_connection_error_reason (session->gc,
			PURPLE_CONNECTION_ERROR_NETWORK_ERROR,
			_("Unexpected challenge length from server"));
		return FALSE;
	}

	purple_connection_update_progress(session->gc, _("Logging in"), 2, 4);

	response_len = 0;
	response = msim_compute_login_response(nc, account->username, account->password, &response_len);

	g_free(nc);

	ret = msim_send(session,
			"login2", MSIM_TYPE_INTEGER, MSIM_AUTH_ALGORITHM,
			/* This is actually user's email address. */
			"username", MSIM_TYPE_STRING, g_strdup(account->username),
			/* GString will be freed in msim_msg_free() in msim_send(). */
			"response", MSIM_TYPE_BINARY, g_string_new_len(response, response_len),
			"clientver", MSIM_TYPE_INTEGER, MSIM_CLIENT_VERSION,
			"langid", MSIM_TYPE_INTEGER, MSIM_LANGUAGE_ID_ENGLISH,
			"imlang", MSIM_TYPE_STRING, g_strdup(MSIM_LANGUAGE_NAME_ENGLISH),
			"reconn", MSIM_TYPE_INTEGER, 0,
			"status", MSIM_TYPE_INTEGER, 100,
			"id", MSIM_TYPE_INTEGER, 1,
			NULL);

	g_free(response);

	return ret;
}

/**
 * Process unrecognized information.
 *
 * @param session
 * @param msg An MsimMessage that was unrecognized, or NULL.
 * @param note Information on what was unrecognized, or NULL.
 */
void
msim_unrecognized(MsimSession *session, MsimMessage *msg, gchar *note)
{
	/* TODO: Some more context, outwardly equivalent to a backtrace,
	 * for helping figure out what this msg is for. What was going on?
	 * But not too much information so that a user
	 * posting this dump reveals confidential information.
	 */

	/* TODO: dump unknown msgs to file, so user can send them to me
	 * if they wish, to help add support for new messages (inspired
	 * by Alexandr Shutko, who maintains OSCAR protocol documentation).
	 *
	 * Filed enhancement ticket for libpurple as #4688.
	 */

	purple_debug_info("msim", "Unrecognized data on account for %s\n",
			(session && session->account && session->account->username) ?
			session->account->username : "(NULL)");
	if (note) {
		purple_debug_info("msim", "(Note: %s)\n", note);
	}

	if (msg) {
		msim_msg_dump("Unrecognized message dump: %s\n", msg);
	}
}

/** Called when the session key arrives to check whether the user
 * has a username, and set one if desired. */
static gboolean
msim_is_username_set(MsimSession *session, MsimMessage *msg)
{
	g_return_val_if_fail(MSIM_SESSION_VALID(session), FALSE);
	g_return_val_if_fail(msg != NULL, FALSE);
	g_return_val_if_fail(session->gc != NULL, FALSE);

	session->sesskey = msim_msg_get_integer(msg, "sesskey");
	purple_debug_info("msim", "SESSKEY=<%d>\n", session->sesskey);

	/* What is proof? Used to be uid, but now is 52 base64'd bytes... */

	/* Comes with: proof,profileid,userid,uniquenick -- all same values
	 * some of the time, but can vary. This is our own user ID. */
	session->userid = msim_msg_get_integer(msg, "userid");

	/* Save uid to account so this account can be looked up by uid. */
	purple_account_set_int(session->account, "uid", session->userid);

	/* Not sure what profileid is used for. */
	if (msim_msg_get_integer(msg, "profileid") != session->userid) {
		msim_unrecognized(session, msg,
				"Profile ID didn't match user ID, don't know why");
	}

	/* We now know are our own username, only after we're logged in..
	 * which is weird, but happens because you login with your email
	 * address and not username. Will be freed in msim_session_destroy(). */
	session->username = msim_msg_get_string(msg, "uniquenick");

	/* If user lacks a username, help them get one. */
	if (msim_msg_get_integer(msg, "uniquenick") == session->userid) {
		purple_debug_info("msim_is_username_set", "no username is set\n");
		purple_request_yes_no(session->gc,
			_("MySpaceIM - No Username Set"),
			_("You appear to have no MySpace username."),
			_("Would you like to set one now? (Note: THIS CANNOT BE CHANGED!)"),
			0,
			session->account,
			NULL,
			NULL,
			session->gc,
			G_CALLBACK(msim_set_username_cb),
			G_CALLBACK(msim_do_not_set_username_cb));
		purple_debug_info("msim_is_username_set","'username not set' alert prompted\n");
		return FALSE;
	}
	return TRUE;
}

#ifdef MSIM_USE_KEEPALIVE
/**
 * Check if the connection is still alive, based on last communication.
 */
static gboolean
msim_check_alive(gpointer data)
{
	MsimSession *session;
	time_t delta;

	session = (MsimSession *)data;

	g_return_val_if_fail(MSIM_SESSION_VALID(session), FALSE);

	delta = time(NULL) - session->last_comm;

	/* purple_debug_info("msim", "msim_check_alive: delta=%d\n", delta); */
	if (delta >= MSIM_KEEPALIVE_INTERVAL) {
		purple_debug_info("msim",
				"msim_check_alive: %zu > interval of %d, presumed dead\n",
				delta, MSIM_KEEPALIVE_INTERVAL);
		purple_connection_error_reason(session->gc,
				PURPLE_CONNECTION_ERROR_NETWORK_ERROR,
				_("Lost connection with server"));

		return FALSE;
	}

	return TRUE;
}
#endif

/**
 * Handle mail reply checks.
 */
static void
msim_check_inbox_cb(MsimSession *session, const MsimMessage *reply, gpointer data)
{
	MsimMessage *body;
	guint old_inbox_status;
	guint i, n;
	const gchar *froms[5], *tos[5], *urls[5], *subjects[5];

	/* Information for each new inbox message type. */
	static struct
	{
		const gchar *key;
		guint bit;
		const gchar *url;
		const gchar *text;
	} message_types[] = {
		{ "Mail", MSIM_INBOX_MAIL, "http://messaging.myspace.com/index.cfm?fuseaction=mail.inbox", NULL },
		{ "BlogComment", MSIM_INBOX_BLOG_COMMENT, "http://blog.myspace.com/index.cfm?fuseaction=blog", NULL },
		{ "ProfileComment", MSIM_INBOX_PROFILE_COMMENT, "http://home.myspace.com/index.cfm?fuseaction=user", NULL },
		{ "FriendRequest", MSIM_INBOX_FRIEND_REQUEST, "http://messaging.myspace.com/index.cfm?fuseaction=mail.friendRequests", NULL },
		{ "PictureComment", MSIM_INBOX_PICTURE_COMMENT, "http://home.myspace.com/index.cfm?fuseaction=user", NULL }
	};

	/* Can't write _()'d strings in array initializers. Workaround. */
	message_types[0].text = _("New mail messages");
	message_types[1].text = _("New blog comments");
	message_types[2].text = _("New profile comments");
	message_types[3].text = _("New friend requests!");
	message_types[4].text = _("New picture comments");

	g_return_if_fail(reply != NULL);

	body = msim_msg_get_dictionary(reply, "body");

	if (body == NULL)
		return;

	old_inbox_status = session->inbox_status;

	n = 0;

	for (i = 0; i < sizeof(message_types) / sizeof(message_types[0]); ++i) {
		const gchar *key;
		guint bit;

		key = message_types[i].key;
		bit = message_types[i].bit;

		if (msim_msg_get(body, key)) {
			/* Notify only on when _changes_ from no mail -> has mail
			 * (edge triggered) */
			if (!(session->inbox_status & bit)) {
				purple_debug_info("msim", "msim_check_inbox_cb: got %s, at %d\n",
						key ? key : "(NULL)", n);

				subjects[n] = message_types[i].text;
				froms[n] = _("MySpace");
				tos[n] = session->username;
				/* TODO: append token, web challenge, so automatically logs in.
				 * Would also need to free strings because they won't be static
				 */
				urls[n] = message_types[i].url;

				++n;
			} else {
				purple_debug_info("msim",
						"msim_check_inbox_cb: already notified of %s\n",
						key ? key : "(NULL)");
			}

			session->inbox_status |= bit;
		}
	}

	if (n) {
		purple_debug_info("msim",
				"msim_check_inbox_cb: notifying of %d\n", n);

		/* TODO: free strings with callback _if_ change to dynamic (w/ token) */
		purple_notify_emails(session->gc,         /* handle */
				n,                        /* count */
				TRUE,                     /* detailed */
				subjects, froms, tos, urls,
				NULL,                     /* PurpleNotifyCloseCallback cb */
				NULL);                    /* gpointer user_data */

	}

	msim_msg_free(body);
}

/**
 * Send request to check if there is new mail.
 */
static gboolean
msim_check_inbox(gpointer data)
{
	MsimSession *session;

	session = (MsimSession *)data;

	if (!MSIM_SESSION_VALID(session)) {
		purple_debug_info("msim", "msim_check_inbox: session invalid, stopping the mail check.\n");
		return FALSE;
	}

	purple_debug_info("msim", "msim_check_inbox: checking mail\n");
	g_return_val_if_fail(msim_send(session,
			"persist", MSIM_TYPE_INTEGER, 1,
			"sesskey", MSIM_TYPE_INTEGER, session->sesskey,
			"cmd", MSIM_TYPE_INTEGER, MSIM_CMD_GET,
			"dsn", MSIM_TYPE_INTEGER, MG_CHECK_MAIL_DSN,
			"lid", MSIM_TYPE_INTEGER, MG_CHECK_MAIL_LID,
			"uid", MSIM_TYPE_INTEGER, session->userid,
			"rid", MSIM_TYPE_INTEGER,
				msim_new_reply_callback(session, msim_check_inbox_cb, NULL),
			"body", MSIM_TYPE_STRING, g_strdup(""),
			NULL), TRUE);

	/* Always return true, so that we keep checking for mail. */
	return TRUE;
}

/**
 * Add contact from server to buddy list, after looking up username.
 * Callback from msim_add_contact_from_server().
 *
 * @param data An MsimMessage * of the contact information. Will be freed.
 */
static void
msim_add_contact_from_server_cb(MsimSession *session, const MsimMessage *user_lookup_info, gpointer data)
{
	MsimMessage *contact_info, *user_lookup_info_body;
	PurpleGroup *group;
	PurpleBuddy *buddy;
	MsimUser *user;
	gchar *username, *group_name, *display_name;
	guint uid, visibility;

	contact_info = (MsimMessage *)data;
	purple_debug_info("msim_add_contact_from_server_cb", "contact_info addr=%p\n", contact_info);
	uid = msim_msg_get_integer(contact_info, "ContactID");

	if (!user_lookup_info) {
		username = g_strdup(msim_uid2username_from_blist(session->account, uid));
		display_name = NULL;
		g_return_if_fail(username != NULL);
	} else {
		user_lookup_info_body = msim_msg_get_dictionary(user_lookup_info, "body");
		username = msim_msg_get_string(user_lookup_info_body, "UserName");
		display_name = msim_msg_get_string(user_lookup_info_body, "DisplayName");
		msim_msg_free(user_lookup_info_body);
		g_return_if_fail(username != NULL);
	}

	purple_debug_info("msim_add_contact_from_server_cb",
			"*** about to add/update username=%s\n", username);

	/* 1. Creates a new group, or gets existing group if it exists (or so
	 * the documentation claims). */
	group_name = msim_msg_get_string(contact_info, "GroupName");
	if (!group_name || (*group_name == '\0')) {
		g_free(group_name);
		group_name = g_strdup(_("IM Friends"));
		purple_debug_info("myspace", "No GroupName specified, defaulting to '%s'.\n", group_name);
	}
	group = purple_find_group(group_name);
	if (!group) {
		group = purple_group_new(group_name);
		/* Add group to beginning. See #2752. */
		purple_blist_add_group(group, NULL);
	}
	g_free(group_name);

	visibility = msim_msg_get_integer(contact_info, "Visibility");
	if (visibility == 2) {
		/* This buddy is blocked (and therefore not on our buddy list */
		purple_privacy_deny_add(session->account, username, TRUE);
		msim_msg_free(contact_info);
		g_free(username);
		g_free(display_name);
		return;
	}

	/* 2. Get or create buddy */
	buddy = purple_find_buddy(session->account, username);
	if (!buddy) {
		purple_debug_info("msim_add_contact_from_server_cb",
				"creating new buddy: %s\n", username);
		buddy = purple_buddy_new(session->account, username, NULL);
	}

	/* TODO: use 'Position' in contact_info to take into account where buddy is */
	purple_blist_add_buddy(buddy, NULL, group, NULL /* insertion point */);

	if (strtol(username, NULL, 10) == uid) {
		/*
		 * This user has not set their username!  Set their server
		 * alias to their display name so that we don't see a bunch
		 * of numbers in the buddy list.
		 */
		if (display_name != NULL) {
			purple_blist_node_set_string(&buddy->node, "DisplayName", display_name);
			serv_got_alias(session->gc, username, display_name);
		} else {
			serv_got_alias(session->gc, username,
					purple_blist_node_get_string(&buddy->node, "DisplayName"));
		}
	}
	g_free(display_name);

	/* 3. Update buddy information */
	user = msim_get_user_from_buddy(buddy);

	user->id = uid;
	/* Keep track of the user ID across sessions */
	purple_blist_node_set_int(&buddy->node, "UserID", uid);

	/* Stores a few fields in the MsimUser, relevant to the buddy itself.
	 * AvatarURL, Headline, ContactID. */
	msim_store_user_info(session, contact_info, NULL);

	/* TODO: other fields, store in 'user' */
	msim_msg_free(contact_info);

	g_free(username);
}

/**
 * Add first ContactID in contact_info to buddy's list. Used to add
 * server-side buddies to client-side list.
 *
 * @return TRUE if added.
 */
static gboolean
msim_add_contact_from_server(MsimSession *session, MsimMessage *contact_info)
{
	guint uid;
	const gchar *username;

	uid = msim_msg_get_integer(contact_info, "ContactID");
	g_return_val_if_fail(uid != 0, FALSE);

	/* Lookup the username, since NickName and IMName is unreliable */
	username = msim_uid2username_from_blist(session->account, uid);
	if (!username) {
		gchar *uid_str;

		uid_str = g_strdup_printf("%d", uid);
		purple_debug_info("msim_add_contact_from_server",
				"contact_info addr=%p\n", contact_info);
		msim_lookup_user(session, uid_str, msim_add_contact_from_server_cb, (gpointer)msim_msg_clone(contact_info));
		g_free(uid_str);
	} else {
		msim_add_contact_from_server_cb(session, NULL, (gpointer)msim_msg_clone(contact_info));
	}

	/* Say that the contact was added, even if we're still looking up
	 * their username. */
	return TRUE;
}

/**
 * Called when contact list is received from server.
 */
static void
msim_got_contact_list(MsimSession *session, const MsimMessage *reply, gpointer user_data)
{
	MsimMessage *body, *body_node;
	gchar *msg;
	guint buddy_count;

	body = msim_msg_get_dictionary(reply, "body");
	if (!body) {
		/* No friends. Not an error. */
		return;
	}

	buddy_count = 0;

	for (body_node = body;
		body_node != NULL;
		body_node = msim_msg_get_next_element_node(body_node))
	{
		MsimMessageElement *elem;

		elem = (MsimMessageElement *)body_node->data;

		if (g_str_equal(elem->name, "ContactID"))
		{
			/* Will look for first contact in body_node */
			if (msim_add_contact_from_server(session, body_node)) {
				++buddy_count;
			}
		}
	}

	switch (GPOINTER_TO_UINT(user_data)) {
		case MSIM_CONTACT_LIST_IMPORT_ALL_FRIENDS:
		        msg = g_strdup_printf(ngettext("%d buddy was added or updated from the server (including buddies already on the server-side list)",
						       "%d buddies were added or updated from the server (including buddies already on the server-side list)",
						       buddy_count),
					      buddy_count);
			purple_notify_info(session->account, _("Add contacts from server"), msg, NULL);
			g_free(msg);
			break;

		case MSIM_CONTACT_LIST_IMPORT_TOP_FRIENDS:
			/* TODO */
			break;

		case MSIM_CONTACT_LIST_INITIAL_FRIENDS:
			/* Nothing */
			break;
	}

	msim_msg_free(body);
}

/**
 * Get contact list, calling msim_got_contact_list() with
 * what_to_do_after as user_data gpointer.
 *
 * @param what_to_do_after should be one of the MSIM_CONTACT_LIST_* #defines.
 */
static gboolean
msim_get_contact_list(MsimSession *session, int what_to_do_after)
{
	return msim_send(session,
			"persist", MSIM_TYPE_INTEGER, 1,
			"sesskey", MSIM_TYPE_INTEGER, session->sesskey,
			"cmd", MSIM_TYPE_INTEGER, MSIM_CMD_GET,
			"dsn", MSIM_TYPE_INTEGER, MG_LIST_ALL_CONTACTS_DSN,
			"lid", MSIM_TYPE_INTEGER, MG_LIST_ALL_CONTACTS_LID,
			"uid", MSIM_TYPE_INTEGER, session->userid,
			"rid", MSIM_TYPE_INTEGER,
				msim_new_reply_callback(session, msim_got_contact_list, GUINT_TO_POINTER(what_to_do_after)),
			"body", MSIM_TYPE_STRING, g_strdup(""),
			NULL);
}

/** Called after username is set, if necessary and we're open for business. */
gboolean msim_we_are_logged_on(MsimSession *session)
{
	MsimMessage *body;

	g_return_val_if_fail(MSIM_SESSION_VALID(session), FALSE);

	/* Set display name to username (otherwise will show email address) */
	purple_connection_set_display_name(session->gc, session->username);

	/* The session is now set up, ready to be connected. This emits the
	 * signedOn signal, so clients can now do anything with msimprpl, and
	 * we're ready for it (session key, userid, username all setup). */
	purple_connection_update_progress(session->gc, _("Connected"), 3, 4);
	purple_connection_set_state(session->gc, PURPLE_CONNECTED);

	body = msim_msg_new(
			"UserID", MSIM_TYPE_INTEGER, session->userid,
			NULL);

	/* Request IM info about ourself. */
	msim_send(session,
			"persist", MSIM_TYPE_INTEGER, 1,
			"sesskey", MSIM_TYPE_INTEGER, session->sesskey,
			"cmd", MSIM_TYPE_INTEGER, MSIM_CMD_GET,
			"dsn", MSIM_TYPE_INTEGER, MG_OWN_MYSPACE_INFO_DSN,
			"lid", MSIM_TYPE_INTEGER, MG_OWN_MYSPACE_INFO_LID,
			"rid", MSIM_TYPE_INTEGER, session->next_rid++,
			"UserID", MSIM_TYPE_INTEGER, session->userid,
			"body", MSIM_TYPE_DICTIONARY, body,
			NULL);

	/* Request MySpace info about ourself. */
	msim_send(session,
			"persist", MSIM_TYPE_INTEGER, 1,
			"sesskey", MSIM_TYPE_INTEGER, session->sesskey,
			"cmd", MSIM_TYPE_INTEGER, MSIM_CMD_GET,
			"dsn", MSIM_TYPE_INTEGER, MG_OWN_IM_INFO_DSN,
			"lid", MSIM_TYPE_INTEGER, MG_OWN_IM_INFO_LID,
			"rid", MSIM_TYPE_INTEGER, session->next_rid++,
			"body", MSIM_TYPE_STRING, g_strdup(""),
			NULL);

	/* TODO: set options (persist cmd=514,dsn=1,lid=10) */
	/* TODO: set blocklist */

	/* Notify servers of our current status. */
	purple_debug_info("msim", "msim_we_are_logged_on: notifying servers of status\n");
	msim_set_status(session->account,
			purple_account_get_active_status(session->account));

	/* TODO: setinfo */
	/*
	body = msim_msg_new(
		"TotalFriends", MSIM_TYPE_INTEGER, 666,
		NULL);
	msim_send(session,
			"setinfo", MSIM_TYPE_BOOLEAN, TRUE,
			"sesskey", MSIM_TYPE_INTEGER, session->sesskey,
			"info", MSIM_TYPE_DICTIONARY, body,
			NULL);
			*/

	/* Disable due to problems with timeouts. TODO: fix. */
#ifdef MSIM_USE_KEEPALIVE
	purple_timeout_add(MSIM_KEEPALIVE_INTERVAL_CHECK,
			(GSourceFunc)msim_check_alive, session);
#endif

	/* Check mail if they want to. */
	if (purple_account_get_check_mail(session->account)) {
		session->inbox_handle = purple_timeout_add(MSIM_MAIL_INTERVAL_CHECK,
				(GSourceFunc)msim_check_inbox, session);
		msim_check_inbox(session);
	}

	msim_get_contact_list(session, MSIM_CONTACT_LIST_INITIAL_FRIENDS);

	return TRUE;
}

/**
 * Record the client version in the buddy list, from an incoming message.
 */
static gboolean
msim_incoming_bm_record_cv(MsimSession *session, MsimMessage *msg)
{
	gchar *username, *cv;
	gboolean ret;
	MsimUser *user;

	username = msim_msg_get_string(msg, "_username");
	cv = msim_msg_get_string(msg, "cv");

	g_return_val_if_fail(username != NULL, FALSE);
	if (!cv) {
		/* No client version to record, don't worry about it. */
		g_free(username);
		return FALSE;
	}

	user = msim_find_user(session, username);

	if (user) {
		user->client_cv = atol(cv);
		ret = TRUE;
	} else {
		ret = FALSE;
	}

	g_free(username);
	g_free(cv);

	return ret;
}

#ifdef MSIM_SEND_CLIENT_VERSION
/**
 * Send our client version to another unofficial client that understands it.
 */
static gboolean
msim_send_unofficial_client(MsimSession *session, gchar *username)
{
	gchar *our_info;
	gboolean ret;

	our_info = g_strdup_printf("Libpurple %d.%d.%d - msimprpl %s",
			PURPLE_MAJOR_VERSION,
			PURPLE_MINOR_VERSION,
			PURPLE_MICRO_VERSION,
			MSIM_PRPL_VERSION_STRING);

	ret = msim_send_bm(session, username, our_info, MSIM_BM_UNOFFICIAL_CLIENT);

	return ret;
}
#endif

/**
 * Process incoming status messages.
 *
 * @param session
 * @param msg Status update message. Caller frees.
 *
 * @return TRUE if successful.
 */
static gboolean
msim_incoming_status(MsimSession *session, MsimMessage *msg)
{
	PurpleBuddyList *blist;
	MsimUser *user;
	GList *list;
	gchar *status_headline, *status_headline_escaped;
	gint status_code, purple_status_code;
	gchar *username;
	gchar *unrecognized_msg;

	g_return_val_if_fail(MSIM_SESSION_VALID(session), FALSE);
	g_return_val_if_fail(msg != NULL, FALSE);

	/* Helpfully looked up by msim_incoming_resolve() for us. */
	username = msim_msg_get_string(msg, "_username");
	g_return_val_if_fail(username != NULL, FALSE);

	{
		gchar *ss;

		ss = msim_msg_get_string(msg, "msg");
		purple_debug_info("msim",
				"msim_status: updating status for <%s> to <%s>\n",
				username, ss ? ss : "(NULL)");
		g_free(ss);
	}

	/* Example fields:
	 *  |s|0|ss|Offline
	 *  |s|1|ss|:-)|ls||ip|0|p|0
	 */
	list = msim_msg_get_list(msg, "msg");

	status_code = msim_msg_get_integer_from_element(g_list_nth_data(list, MSIM_STATUS_ORDINAL_ONLINE));
	purple_debug_info("msim", "msim_status: %s's status code = %d\n", username, status_code);
	status_headline = msim_msg_get_string_from_element(g_list_nth_data(list, MSIM_STATUS_ORDINAL_HEADLINE));

	blist = purple_get_blist();

	/* Add buddy if not found.
	 * TODO: Could this be responsible for #3444? */
	user = msim_find_user(session, username);
	if (!user) {
		PurpleBuddy *buddy;

		purple_debug_info("msim",
				"msim_status: making new buddy for %s\n", username);
		buddy = purple_buddy_new(session->account, username, NULL);
		purple_blist_add_buddy(buddy, NULL, NULL, NULL);

		user = msim_get_user_from_buddy(buddy);
		user->id = msim_msg_get_integer(msg, "f");

		/* Keep track of the user ID across sessions */
		purple_blist_node_set_int(&buddy->node, "UserID", user->id);

		msim_store_user_info(session, msg, NULL);
	} else {
		purple_debug_info("msim", "msim_status: found buddy %s\n", username);
	}

	if (status_headline && strcmp(status_headline, "") != 0) {
		/* The status headline is plaintext, but libpurple treats it as HTML,
		 * so escape any HTML characters to their entity equivalents. */
		status_headline_escaped = g_markup_escape_text(status_headline, -1);
	} else {
		status_headline_escaped = NULL;
	}

	g_free(status_headline);

	/* don't copy; let the MsimUser own the headline, memory-wise */
	g_free(user->headline);
	user->headline = status_headline_escaped;

	/* Set user status */
	switch (status_code) {
		case MSIM_STATUS_CODE_OFFLINE_OR_HIDDEN:
			purple_status_code = PURPLE_STATUS_OFFLINE;
			break;

		case MSIM_STATUS_CODE_ONLINE:
			purple_status_code = PURPLE_STATUS_AVAILABLE;
			break;

		case MSIM_STATUS_CODE_AWAY:
			purple_status_code = PURPLE_STATUS_AWAY;
			break;

		case MSIM_STATUS_CODE_IDLE:
			/* Treat idle as an available status. */
			purple_status_code = PURPLE_STATUS_AVAILABLE;
			break;

		default:
			purple_debug_info("msim", "msim_incoming_status for %s, unknown status code %d, treating as available\n",
						username, status_code);
			purple_status_code = PURPLE_STATUS_AVAILABLE;

			unrecognized_msg = g_strdup_printf("msim_incoming_status, unrecognized status code: %d\n",
					status_code);
			msim_unrecognized(session, NULL, unrecognized_msg);
			g_free(unrecognized_msg);
	}

	purple_prpl_got_user_status(session->account, username, purple_primitive_get_id_from_type(purple_status_code), NULL);

	if (status_code == MSIM_STATUS_CODE_IDLE) {
		purple_debug_info("msim", "msim_status: got idle: %s\n", username);
		purple_prpl_got_user_idle(session->account, username, TRUE, 0);
	} else {
		/* All other statuses indicate going back to non-idle. */
		purple_prpl_got_user_idle(session->account, username, FALSE, 0);
	}

#ifdef MSIM_SEND_CLIENT_VERSION
	if (status_code == MSIM_STATUS_CODE_ONLINE) {
		/* Secretly whisper to unofficial clients our own version as they come online */
		msim_send_unofficial_client(session, username);
	}
#endif

	if (status_code != MSIM_STATUS_CODE_OFFLINE_OR_HIDDEN) {
		/* Get information when they come online.
		 * TODO: periodically refresh?
		 */
		purple_debug_info("msim_incoming_status", "%s came online, looking up\n", username);
		msim_lookup_user(session, username, NULL, NULL);
	}

	g_free(username);
	msim_msg_list_free(list);

	return TRUE;
}

/**
 * Handle an incoming instant message.
 *
 * @param session The session
 * @param msg Message from the server, containing 'f' (userid from) and 'msg'.
 *               Should also contain username in _username from preprocessing.
 *
 * @return TRUE if successful.
 */
static gboolean
msim_incoming_im(MsimSession *session, MsimMessage *msg)
{
	gchar *username, *msg_msim_markup, *msg_purple_markup;
	gchar *userid;
	time_t time_received;
	PurpleConversation *conv;

	g_return_val_if_fail(MSIM_SESSION_VALID(session), FALSE);
	g_return_val_if_fail(msg != NULL, FALSE);

	username = msim_msg_get_string(msg, "_username");
	/* I know this isn't really a string... but we need it to be one for
	 * purple_find_conversation_with_account(). */
	userid = msim_msg_get_string(msg, "f");
	g_return_val_if_fail(username != NULL, FALSE);

	purple_debug_info("msim_incoming_im", "UserID is %s", userid);

	if (msim_is_userid(username)) {
		purple_debug_info("msim", "Ignoring message from spambot (%s) on account %s\n",
				username, purple_account_get_username(session->account));
		g_free(username);
		return FALSE;
	}

	/* See if a conversation with their UID already exists...*/
	conv = purple_find_conversation_with_account(PURPLE_CONV_TYPE_IM, userid, session->account);
	if (conv) {
		/* Since the conversation exists... We need to normalize it */
		purple_conversation_set_name(conv, username);
	}

	msg_msim_markup = msim_msg_get_string(msg, "msg");
	g_return_val_if_fail(msg_msim_markup != NULL, FALSE);

	msg_purple_markup = msim_markup_to_html(session, msg_msim_markup);
	g_free(msg_msim_markup);

	time_received = msim_msg_get_integer(msg, "date");
	if (!time_received) {
		purple_debug_info("msim_incoming_im", "date in message not set.\n");
		time_received = time(NULL);
	}

	serv_got_im(session->gc, username, msg_purple_markup, PURPLE_MESSAGE_RECV, time_received);

	g_free(username);
	g_free(msg_purple_markup);

	return TRUE;
}

/**
 * Handle an incoming action message.
 *
 * @param session
 * @param msg
 *
 * @return TRUE if successful.
 */
static gboolean
msim_incoming_action(MsimSession *session, MsimMessage *msg)
{
	gchar *msg_text, *username;
	gboolean rc;

	g_return_val_if_fail(MSIM_SESSION_VALID(session), FALSE);
	g_return_val_if_fail(msg != NULL, FALSE);

	msg_text = msim_msg_get_string(msg, "msg");
	g_return_val_if_fail(msg_text != NULL, FALSE);

	username = msim_msg_get_string(msg, "_username");
	g_return_val_if_fail(username != NULL, FALSE);

	purple_debug_info("msim", "msim_incoming_action: action <%s> from <%s>\n",
			msg_text, username);

	if (g_str_equal(msg_text, "%typing%")) {
		serv_got_typing(session->gc, username, 0, PURPLE_TYPING);
		rc = TRUE;
	} else if (g_str_equal(msg_text, "%stoptyping%")) {
		serv_got_typing_stopped(session->gc, username);
		rc = TRUE;
	} else if (strstr(msg_text, "!!!ZAP_SEND!!!=RTE_BTN_ZAPS_")) {
		rc = msim_incoming_zap(session, msg);
	} else if (strstr(msg_text, "!!!GroupCount=")) {
		/* TODO: support group chats. I think the number in msg_text has
		 * something to do with the 'gid' field. */
		purple_debug_info("msim", "msim_incoming_action: TODO: implement #4691, group chats: %s\n", msg_text);

		rc = TRUE;
	} else if (strstr(msg_text, "!!!Offline=")) {
		/* TODO: support group chats. This one might mean a user
		 * went offline or exited the chat. */
		purple_debug_info("msim", "msim_incoming_action: TODO: implement #4691, group chats: %s\n", msg_text);

		rc = TRUE;
	} else if (msim_msg_get_integer(msg, "aid") != 0) {
		purple_debug_info("msim", "TODO: implement #4691, group chat from %d on %d: %s\n",
				msim_msg_get_integer(msg, "aid"),
				msim_msg_get_integer(msg, "f"),
				msg_text);

		rc = TRUE;
	} else {
		msim_unrecognized(session, msg,
				"got to msim_incoming_action but unrecognized value for 'msg'");
		rc = FALSE;
	}

	g_free(msg_text);
	g_free(username);

	return rc;
}

/**
 * Process an incoming media (message background?) message.
 */
static gboolean
msim_incoming_media(MsimSession *session, MsimMessage *msg)
{
	gchar *username, *text;

	username = msim_msg_get_string(msg, "_username");
	text = msim_msg_get_string(msg, "msg");

	g_return_val_if_fail(username != NULL, FALSE);
	g_return_val_if_fail(text != NULL, FALSE);

	purple_debug_info("msim", "msim_incoming_media: from %s, got msg=%s\n", username, text);

	/* Media messages are sent when the user opens a window to someone.
	 * Tell libpurple they started typing and stopped typing, to inform the Psychic
	 * Mode plugin so it too can open a window to the user. */
	serv_got_typing(session->gc, username, 0, PURPLE_TYPING);
	serv_got_typing_stopped(session->gc, username);

	g_free(username);

	return TRUE;
}

/**
 * Process an incoming "unofficial client" message. The plugin for
 * Miranda IM sends this message with the plugin information.
 */
static gboolean
msim_incoming_unofficial_client(MsimSession *session, MsimMessage *msg)
{
	MsimUser *user;
	gchar *username, *client_info;

	username = msim_msg_get_string(msg, "_username");
	client_info = msim_msg_get_string(msg, "msg");

	g_return_val_if_fail(username != NULL, FALSE);
	g_return_val_if_fail(client_info != NULL, FALSE);

	purple_debug_info("msim", "msim_incoming_unofficial_client: %s is using client %s\n",
		username, client_info);

	user = msim_find_user(session, username);

	g_return_val_if_fail(user != NULL, FALSE);

	if (user->client_info) {
		g_free(user->client_info);
	}
	user->client_info = client_info;

	g_free(username);
	/* Do not free client_info - the MsimUser now owns it. */

	return TRUE;
}

/**
 * Handle an incoming buddy message.
 */
static gboolean
msim_incoming_bm(MsimSession *session, MsimMessage *msg)
{
	guint bm;

	bm = msim_msg_get_integer(msg, "bm");

	msim_incoming_bm_record_cv(session, msg);

	switch (bm) {
		case MSIM_BM_STATUS:
			return msim_incoming_status(session, msg);
		case MSIM_BM_INSTANT:
			return msim_incoming_im(session, msg);
		case MSIM_BM_ACTION:
			return msim_incoming_action(session, msg);
		case MSIM_BM_MEDIA:
			return msim_incoming_media(session, msg);
		case MSIM_BM_UNOFFICIAL_CLIENT:
			return msim_incoming_unofficial_client(session, msg);
		default:
			/* Not really an IM, but show it for informational
			 * purposes during development. */
			return msim_incoming_im(session, msg);
	}
}

/**
 * Process the initial server information from the server.
 */
static gboolean
msim_process_server_info(MsimSession *session, MsimMessage *msg)
{
	MsimMessage *body;

	body = msim_msg_get_dictionary(msg, "body");
	g_return_val_if_fail(body != NULL, FALSE);

	/* Example body:
AdUnitRefreshInterval=10.
AlertPollInterval=360.
AllowChatRoomEmoticonSharing=False.
ChatRoomUserIDs=78744676;163733130;1300326231;123521495;142663391.
CurClientVersion=673.
EnableIMBrowse=True.
EnableIMStuffAvatars=False.
EnableIMStuffZaps=False.
MaxAddAllFriends=100.
MaxContacts=1000.
MinClientVersion=594.
MySpaceIM_ENGLISH=78744676.
MySpaceNowTimer=720.
PersistenceDataTimeout=900.
UseWebChallenge=1.
WebTicketGoHome=False

	Anything useful? TODO: use what is useful, and use it.
*/
	purple_debug_info("msim_process_server_info",
			"maximum contacts: %d\n",
			msim_msg_get_integer(body, "MaxContacts"));

	session->server_info = body;
	/* session->server_info freed in msim_session_destroy */

	return TRUE;
}

/**
 * Process a web challenge, used to login to the web site.
 */
static gboolean
msim_web_challenge(MsimSession *session, MsimMessage *msg)
{
	/* TODO: web challenge, store token. #2659. */
	return FALSE;
}

/**
 * Process a persistance message reply from the server.
 *
 * @param session
 * @param msg Message reply from server.
 *
 * @return TRUE if successful.
 *
 * msim_lookup_user sets callback for here
 */
static gboolean
msim_process_reply(MsimSession *session, MsimMessage *msg)
{
	MSIM_USER_LOOKUP_CB cb;
	gpointer data;
	guint rid, cmd, dsn, lid;

	g_return_val_if_fail(MSIM_SESSION_VALID(session), FALSE);
	g_return_val_if_fail(msg != NULL, FALSE);

	msim_store_user_info(session, msg, NULL);

	rid = msim_msg_get_integer(msg, "rid");
	cmd = msim_msg_get_integer(msg, "cmd");
	dsn = msim_msg_get_integer(msg, "dsn");
	lid = msim_msg_get_integer(msg, "lid");

	/* Unsolicited messages */
	if (cmd == (MSIM_CMD_BIT_REPLY | MSIM_CMD_GET)) {
		if (dsn == MG_SERVER_INFO_DSN && lid == MG_SERVER_INFO_LID) {
			return msim_process_server_info(session, msg);
		} else if (dsn == MG_WEB_CHALLENGE_DSN && lid == MG_WEB_CHALLENGE_LID) {
			return msim_web_challenge(session, msg);
		}
	}

	/* If a callback is registered for this userid lookup, call it. */
	cb = g_hash_table_lookup(session->user_lookup_cb, GUINT_TO_POINTER(rid));
	data = g_hash_table_lookup(session->user_lookup_cb_data, GUINT_TO_POINTER(rid));

	if (cb) {
		purple_debug_info("msim", "msim_process_reply: calling callback now\n");
		/* Clone message, so that the callback 'cb' can use it (needs to free it also). */
		cb(session, msg, data);
		g_hash_table_remove(session->user_lookup_cb, GUINT_TO_POINTER(rid));
		g_hash_table_remove(session->user_lookup_cb_data, GUINT_TO_POINTER(rid));
	} else {
		purple_debug_info("msim",
				"msim_process_reply: no callback for rid %d\n", rid);
	}

	return TRUE;
}

/**
 * Handle an error from the server.
 *
 * @param session
 * @param msg The message.
 *
 * @return TRUE if successfully reported error.
 */
static gboolean
msim_error(MsimSession *session, MsimMessage *msg)
{
	gchar *errmsg, *full_errmsg;
	guint err;

	g_return_val_if_fail(MSIM_SESSION_VALID(session), FALSE);
	g_return_val_if_fail(msg != NULL, FALSE);

	err = msim_msg_get_integer(msg, "err");
	errmsg = msim_msg_get_string(msg, "errmsg");

	full_errmsg = g_strdup_printf(_("Protocol error, code %d: %s"), err,
			errmsg ? errmsg : "no 'errmsg' given");

	g_free(errmsg);

	purple_debug_info("msim", "msim_error (sesskey=%d): %s\n",
			session->sesskey, full_errmsg);

	/* Destroy session if fatal. */
	if (msim_msg_get(msg, "fatal")) {
		PurpleConnectionError reason = PURPLE_CONNECTION_ERROR_NETWORK_ERROR;
		purple_debug_info("msim", "fatal error, closing\n");

		switch (err) {
			case MSIM_ERROR_INCORRECT_PASSWORD: /* Incorrect password */
				reason = PURPLE_CONNECTION_ERROR_AUTHENTICATION_FAILED;
				if (!purple_account_get_remember_password(session->account))
					purple_account_set_password(session->account, NULL);
#ifdef MSIM_MAX_PASSWORD_LENGTH
				if (session->account->password && (strlen(session->account->password) > MSIM_MAX_PASSWORD_LENGTH)) {
					gchar *suggestion;

					suggestion = g_strdup_printf(_("%s Your password is "
							"%d characters, greater than the "
							"expected maximum length of %d for "
							"MySpaceIM. Please shorten your "
							"password at http://profileedit.myspace.com/index.cfm?fuseaction=accountSettings.changePassword and try again."),
							full_errmsg, (int)
							strlen(session->account->password),
							MSIM_MAX_PASSWORD_LENGTH);

					/* Replace full_errmsg. */
					g_free(full_errmsg);
					full_errmsg = suggestion;
				}
#endif
				break;
			case MSIM_ERROR_LOGGED_IN_ELSEWHERE: /* Logged in elsewhere */
				reason = PURPLE_CONNECTION_ERROR_NAME_IN_USE;
				if (!purple_account_get_remember_password(session->account))
					purple_account_set_password(session->account, NULL);
				break;
		}
		purple_connection_error_reason (session->gc, reason, full_errmsg);
	} else {
		purple_notify_error(session->account, _("MySpaceIM Error"), full_errmsg, NULL);
	}

	g_free(full_errmsg);

	return TRUE;
}

/**
 * Process a message.
 *
 * @param session
 * @param msg A message from the server, ready for processing (possibly with resolved username information attached). Caller frees.
 *
 * @return TRUE if successful. FALSE if processing failed.
 */
static gboolean
msim_process(MsimSession *session, MsimMessage *msg)
{
	g_return_val_if_fail(session != NULL, FALSE);
	g_return_val_if_fail(msg != NULL, FALSE);

	if (msim_msg_get_integer(msg, "lc") == 1) {
		return msim_login_challenge(session, msg);
	} else if (msim_msg_get_integer(msg, "lc") == 2) {
		/* return msim_we_are_logged_on(session, msg); */
		if (msim_is_username_set(session, msg)) {
			return msim_we_are_logged_on(session);
		} else {
			/* No username is set... We'll wait for the callbacks to do their work */
			/* When they're all done, the last one will call msim_we_are_logged_on() and pick up where we left off */
			return FALSE;
		}
	} else if (msim_msg_get(msg, "bm"))  {
		return msim_incoming_bm(session, msg);
	} else if (msim_msg_get(msg, "rid")) {
		return msim_process_reply(session, msg);
	} else if (msim_msg_get(msg, "error")) {
		return msim_error(session, msg);
	} else if (msim_msg_get(msg, "ka")) {
		return TRUE;
	} else {
		msim_unrecognized(session, msg, "in msim_process");
		return FALSE;
	}
}

/**
 * After a uid is resolved to username, tag it with the username and submit for processing.
 *
 * @param session
 * @param userinfo Response messsage to resolving request.
 * @param data MsimMessage *, the message to attach information to.
 */
static void
msim_incoming_resolved(MsimSession *session, const MsimMessage *userinfo,
		gpointer data)
{
	gchar *username;
	MsimMessage *msg, *body;

	g_return_if_fail(MSIM_SESSION_VALID(session));
	g_return_if_fail(userinfo != NULL);

	body = msim_msg_get_dictionary(userinfo, "body");
	g_return_if_fail(body != NULL);

	username = msim_msg_get_string(body, "UserName");
	g_return_if_fail(username != NULL);
	/* Note: username will be owned by 'msg' below. */

	msg = (MsimMessage *)data;
	g_return_if_fail(msg != NULL);

	/* TODO: more elegant solution than below. attach whole message? */
	/* Special elements name beginning with '_', we'll use internally within the
	 * program (did not come directly from the wire). */
	msg = msim_msg_append(msg, "_username", MSIM_TYPE_STRING, username); /* This makes 'msg' the owner of 'username' */

	/* TODO: attach more useful information, like ImageURL */

	msim_process(session, msg);

	/* TODO: Free copy cloned from  msim_preprocess_incoming(). */
	/* msim_msg_free(msg); */
	msim_msg_free(body);
}

/**
 * Preprocess incoming messages, resolving as needed, calling
 * msim_process() when ready to process.
 *
 * @param session
 * @param msg MsimMessage *, freed by caller.
 */
static gboolean
msim_preprocess_incoming(MsimSession *session, MsimMessage *msg)
{
	g_return_val_if_fail(MSIM_SESSION_VALID(session), FALSE);
	g_return_val_if_fail(msg != NULL, FALSE);

	if (msim_msg_get(msg, "bm") && msim_msg_get(msg, "f")) {
		guint uid;
		const gchar *username;

		/* 'f' = userid message is from, in buddy messages */
		uid = msim_msg_get_integer(msg, "f");

		username = msim_uid2username_from_blist(session->account, uid);

		if (username) {
			/* Know username already, use it. */
			purple_debug_info("msim", "msim_preprocess_incoming: tagging with _username=%s\n",
					username);
			msg = msim_msg_append(msg, "_username", MSIM_TYPE_STRING, g_strdup(username));
			return msim_process(session, msg);

		} else {
			gchar *from;

			/* Send lookup request. */
			/* XXX: where is msim_msg_get_string() freed? make _strdup and _nonstrdup. */
			purple_debug_info("msim", "msim_incoming: sending lookup, setting up callback\n");
			from = msim_msg_get_string(msg, "f");
			msim_lookup_user(session, from, msim_incoming_resolved, msim_msg_clone(msg));
			g_free(from);

			/* indeterminate */
			return TRUE;
		}
	} else {
		/* Nothing to resolve - send directly to processing. */
		return msim_process(session, msg);
	}
}

/**
 * Callback when input available.
 *
 * @param gc_uncasted A PurpleConnection pointer.
 * @param source File descriptor.
 * @param cond PURPLE_INPUT_READ
 *
 * Reads the input, and calls msim_preprocess_incoming() to handle it.
 */
static void
msim_input_cb(gpointer gc_uncasted, gint source, PurpleInputCondition cond)
{
	PurpleConnection *gc;
	PurpleAccount *account;
	MsimSession *session;
	gchar *end;
	int n;

	g_return_if_fail(gc_uncasted != NULL);
	g_return_if_fail(source >= 0);  /* Note: 0 is a valid fd */

	gc = (PurpleConnection *)(gc_uncasted);
	account = purple_connection_get_account(gc);
	session = gc->proto_data;

	/* libpurple/eventloop.h only defines these two */
	if (cond != PURPLE_INPUT_READ && cond != PURPLE_INPUT_WRITE) {
		purple_debug_info("msim_input_cb", "unknown condition=%d\n", cond);
		purple_connection_error_reason (gc,
			PURPLE_CONNECTION_ERROR_NETWORK_ERROR,
			_("Invalid input condition"));
		return;
	}

	g_return_if_fail(cond == PURPLE_INPUT_READ);
	g_return_if_fail(MSIM_SESSION_VALID(session));

	/* Mark down that we got data, so we don't timeout. */
	session->last_comm = time(NULL);

	/* If approaching end of buffer, reallocate some more memory. */
	if (session->rxsize < session->rxoff + MSIM_READ_BUF_SIZE) {
		purple_debug_info("msim",
			"msim_input_cb: %d-byte read buffer full, rxoff=%d, " "growing by %d bytes\n",
			session->rxsize, session->rxoff, MSIM_READ_BUF_SIZE);
			session->rxsize += MSIM_READ_BUF_SIZE;
			session->rxbuf = g_realloc(session->rxbuf, session->rxsize);

		return;
	}

	purple_debug_info("msim", "dynamic buffer at %d (max %d), reading up to %d\n",
			session->rxoff, session->rxsize,
			MSIM_READ_BUF_SIZE - session->rxoff - 1);

<<<<<<< HEAD
		user = msim_get_user_from_buddy(buddy, TRUE);
=======
	/* Read into buffer. On Win32, need recv() not read(). session->fd also holds
	 * the file descriptor, but it sometimes differs from the 'source' parameter.
	 */
	n = recv(session->fd,
		 session->rxbuf + session->rxoff,
		 session->rxsize - session->rxoff - 1, 0);
>>>>>>> cc2e0e19

	if (n < 0 && errno == EAGAIN) {
		return;
	} else if (n < 0) {
		purple_debug_error("msim", "msim_input_cb: read error, ret=%d, "
			"error=%s, source=%d, fd=%d (%X))\n",
			n, g_strerror(errno), source, session->fd, session->fd);
		purple_connection_error_reason (gc,
			PURPLE_CONNECTION_ERROR_NETWORK_ERROR,
			_("Read error"));
		return;
	} else if (n == 0) {
		purple_debug_info("msim", "msim_input_cb: server disconnected\n");
		purple_connection_error_reason (gc,
			PURPLE_CONNECTION_ERROR_NETWORK_ERROR,
			_("Server has disconnected"));
		return;
	}

	if (n + session->rxoff > session->rxsize) {
		purple_debug_info("msim_input_cb", "received %d bytes, pushing rxoff to %d, over buffer size of %d\n",
				n, n + session->rxoff, session->rxsize);
		purple_connection_error_reason (gc,
			PURPLE_CONNECTION_ERROR_NETWORK_ERROR,
			_("Read buffer full (2)"));
		return;
	}

	/* Null terminate */
	purple_debug_info("msim", "msim_input_cb: going to null terminate "
			"at n=%d\n", n);
	session->rxbuf[session->rxoff + n] = 0;

#ifdef MSIM_CHECK_EMBEDDED_NULLS
	/* Check for embedded NULs. I don't handle them, and they shouldn't occur. */
	if (strlen(session->rxbuf + session->rxoff) != n) {
		/* Occurs after login, but it is not a null byte. */
		purple_debug_info("msim", "msim_input_cb: strlen=%d, but read %d bytes"
				"--null byte encountered?\n",
				strlen(session->rxbuf + session->rxoff), n);
		/*purple_connection_error_reason (gc,
				PURPLE_CONNECTION_ERROR_NETWORK_ERROR,
				"Invalid message - null byte on input"); */
		return;
	}
#endif

	session->rxoff += n;
	purple_debug_info("msim", "msim_input_cb: read=%d\n", n);

#ifdef MSIM_DEBUG_RXBUF
	purple_debug_info("msim", "buf=<%s>\n", session->rxbuf);
#endif

	/* Look for \\final\\ end markers. If found, process message. */
	while((end = strstr(session->rxbuf, MSIM_FINAL_STRING))) {
		MsimMessage *msg;

#ifdef MSIM_DEBUG_RXBUF
		purple_debug_info("msim", "in loop: buf=<%s>\n", session->rxbuf);
#endif
		*end = 0;
		msg = msim_parse(session->rxbuf);
		if (!msg) {
			purple_debug_info("msim", "msim_input_cb: couldn't parse rxbuf\n");
			purple_connection_error_reason (gc,
				PURPLE_CONNECTION_ERROR_NETWORK_ERROR,
				_("Unparseable message"));
			break;
		} else {
			/* Process message and then free it (processing function should
			 * clone message if it wants to keep it afterwards.) */
			if (!msim_preprocess_incoming(session, msg)) {
				msim_msg_dump("msim_input_cb: preprocessing message failed on msg: %s\n", msg);
			}
			msim_msg_free(msg);
		}

		/* Move remaining part of buffer to beginning. */
		session->rxoff -= strlen(session->rxbuf) + strlen(MSIM_FINAL_STRING);
		memmove(session->rxbuf, end + strlen(MSIM_FINAL_STRING),
				session->rxsize - (end + strlen(MSIM_FINAL_STRING) - session->rxbuf));

		/* Clear end of buffer
		 * memset(end, 0, MSIM_READ_BUF_SIZE - (end - session->rxbuf));
		 */
	}
}

/**
 * Callback when connected. Sets up input handlers.
 *
 * @param data A PurpleConnection pointer.
 * @param source File descriptor.
 * @param error_message
 */
static void
msim_connect_cb(gpointer data, gint source, const gchar *error_message)
{
	PurpleConnection *gc;
	MsimSession *session;

	g_return_if_fail(data != NULL);

	gc = (PurpleConnection *)data;
	session = (MsimSession *)gc->proto_data;

	if (source < 0) {
		purple_connection_error_reason (gc,
			PURPLE_CONNECTION_ERROR_NETWORK_ERROR,
			g_strdup_printf(_("Couldn't connect to host: %s (%d)"),
					error_message ? error_message : "no message given",
					source));
		return;
	}

	session->fd = source;

	gc->inpa = purple_input_add(source, PURPLE_INPUT_READ, msim_input_cb, gc);
}

/**
 * Start logging in to the MSIM servers.
 *
 * @param acct Account information to use to login.
 */
static void
msim_login(PurpleAccount *acct)
{
	PurpleConnection *gc;
	const gchar *host;
	int port;

<<<<<<< HEAD
	session = (MsimSession *)gc->proto_data;

	if (msim_get_user_from_buddy(buddy, FALSE) != NULL)
		return;

	purple_debug_info("msim", "msim_add_buddy: want to add %s to %s\n", 
			buddy->name, (group && group->name) ? group->name : "(no group)");
=======
	g_return_if_fail(acct != NULL);
	g_return_if_fail(acct->username != NULL);
>>>>>>> cc2e0e19

	purple_debug_info("msim", "logging in %s\n", acct->username);

	gc = purple_account_get_connection(acct);
	gc->proto_data = msim_session_new(acct);
	gc->flags |= PURPLE_CONNECTION_HTML | PURPLE_CONNECTION_NO_URLDESC;

	/*
	 * Lets wipe out our local list of blocked buddies.  We'll get a
	 * list of all blocked buddies from the server, and we shouldn't
	 * have stuff in the local list that isn't on the server list.
	 */
	while (acct->deny != NULL)
		purple_privacy_deny_remove(acct, acct->deny->data, TRUE);

	/* 1. connect to server */
	purple_connection_update_progress(gc, _("Connecting"),
								  0,   /* which connection step this is */
								  4);  /* total number of steps */

	host = purple_account_get_string(acct, "server", MSIM_SERVER);
	port = purple_account_get_int(acct, "port", MSIM_PORT);

	/* From purple.sf.net/api:
	 * """Note that this function name can be misleading--although it is called
	 * "proxy connect," it is used for establishing any outgoing TCP connection,
	 * whether through a proxy or not.""" */

	/* Calls msim_connect_cb when connected. */
	if (!purple_proxy_connect(gc, acct, host, port, msim_connect_cb, gc)) {
		/* TODO: try other ports if in auto mode, then save
		 * working port and try that first next time. */
		purple_connection_error_reason (gc,
			PURPLE_CONNECTION_ERROR_NETWORK_ERROR,
			_("Couldn't create socket"));
		return;
	}
}

/**
 * Close the connection.
 *
 * @param gc The connection.
 */
static void
msim_close(PurpleConnection *gc)
{
	MsimSession *session;

	if (gc == NULL) {
		return;
	}

	session = (MsimSession *)gc->proto_data;
	if (session == NULL)
		return;

	gc->proto_data = NULL;

	if (!MSIM_SESSION_VALID(session)) {
		return;
	}

	if (session->gc->inpa) {
		purple_input_remove(session->gc->inpa);
	}
	if (session->fd >= 0) {
		close(session->fd);
		session->fd = -1;
	}

	msim_session_destroy(session);
}

/**
 * Schedule an IM to be sent once the user ID is looked up.
 *
 * @param gc Connection.
 * @param who A user id, email, or username to send the message to.
 * @param message Instant message text to send.
 * @param flags Flags.
 *
 * @return 1 if successful or postponed, -1 if failed
 *
 * Allows sending to a user by username, email address, or userid. If
 * a username or email address is given, the userid must be looked up.
 * This function does that by calling msim_postprocess_outgoing().
 */
static int
msim_send_im(PurpleConnection *gc, const gchar *who, const gchar *message,
		PurpleMessageFlags flags)
{
	MsimSession *session;
	gchar *message_msim;
	int rc;

	g_return_val_if_fail(gc != NULL, -1);
	g_return_val_if_fail(who != NULL, -1);
	g_return_val_if_fail(message != NULL, -1);

	/* 'flags' has many options, not used here. */

	session = (MsimSession *)gc->proto_data;

	g_return_val_if_fail(MSIM_SESSION_VALID(session), -1);

	message_msim = html_to_msim_markup(session, message);

	if (msim_send_bm(session, who, message_msim, MSIM_BM_INSTANT)) {
		/* Return 1 to have Purple show this IM as being sent, 0 to not. I always
		 * return 1 even if the message could not be sent, since I don't know if
		 * it has failed yet--because the IM is only sent after the userid is
		 * retrieved from the server (which happens after this function returns).
		 * If an error does occur, it should be logged to the IM window.
		 */
		rc = 1;
	} else {
		rc = -1;
	}

	g_free(message_msim);

	return rc;
}

/**
 * Handle when our user starts or stops typing to another user.
 *
 * @param gc
 * @param name The buddy name to which our user is typing to
 * @param state PURPLE_TYPING, PURPLE_TYPED, PURPLE_NOT_TYPING
 *
 * @return 0
 */
static unsigned int
msim_send_typing(PurpleConnection *gc, const gchar *name,
		PurpleTypingState state)
{
	const gchar *typing_str;
	MsimSession *session;

	g_return_val_if_fail(gc != NULL, 0);
	g_return_val_if_fail(name != NULL, 0);

	session = (MsimSession *)gc->proto_data;

	g_return_val_if_fail(MSIM_SESSION_VALID(session), 0);

	switch (state) {
		case PURPLE_TYPING:
			typing_str = "%typing%";
			break;

		case PURPLE_TYPED:
		case PURPLE_NOT_TYPING:
		default:
			typing_str = "%stoptyping%";
			break;
	}

	purple_debug_info("msim", "msim_send_typing(%s): %d (%s)\n", name, state, typing_str);
	msim_send_bm(session, name, typing_str, MSIM_BM_ACTION);
	return 0;
}

/**
 * Callback for msim_get_info(), for when user info is received.
 */
static void
msim_get_info_cb(MsimSession *session, const MsimMessage *user_info_msg,
		gpointer data)
{
	MsimMessage *msg;
	gchar *username;
	PurpleNotifyUserInfo *user_info;
	MsimUser *user;

	g_return_if_fail(MSIM_SESSION_VALID(session));

	/* Get user{name,id} from msim_get_info, passed as an MsimMessage for
	   orthogonality. */
	msg = (MsimMessage *)data;
	g_return_if_fail(msg != NULL);

	username = msim_msg_get_string(msg, "user");
	if (!username) {
		purple_debug_info("msim", "msim_get_info_cb: no 'user' in msg\n");
		return;
	}

	msim_msg_free(msg);
	purple_debug_info("msim", "msim_get_info_cb: got for user: %s\n", username);

	user = msim_find_user(session, username);

	if (!user) {
		/* User isn't on blist, create a temporary user to store info. */
		user = g_new0(MsimUser, 1);
		user->temporary_user = TRUE;
	}

	/* Update user structure with new information */
	msim_store_user_info(session, user_info_msg, user);

	user_info = purple_notify_user_info_new();

	/* Append data from MsimUser to PurpleNotifyUserInfo for display, full */
	msim_append_user_info(session, user_info, user, TRUE);

	purple_notify_userinfo(session->gc, username, user_info, NULL, NULL);
	purple_debug_info("msim", "msim_get_info_cb: username=%s\n", username);

	purple_notify_user_info_destroy(user_info);

	if (user->temporary_user) {
		g_free(user->client_info);
		g_free(user->gender);
		g_free(user->location);
		g_free(user->headline);
		g_free(user->display_name);
		g_free(user->username);
		g_free(user->image_url);
		g_free(user);
	}
	g_free(username);
}

/**
 * Retrieve a user's profile.
 * @param username Username, user ID, or email address to lookup.
 */
static void
msim_get_info(PurpleConnection *gc, const gchar *username)
{
	MsimSession *session;
	MsimUser *user;
	gchar *user_to_lookup;
	MsimMessage *user_msg;

	g_return_if_fail(gc != NULL);
	g_return_if_fail(username != NULL);

	session = (MsimSession *)gc->proto_data;

	g_return_if_fail(MSIM_SESSION_VALID(session));

	/* Obtain uid of buddy. */
	user = msim_find_user(session, username);

	/* If is on buddy list, lookup by uid since it is faster. */
	if (user && user->id) {
		user_to_lookup = g_strdup_printf("%d", user->id);
	} else {
		/* Looking up buddy not on blist. Lookup by whatever user entered. */
		user_to_lookup = g_strdup(username);
	}

	/* Pass the username to msim_get_info_cb(), because since we lookup
	 * by userid, the userinfo message will only contain the uid (not
	 * the username) but it would be useful to display the username too.
	 */
	user_msg = msim_msg_new(
			"user", MSIM_TYPE_STRING, g_strdup(username),
			NULL);
	purple_debug_info("msim", "msim_get_info, setting up lookup, user=%s\n", username);

	msim_lookup_user(session, user_to_lookup, msim_get_info_cb, user_msg);

	g_free(user_to_lookup);
}

/**
 * Set status using an MSIM_STATUS_CODE_* value.
 * @param status_code An MSIM_STATUS_CODE_* value.
 * @param statstring Status string, must be a dynamic string (will be freed by msim_send).
 */
static void
msim_set_status_code(MsimSession *session, guint status_code, gchar *statstring)
{
	g_return_if_fail(MSIM_SESSION_VALID(session));
	g_return_if_fail(statstring != NULL);

	purple_debug_info("msim", "msim_set_status_code: going to set status to code=%d,str=%s\n",
			status_code, statstring);

	if (!msim_send(session,
			"status", MSIM_TYPE_INTEGER, status_code,
			"sesskey", MSIM_TYPE_INTEGER, session->sesskey,
			"statstring", MSIM_TYPE_STRING, statstring,
			"locstring", MSIM_TYPE_STRING, g_strdup(""),
			NULL))
	{
		purple_debug_info("msim", "msim_set_status: failed to set status\n");
	}
}

/**
 * Set your status - callback for when user manually sets it.
 */
static void
msim_set_status(PurpleAccount *account, PurpleStatus *status)
{
	PurpleStatusType *type;
	PurplePresence *pres;
	MsimSession *session;
	guint status_code;
	const gchar *message;
	gchar *stripped;
	gchar *unrecognized_msg;

	session = (MsimSession *)account->gc->proto_data;

	g_return_if_fail(MSIM_SESSION_VALID(session));

	type = purple_status_get_type(status);
	pres = purple_status_get_presence(status);

	switch (purple_status_type_get_primitive(type)) {
		case PURPLE_STATUS_AVAILABLE:
			purple_debug_info("msim", "msim_set_status: available (%d->%d)\n", PURPLE_STATUS_AVAILABLE,
					MSIM_STATUS_CODE_ONLINE);
			status_code = MSIM_STATUS_CODE_ONLINE;
			break;

		case PURPLE_STATUS_INVISIBLE:
			purple_debug_info("msim", "msim_set_status: invisible (%d->%d)\n", PURPLE_STATUS_INVISIBLE,
					MSIM_STATUS_CODE_OFFLINE_OR_HIDDEN);
			status_code = MSIM_STATUS_CODE_OFFLINE_OR_HIDDEN;
			break;

		case PURPLE_STATUS_AWAY:
			purple_debug_info("msim", "msim_set_status: away (%d->%d)\n", PURPLE_STATUS_AWAY,
					MSIM_STATUS_CODE_AWAY);
			status_code = MSIM_STATUS_CODE_AWAY;
			break;

		default:
			purple_debug_info("msim", "msim_set_status: unknown "
					"status interpreting as online");
			status_code = MSIM_STATUS_CODE_ONLINE;

			unrecognized_msg = g_strdup_printf("msim_set_status, unrecognized status type: %d\n",
					purple_status_type_get_primitive(type));
			msim_unrecognized(session, NULL, unrecognized_msg);
			g_free(unrecognized_msg);

			break;
	}

	message = purple_status_get_attr_string(status, "message");

	/* Status strings are plain text. */
	if (message != NULL)
		stripped = purple_markup_strip_html(message);
	else
		stripped = g_strdup("");

	msim_set_status_code(session, status_code, stripped);

	/* If we should be idle, set that status. Time is irrelevant here. */
	if (purple_presence_is_idle(pres) && status_code != MSIM_STATUS_CODE_OFFLINE_OR_HIDDEN)
		msim_set_idle(account->gc, 1);
}

/**
 * Go idle.
 */
static void
msim_set_idle(PurpleConnection *gc, int time)
{
	MsimSession *session;
	PurpleStatus *status;

	g_return_if_fail(gc != NULL);

	session = (MsimSession *)gc->proto_data;

	g_return_if_fail(MSIM_SESSION_VALID(session));

	status = purple_account_get_active_status(session->account);

	if (time == 0) {
		/* Going back from idle. In msim, idle is mutually exclusive
		 * from the other states (you can only be away or idle, but not
		 * both, for example), so by going non-idle I go back to what
		 * libpurple says I should be.
		 */
		msim_set_status(session->account, status);
	} else {
		const gchar *message;
		gchar *stripped;

		/* Set the idle message to the status message from the real
		 * current status.
		 */
		message = purple_status_get_attr_string(status, "message");
		if (message != NULL)
			stripped = purple_markup_strip_html(message);
		else
			stripped = g_strdup("");

		/* msim doesn't support idle time, so just go idle */
		msim_set_status_code(session, MSIM_STATUS_CODE_IDLE, stripped);
	}
}

/**
 * @return TRUE if everything was ok, FALSE if something went awry.
 */
static gboolean
msim_update_blocklist_for_buddy(MsimSession *session, const char *name, gboolean allow, gboolean block)
{
<<<<<<< HEAD
	MsimSession *session;
	MsimUser *user;
	const gchar *display_name, *headline;

	g_return_val_if_fail(buddy != NULL, NULL);

	user = msim_get_user_from_buddy(buddy, TRUE);
=======
	MsimMessage *msg;
	GList *list;
>>>>>>> cc2e0e19

	list = NULL;
	list = g_list_prepend(list, allow ? "a+" : "a-");
	list = g_list_prepend(list, "<uid>");
	list = g_list_prepend(list, block ? "b+" : "b-");
	list = g_list_prepend(list, "<uid>");
	list = g_list_reverse(list);

	msg = msim_msg_new(
			"blocklist", MSIM_TYPE_BOOLEAN, TRUE,
			"sesskey", MSIM_TYPE_INTEGER, session->sesskey,
			/* TODO: MsimMessage lists. Currently <uid> isn't replaced in lists. */
			/* "idlist", MSIM_TYPE_STRING, g_strdup("a-|<uid>|b-|<uid>"), */
			"idlist", MSIM_TYPE_LIST, list,
			NULL);

	if (!msim_postprocess_outgoing(session, msg, name, "idlist", NULL)) {
		purple_debug_error("myspace",
				"blocklist command failed for %s, allow=%d, block=%d\n",
				name, allow, block);
		msim_msg_free(msg);
		return FALSE;
	}

	msim_msg_free(msg);

	return TRUE;
}

/**
 * Add a buddy to user's buddy list.
 */
static void
msim_add_buddy(PurpleConnection *gc, PurpleBuddy *buddy, PurpleGroup *group)
{
	MsimSession *session;
	MsimMessage *msg;
	MsimMessage *msg_persist;
	MsimMessage *body;

	session = (MsimSession *)gc->proto_data;
	purple_debug_info("msim", "msim_add_buddy: want to add %s to %s\n",
			buddy->name, (group && group->name) ? group->name : "(no group)");

<<<<<<< HEAD
	user = msim_get_user_from_buddy(buddy, TRUE);
=======
	msg = msim_msg_new(
			"addbuddy", MSIM_TYPE_BOOLEAN, TRUE,
			"sesskey", MSIM_TYPE_INTEGER, session->sesskey,
			/* "newprofileid" will be inserted here with uid. */
			"reason", MSIM_TYPE_STRING, g_strdup(""),
			NULL);
>>>>>>> cc2e0e19

	if (!msim_postprocess_outgoing(session, msg, buddy->name, "newprofileid", "reason")) {
		purple_notify_error(NULL, NULL, _("Failed to add buddy"), _("'addbuddy' command failed."));
		msim_msg_free(msg);
		return;
	}
	msim_msg_free(msg);

	/* TODO: if addbuddy fails ('error' message is returned), delete added buddy from
	 * buddy list since Purple adds it locally. */

	body = msim_msg_new(
			"ContactID", MSIM_TYPE_STRING, g_strdup("<uid>"),
			"GroupName", MSIM_TYPE_STRING, g_strdup(group->name),
			"Position", MSIM_TYPE_INTEGER, 1000,
			"Visibility", MSIM_TYPE_INTEGER, 1,
			"NickName", MSIM_TYPE_STRING, g_strdup(""),
			"NameSelect", MSIM_TYPE_INTEGER, 0,
			NULL);

	/* TODO: Update blocklist. */

	msg_persist = msim_msg_new(
		"persist", MSIM_TYPE_INTEGER, 1,
		"sesskey", MSIM_TYPE_INTEGER, session->sesskey,
		"cmd", MSIM_TYPE_INTEGER, MSIM_CMD_BIT_ACTION | MSIM_CMD_PUT,
		"dsn", MSIM_TYPE_INTEGER, MC_CONTACT_INFO_DSN,
		"uid", MSIM_TYPE_INTEGER, session->userid,
		"lid", MSIM_TYPE_INTEGER, MC_CONTACT_INFO_LID,
		/* TODO: Use msim_new_reply_callback to get rid. */
		"rid", MSIM_TYPE_INTEGER, session->next_rid++,
		"body", MSIM_TYPE_DICTIONARY, body,
		NULL);

	if (!msim_postprocess_outgoing(session, msg_persist, buddy->name, "body", NULL))
	{
		purple_notify_error(NULL, NULL, _("Failed to add buddy"), _("persist command failed"));
		msim_msg_free(msg_persist);
		return;
	}
	msim_msg_free(msg_persist);

	/* Add to allow list, remove from block list */
	msim_update_blocklist_for_buddy(session, buddy->name, TRUE, FALSE);
}

/**
 * Remove a buddy from the user's buddy list.
 */
static void
msim_remove_buddy(PurpleConnection *gc, PurpleBuddy *buddy, PurpleGroup *group)
{
	MsimSession *session;
	MsimMessage *delbuddy_msg;
	MsimMessage *persist_msg;

	session = (MsimSession *)gc->proto_data;

	delbuddy_msg = msim_msg_new(
				"delbuddy", MSIM_TYPE_BOOLEAN, TRUE,
				"sesskey", MSIM_TYPE_INTEGER, session->sesskey,
				/* 'delprofileid' with uid will be inserted here. */
				NULL);

	if (!msim_postprocess_outgoing(session, delbuddy_msg, buddy->name, "delprofileid", NULL)) {
		purple_notify_error(NULL, NULL, _("Failed to remove buddy"), _("'delbuddy' command failed"));
		msim_msg_free(delbuddy_msg);
		return;
	}
	msim_msg_free(delbuddy_msg);

	persist_msg = msim_msg_new(
			"persist", MSIM_TYPE_INTEGER, 1,
			"sesskey", MSIM_TYPE_INTEGER, session->sesskey,
			"cmd", MSIM_TYPE_INTEGER, MSIM_CMD_BIT_ACTION | MSIM_CMD_DELETE,
			"dsn", MSIM_TYPE_INTEGER, MD_DELETE_BUDDY_DSN,
			"lid", MSIM_TYPE_INTEGER, MD_DELETE_BUDDY_LID,
			"uid", MSIM_TYPE_INTEGER, session->userid,
			"rid", MSIM_TYPE_INTEGER, session->next_rid++,
			/* <uid> will be replaced by postprocessing */
			"body", MSIM_TYPE_STRING, g_strdup("ContactID=<uid>"),
			NULL);

	if (!msim_postprocess_outgoing(session, persist_msg, buddy->name, "body", NULL)) {
		purple_notify_error(NULL, NULL, _("Failed to remove buddy"), _("persist command failed"));
		msim_msg_free(persist_msg);
		return;
	}
	msim_msg_free(persist_msg);

	/*
	 * Remove from our approve list and from our block list (this
	 * doesn't seem like it would be necessary, but the official client
	 * does it)
	 */
	if (!msim_update_blocklist_for_buddy(session, buddy->name, FALSE, FALSE))
		purple_notify_error(NULL, NULL,
				_("Failed to remove buddy"), _("blocklist command failed"));
}

/**
 * Remove a buddy from the user's buddy list and add them to the block list.
 */
static void
msim_add_deny(PurpleConnection *gc, const char *name)
{
	MsimSession *session;
	MsimMessage *msg, *body;

<<<<<<< HEAD
	/* 3. Update buddy information */
	user = msim_get_user_from_buddy(buddy, TRUE);
=======
	session = (MsimSession *)gc->proto_data;
>>>>>>> cc2e0e19

	/* Remove from buddy list */
	msg = msim_msg_new(
			"delbuddy", MSIM_TYPE_BOOLEAN, TRUE,
			"sesskey", MSIM_TYPE_INTEGER, session->sesskey,
			/* 'delprofileid' with uid will be inserted here. */
			NULL);
	if (!msim_postprocess_outgoing(session, msg, name, "delprofileid", NULL))
		purple_debug_error("myspace", "delbuddy command failed\n");
	msim_msg_free(msg);

	/* Remove from our approve list and add to our block list */
	msim_update_blocklist_for_buddy(session, name, FALSE, TRUE);

	/*
	 * Add the buddy to our list of blocked contacts, so we know they
	 * are blocked if we log in with another client
	 */
	body = msim_msg_new(
			"ContactID", MSIM_TYPE_STRING, g_strdup("<uid>"),
			"Visibility", MSIM_TYPE_INTEGER, 2,
			NULL);
	msg = msim_msg_new(
			"persist", MSIM_TYPE_INTEGER, 1,
			"sesskey", MSIM_TYPE_INTEGER, session->sesskey,
			"cmd", MSIM_TYPE_INTEGER, MSIM_CMD_BIT_ACTION | MSIM_CMD_PUT,
			"dsn", MSIM_TYPE_INTEGER, MC_CONTACT_INFO_DSN,
			"lid", MSIM_TYPE_INTEGER, MC_CONTACT_INFO_LID,
			"rid", MSIM_TYPE_INTEGER, session->next_rid++,
			"body", MSIM_TYPE_DICTIONARY, body,
			NULL);
	if (!msim_postprocess_outgoing(session, msg, name, "body", NULL))
		purple_debug_error("myspace", "add to block list command failed\n");
	msim_msg_free(msg);

	/*
	 * TODO: MySpace doesn't allow blocked buddies on our buddy list,
	 *       do they?  If not then we need to remove the buddy from
	 *       libpurple's buddy list.
	 */
}

/**
 * Remove a buddy from the user's block list.
 */
static void
msim_rem_deny(PurpleConnection *gc, const char *name)
{
	MsimSession *session;
	MsimMessage *msg, *body;

	session = (MsimSession *)gc->proto_data;

	/*
	 * Remove from our list of blocked contacts, so we know they
	 * are no longer blocked if we log in with another client
	 */
	body = msim_msg_new(
			"ContactID", MSIM_TYPE_STRING, g_strdup("<uid>"),
			NULL);
	msg = msim_msg_new(
			"persist", MSIM_TYPE_INTEGER, 1,
			"sesskey", MSIM_TYPE_INTEGER, session->sesskey,
			"cmd", MSIM_TYPE_INTEGER, MSIM_CMD_BIT_ACTION | MSIM_CMD_DELETE,
			"dsn", MSIM_TYPE_INTEGER, MC_DELETE_CONTACT_INFO_DSN,
			"lid", MSIM_TYPE_INTEGER, MC_DELETE_CONTACT_INFO_LID,
			"rid", MSIM_TYPE_INTEGER, session->next_rid++,
			"body", MSIM_TYPE_DICTIONARY, body,
			NULL);
	if (!msim_postprocess_outgoing(session, msg, name, "body", NULL))
		purple_debug_error("myspace", "remove from block list command failed\n");
	msim_msg_free(msg);

	/* Remove from our approve list and our block list */
	msim_update_blocklist_for_buddy(session, name, FALSE, FALSE);
}

/**
 * Returns a string of a username in canonical form. Basically removes all the
 * spaces, lowercases the string, and looks up user IDs to usernames.
 * Normalizing tom, TOM, Tom, and 6221 wil all return 'tom'.
 *
 * Borrowed this code from oscar_normalize. Added checking for
 * "if userid, get name before normalizing"
 */
static const char *msim_normalize(const PurpleAccount *account, const char *str) {
	static char normalized[BUF_LEN];
	char *tmp1, *tmp2;
	int i, j;
	guint id;

	g_return_val_if_fail(str != NULL, NULL);

	if (msim_is_userid(str)) {
		/* Have user ID, we need to get their username first :) */
		const char *username;

		/* If the account does not exist, we can't look up the user. */
		if (!account || !account->gc)
			return str;

		id = atol(str);
		username = msim_uid2username_from_blist((PurpleAccount *)account, id);
		if (!username) {
			/* Not in buddy list... scheisse... TODO: Manual Lookup! Bug #4631 */
			/* Note: manual lookup using msim_lookup_user() is a problem inside
			 * msim_normalize(), because msim_lookup_user() calls a callback function
			 * when the user information has been looked up, but msim_normalize() expects
			 * the result immediately. */
			strncpy(normalized, str, BUF_LEN);
		} else {
			strncpy(normalized, username, BUF_LEN);
		}
	} else {
		/* Have username. */
		strncpy(normalized, str, BUF_LEN);
	}

	/* Strip spaces. */
	for (i=0, j=0; normalized[j]; i++, j++) {
		while (normalized[j] == ' ')
			j++;
		normalized[i] = normalized[j];
	}
	normalized[i] = '\0';

	/* Lowercase and perform UTF-8 normalization. */
	tmp1 = g_utf8_strdown(normalized, -1);
	tmp2 = g_utf8_normalize(tmp1, -1, G_NORMALIZE_DEFAULT);
	g_snprintf(normalized, sizeof(normalized), "%s", tmp2);
	g_free(tmp2);
	g_free(tmp1);

	/* TODO: re-add caps and spacing back to what the user wanted.
	 * User can format their own names, for example 'msimprpl' is shown
	 * as 'MsIm PrPl' in the official client.
	 *
	 * TODO: file a ticket to add this enhancement.
	 */

	return normalized;
}

/**
 * Return whether the buddy can be messaged while offline.
 *
 * The protocol supports offline messages in just the same way as online
 * messages.
 */
static gboolean
msim_offline_message(const PurpleBuddy *buddy)
{
	return TRUE;
}

/**
 * Send raw data to the server, possibly with embedded NULs.
 *
 * Used in prpl_info struct, so that plugins can have the most possible
 * control of what is sent over the connection. Inside this prpl,
 * msim_send_raw() is used, since it sends NUL-terminated strings (easier).
 *
 * @param gc PurpleConnection
 * @param buf Buffer to send
 * @param total_bytes Size of buffer to send
 *
 * @return Bytes successfully sent, or -1 on error.
 */
/*
 * TODO: This needs to do non-blocking writes and use a watcher to check
  *      when the fd is available to be written to.
 */
static int
msim_send_really_raw(PurpleConnection *gc, const char *buf, int total_bytes)
{
	int total_bytes_sent;
	MsimSession *session;

	g_return_val_if_fail(gc != NULL, -1);
	g_return_val_if_fail(buf != NULL, -1);
	g_return_val_if_fail(total_bytes >= 0, -1);

	session = (MsimSession *)gc->proto_data;

	g_return_val_if_fail(MSIM_SESSION_VALID(session), -1);

	/* Loop until all data is sent, or a failure occurs. */
	total_bytes_sent = 0;
	do {
		int bytes_sent;

		bytes_sent = send(session->fd, buf + total_bytes_sent,
				total_bytes - total_bytes_sent, 0);

		if (bytes_sent < 0) {
			purple_debug_info("msim", "msim_send_raw(%s): send() failed: %s\n",
					buf, g_strerror(errno));
			return total_bytes_sent;
		}
		total_bytes_sent += bytes_sent;

	} while(total_bytes_sent < total_bytes);

	return total_bytes_sent;
}

/**
 * Send raw data (given as a NUL-terminated string) to the server.
 *
 * @param session
 * @param msg The raw data to send, in a NUL-terminated string.
 *
 * @return TRUE if succeeded, FALSE if not.
 *
 */
gboolean
msim_send_raw(MsimSession *session, const gchar *msg)
{
	size_t len;

	g_return_val_if_fail(MSIM_SESSION_VALID(session), FALSE);
	g_return_val_if_fail(msg != NULL, FALSE);

	purple_debug_info("msim", "msim_send_raw: writing <%s>\n", msg);
	len = strlen(msg);

	return msim_send_really_raw(session->gc, msg, len) == len;
}

static GHashTable *
msim_get_account_text_table(PurpleAccount *unused)
{
	GHashTable *table;

	table = g_hash_table_new(g_str_hash, g_str_equal);

	g_hash_table_insert(table, "login_label", (gpointer)_("Email Address..."));

	return table;
}

/**
 * Callbacks called by Purple, to access this plugin.
 */
static PurplePluginProtocolInfo prpl_info = {
	/* options */
	  OPT_PROTO_USE_POINTSIZE        /* specify font size in sane point size */
	| OPT_PROTO_MAIL_CHECK,

	/* | OPT_PROTO_IM_IMAGE - TODO: direct images. */
	NULL,              /* user_splits */
	NULL,              /* protocol_options */
	NO_BUDDY_ICONS,    /* icon_spec - TODO: eventually should add this */
	msim_list_icon,    /* list_icon */
	NULL,              /* list_emblems */
	msim_status_text,  /* status_text */
	msim_tooltip_text, /* tooltip_text */
	msim_status_types, /* status_types */
	msim_blist_node_menu,  /* blist_node_menu */
	NULL,              /* chat_info */
	NULL,              /* chat_info_defaults */
	msim_login,        /* login */
	msim_close,        /* close */
	msim_send_im,      /* send_im */
	NULL,              /* set_info */
	msim_send_typing,  /* send_typing */
	msim_get_info,     /* get_info */
	msim_set_status,   /* set_status */
	msim_set_idle,     /* set_idle */
	NULL,              /* change_passwd */
	msim_add_buddy,    /* add_buddy */
	NULL,              /* add_buddies */
	msim_remove_buddy, /* remove_buddy */
	NULL,              /* remove_buddies */
	NULL,              /* add_permit */
	msim_add_deny,     /* add_deny */
	NULL,              /* rem_permit */
	msim_rem_deny,     /* rem_deny */
	NULL,              /* set_permit_deny */
	NULL,              /* join_chat */
	NULL,              /* reject chat invite */
	NULL,              /* get_chat_name */
	NULL,              /* chat_invite */
	NULL,              /* chat_leave */
	NULL,              /* chat_whisper */
	NULL,              /* chat_send */
	NULL,              /* keepalive */
	NULL,              /* register_user */
	NULL,              /* get_cb_info */
	NULL,              /* get_cb_away */
	NULL,              /* alias_buddy */
	NULL,              /* group_buddy */
	NULL,              /* rename_group */
	NULL,              /* buddy_free */
	NULL,              /* convo_closed */
	msim_normalize,    /* normalize */
	NULL,              /* set_buddy_icon */
	NULL,              /* remove_group */
	NULL,              /* get_cb_real_name */
	NULL,              /* set_chat_topic */
	NULL,              /* find_blist_chat */
	NULL,              /* roomlist_get_list */
	NULL,              /* roomlist_cancel */
	NULL,              /* roomlist_expand_category */
	NULL,              /* can_receive_file */
	NULL,              /* send_file */
	NULL,              /* new_xfer */
	msim_offline_message,  /* offline_message */
	NULL,              /* whiteboard_prpl_ops */
	msim_send_really_raw,  /* send_raw */
	NULL,                  /* roomlist_room_serialize */
	NULL,                  /* unregister_user */
	msim_send_attention,   /* send_attention */
	msim_attention_types,  /* attention_types */

	sizeof(PurplePluginProtocolInfo),  /* struct_size */
	msim_get_account_text_table,              /* get_account_text_table */
};

/**
 * Load the plugin.
 */
static gboolean
msim_load(PurplePlugin *plugin)
{
	/* If compiled to use RC4 from libpurple, check if it is really there. */
	if (!purple_ciphers_find_cipher("rc4")) {
		purple_debug_error("msim", "rc4 not in libpurple, but it is required - not loading MySpaceIM plugin!\n");
		purple_notify_error(plugin, _("Missing Cipher"),
				_("The RC4 cipher could not be found"),
				_("Upgrade "
					"to a libpurple with RC4 support (>= 2.0.1). MySpaceIM "
					"plugin will not be loaded."));
		return FALSE;
	}
	return TRUE;
}

/**
 * Called when friends have been imported to buddy list on server.
 */
static void
msim_import_friends_cb(MsimSession *session, const MsimMessage *reply, gpointer user_data)
{
	MsimMessage *body;
	gchar *completed;

	/* Check if the friends were imported successfully. */
	body = msim_msg_get_dictionary(reply, "body");
	g_return_if_fail(body != NULL);
	completed = msim_msg_get_string(body, "Completed");
	g_return_if_fail(body != NULL);
	msim_msg_free(body);
	if (!g_str_equal(completed, "True"))
	{
		purple_debug_info("msim_import_friends_cb",
				"failed to import friends: %s", completed);
		purple_notify_error(session->account, _("Add friends from MySpace.com"),
				_("Importing friends failed"), NULL);
		g_free(completed);
		return;
	}
	g_free(completed);

	purple_debug_info("msim_import_friends_cb",
			"added friends to server-side buddy list, requesting new contacts from server");

	msim_get_contact_list(session, MSIM_CONTACT_LIST_IMPORT_ALL_FRIENDS);

	/* TODO: show, X friends have been added */
}

/**
 * Import friends from myspace.com.
 */
static void msim_import_friends(PurplePluginAction *action)
{
	PurpleConnection *gc;
	MsimSession *session;
	gchar *group_name;

	gc = (PurpleConnection *)action->context;
	session = (MsimSession *)gc->proto_data;

	group_name = "MySpace Friends";

	g_return_if_fail(msim_send(session,
			"persist", MSIM_TYPE_INTEGER, 1,
			"sesskey", MSIM_TYPE_INTEGER, session->sesskey,
			"cmd", MSIM_TYPE_INTEGER, MSIM_CMD_PUT,
			"dsn", MSIM_TYPE_INTEGER, MC_IMPORT_ALL_FRIENDS_DSN,
			"lid", MSIM_TYPE_INTEGER, MC_IMPORT_ALL_FRIENDS_LID,
			"uid", MSIM_TYPE_INTEGER, session->userid,
			"rid", MSIM_TYPE_INTEGER,
				msim_new_reply_callback(session, msim_import_friends_cb, NULL),
			"body", MSIM_TYPE_STRING,
				g_strdup_printf("GroupName=%s", group_name),
			NULL));
}

/**
 * Actions menu for account.
 */
static GList *
msim_actions(PurplePlugin *plugin, gpointer context)
{
	PurpleConnection *gc;
	GList *menu;
	PurplePluginAction *act;

	gc = (PurpleConnection *)context;

	menu = NULL;

#if 0
	/* TODO: find out how */
	act = purple_plugin_action_new(_("Find people..."), msim_);
	menu = g_list_append(menu, act);

	act = purple_plugin_action_new(_("Change IM name..."), NULL);
	menu = g_list_append(menu, act);
#endif

	act = purple_plugin_action_new(_("Add friends from MySpace.com"), msim_import_friends);
	menu = g_list_append(menu, act);

	return menu;
}

/**
 * Based on MSN's plugin info comments.
 */
static PurplePluginInfo info = {
	PURPLE_PLUGIN_MAGIC,
	PURPLE_MAJOR_VERSION,
	PURPLE_MINOR_VERSION,
	PURPLE_PLUGIN_PROTOCOL,                           /**< type           */
	NULL,                                             /**< ui_requirement */
	0,                                                /**< flags          */
	NULL,                                             /**< dependencies   */
	PURPLE_PRIORITY_DEFAULT,                          /**< priority       */

	"prpl-myspace",                                   /**< id             */
	"MySpaceIM",                                      /**< name           */
	MSIM_PRPL_VERSION_STRING,                         /**< version        */
	                                                  /**  summary        */
	"MySpaceIM Protocol Plugin",
	                                                  /**  description    */
	"MySpaceIM Protocol Plugin",
	"Jeff Connelly <jeff2@soc.pidgin.im>",            /**< author         */
	"http://developer.pidgin.im/wiki/MySpaceIM/",     /**< homepage       */

	msim_load,                                        /**< load           */
	NULL,                                             /**< unload         */
	NULL,                                             /**< destroy        */
	NULL,                                             /**< ui_info        */
	&prpl_info,                                       /**< extra_info     */
	NULL,                                             /**< prefs_info     */
	msim_actions,                                     /**< msim_actions   */
	NULL,                                             /**< reserved1      */
	NULL,                                             /**< reserved2      */
	NULL,                                             /**< reserved3      */
	NULL                                              /**< reserved4      */
};

#ifdef MSIM_SELF_TEST
/*
 * Test functions.
 * Used to test or try out the internal workings of msimprpl. If you're reading
 * this code for the first time, these functions can be instructive in learning
 * how msimprpl is architected.
 */

/**
 * Test MsimMessage for basic functionality.
 */
static int
msim_test_msg(void)
{
	MsimMessage *msg, *msg_cloned, *msg2;
	GList *list;
	gchar *packed, *packed_expected, *packed_cloned;
	guint failures;

	failures = 0;

	purple_debug_info("msim", "\n\nTesting MsimMessage\n");
	msg = msim_msg_new(NULL);      /* Create a new, empty message. */

	/* Append some new elements. */
	msg = msim_msg_append(msg, "bx", MSIM_TYPE_BINARY, g_string_new_len("XXX", 3));
	msg = msim_msg_append(msg, "k1", MSIM_TYPE_STRING, g_strdup("v1"));
	msg = msim_msg_append(msg, "k1", MSIM_TYPE_INTEGER, GUINT_TO_POINTER(42));
	msg = msim_msg_append(msg, "k1", MSIM_TYPE_STRING, g_strdup("v43"));
	msg = msim_msg_append(msg, "k1", MSIM_TYPE_STRING, g_strdup("v52/xxx\\yyy"));
	msg = msim_msg_append(msg, "k1", MSIM_TYPE_STRING, g_strdup("v7"));
	msim_msg_dump("msg debug str=%s\n", msg);
	packed = msim_msg_pack(msg);

	purple_debug_info("msim", "msg packed=%s\n", packed);

	packed_expected = "\\bx\\WFhY\\k1\\v1\\k1\\42\\k1"
		"\\v43\\k1\\v52/1xxx/2yyy\\k1\\v7\\final\\";

	if (!g_str_equal(packed, packed_expected)) {
		purple_debug_info("msim", "!!!(%d), msim_msg_pack not what expected: %s != %s\n",
				++failures, packed, packed_expected);
	}


	msg_cloned = msim_msg_clone(msg);
	packed_cloned = msim_msg_pack(msg_cloned);

	purple_debug_info("msim", "msg cloned=%s\n", packed_cloned);
	if (!g_str_equal(packed, packed_cloned)) {
		purple_debug_info("msim", "!!!(%d), msim_msg_pack on cloned message not equal to original: %s != %s\n",
				++failures, packed_cloned, packed);
	}

	g_free(packed);
	g_free(packed_cloned);
	msim_msg_free(msg_cloned);
	msim_msg_free(msg);

	/* Try some of the more advanced functionality */
	list = NULL;

	list = g_list_prepend(list, "item3");
	list = g_list_prepend(list, "item2");
	list = g_list_prepend(list, "item1");
	list = g_list_prepend(list, "item0");

	msg = msim_msg_new(NULL);
	msg = msim_msg_append(msg, "string", MSIM_TYPE_STRING, g_strdup("string value"));
	msg = msim_msg_append(msg, "raw", MSIM_TYPE_RAW, g_strdup("raw value"));
	msg = msim_msg_append(msg, "integer", MSIM_TYPE_INTEGER, GUINT_TO_POINTER(3140));
	msg = msim_msg_append(msg, "boolean", MSIM_TYPE_BOOLEAN, GUINT_TO_POINTER(FALSE));
	msg = msim_msg_append(msg, "list", MSIM_TYPE_LIST, list);

	msim_msg_dump("msg with list=%s\n", msg);
	purple_debug_info("msim", "msg with list packed=%s\n", msim_msg_pack(msg));

	msg2 = msim_msg_new(NULL);
	msg2 = msim_msg_append(msg2, "outer", MSIM_TYPE_STRING, g_strdup("outer value"));
	msg2 = msim_msg_append(msg2, "body", MSIM_TYPE_DICTIONARY, msg);
	msim_msg_dump("msg with dict=%s\n", msg2);      /* msg2 now 'owns' msg */
	purple_debug_info("msim", "msg with dict packed=%s\n", msim_msg_pack(msg2));

	msim_msg_free(msg2);

	return failures;
}

/**
 * Test protocol-level escaping/unescaping.
 */
static int
msim_test_escaping(void)
{
	guint failures;
	gchar *raw, *escaped, *unescaped, *expected;

	failures = 0;

	purple_debug_info("msim", "\n\nTesting escaping\n");

	raw = "hello/world\\hello/world";

	escaped = msim_escape(raw);
	purple_debug_info("msim", "msim_test_escaping: raw=%s, escaped=%s\n", raw, escaped);
	expected = "hello/1world/2hello/1world";
	if (!g_str_equal(escaped, expected)) {
		purple_debug_info("msim", "!!!(%d), msim_escape failed: %s != %s\n",
				++failures, escaped, expected);
	}


	unescaped = msim_unescape(escaped);
	g_free(escaped);
	purple_debug_info("msim", "msim_test_escaping: unescaped=%s\n", unescaped);
	if (!g_str_equal(raw, unescaped)) {
		purple_debug_info("msim", "!!!(%d), msim_unescape failed: %s != %s\n",
				++failures, raw, unescaped);
	}

	return failures;
}

static void
msim_test_all(void)
{
	guint failures;

	failures = 0;
	failures += msim_test_msg();
	failures += msim_test_escaping();

	if (failures) {
		purple_debug_info("msim", "msim_test_all HAD FAILURES: %d\n", failures);
	} else {
		purple_debug_info("msim", "msim_test_all - all tests passed!\n");
	}
	exit(0);
}
#endif

#ifdef MSIM_CHECK_NEWER_VERSION
/**
 * Callback for when a currentversion.txt has been downloaded.
 */
static void
msim_check_newer_version_cb(PurpleUtilFetchUrlData *url_data,
		gpointer user_data,
		const gchar *url_text,
		gsize len,
		const gchar *error_message)
{
	GKeyFile *keyfile;
	GError *error;
	GString *data;
	gchar *newest_filever;

	if (!url_text) {
		purple_debug_info("msim_check_newer_version_cb",
				"got error: %s\n", error_message);
		return;
	}

	purple_debug_info("msim_check_newer_version_cb",
			"url_text=%s\n", url_text ? url_text : "(NULL)");

	/* Prepend [group] so that GKeyFile can parse it (requires a group). */
	data = g_string_new(url_text);
	purple_debug_info("msim", "data=%s\n", data->str
			? data->str : "(NULL)");
	data = g_string_prepend(data, "[group]\n");

	purple_debug_info("msim", "data=%s\n", data->str
			? data->str : "(NULL)");

	/* url_text is variable=data\n...†*/

	/* Check FILEVER, 1.0.716.0. 716 is build, MSIM_CLIENT_VERSION */
	/* New (english) version can be downloaded from SETUPURL+SETUPFILE */

	error = NULL;
	keyfile = g_key_file_new();

	/* Default list seperator is ;, but currentversion.txt doesn't have
	 * these, so set to an unused character to avoid parsing problems. */
	g_key_file_set_list_separator(keyfile, '\0');

	g_key_file_load_from_data(keyfile, data->str, data->len,
				G_KEY_FILE_NONE, &error);
	g_string_free(data, TRUE);

	if (error != NULL) {
		purple_debug_info("msim_check_newer_version_cb",
				"couldn't parse, error: %d %d %s\n",
				error->domain, error->code, error->message);
		g_error_free(error);
		return;
	}

	gchar **ks;
	guint n;
	ks = g_key_file_get_keys(keyfile, "group", &n, NULL);
	purple_debug_info("msim", "n=%d\n", n);
	guint i;
	for (i = 0; ks[i] != NULL; ++i)
	{
		purple_debug_info("msim", "%d=%s\n", i, ks[i]);
	}

	newest_filever = g_key_file_get_string(keyfile, "group",
			"FILEVER", &error);

	purple_debug_info("msim_check_newer_version_cb",
			"newest filever: %s\n", newest_filever ?
			newest_filever : "(NULL)");
	if (error != NULL) {
		purple_debug_info("msim_check_newer_version_cb",
				"error: %d %d %s\n",
				error->domain, error->code, error->message);
		g_error_free(error);
	}

	g_key_file_free(keyfile);

	exit(0);
}
#endif

/**
 Handle a myim:addContact command, after username has been looked up.
 */
static void
msim_uri_handler_addContact_cb(MsimSession *session, MsimMessage *userinfo, gpointer data)
{
	MsimMessage *body;
	gchar *username;

	body = msim_msg_get_dictionary(userinfo, "body");
	username = msim_msg_get_string(body, "UserName");
	msim_msg_free(body);

	if (!username) {
		guint uid;

		uid = msim_msg_get_integer(userinfo, "UserID");
		g_return_if_fail(uid != 0);

		username = g_strdup_printf("%d", uid);
	}

	purple_blist_request_add_buddy(session->account, username, _("Buddies"), NULL);

	g_free(username);
}

/* TODO: move uid->username resolving to IM sending and buddy adding functions,
 * so that user can manually add or IM by userid and username automatically
 * looked up if possible? */

/**
 * Handle a myim:sendIM URI command, after username has been looked up.
 */
static void
msim_uri_handler_sendIM_cb(MsimSession *session, MsimMessage *userinfo, gpointer data)
{
	PurpleConversation *conv;
	MsimMessage *body;
	gchar *username;

	body = msim_msg_get_dictionary(userinfo, "body");
	username = msim_msg_get_string(body, "UserName");
	msim_msg_free(body);

	if (!username) {
		guint uid;

		uid = msim_msg_get_integer(userinfo, "UserID");
		g_return_if_fail(uid != 0);

		username = g_strdup_printf("%d", uid);
	}


	conv = purple_find_conversation_with_account(PURPLE_CONV_TYPE_IM, username, session->account);
	if (!conv)  {
		purple_debug_info("msim_uri_handler", "creating new conversation for %s\n", username);
		conv = purple_conversation_new(PURPLE_CONV_TYPE_IM, session->account, username);
	}

	/* Just open the window so the user can send an IM. */
	purple_conversation_present(conv);

	g_free(username);
}

static gboolean
msim_uri_handler(const gchar *proto, const gchar *cmd, GHashTable *params)
{
	PurpleAccount *account;
	MsimSession *session;
	GList *l;
	gchar *uid_str, *cid_str;
	guint uid, cid;

	if (g_ascii_strcasecmp(proto, "myim"))
		return FALSE;

	/* Parameters are case-insensitive. */
	uid_str = g_hash_table_lookup(params, "uid");
	cid_str = g_hash_table_lookup(params, "cid");

	uid = uid_str ? atol(uid_str) : 0;
	cid = cid_str ? atol(cid_str) : 0;

	/* Need a contact. */
	g_return_val_if_fail(cid != 0, FALSE);

	/* TODO: if auto=true, "Add all the people on this page to my IM List!", on
	 * http://collect.myspace.com/index.cfm?fuseaction=im.friendslist. Don't need a cid. */

	/* Convert numeric contact ID back to a string. Needed for looking up. Don't just
	 * directly use cid directly from parameters, because it might not be numeric.
	 * It is trivial to change this to allow cID to be a username, but that's not how
	 * the official MySpaceIM client works, so don't provide that functionality. */
	cid_str = g_strdup_printf("%d", cid);


	/* Find our account with specified user id, or use first connected account if uid=0. */
	account = NULL;
	l = purple_accounts_get_all();
	while (l) {
		if (purple_account_is_connected(l->data) &&
			(uid == 0 || purple_account_get_int(l->data, "uid", 0) == uid)) {
			account = l->data;
			break;
		}
		l = l->next;
	}

	if (!account) {
		purple_notify_error(NULL, _("myim URL handler"),
				_("No suitable MySpaceIM account could be found to open this myim URL."),
				_("Enable the proper MySpaceIM account and try again."));
		g_free(cid_str);
		return FALSE;
	}

	session = (MsimSession *)account->gc->proto_data;
	g_return_val_if_fail(session != NULL, FALSE);

	/* Lookup userid to username. TODO: push this down, to IM sending/contact
	 * adding functions. */

	/* myim:sendIM?uID=USERID&cID=CONTACTID */
	if (!g_ascii_strcasecmp(cmd, "sendIM")) {
		msim_lookup_user(session, cid_str, (MSIM_USER_LOOKUP_CB)msim_uri_handler_sendIM_cb, NULL);
		g_free(cid_str);
		return TRUE;

	/* myim:addContact?uID=USERID&cID=CONTACTID */
	} else if (!g_ascii_strcasecmp(cmd, "addContact")) {
		msim_lookup_user(session, cid_str, (MSIM_USER_LOOKUP_CB)msim_uri_handler_addContact_cb, NULL);
		g_free(cid_str);
		return TRUE;
	}

	return FALSE;
}

/**
 * Initialize plugin.
 */
static void
init_plugin(PurplePlugin *plugin)
{
#ifdef MSIM_SELF_TEST
	msim_test_all();
	exit(0);
#endif /* MSIM_SELF_TEST */

	PurpleAccountOption *option;
	static gboolean initialized = FALSE;

#ifdef MSIM_CHECK_NEWER_VERSION
	/* PROBLEM: MySpace's servers always return Content-Location, and
	 * libpurple redirects to it, infinitely, even though it is the same
	 * location we requested! */
	purple_util_fetch_url("http://im.myspace.com/nsis/currentversion.txt",
			FALSE, /* not full URL */
			"MSIMAutoUpdateAgent", /* user agent */
			TRUE,  /* use HTTP/1.1 */
			msim_check_newer_version_cb, NULL);
#endif

	/* TODO: default to automatically try different ports. Make the user be
	 * able to set the first port to try (like LastConnectedPort in Windows client).  */
	option = purple_account_option_string_new(_("Connect server"), "server", MSIM_SERVER);
	prpl_info.protocol_options = g_list_append(prpl_info.protocol_options, option);

	option = purple_account_option_int_new(_("Connect port"), "port", MSIM_PORT);
	prpl_info.protocol_options = g_list_append(prpl_info.protocol_options, option);

#ifdef MSIM_USER_WANTS_TO_CONFIGURE_STATUS_TEXT
	option = purple_account_option_bool_new(_("Show display name in status text"), "show_display_name", TRUE);
	prpl_info.protocol_options = g_list_append(prpl_info.protocol_options, option);

	option = purple_account_option_bool_new(_("Show headline in status text"), "show_headline", TRUE);
	prpl_info.protocol_options = g_list_append(prpl_info.protocol_options, option);
#endif

#ifdef MSIM_USER_WANTS_TO_DISABLE_EMOTICONS
	option = purple_account_option_bool_new(_("Send emoticons"), "emoticons", TRUE);
	prpl_info.protocol_options = g_list_append(prpl_info.protocol_options, option);
#endif

#ifdef MSIM_USER_REALLY_CARES_ABOUT_PRECISE_FONT_SIZES
	option = purple_account_option_int_new(_("Screen resolution (dots per inch)"), "dpi", MSIM_DEFAULT_DPI);
	prpl_info.protocol_options = g_list_append(prpl_info.protocol_options, option);

	option = purple_account_option_int_new(_("Base font size (points)"), "base_font_size", MSIM_BASE_FONT_POINT_SIZE);
	prpl_info.protocol_options = g_list_append(prpl_info.protocol_options, option);
#endif

	/* Code below only runs once. Based on oscar.c's oscar_init(). */
	if (initialized)
		return;

	initialized = TRUE;

	purple_signal_connect(purple_get_core(), "uri-handler", &initialized,
			PURPLE_CALLBACK(msim_uri_handler), NULL);
}

PURPLE_INIT_PLUGIN(myspace, init_plugin, info);<|MERGE_RESOLUTION|>--- conflicted
+++ resolved
@@ -387,7 +387,7 @@
 
 	g_return_val_if_fail(buddy != NULL, NULL);
 
-	user = msim_get_user_from_buddy(buddy);
+	user = msim_get_user_from_buddy(buddy, TRUE);
 
 	session = (MsimSession *)buddy->account->gc->proto_data;
 	g_return_val_if_fail(MSIM_SESSION_VALID(session), NULL);
@@ -432,7 +432,7 @@
 	g_return_if_fail(buddy != NULL);
 	g_return_if_fail(user_info != NULL);
 
-	user = msim_get_user_from_buddy(buddy);
+	user = msim_get_user_from_buddy(buddy, TRUE);
 
 	if (PURPLE_BUDDY_IS_ONLINE(buddy)) {
 		MsimSession *session;
@@ -1040,7 +1040,7 @@
 	g_free(display_name);
 
 	/* 3. Update buddy information */
-	user = msim_get_user_from_buddy(buddy);
+	user = msim_get_user_from_buddy(buddy, TRUE);
 
 	user->id = uid;
 	/* Keep track of the user ID across sessions */
@@ -1366,7 +1366,7 @@
 		buddy = purple_buddy_new(session->account, username, NULL);
 		purple_blist_add_buddy(buddy, NULL, NULL, NULL);
 
-		user = msim_get_user_from_buddy(buddy);
+		user = msim_get_user_from_buddy(buddy, TRUE);
 		user->id = msim_msg_get_integer(msg, "f");
 
 		/* Keep track of the user ID across sessions */
@@ -2031,16 +2031,12 @@
 			session->rxoff, session->rxsize,
 			MSIM_READ_BUF_SIZE - session->rxoff - 1);
 
-<<<<<<< HEAD
-		user = msim_get_user_from_buddy(buddy, TRUE);
-=======
 	/* Read into buffer. On Win32, need recv() not read(). session->fd also holds
 	 * the file descriptor, but it sometimes differs from the 'source' parameter.
 	 */
 	n = recv(session->fd,
 		 session->rxbuf + session->rxoff,
 		 session->rxsize - session->rxoff - 1, 0);
->>>>>>> cc2e0e19
 
 	if (n < 0 && errno == EAGAIN) {
 		return;
@@ -2174,18 +2170,8 @@
 	const gchar *host;
 	int port;
 
-<<<<<<< HEAD
-	session = (MsimSession *)gc->proto_data;
-
-	if (msim_get_user_from_buddy(buddy, FALSE) != NULL)
-		return;
-
-	purple_debug_info("msim", "msim_add_buddy: want to add %s to %s\n", 
-			buddy->name, (group && group->name) ? group->name : "(no group)");
-=======
 	g_return_if_fail(acct != NULL);
 	g_return_if_fail(acct->username != NULL);
->>>>>>> cc2e0e19
 
 	purple_debug_info("msim", "logging in %s\n", acct->username);
 
@@ -2598,18 +2584,8 @@
 static gboolean
 msim_update_blocklist_for_buddy(MsimSession *session, const char *name, gboolean allow, gboolean block)
 {
-<<<<<<< HEAD
-	MsimSession *session;
-	MsimUser *user;
-	const gchar *display_name, *headline;
-
-	g_return_val_if_fail(buddy != NULL, NULL);
-
-	user = msim_get_user_from_buddy(buddy, TRUE);
-=======
 	MsimMessage *msg;
 	GList *list;
->>>>>>> cc2e0e19
 
 	list = NULL;
 	list = g_list_prepend(list, allow ? "a+" : "a-");
@@ -2651,19 +2627,19 @@
 	MsimMessage *body;
 
 	session = (MsimSession *)gc->proto_data;
+
+	if (msim_get_user_from_buddy(buddy, FALSE) != NULL)
+		return;
+
 	purple_debug_info("msim", "msim_add_buddy: want to add %s to %s\n",
 			buddy->name, (group && group->name) ? group->name : "(no group)");
 
-<<<<<<< HEAD
-	user = msim_get_user_from_buddy(buddy, TRUE);
-=======
 	msg = msim_msg_new(
 			"addbuddy", MSIM_TYPE_BOOLEAN, TRUE,
 			"sesskey", MSIM_TYPE_INTEGER, session->sesskey,
 			/* "newprofileid" will be inserted here with uid. */
 			"reason", MSIM_TYPE_STRING, g_strdup(""),
 			NULL);
->>>>>>> cc2e0e19
 
 	if (!msim_postprocess_outgoing(session, msg, buddy->name, "newprofileid", "reason")) {
 		purple_notify_error(NULL, NULL, _("Failed to add buddy"), _("'addbuddy' command failed."));
@@ -2773,12 +2749,7 @@
 	MsimSession *session;
 	MsimMessage *msg, *body;
 
-<<<<<<< HEAD
-	/* 3. Update buddy information */
-	user = msim_get_user_from_buddy(buddy, TRUE);
-=======
 	session = (MsimSession *)gc->proto_data;
->>>>>>> cc2e0e19
 
 	/* Remove from buddy list */
 	msg = msim_msg_new(
