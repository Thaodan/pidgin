--- conflicted
+++ resolved
@@ -2556,12 +2556,8 @@
 	MsimMessage *msg;
 	MsimMessage *msg_persist;
 	MsimMessage *body;
-<<<<<<< HEAD
 	const char *name, *gname;
-
-=======
 	GList *blocklist_updates;
->>>>>>> b56ee385
 
 	session = (MsimSession *)gc->proto_data;
 	name = purple_buddy_get_name(buddy);
@@ -2650,8 +2646,8 @@
 	MsimMessage *delbuddy_msg;
 	MsimMessage *persist_msg;
 	MsimMessage *blocklist_msg;
+	const char *name;
 	GList *blocklist_updates;
-	const char *name;
 
 	session = (MsimSession *)gc->proto_data;
 	name = purple_buddy_get_name(buddy);
