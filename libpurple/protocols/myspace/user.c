--- conflicted
+++ resolved
@@ -63,16 +63,8 @@
 		/* TODO: where is this freed? */
 		user = g_new0(MsimUser, 1);
 		user->buddy = buddy;
-<<<<<<< HEAD
-		user->id = purple_blist_node_get_int(&buddy->node, "UserID");
-		buddy->proto_data = (gpointer)user;
-	} 
-
-	user = (MsimUser *)(buddy->proto_data);
-=======
-		purple_buddy_set_protocol_data(buddy, (gpointer)user);
-	}
->>>>>>> b08f5276
+		purple_buddy_set_protocol_data(buddy, user);
+	}
 
 	return user;
 }
@@ -102,6 +94,7 @@
 {
 	PurplePresence *presence;
 	gchar *str;
+	guint uid;
 	guint cv;
 
 	/* Useful to identify the account the tooltip refers to. 
@@ -110,8 +103,6 @@
 		purple_notify_user_info_add_pair(user_info, _("User"), user->username);
 	}
 
-<<<<<<< HEAD
-=======
 	uid = purple_blist_node_get_int((PurpleBlistNode *)user->buddy, "UserID");
 
 	if (full) {
@@ -125,7 +116,6 @@
 	}
 
 
->>>>>>> b08f5276
 	/* a/s/l...the vitals */
 	if (user->age) {
 		char age[16];
@@ -280,13 +270,8 @@
 		user->id = atol(value_str);
 		if (user->buddy)
 		{
-<<<<<<< HEAD
-			purple_debug_info("msim", "associating uid %s with username %s\n", key_str, user->buddy->name);
-			purple_blist_node_set_int(&user->buddy->node, "UserID", user->id);
-=======
 			purple_debug_info("msim", "associating uid %s with username %s\n", key_str, name);
-			purple_blist_node_set_int((PurpleBlistNode *)user->buddy, "UserID", atol(value_str));
->>>>>>> b08f5276
+			purple_blist_node_set_int((PurpleBlistNode *)user->buddy, "UserID", user->id);
 		}
 		/* Need to store in MsimUser, too? What if not on blist? */
 	} else if (g_str_equal(key_str, "Age")) {
