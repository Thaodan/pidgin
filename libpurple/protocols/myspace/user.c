--- conflicted
+++ resolved
@@ -52,23 +52,13 @@
 		return NULL;
 	}
 
-<<<<<<< HEAD
-	if (!(user = purple_buddy_get_protocol_data(buddy))) {
-=======
-	if (create && !buddy->proto_data) {
->>>>>>> 265ece76
+	user = purple_buddy_get_protocol_data(buddy);
+	if (create && !user) {
 		/* No MsimUser for this buddy; make one. */
 
 		user = g_new0(MsimUser, 1);
 		user->buddy = buddy;
-<<<<<<< HEAD
 		purple_buddy_set_protocol_data(buddy, user);
-=======
-		user->id = purple_blist_node_get_int((PurpleBlistNode*)buddy, "UserID");
-		buddy->proto_data = (gpointer)user;
-	} else {
-		user = (MsimUser *)(buddy->proto_data);
->>>>>>> 265ece76
 	}
 
 	return user;
