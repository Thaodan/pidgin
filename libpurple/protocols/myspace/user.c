<<<<<<< HEAD
/* MySpaceIM Protocol Plugin, header file
 *
 * Copyright (C) 2007, Jeff Connelly <jeff2@soc.pidgin.im>
 *
 * This program is free software; you can redistribute it and/or modify
 * it under the terms of the GNU General Public License as published by
 * the Free Software Foundation; either version 2 of the License, or
 * (at your option) any later version.
 *
 * This program is distributed in the hope that it will be useful,
 * but WITHOUT ANY WARRANTY; without even the implied warranty of
 * MERCHANTABILITY or FITNESS FOR A PARTICULAR PURPOSE.  See the
 * GNU General Public License for more details.
 *
 * You should have received a copy of the GNU General Public License
 * along with this program; if not, write to the Free Software
 * Foundation, Inc., 51 Franklin Street, Fifth Floor, Boston, MA  02111-1301  USA
 */

#include "myspace.h"

static void msim_store_user_info_each(const gchar *key_str, gchar *value_str, MsimUser *user);
static gchar *msim_format_now_playing(gchar *band, gchar *song);
static void msim_downloaded_buddy_icon(PurpleUtilFetchUrlData *url_data, gpointer user_data, const gchar *url_text,
		gsize len, const gchar *error_message);

/** Format the "now playing" indicator, showing the artist and song.
 * @return Return a new string (must be g_free()'d), or NULL.
 */
static gchar *
msim_format_now_playing(gchar *band, gchar *song)
{
	if ((band && strlen(band)) || (song && strlen(song))) {
		return g_strdup_printf("%s - %s",
			(band && strlen(band)) ? band : "Unknown Artist",
			(song && strlen(song)) ? song : "Unknown Song");
	} else {
		return NULL;
	}
}
/** Get the MsimUser from a PurpleBuddy, creating it if needed. */
MsimUser *
msim_get_user_from_buddy(PurpleBuddy *buddy)
{
	MsimUser *user;

	if (!buddy) {
		return NULL;
	}

	if (!buddy->proto_data) {
		/* No MsimUser for this buddy; make one. */

		/* TODO: where is this freed? */
		user = g_new0(MsimUser, 1);
		user->buddy = buddy;
		buddy->proto_data = (gpointer)user;
	} 

	user = (MsimUser *)(buddy->proto_data);

	return user;
}

/** Find and return an MsimUser * representing a user on the buddy list, or NULL. */
MsimUser *
msim_find_user(MsimSession *session, const gchar *username)
{
	PurpleBuddy *buddy;
	MsimUser *user;

	buddy = purple_find_buddy(session->account, username);
	if (!buddy) {
		return NULL;
	}

	user = msim_get_user_from_buddy(buddy);

	return user;
}

/** Append user information to a PurpleNotifyUserInfo, given an MsimUser. 
 * Used by msim_tooltip_text() and msim_get_info_cb() to show a user's profile.
 */
void
msim_append_user_info(MsimSession *session, PurpleNotifyUserInfo *user_info, MsimUser *user, gboolean full)
{
	gchar *str;
	guint uid;
	guint cv;

	/* Useful to identify the account the tooltip refers to. 
	 *  Other prpls show this. */
	if (user->username) {
		purple_notify_user_info_add_pair(user_info, _("User"), user->username);
	}

	uid = purple_blist_node_get_int(&user->buddy->node, "UserID");

	if (full) {
		/* TODO: link to username, if available */
		purple_notify_user_info_add_pair(user_info, _("Profile"),
				g_strdup_printf("<a href=\"http://myspace.com/%d\">http://myspace.com/%d</a>",
					uid, uid));
	}


	/* a/s/l...the vitals */
	if (user->age) {
		purple_notify_user_info_add_pair(user_info, _("Age"),
				g_strdup_printf("%d", user->age));
	}

	if (user->gender && strlen(user->gender)) {
		purple_notify_user_info_add_pair(user_info, _("Gender"), user->gender);
	}

	if (user->location && strlen(user->location)) {
		purple_notify_user_info_add_pair(user_info, _("Location"), user->location);
	}

	/* Other information */
	if (user->headline && strlen(user->headline)) {
		purple_notify_user_info_add_pair(user_info, _("Headline"), user->headline);
	}

	str = msim_format_now_playing(user->band_name, user->song_name);
	if (str && strlen(str)) {
		purple_notify_user_info_add_pair(user_info, _("Song"), str);
	}

	/* Note: total friends only available if looked up by uid, not username. */
	if (user->total_friends) {
		purple_notify_user_info_add_pair(user_info, _("Total Friends"),
			g_strdup_printf("%d", user->total_friends));
	}

	if (full) {
		/* Client information */

		str = user->client_info;
		cv = user->client_cv;

		if (str && cv != 0) {
			purple_notify_user_info_add_pair(user_info, _("Client Version"),
					g_strdup_printf("%s (build %d)", str, cv));
		} else if (str) {
			purple_notify_user_info_add_pair(user_info, _("Client Version"),
					g_strdup(str));
		} else if (cv) {
			purple_notify_user_info_add_pair(user_info, _("Client Version"),
					g_strdup_printf("Build %d", cv));
		}
	}
}

/** Store a field of information about a buddy. */
void 
msim_store_user_info_each(const gchar *key_str, gchar *value_str, MsimUser *user)
{
	if (g_str_equal(key_str, "UserID") || g_str_equal(key_str, "ContactID")) {
		/* Save to buddy list, if it exists, for quick cached uid lookup with msim_uid2username_from_blist(). */
		if (user->buddy)
		{
			purple_debug_info("msim", "associating uid %s with username %s\n", key_str, user->buddy->name);
			purple_blist_node_set_int(&user->buddy->node, "UserID", atol(value_str));
		}
		/* Need to store in MsimUser, too? What if not on blist? */
	} else if (g_str_equal(key_str, "Age")) {
		user->age = atol(value_str);
	} else if (g_str_equal(key_str, "Gender")) {
		user->gender = g_strdup(value_str);
	} else if (g_str_equal(key_str, "Location")) {
		user->location = g_strdup(value_str);
	} else if (g_str_equal(key_str, "TotalFriends")) {
		user->total_friends = atol(value_str);
	} else if (g_str_equal(key_str, "DisplayName")) {
		user->display_name = g_strdup(value_str);
	} else if (g_str_equal(key_str, "BandName")) {
		user->band_name = g_strdup(value_str);
	} else if (g_str_equal(key_str, "SongName")) {
		user->song_name = g_strdup(value_str);
	} else if (g_str_equal(key_str, "UserName") || g_str_equal(key_str, "IMName") || g_str_equal(key_str, "NickName")) {
		/* Ignore because PurpleBuddy knows this already */
		;
	} else if (g_str_equal(key_str, "ImageURL") || g_str_equal(key_str, "AvatarURL")) {
		const gchar *previous_url;

		user->image_url = g_strdup(value_str);

		/* Instead of showing 'no photo' picture, show nothing. */
		if (g_str_equal(user->image_url, "http://x.myspace.com/images/no_pic.gif"))
		{
			purple_buddy_icons_set_for_user(user->buddy->account,
				user->buddy->name,
				NULL, 0, NULL);
			return;
		}
	
		/* TODO: use ETag for checksum */
		previous_url = purple_buddy_icons_get_checksum_for_user(user->buddy);

		/* Only download if URL changed */
		if (!previous_url || !g_str_equal(previous_url, user->image_url)) {
			purple_util_fetch_url(user->image_url, TRUE, NULL, TRUE, msim_downloaded_buddy_icon, (gpointer)user);
		}
	} else if (g_str_equal(key_str, "LastImageUpdated")) {
		/* TODO: use somewhere */
		user->last_image_updated = atol(value_str);
	} else if (g_str_equal(key_str, "Headline")) {
		user->headline = g_strdup(value_str);
	} else {
		/* TODO: other fields in MsimUser */
		gchar *msg;

		msg = g_strdup_printf("msim_store_user_info_each: unknown field %s=%s",
				key_str, value_str);

		msim_unrecognized(NULL, NULL, msg);

		g_free(msg);
	}
}

/** Save buddy information to the buddy list from a user info reply message.
 *
 * @param session
 * @param msg The user information reply, with any amount of information.
 * @param user The structure to save to, or NULL to save in PurpleBuddy->proto_data.
 *
 * Variable information is saved to the passed MsimUser structure. Permanent
 * information (UserID) is stored in the blist node of the buddy list (and
 * ends up in blist.xml, persisted to disk) if it exists.
 *
 * If the function has no buddy information, this function
 * is a no-op (and returns FALSE).
 *
 */
gboolean 
msim_store_user_info(MsimSession *session, MsimMessage *msg, MsimUser *user)
{
	gchar *username;
	MsimMessage *body, *body_node;

	g_return_val_if_fail(MSIM_SESSION_VALID(session), FALSE);
	g_return_val_if_fail(msg != NULL, FALSE);

	body = msim_msg_get_dictionary(msg, "body");
	if (!body) {
		return FALSE;
	}

	username = msim_msg_get_string(body, "UserName");

	if (!username) {
		purple_debug_info("msim", 
			"msim_process_reply: not caching body, no UserName\n");
		msim_msg_free(body);
		g_free(username);
		return FALSE;
	}
	
	/* Null user = find and store in PurpleBuddy's proto_data */
	if (!user) {
		user = msim_find_user(session, username);
		if (!user) {
			msim_msg_free(body);
			g_free(username);
			return FALSE;
		}
	}

	/* TODO: make looping over MsimMessage's easier. */
	for (body_node = body; 
		body_node != NULL; 
		body_node = msim_msg_get_next_element_node(body_node))
	{
		const gchar *key_str;
		gchar *value_str;
		MsimMessageElement *elem;

		elem = (MsimMessageElement *)body_node->data;
		key_str = elem->name;

		value_str = msim_msg_get_string_from_element(elem);
		msim_store_user_info_each(key_str, value_str, user);
		g_free(value_str);
	}

	if (msim_msg_get_integer(msg, "dsn") == MG_OWN_IM_INFO_DSN &&
		msim_msg_get_integer(msg, "lid") == MG_OWN_IM_INFO_LID) {
		/* TODO: do something with our own IM info, if we need it for some
		 * specific purpose. Otherwise it is available on the buddy list,
		 * if the user has themselves as their own buddy. 
		 *
		 * However, much of the info is already available in MsimSession,
		 * stored in msim_we_are_logged_on(). */
	} else if (msim_msg_get_integer(msg, "dsn") == MG_OWN_MYSPACE_INFO_DSN &&
			msim_msg_get_integer(msg, "lid") == MG_OWN_MYSPACE_INFO_LID) {
		/* TODO: same as above, but for MySpace info. */
	}

	msim_msg_free(body);

	return TRUE;
}

/**
 * Asynchronously lookup user information, calling callback when receive result.
 *
 * @param session
 * @param user The user id, email address, or username. Not freed.
 * @param cb Callback, called with user information when available.
 * @param data An arbitray data pointer passed to the callback.
 */
/* TODO: change to not use callbacks */
void 
msim_lookup_user(MsimSession *session, const gchar *user, MSIM_USER_LOOKUP_CB cb, gpointer data)
{
	MsimMessage *body;
	gchar *field_name;
	guint rid, cmd, dsn, lid;

	g_return_if_fail(MSIM_SESSION_VALID(session));
	g_return_if_fail(user != NULL);
	/* Callback can be null to not call anything, just lookup & store information. */
	/*g_return_if_fail(cb != NULL);*/

	purple_debug_info("msim", "msim_lookup_userid: "
			"asynchronously looking up <%s>\n", user);

	msim_msg_dump("msim_lookup_user: data=%s\n", (MsimMessage *)data);

	/* Setup callback. Response will be associated with request using 'rid'. */
	rid = msim_new_reply_callback(session, cb, data);

	/* Send request */

	cmd = MSIM_CMD_GET;

	if (msim_is_userid(user)) {
		field_name = "UserID";
		dsn = MG_MYSPACE_INFO_BY_ID_DSN; 
		lid = MG_MYSPACE_INFO_BY_ID_LID; 
	} else if (msim_is_email(user)) {
		field_name = "Email";
		dsn = MG_MYSPACE_INFO_BY_STRING_DSN;
		lid = MG_MYSPACE_INFO_BY_STRING_LID;
	} else {
		field_name = "UserName";
		dsn = MG_MYSPACE_INFO_BY_STRING_DSN;
		lid = MG_MYSPACE_INFO_BY_STRING_LID;
	}

	body = msim_msg_new(
			field_name, MSIM_TYPE_STRING, g_strdup(user),
			NULL);

	g_return_if_fail(msim_send(session,
			"persist", MSIM_TYPE_INTEGER, 1,
			"sesskey", MSIM_TYPE_INTEGER, session->sesskey,
			"cmd", MSIM_TYPE_INTEGER, 1,
			"dsn", MSIM_TYPE_INTEGER, dsn,
			"uid", MSIM_TYPE_INTEGER, session->userid,
			"lid", MSIM_TYPE_INTEGER, lid,
			"rid", MSIM_TYPE_INTEGER, rid,
			"body", MSIM_TYPE_DICTIONARY, body,
			NULL));
} 


/**
 * Check if a string is a userid (all numeric).
 *
 * @param user The user id, email, or name.
 *
 * @return TRUE if is userid, FALSE if not.
 */
gboolean 
msim_is_userid(const gchar *user)
{
	g_return_val_if_fail(user != NULL, FALSE);

	return strspn(user, "0123456789") == strlen(user);
}

/**
 * Check if a string is an email address (contains an @).
 *
 * @param user The user id, email, or name.
 *
 * @return TRUE if is an email, FALSE if not.
 *
 * This function is not intended to be used as a generic
 * means of validating email addresses, but to distinguish
 * between a user represented by an email address from
 * other forms of identification.
 */ 
gboolean 
msim_is_email(const gchar *user)
{
	g_return_val_if_fail(user != NULL, FALSE);

	return strchr(user, '@') != NULL;
}


/** Callback for when a buddy icon finished being downloaded. */
static void
msim_downloaded_buddy_icon(PurpleUtilFetchUrlData *url_data,
		gpointer user_data,
		const gchar *url_text,
		gsize len,
		const gchar *error_message)
{
	MsimUser *user;

	user = (MsimUser *)user_data;

	purple_debug_info("msim_downloaded_buddy_icon",
			"Downloaded %d bytes\n", len);

	if (!url_text) {
		purple_debug_info("msim_downloaded_buddy_icon",
				"failed to download icon for %s",
				user->buddy->name);
		return;
	}

	purple_buddy_icons_set_for_user(user->buddy->account,
			user->buddy->name,
			g_memdup((gchar *)url_text, len), len, 
			/* Use URL itself as buddy icon "checksum" (TODO: ETag) */
			user->image_url);		/* checksum */
}


=======
/* MySpaceIM Protocol Plugin, header file
 *
 * Copyright (C) 2007, Jeff Connelly <jeff2@soc.pidgin.im>
 *
 * This program is free software; you can redistribute it and/or modify
 * it under the terms of the GNU General Public License as published by
 * the Free Software Foundation; either version 2 of the License, or
 * (at your option) any later version.
 *
 * This program is distributed in the hope that it will be useful,
 * but WITHOUT ANY WARRANTY; without even the implied warranty of
 * MERCHANTABILITY or FITNESS FOR A PARTICULAR PURPOSE.  See the
 * GNU General Public License for more details.
 *
 * You should have received a copy of the GNU General Public License
 * along with this program; if not, write to the Free Software
 * Foundation, Inc., 59 Temple Place, Suite 330, Boston, MA  02111-1307  USA
 */

#include "myspace.h"

static void msim_store_user_info_each(const gchar *key_str, gchar *value_str, MsimUser *user);
static gchar *msim_format_now_playing(gchar *band, gchar *song);
static void msim_downloaded_buddy_icon(PurpleUtilFetchUrlData *url_data, gpointer user_data, const gchar *url_text,
		gsize len, const gchar *error_message);

/** Format the "now playing" indicator, showing the artist and song.
 * @return Return a new string (must be g_free()'d), or NULL.
 */
static gchar *
msim_format_now_playing(gchar *band, gchar *song)
{
	if ((band && strlen(band)) || (song && strlen(song))) {
		return g_strdup_printf("%s - %s",
			(band && strlen(band)) ? band : "Unknown Artist",
			(song && strlen(song)) ? song : "Unknown Song");
	} else {
		return NULL;
	}
}
/** Get the MsimUser from a PurpleBuddy, creating it if needed. */
MsimUser *
msim_get_user_from_buddy(PurpleBuddy *buddy)
{
	MsimUser *user;

	if (!buddy) {
		return NULL;
	}

	if (!buddy->proto_data) {
		/* No MsimUser for this buddy; make one. */

		/* TODO: where is this freed? */
		user = g_new0(MsimUser, 1);
		user->buddy = buddy;
		buddy->proto_data = (gpointer)user;
	} 

	user = (MsimUser *)(buddy->proto_data);

	return user;
}

/** Find and return an MsimUser * representing a user on the buddy list, or NULL. */
MsimUser *
msim_find_user(MsimSession *session, const gchar *username)
{
	PurpleBuddy *buddy;
	MsimUser *user;

	buddy = purple_find_buddy(session->account, username);
	if (!buddy) {
		return NULL;
	}

	user = msim_get_user_from_buddy(buddy);

	return user;
}

/** Append user information to a PurpleNotifyUserInfo, given an MsimUser. 
 * Used by msim_tooltip_text() and msim_get_info_cb() to show a user's profile.
 */
void
msim_append_user_info(MsimSession *session, PurpleNotifyUserInfo *user_info, MsimUser *user, gboolean full)
{
	gchar *str;
	guint uid;
	guint cv;

	/* Useful to identify the account the tooltip refers to. 
	 *  Other prpls show this. */
	if (user->username) {
		purple_notify_user_info_add_pair(user_info, _("User"), user->username);
	}

	uid = purple_blist_node_get_int(&user->buddy->node, "UserID");

	if (full) {
		/* TODO: link to username, if available */
		purple_notify_user_info_add_pair(user_info, _("Profile"),
				g_strdup_printf("<a href=\"http://myspace.com/%d\">http://myspace.com/%d</a>",
					uid, uid));
	}


	/* a/s/l...the vitals */
	if (user->age) {
		purple_notify_user_info_add_pair(user_info, _("Age"),
				g_strdup_printf("%d", user->age));
	}

	if (user->gender && strlen(user->gender)) {
		purple_notify_user_info_add_pair(user_info, _("Gender"), user->gender);
	}

	if (user->location && strlen(user->location)) {
		purple_notify_user_info_add_pair(user_info, _("Location"), user->location);
	}

	/* Other information */
	if (user->headline && strlen(user->headline)) {
		purple_notify_user_info_add_pair(user_info, _("Headline"), user->headline);
	}

	str = msim_format_now_playing(user->band_name, user->song_name);
	if (str && strlen(str)) {
		purple_notify_user_info_add_pair(user_info, _("Song"), str);
	}

	/* Note: total friends only available if looked up by uid, not username. */
	if (user->total_friends) {
		purple_notify_user_info_add_pair(user_info, _("Total Friends"),
			g_strdup_printf("%d", user->total_friends));
	}

	if (full) {
		/* Client information */

		str = user->client_info;
		cv = user->client_cv;

		if (str && cv != 0) {
			purple_notify_user_info_add_pair(user_info, _("Client Version"),
					g_strdup_printf("%s (build %d)", str, cv));
		} else if (str) {
			purple_notify_user_info_add_pair(user_info, _("Client Version"),
					g_strdup(str));
		} else if (cv) {
			purple_notify_user_info_add_pair(user_info, _("Client Version"),
					g_strdup_printf("Build %d", cv));
		}
	}
}

/** Store a field of information about a buddy. */
void 
msim_store_user_info_each(const gchar *key_str, gchar *value_str, MsimUser *user)
{
	if (g_str_equal(key_str, "UserID") || g_str_equal(key_str, "ContactID")) {
		/* Save to buddy list, if it exists, for quick cached uid lookup with msim_uid2username_from_blist(). */
		if (user->buddy)
		{
			purple_debug_info("msim", "associating uid %s with username %s\n", key_str, user->buddy->name);
			purple_blist_node_set_int(&user->buddy->node, "UserID", atol(value_str));
		}
		/* Need to store in MsimUser, too? What if not on blist? */
	} else if (g_str_equal(key_str, "Age")) {
		user->age = atol(value_str);
	} else if (g_str_equal(key_str, "Gender")) {
		user->gender = g_strdup(value_str);
	} else if (g_str_equal(key_str, "Location")) {
		user->location = g_strdup(value_str);
	} else if (g_str_equal(key_str, "TotalFriends")) {
		user->total_friends = atol(value_str);
	} else if (g_str_equal(key_str, "DisplayName")) {
		user->display_name = g_strdup(value_str);
	} else if (g_str_equal(key_str, "BandName")) {
		user->band_name = g_strdup(value_str);
	} else if (g_str_equal(key_str, "SongName")) {
		user->song_name = g_strdup(value_str);
	} else if (g_str_equal(key_str, "UserName") || g_str_equal(key_str, "IMName") || g_str_equal(key_str, "NickName")) {
		/* Ignore because PurpleBuddy knows this already */
		;
	} else if (g_str_equal(key_str, "ImageURL") || g_str_equal(key_str, "AvatarURL")) {
		const gchar *previous_url;

		user->image_url = g_strdup(value_str);

		/* Instead of showing 'no photo' picture, show nothing. */
		if (g_str_equal(user->image_url, "http://x.myspace.com/images/no_pic.gif"))
		{
			purple_buddy_icons_set_for_user(user->buddy->account,
				user->buddy->name,
				NULL, 0, NULL);
			return;
		}
	
		/* TODO: use ETag for checksum */
		previous_url = purple_buddy_icons_get_checksum_for_user(user->buddy);

		/* Only download if URL changed */
		if (!previous_url || !g_str_equal(previous_url, user->image_url)) {
			purple_util_fetch_url(user->image_url, TRUE, NULL, TRUE, msim_downloaded_buddy_icon, (gpointer)user);
		}
	} else if (g_str_equal(key_str, "LastImageUpdated")) {
		/* TODO: use somewhere */
		user->last_image_updated = atol(value_str);
	} else if (g_str_equal(key_str, "Headline")) {
		user->headline = g_strdup(value_str);
	} else {
		/* TODO: other fields in MsimUser */
		gchar *msg;

		msg = g_strdup_printf("msim_store_user_info_each: unknown field %s=%s",
				key_str, value_str);

		msim_unrecognized(NULL, NULL, msg);

		g_free(msg);
	}
}

/** Save buddy information to the buddy list from a user info reply message.
 *
 * @param session
 * @param msg The user information reply, with any amount of information.
 * @param user The structure to save to, or NULL to save in PurpleBuddy->proto_data.
 *
 * Variable information is saved to the passed MsimUser structure. Permanent
 * information (UserID) is stored in the blist node of the buddy list (and
 * ends up in blist.xml, persisted to disk) if it exists.
 *
 * If the function has no buddy information, this function
 * is a no-op (and returns FALSE).
 *
 */
gboolean 
msim_store_user_info(MsimSession *session, MsimMessage *msg, MsimUser *user)
{
	gchar *username;
	MsimMessage *body, *body_node;

	g_return_val_if_fail(MSIM_SESSION_VALID(session), FALSE);
	g_return_val_if_fail(msg != NULL, FALSE);

	body = msim_msg_get_dictionary(msg, "body");
	if (!body) {
		return FALSE;
	}

	username = msim_msg_get_string(body, "UserName");

	if (!username) {
		purple_debug_info("msim", 
			"msim_process_reply: not caching body, no UserName\n");
		msim_msg_free(body);
		g_free(username);
		return FALSE;
	}
	
	/* Null user = find and store in PurpleBuddy's proto_data */
	if (!user) {
		user = msim_find_user(session, username);
		if (!user) {
			msim_msg_free(body);
			g_free(username);
			return FALSE;
		}
	}

	/* TODO: make looping over MsimMessage's easier. */
	for (body_node = body; 
		body_node != NULL; 
		body_node = msim_msg_get_next_element_node(body_node))
	{
		const gchar *key_str;
		gchar *value_str;
		MsimMessageElement *elem;

		elem = (MsimMessageElement *)body_node->data;
		key_str = elem->name;

		value_str = msim_msg_get_string_from_element(elem);
		msim_store_user_info_each(key_str, value_str, user);
		g_free(value_str);
	}

	if (msim_msg_get_integer(msg, "dsn") == MG_OWN_IM_INFO_DSN &&
		msim_msg_get_integer(msg, "lid") == MG_OWN_IM_INFO_LID) {
		/* TODO: do something with our own IM info, if we need it for some
		 * specific purpose. Otherwise it is available on the buddy list,
		 * if the user has themselves as their own buddy. 
		 *
		 * However, much of the info is already available in MsimSession,
		 * stored in msim_we_are_logged_on(). */
	} else if (msim_msg_get_integer(msg, "dsn") == MG_OWN_MYSPACE_INFO_DSN &&
			msim_msg_get_integer(msg, "lid") == MG_OWN_MYSPACE_INFO_LID) {
		/* TODO: same as above, but for MySpace info. */
	}

	msim_msg_free(body);

	return TRUE;
}

/**
 * Asynchronously lookup user information, calling callback when receive result.
 *
 * @param session
 * @param user The user id, email address, or username. Not freed.
 * @param cb Callback, called with user information when available.
 * @param data An arbitray data pointer passed to the callback.
 */
/* TODO: change to not use callbacks */
void 
msim_lookup_user(MsimSession *session, const gchar *user, MSIM_USER_LOOKUP_CB cb, gpointer data)
{
	MsimMessage *body;
	gchar *field_name;
	guint rid, cmd, dsn, lid;

	g_return_if_fail(MSIM_SESSION_VALID(session));
	g_return_if_fail(user != NULL);
	/* Callback can be null to not call anything, just lookup & store information. */
	/*g_return_if_fail(cb != NULL);*/

	purple_debug_info("msim", "msim_lookup_userid: "
			"asynchronously looking up <%s>\n", user);

	msim_msg_dump("msim_lookup_user: data=%s\n", (MsimMessage *)data);

	/* Setup callback. Response will be associated with request using 'rid'. */
	rid = msim_new_reply_callback(session, cb, data);

	/* Send request */

	cmd = MSIM_CMD_GET;

	if (msim_is_userid(user)) {
		field_name = "UserID";
		dsn = MG_MYSPACE_INFO_BY_ID_DSN; 
		lid = MG_MYSPACE_INFO_BY_ID_LID; 
	} else if (msim_is_email(user)) {
		field_name = "Email";
		dsn = MG_MYSPACE_INFO_BY_STRING_DSN;
		lid = MG_MYSPACE_INFO_BY_STRING_LID;
	} else {
		field_name = "UserName";
		dsn = MG_MYSPACE_INFO_BY_STRING_DSN;
		lid = MG_MYSPACE_INFO_BY_STRING_LID;
	}

	body = msim_msg_new(
			field_name, MSIM_TYPE_STRING, g_strdup(user),
			NULL);

	g_return_if_fail(msim_send(session,
			"persist", MSIM_TYPE_INTEGER, 1,
			"sesskey", MSIM_TYPE_INTEGER, session->sesskey,
			"cmd", MSIM_TYPE_INTEGER, 1,
			"dsn", MSIM_TYPE_INTEGER, dsn,
			"uid", MSIM_TYPE_INTEGER, session->userid,
			"lid", MSIM_TYPE_INTEGER, lid,
			"rid", MSIM_TYPE_INTEGER, rid,
			"body", MSIM_TYPE_DICTIONARY, body,
			NULL));
} 


/**
 * Check if a string is a userid (all numeric).
 *
 * @param user The user id, email, or name.
 *
 * @return TRUE if is userid, FALSE if not.
 */
gboolean 
msim_is_userid(const gchar *user)
{
	g_return_val_if_fail(user != NULL, FALSE);

	return strspn(user, "0123456789") == strlen(user);
}

/**
 * Check if a string is an email address (contains an @).
 *
 * @param user The user id, email, or name.
 *
 * @return TRUE if is an email, FALSE if not.
 *
 * This function is not intended to be used as a generic
 * means of validating email addresses, but to distinguish
 * between a user represented by an email address from
 * other forms of identification.
 */ 
gboolean 
msim_is_email(const gchar *user)
{
	g_return_val_if_fail(user != NULL, FALSE);

	return strchr(user, '@') != NULL;
}


/** Callback for when a buddy icon finished being downloaded. */
static void
msim_downloaded_buddy_icon(PurpleUtilFetchUrlData *url_data,
		gpointer user_data,
		const gchar *url_text,
		gsize len,
		const gchar *error_message)
{
	MsimUser *user;

	user = (MsimUser *)user_data;

	purple_debug_info("msim_downloaded_buddy_icon",
			"Downloaded %d bytes\n", len);

	if (!url_text) {
		purple_debug_info("msim_downloaded_buddy_icon",
				"failed to download icon for %s",
				user->buddy->name);
		return;
	}

	purple_buddy_icons_set_for_user(user->buddy->account,
			user->buddy->name,
			g_memdup((gchar *)url_text, len), len, 
			/* Use URL itself as buddy icon "checksum" (TODO: ETag) */
			user->image_url);		/* checksum */
}

>>>>>>> 2f2fd4dd
<|MERGE_RESOLUTION|>--- conflicted
+++ resolved
@@ -1,4 +1,3 @@
-<<<<<<< HEAD
 /* MySpaceIM Protocol Plugin, header file
  *
  * Copyright (C) 2007, Jeff Connelly <jeff2@soc.pidgin.im>
@@ -435,442 +434,3 @@
 			user->image_url);		/* checksum */
 }
 
-
-=======
-/* MySpaceIM Protocol Plugin, header file
- *
- * Copyright (C) 2007, Jeff Connelly <jeff2@soc.pidgin.im>
- *
- * This program is free software; you can redistribute it and/or modify
- * it under the terms of the GNU General Public License as published by
- * the Free Software Foundation; either version 2 of the License, or
- * (at your option) any later version.
- *
- * This program is distributed in the hope that it will be useful,
- * but WITHOUT ANY WARRANTY; without even the implied warranty of
- * MERCHANTABILITY or FITNESS FOR A PARTICULAR PURPOSE.  See the
- * GNU General Public License for more details.
- *
- * You should have received a copy of the GNU General Public License
- * along with this program; if not, write to the Free Software
- * Foundation, Inc., 59 Temple Place, Suite 330, Boston, MA  02111-1307  USA
- */
-
-#include "myspace.h"
-
-static void msim_store_user_info_each(const gchar *key_str, gchar *value_str, MsimUser *user);
-static gchar *msim_format_now_playing(gchar *band, gchar *song);
-static void msim_downloaded_buddy_icon(PurpleUtilFetchUrlData *url_data, gpointer user_data, const gchar *url_text,
-		gsize len, const gchar *error_message);
-
-/** Format the "now playing" indicator, showing the artist and song.
- * @return Return a new string (must be g_free()'d), or NULL.
- */
-static gchar *
-msim_format_now_playing(gchar *band, gchar *song)
-{
-	if ((band && strlen(band)) || (song && strlen(song))) {
-		return g_strdup_printf("%s - %s",
-			(band && strlen(band)) ? band : "Unknown Artist",
-			(song && strlen(song)) ? song : "Unknown Song");
-	} else {
-		return NULL;
-	}
-}
-/** Get the MsimUser from a PurpleBuddy, creating it if needed. */
-MsimUser *
-msim_get_user_from_buddy(PurpleBuddy *buddy)
-{
-	MsimUser *user;
-
-	if (!buddy) {
-		return NULL;
-	}
-
-	if (!buddy->proto_data) {
-		/* No MsimUser for this buddy; make one. */
-
-		/* TODO: where is this freed? */
-		user = g_new0(MsimUser, 1);
-		user->buddy = buddy;
-		buddy->proto_data = (gpointer)user;
-	} 
-
-	user = (MsimUser *)(buddy->proto_data);
-
-	return user;
-}
-
-/** Find and return an MsimUser * representing a user on the buddy list, or NULL. */
-MsimUser *
-msim_find_user(MsimSession *session, const gchar *username)
-{
-	PurpleBuddy *buddy;
-	MsimUser *user;
-
-	buddy = purple_find_buddy(session->account, username);
-	if (!buddy) {
-		return NULL;
-	}
-
-	user = msim_get_user_from_buddy(buddy);
-
-	return user;
-}
-
-/** Append user information to a PurpleNotifyUserInfo, given an MsimUser. 
- * Used by msim_tooltip_text() and msim_get_info_cb() to show a user's profile.
- */
-void
-msim_append_user_info(MsimSession *session, PurpleNotifyUserInfo *user_info, MsimUser *user, gboolean full)
-{
-	gchar *str;
-	guint uid;
-	guint cv;
-
-	/* Useful to identify the account the tooltip refers to. 
-	 *  Other prpls show this. */
-	if (user->username) {
-		purple_notify_user_info_add_pair(user_info, _("User"), user->username);
-	}
-
-	uid = purple_blist_node_get_int(&user->buddy->node, "UserID");
-
-	if (full) {
-		/* TODO: link to username, if available */
-		purple_notify_user_info_add_pair(user_info, _("Profile"),
-				g_strdup_printf("<a href=\"http://myspace.com/%d\">http://myspace.com/%d</a>",
-					uid, uid));
-	}
-
-
-	/* a/s/l...the vitals */
-	if (user->age) {
-		purple_notify_user_info_add_pair(user_info, _("Age"),
-				g_strdup_printf("%d", user->age));
-	}
-
-	if (user->gender && strlen(user->gender)) {
-		purple_notify_user_info_add_pair(user_info, _("Gender"), user->gender);
-	}
-
-	if (user->location && strlen(user->location)) {
-		purple_notify_user_info_add_pair(user_info, _("Location"), user->location);
-	}
-
-	/* Other information */
-	if (user->headline && strlen(user->headline)) {
-		purple_notify_user_info_add_pair(user_info, _("Headline"), user->headline);
-	}
-
-	str = msim_format_now_playing(user->band_name, user->song_name);
-	if (str && strlen(str)) {
-		purple_notify_user_info_add_pair(user_info, _("Song"), str);
-	}
-
-	/* Note: total friends only available if looked up by uid, not username. */
-	if (user->total_friends) {
-		purple_notify_user_info_add_pair(user_info, _("Total Friends"),
-			g_strdup_printf("%d", user->total_friends));
-	}
-
-	if (full) {
-		/* Client information */
-
-		str = user->client_info;
-		cv = user->client_cv;
-
-		if (str && cv != 0) {
-			purple_notify_user_info_add_pair(user_info, _("Client Version"),
-					g_strdup_printf("%s (build %d)", str, cv));
-		} else if (str) {
-			purple_notify_user_info_add_pair(user_info, _("Client Version"),
-					g_strdup(str));
-		} else if (cv) {
-			purple_notify_user_info_add_pair(user_info, _("Client Version"),
-					g_strdup_printf("Build %d", cv));
-		}
-	}
-}
-
-/** Store a field of information about a buddy. */
-void 
-msim_store_user_info_each(const gchar *key_str, gchar *value_str, MsimUser *user)
-{
-	if (g_str_equal(key_str, "UserID") || g_str_equal(key_str, "ContactID")) {
-		/* Save to buddy list, if it exists, for quick cached uid lookup with msim_uid2username_from_blist(). */
-		if (user->buddy)
-		{
-			purple_debug_info("msim", "associating uid %s with username %s\n", key_str, user->buddy->name);
-			purple_blist_node_set_int(&user->buddy->node, "UserID", atol(value_str));
-		}
-		/* Need to store in MsimUser, too? What if not on blist? */
-	} else if (g_str_equal(key_str, "Age")) {
-		user->age = atol(value_str);
-	} else if (g_str_equal(key_str, "Gender")) {
-		user->gender = g_strdup(value_str);
-	} else if (g_str_equal(key_str, "Location")) {
-		user->location = g_strdup(value_str);
-	} else if (g_str_equal(key_str, "TotalFriends")) {
-		user->total_friends = atol(value_str);
-	} else if (g_str_equal(key_str, "DisplayName")) {
-		user->display_name = g_strdup(value_str);
-	} else if (g_str_equal(key_str, "BandName")) {
-		user->band_name = g_strdup(value_str);
-	} else if (g_str_equal(key_str, "SongName")) {
-		user->song_name = g_strdup(value_str);
-	} else if (g_str_equal(key_str, "UserName") || g_str_equal(key_str, "IMName") || g_str_equal(key_str, "NickName")) {
-		/* Ignore because PurpleBuddy knows this already */
-		;
-	} else if (g_str_equal(key_str, "ImageURL") || g_str_equal(key_str, "AvatarURL")) {
-		const gchar *previous_url;
-
-		user->image_url = g_strdup(value_str);
-
-		/* Instead of showing 'no photo' picture, show nothing. */
-		if (g_str_equal(user->image_url, "http://x.myspace.com/images/no_pic.gif"))
-		{
-			purple_buddy_icons_set_for_user(user->buddy->account,
-				user->buddy->name,
-				NULL, 0, NULL);
-			return;
-		}
-	
-		/* TODO: use ETag for checksum */
-		previous_url = purple_buddy_icons_get_checksum_for_user(user->buddy);
-
-		/* Only download if URL changed */
-		if (!previous_url || !g_str_equal(previous_url, user->image_url)) {
-			purple_util_fetch_url(user->image_url, TRUE, NULL, TRUE, msim_downloaded_buddy_icon, (gpointer)user);
-		}
-	} else if (g_str_equal(key_str, "LastImageUpdated")) {
-		/* TODO: use somewhere */
-		user->last_image_updated = atol(value_str);
-	} else if (g_str_equal(key_str, "Headline")) {
-		user->headline = g_strdup(value_str);
-	} else {
-		/* TODO: other fields in MsimUser */
-		gchar *msg;
-
-		msg = g_strdup_printf("msim_store_user_info_each: unknown field %s=%s",
-				key_str, value_str);
-
-		msim_unrecognized(NULL, NULL, msg);
-
-		g_free(msg);
-	}
-}
-
-/** Save buddy information to the buddy list from a user info reply message.
- *
- * @param session
- * @param msg The user information reply, with any amount of information.
- * @param user The structure to save to, or NULL to save in PurpleBuddy->proto_data.
- *
- * Variable information is saved to the passed MsimUser structure. Permanent
- * information (UserID) is stored in the blist node of the buddy list (and
- * ends up in blist.xml, persisted to disk) if it exists.
- *
- * If the function has no buddy information, this function
- * is a no-op (and returns FALSE).
- *
- */
-gboolean 
-msim_store_user_info(MsimSession *session, MsimMessage *msg, MsimUser *user)
-{
-	gchar *username;
-	MsimMessage *body, *body_node;
-
-	g_return_val_if_fail(MSIM_SESSION_VALID(session), FALSE);
-	g_return_val_if_fail(msg != NULL, FALSE);
-
-	body = msim_msg_get_dictionary(msg, "body");
-	if (!body) {
-		return FALSE;
-	}
-
-	username = msim_msg_get_string(body, "UserName");
-
-	if (!username) {
-		purple_debug_info("msim", 
-			"msim_process_reply: not caching body, no UserName\n");
-		msim_msg_free(body);
-		g_free(username);
-		return FALSE;
-	}
-	
-	/* Null user = find and store in PurpleBuddy's proto_data */
-	if (!user) {
-		user = msim_find_user(session, username);
-		if (!user) {
-			msim_msg_free(body);
-			g_free(username);
-			return FALSE;
-		}
-	}
-
-	/* TODO: make looping over MsimMessage's easier. */
-	for (body_node = body; 
-		body_node != NULL; 
-		body_node = msim_msg_get_next_element_node(body_node))
-	{
-		const gchar *key_str;
-		gchar *value_str;
-		MsimMessageElement *elem;
-
-		elem = (MsimMessageElement *)body_node->data;
-		key_str = elem->name;
-
-		value_str = msim_msg_get_string_from_element(elem);
-		msim_store_user_info_each(key_str, value_str, user);
-		g_free(value_str);
-	}
-
-	if (msim_msg_get_integer(msg, "dsn") == MG_OWN_IM_INFO_DSN &&
-		msim_msg_get_integer(msg, "lid") == MG_OWN_IM_INFO_LID) {
-		/* TODO: do something with our own IM info, if we need it for some
-		 * specific purpose. Otherwise it is available on the buddy list,
-		 * if the user has themselves as their own buddy. 
-		 *
-		 * However, much of the info is already available in MsimSession,
-		 * stored in msim_we_are_logged_on(). */
-	} else if (msim_msg_get_integer(msg, "dsn") == MG_OWN_MYSPACE_INFO_DSN &&
-			msim_msg_get_integer(msg, "lid") == MG_OWN_MYSPACE_INFO_LID) {
-		/* TODO: same as above, but for MySpace info. */
-	}
-
-	msim_msg_free(body);
-
-	return TRUE;
-}
-
-/**
- * Asynchronously lookup user information, calling callback when receive result.
- *
- * @param session
- * @param user The user id, email address, or username. Not freed.
- * @param cb Callback, called with user information when available.
- * @param data An arbitray data pointer passed to the callback.
- */
-/* TODO: change to not use callbacks */
-void 
-msim_lookup_user(MsimSession *session, const gchar *user, MSIM_USER_LOOKUP_CB cb, gpointer data)
-{
-	MsimMessage *body;
-	gchar *field_name;
-	guint rid, cmd, dsn, lid;
-
-	g_return_if_fail(MSIM_SESSION_VALID(session));
-	g_return_if_fail(user != NULL);
-	/* Callback can be null to not call anything, just lookup & store information. */
-	/*g_return_if_fail(cb != NULL);*/
-
-	purple_debug_info("msim", "msim_lookup_userid: "
-			"asynchronously looking up <%s>\n", user);
-
-	msim_msg_dump("msim_lookup_user: data=%s\n", (MsimMessage *)data);
-
-	/* Setup callback. Response will be associated with request using 'rid'. */
-	rid = msim_new_reply_callback(session, cb, data);
-
-	/* Send request */
-
-	cmd = MSIM_CMD_GET;
-
-	if (msim_is_userid(user)) {
-		field_name = "UserID";
-		dsn = MG_MYSPACE_INFO_BY_ID_DSN; 
-		lid = MG_MYSPACE_INFO_BY_ID_LID; 
-	} else if (msim_is_email(user)) {
-		field_name = "Email";
-		dsn = MG_MYSPACE_INFO_BY_STRING_DSN;
-		lid = MG_MYSPACE_INFO_BY_STRING_LID;
-	} else {
-		field_name = "UserName";
-		dsn = MG_MYSPACE_INFO_BY_STRING_DSN;
-		lid = MG_MYSPACE_INFO_BY_STRING_LID;
-	}
-
-	body = msim_msg_new(
-			field_name, MSIM_TYPE_STRING, g_strdup(user),
-			NULL);
-
-	g_return_if_fail(msim_send(session,
-			"persist", MSIM_TYPE_INTEGER, 1,
-			"sesskey", MSIM_TYPE_INTEGER, session->sesskey,
-			"cmd", MSIM_TYPE_INTEGER, 1,
-			"dsn", MSIM_TYPE_INTEGER, dsn,
-			"uid", MSIM_TYPE_INTEGER, session->userid,
-			"lid", MSIM_TYPE_INTEGER, lid,
-			"rid", MSIM_TYPE_INTEGER, rid,
-			"body", MSIM_TYPE_DICTIONARY, body,
-			NULL));
-} 
-
-
-/**
- * Check if a string is a userid (all numeric).
- *
- * @param user The user id, email, or name.
- *
- * @return TRUE if is userid, FALSE if not.
- */
-gboolean 
-msim_is_userid(const gchar *user)
-{
-	g_return_val_if_fail(user != NULL, FALSE);
-
-	return strspn(user, "0123456789") == strlen(user);
-}
-
-/**
- * Check if a string is an email address (contains an @).
- *
- * @param user The user id, email, or name.
- *
- * @return TRUE if is an email, FALSE if not.
- *
- * This function is not intended to be used as a generic
- * means of validating email addresses, but to distinguish
- * between a user represented by an email address from
- * other forms of identification.
- */ 
-gboolean 
-msim_is_email(const gchar *user)
-{
-	g_return_val_if_fail(user != NULL, FALSE);
-
-	return strchr(user, '@') != NULL;
-}
-
-
-/** Callback for when a buddy icon finished being downloaded. */
-static void
-msim_downloaded_buddy_icon(PurpleUtilFetchUrlData *url_data,
-		gpointer user_data,
-		const gchar *url_text,
-		gsize len,
-		const gchar *error_message)
-{
-	MsimUser *user;
-
-	user = (MsimUser *)user_data;
-
-	purple_debug_info("msim_downloaded_buddy_icon",
-			"Downloaded %d bytes\n", len);
-
-	if (!url_text) {
-		purple_debug_info("msim_downloaded_buddy_icon",
-				"failed to download icon for %s",
-				user->buddy->name);
-		return;
-	}
-
-	purple_buddy_icons_set_for_user(user->buddy->account,
-			user->buddy->name,
-			g_memdup((gchar *)url_text, len), len, 
-			/* Use URL itself as buddy icon "checksum" (TODO: ETag) */
-			user->image_url);		/* checksum */
-}
-
->>>>>>> 2f2fd4dd
