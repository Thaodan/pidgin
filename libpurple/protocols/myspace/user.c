--- conflicted
+++ resolved
@@ -57,12 +57,7 @@
 
 		user = g_new0(MsimUser, 1);
 		user->buddy = buddy;
-<<<<<<< HEAD
 		purple_buddy_set_protocol_data(buddy, user);
-=======
-		user->id = purple_blist_node_get_int((PurpleBlistNode*)buddy, "UserID");
-		buddy->proto_data = (gpointer)user;
->>>>>>> 8af2f2de
 	}
 
 	return user;
