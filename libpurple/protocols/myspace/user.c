/* MySpaceIM Protocol Plugin, header file
 *
 * Copyright (C) 2007, Jeff Connelly <jeff2@soc.pidgin.im>
 *
 * This program is free software; you can redistribute it and/or modify
 * it under the terms of the GNU General Public License as published by
 * the Free Software Foundation; either version 2 of the License, or
 * (at your option) any later version.
 *
 * This program is distributed in the hope that it will be useful,
 * but WITHOUT ANY WARRANTY; without even the implied warranty of
 * MERCHANTABILITY or FITNESS FOR A PARTICULAR PURPOSE.  See the
 * GNU General Public License for more details.
 *
 * You should have received a copy of the GNU General Public License
 * along with this program; if not, write to the Free Software
 * Foundation, Inc., 51 Franklin Street, Fifth Floor, Boston, MA  02111-1301  USA
 */

#include "myspace.h"

static void msim_check_username_availability_cb(PurpleConnection *gc, const char *username_to_check);

static char *msim_username_to_set;

/**
 * Format the "now playing" indicator, showing the artist and song.
 *
 * @return Return a new string (must be g_free()'d), or NULL.
 */
static gchar *
msim_format_now_playing(const gchar *band, const gchar *song)
{
	if ((band && *band) || (song && *song)) {
		return g_strdup_printf("%s - %s",
			(band && *band) ? band : "Unknown Artist",
			(song && *song) ? song : "Unknown Song");
	} else {
		return NULL;
	}
}

<<<<<<< HEAD
/** Get the MsimUser from a PurpleBuddy, optionally creating it if needed. */
=======
/**
 * Get the MsimUser from a PurpleBuddy, creating it if needed.
 */
>>>>>>> cc2e0e19
MsimUser *
msim_get_user_from_buddy(PurpleBuddy *buddy, gboolean create)
{
	MsimUser *user;

	g_return_val_if_fail(buddy != NULL, NULL);

	if (create && !buddy->proto_data) {
		/* No MsimUser for this buddy; make one. */

		/* TODO: where is this freed? */
		user = g_new0(MsimUser, 1);
		user->buddy = buddy;
		user->id = purple_blist_node_get_int(&buddy->node, "UserID");
		buddy->proto_data = (gpointer)user;
<<<<<<< HEAD
	} else {
		user = (MsimUser *)(buddy->proto_data);
	}
=======
	}

	user = (MsimUser *)(buddy->proto_data);
>>>>>>> cc2e0e19

	return user;
}

/**
 * Find and return an MsimUser * representing a user on the buddy list, or NULL.
 */
MsimUser *
msim_find_user(MsimSession *session, const gchar *username)
{
	PurpleBuddy *buddy;
	MsimUser *user;

	buddy = purple_find_buddy(session->account, username);
	if (!buddy) {
		return NULL;
	}

	user = msim_get_user_from_buddy(buddy, TRUE);

	return user;
}

/**
 * Append user information to a PurpleNotifyUserInfo, given an MsimUser.
 * Used by msim_tooltip_text() and msim_get_info_cb() to show a user's profile.
 */
void
msim_append_user_info(MsimSession *session, PurpleNotifyUserInfo *user_info, MsimUser *user, gboolean full)
{
	PurplePresence *presence;
	gchar *str;
	guint cv;

	/* Useful to identify the account the tooltip refers to.
	 *  Other prpls show this. */
	if (user->username) {
		purple_notify_user_info_add_pair(user_info, _("User"), user->username);
	}

	/* a/s/l...the vitals */
	if (user->age) {
		char age[16];
		g_snprintf(age, sizeof(age), "%d", user->age);
		purple_notify_user_info_add_pair(user_info, _("Age"), age);
	}

	if (user->gender && *user->gender) {
		purple_notify_user_info_add_pair(user_info, _("Gender"), user->gender);
	}

	if (user->location && *user->location) {
		purple_notify_user_info_add_pair(user_info, _("Location"), user->location);
	}

	/* Other information */
	if (user->headline && *user->headline) {
		purple_notify_user_info_add_pair(user_info, _("Headline"), user->headline);
	}

	if (user->buddy != NULL) {
		presence = purple_buddy_get_presence(user->buddy);

		if (purple_presence_is_status_primitive_active(presence, PURPLE_STATUS_TUNE)) {
			PurpleStatus *status;
			const char *artist, *title;

			status = purple_presence_get_status(presence, "tune");
			title = purple_status_get_attr_string(status, PURPLE_TUNE_TITLE);
			artist = purple_status_get_attr_string(status, PURPLE_TUNE_ARTIST);

			str = msim_format_now_playing(artist, title);
			if (str && *str) {
				purple_notify_user_info_add_pair(user_info, _("Song"), str);
			}
			g_free(str);
		}
	}

	/* Note: total friends only available if looked up by uid, not username. */
	if (user->total_friends) {
		char friends[16];
		g_snprintf(friends, sizeof(friends), "%d", user->total_friends);
		purple_notify_user_info_add_pair(user_info, _("Total Friends"), friends);
	}

	if (full) {
		/* Client information */
		char *client = NULL;

		str = user->client_info;
		cv = user->client_cv;

		if (str && cv != 0) {
			client = g_strdup_printf("%s (build %d)", str, cv);
		} else if (str) {
			client = g_strdup(str);
		} else if (cv) {
			client = g_strdup_printf("Build %d", cv);
		}
		if (client && *client)
			purple_notify_user_info_add_pair(user_info, _("Client Version"), client);
		g_free(client);
	}

	if (full && user->id) {
		/* TODO: link to username, if available */
		char *profile;
		purple_notify_user_info_add_section_break(user_info);
		if (user->buddy != NULL)
			profile = g_strdup_printf("<a href=\"http://myspace.com/%s\">%s</a>",
					purple_buddy_get_name(user->buddy), _("View web profile"));
		else
			profile = g_strdup_printf("<a href=\"http://myspace.com/%d\">%s</a>",
					user->id, _("View web profile"));
		purple_notify_user_info_add_pair(user_info, NULL, profile);
		g_free(profile);
	}
}

/**
 * Callback for when a buddy icon finished being downloaded.
 */
static void
msim_downloaded_buddy_icon(PurpleUtilFetchUrlData *url_data,
		gpointer user_data,
		const gchar *url_text,
		gsize len,
		const gchar *error_message)
{
	MsimUser *user;

	user = (MsimUser *)user_data;

	purple_debug_info("msim_downloaded_buddy_icon",
			"Downloaded %" G_GSIZE_FORMAT " bytes\n", len);

	if (!url_text) {
		purple_debug_info("msim_downloaded_buddy_icon",
				"failed to download icon for %s",
				user->buddy->name);
		return;
	}

	purple_buddy_icons_set_for_user(user->buddy->account,
			user->buddy->name,
			g_memdup((gchar *)url_text, len), len,
			/* Use URL itself as buddy icon "checksum" (TODO: ETag) */
			user->image_url);		/* checksum */
}

/**
 * Set the currently playing song artist and or title.
 *
 * @param user User associated with the now playing information.
 *
 * @param new_artist New artist to set, or NULL/empty to not change artist.
 *
 * @param new_title New title to set, or NULL/empty to not change title.
 *
 * If new_artist and new_title are NULL/empty, deactivate PURPLE_STATUS_TUNE.
 *
 * This function is useful because it lets you set the artist or title
 * individually, which purple_prpl_got_user_status() doesn't do.
 */
static void msim_set_artist_or_title(MsimUser *user, const char *new_artist, const char *new_title)
{
	PurplePresence *presence;
	const char *prev_artist, *prev_title;

	if (user->buddy == NULL)
		/* User not on buddy list so nothing to do */
		return;

	prev_artist = NULL;
	prev_title = NULL;

	if (new_artist && !*new_artist)
		new_artist = NULL;
	if (new_title && !*new_title)
		new_title = NULL;

	if (!new_artist && !new_title) {
		purple_prpl_got_user_status_deactive(user->buddy->account, user->buddy->name, "tune");
		return;
	}

	presence = purple_buddy_get_presence(user->buddy);

	if (purple_presence_is_status_primitive_active(presence, PURPLE_STATUS_TUNE)) {
		PurpleStatus *status;

		status = purple_presence_get_status(presence, "tune");
		prev_title = purple_status_get_attr_string(status, PURPLE_TUNE_TITLE);
		prev_artist = purple_status_get_attr_string(status, PURPLE_TUNE_ARTIST);
	}

	if (!new_artist)
		new_artist = prev_artist;

	if (!new_title)
		new_title = prev_title;

	purple_prpl_got_user_status(user->buddy->account, user->buddy->name, "tune",
			PURPLE_TUNE_TITLE, new_title,
			PURPLE_TUNE_ARTIST, new_artist,
			NULL);
}

/**
 * Store a field of information about a buddy.
 *
 * @param key_str Key to store.
 * @param value_str Value string, either user takes ownership of this string
 *                  or it is freed if MsimUser doesn't store the string.
 * @param user User to store data in. Existing data will be replaced.
 */
static void
msim_store_user_info_each(const gchar *key_str, gchar *value_str, MsimUser *user)
{
	if (g_str_equal(key_str, "UserID") || g_str_equal(key_str, "ContactID")) {
		/* Save to buddy list, if it exists, for quick cached uid lookup with msim_uid2username_from_blist(). */
		user->id = atol(value_str);
		g_free(value_str);
		if (user->buddy)
		{
			purple_debug_info("msim", "associating uid %s with username %s\n", key_str, user->buddy->name);
			purple_blist_node_set_int(&user->buddy->node, "UserID", user->id);
		}
		/* Need to store in MsimUser, too? What if not on blist? */
	} else if (g_str_equal(key_str, "Age")) {
		user->age = atol(value_str);
		g_free(value_str);
	} else if (g_str_equal(key_str, "Gender")) {
		g_free(user->gender);
		user->gender = value_str;
	} else if (g_str_equal(key_str, "Location")) {
		g_free(user->location);
		user->location = value_str;
	} else if (g_str_equal(key_str, "TotalFriends")) {
		user->total_friends = atol(value_str);
		g_free(value_str);
	} else if (g_str_equal(key_str, "DisplayName")) {
		g_free(user->display_name);
		user->display_name = value_str;
	} else if (g_str_equal(key_str, "BandName")) {
		msim_set_artist_or_title(user, value_str, NULL);
		g_free(value_str);
	} else if (g_str_equal(key_str, "SongName")) {
		msim_set_artist_or_title(user, NULL, value_str);
		g_free(value_str);
	} else if (g_str_equal(key_str, "UserName") || g_str_equal(key_str, "IMName") || g_str_equal(key_str, "NickName")) {
		/* Ignore because PurpleBuddy knows this already */
		g_free(value_str);
	} else if (g_str_equal(key_str, "ImageURL") || g_str_equal(key_str, "AvatarURL")) {
		const gchar *previous_url;

		if (user->temporary_user) {
			/* This user will be destroyed soon; don't try to look up its image or avatar,
			 * since that won't return immediately and we will end up accessing freed data.
			 */
			g_free(value_str);
			return;
		}

		if (user->temporary_user) {
			/* This user will be destroyed soon; don't try to look up its image or avatar,
			 * since that won't return immediately and we will end up accessing freed data.
			 */
			g_free(value_str);
			return;
		}

		g_free(user->image_url);

		user->image_url = value_str;

		/* Instead of showing 'no photo' picture, show nothing. */
		if (g_str_equal(user->image_url, "http://x.myspace.com/images/no_pic.gif"))
		{
			purple_buddy_icons_set_for_user(user->buddy->account,
				user->buddy->name,
				NULL, 0, NULL);
			return;
		}

		/* TODO: use ETag for checksum */
		previous_url = purple_buddy_icons_get_checksum_for_user(user->buddy);

		/* Only download if URL changed */
		if (!previous_url || !g_str_equal(previous_url, user->image_url)) {
			purple_util_fetch_url(user->image_url, TRUE, NULL, TRUE, msim_downloaded_buddy_icon, (gpointer)user);
		}
	} else if (g_str_equal(key_str, "LastImageUpdated")) {
		/* TODO: use somewhere */
		user->last_image_updated = atol(value_str);
		g_free(value_str);
	} else if (g_str_equal(key_str, "Headline")) {
		g_free(user->headline);
		user->headline = value_str;
	} else {
		/* TODO: other fields in MsimUser */
		gchar *msg;

		msg = g_strdup_printf("msim_store_user_info_each: unknown field %s=%s",
				key_str, value_str);
		g_free(value_str);

		msim_unrecognized(NULL, NULL, msg);

		g_free(msg);
	}
}

/**
 * Save buddy information to the buddy list from a user info reply message.
 *
 * @param session
 * @param msg The user information reply, with any amount of information.
 * @param user The structure to save to, or NULL to save in PurpleBuddy->proto_data.
 *
 * Variable information is saved to the passed MsimUser structure. Permanent
 * information (UserID) is stored in the blist node of the buddy list (and
 * ends up in blist.xml, persisted to disk) if it exists.
 *
 * If the function has no buddy information, this function
 * is a no-op (and returns FALSE).
 */
gboolean
msim_store_user_info(MsimSession *session, const MsimMessage *msg, MsimUser *user)
{
	gchar *username;
	MsimMessage *body, *body_node;

	g_return_val_if_fail(MSIM_SESSION_VALID(session), FALSE);
	g_return_val_if_fail(msg != NULL, FALSE);

	body = msim_msg_get_dictionary(msg, "body");
	if (!body) {
		return FALSE;
	}

	if (msim_msg_get_integer(msg, "dsn") == MG_OWN_IM_INFO_DSN &&
		msim_msg_get_integer(msg, "lid") == MG_OWN_IM_INFO_LID) {
		/*
		 * Some of this info will be available on the buddy list if the
		 * has themselves as their own buddy.
		 *
		 * Much of the info is already available in MsimSession,
		 * stored in msim_we_are_logged_on().
		 */
		gchar *tmpstr;

		tmpstr = msim_msg_get_string(body, "ShowOnlyToList");
		if (tmpstr != NULL) {
			session->show_only_to_list = g_str_equal(tmpstr, "True");
			g_free(tmpstr);
		}

		session->privacy_mode = msim_msg_get_integer(body, "PrivacyMode");
		session->offline_message_mode = msim_msg_get_integer(body, "OfflineMessageMode");

		msim_send(session,
				"blocklist", MSIM_TYPE_BOOLEAN, TRUE,
				"sesskey", MSIM_TYPE_INTEGER, session->sesskey,
				"idlist", MSIM_TYPE_STRING,
						g_strdup_printf("w%d|c%d",
								session->show_only_to_list ? 1 : 0,
								session->privacy_mode),
				NULL);
	} else if (msim_msg_get_integer(msg, "dsn") == MG_OWN_MYSPACE_INFO_DSN &&
			msim_msg_get_integer(msg, "lid") == MG_OWN_MYSPACE_INFO_LID) {
		/* TODO: same as above, but for MySpace info. */
	}

	username = msim_msg_get_string(body, "UserName");

	if (!username) {
		purple_debug_info("msim",
			"msim_process_reply: not caching body, no UserName\n");
		msim_msg_free(body);
		g_free(username);
		return FALSE;
	}

	/* Null user = find and store in PurpleBuddy's proto_data */
	if (!user) {
		user = msim_find_user(session, username);
		if (!user) {
			msim_msg_free(body);
			g_free(username);
			return FALSE;
		}
	}

	/* TODO: make looping over MsimMessage's easier. */
	for (body_node = body;
		body_node != NULL;
		body_node = msim_msg_get_next_element_node(body_node))
	{
		const gchar *key_str;
		gchar *value_str;
		MsimMessageElement *elem;

		elem = (MsimMessageElement *)body_node->data;
		key_str = elem->name;

		value_str = msim_msg_get_string_from_element(elem);
		msim_store_user_info_each(key_str, value_str, user);
	}

	msim_msg_free(body);
	g_free(username);

	return TRUE;
}

#if 0
/**
 * Return whether a given username is syntactically valid.
 * Note: does not actually check that the user exists.
 */
static gboolean
msim_is_valid_username(const gchar *user)
{
	return !msim_is_userid(user) &&  /* Not all numeric */
		strlen(user) <= MSIM_MAX_USERNAME_LENGTH
		&& strspn(user, "0123456789"
			"abcdefghijklmnopqrstuvwxyz"
			"_"
			"ABCDEFGHIJKLMNOPQRSTUVWXYZ") == strlen(user);
}
#endif

/**
 * Check if a string is a userid (all numeric).
 *
 * @param user The user id, email, or name.
 *
 * @return TRUE if is userid, FALSE if not.
 */
gboolean
msim_is_userid(const gchar *user)
{
	g_return_val_if_fail(user != NULL, FALSE);

	return strspn(user, "0123456789") == strlen(user);
}

/**
 * Check if a string is an email address (contains an @).
 *
 * @param user The user id, email, or name.
 *
 * @return TRUE if is an email, FALSE if not.
 *
 * This function is not intended to be used as a generic
 * means of validating email addresses, but to distinguish
 * between a user represented by an email address from
 * other forms of identification.
 */
static gboolean
msim_is_email(const gchar *user)
{
	g_return_val_if_fail(user != NULL, FALSE);

	return strchr(user, '@') != NULL;
}

/**
 * Asynchronously lookup user information, calling callback when receive result.
 *
 * @param session
 * @param user The user id, email address, or username. Not freed.
 * @param cb Callback, called with user information when available.
 * @param data An arbitray data pointer passed to the callback.
 */
/* TODO: change to not use callbacks */
void
msim_lookup_user(MsimSession *session, const gchar *user, MSIM_USER_LOOKUP_CB cb, gpointer data)
{
	MsimMessage *body;
	gchar *field_name;
	guint rid, cmd, dsn, lid;

	g_return_if_fail(MSIM_SESSION_VALID(session));
	g_return_if_fail(user != NULL);
	/* Callback can be null to not call anything, just lookup & store information. */
	/*g_return_if_fail(cb != NULL);*/

	purple_debug_info("msim", "msim_lookup_userid: "
			"asynchronously looking up <%s>\n", user);

	/* Setup callback. Response will be associated with request using 'rid'. */
	rid = msim_new_reply_callback(session, cb, data);

	/* Send request */

	cmd = MSIM_CMD_GET;

	if (msim_is_userid(user)) {
		field_name = "UserID";
		dsn = MG_MYSPACE_INFO_BY_ID_DSN;
		lid = MG_MYSPACE_INFO_BY_ID_LID;
	} else if (msim_is_email(user)) {
		field_name = "Email";
		dsn = MG_MYSPACE_INFO_BY_STRING_DSN;
		lid = MG_MYSPACE_INFO_BY_STRING_LID;
	} else {
		field_name = "UserName";
		dsn = MG_MYSPACE_INFO_BY_STRING_DSN;
		lid = MG_MYSPACE_INFO_BY_STRING_LID;
	}

	body = msim_msg_new(
			field_name, MSIM_TYPE_STRING, g_strdup(user),
			NULL);

	g_return_if_fail(msim_send(session,
			"persist", MSIM_TYPE_INTEGER, 1,
			"sesskey", MSIM_TYPE_INTEGER, session->sesskey,
			"cmd", MSIM_TYPE_INTEGER, 1,
			"dsn", MSIM_TYPE_INTEGER, dsn,
			"uid", MSIM_TYPE_INTEGER, session->userid,
			"lid", MSIM_TYPE_INTEGER, lid,
			"rid", MSIM_TYPE_INTEGER, rid,
			"body", MSIM_TYPE_DICTIONARY, body,
			NULL));
}

/**
 * Called after username is set.
 */
static void msim_username_is_set_cb(MsimSession *session, const MsimMessage *userinfo, gpointer data)
{
	gchar *username;
	const gchar *errmsg;
	MsimMessage *body;

	guint rid;
	gint cmd,dsn,uid,lid,code;
	/* \persistr\\cmd\258\dsn\9\uid\204084363\lid\14\rid\369\body\UserName=TheAlbinoRhino1.Code=0\final\ */

	purple_debug_info("msim","username_is_set made\n");

	g_return_if_fail(MSIM_SESSION_VALID(session));

	cmd = msim_msg_get_integer(userinfo, "cmd");
	dsn = msim_msg_get_integer(userinfo, "dsn");
	uid = msim_msg_get_integer(userinfo, "uid");
	lid = msim_msg_get_integer(userinfo, "lid");
	body = msim_msg_get_dictionary(userinfo, "body");
	/* XXX: Mark for translation */
	errmsg = ("An error occurred while trying to set the username.\n"
			"Please try again, or visit http://editprofile.myspace.com/index.cfm?"
			"fuseaction=profile.username to set your username.");

	if (!body) {
		purple_debug_info("msim_username_is_set_cb", "No body");
		/* Error: No body! */
		purple_connection_error_reason(session->gc, PURPLE_CONNECTION_ERROR_OTHER_ERROR, errmsg);
	}
	username = msim_msg_get_string(body, "UserName");
	code = msim_msg_get_integer(body,"Code");

	msim_msg_free(body);

	purple_debug_info("msim_username_is_set_cb",
			"cmd = %d, dsn = %d, lid = %d, code = %d, username = %s\n",
			cmd, dsn, lid, code, username);

	if (cmd == (MSIM_CMD_BIT_REPLY | MSIM_CMD_PUT)
			&& dsn == MC_SET_USERNAME_DSN
			&& lid == MC_SET_USERNAME_LID)
	{
		purple_debug_info("msim_username_is_set_cb", "Proper cmd,dsn,lid for username_is_set!\n");
		purple_debug_info("msim_username_is_set_cb", "Username Set with return code %d\n",code);
		if (code == 0) {
			/* Good! */
			session->username = username;
			msim_we_are_logged_on(session);
		} else {
			purple_debug_info("msim_username_is_set", "code is %d",code);
			/* TODO: what to do here? */
		}
	} else if (cmd == (MSIM_CMD_BIT_REPLY | MSIM_CMD_GET)
			&& dsn == MG_MYSPACE_INFO_BY_STRING_DSN
			&& lid == MG_MYSPACE_INFO_BY_STRING_LID) {
		/* Not quite done... ONE MORE STEP :) */
		rid = msim_new_reply_callback(session, msim_username_is_set_cb, data);
		body = msim_msg_new("UserName", MSIM_TYPE_STRING, g_strdup(username), NULL);
		if (!msim_send(session, "persist", MSIM_TYPE_INTEGER, 1,
					"sesskey", MSIM_TYPE_INTEGER, session->sesskey,
					"cmd", MSIM_TYPE_INTEGER, MSIM_CMD_PUT,
					"dsn", MSIM_TYPE_INTEGER, MC_SET_USERNAME_DSN,
					"uid", MSIM_TYPE_INTEGER, session->userid,
					"lid", MSIM_TYPE_INTEGER, MC_SET_USERNAME_LID,
					"rid", MSIM_TYPE_INTEGER, rid,
					"body", MSIM_TYPE_DICTIONARY, body,
					NULL)) {
			/* Error! */
			/* Can't set... Disconnect */
			purple_connection_error_reason(session->gc, PURPLE_CONNECTION_ERROR_OTHER_ERROR, errmsg);
		}

	} else {
		/* Error! */
		purple_debug_info("msim","username_is_set Error: Invalid cmd/dsn/lid combination");
		purple_connection_error_reason(session->gc, PURPLE_CONNECTION_ERROR_OTHER_ERROR, errmsg);
	}
}

/**
 * Asynchronously set new username, calling callback when receive result.
 *
 * @param session
 * @param username The username we're setting for ourselves. Not freed.
 * @param cb Callback, called with user information when available.
 * @param data An arbitray data pointer passed to the callback.
 */
static void
msim_set_username(MsimSession *session, const gchar *username,
		MSIM_USER_LOOKUP_CB cb, gpointer data)
{
	MsimMessage *body;
	guint rid;

	g_return_if_fail(MSIM_SESSION_VALID(session));
	g_return_if_fail(username != NULL);
	g_return_if_fail(cb != NULL);

	purple_debug_info("msim", "msim_set_username: "
			"Setting username %s\n", username);

	/* Setup callback. Response will be associated with request using 'rid'. */
	rid = msim_new_reply_callback(session, cb, data);

	/* TODO: I dont know if the ContactType is -/ALWAYS/- 1 */

	body = msim_msg_new("UserName", MSIM_TYPE_STRING, g_strdup(username),NULL);
/* \setinfo\\sesskey\469958979\info\Age=21.AvatarUrl=.BandName=.ContactType=1.DisplayName=Msim.Gender=M.ImageURL=http:/1/1x.myspace.com/1images/1no_pic.gif.LastLogin=128335268400000000.Location=US.ShowAvatar=False.SongName=.TotalFriends=1.UserName=msimprpl2\final\
*/

	/* Send request */
	g_return_if_fail(msim_send(session,
			 "setinfo", MSIM_TYPE_BOOLEAN, TRUE,
			 "sesskey", MSIM_TYPE_INTEGER, session->sesskey,
			 "info", MSIM_TYPE_DICTIONARY, body,
			 NULL));
	body = msim_msg_new("UserName", MSIM_TYPE_STRING, g_strdup(username),NULL);
	g_return_if_fail(msim_send(session,
			 "persist", MSIM_TYPE_INTEGER, 1,
			 "sesskey", MSIM_TYPE_INTEGER, session->sesskey,
			 "cmd", MSIM_TYPE_INTEGER, MSIM_CMD_GET,
			 "dsn", MSIM_TYPE_INTEGER, MG_MYSPACE_INFO_BY_STRING_DSN,
			 "uid", MSIM_TYPE_INTEGER, session->userid,
			 "lid", MSIM_TYPE_INTEGER, MG_MYSPACE_INFO_BY_STRING_LID,
			 "rid", MSIM_TYPE_INTEGER, rid,
			 "body", MSIM_TYPE_DICTIONARY, body,
			 NULL));
}

/**
 * They've confirmed that username that was available, Lets make the call to set it
 */
static void msim_set_username_confirmed_cb(PurpleConnection *gc)
{
	MsimMessage *user_msg;
	MsimSession *session;

	g_return_if_fail(gc != NULL);

	session = (MsimSession *)gc->proto_data;

	g_return_if_fail(MSIM_SESSION_VALID(session));


	user_msg = msim_msg_new(
			"user", MSIM_TYPE_STRING, g_strdup(msim_username_to_set),
			NULL);

	purple_debug_info("msim_set_username_confirmed_cb", "Setting username to %s\n", msim_username_to_set);

	/* Sets our username... keep your fingers crossed :) */
	msim_set_username(session, msim_username_to_set, msim_username_is_set_cb, user_msg);
	g_free(msim_username_to_set);
}

/**
 * This is where we do a bit more than merely prompt the user.
 * Now we have some real data to tell us the state of their requested username
 * \persistr\\cmd\257\dsn\5\uid\204084363\lid\7\rid\367\body\UserName=TheAlbinoRhino1\final\
 */
static void msim_username_is_available_cb(MsimSession *session, const MsimMessage *userinfo, gpointer data)
{
	MsimMessage *msg;
	gchar *username;
	MsimMessage *body;
	gint userid;

	purple_debug_info("msim_username_is_available_cb", "Look up username callback made\n");

	msg = (MsimMessage *)data;
	g_return_if_fail(MSIM_SESSION_VALID(session));
	g_return_if_fail(msg != NULL);

	username = msim_msg_get_string(msg, "user");
	body = msim_msg_get_dictionary(userinfo, "body");

	if (!body) {
		purple_debug_info("msim_username_is_available_cb", "No body for %s?!\n", username);
		purple_connection_error_reason(session->gc, PURPLE_CONNECTION_ERROR_OTHER_ERROR,
				"An error occurred while trying to set the username.\n"
				"Please try again, or visit http://editprofile.myspace.com/index.cfm?"
				"fuseaction=profile.username to set your username.");
		return;
	}

	userid = msim_msg_get_integer(body, "UserID");

	purple_debug_info("msim_username_is_available_cb", "Returned username is %s and userid is %d\n", username, userid);
	msim_msg_free(body);
	msim_msg_free(msg);

	/* The response for a free username will ONLY have the UserName in it..
	 * thus making UserID return 0 when we msg_get_integer it */
	if (userid == 0) {
		/* This username is currently unused */
		purple_debug_info("msim_username_is_available_cb", "Username available. Prompting to Confirm.\n");
		msim_username_to_set = g_strdup(username);
		g_free(username);
		purple_request_yes_no(session->gc,
			_("MySpaceIM - Username Available"),
			_("This username is available. Would you like to set it?"),
			_("ONCE SET, THIS CANNOT BE CHANGED!"),
			0,
			session->account,
			NULL,
			NULL,
			session->gc,
			G_CALLBACK(msim_set_username_confirmed_cb),
			G_CALLBACK(msim_do_not_set_username_cb));
	} else {
		/* Looks like its in use or we have an invalid response */
		purple_debug_info("msim_username_is_available_cb", "Username unavaiable. Prompting for new entry.\n");
		purple_request_input(session->gc, _("MySpaceIM - Please Set a Username"),
			_("This username is unavailable."),
				_("Please try another username:"),
				"", FALSE, FALSE, NULL,
				_("OK"), G_CALLBACK(msim_check_username_availability_cb),
				_("Cancel"), G_CALLBACK(msim_do_not_set_username_cb),
				session->account,
				NULL,
				NULL,
				session->gc);
	}
}

/**
 * Once they've submitted their desired new username,
 * check if it is available here.
 */
static void msim_check_username_availability_cb(PurpleConnection *gc, const char *username_to_check)
{
	MsimMessage *user_msg;
	MsimSession *session;

	g_return_if_fail(gc != NULL);

	session = (MsimSession *)gc->proto_data;

	g_return_if_fail(MSIM_SESSION_VALID(session));

	purple_debug_info("msim_check_username_availability_cb", "Checking username: %s\n", username_to_check);

	user_msg = msim_msg_new(
			"user", MSIM_TYPE_STRING, g_strdup(username_to_check),
			NULL);

	/* 25 characters: letters, numbers, underscores */
	/* TODO: VERIFY ABOVE */

	/* \persist\1\sesskey\288500516\cmd\1\dsn\5\uid\204084363\lid\7\rid\367\body\UserName=Jaywalker\final\ */
	/* Official client uses a standard lookup... So do we! */
	msim_lookup_user(session, username_to_check, msim_username_is_available_cb, user_msg);
}

/***
 * If they hit cancel or no at any point in the Setting Username process,
 * we come here.  Currently we're safe letting them get by without
 * setting it, unless we hear otherwise.  So for now give them a menu.
 * If this becomes an issue with the official client then boot them here.
 */
void msim_do_not_set_username_cb(PurpleConnection *gc)
{
	purple_debug_info("msim", "Don't set username");

	/* Protocol won't log in now without a username set.. Disconnect */
	purple_connection_error_reason(gc, PURPLE_CONNECTION_ERROR_AUTHENTICATION_FAILED, _("No username set"));
}

/**
 * They've decided to set a username! Yay!
 */
void msim_set_username_cb(PurpleConnection *gc)
{
	g_return_if_fail(gc != NULL);
	purple_debug_info("msim","Set username\n");
	purple_request_input(gc, _("MySpaceIM - Please Set a Username"),
			_("Please enter a username to check its availability:"),
			NULL,
			"", FALSE, FALSE, NULL,
			_("OK"), G_CALLBACK(msim_check_username_availability_cb),
			_("Cancel"), G_CALLBACK(msim_do_not_set_username_cb),
			purple_connection_get_account(gc),
			NULL,
			NULL,
			gc);
}<|MERGE_RESOLUTION|>--- conflicted
+++ resolved
@@ -40,19 +40,17 @@
 	}
 }
 
-<<<<<<< HEAD
-/** Get the MsimUser from a PurpleBuddy, optionally creating it if needed. */
-=======
-/**
- * Get the MsimUser from a PurpleBuddy, creating it if needed.
- */
->>>>>>> cc2e0e19
+/**
+ * Get the MsimUser from a PurpleBuddy, optionally creating it if needed.
+ */
 MsimUser *
 msim_get_user_from_buddy(PurpleBuddy *buddy, gboolean create)
 {
 	MsimUser *user;
 
-	g_return_val_if_fail(buddy != NULL, NULL);
+	if (!buddy) {
+		return NULL;
+	}
 
 	if (create && !buddy->proto_data) {
 		/* No MsimUser for this buddy; make one. */
@@ -62,15 +60,9 @@
 		user->buddy = buddy;
 		user->id = purple_blist_node_get_int(&buddy->node, "UserID");
 		buddy->proto_data = (gpointer)user;
-<<<<<<< HEAD
 	} else {
 		user = (MsimUser *)(buddy->proto_data);
 	}
-=======
-	}
-
-	user = (MsimUser *)(buddy->proto_data);
->>>>>>> cc2e0e19
 
 	return user;
 }
