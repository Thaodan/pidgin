<<<<<<< HEAD
/* MySpaceIM Protocol Plugin - zap support
 *
 * Copyright (C) 2007, Jeff Connelly <jeff2@soc.pidgin.im>
 *
 * This program is free software; you can redistribute it and/or modify
 * it under the terms of the GNU General Public License as published by
 * the Free Software Foundation; either version 2 of the License, or
 * (at your option) any later version.
 *
 * This program is distributed in the hope that it will be useful,
 * but WITHOUT ANY WARRANTY; without even the implied warranty of
 * MERCHANTABILITY or FITNESS FOR A PARTICULAR PURPOSE.  See the
 * GNU General Public License for more details.
 *
 * You should have received a copy of the GNU General Public License
 * along with this program; if not, write to the Free Software
 * Foundation, Inc., 51 Franklin Street, Fifth Floor, Boston, MA  02111-1301  USA
 */

#include "myspace.h"
#include "zap.h"

static gboolean msim_send_zap(MsimSession *session, const gchar *username, guint code);
static void msim_send_zap_from_menu(PurpleBlistNode *node, gpointer zap_num_ptr);


/** Get zap types. */
GList *
msim_attention_types(PurpleAccount *acct)
{
	static GList *types = NULL;
	MsimAttentionType* attn;

	if (!types) {
#define _MSIM_ADD_NEW_ATTENTION(icn, nme, incoming, outgoing)              \
		attn = g_new0(MsimAttentionType, 1);                       \
		attn->icon_name = icn;                                     \
		attn->name = nme;                                          \
		attn->incoming_description = incoming;                     \
		attn->outgoing_description = outgoing;                     \
		types = g_list_append(types, attn);

		/* TODO: icons for each zap */
		_MSIM_ADD_NEW_ATTENTION(NULL, _("Zap"), _("%s has zapped you!"), _("Zapping %s..."));
		_MSIM_ADD_NEW_ATTENTION(NULL, _("Whack"), _("%s has whacked you!"), _("Whacking %s..."));
		_MSIM_ADD_NEW_ATTENTION(NULL, _("Torch"), _("%s has torched you!"), _("Torching %s..."));
		_MSIM_ADD_NEW_ATTENTION(NULL, _("Smooch"), _("%s has smooched you!"), _("Smooching %s..."));
		_MSIM_ADD_NEW_ATTENTION(NULL, _("Hug"), _("%s has hugged you!"), _("Hugging %s..."));
		_MSIM_ADD_NEW_ATTENTION(NULL, _("Slap"), _("%s has slapped you!"), _("Slapping %s..."));
		_MSIM_ADD_NEW_ATTENTION(NULL, _("Goose"), _("%s has goosed you!"), _("Goosing %s..."));
		_MSIM_ADD_NEW_ATTENTION(NULL, _("High-five"), _("%s has high-fived you!"), _("High-fiving %s..."));
		_MSIM_ADD_NEW_ATTENTION(NULL, _("Punk"), _("%s has punk'd you!"), _("Punking %s..."));
		_MSIM_ADD_NEW_ATTENTION(NULL, _("Raspberry"), _("%s has raspberried you!"), _("Raspberrying %s..."));
	}

	return types;
}

/** Send a zap */
gboolean
msim_send_attention(PurpleConnection *gc, const gchar *username, guint code)
{
	GList *types;
	MsimSession *session;
	MsimAttentionType *attn;
	PurpleBuddy *buddy;

	session = (MsimSession *)gc->proto_data;

	/* Look for this attention type, by the code index given. */
	types = msim_attention_types(gc->account);
	attn = (MsimAttentionType *)g_list_nth_data(types, code);

	if (!attn) {
		purple_debug_info("msim_send_attention", "got invalid zap code %d\n", code);
		return FALSE;
	}

	buddy = purple_find_buddy(session->account, username);
	if (!buddy) {
		return FALSE;
	}

	msim_send_zap(session, username, code);

	return TRUE;
}

/** Send a zap to a user. */
static gboolean
msim_send_zap(MsimSession *session, const gchar *username, guint code)
{
	gchar *zap_string;
	gboolean rc;

	g_return_val_if_fail(session != NULL, FALSE);
	g_return_val_if_fail(username != NULL, FALSE);

	/* Construct and send the actual zap command. */
	zap_string = g_strdup_printf("!!!ZAP_SEND!!!=RTE_BTN_ZAPS_%d", code);

	if (!msim_send_bm(session, username, zap_string, MSIM_BM_ACTION)) {
		purple_debug_info("msim_send_zap_from_menu", "msim_send_bm failed: zapping %s with %s\n",
				username, zap_string);
		rc = FALSE;
	} else {
		rc = TRUE;
	}
	
	g_free(zap_string);

	return rc;

}

/** Zap someone. Callback from msim_blist_node_menu zap menu. */
static void
msim_send_zap_from_menu(PurpleBlistNode *node, gpointer zap_num_ptr)
{
	PurpleBuddy *buddy;
	PurpleAccount *account;
	PurpleConnection *gc;
	MsimSession *session;
	guint zap;

	if (!PURPLE_BLIST_NODE_IS_BUDDY(node)) {
		/* Only know about buddies for now. */
		return;
	}

	g_return_if_fail(PURPLE_BLIST_NODE_IS_BUDDY(node));

	buddy = (PurpleBuddy *)node;

	/* Find the session */
	account = buddy->account;
	gc = purple_account_get_connection(account);
	session = (MsimSession *)gc->proto_data;

	zap = GPOINTER_TO_INT(zap_num_ptr);

	serv_send_attention(session->gc, buddy->name, zap);
}

/** Return menu, if any, for a buddy list node. */
GList *
msim_blist_node_menu(PurpleBlistNode *node)
{
	GList *menu, *zap_menu;
	GList *types;
	PurpleMenuAction *act;
	guint i;

	if (!PURPLE_BLIST_NODE_IS_BUDDY(node)) {
		/* Only know about buddies for now. */
		return NULL;
	}

	zap_menu = NULL;

	/* TODO: get rid of once is accessible directly in GUI */
	types = msim_attention_types(NULL);
	i = 0;
	do
	{
		MsimAttentionType *attn;

		attn = (MsimAttentionType *)types->data;

		act = purple_menu_action_new(attn->name, PURPLE_CALLBACK(msim_send_zap_from_menu),
				GUINT_TO_POINTER(i), NULL);
		zap_menu = g_list_append(zap_menu, act);

		++i;
	} while ((types = g_list_next(types)));

	act = purple_menu_action_new(_("Zap"), NULL, NULL, zap_menu);
	menu = g_list_append(NULL, act);

	return menu;
}

/** Process an incoming zap. */
gboolean
msim_incoming_zap(MsimSession *session, MsimMessage *msg)
{
	gchar *msg_text, *username;
	gint zap;

	msg_text = msim_msg_get_string(msg, "msg");
	username = msim_msg_get_string(msg, "_username");

	g_return_val_if_fail(msg_text != NULL, FALSE);
	g_return_val_if_fail(username != NULL, FALSE);

	g_return_val_if_fail(sscanf(msg_text, "!!!ZAP_SEND!!!=RTE_BTN_ZAPS_%d", &zap) == 1, FALSE);

	zap = CLAMP(zap, 0, 9);

	serv_got_attention(session->gc, username, zap);

	g_free(msg_text);
	g_free(username);

	return TRUE;
}


=======
/* MySpaceIM Protocol Plugin - zap support
 *
 * Copyright (C) 2007, Jeff Connelly <jeff2@soc.pidgin.im>
 *
 * This program is free software; you can redistribute it and/or modify
 * it under the terms of the GNU General Public License as published by
 * the Free Software Foundation; either version 2 of the License, or
 * (at your option) any later version.
 *
 * This program is distributed in the hope that it will be useful,
 * but WITHOUT ANY WARRANTY; without even the implied warranty of
 * MERCHANTABILITY or FITNESS FOR A PARTICULAR PURPOSE.  See the
 * GNU General Public License for more details.
 *
 * You should have received a copy of the GNU General Public License
 * along with this program; if not, write to the Free Software
 * Foundation, Inc., 59 Temple Place, Suite 330, Boston, MA  02111-1307  USA
 */

#include "myspace.h"
#include "zap.h"

static gboolean msim_send_zap(MsimSession *session, const gchar *username, guint code);
static void msim_send_zap_from_menu(PurpleBlistNode *node, gpointer zap_num_ptr);


/** Get zap types. */
GList *
msim_attention_types(PurpleAccount *acct)
{
	static GList *types = NULL;
	MsimAttentionType* attn;

	if (!types) {
#define _MSIM_ADD_NEW_ATTENTION(icn, nme, incoming, outgoing)              \
		attn = g_new0(MsimAttentionType, 1);                       \
		attn->icon_name = icn;                                     \
		attn->name = nme;                                          \
		attn->incoming_description = incoming;                     \
		attn->outgoing_description = outgoing;                     \
		types = g_list_append(types, attn);

		/* TODO: icons for each zap */
		_MSIM_ADD_NEW_ATTENTION(NULL, _("zap"), _("zapped"), _("Zapping"));
		_MSIM_ADD_NEW_ATTENTION(NULL, _("whack"), _("whacked"), _("Whacking"));
		_MSIM_ADD_NEW_ATTENTION(NULL, _("torch"), _("torched"), _("Torching"));
		_MSIM_ADD_NEW_ATTENTION(NULL, _("smooch"), _("smooched"), _("Smooching"));
		_MSIM_ADD_NEW_ATTENTION(NULL, _("hug"), _("hugged"), _("Hugging"));
		_MSIM_ADD_NEW_ATTENTION(NULL, _("bslap"), _("bslapped"), _("Bslapping"));
		_MSIM_ADD_NEW_ATTENTION(NULL, _("goose"), _("goosed"), _("Goosing"));
		_MSIM_ADD_NEW_ATTENTION(NULL, _("hi-five"), _("hi-fived"), _("Hi-fiving"));
		_MSIM_ADD_NEW_ATTENTION(NULL, _("punk"), _("punk'd"), _("Punking"));
		_MSIM_ADD_NEW_ATTENTION(NULL, _("raspberry"), _("raspberried"), _("Raspberry'ing"));
	}

	return types;
}

/** Send a zap */
gboolean
msim_send_attention(PurpleConnection *gc, const gchar *username, guint code)
{
	GList *types;
	MsimSession *session;
	MsimAttentionType *attn;
	PurpleBuddy *buddy;

	session = (MsimSession *)gc->proto_data;

	/* Look for this attention type, by the code index given. */
	types = msim_attention_types(gc->account);
	attn = (MsimAttentionType *)g_list_nth_data(types, code);

	if (!attn) {
		purple_debug_info("msim_send_attention", "got invalid zap code %d\n", code);
		return FALSE;
	}

	buddy = purple_find_buddy(session->account, username);
	if (!buddy) {
		return FALSE;
	}

	msim_send_zap(session, username, code);

	return TRUE;
}

/** Send a zap to a user. */
static gboolean
msim_send_zap(MsimSession *session, const gchar *username, guint code)
{
	gchar *zap_string;
	gboolean rc;
#ifndef MSIM_USE_ATTENTION_API
	GList *types;
	MsimAttentionType *attn;
	gchar *zap_description;
#endif

	g_return_val_if_fail(session != NULL, FALSE);
	g_return_val_if_fail(username != NULL, FALSE);


#ifdef MSIM_USE_ATTENTION_API
	/* serv_send_attention(session->gc, username, code); */
#else
	types = msim_attention_types(session->account);

	attn = g_list_nth_data(types, code);
	if (!attn) {
		return FALSE;
	}


	zap_description = g_strdup_printf("*** Attention: %s %s ***", attn->outgoing_description,
			username);

	serv_got_im(session->gc, username, zap_description,
			PURPLE_MESSAGE_SEND | PURPLE_MESSAGE_SYSTEM, time(NULL));

	g_free(zap_description);
#endif

	/* Construct and send the actual zap command. */
	zap_string = g_strdup_printf("!!!ZAP_SEND!!!=RTE_BTN_ZAPS_%d", code);

	if (!msim_send_bm(session, username, zap_string, MSIM_BM_ACTION)) {
		purple_debug_info("msim_send_zap_from_menu", "msim_send_bm failed: zapping %s with %s",
				username, zap_string);
		rc = FALSE;
	} else {
		rc = TRUE;
	}
	
	g_free(zap_string);

	return rc;

}

/** Zap someone. Callback from msim_blist_node_menu zap menu. */
static void
msim_send_zap_from_menu(PurpleBlistNode *node, gpointer zap_num_ptr)
{
	PurpleBuddy *buddy;
	PurpleAccount *account;
	PurpleConnection *gc;
	MsimSession *session;
	guint zap;

	if (!PURPLE_BLIST_NODE_IS_BUDDY(node)) {
		/* Only know about buddies for now. */
		return;
	}

	g_return_if_fail(PURPLE_BLIST_NODE_IS_BUDDY(node));

	buddy = (PurpleBuddy *)node;

	/* Find the session */
	account = buddy->account;
	gc = purple_account_get_connection(account);
	session = (MsimSession *)gc->proto_data;

	zap = GPOINTER_TO_INT(zap_num_ptr);

#ifdef MSIM_USE_ATTENTION_API
	serv_send_attention(session->gc, buddy->name, zap);
#else
	g_return_if_fail(msim_send_zap(session, buddy->name, zap));
#endif
}

/** Return menu, if any, for a buddy list node. */
GList *
msim_blist_node_menu(PurpleBlistNode *node)
{
	GList *menu, *zap_menu;
	GList *types;
	PurpleMenuAction *act;
	/* Warning: hardcoded to match that in msim_attention_types. */
	const gchar *zap_names[10];
	guint i;

	if (!PURPLE_BLIST_NODE_IS_BUDDY(node)) {
		/* Only know about buddies for now. */
		return NULL;
	}

	/* Names from official client. */
	types = msim_attention_types(NULL);
	i = 0;
	do
	{
		MsimAttentionType *attn;

		attn = (MsimAttentionType *)types->data;
		zap_names[i] = attn->name;
		++i;
	} while ((types = g_list_next(types)));

	menu = zap_menu = NULL;

	/* TODO: get rid of once is accessible directly in GUI */
	for (i = 0; i < sizeof(zap_names) / sizeof(zap_names[0]); ++i) {
		act = purple_menu_action_new(zap_names[i], PURPLE_CALLBACK(msim_send_zap_from_menu),
				GUINT_TO_POINTER(i), NULL);
		zap_menu = g_list_append(zap_menu, act);
	}

	act = purple_menu_action_new(_("Zap"), NULL, NULL, zap_menu);
	menu = g_list_append(menu, act);

	return menu;
}

/** Process an incoming zap. */
gboolean
msim_incoming_zap(MsimSession *session, MsimMessage *msg)
{
	gchar *msg_text, *username;
	gint zap;
#ifndef MSIM_USE_ATTENTION_API
	const gchar *zap_past_tense[10];
	gchar *zap_text;

	zap_past_tense[0] = _("zapped");
	zap_past_tense[1] = _("whacked");
	zap_past_tense[2] = _("torched");
	zap_past_tense[3] = _("smooched");
	zap_past_tense[4] = _("hugged");
	zap_past_tense[5] = _("bslapped");
	zap_past_tense[6] = _("goosed");
	zap_past_tense[7] = _("hi-fived");
	zap_past_tense[8] = _("punk'd");
	zap_past_tense[9] = _("raspberried");
#endif

	msg_text = msim_msg_get_string(msg, "msg");
	username = msim_msg_get_string(msg, "_username");

	g_return_val_if_fail(msg_text != NULL, FALSE);
	g_return_val_if_fail(username != NULL, FALSE);

	g_return_val_if_fail(sscanf(msg_text, "!!!ZAP_SEND!!!=RTE_BTN_ZAPS_%d", &zap) == 1, FALSE);

	zap = CLAMP(zap, 0, 9);

#ifdef MSIM_USE_ATTENTION_API
	serv_got_attention(session->gc, username, zap);
#else
	zap_text = g_strdup_printf(_("*** You have been %s! ***"), zap_past_tense[zap]);
	serv_got_im(session->gc, username, zap_text, 
			PURPLE_MESSAGE_RECV | PURPLE_MESSAGE_SYSTEM, time(NULL));
	g_free(zap_text);
#endif

	g_free(msg_text);
	g_free(username);

	return TRUE;
}

>>>>>>> 2f2fd4dd
<|MERGE_RESOLUTION|>--- conflicted
+++ resolved
@@ -1,4 +1,3 @@
-<<<<<<< HEAD
 /* MySpaceIM Protocol Plugin - zap support
  *
  * Copyright (C) 2007, Jeff Connelly <jeff2@soc.pidgin.im>
@@ -206,270 +205,3 @@
 	return TRUE;
 }
 
-
-=======
-/* MySpaceIM Protocol Plugin - zap support
- *
- * Copyright (C) 2007, Jeff Connelly <jeff2@soc.pidgin.im>
- *
- * This program is free software; you can redistribute it and/or modify
- * it under the terms of the GNU General Public License as published by
- * the Free Software Foundation; either version 2 of the License, or
- * (at your option) any later version.
- *
- * This program is distributed in the hope that it will be useful,
- * but WITHOUT ANY WARRANTY; without even the implied warranty of
- * MERCHANTABILITY or FITNESS FOR A PARTICULAR PURPOSE.  See the
- * GNU General Public License for more details.
- *
- * You should have received a copy of the GNU General Public License
- * along with this program; if not, write to the Free Software
- * Foundation, Inc., 59 Temple Place, Suite 330, Boston, MA  02111-1307  USA
- */
-
-#include "myspace.h"
-#include "zap.h"
-
-static gboolean msim_send_zap(MsimSession *session, const gchar *username, guint code);
-static void msim_send_zap_from_menu(PurpleBlistNode *node, gpointer zap_num_ptr);
-
-
-/** Get zap types. */
-GList *
-msim_attention_types(PurpleAccount *acct)
-{
-	static GList *types = NULL;
-	MsimAttentionType* attn;
-
-	if (!types) {
-#define _MSIM_ADD_NEW_ATTENTION(icn, nme, incoming, outgoing)              \
-		attn = g_new0(MsimAttentionType, 1);                       \
-		attn->icon_name = icn;                                     \
-		attn->name = nme;                                          \
-		attn->incoming_description = incoming;                     \
-		attn->outgoing_description = outgoing;                     \
-		types = g_list_append(types, attn);
-
-		/* TODO: icons for each zap */
-		_MSIM_ADD_NEW_ATTENTION(NULL, _("zap"), _("zapped"), _("Zapping"));
-		_MSIM_ADD_NEW_ATTENTION(NULL, _("whack"), _("whacked"), _("Whacking"));
-		_MSIM_ADD_NEW_ATTENTION(NULL, _("torch"), _("torched"), _("Torching"));
-		_MSIM_ADD_NEW_ATTENTION(NULL, _("smooch"), _("smooched"), _("Smooching"));
-		_MSIM_ADD_NEW_ATTENTION(NULL, _("hug"), _("hugged"), _("Hugging"));
-		_MSIM_ADD_NEW_ATTENTION(NULL, _("bslap"), _("bslapped"), _("Bslapping"));
-		_MSIM_ADD_NEW_ATTENTION(NULL, _("goose"), _("goosed"), _("Goosing"));
-		_MSIM_ADD_NEW_ATTENTION(NULL, _("hi-five"), _("hi-fived"), _("Hi-fiving"));
-		_MSIM_ADD_NEW_ATTENTION(NULL, _("punk"), _("punk'd"), _("Punking"));
-		_MSIM_ADD_NEW_ATTENTION(NULL, _("raspberry"), _("raspberried"), _("Raspberry'ing"));
-	}
-
-	return types;
-}
-
-/** Send a zap */
-gboolean
-msim_send_attention(PurpleConnection *gc, const gchar *username, guint code)
-{
-	GList *types;
-	MsimSession *session;
-	MsimAttentionType *attn;
-	PurpleBuddy *buddy;
-
-	session = (MsimSession *)gc->proto_data;
-
-	/* Look for this attention type, by the code index given. */
-	types = msim_attention_types(gc->account);
-	attn = (MsimAttentionType *)g_list_nth_data(types, code);
-
-	if (!attn) {
-		purple_debug_info("msim_send_attention", "got invalid zap code %d\n", code);
-		return FALSE;
-	}
-
-	buddy = purple_find_buddy(session->account, username);
-	if (!buddy) {
-		return FALSE;
-	}
-
-	msim_send_zap(session, username, code);
-
-	return TRUE;
-}
-
-/** Send a zap to a user. */
-static gboolean
-msim_send_zap(MsimSession *session, const gchar *username, guint code)
-{
-	gchar *zap_string;
-	gboolean rc;
-#ifndef MSIM_USE_ATTENTION_API
-	GList *types;
-	MsimAttentionType *attn;
-	gchar *zap_description;
-#endif
-
-	g_return_val_if_fail(session != NULL, FALSE);
-	g_return_val_if_fail(username != NULL, FALSE);
-
-
-#ifdef MSIM_USE_ATTENTION_API
-	/* serv_send_attention(session->gc, username, code); */
-#else
-	types = msim_attention_types(session->account);
-
-	attn = g_list_nth_data(types, code);
-	if (!attn) {
-		return FALSE;
-	}
-
-
-	zap_description = g_strdup_printf("*** Attention: %s %s ***", attn->outgoing_description,
-			username);
-
-	serv_got_im(session->gc, username, zap_description,
-			PURPLE_MESSAGE_SEND | PURPLE_MESSAGE_SYSTEM, time(NULL));
-
-	g_free(zap_description);
-#endif
-
-	/* Construct and send the actual zap command. */
-	zap_string = g_strdup_printf("!!!ZAP_SEND!!!=RTE_BTN_ZAPS_%d", code);
-
-	if (!msim_send_bm(session, username, zap_string, MSIM_BM_ACTION)) {
-		purple_debug_info("msim_send_zap_from_menu", "msim_send_bm failed: zapping %s with %s",
-				username, zap_string);
-		rc = FALSE;
-	} else {
-		rc = TRUE;
-	}
-	
-	g_free(zap_string);
-
-	return rc;
-
-}
-
-/** Zap someone. Callback from msim_blist_node_menu zap menu. */
-static void
-msim_send_zap_from_menu(PurpleBlistNode *node, gpointer zap_num_ptr)
-{
-	PurpleBuddy *buddy;
-	PurpleAccount *account;
-	PurpleConnection *gc;
-	MsimSession *session;
-	guint zap;
-
-	if (!PURPLE_BLIST_NODE_IS_BUDDY(node)) {
-		/* Only know about buddies for now. */
-		return;
-	}
-
-	g_return_if_fail(PURPLE_BLIST_NODE_IS_BUDDY(node));
-
-	buddy = (PurpleBuddy *)node;
-
-	/* Find the session */
-	account = buddy->account;
-	gc = purple_account_get_connection(account);
-	session = (MsimSession *)gc->proto_data;
-
-	zap = GPOINTER_TO_INT(zap_num_ptr);
-
-#ifdef MSIM_USE_ATTENTION_API
-	serv_send_attention(session->gc, buddy->name, zap);
-#else
-	g_return_if_fail(msim_send_zap(session, buddy->name, zap));
-#endif
-}
-
-/** Return menu, if any, for a buddy list node. */
-GList *
-msim_blist_node_menu(PurpleBlistNode *node)
-{
-	GList *menu, *zap_menu;
-	GList *types;
-	PurpleMenuAction *act;
-	/* Warning: hardcoded to match that in msim_attention_types. */
-	const gchar *zap_names[10];
-	guint i;
-
-	if (!PURPLE_BLIST_NODE_IS_BUDDY(node)) {
-		/* Only know about buddies for now. */
-		return NULL;
-	}
-
-	/* Names from official client. */
-	types = msim_attention_types(NULL);
-	i = 0;
-	do
-	{
-		MsimAttentionType *attn;
-
-		attn = (MsimAttentionType *)types->data;
-		zap_names[i] = attn->name;
-		++i;
-	} while ((types = g_list_next(types)));
-
-	menu = zap_menu = NULL;
-
-	/* TODO: get rid of once is accessible directly in GUI */
-	for (i = 0; i < sizeof(zap_names) / sizeof(zap_names[0]); ++i) {
-		act = purple_menu_action_new(zap_names[i], PURPLE_CALLBACK(msim_send_zap_from_menu),
-				GUINT_TO_POINTER(i), NULL);
-		zap_menu = g_list_append(zap_menu, act);
-	}
-
-	act = purple_menu_action_new(_("Zap"), NULL, NULL, zap_menu);
-	menu = g_list_append(menu, act);
-
-	return menu;
-}
-
-/** Process an incoming zap. */
-gboolean
-msim_incoming_zap(MsimSession *session, MsimMessage *msg)
-{
-	gchar *msg_text, *username;
-	gint zap;
-#ifndef MSIM_USE_ATTENTION_API
-	const gchar *zap_past_tense[10];
-	gchar *zap_text;
-
-	zap_past_tense[0] = _("zapped");
-	zap_past_tense[1] = _("whacked");
-	zap_past_tense[2] = _("torched");
-	zap_past_tense[3] = _("smooched");
-	zap_past_tense[4] = _("hugged");
-	zap_past_tense[5] = _("bslapped");
-	zap_past_tense[6] = _("goosed");
-	zap_past_tense[7] = _("hi-fived");
-	zap_past_tense[8] = _("punk'd");
-	zap_past_tense[9] = _("raspberried");
-#endif
-
-	msg_text = msim_msg_get_string(msg, "msg");
-	username = msim_msg_get_string(msg, "_username");
-
-	g_return_val_if_fail(msg_text != NULL, FALSE);
-	g_return_val_if_fail(username != NULL, FALSE);
-
-	g_return_val_if_fail(sscanf(msg_text, "!!!ZAP_SEND!!!=RTE_BTN_ZAPS_%d", &zap) == 1, FALSE);
-
-	zap = CLAMP(zap, 0, 9);
-
-#ifdef MSIM_USE_ATTENTION_API
-	serv_got_attention(session->gc, username, zap);
-#else
-	zap_text = g_strdup_printf(_("*** You have been %s! ***"), zap_past_tense[zap]);
-	serv_got_im(session->gc, username, zap_text, 
-			PURPLE_MESSAGE_RECV | PURPLE_MESSAGE_SYSTEM, time(NULL));
-	g_free(zap_text);
-#endif
-
-	g_free(msg_text);
-	g_free(username);
-
-	return TRUE;
-}
-
->>>>>>> 2f2fd4dd
