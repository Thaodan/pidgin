/**
 * @file gg.c Gadu-Gadu protocol plugin
 *
 * purple
 *
 * Copyright (C) 2005  Bartosz Oler <bartosz@bzimage.us>
 *
 * Some parts of the code are adapted or taken from the previous implementation
 * of this plugin written by Arkadiusz Miskiewicz <misiek@pld.org.pl>
 * Some parts Copyright (C) 2009  Krzysztof Klinikowski <grommasher@gmail.com>
 *
 * Thanks to Google's Summer of Code Program.
 *
 * This program is free software; you can redistribute it and/or modify
 * it under the terms of the GNU General Public License as published by
 * the Free Software Foundation; either version 2 of the License, or
 * (at your option) any later version.
 *
 * This program is distributed in the hope that it will be useful,
 * but WITHOUT ANY WARRANTY; without even the implied warranty of
 * MERCHANTABILITY or FITNESS FOR A PARTICULAR PURPOSE.  See the
 * GNU General Public License for more details.
 *
 * You should have received a copy of the GNU General Public License
 * along with this program; if not, write to the Free Software
 * Foundation, Inc., 51 Franklin Street, Fifth Floor, Boston, MA  02111-1301  USA
 */

#include <internal.h>

#include "plugins.h"
#include "version.h"
#include "notify.h"
#include "buddylist.h"
#include "accountopt.h"
#include "debug.h"
#include "util.h"
#include "request.h"
#include "xmlnode.h"

#include "gg.h"
#include "chat.h"
#include "search.h"
#include "blist.h"
#include "utils.h"
#include "resolver-purple.h"
#include "purplew.h"
#include "libgadu-events.h"
#include "multilogon.h"
#include "status.h"
#include "servconn.h"
#include "tcpsocket.h"
#include "pubdir-prpl.h"
#include "message-prpl.h"
#include "html.h"
#include "libgaduw.h"

/* ---------------------------------------------------------------------- */
static PurpleProtocol *my_protocol = NULL;
static PurpleAccountOption *ggp_server_option;

/* ---------------------------------------------------------------------- */

ggp_buddy_data * ggp_buddy_get_data(PurpleBuddy *buddy)
{
	ggp_buddy_data *buddy_data = purple_buddy_get_protocol_data(buddy);
	if (buddy_data)
		return buddy_data;

	buddy_data = g_new0(ggp_buddy_data, 1); /* TODO: leak */
	purple_buddy_set_protocol_data(buddy, buddy_data);
	return buddy_data;
}

static void ggp_buddy_free(PurpleBuddy *buddy)
{
	ggp_buddy_data *buddy_data = purple_buddy_get_protocol_data(buddy);

	if (!buddy_data)
		return;

	g_free(buddy_data);
	purple_buddy_set_protocol_data(buddy, NULL);
}

const gchar * ggp_get_imtoken(PurpleConnection *gc)
{
	GGPInfo *accdata = purple_connection_get_protocol_data(gc);

	if (accdata->imtoken)
		return accdata->imtoken;

	if (accdata->imtoken_warned)
		return NULL;
	accdata->imtoken_warned = TRUE;

	purple_notify_error(gc, _("Authentication failed"),
		_("IMToken value has not been received."),
		_("Some features will be disabled. "
		"You may try again after a while."),
		purple_request_cpar_from_connection(gc));
	return NULL;
}

uin_t ggp_own_uin(PurpleConnection *gc)
{
	return ggp_str_to_uin(purple_account_get_username(
		purple_connection_get_account(gc)));
}

/* ---------------------------------------------------------------------- */
/* buddy list import/export from/to file */

static void ggp_callback_buddylist_save_ok(PurpleConnection *gc, const char *filename)
{
	PurpleAccount *account = purple_connection_get_account(gc);

	char *buddylist = ggp_buddylist_dump(account);

	purple_debug_info("gg", "Saving...\n");
	purple_debug_info("gg", "file = %s\n", filename);

	if (buddylist == NULL) {
		purple_notify_info(account, _("Save Buddylist..."), _("Your "
			"buddylist is empty, nothing was written to the file."),
			NULL, purple_request_cpar_from_connection(gc));
		return;
	}

	if (purple_util_write_data_to_file_absolute(filename, buddylist, -1)) {
		purple_notify_info(account, _("Save Buddylist..."),
			_("Buddylist saved successfully!"), NULL,
			purple_request_cpar_from_connection(gc));
	} else {
		gchar *primary = g_strdup_printf(
			_("Couldn't write buddy list for %s to %s"),
			purple_account_get_username(account), filename);
		purple_notify_error(account, _("Save Buddylist..."),
			primary, NULL, purple_request_cpar_from_connection(gc));
		g_free(primary);
	}

	g_free(buddylist);
}

static void ggp_callback_buddylist_load_ok(PurpleConnection *gc, gchar *file)
{
	PurpleAccount *account = purple_connection_get_account(gc);
	GError *error = NULL;
	char *buddylist = NULL;
	gsize length;

	purple_debug_info("gg", "file_name = %s\n", file);

	if (!g_file_get_contents(file, &buddylist, &length, &error)) {
		purple_notify_error(account, _("Couldn't load buddylist"),
			_("Couldn't load buddylist"), error->message,
			purple_request_cpar_from_connection(gc));

		purple_debug_error("gg",
			"Couldn't load buddylist. file = %s; error = %s\n",
			file, error->message);

		g_error_free(error);

		return;
	}

	ggp_buddylist_load(gc, buddylist);
	g_free(buddylist);

	purple_notify_info(account, _("Load Buddylist..."),
		_("Buddylist loaded successfully!"), NULL,
		purple_request_cpar_from_connection(gc));
}
/* }}} */

/*
 */
/* static void ggp_action_buddylist_save(PurpleProtocolAction *action) {{{ */
static void ggp_action_buddylist_save(PurpleProtocolAction *action)
{
	PurpleConnection *gc = action->connection;

	purple_request_file(action, _("Save buddylist..."), NULL, TRUE,
		G_CALLBACK(ggp_callback_buddylist_save_ok), NULL,
		purple_request_cpar_from_connection(gc), gc);
}

static void ggp_action_buddylist_load(PurpleProtocolAction *action)
{
	PurpleConnection *gc = action->connection;

	purple_request_file(action, _("Load buddylist from file..."), NULL,
		FALSE, G_CALLBACK(ggp_callback_buddylist_load_ok), NULL,
		purple_request_cpar_from_connection(gc), gc);
}

/* ----- BLOCK BUDDIES -------------------------------------------------- */

static void ggp_add_deny(PurpleConnection *gc, const char *who)
{
	GGPInfo *info = purple_connection_get_protocol_data(gc);
	uin_t uin = ggp_str_to_uin(who);

	purple_debug_info("gg", "ggp_add_deny: %u\n", uin);

	gg_remove_notify_ex(info->session, uin, GG_USER_NORMAL);
	gg_add_notify_ex(info->session, uin, GG_USER_BLOCKED);
}

static void ggp_rem_deny(PurpleConnection *gc, const char *who)
{
	GGPInfo *info = purple_connection_get_protocol_data(gc);
	uin_t uin = ggp_str_to_uin(who);

	purple_debug_info("gg", "ggp_rem_deny: %u\n", uin);

	gg_remove_notify_ex(info->session, uin, GG_USER_BLOCKED);
	gg_add_notify_ex(info->session, uin, GG_USER_NORMAL);
}

/* ---------------------------------------------------------------------- */
/* ----- INTERNAL CALLBACKS --------------------------------------------- */
/* ---------------------------------------------------------------------- */

static void ggp_typing_notification_handler(PurpleConnection *gc, uin_t uin, int length) {
	gchar *from;

	from = g_strdup_printf("%u", uin);
	if (length)
		purple_serv_got_typing(gc, from, 0, PURPLE_IM_TYPING);
	else
		purple_serv_got_typing_stopped(gc, from);
	g_free(from);
}

/**
 * Handling of XML events.
 *
 * @param gc PurpleConnection.
 * @param data Raw XML contents.
 *
 * @see http://toxygen.net/libgadu/protocol/#ch1.13
 * @todo: this may not be necessary anymore
 */
static void ggp_xml_event_handler(PurpleConnection *gc, char *data)
{
	PurpleXmlNode *xml = NULL;
	PurpleXmlNode *xmlnode_next_event;

	xml = purple_xmlnode_from_str(data, -1);
	if (xml == NULL) {
		purple_debug_error("gg", "ggp_xml_event_handler: "
			"invalid xml: [%s]\n", data);
		goto out;
	}

	xmlnode_next_event = purple_xmlnode_get_child(xml, "event");
	while (xmlnode_next_event != NULL) {
		PurpleXmlNode *xmlnode_current_event = xmlnode_next_event;

		PurpleXmlNode *xmlnode_type;
		char *event_type_raw;
		int event_type = 0;

		PurpleXmlNode *xmlnode_sender;
		char *event_sender_raw;
		uin_t event_sender = 0;

		xmlnode_next_event = purple_xmlnode_get_next_twin(xmlnode_next_event);

		xmlnode_type = purple_xmlnode_get_child(xmlnode_current_event, "type");
		if (xmlnode_type == NULL)
			continue;
		event_type_raw = purple_xmlnode_get_data(xmlnode_type);
		if (event_type_raw != NULL)
			event_type = atoi(event_type_raw);
		g_free(event_type_raw);

		xmlnode_sender = purple_xmlnode_get_child(xmlnode_current_event, "sender");
		if (xmlnode_sender != NULL) {
			event_sender_raw = purple_xmlnode_get_data(xmlnode_sender);
			if (event_sender_raw != NULL)
				event_sender = ggp_str_to_uin(event_sender_raw);
			g_free(event_sender_raw);
		}

		switch (event_type)
		{
			case 28: /* avatar update */
				purple_debug_info("gg",
					"ggp_xml_event_handler: avatar updated (uid: %u)\n",
					event_sender);
				break;
			default:
				purple_debug_error("gg",
					"ggp_xml_event_handler: unsupported event type=%d from=%u\n",
					event_type, event_sender);
		}
	}

	out:
		if (xml)
			purple_xmlnode_free(xml);
}

static void ggp_callback_recv(gpointer _gc, gint fd, PurpleInputCondition cond)
{
	PurpleConnection *gc = _gc;
	GGPInfo *info = purple_connection_get_protocol_data(gc);
	struct gg_event *ev;

	if (!(ev = gg_watch_fd(info->session))) {
		purple_debug_error("gg",
			"ggp_callback_recv: gg_watch_fd failed -- CRITICAL!\n");
		purple_connection_error (gc,
			PURPLE_CONNECTION_ERROR_NETWORK_ERROR,
			_("Unable to read from socket"));
		return;
	}

	if (purple_debug_is_verbose()) {
		purple_debug_misc("gg", "ggp_callback_recv: got event %s",
			gg_debug_event(ev->type));
	}

	purple_input_remove(info->inpa);
	info->inpa = purple_input_add(info->session->fd,
		ggp_tcpsocket_inputcond_gg_to_purple(info->session->check),
		ggp_callback_recv, gc);

	switch (ev->type) {
		case GG_EVENT_NONE:
			/* Nothing happened. */
			break;
		case GG_EVENT_CONN_FAILED:
			purple_connection_error (gc,
				PURPLE_CONNECTION_ERROR_NETWORK_ERROR,
				_("Server disconnected"));
			break;
		case GG_EVENT_MSG:
			ggp_message_got(gc, &ev->event.msg);
			break;
		case GG_EVENT_ACK:
		case GG_EVENT_ACK110:
			break;
		case GG_EVENT_IMAGE_REPLY:
			ggp_image_recv(gc, &ev->event.image_reply);
			break;
		case GG_EVENT_IMAGE_REQUEST:
			ggp_image_send(gc, &ev->event.image_request);
			break;
		case GG_EVENT_NOTIFY60:
		case GG_EVENT_STATUS60:
			ggp_status_got_others(gc, ev);
			break;
		case GG_EVENT_TYPING_NOTIFICATION:
			ggp_typing_notification_handler(gc, ev->event.typing_notification.uin,
				ev->event.typing_notification.length);
			break;
		case GG_EVENT_XML_EVENT:
			purple_debug_info("gg", "GG_EVENT_XML_EVENT\n");
			ggp_xml_event_handler(gc, ev->event.xml_event.data);
			break;
		case GG_EVENT_USER_DATA:
			ggp_events_user_data(gc, &ev->event.user_data);
			break;
		case GG_EVENT_JSON_EVENT:
			ggp_events_json(gc, &ev->event.json_event);
			break;
		case GG_EVENT_USERLIST100_VERSION:
			ggp_roster_version(gc, &ev->event.userlist100_version);
			break;
		case GG_EVENT_USERLIST100_REPLY:
			ggp_roster_reply(gc, &ev->event.userlist100_reply);
			break;
		case GG_EVENT_MULTILOGON_MSG:
			ggp_message_got_multilogon(gc, &ev->event.multilogon_msg);
			break;
		case GG_EVENT_MULTILOGON_INFO:
			ggp_multilogon_info(gc, &ev->event.multilogon_info);
			break;
		case GG_EVENT_IMTOKEN:
			purple_debug_info("gg", "gg11: got IMTOKEN\n");
			g_free(info->imtoken);
			info->imtoken = g_strdup(ev->event.imtoken.imtoken);
			break;
		case GG_EVENT_PONG110:
			purple_debug_info("gg", "gg11: got PONG110 %lu\n",
				(long unsigned)ev->event.pong110.time);
			break;
		case GG_EVENT_CHAT_INFO:
		case GG_EVENT_CHAT_INFO_GOT_ALL:
		case GG_EVENT_CHAT_INFO_UPDATE:
		case GG_EVENT_CHAT_CREATED:
		case GG_EVENT_CHAT_INVITE_ACK:
			ggp_chat_got_event(gc, ev);
			break;
		case GG_EVENT_DISCONNECT:
			ggp_servconn_remote_disconnect(gc);
			break;
		default:
			purple_debug_warning("gg",
				"unsupported event type=%d\n", ev->type);
			break;
	}

	gg_free_event(ev);
}

void ggp_async_login_handler(gpointer _gc, gint fd, PurpleInputCondition cond)
{
	PurpleConnection *gc = _gc;
	GGPInfo *info;
	struct gg_event *ev;

	PURPLE_ASSERT_CONNECTION_IS_VALID(gc);

	info = purple_connection_get_protocol_data(gc);

	purple_debug_info("gg", "login_handler: session: check = %d; state = %d;\n",
			info->session->check, info->session->state);

	switch (info->session->state) {
		case GG_STATE_ERROR:
			purple_debug_info("gg", "GG_STATE_ERROR\n");
			break;
		case GG_STATE_RESOLVING:
			purple_debug_info("gg", "GG_STATE_RESOLVING\n");
			break;
		case GG_STATE_RESOLVING_GG:
			purple_debug_info("gg", "GG_STATE_RESOLVING_GG\n");
			break;
		case GG_STATE_CONNECTING_HUB:
			purple_debug_info("gg", "GG_STATE_CONNECTING_HUB\n");
			break;
		case GG_STATE_READING_DATA:
			purple_debug_info("gg", "GG_STATE_READING_DATA\n");
			break;
		case GG_STATE_CONNECTING_GG:
			purple_debug_info("gg", "GG_STATE_CONNECTING_GG\n");
			break;
		case GG_STATE_READING_KEY:
			purple_debug_info("gg", "GG_STATE_READING_KEY\n");
			break;
		case GG_STATE_READING_REPLY:
			purple_debug_info("gg", "GG_STATE_READING_REPLY\n");
			break;
		case GG_STATE_TLS_NEGOTIATION:
			purple_debug_info("gg", "GG_STATE_TLS_NEGOTIATION\n");
			break;
		case GG_STATE_RESOLVING_HUB:
			purple_debug_info("gg", "GG_STATE_RESOLVING_HUB\n");
			break;
		case GG_STATE_READING_HUB:
			purple_debug_info("gg", "GG_STATE_READING_HUB\n");
			break;
		default:
			purple_debug_error("gg", "unknown state = %d\n",
				info->session->state);
		break;
	}

	if (!(ev = gg_watch_fd(info->session))) {
		purple_debug_error("gg", "login_handler: gg_watch_fd failed!\n");
		purple_connection_error (gc,
			PURPLE_CONNECTION_ERROR_NETWORK_ERROR,
			_("Unable to read from socket"));
		return;
	}
	purple_debug_info("gg", "login_handler: session->fd = %d\n", info->session->fd);
	purple_debug_info("gg", "login_handler: session: check = %d; state = %d;\n",
			info->session->check, info->session->state);

	purple_input_remove(info->inpa);
	info->inpa = 0;

	/** XXX I think that this shouldn't be done if ev->type is GG_EVENT_CONN_FAILED or GG_EVENT_CONN_SUCCESS -datallah */
	if (info->session->fd >= 0)
		info->inpa = purple_input_add(info->session->fd,
			(info->session->check == 1) ? PURPLE_INPUT_WRITE :
				PURPLE_INPUT_READ,
			ggp_async_login_handler, gc);

	switch (ev->type) {
		case GG_EVENT_NONE:
			/* Nothing happened. */
			purple_debug_info("gg", "GG_EVENT_NONE\n");
			break;
		case GG_EVENT_CONN_SUCCESS:
			{
				purple_debug_info("gg", "GG_EVENT_CONN_SUCCESS:"
					" successfully connected to %s\n",
					info->session->connect_host);
				ggp_servconn_add_server(info->session->
					connect_host);
				purple_input_remove(info->inpa);
				info->inpa = purple_input_add(info->session->fd,
					PURPLE_INPUT_READ,
					ggp_callback_recv, gc);

				purple_connection_update_progress(gc, _("Connected"), 1, 2);
				purple_connection_set_state(gc, PURPLE_CONNECTION_CONNECTED);

				ggp_buddylist_send(gc);
				ggp_roster_request_update(gc);
			}
			break;
		case GG_EVENT_CONN_FAILED:
			if (info->inpa > 0) {
				purple_input_remove(info->inpa);
				info->inpa = 0;
			}
			purple_debug_info("gg", "Connection failure: %d\n",
				ev->event.failure);
			switch (ev->event.failure) {
				case GG_FAILURE_RESOLVING:
					purple_connection_error(gc,
						PURPLE_CONNECTION_ERROR_NETWORK_ERROR,
						_("Unable to resolve "
						"hostname"));
					break;
				case GG_FAILURE_PASSWORD:
					purple_connection_error(gc,
						PURPLE_CONNECTION_ERROR_AUTHENTICATION_FAILED,
						_("Incorrect password"));
					break;
				case GG_FAILURE_TLS:
					purple_connection_error(gc,
						PURPLE_CONNECTION_ERROR_ENCRYPTION_ERROR,
						_("SSL Connection Failed"));
					break;
				case GG_FAILURE_INTRUDER:
					purple_connection_error(gc,
						PURPLE_CONNECTION_ERROR_AUTHENTICATION_FAILED,
						_("Your account has been "
						"disabled because too many "
						"incorrect passwords were "
						"entered"));
					break;
				case GG_FAILURE_UNAVAILABLE:
					purple_connection_error(gc,
						PURPLE_CONNECTION_ERROR_NETWORK_ERROR,
						_("Service temporarily "
						"unavailable"));
					break;
				case GG_FAILURE_PROXY:
					purple_connection_error(gc,
						PURPLE_CONNECTION_ERROR_NETWORK_ERROR,
						_("Error connecting to proxy "
						"server"));
					break;
				case GG_FAILURE_HUB:
					purple_connection_error(gc,
						PURPLE_CONNECTION_ERROR_NETWORK_ERROR,
						_("Error connecting to master "
						"server"));
					break;
				case GG_FAILURE_INTERNAL:
					purple_connection_error(gc,
						PURPLE_CONNECTION_ERROR_OTHER_ERROR,
						_("Internal error"));
					break;
				default:
					purple_connection_error(gc,
						PURPLE_CONNECTION_ERROR_NETWORK_ERROR,
						_("Connection failed"));
			}
			break;
		case GG_EVENT_MSG:
			if (ev->event.msg.sender == 0) {
				if (ev->event.msg.message == NULL)
					break;

				/* system messages are mostly ads */
				purple_debug_info("gg", "System message:\n%s\n",
					ev->event.msg.message);
			} else {
				purple_debug_warning("gg", "GG_EVENT_MSG: message from user %u "
					"unexpected while connecting:\n%s\n",
					ev->event.msg.sender,
					ev->event.msg.message);
			}
			break;
		default:
			purple_debug_error("gg", "strange event: %d\n", ev->type);
			break;
	}

	gg_free_event(ev);
}

/* ---------------------------------------------------------------------- */
/* ----- PurpleProtocol ----------------------------------------- */
/* ---------------------------------------------------------------------- */

static const char *ggp_list_icon(PurpleAccount *account, PurpleBuddy *buddy)
{
	return "gadu-gadu";
}

static const char *ggp_normalize(const PurpleAccount *account, const char *who)
{
	static char normalized[21]; /* maximum unsigned long long int size */

	uin_t uin = ggp_str_to_uin(who);
	if (uin <= 0)
		return NULL;

	g_snprintf(normalized, sizeof(normalized), "%u", uin);

	return normalized;
}

/* TODO:
 * - move to status.c ?
 * - add information about not adding to his buddy list (not_a_friend)
 */
static void ggp_tooltip_text(PurpleBuddy *b, PurpleNotifyUserInfo *user_info, gboolean full)
{
	PurpleStatus *status;
	char *tmp;
	const char *name, *alias;
	gchar *msg;

	g_return_if_fail(b != NULL);

	status = purple_presence_get_active_status(purple_buddy_get_presence(b));
	name = purple_status_get_name(status);
	alias = purple_buddy_get_alias(b);
	ggp_status_from_purplestatus(status, &msg);

	purple_notify_user_info_add_pair_plaintext(user_info, _("Alias"), alias);

	if (msg != NULL) {
		if (PURPLE_BUDDY_IS_ONLINE(b)) {
			tmp = g_strdup_printf("%s: %s", name, msg);
			purple_notify_user_info_add_pair_plaintext(user_info, _("Status"), tmp);
			g_free(tmp);
		} else {
			purple_notify_user_info_add_pair_plaintext(user_info, _("Message"), msg);
		}
		g_free(msg);
	/* We don't want to duplicate 'Status: Offline'. */
	} else if (PURPLE_BUDDY_IS_ONLINE(b)) {
		purple_notify_user_info_add_pair_plaintext(user_info, _("Status"), name);
	}
}

static void ggp_login(PurpleAccount *account)
{
	PurpleConnection *gc = purple_account_get_connection(account);
	struct gg_login_params *glp;
	GGPInfo *info;
	const char *address;
	const gchar *encryption_type, *protocol_version;

	purple_connection_set_flags(gc,
		PURPLE_CONNECTION_FLAG_HTML |
		PURPLE_CONNECTION_FLAG_NO_URLDESC);

	glp = g_new0(struct gg_login_params, 1);
	glp->struct_size = sizeof(struct gg_login_params);
	info = g_new0(GGPInfo, 1);

	purple_connection_set_protocol_data(gc, info);

	ggp_tcpsocket_setup(gc, glp);
	ggp_image_setup(gc);
	ggp_avatar_setup(gc);
	ggp_roster_setup(gc);
	ggp_multilogon_setup(gc);
	ggp_status_setup(gc);
	ggp_chat_setup(gc);
	ggp_message_setup(gc);
	ggp_edisc_setup(gc);

	glp->uin = ggp_str_to_uin(purple_account_get_username(account));
	glp->password =
		ggp_convert_to_cp1250(purple_connection_get_password(gc));

	if (glp->uin == 0) {
		purple_connection_error(gc,
			PURPLE_CONNECTION_ERROR_INVALID_USERNAME,
			_("The username specified is invalid."));
		purple_str_wipe(glp->password);
		g_free(glp);
		return;
	}

	glp->image_size = 255;
	glp->status_flags = GG_STATUS_FLAG_UNKNOWN;

	if (purple_account_get_bool(account, "show_links_from_strangers", 1))
		glp->status_flags |= GG_STATUS_FLAG_SPAM;

	glp->encoding = GG_ENCODING_UTF8;
	glp->protocol_features = (GG_FEATURE_DND_FFC |
		GG_FEATURE_TYPING_NOTIFICATION | GG_FEATURE_MULTILOGON |
		GG_FEATURE_USER_DATA);

	glp->async = 1;
<<<<<<< HEAD

	encryption_type = purple_account_get_string(account, "encryption",
		"opportunistic_tls");
	purple_debug_info("gg", "Requested encryption type: %s\n",
		encryption_type);
	if (strcmp(encryption_type, "opportunistic_tls") == 0)
		glp->tls = GG_SSL_ENABLED;
	else if (strcmp(encryption_type, "require_tls") == 0) {
		if (gg_libgadu_check_feature(GG_LIBGADU_FEATURE_SSL))
			glp->tls = GG_SSL_REQUIRED;
		else {
			purple_connection_error(gc,
				PURPLE_CONNECTION_ERROR_NO_SSL_SUPPORT,
				_("SSL support unavailable"));
			purple_str_wipe(glp->password);
			g_free(glp);
			return;
		}
	}
	else /* encryption_type == "none" */
		glp->tls = GG_SSL_DISABLED;
	purple_debug_misc("gg", "TLS mode: %d\n", glp->tls);

	protocol_version = purple_account_get_string(account,
		"protocol_version", "default");
	purple_debug_info("gg", "Requested protocol version: %s\n",
		protocol_version);
	if (g_strcmp0(protocol_version, "gg10") == 0)
		glp->protocol_version = GG_PROTOCOL_VERSION_100;
	else if (g_strcmp0(protocol_version, "gg11") == 0)
		glp->protocol_version = GG_PROTOCOL_VERSION_110;
	glp->compatibility = GG_COMPAT_1_12_0;

	ggp_status_set_initial(gc, glp);
=======
	glp->status = ggp_to_gg_status(status, &glp->status_descr);
	
	encryption_type = purple_account_get_string(account, "encryption", "none");
	purple_debug_info("gg", "Requested encryption type: %s\n", encryption_type);
	if (purple_strequal(encryption_type, "opportunistic_tls"))
		glp->tls = 1;
	else
		glp->tls = 0;
	purple_debug_info("gg", "TLS enabled: %d\n", glp->tls);
>>>>>>> 2f50dafa

	address = purple_account_get_string(account, "gg_server", "");
	if (address && *address)
		glp->connect_host = g_strdup(address);

	info->session = gg_login(glp);
	g_free(glp->connect_host);
	purple_str_wipe(glp->password);
	g_free(glp);

	purple_connection_update_progress(gc, _("Connecting"), 0, 2);
	if (info->session == NULL) {
		purple_connection_error (gc,
			PURPLE_CONNECTION_ERROR_NETWORK_ERROR,
			_("Connection failed"));
		return;
	}

	if (info->session->fd > 0) {
		info->inpa = purple_input_add(info->session->fd,
			PURPLE_INPUT_READ, ggp_async_login_handler, gc);
	}
}

static void ggp_close(PurpleConnection *gc)
{
	PurpleAccount *account;
	GGPInfo *info;;

	g_return_if_fail(gc != NULL);

	account = purple_connection_get_account(gc);
	info = purple_connection_get_protocol_data(gc);

	purple_notify_close_with_handle(gc);

	if (info) {
		if (info->session != NULL) {
			ggp_status_set_disconnected(account);
			gg_logoff(info->session);
			gg_free_session(info->session);
		}

		ggp_image_cleanup(gc);
		ggp_avatar_cleanup(gc);
		ggp_roster_cleanup(gc);
		ggp_multilogon_cleanup(gc);
		ggp_status_cleanup(gc);
		ggp_chat_cleanup(gc);
		ggp_message_cleanup(gc);
		ggp_edisc_cleanup(gc);

		if (info->inpa > 0)
			purple_input_remove(info->inpa);
		g_free(info->imtoken);

		purple_connection_set_protocol_data(gc, NULL);
		g_free(info);
	}

	purple_debug_info("gg", "Connection closed.\n");
}

static unsigned int ggp_send_typing(PurpleConnection *gc, const char *name, PurpleIMTypingState state)
{
	GGPInfo *info = purple_connection_get_protocol_data(gc);
	int dummy_length; /* we don't send real length of typed message */

	if (state == PURPLE_IM_TYPED) /* not supported */
		return 1;

	if (state == PURPLE_IM_TYPING)
		dummy_length = (int)g_random_int();
	else /* PURPLE_IM_NOT_TYPING */
		dummy_length = 0;

	gg_typing_notification(
		info->session,
		ggp_str_to_uin(name),
		dummy_length);

	return 1; /* wait 1 second before another notification */
}

static void ggp_add_buddy(PurpleConnection *gc, PurpleBuddy *buddy, PurpleGroup *group, const char *message)
{
	PurpleAccount *account = purple_connection_get_account(gc);
	GGPInfo *info = purple_connection_get_protocol_data(gc);
	const gchar *name = purple_buddy_get_name(buddy);

	gg_add_notify(info->session, ggp_str_to_uin(name));

	/* gg server won't tell us our status here */
	if (strcmp(purple_account_get_username(account), name) == 0)
		ggp_status_fake_to_self(gc);

	ggp_roster_add_buddy(gc, buddy, group, message);
	ggp_pubdir_request_buddy_alias(gc, buddy);
}

static void ggp_remove_buddy(PurpleConnection *gc, PurpleBuddy *buddy,
	PurpleGroup *group)
{
	GGPInfo *info = purple_connection_get_protocol_data(gc);

	gg_remove_notify(info->session, ggp_str_to_uin(purple_buddy_get_name(buddy)));
	ggp_roster_remove_buddy(gc, buddy, group);
}

static void ggp_keepalive(PurpleConnection *gc)
{
	GGPInfo *info = purple_connection_get_protocol_data(gc);

	/* purple_debug_info("gg", "Keeping connection alive....\n"); */

	if (gg_ping(info->session) < 0) {
		purple_debug_info("gg", "Not connected to the server "
				"or gg_session is not correct\n");
		purple_connection_error (gc,
			PURPLE_CONNECTION_ERROR_NETWORK_ERROR,
			_("Not connected to the server"));
	}
}

static void ggp_action_multilogon(PurpleProtocolAction *action)
{
	ggp_multilogon_dialog(action->connection);
}

static void ggp_action_status_broadcasting(PurpleProtocolAction *action)
{
	ggp_status_broadcasting_dialog(action->connection);
}

static void ggp_action_search(PurpleProtocolAction *action)
{
	ggp_pubdir_search(action->connection, NULL);
}

static void ggp_action_set_info(PurpleProtocolAction *action)
{
<<<<<<< HEAD
	ggp_pubdir_set_info(action->connection);
}
=======
	const char *status_id = purple_status_get_id(status);
	int new_status, new_status_descr;
	const char *new_msg;

	g_return_val_if_fail(msg != NULL, 0);

	purple_debug_info("gg", "ggp_to_gg_status: Requested status = %s\n",
			status_id);

	if (purple_strequal(status_id, "available")) {
		new_status = GG_STATUS_AVAIL;
		new_status_descr = GG_STATUS_AVAIL_DESCR;
	} else if (purple_strequal(status_id, "away")) {
		new_status = GG_STATUS_BUSY;
		new_status_descr = GG_STATUS_BUSY_DESCR;
	} else if (purple_strequal(status_id, "unavailable")) {
		new_status = GG_STATUS_DND;
		new_status_descr = GG_STATUS_DND_DESCR;
	} else if (purple_strequal(status_id, "invisible")) {
		new_status = GG_STATUS_INVISIBLE;
		new_status_descr = GG_STATUS_INVISIBLE_DESCR;
	} else if (purple_strequal(status_id, "offline")) {
		new_status = GG_STATUS_NOT_AVAIL;
		new_status_descr = GG_STATUS_NOT_AVAIL_DESCR;
	} else {
		new_status = GG_STATUS_AVAIL;
		new_status_descr = GG_STATUS_AVAIL_DESCR;
		purple_debug_info("gg",
			"ggp_set_status: unknown status requested (status_id=%s)\n",
			status_id);
	}
>>>>>>> 2f50dafa

static GList *ggp_get_actions(PurpleConnection *gc)
{
	GList *m = NULL;
	PurpleProtocolAction *act;

	act = purple_protocol_action_new(_("Show other sessions"),
		ggp_action_multilogon);
	m = g_list_append(m, act);

	act = purple_protocol_action_new(_("Show status only for buddies"),
		ggp_action_status_broadcasting);
	m = g_list_append(m, act);

	m = g_list_append(m, NULL);

	act = purple_protocol_action_new(_("Find buddies..."),
		ggp_action_search);
	m = g_list_append(m, act);

	act = purple_protocol_action_new(_("Set User Info"),
		ggp_action_set_info);
	m = g_list_append(m, act);

	m = g_list_append(m, NULL);

	act = purple_protocol_action_new(_("Save buddylist to file..."),
		ggp_action_buddylist_save);
	m = g_list_append(m, act);

	act = purple_protocol_action_new(_("Load buddylist from file..."),
		ggp_action_buddylist_load);
	m = g_list_append(m, act);

	return m;
}

static const char* ggp_list_emblem(PurpleBuddy *buddy)
{
	ggp_buddy_data *buddy_data = ggp_buddy_get_data(buddy);

	if (buddy_data->blocked)
		return "not-authorized";
	if (buddy_data->not_a_friend)
		return "unavailable";

<<<<<<< HEAD
	return NULL;
=======
	account = purple_connection_get_account(gc);
	if (purple_strequal(purple_account_get_username(account), name)) {
		ggp_status_fake_to_self(account);
	}
>>>>>>> 2f50dafa
}

static gboolean ggp_offline_message(const PurpleBuddy *buddy)
{
	return TRUE;
}

static GHashTable * ggp_get_account_text_table(PurpleAccount *account)
{
	GHashTable *table;
	table = g_hash_table_new(g_str_hash, g_str_equal);
	g_hash_table_insert(table, "login_label", (gpointer)_("GG number..."));
	return table;
}

static gssize
ggp_get_max_message_size(PurpleConversation *conv)
{
	/* TODO: it may depend on protocol version or other factors */
	return 1200; /* no more than 1232 */
}

static void
ggp_protocol_init(PurpleProtocol *protocol)
{
	PurpleAccountOption *option;
	GList *encryption_options = NULL;
	GList *protocol_version = NULL;

	protocol->id        = "prpl-gg";
	protocol->name      = "Gadu-Gadu";
	protocol->icon_spec = purple_buddy_icon_spec_new("png",
	                                                 1, 1, 200, 200, 0,
	                                                 PURPLE_ICON_SCALE_DISPLAY |
	                                                 PURPLE_ICON_SCALE_SEND);

	option = purple_account_option_string_new(_("GG server"),
			"gg_server", "");
	protocol->account_options = g_list_append(protocol->account_options,
			option);
	ggp_server_option = option;

#define ADD_VALUE(list, desc, v) { \
	PurpleKeyValuePair *kvp = g_new0(PurpleKeyValuePair, 1); \
	kvp->key = g_strdup((desc)); \
	kvp->value = g_strdup((v)); \
	list = g_list_append(list, kvp); \
}

	ADD_VALUE(encryption_options, _("Use encryption if available"),
		"opportunistic_tls");
	ADD_VALUE(encryption_options, _("Require encryption"), "require_tls");
	ADD_VALUE(encryption_options, _("Don't use encryption"), "none");

	option = purple_account_option_list_new(_("Connection security"),
		"encryption", encryption_options);
	protocol->account_options = g_list_append(protocol->account_options,
		option);

	ADD_VALUE(protocol_version, _("Default"), "default");
	ADD_VALUE(protocol_version, "GG 10", "gg10");
	ADD_VALUE(protocol_version, "GG 11", "gg11");

	option = purple_account_option_list_new(_("Protocol version"),
		"protocol_version", protocol_version);
	protocol->account_options = g_list_append(protocol->account_options,
		option);

	option = purple_account_option_bool_new(_("Show links from strangers"),
		"show_links_from_strangers", 1);
	protocol->account_options = g_list_append(protocol->account_options,
		option);
}

static void
ggp_protocol_class_init(PurpleProtocolClass *klass)
{
	klass->login        = ggp_login;
	klass->close        = ggp_close;
	klass->status_types = ggp_status_types;
	klass->list_icon    = ggp_list_icon;
}

static void
ggp_protocol_client_iface_init(PurpleProtocolClientIface *client_iface)
{
	client_iface->get_actions            = ggp_get_actions;
	client_iface->list_emblem            = ggp_list_emblem;
	client_iface->status_text            = ggp_status_buddy_text;
	client_iface->tooltip_text           = ggp_tooltip_text;
	client_iface->buddy_free             = ggp_buddy_free;
	client_iface->normalize              = ggp_normalize;
	client_iface->offline_message        = ggp_offline_message;
	client_iface->get_account_text_table = ggp_get_account_text_table;
	client_iface->get_max_message_size   = ggp_get_max_message_size;
}

static void
ggp_protocol_server_iface_init(PurpleProtocolServerIface *server_iface)
{
	server_iface->get_info       = ggp_pubdir_get_info_protocol;
	server_iface->set_status     = ggp_status_set_purplestatus;
	server_iface->add_buddy      = ggp_add_buddy;
	server_iface->remove_buddy   = ggp_remove_buddy;
	server_iface->keepalive      = ggp_keepalive;
	server_iface->alias_buddy    = ggp_roster_alias_buddy;
	server_iface->group_buddy    = ggp_roster_group_buddy;
	server_iface->rename_group   = ggp_roster_rename_group;
	server_iface->set_buddy_icon = ggp_avatar_own_set;
}

static void
ggp_protocol_im_iface_init(PurpleProtocolIMIface *im_iface)
{
	im_iface->send        = ggp_message_send_im;
	im_iface->send_typing = ggp_send_typing;
}

static void
ggp_protocol_chat_iface_init(PurpleProtocolChatIface *chat_iface)
{
	chat_iface->info          = ggp_chat_info;
	chat_iface->info_defaults = ggp_chat_info_defaults;
	chat_iface->join          = ggp_chat_join;
	chat_iface->get_name      = ggp_chat_get_name;
	chat_iface->invite        = ggp_chat_invite;
	chat_iface->leave         = ggp_chat_leave;
	chat_iface->send          = ggp_chat_send;

	chat_iface->reject        = NULL; /* TODO */
}

static void
ggp_protocol_roomlist_iface_init(PurpleProtocolRoomlistIface *roomlist_iface)
{
	roomlist_iface->get_list = ggp_chat_roomlist_get_list;
}

static void
ggp_protocol_privacy_iface_init(PurpleProtocolPrivacyIface *privacy_iface)
{
	privacy_iface->add_deny = ggp_add_deny;
	privacy_iface->rem_deny = ggp_rem_deny;
}

static void
ggp_protocol_xfer_iface_init(PurpleProtocolXferIface *xfer_iface)
{
	xfer_iface->can_receive = ggp_edisc_xfer_can_receive_file;
	xfer_iface->send        = ggp_edisc_xfer_send_file;
	xfer_iface->new_xfer    = ggp_edisc_xfer_send_new;
}

PURPLE_DEFINE_TYPE_EXTENDED(
	GGPProtocol, ggp_protocol, PURPLE_TYPE_PROTOCOL, 0,

	PURPLE_IMPLEMENT_INTERFACE_STATIC(PURPLE_TYPE_PROTOCOL_CLIENT_IFACE,
	                                  ggp_protocol_client_iface_init)

	PURPLE_IMPLEMENT_INTERFACE_STATIC(PURPLE_TYPE_PROTOCOL_SERVER_IFACE,
	                                  ggp_protocol_server_iface_init)

	PURPLE_IMPLEMENT_INTERFACE_STATIC(PURPLE_TYPE_PROTOCOL_IM_IFACE,
	                                  ggp_protocol_im_iface_init)

	PURPLE_IMPLEMENT_INTERFACE_STATIC(PURPLE_TYPE_PROTOCOL_CHAT_IFACE,
	                                  ggp_protocol_chat_iface_init)

	PURPLE_IMPLEMENT_INTERFACE_STATIC(PURPLE_TYPE_PROTOCOL_ROOMLIST_IFACE,
	                                  ggp_protocol_roomlist_iface_init)

	PURPLE_IMPLEMENT_INTERFACE_STATIC(PURPLE_TYPE_PROTOCOL_PRIVACY_IFACE,
	                                  ggp_protocol_privacy_iface_init)

	PURPLE_IMPLEMENT_INTERFACE_STATIC(PURPLE_TYPE_PROTOCOL_XFER_IFACE,
	                                  ggp_protocol_xfer_iface_init)
);

static gchar *
plugin_extra(PurplePlugin *plugin)
{
	return g_strdup_printf("Using libgadu version %s", gg_libgadu_version());
}

static PurplePluginInfo *
plugin_query(GError **error)
{
	const gchar * const authors[] = {
		"boler@sourceforge.net",
		NULL
	};

	return purple_plugin_info_new(
		"id",           "prpl-gg",
		"name",         "Gadu-Gadu Protocol",
		"version",      DISPLAY_VERSION,
		"category",     N_("Protocol"),
		"summary",      N_("Gadu-Gadu Protocol Plugin"),
		"description",  N_("Polish popular IM"),
		"authors",      authors,
		"website",      PURPLE_WEBSITE,
		"abi-version",  PURPLE_ABI_VERSION,
		"extra-cb",     plugin_extra,
		"flags",        PURPLE_PLUGIN_INFO_FLAGS_INTERNAL |
		                PURPLE_PLUGIN_INFO_FLAGS_AUTO_LOAD,
		NULL
	);
}

static gboolean
plugin_load(PurplePlugin *plugin, GError **error)
{
	ggp_protocol_register_type(plugin);

	my_protocol = purple_protocols_add(GGP_TYPE_PROTOCOL, error);
	if (!my_protocol)
		return FALSE;

	purple_prefs_add_none("/plugins/prpl/gg");

	purple_debug_info("gg", "Loading Gadu-Gadu protocol plugin with "
		"libgadu %s...\n", gg_libgadu_version());

	ggp_libgaduw_setup();
	ggp_resolver_purple_setup();
	ggp_servconn_setup(ggp_server_option);
	ggp_html_setup();
	ggp_message_setup_global();

	return TRUE;
}

static gboolean
plugin_unload(PurplePlugin *plugin, GError **error)
{
	ggp_servconn_cleanup();
	ggp_html_cleanup();
	ggp_message_cleanup_global();
	ggp_libgaduw_cleanup();

	if (!purple_protocols_remove(my_protocol, error))
		return FALSE;

	return TRUE;
}

PURPLE_PLUGIN_INIT(gg, plugin_query, plugin_load, plugin_unload);

/* vim: set ts=8 sts=0 sw=8 noet: */<|MERGE_RESOLUTION|>--- conflicted
+++ resolved
@@ -701,15 +701,14 @@
 		GG_FEATURE_USER_DATA);
 
 	glp->async = 1;
-<<<<<<< HEAD
 
 	encryption_type = purple_account_get_string(account, "encryption",
 		"opportunistic_tls");
 	purple_debug_info("gg", "Requested encryption type: %s\n",
 		encryption_type);
-	if (strcmp(encryption_type, "opportunistic_tls") == 0)
+	if (purple_strequal(encryption_type, "opportunistic_tls"))
 		glp->tls = GG_SSL_ENABLED;
-	else if (strcmp(encryption_type, "require_tls") == 0) {
+	else if (purple_strequal(encryption_type, "require_tls")) {
 		if (gg_libgadu_check_feature(GG_LIBGADU_FEATURE_SSL))
 			glp->tls = GG_SSL_REQUIRED;
 		else {
@@ -729,24 +728,13 @@
 		"protocol_version", "default");
 	purple_debug_info("gg", "Requested protocol version: %s\n",
 		protocol_version);
-	if (g_strcmp0(protocol_version, "gg10") == 0)
+	if (purple_strequal(protocol_version, "gg10"))
 		glp->protocol_version = GG_PROTOCOL_VERSION_100;
-	else if (g_strcmp0(protocol_version, "gg11") == 0)
+	else if (purple_strequal(protocol_version, "gg11"))
 		glp->protocol_version = GG_PROTOCOL_VERSION_110;
 	glp->compatibility = GG_COMPAT_1_12_0;
 
 	ggp_status_set_initial(gc, glp);
-=======
-	glp->status = ggp_to_gg_status(status, &glp->status_descr);
-	
-	encryption_type = purple_account_get_string(account, "encryption", "none");
-	purple_debug_info("gg", "Requested encryption type: %s\n", encryption_type);
-	if (purple_strequal(encryption_type, "opportunistic_tls"))
-		glp->tls = 1;
-	else
-		glp->tls = 0;
-	purple_debug_info("gg", "TLS enabled: %d\n", glp->tls);
->>>>>>> 2f50dafa
 
 	address = purple_account_get_string(account, "gg_server", "");
 	if (address && *address)
@@ -840,7 +828,7 @@
 	gg_add_notify(info->session, ggp_str_to_uin(name));
 
 	/* gg server won't tell us our status here */
-	if (strcmp(purple_account_get_username(account), name) == 0)
+	if (purple_strequal(purple_account_get_username(account), name))
 		ggp_status_fake_to_self(gc);
 
 	ggp_roster_add_buddy(gc, buddy, group, message);
@@ -888,42 +876,8 @@
 
 static void ggp_action_set_info(PurpleProtocolAction *action)
 {
-<<<<<<< HEAD
 	ggp_pubdir_set_info(action->connection);
 }
-=======
-	const char *status_id = purple_status_get_id(status);
-	int new_status, new_status_descr;
-	const char *new_msg;
-
-	g_return_val_if_fail(msg != NULL, 0);
-
-	purple_debug_info("gg", "ggp_to_gg_status: Requested status = %s\n",
-			status_id);
-
-	if (purple_strequal(status_id, "available")) {
-		new_status = GG_STATUS_AVAIL;
-		new_status_descr = GG_STATUS_AVAIL_DESCR;
-	} else if (purple_strequal(status_id, "away")) {
-		new_status = GG_STATUS_BUSY;
-		new_status_descr = GG_STATUS_BUSY_DESCR;
-	} else if (purple_strequal(status_id, "unavailable")) {
-		new_status = GG_STATUS_DND;
-		new_status_descr = GG_STATUS_DND_DESCR;
-	} else if (purple_strequal(status_id, "invisible")) {
-		new_status = GG_STATUS_INVISIBLE;
-		new_status_descr = GG_STATUS_INVISIBLE_DESCR;
-	} else if (purple_strequal(status_id, "offline")) {
-		new_status = GG_STATUS_NOT_AVAIL;
-		new_status_descr = GG_STATUS_NOT_AVAIL_DESCR;
-	} else {
-		new_status = GG_STATUS_AVAIL;
-		new_status_descr = GG_STATUS_AVAIL_DESCR;
-		purple_debug_info("gg",
-			"ggp_set_status: unknown status requested (status_id=%s)\n",
-			status_id);
-	}
->>>>>>> 2f50dafa
 
 static GList *ggp_get_actions(PurpleConnection *gc)
 {
@@ -970,14 +924,7 @@
 	if (buddy_data->not_a_friend)
 		return "unavailable";
 
-<<<<<<< HEAD
 	return NULL;
-=======
-	account = purple_connection_get_account(gc);
-	if (purple_strequal(purple_account_get_username(account), name)) {
-		ggp_status_fake_to_self(account);
-	}
->>>>>>> 2f50dafa
 }
 
 static gboolean ggp_offline_message(const PurpleBuddy *buddy)
