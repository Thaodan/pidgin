--- conflicted
+++ resolved
@@ -2147,22 +2147,13 @@
 	NULL,				/* whiteboard_prpl_ops */
 	NULL,				/* send_raw */
 	NULL,				/* roomlist_room_serialize */
-<<<<<<< HEAD
-
-	/* padding */
-	NULL,
-	NULL,
-	NULL,
-	sizeof(PurplePluginProtocolInfo),       /* struct_size */
-	NULL
-=======
 	NULL,				/* unregister_user */
 	NULL,				/* send_attention */
 	NULL,				/* get_attention_types */
-	sizeof(PurplePluginProtocolInfo), /* struct_size */
-	NULL,				/* initiate_media */
-	NULL                /* can_do_media */
->>>>>>> 3fd7380b
+	sizeof(PurplePluginProtocolInfo),       /* struct_size */
+	NULL,                           /* get_account_text_table */
+	NULL,                           /* initiate_media */
+	NULL                            /* can_do_media */
 };
 /* }}} */
 
@@ -2248,4 +2239,4 @@
 
 PURPLE_INIT_PLUGIN(gg, init_plugin, info);
 
-/* vim: set ts=8 sts=0 sw=8 noet: */+/* vim: set ts=8 sts=0 sw=8 noet: */
