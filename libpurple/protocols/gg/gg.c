/**
 * @file gg.c Gadu-Gadu protocol plugin
 *
 * purple
 *
 * Copyright (C) 2005  Bartosz Oler <bartosz@bzimage.us>
 *
 * Some parts of the code are adapted or taken from the previous implementation
 * of this plugin written by Arkadiusz Miskiewicz <misiek@pld.org.pl>
 * Some parts Copyright (C) 2009  Krzysztof Klinikowski <grommasher@gmail.com>
 *
 * Thanks to Google's Summer of Code Program.
 *
 * This program is free software; you can redistribute it and/or modify
 * it under the terms of the GNU General Public License as published by
 * the Free Software Foundation; either version 2 of the License, or
 * (at your option) any later version.
 *
 * This program is distributed in the hope that it will be useful,
 * but WITHOUT ANY WARRANTY; without even the implied warranty of
 * MERCHANTABILITY or FITNESS FOR A PARTICULAR PURPOSE.  See the
 * GNU General Public License for more details.
 *
 * You should have received a copy of the GNU General Public License
 * along with this program; if not, write to the Free Software
 * Foundation, Inc., 51 Franklin Street, Fifth Floor, Boston, MA  02111-1301  USA
 */

#include <internal.h>

#include "plugins.h"
#include "version.h"
#include "notify.h"
#include "buddylist.h"
#include "accountopt.h"
#include "debug.h"
#include "util.h"
#include "request.h"
#include "xmlnode.h"

#include "gg.h"
#include "chat.h"
#include "search.h"
#include "blist.h"
#include "utils.h"
#include "resolver-purple.h"
#include "deprecated.h"
#include "purplew.h"
#include "libgadu-events.h"
#include "multilogon.h"
#include "status.h"
#include "servconn.h"
#include "tcpsocket.h"
#include "pubdir-prpl.h"
#include "message-prpl.h"
#include "html.h"
#include "libgaduw.h"

/* ---------------------------------------------------------------------- */
static PurpleProtocol *my_protocol = NULL;
static PurpleAccountOption *ggp_server_option;

/* ---------------------------------------------------------------------- */

ggp_buddy_data * ggp_buddy_get_data(PurpleBuddy *buddy)
{
	ggp_buddy_data *buddy_data = purple_buddy_get_protocol_data(buddy);
	if (buddy_data)
		return buddy_data;

	buddy_data = g_new0(ggp_buddy_data, 1); /* TODO: leak */
	purple_buddy_set_protocol_data(buddy, buddy_data);
	return buddy_data;
}

static void ggp_buddy_free(PurpleBuddy *buddy)
{
	ggp_buddy_data *buddy_data = purple_buddy_get_protocol_data(buddy);

	if (!buddy_data)
		return;

	g_free(buddy_data);
	purple_buddy_set_protocol_data(buddy, NULL);
}

const gchar * ggp_get_imtoken(PurpleConnection *gc)
{
	GGPInfo *accdata = purple_connection_get_protocol_data(gc);

	if (accdata->imtoken)
		return accdata->imtoken;

	if (accdata->imtoken_warned)
		return NULL;
	accdata->imtoken_warned = TRUE;

	purple_notify_error(gc, _("Authentication failed"),
		_("IMToken value has not been received."),
		_("Some features will be disabled. "
		"You may try again after a while."),
		purple_request_cpar_from_connection(gc));
	return NULL;
}

uin_t ggp_own_uin(PurpleConnection *gc)
{
	return ggp_str_to_uin(purple_account_get_username(
		purple_connection_get_account(gc)));
}

/* ---------------------------------------------------------------------- */
/* buddy list import/export from/to file */

static void ggp_callback_buddylist_save_ok(PurpleConnection *gc, const char *filename)
{
	PurpleAccount *account = purple_connection_get_account(gc);

	char *buddylist = ggp_buddylist_dump(account);

	purple_debug_info("gg", "Saving...\n");
	purple_debug_info("gg", "file = %s\n", filename);

	if (buddylist == NULL) {
		purple_notify_info(account, _("Save Buddylist..."), _("Your "
			"buddylist is empty, nothing was written to the file."),
			NULL, purple_request_cpar_from_connection(gc));
		return;
	}

	if (purple_util_write_data_to_file_absolute(filename, buddylist, -1)) {
		purple_notify_info(account, _("Save Buddylist..."),
			_("Buddylist saved successfully!"), NULL,
			purple_request_cpar_from_connection(gc));
	} else {
		gchar *primary = g_strdup_printf(
			_("Couldn't write buddy list for %s to %s"),
			purple_account_get_username(account), filename);
		purple_notify_error(account, _("Save Buddylist..."),
			primary, NULL, purple_request_cpar_from_connection(gc));
		g_free(primary);
	}

	g_free(buddylist);
}

static void ggp_callback_buddylist_load_ok(PurpleConnection *gc, gchar *file)
{
	PurpleAccount *account = purple_connection_get_account(gc);
	GError *error = NULL;
	char *buddylist = NULL;
	gsize length;

	purple_debug_info("gg", "file_name = %s\n", file);

	if (!g_file_get_contents(file, &buddylist, &length, &error)) {
		purple_notify_error(account, _("Couldn't load buddylist"),
			_("Couldn't load buddylist"), error->message,
			purple_request_cpar_from_connection(gc));

		purple_debug_error("gg",
			"Couldn't load buddylist. file = %s; error = %s\n",
			file, error->message);

		g_error_free(error);

		return;
	}

	ggp_buddylist_load(gc, buddylist);
	g_free(buddylist);

	purple_notify_info(account, _("Load Buddylist..."),
		_("Buddylist loaded successfully!"), NULL,
		purple_request_cpar_from_connection(gc));
}
/* }}} */

/*
 */
/* static void ggp_action_buddylist_save(PurpleProtocolAction *action) {{{ */
static void ggp_action_buddylist_save(PurpleProtocolAction *action)
{
	PurpleConnection *gc = action->connection;

	purple_request_file(action, _("Save buddylist..."), NULL, TRUE,
		G_CALLBACK(ggp_callback_buddylist_save_ok), NULL,
		purple_request_cpar_from_connection(gc), gc);
}

static void ggp_action_buddylist_load(PurpleProtocolAction *action)
{
	PurpleConnection *gc = action->connection;

	purple_request_file(action, _("Load buddylist from file..."), NULL,
		FALSE, G_CALLBACK(ggp_callback_buddylist_load_ok), NULL,
		purple_request_cpar_from_connection(gc), gc);
}

/* ----- BLOCK BUDDIES -------------------------------------------------- */

static void ggp_add_deny(PurpleConnection *gc, const char *who)
{
	GGPInfo *info = purple_connection_get_protocol_data(gc);
	uin_t uin = ggp_str_to_uin(who);

	purple_debug_info("gg", "ggp_add_deny: %u\n", uin);

	gg_remove_notify_ex(info->session, uin, GG_USER_NORMAL);
	gg_add_notify_ex(info->session, uin, GG_USER_BLOCKED);
}

static void ggp_rem_deny(PurpleConnection *gc, const char *who)
{
	GGPInfo *info = purple_connection_get_protocol_data(gc);
	uin_t uin = ggp_str_to_uin(who);

	purple_debug_info("gg", "ggp_rem_deny: %u\n", uin);

	gg_remove_notify_ex(info->session, uin, GG_USER_BLOCKED);
	gg_add_notify_ex(info->session, uin, GG_USER_NORMAL);
}

/* ---------------------------------------------------------------------- */
/* ----- INTERNAL CALLBACKS --------------------------------------------- */
/* ---------------------------------------------------------------------- */

static void ggp_typing_notification_handler(PurpleConnection *gc, uin_t uin, int length) {
	gchar *from;

	from = g_strdup_printf("%u", uin);
	if (length)
		serv_got_typing(gc, from, 0, PURPLE_IM_TYPING);
	else
		serv_got_typing_stopped(gc, from);
	g_free(from);
}

/**
 * Handling of XML events.
 *
 * @param gc PurpleConnection.
 * @param data Raw XML contents.
 *
 * @see http://toxygen.net/libgadu/protocol/#ch1.13
 * @todo: this may not be necessary anymore
 */
static void ggp_xml_event_handler(PurpleConnection *gc, char *data)
{
	PurpleXmlNode *xml = NULL;
	PurpleXmlNode *xmlnode_next_event;

	xml = purple_xmlnode_from_str(data, -1);
	if (xml == NULL) {
		purple_debug_error("gg", "ggp_xml_event_handler: "
			"invalid xml: [%s]\n", data);
		goto out;
	}

	xmlnode_next_event = purple_xmlnode_get_child(xml, "event");
	while (xmlnode_next_event != NULL) {
		PurpleXmlNode *xmlnode_current_event = xmlnode_next_event;

		PurpleXmlNode *xmlnode_type;
		char *event_type_raw;
		int event_type = 0;

		PurpleXmlNode *xmlnode_sender;
		char *event_sender_raw;
		uin_t event_sender = 0;

		xmlnode_next_event = purple_xmlnode_get_next_twin(xmlnode_next_event);

		xmlnode_type = purple_xmlnode_get_child(xmlnode_current_event, "type");
		if (xmlnode_type == NULL)
			continue;
		event_type_raw = purple_xmlnode_get_data(xmlnode_type);
		if (event_type_raw != NULL)
			event_type = atoi(event_type_raw);
		g_free(event_type_raw);

		xmlnode_sender = purple_xmlnode_get_child(xmlnode_current_event, "sender");
		if (xmlnode_sender != NULL) {
			event_sender_raw = purple_xmlnode_get_data(xmlnode_sender);
			if (event_sender_raw != NULL)
				event_sender = ggp_str_to_uin(event_sender_raw);
			g_free(event_sender_raw);
		}

		switch (event_type)
		{
			case 28: /* avatar update */
				purple_debug_info("gg",
					"ggp_xml_event_handler: avatar updated (uid: %u)\n",
					event_sender);
				break;
			default:
				purple_debug_error("gg",
					"ggp_xml_event_handler: unsupported event type=%d from=%u\n",
					event_type, event_sender);
		}
	}

	out:
		if (xml)
			purple_xmlnode_free(xml);
}

static void ggp_callback_recv(gpointer _gc, gint fd, PurpleInputCondition cond)
{
	PurpleConnection *gc = _gc;
	GGPInfo *info = purple_connection_get_protocol_data(gc);
	struct gg_event *ev;

	if (!(ev = gg_watch_fd(info->session))) {
		purple_debug_error("gg",
			"ggp_callback_recv: gg_watch_fd failed -- CRITICAL!\n");
		purple_connection_error (gc,
			PURPLE_CONNECTION_ERROR_NETWORK_ERROR,
			_("Unable to read from socket"));
		return;
	}

#if GGP_ENABLE_GG11
	if (purple_debug_is_verbose()) {
		purple_debug_misc("gg", "ggp_callback_recv: got event %s",
			gg_debug_event(ev->type));
	}
#endif

	purple_input_remove(info->inpa);
	info->inpa = purple_input_add(info->session->fd,
		ggp_tcpsocket_inputcond_gg_to_purple(info->session->check),
		ggp_callback_recv, gc);

	switch (ev->type) {
		case GG_EVENT_NONE:
			/* Nothing happened. */
			break;
		case GG_EVENT_CONN_FAILED:
			purple_connection_error (gc,
				PURPLE_CONNECTION_ERROR_NETWORK_ERROR,
				_("Server disconnected"));
			break;
		case GG_EVENT_MSG:
			ggp_message_got(gc, &ev->event.msg);
			break;
		case GG_EVENT_ACK:
#if GGP_ENABLE_GG11
		case GG_EVENT_ACK110:
#endif
			break;
		case GG_EVENT_IMAGE_REPLY:
			ggp_image_recv(gc, &ev->event.image_reply);
			break;
		case GG_EVENT_IMAGE_REQUEST:
			ggp_image_send(gc, &ev->event.image_request);
			break;
		case GG_EVENT_NOTIFY60:
		case GG_EVENT_STATUS60:
			ggp_status_got_others(gc, ev);
			break;
		case GG_EVENT_TYPING_NOTIFICATION:
			ggp_typing_notification_handler(gc, ev->event.typing_notification.uin,
				ev->event.typing_notification.length);
			break;
		case GG_EVENT_XML_EVENT:
			purple_debug_info("gg", "GG_EVENT_XML_EVENT\n");
			ggp_xml_event_handler(gc, ev->event.xml_event.data);
			break;
		case GG_EVENT_USER_DATA:
			ggp_events_user_data(gc, &ev->event.user_data);
			break;
#if GGP_ENABLE_GG11
		case GG_EVENT_JSON_EVENT:
			ggp_events_json(gc, &ev->event.json_event);
			break;
#endif
		case GG_EVENT_USERLIST100_VERSION:
			ggp_roster_version(gc, &ev->event.userlist100_version);
			break;
		case GG_EVENT_USERLIST100_REPLY:
			ggp_roster_reply(gc, &ev->event.userlist100_reply);
			break;
		case GG_EVENT_MULTILOGON_MSG:
			ggp_message_got_multilogon(gc, &ev->event.multilogon_msg);
			break;
		case GG_EVENT_MULTILOGON_INFO:
			ggp_multilogon_info(gc, &ev->event.multilogon_info);
			break;
#if GGP_ENABLE_GG11
		case GG_EVENT_IMTOKEN:
			purple_debug_info("gg", "gg11: got IMTOKEN\n");
			g_free(info->imtoken);
			info->imtoken = g_strdup(ev->event.imtoken.imtoken);
			break;
		case GG_EVENT_PONG110:
			purple_debug_info("gg", "gg11: got PONG110 %lu\n",
				(long unsigned)ev->event.pong110.time);
			break;
		case GG_EVENT_CHAT_INFO:
		case GG_EVENT_CHAT_INFO_GOT_ALL:
		case GG_EVENT_CHAT_INFO_UPDATE:
		case GG_EVENT_CHAT_CREATED:
		case GG_EVENT_CHAT_INVITE_ACK:
			ggp_chat_got_event(gc, ev);
			break;
#endif
		case GG_EVENT_DISCONNECT:
			ggp_servconn_remote_disconnect(gc);
			break;
		default:
			purple_debug_warning("gg",
				"unsupported event type=%d\n", ev->type);
			break;
	}

	gg_free_event(ev);
}

void ggp_async_login_handler(gpointer _gc, gint fd, PurpleInputCondition cond)
{
	PurpleConnection *gc = _gc;
	GGPInfo *info;
	struct gg_event *ev;

	g_return_if_fail(PURPLE_CONNECTION_IS_VALID(gc));

	info = purple_connection_get_protocol_data(gc);

	purple_debug_info("gg", "login_handler: session: check = %d; state = %d;\n",
			info->session->check, info->session->state);

	switch (info->session->state) {
		case GG_STATE_ERROR:
			purple_debug_info("gg", "GG_STATE_ERROR\n");
			break;
		case GG_STATE_RESOLVING:
			purple_debug_info("gg", "GG_STATE_RESOLVING\n");
			break;
		case GG_STATE_RESOLVING_GG:
			purple_debug_info("gg", "GG_STATE_RESOLVING_GG\n");
			break;
		case GG_STATE_CONNECTING_HUB:
			purple_debug_info("gg", "GG_STATE_CONNECTING_HUB\n");
			break;
		case GG_STATE_READING_DATA:
			purple_debug_info("gg", "GG_STATE_READING_DATA\n");
			break;
		case GG_STATE_CONNECTING_GG:
			purple_debug_info("gg", "GG_STATE_CONNECTING_GG\n");
			break;
		case GG_STATE_READING_KEY:
			purple_debug_info("gg", "GG_STATE_READING_KEY\n");
			break;
		case GG_STATE_READING_REPLY:
			purple_debug_info("gg", "GG_STATE_READING_REPLY\n");
			break;
		case GG_STATE_TLS_NEGOTIATION:
			purple_debug_info("gg", "GG_STATE_TLS_NEGOTIATION\n");
			break;
#if GGP_ENABLE_GG11
		case GG_STATE_RESOLVING_HUB:
			purple_debug_info("gg", "GG_STATE_RESOLVING_HUB\n");
			break;
		case GG_STATE_READING_HUB:
			purple_debug_info("gg", "GG_STATE_READING_HUB\n");
			break;
#endif
		default:
			purple_debug_error("gg", "unknown state = %d\n",
				info->session->state);
		break;
	}

	if (!(ev = gg_watch_fd(info->session))) {
		purple_debug_error("gg", "login_handler: gg_watch_fd failed!\n");
		purple_connection_error (gc,
			PURPLE_CONNECTION_ERROR_NETWORK_ERROR,
			_("Unable to read from socket"));
		return;
	}
	purple_debug_info("gg", "login_handler: session->fd = %d\n", info->session->fd);
	purple_debug_info("gg", "login_handler: session: check = %d; state = %d;\n",
			info->session->check, info->session->state);

	purple_input_remove(info->inpa);
	info->inpa = 0;

	/** XXX I think that this shouldn't be done if ev->type is GG_EVENT_CONN_FAILED or GG_EVENT_CONN_SUCCESS -datallah */
	if (info->session->fd >= 0)
		info->inpa = purple_input_add(info->session->fd,
			(info->session->check == 1) ? PURPLE_INPUT_WRITE :
				PURPLE_INPUT_READ,
			ggp_async_login_handler, gc);

	switch (ev->type) {
		case GG_EVENT_NONE:
			/* Nothing happened. */
			purple_debug_info("gg", "GG_EVENT_NONE\n");
			break;
		case GG_EVENT_CONN_SUCCESS:
			{
#if GGP_ENABLE_GG11
				purple_debug_info("gg", "GG_EVENT_CONN_SUCCESS:"
					" successfully connected to %s\n",
					info->session->connect_host);
				ggp_servconn_add_server(info->session->
					connect_host);
#endif
				purple_input_remove(info->inpa);
				info->inpa = purple_input_add(info->session->fd,
					PURPLE_INPUT_READ,
					ggp_callback_recv, gc);

				purple_connection_update_progress(gc, _("Connected"), 1, 2);
				purple_connection_set_state(gc, PURPLE_CONNECTION_CONNECTED);

				ggp_buddylist_send(gc);
				ggp_roster_request_update(gc);
			}
			break;
		case GG_EVENT_CONN_FAILED:
			if (info->inpa > 0) {
				purple_input_remove(info->inpa);
				info->inpa = 0;
			}
			purple_debug_info("gg", "Connection failure: %d\n",
				ev->event.failure);
			switch (ev->event.failure) {
				case GG_FAILURE_RESOLVING:
					purple_connection_error(gc,
						PURPLE_CONNECTION_ERROR_NETWORK_ERROR,
						_("Unable to resolve "
						"hostname"));
					break;
				case GG_FAILURE_PASSWORD:
					purple_connection_error(gc,
						PURPLE_CONNECTION_ERROR_AUTHENTICATION_FAILED,
						_("Incorrect password"));
					break;
				case GG_FAILURE_TLS:
					purple_connection_error(gc,
						PURPLE_CONNECTION_ERROR_ENCRYPTION_ERROR,
						_("SSL Connection Failed"));
					break;
				case GG_FAILURE_INTRUDER:
					purple_connection_error(gc,
						PURPLE_CONNECTION_ERROR_AUTHENTICATION_FAILED,
						_("Your account has been "
						"disabled because too many "
						"incorrect passwords were "
						"entered"));
					break;
				case GG_FAILURE_UNAVAILABLE:
					purple_connection_error(gc,
						PURPLE_CONNECTION_ERROR_NETWORK_ERROR,
						_("Service temporarily "
						"unavailable"));
					break;
				case GG_FAILURE_PROXY:
					purple_connection_error(gc,
						PURPLE_CONNECTION_ERROR_NETWORK_ERROR,
						_("Error connecting to proxy "
						"server"));
					break;
				case GG_FAILURE_HUB:
					purple_connection_error(gc,
						PURPLE_CONNECTION_ERROR_NETWORK_ERROR,
						_("Error connecting to master "
						"server"));
					break;
#if GGP_ENABLE_GG11
				case GG_FAILURE_INTERNAL:
					purple_connection_error(gc,
						PURPLE_CONNECTION_ERROR_OTHER_ERROR,
						_("Internal error"));
					break;
#endif
				default:
					purple_connection_error(gc,
						PURPLE_CONNECTION_ERROR_NETWORK_ERROR,
						_("Connection failed"));
			}
			break;
		case GG_EVENT_MSG:
			if (ev->event.msg.sender == 0) {
				if (ev->event.msg.message == NULL)
					break;

				/* system messages are mostly ads */
				purple_debug_info("gg", "System message:\n%s\n",
					ev->event.msg.message);
			} else {
				purple_debug_warning("gg", "GG_EVENT_MSG: message from user %u "
					"unexpected while connecting:\n%s\n",
					ev->event.msg.sender,
					ev->event.msg.message);
			}
			break;
		default:
			purple_debug_error("gg", "strange event: %d\n", ev->type);
			break;
	}

	gg_free_event(ev);
}

/* ---------------------------------------------------------------------- */
/* ----- PurpleProtocol ----------------------------------------- */
/* ---------------------------------------------------------------------- */

static const char *ggp_list_icon(PurpleAccount *account, PurpleBuddy *buddy)
{
	return "gadu-gadu";
}

static const char *ggp_normalize(const PurpleAccount *account, const char *who)
{
	static char normalized[21]; /* maximum unsigned long long int size */

	uin_t uin = ggp_str_to_uin(who);
	if (uin <= 0)
		return NULL;

	g_snprintf(normalized, sizeof(normalized), "%u", uin);

	return normalized;
}

/* TODO:
 * - move to status.c ?
 * - add information about not adding to his buddy list (not_a_friend)
 */
static void ggp_tooltip_text(PurpleBuddy *b, PurpleNotifyUserInfo *user_info, gboolean full)
{
	PurpleStatus *status;
	char *tmp;
	const char *name, *alias;
	gchar *msg;

	g_return_if_fail(b != NULL);

	status = purple_presence_get_active_status(purple_buddy_get_presence(b));
	name = purple_status_get_name(status);
	alias = purple_buddy_get_alias(b);
	ggp_status_from_purplestatus(status, &msg);

	purple_notify_user_info_add_pair_plaintext(user_info, _("Alias"), alias);

	if (msg != NULL) {
		if (PURPLE_BUDDY_IS_ONLINE(b)) {
			tmp = g_strdup_printf("%s: %s", name, msg);
			purple_notify_user_info_add_pair_plaintext(user_info, _("Status"), tmp);
			g_free(tmp);
		} else {
			purple_notify_user_info_add_pair_plaintext(user_info, _("Message"), msg);
		}
		g_free(msg);
	/* We don't want to duplicate 'Status: Offline'. */
	} else if (PURPLE_BUDDY_IS_ONLINE(b)) {
		purple_notify_user_info_add_pair_plaintext(user_info, _("Status"), name);
	}
}

static void ggp_login(PurpleAccount *account)
{
	PurpleConnection *gc = purple_account_get_connection(account);
	struct gg_login_params *glp;
	GGPInfo *info;
#if GGP_ENABLE_GG11
	const char *address;
#endif
	const gchar *encryption_type, *protocol_version;

	if (!ggp_deprecated_setup_proxy(gc))
		return;

	purple_connection_set_flags(gc, PURPLE_CONNECTION_FLAG_HTML |
			PURPLE_CONNECTION_FLAG_NO_URLDESC);

	glp = g_new0(struct gg_login_params, 1);
#if GGP_ENABLE_GG11
	glp->struct_size = sizeof(struct gg_login_params);
#endif
	info = g_new0(GGPInfo, 1);

	purple_connection_set_protocol_data(gc, info);

	ggp_tcpsocket_setup(gc, glp);
	ggp_image_setup(gc);
	ggp_avatar_setup(gc);
	ggp_roster_setup(gc);
	ggp_multilogon_setup(gc);
	ggp_status_setup(gc);
	ggp_chat_setup(gc);
	ggp_message_setup(gc);
	ggp_edisc_setup(gc);

	glp->uin = ggp_str_to_uin(purple_account_get_username(account));
	glp->password =
		ggp_convert_to_cp1250(purple_connection_get_password(gc));

	if (glp->uin == 0) {
		purple_connection_error(gc,
			PURPLE_CONNECTION_ERROR_INVALID_USERNAME,
			_("The username specified is invalid."));
		purple_str_wipe(glp->password);
		g_free(glp);
		return;
	}

	glp->image_size = 255;
	glp->status_flags = GG_STATUS_FLAG_UNKNOWN;

	if (purple_account_get_bool(account, "show_links_from_strangers", 1))
		glp->status_flags |= GG_STATUS_FLAG_SPAM;

	glp->encoding = GG_ENCODING_UTF8;
	glp->protocol_features = (GG_FEATURE_DND_FFC |
		GG_FEATURE_TYPING_NOTIFICATION | GG_FEATURE_MULTILOGON |
		GG_FEATURE_USER_DATA);

	glp->async = 1;

	encryption_type = purple_account_get_string(account, "encryption",
		"opportunistic_tls");
	purple_debug_info("gg", "Requested encryption type: %s\n",
		encryption_type);
	if (strcmp(encryption_type, "opportunistic_tls") == 0)
		glp->tls = GG_SSL_ENABLED;
	else if (strcmp(encryption_type, "require_tls") == 0) {
		if (gg_libgadu_check_feature(GG_LIBGADU_FEATURE_SSL))
			glp->tls = GG_SSL_REQUIRED;
		else {
			purple_connection_error(gc,
				PURPLE_CONNECTION_ERROR_NO_SSL_SUPPORT,
				_("SSL support unavailable"));
			purple_str_wipe(glp->password);
			g_free(glp);
			return;
		}
	}
	else /* encryption_type == "none" */
		glp->tls = GG_SSL_DISABLED;
	purple_debug_misc("gg", "TLS mode: %d\n", glp->tls);

	protocol_version = purple_account_get_string(account,
		"protocol_version", "default");
	purple_debug_info("gg", "Requested protocol version: %s\n",
		protocol_version);
#if GGP_ENABLE_GG11
	if (g_strcmp0(protocol_version, "gg10") == 0)
		glp->protocol_version = GG_PROTOCOL_VERSION_100;
	else if (g_strcmp0(protocol_version, "gg11") == 0)
		glp->protocol_version = GG_PROTOCOL_VERSION_110;
	glp->compatibility = GG_COMPAT_1_12_0;
#else
	glp->protocol_version = 0x2e;
#endif

	ggp_status_set_initial(gc, glp);

#if GGP_ENABLE_GG11
	address = purple_account_get_string(account, "gg_server", "");
	if (address && *address)
		glp->connect_host = g_strdup(address);
#endif

	info->session = gg_login(glp);
#if GGP_ENABLE_GG11
	g_free(glp->connect_host);
#endif
	purple_str_wipe(glp->password);
	g_free(glp);

	purple_connection_update_progress(gc, _("Connecting"), 0, 2);
	if (info->session == NULL) {
		purple_connection_error (gc,
			PURPLE_CONNECTION_ERROR_NETWORK_ERROR,
			_("Connection failed"));
		return;
	}

	if (info->session->fd > 0) {
		info->inpa = purple_input_add(info->session->fd,
			PURPLE_INPUT_READ, ggp_async_login_handler, gc);
	}
}

static void ggp_close(PurpleConnection *gc)
{
	PurpleAccount *account;
	GGPInfo *info;;

	g_return_if_fail(gc != NULL);

	account = purple_connection_get_account(gc);
	info = purple_connection_get_protocol_data(gc);

	purple_notify_close_with_handle(gc);

	if (info) {
		if (info->session != NULL) {
			ggp_status_set_disconnected(account);
			gg_logoff(info->session);
			gg_free_session(info->session);
		}

		ggp_image_cleanup(gc);
		ggp_avatar_cleanup(gc);
		ggp_roster_cleanup(gc);
		ggp_multilogon_cleanup(gc);
		ggp_status_cleanup(gc);
		ggp_chat_cleanup(gc);
		ggp_message_cleanup(gc);
		ggp_edisc_cleanup(gc);

		if (info->inpa > 0)
			purple_input_remove(info->inpa);
		g_free(info->imtoken);

		purple_connection_set_protocol_data(gc, NULL);
		g_free(info);
	}

	purple_debug_info("gg", "Connection closed.\n");
}

static unsigned int ggp_send_typing(PurpleConnection *gc, const char *name, PurpleIMTypingState state)
{
	GGPInfo *info = purple_connection_get_protocol_data(gc);
	int dummy_length; /* we don't send real length of typed message */

	if (state == PURPLE_IM_TYPED) /* not supported */
		return 1;

	if (state == PURPLE_IM_TYPING)
		dummy_length = (int)g_random_int();
	else /* PURPLE_IM_NOT_TYPING */
		dummy_length = 0;

	gg_typing_notification(
		info->session,
		ggp_str_to_uin(name),
		dummy_length);

	return 1; /* wait 1 second before another notification */
}

static void ggp_add_buddy(PurpleConnection *gc, PurpleBuddy *buddy, PurpleGroup *group, const char *message)
{
	PurpleAccount *account = purple_connection_get_account(gc);
	GGPInfo *info = purple_connection_get_protocol_data(gc);
	const gchar *name = purple_buddy_get_name(buddy);

	gg_add_notify(info->session, ggp_str_to_uin(name));

	/* gg server won't tell us our status here */
	if (strcmp(purple_account_get_username(account), name) == 0)
		ggp_status_fake_to_self(gc);

	ggp_roster_add_buddy(gc, buddy, group, message);
	ggp_pubdir_request_buddy_alias(gc, buddy);
}

static void ggp_remove_buddy(PurpleConnection *gc, PurpleBuddy *buddy,
						 PurpleGroup *group)
{
	GGPInfo *info = purple_connection_get_protocol_data(gc);

	gg_remove_notify(info->session, ggp_str_to_uin(purple_buddy_get_name(buddy)));
	ggp_roster_remove_buddy(gc, buddy, group);
}

static void ggp_keepalive(PurpleConnection *gc)
{
	GGPInfo *info = purple_connection_get_protocol_data(gc);

	/* purple_debug_info("gg", "Keeping connection alive....\n"); */

	if (gg_ping(info->session) < 0) {
		purple_debug_info("gg", "Not connected to the server "
				"or gg_session is not correct\n");
		purple_connection_error (gc,
			PURPLE_CONNECTION_ERROR_NETWORK_ERROR,
			_("Not connected to the server"));
	}
}

static void ggp_action_multilogon(PurpleProtocolAction *action)
{
	ggp_multilogon_dialog(action->connection);
}

static void ggp_action_status_broadcasting(PurpleProtocolAction *action)
{
	ggp_status_broadcasting_dialog(action->connection);
}

static void ggp_action_search(PurpleProtocolAction *action)
{
	ggp_pubdir_search(action->connection, NULL);
}

static void ggp_action_set_info(PurpleProtocolAction *action)
{
	ggp_pubdir_set_info(action->connection);
}

static GList *ggp_get_actions(PurpleConnection *gc)
{
	GList *m = NULL;
	PurpleProtocolAction *act;

	act = purple_protocol_action_new(_("Show other sessions"),
		ggp_action_multilogon);
	m = g_list_append(m, act);

	act = purple_protocol_action_new(_("Show status only for buddies"),
		ggp_action_status_broadcasting);
	m = g_list_append(m, act);

	m = g_list_append(m, NULL);

	act = purple_protocol_action_new(_("Find buddies..."),
		ggp_action_search);
	m = g_list_append(m, act);

	act = purple_protocol_action_new(_("Set User Info"),
		ggp_action_set_info);
	m = g_list_append(m, act);

	m = g_list_append(m, NULL);

<<<<<<< HEAD
	act = purple_protocol_action_new(_("Save buddylist to file..."),
				     ggp_action_buddylist_save);
	m = g_list_append(m, act);

	act = purple_protocol_action_new(_("Load buddylist from file..."),
				     ggp_action_buddylist_load);
=======
	act = purple_plugin_action_new(_("Save buddylist to file..."),
		ggp_action_buddylist_save);
	m = g_list_append(m, act);

	act = purple_plugin_action_new(_("Load buddylist from file..."),
		ggp_action_buddylist_load);
>>>>>>> 03adc793
	m = g_list_append(m, act);

	return m;
}

static const char* ggp_list_emblem(PurpleBuddy *buddy)
{
	ggp_buddy_data *buddy_data = ggp_buddy_get_data(buddy);

	if (buddy_data->blocked)
		return "not-authorized";
	if (buddy_data->not_a_friend)
		return "unavailable";

	return NULL;
}

static gboolean ggp_offline_message(const PurpleBuddy *buddy)
{
	return TRUE;
}

static GHashTable * ggp_get_account_text_table(PurpleAccount *account)
{
	GHashTable *table;
	table = g_hash_table_new(g_str_hash, g_str_equal);
	g_hash_table_insert(table, "login_label", (gpointer)_("GG number..."));
	return table;
}

static gssize
ggp_get_max_message_size(PurpleConversation *conv)
{
	/* TODO: it may depend on protocol version or other factors */
	return 1200; /* no more than 1232 */
}

static void
ggp_protocol_init(PurpleProtocol *protocol)
{
	PurpleAccountOption *option;
	GList *encryption_options = NULL;
	GList *protocol_version = NULL;

	protocol->id        = "prpl-gg";
	protocol->name      = "Gadu-Gadu";
	protocol->options   = OPT_PROTO_IM_IMAGE;
	protocol->icon_spec = purple_buddy_icon_spec_new("png",
	                                                 1, 1, 200, 200, 0,
	                                                 PURPLE_ICON_SCALE_DISPLAY |
	                                                 PURPLE_ICON_SCALE_SEND);

	option = purple_account_option_string_new(_("GG server"),
			"gg_server", "");
	protocol->account_options = g_list_append(protocol->account_options,
			option);
	ggp_server_option = option;

#define ADD_VALUE(list, desc, v) { \
	PurpleKeyValuePair *kvp = g_new0(PurpleKeyValuePair, 1); \
	kvp->key = g_strdup((desc)); \
	kvp->value = g_strdup((v)); \
	list = g_list_append(list, kvp); \
}

	ADD_VALUE(encryption_options, _("Use encryption if available"),
		"opportunistic_tls");
	ADD_VALUE(encryption_options, _("Require encryption"), "require_tls");
	ADD_VALUE(encryption_options, _("Don't use encryption"), "none");

	option = purple_account_option_list_new(_("Connection security"),
		"encryption", encryption_options);
	protocol->account_options = g_list_append(protocol->account_options,
		option);

	ADD_VALUE(protocol_version, _("Default"), "default");
	ADD_VALUE(protocol_version, "GG 10", "gg10");
	ADD_VALUE(protocol_version, "GG 11", "gg11");

	option = purple_account_option_list_new(_("Protocol version"),
		"protocol_version", protocol_version);
	protocol->account_options = g_list_append(protocol->account_options,
		option);

	option = purple_account_option_bool_new(_("Show links from strangers"),
		"show_links_from_strangers", 1);
	protocol->account_options = g_list_append(protocol->account_options,
		option);
}

static void
ggp_protocol_class_init(PurpleProtocolClass *klass)
{
	klass->login        = ggp_login;
	klass->close        = ggp_close;
	klass->status_types = ggp_status_types;
	klass->list_icon    = ggp_list_icon;
}

static void
ggp_protocol_client_iface_init(PurpleProtocolClientIface *client_iface)
{
	client_iface->get_actions            = ggp_get_actions;
	client_iface->list_emblem            = ggp_list_emblem;
	client_iface->status_text            = ggp_status_buddy_text;
	client_iface->tooltip_text           = ggp_tooltip_text;
	client_iface->buddy_free             = ggp_buddy_free;
	client_iface->normalize              = ggp_normalize;
	client_iface->offline_message        = ggp_offline_message;
	client_iface->get_account_text_table = ggp_get_account_text_table;
	client_iface->get_max_message_size   = ggp_get_max_message_size;
}

static void
ggp_protocol_server_iface_init(PurpleProtocolServerIface *server_iface)
{
	server_iface->get_info       = ggp_pubdir_get_info_protocol;
	server_iface->set_status     = ggp_status_set_purplestatus;
	server_iface->add_buddy      = ggp_add_buddy;
	server_iface->remove_buddy   = ggp_remove_buddy;
	server_iface->keepalive      = ggp_keepalive;
	server_iface->alias_buddy    = ggp_roster_alias_buddy;
	server_iface->group_buddy    = ggp_roster_group_buddy;
	server_iface->rename_group   = ggp_roster_rename_group;
	server_iface->set_buddy_icon = ggp_avatar_own_set;
}

static void
ggp_protocol_im_iface_init(PurpleProtocolIMIface *im_iface)
{
	im_iface->send        = ggp_message_send_im;
	im_iface->send_typing = ggp_send_typing;
}

#if GGP_ENABLE_GG11
static void
ggp_protocol_chat_iface_init(PurpleProtocolChatIface *chat_iface)
{
	chat_iface->info          = ggp_chat_info;
	chat_iface->info_defaults = ggp_chat_info_defaults;
	chat_iface->join          = ggp_chat_join;
	chat_iface->get_name      = ggp_chat_get_name;
	chat_iface->invite        = ggp_chat_invite;
	chat_iface->leave         = ggp_chat_leave;
	chat_iface->send          = ggp_chat_send;

	chat_iface->reject        = NULL; /* TODO */
}

static void
ggp_protocol_roomlist_iface_init(PurpleProtocolRoomlistIface *roomlist_iface)
{
	roomlist_iface->get_list = ggp_chat_roomlist_get_list;
}
#endif

static void
ggp_protocol_privacy_iface_init(PurpleProtocolPrivacyIface *privacy_iface)
{
	privacy_iface->add_deny = ggp_add_deny;
	privacy_iface->rem_deny = ggp_rem_deny;
}

static void
ggp_protocol_xfer_iface_init(PurpleProtocolXferIface *xfer_iface)
{
	xfer_iface->can_receive = ggp_edisc_xfer_can_receive_file;
	xfer_iface->send        = ggp_edisc_xfer_send_file;
	xfer_iface->new_xfer    = ggp_edisc_xfer_send_new;
}

PURPLE_DEFINE_TYPE_EXTENDED(
	GGPProtocol, ggp_protocol, PURPLE_TYPE_PROTOCOL, 0,

	PURPLE_IMPLEMENT_INTERFACE_STATIC(PURPLE_TYPE_PROTOCOL_CLIENT_IFACE,
	                                  ggp_protocol_client_iface_init)

	PURPLE_IMPLEMENT_INTERFACE_STATIC(PURPLE_TYPE_PROTOCOL_SERVER_IFACE,
	                                  ggp_protocol_server_iface_init)

	PURPLE_IMPLEMENT_INTERFACE_STATIC(PURPLE_TYPE_PROTOCOL_IM_IFACE,
	                                  ggp_protocol_im_iface_init)
#if GGP_ENABLE_GG11
	PURPLE_IMPLEMENT_INTERFACE_STATIC(PURPLE_TYPE_PROTOCOL_CHAT_IFACE,
	                                  ggp_protocol_chat_iface_init)

	PURPLE_IMPLEMENT_INTERFACE_STATIC(PURPLE_TYPE_PROTOCOL_ROOMLIST_IFACE,
	                                  ggp_protocol_roomlist_iface_init)
#endif
	PURPLE_IMPLEMENT_INTERFACE_STATIC(PURPLE_TYPE_PROTOCOL_PRIVACY_IFACE,
	                                  ggp_protocol_privacy_iface_init)

	PURPLE_IMPLEMENT_INTERFACE_STATIC(PURPLE_TYPE_PROTOCOL_XFER_IFACE,
	                                  ggp_protocol_xfer_iface_init)
);

static gchar *
plugin_extra(PurplePlugin *plugin)
{
	return g_strdup_printf("Using libgadu version %s", gg_libgadu_version());
}

static PurplePluginInfo *
plugin_query(GError **error)
{
	const gchar * const authors[] = {
		"boler@sourceforge.net",
		NULL
	};

	return purple_plugin_info_new(
		"id",           "prpl-gg",
		"name",         "Gadu-Gadu Protocol",
		"version",      DISPLAY_VERSION,
		"category",     N_("Protocol"),
		"summary",      N_("Gadu-Gadu Protocol Plugin"),
		"description",  N_("Polish popular IM"),
		"authors",      authors,
		"website",      PURPLE_WEBSITE,
		"abi-version",  PURPLE_ABI_VERSION,
		"extra-cb",     plugin_extra,
		"flags",        PURPLE_PLUGIN_INFO_FLAGS_INTERNAL |
		                PURPLE_PLUGIN_INFO_FLAGS_AUTO_LOAD,
		NULL
	);
}

static gboolean
plugin_load(PurplePlugin *plugin, GError **error)
{
	ggp_protocol_register_type(plugin);

	my_protocol = purple_protocols_add(GGP_TYPE_PROTOCOL, error);
	if (!my_protocol)
		return FALSE;

	purple_prefs_add_none("/plugins/prpl/gg");

	purple_debug_info("gg", "Loading Gadu-Gadu protocol plugin with "
		"libgadu %s...\n", gg_libgadu_version());

	ggp_libgaduw_setup();
	ggp_resolver_purple_setup();
	ggp_servconn_setup(ggp_server_option);
	ggp_html_setup();
	ggp_message_setup_global();

	return TRUE;
}

static gboolean
plugin_unload(PurplePlugin *plugin, GError **error)
{
	ggp_servconn_cleanup();
	ggp_html_cleanup();
	ggp_message_cleanup_global();
	ggp_libgaduw_cleanup();

	if (!purple_protocols_remove(my_protocol, error))
		return FALSE;

	return TRUE;
}

PURPLE_PLUGIN_INIT(gg, plugin_query, plugin_load, plugin_unload);

/* vim: set ts=8 sts=0 sw=8 noet: */<|MERGE_RESOLUTION|>--- conflicted
+++ resolved
@@ -933,21 +933,12 @@
 
 	m = g_list_append(m, NULL);
 
-<<<<<<< HEAD
 	act = purple_protocol_action_new(_("Save buddylist to file..."),
-				     ggp_action_buddylist_save);
-	m = g_list_append(m, act);
-
-	act = purple_protocol_action_new(_("Load buddylist from file..."),
-				     ggp_action_buddylist_load);
-=======
-	act = purple_plugin_action_new(_("Save buddylist to file..."),
 		ggp_action_buddylist_save);
 	m = g_list_append(m, act);
 
-	act = purple_plugin_action_new(_("Load buddylist from file..."),
+	act = purple_protocol_action_new(_("Load buddylist from file..."),
 		ggp_action_buddylist_load);
->>>>>>> 03adc793
 	m = g_list_append(m, act);
 
 	return m;
