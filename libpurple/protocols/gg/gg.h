--- conflicted
+++ resolved
@@ -38,11 +38,9 @@
 #include "roster.h"
 #include "multilogon.h"
 #include "status.h"
-<<<<<<< HEAD
-
-#define PUBDIR_RESULTS_MAX 20
-
-#define GGP_UIN_LEN_MAX 10
+#include "chat.h"
+#include "message-prpl.h"
+#include "edisc.h"
 
 #define GGP_TYPE_PROTOCOL             (ggp_protocol_get_type())
 #define GGP_PROTOCOL(obj)             (G_TYPE_CHECK_INSTANCE_CAST((obj), GGP_TYPE_PROTOCOL, GGPProtocol))
@@ -60,18 +58,6 @@
 {
 	PurpleProtocolClass parent_class;
 } GGPProtocolClass;
-
-typedef struct
-{
-	char *name;
-	GList *participants;
-
-} GGPChat;
-=======
-#include "chat.h"
-#include "message-prpl.h"
-#include "edisc.h"
->>>>>>> 39c2bc40
 
 typedef struct {
 	struct gg_session *session;
@@ -96,16 +82,8 @@
 	gboolean not_a_friend;
 } ggp_buddy_data;
 
-<<<<<<< HEAD
-/**
- * Returns the GType for the GGPProtocol object.
- */
 GType ggp_protocol_get_type(void);
 
-void ggp_recv_message_handler(PurpleConnection *gc, const struct gg_event_msg *ev, gboolean multilogon);
-
-=======
->>>>>>> 39c2bc40
 ggp_buddy_data * ggp_buddy_get_data(PurpleBuddy *buddy);
 
 const gchar * ggp_get_imtoken(PurpleConnection *gc);
