--- conflicted
+++ resolved
@@ -440,22 +440,11 @@
 			purple_status, status_message ? status_message : "");
 	}
 
-<<<<<<< HEAD
-	if (status_message)
-	{
+	if (status_message) {
 		purple_protocol_got_user_status(account, ggp_uin_to_str(uin),
 			purple_status, "message", status_message, NULL);
-	}
-	else
-	{
+	} else {
 		purple_protocol_got_user_status(account, ggp_uin_to_str(uin),
-=======
-	if (status_message) {
-		purple_prpl_got_user_status(account, ggp_uin_to_str(uin),
-			purple_status, "message", status_message, NULL);
-	} else {
-		purple_prpl_got_user_status(account, ggp_uin_to_str(uin),
->>>>>>> 03adc793
 			purple_status, NULL);
 	}
 
