/**
 * @file buddylist.c
 *
 * purple
 *
 * Copyright (C) 2005  Bartosz Oler <bartosz@bzimage.us>
 *
 * This program is free software; you can redistribute it and/or modify
 * it under the terms of the GNU General Public License as published by
 * the Free Software Foundation; either version 2 of the License, or
 * (at your option) any later version.
 *
 * This program is distributed in the hope that it will be useful,
 * but WITHOUT ANY WARRANTY; without even the implied warranty of
 * MERCHANTABILITY or FITNESS FOR A PARTICULAR PURPOSE.  See the
 * GNU General Public License for more details.
 *
 * You should have received a copy of the GNU General Public License
 * along with this program; if not, write to the Free Software
 * Foundation, Inc., 51 Franklin Street, Fifth Floor, Boston, MA  02111-1301  USA
 */


#include <libgadu.h>

#include "gg.h"
#include "gg-utils.h"
#include "buddylist.h"

#define F_FIRSTNAME 0
#define F_LASTNAME 1
/* #define F_ 2 */
#define F_NICKNAME 3
#define F_PHONE 4
#define F_GROUP 5
#define F_UIN 6

/* void ggp_buddylist_send(PurpleConnection *gc) {{{ */
void ggp_buddylist_send(PurpleConnection *gc)
{
	GGPInfo *info = gc->proto_data;
	PurpleAccount *account = purple_connection_get_account(gc);

	PurpleBlistNode *gnode, *cnode, *bnode;
	PurpleBuddy *buddy;
	uin_t *userlist = NULL;
	gchar *types = NULL;
	int size = 0, ret = 0;

	for (gnode = purple_blist_get_root();
	     gnode != NULL;
	     gnode = purple_blist_node_get_sibling_next(gnode))
	{
		if (!PURPLE_BLIST_NODE_IS_GROUP(gnode))
			continue;

		for (cnode = purple_blist_node_get_first_child(gnode);
		     cnode != NULL;
		     cnode = purple_blist_node_get_sibling_next(cnode))
		{
			if (!PURPLE_BLIST_NODE_IS_CONTACT(cnode))
				continue;

			for (bnode = purple_blist_node_get_first_child(cnode);
			     bnode != NULL;
			     bnode = purple_blist_node_get_sibling_next(bnode))
			{
				const gchar *name = NULL;

				if (!PURPLE_BLIST_NODE_IS_BUDDY(bnode))
					continue;

				buddy = (PurpleBuddy *)bnode;

				if (purple_buddy_get_account(buddy) != account)
					continue;

				name = purple_buddy_get_name(buddy);

				size++;
				userlist = (uin_t *) g_renew(uin_t, userlist, size);
				types    = (gchar *) g_renew(gchar, types, size);
				userlist[size - 1] = ggp_str_to_uin(name);
				types[size - 1]    = GG_USER_NORMAL;
				purple_debug_info("gg", "ggp_buddylist_send: adding %d\n",
						userlist[size - 1]);
			}
		}
	}

	ret = gg_notify_ex(info->session, userlist, types, size);
	purple_debug_info("gg", "send: ret=%d; size=%d\n", ret, size);
	
	if (userlist) {
		g_free(userlist);
		g_free(types);
	}
}
/* }}} */

/* void ggp_buddylist_load(PurpleConnection *gc, char *buddylist) {{{ */
void ggp_buddylist_load(PurpleConnection *gc, char *buddylist)
{
	PurpleBuddy *buddy;
	PurpleGroup *group;
	gchar **users_tbl;
	int i;
	char *utf8buddylist = charset_convert(buddylist, "CP1250", "UTF-8");

	/* Don't limit the number of records in a buddylist. */
	users_tbl = g_strsplit(utf8buddylist, "\r\n", -1);

	for (i = 0; users_tbl[i] != NULL; i++) {
		gchar **data_tbl;
		gchar *name, *show, *g;

		if (strlen(users_tbl[i]) == 0)
			continue;

		data_tbl = g_strsplit(users_tbl[i], ";", 8);
		if (ggp_array_size(data_tbl) < 8) {
			purple_debug_warning("gg", 
				"Something is wrong on line %d of the buddylist. Skipping.\n",
				i + 1);
			continue;
		}

		show = data_tbl[F_NICKNAME];
		name = data_tbl[F_UIN];
		if ('\0' == *name || !atol(name)) {
			purple_debug_warning("gg",
				"Identifier on line %d of the buddylist is not a number. Skipping.\n",
				i + 1);
			continue;
		}

		if ('\0' == *show) {
			show = name;
		}

		purple_debug_info("gg", "got buddy: name=%s; show=%s\n", name, show);

		if (purple_find_buddy(purple_connection_get_account(gc), name)) {
			g_strfreev(data_tbl);
			continue;
		}

		g = g_strdup("Gadu-Gadu");

		if ('\0' != data_tbl[F_GROUP]) {
			/* XXX: Probably buddy should be added to all the groups. */
			/* Hard limit to at most 50 groups */
			gchar **group_tbl = g_strsplit(data_tbl[F_GROUP], ",", 50);
			if (ggp_array_size(group_tbl) > 0) {
				g_free(g);
				g = g_strdup(group_tbl[0]);
			}
			g_strfreev(group_tbl);
		}

		buddy = purple_buddy_new(purple_connection_get_account(gc), name,
					 strlen(show) ? show : NULL);

		if (!(group = purple_find_group(g))) {
			group = purple_group_new(g);
			purple_blist_add_group(group, NULL);
		}

		purple_blist_add_buddy(buddy, NULL, group, NULL);
		g_free(g);

		g_strfreev(data_tbl);
	}
	g_strfreev(users_tbl);
	g_free(utf8buddylist);

	ggp_buddylist_send(gc);
}
/* }}} */

/* void ggp_buddylist_offline(PurpleConnection *gc) {{{ */
void ggp_buddylist_offline(PurpleConnection *gc)
{
	PurpleAccount *account = purple_connection_get_account(gc);
	PurpleBlistNode *gnode, *cnode, *bnode;
	PurpleBuddy *buddy;

	for (gnode = purple_blist_get_root();
	     gnode != NULL;
	     gnode = purple_blist_node_get_sibling_next(gnode))
	{
		if (!PURPLE_BLIST_NODE_IS_GROUP(gnode))
			continue;

		for (cnode = purple_blist_node_get_first_child(gnode);
		     cnode != NULL;
		     cnode = purple_blist_node_get_sibling_next(cnode))
		{
			if (!PURPLE_BLIST_NODE_IS_CONTACT(cnode))
				continue;

			for (bnode = purple_blist_node_get_first_child(cnode);
			     bnode != NULL;
			     bnode = purple_blist_node_get_sibling_next(bnode))
			{
				const gchar *name = NULL;

				if (!PURPLE_BLIST_NODE_IS_BUDDY(bnode))
					continue;

				buddy = (PurpleBuddy *)bnode;
				
				name = purple_buddy_get_name(buddy);

				if (purple_buddy_get_account(buddy) != account)
					continue;

				purple_prpl_got_user_status(
					account, name, "offline", NULL);

				purple_debug_info("gg",
					"ggp_buddylist_offline: gone: %s\n",
					name);
			}
		}
	}
}
/* }}} */

/* char *ggp_buddylist_dump(PurpleAccount *account) {{{ */
char *ggp_buddylist_dump(PurpleAccount *account)
{
	PurpleBlistNode *gnode, *cnode, *bnode;
	PurpleGroup *group;
	PurpleBuddy *buddy;
	GString *buddylist;
	char *ptr;

<<<<<<< HEAD
	for (gnode = purple_blist_get_root();
	     gnode != NULL;
	     gnode = purple_blist_node_get_sibling_next(gnode))
	{
=======
	if ((blist = purple_get_blist()) == NULL)
		return NULL;

	buddylist = g_string_sized_new(1024);

	for (gnode = blist->root; gnode != NULL; gnode = gnode->next) {
>>>>>>> 5ec0d411
		if (!PURPLE_BLIST_NODE_IS_GROUP(gnode))
			continue;

		group = (PurpleGroup *)gnode;

		for (cnode = purple_blist_node_get_first_child(gnode);
		     cnode != NULL;
		     cnode = purple_blist_node_get_sibling_next(cnode))
		{
			if (!PURPLE_BLIST_NODE_IS_CONTACT(cnode))
				continue;

			for (bnode = purple_blist_node_get_first_child(cnode);
			     bnode != NULL;
			     bnode = purple_blist_node_get_sibling_next(bnode))
			{
				const gchar *name, *alias, *gname;

				if (!PURPLE_BLIST_NODE_IS_BUDDY(bnode))
					continue;

				buddy = (PurpleBuddy *)bnode;
				if (purple_buddy_get_account(buddy) != account)
					continue;

				name = purple_buddy_get_name(buddy);
				alias = purple_buddy_get_alias(buddy);
				if(alias == NULL)
					alias = name;
				gname = purple_group_get_name(group);

				g_string_append_printf(buddylist,
						"%s;%s;%s;%s;%s;%s;%s;%s%s\r\n",
						alias, alias, alias, alias,
						"", gname, name, "", "");
			}
		}
	}

	ptr = charset_convert(buddylist->str, "UTF-8", "CP1250");
	g_string_free(buddylist, TRUE);
	return ptr;
}
/* }}} */


/* vim: set ts=8 sts=0 sw=8 noet: */<|MERGE_RESOLUTION|>--- conflicted
+++ resolved
@@ -233,22 +233,13 @@
 	PurpleBlistNode *gnode, *cnode, *bnode;
 	PurpleGroup *group;
 	PurpleBuddy *buddy;
-	GString *buddylist;
+	GString *buddylist = g_string_sized_new(1024);
 	char *ptr;
 
-<<<<<<< HEAD
 	for (gnode = purple_blist_get_root();
 	     gnode != NULL;
 	     gnode = purple_blist_node_get_sibling_next(gnode))
 	{
-=======
-	if ((blist = purple_get_blist()) == NULL)
-		return NULL;
-
-	buddylist = g_string_sized_new(1024);
-
-	for (gnode = blist->root; gnode != NULL; gnode = gnode->next) {
->>>>>>> 5ec0d411
 		if (!PURPLE_BLIST_NODE_IS_GROUP(gnode))
 			continue;
 
