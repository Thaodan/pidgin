--- conflicted
+++ resolved
@@ -253,18 +253,11 @@
 			if (!PURPLE_BLIST_NODE_IS_CONTACT(cnode))
 				continue;
 
-<<<<<<< HEAD
 			for (bnode = purple_blist_node_get_first_child(cnode);
 			     bnode != NULL;
 			     bnode = purple_blist_node_get_sibling_next(bnode))
 			{
-				gchar *newdata;
 				const gchar *name, *alias, *gname;
-				gchar *cp_alias, *cp_gname;
-=======
-			for (bnode = cnode->child; bnode != NULL; bnode = bnode->next) {
-				gchar *name, *alias, *gname;
->>>>>>> 1c70940f
 
 				if (!PURPLE_BLIST_NODE_IS_BUDDY(bnode))
 					continue;
