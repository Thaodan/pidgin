/* purple
 *
 * Purple is the legal property of its developers, whose names are too numerous
 * to list here.  Please refer to the COPYRIGHT file distributed with this
 * source distribution.
 *
 * Rewritten from scratch during Google Summer of Code 2012
 * by Tomek Wasilczyk (http://www.wasilczyk.pl).
 *
 * Previously implemented by:
 *  - Arkadiusz Miskiewicz <misiek@pld.org.pl> - first implementation (2001);
 *  - Bartosz Oler <bartosz@bzimage.us> - reimplemented during GSoC 2005;
 *  - Krzysztof Klinikowski <grommasher@gmail.com> - some parts (2009-2011).
 *
 * This program is free software; you can redistribute it and/or modify
 * it under the terms of the GNU General Public License as published by
 * the Free Software Foundation; either version 2 of the License, or
 * (at your option) any later version.
 *
 * This program is distributed in the hope that it will be useful,
 * but WITHOUT ANY WARRANTY; without even the implied warranty of
 * MERCHANTABILITY or FITNESS FOR A PARTICULAR PURPOSE.  See the
 * GNU General Public License for more details.
 *
 * You should have received a copy of the GNU General Public License
 * along with this program; if not, write to the Free Software
 * Foundation, Inc., 51 Franklin Street, Fifth Floor, Boston, MA  02111-1301  USA
 */

#include "image.h"

#include <debug.h>
#include <glibcompat.h>

#include "gg.h"
#include "utils.h"

struct _ggp_image_session_data
{
	GHashTable *got_images;
	GHashTable *incoming_images;
	GHashTable *sent_images;
};

typedef struct
{
	int id;
	gchar *conv_name; /* TODO: callback */
} ggp_image_sent;

typedef struct
{
	GList *listeners;
} ggp_image_requested;

typedef struct
{
	ggp_image_request_cb cb;
	gpointer user_data;
} ggp_image_requested_listener;

static void ggp_image_got_free(gpointer data)
{
	int id = GPOINTER_TO_INT(data);
	purple_imgstore_unref_by_id(id);
}

static void ggp_image_sent_free(gpointer data)
{
	ggp_image_sent *sent_image = (ggp_image_sent*)data;
	purple_imgstore_unref_by_id(sent_image->id);
	g_free(sent_image->conv_name);
	g_free(sent_image);
}

static void ggp_image_requested_free(gpointer data)
{
	ggp_image_requested *req = data;
	g_list_free_full(req->listeners, g_free);
	g_free(req);
}

static uint64_t ggp_image_params_to_id(uint32_t crc32, uint32_t size)
{
	return ((uint64_t)crc32 << 32) | size;
}

static inline ggp_image_session_data *
ggp_image_get_sdata(PurpleConnection *gc)
{
	GGPInfo *accdata = purple_connection_get_protocol_data(gc);
	return accdata->image_data;
}

void ggp_image_setup(PurpleConnection *gc)
{
	GGPInfo *accdata = purple_connection_get_protocol_data(gc);
	ggp_image_session_data *sdata = g_new0(ggp_image_session_data, 1);
	
	accdata->image_data = sdata;
	
	sdata->got_images = g_hash_table_new_full(
		g_int64_hash, g_int64_equal, g_free,
		ggp_image_got_free);
	sdata->incoming_images = g_hash_table_new_full(
		g_int64_hash, g_int64_equal, g_free,
		ggp_image_requested_free);
	sdata->sent_images = g_hash_table_new_full(
		g_int64_hash, g_int64_equal, g_free,
		ggp_image_sent_free);
}

void ggp_image_cleanup(PurpleConnection *gc)
{
	ggp_image_session_data *sdata = ggp_image_get_sdata(gc);
	
	g_hash_table_destroy(sdata->got_images);
	g_hash_table_destroy(sdata->incoming_images);
	g_hash_table_destroy(sdata->sent_images);
	g_free(sdata);
}

ggp_image_prepare_result ggp_image_prepare(PurpleConversation *conv,
	const int stored_id, uint64_t *id)
{
	PurpleConnection *gc = purple_conversation_get_connection(conv);
	ggp_image_session_data *sdata = ggp_image_get_sdata(gc);
	PurpleStoredImage *image = purple_imgstore_find_by_id(stored_id);
	size_t image_size;
	gconstpointer image_data;
	uint32_t image_crc;
	ggp_image_sent *sent_image;
	
	if (!image)
	{
		purple_debug_error("gg", "ggp_image_prepare: image %d "
			"not found in image store\n", stored_id);
		return GGP_IMAGE_PREPARE_FAILURE;
	}
	
	image_size = purple_imgstore_get_size(image);
	
	if (image_size > GGP_IMAGE_SIZE_MAX)
	{
		purple_debug_warning("gg", "ggp_image_prepare: image "
			"is too big (max bytes: %d)\n", GGP_IMAGE_SIZE_MAX);
		return GGP_IMAGE_PREPARE_TOO_BIG;
	}
	
	purple_imgstore_ref(image);
	image_data = purple_imgstore_get_data(image);
	image_crc = gg_crc32(0, image_data, image_size);
	
	purple_debug_info("gg", "ggp_image_prepare: image prepared "
		"[id=%d, crc=%u, size=%" G_GSIZE_FORMAT "]\n",
		stored_id, image_crc, image_size);
	
	*id = ggp_image_params_to_id(image_crc, image_size);

	sent_image = g_new(ggp_image_sent, 1);
	sent_image->id = stored_id;
	sent_image->conv_name = g_strdup(purple_conversation_get_name(conv));
	g_hash_table_insert(sdata->sent_images, ggp_uint64dup(*id),
		sent_image);
	
	return GGP_IMAGE_PREPARE_OK;
}

void ggp_image_recv(PurpleConnection *gc,
	const struct gg_event_image_reply *image_reply)
{
	ggp_image_session_data *sdata = ggp_image_get_sdata(gc);
	int stored_id;
	ggp_image_requested *req;
	GList *it;
	uint64_t id;
	
	/* TODO: This PurpleStoredImage will be rendered within the IM window
	   and right-clicking the image will allow the user to save the image
	   to disk.  The default filename used in this dialog is the filename
	   that we pass to purple_imgstore_new_with_id(), so we should call
	   g_path_get_basename() and purple_escape_filename() on it before
	   passing it in.  This is easy, but it's not clear if there might be
	   other implications because this filename is used elsewhere within
	   this PRPL. */
	stored_id = purple_imgstore_new_with_id(
		g_memdup(image_reply->image, image_reply->size),
		image_reply->size,
		image_reply->filename);
	
	id = ggp_image_params_to_id(image_reply->crc32, image_reply->size);
	
	purple_debug_info("gg", "ggp_image_recv: got image "
		"[stored_id=%d, crc=%u, size=%u, filename=%s, id="
		GGP_IMAGE_ID_FORMAT "]\n",
		stored_id,
		image_reply->crc32,
		image_reply->size,
		image_reply->filename,
		id);

	g_hash_table_insert(sdata->got_images, ggp_uint64dup(id),
		GINT_TO_POINTER(stored_id));

	req = g_hash_table_lookup(sdata->incoming_images, &id);
	if (!req)
	{
		purple_debug_warning("gg", "ggp_image_recv: "
			"image " GGP_IMAGE_ID_FORMAT " wasn't requested\n",
			id);
		return;
	}

	it = g_list_first(req->listeners);
	while (it)
	{
		ggp_image_requested_listener *listener = it->data;
		it = g_list_next(it);
		
		listener->cb(gc, id, stored_id, listener->user_data);
	}
	g_hash_table_remove(sdata->incoming_images, &id);
}

void ggp_image_send(PurpleConnection *gc,
	const struct gg_event_image_request *image_request)
{
	GGPInfo *accdata = purple_connection_get_protocol_data(gc);
	ggp_image_session_data *sdata = ggp_image_get_sdata(gc);
	ggp_image_sent *sent_image;
	PurpleStoredImage *image;
	PurpleConversation *conv;
	uint64_t id;
	gchar *gg_filename;
	
	purple_debug_info("gg", "ggp_image_send: got image request "
		"[uin=%u, crc=%u, size=%u]\n",
		image_request->sender,
		image_request->crc32,
		image_request->size);
	
	id = ggp_image_params_to_id(image_request->crc32, image_request->size);
	
	sent_image = g_hash_table_lookup(sdata->sent_images, &id);
	
	if (sent_image == NULL && image_request->sender == ggp_str_to_uin(
		purple_account_get_username(purple_connection_get_account(gc))))
	{
		purple_debug_misc("gg", "ggp_image_send: requested image "
			"not found, but this may be another session request\n");
		return;
	}
	if (sent_image == NULL)
	{
		purple_debug_warning("gg", "ggp_image_send: requested image "
			"not found\n");
		return;
	}
	
	purple_debug_misc("gg", "ggp_image_send: requested image found "
		"[id=" GGP_IMAGE_ID_FORMAT ", stored id=%d, conv=%s]\n",
		id,
		sent_image->id,
		sent_image->conv_name);
	
	image = purple_imgstore_find_by_id(sent_image->id);
	
	if (!image)
	{
		purple_debug_error("gg", "ggp_image_send: requested image "
			"found, but doesn't exists in image store\n");
		g_hash_table_remove(sdata->sent_images,
			GINT_TO_POINTER(image_request->crc32));
		return;
	}
	
	//TODO: check allowed recipients
	gg_filename = g_strdup_printf(GGP_IMAGE_ID_FORMAT, id);
	gg_image_reply(accdata->session, image_request->sender,
		gg_filename,
		purple_imgstore_get_data(image),
		purple_imgstore_get_size(image));
	g_free(gg_filename);
	
<<<<<<< HEAD
	conv = PURPLE_CONVERSATION(purple_conversations_find_im_with_account(
		pending_image->conv_name, purple_connection_get_account(gc)));
=======
	conv = purple_find_conversation_with_account(
		PURPLE_CONV_TYPE_ANY, sent_image->conv_name,
		purple_connection_get_account(gc));
>>>>>>> aaf56582
	if (conv != NULL)
	{
		gchar *msg = g_strdup_printf(_("Image delivered to %u."),
			image_request->sender);
		purple_conversation_write(conv, "", msg,
			PURPLE_MESSAGE_NO_LOG | PURPLE_MESSAGE_NOTIFY,
			time(NULL));
		g_free(msg);
	}
}

void ggp_image_request(PurpleConnection *gc, uin_t uin, uint64_t id,
	ggp_image_request_cb cb, gpointer user_data)
{
	GGPInfo *accdata = purple_connection_get_protocol_data(gc);
	ggp_image_session_data *sdata = ggp_image_get_sdata(gc);
	ggp_image_requested *req;
	ggp_image_requested_listener *listener;
	uint32_t crc = id >> 32;
	uint32_t size = id;
	
	if (size > GGP_IMAGE_SIZE_MAX && crc <= GGP_IMAGE_SIZE_MAX)
	{
		uint32_t tmp;
		purple_debug_warning("gg", "ggp_image_request: "
			"crc and size are swapped!\n");
		tmp = crc;
		crc = size;
		size = tmp;
	}
	
	req = g_hash_table_lookup(sdata->incoming_images, &id);
	if (!req)
	{
		req = g_new0(ggp_image_requested, 1);
		g_hash_table_insert(sdata->incoming_images,
			ggp_uint64dup(id), req);
		purple_debug_info("gg", "ggp_image_request: "
			"requesting image " GGP_IMAGE_ID_FORMAT "\n", id);
		if (gg_image_request(accdata->session, uin, size, crc) != 0)
			purple_debug_error("gg", "ggp_image_request: failed\n");
	}
	else
	{
		purple_debug_info("gg", "ggp_image_request: "
			"image " GGP_IMAGE_ID_FORMAT " already requested\n",
			id);
	}
	
	listener = g_new0(ggp_image_requested_listener, 1);
	listener->cb = cb;
	listener->user_data = user_data;
	req->listeners = g_list_append(req->listeners, listener);
}

int ggp_image_get_cached(PurpleConnection *gc, uint64_t id)
{
	ggp_image_session_data *sdata = ggp_image_get_sdata(gc);

	return GPOINTER_TO_INT(g_hash_table_lookup(sdata->got_images, &id));
}<|MERGE_RESOLUTION|>--- conflicted
+++ resolved
@@ -282,14 +282,9 @@
 		purple_imgstore_get_size(image));
 	g_free(gg_filename);
 	
-<<<<<<< HEAD
-	conv = PURPLE_CONVERSATION(purple_conversations_find_im_with_account(
-		pending_image->conv_name, purple_connection_get_account(gc)));
-=======
-	conv = purple_find_conversation_with_account(
-		PURPLE_CONV_TYPE_ANY, sent_image->conv_name,
+	conv = purple_conversations_find_with_account(
+		sent_image->conv_name,
 		purple_connection_get_account(gc));
->>>>>>> aaf56582
 	if (conv != NULL)
 	{
 		gchar *msg = g_strdup_printf(_("Image delivered to %u."),
