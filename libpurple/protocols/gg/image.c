--- conflicted
+++ resolved
@@ -174,24 +174,14 @@
 	uint64_t id;
 
 	/* TODO: This PurpleStoredImage will be rendered within the IM window
-<<<<<<< HEAD
-	   and right-clicking the image will allow the user to save the image
-	   to disk.  The default filename used in this dialog is the filename
-	   that we pass to purple_imgstore_new_with_id(), so we should call
-	   g_path_get_basename() and purple_escape_filename() on it before
-	   passing it in.  This is easy, but it's not clear if there might be
-	   other implications because this filename is used elsewhere within
-	   this protocol. */
-=======
 	 * and right-clicking the image will allow the user to save the image
 	 * to disk.  The default filename used in this dialog is the filename
 	 * that we pass to purple_imgstore_new_with_id(), so we should call
 	 * g_path_get_basename() and purple_escape_filename() on it before
 	 * passing it in.  This is easy, but it's not clear if there might be
 	 * other implications because this filename is used elsewhere within
-	 * this PRPL.
+	 * this protocol.
 	 */
->>>>>>> 03adc793
 	stored_id = purple_imgstore_new_with_id(
 		g_memdup(image_reply->image, image_reply->size),
 		image_reply->size,
