/* purple
 *
 * Purple is the legal property of its developers, whose names are too numerous
 * to list here.  Please refer to the COPYRIGHT file distributed with this
 * source distribution.
 *
 * Rewritten from scratch during Google Summer of Code 2012
 * by Tomek Wasilczyk (http://www.wasilczyk.pl).
 *
 * Previously implemented by:
 *  - Arkadiusz Miskiewicz <misiek@pld.org.pl> - first implementation (2001);
 *  - Bartosz Oler <bartosz@bzimage.us> - reimplemented during GSoC 2005;
 *  - Krzysztof Klinikowski <grommasher@gmail.com> - some parts (2009-2011).
 *
 * This program is free software; you can redistribute it and/or modify
 * it under the terms of the GNU General Public License as published by
 * the Free Software Foundation; either version 2 of the License, or
 * (at your option) any later version.
 *
 * This program is distributed in the hope that it will be useful,
 * but WITHOUT ANY WARRANTY; without even the implied warranty of
 * MERCHANTABILITY or FITNESS FOR A PARTICULAR PURPOSE.  See the
 * GNU General Public License for more details.
 *
 * You should have received a copy of the GNU General Public License
 * along with this program; if not, write to the Free Software
 * Foundation, Inc., 51 Franklin Street, Fifth Floor, Boston, MA  02111-1301  USA
 */

#ifndef _GGP_UTILS_H
#define _GGP_UTILS_H

#include <internal.h>
#include <libgadu.h>
#include <json-glib/json-glib.h>

/**
 * Converts stringified UIN to uin_t.
 *
 * @param str The string to convert.
 *
 * @return Converted UIN or 0 if an error occurred.
 */
uin_t ggp_str_to_uin(const char *str);

/**
 * Stringifies UIN.
 *
 * @param uin UIN to stringify.
 *
 * @return Stringified UIN.
 */
const char * ggp_uin_to_str(uin_t uin);

/**
 * Gets UIN for the account.
 *
 * @param gc The connection, in which account is connected.
 * @return UIN for this account.
 */
uin_t ggp_get_my_uin(PurpleConnection *gc);

/**
 * Converts encoding of a given string from UTF-8 to CP1250.
 *
 * @param src Input string.
 *
 * @return Converted string (must be freed with g_free). If src is NULL,
 * then NULL is returned.
 */
gchar * ggp_convert_to_cp1250(const gchar *src);

/**
 * Converts encoding of a given string from CP1250 to UTF-8.
 *
 * @param src Input string.
 *
 * @return Converted string (must be freed with g_free). If src is NULL,
 * then NULL is returned.
 */
gchar * ggp_convert_from_cp1250(const gchar *src);

gboolean ggp_password_validate(const gchar *password);

gchar * ggp_utf8_strndup(const gchar *str, gsize n);

GSList * ggp_list_copy_to_slist_deep(GList *list, GCopyFunc func,
	gpointer user_data);

GList * ggp_strsplit_list(const gchar *string, const gchar *delimiter,
	gint max_tokens);

gchar * ggp_strjoin_list(const gchar *separator, GList *list);

<<<<<<< HEAD
GList * ggp_list_truncate(GList *list, gint length, GDestroyNotify free_func);
=======
const gchar * ggp_ipv4_to_str(uint32_t raw_ip);

GList * ggp_list_truncate(GList *list, guint length, GDestroyNotify free_func);
>>>>>>> 733d4b6e

gchar * ggp_free_if_equal(gchar *str, const gchar *pattern);

const gchar * ggp_date_strftime(const gchar *format, time_t date);

time_t ggp_date_from_iso8601(const gchar *str);

uint64_t * ggp_uint64dup(uint64_t val);

gint ggp_int64_compare(gconstpointer a, gconstpointer b);

JsonParser * ggp_json_parse(const gchar *data);

#endif /* _GGP_UTILS_H */<|MERGE_RESOLUTION|>--- conflicted
+++ resolved
@@ -92,13 +92,7 @@
 
 gchar * ggp_strjoin_list(const gchar *separator, GList *list);
 
-<<<<<<< HEAD
-GList * ggp_list_truncate(GList *list, gint length, GDestroyNotify free_func);
-=======
-const gchar * ggp_ipv4_to_str(uint32_t raw_ip);
-
 GList * ggp_list_truncate(GList *list, guint length, GDestroyNotify free_func);
->>>>>>> 733d4b6e
 
 gchar * ggp_free_if_equal(gchar *str, const gchar *pattern);
 
