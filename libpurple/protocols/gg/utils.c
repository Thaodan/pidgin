--- conflicted
+++ resolved
@@ -190,25 +190,7 @@
 	return joined;
 }
 
-<<<<<<< HEAD
-GList * ggp_list_truncate(GList *list, gint length, GDestroyNotify free_func)
-=======
-const gchar * ggp_ipv4_to_str(uint32_t raw_ip)
-{
-	static gchar buff[INET_ADDRSTRLEN];
-	buff[0] = '\0';
-	
-	g_snprintf(buff, sizeof(buff), "%d.%d.%d.%d",
-		((raw_ip >>  0) & 0xFF),
-		((raw_ip >>  8) & 0xFF),
-		((raw_ip >> 16) & 0xFF),
-		((raw_ip >> 24) & 0xFF));
-	
-	return buff;
-}
-
 GList * ggp_list_truncate(GList *list, guint length, GDestroyNotify free_func)
->>>>>>> 733d4b6e
 {
 	while (g_list_length(list) > length)
 	{
