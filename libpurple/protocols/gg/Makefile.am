#V=0
#CFLAGS = -g -O0
GADU_EXTRA =
#GADU_EXTRA += -Werror

pkgdir = @PURPLE_PLUGINDIR@

EXTRA_DIST = \
	account.c \
	account.h \
	Makefile.mingw \
	lib/COPYING

if ! HAVE_LIBGADU
INTGG_SOURCES = \
	lib/common.c \
	lib/config.h \
	lib/dcc.c \
	lib/dcc7.c \
	lib/debug.c \
	lib/debug.h \
	lib/deflate.c \
	lib/deflate.h \
	lib/encoding.c \
	lib/encoding.h \
	lib/endian.c \
	lib/events.c \
	lib/fileio.h \
	lib/handlers.c \
	lib/http.c \
	lib/internal.h \
	lib/libgadu.c \
	lib/libgadu.h \
	lib/message.c \
	lib/message.h \
	lib/network.c \
	lib/network.h \
	lib/obsolete.c \
	lib/packets.pb-c.c \
	lib/packets.pb-c.h \
	lib/protobuf-c.c \
	lib/protobuf-c.h \
	lib/protobuf.c \
	lib/protobuf.h \
	lib/protocol.h \
	lib/pubdir.c \
	lib/pubdir50.c \
	lib/resolver.c \
	lib/resolver.h \
	lib/session.h \
	lib/strman.h \
	lib/sha1.c \
	lib/tvbuff.c \
	lib/tvbuff.h \
	lib/tvbuilder.c \
	lib/tvbuilder.h

<<<<<<< HEAD

INTGG_CFLAGS = -I$(top_srcdir)/libpurple/protocols/gg/lib \
	$(ZLIB_CFLAGS) \
	-DGG_IGNORE_DEPRECATED
GADU_LIBS += $(ZLIB_LIBS)
endif
=======
INTGG_LIBS = $(ZLIB_LIBS)
INTGG_CFLAGS = \
	-I$(top_srcdir)/libpurple/protocols/gg/lib \
	$(ZLIB_CFLAGS) \
	-DGG_IGNORE_DEPRECATED
>>>>>>> bdad0620

if USE_GNUTLS
	INTGG_LIBS += $(GNUTLS_LIBS)
	INTGG_CFLAGS += $(GNUTLS_CFLAGS)
endif

endif

GADU_LIBS += $(JSON_LIBS)

GGSOURCES = \
<<<<<<< HEAD
	$(INTGGSOURCES) \
	avatar.c \
	avatar.h \
	blist.c \
	blist.h \
	chat.c \
	chat.h \
	deprecated.c \
	deprecated.h \
	edisc.c \
	edisc.h \
	gg.c \
=======
	$(INTGG_SOURCES) \
	gg-utils.h \
	gg-utils.c \
	confer.h \
	confer.c \
	search.h \
	search.c \
	buddylist.h \
	buddylist.c \
>>>>>>> bdad0620
	gg.h \
	html.c \
	html.h \
	image-prpl.c \
	image-prpl.h \
	keymapper.c \
	keymapper.h \
	libgadu-events.c \
	libgadu-events.h \
	libgaduw.c \
	libgaduw.h \
	message-prpl.c \
	message-prpl.h \
	multilogon.c \
	multilogon.h \
	pubdir-prpl.c \
	pubdir-prpl.h \
	purplew.c \
	purplew.h \
	resolver-purple.c \
	resolver-purple.h \
	roster.c \
	roster.h \
	servconn.c \
	servconn.h \
	status.c \
	status.h \
	tcpsocket.c \
	tcpsocket.h \
	utils.c \
	utils.h \
	validator.c \
	validator.h \
	xml.c \
	xml.h \
	oauth/oauth.c \
	oauth/oauth.h \
	oauth/oauth-parameter.c \
	oauth/oauth-parameter.h \
	oauth/oauth-purple.c \
	oauth/oauth-purple.h

AM_CFLAGS = $(st)

libgg_la_LDFLAGS = -module @PLUGIN_LDFLAGS@

if STATIC_GG

st = -DPURPLE_STATIC_PRPL
noinst_LTLIBRARIES = libgg.la
libgg_la_SOURCES = $(GGSOURCES)
libgg_la_CFLAGS  = $(AM_CFLAGS)
<<<<<<< HEAD
=======
libgg_la_LIBADD  = $(LIBGADU_LIBS) $(INTGG_LIBS)
>>>>>>> bdad0620

else

st =
pkg_LTLIBRARIES = libgg.la
libgg_la_SOURCES = $(GGSOURCES)
<<<<<<< HEAD
=======
libgg_la_LIBADD  = $(GLIB_LIBS) $(LIBGADU_LIBS) $(INTGG_LIBS)
>>>>>>> bdad0620

endif

libgg_la_LIBADD  = @PURPLE_LIBS@ $(GADU_LIBS)

AM_CPPFLAGS = \
	-I$(top_srcdir)/libpurple \
	-I$(top_builddir)/libpurple \
	$(LIBGADU_CFLAGS) \
	$(INTGG_CFLAGS) \
	$(GLIB_CFLAGS) \
<<<<<<< HEAD
	$(JSON_CFLAGS) \
	$(DEBUG_CFLAGS) \
	$(GADU_EXTRA)
=======
	$(DEBUG_CFLAGS)
>>>>>>> bdad0620
<|MERGE_RESOLUTION|>--- conflicted
+++ resolved
@@ -1,8 +1,3 @@
-#V=0
-#CFLAGS = -g -O0
-GADU_EXTRA =
-#GADU_EXTRA += -Werror
-
 pkgdir = @PURPLE_PLUGINDIR@
 
 EXTRA_DIST = \
@@ -55,20 +50,11 @@
 	lib/tvbuilder.c \
 	lib/tvbuilder.h
 
-<<<<<<< HEAD
-
-INTGG_CFLAGS = -I$(top_srcdir)/libpurple/protocols/gg/lib \
-	$(ZLIB_CFLAGS) \
-	-DGG_IGNORE_DEPRECATED
-GADU_LIBS += $(ZLIB_LIBS)
-endif
-=======
 INTGG_LIBS = $(ZLIB_LIBS)
 INTGG_CFLAGS = \
 	-I$(top_srcdir)/libpurple/protocols/gg/lib \
 	$(ZLIB_CFLAGS) \
 	-DGG_IGNORE_DEPRECATED
->>>>>>> bdad0620
 
 if USE_GNUTLS
 	INTGG_LIBS += $(GNUTLS_LIBS)
@@ -77,11 +63,8 @@
 
 endif
 
-GADU_LIBS += $(JSON_LIBS)
-
 GGSOURCES = \
-<<<<<<< HEAD
-	$(INTGGSOURCES) \
+	$(INTGG_SOURCES) \
 	avatar.c \
 	avatar.h \
 	blist.c \
@@ -93,17 +76,6 @@
 	edisc.c \
 	edisc.h \
 	gg.c \
-=======
-	$(INTGG_SOURCES) \
-	gg-utils.h \
-	gg-utils.c \
-	confer.h \
-	confer.c \
-	search.h \
-	search.c \
-	buddylist.h \
-	buddylist.c \
->>>>>>> bdad0620
 	gg.h \
 	html.c \
 	html.h \
@@ -156,24 +128,16 @@
 noinst_LTLIBRARIES = libgg.la
 libgg_la_SOURCES = $(GGSOURCES)
 libgg_la_CFLAGS  = $(AM_CFLAGS)
-<<<<<<< HEAD
-=======
-libgg_la_LIBADD  = $(LIBGADU_LIBS) $(INTGG_LIBS)
->>>>>>> bdad0620
 
 else
 
 st =
 pkg_LTLIBRARIES = libgg.la
 libgg_la_SOURCES = $(GGSOURCES)
-<<<<<<< HEAD
-=======
-libgg_la_LIBADD  = $(GLIB_LIBS) $(LIBGADU_LIBS) $(INTGG_LIBS)
->>>>>>> bdad0620
 
 endif
 
-libgg_la_LIBADD  = @PURPLE_LIBS@ $(GADU_LIBS)
+libgg_la_LIBADD  = @PURPLE_LIBS@ $(LIBGADU_LIBS) $(JSON_LIBS)
 
 AM_CPPFLAGS = \
 	-I$(top_srcdir)/libpurple \
@@ -181,10 +145,5 @@
 	$(LIBGADU_CFLAGS) \
 	$(INTGG_CFLAGS) \
 	$(GLIB_CFLAGS) \
-<<<<<<< HEAD
 	$(JSON_CFLAGS) \
-	$(DEBUG_CFLAGS) \
-	$(GADU_EXTRA)
-=======
-	$(DEBUG_CFLAGS)
->>>>>>> bdad0620
+	$(DEBUG_CFLAGS)