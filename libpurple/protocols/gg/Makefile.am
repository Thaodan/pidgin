#V=0
#CFLAGS = -g -O0
GADU_EXTRA = -Wall -Wextra -fno-inline
#GADU_EXTRA += -Werror

pkgdir = $(libdir)/purple-$(PURPLE_MAJOR_VERSION)

EXTRA_DIST = \
	Makefile.mingw \
	lib/COPYING

if USE_INTERNAL_LIBGADU
INTGGSOURCES = \
	lib/common.c \
	lib/compat.h \
	lib/config.h \
	lib/dcc.c \
	lib/dcc7.c \
	lib/debug.c \
	lib/debug.h \
	lib/deflate.c \
	lib/deflate.h \
	lib/encoding.c \
	lib/encoding.h \
	lib/events.c \
	lib/handlers.c \
	lib/http.c \
	lib/internal.h \
	lib/libgadu.c \
	lib/libgadu.h \
	lib/message.c \
	lib/message.h \
	lib/obsolete.c \
	lib/protocol.h \
	lib/pubdir.c \
	lib/pubdir50.c \
	lib/resolver.c \
	lib/resolver.h \
	lib/session.h \
	lib/sha1.c

INTGG_CFLAGS = -I$(top_srcdir)/libpurple/protocols/gg/lib \
	$(ZLIB_CFLAGS) \
	-DGG_IGNORE_DEPRECATED \
	-DGG_INTERNAL_LIBGADU_VERSION=$(GADU_LIBGADU_VERSION)
GADU_LIBS += $(ZLIB_LIBS)
endif

if USE_GNUTLS
GADU_LIBS += $(GNUTLS_LIBS)
GADU_CFLAGS += $(GNUTLS_CFLAGS)
endif

GADU_LIBS += $(JSON_LIBS)

GGSOURCES = \
	$(INTGGSOURCES) \
	account.c \
	account.h \
	avatar.c \
	avatar.h \
	blist.c \
	blist.h \
	chat.c \
	chat.h \
	deprecated.c \
	deprecated.h \
	edisc.c \
	edisc.h \
	gg.c \
	gg.h \
	html.c \
	html.h \
	image.c \
	image.h \
	libgadu-events.c \
	libgadu-events.h \
	libgaduw.c \
	libgaduw.h \
	message-prpl.c \
	message-prpl.h \
	multilogon.c \
	multilogon.h \
	pubdir-prpl.c \
	pubdir-prpl.h \
	purplew.c \
	purplew.h \
	resolver-purple.c \
	resolver-purple.h \
	roster.c \
	roster.h \
	servconn.c \
	servconn.h \
	status.c \
	status.h \
	tcpsocket.c \
	tcpsocket.h \
	utils.c \
	utils.h \
	validator.c \
	validator.h \
	xml.c \
	xml.h \
	oauth/oauth.c \
	oauth/oauth.h \
	oauth/oauth-parameter.c \
	oauth/oauth-parameter.h \
	oauth/oauth-purple.c \
	oauth/oauth-purple.h

AM_CFLAGS = $(st)

libgg_la_LDFLAGS = -module -avoid-version

if STATIC_GG

st = -DPURPLE_STATIC_PRPL $(GADU_CFLAGS)
noinst_LTLIBRARIES = libgg.la
libgg_la_SOURCES = $(GGSOURCES)
libgg_la_CFLAGS  = $(AM_CFLAGS)
libgg_la_LIBADD  = $(GADU_LIBS)

else

st = $(GADU_CFLAGS)
pkg_LTLIBRARIES = libgg.la
libgg_la_SOURCES = $(GGSOURCES)
libgg_la_LIBADD  = $(GLIB_LIBS) $(GADU_LIBS)

endif

AM_CPPFLAGS = \
	-I$(top_srcdir)/libpurple \
	-I$(top_builddir)/libpurple \
	$(INTGG_CFLAGS) \
	$(GLIB_CFLAGS) \
<<<<<<< HEAD
	$(GPLUGIN_CFLAGS) \
	$(DEBUG_CFLAGS)
=======
	$(JSON_CFLAGS) \
	$(DEBUG_CFLAGS) \
	$(GADU_EXTRA)
>>>>>>> 39c2bc40
<|MERGE_RESOLUTION|>--- conflicted
+++ resolved
@@ -134,11 +134,7 @@
 	-I$(top_builddir)/libpurple \
 	$(INTGG_CFLAGS) \
 	$(GLIB_CFLAGS) \
-<<<<<<< HEAD
+	$(JSON_CFLAGS) \
 	$(GPLUGIN_CFLAGS) \
-	$(DEBUG_CFLAGS)
-=======
-	$(JSON_CFLAGS) \
 	$(DEBUG_CFLAGS) \
-	$(GADU_EXTRA)
->>>>>>> 39c2bc40
+	$(GADU_EXTRA)