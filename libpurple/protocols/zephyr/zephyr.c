/* -*- Mode: C; tab-width: 8; indent-tabs-mode: t; c-basic-offset: 8 -*- */
/*
 * purple
 *
 * Copyright (C) 1998-2001, Mark Spencer <markster@marko.net>
 * Some code borrowed from GtkZephyr, by
 * Jag/Sean Dilda <agrajag@linuxpower.org>/<smdilda@unity.ncsu.edu>
 * http://gtkzephyr.linuxpower.org/
 *
 * Some code borrowed from kzephyr, by
 * Chris Colohan <colohan+@cs.cmu.edu>
 *
 * This program is free software; you can redistribute it and/or modify
 * it under the terms of the GNU General Public License as published by
 * the Free Software Foundation; either version 2 of the License, or
 * (at your option) any later version.
 *
 * This program is distributed in the hope that it will be useful,
 * but WITHOUT ANY WARRANTY; without even the implied warranty of
 * MERCHANTABILITY or FITNESS FOR A PARTICULAR PURPOSE.	 See the
 * GNU General Public License for more details.
 *
 * You should have received a copy of the GNU General Public License
 * along with this program; if not, write to the Free Software
 * Foundation, Inc., 51 Franklin Street, Fifth Floor, Boston, MA  02111-1301	 USA
 *

*/
#include "libpurple/internal.h"

#include "accountopt.h"
#include "debug.h"
#include "notify.h"
#include "prpl.h"
#include "server.h"
#include "util.h"
#include "cmds.h"
#include "version.h"

#include "internal.h"

#include <strings.h>

#define ZEPHYR_FALLBACK_CHARSET "ISO-8859-1"

/* these are deliberately high, since most people don't send multiple "PING"s */
#define ZEPHYR_TYPING_SEND_TIMEOUT 15
#define ZEPHYR_TYPING_RECV_TIMEOUT 10
#define ZEPHYR_FD_READ 0
#define ZEPHYR_FD_WRITE 1

extern Code_t ZGetLocations(ZLocations_t *, int *);
extern Code_t ZSetLocation(char *);
extern Code_t ZUnsetLocation(void);
extern Code_t ZGetSubscriptions(ZSubscription_t *, int*);
extern char __Zephyr_realm[];
typedef struct _zframe zframe;
typedef struct _zephyr_triple zephyr_triple;
typedef struct _zephyr_account zephyr_account;
typedef struct _parse_tree parse_tree;

typedef enum {
	PURPLE_ZEPHYR_NONE, /* Non-kerberized ZEPH0.2 */
	PURPLE_ZEPHYR_KRB4, /* ZEPH0.2 w/ KRB4 support */
	PURPLE_ZEPHYR_TZC,  /* tzc executable proxy */
	PURPLE_ZEPHYR_INTERGALACTIC_KRB4 /* Kerberized ZEPH0.3 */
} zephyr_connection_type;

struct _zephyr_account {
	PurpleAccount* account;
	char *username;
	char *realm;
	char *encoding;
	char* galaxy; /* not yet useful */
	char* krbtkfile; /* not yet useful */
	guint32 nottimer;
	guint32 loctimer;
	GList *pending_zloc_names;
	GSList *subscrips;
	int last_id;
	unsigned short port;
	char ourhost[HOST_NAME_MAX + 1];
	char ourhostcanon[HOST_NAME_MAX + 1];
	zephyr_connection_type connection_type;
	int totzc[2];
	int fromtzc[2];
	char *exposure;
	pid_t tzc_pid;
	gchar *away;
};

#define MAXCHILDREN 20

struct _parse_tree {
	gchar* contents;
	parse_tree *children[MAXCHILDREN];
	int num_children;
};

parse_tree null_parse_tree = {
	"",
	{NULL},
	0,
};

#define use_none(zephyr) ((zephyr->connection_type == PURPLE_ZEPHYR_NONE)?1:0)
#define use_krb4(zephyr) ((zephyr->connection_type == PURPLE_ZEPHYR_KRB4)?1:0)
#define use_tzc(zephyr) ((zephyr->connection_type == PURPLE_ZEPHYR_TZC)?1:0)

#define use_zeph02(zephyr) (  (zephyr->connection_type == PURPLE_ZEPHYR_NONE)?1: ((zephyr->connection_type == PURPLE_ZEPHYR_KRB4)?1:0))

/* struct I need for zephyr_to_html */
struct _zframe {
	/* true for everything but @color, since inside the parens of that one is
	 * the color. */
	gboolean has_closer;
	/* @i, @b, etc. */
	const char *env;
	/* }=1, ]=2, )=4, >=8 */
	int closer_mask;
	/* }, ], ), > */
	char *closer;
	/* </i>, </font>, </b>, etc. */
	const char *closing;
	/* text including the opening html thingie. */
	GString *text;
	/* href for links */
	gboolean is_href;
	GString *href;
	struct _zframe *enclosing;
};

struct _zephyr_triple {
	char *class;
	char *instance;
	char *recipient;
	char *name;
	gboolean open;
	int id;
};

#define z_call(func)		if (func != ZERR_NONE)\
					return;
#define z_call_r(func)		if (func != ZERR_NONE)\
					return TRUE;

#define z_call_s(func, err)	if (func != ZERR_NONE) {\
					purple_connection_error(gc, PURPLE_CONNECTION_ERROR_NETWORK_ERROR, err);\
					return;\
				}

#ifdef WIN32
extern const char *username;
#endif

static Code_t zephyr_subscribe_to(zephyr_account* zephyr, char* class, char *instance, char *recipient, char* galaxy) {
	size_t result;
	Code_t ret_val = -1;

	if (use_tzc(zephyr)) {
		/* ((tzcfodder . subscribe) ("class" "instance" "recipient")) */
		gchar *zsubstr = g_strdup_printf("((tzcfodder . subscribe) (\"%s\" \"%s\" \"%s\"))\n",class,instance,recipient);
		size_t len = strlen(zsubstr);
		result = write(zephyr->totzc[ZEPHYR_FD_WRITE],zsubstr,len);
		if (result != len) {
			purple_debug_error("zephyr", "Unable to write a message: %s\n", g_strerror(errno));
		} else {
			ret_val = ZERR_NONE;
		}
		g_free(zsubstr);
	}
	else {
		if (use_zeph02(zephyr)) {
			ZSubscription_t sub;
			sub.zsub_class = class;
			sub.zsub_classinst = instance;
			sub.zsub_recipient = recipient;
			ret_val = ZSubscribeTo(&sub,1,0);
		}
	}
	return ret_val;
}

char *local_zephyr_normalize(zephyr_account* zephyr,const char *);
static void zephyr_chat_set_topic(PurpleConnection * gc, int id, const char *topic);
char* zephyr_tzc_deescape_str(const char *message);

static char *zephyr_strip_local_realm(zephyr_account* zephyr,const char* user){
	/*
	  Takes in a username of the form username or username@realm
	  and returns:
	  username, if there is no realm, or the realm is the local realm
	  or:
	  username@realm if there is a realm and it is foreign
	*/
	char *tmp = g_strdup(user);
	char *at = strchr(tmp,'@');
	if (at && !g_ascii_strcasecmp(at+1,zephyr->realm)) {
		/* We're passed in a username of the form user@users-realm */
		char* tmp2;
		*at = '\0';
		tmp2 = g_strdup(tmp);
		g_free(tmp);
		return tmp2;
	}
	else {
		/* We're passed in a username of the form user or user@foreign-realm */
		return tmp;
	}
}

/* this is so bad, and if Zephyr weren't so fucked up to begin with I
 * wouldn't do this. but it is so i will. */

/* just for debugging */
static void handle_unknown(ZNotice_t *notice)
{
	purple_debug_error("zephyr","z_packet: %s\n", notice->z_packet);
	purple_debug_error("zephyr","z_version: %s\n", notice->z_version);
	purple_debug_error("zephyr","z_kind: %d\n", (int)(notice->z_kind));
	purple_debug_error("zephyr","z_class: %s\n", notice->z_class);
	purple_debug_error("zephyr","z_class_inst: %s\n", notice->z_class_inst);
	purple_debug_error("zephyr","z_opcode: %s\n", notice->z_opcode);
	purple_debug_error("zephyr","z_sender: %s\n", notice->z_sender);
	purple_debug_error("zephyr","z_recipient: %s\n", notice->z_recipient);
	purple_debug_error("zephyr","z_message: %s\n", notice->z_message);
	purple_debug_error("zephyr","z_message_len: %d\n", notice->z_message_len);
}


static zephyr_triple *new_triple(zephyr_account *zephyr,const char *c, const char *i, const char *r)
{
	zephyr_triple *zt;

	zt = g_new0(zephyr_triple, 1);
	zt->class = g_strdup(c);
	zt->instance = g_strdup(i);
	zt->recipient = g_strdup(r);
	zt->name = g_strdup_printf("%s,%s,%s", c, i?i:"", r?r:"");
	zt->id = ++(zephyr->last_id);
	zt->open = FALSE;
	return zt;
}

static void free_triple(zephyr_triple * zt)
{
	g_free(zt->class);
	g_free(zt->instance);
	g_free(zt->recipient);
	g_free(zt->name);
	g_free(zt);
}

/* returns true if zt1 is a subset of zt2.  This function is used to
   determine whether a zephyr sent to zt1 should be placed in the chat
   with triple zt2

   zt1 is a subset of zt2
   iff. the classnames are identical ignoring case
   AND. the instance names are identical (ignoring case), or zt2->instance is *.
   AND. the recipient names are identical
*/

static gboolean triple_subset(zephyr_triple * zt1, zephyr_triple * zt2)
{

	if (!zt2) {
		purple_debug_error("zephyr","zt2 doesn't exist\n");
		return FALSE;
	}
	if (!zt1) {
		purple_debug_error("zephyr","zt1 doesn't exist\n");
		return FALSE;
	}
	if (!(zt1->class)) {
		purple_debug_error("zephyr","zt1c doesn't exist\n");
		return FALSE;
	}
	if (!(zt1->instance)) {
		purple_debug_error("zephyr","zt1i doesn't exist\n");
		return FALSE;
	}
	if (!(zt1->recipient)) {
		purple_debug_error("zephyr","zt1r doesn't exist\n");
		return FALSE;
	}
	if (!(zt2->class)) {
		purple_debug_error("zephyr","zt2c doesn't exist\n");
		return FALSE;
	}
	if (!(zt2->recipient)) {
		purple_debug_error("zephyr","zt2r doesn't exist\n");
		return FALSE;
	}
	if (!(zt2->instance)) {
		purple_debug_error("zephyr","zt2i doesn't exist\n");
		return FALSE;
	}

	if (g_ascii_strcasecmp(zt2->class, zt1->class)) {
		return FALSE;
	}
	if (g_ascii_strcasecmp(zt2->instance, zt1->instance) && g_ascii_strcasecmp(zt2->instance, "*")) {
		return FALSE;
	}
	if (g_ascii_strcasecmp(zt2->recipient, zt1->recipient)) {
		return FALSE;
	}
	purple_debug_info("zephyr","<%s,%s,%s> is in <%s,%s,%s>\n",zt1->class,zt1->instance,zt1->recipient,zt2->class,zt2->instance,zt2->recipient);
	return TRUE;
}

static zephyr_triple *find_sub_by_triple(zephyr_account *zephyr,zephyr_triple * zt)
{
	zephyr_triple *curr_t;
	GSList *curr = zephyr->subscrips;

	while (curr) {
		curr_t = curr->data;
		if (triple_subset(zt, curr_t))
			return curr_t;
		curr = curr->next;
	}
	return NULL;
}

static zephyr_triple *find_sub_by_id(zephyr_account *zephyr,int id)
{
	zephyr_triple *zt;
	GSList *curr = zephyr->subscrips;

	while (curr) {
		zt = curr->data;
		if (zt->id == id)
			return zt;
		curr = curr->next;
	}
	return NULL;
}

/*
   Converts strings to utf-8 if necessary using user specified encoding
*/

static gchar *zephyr_recv_convert(PurpleConnection *gc, gchar *string)
{
	gchar *utf8;
	GError *err = NULL;
	zephyr_account *zephyr = purple_connection_get_protocol_data(gc);
	if (g_utf8_validate(string, -1, NULL)) {
		return g_strdup(string);
	} else {
		utf8 = g_convert(string, -1, "UTF-8", zephyr->encoding, NULL, NULL, &err);
		if (err) {
			purple_debug_error("zephyr", "recv conversion error: %s\n", err->message);
			utf8 = g_strdup(_("(There was an error converting this message.	 Check the 'Encoding' option in the Account Editor)"));
			g_error_free(err);
		}

		return utf8;
	}
}

/* This parses HTML formatting (put out by one of the gtkimhtml widgets
   And converts it to zephyr formatting.
   It currently deals properly with <b>, <br>, <i>, <font face=...>, <font color=...>,
   It ignores <font back=...>
   It does
   <font size = "1 or 2" -> @small
   3 or 4  @medium()
   5,6, or 7 @large()
   <a href is dealt with by outputting "description <link>" or just "description" as appropriate
*/

static char *html_to_zephyr(const char *message)
{
	zframe *frames, *new_f;
	char *ret;

	if (*message == '\0')
		return g_strdup("");

	frames = g_new(zframe, 1);
	frames->text = g_string_new("");
	frames->href = NULL;
	frames->is_href = FALSE;
	frames->enclosing = NULL;
	frames->closing = NULL;
	frames->env = "";
	frames->has_closer = FALSE;
	frames->closer_mask = 15;

	purple_debug_info("zephyr","html received %s\n",message);
	while (*message) {
		if (frames->closing && !g_ascii_strncasecmp(message, frames->closing, strlen(frames->closing))) {
			zframe *popped;
			message += strlen(frames->closing);
			popped = frames;
			frames = frames->enclosing;
			if (popped->is_href) {
				frames->href = popped->text;
			} else {
				g_string_append(frames->text, popped->env);
				if (popped->has_closer) {
					g_string_append_c(frames->text,
							  (popped->closer_mask & 1) ? '{' :
							  (popped->closer_mask & 2) ? '[' :
							  (popped->closer_mask & 4) ? '(' :
							  '<');
				}
				g_string_append(frames->text, popped->text->str);
				if (popped->href)
				{
					int text_len = strlen(popped->text->str), href_len = strlen(popped->href->str);
					if (!((text_len == href_len && !strncmp(popped->href->str, popped->text->str, text_len)) ||
					      (7 + text_len == href_len && !strncmp(popped->href->str, "http://", 7) &&
					       !strncmp(popped->href->str + 7, popped->text->str, text_len)) ||
					      (7 + text_len == href_len && !strncmp(popped->href->str, "mailto:", 7) &&
					       !strncmp(popped->href->str + 7, popped->text->str, text_len)))) {
						g_string_append(frames->text, " <");
						g_string_append(frames->text, popped->href->str);
						if (popped->closer_mask & ~8) {
							g_string_append_c(frames->text, '>');
							popped->closer_mask &= ~8;
						} else {
							g_string_append(frames->text, "@{>}");
						}
					}
					g_string_free(popped->href, TRUE);
				}
				if (popped->has_closer) {
					g_string_append_c(frames->text,
							  (popped->closer_mask & 1) ? '}' :
							  (popped->closer_mask & 2) ? ']' :
							  (popped->closer_mask & 4) ? ')' :
							  '>');
				}
				if (!popped->has_closer)
					frames->closer_mask = popped->closer_mask;
				g_string_free(popped->text, TRUE);
			}
			g_free(popped);
		} else if (*message == '<') {
			if (!g_ascii_strncasecmp(message + 1, "i>", 2)) {
				new_f = g_new(zframe, 1);
				new_f->enclosing = frames;
				new_f->text = g_string_new("");
				new_f->href = NULL;
				new_f->is_href = FALSE;
				new_f->closing = "</i>";
				new_f->env = "@i";
				new_f->has_closer = TRUE;
				new_f->closer_mask = 15;
				frames = new_f;
				message += 3;
			} else if (!g_ascii_strncasecmp(message + 1, "b>", 2)) {
				new_f = g_new(zframe, 1);
				new_f->enclosing = frames;
				new_f->text = g_string_new("");
				new_f->href = NULL;
				new_f->is_href = FALSE;
				new_f->closing = "</b>";
				new_f->env = "@b";
				new_f->has_closer = TRUE;
				new_f->closer_mask = 15;
				frames = new_f;
				message += 3;
			} else if (!g_ascii_strncasecmp(message + 1, "br>", 3)) {
				g_string_append_c(frames->text, '\n');
				message += 4;
			} else if (!g_ascii_strncasecmp(message + 1, "a href=\"", 8)) {
				message += 9;
				new_f = g_new(zframe, 1);
				new_f->enclosing = frames;
				new_f->text = g_string_new("");
				new_f->href = NULL;
				new_f->is_href = FALSE;
				new_f->closing = "</a>";
				new_f->env = "";
				new_f->has_closer = FALSE;
				new_f->closer_mask = frames->closer_mask;
				frames = new_f;
				new_f = g_new(zframe, 1);
				new_f->enclosing = frames;
				new_f->text = g_string_new("");
				new_f->href = NULL;
				new_f->is_href = TRUE;
				new_f->closing = "\">";
				new_f->has_closer = FALSE;
				new_f->closer_mask = frames->closer_mask;
				frames = new_f;
			} else if (!g_ascii_strncasecmp(message + 1, "font", 4)) {
				new_f = g_new(zframe, 1);
				new_f->enclosing = frames;
				new_f->text = g_string_new("");
				new_f->href = NULL;
				new_f->is_href = FALSE;
				new_f->closing = "</font>";
				new_f->has_closer = TRUE;
				new_f->closer_mask = 15;
				message += 5;
				while (*message == ' ')
					message++;
				if (!g_ascii_strncasecmp(message, "color=\"", 7)) {
					message += 7;
					new_f->env = "@";
					frames = new_f;
					new_f = g_new(zframe, 1);
					new_f->enclosing = frames;
					new_f->env = "@color";
					new_f->text = g_string_new("");
					new_f->href = NULL;
					new_f->is_href = FALSE;
					new_f->closing = "\">";
					new_f->has_closer = TRUE;
					new_f->closer_mask = 15;
				} else if (!g_ascii_strncasecmp(message, "face=\"", 6)) {
					message += 6;
					new_f->env = "@";
					frames = new_f;
					new_f = g_new(zframe, 1);
					new_f->enclosing = frames;
					new_f->env = "@font";
					new_f->text = g_string_new("");
					new_f->href = NULL;
					new_f->is_href = FALSE;
					new_f->closing = "\">";
					new_f->has_closer = TRUE;
					new_f->closer_mask = 15;
				} else if (!g_ascii_strncasecmp(message, "size=\"", 6)) {
					message += 6;
					if ((*message == '1') || (*message == '2')) {
						new_f->env = "@small";
					} else if ((*message == '3')
						   || (*message == '4')) {
						new_f->env = "@medium";
					} else if ((*message == '5')
						   || (*message == '6')
						   || (*message == '7')) {
						new_f->env = "@large";
					} else {
						new_f->env = "";
						new_f->has_closer = FALSE;
						new_f->closer_mask = frames->closer_mask;
					}
					message += 3;
				} else {
					/* Drop all unrecognized/misparsed font tags */
					new_f->env = "";
					new_f->has_closer = FALSE;
					new_f->closer_mask = frames->closer_mask;
					while (g_ascii_strncasecmp(message, "\">", 2) != 0) {
						message++;
					}
					if (*message != '\0')
						message += 2;
				}
				frames = new_f;
			} else {
				/* Catch all for all unrecognized/misparsed <foo> tage */
				g_string_append_c(frames->text, *message++);
			}
		} else if (*message == '@') {
			g_string_append(frames->text, "@@");
			message++;
		} else if (*message == '}') {
			if (frames->closer_mask & ~1) {
				frames->closer_mask &= ~1;
				g_string_append_c(frames->text, *message++);
			} else {
				g_string_append(frames->text, "@[}]");
				message++;
			}
		} else if (*message == ']') {
			if (frames->closer_mask & ~2) {
				frames->closer_mask &= ~2;
				g_string_append_c(frames->text, *message++);
			} else {
				g_string_append(frames->text, "@{]}");
				message++;
			}
		} else if (*message == ')') {
			if (frames->closer_mask & ~4) {
				frames->closer_mask &= ~4;
				g_string_append_c(frames->text, *message++);
			} else {
				g_string_append(frames->text, "@{)}");
				message++;
			}
		} else if (!g_ascii_strncasecmp(message, "&gt;", 4)) {
			if (frames->closer_mask & ~8) {
				frames->closer_mask &= ~8;
				g_string_append_c(frames->text, *message++);
			} else {
				g_string_append(frames->text, "@{>}");
				message += 4;
			}
		} else {
			g_string_append_c(frames->text, *message++);
		}
	}
	ret = frames->text->str;
	g_string_free(frames->text, FALSE);
	g_free(frames);
	purple_debug_info("zephyr","zephyr outputted  %s\n",ret);
	return ret;
}

/* this parses zephyr formatting and converts it to html. For example, if
 * you pass in "@{@color(blue)@i(hello)}" you should get out
 * "<font color=blue><i>hello</i></font>". */
static char *zephyr_to_html(const char *message)
{
	zframe *frames, *curr;
	char *ret;

	frames = g_new(zframe, 1);
	frames->text = g_string_new("");
	frames->enclosing = NULL;
	frames->closing = "";
	frames->has_closer = FALSE;
	frames->closer = NULL;

	while (*message) {
		if (*message == '@' && message[1] == '@') {
			g_string_append(frames->text, "@");
			message += 2;
		} else if (*message == '@') {
			int end;
			for (end = 1; message[end] && (isalnum(message[end]) || message[end] == '_'); end++);
			if (message[end] &&
			    (message[end] == '{' || message[end] == '[' || message[end] == '(' ||
			     !g_ascii_strncasecmp(message + end, "&lt;", 4))) {
				zframe *new_f;
				char *buf;
				buf = g_new0(char, end);
				g_snprintf(buf, end, "%s", message + 1);
				message += end;
				new_f = g_new(zframe, 1);
				new_f->enclosing = frames;
				new_f->has_closer = TRUE;
				new_f->closer = (*message == '{' ? "}" :
						 *message == '[' ? "]" :
						 *message == '(' ? ")" :
						 "&gt;");
				message += (*message == '&' ? 4 : 1);
				if (!g_ascii_strcasecmp(buf, "italic") || !g_ascii_strcasecmp(buf, "i")) {
					new_f->text = g_string_new("<i>");
					new_f->closing = "</i>";
				} else if (!g_ascii_strcasecmp(buf, "small")) {
					new_f->text = g_string_new("<font size=\"1\">");
					new_f->closing = "</font>";
				} else if (!g_ascii_strcasecmp(buf, "medium")) {
					new_f->text = g_string_new("<font size=\"3\">");
					new_f->closing = "</font>";
				} else if (!g_ascii_strcasecmp(buf, "large")) {
					new_f->text = g_string_new("<font size=\"7\">");
					new_f->closing = "</font>";
				} else if (!g_ascii_strcasecmp(buf, "bold")
					   || !g_ascii_strcasecmp(buf, "b")) {
					new_f->text = g_string_new("<b>");
					new_f->closing = "</b>";
				} else if (!g_ascii_strcasecmp(buf, "font")) {
					zframe *extra_f;
					extra_f = g_new(zframe, 1);
					extra_f->enclosing = frames;
					new_f->enclosing = extra_f;
					extra_f->text = g_string_new("");
					extra_f->has_closer = FALSE;
					extra_f->closer = frames->closer;
					extra_f->closing = "</font>";
					new_f->text = g_string_new("<font face=\"");
					new_f->closing = "\">";
				} else if (!g_ascii_strcasecmp(buf, "color")) {
					zframe *extra_f;
					extra_f = g_new(zframe, 1);
					extra_f->enclosing = frames;
					new_f->enclosing = extra_f;
					extra_f->text = g_string_new("");
					extra_f->has_closer = FALSE;
					extra_f->closer = frames->closer;
					extra_f->closing = "</font>";
					new_f->text = g_string_new("<font color=\"");
					new_f->closing = "\">";
				} else {
					new_f->text = g_string_new("");
					new_f->closing = "";
				}
				frames = new_f;
			} else {
				/* Not a formatting tag, add the character as normal. */
				g_string_append_c(frames->text, *message++);
			}
		} else if (frames->closer && !g_ascii_strncasecmp(message, frames->closer, strlen(frames->closer))) {
			zframe *popped;
			gboolean last_had_closer;

			message += strlen(frames->closer);
			if (frames && frames->enclosing) {
				do {
					popped = frames;
					frames = frames->enclosing;
					g_string_append(frames->text, popped->text->str);
					g_string_append(frames->text, popped->closing);
					g_string_free(popped->text, TRUE);
					last_had_closer = popped->has_closer;
					g_free(popped);
				} while (frames && frames->enclosing && !last_had_closer);
			} else {
				g_string_append_c(frames->text, *message);
			}
		} else if (*message == '\n') {
			g_string_append(frames->text, "<br>");
			message++;
		} else {
			g_string_append_c(frames->text, *message++);
		}
	}
	/* go through all the stuff that they didn't close */
	while (frames->enclosing) {
		curr = frames;
		g_string_append(frames->enclosing->text, frames->text->str);
		g_string_append(frames->enclosing->text, frames->closing);
		g_string_free(frames->text, TRUE);
		frames = frames->enclosing;
		g_free(curr);
	}
	ret = frames->text->str;
	g_string_free(frames->text, FALSE);
	g_free(frames);
	return ret;
}

static gboolean pending_zloc(zephyr_account *zephyr, const char *who)
{
	GList *curr;

	for (curr = zephyr->pending_zloc_names; curr != NULL; curr = curr->next) {
		char* normalized_who = local_zephyr_normalize(zephyr,who);
		if (!g_ascii_strcasecmp(normalized_who, (char *)curr->data)) {
			g_free((char *)curr->data);
			zephyr->pending_zloc_names = g_list_remove(zephyr->pending_zloc_names, curr->data);
			return TRUE;
		}
	}
	return FALSE;
}

/* Called when the server notifies us a message couldn't get sent */

static void message_failed(PurpleConnection *gc, ZNotice_t *notice, struct sockaddr_in from)
{
<<<<<<< HEAD
	if (g_ascii_strcasecmp(notice.z_class, "message")) {
		gchar* chat_failed = g_strdup_printf(_("Unable to send to chat %s,%s,%s"),notice.z_class,notice.z_class_inst,notice.z_recipient);
		purple_notify_error(gc,"",chat_failed,NULL,
			purple_request_cpar_from_connection(gc));
		g_free(chat_failed);
	} else {
		purple_notify_error(gc, notice.z_recipient,
			_("User is offline"), NULL,
			purple_request_cpar_from_connection(gc));
=======
	if (g_ascii_strcasecmp(notice->z_class, "message")) {
		gchar* chat_failed = g_strdup_printf(
			_("Unable to send to chat %s,%s,%s"),
			notice->z_class, notice->z_class_inst,
			notice->z_recipient);
		purple_notify_error(gc,"",chat_failed,NULL);
		g_free(chat_failed);
	} else {
		purple_notify_error(gc, notice->z_recipient,
			_("User is offline"), NULL);
>>>>>>> 33a5ba2c
	}
}

static void handle_message(PurpleConnection *gc, ZNotice_t *notice_p)
{
<<<<<<< HEAD
	zephyr_account* zephyr = purple_connection_get_protocol_data(gc);
=======
	ZNotice_t notice;
	zephyr_account* zephyr = gc->proto_data;
>>>>>>> 33a5ba2c

	memcpy(&notice, notice_p, sizeof(notice)); /* TODO - use pointer? */

	if (!g_ascii_strcasecmp(notice.z_class, LOGIN_CLASS)) {
		/* well, we'll be updating in 20 seconds anyway, might as well ignore this. */
	} else if (!g_ascii_strcasecmp(notice.z_class, LOCATE_CLASS)) {
		if (!g_ascii_strcasecmp(notice.z_opcode, LOCATE_LOCATE)) {
			int nlocs;
			char *user;
			PurpleBuddy *b;
			const char *bname;

			/* XXX add real error reporting */
			if (ZParseLocations(&notice, NULL, &nlocs, &user) != ZERR_NONE)
				return;

			if ((b = purple_blist_find_buddy(purple_connection_get_account(gc), user)) == NULL) {
				char* stripped_user = zephyr_strip_local_realm(zephyr,user);
				b = purple_blist_find_buddy(purple_connection_get_account(gc),stripped_user);
				g_free(stripped_user);
			}

			bname = b ? purple_buddy_get_name(b) : NULL;
			if ((b && pending_zloc(zephyr,bname)) || pending_zloc(zephyr,user)) {
				ZLocations_t locs;
				int one = 1;
				PurpleNotifyUserInfo *user_info = purple_notify_user_info_new();
				char *tmp;
				const char *balias;

				/* TODO: Check whether it's correct to call add_pair_html,
				         or if we should be using add_pair_plaintext */
				purple_notify_user_info_add_pair_html(user_info, _("User"), (b ? bname : user));
				balias = purple_buddy_get_local_alias(b);
				if (b && balias)
					purple_notify_user_info_add_pair_plaintext(user_info, _("Alias"), balias);

				if (!nlocs) {
					purple_notify_user_info_add_pair_plaintext(user_info, NULL, _("Hidden or not logged-in"));
				}
				for (; nlocs > 0; nlocs--) {
					/* XXX add real error reporting */

					ZGetLocations(&locs, &one);
					/* TODO: Need to escape locs.host and locs.time? */
					tmp = g_strdup_printf(_("<br>At %s since %s"), locs.host, locs.time);
					purple_notify_user_info_add_pair_html(user_info, _("Location"), tmp);
					g_free(tmp);
				}
				purple_notify_userinfo(gc, (b ? bname : user),
						     user_info, NULL, NULL);
				purple_notify_user_info_destroy(user_info);
			} else {
				if (nlocs>0)
					purple_prpl_got_user_status(purple_connection_get_account(gc), b ? bname : user, "available", NULL);
				else
					purple_prpl_got_user_status(purple_connection_get_account(gc), b ? bname : user, "offline", NULL);
			}

			g_free(user);
		}
	} else {
		char *buf, *buf2, *buf3;
		char *send_inst;
		PurpleChatConversation *gcc;
		char *ptr = (char *) notice.z_message + (strlen(notice.z_message) + 1);
		int len;
		char *stripped_sender;
		int signature_length = strlen(notice.z_message);
		PurpleMessageFlags flags = 0;
		gchar *tmpescape;

		/* Need to deal with 0 length  messages to handle typing notification (OPCODE) ping messages */
		/* One field zephyrs would have caused purple to crash */
		if ( (notice.z_message_len == 0) || (signature_length >= notice.z_message_len - 1)) {
			len = 0;
			purple_debug_info("zephyr","message_size %d %d %d\n",len,notice.z_message_len,signature_length);
			buf3 = g_strdup("");

		} else {
			len =  notice.z_message_len - ( signature_length +1);
			purple_debug_info("zephyr","message_size %d %d %d\n",len,notice.z_message_len,signature_length);
			buf = g_malloc(len + 1);
			g_snprintf(buf, len + 1, "%s", ptr);
			g_strchomp(buf);
			tmpescape = g_markup_escape_text(buf, -1);
			g_free(buf);
			buf2 = zephyr_to_html(tmpescape);
			buf3 = zephyr_recv_convert(gc, buf2);
			g_free(buf2);
			g_free(tmpescape);
		}

		stripped_sender = zephyr_strip_local_realm(zephyr,notice.z_sender);

		if (!g_ascii_strcasecmp(notice.z_class, "MESSAGE") && !g_ascii_strcasecmp(notice.z_class_inst, "PERSONAL")
		    && !g_ascii_strcasecmp(notice.z_recipient,zephyr->username)) {
			if (!g_ascii_strcasecmp(notice.z_message, "Automated reply:"))
				flags |= PURPLE_MESSAGE_AUTO_RESP;

			if (!g_ascii_strcasecmp(notice.z_opcode,"PING"))
				purple_serv_got_typing(gc,stripped_sender,ZEPHYR_TYPING_RECV_TIMEOUT, PURPLE_IM_TYPING);
			else
				purple_serv_got_im(gc, stripped_sender, buf3, flags, time(NULL));

		} else {
			zephyr_triple *zt1, *zt2;
			gchar *send_inst_utf8;
			zephyr_account *zephyr = purple_connection_get_protocol_data(gc);
			zt1 = new_triple(zephyr,notice.z_class, notice.z_class_inst, notice.z_recipient);
			zt2 = find_sub_by_triple(zephyr,zt1);
			if (!zt2) {
				/* This is a server supplied subscription */
				zephyr->subscrips = g_slist_append(zephyr->subscrips, new_triple(zephyr,zt1->class,zt1->instance,zt1->recipient));
				zt2 = find_sub_by_triple(zephyr,zt1);
			}

			if (!zt2->open) {
				zt2->open = TRUE;
				purple_serv_got_joined_chat(gc, zt2->id, zt2->name);
				zephyr_chat_set_topic(gc,zt2->id,notice.z_class_inst);
			}

			if (!g_ascii_strcasecmp(notice.z_class_inst,"PERSONAL"))
				send_inst_utf8 = g_strdup(stripped_sender);
			else {
				send_inst = g_strdup_printf("[%s] %s",notice.z_class_inst,stripped_sender);
				send_inst_utf8 = zephyr_recv_convert(gc,send_inst);
				g_free(send_inst);
				if (!send_inst_utf8) {
					purple_debug_error("zephyr","Failed to convert instance for sender %s.\n", stripped_sender);
					send_inst_utf8 = g_strdup(stripped_sender);
				}
			}

			gcc = purple_conversations_find_chat_with_account(
														 zt2->name, purple_connection_get_account(gc));
#ifndef INET_ADDRSTRLEN
#define INET_ADDRSTRLEN 16
#endif
			if (!purple_chat_conversation_has_user(gcc, stripped_sender)) {
				gchar ipaddr[INET_ADDRSTRLEN];
#ifdef HAVE_INET_NTOP
				inet_ntop(AF_INET, &notice.z_sender_addr.s_addr, ipaddr, sizeof(ipaddr));
#else
				memcpy(ipaddr,inet_ntoa(notice.z_sender_addr),sizeof(ipaddr));
#endif
				purple_chat_conversation_add_user(gcc, stripped_sender, ipaddr, PURPLE_CHAT_USER_NONE, TRUE);
			}
			purple_serv_got_chat_in(gc, zt2->id, send_inst_utf8, 0, buf3, time(NULL));
			g_free(send_inst_utf8);

			free_triple(zt1);
		}
		g_free(stripped_sender);
		g_free(buf3);
	}
}

static int  free_parse_tree(parse_tree* tree) {
	if (!tree) {
		return 0;
	}
	else {
		int i;
		for(i=0;i<tree->num_children;i++){
			if (tree->children[i]) {
				free_parse_tree(tree->children[i]);
				g_free(tree->children[i]);
			}
		}
		if ((tree != &null_parse_tree) && (tree->contents != NULL))
			g_free(tree->contents);

	}
	return 0;
}

static parse_tree *tree_child(parse_tree* tree,int index) {
	if (index < tree->num_children) {
		return tree->children[index];
	} else {
		return &null_parse_tree;
	}
}

static parse_tree *find_node(parse_tree* ptree,gchar* key)
{
	gchar* tc;

	if (!ptree || ! key)
		return &null_parse_tree;

	tc = tree_child(ptree,0)->contents;

	/* g_strcasecmp() is deprecated.  What is the encoding here??? */
	if (ptree->num_children > 0  &&	tc && !g_ascii_strcasecmp(tc, key)) {
		return ptree;
	} else {
		parse_tree *result = &null_parse_tree;
		int i;
		for(i = 0; i < ptree->num_children; i++) {
			result = find_node(ptree->children[i],key);
			if(result != &null_parse_tree) {
				break;
			}
		}
		return result;
	}
}

static parse_tree *parse_buffer(gchar* source, gboolean do_parse) {

	parse_tree *ptree = g_new0(parse_tree,1);
	ptree->contents = NULL;
	ptree->num_children=0;
	if (do_parse) {
		unsigned int p = 0;
		while(p < strlen(source)) {
			unsigned int end;
			gchar *newstr;

			/* Eat white space: */
			if(g_ascii_isspace(source[p]) || source[p] == '\001') {
				p++;
				continue;
			}

			/* Skip comments */
			if(source[p] == ';') {
				while(source[p] != '\n' && p < strlen(source)) {
					p++;
				}
				continue;
			}

			if(source[p] == '(') {
				int nesting = 0;
				gboolean in_quote = FALSE;
				gboolean escape_next = FALSE;
				p++;
				end = p;
				while(!(source[end] == ')' && nesting == 0 && !in_quote) && end < strlen(source)) {
					if(!escape_next) {
						if(source[end] == '\\') {
							escape_next = TRUE;
						}
						if(!in_quote) {
							if(source[end] == '(') {
								nesting++;
							}
							if(source[end] == ')') {
								nesting--;
							}
						}
						if(source[end] == '"') {
							in_quote = !in_quote;
						}
					} else {
						escape_next = FALSE;
					}
					end++;
				}
				do_parse = TRUE;

			} else {
				gchar end_char;
				if(source[p] == '"') {
					end_char = '"';
					p++;
				} else {
					end_char = ' ';
				}
				do_parse = FALSE;

				end = p;
				while(source[end] != end_char && end < strlen(source)) {
					if(source[end] == '\\')
						end++;
					end++;
				}
			}
			newstr = g_new0(gchar, end+1-p);
			strncpy(newstr,source+p,end-p);
			if (ptree->num_children < MAXCHILDREN) {
				/* In case we surpass maxchildren, ignore this */
				ptree->children[ptree->num_children++] = parse_buffer( newstr, do_parse);
			} else {
				purple_debug_error("zephyr","too many children in tzc output. skipping\n");
			}
			g_free(newstr);
			p = end + 1;
		}
		return ptree;
	} else {
		/* XXX does this have to be strdup'd */
		ptree->contents = g_strdup(source);
		return ptree;
	}
}

static parse_tree  *read_from_tzc(zephyr_account* zephyr){
	struct timeval tv;
	fd_set rfds;
	int bufsize = 2048;
	char *buf = (char *)calloc(bufsize, 1);
	char *bufcur = buf;
	int selected = 0;
	parse_tree *incoming_msg;

	FD_ZERO(&rfds);
	FD_SET(zephyr->fromtzc[ZEPHYR_FD_READ], &rfds);
	tv.tv_sec = 0;
	tv.tv_usec = 0;
	incoming_msg=NULL;

	while (select(zephyr->fromtzc[ZEPHYR_FD_READ] + 1, &rfds, NULL, NULL, &tv)) {
		selected = 1;
		if (read(zephyr->fromtzc[ZEPHYR_FD_READ], bufcur, 1) != 1) {
			purple_debug_error("zephyr", "couldn't read\n");
			purple_connection_error(purple_account_get_connection(zephyr->account), PURPLE_CONNECTION_ERROR_NETWORK_ERROR, "couldn't read");
			free(buf);
			return NULL;
		}
		bufcur++;
		if ((bufcur - buf) > (bufsize - 1)) {
			if ((buf = realloc(buf, bufsize * 2)) == NULL) {
				purple_debug_error("zephyr","Ran out of memory\n");
				exit(-1);
			} else {
				bufcur = buf + bufsize;
				bufsize *= 2;
			}
		}
	}
	*bufcur = '\0';

	if (selected) {
		incoming_msg = parse_buffer(buf,TRUE);
	}
	free(buf);
	return incoming_msg;
}

static gint check_notify_tzc(gpointer data)
{
	PurpleConnection *gc = (PurpleConnection *)data;
	zephyr_account* zephyr = purple_connection_get_protocol_data(gc);
	parse_tree *newparsetree = read_from_tzc(zephyr);
	if (newparsetree != NULL) {
		gchar *spewtype;
		if ( (spewtype =  tree_child(find_node(newparsetree,"tzcspew"),2)->contents) ) {
			if (!g_ascii_strncasecmp(spewtype,"message",7)) {
				ZNotice_t notice;
				parse_tree *msgnode = tree_child(find_node(newparsetree,"message"),2);
				parse_tree *bodynode = tree_child(msgnode,1);
				/*				char *zsig = g_strdup(" "); */ /* purple doesn't care about zsigs */
				char *msg  = zephyr_tzc_deescape_str(bodynode->contents);
				size_t bufsize = strlen(msg) + 3;
				char *buf = g_new0(char,bufsize);
				g_snprintf(buf,1+strlen(msg)+2," %c%s",'\0',msg);
				memset((char *)&notice, 0, sizeof(notice));
				notice.z_kind = ACKED;
				notice.z_port = 0;
				notice.z_opcode = tree_child(find_node(newparsetree,"opcode"),2)->contents;
				notice.z_class = zephyr_tzc_deescape_str(tree_child(find_node(newparsetree,"class"),2)->contents);
				notice.z_class_inst = tree_child(find_node(newparsetree,"instance"),2)->contents;
				notice.z_recipient = local_zephyr_normalize(zephyr,tree_child(find_node(newparsetree,"recipient"),2)->contents);
				notice.z_sender = local_zephyr_normalize(zephyr,tree_child(find_node(newparsetree,"sender"),2)->contents);
				notice.z_default_format = "Class $class, Instance $instance:\n" "To: @bold($recipient) at $time $date\n" "From: @bold($1) <$sender>\n\n$2";
				notice.z_message_len = strlen(msg) + 3;
				notice.z_message = buf;
				handle_message(gc, &notice);
				g_free(msg);
				/*				  g_free(zsig); */
				g_free(buf);
				/* free_parse_tree(msgnode);
				   free_parse_tree(bodynode);
				   g_free(msg);
				   g_free(zsig);
				   g_free(buf);
				*/
			}
			else if (!g_ascii_strncasecmp(spewtype,"zlocation",9)) {
				/* check_loc or zephyr_zloc respectively */
				/* XXX fix */
				char *user;
				PurpleBuddy *b;
				const char *bname;
				int nlocs = 0;
				parse_tree *locations;
				gchar *locval;
				user = tree_child(find_node(newparsetree,"user"),2)->contents;

				if ((b = purple_blist_find_buddy(purple_connection_get_account(gc), user)) == NULL) {
					gchar *stripped_user = zephyr_strip_local_realm(zephyr,user);
					b = purple_blist_find_buddy(purple_connection_get_account(gc), stripped_user);
					g_free(stripped_user);
				}
				locations = find_node(newparsetree,"locations");
				locval = tree_child(tree_child(tree_child(tree_child(locations,2),0),0),2)->contents;

				if (!locval || !g_ascii_strcasecmp(locval," ") || !*locval) {
					nlocs = 0;
				} else {
					nlocs = 1;
				}

				bname = b ? purple_buddy_get_name(b) : NULL;
				if ((b && pending_zloc(zephyr,bname)) || pending_zloc(zephyr,user) || pending_zloc(zephyr,local_zephyr_normalize(zephyr,user))){
					PurpleNotifyUserInfo *user_info = purple_notify_user_info_new();
					char *tmp;
					const char *balias;

					/* TODO: Check whether it's correct to call add_pair_html,
					         or if we should be using add_pair_plaintext */
					purple_notify_user_info_add_pair_html(user_info, _("User"), (b ? bname : user));

					balias = b ? purple_buddy_get_local_alias(b) : NULL;
					if (balias)
						purple_notify_user_info_add_pair_plaintext(user_info, _("Alias"), balias);

					if (!nlocs) {
						purple_notify_user_info_add_pair_plaintext(user_info, NULL, _("Hidden or not logged-in"));
					} else {
						/* TODO: Need to escape the two strings that make up tmp? */
						tmp = g_strdup_printf(_("<br>At %s since %s"),
									  tree_child(tree_child(tree_child(tree_child(locations,2),0),0),2)->contents,
									  tree_child(tree_child(tree_child(tree_child(locations,2),0),2),2)->contents);
						purple_notify_user_info_add_pair_html(user_info, _("Location"), tmp);
						g_free(tmp);
					}

					purple_notify_userinfo(gc, b ? bname : user,
							     user_info, NULL, NULL);
					purple_notify_user_info_destroy(user_info);
				} else {
					if (nlocs>0)
						purple_prpl_got_user_status(purple_connection_get_account(gc), b ? bname : user, "available", NULL);
					else
						purple_prpl_got_user_status(purple_connection_get_account(gc), b ? bname : user, "offline", NULL);
				}
			}
			else if (!g_ascii_strncasecmp(spewtype,"subscribed",10)) {
			}
			else if (!g_ascii_strncasecmp(spewtype,"start",5)) {
			}
			else if (!g_ascii_strncasecmp(spewtype,"error",5)) {
				/* XXX handle */
			}
		} else {
		}
	} else {
	}

	free_parse_tree(newparsetree);
	return TRUE;
}

static gint check_notify_zeph02(gpointer data)
{
	/* XXX add real error reporting */
	PurpleConnection *gc = (PurpleConnection*) data;
	while (ZPending()) {
		ZNotice_t notice;
		struct sockaddr_in from;
		/* XXX add real error reporting */

		z_call_r(ZReceiveNotice(&notice, &from));

		switch (notice.z_kind) {
		case UNSAFE:
		case UNACKED:
		case ACKED:
			handle_message(gc, &notice);
			break;
		case SERVACK:
			if (!(g_ascii_strcasecmp(notice.z_message, ZSRVACK_NOTSENT))) {
				message_failed(gc, &notice, from);
			}
			break;
		case CLIENTACK:
			purple_debug_error("zephyr", "Client ack received\n");
			handle_unknown(&notice); /* XXX: is it really unknown? */
			break;
		default:
			/* we'll just ignore things for now */
			handle_unknown(&notice);
			purple_debug_error("zephyr", "Unhandled notice.\n");
			break;
		}
		/* XXX add real error reporting */
		ZFreeNotice(&notice);
	}

	return TRUE;
}

#ifdef WIN32

static gint check_loc(gpointer data)
{
	GSList *buddies;
	ZLocations_t locations;
	PurpleConnection *gc = data;
	zephyr_account *zephyr = purple_connection_get_protocol_data(gc);
	PurpleAccount *account = purple_connection_get_account(gc);
	int numlocs;
	int one = 1;

	for (buddies = purple_blist_find_buddies(account, NULL); buddies;
			buddies = g_slist_delete_link(buddies, buddies)) {
		PurpleBuddy *b = buddies->data;
		char *chk;
		const char *bname = purple_buddy_get_name(b);
		chk = local_zephyr_normalize(bname);
		ZLocateUser(chk,&numlocs, ZAUTH);
		if (numlocs) {
			int i;
			for(i=0;i<numlocs;i++) {
				ZGetLocations(&locations,&one);
				serv_got_update(zgc,bname,1,0,0,0,0);
			}
		}
	}

	return TRUE;
}

#else

static gint check_loc(gpointer data)
{
	GSList *buddies;
	ZAsyncLocateData_t ald;
	PurpleConnection *gc = (PurpleConnection *)data;
	zephyr_account *zephyr = purple_connection_get_protocol_data(gc);
	PurpleAccount *account = purple_connection_get_account(gc);

	if (use_zeph02(zephyr)) {
		ald.user = NULL;
		memset(&(ald.uid), 0, sizeof(ZUnique_Id_t));
		ald.version = NULL;
	}

	for (buddies = purple_blist_find_buddies(account, NULL); buddies;
			buddies = g_slist_delete_link(buddies, buddies)) {
		PurpleBuddy *b = buddies->data;

		const char *chk;
		const char *name = purple_buddy_get_name(b);

		chk = local_zephyr_normalize(zephyr,name);
		purple_debug_info("zephyr","chk: %s b->name %s\n",chk,name);
		/* XXX add real error reporting */
		/* doesn't matter if this fails or not; we'll just move on to the next one */
		if (use_zeph02(zephyr)) {
#ifdef WIN32
			int numlocs;
			int one=1;
			ZLocateUser(chk,&numlocs,ZAUTH);
			if (numlocs) {
				int i;
				for(i=0;i<numlocs;i++) {
					ZGetLocations(&locations,&one);
					if (nlocs>0)
						purple_prpl_got_user_status(account,name,"available",NULL);
					else
						purple_prpl_got_user_status(account,name,"offline",NULL);
				}
			}
#else
			ZRequestLocations(chk, &ald, UNACKED, ZAUTH);
			g_free(ald.user);
			g_free(ald.version);
#endif /* WIN32 */
		} else
			if (use_tzc(zephyr)) {
				gchar *zlocstr = g_strdup_printf("((tzcfodder . zlocate) \"%s\")\n",chk);
				size_t len = strlen(zlocstr);
				size_t result = write(zephyr->totzc[ZEPHYR_FD_WRITE],zlocstr,len);
				if (result != len) {
					purple_debug_error("zephyr", "Unable to write a message: %s\n", g_strerror(errno));
				}
				g_free(zlocstr);
			}
	}

	return TRUE;
}

#endif /* WIN32 */

static char *get_exposure_level(void)
{
	/* XXX add real error reporting */
	char *exposure = ZGetVariable("exposure");

	if (!exposure)
		return EXPOSE_REALMVIS;
	if (!g_ascii_strcasecmp(exposure, EXPOSE_NONE))
		return EXPOSE_NONE;
	if (!g_ascii_strcasecmp(exposure, EXPOSE_OPSTAFF))
		return EXPOSE_OPSTAFF;
	if (!g_ascii_strcasecmp(exposure, EXPOSE_REALMANN))
		return EXPOSE_REALMANN;
	if (!g_ascii_strcasecmp(exposure, EXPOSE_NETVIS))
		return EXPOSE_NETVIS;
	if (!g_ascii_strcasecmp(exposure, EXPOSE_NETANN))
		return EXPOSE_NETANN;
	return EXPOSE_REALMVIS;
}

static void strip_comments(char *str)
{
	char *tmp = strchr(str, '#');

	if (tmp)
		*tmp = '\0';
	g_strchug(str);
	g_strchomp(str);
}

static void zephyr_inithosts(zephyr_account *zephyr)
{
	/* XXX This code may not be Win32 clean */
	struct hostent *hent;

	if (gethostname(zephyr->ourhost, sizeof(zephyr->ourhost)) == -1) {
		purple_debug_error("zephyr", "unable to retrieve hostname, %%host%% and %%canon%% will be wrong in subscriptions and have been set to unknown\n");
		g_strlcpy(zephyr->ourhost, "unknown", sizeof(zephyr->ourhost));
		g_strlcpy(zephyr->ourhostcanon, "unknown", sizeof(zephyr->ourhostcanon));
		return;
	}

	if (!(hent = gethostbyname(zephyr->ourhost))) {
		purple_debug_error("zephyr", "unable to resolve hostname, %%canon%% will be wrong in subscriptions.and has been set to the value of %%host%%, %s\n",zephyr->ourhost);
		g_strlcpy(zephyr->ourhostcanon, zephyr->ourhost, sizeof(zephyr->ourhostcanon));
		return;
	}

	g_strlcpy(zephyr->ourhostcanon, hent->h_name, sizeof(zephyr->ourhostcanon));

	return;
}

static void process_zsubs(zephyr_account *zephyr)
{
	/* Loads zephyr chats "(subscriptions) from ~/.zephyr.subs, and
	   registers (subscribes to) them on the server */

	/* XXX deal with unsubscriptions */
	/* XXX deal with punts */

	FILE *f;
	gchar *fname;
	gchar buff[BUFSIZ];

	fname = g_strdup_printf("%s/.zephyr.subs", purple_home_dir());
	f = g_fopen(fname, "r");
	if (f) {
		char **triple;
		char *recip;
		char *z_class;
		char *z_instance;
		char *z_galaxy = NULL;

		while (fgets(buff, BUFSIZ, f)) {
			strip_comments(buff);
			if (buff[0]) {
				triple = g_strsplit(buff, ",", 3);
				if (triple[0] && triple[1]) {
					char *tmp = g_strdup_printf("%s", zephyr->username);
					char *atptr;

					if (triple[2] == NULL) {
						recip = g_malloc0(1);
					} else if (!g_ascii_strcasecmp(triple[2], "%me%")) {
						recip = g_strdup_printf("%s", zephyr->username);
					} else if (!g_ascii_strcasecmp(triple[2], "*")) {
						/* wildcard
						 * form of class,instance,* */
						recip = g_malloc0(1);
					} else if (!g_ascii_strcasecmp(triple[2], tmp)) {
						/* form of class,instance,aatharuv@ATHENA.MIT.EDU */
						recip = g_strdup(triple[2]);
					} else if ((atptr = strchr(triple[2], '@')) != NULL) {
						/* form of class,instance,*@ANDREW.CMU.EDU
						 * class,instance,@ANDREW.CMU.EDU
						 * If realm is local realm, blank recipient, else
						 * @REALM-NAME
						 */
						char *realmat = g_strdup_printf("@%s",zephyr->realm);

						if (!g_ascii_strcasecmp(atptr, realmat))
							recip = g_malloc0(1);
						else
							recip = g_strdup(atptr);
						g_free(realmat);
					} else {
						recip = g_strdup(triple[2]);
					}
					g_free(tmp);

					if (!g_ascii_strcasecmp(triple[0],"%host%")) {
						z_class = g_strdup(zephyr->ourhost);
					} else if (!g_ascii_strcasecmp(triple[0],"%canon%")) {
						z_class = g_strdup(zephyr->ourhostcanon);
					} else {
						z_class = g_strdup(triple[0]);
					}

					if (!g_ascii_strcasecmp(triple[1],"%host%")) {
						z_instance = g_strdup(zephyr->ourhost);
					} else if (!g_ascii_strcasecmp(triple[1],"%canon%")) {
						z_instance = g_strdup(zephyr->ourhostcanon);
					} else {
						z_instance = g_strdup(triple[1]);
					}

					/* There should be some sort of error report listing classes that couldn't be subbed to.
					   Not important right now though */

					if (zephyr_subscribe_to(zephyr,z_class, z_instance, recip,z_galaxy) != ZERR_NONE) {

						purple_debug_error("zephyr", "Couldn't subscribe to %s, %s, %s\n", z_class,z_instance,recip);
					}

					zephyr->subscrips = g_slist_append(zephyr->subscrips, new_triple(zephyr,z_class,z_instance,recip));
					/*					  g_hash_table_destroy(sub_hash_table); */
					g_free(z_instance);
					g_free(z_class);
					g_free(recip);
				}
				g_strfreev(triple);
			}
		}
		fclose(f);
	}
	g_free(fname);
}

static void process_anyone(PurpleConnection *gc)
{
	zephyr_account *zephyr = purple_connection_get_protocol_data(gc);
	FILE *fd;
	gchar buff[BUFSIZ], *filename;
	PurpleGroup *g;
	PurpleBuddy *b;

	if (!(g = purple_blist_find_group(_("Anyone")))) {
		g = purple_group_new(_("Anyone"));
		purple_blist_add_group(g, NULL);
	}

	filename = g_strconcat(purple_home_dir(), "/.anyone", NULL);
	if ((fd = g_fopen(filename, "r")) != NULL) {
		while (fgets(buff, BUFSIZ, fd)) {
			strip_comments(buff);
			if (buff[0]) {
				if (!purple_blist_find_buddy(purple_connection_get_account(gc), buff)) {
					char *stripped_user = zephyr_strip_local_realm(zephyr,buff);
					purple_debug_info("zephyr","stripped_user %s\n",stripped_user);
					if (!purple_blist_find_buddy(purple_connection_get_account(gc),stripped_user)) {
						b = purple_buddy_new(purple_connection_get_account(gc), stripped_user, NULL);
						purple_blist_add_buddy(b, NULL, g, NULL);
					}
					g_free(stripped_user);
				}
			}
		}
		fclose(fd);
	}
	g_free(filename);
}

static char* normalize_zephyr_exposure(const char* exposure) {
	char *exp2 = g_strstrip(g_ascii_strup(exposure,-1));

	if (!exp2)
		return EXPOSE_REALMVIS;
	if (!g_ascii_strcasecmp(exp2, EXPOSE_NONE))
		return EXPOSE_NONE;
	if (!g_ascii_strcasecmp(exp2, EXPOSE_OPSTAFF))
		return EXPOSE_OPSTAFF;
	if (!g_ascii_strcasecmp(exp2, EXPOSE_REALMANN))
		return EXPOSE_REALMANN;
	if (!g_ascii_strcasecmp(exp2, EXPOSE_NETVIS))
		return EXPOSE_NETVIS;
	if (!g_ascii_strcasecmp(exp2, EXPOSE_NETANN))
		return EXPOSE_NETANN;
	return EXPOSE_REALMVIS;
}

static void zephyr_login(PurpleAccount * account)
{
	PurpleConnection *gc;
	zephyr_account *zephyr;
	gboolean read_anyone;
	gboolean read_zsubs;
	gchar *exposure;

	gc = purple_account_get_connection(account);
	read_anyone = purple_account_get_bool(purple_connection_get_account(gc),"read_anyone",TRUE);
	read_zsubs = purple_account_get_bool(purple_connection_get_account(gc),"read_zsubs",TRUE);
	exposure = (gchar *)purple_account_get_string(purple_connection_get_account(gc), "exposure_level", EXPOSE_REALMVIS);

#ifdef WIN32
	username = purple_account_get_username(account);
#endif
	purple_connection_set_flags(gc, PURPLE_CONNECTION_FLAG_AUTO_RESP | PURPLE_CONNECTION_FLAG_HTML | PURPLE_CONNECTION_FLAG_NO_BGCOLOR | PURPLE_CONNECTION_FLAG_NO_URLDESC);
	zephyr = g_new0(zephyr_account, 1);
	purple_connection_set_protocol_data(gc, zephyr);

	zephyr->account = account;

	/* Make sure that the exposure (visibility) is set to a sane value */
	zephyr->exposure=g_strdup(normalize_zephyr_exposure(exposure));

	if (purple_account_get_bool(purple_connection_get_account(gc),"use_tzc",0)) {
		zephyr->connection_type = PURPLE_ZEPHYR_TZC;
	} else {
		zephyr->connection_type = PURPLE_ZEPHYR_KRB4;
	}

	zephyr->encoding = (char *)purple_account_get_string(purple_connection_get_account(gc), "encoding", ZEPHYR_FALLBACK_CHARSET);
	purple_connection_update_progress(gc, _("Connecting"), 0, 8);

	/* XXX z_call_s should actually try to report the com_err determined error */
	if (use_tzc(zephyr)) {
		pid_t pid;
		/*		  purple_connection_error(gc, PURPLE_CONNECTION_ERROR_NETWORK_ERROR, "tzc not supported yet"); */
		if ((pipe(zephyr->totzc) != 0) || (pipe(zephyr->fromtzc) != 0)) {
			purple_debug_error("zephyr", "pipe creation failed. killing\n");
			exit(-1);
		}

		pid = fork();

		if (pid == -1) {
			purple_debug_error("zephyr", "forking failed\n");
			exit(-1);
		}
		if (pid == 0) {
			unsigned int i=0;
			gboolean found_ps = FALSE;
			gchar ** tzc_cmd_array = g_strsplit(purple_account_get_string(purple_connection_get_account(gc),"tzc_command","/usr/bin/tzc -e %s")," ",0);
			if (close(1) == -1) {
				exit(-1);
			}
			if (dup2(zephyr->fromtzc[1], 1) == -1) {
				exit(-1);
			}
			if (close(zephyr->fromtzc[1]) == -1) {
				exit(-1);
			}
			if (close(0) == -1) {
				exit(-1);
			}
			if (dup2(zephyr->totzc[0], 0) == -1) {
				exit(-1);
			}
			if (close(zephyr->totzc[0]) == -1) {
				exit(-1);
			}
			/* tzc_command should really be of the form
			   path/to/tzc -e %s
			   or
			   ssh username@hostname pathtotzc -e %s
			   -- this should not require a password, and ideally should be kerberized ssh --
			   or
			   fsh username@hostname pathtotzc -e %s
			*/
			while(tzc_cmd_array[i] != NULL){
				if (!g_ascii_strncasecmp(tzc_cmd_array[i],"%s",2)) {
					/*					fprintf(stderr,"replacing %%s with %s\n",zephyr->exposure); */
					tzc_cmd_array[i] = g_strdup(zephyr->exposure);
					found_ps = TRUE;

				} else {
					/*					fprintf(stderr,"keeping %s\n",tzc_cmd_array[i]); */
				}
				i++;
			}

			if (!found_ps) {
				exit(-1);
			}

			execvp(tzc_cmd_array[0], tzc_cmd_array);
			exit(-1);
		}
		else {
			fd_set rfds;
			int bufsize = 2048;
			char *buf = (char *)calloc(bufsize, 1);
			char *bufcur = buf;
			struct timeval tv;
			char *ptr;
			int parenlevel=0;
			char* tempstr;
			int tempstridx;
			int select_status;

			zephyr->tzc_pid = pid;
			/* wait till we have data to read from ssh */
			FD_ZERO(&rfds);
			FD_SET(zephyr->fromtzc[ZEPHYR_FD_READ], &rfds);

			tv.tv_sec = 10;
			tv.tv_usec = 0;

			purple_debug_info("zephyr", "about to read from tzc\n");

			if (waitpid(pid, NULL, WNOHANG) == 0) { /* Only select if tzc is still running */
				purple_debug_info("zephyr", "about to read from tzc\n");
				select_status = select(zephyr->fromtzc[ZEPHYR_FD_READ] + 1, &rfds, NULL, NULL, NULL);
			}
			else {
				purple_debug_info("zephyr", "tzc exited early\n");
				select_status = -1;
			}

			FD_ZERO(&rfds);
			FD_SET(zephyr->fromtzc[ZEPHYR_FD_READ], &rfds);
			while (select_status > 0 &&
			       select(zephyr->fromtzc[ZEPHYR_FD_READ] + 1, &rfds, NULL, NULL, &tv) > 0) {
				if (read(zephyr->fromtzc[ZEPHYR_FD_READ], bufcur, 1) != 1) {
					purple_debug_error("zephyr", "couldn't read\n");
					purple_connection_error(gc, PURPLE_CONNECTION_ERROR_NETWORK_ERROR, "couldn't read");
					free(buf);
					return;
				}
				bufcur++;
				if ((bufcur - buf) > (bufsize - 1)) {
					if ((buf = realloc(buf, bufsize * 2)) == NULL) {
						exit(-1);
					} else {
						bufcur = buf + bufsize;
						bufsize *= 2;
					}
				}
				FD_ZERO(&rfds);
				FD_SET(zephyr->fromtzc[ZEPHYR_FD_READ], &rfds);
				tv.tv_sec = 10;
				tv.tv_usec = 0;

			}
			/*			  fprintf(stderr, "read from tzc\n"); */
			*bufcur = '\0';
			ptr = buf;

			/* ignore all tzcoutput till we've received the first (*/
			while (ptr < bufcur && (*ptr !='(')) {
				ptr++;
			}
			if (ptr >=bufcur) {
				purple_connection_error(gc, PURPLE_CONNECTION_ERROR_NETWORK_ERROR, "invalid output by tzc (or bad parsing code)");
				free(buf);
				return;
			}

			while(ptr < bufcur) {
				if (*ptr == '(') {
					parenlevel++;
				}
				else if (*ptr == ')') {
					parenlevel--;
				}
				purple_debug_info("zephyr","tzc parenlevel is %d\n",parenlevel);
				switch (parenlevel) {
				case 0:
					break;
				case 1:
					/* Search for next beginning (, or for the ending */
					ptr++;
					while((*ptr != '(') && (*ptr != ')') && (ptr <bufcur))
						ptr++;
					if (ptr >= bufcur)
						purple_debug_error("zephyr","tzc parsing error\n");
					break;
				case 2:
					/* You are probably at
					   (foo . bar ) or (foo . "bar") or (foo . chars) or (foo . numbers) or (foo . () )
					   Parse all the data between the first and last f, and move past )
					*/
					tempstr = g_malloc0(20000);
					tempstridx=0;
					while(parenlevel >1) {
						ptr++;
						if (*ptr == '(')
							parenlevel++;
						if (*ptr == ')')
							parenlevel--;
						if (parenlevel > 1) {
							tempstr[tempstridx++]=*ptr;
						} else {
							ptr++;
						}
					}
					purple_debug_info("zephyr","tempstr parsed\n");
					/* tempstr should now be a tempstridx length string containing all characters
					   from that after the first ( to the one before the last paren ). */
					/* We should have the following possible lisp strings but we don't care
					   (tzcspew . start) (version . "something") (pid . number)*/
					/* We care about 'zephyrid . "username@REALM.NAME"' and 'exposure . "SOMETHING"' */
					tempstridx=0;
					if (!g_ascii_strncasecmp(tempstr,"zephyrid",8)) {
						gchar* username = g_malloc0(100);
						int username_idx=0;
						char *realm;
						purple_debug_info("zephyr","zephyrid found\n");
						tempstridx+=8;
						while(tempstr[tempstridx] !='"' && tempstridx < 20000)
							tempstridx++;
						tempstridx++;
						while(tempstr[tempstridx] !='"' && tempstridx < 20000)
							username[username_idx++]=tempstr[tempstridx++];

						zephyr->username = g_strdup_printf("%s",username);
						if ((realm = strchr(username,'@')))
							zephyr->realm = g_strdup_printf("%s",realm+1);
						else {
							realm = (gchar *)purple_account_get_string(purple_connection_get_account(gc),"realm","");
							if (!*realm) {
								realm = "local-realm";
							}
							zephyr->realm = g_strdup(realm);
							g_strlcpy(__Zephyr_realm, (const char*)zephyr->realm, REALM_SZ-1);
						}
						/* else {
						   zephyr->realm = g_strdup("local-realm");
						   }*/

						g_free(username);
					}  else {
						purple_debug_info("zephyr", "something that's not zephyr id found %s\n",tempstr);
					}

					/* We don't care about anything else yet */
					g_free(tempstr);
					break;
				default:
					purple_debug_info("zephyr","parenlevel is not 1 or 2\n");
					/* This shouldn't be happening */
					break;
				}
				if (parenlevel==0)
					break;
			} /* while (ptr < bufcur) */
			purple_debug_info("zephyr", "tzc startup done\n");
		free(buf);
		}
	}
	else if ( use_zeph02(zephyr)) {
		gchar* realm;
		z_call_s(ZInitialize(), "Couldn't initialize zephyr");
		z_call_s(ZOpenPort(&(zephyr->port)), "Couldn't open port");
		z_call_s(ZSetLocation((char *)zephyr->exposure), "Couldn't set location");

		realm = (gchar *)purple_account_get_string(purple_connection_get_account(gc),"realm","");
		if (!*realm) {
			realm = ZGetRealm();
		}
		zephyr->realm = g_strdup(realm);
		g_strlcpy(__Zephyr_realm, (const char*)zephyr->realm, REALM_SZ-1);
		zephyr->username = g_strdup(ZGetSender());

		/*		zephyr->realm = g_strdup(ZGetRealm()); */
		purple_debug_info("zephyr","realm: %s\n",zephyr->realm);
	}
	else {
		purple_connection_error(gc, PURPLE_CONNECTION_ERROR_NETWORK_ERROR, "Only ZEPH0.2 supported currently");
		return;
	}
	purple_debug_info("zephyr","does it get here\n");
	purple_debug_info("zephyr"," realm: %s username:%s\n", zephyr->realm, zephyr->username);

	/* For now */
	zephyr->galaxy = NULL;
	zephyr->krbtkfile = NULL;
	zephyr_inithosts(zephyr);

	if (zephyr_subscribe_to(zephyr,"MESSAGE","PERSONAL",zephyr->username,NULL) != ZERR_NONE) {
		/* XXX don't translate this yet. It could be written better */
		/* XXX error messages could be handled with more detail */
		purple_notify_error(purple_account_get_connection(account), NULL,
			"Unable to subscribe to messages", "Unable to subscribe to initial messages",
			purple_request_cpar_from_connection(gc));
		return;
	}

	purple_connection_set_state(gc, PURPLE_CONNECTION_CONNECTED);

	if (read_anyone)
		process_anyone(gc);
	if (read_zsubs)
		process_zsubs(zephyr);

	if (use_zeph02(zephyr)) {
		zephyr->nottimer = purple_timeout_add(100, check_notify_zeph02, gc);
	} else if (use_tzc(zephyr)) {
		zephyr->nottimer = purple_timeout_add(100, check_notify_tzc, gc);
	}
	zephyr->loctimer = purple_timeout_add_seconds(20, check_loc, gc);

}

static void write_zsubs(zephyr_account *zephyr)
{
	/* Exports subscription (chat) list back to
	 * .zephyr.subs
	 * XXX deal with %host%, %canon%, unsubscriptions, and negative subscriptions (punts?)
	 */

	GSList *s = zephyr->subscrips;
	zephyr_triple *zt;
	FILE *fd;
	char *fname;

	char **triple;

	fname = g_strdup_printf("%s/.zephyr.subs", purple_home_dir());
	fd = g_fopen(fname, "w");

	if (!fd) {
		g_free(fname);
		return;
	}

	while (s) {
		char *zclass, *zinst, *zrecip;
		zt = s->data;
		triple = g_strsplit(zt->name, ",", 3);

		/* deal with classes */
		if (!g_ascii_strcasecmp(triple[0],zephyr->ourhost)) {
			zclass = g_strdup("%host%");
		} else if (!g_ascii_strcasecmp(triple[0],zephyr->ourhostcanon)) {
			zclass = g_strdup("%canon%");
		} else {
			zclass = g_strdup(triple[0]);
		}

		/* deal with instances */

		if (!g_ascii_strcasecmp(triple[1],zephyr->ourhost)) {
			zinst = g_strdup("%host%");
		} else if (!g_ascii_strcasecmp(triple[1],zephyr->ourhostcanon)) {
			zinst = g_strdup("%canon%");;
		} else {
			zinst = g_strdup(triple[1]);
		}

		/* deal with recipients */
		if (triple[2] == NULL) {
			zrecip = g_strdup("*");
		} else if (!g_ascii_strcasecmp(triple[2],"")){
			zrecip = g_strdup("*");
		} else if (!g_ascii_strcasecmp(triple[2], zephyr->username)) {
			zrecip = g_strdup("%me%");
		} else {
			zrecip = g_strdup(triple[2]);
		}

		fprintf(fd, "%s,%s,%s\n",zclass,zinst,zrecip);

		g_free(zclass);
		g_free(zinst);
		g_free(zrecip);
		g_free(triple);
		s = s->next;
	}
	g_free(fname);
	fclose(fd);
}

static void write_anyone(zephyr_account *zephyr)
{
	GSList *buddies;
	char *fname;
	FILE *fd;
	PurpleAccount *account;
	fname = g_strdup_printf("%s/.anyone", purple_home_dir());
	fd = g_fopen(fname, "w");
	if (!fd) {
		g_free(fname);
		return;
	}

	account = zephyr->account;
	for (buddies = purple_blist_find_buddies(account, NULL); buddies;
			buddies = g_slist_delete_link(buddies, buddies)) {
		PurpleBuddy *b = buddies->data;
		gchar *stripped_user = zephyr_strip_local_realm(zephyr, purple_buddy_get_name(b));
		fprintf(fd, "%s\n", stripped_user);
		g_free(stripped_user);
	}

	fclose(fd);
	g_free(fname);
}

static void zephyr_close(PurpleConnection * gc)
{
	GList *l;
	GSList *s;
	zephyr_account *zephyr = purple_connection_get_protocol_data(gc);
	pid_t tzc_pid = zephyr->tzc_pid;

	l = zephyr->pending_zloc_names;
	while (l) {
		g_free((char *)l->data);
		l = l->next;
	}
	g_list_free(zephyr->pending_zloc_names);

	if (purple_account_get_bool(purple_connection_get_account(gc), "write_anyone", FALSE))
		write_anyone(zephyr);

	if (purple_account_get_bool(purple_connection_get_account(gc), "write_zsubs", FALSE))
		write_zsubs(zephyr);

	s = zephyr->subscrips;
	while (s) {
		free_triple((zephyr_triple *) s->data);
		s = s->next;
	}
	g_slist_free(zephyr->subscrips);

	if (zephyr->nottimer)
		purple_timeout_remove(zephyr->nottimer);
	zephyr->nottimer = 0;
	if (zephyr->loctimer)
		purple_timeout_remove(zephyr->loctimer);
	zephyr->loctimer = 0;
	gc = NULL;
	if (use_zeph02(zephyr)) {
		z_call(ZCancelSubscriptions(0));
		z_call(ZUnsetLocation());
		z_call(ZClosePort());
	} else {
		/* assume tzc */
		if (kill(tzc_pid,SIGTERM) == -1) {
			int err=errno;
			if (err==EINVAL) {
				purple_debug_error("zephyr","An invalid signal was specified when killing tzc\n");
			}
			else if (err==ESRCH) {
				purple_debug_error("zephyr","Tzc's pid didn't exist while killing tzc\n");
			}
			else if (err==EPERM) {
				purple_debug_error("zephyr","purple didn't have permission to kill tzc\n");
			}
			else {
				purple_debug_error("zephyr","miscellaneous error while attempting to close tzc\n");
			}
		}
	}
}

static int zephyr_send_message(zephyr_account *zephyr,char* zclass, char* instance, char* recipient, const char *im,
			       const char *sig, char *opcode) ;

static const char * zephyr_get_signature(void)
{
	/* XXX add zephyr error reporting */
	const char * sig =ZGetVariable("zwrite-signature");
	if (!sig) {
		sig = g_get_real_name();
	}
	return sig;
}

static int zephyr_chat_send(PurpleConnection * gc, int id, const char *im, PurpleMessageFlags flags)
{
	zephyr_triple *zt;
	const char *sig;
	PurpleChatConversation *gcc;
	char *inst;
	char *recipient;
	zephyr_account *zephyr = purple_connection_get_protocol_data(gc);

	zt = find_sub_by_id(zephyr,id);
	if (!zt)
		/* this should never happen. */
		return -EINVAL;

	sig = zephyr_get_signature();

	gcc = purple_conversations_find_chat_with_account(zt->name,
												 purple_connection_get_account(gc));

	if (!(inst = (char *)purple_chat_conversation_get_topic(gcc)))
		inst = g_strdup("PERSONAL");

	if (!g_ascii_strcasecmp(zt->recipient, "*"))
		recipient = local_zephyr_normalize(zephyr,"");
	else
		recipient = local_zephyr_normalize(zephyr,zt->recipient);

	zephyr_send_message(zephyr,zt->class,inst,recipient,im,sig,"");
	return 0;
}


static int zephyr_send_im(PurpleConnection * gc, const char *who, const char *im, PurpleMessageFlags flags)
{
	const char *sig;
	zephyr_account *zephyr = purple_connection_get_protocol_data(gc);
	if (flags & PURPLE_MESSAGE_AUTO_RESP)
		sig = "Automated reply:";
	else {
		sig = zephyr_get_signature();
	}
	zephyr_send_message(zephyr,"MESSAGE","PERSONAL",local_zephyr_normalize(zephyr,who),im,sig,"");

	return 1;
}

/* Munge the outgoing zephyr so that any quotes or backslashes are
   escaped and do not confuse tzc: */

static char* zephyr_tzc_escape_msg(const char *message)
{
	gsize pos = 0, pos2 = 0;
	char *newmsg;

	if (message && *message) {
		newmsg = g_new0(char,1+strlen(message)*2);
		while(pos < strlen(message)) {
			if (message[pos]=='\\') {
				newmsg[pos2]='\\';
				newmsg[pos2+1]='\\';
				pos2+=2;
			}
			else if (message[pos]=='"') {
				newmsg[pos2]='\\';
				newmsg[pos2+1]='"';
				pos2+=2;
			}
			else {
				newmsg[pos2] = message[pos];
				pos2++;
			}
			pos++;
		}
	} else {
		newmsg = g_strdup("");
	}
	/*	fprintf(stderr,"newmsg %s message %s\n",newmsg,message); */
	return newmsg;
}

char* zephyr_tzc_deescape_str(const char *message)
{
	gsize pos = 0, pos2 = 0;
	char *newmsg;

	if (message && *message) {
		newmsg = g_new0(char,strlen(message)+1);
		while(pos < strlen(message)) {
			if (message[pos]=='\\') {
				pos++;
			}
			newmsg[pos2] = message[pos];
			pos++;pos2++;
		}
		newmsg[pos2]='\0';
	} else {
		newmsg = g_strdup("");
	}

	return newmsg;
}

static int zephyr_send_message(zephyr_account *zephyr,char* zclass, char* instance, char* recipient, const char *im,
			       const char *sig, char *opcode)
{

	/* (From the tzc source)
	 * emacs sends something of the form:
	 * ((class . "MESSAGE")
	 *  (auth . t)
	 *  (recipients ("PERSONAL" . "bovik") ("test" . ""))
	 *  (sender . "bovik")
	 *  (message . ("Harry Bovik" "my zgram"))
	 * )
	 */
	char *html_buf;
	char *html_buf2;
	html_buf = html_to_zephyr(im);
	html_buf2 = purple_unescape_html(html_buf);

	if(use_tzc(zephyr)) {
		size_t len;
		size_t result;
		char* zsendstr;
		/* CMU cclub tzc doesn't grok opcodes for now  */
		char* tzc_sig = zephyr_tzc_escape_msg(sig);
		char *tzc_body = zephyr_tzc_escape_msg(html_buf2);
		zsendstr = g_strdup_printf("((tzcfodder . send) (class . \"%s\") (auth . t) (recipients (\"%s\" . \"%s\")) (message . (\"%s\" \"%s\"))	) \n",
					   zclass, instance, recipient, tzc_sig, tzc_body);
		/*		fprintf(stderr,"zsendstr = %s\n",zsendstr); */
		len = strlen(zsendstr);
		result = write(zephyr->totzc[ZEPHYR_FD_WRITE], zsendstr, len);
		if (result != len) {
			g_free(tzc_sig);
			g_free(tzc_body);
			g_free(zsendstr);
			g_free(html_buf2);
			g_free(html_buf);
			return errno;
		}
		g_free(tzc_sig);
		g_free(tzc_body);
		g_free(zsendstr);
	} else if (use_zeph02(zephyr)) {
		ZNotice_t notice;
		char *buf = g_strdup_printf("%s%c%s", sig, '\0', html_buf2);
		memset((char *)&notice, 0, sizeof(notice));

		notice.z_kind = ACKED;
		notice.z_port = 0;
		notice.z_opcode = "";
		notice.z_class = zclass;
		notice.z_class_inst = instance;
		notice.z_recipient = recipient;
		notice.z_sender = 0;
		notice.z_default_format = "Class $class, Instance $instance:\n" "To: @bold($recipient) at $time $date\n" "From: @bold($1) <$sender>\n\n$2";
		notice.z_message_len = strlen(html_buf2) + strlen(sig) + 2;
		notice.z_message = buf;
		notice.z_opcode = g_strdup(opcode);
		purple_debug_info("zephyr","About to send notice\n");
		if (! ZSendNotice(&notice, ZAUTH) == ZERR_NONE) {
			/* XXX handle errors here */
			g_free(buf);
			g_free(html_buf2);
			g_free(html_buf);
			return 0;
		}
		purple_debug_info("zephyr","notice sent\n");
		g_free(buf);
	}

	g_free(html_buf2);
	g_free(html_buf);

	return 1;
}

char *local_zephyr_normalize(zephyr_account *zephyr,const char *orig)
{
	/*
	   Basically the inverse of zephyr_strip_local_realm
	*/
	char* buf;

	if (!g_ascii_strcasecmp(orig, "")) {
		return g_strdup("");
	}

	if (strchr(orig,'@')) {
		buf = g_strdup_printf("%s",orig);
	} else {
		buf = g_strdup_printf("%s@%s",orig,zephyr->realm);
	}
	return buf;
}

static const char *zephyr_normalize(const PurpleAccount *account, const char *who)
{
	static char buf[BUF_LEN];
	PurpleConnection *gc;
	char *tmp;

	if (account == NULL) {
		if (strlen(who) >= sizeof(buf))
			return NULL;
		return who;
	}

	gc = purple_account_get_connection(account);
	if (gc == NULL)
		return NULL;

	tmp = local_zephyr_normalize(purple_connection_get_protocol_data(gc), who);

	if (strlen(tmp) >= sizeof(buf)) {
		g_free(tmp);
		return NULL;
	}

	g_strlcpy(buf, tmp, sizeof(buf));
	g_free(tmp);

	return buf;
}

static void zephyr_zloc(PurpleConnection *gc, const char *who)
{
	ZAsyncLocateData_t ald;
	zephyr_account *zephyr = purple_connection_get_protocol_data(gc);
	gchar* normalized_who = local_zephyr_normalize(zephyr,who);

	if (use_zeph02(zephyr)) {
		if (ZRequestLocations(normalized_who, &ald, UNACKED, ZAUTH) == ZERR_NONE) {
			zephyr->pending_zloc_names = g_list_append(zephyr->pending_zloc_names,
								   g_strdup(normalized_who));
		} else {
			/* XXX deal with errors somehow */
		}
	} else if (use_tzc(zephyr)) {
		size_t len;
		size_t result;
		char* zlocstr = g_strdup_printf("((tzcfodder . zlocate) \"%s\")\n",normalized_who);
		zephyr->pending_zloc_names = g_list_append(zephyr->pending_zloc_names, g_strdup(normalized_who));
		len = strlen(zlocstr);
		result = write(zephyr->totzc[ZEPHYR_FD_WRITE],zlocstr,len);
		if (result != len) {
			purple_debug_error("zephyr", "Unable to write a message: %s\n", g_strerror(errno));
		}
		g_free(zlocstr);
	}
}

static void zephyr_set_status(PurpleAccount *account, PurpleStatus *status) {
	size_t len;
	size_t result;
	PurpleConnection *gc = purple_account_get_connection(account);
	zephyr_account *zephyr = purple_connection_get_protocol_data(gc);
	PurpleStatusPrimitive primitive = purple_status_type_get_primitive(purple_status_get_status_type(status));

	if (zephyr->away) {
		g_free(zephyr->away);
		zephyr->away=NULL;
	}

	if (primitive == PURPLE_STATUS_AWAY) {
		zephyr->away = g_strdup(purple_status_get_attr_string(status,"message"));
	}
	else if (primitive == PURPLE_STATUS_AVAILABLE) {
		if (use_zeph02(zephyr)) {
			ZSetLocation(zephyr->exposure);
		}
		else {
			char *zexpstr = g_strdup_printf("((tzcfodder . set-location) (hostname . \"%s\") (exposure . \"%s\"))\n",zephyr->ourhost,zephyr->exposure);
			len = strlen(zexpstr);
			result = write(zephyr->totzc[ZEPHYR_FD_WRITE],zexpstr,len);
			if (result != len) {
				purple_debug_error("zephyr", "Unable to write message: %s\n", g_strerror(errno));
			}
			g_free(zexpstr);
		}
	}
	else if (primitive == PURPLE_STATUS_INVISIBLE) {
		/* XXX handle errors */
		if (use_zeph02(zephyr)) {
			ZSetLocation(EXPOSE_OPSTAFF);
		} else {
			char *zexpstr = g_strdup_printf("((tzcfodder . set-location) (hostname . \"%s\") (exposure . \"%s\"))\n",zephyr->ourhost,EXPOSE_OPSTAFF);
			len = strlen(zexpstr);
			result = write(zephyr->totzc[ZEPHYR_FD_WRITE],zexpstr,len);
			if (result != len) {
				purple_debug_error("zephyr", "Unable to write message: %s\n", g_strerror(errno));
			}
			g_free(zexpstr);
		}
	}
}

static GList *zephyr_status_types(PurpleAccount *account)
{
	PurpleStatusType *type;
	GList *types = NULL;

	/* zephyr has several exposures
	   NONE (where you are hidden, and zephyrs to you are in practice silently dropped -- yes this is wrong)
	   OPSTAFF "hidden"
	   REALM-VISIBLE visible to people in local realm
	   REALM-ANNOUNCED REALM-VISIBLE+ plus your logins/logouts are announced to <login,username,*>
	   NET-VISIBLE REALM-ANNOUNCED, plus visible to people in foreign realm
	   NET-ANNOUNCED NET-VISIBLE, plus logins/logouts are announced	 to <login,username,*>

	   Online will set the user to the exposure they have in their options (defaulting to REALM-VISIBLE),
	   Hidden, will set the user's exposure to OPSTAFF

	   Away won't change their exposure but will set an auto away message (for IMs only)
	*/

	type = purple_status_type_new(PURPLE_STATUS_AVAILABLE, NULL, NULL, TRUE);
	types = g_list_append(types,type);

	type = purple_status_type_new(PURPLE_STATUS_INVISIBLE, NULL, NULL, TRUE);
	types = g_list_append(types,type);

	type = purple_status_type_new_with_attrs(
					       PURPLE_STATUS_AWAY, NULL, NULL, TRUE, TRUE, FALSE,
					       "message", _("Message"), purple_value_new(G_TYPE_STRING),
					       NULL);
	types = g_list_append(types, type);

	type = purple_status_type_new(PURPLE_STATUS_OFFLINE, NULL, NULL, TRUE);
	types = g_list_append(types,type);

	return types;
}

static GList *zephyr_chat_info(PurpleConnection * gc)
{
	GList *m = NULL;
	struct proto_chat_entry *pce;

	pce = g_new0(struct proto_chat_entry, 1);

	pce->label = _("_Class:");
	pce->identifier = "class";
	m = g_list_append(m, pce);

	pce = g_new0(struct proto_chat_entry, 1);

	pce->label = _("_Instance:");
	pce->identifier = "instance";
	m = g_list_append(m, pce);

	pce = g_new0(struct proto_chat_entry, 1);

	pce->label = _("_Recipient:");
	pce->identifier = "recipient";
	m = g_list_append(m, pce);

	return m;
}

/* Called when the server notifies us a message couldn't get sent */

static void zephyr_subscribe_failed(PurpleConnection *gc,char * z_class, char *z_instance, char * z_recipient, char* z_galaxy)
{
	gchar* subscribe_failed = g_strdup_printf(_("Attempt to subscribe to %s,%s,%s failed"), z_class, z_instance,z_recipient);
	purple_notify_error(gc,"", subscribe_failed, NULL, purple_request_cpar_from_connection(gc));
	g_free(subscribe_failed);
}

static char *zephyr_get_chat_name(GHashTable *data) {
	gchar* zclass = g_hash_table_lookup(data,"class");
	gchar* inst = g_hash_table_lookup(data,"instance");
	gchar* recipient = g_hash_table_lookup(data, "recipient");
	if (!zclass) /* This should never happen */
		zclass = "";
	if (!inst)
		inst = "*";
	if (!recipient)
		recipient = "";
	return g_strdup_printf("%s,%s,%s",zclass,inst,recipient);
}


static void zephyr_join_chat(PurpleConnection * gc, GHashTable * data)
{
	/*	ZSubscription_t sub; */
	zephyr_triple *zt1, *zt2;
	const char *classname;
	const char *instname;
	const char *recip;
	zephyr_account *zephyr = purple_connection_get_protocol_data(gc);
	classname = g_hash_table_lookup(data, "class");
	instname = g_hash_table_lookup(data, "instance");
	recip = g_hash_table_lookup(data, "recipient");


	if (!classname)
		return;

	if (!g_ascii_strcasecmp(classname,"%host%"))
		classname = g_strdup(zephyr->ourhost);
	if (!g_ascii_strcasecmp(classname,"%canon%"))
		classname = g_strdup(zephyr->ourhostcanon);

	if (!instname || !strlen(instname))
		instname = "*";

	if (!g_ascii_strcasecmp(instname,"%host%"))
		instname = g_strdup(zephyr->ourhost);
	if (!g_ascii_strcasecmp(instname,"%canon%"))
		instname = g_strdup(zephyr->ourhostcanon);

	if (!recip || (*recip == '*'))
		recip = "";
	if (!g_ascii_strcasecmp(recip, "%me%"))
		recip = zephyr->username;

	zt1 = new_triple(zephyr,classname, instname, recip);
	zt2 = find_sub_by_triple(zephyr,zt1);
	if (zt2) {
		free_triple(zt1);
		if (!zt2->open) {
			if (!g_ascii_strcasecmp(instname,"*"))
				instname = "PERSONAL";
			purple_serv_got_joined_chat(gc, zt2->id, zt2->name);
			zephyr_chat_set_topic(gc,zt2->id,instname);
			zt2->open = TRUE;
		}
		return;
	}

	/*	sub.zsub_class = zt1->class;
		sub.zsub_classinst = zt1->instance;
		sub.zsub_recipient = zt1->recipient; */

	if (zephyr_subscribe_to(zephyr,zt1->class,zt1->instance,zt1->recipient,NULL) != ZERR_NONE) {
		/* XXX output better subscription information */
		zephyr_subscribe_failed(gc,zt1->class,zt1->instance,zt1->recipient,NULL);
		free_triple(zt1);
		return;
	}

	zephyr->subscrips = g_slist_append(zephyr->subscrips, zt1);
	zt1->open = TRUE;
	purple_serv_got_joined_chat(gc, zt1->id, zt1->name);
	if (!g_ascii_strcasecmp(instname,"*"))
		instname = "PERSONAL";
	zephyr_chat_set_topic(gc,zt1->id,instname);
}

static void zephyr_chat_leave(PurpleConnection * gc, int id)
{
	zephyr_triple *zt;
	zephyr_account *zephyr = purple_connection_get_protocol_data(gc);
	zt = find_sub_by_id(zephyr,id);

	if (zt) {
		zt->open = FALSE;
		zt->id = ++(zephyr->last_id);
	}
}

static PurpleChat *zephyr_find_blist_chat(PurpleAccount *account, const char *name)
{
	PurpleBlistNode *gnode, *cnode;

	/* XXX needs to be %host%,%canon%, and %me% clean */
	for(gnode = purple_blist_get_root(); gnode;
			gnode = purple_blist_node_get_sibling_next(gnode)) {
		for(cnode = purple_blist_node_get_first_child(gnode);
				cnode;
				cnode = purple_blist_node_get_sibling_next(cnode)) {
			PurpleChat *chat = (PurpleChat*)cnode;
			char *zclass, *inst, *recip;
			char** triple;
			GHashTable *components;
			if(!PURPLE_IS_CHAT(cnode))
				continue;
			if(purple_chat_get_account(chat) != account)
				continue;
			components = purple_chat_get_components(chat);
			if(!(zclass = g_hash_table_lookup(components, "class")))
				continue;
			if(!(inst = g_hash_table_lookup(components, "instance")))
				inst = g_strdup("");
			if(!(recip = g_hash_table_lookup(components, "recipient")))
				recip = g_strdup("");
			/*			purple_debug_info("zephyr","in zephyr_find_blist_chat name: %s\n",name?name:""); */
			triple = g_strsplit(name,",",3);
			if (!g_ascii_strcasecmp(triple[0],zclass) && !g_ascii_strcasecmp(triple[1],inst) && !g_ascii_strcasecmp(triple[2],recip))
				return chat;

		}
	}
	return NULL;
}
static const char *zephyr_list_icon(PurpleAccount * a, PurpleBuddy * b)
{
	return "zephyr";
}

static unsigned int zephyr_send_typing(PurpleConnection *gc, const char *who, PurpleIMTypingState state) {
	gchar *recipient;
	zephyr_account *zephyr = purple_connection_get_protocol_data(gc);
	if (use_tzc(zephyr))
		return 0;

	if (state == PURPLE_IM_NOT_TYPING)
		return 0;

	/* XXX We probably should care if this fails. Or maybe we don't want to */
	if (!who) {
		purple_debug_info("zephyr", "who is null\n");
		recipient = local_zephyr_normalize(zephyr,"");
	} else {
		char *comma = strrchr(who, ',');
		/* Don't ping broadcast (chat) recipients */
		/* The strrchr case finds a realm-stripped broadcast subscription
		   e.g. comma is the last character in the string */
		if (comma && ( (*(comma+1) == '\0') || (*(comma+1) == '@')))
			return 0;

		recipient = local_zephyr_normalize(zephyr,who);
	}

	purple_debug_info("zephyr","about to send typing notification to %s\n",recipient);
	zephyr_send_message(zephyr,"MESSAGE","PERSONAL",recipient,"","","PING");
	purple_debug_info("zephyr","sent typing notification\n");

	/*
	 * TODO: Is this correct?  It means we will call
	 *       purple_serv_send_typing(gc, who, PURPLE_IM_TYPING) once every 15 seconds
	 *       until the Purple user stops typing.
	 */
	return ZEPHYR_TYPING_SEND_TIMEOUT;
}



static void zephyr_chat_set_topic(PurpleConnection * gc, int id, const char *topic)
{
	zephyr_triple *zt;
	PurpleChatConversation *gcc;
	gchar *topic_utf8;
	zephyr_account* zephyr = purple_connection_get_protocol_data(gc);
	char *sender = (char *)zephyr->username;

	zt = find_sub_by_id(zephyr,id);
	/* find_sub_by_id can return NULL */
	if (!zt)
		return;
	gcc = purple_conversations_find_chat_with_account(zt->name,
												purple_connection_get_account(gc));

	topic_utf8 = zephyr_recv_convert(gc,(gchar *)topic);
	purple_chat_conversation_set_topic(gcc,sender,topic_utf8);
	g_free(topic_utf8);
	return;
}

/*  commands */

static PurpleCmdRet zephyr_purple_cmd_msg(PurpleConversation *conv,
				      const char *cmd, char **args, char **error, void *data)
{
	char *recipient;
	PurpleCmdRet ret;
	PurpleConnection *gc = purple_conversation_get_connection(conv);
	zephyr_account *zephyr = purple_connection_get_protocol_data(gc);;
	if (!g_ascii_strcasecmp(args[0],"*"))
		return PURPLE_CMD_RET_FAILED;  /* "*" is not a valid argument */
	else
		recipient = local_zephyr_normalize(zephyr,args[0]);

	if (strlen(recipient) < 1) {
		g_free(recipient);
		return PURPLE_CMD_RET_FAILED; /* a null recipient is a chat message, not an IM */
	}

	if (zephyr_send_message(zephyr,"MESSAGE","PERSONAL",recipient,args[1],zephyr_get_signature(),""))
		ret = PURPLE_CMD_RET_OK;
	else
		ret = PURPLE_CMD_RET_FAILED;
	g_free(recipient);
	return ret;
}

static PurpleCmdRet zephyr_purple_cmd_zlocate(PurpleConversation *conv,
					  const char *cmd, char **args, char **error, void *data)
{
	zephyr_zloc(purple_conversation_get_connection(conv),args[0]);
	return PURPLE_CMD_RET_OK;
}

static PurpleCmdRet zephyr_purple_cmd_instance(PurpleConversation *conv,
					   const char *cmd, char **args, char **error, void *data)
{
	/* Currently it sets the instance with leading spaces and
	 * all. This might not be the best thing to do, though having
	 * one word isn't ideal either.	 */

	const char* instance = args[0];
	zephyr_chat_set_topic(purple_conversation_get_connection(conv),
			purple_chat_conversation_get_id(PURPLE_CHAT_CONVERSATION(conv)),instance);
	return PURPLE_CMD_RET_OK;
}

static PurpleCmdRet zephyr_purple_cmd_joinchat_cir(PurpleConversation *conv,
					       const char *cmd, char **args, char **error, void *data)
{
	/* Join a new zephyr chat */
	GHashTable *triple = g_hash_table_new(NULL,NULL);
	g_hash_table_insert(triple,"class",args[0]);
	g_hash_table_insert(triple,"instance",args[1]);
	g_hash_table_insert(triple,"recipient",args[2]);
	zephyr_join_chat(purple_conversation_get_connection(conv),triple);
	return PURPLE_CMD_RET_OK;
}

static PurpleCmdRet zephyr_purple_cmd_zi(PurpleConversation *conv,
				     const char *cmd, char **args, char **error, void *data)
{
	/* args = instance, message */
	PurpleConnection *gc = purple_conversation_get_connection(conv);
	zephyr_account *zephyr = purple_connection_get_protocol_data(gc);
	if ( zephyr_send_message(zephyr,"message",args[0],"",args[1],zephyr_get_signature(),""))
		return PURPLE_CMD_RET_OK;
	else
		return PURPLE_CMD_RET_FAILED;
}

static PurpleCmdRet zephyr_purple_cmd_zci(PurpleConversation *conv,
				      const char *cmd, char **args, char **error, void *data)
{
	/* args = class, instance, message */
	PurpleConnection *gc = purple_conversation_get_connection(conv);
	zephyr_account *zephyr = purple_connection_get_protocol_data(gc);
	if ( zephyr_send_message(zephyr,args[0],args[1],"",args[2],zephyr_get_signature(),""))
		return PURPLE_CMD_RET_OK;
	else
		return PURPLE_CMD_RET_FAILED;
}

static PurpleCmdRet zephyr_purple_cmd_zcir(PurpleConversation *conv,
				       const char *cmd, char **args, char **error, void *data)
{
	/* args = class, instance, recipient, message */
	PurpleConnection *gc = purple_conversation_get_connection(conv);
	zephyr_account *zephyr = purple_connection_get_protocol_data(gc);
	if ( zephyr_send_message(zephyr,args[0],args[1],args[2],args[3],zephyr_get_signature(),""))
		return PURPLE_CMD_RET_OK;
	else
		return PURPLE_CMD_RET_FAILED;
}

static PurpleCmdRet zephyr_purple_cmd_zir(PurpleConversation *conv,
				      const char *cmd, char **args, char **error, void *data)
{
	/* args = instance, recipient, message */
	PurpleConnection *gc = purple_conversation_get_connection(conv);
	zephyr_account *zephyr = purple_connection_get_protocol_data(gc);
	if ( zephyr_send_message(zephyr,"message",args[0],args[1],args[2],zephyr_get_signature(),""))
		return PURPLE_CMD_RET_OK;
	else
		return PURPLE_CMD_RET_FAILED;
}

static PurpleCmdRet zephyr_purple_cmd_zc(PurpleConversation *conv,
				     const char *cmd, char **args, char **error, void *data)
{
	/* args = class, message */
	PurpleConnection *gc = purple_conversation_get_connection(conv);
	zephyr_account *zephyr = purple_connection_get_protocol_data(gc);
	if ( zephyr_send_message(zephyr,args[0],"PERSONAL","",args[1],zephyr_get_signature(),""))
		return PURPLE_CMD_RET_OK;
	else
		return PURPLE_CMD_RET_FAILED;
}

static void zephyr_register_slash_commands(void)
{

	purple_cmd_register("msg","ws", PURPLE_CMD_P_PRPL,
			  PURPLE_CMD_FLAG_IM | PURPLE_CMD_FLAG_CHAT | PURPLE_CMD_FLAG_PRPL_ONLY,
			  "prpl-zephyr",
			  zephyr_purple_cmd_msg, _("msg &lt;nick&gt; &lt;message&gt;:  Send a private message to a user"), NULL);

	purple_cmd_register("zlocate","w", PURPLE_CMD_P_PRPL,
			  PURPLE_CMD_FLAG_IM | PURPLE_CMD_FLAG_CHAT | PURPLE_CMD_FLAG_PRPL_ONLY,
			  "prpl-zephyr",
			  zephyr_purple_cmd_zlocate, _("zlocate &lt;nick&gt;: Locate user"), NULL);

	purple_cmd_register("zl","w", PURPLE_CMD_P_PRPL,
			  PURPLE_CMD_FLAG_IM | PURPLE_CMD_FLAG_CHAT | PURPLE_CMD_FLAG_PRPL_ONLY,
			  "prpl-zephyr",
			  zephyr_purple_cmd_zlocate, _("zl &lt;nick&gt;: Locate user"), NULL);

	purple_cmd_register("instance","s", PURPLE_CMD_P_PRPL,
			  PURPLE_CMD_FLAG_CHAT | PURPLE_CMD_FLAG_PRPL_ONLY,
			  "prpl-zephyr",
			  zephyr_purple_cmd_instance, _("instance &lt;instance&gt;: Set the instance to be used on this class"), NULL);

	purple_cmd_register("inst","s", PURPLE_CMD_P_PRPL,
			  PURPLE_CMD_FLAG_CHAT | PURPLE_CMD_FLAG_PRPL_ONLY,
			  "prpl-zephyr",
			  zephyr_purple_cmd_instance, _("inst &lt;instance&gt;: Set the instance to be used on this class"), NULL);

	purple_cmd_register("topic","s", PURPLE_CMD_P_PRPL,
			  PURPLE_CMD_FLAG_CHAT | PURPLE_CMD_FLAG_PRPL_ONLY,
			  "prpl-zephyr",
			  zephyr_purple_cmd_instance, _("topic &lt;instance&gt;: Set the instance to be used on this class"), NULL);

	purple_cmd_register("sub", "www", PURPLE_CMD_P_PRPL,
			  PURPLE_CMD_FLAG_IM | PURPLE_CMD_FLAG_CHAT | PURPLE_CMD_FLAG_PRPL_ONLY,
			  "prpl-zephyr",
			  zephyr_purple_cmd_joinchat_cir,
			  _("sub &lt;class&gt; &lt;instance&gt; &lt;recipient&gt;: Join a new chat"), NULL);

	purple_cmd_register("zi","ws", PURPLE_CMD_P_PRPL,
			  PURPLE_CMD_FLAG_IM | PURPLE_CMD_FLAG_CHAT | PURPLE_CMD_FLAG_PRPL_ONLY,
			  "prpl-zephyr",
			  zephyr_purple_cmd_zi, _("zi &lt;instance&gt;: Send a message to &lt;message,<i>instance</i>,*&gt;"), NULL);

	purple_cmd_register("zci","wws",PURPLE_CMD_P_PRPL,
			  PURPLE_CMD_FLAG_IM | PURPLE_CMD_FLAG_CHAT | PURPLE_CMD_FLAG_PRPL_ONLY,
			  "prpl-zephyr",
			  zephyr_purple_cmd_zci,
			  _("zci &lt;class&gt; &lt;instance&gt;: Send a message to &lt;<i>class</i>,<i>instance</i>,*&gt;"), NULL);

	purple_cmd_register("zcir","wwws",PURPLE_CMD_P_PRPL,
			  PURPLE_CMD_FLAG_IM | PURPLE_CMD_FLAG_CHAT | PURPLE_CMD_FLAG_PRPL_ONLY,
			  "prpl-zephyr",
			  zephyr_purple_cmd_zcir,
			  _("zcir &lt;class&gt; &lt;instance&gt; &lt;recipient&gt;: Send a message to &lt;<i>class</i>,<i>instance</i>,<i>recipient</i>&gt;"), NULL);

	purple_cmd_register("zir","wws",PURPLE_CMD_P_PRPL,
			  PURPLE_CMD_FLAG_IM | PURPLE_CMD_FLAG_CHAT | PURPLE_CMD_FLAG_PRPL_ONLY,
			  "prpl-zephyr",
			  zephyr_purple_cmd_zir,
			  _("zir &lt;instance&gt; &lt;recipient&gt;: Send a message to &lt;MESSAGE,<i>instance</i>,<i>recipient</i>&gt;"), NULL);

	purple_cmd_register("zc","ws", PURPLE_CMD_P_PRPL,
			  PURPLE_CMD_FLAG_IM | PURPLE_CMD_FLAG_CHAT | PURPLE_CMD_FLAG_PRPL_ONLY,
			  "prpl-zephyr",
			  zephyr_purple_cmd_zc, _("zc &lt;class&gt;: Send a message to &lt;<i>class</i>,PERSONAL,*&gt;"), NULL);

}


static int zephyr_resubscribe(PurpleConnection *gc)
{
	/* Resubscribe to the in-memory list of subscriptions and also
	   unsubscriptions*/
	zephyr_account *zephyr = purple_connection_get_protocol_data(gc);
	GSList *s = zephyr->subscrips;
	zephyr_triple *zt;
	while (s) {
		zt = s->data;
		/* XXX We really should care if this fails */
		zephyr_subscribe_to(zephyr,zt->class,zt->instance,zt->recipient,NULL);
		s = s->next;
	}
	/* XXX handle unsubscriptions */
	return 1;
}


static void zephyr_action_resubscribe(PurplePluginAction *action)
{

	PurpleConnection *gc = (PurpleConnection *) action->context;
	zephyr_resubscribe(gc);
}


static void zephyr_action_get_subs_from_server(PurplePluginAction *action)
{
	PurpleConnection *gc = (PurpleConnection *) action->context;
	zephyr_account *zephyr = purple_connection_get_protocol_data(gc);
	gchar *title;
	int retval, nsubs, one,i;
	ZSubscription_t subs;
	if (use_zeph02(zephyr)) {
		GString* subout = g_string_new("Subscription list<br>");

		title = g_strdup_printf("Server subscriptions for %s", zephyr->username);

		if (zephyr->port == 0) {
			g_free(title);
			purple_debug_error("zephyr", "error while retrieving port\n");
			return;
		}
		if ((retval = ZRetrieveSubscriptions(zephyr->port,&nsubs)) != ZERR_NONE) {
			g_free(title);
			/* XXX better error handling */
			purple_debug_error("zephyr", "error while retrieving subscriptions from server\n");
			return;
		}
		for(i=0;i<nsubs;i++) {
			one = 1;
			if ((retval = ZGetSubscriptions(&subs,&one)) != ZERR_NONE) {
				/* XXX better error handling */
				g_free(title);
				purple_debug_error("zephyr", "error while retrieving individual subscription\n");
				return;
			}
			g_string_append_printf(subout, "Class %s Instance %s Recipient %s<br>",
					       subs.zsub_class, subs.zsub_classinst,
					       subs.zsub_recipient);
		}
		purple_notify_formatted(gc, title, title, NULL,  subout->str, NULL, NULL);
		g_free(title);
		g_string_free(subout, TRUE);
	} else {
		/* XXX fix */
		purple_notify_error(gc, "", "tzc doesn't support this action",
			NULL, purple_request_cpar_from_connection(gc));
	}
}


static GList *zephyr_actions(PurplePlugin *plugin, gpointer context)
{
	GList *list = NULL;
	PurplePluginAction *act = NULL;

	act = purple_plugin_action_new(_("Resubscribe"), zephyr_action_resubscribe);
	list = g_list_append(list, act);

	act = purple_plugin_action_new(_("Retrieve subscriptions from server"), zephyr_action_get_subs_from_server);
	list = g_list_append(list,act);

	return list;
}

static PurplePlugin *my_protocol = NULL;

static PurplePluginProtocolInfo prpl_info = {
	sizeof(PurplePluginProtocolInfo),       /* struct_size */
	OPT_PROTO_CHAT_TOPIC | OPT_PROTO_NO_PASSWORD,
	NULL,					/* ??? user_splits */
	NULL,					/* ??? protocol_options */
	NO_BUDDY_ICONS,
	zephyr_list_icon,
	NULL,					/* ??? list_emblems */
	NULL,					/* ??? status_text */
	NULL,					/* ??? tooltip_text */
	zephyr_status_types,	/* status_types */
	NULL,					/* ??? blist_node_menu - probably all useful actions are already handled*/
	zephyr_chat_info,		/* chat_info */
	NULL,					/* chat_info_defaults */
	zephyr_login,			/* login */
	zephyr_close,			/* close */
	zephyr_send_im,			/* send_im */
	NULL,					/* XXX set info (Location?) */
	zephyr_send_typing,		/* send_typing */
	zephyr_zloc,			/* get_info */
	zephyr_set_status,		/* set_status */
	NULL,					/* ??? set idle */
	NULL,					/* change password */
	NULL,					/* add_buddy */
	NULL,					/* add_buddies */
	NULL,					/* remove_buddy */
	NULL,					/* remove_buddies */
	NULL,					/* add_permit */
	NULL,					/* add_deny */
	NULL,					/* remove_permit */
	NULL,					/* remove_deny */
	NULL,					/* set_permit_deny */
	zephyr_join_chat,		/* join_chat */
	NULL,					/* reject_chat -- No chat invites*/
	zephyr_get_chat_name,	/* get_chat_name */
	NULL,					/* chat_invite -- No chat invites*/
	zephyr_chat_leave,		/* chat_leave */
	NULL,					/* chat_whisper -- No "whispering"*/
	zephyr_chat_send,		/* chat_send */
	NULL,					/* keepalive -- Not necessary*/
	NULL,					/* register_user -- Not supported*/
	NULL,					/* XXX get_cb_info */
	NULL,					/* alias_buddy */
	NULL,					/* group_buddy */
	NULL,					/* rename_group */
	NULL,					/* buddy_free */
	NULL,					/* convo_closed */
	zephyr_normalize,		/* normalize */
	NULL,					/* XXX set_buddy_icon */
	NULL,					/* remove_group */
	NULL,					/* XXX get_cb_real_name */
	zephyr_chat_set_topic,	/* set_chat_topic */
	zephyr_find_blist_chat,	/* find_blist_chat */
	NULL,					/* roomlist_get_list */
	NULL,					/* roomlist_cancel */
	NULL,					/* roomlist_expand_category */
	NULL,					/* can_receive_file */
	NULL,					/* send_file */
	NULL,					/* new_xfer */
	NULL,					/* offline_message */
	NULL,					/* whiteboard_prpl_ops */
	NULL,					/* send_raw */
	NULL,					/* roomlist_room_serialize */

	NULL,
	NULL,
	NULL,
	NULL,					/* get_account_text_table */
	NULL,					/* initate_media */
	NULL,					/* get_media_caps */
	NULL,					/* get_moods */
	NULL,					/* set_public_alias */
	NULL,					/* get_public_alias */
	NULL					/* get_max_message_size */
};

static PurplePluginInfo info = {
	PURPLE_PLUGIN_MAGIC,
	PURPLE_MAJOR_VERSION,
	PURPLE_MINOR_VERSION,
	PURPLE_PLUGIN_PROTOCOL,				  /**< type	      */
	NULL,						  /**< ui_requirement */
	0,							  /**< flags	      */
	NULL,						  /**< dependencies   */
	PURPLE_PRIORITY_DEFAULT,				  /**< priority	      */

	"prpl-zephyr",					   /**< id	       */
	"Zephyr",						 /**< name	     */
	DISPLAY_VERSION,					  /**< version	      */
	/**  summary	    */
	N_("Zephyr Protocol Plugin"),
	/**  description    */
	N_("Zephyr Protocol Plugin"),
	NULL,						  /**< author	      */
	PURPLE_WEBSITE,					  /**< homepage	      */

	NULL,						  /**< load	      */
	NULL,						  /**< unload	      */
	NULL,						  /**< destroy	      */

	NULL,						  /**< ui_info	      */
	&prpl_info,					  /**< extra_info     */
	NULL,
	zephyr_actions,

	/* padding */
	NULL,
	NULL,
	NULL,
	NULL
};

static void init_plugin(PurplePlugin * plugin)
{
	PurpleAccountOption *option;
	char *tmp = get_exposure_level();

	option = purple_account_option_bool_new(_("Use tzc"), "use_tzc", FALSE);
	prpl_info.protocol_options = g_list_append(prpl_info.protocol_options, option);

	option = purple_account_option_string_new(_("tzc command"), "tzc_command", "/usr/bin/tzc -e %s");
	prpl_info.protocol_options = g_list_append(prpl_info.protocol_options, option);

	option = purple_account_option_bool_new(_("Export to .anyone"), "write_anyone", FALSE);
	prpl_info.protocol_options = g_list_append(prpl_info.protocol_options, option);

	option = purple_account_option_bool_new(_("Export to .zephyr.subs"), "write_zsubs", FALSE);
	prpl_info.protocol_options = g_list_append(prpl_info.protocol_options, option);

	option = purple_account_option_bool_new(_("Import from .anyone"), "read_anyone", TRUE);
	prpl_info.protocol_options = g_list_append(prpl_info.protocol_options, option);

	option = purple_account_option_bool_new(_("Import from .zephyr.subs"), "read_zsubs", TRUE);
	prpl_info.protocol_options = g_list_append(prpl_info.protocol_options, option);

	option = purple_account_option_string_new(_("Realm"), "realm", "");
	prpl_info.protocol_options = g_list_append(prpl_info.protocol_options, option);

	option = purple_account_option_string_new(_("Exposure"), "exposure_level", tmp?tmp: EXPOSE_REALMVIS);
	prpl_info.protocol_options = g_list_append(prpl_info.protocol_options, option);

	option = purple_account_option_string_new(_("Encoding"), "encoding", ZEPHYR_FALLBACK_CHARSET);
	prpl_info.protocol_options = g_list_append(prpl_info.protocol_options, option);

	my_protocol = plugin;
	zephyr_register_slash_commands();
}

PURPLE_INIT_PLUGIN(zephyr, init_plugin, info);<|MERGE_RESOLUTION|>--- conflicted
+++ resolved
@@ -750,39 +750,25 @@
 
 static void message_failed(PurpleConnection *gc, ZNotice_t *notice, struct sockaddr_in from)
 {
-<<<<<<< HEAD
-	if (g_ascii_strcasecmp(notice.z_class, "message")) {
-		gchar* chat_failed = g_strdup_printf(_("Unable to send to chat %s,%s,%s"),notice.z_class,notice.z_class_inst,notice.z_recipient);
-		purple_notify_error(gc,"",chat_failed,NULL,
-			purple_request_cpar_from_connection(gc));
-		g_free(chat_failed);
-	} else {
-		purple_notify_error(gc, notice.z_recipient,
-			_("User is offline"), NULL,
-			purple_request_cpar_from_connection(gc));
-=======
 	if (g_ascii_strcasecmp(notice->z_class, "message")) {
 		gchar* chat_failed = g_strdup_printf(
 			_("Unable to send to chat %s,%s,%s"),
 			notice->z_class, notice->z_class_inst,
 			notice->z_recipient);
-		purple_notify_error(gc,"",chat_failed,NULL);
+		purple_notify_error(gc,"",chat_failed,NULL,
+			purple_request_cpar_from_connection(gc));
 		g_free(chat_failed);
 	} else {
 		purple_notify_error(gc, notice->z_recipient,
-			_("User is offline"), NULL);
->>>>>>> 33a5ba2c
+			_("User is offline"), NULL,
+			purple_request_cpar_from_connection(gc));
 	}
 }
 
 static void handle_message(PurpleConnection *gc, ZNotice_t *notice_p)
 {
-<<<<<<< HEAD
+	ZNotice_t notice;
 	zephyr_account* zephyr = purple_connection_get_protocol_data(gc);
-=======
-	ZNotice_t notice;
-	zephyr_account* zephyr = gc->proto_data;
->>>>>>> 33a5ba2c
 
 	memcpy(&notice, notice_p, sizeof(notice)); /* TODO - use pointer? */
 
