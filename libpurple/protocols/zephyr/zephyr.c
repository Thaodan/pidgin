/* -*- Mode: C; tab-width: 8; indent-tabs-mode: t; c-basic-offset: 8 -*- */
/*
 * purple
 *
 * Copyright (C) 1998-2001, Mark Spencer <markster@marko.net>
 * Some code borrowed from GtkZephyr, by
 * Jag/Sean Dilda <agrajag@linuxpower.org>/<smdilda@unity.ncsu.edu>
 * http://gtkzephyr.linuxpower.org/
 *
 * Some code borrowed from kzephyr, by
 * Chris Colohan <colohan+@cs.cmu.edu>
 * 
 * This program is free software; you can redistribute it and/or modify
 * it under the terms of the GNU General Public License as published by
 * the Free Software Foundation; either version 2 of the License, or
 * (at your option) any later version.
 *
 * This program is distributed in the hope that it will be useful,
 * but WITHOUT ANY WARRANTY; without even the implied warranty of
 * MERCHANTABILITY or FITNESS FOR A PARTICULAR PURPOSE.	 See the
 * GNU General Public License for more details.
 *
 * You should have received a copy of the GNU General Public License
 * along with this program; if not, write to the Free Software
 * Foundation, Inc., 51 Franklin Street, Fifth Floor, Boston, MA  02111-1301	 USA
 *

*/
#include "libpurple/internal.h"

#include "accountopt.h"
#include "debug.h"
#include "notify.h"
#include "prpl.h"
#include "server.h"
#include "util.h"
#include "cmds.h"
#include "privacy.h"
#include "version.h"

#include "internal.h"

#include <strings.h>

#define ZEPHYR_FALLBACK_CHARSET "ISO-8859-1"

/* these are deliberately high, since most people don't send multiple "PING"s */
#define ZEPHYR_TYPING_SEND_TIMEOUT 15
#define ZEPHYR_TYPING_RECV_TIMEOUT 10
#define ZEPHYR_FD_READ 0
#define ZEPHYR_FD_WRITE 1

extern Code_t ZGetLocations(ZLocations_t *, int *);
extern Code_t ZSetLocation(char *);
extern Code_t ZUnsetLocation(void);
extern Code_t ZGetSubscriptions(ZSubscription_t *, int*);
extern char __Zephyr_realm[];
typedef struct _zframe zframe;
typedef struct _zephyr_triple zephyr_triple;
typedef struct _zephyr_account zephyr_account;
typedef struct _parse_tree parse_tree;

typedef enum {
	PURPLE_ZEPHYR_NONE, /* Non-kerberized ZEPH0.2 */
	PURPLE_ZEPHYR_KRB4, /* ZEPH0.2 w/ KRB4 support */
	PURPLE_ZEPHYR_TZC,  /* tzc executable proxy */
	PURPLE_ZEPHYR_INTERGALACTIC_KRB4, /* Kerberized ZEPH0.3 */
} zephyr_connection_type;

struct _zephyr_account {
	PurpleAccount* account;
	char *username;
	char *realm;
	char *encoding;
	char* galaxy; /* not yet useful */
	char* krbtkfile; /* not yet useful */
	guint32 nottimer;
	guint32 loctimer;
	GList *pending_zloc_names;
	GSList *subscrips;
	int last_id;
	unsigned short port;
	char ourhost[HOST_NAME_MAX + 1];
	char ourhostcanon[HOST_NAME_MAX + 1];
	zephyr_connection_type connection_type;
	int totzc[2];
	int fromtzc[2];
	char *exposure;
	pid_t tzc_pid;
	gchar *away;
};

#define MAXCHILDREN 20

struct _parse_tree {
	gchar* contents;
	parse_tree *children[MAXCHILDREN];
	int num_children;
};

parse_tree null_parse_tree = { 
	"", 
	{NULL}, 
	0,
};

#define use_none(zephyr) ((zephyr->connection_type == PURPLE_ZEPHYR_NONE)?1:0)
#define use_krb4(zephyr) ((zephyr->connection_type == PURPLE_ZEPHYR_KRB4)?1:0)
#define use_tzc(zephyr) ((zephyr->connection_type == PURPLE_ZEPHYR_TZC)?1:0)

#define use_zeph02(zephyr) (  (zephyr->connection_type == PURPLE_ZEPHYR_NONE)?1: ((zephyr->connection_type == PURPLE_ZEPHYR_KRB4)?1:0))

/* struct I need for zephyr_to_html */
struct _zframe {
	/* true for everything but @color, since inside the parens of that one is
	 * the color. */
	gboolean has_closer;
	/* @i, @b, etc. */
	const char *env;
	/* }=1, ]=2, )=4, >=8 */
	int closer_mask;
	/* }, ], ), > */
	char *closer;
	/* </i>, </font>, </b>, etc. */
	const char *closing;
	/* text including the opening html thingie. */
	GString *text;
	/* href for links */
	gboolean is_href;
	GString *href;
	struct _zframe *enclosing;
};

struct _zephyr_triple {
	char *class;
	char *instance;
	char *recipient;
	char *name;
	gboolean open;
	int id;
};

#define z_call(func)		if (func != ZERR_NONE)\
					return;
#define z_call_r(func)		if (func != ZERR_NONE)\
					return TRUE;

#define z_call_s(func, err)	if (func != ZERR_NONE) {\
					purple_connection_error(gc, err);\
					return;\
				}

#ifdef WIN32
extern const char *username;
#endif

static Code_t zephyr_subscribe_to(zephyr_account* zephyr, char* class, char *instance, char *recipient, char* galaxy) {
	size_t result;
	Code_t ret_val = -1;

	if (use_tzc(zephyr)) {
		/* ((tzcfodder . subscribe) ("class" "instance" "recipient")) */
		gchar *zsubstr = g_strdup_printf("((tzcfodder . subscribe) (\"%s\" \"%s\" \"%s\"))\n",class,instance,recipient);
		size_t len = strlen(zsubstr);
		result = write(zephyr->totzc[ZEPHYR_FD_WRITE],zsubstr,len);
		if (result != len) {
			purple_debug_error("zephyr", "Unable to write a message: %s\n", g_strerror(errno));
		} else {
			ret_val = ZERR_NONE;
		}
		g_free(zsubstr);
	}
	else {
		if (use_zeph02(zephyr)) {
			ZSubscription_t sub;
			sub.zsub_class = class;
			sub.zsub_classinst = instance;
			sub.zsub_recipient = recipient; 
			ret_val = ZSubscribeTo(&sub,1,0);
		}
	}
	return ret_val;
}

char *local_zephyr_normalize(zephyr_account* zephyr,const char *);
static void zephyr_chat_set_topic(PurpleConnection * gc, int id, const char *topic);
char* zephyr_tzc_deescape_str(const char *message);

static char *zephyr_strip_local_realm(zephyr_account* zephyr,const char* user){
	/*
	  Takes in a username of the form username or username@realm 
	  and returns:
	  username, if there is no realm, or the realm is the local realm
	  or:
	  username@realm if there is a realm and it is foreign
	*/
	char *tmp = g_strdup(user);
	char *at = strchr(tmp,'@');
	if (at && !g_ascii_strcasecmp(at+1,zephyr->realm)) {
		/* We're passed in a username of the form user@users-realm */
		char* tmp2;
		*at = '\0';
		tmp2 = g_strdup(tmp);
		g_free(tmp);
		return tmp2;
	}
	else {
		/* We're passed in a username of the form user or user@foreign-realm */
		return tmp;
	}
}

/* this is so bad, and if Zephyr weren't so fucked up to begin with I
 * wouldn't do this. but it is so i will. */

/* just for debugging */
static void handle_unknown(ZNotice_t notice)
{
	purple_debug_error("zephyr","z_packet: %s\n", notice.z_packet);
	purple_debug_error("zephyr","z_version: %s\n", notice.z_version);
	purple_debug_error("zephyr","z_kind: %d\n", (int)(notice.z_kind));
	purple_debug_error("zephyr","z_class: %s\n", notice.z_class);
	purple_debug_error("zephyr","z_class_inst: %s\n", notice.z_class_inst);
	purple_debug_error("zephyr","z_opcode: %s\n", notice.z_opcode);
	purple_debug_error("zephyr","z_sender: %s\n", notice.z_sender);
	purple_debug_error("zephyr","z_recipient: %s\n", notice.z_recipient);
	purple_debug_error("zephyr","z_message: %s\n", notice.z_message);
	purple_debug_error("zephyr","z_message_len: %d\n", notice.z_message_len);
}


static zephyr_triple *new_triple(zephyr_account *zephyr,const char *c, const char *i, const char *r)
{
	zephyr_triple *zt;

	zt = g_new0(zephyr_triple, 1);
	zt->class = g_strdup(c);
	zt->instance = g_strdup(i);
	zt->recipient = g_strdup(r);
	zt->name = g_strdup_printf("%s,%s,%s", c, i?i:"", r?r:"");
	zt->id = ++(zephyr->last_id);
	zt->open = FALSE;
	return zt;
}

static void free_triple(zephyr_triple * zt)
{
	g_free(zt->class);
	g_free(zt->instance);
	g_free(zt->recipient);
	g_free(zt->name);
	g_free(zt);
}

/* returns true if zt1 is a subset of zt2.  This function is used to
   determine whether a zephyr sent to zt1 should be placed in the chat
   with triple zt2
 
   zt1 is a subset of zt2 
   iff. the classnames are identical ignoring case 
   AND. the instance names are identical (ignoring case), or zt2->instance is *.
   AND. the recipient names are identical
*/

static gboolean triple_subset(zephyr_triple * zt1, zephyr_triple * zt2)
{

	if (!zt2) {
		purple_debug_error("zephyr","zt2 doesn't exist\n"); 
		return FALSE;
	}
	if (!zt1) {
		purple_debug_error("zephyr","zt1 doesn't exist\n");
		return FALSE;
	}
	if (!(zt1->class)) {
		purple_debug_error("zephyr","zt1c doesn't exist\n");
		return FALSE;
	}
	if (!(zt1->instance)) {
		purple_debug_error("zephyr","zt1i doesn't exist\n");
		return FALSE;
	}
	if (!(zt1->recipient)) {
		purple_debug_error("zephyr","zt1r doesn't exist\n");
		return FALSE;
	}
	if (!(zt2->class)) {
		purple_debug_error("zephyr","zt2c doesn't exist\n");
		return FALSE;
	}
	if (!(zt2->recipient)) {
		purple_debug_error("zephyr","zt2r doesn't exist\n");
		return FALSE;
	}
	if (!(zt2->instance)) {
		purple_debug_error("zephyr","zt2i doesn't exist\n");
		return FALSE;
	}

	if (g_ascii_strcasecmp(zt2->class, zt1->class)) {
		return FALSE;
	}
	if (g_ascii_strcasecmp(zt2->instance, zt1->instance) && g_ascii_strcasecmp(zt2->instance, "*")) {
		return FALSE;
	}
	if (g_ascii_strcasecmp(zt2->recipient, zt1->recipient)) {
		return FALSE;
	}
	purple_debug_info("zephyr","<%s,%s,%s> is in <%s,%s,%s>\n",zt1->class,zt1->instance,zt1->recipient,zt2->class,zt2->instance,zt2->recipient);
	return TRUE;
}

static zephyr_triple *find_sub_by_triple(zephyr_account *zephyr,zephyr_triple * zt)
{
	zephyr_triple *curr_t;
	GSList *curr = zephyr->subscrips;

	while (curr) {
		curr_t = curr->data;
		if (triple_subset(zt, curr_t))
			return curr_t;
		curr = curr->next;
	}
	return NULL;
}

static zephyr_triple *find_sub_by_id(zephyr_account *zephyr,int id)
{
	zephyr_triple *zt;
	GSList *curr = zephyr->subscrips;

	while (curr) {
		zt = curr->data;
		if (zt->id == id)
			return zt;
		curr = curr->next;
	}
	return NULL;
}

/* 
   Converts strings to utf-8 if necessary using user specified encoding
*/

static gchar *zephyr_recv_convert(PurpleConnection *gc,gchar *string, int len)
{
	gchar *utf8;
	GError *err = NULL;
	zephyr_account *zephyr = gc->proto_data;
	if (g_utf8_validate(string, len, NULL)) {
		return g_strdup(string);
	} else {
		utf8 = g_convert(string, len, "UTF-8", zephyr->encoding, NULL, NULL, &err);
		if (err) {
			purple_debug_error("zephyr", "recv conversion error: %s\n", err->message);
			utf8 = g_strdup(_("(There was an error converting this message.	 Check the 'Encoding' option in the Account Editor)"));
			g_error_free(err);
		}

		return utf8;
	}
}

/* This parses HTML formatting (put out by one of the gtkimhtml widgets 
   And converts it to zephyr formatting.
   It currently deals properly with <b>, <br>, <i>, <font face=...>, <font color=...>,
   It ignores <font back=...>
   It does
   <font size = "1 or 2" -> @small
   3 or 4  @medium()
   5,6, or 7 @large()
   <a href is dealt with by outputting "description <link>" or just "description" as appropriate
*/

static char *html_to_zephyr(const char *message)
{
	zframe *frames, *new_f;
	char *ret;

	if (*message == '\0')
		return g_strdup("");

	frames = g_new(zframe, 1);
	frames->text = g_string_new("");
	frames->href = NULL;
	frames->is_href = FALSE;
	frames->enclosing = NULL;
	frames->closing = NULL;
	frames->env = "";
	frames->has_closer = FALSE;
	frames->closer_mask = 15;

	purple_debug_info("zephyr","html received %s\n",message);
	while (*message) {
		if (frames->closing && !g_ascii_strncasecmp(message, frames->closing, strlen(frames->closing))) {
			zframe *popped;
			message += strlen(frames->closing);
			popped = frames;
			frames = frames->enclosing;
			if (popped->is_href) {
				frames->href = popped->text;
			} else {
				g_string_append(frames->text, popped->env);
				if (popped->has_closer) {
					g_string_append_c(frames->text,
							  (popped->closer_mask & 1) ? '{' :
							  (popped->closer_mask & 2) ? '[' :
							  (popped->closer_mask & 4) ? '(' :
							  '<');
				}
				g_string_append(frames->text, popped->text->str);
				if (popped->href)
				{
					int text_len = strlen(popped->text->str), href_len = strlen(popped->href->str);
					if (!((text_len == href_len && !strncmp(popped->href->str, popped->text->str, text_len)) ||
					      (7 + text_len == href_len && !strncmp(popped->href->str, "http://", 7) &&
					       !strncmp(popped->href->str + 7, popped->text->str, text_len)) ||
					      (7 + text_len == href_len && !strncmp(popped->href->str, "mailto:", 7) &&
					       !strncmp(popped->href->str + 7, popped->text->str, text_len)))) {
						g_string_append(frames->text, " <");
						g_string_append(frames->text, popped->href->str);
						if (popped->closer_mask & ~8) {
							g_string_append_c(frames->text, '>');
							popped->closer_mask &= ~8;
						} else {
							g_string_append(frames->text, "@{>}");
						}
					}
					g_string_free(popped->href, TRUE);
				}
				if (popped->has_closer) {
					g_string_append_c(frames->text,
							  (popped->closer_mask & 1) ? '}' :
							  (popped->closer_mask & 2) ? ']' :
							  (popped->closer_mask & 4) ? ')' :
							  '>');
				}
				if (!popped->has_closer)
					frames->closer_mask = popped->closer_mask;
				g_string_free(popped->text, TRUE);
			}
			g_free(popped);
		} else if (*message == '<') {
			if (!g_ascii_strncasecmp(message + 1, "i>", 2)) {
				new_f = g_new(zframe, 1);
				new_f->enclosing = frames;
				new_f->text = g_string_new("");
				new_f->href = NULL;
				new_f->is_href = FALSE;
				new_f->closing = "</i>";
				new_f->env = "@i";
				new_f->has_closer = TRUE;
				new_f->closer_mask = 15;
				frames = new_f;
				message += 3;
			} else if (!g_ascii_strncasecmp(message + 1, "b>", 2)) {
				new_f = g_new(zframe, 1);
				new_f->enclosing = frames;
				new_f->text = g_string_new("");
				new_f->href = NULL;
				new_f->is_href = FALSE;
				new_f->closing = "</b>";
				new_f->env = "@b";
				new_f->has_closer = TRUE;
				new_f->closer_mask = 15;
				frames = new_f;
				message += 3;
			} else if (!g_ascii_strncasecmp(message + 1, "br>", 3)) {
				g_string_append_c(frames->text, '\n');
				message += 4;
			} else if (!g_ascii_strncasecmp(message + 1, "a href=\"", 8)) {
				message += 9;
				new_f = g_new(zframe, 1);
				new_f->enclosing = frames;
				new_f->text = g_string_new("");
				new_f->href = NULL;
				new_f->is_href = FALSE;
				new_f->closing = "</a>";
				new_f->env = "";
				new_f->has_closer = FALSE;
				new_f->closer_mask = frames->closer_mask;
				frames = new_f;
				new_f = g_new(zframe, 1);
				new_f->enclosing = frames;
				new_f->text = g_string_new("");
				new_f->href = NULL;
				new_f->is_href = TRUE;
				new_f->closing = "\">";
				new_f->has_closer = FALSE;
				new_f->closer_mask = frames->closer_mask;
				frames = new_f;
			} else if (!g_ascii_strncasecmp(message + 1, "font", 4)) {
				new_f = g_new(zframe, 1);
				new_f->enclosing = frames;
				new_f->text = g_string_new("");
				new_f->href = NULL;
				new_f->is_href = FALSE;
				new_f->closing = "</font>";
				new_f->has_closer = TRUE;
				new_f->closer_mask = 15;
				message += 5;
				while (*message == ' ')
					message++;
				if (!g_ascii_strncasecmp(message, "color=\"", 7)) {
					message += 7;
					new_f->env = "@";
					frames = new_f;
					new_f = g_new(zframe, 1);
					new_f->enclosing = frames;
					new_f->env = "@color";
					new_f->text = g_string_new("");
					new_f->href = NULL;
					new_f->is_href = FALSE;
					new_f->closing = "\">";
					new_f->has_closer = TRUE;
					new_f->closer_mask = 15;
				} else if (!g_ascii_strncasecmp(message, "face=\"", 6)) {
					message += 6;
					new_f->env = "@";
					frames = new_f;
					new_f = g_new(zframe, 1);
					new_f->enclosing = frames;
					new_f->env = "@font";
					new_f->text = g_string_new("");
					new_f->href = NULL;
					new_f->is_href = FALSE;
					new_f->closing = "\">";
					new_f->has_closer = TRUE;
					new_f->closer_mask = 15;
				} else if (!g_ascii_strncasecmp(message, "size=\"", 6)) {
					message += 6;
					if ((*message == '1') || (*message == '2')) {
						new_f->env = "@small";
					} else if ((*message == '3')
						   || (*message == '4')) {
						new_f->env = "@medium";
					} else if ((*message == '5')
						   || (*message == '6')
						   || (*message == '7')) {
						new_f->env = "@large";
					} else {
						new_f->env = "";
						new_f->has_closer = FALSE;
						new_f->closer_mask = frames->closer_mask;
					}
					message += 3;
				} else {
					/* Drop all unrecognized/misparsed font tags */
					new_f->env = "";
					new_f->has_closer = FALSE;
					new_f->closer_mask = frames->closer_mask;
					while (g_ascii_strncasecmp(message, "\">", 2) != 0) {
						message++;
					}
					if (*message != '\0')
						message += 2;
				}
				frames = new_f;
			} else {
				/* Catch all for all unrecognized/misparsed <foo> tage */
				g_string_append_c(frames->text, *message++);
			}
		} else if (*message == '@') {
			g_string_append(frames->text, "@@");
			message++;
		} else if (*message == '}') {
			if (frames->closer_mask & ~1) {
				frames->closer_mask &= ~1;
				g_string_append_c(frames->text, *message++);
			} else {
				g_string_append(frames->text, "@[}]");
				message++;
			}
		} else if (*message == ']') {
			if (frames->closer_mask & ~2) {
				frames->closer_mask &= ~2;
				g_string_append_c(frames->text, *message++);
			} else {
				g_string_append(frames->text, "@{]}");
				message++;
			}
		} else if (*message == ')') {
			if (frames->closer_mask & ~4) {
				frames->closer_mask &= ~4;
				g_string_append_c(frames->text, *message++);
			} else {
				g_string_append(frames->text, "@{)}");
				message++;
			}
		} else if (!g_ascii_strncasecmp(message, "&gt;", 4)) {
			if (frames->closer_mask & ~8) {
				frames->closer_mask &= ~8;
				g_string_append_c(frames->text, *message++);
			} else {
				g_string_append(frames->text, "@{>}");
				message += 4;
			}
		} else {
			g_string_append_c(frames->text, *message++);
		}
	}
	ret = frames->text->str;
	g_string_free(frames->text, FALSE);
	g_free(frames);
	purple_debug_info("zephyr","zephyr outputted  %s\n",ret);
	return ret;
}

/* this parses zephyr formatting and converts it to html. For example, if
 * you pass in "@{@color(blue)@i(hello)}" you should get out
 * "<font color=blue><i>hello</i></font>". */
static char *zephyr_to_html(const char *message)
{
	zframe *frames, *curr;
	char *ret;

	frames = g_new(zframe, 1);
	frames->text = g_string_new("");
	frames->enclosing = NULL;
	frames->closing = "";
	frames->has_closer = FALSE;
	frames->closer = NULL;

	while (*message) {
		if (*message == '@' && message[1] == '@') {
			g_string_append(frames->text, "@");
			message += 2;
		} else if (*message == '@') {
			int end;
			for (end = 1; message[end] && (isalnum(message[end]) || message[end] == '_'); end++);
			if (message[end] &&
			    (message[end] == '{' || message[end] == '[' || message[end] == '(' ||
			     !g_ascii_strncasecmp(message + end, "&lt;", 4))) {
				zframe *new_f;
				char *buf;
				buf = g_new0(char, end);
				g_snprintf(buf, end, "%s", message + 1);
				message += end;
				new_f = g_new(zframe, 1);
				new_f->enclosing = frames;
				new_f->has_closer = TRUE;
				new_f->closer = (*message == '{' ? "}" :
						 *message == '[' ? "]" :
						 *message == '(' ? ")" :
						 "&gt;");
				message += (*message == '&' ? 4 : 1);
				if (!g_ascii_strcasecmp(buf, "italic") || !g_ascii_strcasecmp(buf, "i")) {
					new_f->text = g_string_new("<i>");
					new_f->closing = "</i>";
				} else if (!g_ascii_strcasecmp(buf, "small")) {
					new_f->text = g_string_new("<font size=\"1\">");
					new_f->closing = "</font>";
				} else if (!g_ascii_strcasecmp(buf, "medium")) {
					new_f->text = g_string_new("<font size=\"3\">");
					new_f->closing = "</font>";
				} else if (!g_ascii_strcasecmp(buf, "large")) {
					new_f->text = g_string_new("<font size=\"7\">");
					new_f->closing = "</font>";
				} else if (!g_ascii_strcasecmp(buf, "bold")
					   || !g_ascii_strcasecmp(buf, "b")) {
					new_f->text = g_string_new("<b>");
					new_f->closing = "</b>";
				} else if (!g_ascii_strcasecmp(buf, "font")) {
					zframe *extra_f;
					extra_f = g_new(zframe, 1);
					extra_f->enclosing = frames;
					new_f->enclosing = extra_f;
					extra_f->text = g_string_new("");
					extra_f->has_closer = FALSE;
					extra_f->closer = frames->closer;
					extra_f->closing = "</font>";
					new_f->text = g_string_new("<font face=\"");
					new_f->closing = "\">";
				} else if (!g_ascii_strcasecmp(buf, "color")) {
					zframe *extra_f;
					extra_f = g_new(zframe, 1);
					extra_f->enclosing = frames;
					new_f->enclosing = extra_f;
					extra_f->text = g_string_new("");
					extra_f->has_closer = FALSE;
					extra_f->closer = frames->closer;
					extra_f->closing = "</font>";
					new_f->text = g_string_new("<font color=\"");
					new_f->closing = "\">";
				} else {
					new_f->text = g_string_new("");
					new_f->closing = "";
				}
				frames = new_f;
			} else {
				/* Not a formatting tag, add the character as normal. */
				g_string_append_c(frames->text, *message++);
			}
		} else if (frames->closer && !g_ascii_strncasecmp(message, frames->closer, strlen(frames->closer))) {
			zframe *popped;
			gboolean last_had_closer;

			message += strlen(frames->closer);
			if (frames && frames->enclosing) {
				do {
					popped = frames;
					frames = frames->enclosing;
					g_string_append(frames->text, popped->text->str);
					g_string_append(frames->text, popped->closing);
					g_string_free(popped->text, TRUE);
					last_had_closer = popped->has_closer;
					g_free(popped);
				} while (frames && frames->enclosing && !last_had_closer);
			} else {
				g_string_append_c(frames->text, *message);
			}
		} else if (*message == '\n') {
			g_string_append(frames->text, "<br>");
			message++;
		} else {
			g_string_append_c(frames->text, *message++);
		}
	}
	/* go through all the stuff that they didn't close */
	while (frames->enclosing) {
		curr = frames;
		g_string_append(frames->enclosing->text, frames->text->str);
		g_string_append(frames->enclosing->text, frames->closing);
		g_string_free(frames->text, TRUE);
		frames = frames->enclosing;
		g_free(curr);
	}
	ret = frames->text->str;
	g_string_free(frames->text, FALSE);
	g_free(frames);
	return ret;
}

static gboolean pending_zloc(zephyr_account *zephyr,char *who)
{
	GList *curr;

	for (curr = zephyr->pending_zloc_names; curr != NULL; curr = curr->next) {
		char* normalized_who = local_zephyr_normalize(zephyr,who);
		if (!g_ascii_strcasecmp(normalized_who, (char *)curr->data)) {
			g_free((char *)curr->data);
			zephyr->pending_zloc_names = g_list_remove(zephyr->pending_zloc_names, curr->data);
			return TRUE;
		}
	}
	return FALSE;
}

/* Called when the server notifies us a message couldn't get sent */

static void message_failed(PurpleConnection *gc, ZNotice_t notice, struct sockaddr_in from)
{
	if (g_ascii_strcasecmp(notice.z_class, "message")) {
		gchar* chat_failed = g_strdup_printf(_("Unable to send to chat %s,%s,%s"),notice.z_class,notice.z_class_inst,notice.z_recipient);
		purple_notify_error(gc,"",chat_failed,NULL);
		g_free(chat_failed);
	} else {
		purple_notify_error(gc, notice.z_recipient, _("User is offline"), NULL);
	}
}

static void handle_message(PurpleConnection *gc,ZNotice_t notice)
{
	zephyr_account* zephyr = gc->proto_data;

	if (!g_ascii_strcasecmp(notice.z_class, LOGIN_CLASS)) {
		/* well, we'll be updating in 20 seconds anyway, might as well ignore this. */
	} else if (!g_ascii_strcasecmp(notice.z_class, LOCATE_CLASS)) {
		if (!g_ascii_strcasecmp(notice.z_opcode, LOCATE_LOCATE)) {
			int nlocs;
			char *user;
			PurpleBuddy *b;
			/* XXX add real error reporting */
			if (ZParseLocations(&notice, NULL, &nlocs, &user) != ZERR_NONE)
				return;

			if ((b = purple_find_buddy(gc->account, user)) == NULL) {
				char* stripped_user = zephyr_strip_local_realm(zephyr,user);
				b = purple_find_buddy(gc->account,stripped_user);
				g_free(stripped_user);
			}
			if ((b && pending_zloc(zephyr,b->name)) || pending_zloc(zephyr,user)) {
				ZLocations_t locs;
				int one = 1;
				PurpleNotifyUserInfo *user_info = purple_notify_user_info_new();
				char *tmp;

				purple_notify_user_info_add_pair(user_info, _("User"), (b ? b->name : user));
				if (b && b->alias)
					purple_notify_user_info_add_pair(user_info, _("Alias"), b->alias);

				if (!nlocs) {
					purple_notify_user_info_add_pair(user_info, NULL, _("Hidden or not logged-in"));
				}
				for (; nlocs > 0; nlocs--) {
					/* XXX add real error reporting */
					
					ZGetLocations(&locs, &one);
					tmp = g_strdup_printf(_("<br>At %s since %s"), locs.host, locs.time);	
					purple_notify_user_info_add_pair(user_info, _("Location"), tmp);
					g_free(tmp);
				}
				purple_notify_userinfo(gc, (b ? b->name : user), 
						     user_info, NULL, NULL);
				purple_notify_user_info_destroy(user_info);
			} else {
				if (nlocs>0) 
					purple_prpl_got_user_status(gc->account, b ? b->name : user, "available", NULL);
				else 
					purple_prpl_got_user_status(gc->account, b ? b->name : user, "offline", NULL);
			}

			g_free(user);
		}
	} else {
		char *buf, *buf2, *buf3;
		char *send_inst;
		PurpleConversation *gconv1;
		PurpleConvChat *gcc;
		char *ptr = (char *) notice.z_message + (strlen(notice.z_message) + 1);
		int len; 
		char *sendertmp = g_strdup_printf("%s", zephyr->username);
		int signature_length = strlen(notice.z_message);
		int message_has_no_body = 0;
		PurpleMessageFlags flags = 0;
		gchar *tmpescape;

		/* Need to deal with 0 length  messages to handle typing notification (OPCODE) ping messages */
		/* One field zephyrs would have caused purple to crash */
		if ( (notice.z_message_len == 0) || (signature_length >= notice.z_message_len - 1)) {
			message_has_no_body = 1;
			len = 0;
			purple_debug_info("zephyr","message_size %d %d %d\n",len,notice.z_message_len,signature_length);
			buf3 = g_strdup("");
						
		} else {
			len =  notice.z_message_len - ( signature_length +1);
			purple_debug_info("zephyr","message_size %d %d %d\n",len,notice.z_message_len,signature_length);
			buf = g_malloc(len + 1);
			g_snprintf(buf, len + 1, "%s", ptr);
			g_strchomp(buf);
			tmpescape = g_markup_escape_text(buf, -1);
			g_free(buf);
			buf2 = zephyr_to_html(tmpescape);
			buf3 = zephyr_recv_convert(gc,buf2, strlen(buf2));
			g_free(buf2);
			g_free(tmpescape);
		}

		if (!g_ascii_strcasecmp(notice.z_class, "MESSAGE") && !g_ascii_strcasecmp(notice.z_class_inst, "PERSONAL") 
		    && !g_ascii_strcasecmp(notice.z_recipient,zephyr->username)) {
			gchar* stripped_sender;
			if (!g_ascii_strcasecmp(notice.z_message, "Automated reply:"))
				flags |= PURPLE_MESSAGE_AUTO_RESP;
			stripped_sender = zephyr_strip_local_realm(zephyr,notice.z_sender);
			
			if (!g_ascii_strcasecmp(notice.z_opcode,"PING"))
				serv_got_typing(gc,stripped_sender,ZEPHYR_TYPING_RECV_TIMEOUT, PURPLE_TYPING);
			else
				serv_got_im(gc, stripped_sender, buf3, flags, time(NULL));

			g_free(stripped_sender);
		} else {
			zephyr_triple *zt1, *zt2;
			gchar *send_inst_utf8;
			zephyr_account *zephyr = gc->proto_data;
			zt1 = new_triple(gc->proto_data,notice.z_class, notice.z_class_inst, notice.z_recipient);
			zt2 = find_sub_by_triple(gc->proto_data,zt1);
			if (!zt2) {
				/* This is a server supplied subscription */
				zephyr->subscrips = g_slist_append(zephyr->subscrips, new_triple(zephyr,zt1->class,zt1->instance,zt1->recipient));
				zt2 = find_sub_by_triple(gc->proto_data,zt1);
			} 
					
			if (!zt2->open) {
				zt2->open = TRUE;
				serv_got_joined_chat(gc, zt2->id, zt2->name);
				zephyr_chat_set_topic(gc,zt2->id,notice.z_class_inst);
			}
			g_free(sendertmp); /* fix memory leak? */
			/* If the person is in the default Realm, then strip the 
			   Realm from the sender field */
			sendertmp = zephyr_strip_local_realm(zephyr,notice.z_sender);
			send_inst = g_strdup_printf("%s %s",sendertmp,notice.z_class_inst);					
			send_inst_utf8 = zephyr_recv_convert(gc,send_inst, strlen(send_inst));
			if (!send_inst_utf8) {
				purple_debug_error("zephyr","send_inst %s became null\n", send_inst);
				send_inst_utf8 = "malformed instance";
			}

			gconv1 = purple_find_conversation_with_account(PURPLE_CONV_TYPE_CHAT,
														 zt2->name, gc->account);
			gcc = purple_conversation_get_chat_data(gconv1);
#ifndef INET_ADDRSTRLEN
#define INET_ADDRSTRLEN 16
#endif
			if (!purple_conv_chat_find_user(gcc, sendertmp)) {
				gchar ipaddr[INET_ADDRSTRLEN];
#ifdef HAVE_INET_NTOP
				inet_ntop(AF_INET, &notice.z_sender_addr.s_addr, ipaddr, sizeof(ipaddr));
#else
				memcpy(ipaddr,inet_ntoa(notice.z_sender_addr),sizeof(ipaddr));
#endif
				purple_conv_chat_add_user(gcc, sendertmp, ipaddr, PURPLE_CBFLAGS_NONE, TRUE);
			}
			g_free(sendertmp);
			serv_got_chat_in(gc, zt2->id, send_inst_utf8, 0, buf3, time(NULL));
			g_free(send_inst);
			g_free(send_inst_utf8);
				
			free_triple(zt1);
		}
		g_free(buf3);
		
	}
}

static int  free_parse_tree(parse_tree* tree) {
	if (!tree) {
		return 0;
	}
	else {
		int i;
		if (tree->children) {
			for(i=0;i<tree->num_children;i++){
				if (tree->children[i]) {
					free_parse_tree(tree->children[i]);
					g_free(tree->children[i]);
				}
			}
		}
		if ((tree != &null_parse_tree) && (tree->contents != NULL))
			g_free(tree->contents);	  

	}
	return 0;
}

static parse_tree *tree_child(parse_tree* tree,int index) {
	if (index < tree->num_children) {
		return tree->children[index];
	} else {
		return &null_parse_tree;
	}
}

static parse_tree *find_node(parse_tree* ptree,gchar* key)
{
	gchar* tc;

	if (!ptree || ! key) 
		return &null_parse_tree;

	tc = tree_child(ptree,0)->contents;

	/* g_strcasecmp() is deprecated.  What is the encoding here??? */
	if (ptree->num_children > 0  &&	tc && !g_strcasecmp(tc, key)) {
		return ptree;
	} else {
		parse_tree *result = &null_parse_tree;
		int i;
		for(i = 0; i < ptree->num_children; i++) {
			result = find_node(ptree->children[i],key);
			if(result != &null_parse_tree) {
				break;
			}
		}
		return result;
	}
}

static parse_tree *parse_buffer(gchar* source, gboolean do_parse) {
	
	parse_tree *ptree = g_new0(parse_tree,1);
	ptree->contents = NULL;
	ptree->num_children=0;
	if (do_parse) {
		unsigned int p = 0;
		while(p < strlen(source)) {
			unsigned int end;
			gchar *newstr;

			/* Eat white space: */
			if(g_ascii_isspace(source[p]) || source[p] == '\001') {
				p++;
				continue;
			}
			
			/* Skip comments */
			if(source[p] == ';') {
				while(source[p] != '\n' && p < strlen(source)) {
					p++;
				}
				continue;
			}
			
			if(source[p] == '(') {
				int nesting = 0;
				gboolean in_quote = FALSE;
				gboolean escape_next = FALSE;
				p++;
				end = p;
				while(!(source[end] == ')' && nesting == 0 && !in_quote) && end < strlen(source)) {
					if(!escape_next) {
						if(source[end] == '\\') {
							escape_next = TRUE;
						}
						if(!in_quote) {
							if(source[end] == '(') {
								nesting++;
							}
							if(source[end] == ')') {
								nesting--;
							}
						}
						if(source[end] == '"') {
							in_quote = !in_quote;
						}
					} else {
						escape_next = FALSE;
					}
					end++;
				}
				do_parse = TRUE;

			} else {
				gchar end_char;
				if(source[p] == '"') {
					end_char = '"';
					p++;
				} else {
					end_char = ' ';
				}					      
				do_parse = FALSE;

				end = p;
				while(source[end] != end_char && end < strlen(source)) {
					if(source[end] == '\\') 
						end++;
					end++;
				}
			}
			newstr = g_new0(gchar, end+1-p);
			strncpy(newstr,source+p,end-p);
			if (ptree->num_children < MAXCHILDREN) {
				/* In case we surpass maxchildren, ignore this */
				ptree->children[ptree->num_children++] = parse_buffer( newstr, do_parse);
			} else {
				purple_debug_error("zephyr","too many children in tzc output. skipping\n");
			}
			g_free(newstr);
			p = end + 1;
		}
		return ptree;
	} else {
		/* XXX does this have to be strdup'd */
		ptree->contents = g_strdup(source);
		return ptree;
	}
}

static parse_tree  *read_from_tzc(zephyr_account* zephyr){
	struct timeval tv;
	fd_set rfds;
	int bufsize = 2048;
	char *buf = (char *)calloc(bufsize, 1);
	char *bufcur = buf;
	int selected = 0;
	parse_tree *incoming_msg;

	FD_ZERO(&rfds);
	FD_SET(zephyr->fromtzc[ZEPHYR_FD_READ], &rfds);
	tv.tv_sec = 0;
	tv.tv_usec = 0;
	incoming_msg=NULL;

	while (select(zephyr->fromtzc[ZEPHYR_FD_READ] + 1, &rfds, NULL, NULL, &tv)) {
		selected = 1;
		read(zephyr->fromtzc[ZEPHYR_FD_READ], bufcur, 1);
		bufcur++;
		if ((bufcur - buf) > (bufsize - 1)) {
			if ((buf = realloc(buf, bufsize * 2)) == NULL) {
				purple_debug_error("zephyr","Ran out of memory\n");
				exit(-1);
			} else {
				bufcur = buf + bufsize;
				bufsize *= 2;
			}
		}
	}
	*bufcur = '\0';

	if (selected) {
		incoming_msg = parse_buffer(buf,TRUE);
	}
	free(buf);
	return incoming_msg;
}

static gint check_notify_tzc(gpointer data)
{
	PurpleConnection *gc = (PurpleConnection *)data;
	zephyr_account* zephyr = gc->proto_data;
	parse_tree *newparsetree = read_from_tzc(zephyr);
	if (newparsetree != NULL) {
		gchar *spewtype;
		if ( (spewtype =  tree_child(find_node(newparsetree,"tzcspew"),2)->contents) ) {
			if (!g_ascii_strncasecmp(spewtype,"message",7)) {
				ZNotice_t notice;
				parse_tree *msgnode = tree_child(find_node(newparsetree,"message"),2);
				parse_tree *bodynode = tree_child(msgnode,1);
				/*				char *zsig = g_strdup(" "); */ /* purple doesn't care about zsigs */
				char *msg  = zephyr_tzc_deescape_str(bodynode->contents);
				size_t bufsize = strlen(msg) + 3;
				char *buf = g_new0(char,bufsize);
				g_snprintf(buf,1+strlen(msg)+2," %c%s",'\0',msg);
				memset((char *)&notice, 0, sizeof(notice));
				notice.z_kind = ACKED;
				notice.z_port = 0;
				notice.z_opcode = tree_child(find_node(newparsetree,"opcode"),2)->contents;
				notice.z_class = zephyr_tzc_deescape_str(tree_child(find_node(newparsetree,"class"),2)->contents);
				notice.z_class_inst = tree_child(find_node(newparsetree,"instance"),2)->contents;
				notice.z_recipient = local_zephyr_normalize(zephyr,tree_child(find_node(newparsetree,"recipient"),2)->contents);
				notice.z_sender = local_zephyr_normalize(zephyr,tree_child(find_node(newparsetree,"sender"),2)->contents);
				notice.z_default_format = "Class $class, Instance $instance:\n" "To: @bold($recipient) at $time $date\n" "From: @bold($1) <$sender>\n\n$2";
				notice.z_message_len = strlen(msg) + 3;
				notice.z_message = buf;
				handle_message(gc, notice);
				g_free(msg);
				/*				  g_free(zsig); */
				g_free(buf);
				/* free_parse_tree(msgnode);
				   free_parse_tree(bodynode); 
				   g_free(msg);
				   g_free(zsig);
				   g_free(buf); 
				*/
			}
			else if (!g_ascii_strncasecmp(spewtype,"zlocation",9)) {
				/* check_loc or zephyr_zloc respectively */
				/* XXX fix */
				char *user; 
				PurpleBuddy *b;
				int nlocs = 0;
				parse_tree *locations;
				gchar *locval;
				user = tree_child(find_node(newparsetree,"user"),2)->contents;

				if ((b = purple_find_buddy(gc->account, user)) == NULL) {
					gchar *stripped_user = zephyr_strip_local_realm(zephyr,user);
					b = purple_find_buddy(gc->account, stripped_user);
					g_free(stripped_user);
				}
				locations = find_node(newparsetree,"locations");
				locval = tree_child(tree_child(tree_child(tree_child(locations,2),0),0),2)->contents;

				if (!locval || !g_ascii_strcasecmp(locval," ") || (strlen(locval) == 0)) {
					nlocs = 0;
				} else {
					nlocs = 1;
				}
	
				if ((b && pending_zloc(zephyr,b->name)) || pending_zloc(zephyr,user) || pending_zloc(zephyr,local_zephyr_normalize(zephyr,user))){
					PurpleNotifyUserInfo *user_info = purple_notify_user_info_new();
					char *tmp;

					purple_notify_user_info_add_pair(user_info, _("User"), (b ? b->name : user));

					if (b && b->alias)
						purple_notify_user_info_add_pair(user_info, _("Alias"), b->alias);
											
					if (!nlocs) {
						purple_notify_user_info_add_pair(user_info, NULL, _("Hidden or not logged-in"));
					} else {
						tmp = g_strdup_printf(_("<br>At %s since %s"),
									  tree_child(tree_child(tree_child(tree_child(locations,2),0),0),2)->contents,
									  tree_child(tree_child(tree_child(tree_child(locations,2),0),2),2)->contents);
						purple_notify_user_info_add_pair(user_info, _("Location"), tmp);
						g_free(tmp);
					}

					purple_notify_userinfo(gc, b ? b->name : user,
							     user_info, NULL, NULL);
					purple_notify_user_info_destroy(user_info);
				} else {
					if (nlocs>0) 
						purple_prpl_got_user_status(gc->account, b ? b->name : user, "available", NULL);
					else 
						purple_prpl_got_user_status(gc->account, b ? b->name : user, "offline", NULL);
				}
			}
			else if (!g_ascii_strncasecmp(spewtype,"subscribed",10)) {
			}
			else if (!g_ascii_strncasecmp(spewtype,"start",5)) {
			}
			else if (!g_ascii_strncasecmp(spewtype,"error",5)) {
				/* XXX handle */
			}
		} else {
		}
	} else {
	}
	
	free_parse_tree(newparsetree);
	return TRUE;
}

static gint check_notify_zeph02(gpointer data)
{
	/* XXX add real error reporting */
	PurpleConnection *gc = (PurpleConnection*) data;
	while (ZPending()) {
		ZNotice_t notice;
		struct sockaddr_in from;
		/* XXX add real error reporting */

		z_call_r(ZReceiveNotice(&notice, &from));

		switch (notice.z_kind) {
		case UNSAFE:
		case UNACKED:
		case ACKED:
			handle_message(gc,notice);
			break;
		case SERVACK:
			if (!(g_ascii_strcasecmp(notice.z_message, ZSRVACK_NOTSENT))) {
				message_failed(gc,notice, from);
			}
			break;
		case CLIENTACK:
			purple_debug_error("zephyr", "Client ack received\n");
		default:
			/* we'll just ignore things for now */
			handle_unknown(notice);
			purple_debug_error("zephyr", "Unhandled notice.\n");
			break;
		}
		/* XXX add real error reporting */
		ZFreeNotice(&notice);
	}

	return TRUE;
}

#ifdef WIN32

static gint check_loc(gpointer_data)
{
        PurpleBlistNode *gnode, *cnode, *bnode;
        ZLocations_t locations;
        int numlocs;
        int one = 1;

	for (gnode = purple_get_blist()->root; gnode; gnode = gnode->next) {
		if (!PURPLE_BLIST_NODE_IS_GROUP(gnode))
			continue;
		for (cnode = gnode->child; cnode; cnode = cnode->next) {
			if (!PURPLE_BLIST_NODE_IS_CONTACT(cnode))
				continue;
			for (bnode = cnode->child; bnode; bnode = bnode->next) {
				PurpleBuddy *b = (PurpleBuddy *) bnode;

				if (!PURPLE_BLIST_NODE_IS_BUDDY(bnode))
					continue;
				if (b->account->gc == zgc) {
					char *chk;
                                        chk = local_zephyr_normalize(b->name);
                                        ZLocateUser(chk,&numlocs, ZAUTH);
                                        if (numlocs) {
                                                int i;
                                                for(i=0;i<numlocs;i++) {
                                                        ZGetLocations(&locations,&one);
                                                        serv_got_update(zgc,b->name,1,0,0,0,0);
                                                }
                                        }
                                }
                        }
                }
        }
        return TRUE;
}

#else

static gint check_loc(gpointer data)
{
	PurpleBlistNode *gnode, *cnode, *bnode;
	ZAsyncLocateData_t ald;
	PurpleConnection *gc = (PurpleConnection *)data;
	zephyr_account *zephyr = gc->proto_data;

	if (use_zeph02(zephyr)) {
		ald.user = NULL;
		memset(&(ald.uid), 0, sizeof(ZUnique_Id_t));
		ald.version = NULL;
	}

	for (gnode = purple_get_blist()->root; gnode; gnode = gnode->next) {
		if (!PURPLE_BLIST_NODE_IS_GROUP(gnode))
			continue;
		for (cnode = gnode->child; cnode; cnode = cnode->next) {
			if (!PURPLE_BLIST_NODE_IS_CONTACT(cnode))
				continue;
			for (bnode = cnode->child; bnode; bnode = bnode->next) {
				PurpleBuddy *b = (PurpleBuddy *) bnode;

				if (!PURPLE_BLIST_NODE_IS_BUDDY(bnode))
					continue;
				if (b->account->gc == gc) {
					const char *chk;

					chk = local_zephyr_normalize(zephyr,b->name);
					purple_debug_info("zephyr","chk: %s b->name %s\n",chk,b->name);
					/* XXX add real error reporting */
					/* doesn't matter if this fails or not; we'll just move on to the next one */
					if (use_zeph02(zephyr)) {
#ifdef WIN32
						int numlocs;
						int one=1;
						ZLocateUser(chk,&numlocs,ZAUTH);
						if (numlocs) {
							int i;
							for(i=0;i<numlocs;i++) {
								ZGetLocations(&locations,&one);
								if (nlocs>0) 
									purple_prpl_got_user_status(gc->account,b->name,"available",NULL);
								else 
									purple_prpl_got_user_status(gc->account,b->name,"offline",NULL);
							}
						}
#else
						ZRequestLocations(chk, &ald, UNACKED, ZAUTH);
						g_free(ald.user);
						g_free(ald.version);
#endif /* WIN32 */
					} else 
						if (use_tzc(zephyr)) {
							gchar *zlocstr = g_strdup_printf("((tzcfodder . zlocate) \"%s\")\n",chk);
							size_t len = strlen(zlocstr);
							size_t result = write(zephyr->totzc[ZEPHYR_FD_WRITE],zlocstr,len);
							if (result != len) {
								purple_debug_error("zephyr", "Unable to write a message: %s\n", g_strerror(errno));
							}
							g_free(zlocstr);
						}
				}
			}
		}
	}
	
	return TRUE;
}

#endif /* WIN32 */

static char *get_exposure_level(void)
{
	/* XXX add real error reporting */
	char *exposure = ZGetVariable("exposure");

	if (!exposure)
		return EXPOSE_REALMVIS;
	if (!g_ascii_strcasecmp(exposure, EXPOSE_NONE))
		return EXPOSE_NONE;
	if (!g_ascii_strcasecmp(exposure, EXPOSE_OPSTAFF))
		return EXPOSE_OPSTAFF;
	if (!g_ascii_strcasecmp(exposure, EXPOSE_REALMANN))
		return EXPOSE_REALMANN;
	if (!g_ascii_strcasecmp(exposure, EXPOSE_NETVIS))
		return EXPOSE_NETVIS;
	if (!g_ascii_strcasecmp(exposure, EXPOSE_NETANN))
		return EXPOSE_NETANN;
	return EXPOSE_REALMVIS;
}

static void strip_comments(char *str)
{
	char *tmp = strchr(str, '#');

	if (tmp)
		*tmp = '\0';
	g_strchug(str);
	g_strchomp(str);
}

static void zephyr_inithosts(zephyr_account *zephyr)
{
	/* XXX This code may not be Win32 clean */
	struct hostent *hent;
	
	if (gethostname(zephyr->ourhost, sizeof(zephyr->ourhost)) == -1) {
		purple_debug_error("zephyr", "unable to retrieve hostname, %%host%% and %%canon%% will be wrong in subscriptions and have been set to unknown\n");
		g_strlcpy(zephyr->ourhost, "unknown", sizeof(zephyr->ourhost));
		g_strlcpy(zephyr->ourhostcanon, "unknown", sizeof(zephyr->ourhostcanon));
		return;
	}
	
	if (!(hent = gethostbyname(zephyr->ourhost))) {
		purple_debug_error("zephyr", "unable to resolve hostname, %%canon%% will be wrong in subscriptions.and has been set to the value of %%host%%, %s\n",zephyr->ourhost);
		g_strlcpy(zephyr->ourhostcanon, zephyr->ourhost, sizeof(zephyr->ourhostcanon));
		return;
	}

	g_strlcpy(zephyr->ourhostcanon, hent->h_name, sizeof(zephyr->ourhostcanon));

	return;
}

static void process_zsubs(zephyr_account *zephyr)
{
	/* Loads zephyr chats "(subscriptions) from ~/.zephyr.subs, and 
	   registers (subscribes to) them on the server */

	/* XXX deal with unsubscriptions */
	/* XXX deal with punts */

	FILE *f;
	gchar *fname;
	gchar buff[BUFSIZ];

	fname = g_strdup_printf("%s/.zephyr.subs", purple_home_dir());
	f = g_fopen(fname, "r");
	if (f) {
		char **triple;
		char *recip;
		char *z_class;
		char *z_instance;
		char *z_galaxy = NULL;

		while (fgets(buff, BUFSIZ, f)) {
			strip_comments(buff);
			if (buff[0]) {
				triple = g_strsplit(buff, ",", 3);
				if (triple[0] && triple[1]) {
					char *tmp = g_strdup_printf("%s", zephyr->username);
					char *atptr;

					z_class = triple[0];
					z_instance = triple[1];
					if (triple[2] == NULL) {
						recip = g_malloc0(1);
					} else if (!g_ascii_strcasecmp(triple[2], "%me%")) {
						recip = g_strdup_printf("%s", zephyr->username);
					} else if (!g_ascii_strcasecmp(triple[2], "*")) {
						/* wildcard
						 * form of class,instance,* */
						recip = g_malloc0(1);
					} else if (!g_ascii_strcasecmp(triple[2], tmp)) {
						/* form of class,instance,aatharuv@ATHENA.MIT.EDU */
						recip = g_strdup(triple[2]);
					} else if ((atptr = strchr(triple[2], '@')) != NULL) {
						/* form of class,instance,*@ANDREW.CMU.EDU
						 * class,instance,@ANDREW.CMU.EDU
						 * If realm is local realm, blank recipient, else
						 * @REALM-NAME
						 */
						char *realmat = g_strdup_printf("@%s",zephyr->realm);

						if (!g_ascii_strcasecmp(atptr, realmat))
							recip = g_malloc0(1);
						else
							recip = g_strdup(atptr);
						g_free(realmat);
					} else {
						recip = g_strdup(triple[2]);
					}
					g_free(tmp);

					if (!g_ascii_strcasecmp(triple[0],"%host%")) {
						z_class = g_strdup(zephyr->ourhost);
					} else if (!g_ascii_strcasecmp(triple[0],"%canon%")) {
						z_class = g_strdup(zephyr->ourhostcanon);
					} else {
						z_class = g_strdup(triple[0]);
					}
					
					if (!g_ascii_strcasecmp(triple[1],"%host%")) {
						z_instance = g_strdup(zephyr->ourhost);
					} else if (!g_ascii_strcasecmp(triple[1],"%canon%")) {
						z_instance = g_strdup(zephyr->ourhostcanon);
					} else {
						z_instance = g_strdup(triple[1]);
					}

					/* There should be some sort of error report listing classes that couldn't be subbed to.
					   Not important right now though */

					if (zephyr_subscribe_to(zephyr,z_class, z_instance, recip,z_galaxy) != ZERR_NONE) {

						purple_debug_error("zephyr", "Couldn't subscribe to %s, %s, %s\n", z_class,z_instance,recip);
					}

					zephyr->subscrips = g_slist_append(zephyr->subscrips, new_triple(zephyr,z_class,z_instance,recip));
					/*					  g_hash_table_destroy(sub_hash_table); */
					g_free(z_instance);
					g_free(z_class);
					g_free(recip);
				}
				g_strfreev(triple);
			}
		}
		fclose(f);
	}
}

static void process_anyone(PurpleConnection *gc)
{
	FILE *fd;
	gchar buff[BUFSIZ], *filename;
	PurpleGroup *g;
	PurpleBuddy *b;

	if (!(g = purple_find_group(_("Anyone")))) {
		g = purple_group_new(_("Anyone"));
		purple_blist_add_group(g, NULL);
	}

	filename = g_strconcat(purple_home_dir(), "/.anyone", NULL);
	if ((fd = g_fopen(filename, "r")) != NULL) {
		while (fgets(buff, BUFSIZ, fd)) {
			strip_comments(buff);
			if (buff[0]) {
				if (!(b = purple_find_buddy(gc->account, buff))) {
					char *stripped_user = zephyr_strip_local_realm(gc->proto_data,buff);
					purple_debug_info("zephyr","stripped_user %s\n",stripped_user);
					if (!(b = purple_find_buddy(gc->account,stripped_user))){
						b = purple_buddy_new(gc->account, stripped_user, NULL);
						purple_blist_add_buddy(b, NULL, g, NULL);
					} 
					g_free(stripped_user);
				}
			}
		}
		fclose(fd);
	}
	g_free(filename);
}

static char* normalize_zephyr_exposure(const char* exposure) {
	char *exp2 = g_strstrip(g_ascii_strup(exposure,-1));

	if (!exp2)
		return EXPOSE_REALMVIS;
	if (!g_ascii_strcasecmp(exp2, EXPOSE_NONE))
		return EXPOSE_NONE;
	if (!g_ascii_strcasecmp(exp2, EXPOSE_OPSTAFF))
		return EXPOSE_OPSTAFF;
	if (!g_ascii_strcasecmp(exp2, EXPOSE_REALMANN))
		return EXPOSE_REALMANN;
	if (!g_ascii_strcasecmp(exp2, EXPOSE_NETVIS))
		return EXPOSE_NETVIS;
	if (!g_ascii_strcasecmp(exp2, EXPOSE_NETANN))
		return EXPOSE_NETANN;
	return EXPOSE_REALMVIS;
}

static void zephyr_login(PurpleAccount * account)
{
	PurpleConnection *gc;
	zephyr_account *zephyr;
	gboolean read_anyone; 
	gboolean read_zsubs; 
	gchar *exposure;

	gc = purple_account_get_connection(account);
	read_anyone = purple_account_get_bool(gc->account,"read_anyone",TRUE);
	read_zsubs = purple_account_get_bool(gc->account,"read_zsubs",TRUE);
	exposure = (gchar *)purple_account_get_string(gc->account, "exposure_level", EXPOSE_REALMVIS); 

#ifdef WIN32
	username = purple_account_get_username(account);
#endif
	gc->flags |= PURPLE_CONNECTION_HTML | PURPLE_CONNECTION_NO_BGCOLOR | PURPLE_CONNECTION_NO_URLDESC;
	gc->proto_data = zephyr=g_new0(zephyr_account,1); 

	zephyr->account = account;

	/* Make sure that the exposure (visibility) is set to a sane value */
	zephyr->exposure=g_strdup(normalize_zephyr_exposure(exposure));

	if (purple_account_get_bool(gc->account,"use_tzc",0)) {
		zephyr->connection_type = PURPLE_ZEPHYR_TZC;
	} else {
		zephyr->connection_type = PURPLE_ZEPHYR_KRB4;
	}

	zephyr->encoding = (char *)purple_account_get_string(gc->account, "encoding", ZEPHYR_FALLBACK_CHARSET);
	purple_connection_update_progress(gc, _("Connecting"), 0, 8);

	/* XXX z_call_s should actually try to report the com_err determined error */
	if (use_tzc(zephyr)) {
		pid_t pid;
		/*		  purple_connection_error(gc,"tzc not supported yet"); */
		if ((pipe(zephyr->totzc) != 0) || (pipe(zephyr->fromtzc) != 0)) {
			purple_debug_error("zephyr", "pipe creation failed. killing\n");
			exit(-1);
		}
		
		pid = fork();
		
		if (pid == -1) {
			purple_debug_error("zephyr", "forking failed\n");
			exit(-1);
		}
		if (pid == 0) {
			unsigned int i=0;
			gboolean found_ps = FALSE;
			gchar ** tzc_cmd_array = g_strsplit(purple_account_get_string(gc->account,"tzc_command","/usr/bin/tzc -e %s")," ",0);
			if (close(1) == -1) {
				purple_debug_error("zephyr", "stdout couldn't be closed. dying\n");
				exit(-1);
			}
			if (dup2(zephyr->fromtzc[1], 1) == -1) {
				purple_debug_error("zephyr", "dup2 of stdout failed \n");
				exit(-1);
			}
			if (close(zephyr->fromtzc[1]) == -1) {
				purple_debug_error("zephyr", "closing of piped stdout failed\n");
				exit(-1);
			}
			if (close(0) == -1) {
				purple_debug_error("zephyr", "stdin couldn't be closed. dying\n");
				exit(-1);
			}
			if (dup2(zephyr->totzc[0], 0) == -1) {
				purple_debug_error("zephyr", "dup2 of stdin failed \n");
				exit(-1);
			}
			if (close(zephyr->totzc[0]) == -1) {
				purple_debug_error("zephyr", "closing of piped stdin failed\n");
				exit(-1);
			}
			/* tzc_command should really be of the form 
			   path/to/tzc -e %s
			   or
			   ssh username@hostname pathtotzc -e %s 
			   -- this should not require a password, and ideally should be kerberized ssh --
			   or
			   fsh username@hostname pathtotzc -e %s
			*/
			while(tzc_cmd_array[i] != NULL){
				if (!g_ascii_strncasecmp(tzc_cmd_array[i],"%s",2)) {
					/*					fprintf(stderr,"replacing %%s with %s\n",zephyr->exposure); */
					tzc_cmd_array[i] = g_strdup(zephyr->exposure);
					found_ps = TRUE;
					
				} else {
					/*					fprintf(stderr,"keeping %s\n",tzc_cmd_array[i]); */
				}
				i++;
			}

			if (!found_ps) {
				purple_connection_error(gc,"Tzc command needs %s to set the exposure\n");
				return;
			}

			execvp(tzc_cmd_array[0], tzc_cmd_array);
		}
		else {
			fd_set rfds;
			int bufsize = 2048;
			char *buf = (char *)calloc(bufsize, 1);
			char *bufcur = buf;
			struct timeval tv;
			char *ptr;
			int parenlevel=0;
			char* tempstr;
			int tempstridx;

			zephyr->tzc_pid = pid;
			/* wait till we have data to read from ssh */
			FD_ZERO(&rfds);
			FD_SET(zephyr->fromtzc[ZEPHYR_FD_READ], &rfds);

			tv.tv_sec = 10;
			tv.tv_usec = 0;

			purple_debug_info("zephyr", "about to read from tzc\n");

			select(zephyr->fromtzc[ZEPHYR_FD_READ] + 1, &rfds, NULL, NULL, NULL);

			FD_ZERO(&rfds);
			FD_SET(zephyr->fromtzc[ZEPHYR_FD_READ], &rfds);
			while (select(zephyr->fromtzc[ZEPHYR_FD_READ] + 1, &rfds, NULL, NULL, &tv)) {
				read(zephyr->fromtzc[ZEPHYR_FD_READ], bufcur, 1);
				bufcur++;
				if ((bufcur - buf) > (bufsize - 1)) {
					if ((buf = realloc(buf, bufsize * 2)) == NULL) {
						exit(-1);
					} else {
						bufcur = buf + bufsize;
						bufsize *= 2;
					}
				}
				FD_ZERO(&rfds);
				FD_SET(zephyr->fromtzc[ZEPHYR_FD_READ], &rfds);
				tv.tv_sec = 10;
				tv.tv_usec = 0;

			}
			/*			  fprintf(stderr, "read from tzc\n"); */
			*bufcur = '\0';
			ptr = buf;

			/* ignore all tzcoutput till we've received the first (*/
			while (ptr < bufcur && (*ptr !='(')) {
				ptr++;
			}
			if (ptr >=bufcur) {
				purple_connection_error(gc,"invalid output by tzc (or bad parsing code)");
				free(buf);
				return;
			}

			while(ptr < bufcur) {
				if (*ptr == '(') {
					parenlevel++; 
				}
				else if (*ptr == ')') {
					parenlevel--;
				}
				purple_debug_info("zephyr","tzc parenlevel is %d\n",parenlevel);
				switch (parenlevel) {
				case 0: 
					break;
				case 1:
					/* Search for next beginning (, or for the ending */
					ptr++;
					while((*ptr != '(') && (*ptr != ')') && (ptr <bufcur)) 
						ptr++;
					if (ptr >= bufcur) 
						purple_debug_error("zephyr","tzc parsing error\n");
					break;
				case 2: 
					/* You are probably at
					   (foo . bar ) or (foo . "bar") or (foo . chars) or (foo . numbers) or (foo . () )
					   Parse all the data between the first and last f, and move past )
					*/
					tempstr = g_malloc0(20000);
					tempstridx=0;
					while(parenlevel >1) {
						ptr++;
						if (*ptr == '(')
							parenlevel++;
						if (*ptr == ')')
							parenlevel--;
						if (parenlevel > 1) {
							tempstr[tempstridx++]=*ptr;
						} else {
							ptr++;
						}
					}
					purple_debug_info("zephyr","tempstr parsed\n");
					/* tempstr should now be a tempstridx length string containing all characters 
					   from that after the first ( to the one before the last paren ). */
					/* We should have the following possible lisp strings but we don't care 
					   (tzcspew . start) (version . "something") (pid . number)*/
					/* We care about 'zephyrid . "username@REALM.NAME"' and 'exposure . "SOMETHING"' */
					tempstridx=0;
					if (!g_ascii_strncasecmp(tempstr,"zephyrid",8)) {
						gchar* username = g_malloc0(100);
						int username_idx=0;
						char *realm;
						purple_debug_info("zephyr","zephyrid found\n");
						tempstridx+=8;
						while(tempstr[tempstridx] !='"' && tempstridx < 20000)
							tempstridx++;
						tempstridx++;
						while(tempstr[tempstridx] !='"' && tempstridx < 20000)
							username[username_idx++]=tempstr[tempstridx++];
							
						zephyr->username = g_strdup_printf("%s",username);
						if ((realm = strchr(username,'@'))) 
							zephyr->realm = g_strdup_printf("%s",realm+1);
						else {
							realm = (gchar *)purple_account_get_string(gc->account,"realm","");
							if (!*realm) {
								realm = "local-realm";
							}
							zephyr->realm = g_strdup(realm);
							g_strlcpy(__Zephyr_realm, (const char*)zephyr->realm, REALM_SZ-1);
						}
						/* else {
						   zephyr->realm = g_strdup("local-realm");
						   }*/
							
						g_free(username);
					}  else {
						purple_debug_info("zephyr", "something that's not zephyr id found %s\n",tempstr);
					}
					
					/* We don't care about anything else yet */
					g_free(tempstr);
					break;
				default:
					purple_debug_info("zephyr","parenlevel is not 1 or 2\n");
					/* This shouldn't be happening */
					break;
				}
				if (parenlevel==0)
					break;
			} /* while (ptr < bufcur) */
			purple_debug_info("zephyr", "tzc startup done\n");
		free(buf);
		}
	}
	else if ( use_zeph02(zephyr)) {
		gchar* realm;
		z_call_s(ZInitialize(), "Couldn't initialize zephyr");
		z_call_s(ZOpenPort(&(zephyr->port)), "Couldn't open port");
		z_call_s(ZSetLocation((char *)zephyr->exposure), "Couldn't set location");

		realm = (gchar *)purple_account_get_string(gc->account,"realm","");
		if (!*realm) {
			realm = ZGetRealm();
		}
		zephyr->realm = g_strdup(realm);
		g_strlcpy(__Zephyr_realm, (const char*)zephyr->realm, REALM_SZ-1);
		zephyr->username = g_strdup(ZGetSender());

		/*		zephyr->realm = g_strdup(ZGetRealm()); */
		purple_debug_info("zephyr","realm: %s\n",zephyr->realm);
	}
	else {
		purple_connection_error(gc,"Only ZEPH0.2 supported currently");
		return;
	}
	purple_debug_info("zephyr","does it get here\n");
	purple_debug_info("zephyr"," realm: %s username:%s\n", zephyr->realm, zephyr->username);

	/* For now */
	zephyr->galaxy = NULL;
	zephyr->krbtkfile = NULL;
	zephyr_inithosts(zephyr);

	if (zephyr_subscribe_to(zephyr,"MESSAGE","PERSONAL",zephyr->username,NULL) != ZERR_NONE) {
		/* XXX don't translate this yet. It could be written better */
		/* XXX error messages could be handled with more detail */
		purple_notify_error(account->gc, NULL,
				  "Unable to subscribe to messages", "Unable to subscribe to initial messages");
		return;
	}

	purple_connection_set_state(gc, PURPLE_CONNECTED);

	if (read_anyone)
		process_anyone(gc);
	if (read_zsubs)
		process_zsubs(zephyr);

	if (use_zeph02(zephyr)) {
		zephyr->nottimer = purple_timeout_add(100, check_notify_zeph02, gc);
	} else if (use_tzc(zephyr)) {
		zephyr->nottimer = purple_timeout_add(100, check_notify_tzc, gc);
	} 
	zephyr->loctimer = purple_timeout_add(20000, check_loc, gc); 

}

static void write_zsubs(zephyr_account *zephyr)
{
	/* Exports subscription (chat) list back to
	 * .zephyr.subs
	 * XXX deal with %host%, %canon%, unsubscriptions, and negative subscriptions (punts?)
	 */

	GSList *s = zephyr->subscrips;
	zephyr_triple *zt;
	FILE *fd;
	char *fname;

	char **triple;

	fname = g_strdup_printf("%s/.zephyr.subs", purple_home_dir());
	fd = g_fopen(fname, "w");

	if (!fd) {
		g_free(fname);
		return;
	}

	while (s) {
		char *zclass, *zinst, *zrecip;
		zt = s->data;
		triple = g_strsplit(zt->name, ",", 3);
		
		/* deal with classes */
		if (!g_ascii_strcasecmp(triple[0],zephyr->ourhost)) {
			zclass = g_strdup("%host%");
		} else if (!g_ascii_strcasecmp(triple[0],zephyr->ourhostcanon)) {
			zclass = g_strdup("%canon%");
		} else {
			zclass = g_strdup(triple[0]);
		}

		/* deal with instances */

		if (!g_ascii_strcasecmp(triple[1],zephyr->ourhost)) {
			zinst = g_strdup("%host%");
		} else if (!g_ascii_strcasecmp(triple[1],zephyr->ourhostcanon)) {
			zinst = g_strdup("%canon%");;
		} else {
			zinst = g_strdup(triple[1]);
		}

		/* deal with recipients */
		if (triple[2] == NULL) {
			zrecip = g_strdup("*");
		} else if (!g_ascii_strcasecmp(triple[2],"")){
			zrecip = g_strdup("*");
		} else if (!g_ascii_strcasecmp(triple[2], zephyr->username)) {
			zrecip = g_strdup("%me%");
		} else {
			zrecip = g_strdup(triple[2]);
		}

		fprintf(fd, "%s,%s,%s\n",zclass,zinst,zrecip);
		 
		g_free(zclass);
		g_free(zinst);
		g_free(zrecip);
		g_free(triple);
		s = s->next;
	}
	g_free(fname);
	fclose(fd);
}

static void write_anyone(PurpleConnection *gc)
{
	PurpleBlistNode *gnode, *cnode, *bnode;
	PurpleBuddy *b;
	char *fname;
	FILE *fd;
	zephyr_account* zephyr = gc->proto_data;
	fname = g_strdup_printf("%s/.anyone", purple_home_dir());
	fd = g_fopen(fname, "w");
	if (!fd) {
		g_free(fname);
		return;
	}

	for (gnode = purple_get_blist()->root; gnode; gnode = gnode->next) {
		if (!PURPLE_BLIST_NODE_IS_GROUP(gnode))
			continue;
		for (cnode = gnode->child; cnode; cnode = cnode->next) {
			if (!PURPLE_BLIST_NODE_IS_CONTACT(cnode))
				continue;
			for (bnode = cnode->child; bnode; bnode = bnode->next) {
				if (!PURPLE_BLIST_NODE_IS_BUDDY(bnode))
					continue;
				b = (PurpleBuddy *) bnode;
				if (b->account == gc->account) {
					gchar *stripped_user = zephyr_strip_local_realm(zephyr,b->name);
					fprintf(fd, "%s\n", stripped_user);
					g_free(stripped_user);
				}
			}
		}
	}

	fclose(fd);
	g_free(fname);
}

static void zephyr_close(PurpleConnection * gc)
{
	GList *l;
	GSList *s;
	zephyr_account *zephyr = gc->proto_data;
	pid_t tzc_pid = zephyr->tzc_pid;

	l = zephyr->pending_zloc_names;
	while (l) {
		g_free((char *)l->data);
		l = l->next;
	}
	g_list_free(zephyr->pending_zloc_names);

	if (purple_account_get_bool(gc->account, "write_anyone", FALSE))
		write_anyone(gc);

	if (purple_account_get_bool(gc->account, "write_zsubs", FALSE))
		write_zsubs(gc->proto_data);

	s = zephyr->subscrips;
	while (s) {
		free_triple((zephyr_triple *) s->data);
		s = s->next;
	}
	g_slist_free(zephyr->subscrips);

	if (zephyr->nottimer)
		purple_timeout_remove(zephyr->nottimer);
	zephyr->nottimer = 0;
	if (zephyr->loctimer)
		purple_timeout_remove(zephyr->loctimer);
	zephyr->loctimer = 0;
	gc = NULL;
	if (use_zeph02(zephyr)) {
		z_call(ZCancelSubscriptions(0));
		z_call(ZUnsetLocation());
		z_call(ZClosePort());
	} else {
		/* assume tzc */
		if (kill(tzc_pid,SIGTERM) == -1) {
			int err=errno;
			if (err==EINVAL) {
				purple_debug_error("zephyr","An invalid signal was specified when killing tzc\n");
			} 
			else if (err==ESRCH) {
				purple_debug_error("zephyr","Tzc's pid didn't exist while killing tzc\n");
			}
			else if (err==EPERM) {
				purple_debug_error("zephyr","purple didn't have permission to kill tzc\n");
			}
			else {
				purple_debug_error("zephyr","miscellaneous error while attempting to close tzc\n");
			}
		}
	}
}

static int zephyr_send_message(zephyr_account *zephyr,char* zclass, char* instance, char* recipient, const char *im, 
			       const char *sig, char *opcode) ;

static const char * zephyr_get_signature(void)
{
	/* XXX add zephyr error reporting */
	const char * sig =ZGetVariable("zwrite-signature");
	if (!sig) {
		sig = g_get_real_name();
	}
	return sig;
}

static int zephyr_chat_send(PurpleConnection * gc, int id, const char *im, PurpleMessageFlags flags)
{
	zephyr_triple *zt;
	const char *sig;
	PurpleConversation *gconv1;
	PurpleConvChat *gcc;
	char *inst;
	char *recipient;
	zephyr_account *zephyr = gc->proto_data;

	zt = find_sub_by_id(gc->proto_data,id);
	if (!zt)
		/* this should never happen. */
		return -EINVAL;

	sig = zephyr_get_signature();

	gconv1 = purple_find_conversation_with_account(PURPLE_CONV_TYPE_CHAT, zt->name,
												 gc->account);
	gcc = purple_conversation_get_chat_data(gconv1);

	if (!(inst = (char *)purple_conv_chat_get_topic(gcc)))
		inst = g_strdup("PERSONAL");

	if (!g_ascii_strcasecmp(zt->recipient, "*"))
		recipient = local_zephyr_normalize(zephyr,"");
	else
		recipient = local_zephyr_normalize(zephyr,zt->recipient);

	zephyr_send_message(zephyr,zt->class,inst,recipient,im,sig,"");
	return 0;
}


static int zephyr_send_im(PurpleConnection * gc, const char *who, const char *im, PurpleMessageFlags flags)
{
	const char *sig;
	zephyr_account *zephyr = gc->proto_data;
	if (flags & PURPLE_MESSAGE_AUTO_RESP)
		sig = "Automated reply:";
	else {
		sig = zephyr_get_signature();
	}
	zephyr_send_message(zephyr,"MESSAGE","PERSONAL",local_zephyr_normalize(zephyr,who),im,sig,"");

	return 1; 
}

/* Munge the outgoing zephyr so that any quotes or backslashes are
   escaped and do not confuse tzc: */

static char* zephyr_tzc_escape_msg(const char *message)
{
	int pos = 0;
	int pos2 = 0;
	char *newmsg;

	if (message && (strlen(message) > 0)) {
		newmsg = g_new0(char,1+strlen(message)*2);
		while(pos < strlen(message)) {
			if (message[pos]=='\\') {
				newmsg[pos2]='\\';
				newmsg[pos2+1]='\\';
				pos2+=2;
			}
			else if (message[pos]=='"') {
				newmsg[pos2]='\\';
				newmsg[pos2+1]='"';
				pos2+=2;
			} 
			else {
				newmsg[pos2] = message[pos];
				pos2++;
			}
			pos++;
		}
	} else {
		newmsg = g_strdup("");
	}
	/*	fprintf(stderr,"newmsg %s message %s\n",newmsg,message); */
	return newmsg;
}

char* zephyr_tzc_deescape_str(const char *message)
{
	int pos = 0;
	int pos2 = 0;
	char *newmsg;

	if (message && (strlen(message) > 0)) {
		newmsg = g_new0(char,strlen(message)+1);
		while(pos < strlen(message)) {
			if (message[pos]=='\\') {
				pos++;
			}
			newmsg[pos2] = message[pos];
			pos++;pos2++;
		}
		newmsg[pos2]='\0';
	} else {
		newmsg = g_strdup("");
	}

	return newmsg;
}

static int zephyr_send_message(zephyr_account *zephyr,char* zclass, char* instance, char* recipient, const char *im, 
			       const char *sig, char *opcode) 
{

	/* (From the tzc source) 
	 * emacs sends something of the form:
	 * ((class . "MESSAGE") 
	 *  (auth . t)
	 *  (recipients ("PERSONAL" . "bovik") ("test" . ""))
	 *  (sender . "bovik")
	 *  (message . ("Harry Bovik" "my zgram"))
	 * )
	 */
	char *html_buf;
	char *html_buf2;
	html_buf = html_to_zephyr(im);
	html_buf2 = purple_unescape_html(html_buf);

	if(use_tzc(zephyr)) {
		size_t len;
		size_t result;
		char* zsendstr;
		/* CMU cclub tzc doesn't grok opcodes for now  */
		char* tzc_sig = zephyr_tzc_escape_msg(sig);
		char *tzc_body = zephyr_tzc_escape_msg(html_buf2);
		zsendstr = g_strdup_printf("((tzcfodder . send) (class . \"%s\") (auth . t) (recipients (\"%s\" . \"%s\")) (message . (\"%s\" \"%s\"))	) \n",
					   zclass, instance, recipient, tzc_sig, tzc_body);
		/*		fprintf(stderr,"zsendstr = %s\n",zsendstr); */
		len = strlen(zsendstr);
		result = write(zephyr->totzc[ZEPHYR_FD_WRITE], zsendstr, len);
		if (result != len) {
			g_free(zsendstr);
			g_free(html_buf2);
			g_free(html_buf);
			return errno;
		}
		g_free(zsendstr);
	} else if (use_zeph02(zephyr)) {
		ZNotice_t notice;
		char *buf = g_strdup_printf("%s%c%s", sig, '\0', html_buf2);
		memset((char *)&notice, 0, sizeof(notice));
		
		notice.z_kind = ACKED;
		notice.z_port = 0;
		notice.z_opcode = "";
		notice.z_class = zclass;
		notice.z_class_inst = instance;
		notice.z_recipient = recipient;
		notice.z_sender = 0;
		notice.z_default_format = "Class $class, Instance $instance:\n" "To: @bold($recipient) at $time $date\n" "From: @bold($1) <$sender>\n\n$2";
		notice.z_message_len = strlen(html_buf2) + strlen(sig) + 2;
		notice.z_message = buf;
		notice.z_opcode = g_strdup(opcode);
		purple_debug_info("zephyr","About to send notice\n");
		if (! ZSendNotice(&notice, ZAUTH) == ZERR_NONE) {
			/* XXX handle errors here */
			g_free(buf);
			g_free(html_buf2);
			g_free(html_buf);
			return 0;
		}
		purple_debug_info("zephyr","notice sent\n");
		g_free(buf);
	}

	g_free(html_buf2);
	g_free(html_buf);

	return 1;
}

char *local_zephyr_normalize(zephyr_account *zephyr,const char *orig)
{
	/* 
	   Basically the inverse of zephyr_strip_local_realm 
	*/	
	char* buf;
	
	if (!g_ascii_strcasecmp(orig, "")) {
		return g_strdup("");
	}

	if (strchr(orig,'@')) {
		buf = g_strdup_printf("%s",orig);
	} else {
		buf = g_strdup_printf("%s@%s",orig,zephyr->realm);
	} 
	return buf;
}

static const char *zephyr_normalize(const PurpleAccount *account, const char *who)
{
	static char buf[BUF_LEN];
	PurpleConnection *gc;
	char *tmp;

	gc = purple_account_get_connection(account);
	if (gc == NULL)
		return NULL;

	tmp = local_zephyr_normalize(gc->proto_data, who);

	if (strlen(tmp) >= sizeof(buf)) {
		g_free(tmp);
		return NULL;
	}

	strcpy(buf, tmp);
	g_free(tmp);

	return buf;
}

static void zephyr_zloc(PurpleConnection *gc, const char *who)
{
	ZAsyncLocateData_t ald;
	zephyr_account *zephyr = gc->proto_data;
	gchar* normalized_who = local_zephyr_normalize(zephyr,who);

	if (use_zeph02(zephyr)) {
		if (ZRequestLocations(normalized_who, &ald, UNACKED, ZAUTH) == ZERR_NONE) {
			zephyr->pending_zloc_names = g_list_append(zephyr->pending_zloc_names,
								   g_strdup(normalized_who));
		} else {
			/* XXX deal with errors somehow */
		}
	} else if (use_tzc(zephyr)) {
		size_t len;
		size_t result;
		char* zlocstr = g_strdup_printf("((tzcfodder . zlocate) \"%s\")\n",normalized_who);
		zephyr->pending_zloc_names = g_list_append(zephyr->pending_zloc_names, g_strdup(normalized_who));
		len = strlen(zlocstr);
		result = write(zephyr->totzc[ZEPHYR_FD_WRITE],zlocstr,len);
		if (result != len) {
			purple_debug_error("zephyr", "Unable to write a message: %s\n", g_strerror(errno));
		}
		g_free(zlocstr);
	}
}

static void zephyr_set_status(PurpleAccount *account, PurpleStatus *status) {
	size_t len;
	size_t result;
	zephyr_account *zephyr = purple_account_get_connection(account)->proto_data;
	PurpleStatusPrimitive primitive = purple_status_type_get_primitive(purple_status_get_type(status));

	if (zephyr->away) {
		g_free(zephyr->away);
		zephyr->away=NULL;
	}

	if (primitive == PURPLE_STATUS_AWAY) {
		zephyr->away = g_strdup(purple_status_get_attr_string(status,"message"));
	} 
	else if (primitive == PURPLE_STATUS_AVAILABLE) {
		if (use_zeph02(zephyr)) {
			ZSetLocation(zephyr->exposure);
		}
		else {
			char *zexpstr = g_strdup_printf("((tzcfodder . set-location) (hostname . \"%s\") (exposure . \"%s\"))\n",zephyr->ourhost,zephyr->exposure);
			len = strlen(zexpstr);
			result = write(zephyr->totzc[ZEPHYR_FD_WRITE],zexpstr,len);
			if (result != len) {
				purple_debug_error("zephyr", "Unable to write message: %s\n", g_strerror(errno));
			}
			g_free(zexpstr);
		}
	} 
	else if (primitive == PURPLE_STATUS_INVISIBLE) {
		/* XXX handle errors */
		if (use_zeph02(zephyr)) {
			ZSetLocation(EXPOSE_OPSTAFF);
		} else {
			char *zexpstr = g_strdup_printf("((tzcfodder . set-location) (hostname . \"%s\") (exposure . \"%s\"))\n",zephyr->ourhost,EXPOSE_OPSTAFF);
			len = strlen(zexpstr);
			result = write(zephyr->totzc[ZEPHYR_FD_WRITE],zexpstr,len);
			if (result != len) {
				purple_debug_error("zephyr", "Unable to write message: %s\n", g_strerror(errno));
			}
			g_free(zexpstr);
		}
	}
}

static GList *zephyr_status_types(PurpleAccount *account) 
{
	PurpleStatusType *type;
	GList *types = NULL;

	/* zephyr has several exposures 
	   NONE (where you are hidden, and zephyrs to you are in practice silently dropped -- yes this is wrong)
	   OPSTAFF "hidden"
	   REALM-VISIBLE visible to people in local realm
	   REALM-ANNOUNCED REALM-VISIBLE+ plus your logins/logouts are announced to <login,username,*>
	   NET-VISIBLE REALM-ANNOUNCED, plus visible to people in foreign realm
	   NET-ANNOUNCED NET-VISIBLE, plus logins/logouts are announced	 to <login,username,*>

	   Online will set the user to the exposure they have in their options (defaulting to REALM-VISIBLE),
	   Hidden, will set the user's exposure to OPSTAFF

	   Away won't change their exposure but will set an auto away message (for IMs only)
	*/

	type = purple_status_type_new(PURPLE_STATUS_AVAILABLE, NULL, NULL, TRUE);
	types = g_list_append(types,type);

	type = purple_status_type_new(PURPLE_STATUS_INVISIBLE, NULL, NULL, TRUE);
	types = g_list_append(types,type);

	type = purple_status_type_new_with_attrs(
					       PURPLE_STATUS_AWAY, NULL, NULL, TRUE, TRUE, FALSE,
					       "message", _("Message"), purple_value_new(PURPLE_TYPE_STRING),
					       NULL);
	types = g_list_append(types, type);

	type = purple_status_type_new(PURPLE_STATUS_OFFLINE, NULL, NULL, TRUE);
	types = g_list_append(types,type);

	return types;
}

static GList *zephyr_chat_info(PurpleConnection * gc)
{
	GList *m = NULL;
	struct proto_chat_entry *pce;

	pce = g_new0(struct proto_chat_entry, 1);

	pce->label = _("_Class:");
	pce->identifier = "class";
	m = g_list_append(m, pce);

	pce = g_new0(struct proto_chat_entry, 1);

	pce->label = _("_Instance:");
	pce->identifier = "instance";
	m = g_list_append(m, pce);

	pce = g_new0(struct proto_chat_entry, 1);

	pce->label = _("_Recipient:");
	pce->identifier = "recipient";
	m = g_list_append(m, pce);

	return m;
}

/* Called when the server notifies us a message couldn't get sent */

static void zephyr_subscribe_failed(PurpleConnection *gc,char * z_class, char *z_instance, char * z_recipient, char* z_galaxy)
{
	gchar* subscribe_failed = g_strdup_printf(_("Attempt to subscribe to %s,%s,%s failed"), z_class, z_instance,z_recipient);
	purple_notify_error(gc,"", subscribe_failed, NULL);
	g_free(subscribe_failed);
}

static char *zephyr_get_chat_name(GHashTable *data) {
	gchar* zclass = g_hash_table_lookup(data,"class");
	gchar* inst = g_hash_table_lookup(data,"instance");
	gchar* recipient = g_hash_table_lookup(data, "recipient");
	if (!zclass) /* This should never happen */
		zclass = "";
	if (!inst)
		inst = "*";
	if (!recipient)
		recipient = "";
	return g_strdup_printf("%s,%s,%s",zclass,inst,recipient);
}


static void zephyr_join_chat(PurpleConnection * gc, GHashTable * data)
{
	/*	ZSubscription_t sub; */
	zephyr_triple *zt1, *zt2;
	const char *classname;
	const char *instname;
	const char *recip;
	zephyr_account *zephyr=gc->proto_data;
	classname = g_hash_table_lookup(data, "class");
	instname = g_hash_table_lookup(data, "instance");
	recip = g_hash_table_lookup(data, "recipient");

		
	if (!classname)
		return;

	if (!g_ascii_strcasecmp(classname,"%host%"))
		classname = g_strdup(zephyr->ourhost);
	if (!g_ascii_strcasecmp(classname,"%canon%")) 
		classname = g_strdup(zephyr->ourhostcanon);

	if (!instname || !strlen(instname))
		instname = "*";

	if (!g_ascii_strcasecmp(instname,"%host%"))
		instname = g_strdup(zephyr->ourhost);
	if (!g_ascii_strcasecmp(instname,"%canon%")) 
		instname = g_strdup(zephyr->ourhostcanon);

	if (!recip || (*recip == '*'))
		recip = "";
	if (!g_ascii_strcasecmp(recip, "%me%"))
		recip = zephyr->username;

	zt1 = new_triple(gc->proto_data,classname, instname, recip);
	zt2 = find_sub_by_triple(gc->proto_data,zt1);
	if (zt2) {
		free_triple(zt1);
		if (!zt2->open) {
			if (!g_ascii_strcasecmp(instname,"*")) 
				instname = "PERSONAL";
			serv_got_joined_chat(gc, zt2->id, zt2->name);
			zephyr_chat_set_topic(gc,zt2->id,instname);
			zt2->open = TRUE;
		}	
		return;
	}
	
	/*	sub.zsub_class = zt1->class;
		sub.zsub_classinst = zt1->instance;
		sub.zsub_recipient = zt1->recipient; */

	if (zephyr_subscribe_to(zephyr,zt1->class,zt1->instance,zt1->recipient,NULL) != ZERR_NONE) {
		/* XXX output better subscription information */
		zephyr_subscribe_failed(gc,zt1->class,zt1->instance,zt1->recipient,NULL);
		free_triple(zt1);
		return;
	}

	zephyr->subscrips = g_slist_append(zephyr->subscrips, zt1);
	zt1->open = TRUE;
	serv_got_joined_chat(gc, zt1->id, zt1->name);
	if (!g_ascii_strcasecmp(instname,"*")) 
		instname = "PERSONAL";
	zephyr_chat_set_topic(gc,zt1->id,instname);
}

static void zephyr_chat_leave(PurpleConnection * gc, int id)
{
	zephyr_triple *zt;
	zephyr_account *zephyr = gc->proto_data;
	zt = find_sub_by_id(zephyr,id);

	if (zt) {
		zt->open = FALSE;
		zt->id = ++(zephyr->last_id);
	}
}

static PurpleChat *zephyr_find_blist_chat(PurpleAccount *account, const char *name)
{
	PurpleBlistNode *gnode, *cnode;

	/* XXX needs to be %host%,%canon%, and %me% clean */
	for(gnode = purple_get_blist()->root; gnode; gnode = gnode->next) {
		for(cnode = gnode->child; cnode; cnode = cnode->next) {
			PurpleChat *chat = (PurpleChat*)cnode;
			char *zclass, *inst, *recip;
			char** triple;
			if(!PURPLE_BLIST_NODE_IS_CHAT(cnode))
				continue;
			if(chat->account !=account)
				continue;
			if(!(zclass = g_hash_table_lookup(chat->components, "class")))
				continue;
			if(!(inst = g_hash_table_lookup(chat->components, "instance")))
				inst = g_strdup("");
			if(!(recip = g_hash_table_lookup(chat->components, "recipient")))
				recip = g_strdup("");
			/*			purple_debug_info("zephyr","in zephyr_find_blist_chat name: %s\n",name?name:""); */
			triple = g_strsplit(name,",",3);
			if (!g_ascii_strcasecmp(triple[0],zclass) && !g_ascii_strcasecmp(triple[1],inst) && !g_ascii_strcasecmp(triple[2],recip))
				return chat;
			
		}
	}
	return NULL;
}
static const char *zephyr_list_icon(PurpleAccount * a, PurpleBuddy * b)
{
	return "zephyr";
}

static unsigned int zephyr_send_typing(PurpleConnection *gc, const char *who, PurpleTypingState state) {
	gchar *recipient;
	zephyr_account *zephyr = gc->proto_data;
	if (use_tzc(zephyr)) 
		return 0;

	if (state == PURPLE_NOT_TYPING)
		return 0;

	/* XXX We probably should care if this fails. Or maybe we don't want to */
	if (!who) {
		purple_debug_info("zephyr", "who is null\n");
		recipient = local_zephyr_normalize(zephyr,"");
	} else {
		char *comma = strrchr(who, ',');
		/* Don't ping broadcast (chat) recipients */
		/* The strrchr case finds a realm-stripped broadcast subscription
		   e.g. comma is the last character in the string */
		if (comma && ( (*(comma+1) == '\0') || (*(comma+1) == '@')))
			return 0;

		recipient = local_zephyr_normalize(zephyr,who);
	}

	purple_debug_info("zephyr","about to send typing notification to %s\n",recipient);
	zephyr_send_message(zephyr,"MESSAGE","PERSONAL",recipient,"","","PING");
	purple_debug_info("zephyr","sent typing notification\n");

	/*
	 * TODO: Is this correct?  It means we will call
	 *       serv_send_typing(gc, who, PURPLE_TYPING) once every 15 seconds
	 *       until the Purple user stops typing.
	 */
	return ZEPHYR_TYPING_SEND_TIMEOUT;
}



static void zephyr_chat_set_topic(PurpleConnection * gc, int id, const char *topic)
{
	zephyr_triple *zt;
	PurpleConversation *gconv;
	PurpleConvChat *gcc;
	gchar *topic_utf8;
	zephyr_account* zephyr = gc->proto_data;
	char *sender = (char *)zephyr->username;

	zt = find_sub_by_id(gc->proto_data,id);
	/* find_sub_by_id can return NULL */
	if (!zt) 
		return;
	gconv = purple_find_conversation_with_account(PURPLE_CONV_TYPE_CHAT, zt->name,
												gc->account);
	gcc = purple_conversation_get_chat_data(gconv);

	topic_utf8 = zephyr_recv_convert(gc,(gchar *)topic,strlen(topic));
	purple_conv_chat_set_topic(gcc,sender,topic_utf8);
	g_free(topic_utf8);
	return;
}

/*  commands */

static PurpleCmdRet zephyr_purple_cmd_msg(PurpleConversation *conv,
				      const char *cmd, char **args, char **error, void *data)
{
	char *recipient;
	zephyr_account *zephyr = purple_conversation_get_gc(conv)->proto_data;
	if (!g_ascii_strcasecmp(args[0],"*"))
		return PURPLE_CMD_RET_FAILED;  /* "*" is not a valid argument */
	else 
		recipient = local_zephyr_normalize(zephyr,args[0]);

	if (strlen(recipient) < 1)
		return PURPLE_CMD_RET_FAILED; /* a null recipient is a chat message, not an IM */

	if (zephyr_send_message(zephyr,"MESSAGE","PERSONAL",recipient,args[1],zephyr_get_signature(),""))
		return PURPLE_CMD_RET_OK;
	else 
		return PURPLE_CMD_RET_FAILED;
}

static PurpleCmdRet zephyr_purple_cmd_zlocate(PurpleConversation *conv,
					  const char *cmd, char **args, char **error, void *data)
{
	zephyr_zloc(purple_conversation_get_gc(conv),args[0]);
	return PURPLE_CMD_RET_OK;
}

static PurpleCmdRet zephyr_purple_cmd_instance(PurpleConversation *conv,
					   const char *cmd, char **args, char **error, void *data)
{
	/* Currently it sets the instance with leading spaces and
	 * all. This might not be the best thing to do, though having
	 * one word isn't ideal either.	 */

	PurpleConvChat *gcc = purple_conversation_get_chat_data(conv);
	int id = gcc->id;
	const char* instance = args[0];
	zephyr_chat_set_topic(purple_conversation_get_gc(conv),id,instance);
	return PURPLE_CMD_RET_OK;
}

static PurpleCmdRet zephyr_purple_cmd_joinchat_cir(PurpleConversation *conv,
					       const char *cmd, char **args, char **error, void *data)
{
	/* Join a new zephyr chat */
	GHashTable *triple = g_hash_table_new(NULL,NULL);
	g_hash_table_insert(triple,"class",args[0]);
	g_hash_table_insert(triple,"instance",args[1]);
	g_hash_table_insert(triple,"recipient",args[2]);
	zephyr_join_chat(purple_conversation_get_gc(conv),triple);
	return PURPLE_CMD_RET_OK;
}

static PurpleCmdRet zephyr_purple_cmd_zi(PurpleConversation *conv,
				     const char *cmd, char **args, char **error, void *data)
{
	/* args = instance, message */
	zephyr_account *zephyr = purple_conversation_get_gc(conv)->proto_data;
	if ( zephyr_send_message(zephyr,"message",args[0],"",args[1],zephyr_get_signature(),""))
		return PURPLE_CMD_RET_OK;
	else 
		return PURPLE_CMD_RET_FAILED;
}

static PurpleCmdRet zephyr_purple_cmd_zci(PurpleConversation *conv,
				      const char *cmd, char **args, char **error, void *data)
{
	/* args = class, instance, message */
	zephyr_account *zephyr = purple_conversation_get_gc(conv)->proto_data;
	if ( zephyr_send_message(zephyr,args[0],args[1],"",args[2],zephyr_get_signature(),""))
		return PURPLE_CMD_RET_OK;
	else 
		return PURPLE_CMD_RET_FAILED;
}

static PurpleCmdRet zephyr_purple_cmd_zcir(PurpleConversation *conv,
				       const char *cmd, char **args, char **error, void *data)
{
	/* args = class, instance, recipient, message */
	zephyr_account *zephyr = purple_conversation_get_gc(conv)->proto_data;
	if ( zephyr_send_message(zephyr,args[0],args[1],args[2],args[3],zephyr_get_signature(),"")) 
		return PURPLE_CMD_RET_OK;
	else
		return PURPLE_CMD_RET_FAILED;
}

static PurpleCmdRet zephyr_purple_cmd_zir(PurpleConversation *conv,
				      const char *cmd, char **args, char **error, void *data)
{
	/* args = instance, recipient, message */
	zephyr_account *zephyr = purple_conversation_get_gc(conv)->proto_data;
	if ( zephyr_send_message(zephyr,"message",args[0],args[1],args[2],zephyr_get_signature(),"")) 
		return PURPLE_CMD_RET_OK;
	else
		return PURPLE_CMD_RET_FAILED;
}

static PurpleCmdRet zephyr_purple_cmd_zc(PurpleConversation *conv,
				     const char *cmd, char **args, char **error, void *data)
{
	/* args = class, message */
	zephyr_account *zephyr = purple_conversation_get_gc(conv)->proto_data;
	if ( zephyr_send_message(zephyr,args[0],"PERSONAL","",args[1],zephyr_get_signature(),"")) 
		return PURPLE_CMD_RET_OK;
	else
		return PURPLE_CMD_RET_FAILED;
}

static void zephyr_register_slash_commands(void)
{

	purple_cmd_register("msg","ws", PURPLE_CMD_P_PRPL,
			  PURPLE_CMD_FLAG_IM | PURPLE_CMD_FLAG_CHAT | PURPLE_CMD_FLAG_PRPL_ONLY,
			  "prpl-zephyr",
			  zephyr_purple_cmd_msg, _("msg &lt;nick&gt; &lt;message&gt;:  Send a private message to a user"), NULL);

	purple_cmd_register("zlocate","w", PURPLE_CMD_P_PRPL,
			  PURPLE_CMD_FLAG_IM | PURPLE_CMD_FLAG_CHAT | PURPLE_CMD_FLAG_PRPL_ONLY,
			  "prpl-zephyr",
			  zephyr_purple_cmd_zlocate, _("zlocate &lt;nick&gt;: Locate user"), NULL);

	purple_cmd_register("zl","w", PURPLE_CMD_P_PRPL,
			  PURPLE_CMD_FLAG_IM | PURPLE_CMD_FLAG_CHAT | PURPLE_CMD_FLAG_PRPL_ONLY,
			  "prpl-zephyr",
			  zephyr_purple_cmd_zlocate, _("zl &lt;nick&gt;: Locate user"), NULL);

	purple_cmd_register("instance","s", PURPLE_CMD_P_PRPL,
			  PURPLE_CMD_FLAG_CHAT | PURPLE_CMD_FLAG_PRPL_ONLY,
			  "prpl-zephyr",
			  zephyr_purple_cmd_instance, _("instance &lt;instance&gt;: Set the instance to be used on this class"), NULL);

	purple_cmd_register("inst","s", PURPLE_CMD_P_PRPL,
			  PURPLE_CMD_FLAG_CHAT | PURPLE_CMD_FLAG_PRPL_ONLY,
			  "prpl-zephyr",
			  zephyr_purple_cmd_instance, _("inst &lt;instance&gt;: Set the instance to be used on this class"), NULL);

	purple_cmd_register("topic","s", PURPLE_CMD_P_PRPL,
			  PURPLE_CMD_FLAG_CHAT | PURPLE_CMD_FLAG_PRPL_ONLY,
			  "prpl-zephyr",
			  zephyr_purple_cmd_instance, _("topic &lt;instance&gt;: Set the instance to be used on this class"), NULL);

	purple_cmd_register("sub", "www", PURPLE_CMD_P_PRPL,
			  PURPLE_CMD_FLAG_IM | PURPLE_CMD_FLAG_CHAT | PURPLE_CMD_FLAG_PRPL_ONLY,
			  "prpl-zephyr",
			  zephyr_purple_cmd_joinchat_cir,
			  _("sub &lt;class&gt; &lt;instance&gt; &lt;recipient&gt;: Join a new chat"), NULL);

	purple_cmd_register("zi","ws", PURPLE_CMD_P_PRPL,
			  PURPLE_CMD_FLAG_IM | PURPLE_CMD_FLAG_CHAT | PURPLE_CMD_FLAG_PRPL_ONLY,
			  "prpl-zephyr",
			  zephyr_purple_cmd_zi, _("zi &lt;instance&gt;: Send a message to &lt;message,<i>instance</i>,*&gt;"), NULL);

	purple_cmd_register("zci","wws",PURPLE_CMD_P_PRPL,
			  PURPLE_CMD_FLAG_IM | PURPLE_CMD_FLAG_CHAT | PURPLE_CMD_FLAG_PRPL_ONLY,
			  "prpl-zephyr",
			  zephyr_purple_cmd_zci,
			  _("zci &lt;class&gt; &lt;instance&gt;: Send a message to &lt;<i>class</i>,<i>instance</i>,*&gt;"), NULL);

	purple_cmd_register("zcir","wwws",PURPLE_CMD_P_PRPL,
			  PURPLE_CMD_FLAG_IM | PURPLE_CMD_FLAG_CHAT | PURPLE_CMD_FLAG_PRPL_ONLY,
			  "prpl-zephyr",
			  zephyr_purple_cmd_zcir,
			  _("zcir &lt;class&gt; &lt;instance&gt; &lt;recipient&gt;: Send a message to &lt;<i>class</i>,<i>instance</i>,<i>recipient</i>&gt;"), NULL);

	purple_cmd_register("zir","wws",PURPLE_CMD_P_PRPL,
			  PURPLE_CMD_FLAG_IM | PURPLE_CMD_FLAG_CHAT | PURPLE_CMD_FLAG_PRPL_ONLY,
			  "prpl-zephyr",
			  zephyr_purple_cmd_zir,
			  _("zir &lt;instance&gt; &lt;recipient&gt;: Send a message to &lt;MESSAGE,<i>instance</i>,<i>recipient</i>&gt;"), NULL);

	purple_cmd_register("zc","ws", PURPLE_CMD_P_PRPL,
			  PURPLE_CMD_FLAG_IM | PURPLE_CMD_FLAG_CHAT | PURPLE_CMD_FLAG_PRPL_ONLY,
			  "prpl-zephyr",
			  zephyr_purple_cmd_zc, _("zc &lt;class&gt;: Send a message to &lt;<i>class</i>,PERSONAL,*&gt;"), NULL);

}


static int zephyr_resubscribe(PurpleConnection *gc)
{
	/* Resubscribe to the in-memory list of subscriptions and also
	   unsubscriptions*/
	zephyr_account *zephyr = gc->proto_data;
	GSList *s = zephyr->subscrips;
	zephyr_triple *zt;
	while (s) {
		zt = s->data;
		/* XXX We really should care if this fails */
		zephyr_subscribe_to(zephyr,zt->class,zt->instance,zt->recipient,NULL);
		s = s->next;
	}
	/* XXX handle unsubscriptions */
	return 1;
}


static void zephyr_action_resubscribe(PurplePluginAction *action)
{

	PurpleConnection *gc = (PurpleConnection *) action->context;
	zephyr_resubscribe(gc);
}


static void zephyr_action_get_subs_from_server(PurplePluginAction *action)
{
	PurpleConnection *gc = (PurpleConnection *) action->context;
	zephyr_account *zephyr = gc->proto_data;
	gchar *title;
	int retval, nsubs, one,i;
	ZSubscription_t subs;
	if (use_zeph02(zephyr)) {
		GString* subout = g_string_new("Subscription list<br>");
		
		title = g_strdup_printf("Server subscriptions for %s", zephyr->username);
		
		if (zephyr->port == 0) {
			purple_debug_error("zephyr", "error while retrieving port\n");
			return;
		} 
		if ((retval = ZRetrieveSubscriptions(zephyr->port,&nsubs)) != ZERR_NONE) {
			/* XXX better error handling */
			purple_debug_error("zephyr", "error while retrieving subscriptions from server\n");
			return;
		}
		for(i=0;i<nsubs;i++) {
			one = 1;
			if ((retval = ZGetSubscriptions(&subs,&one)) != ZERR_NONE) {
				/* XXX better error handling */
				purple_debug_error("zephyr", "error while retrieving individual subscription\n");
				return;
			}
			g_string_append_printf(subout, "Class %s Instance %s Recipient %s<br>",
					       subs.zsub_class, subs.zsub_classinst,
					       subs.zsub_recipient);
		}
		purple_notify_formatted(gc, title, title, NULL,  subout->str, NULL, NULL);
	} else {
		/* XXX fix */
		purple_notify_error(gc,"","tzc doesn't support this action",NULL);
	}
}


static GList *zephyr_actions(PurplePlugin *plugin, gpointer context)
{
	GList *list = NULL;
	PurplePluginAction *act = NULL;

	act = purple_plugin_action_new(_("Resubscribe"), zephyr_action_resubscribe);
	list = g_list_append(list, act);

	act = purple_plugin_action_new(_("Retrieve subscriptions from server"), zephyr_action_get_subs_from_server);
	list = g_list_append(list,act);

	return list;
}

static PurplePlugin *my_protocol = NULL;

static PurplePluginProtocolInfo prpl_info = {
	OPT_PROTO_CHAT_TOPIC | OPT_PROTO_NO_PASSWORD,
	NULL,					/* ??? user_splits */
	NULL,					/* ??? protocol_options */
	NO_BUDDY_ICONS,
	zephyr_list_icon,
	NULL,					/* ??? list_emblems */
	NULL,					/* ??? status_text */
	NULL,					/* ??? tooltip_text */
	zephyr_status_types,	/* status_types */
	NULL,					/* ??? blist_node_menu - probably all useful actions are already handled*/
	zephyr_chat_info,		/* chat_info */
	NULL,					/* chat_info_defaults */
	zephyr_login,			/* login */
	zephyr_close,			/* close */
	zephyr_send_im,			/* send_im */
	NULL,					/* XXX set info (Location?) */
	zephyr_send_typing,		/* send_typing */
	zephyr_zloc,			/* get_info */
	zephyr_set_status,		/* set_status */
	NULL,					/* ??? set idle */
	NULL,					/* change password */
	NULL,					/* add_buddy */
	NULL,					/* add_buddies */
	NULL,					/* remove_buddy */
	NULL,					/* remove_buddies */
	NULL,					/* add_permit */
	NULL,					/* add_deny */
	NULL,					/* remove_permit */
	NULL,					/* remove_deny */
	NULL,					/* set_permit_deny */
	zephyr_join_chat,		/* join_chat */
	NULL,					/* reject_chat -- No chat invites*/
	zephyr_get_chat_name,	/* get_chat_name */
	NULL,					/* chat_invite -- No chat invites*/
	zephyr_chat_leave,		/* chat_leave */
	NULL,					/* chat_whisper -- No "whispering"*/
	zephyr_chat_send,		/* chat_send */
	NULL,					/* keepalive -- Not necessary*/
	NULL,					/* register_user -- Not supported*/
	NULL,					/* XXX get_cb_info */
	NULL,					/* get_cb_away */
	NULL,					/* alias_buddy */
	NULL,					/* group_buddy */
	NULL,					/* rename_group */
	NULL,					/* buddy_free */
	NULL,					/* convo_closed */
	zephyr_normalize,		/* normalize */
	NULL,					/* XXX set_buddy_icon */
	NULL,					/* remove_group */
	NULL,					/* XXX get_cb_real_name */
	zephyr_chat_set_topic,	/* set_chat_topic */
	zephyr_find_blist_chat,	/* find_blist_chat */
	NULL,					/* roomlist_get_list */
	NULL,					/* roomlist_cancel */
	NULL,					/* roomlist_expand_category */
	NULL,					/* can_receive_file */
	NULL,					/* send_file */
	NULL,					/* new_xfer */
	NULL,					/* offline_message */
	NULL,					/* whiteboard_prpl_ops */
	NULL,					/* send_raw */
	NULL,					/* roomlist_room_serialize */

	NULL,
	NULL,
	NULL,
<<<<<<< HEAD
	sizeof(PurplePluginProtocolInfo),       /* struct_size */
	NULL
=======
        sizeof(PurplePluginProtocolInfo),
	NULL,					/* initate_media */
	NULL					/* can_do_media */
>>>>>>> 3fd7380b
};

static PurplePluginInfo info = {
	PURPLE_PLUGIN_MAGIC,
	PURPLE_MAJOR_VERSION,
	PURPLE_MINOR_VERSION,
	PURPLE_PLUGIN_PROTOCOL,				  /**< type	      */
	NULL,						  /**< ui_requirement */
	0,							  /**< flags	      */
	NULL,						  /**< dependencies   */
	PURPLE_PRIORITY_DEFAULT,				  /**< priority	      */

	"prpl-zephyr",					   /**< id	       */
	"Zephyr",						 /**< name	     */
	DISPLAY_VERSION,					  /**< version	      */
	/**  summary	    */
	N_("Zephyr Protocol Plugin"),
	/**  description    */
	N_("Zephyr Protocol Plugin"),
	NULL,						  /**< author	      */
	PURPLE_WEBSITE,					  /**< homepage	      */

	NULL,						  /**< load	      */
	NULL,						  /**< unload	      */
	NULL,						  /**< destroy	      */

	NULL,						  /**< ui_info	      */
	&prpl_info,					  /**< extra_info     */
	NULL,
	zephyr_actions,

	/* padding */
	NULL,
	NULL,
	NULL,
	NULL
};

static void init_plugin(PurplePlugin * plugin)
{
	PurpleAccountOption *option;
	char *tmp = get_exposure_level();

	option = purple_account_option_bool_new(_("Use tzc"), "use_tzc", FALSE);
	prpl_info.protocol_options = g_list_append(prpl_info.protocol_options, option);

	option = purple_account_option_string_new(_("tzc command"), "tzc_command", "/usr/bin/tzc -e %s");
	prpl_info.protocol_options = g_list_append(prpl_info.protocol_options, option);

	option = purple_account_option_bool_new(_("Export to .anyone"), "write_anyone", FALSE);
	prpl_info.protocol_options = g_list_append(prpl_info.protocol_options, option);

	option = purple_account_option_bool_new(_("Export to .zephyr.subs"), "write_zsubs", FALSE);
	prpl_info.protocol_options = g_list_append(prpl_info.protocol_options, option);

	option = purple_account_option_bool_new(_("Import from .anyone"), "read_anyone", TRUE);
	prpl_info.protocol_options = g_list_append(prpl_info.protocol_options, option);
 
	option = purple_account_option_bool_new(_("Import from .zephyr.subs"), "read_zsubs", TRUE);
	prpl_info.protocol_options = g_list_append(prpl_info.protocol_options, option);
 
	option = purple_account_option_string_new(_("Realm"), "realm", "");
	prpl_info.protocol_options = g_list_append(prpl_info.protocol_options, option);
	
	option = purple_account_option_string_new(_("Exposure"), "exposure_level", tmp?tmp: EXPOSE_REALMVIS);
	prpl_info.protocol_options = g_list_append(prpl_info.protocol_options, option);

	option = purple_account_option_string_new(_("Encoding"), "encoding", ZEPHYR_FALLBACK_CHARSET);
	prpl_info.protocol_options = g_list_append(prpl_info.protocol_options, option);

	my_protocol = plugin;
	zephyr_register_slash_commands();
}

PURPLE_INIT_PLUGIN(zephyr, init_plugin, info);<|MERGE_RESOLUTION|>--- conflicted
+++ resolved
@@ -2914,14 +2914,10 @@
 	NULL,
 	NULL,
 	NULL,
-<<<<<<< HEAD
 	sizeof(PurplePluginProtocolInfo),       /* struct_size */
-	NULL
-=======
         sizeof(PurplePluginProtocolInfo),
 	NULL,					/* initate_media */
 	NULL					/* can_do_media */
->>>>>>> 3fd7380b
 };
 
 static PurplePluginInfo info = {
