--- conflicted
+++ resolved
@@ -838,10 +838,6 @@
 		/* Need to deal with 0 length  messages to handle typing notification (OPCODE) ping messages */
 		/* One field zephyrs would have caused purple to crash */
 		if ( (notice.z_message_len == 0) || (signature_length >= notice.z_message_len - 1)) {
-<<<<<<< HEAD
-			/* message has no body */
-=======
->>>>>>> 34cd8d4a
 			len = 0;
 			purple_debug_info("zephyr","message_size %d %d %d\n",len,notice.z_message_len,signature_length);
 			buf3 = g_strdup("");
@@ -1087,11 +1083,7 @@
 		selected = 1;
 		if (read(zephyr->fromtzc[ZEPHYR_FD_READ], bufcur, 1) != 1) {
 			purple_debug_error("zephyr", "couldn't read\n");
-<<<<<<< HEAD
 			purple_connection_error(purple_account_get_connection(zephyr->account), PURPLE_CONNECTION_ERROR_NETWORK_ERROR, "couldn't read");
-=======
-			purple_connection_error(purple_account_get_connection(zephyr->account), "couldn't read");
->>>>>>> 34cd8d4a
 			free(buf);
 			return NULL;
 		}
@@ -1699,11 +1691,7 @@
 			       select(zephyr->fromtzc[ZEPHYR_FD_READ] + 1, &rfds, NULL, NULL, &tv) > 0) {
 				if (read(zephyr->fromtzc[ZEPHYR_FD_READ], bufcur, 1) != 1) {
 					purple_debug_error("zephyr", "couldn't read\n");
-<<<<<<< HEAD
 					purple_connection_error(gc, PURPLE_CONNECTION_ERROR_NETWORK_ERROR, "couldn't read");
-=======
-					purple_connection_error(gc, "couldn't read");
->>>>>>> 34cd8d4a
 					free(buf);
 					return;
 				}
