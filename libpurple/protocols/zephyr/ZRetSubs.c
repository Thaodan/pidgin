--- conflicted
+++ resolved
@@ -132,15 +132,12 @@
 
 		__subscriptions_num = __subscriptions_num / 3;
 
-<<<<<<< HEAD
 		if (!__subscriptions_num) {
 			ZFreeNotice(&retnotice);
 			continue;
 		}
 
-=======
 		free(__subscriptions_list);
->>>>>>> 33a5ba2c
 		__subscriptions_list = (ZSubscription_t *)
 			malloc((unsigned)(__subscriptions_num*
 					  sizeof(ZSubscription_t)));
