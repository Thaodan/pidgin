--- conflicted
+++ resolved
@@ -1,9 +1,5 @@
 EXTRA_DIST = Makefile.mingw
 
-<<<<<<< HEAD
-DIST_SUBDIRS = bonjour facebook gg irc jabber msn mxit novell null oscar sametime silc simple yahoo zephyr
-=======
-DIST_SUBDIRS = bonjour gg irc jabber novell null oscar sametime silc silc10 simple zephyr
->>>>>>> f7ee0d55
+DIST_SUBDIRS = bonjour gg irc jabber novell null oscar sametime silc simple zephyr
 
 SUBDIRS = $(DYNAMIC_PRPLS) $(STATIC_PRPLS)