--- conflicted
+++ resolved
@@ -1450,14 +1450,7 @@
 		save_timer = 0;
 		sync_prefs();
 	}
-<<<<<<< HEAD
-=======
-
-	purple_prefs_disconnect_by_handle(purple_prefs_get_handle());
-	purple_prefs_destroy();
-	g_hash_table_destroy(prefs_hash);
-	prefs_hash = NULL;
->>>>>>> 3242bbda
+
 
 	prefs_loaded = FALSE;
 }