--- conflicted
+++ resolved
@@ -556,38 +556,6 @@
 #define PURPLE_PROTOCOL_GET_PRIVACY_IFACE(obj) (G_TYPE_INSTANCE_GET_INTERFACE((obj), PURPLE_TYPE_PROTOCOL_PRIVACY_IFACE, \
                                                 PurpleProtocolPrivacyIface))
 
-<<<<<<< HEAD
-=======
-#define PURPLE_TYPE_PROTOCOL_XFER_IFACE     (purple_protocol_xfer_iface_get_type())
-
-typedef struct _PurpleProtocolXferIface PurpleProtocolXferIface;
-
-/**
- * PurpleProtocolXferIface:
- *
- * The protocol file transfer interface.
- *
- * This interface provides file transfer callbacks for the protocol.
- */
-struct _PurpleProtocolXferIface
-{
-	/*< private >*/
-	GTypeInterface parent_iface;
-
-	/*< public >*/
-	gboolean (*can_receive)(PurpleConnection *connection, const char *who);
-
-	void (*send)(PurpleConnection *connection, const char *who,
-					  const char *filename);
-
-	PurpleXfer *(*new_xfer)(PurpleConnection *connection, const char *who);
-};
-
-#define PURPLE_PROTOCOL_HAS_XFER_IFACE(obj) (G_TYPE_CHECK_INSTANCE_TYPE((obj), PURPLE_TYPE_PROTOCOL_XFER_IFACE))
-#define PURPLE_PROTOCOL_GET_XFER_IFACE(obj) (G_TYPE_INSTANCE_GET_INTERFACE((obj), PURPLE_TYPE_PROTOCOL_XFER_IFACE, \
-                                             PurpleProtocolXferIface))
-
->>>>>>> 383273f5
 #define PURPLE_TYPE_PROTOCOL_ROOMLIST_IFACE     (purple_protocol_roomlist_iface_get_type())
 
 typedef struct _PurpleProtocolRoomlistIface PurpleProtocolRoomlistIface;
@@ -1087,29 +1055,6 @@
 		PurpleConnection *connection);
 
 /**************************************************************************/
-<<<<<<< HEAD
-=======
-/* Protocol Xfer Interface API                                            */
-/**************************************************************************/
-
-/**
- * purple_protocol_xfer_iface_get_type:
- *
- * Returns: The #GType for the protocol xfer interface.
- */
-GType purple_protocol_xfer_iface_get_type(void);
-
-gboolean purple_protocol_xfer_iface_can_receive(PurpleProtocol *protocol,
-		PurpleConnection *connection, const char *who);
-
-void purple_protocol_xfer_iface_send(PurpleProtocol *protocol, PurpleConnection *connection,
-		const char *who, const char *filename);
-
-PurpleXfer *purple_protocol_xfer_iface_new_xfer(PurpleProtocol *protocol,
-		PurpleConnection *connection, const char *who);
-
-/**************************************************************************/
->>>>>>> 383273f5
 /* Protocol Roomlist Interface API                                        */
 /**************************************************************************/
 
