/* purple
 *
 * Purple is the legal property of its developers, whose names are too numerous
 * to list here.  Please refer to the COPYRIGHT file distributed with this
 * source distribution.
 *
 * This program is free software; you can redistribute it and/or modify
 * it under the terms of the GNU General Public License as published by
 * the Free Software Foundation; either version 2 of the License, or
 * (at your option) any later version.
 *
 * This program is distributed in the hope that it will be useful,
 * but WITHOUT ANY WARRANTY; without even the implied warranty of
 * MERCHANTABILITY or FITNESS FOR A PARTICULAR PURPOSE.  See the
 * GNU General Public License for more details.
 *
 * You should have received a copy of the GNU General Public License
 * along with this program; if not, write to the Free Software
 * Foundation, Inc., 51 Franklin Street, Fifth Floor, Boston, MA  02111-1301  USA
 */
#include "internal.h"

#include "upnp.h"

#include "debug.h"
#include "eventloop.h"
#include "http.h"
#include "network.h"
#include "proxy.h"
#include "signals.h"
#include "util.h"
#include "xmlnode.h"

/***************************************************************
** General Defines                                             *
****************************************************************/
#define HTTP_OK "200 OK"
#define DEFAULT_HTTP_PORT 80
#define DISCOVERY_TIMEOUT 1000
/* limit UPnP-triggered http downloads to 128k */
#define MAX_UPNP_DOWNLOAD (128 * 1024)

/***************************************************************
** Discovery/Description Defines                               *
****************************************************************/
#define NUM_UDP_ATTEMPTS 2

/* Address and port of an SSDP request used for discovery */
#define HTTPMU_HOST_ADDRESS "239.255.255.250"
#define HTTPMU_HOST_PORT 1900

#define SEARCH_REQUEST_DEVICE "urn:schemas-upnp-org:service:%s"

#define SEARCH_REQUEST_STRING \
	"M-SEARCH * HTTP/1.1\r\n" \
	"MX: 2\r\n" \
	"HOST: 239.255.255.250:1900\r\n" \
	"MAN: \"ssdp:discover\"\r\n" \
	"ST: urn:schemas-upnp-org:service:%s\r\n" \
	"\r\n"

#define WAN_IP_CONN_SERVICE "WANIPConnection:1"
#define WAN_PPP_CONN_SERVICE "WANPPPConnection:1"

/******************************************************************
** Action Defines                                                 *
*******************************************************************/
#define SOAP_ACTION \
	"<?xml version=\"1.0\" encoding=\"utf-8\"?>\r\n" \
	"<s:Envelope xmlns:s=\"http://schemas.xmlsoap.org/soap/envelope/\" " \
		"s:encodingStyle=\"http://schemas.xmlsoap.org/soap/encoding/\">\r\n" \
	  "<s:Body>\r\n" \
	    "<u:%s xmlns:u=\"urn:schemas-upnp-org:service:%s\">\r\n" \
	      "%s" \
	    "</u:%s>\r\n" \
	  "</s:Body>\r\n" \
	"</s:Envelope>"

#define PORT_MAPPING_LEASE_TIME "0"
#define PORT_MAPPING_DESCRIPTION "PURPLE_UPNP_PORT_FORWARD"

#define ADD_PORT_MAPPING_PARAMS \
	"<NewRemoteHost></NewRemoteHost>\r\n" \
	"<NewExternalPort>%i</NewExternalPort>\r\n" \
	"<NewProtocol>%s</NewProtocol>\r\n" \
	"<NewInternalPort>%i</NewInternalPort>\r\n" \
	"<NewInternalClient>%s</NewInternalClient>\r\n" \
	"<NewEnabled>1</NewEnabled>\r\n" \
	"<NewPortMappingDescription>" \
	PORT_MAPPING_DESCRIPTION \
	"</NewPortMappingDescription>\r\n" \
	"<NewLeaseDuration>" \
	PORT_MAPPING_LEASE_TIME \
	"</NewLeaseDuration>\r\n"

#define DELETE_PORT_MAPPING_PARAMS \
	"<NewRemoteHost></NewRemoteHost>\r\n" \
	"<NewExternalPort>%i</NewExternalPort>\r\n" \
	"<NewProtocol>%s</NewProtocol>\r\n"

typedef enum {
	PURPLE_UPNP_STATUS_UNDISCOVERED = -1,
	PURPLE_UPNP_STATUS_UNABLE_TO_DISCOVER,
	PURPLE_UPNP_STATUS_DISCOVERING,
	PURPLE_UPNP_STATUS_DISCOVERED
} PurpleUPnPStatus;

typedef struct {
	PurpleUPnPStatus status;
	gchar* control_url;
	gchar service_type[20];
	char publicip[16];
	char internalip[16];
	time_t lookup_time;
} PurpleUPnPControlInfo;

typedef struct {
	guint inpa;	/* purple_input_add handle */
	guint tima;	/* purple_timeout_add handle */
	int fd;
	struct sockaddr_in server;
	gchar service_type[20];
	int retry_count;
	gchar *full_url;
} UPnPDiscoveryData;

struct _PurpleUPnPMappingAddRemove
{
	unsigned short portmap;
	gchar protocol[4];
	gboolean add;
	PurpleUPnPCallback cb;
	gpointer cb_data;
	gboolean success;
	guint tima; /* purple_timeout_add handle */
	PurpleHttpConnection *hc;
};

static PurpleUPnPControlInfo control_info = {
	PURPLE_UPNP_STATUS_UNDISCOVERED,
	NULL, "\0", "\0", "\0", 0};

static GSList *discovery_callbacks = NULL;

static void purple_upnp_discover_send_broadcast(UPnPDiscoveryData *dd);
static void lookup_public_ip(void);
static void lookup_internal_ip(void);

static gboolean
fire_ar_cb_async_and_free(gpointer data)
{
	PurpleUPnPMappingAddRemove *ar = data;
	if (ar) {
		if (ar->cb)
			ar->cb(ar->success, ar->cb_data);
		g_free(ar);
	}

	return FALSE;
}

static void
fire_discovery_callbacks(gboolean success)
{
	while(discovery_callbacks) {
		gpointer data;
		PurpleUPnPCallback cb = discovery_callbacks->data;
		discovery_callbacks = g_slist_delete_link(discovery_callbacks, discovery_callbacks);
		data = discovery_callbacks->data;
		discovery_callbacks = g_slist_delete_link(discovery_callbacks, discovery_callbacks);
		cb(success, data);
	}
}

static gboolean
purple_upnp_compare_device(const PurpleXmlNode* device, const gchar* deviceType)
{
	PurpleXmlNode* deviceTypeNode = purple_xmlnode_get_child(device, "deviceType");
	char *tmp;
	gboolean ret;

	if(deviceTypeNode == NULL) {
		return FALSE;
	}

	tmp = purple_xmlnode_get_data(deviceTypeNode);
	ret = !g_ascii_strcasecmp(tmp, deviceType);
	g_free(tmp);

	return ret;
}

static gboolean
purple_upnp_compare_service(const PurpleXmlNode* service, const gchar* serviceType)
{
	PurpleXmlNode* serviceTypeNode;
	char *tmp;
	gboolean ret;

	if(service == NULL) {
		return FALSE;
	}

	serviceTypeNode = purple_xmlnode_get_child(service, "serviceType");

	if(serviceTypeNode == NULL) {
		return FALSE;
	}

	tmp = purple_xmlnode_get_data(serviceTypeNode);
	ret = !g_ascii_strcasecmp(tmp, serviceType);
	g_free(tmp);

	return ret;
}

static gchar*
purple_upnp_parse_description_response(const gchar* httpResponse, gsize len,
	const gchar* httpURL, const gchar* serviceType)
{
	gchar *baseURL, *controlURL, *service;
	PurpleXmlNode *xmlRootNode, *serviceTypeNode, *controlURLNode, *baseURLNode;
	char *tmp;

	/* create the xml root node */
	if ((xmlRootNode = purple_xmlnode_from_str(httpResponse, len)) == NULL) {
		purple_debug_error("upnp",
			"parse_description_response(): Could not parse xml root node\n");
		return NULL;
	}

	/* get the baseURL of the device */
	baseURL = NULL;
	if((baseURLNode = purple_xmlnode_get_child(xmlRootNode, "URLBase")) != NULL) {
		baseURL = purple_xmlnode_get_data(baseURLNode);
	}
	/* fixes upnp-descriptions with empty urlbase-element */
	if(baseURL == NULL){
		baseURL = g_strdup(httpURL);
	}

	/* get the serviceType child that has the service type as its data */

	/* get urn:schemas-upnp-org:device:InternetGatewayDevice:1 and its devicelist */
	serviceTypeNode = purple_xmlnode_get_child(xmlRootNode, "device");
	while(!purple_upnp_compare_device(serviceTypeNode,
			"urn:schemas-upnp-org:device:InternetGatewayDevice:1") &&
			serviceTypeNode != NULL) {
		serviceTypeNode = purple_xmlnode_get_next_twin(serviceTypeNode);
	}
	if(serviceTypeNode == NULL) {
		purple_debug_error("upnp",
			"parse_description_response(): could not get serviceTypeNode 1\n");
		g_free(baseURL);
		purple_xmlnode_free(xmlRootNode);
		return NULL;
	}
	serviceTypeNode = purple_xmlnode_get_child(serviceTypeNode, "deviceList");
	if(serviceTypeNode == NULL) {
		purple_debug_error("upnp",
			"parse_description_response(): could not get serviceTypeNode 2\n");
		g_free(baseURL);
		purple_xmlnode_free(xmlRootNode);
		return NULL;
	}

	/* get urn:schemas-upnp-org:device:WANDevice:1 and its devicelist */
	serviceTypeNode = purple_xmlnode_get_child(serviceTypeNode, "device");
	while(!purple_upnp_compare_device(serviceTypeNode,
			"urn:schemas-upnp-org:device:WANDevice:1") &&
			serviceTypeNode != NULL) {
		serviceTypeNode = purple_xmlnode_get_next_twin(serviceTypeNode);
	}
	if(serviceTypeNode == NULL) {
		purple_debug_error("upnp",
			"parse_description_response(): could not get serviceTypeNode 3\n");
		g_free(baseURL);
		purple_xmlnode_free(xmlRootNode);
		return NULL;
	}
	serviceTypeNode = purple_xmlnode_get_child(serviceTypeNode, "deviceList");
	if(serviceTypeNode == NULL) {
		purple_debug_error("upnp",
			"parse_description_response(): could not get serviceTypeNode 4\n");
		g_free(baseURL);
		purple_xmlnode_free(xmlRootNode);
		return NULL;
	}

	/* get urn:schemas-upnp-org:device:WANConnectionDevice:1 and its servicelist */
	serviceTypeNode = purple_xmlnode_get_child(serviceTypeNode, "device");
	while(serviceTypeNode && !purple_upnp_compare_device(serviceTypeNode,
			"urn:schemas-upnp-org:device:WANConnectionDevice:1")) {
		serviceTypeNode = purple_xmlnode_get_next_twin(serviceTypeNode);
	}
	if(serviceTypeNode == NULL) {
		purple_debug_error("upnp",
			"parse_description_response(): could not get serviceTypeNode 5\n");
		g_free(baseURL);
		purple_xmlnode_free(xmlRootNode);
		return NULL;
	}
	serviceTypeNode = purple_xmlnode_get_child(serviceTypeNode, "serviceList");
	if(serviceTypeNode == NULL) {
		purple_debug_error("upnp",
			"parse_description_response(): could not get serviceTypeNode 6\n");
		g_free(baseURL);
		purple_xmlnode_free(xmlRootNode);
		return NULL;
	}

	/* get the serviceType variable passed to this function */
	service = g_strdup_printf(SEARCH_REQUEST_DEVICE, serviceType);
	serviceTypeNode = purple_xmlnode_get_child(serviceTypeNode, "service");
	while(!purple_upnp_compare_service(serviceTypeNode, service) &&
			serviceTypeNode != NULL) {
		serviceTypeNode = purple_xmlnode_get_next_twin(serviceTypeNode);
	}

	g_free(service);
	if(serviceTypeNode == NULL) {
		purple_debug_error("upnp",
			"parse_description_response(): could not get serviceTypeNode 7\n");
		g_free(baseURL);
		purple_xmlnode_free(xmlRootNode);
		return NULL;
	}

	/* get the controlURL of the service */
	if((controlURLNode = purple_xmlnode_get_child(serviceTypeNode,
			"controlURL")) == NULL) {
		purple_debug_error("upnp",
			"parse_description_response(): Could not find controlURL\n");
		g_free(baseURL);
		purple_xmlnode_free(xmlRootNode);
		return NULL;
	}

	tmp = purple_xmlnode_get_data(controlURLNode);
	if(baseURL && !purple_str_has_prefix(tmp, "http://") &&
	   !purple_str_has_prefix(tmp, "HTTP://")) {
		/* Handle absolute paths in a relative URL.  This probably
		 * belongs in util.c. */
		if (tmp[0] == '/') {
			size_t length;
			const char *path, *start = strstr(baseURL, "://");
			start = start ? start + 3 : baseURL;
			path = strchr(start, '/');
			length = path ? (gsize)(path - baseURL) : strlen(baseURL);
			controlURL = g_strdup_printf("%.*s%s", (int)length, baseURL, tmp);
		} else {
			controlURL = g_strdup_printf("%s%s", baseURL, tmp);
		}
		g_free(tmp);
	}else{
		controlURL = tmp;
	}
	g_free(baseURL);
	purple_xmlnode_free(xmlRootNode);

	return controlURL;
}

static void
upnp_parse_description_cb(PurpleHttpConnection *http_conn,
	PurpleHttpResponse *response, gpointer _dd)
{
	UPnPDiscoveryData *dd = _dd;
	gchar *control_url = NULL;

	if (response && purple_http_response_is_successful(response)) {
		const gchar *got_data;
		size_t got_len;

		got_data = purple_http_response_get_data(response, &got_len);
		control_url = purple_upnp_parse_description_response(
			got_data, got_len, dd->full_url, dd->service_type);
	}

	g_free(dd->full_url);

	if(control_url == NULL) {
		purple_debug_error("upnp",
			"purple_upnp_parse_description(): control URL is NULL\n");
	}

	control_info.status = control_url ? PURPLE_UPNP_STATUS_DISCOVERED
		: PURPLE_UPNP_STATUS_UNABLE_TO_DISCOVER;
	control_info.lookup_time = time(NULL);
	control_info.control_url = control_url;
	g_strlcpy(control_info.service_type, dd->service_type,
		sizeof(control_info.service_type));

	fire_discovery_callbacks(control_url != NULL);

	/* Look up the public and internal IPs */
	if(control_url != NULL) {
		lookup_public_ip();
		lookup_internal_ip();
	}

	if (dd->inpa > 0)
		purple_input_remove(dd->inpa);
	if (dd->tima > 0)
		purple_timeout_remove(dd->tima);

	g_free(dd);
}

static void
purple_upnp_parse_description(const gchar* descriptionURL, UPnPDiscoveryData *dd)
{
	PurpleHttpRequest *req;
	PurpleHttpURL *url;

	/* Remove the timeout because everything it is waiting for has
	 * successfully completed */
	purple_timeout_remove(dd->tima);
	dd->tima = 0;

	/* Extract base url out of the descriptionURL.
	 * Example description URL: http://192.168.1.1:5678/rootDesc.xml
	 */
	url = purple_http_url_parse(descriptionURL);
	if (!url) {
		upnp_parse_description_cb(NULL, NULL, dd);
		return;
	}
	dd->full_url = g_strdup_printf("http://%s:%d",
		purple_http_url_get_host(url),
		purple_http_url_get_port(url));
	purple_http_url_free(url);

	req = purple_http_request_new(descriptionURL);
	purple_http_request_set_max_len(req, MAX_UPNP_DOWNLOAD);
	purple_http_request(NULL, req, upnp_parse_description_cb, dd);
	purple_http_request_unref(req);
}

static void
purple_upnp_parse_discover_response(const gchar* buf, unsigned int buf_len,
	UPnPDiscoveryData *dd)
{
	gchar* startDescURL;
	gchar* endDescURL;
	gchar* descURL;

	if(g_strstr_len(buf, buf_len, HTTP_OK) == NULL) {
		purple_debug_error("upnp",
			"parse_discover_response(): Failed In HTTP_OK\n");
		return;
	}

	if((startDescURL = g_strstr_len(buf, buf_len, "http://")) == NULL) {
		purple_debug_error("upnp",
			"parse_discover_response(): Failed In finding http://\n");
		return;
	}

	endDescURL = g_strstr_len(startDescURL, buf_len - (startDescURL - buf),
			"\r");
	if(endDescURL == NULL) {
		endDescURL = g_strstr_len(startDescURL,
				buf_len - (startDescURL - buf), "\n");
		if(endDescURL == NULL) {
			purple_debug_error("upnp",
				"parse_discover_response(): Failed In endDescURL\n");
			return;
		}
	}

	/* XXX: I'm not sure how this could ever happen */
	if(endDescURL == startDescURL) {
		purple_debug_error("upnp",
			"parse_discover_response(): endDescURL == startDescURL\n");
		return;
	}

	descURL = g_strndup(startDescURL, endDescURL - startDescURL);

	purple_upnp_parse_description(descURL, dd);

	g_free(descURL);

}

static gboolean
purple_upnp_discover_timeout(gpointer data)
{
	UPnPDiscoveryData* dd = data;

	if (dd->inpa)
		purple_input_remove(dd->inpa);
	if (dd->tima > 0)
		purple_timeout_remove(dd->tima);
	dd->inpa = 0;
	dd->tima = 0;

	if (dd->retry_count < NUM_UDP_ATTEMPTS) {
		/* TODO: We probably shouldn't be incrementing retry_count in two places */
		dd->retry_count++;
		purple_upnp_discover_send_broadcast(dd);
	} else {
		if (dd->fd != -1)
			close(dd->fd);

		control_info.status = PURPLE_UPNP_STATUS_UNABLE_TO_DISCOVER;
		control_info.lookup_time = time(NULL);
		control_info.service_type[0] = '\0';
		g_free(control_info.control_url);
		control_info.control_url = NULL;

		fire_discovery_callbacks(FALSE);

		g_free(dd);
	}

	return FALSE;
}

static void
purple_upnp_discover_udp_read(gpointer data, gint sock, PurpleInputCondition cond)
{
	int len;
	UPnPDiscoveryData *dd = data;
	gchar buf[65536];

	do {
		len = recv(dd->fd, buf,
			sizeof(buf) - 1, 0);

		if(len >= 0) {
			buf[len] = '\0';
			break;
		} else if(errno != EINTR) {
			/* We'll either get called again, or time out */
			return;
		}
	} while (errno == EINTR);

	purple_input_remove(dd->inpa);
	dd->inpa = 0;

	close(dd->fd);
	dd->fd = -1;

	/* parse the response, and see if it was a success */
	purple_upnp_parse_discover_response(buf, len, dd);

	/* We'll either time out or continue successfully */
}

static void
purple_upnp_discover_send_broadcast(UPnPDiscoveryData *dd)
{
	gchar *sendMessage = NULL;
	size_t totalSize;
	gboolean sentSuccess;

	/* because we are sending over UDP, if there is a failure
	   we should retry the send NUM_UDP_ATTEMPTS times. Also,
	   try different requests for WANIPConnection and WANPPPConnection*/
	for(; dd->retry_count < NUM_UDP_ATTEMPTS; dd->retry_count++) {
		sentSuccess = FALSE;

		if((dd->retry_count % 2) == 0) {
			g_strlcpy(dd->service_type, WAN_IP_CONN_SERVICE, sizeof(dd->service_type));
		} else {
			g_strlcpy(dd->service_type, WAN_PPP_CONN_SERVICE, sizeof(dd->service_type));
		}

		sendMessage = g_strdup_printf(SEARCH_REQUEST_STRING, dd->service_type);

		totalSize = strlen(sendMessage);

		do {
			gssize sent = sendto(dd->fd, sendMessage, totalSize, 0,
				(struct sockaddr*) &(dd->server),
				sizeof(struct sockaddr_in));
<<<<<<< HEAD
			if(sent >= 0 && (gsize)sent == totalSize) {
=======
			if (sent >= 0 && (gsize)sent == totalSize) {
>>>>>>> a612e1cf
				sentSuccess = TRUE;
				break;
			}
		} while (errno == EINTR || errno == EAGAIN);

		g_free(sendMessage);

		if(sentSuccess) {
			dd->tima = purple_timeout_add(DISCOVERY_TIMEOUT,
				purple_upnp_discover_timeout, dd);
			dd->inpa = purple_input_add(dd->fd, PURPLE_INPUT_READ,
				purple_upnp_discover_udp_read, dd);

			return;
		}
	}

	/* We have already done all our retries. Make sure that the callback
	 * doesn't get called before the original function returns */
	dd->tima = purple_timeout_add(10, purple_upnp_discover_timeout, dd);
}

void
purple_upnp_discover(PurpleUPnPCallback cb, gpointer cb_data)
{
	/* Socket Setup Variables */
	int sock;
	struct hostent* hp;

	/* UDP RECEIVE VARIABLES */
	UPnPDiscoveryData *dd;

	if (control_info.status == PURPLE_UPNP_STATUS_DISCOVERING) {
		if (cb) {
			discovery_callbacks = g_slist_append(
					discovery_callbacks, cb);
			discovery_callbacks = g_slist_append(
					discovery_callbacks, cb_data);
		}
		return;
	}

	dd = g_new0(UPnPDiscoveryData, 1);
	if (cb) {
		discovery_callbacks = g_slist_append(discovery_callbacks, cb);
		discovery_callbacks = g_slist_append(discovery_callbacks,
				cb_data);
	}

	/* Set up the sockets */
	dd->fd = sock = socket(AF_INET, SOCK_DGRAM, 0);
	if(sock == -1) {
		purple_debug_error("upnp",
			"purple_upnp_discover(): Failed In sock creation\n");
		/* Short circuit the retry attempts */
		dd->retry_count = NUM_UDP_ATTEMPTS;
		dd->tima = purple_timeout_add(10, purple_upnp_discover_timeout, dd);
		return;
	}

	/* TODO: Non-blocking! */
	if((hp = gethostbyname(HTTPMU_HOST_ADDRESS)) == NULL) {
		purple_debug_error("upnp",
			"purple_upnp_discover(): Failed In gethostbyname\n");
		/* Short circuit the retry attempts */
		dd->retry_count = NUM_UDP_ATTEMPTS;
		dd->tima = purple_timeout_add(10, purple_upnp_discover_timeout, dd);
		return;
	}

	memset(&(dd->server), 0, sizeof(struct sockaddr));
	dd->server.sin_family = AF_INET;
	memcpy(&(dd->server.sin_addr), hp->h_addr_list[0], hp->h_length);
	dd->server.sin_port = htons(HTTPMU_HOST_PORT);

	control_info.status = PURPLE_UPNP_STATUS_DISCOVERING;

	purple_upnp_discover_send_broadcast(dd);
}

static PurpleHttpConnection*
purple_upnp_generate_action_message_and_send(const gchar* actionName,
		const gchar* actionParams, PurpleHttpCallback cb,
		gpointer cb_data)
{
	PurpleHttpConnection *hc;
	PurpleHttpRequest *req;
	gchar* soapMessage;

	/* set the soap message */
	soapMessage = g_strdup_printf(SOAP_ACTION, actionName,
		control_info.service_type, actionParams, actionName);

	req = purple_http_request_new(control_info.control_url);
	purple_http_request_set_max_len(req, MAX_UPNP_DOWNLOAD);
	purple_http_request_set_method(req, "POST");
	purple_http_request_header_set_printf(req, "SOAPAction",
		"\"urn:schemas-upnp-org:service:%s#%s\"",
		control_info.service_type, actionName);
	purple_http_request_header_set(req, "Content-Type",
		"text/xml; charset=utf-8");
	purple_http_request_set_contents(req, soapMessage, -1);
	hc = purple_http_request(NULL, req, cb, cb_data);
	purple_http_request_unref(req);

	g_free(soapMessage);

	return hc;
}

const gchar *
purple_upnp_get_public_ip()
{
	if (control_info.status == PURPLE_UPNP_STATUS_DISCOVERED
			&& *control_info.publicip)
		return control_info.publicip;

	/* Trigger another UPnP discovery if 5 minutes have elapsed since the
	 * last one, and it wasn't successful */
	if (control_info.status < PURPLE_UPNP_STATUS_DISCOVERING
			&& (time(NULL) - control_info.lookup_time) > 300)
		purple_upnp_discover(NULL, NULL);

	return NULL;
}

static void
looked_up_public_ip_cb(PurpleHttpConnection *http_conn,
	PurpleHttpResponse *response, gpointer user_data)
{
	gchar* temp, *temp2;
	const gchar *got_data;
	size_t got_len;

	if (!purple_http_response_is_successful(response))
		return;

	/* extract the ip, or see if there is an error */
	got_data = purple_http_response_get_data(response, &got_len);
	if((temp = g_strstr_len(got_data, got_len,
			"<NewExternalIPAddress")) == NULL) {
		purple_debug_error("upnp",
			"looked_up_public_ip_cb(): Failed Finding <NewExternalIPAddress\n");
		return;
	}
	if(!(temp = g_strstr_len(temp, got_len - (temp - got_data), ">"))) {
		purple_debug_error("upnp",
			"looked_up_public_ip_cb(): Failed In Finding >\n");
		return;
	}
	if(!(temp2 = g_strstr_len(temp, got_len - (temp - got_data), "<"))) {
		purple_debug_error("upnp",
			"looked_up_public_ip_cb(): Failed In Finding <\n");
		return;
	}
	*temp2 = '\0';

	g_strlcpy(control_info.publicip, temp + 1,
			sizeof(control_info.publicip));

	purple_debug_info("upnp", "NAT Returned IP: %s\n", control_info.publicip);
}

static void
lookup_public_ip()
{
	purple_upnp_generate_action_message_and_send("GetExternalIPAddress", "",
			looked_up_public_ip_cb, NULL);
}

/* TODO: This could be exported */
static const gchar *
purple_upnp_get_internal_ip(void)
{
	if (control_info.status == PURPLE_UPNP_STATUS_DISCOVERED
			&& *control_info.internalip)
		return control_info.internalip;

	/* Trigger another UPnP discovery if 5 minutes have elapsed since the
	 * last one, and it wasn't successful */
	if (control_info.status < PURPLE_UPNP_STATUS_DISCOVERING
			&& (time(NULL) - control_info.lookup_time) > 300)
		purple_upnp_discover(NULL, NULL);

	return NULL;
}

static void
looked_up_internal_ip_cb(gpointer data, gint source, const gchar *error_message)
{
	if (source != -1) {
		g_strlcpy(control_info.internalip,
			purple_network_get_local_system_ip(source),
			sizeof(control_info.internalip));
		purple_debug_info("upnp", "Local IP: %s\n",
				control_info.internalip);
		close(source);
	} else
		purple_debug_error("upnp", "Unable to look up local IP\n");

}

static void
lookup_internal_ip()
{
	PurpleHttpURL *url;

	url = purple_http_url_parse(control_info.control_url);
	if (!url) {
		purple_debug_error("upnp",
			"lookup_internal_ip(): Failed In Parse URL\n");
		return;
	}

	if(purple_proxy_connect(NULL, NULL, purple_http_url_get_host(url),
		purple_http_url_get_port(url), looked_up_internal_ip_cb,
		NULL) == NULL)
	{
		purple_debug_error("upnp", "Get Local IP Connect Failed: "
			"Address: %s @@@ Port %d\n",
			purple_http_url_get_host(url),
			purple_http_url_get_port(url));
	}

	purple_http_url_free(url);
}

static void
done_port_mapping_cb(PurpleHttpConnection *http_conn,
	PurpleHttpResponse *response, gpointer user_data)
{
	PurpleUPnPMappingAddRemove *ar = user_data;

	gboolean success = TRUE;

	/* determine if port mapping was a success */
	if (!purple_http_response_is_successful(response))
	{
		purple_debug_error("upnp",
			"purple_upnp_set_port_mapping(): Failed HTTP_OK\n%s\n",
			purple_http_response_get_error(response));
		success =  FALSE;
	} else
		purple_debug_info("upnp", "Successfully completed port mapping operation\n");

	ar->success = success;
	ar->tima = purple_timeout_add(0, fire_ar_cb_async_and_free, ar);
}

static void
do_port_mapping_cb(gboolean has_control_mapping, gpointer data)
{
	PurpleUPnPMappingAddRemove *ar = data;

	if (has_control_mapping) {
		gchar action_name[25];
		gchar *action_params;
		if(ar->add) {
			const gchar *internal_ip;
			/* get the internal IP */
			if(!(internal_ip = purple_upnp_get_internal_ip())) {
				purple_debug_error("upnp",
					"purple_upnp_set_port_mapping(): couldn't get local ip\n");
				ar->success = FALSE;
				ar->tima = purple_timeout_add(0, fire_ar_cb_async_and_free, ar);
				return;
			}
			strncpy(action_name, "AddPortMapping",
					sizeof(action_name));
			action_params = g_strdup_printf(
					ADD_PORT_MAPPING_PARAMS,
					ar->portmap, ar->protocol, ar->portmap,
					internal_ip);
		} else {
			strncpy(action_name, "DeletePortMapping", sizeof(action_name));
			action_params = g_strdup_printf(
				DELETE_PORT_MAPPING_PARAMS,
				ar->portmap, ar->protocol);
		}

		ar->hc = purple_upnp_generate_action_message_and_send(
			action_name, action_params, done_port_mapping_cb, ar);

		g_free(action_params);
		return;
	}

	ar->success = FALSE;
	ar->tima = purple_timeout_add(0, fire_ar_cb_async_and_free, ar);
}

static gboolean
fire_port_mapping_failure_cb(gpointer data)
{
	PurpleUPnPMappingAddRemove *ar = data;

	ar->tima = 0;
	do_port_mapping_cb(FALSE, data);
	return FALSE;
}

void purple_upnp_cancel_port_mapping(PurpleUPnPMappingAddRemove *ar)
{
	GSList *l;

	/* Remove ar from discovery_callbacks if present; it was inserted after a cb.
	 * The same cb may be in the list multiple times, so be careful to remove
	 * the one associated with ar. */
	l = discovery_callbacks;
	while (l)
	{
		GSList *next = l->next;

		if (next && (next->data == ar)) {
			discovery_callbacks = g_slist_delete_link(discovery_callbacks, next);
			next = l->next;
			discovery_callbacks = g_slist_delete_link(discovery_callbacks, l);
		}

		l = next;
	}

	if (ar->tima > 0)
		purple_timeout_remove(ar->tima);

	purple_http_conn_cancel(ar->hc);

	g_free(ar);
}

PurpleUPnPMappingAddRemove *
purple_upnp_set_port_mapping(unsigned short portmap, const gchar* protocol,
		PurpleUPnPCallback cb, gpointer cb_data)
{
	PurpleUPnPMappingAddRemove *ar;

	ar = g_new0(PurpleUPnPMappingAddRemove, 1);
	ar->cb = cb;
	ar->cb_data = cb_data;
	ar->add = TRUE;
	ar->portmap = portmap;
	g_strlcpy(ar->protocol, protocol, sizeof(ar->protocol));

	/* If we're waiting for a discovery, add to the callbacks list */
	if(control_info.status == PURPLE_UPNP_STATUS_DISCOVERING) {
		/* TODO: This will fail because when this cb is triggered,
		 * the internal IP lookup won't be complete */
		discovery_callbacks = g_slist_append(
				discovery_callbacks, do_port_mapping_cb);
		discovery_callbacks = g_slist_append(
				discovery_callbacks, ar);
		return ar;
	}

	/* If we haven't had a successful UPnP discovery, check if 5 minutes has
	 * elapsed since the last try, try again */
	if(control_info.status == PURPLE_UPNP_STATUS_UNDISCOVERED ||
			(control_info.status == PURPLE_UPNP_STATUS_UNABLE_TO_DISCOVER
			 && (time(NULL) - control_info.lookup_time) > 300)) {
		purple_upnp_discover(do_port_mapping_cb, ar);
		return ar;
	} else if(control_info.status == PURPLE_UPNP_STATUS_UNABLE_TO_DISCOVER) {
		if (cb) {
			/* Asynchronously trigger a failed response */
			ar->tima = purple_timeout_add(10, fire_port_mapping_failure_cb, ar);
		} else {
			/* No need to do anything if nobody expects a response*/
			g_free(ar);
			ar = NULL;
		}
		return ar;
	}

	do_port_mapping_cb(TRUE, ar);
	return ar;
}

PurpleUPnPMappingAddRemove *
purple_upnp_remove_port_mapping(unsigned short portmap, const char* protocol,
		PurpleUPnPCallback cb, gpointer cb_data)
{
	PurpleUPnPMappingAddRemove *ar;

	ar = g_new0(PurpleUPnPMappingAddRemove, 1);
	ar->cb = cb;
	ar->cb_data = cb_data;
	ar->add = FALSE;
	ar->portmap = portmap;
	g_strlcpy(ar->protocol, protocol, sizeof(ar->protocol));

	/* If we're waiting for a discovery, add to the callbacks list */
	if(control_info.status == PURPLE_UPNP_STATUS_DISCOVERING) {
		discovery_callbacks = g_slist_append(
				discovery_callbacks, do_port_mapping_cb);
		discovery_callbacks = g_slist_append(
				discovery_callbacks, ar);
		return ar;
	}

	/* If we haven't had a successful UPnP discovery, check if 5 minutes has
	 * elapsed since the last try, try again */
	if(control_info.status == PURPLE_UPNP_STATUS_UNDISCOVERED ||
			(control_info.status == PURPLE_UPNP_STATUS_UNABLE_TO_DISCOVER
			 && (time(NULL) - control_info.lookup_time) > 300)) {
		purple_upnp_discover(do_port_mapping_cb, ar);
		return ar;
	} else if(control_info.status == PURPLE_UPNP_STATUS_UNABLE_TO_DISCOVER) {
		if (cb) {
			/* Asynchronously trigger a failed response */
			ar->tima = purple_timeout_add(10, fire_port_mapping_failure_cb, ar);
		} else {
			/* No need to do anything if nobody expects a response*/
			g_free(ar);
			ar = NULL;
		}
		return ar;
	}

	do_port_mapping_cb(TRUE, ar);
	return ar;
}

static void
purple_upnp_network_config_changed_cb(void *data)
{
	/* Reset the control_info to default values */
	control_info.status = PURPLE_UPNP_STATUS_UNDISCOVERED;
	g_free(control_info.control_url);
	control_info.control_url = NULL;
	control_info.service_type[0] = '\0';
	control_info.publicip[0] = '\0';
	control_info.internalip[0] = '\0';
	control_info.lookup_time = 0;
}

static void*
purple_upnp_get_handle(void)
{
	static int handle;

	return &handle;
}

void
purple_upnp_init()
{
	purple_signal_connect(purple_network_get_handle(), "network-configuration-changed",
						  purple_upnp_get_handle(), PURPLE_CALLBACK(purple_upnp_network_config_changed_cb),
						  NULL);
}<|MERGE_RESOLUTION|>--- conflicted
+++ resolved
@@ -577,11 +577,7 @@
 			gssize sent = sendto(dd->fd, sendMessage, totalSize, 0,
 				(struct sockaddr*) &(dd->server),
 				sizeof(struct sockaddr_in));
-<<<<<<< HEAD
-			if(sent >= 0 && (gsize)sent == totalSize) {
-=======
 			if (sent >= 0 && (gsize)sent == totalSize) {
->>>>>>> a612e1cf
 				sentSuccess = TRUE;
 				break;
 			}
