/*
 * purple
 *
 * Purple is the legal property of its developers, whose names are too numerous
 * to list here.  Please refer to the COPYRIGHT file distributed with this
 * source distribution.
 *
 * This program is free software; you can redistribute it and/or modify
 * it under the terms of the GNU General Public License as published by
 * the Free Software Foundation; either version 2 of the License, or
 * (at your option) any later version.
 *
 * This program is distributed in the hope that it will be useful,
 * but WITHOUT ANY WARRANTY; without even the implied warranty of
 * MERCHANTABILITY or FITNESS FOR A PARTICULAR PURPOSE.  See the
 * GNU General Public License for more details.
 *
 * You should have received a copy of the GNU General Public License
 * along with this program; if not, write to the Free Software
 * Foundation, Inc., 51 Franklin Street, Fifth Floor, Boston, MA  02111-1301  USA
 *
 */

/* This file is the fullcrap */

#include "internal.h"
#include "buddylist.h"
#include "conversation.h"
#include "debug.h"
#include "log.h"
#include "notify.h"
#include "prefs.h"
#include "protocol.h"
#include "request.h"
#include "signals.h"
#include "server.h"
#include "status.h"
#include "util.h"

#define SECS_BEFORE_RESENDING_AUTORESPONSE 600
#define SEX_BEFORE_RESENDING_AUTORESPONSE "Only after you're married"

unsigned int
purple_serv_send_typing(PurpleConnection *gc, const char *name, PurpleIMTypingState state)
{
	PurpleProtocol *protocol;

	if (gc) {
		protocol = purple_connection_get_protocol(gc);
		return purple_protocol_im_iface_send_typing(protocol, gc, name, state);
	}

	return 0;
}

static GSList *last_auto_responses = NULL;
struct last_auto_response {
	PurpleConnection *gc;
	char name[80];
	time_t sent;
};

static gboolean
expire_last_auto_responses(gpointer data)
{
	GSList *tmp, *cur;
	struct last_auto_response *lar;

	tmp = last_auto_responses;

	while (tmp) {
		cur = tmp;
		tmp = tmp->next;
		lar = (struct last_auto_response *)cur->data;

		if ((time(NULL) - lar->sent) > SECS_BEFORE_RESENDING_AUTORESPONSE) {
			last_auto_responses = g_slist_remove(last_auto_responses, lar);
			g_free(lar);
		}
	}

	return FALSE; /* do not run again */
}

static struct last_auto_response *
get_last_auto_response(PurpleConnection *gc, const char *name)
{
	GSList *tmp;
	struct last_auto_response *lar;

	/* because we're modifying or creating a lar, schedule the
	 * function to expire them as the pref dictates */
	purple_timeout_add_seconds((SECS_BEFORE_RESENDING_AUTORESPONSE + 1), expire_last_auto_responses, NULL);

	tmp = last_auto_responses;

	while (tmp) {
		lar = (struct last_auto_response *)tmp->data;

		if (gc == lar->gc && !strncmp(name, lar->name, sizeof(lar->name)))
			return lar;

		tmp = tmp->next;
	}

	lar = (struct last_auto_response *)g_new0(struct last_auto_response, 1);
	g_snprintf(lar->name, sizeof(lar->name), "%s", name);
	lar->gc = gc;
	lar->sent = 0;
	last_auto_responses = g_slist_prepend(last_auto_responses, lar);

	return lar;
}

int purple_serv_send_im(PurpleConnection *gc, PurpleMessage *msg)
{
	PurpleIMConversation *im = NULL;
	PurpleAccount *account = NULL;
	PurplePresence *presence = NULL;
	PurpleProtocol *protocol = NULL;
	int val = -EINVAL;
	const gchar *auto_reply_pref = NULL;
	const gchar *recipient;

	g_return_val_if_fail(gc != NULL, val);
	g_return_val_if_fail(msg != NULL, val);

	protocol = purple_connection_get_protocol(gc);

	g_return_val_if_fail(protocol != NULL, val);
	g_return_val_if_fail(PURPLE_PROTOCOL_HAS_IM_IFACE(protocol), val);

	account  = purple_connection_get_account(gc);
	presence = purple_account_get_presence(account);
	recipient = purple_message_get_recipient(msg);

	im = purple_conversations_find_im_with_account(recipient, account);

<<<<<<< HEAD
	if (PURPLE_PROTOCOL_IMPLEMENTS(protocol, IM_IFACE, send))
		val = purple_protocol_im_iface_send(protocol, gc, name, message, flags);
=======
	if (prpl_info->send_im)
		val = prpl_info->send_im(gc, msg);
>>>>>>> 27ff6146

	/*
	 * XXX - If "only auto-reply when away & idle" is set, then shouldn't
	 * this only reset lar->sent if we're away AND idle?
	 */
	auto_reply_pref = purple_prefs_get_string("/purple/away/auto_reply");
	if((purple_connection_get_flags(gc) & PURPLE_CONNECTION_FLAG_AUTO_RESP) &&
			!purple_presence_is_available(presence) &&
			!purple_strequal(auto_reply_pref, "never")) {

		struct last_auto_response *lar;
		lar = get_last_auto_response(gc, recipient);
		lar->sent = time(NULL);
	}

	if(im && purple_im_conversation_get_send_typed_timeout(im))
		purple_im_conversation_stop_send_typed_timeout(im);

	return val;
}

void purple_serv_get_info(PurpleConnection *gc, const char *name)
{
	PurpleProtocol *protocol;

	if (gc) {
		protocol = purple_connection_get_protocol(gc);
		purple_protocol_server_iface_get_info(protocol, gc, name);
	}
}

void purple_serv_set_info(PurpleConnection *gc, const char *info)
{
	PurpleProtocol *protocol;
	PurpleAccount *account;

	if (gc) {
		protocol = purple_connection_get_protocol(gc);

		if (PURPLE_PROTOCOL_IMPLEMENTS(protocol, SERVER_IFACE, set_info)) {
			account = purple_connection_get_account(gc);

			purple_signal_emit(purple_accounts_get_handle(),
					"account-setting-info", account, info);

			purple_protocol_server_iface_set_info(protocol, gc, info);

			purple_signal_emit(purple_accounts_get_handle(),
					"account-set-info", account, info);
		}
	}
}

/*
 * Set buddy's alias on server roster/list
 */
void purple_serv_alias_buddy(PurpleBuddy *b)
{
	PurpleAccount *account;
	PurpleConnection *gc;
	PurpleProtocol *protocol;

	if (b) {
		account = purple_buddy_get_account(b);

		if (account) {
			gc = purple_account_get_connection(account);

			if (gc) {
				protocol = purple_connection_get_protocol(gc);
				purple_protocol_server_iface_alias_buddy(protocol, gc,
						purple_buddy_get_name(b),
						purple_buddy_get_local_alias(b));
			}
		}
	}
}

void
purple_serv_got_alias(PurpleConnection *gc, const char *who, const char *alias)
{
	PurpleAccount *account;
	GSList *buddies;
	PurpleBuddy *b;
	PurpleIMConversation *im;

	account = purple_connection_get_account(gc);
	buddies = purple_blist_find_buddies(account, who);

	while (buddies != NULL)
	{
		const char *server_alias;

		b = buddies->data;
		buddies = g_slist_delete_link(buddies, buddies);

		server_alias = purple_buddy_get_server_alias(b);

		if (purple_strequal(server_alias, alias))
			continue;

		purple_buddy_set_server_alias(b, alias);

		im = purple_conversations_find_im_with_account(purple_buddy_get_name(b), account);
		if (im != NULL && alias != NULL && !purple_strequal(alias, who))
		{
			char *escaped = g_markup_escape_text(who, -1);
			char *escaped2 = g_markup_escape_text(alias, -1);
			char *tmp = g_strdup_printf(_("%s is now known as %s.\n"),
										escaped, escaped2);

			purple_conversation_write_system_message(
				PURPLE_CONVERSATION(im), tmp,
				PURPLE_MESSAGE_NO_LINKIFY);

			g_free(tmp);
			g_free(escaped2);
			g_free(escaped);
		}
	}
}

void
purple_serv_got_private_alias(PurpleConnection *gc, const char *who, const char *alias)
{
	PurpleAccount *account = NULL;
	GSList *buddies = NULL;
	PurpleBuddy *b = NULL;

	account = purple_connection_get_account(gc);
	buddies = purple_blist_find_buddies(account, who);

	while(buddies != NULL) {
		const char *balias;
		b = buddies->data;

		buddies = g_slist_delete_link(buddies, buddies);

		balias = purple_buddy_get_local_alias(b);
		if (purple_strequal(balias, alias))
			continue;

		purple_buddy_set_local_alias(b, alias);
	}
}


PurpleAttentionType *purple_get_attention_type_from_code(PurpleAccount *account, guint type_code)
{
	PurpleProtocol *protocol;
	PurpleAttentionType* attn;

	g_return_val_if_fail(account != NULL, NULL);

	protocol = purple_protocols_find(purple_account_get_protocol_id(account));

	/* Lookup the attention type in the protocol's attention_types list, if any. */
	if (PURPLE_PROTOCOL_IMPLEMENTS(protocol, ATTENTION_IFACE, get_types)) {
		GList *attention_types;

		attention_types = purple_protocol_attention_iface_get_types(protocol, account);
		attn = (PurpleAttentionType *)g_list_nth_data(attention_types, type_code);
	} else {
		attn = NULL;
	}

	return attn;
}


/*
 * Move a buddy from one group to another on server.
 *
 * Note: For now we'll not deal with changing gc's at the same time, but
 * it should be possible.  Probably needs to be done, someday.  Although,
 * the UI for that would be difficult, because groups are Purple-wide.
 */
void purple_serv_move_buddy(PurpleBuddy *b, PurpleGroup *og, PurpleGroup *ng)
{
	PurpleAccount *account;
	PurpleConnection *gc;
	PurpleProtocol *protocol;

	g_return_if_fail(b != NULL);
	g_return_if_fail(og != NULL);
	g_return_if_fail(ng != NULL);

	account = purple_buddy_get_account(b);
	gc = purple_account_get_connection(account);

	if (gc) {
		protocol = purple_connection_get_protocol(gc);
		purple_protocol_server_iface_group_buddy(protocol, gc, purple_buddy_get_name(b),
				purple_group_get_name(og),
				purple_group_get_name(ng));
	}
}

void purple_serv_add_permit(PurpleConnection *gc, const char *name)
{
	PurpleProtocol *protocol;

	if (gc) {
		protocol = purple_connection_get_protocol(gc);
		purple_protocol_privacy_iface_add_permit(protocol, gc, name);
	}
}

void purple_serv_add_deny(PurpleConnection *gc, const char *name)
{
	PurpleProtocol *protocol;

	if (gc) {
		protocol = purple_connection_get_protocol(gc);
		purple_protocol_privacy_iface_add_deny(protocol, gc, name);
	}
}

void purple_serv_rem_permit(PurpleConnection *gc, const char *name)
{
	PurpleProtocol *protocol;

	if (gc) {
		protocol = purple_connection_get_protocol(gc);
		purple_protocol_privacy_iface_rem_permit(protocol, gc, name);
	}
}

void purple_serv_rem_deny(PurpleConnection *gc, const char *name)
{
	PurpleProtocol *protocol;

	if (gc) {
		protocol = purple_connection_get_protocol(gc);
		purple_protocol_privacy_iface_rem_deny(protocol, gc, name);
	}
}

void purple_serv_set_permit_deny(PurpleConnection *gc)
{
	PurpleProtocol *protocol;

	if (gc) {
		protocol = purple_connection_get_protocol(gc);

		/*
		 * this is called when either you import a buddy list, and make lots
		 * of changes that way, or when the user toggles the permit/deny mode
		 * in the prefs. In either case you should probably be resetting and
		 * resending the permit/deny info when you get this.
		 */
		purple_protocol_privacy_iface_set_permit_deny(protocol, gc);
	}
}

void purple_serv_join_chat(PurpleConnection *gc, GHashTable *data)
{
	PurpleProtocol *protocol;

	if (gc) {
		protocol = purple_connection_get_protocol(gc);
		purple_protocol_chat_iface_join(protocol, gc, data);
	}
}


void purple_serv_reject_chat(PurpleConnection *gc, GHashTable *data)
{
	PurpleProtocol *protocol;

	if (gc) {
		protocol = purple_connection_get_protocol(gc);
		purple_protocol_chat_iface_reject(protocol, gc, data);
	}
}

void purple_serv_chat_invite(PurpleConnection *gc, int id, const char *message, const char *name)
{
	PurpleProtocol *protocol = NULL;
	PurpleChatConversation *chat;
	char *buffy = message && *message ? g_strdup(message) : NULL;

	chat = purple_conversations_find_chat(gc, id);

	if(chat == NULL)
		return;

	if(gc)
		protocol = purple_connection_get_protocol(gc);

	purple_signal_emit(purple_conversations_get_handle(), "chat-inviting-user",
					 chat, name, &buffy);

	if (protocol)
		purple_protocol_chat_iface_invite(protocol, gc, id, buffy, name);

	purple_signal_emit(purple_conversations_get_handle(), "chat-invited-user",
					 chat, name, buffy);

	g_free(buffy);
}

/* Ya know, nothing uses this except purple_chat_conversation_finalize(),
 * I think I'll just merge it into that later...
 * Then again, something might want to use this, from outside protocol-land
 * to leave a chat without destroying the conversation.
 */
void purple_serv_chat_leave(PurpleConnection *gc, int id)
{
	PurpleProtocol *protocol;

	protocol = purple_connection_get_protocol(gc);
	purple_protocol_chat_iface_leave(protocol, gc, id);
}

<<<<<<< HEAD
void purple_serv_chat_whisper(PurpleConnection *gc, int id, const char *who, const char *message)
{
	PurpleProtocol *protocol;

	if (gc) {
		protocol = purple_connection_get_protocol(gc);
		purple_protocol_chat_iface_whisper(protocol, gc, id, who, message);
	}
}

int purple_serv_chat_send(PurpleConnection *gc, int id, const char *message, PurpleMessageFlags flags)
=======
int purple_serv_chat_send(PurpleConnection *gc, int id, PurpleMessage *msg)
>>>>>>> 27ff6146
{
	PurpleProtocol *protocol;

	protocol = purple_connection_get_protocol(gc);

<<<<<<< HEAD
	if (PURPLE_PROTOCOL_IMPLEMENTS(protocol, CHAT_IFACE, send))
		return purple_protocol_chat_iface_send(protocol, gc, id, message, flags);
=======
	g_return_val_if_fail(msg != NULL, -EINVAL);

	if (prpl_info->chat_send)
		return prpl_info->chat_send(gc, id, msg);
>>>>>>> 27ff6146

	return -EINVAL;
}

/*
 * woo. i'm actually going to comment this function. isn't that fun. make
 * sure to follow along, kids
 */
void purple_serv_got_im(PurpleConnection *gc, const char *who, const char *msg,
				 PurpleMessageFlags flags, time_t mtime)
{
	PurpleAccount *account;
	PurpleIMConversation *im;
	char *message, *name;
	char *angel, *buffy;
	int plugin_return;
	PurpleMessage *pmsg;

	g_return_if_fail(msg != NULL);

	account  = purple_connection_get_account(gc);

	if (mtime < 0) {
		purple_debug_error("server",
				"purple_serv_got_im ignoring negative timestamp\n");
		/* TODO: Would be more appropriate to use a value that indicates
		   that the timestamp is unknown, and surface that in the UI. */
		mtime = time(NULL);
	}

	/*
	 * XXX: Should we be setting this here, or relying on protocols to set it?
	 */
	flags |= PURPLE_MESSAGE_RECV;

	if (!purple_account_privacy_check(account, who)) {
		purple_signal_emit(purple_conversations_get_handle(), "blocked-im-msg",
				account, who, msg, flags, (unsigned int)mtime);
		return;
	}

	/*
	 * We should update the conversation window buttons and menu,
	 * if it exists.
	 */
	im = purple_conversations_find_im_with_account(who, purple_connection_get_account(gc));

	/*
	 * Make copies of the message and the sender in case plugins want
	 * to free these strings and replace them with a modifed version.
	 */
	buffy = g_strdup(msg);
	angel = g_strdup(who);

	plugin_return = GPOINTER_TO_INT(
		purple_signal_emit_return_1(purple_conversations_get_handle(),
								  "receiving-im-msg", purple_connection_get_account(gc),
								  &angel, &buffy, im, &flags));

	if (!buffy || !angel || plugin_return) {
		g_free(buffy);
		g_free(angel);
		return;
	}

	name = angel;
	message = buffy;

	purple_signal_emit(purple_conversations_get_handle(), "received-im-msg", purple_connection_get_account(gc),
					 name, message, im, flags);

	/* search for conversation again in case it was created by received-im-msg handler */
	if (im == NULL)
		im = purple_conversations_find_im_with_account(name, purple_connection_get_account(gc));

	if (im == NULL)
		im = purple_im_conversation_new(account, name);

	pmsg = purple_message_new_incoming(name, message, flags, mtime);
	purple_conversation_write_message(PURPLE_CONVERSATION(im), pmsg);
	g_free(message);

	/*
	 * Don't autorespond if:
	 *
	 *  - it's not supported on this connection
	 *  - we are available
	 *  - or it's disabled
	 *  - or we're not idle and the 'only auto respond if idle' pref
	 *    is set
	 */
	if (purple_connection_get_flags(gc) & PURPLE_CONNECTION_FLAG_AUTO_RESP)
	{
		PurplePresence *presence;
		PurpleStatus *status;
		PurpleStatusType *status_type;
		PurpleStatusPrimitive primitive;
		const gchar *auto_reply_pref;
		const char *away_msg = NULL;
		gboolean mobile = FALSE;

		auto_reply_pref = purple_prefs_get_string("/purple/away/auto_reply");

		presence = purple_account_get_presence(account);
		status = purple_presence_get_active_status(presence);
		status_type = purple_status_get_status_type(status);
		primitive = purple_status_type_get_primitive(status_type);
		mobile = purple_presence_is_status_primitive_active(presence, PURPLE_STATUS_MOBILE);
		if ((primitive == PURPLE_STATUS_AVAILABLE) ||
			(primitive == PURPLE_STATUS_INVISIBLE) ||
			mobile ||
		    purple_strequal(auto_reply_pref, "never") ||
		    (!purple_presence_is_idle(presence) && purple_strequal(auto_reply_pref, "awayidle")))
		{
			g_free(name);
			return;
		}

		away_msg = g_value_get_string(
			purple_status_get_attr_value(status, "message"));

		if ((away_msg != NULL) && (*away_msg != '\0')) {
			struct last_auto_response *lar;
			time_t now = time(NULL);

			/*
			 * This used to be based on the conversation window. But um, if
			 * you went away, and someone sent you a message and got your
			 * auto-response, and then you closed the window, and then they
			 * sent you another one, they'd get the auto-response back too
			 * soon. Besides that, we need to keep track of this even if we've
			 * got a queue. So the rest of this block is just the auto-response,
			 * if necessary.
			 */
			lar = get_last_auto_response(gc, name);
			if ((now - lar->sent) >= SECS_BEFORE_RESENDING_AUTORESPONSE)
			{
				/*
				 * We don't want to send an autoresponse in response to the other user's
				 * autoresponse.  We do, however, not want to then send one in response to the
				 * _next_ message, so we still set lar->sent to now.
				 */
				lar->sent = now;

				if (!(flags & PURPLE_MESSAGE_AUTO_RESP))
				{
					PurpleMessage *msg;

					msg = purple_message_new_outgoing(name,
						away_msg, PURPLE_MESSAGE_AUTO_RESP);

					purple_serv_send_im(gc, msg);
					purple_conversation_write_message(PURPLE_CONVERSATION(im), msg);
				}
			}
		}
	}

	g_free(name);
}

void purple_serv_got_typing(PurpleConnection *gc, const char *name, int timeout,
					 PurpleIMTypingState state) {
	PurpleIMConversation *im;

	im = purple_conversations_find_im_with_account(name, purple_connection_get_account(gc));
	if (im != NULL) {
		purple_im_conversation_set_typing_state(im, state);
	} else {
		switch (state)
		{
			case PURPLE_IM_TYPING:
				purple_signal_emit(purple_conversations_get_handle(),
								   "buddy-typing", purple_connection_get_account(gc), name);
				break;
			case PURPLE_IM_TYPED:
				purple_signal_emit(purple_conversations_get_handle(),
								   "buddy-typed", purple_connection_get_account(gc), name);
				break;
			case PURPLE_IM_NOT_TYPING:
				purple_signal_emit(purple_conversations_get_handle(),
								   "buddy-typing-stopped", purple_connection_get_account(gc), name);
				break;
		}
	}

	if (im != NULL && timeout > 0)
		purple_im_conversation_start_typing_timeout(im, timeout);
}

void purple_serv_got_typing_stopped(PurpleConnection *gc, const char *name) {

	PurpleIMConversation *im;

	im = purple_conversations_find_im_with_account(name, purple_connection_get_account(gc));
	if (im != NULL)
	{
		if (purple_im_conversation_get_typing_state(im) == PURPLE_IM_NOT_TYPING)
			return;

		purple_im_conversation_stop_typing_timeout(im);
		purple_im_conversation_set_typing_state(im, PURPLE_IM_NOT_TYPING);
	}
	else
	{
		purple_signal_emit(purple_conversations_get_handle(),
						 "buddy-typing-stopped", purple_connection_get_account(gc), name);
	}
}

struct chat_invite_data {
	PurpleConnection *gc;
	GHashTable *components;
};

static void chat_invite_data_free(struct chat_invite_data *cid)
{
	if (cid->components)
		g_hash_table_destroy(cid->components);
	g_free(cid);
}


static void chat_invite_reject(struct chat_invite_data *cid)
{
	purple_serv_reject_chat(cid->gc, cid->components);
	chat_invite_data_free(cid);
}


static void chat_invite_accept(struct chat_invite_data *cid)
{
	purple_serv_join_chat(cid->gc, cid->components);
	chat_invite_data_free(cid);
}



void purple_serv_got_chat_invite(PurpleConnection *gc, const char *name,
						  const char *who, const char *message, GHashTable *data)
{
	PurpleAccount *account;
	char buf2[BUF_LONG];
	struct chat_invite_data *cid;
	int plugin_return;

	g_return_if_fail(name != NULL);
	g_return_if_fail(who != NULL);

	account = purple_connection_get_account(gc);
	if (!purple_account_privacy_check(account, who)) {
		purple_signal_emit(purple_conversations_get_handle(), "chat-invite-blocked",
				account, who, name, message, data);
		return;
	}

	cid = g_new0(struct chat_invite_data, 1);

	plugin_return = GPOINTER_TO_INT(purple_signal_emit_return_1(
					purple_conversations_get_handle(),
					"chat-invited", account, who, name, message, data));

	cid->gc = gc;
	cid->components = data;

	if (plugin_return == 0)
	{
		if (message != NULL)
		{
			g_snprintf(buf2, sizeof(buf2),
				   _("%s has invited %s to the chat room %s:\n%s"),
				   who, purple_account_get_username(account), name, message);
		}
		else
			g_snprintf(buf2, sizeof(buf2),
				   _("%s has invited %s to the chat room %s\n"),
				   who, purple_account_get_username(account), name);


		purple_request_accept_cancel(gc, NULL,
			_("Accept chat invitation?"), buf2,
			PURPLE_DEFAULT_ACTION_NONE,
			purple_request_cpar_from_connection(gc), cid,
			G_CALLBACK(chat_invite_accept),
			G_CALLBACK(chat_invite_reject));
	}
	else if (plugin_return > 0)
		chat_invite_accept(cid);
	else
		chat_invite_reject(cid);
}

PurpleChatConversation *purple_serv_got_joined_chat(PurpleConnection *gc,
											   int id, const char *name)
{
	PurpleChatConversation *chat;
	PurpleAccount *account;

	account = purple_connection_get_account(gc);

	g_return_val_if_fail(account != NULL, NULL);
	g_return_val_if_fail(name != NULL, NULL);

	chat = purple_chat_conversation_new(account, name);
	g_return_val_if_fail(chat != NULL, NULL);

	if (!g_slist_find(purple_connection_get_active_chats(gc), chat))
		_purple_connection_add_active_chat(gc, chat);

	purple_chat_conversation_set_id(chat, id);

	purple_signal_emit(purple_conversations_get_handle(), "chat-joined", chat);

	return chat;
}

void purple_serv_got_chat_left(PurpleConnection *g, int id)
{
	GSList *bcs;
	PurpleChatConversation *chat = NULL;

	for (bcs = purple_connection_get_active_chats(g); bcs != NULL; bcs = bcs->next) {
		if (purple_chat_conversation_get_id(
				PURPLE_CHAT_CONVERSATION(bcs->data)) == id) {
			chat = (PurpleChatConversation *)bcs->data;
			break;
		}
	}

	if (!chat)
		return;

	purple_debug(PURPLE_DEBUG_INFO, "server", "Leaving room: %s\n",
			   purple_conversation_get_name(PURPLE_CONVERSATION(chat)));

	_purple_connection_remove_active_chat(g, chat);

	purple_chat_conversation_leave(chat);

	purple_signal_emit(purple_conversations_get_handle(), "chat-left", chat);
}

void purple_serv_got_join_chat_failed(PurpleConnection *gc, GHashTable *data)
{
	purple_signal_emit(purple_conversations_get_handle(), "chat-join-failed",
					gc, data);
}

void purple_serv_got_chat_in(PurpleConnection *g, int id, const char *who,
					  PurpleMessageFlags flags, const char *message, time_t mtime)
{
	GSList *bcs;
	PurpleChatConversation *chat = NULL;
	char *buffy, *angel;
	int plugin_return;
	PurpleMessage *pmsg;

	g_return_if_fail(who != NULL);
	g_return_if_fail(message != NULL);

	if (mtime < 0) {
		purple_debug_error("server",
				"purple_serv_got_chat_in ignoring negative timestamp\n");
		/* TODO: Would be more appropriate to use a value that indicates
		   that the timestamp is unknown, and surface that in the UI. */
		mtime = time(NULL);
	}

	for (bcs = purple_connection_get_active_chats(g); bcs != NULL; bcs = bcs->next) {
		if (purple_chat_conversation_get_id(
				PURPLE_CHAT_CONVERSATION(bcs->data)) == id) {
			chat = (PurpleChatConversation *)bcs->data;
			break;
		}
	}

	if (!chat)
		return;

	/* Did I send the message? */
	if (purple_strequal(purple_chat_conversation_get_nick(chat),
			purple_normalize(purple_conversation_get_account(
			PURPLE_CONVERSATION(chat)), who))) {
		flags |= PURPLE_MESSAGE_SEND;
		flags &= ~PURPLE_MESSAGE_RECV; /* Just in case some protocol sets it! */
	} else {
		flags |= PURPLE_MESSAGE_RECV;
	}

	/*
	 * Make copies of the message and the sender in case plugins want
	 * to free these strings and replace them with a modifed version.
	 */
	buffy = g_strdup(message);
	angel = g_strdup(who);

	plugin_return = GPOINTER_TO_INT(
		purple_signal_emit_return_1(purple_conversations_get_handle(),
								  "receiving-chat-msg", purple_connection_get_account(g),
								  &angel, &buffy, chat, &flags));

	if (!buffy || !angel || plugin_return) {
		g_free(buffy);
		g_free(angel);
		return;
	}

	who = angel;
	message = buffy;

	purple_signal_emit(purple_conversations_get_handle(), "received-chat-msg", purple_connection_get_account(g),
					 who, message, chat, flags);

	pmsg = purple_message_new_incoming(who, message, flags, mtime);
	purple_conversation_write_message(PURPLE_CONVERSATION(chat), pmsg);

	g_free(angel);
	g_free(buffy);
}

void purple_serv_send_file(PurpleConnection *gc, const char *who, const char *file)
{
	PurpleProtocol *protocol;

	if (gc) {
		protocol = purple_connection_get_protocol(gc);

		if (!PURPLE_PROTOCOL_IMPLEMENTS(protocol, XFER_IFACE, can_receive) ||
				purple_protocol_xfer_iface_can_receive(protocol, gc, who))

			purple_protocol_xfer_iface_send(protocol, gc, who, file);
	}
}<|MERGE_RESOLUTION|>--- conflicted
+++ resolved
@@ -136,13 +136,8 @@
 
 	im = purple_conversations_find_im_with_account(recipient, account);
 
-<<<<<<< HEAD
 	if (PURPLE_PROTOCOL_IMPLEMENTS(protocol, IM_IFACE, send))
-		val = purple_protocol_im_iface_send(protocol, gc, name, message, flags);
-=======
-	if (prpl_info->send_im)
-		val = prpl_info->send_im(gc, msg);
->>>>>>> 27ff6146
+		val = purple_protocol_im_iface_send(protocol, gc, msg);
 
 	/*
 	 * XXX - If "only auto-reply when away & idle" is set, then shouldn't
@@ -458,35 +453,15 @@
 	purple_protocol_chat_iface_leave(protocol, gc, id);
 }
 
-<<<<<<< HEAD
-void purple_serv_chat_whisper(PurpleConnection *gc, int id, const char *who, const char *message)
-{
-	PurpleProtocol *protocol;
-
-	if (gc) {
-		protocol = purple_connection_get_protocol(gc);
-		purple_protocol_chat_iface_whisper(protocol, gc, id, who, message);
-	}
-}
-
-int purple_serv_chat_send(PurpleConnection *gc, int id, const char *message, PurpleMessageFlags flags)
-=======
 int purple_serv_chat_send(PurpleConnection *gc, int id, PurpleMessage *msg)
->>>>>>> 27ff6146
-{
-	PurpleProtocol *protocol;
-
+{
+	PurpleProtocol *protocol;
 	protocol = purple_connection_get_protocol(gc);
 
-<<<<<<< HEAD
+	g_return_val_if_fail(msg != NULL, -EINVAL);
+
 	if (PURPLE_PROTOCOL_IMPLEMENTS(protocol, CHAT_IFACE, send))
-		return purple_protocol_chat_iface_send(protocol, gc, id, message, flags);
-=======
-	g_return_val_if_fail(msg != NULL, -EINVAL);
-
-	if (prpl_info->chat_send)
-		return prpl_info->chat_send(gc, id, msg);
->>>>>>> 27ff6146
+		return purple_protocol_chat_iface_send(protocol, gc, id, msg);
 
 	return -EINVAL;
 }
