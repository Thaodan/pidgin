--- conflicted
+++ resolved
@@ -887,12 +887,6 @@
 	g_return_if_fail(who != NULL);
 	g_return_if_fail(message != NULL);
 
-<<<<<<< HEAD
-	for (bcs = purple_connection_get_active_chats(g); bcs != NULL; bcs = bcs->next) {
-		if (purple_chat_conversation_get_id(
-				PURPLE_CHAT_CONVERSATION(bcs->data)) == id) {
-			chat = (PurpleChatConversation *)bcs->data;
-=======
 	if (mtime < 0) {
 		purple_debug_error("server",
 				"serv_got_chat_in ignoring negative timestamp\n");
@@ -901,13 +895,10 @@
 		mtime = time(NULL);
 	}
 
-	for (bcs = g->buddy_chats; bcs != NULL; bcs = bcs->next) {
-		conv = (PurpleConversation *)bcs->data;
-
-		chat = PURPLE_CONV_CHAT(conv);
-
-		if (purple_conv_chat_get_id(chat) == id)
->>>>>>> c2376507
+	for (bcs = purple_connection_get_active_chats(g); bcs != NULL; bcs = bcs->next) {
+		if (purple_chat_conversation_get_id(
+				PURPLE_CHAT_CONVERSATION(bcs->data)) == id) {
+			chat = (PurpleChatConversation *)bcs->data;
 			break;
 		}
 	}
