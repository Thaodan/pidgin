/*
 *
 * purple
 *
 * Purple is the legal property of its developers, whose names are too numerous
 * to list here.  Please refer to the COPYRIGHT file distributed with this
 * source distribution.
 *
 * This program is free software; you can redistribute it and/or modify
 * it under the terms of the GNU General Public License as published by
 * the Free Software Foundation; either version 2 of the License, or
 * (at your option) any later version.
 *
 * This program is distributed in the hope that it will be useful,
 * but WITHOUT ANY WARRANTY; without even the implied warranty of
 * MERCHANTABILITY or FITNESS FOR A PARTICULAR PURPOSE.  See the
 * GNU General Public License for more details.
 *
 * You should have received a copy of the GNU General Public License
 * along with this program; if not, write to the Free Software
 * Foundation, Inc., 51 Franklin Street, Fifth Floor, Boston, MA  02111-1301  USA
 */

#ifndef _PURPLE_CERTIFICATE_H
#define _PURPLE_CERTIFICATE_H
/**
 * SECTION:certificate
 * @section_id: libpurple-certificate
 * @short_description: <filename>certificate.h</filename>
 * @title: Public-Key Certificate API
 * @see_also: <link linkend="chapter-signals-certificate">Certificate signals</link>
 */

#include <time.h>

#include <glib.h>

/**
 * PurpleCertificateVerificationStatus:
 * @PURPLE_CERTIFICATE_UNKNOWN_ERROR: Unknown error.
 * @PURPLE_CERTIFICATE_VALID: Not an error.
 * @PURPLE_CERTIFICATE_NON_FATALS_MASK: Non-fatal.
 * @PURPLE_CERTIFICATE_SELF_SIGNED: The certificate is self-signed.
 * @PURPLE_CERTIFICATE_CA_UNKNOWN: The CA is not in libpurple's pool of
 *                     certificates.
 * @PURPLE_CERTIFICATE_NOT_ACTIVATED: The current time is before the
 *                     certificate's specified activation time.
 * @PURPLE_CERTIFICATE_EXPIRED: The current time is after the certificate's
 *                     specified expiration time.
 * @PURPLE_CERTIFICATE_NAME_MISMATCH: The certificate's subject name doesn't
 *                     match the expected.
 * @PURPLE_CERTIFICATE_NO_CA_POOL: No CA pool was found. This shouldn't happen.
 * @PURPLE_CERTIFICATE_FATALS_MASK: Fatal
 * @PURPLE_CERTIFICATE_INVALID_CHAIN: The signature chain could not be
 *                     validated. Due to limitations in the the current API,
 *                     this also indicates one of the CA certificates in the
 *                     chain is expired (or not yet activated).
 * @PURPLE_CERTIFICATE_REVOKED: The signature has been revoked.
 * @PURPLE_CERTIFICATE_REJECTED: The certificate was rejected by the user.
 */
/* FIXME 3.0.0 PURPLE_CERTIFICATE_INVALID_CHAIN -- see description */
typedef enum
{
	PURPLE_CERTIFICATE_UNKNOWN_ERROR = -1,
	PURPLE_CERTIFICATE_VALID = 0,
	PURPLE_CERTIFICATE_NON_FATALS_MASK = 0x0000FFFF,
	PURPLE_CERTIFICATE_SELF_SIGNED = 0x01,
	PURPLE_CERTIFICATE_CA_UNKNOWN = 0x02,
	PURPLE_CERTIFICATE_NOT_ACTIVATED = 0x04,
	PURPLE_CERTIFICATE_EXPIRED = 0x08,
	PURPLE_CERTIFICATE_NAME_MISMATCH = 0x10,
	PURPLE_CERTIFICATE_NO_CA_POOL = 0x20,
	PURPLE_CERTIFICATE_FATALS_MASK = 0xFFFF0000,
	PURPLE_CERTIFICATE_INVALID_CHAIN = 0x10000,
	PURPLE_CERTIFICATE_REVOKED = 0x20000,
	PURPLE_CERTIFICATE_REJECTED = 0x40000,

	/*< private >*/
	PURPLE_CERTIFICATE_LAST = 0x80000,
} PurpleCertificateVerificationStatus;

<<<<<<< HEAD
#define PURPLE_TYPE_CERTIFICATE   (purple_certificate_get_type())
=======
/*
 * TODO: Merge this with PurpleCertificateVerificationStatus for 3.0.0 */
typedef enum {
	PURPLE_CERTIFICATE_UNKNOWN_ERROR = -1,

	/* Not an error */
	PURPLE_CERTIFICATE_NO_PROBLEMS = 0,

	/* Non-fatal */
	PURPLE_CERTIFICATE_NON_FATALS_MASK = 0x0000FFFF,

	/* The certificate is self-signed. */
	PURPLE_CERTIFICATE_SELF_SIGNED = 0x01,

	/* The CA is not in libpurple's pool of certificates. */
	PURPLE_CERTIFICATE_CA_UNKNOWN = 0x02,

	/* The current time is before the certificate's specified
	 * activation time.
	 */
	PURPLE_CERTIFICATE_NOT_ACTIVATED = 0x04,

	/* The current time is after the certificate's specified expiration time */
	PURPLE_CERTIFICATE_EXPIRED = 0x08,

	/* The certificate's subject name doesn't match the expected */
	PURPLE_CERTIFICATE_NAME_MISMATCH = 0x10,

	/* No CA pool was found. This shouldn't happen... */
	PURPLE_CERTIFICATE_NO_CA_POOL = 0x20,

	/* Fatal */
	PURPLE_CERTIFICATE_FATALS_MASK = 0xFFFF0000,

	/* The signature chain could not be validated. Due to limitations in the
	 * the current API, this also indicates one of the CA certificates in the
	 * chain is expired (or not yet activated). FIXME 3.0.0 */
	PURPLE_CERTIFICATE_INVALID_CHAIN = 0x10000,

	/* The signature has been revoked. */
	PURPLE_CERTIFICATE_REVOKED = 0x20000,

	PURPLE_CERTIFICATE_LAST = 0x40000,
} PurpleCertificateInvalidityFlags;

>>>>>>> 2a9a3c21
typedef struct _PurpleCertificate PurpleCertificate;

#define PURPLE_TYPE_CERTIFICATE_POOL  (purple_certificate_pool_get_type())
typedef struct _PurpleCertificatePool PurpleCertificatePool;

typedef struct _PurpleCertificateScheme PurpleCertificateScheme;
typedef struct _PurpleCertificateVerifier PurpleCertificateVerifier;
typedef struct _PurpleCertificateVerificationRequest PurpleCertificateVerificationRequest;

/**
 * PurpleCertificateVerifiedCallback:
 * @st:       Status code
 * @userdata: User-defined data
 *
 * Callback function for the results of a verification check
 */
typedef void (*PurpleCertificateVerifiedCallback)(PurpleCertificateVerificationStatus st,
		gpointer userdata);

/**
 * PurpleCertificate:
 * @scheme: Scheme this certificate is under
 * @data:   Opaque pointer to internal data
 *
 * A certificate instance
 *
 * An opaque data structure representing a single certificate under some
 * CertificateScheme
 */
struct _PurpleCertificate
{
	PurpleCertificateScheme * scheme;
	gpointer data;
};

/**
 * PurpleCertificatePool:
 * @scheme_name:  Scheme this Pool operates for
 * @name:         Internal name to refer to the pool by
 * @fullname:     User-friendly name for this type. ex: N_("SSL Servers"). When
 *                this is displayed anywhere, it should be i18ned.
 *                ex: _(pool->fullname)
 * @data:         Internal pool data
 * @init:         Set up the Pool's internal state
 *                <sbr/>Upon calling purple_certificate_register_pool() , this
 *                function will be called. May be %NULL.
 *                <sbr/>Returns: %TRUE if the initialization succeeded,
 *                               otherwise %FALSE.
 * @uninit:       Uninit the Pool's internal state. Will be called by
 *                purple_certificate_unregister_pool(). May be %NULL.
 * @cert_in_pool: Check for presence of a certificate in the pool using unique
 *                ID
 * @get_cert:     Retrieve a PurpleCertificate from the pool
 * @put_cert:     Add a certificate to the pool. Must overwrite any other
 *                certificates sharing the same ID in the pool.
 *                <sbr/>Returns: %TRUE if the operation succeeded, otherwise
 *                               %FALSE.
 * @delete_cert:  Delete a certificate from the pool
 * @get_idlist:   Returns a list of IDs stored in the pool
 *
 * Database for retrieval or storage of Certificates
 *
 * More or less a hash table; all lookups and writes are controlled by a string
 * key.
 */
struct _PurpleCertificatePool
{
	gchar *scheme_name;
	gchar *name;
	gchar *fullname;
	gpointer data;

	gboolean (* init)(void);
	void (* uninit)(void);

	gboolean (* cert_in_pool)(const gchar *id);
	PurpleCertificate * (* get_cert)(const gchar *id);
	gboolean (* put_cert)(const gchar *id, PurpleCertificate *crt);
	gboolean (* delete_cert)(const gchar *id);

	GList * (* get_idlist)(void);

	/*< private >*/
	void (*_purple_reserved1)(void);
	void (*_purple_reserved2)(void);
	void (*_purple_reserved3)(void);
	void (*_purple_reserved4)(void);
};

/**
 * PurpleCertificateScheme:
 * @name: Name of the certificate type. ex: "x509", "pgp", etc.
 *        <sbr/> This must be globally unique - you may not register more than
 *        one CertificateScheme of the same name at a time.
 * @fullname: User-friendly name for this type. ex: N_("X.509 Certificates")
 *            <sbr/> When this is displayed anywhere, it should be i18ned. ex:
 *            _(scheme->fullname)
 * @import_certificate: Imports a certificate from a file
 *                      <sbr/> @filename: File to import the certificate from
 *                      <sbr/> Returns: Pointer to the newly allocated
 *                      Certificate struct or NULL on failure.
 * @export_certificate: Exports a certificate to a file.
 *                      <sbr/>See purple_certificate_export().
 *                      <sbr/>@filename: File to export the certificate to
 *                      <sbr/>@crt:      Certificate to export
 *                      <sbr/>Returns:   %TRUE if the export succeeded,
 *                                       otherwise %FALSE
 * @copy_certificate: Duplicates a certificate
 *                    <sbr/>Certificates are generally assumed to be read-only,
 *                    so feel free to do any sort of reference-counting magic
 *                    you want here. If this ever changes, please remember to
 *                    change the magic accordingly.
 *                    <sbr/>Returns: Reference to the new copy
 * @destroy_certificate: Destroys and frees a Certificate structure
 *                       <sbr/> Destroys a Certificate's internal data
 *                       structures and calls free(@crt)
 *                       <sbr/> @crt:  Certificate instance to be destroyed.
 *                       It <emphasis>WILL NOT</emphasis> be destroyed if it is
 *                       not of the correct CertificateScheme. Can be %NULL.
 * @signed_by: Find whether "crt" has a valid signature from issuer "issuer".
 *             <sbr/>See purple_certificate_signed_by().
 * @get_fingerprint_sha1: Retrieves the certificate public key fingerprint using
 *                        SHA1
 *                        <sbr/>@crt:    Certificate instance
 *                        <sbr/>Returns: Binary representation of SHA1 hash -
 *                                       must be freed using g_byte_array_free().
 * @get_unique_id: Retrieves a unique certificate identifier
 *                 <sbr/>@crt:    Certificate instance
 *                 <sbr/>Returns: Newly allocated string that can be used to
 *                                uniquely identify the certificate.
 * @get_issuer_unique_id: Retrieves a unique identifier for the certificate's
 *                        issuer
 *                        <sbr/>@crt:    Certificate instance
 *                        <sbr/>Returns: Newly allocated string that can be used
 *                                       to uniquely identify the issuer's
 *                                       certificate.
 * @get_subject_name: Gets the certificate subject's name
 *                    <sbr/>For X.509, this is the "Common Name" field, as we're
 *                    only using it for hostname verification at the moment.
 *                    <sbr/>See purple_certificate_get_subject_name().
 *                    <sbr/>@crt:    Certificate instance
 *                    <sbr/>Returns: Newly allocated string with the certificate
 *                                   subject.
 * @check_subject_name: Check the subject name against that on the certificate
 *                      <sbr/>See purple_certificate_check_subject_name().
 *                      <sbr/>Returns: %TRUE if it is a match, else %FALSE
 * @get_times: Retrieve the certificate activation/expiration times
 * @import_certificates: Imports certificates from a file
 *                       <sbr/> @filename: File to import the certificates from
 *                       <sbr/> Returns:   #GSList of pointers to the newly
 *                                         allocated Certificate structs or
 *                                         %NULL on failure.
 * @get_der_data: Retrieves the certificate data in DER form
 *                <sbr/>@crt:    Certificate instance
 *                <sbr/>Returns: Binary DER representation of certificate - must
 *                               be freed using g_byte_array_free().
 *
 * A certificate type.
 *
 * A CertificateScheme must implement all of the fields in the structure,
 * and register it using purple_certificate_register_scheme().
 *
 * There may be only <emphasis>ONE</emphasis> CertificateScheme provided for
 * each certificate type, as specified by the "name" field.
 */
struct _PurpleCertificateScheme
{
	gchar * name;
	gchar * fullname;

	PurpleCertificate * (* import_certificate)(const gchar * filename);
	gboolean (* export_certificate)(const gchar *filename, PurpleCertificate *crt);

	PurpleCertificate * (* copy_certificate)(PurpleCertificate *crt);
	void (* destroy_certificate)(PurpleCertificate * crt);

<<<<<<< HEAD
=======
	/** Find whether "crt" has a valid signature from "issuer," including
	 * appropriate values for the CA flag in the basic constraints extension.
	 *  @see purple_certificate_signed_by() */
>>>>>>> 2a9a3c21
	gboolean (*signed_by)(PurpleCertificate *crt, PurpleCertificate *issuer);
	GByteArray * (* get_fingerprint_sha1)(PurpleCertificate *crt);
	gchar * (* get_unique_id)(PurpleCertificate *crt);
	gchar * (* get_issuer_unique_id)(PurpleCertificate *crt);

	gchar * (* get_subject_name)(PurpleCertificate *crt);
	gboolean (* check_subject_name)(PurpleCertificate *crt, const gchar *name);

	gboolean (* get_times)(PurpleCertificate *crt, gint64 *activation, gint64 *expiration);

	GSList * (* import_certificates)(const gchar * filename);
	GByteArray * (* get_der_data)(PurpleCertificate *crt);

<<<<<<< HEAD
	/*< private >*/
	void (*_purple_reserved1)(void);
=======
	/**
	 * Register a certificate as "trusted."
	 */
	gboolean (* register_trusted_tls_cert)(PurpleCertificate *crt, gboolean ca);

	/**
	 * Verify that a certificate is valid, performing all necessary checks
	 * including date range, valid cert chain, recognized and valid CAs, etc.
	 */
	void (* verify_cert)(PurpleCertificateVerificationRequest *vrq, PurpleCertificateInvalidityFlags *flags);

	void (*_purple_reserved3)(void);
>>>>>>> 2a9a3c21
};

/**
 * PurpleCertificateVerifier:
 * @scheme_name:        Name of the scheme this Verifier operates on. The scheme
 *                      will be looked up by name when a Request is generated
 *                      using this Verifier.
 * @name:               Name of the Verifier - case insensitive.
 * @start_verification: Start the verification process. To be called from
 *                      purple_certificate_verify() once it has constructed the
 *                      request. This will use the information in the given
 *                      VerificationRequest to check the certificate and
 *                      callback the requester with the verification results.
 *                      <sbr/>@vrq: The request to process.
 * @destroy_request:    Destroy a completed Request under this Verifier. The
 *                      function pointed to here is only responsible for
 *                      cleaning up whatever
 *                      #PurpleCertificateVerificationRequest.data points to.
 *                      It should not call free(@vrq).
 *                      <sbr/>@vrq: The request to destroy.
 *
 * A set of operations used to provide logic for verifying a Certificate's
 * authenticity.
 *
 * A Verifier provider must fill out these fields, then register it using
 * purple_certificate_register_verifier().
 *
 * The (scheme_name, name) value must be unique for each Verifier - you may not
 * register more than one Verifier of the same name for each Scheme.
 */
struct _PurpleCertificateVerifier
{
	gchar *scheme_name;
	gchar *name;

	void (* start_verification)(PurpleCertificateVerificationRequest *vrq);
	void (* destroy_request)(PurpleCertificateVerificationRequest *vrq);

	/*< private >*/
	void (*_purple_reserved1)(void);
	void (*_purple_reserved2)(void);
	void (*_purple_reserved3)(void);
	void (*_purple_reserved4)(void);
};

/**
 * PurpleCertificateVerificationRequest:
 * @verifier:     Reference to the verification logic used.
 * @scheme:       Reference to the scheme used. This is looked up from the
 *                Verifier when the Request is generated.
 * @subject_name: Name to check that the certificate is issued to. For X.509
 *                certificates, this is the Common Name.
 * @cert_chain:   List of certificates in the chain to be verified (such as that
 *                returned by purple_ssl_get_peer_certificates()). This is most
 *                relevant for X.509 certificates used in SSL sessions. The list
 *                order should be: certificate, issuer, issuer's issuer, etc.
 * @data:         Internal data used by the Verifier code.
 * @cb:           Function to call with the verification result.
 * @cb_data:      Data to pass to the post-verification callback.
 *
 * Structure for a single certificate request
 *
 * Useful for keeping track of the state of a verification that involves
 * several steps
 */
struct _PurpleCertificateVerificationRequest
{
	PurpleCertificateVerifier *verifier;
	PurpleCertificateScheme *scheme;
	gchar *subject_name;
	GList *cert_chain;
	gpointer data;
	PurpleCertificateVerifiedCallback cb;
	gpointer cb_data;
};

G_BEGIN_DECLS

/*****************************************************************************/
/* Certificate Verification Functions                                        */
/*****************************************************************************/

/**
 * purple_certificate_verify:
 * @verifier:         Verification logic to use.
 *                    See purple_certificate_find_verifier().
 * @subject_name:     Name that should match the first certificate in the
 *                    chain for the certificate to be valid. Will be strdup'd
 *                    into the Request struct
 * @cert_chain:       Certificate chain to check. If there is more than one
 *                    certificate in the chain (X.509), the peer's
 *                    certificate comes first, then the issuer/signer's
 *                    certificate, etc. The whole list is duplicated into the
 *                    Request struct.
 * @cb: (scope call): Callback function to be called with whether the
 *                    certificate was approved or not.
 * @cb_data:          User-defined data for the above.
 *
 * Constructs a verification request and passed control to the specified Verifier
 *
 * It is possible that the callback will be called immediately upon calling
 * this function. Plan accordingly.
 */
void
purple_certificate_verify (PurpleCertificateVerifier *verifier,
			   const gchar *subject_name, GList *cert_chain,
			   PurpleCertificateVerifiedCallback cb,
			   gpointer cb_data);

/**
 * purple_certificate_verify_complete:
 * @vrq:           Request to conclude
 * @st:            Success/failure code to pass to the request's
 *                      completion callback.
 *
 * Completes and destroys a VerificationRequest
 */
void
purple_certificate_verify_complete(PurpleCertificateVerificationRequest *vrq,
				   PurpleCertificateVerificationStatus st);

/*****************************************************************************/
/* Certificate Functions                                                     */
/*****************************************************************************/

/**
 * purple_certificate_get_type:
 *
 * Returns: The #GType for the #PurpleCertificate boxed structure.
 */
GType purple_certificate_get_type(void);

/**
 * purple_certificate_copy:
 * @crt:        Instance to duplicate
 *
 * Makes a duplicate of a certificate
 *
 * Returns: Pointer to new instance
 */
PurpleCertificate *
purple_certificate_copy(PurpleCertificate *crt);

/**
 * purple_certificate_copy_list:
 * @crt_list:   List to duplicate
 *
 * Duplicates an entire list of certificates
 *
 * Returns: New list copy
 */
GList *
purple_certificate_copy_list(GList *crt_list);

/**
 * purple_certificate_destroy:
 * @crt:        Instance to destroy. May be NULL.
 *
 * Destroys and free()'s a Certificate
 */
void
purple_certificate_destroy (PurpleCertificate *crt);

/**
 * purple_certificate_destroy_list:
 * @crt_list:   List of certificates to destroy. May be NULL.
 *
 * Destroy an entire list of Certificate instances and the containing list
 */
void
purple_certificate_destroy_list (GList * crt_list);

/**
 * purple_certificate_signed_by:
 * @crt:        Certificate instance to check signature of
 * @issuer:     Certificate thought to have signed 'crt'
 *
 * Check whether 'crt' has a valid signature made by 'issuer'
 *
 * Returns: TRUE if 'crt' has a valid signature made by 'issuer',
 *         otherwise FALSE
 */
/* TODO Find a way to give the reason (bad signature, not the issuer, etc.) */
gboolean
purple_certificate_signed_by(PurpleCertificate *crt, PurpleCertificate *issuer);

/**
 * purple_certificate_check_signature_chain:
 * @chain:      List of PurpleCertificate instances comprising the chain,
 *                   in the order certificate, issuer, issuer's issuer, etc.
 * @failing:    A pointer to a PurpleCertificate*. If not NULL, if the
 *                   chain fails to validate, this will be set to the
 *                   certificate whose signature could not be validated.
 *
 * Check that a certificate chain is valid and, if not, the failing certificate.
 *
 * Uses purple_certificate_signed_by() to verify that each PurpleCertificate
 * in the chain carries a valid signature from the next. A single-certificate
 * chain is considered to be valid.
 *
 * Returns: TRUE if the chain is valid. See description.
 */
gboolean
purple_certificate_check_signature_chain(GList *chain,
		PurpleCertificate **failing);

/**
 * purple_certificate_import:
 * @scheme:      Scheme to import under
 * @filename:    File path to import from
 *
 * Imports a PurpleCertificate from a file
 *
 * Returns: Pointer to a new PurpleCertificate, or NULL on failure
 */
PurpleCertificate *
purple_certificate_import(PurpleCertificateScheme *scheme, const gchar *filename);

/**
 * purple_certificates_import:
 * @scheme:      Scheme to import under
 * @filename:    File path to import from
 *
 * Imports a list of PurpleCertificates from a file
 *
 * Returns: Pointer to a GSList of new PurpleCertificates, or NULL on failure
 */
GSList *
purple_certificates_import(PurpleCertificateScheme *scheme, const gchar *filename);

/**
 * purple_certificate_export:
 * @filename:    File to export the certificate to
 * @crt:         Certificate to export
 *
 * Exports a PurpleCertificate to a file
 *
 * Returns: TRUE if the export succeeded, otherwise FALSE
 */
gboolean
purple_certificate_export(const gchar *filename, PurpleCertificate *crt);


/**
 * purple_certificate_get_fingerprint_sha1:
 * @crt:        Certificate instance
 *
 * Retrieves the certificate public key fingerprint using SHA1.
 * See purple_base16_encode_chunked().
 *
 * Returns: Binary representation of the hash. You are responsible for free()ing
 *         this.
 */
GByteArray *
purple_certificate_get_fingerprint_sha1(PurpleCertificate *crt);

/**
 * purple_certificate_get_unique_id:
 * @crt:        Certificate instance
 *
 * Get a unique identifier for the certificate
 *
 * Returns: String representing the certificate uniquely. Must be g_free()'ed
 */
gchar *
purple_certificate_get_unique_id(PurpleCertificate *crt);

/**
 * purple_certificate_get_issuer_unique_id:
 * @crt:        Certificate instance
 *
 * Get a unique identifier for the certificate's issuer
 *
 * Returns: String representing the certificate's issuer uniquely. Must be
 *         g_free()'ed
 */
gchar *
purple_certificate_get_issuer_unique_id(PurpleCertificate *crt);

/**
 * purple_certificate_get_subject_name:
 * @crt:   Certificate instance
 *
 * Gets the certificate subject's name
 *
 * For X.509, this is the "Common Name" field, as we're only using it
 * for hostname verification at the moment
 *
 * Returns: Newly allocated string with the certificate subject.
 */
gchar *
purple_certificate_get_subject_name(PurpleCertificate *crt);

/**
 * purple_certificate_check_subject_name:
 * @crt:   Certificate instance
 * @name:  Name to check.
 *
 * Check the subject name against that on the certificate
 *
 * Returns: TRUE if it is a match, else FALSE
 */
gboolean
purple_certificate_check_subject_name(PurpleCertificate *crt, const gchar *name);

/**
 * purple_certificate_get_times:
 * @crt:          Certificate instance
 * @activation:   Reference to store the activation time at. May be NULL
 *                     if you don't actually want it.
 * @expiration:   Reference to store the expiration time at. May be NULL
 *                     if you don't actually want it.
 *
 * Get the expiration/activation times.
 *
 * Returns: TRUE if the requested values were obtained, otherwise FALSE.
 */
gboolean
purple_certificate_get_times(PurpleCertificate *crt, gint64 *activation, gint64 *expiration);

/**
 * purple_certificate_get_der_data:
 * @crt: Certificate instance
 *
 * Retrieves the certificate data in DER form.
 *
 * Returns: Binary DER representation of the certificate - must be freed using
 *         g_byte_array_free().
 */
GByteArray *
purple_certificate_get_der_data(PurpleCertificate *crt);

/**
 * purple_certificate_get_display_string:
 * @crt: Certificate instance
 *
 * Retrieves a string suitable for displaying a certificate to the user.
 *
 * Returns: String representing the certificate that may be displayed to the user
 *         - must be freed using g_free().
 */
char *
purple_certificate_get_display_string(PurpleCertificate *crt);

/*****************************************************************************/
/* Certificate Pool Functions                                                */
/*****************************************************************************/

/**
 * purple_certificate_pool_get_type:
 *
 * Returns: The #GType for the #PurpleCertificatePool boxed structure.
 */
/* TODO: Boxing of PurpleCertificatePool is a temporary solution to having a
 *       GType for certificate pools. This should rather be a GObject instead of
 *       a GBoxed. */
GType purple_certificate_pool_get_type(void);

/**
 * purple_certificate_pool_mkpath:
 * @pool:   CertificatePool to build a path for
 * @id:     Key to look up a Certificate by. May be NULL.
 *
 * Helper function for generating file paths in ~/.purple/certificates for
 * CertificatePools that use them.
 *
 * All components will be escaped for filesystem friendliness.
 *
 * Returns: A newly allocated path of the form
 *         ~/.purple/certificates/scheme_name/pool_name/unique_id
 */
gchar *
purple_certificate_pool_mkpath(PurpleCertificatePool *pool, const gchar *id);

/**
 * purple_certificate_pool_usable:
 * @pool:   Pool to check
 *
 * Determines whether a pool can be used.
 *
 * Checks whether the associated CertificateScheme is loaded.
 *
 * Returns: TRUE if the pool can be used, otherwise FALSE
 */
gboolean
purple_certificate_pool_usable(PurpleCertificatePool *pool);

/**
 * purple_certificate_pool_get_scheme:
 * @pool:   Pool to get the scheme of
 *
 * Looks up the scheme the pool operates under.
 * See purple_certificate_pool_usable()
 *
 * Returns: Pointer to the pool's scheme, or NULL if it isn't loaded.
 */
PurpleCertificateScheme *
purple_certificate_pool_get_scheme(PurpleCertificatePool *pool);

/**
 * purple_certificate_pool_contains:
 * @pool:   Pool to look in
 * @id:     ID to look for
 *
 * Check for presence of an ID in a pool.
 *
 * Returns: TRUE if the ID is in the pool, else FALSE
 */
gboolean
purple_certificate_pool_contains(PurpleCertificatePool *pool, const gchar *id);

/**
 * purple_certificate_pool_retrieve:
 * @pool:   Pool to fish in
 * @id:     ID to look up
 *
 * Retrieve a certificate from a pool.
 *
 * Returns: Retrieved certificate (to be freed with
 *         purple_certificate_destroy), or NULL if it wasn't there
 */
PurpleCertificate *
purple_certificate_pool_retrieve(PurpleCertificatePool *pool, const gchar *id);

/**
 * purple_certificate_pool_store:
 * @pool:   Pool to add to
 * @id:     ID to store the certificate with
 * @crt:    Certificate to store
 *
 * Add a certificate to a pool
 *
 * Any pre-existing certificate of the same ID will be overwritten.
 *
 * Returns: TRUE if the operation succeeded, otherwise FALSE
 */
gboolean
purple_certificate_pool_store(PurpleCertificatePool *pool, const gchar *id, PurpleCertificate *crt);

/**
 * purple_certificate_pool_delete:
 * @pool:   Pool to remove from
 * @id:     ID to remove
 *
 * Remove a certificate from a pool
 *
 * Returns: TRUE if the operation succeeded, otherwise FALSE
 */
gboolean
purple_certificate_pool_delete(PurpleCertificatePool *pool, const gchar *id);

/**
 * purple_certificate_pool_get_idlist:
 * @pool:   Pool to enumerate
 *
 * Get the list of IDs currently in the pool.
 *
 * Returns: GList pointing to newly-allocated id strings. Free using
 *         purple_certificate_pool_destroy_idlist()
 */
GList *
purple_certificate_pool_get_idlist(PurpleCertificatePool *pool);

/**
 * purple_certificate_pool_destroy_idlist:
 * @idlist: ID List to destroy
 *
 * Destroys the result given by purple_certificate_pool_get_idlist()
 */
void
purple_certificate_pool_destroy_idlist(GList *idlist);

/*****************************************************************************/
/* Certificate Subsystem API                                                 */
/*****************************************************************************/

/**
 * purple_certificate_init:
 *
 * Initialize the certificate system
 */
void
purple_certificate_init(void);

/**
 * purple_certificate_uninit:
 *
 * Un-initialize the certificate system
 */
void
purple_certificate_uninit(void);

/**
 * purple_certificate_get_handle:
 *
 * Get the Certificate subsystem handle for signalling purposes
 */
gpointer
purple_certificate_get_handle(void);

/**
 * purple_certificate_find_scheme:
 * @name:   The scheme name. Case insensitive.
 *
 * Look up a registered CertificateScheme by name
 *
 * Returns: Pointer to the located Scheme, or NULL if it isn't found.
 */
PurpleCertificateScheme *
purple_certificate_find_scheme(const gchar *name);

/**
 * purple_certificate_get_schemes:
 *
 * Get all registered CertificateSchemes
 *
 * Returns: GList pointing to all registered CertificateSchemes . This value
 *         is owned by libpurple
 */
GList *
purple_certificate_get_schemes(void);

/**
 * purple_certificate_register_scheme:
 * @scheme:  Pointer to the scheme to register.
 *
 * Register a CertificateScheme with libpurple
 *
 * No two schemes can be registered with the same name; this function enforces
 * that.
 *
 * Returns: TRUE if the scheme was successfully added, otherwise FALSE
 */
gboolean
purple_certificate_register_scheme(PurpleCertificateScheme *scheme);

/**
 * purple_certificate_unregister_scheme:
 * @scheme:    Scheme to unregister.
 *                  If the scheme is not registered, this is a no-op.
 *
 * Unregister a CertificateScheme from libpurple
 *
 * Returns: TRUE if the unregister completed successfully
 */
gboolean
purple_certificate_unregister_scheme(PurpleCertificateScheme *scheme);

/**
 * purple_certificate_find_verifier:
 * @scheme_name:  Scheme name. Case insensitive.
 * @ver_name:     The verifier name. Case insensitive.
 *
 * Look up a registered PurpleCertificateVerifier by scheme and name
 *
 * Returns: Pointer to the located Verifier, or NULL if it isn't found.
 */
PurpleCertificateVerifier *
purple_certificate_find_verifier(const gchar *scheme_name, const gchar *ver_name);

/**
 * purple_certificate_get_verifiers:
 *
 * Get the list of registered CertificateVerifiers
 *
 * Returns: GList of all registered PurpleCertificateVerifier. This value
 *         is owned by libpurple
 */
GList *
purple_certificate_get_verifiers(void);

/**
 * purple_certificate_register_verifier:
 * @vr:     Verifier to register.
 *
 * Register a CertificateVerifier with libpurple
 *
 * Returns: TRUE if register succeeded, otherwise FALSE
 */
gboolean
purple_certificate_register_verifier(PurpleCertificateVerifier *vr);

/**
 * purple_certificate_unregister_verifier:
 * @vr:     Verifier to unregister.
 *
 * Unregister a CertificateVerifier with libpurple
 *
 * Returns: TRUE if unregister succeeded, otherwise FALSE
 */
gboolean
purple_certificate_unregister_verifier(PurpleCertificateVerifier *vr);

/**
 * purple_certificate_find_pool:
 * @scheme_name:  Scheme name. Case insensitive.
 * @pool_name:    Pool name. Case insensitive.
 *
 * Look up a registered PurpleCertificatePool by scheme and name
 *
 * Returns: Pointer to the located Pool, or NULL if it isn't found.
 */
PurpleCertificatePool *
purple_certificate_find_pool(const gchar *scheme_name, const gchar *pool_name);

/**
 * purple_certificate_get_pools:
 *
 * Get the list of registered Pools
 *
 * Returns: GList of all registered PurpleCertificatePool s. This value
 *         is owned by libpurple
 */
GList *
purple_certificate_get_pools(void);

/**
 * purple_certificate_register_pool:
 * @pool:   Pool to register.
 *
 * Register a CertificatePool with libpurple and call its init function
 *
 * Returns: TRUE if the register succeeded, otherwise FALSE
 */
gboolean
purple_certificate_register_pool(PurpleCertificatePool *pool);

/**
 * purple_certificate_unregister_pool:
 * @pool:   Pool to unregister.
 *
 * Unregister a CertificatePool with libpurple and call its uninit function
 *
 * Returns: TRUE if the unregister succeeded, otherwise FALSE
 */
gboolean
purple_certificate_unregister_pool(PurpleCertificatePool *pool);

/**
 * purple_certificate_add_ca_search_path:
 * @path:   Path to search for certificates.
 *
 * Add a search path for certificates.
 */
void purple_certificate_add_ca_search_path(const char *path);

G_END_DECLS

#endif /* _PURPLE_CERTIFICATE_H */<|MERGE_RESOLUTION|>--- conflicted
+++ resolved
@@ -79,11 +79,9 @@
 	PURPLE_CERTIFICATE_LAST = 0x80000,
 } PurpleCertificateVerificationStatus;
 
-<<<<<<< HEAD
-#define PURPLE_TYPE_CERTIFICATE   (purple_certificate_get_type())
-=======
 /*
- * TODO: Merge this with PurpleCertificateVerificationStatus for 3.0.0 */
+ * TODO: Merge this with PurpleCertificateVerificationStatus for 3.0.0
+ */
 typedef enum {
 	PURPLE_CERTIFICATE_UNKNOWN_ERROR = -1,
 
@@ -127,7 +125,7 @@
 	PURPLE_CERTIFICATE_LAST = 0x40000,
 } PurpleCertificateInvalidityFlags;
 
->>>>>>> 2a9a3c21
+#define PURPLE_TYPE_CERTIFICATE   (purple_certificate_get_type())
 typedef struct _PurpleCertificate PurpleCertificate;
 
 #define PURPLE_TYPE_CERTIFICATE_POOL  (purple_certificate_pool_get_type())
@@ -304,12 +302,9 @@
 	PurpleCertificate * (* copy_certificate)(PurpleCertificate *crt);
 	void (* destroy_certificate)(PurpleCertificate * crt);
 
-<<<<<<< HEAD
-=======
 	/** Find whether "crt" has a valid signature from "issuer," including
 	 * appropriate values for the CA flag in the basic constraints extension.
 	 *  @see purple_certificate_signed_by() */
->>>>>>> 2a9a3c21
 	gboolean (*signed_by)(PurpleCertificate *crt, PurpleCertificate *issuer);
 	GByteArray * (* get_fingerprint_sha1)(PurpleCertificate *crt);
 	gchar * (* get_unique_id)(PurpleCertificate *crt);
@@ -323,10 +318,6 @@
 	GSList * (* import_certificates)(const gchar * filename);
 	GByteArray * (* get_der_data)(PurpleCertificate *crt);
 
-<<<<<<< HEAD
-	/*< private >*/
-	void (*_purple_reserved1)(void);
-=======
 	/**
 	 * Register a certificate as "trusted."
 	 */
@@ -338,8 +329,10 @@
 	 */
 	void (* verify_cert)(PurpleCertificateVerificationRequest *vrq, PurpleCertificateInvalidityFlags *flags);
 
+	/*< private >*/
+	void (*_purple_reserved1)(void);
+	void (*_purple_reserved2)(void);
 	void (*_purple_reserved3)(void);
->>>>>>> 2a9a3c21
 };
 
 /**
