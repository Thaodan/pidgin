/**
 * @file request.h Request API
 * @ingroup core
 */

/* purple
 *
 * Purple is the legal property of its developers, whose names are too numerous
 * to list here.  Please refer to the COPYRIGHT file distributed with this
 * source distribution.
 *
 * This program is free software; you can redistribute it and/or modify
 * it under the terms of the GNU General Public License as published by
 * the Free Software Foundation; either version 2 of the License, or
 * (at your option) any later version.
 *
 * This program is distributed in the hope that it will be useful,
 * but WITHOUT ANY WARRANTY; without even the implied warranty of
 * MERCHANTABILITY or FITNESS FOR A PARTICULAR PURPOSE.  See the
 * GNU General Public License for more details.
 *
 * You should have received a copy of the GNU General Public License
 * along with this program; if not, write to the Free Software
 * Foundation, Inc., 51 Franklin Street, Fifth Floor, Boston, MA  02111-1301  USA
 */
#ifndef _PURPLE_REQUEST_H_
#define _PURPLE_REQUEST_H_

#include <stdlib.h>
#include <glib-object.h>
#include <glib.h>

#include "certificate.h"
<<<<<<< HEAD
#include "conversation.h"
=======
#include "request-datasheet.h"
>>>>>>> d2add501

/**
 * A request field.
 */
typedef struct _PurpleRequestField PurpleRequestField;

/**
 * Multiple fields request data.
 */
typedef struct _PurpleRequestFields PurpleRequestFields;

/**
 * A group of fields with a title.
 */
typedef struct _PurpleRequestFieldGroup PurpleRequestFieldGroup;

/**
 * Common parameters for UI operations.
 */
typedef struct _PurpleRequestCommonParameters PurpleRequestCommonParameters;

#include "account.h"

#define PURPLE_DEFAULT_ACTION_NONE	-1

/**
 * Request types.
 */
typedef enum
{
	PURPLE_REQUEST_INPUT = 0,  /**< Text input request.        */
	PURPLE_REQUEST_CHOICE,     /**< Multiple-choice request.   */
	PURPLE_REQUEST_ACTION,     /**< Action request.            */
	PURPLE_REQUEST_WAIT,       /**< Please wait dialog.        */
	PURPLE_REQUEST_FIELDS,     /**< Multiple fields request.   */
	PURPLE_REQUEST_FILE,       /**< File open or save request. */
	PURPLE_REQUEST_FOLDER      /**< Folder selection request.  */

} PurpleRequestType;

/**
 * A type of field.
 */
typedef enum
{
	PURPLE_REQUEST_FIELD_NONE,
	PURPLE_REQUEST_FIELD_STRING,
	PURPLE_REQUEST_FIELD_INTEGER,
	PURPLE_REQUEST_FIELD_BOOLEAN,
	PURPLE_REQUEST_FIELD_CHOICE,
	PURPLE_REQUEST_FIELD_LIST,
	PURPLE_REQUEST_FIELD_LABEL,
	PURPLE_REQUEST_FIELD_IMAGE,
	PURPLE_REQUEST_FIELD_ACCOUNT,
	PURPLE_REQUEST_FIELD_CERTIFICATE,
	PURPLE_REQUEST_FIELD_DATASHEET

} PurpleRequestFieldType;

typedef enum
{
	PURPLE_REQUEST_FEATURE_HTML = 0x00000001
} PurpleRequestFeature;

typedef enum
{
	PURPLE_REQUEST_ICON_DEFAULT = 0,
	PURPLE_REQUEST_ICON_REQUEST,
	PURPLE_REQUEST_ICON_DIALOG,
	PURPLE_REQUEST_ICON_WAIT,
	PURPLE_REQUEST_ICON_INFO,
	PURPLE_REQUEST_ICON_WARNING,
	PURPLE_REQUEST_ICON_ERROR
} PurpleRequestIconType;

typedef void (*PurpleRequestCancelCb)(gpointer);

/**
 * Request UI operations.
 */
typedef struct
{
	PurpleRequestFeature features;

	/** @see purple_request_input(). */
	void *(*request_input)(const char *title, const char *primary,
		const char *secondary, const char *default_value,
		gboolean multiline, gboolean masked, gchar *hint,
		const char *ok_text, GCallback ok_cb,
		const char *cancel_text, GCallback cancel_cb,
		PurpleRequestCommonParameters *cpar, void *user_data);

	/** @see purple_request_choice_varg(). */
	void *(*request_choice)(const char *title, const char *primary,
		const char *secondary, gpointer default_value,
		const char *ok_text, GCallback ok_cb, const char *cancel_text,
		GCallback cancel_cb, PurpleRequestCommonParameters *cpar,
		void *user_data, va_list choices);

	/** @see purple_request_action_varg(). */
	void *(*request_action)(const char *title, const char *primary,
		const char *secondary, int default_action,
		PurpleRequestCommonParameters *cpar, void *user_data,
		size_t action_count, va_list actions);

	/** @see purple_request_wait(). */
	void *(*request_wait)(const char *title, const char *primary,
		const char *secondary, gboolean with_progress,
		PurpleRequestCancelCb cancel_cb,
		PurpleRequestCommonParameters *cpar, void *user_data);

	/**
	 * @see purple_request_wait_pulse().
	 * @see purple_request_wait_progress().
	 */
	void (*request_wait_update)(void *ui_handle, gboolean pulse,
		gfloat fraction);

	/** @see purple_request_fields(). */
	void *(*request_fields)(const char *title, const char *primary,
		const char *secondary, PurpleRequestFields *fields,
		const char *ok_text, GCallback ok_cb,
		const char *cancel_text, GCallback cancel_cb,
		PurpleRequestCommonParameters *cpar, void *user_data);

	/** @see purple_request_file(). */
	void *(*request_file)(const char *title, const char *filename,
		gboolean savedialog, GCallback ok_cb, GCallback cancel_cb,
		PurpleRequestCommonParameters *cpar, void *user_data);

	/** @see purple_request_folder(). */
	void *(*request_folder)(const char *title, const char *dirname,
		GCallback ok_cb, GCallback cancel_cb,
		PurpleRequestCommonParameters *cpar, void *user_data);

	void (*close_request)(PurpleRequestType type, void *ui_handle);

	/*< private >*/
	void (*_purple_reserved1)(void);
	void (*_purple_reserved2)(void);
	void (*_purple_reserved3)(void);
	void (*_purple_reserved4)(void);
} PurpleRequestUiOps;

typedef void (*PurpleRequestInputCb)(void *, const char *);

typedef gboolean (*PurpleRequestFieldValidator)(PurpleRequestField *field,
	gchar **errmsg, gpointer user_data);

typedef gboolean (*PurpleRequestFieldSensitivityCb)(PurpleRequestField *field);

/** The type of callbacks passed to purple_request_action().  The first
 *  argument is the @a user_data parameter; the second is the index in the list
 *  of actions of the one chosen.
 */
typedef void (*PurpleRequestActionCb)(void *, int);
typedef void (*PurpleRequestChoiceCb)(void *, gpointer);
typedef void (*PurpleRequestFieldsCb)(void *, PurpleRequestFields *fields);
typedef void (*PurpleRequestFileCb)(void *, const char *filename);
typedef void (*PurpleRequestHelpCb)(gpointer);

G_BEGIN_DECLS

/**************************************************************************/
/** @name Common parameters API                                           */
/**************************************************************************/
/*@{*/

/**
 * Creates new parameters set for the request, which may or may not be used by
 * the UI to display the request.
 *
 * @return The new parameters set.
 */
PurpleRequestCommonParameters *
purple_request_cpar_new(void);

/**
 * Creates new parameters set initially bound with the #PurpleConnection.
 *
 * @return The new parameters set.
 */
PurpleRequestCommonParameters *
purple_request_cpar_from_connection(PurpleConnection *gc);

/**
 * Creates new parameters set initially bound with the #PurpleAccount.
 *
 * @return The new parameters set.
 */
PurpleRequestCommonParameters *
purple_request_cpar_from_account(PurpleAccount *account);

/**
 * Creates new parameters set initially bound with the #PurpleConversation.
 *
 * @return The new parameters set.
 */
PurpleRequestCommonParameters *
purple_request_cpar_from_conversation(PurpleConversation *conv);

/*
 * Increases the reference count on the parameters set.
 *
 * @param cpar The object to ref.
 */
void
purple_request_cpar_ref(PurpleRequestCommonParameters *cpar);

/**
 * Decreases the reference count on the parameters set.
 *
 * The object will be destroyed when this reaches 0.
 *
 * @param cpar The parameters set object to unref and possibly destroy.
 *
 * @return The NULL, if object was destroyed, cpar otherwise.
 */
PurpleRequestCommonParameters *
purple_request_cpar_unref(PurpleRequestCommonParameters *cpar);

/**
 * Sets the #PurpleAccount associated with the request, or @c NULL, if none is.
 *
 * @param cpar    The parameters set.
 * @param account The #PurpleAccount to associate.
 */
void
purple_request_cpar_set_account(PurpleRequestCommonParameters *cpar,
	PurpleAccount *account);

/**
 * Gets the #PurpleAccount associated with the request.
 *
 * @param cpar The parameters set (may be @c NULL).
 *
 * @return The associated #PurpleAccount, or NULL if none is.
 */
PurpleAccount *
purple_request_cpar_get_account(PurpleRequestCommonParameters *cpar);

/**
 * Sets the #PurpleConversation associated with the request, or @c NULL, if
 * none is.
 *
 * @param cpar The parameters set.
 * @param conv The #PurpleConversation to associate.
 */
void
purple_request_cpar_set_conversation(PurpleRequestCommonParameters *cpar,
	PurpleConversation *conv);

/**
 * Gets the #PurpleConversation associated with the request.
 *
 * @param cpar The parameters set (may be @c NULL).
 *
 * @return The associated #PurpleConversation, or NULL if none is.
 */
PurpleConversation *
purple_request_cpar_get_conversation(PurpleRequestCommonParameters *cpar);

/**
 * Sets the icon associated with the request.
 *
 * @param cpar      The parameters set.
 * @param icon_type The icon type.
 */
void
purple_request_cpar_set_icon(PurpleRequestCommonParameters *cpar,
	PurpleRequestIconType icon_type);

/**
 * Gets the icon associated with the request.
 *
 * @param cpar The parameters set.
 *
 * @returns icon_type The icon type.
 */
PurpleRequestIconType
purple_request_cpar_get_icon(PurpleRequestCommonParameters *cpar);

/**
 * Sets the custom icon associated with the request.
 *
 * @param cpar      The parameters set.
 * @param icon_data The icon image contents (@c NULL to reset).
 * @param icon_size The icon image size.
 */
void
purple_request_cpar_set_custom_icon(PurpleRequestCommonParameters *cpar,
	gconstpointer icon_data, gsize icon_size);

/**
 * Gets the custom icon associated with the request.
 *
 * @param cpar      The parameters set (may be @c NULL).
 * @param icon_size The pointer to variable, where icon size should be stored
 *                  (may be @c NULL).
 *
 * @return The icon image contents.
 */
gconstpointer
purple_request_cpar_get_custom_icon(PurpleRequestCommonParameters *cpar,
	gsize *icon_size);

/**
 * Switches the request text to be HTML or not.
 *
 * @param cpar    The parameters set.
 * @param enabled 1, if the text passed with the request contains HTML,
 *                0 otherwise. Don't use any other values, as they may be
 *                redefined in the future.
 */
void
purple_request_cpar_set_html(PurpleRequestCommonParameters *cpar,
	gboolean enabled);

/**
 * Checks, if the text passed to the request is HTML.
 *
 * @param cpar The parameters set (may be @c NULL).
 *
 * @return @c TRUE, if the text is HTML, @c FALSE otherwise.
 */
gboolean
purple_request_cpar_is_html(PurpleRequestCommonParameters *cpar);

/**
 * Sets dialog display mode to compact or default.
 *
 * @param cpar    The parameters set.
 * @param compact TRUE for compact, FALSE otherwise.
 */
void
purple_request_cpar_set_compact(PurpleRequestCommonParameters *cpar,
	gboolean compact);

/**
 * Gets dialog display mode.
 *
 * @param cpar The parameters set (may be @c NULL).
 *
 * @return TRUE for compact, FALSE for default.
 */
gboolean
purple_request_cpar_is_compact(PurpleRequestCommonParameters *cpar);

/**
 * Sets the callback for the Help button.
 *
 * @param cpar      The parameters set.
 * @param cb        The callback.
 * @param user_data The data to be passed to the callback.
 */
void
purple_request_cpar_set_help_cb(PurpleRequestCommonParameters *cpar,
	PurpleRequestHelpCb cb, gpointer user_data);

/**
 * Gets the callback for the Help button.
 *
 * @param cpar      The parameters set (may be @c NULL).
 * @param user_data The pointer to the variable, where user data (to be passed
 *                  to callback function) should be stored.
 *
 * @return The callback.
 */
PurpleRequestHelpCb
purple_request_cpar_get_help_cb(PurpleRequestCommonParameters *cpar,
	gpointer *user_data);

/**
 * Sets extra actions for the PurpleRequestFields dialog.
 *
 * @param cpar The parameters set.
 * @param ...  A list of actions. These are pairs of arguments. The first of
 *             each pair is the <tt>char *</tt> label that appears on the
 *             button. It should have an underscore before the letter you want
 *             to use as the accelerator key for the button. The second of each
 *             pair is the #PurpleRequestFieldsCb function to use when the
 *             button is clicked. Should be terminated with the NULL label.
 */
void
purple_request_cpar_set_extra_actions(PurpleRequestCommonParameters *cpar, ...);

/**
 * Gets extra actions for the PurpleRequestFields dialog.
 *
 * @param cpar The parameters set (may be @c NULL).
 *
 * @return A list of actions (pairs of arguments, as in setter).
 */
GSList *
purple_request_cpar_get_extra_actions(PurpleRequestCommonParameters *cpar);

/**
 * Sets the same parent window for this dialog, as the parent of specified
 * Notify API or Request API dialog UI handle.
 *
 * @param cpar      The parameters set.
 * @param ui_handle The UI handle.
 */
void
purple_request_cpar_set_parent_from(PurpleRequestCommonParameters *cpar,
	gpointer ui_handle);

/**
 * Gets the parent "donor" for this dialog.
 *
 * @param cpar The parameters set (may be @c NULL).
 *
 * @return The donors UI handle.
 */
gpointer
purple_request_cpar_get_parent_from(PurpleRequestCommonParameters *cpar);

/*@}*/

/**************************************************************************/
/** @name Field List API                                                  */
/**************************************************************************/
/*@{*/

/**
 * Creates a list of fields to pass to purple_request_fields().
 *
 * @return A PurpleRequestFields structure.
 */
PurpleRequestFields *purple_request_fields_new(void);

/**
 * Destroys a list of fields.
 *
 * @param fields The list of fields to destroy.
 */
void purple_request_fields_destroy(PurpleRequestFields *fields);

/**
 * Adds a group of fields to the list.
 *
 * @param fields The fields list.
 * @param group  The group to add.
 */
void purple_request_fields_add_group(PurpleRequestFields *fields,
								   PurpleRequestFieldGroup *group);

/**
 * Returns a list of all groups in a field list.
 *
 * @param fields The fields list.
 *
 * @constreturn A list of groups.
 */
GList *purple_request_fields_get_groups(const PurpleRequestFields *fields);

/**
 * Set tab names for a field list.
 *
 * @param fields    The fields list.
 * @param tab_names NULL-terminated array of localized tab labels,
 *                  may be @c NULL.
 */
void purple_request_fields_set_tab_names(PurpleRequestFields *fields,
	const gchar **tab_names);

/**
 * Returns tab names of a field list.
 *
 * @param fields The fields list.
 *
 * @return NULL-terminated array of localized tab labels, or NULL if tabs
 *         are disabled.
 */
const gchar **
purple_request_fields_get_tab_names(const PurpleRequestFields *fields);

/**
 * Returns whether or not the field with the specified ID exists.
 *
 * @param fields The fields list.
 * @param id     The ID of the field.
 *
 * @return TRUE if the field exists, or FALSE.
 */
gboolean purple_request_fields_exists(const PurpleRequestFields *fields,
									const char *id);

/**
 * Returns a list of all required fields.
 *
 * @param fields The fields list.
 *
 * @constreturn The list of required fields.
 */
const GList *purple_request_fields_get_required(
	const PurpleRequestFields *fields);

/**
 * Returns a list of all validated fields.
 *
 * @param fields The fields list.
 *
 * @constreturn The list of validated fields.
 */
const GList *purple_request_fields_get_validatable(
	const PurpleRequestFields *fields);

/**
 * Returns a list of all fields with sensitivity callback added.
 *
 * @param fields The fields list.
 *
 * @constreturn The list of fields with automatic sensitivity callback.
 */
const GList *
purple_request_fields_get_autosensitive(const PurpleRequestFields *fields);

/**
 * Returns whether or not a field with the specified ID is required.
 *
 * @param fields The fields list.
 * @param id     The field ID.
 *
 * @return TRUE if the specified field is required, or FALSE.
 */
gboolean purple_request_fields_is_field_required(const PurpleRequestFields *fields,
											   const char *id);

/**
 * Returns whether or not all required fields have values.
 *
 * @param fields The fields list.
 *
 * @return TRUE if all required fields have values, or FALSE.
 */
gboolean purple_request_fields_all_required_filled(
	const PurpleRequestFields *fields);

/**
 * Returns whether or not all fields are valid.
 *
 * @param fields The fields list.
 *
 * @return TRUE if all fields are valid, or FALSE.
 */
gboolean purple_request_fields_all_valid(const PurpleRequestFields *fields);

/**
 * Return the field with the specified ID.
 *
 * @param fields The fields list.
 * @param id     The ID of the field.
 *
 * @return The field, if found.
 */
PurpleRequestField *purple_request_fields_get_field(
		const PurpleRequestFields *fields, const char *id);

/**
 * Returns the string value of a field with the specified ID.
 *
 * @param fields The fields list.
 * @param id     The ID of the field.
 *
 * @return The string value, if found, or @c NULL otherwise.
 */
const char *purple_request_fields_get_string(const PurpleRequestFields *fields,
										   const char *id);

/**
 * Returns the integer value of a field with the specified ID.
 *
 * @param fields The fields list.
 * @param id     The ID of the field.
 *
 * @return The integer value, if found, or 0 otherwise.
 */
int purple_request_fields_get_integer(const PurpleRequestFields *fields,
									const char *id);

/**
 * Returns the boolean value of a field with the specified ID.
 *
 * @param fields The fields list.
 * @param id     The ID of the field.
 *
 * @return The boolean value, if found, or @c FALSE otherwise.
 */
gboolean purple_request_fields_get_bool(const PurpleRequestFields *fields,
									  const char *id);

/**
 * Returns the choice index of a field with the specified ID.
 *
 * @param fields The fields list.
 * @param id     The ID of the field.
 *
 * @return The choice value, if found, or NULL otherwise.
 */
gpointer
purple_request_fields_get_choice(const PurpleRequestFields *fields,
	const char *id);

/**
 * Returns the account of a field with the specified ID.
 *
 * @param fields The fields list.
 * @param id     The ID of the field.
 *
 * @return The account value, if found, or NULL otherwise.
 */
PurpleAccount *purple_request_fields_get_account(const PurpleRequestFields *fields,
											 const char *id);

/**
 * Returns the UI data associated with this object.
 *
 * @param fields The fields list.
 *
 * @return The UI data associated with this object.  This is a
 *         convenience field provided to the UIs--it is not
 *         used by the libpurple core.
 */
gpointer purple_request_fields_get_ui_data(const PurpleRequestFields *fields);

/**
 * Set the UI data associated with this object.
 *
 * @param fields The fields list.
 * @param ui_data A pointer to associate with this object.
 */
void purple_request_fields_set_ui_data(PurpleRequestFields *fields, gpointer ui_data);

/*@}*/

/**************************************************************************/
/** @name Fields Group API                                                */
/**************************************************************************/
/*@{*/

/**
 * Creates a fields group with an optional title.
 *
 * @param title The optional title to give the group.
 *
 * @return A new fields group
 */
PurpleRequestFieldGroup *purple_request_field_group_new(const char *title);

/**
 * Sets tab number for a group.
 *
 * @param group  The group.
 * @param tab_no The tab number.
 *
 * @see purple_request_fields_set_tab_names
 */
void purple_request_field_group_set_tab(PurpleRequestFieldGroup *group,
	guint tab_no);

/**
 * Returns tab number of a group.
 *
 * @param group The group.
 *
 * @return Tab number.
 *
 * @see purple_request_fields_get_tab_names
 */
guint purple_request_field_group_get_tab(const PurpleRequestFieldGroup *group);

/**
 * Destroys a fields group.
 *
 * @param group The group to destroy.
 */
void purple_request_field_group_destroy(PurpleRequestFieldGroup *group);

/**
 * Adds a field to the group.
 *
 * @param group The group to add the field to.
 * @param field The field to add to the group.
 */
void purple_request_field_group_add_field(PurpleRequestFieldGroup *group,
										PurpleRequestField *field);

/**
 * Returns the title of a fields group.
 *
 * @param group The group.
 *
 * @return The title, if set.
 */
const char *purple_request_field_group_get_title(
		const PurpleRequestFieldGroup *group);

/**
 * Returns a list of all fields in a group.
 *
 * @param group The group.
 *
 * @constreturn The list of fields in the group.
 */
GList *purple_request_field_group_get_fields(
		const PurpleRequestFieldGroup *group);

/**
 * Returns a list of all fields in a group.
 *
 * @param group The group.
 *
 * @constreturn The list of fields in the group.
 */
PurpleRequestFields *purple_request_field_group_get_fields_list(
		const PurpleRequestFieldGroup *group);

/*@}*/

/**************************************************************************/
/** @name Field API                                                       */
/**************************************************************************/
/*@{*/

/**
 * Creates a field of the specified type.
 *
 * @param id   The field ID.
 * @param text The text label of the field.
 * @param type The type of field.
 *
 * @return The new field.
 */
PurpleRequestField *purple_request_field_new(const char *id, const char *text,
										 PurpleRequestFieldType type);

/**
 * Destroys a field.
 *
 * @param field The field to destroy.
 */
void purple_request_field_destroy(PurpleRequestField *field);

/**
 * Sets the label text of a field.
 *
 * @param field The field.
 * @param label The text label.
 */
void purple_request_field_set_label(PurpleRequestField *field, const char *label);

/**
 * Sets whether or not a field is visible.
 *
 * @param field   The field.
 * @param visible TRUE if visible, or FALSE if not.
 */
void purple_request_field_set_visible(PurpleRequestField *field, gboolean visible);

/**
 * Sets the type hint for the field.
 *
 * This is optionally used by the UIs to provide such features as
 * auto-completion for type hints like "account" and "screenname".
 *
 * @param field     The field.
 * @param type_hint The type hint.
 */
void purple_request_field_set_type_hint(PurpleRequestField *field,
									  const char *type_hint);

/**
 * Sets the tooltip for the field.
 *
 * This is optionally used by the UIs to provide a tooltip for
 * the field.
 *
 * @param field     The field.
 * @param tooltip   The tooltip text.
 */
void purple_request_field_set_tooltip(PurpleRequestField *field,
									const char *tooltip);

/**
 * Sets whether or not a field is required.
 *
 * @param field    The field.
 * @param required TRUE if required, or FALSE.
 */
void purple_request_field_set_required(PurpleRequestField *field,
									 gboolean required);

/**
 * Returns the type of a field.
 *
 * @param field The field.
 *
 * @return The field's type.
 */
PurpleRequestFieldType purple_request_field_get_type(const PurpleRequestField *field);

/**
 * Returns the group for the field.
 *
 * @param field The field.
 *
 * @return The UI data.
 */
PurpleRequestFieldGroup *purple_request_field_get_group(const PurpleRequestField *field);

/**
 * Returns the ID of a field.
 *
 * @param field The field.
 *
 * @return The ID
 */
const char *purple_request_field_get_id(const PurpleRequestField *field);

/**
 * Returns the label text of a field.
 *
 * @param field The field.
 *
 * @return The label text.
 */
const char *purple_request_field_get_label(const PurpleRequestField *field);

/**
 * Returns whether or not a field is visible.
 *
 * @param field The field.
 *
 * @return TRUE if the field is visible. FALSE otherwise.
 */
gboolean purple_request_field_is_visible(const PurpleRequestField *field);

/**
 * Returns the field's type hint.
 *
 * @param field The field.
 *
 * @return The field's type hint.
 */
const char *purple_request_field_get_type_hint(const PurpleRequestField *field);

/**
 * Returns the field's tooltip.
 *
 * @param field The field.
 *
 * @return The field's tooltip.
 */
const char *purple_request_field_get_tooltip(const PurpleRequestField *field);

/**
 * Returns whether or not a field is required.
 *
 * @param field The field.
 *
 * @return TRUE if the field is required, or FALSE.
 */
gboolean purple_request_field_is_required(const PurpleRequestField *field);

/**
 * Checks, if specified field has value.
 *
 * @param field The field.
 *
 * @return TRUE if the field has value, or FALSE.
 */
gboolean purple_request_field_is_filled(const PurpleRequestField *field);

/**
 * Sets validator for a single field.
 *
 * @param field The field.
 * @param validator The validator callback, NULL to disable validation.
 * @param user_data The data to pass to the callback.
 */
void purple_request_field_set_validator(PurpleRequestField *field,
	PurpleRequestFieldValidator validator, void *user_data);

/**
 * Returns whether or not field has validator set.
 *
 * @param field The field.
 *
 * @return TRUE if the field has validator, or FALSE.
 */
gboolean purple_request_field_is_validatable(PurpleRequestField *field);

/**
 * Checks, if specified field is valid.
 *
 * If detailed message about failure reason is needed, there is an option to
 * return (via errmsg argument) pointer to newly allocated error message.
 * It must be freed with g_free after use.
 *
 * Note: empty, not required fields are valid.
 *
 * @param field The field.
 * @param errmsg If non-NULL, the memory area, where the pointer to validation
 *        failure message will be set.
 *
 * @return TRUE, if the field is valid, FALSE otherwise.
 */
gboolean purple_request_field_is_valid(PurpleRequestField *field, gchar **errmsg);

/**
 * Sets field editable.
 *
 * @param field     The field.
 * @param sensitive TRUE if the field should be sensitive for user input.
 */
void purple_request_field_set_sensitive(PurpleRequestField *field,
	gboolean sensitive);

/**
 * Checks, if field is editable.
 *
 * @param field The field.
 *
 * @return TRUE, if the field is sensitive for user input.
 */
gboolean purple_request_field_is_sensitive(PurpleRequestField *field);

/**
 * Sets the callback, used to determine if the field should be editable.
 *
 * @param field The field.
 * @param cb    The callback.
 */
void purple_request_field_set_sensitivity_cb(PurpleRequestField *field,
	PurpleRequestFieldSensitivityCb cb);

/**
 * Returns the ui_data for a field.
 *
 * @param field The field.
 *
 * @return The UI data.
 */
gpointer purple_request_field_get_ui_data(const PurpleRequestField *field);

/**
 * Sets the ui_data for a field.
 *
 * @param field The field.
 * @param ui_data The UI data.
 *
 * @return The UI data.
 */
void purple_request_field_set_ui_data(PurpleRequestField *field,
                                      gpointer ui_data);

/*@}*/

/**************************************************************************/
/** @name String Field API                                                */
/**************************************************************************/
/*@{*/

/**
 * Creates a string request field.
 *
 * @param id            The field ID.
 * @param text          The text label of the field.
 * @param default_value The optional default value.
 * @param multiline     Whether or not this should be a multiline string.
 *
 * @return The new field.
 */
PurpleRequestField *purple_request_field_string_new(const char *id,
												const char *text,
												const char *default_value,
												gboolean multiline);

/**
 * Sets the default value in a string field.
 *
 * @param field         The field.
 * @param default_value The default value.
 */
void purple_request_field_string_set_default_value(PurpleRequestField *field,
												 const char *default_value);

/**
 * Sets the value in a string field.
 *
 * @param field The field.
 * @param value The value.
 */
void purple_request_field_string_set_value(PurpleRequestField *field,
										 const char *value);

/**
 * Sets whether or not a string field is masked
 * (commonly used for password fields).
 *
 * @param field  The field.
 * @param masked The masked value.
 */
void purple_request_field_string_set_masked(PurpleRequestField *field,
										  gboolean masked);

/**
 * Returns the default value in a string field.
 *
 * @param field The field.
 *
 * @return The default value.
 */
const char *purple_request_field_string_get_default_value(
		const PurpleRequestField *field);

/**
 * Returns the user-entered value in a string field.
 *
 * @param field The field.
 *
 * @return The value.
 */
const char *purple_request_field_string_get_value(const PurpleRequestField *field);

/**
 * Returns whether or not a string field is multi-line.
 *
 * @param field The field.
 *
 * @return @c TRUE if the field is mulit-line, or @c FALSE otherwise.
 */
gboolean purple_request_field_string_is_multiline(const PurpleRequestField *field);

/**
 * Returns whether or not a string field is masked.
 *
 * @param field The field.
 *
 * @return @c TRUE if the field is masked, or @c FALSE otherwise.
 */
gboolean purple_request_field_string_is_masked(const PurpleRequestField *field);

/*@}*/

/**************************************************************************/
/** @name Integer Field API                                               */
/**************************************************************************/
/*@{*/

/**
 * Creates an integer field.
 *
 * @param id            The field ID.
 * @param text          The text label of the field.
 * @param default_value The default value.
 * @param lower_bound   The lower bound.
 * @param upper_bound   The upper bound.
 *
 * @return The new field.
 */
PurpleRequestField *purple_request_field_int_new(const char *id,
	const char *text, int default_value, int lower_bound, int upper_bound);

/**
 * Sets the default value in an integer field.
 *
 * @param field         The field.
 * @param default_value The default value.
 */
void purple_request_field_int_set_default_value(PurpleRequestField *field,
											  int default_value);

/**
 * Sets the lower bound in an integer field.
 *
 * @param field       The field.
 * @param lower_bound The lower bound.
 */
void purple_request_field_int_set_lower_bound(PurpleRequestField *field, int lower_bound);

/**
 * Sets the upper bound in an integer field.
 *
 * @param field       The field.
 * @param upper_bound The upper bound.
 */
void purple_request_field_int_set_upper_bound(PurpleRequestField *field, int lower_bound);

/**
 * Sets the value in an integer field.
 *
 * @param field The field.
 * @param value The value.
 */
void purple_request_field_int_set_value(PurpleRequestField *field, int value);

/**
 * Returns the default value in an integer field.
 *
 * @param field The field.
 *
 * @return The default value.
 */
int purple_request_field_int_get_default_value(const PurpleRequestField *field);

/**
 * Returns the lower bound in an integer field.
 *
 * @param field The field.
 *
 * @return The lower bound.
 */
int purple_request_field_int_get_lower_bound(const PurpleRequestField *field);

/**
 * Returns the upper bound in an integer field.
 *
 * @param field The field.
 *
 * @return The upper bound.
 */
int purple_request_field_int_get_upper_bound(const PurpleRequestField *field);

/**
 * Returns the user-entered value in an integer field.
 *
 * @param field The field.
 *
 * @return The value.
 */
int purple_request_field_int_get_value(const PurpleRequestField *field);

/*@}*/

/**************************************************************************/
/** @name Boolean Field API                                               */
/**************************************************************************/
/*@{*/

/**
 * Creates a boolean field.
 *
 * This is often represented as a checkbox.
 *
 * @param id            The field ID.
 * @param text          The text label of the field.
 * @param default_value The default value.
 *
 * @return The new field.
 */
PurpleRequestField *purple_request_field_bool_new(const char *id,
											  const char *text,
											  gboolean default_value);

/**
 * Sets the default value in an boolean field.
 *
 * @param field         The field.
 * @param default_value The default value.
 */
void purple_request_field_bool_set_default_value(PurpleRequestField *field,
											   gboolean default_value);

/**
 * Sets the value in an boolean field.
 *
 * @param field The field.
 * @param value The value.
 */
void purple_request_field_bool_set_value(PurpleRequestField *field,
									   gboolean value);

/**
 * Returns the default value in an boolean field.
 *
 * @param field The field.
 *
 * @return The default value.
 */
gboolean purple_request_field_bool_get_default_value(
		const PurpleRequestField *field);

/**
 * Returns the user-entered value in an boolean field.
 *
 * @param field The field.
 *
 * @return The value.
 */
gboolean purple_request_field_bool_get_value(const PurpleRequestField *field);

/*@}*/

/**************************************************************************/
/** @name Choice Field API                                                */
/**************************************************************************/
/*@{*/

/**
 * Creates a multiple choice field.
 *
 * This is often represented as a group of radio buttons.
 *
 * @param id            The field ID.
 * @param text          The optional label of the field.
 * @param default_value The default choice.
 *
 * @return The new field.
 */
PurpleRequestField *
purple_request_field_choice_new(const char *id, const char *text,
	gpointer default_value);

/**
 * Adds a choice to a multiple choice field.
 *
 * @param field The choice field.
 * @param label The choice label.
 * @param data  The choice value.
 */
void
purple_request_field_choice_add(PurpleRequestField *field, const char *label,
	gpointer data);

/**
 * Sets the default value in an choice field.
 *
 * @param field         The field.
 * @param default_value The default value.
 */
void
purple_request_field_choice_set_default_value(PurpleRequestField *field,
	gpointer default_value);

/**
 * Sets the value in an choice field.
 *
 * @param field The field.
 * @param value The value.
 */
void
purple_request_field_choice_set_value(PurpleRequestField *field,
	gpointer value);

/**
 * Returns the default value in an choice field.
 *
 * @param field The field.
 *
 * @return The default value.
 */
gpointer
purple_request_field_choice_get_default_value(const PurpleRequestField *field);

/**
 * Returns the user-entered value in an choice field.
 *
 * @param field The field.
 *
 * @return The value.
 */
gpointer
purple_request_field_choice_get_value(const PurpleRequestField *field);

/**
 * Returns a list of elements in a choice field.
 *
 * @param field The field.
 *
 * @constreturn The list of pairs <label, value>.
 */
GList *
purple_request_field_choice_get_elements(const PurpleRequestField *field);

/**
 * Sets the destructor for field values.
 *
 * @param field   The field.
 * @param destroy The destroy function.
 */
void
purple_request_field_choice_set_data_destructor(PurpleRequestField *field,
	GDestroyNotify destroy);

/*@}*/

/**************************************************************************/
/** @name List Field API                                                  */
/**************************************************************************/
/*@{*/

/**
 * Creates a multiple list item field.
 *
 * @param id   The field ID.
 * @param text The optional label of the field.
 *
 * @return The new field.
 */
PurpleRequestField *purple_request_field_list_new(const char *id, const char *text);

/**
 * Sets whether or not a list field allows multiple selection.
 *
 * @param field        The list field.
 * @param multi_select TRUE if multiple selection is enabled,
 *                     or FALSE otherwise.
 */
void purple_request_field_list_set_multi_select(PurpleRequestField *field,
											  gboolean multi_select);

/**
 * Returns whether or not a list field allows multiple selection.
 *
 * @param field The list field.
 *
 * @return TRUE if multiple selection is enabled, or FALSE otherwise.
 */
gboolean purple_request_field_list_get_multi_select(
	const PurpleRequestField *field);

/**
 * Returns the data for a particular item.
 *
 * @param field The list field.
 * @param text  The item text.
 *
 * @return The data associated with the item.
 */
void *purple_request_field_list_get_data(const PurpleRequestField *field,
									   const char *text);

/**
 * Adds an item to a list field.
 *
 * @param field The list field.
 * @param item  The list item.
 * @param icon_path The path to icon file, or @c NULL for no icon.
 * @param data  The associated data.
 */
void purple_request_field_list_add_icon(PurpleRequestField *field,
								 const char *item, const char* icon_path, void* data);

/**
 * Adds a selected item to the list field.
 *
 * @param field The field.
 * @param item  The item to add.
 */
void purple_request_field_list_add_selected(PurpleRequestField *field,
										  const char *item);

/**
 * Clears the list of selected items in a list field.
 *
 * @param field The field.
 */
void purple_request_field_list_clear_selected(PurpleRequestField *field);

/**
 * Sets a list of selected items in a list field.
 *
 * @param field The field.
 * @param items The list of selected items, which is not modified or freed.
 */
void purple_request_field_list_set_selected(PurpleRequestField *field,
										  GList *items);

/**
 * Returns whether or not a particular item is selected in a list field.
 *
 * @param field The field.
 * @param item  The item.
 *
 * @return TRUE if the item is selected. FALSE otherwise.
 */
gboolean purple_request_field_list_is_selected(const PurpleRequestField *field,
											 const char *item);

/**
 * Returns a list of selected items in a list field.
 *
 * To retrieve the data for each item, use
 * purple_request_field_list_get_data().
 *
 * @param field The field.
 *
 * @constreturn The list of selected items.
 */
GList *purple_request_field_list_get_selected(
	const PurpleRequestField *field);

/**
 * Returns a list of items in a list field.
 *
 * @param field The field.
 *
 * @constreturn The list of items.
 */
GList *purple_request_field_list_get_items(const PurpleRequestField *field);

/**
 * Returns a list of icons in a list field.
 *
 * The icons will correspond with the items, in order.
 *
 * @param field The field.
 *
 * @constreturn The list of icons or @c NULL (i.e. the empty GList) if no
 *              items have icons.
 */
GList *purple_request_field_list_get_icons(const PurpleRequestField *field);

/*@}*/

/**************************************************************************/
/** @name Label Field API                                                 */
/**************************************************************************/
/*@{*/

/**
 * Creates a label field.
 *
 * @param id   The field ID.
 * @param text The label of the field.
 *
 * @return The new field.
 */
PurpleRequestField *purple_request_field_label_new(const char *id,
											   const char *text);

/*@}*/

/**************************************************************************/
/** @name Image Field API                                                 */
/**************************************************************************/
/*@{*/

/**
 * Creates an image field.
 *
 * @param id   The field ID.
 * @param text The label of the field.
 * @param buf  The image data.
 * @param size The size of the data in @a buffer.
 *
 * @return The new field.
 */
PurpleRequestField *purple_request_field_image_new(const char *id, const char *text,
											   const char *buf, gsize size);

/**
 * Sets the scale factors of an image field.
 *
 * @param field The image field.
 * @param x     The x scale factor.
 * @param y     The y scale factor.
 */
void purple_request_field_image_set_scale(PurpleRequestField *field, unsigned int x, unsigned int y);

/**
 * Returns pointer to the image.
 *
 * @param field The image field.
 *
 * @return Pointer to the image.
 */
const char *purple_request_field_image_get_buffer(PurpleRequestField *field);

/**
 * Returns size (in bytes) of the image.
 *
 * @param field The image field.
 *
 * @return Size of the image.
 */
gsize purple_request_field_image_get_size(PurpleRequestField *field);

/**
 * Returns X scale coefficient of the image.
 *
 * @param field The image field.
 *
 * @return X scale coefficient of the image.
 */
unsigned int purple_request_field_image_get_scale_x(PurpleRequestField *field);

/**
 * Returns Y scale coefficient of the image.
 *
 * @param field The image field.
 *
 * @return Y scale coefficient of the image.
 */
unsigned int purple_request_field_image_get_scale_y(PurpleRequestField *field);

/*@}*/

/**************************************************************************/
/** @name Account Field API                                               */
/**************************************************************************/
/*@{*/

/**
 * Creates an account field.
 *
 * By default, this field will not show offline accounts.
 *
 * @param id      The field ID.
 * @param text    The text label of the field.
 * @param account The optional default account.
 *
 * @return The new field.
 */
PurpleRequestField *purple_request_field_account_new(const char *id,
												 const char *text,
												 PurpleAccount *account);

/**
 * Sets the default account on an account field.
 *
 * @param field         The account field.
 * @param default_value The default account.
 */
void purple_request_field_account_set_default_value(PurpleRequestField *field,
												  PurpleAccount *default_value);

/**
 * Sets the account in an account field.
 *
 * @param field The account field.
 * @param value The account.
 */
void purple_request_field_account_set_value(PurpleRequestField *field,
										  PurpleAccount *value);

/**
 * Sets whether or not to show all accounts in an account field.
 *
 * If TRUE, all accounts, online or offline, will be shown. If FALSE,
 * only online accounts will be shown.
 *
 * @param field    The account field.
 * @param show_all Whether or not to show all accounts.
 */
void purple_request_field_account_set_show_all(PurpleRequestField *field,
											 gboolean show_all);

/**
 * Sets the account filter function in an account field.
 *
 * This function will determine which accounts get displayed and which
 * don't.
 *
 * @param field       The account field.
 * @param filter_func The account filter function.
 */
void purple_request_field_account_set_filter(PurpleRequestField *field,
										   PurpleFilterAccountFunc filter_func);

/**
 * Returns the default account in an account field.
 *
 * @param field The field.
 *
 * @return The default account.
 */
PurpleAccount *purple_request_field_account_get_default_value(
		const PurpleRequestField *field);

/**
 * Returns the user-entered account in an account field.
 *
 * @param field The field.
 *
 * @return The user-entered account.
 */
PurpleAccount *purple_request_field_account_get_value(
		const PurpleRequestField *field);

/**
 * Returns whether or not to show all accounts in an account field.
 *
 * If TRUE, all accounts, online or offline, will be shown. If FALSE,
 * only online accounts will be shown.
 *
 * @param field    The account field.
 * @return Whether or not to show all accounts.
 */
gboolean purple_request_field_account_get_show_all(
		const PurpleRequestField *field);

/**
 * Returns the account filter function in an account field.
 *
 * This function will determine which accounts get displayed and which
 * don't.
 *
 * @param field       The account field.
 *
 * @return The account filter function.
 */
PurpleFilterAccountFunc purple_request_field_account_get_filter(
		const PurpleRequestField *field);

/*@}*/

/**************************************************************************/
/** @name Certificate Field API                                           */
/**************************************************************************/
/*@{*/

/**
 * Creates a certificate field.
 *
 * @param id   The field ID.
 * @param text The label of the field.
 * @param cert The certificate of the field.
 *
 * @return The new field.
 */
PurpleRequestField *purple_request_field_certificate_new(const char *id,
														 const char *text,
														 PurpleCertificate *cert);

/**
 * Returns the certificate in a certificate field.
 *
 * @param field The field.
 *
 * @return The certificate.
 */
PurpleCertificate *purple_request_field_certificate_get_value(
		const PurpleRequestField *field);

/*@}*/

/**************************************************************************/
/** @name Datasheet Field API                                             */
/**************************************************************************/
/*@{*/

/**
 * Creates a datasheet item field.
 *
 * @param id    The field ID.
 * @param text  The label of the field, may be @c NULL.
 * @param sheet The datasheet.
 *
 * @return The new field.
 */
PurpleRequestField *purple_request_field_datasheet_new(const char *id,
	const gchar *text, PurpleRequestDatasheet *sheet);

/**
 * Returns a datasheet for a field.
 *
 * @param field The field.
 *
 * @constreturn The datasheet object.
 */
PurpleRequestDatasheet *purple_request_field_datasheet_get_sheet(
	PurpleRequestField *field);

/*@}*/

/**************************************************************************/
/** @name Validators for request fields.                                  */
/**************************************************************************/
/*@{*/

/**
 * Validates a field which should contain an email address.
 *
 * @see purple_request_field_set_validator
 *
 * @param field The field.
 * @param errmsg (Optional) destination for error message.
 * @param user_data Ignored.
 *
 * @return TRUE, if field contains valid email address.
 */
gboolean purple_request_field_email_validator(PurpleRequestField *field,
	gchar **errmsg, void *user_data);

/**
 * Validates a field which should contain alphanumeric content.
 *
 * @see purple_request_field_set_validator
 *
 * @param field The field.
 * @param errmsg (Optional) destination for error message.
 * @param user_data (Optional) allowed character list (NULL-terminated string).
 *
 * @return TRUE, if field contains only alphanumeric characters.
 */
gboolean purple_request_field_alphanumeric_validator(PurpleRequestField *field,
	gchar **errmsg, void *allowed_characters);

/*@}*/

/**************************************************************************/
/** @name Request API                                                     */
/**************************************************************************/
/*@{*/

/**
 * Prompts the user for text input.
 *
 * @param handle        The plugin or connection handle.  For some
 *                      things this is <em>extremely</em> important.  The
 *                      handle is used to programmatically close the request
 *                      dialog when it is no longer needed.  For protocols this
 *                      is often a pointer to the #PurpleConnection
 *                      instance.  For plugins this should be a similar,
 *                      unique memory location.  This value is important
 *                      because it allows a request to be closed with
 *                      purple_request_close_with_handle() when, for
 *                      example, you sign offline.  If the request is
 *                      <em>not</em> closed it is <strong>very</strong>
 *                      likely to cause a crash whenever the callback
 *                      handler functions are triggered.
 * @param title         The title of the message, or @c NULL if it should have
 *                      no title.
 * @param primary       The main point of the message, or @c NULL if you're
 *                      feeling enigmatic.
 * @param secondary     Secondary information, or @c NULL if there is none.
 * @param default_value The default value.
 * @param multiline     @c TRUE if the inputted text can span multiple lines.
 * @param masked        @c TRUE if the inputted text should be masked in some
 *                      way (such as by displaying characters as stars).  This
 *                      might be because the input is some kind of password.
 * @param hint          Optionally suggest how the input box should appear.
 *                      Use "html", for example, to allow the user to enter
 *                      HTML.
 * @param ok_text       The text for the @c OK button, which may not be @c NULL.
 * @param ok_cb         The callback for the @c OK button, which may not be @c
 *                      NULL.
 * @param cancel_text   The text for the @c Cancel button, which may not be @c
 *                      NULL.
 * @param cancel_cb     The callback for the @c Cancel button, which may be
 *                      @c NULL.
 * @param cpar          The #PurpleRequestCommonParameters object, which gets
 *                      unref'ed after this call.
 * @param user_data     The data to pass to the callback.
 *
 * @return A UI-specific handle.
 */
void *purple_request_input(void *handle, const char *title, const char *primary,
	const char *secondary, const char *default_value, gboolean multiline,
	gboolean masked, gchar *hint,
	const char *ok_text, GCallback ok_cb,
	const char *cancel_text, GCallback cancel_cb,
	PurpleRequestCommonParameters *cpar,
	void *user_data);

/**
 * Prompts the user for multiple-choice input.
 *
 * @param handle        The plugin or connection handle.  For some things this
 *                      is <em>extremely</em> important.  See the comments on
 *                      purple_request_input().
 * @param title         The title of the message, or @c NULL if it should have
 *                      no title.
 * @param primary       The main point of the message, or @c NULL if you're
 *                      feeling enigmatic.
 * @param secondary     Secondary information, or @c NULL if there is none.
 * @param default_value The default choice; this should be one of the values
 *                      listed in the varargs.
 * @param ok_text       The text for the @c OK button, which may not be @c NULL.
 * @param ok_cb         The callback for the @c OK button, which may not be @c
 *                      NULL.
 * @param cancel_text   The text for the @c Cancel button, which may not be @c
 *                      NULL.
 * @param cancel_cb     The callback for the @c Cancel button, or @c NULL to
 *                      do nothing.
 * @param cpar          The #PurpleRequestCommonParameters object, which gets
 *                      unref'ed after this call.
 * @param user_data     The data to pass to the callback.
 * @param ...           The choices, which should be pairs of <tt>char *</tt>
 *                      descriptions and <tt>int</tt> values, terminated with a
 *                      @c NULL parameter.
 *
 * @return A UI-specific handle.
 */
void *purple_request_choice(void *handle, const char *title, const char *primary,
	const char *secondary, gpointer default_value,
	const char *ok_text, GCallback ok_cb,
	const char *cancel_text, GCallback cancel_cb,
	PurpleRequestCommonParameters *cpar,
	void *user_data, ...) G_GNUC_NULL_TERMINATED;

/**
 * <tt>va_list</tt> version of purple_request_choice(); see its documentation.
 */
void *purple_request_choice_varg(void *handle, const char *title,
	const char *primary, const char *secondary, gpointer default_value,
	const char *ok_text, GCallback ok_cb,
	const char *cancel_text, GCallback cancel_cb,
	PurpleRequestCommonParameters *cpar,
	void *user_data, va_list choices);

/**
 * Prompts the user for an action.
 *
 * This is often represented as a dialog with a button for each action.
 *
 * @param handle         The plugin or connection handle.  For some things this
 *                       is <em>extremely</em> important.  See the comments on
 *                       purple_request_input().
 * @param title          The title of the message, or @c NULL if it should have
 *                       no title.
 * @param primary        The main point of the message, or @c NULL if you're
 *                       feeling enigmatic.
 * @param secondary      Secondary information, or @c NULL if there is none.
 * @param default_action The default action, zero-indexed; if the third action
 *                       supplied should be the default, supply <tt>2</tt>.
 *                       The should be the action that users are most likely
 *                       to select.
 * @param cpar           The #PurpleRequestCommonParameters object, which gets
 *                       unref'ed after this call.
 * @param user_data      The data to pass to the callback.
 * @param action_count   The number of actions.
 * @param ...            A list of actions.  These are pairs of
 *                       arguments.  The first of each pair is the
 *                       <tt>char *</tt> label that appears on the button.  It
 *                       should have an underscore before the letter you want
 *                       to use as the accelerator key for the button.  The
 *                       second of each pair is the #PurpleRequestActionCb
 *                       function to use when the button is clicked.
 *
 * @return A UI-specific handle.
 */
void *
purple_request_action(void *handle, const char *title, const char *primary,
	const char *secondary, int default_action,
	PurpleRequestCommonParameters *cpar, void *user_data,
	size_t action_count, ...);

/**
 * <tt>va_list</tt> version of purple_request_action(); see its documentation.
 */
void *
purple_request_action_varg(void *handle, const char *title, const char *primary,
	const char *secondary, int default_action,
	PurpleRequestCommonParameters *cpar, void *user_data,
	size_t action_count, va_list actions);

/**
 * Displays a "please wait" dialog.
 *
 * @param handle        The plugin or connection handle.  For some things this
 *                      is <em>extremely</em> important.  See the comments on
 *                      purple_request_input().
 * @param title         The title of the message, or @c NULL if it should have
 *                      default title.
 * @param primary       The main point of the message, or @c NULL if you're
 *                      feeling enigmatic.
 * @param secondary     Secondary information, or @c NULL if there is none.
 * @param with_progress @c TRUE, if we want to display progress bar, @c FALSE
 *                      otherwise
 * @param cancel_cb     The callback for the @c Cancel button, which may be
 *                      @c NULL.
 * @param cpar          The #PurpleRequestCommonParameters object, which gets
 *                      unref'ed after this call.
 * @param user_data     The data to pass to the callback.
 *
 * @return A UI-specific handle.
 */
void *
purple_request_wait(void *handle, const char *title, const char *primary,
	const char *secondary, gboolean with_progress,
	PurpleRequestCancelCb cancel_cb, PurpleRequestCommonParameters *cpar,
	void *user_data);

/**
 * Notifies the "please wait" dialog that some progress has been made, but you
 * don't know how much.
 *
 * @param ui_handle The request UI handle.
 */
void
purple_request_wait_pulse(void *ui_handle);

/**
 * Notifies the "please wait" dialog about progress has been made.
 *
 * @param ui_handle The request UI handle.
 * @param fraction  The part of task that is done (between 0.0 and 1.0,
 *                  inclusive).
 */
void
purple_request_wait_progress(void *ui_handle, gfloat fraction);

/**
 * Displays groups of fields for the user to fill in.
 *
 * @param handle      The plugin or connection handle.  For some things this
 *                    is <em>extremely</em> important.  See the comments on
 *                    purple_request_input().
 * @param title       The title of the message, or @c NULL if it should have
 *                    no title.
 * @param primary     The main point of the message, or @c NULL if you're
 *                    feeling enigmatic.
 * @param secondary   Secondary information, or @c NULL if there is none.
 * @param fields      The list of fields.
 * @param ok_text     The text for the @c OK button, which may not be @c NULL.
 * @param ok_cb       The callback for the @c OK button, which may not be @c
 *                    NULL.
 * @param cancel_text The text for the @c Cancel button, which may not be @c
 *                    NULL.
 * @param cancel_cb   The callback for the @c Cancel button, which may be
 *                    @c NULL.
 * @param cpar        The #PurpleRequestCommonParameters object, which gets
 *                    unref'ed after this call.
 * @param user_data   The data to pass to the callback.
 *
 * @return A UI-specific handle.
 */
void *
purple_request_fields(void *handle, const char *title, const char *primary,
	const char *secondary, PurpleRequestFields *fields,
	const char *ok_text, GCallback ok_cb,
	const char *cancel_text, GCallback cancel_cb,
	PurpleRequestCommonParameters *cpar,
	void *user_data);

/**
 * Checks, if passed UI handle is valid.
 *
 * @param ui_handle The UI handle.
 * @param type      The pointer to variable, where request type may be stored
 *                  (may be @c NULL).
 *
 * @return TRUE, if handle is valid, FALSE otherwise.
 */
gboolean
purple_request_is_valid_ui_handle(void *ui_handle, PurpleRequestType *type);

/**
 * Adds a function called when notification dialog is closed.
 *
 * @param ui_handle   The UI handle.
 * @param notify      The function to be called.
 * @param notify_data The data to be passed to the callback function.
 */
void
purple_request_add_close_notify(void *ui_handle, GDestroyNotify notify,
	gpointer notify_data);

/**
 * Closes a request.
 *
 * @param type     The request type.
 * @param uihandle The request UI handle.
 */
void purple_request_close(PurpleRequestType type, void *uihandle);

/**
 * Closes all requests registered with the specified handle.
 *
 * @param handle The handle, as supplied as the @a handle parameter to one of the
 *               <tt>purple_request_*</tt> functions.
 *
 * @see purple_request_input().
 */
void purple_request_close_with_handle(void *handle);

/**
 * A wrapper for purple_request_action() that uses @c Yes and @c No buttons.
 */
#define purple_request_yes_no(handle, title, primary, secondary, \
	default_action, cpar, user_data, yes_cb, no_cb) \
	purple_request_action((handle), (title), (primary), (secondary), \
		(default_action), (cpar), (user_data), 2, _("_Yes"), (yes_cb), \
		_("_No"), (no_cb))

/**
 * A wrapper for purple_request_action() that uses @c OK and @c Cancel buttons.
 */
#define purple_request_ok_cancel(handle, title, primary, secondary, \
	default_action, cpar, user_data, ok_cb, cancel_cb) \
	purple_request_action((handle), (title), (primary), (secondary), \
		(default_action), (cpar), (user_data), 2, _("_OK"), (ok_cb), \
		_("_Cancel"), (cancel_cb))

/**
 * A wrapper for purple_request_action() that uses Accept and Cancel buttons.
 */
#define purple_request_accept_cancel(handle, title, primary, secondary, \
	default_action, cpar, user_data, accept_cb, cancel_cb) \
	purple_request_action((handle), (title), (primary), (secondary), \
		(default_action), (cpar), (user_data), 2, _("_Accept"), \
		(accept_cb), _("_Cancel"), (cancel_cb))

/**
 * Displays a file selector request dialog.  Returns the selected filename to
 * the callback.  Can be used for either opening a file or saving a file.
 *
 * @param handle      The plugin or connection handle.  For some things this
 *                    is <em>extremely</em> important.  See the comments on
 *                    purple_request_input().
 * @param title       The title of the message, or @c NULL if it should have
 *                    no title.
 * @param filename    The default filename (may be @c NULL)
 * @param savedialog  True if this dialog is being used to save a file.
 *                    False if it is being used to open a file.
 * @param ok_cb       The callback for the @c OK button.
 * @param cancel_cb   The callback for the @c Cancel button, which may be @c NULL.
 * @param cpar        The #PurpleRequestCommonParameters object, which gets
 *                    unref'ed after this call.
 * @param user_data   The data to pass to the callback.
 *
 * @return A UI-specific handle.
 */
void *
purple_request_file(void *handle, const char *title, const char *filename,
	gboolean savedialog, GCallback ok_cb, GCallback cancel_cb,
	PurpleRequestCommonParameters *cpar, void *user_data);

/**
 * Displays a folder select dialog. Returns the selected filename to
 * the callback.
 *
 * @param handle      The plugin or connection handle.  For some things this
 *                    is <em>extremely</em> important.  See the comments on
 *                    purple_request_input().
 * @param title       The title of the message, or @c NULL if it should have
 *                    no title.
 * @param dirname     The default directory name (may be @c NULL)
 * @param ok_cb       The callback for the @c OK button.
 * @param cancel_cb   The callback for the @c Cancel button, which may be @c NULL.
 * @param cpar        The #PurpleRequestCommonParameters object, which gets
 *                    unref'ed after this call.
 * @param user_data   The data to pass to the callback.
 *
 * @return A UI-specific handle.
 */
void *
purple_request_folder(void *handle, const char *title, const char *dirname,
	GCallback ok_cb, GCallback cancel_cb,
	PurpleRequestCommonParameters *cpar, void *user_data);

/**
 * Prompts the user for action over a certificate.
 *
 * This is often represented as a dialog with a button for each action.
 *
 * @param handle        The plugin or connection handle.  For some things this
 *                      is <em>extremely</em> important.  See the comments on
 *                      purple_request_input().
 * @param title         The title of the message, or @c NULL if it should have
 *                      no title.
 * @param primary       The main point of the message, or @c NULL if you're
 *                      feeling enigmatic.
 * @param secondary     Secondary information, or @c NULL if there is none.
 * @param cert          The #PurpleCertificate associated with this request.
 * @param ok_text       The text for the @c OK button, which may not be @c NULL.
 * @param ok_cb         The callback for the @c OK button, which may not be
 *                      @c NULL.
 * @param cancel_text   The text for the @c Cancel button, which may not be
 *                      @c NULL.
 * @param cancel_cb     The callback for the @c Cancel button, which may be
 *                      @c NULL.
 * @param user_data     The data to pass to the callback.
 *
 * @return A UI-specific handle.
 */
void *purple_request_certificate(void *handle, const char *title,
	const char *primary, const char *secondary, PurpleCertificate *cert,
	const char *ok_text, GCallback ok_cb,
	const char *cancel_text, GCallback cancel_cb,
	void *user_data);

/*@}*/

/**************************************************************************/
/** @name UI Registration Functions                                       */
/**************************************************************************/
/*@{*/

/**
 * Sets the UI operations structure to be used when displaying a
 * request.
 *
 * @param ops The UI operations structure.
 */
void purple_request_set_ui_ops(PurpleRequestUiOps *ops);

/**
 * Returns the UI operations structure to be used when displaying a
 * request.
 *
 * @return The UI operations structure.
 */
PurpleRequestUiOps *purple_request_get_ui_ops(void);

/*@}*/

G_END_DECLS

#endif /* _PURPLE_REQUEST_H_ */<|MERGE_RESOLUTION|>--- conflicted
+++ resolved
@@ -31,11 +31,8 @@
 #include <glib.h>
 
 #include "certificate.h"
-<<<<<<< HEAD
 #include "conversation.h"
-=======
 #include "request-datasheet.h"
->>>>>>> d2add501
 
 /**
  * A request field.
