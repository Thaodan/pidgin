/**
 * @file request.h Request API
 * @ingroup core
 *
 * purple
 *
 * Purple is the legal property of its developers, whose names are too numerous
 * to list here.  Please refer to the COPYRIGHT file distributed with this
 * source distribution.
 *
 * This program is free software; you can redistribute it and/or modify
 * it under the terms of the GNU General Public License as published by
 * the Free Software Foundation; either version 2 of the License, or
 * (at your option) any later version.
 *
 * This program is distributed in the hope that it will be useful,
 * but WITHOUT ANY WARRANTY; without even the implied warranty of
 * MERCHANTABILITY or FITNESS FOR A PARTICULAR PURPOSE.  See the
 * GNU General Public License for more details.
 *
 * You should have received a copy of the GNU General Public License
 * along with this program; if not, write to the Free Software
 * Foundation, Inc., 51 Franklin Street, Fifth Floor, Boston, MA  02111-1301  USA
 */
#ifndef _PURPLE_REQUEST_H_
#define _PURPLE_REQUEST_H_

#include <stdlib.h>
#include <glib-object.h>
#include <glib.h>

#include "account.h"

#define PURPLE_DEFAULT_ACTION_NONE	-1

/**
 * Request types.
 */
typedef enum
{
	PURPLE_REQUEST_INPUT = 0,  /**< Text input request.        */
	PURPLE_REQUEST_CHOICE,     /**< Multiple-choice request.   */
	PURPLE_REQUEST_ACTION,     /**< Action request.            */
	PURPLE_REQUEST_FIELDS,     /**< Multiple fields request.   */
	PURPLE_REQUEST_FILE,       /**< File open or save request. */
	PURPLE_REQUEST_FOLDER      /**< Folder selection request.  */

} PurpleRequestType;

/**
 * A type of field.
 */
typedef enum
{
	PURPLE_REQUEST_FIELD_NONE,
	PURPLE_REQUEST_FIELD_STRING,
	PURPLE_REQUEST_FIELD_INTEGER,
	PURPLE_REQUEST_FIELD_BOOLEAN,
	PURPLE_REQUEST_FIELD_CHOICE,
	PURPLE_REQUEST_FIELD_LIST,
	PURPLE_REQUEST_FIELD_LABEL,
	PURPLE_REQUEST_FIELD_IMAGE,
	PURPLE_REQUEST_FIELD_ACCOUNT

} PurpleRequestFieldType;

/**
 * Multiple fields request data.
 */
typedef struct
{
	GList *groups;

	GHashTable *fields;

	GList *required_fields;

	void *ui_data;

} PurpleRequestFields;

/**
 * A group of fields with a title.
 */
typedef struct
{
	PurpleRequestFields *fields_list;

	char *title;

	GList *fields;

} PurpleRequestFieldGroup;

/**
 * A request field.
 */
typedef struct
{
	PurpleRequestFieldType type;
	PurpleRequestFieldGroup *group;

	char *id;
	char *label;
	char *type_hint;

	gboolean visible;
	gboolean required;

	union
	{
		struct
		{
			gboolean multiline;
			gboolean masked;
			gboolean editable;
			char *default_value;
			char *value;

		} string;

		struct
		{
			int default_value;
			int value;

		} integer;

		struct
		{
			gboolean default_value;
			gboolean value;

		} boolean;

		struct
		{
			int default_value;
			int value;

			GList *labels;

		} choice;

		struct
		{
			GList *items;
			GHashTable *item_data;
			GList *selected;
			GHashTable *selected_table;

			gboolean multiple_selection;

		} list;

		struct
		{
			PurpleAccount *default_account;
			PurpleAccount *account;
			gboolean show_all;

			PurpleFilterAccountFunc filter_func;

		} account;

		struct
		{
			unsigned int scale_x;
			unsigned int scale_y;
			const char *buffer;
			gsize size;
		} image;

	} u;

	void *ui_data;

} PurpleRequestField;

/**
 * Request UI operations.
 */
typedef struct
{
	void *(*request_input)(const char *title, const char *primary,
						   const char *secondary, const char *default_value,
						   gboolean multiline, gboolean masked, gchar *hint,
						   const char *ok_text, GCallback ok_cb,
						   const char *cancel_text, GCallback cancel_cb,
						   PurpleAccount *account, const char *who, PurpleConversation *conv,
						   const char *ui_hint, void *user_data);
	void *(*request_choice)(const char *title, const char *primary,
							const char *secondary, int default_value,
							const char *ok_text, GCallback ok_cb,
							const char *cancel_text, GCallback cancel_cb,
							PurpleAccount *account, const char *who, PurpleConversation *conv,
							const char *ui_hint, void *user_data, va_list choices);
	void *(*request_action)(const char *title, const char *primary,
							const char *secondary, int default_action,
							PurpleAccount *account, const char *who, PurpleConversation *conv,
							const char *ui_hint, void *user_data, size_t action_count,
							va_list actions);
	void *(*request_fields)(const char *title, const char *primary,
							const char *secondary, PurpleRequestFields *fields,
							const char *ok_text, GCallback ok_cb,
							const char *cancel_text, GCallback cancel_cb,
							PurpleAccount *account, const char *who, PurpleConversation *conv,
							const char *ui_hint, void *user_data);
	void *(*request_file)(const char *title, const char *filename,
						  gboolean savedialog, GCallback ok_cb, GCallback cancel_cb,
						  PurpleAccount *account, const char *who, PurpleConversation *conv,
						  const char *ui_hint, void *user_data);
	void (*close_request)(PurpleRequestType type, void *ui_handle);
	void *(*request_folder)(const char *title, const char *dirname,
							GCallback ok_cb, GCallback cancel_cb,
							PurpleAccount *account, const char *who, PurpleConversation *conv,
							const char *ui_hint, void *user_data);

	void (*_purple_reserved1)(void);
	void (*_purple_reserved2)(void);
	void (*_purple_reserved3)(void);
	void (*_purple_reserved4)(void);
} PurpleRequestUiOps;

typedef void (*PurpleRequestInputCb)(void *, const char *);
typedef void (*PurpleRequestActionCb)(void *, int);
typedef void (*PurpleRequestChoiceCb)(void *, int);
typedef void (*PurpleRequestFieldsCb)(void *, PurpleRequestFields *fields);
typedef void (*PurpleRequestFileCb)(void *, const char *filename);

#ifdef __cplusplus
extern "C" {
#endif

/**************************************************************************/
/** @name Field List API                                                  */
/**************************************************************************/
/*@{*/

/**
 * Creates a list of fields to pass to purple_request_fields().
 *
 * @return A PurpleRequestFields structure.
 */
PurpleRequestFields *purple_request_fields_new(void);

/**
 * Destroys a list of fields.
 *
 * @param fields The list of fields to destroy.
 */
void purple_request_fields_destroy(PurpleRequestFields *fields);

/**
 * Adds a group of fields to the list.
 *
 * @param fields The fields list.
 * @param group  The group to add.
 */
void purple_request_fields_add_group(PurpleRequestFields *fields,
								   PurpleRequestFieldGroup *group);

/**
 * Returns a list of all groups in a field list.
 *
 * @param fields The fields list.
 *
 * @return A list of groups.
 */
GList *purple_request_fields_get_groups(const PurpleRequestFields *fields);

/**
 * Returns whether or not the field with the specified ID exists.
 *
 * @param fields The fields list.
 * @param id     The ID of the field.
 *
 * @return TRUE if the field exists, or FALSE.
 */
gboolean purple_request_fields_exists(const PurpleRequestFields *fields,
									const char *id);

/**
 * Returns a list of all required fields.
 *
 * @param fields The fields list.
 *
 * @constreturn The list of required fields.
 */
GList *purple_request_fields_get_required(const PurpleRequestFields *fields);

/**
 * Returns whether or not a field with the specified ID is required.
 *
 * @param fields The fields list.
 * @param id     The field ID.
 *
 * @return TRUE if the specified field is required, or FALSE.
 */
gboolean purple_request_fields_is_field_required(const PurpleRequestFields *fields,
											   const char *id);

/**
 * Returns whether or not all required fields have values.
 *
 * @param fields The fields list.
 *
 * @return TRUE if all required fields have values, or FALSE.
 */
gboolean purple_request_fields_all_required_filled(
	const PurpleRequestFields *fields);

/**
 * Return the field with the specified ID.
 *
 * @param fields The fields list.
 * @param id     The ID of the field.
 *
 * @return The field, if found.
 */
PurpleRequestField *purple_request_fields_get_field(
		const PurpleRequestFields *fields, const char *id);

/**
 * Returns the string value of a field with the specified ID.
 *
 * @param fields The fields list.
 * @param id     The ID of the field.
 *
 * @return The string value, if found, or @c NULL otherwise.
 */
const char *purple_request_fields_get_string(const PurpleRequestFields *fields,
										   const char *id);

/**
 * Returns the integer value of a field with the specified ID.
 *
 * @param fields The fields list.
 * @param id     The ID of the field.
 *
 * @return The integer value, if found, or 0 otherwise.
 */
int purple_request_fields_get_integer(const PurpleRequestFields *fields,
									const char *id);

/**
 * Returns the boolean value of a field with the specified ID.
 *
 * @param fields The fields list.
 * @param id     The ID of the field.
 *
 * @return The boolean value, if found, or @c FALSE otherwise.
 */
gboolean purple_request_fields_get_bool(const PurpleRequestFields *fields,
									  const char *id);

/**
 * Returns the choice index of a field with the specified ID.
 *
 * @param fields The fields list.
 * @param id     The ID of the field.
 *
 * @return The choice index, if found, or -1 otherwise.
 */
int purple_request_fields_get_choice(const PurpleRequestFields *fields,
								   const char *id);

/**
 * Returns the account of a field with the specified ID.
 *
 * @param fields The fields list.
 * @param id     The ID of the field.
 *
 * @return The account value, if found, or NULL otherwise.
 */
PurpleAccount *purple_request_fields_get_account(const PurpleRequestFields *fields,
											 const char *id);

/*@}*/

/**************************************************************************/
/** @name Fields Group API                                                */
/**************************************************************************/
/*@{*/

/**
 * Creates a fields group with an optional title.
 *
 * @param title The optional title to give the group.
 *
 * @return A new fields group
 */
PurpleRequestFieldGroup *purple_request_field_group_new(const char *title);

/**
 * Destroys a fields group.
 *
 * @param group The group to destroy.
 */
void purple_request_field_group_destroy(PurpleRequestFieldGroup *group);

/**
 * Adds a field to the group.
 *
 * @param group The group to add the field to.
 * @param field The field to add to the group.
 */
void purple_request_field_group_add_field(PurpleRequestFieldGroup *group,
										PurpleRequestField *field);

/**
 * Returns the title of a fields group.
 *
 * @param group The group.
 *
 * @return The title, if set.
 */
const char *purple_request_field_group_get_title(
		const PurpleRequestFieldGroup *group);

/**
 * Returns a list of all fields in a group.
 *
 * @param group The group.
 *
 * @return The list of fields in the group.
 */
GList *purple_request_field_group_get_fields(
		const PurpleRequestFieldGroup *group);

/*@}*/

/**************************************************************************/
/** @name Field API                                                       */
/**************************************************************************/
/*@{*/

/**
 * Creates a field of the specified type.
 *
 * @param id   The field ID.
 * @param text The text label of the field.
 * @param type The type of field.
 *
 * @return The new field.
 */
PurpleRequestField *purple_request_field_new(const char *id, const char *text,
										 PurpleRequestFieldType type);

/**
 * Destroys a field.
 *
 * @param field The field to destroy.
 */
void purple_request_field_destroy(PurpleRequestField *field);

/**
 * Sets the label text of a field.
 *
 * @param field The field.
 * @param label The text label.
 */
void purple_request_field_set_label(PurpleRequestField *field, const char *label);

/**
 * Sets whether or not a field is visible.
 *
 * @param field   The field.
 * @param visible TRUE if visible, or FALSE if not.
 */
void purple_request_field_set_visible(PurpleRequestField *field, gboolean visible);

/**
 * Sets the type hint for the field.
 *
 * This is optionally used by the UIs to provide such features as
 * auto-completion for type hints like "account" and "screenname".
 *
 * @param field     The field.
 * @param type_hint The type hint.
 */
void purple_request_field_set_type_hint(PurpleRequestField *field,
									  const char *type_hint);

/**
 * Sets whether or not a field is required.
 *
 * @param field    The field.
 * @param required TRUE if required, or FALSE.
 */
void purple_request_field_set_required(PurpleRequestField *field,
									 gboolean required);

/**
 * Returns the type of a field.
 *
 * @param field The field.
 *
 * @return The field's type.
 */
PurpleRequestFieldType purple_request_field_get_type(const PurpleRequestField *field);

/**
 * Returns the ID of a field.
 *
 * @param field The field.
 *
 * @return The ID
 */
const char *purple_request_field_get_id(const PurpleRequestField *field);

/**
 * Returns the label text of a field.
 *
 * @param field The field.
 *
 * @return The label text.
 */
const char *purple_request_field_get_label(const PurpleRequestField *field);

/**
 * Returns whether or not a field is visible.
 *
 * @param field The field.
 *
 * @return TRUE if the field is visible. FALSE otherwise.
 */
gboolean purple_request_field_is_visible(const PurpleRequestField *field);

/**
 * Returns the field's type hint.
 *
 * @param field The field.
 *
 * @return The field's type hint.
 */
const char *purple_request_field_get_type_hint(const PurpleRequestField *field);

/**
 * Returns whether or not a field is required.
 *
 * @param field The field.
 *
 * @return TRUE if the field is required, or FALSE.
 */
gboolean purple_request_field_is_required(const PurpleRequestField *field);

/*@}*/

/**************************************************************************/
/** @name String Field API                                                */
/**************************************************************************/
/*@{*/

/**
 * Creates a string request field.
 *
 * @param id            The field ID.
 * @param text          The text label of the field.
 * @param default_value The optional default value.
 * @param multiline     Whether or not this should be a multiline string.
 *
 * @return The new field.
 */
PurpleRequestField *purple_request_field_string_new(const char *id,
												const char *text,
												const char *default_value,
												gboolean multiline);

/**
 * Sets the default value in a string field.
 *
 * @param field         The field.
 * @param default_value The default value.
 */
void purple_request_field_string_set_default_value(PurpleRequestField *field,
												 const char *default_value);

/**
 * Sets the value in a string field.
 *
 * @param field The field.
 * @param value The value.
 */
void purple_request_field_string_set_value(PurpleRequestField *field,
										 const char *value);

/**
 * Sets whether or not a string field is masked
 * (commonly used for password fields).
 *
 * @param field  The field.
 * @param masked The masked value.
 */
void purple_request_field_string_set_masked(PurpleRequestField *field,
										  gboolean masked);

/**
 * Sets whether or not a string field is editable.
 *
 * @param field    The field.
 * @param editable The editable value.
 */
void purple_request_field_string_set_editable(PurpleRequestField *field,
											gboolean editable);

/**
 * Returns the default value in a string field.
 *
 * @param field The field.
 *
 * @return The default value.
 */
const char *purple_request_field_string_get_default_value(
		const PurpleRequestField *field);

/**
 * Returns the user-entered value in a string field.
 *
 * @param field The field.
 *
 * @return The value.
 */
const char *purple_request_field_string_get_value(const PurpleRequestField *field);

/**
 * Returns whether or not a string field is multi-line.
 *
 * @param field The field.
 *
 * @return @c TRUE if the field is mulit-line, or @c FALSE otherwise.
 */
gboolean purple_request_field_string_is_multiline(const PurpleRequestField *field);

/**
 * Returns whether or not a string field is masked.
 *
 * @param field The field.
 *
 * @return @c TRUE if the field is masked, or @c FALSE otherwise.
 */
gboolean purple_request_field_string_is_masked(const PurpleRequestField *field);

/**
 * Returns whether or not a string field is editable.
 *
 * @param field The field.
 *
 * @return @c TRUE if the field is editable, or @c FALSE otherwise.
 */
gboolean purple_request_field_string_is_editable(const PurpleRequestField *field);

/*@}*/

/**************************************************************************/
/** @name Integer Field API                                               */
/**************************************************************************/
/*@{*/

/**
 * Creates an integer field.
 *
 * @param id            The field ID.
 * @param text          The text label of the field.
 * @param default_value The default value.
 *
 * @return The new field.
 */
PurpleRequestField *purple_request_field_int_new(const char *id,
											 const char *text,
											 int default_value);

/**
 * Sets the default value in an integer field.
 *
 * @param field         The field.
 * @param default_value The default value.
 */
void purple_request_field_int_set_default_value(PurpleRequestField *field,
											  int default_value);

/**
 * Sets the value in an integer field.
 *
 * @param field The field.
 * @param value The value.
 */
void purple_request_field_int_set_value(PurpleRequestField *field, int value);

/**
 * Returns the default value in an integer field.
 *
 * @param field The field.
 *
 * @return The default value.
 */
int purple_request_field_int_get_default_value(const PurpleRequestField *field);

/**
 * Returns the user-entered value in an integer field.
 *
 * @param field The field.
 *
 * @return The value.
 */
int purple_request_field_int_get_value(const PurpleRequestField *field);

/*@}*/

/**************************************************************************/
/** @name Boolean Field API                                               */
/**************************************************************************/
/*@{*/

/**
 * Creates a boolean field.
 *
 * This is often represented as a checkbox.
 *
 * @param id            The field ID.
 * @param text          The text label of the field.
 * @param default_value The default value.
 *
 * @return The new field.
 */
PurpleRequestField *purple_request_field_bool_new(const char *id,
											  const char *text,
											  gboolean default_value);

/**
 * Sets the default value in an boolean field.
 *
 * @param field         The field.
 * @param default_value The default value.
 */
void purple_request_field_bool_set_default_value(PurpleRequestField *field,
											   gboolean default_value);

/**
 * Sets the value in an boolean field.
 *
 * @param field The field.
 * @param value The value.
 */
void purple_request_field_bool_set_value(PurpleRequestField *field,
									   gboolean value);

/**
 * Returns the default value in an boolean field.
 *
 * @param field The field.
 *
 * @return The default value.
 */
gboolean purple_request_field_bool_get_default_value(
		const PurpleRequestField *field);

/**
 * Returns the user-entered value in an boolean field.
 *
 * @param field The field.
 *
 * @return The value.
 */
gboolean purple_request_field_bool_get_value(const PurpleRequestField *field);

/*@}*/

/**************************************************************************/
/** @name Choice Field API                                                */
/**************************************************************************/
/*@{*/

/**
 * Creates a multiple choice field.
 *
 * This is often represented as a group of radio buttons.
 *
 * @param id            The field ID.
 * @param text          The optional label of the field.
 * @param default_value The default choice.
 *
 * @return The new field.
 */
PurpleRequestField *purple_request_field_choice_new(const char *id,
												const char *text,
												int default_value);

/**
 * Adds a choice to a multiple choice field.
 *
 * @param field The choice field.
 * @param label The choice label.
 */
void purple_request_field_choice_add(PurpleRequestField *field,
								   const char *label);

/**
 * Sets the default value in an choice field.
 *
 * @param field         The field.
 * @param default_value The default value.
 */
void purple_request_field_choice_set_default_value(PurpleRequestField *field,
												 int default_value);

/**
 * Sets the value in an choice field.
 *
 * @param field The field.
 * @param value The value.
 */
void purple_request_field_choice_set_value(PurpleRequestField *field, int value);

/**
 * Returns the default value in an choice field.
 *
 * @param field The field.
 *
 * @return The default value.
 */
int purple_request_field_choice_get_default_value(const PurpleRequestField *field);

/**
 * Returns the user-entered value in an choice field.
 *
 * @param field The field.
 *
 * @return The value.
 */
int purple_request_field_choice_get_value(const PurpleRequestField *field);

/**
 * Returns a list of labels in a choice field.
 *
 * @param field The field.
 *
 * @return The list of labels.
 */
GList *purple_request_field_choice_get_labels(const PurpleRequestField *field);

/*@}*/

/**************************************************************************/
/** @name List Field API                                                  */
/**************************************************************************/
/*@{*/

/**
 * Creates a multiple list item field.
 *
 * @param id   The field ID.
 * @param text The optional label of the field.
 *
 * @return The new field.
 */
PurpleRequestField *purple_request_field_list_new(const char *id, const char *text);

/**
 * Sets whether or not a list field allows multiple selection.
 *
 * @param field        The list field.
 * @param multi_select TRUE if multiple selection is enabled,
 *                     or FALSE otherwise.
 */
void purple_request_field_list_set_multi_select(PurpleRequestField *field,
											  gboolean multi_select);

/**
 * Returns whether or not a list field allows multiple selection.
 *
 * @param field The list field.
 *
 * @return TRUE if multiple selection is enabled, or FALSE otherwise.
 */
gboolean purple_request_field_list_get_multi_select(
	const PurpleRequestField *field);

/**
 * Returns the data for a particular item.
 *
 * @param field The list field.
 * @param text  The item text.
 *
 * @return The data associated with the item.
 */
void *purple_request_field_list_get_data(const PurpleRequestField *field,
									   const char *text);

/**
 * Adds an item to a list field.
 *
 * @param field The list field.
 * @param item  The list item.
 * @param data  The associated data.
 */
void purple_request_field_list_add(PurpleRequestField *field,
								 const char *item, void *data);

/**
 * Adds a selected item to the list field.
 *
 * @param field The field.
 * @param item  The item to add.
 */
void purple_request_field_list_add_selected(PurpleRequestField *field,
										  const char *item);

/**
 * Clears the list of selected items in a list field.
 *
 * @param field The field.
 */
void purple_request_field_list_clear_selected(PurpleRequestField *field);

/**
 * Sets a list of selected items in a list field.
 *
 * @param field The field.
 * @param items The list of selected items, which is not modified or freed.
 */
void purple_request_field_list_set_selected(PurpleRequestField *field,
										  GList *items);

/**
 * Returns whether or not a particular item is selected in a list field.
 *
 * @param field The field.
 * @param item  The item.
 *
 * @return TRUE if the item is selected. FALSE otherwise.
 */
gboolean purple_request_field_list_is_selected(const PurpleRequestField *field,
											 const char *item);

/**
 * Returns a list of selected items in a list field.
 *
 * To retrieve the data for each item, use
 * purple_request_field_list_get_data().
 *
 * @param field The field.
 *
 * @constreturn The list of selected items.
 */
GList *purple_request_field_list_get_selected(
	const PurpleRequestField *field);

/**
 * Returns a list of items in a list field.
 *
 * @param field The field.
 *
 * @constreturn The list of items.
 */
GList *purple_request_field_list_get_items(const PurpleRequestField *field);

/*@}*/

/**************************************************************************/
/** @name Label Field API                                                 */
/**************************************************************************/
/*@{*/

/**
 * Creates a label field.
 *
 * @param id   The field ID.
 * @param text The label of the field.
 *
 * @return The new field.
 */
PurpleRequestField *purple_request_field_label_new(const char *id,
											   const char *text);

/*@}*/

/**************************************************************************/
/** @name Image Field API                                                 */
/**************************************************************************/
/*@{*/

/**
 * Creates an image field.
 *
 * @param id   The field ID.
 * @param text The label of the field.
 * @param buf  The image data.
 * @param size The size of the data in @a buffer.
 *
 * @return The new field.
 */
PurpleRequestField *purple_request_field_image_new(const char *id, const char *text,
											   const char *buf, gsize size);

/**
 * Sets the scale factors of an image field.
 *
 * @param field The image field.
 * @param x     The x scale factor.
 * @param y     The y scale factor.
 */
void purple_request_field_image_set_scale(PurpleRequestField *field, unsigned int x, unsigned int y);

/**
 * Returns pointer to the image.
 *
 * @param field The image field.
 *
 * @return Pointer to the image.
 */
const char *purple_request_field_image_get_buffer(PurpleRequestField *field);

/**
 * Returns size (in bytes) of the image.
 *
 * @param field The image field.
 *
 * @return Size of the image.
 */
gsize purple_request_field_image_get_size(PurpleRequestField *field);

/**
 * Returns X scale coefficient of the image.
 *
 * @param field The image field.
 *
 * @return X scale coefficient of the image.
 */
unsigned int purple_request_field_image_get_scale_x(PurpleRequestField *field);

/**
 * Returns Y scale coefficient of the image.
 *
 * @param field The image field.
 *
 * @return Y scale coefficient of the image.
 */
unsigned int purple_request_field_image_get_scale_y(PurpleRequestField *field);

/*@}*/

/**************************************************************************/
/** @name Account Field API                                               */
/**************************************************************************/
/*@{*/

/**
 * Creates an account field.
 *
 * By default, this field will not show offline accounts.
 *
 * @param id      The field ID.
 * @param text    The text label of the field.
 * @param account The optional default account.
 *
 * @return The new field.
 */
PurpleRequestField *purple_request_field_account_new(const char *id,
												 const char *text,
												 PurpleAccount *account);

/**
 * Sets the default account on an account field.
 *
 * @param field         The account field.
 * @param default_value The default account.
 */
void purple_request_field_account_set_default_value(PurpleRequestField *field,
												  PurpleAccount *default_value);

/**
 * Sets the account in an account field.
 *
 * @param field The account field.
 * @param value The account.
 */
void purple_request_field_account_set_value(PurpleRequestField *field,
										  PurpleAccount *value);

/**
 * Sets whether or not to show all accounts in an account field.
 *
 * If TRUE, all accounts, online or offline, will be shown. If FALSE,
 * only online accounts will be shown.
 *
 * @param field    The account field.
 * @param show_all Whether or not to show all accounts.
 */
void purple_request_field_account_set_show_all(PurpleRequestField *field,
											 gboolean show_all);

/**
 * Sets the account filter function in an account field.
 *
 * This function will determine which accounts get displayed and which
 * don't.
 *
 * @param field       The account field.
 * @param filter_func The account filter function.
 */
void purple_request_field_account_set_filter(PurpleRequestField *field,
										   PurpleFilterAccountFunc filter_func);

/**
 * Returns the default account in an account field.
 *
 * @param field The field.
 *
 * @return The default account.
 */
PurpleAccount *purple_request_field_account_get_default_value(
		const PurpleRequestField *field);

/**
 * Returns the user-entered account in an account field.
 *
 * @param field The field.
 *
 * @return The user-entered account.
 */
PurpleAccount *purple_request_field_account_get_value(
		const PurpleRequestField *field);

/**
 * Returns whether or not to show all accounts in an account field.
 *
 * If TRUE, all accounts, online or offline, will be shown. If FALSE,
 * only online accounts will be shown.
 *
 * @param field    The account field.
 * @return Whether or not to show all accounts.
 */
gboolean purple_request_field_account_get_show_all(
		const PurpleRequestField *field);

/**
 * Returns the account filter function in an account field.
 *
 * This function will determine which accounts get displayed and which
 * don't.
 *
 * @param field       The account field.
 *
 * @return The account filter function.
 */
PurpleFilterAccountFunc purple_request_field_account_get_filter(
		const PurpleRequestField *field);

/*@}*/

/**************************************************************************/
/** @name Request API                                                     */
/**************************************************************************/
/*@{*/

/**
 * Prompts the user for text input.
 *
 * @param handle        The plugin or connection handle.  For some
 *                      things this is EXTREMELY important.  The
 *                      handle is used to programmatically close
 *                      the request dialog when it is no longer
 *                      needed.  For PRPLs this is often a pointer
 *                      to the PurpleConnection instance.  For plugins
 *                      this should be a similar, unique memory
 *                      location.  This value is important because
 *                      it allows a request to be closed, say, when
 *                      you sign offline.  If the request is NOT
 *                      closed it is VERY likely to cause a crash
 *                      whenever the callback handler functions are
 *                      triggered.
 * @param title         The title of the message.
 * @param primary       The main point of the message.
 * @param secondary     The secondary information.
 * @param default_value The default value.
 * @param multiline     TRUE if the inputted text can span multiple lines.
 * @param masked        TRUE if the inputted text should be masked in some way.
 * @param hint          Optionally suggest how the input box should appear.
 *                      Use "html," for example, to allow the user to enter
 *                      HTML.
 * @param ok_text       The text for the @c OK button.
 * @param ok_cb         The callback for the @c OK button.
 * @param cancel_text   The text for the @c Cancel button.
 * @param cancel_cb     The callback for the @c Cancel button.
 * @param account		The PurpleAccount associated with this request, or NULL if none is
 * @param who			The username of the buddy assocaited with this request, or NULL if none is
 * @param conv			The PurpleConversation associated with this request, or NULL if none is
 * @param ui_hint       UI hint
 * @param user_data     The data to pass to the callback.
 *
 * @return A UI-specific handle.
 */
void *purple_request_input(void *handle, const char *title,
						 const char *primary, const char *secondary,
						 const char *default_value,
						 gboolean multiline, gboolean masked, gchar *hint,
						 const char *ok_text, GCallback ok_cb,
						 const char *cancel_text, GCallback cancel_cb,
						 PurpleAccount *account, const char *who, PurpleConversation *conv,
						 const char *ui_hint, void *user_data);

/**
 * Prompts the user for multiple-choice input.
 *
 * @param handle        The plugin or connection handle.  For some
 *                      things this is EXTREMELY important.  See
 *                      the comments on purple_request_input.
 * @param title         The title of the message.
 * @param primary       The main point of the message.
 * @param secondary     The secondary information.
 * @param default_value The default value.
 * @param ok_text       The text for the @c OK button.
 * @param ok_cb         The callback for the @c OK button.
 * @param cancel_text   The text for the @c Cancel button.
 * @param cancel_cb     The callback for the @c Cancel button.
 * @param account		The PurpleAccount associated with this request, or NULL if none is
 * @param who			The username of the buddy assocaited with this request, or NULL if none is
<<<<<<< HEAD
 * @param conv			The PurpleConversation associated with this request, or NULL if none is
=======
 * @param conv			The PurpleConversation associated with this request, or NULL if none is 
 * @param ui_hint       UI hint
>>>>>>> 0b51f850
 * @param user_data     The data to pass to the callback.
 * @param ...           The choices.  This argument list should be
 *                      terminated with a NULL parameter.
 *
 * @return A UI-specific handle.
 */
void *purple_request_choice(void *handle, const char *title,
						  const char *primary, const char *secondary,
						  int default_value,
						  const char *ok_text, GCallback ok_cb,
						  const char *cancel_text, GCallback cancel_cb,
						  PurpleAccount *account, const char *who, PurpleConversation *conv,
						  const char *ui_hint, void *user_data, ...) G_GNUC_NULL_TERMINATED;

/**
 * Prompts the user for multiple-choice input.
 *
 * @param handle        The plugin or connection handle.  For some
 *                      things this is EXTREMELY important.  See
 *                      the comments on purple_request_input.
 * @param title         The title of the message.
 * @param primary       The main point of the message.
 * @param secondary     The secondary information.
 * @param default_value The default value.
 * @param ok_text       The text for the @c OK button.
 * @param ok_cb         The callback for the @c OK button.
 * @param cancel_text   The text for the @c Cancel button.
 * @param cancel_cb     The callback for the @c Cancel button.
 * @param account		The PurpleAccount associated with this request, or NULL if none is
 * @param who			The username of the buddy assocaited with this request, or NULL if none is
<<<<<<< HEAD
 * @param conv			The PurpleConversation associated with this request, or NULL if none is
=======
 * @param conv			The PurpleConversation associated with this request, or NULL if none is 
 * @param ui_hint       UI hint
>>>>>>> 0b51f850
 * @param user_data     The data to pass to the callback.
 * @param choices       The choices.  This argument list should be
 *                      terminated with a @c NULL parameter.
 *
 * @return A UI-specific handle.
 */
void *purple_request_choice_varg(void *handle, const char *title,
							   const char *primary, const char *secondary,
							   int default_value,
							   const char *ok_text, GCallback ok_cb,
							   const char *cancel_text, GCallback cancel_cb,
							   PurpleAccount *account, const char *who, PurpleConversation *conv,
							   const char *ui_hint, void *user_data, va_list choices);

/**
 * Prompts the user for an action.
 *
 * This is often represented as a dialog with a button for each action.
 *
 * @param handle         The plugin or connection handle.  For some
 *                       things this is EXTREMELY important.  See
 *                       the comments on purple_request_input.
 * @param title          The title of the message.
 * @param primary        The main point of the message.
 * @param secondary      The secondary information.
 * @param default_action The default value.
 * @param account		 The PurpleAccount associated with this request, or NULL if none is
 * @param who			 The username of the buddy assocaited with this request, or NULL if none is
<<<<<<< HEAD
 * @param conv			 The PurpleConversation associated with this request, or NULL if none is
=======
 * @param conv			 The PurpleConversation associated with this request, or NULL if none is 
 * @param ui_hint        UI hint
>>>>>>> 0b51f850
 * @param user_data      The data to pass to the callback.
 * @param action_count   The number of actions.
 * @param ...            A list of actions.  These are pairs of
 *                       arguments.  The first of each pair is the
 *                       string that appears on the button.  It should
 *                       have an underscore before the letter you want
 *                       to use as the accelerator key for the button.
 *                       The second of each pair is the callback
 *                       function to use when the button is clicked.
 *
 * @return A UI-specific handle.
 */
void *purple_request_action(void *handle, const char *title,
						  const char *primary, const char *secondary,
						  int default_action,
						  PurpleAccount *account, const char *who, PurpleConversation *conv,
						  const char *ui_hint, void *user_data, size_t action_count, ...);

/**
 * Prompts the user for an action.
 *
 * This is often represented as a dialog with a button for each action.
 *
 * @param handle         The plugin or connection handle.  For some
 *                       things this is EXTREMELY important.  See
 *                       the comments on purple_request_input.
 * @param title          The title of the message.
 * @param primary        The main point of the message.
 * @param secondary      The secondary information.
 * @param default_action The default value.
 * @param account		 The PurpleAccount associated with this request, or NULL if none is
 * @param who			 The username of the buddy assocaited with this request, or NULL if none is
<<<<<<< HEAD
 * @param conv			 The PurpleConversation associated with this request, or NULL if none is
=======
 * @param conv			 The PurpleConversation associated with this request, or NULL if none is 
 * @param ui_hint        UI hint
>>>>>>> 0b51f850
 * @param user_data      The data to pass to the callback.
 * @param action_count   The number of actions.
 * @param actions        A list of actions and callbacks.
 *
 * @return A UI-specific handle.
 */
void *purple_request_action_varg(void *handle, const char *title,
							   const char *primary, const char *secondary,
							   int default_action,
							   PurpleAccount *account, const char *who, PurpleConversation *conv,
							   const char *ui_hint, void *user_data, size_t action_count,
							   va_list actions);

/**
 * Displays groups of fields for the user to fill in.
 *
 * @param handle      The plugin or connection handle.  For some
 *                    things this is EXTREMELY important.  See
 *                    the comments on purple_request_input.
 * @param title       The title of the message.
 * @param primary     The main point of the message.
 * @param secondary   The secondary information.
 * @param fields      The list of fields.
 * @param ok_text     The text for the @c OK button.
 * @param ok_cb       The callback for the @c OK button.
 * @param cancel_text The text for the @c Cancel button.
 * @param cancel_cb   The callback for the @c Cancel button.
 * @param account	  The PurpleAccount associated with this request, or NULL if none is
 * @param who		  The username of the buddy associated with this request, or NULL if none is
<<<<<<< HEAD
 * @param conv		  The PurpleConversation associated with this request, or NULL if none is
=======
 * @param conv		  The PurpleConversation associated with this request, or NULL if none is 
 * @param ui_hint     UI hint
>>>>>>> 0b51f850
 * @param user_data   The data to pass to the callback.
 *
 * @return A UI-specific handle.
 */
void *purple_request_fields(void *handle, const char *title,
						  const char *primary, const char *secondary,
						  PurpleRequestFields *fields,
						  const char *ok_text, GCallback ok_cb,
						  const char *cancel_text, GCallback cancel_cb,
						  PurpleAccount *account, const char *who, PurpleConversation *conv,
						  const char *ui_hint, void *user_data);

/**
 * Closes a request.
 *
 * @param type     The request type.
 * @param uihandle The request UI handle.
 */
void purple_request_close(PurpleRequestType type, void *uihandle);

/**
 * Closes all requests registered with the specified handle.
 *
 * @param handle The handle.
 */
void purple_request_close_with_handle(void *handle);

/**
 * A wrapper for purple_request_action() that uses @c Yes and @c No buttons.
 */
#define purple_request_yes_no(handle, title, primary, secondary, \
							default_action, account, who, conv, \
							ui_hint, user_data, yes_cb, no_cb) \
	purple_request_action((handle), (title), (primary), (secondary), \
						(default_action), account, who, conv, (ui_hint), (user_data), 2, \
						_("_Yes"), (yes_cb), _("_No"), (no_cb))

/**
 * A wrapper for purple_request_action() that uses @c OK and @c Cancel buttons.
 */
#define purple_request_ok_cancel(handle, title, primary, secondary, \
							default_action, account, who, conv, \
						    ui_hint, user_data, ok_cb, cancel_cb) \
	purple_request_action((handle), (title), (primary), (secondary), \
						(default_action), account, who, conv, (ui_hint), (user_data), 2, \
						_("_OK"), (ok_cb), _("_Cancel"), (cancel_cb))

/**
 * A wrapper for purple_request_action() that uses Accept and Cancel buttons.
 */
#define purple_request_accept_cancel(handle, title, primary, secondary, \
								   default_action, account, who, conv, \
								   ui_hint, user_data, accept_cb, cancel_cb) \
	purple_request_action((handle), (title), (primary), (secondary), \
						(default_action), account, who, conv, (ui_hint), (user_data), 2, \
						_("_Accept"), (accept_cb), _("_Cancel"), (cancel_cb))

/**
 * Displays a file selector request dialog.  Returns the selected filename to
 * the callback.  Can be used for either opening a file or saving a file.
 *
 * @param handle      The plugin or connection handle.  For some
 *                    things this is EXTREMELY important.  See
 *                    the comments on purple_request_input.
 * @param title       The title for the dialog (may be @c NULL)
 * @param filename    The default filename (may be @c NULL)
 * @param savedialog  True if this dialog is being used to save a file.
 *                    False if it is being used to open a file.
 * @param ok_cb       The callback for the @c OK button.
 * @param cancel_cb   The callback for the @c Cancel button.
 * @param account	  The PurpleAccount associated with this request, or NULL if none is
 * @param who		  The username of the buddy assocaited with this request, or NULL if none is
<<<<<<< HEAD
 * @param conv		  The PurpleConversation associated with this request, or NULL if none is
=======
 * @param conv		  The PurpleConversation associated with this request, or NULL if none is 
 * @param ui_hint     UI hint
>>>>>>> 0b51f850
 * @param user_data   The data to pass to the callback.
 *
 * @return A UI-specific handle.
 */
void *purple_request_file(void *handle, const char *title, const char *filename,
						gboolean savedialog,
						GCallback ok_cb, GCallback cancel_cb,
						PurpleAccount *account, const char *who, PurpleConversation *conv,
						const char *ui_hint, void *user_data);

/**
 * Displays a folder select dialog. Returns the selected filename to
 * the callback.
 *
 * @param handle      The plugin or connection handle.  For some
 *                    things this is EXTREMELY important.  See
 *                    the comments on purple_request_input.
 * @param title       The title for the dialog (may be @c NULL)
 * @param dirname     The default directory name (may be @c NULL)
 * @param ok_cb       The callback for the @c OK button.
 * @param cancel_cb   The callback for the @c Cancel button.
 * @param account	  The PurpleAccount associated with this request, or NULL if none is
 * @param who		  The username of the buddy assocaited with this request, or NULL if none is
<<<<<<< HEAD
 * @param conv		  The PurpleConversation associated with this request, or NULL if none is
=======
 * @param conv		  The PurpleConversation associated with this request, or NULL if none is 
 * @param ui_hint     UI hint
>>>>>>> 0b51f850
 * @param user_data   The data to pass to the callback.
 *
 * @return A UI-specific handle.
 */
void *purple_request_folder(void *handle, const char *title, const char *dirname,
						GCallback ok_cb, GCallback cancel_cb,
						PurpleAccount *account, const char *who, PurpleConversation *conv,
						const char *ui_hint, void *user_data);

/*@}*/

/**************************************************************************/
/** @name UI Registration Functions                                       */
/**************************************************************************/
/*@{*/

/**
 * Sets the UI operations structure to be used when displaying a
 * request.
 *
 * @param ops The UI operations structure.
 */
void purple_request_set_ui_ops(PurpleRequestUiOps *ops);

/**
 * Returns the UI operations structure to be used when displaying a
 * request.
 *
 * @return The UI operations structure.
 */
PurpleRequestUiOps *purple_request_get_ui_ops(void);

/*@}*/

#ifdef __cplusplus
}
#endif

#endif /* _PURPLE_REQUEST_H_ */<|MERGE_RESOLUTION|>--- conflicted
+++ resolved
@@ -1186,7 +1186,6 @@
  * @param account		The PurpleAccount associated with this request, or NULL if none is
  * @param who			The username of the buddy assocaited with this request, or NULL if none is
  * @param conv			The PurpleConversation associated with this request, or NULL if none is
- * @param ui_hint       UI hint
  * @param user_data     The data to pass to the callback.
  *
  * @return A UI-specific handle.
@@ -1198,7 +1197,7 @@
 						 const char *ok_text, GCallback ok_cb,
 						 const char *cancel_text, GCallback cancel_cb,
 						 PurpleAccount *account, const char *who, PurpleConversation *conv,
-						 const char *ui_hint, void *user_data);
+						 void *user_data);
 
 /**
  * Prompts the user for multiple-choice input.
@@ -1216,12 +1215,8 @@
  * @param cancel_cb     The callback for the @c Cancel button.
  * @param account		The PurpleAccount associated with this request, or NULL if none is
  * @param who			The username of the buddy assocaited with this request, or NULL if none is
-<<<<<<< HEAD
- * @param conv			The PurpleConversation associated with this request, or NULL if none is
-=======
  * @param conv			The PurpleConversation associated with this request, or NULL if none is 
  * @param ui_hint       UI hint
->>>>>>> 0b51f850
  * @param user_data     The data to pass to the callback.
  * @param ...           The choices.  This argument list should be
  *                      terminated with a NULL parameter.
@@ -1252,12 +1247,8 @@
  * @param cancel_cb     The callback for the @c Cancel button.
  * @param account		The PurpleAccount associated with this request, or NULL if none is
  * @param who			The username of the buddy assocaited with this request, or NULL if none is
-<<<<<<< HEAD
- * @param conv			The PurpleConversation associated with this request, or NULL if none is
-=======
  * @param conv			The PurpleConversation associated with this request, or NULL if none is 
  * @param ui_hint       UI hint
->>>>>>> 0b51f850
  * @param user_data     The data to pass to the callback.
  * @param choices       The choices.  This argument list should be
  *                      terminated with a @c NULL parameter.
@@ -1286,12 +1277,8 @@
  * @param default_action The default value.
  * @param account		 The PurpleAccount associated with this request, or NULL if none is
  * @param who			 The username of the buddy assocaited with this request, or NULL if none is
-<<<<<<< HEAD
- * @param conv			 The PurpleConversation associated with this request, or NULL if none is
-=======
  * @param conv			 The PurpleConversation associated with this request, or NULL if none is 
  * @param ui_hint        UI hint
->>>>>>> 0b51f850
  * @param user_data      The data to pass to the callback.
  * @param action_count   The number of actions.
  * @param ...            A list of actions.  These are pairs of
@@ -1324,12 +1311,8 @@
  * @param default_action The default value.
  * @param account		 The PurpleAccount associated with this request, or NULL if none is
  * @param who			 The username of the buddy assocaited with this request, or NULL if none is
-<<<<<<< HEAD
- * @param conv			 The PurpleConversation associated with this request, or NULL if none is
-=======
  * @param conv			 The PurpleConversation associated with this request, or NULL if none is 
  * @param ui_hint        UI hint
->>>>>>> 0b51f850
  * @param user_data      The data to pass to the callback.
  * @param action_count   The number of actions.
  * @param actions        A list of actions and callbacks.
@@ -1359,12 +1342,8 @@
  * @param cancel_cb   The callback for the @c Cancel button.
  * @param account	  The PurpleAccount associated with this request, or NULL if none is
  * @param who		  The username of the buddy associated with this request, or NULL if none is
-<<<<<<< HEAD
- * @param conv		  The PurpleConversation associated with this request, or NULL if none is
-=======
  * @param conv		  The PurpleConversation associated with this request, or NULL if none is 
  * @param ui_hint     UI hint
->>>>>>> 0b51f850
  * @param user_data   The data to pass to the callback.
  *
  * @return A UI-specific handle.
@@ -1437,12 +1416,8 @@
  * @param cancel_cb   The callback for the @c Cancel button.
  * @param account	  The PurpleAccount associated with this request, or NULL if none is
  * @param who		  The username of the buddy assocaited with this request, or NULL if none is
-<<<<<<< HEAD
- * @param conv		  The PurpleConversation associated with this request, or NULL if none is
-=======
  * @param conv		  The PurpleConversation associated with this request, or NULL if none is 
  * @param ui_hint     UI hint
->>>>>>> 0b51f850
  * @param user_data   The data to pass to the callback.
  *
  * @return A UI-specific handle.
@@ -1466,12 +1441,8 @@
  * @param cancel_cb   The callback for the @c Cancel button.
  * @param account	  The PurpleAccount associated with this request, or NULL if none is
  * @param who		  The username of the buddy assocaited with this request, or NULL if none is
-<<<<<<< HEAD
- * @param conv		  The PurpleConversation associated with this request, or NULL if none is
-=======
  * @param conv		  The PurpleConversation associated with this request, or NULL if none is 
  * @param ui_hint     UI hint
->>>>>>> 0b51f850
  * @param user_data   The data to pass to the callback.
  *
  * @return A UI-specific handle.
@@ -1479,7 +1450,7 @@
 void *purple_request_folder(void *handle, const char *title, const char *dirname,
 						GCallback ok_cb, GCallback cancel_cb,
 						PurpleAccount *account, const char *who, PurpleConversation *conv,
-						const char *ui_hint, void *user_data);
+						void *user_data);
 
 /*@}*/
 
