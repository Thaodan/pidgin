/**
 * @file smiley.c Simley API
 * @ingroup core
 */

/* purple
 *
 * Purple is the legal property of its developers, whose names are too numerous
 * to list here.  Please refer to the COPYRIGHT file distributed with this
 * source distribution.
 *
 * This program is free software; you can redistribute it and/or modify
 * it under the terms of the GNU General Public License as published by
 * the Free Software Foundation; either version 2 of the License, or
 * (at your option) any later version.
 *
 * This program is distributed in the hope that it will be useful,
 * but WITHOUT ANY WARRANTY; without even the implied warranty of
 * MERCHANTABILITY or FITNESS FOR A PARTICULAR PURPOSE.  See the
 * GNU General Public License for more details.
 *
 * You should have received a copy of the GNU General Public License
 * along with this program; if not, write to the Free Software
 * Foundation, Inc., 51 Franklin Street, Fifth Floor, Boston, MA  02111-1301  USA
 */

#include "internal.h"
#include "dbus-maybe.h"
#include "debug.h"
#include "imgstore.h"
#include "smiley.h"
#include "util.h"
#include "xmlnode.h"

/**************************************************************************/
/* Main structures, members and constants                                 */
/**************************************************************************/

struct _PurpleSmiley
{
	GObject parent;
	PurpleStoredImage *img;        /**< The id of the stored image with the
	                                    the smiley data.        */
	char *shortcut;                /**< Shortcut associated with the custom
	                                    smiley. This field will work as a
	                                    unique key by this API. */
	char *checksum;                /**< The smiley checksum.        */
};

struct _PurpleSmileyClass
{
	GObjectClass parent_class;
};

static GHashTable *smiley_shortcut_index = NULL; /* shortcut (char *) => smiley (PurpleSmiley*) */
static GHashTable *smiley_checksum_index = NULL; /* checksum (char *) => smiley (PurpleSmiley*) */

static guint save_timer = 0;
static gboolean smileys_loaded = FALSE;
static char *smileys_dir = NULL;

#define SMILEYS_DEFAULT_FOLDER			"custom_smiley"
#define SMILEYS_LOG_ID				"smileys"

#define XML_FILE_NAME				"smileys.xml"

#define XML_ROOT_TAG				"smileys"
#define XML_PROFILE_TAG			"profile"
#define XML_PROFILE_NAME_ATTRIB_TAG		"name"
#define XML_ACCOUNT_TAG			"account"
#define XML_ACCOUNT_USERID_ATTRIB_TAG		"userid"
#define XML_SMILEY_SET_TAG			"smiley_set"
#define XML_SMILEY_TAG				"smiley"
#define XML_SHORTCUT_ATTRIB_TAG		"shortcut"
#define XML_CHECKSUM_ATRIB_TAG			"checksum"
#define XML_FILENAME_ATRIB_TAG			"filename"


/******************************************************************************
 * XML descriptor file layout                                                 *
 ******************************************************************************
 *
 * Although we are creating the profile XML structure here, now we
 * won't handle it.
 * So, we just add one profile named "default" that has no associated
 * account elements, and have only the smiley_set that will contain
 * all existent custom smiley.
 *
 * It's our "Highlander Profile" :-)
 *
 ******************************************************************************
 *
 * <smileys>
 *   <profile name="john.doe">
 *     <account userid="john.doe@jabber.org">
 *     <account userid="john.doe@gmail.com">
 *     <smiley_set>
 *       <smiley shortcut="aaa" checksum="xxxxxxxx" filename="file_name1.gif"/>
 *       <smiley shortcut="bbb" checksum="yyyyyyy" filename="file_name2.gif"/>
 *     </smiley_set>
 *   </profile>
 * </smiley>
 *
 *****************************************************************************/


/*********************************************************************
 * Forward declarations                                              *
 *********************************************************************/

static gboolean read_smiley_file(const char *path, guchar **data, size_t *len);

static char *get_file_full_path(const char *filename);

static PurpleSmiley *purple_smiley_create(const char *shortcut);

static void purple_smiley_load_file(const char *shortcut, const char *checksum,
		const char *filename);

static void
purple_smiley_set_data_impl(PurpleSmiley *smiley, guchar *smiley_data,
		size_t smiley_data_len);

static void
purple_smiley_data_store(PurpleStoredImage *stored_img);

static void
purple_smiley_data_unstore(const char *filename);

/*********************************************************************
 * Writing to disk                                                   *
 *********************************************************************/

static xmlnode *
smiley_to_xmlnode(PurpleSmiley *smiley)
{
	xmlnode *smiley_node = NULL;

	smiley_node = xmlnode_new(XML_SMILEY_TAG);

	if (!smiley_node)
		return NULL;

	xmlnode_set_attrib(smiley_node, XML_SHORTCUT_ATTRIB_TAG,
			smiley->shortcut);

	xmlnode_set_attrib(smiley_node, XML_CHECKSUM_ATRIB_TAG,
			smiley->checksum);

	xmlnode_set_attrib(smiley_node, XML_FILENAME_ATRIB_TAG,
			purple_imgstore_get_filename(smiley->img));

	return smiley_node;
}

static void
add_smiley_to_main_node(gpointer key, gpointer value, gpointer user_data)
{
	xmlnode *child_node;

	child_node = smiley_to_xmlnode(value);
	xmlnode_insert_child((xmlnode*)user_data, child_node);
}

static xmlnode *
smileys_to_xmlnode(void)
{
	xmlnode *root_node, *profile_node, *smileyset_node;

	root_node = xmlnode_new(XML_ROOT_TAG);
	xmlnode_set_attrib(root_node, "version", "1.0");

	/* See the top comments above to understand why initial tag elements
	 * are not being considered by now. */
	profile_node = xmlnode_new(XML_PROFILE_TAG);
	if (profile_node) {
		xmlnode_set_attrib(profile_node, XML_PROFILE_NAME_ATTRIB_TAG, "Default");
		xmlnode_insert_child(root_node, profile_node);

		smileyset_node = xmlnode_new(XML_SMILEY_SET_TAG);
		if (smileyset_node) {
			xmlnode_insert_child(profile_node, smileyset_node);
			g_hash_table_foreach(smiley_shortcut_index, add_smiley_to_main_node, smileyset_node);
		}
	}

	return root_node;
}

static void
sync_smileys(void)
{
	xmlnode *root_node;
	char *data;

	if (!smileys_loaded) {
		purple_debug_error(SMILEYS_LOG_ID, "Attempted to save smileys before it "
						 "was read!\n");
		return;
	}

	root_node = smileys_to_xmlnode();
	data = xmlnode_to_formatted_str(root_node, NULL);
	purple_util_write_data_to_file(XML_FILE_NAME, data, -1);

	g_free(data);
	xmlnode_free(root_node);
}

static gboolean
save_smileys_cb(gpointer data)
{
	sync_smileys();
	save_timer = 0;
	return FALSE;
}

static void
purple_smileys_save(void)
{
	if (save_timer == 0)
		save_timer = purple_timeout_add_seconds(5, save_smileys_cb, NULL);
}


/*********************************************************************
 * Reading from disk                                                 *
 *********************************************************************/

static void
parse_smiley(xmlnode *smiley_node)
{
	const char *shortcut = NULL;
	const char *checksum = NULL;
	const char *filename = NULL;

	shortcut = xmlnode_get_attrib(smiley_node, XML_SHORTCUT_ATTRIB_TAG);
	checksum = xmlnode_get_attrib(smiley_node, XML_CHECKSUM_ATRIB_TAG);
	filename = xmlnode_get_attrib(smiley_node, XML_FILENAME_ATRIB_TAG);

	if ((shortcut == NULL) || (checksum == NULL) || (filename == NULL))
		return;

	purple_smiley_load_file(shortcut, checksum, filename);
}

static void
purple_smileys_load(void)
{
	xmlnode *root_node, *profile_node;
	xmlnode *smileyset_node = NULL;
	xmlnode *smiley_node;

	smileys_loaded = TRUE;

	root_node = purple_util_read_xml_from_file(XML_FILE_NAME,
			_(SMILEYS_LOG_ID));

	if (root_node == NULL)
		return;

	/* See the top comments above to understand why initial tag elements
	 * are not being considered by now. */
	profile_node = xmlnode_get_child(root_node, XML_PROFILE_TAG);
	if (profile_node)
		smileyset_node = xmlnode_get_child(profile_node, XML_SMILEY_SET_TAG);

	if (smileyset_node) {
		smiley_node = xmlnode_get_child(smileyset_node, XML_SMILEY_TAG);
		for (; smiley_node != NULL;
				smiley_node = xmlnode_get_next_twin(smiley_node)) {
<<<<<<< HEAD

=======
>>>>>>> 51ccbc27
			parse_smiley(smiley_node);
		}
	}

	xmlnode_free(root_node);
}

/*********************************************************************
 * GObject Stuff                                                     *
 *********************************************************************/
enum
{
	PROP_0,
	PROP_SHORTCUT,
	PROP_IMGSTORE
};

#define PROP_SHORTCUT_S "shortcut"
#define PROP_IMGSTORE_S "image"

enum
{
	SIG_DESTROY,
	SIG_LAST
};

static guint signals[SIG_LAST];
static GObjectClass *parent_class;

static void
purple_smiley_init(GTypeInstance *instance, gpointer klass)
{
	PurpleSmiley *smiley = PURPLE_SMILEY(instance);
	PURPLE_DBUS_REGISTER_POINTER(smiley, PurpleSmiley);
}

static void
purple_smiley_get_property(GObject *object, guint param_id, GValue *value,
		GParamSpec *spec)
{
	PurpleSmiley *smiley = PURPLE_SMILEY(object);
	switch (param_id) {
		case PROP_SHORTCUT:
			g_value_set_string(value, smiley->shortcut);
			break;
		case PROP_IMGSTORE:
			g_value_set_pointer(value, smiley->img);
			break;
		default:
			G_OBJECT_WARN_INVALID_PROPERTY_ID(object, param_id, spec);
			break;
	}
}

static void
purple_smiley_set_property(GObject *object, guint param_id, const GValue *value,
		GParamSpec *spec)
{
	PurpleSmiley *smiley = PURPLE_SMILEY(object);
	switch (param_id) {
		case PROP_SHORTCUT:
			{
				const char *shortcut = g_value_get_string(value);
				purple_smiley_set_shortcut(smiley, shortcut);
			}
			break;
		case PROP_IMGSTORE:
			{
				PurpleStoredImage *img = g_value_get_pointer(value);

				purple_imgstore_unref(smiley->img);
				g_free(smiley->checksum);

				smiley->img = img;
				if (img) {
					smiley->checksum = g_compute_checksum_for_data(
							G_CHECKSUM_SHA1,
							purple_imgstore_get_data(img),
							purple_imgstore_get_size(img));
					purple_smiley_data_store(img);
				} else {
					smiley->checksum = NULL;
				}

				g_object_notify(object, PROP_IMGSTORE_S);
			}
			break;
		default:
			G_OBJECT_WARN_INVALID_PROPERTY_ID(object, param_id, spec);
			break;
	}
}

static void
purple_smiley_finalize(GObject *obj)
{
	PurpleSmiley *smiley = PURPLE_SMILEY(obj);

	if (g_hash_table_lookup(smiley_shortcut_index, smiley->shortcut)) {
		g_hash_table_remove(smiley_shortcut_index, smiley->shortcut);
		g_hash_table_remove(smiley_checksum_index, smiley->checksum);
	}

	g_free(smiley->shortcut);
	g_free(smiley->checksum);
	if (smiley->img)
		purple_smiley_data_unstore(purple_imgstore_get_filename(smiley->img));
	purple_imgstore_unref(smiley->img);

	PURPLE_DBUS_UNREGISTER_POINTER(smiley);

	purple_smileys_save();
}

static void
purple_smiley_dispose(GObject *gobj)
{
	g_signal_emit(gobj, signals[SIG_DESTROY], 0);
	parent_class->dispose(gobj);
}

static void
purple_smiley_class_init(PurpleSmileyClass *klass)
{
	GObjectClass *gobj_class = G_OBJECT_CLASS(klass);
	GParamSpec *pspec;

	parent_class = g_type_class_peek_parent(klass);

	gobj_class->get_property = purple_smiley_get_property;
	gobj_class->set_property = purple_smiley_set_property;
	gobj_class->finalize = purple_smiley_finalize;
	gobj_class->dispose = purple_smiley_dispose;

	/* Shortcut */
	pspec = g_param_spec_string(PROP_SHORTCUT_S, _("Shortcut"),
			_("The text-shortcut for the smiley"),
			NULL,
			G_PARAM_READWRITE);
	g_object_class_install_property(gobj_class, PROP_SHORTCUT, pspec);

	/* Stored Image */
	pspec = g_param_spec_pointer(PROP_IMGSTORE_S, _("Stored Image"),
			_("Stored Image. (that'll have to do for now)"),
			G_PARAM_READWRITE);
	g_object_class_install_property(gobj_class, PROP_IMGSTORE, pspec);

	signals[SIG_DESTROY] = g_signal_new("destroy",
			G_OBJECT_CLASS_TYPE(klass),
			G_SIGNAL_RUN_LAST,
			0, NULL, NULL,
			g_cclosure_marshal_VOID__VOID,
			G_TYPE_NONE, 0);
}

GType
purple_smiley_get_type(void)
{
	static GType type = 0;

	if(type == 0) {
		static const GTypeInfo info = {
			sizeof(PurpleSmileyClass),
			NULL,
			NULL,
			(GClassInitFunc)purple_smiley_class_init,
			NULL,
			NULL,
			sizeof(PurpleSmiley),
			0,
			purple_smiley_init,
			NULL,
		};

		type = g_type_register_static(G_TYPE_OBJECT,
				"PurpleSmiley",
				&info, 0);
	}

	return type;
}

/*********************************************************************
 * Other Stuff                                                       *
 *********************************************************************/

static char *get_file_full_path(const char *filename)
{
	char *path;

	path = g_build_filename(purple_smileys_get_storing_dir(), filename, NULL);

	if (!g_file_test(path, G_FILE_TEST_EXISTS)) {
		g_free(path);
		return NULL;
	}

	return path;
}

static void
purple_smiley_load_file(const char *shortcut, const char *checksum, const char *filename)
{
	PurpleSmiley *smiley = NULL;
	guchar *smiley_data;
	size_t smiley_data_len;
	char *fullpath = NULL;

	g_return_if_fail(shortcut  != NULL);
	g_return_if_fail(checksum  != NULL);
	g_return_if_fail(filename != NULL);

	fullpath = get_file_full_path(filename);
	if (!fullpath) {
		purple_debug_error(SMILEYS_LOG_ID, "Path for filename %s doesn't exist\n", filename);
		return;
	}

	smiley = purple_smiley_create(shortcut);
	if (!smiley) {
		g_free(fullpath);
		return;
	}

	smiley->checksum = g_strdup(checksum);

	if (read_smiley_file(fullpath, &smiley_data, &smiley_data_len))
		purple_smiley_set_data_impl(smiley, smiley_data,
				smiley_data_len);
	else
		purple_smiley_delete(smiley);

	g_free(fullpath);

}

static void
purple_smiley_data_store(PurpleStoredImage *stored_img)
{
	const char *dirname;
	char *path;
	FILE *file = NULL;

	g_return_if_fail(stored_img != NULL);

	if (!smileys_loaded)
		return;

	dirname  = purple_smileys_get_storing_dir();
	path = g_build_filename(dirname, purple_imgstore_get_filename(stored_img), NULL);

	if (!g_file_test(dirname, G_FILE_TEST_IS_DIR)) {
		purple_debug_info(SMILEYS_LOG_ID, "Creating smileys directory.\n");

		if (g_mkdir(dirname, S_IRUSR | S_IWUSR | S_IXUSR) < 0) {
			purple_debug_error(SMILEYS_LOG_ID,
			                   "Unable to create directory %s: %s\n",
			                   dirname, g_strerror(errno));
		}
	}

	if ((file = g_fopen(path, "wb")) != NULL) {
		if (!fwrite(purple_imgstore_get_data(stored_img),
				purple_imgstore_get_size(stored_img), 1, file)) {
			purple_debug_error(SMILEYS_LOG_ID, "Error writing %s: %s\n",
			                   path, g_strerror(errno));
		} else {
			purple_debug_info(SMILEYS_LOG_ID, "Wrote cache file: %s\n", path);
		}

		fclose(file);
	} else {
		purple_debug_error(SMILEYS_LOG_ID, "Unable to create file %s: %s\n",
		                   path, g_strerror(errno));
		g_free(path);

		return;
	}

	g_free(path);
}

static void
purple_smiley_data_unstore(const char *filename)
{
	const char *dirname;
	char *path;

	g_return_if_fail(filename != NULL);

	dirname  = purple_smileys_get_storing_dir();
	path = g_build_filename(dirname, filename, NULL);

	if (g_file_test(path, G_FILE_TEST_EXISTS)) {
		if (g_unlink(path))
			purple_debug_error(SMILEYS_LOG_ID, "Failed to delete %s: %s\n",
			                   path, g_strerror(errno));
		else
			purple_debug_info(SMILEYS_LOG_ID, "Deleted cache file: %s\n", path);
	}

	g_free(path);
}

static gboolean
read_smiley_file(const char *path, guchar **data, size_t *len)
{
	GError *err = NULL;

	if (!g_file_get_contents(path, (gchar **)data, len, &err)) {
		purple_debug_error(SMILEYS_LOG_ID, "Error reading %s: %s\n",
				path, err->message);
		g_error_free(err);

		return FALSE;
	}

	return TRUE;
}

static PurpleStoredImage *
purple_smiley_data_new(guchar *smiley_data, size_t smiley_data_len)
{
	char *filename;
	PurpleStoredImage *stored_img;

	g_return_val_if_fail(smiley_data != NULL,   NULL);
	g_return_val_if_fail(smiley_data_len  > 0,  NULL);

	filename = purple_util_get_image_filename(smiley_data, smiley_data_len);

	if (filename == NULL) {
		g_free(smiley_data);
		return NULL;
	}

	stored_img = purple_imgstore_new(smiley_data, smiley_data_len, filename);

	g_free(filename);

	return stored_img;
}

static void
purple_smiley_set_data_impl(PurpleSmiley *smiley, guchar *smiley_data,
				size_t smiley_data_len)
{
	PurpleStoredImage *old_img, *new_img;
	const char *old_filename = NULL;
	const char *new_filename = NULL;

	g_return_if_fail(smiley     != NULL);
	g_return_if_fail(smiley_data != NULL);
	g_return_if_fail(smiley_data_len > 0);

	old_img = smiley->img;

	new_img = purple_smiley_data_new(smiley_data, smiley_data_len);

	g_object_set(G_OBJECT(smiley), PROP_IMGSTORE_S, new_img, NULL);

	/* If the old and new image files have different names we need
	 * to unstore old image file. */
	if (!old_img)
		return;

	old_filename = purple_imgstore_get_filename(old_img);
	new_filename = purple_imgstore_get_filename(smiley->img);

	if (g_ascii_strcasecmp(old_filename, new_filename))
		purple_smiley_data_unstore(old_filename);
	purple_imgstore_unref(old_img);
}


/*****************************************************************************
 * Public API functions                                                      *
 *****************************************************************************/

static PurpleSmiley *
purple_smiley_create(const char *shortcut)
{
	PurpleSmiley *smiley;

	smiley = PURPLE_SMILEY(g_object_new(PURPLE_TYPE_SMILEY, PROP_SHORTCUT_S, shortcut, NULL));

	return smiley;
}

PurpleSmiley *
purple_smiley_new(PurpleStoredImage *img, const char *shortcut)
{
	PurpleSmiley *smiley = NULL;

	g_return_val_if_fail(shortcut  != NULL, NULL);
	g_return_val_if_fail(img       != NULL, NULL);

	smiley = purple_smileys_find_by_shortcut(shortcut);
	if (smiley)
		return smiley;

	smiley = purple_smiley_create(shortcut);
	if (!smiley)
		return NULL;

	g_object_set(G_OBJECT(smiley), PROP_IMGSTORE_S, img, NULL);

	return smiley;
}

static PurpleSmiley *
purple_smiley_new_from_stream(const char *shortcut, guchar *smiley_data,
			size_t smiley_data_len)
{
	PurpleSmiley *smiley;

	g_return_val_if_fail(shortcut  != NULL,    NULL);
	g_return_val_if_fail(smiley_data != NULL,  NULL);
	g_return_val_if_fail(smiley_data_len  > 0, NULL);

	smiley = purple_smileys_find_by_shortcut(shortcut);
	if (smiley)
		return smiley;

	/* purple_smiley_create() sets shortcut */
	smiley = purple_smiley_create(shortcut);
	if (!smiley)
		return NULL;

	purple_smiley_set_data_impl(smiley, smiley_data, smiley_data_len);

	purple_smiley_data_store(smiley->img);

	return smiley;
}

PurpleSmiley *
purple_smiley_new_from_file(const char *shortcut, const char *filepath)
{
	PurpleSmiley *smiley = NULL;
	guchar *smiley_data;
	size_t smiley_data_len;

	g_return_val_if_fail(shortcut  != NULL,  NULL);
	g_return_val_if_fail(filepath != NULL,  NULL);

	if (read_smiley_file(filepath, &smiley_data, &smiley_data_len)) {
		smiley = purple_smiley_new_from_stream(shortcut, smiley_data,
				smiley_data_len);
	}

	return smiley;
}

void
purple_smiley_delete(PurpleSmiley *smiley)
{
	g_return_if_fail(smiley != NULL);

	g_object_unref(smiley);
}

gboolean
purple_smiley_set_shortcut(PurpleSmiley *smiley, const char *shortcut)
{
	g_return_val_if_fail(smiley  != NULL, FALSE);
	g_return_val_if_fail(shortcut != NULL, FALSE);

	/* Check out whether the new shortcut is already being used. */
	if (g_hash_table_lookup(smiley_shortcut_index, shortcut))
		return FALSE;

	/* Remove the old shortcut. */
	if (smiley->shortcut)
		g_hash_table_remove(smiley_shortcut_index, smiley->shortcut);

	/* Insert the new shortcut. */
	g_hash_table_insert(smiley_shortcut_index, g_strdup(shortcut), smiley);

	g_free(smiley->shortcut);
	smiley->shortcut = g_strdup(shortcut);

	g_object_notify(G_OBJECT(smiley), PROP_SHORTCUT_S);

	purple_smileys_save();

	return TRUE;
}

void
purple_smiley_set_data(PurpleSmiley *smiley, guchar *smiley_data,
			   size_t smiley_data_len)
{
	g_return_if_fail(smiley     != NULL);
	g_return_if_fail(smiley_data != NULL);
	g_return_if_fail(smiley_data_len > 0);

	/* Remove the previous entry */
	g_hash_table_remove(smiley_checksum_index, smiley->checksum);

	/* Update the file data. This also updates the checksum. */
	purple_smiley_set_data_impl(smiley, smiley_data, smiley_data_len);

	/* Reinsert the index item. */
	g_hash_table_insert(smiley_checksum_index, g_strdup(smiley->checksum), smiley);

	purple_smileys_save();
}

PurpleStoredImage *
purple_smiley_get_stored_image(const PurpleSmiley *smiley)
{
	return purple_imgstore_ref(smiley->img);
}

const char *purple_smiley_get_shortcut(const PurpleSmiley *smiley)
{
	g_return_val_if_fail(smiley != NULL, NULL);

	return smiley->shortcut;
}

const char *
purple_smiley_get_checksum(const PurpleSmiley *smiley)
{
	g_return_val_if_fail(smiley != NULL, NULL);

	return smiley->checksum;
}

gconstpointer
purple_smiley_get_data(const PurpleSmiley *smiley, size_t *len)
{
	g_return_val_if_fail(smiley != NULL, NULL);

	if (smiley->img) {
		if (len != NULL)
			*len = purple_imgstore_get_size(smiley->img);

		return purple_imgstore_get_data(smiley->img);
	}

	return NULL;
}

const char *
purple_smiley_get_extension(const PurpleSmiley *smiley)
{
	if (smiley->img != NULL)
		return purple_imgstore_get_extension(smiley->img);

	return NULL;
}

char *purple_smiley_get_full_path(PurpleSmiley *smiley)
{
	g_return_val_if_fail(smiley != NULL, NULL);

	if (smiley->img == NULL)
		return NULL;

	return get_file_full_path(purple_imgstore_get_filename(smiley->img));
}

static void add_smiley_to_list(gpointer key, gpointer value, gpointer user_data)
{
	GList** returninglist = (GList**)user_data;

	*returninglist = g_list_append(*returninglist, value);
}

GList *
purple_smileys_get_all(void)
{
	GList *returninglist = NULL;

	g_hash_table_foreach(smiley_shortcut_index, add_smiley_to_list, &returninglist);

	return returninglist;
}

PurpleSmiley *
purple_smileys_find_by_shortcut(const char *shortcut)
{
	g_return_val_if_fail(shortcut != NULL, NULL);

	return g_hash_table_lookup(smiley_shortcut_index, shortcut);
}

PurpleSmiley *
purple_smileys_find_by_checksum(const char *checksum)
{
	g_return_val_if_fail(checksum != NULL, NULL);

	return g_hash_table_lookup(smiley_checksum_index, checksum);
}

const char *
purple_smileys_get_storing_dir(void)
{
	return smileys_dir;
}

void
purple_smileys_init(void)
{
	smiley_shortcut_index = g_hash_table_new_full(g_str_hash, g_str_equal, g_free, NULL);
	smiley_checksum_index = g_hash_table_new_full(g_str_hash, g_str_equal, g_free, NULL);

	smileys_dir = g_build_filename(purple_user_dir(), SMILEYS_DEFAULT_FOLDER, NULL);

	purple_smileys_load();
}

void
purple_smileys_uninit(void)
{
	if (save_timer != 0) {
		purple_timeout_remove(save_timer);
		save_timer = 0;
		sync_smileys();
	}

	g_hash_table_destroy(smiley_shortcut_index);
	g_hash_table_destroy(smiley_checksum_index);
	g_free(smileys_dir);
}
<|MERGE_RESOLUTION|>--- conflicted
+++ resolved
@@ -269,10 +269,6 @@
 		smiley_node = xmlnode_get_child(smileyset_node, XML_SMILEY_TAG);
 		for (; smiley_node != NULL;
 				smiley_node = xmlnode_get_next_twin(smiley_node)) {
-<<<<<<< HEAD
-
-=======
->>>>>>> 51ccbc27
 			parse_smiley(smiley_node);
 		}
 	}
