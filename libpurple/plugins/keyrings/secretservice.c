--- conflicted
+++ resolved
@@ -325,43 +325,4 @@
 	return TRUE;
 }
 
-<<<<<<< HEAD
-PURPLE_PLUGIN_INIT(secret_service, plugin_query, plugin_load, plugin_unload);
-=======
-PurplePluginInfo plugininfo =
-{
-	PURPLE_PLUGIN_MAGIC,		/* magic */
-	PURPLE_MAJOR_VERSION,		/* major_version */
-	PURPLE_MINOR_VERSION,		/* minor_version */
-	PURPLE_PLUGIN_STANDARD,		/* type */
-	NULL,						/* ui_requirement */
-	PURPLE_PLUGIN_FLAG_INVISIBLE,	/* flags */
-	NULL,						/* dependencies */
-	PURPLE_PRIORITY_DEFAULT,	/* priority */
-	SECRETSERVICE_ID,			/* id */
-	SECRETSERVICE_NAME,			/* name */
-	DISPLAY_VERSION,			/* version */
-	"Secret Service Plugin",		/* summary */
-	N_("This plugin will store passwords in Secret Service."),	/* description */
-	"Elliott Sales de Andrade (qulogic[at]pidgin.im)",		/* author */
-	PURPLE_WEBSITE,				/* homepage */
-	ss_load,					/* load */
-	ss_unload,					/* unload */
-	NULL,						/* destroy */
-	NULL,						/* ui_info */
-	NULL,						/* extra_info */
-	NULL,						/* prefs_info */
-	NULL,						/* actions */
-	NULL,						/* padding... */
-	NULL,
-	NULL,
-	NULL,
-};
-
-static void
-init_plugin(PurplePlugin *plugin)
-{
-}
-
-PURPLE_INIT_PLUGIN(secret_service, init_plugin, plugininfo)
->>>>>>> ae9fdbf6
+PURPLE_PLUGIN_INIT(secret_service, plugin_query, plugin_load, plugin_unload);