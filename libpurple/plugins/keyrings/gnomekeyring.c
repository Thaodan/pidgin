/**
 * @file gnomekeyring.c Gnome keyring password storage
 * @ingroup plugins
 */

/* purple
 *
 * Purple is the legal property of its developers, whose names are too numerous
 * to list here.  Please refer to the COPYRIGHT file distributed with this
 * source distribution.
 *
 * This program is free software; you can redistribute it and/or modify
 * it under the terms of the GNU General Public License as published by
 * the Free Software Foundation; either version 2 of the License, or
 * (at your option) any later version.
 *
 * This program is distributed in the hope that it will be useful,
 * but WITHOUT ANY WARRANTY; without even the implied warranty of
 * MERCHANTABILITY or FITNESS FOR A PARTICULAR PURPOSE.  See the
 * GNU General Public License for more details.
 *
 * You should have received a copy of the GNU General Public License
 * along with this program ; if not, write to the Free Software
 * Foundation, Inc., 51 Franklin Street, Fifth Floor, Boston, MA 02111-1301 USA
 */

#include "internal.h"
#include "account.h"
#include "debug.h"
#include "glibcompat.h"
#include "keyring.h"
#include "plugins.h"
#include "version.h"

#include <gnome-keyring.h>
#include <gnome-keyring-memory.h>

#define GNOMEKEYRING_NAME        N_("GNOME Keyring")
#define GNOMEKEYRING_DESCRIPTION N_("This plugin will store passwords in " \
	"GNOME Keyring.")
<<<<<<< HEAD
=======
#define GNOMEKEYRING_AUTHOR      "Tomek Wasilczyk <twasilczyk@pidgin.im>"
>>>>>>> e866ff4f
#define GNOMEKEYRING_ID          "keyring-gnomekeyring"
#define GNOMEKEYRING_AUTHORS \
	{ "Tomek Wasilczyk (tomkiewicz@cpw.pidgin.im)", NULL }

#define GNOMEKEYRING_DOMAIN      (g_quark_from_static_string(GNOMEKEYRING_ID))

static PurpleKeyring *keyring_handler = NULL;
static GList *request_queue = NULL;
static gpointer current_request = NULL;

typedef struct
{
	enum
	{
		GNOMEKEYRING_REQUEST_READ,
		GNOMEKEYRING_REQUEST_SAVE
	} type;
	PurpleAccount *account;
	gchar *password;
	union
	{
		PurpleKeyringReadCallback read;
		PurpleKeyringSaveCallback save;
	} cb;
	gpointer cb_data;
	gboolean handled;
} gnomekeyring_request;

static void gnomekeyring_cancel_queue(void);
static void gnomekeyring_process_queue(void);

static void gnomekeyring_request_free(gnomekeyring_request *req)
{
	if (req->password != NULL) {
		memset(req->password, 0, strlen(req->password));
		gnome_keyring_memory_free(req->password);
	}
	g_free(req);
}

static void
gnomekeyring_enqueue(gnomekeyring_request *req)
{
	request_queue = g_list_append(request_queue, req);
	gnomekeyring_process_queue();
}

static void
gnomekeyring_read_cb(GnomeKeyringResult result, const char *password,
	gpointer _req)
{
	gnomekeyring_request *req = _req;
	PurpleAccount *account;
	GError *error = NULL;

	g_return_if_fail(req != NULL);

	current_request = NULL;
	account = req->account;

	if (result == GNOME_KEYRING_RESULT_OK) {
		error = NULL;
	} else if (result == GNOME_KEYRING_RESULT_NO_MATCH) {
		error = g_error_new(PURPLE_KEYRING_ERROR,
			PURPLE_KEYRING_ERROR_NOPASSWORD,
			_("No password found for account."));
	} else if (result == GNOME_KEYRING_RESULT_DENIED ||
		result == GNOME_KEYRING_RESULT_CANCELLED)
	{
		error = g_error_new(PURPLE_KEYRING_ERROR,
			PURPLE_KEYRING_ERROR_ACCESSDENIED,
			_("Access denied."));
		gnomekeyring_cancel_queue();
	} else if (result == GNOME_KEYRING_RESULT_NO_KEYRING_DAEMON ||
		result == GNOME_KEYRING_RESULT_IO_ERROR)
	{
		error = g_error_new(PURPLE_KEYRING_ERROR,
			PURPLE_KEYRING_ERROR_BACKENDFAIL,
			_("Communication with GNOME Keyring failed."));
	} else {
		error = g_error_new(PURPLE_KEYRING_ERROR,
			PURPLE_KEYRING_ERROR_BACKENDFAIL,
			_("Unknown error (code: %d)."), result);
	}

	if (error == NULL && password == NULL) {
		error = g_error_new(PURPLE_KEYRING_ERROR,
			PURPLE_KEYRING_ERROR_BACKENDFAIL,
			_("Unknown error (password empty)."));
	}

	if (error == NULL) {
		purple_debug_misc("keyring-gnome",
			"Got password for account %s (%s).\n",
			purple_account_get_username(account),
			purple_account_get_protocol_id(account));
	} else if (result == GNOME_KEYRING_RESULT_NO_MATCH) {
		if (purple_debug_is_verbose()) {
			purple_debug_info("keyring-gnome",
				"Password for account %s (%s) isn't stored.\n",
				purple_account_get_username(account),
				purple_account_get_protocol_id(account));
		}
	} else {
		password = NULL;
		purple_debug_warning("keyring-gnome", "Failed to read "
			"password for account %s (%s), code: %d.\n",
			purple_account_get_username(account),
			purple_account_get_protocol_id(account),
			result);
	}

	if (req->cb.read != NULL)
		req->cb.read(account, password, error, req->cb_data);
	req->handled = TRUE;

	if (error)
		g_error_free(error);

	gnomekeyring_process_queue();
}

static void
gnomekeyring_save_cb(GnomeKeyringResult result, gpointer _req)
{
	gnomekeyring_request *req = _req;
	PurpleAccount *account;
	GError *error = NULL;
	gboolean already_removed = FALSE;

	g_return_if_fail(req != NULL);

	current_request = NULL;
	account = req->account;

	if (result == GNOME_KEYRING_RESULT_OK) {
		error = NULL;
	} else if (result == GNOME_KEYRING_RESULT_NO_MATCH &&
		req->password == NULL)
	{
		error = NULL;
		already_removed = TRUE;
	} else if (result == GNOME_KEYRING_RESULT_DENIED ||
		result == GNOME_KEYRING_RESULT_CANCELLED)
	{
		error = g_error_new(PURPLE_KEYRING_ERROR,
			PURPLE_KEYRING_ERROR_ACCESSDENIED,
			_("Access denied."));
		gnomekeyring_cancel_queue();
	} else if (result == GNOME_KEYRING_RESULT_NO_KEYRING_DAEMON ||
		result == GNOME_KEYRING_RESULT_IO_ERROR)
	{
		error = g_error_new(PURPLE_KEYRING_ERROR,
			PURPLE_KEYRING_ERROR_BACKENDFAIL,
			_("Communication with GNOME Keyring failed."));
	} else {
		error = g_error_new(PURPLE_KEYRING_ERROR,
			PURPLE_KEYRING_ERROR_BACKENDFAIL,
			_("Unknown error (code: %d)."), result);
	}

	if (already_removed) {
		/* no operation */
	} else if (error == NULL) {
		purple_debug_misc("keyring-gnome",
			"Password %s for account %s (%s).\n",
			req->password ? "saved" : "removed",
			purple_account_get_username(account),
			purple_account_get_protocol_id(account));
	} else {
		purple_debug_warning("keyring-gnome", "Failed updating "
			"password for account %s (%s), code: %d.\n",
			purple_account_get_username(account),
			purple_account_get_protocol_id(account),
			result);
	}

	if (req->cb.save != NULL)
		req->cb.save(account, error, req->cb_data);
	req->handled = TRUE;

	if (error)
		g_error_free(error);

	gnomekeyring_process_queue();
}

static void
gnomekeyring_request_cancel(gpointer _req)
{
	gnomekeyring_request *req = _req;
	PurpleAccount *account;
	GError *error;

	g_return_if_fail(req != NULL);

	if (req->handled) {
		gnomekeyring_request_free(req);
		return;
	}

	purple_debug_warning("keyring-gnome",
		"operation cancelled (%d %s:%s)\n", req->type,
		purple_account_get_protocol_id(req->account),
		purple_account_get_username(req->account));

	account = req->account;
	error = g_error_new(PURPLE_KEYRING_ERROR,
		PURPLE_KEYRING_ERROR_CANCELLED,
		_("Operation cancelled."));
	if (req->type == GNOMEKEYRING_REQUEST_READ && req->cb.read)
		req->cb.read(account, NULL, error, req->cb_data);
	if (req->type == GNOMEKEYRING_REQUEST_SAVE && req->cb.save)
		req->cb.save(account, error, req->cb_data);
	g_error_free(error);

	gnomekeyring_request_free(req);
	gnomekeyring_process_queue();
}

static void
gnomekeyring_cancel_queue(void)
{
	GList *cancel_list = request_queue;

	if (request_queue == NULL)
		return;

	purple_debug_info("gnome-keyring", "cancelling all pending requests\n");
	request_queue = NULL;

	g_list_free_full(cancel_list, gnomekeyring_request_cancel);
}

static void
gnomekeyring_process_queue(void)
{
	gnomekeyring_request *req;
	PurpleAccount *account;
	GList *first;

	if (request_queue == NULL)
		return;

	if (current_request) {
		if (purple_debug_is_verbose())
			purple_debug_misc("keyring-gnome", "busy...\n");
		return;
	}

	first = g_list_first(request_queue);
	req = first->data;
	request_queue = g_list_delete_link(request_queue, first);
	account = req->account;

	if (purple_debug_is_verbose()) {
		purple_debug_misc("keyring-gnome",
			"%s password for account %s (%s)\n",
			req->type == GNOMEKEYRING_REQUEST_READ ? "reading" :
			(req->password == NULL ? "removing" : "updating"),
			purple_account_get_username(account),
			purple_account_get_protocol_id(account));
	}

	if (req->type == GNOMEKEYRING_REQUEST_READ) {
		current_request = gnome_keyring_find_password(
			GNOME_KEYRING_NETWORK_PASSWORD, gnomekeyring_read_cb,
			req, gnomekeyring_request_cancel,
			"user", purple_account_get_username(account),
			"protocol", purple_account_get_protocol_id(account),
			NULL);
	} else if (req->type == GNOMEKEYRING_REQUEST_SAVE &&
		req->password != NULL)
	{
		gchar *display_name = g_strdup_printf(
			_("Pidgin IM password for account %s"),
			purple_account_get_username(account));
		current_request = gnome_keyring_store_password(
			GNOME_KEYRING_NETWORK_PASSWORD, GNOME_KEYRING_DEFAULT,
			display_name, req->password, gnomekeyring_save_cb, req,
			gnomekeyring_request_cancel,
			"user", purple_account_get_username(account),
			"protocol", purple_account_get_protocol_id(account),
			NULL);
		g_free(display_name);
	} else if (req->type == GNOMEKEYRING_REQUEST_SAVE &&
		req->password == NULL)
	{
		current_request = gnome_keyring_delete_password(
			GNOME_KEYRING_NETWORK_PASSWORD, gnomekeyring_save_cb,
			req, gnomekeyring_request_cancel,
			"user", purple_account_get_username(account),
			"protocol", purple_account_get_protocol_id(account),
			NULL);
	} else {
		g_return_if_reached();
	}
}

static void
gnomekeyring_read(PurpleAccount *account, PurpleKeyringReadCallback cb,
	gpointer data)
{
	gnomekeyring_request *req;

	g_return_if_fail(account != NULL);

	req = g_new0(gnomekeyring_request, 1);
	req->type = GNOMEKEYRING_REQUEST_READ;
	req->account = account;
	req->cb.read = cb;
	req->cb_data = data;

	gnomekeyring_enqueue(req);
}

static void
gnomekeyring_save(PurpleAccount *account, const gchar *password,
	PurpleKeyringSaveCallback cb, gpointer data)
{
	gnomekeyring_request *req;

	g_return_if_fail(account != NULL);

	req = g_new0(gnomekeyring_request, 1);
	req->type = GNOMEKEYRING_REQUEST_SAVE;
	req->account = account;
	req->password = gnome_keyring_memory_strdup(password);
	req->cb.save = cb;
	req->cb_data = data;

	gnomekeyring_enqueue(req);
}

static void
gnomekeyring_cancel(void)
{
	gnomekeyring_cancel_queue();
	if (current_request) {
		gnome_keyring_cancel_request(current_request);
		while (g_main_iteration(FALSE));
	}
}

static void
gnomekeyring_close(void)
{
	gnomekeyring_cancel();
}

static PurplePluginInfo *
plugin_query(GError **error)
{
	const gchar * const authors[] = GNOMEKEYRING_AUTHORS;

	return purple_plugin_info_new(
		"id",           GNOMEKEYRING_ID,
		"name",         GNOMEKEYRING_NAME,
		"version",      DISPLAY_VERSION,
		"category",     N_("Keyring"),
		"summary",      "GNOME Keyring Plugin",
		"description",  GNOMEKEYRING_DESCRIPTION,
		"authors",      authors,
		"website",      PURPLE_WEBSITE,
		"abi-version",  PURPLE_ABI_VERSION,
		"flags",        PURPLE_PLUGIN_INFO_FLAGS_INTERNAL,
		NULL
	);
}

static gboolean
plugin_load(PurplePlugin *plugin, GError **error)
{
	GModule *gkr_module;

	/* libgnome-keyring may crash, if was unloaded before glib main loop
	 * termination.
	 */
	gkr_module = g_module_open("libgnome-keyring", 0);
	if (gkr_module == NULL) {
		purple_debug_info("keyring-gnome", "GNOME Keyring module not "
			"found\n");
		return FALSE;
	}
	g_module_make_resident(gkr_module);

	if (!gnome_keyring_is_available()) {
		g_set_error(error, GNOMEKEYRING_DOMAIN, 0, "GNOME Keyring service is "
			"disabled.");
		purple_debug_info("keyring-gnome", "GNOME Keyring service is "
			"disabled\n");
		return FALSE;
	}

	keyring_handler = purple_keyring_new();

	purple_keyring_set_name(keyring_handler, _(GNOMEKEYRING_NAME));
	purple_keyring_set_id(keyring_handler, GNOMEKEYRING_ID);
	purple_keyring_set_read_password(keyring_handler, gnomekeyring_read);
	purple_keyring_set_save_password(keyring_handler, gnomekeyring_save);
	purple_keyring_set_cancel_requests(keyring_handler,
		gnomekeyring_cancel);
	purple_keyring_set_close_keyring(keyring_handler, gnomekeyring_close);

	purple_keyring_register(keyring_handler);

	return TRUE;
}

static gboolean
plugin_unload(PurplePlugin *plugin, GError **error)
{
	if (purple_keyring_get_inuse() == keyring_handler) {
		g_set_error(error, GNOMEKEYRING_DOMAIN, 0, "The keyring is currently "
			"in use.");
		purple_debug_warning("keyring-gnome",
			"keyring in use, cannot unload\n");
		return FALSE;
	}

	gnomekeyring_close();

	purple_keyring_unregister(keyring_handler);
	purple_keyring_free(keyring_handler);
	keyring_handler = NULL;

	return TRUE;
}

PURPLE_PLUGIN_INIT(gnome_keyring, plugin_query, plugin_load, plugin_unload);<|MERGE_RESOLUTION|>--- conflicted
+++ resolved
@@ -38,13 +38,9 @@
 #define GNOMEKEYRING_NAME        N_("GNOME Keyring")
 #define GNOMEKEYRING_DESCRIPTION N_("This plugin will store passwords in " \
 	"GNOME Keyring.")
-<<<<<<< HEAD
-=======
-#define GNOMEKEYRING_AUTHOR      "Tomek Wasilczyk <twasilczyk@pidgin.im>"
->>>>>>> e866ff4f
 #define GNOMEKEYRING_ID          "keyring-gnomekeyring"
 #define GNOMEKEYRING_AUTHORS \
-	{ "Tomek Wasilczyk (tomkiewicz@cpw.pidgin.im)", NULL }
+	{ "Tomek Wasilczyk <twasilczyk@pidgin.im>", NULL }
 
 #define GNOMEKEYRING_DOMAIN      (g_quark_from_static_string(GNOMEKEYRING_ID))
 
