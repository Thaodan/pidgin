--- conflicted
+++ resolved
@@ -21,13 +21,8 @@
 #define PLUGIN_SUMMARY  N_("Psychic mode for incoming conversation")
 #define PLUGIN_DESC     N_("Causes conversation windows to appear as other" \
 			   " users begin to message you.  This works for" \
-<<<<<<< HEAD
-			   " AIM, ICQ, XMPP, Sametime, and Yahoo!")
+			   " AIM, ICQ, XMPP, and Sametime")
 #define PLUGIN_AUTHORS  { "Christopher O'Brien <siege@preoccupied.net>", NULL }
-=======
-			   " AIM, ICQ, XMPP, and Sametime")
-#define PLUGIN_AUTHOR   "Christopher O'Brien <siege@preoccupied.net>"
->>>>>>> f7ee0d55
 
 
 #define PREFS_BASE    "/plugins/core/psychic"
