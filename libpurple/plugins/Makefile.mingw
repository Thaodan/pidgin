--- conflicted
+++ resolved
@@ -45,25 +45,14 @@
 .PHONY: all clean plugins install
 
 all: $(PURPLE_DLL).a plugins
-<<<<<<< HEAD
 	$(MAKE_at) $(MAKE) -C $(PERL_PLUGIN) -f $(MINGW_MAKEFILE)
-	$(MAKE_at) $(MAKE) -C $(TCL_PLUGIN) -f $(MINGW_MAKEFILE)
 	$(MAKE_at) $(MAKE) -C $(SSL_PLUGIN) -f $(MINGW_MAKEFILE)
 	$(MAKE_at) $(MAKE) -C $(KEYRING_PLUGIN) -f $(MINGW_MAKEFILE)
 
 install: all $(PURPLE_INSTALL_PLUGINS_DIR)
 	$(MAKE_at) $(MAKE) -C $(PERL_PLUGIN) -f $(MINGW_MAKEFILE) install
-	$(MAKE_at) $(MAKE) -C $(TCL_PLUGIN) -f $(MINGW_MAKEFILE) install
 	$(MAKE_at) $(MAKE) -C $(SSL_PLUGIN) -f $(MINGW_MAKEFILE) install
 	$(MAKE_at) $(MAKE) -C $(KEYRING_PLUGIN) -f $(MINGW_MAKEFILE) install
-=======
-	$(MAKE) -C $(PERL_PLUGIN) -f $(MINGW_MAKEFILE)
-	$(MAKE) -C $(SSL_PLUGIN) -f $(MINGW_MAKEFILE)
-
-install: all $(PURPLE_INSTALL_PLUGINS_DIR)
-	$(MAKE) -C $(PERL_PLUGIN) -f $(MINGW_MAKEFILE) install
-	$(MAKE) -C $(SSL_PLUGIN) -f $(MINGW_MAKEFILE) install
->>>>>>> e643b57e
 	cp *.dll $(PURPLE_INSTALL_PLUGINS_DIR)
 
 %.dll: %.c $(PURPLE_CONFIG_H) $(PURPLE_VERSION_H)
@@ -85,14 +74,8 @@
 ##
 clean:
 	rm -f *.o *.dll
-<<<<<<< HEAD
 	$(MAKE_at) $(MAKE) -C $(PERL_PLUGIN) -f $(MINGW_MAKEFILE) clean
-	$(MAKE_at) $(MAKE) -C $(TCL_PLUGIN) -f $(MINGW_MAKEFILE) clean
 	$(MAKE_at) $(MAKE) -C $(SSL_PLUGIN) -f $(MINGW_MAKEFILE) clean
 	$(MAKE_at) $(MAKE) -C $(KEYRING_PLUGIN) -f $(MINGW_MAKEFILE) clean
-=======
-	$(MAKE) -C $(PERL_PLUGIN) -f $(MINGW_MAKEFILE) clean
-	$(MAKE) -C $(SSL_PLUGIN) -f $(MINGW_MAKEFILE) clean
->>>>>>> e643b57e
 
 include $(PIDGIN_COMMON_TARGETS)