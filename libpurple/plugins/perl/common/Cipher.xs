#include "module.h"

MODULE = Purple::Cipher  PACKAGE = Purple::Cipher  PREFIX = purple_cipher_
PROTOTYPES: ENABLE

BOOT:
{
	HV *stash = gv_stashpv("Purple::Cipher::BatchMode", 1);

	static const constiv *civ, const_iv[] = {
#define const_iv(name) {#name, (IV)PURPLE_CIPHER_BATCH_MODE_##name}
		const_iv(ECB),
		const_iv(CBC),
#undef const_iv
	};

	for (civ = const_iv + sizeof(const_iv) / sizeof(const_iv[0]); civ-- > const_iv; )
		newCONSTSUB(stash, (char *)civ->name, newSViv(civ->iv));
}

<<<<<<< HEAD
=======
const gchar *
purple_cipher_get_name(cipher)
	Purple::Cipher cipher

guint
purple_cipher_get_capabilities(cipher)
	Purple::Cipher cipher

gboolean
purple_cipher_digest_region(name, data_sv, data_len, digest)
	const gchar *name
	SV *data_sv
	size_t data_len
	SV *digest
	PREINIT:
		guchar *buff = NULL;
		guchar *data = NULL;
		ssize_t digest_len;
		size_t max_digest_len = 100;
	CODE:
		data = (guchar *)SvPV(data_sv, data_len);
		SvUPGRADE_common(digest, SVt_PV);
		buff = (guchar *)SvGROW(digest, max_digest_len);
		digest_len = purple_cipher_digest_region(name, data, data_len, buff, max_digest_len);
		if(digest_len == -1) {
			SvSetSV_nosteal(digest, &PL_sv_undef);
			RETVAL = 0;
		} else {
			SvCUR_set(digest, digest_len);
			SvPOK_only(digest);
			RETVAL = 1;
		}
	OUTPUT:
		RETVAL

>>>>>>> 8decd3a5
gchar_own*
purple_http_digest_calculate_response(algorithm, method, digest_uri, qop, entity, nonce, nonce_count, client_nonce, session_key)
	const gchar* algorithm
	const gchar* method
	const gchar* digest_uri
	const gchar* qop
	const gchar* entity
	const gchar* nonce
	const gchar* nonce_count
	const gchar* client_nonce
	const gchar* session_key

gchar_own*
purple_http_digest_calculate_session_key(algorithm, username, realm, password, nonce, client_nonce)
	const gchar* algorithm
	const gchar* username
	const gchar* realm
	const gchar* password
	const gchar* nonce
	const gchar* client_nonce

void
purple_cipher_reset(cipher)
	Purple::Cipher cipher

void
purple_cipher_set_iv(Purple::Cipher cipher, guchar *iv, size_t length(iv))
	PROTOTYPE: $$

void
purple_cipher_append(Purple::Cipher cipher, guchar *data, size_t length(data))
	PROTOTYPE: $$

gboolean
purple_cipher_digest(cipher, digest)
	Purple::Cipher cipher
	SV *digest
	PREINIT:
		guchar *buff = NULL;
		size_t digest_size;
	CODE:
<<<<<<< HEAD
		digest_size = purple_cipher_get_digest_size(cipher);
		SvUPGRADE(digest, SVt_PV);
=======
		digest_size = purple_cipher_context_get_digest_size(context);
		SvUPGRADE_common(digest, SVt_PV);
>>>>>>> 8decd3a5
		buff = (guchar *)SvGROW(digest, digest_size);
		if (purple_cipher_digest(cipher, buff, digest_size)) {
			SvCUR_set(digest, digest_size);
			SvPOK_only(digest);
			RETVAL = 1;
		} else {
			SvSetSV_nosteal(digest, &PL_sv_undef);
			RETVAL = 0;
		}
	OUTPUT:
		RETVAL

gboolean
purple_cipher_digest_to_str(cipher, digest_s)
	Purple::Cipher cipher
	SV *digest_s
	PREINIT:
		gchar *buff = NULL;
		size_t digest_size, str_len;
	CODE:
		digest_size = purple_cipher_get_digest_size(cipher);
		str_len = 2 * digest_size;
		SvUPGRADE_common(digest_s, SVt_PV);
		buff = SvGROW(digest_s, str_len + 1);
		if (purple_cipher_digest_to_str(cipher, buff, str_len + 1)) {
			SvCUR_set(digest_s, str_len);
			SvPOK_only(digest_s);
			RETVAL = 1;
		} else {
			SvSetSV_nosteal(digest_s, &PL_sv_undef);
			RETVAL = 0;
		}
	OUTPUT:
		RETVAL

gboolean
purple_cipher_encrypt(cipher, input, output)
	Purple::Cipher cipher
	SV *input
	SV *output
	PREINIT:
		size_t input_len, output_len;
		ssize_t ret;
		guchar *buff = NULL;
		guchar *data = NULL;
	CODE:
		data = (guchar *)SvPV(input, input_len);
<<<<<<< HEAD
		output_len = input_len + purple_cipher_get_block_size(cipher);
		SvUPGRADE(output, SVt_PV);
=======
		output_len = input_len + purple_cipher_context_get_block_size(context);
		SvUPGRADE_common(output, SVt_PV);
>>>>>>> 8decd3a5
		buff = (guchar *)SvGROW(output, output_len);
		ret = purple_cipher_encrypt(cipher, data, input_len, buff, output_len);
		if (ret >= 0) {
			RETVAL = 1;
			SvPOK_only(output);
			SvCUR_set(output, ret);
		} else {
			RETVAL = 0;
			SvSetSV_nosteal(output, &PL_sv_undef);
		}
	OUTPUT:
		RETVAL

gboolean
purple_cipher_decrypt(cipher, input, output)
	Purple::Cipher cipher
	SV *input
	SV *output
	PREINIT:
		size_t input_len, output_len;
		ssize_t ret;
		guchar *buff = NULL;
		guchar *data = NULL;
	CODE:
		data = (guchar *)SvPV(input, input_len);
<<<<<<< HEAD
		output_len = input_len + purple_cipher_get_block_size(cipher);
		SvUPGRADE(output, SVt_PV);
=======
		output_len = input_len + purple_cipher_context_get_block_size(context);
		SvUPGRADE_common(output, SVt_PV);
>>>>>>> 8decd3a5
		buff = (guchar *)SvGROW(output, output_len);
		ret = purple_cipher_decrypt(cipher, data, input_len, buff, output_len);
		if (ret >= 0) {
			RETVAL = 1;
			SvPOK_only(output);
			SvCUR_set(output, ret);
		} else {
			RETVAL = 0;
			SvSetSV_nosteal(output, &PL_sv_undef);
		}
	OUTPUT:
		RETVAL

void
purple_cipher_set_salt(cipher, salt, len)
	Purple::Cipher cipher
	guchar *salt
	size_t len

void
purple_cipher_set_key(cipher, key, len)
	Purple::Cipher cipher
	guchar *key
	size_t len

size_t
purple_cipher_get_key_size(cipher)
	Purple::Cipher cipher

Purple::Cipher::BatchMode
purple_cipher_get_batch_mode(cipher)
	Purple::Cipher cipher

size_t
purple_cipher_get_block_size(cipher)
	Purple::Cipher cipher

void
purple_cipher_set_batch_mode(cipher, mode)
	Purple::Cipher cipher
	Purple::Cipher::BatchMode mode

MODULE = Purple::Cipher  PACKAGE = Purple::AESCipher  PREFIX = purple_aes_cipher_
PROTOTYPES: ENABLE

Purple::Cipher
purple_aes_cipher_new()

MODULE = Purple::Cipher  PACKAGE = Purple::DES3Cipher  PREFIX = purple_des3_cipher_
PROTOTYPES: ENABLE

Purple::Cipher
purple_des3_cipher_new()

MODULE = Purple::Cipher  PACKAGE = Purple::DESCipher  PREFIX = purple_des_cipher_
PROTOTYPES: ENABLE

Purple::Cipher
purple_des_cipher_new()

MODULE = Purple::Cipher  PACKAGE = Purple::HMACCipher  PREFIX = purple_hmac_cipher_
PROTOTYPES: ENABLE

Purple::Cipher
purple_hmac_cipher_new(hash)
	Purple::Hash hash

MODULE = Purple::Cipher  PACKAGE = Purple::PBKDF2Cipher  PREFIX = purple_pbkdf2_cipher_
PROTOTYPES: ENABLE

Purple::Cipher
purple_pbkdf2_cipher_new(hash)
	Purple::Hash hash

MODULE = Purple::Cipher  PACKAGE = Purple::RC4Cipher  PREFIX = purple_rc4_cipher_
PROTOTYPES: ENABLE

Purple::Cipher
purple_rc4_cipher_new()<|MERGE_RESOLUTION|>--- conflicted
+++ resolved
@@ -18,44 +18,6 @@
 		newCONSTSUB(stash, (char *)civ->name, newSViv(civ->iv));
 }
 
-<<<<<<< HEAD
-=======
-const gchar *
-purple_cipher_get_name(cipher)
-	Purple::Cipher cipher
-
-guint
-purple_cipher_get_capabilities(cipher)
-	Purple::Cipher cipher
-
-gboolean
-purple_cipher_digest_region(name, data_sv, data_len, digest)
-	const gchar *name
-	SV *data_sv
-	size_t data_len
-	SV *digest
-	PREINIT:
-		guchar *buff = NULL;
-		guchar *data = NULL;
-		ssize_t digest_len;
-		size_t max_digest_len = 100;
-	CODE:
-		data = (guchar *)SvPV(data_sv, data_len);
-		SvUPGRADE_common(digest, SVt_PV);
-		buff = (guchar *)SvGROW(digest, max_digest_len);
-		digest_len = purple_cipher_digest_region(name, data, data_len, buff, max_digest_len);
-		if(digest_len == -1) {
-			SvSetSV_nosteal(digest, &PL_sv_undef);
-			RETVAL = 0;
-		} else {
-			SvCUR_set(digest, digest_len);
-			SvPOK_only(digest);
-			RETVAL = 1;
-		}
-	OUTPUT:
-		RETVAL
-
->>>>>>> 8decd3a5
 gchar_own*
 purple_http_digest_calculate_response(algorithm, method, digest_uri, qop, entity, nonce, nonce_count, client_nonce, session_key)
 	const gchar* algorithm
@@ -97,13 +59,8 @@
 		guchar *buff = NULL;
 		size_t digest_size;
 	CODE:
-<<<<<<< HEAD
 		digest_size = purple_cipher_get_digest_size(cipher);
-		SvUPGRADE(digest, SVt_PV);
-=======
-		digest_size = purple_cipher_context_get_digest_size(context);
 		SvUPGRADE_common(digest, SVt_PV);
->>>>>>> 8decd3a5
 		buff = (guchar *)SvGROW(digest, digest_size);
 		if (purple_cipher_digest(cipher, buff, digest_size)) {
 			SvCUR_set(digest, digest_size);
@@ -151,13 +108,8 @@
 		guchar *data = NULL;
 	CODE:
 		data = (guchar *)SvPV(input, input_len);
-<<<<<<< HEAD
 		output_len = input_len + purple_cipher_get_block_size(cipher);
-		SvUPGRADE(output, SVt_PV);
-=======
-		output_len = input_len + purple_cipher_context_get_block_size(context);
 		SvUPGRADE_common(output, SVt_PV);
->>>>>>> 8decd3a5
 		buff = (guchar *)SvGROW(output, output_len);
 		ret = purple_cipher_encrypt(cipher, data, input_len, buff, output_len);
 		if (ret >= 0) {
@@ -183,13 +135,8 @@
 		guchar *data = NULL;
 	CODE:
 		data = (guchar *)SvPV(input, input_len);
-<<<<<<< HEAD
 		output_len = input_len + purple_cipher_get_block_size(cipher);
-		SvUPGRADE(output, SVt_PV);
-=======
-		output_len = input_len + purple_cipher_context_get_block_size(context);
 		SvUPGRADE_common(output, SVt_PV);
->>>>>>> 8decd3a5
 		buff = (guchar *)SvGROW(output, output_len);
 		ret = purple_cipher_decrypt(cipher, data, input_len, buff, output_len);
 		if (ret >= 0) {
