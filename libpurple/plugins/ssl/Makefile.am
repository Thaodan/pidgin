--- conflicted
+++ resolved
@@ -3,49 +3,24 @@
 
 plugindir = @PURPLE_PLUGINDIR@
 
-<<<<<<< HEAD
 ssl_la_LDFLAGS        = -module @PLUGIN_LDFLAGS@
 ssl_gnutls_la_LDFLAGS = -module @PLUGIN_LDFLAGS@
 ssl_nss_la_LDFLAGS    = -module @PLUGIN_LDFLAGS@
-=======
-ssl_la_LDFLAGS        = -module -avoid-version
-ssl_gnutls_la_LDFLAGS = -module -avoid-version
-ssl_nss_la_LDFLAGS    = -module -avoid-version
 nss_prefs_la_LDFLAGS  = -module -avoid-version
->>>>>>> d3181ba3
 
 if PLUGINS
 
+
 plugin_LTLIBRARIES = \
-<<<<<<< HEAD
 	ssl.la
 if USE_GNUTLS
 plugin_LTLIBRARIES += \
-=======
-	ssl.la           \
-	ssl-gnutls.la    \
-	ssl-nss.la		\
-	nss-prefs.la
-else
-plugin_LTLIBRARIES = \
-	ssl.la           \
->>>>>>> d3181ba3
 	ssl-gnutls.la
 endif
 if USE_NSS
-<<<<<<< HEAD
 plugin_LTLIBRARIES += \
-	ssl-nss.la
-=======
-plugin_LTLIBRARIES = \
-	ssl.la           \
 	ssl-nss.la	\
 	nss-prefs.la
-else
-plugin_LTLIBRARIES = \
-	ssl.la
-endif
->>>>>>> d3181ba3
 endif
 
 ssl_la_SOURCES        = ssl.c
@@ -53,16 +28,10 @@
 ssl_nss_la_SOURCES    = ssl-nss.c
 nss_prefs_la_SOURCES  = nss-prefs.c
 
-<<<<<<< HEAD
 ssl_la_LIBADD        = @PURPLE_LIBS@
 ssl_gnutls_la_LIBADD = @PURPLE_LIBS@ $(GNUTLS_LIBS)
 ssl_nss_la_LIBADD    = @PURPLE_LIBS@ $(NSS_LIBS)
-=======
-ssl_la_LIBADD        = $(GLIB_LIBS)
-ssl_gnutls_la_LIBADD = $(GLIB_LIBS) $(GNUTLS_LIBS)
-ssl_nss_la_LIBADD    = $(GLIB_LIBS) $(NSS_LIBS)
 nss_prefs_la_LIBADD  = $(GLIB_LIBS) $(NSS_LIBS)
->>>>>>> d3181ba3
 
 endif # PLUGINS
 
@@ -75,7 +44,4 @@
 
 ssl_gnutls_la_CFLAGS = $(AM_CPPFLAGS) $(GNUTLS_CFLAGS)
 ssl_nss_la_CFLAGS = $(AM_CPPFLAGS) $(NSS_CFLAGS)
-<<<<<<< HEAD
-=======
 nss_prefs_la_CFLAGS = $(AM_CPPFLAGS) $(NSS_CFLAGS)
->>>>>>> d3181ba3
