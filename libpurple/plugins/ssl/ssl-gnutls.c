/**
 * @file ssl-gnutls.c GNUTLS SSL plugin.
 *
 * purple
 *
 * Copyright (C) 2003 Christian Hammond <chipx86@gnupdate.org>
 *
 * This program is free software; you can redistribute it and/or modify
 * it under the terms of the GNU General Public License as published by
 * the Free Software Foundation; either version 2 of the License, or
 * (at your option) any later version.
 *
 * This program is distributed in the hope that it will be useful,
 * but WITHOUT ANY WARRANTY; without even the implied warranty of
 * MERCHANTABILITY or FITNESS FOR A PARTICULAR PURPOSE.  See the
 * GNU General Public License for more details.
 *
 * You should have received a copy of the GNU General Public License
 * along with this program; if not, write to the Free Software
 * Foundation, Inc., 51 Franklin Street, Fifth Floor, Boston, MA  02111-1301  USA
 */
#include "internal.h"
#include "debug.h"
#include "certificate.h"
#include "plugin.h"
#include "sslconn.h"
#include "version.h"
#include "util.h"

#define SSL_GNUTLS_PLUGIN_ID "ssl-gnutls"

#include <gnutls/gnutls.h>
#include <gnutls/x509.h>

typedef struct
{
	gnutls_session session;
	guint handshake_handler;
	guint handshake_timer;
} PurpleSslGnutlsData;

#define PURPLE_SSL_GNUTLS_DATA(gsc) ((PurpleSslGnutlsData *)gsc->private_data)

static gnutls_certificate_client_credentials xcred = NULL;

#ifdef HAVE_GNUTLS_PRIORITY_FUNCS
/* Priority strings.  The default one is, well, the default (and is always
 * set).  The hash table is of the form hostname => priority (both
 * char *).
 *
 * We only use a gnutls_priority_t for the default on the assumption that
 * that's the more common case.  Improvement patches (like matching on
 * subdomains) welcome.
 */
static gnutls_priority_t default_priority = NULL;
static GHashTable *host_priorities = NULL;
#endif

static void
ssl_gnutls_log(int level, const char *str)
{
	/* GnuTLS log messages include the '\n' */
	purple_debug_misc("gnutls", "lvl %d: %s", level, str);
}

static void
ssl_gnutls_init_gnutls(void)
{
	const char *debug_level;
	const char *host_priorities_str;

	/* Configure GnuTLS to use glib memory management */
	/* I expect that this isn't really necessary, but it may prevent
	   some bugs */
	/* TODO: It may be necessary to wrap this allocators for GnuTLS.
	   If there are strange bugs, perhaps look here (yes, I am a
	   hypocrite) */
	gnutls_global_set_mem_functions(
		(gnutls_alloc_function)   g_malloc, /* malloc */
		(gnutls_alloc_function)   g_malloc, /* secure malloc */
		NULL,      /* mem_is_secure */
		(gnutls_realloc_function) g_realloc, /* realloc */
		(gnutls_free_function)    g_free     /* free */
		);

	debug_level = g_getenv("PURPLE_GNUTLS_DEBUG");
	if (debug_level) {
		int level = atoi(debug_level);
		if (level < 0) {
			purple_debug_warning("gnutls", "Assuming log level 0 instead of %d\n",
			                     level);
			level = 0;
		}

		/* "The level is an integer between 0 and 9. Higher values mean more verbosity." */
		gnutls_global_set_log_level(level);
		gnutls_global_set_log_function(ssl_gnutls_log);
	}

	/* Expected format: host=priority;host2=priority;*=priority
	 * where "*" is used to override the default priority string for
	 * libpurple.
	 */
	host_priorities_str = g_getenv("PURPLE_GNUTLS_PRIORITIES");
	if (host_priorities_str) {
#ifndef HAVE_GNUTLS_PRIORITY_FUNCS
		purple_debug_warning("gnutls", "Warning, PURPLE_GNUTLS_PRIORITIES "
		                     "environment variable set, but we were built "
		                     "against an older GnuTLS that doesn't support "
		                     "this. :-(");
#else /* HAVE_GNUTLS_PRIORITY_FUNCS */
		char **entries = g_strsplit(host_priorities_str, ";", -1);
		char *default_priority_str = NULL;
		guint i;

		host_priorities = g_hash_table_new_full(g_str_hash, g_str_equal,
		                                        g_free, g_free);

		for (i = 0; entries[i]; ++i) {
			char *host = entries[i];
			char *equals = strchr(host, '=');
			char *prio_str;

			if (equals) {
				*equals = '\0';
				prio_str = equals + 1;

				/* Empty? */
				if (*prio_str == '\0') {
					purple_debug_warning("gnutls", "Ignoring empty priority "
					                               "string for %s\n", host);
				} else {
					/* TODO: Validate each of these and complain */
					if (g_str_equal(host, "*")) {
						/* Override the default priority */
						g_free(default_priority_str);
						default_priority_str = g_strdup(prio_str);
					} else
						g_hash_table_insert(host_priorities, g_strdup(host),
						                    g_strdup(prio_str));
				}
			}
		}

		if (default_priority_str) {
			if (gnutls_priority_init(&default_priority, default_priority_str, NULL)) {
				purple_debug_warning("gnutls", "Unable to set default priority to %s\n",
				                     default_priority_str);
				/* Versions of GnuTLS as of 2.8.6 (2010-03-31) don't free/NULL
				 * this on error.
				 */
				gnutls_free(default_priority);
				default_priority = NULL;
			}

			g_free(default_priority_str);
		}

		g_strfreev(entries);
#endif /* HAVE_GNUTLS_PRIORITY_FUNCS */
	}

#ifdef HAVE_GNUTLS_PRIORITY_FUNCS
	/* Make sure we set have a default priority! */
	if (!default_priority) {
		if (gnutls_priority_init(&default_priority, "NORMAL:%SSL3_RECORD_VERSION", NULL)) {
			/* See comment above about memory leak */
			gnutls_free(default_priority);
			gnutls_priority_init(&default_priority, "NORMAL", NULL);
		}
	}
#endif /* HAVE_GNUTLS_PRIORITY_FUNCS */

	gnutls_global_init();

	gnutls_certificate_allocate_credentials(&xcred);

	/* TODO: I can likely remove this */
	gnutls_certificate_set_x509_trust_file(xcred, "ca.pem",
		GNUTLS_X509_FMT_PEM);
}

static gboolean
ssl_gnutls_init(void)
{
	return TRUE;
}

static void
ssl_gnutls_uninit(void)
{
	gnutls_global_deinit();

	gnutls_certificate_free_credentials(xcred);
	xcred = NULL;

#ifdef HAVE_GNUTLS_PRIORITY_FUNCS
	if (host_priorities) {
		g_hash_table_destroy(host_priorities);
		host_priorities = NULL;
	}

	gnutls_priority_deinit(default_priority);
	default_priority = NULL;
#endif
<<<<<<< HEAD
}

static void
ssl_gnutls_verified_cb(PurpleCertificateVerificationStatus st,
		       gpointer userdata)
{
	PurpleSslConnection *gsc = (PurpleSslConnection *) userdata;

	if (st == PURPLE_CERTIFICATE_VALID) {
		/* Certificate valid? Good! Do the connection! */
		gsc->connect_cb(gsc->connect_cb_data, gsc, PURPLE_INPUT_READ);
	} else {
		/* Otherwise, signal an error */
		if(gsc->error_cb != NULL)
			gsc->error_cb(gsc, PURPLE_SSL_CERTIFICATE_INVALID,
				      gsc->connect_cb_data);
		purple_ssl_close(gsc);
	}
=======
>>>>>>> 3f79dae7
}

static void
ssl_gnutls_verified_cb(PurpleCertificateVerificationStatus st,
		       gpointer userdata)
{
	PurpleSslConnection *gsc = (PurpleSslConnection *) userdata;

	if (st == PURPLE_CERTIFICATE_VALID) {
		/* Certificate valid? Good! Do the connection! */
		gsc->connect_cb(gsc->connect_cb_data, gsc, PURPLE_INPUT_READ);
	} else {
		/* Otherwise, signal an error */
		if(gsc->error_cb != NULL)
			gsc->error_cb(gsc, PURPLE_SSL_CERTIFICATE_INVALID,
				      gsc->connect_cb_data);
		purple_ssl_close(gsc);
	}
}




static void ssl_gnutls_handshake_cb(gpointer data, gint source,
		PurpleInputCondition cond)
{
	PurpleSslConnection *gsc = data;
	PurpleSslGnutlsData *gnutls_data = PURPLE_SSL_GNUTLS_DATA(gsc);
	ssize_t ret;

	/*purple_debug_info("gnutls", "Handshaking with %s\n", gsc->host);*/
	ret = gnutls_handshake(gnutls_data->session);

	if(ret == GNUTLS_E_AGAIN || ret == GNUTLS_E_INTERRUPTED)
		return;

	purple_input_remove(gnutls_data->handshake_handler);
	gnutls_data->handshake_handler = 0;

	if(ret != 0) {
		purple_debug_error("gnutls", "Handshake failed. Error %s\n",
			gnutls_strerror(ret));

		if(gsc->error_cb != NULL)
			gsc->error_cb(gsc, PURPLE_SSL_HANDSHAKE_FAILED,
				gsc->connect_cb_data);

		purple_ssl_close(gsc);
	} else {
		/* Now we are cooking with gas! */
		PurpleSslOps *ops = purple_ssl_get_ops();
		GList * peers = ops->get_peer_certificates(gsc);

		PurpleCertificateScheme *x509 =
			purple_certificate_find_scheme("x509");

		GList * l;

		/* TODO: Remove all this debugging babble */
		purple_debug_info("gnutls", "Handshake complete\n");

		for (l=peers; l; l = l->next) {
			PurpleCertificate *crt = l->data;
			GByteArray *z =
				x509->get_fingerprint_sha1(crt);
			gchar * fpr =
				purple_base16_encode_chunked(z->data,
							     z->len);

			purple_debug_info("gnutls/x509",
					  "Key print: %s\n",
					  fpr);

			/* Kill the cert! */
			x509->destroy_certificate(crt);

			g_free(fpr);
			g_byte_array_free(z, TRUE);
		}
		g_list_free(peers);

		{
			const gnutls_datum *cert_list;
			unsigned int cert_list_size = 0;
			gnutls_session session=gnutls_data->session;
			int i;

			cert_list =
				gnutls_certificate_get_peers(session, &cert_list_size);

			purple_debug_info("gnutls",
					    "Peer provided %d certs\n",
					    cert_list_size);
			for (i=0; i<cert_list_size; i++)
			{
				gchar fpr_bin[256];
				gsize fpr_bin_sz = sizeof(fpr_bin);
				gchar * fpr_asc = NULL;
				gchar tbuf[256];
				gsize tsz=sizeof(tbuf);
				gchar * tasc = NULL;
				gnutls_x509_crt cert;

				gnutls_x509_crt_init(&cert);
				gnutls_x509_crt_import (cert, &cert_list[i],
						GNUTLS_X509_FMT_DER);
<<<<<<< HEAD

				gnutls_x509_crt_get_fingerprint(cert, GNUTLS_MAC_SHA,
						fpr_bin, &fpr_bin_sz);

				fpr_asc =
						purple_base16_encode_chunked((const guchar *)fpr_bin, fpr_bin_sz);

				purple_debug_info("gnutls",
						"Lvl %d SHA1 fingerprint: %s\n",
						i, fpr_asc);

=======

				gnutls_x509_crt_get_fingerprint(cert, GNUTLS_MAC_SHA,
						fpr_bin, &fpr_bin_sz);

				fpr_asc =
						purple_base16_encode_chunked((const guchar *)fpr_bin, fpr_bin_sz);

				purple_debug_info("gnutls",
						"Lvl %d SHA1 fingerprint: %s\n",
						i, fpr_asc);

>>>>>>> 3f79dae7
				tsz=sizeof(tbuf);
				gnutls_x509_crt_get_serial(cert,tbuf,&tsz);
				tasc=purple_base16_encode_chunked((const guchar *)tbuf, tsz);
				purple_debug_info("gnutls",
						"Serial: %s\n",
						tasc);
				g_free(tasc);

				tsz=sizeof(tbuf);
				gnutls_x509_crt_get_dn (cert, tbuf, &tsz);
				purple_debug_info("gnutls",
						"Cert DN: %s\n",
						tbuf);
				tsz=sizeof(tbuf);
				gnutls_x509_crt_get_issuer_dn (cert, tbuf, &tsz);
				purple_debug_info("gnutls",
						"Cert Issuer DN: %s\n",
						tbuf);

				g_free(fpr_asc);
				fpr_asc = NULL;
				gnutls_x509_crt_deinit(cert);
			}
		}

		/* TODO: The following logic should really be in libpurple */
		/* If a Verifier was given, hand control over to it */
		if (gsc->verifier) {
			GList *peers;
			/* First, get the peer cert chain */
			peers = purple_ssl_get_peer_certificates(gsc);

			/* Now kick off the verification process */
			purple_certificate_verify(gsc->verifier,
						  gsc->host,
						  peers,
						  ssl_gnutls_verified_cb,
						  gsc);

			purple_certificate_destroy_list(peers);
		} else {
			/* Otherwise, just call the "connection complete"
			   callback */
			gsc->connect_cb(gsc->connect_cb_data, gsc, cond);
		}
	}

}

static gboolean
start_handshake_cb(gpointer data)
{
	PurpleSslConnection *gsc = data;
	PurpleSslGnutlsData *gnutls_data = PURPLE_SSL_GNUTLS_DATA(gsc);

	purple_debug_info("gnutls", "Starting handshake with %s\n", gsc->host);

	gnutls_data->handshake_timer = 0;

	ssl_gnutls_handshake_cb(gsc, gsc->fd, PURPLE_INPUT_READ);
	return FALSE;
}

static void
ssl_gnutls_connect(PurpleSslConnection *gsc)
{
	PurpleSslGnutlsData *gnutls_data;
	static const int cert_type_priority[2] = { GNUTLS_CRT_X509, 0 };

	gnutls_data = g_new0(PurpleSslGnutlsData, 1);
	gsc->private_data = gnutls_data;

	gnutls_init(&gnutls_data->session, GNUTLS_CLIENT);
#ifdef HAVE_GNUTLS_PRIORITY_FUNCS
	{
		const char *prio_str = NULL;
		gboolean set = FALSE;

		/* Let's see if someone has specified a specific priority */
		if (gsc->host && host_priorities)
			prio_str = g_hash_table_lookup(host_priorities, gsc->host);

		if (prio_str)
			set = (GNUTLS_E_SUCCESS ==
					gnutls_priority_set_direct(gnutls_data->session, prio_str,
				                               NULL));

		if (!set)
			gnutls_priority_set(gnutls_data->session, default_priority);
	}
#else
	gnutls_set_default_priority(gnutls_data->session);
#endif

	gnutls_certificate_type_set_priority(gnutls_data->session,
		cert_type_priority);

	gnutls_credentials_set(gnutls_data->session, GNUTLS_CRD_CERTIFICATE,
		xcred);

	gnutls_transport_set_ptr(gnutls_data->session, GINT_TO_POINTER(gsc->fd));

	gnutls_data->handshake_handler = purple_input_add(gsc->fd,
		PURPLE_INPUT_READ, ssl_gnutls_handshake_cb, gsc);

	/* Orborde asks: Why are we configuring a callback, then
	   (almost) immediately calling it?
<<<<<<< HEAD

	   Answer: gnutls_handshake (up in handshake_cb) needs to be called
	   once in order to get the ball rolling on the SSL connection.
	   Once it has done so, only then will the server reply, triggering
	   the callback.

=======

	   Answer: gnutls_handshake (up in handshake_cb) needs to be called
	   once in order to get the ball rolling on the SSL connection.
	   Once it has done so, only then will the server reply, triggering
	   the callback.

>>>>>>> 3f79dae7
	   Since the logic driving gnutls_handshake is the same with the first
	   and subsequent calls, we'll just fire the callback immediately to
	   accomplish this.
	*/
	gnutls_data->handshake_timer = purple_timeout_add(0, start_handshake_cb,
	                                                  gsc);
}

static void
ssl_gnutls_close(PurpleSslConnection *gsc)
{
	PurpleSslGnutlsData *gnutls_data = PURPLE_SSL_GNUTLS_DATA(gsc);

	if(!gnutls_data)
		return;

	if(gnutls_data->handshake_handler)
		purple_input_remove(gnutls_data->handshake_handler);
	if (gnutls_data->handshake_timer)
		purple_timeout_remove(gnutls_data->handshake_timer);

	gnutls_bye(gnutls_data->session, GNUTLS_SHUT_RDWR);

	gnutls_deinit(gnutls_data->session);

	g_free(gnutls_data);
	gsc->private_data = NULL;
}

static size_t
ssl_gnutls_read(PurpleSslConnection *gsc, void *data, size_t len)
{
	PurpleSslGnutlsData *gnutls_data = PURPLE_SSL_GNUTLS_DATA(gsc);
	ssize_t s;

	s = gnutls_record_recv(gnutls_data->session, data, len);

	if(s == GNUTLS_E_AGAIN || s == GNUTLS_E_INTERRUPTED) {
		s = -1;
		errno = EAGAIN;
	} else if(s < 0) {
		purple_debug_error("gnutls", "receive failed: %s\n",
				gnutls_strerror(s));
		s = -1;
		/*
		 * TODO: Set errno to something more appropriate.  Or even
		 *       better: allow ssl plugins to keep track of their
		 *       own error message, then add a new ssl_ops function
		 *       that returns the error message.
		 */
		errno = EIO;
	}

	return s;
}

static size_t
ssl_gnutls_write(PurpleSslConnection *gsc, const void *data, size_t len)
{
	PurpleSslGnutlsData *gnutls_data = PURPLE_SSL_GNUTLS_DATA(gsc);
	ssize_t s = 0;

	/* XXX: when will gnutls_data be NULL? */
	if(gnutls_data)
		s = gnutls_record_send(gnutls_data->session, data, len);

	if(s == GNUTLS_E_AGAIN || s == GNUTLS_E_INTERRUPTED) {
		s = -1;
		errno = EAGAIN;
	} else if(s < 0) {
		purple_debug_error("gnutls", "send failed: %s\n",
				gnutls_strerror(s));
		s = -1;
		/*
		 * TODO: Set errno to something more appropriate.  Or even
		 *       better: allow ssl plugins to keep track of their
		 *       own error message, then add a new ssl_ops function
		 *       that returns the error message.
		 */
		errno = EIO;
	}

	return s;
}

/* Forward declarations are fun! */
static PurpleCertificate *
x509_import_from_datum(const gnutls_datum dt, gnutls_x509_crt_fmt mode);
/* indeed! */
static gboolean
x509_certificate_signed_by(PurpleCertificate * crt,
			   PurpleCertificate * issuer);
static void
x509_destroy_certificate(PurpleCertificate * crt);

static GList *
ssl_gnutls_get_peer_certificates(PurpleSslConnection * gsc)
{
	PurpleSslGnutlsData *gnutls_data = PURPLE_SSL_GNUTLS_DATA(gsc);
	PurpleCertificate *prvcrt = NULL;

	/* List of Certificate instances to return */
	GList * peer_certs = NULL;

	/* List of raw certificates as given by GnuTLS */
	const gnutls_datum *cert_list;
	unsigned int cert_list_size = 0;

	unsigned int i;

	/* This should never, ever happen. */
	g_return_val_if_fail( gnutls_certificate_type_get (gnutls_data->session) == GNUTLS_CRT_X509, NULL);

	/* Get the certificate list from GnuTLS */
	/* TODO: I am _pretty sure_ this doesn't block or do other exciting things */
	cert_list = gnutls_certificate_get_peers(gnutls_data->session,
						 &cert_list_size);

	/* Convert each certificate to a Certificate and append it to the list */
	for (i = 0; i < cert_list_size; i++) {
		PurpleCertificate * newcrt = x509_import_from_datum(cert_list[i],
							      GNUTLS_X509_FMT_DER);
		/* Append is somewhat inefficient on linked lists, but is easy
		   to read. If someone complains, I'll change it.
		   TODO: Is anyone complaining? (Maybe elb?) */
		/* only append if previous cert was actually signed by this one.
		 * Thanks Microsoft. */
		if ((prvcrt == NULL) || x509_certificate_signed_by(prvcrt, newcrt)) {
			peer_certs = g_list_append(peer_certs, newcrt);
			prvcrt = newcrt;
		} else {
			x509_destroy_certificate(newcrt);
			purple_debug_error("gnutls", "Dropping further peer certificates "
			                             "because the chain is broken!\n");
			break;
		}
	}

	/* cert_list doesn't need free()-ing */

	return peer_certs;
}

/************************************************************************/
/* X.509 functionality                                                  */
/************************************************************************/
const gchar * SCHEME_NAME = "x509";

static PurpleCertificateScheme x509_gnutls;

/** Refcounted GnuTLS certificate data instance */
typedef struct {
	gint refcount;
	gnutls_x509_crt crt;
} x509_crtdata_t;

/** Helper functions for reference counting */
static x509_crtdata_t *
x509_crtdata_addref(x509_crtdata_t *cd)
{
	(cd->refcount)++;
	return cd;
}

static void
x509_crtdata_delref(x509_crtdata_t *cd)
{
	(cd->refcount)--;

	if (cd->refcount < 0)
		g_critical("Refcount of x509_crtdata_t is %d, which is less "
				"than zero!\n", cd->refcount);

	/* If the refcount reaches zero, kill the structure */
	if (cd->refcount <= 0) {
		/* Kill the internal data */
		gnutls_x509_crt_deinit( cd->crt );
		/* And kill the struct */
		g_free( cd );
	}
}

/** Helper macro to retrieve the GnuTLS crt_t from a PurpleCertificate */
#define X509_GET_GNUTLS_DATA(pcrt) ( ((x509_crtdata_t *) (pcrt->data))->crt)

/** Transforms a gnutls_datum containing an X.509 certificate into a Certificate instance under the x509_gnutls scheme
 *
 * @param dt   Datum to transform
 * @param mode GnuTLS certificate format specifier (GNUTLS_X509_FMT_PEM for
 *             reading from files, and GNUTLS_X509_FMT_DER for converting
 *             "over the wire" certs for SSL)
 *
 * @return A newly allocated Certificate structure of the x509_gnutls scheme
 */
static PurpleCertificate *
x509_import_from_datum(const gnutls_datum dt, gnutls_x509_crt_fmt mode)
{
	/* Internal certificate data structure */
	x509_crtdata_t *certdat;
	/* New certificate to return */
	PurpleCertificate * crt;

	/* Allocate and prepare the internal certificate data */
	certdat = g_new0(x509_crtdata_t, 1);
	gnutls_x509_crt_init(&(certdat->crt));
	certdat->refcount = 0;

	/* Perform the actual certificate parse */
	/* Yes, certdat->crt should be passed as-is */
	gnutls_x509_crt_import(certdat->crt, &dt, mode);

	/* Allocate the certificate and load it with data */
	crt = g_new0(PurpleCertificate, 1);
	crt->scheme = &x509_gnutls;
	crt->data = x509_crtdata_addref(certdat);

	return crt;
}

/** Imports a PEM-formatted X.509 certificate from the specified file.
 * @param filename Filename to import from. Format is PEM
 *
 * @return A newly allocated Certificate structure of the x509_gnutls scheme
 */
static PurpleCertificate *
x509_import_from_file(const gchar * filename)
{
	PurpleCertificate *crt;  /* Certificate being constructed */
	gchar *buf;        /* Used to load the raw file data */
	gsize buf_sz;      /* Size of the above */
	gnutls_datum dt; /* Struct to pass down to GnuTLS */

	purple_debug_info("gnutls",
			  "Attempting to load X.509 certificate from %s\n",
			  filename);

	/* Next, we'll simply yank the entire contents of the file
	   into memory */
	/* TODO: Should I worry about very large files here? */
	g_return_val_if_fail(
		g_file_get_contents(filename,
			    &buf,
			    &buf_sz,
			    NULL      /* No error checking for now */
		),
		NULL);

	/* Load the datum struct */
	dt.data = (unsigned char *) buf;
	dt.size = buf_sz;

	/* Perform the conversion; files should be in PEM format */
	crt = x509_import_from_datum(dt, GNUTLS_X509_FMT_PEM);

	/* Cleanup */
	g_free(buf);

	return crt;
}

/** Imports a number of PEM-formatted X.509 certificates from the specified file.
 * @param filename Filename to import from. Format is PEM
 *
 * @return A newly allocated GSList of Certificate structures of the x509_gnutls scheme
 */
static GSList *
x509_importcerts_from_file(const gchar * filename)
{
	PurpleCertificate *crt;  /* Certificate being constructed */
	gchar *buf;        /* Used to load the raw file data */
	gchar *begin, *end;
	GSList *crts = NULL;
	gsize buf_sz;      /* Size of the above */
	gnutls_datum dt; /* Struct to pass down to GnuTLS */

	purple_debug_info("gnutls",
			  "Attempting to load X.509 certificates from %s\n",
			  filename);

	/* Next, we'll simply yank the entire contents of the file
	   into memory */
	/* TODO: Should I worry about very large files here? */
	g_return_val_if_fail(
		g_file_get_contents(filename,
			    &buf,
			    &buf_sz,
			    NULL      /* No error checking for now */
		),
		NULL);

	begin = buf;
	while((end = strstr(begin, "-----END CERTIFICATE-----")) != NULL) {
		end += sizeof("-----END CERTIFICATE-----")-1;
		/* Load the datum struct */
		dt.data = (unsigned char *) begin;
		dt.size = (end-begin);

		/* Perform the conversion; files should be in PEM format */
		crt = x509_import_from_datum(dt, GNUTLS_X509_FMT_PEM);
		crts = g_slist_prepend(crts, crt);
		begin = end;
	}

	/* Cleanup */
	g_free(buf);

	return crts;
}

/**
 * Exports a PEM-formatted X.509 certificate to the specified file.
 * @param filename Filename to export to. Format will be PEM
 * @param crt      Certificate to export
 *
 * @return TRUE if success, otherwise FALSE
 */
static gboolean
x509_export_certificate(const gchar *filename, PurpleCertificate *crt)
{
	gnutls_x509_crt crt_dat; /* GnuTLS cert struct */
	int ret;
	gchar * out_buf; /* Data to output */
	size_t out_size; /* Output size */
	gboolean success = FALSE;

	/* Paranoia paranoia paranoia! */
	g_return_val_if_fail(filename, FALSE);
	g_return_val_if_fail(crt, FALSE);
	g_return_val_if_fail(crt->scheme == &x509_gnutls, FALSE);
	g_return_val_if_fail(crt->data, FALSE);

	crt_dat = X509_GET_GNUTLS_DATA(crt);

	/* Obtain the output size required */
	out_size = 0;
	ret = gnutls_x509_crt_export(crt_dat, GNUTLS_X509_FMT_PEM,
				     NULL, /* Provide no buffer yet */
				     &out_size /* Put size here */
		);
	g_return_val_if_fail(ret == GNUTLS_E_SHORT_MEMORY_BUFFER, FALSE);

	/* Now allocate a buffer and *really* export it */
	out_buf = g_new0(gchar, out_size);
	ret = gnutls_x509_crt_export(crt_dat, GNUTLS_X509_FMT_PEM,
				     out_buf, /* Export to our new buffer */
				     &out_size /* Put size here */
		);
	if (ret != 0) {
		purple_debug_error("gnutls/x509",
				   "Failed to export cert to buffer with code %d\n",
				   ret);
		g_free(out_buf);
		return FALSE;
	}

	/* Write it out to an actual file */
	success = purple_util_write_data_to_file_absolute(filename,
							  out_buf, out_size);

	g_free(out_buf);
	return success;
}

static PurpleCertificate *
x509_copy_certificate(PurpleCertificate *crt)
{
	x509_crtdata_t *crtdat;
	PurpleCertificate *newcrt;

	g_return_val_if_fail(crt, NULL);
	g_return_val_if_fail(crt->scheme == &x509_gnutls, NULL);

	crtdat = (x509_crtdata_t *) crt->data;

	newcrt = g_new0(PurpleCertificate, 1);
	newcrt->scheme = &x509_gnutls;
	newcrt->data = x509_crtdata_addref(crtdat);

	return newcrt;
}
/** Frees a Certificate
 *
 * Destroys a Certificate's internal data structures and frees the pointer
 * given.
 * @param crt Certificate instance to be destroyed. It WILL NOT be destroyed
 *            if it is not of the correct CertificateScheme. Can be NULL
 *
 */
static void
x509_destroy_certificate(PurpleCertificate * crt)
{
	if (NULL == crt) return;

	/* Check that the scheme is x509_gnutls */
	if ( crt->scheme != &x509_gnutls ) {
		purple_debug_error("gnutls",
				   "destroy_certificate attempted on certificate of wrong scheme (scheme was %s, expected %s)\n",
				   crt->scheme->name,
				   SCHEME_NAME);
		return;
	}

	g_return_if_fail(crt->data != NULL);
	g_return_if_fail(crt->scheme != NULL);

	/* Use the reference counting system to free (or not) the
	   underlying data */
	x509_crtdata_delref((x509_crtdata_t *)crt->data);

	/* Kill the structure itself */
	g_free(crt);
}

/** Determines whether one certificate has been issued and signed by another
 *
 * @param crt       Certificate to check the signature of
 * @param issuer    Issuer's certificate
 *
 * @return TRUE if crt was signed and issued by issuer, otherwise FALSE
 * @TODO  Modify this function to return a reason for invalidity?
 */
static gboolean
x509_certificate_signed_by(PurpleCertificate * crt,
			   PurpleCertificate * issuer)
{
	gnutls_x509_crt crt_dat;
	gnutls_x509_crt issuer_dat;
	unsigned int verify; /* used to store result from GnuTLS verifier */
	int ret;
	gchar *crt_id = NULL;
	gchar *issuer_id = NULL;

	g_return_val_if_fail(crt, FALSE);
	g_return_val_if_fail(issuer, FALSE);

	/* Verify that both certs are the correct scheme */
	g_return_val_if_fail(crt->scheme == &x509_gnutls, FALSE);
	g_return_val_if_fail(issuer->scheme == &x509_gnutls, FALSE);

	/* TODO: check for more nullness? */

	crt_dat = X509_GET_GNUTLS_DATA(crt);
	issuer_dat = X509_GET_GNUTLS_DATA(issuer);

	/* First, let's check that crt.issuer is actually issuer */
	ret = gnutls_x509_crt_check_issuer(crt_dat, issuer_dat);
	if (ret <= 0) {

		if (ret < 0) {
			purple_debug_error("gnutls/x509",
					   "GnuTLS error %d while checking certificate issuer match.",
					   ret);
		} else {
			gchar *crt_id, *issuer_id, *crt_issuer_id;
			crt_id = purple_certificate_get_unique_id(crt);
			issuer_id = purple_certificate_get_unique_id(issuer);
			crt_issuer_id =
				purple_certificate_get_issuer_unique_id(crt);
			purple_debug_info("gnutls/x509",
					  "Certificate %s is issued by "
					  "%s, which does not match %s.\n",
					  crt_id ? crt_id : "(null)",
					  crt_issuer_id ? crt_issuer_id : "(null)",
					  issuer_id ? issuer_id : "(null)");
			g_free(crt_id);
			g_free(issuer_id);
			g_free(crt_issuer_id);
		}

		/* The issuer is not correct, or there were errors */
		return FALSE;
	}

	/* Now, check the signature */
	/* The second argument is a ptr to an array of "trusted" issuer certs,
	   but we're only using one trusted one */
	ret = gnutls_x509_crt_verify(crt_dat, &issuer_dat, 1,
				     /* Permit signings by X.509v1 certs
					(Verisign and possibly others have
					root certificates that predate the
					current standard) */
				     GNUTLS_VERIFY_ALLOW_X509_V1_CA_CRT,
				     &verify);

	if (ret != 0) {
		purple_debug_error("gnutls/x509",
				   "Attempted certificate verification caused a GnuTLS error code %d. I will just say the signature is bad, but you should look into this.\n", ret);
		return FALSE;
	}

#ifdef HAVE_GNUTLS_CERT_INSECURE_ALGORITHM
	if (verify & GNUTLS_CERT_INSECURE_ALGORITHM) {
		/*
		 * A certificate in the chain is signed with an insecure
		 * algorithm. Put a warning into the log to make this error
		 * perfectly clear as soon as someone looks at the debug log is
		 * generated.
		 */
		crt_id = purple_certificate_get_unique_id(crt);
		issuer_id = purple_certificate_get_issuer_unique_id(crt);
		purple_debug_warning("gnutls/x509",
				"Insecure hash algorithm used by %s to sign %s\n",
				issuer_id, crt_id);
	}
#endif

	if (verify & GNUTLS_CERT_INVALID) {
		/* Signature didn't check out, but at least
		   there were no errors*/
		if (!crt_id)
			crt_id = purple_certificate_get_unique_id(crt);
		if (!issuer_id)
			issuer_id = purple_certificate_get_issuer_unique_id(crt);
		purple_debug_error("gnutls/x509",
				  "Bad signature from %s on %s\n",
				  issuer_id, crt_id);
		g_free(crt_id);
		g_free(issuer_id);

		return FALSE;
	} /* if (ret, etc.) */

	/* If we got here, the signature is good */
	return TRUE;
}

static GByteArray *
x509_sha1sum(PurpleCertificate *crt)
{
	size_t hashlen = 20; /* SHA1 hashes are 20 bytes */
	size_t tmpsz = hashlen; /* Throw-away variable for GnuTLS to stomp on*/
	gnutls_x509_crt crt_dat;
	GByteArray *hash; /**< Final hash container */
	guchar hashbuf[hashlen]; /**< Temporary buffer to contain hash */

	g_return_val_if_fail(crt, NULL);

	crt_dat = X509_GET_GNUTLS_DATA(crt);

	/* Extract the fingerprint */
	g_return_val_if_fail(
		0 == gnutls_x509_crt_get_fingerprint(crt_dat, GNUTLS_MAC_SHA,
						     hashbuf, &tmpsz),
		NULL);

	/* This shouldn't happen */
	g_return_val_if_fail(tmpsz == hashlen, NULL);

	/* Okay, now create and fill hash array */
	hash = g_byte_array_new();
	g_byte_array_append(hash, hashbuf, hashlen);

	return hash;
}

static gchar *
x509_cert_dn (PurpleCertificate *crt)
{
	gnutls_x509_crt cert_dat;
	gchar *dn = NULL;
	size_t dn_size;

	g_return_val_if_fail(crt, NULL);
	g_return_val_if_fail(crt->scheme == &x509_gnutls, NULL);

	cert_dat = X509_GET_GNUTLS_DATA(crt);

	/* Figure out the length of the Distinguished Name */
	/* Claim that the buffer is size 0 so GnuTLS just tells us how much
	   space it needs */
	dn_size = 0;
	gnutls_x509_crt_get_dn(cert_dat, dn, &dn_size);

	/* Now allocate and get the Distinguished Name */
	/* Old versions of GnuTLS have an off-by-one error in reporting
	   the size of the needed buffer in some functions, so allocate
	   an extra byte */
	dn = g_new0(gchar, ++dn_size);
	if (0 != gnutls_x509_crt_get_dn(cert_dat, dn, &dn_size)) {
		purple_debug_error("gnutls/x509",
				   "Failed to get Distinguished Name\n");
		g_free(dn);
		return NULL;
	}

	return dn;
}

static gchar *
x509_issuer_dn (PurpleCertificate *crt)
{
	gnutls_x509_crt cert_dat;
	gchar *dn = NULL;
	size_t dn_size;

	g_return_val_if_fail(crt, NULL);
	g_return_val_if_fail(crt->scheme == &x509_gnutls, NULL);

	cert_dat = X509_GET_GNUTLS_DATA(crt);

	/* Figure out the length of the Distinguished Name */
	/* Claim that the buffer is size 0 so GnuTLS just tells us how much
	   space it needs */
	dn_size = 0;
	gnutls_x509_crt_get_issuer_dn(cert_dat, dn, &dn_size);

	/* Now allocate and get the Distinguished Name */
	/* Old versions of GnuTLS have an off-by-one error in reporting
	   the size of the needed buffer in some functions, so allocate
	   an extra byte */
	dn = g_new0(gchar, ++dn_size);
	if (0 != gnutls_x509_crt_get_issuer_dn(cert_dat, dn, &dn_size)) {
		purple_debug_error("gnutls/x509",
				   "Failed to get issuer's Distinguished "
				   "Name\n");
		g_free(dn);
		return NULL;
	}

	return dn;
}

static gchar *
x509_common_name (PurpleCertificate *crt)
{
	gnutls_x509_crt cert_dat;
	gchar *cn = NULL;
	size_t cn_size;
	int ret;

	g_return_val_if_fail(crt, NULL);
	g_return_val_if_fail(crt->scheme == &x509_gnutls, NULL);

	cert_dat = X509_GET_GNUTLS_DATA(crt);

	/* Figure out the length of the Common Name */
	/* Claim that the buffer is size 0 so GnuTLS just tells us how much
	   space it needs */
	cn_size = 0;
	gnutls_x509_crt_get_dn_by_oid(cert_dat,
				      GNUTLS_OID_X520_COMMON_NAME,
				      0, /* First CN found, please */
				      0, /* Not in raw mode */
				      cn, &cn_size);

	/* Now allocate and get the Common Name */
	/* Old versions of GnuTLS have an off-by-one error in reporting
	   the size of the needed buffer in some functions, so allocate
	   an extra byte */
	cn = g_new0(gchar, ++cn_size);
	ret = gnutls_x509_crt_get_dn_by_oid(cert_dat,
					    GNUTLS_OID_X520_COMMON_NAME,
					    0, /* First CN found, please */
					    0, /* Not in raw mode */
					    cn, &cn_size);
	if (ret != 0) {
		purple_debug_error("gnutls/x509",
				   "Failed to get Common Name\n");
		g_free(cn);
		return NULL;
	}

	return cn;
}

static gboolean
x509_check_name (PurpleCertificate *crt, const gchar *name)
{
	gnutls_x509_crt crt_dat;

	g_return_val_if_fail(crt, FALSE);
	g_return_val_if_fail(crt->scheme == &x509_gnutls, FALSE);
	g_return_val_if_fail(name, FALSE);

	crt_dat = X509_GET_GNUTLS_DATA(crt);

	if (gnutls_x509_crt_check_hostname(crt_dat, name)) {
		return TRUE;
	} else {
		return FALSE;
	}
}

static gboolean
x509_times (PurpleCertificate *crt, time_t *activation, time_t *expiration)
{
	gnutls_x509_crt crt_dat;
	/* GnuTLS time functions return this on error */
	const time_t errval = (time_t) (-1);
	gboolean success = TRUE;

	g_return_val_if_fail(crt, FALSE);
	g_return_val_if_fail(crt->scheme == &x509_gnutls, FALSE);

	crt_dat = X509_GET_GNUTLS_DATA(crt);

	if (activation) {
		*activation = gnutls_x509_crt_get_activation_time(crt_dat);
		if (*activation == errval)
			success = FALSE;
	}
	if (expiration) {
		*expiration = gnutls_x509_crt_get_expiration_time(crt_dat);
		if (*expiration == errval)
			success = FALSE;
	}

	return success;
}

static GByteArray *
x509_get_der_data(PurpleCertificate *crt)
{
	gnutls_x509_crt crt_dat;
	GByteArray *data;
	size_t len;
	int ret;

	crt_dat = X509_GET_GNUTLS_DATA(crt);
	g_return_val_if_fail(crt_dat, NULL);

	/* Obtain the output size required */
	len = 0;
	ret = gnutls_x509_crt_export(crt_dat, GNUTLS_X509_FMT_DER, NULL, &len);
	g_return_val_if_fail(ret == GNUTLS_E_SHORT_MEMORY_BUFFER, NULL);

	/* Now allocate a buffer and *really* export it */
	data = g_byte_array_sized_new(len);
	data->len = len;
	ret = gnutls_x509_crt_export(crt_dat, GNUTLS_X509_FMT_DER, data->data, &len);
	if (ret != 0) {
		purple_debug_error("gnutls/x509",
		                   "Failed to export cert to buffer with code %d\n",
		                   ret);
		g_byte_array_free(data, TRUE);
		return NULL;
	}

	return data;
}

<<<<<<< HEAD
=======
static gchar *
x509_display_string(PurpleCertificate *crt)
{
	gchar *sha_asc;
	GByteArray *sha_bin;
	gchar *cn;
	time_t activation, expiration;
	gchar *activ_str, *expir_str;
	gchar *text;

	/* Pull out the SHA1 checksum */
	sha_bin = x509_sha1sum(crt);
	sha_asc = purple_base16_encode_chunked(sha_bin->data, sha_bin->len);

	/* Get the cert Common Name */
	/* TODO: Will break on CA certs */
	cn = x509_common_name(crt);

	/* Get the certificate times */
	/* TODO: Check the times against localtime */
	/* TODO: errorcheck? */
	if (!x509_times(crt, &activation, &expiration)) {
		purple_debug_error("certificate",
				   "Failed to get certificate times!\n");
		activation = expiration = 0;
	}
	activ_str = g_strdup(ctime(&activation));
	expir_str = g_strdup(ctime(&expiration));

	/* Make messages */
	text = g_strdup_printf(_("Common name: %s\n\n"
	                         "Fingerprint (SHA1): %s\n\n"
	                         "Activation date: %s\n"
	                         "Expiration date: %s\n"),
	                       cn ? cn : "(null)",
	                       sha_asc ? sha_asc : "(null)",
	                       activ_str ? activ_str : "(null)",
	                       expir_str ? expir_str : "(null)");

	/* Cleanup */
	g_free(cn);
	g_free(sha_asc);
	g_free(activ_str);
	g_free(expir_str);
	g_byte_array_free(sha_bin, TRUE);

	return text;
}

>>>>>>> 3f79dae7
/* X.509 certificate operations provided by this plugin */
static PurpleCertificateScheme x509_gnutls = {
	"x509",                          /* Scheme name */
	N_("X.509 Certificates"),        /* User-visible scheme name */
	x509_import_from_file,           /* Certificate import function */
	x509_export_certificate,         /* Certificate export function */
	x509_copy_certificate,           /* Copy */
	x509_destroy_certificate,        /* Destroy cert */
	x509_certificate_signed_by,      /* Signature checker */
	x509_sha1sum,                    /* SHA1 fingerprint */
	x509_cert_dn,                    /* Unique ID */
	x509_issuer_dn,                  /* Issuer Unique ID */
	x509_common_name,                /* Subject name */
	x509_check_name,                 /* Check subject name */
	x509_times,                      /* Activation/Expiration time */
	x509_importcerts_from_file,      /* Multiple certificates import function */
	x509_get_der_data,               /* Binary DER data */
<<<<<<< HEAD

	NULL,
=======
	x509_display_string,             /* Display representation */

>>>>>>> 3f79dae7
	NULL

};

static PurpleSslOps ssl_ops =
{
	ssl_gnutls_init,
	ssl_gnutls_uninit,
	ssl_gnutls_connect,
	ssl_gnutls_close,
	ssl_gnutls_read,
	ssl_gnutls_write,
	ssl_gnutls_get_peer_certificates,

	/* padding */
	NULL,
	NULL,
	NULL
};

static gboolean
plugin_load(PurplePlugin *plugin)
{
	if(!purple_ssl_get_ops()) {
		purple_ssl_set_ops(&ssl_ops);
	}

	/* Init GNUTLS now so others can use it even if sslconn never does */
	ssl_gnutls_init_gnutls();

	/* Register that we're providing an X.509 CertScheme */
	purple_certificate_register_scheme( &x509_gnutls );

	return TRUE;
}

static gboolean
plugin_unload(PurplePlugin *plugin)
{
	if(purple_ssl_get_ops() == &ssl_ops) {
		purple_ssl_set_ops(NULL);
	}

	purple_certificate_unregister_scheme( &x509_gnutls );

	return TRUE;
}

static PurplePluginInfo info =
{
	PURPLE_PLUGIN_MAGIC,
	PURPLE_MAJOR_VERSION,
	PURPLE_MINOR_VERSION,
	PURPLE_PLUGIN_STANDARD,                             /**< type           */
	NULL,                                             /**< ui_requirement */
	PURPLE_PLUGIN_FLAG_INVISIBLE,                       /**< flags          */
	NULL,                                             /**< dependencies   */
	PURPLE_PRIORITY_DEFAULT,                            /**< priority       */

	SSL_GNUTLS_PLUGIN_ID,                             /**< id             */
	N_("GNUTLS"),                                     /**< name           */
	DISPLAY_VERSION,                                  /**< version        */
	                                                  /**  summary        */
	N_("Provides SSL support through GNUTLS."),
	                                                  /**  description    */
	N_("Provides SSL support through GNUTLS."),
	"Christian Hammond <chipx86@gnupdate.org>",
	PURPLE_WEBSITE,                                     /**< homepage       */

	plugin_load,                                      /**< load           */
	plugin_unload,                                    /**< unload         */
	NULL,                                             /**< destroy        */

	NULL,                                             /**< ui_info        */
	NULL,                                             /**< extra_info     */
	NULL,                                             /**< prefs_info     */
	NULL,                                             /**< actions        */

	/* padding */
	NULL,
	NULL,
	NULL,
	NULL
};

static void
init_plugin(PurplePlugin *plugin)
{
}

PURPLE_INIT_PLUGIN(ssl_gnutls, init_plugin, info)<|MERGE_RESOLUTION|>--- conflicted
+++ resolved
@@ -203,7 +203,6 @@
 	gnutls_priority_deinit(default_priority);
 	default_priority = NULL;
 #endif
-<<<<<<< HEAD
 }
 
 static void
@@ -222,28 +221,7 @@
 				      gsc->connect_cb_data);
 		purple_ssl_close(gsc);
 	}
-=======
->>>>>>> 3f79dae7
-}
-
-static void
-ssl_gnutls_verified_cb(PurpleCertificateVerificationStatus st,
-		       gpointer userdata)
-{
-	PurpleSslConnection *gsc = (PurpleSslConnection *) userdata;
-
-	if (st == PURPLE_CERTIFICATE_VALID) {
-		/* Certificate valid? Good! Do the connection! */
-		gsc->connect_cb(gsc->connect_cb_data, gsc, PURPLE_INPUT_READ);
-	} else {
-		/* Otherwise, signal an error */
-		if(gsc->error_cb != NULL)
-			gsc->error_cb(gsc, PURPLE_SSL_CERTIFICATE_INVALID,
-				      gsc->connect_cb_data);
-		purple_ssl_close(gsc);
-	}
-}
-
+}
 
 
 
@@ -330,7 +308,6 @@
 				gnutls_x509_crt_init(&cert);
 				gnutls_x509_crt_import (cert, &cert_list[i],
 						GNUTLS_X509_FMT_DER);
-<<<<<<< HEAD
 
 				gnutls_x509_crt_get_fingerprint(cert, GNUTLS_MAC_SHA,
 						fpr_bin, &fpr_bin_sz);
@@ -342,19 +319,6 @@
 						"Lvl %d SHA1 fingerprint: %s\n",
 						i, fpr_asc);
 
-=======
-
-				gnutls_x509_crt_get_fingerprint(cert, GNUTLS_MAC_SHA,
-						fpr_bin, &fpr_bin_sz);
-
-				fpr_asc =
-						purple_base16_encode_chunked((const guchar *)fpr_bin, fpr_bin_sz);
-
-				purple_debug_info("gnutls",
-						"Lvl %d SHA1 fingerprint: %s\n",
-						i, fpr_asc);
-
->>>>>>> 3f79dae7
 				tsz=sizeof(tbuf);
 				gnutls_x509_crt_get_serial(cert,tbuf,&tsz);
 				tasc=purple_base16_encode_chunked((const guchar *)tbuf, tsz);
@@ -462,21 +426,12 @@
 
 	/* Orborde asks: Why are we configuring a callback, then
 	   (almost) immediately calling it?
-<<<<<<< HEAD
 
 	   Answer: gnutls_handshake (up in handshake_cb) needs to be called
 	   once in order to get the ball rolling on the SSL connection.
 	   Once it has done so, only then will the server reply, triggering
 	   the callback.
 
-=======
-
-	   Answer: gnutls_handshake (up in handshake_cb) needs to be called
-	   once in order to get the ball rolling on the SSL connection.
-	   Once it has done so, only then will the server reply, triggering
-	   the callback.
-
->>>>>>> 3f79dae7
 	   Since the logic driving gnutls_handshake is the same with the first
 	   and subsequent calls, we'll just fire the callback immediately to
 	   accomplish this.
@@ -1218,8 +1173,6 @@
 	return data;
 }
 
-<<<<<<< HEAD
-=======
 static gchar *
 x509_display_string(PurpleCertificate *crt)
 {
@@ -1269,7 +1222,6 @@
 	return text;
 }
 
->>>>>>> 3f79dae7
 /* X.509 certificate operations provided by this plugin */
 static PurpleCertificateScheme x509_gnutls = {
 	"x509",                          /* Scheme name */
@@ -1287,13 +1239,8 @@
 	x509_times,                      /* Activation/Expiration time */
 	x509_importcerts_from_file,      /* Multiple certificates import function */
 	x509_get_der_data,               /* Binary DER data */
-<<<<<<< HEAD
-
-	NULL,
-=======
 	x509_display_string,             /* Display representation */
 
->>>>>>> 3f79dae7
 	NULL
 
 };
