--- conflicted
+++ resolved
@@ -266,7 +266,6 @@
  */
 static PurpleCertificate *
 x509_import_from_nss(CERTCertificate* cert)
-<<<<<<< HEAD
 {
 	/* New certificate to return */
 	PurpleCertificate * crt;
@@ -322,63 +321,6 @@
 static void
 ssl_nss_handshake_cb(gpointer data, int fd, PurpleInputCondition cond)
 {
-=======
-{
-	/* New certificate to return */
-	PurpleCertificate * crt;
-
-	/* Allocate the certificate and load it with data */
-	crt = g_new0(PurpleCertificate, 1);
-	crt->scheme = &x509_nss;
-	crt->data = CERT_DupCertificate(cert);
-
-	return crt;
-}
-
-static GList *
-ssl_nss_get_peer_certificates(PRFileDesc *socket, PurpleSslConnection * gsc)
-{
-	CERTCertificate *curcert;
-	CERTCertificate *issuerCert;
-	PurpleCertificate * newcrt;
-
-	/* List of Certificate instances to return */
-	GList * peer_certs = NULL;
-	int count;
-	int64 now = PR_Now();
-
-	curcert = SSL_PeerCertificate(socket);
-	if (curcert == NULL) {
-		purple_debug_error("nss", "could not DupCertificate\n");
-		return NULL;
-	}
-
-	for (count = 0 ; count < CERT_MAX_CERT_CHAIN ; count++) {
-		purple_debug_info("nss", "subject=%s issuer=%s\n", curcert->subjectName,
-						  curcert->issuerName  ? curcert->issuerName : "(null)");
-		newcrt = x509_import_from_nss(curcert);
-		peer_certs = g_list_append(peer_certs, newcrt);
-
-		if (curcert->isRoot) {
-			break;
-		}
-		issuerCert = CERT_FindCertIssuer(curcert, now, certUsageSSLServer);
-		if (!issuerCert) {
-			purple_debug_error("nss", "partial certificate chain\n");
-			break;
-		}
-		CERT_DestroyCertificate(curcert);
-		curcert = issuerCert;
-	}
-	CERT_DestroyCertificate(curcert);
-
-	return peer_certs;
-}
-
-static void
-ssl_nss_handshake_cb(gpointer data, int fd, PurpleInputCondition cond)
-{
->>>>>>> 3f79dae7
 	PurpleSslConnection *gsc = (PurpleSslConnection *)data;
 	PurpleSslNssData *nss_data = gsc->private_data;
 
@@ -1011,8 +953,6 @@
 	return data;
 }
 
-<<<<<<< HEAD
-=======
 static gchar *
 x509_display_string(PurpleCertificate *crt)
 {
@@ -1062,7 +1002,6 @@
 	return text;
 }
 
->>>>>>> 3f79dae7
 static PurpleCertificateScheme x509_nss = {
 	"x509",                          /* Scheme name */
 	N_("X.509 Certificates"),        /* User-visible scheme name */
@@ -1079,13 +1018,8 @@
 	x509_times,                      /* Activation/Expiration time */
 	x509_importcerts_from_file,      /* Multiple certificate import function */
 	x509_get_der_data,               /* Binary DER data */
-<<<<<<< HEAD
-
-	NULL,
-=======
 	x509_display_string,             /* Display representation */
 
->>>>>>> 3f79dae7
 	NULL
 };
 
