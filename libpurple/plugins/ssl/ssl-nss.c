--- conflicted
+++ resolved
@@ -958,25 +958,6 @@
 
 	if (activation) {
 		*activation = nss_activ;
-<<<<<<< HEAD
-=======
-#if SIZEOF_TIME_T == 4
-		/** Hack to deal with dates past the 32-bit barrier.
-		    Handling is different for signed vs unsigned 32-bit types.
-		 */
-		if (*activation != nss_activ) {
-			if (nss_activ < 0) {
-				purple_debug_warning("nss",
-					"Setting Activation Date to epoch to handle pre-epoch value\n");
-				*activation = 0;
-			} else {
-				purple_debug_error("nss",
-					"Activation date past 32-bit barrier, forcing invalidity\n");
-				return FALSE;
-			}
-		}
-#endif
->>>>>>> 2a9a3c21
 	}
 	if (expiration) {
 		*expiration = nss_expir;
@@ -985,7 +966,6 @@
 	return TRUE;
 }
 
-<<<<<<< HEAD
 static GByteArray *
 x509_get_der_data(PurpleCertificate *crt)
 {
@@ -1007,7 +987,8 @@
 	SECITEM_FreeItem(dercrt, PR_TRUE);
 
 	return data;
-=======
+}
+
 static gboolean
 x509_register_trusted_tls_cert(PurpleCertificate *crt, gboolean ca)
 {
@@ -1108,7 +1089,6 @@
 	}
 
 	PORT_FreeArena(log.arena, PR_FALSE);
->>>>>>> 2a9a3c21
 }
 
 static PurpleCertificateScheme x509_nss = {
@@ -1126,13 +1106,12 @@
 	x509_check_name,                 /* Check subject name */
 	x509_times,                      /* Activation/Expiration time */
 	x509_importcerts_from_file,      /* Multiple certificate import function */
-<<<<<<< HEAD
 	x509_get_der_data,               /* Binary DER data */
-
-=======
 	x509_register_trusted_tls_cert,  /* Register a certificate as trusted for TLS */
 	x509_verify_cert,                /* Verify that the specified cert chain is trusted */
->>>>>>> 2a9a3c21
+
+	NULL,
+	NULL,
 	NULL
 };
 
@@ -1147,7 +1126,6 @@
 	ssl_nss_peer_certs,
 
 	/* padding */
-	NULL,
 	NULL,
 	NULL,
 	NULL
