--- conflicted
+++ resolved
@@ -32,9 +32,6 @@
 #ifdef _WIN32
 # ifndef HAVE_LONG_LONG
 #define HAVE_LONG_LONG
-/* WINDDK_BUILD is defined because the checks around usage of
- * intrisic functions are wrong in nspr */
-#define WINDDK_BUILD
 # endif
 #else
 /* TODO: Why is this done?
@@ -153,29 +150,6 @@
 	SSL_CipherPrefSetDefault(SSL_DHE_RSA_WITH_DES_CBC_SHA, 1);
 	SSL_CipherPrefSetDefault(SSL_DHE_DSS_WITH_DES_CBC_SHA, 1);
 
-<<<<<<< HEAD
-	/* Get the ranges of supported and enabled SSL versions */
-	if ((SSL_VersionRangeGetSupported(ssl_variant_stream, &supported) == SECSuccess) &&
-			(SSL_VersionRangeGetDefault(ssl_variant_stream, &enabled) == SECSuccess)) {
-		purple_debug_info("nss", "TLS supported versions: "
-				"0x%04hx through 0x%04hx\n", supported.min, supported.max);
-		purple_debug_info("nss", "TLS versions allowed by default: "
-				"0x%04hx through 0x%04hx\n", enabled.min, enabled.max);
-
-		/* Make sure SSL 3.0 is disabled (it's old and everyone should be
-		   using at least TLS 1.0 by now), and make sure all versions of TLS
-		   supported by the local library are enabled (for some reason NSS
-		   doesn't enable newer versions of TLS by default -- more context in
-		   ticket #15909). */
-		if (enabled.min != SSL_LIBRARY_VERSION_TLS_1_0 || supported.max > enabled.max) {
-			enabled.max = supported.max;
-			if (SSL_VersionRangeSetDefault(ssl_variant_stream, &enabled) == SECSuccess) {
-				purple_debug_info("nss", "Changed allowed TLS versions to "
-						"0x%04hx through 0x%04hx\n", enabled.min, enabled.max);
-			} else {
-				purple_debug_error("nss", "Error setting allowed TLS versions to "
-						"0x%04hx through 0x%04hx\n", enabled.min, enabled.max);
-=======
     if (NSS_VersionCheck("3.14")) {
 		SSLVersionRange supported, enabled;
 
@@ -187,10 +161,12 @@
 			purple_debug_info("nss", "TLS versions allowed by default: "
 					"0x%04hx through 0x%04hx\n", enabled.min, enabled.max);
 
-			/* Make sure all versions of TLS supported by the local library are
-			   enabled. (For some reason NSS doesn't enable newer versions of TLS
-			   by default -- more context in ticket #15909.) */
-			if (supported.max > enabled.max) {
+			/* Make sure SSL 3.0 is disabled (it's old and everyone should be
+			   using at least TLS 1.0 by now), and make sure all versions of TLS
+			   supported by the local library are enabled (for some reason NSS
+			   doesn't enable newer versions of TLS by default -- more context in
+			   ticket #15909). */
+			if (enabled.min != SSL_LIBRARY_VERSION_TLS_1_0 || supported.max > enabled.max) {
 				enabled.max = supported.max;
 				if (SSL_VersionRangeSetDefault(ssl_variant_stream, &enabled) == SECSuccess) {
 					purple_debug_info("nss", "Changed allowed TLS versions to "
@@ -199,7 +175,6 @@
 					purple_debug_error("nss", "Error setting allowed TLS versions to "
 							"0x%04hx through 0x%04hx\n", enabled.min, enabled.max);
 				}
->>>>>>> f3281fa4
 			}
 		}
 	}
@@ -943,7 +918,7 @@
 }
 
 static gboolean
-x509_times (PurpleCertificate *crt, gint64 *activation, gint64 *expiration)
+x509_times (PurpleCertificate *crt, time_t *activation, time_t *expiration)
 {
 	CERTCertificate *crt_dat;
 	PRTime nss_activ, nss_expir;
@@ -969,35 +944,47 @@
 
 	if (activation) {
 		*activation = nss_activ;
+#if SIZEOF_TIME_T == 4
+		/** Hack to deal with dates past the 32-bit barrier.
+		    Handling is different for signed vs unsigned 32-bit types.
+		 */
+		if (*activation != nss_activ) {
+		       	if (nss_activ < 0) {
+				purple_debug_warning("nss",
+					"Setting Activation Date to epoch to handle pre-epoch value\n");
+				*activation = 0;
+			} else {
+				purple_debug_error("nss",
+					"Activation date past 32-bit barrier, forcing invalidity\n");
+				return FALSE;
+			}
+		}
+#endif
 	}
 	if (expiration) {
 		*expiration = nss_expir;
+#if SIZEOF_TIME_T == 4
+		if (*expiration != nss_expir) {
+			if (*expiration < nss_expir) {
+				if (*expiration < 0) {
+					purple_debug_warning("nss",
+						"Setting Expiration Date to 32-bit signed max\n");
+					*expiration = PR_INT32_MAX;
+				} else {
+					purple_debug_warning("nss",
+						"Setting Expiration Date to 32-bit unsigned max\n");
+					*expiration = PR_UINT32_MAX;
+				}
+			} else {
+				purple_debug_error("nss",
+					"Expiration date prior to unix epoch, forcing invalidity\n");
+				return FALSE;
+			}
+		}
+#endif
 	}
 
 	return TRUE;
-}
-
-static GByteArray *
-x509_get_der_data(PurpleCertificate *crt)
-{
-	CERTCertificate *crt_dat;
-	SECItem *dercrt;
-	GByteArray *data;
-
-	crt_dat = X509_NSS_DATA(crt);
-	g_return_val_if_fail(crt_dat, NULL);
-
-	dercrt = SEC_ASN1EncodeItem(NULL, NULL, crt_dat,
-	                            SEC_ASN1_GET(SEC_SignedCertificateTemplate));
-	g_return_val_if_fail(dercrt != NULL, FALSE);
-
-	data = g_byte_array_sized_new(dercrt->len);
-	memcpy(data->data, dercrt->data, dercrt->len);
-	data->len = dercrt->len;
-
-	SECITEM_FreeItem(dercrt, PR_TRUE);
-
-	return data;
 }
 
 static PurpleCertificateScheme x509_nss = {
@@ -1015,8 +1002,9 @@
 	x509_check_name,                 /* Check subject name */
 	x509_times,                      /* Activation/Expiration time */
 	x509_importcerts_from_file,      /* Multiple certificate import function */
-	x509_get_der_data,               /* Binary DER data */
-
+
+	NULL,
+	NULL,
 	NULL
 };
 
@@ -1031,7 +1019,6 @@
 	ssl_nss_peer_certs,
 
 	/* padding */
-	NULL,
 	NULL,
 	NULL,
 	NULL
