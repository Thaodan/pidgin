/*
 * One Time Password support plugin for libpurple
 *
 * Copyright (C) 2009, Daniel Atallah <datallah@pidgin.im>
 *
 * This program is free software; you can redistribute it and/or
 * modify it under the terms of the GNU General Public License as
 * published by the Free Software Foundation; either version 2 of the
 * License, or (at your option) any later version.
 *
 * This program is distributed in the hope that it will be useful, but
 * WITHOUT ANY WARRANTY; without even the implied warranty of
 * MERCHANTABILITY or FITNESS FOR A PARTICULAR PURPOSE.  See the GNU
 * General Public License for more details.
 *
 * You should have received a copy of the GNU General Public License
 * along with this program; if not, write to the Free Software
 * Foundation, Inc., 51 Franklin Street, Fifth Floor, Boston, MA
 * 02111-1301, USA.
 */
#include "internal.h"
#include "debug.h"
#include "plugins.h"
#include "version.h"
#include "account.h"
#include "accountopt.h"

#define PLUGIN_ID "core-one_time_password"
#define PREF_NAME PLUGIN_ID "_enabled"

static void
signed_on_cb(PurpleConnection *conn, void *data)
{
	PurpleAccount *account = purple_connection_get_account(conn);

	if (purple_account_get_bool(account, PREF_NAME, FALSE)) {
		if(purple_account_get_remember_password(account))
			purple_debug_error("One Time Password",
					   "Unable to enforce one time password for account %s (%s).\n"
					   "Account is set to remember the password.\n",
					   purple_account_get_username(account),
					   purple_account_get_protocol_name(account));
		else {

			purple_debug_info("One Time Password", "Clearing password for account %s (%s).\n",
					  purple_account_get_username(account),
					  purple_account_get_protocol_name(account));

			purple_account_set_password(account, NULL, NULL, NULL);
			/* TODO: Do we need to somehow clear conn->password ? */
		}
	}
}

static PurplePluginInfo *
plugin_query(GError **error)
{
	const gchar * const authors[] = {
		"Daniel Atallah <datallah@pidgin.im>",
		NULL
	};

	return purple_plugin_info_new(
		"id",           PLUGIN_ID,
		"name",         N_("One Time Password Support"),
		"version",      DISPLAY_VERSION,
		"category",     N_("Security"),
		"summary",      N_("Enforce that passwords are used only once."),
		"description",  N_("Allows you to enforce on a per-account basis that "
		                   "passwords not being saved are only used in a "
		                   "single successful connection.\n"
		                   "Note: The account password must not be saved for "
		                   "this to work."),
		"authors",      authors,
		"website",      PURPLE_WEBSITE,
		"abi-version",  PURPLE_ABI_VERSION,
		NULL
	);
}

static gboolean
plugin_load(PurplePlugin *plugin, GError **error)
{
	PurpleProtocol *protocol;
	PurpleAccountOption *option;
	GList *list, *l;

	list = purple_protocols_get_all();

	/* Register protocol preference. */
	for (l = list; l != NULL; l = l->next) {
		protocol = PURPLE_PROTOCOL(l->data);
		if (protocol != NULL && !(purple_protocol_get_options(protocol) & OPT_PROTO_NO_PASSWORD)) {
			option = purple_account_option_bool_new(_("One Time Password"),
								PREF_NAME, FALSE);
			protocol->account_options = g_list_append(protocol->account_options, option);
		}
	}
	g_list_free(list);

	/* Register callback. */
	purple_signal_connect(purple_connections_get_handle(), "signed-on",
			      plugin, PURPLE_CALLBACK(signed_on_cb), NULL);

	return TRUE;
}

static gboolean
plugin_unload(PurplePlugin *plugin, GError **error)
{
	PurpleProtocol *protocol;
	PurpleAccountOption *option;
	GList *list, *l, *options;

	list = purple_protocols_get_all();

	/* Remove protocol preference. */
	for (l = list; l != NULL; l = l->next) {
		protocol = PURPLE_PROTOCOL(l->data);
		if (protocol != NULL && !(purple_protocol_get_options(protocol) & OPT_PROTO_NO_PASSWORD)) {
			options = purple_protocol_get_account_options(protocol);
			while (options != NULL) {
				option = (PurpleAccountOption *) options->data;
<<<<<<< HEAD
				if (strcmp(PREF_NAME, purple_account_option_get_setting(option)) == 0) {
					protocol->account_options = g_list_delete_link(protocol->account_options, options);
=======
				if (purple_strequal(PREF_NAME, purple_account_option_get_setting(option))) {
					prpl_info->protocol_options = g_list_delete_link(prpl_info->protocol_options, options);
>>>>>>> 2f50dafa
					purple_account_option_destroy(option);
					break;
				}
				options = options->next;
			}
		}
	}
	g_list_free(list);

	/* Callback will be automagically unregistered */

	return TRUE;
}

PURPLE_PLUGIN_INIT(one_time_password, plugin_query, plugin_load, plugin_unload);<|MERGE_RESOLUTION|>--- conflicted
+++ resolved
@@ -121,13 +121,8 @@
 			options = purple_protocol_get_account_options(protocol);
 			while (options != NULL) {
 				option = (PurpleAccountOption *) options->data;
-<<<<<<< HEAD
-				if (strcmp(PREF_NAME, purple_account_option_get_setting(option)) == 0) {
+				if (purple_strequal(PREF_NAME, purple_account_option_get_setting(option))) {
 					protocol->account_options = g_list_delete_link(protocol->account_options, options);
-=======
-				if (purple_strequal(PREF_NAME, purple_account_option_get_setting(option))) {
-					prpl_info->protocol_options = g_list_delete_link(prpl_info->protocol_options, options);
->>>>>>> 2f50dafa
 					purple_account_option_destroy(option);
 					break;
 				}
