/*
 * Offline Message Emulation - Save messages sent to an offline user as pounce
 * Copyright (C) 2004
 *
 * This program is free software; you can redistribute it and/or
 * modify it under the terms of the GNU General Public License as
 * published by the Free Software Foundation; either version 2 of the
 * License, or (at your option) any later version.
 *
 * This program is distributed in the hope that it will be useful, but
 * WITHOUT ANY WARRANTY; without even the implied warranty of
 * MERCHANTABILITY or FITNESS FOR A PARTICULAR PURPOSE.  See the GNU
 * General Public License for more details.
 *
 * You should have received a copy of the GNU General Public License
 * along with this program; if not, write to the Free Software
 * Foundation, Inc., 51 Franklin Street, Fifth Floor, Boston, MA
 * 02111-1301, USA.
 */
#include "internal.h"

#define PLUGIN_ID			"core-plugin_pack-offlinemsg"
#define PLUGIN_NAME			N_("Offline Message Emulation")
#define PLUGIN_STATIC_NAME	offlinemsg
#define PLUGIN_SUMMARY		N_("Save messages sent to an offline user as pounce.")
#define PLUGIN_DESCRIPTION	N_("Save messages sent to an offline user as pounce.")
#define PLUGIN_AUTHOR		"Sadrul H Chowdhury <sadrul@users.sourceforge.net>"

/* Purple headers */
#include <version.h>

#include <blist.h>
#include <conversation.h>
#include <core.h>
#include <debug.h>
#include <pounce.h>
#include <request.h>

#define	PREF_PREFIX		"/plugins/core/" PLUGIN_ID
#define	PREF_ALWAYS		PREF_PREFIX "/always"

typedef struct _OfflineMsg OfflineMsg;

typedef enum
{
	OFFLINE_MSG_NONE,
	OFFLINE_MSG_YES,
	OFFLINE_MSG_NO
} OfflineMessageSetting;

struct _OfflineMsg
{
	PurpleAccount *account;
	PurpleConversation *conv;
	char *who;
	char *message;
};

static void
discard_data(OfflineMsg *offline)
{
	g_free(offline->who);
	g_free(offline->message);
	g_free(offline);
}

static void
cancel_poune(OfflineMsg *offline)
{
	purple_conversation_set_data(offline->conv, "plugin_pack:offlinemsg",
				GINT_TO_POINTER(OFFLINE_MSG_NO));
	purple_conv_im_send_with_flags(PURPLE_CONV_IM(offline->conv), offline->message, 0);
	discard_data(offline);
}

static void
record_pounce(OfflineMsg *offline)
{
	PurplePounce *pounce;
	PurplePounceEvent event;
	PurplePounceOption option;
	PurpleConversation *conv;
<<<<<<< HEAD
=======
	char *temp;
>>>>>>> 3f79dae7

	event = PURPLE_POUNCE_SIGNON;
	option = PURPLE_POUNCE_OPTION_NONE;

	pounce = purple_pounce_new(purple_core_get_ui(), offline->account, offline->who,
					event, option);

	purple_pounce_action_set_enabled(pounce, "send-message", TRUE);
<<<<<<< HEAD
	purple_pounce_action_set_attribute(pounce, "send-message", "message", offline->message);
=======

	temp = g_strdup_printf("(%s) %s", _("Offline message"),
			offline->message);
	purple_pounce_action_set_attribute(pounce, "send-message", "message",
			temp);
	g_free(temp);
>>>>>>> 3f79dae7

	conv = offline->conv;
	if (!purple_conversation_get_data(conv, "plugin_pack:offlinemsg"))
		purple_conversation_write(conv, NULL, _("The rest of the messages will be saved "
							"as pounces. You can edit/delete the pounce from the `Buddy "
							"Pounce' dialog."),
							PURPLE_MESSAGE_SYSTEM, time(NULL));
	purple_conversation_set_data(conv, "plugin_pack:offlinemsg",
				GINT_TO_POINTER(OFFLINE_MSG_YES));

	purple_conv_im_write(PURPLE_CONV_IM(conv), offline->who, offline->message,
				PURPLE_MESSAGE_SEND, time(NULL));

	discard_data(offline);
}

static void
sending_msg_cb(PurpleAccount *account, const char *who, char **message, gpointer handle)
{
	PurpleBuddy *buddy;
	OfflineMsg *offline;
	PurpleConversation *conv;
	OfflineMessageSetting setting;

	if (message == NULL || *message == NULL ||
			**message == '\0')
		return;

	buddy = purple_find_buddy(account, who);
	if (!buddy)
		return;

	if (purple_presence_is_online(purple_buddy_get_presence(buddy)))
		return;

	if (purple_account_supports_offline_message(account, buddy))
	{
		purple_debug_info("offlinemsg", "Account \"%s\" supports offline messages.\n",
					purple_account_get_username(account));
		return;
	}

	conv = purple_find_conversation_with_account(PURPLE_CONV_TYPE_IM,
					who, account);

	if (!conv)
		return;

	setting = GPOINTER_TO_INT(purple_conversation_get_data(conv, "plugin_pack:offlinemsg"));
	if (setting == OFFLINE_MSG_NO)
		return;

	offline = g_new0(OfflineMsg, 1);
	offline->conv = conv;
	offline->account = account;
	offline->who = g_strdup(who);
	offline->message = *message;
	*message = NULL;

	if (purple_prefs_get_bool(PREF_ALWAYS) || setting == OFFLINE_MSG_YES)
		record_pounce(offline);
	else if (setting == OFFLINE_MSG_NONE)
	{
		char *ask;
		ask = g_strdup_printf(_("\"%s\" is currently offline. Do you want to save the "
						"rest of the messages in a pounce and automatically send them "
						"when \"%s\" logs back in?"), who, who);

		purple_request_action(handle, _("Offline Message"), ask,
					_("You can edit/delete the pounce from the `Buddy Pounces' dialog"),
					0,
					offline->account, offline->who, offline->conv,
					offline, 2,
					_("Yes"), record_pounce,
					_("No"), cancel_poune);
		g_free(ask);
	}
}

static gboolean
plugin_load(PurplePlugin *plugin)
{
	purple_signal_connect_priority(purple_conversations_get_handle(), "sending-im-msg",
					plugin, PURPLE_CALLBACK(sending_msg_cb), plugin, PURPLE_SIGNAL_PRIORITY_HIGHEST);
	return TRUE;
}

static gboolean
plugin_unload(PurplePlugin *plugin)
{
	return TRUE;
}

static PurplePluginPrefFrame *
get_plugin_pref_frame(PurplePlugin *plugin)
{
	PurplePluginPrefFrame *frame;
	PurplePluginPref *pref;

	frame = purple_plugin_pref_frame_new();

	pref = purple_plugin_pref_new_with_label(_("Save offline messages in pounce"));
	purple_plugin_pref_frame_add(frame, pref);

	pref = purple_plugin_pref_new_with_name_and_label(PREF_ALWAYS,
					_("Do not ask. Always save in pounce."));
	purple_plugin_pref_frame_add(frame, pref);

	return frame;
}

static PurplePluginUiInfo prefs_info = {
	get_plugin_pref_frame,
	0,
	NULL,

	/* padding */
	NULL,
	NULL,
	NULL,
	NULL
};

static PurplePluginInfo info =
{
	PURPLE_PLUGIN_MAGIC,			/* Magic				*/
	PURPLE_MAJOR_VERSION,			/* Purple Major Version	*/
	PURPLE_MINOR_VERSION,			/* Purple Minor Version	*/
	PURPLE_PLUGIN_STANDARD,			/* plugin type			*/
	NULL,					/* ui requirement		*/
	0,					/* flags				*/
	NULL,					/* dependencies			*/
	PURPLE_PRIORITY_DEFAULT,			/* priority				*/

	PLUGIN_ID,				/* plugin id			*/
	PLUGIN_NAME,				/* name					*/
	DISPLAY_VERSION,			/* version				*/
	PLUGIN_SUMMARY,				/* summary				*/
	PLUGIN_DESCRIPTION,			/* description			*/
	PLUGIN_AUTHOR,				/* author				*/
	PURPLE_WEBSITE,				/* website				*/

	plugin_load,				/* load					*/
	plugin_unload,				/* unload				*/
	NULL,					/* destroy				*/

	NULL,					/* ui_info				*/
	NULL,					/* extra_info			*/
	&prefs_info,				/* prefs_info			*/
	NULL,					/* actions				*/

	/* padding */
	NULL,
	NULL,
	NULL,
	NULL
};

static void
init_plugin(PurplePlugin *plugin)
{
	purple_prefs_add_none(PREF_PREFIX);
	purple_prefs_add_bool(PREF_ALWAYS, FALSE);
}

PURPLE_INIT_PLUGIN(PLUGIN_STATIC_NAME, init_plugin, info)<|MERGE_RESOLUTION|>--- conflicted
+++ resolved
@@ -80,10 +80,7 @@
 	PurplePounceEvent event;
 	PurplePounceOption option;
 	PurpleConversation *conv;
-<<<<<<< HEAD
-=======
 	char *temp;
->>>>>>> 3f79dae7
 
 	event = PURPLE_POUNCE_SIGNON;
 	option = PURPLE_POUNCE_OPTION_NONE;
@@ -92,16 +89,12 @@
 					event, option);
 
 	purple_pounce_action_set_enabled(pounce, "send-message", TRUE);
-<<<<<<< HEAD
-	purple_pounce_action_set_attribute(pounce, "send-message", "message", offline->message);
-=======
 
 	temp = g_strdup_printf("(%s) %s", _("Offline message"),
 			offline->message);
 	purple_pounce_action_set_attribute(pounce, "send-message", "message",
 			temp);
 	g_free(temp);
->>>>>>> 3f79dae7
 
 	conv = offline->conv;
 	if (!purple_conversation_get_data(conv, "plugin_pack:offlinemsg"))
