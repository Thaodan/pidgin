--- conflicted
+++ resolved
@@ -7,11 +7,7 @@
 tcl_la_SOURCES = tcl.c tcl_glib.c tcl_glib.h tcl_cmds.c tcl_signals.c tcl_purple.h \
                  tcl_ref.c tcl_cmd.c
 
-<<<<<<< HEAD
-tcl_la_LIBADD = $(GLIB_LIBS) $(GPLUGIN_LIBS) $(TCL_LIBS) $(TK_LIBS)
-=======
-tcl_la_LIBADD = @PURPLE_LIBS@ $(TCL_LIBS) $(TK_LIBS)
->>>>>>> eef5ae18
+tcl_la_LIBADD = @PURPLE_LIBS@ $(GPLUGIN_LIBS) $(TCL_LIBS) $(TK_LIBS)
 
 EXTRA_DIST = signal-test.tcl Makefile.mingw
 
