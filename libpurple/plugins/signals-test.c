/*
 * Signals test plugin.
 *
 * Copyright (C) 2003 Christian Hammond.
 *
 * This program is free software; you can redistribute it and/or
 * modify it under the terms of the GNU General Public License as
 * published by the Free Software Foundation; either version 2 of the
 * License, or (at your option) any later version.
 *
 * This program is distributed in the hope that it will be useful, but
 * WITHOUT ANY WARRANTY; without even the implied warranty of
 * MERCHANTABILITY or FITNESS FOR A PARTICULAR PURPOSE.  See the GNU
 * General Public License for more details.
 *
 * You should have received a copy of the GNU General Public License
 * along with this program; if not, write to the Free Software
 * Foundation, Inc., 51 Franklin Street, Fifth Floor, Boston, MA
 * 02111-1301, USA.
 */
#define SIGNAL_TEST_PLUGIN_ID "core-signals-test"

#include "internal.h"

#include <stdio.h>

#include "connection.h"
#include "conversation.h"
#include "core.h"
#include "debug.h"
#include "xfer.h"
#include "signals.h"
#include "version.h"
#include "status.h"
#include "sound.h"

/**************************************************************************
 * Account subsystem signal callbacks
 **************************************************************************/
static void
account_connecting_cb(PurpleAccount *account, void *data)
{
	purple_debug_misc("signals test", "account-connecting (%s)\n",
					purple_account_get_username(account));
}

static void
account_setting_info_cb(PurpleAccount *account, const char *info, void *data)
{
	purple_debug_misc("signals test", "account-setting-info (%s, %s)\n",
					purple_account_get_username(account), info);
}

static void
account_set_info_cb(PurpleAccount *account, const char *info, void *data)
{
	purple_debug_misc("signals test", "account-set-info (%s, %s)\n",
					purple_account_get_username(account), info);
}

static void
account_status_changed(PurpleAccount *account, PurpleStatus *old, PurpleStatus *new,
						gpointer data)
{
	purple_debug_misc("signals test", "account-status-changed (%s, %s, %s)\n",
					purple_account_get_username(account),
					purple_status_get_name(old),
					purple_status_get_name(new));
}

static void
account_alias_changed(PurpleAccount *account, const char *old, gpointer data)
{
	purple_debug_misc("signals test", "account-alias-changed (%s, %s, %s)\n",
					purple_account_get_username(account),
					old, purple_account_get_private_alias(account));
}

static int
account_authorization_requested_cb(PurpleAccount *account, const char *user, const char *message, char *response, gpointer data)
{
	purple_debug_misc("signals test", "account-authorization-requested (%s, %s, %s)\n",
			purple_account_get_username(account), user, message);
	return PURPLE_ACCOUNT_RESPONSE_PASS;
}

static void
account_authorization_granted_cb(PurpleAccount *account, const char *user, const char *message, gpointer data)
{
	purple_debug_misc("signals test", "account-authorization-granted (%s, %s, %s)\n",
			purple_account_get_username(account), user, message);
}

static void
account_authorization_denied_cb(PurpleAccount *account, const char *user, const char *message, gpointer data)
{
	purple_debug_misc("signals test", "account-authorization-denied (%s, %s, %s)\n",
			purple_account_get_username(account), user, message);
}

/**************************************************************************
 * Buddy Icons signal callbacks
 **************************************************************************/
static void
buddy_icon_changed_cb(PurpleBuddy *buddy)
{
	purple_debug_misc("signals test", "buddy icon changed (%s)\n",
					purple_buddy_get_name(buddy));
}

/**************************************************************************
 * Buddy List subsystem signal callbacks
 **************************************************************************/
static void
buddy_status_changed_cb(PurpleBuddy *buddy, PurpleStatus *old_status,
                        PurpleStatus *status, void *data)
{
	purple_debug_misc("signals test", "buddy-status-changed (%s %s to %s)\n",
	                  purple_buddy_get_name(buddy),
	                  purple_status_get_id(old_status),
	                  purple_status_get_id(status));
}

static void
buddy_idle_changed_cb(PurpleBuddy *buddy, gboolean old_idle, gboolean idle,
                      void *data)
{
	purple_debug_misc("signals test", "buddy-idle-changed (%s %s)\n",
	                  purple_buddy_get_name(buddy),
	                  old_idle ? "unidled" : "idled");
}

static void
buddy_signed_on_cb(PurpleBuddy *buddy, void *data)
{
	purple_debug_misc("signals test", "buddy-signed-on (%s)\n",
	                  purple_buddy_get_name(buddy));
}

static void
buddy_signed_off_cb(PurpleBuddy *buddy, void *data)
{
	purple_debug_misc("signals test", "buddy-signed-off (%s)\n",
	                  purple_buddy_get_name(buddy));
}

static void
blist_node_added_cb(PurpleBlistNode *bnode, void *data)
{
	const char *name;
	if (PURPLE_IS_GROUP(bnode))
		name = purple_group_get_name(PURPLE_GROUP(bnode));
	else if (PURPLE_IS_CONTACT(bnode))
		/* Close enough */
		name = purple_contact_get_alias(PURPLE_CONTACT(bnode));
	else if (PURPLE_IS_BUDDY(bnode))
		name = purple_buddy_get_name(PURPLE_BUDDY(bnode));
	else
		name = "(unknown)";

	purple_debug_misc("signals test", "blist_node_added_cb (%s)\n",
	                  name ? name : "(null)");
}

static void
blist_node_removed_cb(PurpleBlistNode *bnode, void *data)
{
	const char *name;
	if (PURPLE_IS_GROUP(bnode))
		name = purple_group_get_name(PURPLE_GROUP(bnode));
	else if (PURPLE_IS_CONTACT(bnode))
		/* Close enough */
		name = purple_contact_get_alias(PURPLE_CONTACT(bnode));
	else if (PURPLE_IS_BUDDY(bnode))
		name = purple_buddy_get_name(PURPLE_BUDDY(bnode));
	else
		name = "(unknown)";

	purple_debug_misc("signals test", "blist_node_removed_cb (%s)\n",
	                  name ? name : "(null)");
}

static void
blist_node_aliased(PurpleBlistNode *node, const char *old_alias)
{
	PurpleContact *p = PURPLE_CONTACT(node);
	PurpleBuddy *b = PURPLE_BUDDY(node);
	PurpleChat *c = PURPLE_CHAT(node);
	PurpleGroup *g = PURPLE_GROUP(node);

	if (PURPLE_IS_CONTACT(node)) {
		purple_debug_misc("signals test",
		                  "blist-node-aliased (Contact: %s, %s)\n",
		                  purple_contact_get_alias(p), old_alias);
	} else if (PURPLE_IS_BUDDY(node)) {
		purple_debug_misc("signals test",
		                  "blist-node-aliased (Buddy: %s, %s)\n",
		                  purple_buddy_get_name(b), old_alias);
	} else if (PURPLE_IS_CHAT(node)) {
		purple_debug_misc("signals test",
		                  "blist-node-aliased (Chat: %s, %s)\n",
		                  purple_chat_get_name(c), old_alias);
	} else if (PURPLE_IS_GROUP(node)) {
		purple_debug_misc("signals test",
		                  "blist-node-aliased (Group: %s, %s)\n",
		                  purple_group_get_name(g), old_alias);
	}
}

static void
blist_node_extended_menu_cb(PurpleBlistNode *node, void *data)
{
	PurpleContact *p = PURPLE_CONTACT(node);
	PurpleBuddy *b = PURPLE_BUDDY(node);
	PurpleChat *c = PURPLE_CHAT(node);
	PurpleGroup *g = PURPLE_GROUP(node);

	if (PURPLE_IS_CONTACT(node)) {
		purple_debug_misc("signals test",
		                  "blist-node-extended-menu (Contact: %s)\n",
		                  purple_contact_get_alias(p));
	} else if (PURPLE_IS_BUDDY(node)) {
		purple_debug_misc("signals test",
		                  "blist-node-extended-menu (Buddy: %s)\n",
		                  purple_buddy_get_name(b));
	} else if (PURPLE_IS_CHAT(node)) {
		purple_debug_misc("signals test",
		                  "blist-node-extended-menu (Chat: %s)\n",
		                  purple_chat_get_name(c));
	} else if (PURPLE_IS_GROUP(node)) {
		purple_debug_misc("signals test",
		                  "blist-node-extended-menu (Group: %s)\n",
		                  purple_group_get_name(g));
	}
}


/**************************************************************************
 * Connection subsystem signal callbacks
 **************************************************************************/
static void
signing_on_cb(PurpleConnection *gc, void *data)
{
	purple_debug_misc("signals test", "signing-on (%s)\n",
					purple_account_get_username(purple_connection_get_account(gc)));
}

static void
signed_on_cb(PurpleConnection *gc, void *data)
{
	purple_debug_misc("signals test", "signed-on (%s)\n",
					purple_account_get_username(purple_connection_get_account(gc)));
}

static void
signing_off_cb(PurpleConnection *gc, void *data)
{
	purple_debug_misc("signals test", "signing-off (%s)\n",
					purple_account_get_username(purple_connection_get_account(gc)));
}

static void
signed_off_cb(PurpleConnection *gc, void *data)
{
	purple_debug_misc("signals test", "signed-off (%s)\n",
					purple_account_get_username(purple_connection_get_account(gc)));
}

static void
connection_error_cb(PurpleConnection *gc,
                    PurpleConnectionError err,
                    const gchar *desc,
                    void *data)
{
	const gchar *username =
		purple_account_get_username(purple_connection_get_account(gc));
	purple_debug_misc("signals test", "connection-error (%s, %u, %s)\n",
		username, err, desc);
}

/**************************************************************************
 * Conversation subsystem signal callbacks
 **************************************************************************/
static gboolean
writing_im_msg_cb(PurpleAccount *account, const char *who, char **buffer,
				PurpleConversation *conv, PurpleMessageFlags flags, void *data)
{
	purple_debug_misc("signals test", "writing-im-msg (%s, %s, %s)\n",
					purple_account_get_username(account), purple_conversation_get_name(conv), *buffer);

	return FALSE;

}

static void
wrote_im_msg_cb(PurpleConversation *conv, PurpleMessage *msg, gpointer data)
{
	purple_debug_misc("signals test", "wrote-im-msg (%s, %s)\n",
		purple_conversation_get_name(conv),
		purple_message_get_contents(msg));
}

static void
sending_im_msg_cb(PurpleAccount *account, PurpleMessage *msg, void *data)
{
	purple_debug_misc("signals test", "sending-im-msg (%s, %s, %s)\n",
		purple_account_get_username(account),
		purple_message_get_recipient(msg),
		purple_message_get_contents(msg));

}

static void
sent_im_msg_cb(PurpleAccount *account, PurpleMessage *msg, void *data)
{
	purple_debug_misc("signals test", "sent-im-msg (%s, %s, %s)\n",
		purple_account_get_username(account),
		purple_message_get_recipient(msg),
		purple_message_get_contents(msg));
}

static gboolean
receiving_im_msg_cb(PurpleAccount *account, char **sender, char **buffer,
				    PurpleConversation *conv, PurpleMessageFlags *flags, void *data)
{
	purple_debug_misc("signals test", "receiving-im-msg (%s, %s, %s, %s, %d)\n",
					purple_account_get_username(account), *sender, *buffer,
					(conv != NULL) ? purple_conversation_get_name(conv) : "(null)", *flags);

	return FALSE;
}

static void
received_im_msg_cb(PurpleAccount *account, char *sender, char *buffer,
				   PurpleConversation *conv, PurpleMessageFlags flags, void *data)
{
	purple_debug_misc("signals test", "received-im-msg (%s, %s, %s, %s, %d)\n",
					purple_account_get_username(account), sender, buffer,
					(conv != NULL) ? purple_conversation_get_name(conv) : "(null)", flags);
}

static gboolean
writing_chat_msg_cb(PurpleAccount *account, const char *who, char **buffer,
				PurpleConversation *conv, PurpleMessageFlags flags, void *data)
{
	purple_debug_misc("signals test", "writing-chat-msg (%s, %s)\n",
					purple_conversation_get_name(conv), *buffer);

	return FALSE;
}

static void
wrote_chat_msg_cb(PurpleConversation *conv, PurpleMessage *msg, gpointer data)
{
	purple_debug_misc("signals test", "wrote-chat-msg (%s, %s)\n",
		purple_conversation_get_name(conv),
		purple_message_get_contents(msg));
}

static gboolean
sending_chat_msg_cb(PurpleAccount *account, PurpleMessage *msg, int id, void *data)
{
	purple_debug_misc("signals test", "sending-chat-msg (%s, %s, %d)\n",
		purple_account_get_username(account),
		purple_message_get_contents(msg), id);

	return FALSE;
}

static void
sent_chat_msg_cb(PurpleAccount *account, PurpleMessage *msg, int id, void *data)
{
	purple_debug_misc("signals test", "sent-chat-msg (%s, %s, %d)\n",
		purple_account_get_username(account),
		purple_message_get_contents(msg), id);
}

static gboolean
receiving_chat_msg_cb(PurpleAccount *account, char **sender, char **buffer,
					 PurpleConversation *chat, PurpleMessageFlags *flags, void *data)
{
	purple_debug_misc("signals test",
					"receiving-chat-msg (%s, %s, %s, %s, %d)\n",
					purple_account_get_username(account), *sender, *buffer,
					purple_conversation_get_name(chat), *flags);

	return FALSE;
}

static void
received_chat_msg_cb(PurpleAccount *account, char *sender, char *buffer,
					 PurpleConversation *chat, PurpleMessageFlags flags, void *data)
{
	purple_debug_misc("signals test",
					"received-chat-msg (%s, %s, %s, %s, %d)\n",
					purple_account_get_username(account), sender, buffer,
					purple_conversation_get_name(chat), flags);
}

static void
conversation_created_cb(PurpleConversation *conv, void *data)
{
	purple_debug_misc("signals test", "conversation-created (%s)\n",
					purple_conversation_get_name(conv));
}

static void
deleting_conversation_cb(PurpleConversation *conv, void *data)
{
	purple_debug_misc("signals test", "deleting-conversation (%s)\n",
					purple_conversation_get_name(conv));
}

static void
buddy_typing_cb(PurpleAccount *account, const char *name, void *data)
{
	purple_debug_misc("signals test", "buddy-typing (%s, %s)\n",
					purple_account_get_username(account), name);
}

static void
buddy_typing_stopped_cb(PurpleAccount *account, const char *name, void *data)
{
	purple_debug_misc("signals test", "buddy-typing-stopped (%s, %s)\n",
					purple_account_get_username(account), name);
}

static gboolean
chat_user_joining_cb(PurpleConversation *conv, const char *user,
					  PurpleChatUserFlags flags, void *data)
{
	purple_debug_misc("signals test", "chat-user-joining (%s, %s, %d)\n",
					purple_conversation_get_name(conv), user, flags);

	return FALSE;
}

static void
chat_user_joined_cb(PurpleConversation *conv, const char *user,
					 PurpleChatUserFlags flags, gboolean new_arrival, void *data)
{
	purple_debug_misc("signals test", "chat-user-joined (%s, %s, %d, %d)\n",
					purple_conversation_get_name(conv), user, flags, new_arrival);
}

static void
chat_user_flags_cb(PurpleChatUser *cb, PurpleChatUserFlags oldflags,
					 PurpleChatUserFlags newflags, void *data)
{
	purple_debug_misc("signals test", "chat-user-flags (%s, %s, %d, %d)\n",
					purple_conversation_get_name(PURPLE_CONVERSATION(
					purple_chat_user_get_chat(cb))),
					purple_chat_user_get_name(cb), oldflags, newflags);
}

static gboolean
chat_user_leaving_cb(PurpleConversation *conv, const char *user,
					  const char *reason, void *data)
{
	purple_debug_misc("signals test", "chat-user-leaving (%s, %s, %s)\n",
					purple_conversation_get_name(conv), user, reason);

	return FALSE;
}

static void
chat_user_left_cb(PurpleConversation *conv, const char *user,
				   const char *reason, void *data)
{
	purple_debug_misc("signals test", "chat-user-left (%s, %s, %s)\n",
					purple_conversation_get_name(conv), user, reason);
}

static void
chat_inviting_user_cb(PurpleConversation *conv, const char *name,
					  char **reason, void *data)
{
	purple_debug_misc("signals test", "chat-inviting-user (%s, %s, %s)\n",
					purple_conversation_get_name(conv), name, *reason);
}

static void
chat_invited_user_cb(PurpleConversation *conv, const char *name,
					  const char *reason, void *data)
{
	purple_debug_misc("signals test", "chat-invited-user (%s, %s, %s)\n",
					purple_conversation_get_name(conv), name, reason);
}

static gint
chat_invited_cb(PurpleAccount *account, const char *inviter,
				const char *room_name, const char *message,
				const GHashTable *components, void *data)
{
	purple_debug_misc("signals test", "chat-invited (%s, %s, %s, %s)\n",
					purple_account_get_username(account), inviter,
					room_name, message);

	return 0;
}

static void
chat_joined_cb(PurpleConversation *conv, void *data)
{
	purple_debug_misc("signals test", "chat-joined (%s)\n",
					purple_conversation_get_name(conv));
}

static void
chat_left_cb(PurpleConversation *conv, void *data)
{
	purple_debug_misc("signals test", "chat-left (%s)\n",
					purple_conversation_get_name(conv));
}

static void
chat_topic_changed_cb(PurpleConversation *conv, const char *who,
					  const char *topic, void *data)
{
	purple_debug_misc("signals test",
					"chat-topic-changed (%s topic changed to: \"%s\" by %s)\n",
					purple_conversation_get_name(conv), topic,
					(who) ? who : "unknown");
}
/**************************************************************************
 * Core signal callbacks
 **************************************************************************/
static void
quitting_cb(void *data)
{
	purple_debug_misc("signals test", "quitting ()\n");
}

static void
printhash(gpointer key, gpointer value, gpointer data)
{
	char *a = (char *)key;
	char *b = (char *)value;
	GString *str = (GString *)data;
	g_string_append_printf(str, "   [%s] = [%s]\n", a, b ? b : "(null)");
}

static gboolean
uri_handler(const char *proto, const char *cmd, GHashTable *params)
{
	GString *str = g_string_new("\n{\n");
	g_hash_table_foreach(params, printhash, str);
	g_string_append_c(str, '}');
	purple_debug_misc("signals test", "uri handler (%s, %s, %s)\n", proto, cmd, str->str);
	g_string_free(str, TRUE);
	return FALSE;
}

/**************************************************************************
 * File transfer signal callbacks
 **************************************************************************/
static void
ft_recv_accept_cb(PurpleXfer *xfer, gpointer data) {
	purple_debug_misc("signals test", "file receive accepted\n");
}

static void
ft_send_accept_cb(PurpleXfer *xfer, gpointer data) {
	purple_debug_misc("signals test", "file send accepted\n");
}

static void
ft_recv_start_cb(PurpleXfer *xfer, gpointer data) {
	purple_debug_misc("signals test", "file receive started\n");
}

static void
ft_send_start_cb(PurpleXfer *xfer, gpointer data) {
	purple_debug_misc("signals test", "file send started\n");
}

static void
ft_recv_cancel_cb(PurpleXfer *xfer, gpointer data) {
	purple_debug_misc("signals test", "file receive cancelled\n");
}

static void
ft_send_cancel_cb(PurpleXfer *xfer, gpointer data) {
	purple_debug_misc("signals test", "file send cancelled\n");
}

static void
ft_recv_complete_cb(PurpleXfer *xfer, gpointer data) {
	purple_debug_misc("signals test", "file receive completed\n");
}

static void
ft_send_complete_cb(PurpleXfer *xfer, gpointer data) {
	purple_debug_misc("signals test", "file send completed\n");
}

/**************************************************************************
 * Sound signal callbacks
 **************************************************************************/
static int
sound_playing_event_cb(PurpleSoundEventID event, const PurpleAccount *account) {
	if (account != NULL)
		purple_debug_misc("signals test", "sound playing event: %d for account: %s\n",
	    	            event, purple_account_get_username(account));
	else
		purple_debug_misc("signals test", "sound playing event: %d\n", event);

	return 0;
}

/**************************************************************************
 * Notify signals callbacks
 **************************************************************************/
static void
notify_email_cb(char *subject, char *from, char *to, char *url) {
	purple_debug_misc("signals test", "notify email: subject=%s, from=%s, to=%s, url=%s\n",
					subject, from, to, url);
}

static void
notify_emails_cb(char **subjects, char **froms, char **tos, char **urls, guint count) {
	guint i;
<<<<<<< HEAD
	purple_debug_misc("signals test", "notify emails: count=%d\n", count);
=======
	purple_debug_misc("signals test", "notify emails: count=%u\n", count);
>>>>>>> a612e1cf
	for(i=0; i<count && i<5; i++) {
		if(subjects[i]==NULL || froms[i]==NULL || tos[i]==NULL || urls[i]==NULL) continue;
		purple_debug_misc("signals test", "notify emails[%u]: subject=%s, from=%s, to=%s, url=%s\n",
			i, subjects[i], froms[i], tos[i], urls[i]);
	}
}

/**************************************************************************
 * Jabber signals callbacks
 **************************************************************************/
static gboolean
jabber_iq_received(PurpleConnection *pc, const char *type, const char *id,
                   const char *from, PurpleXmlNode *iq)
{
	purple_debug_misc("signals test", "jabber IQ (type=%s, id=%s, from=%s) %p\n",
	                  type, id, from ? from : "(null)", iq);

	/* We don't want the plugin to stop processing */
	return FALSE;
}

static gboolean
jabber_message_received(PurpleConnection *pc, const char *type, const char *id,
                        const char *from, const char *to, PurpleXmlNode *message)
{
	purple_debug_misc("signals test", "jabber message (type=%s, id=%s, "
	                  "from=%s to=%s) %p\n",
	                  type ? type : "(null)", id ? id : "(null)",
	                  from ? from : "(null)", to ? to : "(null)", message);

	/* We don't want the plugin to stop processing */
	return FALSE;
}

static gboolean
jabber_presence_received(PurpleConnection *pc, const char *type,
                         const char *from, PurpleXmlNode *presence)
{
	purple_debug_misc("signals test", "jabber presence (type=%s, from=%s) %p\n",
	                  type ? type : "(null)", from ? from : "(null)", presence);

	/* We don't want the plugin to stop processing */
	return FALSE;
}

static gboolean
jabber_watched_iq(PurpleConnection *pc, const char *type, const char *id,
                  const char *from, PurpleXmlNode *child)
{
	purple_debug_misc("signals test", "jabber watched IQ (type=%s, id=%s, from=%s)\n"
	                  "child %p name=%s, namespace=%s\n",
	                  type, id, from, child, child->name,
	                  purple_xmlnode_get_namespace(child));

	if (g_str_equal(type, "get") || g_str_equal(type, "set")) {
		/* Send the requisite reply */
		PurpleXmlNode *iq = purple_xmlnode_new("iq");
		purple_xmlnode_set_attrib(iq, "to", from);
		purple_xmlnode_set_attrib(iq, "id", id);
		purple_xmlnode_set_attrib(iq, "type", "result");

		purple_signal_emit(purple_connection_get_prpl(pc),
		                   "jabber-sending-xmlnode", pc, &iq);
		if (iq != NULL)
			purple_xmlnode_free(iq);
	}

	/* Cookie monster eats IQ stanzas; the prpl shouldn't keep processing */
	return TRUE;
}

/**************************************************************************
 * Plugin stuff
 **************************************************************************/
static gboolean
plugin_load(PurplePlugin *plugin)
{
	void *core_handle     = purple_get_core();
	void *blist_handle    = purple_blist_get_handle();
	void *conn_handle     = purple_connections_get_handle();
	void *conv_handle     = purple_conversations_get_handle();
	void *accounts_handle = purple_accounts_get_handle();
	void *ft_handle       = purple_xfers_get_handle();
	void *sound_handle    = purple_sounds_get_handle();
	void *notify_handle   = purple_notify_get_handle();
	void *jabber_handle   = purple_plugins_find_with_id("prpl-jabber");

	/* Accounts subsystem signals */
	purple_signal_connect(accounts_handle, "account-connecting",
						plugin, PURPLE_CALLBACK(account_connecting_cb), NULL);
	purple_signal_connect(accounts_handle, "account-setting-info",
						plugin, PURPLE_CALLBACK(account_setting_info_cb), NULL);
	purple_signal_connect(accounts_handle, "account-set-info",
						plugin, PURPLE_CALLBACK(account_set_info_cb), NULL);
	purple_signal_connect(accounts_handle, "account-status-changed",
						plugin, PURPLE_CALLBACK(account_status_changed), NULL);
	purple_signal_connect(accounts_handle, "account-alias-changed",
						plugin, PURPLE_CALLBACK(account_alias_changed), NULL);
	purple_signal_connect(accounts_handle, "account-authorization-requested",
						plugin, PURPLE_CALLBACK(account_authorization_requested_cb), NULL);
	purple_signal_connect(accounts_handle, "account-authorization-denied",
						plugin, PURPLE_CALLBACK(account_authorization_denied_cb), NULL);
	purple_signal_connect(accounts_handle, "account-authorization-granted",
						plugin, PURPLE_CALLBACK(account_authorization_granted_cb), NULL);

	/* Buddy List subsystem signals */
	purple_signal_connect(blist_handle, "buddy-status-changed",
						plugin, PURPLE_CALLBACK(buddy_status_changed_cb), NULL);
	purple_signal_connect(blist_handle, "buddy-idle-changed",
						plugin, PURPLE_CALLBACK(buddy_idle_changed_cb), NULL);
	purple_signal_connect(blist_handle, "buddy-signed-on",
						plugin, PURPLE_CALLBACK(buddy_signed_on_cb), NULL);
	purple_signal_connect(blist_handle, "buddy-signed-off",
						plugin, PURPLE_CALLBACK(buddy_signed_off_cb), NULL);
	purple_signal_connect(blist_handle, "blist-node-added",
						plugin, PURPLE_CALLBACK(blist_node_added_cb), NULL);
	purple_signal_connect(blist_handle, "blist-node-removed",
						plugin, PURPLE_CALLBACK(blist_node_removed_cb), NULL);
	purple_signal_connect(blist_handle, "buddy-icon-changed",
						plugin, PURPLE_CALLBACK(buddy_icon_changed_cb), NULL);
	purple_signal_connect(blist_handle, "blist-node-aliased",
						plugin, PURPLE_CALLBACK(blist_node_aliased), NULL);
	purple_signal_connect(blist_handle, "blist-node-extended-menu",
						plugin, PURPLE_CALLBACK(blist_node_extended_menu_cb), NULL);

	/* Connection subsystem signals */
	purple_signal_connect(conn_handle, "signing-on",
						plugin, PURPLE_CALLBACK(signing_on_cb), NULL);
	purple_signal_connect(conn_handle, "signed-on",
						plugin, PURPLE_CALLBACK(signed_on_cb), NULL);
	purple_signal_connect(conn_handle, "signing-off",
						plugin, PURPLE_CALLBACK(signing_off_cb), NULL);
	purple_signal_connect(conn_handle, "signed-off",
						plugin, PURPLE_CALLBACK(signed_off_cb), NULL);
	purple_signal_connect(conn_handle, "connection-error",
						plugin, PURPLE_CALLBACK(connection_error_cb), NULL);

	/* Conversations subsystem signals */
	purple_signal_connect(conv_handle, "writing-im-msg",
						plugin, PURPLE_CALLBACK(writing_im_msg_cb), NULL);
	purple_signal_connect(conv_handle, "wrote-im-msg",
						plugin, PURPLE_CALLBACK(wrote_im_msg_cb), NULL);
	purple_signal_connect(conv_handle, "sending-im-msg",
						plugin, PURPLE_CALLBACK(sending_im_msg_cb), NULL);
	purple_signal_connect(conv_handle, "sent-im-msg",
						plugin, PURPLE_CALLBACK(sent_im_msg_cb), NULL);
	purple_signal_connect(conv_handle, "receiving-im-msg",
						plugin, PURPLE_CALLBACK(receiving_im_msg_cb), NULL);
	purple_signal_connect(conv_handle, "received-im-msg",
						plugin, PURPLE_CALLBACK(received_im_msg_cb), NULL);
	purple_signal_connect(conv_handle, "writing-chat-msg",
						plugin, PURPLE_CALLBACK(writing_chat_msg_cb), NULL);
	purple_signal_connect(conv_handle, "wrote-chat-msg",
						plugin, PURPLE_CALLBACK(wrote_chat_msg_cb), NULL);
	purple_signal_connect(conv_handle, "sending-chat-msg",
						plugin, PURPLE_CALLBACK(sending_chat_msg_cb), NULL);
	purple_signal_connect(conv_handle, "sent-chat-msg",
						plugin, PURPLE_CALLBACK(sent_chat_msg_cb), NULL);
	purple_signal_connect(conv_handle, "receiving-chat-msg",
						plugin, PURPLE_CALLBACK(receiving_chat_msg_cb), NULL);
	purple_signal_connect(conv_handle, "received-chat-msg",
						plugin, PURPLE_CALLBACK(received_chat_msg_cb), NULL);
	purple_signal_connect(conv_handle, "conversation-created",
						plugin, PURPLE_CALLBACK(conversation_created_cb), NULL);
	purple_signal_connect(conv_handle, "deleting-conversation",
						plugin, PURPLE_CALLBACK(deleting_conversation_cb), NULL);
	purple_signal_connect(conv_handle, "buddy-typing",
						plugin, PURPLE_CALLBACK(buddy_typing_cb), NULL);
	purple_signal_connect(conv_handle, "buddy-typing-stopped",
						plugin, PURPLE_CALLBACK(buddy_typing_stopped_cb), NULL);
	purple_signal_connect(conv_handle, "chat-user-joining",
						plugin, PURPLE_CALLBACK(chat_user_joining_cb), NULL);
	purple_signal_connect(conv_handle, "chat-user-joined",
						plugin, PURPLE_CALLBACK(chat_user_joined_cb), NULL);
	purple_signal_connect(conv_handle, "chat-user-flags",
						plugin, PURPLE_CALLBACK(chat_user_flags_cb), NULL);
	purple_signal_connect(conv_handle, "chat-user-leaving",
						plugin, PURPLE_CALLBACK(chat_user_leaving_cb), NULL);
	purple_signal_connect(conv_handle, "chat-user-left",
						plugin, PURPLE_CALLBACK(chat_user_left_cb), NULL);
	purple_signal_connect(conv_handle, "chat-inviting-user",
						plugin, PURPLE_CALLBACK(chat_inviting_user_cb), NULL);
	purple_signal_connect(conv_handle, "chat-invited-user",
						plugin, PURPLE_CALLBACK(chat_invited_user_cb), NULL);
	purple_signal_connect(conv_handle, "chat-invited",
						plugin, PURPLE_CALLBACK(chat_invited_cb), NULL);
	purple_signal_connect(conv_handle, "chat-joined",
						plugin, PURPLE_CALLBACK(chat_joined_cb), NULL);
	purple_signal_connect(conv_handle, "chat-left",
						plugin, PURPLE_CALLBACK(chat_left_cb), NULL);
	purple_signal_connect(conv_handle, "chat-topic-changed",
						plugin, PURPLE_CALLBACK(chat_topic_changed_cb), NULL);

	/* Core signals */
	purple_signal_connect(core_handle, "quitting",
						plugin, PURPLE_CALLBACK(quitting_cb), NULL);
	purple_signal_connect(core_handle, "uri-handler",
						plugin,	PURPLE_CALLBACK(uri_handler), NULL);

	/* File transfer signals */
	purple_signal_connect(ft_handle, "file-recv-accept",
						plugin, PURPLE_CALLBACK(ft_recv_accept_cb), NULL);
	purple_signal_connect(ft_handle, "file-recv-start",
						plugin, PURPLE_CALLBACK(ft_recv_start_cb), NULL);
	purple_signal_connect(ft_handle, "file-recv-cancel",
						plugin, PURPLE_CALLBACK(ft_recv_cancel_cb), NULL);
	purple_signal_connect(ft_handle, "file-recv-complete",
						plugin, PURPLE_CALLBACK(ft_recv_complete_cb), NULL);
	purple_signal_connect(ft_handle, "file-send-accept",
						plugin, PURPLE_CALLBACK(ft_send_accept_cb), NULL);
	purple_signal_connect(ft_handle, "file-send-start",
						plugin, PURPLE_CALLBACK(ft_send_start_cb), NULL);
	purple_signal_connect(ft_handle, "file-send-cancel",
						plugin, PURPLE_CALLBACK(ft_send_cancel_cb), NULL);
	purple_signal_connect(ft_handle, "file-send-complete",
						plugin, PURPLE_CALLBACK(ft_send_complete_cb), NULL);

	/* Sound signals */
	purple_signal_connect(sound_handle, "playing-sound-event", plugin,
	                    PURPLE_CALLBACK(sound_playing_event_cb), NULL);

	/* Notify signals */
	purple_signal_connect(notify_handle, "displaying-email-notification",
						plugin, PURPLE_CALLBACK(notify_email_cb), NULL);
	purple_signal_connect(notify_handle, "displaying-emails-notification",
						plugin, PURPLE_CALLBACK(notify_emails_cb), NULL);

	/* Jabber signals */
	if (jabber_handle) {
		purple_signal_connect(jabber_handle, "jabber-receiving-iq", plugin,
		                      PURPLE_CALLBACK(jabber_iq_received), NULL);
		purple_signal_connect(jabber_handle, "jabber-receiving-message", plugin,
		                      PURPLE_CALLBACK(jabber_message_received), NULL);
		purple_signal_connect(jabber_handle, "jabber-receiving-presence", plugin,
		                      PURPLE_CALLBACK(jabber_presence_received), NULL);

		/* IQ namespace signals */
		purple_signal_emit(jabber_handle, "jabber-register-namespace-watcher",
		                   "bogus_node", "super-duper-namespace");
		/* The above is equivalent to doing:
			int result = GPOINTER_TO_INT(purple_plugin_ipc_call(jabber_handle, "register_namespace_watcher", &ok, "bogus_node", "super-duper-namespace"));
		 */

		purple_signal_connect(jabber_handle, "jabber-watched-iq", plugin,
		                      PURPLE_CALLBACK(jabber_watched_iq), NULL);
	}

	return TRUE;
}

static gboolean
plugin_unload(PurplePlugin *plugin)
{
	void *jabber_handle = purple_plugins_find_with_id("prpl-jabber");

	purple_signals_disconnect_by_handle(plugin);

	if (jabber_handle) {
		/* Unregister watched namespaces */
		purple_signal_emit(jabber_handle, "jabber-unregister-namespace-watcher",
		                   "bogus_node", "super-duper-namespace");
		/* The above is equivalent to doing:
		   int result = GPOINTER_TO_INT(purple_plugin_ipc_call(jabber_handle, "unregister_namespace_watcher", &ok, "bogus_node", "super-duper-namespace"));
		 */
	}

	return TRUE;
}

static PurplePluginInfo info =
{
	PURPLE_PLUGIN_MAGIC,
	PURPLE_MAJOR_VERSION,
	PURPLE_MINOR_VERSION,
	PURPLE_PLUGIN_STANDARD,                             /**< type           */
	NULL,                                             /**< ui_requirement */
	0,                                                /**< flags          */
	NULL,                                             /**< dependencies   */
	PURPLE_PRIORITY_DEFAULT,                            /**< priority       */

	SIGNAL_TEST_PLUGIN_ID,                            /**< id             */
	N_("Signals Test"),                               /**< name           */
	DISPLAY_VERSION,                                  /**< version        */
	                                                  /**  summary        */
	N_("Test to see that all signals are working properly."),
	                                                  /**  description    */
	N_("Test to see that all signals are working properly."),
	"Christian Hammond <chipx86@gnupdate.org>",       /**< author         */
	PURPLE_WEBSITE,                                     /**< homepage       */

	plugin_load,                                      /**< load           */
	plugin_unload,                                    /**< unload         */
	NULL,                                             /**< destroy        */

	NULL,                                             /**< ui_info        */
	NULL,                                             /**< extra_info     */
	NULL,
	NULL,
	/* Padding */
	NULL,
	NULL,
	NULL,
	NULL
};

static void
init_plugin(PurplePlugin *plugin)
{
}

PURPLE_INIT_PLUGIN(signalstest, init_plugin, info)<|MERGE_RESOLUTION|>--- conflicted
+++ resolved
@@ -620,11 +620,7 @@
 static void
 notify_emails_cb(char **subjects, char **froms, char **tos, char **urls, guint count) {
 	guint i;
-<<<<<<< HEAD
-	purple_debug_misc("signals test", "notify emails: count=%d\n", count);
-=======
 	purple_debug_misc("signals test", "notify emails: count=%u\n", count);
->>>>>>> a612e1cf
 	for(i=0; i<count && i<5; i++) {
 		if(subjects[i]==NULL || froms[i]==NULL || tos[i]==NULL || urls[i]==NULL) continue;
 		purple_debug_misc("signals test", "notify emails[%u]: subject=%s, from=%s, to=%s, url=%s\n",
