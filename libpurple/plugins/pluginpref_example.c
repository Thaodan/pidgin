/*
 * PluginPref Example Plugin
 *
 * Copyright (C) 2004, Gary Kramlich <amc_grim@users.sf.net>
 *
 * This program is free software; you can redistribute it and/or
 * modify it under the terms of the GNU General Public License as
 * published by the Free Software Foundation; either version 2 of the
 * License, or (at your option) any later version.
 *
 * This program is distributed in the hope that it will be useful, but
 * WITHOUT ANY WARRANTY; without even the implied warranty of
 * MERCHANTABILITY or FITNESS FOR A PARTICULAR PURPOSE.  See the GNU
 * General Public License for more details.
 *
 * You should have received a copy of the GNU General Public License
 * along with this program; if not, write to the Free Software
 * Foundation, Inc., 51 Franklin Street, Fifth Floor, Boston, MA
 * 02111-1301, USA.
 */

/* When writing a third-party plugin, do not include libpurple's internal.h
 * included below. This file is for internal libpurple use only. We're including
 * it here for our own convenience. */
#include "internal.h"

<<<<<<< HEAD
#include "plugins.h"
#include "pluginpref.h"
#include "prefs.h"
#include "version.h"
=======
/* This file defines PURPLE_PLUGINS and includes all the libpurple headers */
#include <purple.h>
>>>>>>> 02ce5d5c

static PurplePluginPrefFrame *
get_plugin_pref_frame(PurplePlugin *plugin) {
	PurplePluginPrefFrame *frame;
	PurplePluginPref *ppref;

	frame = purple_plugin_pref_frame_new();

	ppref = purple_plugin_pref_new_with_label("boolean");
	purple_plugin_pref_frame_add(frame, ppref);

	ppref = purple_plugin_pref_new_with_name_and_label(
									"/plugins/core/pluginpref_example/bool",
									"boolean pref");
	purple_plugin_pref_frame_add(frame, ppref);

	ppref = purple_plugin_pref_new_with_label("integer");
	purple_plugin_pref_frame_add(frame, ppref);

	ppref = purple_plugin_pref_new_with_name_and_label(
									"/plugins/core/pluginpref_example/int",
									"integer pref");
	purple_plugin_pref_set_bounds(ppref, 0, 255);
	purple_plugin_pref_frame_add(frame, ppref);

	ppref = purple_plugin_pref_new_with_name_and_label(
									"/plugins/core/pluginpref_example/int_choice",
									"integer choice");
	purple_plugin_pref_set_type(ppref, PURPLE_PLUGIN_PREF_CHOICE);
	purple_plugin_pref_add_choice(ppref, "One", GINT_TO_POINTER(1));
	purple_plugin_pref_add_choice(ppref, "Two", GINT_TO_POINTER(2));
	purple_plugin_pref_add_choice(ppref, "Four", GINT_TO_POINTER(4));
	purple_plugin_pref_add_choice(ppref, "Eight", GINT_TO_POINTER(8));
	purple_plugin_pref_add_choice(ppref, "Sixteen", GINT_TO_POINTER(16));
	purple_plugin_pref_add_choice(ppref, "Thirty Two", GINT_TO_POINTER(32));
	purple_plugin_pref_add_choice(ppref, "Sixty Four", GINT_TO_POINTER(64));
	purple_plugin_pref_add_choice(ppref, "One Hundred Twenty Eight", GINT_TO_POINTER(128));
	purple_plugin_pref_frame_add(frame, ppref);

	ppref = purple_plugin_pref_new_with_label("string");
	purple_plugin_pref_frame_add(frame, ppref);

	ppref = purple_plugin_pref_new_with_name_and_label(
								"/plugins/core/pluginpref_example/string",
								"string pref");
	purple_plugin_pref_frame_add(frame, ppref);

	ppref = purple_plugin_pref_new_with_name_and_label(
								"/plugins/core/pluginpref_example/masked_string",
								"masked string");
	purple_plugin_pref_set_masked(ppref, TRUE);
	purple_plugin_pref_frame_add(frame, ppref);

	ppref = purple_plugin_pref_new_with_name_and_label(
							"/plugins/core/pluginpref_example/max_string",
							"string pref\n(max length of 16)");
	purple_plugin_pref_set_max_length(ppref, 16);
	purple_plugin_pref_frame_add(frame, ppref);

	ppref = purple_plugin_pref_new_with_name_and_label(
							"/plugins/core/pluginpref_example/string_choice",
							"string choice");
	purple_plugin_pref_set_type(ppref, PURPLE_PLUGIN_PREF_CHOICE);
	purple_plugin_pref_add_choice(ppref, "red", "red");
	purple_plugin_pref_add_choice(ppref, "orange", "orange");
	purple_plugin_pref_add_choice(ppref, "yellow", "yellow");
	purple_plugin_pref_add_choice(ppref, "green", "green");
	purple_plugin_pref_add_choice(ppref, "blue", "blue");
	purple_plugin_pref_add_choice(ppref, "purple", "purple");
	purple_plugin_pref_frame_add(frame, ppref);

	return frame;
}

static PurplePluginInfo *
plugin_query(GError **error)
{
	const gchar * const authors[] = {
		"Gary Kramlich <amc_grim@users.sf.net>",
		NULL
	};

	return purple_plugin_info_new(
		"id",             "core-pluginpref_example",
		"name",           "Pluginpref Example",
		"version",        DISPLAY_VERSION,
		"category",       "Example",
		"summary",        "An example of how to use pluginprefs",
		"description",    "An example of how to use pluginprefs",
		"authors",        authors,
		"website",        PURPLE_WEBSITE,
		"abi-version",    PURPLE_ABI_VERSION,
		"pref-frame-cb",  get_plugin_pref_frame,
		NULL
	);
}

static gboolean
plugin_load(PurplePlugin *plugin, GError **error)
{
	purple_prefs_add_none("/plugins/core/pluginpref_example");
	purple_prefs_add_bool("/plugins/core/pluginpref_example/bool", TRUE);
	purple_prefs_add_int("/plugins/core/pluginpref_example/int", 0);
	purple_prefs_add_int("/plugins/core/pluginpref_example/int_choice", 1);
	purple_prefs_add_string("/plugins/core/pluginpref_example/string",
							"string");
	purple_prefs_add_string("/plugins/core/pluginpref_example/max_string",
							"max length string");
	purple_prefs_add_string("/plugins/core/pluginpref_example/masked_string", "masked");
	purple_prefs_add_string("/plugins/core/pluginpref_example/string_choice", "red");

	return TRUE;
}

static gboolean
plugin_unload(PurplePlugin *plugin, GError **error)
{
	return TRUE;
}

PURPLE_PLUGIN_INIT(ppexample, plugin_query, plugin_load, plugin_unload);<|MERGE_RESOLUTION|>--- conflicted
+++ resolved
@@ -24,15 +24,8 @@
  * it here for our own convenience. */
 #include "internal.h"
 
-<<<<<<< HEAD
-#include "plugins.h"
-#include "pluginpref.h"
-#include "prefs.h"
-#include "version.h"
-=======
 /* This file defines PURPLE_PLUGINS and includes all the libpurple headers */
 #include <purple.h>
->>>>>>> 02ce5d5c
 
 static PurplePluginPrefFrame *
 get_plugin_pref_frame(PurplePlugin *plugin) {
