--- conflicted
+++ resolved
@@ -20,41 +20,8 @@
  *
  */
 
-<<<<<<< HEAD
-#ifdef HAVE_CONFIG_H
-# include <config.h>
-#endif
-
-/* We're including glib.h again for the gboolean type. */
-#include <glib.h>
-
-/* This will prevent compiler errors in some instances and is better explained in the
- * how-to documents on the wiki */
-#ifndef G_GNUC_NULL_TERMINATED
-# if __GNUC__ >= 4
-#  define G_GNUC_NULL_TERMINATED __attribute__((__sentinel__))
-# else
-#  define G_GNUC_NULL_TERMINATED
-# endif
-#endif
-
-/* This is the required definition of PURPLE_PLUGINS as required for a plugin,
- * but we protect it with an #ifndef because config.h may define it for us
- * already and this would cause an unneeded compiler warning. */
-#ifndef PURPLE_PLUGINS
-# define PURPLE_PLUGINS
-#endif
-
-/* Here we're including the necessary libpurple headers for this plugin.  Note
- * that we're including them in alphabetical order.  This isn't necessary but
- * we do this throughout our source for consistency. */
-#include "debug.h"
-#include "plugins.h"
-#include "version.h"
-=======
 /* This file defines PURPLE_PLUGINS and includes all the libpurple headers */
 #include <purple.h>
->>>>>>> d35722be
 
 /* It's more convenient to type PLUGIN_ID all the time than it is to type
  * "core-debugexample", so define this convenience macro. */
