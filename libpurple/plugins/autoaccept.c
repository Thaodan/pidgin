--- conflicted
+++ resolved
@@ -161,15 +161,9 @@
 					filename = g_build_filename(dirname, file, NULL);
 					g_free(file);
 				}
-<<<<<<< HEAD
 
 				purple_xfer_request_accepted(xfer, filename);
 
-=======
-
-				purple_xfer_request_accepted(xfer, filename);
-
->>>>>>> 3f79dae7
 				g_strfreev(name_and_ext);
 				g_free(ext);
 				g_free(dirname);
@@ -244,17 +238,12 @@
 	 *       between old libpurple clients and new libpurple clients.
 	 *                                             --Mark Doliner, 2011-01-03
 	 */
-<<<<<<< HEAD
-	if(purple_prefs_get_bool(PREF_STRANGER_OLD))
-		purple_prefs_set_int(PREF_STRANGER, FT_REJECT);
-=======
 	if (!purple_prefs_exists(PREF_STRANGER)) {
 		if (purple_prefs_get_bool(PREF_STRANGER_OLD))
 			purple_prefs_add_int(PREF_STRANGER, FT_REJECT);
 		else
 			purple_prefs_set_int(PREF_STRANGER, FT_ASK);
 	}
->>>>>>> 3f79dae7
 
 	purple_signal_connect(purple_xfers_get_handle(), "file-recv-request", plugin,
 						PURPLE_CALLBACK(file_recv_request_cb), plugin);
@@ -360,10 +349,6 @@
 	dirname = g_build_filename(purple_user_dir(), "autoaccept", NULL);
 	purple_prefs_add_none(PREF_PREFIX);
 	purple_prefs_add_string(PREF_PATH, dirname);
-<<<<<<< HEAD
-	purple_prefs_add_int(PREF_STRANGER, FT_ASK);
-=======
->>>>>>> 3f79dae7
 	purple_prefs_add_bool(PREF_NOTIFY, TRUE);
 	purple_prefs_add_bool(PREF_NEWDIR, TRUE);
 	purple_prefs_add_bool(PREF_ESCAPE, TRUE);
