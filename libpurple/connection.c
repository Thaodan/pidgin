--- conflicted
+++ resolved
@@ -436,11 +436,7 @@
 	g_return_if_fail(gc   != NULL);
 
 	if (text == NULL) {
-<<<<<<< HEAD
-		g_critical("gaim_connection_error: check `text != NULL' failed");
-=======
 		g_critical("purple_connection_error: check `text != NULL' failed");
->>>>>>> 25bebc18
 		text = _("Unknown error");
 	}
 
