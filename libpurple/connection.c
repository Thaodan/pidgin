/* purple
 *
 * Purple is the legal property of its developers, whose names are too numerous
 * to list here.  Please refer to the COPYRIGHT file distributed with this
 * source distribution.
 *
 * This program is free software; you can redistribute it and/or modify
 * it under the terms of the GNU General Public License as published by
 * the Free Software Foundation; either version 2 of the License, or
 * (at your option) any later version.
 *
 * This program is distributed in the hope that it will be useful,
 * but WITHOUT ANY WARRANTY; without even the implied warranty of
 * MERCHANTABILITY or FITNESS FOR A PARTICULAR PURPOSE.  See the
 * GNU General Public License for more details.
 *
 * You should have received a copy of the GNU General Public License
 * along with this program; if not, write to the Free Software
 * Foundation, Inc., 51 Franklin Street, Fifth Floor, Boston, MA  02111-1301  USA
 */
#define _PURPLE_CONNECTION_C_

#include "internal.h"
#include "glibcompat.h"

#include "account.h"
#include "buddylist.h"
#include "connection.h"
#include "dbus-maybe.h"
#include "debug.h"
#include "enums.h"
#include "http.h"
#include "log.h"
#include "notify.h"
#include "prefs.h"
#include "proxy.h"
#include "request.h"
#include "server.h"
#include "signals.h"
#include "util.h"

#define KEEPALIVE_INTERVAL 30

#define PURPLE_CONNECTION_GET_PRIVATE(obj) \
	(G_TYPE_INSTANCE_GET_PRIVATE((obj), PURPLE_TYPE_CONNECTION, PurpleConnectionPrivate))

typedef struct _PurpleConnectionPrivate  PurpleConnectionPrivate;

/* Private data for a connection */
struct _PurpleConnectionPrivate
{
<<<<<<< HEAD
	PurpleProtocol *protocol;     /**< The protocol.                     */
	PurpleConnectionFlags flags;  /**< Connection flags.                 */
=======
	PurplePlugin *prpl;           /* The protocol plugin.              */
	PurpleConnectionFlags flags;  /* Connection flags.                 */
>>>>>>> e5c9b9f7

	PurpleConnectionState state;  /* The connection state.             */

	PurpleAccount *account;       /* The account being connected to.   */
	char *password;               /* The password used.                */

	GSList *active_chats;         /* A list of active chats
	                                  (#PurpleChatConversation structs). */

	/* TODO Remove this and use protocol-specific subclasses. */
	void *proto_data;             /* Protocol-specific data.           */

	char *display_name;           /* How you appear to other people.   */
	guint keepalive;              /* Keep-alive.                       */

	/* Wants to Die state.  This is set when the user chooses to log out, or
	 * when the protocol is disconnected and should not be automatically
	 * reconnected (incorrect password, etc.).  Protocols should rely on
	 * purple_connection_error() to set this for them rather than
	 * setting it themselves.
	 * See purple_connection_error_is_fatal()
	 */
	gboolean wants_to_die;

	gboolean is_finalizing;    /* The object is being destroyed. */

	/* The connection error and its description if an error occured */
	PurpleConnectionErrorInfo *error_info;

<<<<<<< HEAD
	guint disconnect_timeout;  /**< Timer used for nasty stack tricks         */
	time_t last_received;      /**< When we last received a packet. Set by the
	                                protocols to avoid sending unneeded keepalives */
=======
	guint disconnect_timeout;  /* Timer used for nasty stack tricks         */
	time_t last_received;      /* When we last received a packet. Set by the
	                              prpl to avoid sending unneeded keepalives */
>>>>>>> e5c9b9f7
};

/* GObject property enums */
enum
{
	PROP_0,
	PROP_PROTOCOL,
	PROP_FLAGS,
	PROP_STATE,
	PROP_ACCOUNT,
	PROP_PASSWORD,
	PROP_DISPLAY_NAME,
	PROP_LAST
};

static GObjectClass *parent_class;
static GParamSpec *properties[PROP_LAST];

static GList *connections = NULL;
static GList *connections_connecting = NULL;
static PurpleConnectionUiOps *connection_ui_ops = NULL;

static int connections_handle;

static PurpleConnectionErrorInfo *
purple_connection_error_info_new(PurpleConnectionError type,
                                 const gchar *description);

/**************************************************************************
 * Connection API
 **************************************************************************/
static gboolean
send_keepalive(gpointer data)
{
	PurpleConnection *gc = data;
	PurpleConnectionPrivate *priv = PURPLE_CONNECTION_GET_PRIVATE(gc);

	/* Only send keep-alives if we haven't heard from the
	 * server in a while.
	 */
	if ((time(NULL) - priv->last_received) < KEEPALIVE_INTERVAL)
		return TRUE;

	purple_protocol_server_iface_keepalive(priv->protocol, gc);

	return TRUE;
}

static void
update_keepalive(PurpleConnection *gc, gboolean on)
{
	PurpleConnectionPrivate *priv = PURPLE_CONNECTION_GET_PRIVATE(gc);

	g_return_if_fail(priv != NULL);

	if (!PURPLE_PROTOCOL_IMPLEMENTS(priv->protocol, SERVER_IFACE, keepalive))
		return;

	if (on && !priv->keepalive)
	{
		purple_debug_info("connection", "Activating keepalive.\n");
		priv->keepalive = purple_timeout_add_seconds(KEEPALIVE_INTERVAL, send_keepalive, gc);
	}
	else if (!on && priv->keepalive > 0)
	{
		purple_debug_info("connection", "Deactivating keepalive.\n");
		purple_timeout_remove(priv->keepalive);
		priv->keepalive = 0;
	}
}

/*
 * d:)->-<
 *
 * d:O-\-<
 *
 * d:D-/-<
 *
 * d8D->-< DANCE!
 */

void
purple_connection_set_state(PurpleConnection *gc, PurpleConnectionState state)
{
	PurpleConnectionUiOps *ops;
	PurpleConnectionPrivate *priv = PURPLE_CONNECTION_GET_PRIVATE(gc);

	g_return_if_fail(priv != NULL);

	if (priv->state == state)
		return;

	priv->state = state;

	ops = purple_connections_get_ui_ops();

	if (priv->state == PURPLE_CONNECTION_CONNECTING) {
		connections_connecting = g_list_append(connections_connecting, gc);
	}
	else {
		connections_connecting = g_list_remove(connections_connecting, gc);
	}

	if (priv->state == PURPLE_CONNECTION_CONNECTED) {
		PurpleAccount *account;
		PurplePresence *presence;

		account = purple_connection_get_account(gc);
		presence = purple_account_get_presence(account);

		/* Set the time the account came online */
		purple_presence_set_login_time(presence, time(NULL));

		if (purple_prefs_get_bool("/purple/logging/log_system"))
		{
			PurpleLog *log = purple_account_get_log(account, TRUE);

			if (log != NULL)
			{
				char *msg = g_strdup_printf(_("+++ %s signed on"),
											purple_account_get_username(account));
				purple_log_write(log, PURPLE_MESSAGE_SYSTEM,
							   purple_account_get_username(account),
							   purple_presence_get_login_time(presence),
							   msg);
				g_free(msg);
			}
		}

		if (ops != NULL && ops->connected != NULL)
			ops->connected(gc);

		purple_blist_add_account(account);

		purple_signal_emit(purple_connections_get_handle(), "signed-on", gc);
		purple_signal_emit_return_1(purple_connections_get_handle(), "autojoin", gc);

		serv_set_permit_deny(gc);

		update_keepalive(gc, TRUE);
	}
	else if (priv->state == PURPLE_CONNECTION_DISCONNECTED) {
		PurpleAccount *account = purple_connection_get_account(gc);

		if (purple_prefs_get_bool("/purple/logging/log_system"))
		{
			PurpleLog *log = purple_account_get_log(account, FALSE);

			if (log != NULL)
			{
				char *msg = g_strdup_printf(_("+++ %s signed off"),
											purple_account_get_username(account));
				purple_log_write(log, PURPLE_MESSAGE_SYSTEM,
							   purple_account_get_username(account), time(NULL),
							   msg);
				g_free(msg);
			}
		}

		purple_account_destroy_log(account);

		if (ops != NULL && ops->disconnected != NULL)
			ops->disconnected(gc);
	}

	if (!priv->is_finalizing)
		g_object_notify_by_pspec(G_OBJECT(gc), properties[PROP_STATE]);
}

void
purple_connection_set_flags(PurpleConnection *gc, PurpleConnectionFlags flags)
{
	PurpleConnectionPrivate *priv = PURPLE_CONNECTION_GET_PRIVATE(gc);

	g_return_if_fail(priv != NULL);

	priv->flags = flags;

	g_object_notify_by_pspec(G_OBJECT(gc), properties[PROP_FLAGS]);
}

void
purple_connection_set_display_name(PurpleConnection *gc, const char *name)
{
	PurpleConnectionPrivate *priv = PURPLE_CONNECTION_GET_PRIVATE(gc);

	g_return_if_fail(priv != NULL);

	g_free(priv->display_name);
	priv->display_name = g_strdup(name);

	g_object_notify_by_pspec(G_OBJECT(gc), properties[PROP_DISPLAY_NAME]);
}

void
purple_connection_set_protocol_data(PurpleConnection *gc, void *proto_data)
{
	PurpleConnectionPrivate *priv = PURPLE_CONNECTION_GET_PRIVATE(gc);

	g_return_if_fail(priv != NULL);

	priv->proto_data = proto_data;
}

PurpleConnectionState
purple_connection_get_state(const PurpleConnection *gc)
{
	PurpleConnectionPrivate *priv = PURPLE_CONNECTION_GET_PRIVATE(gc);

	g_return_val_if_fail(priv != NULL, PURPLE_CONNECTION_DISCONNECTED);

	return priv->state;
}

PurpleConnectionFlags
purple_connection_get_flags(const PurpleConnection *gc)
{
	PurpleConnectionPrivate *priv = PURPLE_CONNECTION_GET_PRIVATE(gc);

	g_return_val_if_fail(priv != NULL, 0);

	return priv->flags;
}

PurpleAccount *
purple_connection_get_account(const PurpleConnection *gc)
{
	PurpleConnectionPrivate *priv = PURPLE_CONNECTION_GET_PRIVATE(gc);

	g_return_val_if_fail(priv != NULL, NULL);

	return priv->account;
}

PurpleProtocol *
purple_connection_get_protocol(const PurpleConnection *gc)
{
	PurpleConnectionPrivate *priv = PURPLE_CONNECTION_GET_PRIVATE(gc);

	g_return_val_if_fail(priv != NULL, NULL);

	return priv->protocol;
}

const char *
purple_connection_get_password(const PurpleConnection *gc)
{
	PurpleConnectionPrivate *priv = PURPLE_CONNECTION_GET_PRIVATE(gc);

	g_return_val_if_fail(priv != NULL, NULL);

	return priv->password;
}

GSList *
purple_connection_get_active_chats(const PurpleConnection *gc)
{
	PurpleConnectionPrivate *priv = PURPLE_CONNECTION_GET_PRIVATE(gc);

	g_return_val_if_fail(priv != NULL, NULL);

	return priv->active_chats;
}

const char *
purple_connection_get_display_name(const PurpleConnection *gc)
{
	PurpleConnectionPrivate *priv = PURPLE_CONNECTION_GET_PRIVATE(gc);

	g_return_val_if_fail(priv != NULL, NULL);

	return priv->display_name;
}

void *
purple_connection_get_protocol_data(const PurpleConnection *gc)
{
	PurpleConnectionPrivate *priv = PURPLE_CONNECTION_GET_PRIVATE(gc);

	g_return_val_if_fail(priv != NULL, NULL);

	return priv->proto_data;
}

void
_purple_connection_add_active_chat(PurpleConnection *gc, PurpleChatConversation *chat)
{
	PurpleConnectionPrivate *priv = PURPLE_CONNECTION_GET_PRIVATE(gc);

	g_return_if_fail(priv != NULL);

	priv->active_chats = g_slist_append(priv->active_chats, chat);
}

void
_purple_connection_remove_active_chat(PurpleConnection *gc, PurpleChatConversation *chat)
{
	PurpleConnectionPrivate *priv = PURPLE_CONNECTION_GET_PRIVATE(gc);

	g_return_if_fail(priv != NULL);

	priv->active_chats = g_slist_remove(priv->active_chats, chat);
}

gboolean
_purple_connection_wants_to_die(const PurpleConnection *gc)
{
	PurpleConnectionPrivate *priv = PURPLE_CONNECTION_GET_PRIVATE(gc);

	g_return_val_if_fail(priv != NULL, FALSE);

	return priv->wants_to_die;
}

void
purple_connection_update_progress(PurpleConnection *gc, const char *text,
								size_t step, size_t count)
{
	PurpleConnectionUiOps *ops;

	g_return_if_fail(PURPLE_IS_CONNECTION(gc));
	g_return_if_fail(text != NULL);
	g_return_if_fail(step < count);
	g_return_if_fail(count > 1);

	ops = purple_connections_get_ui_ops();

	if (ops != NULL && ops->connect_progress != NULL)
		ops->connect_progress(gc, text, step, count);
}

void
purple_connection_notice(PurpleConnection *gc, const char *text)
{
	PurpleConnectionUiOps *ops;

	g_return_if_fail(PURPLE_IS_CONNECTION(gc));
	g_return_if_fail(text != NULL);

	ops = purple_connections_get_ui_ops();

	if (ops != NULL && ops->notice != NULL)
		ops->notice(gc, text);
}

static gboolean
purple_connection_disconnect_cb(gpointer data)
{
	PurpleAccount *account;
	PurpleConnection *gc;
	PurpleConnectionPrivate *priv;

	account = data;
	gc = purple_account_get_connection(account);
	priv = PURPLE_CONNECTION_GET_PRIVATE(gc);

	if (priv != NULL)
		priv->disconnect_timeout = 0;

	purple_account_disconnect(account);
	return FALSE;
}

void
purple_connection_error (PurpleConnection *gc,
                         PurpleConnectionError reason,
                         const char *description)
{
	PurpleConnectionUiOps *ops;
	PurpleConnectionPrivate *priv = PURPLE_CONNECTION_GET_PRIVATE(gc);

	g_return_if_fail(priv != NULL);
	/* This sanity check relies on PURPLE_CONNECTION_ERROR_OTHER_ERROR
	 * being the last member of the PurpleConnectionError enum in
	 * connection.h; if other reasons are added after it, this check should
	 * be updated.
	 */
	if (reason > PURPLE_CONNECTION_ERROR_OTHER_ERROR) {
		purple_debug_error("connection",
			"purple_connection_error: reason %u isn't a "
			"valid reason\n", reason);
		reason = PURPLE_CONNECTION_ERROR_OTHER_ERROR;
	}

	if (description == NULL) {
		purple_debug_error("connection", "purple_connection_error called with NULL description\n");
		description = _("Unknown error");
	}

	/* If we've already got one error, we don't need any more */
	if (purple_connection_get_error_info(gc))
		return;

	priv->wants_to_die = purple_connection_error_is_fatal (reason);

	purple_debug_info("connection", "Connection error on %p (reason: %u description: %s)\n",
	                  gc, reason, description);

	ops = purple_connections_get_ui_ops();

	if (ops && ops->report_disconnect)
		ops->report_disconnect(gc, reason, description);

	priv->error_info = purple_connection_error_info_new(reason, description);

	purple_signal_emit(purple_connections_get_handle(), "connection-error",
		gc, reason, description);

	priv->disconnect_timeout = purple_timeout_add(0, purple_connection_disconnect_cb,
			purple_connection_get_account(gc));
}

PurpleConnectionErrorInfo *
purple_connection_get_error_info(const PurpleConnection *gc)
{
	PurpleConnectionPrivate *priv = PURPLE_CONNECTION_GET_PRIVATE(gc);

	g_return_val_if_fail(priv != NULL, NULL);

	return priv->error_info;
}

void
purple_connection_ssl_error (PurpleConnection *gc,
                             PurpleSslErrorType ssl_error)
{
	PurpleConnectionError reason;

	switch (ssl_error) {
		case PURPLE_SSL_HANDSHAKE_FAILED:
			reason = PURPLE_CONNECTION_ERROR_ENCRYPTION_ERROR;
			break;
		case PURPLE_SSL_CONNECT_FAILED:
			reason = PURPLE_CONNECTION_ERROR_NETWORK_ERROR;
			break;
		case PURPLE_SSL_CERTIFICATE_INVALID:
			/* TODO: maybe PURPLE_SSL_* should be more specific? */
			reason = PURPLE_CONNECTION_ERROR_CERT_OTHER_ERROR;
			break;
		default:
			g_assert_not_reached ();
			reason = PURPLE_CONNECTION_ERROR_CERT_OTHER_ERROR;
	}

	purple_connection_error (gc, reason,
		purple_ssl_strerror(ssl_error));
}

gboolean
purple_connection_error_is_fatal (PurpleConnectionError reason)
{
	switch (reason)
	{
		case PURPLE_CONNECTION_ERROR_NETWORK_ERROR:
		case PURPLE_CONNECTION_ERROR_ENCRYPTION_ERROR:
			return FALSE;
		case PURPLE_CONNECTION_ERROR_INVALID_USERNAME:
		case PURPLE_CONNECTION_ERROR_AUTHENTICATION_FAILED:
		case PURPLE_CONNECTION_ERROR_AUTHENTICATION_IMPOSSIBLE:
		case PURPLE_CONNECTION_ERROR_NO_SSL_SUPPORT:
		case PURPLE_CONNECTION_ERROR_NAME_IN_USE:
		case PURPLE_CONNECTION_ERROR_INVALID_SETTINGS:
		case PURPLE_CONNECTION_ERROR_OTHER_ERROR:
		case PURPLE_CONNECTION_ERROR_CERT_NOT_PROVIDED:
		case PURPLE_CONNECTION_ERROR_CERT_UNTRUSTED:
		case PURPLE_CONNECTION_ERROR_CERT_EXPIRED:
		case PURPLE_CONNECTION_ERROR_CERT_NOT_ACTIVATED:
		case PURPLE_CONNECTION_ERROR_CERT_HOSTNAME_MISMATCH:
		case PURPLE_CONNECTION_ERROR_CERT_FINGERPRINT_MISMATCH:
		case PURPLE_CONNECTION_ERROR_CERT_SELF_SIGNED:
		case PURPLE_CONNECTION_ERROR_CERT_OTHER_ERROR:
			return TRUE;
		default:
			g_return_val_if_reached(TRUE);
	}
}

void purple_connection_update_last_received(PurpleConnection *gc)
{
	PurpleConnectionPrivate *priv = PURPLE_CONNECTION_GET_PRIVATE(gc);

	g_return_if_fail(priv != NULL);

	priv->last_received = time(NULL);
}

static PurpleConnectionErrorInfo *
purple_connection_error_info_new(PurpleConnectionError type,
                                 const gchar *description)
{
	PurpleConnectionErrorInfo *err;

	g_return_val_if_fail(description != NULL, NULL);

	err = g_new(PurpleConnectionErrorInfo, 1);

	err->type        = type;
	err->description = g_strdup(description);

	return err;
}

/**************************************************************************
 * GBoxed code
 **************************************************************************/
static PurpleConnectionErrorInfo *
purple_connection_error_info_copy(PurpleConnectionErrorInfo *err)
{
	g_return_val_if_fail(err != NULL, NULL);

	return purple_connection_error_info_new(err->type, err->description);
}

static void
purple_connection_error_info_free(PurpleConnectionErrorInfo *err)
{
	g_return_if_fail(err != NULL);

	g_free(err->description);
	g_free(err);
}

GType
purple_connection_error_info_get_type(void)
{
	static GType type = 0;

	if (type == 0) {
		type = g_boxed_type_register_static("PurpleConnectionErrorInfo",
				(GBoxedCopyFunc)purple_connection_error_info_copy,
				(GBoxedFreeFunc)purple_connection_error_info_free);
	}

	return type;
}

/**************************************************************************
 * GObject code
 **************************************************************************/

/* Set method for GObject properties */
static void
purple_connection_set_property(GObject *obj, guint param_id, const GValue *value,
		GParamSpec *pspec)
{
	PurpleConnection *gc = PURPLE_CONNECTION(obj);
	PurpleConnectionPrivate *priv = PURPLE_CONNECTION_GET_PRIVATE(gc);

	switch (param_id) {
		case PROP_PROTOCOL:
			priv->protocol = g_value_get_object(value);
			break;
		case PROP_FLAGS:
			purple_connection_set_flags(gc, g_value_get_flags(value));
			break;
		case PROP_STATE:
			purple_connection_set_state(gc, g_value_get_enum(value));
			break;
		case PROP_ACCOUNT:
			priv->account = g_value_get_object(value);
			break;
		case PROP_PASSWORD:
			g_free(priv->password);
			priv->password = g_strdup(g_value_get_string(value));
			break;
		case PROP_DISPLAY_NAME:
			purple_connection_set_display_name(gc, g_value_get_string(value));
			break;
		default:
			G_OBJECT_WARN_INVALID_PROPERTY_ID(obj, param_id, pspec);
			break;
	}
}

/* Get method for GObject properties */
static void
purple_connection_get_property(GObject *obj, guint param_id, GValue *value,
		GParamSpec *pspec)
{
	PurpleConnection *gc = PURPLE_CONNECTION(obj);

	switch (param_id) {
		case PROP_PROTOCOL:
			g_value_set_object(value, purple_connection_get_protocol(gc));
			break;
		case PROP_FLAGS:
			g_value_set_flags(value, purple_connection_get_flags(gc));
			break;
		case PROP_STATE:
			g_value_set_enum(value, purple_connection_get_state(gc));
			break;
		case PROP_ACCOUNT:
			g_value_set_object(value, purple_connection_get_account(gc));
			break;
		case PROP_PASSWORD:
			g_value_set_string(value, purple_connection_get_password(gc));
			break;
		case PROP_DISPLAY_NAME:
			g_value_set_string(value, purple_connection_get_display_name(gc));
			break;
		default:
			G_OBJECT_WARN_INVALID_PROPERTY_ID(obj, param_id, pspec);
			break;
	}
}

/* GObject initialization function */
static void
purple_connection_init(GTypeInstance *instance, gpointer klass)
{
	PurpleConnection *gc = PURPLE_CONNECTION(instance);

	purple_connection_set_state(gc, PURPLE_CONNECTION_CONNECTING);
	connections = g_list_append(connections, gc);

	PURPLE_DBUS_REGISTER_POINTER(gc, PurpleConnection);
}

/* Called when done constructing */
static void
purple_connection_constructed(GObject *object)
{
	PurpleConnection *gc = PURPLE_CONNECTION(object);
	PurpleAccount *account;

	G_OBJECT_CLASS(parent_class)->constructed(object);

	g_object_get(gc, "account", &account, NULL);
	purple_account_set_connection(account, gc);
	g_object_unref(account);

	purple_signal_emit(purple_connections_get_handle(), "signing-on", gc);
}

/* GObject finalize function */
static void
purple_connection_finalize(GObject *object)
{
	PurpleConnection *gc = PURPLE_CONNECTION(object);
	PurpleConnectionPrivate *priv = PURPLE_CONNECTION_GET_PRIVATE(gc);
	PurpleAccount *account;
	GSList *buddies;
	gboolean remove = FALSE;

	priv->is_finalizing = TRUE;

	account = purple_connection_get_account(gc);

	purple_debug_info("connection", "Disconnecting connection %p\n", gc);

	if (purple_connection_get_state(gc) != PURPLE_CONNECTION_CONNECTING)
		remove = TRUE;

	purple_signal_emit(purple_connections_get_handle(), "signing-off", gc);

	while (priv->active_chats)
	{
		PurpleChatConversation *b = priv->active_chats->data;

		priv->active_chats = g_slist_remove(priv->active_chats, b);
		purple_chat_conversation_leave(b);
	}

	update_keepalive(gc, FALSE);

	purple_protocol_class_close(priv->protocol, gc);

	/* Clear out the proto data that was freed in the protocol's close method */
	buddies = purple_blist_find_buddies(account, NULL);
	while (buddies != NULL) {
		PurpleBuddy *buddy = buddies->data;
		purple_buddy_set_protocol_data(buddy, NULL);
		buddies = g_slist_delete_link(buddies, buddies);
	}

	purple_http_conn_cancel_all(gc);
	purple_proxy_connect_cancel_with_handle(gc);

	connections = g_list_remove(connections, gc);

	purple_connection_set_state(gc, PURPLE_CONNECTION_DISCONNECTED);

	if (remove)
		purple_blist_remove_account(account);

	purple_signal_emit(purple_connections_get_handle(), "signed-off", gc);

	purple_account_request_close_with_account(account);
	purple_request_close_with_handle(gc);
	purple_notify_close_with_handle(gc);

	purple_debug_info("connection", "Destroying connection %p\n", gc);

	purple_account_set_connection(account, NULL);

	if (priv->error_info)
		purple_connection_error_info_free(priv->error_info);

	if (priv->disconnect_timeout > 0)
		purple_timeout_remove(priv->disconnect_timeout);

	purple_str_wipe(priv->password);
	g_free(priv->display_name);

	PURPLE_DBUS_UNREGISTER_POINTER(gc);

	G_OBJECT_CLASS(parent_class)->finalize(object);
}

/* Class initializer function */
static void purple_connection_class_init(PurpleConnectionClass *klass)
{
	GObjectClass *obj_class = G_OBJECT_CLASS(klass);

	parent_class = g_type_class_peek_parent(klass);

	obj_class->finalize = purple_connection_finalize;
	obj_class->constructed = purple_connection_constructed;

	/* Setup properties */
	obj_class->get_property = purple_connection_get_property;
	obj_class->set_property = purple_connection_set_property;

	g_type_class_add_private(klass, sizeof(PurpleConnectionPrivate));

	properties[PROP_PROTOCOL] = g_param_spec_object("protocol", "Protocol",
				"The protocol that the connection is using.",
				PURPLE_TYPE_PROTOCOL,
				G_PARAM_READWRITE | G_PARAM_CONSTRUCT_ONLY |
				G_PARAM_STATIC_STRINGS);

	properties[PROP_FLAGS] = g_param_spec_flags("flags", "Connection flags",
				"The flags of the connection.",
				PURPLE_TYPE_CONNECTION_FLAGS, 0,
				G_PARAM_READWRITE | G_PARAM_STATIC_STRINGS);

	properties[PROP_STATE] = g_param_spec_enum("state", "Connection state",
				"The current state of the connection.",
				PURPLE_TYPE_CONNECTION_STATE, PURPLE_CONNECTION_DISCONNECTED,
				G_PARAM_READWRITE | G_PARAM_STATIC_STRINGS);

	properties[PROP_ACCOUNT] = g_param_spec_object("account", "Account",
				"The account using the connection.", PURPLE_TYPE_ACCOUNT,
				G_PARAM_READWRITE | G_PARAM_CONSTRUCT_ONLY |
				G_PARAM_STATIC_STRINGS);

	properties[PROP_PASSWORD] = g_param_spec_string("password", "Password",
				"The password used for connection.", NULL,
				G_PARAM_READWRITE | G_PARAM_CONSTRUCT_ONLY |
				G_PARAM_STATIC_STRINGS);

	properties[PROP_DISPLAY_NAME] = g_param_spec_string("display-name",
				"Display name",
				"Your name that appears to other people.", NULL,
				G_PARAM_READWRITE | G_PARAM_STATIC_STRINGS);

	g_object_class_install_properties(obj_class, PROP_LAST, properties);
}

GType
purple_connection_get_type(void)
{
	static GType type = 0;

	if(type == 0) {
		static const GTypeInfo info = {
			sizeof(PurpleConnectionClass),
			NULL,
			NULL,
			(GClassInitFunc)purple_connection_class_init,
			NULL,
			NULL,
			sizeof(PurpleConnection),
			0,
			(GInstanceInitFunc)purple_connection_init,
			NULL,
		};

		type = g_type_register_static(G_TYPE_OBJECT, "PurpleConnection",
				&info, 0);
	}

	return type;
}

void
_purple_connection_new(PurpleAccount *account, gboolean regist, const char *password)
{
	PurpleConnection *gc;
	PurpleProtocol *protocol;

	g_return_if_fail(PURPLE_IS_ACCOUNT(account));

	if (!purple_account_is_disconnected(account))
		return;

	protocol = purple_protocols_find(purple_account_get_protocol_id(account));

	if (protocol == NULL) {
		gchar *message;

		message = g_strdup_printf(_("Missing protocol for %s"),
			purple_account_get_username(account));
		purple_notify_error(NULL, regist ? _("Registration Error") :
			_("Connection Error"), message, NULL,
			purple_request_cpar_from_account(account));
		g_free(message);
		return;
	}

	if (regist)
	{
		if (!PURPLE_PROTOCOL_IMPLEMENTS(protocol, SERVER_IFACE, register_user))
			return;
	}
	else
	{
		if (((password == NULL) || (*password == '\0')) &&
			!(purple_protocol_get_options(protocol) & OPT_PROTO_NO_PASSWORD) &&
			!(purple_protocol_get_options(protocol) & OPT_PROTO_PASSWORD_OPTIONAL))
		{
			purple_debug_error("connection", "Cannot connect to account %s without "
							 "a password.\n", purple_account_get_username(account));
			return;
		}
	}

	if (PURPLE_PROTOCOL_IMPLEMENTS(protocol, FACTORY_IFACE, connection_new))
		gc = purple_protocol_factory_iface_connection_new(protocol, account,
				password);
	else
		gc = g_object_new(PURPLE_TYPE_CONNECTION,
				"protocol",  protocol,
				"account",   account,
				"password",  password,
				NULL);

	g_return_if_fail(gc != NULL);

	if (regist)
	{
		purple_debug_info("connection", "Registering.  gc = %p\n", gc);

		/* set this so we don't auto-reconnect after registering */
		PURPLE_CONNECTION_GET_PRIVATE(gc)->wants_to_die = TRUE;

		purple_protocol_server_iface_register_user(protocol, account);
	}
	else
	{
		purple_debug_info("connection", "Connecting. gc = %p\n", gc);

		purple_signal_emit(purple_accounts_get_handle(), "account-connecting", account);
		purple_protocol_class_login(protocol, account);
	}
}

void
_purple_connection_new_unregister(PurpleAccount *account, const char *password,
		PurpleAccountUnregistrationCb cb, void *user_data)
{
	/* Lots of copy/pasted code to avoid API changes. You might want to integrate that into the previous function when posssible. */
	PurpleConnection *gc;
	PurpleProtocol *protocol;

	g_return_if_fail(PURPLE_IS_ACCOUNT(account));

	protocol = purple_protocols_find(purple_account_get_protocol_id(account));

	if (protocol == NULL) {
		gchar *message;

		message = g_strdup_printf(_("Missing protocol for %s"),
								  purple_account_get_username(account));
		purple_notify_error(NULL, _("Unregistration Error"), message,
			NULL, purple_request_cpar_from_account(account));
		g_free(message);
		return;
	}

	if (!purple_account_is_disconnected(account)) {
		purple_protocol_server_iface_unregister_user(protocol, account, cb, user_data);
		return;
	}

	if (((password == NULL) || (*password == '\0')) &&
		!(purple_protocol_get_options(protocol) & OPT_PROTO_NO_PASSWORD) &&
		!(purple_protocol_get_options(protocol) & OPT_PROTO_PASSWORD_OPTIONAL))
	{
		purple_debug_error("connection", "Cannot connect to account %s without "
						   "a password.\n", purple_account_get_username(account));
		return;
	}

	if (PURPLE_PROTOCOL_IMPLEMENTS(protocol, FACTORY_IFACE, connection_new))
		gc = purple_protocol_factory_iface_connection_new(protocol, account,
				password);
	else
		gc = g_object_new(PURPLE_TYPE_CONNECTION,
				"protocol",  protocol,
				"account",   account,
				"password",  password,
				NULL);

	g_return_if_fail(gc != NULL);

	purple_debug_info("connection", "Unregistering.  gc = %p\n", gc);

	purple_protocol_server_iface_unregister_user(protocol, account, cb, user_data);
}

/**************************************************************************
 * Connections API
 **************************************************************************/
void
purple_connections_disconnect_all(void)
{
	GList *l;
	PurpleConnection *gc;
	PurpleConnectionPrivate *priv;

	while ((l = purple_connections_get_all()) != NULL) {
		gc = l->data;
		priv = PURPLE_CONNECTION_GET_PRIVATE(gc);
		priv->wants_to_die = TRUE;
		purple_account_disconnect(priv->account);
	}
}

GList *
purple_connections_get_all(void)
{
	return connections;
}

GList *
purple_connections_get_connecting(void)
{
	return connections_connecting;
}

void
purple_connections_set_ui_ops(PurpleConnectionUiOps *ops)
{
	connection_ui_ops = ops;
}

PurpleConnectionUiOps *
purple_connections_get_ui_ops(void)
{
	return connection_ui_ops;
}

void
purple_connections_init(void)
{
	void *handle = purple_connections_get_handle();

	purple_signal_register(handle, "signing-on",
						 purple_marshal_VOID__POINTER, G_TYPE_NONE, 1,
						 PURPLE_TYPE_CONNECTION);

	purple_signal_register(handle, "signed-on",
						 purple_marshal_VOID__POINTER, G_TYPE_NONE, 1,
						 PURPLE_TYPE_CONNECTION);

	purple_signal_register(handle, "signing-off",
						 purple_marshal_VOID__POINTER, G_TYPE_NONE, 1,
						 PURPLE_TYPE_CONNECTION);

	purple_signal_register(handle, "signed-off",
						 purple_marshal_VOID__POINTER, G_TYPE_NONE, 1,
						 PURPLE_TYPE_CONNECTION);

	purple_signal_register(handle, "connection-error",
	                       purple_marshal_VOID__POINTER_INT_POINTER,
	                       G_TYPE_NONE, 3, PURPLE_TYPE_CONNECTION,
	                       PURPLE_TYPE_CONNECTION_ERROR, G_TYPE_STRING);

	purple_signal_register(handle, "autojoin",
	                       purple_marshal_BOOLEAN__POINTER, G_TYPE_NONE, 1,
	                       PURPLE_TYPE_CONNECTION);

}

void
purple_connections_uninit(void)
{
	purple_signals_unregister_by_instance(purple_connections_get_handle());
}

void *
purple_connections_get_handle(void)
{
	return &connections_handle;
}<|MERGE_RESOLUTION|>--- conflicted
+++ resolved
@@ -49,13 +49,8 @@
 /* Private data for a connection */
 struct _PurpleConnectionPrivate
 {
-<<<<<<< HEAD
-	PurpleProtocol *protocol;     /**< The protocol.                     */
-	PurpleConnectionFlags flags;  /**< Connection flags.                 */
-=======
-	PurplePlugin *prpl;           /* The protocol plugin.              */
+	PurpleProtocol *protocol;     /* The protocol.                     */
 	PurpleConnectionFlags flags;  /* Connection flags.                 */
->>>>>>> e5c9b9f7
 
 	PurpleConnectionState state;  /* The connection state.             */
 
@@ -85,15 +80,9 @@
 	/* The connection error and its description if an error occured */
 	PurpleConnectionErrorInfo *error_info;
 
-<<<<<<< HEAD
-	guint disconnect_timeout;  /**< Timer used for nasty stack tricks         */
-	time_t last_received;      /**< When we last received a packet. Set by the
-	                                protocols to avoid sending unneeded keepalives */
-=======
 	guint disconnect_timeout;  /* Timer used for nasty stack tricks         */
 	time_t last_received;      /* When we last received a packet. Set by the
-	                              prpl to avoid sending unneeded keepalives */
->>>>>>> e5c9b9f7
+	                              protocols to avoid sending unneeded keepalives */
 };
 
 /* GObject property enums */
