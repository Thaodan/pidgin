/**
 * @file connection.c Connection API
 * @ingroup core
 */

/* purple
 *
 * Purple is the legal property of its developers, whose names are too numerous
 * to list here.  Please refer to the COPYRIGHT file distributed with this
 * source distribution.
 *
 * This program is free software; you can redistribute it and/or modify
 * it under the terms of the GNU General Public License as published by
 * the Free Software Foundation; either version 2 of the License, or
 * (at your option) any later version.
 *
 * This program is distributed in the hope that it will be useful,
 * but WITHOUT ANY WARRANTY; without even the implied warranty of
 * MERCHANTABILITY or FITNESS FOR A PARTICULAR PURPOSE.  See the
 * GNU General Public License for more details.
 *
 * You should have received a copy of the GNU General Public License
 * along with this program; if not, write to the Free Software
 * Foundation, Inc., 51 Franklin Street, Fifth Floor, Boston, MA  02111-1301  USA
 */
#define _PURPLE_CONNECTION_C_

#include "internal.h"
#include "account.h"
#include "buddylist.h"
#include "connection.h"
#include "dbus-maybe.h"
#include "debug.h"
#include "enums.h"
#include "http.h"
#include "log.h"
#include "notify.h"
#include "prefs.h"
#include "proxy.h"
#include "request.h"
#include "server.h"
#include "signals.h"
#include "util.h"

#define KEEPALIVE_INTERVAL 30

#define PURPLE_CONNECTION_GET_PRIVATE(obj) \
	(G_TYPE_INSTANCE_GET_PRIVATE((obj), PURPLE_TYPE_CONNECTION, PurpleConnectionPrivate))

/** @copydoc _PurpleConnectionPrivate */
typedef struct _PurpleConnectionPrivate  PurpleConnectionPrivate;

/** Private data for a connection */
struct _PurpleConnectionPrivate
{
	PurpleProtocol *protocol;     /**< The protocol.                     */
	PurpleConnectionFlags flags;  /**< Connection flags.                 */

	PurpleConnectionState state;  /**< The connection state.             */

	PurpleAccount *account;       /**< The account being connected to.   */
	char *password;               /**< The password used.                */

	GSList *active_chats;         /**< A list of active chats
	                                  (#PurpleChatConversation structs). */
	void *proto_data;             /**< Protocol-specific data.            
	                                  TODO Remove this, and use
	                                       protocol-specific subclasses  */

	char *display_name;           /**< How you appear to other people.   */
	guint keepalive;              /**< Keep-alive.                       */

	/** Wants to Die state.  This is set when the user chooses to log out, or
	 * when the protocol is disconnected and should not be automatically
	 * reconnected (incorrect password, etc.).  Protocols should rely on
	 * purple_connection_error() to set this for them rather than
	 * setting it themselves.
	 * @see purple_connection_error_is_fatal
	 */
	gboolean wants_to_die;

	guint disconnect_timeout;  /**< Timer used for nasty stack tricks         */
	time_t last_received;      /**< When we last received a packet. Set by the
	                                protocols to avoid sending unneeded keepalives */
};

/* GObject property enums */
enum
{
	PROP_0,
	PROP_PROTOCOL,
	PROP_FLAGS,
	PROP_STATE,
	PROP_ACCOUNT,
	PROP_PASSWORD,
	PROP_DISPLAY_NAME,
	PROP_LAST
};

static GObjectClass *parent_class;

static GList *connections = NULL;
static GList *connections_connecting = NULL;
static PurpleConnectionUiOps *connection_ui_ops = NULL;

static int connections_handle;

/**************************************************************************
 * Connection API
 **************************************************************************/
static gboolean
send_keepalive(gpointer data)
{
	PurpleConnection *gc = data;
	PurpleConnectionPrivate *priv = PURPLE_CONNECTION_GET_PRIVATE(gc);

	/* Only send keep-alives if we haven't heard from the
	 * server in a while.
	 */
	if ((time(NULL) - priv->last_received) < KEEPALIVE_INTERVAL)
		return TRUE;

	purple_protocol_server_iface_keepalive(priv->protocol, gc);

	return TRUE;
}

static void
update_keepalive(PurpleConnection *gc, gboolean on)
{
	PurpleConnectionPrivate *priv = PURPLE_CONNECTION_GET_PRIVATE(gc);

	g_return_if_fail(priv != NULL);

	if (!PURPLE_PROTOCOL_IMPLEMENTS(priv->protocol, SERVER_IFACE, keepalive))
		return;

	if (on && !priv->keepalive)
	{
		purple_debug_info("connection", "Activating keepalive.\n");
		priv->keepalive = purple_timeout_add_seconds(KEEPALIVE_INTERVAL, send_keepalive, gc);
	}
	else if (!on && priv->keepalive > 0)
	{
		purple_debug_info("connection", "Deactivating keepalive.\n");
		purple_timeout_remove(priv->keepalive);
		priv->keepalive = 0;
	}
}

/*
 * d:)->-<
 *
 * d:O-\-<
 *
 * d:D-/-<
 *
 * d8D->-< DANCE!
 */

void
purple_connection_set_state(PurpleConnection *gc, PurpleConnectionState state)
{
	PurpleConnectionUiOps *ops;
	PurpleConnectionPrivate *priv = PURPLE_CONNECTION_GET_PRIVATE(gc);

	g_return_if_fail(priv != NULL);

	if (priv->state == state)
		return;

	priv->state = state;

	ops = purple_connections_get_ui_ops();

	if (priv->state == PURPLE_CONNECTION_CONNECTING) {
		connections_connecting = g_list_append(connections_connecting, gc);
	}
	else {
		connections_connecting = g_list_remove(connections_connecting, gc);
	}

	if (priv->state == PURPLE_CONNECTION_CONNECTED) {
		PurpleAccount *account;
		PurplePresence *presence;

		account = purple_connection_get_account(gc);
		presence = purple_account_get_presence(account);

		/* Set the time the account came online */
		purple_presence_set_login_time(presence, time(NULL));

		if (purple_prefs_get_bool("/purple/logging/log_system"))
		{
			PurpleLog *log = purple_account_get_log(account, TRUE);

			if (log != NULL)
			{
				char *msg = g_strdup_printf(_("+++ %s signed on"),
											purple_account_get_username(account));
				purple_log_write(log, PURPLE_MESSAGE_SYSTEM,
							   purple_account_get_username(account),
							   purple_presence_get_login_time(presence),
							   msg);
				g_free(msg);
			}
		}

		if (ops != NULL && ops->connected != NULL)
			ops->connected(gc);

		purple_blist_add_account(account);

		purple_signal_emit(purple_connections_get_handle(), "signed-on", gc);
		purple_signal_emit_return_1(purple_connections_get_handle(), "autojoin", gc);

		serv_set_permit_deny(gc);

		update_keepalive(gc, TRUE);
	}
	else if (priv->state == PURPLE_CONNECTION_DISCONNECTED) {
		PurpleAccount *account = purple_connection_get_account(gc);

		if (purple_prefs_get_bool("/purple/logging/log_system"))
		{
			PurpleLog *log = purple_account_get_log(account, FALSE);

			if (log != NULL)
			{
				char *msg = g_strdup_printf(_("+++ %s signed off"),
											purple_account_get_username(account));
				purple_log_write(log, PURPLE_MESSAGE_SYSTEM,
							   purple_account_get_username(account), time(NULL),
							   msg);
				g_free(msg);
			}
		}

		purple_account_destroy_log(account);

		if (ops != NULL && ops->disconnected != NULL)
			ops->disconnected(gc);
	}
}

void
purple_connection_set_flags(PurpleConnection *gc, PurpleConnectionFlags flags)
{
	PurpleConnectionPrivate *priv = PURPLE_CONNECTION_GET_PRIVATE(gc);

	g_return_if_fail(priv != NULL);

	priv->flags = flags;
}

void
purple_connection_set_display_name(PurpleConnection *gc, const char *name)
{
	PurpleConnectionPrivate *priv = PURPLE_CONNECTION_GET_PRIVATE(gc);

	g_return_if_fail(priv != NULL);

	g_free(priv->display_name);
	priv->display_name = g_strdup(name);
}

void
purple_connection_set_protocol_data(PurpleConnection *gc, void *proto_data)
{
	PurpleConnectionPrivate *priv = PURPLE_CONNECTION_GET_PRIVATE(gc);

	g_return_if_fail(priv != NULL);

	priv->proto_data = proto_data;
}

PurpleConnectionState
purple_connection_get_state(const PurpleConnection *gc)
{
	PurpleConnectionPrivate *priv = PURPLE_CONNECTION_GET_PRIVATE(gc);

	g_return_val_if_fail(priv != NULL, PURPLE_CONNECTION_DISCONNECTED);

	return priv->state;
}

PurpleConnectionFlags
purple_connection_get_flags(const PurpleConnection *gc)
{
	PurpleConnectionPrivate *priv = PURPLE_CONNECTION_GET_PRIVATE(gc);

	g_return_val_if_fail(priv != NULL, 0);

	return priv->flags;
}

PurpleAccount *
purple_connection_get_account(const PurpleConnection *gc)
{
	PurpleConnectionPrivate *priv = PURPLE_CONNECTION_GET_PRIVATE(gc);

	g_return_val_if_fail(priv != NULL, NULL);

	return priv->account;
}

PurpleProtocol *
purple_connection_get_protocol(const PurpleConnection *gc)
{
	PurpleConnectionPrivate *priv = PURPLE_CONNECTION_GET_PRIVATE(gc);

	g_return_val_if_fail(priv != NULL, NULL);

	return priv->protocol;
}

const char *
purple_connection_get_password(const PurpleConnection *gc)
{
	PurpleConnectionPrivate *priv = PURPLE_CONNECTION_GET_PRIVATE(gc);

	g_return_val_if_fail(priv != NULL, NULL);

	return priv->password;
}

GSList *
purple_connection_get_active_chats(const PurpleConnection *gc)
{
	PurpleConnectionPrivate *priv = PURPLE_CONNECTION_GET_PRIVATE(gc);

	g_return_val_if_fail(priv != NULL, NULL);

	return priv->active_chats;
}

const char *
purple_connection_get_display_name(const PurpleConnection *gc)
{
	PurpleConnectionPrivate *priv = PURPLE_CONNECTION_GET_PRIVATE(gc);

	g_return_val_if_fail(priv != NULL, NULL);

	return priv->display_name;
}

void *
purple_connection_get_protocol_data(const PurpleConnection *gc)
{
	PurpleConnectionPrivate *priv = PURPLE_CONNECTION_GET_PRIVATE(gc);

	g_return_val_if_fail(priv != NULL, NULL);

	return priv->proto_data;
}

void
_purple_connection_add_active_chat(PurpleConnection *gc, PurpleChatConversation *chat)
{
	PurpleConnectionPrivate *priv = PURPLE_CONNECTION_GET_PRIVATE(gc);

	g_return_if_fail(priv != NULL);

	priv->active_chats = g_slist_append(priv->active_chats, chat);
}

void
_purple_connection_remove_active_chat(PurpleConnection *gc, PurpleChatConversation *chat)
{
	PurpleConnectionPrivate *priv = PURPLE_CONNECTION_GET_PRIVATE(gc);

	g_return_if_fail(priv != NULL);

	priv->active_chats = g_slist_remove(priv->active_chats, chat);
}

gboolean
_purple_connection_wants_to_die(const PurpleConnection *gc)
{
	PurpleConnectionPrivate *priv = PURPLE_CONNECTION_GET_PRIVATE(gc);

	g_return_val_if_fail(priv != NULL, FALSE);

	return priv->wants_to_die;
}

void
purple_connection_update_progress(PurpleConnection *gc, const char *text,
								size_t step, size_t count)
{
	PurpleConnectionUiOps *ops;

	g_return_if_fail(PURPLE_IS_CONNECTION(gc));
	g_return_if_fail(text != NULL);
	g_return_if_fail(step < count);
	g_return_if_fail(count > 1);

	ops = purple_connections_get_ui_ops();

	if (ops != NULL && ops->connect_progress != NULL)
		ops->connect_progress(gc, text, step, count);
}

void
purple_connection_notice(PurpleConnection *gc, const char *text)
{
	PurpleConnectionUiOps *ops;

	g_return_if_fail(PURPLE_IS_CONNECTION(gc));
	g_return_if_fail(text != NULL);

	ops = purple_connections_get_ui_ops();

	if (ops != NULL && ops->notice != NULL)
		ops->notice(gc, text);
}

static gboolean
purple_connection_disconnect_cb(gpointer data)
{
	PurpleAccount *account;
	PurpleConnection *gc;
	PurpleConnectionPrivate *priv;

	account = data;
	gc = purple_account_get_connection(account);
	priv = PURPLE_CONNECTION_GET_PRIVATE(gc);

	if (priv != NULL)
		priv->disconnect_timeout = 0;

	purple_account_disconnect(account);
	return FALSE;
}

void
purple_connection_error (PurpleConnection *gc,
                                PurpleConnectionError reason,
                                const char *description)
{
	PurpleConnectionUiOps *ops;
	PurpleConnectionPrivate *priv = PURPLE_CONNECTION_GET_PRIVATE(gc);

	g_return_if_fail(priv != NULL);
	/* This sanity check relies on PURPLE_CONNECTION_ERROR_OTHER_ERROR
	 * being the last member of the PurpleConnectionError enum in
	 * connection.h; if other reasons are added after it, this check should
	 * be updated.
	 */
	if (reason > PURPLE_CONNECTION_ERROR_OTHER_ERROR) {
		purple_debug_error("connection",
			"purple_connection_error: reason %u isn't a "
			"valid reason\n", reason);
		reason = PURPLE_CONNECTION_ERROR_OTHER_ERROR;
	}

	if (description == NULL) {
		purple_debug_error("connection", "purple_connection_error called with NULL description\n");
		description = _("Unknown error");
	}

	/* If we've already got one error, we don't need any more */
	if (priv->disconnect_timeout > 0)
		return;

	priv->wants_to_die = purple_connection_error_is_fatal (reason);

	purple_debug_info("connection", "Connection error on %p (reason: %u description: %s)\n",
	                  gc, reason, description);

	ops = purple_connections_get_ui_ops();

	if (ops && ops->report_disconnect)
		ops->report_disconnect(gc, reason, description);

	purple_signal_emit(purple_connections_get_handle(), "connection-error",
		gc, reason, description);

	priv->disconnect_timeout = purple_timeout_add(0, purple_connection_disconnect_cb,
			purple_connection_get_account(gc));
}

void
purple_connection_ssl_error (PurpleConnection *gc,
                             PurpleSslErrorType ssl_error)
{
	PurpleConnectionError reason;

	switch (ssl_error) {
		case PURPLE_SSL_HANDSHAKE_FAILED:
			reason = PURPLE_CONNECTION_ERROR_ENCRYPTION_ERROR;
			break;
		case PURPLE_SSL_CONNECT_FAILED:
			reason = PURPLE_CONNECTION_ERROR_NETWORK_ERROR;
			break;
		case PURPLE_SSL_CERTIFICATE_INVALID:
			/* TODO: maybe PURPLE_SSL_* should be more specific? */
			reason = PURPLE_CONNECTION_ERROR_CERT_OTHER_ERROR;
			break;
		default:
			g_assert_not_reached ();
			reason = PURPLE_CONNECTION_ERROR_CERT_OTHER_ERROR;
	}

	purple_connection_error (gc, reason,
		purple_ssl_strerror(ssl_error));
}

gboolean
purple_connection_error_is_fatal (PurpleConnectionError reason)
{
	switch (reason)
	{
		case PURPLE_CONNECTION_ERROR_NETWORK_ERROR:
		case PURPLE_CONNECTION_ERROR_ENCRYPTION_ERROR:
			return FALSE;
		case PURPLE_CONNECTION_ERROR_INVALID_USERNAME:
		case PURPLE_CONNECTION_ERROR_AUTHENTICATION_FAILED:
		case PURPLE_CONNECTION_ERROR_AUTHENTICATION_IMPOSSIBLE:
		case PURPLE_CONNECTION_ERROR_NO_SSL_SUPPORT:
		case PURPLE_CONNECTION_ERROR_NAME_IN_USE:
		case PURPLE_CONNECTION_ERROR_INVALID_SETTINGS:
		case PURPLE_CONNECTION_ERROR_OTHER_ERROR:
		case PURPLE_CONNECTION_ERROR_CERT_NOT_PROVIDED:
		case PURPLE_CONNECTION_ERROR_CERT_UNTRUSTED:
		case PURPLE_CONNECTION_ERROR_CERT_EXPIRED:
		case PURPLE_CONNECTION_ERROR_CERT_NOT_ACTIVATED:
		case PURPLE_CONNECTION_ERROR_CERT_HOSTNAME_MISMATCH:
		case PURPLE_CONNECTION_ERROR_CERT_FINGERPRINT_MISMATCH:
		case PURPLE_CONNECTION_ERROR_CERT_SELF_SIGNED:
		case PURPLE_CONNECTION_ERROR_CERT_OTHER_ERROR:
			return TRUE;
		default:
			g_return_val_if_reached(TRUE);
	}
}

void purple_connection_update_last_received(PurpleConnection *gc)
{
	PurpleConnectionPrivate *priv = PURPLE_CONNECTION_GET_PRIVATE(gc);

	g_return_if_fail(priv != NULL);

	priv->last_received = time(NULL);
}

/**************************************************************************
 * GBoxed code
 **************************************************************************/
static PurpleConnectionErrorInfo *
purple_connection_error_info_copy(PurpleConnectionErrorInfo *err)
{
	PurpleConnectionErrorInfo *newerr;

	g_return_val_if_fail(err != NULL, NULL);

	newerr = g_new(PurpleConnectionErrorInfo, 1);
	newerr->type        = err->type;
	newerr->description = g_strdup(err->description);

	return newerr;
}

static void
purple_connection_error_info_free(PurpleConnectionErrorInfo *err)
{
	g_return_if_fail(err != NULL);

	g_free(err->description);
	g_free(err);
}

GType
purple_connection_error_info_get_type(void)
{
	static GType type = 0;

	if (type == 0) {
		type = g_boxed_type_register_static("PurpleConnectionErrorInfo",
				(GBoxedCopyFunc)purple_connection_error_info_copy,
				(GBoxedFreeFunc)purple_connection_error_info_free);
	}

	return type;
}

/**************************************************************************
 * GObject code
 **************************************************************************/
/* GObject Property names */
#define PROP_PROTOCOL_S      "protocol"
#define PROP_FLAGS_S         "flags"
#define PROP_STATE_S         "state"
#define PROP_ACCOUNT_S       "account"
#define PROP_PASSWORD_S      "password"
#define PROP_DISPLAY_NAME_S  "display-name"

/* Set method for GObject properties */
static void
purple_connection_set_property(GObject *obj, guint param_id, const GValue *value,
		GParamSpec *pspec)
{
	PurpleConnection *gc = PURPLE_CONNECTION(obj);
	PurpleConnectionPrivate *priv = PURPLE_CONNECTION_GET_PRIVATE(gc);

	switch (param_id) {
		case PROP_PROTOCOL:
			priv->protocol = g_value_get_object(value);
			break;
		case PROP_FLAGS:
			purple_connection_set_flags(gc, g_value_get_flags(value));
			break;
		case PROP_STATE:
			purple_connection_set_state(gc, g_value_get_enum(value));
			break;
		case PROP_ACCOUNT:
			priv->account = g_value_get_object(value);
			break;
		case PROP_PASSWORD:
			g_free(priv->password);
			priv->password = g_strdup(g_value_get_string(value));
			break;
		case PROP_DISPLAY_NAME:
			purple_connection_set_display_name(gc, g_value_get_string(value));
			break;
		default:
			G_OBJECT_WARN_INVALID_PROPERTY_ID(obj, param_id, pspec);
			break;
	}
}

/* Get method for GObject properties */
static void
purple_connection_get_property(GObject *obj, guint param_id, GValue *value,
		GParamSpec *pspec)
{
	PurpleConnection *gc = PURPLE_CONNECTION(obj);

	switch (param_id) {
		case PROP_PROTOCOL:
			g_value_set_object(value, purple_connection_get_protocol(gc));
			break;
		case PROP_FLAGS:
			g_value_set_flags(value, purple_connection_get_flags(gc));
			break;
		case PROP_STATE:
			g_value_set_enum(value, purple_connection_get_state(gc));
			break;
		case PROP_ACCOUNT:
			g_value_set_object(value, purple_connection_get_account(gc));
			break;
		case PROP_PASSWORD:
			g_value_set_string(value, purple_connection_get_password(gc));
			break;
		case PROP_DISPLAY_NAME:
			g_value_set_string(value, purple_connection_get_display_name(gc));
			break;
		default:
			G_OBJECT_WARN_INVALID_PROPERTY_ID(obj, param_id, pspec);
			break;
	}
}

/* GObject initialization function */
static void
purple_connection_init(GTypeInstance *instance, gpointer klass)
{
	PurpleConnection *gc = PURPLE_CONNECTION(instance);

	purple_connection_set_state(gc, PURPLE_CONNECTION_CONNECTING);
	connections = g_list_append(connections, gc);

	PURPLE_DBUS_REGISTER_POINTER(gc, PurpleConnection);
}

/* Called when done constructing */
static void
purple_connection_constructed(GObject *object)
{
	PurpleConnection *gc = PURPLE_CONNECTION(object);
	PurpleAccount *account;

	G_OBJECT_CLASS(parent_class)->constructed(object);

	g_object_get(gc, PROP_ACCOUNT_S, &account, NULL);
	purple_account_set_connection(account, gc);
	g_object_unref(account);

	purple_signal_emit(purple_connections_get_handle(), "signing-on", gc);
}

/* GObject finalize function */
static void
purple_connection_finalize(GObject *object)
{
	PurpleConnection *gc = PURPLE_CONNECTION(object);
	PurpleConnectionPrivate *priv = PURPLE_CONNECTION_GET_PRIVATE(gc);
	PurpleAccount *account;
	GSList *buddies;
	gboolean remove = FALSE;

	account = purple_connection_get_account(gc);

	purple_debug_info("connection", "Disconnecting connection %p\n", gc);

	if (purple_connection_get_state(gc) != PURPLE_CONNECTION_CONNECTING)
		remove = TRUE;

	purple_signal_emit(purple_connections_get_handle(), "signing-off", gc);

	while (priv->active_chats)
	{
		PurpleChatConversation *b = priv->active_chats->data;

		priv->active_chats = g_slist_remove(priv->active_chats, b);
		purple_chat_conversation_leave(b);
	}

	update_keepalive(gc, FALSE);

	purple_protocol_class_close(priv->protocol, gc);

<<<<<<< HEAD
	purple_http_conn_cancel_all(gc);
	purple_proxy_connect_cancel_with_handle(gc);

	/* Clear out the proto data that was freed in the protocol's close method */
=======
	/* Clear out the proto data that was freed in the prpl close method */
>>>>>>> 0f5c0a94
	buddies = purple_blist_find_buddies(account, NULL);
	while (buddies != NULL) {
		PurpleBuddy *buddy = buddies->data;
		purple_buddy_set_protocol_data(buddy, NULL);
		buddies = g_slist_delete_link(buddies, buddies);
	}

	purple_http_conn_cancel_all(gc);
	purple_proxy_connect_cancel_with_handle(gc);

	connections = g_list_remove(connections, gc);

	purple_connection_set_state(gc, PURPLE_CONNECTION_DISCONNECTED);

	if (remove)
		purple_blist_remove_account(account);

	purple_signal_emit(purple_connections_get_handle(), "signed-off", gc);

	purple_account_request_close_with_account(account);
	purple_request_close_with_handle(gc);
	purple_notify_close_with_handle(gc);

	purple_debug_info("connection", "Destroying connection %p\n", gc);

	purple_account_set_connection(account, NULL);

	if (priv->disconnect_timeout > 0)
		purple_timeout_remove(priv->disconnect_timeout);

	purple_str_wipe(priv->password);
	g_free(priv->display_name);

	PURPLE_DBUS_UNREGISTER_POINTER(gc);

	G_OBJECT_CLASS(parent_class)->finalize(object);
}

/* Class initializer function */
static void purple_connection_class_init(PurpleConnectionClass *klass)
{
	GObjectClass *obj_class = G_OBJECT_CLASS(klass);

	parent_class = g_type_class_peek_parent(klass);

	obj_class->finalize = purple_connection_finalize;
	obj_class->constructed = purple_connection_constructed;

	/* Setup properties */
	obj_class->get_property = purple_connection_get_property;
	obj_class->set_property = purple_connection_set_property;

	g_object_class_install_property(obj_class, PROP_PROTOCOL,
			g_param_spec_object(PROP_PROTOCOL_S, _("Protocol"),
				_("The protocol that the connection is using."),
				PURPLE_TYPE_PROTOCOL,
				G_PARAM_READWRITE | G_PARAM_CONSTRUCT_ONLY)
			);

	g_object_class_install_property(obj_class, PROP_FLAGS,
			g_param_spec_flags(PROP_FLAGS_S, _("Connection flags"),
				_("The flags of the connection."),
				PURPLE_TYPE_CONNECTION_FLAGS, 0,
				G_PARAM_READWRITE)
			);

	g_object_class_install_property(obj_class, PROP_STATE,
			g_param_spec_enum(PROP_STATE_S, _("Connection state"),
				_("The current state of the connection."),
				PURPLE_TYPE_CONNECTION_STATE, PURPLE_CONNECTION_DISCONNECTED,
				G_PARAM_READWRITE)
			);

	g_object_class_install_property(obj_class, PROP_ACCOUNT,
			g_param_spec_object(PROP_ACCOUNT_S, _("Account"),
				_("The account using the connection."), PURPLE_TYPE_ACCOUNT,
				G_PARAM_READWRITE | G_PARAM_CONSTRUCT_ONLY)
			);

	g_object_class_install_property(obj_class, PROP_PASSWORD,
			g_param_spec_string(PROP_PASSWORD_S, _("Password"),
				_("The password used for connection."), NULL,
				G_PARAM_READWRITE | G_PARAM_CONSTRUCT_ONLY)
			);

	g_object_class_install_property(obj_class, PROP_DISPLAY_NAME,
			g_param_spec_string(PROP_DISPLAY_NAME_S, _("Display name"),
				_("Your name that appears to other people."), NULL,
				G_PARAM_READWRITE)
			);

	g_type_class_add_private(klass, sizeof(PurpleConnectionPrivate));
}

GType
purple_connection_get_type(void)
{
	static GType type = 0;

	if(type == 0) {
		static const GTypeInfo info = {
			sizeof(PurpleConnectionClass),
			NULL,
			NULL,
			(GClassInitFunc)purple_connection_class_init,
			NULL,
			NULL,
			sizeof(PurpleConnection),
			0,
			(GInstanceInitFunc)purple_connection_init,
			NULL,
		};

		type = g_type_register_static(G_TYPE_OBJECT, "PurpleConnection",
				&info, 0);
	}

	return type;
}

void
_purple_connection_new(PurpleAccount *account, gboolean regist, const char *password)
{
	PurpleConnection *gc;
	PurpleProtocol *protocol;

	g_return_if_fail(PURPLE_IS_ACCOUNT(account));

	if (!purple_account_is_disconnected(account))
		return;

	protocol = purple_protocols_find(purple_account_get_protocol_id(account));

	if (protocol == NULL) {
		gchar *message;

		message = g_strdup_printf(_("Missing protocol for %s"),
			purple_account_get_username(account));
		purple_notify_error(NULL, regist ? _("Registration Error") :
			_("Connection Error"), message, NULL,
			purple_request_cpar_from_account(account));
		g_free(message);
		return;
	}

	if (regist)
	{
		if (!PURPLE_PROTOCOL_IMPLEMENTS(protocol, SERVER_IFACE, register_user))
			return;
	}
	else
	{
		if (((password == NULL) || (*password == '\0')) &&
			!(purple_protocol_get_options(protocol) & OPT_PROTO_NO_PASSWORD) &&
			!(purple_protocol_get_options(protocol) & OPT_PROTO_PASSWORD_OPTIONAL))
		{
			purple_debug_error("connection", "Cannot connect to account %s without "
							 "a password.\n", purple_account_get_username(account));
			return;
		}
	}

	if (PURPLE_PROTOCOL_IMPLEMENTS(protocol, FACTORY_IFACE, connection_new))
		gc = purple_protocol_factory_iface_connection_new(protocol, account,
				password);
	else
		gc = g_object_new(PURPLE_TYPE_CONNECTION,
				PROP_PROTOCOL_S,  protocol,
				PROP_ACCOUNT_S,   account,
				PROP_PASSWORD_S,  password,
				NULL);

	g_return_if_fail(gc != NULL);

	if (regist)
	{
		purple_debug_info("connection", "Registering.  gc = %p\n", gc);

		/* set this so we don't auto-reconnect after registering */
		PURPLE_CONNECTION_GET_PRIVATE(gc)->wants_to_die = TRUE;

		purple_protocol_server_iface_register_user(protocol, account);
	}
	else
	{
		purple_debug_info("connection", "Connecting. gc = %p\n", gc);

		purple_signal_emit(purple_accounts_get_handle(), "account-connecting", account);
		purple_protocol_class_login(protocol, account);
	}
}

void
_purple_connection_new_unregister(PurpleAccount *account, const char *password,
		PurpleAccountUnregistrationCb cb, void *user_data)
{
	/* Lots of copy/pasted code to avoid API changes. You might want to integrate that into the previous function when posssible. */
	PurpleConnection *gc;
	PurpleProtocol *protocol;

	g_return_if_fail(PURPLE_IS_ACCOUNT(account));

	protocol = purple_protocols_find(purple_account_get_protocol_id(account));

	if (protocol == NULL) {
		gchar *message;

		message = g_strdup_printf(_("Missing protocol for %s"),
								  purple_account_get_username(account));
		purple_notify_error(NULL, _("Unregistration Error"), message,
			NULL, purple_request_cpar_from_account(account));
		g_free(message);
		return;
	}

	if (!purple_account_is_disconnected(account)) {
		purple_protocol_server_iface_unregister_user(protocol, account, cb, user_data);
		return;
	}

	if (((password == NULL) || (*password == '\0')) &&
		!(purple_protocol_get_options(protocol) & OPT_PROTO_NO_PASSWORD) &&
		!(purple_protocol_get_options(protocol) & OPT_PROTO_PASSWORD_OPTIONAL))
	{
		purple_debug_error("connection", "Cannot connect to account %s without "
						   "a password.\n", purple_account_get_username(account));
		return;
	}

	if (PURPLE_PROTOCOL_IMPLEMENTS(protocol, FACTORY_IFACE, connection_new))
		gc = purple_protocol_factory_iface_connection_new(protocol, account,
				password);
	else
		gc = g_object_new(PURPLE_TYPE_CONNECTION,
				PROP_PROTOCOL_S,  protocol,
				PROP_ACCOUNT_S,   account,
				PROP_PASSWORD_S,  password,
				NULL);

	g_return_if_fail(gc != NULL);

	purple_debug_info("connection", "Unregistering.  gc = %p\n", gc);

	purple_protocol_server_iface_unregister_user(protocol, account, cb, user_data);
}

/**************************************************************************
 * Connections API
 **************************************************************************/
void
purple_connections_disconnect_all(void)
{
	GList *l;
	PurpleConnection *gc;
	PurpleConnectionPrivate *priv;

	while ((l = purple_connections_get_all()) != NULL) {
		gc = l->data;
		priv = PURPLE_CONNECTION_GET_PRIVATE(gc);
		priv->wants_to_die = TRUE;
		purple_account_disconnect(priv->account);
	}
}

GList *
purple_connections_get_all(void)
{
	return connections;
}

GList *
purple_connections_get_connecting(void)
{
	return connections_connecting;
}

void
purple_connections_set_ui_ops(PurpleConnectionUiOps *ops)
{
	connection_ui_ops = ops;
}

PurpleConnectionUiOps *
purple_connections_get_ui_ops(void)
{
	return connection_ui_ops;
}

void
purple_connections_init(void)
{
	void *handle = purple_connections_get_handle();

	purple_signal_register(handle, "signing-on",
						 purple_marshal_VOID__POINTER, G_TYPE_NONE, 1,
						 PURPLE_TYPE_CONNECTION);

	purple_signal_register(handle, "signed-on",
						 purple_marshal_VOID__POINTER, G_TYPE_NONE, 1,
						 PURPLE_TYPE_CONNECTION);

	purple_signal_register(handle, "signing-off",
						 purple_marshal_VOID__POINTER, G_TYPE_NONE, 1,
						 PURPLE_TYPE_CONNECTION);

	purple_signal_register(handle, "signed-off",
						 purple_marshal_VOID__POINTER, G_TYPE_NONE, 1,
						 PURPLE_TYPE_CONNECTION);

	purple_signal_register(handle, "connection-error",
	                       purple_marshal_VOID__POINTER_INT_POINTER,
	                       G_TYPE_NONE, 3, PURPLE_TYPE_CONNECTION,
	                       PURPLE_TYPE_CONNECTION_ERROR, G_TYPE_STRING);

	purple_signal_register(handle, "autojoin",
	                       purple_marshal_BOOLEAN__POINTER, G_TYPE_NONE, 1,
	                       PURPLE_TYPE_CONNECTION);

}

void
purple_connections_uninit(void)
{
	purple_signals_unregister_by_instance(purple_connections_get_handle());
}

void *
purple_connections_get_handle(void)
{
	return &connections_handle;
}<|MERGE_RESOLUTION|>--- conflicted
+++ resolved
@@ -720,14 +720,7 @@
 
 	purple_protocol_class_close(priv->protocol, gc);
 
-<<<<<<< HEAD
-	purple_http_conn_cancel_all(gc);
-	purple_proxy_connect_cancel_with_handle(gc);
-
 	/* Clear out the proto data that was freed in the protocol's close method */
-=======
-	/* Clear out the proto data that was freed in the prpl close method */
->>>>>>> 0f5c0a94
 	buddies = purple_blist_find_buddies(account, NULL);
 	while (buddies != NULL) {
 		PurpleBuddy *buddy = buddies->data;
