/**
 * @file account.c Account API
 * @ingroup core
 */

/* purple
 *
 * Purple is the legal property of its developers, whose names are too numerous
 * to list here.  Please refer to the COPYRIGHT file distributed with this
 * source distribution.
 *
 * This program is free software; you can redistribute it and/or modify
 * it under the terms of the GNU General Public License as published by
 * the Free Software Foundation; either version 2 of the License, or
 * (at your option) any later version.
 *
 * This program is distributed in the hope that it will be useful,
 * but WITHOUT ANY WARRANTY; without even the implied warranty of
 * MERCHANTABILITY or FITNESS FOR A PARTICULAR PURPOSE.  See the
 * GNU General Public License for more details.
 *
 * You should have received a copy of the GNU General Public License
 * along with this program; if not, write to the Free Software
 * Foundation, Inc., 51 Franklin Street, Fifth Floor, Boston, MA  02111-1301  USA
 */
#include "internal.h"
#include "account.h"
#include "core.h"
#include "dbus-maybe.h"
#include "debug.h"
#include "network.h"
#include "notify.h"
#include "pounce.h"
#include "prefs.h"
#include "privacy.h"
#include "prpl.h"
#include "request.h"
#include "server.h"
#include "signals.h"
#include "status.h"
#include "util.h"
#include "xmlnode.h"

typedef struct
{
	PurpleConnectionErrorInfo *current_error;
} PurpleAccountPrivate;

#define PURPLE_ACCOUNT_GET_PRIVATE(account) \
	((PurpleAccountPrivate *) (account->priv))

/* TODO: Should use PurpleValue instead of this?  What about "ui"? */
typedef struct
{
	PurplePrefType type;

	char *ui;

	union
	{
		int integer;
		char *string;
		gboolean boolean;

	} value;

} PurpleAccountSetting;

typedef struct
{
	PurpleAccountRequestType type;
	PurpleAccount *account;
	void *ui_handle;
	char *user;
	gpointer userdata;
	PurpleAccountRequestAuthorizationCb auth_cb;
	PurpleAccountRequestAuthorizationCb deny_cb;
	guint ref;
} PurpleAccountRequestInfo;

static PurpleAccountUiOps *account_ui_ops = NULL;

static GList   *accounts = NULL;
static guint    save_timer = 0;
static gboolean accounts_loaded = FALSE;

static GList *handles = NULL;

static void set_current_error(PurpleAccount *account,
	PurpleConnectionErrorInfo *new_err);

/*********************************************************************
 * Writing to disk                                                   *
 *********************************************************************/

static void
setting_to_xmlnode(gpointer key, gpointer value, gpointer user_data)
{
	const char *name;
	PurpleAccountSetting *setting;
	xmlnode *node, *child;
	char buf[20];

	name    = (const char *)key;
	setting = (PurpleAccountSetting *)value;
	node    = (xmlnode *)user_data;

	child = xmlnode_new_child(node, "setting");
	xmlnode_set_attrib(child, "name", name);

	if (setting->type == PURPLE_PREF_INT) {
		xmlnode_set_attrib(child, "type", "int");
		snprintf(buf, sizeof(buf), "%d", setting->value.integer);
		xmlnode_insert_data(child, buf, -1);
	}
	else if (setting->type == PURPLE_PREF_STRING && setting->value.string != NULL) {
		xmlnode_set_attrib(child, "type", "string");
		xmlnode_insert_data(child, setting->value.string, -1);
	}
	else if (setting->type == PURPLE_PREF_BOOLEAN) {
		xmlnode_set_attrib(child, "type", "bool");
		snprintf(buf, sizeof(buf), "%d", setting->value.boolean);
		xmlnode_insert_data(child, buf, -1);
	}
}

static void
ui_setting_to_xmlnode(gpointer key, gpointer value, gpointer user_data)
{
	const char *ui;
	GHashTable *table;
	xmlnode *node, *child;

	ui    = (const char *)key;
	table = (GHashTable *)value;
	node  = (xmlnode *)user_data;

	if (g_hash_table_size(table) > 0)
	{
		child = xmlnode_new_child(node, "settings");
		xmlnode_set_attrib(child, "ui", ui);
		g_hash_table_foreach(table, setting_to_xmlnode, child);
	}
}

static xmlnode *
status_attr_to_xmlnode(const PurpleStatus *status, const PurpleStatusType *type, const PurpleStatusAttr *attr)
{
	xmlnode *node;
	const char *id;
	char *value = NULL;
	PurpleStatusAttr *default_attr;
	PurpleValue *default_value;
	PurpleType attr_type;
	PurpleValue *attr_value;

	id = purple_status_attr_get_id(attr);
	g_return_val_if_fail(id, NULL);

	attr_value = purple_status_get_attr_value(status, id);
	g_return_val_if_fail(attr_value, NULL);
	attr_type = purple_value_get_type(attr_value);

	/*
	 * If attr_value is a different type than it should be
	 * then don't write it to the file.
	 */
	default_attr = purple_status_type_get_attr(type, id);
	default_value = purple_status_attr_get_value(default_attr);
	if (attr_type != purple_value_get_type(default_value))
		return NULL;

	/*
	 * If attr_value is the same as the default for this status
	 * then there is no need to write it to the file.
	 */
	if (attr_type == PURPLE_TYPE_STRING)
	{
		const char *string_value = purple_value_get_string(attr_value);
		const char *default_string_value = purple_value_get_string(default_value);
		if (((string_value == NULL) && (default_string_value == NULL)) ||
			((string_value != NULL) && (default_string_value != NULL) &&
			 !strcmp(string_value, default_string_value)))
			return NULL;
		value = g_strdup(purple_value_get_string(attr_value));
	}
	else if (attr_type == PURPLE_TYPE_INT)
	{
		int int_value = purple_value_get_int(attr_value);
		if (int_value == purple_value_get_int(default_value))
			return NULL;
		value = g_strdup_printf("%d", int_value);
	}
	else if (attr_type == PURPLE_TYPE_BOOLEAN)
	{
		gboolean boolean_value = purple_value_get_boolean(attr_value);
		if (boolean_value == purple_value_get_boolean(default_value))
			return NULL;
		value = g_strdup(boolean_value ?
								"true" : "false");
	}
	else
	{
		return NULL;
	}

	g_return_val_if_fail(value, NULL);

	node = xmlnode_new("attribute");

	xmlnode_set_attrib(node, "id", id);
	xmlnode_set_attrib(node, "value", value);

	g_free(value);

	return node;
}

static xmlnode *
status_attrs_to_xmlnode(const PurpleStatus *status)
{
	PurpleStatusType *type = purple_status_get_type(status);
	xmlnode *node, *child;
	GList *attrs, *attr;

	node = xmlnode_new("attributes");

	attrs = purple_status_type_get_attrs(type);
	for (attr = attrs; attr != NULL; attr = attr->next)
	{
		child = status_attr_to_xmlnode(status, type, (const PurpleStatusAttr *)attr->data);
		if (child)
			xmlnode_insert_child(node, child);
	}

	return node;
}

static xmlnode *
status_to_xmlnode(const PurpleStatus *status)
{
	xmlnode *node, *child;

	node = xmlnode_new("status");
	xmlnode_set_attrib(node, "type", purple_status_get_id(status));
	if (purple_status_get_name(status) != NULL)
		xmlnode_set_attrib(node, "name", purple_status_get_name(status));
	xmlnode_set_attrib(node, "active", purple_status_is_active(status) ? "true" : "false");

	child = status_attrs_to_xmlnode(status);
	xmlnode_insert_child(node, child);

	return node;
}

static xmlnode *
statuses_to_xmlnode(const PurplePresence *presence)
{
	xmlnode *node, *child;
	GList *statuses, *status;

	node = xmlnode_new("statuses");

	statuses = purple_presence_get_statuses(presence);
	for (status = statuses; status != NULL; status = status->next)
	{
		child = status_to_xmlnode((PurpleStatus *)status->data);
		xmlnode_insert_child(node, child);
	}

	return node;
}

static xmlnode *
proxy_settings_to_xmlnode(PurpleProxyInfo *proxy_info)
{
	xmlnode *node, *child;
	PurpleProxyType proxy_type;
	const char *value;
	int int_value;
	char buf[20];

	proxy_type = purple_proxy_info_get_type(proxy_info);

	node = xmlnode_new("proxy");

	child = xmlnode_new_child(node, "type");
	xmlnode_insert_data(child,
			(proxy_type == PURPLE_PROXY_USE_GLOBAL ? "global" :
			 proxy_type == PURPLE_PROXY_NONE       ? "none"   :
			 proxy_type == PURPLE_PROXY_HTTP       ? "http"   :
			 proxy_type == PURPLE_PROXY_SOCKS4     ? "socks4" :
			 proxy_type == PURPLE_PROXY_SOCKS5     ? "socks5" :
			 proxy_type == PURPLE_PROXY_USE_ENVVAR ? "envvar" : "unknown"), -1);

	if ((value = purple_proxy_info_get_host(proxy_info)) != NULL)
	{
		child = xmlnode_new_child(node, "host");
		xmlnode_insert_data(child, value, -1);
	}

	if ((int_value = purple_proxy_info_get_port(proxy_info)) != 0)
	{
		snprintf(buf, sizeof(buf), "%d", int_value);
		child = xmlnode_new_child(node, "port");
		xmlnode_insert_data(child, buf, -1);
	}

	if ((value = purple_proxy_info_get_username(proxy_info)) != NULL)
	{
		child = xmlnode_new_child(node, "username");
		xmlnode_insert_data(child, value, -1);
	}

	if ((value = purple_proxy_info_get_password(proxy_info)) != NULL)
	{
		child = xmlnode_new_child(node, "password");
		xmlnode_insert_data(child, value, -1);
	}

	return node;
}

static xmlnode *
current_error_to_xmlnode(PurpleConnectionErrorInfo *err)
{
	xmlnode *node, *child;
	char type_str[3];

	node = xmlnode_new("current_error");

	if(err == NULL)
		return node;

	/* It doesn't make sense to have transient errors persist across a
	 * restart.
	 */
	if(!purple_connection_error_is_fatal (err->type))
		return node;

	child = xmlnode_new_child(node, "type");
	snprintf(type_str, sizeof(type_str), "%u", err->type);
	xmlnode_insert_data(child, type_str, -1);

	child = xmlnode_new_child(node, "description");
	if(err->description) {
		char *utf8ized = purple_utf8_try_convert(err->description);
		if(utf8ized == NULL)
			utf8ized = purple_utf8_salvage(err->description);
		xmlnode_insert_data(child, utf8ized, -1);
		g_free(utf8ized);
	}

	return node;
}

static xmlnode *
account_to_xmlnode(PurpleAccount *account)
{
	PurpleAccountPrivate *priv = PURPLE_ACCOUNT_GET_PRIVATE(account);

	xmlnode *node, *child;
	const char *tmp;
	PurplePresence *presence;
	PurpleProxyInfo *proxy_info;

	node = xmlnode_new("account");

	child = xmlnode_new_child(node, "protocol");
	xmlnode_insert_data(child, purple_account_get_protocol_id(account), -1);

	child = xmlnode_new_child(node, "name");
	xmlnode_insert_data(child, purple_account_get_username(account), -1);

	if (purple_account_get_remember_password(account) &&
		((tmp = purple_account_get_password(account)) != NULL))
	{
		child = xmlnode_new_child(node, "password");
		xmlnode_insert_data(child, tmp, -1);
	}

	if ((tmp = purple_account_get_alias(account)) != NULL)
	{
		child = xmlnode_new_child(node, "alias");
		xmlnode_insert_data(child, tmp, -1);
	}

	if ((presence = purple_account_get_presence(account)) != NULL)
	{
		child = statuses_to_xmlnode(presence);
		xmlnode_insert_child(node, child);
	}

	if ((tmp = purple_account_get_user_info(account)) != NULL)
	{
		/* TODO: Do we need to call purple_str_strip_char(tmp, '\r') here? */
		child = xmlnode_new_child(node, "userinfo");
		xmlnode_insert_data(child, tmp, -1);
	}

	if (g_hash_table_size(account->settings) > 0)
	{
		child = xmlnode_new_child(node, "settings");
		g_hash_table_foreach(account->settings, setting_to_xmlnode, child);
	}

	if (g_hash_table_size(account->ui_settings) > 0)
	{
		g_hash_table_foreach(account->ui_settings, ui_setting_to_xmlnode, node);
	}

	if ((proxy_info = purple_account_get_proxy_info(account)) != NULL)
	{
		child = proxy_settings_to_xmlnode(proxy_info);
		xmlnode_insert_child(node, child);
	}

	child = current_error_to_xmlnode(priv->current_error);
	xmlnode_insert_child(node, child);

	return node;
}

static xmlnode *
accounts_to_xmlnode(void)
{
	xmlnode *node, *child;
	GList *cur;

	node = xmlnode_new("account");
	xmlnode_set_attrib(node, "version", "1.0");

	for (cur = purple_accounts_get_all(); cur != NULL; cur = cur->next)
	{
		child = account_to_xmlnode(cur->data);
		xmlnode_insert_child(node, child);
	}

	return node;
}

static void
sync_accounts(void)
{
	xmlnode *node;
	char *data;

	if (!accounts_loaded)
	{
		purple_debug_error("account", "Attempted to save accounts before "
						 "they were read!\n");
		return;
	}

	node = accounts_to_xmlnode();
	data = xmlnode_to_formatted_str(node, NULL);
	purple_util_write_data_to_file("accounts.xml", data, -1);
	g_free(data);
	xmlnode_free(node);
}

static gboolean
save_cb(gpointer data)
{
	sync_accounts();
	save_timer = 0;
	return FALSE;
}

static void
schedule_accounts_save(void)
{
	if (save_timer == 0)
		save_timer = purple_timeout_add_seconds(5, save_cb, NULL);
}


/*********************************************************************
 * Reading from disk                                                 *
 *********************************************************************/

static void
parse_settings(xmlnode *node, PurpleAccount *account)
{
	const char *ui;
	xmlnode *child;

	/* Get the UI string, if these are UI settings */
	ui = xmlnode_get_attrib(node, "ui");

	/* Read settings, one by one */
	for (child = xmlnode_get_child(node, "setting"); child != NULL;
			child = xmlnode_get_next_twin(child))
	{
		const char *name, *str_type;
		PurplePrefType type;
		char *data;

		name = xmlnode_get_attrib(child, "name");
		if (name == NULL)
			/* Ignore this setting */
			continue;

		str_type = xmlnode_get_attrib(child, "type");
		if (str_type == NULL)
			/* Ignore this setting */
			continue;

		if (!strcmp(str_type, "string"))
			type = PURPLE_PREF_STRING;
		else if (!strcmp(str_type, "int"))
			type = PURPLE_PREF_INT;
		else if (!strcmp(str_type, "bool"))
			type = PURPLE_PREF_BOOLEAN;
		else
			/* Ignore this setting */
			continue;

		data = xmlnode_get_data(child);
		if (data == NULL)
			/* Ignore this setting */
			continue;

		if (ui == NULL)
		{
			if (type == PURPLE_PREF_STRING)
				purple_account_set_string(account, name, data);
			else if (type == PURPLE_PREF_INT)
				purple_account_set_int(account, name, atoi(data));
			else if (type == PURPLE_PREF_BOOLEAN)
				purple_account_set_bool(account, name,
									  (*data == '0' ? FALSE : TRUE));
		} else {
			if (type == PURPLE_PREF_STRING)
				purple_account_set_ui_string(account, ui, name, data);
			else if (type == PURPLE_PREF_INT)
				purple_account_set_ui_int(account, ui, name, atoi(data));
			else if (type == PURPLE_PREF_BOOLEAN)
				purple_account_set_ui_bool(account, ui, name,
										 (*data == '0' ? FALSE : TRUE));
		}

		g_free(data);
	}
}

static GList *
parse_status_attrs(xmlnode *node, PurpleStatus *status)
{
	GList *list = NULL;
	xmlnode *child;
	PurpleValue *attr_value;

	for (child = xmlnode_get_child(node, "attribute"); child != NULL;
			child = xmlnode_get_next_twin(child))
	{
		const char *id = xmlnode_get_attrib(child, "id");
		const char *value = xmlnode_get_attrib(child, "value");

		if (!id || !*id || !value || !*value)
			continue;

		attr_value = purple_status_get_attr_value(status, id);
		if (!attr_value)
			continue;

		list = g_list_append(list, (char *)id);

		switch (purple_value_get_type(attr_value))
		{
			case PURPLE_TYPE_STRING:
				list = g_list_append(list, (char *)value);
				break;
			case PURPLE_TYPE_INT:
			case PURPLE_TYPE_BOOLEAN:
			{
				int v;
				if (sscanf(value, "%d", &v) == 1)
					list = g_list_append(list, GINT_TO_POINTER(v));
				else
					list = g_list_remove(list, id);
				break;
			}
			default:
				break;
		}
	}

	return list;
}

static void
parse_status(xmlnode *node, PurpleAccount *account)
{
	gboolean active = FALSE;
	const char *data;
	const char *type;
	xmlnode *child;
	GList *attrs = NULL;

	/* Get the active/inactive state */
	data = xmlnode_get_attrib(node, "active");
	if (data == NULL)
		return;
	if (g_ascii_strcasecmp(data, "true") == 0)
		active = TRUE;
	else if (g_ascii_strcasecmp(data, "false") == 0)
		active = FALSE;
	else
		return;

	/* Get the type of the status */
	type = xmlnode_get_attrib(node, "type");
	if (type == NULL)
		return;

	/* Read attributes into a GList */
	child = xmlnode_get_child(node, "attributes");
	if (child != NULL)
	{
		attrs = parse_status_attrs(child,
						purple_account_get_status(account, type));
	}

	purple_account_set_status_list(account, type, active, attrs);

	g_list_free(attrs);
}

static void
parse_statuses(xmlnode *node, PurpleAccount *account)
{
	xmlnode *child;

	for (child = xmlnode_get_child(node, "status"); child != NULL;
			child = xmlnode_get_next_twin(child))
	{
		parse_status(child, account);
	}
}

static void
parse_proxy_info(xmlnode *node, PurpleAccount *account)
{
	PurpleProxyInfo *proxy_info;
	xmlnode *child;
	char *data;

	proxy_info = purple_proxy_info_new();

	/* Use the global proxy settings, by default */
	purple_proxy_info_set_type(proxy_info, PURPLE_PROXY_USE_GLOBAL);

	/* Read proxy type */
	child = xmlnode_get_child(node, "type");
	if ((child != NULL) && ((data = xmlnode_get_data(child)) != NULL))
	{
		if (!strcmp(data, "global"))
			purple_proxy_info_set_type(proxy_info, PURPLE_PROXY_USE_GLOBAL);
		else if (!strcmp(data, "none"))
			purple_proxy_info_set_type(proxy_info, PURPLE_PROXY_NONE);
		else if (!strcmp(data, "http"))
			purple_proxy_info_set_type(proxy_info, PURPLE_PROXY_HTTP);
		else if (!strcmp(data, "socks4"))
			purple_proxy_info_set_type(proxy_info, PURPLE_PROXY_SOCKS4);
		else if (!strcmp(data, "socks5"))
			purple_proxy_info_set_type(proxy_info, PURPLE_PROXY_SOCKS5);
		else if (!strcmp(data, "envvar"))
			purple_proxy_info_set_type(proxy_info, PURPLE_PROXY_USE_ENVVAR);
		else
		{
			purple_debug_error("account", "Invalid proxy type found when "
							 "loading account information for %s\n",
							 purple_account_get_username(account));
		}
		g_free(data);
	}

	/* Read proxy host */
	child = xmlnode_get_child(node, "host");
	if ((child != NULL) && ((data = xmlnode_get_data(child)) != NULL))
	{
		purple_proxy_info_set_host(proxy_info, data);
		g_free(data);
	}

	/* Read proxy port */
	child = xmlnode_get_child(node, "port");
	if ((child != NULL) && ((data = xmlnode_get_data(child)) != NULL))
	{
		purple_proxy_info_set_port(proxy_info, atoi(data));
		g_free(data);
	}

	/* Read proxy username */
	child = xmlnode_get_child(node, "username");
	if ((child != NULL) && ((data = xmlnode_get_data(child)) != NULL))
	{
		purple_proxy_info_set_username(proxy_info, data);
		g_free(data);
	}

	/* Read proxy password */
	child = xmlnode_get_child(node, "password");
	if ((child != NULL) && ((data = xmlnode_get_data(child)) != NULL))
	{
		purple_proxy_info_set_password(proxy_info, data);
		g_free(data);
	}

	/* If there are no values set then proxy_info NULL */
	if ((purple_proxy_info_get_type(proxy_info) == PURPLE_PROXY_USE_GLOBAL) &&
		(purple_proxy_info_get_host(proxy_info) == NULL) &&
		(purple_proxy_info_get_port(proxy_info) == 0) &&
		(purple_proxy_info_get_username(proxy_info) == NULL) &&
		(purple_proxy_info_get_password(proxy_info) == NULL))
	{
		purple_proxy_info_destroy(proxy_info);
		return;
	}

	purple_account_set_proxy_info(account, proxy_info);
}

static void
parse_current_error(xmlnode *node, PurpleAccount *account)
{
	guint type;
	char *type_str = NULL, *description = NULL;
	xmlnode *child;
	PurpleConnectionErrorInfo *current_error = NULL;

	child = xmlnode_get_child(node, "type");
	if (child == NULL || (type_str = xmlnode_get_data(child)) == NULL)
		return;
	type = atoi(type_str);
	g_free(type_str);

	if (type > PURPLE_CONNECTION_ERROR_OTHER_ERROR)
	{
		purple_debug_error("account",
			"Invalid PurpleConnectionError value %d found when "
			"loading account information for %s\n",
			type, purple_account_get_username(account));
		type = PURPLE_CONNECTION_ERROR_OTHER_ERROR;
	}

	child = xmlnode_get_child(node, "description");
	if (child)
		description = xmlnode_get_data(child);
	if (description == NULL)
		description = g_strdup("");

	current_error = g_new0(PurpleConnectionErrorInfo, 1);
	PURPLE_DBUS_REGISTER_POINTER(current_error, PurpleConnectionErrorInfo);
	current_error->type = type;
	current_error->description = description;

	set_current_error(account, current_error);
}

static PurpleAccount *
parse_account(xmlnode *node)
{
	PurpleAccount *ret;
	xmlnode *child;
	char *protocol_id = NULL;
	char *name = NULL;
	char *data;

	child = xmlnode_get_child(node, "protocol");
	if (child != NULL)
		protocol_id = xmlnode_get_data(child);

	child = xmlnode_get_child(node, "name");
	if (child != NULL)
		name = xmlnode_get_data(child);
	if (name == NULL)
	{
		/* Do we really need to do this? */
		child = xmlnode_get_child(node, "username");
		if (child != NULL)
			name = xmlnode_get_data(child);
	}

	if ((protocol_id == NULL) || (name == NULL))
	{
		g_free(protocol_id);
		g_free(name);
		return NULL;
	}

	ret = purple_account_new(name, _purple_oscar_convert(name, protocol_id)); /* XXX: */
	g_free(name);
	g_free(protocol_id);

	/* Read the password */
	child = xmlnode_get_child(node, "password");
	if ((child != NULL) && ((data = xmlnode_get_data(child)) != NULL))
	{
		purple_account_set_remember_password(ret, TRUE);
		purple_account_set_password(ret, data);
		g_free(data);
	}

	/* Read the alias */
	child = xmlnode_get_child(node, "alias");
	if ((child != NULL) && ((data = xmlnode_get_data(child)) != NULL))
	{
		if (*data != '\0')
			purple_account_set_alias(ret, data);
		g_free(data);
	}

	/* Read the statuses */
	child = xmlnode_get_child(node, "statuses");
	if (child != NULL)
	{
		parse_statuses(child, ret);
	}

	/* Read the userinfo */
	child = xmlnode_get_child(node, "userinfo");
	if ((child != NULL) && ((data = xmlnode_get_data(child)) != NULL))
	{
		purple_account_set_user_info(ret, data);
		g_free(data);
	}

	/* Read an old buddyicon */
	child = xmlnode_get_child(node, "buddyicon");
	if ((child != NULL) && ((data = xmlnode_get_data(child)) != NULL))
	{
		const char *dirname = purple_buddy_icons_get_cache_dir();
		char *filename = g_build_filename(dirname, data, NULL);
		gchar *contents;
		gsize len;

		if (g_file_get_contents(filename, &contents, &len, NULL))
		{
			purple_buddy_icons_set_account_icon(ret, (guchar *)contents, len);
		}
		else
		{
			/* Try to see if the icon got left behind in the old cache. */
			g_free(filename);
			filename = g_build_filename(g_get_home_dir(), ".gaim", "icons", data, NULL);
			if (g_file_get_contents(filename, &contents, &len, NULL)) {
				purple_buddy_icons_set_account_icon(ret, (guchar*)contents, len);
			}
		}

		g_free(filename);
		g_free(data);
	}

	/* Read settings (both core and UI) */
	for (child = xmlnode_get_child(node, "settings"); child != NULL;
			child = xmlnode_get_next_twin(child))
	{
		parse_settings(child, ret);
	}

	/* Read proxy */
	child = xmlnode_get_child(node, "proxy");
	if (child != NULL)
	{
		parse_proxy_info(child, ret);
	}

	/* Read current error */
	child = xmlnode_get_child(node, "current_error");
	if (child != NULL)
	{
		parse_current_error(child, ret);
	}

	return ret;
}

static void
load_accounts(void)
{
	xmlnode *node, *child;

	accounts_loaded = TRUE;

	node = purple_util_read_xml_from_file("accounts.xml", _("accounts"));

	if (node == NULL)
		return;

	for (child = xmlnode_get_child(node, "account"); child != NULL;
			child = xmlnode_get_next_twin(child))
	{
		PurpleAccount *new_acct;
		new_acct = parse_account(child);
		purple_accounts_add(new_acct);
	}

	xmlnode_free(node);

	_purple_buddy_icons_account_loaded_cb();
}


static void
delete_setting(void *data)
{
	PurpleAccountSetting *setting = (PurpleAccountSetting *)data;

	g_free(setting->ui);

	if (setting->type == PURPLE_PREF_STRING)
		g_free(setting->value.string);

	g_free(setting);
}

PurpleAccount *
purple_account_new(const char *username, const char *protocol_id)
{
	PurpleAccount *account = NULL;
	PurpleAccountPrivate *priv = NULL;
	PurplePlugin *prpl = NULL;
	PurplePluginProtocolInfo *prpl_info = NULL;
	PurpleStatusType *status_type;

	g_return_val_if_fail(username != NULL, NULL);
	g_return_val_if_fail(protocol_id != NULL, NULL);

	account = purple_accounts_find(username, protocol_id);

	if (account != NULL)
		return account;

	account = g_new0(PurpleAccount, 1);
	PURPLE_DBUS_REGISTER_POINTER(account, PurpleAccount);
	priv = g_new0(PurpleAccountPrivate, 1);
	account->priv = priv;

	purple_account_set_username(account, username);

	purple_account_set_protocol_id(account, protocol_id);

	account->settings = g_hash_table_new_full(g_str_hash, g_str_equal,
											  g_free, delete_setting);
	account->ui_settings = g_hash_table_new_full(g_str_hash, g_str_equal,
				g_free, (GDestroyNotify)g_hash_table_destroy);
	account->system_log = NULL;
	/* 0 is not a valid privacy setting */
	account->perm_deny = PURPLE_PRIVACY_ALLOW_ALL;

	prpl = purple_find_prpl(protocol_id);

	if (prpl == NULL)
		return account;

	prpl_info = PURPLE_PLUGIN_PROTOCOL_INFO(prpl);
	if (prpl_info != NULL && prpl_info->status_types != NULL)
		purple_account_set_status_types(account, prpl_info->status_types(account));

	account->presence = purple_presence_new_for_account(account);

	status_type = purple_account_get_status_type_with_primitive(account, PURPLE_STATUS_AVAILABLE);
	if (status_type != NULL)
		purple_presence_set_status_active(account->presence,
										purple_status_type_get_id(status_type),
										TRUE);
	else
		purple_presence_set_status_active(account->presence,
										"offline",
										TRUE);

	return account;
}

void
purple_account_destroy(PurpleAccount *account)
{
	PurpleAccountPrivate *priv = NULL;
	GList *l;

	g_return_if_fail(account != NULL);

	purple_debug_info("account", "Destroying account %p\n", account);

	for (l = purple_get_conversations(); l != NULL; l = l->next)
	{
		PurpleConversation *conv = (PurpleConversation *)l->data;

		if (purple_conversation_get_account(conv) == account)
			purple_conversation_set_account(conv, NULL);
	}

	g_free(account->username);
	g_free(account->alias);
	g_free(account->password);
	g_free(account->user_info);
	g_free(account->buddy_icon_path);
	g_free(account->protocol_id);

	g_hash_table_destroy(account->settings);
	g_hash_table_destroy(account->ui_settings);

	purple_account_set_status_types(account, NULL);

	purple_presence_destroy(account->presence);

	if(account->system_log)
		purple_log_free(account->system_log);

	priv = PURPLE_ACCOUNT_GET_PRIVATE(account);
	PURPLE_DBUS_UNREGISTER_POINTER(priv->current_error);
	g_free(priv->current_error);
	g_free(priv);

	PURPLE_DBUS_UNREGISTER_POINTER(account);
	g_free(account);
}

void
purple_account_set_register_callback(PurpleAccount *account, PurpleAccountRegistrationCb cb, void *user_data)
{
	g_return_if_fail(account != NULL);

	account->registration_cb = cb;
	account->registration_cb_user_data = user_data;
}

void
purple_account_register(PurpleAccount *account)
{
	g_return_if_fail(account != NULL);

	purple_debug_info("account", "Registering account %s\n",
					purple_account_get_username(account));

	_purple_connection_new(account, TRUE, purple_account_get_password(account));
}

void
purple_account_unregister(PurpleAccount *account, PurpleAccountUnregistrationCb cb, void *user_data)
{
	g_return_if_fail(account != NULL);

	purple_debug_info("account", "Unregistering account %s\n",
					  purple_account_get_username(account));

	_purple_connection_new_unregister(account, purple_account_get_password(account), cb, user_data);
}

static void
request_password_ok_cb(PurpleAccount *account, PurpleRequestFields *fields)
{
	const char *entry;
	gboolean remember;

	entry = purple_request_fields_get_string(fields, "password");
	remember = purple_request_fields_get_bool(fields, "remember");

	if (!entry || !*entry)
	{
		purple_notify_error(account, NULL, _("Password is required to sign on."), NULL);
		return;
	}

	if(remember)
		purple_account_set_remember_password(account, TRUE);

	purple_account_set_password(account, entry);

	_purple_connection_new(account, FALSE, entry);
}

static void
request_password_cancel_cb(PurpleAccount *account, PurpleRequestFields *fields)
{
	/* Disable the account as the user has canceled connecting */
	purple_account_set_enabled(account, purple_core_get_ui(), FALSE);
}


void
purple_account_request_password(PurpleAccount *account, GCallback ok_cb,
				GCallback cancel_cb, void *user_data)
{
	gchar *primary;
	const gchar *username;
	PurpleRequestFieldGroup *group;
	PurpleRequestField *field;
	PurpleRequestFields *fields;

	/* Close any previous password request windows */
	purple_request_close_with_handle(account);

	username = purple_account_get_username(account);
	primary = g_strdup_printf(_("Enter password for %s (%s)"), username,
								  purple_account_get_protocol_name(account));

	fields = purple_request_fields_new();
	group = purple_request_field_group_new(NULL);
	purple_request_fields_add_group(fields, group);

	field = purple_request_field_string_new("password", _("Enter Password"), NULL, FALSE);
	purple_request_field_string_set_masked(field, TRUE);
	purple_request_field_set_required(field, TRUE);
	purple_request_field_group_add_field(group, field);

	field = purple_request_field_bool_new("remember", _("Save password"), FALSE);
	purple_request_field_group_add_field(group, field);

	purple_request_fields(account,
                        NULL,
                        primary,
                        NULL,
                        fields,
                        _("OK"), ok_cb,
                        _("Cancel"), cancel_cb,
						account, NULL, NULL,
                        user_data);
	g_free(primary);
}

void
purple_account_connect(PurpleAccount *account)
{
	PurplePlugin *prpl;
	PurplePluginProtocolInfo *prpl_info;
	const char *password;

	g_return_if_fail(account != NULL);

	purple_debug_info("account", "Connecting to account %s\n",
					purple_account_get_username(account));

	if (!purple_account_get_enabled(account, purple_core_get_ui()))
		return;

	prpl = purple_find_prpl(purple_account_get_protocol_id(account));
	if (prpl == NULL)
	{
		gchar *message;

		message = g_strdup_printf(_("Missing protocol plugin for %s"),
			purple_account_get_username(account));
		purple_notify_error(account, _("Connection Error"), message, NULL);
		g_free(message);
		return;
	}

	prpl_info = PURPLE_PLUGIN_PROTOCOL_INFO(prpl);
	password = purple_account_get_password(account);
	if ((password == NULL) &&
		!(prpl_info->options & OPT_PROTO_NO_PASSWORD) &&
		!(prpl_info->options & OPT_PROTO_PASSWORD_OPTIONAL))
		purple_account_request_password(account, G_CALLBACK(request_password_ok_cb), G_CALLBACK(request_password_cancel_cb), account);
	else
		_purple_connection_new(account, FALSE, password);
}

void
purple_account_disconnect(PurpleAccount *account)
{
	PurpleConnection *gc;

	g_return_if_fail(account != NULL);
	g_return_if_fail(!purple_account_is_disconnected(account));

	purple_debug_info("account", "Disconnecting account %p\n", account);

	account->disconnecting = TRUE;

	gc = purple_account_get_connection(account);
	_purple_connection_destroy(gc);
	if (!purple_account_get_remember_password(account))
		purple_account_set_password(account, NULL);
	purple_account_set_connection(account, NULL);

	account->disconnecting = FALSE;
}

void
purple_account_notify_added(PurpleAccount *account, const char *remote_user,
                          const char *id, const char *alias,
                          const char *message)
{
	PurpleAccountUiOps *ui_ops;

	g_return_if_fail(account     != NULL);
	g_return_if_fail(remote_user != NULL);

	ui_ops = purple_accounts_get_ui_ops();

	if (ui_ops != NULL && ui_ops->notify_added != NULL)
		ui_ops->notify_added(account, remote_user, id, alias, message);
}

void
purple_account_request_add(PurpleAccount *account, const char *remote_user,
                         const char *id, const char *alias,
                         const char *message)
{
	PurpleAccountUiOps *ui_ops;

	g_return_if_fail(account     != NULL);
	g_return_if_fail(remote_user != NULL);

	ui_ops = purple_accounts_get_ui_ops();

	if (ui_ops != NULL && ui_ops->request_add != NULL)
		ui_ops->request_add(account, remote_user, id, alias, message);
}

static PurpleAccountRequestInfo *
purple_account_request_info_unref(PurpleAccountRequestInfo *info)
{
	if (--info->ref)
		return info;

	/* TODO: This will leak info->user_data, but there is no callback to just clean that up */
	g_free(info->user);
	g_free(info);
	return NULL;
}

static void
purple_account_request_close_info(PurpleAccountRequestInfo *info)
{
	PurpleAccountUiOps *ops;

	ops = purple_accounts_get_ui_ops();

	if (ops != NULL && ops->close_account_request != NULL)
		ops->close_account_request(info->ui_handle);

	purple_account_request_info_unref(info);
}

void
purple_account_request_close_with_account(PurpleAccount *account)
{
	GList *l, *l_next;

	g_return_if_fail(account != NULL);

	for (l = handles; l != NULL; l = l_next) {
		PurpleAccountRequestInfo *info = l->data;

		l_next = l->next;

		if (info->account == account) {
			handles = g_list_remove(handles, info);
			purple_account_request_close_info(info);
		}
	}
}

void
purple_account_request_close(void *ui_handle)
{
	GList *l, *l_next;

	g_return_if_fail(ui_handle != NULL);

	for (l = handles; l != NULL; l = l_next) {
		PurpleAccountRequestInfo *info = l->data;

		l_next = l->next;

		if (info->ui_handle == ui_handle) {
			handles = g_list_remove(handles, info);
			purple_account_request_close_info(info);
		}
	}
}

static void
request_auth_cb(void *data)
{
	PurpleAccountRequestInfo *info = data;

	handles = g_list_remove(handles, info);

	info->auth_cb(info->userdata);

	purple_signal_emit(purple_accounts_get_handle(),
			"account-authorization-granted", info->account, info->user);

	purple_account_request_info_unref(info);
}

static void
request_deny_cb(void *data)
{
	PurpleAccountRequestInfo *info = data;

	handles = g_list_remove(handles, info);

	info->deny_cb(info->userdata);

	purple_signal_emit(purple_accounts_get_handle(),
			"account-authorization-denied", info->account, info->user);

	purple_account_request_info_unref(info);
}

void *
purple_account_request_authorization(PurpleAccount *account, const char *remote_user,
				     const char *id, const char *alias, const char *message, gboolean on_list,
				     PurpleAccountRequestAuthorizationCb auth_cb, PurpleAccountRequestAuthorizationCb deny_cb, void *user_data)
{
	PurpleAccountUiOps *ui_ops;
	PurpleAccountRequestInfo *info;
	int plugin_return;

	g_return_val_if_fail(account     != NULL, NULL);
	g_return_val_if_fail(remote_user != NULL, NULL);

	ui_ops = purple_accounts_get_ui_ops();

	plugin_return = GPOINTER_TO_INT(
			purple_signal_emit_return_1(purple_accounts_get_handle(),
				"account-authorization-requested", account, remote_user));

	if (plugin_return > 0) {
		auth_cb(user_data);
		return NULL;
	} else if (plugin_return < 0) {
		deny_cb(user_data);
		return NULL;
	}

	if (ui_ops != NULL && ui_ops->request_authorize != NULL) {
		info            = g_new0(PurpleAccountRequestInfo, 1);
		info->type      = PURPLE_ACCOUNT_REQUEST_AUTHORIZATION;
		info->account   = account;
		info->auth_cb   = auth_cb;
		info->deny_cb   = deny_cb;
		info->userdata  = user_data;
		info->user      = g_strdup(remote_user);
		info->ref       = 2;  /* We hold an extra ref to make sure info remains valid
		                         if any of the callbacks are called synchronously. We
		                         unref it after the function call */

		info->ui_handle = ui_ops->request_authorize(account, remote_user, id, alias, message,
							    on_list, request_auth_cb, request_deny_cb, info);

		info = purple_account_request_info_unref(info);
		if (info) {
			handles = g_list_append(handles, info);
			return info->ui_handle;
		}
	}

	return NULL;
}

static void
change_password_cb(PurpleAccount *account, PurpleRequestFields *fields)
{
	const char *orig_pass, *new_pass_1, *new_pass_2;

	orig_pass  = purple_request_fields_get_string(fields, "password");
	new_pass_1 = purple_request_fields_get_string(fields, "new_password_1");
	new_pass_2 = purple_request_fields_get_string(fields, "new_password_2");

	if (g_utf8_collate(new_pass_1, new_pass_2))
	{
		purple_notify_error(account, NULL,
						  _("New passwords do not match."), NULL);

		return;
	}

	if ((purple_request_fields_is_field_required(fields, "password") &&
			(orig_pass == NULL || *orig_pass == '\0')) ||
		(purple_request_fields_is_field_required(fields, "new_password_1") &&
			(new_pass_1 == NULL || *new_pass_1 == '\0')) ||
		(purple_request_fields_is_field_required(fields, "new_password_2") &&
			(new_pass_2 == NULL || *new_pass_2 == '\0')))
	{
		purple_notify_error(account, NULL,
						  _("Fill out all fields completely."), NULL);
		return;
	}

	purple_account_change_password(account, orig_pass, new_pass_1);
}

void
purple_account_request_change_password(PurpleAccount *account)
{
	PurpleRequestFields *fields;
	PurpleRequestFieldGroup *group;
	PurpleRequestField *field;
	PurpleConnection *gc;
	PurplePlugin *prpl = NULL;
	PurplePluginProtocolInfo *prpl_info = NULL;
	char primary[256];

	g_return_if_fail(account != NULL);
	g_return_if_fail(purple_account_is_connected(account));

	gc = purple_account_get_connection(account);
	if (gc != NULL)
		prpl = purple_connection_get_prpl(gc);
	if (prpl != NULL)
		prpl_info = PURPLE_PLUGIN_PROTOCOL_INFO(prpl);

	fields = purple_request_fields_new();

	group = purple_request_field_group_new(NULL);
	purple_request_fields_add_group(fields, group);

	field = purple_request_field_string_new("password", _("Original password"),
										  NULL, FALSE);
	purple_request_field_string_set_masked(field, TRUE);
	if (!(prpl_info && (prpl_info->options | OPT_PROTO_PASSWORD_OPTIONAL)))
		purple_request_field_set_required(field, TRUE);
	purple_request_field_group_add_field(group, field);

	field = purple_request_field_string_new("new_password_1",
										  _("New password"),
										  NULL, FALSE);
	purple_request_field_string_set_masked(field, TRUE);
	if (!(prpl_info && (prpl_info->options | OPT_PROTO_PASSWORD_OPTIONAL)))
		purple_request_field_set_required(field, TRUE);
	purple_request_field_group_add_field(group, field);

	field = purple_request_field_string_new("new_password_2",
										  _("New password (again)"),
										  NULL, FALSE);
	purple_request_field_string_set_masked(field, TRUE);
	if (!(prpl_info && (prpl_info->options | OPT_PROTO_PASSWORD_OPTIONAL)))
		purple_request_field_set_required(field, TRUE);
	purple_request_field_group_add_field(group, field);

	g_snprintf(primary, sizeof(primary), _("Change password for %s"),
			   purple_account_get_username(account));

	/* I'm sticking this somewhere in the code: bologna */

	purple_request_fields(purple_account_get_connection(account),
						NULL,
						primary,
						_("Please enter your current password and your "
						  "new password."),
						fields,
						_("OK"), G_CALLBACK(change_password_cb),
						_("Cancel"), NULL,
						account, NULL, NULL,
						account);
}

static void
set_user_info_cb(PurpleAccount *account, const char *user_info)
{
	PurpleConnection *gc;

	purple_account_set_user_info(account, user_info);
	gc = purple_account_get_connection(account);
	serv_set_info(gc, user_info);
}

void
purple_account_request_change_user_info(PurpleAccount *account)
{
	PurpleConnection *gc;
	char primary[256];

	g_return_if_fail(account != NULL);
	g_return_if_fail(purple_account_is_connected(account));

	gc = purple_account_get_connection(account);

	g_snprintf(primary, sizeof(primary),
			   _("Change user information for %s"),
			   purple_account_get_username(account));

	purple_request_input(gc, _("Set User Info"), primary, NULL,
					   purple_account_get_user_info(account),
					   TRUE, FALSE, ((gc != NULL) &&
					   (gc->flags & PURPLE_CONNECTION_HTML) ? "html" : NULL),
					   _("Save"), G_CALLBACK(set_user_info_cb),
					   _("Cancel"), NULL,
					   account, NULL, NULL,
					   account);
}

void
purple_account_set_username(PurpleAccount *account, const char *username)
{
	g_return_if_fail(account != NULL);

	g_free(account->username);
	account->username = g_strdup(username);

	schedule_accounts_save();

	/* if the name changes, we should re-write the buddy list
	 * to disk with the new name */
	purple_blist_schedule_save();
}

void
purple_account_set_password(PurpleAccount *account, const char *password)
{
	g_return_if_fail(account != NULL);

	g_free(account->password);
	account->password = g_strdup(password);

	schedule_accounts_save();
}

void
purple_account_set_alias(PurpleAccount *account, const char *alias)
{
	g_return_if_fail(account != NULL);

	/*
	 * Do nothing if alias and account->alias are both NULL.  Or if
	 * they're the exact same string.
	 */
	if (alias == account->alias)
		return;

	if ((!alias && account->alias) || (alias && !account->alias) ||
			g_utf8_collate(account->alias, alias))
	{
		char *old = account->alias;

		account->alias = g_strdup(alias);
		purple_signal_emit(purple_accounts_get_handle(), "account-alias-changed",
						 account, old);
		g_free(old);

		schedule_accounts_save();
	}
}

void
purple_account_set_user_info(PurpleAccount *account, const char *user_info)
{
	g_return_if_fail(account != NULL);

	g_free(account->user_info);
	account->user_info = g_strdup(user_info);

	schedule_accounts_save();
}

void purple_account_set_buddy_icon_path(PurpleAccount *account, const char *path)
{
	g_return_if_fail(account != NULL);

	g_free(account->buddy_icon_path);
	account->buddy_icon_path = g_strdup(path);

	schedule_accounts_save();
}

void
purple_account_set_protocol_id(PurpleAccount *account, const char *protocol_id)
{
	g_return_if_fail(account     != NULL);
	g_return_if_fail(protocol_id != NULL);

	g_free(account->protocol_id);
	account->protocol_id = g_strdup(protocol_id);

	schedule_accounts_save();
}

void
purple_account_set_connection(PurpleAccount *account, PurpleConnection *gc)
{
	g_return_if_fail(account != NULL);

	account->gc = gc;
}

void
purple_account_set_remember_password(PurpleAccount *account, gboolean value)
{
	g_return_if_fail(account != NULL);

	account->remember_pass = value;

	schedule_accounts_save();
}

void
purple_account_set_check_mail(PurpleAccount *account, gboolean value)
{
	g_return_if_fail(account != NULL);

	purple_account_set_bool(account, "check-mail", value);
}

void
purple_account_set_enabled(PurpleAccount *account, const char *ui,
			 gboolean value)
{
	PurpleConnection *gc;
	gboolean was_enabled = FALSE;

	g_return_if_fail(account != NULL);
	g_return_if_fail(ui      != NULL);

	was_enabled = purple_account_get_enabled(account, ui);

	purple_account_set_ui_bool(account, ui, "auto-login", value);
	gc = purple_account_get_connection(account);

	if(was_enabled && !value)
		purple_signal_emit(purple_accounts_get_handle(), "account-disabled", account);
	else if(!was_enabled && value)
		purple_signal_emit(purple_accounts_get_handle(), "account-enabled", account);

	if ((gc != NULL) && (gc->wants_to_die == TRUE))
		return;

	if (value && purple_presence_is_online(account->presence))
		purple_account_connect(account);
	else if (!value && !purple_account_is_disconnected(account))
		purple_account_disconnect(account);
}

void
purple_account_set_proxy_info(PurpleAccount *account, PurpleProxyInfo *info)
{
	g_return_if_fail(account != NULL);

	if (account->proxy_info != NULL)
		purple_proxy_info_destroy(account->proxy_info);

	account->proxy_info = info;

	schedule_accounts_save();
}

void
purple_account_set_status_types(PurpleAccount *account, GList *status_types)
{
	g_return_if_fail(account != NULL);

	/* Out with the old... */
	if (account->status_types != NULL)
	{
		g_list_foreach(account->status_types, (GFunc)purple_status_type_destroy, NULL);
		g_list_free(account->status_types);
	}

	/* In with the new... */
	account->status_types = status_types;
}

void
purple_account_set_status(PurpleAccount *account, const char *status_id,
						gboolean active, ...)
{
	GList *attrs = NULL;
	const gchar *id;
	gpointer data;
	va_list args;

	va_start(args, active);
	while ((id = va_arg(args, const char *)) != NULL)
	{
		attrs = g_list_append(attrs, (char *)id);
		data = va_arg(args, void *);
		attrs = g_list_append(attrs, data);
	}
	purple_account_set_status_list(account, status_id, active, attrs);
	g_list_free(attrs);
	va_end(args);
}

void
purple_account_set_status_list(PurpleAccount *account, const char *status_id,
							 gboolean active, GList *attrs)
{
	PurpleStatus *status;

	g_return_if_fail(account   != NULL);
	g_return_if_fail(status_id != NULL);

	status = purple_account_get_status(account, status_id);
	if (status == NULL)
	{
		purple_debug_error("account",
				   "Invalid status ID '%s' for account %s (%s)\n",
				   status_id, purple_account_get_username(account),
				   purple_account_get_protocol_id(account));
		return;
	}

	if (active || purple_status_is_independent(status))
		purple_status_set_active_with_attrs_list(status, active, attrs);

	/*
	 * Our current statuses are saved to accounts.xml (so that when we
	 * reconnect, we go back to the previous status).
	 */
	schedule_accounts_save();
}

void
purple_account_clear_settings(PurpleAccount *account)
{
	g_return_if_fail(account != NULL);

	g_hash_table_destroy(account->settings);

	account->settings = g_hash_table_new_full(g_str_hash, g_str_equal,
											  g_free, delete_setting);
}

void
purple_account_set_int(PurpleAccount *account, const char *name, int value)
{
	PurpleAccountSetting *setting;

	g_return_if_fail(account != NULL);
	g_return_if_fail(name    != NULL);

	setting = g_new0(PurpleAccountSetting, 1);

	setting->type          = PURPLE_PREF_INT;
	setting->value.integer = value;

	g_hash_table_insert(account->settings, g_strdup(name), setting);

	schedule_accounts_save();
}

void
purple_account_set_string(PurpleAccount *account, const char *name,
						const char *value)
{
	PurpleAccountSetting *setting;

	g_return_if_fail(account != NULL);
	g_return_if_fail(name    != NULL);

	setting = g_new0(PurpleAccountSetting, 1);

	setting->type         = PURPLE_PREF_STRING;
	setting->value.string = g_strdup(value);

	g_hash_table_insert(account->settings, g_strdup(name), setting);

	schedule_accounts_save();
}

void
purple_account_set_bool(PurpleAccount *account, const char *name, gboolean value)
{
	PurpleAccountSetting *setting;

	g_return_if_fail(account != NULL);
	g_return_if_fail(name    != NULL);

	setting = g_new0(PurpleAccountSetting, 1);

	setting->type       = PURPLE_PREF_BOOLEAN;
	setting->value.boolean = value;

	g_hash_table_insert(account->settings, g_strdup(name), setting);

	schedule_accounts_save();
}

static GHashTable *
get_ui_settings_table(PurpleAccount *account, const char *ui)
{
	GHashTable *table;

	table = g_hash_table_lookup(account->ui_settings, ui);

	if (table == NULL) {
		table = g_hash_table_new_full(g_str_hash, g_str_equal, g_free,
									  delete_setting);
		g_hash_table_insert(account->ui_settings, g_strdup(ui), table);
	}

	return table;
}

void
purple_account_set_ui_int(PurpleAccount *account, const char *ui,
						const char *name, int value)
{
	PurpleAccountSetting *setting;
	GHashTable *table;

	g_return_if_fail(account != NULL);
	g_return_if_fail(ui      != NULL);
	g_return_if_fail(name    != NULL);

	setting = g_new0(PurpleAccountSetting, 1);

	setting->type          = PURPLE_PREF_INT;
	setting->ui            = g_strdup(ui);
	setting->value.integer = value;

	table = get_ui_settings_table(account, ui);

	g_hash_table_insert(table, g_strdup(name), setting);

	schedule_accounts_save();
}

void
purple_account_set_ui_string(PurpleAccount *account, const char *ui,
						   const char *name, const char *value)
{
	PurpleAccountSetting *setting;
	GHashTable *table;

	g_return_if_fail(account != NULL);
	g_return_if_fail(ui      != NULL);
	g_return_if_fail(name    != NULL);

	setting = g_new0(PurpleAccountSetting, 1);

	setting->type         = PURPLE_PREF_STRING;
	setting->ui           = g_strdup(ui);
	setting->value.string = g_strdup(value);

	table = get_ui_settings_table(account, ui);

	g_hash_table_insert(table, g_strdup(name), setting);

	schedule_accounts_save();
}

void
purple_account_set_ui_bool(PurpleAccount *account, const char *ui,
						 const char *name, gboolean value)
{
	PurpleAccountSetting *setting;
	GHashTable *table;

	g_return_if_fail(account != NULL);
	g_return_if_fail(ui      != NULL);
	g_return_if_fail(name    != NULL);

	setting = g_new0(PurpleAccountSetting, 1);

	setting->type       = PURPLE_PREF_BOOLEAN;
	setting->ui         = g_strdup(ui);
	setting->value.boolean = value;

	table = get_ui_settings_table(account, ui);

	g_hash_table_insert(table, g_strdup(name), setting);

	schedule_accounts_save();
}

static PurpleConnectionState
purple_account_get_state(const PurpleAccount *account)
{
	PurpleConnection *gc;

	g_return_val_if_fail(account != NULL, PURPLE_DISCONNECTED);

	gc = purple_account_get_connection(account);
	if (!gc)
		return PURPLE_DISCONNECTED;

	return purple_connection_get_state(gc);
}

gboolean
purple_account_is_connected(const PurpleAccount *account)
{
	return (purple_account_get_state(account) == PURPLE_CONNECTED);
}

gboolean
purple_account_is_connecting(const PurpleAccount *account)
{
	return (purple_account_get_state(account) == PURPLE_CONNECTING);
}

gboolean
purple_account_is_disconnected(const PurpleAccount *account)
{
	return (purple_account_get_state(account) == PURPLE_DISCONNECTED);
}

const char *
purple_account_get_username(const PurpleAccount *account)
{
	g_return_val_if_fail(account != NULL, NULL);

	return account->username;
}

const char *
purple_account_get_password(const PurpleAccount *account)
{
	g_return_val_if_fail(account != NULL, NULL);

	return account->password;
}

const char *
purple_account_get_alias(const PurpleAccount *account)
{
	g_return_val_if_fail(account != NULL, NULL);

	return account->alias;
}

const char *
purple_account_get_user_info(const PurpleAccount *account)
{
	g_return_val_if_fail(account != NULL, NULL);

	return account->user_info;
}

const char *
purple_account_get_buddy_icon_path(const PurpleAccount *account)
{
	g_return_val_if_fail(account != NULL, NULL);

	return account->buddy_icon_path;
}

const char *
purple_account_get_protocol_id(const PurpleAccount *account)
{
	g_return_val_if_fail(account != NULL, NULL);
	return account->protocol_id;
}

const char *
purple_account_get_protocol_name(const PurpleAccount *account)
{
	PurplePlugin *p;

	g_return_val_if_fail(account != NULL, NULL);

	p = purple_find_prpl(purple_account_get_protocol_id(account));

	return ((p && p->info->name) ? _(p->info->name) : _("Unknown"));
}

PurpleConnection *
purple_account_get_connection(const PurpleAccount *account)
{
	g_return_val_if_fail(account != NULL, NULL);

	return account->gc;
}

gboolean
purple_account_get_remember_password(const PurpleAccount *account)
{
	g_return_val_if_fail(account != NULL, FALSE);

	return account->remember_pass;
}

gboolean
purple_account_get_check_mail(const PurpleAccount *account)
{
	g_return_val_if_fail(account != NULL, FALSE);

	return purple_account_get_bool(account, "check-mail", FALSE);
}

gboolean
purple_account_get_enabled(const PurpleAccount *account, const char *ui)
{
	g_return_val_if_fail(account != NULL, FALSE);
	g_return_val_if_fail(ui      != NULL, FALSE);

	return purple_account_get_ui_bool(account, ui, "auto-login", FALSE);
}

PurpleProxyInfo *
purple_account_get_proxy_info(const PurpleAccount *account)
{
	g_return_val_if_fail(account != NULL, NULL);

	return account->proxy_info;
}

PurpleStatus *
purple_account_get_active_status(const PurpleAccount *account)
{
	g_return_val_if_fail(account   != NULL, NULL);

	return purple_presence_get_active_status(account->presence);
}

PurpleStatus *
purple_account_get_status(const PurpleAccount *account, const char *status_id)
{
	g_return_val_if_fail(account   != NULL, NULL);
	g_return_val_if_fail(status_id != NULL, NULL);

	return purple_presence_get_status(account->presence, status_id);
}

PurpleStatusType *
purple_account_get_status_type(const PurpleAccount *account, const char *id)
{
	GList *l;

	g_return_val_if_fail(account != NULL, NULL);
	g_return_val_if_fail(id      != NULL, NULL);

	for (l = purple_account_get_status_types(account); l != NULL; l = l->next)
	{
		PurpleStatusType *status_type = (PurpleStatusType *)l->data;

		if (!strcmp(purple_status_type_get_id(status_type), id))
			return status_type;
	}

	return NULL;
}

PurpleStatusType *
purple_account_get_status_type_with_primitive(const PurpleAccount *account, PurpleStatusPrimitive primitive)
{
	GList *l;

	g_return_val_if_fail(account != NULL, NULL);

	for (l = purple_account_get_status_types(account); l != NULL; l = l->next)
	{
		PurpleStatusType *status_type = (PurpleStatusType *)l->data;

		if (purple_status_type_get_primitive(status_type) == primitive)
			return status_type;
	}

	return NULL;
}

PurplePresence *
purple_account_get_presence(const PurpleAccount *account)
{
	g_return_val_if_fail(account != NULL, NULL);

	return account->presence;
}

gboolean
purple_account_is_status_active(const PurpleAccount *account,
							  const char *status_id)
{
	g_return_val_if_fail(account   != NULL, FALSE);
	g_return_val_if_fail(status_id != NULL, FALSE);

	return purple_presence_is_status_active(account->presence, status_id);
}

GList *
purple_account_get_status_types(const PurpleAccount *account)
{
	g_return_val_if_fail(account != NULL, NULL);

	return account->status_types;
}

int
purple_account_get_int(const PurpleAccount *account, const char *name,
					 int default_value)
{
	PurpleAccountSetting *setting;

	g_return_val_if_fail(account != NULL, default_value);
	g_return_val_if_fail(name    != NULL, default_value);

	setting = g_hash_table_lookup(account->settings, name);

	if (setting == NULL)
		return default_value;

	g_return_val_if_fail(setting->type == PURPLE_PREF_INT, default_value);

	return setting->value.integer;
}

const char *
purple_account_get_string(const PurpleAccount *account, const char *name,
						const char *default_value)
{
	PurpleAccountSetting *setting;

	g_return_val_if_fail(account != NULL, default_value);
	g_return_val_if_fail(name    != NULL, default_value);

	setting = g_hash_table_lookup(account->settings, name);

	if (setting == NULL)
		return default_value;

	g_return_val_if_fail(setting->type == PURPLE_PREF_STRING, default_value);

	return setting->value.string;
}

gboolean
purple_account_get_bool(const PurpleAccount *account, const char *name,
					  gboolean default_value)
{
	PurpleAccountSetting *setting;

	g_return_val_if_fail(account != NULL, default_value);
	g_return_val_if_fail(name    != NULL, default_value);

	setting = g_hash_table_lookup(account->settings, name);

	if (setting == NULL)
		return default_value;

	g_return_val_if_fail(setting->type == PURPLE_PREF_BOOLEAN, default_value);

	return setting->value.boolean;
}

int
purple_account_get_ui_int(const PurpleAccount *account, const char *ui,
						const char *name, int default_value)
{
	PurpleAccountSetting *setting;
	GHashTable *table;

	g_return_val_if_fail(account != NULL, default_value);
	g_return_val_if_fail(ui      != NULL, default_value);
	g_return_val_if_fail(name    != NULL, default_value);

	if ((table = g_hash_table_lookup(account->ui_settings, ui)) == NULL)
		return default_value;

	if ((setting = g_hash_table_lookup(table, name)) == NULL)
		return default_value;

	g_return_val_if_fail(setting->type == PURPLE_PREF_INT, default_value);

	return setting->value.integer;
}

const char *
purple_account_get_ui_string(const PurpleAccount *account, const char *ui,
						   const char *name, const char *default_value)
{
	PurpleAccountSetting *setting;
	GHashTable *table;

	g_return_val_if_fail(account != NULL, default_value);
	g_return_val_if_fail(ui      != NULL, default_value);
	g_return_val_if_fail(name    != NULL, default_value);

	if ((table = g_hash_table_lookup(account->ui_settings, ui)) == NULL)
		return default_value;

	if ((setting = g_hash_table_lookup(table, name)) == NULL)
		return default_value;

	g_return_val_if_fail(setting->type == PURPLE_PREF_STRING, default_value);

	return setting->value.string;
}

gboolean
purple_account_get_ui_bool(const PurpleAccount *account, const char *ui,
						 const char *name, gboolean default_value)
{
	PurpleAccountSetting *setting;
	GHashTable *table;

	g_return_val_if_fail(account != NULL, default_value);
	g_return_val_if_fail(ui      != NULL, default_value);
	g_return_val_if_fail(name    != NULL, default_value);

	if ((table = g_hash_table_lookup(account->ui_settings, ui)) == NULL)
		return default_value;

	if ((setting = g_hash_table_lookup(table, name)) == NULL)
		return default_value;

	g_return_val_if_fail(setting->type == PURPLE_PREF_BOOLEAN, default_value);

	return setting->value.boolean;
}

PurpleLog *
purple_account_get_log(PurpleAccount *account, gboolean create)
{
	g_return_val_if_fail(account != NULL, NULL);

	if(!account->system_log && create){
		PurplePresence *presence;
		int login_time;

		presence = purple_account_get_presence(account);
		login_time = purple_presence_get_login_time(presence);

		account->system_log	 = purple_log_new(PURPLE_LOG_SYSTEM,
				purple_account_get_username(account), account, NULL,
				(login_time != 0) ? login_time : time(NULL), NULL);
	}

	return account->system_log;
}

void
purple_account_destroy_log(PurpleAccount *account)
{
	g_return_if_fail(account != NULL);

	if(account->system_log){
		purple_log_free(account->system_log);
		account->system_log = NULL;
	}
}

void
purple_account_add_buddy(PurpleAccount *account, PurpleBuddy *buddy)
{
	PurplePluginProtocolInfo *prpl_info = NULL;
	PurpleConnection *gc = purple_account_get_connection(account);
	PurplePlugin *prpl = NULL;
	
	if (gc != NULL)
	        prpl = purple_connection_get_prpl(gc);      

	if (prpl != NULL)
		prpl_info = PURPLE_PLUGIN_PROTOCOL_INFO(prpl);

	if (prpl_info != NULL && prpl_info->add_buddy != NULL)
		prpl_info->add_buddy(gc, buddy, purple_buddy_get_group(buddy));
}

void
purple_account_add_buddies(PurpleAccount *account, GList *buddies)
{
	PurplePluginProtocolInfo *prpl_info = NULL;
	PurpleConnection *gc = purple_account_get_connection(account);
	PurplePlugin *prpl = NULL;
	
	if (gc != NULL)
	        prpl = purple_connection_get_prpl(gc);      

	if (prpl != NULL)
		prpl_info = PURPLE_PLUGIN_PROTOCOL_INFO(prpl);
		
	if (prpl_info) {
		GList *cur, *groups = NULL;

		/* Make a list of what group each buddy is in */
		for (cur = buddies; cur != NULL; cur = cur->next) {
			PurpleBuddy *buddy = cur->data;
			groups = g_list_append(groups, purple_buddy_get_group(buddy));
		}

		if (prpl_info->add_buddies != NULL)
			prpl_info->add_buddies(gc, buddies, groups);
		else if (prpl_info->add_buddy != NULL) {
			GList *curb = buddies, *curg = groups;

			while ((curb != NULL) && (curg != NULL)) {
				prpl_info->add_buddy(gc, curb->data, curg->data);
				curb = curb->next;
				curg = curg->next;
			}
		}

		g_list_free(groups);
	}
}

void
purple_account_remove_buddy(PurpleAccount *account, PurpleBuddy *buddy,
		PurpleGroup *group)
{
	PurplePluginProtocolInfo *prpl_info = NULL;
	PurpleConnection *gc = purple_account_get_connection(account);
	PurplePlugin *prpl = NULL;
	
	if (gc != NULL)
	        prpl = purple_connection_get_prpl(gc);      

	if (prpl != NULL)
		prpl_info = PURPLE_PLUGIN_PROTOCOL_INFO(prpl);
		
	if (prpl_info && prpl_info->remove_buddy)
		prpl_info->remove_buddy(gc, buddy, group);
}

void
purple_account_remove_buddies(PurpleAccount *account, GList *buddies, GList *groups)
{
	PurplePluginProtocolInfo *prpl_info = NULL;
	PurpleConnection *gc = purple_account_get_connection(account);
	PurplePlugin *prpl = NULL;
	
	if (gc != NULL)
	        prpl = purple_connection_get_prpl(gc);      

	if (prpl != NULL)
		prpl_info = PURPLE_PLUGIN_PROTOCOL_INFO(prpl);
		
	if (prpl_info) {
		if (prpl_info->remove_buddies)
			prpl_info->remove_buddies(gc, buddies, groups);
		else {
			GList *curb = buddies;
			GList *curg = groups;
			while ((curb != NULL) && (curg != NULL)) {
				purple_account_remove_buddy(account, curb->data, curg->data);
				curb = curb->next;
				curg = curg->next;
			}
		}
	}
}

void
purple_account_remove_group(PurpleAccount *account, PurpleGroup *group)
{
	PurplePluginProtocolInfo *prpl_info = NULL;
	PurpleConnection *gc = purple_account_get_connection(account);
	PurplePlugin *prpl = NULL;
	
	if (gc != NULL)
	        prpl = purple_connection_get_prpl(gc);      

	if (prpl != NULL)
		prpl_info = PURPLE_PLUGIN_PROTOCOL_INFO(prpl);

	if (prpl_info && prpl_info->remove_group)
		prpl_info->remove_group(gc, group);
}

void
purple_account_change_password(PurpleAccount *account, const char *orig_pw,
		const char *new_pw)
{
	PurplePluginProtocolInfo *prpl_info = NULL;
	PurpleConnection *gc = purple_account_get_connection(account);
	PurplePlugin *prpl = NULL;
	
	purple_account_set_password(account, new_pw);
	
	if (gc != NULL)
	        prpl = purple_connection_get_prpl(gc);      

	if (prpl != NULL)
		prpl_info = PURPLE_PLUGIN_PROTOCOL_INFO(prpl);

	if (prpl_info && prpl_info->change_passwd)
		prpl_info->change_passwd(gc, orig_pw, new_pw);
}

gboolean purple_account_supports_offline_message(PurpleAccount *account, PurpleBuddy *buddy)
{
	PurpleConnection *gc;
	PurplePluginProtocolInfo *prpl_info = NULL;
	PurplePlugin *prpl = NULL;
	
	g_return_val_if_fail(account, FALSE);
	g_return_val_if_fail(buddy, FALSE);

	gc = purple_account_get_connection(account);
	if (gc == NULL)
		return FALSE;
	
	prpl = purple_connection_get_prpl(gc);      

	if (prpl != NULL)
		prpl_info = PURPLE_PLUGIN_PROTOCOL_INFO(prpl);

	if (!prpl_info || !prpl_info->offline_message)
		return FALSE;
	return prpl_info->offline_message(buddy);
}

static void
signed_on_cb(PurpleConnection *gc,
             gpointer unused)
{
	PurpleAccount *account = purple_connection_get_account(gc);
	purple_account_clear_current_error(account);
}

static void
set_current_error(PurpleAccount *account, PurpleConnectionErrorInfo *new_err)
{
	PurpleAccountPrivate *priv;
	PurpleConnectionErrorInfo *old_err;

	g_return_if_fail(account != NULL);

	priv = PURPLE_ACCOUNT_GET_PRIVATE(account);
	old_err = priv->current_error;

	if(new_err == old_err)
		return;

	priv->current_error = new_err;

	purple_signal_emit(purple_accounts_get_handle(),
	                   "account-error-changed",
	                   account, old_err, new_err);
	schedule_accounts_save();

	if(old_err)
		g_free(old_err->description);

	PURPLE_DBUS_UNREGISTER_POINTER(old_err);
	g_free(old_err);
}

static void
connection_error_cb(PurpleConnection *gc,
                    PurpleConnectionError type,
                    const gchar *description,
                    gpointer unused)
{
	PurpleAccount *account;
	PurpleConnectionErrorInfo *err;

	account = purple_connection_get_account(gc);

	g_return_if_fail(account != NULL);

	err = g_new0(PurpleConnectionErrorInfo, 1);
	PURPLE_DBUS_REGISTER_POINTER(err, PurpleConnectionErrorInfo);

	err->type = type;
	err->description = g_strdup(description);

	set_current_error(account, err);
}

const PurpleConnectionErrorInfo *
purple_account_get_current_error(PurpleAccount *account)
{
	PurpleAccountPrivate *priv = PURPLE_ACCOUNT_GET_PRIVATE(account);
	return priv->current_error;
}

void
purple_account_clear_current_error(PurpleAccount *account)
{
	set_current_error(account, NULL);
}

void
purple_accounts_add(PurpleAccount *account)
{
	g_return_if_fail(account != NULL);

	if (g_list_find(accounts, account) != NULL)
		return;

	accounts = g_list_append(accounts, account);

	schedule_accounts_save();

	purple_signal_emit(purple_accounts_get_handle(), "account-added", account);
}

void
purple_accounts_remove(PurpleAccount *account)
{
	g_return_if_fail(account != NULL);

	accounts = g_list_remove(accounts, account);

	schedule_accounts_save();

	/* Clearing the error ensures that account-error-changed is emitted,
	 * which is the end of the guarantee that the the error's pointer is
	 * valid.
	 */
	purple_account_clear_current_error(account);
	purple_signal_emit(purple_accounts_get_handle(), "account-removed", account);
}

void
purple_accounts_delete(PurpleAccount *account)
{
	PurpleBlistNode *gnode, *cnode, *bnode;
	GList *iter;

	g_return_if_fail(account != NULL);

	/*
	 * Disable the account before blowing it out of the water.
	 * Conceptually it probably makes more sense to disable the
	 * account for all UIs rather than the just the current UI,
	 * but it doesn't really matter.
	 */
	purple_account_set_enabled(account, purple_core_get_ui(), FALSE);

	purple_notify_close_with_handle(account);
	purple_request_close_with_handle(account);

	purple_accounts_remove(account);

	/* Remove this account's buddies */
<<<<<<< HEAD
	for (gnode = purple_blist_get_root();
	     gnode != NULL;
		 gnode = purple_blist_node_get_sibling_next(gnode))
	{
=======
	for (gnode = purple_blist_get_root(); gnode != NULL; gnode = gnode->next) {
>>>>>>> d5b7236d
		if (!PURPLE_BLIST_NODE_IS_GROUP(gnode))
			continue;

		cnode = purple_blist_node_get_first_child(gnode);
		while (cnode) {
			PurpleBlistNode *cnode_next = purple_blist_node_get_sibling_next(cnode);

			if(PURPLE_BLIST_NODE_IS_CONTACT(cnode)) {
				bnode = purple_blist_node_get_first_child(cnode);
				while (bnode) {
					PurpleBlistNode *bnode_next = purple_blist_node_get_sibling_next(bnode);

					if (PURPLE_BLIST_NODE_IS_BUDDY(bnode)) {
						PurpleBuddy *b = (PurpleBuddy *)bnode;

						if (purple_buddy_get_account(b) == account)
							purple_blist_remove_buddy(b);
					}
					bnode = bnode_next;
				}
			} else if (PURPLE_BLIST_NODE_IS_CHAT(cnode)) {
				PurpleChat *c = (PurpleChat *)cnode;

				if (purple_chat_get_account(c) == account)
					purple_blist_remove_chat(c);
			}
			cnode = cnode_next;
		}
	}

	/* Remove any open conversation for this account */
	for (iter = purple_get_conversations(); iter; ) {
		PurpleConversation *conv = iter->data;
		iter = iter->next;
		if (purple_conversation_get_account(conv) == account)
			purple_conversation_destroy(conv);
	}

	/* Remove this account's pounces */
	purple_pounce_destroy_all_by_account(account);

	/* This will cause the deletion of an old buddy icon. */
	purple_buddy_icons_set_account_icon(account, NULL, 0);

	purple_account_destroy(account);
}

void
purple_accounts_reorder(PurpleAccount *account, gint new_index)
{
	gint index;
	GList *l;

	g_return_if_fail(account != NULL);
	g_return_if_fail(new_index <= g_list_length(accounts));

	index = g_list_index(accounts, account);

	if (index == -1) {
		purple_debug_error("account",
				   "Unregistered account (%s) discovered during reorder!\n",
				   purple_account_get_username(account));
		return;
	}

	l = g_list_nth(accounts, index);

	if (new_index > index)
		new_index--;

	/* Remove the old one. */
	accounts = g_list_delete_link(accounts, l);

	/* Insert it where it should go. */
	accounts = g_list_insert(accounts, account, new_index);

	schedule_accounts_save();
}

GList *
purple_accounts_get_all(void)
{
	return accounts;
}

GList *
purple_accounts_get_all_active(void)
{
	GList *list = NULL;
	GList *all = purple_accounts_get_all();

	while (all != NULL) {
		PurpleAccount *account = all->data;

		if (purple_account_get_enabled(account, purple_core_get_ui()))
			list = g_list_append(list, account);

		all = all->next;
	}

	return list;
}

PurpleAccount *
purple_accounts_find(const char *name, const char *protocol_id)
{
	PurpleAccount *account = NULL;
	GList *l;
	char *who;

	g_return_val_if_fail(name != NULL, NULL);

	for (l = purple_accounts_get_all(); l != NULL; l = l->next) {
		account = (PurpleAccount *)l->data;
		if (protocol_id && strcmp(account->protocol_id, protocol_id))
		  continue;

		who = g_strdup(purple_normalize(account, name));
		if (!strcmp(purple_normalize(account, purple_account_get_username(account)), who)) {
			g_free(who);
			return account;
		}
		g_free(who);
	}

	return NULL;
}

void
purple_accounts_restore_current_statuses()
{
	GList *l;
	PurpleAccount *account;

	/* If we're not connected to the Internet right now, we bail on this */
	if (!purple_network_is_available())
	{
		purple_debug_info("account", "Network not connected; skipping reconnect\n");
		return;
	}

	for (l = purple_accounts_get_all(); l != NULL; l = l->next)
	{
		account = (PurpleAccount *)l->data;
		if (purple_account_get_enabled(account, purple_core_get_ui()) &&
			(purple_presence_is_online(account->presence)))
		{
			purple_account_connect(account);
		}
	}
}

void
purple_accounts_set_ui_ops(PurpleAccountUiOps *ops)
{
	account_ui_ops = ops;
}

PurpleAccountUiOps *
purple_accounts_get_ui_ops(void)
{
	return account_ui_ops;
}

void *
purple_accounts_get_handle(void)
{
	static int handle;

	return &handle;
}

void
purple_accounts_init(void)
{
	void *handle = purple_accounts_get_handle();
	void *conn_handle = purple_connections_get_handle();

	purple_signal_register(handle, "account-connecting",
						 purple_marshal_VOID__POINTER, NULL, 1,
						 purple_value_new(PURPLE_TYPE_SUBTYPE,
										PURPLE_SUBTYPE_ACCOUNT));

	purple_signal_register(handle, "account-disabled",
						 purple_marshal_VOID__POINTER, NULL, 1,
						 purple_value_new(PURPLE_TYPE_SUBTYPE,
										PURPLE_SUBTYPE_ACCOUNT));

	purple_signal_register(handle, "account-enabled",
						 purple_marshal_VOID__POINTER, NULL, 1,
						 purple_value_new(PURPLE_TYPE_SUBTYPE,
										PURPLE_SUBTYPE_ACCOUNT));

	purple_signal_register(handle, "account-setting-info",
						 purple_marshal_VOID__POINTER_POINTER, NULL, 2,
						 purple_value_new(PURPLE_TYPE_SUBTYPE,
										PURPLE_SUBTYPE_ACCOUNT),
						 purple_value_new(PURPLE_TYPE_STRING));

	purple_signal_register(handle, "account-set-info",
						 purple_marshal_VOID__POINTER_POINTER, NULL, 2,
						 purple_value_new(PURPLE_TYPE_SUBTYPE,
										PURPLE_SUBTYPE_ACCOUNT),
						 purple_value_new(PURPLE_TYPE_STRING));

	purple_signal_register(handle, "account-added",
						 purple_marshal_VOID__POINTER, NULL, 1,
						 purple_value_new(PURPLE_TYPE_SUBTYPE, PURPLE_SUBTYPE_ACCOUNT));

	purple_signal_register(handle, "account-removed",
						 purple_marshal_VOID__POINTER, NULL, 1,
						 purple_value_new(PURPLE_TYPE_SUBTYPE, PURPLE_SUBTYPE_ACCOUNT));

	purple_signal_register(handle, "account-status-changed",
						 purple_marshal_VOID__POINTER_POINTER_POINTER, NULL, 3,
						 purple_value_new(PURPLE_TYPE_SUBTYPE,
										PURPLE_SUBTYPE_ACCOUNT),
						 purple_value_new(PURPLE_TYPE_SUBTYPE,
										PURPLE_SUBTYPE_STATUS),
						 purple_value_new(PURPLE_TYPE_SUBTYPE,
										PURPLE_SUBTYPE_STATUS));

	purple_signal_register(handle, "account-alias-changed",
						 purple_marshal_VOID__POINTER_POINTER, NULL, 2,
						 purple_value_new(PURPLE_TYPE_SUBTYPE,
							 			PURPLE_SUBTYPE_ACCOUNT),
						 purple_value_new(PURPLE_TYPE_STRING));

	purple_signal_register(handle, "account-authorization-requested",
						purple_marshal_INT__POINTER_POINTER,
						purple_value_new(PURPLE_TYPE_INT), 2,
						purple_value_new(PURPLE_TYPE_SUBTYPE,
										PURPLE_SUBTYPE_ACCOUNT),
						purple_value_new(PURPLE_TYPE_STRING));

	purple_signal_register(handle, "account-authorization-denied",
						purple_marshal_VOID__POINTER_POINTER, NULL, 2,
						purple_value_new(PURPLE_TYPE_SUBTYPE,
										PURPLE_SUBTYPE_ACCOUNT),
						purple_value_new(PURPLE_TYPE_STRING));

	purple_signal_register(handle, "account-authorization-granted",
						purple_marshal_VOID__POINTER_POINTER, NULL, 2,
						purple_value_new(PURPLE_TYPE_SUBTYPE,
										PURPLE_SUBTYPE_ACCOUNT),
						purple_value_new(PURPLE_TYPE_STRING));

	purple_signal_register(handle, "account-error-changed",
	                       purple_marshal_VOID__POINTER_POINTER_POINTER,
	                       NULL, 3,
	                       purple_value_new(PURPLE_TYPE_SUBTYPE,
	                                        PURPLE_SUBTYPE_ACCOUNT),
	                       purple_value_new(PURPLE_TYPE_POINTER),
	                       purple_value_new(PURPLE_TYPE_POINTER));

	purple_signal_connect(conn_handle, "signed-on", handle,
	                      PURPLE_CALLBACK(signed_on_cb), NULL);
	purple_signal_connect(conn_handle, "connection-error", handle,
	                      PURPLE_CALLBACK(connection_error_cb), NULL);

	load_accounts();

}

void
purple_accounts_uninit(void)
{
	gpointer handle = purple_accounts_get_handle();
	if (save_timer != 0)
	{
		purple_timeout_remove(save_timer);
		save_timer = 0;
		sync_accounts();
	}

	purple_signals_disconnect_by_handle(handle);
	purple_signals_unregister_by_instance(handle);
}<|MERGE_RESOLUTION|>--- conflicted
+++ resolved
@@ -2513,14 +2513,10 @@
 	purple_accounts_remove(account);
 
 	/* Remove this account's buddies */
-<<<<<<< HEAD
 	for (gnode = purple_blist_get_root();
 	     gnode != NULL;
 		 gnode = purple_blist_node_get_sibling_next(gnode))
 	{
-=======
-	for (gnode = purple_blist_get_root(); gnode != NULL; gnode = gnode->next) {
->>>>>>> d5b7236d
 		if (!PURPLE_BLIST_NODE_IS_GROUP(gnode))
 			continue;
 
