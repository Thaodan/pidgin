/**
 * @file account.c Account API
 * @ingroup core
 */

/* purple
 *
 * Purple is the legal property of its developers, whose names are too numerous
 * to list here.  Please refer to the COPYRIGHT file distributed with this
 * source distribution.
 *
 * This program is free software; you can redistribute it and/or modify
 * it under the terms of the GNU General Public License as published by
 * the Free Software Foundation; either version 2 of the License, or
 * (at your option) any later version.
 *
 * This program is distributed in the hope that it will be useful,
 * but WITHOUT ANY WARRANTY; without even the implied warranty of
 * MERCHANTABILITY or FITNESS FOR A PARTICULAR PURPOSE.  See the
 * GNU General Public License for more details.
 *
 * You should have received a copy of the GNU General Public License
 * along with this program; if not, write to the Free Software
 * Foundation, Inc., 51 Franklin Street, Fifth Floor, Boston, MA  02111-1301  USA
 */
#include "internal.h"
#include "account.h"
#include "core.h"
#include "dbus-maybe.h"
#include "debug.h"
#include "keyring.h"
#include "network.h"
#include "notify.h"
#include "pounce.h"
#include "prefs.h"
#include "privacy.h"
#include "prpl.h"
#include "request.h"
#include "server.h"
#include "signals.h"
#include "status.h"
#include "util.h"
#include "xmlnode.h"

<<<<<<< HEAD

typedef struct
{
	PurpleConnectionErrorInfo *current_error;
} PurpleAccountPrivate;

#define PURPLE_ACCOUNT_GET_PRIVATE(account) \
	((PurpleAccountPrivate *) (account->priv))

=======
>>>>>>> 78384528
/* TODO: Should use PurpleValue instead of this?  What about "ui"? */
typedef struct
{
	PurplePrefType type;

	char *ui;

	union
	{
		int integer;
		char *string;
		gboolean boolean;

	} value;

} PurpleAccountSetting;

typedef struct
{
	PurpleAccountRequestType type;
	PurpleAccount *account;
	void *ui_handle;
	char *user;
	gpointer userdata;
	PurpleAccountRequestAuthorizationCb auth_cb;
	PurpleAccountRequestAuthorizationCb deny_cb;
	guint ref;
} PurpleAccountRequestInfo;

typedef struct
{
	gpointer cb;
	gpointer data;
} CbInfo;

static PurpleAccountUiOps *account_ui_ops = NULL;

static GList   *accounts = NULL;
static guint    save_timer = 0;
static gboolean accounts_loaded = FALSE;

static GList *handles = NULL;

static void set_current_error(PurpleAccount *account,
	PurpleConnectionErrorInfo *new_err);

static void purple_account_register_got_password_cb(PurpleAccount * account, 
	char * password, GError * error, gpointer data);


static void purple_account_unregister_got_password_cb(PurpleAccount * account,
	char * password, GError * error, gpointer data);

static void purple_account_connect_got_password_cb(PurpleAccount * account,
       gchar * password, GError * error, gpointer data);

static void purple_account_get_password_async_finish(PurpleAccount * account,
	char * password, GError * error, gpointer data);

static void purple_accounts_delete_finish(PurpleAccount * account, GError * error, gpointer data);
/*********************************************************************
 * Writing to disk                                                   *
 *********************************************************************/

static void
setting_to_xmlnode(gpointer key, gpointer value, gpointer user_data)
{
	const char *name;
	PurpleAccountSetting *setting;
	xmlnode *node, *child;
	char buf[21];

	name    = (const char *)key;
	setting = (PurpleAccountSetting *)value;
	node    = (xmlnode *)user_data;

	child = xmlnode_new_child(node, "setting");
	xmlnode_set_attrib(child, "name", name);

	if (setting->type == PURPLE_PREF_INT) {
		xmlnode_set_attrib(child, "type", "int");
		g_snprintf(buf, sizeof(buf), "%d", setting->value.integer);
		xmlnode_insert_data(child, buf, -1);
	}
	else if (setting->type == PURPLE_PREF_STRING && setting->value.string != NULL) {
		xmlnode_set_attrib(child, "type", "string");
		xmlnode_insert_data(child, setting->value.string, -1);
	}
	else if (setting->type == PURPLE_PREF_BOOLEAN) {
		xmlnode_set_attrib(child, "type", "bool");
		g_snprintf(buf, sizeof(buf), "%d", setting->value.boolean);
		xmlnode_insert_data(child, buf, -1);
	}
}

static void
ui_setting_to_xmlnode(gpointer key, gpointer value, gpointer user_data)
{
	const char *ui;
	GHashTable *table;
	xmlnode *node, *child;

	ui    = (const char *)key;
	table = (GHashTable *)value;
	node  = (xmlnode *)user_data;

	if (g_hash_table_size(table) > 0)
	{
		child = xmlnode_new_child(node, "settings");
		xmlnode_set_attrib(child, "ui", ui);
		g_hash_table_foreach(table, setting_to_xmlnode, child);
	}
}

static xmlnode *
status_attr_to_xmlnode(const PurpleStatus *status, const PurpleStatusType *type, const PurpleStatusAttr *attr)
{
	xmlnode *node;
	const char *id;
	char *value = NULL;
	PurpleStatusAttr *default_attr;
	PurpleValue *default_value;
	PurpleType attr_type;
	PurpleValue *attr_value;

	id = purple_status_attr_get_id(attr);
	g_return_val_if_fail(id, NULL);

	attr_value = purple_status_get_attr_value(status, id);
	g_return_val_if_fail(attr_value, NULL);
	attr_type = purple_value_get_type(attr_value);

	/*
	 * If attr_value is a different type than it should be
	 * then don't write it to the file.
	 */
	default_attr = purple_status_type_get_attr(type, id);
	default_value = purple_status_attr_get_value(default_attr);
	if (attr_type != purple_value_get_type(default_value))
		return NULL;

	/*
	 * If attr_value is the same as the default for this status
	 * then there is no need to write it to the file.
	 */
	if (attr_type == PURPLE_TYPE_STRING)
	{
		const char *string_value = purple_value_get_string(attr_value);
		const char *default_string_value = purple_value_get_string(default_value);
		if (purple_strequal(string_value, default_string_value))
			return NULL;
		value = g_strdup(purple_value_get_string(attr_value));
	}
	else if (attr_type == PURPLE_TYPE_INT)
	{
		int int_value = purple_value_get_int(attr_value);
		if (int_value == purple_value_get_int(default_value))
			return NULL;
		value = g_strdup_printf("%d", int_value);
	}
	else if (attr_type == PURPLE_TYPE_BOOLEAN)
	{
		gboolean boolean_value = purple_value_get_boolean(attr_value);
		if (boolean_value == purple_value_get_boolean(default_value))
			return NULL;
		value = g_strdup(boolean_value ? "true" : "false");
	}
	else
	{
		return NULL;
	}

	g_return_val_if_fail(value, NULL);

	node = xmlnode_new("attribute");

	xmlnode_set_attrib(node, "id", id);
	xmlnode_set_attrib(node, "value", value);

	g_free(value);

	return node;
}

static xmlnode *
status_attrs_to_xmlnode(const PurpleStatus *status)
{
	PurpleStatusType *type = purple_status_get_type(status);
	xmlnode *node, *child;
	GList *attrs, *attr;

	node = xmlnode_new("attributes");

	attrs = purple_status_type_get_attrs(type);
	for (attr = attrs; attr != NULL; attr = attr->next)
	{
		child = status_attr_to_xmlnode(status, type, (const PurpleStatusAttr *)attr->data);
		if (child)
			xmlnode_insert_child(node, child);
	}

	return node;
}

static xmlnode *
status_to_xmlnode(const PurpleStatus *status)
{
	xmlnode *node, *child;

	node = xmlnode_new("status");
	xmlnode_set_attrib(node, "type", purple_status_get_id(status));
	if (purple_status_get_name(status) != NULL)
		xmlnode_set_attrib(node, "name", purple_status_get_name(status));
	xmlnode_set_attrib(node, "active", purple_status_is_active(status) ? "true" : "false");

	child = status_attrs_to_xmlnode(status);
	xmlnode_insert_child(node, child);

	return node;
}

static xmlnode *
statuses_to_xmlnode(const PurplePresence *presence)
{
	xmlnode *node, *child;
	GList *statuses;
	PurpleStatus *status;

	node = xmlnode_new("statuses");

	statuses = purple_presence_get_statuses(presence);
	for (; statuses != NULL; statuses = statuses->next)
	{
		status = statuses->data;
		if (purple_status_type_is_saveable(purple_status_get_type(status)))
		{
			child = status_to_xmlnode(status);
			xmlnode_insert_child(node, child);
		}
	}

	return node;
}

static xmlnode *
proxy_settings_to_xmlnode(PurpleProxyInfo *proxy_info)
{
	xmlnode *node, *child;
	PurpleProxyType proxy_type;
	const char *value;
	int int_value;
	char buf[21];

	proxy_type = purple_proxy_info_get_type(proxy_info);

	node = xmlnode_new("proxy");

	child = xmlnode_new_child(node, "type");
	xmlnode_insert_data(child,
			(proxy_type == PURPLE_PROXY_USE_GLOBAL ? "global" :
			 proxy_type == PURPLE_PROXY_NONE       ? "none"   :
			 proxy_type == PURPLE_PROXY_HTTP       ? "http"   :
			 proxy_type == PURPLE_PROXY_SOCKS4     ? "socks4" :
			 proxy_type == PURPLE_PROXY_SOCKS5     ? "socks5" :
			 proxy_type == PURPLE_PROXY_TOR        ? "tor" :
			 proxy_type == PURPLE_PROXY_USE_ENVVAR ? "envvar" : "unknown"), -1);

	if ((value = purple_proxy_info_get_host(proxy_info)) != NULL)
	{
		child = xmlnode_new_child(node, "host");
		xmlnode_insert_data(child, value, -1);
	}

	if ((int_value = purple_proxy_info_get_port(proxy_info)) != 0)
	{
		g_snprintf(buf, sizeof(buf), "%d", int_value);
		child = xmlnode_new_child(node, "port");
		xmlnode_insert_data(child, buf, -1);
	}

	if ((value = purple_proxy_info_get_username(proxy_info)) != NULL)
	{
		child = xmlnode_new_child(node, "username");
		xmlnode_insert_data(child, value, -1);
	}

	if ((value = purple_proxy_info_get_password(proxy_info)) != NULL)
	{
		child = xmlnode_new_child(node, "password");
		xmlnode_insert_data(child, value, -1);
	}

	return node;
}

static xmlnode *
current_error_to_xmlnode(PurpleConnectionErrorInfo *err)
{
	xmlnode *node, *child;
	char type_str[3];

	node = xmlnode_new("current_error");

	if(err == NULL)
		return node;

	/* It doesn't make sense to have transient errors persist across a
	 * restart.
	 */
	if(!purple_connection_error_is_fatal (err->type))
		return node;

	child = xmlnode_new_child(node, "type");
	g_snprintf(type_str, sizeof(type_str), "%u", err->type);
	xmlnode_insert_data(child, type_str, -1);

	child = xmlnode_new_child(node, "description");
	if(err->description) {
		char *utf8ized = purple_utf8_try_convert(err->description);
		if(utf8ized == NULL)
			utf8ized = purple_utf8_salvage(err->description);
		xmlnode_insert_data(child, utf8ized, -1);
		g_free(utf8ized);
	}

	return node;
}

static xmlnode *
account_to_xmlnode(PurpleAccount *account)
{
	xmlnode *node, *child;
	const char *tmp;
	const char *keyring_id;
	const char *mode;
	char *data;
	PurplePresence *presence;
	PurpleProxyInfo *proxy_info;
	GError * error = NULL;
	GDestroyNotify destroy;

	node = xmlnode_new("account");

	child = xmlnode_new_child(node, "protocol");
	xmlnode_insert_data(child, purple_account_get_protocol_id(account), -1);

	child = xmlnode_new_child(node, "name");
	xmlnode_insert_data(child, purple_account_get_username(account), -1);

	if (purple_account_get_remember_password(account))
	{
		purple_debug_info("accounts", "Exporting password for account %s (%s).\n",
			purple_account_get_username(account),
			purple_account_get_protocol_id(account));

		purple_keyring_export_password(account, &keyring_id, 
			&mode, &data, &error, &destroy);

		if (error != NULL) {

			purple_debug_info("accounts",
				"failed to export password for account %s : %s.\n",
				purple_account_get_username(account),
				error->message);

		} else {
			child = xmlnode_new_child(node, "password");
			if (keyring_id != NULL)
				xmlnode_set_attrib(child, "keyring_id", keyring_id);
			if (mode != NULL)
				xmlnode_set_attrib(child, "mode", mode);
			if (data != NULL)
				xmlnode_insert_data(child, data, -1);

			if (destroy != NULL)
				destroy(data);
		}
	}

	if ((tmp = purple_account_get_alias(account)) != NULL)
	{
		child = xmlnode_new_child(node, "alias");
		xmlnode_insert_data(child, tmp, -1);
	}

	if ((presence = purple_account_get_presence(account)) != NULL)
	{
		child = statuses_to_xmlnode(presence);
		xmlnode_insert_child(node, child);
	}

	if ((tmp = purple_account_get_user_info(account)) != NULL)
	{
		/* TODO: Do we need to call purple_str_strip_char(tmp, '\r') here? */
		child = xmlnode_new_child(node, "userinfo");
		xmlnode_insert_data(child, tmp, -1);
	}

	if (g_hash_table_size(account->settings) > 0)
	{
		child = xmlnode_new_child(node, "settings");
		g_hash_table_foreach(account->settings, setting_to_xmlnode, child);
	}

	if (g_hash_table_size(account->ui_settings) > 0)
	{
		g_hash_table_foreach(account->ui_settings, ui_setting_to_xmlnode, node);
	}

	if ((proxy_info = purple_account_get_proxy_info(account)) != NULL)
	{
		child = proxy_settings_to_xmlnode(proxy_info);
		xmlnode_insert_child(node, child);
	}

	child = current_error_to_xmlnode(account->current_error);
	xmlnode_insert_child(node, child);

	return node;
}

static xmlnode *
accounts_to_xmlnode(void)
{
	xmlnode *node, *child;
	GList *cur;

	node = xmlnode_new("account");
	xmlnode_set_attrib(node, "version", "1.0");

	for (cur = purple_accounts_get_all(); cur != NULL; cur = cur->next)
	{
		child = account_to_xmlnode(cur->data);
		xmlnode_insert_child(node, child);
	}

	return node;
}

static void
sync_accounts(void)
{
	xmlnode *node;
	char *data;

	if (!accounts_loaded)
	{
		purple_debug_error("account", "Attempted to save accounts before "
						 "they were read!\n");
		return;
	}

	purple_debug_info("account", "Syncing accounts.\n");

	node = accounts_to_xmlnode();
	data = xmlnode_to_formatted_str(node, NULL);
	purple_util_write_data_to_file("accounts.xml", data, -1);
	g_free(data);
	xmlnode_free(node);
}

static gboolean
save_cb(gpointer data)
{
	sync_accounts();
	save_timer = 0;
	return FALSE;
}

static void
schedule_accounts_save(void)
{
	if (save_timer == 0)
		save_timer = purple_timeout_add_seconds(5, save_cb, NULL);
}


/*********************************************************************
 * Reading from disk                                                 *
 *********************************************************************/
static void
migrate_yahoo_japan(PurpleAccount *account)
{
	/* detect a Yahoo! JAPAN account that existed prior to 2.6.0 and convert it
	 * to use the new prpl-yahoojp.  Also remove the account-specific settings
	 * we no longer need */

	if(purple_strequal(purple_account_get_protocol_id(account), "prpl-yahoo")) {
		if(purple_account_get_bool(account, "yahoojp", FALSE)) {
			const char *serverjp = purple_account_get_string(account, "serverjp", NULL);
			const char *xferjp_host = purple_account_get_string(account, "xferjp_host", NULL);

			g_return_if_fail(serverjp != NULL);
			g_return_if_fail(xferjp_host != NULL);

			purple_account_set_string(account, "server", serverjp);
			purple_account_set_string(account, "xfer_host", xferjp_host);

			purple_account_set_protocol_id(account, "prpl-yahoojp");
		}

		/* these should always be nuked */
		purple_account_remove_setting(account, "yahoojp");
		purple_account_remove_setting(account, "serverjp");
		purple_account_remove_setting(account, "xferjp_host");

	}
}

static void
migrate_icq_server(PurpleAccount *account)
{
	/* Migrate the login server setting for ICQ accounts.  See
	 * 'mtn log --last 1 --no-graph --from b6d7712e90b68610df3bd2d8cbaf46d94c8b3794'
	 * for details on the change. */

	if(purple_strequal(purple_account_get_protocol_id(account), "prpl-icq")) {
		const char *tmp = purple_account_get_string(account, "server", NULL);

		/* Non-secure server */
		if(purple_strequal(tmp,	"login.messaging.aol.com") ||
				purple_strequal(tmp, "login.oscar.aol.com"))
			purple_account_set_string(account, "server", "login.icq.com");

		/* Secure server */
		if(purple_strequal(tmp, "slogin.oscar.aol.com"))
			purple_account_set_string(account, "server", "slogin.icq.com");
	}
}

static void
migrate_xmpp_encryption(PurpleAccount *account)
{
	/* When this is removed, nuke the "old_ssl" and "require_tls" settings */
	if (g_str_equal(purple_account_get_protocol_id(account), "prpl-jabber")) {
		const char *sec = purple_account_get_string(account, "connection_security", "");

		if (g_str_equal("", sec)) {
			const char *val = "require_tls";
			if (purple_account_get_bool(account, "old_ssl", FALSE))
				val = "old_ssl";
			else if (!purple_account_get_bool(account, "require_tls", TRUE))
				val = "opportunistic_tls";

			purple_account_set_string(account, "connection_security", val);
		}
	}
}

static void
parse_settings(xmlnode *node, PurpleAccount *account)
{
	const char *ui;
	xmlnode *child;

	/* Get the UI string, if these are UI settings */
	ui = xmlnode_get_attrib(node, "ui");

	/* Read settings, one by one */
	for (child = xmlnode_get_child(node, "setting"); child != NULL;
			child = xmlnode_get_next_twin(child))
	{
		const char *name, *str_type;
		PurplePrefType type;
		char *data;

		name = xmlnode_get_attrib(child, "name");
		if (name == NULL)
			/* Ignore this setting */
			continue;

		str_type = xmlnode_get_attrib(child, "type");
		if (str_type == NULL)
			/* Ignore this setting */
			continue;

		if (purple_strequal(str_type, "string"))
			type = PURPLE_PREF_STRING;
		else if (purple_strequal(str_type, "int"))
			type = PURPLE_PREF_INT;
		else if (purple_strequal(str_type, "bool"))
			type = PURPLE_PREF_BOOLEAN;
		else
			/* Ignore this setting */
			continue;

		data = xmlnode_get_data(child);
		if (data == NULL)
			/* Ignore this setting */
			continue;

		if (ui == NULL)
		{
			if (type == PURPLE_PREF_STRING)
				purple_account_set_string(account, name, data);
			else if (type == PURPLE_PREF_INT)
				purple_account_set_int(account, name, atoi(data));
			else if (type == PURPLE_PREF_BOOLEAN)
				purple_account_set_bool(account, name,
									  (*data == '0' ? FALSE : TRUE));
		} else {
			if (type == PURPLE_PREF_STRING)
				purple_account_set_ui_string(account, ui, name, data);
			else if (type == PURPLE_PREF_INT)
				purple_account_set_ui_int(account, ui, name, atoi(data));
			else if (type == PURPLE_PREF_BOOLEAN)
				purple_account_set_ui_bool(account, ui, name,
										 (*data == '0' ? FALSE : TRUE));
		}

		g_free(data);
	}

	/* we do this here because we need access to account settings to determine
	 * if we can/should migrate an old Yahoo! JAPAN account */
	migrate_yahoo_japan(account);
	/* we do this here because we need access to account settings to determine
	 * if we can/should migrate an ICQ account's server setting */
	migrate_icq_server(account);
	/* we do this here because we need to do it before the user views the
	 * Edit Account dialog. */
	migrate_xmpp_encryption(account);
}

static GList *
parse_status_attrs(xmlnode *node, PurpleStatus *status)
{
	GList *list = NULL;
	xmlnode *child;
	PurpleValue *attr_value;

	for (child = xmlnode_get_child(node, "attribute"); child != NULL;
			child = xmlnode_get_next_twin(child))
	{
		const char *id = xmlnode_get_attrib(child, "id");
		const char *value = xmlnode_get_attrib(child, "value");

		if (!id || !*id || !value || !*value)
			continue;

		attr_value = purple_status_get_attr_value(status, id);
		if (!attr_value)
			continue;

		list = g_list_append(list, (char *)id);

		switch (purple_value_get_type(attr_value))
		{
			case PURPLE_TYPE_STRING:
				list = g_list_append(list, (char *)value);
				break;
			case PURPLE_TYPE_INT:
			case PURPLE_TYPE_BOOLEAN:
			{
				int v;
				if (sscanf(value, "%d", &v) == 1)
					list = g_list_append(list, GINT_TO_POINTER(v));
				else
					list = g_list_remove(list, id);
				break;
			}
			default:
				break;
		}
	}

	return list;
}

static void
parse_status(xmlnode *node, PurpleAccount *account)
{
	gboolean active = FALSE;
	const char *data;
	const char *type;
	xmlnode *child;
	GList *attrs = NULL;

	/* Get the active/inactive state */
	data = xmlnode_get_attrib(node, "active");
	if (data == NULL)
		return;
	if (g_ascii_strcasecmp(data, "true") == 0)
		active = TRUE;
	else if (g_ascii_strcasecmp(data, "false") == 0)
		active = FALSE;
	else
		return;

	/* Get the type of the status */
	type = xmlnode_get_attrib(node, "type");
	if (type == NULL)
		return;

	/* Read attributes into a GList */
	child = xmlnode_get_child(node, "attributes");
	if (child != NULL)
	{
		attrs = parse_status_attrs(child,
						purple_account_get_status(account, type));
	}

	purple_account_set_status_list(account, type, active, attrs);

	g_list_free(attrs);
}

static void
parse_statuses(xmlnode *node, PurpleAccount *account)
{
	xmlnode *child;

	for (child = xmlnode_get_child(node, "status"); child != NULL;
			child = xmlnode_get_next_twin(child))
	{
		parse_status(child, account);
	}
}

static void
parse_proxy_info(xmlnode *node, PurpleAccount *account)
{
	PurpleProxyInfo *proxy_info;
	xmlnode *child;
	char *data;

	proxy_info = purple_proxy_info_new();

	/* Use the global proxy settings, by default */
	purple_proxy_info_set_type(proxy_info, PURPLE_PROXY_USE_GLOBAL);

	/* Read proxy type */
	child = xmlnode_get_child(node, "type");
	if ((child != NULL) && ((data = xmlnode_get_data(child)) != NULL))
	{
		if (purple_strequal(data, "global"))
			purple_proxy_info_set_type(proxy_info, PURPLE_PROXY_USE_GLOBAL);
		else if (purple_strequal(data, "none"))
			purple_proxy_info_set_type(proxy_info, PURPLE_PROXY_NONE);
		else if (purple_strequal(data, "http"))
			purple_proxy_info_set_type(proxy_info, PURPLE_PROXY_HTTP);
		else if (purple_strequal(data, "socks4"))
			purple_proxy_info_set_type(proxy_info, PURPLE_PROXY_SOCKS4);
		else if (purple_strequal(data, "socks5"))
			purple_proxy_info_set_type(proxy_info, PURPLE_PROXY_SOCKS5);
		else if (purple_strequal(data, "tor"))
			purple_proxy_info_set_type(proxy_info, PURPLE_PROXY_TOR);
		else if (purple_strequal(data, "envvar"))
			purple_proxy_info_set_type(proxy_info, PURPLE_PROXY_USE_ENVVAR);
		else
		{
			purple_debug_error("account", "Invalid proxy type found when "
							 "loading account information for %s\n",
							 purple_account_get_username(account));
		}
		g_free(data);
	}

	/* Read proxy host */
	child = xmlnode_get_child(node, "host");
	if ((child != NULL) && ((data = xmlnode_get_data(child)) != NULL))
	{
		purple_proxy_info_set_host(proxy_info, data);
		g_free(data);
	}

	/* Read proxy port */
	child = xmlnode_get_child(node, "port");
	if ((child != NULL) && ((data = xmlnode_get_data(child)) != NULL))
	{
		purple_proxy_info_set_port(proxy_info, atoi(data));
		g_free(data);
	}

	/* Read proxy username */
	child = xmlnode_get_child(node, "username");
	if ((child != NULL) && ((data = xmlnode_get_data(child)) != NULL))
	{
		purple_proxy_info_set_username(proxy_info, data);
		g_free(data);
	}

	/* Read proxy password */
	child = xmlnode_get_child(node, "password");
	if ((child != NULL) && ((data = xmlnode_get_data(child)) != NULL))
	{
		purple_proxy_info_set_password(proxy_info, data);
		g_free(data);
	}

	/* If there are no values set then proxy_info NULL */
	if ((purple_proxy_info_get_type(proxy_info) == PURPLE_PROXY_USE_GLOBAL) &&
		(purple_proxy_info_get_host(proxy_info) == NULL) &&
		(purple_proxy_info_get_port(proxy_info) == 0) &&
		(purple_proxy_info_get_username(proxy_info) == NULL) &&
		(purple_proxy_info_get_password(proxy_info) == NULL))
	{
		purple_proxy_info_destroy(proxy_info);
		return;
	}

	purple_account_set_proxy_info(account, proxy_info);
}

static void
parse_current_error(xmlnode *node, PurpleAccount *account)
{
	guint type;
	char *type_str = NULL, *description = NULL;
	xmlnode *child;
	PurpleConnectionErrorInfo *current_error = NULL;

	child = xmlnode_get_child(node, "type");
	if (child == NULL || (type_str = xmlnode_get_data(child)) == NULL)
		return;
	type = atoi(type_str);
	g_free(type_str);

	if (type > PURPLE_CONNECTION_ERROR_OTHER_ERROR)
	{
		purple_debug_error("account",
			"Invalid PurpleConnectionError value %d found when "
			"loading account information for %s\n",
			type, purple_account_get_username(account));
		type = PURPLE_CONNECTION_ERROR_OTHER_ERROR;
	}

	child = xmlnode_get_child(node, "description");
	if (child)
		description = xmlnode_get_data(child);
	if (description == NULL)
		description = g_strdup("");

	current_error = g_new0(PurpleConnectionErrorInfo, 1);
	PURPLE_DBUS_REGISTER_POINTER(current_error, PurpleConnectionErrorInfo);
	current_error->type = type;
	current_error->description = description;

	set_current_error(account, current_error);
}

static PurpleAccount *
parse_account(xmlnode *node)
{
	PurpleAccount *ret;
	xmlnode *child;
	char *protocol_id = NULL;
	char *name = NULL;
	const char *keyring_id = NULL;
	const char *mode = NULL;
	char *data = NULL;
	gboolean result = FALSE;
	GError * error = NULL;

	child = xmlnode_get_child(node, "protocol");
	if (child != NULL)
		protocol_id = xmlnode_get_data(child);

	child = xmlnode_get_child(node, "name");
	if (child != NULL)
		name = xmlnode_get_data(child);
	if (name == NULL)
	{
		/* Do we really need to do this? */
		child = xmlnode_get_child(node, "username");
		if (child != NULL)
			name = xmlnode_get_data(child);
	}

	if ((protocol_id == NULL) || (name == NULL))
	{
		g_free(protocol_id);
		g_free(name);
		return NULL;
	}

	ret = purple_account_new(name, protocol_id);
	g_free(name);
	g_free(protocol_id);

	/* Read the alias */
	child = xmlnode_get_child(node, "alias");
	if ((child != NULL) && ((data = xmlnode_get_data(child)) != NULL))
	{
		if (*data != '\0')
			purple_account_set_alias(ret, data);
		g_free(data);
	}

	/* Read the statuses */
	child = xmlnode_get_child(node, "statuses");
	if (child != NULL)
	{
		parse_statuses(child, ret);
	}

	/* Read the userinfo */
	child = xmlnode_get_child(node, "userinfo");
	if ((child != NULL) && ((data = xmlnode_get_data(child)) != NULL))
	{
		purple_account_set_user_info(ret, data);
		g_free(data);
	}

	/* Read an old buddyicon */
	child = xmlnode_get_child(node, "buddyicon");
	if ((child != NULL) && ((data = xmlnode_get_data(child)) != NULL))
	{
		const char *dirname = purple_buddy_icons_get_cache_dir();
		char *filename = g_build_filename(dirname, data, NULL);
		gchar *contents;
		gsize len;

		if (g_file_get_contents(filename, &contents, &len, NULL))
		{
			purple_buddy_icons_set_account_icon(ret, (guchar *)contents, len);
		}

		g_free(filename);
		g_free(data);
	}

	/* Read settings (both core and UI) */
	for (child = xmlnode_get_child(node, "settings"); child != NULL;
			child = xmlnode_get_next_twin(child))
	{
		parse_settings(child, ret);
	}

	/* Read proxy */
	child = xmlnode_get_child(node, "proxy");
	if (child != NULL)
	{
		parse_proxy_info(child, ret);
	}

	/* Read current error */
	child = xmlnode_get_child(node, "current_error");
	if (child != NULL)
	{
		parse_current_error(child, ret);
	}

	/* Read the password */

	child = xmlnode_get_child(node, "password");
	if (child != NULL)
	{
		keyring_id = xmlnode_get_attrib(child, "keyring_id");
		mode = xmlnode_get_attrib(child, "mode");
		data = xmlnode_get_data(child);

		result = purple_keyring_import_password(ret, keyring_id, mode, data, &error);

		if (result == TRUE) {
			purple_debug_info("accounts", "password imported successfully.\n");
			purple_account_set_remember_password(ret, TRUE);		
		} else {
			purple_debug_info("accounts", "failed to imported password.\n");
		} 
		g_free(data); 
	}

	return ret;
}

static void
load_accounts(void)
{
	xmlnode *node, *child;

	accounts_loaded = TRUE;

	node = purple_util_read_xml_from_file("accounts.xml", _("accounts"));

	if (node == NULL)
		return;

	for (child = xmlnode_get_child(node, "account"); child != NULL;
			child = xmlnode_get_next_twin(child))
	{
		PurpleAccount *new_acct;
		new_acct = parse_account(child);
		purple_accounts_add(new_acct);
	}

	xmlnode_free(node);

	_purple_buddy_icons_account_loaded_cb();
}


static void
delete_setting(void *data)
{
	PurpleAccountSetting *setting = (PurpleAccountSetting *)data;

	g_free(setting->ui);

	if (setting->type == PURPLE_PREF_STRING)
		g_free(setting->value.string);

	g_free(setting);
}

PurpleAccount *
purple_account_new(const char *username, const char *protocol_id)
{
	PurpleAccount *account = NULL;
	PurplePlugin *prpl = NULL;
	PurplePluginProtocolInfo *prpl_info = NULL;
	PurpleStatusType *status_type;

	g_return_val_if_fail(username != NULL, NULL);
	g_return_val_if_fail(protocol_id != NULL, NULL);

	account = purple_accounts_find(username, protocol_id);

	if (account != NULL)
		return account;

	account = g_new0(PurpleAccount, 1);
	PURPLE_DBUS_REGISTER_POINTER(account, PurpleAccount);

	purple_account_set_username(account, username);

	purple_account_set_protocol_id(account, protocol_id);

	account->settings = g_hash_table_new_full(g_str_hash, g_str_equal,
											  g_free, delete_setting);
	account->ui_settings = g_hash_table_new_full(g_str_hash, g_str_equal,
				g_free, (GDestroyNotify)g_hash_table_destroy);
	account->system_log = NULL;
	/* 0 is not a valid privacy setting */
	account->perm_deny = PURPLE_PRIVACY_ALLOW_ALL;

	purple_signal_emit(purple_accounts_get_handle(), "account-created", account);

	prpl = purple_find_prpl(protocol_id);

	if (prpl == NULL)
		return account;

	prpl_info = PURPLE_PLUGIN_PROTOCOL_INFO(prpl);
	if (prpl_info != NULL && prpl_info->status_types != NULL)
		purple_account_set_status_types(account, prpl_info->status_types(account));

	account->presence = purple_presence_new_for_account(account);

	status_type = purple_account_get_status_type_with_primitive(account, PURPLE_STATUS_AVAILABLE);
	if (status_type != NULL)
		purple_presence_set_status_active(account->presence,
										purple_status_type_get_id(status_type),
										TRUE);
	else
		purple_presence_set_status_active(account->presence,
										"offline",
										TRUE);

	return account;
}

void
purple_account_destroy(PurpleAccount *account)
{
	GList *l;

	g_return_if_fail(account != NULL);

	purple_debug_info("account", "Destroying account %p\n", account);
	purple_signal_emit(purple_accounts_get_handle(), "account-destroying", account);

	for (l = purple_get_conversations(); l != NULL; l = l->next)
	{
		PurpleConversation *conv = (PurpleConversation *)l->data;

		if (purple_conversation_get_account(conv) == account)
			purple_conversation_set_account(conv, NULL);
	}

	g_free(account->username);
	g_free(account->alias);
	g_free(account->password);
	g_free(account->user_info);
	g_free(account->buddy_icon_path);
	g_free(account->protocol_id);

	g_hash_table_destroy(account->settings);
	g_hash_table_destroy(account->ui_settings);

	if (account->proxy_info)
		purple_proxy_info_destroy(account->proxy_info);

	purple_account_set_status_types(account, NULL);

	if (account->presence)
		purple_presence_destroy(account->presence);

	if(account->system_log)
		purple_log_free(account->system_log);

	while (account->deny) {
		g_free(account->deny->data);
		account->deny = g_slist_delete_link(account->deny, account->deny);
	}

	while (account->permit) {
		g_free(account->permit->data);
		account->permit = g_slist_delete_link(account->permit, account->permit);
	}

	PURPLE_DBUS_UNREGISTER_POINTER(account->current_error);
	if (account->current_error) {
		g_free(account->current_error->description);
		g_free(account->current_error);
	}

	PURPLE_DBUS_UNREGISTER_POINTER(account);
	g_free(account);
}

void
purple_account_set_register_callback(PurpleAccount *account, PurpleAccountRegistrationCb cb, void *user_data)
{
	g_return_if_fail(account != NULL);

	account->registration_cb = cb;
	account->registration_cb_user_data = user_data;
}

void
purple_account_register(PurpleAccount *account)
{
	g_return_if_fail(account != NULL);

	purple_debug_info("account", "Registering account %s\n",
					purple_account_get_username(account));

	purple_keyring_get_password_async(account, purple_account_register_got_password_cb, NULL);
}


static void
purple_account_register_got_password_cb(PurpleAccount * account, char * password, GError * error, gpointer data)
{
	g_return_if_fail(account != NULL);

	_purple_connection_new(account, TRUE, password);
}

typedef struct
{
	PurpleAccountUnregistrationCb cb;
	void *user_data;
} UnregisterData;

void
purple_account_unregister(PurpleAccount *account, PurpleAccountUnregistrationCb cb, void *user_data)
{
	UnregisterData * data;

	g_return_if_fail(account != NULL);

	purple_debug_info("account", "Unregistering account %s\n",
					  purple_account_get_username(account));

	data = g_new0(UnregisterData, 1);
	data->cb = cb;
	data->user_data = user_data;

	purple_keyring_get_password_async(account, purple_account_unregister_got_password_cb, data);

}

static void
purple_account_unregister_got_password_cb(PurpleAccount * account, char * password, GError * error, gpointer data)
{
	UnregisterData * unregdata;
	
	g_return_if_fail(account != NULL);

	unregdata = data;
	g_return_if_fail(unregdata != NULL);

	_purple_connection_new_unregister(account, password, unregdata->cb, unregdata->user_data);

	g_free(unregdata);
}

static void
request_password_ok_cb(PurpleAccount *account, PurpleRequestFields *fields)
{
	const char *entry;
	char * password;
	gboolean remember;

	entry = purple_request_fields_get_string(fields, "password");
	remember = purple_request_fields_get_bool(fields, "remember");

	if (!entry || !*entry)
	{
		purple_notify_error(account, NULL, _("Password is required to sign on."), NULL);
		return;
	}

	if(!remember)
		purple_keyring_set_password_async(account, NULL, NULL, NULL, NULL);

	purple_account_set_remember_password(account, remember);

	password = g_strdup(entry);
	purple_account_set_password(account, password);
	g_free(password);
	_purple_connection_new(account, FALSE, entry);

}

static void
request_password_cancel_cb(PurpleAccount *account, PurpleRequestFields *fields)
{
	/* Disable the account as the user has cancelled connecting */
	purple_account_set_enabled(account, purple_core_get_ui(), FALSE);
}


void
purple_account_request_password(PurpleAccount *account, GCallback ok_cb,
				GCallback cancel_cb, void *user_data)
{
	gchar *primary;
	const gchar *username;
	PurpleRequestFieldGroup *group;
	PurpleRequestField *field;
	PurpleRequestFields *fields;

	/* Close any previous password request windows */
	purple_request_close_with_handle(account);

	username = purple_account_get_username(account);
	primary = g_strdup_printf(_("Enter password for %s (%s)"), username,
								  purple_account_get_protocol_name(account));

	fields = purple_request_fields_new();
	group = purple_request_field_group_new(NULL);
	purple_request_fields_add_group(fields, group);

	field = purple_request_field_string_new("password", _("Enter Password"), NULL, FALSE);
	purple_request_field_string_set_masked(field, TRUE);
	purple_request_field_set_required(field, TRUE);
	purple_request_field_group_add_field(group, field);

	field = purple_request_field_bool_new("remember", _("Save password"), FALSE);
	purple_request_field_group_add_field(group, field);

	purple_request_fields(account,
                        NULL,
                        primary,
                        NULL,
                        fields,
                        _("OK"), ok_cb,
                        _("Cancel"), cancel_cb,
						account, NULL, NULL,
                        user_data);
	g_free(primary);
}

void
purple_account_connect(PurpleAccount *account)
{
	PurplePlugin *prpl;
	const char *username;
	PurplePluginProtocolInfo *prpl_info;

	g_return_if_fail(account != NULL);

	username = purple_account_get_username(account);

	if (!purple_account_get_enabled(account, purple_core_get_ui())) {
		purple_debug_info("account",
				  "Account %s not enabled, not connecting.\n",
				  username);
		return;
	}

	prpl = purple_find_prpl(purple_account_get_protocol_id(account));
	if (prpl == NULL) {
		gchar *message;

		message = g_strdup_printf(_("Missing protocol plugin for %s"), username);
		purple_notify_error(account, _("Connection Error"), message, NULL);
		g_free(message);
		return;
	}

	purple_debug_info("account", "Connecting to account %s.\n", username);

	prpl_info = PURPLE_PLUGIN_PROTOCOL_INFO(prpl);
	purple_keyring_get_password_async(account, purple_account_connect_got_password_cb, prpl_info);

}

static void
purple_account_connect_got_password_cb(PurpleAccount * account,
				       gchar * password,
				       GError * error,
				       gpointer data)
{
	PurplePluginProtocolInfo *prpl_info;

	prpl_info = data;

	if ((password == NULL) &&
		!(prpl_info->options & OPT_PROTO_NO_PASSWORD) &&
		!(prpl_info->options & OPT_PROTO_PASSWORD_OPTIONAL))
		purple_account_request_password(account, G_CALLBACK(request_password_ok_cb), G_CALLBACK(request_password_cancel_cb), account);
	else
		_purple_connection_new(account, FALSE, password);
}

void
purple_account_disconnect(PurpleAccount *account)
{
	PurpleConnection *gc;
	const char *username;

	g_return_if_fail(account != NULL);
	g_return_if_fail(!purple_account_is_disconnected(account));

	username = purple_account_get_username(account);
	purple_debug_info("account", "Disconnecting account %s (%p)\n",
	                  username ? username : "(null)", account);

	account->disconnecting = TRUE;

	gc = purple_account_get_connection(account);
	_purple_connection_destroy(gc);

	purple_account_set_connection(account, NULL);
	account->disconnecting = FALSE;
}

void
purple_account_notify_added(PurpleAccount *account, const char *remote_user,
                          const char *id, const char *alias,
                          const char *message)
{
	PurpleAccountUiOps *ui_ops;

	g_return_if_fail(account     != NULL);
	g_return_if_fail(remote_user != NULL);

	ui_ops = purple_accounts_get_ui_ops();

	if (ui_ops != NULL && ui_ops->notify_added != NULL)
		ui_ops->notify_added(account, remote_user, id, alias, message);
}

void
purple_account_request_add(PurpleAccount *account, const char *remote_user,
                         const char *id, const char *alias,
                         const char *message)
{
	PurpleAccountUiOps *ui_ops;

	g_return_if_fail(account     != NULL);
	g_return_if_fail(remote_user != NULL);

	ui_ops = purple_accounts_get_ui_ops();

	if (ui_ops != NULL && ui_ops->request_add != NULL)
		ui_ops->request_add(account, remote_user, id, alias, message);
}

static PurpleAccountRequestInfo *
purple_account_request_info_unref(PurpleAccountRequestInfo *info)
{
	if (--info->ref)
		return info;

	/* TODO: This will leak info->user_data, but there is no callback to just clean that up */
	g_free(info->user);
	g_free(info);
	return NULL;
}

static void
purple_account_request_close_info(PurpleAccountRequestInfo *info)
{
	PurpleAccountUiOps *ops;

	ops = purple_accounts_get_ui_ops();

	if (ops != NULL && ops->close_account_request != NULL)
		ops->close_account_request(info->ui_handle);

	purple_account_request_info_unref(info);
}

void
purple_account_request_close_with_account(PurpleAccount *account)
{
	GList *l, *l_next;

	g_return_if_fail(account != NULL);

	for (l = handles; l != NULL; l = l_next) {
		PurpleAccountRequestInfo *info = l->data;

		l_next = l->next;

		if (info->account == account) {
			handles = g_list_remove(handles, info);
			purple_account_request_close_info(info);
		}
	}
}

void
purple_account_request_close(void *ui_handle)
{
	GList *l, *l_next;

	g_return_if_fail(ui_handle != NULL);

	for (l = handles; l != NULL; l = l_next) {
		PurpleAccountRequestInfo *info = l->data;

		l_next = l->next;

		if (info->ui_handle == ui_handle) {
			handles = g_list_remove(handles, info);
			purple_account_request_close_info(info);
		}
	}
}

static void
request_auth_cb(void *data)
{
	PurpleAccountRequestInfo *info = data;

	handles = g_list_remove(handles, info);

	if (info->auth_cb != NULL)
		info->auth_cb(info->userdata);

	purple_signal_emit(purple_accounts_get_handle(),
			"account-authorization-granted", info->account, info->user);

	purple_account_request_info_unref(info);
}

static void
request_deny_cb(void *data)
{
	PurpleAccountRequestInfo *info = data;

	handles = g_list_remove(handles, info);

	if (info->deny_cb != NULL)
		info->deny_cb(info->userdata);

	purple_signal_emit(purple_accounts_get_handle(),
			"account-authorization-denied", info->account, info->user);

	purple_account_request_info_unref(info);
}

void *
purple_account_request_authorization(PurpleAccount *account, const char *remote_user,
				     const char *id, const char *alias, const char *message, gboolean on_list,
				     PurpleAccountRequestAuthorizationCb auth_cb, PurpleAccountRequestAuthorizationCb deny_cb, void *user_data)
{
	PurpleAccountUiOps *ui_ops;
	PurpleAccountRequestInfo *info;
	int plugin_return;

	g_return_val_if_fail(account     != NULL, NULL);
	g_return_val_if_fail(remote_user != NULL, NULL);

	ui_ops = purple_accounts_get_ui_ops();

	plugin_return = GPOINTER_TO_INT(
			purple_signal_emit_return_1(purple_accounts_get_handle(),
				"account-authorization-requested", account, remote_user));

	if (plugin_return > 0) {
		if (auth_cb != NULL)
			auth_cb(user_data);
		return NULL;
	} else if (plugin_return < 0) {
		if (deny_cb != NULL)
			deny_cb(user_data);
		return NULL;
	}

	plugin_return = GPOINTER_TO_INT(
			purple_signal_emit_return_1(
				purple_accounts_get_handle(),
				"account-authorization-requested-with-message",
				account, remote_user, message
			));

	switch (plugin_return)
	{
		case PURPLE_ACCOUNT_RESPONSE_IGNORE:
			return NULL;
		case PURPLE_ACCOUNT_RESPONSE_ACCEPT:
			if (auth_cb != NULL)
				auth_cb(user_data);
			return NULL;
		case PURPLE_ACCOUNT_RESPONSE_DENY:
			if (deny_cb != NULL)
				deny_cb(user_data);
			return NULL;
	}

	if (ui_ops != NULL && ui_ops->request_authorize != NULL) {
		info            = g_new0(PurpleAccountRequestInfo, 1);
		info->type      = PURPLE_ACCOUNT_REQUEST_AUTHORIZATION;
		info->account   = account;
		info->auth_cb   = auth_cb;
		info->deny_cb   = deny_cb;
		info->userdata  = user_data;
		info->user      = g_strdup(remote_user);
		info->ref       = 2;  /* We hold an extra ref to make sure info remains valid
		                         if any of the callbacks are called synchronously. We
		                         unref it after the function call */

		info->ui_handle = ui_ops->request_authorize(account, remote_user, id, alias, message,
							    on_list, request_auth_cb, request_deny_cb, info);

		info = purple_account_request_info_unref(info);
		if (info) {
			handles = g_list_append(handles, info);
			return info->ui_handle;
		}
	}

	return NULL;
}

static void
change_password_cb(PurpleAccount *account, PurpleRequestFields *fields)
{
	const char *orig_pass, *new_pass_1, *new_pass_2;

	orig_pass  = purple_request_fields_get_string(fields, "password");
	new_pass_1 = purple_request_fields_get_string(fields, "new_password_1");
	new_pass_2 = purple_request_fields_get_string(fields, "new_password_2");

	if (g_utf8_collate(new_pass_1, new_pass_2))
	{
		purple_notify_error(account, NULL,
						  _("New passwords do not match."), NULL);

		return;
	}

	if ((purple_request_fields_is_field_required(fields, "password") &&
			(orig_pass == NULL || *orig_pass == '\0')) ||
		(purple_request_fields_is_field_required(fields, "new_password_1") &&
			(new_pass_1 == NULL || *new_pass_1 == '\0')) ||
		(purple_request_fields_is_field_required(fields, "new_password_2") &&
			(new_pass_2 == NULL || *new_pass_2 == '\0')))
	{
		purple_notify_error(account, NULL,
						  _("Fill out all fields completely."), NULL);
		return;
	}

	purple_account_change_password(account, orig_pass, new_pass_1);
}

void
purple_account_request_change_password(PurpleAccount *account)
{
	PurpleRequestFields *fields;
	PurpleRequestFieldGroup *group;
	PurpleRequestField *field;
	PurpleConnection *gc;
	PurplePlugin *prpl = NULL;
	PurplePluginProtocolInfo *prpl_info = NULL;
	char primary[256];

	g_return_if_fail(account != NULL);
	g_return_if_fail(purple_account_is_connected(account));

	gc = purple_account_get_connection(account);
	if (gc != NULL)
		prpl = purple_connection_get_prpl(gc);
	if (prpl != NULL)
		prpl_info = PURPLE_PLUGIN_PROTOCOL_INFO(prpl);

	fields = purple_request_fields_new();

	group = purple_request_field_group_new(NULL);
	purple_request_fields_add_group(fields, group);

	field = purple_request_field_string_new("password", _("Original password"),
										  NULL, FALSE);
	purple_request_field_string_set_masked(field, TRUE);
	if (!(prpl_info && (prpl_info->options | OPT_PROTO_PASSWORD_OPTIONAL)))
		purple_request_field_set_required(field, TRUE);
	purple_request_field_group_add_field(group, field);

	field = purple_request_field_string_new("new_password_1",
										  _("New password"),
										  NULL, FALSE);
	purple_request_field_string_set_masked(field, TRUE);
	if (!(prpl_info && (prpl_info->options | OPT_PROTO_PASSWORD_OPTIONAL)))
		purple_request_field_set_required(field, TRUE);
	purple_request_field_group_add_field(group, field);

	field = purple_request_field_string_new("new_password_2",
										  _("New password (again)"),
										  NULL, FALSE);
	purple_request_field_string_set_masked(field, TRUE);
	if (!(prpl_info && (prpl_info->options | OPT_PROTO_PASSWORD_OPTIONAL)))
		purple_request_field_set_required(field, TRUE);
	purple_request_field_group_add_field(group, field);

	g_snprintf(primary, sizeof(primary), _("Change password for %s"),
			   purple_account_get_username(account));

	/* I'm sticking this somewhere in the code: bologna */

	purple_request_fields(purple_account_get_connection(account),
						NULL,
						primary,
						_("Please enter your current password and your "
						  "new password."),
						fields,
						_("OK"), G_CALLBACK(change_password_cb),
						_("Cancel"), NULL,
						account, NULL, NULL,
						account);
}

static void
set_user_info_cb(PurpleAccount *account, const char *user_info)
{
	PurpleConnection *gc;

	purple_account_set_user_info(account, user_info);
	gc = purple_account_get_connection(account);
	serv_set_info(gc, user_info);
}

void
purple_account_request_change_user_info(PurpleAccount *account)
{
	PurpleConnection *gc;
	char primary[256];

	g_return_if_fail(account != NULL);
	g_return_if_fail(purple_account_is_connected(account));

	gc = purple_account_get_connection(account);

	g_snprintf(primary, sizeof(primary),
			   _("Change user information for %s"),
			   purple_account_get_username(account));

	purple_request_input(gc, _("Set User Info"), primary, NULL,
					   purple_account_get_user_info(account),
					   TRUE, FALSE, ((gc != NULL) &&
					   (purple_connection_get_flags(gc) & PURPLE_CONNECTION_HTML) ? "html" : NULL),
					   _("Save"), G_CALLBACK(set_user_info_cb),
					   _("Cancel"), NULL,
					   account, NULL, NULL,
					   account);
}

void
purple_account_set_username(PurpleAccount *account, const char *username)
{
	PurpleBlistUiOps *blist_ops;

	g_return_if_fail(account != NULL);

	g_free(account->username);
	account->username = g_strdup(username);

	schedule_accounts_save();

	/* if the name changes, we should re-write the buddy list
	 * to disk with the new name */
	blist_ops = purple_blist_get_ui_ops();
	if (blist_ops != NULL && blist_ops->save_account != NULL)
		blist_ops->save_account(account);
}

void
purple_account_set_password(PurpleAccount *account, const char *password)
{
	schedule_accounts_save();

	g_return_if_fail(account != NULL);

	g_free(account->password);

	account->password = g_strdup(password);

	if (purple_account_get_remember_password(account) == TRUE)
		purple_keyring_set_password_async(account, g_strdup(password), g_free, NULL, NULL);
}

void 
purple_account_set_password_async(PurpleAccount * account, 
				  gchar * password,
				  GDestroyNotify destroypassword,
				  PurpleKeyringSaveCallback cb,
				  gpointer data)
{
	/**
	 * This is so we can force an account sync by calling
	 * it with account == NULL.
	 */
	schedule_accounts_save();

	g_return_if_fail(account != NULL);

	g_free(account->password);

	account->password = g_strdup(password);

	if (purple_account_get_remember_password(account) == FALSE) {

		account->password = g_strdup(password);
		purple_debug_info("account",
			"Password for %s set, not sent to keyring.\n",
			purple_account_get_username(account));

		if (cb != NULL)
			cb(account, NULL, data);

	} else {
		purple_keyring_set_password_async(account, password,
			destroypassword, cb, data);
	}
}
void
purple_account_set_alias(PurpleAccount *account, const char *alias)
{
	g_return_if_fail(account != NULL);

	/*
	 * Do nothing if alias and account->alias are both NULL.  Or if
	 * they're the exact same string.
	 */
	if (alias == account->alias)
		return;

	if ((!alias && account->alias) || (alias && !account->alias) ||
			g_utf8_collate(account->alias, alias))
	{
		char *old = account->alias;

		account->alias = g_strdup(alias);
		purple_signal_emit(purple_accounts_get_handle(), "account-alias-changed",
						 account, old);
		g_free(old);

		schedule_accounts_save();
	}
}

void
purple_account_set_user_info(PurpleAccount *account, const char *user_info)
{
	g_return_if_fail(account != NULL);

	g_free(account->user_info);
	account->user_info = g_strdup(user_info);

	schedule_accounts_save();
}

void purple_account_set_buddy_icon_path(PurpleAccount *account, const char *path)
{
	g_return_if_fail(account != NULL);

	g_free(account->buddy_icon_path);
	account->buddy_icon_path = g_strdup(path);

	schedule_accounts_save();
}

void
purple_account_set_protocol_id(PurpleAccount *account, const char *protocol_id)
{
	g_return_if_fail(account     != NULL);
	g_return_if_fail(protocol_id != NULL);

	g_free(account->protocol_id);
	account->protocol_id = g_strdup(protocol_id);

	schedule_accounts_save();
}

void
purple_account_set_connection(PurpleAccount *account, PurpleConnection *gc)
{
	g_return_if_fail(account != NULL);

	account->gc = gc;
}

void
purple_account_set_remember_password(PurpleAccount *account, gboolean value)
{
	g_return_if_fail(account != NULL);

	account->remember_pass = value;

	schedule_accounts_save();
}

void
purple_account_set_check_mail(PurpleAccount *account, gboolean value)
{
	g_return_if_fail(account != NULL);

	purple_account_set_bool(account, "check-mail", value);
}

void
purple_account_set_enabled(PurpleAccount *account, const char *ui,
			 gboolean value)
{
	PurpleConnection *gc;
	gboolean was_enabled = FALSE;

	g_return_if_fail(account != NULL);
	g_return_if_fail(ui      != NULL);

	was_enabled = purple_account_get_enabled(account, ui);

	purple_account_set_ui_bool(account, ui, "auto-login", value);
	gc = purple_account_get_connection(account);

	if(was_enabled && !value)
		purple_signal_emit(purple_accounts_get_handle(), "account-disabled", account);
	else if(!was_enabled && value)
		purple_signal_emit(purple_accounts_get_handle(), "account-enabled", account);

	if ((gc != NULL) && (gc->wants_to_die == TRUE))
		return;

	if (value && purple_presence_is_online(account->presence))
		purple_account_connect(account);
	else if (!value && !purple_account_is_disconnected(account))
		purple_account_disconnect(account);
}

void
purple_account_set_proxy_info(PurpleAccount *account, PurpleProxyInfo *info)
{
	g_return_if_fail(account != NULL);

	if (account->proxy_info != NULL)
		purple_proxy_info_destroy(account->proxy_info);

	account->proxy_info = info;

	schedule_accounts_save();
}

void
purple_account_set_privacy_type(PurpleAccount *account, PurplePrivacyType privacy_type)
{
	g_return_if_fail(account != NULL);

	account->perm_deny = privacy_type;
}

void
purple_account_set_status_types(PurpleAccount *account, GList *status_types)
{
	g_return_if_fail(account != NULL);

	/* Out with the old... */
	if (account->status_types != NULL)
	{
		g_list_foreach(account->status_types, (GFunc)purple_status_type_destroy, NULL);
		g_list_free(account->status_types);
	}

	/* In with the new... */
	account->status_types = status_types;
}

void
purple_account_set_status(PurpleAccount *account, const char *status_id,
						gboolean active, ...)
{
	GList *attrs = NULL;
	const gchar *id;
	gpointer data;
	va_list args;

	va_start(args, active);
	while ((id = va_arg(args, const char *)) != NULL)
	{
		attrs = g_list_append(attrs, (char *)id);
		data = va_arg(args, void *);
		attrs = g_list_append(attrs, data);
	}
	purple_account_set_status_list(account, status_id, active, attrs);
	g_list_free(attrs);
	va_end(args);
}

void
purple_account_set_status_list(PurpleAccount *account, const char *status_id,
							 gboolean active, GList *attrs)
{
	PurpleStatus *status;

	g_return_if_fail(account   != NULL);
	g_return_if_fail(status_id != NULL);

	status = purple_account_get_status(account, status_id);
	if (status == NULL)
	{
		purple_debug_error("account",
				   "Invalid status ID '%s' for account %s (%s)\n",
				   status_id, purple_account_get_username(account),
				   purple_account_get_protocol_id(account));
		return;
	}

	if (active || purple_status_is_independent(status))
		purple_status_set_active_with_attrs_list(status, active, attrs);

	/*
	 * Our current statuses are saved to accounts.xml (so that when we
	 * reconnect, we go back to the previous status).
	 */
	schedule_accounts_save();
}

struct public_alias_closure
{
	PurpleAccount *account;
	gpointer failure_cb;
};

static gboolean
set_public_alias_unsupported(gpointer data)
{
	struct public_alias_closure *closure = data;
	PurpleSetPublicAliasFailureCallback failure_cb = closure->failure_cb;

	failure_cb(closure->account,
	           _("This protocol does not support setting a public alias."));
	g_free(closure);

	return FALSE;
}

void
purple_account_set_public_alias(PurpleAccount *account,
		const char *alias, PurpleSetPublicAliasSuccessCallback success_cb,
		PurpleSetPublicAliasFailureCallback failure_cb)
{
	PurpleConnection *gc;
	PurplePlugin *prpl = NULL;
	PurplePluginProtocolInfo *prpl_info = NULL;

	g_return_if_fail(account != NULL);
	g_return_if_fail(purple_account_is_connected(account));

	gc = purple_account_get_connection(account);
	prpl = purple_connection_get_prpl(gc);
	prpl_info = PURPLE_PLUGIN_PROTOCOL_INFO(prpl);

	if (PURPLE_PROTOCOL_PLUGIN_HAS_FUNC(prpl_info, set_public_alias))
		prpl_info->set_public_alias(gc, alias, success_cb, failure_cb);
	else if (failure_cb) {
		struct public_alias_closure *closure =
				g_new0(struct public_alias_closure, 1);
		closure->account = account;
		closure->failure_cb = failure_cb;
		purple_timeout_add(0, set_public_alias_unsupported, closure);
	}
}

static gboolean
get_public_alias_unsupported(gpointer data)
{
	struct public_alias_closure *closure = data;
	PurpleGetPublicAliasFailureCallback failure_cb = closure->failure_cb;

	failure_cb(closure->account,
	           _("This protocol does not support fetching the public alias."));
	g_free(closure);

	return FALSE;
}

void
purple_account_get_public_alias(PurpleAccount *account,
		PurpleGetPublicAliasSuccessCallback success_cb,
		PurpleGetPublicAliasFailureCallback failure_cb)
{
	PurpleConnection *gc;
	PurplePlugin *prpl = NULL;
	PurplePluginProtocolInfo *prpl_info = NULL;

	g_return_if_fail(account != NULL);
	g_return_if_fail(purple_account_is_connected(account));

	gc = purple_account_get_connection(account);
	prpl = purple_connection_get_prpl(gc);
	prpl_info = PURPLE_PLUGIN_PROTOCOL_INFO(prpl);

	if (PURPLE_PROTOCOL_PLUGIN_HAS_FUNC(prpl_info, get_public_alias))
		prpl_info->get_public_alias(gc, success_cb, failure_cb);
	else if (failure_cb) {
		struct public_alias_closure *closure =
				g_new0(struct public_alias_closure, 1);
		closure->account = account;
		closure->failure_cb = failure_cb;
		purple_timeout_add(0, get_public_alias_unsupported, closure);
	}
}

gboolean
purple_account_get_silence_suppression(const PurpleAccount *account)
{
	return purple_account_get_bool(account, "silence-suppression", FALSE);
}

void
purple_account_set_silence_suppression(PurpleAccount *account, gboolean value)
{
	g_return_if_fail(account != NULL);

	purple_account_set_bool(account, "silence-suppression", value);
}

void
purple_account_clear_settings(PurpleAccount *account)
{
	g_return_if_fail(account != NULL);

	g_hash_table_destroy(account->settings);

	account->settings = g_hash_table_new_full(g_str_hash, g_str_equal,
											  g_free, delete_setting);
}

void
purple_account_remove_setting(PurpleAccount *account, const char *setting)
{
	g_return_if_fail(account != NULL);
	g_return_if_fail(setting != NULL);

	g_hash_table_remove(account->settings, setting);
}

void
purple_account_set_int(PurpleAccount *account, const char *name, int value)
{
	PurpleAccountSetting *setting;

	g_return_if_fail(account != NULL);
	g_return_if_fail(name    != NULL);

	setting = g_new0(PurpleAccountSetting, 1);

	setting->type          = PURPLE_PREF_INT;
	setting->value.integer = value;

	g_hash_table_insert(account->settings, g_strdup(name), setting);

	schedule_accounts_save();
}

void
purple_account_set_string(PurpleAccount *account, const char *name,
						const char *value)
{
	PurpleAccountSetting *setting;

	g_return_if_fail(account != NULL);
	g_return_if_fail(name    != NULL);

	setting = g_new0(PurpleAccountSetting, 1);

	setting->type         = PURPLE_PREF_STRING;
	setting->value.string = g_strdup(value);

	g_hash_table_insert(account->settings, g_strdup(name), setting);

	schedule_accounts_save();
}

void
purple_account_set_bool(PurpleAccount *account, const char *name, gboolean value)
{
	PurpleAccountSetting *setting;

	g_return_if_fail(account != NULL);
	g_return_if_fail(name    != NULL);

	setting = g_new0(PurpleAccountSetting, 1);

	setting->type       = PURPLE_PREF_BOOLEAN;
	setting->value.boolean = value;

	g_hash_table_insert(account->settings, g_strdup(name), setting);

	schedule_accounts_save();
}

static GHashTable *
get_ui_settings_table(PurpleAccount *account, const char *ui)
{
	GHashTable *table;

	table = g_hash_table_lookup(account->ui_settings, ui);

	if (table == NULL) {
		table = g_hash_table_new_full(g_str_hash, g_str_equal, g_free,
									  delete_setting);
		g_hash_table_insert(account->ui_settings, g_strdup(ui), table);
	}

	return table;
}

void
purple_account_set_ui_int(PurpleAccount *account, const char *ui,
						const char *name, int value)
{
	PurpleAccountSetting *setting;
	GHashTable *table;

	g_return_if_fail(account != NULL);
	g_return_if_fail(ui      != NULL);
	g_return_if_fail(name    != NULL);

	setting = g_new0(PurpleAccountSetting, 1);

	setting->type          = PURPLE_PREF_INT;
	setting->ui            = g_strdup(ui);
	setting->value.integer = value;

	table = get_ui_settings_table(account, ui);

	g_hash_table_insert(table, g_strdup(name), setting);

	schedule_accounts_save();
}

void
purple_account_set_ui_string(PurpleAccount *account, const char *ui,
						   const char *name, const char *value)
{
	PurpleAccountSetting *setting;
	GHashTable *table;

	g_return_if_fail(account != NULL);
	g_return_if_fail(ui      != NULL);
	g_return_if_fail(name    != NULL);

	setting = g_new0(PurpleAccountSetting, 1);

	setting->type         = PURPLE_PREF_STRING;
	setting->ui           = g_strdup(ui);
	setting->value.string = g_strdup(value);

	table = get_ui_settings_table(account, ui);

	g_hash_table_insert(table, g_strdup(name), setting);

	schedule_accounts_save();
}

void
purple_account_set_ui_bool(PurpleAccount *account, const char *ui,
						 const char *name, gboolean value)
{
	PurpleAccountSetting *setting;
	GHashTable *table;

	g_return_if_fail(account != NULL);
	g_return_if_fail(ui      != NULL);
	g_return_if_fail(name    != NULL);

	setting = g_new0(PurpleAccountSetting, 1);

	setting->type       = PURPLE_PREF_BOOLEAN;
	setting->ui         = g_strdup(ui);
	setting->value.boolean = value;

	table = get_ui_settings_table(account, ui);

	g_hash_table_insert(table, g_strdup(name), setting);

	schedule_accounts_save();
}

static PurpleConnectionState
purple_account_get_state(const PurpleAccount *account)
{
	PurpleConnection *gc;

	g_return_val_if_fail(account != NULL, PURPLE_DISCONNECTED);

	gc = purple_account_get_connection(account);
	if (!gc)
		return PURPLE_DISCONNECTED;

	return purple_connection_get_state(gc);
}

gboolean
purple_account_is_connected(const PurpleAccount *account)
{
	return (purple_account_get_state(account) == PURPLE_CONNECTED);
}

gboolean
purple_account_is_connecting(const PurpleAccount *account)
{
	return (purple_account_get_state(account) == PURPLE_CONNECTING);
}

gboolean
purple_account_is_disconnected(const PurpleAccount *account)
{
	return (purple_account_get_state(account) == PURPLE_DISCONNECTED);
}

const char *
purple_account_get_username(const PurpleAccount *account)
{
	g_return_val_if_fail(account != NULL, NULL);

	return account->username;
}

#ifndef PURPLE_DISABLE_DEPRECATED
/* XXX will be replaced by the async code in 3.0 */
const char *
purple_account_get_password(PurpleAccount *account)
{
	g_return_val_if_fail(account != NULL, NULL);

	if (account->password == NULL) {
		purple_debug_info("accounts",
			"Reading password for account %s (%s) from sync keyring.\n",
			purple_account_get_username(account),
			purple_account_get_protocol_id(account));

		account->password = g_strdup(purple_keyring_get_password_sync(account));

	} else {
		purple_debug_info("accounts",
			"Reading password for account %s (%s) from cached.\n",
			purple_account_get_username(account),
			purple_account_get_protocol_id(account));
	}

	return account->password;
}
#endif

void
purple_account_get_password_async(PurpleAccount * account,
				  PurpleKeyringReadCallback cb,
				  gpointer data)
{
	CbInfo * info = g_new0(CbInfo,1);
	info->cb = cb;
	info->data = data;

	if(account == NULL) {
		cb(NULL, NULL, NULL, data);
		return;
	}

	if (account->password != NULL) {
		purple_debug_info("accounts",
			"Reading password for account %s (%s) from cached (async).\n",
			purple_account_get_username(account),
			purple_account_get_protocol_id(account));
		cb(account, account->password, NULL, data);

	} else {
		purple_debug_info("accounts",
			"Reading password for account %s (%s) from async keyring.\n",
			purple_account_get_username(account),
			purple_account_get_protocol_id(account));
		purple_keyring_get_password_async(account, 
			purple_account_get_password_async_finish, info);
	}
}

static void
purple_account_get_password_async_finish(PurpleAccount * account,
					 char * password,
					 GError * error,
					 gpointer data)
{
	CbInfo * info;
	PurpleKeyringReadCallback cb;

	

	purple_debug_info("accounts",
		"Read password for account %s (%s) from async keyring.\n",
		purple_account_get_username(account),
		purple_account_get_protocol_id(account));

	info = data;

	g_return_if_fail(account != NULL);
	g_free(account->password);
	account->password = g_strdup(password);
	g_return_if_fail(info != NULL);

	cb = info->cb;
	if (cb != NULL)
		cb(account, password, error, info->data);

	g_free(data);
}

const char *
purple_account_get_alias(const PurpleAccount *account)
{
	g_return_val_if_fail(account != NULL, NULL);

	return account->alias;
}

const char *
purple_account_get_user_info(const PurpleAccount *account)
{
	g_return_val_if_fail(account != NULL, NULL);

	return account->user_info;
}

const char *
purple_account_get_buddy_icon_path(const PurpleAccount *account)
{
	g_return_val_if_fail(account != NULL, NULL);

	return account->buddy_icon_path;
}

const char *
purple_account_get_protocol_id(const PurpleAccount *account)
{
	g_return_val_if_fail(account != NULL, NULL);
	return account->protocol_id;
}

const char *
purple_account_get_protocol_name(const PurpleAccount *account)
{
	PurplePlugin *p;

	g_return_val_if_fail(account != NULL, NULL);

	p = purple_find_prpl(purple_account_get_protocol_id(account));

	return ((p && p->info->name) ? _(p->info->name) : _("Unknown"));
}

PurpleConnection *
purple_account_get_connection(const PurpleAccount *account)
{
	g_return_val_if_fail(account != NULL, NULL);

	return account->gc;
}

const gchar *
purple_account_get_name_for_display(const PurpleAccount *account)
{
	PurpleBuddy *self = NULL;
	PurpleConnection *gc = NULL;
	const gchar *name = NULL, *username = NULL, *displayname = NULL;

	name = purple_account_get_alias(account);

	if (name) {
		return name;
	}

	username = purple_account_get_username(account);
	self = purple_find_buddy((PurpleAccount *)account, username);

	if (self) {
		const gchar *calias= purple_buddy_get_contact_alias(self);

		/* We don't want to return the buddy name if the buddy/contact
		 * doesn't have an alias set. */
		if (!purple_strequal(username, calias)) {
			return calias;
		}
	}

	gc = purple_account_get_connection(account);
	displayname = purple_connection_get_display_name(gc);

	if (displayname) {
		return displayname;
	}

	return username;
}

gboolean
purple_account_get_remember_password(const PurpleAccount *account)
{
	g_return_val_if_fail(account != NULL, FALSE);

	return account->remember_pass;
}

gboolean
purple_account_get_check_mail(const PurpleAccount *account)
{
	g_return_val_if_fail(account != NULL, FALSE);

	return purple_account_get_bool(account, "check-mail", FALSE);
}

gboolean
purple_account_get_enabled(const PurpleAccount *account, const char *ui)
{
	g_return_val_if_fail(account != NULL, FALSE);
	g_return_val_if_fail(ui      != NULL, FALSE);

	return purple_account_get_ui_bool(account, ui, "auto-login", FALSE);
}

PurpleProxyInfo *
purple_account_get_proxy_info(const PurpleAccount *account)
{
	g_return_val_if_fail(account != NULL, NULL);

	return account->proxy_info;
}

PurplePrivacyType
purple_account_get_privacy_type(const PurpleAccount *account)
{
	g_return_val_if_fail(account != NULL, PURPLE_PRIVACY_ALLOW_ALL);

	return account->perm_deny;
}

PurpleStatus *
purple_account_get_active_status(const PurpleAccount *account)
{
	g_return_val_if_fail(account   != NULL, NULL);

	return purple_presence_get_active_status(account->presence);
}

PurpleStatus *
purple_account_get_status(const PurpleAccount *account, const char *status_id)
{
	g_return_val_if_fail(account   != NULL, NULL);
	g_return_val_if_fail(status_id != NULL, NULL);

	return purple_presence_get_status(account->presence, status_id);
}

PurpleStatusType *
purple_account_get_status_type(const PurpleAccount *account, const char *id)
{
	GList *l;

	g_return_val_if_fail(account != NULL, NULL);
	g_return_val_if_fail(id      != NULL, NULL);

	for (l = purple_account_get_status_types(account); l != NULL; l = l->next)
	{
		PurpleStatusType *status_type = (PurpleStatusType *)l->data;

		if (purple_strequal(purple_status_type_get_id(status_type), id))
			return status_type;
	}

	return NULL;
}

PurpleStatusType *
purple_account_get_status_type_with_primitive(const PurpleAccount *account, PurpleStatusPrimitive primitive)
{
	GList *l;

	g_return_val_if_fail(account != NULL, NULL);

	for (l = purple_account_get_status_types(account); l != NULL; l = l->next)
	{
		PurpleStatusType *status_type = (PurpleStatusType *)l->data;

		if (purple_status_type_get_primitive(status_type) == primitive)
			return status_type;
	}

	return NULL;
}

PurplePresence *
purple_account_get_presence(const PurpleAccount *account)
{
	g_return_val_if_fail(account != NULL, NULL);

	return account->presence;
}

gboolean
purple_account_is_status_active(const PurpleAccount *account,
							  const char *status_id)
{
	g_return_val_if_fail(account   != NULL, FALSE);
	g_return_val_if_fail(status_id != NULL, FALSE);

	return purple_presence_is_status_active(account->presence, status_id);
}

GList *
purple_account_get_status_types(const PurpleAccount *account)
{
	g_return_val_if_fail(account != NULL, NULL);

	return account->status_types;
}

int
purple_account_get_int(const PurpleAccount *account, const char *name,
					 int default_value)
{
	PurpleAccountSetting *setting;

	g_return_val_if_fail(account != NULL, default_value);
	g_return_val_if_fail(name    != NULL, default_value);

	setting = g_hash_table_lookup(account->settings, name);

	if (setting == NULL)
		return default_value;

	g_return_val_if_fail(setting->type == PURPLE_PREF_INT, default_value);

	return setting->value.integer;
}

const char *
purple_account_get_string(const PurpleAccount *account, const char *name,
						const char *default_value)
{
	PurpleAccountSetting *setting;

	g_return_val_if_fail(account != NULL, default_value);
	g_return_val_if_fail(name    != NULL, default_value);

	setting = g_hash_table_lookup(account->settings, name);

	if (setting == NULL)
		return default_value;

	g_return_val_if_fail(setting->type == PURPLE_PREF_STRING, default_value);

	return setting->value.string;
}

gboolean
purple_account_get_bool(const PurpleAccount *account, const char *name,
					  gboolean default_value)
{
	PurpleAccountSetting *setting;

	g_return_val_if_fail(account != NULL, default_value);
	g_return_val_if_fail(name    != NULL, default_value);

	setting = g_hash_table_lookup(account->settings, name);

	if (setting == NULL)
		return default_value;

	g_return_val_if_fail(setting->type == PURPLE_PREF_BOOLEAN, default_value);

	return setting->value.boolean;
}

int
purple_account_get_ui_int(const PurpleAccount *account, const char *ui,
						const char *name, int default_value)
{
	PurpleAccountSetting *setting;
	GHashTable *table;

	g_return_val_if_fail(account != NULL, default_value);
	g_return_val_if_fail(ui      != NULL, default_value);
	g_return_val_if_fail(name    != NULL, default_value);

	if ((table = g_hash_table_lookup(account->ui_settings, ui)) == NULL)
		return default_value;

	if ((setting = g_hash_table_lookup(table, name)) == NULL)
		return default_value;

	g_return_val_if_fail(setting->type == PURPLE_PREF_INT, default_value);

	return setting->value.integer;
}

const char *
purple_account_get_ui_string(const PurpleAccount *account, const char *ui,
						   const char *name, const char *default_value)
{
	PurpleAccountSetting *setting;
	GHashTable *table;

	g_return_val_if_fail(account != NULL, default_value);
	g_return_val_if_fail(ui      != NULL, default_value);
	g_return_val_if_fail(name    != NULL, default_value);

	if ((table = g_hash_table_lookup(account->ui_settings, ui)) == NULL)
		return default_value;

	if ((setting = g_hash_table_lookup(table, name)) == NULL)
		return default_value;

	g_return_val_if_fail(setting->type == PURPLE_PREF_STRING, default_value);

	return setting->value.string;
}

gboolean
purple_account_get_ui_bool(const PurpleAccount *account, const char *ui,
						 const char *name, gboolean default_value)
{
	PurpleAccountSetting *setting;
	GHashTable *table;

	g_return_val_if_fail(account != NULL, default_value);
	g_return_val_if_fail(ui      != NULL, default_value);
	g_return_val_if_fail(name    != NULL, default_value);

	if ((table = g_hash_table_lookup(account->ui_settings, ui)) == NULL)
		return default_value;

	if ((setting = g_hash_table_lookup(table, name)) == NULL)
		return default_value;

	g_return_val_if_fail(setting->type == PURPLE_PREF_BOOLEAN, default_value);

	return setting->value.boolean;
}

gpointer
purple_account_get_ui_data(const PurpleAccount *account)
{
        g_return_val_if_fail(account != NULL, NULL);

        return account->ui_data;
}

void
purple_account_set_ui_data(PurpleAccount *account,
                                 gpointer ui_data)
{
        g_return_if_fail(account != NULL);

        account->ui_data = ui_data;
}


PurpleLog *
purple_account_get_log(PurpleAccount *account, gboolean create)
{
	g_return_val_if_fail(account != NULL, NULL);

	if(!account->system_log && create){
		PurplePresence *presence;
		int login_time;

		presence = purple_account_get_presence(account);
		login_time = purple_presence_get_login_time(presence);

		account->system_log	 = purple_log_new(PURPLE_LOG_SYSTEM,
				purple_account_get_username(account), account, NULL,
				(login_time != 0) ? login_time : time(NULL), NULL);
	}

	return account->system_log;
}

void
purple_account_destroy_log(PurpleAccount *account)
{
	g_return_if_fail(account != NULL);

	if(account->system_log){
		purple_log_free(account->system_log);
		account->system_log = NULL;
	}
}

void
purple_account_add_buddy(PurpleAccount *account, PurpleBuddy *buddy, const char *message)
{
	PurplePluginProtocolInfo *prpl_info = NULL;
	PurpleConnection *gc;
	PurplePlugin *prpl = NULL;

	g_return_if_fail(account != NULL);
	g_return_if_fail(buddy != NULL);

	gc = purple_account_get_connection(account);
	if (gc != NULL)
		prpl = purple_connection_get_prpl(gc);

	if (prpl != NULL)
		prpl_info = PURPLE_PLUGIN_PROTOCOL_INFO(prpl);

	if (prpl_info != NULL) {
		if (PURPLE_PROTOCOL_PLUGIN_HAS_FUNC(prpl_info, add_buddy))
			prpl_info->add_buddy(gc, buddy, purple_buddy_get_group(buddy), message);
	}
}

void
purple_account_add_buddies(PurpleAccount *account, GList *buddies, const char *message)
{
	PurplePluginProtocolInfo *prpl_info = NULL;
	PurpleConnection *gc = purple_account_get_connection(account);
	PurplePlugin *prpl = NULL;

	if (gc != NULL)
		prpl = purple_connection_get_prpl(gc);

	if (prpl != NULL)
		prpl_info = PURPLE_PLUGIN_PROTOCOL_INFO(prpl);

	if (prpl_info) {
		GList *cur, *groups = NULL;

		/* Make a list of what group each buddy is in */
		for (cur = buddies; cur != NULL; cur = cur->next) {
			PurpleBuddy *buddy = cur->data;
			groups = g_list_append(groups, purple_buddy_get_group(buddy));
		}

		if (PURPLE_PROTOCOL_PLUGIN_HAS_FUNC(prpl_info, add_buddies))
			prpl_info->add_buddies(gc, buddies, groups, message);
		else if (PURPLE_PROTOCOL_PLUGIN_HAS_FUNC(prpl_info, add_buddy)) {
			GList *curb = buddies, *curg = groups;

			while ((curb != NULL) && (curg != NULL)) {
				prpl_info->add_buddy(gc, curb->data, curg->data, message);
				curb = curb->next;
				curg = curg->next;
			}
		}

		g_list_free(groups);
	}
}

void
purple_account_remove_buddy(PurpleAccount *account, PurpleBuddy *buddy,
		PurpleGroup *group)
{
	PurplePluginProtocolInfo *prpl_info = NULL;
	PurpleConnection *gc = purple_account_get_connection(account);
	PurplePlugin *prpl = NULL;

	if (gc != NULL)
		prpl = purple_connection_get_prpl(gc);

	if (prpl != NULL)
		prpl_info = PURPLE_PLUGIN_PROTOCOL_INFO(prpl);

	if (prpl_info && prpl_info->remove_buddy)
		prpl_info->remove_buddy(gc, buddy, group);
}

void
purple_account_remove_buddies(PurpleAccount *account, GList *buddies, GList *groups)
{
	PurplePluginProtocolInfo *prpl_info = NULL;
	PurpleConnection *gc = purple_account_get_connection(account);
	PurplePlugin *prpl = NULL;

	if (gc != NULL)
		prpl = purple_connection_get_prpl(gc);

	if (prpl != NULL)
		prpl_info = PURPLE_PLUGIN_PROTOCOL_INFO(prpl);

	if (prpl_info) {
		if (prpl_info->remove_buddies)
			prpl_info->remove_buddies(gc, buddies, groups);
		else {
			GList *curb = buddies;
			GList *curg = groups;
			while ((curb != NULL) && (curg != NULL)) {
				purple_account_remove_buddy(account, curb->data, curg->data);
				curb = curb->next;
				curg = curg->next;
			}
		}
	}
}

void
purple_account_remove_group(PurpleAccount *account, PurpleGroup *group)
{
	PurplePluginProtocolInfo *prpl_info = NULL;
	PurpleConnection *gc = purple_account_get_connection(account);
	PurplePlugin *prpl = NULL;

	if (gc != NULL)
		prpl = purple_connection_get_prpl(gc);

	if (prpl != NULL)
		prpl_info = PURPLE_PLUGIN_PROTOCOL_INFO(prpl);

	if (prpl_info && prpl_info->remove_group)
		prpl_info->remove_group(gc, group);
}

void
purple_account_change_password(PurpleAccount *account, const char *orig_pw,
		const char *new_pw)
{
	PurplePluginProtocolInfo *prpl_info = NULL;
	PurpleConnection *gc = purple_account_get_connection(account);
	PurplePlugin *prpl = NULL;

	purple_account_set_password_async(account, g_strdup(new_pw), g_free, NULL, NULL);

	if (gc != NULL)
		prpl = purple_connection_get_prpl(gc);

	if (prpl != NULL)
		prpl_info = PURPLE_PLUGIN_PROTOCOL_INFO(prpl);

	if (prpl_info && prpl_info->change_passwd)
		prpl_info->change_passwd(gc, orig_pw, new_pw);
}

gboolean purple_account_supports_offline_message(PurpleAccount *account, PurpleBuddy *buddy)
{
	PurpleConnection *gc;
	PurplePluginProtocolInfo *prpl_info = NULL;
	PurplePlugin *prpl = NULL;

	g_return_val_if_fail(account, FALSE);
	g_return_val_if_fail(buddy, FALSE);

	gc = purple_account_get_connection(account);
	if (gc == NULL)
		return FALSE;

	prpl = purple_connection_get_prpl(gc);

	if (prpl != NULL)
		prpl_info = PURPLE_PLUGIN_PROTOCOL_INFO(prpl);

	if (!prpl_info || !prpl_info->offline_message)
		return FALSE;
	return prpl_info->offline_message(buddy);
}

static void
signed_on_cb(PurpleConnection *gc,
             gpointer unused)
{
	PurpleAccount *account = purple_connection_get_account(gc);
	purple_account_clear_current_error(account);

	purple_signal_emit(purple_accounts_get_handle(), "account-signed-on",
	                   account);
}

static void
signed_off_cb(PurpleConnection *gc,
              gpointer unused)
{
	PurpleAccount *account = purple_connection_get_account(gc);

	purple_signal_emit(purple_accounts_get_handle(), "account-signed-off",
	                   account);
}

static void
set_current_error(PurpleAccount *account, PurpleConnectionErrorInfo *new_err)
{
	PurpleConnectionErrorInfo *old_err;

	g_return_if_fail(account != NULL);

	old_err = account->current_error;

	if(new_err == old_err)
		return;

	account->current_error = new_err;

	purple_signal_emit(purple_accounts_get_handle(),
	                   "account-error-changed",
	                   account, old_err, new_err);
	schedule_accounts_save();

	if(old_err)
		g_free(old_err->description);

	PURPLE_DBUS_UNREGISTER_POINTER(old_err);
	g_free(old_err);
}

static void
connection_error_cb(PurpleConnection *gc,
                    PurpleConnectionError type,
                    const gchar *description,
                    gpointer unused)
{
	PurpleAccount *account;
	PurpleConnectionErrorInfo *err;

	account = purple_connection_get_account(gc);

	g_return_if_fail(account != NULL);

	err = g_new0(PurpleConnectionErrorInfo, 1);
	PURPLE_DBUS_REGISTER_POINTER(err, PurpleConnectionErrorInfo);

	err->type = type;
	err->description = g_strdup(description);

	set_current_error(account, err);

	purple_signal_emit(purple_accounts_get_handle(), "account-connection-error",
	                   account, type, description);
}

const PurpleConnectionErrorInfo *
purple_account_get_current_error(PurpleAccount *account)
{
	return account->current_error;
}

void
purple_account_clear_current_error(PurpleAccount *account)
{
	set_current_error(account, NULL);
}

void
purple_accounts_add(PurpleAccount *account)
{
	g_return_if_fail(account != NULL);

	if (g_list_find(accounts, account) != NULL)
		return;

	accounts = g_list_append(accounts, account);

	schedule_accounts_save();

	purple_signal_emit(purple_accounts_get_handle(), "account-added", account);
}

void
purple_accounts_remove(PurpleAccount *account)
{
	g_return_if_fail(account != NULL);

	accounts = g_list_remove(accounts, account);

	schedule_accounts_save();

	/* Clearing the error ensures that account-error-changed is emitted,
	 * which is the end of the guarantee that the the error's pointer is
	 * valid.
	 */
	purple_account_clear_current_error(account);
	purple_signal_emit(purple_accounts_get_handle(), "account-removed", account);
}

void
purple_accounts_delete(PurpleAccount *account)
{
	PurpleBlistNode *gnode, *cnode, *bnode;
	GList *iter;

	g_return_if_fail(account != NULL);

	/*
	 * Disable the account before blowing it out of the water.
	 * Conceptually it probably makes more sense to disable the
	 * account for all UIs rather than the just the current UI,
	 * but it doesn't really matter.
	 */
	purple_account_set_enabled(account, purple_core_get_ui(), FALSE);

	purple_notify_close_with_handle(account);
	purple_request_close_with_handle(account);

	purple_accounts_remove(account);

	/* Remove this account's buddies */
	for (gnode = purple_blist_get_root();
	     gnode != NULL;
		 gnode = purple_blist_node_get_sibling_next(gnode))
	{
		if (!PURPLE_BLIST_NODE_IS_GROUP(gnode))
			continue;

		cnode = purple_blist_node_get_first_child(gnode);
		while (cnode) {
			PurpleBlistNode *cnode_next = purple_blist_node_get_sibling_next(cnode);

			if(PURPLE_BLIST_NODE_IS_CONTACT(cnode)) {
				bnode = purple_blist_node_get_first_child(cnode);
				while (bnode) {
					PurpleBlistNode *bnode_next = purple_blist_node_get_sibling_next(bnode);

					if (PURPLE_BLIST_NODE_IS_BUDDY(bnode)) {
						PurpleBuddy *b = (PurpleBuddy *)bnode;

						if (purple_buddy_get_account(b) == account)
							purple_blist_remove_buddy(b);
					}
					bnode = bnode_next;
				}
			} else if (PURPLE_BLIST_NODE_IS_CHAT(cnode)) {
				PurpleChat *c = (PurpleChat *)cnode;

				if (purple_chat_get_account(c) == account)
					purple_blist_remove_chat(c);
			}
			cnode = cnode_next;
		}
	}

	/* Remove any open conversation for this account */
	for (iter = purple_get_conversations(); iter; ) {
		PurpleConversation *conv = iter->data;
		iter = iter->next;
		if (purple_conversation_get_account(conv) == account)
			purple_conversation_destroy(conv);
	}

	/* Remove this account's pounces */
	purple_pounce_destroy_all_by_account(account);

	/* This will cause the deletion of an old buddy icon. */
	purple_buddy_icons_set_account_icon(account, NULL, 0);

	/* this is async because we do not want the
	 * account overwritten before we are done.
	 */
	purple_keyring_set_password_async(account, NULL, NULL, 
		purple_accounts_delete_finish, NULL);

}

static void
purple_accounts_delete_finish(PurpleAccount * account, GError * error, gpointer data)
{
		purple_account_destroy(account);
}

void
purple_accounts_reorder(PurpleAccount *account, gint new_index)
{
	gint index;
	GList *l;

	g_return_if_fail(account != NULL);
	g_return_if_fail(new_index <= g_list_length(accounts));

	index = g_list_index(accounts, account);

	if (index == -1) {
		purple_debug_error("account",
				   "Unregistered account (%s) discovered during reorder!\n",
				   purple_account_get_username(account));
		return;
	}

	l = g_list_nth(accounts, index);

	if (new_index > index)
		new_index--;

	/* Remove the old one. */
	accounts = g_list_delete_link(accounts, l);

	/* Insert it where it should go. */
	accounts = g_list_insert(accounts, account, new_index);

	schedule_accounts_save();
}

GList *
purple_accounts_get_all(void)
{
	return accounts;
}

GList *
purple_accounts_get_all_active(void)
{
	GList *list = NULL;
	GList *all = purple_accounts_get_all();

	while (all != NULL) {
		PurpleAccount *account = all->data;

		if (purple_account_get_enabled(account, purple_core_get_ui()))
			list = g_list_append(list, account);

		all = all->next;
	}

	return list;
}

PurpleAccount *
purple_accounts_find(const char *name, const char *protocol_id)
{
	PurpleAccount *account = NULL;
	GList *l;
	char *who;

	g_return_val_if_fail(name != NULL, NULL);
	g_return_val_if_fail(protocol_id != NULL, NULL);

	for (l = purple_accounts_get_all(); l != NULL; l = l->next) {
		account = (PurpleAccount *)l->data;
		if (!purple_strequal(account->protocol_id, protocol_id))
			continue;

		who = g_strdup(purple_normalize(account, name));
		if (purple_strequal(purple_normalize(account, purple_account_get_username(account)), who)) {
			g_free(who);
			return account;
		}
		g_free(who);
	}

	return NULL;
}

void
purple_accounts_restore_current_statuses()
{
	GList *l;
	PurpleAccount *account;

	/* If we're not connected to the Internet right now, we bail on this */
	if (!purple_network_is_available())
	{
		purple_debug_warning("account", "Network not connected; skipping reconnect\n");
		return;
	}

	for (l = purple_accounts_get_all(); l != NULL; l = l->next)
	{
		account = (PurpleAccount *)l->data;
		if (purple_account_get_enabled(account, purple_core_get_ui()) &&
			(purple_presence_is_online(account->presence)))
		{
			purple_account_connect(account);
		}
	}
}

void
purple_accounts_set_ui_ops(PurpleAccountUiOps *ops)
{
	account_ui_ops = ops;
}

PurpleAccountUiOps *
purple_accounts_get_ui_ops(void)
{
	return account_ui_ops;
}

void *
purple_accounts_get_handle(void)
{
	static int handle;

	return &handle;
}

void
purple_accounts_init(void)
{
	void *handle = purple_accounts_get_handle();
	void *conn_handle = purple_connections_get_handle();

	purple_signal_register(handle, "account-connecting",
						 purple_marshal_VOID__POINTER, NULL, 1,
						 purple_value_new(PURPLE_TYPE_SUBTYPE,
										PURPLE_SUBTYPE_ACCOUNT));

	purple_signal_register(handle, "account-disabled",
						 purple_marshal_VOID__POINTER, NULL, 1,
						 purple_value_new(PURPLE_TYPE_SUBTYPE,
										PURPLE_SUBTYPE_ACCOUNT));

	purple_signal_register(handle, "account-enabled",
						 purple_marshal_VOID__POINTER, NULL, 1,
						 purple_value_new(PURPLE_TYPE_SUBTYPE,
										PURPLE_SUBTYPE_ACCOUNT));

	purple_signal_register(handle, "account-setting-info",
						 purple_marshal_VOID__POINTER_POINTER, NULL, 2,
						 purple_value_new(PURPLE_TYPE_SUBTYPE,
										PURPLE_SUBTYPE_ACCOUNT),
						 purple_value_new(PURPLE_TYPE_STRING));

	purple_signal_register(handle, "account-set-info",
						 purple_marshal_VOID__POINTER_POINTER, NULL, 2,
						 purple_value_new(PURPLE_TYPE_SUBTYPE,
										PURPLE_SUBTYPE_ACCOUNT),
						 purple_value_new(PURPLE_TYPE_STRING));

	purple_signal_register(handle, "account-created",
						 purple_marshal_VOID__POINTER, NULL, 1,
						 purple_value_new(PURPLE_TYPE_SUBTYPE, PURPLE_SUBTYPE_ACCOUNT));

	purple_signal_register(handle, "account-destroying",
						 purple_marshal_VOID__POINTER, NULL, 1,
						 purple_value_new(PURPLE_TYPE_SUBTYPE, PURPLE_SUBTYPE_ACCOUNT));

	purple_signal_register(handle, "account-added",
						 purple_marshal_VOID__POINTER, NULL, 1,
						 purple_value_new(PURPLE_TYPE_SUBTYPE, PURPLE_SUBTYPE_ACCOUNT));

	purple_signal_register(handle, "account-removed",
						 purple_marshal_VOID__POINTER, NULL, 1,
						 purple_value_new(PURPLE_TYPE_SUBTYPE, PURPLE_SUBTYPE_ACCOUNT));

	purple_signal_register(handle, "account-status-changed",
						 purple_marshal_VOID__POINTER_POINTER_POINTER, NULL, 3,
						 purple_value_new(PURPLE_TYPE_SUBTYPE,
										PURPLE_SUBTYPE_ACCOUNT),
						 purple_value_new(PURPLE_TYPE_SUBTYPE,
										PURPLE_SUBTYPE_STATUS),
						 purple_value_new(PURPLE_TYPE_SUBTYPE,
										PURPLE_SUBTYPE_STATUS));

	purple_signal_register(handle, "account-actions-changed",
						 purple_marshal_VOID__POINTER, NULL, 1,
						 purple_value_new(PURPLE_TYPE_SUBTYPE, PURPLE_SUBTYPE_ACCOUNT));

	purple_signal_register(handle, "account-alias-changed",
						 purple_marshal_VOID__POINTER_POINTER, NULL, 2,
						 purple_value_new(PURPLE_TYPE_SUBTYPE,
							 			PURPLE_SUBTYPE_ACCOUNT),
						 purple_value_new(PURPLE_TYPE_STRING));

	purple_signal_register(handle, "account-authorization-requested",
						purple_marshal_INT__POINTER_POINTER,
						purple_value_new(PURPLE_TYPE_INT), 2,
						purple_value_new(PURPLE_TYPE_SUBTYPE,
										PURPLE_SUBTYPE_ACCOUNT),
						purple_value_new(PURPLE_TYPE_STRING));

	purple_signal_register(handle, "account-authorization-requested-with-message",
						purple_marshal_INT__POINTER_POINTER_POINTER,
						purple_value_new(PURPLE_TYPE_INT), 3,
						purple_value_new(PURPLE_TYPE_SUBTYPE,
										PURPLE_SUBTYPE_ACCOUNT),
						purple_value_new(PURPLE_TYPE_STRING),
						purple_value_new(PURPLE_TYPE_STRING));
	purple_signal_register(handle, "account-authorization-denied",
						purple_marshal_VOID__POINTER_POINTER, NULL, 2,
						purple_value_new(PURPLE_TYPE_SUBTYPE,
										PURPLE_SUBTYPE_ACCOUNT),
						purple_value_new(PURPLE_TYPE_STRING));

	purple_signal_register(handle, "account-authorization-granted",
						purple_marshal_VOID__POINTER_POINTER, NULL, 2,
						purple_value_new(PURPLE_TYPE_SUBTYPE,
										PURPLE_SUBTYPE_ACCOUNT),
						purple_value_new(PURPLE_TYPE_STRING));

	purple_signal_register(handle, "account-error-changed",
	                       purple_marshal_VOID__POINTER_POINTER_POINTER,
	                       NULL, 3,
	                       purple_value_new(PURPLE_TYPE_SUBTYPE,
	                                        PURPLE_SUBTYPE_ACCOUNT),
	                       purple_value_new(PURPLE_TYPE_POINTER),
	                       purple_value_new(PURPLE_TYPE_POINTER));

	purple_signal_register(handle, "account-signed-on",
	                       purple_marshal_VOID__POINTER, NULL, 1,
	                       purple_value_new(PURPLE_TYPE_SUBTYPE,
	                                        PURPLE_SUBTYPE_ACCOUNT));

	purple_signal_register(handle, "account-signed-off",
	                       purple_marshal_VOID__POINTER, NULL, 1,
	                       purple_value_new(PURPLE_TYPE_SUBTYPE,
	                                        PURPLE_SUBTYPE_ACCOUNT));

	purple_signal_register(handle, "account-connection-error",
	                       purple_marshal_VOID__POINTER_INT_POINTER, NULL, 3,
	                       purple_value_new(PURPLE_TYPE_SUBTYPE,
	                                        PURPLE_SUBTYPE_ACCOUNT),
	                       purple_value_new(PURPLE_TYPE_ENUM),
	                       purple_value_new(PURPLE_TYPE_STRING));

	purple_signal_connect(conn_handle, "signed-on", handle,
	                      PURPLE_CALLBACK(signed_on_cb), NULL);
	purple_signal_connect(conn_handle, "signed-off", handle,
	                      PURPLE_CALLBACK(signed_off_cb), NULL);
	purple_signal_connect(conn_handle, "connection-error", handle,
	                      PURPLE_CALLBACK(connection_error_cb), NULL);

	load_accounts();

}

void
purple_accounts_uninit(void)
{
	gpointer handle = purple_accounts_get_handle();
	if (save_timer != 0)
	{
		purple_timeout_remove(save_timer);
		save_timer = 0;
		sync_accounts();
	}

	for (; accounts; accounts = g_list_delete_link(accounts, accounts))
		purple_account_destroy(accounts->data);

	purple_signals_disconnect_by_handle(handle);
	purple_signals_unregister_by_instance(handle);
}<|MERGE_RESOLUTION|>--- conflicted
+++ resolved
@@ -42,18 +42,7 @@
 #include "util.h"
 #include "xmlnode.h"
 
-<<<<<<< HEAD
-
-typedef struct
-{
-	PurpleConnectionErrorInfo *current_error;
-} PurpleAccountPrivate;
-
-#define PURPLE_ACCOUNT_GET_PRIVATE(account) \
-	((PurpleAccountPrivate *) (account->priv))
-
-=======
->>>>>>> 78384528
+
 /* TODO: Should use PurpleValue instead of this?  What about "ui"? */
 typedef struct
 {
