--- conflicted
+++ resolved
@@ -166,22 +166,8 @@
 			purple_account_set_username(account, username->str);
 		} else {
 			const char *old = purple_account_get_protocol_id(account);
-<<<<<<< HEAD
 			char *oldproto;
 			if (strcmp(old, purple_protocol_get_id(protocol))) {
-				purple_notify_error(NULL, _("Error"), _("Account was not modified"),
-						_("The account's protocol cannot be changed while it is connected to the server."));
-				return;
-			}
-
-			oldproto = g_strdup(purple_normalize(account, purple_account_get_username(account)));
-			if (g_utf8_collate(oldproto, purple_normalize(account, username->str))) {
-				purple_notify_error(NULL, _("Error"), _("Account was not modified"),
-						_("The account's username cannot be changed while it is connected to the server."));
-				g_free(oldproto);
-=======
-			char *oldprpl;
-			if (strcmp(old, purple_plugin_get_id(plugin))) {
 				purple_notify_error(NULL, _("Error"),
 					_("Account was not modified"),
 					_("The account's protocol cannot be "
@@ -192,8 +178,8 @@
 				return;
 			}
 
-			oldprpl = g_strdup(purple_normalize(account, purple_account_get_username(account)));
-			if (g_utf8_collate(oldprpl, purple_normalize(account, username->str))) {
+			oldproto = g_strdup(purple_normalize(account, purple_account_get_username(account)));
+			if (g_utf8_collate(oldproto, purple_normalize(account, username->str))) {
 				purple_notify_error(NULL, _("Error"),
 					_("Account was not modified"),
 					_("The account's username cannot be "
@@ -201,8 +187,7 @@
 					"server."),
 					purple_request_cpar_from_account(
 						account));
-				g_free(oldprpl);
->>>>>>> f1969037
+				g_free(oldproto);
 				return;
 			}
 			g_free(oldproto);
@@ -574,14 +559,9 @@
 	list = purple_protocols_get_all();
 	if (list == NULL) {
 		purple_notify_error(NULL, _("Error"),
-<<<<<<< HEAD
-				_("There are no protocols installed."),
-				_("(You probably forgot to 'make install'.)"));
-=======
-			_("There are no protocol plugins installed."),
+			_("There are no protocols installed."),
 			_("(You probably forgot to 'make install'.)"),
 			purple_request_cpar_from_account(account));
->>>>>>> f1969037
 		return;
 	}
 
