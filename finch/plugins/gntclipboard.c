/**
 * @file gntclipboard.c
 *
 * Copyright (C) 2007 Richard Nelson <wabz@whatsbeef.net>
 *
 * This program is free software; you can redistribute it and/or modify
 * it under the terms of the GNU General Public License as published by
 * the Free Software Foundation; either version 2 of the License, or
 * (at your option) any later version.
 *
 * This program is distributed in the hope that it will be useful,
 * but WITHOUT ANY WARRANTY; without even the implied warranty of
 * MERCHANTABILITY or FITNESS FOR A PARTICULAR PURPOSE.  See the
 * GNU General Public License for more details.
 *
 * You should have received a copy of the GNU General Public License
 * along with this program; if not, write to the Free Software
 * Foundation, Inc., 51 Franklin Street, Fifth Floor, Boston, MA  02111-1301  USA
 */


#include "internal.h"
#include <glib.h>

#define PLUGIN_ID           "gntclipboard"
#define PLUGIN_DOMAIN       (g_quark_from_static_string(PLUGIN_ID))
#define PLUGIN_STATIC_NAME  GntClipboard

#ifdef HAVE_X11
#include <X11/Xlib.h>
#include <X11/Xutil.h>
#include <X11/Xatom.h>
#endif

#include <sys/types.h>
#include <signal.h>

#include <glib.h>

#include <plugins.h>
#include <version.h>
#include <debug.h>
#include <notify.h>
#include <gntwm.h>

#include <gntplugin.h>

#ifdef HAVE_X11
static pid_t child = 0;

static gulong sig_handle;

static void
set_clip(gchar *string)
{
	Window w;
	XEvent e, respond;
	XSelectionRequestEvent *req;
	const char *ids;
	Display *dpy = XOpenDisplay(NULL);

	if (!dpy)
		return;
	ids = getenv("WINDOWID");
	if (ids == NULL)
		return;
	w = atoi(ids);
	XSetSelectionOwner(dpy, XA_PRIMARY, w, CurrentTime);
	XFlush(dpy);
	XSelectInput(dpy, w, StructureNotifyMask);
	while (TRUE) {
		XNextEvent(dpy, &e); /* this blocks. */
		req = &e.xselectionrequest;
		if (e.type == SelectionRequest) {
			XChangeProperty(dpy,
				req->requestor,
				req->property,
				XA_STRING,
				8, PropModeReplace,
				(unsigned char *)string,
				strlen(string));
			respond.xselection.property = req->property;
			respond.xselection.type = SelectionNotify;
			respond.xselection.display = req->display;
			respond.xselection.requestor = req->requestor;
			respond.xselection.selection = req->selection;
			respond.xselection.target= req->target;
			respond.xselection.time = req->time;
			XSendEvent(dpy, req->requestor, 0, 0, &respond);
			XFlush (dpy);
		} else if (e.type == SelectionClear) {
			return;
		}
	}
	return;
}

static void
clipboard_changed(GntWM *wm, gchar *string)
{
	if (child) {
		kill(child, SIGTERM);
	}
	if ((child = fork() == 0)) {
		set_clip(string);
		_exit(0);
	}
}
#endif

static FinchPluginInfo *
plugin_query(GError **error)
{
	const gchar * const authors[] = {
		"Richard Nelson <wabz@whatsbeef.net>",
		NULL
	};

	return finch_plugin_info_new(
		"id",           PLUGIN_ID,
		"name",         N_("GntClipboard"),
		"version",      DISPLAY_VERSION,
		"category",     N_("Utility"),
		"summary",      N_("Clipboard plugin"),
		"description",  N_("When the gnt clipboard contents change, the "
		                   "contents are made available to X, if possible."),
		"authors",      authors,
		"website",      PURPLE_WEBSITE,
		"abi-version",  PURPLE_ABI_VERSION,
		NULL
	);
}

static gboolean
plugin_load(PurplePlugin *plugin, GError **error)
{
#ifdef HAVE_X11
	if (!XOpenDisplay(NULL)) {
		purple_debug_warning("gntclipboard", "Couldn't find X display\n");
		purple_notify_error(NULL, _("Error"), _("Error loading the plugin."),
				_("Couldn't find X display"), NULL);
		return FALSE;
	}
	if (!getenv("WINDOWID")) {
		purple_debug_warning("gntclipboard", "Couldn't find window\n");
		purple_notify_error(NULL, _("Error"), _("Error loading the plugin."),
				_("Couldn't find window"), NULL);
		return FALSE;
	}
	sig_handle = g_signal_connect(G_OBJECT(gnt_get_clipboard()), "clipboard_changed", G_CALLBACK(clipboard_changed), NULL);
	return TRUE;
#else
<<<<<<< HEAD
	g_set_error(error, PLUGIN_DOMAIN, 0, _("This plugin cannot be loaded "
			"because it was not built with X11 support."));
=======
	purple_notify_error(NULL, _("Error"), _("Error loading the plugin."),
			_("This plugin cannot be loaded because it was not built with X11 support."), NULL);
>>>>>>> f1969037
	return FALSE;
#endif
}

static gboolean
plugin_unload(PurplePlugin *plugin, GError **error)
{
#ifdef HAVE_X11
	if (child) {
		kill(child, SIGTERM);
		child = 0;
	}
	g_signal_handler_disconnect(G_OBJECT(gnt_get_clipboard()), sig_handle);
#endif
	return TRUE;
}

PURPLE_PLUGIN_INIT(PLUGIN_STATIC_NAME, plugin_query, plugin_load, plugin_unload);<|MERGE_RESOLUTION|>--- conflicted
+++ resolved
@@ -150,13 +150,8 @@
 	sig_handle = g_signal_connect(G_OBJECT(gnt_get_clipboard()), "clipboard_changed", G_CALLBACK(clipboard_changed), NULL);
 	return TRUE;
 #else
-<<<<<<< HEAD
 	g_set_error(error, PLUGIN_DOMAIN, 0, _("This plugin cannot be loaded "
 			"because it was not built with X11 support."));
-=======
-	purple_notify_error(NULL, _("Error"), _("Error loading the plugin."),
-			_("This plugin cannot be loaded because it was not built with X11 support."), NULL);
->>>>>>> f1969037
 	return FALSE;
 #endif
 }
