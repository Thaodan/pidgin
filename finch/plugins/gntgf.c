/**
 * @file gntgf.c Minimal toaster plugin in Gnt.
 *
 * Copyright (C) 2006 Sadrul Habib Chowdhury <sadrul@users.sourceforge.net>
 *
 * This program is free software; you can redistribute it and/or modify
 * it under the terms of the GNU General Public License as published by
 * the Free Software Foundation; either version 2 of the License, or
 * (at your option) any later version.
 *
 * This program is distributed in the hope that it will be useful,
 * but WITHOUT ANY WARRANTY; without even the implied warranty of
 * MERCHANTABILITY or FITNESS FOR A PARTICULAR PURPOSE.  See the
 * GNU General Public License for more details.
 *
 * You should have received a copy of the GNU General Public License
 * along with this program; if not, write to the Free Software
 * Foundation, Inc., 51 Franklin Street, Fifth Floor, Boston, MA  02111-1301  USA
 */


#include "internal.h"

#define PLUGIN_STATIC_NAME	GntGf

#define PREFS_PREFIX          "/plugins/gnt/gntgf"
#define PREFS_EVENT           PREFS_PREFIX "/events"
#define PREFS_EVENT_SIGNONF   PREFS_EVENT "/signonf"
#define PREFS_EVENT_IM_MSG    PREFS_EVENT "/immsg"
#define PREFS_EVENT_CHAT_MSG  PREFS_EVENT "/chatmsg"
#define PREFS_EVENT_CHAT_NICK PREFS_EVENT "/chatnick"
#define PREFS_BEEP            PREFS_PREFIX "/beep"

#define MAX_COLS	3

#ifdef HAVE_X11
#define PREFS_URGENT          PREFS_PREFIX "/urgent"

#include <X11/Xlib.h>
#include <X11/Xutil.h>
#endif

#include <glib.h>

#include <plugins.h>
#include <version.h>
#include <buddylist.h>
#include <conversation.h>
#include <debug.h>
#include <eventloop.h>
#include <util.h>

#include <gnt.h>
#include <gntbox.h>
#include <gntbutton.h>
#include <gntcheckbox.h>
#include <gntlabel.h>
#include <gnttree.h>

#include "gntplugin.h"
#include "gntconv.h"

typedef struct
{
	GntWidget *window;
	int timer;
	int column;
} GntToast;

static GList *toasters;
static int gpsy[MAX_COLS];
static int gpsw[MAX_COLS];

static void
destroy_toaster(GntToast *toast)
{
	toasters = g_list_remove(toasters, toast);
	gnt_widget_destroy(toast->window);
	purple_timeout_remove(toast->timer);
	g_free(toast);
}

static gboolean
remove_toaster(GntToast *toast)
{
	GList *iter;
	int h;
	int col;
	int nwin[MAX_COLS];

	gnt_widget_get_size(toast->window, NULL, &h);
	gpsy[toast->column] -= h;
	col = toast->column;

	memset(&nwin, 0, sizeof(nwin));
	destroy_toaster(toast);

	for (iter = toasters; iter; iter = iter->next)
	{
		int x, y;
		toast = iter->data;
		nwin[toast->column]++;
		if (toast->column != col) continue;
		gnt_widget_get_position(toast->window, &x, &y);
		y += h;
		gnt_screen_move_widget(toast->window, x, y);
	}

	if (nwin[col] == 0)
		gpsw[col] = 0;

	return FALSE;
}

#ifdef HAVE_X11
static int
error_handler(Display *dpy, XErrorEvent *error)
{
	char buffer[1024];
	XGetErrorText(dpy, error->error_code, buffer, sizeof(buffer));
	purple_debug_error("gntgf", "Could not set urgent to the window: %s.\n", buffer);
	return 0;
}

static void
urgent(void)
{
	/* This is from deryni/tuomov's urgent_test.c */
	Display *dpy;
	Window id;
	const char *ids;
	XWMHints *hints;

	ids = getenv("WINDOWID");
	if (ids == NULL)
		return;

	id = atoi(ids);

	dpy = XOpenDisplay(NULL);
	if (dpy == NULL)
		return;

	XSetErrorHandler(error_handler);
	hints = XGetWMHints(dpy, id);
	if (hints) {
		hints->flags|=XUrgencyHint;
		XSetWMHints(dpy, id, hints);
		XFree(hints);
	}
	XSetErrorHandler(NULL);

	XFlush(dpy);
	XCloseDisplay(dpy);
}
#endif

static void
notify(PurpleConversation *conv, const char *fmt, ...)
{
	GntWidget *window;
	GntToast *toast;
	char *str;
	int h, w, i;
	va_list args;

	if (purple_prefs_get_bool(PREFS_BEEP))
		beep();

	if (conv != NULL) {
		FinchConv *fc = FINCH_CONV(conv);
		if (gnt_widget_has_focus(fc->window))
			return;
	}

#ifdef HAVE_X11
	if (purple_prefs_get_bool(PREFS_URGENT))
		urgent();
#endif

	window = gnt_vbox_new(FALSE);
	GNT_WIDGET_SET_FLAGS(window, GNT_WIDGET_TRANSIENT);
	GNT_WIDGET_UNSET_FLAGS(window, GNT_WIDGET_NO_BORDER);

	va_start(args, fmt);
	str = g_strdup_vprintf(fmt, args);
	va_end(args);

	gnt_box_add_widget(GNT_BOX(window),
			gnt_label_new_with_format(str, GNT_TEXT_FLAG_HIGHLIGHT));

	g_free(str);
	gnt_widget_size_request(window);
	gnt_widget_get_size(window, &w, &h);
	for (i = 0; i < MAX_COLS && gpsy[i] + h >= getmaxy(stdscr) ; ++i)
		;
	if (i >= MAX_COLS) {
		purple_debug_warning("GntGf", "Dude, that's way too many popups\n");
		gnt_widget_destroy(window);
		return;
	}

	toast = g_new0(GntToast, 1);
	toast->window = window;
	toast->column = i;
	gpsy[i] += h;
	if (w > gpsw[i]) {
		if (i == 0)
			gpsw[i] = w;
		else
			gpsw[i] = gpsw[i - 1] + w + 1;
	}

	if (i == 0 || (w + gpsw[i - 1] >= getmaxx(stdscr))) {
		/* if it's going to be too far left, overlap. */
		gnt_widget_set_position(window, getmaxx(stdscr) - w - 1,
				getmaxy(stdscr) - gpsy[i] - 1);
	} else {
		gnt_widget_set_position(window, getmaxx(stdscr) - gpsw[i - 1] - w - 1,
				getmaxy(stdscr) - gpsy[i] - 1);
	}
	gnt_widget_draw(window);

	toast->timer = purple_timeout_add_seconds(4, (GSourceFunc)remove_toaster, toast);
	toasters = g_list_prepend(toasters, toast);
}

static void
buddy_signed_on(PurpleBuddy *buddy, gpointer null)
{
	if (purple_prefs_get_bool(PREFS_EVENT_SIGNONF))
		notify(NULL, _("%s just signed on"), purple_buddy_get_alias(buddy));
}

static void
buddy_signed_off(PurpleBuddy *buddy, gpointer null)
{
	if (purple_prefs_get_bool(PREFS_EVENT_SIGNONF))
		notify(NULL, _("%s just signed off"), purple_buddy_get_alias(buddy));
}

static void
received_im_msg(PurpleAccount *account, const char *sender, const char *msg,
		PurpleIMConversation *im, PurpleMessageFlags flags, gpointer null)
{
	if (purple_prefs_get_bool(PREFS_EVENT_IM_MSG))
		notify(PURPLE_CONVERSATION(im), _("%s sent you a message"), sender);
}

static void
received_chat_msg(PurpleAccount *account, const char *sender, const char *msg,
		PurpleChatConversation *chat, PurpleMessageFlags flags, gpointer null)
{
	const char *nick;
	PurpleConversation *conv = PURPLE_CONVERSATION(chat);

	nick = purple_chat_conversation_get_nick(chat);

	if (g_utf8_collate(sender, nick) == 0)
		return;

	if (purple_prefs_get_bool(PREFS_EVENT_CHAT_NICK) &&
			(purple_utf8_has_word(msg, nick)))
		notify(conv, _("%s said your nick in %s"), sender, purple_conversation_get_name(conv));
	else if (purple_prefs_get_bool(PREFS_EVENT_CHAT_MSG))
		notify(conv, _("%s sent a message in %s"), sender, purple_conversation_get_name(conv));
}

static struct
{
	char *pref;
	char *display;
} prefs[] =
{
	{PREFS_EVENT_SIGNONF, N_("Buddy signs on/off")},
	{PREFS_EVENT_IM_MSG, N_("You receive an IM")},
	{PREFS_EVENT_CHAT_MSG, N_("Someone speaks in a chat")},
	{PREFS_EVENT_CHAT_NICK, N_("Someone says your name in a chat")},
	{NULL, NULL}
};

static void
pref_toggled(GntTree *tree, char *key, gpointer null)
{
	purple_prefs_set_bool(key, gnt_tree_get_choice(tree, key));
}

static void
toggle_option(GntCheckBox *check, gpointer str)
{
	purple_prefs_set_bool(str, gnt_check_box_get_checked(check));
}

static GntWidget *
config_frame(void)
{
	GntWidget *window, *tree, *check;
	int i;

	window = gnt_vbox_new(FALSE);
	gnt_box_set_pad(GNT_BOX(window), 0);
	gnt_box_set_alignment(GNT_BOX(window), GNT_ALIGN_MID);
	gnt_box_set_fill(GNT_BOX(window), TRUE);

	gnt_box_add_widget(GNT_BOX(window),
			/* Translators: "toaster" here means "pop-up". */
			gnt_label_new(_("Notify with a toaster when")));

	tree = gnt_tree_new();
	gnt_box_add_widget(GNT_BOX(window), tree);

	for (i = 0; prefs[i].pref; i++)
	{
		gnt_tree_add_choice(GNT_TREE(tree), prefs[i].pref,
				gnt_tree_create_row(GNT_TREE(tree), prefs[i].display), NULL, NULL);
		gnt_tree_set_choice(GNT_TREE(tree), prefs[i].pref,
				purple_prefs_get_bool(prefs[i].pref));
	}
	gnt_tree_set_col_width(GNT_TREE(tree), 0, 40);
	g_signal_connect(G_OBJECT(tree), "toggled", G_CALLBACK(pref_toggled), NULL);

	check = gnt_check_box_new(_("Beep too!"));
	gnt_check_box_set_checked(GNT_CHECK_BOX(check), purple_prefs_get_bool(PREFS_BEEP));
	g_signal_connect(G_OBJECT(check), "toggled", G_CALLBACK(toggle_option), PREFS_BEEP);
	gnt_box_add_widget(GNT_BOX(window), check);

#ifdef HAVE_X11
	check = gnt_check_box_new(_("Set URGENT for the terminal window."));
	gnt_check_box_set_checked(GNT_CHECK_BOX(check), purple_prefs_get_bool(PREFS_URGENT));
	g_signal_connect(G_OBJECT(check), "toggled", G_CALLBACK(toggle_option), PREFS_URGENT);
	gnt_box_add_widget(GNT_BOX(window), check);
#endif

	return window;
}

static FinchPluginInfo *
plugin_query(GError **error)
{
<<<<<<< HEAD
	const gchar * const authors[] = {
		"Sadrul H Chowdhury <sadrul@users.sourceforge.net>",
		NULL
	};

	return finch_plugin_info_new(
		"id",                 "gntgf",
		"name",               N_("GntGf"),
		"version",            DISPLAY_VERSION,
		"category",           N_("Notification"),
		"summary",            N_("Toaster plugin"),
		"description",        N_("Toaster plugin"),
		"authors",            authors,
		"website",            PURPLE_WEBSITE,
		"abi-version",        PURPLE_ABI_VERSION,
		"gnt-pref-frame-cb",  config_frame,
		NULL
	);
}
=======
	PURPLE_PLUGIN_MAGIC,
	PURPLE_MAJOR_VERSION,
	PURPLE_MINOR_VERSION,
	PURPLE_PLUGIN_STANDARD,
	FINCH_PLUGIN_TYPE,
	0,
	NULL,
	PURPLE_PRIORITY_DEFAULT,
	"gntgf",
	N_("GntGf"),
	DISPLAY_VERSION,
	/* Translators: "toaster" here means "pop-up". */
	N_("Toaster plugin"),
	/* Translators: "toaster" here means "pop-up". */
	N_("Toaster plugin"),
	"Sadrul H Chowdhury <sadrul@users.sourceforge.net>",
	PURPLE_WEBSITE,
	plugin_load,
	plugin_unload,
	NULL,
	config_frame,
	NULL,
	NULL,
	NULL,

	/* padding */
	NULL,
	NULL,
	NULL,
	NULL
};
>>>>>>> 1b2615d6

static gboolean
plugin_load(PurplePlugin *plugin, GError **error)
{
	purple_prefs_add_none("/plugins");
	purple_prefs_add_none("/plugins/gnt");

	purple_prefs_add_none("/plugins/gnt/gntgf");
	purple_prefs_add_none(PREFS_EVENT);

	purple_prefs_add_bool(PREFS_EVENT_SIGNONF, TRUE);
	purple_prefs_add_bool(PREFS_EVENT_IM_MSG, TRUE);
	purple_prefs_add_bool(PREFS_EVENT_CHAT_MSG, TRUE);
	purple_prefs_add_bool(PREFS_EVENT_CHAT_NICK, TRUE);

	purple_prefs_add_bool(PREFS_BEEP, TRUE);
#ifdef HAVE_X11
	purple_prefs_add_bool(PREFS_URGENT, FALSE);
#endif

	purple_signal_connect(purple_blist_get_handle(), "buddy-signed-on", plugin,
			PURPLE_CALLBACK(buddy_signed_on), NULL);
	purple_signal_connect(purple_blist_get_handle(), "buddy-signed-off", plugin,
			PURPLE_CALLBACK(buddy_signed_off), NULL);
	purple_signal_connect(purple_conversations_get_handle(), "received-im-msg", plugin,
			PURPLE_CALLBACK(received_im_msg), NULL);
	purple_signal_connect(purple_conversations_get_handle(), "received-chat-msg", plugin,
			PURPLE_CALLBACK(received_chat_msg), NULL);

	memset(&gpsy, 0, sizeof(gpsy));
	memset(&gpsw, 0, sizeof(gpsw));

	return TRUE;
}

static gboolean
plugin_unload(PurplePlugin *plugin, GError **error)
{
	while (toasters)
	{
		GntToast *toast = toasters->data;
		destroy_toaster(toast);
	}
	return TRUE;
}

PURPLE_PLUGIN_INIT(PLUGIN_STATIC_NAME, plugin_query, plugin_load, plugin_unload);<|MERGE_RESOLUTION|>--- conflicted
+++ resolved
@@ -337,7 +337,6 @@
 static FinchPluginInfo *
 plugin_query(GError **error)
 {
-<<<<<<< HEAD
 	const gchar * const authors[] = {
 		"Sadrul H Chowdhury <sadrul@users.sourceforge.net>",
 		NULL
@@ -357,39 +356,6 @@
 		NULL
 	);
 }
-=======
-	PURPLE_PLUGIN_MAGIC,
-	PURPLE_MAJOR_VERSION,
-	PURPLE_MINOR_VERSION,
-	PURPLE_PLUGIN_STANDARD,
-	FINCH_PLUGIN_TYPE,
-	0,
-	NULL,
-	PURPLE_PRIORITY_DEFAULT,
-	"gntgf",
-	N_("GntGf"),
-	DISPLAY_VERSION,
-	/* Translators: "toaster" here means "pop-up". */
-	N_("Toaster plugin"),
-	/* Translators: "toaster" here means "pop-up". */
-	N_("Toaster plugin"),
-	"Sadrul H Chowdhury <sadrul@users.sourceforge.net>",
-	PURPLE_WEBSITE,
-	plugin_load,
-	plugin_unload,
-	NULL,
-	config_frame,
-	NULL,
-	NULL,
-	NULL,
-
-	/* padding */
-	NULL,
-	NULL,
-	NULL,
-	NULL
-};
->>>>>>> 1b2615d6
 
 static gboolean
 plugin_load(PurplePlugin *plugin, GError **error)
