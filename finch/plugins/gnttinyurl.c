/**
 * @file gnttinyurl.c
 *
 * Copyright (C) 2009 Richard Nelson <wabz@whatsbeef.net>
 *
 * This program is free software; you can redistribute it and/or modify
 * it under the terms of the GNU General Public License as published by
 * the Free Software Foundation; either version 2 of the License, or
 * (at your option) any later version.
 *
 * This program is distributed in the hope that it will be useful,
 * but WITHOUT ANY WARRANTY; without even the implied warranty of
 * MERCHANTABILITY or FITNESS FOR A PARTICULAR PURPOSE.  See the
 * GNU General Public License for more details.
 *
 * You should have received a copy of the GNU General Public License
 * along with this program; if not, write to the Free Software
 * Foundation, Inc., 51 Franklin Street, Fifth Floor, Boston, MA  02111-1301  USA
 */


#include "internal.h"
#include <glib.h>

#define PLUGIN_STATIC_NAME	TinyURL
#define PREFS_BASE          "/plugins/gnt/tinyurl"
#define PREF_LENGTH  PREFS_BASE "/length"
#define PREF_URL  PREFS_BASE "/url"


#include <conversation.h>
#include <http.h>
#include <signals.h>

#include <glib.h>

#include <plugin.h>
#include <version.h>
#include <debug.h>
#include <notify.h>

#include <gntconv.h>

#include <gntplugin.h>

#include <gntlabel.h>
#include <gnttextview.h>
#include <gntwindow.h>

static int tag_num = 0;

typedef struct
{
	PurpleConversation *conv;
	gchar *tag;
	int num;
} CbInfo;

static void process_urls(PurpleConversation *conv, GList *urls);

/* 3 functions from util.c */
static gboolean
badchar(char c)
{
	switch (c) {
	case ' ':
	case ',':
	case '\0':
	case '\n':
	case '\r':
	case '<':
	case '>':
	case '"':
	case '\'':
		return TRUE;
	default:
		return FALSE;
	}
}

static gboolean
badentity(const char *c)
{
	if (!g_ascii_strncasecmp(c, "&lt;", 4) ||
		!g_ascii_strncasecmp(c, "&gt;", 4) ||
		!g_ascii_strncasecmp(c, "&quot;", 6)) {
		return TRUE;
	}
	return FALSE;
}

static GList *extract_urls(const char *text)
{
	const char *t, *c, *q = NULL;
	char *url_buf;
	GList *ret = NULL;
	gboolean inside_html = FALSE;
	int inside_paren = 0;
	c = text;
	while (*c) {
		if (*c == '(' && !inside_html) {
			inside_paren++;
			c++;
		}
		if (inside_html) {
			if (*c == '>') {
				inside_html = FALSE;
			} else if (!q && (*c == '\"' || *c == '\'')) {
				q = c;
			} else if(q) {
				if(*c == *q)
					q = NULL;
			}
		} else if (*c == '<') {
			inside_html = TRUE;
			if (!g_ascii_strncasecmp(c, "<A", 2)) {
				while (1) {
					if (*c == '>') {
						inside_html = FALSE;
						break;
					}
					c++;
					if (!(*c))
						break;
				}
			}
		} else if ((*c=='h') && (!g_ascii_strncasecmp(c, "http://", 7) ||
					(!g_ascii_strncasecmp(c, "https://", 8)))) {
			t = c;
			while (1) {
				if (badchar(*t) || badentity(t)) {

					if ((!g_ascii_strncasecmp(c, "http://", 7) && (t - c == 7)) ||
						(!g_ascii_strncasecmp(c, "https://", 8) && (t - c == 8))) {
						break;
					}

					if (*(t) == ',' && (*(t + 1) != ' ')) {
						t++;
						continue;
					}

					if (*(t - 1) == '.')
						t--;
					if ((*(t - 1) == ')' && (inside_paren > 0))) {
						t--;
					}

					url_buf = g_strndup(c, t - c);
					if (!g_list_find_custom(ret, url_buf, (GCompareFunc)strcmp)) {
						purple_debug_info("TinyURL", "Added URL %s\n", url_buf);
						ret = g_list_append(ret, url_buf);
					} else {
						g_free(url_buf);
					}
					c = t;
					break;
				}
				t++;

			}
		} else if (!g_ascii_strncasecmp(c, "www.", 4) && (c == text || badchar(c[-1]) || badentity(c-1))) {
			if (c[4] != '.') {
				t = c;
				while (1) {
					if (badchar(*t) || badentity(t)) {
						if (t - c == 4) {
							break;
						}

						if (*(t) == ',' && (*(t + 1) != ' ')) {
							t++;
							continue;
						}

						if (*(t - 1) == '.')
							t--;
						if ((*(t - 1) == ')' && (inside_paren > 0))) {
							t--;
						}
						url_buf = g_strndup(c, t - c);
						if (!g_list_find_custom(ret, url_buf, (GCompareFunc)strcmp)) {
							purple_debug_info("TinyURL", "Added URL %s\n", url_buf);
							ret = g_list_append(ret, url_buf);
						} else {
							g_free(url_buf);
						}
						c = t;
						break;
					}
					t++;
				}
			}
		}
		if (*c == ')' && !inside_html) {
			inside_paren--;
			c++;
		}
		if (*c == 0)
			break;
		c++;
	}
	return ret;
}



static void url_fetched(PurpleHttpConnection *http_conn,
	PurpleHttpResponse *response, gpointer _data)
{
	CbInfo *data = (CbInfo *)_data;
	PurpleConversation *conv = data->conv;
<<<<<<< HEAD
	GList *convs = purple_conversations_get();
=======
	GList *convs = purple_get_conversations();
	const gchar *url;

	if (purple_http_response_is_successfull(response))
		url = purple_http_response_get_data(response, NULL);
	else
		url = _("Error while querying TinyURL");

>>>>>>> 067ec0ad
	/* ensure the conversation still exists */
	for (; convs; convs = convs->next) {
		if ((PurpleConversation *)(convs->data) == conv) {
			FinchConv *fconv = FINCH_CONV(conv);
			gchar *str = g_strdup_printf("[%d] %s", data->num, url);
			GntTextView *tv = GNT_TEXT_VIEW(fconv->tv);
			gnt_text_view_tag_change(tv, data->tag, str, FALSE);
			g_free(str);
			g_free(data->tag);
			g_free(data);
			return;
		}
	}
	g_free(data->tag);
	g_free(data);
	purple_debug_info("TinyURL", "Conversation no longer exists... :(\n");
}

static void free_urls(gpointer data, gpointer null)
{
	g_free(data);
}

static gboolean writing_msg(PurpleAccount *account, char *sender, char **message,
				PurpleConversation *conv, PurpleMessageFlags flags)
{
	GString *t;
	GList *iter, *urls, *next;
	int c = 0;

	if ((flags & (PURPLE_MESSAGE_SEND | PURPLE_MESSAGE_INVISIBLE)))
		return FALSE;

	urls = purple_conversation_get_data(conv, "TinyURLs");
	if (urls != NULL) /* message was cancelled somewhere? Reset. */
		g_list_foreach(urls, free_urls, NULL);
	g_list_free(urls);
	urls = extract_urls(*message);
	if (!urls)
		return FALSE;

	t = g_string_new(*message);
	g_free(*message);
	for (iter = urls; iter; iter = next) {
		next = iter->next;
		if (g_utf8_strlen((char *)iter->data, -1) >= purple_prefs_get_int(PREF_LENGTH)) {
			int pos, x = 0;
			gchar *j, *s, *str, *orig;
			glong len = g_utf8_strlen(iter->data, -1);
			s = g_strdup(t->str);
			orig = s;
			str = g_strdup_printf("[%d]", ++c);
			while ((j = strstr(s, iter->data))) { /* replace all occurrences */
				pos = j - orig + (x++ * 3);
				s = j + len;
				t = g_string_insert(t, pos + len, str);
				if (*s == '\0') break;
			}
			g_free(orig);
			g_free(str);
			continue;
		} else {
			g_free(iter->data);
			urls = g_list_delete_link(urls, iter);
		}
	}
	*message = t->str;
	g_string_free(t, FALSE);
	if (conv == NULL)
		conv = purple_im_conversation_new(account, sender);
	purple_conversation_set_data(conv, "TinyURLs", urls);
	return FALSE;
}

static void wrote_msg(PurpleAccount *account, char *sender, char *message,
				PurpleConversation *conv, PurpleMessageFlags flags)
{
	GList *urls;

	urls = purple_conversation_get_data(conv, "TinyURLs");
	if ((flags & PURPLE_MESSAGE_SEND) || urls == NULL)
		return;

	process_urls(conv, urls);
	purple_conversation_set_data(conv, "TinyURLs", NULL);
}

/* Frees 'urls' */
static void
process_urls(PurpleConversation *conv, GList *urls)
{
	GList *iter;
	int c;
	FinchConv *fconv = FINCH_CONV(conv);
	GntTextView *tv = GNT_TEXT_VIEW(fconv->tv);

	for (iter = urls, c = 0; iter; iter = iter->next) {
		int i;
		CbInfo *cbdata;
		gchar *url, *str, *tmp;
		cbdata = g_new(CbInfo, 1);
		cbdata->num = ++c;
		cbdata->tag = g_strdup_printf("%s%d", "tiny_", tag_num++);
		cbdata->conv = conv;
		tmp = purple_unescape_html((char *)iter->data);
		if (g_ascii_strncasecmp(tmp, "http://", 7) && g_ascii_strncasecmp(tmp, "https://", 8)) {
			url = g_strdup_printf("%shttp%%3A%%2F%%2F%s", purple_prefs_get_string(PREF_URL), purple_url_encode(tmp));
		} else {
			url = g_strdup_printf("%s%s", purple_prefs_get_string(PREF_URL), purple_url_encode(tmp));
		}
		g_free(tmp);
		purple_http_get(NULL, url, url_fetched, cbdata);
		i = gnt_text_view_get_lines_below(tv);
		str = g_strdup_printf(_("\nFetching TinyURL..."));
		gnt_text_view_append_text_with_tag((tv), str, GNT_TEXT_FLAG_DIM, cbdata->tag);
		g_free(str);
		if (i == 0)
			gnt_text_view_scroll(tv, 0);
		g_free(iter->data);
		g_free(url);
	}
	g_list_free(urls);
}

static void
free_conv_urls(PurpleConversation *conv)
{
	GList *urls = purple_conversation_get_data(conv, "TinyURLs");
	if (urls)
		g_list_foreach(urls, free_urls, NULL);
	g_list_free(urls);
}

static void
tinyurl_notify_fetch_cb(PurpleHttpConnection *http_conn,
	PurpleHttpResponse *response, gpointer _win)
{
	GntWidget *win = _win;
	GntWidget *label = g_object_get_data(G_OBJECT(win), "info-widget");
	char *message;
	const gchar *url;

	if (!purple_http_response_is_successfull(response))
		return;

	url = purple_http_response_get_data(response, NULL);

	message = g_strdup_printf(_("TinyURL for above: %s"), url);
	gnt_label_set_text(GNT_LABEL(label), message);
	g_free(message);

	g_signal_handlers_disconnect_matched(G_OBJECT(win), G_SIGNAL_MATCH_FUNC,
			0, 0, NULL,
			G_CALLBACK(purple_http_conn_cancel), NULL);
}

static void *
tinyurl_notify_uri(const char *uri)
{
	char *fullurl = NULL;
	GntWidget *win;
	PurpleHttpConnection *hc;

	/* XXX: The following expects that finch_notify_message gets called. This
	 * may not always happen, e.g. when another plugin sets its own
	 * notify_message. So tread carefully. */
	win = purple_notify_message(NULL, PURPLE_NOTIFY_URI, _("URI"), uri,
			_("Please wait while TinyURL fetches a shorter URL ..."), NULL, NULL);
	if (!GNT_IS_WINDOW(win) || !g_object_get_data(G_OBJECT(win), "info-widget"))
		return win;

	if (g_ascii_strncasecmp(uri, "http://", 7) && g_ascii_strncasecmp(uri, "https://", 8)) {
		fullurl = g_strdup_printf("%shttp%%3A%%2F%%2F%s",
				purple_prefs_get_string(PREF_URL), purple_url_encode(uri));
	} else {
		fullurl = g_strdup_printf("%s%s", purple_prefs_get_string(PREF_URL),
				purple_url_encode(uri));
	}

	/* Store the return value of purple_http_get and destroy that when win
	 * is destroyed, so that the callback for purple_http_get does not try
	 * to molest a non-existent window
	 */
	hc = purple_http_get(NULL, fullurl, tinyurl_notify_fetch_cb, win);
	g_free(fullurl);
	g_signal_connect_swapped(G_OBJECT(win), "destroy",
			G_CALLBACK(purple_http_conn_cancel), hc);

	return win;
}

static gboolean
plugin_load(PurplePlugin *plugin)
{
	PurpleNotifyUiOps *ops = purple_notify_get_ui_ops();
	plugin->extra = ops->notify_uri;
	ops->notify_uri = tinyurl_notify_uri;

	purple_signal_connect(purple_conversations_get_handle(),
			"wrote-im-msg",
			plugin, PURPLE_CALLBACK(wrote_msg), NULL);
	purple_signal_connect(purple_conversations_get_handle(),
			"wrote-chat-msg",
			plugin, PURPLE_CALLBACK(wrote_msg), NULL);
	purple_signal_connect(purple_conversations_get_handle(),
			"writing-im-msg",
			plugin, PURPLE_CALLBACK(writing_msg), NULL);
	purple_signal_connect(purple_conversations_get_handle(),
			"writing-chat-msg",
			plugin, PURPLE_CALLBACK(writing_msg), NULL);
	purple_signal_connect(purple_conversations_get_handle(),
			"deleting-conversation",
			plugin, PURPLE_CALLBACK(free_conv_urls), NULL);

	return TRUE;
}

static gboolean
plugin_unload(PurplePlugin *plugin)
{
	PurpleNotifyUiOps *ops = purple_notify_get_ui_ops();
	if (ops->notify_uri == tinyurl_notify_uri)
		ops->notify_uri = plugin->extra;
	return TRUE;
}

static PurplePluginPrefFrame *
get_plugin_pref_frame(PurplePlugin *plugin) {

  PurplePluginPrefFrame *frame;
  PurplePluginPref *pref;

  frame = purple_plugin_pref_frame_new();

  pref = purple_plugin_pref_new_with_name(PREF_LENGTH);
  purple_plugin_pref_set_label(pref, _("Only create TinyURL for URLs"
				     " of this length or greater"));
  purple_plugin_pref_frame_add(frame, pref);
  pref = purple_plugin_pref_new_with_name(PREF_URL);
  purple_plugin_pref_set_label(pref, _("TinyURL (or other) address prefix"));
  purple_plugin_pref_frame_add(frame, pref);

  return frame;
}

static PurplePluginUiInfo prefs_info = {
  get_plugin_pref_frame,
  0,    /* page_num (Reserved) */
  NULL, /* frame (Reserved) */

  /* padding */
  NULL,
  NULL,
  NULL,
  NULL
};

static PurplePluginInfo info =
{
	PURPLE_PLUGIN_MAGIC,
	PURPLE_MAJOR_VERSION,
	PURPLE_MINOR_VERSION,
	PURPLE_PLUGIN_STANDARD,
	FINCH_PLUGIN_TYPE,
	0,
	NULL,
	PURPLE_PRIORITY_DEFAULT,
	"TinyURL",
	N_("TinyURL"),
	DISPLAY_VERSION,
	N_("TinyURL plugin"),
	N_("When receiving a message with URL(s), use TinyURL for easier copying"),
	"Richard Nelson <wabz@whatsbeef.net>",
	PURPLE_WEBSITE,
	plugin_load,
	plugin_unload,
	NULL,
	NULL,
	NULL,
	&prefs_info,            /**< prefs_info */
	NULL,

	/* padding */
	NULL,
	NULL,
	NULL,
	NULL
};

static void
init_plugin(PurplePlugin *plugin) {
  purple_prefs_add_none(PREFS_BASE);
  purple_prefs_add_int(PREF_LENGTH, 30);
  purple_prefs_add_string(PREF_URL, "http://tinyurl.com/api-create.php?url=");
}

PURPLE_INIT_PLUGIN(PLUGIN_STATIC_NAME, init_plugin, info)<|MERGE_RESOLUTION|>--- conflicted
+++ resolved
@@ -210,10 +210,7 @@
 {
 	CbInfo *data = (CbInfo *)_data;
 	PurpleConversation *conv = data->conv;
-<<<<<<< HEAD
 	GList *convs = purple_conversations_get();
-=======
-	GList *convs = purple_get_conversations();
 	const gchar *url;
 
 	if (purple_http_response_is_successfull(response))
@@ -221,7 +218,6 @@
 	else
 		url = _("Error while querying TinyURL");
 
->>>>>>> 067ec0ad
 	/* ensure the conversation still exists */
 	for (; convs; convs = convs->next) {
 		if ((PurpleConversation *)(convs->data) == conv) {
