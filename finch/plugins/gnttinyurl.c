/**
 * @file gnttinyurl.c
 *
 * Copyright (C) 2009 Richard Nelson <wabz@whatsbeef.net>
 *
 * This program is free software; you can redistribute it and/or modify
 * it under the terms of the GNU General Public License as published by
 * the Free Software Foundation; either version 2 of the License, or
 * (at your option) any later version.
 *
 * This program is distributed in the hope that it will be useful,
 * but WITHOUT ANY WARRANTY; without even the implied warranty of
 * MERCHANTABILITY or FITNESS FOR A PARTICULAR PURPOSE.  See the
 * GNU General Public License for more details.
 *
 * You should have received a copy of the GNU General Public License
 * along with this program; if not, write to the Free Software
 * Foundation, Inc., 51 Franklin Street, Fifth Floor, Boston, MA  02111-1301  USA
 */


#include "internal.h"
#include <glib.h>

#define PLUGIN_STATIC_NAME	TinyURL
#define PREFS_BASE          "/plugins/gnt/tinyurl"
#define PREF_LENGTH  PREFS_BASE "/length"
#define PREF_URL  PREFS_BASE "/url"


#include <conversation.h>
#include <http.h>
#include <signals.h>

#include <glib.h>

#include <plugins.h>
#include <version.h>
#include <debug.h>
#include <notify.h>

#include <gntconv.h>

#include <gntplugin.h>

#include <gntlabel.h>
#include <gnttextview.h>
#include <gntwindow.h>

static int tag_num = 0;
static GHashTable *tinyurl_cache = NULL;

typedef struct
{
	gchar *original_url;
	PurpleConversation *conv;
	gchar *tag;
	int num;
} CbInfo;

static void process_urls(PurpleConversation *conv, GList *urls);

/* 3 functions from util.c */
static gboolean
badchar(char c)
{
	switch (c) {
	case ' ':
	case ',':
	case '\0':
	case '\n':
	case '\r':
	case '<':
	case '>':
	case '"':
	case '\'':
		return TRUE;
	default:
		return FALSE;
	}
}

static gboolean
badentity(const char *c)
{
	if (!g_ascii_strncasecmp(c, "&lt;", 4) ||
		!g_ascii_strncasecmp(c, "&gt;", 4) ||
		!g_ascii_strncasecmp(c, "&quot;", 6)) {
		return TRUE;
	}
	return FALSE;
}

static GList *extract_urls(const char *text)
{
	const char *t, *c, *q = NULL;
	char *url_buf;
	GList *ret = NULL;
	gboolean inside_html = FALSE;
	int inside_paren = 0;
	c = text;
	while (*c) {
		if (*c == '(' && !inside_html) {
			inside_paren++;
			c++;
		}
		if (inside_html) {
			if (*c == '>') {
				inside_html = FALSE;
			} else if (!q && (*c == '\"' || *c == '\'')) {
				q = c;
			} else if(q) {
				if(*c == *q)
					q = NULL;
			}
		} else if (*c == '<') {
			inside_html = TRUE;
			if (!g_ascii_strncasecmp(c, "<A", 2)) {
				while (1) {
					if (*c == '>') {
						inside_html = FALSE;
						break;
					}
					c++;
					if (!(*c))
						break;
				}
			}
		} else if ((*c=='h') && (!g_ascii_strncasecmp(c, "http://", 7) ||
					(!g_ascii_strncasecmp(c, "https://", 8)))) {
			t = c;
			while (1) {
				if (badchar(*t) || badentity(t)) {

					if ((!g_ascii_strncasecmp(c, "http://", 7) && (t - c == 7)) ||
						(!g_ascii_strncasecmp(c, "https://", 8) && (t - c == 8))) {
						break;
					}

					if (*(t) == ',' && (*(t + 1) != ' ')) {
						t++;
						continue;
					}

					if (*(t - 1) == '.')
						t--;
					if ((*(t - 1) == ')' && (inside_paren > 0))) {
						t--;
					}

					url_buf = g_strndup(c, t - c);
					if (!g_list_find_custom(ret, url_buf, (GCompareFunc)strcmp)) {
						purple_debug_info("TinyURL", "Added URL %s\n", url_buf);
						ret = g_list_append(ret, url_buf);
					} else {
						g_free(url_buf);
					}
					c = t;
					break;
				}
				t++;

			}
		} else if (!g_ascii_strncasecmp(c, "www.", 4) && (c == text || badchar(c[-1]) || badentity(c-1))) {
			if (c[4] != '.') {
				t = c;
				while (1) {
					if (badchar(*t) || badentity(t)) {
						if (t - c == 4) {
							break;
						}

						if (*(t) == ',' && (*(t + 1) != ' ')) {
							t++;
							continue;
						}

						if (*(t - 1) == '.')
							t--;
						if ((*(t - 1) == ')' && (inside_paren > 0))) {
							t--;
						}
						url_buf = g_strndup(c, t - c);
						if (!g_list_find_custom(ret, url_buf, (GCompareFunc)strcmp)) {
							purple_debug_info("TinyURL", "Added URL %s\n", url_buf);
							ret = g_list_append(ret, url_buf);
						} else {
							g_free(url_buf);
						}
						c = t;
						break;
					}
					t++;
				}
			}
		}
		if (*c == ')' && !inside_html) {
			inside_paren--;
			c++;
		}
		if (*c == 0)
			break;
		c++;
	}
	return ret;
}



static void url_fetched(PurpleHttpConnection *http_conn,
	PurpleHttpResponse *response, gpointer _data)
{
	CbInfo *data = (CbInfo *)_data;
	PurpleConversation *conv = data->conv;
	GList *convs = purple_conversations_get_all();
	const gchar *url;

	if (purple_http_response_is_successful(response)) {
		url = purple_http_response_get_data(response, NULL);
		g_hash_table_insert(tinyurl_cache, data->original_url, g_strdup(url));
	} else {
		url = _("Error while querying TinyURL");
		g_free(data->original_url);
	}

	/* ensure the conversation still exists */
	for (; convs; convs = convs->next) {
		if ((PurpleConversation *)(convs->data) == conv) {
			FinchConv *fconv = FINCH_CONV(conv);
			gchar *str = g_strdup_printf("[%d] %s", data->num, url);
			GntTextView *tv = GNT_TEXT_VIEW(fconv->tv);
			gnt_text_view_tag_change(tv, data->tag, str, FALSE);
			g_free(str);
			g_free(data->tag);
			g_free(data);
			return;
		}
	}
	g_free(data->tag);
	g_free(data);
	purple_debug_info("TinyURL", "Conversation no longer exists... :(\n");
}

static void free_urls(gpointer data, gpointer null)
{
	g_free(data);
}

static gboolean writing_msg(PurpleAccount *account, char *sender, char **message,
				PurpleConversation *conv, PurpleMessageFlags flags)
{
	GString *t;
	GList *iter, *urls, *next;
	int c = 0;

	if ((flags & (PURPLE_MESSAGE_SEND | PURPLE_MESSAGE_INVISIBLE)))
		return FALSE;

	urls = g_object_get_data(G_OBJECT(conv), "TinyURLs");
	if (urls != NULL) /* message was cancelled somewhere? Reset. */
		g_list_foreach(urls, free_urls, NULL);
	g_list_free(urls);
	urls = extract_urls(*message);
	if (!urls)
		return FALSE;

	t = g_string_new(*message);
	g_free(*message);
	for (iter = urls; iter; iter = next) {
		next = iter->next;
		if (g_utf8_strlen((char *)iter->data, -1) >= purple_prefs_get_int(PREF_LENGTH)) {
			int pos, x = 0;
			gchar *j, *s, *str, *orig;
			glong len = g_utf8_strlen(iter->data, -1);
			s = g_strdup(t->str);
			orig = s;
			str = g_strdup_printf("[%d]", ++c);
			while ((j = strstr(s, iter->data))) { /* replace all occurrences */
				pos = j - orig + (x++ * 3);
				s = j + len;
				t = g_string_insert(t, pos + len, str);
				if (*s == '\0') break;
			}
			g_free(orig);
			g_free(str);
			continue;
		} else {
			g_free(iter->data);
			urls = g_list_delete_link(urls, iter);
		}
	}
	*message = t->str;
	g_string_free(t, FALSE);
	if (conv == NULL)
		conv = PURPLE_CONVERSATION(purple_im_conversation_new(account, sender));
	g_object_set_data(G_OBJECT(conv), "TinyURLs", urls);
	return FALSE;
}

static void wrote_msg(PurpleAccount *account, char *sender, char *message,
				PurpleConversation *conv, PurpleMessageFlags flags)
{
	GList *urls;

	urls = g_object_get_data(G_OBJECT(conv), "TinyURLs");
	if ((flags & PURPLE_MESSAGE_SEND) || urls == NULL)
		return;

	process_urls(conv, urls);
	g_object_set_data(G_OBJECT(conv), "TinyURLs", NULL);
}

/* Frees 'urls' */
static void
process_urls(PurpleConversation *conv, GList *urls)
{
	GList *iter;
	int c;
	FinchConv *fconv = FINCH_CONV(conv);
	GntTextView *tv = GNT_TEXT_VIEW(fconv->tv);

	for (iter = urls, c = 1; iter; iter = iter->next, c++) {
		int i;
		CbInfo *cbdata;
		gchar *url, *str;
		gchar *original_url;
		const gchar *tiny_url;

		i = gnt_text_view_get_lines_below(tv);

		original_url = purple_unescape_html((char *)iter->data);
		tiny_url = g_hash_table_lookup(tinyurl_cache, original_url);
		if (tiny_url) {
			gchar *str = g_strdup_printf("\n[%d] %s", c, tiny_url);

			g_free(original_url);
			gnt_text_view_append_text_with_flags(tv, str, GNT_TEXT_FLAG_DIM);
			if (i == 0)
				gnt_text_view_scroll(tv, 0);
			g_free(str);
			continue;
		}
		cbdata = g_new(CbInfo, 1);
		cbdata->num = c;
		cbdata->original_url = original_url;
		cbdata->tag = g_strdup_printf("%s%d", "tiny_", tag_num++);
		cbdata->conv = conv;
		if (g_ascii_strncasecmp(original_url, "http://", 7) && g_ascii_strncasecmp(original_url, "https://", 8)) {
			url = g_strdup_printf("%shttp%%3A%%2F%%2F%s", purple_prefs_get_string(PREF_URL), purple_url_encode(original_url));
		} else {
			url = g_strdup_printf("%s%s", purple_prefs_get_string(PREF_URL), purple_url_encode(original_url));
		}
		purple_http_get(NULL, url_fetched, cbdata, url);
		str = g_strdup_printf(_("\nFetching TinyURL..."));
		gnt_text_view_append_text_with_tag((tv), str, GNT_TEXT_FLAG_DIM, cbdata->tag);
		g_free(str);
		if (i == 0)
			gnt_text_view_scroll(tv, 0);
		g_free(iter->data);
		g_free(url);
	}
	g_list_free(urls);
}

static void
free_conv_urls(PurpleConversation *conv)
{
	GList *urls = g_object_get_data(G_OBJECT(conv), "TinyURLs");
	if (urls)
		g_list_foreach(urls, free_urls, NULL);
	g_list_free(urls);
}

static void
tinyurl_notify_tinyuri(GntWidget *win, const gchar *url)
{
	gchar *message;
	GntWidget *label = g_object_get_data(G_OBJECT(win), "info-widget");

	message = g_strdup_printf(_("TinyURL for above: %s"), url);
	gnt_label_set_text(GNT_LABEL(label), message);
	g_free(message);
}

static void
tinyurl_notify_fetch_cb(PurpleHttpConnection *http_conn,
	PurpleHttpResponse *response, gpointer _win)
{
	GntWidget *win = _win;
	const gchar *url;
	const gchar *original_url;

	if (!purple_http_response_is_successful(response))
		return;

	original_url = g_object_get_data(G_OBJECT(win), "gnttinyurl-original");
	url = purple_http_response_get_data(response, NULL);
	g_hash_table_insert(tinyurl_cache,
		g_strdup(original_url), g_strdup(url));

	tinyurl_notify_tinyuri(win, url);

	g_signal_handlers_disconnect_matched(G_OBJECT(win), G_SIGNAL_MATCH_FUNC,
			0, 0, NULL,
			G_CALLBACK(purple_http_conn_cancel), NULL);
}

static void *
tinyurl_notify_uri(const char *uri)
{
	char *fullurl = NULL;
	GntWidget *win;
	PurpleHttpConnection *hc;
	const gchar *tiny_url;

	/* XXX: The following expects that finch_notify_message gets called. This
	 * may not always happen, e.g. when another plugin sets its own
	 * notify_message. So tread carefully. */
	win = purple_notify_message(NULL, PURPLE_NOTIFY_MSG_INFO, _("URI"), uri,
			_("Please wait while TinyURL fetches a shorter URL ..."), NULL, NULL, NULL);
	if (!GNT_IS_WINDOW(win) || !g_object_get_data(G_OBJECT(win), "info-widget"))
		return win;

	tiny_url = g_hash_table_lookup(tinyurl_cache, uri);
	if (tiny_url) {
		tinyurl_notify_tinyuri(win, tiny_url);
		return win;
	}

	if (g_ascii_strncasecmp(uri, "http://", 7) && g_ascii_strncasecmp(uri, "https://", 8)) {
		fullurl = g_strdup_printf("%shttp%%3A%%2F%%2F%s",
				purple_prefs_get_string(PREF_URL), purple_url_encode(uri));
	} else {
		fullurl = g_strdup_printf("%s%s", purple_prefs_get_string(PREF_URL),
				purple_url_encode(uri));
	}

	g_object_set_data_full(G_OBJECT(win), "gnttinyurl-original", g_strdup(uri), g_free);

	/* Store the return value of purple_http_get and destroy that when win
	 * is destroyed, so that the callback for purple_http_get does not try
	 * to molest a non-existent window
	 */
	hc = purple_http_get(NULL, tinyurl_notify_fetch_cb, win, fullurl);
	g_free(fullurl);
	g_signal_connect_swapped(G_OBJECT(win), "destroy",
			G_CALLBACK(purple_http_conn_cancel), hc);

	return win;
}

static PurplePluginPrefFrame *
get_plugin_pref_frame(PurplePlugin *plugin) {

  PurplePluginPrefFrame *frame;
  PurplePluginPref *pref;

  frame = purple_plugin_pref_frame_new();

  pref = purple_plugin_pref_new_with_name(PREF_LENGTH);
  purple_plugin_pref_set_label(pref, _("Only create TinyURL for URLs"
				     " of this length or greater"));
  purple_plugin_pref_frame_add(frame, pref);
  pref = purple_plugin_pref_new_with_name(PREF_URL);
  purple_plugin_pref_set_label(pref, _("TinyURL (or other) address prefix"));
  purple_plugin_pref_frame_add(frame, pref);

  return frame;
}

static FinchPluginInfo *
plugin_query(GError **error)
{
	const gchar * const authors[] = {
		"Richard Nelson <wabz@whatsbeef.net>",
		NULL
	};

	return finch_plugin_info_new(
		"id",             "TinyURL",
		"name",           N_("TinyURL"),
		"version",        DISPLAY_VERSION,
		"category",       N_("Utility"),
		"summary",        N_("TinyURL plugin"),
		"description",    N_("When receiving a message with URL(s), "
		                     "use TinyURL for easier copying"),
		"authors",        authors,
		"website",        PURPLE_WEBSITE,
		"abi-version",    PURPLE_ABI_VERSION,
		"pref-frame-cb",  get_plugin_pref_frame,
		NULL
	);
}

static gboolean
plugin_load(PurplePlugin *plugin, GError **error)
{
	PurpleNotifyUiOps *ops = purple_notify_get_ui_ops();

	purple_prefs_add_none(PREFS_BASE);
	purple_prefs_add_int(PREF_LENGTH, 30);
	purple_prefs_add_string(PREF_URL, "http://tinyurl.com/api-create.php?url=");

	g_object_set_data(G_OBJECT(plugin), "notify-uri", ops->notify_uri);
	ops->notify_uri = tinyurl_notify_uri;

	tinyurl_cache = g_hash_table_new_full(g_str_hash, g_str_equal,
		g_free, g_free);

	purple_signal_connect(purple_conversations_get_handle(),
			"wrote-im-msg",
			plugin, PURPLE_CALLBACK(wrote_msg), NULL);
	purple_signal_connect(purple_conversations_get_handle(),
			"wrote-chat-msg",
			plugin, PURPLE_CALLBACK(wrote_msg), NULL);
	purple_signal_connect(purple_conversations_get_handle(),
			"writing-im-msg",
			plugin, PURPLE_CALLBACK(writing_msg), NULL);
	purple_signal_connect(purple_conversations_get_handle(),
			"writing-chat-msg",
			plugin, PURPLE_CALLBACK(writing_msg), NULL);
	purple_signal_connect(purple_conversations_get_handle(),
			"deleting-conversation",
			plugin, PURPLE_CALLBACK(free_conv_urls), NULL);

	return TRUE;
}

static gboolean
plugin_unload(PurplePlugin *plugin, GError **error)
{
	PurpleNotifyUiOps *ops = purple_notify_get_ui_ops();
	if (ops->notify_uri == tinyurl_notify_uri)
<<<<<<< HEAD
		ops->notify_uri = g_object_get_data(G_OBJECT(plugin), "notify-uri");
=======
		ops->notify_uri = plugin->extra;

	g_hash_table_destroy(tinyurl_cache);
	tinyurl_cache = NULL;

>>>>>>> e866ff4f
	return TRUE;
}

PURPLE_PLUGIN_INIT(PLUGIN_STATIC_NAME, plugin_query, plugin_load, plugin_unload);<|MERGE_RESOLUTION|>--- conflicted
+++ resolved
@@ -531,15 +531,11 @@
 {
 	PurpleNotifyUiOps *ops = purple_notify_get_ui_ops();
 	if (ops->notify_uri == tinyurl_notify_uri)
-<<<<<<< HEAD
 		ops->notify_uri = g_object_get_data(G_OBJECT(plugin), "notify-uri");
-=======
-		ops->notify_uri = plugin->extra;
 
 	g_hash_table_destroy(tinyurl_cache);
 	tinyurl_cache = NULL;
 
->>>>>>> e866ff4f
 	return TRUE;
 }
 
