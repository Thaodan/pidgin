/**
 * @file gntblist.c GNT BuddyList API
 * @ingroup finch
 */

/* finch
 *
 * Finch is the legal property of its developers, whose names are too numerous
 * to list here.  Please refer to the COPYRIGHT file distributed with this
 * source distribution.
 *
 * This program is free software; you can redistribute it and/or modify
 * it under the terms of the GNU General Public License as published by
 * the Free Software Foundation; either version 2 of the License, or
 * (at your option) any later version.
 *
 * This program is distributed in the hope that it will be useful,
 * but WITHOUT ANY WARRANTY; without even the implied warranty of
 * MERCHANTABILITY or FITNESS FOR A PARTICULAR PURPOSE.  See the
 * GNU General Public License for more details.
 *
 * You should have received a copy of the GNU General Public License
 * along with this program; if not, write to the Free Software
 * Foundation, Inc., 51 Franklin Street, Fifth Floor, Boston, MA  02111-1301  USA
 */
#include <internal.h>
#include "finch.h"

#include <account.h>
#include <buddylist.h>
#include <log.h>
#include <notify.h>
#include <request.h>
#include <savedstatuses.h>
#include <server.h>
#include <signal.h>
#include <status.h>
#include <util.h>
#include "debug.h"

#include "gntbox.h"
#include "gntcolors.h"
#include "gntcombobox.h"
#include "gntentry.h"
#include "gntxfer.h"
#include "gntlabel.h"
#include "gntline.h"
#include "gntlog.h"
#include "gntmenu.h"
#include "gntmenuitem.h"
#include "gntmenuitemcheck.h"
#include "gntmenuutil.h"
#include "gntpounce.h"
#include "gntstyle.h"
#include "gnttree.h"
#include "gntutils.h"
#include "gntwindow.h"

#include "gntblist.h"
#include "gntconv.h"
#include "gntstatus.h"
#include <string.h>

#define PREF_ROOT "/finch/blist"
#define TYPING_TIMEOUT_S 4

#define SHOW_EMPTY_GROUP_TIMEOUT  60

typedef struct
{
	GntWidget *window;
	GntWidget *tree;

	GntWidget *tooltip;
	PurpleBlistNode *tnode;  /* Who is the tooltip being displayed for? */
	GList *tagged;           /* A list of tagged blistnodes             */

	GntWidget *context;
	PurpleBlistNode *cnode;

	/* XXX: I am KISSing */
	GntWidget *status;      /* Dropdown with the statuses  */
	GntWidget *statustext;  /* Status message              */
	int typing;

	GntWidget *menu;
	/* These are the menuitems that get regenerated */
	GntMenuItem *accounts;
	GntMenuItem *plugins;
	GntMenuItem *grouping;

	/* When a new group is manually added, it is empty, but we still want to show it
	 * for a while (SHOW_EMPTY_GROUP_TIMEOUT seconds) even if 'show empty groups' is
	 * not selected.
	 */
	GList *new_group;
	guint new_group_timeout;

	FinchBlistManager *manager;
} FinchBlist;

typedef struct
{
	gpointer row;        /* the row in the GntTree             */
	guint signed_timer;  /* used when 'recently' signed on/off */
} FinchBlistNode;

typedef enum
{
	STATUS_PRIMITIVE = 0,
	STATUS_SAVED_POPULAR,
	STATUS_SAVED_ALL,
	STATUS_SAVED_NEW
} StatusType;

typedef struct
{
	StatusType type;
	union
	{
		PurpleStatusPrimitive prim;
		PurpleSavedStatus *saved;
	} u;
} StatusBoxItem;

static FinchBlist *ggblist;

static void add_buddy(PurpleBuddy *buddy, FinchBlist *ggblist);
static void add_contact(PurpleContact *contact, FinchBlist *ggblist);
static void add_group(PurpleGroup *group, FinchBlist *ggblist);
static void add_chat(PurpleChat *chat, FinchBlist *ggblist);
static void add_node(PurpleBlistNode *node, FinchBlist *ggblist);
static void node_update(PurpleBuddyList *list, PurpleBlistNode *node);
#if 0
static gboolean is_contact_online(PurpleContact *contact);
static gboolean is_group_online(PurpleGroup *group);
#endif
static void draw_tooltip(FinchBlist *ggblist);
static void tooltip_for_buddy(PurpleBuddy *buddy, GString *str, gboolean full);
static gboolean remove_typing_cb(gpointer null);
static void remove_peripherals(FinchBlist *ggblist);
static const char * get_display_name(PurpleBlistNode *node);
static void savedstatus_changed(PurpleSavedStatus *now, PurpleSavedStatus *old);
static void blist_show(PurpleBuddyList *list);
static void update_node_display(PurpleBlistNode *buddy, FinchBlist *ggblist);
static void update_buddy_display(PurpleBuddy *buddy, FinchBlist *ggblist);
static gboolean account_autojoin_cb(PurpleConnection *pc, gpointer null);
static void finch_request_add_buddy(PurpleAccount *account, const char *username, const char *grp, const char *alias);
static void menu_group_set_cb(GntMenuItem *item, gpointer null);

/* Sort functions */
static int blist_node_compare_position(PurpleBlistNode *n1, PurpleBlistNode *n2);
static int blist_node_compare_text(PurpleBlistNode *n1, PurpleBlistNode *n2);
static int blist_node_compare_status(PurpleBlistNode *n1, PurpleBlistNode *n2);
static int blist_node_compare_log(PurpleBlistNode *n1, PurpleBlistNode *n2);

static int color_available;
static int color_away;
static int color_offline;
static int color_idle;

/**
 * Buddy List Manager functions.
 */

static gboolean default_can_add_node(PurpleBlistNode *node)
{
	gboolean offline = purple_prefs_get_bool(PREF_ROOT "/showoffline");

	if (PURPLE_IS_BUDDY(node)) {
		PurpleBuddy *buddy = (PurpleBuddy*)node;
		FinchBlistNode *fnode = purple_blist_node_get_ui_data(node);
		if (!purple_buddy_get_contact(buddy))
			return FALSE; /* When a new buddy is added and show-offline is set */
		if (PURPLE_BUDDY_IS_ONLINE(buddy))
			return TRUE;  /* The buddy is online */
		if (!purple_account_is_connected(purple_buddy_get_account(buddy)))
			return FALSE; /* The account is disconnected. Do not show */
		if (offline)
			return TRUE;  /* We want to see offline buddies too */
		if (fnode && fnode->signed_timer)
			return TRUE;  /* Show if the buddy just signed off */
		if (purple_blist_node_get_bool(node, "show_offline"))
			return TRUE;
	} else if (PURPLE_IS_CONTACT(node)) {
		PurpleBlistNode *nd;
		for (nd = purple_blist_node_get_first_child(node);
				nd; nd = purple_blist_node_get_sibling_next(nd)) {
			if (default_can_add_node(nd))
				return TRUE;
		}
	} else if (PURPLE_IS_CHAT(node)) {
		PurpleChat *chat = (PurpleChat*)node;
		if (purple_account_is_connected(purple_chat_get_account(chat)))
			return TRUE;  /* Show whenever the account is online */
	} else if (PURPLE_IS_GROUP(node)) {
		PurpleBlistNode *nd;
		gboolean empty = purple_prefs_get_bool(PREF_ROOT "/emptygroups");
		if (empty)
			return TRUE;  /* If we want to see empty groups, we can show any group */

		for (nd = purple_blist_node_get_first_child(node);
				nd; nd = purple_blist_node_get_sibling_next(nd)) {
			if (default_can_add_node(nd))
				return TRUE;
		}

		if (ggblist && ggblist->new_group && g_list_find(ggblist->new_group, node))
			return TRUE;
	}

	return FALSE;
}

static gpointer default_find_parent(PurpleBlistNode *node)
{
	gpointer ret = NULL;

	if (PURPLE_IS_BUDDY(node) || PURPLE_IS_CONTACT(node) || PURPLE_IS_CHAT(node))
		ret = purple_blist_node_get_parent(node);

	if (ret)
		add_node(ret, ggblist);

	return ret;
}

static gboolean default_create_tooltip(gpointer selected_row, GString **body, char **tool_title)
{
	GString *str;
	PurpleBlistNode *node = selected_row;
	int lastseen = 0;
	char *title;

	if (!node || !(PURPLE_IS_BUDDY(node) || PURPLE_IS_CONTACT(node) ||
	               PURPLE_IS_GROUP(node) || PURPLE_IS_CHAT(node)))
		return FALSE;

	str = g_string_new("");

	if (PURPLE_IS_CONTACT(node)) {
		PurpleBuddy *pr = purple_contact_get_priority_buddy((PurpleContact*)node);
		gboolean offline = !PURPLE_BUDDY_IS_ONLINE(pr);
		gboolean showoffline = purple_prefs_get_bool(PREF_ROOT "/showoffline");
		const char *name = purple_buddy_get_name(pr);

		title = g_strdup(name);
		tooltip_for_buddy(pr, str, TRUE);
		for (node = purple_blist_node_get_first_child(node); node; node = purple_blist_node_get_sibling_next(node)) {
			PurpleBuddy *buddy = (PurpleBuddy*)node;
			if (offline) {
				int value = purple_blist_node_get_int(node, "last_seen");
				if (value > lastseen)
					lastseen = value;
			}
			if (node == (PurpleBlistNode*)pr)
				continue;
			if (!purple_account_is_connected(purple_buddy_get_account(buddy)))
				continue;
			if (!showoffline && !PURPLE_BUDDY_IS_ONLINE(buddy))
				continue;
			str = g_string_append(str, "\n----------\n");
			tooltip_for_buddy(buddy, str, FALSE);
		}
	} else if (PURPLE_IS_BUDDY(node)) {
		PurpleBuddy *buddy = (PurpleBuddy *)node;
		tooltip_for_buddy(buddy, str, TRUE);
		title = g_strdup(purple_buddy_get_name(buddy));
		if (!PURPLE_BUDDY_IS_ONLINE((PurpleBuddy*)node))
			lastseen = purple_blist_node_get_int(node, "last_seen");
	} else if (PURPLE_IS_GROUP(node)) {
		PurpleGroup *group = (PurpleGroup *)node;

		g_string_append_printf(str, _("Online: %d\nTotal: %d"),
				purple_counting_node_get_online_count(PURPLE_COUNTING_NODE(group)),
				purple_counting_node_get_current_size(PURPLE_COUNTING_NODE(group)));

		title = g_strdup(purple_group_get_name(group));
	} else if (PURPLE_IS_CHAT(node)) {
		PurpleChat *chat = (PurpleChat *)node;
		PurpleAccount *account = purple_chat_get_account(chat);

		g_string_append_printf(str, _("Account: %s (%s)"),
				purple_account_get_username(account),
				purple_account_get_protocol_name(account));

		title = g_strdup(purple_chat_get_name(chat));
	} else {
		g_string_free(str, TRUE);
		return FALSE;
	}

	if (lastseen > 0) {
		char *tmp = purple_str_seconds_to_string(time(NULL) - lastseen);
		g_string_append_printf(str, _("\nLast Seen: %s ago"), tmp);
		g_free(tmp);
	}

	if (tool_title)
		*tool_title = title;
	else
		g_free(title);

	if (body)
		*body = str;
	else
		g_string_free(str, TRUE);

	return TRUE;
}

static FinchBlistManager default_manager =
{
	"default",
	N_("Default"),
	NULL,
	NULL,
	default_can_add_node,
	default_find_parent,
	default_create_tooltip,
	{NULL, NULL, NULL, NULL}
};
static GList *managers;

static FinchBlistNode *
create_finch_blist_node(PurpleBlistNode *node, gpointer row)
{
	FinchBlistNode *fnode = purple_blist_node_get_ui_data(node);
	if (!fnode) {
		fnode = g_new0(FinchBlistNode, 1);
		fnode->signed_timer = 0;
		purple_blist_node_set_ui_data(node, fnode);
	}
	fnode->row = row;
	return fnode;
}

static void
reset_blist_node_ui_data(PurpleBlistNode *node)
{
	FinchBlistNode *fnode = purple_blist_node_get_ui_data(node);
	if (fnode == NULL)
		return;
	if (fnode->signed_timer)
		purple_timeout_remove(fnode->signed_timer);
	g_free(fnode);
	purple_blist_node_set_ui_data(node, NULL);
}

static int
get_display_color(PurpleBlistNode  *node)
{
	PurpleBuddy *buddy;
	int color = 0;

	if (PURPLE_IS_CONTACT(node))
		node = PURPLE_BLIST_NODE(purple_contact_get_priority_buddy(PURPLE_CONTACT(node)));
	if (!PURPLE_IS_BUDDY(node))
		return 0;

	buddy = (PurpleBuddy*)node;
	if (purple_presence_is_idle(purple_buddy_get_presence(buddy))) {
		color = color_idle;
	} else if (purple_presence_is_available(purple_buddy_get_presence(buddy))) {
		color = color_available;
	} else if (purple_presence_is_online(purple_buddy_get_presence(buddy)) &&
			!purple_presence_is_available(purple_buddy_get_presence(buddy))) {
		color = color_away;
	} else if (!purple_presence_is_online(purple_buddy_get_presence(buddy))) {
		color = color_offline;
	}

	return color;
}

static GntTextFormatFlags
get_blist_node_flag(PurpleBlistNode *node)
{
	GntTextFormatFlags flag = 0;
	FinchBlistNode *fnode = purple_blist_node_get_ui_data(node);

	if (ggblist->tagged && g_list_find(ggblist->tagged, node))
		flag |= GNT_TEXT_FLAG_BOLD;

	if (fnode && fnode->signed_timer)
		flag |= GNT_TEXT_FLAG_BLINK;
	else if (PURPLE_IS_CONTACT(node)) {
		node = PURPLE_BLIST_NODE(purple_contact_get_priority_buddy(PURPLE_CONTACT(node)));
		fnode = purple_blist_node_get_ui_data(node);
		if (fnode && fnode->signed_timer)
			flag |= GNT_TEXT_FLAG_BLINK;
	} else if (PURPLE_IS_GROUP(node)) {
		/* If the node is collapsed, then check to see if any of the priority buddies of
		 * any of the contacts within this group recently signed on/off, and set the blink
		 * flag appropriately. */
		/* XXX: Refs #5444 */
		/* XXX: there's no way I can ask if the node is expanded or not? *sigh*
		 * API addition would be necessary */
#if 0
		if (!gnt_tree_get_expanded(GNT_TREE(ggblist->tree), node)) {
			for (node = purple_blist_node_get_first_child(node); node;
					node = purple_blist_node_get_sibling_next(node)) {
				PurpleBlistNode *pnode;
				pnode = purple_contact_get_priority_buddy((PurpleContact*)node);
				fnode = purple_blist_node_get_ui_data(node);
				if (fnode && fnode->signed_timer) {
					flag |= GNT_TEXT_FLAG_BLINK;
					break;
				}
			}
		}
#endif
	}

	return flag;
}

static void
blist_update_row_flags(PurpleBlistNode *node)
{
	gnt_tree_set_row_flags(GNT_TREE(ggblist->tree), node, get_blist_node_flag(node));
	gnt_tree_set_row_color(GNT_TREE(ggblist->tree), node, get_display_color(node));
}

#if 0
static gboolean
is_contact_online(PurpleContact *contact)
{
	PurpleBlistNode *node;
	for (node = purple_blist_node_get_first_child(((PurpleBlistNode*)contact)); node;
			node = purple_blist_node_get_sibling_next(node)) {
		FinchBlistNode *fnode = purple_blist_node_get_ui_data(node);
		if (PURPLE_BUDDY_IS_ONLINE((PurpleBuddy*)node) ||
				(fnode && fnode->signed_timer))
			return TRUE;
	}
	return FALSE;
}

static gboolean
is_group_online(PurpleGroup *group)
{
	PurpleBlistNode *node;
	for (node = purple_blist_node_get_first_child(((PurpleBlistNode*)group)); node;
			node = purple_blist_node_get_sibling_next(node)) {
		if (PURPLE_IS_CHAT(node) &&
				purple_account_is_connected(((PurpleChat *)node)->account))
			return TRUE;
		else if (is_contact_online((PurpleContact*)node))
			return TRUE;
	}
	return FALSE;
}
#endif

static void
new_node(PurpleBlistNode *node)
{
}

static void
add_node(PurpleBlistNode *node, FinchBlist *ggblist)
{
	if (purple_blist_node_get_ui_data(node))
		return;

	if (!ggblist->manager->can_add_node(node))
		return;

	if (PURPLE_IS_BUDDY(node))
		add_buddy((PurpleBuddy*)node, ggblist);
	else if (PURPLE_IS_CONTACT(node))
		add_contact((PurpleContact*)node, ggblist);
	else if (PURPLE_IS_GROUP(node))
		add_group((PurpleGroup*)node, ggblist);
	else if (PURPLE_IS_CHAT(node))
		add_chat((PurpleChat *)node, ggblist);

	draw_tooltip(ggblist);
}

void finch_blist_manager_add_node(PurpleBlistNode *node)
{
	add_node(node, ggblist);
}

static void
remove_tooltip(FinchBlist *ggblist)
{
	gnt_widget_destroy(ggblist->tooltip);
	ggblist->tooltip = NULL;
	ggblist->tnode = NULL;
}

static void
node_remove(PurpleBuddyList *list, PurpleBlistNode *node)
{
	FinchBlist *ggblist = FINCH_GET_DATA(list);
	PurpleBlistNode *parent;

	if (ggblist == NULL || purple_blist_node_get_ui_data(node) == NULL)
		return;

	if (PURPLE_IS_GROUP(node) && ggblist->new_group) {
		ggblist->new_group = g_list_remove(ggblist->new_group, node);
	}

	gnt_tree_remove(GNT_TREE(ggblist->tree), node);
	reset_blist_node_ui_data(node);
	if (ggblist->tagged)
		ggblist->tagged = g_list_remove(ggblist->tagged, node);

	parent = purple_blist_node_get_parent(node);
	for (node = purple_blist_node_get_first_child(node); node;
			node = purple_blist_node_get_sibling_next(node))
		node_remove(list, node);

	if (parent) {
		if (!ggblist->manager->can_add_node(parent))
			node_remove(list, parent);
		else
			node_update(list, parent);
	}

	draw_tooltip(ggblist);
}

static void
node_update(PurpleBuddyList *list, PurpleBlistNode *node)
{
	/* It really looks like this should never happen ... but it does.
           This will at least emit a warning to the log when it
           happens, so maybe someone will figure it out. */
	g_return_if_fail(node != NULL);

	if (FINCH_GET_DATA(list)== NULL)
		return;   /* XXX: this is probably the place to auto-join chats */

	if (ggblist->window == NULL)
		return;

	if (purple_blist_node_get_ui_data(node)!= NULL) {
		gnt_tree_change_text(GNT_TREE(ggblist->tree), node,
				0, get_display_name(node));
		gnt_tree_sort_row(GNT_TREE(ggblist->tree), node);
		blist_update_row_flags(node);
		if (gnt_tree_get_parent_key(GNT_TREE(ggblist->tree), node) !=
				ggblist->manager->find_parent(node))
			node_remove(list, node);
	}

	if (PURPLE_IS_BUDDY(node)) {
		PurpleBuddy *buddy = (PurpleBuddy*)node;
		add_node((PurpleBlistNode*)buddy, FINCH_GET_DATA(list));
		node_update(list, purple_blist_node_get_parent(node));
	} else if (PURPLE_IS_CHAT(node)) {
		add_node(node, FINCH_GET_DATA(list));
	} else if (PURPLE_IS_CONTACT(node)) {
		if (purple_blist_node_get_ui_data(node)== NULL) {
			/* The core seems to expect the UI to add the buddies. */
			for (node = purple_blist_node_get_first_child(node); node; node = purple_blist_node_get_sibling_next(node))
				add_node(node, FINCH_GET_DATA(list));
		}
	} else if (PURPLE_IS_GROUP(node)) {
		if (!ggblist->manager->can_add_node(node))
			node_remove(list, node);
		else
			add_node(node, FINCH_GET_DATA(list));
	}
	if (ggblist->tnode == node) {
		draw_tooltip(ggblist);
	}
}

static void
new_list(PurpleBuddyList *list)
{
	if (ggblist)
		return;

	ggblist = g_new0(FinchBlist, 1);
	FINCH_SET_DATA(list, ggblist);
	ggblist->manager = finch_blist_manager_find(purple_prefs_get_string(PREF_ROOT "/grouping"));
	if (!ggblist->manager)
		ggblist->manager = &default_manager;
}

static void destroy_list(PurpleBuddyList *list)
{
	if (ggblist == NULL)
		return;

	gnt_widget_destroy(ggblist->window);
	g_free(ggblist);
	ggblist = NULL;
}

static gboolean
remove_new_empty_group(gpointer data)
{
	PurpleBuddyList *list;

	if (!ggblist)
		return FALSE;

	list = purple_blist_get_buddy_list();
	g_return_val_if_fail(list, FALSE);

	ggblist->new_group_timeout = 0;
	while (ggblist->new_group) {
		PurpleBlistNode *group = ggblist->new_group->data;
		ggblist->new_group = g_list_delete_link(ggblist->new_group, ggblist->new_group);
		node_update(list, group);
	}

	return FALSE;
}

static void
add_buddy_cb(void *data, PurpleRequestFields *allfields)
{
	const char *username = purple_request_fields_get_string(allfields, "screenname");
	const char *alias = purple_request_fields_get_string(allfields, "alias");
	const char *group = purple_request_fields_get_string(allfields, "group");
	const char *invite = purple_request_fields_get_string(allfields, "invite");
	PurpleAccount *account = purple_request_fields_get_account(allfields, "account");
	const char *error = NULL;
	PurpleGroup *grp;
	PurpleBuddy *buddy;

	if (!username)
		error = _("You must provide a username for the buddy.");
	else if (!group)
		error = _("You must provide a group.");
	else if (!account)
		error = _("You must select an account.");
	else if (!purple_account_is_connected(account))
		error = _("The selected account is not online.");

	if (error)
	{
		finch_request_add_buddy(account, username, group, alias);
		purple_notify_error(NULL, _("Error"), _("Error adding buddy"), error);
		return;
	}

	grp = purple_blist_find_group(group);
	if (!grp)
	{
		grp = purple_group_new(group);
		purple_blist_add_group(grp, NULL);
	}

	/* XXX: Ask to merge if there's already a buddy with the same alias in the same group (#4553) */

	if ((buddy = purple_blist_find_buddy_in_group(account, username, grp)) == NULL)
	{
		buddy = purple_buddy_new(account, username, alias);
		purple_blist_add_buddy(buddy, NULL, grp, NULL);
	}

	purple_account_add_buddy(account, buddy, invite);
}

static void
finch_request_add_buddy(PurpleAccount *account, const char *username, const char *grp, const char *alias)
{
	PurpleRequestFields *fields = purple_request_fields_new();
	PurpleRequestFieldGroup *group = purple_request_field_group_new(NULL);
	PurpleRequestField *field;

	purple_request_fields_add_group(fields, group);

	field = purple_request_field_string_new("screenname", _("Username"), username, FALSE);
	purple_request_field_group_add_field(group, field);

	field = purple_request_field_string_new("alias", _("Alias (optional)"), alias, FALSE);
	purple_request_field_group_add_field(group, field);

	field = purple_request_field_string_new("invite", _("Invite message (optional)"), NULL, FALSE);
	purple_request_field_group_add_field(group, field);

	field = purple_request_field_string_new("group", _("Add in group"), grp, FALSE);
	purple_request_field_group_add_field(group, field);
	purple_request_field_set_type_hint(field, "group");

	field = purple_request_field_account_new("account", _("Account"), NULL);
	purple_request_field_account_set_show_all(field, FALSE);
	if (account)
		purple_request_field_account_set_value(field, account);
	purple_request_field_group_add_field(group, field);

	purple_request_fields(NULL, _("Add Buddy"), NULL, _("Please enter buddy information."),
			fields,
			_("Add"), G_CALLBACK(add_buddy_cb),
			_("Cancel"), NULL,
			purple_request_cpar_from_account(account),
			NULL);
}

static void
join_chat(PurpleChat *chat)
{
	PurpleAccount *account = purple_chat_get_account(chat);
	const char *name;
	PurpleChatConversation *conv;

	name = purple_chat_get_name_only(chat);
	conv = purple_conversations_find_chat_with_account(name, account);

	if (!conv || purple_chat_conversation_has_left(conv)) {
		serv_join_chat(purple_account_get_connection(account),
				purple_chat_get_components(chat));
	} else if (conv) {
		purple_conversation_present(PURPLE_CONVERSATION(conv));
	}
}

static void
add_chat_cb(void *data, PurpleRequestFields *allfields)
{
	PurpleAccount *account;
	const char *alias, *name, *group;
	PurpleChat *chat;
	PurpleGroup *grp;
	GHashTable *hash = NULL;
	PurpleConnection *gc;
	gboolean autojoin;
	PurplePluginProtocolInfo *info;

	account = purple_request_fields_get_account(allfields, "account");
	name = purple_request_fields_get_string(allfields, "name");
	alias = purple_request_fields_get_string(allfields, "alias");
	group = purple_request_fields_get_string(allfields, "group");
	autojoin = purple_request_fields_get_bool(allfields, "autojoin");

	if (!purple_account_is_connected(account) || !name || !*name)
		return;

	if (!group || !*group)
		group = _("Chats");

	gc = purple_account_get_connection(account);
	info = PURPLE_PLUGIN_PROTOCOL_INFO(purple_connection_get_prpl(gc));
	if (info->chat_info_defaults != NULL)
		hash = info->chat_info_defaults(gc, name);

	chat = purple_chat_new(account, name, hash);

	if (chat != NULL) {
		if ((grp = purple_blist_find_group(group)) == NULL) {
			grp = purple_group_new(group);
			purple_blist_add_group(grp, NULL);
		}
		purple_blist_add_chat(chat, grp, NULL);
		purple_chat_set_alias(chat, alias);
		purple_blist_node_set_bool((PurpleBlistNode*)chat, "gnt-autojoin", autojoin);
		if (autojoin) {
			join_chat(chat);
		}
	}
}

static void
finch_request_add_chat(PurpleAccount *account, PurpleGroup *grp, const char *alias, const char *name)
{
	PurpleRequestFields *fields = purple_request_fields_new();
	PurpleRequestFieldGroup *group = purple_request_field_group_new(NULL);
	PurpleRequestField *field;

	purple_request_fields_add_group(fields, group);

	field = purple_request_field_account_new("account", _("Account"), NULL);
	purple_request_field_account_set_show_all(field, FALSE);
	if (account)
		purple_request_field_account_set_value(field, account);
	purple_request_field_group_add_field(group, field);

	field = purple_request_field_string_new("name", _("Name"), name, FALSE);
	purple_request_field_group_add_field(group, field);

	field = purple_request_field_string_new("alias", _("Alias"), alias, FALSE);
	purple_request_field_group_add_field(group, field);

	field = purple_request_field_string_new("group", _("Group"), grp ? purple_group_get_name(grp) : NULL, FALSE);
	purple_request_field_group_add_field(group, field);
	purple_request_field_set_type_hint(field, "group");

	field = purple_request_field_bool_new("autojoin", _("Auto-join"), FALSE);
	purple_request_field_group_add_field(group, field);

	purple_request_fields(NULL, _("Add Chat"), NULL,
			_("You can edit more information from the context menu later."),
			fields, _("Add"), G_CALLBACK(add_chat_cb), _("Cancel"), NULL,
			NULL, NULL);
}

static void
add_group_cb(gpointer null, const char *group)
{
	PurpleGroup *grp;

	if (!group || !*group) {
		purple_notify_error(NULL, _("Error"), _("Error adding group"),
				_("You must give a name for the group to add."));
		return;
	}

	grp = purple_blist_find_group(group);
	if (!grp) {
		grp = purple_group_new(group);
		purple_blist_add_group(grp, NULL);
	}

	if (!ggblist)
		return;

	/* Treat the group as a new group even if it had existed before. This should
	 * make things easier to add buddies to empty groups (new or old) without having
	 * to turn on 'show empty groups' setting */
	ggblist->new_group = g_list_prepend(ggblist->new_group, grp);
	if (ggblist->new_group_timeout)
		purple_timeout_remove(ggblist->new_group_timeout);
	ggblist->new_group_timeout = purple_timeout_add_seconds(SHOW_EMPTY_GROUP_TIMEOUT,
			remove_new_empty_group, NULL);

	/* Select the group */
	if (ggblist->tree) {
		FinchBlistNode *fnode = purple_blist_node_get_ui_data((PurpleBlistNode*)grp);
		if (!fnode)
			add_node((PurpleBlistNode*)grp, ggblist);
		gnt_tree_set_selected(GNT_TREE(ggblist->tree), grp);
	}
}

static void
finch_request_add_group(void)
{
	purple_request_input(NULL, _("Add Group"), NULL, _("Enter the name of the group"),
			NULL, FALSE, FALSE, NULL,
			_("Add"), G_CALLBACK(add_group_cb), _("Cancel"), NULL,
			NULL, NULL);
}

static PurpleBlistUiOps blist_ui_ops =
{
	new_list,
	new_node,
	blist_show,
	node_update,
	node_remove,
	destroy_list,
	NULL,
	finch_request_add_buddy,
	finch_request_add_chat,
	finch_request_add_group,
	NULL,
	NULL,
	NULL,
	NULL
};

static gpointer
finch_blist_get_handle(void)
{
	static int handle;

	return &handle;
}

static void
add_group(PurpleGroup *group, FinchBlist *ggblist)
{
	gpointer parent;
	PurpleBlistNode *node = (PurpleBlistNode *)group;
	if (purple_blist_node_get_ui_data(node))
		return;
	parent = ggblist->manager->find_parent((PurpleBlistNode*)group);
	create_finch_blist_node(node, gnt_tree_add_row_after(GNT_TREE(ggblist->tree), group,
			gnt_tree_create_row(GNT_TREE(ggblist->tree), get_display_name(node)),
			parent, NULL));
	gnt_tree_set_expanded(GNT_TREE(ggblist->tree), node,
		!purple_blist_node_get_bool(node, "collapsed"));
}

static const char *
get_display_name(PurpleBlistNode *node)
{
	static char text[2096];
	char status[8] = " ";
	const char *name = NULL;

	if (PURPLE_IS_CONTACT(node))
		node = PURPLE_BLIST_NODE(purple_contact_get_priority_buddy(PURPLE_CONTACT(node)));  /* XXX: this can return NULL?! */

	if (node == NULL)
		return NULL;

	if (PURPLE_IS_BUDDY(node))
	{
		PurpleBuddy *buddy = (PurpleBuddy *)node;
		PurpleStatusPrimitive prim;
		PurplePresence *presence;
		PurpleStatus *now;
		gboolean ascii = gnt_ascii_only();

		presence = purple_buddy_get_presence(buddy);
		if (purple_presence_is_status_primitive_active(presence, PURPLE_STATUS_MOBILE))
			strncpy(status, ascii ? ":" : "☎", sizeof(status) - 1);
		else {
			now = purple_presence_get_active_status(presence);

			prim = purple_status_type_get_primitive(purple_status_get_status_type(now));

			switch(prim) {
				case PURPLE_STATUS_OFFLINE:
					strncpy(status, ascii ? "x" : "⊗", sizeof(status) - 1);
					break;
				case PURPLE_STATUS_AVAILABLE:
					strncpy(status, ascii ? "o" : "◯", sizeof(status) - 1);
					break;
				default:
					strncpy(status, ascii ? "." : "⊖", sizeof(status) - 1);
					break;
			}
		}
		name = purple_buddy_get_alias(buddy);
	}
	else if (PURPLE_IS_CHAT(node))
	{
		PurpleChat *chat = (PurpleChat*)node;
		name = purple_chat_get_name(chat);

		strncpy(status, "~", sizeof(status) - 1);
	}
	else if (PURPLE_IS_GROUP(node))
		return purple_group_get_name((PurpleGroup*)node);

	g_snprintf(text, sizeof(text) - 1, "%s %s", status, name);

	return text;
}

static void
add_chat(PurpleChat *chat, FinchBlist *ggblist)
{
	gpointer parent;
	PurpleBlistNode *node = (PurpleBlistNode *)chat;
	if (purple_blist_node_get_ui_data(node))
		return;
	if (!purple_account_is_connected(purple_chat_get_account(chat)))
		return;

	parent = ggblist->manager->find_parent((PurpleBlistNode*)chat);

	create_finch_blist_node(node, gnt_tree_add_row_after(GNT_TREE(ggblist->tree), chat,
				gnt_tree_create_row(GNT_TREE(ggblist->tree), get_display_name(node)),
				parent, NULL));
}

static void
add_contact(PurpleContact *contact, FinchBlist *ggblist)
{
	gpointer parent;
	PurpleBlistNode *node = (PurpleBlistNode*)contact;
	const char *name;

	if (purple_blist_node_get_ui_data(node))
		return;

	name = get_display_name(node);
	if (name == NULL)
		return;

	parent = ggblist->manager->find_parent((PurpleBlistNode*)contact);

	create_finch_blist_node(node, gnt_tree_add_row_after(GNT_TREE(ggblist->tree), contact,
				gnt_tree_create_row(GNT_TREE(ggblist->tree), name),
				parent, NULL));

	gnt_tree_set_expanded(GNT_TREE(ggblist->tree), contact, FALSE);
}

static void
add_buddy(PurpleBuddy *buddy, FinchBlist *ggblist)
{
	gpointer parent;
	PurpleBlistNode *node = (PurpleBlistNode *)buddy;
	PurpleContact *contact;

	if (purple_blist_node_get_ui_data(node))
		return;

	contact = purple_buddy_get_contact(buddy);
	parent = ggblist->manager->find_parent((PurpleBlistNode*)buddy);

	create_finch_blist_node(node, gnt_tree_add_row_after(GNT_TREE(ggblist->tree), buddy,
				gnt_tree_create_row(GNT_TREE(ggblist->tree), get_display_name(node)),
				parent, NULL));

	blist_update_row_flags((PurpleBlistNode*)buddy);
	if (buddy == purple_contact_get_priority_buddy(contact))
		blist_update_row_flags((PurpleBlistNode*)contact);
}

#if 0
static void
buddy_signed_on(PurpleBuddy *buddy, FinchBlist *ggblist)
{
	add_node((PurpleBlistNode*)buddy, ggblist);
}

static void
buddy_signed_off(PurpleBuddy *buddy, FinchBlist *ggblist)
{
	node_remove(purple_blist_get_buddy_list(), (PurpleBlistNode*)buddy);
}
#endif

PurpleBlistUiOps *finch_blist_get_ui_ops()
{
	return &blist_ui_ops;
}

static void
selection_activate(GntWidget *widget, FinchBlist *ggblist)
{
	GntTree *tree = GNT_TREE(ggblist->tree);
	PurpleBlistNode *node = gnt_tree_get_selection_data(tree);

	if (!node)
		return;

	if (PURPLE_IS_CONTACT(node))
		node = PURPLE_BLIST_NODE(purple_contact_get_priority_buddy(PURPLE_CONTACT(node)));

	if (PURPLE_IS_BUDDY(node))
	{
		PurpleBuddy *buddy = (PurpleBuddy *)node;
		PurpleIMConversation *im;
		im = purple_conversations_find_im_with_account(purple_buddy_get_name(buddy),
					purple_buddy_get_account(buddy));
		if (!im) {
			im =  purple_im_conversation_new(purple_buddy_get_account(buddy),
						purple_buddy_get_name(buddy));
		} else {
			FinchConv *ggconv = FINCH_CONV(PURPLE_CONVERSATION(im));
			gnt_window_present(ggconv->window);
		}
		finch_conversation_set_active(PURPLE_CONVERSATION(im));
	}
	else if (PURPLE_IS_CHAT(node))
	{
		join_chat((PurpleChat*)node);
	}
}

static void
append_proto_menu(GntMenu *menu, PurpleConnection *gc, PurpleBlistNode *node)
{
	GList *list;
	PurplePluginProtocolInfo *prpl_info = PURPLE_PLUGIN_PROTOCOL_INFO(purple_connection_get_prpl(gc));

	if(!prpl_info || !prpl_info->blist_node_menu)
		return;

	for(list = prpl_info->blist_node_menu(node); list;
			list = g_list_delete_link(list, list))
	{
		PurpleMenuAction *act = (PurpleMenuAction *) list->data;
		if (!act)
			continue;
		purple_menu_action_set_data(act, node);
		gnt_append_menu_action(menu, act, node);
	}
}

static void
add_custom_action(GntMenu *menu, const char *label, PurpleCallback callback,
		gpointer data)
{
	PurpleMenuAction *action = purple_menu_action_new(label, callback, data, NULL);
	gnt_append_menu_action(menu, action, NULL);
}

static void
chat_components_edit_ok(PurpleChat *chat, PurpleRequestFields *allfields)
{
	GList *groups, *fields;

	for (groups = purple_request_fields_get_groups(allfields); groups; groups = groups->next) {
		fields = purple_request_field_group_get_fields(groups->data);
		for (; fields; fields = fields->next) {
			PurpleRequestField *field = fields->data;
			const char *id;
			char *val;

			id = purple_request_field_get_id(field);
			if (purple_request_field_get_type(field) == PURPLE_REQUEST_FIELD_INTEGER)
				val = g_strdup_printf("%d", purple_request_field_int_get_value(field));
			else
				val = g_strdup(purple_request_field_string_get_value(field));

			if (!val) {
				g_hash_table_remove(purple_chat_get_components(chat), id);
			} else {
				g_hash_table_replace(purple_chat_get_components(chat), g_strdup(id), val);  /* val should not be free'd */
			}
		}
	}
}

static void
chat_components_edit(PurpleBlistNode *selected, PurpleChat *chat)
{
	PurpleRequestFields *fields = purple_request_fields_new();
	PurpleRequestFieldGroup *group = purple_request_field_group_new(NULL);
	PurpleRequestField *field;
	GList *parts, *iter;
	struct proto_chat_entry *pce;
	PurpleConnection *gc;

	purple_request_fields_add_group(fields, group);

	gc = purple_account_get_connection(purple_chat_get_account(chat));
	parts = PURPLE_PLUGIN_PROTOCOL_INFO(purple_connection_get_prpl(gc))->chat_info(gc);

	for (iter = parts; iter; iter = iter->next) {
		pce = iter->data;
		if (pce->is_int) {
			int val;
			const char *str = g_hash_table_lookup(purple_chat_get_components(chat), pce->identifier);
			if (!str || sscanf(str, "%d", &val) != 1)
				val = pce->min;
			field = purple_request_field_int_new(pce->identifier, pce->label, val, INT_MIN, INT_MAX);
		} else {
			field = purple_request_field_string_new(pce->identifier, pce->label,
					g_hash_table_lookup(purple_chat_get_components(chat), pce->identifier), FALSE);
			if (pce->secret)
				purple_request_field_string_set_masked(field, TRUE);
		}

		if (pce->required)
			purple_request_field_set_required(field, TRUE);

		purple_request_field_group_add_field(group, field);
		g_free(pce);
	}

	g_list_free(parts);

	purple_request_fields(NULL, _("Edit Chat"), NULL, _("Please Update the necessary fields."),
			fields, _("Edit"), G_CALLBACK(chat_components_edit_ok), _("Cancel"), NULL,
			NULL, chat);
}

static void
autojoin_toggled(GntMenuItem *item, gpointer data)
{
	PurpleMenuAction *action = data;
	purple_blist_node_set_bool(purple_menu_action_get_data(action), "gnt-autojoin",
				gnt_menuitem_check_get_checked(GNT_MENU_ITEM_CHECK(item)));
}

static void
create_chat_menu(GntMenu *menu, PurpleChat *chat)
{
	PurpleMenuAction *action = purple_menu_action_new(_("Auto-join"), NULL, chat, NULL);
	GntMenuItem *check = gnt_menuitem_check_new(
			purple_menu_action_get_label(action));
	gnt_menuitem_check_set_checked(GNT_MENU_ITEM_CHECK(check),
				purple_blist_node_get_bool((PurpleBlistNode*)chat, "gnt-autojoin"));
	gnt_menu_add_item(menu, check);
	gnt_menuitem_set_callback(check, autojoin_toggled, action);
	g_signal_connect_swapped(G_OBJECT(menu), "destroy",
			G_CALLBACK(purple_menu_action_free), action);

	add_custom_action(menu, _("Edit Settings"), (PurpleCallback)chat_components_edit, chat);
}

static void
finch_add_buddy(PurpleBlistNode *selected, PurpleGroup *grp)
{
	purple_blist_request_add_buddy(NULL, NULL, grp ? purple_group_get_name(grp) : NULL, NULL);
}

static void
finch_add_group(PurpleBlistNode *selected, PurpleGroup *grp)
{
	purple_blist_request_add_group();
}

static void
finch_add_chat(PurpleBlistNode *selected, PurpleGroup *grp)
{
	purple_blist_request_add_chat(NULL, grp, NULL, NULL);
}

static void
create_group_menu(GntMenu *menu, PurpleGroup *group)
{
	add_custom_action(menu, _("Add Buddy"),
			PURPLE_CALLBACK(finch_add_buddy), group);
	add_custom_action(menu, _("Add Chat"),
			PURPLE_CALLBACK(finch_add_chat), group);
	add_custom_action(menu, _("Add Group"),
			PURPLE_CALLBACK(finch_add_group), group);
}

gpointer finch_retrieve_user_info(PurpleConnection *conn, const char *name)
{
	PurpleNotifyUserInfo *info = purple_notify_user_info_new();
	gpointer uihandle;
	purple_notify_user_info_add_pair_plaintext(info, _("Information"), _("Retrieving..."));
	uihandle = purple_notify_userinfo(conn, name, info, NULL, NULL);
	purple_notify_user_info_destroy(info);

	serv_get_info(conn, name);
	return uihandle;
}

static void
finch_blist_get_buddy_info_cb(PurpleBlistNode *selected, PurpleBuddy *buddy)
{
	finch_retrieve_user_info(purple_account_get_connection(purple_buddy_get_account(buddy)), purple_buddy_get_name(buddy));
}

static void
finch_blist_menu_send_file_cb(PurpleBlistNode *selected, PurpleBuddy *buddy)
{
	serv_send_file(purple_account_get_connection(purple_buddy_get_account(buddy)), purple_buddy_get_name(buddy), NULL);
}

static void
finch_blist_pounce_node_cb(PurpleBlistNode *selected, PurpleBlistNode *node)
{
	PurpleBuddy *b;
	if (PURPLE_IS_CONTACT(node))
		b = purple_contact_get_priority_buddy((PurpleContact *)node);
	else
		b = (PurpleBuddy *)node;
	finch_pounce_editor_show(purple_buddy_get_account(b), purple_buddy_get_name(b), NULL);
}

static void
toggle_block_buddy(GntMenuItem *item, gpointer buddy)
{
	gboolean block = gnt_menuitem_check_get_checked(GNT_MENU_ITEM_CHECK(item));
	PurpleAccount *account = purple_buddy_get_account(buddy);
	const char *name = purple_buddy_get_name(buddy);

	block ? purple_account_privacy_deny(account, name) :
		purple_account_privacy_allow(account, name);
}

static void
toggle_show_offline(GntMenuItem *item, gpointer buddy)
{
	purple_blist_node_set_bool(buddy, "show_offline",
			!purple_blist_node_get_bool(buddy, "show_offline"));
	if (!ggblist->manager->can_add_node(buddy))
		node_remove(purple_blist_get_buddy_list(), buddy);
	else
		node_update(purple_blist_get_buddy_list(), buddy);
}

static void
create_buddy_menu(GntMenu *menu, PurpleBuddy *buddy)
{
	PurpleAccount *account;
	gboolean permitted;
	GntMenuItem *item;
	PurplePluginProtocolInfo *prpl_info;
	PurpleConnection *gc = purple_account_get_connection(purple_buddy_get_account(buddy));

	prpl_info = PURPLE_PLUGIN_PROTOCOL_INFO(purple_connection_get_prpl(gc));
	if (prpl_info && prpl_info->get_info)
	{
		add_custom_action(menu, _("Get Info"),
				PURPLE_CALLBACK(finch_blist_get_buddy_info_cb), buddy);
	}

	add_custom_action(menu, _("Add Buddy Pounce"),
			PURPLE_CALLBACK(finch_blist_pounce_node_cb), buddy);

	if (prpl_info && prpl_info->send_file)
	{
		if (!prpl_info->can_receive_file ||
			prpl_info->can_receive_file(gc, purple_buddy_get_name(buddy)))
			add_custom_action(menu, _("Send File"),
					PURPLE_CALLBACK(finch_blist_menu_send_file_cb), buddy);
	}

	account = purple_buddy_get_account(buddy);
	permitted = purple_account_privacy_check(account, purple_buddy_get_name(buddy));

	item = gnt_menuitem_check_new(_("Blocked"));
	gnt_menuitem_check_set_checked(GNT_MENU_ITEM_CHECK(item), !permitted);
	gnt_menuitem_set_callback(item, toggle_block_buddy, buddy);
	gnt_menu_add_item(menu, item);

	item = gnt_menuitem_check_new(_("Show when offline"));
	gnt_menuitem_check_set_checked(GNT_MENU_ITEM_CHECK(item), purple_blist_node_get_bool((PurpleBlistNode*)buddy, "show_offline"));
	gnt_menuitem_set_callback(item, toggle_show_offline, buddy);
	gnt_menu_add_item(menu, item);

	/* Protocol actions */
	append_proto_menu(menu,
			purple_account_get_connection(purple_buddy_get_account(buddy)),
			(PurpleBlistNode*)buddy);
}

static void
append_extended_menu(GntMenu *menu, PurpleBlistNode *node)
{
	GList *iter;

	for (iter = purple_blist_node_get_extended_menu(node);
			iter; iter = g_list_delete_link(iter, iter))
	{
		gnt_append_menu_action(menu, iter->data, node);
	}
}

/* Xerox'd from gtkdialogs.c:purple_gtkdialogs_remove_contact_cb */
static void
remove_contact(PurpleContact *contact)
{
	PurpleBlistNode *bnode, *cnode;
	PurpleGroup *group;

	cnode = (PurpleBlistNode *)contact;
	group = (PurpleGroup*)purple_blist_node_get_parent(cnode);
	for (bnode = purple_blist_node_get_first_child(cnode); bnode; bnode = purple_blist_node_get_sibling_next(bnode)) {
		PurpleBuddy *buddy = (PurpleBuddy*)bnode;
		PurpleAccount *account = purple_buddy_get_account(buddy);
		if (purple_account_is_connected(account))
			purple_account_remove_buddy(account, buddy, group);
	}
	purple_blist_remove_contact(contact);
}

static void
rename_blist_node(PurpleBlistNode *node, const char *newname)
{
	const char *name = newname;
	if (name && !*name)
		name = NULL;

	if (PURPLE_IS_CONTACT(node)) {
		PurpleContact *contact = (PurpleContact*)node;
		PurpleBuddy *buddy = purple_contact_get_priority_buddy(contact);
		purple_contact_set_alias(contact, name);
		purple_buddy_set_local_alias(buddy, name);
		serv_alias_buddy(buddy);
	} else if (PURPLE_IS_BUDDY(node)) {
		purple_buddy_set_local_alias((PurpleBuddy*)node, name);
		serv_alias_buddy((PurpleBuddy*)node);
	} else if (PURPLE_IS_CHAT(node))
		purple_chat_set_alias((PurpleChat*)node, name);
	else if (PURPLE_IS_GROUP(node) && (name != NULL))
		purple_group_set_name((PurpleGroup*)node, name);
	else
		g_return_if_reached();
}

static void
finch_blist_rename_node_cb(PurpleBlistNode *selected, PurpleBlistNode *node)
{
	const char *name = NULL;
	char *prompt;
	const char *text;

	if (PURPLE_IS_CONTACT(node))
		name = purple_contact_get_alias((PurpleContact*)node);
	else if (PURPLE_IS_BUDDY(node))
		name = purple_buddy_get_contact_alias((PurpleBuddy*)node);
	else if (PURPLE_IS_CHAT(node))
		name = purple_chat_get_name((PurpleChat*)node);
	else if (PURPLE_IS_GROUP(node))
		name = purple_group_get_name((PurpleGroup*)node);
	else
		g_return_if_reached();

	prompt = g_strdup_printf(_("Please enter the new name for %s"), name);

	text = PURPLE_IS_GROUP(node) ? _("Rename") : _("Set Alias");
	purple_request_input(node, text, prompt, _("Enter empty string to reset the name."),
			name, FALSE, FALSE, NULL, text, G_CALLBACK(rename_blist_node),
			_("Cancel"), NULL,
			NULL, node);

	g_free(prompt);
}


static void showlog_cb(PurpleBlistNode *sel, PurpleBlistNode *node)
{
	PurpleLogType type;
	PurpleAccount *account;
	char *name = NULL;

	if (PURPLE_IS_BUDDY(node)) {
		PurpleBuddy *b = (PurpleBuddy*) node;
		type = PURPLE_LOG_IM;
		name = g_strdup(purple_buddy_get_name(b));
		account = purple_buddy_get_account(b);
	} else if (PURPLE_IS_CHAT(node)) {
		PurpleChat *c = (PurpleChat*) node;
		PurplePluginProtocolInfo *prpl_info = NULL;
		type = PURPLE_LOG_CHAT;
		account = purple_chat_get_account(c);
		prpl_info = PURPLE_PLUGIN_PROTOCOL_INFO(purple_find_prpl(purple_account_get_protocol_id(account)));
		if (prpl_info && prpl_info->get_chat_name) {
			name = prpl_info->get_chat_name(purple_chat_get_components(c));
		}
	} else if (PURPLE_IS_CONTACT(node)) {
		finch_log_show_contact((PurpleContact *)node);
		return;
	} else {
		/* This callback should not have been registered for a node
		 * that doesn't match the type of one of the blocks above. */
		g_return_if_reached();
	}

	if (name && account) {
		finch_log_show(type, name, account);
		g_free(name);
	}
}


/* Xeroxed from gtkdialogs.c:purple_gtkdialogs_remove_group_cb*/
static void
remove_group(PurpleGroup *group)
{
	PurpleBlistNode *cnode, *bnode;

	cnode = purple_blist_node_get_first_child(((PurpleBlistNode*)group));

	while (cnode) {
		if (PURPLE_IS_CONTACT(cnode)) {
			bnode = purple_blist_node_get_first_child(cnode);
			cnode = purple_blist_node_get_sibling_next(cnode);
			while (bnode) {
				PurpleBuddy *buddy;
				if (PURPLE_IS_BUDDY(bnode)) {
					PurpleAccount *account;
					buddy = (PurpleBuddy*)bnode;
					bnode = purple_blist_node_get_sibling_next(bnode);
					account = purple_buddy_get_account(buddy);
					if (purple_account_is_connected(account)) {
						purple_account_remove_buddy(account, buddy, group);
						purple_blist_remove_buddy(buddy);
					}
				} else {
					bnode = purple_blist_node_get_sibling_next(bnode);
				}
			}
		} else if (PURPLE_IS_CHAT(cnode)) {
			PurpleChat *chat = (PurpleChat *)cnode;
			cnode = purple_blist_node_get_sibling_next(cnode);
			if (purple_account_is_connected(purple_chat_get_account(chat)))
				purple_blist_remove_chat(chat);
		} else {
			cnode = purple_blist_node_get_sibling_next(cnode);
		}
	}

	purple_blist_remove_group(group);
}

static void
finch_blist_remove_node(PurpleBlistNode *node)
{
	if (PURPLE_IS_CONTACT(node)) {
		remove_contact((PurpleContact*)node);
	} else if (PURPLE_IS_BUDDY(node)) {
		PurpleBuddy *buddy = (PurpleBuddy*)node;
		PurpleGroup *group = purple_buddy_get_group(buddy);
		purple_account_remove_buddy(purple_buddy_get_account(buddy), buddy, group);
		purple_blist_remove_buddy(buddy);
	} else if (PURPLE_IS_CHAT(node)) {
		purple_blist_remove_chat((PurpleChat*)node);
	} else if (PURPLE_IS_GROUP(node)) {
		remove_group((PurpleGroup*)node);
	}
}

static void
finch_blist_remove_node_cb(PurpleBlistNode *selected, PurpleBlistNode *node)
{
	PurpleAccount *account = NULL;
	char *primary;
	const char *name, *sec = NULL;

	if (PURPLE_IS_CONTACT(node)) {
		PurpleContact *c = (PurpleContact*)node;
		name = purple_contact_get_alias(c);
		if (purple_counting_node_get_total_size(PURPLE_COUNTING_NODE(c)) > 1)
			sec = _("Removing this contact will also remove all the buddies in the contact");
	} else if (PURPLE_IS_BUDDY(node)) {
		name = purple_buddy_get_name((PurpleBuddy*)node);
		account = purple_buddy_get_account((PurpleBuddy*)node);
	} else if (PURPLE_IS_CHAT(node)) {
		name = purple_chat_get_name((PurpleChat*)node);
	} else if (PURPLE_IS_GROUP(node)) {
		name = purple_group_get_name((PurpleGroup*)node);
		sec = _("Removing this group will also remove all the buddies in the group");
	}
	else
		return;

	primary = g_strdup_printf(_("Are you sure you want to remove %s?"), name);

	/* XXX: anything to do with the returned ui-handle? */
	purple_request_action(node, _("Confirm Remove"),
			primary, sec,
			1,
			purple_request_cpar_from_account(account),
			node, 2,
			_("Remove"), finch_blist_remove_node,
			_("Cancel"), NULL);
	g_free(primary);
}

static void
finch_blist_toggle_tag_buddy(PurpleBlistNode *node)
{
	GList *iter;
	if (node == NULL)
		return;
	if (ggblist->tagged && (iter = g_list_find(ggblist->tagged, node)) != NULL) {
		ggblist->tagged = g_list_delete_link(ggblist->tagged, iter);
	} else {
		ggblist->tagged = g_list_prepend(ggblist->tagged, node);
	}
	if (PURPLE_IS_CONTACT(node))
		update_buddy_display(purple_contact_get_priority_buddy(PURPLE_CONTACT(node)), ggblist);
	else if (PURPLE_IS_BUDDY(node))
		update_buddy_display((PurpleBuddy*)node, ggblist);
	else
		update_node_display(node, ggblist);
}

static void
finch_blist_place_tagged(PurpleBlistNode *target)
{
	PurpleGroup *tg = NULL;
	PurpleContact *tc = NULL;

	if (target == NULL || !(PURPLE_IS_BUDDY(target) || PURPLE_IS_CONTACT(target) ||
	                        PURPLE_IS_GROUP(target) || PURPLE_IS_CHAT(target)))
		return;

	if (PURPLE_IS_GROUP(target))
		tg = (PurpleGroup*)target;
	else if (PURPLE_IS_BUDDY(target)) {
		tc = (PurpleContact*)purple_blist_node_get_parent(target);
		tg = (PurpleGroup*)purple_blist_node_get_parent((PurpleBlistNode*)tc);
	} else {
		if (PURPLE_IS_CONTACT(target))
			tc = (PurpleContact*)target;
		tg = (PurpleGroup*)purple_blist_node_get_parent(target);
	}

	if (ggblist->tagged) {
		GList *list = ggblist->tagged;
		ggblist->tagged = NULL;
		while (list) {
			PurpleBlistNode *node = list->data;
			list = g_list_delete_link(list, list);

			if (PURPLE_IS_GROUP(node)) {
				update_node_display(node, ggblist);
				/* Add the group after the current group */
				purple_blist_add_group((PurpleGroup*)node, (PurpleBlistNode*)tg);
			} else if (PURPLE_IS_CONTACT(node)) {
				update_buddy_display(purple_contact_get_priority_buddy((PurpleContact*)node), ggblist);
				if (PURPLE_BLIST_NODE(tg) == target) {
					/* The target is a group, just add the contact to the group. */
					purple_blist_add_contact((PurpleContact*)node, tg, NULL);
				} else if (tc) {
					/* The target is either a buddy, or a contact. Merge with that contact. */
					purple_contact_merge((PurpleContact*)node, (PurpleBlistNode*)tc);
				} else {
					/* The target is a chat. Add the contact to the group after this chat. */
					purple_blist_add_contact((PurpleContact*)node, NULL, target);
				}
			} else if (PURPLE_IS_BUDDY(node)) {
				update_buddy_display((PurpleBuddy*)node, ggblist);
				if (PURPLE_BLIST_NODE(tg) == target) {
					/* The target is a group. Add this buddy in a new contact under this group. */
					purple_blist_add_buddy((PurpleBuddy*)node, NULL, tg, NULL);
				} else if (PURPLE_IS_CONTACT(target)) {
					/* Add to the contact. */
					purple_blist_add_buddy((PurpleBuddy*)node, tc, NULL, NULL);
				} else if (PURPLE_IS_BUDDY(target)) {
					/* Add to the contact after the selected buddy. */
					purple_blist_add_buddy((PurpleBuddy*)node, NULL, NULL, target);
				} else if (PURPLE_IS_CHAT(target)) {
					/* Add to the selected chat's group. */
					purple_blist_add_buddy((PurpleBuddy*)node, NULL, tg, NULL);
				}
			} else if (PURPLE_IS_CHAT(node)) {
				update_node_display(node, ggblist);
				if (PURPLE_BLIST_NODE(tg) == target)
					purple_blist_add_chat((PurpleChat*)node, tg, NULL);
				else
					purple_blist_add_chat((PurpleChat*)node, NULL, target);
			}
		}
	}
}

static void
context_menu_destroyed(GntWidget *widget, FinchBlist *ggblist)
{
	ggblist->context = NULL;
}

static void
draw_context_menu(FinchBlist *ggblist)
{
	PurpleBlistNode *node = NULL;
	GntWidget *context = NULL;
	GntTree *tree = NULL;
	int x, y, top, width;
	char *title = NULL;

	if (ggblist->context)
		return;

	tree = GNT_TREE(ggblist->tree);

	node = gnt_tree_get_selection_data(tree);
	if (node && !(PURPLE_IS_BUDDY(node) || PURPLE_IS_CONTACT(node) ||
	              PURPLE_IS_GROUP(node) || PURPLE_IS_CHAT(node)))
		return;

	if (ggblist->tooltip)
		remove_tooltip(ggblist);

	ggblist->cnode = node;

	ggblist->context = context = gnt_menu_new(GNT_MENU_POPUP);
	g_signal_connect(G_OBJECT(context), "destroy", G_CALLBACK(context_menu_destroyed), ggblist);
	g_signal_connect(G_OBJECT(context), "hide", G_CALLBACK(gnt_widget_destroy), NULL);

	if (!node) {
		create_group_menu(GNT_MENU(context), NULL);
		title = g_strdup(_("Buddy List"));
	} else if (PURPLE_IS_CONTACT(node)) {
		ggblist->cnode = PURPLE_BLIST_NODE(purple_contact_get_priority_buddy(PURPLE_CONTACT(node)));
		create_buddy_menu(GNT_MENU(context), (PurpleBuddy*)ggblist->cnode);
		title = g_strdup(purple_contact_get_alias((PurpleContact*)node));
	} else if (PURPLE_IS_BUDDY(node)) {
		PurpleBuddy *buddy = (PurpleBuddy *)node;
		create_buddy_menu(GNT_MENU(context), buddy);
		title = g_strdup(purple_buddy_get_name(buddy));
	} else if (PURPLE_IS_CHAT(node)) {
		PurpleChat *chat = (PurpleChat*)node;
		create_chat_menu(GNT_MENU(context), chat);
		title = g_strdup(purple_chat_get_name(chat));
	} else if (PURPLE_IS_GROUP(node)) {
		PurpleGroup *group = (PurpleGroup *)node;
		create_group_menu(GNT_MENU(context), group);
		title = g_strdup(purple_group_get_name(group));
	}

	append_extended_menu(GNT_MENU(context), node);

	/* These are common for everything */
	if (node) {
		add_custom_action(GNT_MENU(context),
				PURPLE_IS_GROUP(node) ? _("Rename") : _("Alias"),
				PURPLE_CALLBACK(finch_blist_rename_node_cb), node);
		add_custom_action(GNT_MENU(context), _("Remove"),
				PURPLE_CALLBACK(finch_blist_remove_node_cb), node);

		if (ggblist->tagged && (PURPLE_IS_CONTACT(node)
				|| PURPLE_IS_GROUP(node))) {
			add_custom_action(GNT_MENU(context), _("Place tagged"),
					PURPLE_CALLBACK(finch_blist_place_tagged), node);
		}

		if (PURPLE_IS_BUDDY(node) || PURPLE_IS_CONTACT(node)) {
			add_custom_action(GNT_MENU(context), _("Toggle Tag"),
					PURPLE_CALLBACK(finch_blist_toggle_tag_buddy), node);
		}
		if (!PURPLE_IS_GROUP(node)) {
			add_custom_action(GNT_MENU(context), _("View Log"),
					PURPLE_CALLBACK(showlog_cb), node);
		}
	}

	/* Set the position for the popup */
	gnt_widget_get_position(GNT_WIDGET(tree), &x, &y);
	gnt_widget_get_size(GNT_WIDGET(tree), &width, NULL);
	top = gnt_tree_get_selection_visible_line(tree);

	x += width;
	y += top - 1;

	gnt_widget_set_position(context, x, y);
	gnt_screen_menu_show(GNT_MENU(context));
	g_free(title);
}

static void
tooltip_for_buddy(PurpleBuddy *buddy, GString *str, gboolean full)
{
	PurplePlugin *prpl;
	PurplePluginProtocolInfo *prpl_info;
	PurpleAccount *account;
	PurpleNotifyUserInfo *user_info;
	PurplePresence *presence;
	const char *alias = purple_buddy_get_alias(buddy);
	char *tmp, *strip;

	user_info = purple_notify_user_info_new();

	account = purple_buddy_get_account(buddy);
	presence = purple_buddy_get_presence(buddy);

	if (!full || g_utf8_collate(purple_buddy_get_name(buddy), alias)) {
		purple_notify_user_info_add_pair_plaintext(user_info, _("Nickname"), alias);
	}

	tmp = g_strdup_printf("%s (%s)",
			purple_account_get_username(account),
			purple_account_get_protocol_name(account));
	purple_notify_user_info_add_pair_plaintext(user_info, _("Account"), tmp);
	g_free(tmp);

	prpl = purple_find_prpl(purple_account_get_protocol_id(account));
	prpl_info = PURPLE_PLUGIN_PROTOCOL_INFO(prpl);
	if (prpl_info && prpl_info->tooltip_text) {
		prpl_info->tooltip_text(buddy, user_info, full);
	}

	if (purple_prefs_get_bool("/finch/blist/idletime")) {
		PurplePresence *pre = purple_buddy_get_presence(buddy);
		if (purple_presence_is_idle(pre)) {
			time_t idle = purple_presence_get_idle_time(pre);
			if (idle > 0) {
				char *st = purple_str_seconds_to_string(time(NULL) - idle);
				purple_notify_user_info_add_pair_plaintext(user_info, _("Idle"), st);
				g_free(st);
			}
		}
	}

	tmp = purple_notify_user_info_get_text_with_newline(user_info, "<BR>");
	purple_notify_user_info_destroy(user_info);

	strip = purple_markup_strip_html(tmp);
	g_string_append(str, strip);

	if (purple_presence_is_status_primitive_active(presence, PURPLE_STATUS_MOBILE)) {
		g_string_append(str, "\n");
		g_string_append(str, _("On Mobile"));
	}

	g_free(strip);
	g_free(tmp);
}

static GString*
make_sure_text_fits(GString *string)
{
	int maxw = getmaxx(stdscr) - 3;
	char *str = gnt_util_onscreen_fit_string(string->str, maxw);
	string = g_string_assign(string, str);
	g_free(str);
	return string;
}

static gboolean
draw_tooltip_real(FinchBlist *ggblist)
{
	PurpleBlistNode *node;
	int x, y, top, width, w, h;
	GString *str = NULL;
	GntTree *tree;
	GntWidget *widget, *box, *tv;
	char *title = NULL;

	widget = ggblist->tree;
	tree = GNT_TREE(widget);

	if (!gnt_widget_has_focus(ggblist->tree) ||
			(ggblist->context && !GNT_WIDGET_IS_FLAG_SET(ggblist->context, GNT_WIDGET_INVISIBLE)))
		return FALSE;

	if (ggblist->tooltip)
	{
		/* XXX: Once we can properly redraw on expose events, this can be removed at the end
		 * to avoid the blinking*/
		remove_tooltip(ggblist);
	}

	node = gnt_tree_get_selection_data(tree);
	if (!node)
		return FALSE;

	if (!ggblist->manager->create_tooltip(node, &str, &title))
		return FALSE;

	gnt_widget_get_position(widget, &x, &y);
	gnt_widget_get_size(widget, &width, NULL);
	top = gnt_tree_get_selection_visible_line(tree);

	x += width;
	y += top - 1;

	box = gnt_box_new(FALSE, FALSE);
	gnt_box_set_toplevel(GNT_BOX(box), TRUE);
	GNT_WIDGET_SET_FLAGS(box, GNT_WIDGET_NO_SHADOW);
	gnt_box_set_title(GNT_BOX(box), title);

	str = make_sure_text_fits(str);
	gnt_util_get_text_bound(str->str, &w, &h);
	h = MAX(1, h);
	tv = gnt_text_view_new();
	gnt_widget_set_size(tv, w + 1, h);
	gnt_text_view_set_flag(GNT_TEXT_VIEW(tv), GNT_TEXT_VIEW_NO_SCROLL);
	gnt_box_add_widget(GNT_BOX(box), tv);

	if (x + w >= getmaxx(stdscr))
		x -= w + width + 2;
	gnt_widget_set_position(box, x, y);
	GNT_WIDGET_UNSET_FLAGS(box, GNT_WIDGET_CAN_TAKE_FOCUS);
	GNT_WIDGET_SET_FLAGS(box, GNT_WIDGET_TRANSIENT);
	gnt_widget_draw(box);

	gnt_text_view_append_text_with_flags(GNT_TEXT_VIEW(tv), str->str, GNT_TEXT_FLAG_NORMAL);
	gnt_text_view_scroll(GNT_TEXT_VIEW(tv), 0);

	g_free(title);
	g_string_free(str, TRUE);
	ggblist->tooltip = box;
	ggblist->tnode = node;

	gnt_widget_set_name(ggblist->tooltip, "tooltip");
	return FALSE;
}

static void
draw_tooltip(FinchBlist *ggblist)
{
	/* When an account has signed off, it removes one buddy at a time.
	 * Drawing the tooltip after removing each buddy is expensive. On
	 * top of that, if the selected buddy belongs to the disconnected
	 * account, then retreiving the tooltip for that causes crash. So
	 * let's make sure we wait for all the buddies to be removed first.*/
	int id = g_timeout_add(0, (GSourceFunc)draw_tooltip_real, ggblist);
	g_object_set_data_full(G_OBJECT(ggblist->window), "draw_tooltip_calback",
				GINT_TO_POINTER(id), (GDestroyNotify)g_source_remove);
}

static void
selection_changed(GntWidget *widget, gpointer old, gpointer current, FinchBlist *ggblist)
{
	remove_peripherals(ggblist);
	draw_tooltip(ggblist);
}

static gboolean
context_menu(GntWidget *widget, FinchBlist *ggblist)
{
	draw_context_menu(ggblist);
	return TRUE;
}

static gboolean
key_pressed(GntWidget *widget, const char *text, FinchBlist *ggblist)
{
	if (text[0] == 27 && text[1] == 0) {
		/* Escape was pressed */
		if (gnt_tree_is_searching(GNT_TREE(ggblist->tree)))
			gnt_bindable_perform_action_named(GNT_BINDABLE(ggblist->tree), "end-search", NULL);
		remove_peripherals(ggblist);
	} else if (strcmp(text, GNT_KEY_INS) == 0) {
		PurpleBlistNode *node = gnt_tree_get_selection_data(GNT_TREE(ggblist->tree));
		purple_blist_request_add_buddy(NULL, NULL,
				node && PURPLE_IS_GROUP(node) ? purple_group_get_name(PURPLE_GROUP(node)) : NULL,
				NULL);
	} else if (!gnt_tree_is_searching(GNT_TREE(ggblist->tree))) {
		if (strcmp(text, "t") == 0) {
			finch_blist_toggle_tag_buddy(gnt_tree_get_selection_data(GNT_TREE(ggblist->tree)));
			gnt_bindable_perform_action_named(GNT_BINDABLE(ggblist->tree), "move-down", NULL);
		} else if (strcmp(text, "a") == 0) {
			finch_blist_place_tagged(gnt_tree_get_selection_data(GNT_TREE(ggblist->tree)));
		} else
			return FALSE;
	} else
		return FALSE;

	return TRUE;
}

static void
update_node_display(PurpleBlistNode *node, FinchBlist *ggblist)
{
	GntTextFormatFlags flag = get_blist_node_flag(node);
	gnt_tree_set_row_flags(GNT_TREE(ggblist->tree), node, flag);
}

static void
update_buddy_display(PurpleBuddy *buddy, FinchBlist *ggblist)
{
	PurpleContact *contact;

	contact = purple_buddy_get_contact(buddy);

	gnt_tree_change_text(GNT_TREE(ggblist->tree), buddy, 0, get_display_name((PurpleBlistNode*)buddy));
	gnt_tree_change_text(GNT_TREE(ggblist->tree), contact, 0, get_display_name((PurpleBlistNode*)contact));

	blist_update_row_flags((PurpleBlistNode *)buddy);
	if (buddy == purple_contact_get_priority_buddy(contact))
		blist_update_row_flags((PurpleBlistNode *)contact);

	if (ggblist->tnode == (PurpleBlistNode*)buddy)
		draw_tooltip(ggblist);
}

static void
buddy_status_changed(PurpleBuddy *buddy, PurpleStatus *old, PurpleStatus *now, FinchBlist *ggblist)
{
	update_buddy_display(buddy, ggblist);
}

static void
buddy_idle_changed(PurpleBuddy *buddy, int old, int new, FinchBlist *ggblist)
{
	update_buddy_display(buddy, ggblist);
}

static void
remove_peripherals(FinchBlist *ggblist)
{
	if (ggblist->tooltip)
		remove_tooltip(ggblist);
	else if (ggblist->context)
		gnt_widget_destroy(ggblist->context);
}

static void
size_changed_cb(GntWidget *w, int wi, int h)
{
	int width, height;
	gnt_widget_get_size(w, &width, &height);
	purple_prefs_set_int(PREF_ROOT "/size/width", width);
	purple_prefs_set_int(PREF_ROOT "/size/height", height);
}

static void
save_position_cb(GntWidget *w, int x, int y)
{
	purple_prefs_set_int(PREF_ROOT "/position/x", x);
	purple_prefs_set_int(PREF_ROOT "/position/y", y);
}

static void
reset_blist_window(GntWidget *window, gpointer null)
{
	PurpleBlistNode *node;
	purple_signals_disconnect_by_handle(finch_blist_get_handle());
	FINCH_SET_DATA(purple_blist_get_buddy_list(), NULL);

	node = purple_blist_get_root();
	while (node) {
		reset_blist_node_ui_data(node);
		node = purple_blist_node_next(node, TRUE);
	}

	if (ggblist->typing)
		purple_timeout_remove(ggblist->typing);
	remove_peripherals(ggblist);
	if (ggblist->tagged)
		g_list_free(ggblist->tagged);

	if (ggblist->new_group_timeout)
		purple_timeout_remove(ggblist->new_group_timeout);
	if (ggblist->new_group)
		g_list_free(ggblist->new_group);

	g_free(ggblist);
	ggblist = NULL;
}

static void
populate_buddylist(void)
{
	PurpleBlistNode *node;
	PurpleBuddyList *list;

	if (ggblist->manager->init)
		ggblist->manager->init();

	if (strcmp(purple_prefs_get_string(PREF_ROOT "/sort_type"), "text") == 0) {
		gnt_tree_set_compare_func(GNT_TREE(ggblist->tree),
			(GCompareFunc)blist_node_compare_text);
	} else if (strcmp(purple_prefs_get_string(PREF_ROOT "/sort_type"), "status") == 0) {
		gnt_tree_set_compare_func(GNT_TREE(ggblist->tree),
			(GCompareFunc)blist_node_compare_status);
	} else if (strcmp(purple_prefs_get_string(PREF_ROOT "/sort_type"), "log") == 0) {
		gnt_tree_set_compare_func(GNT_TREE(ggblist->tree),
			(GCompareFunc)blist_node_compare_log);
	}

	list = purple_blist_get_buddy_list();
	node = purple_blist_get_root();
	while (node)
	{
		node_update(list, node);
		node = purple_blist_node_next(node, FALSE);
	}
}

static void
destroy_status_list(GList *list)
{
	g_list_foreach(list, (GFunc)g_free, NULL);
	g_list_free(list);
}

static void
populate_status_dropdown(void)
{
	int i;
	GList *iter;
	GList *items = NULL;
	StatusBoxItem *item = NULL;

	/* First the primitives */
	PurpleStatusPrimitive prims[] = {PURPLE_STATUS_AVAILABLE, PURPLE_STATUS_AWAY,
			PURPLE_STATUS_INVISIBLE, PURPLE_STATUS_OFFLINE, PURPLE_STATUS_UNSET};

	gnt_combo_box_remove_all(GNT_COMBO_BOX(ggblist->status));

	for (i = 0; prims[i] != PURPLE_STATUS_UNSET; i++)
	{
		item = g_new0(StatusBoxItem, 1);
		item->type = STATUS_PRIMITIVE;
		item->u.prim = prims[i];
		items = g_list_prepend(items, item);
		gnt_combo_box_add_data(GNT_COMBO_BOX(ggblist->status), item,
				purple_primitive_get_name_from_type(prims[i]));
	}

	/* Now the popular statuses */
	for (iter = purple_savedstatuses_get_popular(6); iter; iter = g_list_delete_link(iter, iter))
	{
		item = g_new0(StatusBoxItem, 1);
		item->type = STATUS_SAVED_POPULAR;
		item->u.saved = iter->data;
		items = g_list_prepend(items, item);
		gnt_combo_box_add_data(GNT_COMBO_BOX(ggblist->status), item,
				purple_savedstatus_get_title(iter->data));
	}

	/* New savedstatus */
	item = g_new0(StatusBoxItem, 1);
	item->type = STATUS_SAVED_NEW;
	items = g_list_prepend(items, item);
	gnt_combo_box_add_data(GNT_COMBO_BOX(ggblist->status), item,
			_("New..."));

	/* More savedstatuses */
	item = g_new0(StatusBoxItem, 1);
	item->type = STATUS_SAVED_ALL;
	items = g_list_prepend(items, item);
	gnt_combo_box_add_data(GNT_COMBO_BOX(ggblist->status), item,
			_("Saved..."));

	/* The keys for the combobox are created here, and never used
	 * anywhere else. So make sure the keys are freed when the widget
	 * is destroyed. */
	g_object_set_data_full(G_OBJECT(ggblist->status), "list of statuses",
			items, (GDestroyNotify)destroy_status_list);
}

static void
redraw_blist(const char *name, PurplePrefType type, gconstpointer val, gpointer data)
{
	PurpleBlistNode *node, *sel;
	FinchBlistManager *manager;

	if (ggblist == NULL)
		return;

	manager = finch_blist_manager_find(purple_prefs_get_string(PREF_ROOT "/grouping"));
	if (manager == NULL)
		manager = &default_manager;
	if (ggblist->manager != manager) {
		if (ggblist->manager->uninit)
			ggblist->manager->uninit();

		ggblist->manager = manager;
		if (manager->can_add_node == NULL)
			manager->can_add_node = default_can_add_node;
		if (manager->find_parent == NULL)
			manager->find_parent = default_find_parent;
		if (manager->create_tooltip == NULL)
			manager->create_tooltip = default_create_tooltip;
	}

	if (ggblist->window == NULL)
		return;

	sel = gnt_tree_get_selection_data(GNT_TREE(ggblist->tree));
	gnt_tree_remove_all(GNT_TREE(ggblist->tree));

	node = purple_blist_get_root();
	for (; node; node = purple_blist_node_next(node, TRUE))
		reset_blist_node_ui_data(node);
	populate_buddylist();
	gnt_tree_set_selected(GNT_TREE(ggblist->tree), sel);
	draw_tooltip(ggblist);
}

void finch_blist_init()
{
	color_available = gnt_style_get_color(NULL, "color-available");
	if (!color_available)
		color_available = gnt_color_add_pair(COLOR_GREEN, -1);
	color_away = gnt_style_get_color(NULL, "color-away");
	if (!color_away)
		color_away = gnt_color_add_pair(COLOR_BLUE, -1);
	color_idle = gnt_style_get_color(NULL, "color-idle");
	if (!color_idle)
		color_idle = gnt_color_add_pair(COLOR_CYAN, -1);
	color_offline = gnt_style_get_color(NULL, "color-offline");
	if (!color_offline)
		color_offline = gnt_color_add_pair(COLOR_RED, -1);

	purple_prefs_add_none(PREF_ROOT);
	purple_prefs_add_none(PREF_ROOT "/size");
	purple_prefs_add_int(PREF_ROOT "/size/width", 20);
	purple_prefs_add_int(PREF_ROOT "/size/height", 17);
	purple_prefs_add_none(PREF_ROOT "/position");
	purple_prefs_add_int(PREF_ROOT "/position/x", 0);
	purple_prefs_add_int(PREF_ROOT "/position/y", 0);
	purple_prefs_add_bool(PREF_ROOT "/idletime", TRUE);
	purple_prefs_add_bool(PREF_ROOT "/showoffline", FALSE);
	purple_prefs_add_bool(PREF_ROOT "/emptygroups", FALSE);
	purple_prefs_add_string(PREF_ROOT "/sort_type", "text");
	purple_prefs_add_string(PREF_ROOT "/grouping", "default");

	purple_prefs_connect_callback(finch_blist_get_handle(),
			PREF_ROOT "/emptygroups", redraw_blist, NULL);
	purple_prefs_connect_callback(finch_blist_get_handle(),
			PREF_ROOT "/showoffline", redraw_blist, NULL);
	purple_prefs_connect_callback(finch_blist_get_handle(),
			PREF_ROOT "/sort_type", redraw_blist, NULL);
	purple_prefs_connect_callback(finch_blist_get_handle(),
			PREF_ROOT "/grouping", redraw_blist, NULL);

	purple_signal_connect_priority(purple_connections_get_handle(),
	                               "autojoin", purple_blist_get_handle(),
			               G_CALLBACK(account_autojoin_cb), NULL,
	                               PURPLE_SIGNAL_PRIORITY_HIGHEST);

	finch_blist_install_manager(&default_manager);

	return;
}

static gboolean
remove_typing_cb(gpointer null)
{
	PurpleSavedStatus *current;
	const char *message, *newmessage;
	char *escnewmessage;
	PurpleStatusPrimitive prim, newprim;
	StatusBoxItem *item;

	current = purple_savedstatus_get_current();
	message = purple_savedstatus_get_message(current);
	prim = purple_savedstatus_get_type(current);

	newmessage = gnt_entry_get_text(GNT_ENTRY(ggblist->statustext));
	item = gnt_combo_box_get_selected_data(GNT_COMBO_BOX(ggblist->status));
	escnewmessage = newmessage ? g_markup_escape_text(newmessage, -1) : NULL;

	switch (item->type) {
		case STATUS_PRIMITIVE:
			newprim = item->u.prim;
			break;
		case STATUS_SAVED_POPULAR:
			newprim = purple_savedstatus_get_type(item->u.saved);
			break;
		default:
			goto end;  /* 'New' or 'Saved' is selected, but this should never happen. */
	}

	if (newprim != prim || ((message && !escnewmessage) ||
				(!message && escnewmessage) ||
				(message && escnewmessage && g_utf8_collate(message, escnewmessage) != 0)))
	{
		PurpleSavedStatus *status = purple_savedstatus_find_transient_by_type_and_message(newprim, escnewmessage);
									/* Holy Crap! That's a LAWNG function name */
		if (status == NULL)
		{
			status = purple_savedstatus_new(NULL, newprim);
			purple_savedstatus_set_message(status, escnewmessage);
		}

		purple_savedstatus_activate(status);
	}

	gnt_box_give_focus_to_child(GNT_BOX(ggblist->window), ggblist->tree);
end:
	g_free(escnewmessage);
	if (ggblist->typing)
		purple_timeout_remove(ggblist->typing);
	ggblist->typing = 0;
	return FALSE;
}

static void
status_selection_changed(GntComboBox *box, StatusBoxItem *old, StatusBoxItem *now, gpointer null)
{
	gnt_entry_set_text(GNT_ENTRY(ggblist->statustext), NULL);
	if (now->type == STATUS_SAVED_POPULAR)
	{
		/* Set the status immediately */
		purple_savedstatus_activate(now->u.saved);
	}
	else if (now->type == STATUS_PRIMITIVE)
	{
		/* Move the focus to the entry box */
		/* XXX: Make sure the selected status can have a message */
		gnt_box_move_focus(GNT_BOX(ggblist->window), 1);
		ggblist->typing = purple_timeout_add_seconds(TYPING_TIMEOUT_S, (GSourceFunc)remove_typing_cb, NULL);
	}
	else if (now->type == STATUS_SAVED_ALL)
	{
		/* Restore the selection to reflect current status. */
		savedstatus_changed(purple_savedstatus_get_current(), NULL);
		gnt_box_give_focus_to_child(GNT_BOX(ggblist->window), ggblist->tree);
		finch_savedstatus_show_all();
	}
	else if (now->type == STATUS_SAVED_NEW)
	{
		savedstatus_changed(purple_savedstatus_get_current(), NULL);
		gnt_box_give_focus_to_child(GNT_BOX(ggblist->window), ggblist->tree);
		finch_savedstatus_edit(NULL);
	}
	else
		g_return_if_reached();
}

static gboolean
status_text_changed(GntEntry *entry, const char *text, gpointer null)
{
	if ((text[0] == 27 || (text[0] == '\t' && text[1] == '\0')) && ggblist->typing == 0)
		return FALSE;

	if (ggblist->typing)
		purple_timeout_remove(ggblist->typing);
	ggblist->typing = 0;

	if (text[0] == '\r' && text[1] == 0)
	{
		/* Set the status only after you press 'Enter' */
		remove_typing_cb(NULL);
		return TRUE;
	}

	ggblist->typing = purple_timeout_add_seconds(TYPING_TIMEOUT_S, (GSourceFunc)remove_typing_cb, NULL);
	return FALSE;
}

static void
savedstatus_changed(PurpleSavedStatus *now, PurpleSavedStatus *old)
{
	GList *list;
	PurpleStatusPrimitive prim;
	const char *message;
	gboolean found = FALSE, saved = TRUE;

	if (!ggblist)
		return;

	/* Block the signals we don't want to emit */
	g_signal_handlers_block_matched(ggblist->status, G_SIGNAL_MATCH_FUNC,
			0, 0, NULL, status_selection_changed, NULL);
	g_signal_handlers_block_matched(ggblist->statustext, G_SIGNAL_MATCH_FUNC,
			0, 0, NULL, status_text_changed, NULL);

	prim = purple_savedstatus_get_type(now);
	message = purple_savedstatus_get_message(now);

	/* Rebuild the status dropdown */
	populate_status_dropdown();

	while (!found) {
		list = g_object_get_data(G_OBJECT(ggblist->status), "list of statuses");
		for (; list; list = list->next)
		{
			StatusBoxItem *item = list->data;
			if ((saved && item->type != STATUS_PRIMITIVE && item->u.saved == now) ||
					(!saved && item->type == STATUS_PRIMITIVE && item->u.prim == prim))
			{
				char *mess = purple_unescape_html(message);
				gnt_combo_box_set_selected(GNT_COMBO_BOX(ggblist->status), item);
				gnt_entry_set_text(GNT_ENTRY(ggblist->statustext), mess);
				gnt_widget_draw(ggblist->status);
				g_free(mess);
				found = TRUE;
				break;
			}
		}
		if (!saved)
			break;
		saved = FALSE;
	}

	g_signal_handlers_unblock_matched(ggblist->status, G_SIGNAL_MATCH_FUNC,
			0, 0, NULL, status_selection_changed, NULL);
	g_signal_handlers_unblock_matched(ggblist->statustext, G_SIGNAL_MATCH_FUNC,
			0, 0, NULL, status_text_changed, NULL);
}

static int
blist_node_compare_position(PurpleBlistNode *n1, PurpleBlistNode *n2)
{
	while ((n1 = purple_blist_node_get_sibling_prev(n1)) != NULL)
		if (n1 == n2)
			return 1;
	return -1;
}

static int
blist_node_compare_text(PurpleBlistNode *n1, PurpleBlistNode *n2)
{
	const char *s1, *s2;
	char *us1, *us2;
	int ret;

	if (G_OBJECT_TYPE(n1) != G_OBJECT_TYPE(n2))
		return blist_node_compare_position(n1, n2);

	if (PURPLE_IS_CHAT(n1)) {
		s1 = purple_chat_get_name((PurpleChat*)n1);
		s2 = purple_chat_get_name((PurpleChat*)n2);
	} else if (PURPLE_IS_BUDDY(n1)) {
		return purple_buddy_presence_compare(
			PURPLE_BUDDY_PRESENCE(purple_buddy_get_presence(PURPLE_BUDDY(n1))),
			PURPLE_BUDDY_PRESENCE(purple_buddy_get_presence(PURPLE_BUDDY(n2))));
	} else if (PURPLE_IS_CONTACT(n1)) {
		s1 = purple_contact_get_alias((PurpleContact*)n1);
		s2 = purple_contact_get_alias((PurpleContact*)n2);
	} else {
		return blist_node_compare_position(n1, n2);
	}

	us1 = g_utf8_strup(s1, -1);
	us2 = g_utf8_strup(s2, -1);
	ret = g_utf8_collate(us1, us2);
	g_free(us1);
	g_free(us2);

	return ret;
}

static int
blist_node_compare_status(PurpleBlistNode *n1, PurpleBlistNode *n2)
{
	int ret;

	if (G_OBJECT_TYPE(n1) != G_OBJECT_TYPE(n2))
		return blist_node_compare_position(n1, n2);

	if (PURPLE_IS_CONTACT(n1) || PURPLE_IS_BUDDY(n1)) {
		n1 = PURPLE_BLIST_NODE(purple_contact_get_priority_buddy(PURPLE_CONTACT(n1)));
		n2 = PURPLE_BLIST_NODE(purple_contact_get_priority_buddy(PURPLE_CONTACT(n2)));
	}

	if (PURPLE_IS_BUDDY(n1)) {
		ret = purple_buddy_presence_compare(
			PURPLE_BUDDY_PRESENCE(purple_buddy_get_presence(PURPLE_BUDDY(n1))),
			PURPLE_BUDDY_PRESENCE(purple_buddy_get_presence(PURPLE_BUDDY(n2))));
		if (ret != 0)
			return ret;
	} else {
		return blist_node_compare_position(n1, n2);
	}

	/* Sort alphabetically if presence is not comparable */
	ret = blist_node_compare_text(n1, n2);

	return ret;
}

static int
get_contact_log_size(PurpleBlistNode *c)
{
	int log = 0;
	PurpleBlistNode *node;

	for (node = purple_blist_node_get_first_child(c); node; node = purple_blist_node_get_sibling_next(node)) {
		PurpleBuddy *b = (PurpleBuddy*)node;
		log += purple_log_get_total_size(PURPLE_LOG_IM, purple_buddy_get_name(b),
				purple_buddy_get_account(b));
	}

	return log;
}

static int
blist_node_compare_log(PurpleBlistNode *n1, PurpleBlistNode *n2)
{
	int ret;
	PurpleBuddy *b1, *b2;

	if (G_OBJECT_TYPE(n1) != G_OBJECT_TYPE(n2))
		return blist_node_compare_position(n1, n2);

	if (PURPLE_IS_BUDDY(n1)) {
		b1 = (PurpleBuddy*)n1;
		b2 = (PurpleBuddy*)n2;
		ret = purple_log_get_total_size(PURPLE_LOG_IM, purple_buddy_get_name(b2), purple_buddy_get_account(b2)) -
				purple_log_get_total_size(PURPLE_LOG_IM, purple_buddy_get_name(b1), purple_buddy_get_account(b1));
		if (ret != 0)
			return ret;
	} else if (PURPLE_IS_CONTACT(n1)) {
		ret = get_contact_log_size(n2) - get_contact_log_size(n1);
		if (ret != 0)
			return ret;
	} else {
		return blist_node_compare_position(n1, n2);
	}

	ret = blist_node_compare_text(n1, n2);
	return ret;
}

static void
plugin_action(GntMenuItem *item, gpointer data)
{
	PurplePluginAction *action = data;
	if (action && action->callback)
		action->callback(action);
}

static void
build_plugin_actions(GntMenuItem *item, PurplePlugin *plugin, gpointer context)
{
	GntWidget *sub = gnt_menu_new(GNT_MENU_POPUP);
	GList *actions;
	GntMenuItem *menuitem;

	gnt_menuitem_set_submenu(item, GNT_MENU(sub));
	for (actions = PURPLE_PLUGIN_ACTIONS(plugin, context); actions;
			actions = g_list_delete_link(actions, actions)) {
		if (actions->data) {
			PurplePluginAction *action = actions->data;
			action->plugin = plugin;
			action->context = context;
			menuitem = gnt_menuitem_new(action->label);
			gnt_menu_add_item(GNT_MENU(sub), menuitem);

			gnt_menuitem_set_callback(menuitem, plugin_action, action);
			g_object_set_data_full(G_OBJECT(menuitem), "plugin_action",
								   action, (GDestroyNotify)purple_plugin_action_free);
		}
	}
}

static gboolean
buddy_recent_signed_on_off(gpointer data)
{
	PurpleBlistNode *node = data;
	FinchBlistNode *fnode = purple_blist_node_get_ui_data(node);

	purple_timeout_remove(fnode->signed_timer);
	fnode->signed_timer = 0;

	if (!ggblist->manager->can_add_node(node)) {
		node_remove(purple_blist_get_buddy_list(), node);
	} else {
		update_node_display(node, ggblist);
		if (purple_blist_node_get_parent(node) && PURPLE_IS_CONTACT(purple_blist_node_get_parent(node)))
			update_node_display(purple_blist_node_get_parent(node), ggblist);
	}

	g_object_unref(node);
	return FALSE;
}

static gboolean
buddy_signed_on_off_cb(gpointer data)
{
	PurpleBlistNode *node = data;
	FinchBlistNode *fnode = purple_blist_node_get_ui_data(node);
	if (!ggblist || !fnode)
		return FALSE;

	if (fnode->signed_timer)
		purple_timeout_remove(fnode->signed_timer);

	g_object_ref(node);
	fnode->signed_timer = purple_timeout_add_seconds(6, (GSourceFunc)buddy_recent_signed_on_off, data);
	update_node_display(node, ggblist);
	if (purple_blist_node_get_parent(node) && PURPLE_IS_CONTACT(purple_blist_node_get_parent(node)))
		update_node_display(purple_blist_node_get_parent(node), ggblist);
	return FALSE;
}

static void
buddy_signed_on_off(PurpleBuddy* buddy, gpointer null)
{
	g_idle_add(buddy_signed_on_off_cb, buddy);
}

static void
reconstruct_plugins_menu(void)
{
	GntWidget *sub;
	GntMenuItem *plg;
	GList *iter;

	if (!ggblist)
		return;

	if (ggblist->plugins == NULL)
		ggblist->plugins = gnt_menuitem_new(_("Plugins"));

	plg = ggblist->plugins;
	sub = gnt_menu_new(GNT_MENU_POPUP);
	gnt_menuitem_set_submenu(plg, GNT_MENU(sub));

	for (iter = purple_plugins_get_loaded(); iter; iter = iter->next) {
		PurplePlugin *plugin = iter->data;
		GntMenuItem *item;
		if (PURPLE_IS_PROTOCOL_PLUGIN(plugin))
			continue;

		if (!PURPLE_PLUGIN_HAS_ACTIONS(plugin))
			continue;

		item = gnt_menuitem_new(_(plugin->info->name));
		gnt_menu_add_item(GNT_MENU(sub), item);
		build_plugin_actions(item, plugin, NULL);
	}
}

static void
reconstruct_accounts_menu(void)
{
	GntWidget *sub;
	GntMenuItem *acc, *item;
	GList *iter;

	if (!ggblist)
		return;

	if (ggblist->accounts == NULL)
		ggblist->accounts = gnt_menuitem_new(_("Accounts"));

	acc = ggblist->accounts;
	sub = gnt_menu_new(GNT_MENU_POPUP);
	gnt_menuitem_set_submenu(acc, GNT_MENU(sub));

	for (iter = purple_accounts_get_all_active(); iter;
			iter = g_list_delete_link(iter, iter)) {
		PurpleAccount *account = iter->data;
		PurpleConnection *gc = purple_account_get_connection(account);
		PurplePlugin *prpl;

		if (!gc || !PURPLE_CONNECTION_IS_CONNECTED(gc))
			continue;
		prpl = purple_connection_get_prpl(gc);

		if (PURPLE_PLUGIN_HAS_ACTIONS(prpl)) {
			item = gnt_menuitem_new(purple_account_get_username(account));
			gnt_menu_add_item(GNT_MENU(sub), item);
			build_plugin_actions(item, prpl, gc);
		}
	}
}

static void
reconstruct_grouping_menu(void)
{
	GList *iter;
	GntWidget *subsub;

	if (!ggblist || !ggblist->grouping)
		return;

	subsub = gnt_menu_new(GNT_MENU_POPUP);
	gnt_menuitem_set_submenu(ggblist->grouping, GNT_MENU(subsub));

	for (iter = managers; iter; iter = iter->next) {
		char menuid[128];
		FinchBlistManager *manager = iter->data;
		GntMenuItem *item = gnt_menuitem_new(_(manager->name));
		g_snprintf(menuid, sizeof(menuid), "grouping-%s", manager->id);
		gnt_menuitem_set_id(GNT_MENU_ITEM(item), menuid);
		gnt_menu_add_item(GNT_MENU(subsub), item);
		g_object_set_data_full(G_OBJECT(item), "grouping-id", g_strdup(manager->id), g_free);
		gnt_menuitem_set_callback(item, menu_group_set_cb, NULL);
	}
}

static gboolean
auto_join_chats(gpointer data)
{
	PurpleBlistNode *node;
	PurpleConnection *pc = data;
	PurpleAccount *account = purple_connection_get_account(pc);

	for (node = purple_blist_get_root(); node;
			node = purple_blist_node_next(node, FALSE)) {
		if (PURPLE_IS_CHAT(node)) {
			PurpleChat *chat = (PurpleChat*)node;
			if (purple_chat_get_account(chat) == account &&
					purple_blist_node_get_bool(node, "gnt-autojoin"))
				serv_join_chat(purple_account_get_connection(account), purple_chat_get_components(chat));
		}
	}
	return FALSE;
}

static gboolean
account_autojoin_cb(PurpleConnection *gc, gpointer null)
{
	g_idle_add(auto_join_chats, gc);
	return TRUE;
}

static void toggle_pref_cb(GntMenuItem *item, gpointer n)
{
	purple_prefs_set_bool(n, !purple_prefs_get_bool(n));
}

static void sort_blist_change_cb(GntMenuItem *item, gpointer n)
{
	purple_prefs_set_string(PREF_ROOT "/sort_type", n);
}

static void
block_select_cb(gpointer data, PurpleRequestFields *fields)
{
	PurpleAccount *account = purple_request_fields_get_account(fields, "account");
	const char *name = purple_request_fields_get_string(fields,  "screenname");
	if (account && name && *name != '\0') {
<<<<<<< HEAD
		if (purple_request_fields_get_choice(fields, "block") == 1) {
			purple_account_privacy_deny(account, name);
=======
		if (GPOINTER_TO_INT(purple_request_fields_get_choice(fields, "block")) == 1) {
			purple_privacy_deny(account, name, FALSE, FALSE);
>>>>>>> f75843e5
		} else {
			purple_account_privacy_allow(account, name);
		}
	}
}

static void
block_select(GntMenuItem *item, gpointer n)
{
	PurpleRequestFields *fields;
	PurpleRequestFieldGroup *group;
	PurpleRequestField *field;

	fields = purple_request_fields_new();

	group = purple_request_field_group_new(NULL);
	purple_request_fields_add_group(fields, group);

	field = purple_request_field_string_new("screenname", _("Name"), NULL, FALSE);
	purple_request_field_set_type_hint(field, "screenname");
	purple_request_field_set_required(field, TRUE);
	purple_request_field_group_add_field(group, field);

	field = purple_request_field_account_new("account", _("Account"), NULL);
	purple_request_field_set_type_hint(field, "account");
	purple_request_field_set_visible(field,
		(purple_connections_get_all() != NULL &&
		 purple_connections_get_all()->next != NULL));
	purple_request_field_set_required(field, TRUE);
	purple_request_field_group_add_field(group, field);

	field = purple_request_field_choice_new("block", _("Block/Unblock"), GINT_TO_POINTER(1));
	purple_request_field_choice_add(field, _("Block"), GINT_TO_POINTER(1));
	purple_request_field_choice_add(field, _("Unblock"), GINT_TO_POINTER(2));
	purple_request_field_group_add_field(group, field);

	purple_request_fields(purple_blist_get_buddy_list(), _("Block/Unblock"),
						NULL,
						_("Please enter the username or alias of the person "
						  "you would like to Block/Unblock."),
						fields,
						_("OK"), G_CALLBACK(block_select_cb),
						_("Cancel"), NULL,
						NULL, NULL);
}

/* send_im_select* -- Xerox */
static void
send_im_select_cb(gpointer data, PurpleRequestFields *fields)
{
	PurpleAccount *account;
	const char *username;
	PurpleIMConversation *im;

	account  = purple_request_fields_get_account(fields, "account");
	username = purple_request_fields_get_string(fields,  "screenname");

	im = purple_im_conversation_new(account, username);
	purple_conversation_present(PURPLE_CONVERSATION(im));
}

static void
send_im_select(GntMenuItem *item, gpointer n)
{
	PurpleRequestFields *fields;
	PurpleRequestFieldGroup *group;
	PurpleRequestField *field;

	fields = purple_request_fields_new();

	group = purple_request_field_group_new(NULL);
	purple_request_fields_add_group(fields, group);

	field = purple_request_field_string_new("screenname", _("Name"), NULL, FALSE);
	purple_request_field_set_type_hint(field, "screenname");
	purple_request_field_set_required(field, TRUE);
	purple_request_field_group_add_field(group, field);

	field = purple_request_field_account_new("account", _("Account"), NULL);
	purple_request_field_set_type_hint(field, "account");
	purple_request_field_set_visible(field,
		(purple_connections_get_all() != NULL &&
		 purple_connections_get_all()->next != NULL));
	purple_request_field_set_required(field, TRUE);
	purple_request_field_group_add_field(group, field);

	purple_request_fields(purple_blist_get_buddy_list(), _("New Instant Message"),
						NULL,
						_("Please enter the username or alias of the person "
						  "you would like to IM."),
						fields,
						_("OK"), G_CALLBACK(send_im_select_cb),
						_("Cancel"), NULL,
						NULL, NULL);
}

static void
join_chat_select_cb(gpointer data, PurpleRequestFields *fields)
{
	PurpleAccount *account;
	const char *name;
	PurpleConnection *gc;
	PurpleChat *chat;
	GHashTable *hash = NULL;
	PurpleChatConversation *conv;

	account = purple_request_fields_get_account(fields, "account");
	name = purple_request_fields_get_string(fields,  "chat");

	if (!purple_account_is_connected(account))
		return;

	gc = purple_account_get_connection(account);
	/* Create a new conversation now. This will give focus to the new window.
	 * But it's necessary to pretend that we left the chat, because otherwise
	 * a new conversation window will pop up when we finally join the chat. */
	if (!(conv = purple_conversations_find_chat_with_account(name, account))) {
		conv = purple_chat_conversation_new(account, name);
		purple_chat_conversation_leave(conv);
	} else {
		purple_conversation_present(PURPLE_CONVERSATION(conv));
	}

	chat = purple_blist_find_chat(account, name);
	if (chat == NULL) {
		PurplePluginProtocolInfo *info = PURPLE_PLUGIN_PROTOCOL_INFO(purple_connection_get_prpl(gc));
		if (info->chat_info_defaults != NULL)
			hash = info->chat_info_defaults(gc, name);
	} else {
		hash = purple_chat_get_components(chat);
	}
	serv_join_chat(gc, hash);
	if (chat == NULL && hash != NULL)
		g_hash_table_destroy(hash);
}

static void
join_chat_select(GntMenuItem *item, gpointer n)
{
	PurpleRequestFields *fields;
	PurpleRequestFieldGroup *group;
	PurpleRequestField *field;

	fields = purple_request_fields_new();

	group = purple_request_field_group_new(NULL);
	purple_request_fields_add_group(fields, group);

	field = purple_request_field_string_new("chat", _("Channel"), NULL, FALSE);
	purple_request_field_set_required(field, TRUE);
	purple_request_field_group_add_field(group, field);

	field = purple_request_field_account_new("account", _("Account"), NULL);
	purple_request_field_set_type_hint(field, "account");
	purple_request_field_set_visible(field,
		(purple_connections_get_all() != NULL &&
		 purple_connections_get_all()->next != NULL));
	purple_request_field_set_required(field, TRUE);
	purple_request_field_group_add_field(group, field);

	purple_request_fields(purple_blist_get_buddy_list(), _("Join a Chat"),
						NULL,
						_("Please enter the name of the chat you want to join."),
						fields,
						_("Join"), G_CALLBACK(join_chat_select_cb),
						_("Cancel"), NULL,
						NULL, NULL);
}

static void
view_log_select_cb(gpointer data, PurpleRequestFields *fields)
{
	PurpleAccount *account;
	const char *name;
	PurpleBuddy *buddy;
	PurpleContact *contact;

	account = purple_request_fields_get_account(fields, "account");
	name = purple_request_fields_get_string(fields,  "screenname");

	buddy = purple_blist_find_buddy(account, name);
	if (buddy) {
		contact = purple_buddy_get_contact(buddy);
	} else {
		contact = NULL;
	}

	if (contact) {
		finch_log_show_contact(contact);
	} else {
		finch_log_show(PURPLE_LOG_IM, name, account);
	}
}

static void
view_log_cb(GntMenuItem *item, gpointer n)
{
	PurpleRequestFields *fields;
	PurpleRequestFieldGroup *group;
	PurpleRequestField *field;

	fields = purple_request_fields_new();

	group = purple_request_field_group_new(NULL);
	purple_request_fields_add_group(fields, group);

	field = purple_request_field_string_new("screenname", _("Name"), NULL, FALSE);
	purple_request_field_set_type_hint(field, "screenname-all");
	purple_request_field_set_required(field, TRUE);
	purple_request_field_group_add_field(group, field);

	field = purple_request_field_account_new("account", _("Account"), NULL);
	purple_request_field_set_type_hint(field, "account");
	purple_request_field_set_visible(field,
		(purple_accounts_get_all() != NULL &&
		 purple_accounts_get_all()->next != NULL));
	purple_request_field_set_required(field, TRUE);
	purple_request_field_group_add_field(group, field);
	purple_request_field_account_set_show_all(field, TRUE);

	purple_request_fields(purple_blist_get_buddy_list(), _("View Log"),
						NULL,
						_("Please enter the username or alias of the person "
						  "whose log you would like to view."),
						fields,
						_("OK"), G_CALLBACK(view_log_select_cb),
						_("Cancel"), NULL,
						NULL, NULL);
}

static void
view_all_logs_cb(GntMenuItem *item, gpointer n)
{
	finch_log_show(PURPLE_LOG_IM, NULL, NULL);
}

static void
menu_add_buddy_cb(GntMenuItem *item, gpointer null)
{
	purple_blist_request_add_buddy(NULL, NULL, NULL, NULL);
}

static void
menu_add_chat_cb(GntMenuItem *item, gpointer null)
{
	purple_blist_request_add_chat(NULL, NULL, NULL, NULL);
}

static void
menu_add_group_cb(GntMenuItem *item, gpointer null)
{
	purple_blist_request_add_group();
}

static void
menu_group_set_cb(GntMenuItem *item, gpointer null)
{
	const char *id = g_object_get_data(G_OBJECT(item), "grouping-id");
	purple_prefs_set_string(PREF_ROOT "/grouping", id);
}

static void
create_menu(void)
{
	GntWidget *menu, *sub, *subsub;
	GntMenuItem *item;
	GntWindow *window;

	if (!ggblist)
		return;

	window = GNT_WINDOW(ggblist->window);
	ggblist->menu = menu = gnt_menu_new(GNT_MENU_TOPLEVEL);
	gnt_window_set_menu(window, GNT_MENU(menu));

	item = gnt_menuitem_new(_("Options"));
	gnt_menu_add_item(GNT_MENU(menu), item);

	sub = gnt_menu_new(GNT_MENU_POPUP);
	gnt_menuitem_set_submenu(item, GNT_MENU(sub));

	item = gnt_menuitem_new(_("Send IM..."));
	gnt_menuitem_set_id(GNT_MENU_ITEM(item), "send-im");
	gnt_menu_add_item(GNT_MENU(sub), item);
	gnt_menuitem_set_callback(GNT_MENU_ITEM(item), send_im_select, NULL);

	item = gnt_menuitem_new(_("Block/Unblock..."));
	gnt_menuitem_set_id(GNT_MENU_ITEM(item), "block-unblock");
	gnt_menu_add_item(GNT_MENU(sub), item);
	gnt_menuitem_set_callback(GNT_MENU_ITEM(item), block_select, NULL);

	item = gnt_menuitem_new(_("Join Chat..."));
	gnt_menuitem_set_id(GNT_MENU_ITEM(item), "join-chat");
	gnt_menu_add_item(GNT_MENU(sub), item);
	gnt_menuitem_set_callback(GNT_MENU_ITEM(item), join_chat_select, NULL);

	item = gnt_menuitem_new(_("View Log..."));
	gnt_menuitem_set_id(GNT_MENU_ITEM(item), "view-log");
	gnt_menu_add_item(GNT_MENU(sub), item);
	gnt_menuitem_set_callback(GNT_MENU_ITEM(item), view_log_cb, NULL);

	item = gnt_menuitem_new(_("View All Logs"));
	gnt_menuitem_set_id(GNT_MENU_ITEM(item), "view-all-logs");
	gnt_menu_add_item(GNT_MENU(sub), item);
	gnt_menuitem_set_callback(GNT_MENU_ITEM(item), view_all_logs_cb, NULL);

	item = gnt_menuitem_new(_("Show"));
	gnt_menu_add_item(GNT_MENU(sub), item);
	subsub = gnt_menu_new(GNT_MENU_POPUP);
	gnt_menuitem_set_submenu(item, GNT_MENU(subsub));

	item = gnt_menuitem_check_new(_("Empty groups"));
	gnt_menuitem_set_id(GNT_MENU_ITEM(item), "show-empty-groups");
	gnt_menuitem_check_set_checked(GNT_MENU_ITEM_CHECK(item),
				purple_prefs_get_bool(PREF_ROOT "/emptygroups"));
	gnt_menu_add_item(GNT_MENU(subsub), item);
	gnt_menuitem_set_callback(GNT_MENU_ITEM(item), toggle_pref_cb, PREF_ROOT "/emptygroups");

	item = gnt_menuitem_check_new(_("Offline buddies"));
	gnt_menuitem_set_id(GNT_MENU_ITEM(item), "show-offline-buddies");
	gnt_menuitem_check_set_checked(GNT_MENU_ITEM_CHECK(item),
				purple_prefs_get_bool(PREF_ROOT "/showoffline"));
	gnt_menu_add_item(GNT_MENU(subsub), item);
	gnt_menuitem_set_callback(GNT_MENU_ITEM(item), toggle_pref_cb, PREF_ROOT "/showoffline");

	item = gnt_menuitem_new(_("Sort"));
	gnt_menu_add_item(GNT_MENU(sub), item);
	subsub = gnt_menu_new(GNT_MENU_POPUP);
	gnt_menuitem_set_submenu(item, GNT_MENU(subsub));

	item = gnt_menuitem_new(_("By Status"));
	gnt_menuitem_set_id(GNT_MENU_ITEM(item), "sort-status");
	gnt_menu_add_item(GNT_MENU(subsub), item);
	gnt_menuitem_set_callback(GNT_MENU_ITEM(item), sort_blist_change_cb, "status");

	item = gnt_menuitem_new(_("Alphabetically"));
	gnt_menuitem_set_id(GNT_MENU_ITEM(item), "sort-alpha");
	gnt_menu_add_item(GNT_MENU(subsub), item);
	gnt_menuitem_set_callback(GNT_MENU_ITEM(item), sort_blist_change_cb, "text");

	item = gnt_menuitem_new(_("By Log Size"));
	gnt_menuitem_set_id(GNT_MENU_ITEM(item), "sort-log");
	gnt_menu_add_item(GNT_MENU(subsub), item);
	gnt_menuitem_set_callback(GNT_MENU_ITEM(item), sort_blist_change_cb, "log");

	item = gnt_menuitem_new(_("Add"));
	gnt_menu_add_item(GNT_MENU(sub), item);

	subsub = gnt_menu_new(GNT_MENU_POPUP);
	gnt_menuitem_set_submenu(item, GNT_MENU(subsub));

	item = gnt_menuitem_new(_("Buddy"));
	gnt_menuitem_set_id(GNT_MENU_ITEM(item), "add-buddy");
	gnt_menu_add_item(GNT_MENU(subsub), item);
	gnt_menuitem_set_callback(item, menu_add_buddy_cb, NULL);

	item = gnt_menuitem_new(_("Chat"));
	gnt_menuitem_set_id(GNT_MENU_ITEM(item), "add-chat");
	gnt_menu_add_item(GNT_MENU(subsub), item);
	gnt_menuitem_set_callback(item, menu_add_chat_cb, NULL);

	item = gnt_menuitem_new(_("Group"));
	gnt_menuitem_set_id(GNT_MENU_ITEM(item), "add-group");
	gnt_menu_add_item(GNT_MENU(subsub), item);
	gnt_menuitem_set_callback(item, menu_add_group_cb, NULL);

	ggblist->grouping = item = gnt_menuitem_new(_("Grouping"));
	gnt_menu_add_item(GNT_MENU(sub), item);
	reconstruct_grouping_menu();

	reconstruct_accounts_menu();
	gnt_menu_add_item(GNT_MENU(menu), ggblist->accounts);

	reconstruct_plugins_menu();
	gnt_menu_add_item(GNT_MENU(menu), ggblist->plugins);
}

void finch_blist_show()
{
	blist_show(purple_blist_get_buddy_list());
}

static void
group_collapsed(GntWidget *widget, PurpleBlistNode *node, gboolean collapsed, gpointer null)
{
	if (PURPLE_IS_GROUP(node))
		purple_blist_node_set_bool(node, "collapsed", collapsed);
}

static void
blist_show(PurpleBuddyList *list)
{
	if (ggblist == NULL)
		new_list(list);
	else if (ggblist->window) {
		gnt_window_present(ggblist->window);
		return;
	}

	ggblist->window = gnt_vwindow_new(FALSE);
	gnt_widget_set_name(ggblist->window, "buddylist");
	gnt_box_set_toplevel(GNT_BOX(ggblist->window), TRUE);
	gnt_box_set_title(GNT_BOX(ggblist->window), _("Buddy List"));
	gnt_box_set_pad(GNT_BOX(ggblist->window), 0);

	ggblist->tree = gnt_tree_new();

	GNT_WIDGET_SET_FLAGS(ggblist->tree, GNT_WIDGET_NO_BORDER);
	gnt_widget_set_size(ggblist->tree, purple_prefs_get_int(PREF_ROOT "/size/width"),
			purple_prefs_get_int(PREF_ROOT "/size/height"));
	gnt_widget_set_position(ggblist->window, purple_prefs_get_int(PREF_ROOT "/position/x"),
			purple_prefs_get_int(PREF_ROOT "/position/y"));

	gnt_box_add_widget(GNT_BOX(ggblist->window), ggblist->tree);

	ggblist->status = gnt_combo_box_new();
	gnt_box_add_widget(GNT_BOX(ggblist->window), ggblist->status);
	ggblist->statustext = gnt_entry_new(NULL);
	gnt_box_add_widget(GNT_BOX(ggblist->window), ggblist->statustext);

	gnt_widget_show(ggblist->window);

	purple_signal_connect(purple_connections_get_handle(), "signed-on", finch_blist_get_handle(),
				PURPLE_CALLBACK(reconstruct_accounts_menu), NULL);
	purple_signal_connect(purple_connections_get_handle(), "signed-off", finch_blist_get_handle(),
				PURPLE_CALLBACK(reconstruct_accounts_menu), NULL);
	purple_signal_connect(purple_accounts_get_handle(), "account-actions-changed", finch_blist_get_handle(),
				PURPLE_CALLBACK(reconstruct_accounts_menu), NULL);
	purple_signal_connect(purple_blist_get_handle(), "buddy-status-changed", finch_blist_get_handle(),
				PURPLE_CALLBACK(buddy_status_changed), ggblist);
	purple_signal_connect(purple_blist_get_handle(), "buddy-idle-changed", finch_blist_get_handle(),
				PURPLE_CALLBACK(buddy_idle_changed), ggblist);

	purple_signal_connect(purple_plugins_get_handle(), "plugin-load", finch_blist_get_handle(),
				PURPLE_CALLBACK(reconstruct_plugins_menu), NULL);
	purple_signal_connect(purple_plugins_get_handle(), "plugin-unload", finch_blist_get_handle(),
				PURPLE_CALLBACK(reconstruct_plugins_menu), NULL);

	purple_signal_connect(purple_blist_get_handle(), "buddy-signed-on", finch_blist_get_handle(),
				PURPLE_CALLBACK(buddy_signed_on_off), ggblist);
	purple_signal_connect(purple_blist_get_handle(), "buddy-signed-off", finch_blist_get_handle(),
				PURPLE_CALLBACK(buddy_signed_on_off), ggblist);

#if 0
	/* These I plan to use to indicate unread-messages etc. */
	purple_signal_connect(purple_conversations_get_handle(), "received-im-msg", finch_blist_get_handle(),
				PURPLE_CALLBACK(received_im_msg), list);
	purple_signal_connect(purple_conversations_get_handle(), "sent-im-msg", finch_blist_get_handle(),
				PURPLE_CALLBACK(sent_im_msg), NULL);

	purple_signal_connect(purple_conversations_get_handle(), "received-chat-msg", finch_blist_get_handle(),
				PURPLE_CALLBACK(received_chat_msg), list);
#endif

	g_signal_connect(G_OBJECT(ggblist->tree), "selection_changed", G_CALLBACK(selection_changed), ggblist);
	g_signal_connect(G_OBJECT(ggblist->tree), "key_pressed", G_CALLBACK(key_pressed), ggblist);
	g_signal_connect(G_OBJECT(ggblist->tree), "context-menu", G_CALLBACK(context_menu), ggblist);
	g_signal_connect(G_OBJECT(ggblist->tree), "collapse-toggled", G_CALLBACK(group_collapsed), NULL);
	g_signal_connect(G_OBJECT(ggblist->tree), "activate", G_CALLBACK(selection_activate), ggblist);
	g_signal_connect_data(G_OBJECT(ggblist->tree), "gained-focus", G_CALLBACK(draw_tooltip),
				ggblist, 0, G_CONNECT_AFTER | G_CONNECT_SWAPPED);
	g_signal_connect_data(G_OBJECT(ggblist->tree), "lost-focus", G_CALLBACK(remove_peripherals),
				ggblist, 0, G_CONNECT_AFTER | G_CONNECT_SWAPPED);
	g_signal_connect_data(G_OBJECT(ggblist->window), "workspace-hidden", G_CALLBACK(remove_peripherals),
				ggblist, 0, G_CONNECT_AFTER | G_CONNECT_SWAPPED);
	g_signal_connect(G_OBJECT(ggblist->tree), "size_changed", G_CALLBACK(size_changed_cb), NULL);
	g_signal_connect(G_OBJECT(ggblist->window), "position_set", G_CALLBACK(save_position_cb), NULL);
	g_signal_connect(G_OBJECT(ggblist->window), "destroy", G_CALLBACK(reset_blist_window), NULL);

	/* Status signals */
	purple_signal_connect(purple_savedstatuses_get_handle(), "savedstatus-changed", finch_blist_get_handle(),
				PURPLE_CALLBACK(savedstatus_changed), NULL);
	g_signal_connect(G_OBJECT(ggblist->status), "selection_changed",
				G_CALLBACK(status_selection_changed), NULL);
	g_signal_connect(G_OBJECT(ggblist->statustext), "key_pressed",
				G_CALLBACK(status_text_changed), NULL);

	create_menu();

	populate_buddylist();

	savedstatus_changed(purple_savedstatus_get_current(), NULL);
}

void finch_blist_uninit()
{
}

gboolean finch_blist_get_position(int *x, int *y)
{
	if (!ggblist || !ggblist->window)
		return FALSE;
	gnt_widget_get_position(ggblist->window, x, y);
	return TRUE;
}

void finch_blist_set_position(int x, int y)
{
	gnt_widget_set_position(ggblist->window, x, y);
}

gboolean finch_blist_get_size(int *width, int *height)
{
	if (!ggblist || !ggblist->window)
		return FALSE;
	gnt_widget_get_size(ggblist->window, width, height);
	return TRUE;
}

void finch_blist_set_size(int width, int height)
{
	gnt_widget_set_size(ggblist->window, width, height);
}

void finch_blist_install_manager(const FinchBlistManager *manager)
{
	if (!g_list_find(managers, manager)) {
		managers = g_list_append(managers, (gpointer)manager);
		reconstruct_grouping_menu();
		if (strcmp(manager->id, purple_prefs_get_string(PREF_ROOT "/grouping")) == 0)
			purple_prefs_trigger_callback(PREF_ROOT "/grouping");
	}
}

void finch_blist_uninstall_manager(const FinchBlistManager *manager)
{
	if (g_list_find(managers, manager)) {
		managers = g_list_remove(managers, manager);
		reconstruct_grouping_menu();
		if (strcmp(manager->id, purple_prefs_get_string(PREF_ROOT "/grouping")) == 0)
			purple_prefs_trigger_callback(PREF_ROOT "/grouping");
	}
}

FinchBlistManager * finch_blist_manager_find(const char *id)
{
	GList *iter = managers;
	if (!id)
		return NULL;

	for (; iter; iter = iter->next) {
		FinchBlistManager *m = iter->data;
		if (strcmp(id, m->id) == 0)
			return m;
	}
	return NULL;
}

GntTree * finch_blist_get_tree(void)
{
	return ggblist ? GNT_TREE(ggblist->tree) : NULL;
}
<|MERGE_RESOLUTION|>--- conflicted
+++ resolved
@@ -2650,13 +2650,8 @@
 	PurpleAccount *account = purple_request_fields_get_account(fields, "account");
 	const char *name = purple_request_fields_get_string(fields,  "screenname");
 	if (account && name && *name != '\0') {
-<<<<<<< HEAD
-		if (purple_request_fields_get_choice(fields, "block") == 1) {
+		if (GPOINTER_TO_INT(purple_request_fields_get_choice(fields, "block")) == 1) {
 			purple_account_privacy_deny(account, name);
-=======
-		if (GPOINTER_TO_INT(purple_request_fields_get_choice(fields, "block")) == 1) {
-			purple_privacy_deny(account, name, FALSE, FALSE);
->>>>>>> f75843e5
 		} else {
 			purple_account_privacy_allow(account, name);
 		}
