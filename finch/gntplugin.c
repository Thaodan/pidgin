--- conflicted
+++ resolved
@@ -183,49 +183,33 @@
 static gboolean
 has_prefs(PurplePlugin *plugin)
 {
-	PurplePluginUiInfo *pinfo;
+	PurplePluginInfo *info = purple_plugin_get_info(plugin);
+	FinchPluginInfoPrivate *priv = NULL;
+	gboolean ret;
+
+	g_return_val_if_fail(plugin != NULL, FALSE);
 
 	if (!purple_plugin_is_loaded(plugin))
 		return FALSE;
 
-	if (PURPLE_IS_GNT_PLUGIN(plugin) &&
-		FINCH_PLUGIN_UI_INFO(plugin) != NULL)
-	{
-		return TRUE;
-	}
-
-	pinfo = plugin->info->prefs_info;
-	if (!pinfo)
-		return FALSE;
-
-	return (pinfo->get_plugin_pref_frame || pinfo->get_plugin_pref_request);
+	if (FINCH_IS_PLUGIN_INFO(info))
+		priv = FINCH_PLUGIN_INFO_GET_PRIVATE(info);
+
+	ret = ((priv && priv->get_pref_frame) ||
+			purple_plugin_info_get_pref_frame_callback(info) ||
+			purple_plugin_info_get_pref_request_callback(info));
+
+	return ret;
 }
 
 static void
 decide_conf_button(PurplePlugin *plugin)
 {
-<<<<<<< HEAD
-	gboolean visible = FALSE;
-	PurplePluginInfo *info = purple_plugin_get_info(plugin);
-
-	if (purple_plugin_is_loaded(plugin)) {
-		FinchPluginInfoPrivate *priv = NULL;
-		if (FINCH_IS_PLUGIN_INFO(info))
-			priv = FINCH_PLUGIN_INFO_GET_PRIVATE(info);
-=======
 	if (has_prefs(plugin))
 		gnt_widget_set_visible(plugins.conf, TRUE);
 	else
 		gnt_widget_set_visible(plugins.conf, FALSE);
->>>>>>> 149345bd
-
-		if ((priv && priv->get_pref_frame) ||
-			(purple_plugin_info_get_pref_frame_callback(info))) {
-			visible = TRUE;
-		}
-	}
-
-	gnt_widget_set_visible(plugins.conf, visible);
+
 	gnt_box_readjust(GNT_BOX(plugins.window));
 	gnt_widget_draw(plugins.window);
 }
@@ -233,13 +217,16 @@
 static void
 finch_plugin_pref_close(PurplePlugin *plugin)
 {
+	PurplePluginInfo *info;
 	FinchPluginUiData *ui_data;
 
 	g_return_if_fail(plugin != NULL);
 
-	if (plugin->ui_data == NULL)
-		return;
-	ui_data = plugin->ui_data;
+	info = purple_plugin_get_info(plugin);
+	ui_data = purple_plugin_info_get_ui_data(info);
+
+	if (!ui_data)
+		return;
 
 	if (ui_data->type == FINCH_PLUGIN_UI_DATA_TYPE_REQUEST) {
 		purple_request_close(PURPLE_REQUEST_FIELDS,
@@ -252,7 +239,7 @@
 	gnt_widget_destroy(ui_data->u.window);
 
 	g_free(ui_data);
-	plugin->ui_data = NULL;
+	purple_plugin_info_set_ui_data(info, NULL);
 }
 
 static void
@@ -270,15 +257,8 @@
 	}
 	else
 	{
-<<<<<<< HEAD
-		GntWidget *win;
-
 		if (!purple_plugin_unload(plugin, &error)) {
 			purple_notify_error(NULL, _("ERROR"), _("unloading plugin failed"), error->message, NULL);
-=======
-		if (!purple_plugin_unload(plugin)) {
-			purple_notify_error(NULL, _("ERROR"), _("unloading plugin failed"), NULL, NULL);
->>>>>>> 149345bd
 			purple_plugin_disable(plugin);
 			gnt_tree_set_choice(GNT_TREE(tree), plugin, TRUE);
 			g_error_free(error);
@@ -380,22 +360,19 @@
 remove_confwin(GntWidget *window, gpointer _plugin)
 {
 	PurplePlugin *plugin = _plugin;
-
-	g_free(plugin->ui_data);
-	plugin->ui_data = NULL;
+	PurplePluginInfo *info = purple_plugin_get_info(plugin);
+
+	g_free(info->ui_data);
+	purple_plugin_info_set_ui_data(info, NULL);
 }
 
 static void
 configure_plugin_cb(GntWidget *button, gpointer null)
 {
 	PurplePlugin *plugin;
-<<<<<<< HEAD
 	PurplePluginInfo *info;
 	FinchPluginInfoPrivate *priv = NULL;
-=======
-	FinchPluginFrame callback;
 	FinchPluginUiData *ui_data;
->>>>>>> 149345bd
 
 	g_return_if_fail(plugins.tree != NULL);
 
@@ -407,11 +384,13 @@
 		return;
 	}
 
-	if (plugin->ui_data != NULL)
-		return;
-	plugin->ui_data = ui_data = g_new0(FinchPluginUiData, 1);
-
 	info = purple_plugin_get_info(plugin);
+
+	if (purple_plugin_info_get_ui_data(info))
+		return;
+	ui_data = g_new0(FinchPluginUiData, 1);
+	purple_plugin_info_set_ui_data(info, ui_data);
+
 	if (FINCH_IS_PLUGIN_INFO(info))
 		priv = FINCH_PLUGIN_INFO_GET_PRIVATE(info);
 
@@ -442,34 +421,21 @@
 		ui_data->type = FINCH_PLUGIN_UI_DATA_TYPE_WINDOW;
 		ui_data->u.window = window;
 	}
-	else if (plugin->info->prefs_info &&
-		plugin->info->prefs_info->get_plugin_pref_request)
-	{
+	else if (purple_plugin_info_get_pref_request_callback(info))
+	{
+		PurplePluginPrefRequestCallback get_pref_request = purple_plugin_info_get_pref_request_callback(info);
 		gpointer handle;
 
 		ui_data->type = FINCH_PLUGIN_UI_DATA_TYPE_REQUEST;
-		ui_data->u.request_handle = handle = plugin->info->prefs_info->
-			get_plugin_pref_request(plugin);
+		ui_data->u.request_handle = handle = get_pref_request(plugin);
 		purple_request_add_close_notify(handle,
-			purple_callback_set_zero, &plugin->ui_data);
+			purple_callback_set_zero, &info->ui_data);
 		purple_request_add_close_notify(handle, g_free, ui_data);
 	}
 	else if (purple_plugin_info_get_pref_frame_callback(info))
 	{
-<<<<<<< HEAD
 		PurplePluginPrefFrameCallback get_pref_frame = purple_plugin_info_get_pref_frame_callback(info);
 		GntWidget *win = process_pref_frame(get_pref_frame(plugin));
-		if (confwins == NULL)
-			confwin_init();
-		g_signal_connect(G_OBJECT(win), "destroy", G_CALLBACK(remove_confwin), plugin);
-		g_hash_table_insert(confwins, plugin, win);
-	}
-	else
-	{
-		purple_notify_info(plugin, _("Error"),
-			_("No configuration options for this plugin."), NULL, NULL);
-=======
-		GntWidget *win = process_pref_frame(plugin->info->prefs_info->get_plugin_pref_frame(plugin));
 		g_signal_connect(G_OBJECT(win), "destroy", G_CALLBACK(remove_confwin), plugin);
 
 		ui_data->type = FINCH_PLUGIN_UI_DATA_TYPE_WINDOW;
@@ -480,8 +446,7 @@
 		purple_notify_info(plugin, _("Error"), _("No configuration "
 			"options for this plugin."), NULL, NULL);
 		g_free(ui_data);
-		plugin->ui_data = NULL;
->>>>>>> 149345bd
+		purple_plugin_info_set_ui_data(info, NULL);
 	}
 }
 
