--- conflicted
+++ resolved
@@ -43,46 +43,51 @@
 
 #define SAFE(x)   ((cur_term && (x)) ? (x) : "")
 
+/* This is needed so that g-ir-scanner does not take GNT_KEY_CTRL_* as
+   constants -- because if it does, the .gir contains the following invalid XML
+   characters, and parsing explodes */
+#define CONST(x) x
+
 #ifdef _WIN32
 
 /* XXX: \xe1 is a hacky alias for \x00 key code */
 
-#define GNT_KEY_POPUP "" /* not supported? */
-
-#define GNT_KEY_UP "\xe0\x48"
-#define GNT_KEY_DOWN "\xe0\x50"
-#define GNT_KEY_LEFT "\xe0\x4B"
-#define GNT_KEY_RIGHT "\xe0\x4D"
-
-#define GNT_KEY_CTRL_UP "\xe0\x8d"
-#define GNT_KEY_CTRL_DOWN "\xe0\x91"
-#define GNT_KEY_CTRL_LEFT "\xe0\x73"
-#define GNT_KEY_CTRL_RIGHT "\xe0\x74"
-
-#define GNT_KEY_PGUP "\xe0\x49"
-#define GNT_KEY_PGDOWN "\xe0\x51"
-#define GNT_KEY_HOME "\xe0\x47"
-#define GNT_KEY_END "\xe0\x4f"
-
-#define GNT_KEY_ENTER "\x0d"
-
-#define GNT_KEY_BACKSPACE "\x08"
-#define GNT_KEY_DEL "\xe0\x53"
-#define GNT_KEY_INS "\xe0\x52"
-#define GNT_KEY_BACK_TAB "\xe1\x94"
-
-#define GNT_KEY_F1 "\xe1\x3b"
-#define GNT_KEY_F2 "\xe1\x3c"
-#define GNT_KEY_F3 "\xe1\x3d"
-#define GNT_KEY_F4 "\xe1\x3e"
-#define GNT_KEY_F5 "\xe1\x3f"
-#define GNT_KEY_F6 "\xe1\x40"
-#define GNT_KEY_F7 "\xe1\x41"
-#define GNT_KEY_F8 "\xe1\x42"
-#define GNT_KEY_F9 "\xe1\x43"
-#define GNT_KEY_F10 "\xe1\x44"
-#define GNT_KEY_F11 "\xe0\x85"
-#define GNT_KEY_F12 "\xe0\x86"
+#define GNT_KEY_POPUP CONST("") /* not supported? */
+
+#define GNT_KEY_UP CONST("\xe0\x48")
+#define GNT_KEY_DOWN CONST("\xe0\x50")
+#define GNT_KEY_LEFT CONST("\xe0\x4B")
+#define GNT_KEY_RIGHT CONST("\xe0\x4D")
+
+#define GNT_KEY_CTRL_UP CONST("\xe0\x8d")
+#define GNT_KEY_CTRL_DOWN CONST("\xe0\x91")
+#define GNT_KEY_CTRL_LEFT CONST("\xe0\x73")
+#define GNT_KEY_CTRL_RIGHT CONST("\xe0\x74")
+
+#define GNT_KEY_PGUP CONST("\xe0\x49")
+#define GNT_KEY_PGDOWN CONST("\xe0\x51")
+#define GNT_KEY_HOME CONST("\xe0\x47")
+#define GNT_KEY_END CONST("\xe0\x4f")
+
+#define GNT_KEY_ENTER CONST("\x0d")
+
+#define GNT_KEY_BACKSPACE CONST("\x08")
+#define GNT_KEY_DEL CONST("\xe0\x53")
+#define GNT_KEY_INS CONST("\xe0\x52")
+#define GNT_KEY_BACK_TAB CONST("\xe1\x94")
+
+#define GNT_KEY_F1 CONST("\xe1\x3b")
+#define GNT_KEY_F2 CONST("\xe1\x3c")
+#define GNT_KEY_F3 CONST("\xe1\x3d")
+#define GNT_KEY_F4 CONST("\xe1\x3e")
+#define GNT_KEY_F5 CONST("\xe1\x3f")
+#define GNT_KEY_F6 CONST("\xe1\x40")
+#define GNT_KEY_F7 CONST("\xe1\x41")
+#define GNT_KEY_F8 CONST("\xe1\x42")
+#define GNT_KEY_F9 CONST("\xe1\x43")
+#define GNT_KEY_F10 CONST("\xe1\x44")
+#define GNT_KEY_F11 CONST("\xe0\x85")
+#define GNT_KEY_F12 CONST("\xe0\x86")
 
 #else
 
@@ -111,11 +116,20 @@
 #define GNT_KEY_INS    SAFE(key_ic)
 #define GNT_KEY_BACK_TAB ((cur_term && back_tab) ? back_tab : SAFE(key_btab))
 
-<<<<<<< HEAD
-/* This is needed so that g-ir-scanner does not take GNT_KEY_CTRL_* as
-   constants -- because if it does, the .gir contains the following invalid XML
-   characters, and parsing explodes */
-#define CONST(x) x
+#define GNT_KEY_F1         SAFE(key_f1)
+#define GNT_KEY_F2         SAFE(key_f2)
+#define GNT_KEY_F3         SAFE(key_f3)
+#define GNT_KEY_F4         SAFE(key_f4)
+#define GNT_KEY_F5         SAFE(key_f5)
+#define GNT_KEY_F6         SAFE(key_f6)
+#define GNT_KEY_F7         SAFE(key_f7)
+#define GNT_KEY_F8         SAFE(key_f8)
+#define GNT_KEY_F9         SAFE(key_f9)
+#define GNT_KEY_F10        SAFE(key_f10)
+#define GNT_KEY_F11        SAFE(key_f11)
+#define GNT_KEY_F12        SAFE(key_f12)
+
+#endif
 
 #define GNT_KEY_CTRL_A     CONST("\001")
 #define GNT_KEY_CTRL_B     CONST("\002")
@@ -139,7 +153,7 @@
 #define GNT_KEY_CTRL_W     CONST("\027")
 #define GNT_KEY_CTRL_X     CONST("\030")
 #define GNT_KEY_CTRL_Y     CONST("\031")
-=======
+
 #define GNT_KEY_F1         SAFE(key_f1)
 #define GNT_KEY_F2         SAFE(key_f2)
 #define GNT_KEY_F3         SAFE(key_f3)
@@ -153,32 +167,6 @@
 #define GNT_KEY_F11        SAFE(key_f11)
 #define GNT_KEY_F12        SAFE(key_f12)
 
-#endif
-
-#define GNT_KEY_CTRL_A     "\001"
-#define GNT_KEY_CTRL_B     "\002"
-#define GNT_KEY_CTRL_D     "\004"
-#define GNT_KEY_CTRL_E     "\005"
-#define GNT_KEY_CTRL_F     "\006"
-#define GNT_KEY_CTRL_G     "\007"
-#define GNT_KEY_CTRL_H     "\010"
-#define GNT_KEY_CTRL_I     "\011"
-#define GNT_KEY_CTRL_J     "\012"
-#define GNT_KEY_CTRL_K     "\013"
-#define GNT_KEY_CTRL_L     "\014"
-#define GNT_KEY_CTRL_M     "\012"
-#define GNT_KEY_CTRL_N     "\016"
-#define GNT_KEY_CTRL_O     "\017"
-#define GNT_KEY_CTRL_P     "\020"
-#define GNT_KEY_CTRL_R     "\022"
-#define GNT_KEY_CTRL_T     "\024"
-#define GNT_KEY_CTRL_U     "\025"
-#define GNT_KEY_CTRL_V     "\026"
-#define GNT_KEY_CTRL_W     "\027"
-#define GNT_KEY_CTRL_X     "\030"
-#define GNT_KEY_CTRL_Y     "\031"
->>>>>>> 75ebdab9
-
 /**
  * gnt_init_keys:
  *
