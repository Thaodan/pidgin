/**
 * GNT - The GLib Ncurses Toolkit
 *
 * GNT is the legal property of its developers, whose names are too numerous
 * to list here.  Please refer to the COPYRIGHT file distributed with this
 * source distribution.
 *
 * This library is free software; you can redistribute it and/or modify
 * it under the terms of the GNU General Public License as published by
 * the Free Software Foundation; either version 2 of the License, or
 * (at your option) any later version.
 *
 * This program is distributed in the hope that it will be useful,
 * but WITHOUT ANY WARRANTY; without even the implied warranty of
 * MERCHANTABILITY or FITNESS FOR A PARTICULAR PURPOSE.  See the
 * GNU General Public License for more details.
 *
 * You should have received a copy of the GNU General Public License
 * along with this program; if not, write to the Free Software
 * Foundation, Inc., 59 Temple Place, Suite 330, Boston, MA  02111-1307  USA
 */

#include <glib.h>
#include "gntwidget.h"
#include "gntclipboard.h"
#include "gntcolors.h"
#include "gntkeys.h"

/**
 * 
 */
void gnt_init(void);

/**
 * 
 */
void gnt_main(void);

/**
 * 
 *
 * @return
 */
gboolean gnt_ascii_only(void);

<<<<<<< HEAD
void gnt_window_present(GntWidget *window);
=======
>>>>>>> bda6aba8
/**
 * 
 * @param widget
 */
void gnt_screen_occupy(GntWidget *widget);

/**
 * 
 * @param widget
 */
void gnt_screen_release(GntWidget *widget);

/**
 * 
 * @param widget
 */
void gnt_screen_update(GntWidget *widget);

/**
 * 
 * @param widget
 * @param width
 * @param height
 */
void gnt_screen_resize_widget(GntWidget *widget, int width, int height);

/**
 * 
 * @param widget
 * @param x
 * @param y
 */
void gnt_screen_move_widget(GntWidget *widget, int x, int y);

/**
 * 
 * @param widget
 * @param text
 */
void gnt_screen_rename_widget(GntWidget *widget, const char *text);

/**
 * 
 * @param widget
 *
 * @return
 */
gboolean gnt_widget_has_focus(GntWidget *widget);

/**
 * 
 * @param widget
 */
void gnt_widget_set_urgent(GntWidget *widget);

/**
 * 
 * @param label
 * @param callback)()
 */
void gnt_register_action(const char *label, void (*callback)());

/**
 * 
 * @param menu
 *
 * @return
 */
gboolean gnt_screen_menu_show(gpointer menu);

/**
 * 
 */
void gnt_quit(void);

/**
 * 
 *
 * @return
 */
GntClipboard * gnt_get_clipboard(void);

/**
 * 
 *
 * @return
 */
gchar * gnt_get_clipboard_string(void);

/**
 * 
 * @param string
 */
void gnt_set_clipboard_string(gchar *string);
<|MERGE_RESOLUTION|>--- conflicted
+++ resolved
@@ -43,10 +43,7 @@
  */
 gboolean gnt_ascii_only(void);
 
-<<<<<<< HEAD
 void gnt_window_present(GntWidget *window);
-=======
->>>>>>> bda6aba8
 /**
  * 
  * @param widget
@@ -140,4 +137,4 @@
  * 
  * @param string
  */
-void gnt_set_clipboard_string(gchar *string);
+void gnt_set_clipboard_string(gchar *string);