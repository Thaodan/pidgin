--- conflicted
+++ resolved
@@ -45,11 +45,7 @@
 
 const char *gnt_style_get(GntStyle style);
 
-<<<<<<< HEAD
-const char *gnt_style_get_from_name(const char *group, const char *key);
-=======
 char *gnt_style_get_from_name(const char *group, const char *key);
->>>>>>> 4030feb5
 
 /**
  * 
