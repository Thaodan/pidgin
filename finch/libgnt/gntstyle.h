/**
 * GNT - The GLib Ncurses Toolkit
 *
 * GNT is the legal property of its developers, whose names are too numerous
 * to list here.  Please refer to the COPYRIGHT file distributed with this
 * source distribution.
 *
 * This library is free software; you can redistribute it and/or modify
 * it under the terms of the GNU General Public License as published by
 * the Free Software Foundation; either version 2 of the License, or
 * (at your option) any later version.
 *
 * This program is distributed in the hope that it will be useful,
 * but WITHOUT ANY WARRANTY; without even the implied warranty of
 * MERCHANTABILITY or FITNESS FOR A PARTICULAR PURPOSE.  See the
 * GNU General Public License for more details.
 *
 * You should have received a copy of the GNU General Public License
 * along with this program; if not, write to the Free Software
 * Foundation, Inc., 59 Temple Place, Suite 330, Boston, MA  02111-1307  USA
 */

#include "gnt.h"
#include "gntwm.h"

typedef enum
{
	GNT_STYLE_SHADOW = 0,
	GNT_STYLE_COLOR = 1,
	GNT_STYLE_MOUSE = 2,
	GNT_STYLE_WM = 3,
	GNT_STYLE_REMPOS = 4,
	GNT_STYLES
} GntStyle;

/**
 * 
 * @param filename
 */
void gnt_style_read_configure_file(const char *filename);

const char *gnt_style_get(GntStyle style);

const char *gnt_style_get_from_name(const char *key);

/**
 * 
 * @param style
 * @param def
 *
 * @return
 */
gboolean gnt_style_get_bool(GntStyle style, gboolean def);

/* This should be called only once for the each type */
/**
 * 
 * @param type
 * @param hash
 */
void gnt_styles_get_keyremaps(GType type, GHashTable *hash);

/**
 * 
 * @param type
 * @param klass
 */
void gnt_style_read_actions(GType type, GntBindableClass *klass);

<<<<<<< HEAD
/**
 * 
 */
=======
void gnt_style_read_workspaces(GntWM *wm);

>>>>>>> 468eeb38
void gnt_init_styles(void);

/**
 * 
 */
void gnt_uninit_styles(void);
<|MERGE_RESOLUTION|>--- conflicted
+++ resolved
@@ -67,14 +67,11 @@
  */
 void gnt_style_read_actions(GType type, GntBindableClass *klass);
 
-<<<<<<< HEAD
+void gnt_style_read_workspaces(GntWM *wm);
+
 /**
  * 
  */
-=======
-void gnt_style_read_workspaces(GntWM *wm);
-
->>>>>>> 468eeb38
 void gnt_init_styles(void);
 
 /**
