--- conflicted
+++ resolved
@@ -40,6 +40,7 @@
  */
 void gnt_util_get_text_bound(const char *text, int *width, int *height);
 
+/* excluding *end */
 /**
  * Get the onscreen width of a string, or a substring.
  *
@@ -108,13 +109,7 @@
  * 
  * @param widget The widget to get bindings for.
  *
-<<<<<<< HEAD
  * @return Returns a GntTree populated with "key" -> "binding" for the widget.
-=======
- * @return
- *
- * @deprecated Consider using gnt_bindable_bindings_view instead.
->>>>>>> 531225a2
  */
 GntWidget * gnt_widget_bindings_view(GntWidget *widget);
 
