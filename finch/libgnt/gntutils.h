--- conflicted
+++ resolved
@@ -93,19 +93,14 @@
 
 /**
  * Returns a GntTree populated with "key" -> "binding" for the widget.
- *
- * 
  */
 /**
  * 
  * @param widget
  *
  * @return
-<<<<<<< HEAD
-=======
  *
  * @deprecated Consider using gnt_bindable_bindings_view instead.
->>>>>>> bda6aba8
  */
 GntWidget * gnt_widget_bindings_view(GntWidget *widget);
 
