/**
 * GNT - The GLib Ncurses Toolkit
 *
 * GNT is the legal property of its developers, whose names are too numerous
 * to list here.  Please refer to the COPYRIGHT file distributed with this
 * source distribution.
 *
 * This library is free software; you can redistribute it and/or modify
 * it under the terms of the GNU General Public License as published by
 * the Free Software Foundation; either version 2 of the License, or
 * (at your option) any later version.
 *
 * This program is distributed in the hope that it will be useful,
 * but WITHOUT ANY WARRANTY; without even the implied warranty of
 * MERCHANTABILITY or FITNESS FOR A PARTICULAR PURPOSE.  See the
 * GNU General Public License for more details.
 *
 * You should have received a copy of the GNU General Public License
 * along with this program; if not, write to the Free Software
 * Foundation, Inc., 59 Temple Place, Suite 330, Boston, MA  02111-1307  USA
 */

<<<<<<< HEAD
=======
#include <string.h>

>>>>>>> bda6aba8
#include "gntbindable.h"
#include "gntstyle.h"
#include "gnt.h"
#include "gntutils.h"
#include "gnttextview.h"
#include "gnttree.h"
#include "gntbox.h"
#include "gntbutton.h"
#include "gntwindow.h"
#include "gntlabel.h"

static GObjectClass *parent_class = NULL;

static struct
{
	char * okeys; /* Old keystrokes */
	char * keys; /* New Keystrokes being bound to the action */
	GntBindableClass * klass; /* Class of the object that's getting keys rebound */
	char * name; /* The name of the action */
	GList * params; /* The list of paramaters */
	
} rebind_info = {NULL,NULL,NULL,NULL,NULL};

static void 
gnt_bindable_free_rebind_info()
{
	g_free(rebind_info.name);
	g_free(rebind_info.keys);
	g_free(rebind_info.okeys);
}

static gboolean
gnt_bindable_rebinding_cancel(GntBindable *bindable, gpointer data)
{
	gnt_bindable_free_rebind_info();
	gnt_widget_destroy(GNT_WIDGET(data));
	return TRUE;
}

static gboolean
gnt_bindable_rebinding_rebind(GntBindable *bindable, gpointer data)
{

	if(rebind_info.keys) {
		gnt_bindable_register_binding(rebind_info.klass,
				NULL,
				rebind_info.okeys,
				rebind_info.params);
		gnt_bindable_register_binding(rebind_info.klass,
				rebind_info.name,
				rebind_info.keys,
				rebind_info.params);
	}
	gnt_bindable_free_rebind_info();

	gnt_widget_destroy(GNT_WIDGET(data));

	return TRUE;
}

static gboolean
gnt_bindable_rebinding_grab_key(GntBindable *bindable, const char *text, gpointer *data)
{

	GntTextView *textview= GNT_TEXT_VIEW(data);
	char *new_text;
	const char *tmp;

	if(text && *text){

		if(!strcmp(text, GNT_KEY_CTRL_I) || !strcmp(text, GNT_KEY_ENTER)){
			return FALSE;
		}
		
		tmp = gnt_key_lookup(text);
		new_text = g_strdup_printf("KEY: \"%s\"",tmp);
		gnt_text_view_clear(textview);
		gnt_text_view_append_text_with_flags(textview,new_text,GNT_TEXT_FLAG_NORMAL);
		g_free(new_text);

		g_free(rebind_info.keys);
		rebind_info.keys = g_strdup(text);


		return TRUE;
	}
	return FALSE;
} 
static void
gnt_bindable_rebinding_activate(GntBindable *data, gpointer bindable)
{
				
	GntTree * tree = GNT_TREE(data);

	GntWidget *vbox = gnt_box_new(FALSE,TRUE);

	GntWidget *label;
	const char * widget_name = g_type_name(G_OBJECT_TYPE(bindable));
	char * keys;

	GntWidget *key_textview;
	
	GntWidget *bind_button, *cancel_button;
	GntWidget *button_box;
	
	GntWidget *win = gnt_window_new();
	GList * current_row_data,*itr;
	char * tmp;

	rebind_info.klass = GNT_BINDABLE_GET_CLASS(bindable);

	current_row_data = gnt_tree_get_selection_text_list(tree);
	rebind_info.name = g_strdup(g_list_nth_data(current_row_data,1));

	keys = gnt_tree_get_selection_data(tree);
	rebind_info.okeys = g_strdup(gnt_key_translate(keys));

	rebind_info.params = NULL;

	itr = current_row_data;
	while(itr){
		g_free(itr->data);
		itr = itr->next;
	}
	g_list_free(current_row_data);

	gnt_box_set_alignment(GNT_BOX(vbox), GNT_ALIGN_MID);

	gnt_box_set_title(GNT_BOX(win),"Key Capture");

	tmp = g_strdup_printf("Type the new bindings for %s in a %s.",rebind_info.name,widget_name);
	label = gnt_label_new(tmp);
	g_free(tmp);
	gnt_box_add_widget(GNT_BOX(vbox),label);

	tmp = g_strdup_printf("KEY: \"%s\"",keys);
	key_textview = gnt_text_view_new();
	gnt_widget_set_size(key_textview,key_textview->priv.x,2);
	gnt_text_view_append_text_with_flags(GNT_TEXT_VIEW(key_textview),tmp,GNT_TEXT_FLAG_NORMAL);
	g_free(tmp);
	gnt_widget_set_name(key_textview,"keystroke");
	gnt_box_add_widget(GNT_BOX(vbox),key_textview);

	g_signal_connect(G_OBJECT(win), "key_pressed", G_CALLBACK(gnt_bindable_rebinding_grab_key),key_textview);

	button_box = gnt_box_new(FALSE,FALSE);
	
	bind_button = gnt_button_new("BIND");
	gnt_widget_set_name(bind_button,"bind");
	gnt_box_add_widget(GNT_BOX(button_box), bind_button);
	
	cancel_button = gnt_button_new("Cancel");
	gnt_widget_set_name(cancel_button,"cancel");
	gnt_box_add_widget(GNT_BOX(button_box),cancel_button);
	
	g_signal_connect(G_OBJECT(bind_button), "activate", G_CALLBACK(gnt_bindable_rebinding_rebind),win);
	g_signal_connect(G_OBJECT(cancel_button), "activate", G_CALLBACK(gnt_bindable_rebinding_cancel),win);
	

	gnt_box_add_widget(GNT_BOX(vbox),button_box);

	gnt_box_add_widget(GNT_BOX(win),vbox);
	gnt_widget_show(win);

}

typedef struct {
	GHashTable *hash;
	GntTree *tree;
} BindingView;

static void
add_binding(gpointer key, gpointer value, gpointer data)
{
	BindingView *bv = data;
	GntBindableActionParam *act = value;
	const char *name = g_hash_table_lookup(bv->hash, act->action);
	if (name && *name) {
		const char *k = gnt_key_lookup(key);
		if (!k)
			k = key;
		gnt_tree_add_row_after(bv->tree, (gpointer)k,
				gnt_tree_create_row(bv->tree, k, name), NULL, NULL);
	}
}

static void
add_action(gpointer key, gpointer value, gpointer data)
{
	BindingView *bv = data;
	g_hash_table_insert(bv->hash, value, key);
}

static void
gnt_bindable_class_init(GntBindableClass *klass)
{
	parent_class = g_type_class_peek_parent(klass);

	klass->actions = g_hash_table_new_full(g_str_hash, g_str_equal, g_free,
				(GDestroyNotify)gnt_bindable_action_free);
	klass->bindings = g_hash_table_new_full(g_str_hash, g_str_equal, g_free,
				(GDestroyNotify)gnt_bindable_action_param_free);

	gnt_style_read_actions(G_OBJECT_CLASS_TYPE(klass), GNT_BINDABLE_CLASS(klass));
	GNTDEBUG;
}

static gpointer
bindable_clone(GntBindableAction *action)
{
	GntBindableAction *ret = g_new0(GntBindableAction, 1);
	ret->name = g_strdup(action->name);
	ret->u = action->u;
	return ret;
}

static gpointer
binding_clone(GntBindableActionParam *param)
{
	GntBindableActionParam *p = g_new0(GntBindableActionParam, 1);
	p->list = g_list_copy(param->list);
	p->action = param->action;
	return p;
}

static void
duplicate_hashes(GntBindableClass *klass)
{
	/* Duplicate the bindings from parent class */
	if (klass->actions) {
		klass->actions = g_hash_table_duplicate(klass->actions, g_str_hash,
					g_str_equal, g_free, (GDestroyNotify)gnt_bindable_action_free,
					(GDupFunc)g_strdup, (GDupFunc)bindable_clone);
		klass->bindings = g_hash_table_duplicate(klass->bindings, g_str_hash,
					g_str_equal, g_free, (GDestroyNotify)gnt_bindable_action_param_free,
					(GDupFunc)g_strdup, (GDupFunc)binding_clone);
	} else {
		klass->actions = g_hash_table_new_full(g_str_hash, g_str_equal, g_free,
					(GDestroyNotify)gnt_bindable_action_free);
		klass->bindings = g_hash_table_new_full(g_str_hash, g_str_equal, g_free,
					(GDestroyNotify)gnt_bindable_action_param_free);
	}

	GNTDEBUG;
}

/******************************************************************************
 * GntBindable API
 *****************************************************************************/
GType
gnt_bindable_get_gtype(void)
{
	static GType type = 0;

	if(type == 0) {
		static const GTypeInfo info = {
			sizeof(GntBindableClass),
			(GBaseInitFunc)duplicate_hashes,	/* base_init		*/
			NULL,					/* base_finalize	*/
			(GClassInitFunc)gnt_bindable_class_init,
			NULL,
			NULL,					/* class_data		*/
			sizeof(GntBindable),
			0,						/* n_preallocs		*/
			NULL,					/* instance_init	*/
			NULL					/* value_table		*/
		};

		type = g_type_register_static(G_TYPE_OBJECT,
									  "GntBindable",
									  &info, G_TYPE_FLAG_ABSTRACT);
	}

	return type;
}

/**
 * Key Remaps
 */
const char *
gnt_bindable_remap_keys(GntBindable *bindable, const char *text)
{
	const char *remap = NULL;
	GType type = G_OBJECT_TYPE(bindable);
	GntBindableClass *klass = GNT_BINDABLE_CLASS(GNT_BINDABLE_GET_CLASS(bindable));

	if (klass->remaps == NULL)
	{
		klass->remaps = g_hash_table_new_full(g_str_hash, g_str_equal, g_free, g_free);
		gnt_styles_get_keyremaps(type, klass->remaps);
	}

	remap = g_hash_table_lookup(klass->remaps, text);

	return (remap ? remap : text);
}

/**
 * Actions and Bindings
 */
gboolean
gnt_bindable_perform_action_named(GntBindable *bindable, const char *name, ...)
{
	GntBindableClass *klass = GNT_BINDABLE_CLASS(GNT_BINDABLE_GET_CLASS(bindable));
	GList *list = NULL;
	va_list args;
	GntBindableAction *action;
	void *p;

	va_start(args, name);
	while ((p = va_arg(args, void *)) != NULL)
		list = g_list_append(list, p);
	va_end(args);
	
	action = g_hash_table_lookup(klass->actions, name);
	if (action && action->u.action) {
		return action->u.action(bindable, list);
	}
	return FALSE;
}

gboolean
gnt_bindable_perform_action_key(GntBindable *bindable, const char *keys)
{
	GntBindableClass *klass = GNT_BINDABLE_CLASS(GNT_BINDABLE_GET_CLASS(bindable));
	GntBindableActionParam *param = g_hash_table_lookup(klass->bindings, keys);

	if (param && param->action) {
		if (param->list)
			return param->action->u.action(bindable, param->list);
		else
			return param->action->u.action_noparam(bindable);
	}
	return FALSE;
}

static void
register_binding(GntBindableClass *klass, const char *name, const char *trigger, GList *list)
{
	GntBindableActionParam *param;
	GntBindableAction *action;

	if (name == NULL || *name == '\0') {
		g_hash_table_remove(klass->bindings, (char*)trigger);
		gnt_keys_del_combination(trigger);
		return;
	}

	action = g_hash_table_lookup(klass->actions, name);
	if (!action) {
		g_printerr("GntWidget: Invalid action name %s for %s\n",
				name, g_type_name(G_OBJECT_CLASS_TYPE(klass)));
		if (list)
			g_list_free(list);
		return;
	}

	param = g_new0(GntBindableActionParam, 1);
	param->action = action;
	param->list = list;
	g_hash_table_replace(klass->bindings, g_strdup(trigger), param);
	gnt_keys_add_combination(trigger);
}

void gnt_bindable_register_binding(GntBindableClass *klass, const char *name,
			const char *trigger, ...)
{
	GList *list = NULL;
	va_list args;
	void *data;

	va_start(args, trigger);
	while ((data = va_arg(args, void *))) {
		list = g_list_append(list, data);
	}
	va_end(args);

	register_binding(klass, name, trigger, list);
}

void gnt_bindable_class_register_action(GntBindableClass *klass, const char *name,
			GntBindableActionCallback callback, const char *trigger, ...)
{
	void *data;
	va_list args;
	GntBindableAction *action = g_new0(GntBindableAction, 1);
	GList *list;

	action->name = g_strdup(name);
	action->u.action = callback;

	g_hash_table_replace(klass->actions, g_strdup(name), action);

	if (trigger && *trigger) {
		list = NULL;
		va_start(args, trigger);
		while ((data = va_arg(args, void *))) {
			list = g_list_append(list, data);
		}
		va_end(args);

		register_binding(klass, name, trigger, list);
	}
}

void gnt_bindable_action_free(GntBindableAction *action)
{
	g_free(action->name);
	g_free(action);
}

void gnt_bindable_action_param_free(GntBindableActionParam *param)
{
	g_list_free(param->list);   /* XXX: There may be a leak here for string parameters */
	g_free(param);
}

GntBindable * gnt_bindable_bindings_view(GntBindable *bind)
{
	GntBindable *tree = GNT_BINDABLE(gnt_tree_new_with_columns(2));
	GntBindableClass *klass = GNT_BINDABLE_CLASS(GNT_BINDABLE_GET_CLASS(bind));
	GHashTable *hash = g_hash_table_new(g_direct_hash, g_direct_equal);
	BindingView bv = {hash, GNT_TREE(tree)};

	gnt_tree_set_compare_func(bv.tree, (GCompareFunc)g_utf8_collate);
	g_hash_table_foreach(klass->actions, add_action, &bv);
	g_hash_table_foreach(klass->bindings, add_binding, &bv);
	if (GNT_TREE(tree)->list == NULL) {
		gnt_widget_destroy(GNT_WIDGET(tree));
		tree = NULL;
	} else
		gnt_tree_adjust_columns(bv.tree);
	g_hash_table_destroy(hash);

	return tree;
}

static void
reset_binding_window(GntBindableClass *window, gpointer k)
{
	GntBindableClass *klass = GNT_BINDABLE_CLASS(k);
	klass->help_window = NULL;
}

gboolean
gnt_bindable_build_help_window(GntBindable *bindable)
{

	GntWidget *tree;
	GntBindableClass *klass = GNT_BINDABLE_GET_CLASS(bindable);
	char *title;

	tree = GNT_WIDGET(gnt_bindable_bindings_view(bindable));

	klass->help_window = GNT_BINDABLE(gnt_window_new());
	title = g_strdup_printf("Bindings for %s", g_type_name(G_OBJECT_TYPE(bindable)));
	gnt_box_set_title(GNT_BOX(klass->help_window), title);
	if (tree) {
		g_signal_connect(G_OBJECT(tree), "activate", G_CALLBACK(gnt_bindable_rebinding_activate), bindable);
		gnt_box_add_widget(GNT_BOX(klass->help_window), tree);
	} else
		gnt_box_add_widget(GNT_BOX(klass->help_window), gnt_label_new("This widget has no customizable bindings."));

	g_signal_connect(G_OBJECT(klass->help_window), "destroy", G_CALLBACK(reset_binding_window), klass);
	gnt_widget_show(GNT_WIDGET(klass->help_window));
	g_free(title);

	return TRUE;
}
<|MERGE_RESOLUTION|>--- conflicted
+++ resolved
@@ -20,11 +20,8 @@
  * Foundation, Inc., 59 Temple Place, Suite 330, Boston, MA  02111-1307  USA
  */
 
-<<<<<<< HEAD
-=======
 #include <string.h>
 
->>>>>>> bda6aba8
 #include "gntbindable.h"
 #include "gntstyle.h"
 #include "gnt.h"
