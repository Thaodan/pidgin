/*
 * GNT - The GLib Ncurses Toolkit
 *
 * GNT is the legal property of its developers, whose names are too numerous
 * to list here.  Please refer to the COPYRIGHT file distributed with this
 * source distribution.
 *
 * This library is free software; you can redistribute it and/or modify
 * it under the terms of the GNU General Public License as published by
 * the Free Software Foundation; either version 2 of the License, or
 * (at your option) any later version.
 *
 * This program is distributed in the hope that it will be useful,
 * but WITHOUT ANY WARRANTY; without even the implied warranty of
 * MERCHANTABILITY or FITNESS FOR A PARTICULAR PURPOSE.  See the
 * GNU General Public License for more details.
 *
 * You should have received a copy of the GNU General Public License
 * along with this program; if not, write to the Free Software
 * Foundation, Inc., 51 Franklin Street, Fifth Floor, Boston, MA  02111-1301  USA
 */
/**
 * SECTION:gntbindable
 * @section_id: libgnt-gntbindable
 * @short_description: <filename>gntbindable.h</filename>
 * @title: Bindable
 */

#ifndef GNT_BINDABLE_H
#define GNT_BINDABLE_H

#include <stdio.h>
#include <glib.h>
#include <glib-object.h>
#include <ncurses.h>

#define GNT_TYPE_BINDABLE				(gnt_bindable_get_type())
#define GNT_BINDABLE(obj)				(G_TYPE_CHECK_INSTANCE_CAST((obj), GNT_TYPE_BINDABLE, GntBindable))
#define GNT_BINDABLE_CLASS(klass)		(G_TYPE_CHECK_CLASS_CAST((klass), GNT_TYPE_BINDABLE, GntBindableClass))
#define GNT_IS_BINDABLE(obj)			(G_TYPE_CHECK_INSTANCE_TYPE((obj), GNT_TYPE_BINDABLE))
#define GNT_IS_BINDABLE_CLASS(klass)	(G_TYPE_CHECK_CLASS_TYPE((klass), GNT_TYPE_BINDABLE))
#define GNT_BINDABLE_GET_CLASS(obj)	(G_TYPE_INSTANCE_GET_CLASS((obj), GNT_TYPE_BINDABLE, GntBindableClass))

#define	GNTDEBUG

typedef struct _GntBindable			GntBindable;
typedef struct _GntBindableClass		GntBindableClass;

struct _GntBindable
{
	GObject inherit;
};

struct _GntBindableClass
{
	GObjectClass parent;

	GHashTable *remaps;   /* Key remaps */
	GHashTable *actions;  /* name -> Action */
	GHashTable *bindings; /* key -> ActionParam */

	GntBindable * help_window;

	/*< private >*/
	void (*gnt_reserved2)(void);
	void (*gnt_reserved3)(void);
	void (*gnt_reserved4)(void);
};

G_BEGIN_DECLS

<<<<<<< HEAD
GType gnt_bindable_get_gtype(void);
=======
/**
 *
 *
 * @return
 */
GType gnt_bindable_get_type(void);
>>>>>>> 950aa1d2

/******************/
/*   Key Remaps   */
/******************/
const char * gnt_bindable_remap_keys(GntBindable *bindable, const char *text);

/******************/
/* Bindable Actions */
/******************/
typedef gboolean (*GntBindableActionCallback) (GntBindable *bindable, GList *params);
typedef gboolean (*GntBindableActionCallbackNoParam)(GntBindable *bindable);

typedef struct _GntBindableAction GntBindableAction;
typedef struct _GntBindableActionParam GntBindableActionParam;

struct _GntBindableAction
{
	char *name;        /* The name of the action */
	union {
		gboolean (*action)(GntBindable *bindable, GList *params);
		gboolean (*action_noparam)(GntBindable *bindable);
	} u;
};

struct _GntBindableActionParam
{
	GntBindableAction *action;
	GList *list;
};

/*GntBindableAction *gnt_bindable_action_parse(const char *name);*/

/**
 * gnt_bindable_action_free:
 * @action: The bindable action.
 *
 * Free a bindable action.
 */
void gnt_bindable_action_free(GntBindableAction *action);

/**
 * gnt_bindable_action_param_free:
 * @param:  The GntBindableActionParam to free.
 *
 * Free a GntBindableActionParam.
 */
void gnt_bindable_action_param_free(GntBindableActionParam *param);

/**
 * gnt_bindable_class_register_action:
 * @klass:      The class the binding is for.
 * @name:       The name of the binding.
 * @callback:   The callback  for the binding.
 * @trigger:    The default trigger for the binding, or %NULL, followed by a NULL-terminated
 *                   list of default parameters.
 *
 * Register a bindable action for a class.
 */
void gnt_bindable_class_register_action(GntBindableClass *klass, const char *name, GntBindableActionCallback callback, const char *trigger, ...);

/**
 * gnt_bindable_register_binding:
 * @klass:     The class the binding is for.
 * @name:      The name of the binding.
 * @trigger:   A new trigger for the binding, followed by a %NULL-terminated list of parameters for the callback.
 *
 * Register a key-binding to an existing action.
 */
void gnt_bindable_register_binding(GntBindableClass *klass, const char *name, const char *trigger, ...);

/**
 * gnt_bindable_perform_action_key:
 * @bindable:  The bindable object.
 * @keys:      The key to trigger the action.
 *
 * Perform an action from a keybinding.
 *
 * Returns:  %TRUE if the action was performed successfully, %FALSE otherwise.
 */
gboolean gnt_bindable_perform_action_key(GntBindable *bindable, const char *keys);

/**
 * gnt_bindable_check_key:
 * @bindable:  The bindable object.
 * @keys:      The key to check for.
 *
 * Discover if a key is bound.
 *
 * Returns:  %TRUE if the the key has an action associated with it.
 */
gboolean gnt_bindable_check_key(GntBindable *bindable, const char *keys);

/**
 * gnt_bindable_perform_action_named:
 * @bindable:  The bindable object.
 * @name:      The action to perform, followed by a %NULL-terminated list of parameters.
 *
 * Perform an action on a bindable object.
 *
 * Returns:  %TRUE if the action was performed successfully, %FALSE otherwise.
 */
gboolean gnt_bindable_perform_action_named(GntBindable *bindable, const char *name, ...) G_GNUC_NULL_TERMINATED;

/**
 * gnt_bindable_bindings_view:
 * @bind:  The object to list the bindings for.
 *
 * Returns a GntTree populated with "key" -> "binding" for the widget.
 *
 * Returns:   The GntTree.
 */
GntBindable * gnt_bindable_bindings_view(GntBindable *bind);

/**
 * gnt_bindable_build_help_window:
 * @bindable:   The object to list the bindings for.
 *
 * Builds a window that list the key bindings for a GntBindable object.
 * From this window a user can select a listing to rebind a new key for the given action.
 *
 * Returns:  %TRUE
 */

gboolean gnt_bindable_build_help_window(GntBindable *bindable);

G_END_DECLS

#endif /* GNT_BINDABLE_H */
<|MERGE_RESOLUTION|>--- conflicted
+++ resolved
@@ -69,16 +69,7 @@
 
 G_BEGIN_DECLS
 
-<<<<<<< HEAD
-GType gnt_bindable_get_gtype(void);
-=======
-/**
- *
- *
- * @return
- */
 GType gnt_bindable_get_type(void);
->>>>>>> 950aa1d2
 
 /******************/
 /*   Key Remaps   */
