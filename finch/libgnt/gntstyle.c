/**
 * GNT - The GLib Ncurses Toolkit
 *
 * GNT is the legal property of its developers, whose names are too numerous
 * to list here.  Please refer to the COPYRIGHT file distributed with this
 * source distribution.
 *
 * This library is free software; you can redistribute it and/or modify
 * it under the terms of the GNU General Public License as published by
 * the Free Software Foundation; either version 2 of the License, or
 * (at your option) any later version.
 *
 * This program is distributed in the hope that it will be useful,
 * but WITHOUT ANY WARRANTY; without even the implied warranty of
 * MERCHANTABILITY or FITNESS FOR A PARTICULAR PURPOSE.  See the
 * GNU General Public License for more details.
 *
 * You should have received a copy of the GNU General Public License
 * along with this program; if not, write to the Free Software
 * Foundation, Inc., 59 Temple Place, Suite 330, Boston, MA  02111-1307  USA
 */

#include "gntstyle.h"
#include "gntcolors.h"

#include "gntws.h"

#include <glib.h>
#include <ctype.h>
#include <glib/gprintf.h>
#include <stdlib.h>
#include <string.h>

#define MAX_WORKSPACES 99

#if GLIB_CHECK_VERSION(2,6,0)
static GKeyFile *gkfile;
#endif

static char * str_styles[GNT_STYLES];
static int int_styles[GNT_STYLES];
static int bool_styles[GNT_STYLES];

const char *gnt_style_get(GntStyle style)
{
	return str_styles[style];
}

const char *gnt_style_get_from_name(const char *group, const char *key)
{
#if GLIB_CHECK_VERSION(2,6,0)
	return g_key_file_get_value(gkfile, group, key, NULL);
#endif
}

gboolean gnt_style_get_bool(GntStyle style, gboolean def)
{
	int i;
	const char * str;

	if (bool_styles[style] != -1)
		return bool_styles[style];
	
	str = gnt_style_get(style);

	if (str)
	{
		if (strcmp(str, "false") == 0)
			def = FALSE;
		else if (strcmp(str, "true") == 0)
			def = TRUE;
		else if (sscanf(str, "%d", &i) == 1)
		{
			if (i)
				def = TRUE;
			else
				def = FALSE;
		}
	}

	bool_styles[style] = def;
	return bool_styles[style];
}

static void
refine(char *text)
{
	char *s = text, *t = text;

	while (*s)
	{
		if (*s == '^' && *(s + 1) == '[')
		{
			*t = '\033';  /* escape */
			s++;
		}
		else if (*s == '\\')
		{
			if (*(s + 1) == '\0')
				*t = ' ';
			else
			{
				s++;
				if (*s == 'r' || *s == 'n')
					*t = '\r';
				else if (*s == 't')
					*t = '\t';
				else
					*t = *s;
			}
		}
		else
			*t = *s;
		t++;
		s++;
	}
	*t = '\0';
}

static char *
parse_key(const char *key)
{
	return (char *)gnt_key_translate(key);
}

void gnt_style_read_workspaces(GntWM *wm)
{
#if GLIB_CHECK_VERSION(2,6,0)
	int i;
	gchar *name;
	gsize c;

	for (i = 1; i < MAX_WORKSPACES; ++i) {
		int j;
		GntWS *ws;
		gchar **titles;
		char *group = calloc(12, 1);
		g_sprintf(group, "Workspace-%d", i);
		name = g_key_file_get_value(gkfile, group, "name", NULL);
		if (!name)
			return;

		ws = gnt_ws_new(name);
		gnt_wm_add_workspace(wm, ws);
		g_free(name);

		titles = g_key_file_get_string_list(gkfile, group, "window-names", &c, NULL);
		if (titles) {
			for (j = 0; j < c; ++j)
				g_hash_table_replace(wm->name_places, g_strdup(titles[j]), ws);
			g_strfreev(titles);
		}

		titles = g_key_file_get_string_list(gkfile, group, "window-titles", &c, NULL);
		if (titles) {
			for (j = 0; j < c; ++j)
				g_hash_table_replace(wm->title_places, g_strdup(titles[j]), ws);
			g_strfreev(titles);
		}
		g_free(group);
	}
#endif
}
void gnt_style_read_actions(GType type, GntBindableClass *klass)
{
#if GLIB_CHECK_VERSION(2,6,0)
	char *name;
	GError *error = NULL;

	name = g_strdup_printf("%s::binding", g_type_name(type));

	if (g_key_file_has_group(gkfile, name))
	{
		gsize len = 0;
		char **keys;
		
		keys = g_key_file_get_keys(gkfile, name, &len, &error);
		if (error)
		{
			g_printerr("GntStyle: %s\n", error->message);
			g_error_free(error);
			g_free(name);
			return;
		}

		while (len--)
		{
			char *key, *action;

			key = g_strdup(keys[len]);
			action = g_key_file_get_string(gkfile, name, keys[len], &error);

			if (error)
			{
				g_printerr("GntStyle: %s\n", error->message);
				g_error_free(error);
				error = NULL;
			}
			else
			{
				const char *keycode = parse_key(key);
				if (keycode == NULL) {
					g_printerr("GntStyle: Invalid key-binding %s\n", key);
				} else {
					gnt_bindable_register_binding(klass, action, keycode, NULL);
				}
			}
			g_free(key);
			g_free(action);
		}
		g_strfreev(keys);
	}
	g_free(name);
#endif
}

void gnt_styles_get_keyremaps(GType type, GHashTable *hash)
{
#if GLIB_CHECK_VERSION(2,6,0)
	char *name;
	GError *error = NULL;
	
	name = g_strdup_printf("%s::remap", g_type_name(type));

	if (g_key_file_has_group(gkfile, name))
	{
		gsize len = 0;
		char **keys;
		
		keys = g_key_file_get_keys(gkfile, name, &len, &error);
		if (error)
		{
			g_printerr("GntStyle: %s\n", error->message);
			g_error_free(error);
			g_free(name);
			return;
		}

		while (len--)
		{
			char *key, *replace;

			key = g_strdup(keys[len]);
			replace = g_key_file_get_string(gkfile, name, keys[len], &error);

			if (error)
			{
				g_printerr("GntStyle: %s\n", error->message);
				g_error_free(error);
				error = NULL;
				g_free(key);
			}
			else
			{
				refine(key);
				refine(replace);
				g_hash_table_insert(hash, key, replace);
			}
		}
		g_strfreev(keys);
	}

	g_free(name);
#endif
}

#if GLIB_CHECK_VERSION(2,6,0)
static void
read_general_style(GKeyFile *kfile)
{
	GError *error = NULL;
	gsize nkeys;
	char **keys = g_key_file_get_keys(kfile, "general", &nkeys, &error);
	int i;
	struct
	{
		const char *style;
		GntStyle en;
	} styles[] = {{"shadow", GNT_STYLE_SHADOW},
	              {"customcolor", GNT_STYLE_COLOR},
	              {"mouse", GNT_STYLE_MOUSE},
	              {"wm", GNT_STYLE_WM},
	              {"remember_position", GNT_STYLE_REMPOS},
	              {NULL, 0}};

	if (error)
	{
		g_printerr("GntStyle: %s\n", error->message);
		g_error_free(error);
	}
	else
	{
		for (i = 0; styles[i].style; i++)
		{
			str_styles[styles[i].en] =
					g_key_file_get_string(kfile, "general", styles[i].style, NULL);
		}
<<<<<<< HEAD
=======
		for (i = 0; i < nkeys; i++)
			g_hash_table_replace(unknowns, g_strdup(keys[i]),
					g_strdup(g_key_file_get_string(kfile, "general", keys[i], NULL)));
>>>>>>> 531225a2
	}
	g_strfreev(keys);
}
#endif

void gnt_style_read_configure_file(const char *filename)
{
#if GLIB_CHECK_VERSION(2,6,0)
	GError *error = NULL;
	gkfile = g_key_file_new();

	if (!g_key_file_load_from_file(gkfile, filename,
                G_KEY_FILE_KEEP_COMMENTS | G_KEY_FILE_KEEP_TRANSLATIONS, &error))
	{
		g_printerr("GntStyle: %s\n", error->message);
		g_error_free(error);
		return;
	}
	gnt_colors_parse(gkfile);
	read_general_style(gkfile);
#endif
}

void gnt_init_styles()
{
	int i;
	for (i = 0; i < GNT_STYLES; i++)
	{
		str_styles[i] = NULL;
		int_styles[i] = -1;
		bool_styles[i] = -1;
	}
}

void gnt_uninit_styles()
{
	int i;
	for (i = 0; i < GNT_STYLES; i++)
		g_free(str_styles[i]);

#if GLIB_CHECK_VERSION(2,6,0)
	g_key_file_free(gkfile);
#endif
}
<|MERGE_RESOLUTION|>--- conflicted
+++ resolved
@@ -295,12 +295,6 @@
 			str_styles[styles[i].en] =
 					g_key_file_get_string(kfile, "general", styles[i].style, NULL);
 		}
-<<<<<<< HEAD
-=======
-		for (i = 0; i < nkeys; i++)
-			g_hash_table_replace(unknowns, g_strdup(keys[i]),
-					g_strdup(g_key_file_get_string(kfile, "general", keys[i], NULL)));
->>>>>>> 531225a2
 	}
 	g_strfreev(keys);
 }
