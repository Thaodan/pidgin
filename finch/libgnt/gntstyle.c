--- conflicted
+++ resolved
@@ -45,11 +45,7 @@
 	return str_styles[style];
 }
 
-<<<<<<< HEAD
-const char *gnt_style_get_from_name(const char *group, const char *key)
-=======
 char *gnt_style_get_from_name(const char *group, const char *key)
->>>>>>> 4030feb5
 {
 #if GLIB_CHECK_VERSION(2,6,0)
 	return g_key_file_get_value(gkfile, group, key, NULL);
