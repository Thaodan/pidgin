<<<<<<< HEAD
EXTRA_DIST=gntmarshal

=======
>>>>>>> 2145904b
SUBDIRS = . wms
pkgconfigdir = $(libdir)/pkgconfig
pkgconfig_DATA = gnt.pc

lib_LTLIBRARIES = libgnt.la

noinst_HEADERS = gntinternal.h

libgnt_la_SOURCES = \
	gntwidget.c \
	gntbindable.c \
	gntbox.c \
	gntbutton.c \
	gntcheckbox.c \
	gntclipboard.c \
	gntcolors.c \
	gntcombobox.c \
	gntentry.c \
	gntfilesel.c \
	gntkeys.c \
	gntlabel.c \
	gntline.c \
	gntmenu.c \
	gntmenuitem.c \
	gntmenuitemcheck.c \
	gntprogressbar.c \
	gntslider.c \
	gntstyle.c \
	gnttextview.c \
	gnttree.c \
	gntutils.c \
	gntwindow.c \
	gntwm.c \
	gntws.c \
	gntmain.c

libgnt_la_headers = \
	gntwidget.h \
	gntbindable.h \
	gntbox.h \
	gntbutton.h \
	gntcheckbox.h \
	gntclipboard.h \
	gntcolors.h \
	gntcombobox.h \
	gntentry.h \
	gntfilesel.h \
	gntkeys.h \
	gntlabel.h \
	gntline.h \
	gntmenu.h \
	gntmenuitem.h \
	gntmenuitemcheck.h \
	gntprogressbar.h \
	gntslider.h \
	gntstyle.h \
	gnttextview.h \
	gnttree.h \
	gntutils.h \
	gntwindow.h \
	gntwm.h \
	gntws.h \
	gnt.h

<<<<<<< HEAD
CLEANFILES = \
	gntmarshal.h \
	gntmarshal.c

gntmarshal.c: $(srcdir)/gntmarshal gntmarshal.h
	$(AM_V_GEN)echo "#include \"gntmarshal.h\"" > $@
	$(AM_V_at)glib-genmarshal --prefix=gnt_closure_marshal --body $(srcdir)/gntmarshal >> $@

gntmarshal.h: $(srcdir)/gntmarshal
	$(AM_V_GEN)glib-genmarshal --prefix=gnt_closure_marshal --header $(srcdir)/gntmarshal > $@

=======
>>>>>>> 2145904b
libgnt_laincludedir=$(includedir)/gnt
libgnt_lainclude_HEADERS = \
	$(libgnt_la_headers)

libgnt_la_DEPENDENCIES = 
libgnt_la_LDFLAGS = -export-dynamic -version-info $(GNT_LT_VERSION_INFO) -no-undefined
libgnt_la_LIBADD = \
	$(GLIB_LIBS) \
	$(GNT_LIBS) \
	$(LIBXML_LIBS) \
	$(INTROSPECTION_LIBS) \
	$(PY_LIBS)

if IS_WIN32

.rc.o: %.rc
	$(AM_V_GEN)$(WINDRES) -i $< -o $@

LIBGNT_WIN32RES = libgnt_winres.o
libgnt_la_DEPENDENCIES += $(LIBGNT_WIN32RES)
libgnt_la_LDFLAGS += -Wl,$(LIBGNT_WIN32RES)

libgnt_la_LIBADD += -lgmodule-2.0

endif

AM_CPPFLAGS = \
	$(GLIB_CFLAGS) \
	$(GNT_CFLAGS) \
	$(DEBUG_CFLAGS) \
	$(LIBXML_CFLAGS) \
	$(INTROSPECTION_CFLAGS) \
	$(PY_CFLAGS)

-include $(INTROSPECTION_MAKEFILE)
INTROSPECTION_GIRS =
INTROSPECTION_SCANNER_ARGS = \
	--add-include-path=$(prefix)/share/gir-1.0 \
	--warn-all
INTROSPECTION_COMPILER_ARGS = --includedir=$(prefix)/share/gir-1.0

if HAVE_INTROSPECTION
introspection_sources = $(libgnt_lainclude_HEADERS)

Gnt-$(GNT_MAJOR_VERSION).$(GNT_MINOR_VERSION).gir: $(builddir)/libgnt.la
Gnt_2_9_gir_INCLUDES = GObject-2.0
Gnt_2_9_gir_CFLAGS = \
	$(INCLUDES) \
	$(GLIB_CFLAGS) \
	$(GNT_CFLAGS) \
	$(LIBXML_CFLAGS) \
	$(INTROSPECTION_CFLAGS) \
	$(PY_CFLAGS)

Gnt_2_9_gir_LIBS = $(builddir)/libgnt.la
Gnt_2_9_gir_FILES = $(introspection_sources)
INTROSPECTION_GIRS += Gnt-$(GNT_MAJOR_VERSION).$(GNT_MINOR_VERSION).gir

girdir = \
	$(prefix)/share/gir-1.0 \
	$(INTROSPECTION_GIRDIR)
gir_DATA = $(INTROSPECTION_GIRS)

typelibdir = \
	$(prefix)/share/gir-1.0 \
	$(INTROSPECTION_TYPELIBDIR)
typelib_DATA = $(INTROSPECTION_GIRS:.gir=.typelib)

CLEANFILES = $(gir_DATA) $(typelib_DATA)
endif<|MERGE_RESOLUTION|>--- conflicted
+++ resolved
@@ -1,8 +1,3 @@
-<<<<<<< HEAD
-EXTRA_DIST=gntmarshal
-
-=======
->>>>>>> 2145904b
 SUBDIRS = . wms
 pkgconfigdir = $(libdir)/pkgconfig
 pkgconfig_DATA = gnt.pc
@@ -67,20 +62,6 @@
 	gntws.h \
 	gnt.h
 
-<<<<<<< HEAD
-CLEANFILES = \
-	gntmarshal.h \
-	gntmarshal.c
-
-gntmarshal.c: $(srcdir)/gntmarshal gntmarshal.h
-	$(AM_V_GEN)echo "#include \"gntmarshal.h\"" > $@
-	$(AM_V_at)glib-genmarshal --prefix=gnt_closure_marshal --body $(srcdir)/gntmarshal >> $@
-
-gntmarshal.h: $(srcdir)/gntmarshal
-	$(AM_V_GEN)glib-genmarshal --prefix=gnt_closure_marshal --header $(srcdir)/gntmarshal > $@
-
-=======
->>>>>>> 2145904b
 libgnt_laincludedir=$(includedir)/gnt
 libgnt_lainclude_HEADERS = \
 	$(libgnt_la_headers)
