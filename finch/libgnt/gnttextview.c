--- conflicted
+++ resolved
@@ -765,11 +765,7 @@
 				GntTextLine *line = iter->data;
 				inext = iter->next;
 
-<<<<<<< HEAD
 				if (G_UNLIKELY(line == NULL)) {
-=======
-				if (!line) {
->>>>>>> 33a5ba2c
 					g_warn_if_reached();
 					continue;
 				}
