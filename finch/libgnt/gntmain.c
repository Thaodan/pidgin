/*
 * GNT - The GLib Ncurses Toolkit
 *
 * GNT is the legal property of its developers, whose names are too numerous
 * to list here.  Please refer to the COPYRIGHT file distributed with this
 * source distribution.
 *
 * This library is free software; you can redistribute it and/or modify
 * it under the terms of the GNU General Public License as published by
 * the Free Software Foundation; either version 2 of the License, or
 * (at your option) any later version.
 *
 * This program is distributed in the hope that it will be useful,
 * but WITHOUT ANY WARRANTY; without even the implied warranty of
 * MERCHANTABILITY or FITNESS FOR A PARTICULAR PURPOSE.  See the
 * GNU General Public License for more details.
 *
 * You should have received a copy of the GNU General Public License
 * along with this program; if not, write to the Free Software
 * Foundation, Inc., 51 Franklin Street, Fifth Floor, Boston, MA  02111-1301  USA
 */

#define _GNU_SOURCE
#if (defined(__APPLE__) || defined(__unix__)) && !defined(__FreeBSD__) && !defined(__OpenBSD__)
#define _XOPEN_SOURCE_EXTENDED
#endif

#include "config.h"

#include <gmodule.h>

#include <sys/types.h>
#ifndef _WIN32
#include <sys/wait.h>
#endif

#include "gntinternal.h"
#undef GNT_LOG_DOMAIN
#define GNT_LOG_DOMAIN "Main"

#include "gnt.h"
#include "gntbox.h"
#include "gntbutton.h"
#include "gntcolors.h"
#include "gntclipboard.h"
#include "gntkeys.h"
#include "gntlabel.h"
#include "gntmenu.h"
#include "gntstyle.h"
#include "gnttree.h"
#include "gntutils.h"
#include "gntwindow.h"
#include "gntwm.h"

#include <panel.h>

#include <stdio.h>
#include <stdlib.h>
#include <locale.h>
#include <unistd.h>
#include <signal.h>
#include <string.h>
#include <ctype.h>
#include <errno.h>

#ifdef _WIN32
#undef _getch
#undef getch
#include <windows.h>
#include <conio.h>
#endif

/*
 * Notes: Interesting functions to look at:
 * scr_dump, scr_init, scr_restore: for workspaces
 *
 * Need to wattrset for colors to use with PDCurses.
 */

static GIOChannel *channel = NULL;
static guint channel_read_callback = 0;
static guint channel_error_callback = 0;

static gboolean ascii_only;
static gboolean mouse_enabled;

static void setup_io(void);

static gboolean refresh_screen(void);

static GntWM *wm;
static GntClipboard *clipboard;

int gnt_need_conversation_to_locale;

static gchar *custom_config_dir = NULL;

#define HOLDING_ESCAPE  (escape_stuff.timer != 0)

static struct {
	int timer;
} escape_stuff;

static gboolean
escape_timeout(gpointer data)
{
	gnt_wm_process_input(wm, "\033");
	escape_stuff.timer = 0;
	return FALSE;
}

void
gnt_set_config_dir(const gchar *config_dir)
{
	if (channel) {
		gnt_warning("gnt_set_config_dir failed: %s",
			"gnt already initialized");
	}
	free(custom_config_dir);
	custom_config_dir = g_strdup(config_dir);
}

const gchar *
gnt_get_config_dir(void)
{
	if (custom_config_dir)
		return custom_config_dir;
	return g_get_home_dir();
}

#ifndef _WIN32
/**
 * detect_mouse_action:
 *
 * Mouse support:
 *
 *  - bring a window on top if you click on its taskbar
 *  - click on the top-bar of the active window and drag+drop to move a window
 *  - click on a window to bring it to focus
 *   - allow scrolling in tree/textview on wheel-scroll event
 *   - click to activate button or select a row in tree
 *  wishlist:
 *   - have a little [X] on the windows, and clicking it will close that window.
 */
static gboolean
detect_mouse_action(const char *buffer)
{
	int x, y;
	static enum {
		MOUSE_NONE,
		MOUSE_LEFT,
		MOUSE_RIGHT,
		MOUSE_MIDDLE
	} button = MOUSE_NONE;
	static GntWidget *remember = NULL;
	static int offset = 0;
	GntMouseEvent event;
	GntWidget *widget = NULL;
	PANEL *p = NULL;

	if (!wm->cws->ordered || buffer[0] != 27)
		return FALSE;

	buffer++;
	if (strlen(buffer) < 5)
		return FALSE;

	x = buffer[3];
	y = buffer[4];
	if (x < 0)	x += 256;
	if (y < 0)	y += 256;
	x -= 33;
	y -= 33;

	while ((p = panel_below(p)) != NULL) {
		const GntNode *node = panel_userptr(p);
		GntWidget *wid;
		if (!node)
			continue;
		wid = node->me;
		if (x >= wid->priv.x && x < wid->priv.x + wid->priv.width) {
			if (y >= wid->priv.y && y < wid->priv.y + wid->priv.height) {
				widget = wid;
				break;
			}
		}
	}

	if (strncmp(buffer, "[M ", 3) == 0) {
		/* left button down */
		/* Bring the window you clicked on to front */
		/* If you click on the topbar, then you can drag to move the window */
		event = GNT_LEFT_MOUSE_DOWN;
	} else if (strncmp(buffer, "[M\"", 3) == 0) {
		/* right button down */
		event = GNT_RIGHT_MOUSE_DOWN;
	} else if (strncmp(buffer, "[M!", 3) == 0) {
		/* middle button down */
		event = GNT_MIDDLE_MOUSE_DOWN;
	} else if (strncmp(buffer, "[M`", 3) == 0) {
		/* wheel up*/
		event = GNT_MOUSE_SCROLL_UP;
	} else if (strncmp(buffer, "[Ma", 3) == 0) {
		/* wheel down */
		event = GNT_MOUSE_SCROLL_DOWN;
	} else if (strncmp(buffer, "[M#", 3) == 0) {
		/* button up */
		event = GNT_MOUSE_UP;
	} else
		return FALSE;

	if (widget && gnt_wm_process_click(wm, event, x, y, widget))
		return TRUE;

	if (event == GNT_LEFT_MOUSE_DOWN && widget && widget != wm->_list.window &&
			!GNT_WIDGET_IS_FLAG_SET(widget, GNT_WIDGET_TRANSIENT)) {
		if (widget != wm->cws->ordered->data) {
			gnt_wm_raise_window(wm, widget);
		}
		if (y == widget->priv.y) {
			offset = x - widget->priv.x;
			remember = widget;
			button = MOUSE_LEFT;
		}
	} else if (event == GNT_MOUSE_UP) {
		if (button == MOUSE_NONE && y == getmaxy(stdscr) - 1) {
			/* Clicked on the taskbar */
			int n = g_list_length(wm->cws->list);
			if (n) {
				int width = getmaxx(stdscr) / n;
				gnt_bindable_perform_action_named(GNT_BINDABLE(wm), "switch-window-n", x/width, NULL);
			}
		} else if (button == MOUSE_LEFT && remember) {
			x -= offset;
			if (x < 0)	x = 0;
			if (y < 0)	y = 0;
			gnt_screen_move_widget(remember, x, y);
		}
		button = MOUSE_NONE;
		remember = NULL;
		offset = 0;
	}

	if (widget)
		gnt_widget_clicked(widget, event, x, y);
	return TRUE;
}
#endif

static gboolean
io_invoke_error(GIOChannel *source, GIOCondition cond, gpointer data)
{
	/* XXX: it throws an error after evey io_invoke, I have no idea why */
#ifndef _WIN32
	int id = GPOINTER_TO_INT(data);

	g_source_remove(id);
	g_io_channel_unref(source);

	channel = NULL;
	setup_io();
#endif

	return TRUE;
}


static gboolean
io_invoke(GIOChannel *source, GIOCondition cond, gpointer null)
{
#ifdef _WIN32
	/* We need:
	 * - 1 for escape prefix
	 * - 6 for gunichar-to-gchar conversion (see g_unichar_to_utf8)
	 * - 1 for the terminating NUL
	 * or:
	 * - 1 for escape prefix
	 * - 1 for special key prefix
	 * - 1 for the key
	 * - 1 for the terminating NUL
	 */
	gchar keys[8];
	gchar *k = keys;
	int ch;
	gboolean is_special = FALSE;
	gboolean is_escape = FALSE;

	if (wm->mode == GNT_KP_MODE_WAIT_ON_CHILD)
		return FALSE;

	if (HOLDING_ESCAPE) {
		is_escape = TRUE;
		g_source_remove(escape_stuff.timer);
		escape_stuff.timer = 0;
	} else if (GetAsyncKeyState(VK_LMENU)) { /* left-ALT key */
		is_escape = TRUE;
	}
	if (is_escape) {
		*k = '\033';
		k++;
	}

	ch = _getwch(); /* we could use _getwch_nolock */

	/* a small hack - we don't want to put NUL anywhere */
	if (ch == 0x00)
		ch = 0xE1;

	if (ch == 0xE0 || ch == 0xE1) {
		is_special = TRUE;
		if (!is_escape) {
			*k = '\033';
			k++;
		}
		*k = ch;
		k++;
		ch = _getwch();
	}

	if (ch == 0x1B && !is_special) { /* ESC key */
		escape_stuff.timer = g_timeout_add(250, escape_timeout, NULL);
		return TRUE;
	}

	if (wm)
		gnt_wm_set_event_stack(wm, TRUE);

	if (is_special) {
		if (ch > 0xFF) {
			gnt_warning("a special key out of gchar range (%d)", ch);
			return TRUE;
		}
		*k = ch;
		k++;
	} else {
		gint result_len;

		result_len = g_unichar_to_utf8(ch, k);
		k += result_len;
	}
	*k = '\0';

#if 0
	gnt_warning("a key: [%s] %#x %#x %#x %#x %#x %#x", keys,
		(guchar)keys[0], (guchar)keys[1], (guchar)keys[2],
		(guchar)keys[3], (guchar)keys[4], (guchar)keys[5]);
#endif

	/* TODO: we could call detect_mouse_action here, but no
	 * events are triggered (yet?) for mouse on win32.
	 */

	gnt_wm_process_input(wm, keys);

	if (wm)
		gnt_wm_set_event_stack(wm, FALSE);

	return TRUE;
#else
	char keys[256];
	gssize rd;
	char *k;
	char *cvrt = NULL;

	if (wm->mode == GNT_KP_MODE_WAIT_ON_CHILD)
		return FALSE;

	rd = read(STDIN_FILENO, keys + HOLDING_ESCAPE, sizeof(keys) - 1 - HOLDING_ESCAPE);
	if (rd < 0)
	{
		int ch = getch(); /* This should return ERR, but let's see what it really returns */
		endwin();
		printf("ERROR: %s\n", strerror(errno));
		printf("File descriptor is: %d\n\nGIOChannel is: %p\ngetch() = %d\n", STDIN_FILENO, source, ch);
		raise(SIGABRT);
	}
	else if (rd == 0)
	{
		endwin();
		printf("EOF\n");
		raise(SIGABRT);
	}

	rd += HOLDING_ESCAPE;
	if (HOLDING_ESCAPE) {
		keys[0] = '\033';
		g_source_remove(escape_stuff.timer);
		escape_stuff.timer = 0;
	}
	keys[rd] = 0;
	gnt_wm_set_event_stack(wm, TRUE);

	cvrt = g_locale_to_utf8(keys, rd, (gsize*)&rd, NULL, NULL);
	k = cvrt ? cvrt : keys;
	if (mouse_enabled && detect_mouse_action(k))
		goto end;

#if 0
	/* I am not sure what's happening here. If this actually does something,
	 * then this needs to go in gnt_keys_refine. */
	if (*k < 0) { /* Alt not sending ESC* */
		*(k + 1) = 128 - *k;
		*k = 27;
		*(k + 2) = 0;
		rd++;
	}
#endif

	while (rd) {
		char back;
		int p;

		if (k[0] == '\033' && rd == 1) {
			escape_stuff.timer = g_timeout_add(250, escape_timeout, NULL);
			break;
		}

		gnt_keys_refine(k);
		p = MAX(1, gnt_keys_find_combination(k));
		back = k[p];
		k[p] = '\0';
		gnt_wm_process_input(wm, k);     /* XXX: */
		k[p] = back;
		rd -= p;
		k += p;
	}
end:
	if (wm)
		gnt_wm_set_event_stack(wm, FALSE);
	g_free(cvrt);
	return TRUE;
#endif
}

static void
setup_io()
{
	int result;

#ifdef _WIN32
	channel = g_io_channel_win32_new_fd(STDIN_FILENO);
#else
	channel = g_io_channel_unix_new(STDIN_FILENO);
#endif

	if (channel == NULL) {
		gnt_warning("failed creating new channel%s", "");
		return;
	}

	g_io_channel_set_close_on_unref(channel, TRUE);

#if 0
	g_io_channel_set_encoding(channel, NULL, NULL);
	g_io_channel_set_buffered(channel, FALSE);
	g_io_channel_set_flags(channel, G_IO_FLAG_NONBLOCK, NULL );
#endif

	channel_read_callback = result = g_io_add_watch_full(channel,  G_PRIORITY_HIGH,
					(G_IO_IN | G_IO_HUP | G_IO_ERR | G_IO_PRI),
					io_invoke, NULL, NULL);

	channel_error_callback = g_io_add_watch_full(channel,  G_PRIORITY_HIGH,
					(G_IO_NVAL),
					io_invoke_error, GINT_TO_POINTER(result), NULL);

	g_io_channel_unref(channel);

#if 0
	gnt_warning("setting up IO (%d)", channel_read_callback);
#endif
}

static gboolean
refresh_screen(void)
{
	gnt_bindable_perform_action_named(GNT_BINDABLE(wm), "refresh-screen", NULL);
	return FALSE;
}

#ifndef _WIN32
/* Xerox */
static void
clean_pid(void)
{
	int status;
	pid_t pid;

	do {
		pid = waitpid(-1, &status, WNOHANG);
	} while (pid != 0 && pid != (pid_t)-1);

	if ((pid == (pid_t) - 1) && (errno != ECHILD)) {
		char errmsg[BUFSIZ];
		g_snprintf(errmsg, BUFSIZ, "Warning: waitpid() returned %d", pid);
		perror(errmsg);
	}
}
#endif

static void
exit_confirmed(gpointer null)
{
	gnt_bindable_perform_action_named(GNT_BINDABLE(wm), "wm-quit", NULL);
}

static void
exit_win_close(GntWidget *w, GntWidget **win)
{
	*win = NULL;
}

static void
ask_before_exit(void)
{
	static GntWidget *win = NULL;
	GntWidget *bbox, *button;

	if (wm->menu) {
		do {
			gnt_widget_hide(GNT_WIDGET(wm->menu));
			if (wm->menu)
				wm->menu = wm->menu->parentmenu;
		} while (wm->menu);
	}

	if (win)
		goto raise;

	win = gnt_vwindow_new(FALSE);
	gnt_box_add_widget(GNT_BOX(win), gnt_label_new("Are you sure you want to quit?"));
	gnt_box_set_title(GNT_BOX(win), "Quit?");
	gnt_box_set_alignment(GNT_BOX(win), GNT_ALIGN_MID);
	g_signal_connect(G_OBJECT(win), "destroy", G_CALLBACK(exit_win_close), &win);

	bbox = gnt_hbox_new(FALSE);
	gnt_box_add_widget(GNT_BOX(win), bbox);

	button = gnt_button_new("Quit");
	g_signal_connect(G_OBJECT(button), "activate", G_CALLBACK(exit_confirmed), NULL);
	gnt_box_add_widget(GNT_BOX(bbox), button);

	button = gnt_button_new("Cancel");
	g_signal_connect_swapped(G_OBJECT(button), "activate", G_CALLBACK(gnt_widget_destroy), win);
	gnt_box_add_widget(GNT_BOX(bbox), button);

	gnt_widget_show(win);
raise:
	gnt_wm_raise_window(wm, win);
}

#ifdef SIGWINCH
static void (*org_winch_handler)(int);
static void (*org_winch_handler_sa)(int, siginfo_t *, void *);
#endif

static void
sighandler(int sig, siginfo_t *info, void *data)
{
	switch (sig) {
#ifdef SIGWINCH
	case SIGWINCH:
		erase();
		g_idle_add((GSourceFunc)refresh_screen, NULL);
		if (org_winch_handler)
			org_winch_handler(sig);
		if (org_winch_handler_sa)
			org_winch_handler_sa(sig, info, data);
		break;
#endif
#ifndef _WIN32
	case SIGCHLD:
		clean_pid();
		break;
#endif
	case SIGINT:
		ask_before_exit();
		break;
	}
}

static void
init_wm(void)
{
	const char *name = gnt_style_get(GNT_STYLE_WM);
	gpointer handle;

	if (name && *name) {
		handle = g_module_open(name, G_MODULE_BIND_LAZY);
		if (handle) {
			gboolean (*init)(GntWM **);
			if (g_module_symbol(handle, "gntwm_init", (gpointer)&init)) {
				init(&wm);
			}
		}
	}
	if (wm == NULL)
		wm = g_object_new(GNT_TYPE_WM, NULL);
}

void gnt_init()
{
	char *filename;
	const char *locale;
	struct sigaction act;
#ifdef SIGWINCH
	struct sigaction oact;
#endif

	if (channel)
		return;

#ifdef _WIN32
	/* UTF-8 for input */
	/* TODO: check it with NO_WIDECHAR. */
	SetConsoleCP(65001);
#endif

	locale = setlocale(LC_ALL, "");

	setup_io();

#ifdef NO_WIDECHAR
	ascii_only = TRUE;
	(void)locale;
#else
	if (locale && (strstr(locale, "UTF") || strstr(locale, "utf"))) {
		ascii_only = FALSE;
	} else {
		ascii_only = TRUE;
		gnt_need_conversation_to_locale = TRUE;
	}
#endif

	initscr();
	typeahead(-1);
	noecho();
	curs_set(0);

	gnt_init_keys();
	gnt_init_styles();

	filename = g_build_filename(gnt_get_config_dir(), ".gntrc", NULL);
	gnt_style_read_configure_file(filename);
	g_free(filename);

	gnt_init_colors();

	wbkgdset(stdscr, '\0' | gnt_color_pair(GNT_COLOR_NORMAL));
	refresh();

#ifdef ALL_MOUSE_EVENTS
	if ((mouse_enabled = gnt_style_get_bool(GNT_STYLE_MOUSE, FALSE)))
		mousemask(ALL_MOUSE_EVENTS | REPORT_MOUSE_POSITION, NULL);
#endif

	wbkgdset(stdscr, '\0' | gnt_color_pair(GNT_COLOR_NORMAL));
	werase(stdscr);
	wrefresh(stdscr);

	act.sa_sigaction = sighandler;
	sigemptyset(&act.sa_mask);
	act.sa_flags = SA_SIGINFO;

#ifdef SIGWINCH
	org_winch_handler = NULL;
	org_winch_handler_sa = NULL;
	sigaction(SIGWINCH, &act, &oact);
	if (oact.sa_flags & SA_SIGINFO)
	{
		org_winch_handler_sa = oact.sa_sigaction;
	}
	else if (oact.sa_handler != SIG_DFL && oact.sa_handler != SIG_IGN)
	{
		org_winch_handler = oact.sa_handler;
	}
#endif
<<<<<<< HEAD
#ifndef _WIN32
	signal(SIGCHLD, sighandler);
=======
	sigaction(SIGCHLD, &act, NULL);
	sigaction(SIGINT, &act, NULL);
>>>>>>> 86238f5d
	signal(SIGPIPE, SIG_IGN);
#endif
	signal(SIGINT, sighandler);

#if !GLIB_CHECK_VERSION(2, 36, 0)
	/* GLib type system is automaticaly initialized since 2.36. */
	g_type_init();
#endif

	init_wm();

	clipboard = g_object_new(GNT_TYPE_CLIPBOARD, NULL);
}

void gnt_main()
{
	wm->loop = g_main_loop_new(NULL, FALSE);
	g_main_loop_run(wm->loop);
}

/*********************************
 * Stuff for 'window management' *
 *********************************/

void gnt_window_present(GntWidget *window)
{
	if (wm->event_stack)
		gnt_wm_raise_window(wm, window);
	else
		gnt_widget_set_urgent(window);
}

void gnt_screen_occupy(GntWidget *widget)
{
	gnt_wm_new_window(wm, widget);
}

void gnt_screen_release(GntWidget *widget)
{
	if (wm)
		gnt_wm_window_close(wm, widget);
}

void gnt_screen_update(GntWidget *widget)
{
	gnt_wm_update_window(wm, widget);
}

gboolean gnt_widget_has_focus(GntWidget *widget)
{
	GntWidget *w;
	if (!widget)
		return FALSE;

	if (GNT_IS_MENU(widget))
		return TRUE;

	w = widget;

	while (widget->parent)
		widget = widget->parent;

	if (widget == wm->_list.window)
		return TRUE;
	if (wm->cws->ordered && wm->cws->ordered->data == widget) {
		if (GNT_IS_BOX(widget) &&
				(GNT_BOX(widget)->active == w || widget == w))
			return TRUE;
	}
	return FALSE;
}

void gnt_widget_set_urgent(GntWidget *widget)
{
	while (widget->parent)
		widget = widget->parent;

	if (wm->cws->ordered && wm->cws->ordered->data == widget)
		return;

	GNT_WIDGET_SET_FLAGS(widget, GNT_WIDGET_URGENT);

	gnt_wm_update_window(wm, widget);
}

void gnt_quit()
{
	/* Prevent io_invoke() from being called after wm is destroyed */
	g_source_remove(channel_error_callback);
	g_source_remove(channel_read_callback);

	channel_error_callback = 0;
	channel_read_callback = 0;

	g_object_unref(G_OBJECT(wm));
	wm = NULL;

	update_panels();
	doupdate();
	gnt_uninit_colors();
	gnt_uninit_styles();
	endwin();
}

gboolean gnt_ascii_only()
{
	return ascii_only;
}

void gnt_screen_resize_widget(GntWidget *widget, int width, int height)
{
	gnt_wm_resize_window(wm, widget, width, height);
}

void gnt_screen_move_widget(GntWidget *widget, int x, int y)
{
	gnt_wm_move_window(wm, widget, x, y);
}

void gnt_screen_rename_widget(GntWidget *widget, const char *text)
{
	gnt_box_set_title(GNT_BOX(widget), text);
	gnt_widget_draw(widget);
	gnt_wm_update_window(wm, widget);
}

void gnt_register_action(const char *label, void (*callback)(void))
{
	GntAction *action = g_new0(GntAction, 1);
	action->label = g_strdup(label);
	action->callback = callback;

	wm->acts = g_list_append(wm->acts, action);
}

static void
reset_menu(GntWidget *widget, gpointer null)
{
	wm->menu = NULL;
}

gboolean gnt_screen_menu_show(gpointer newmenu)
{
	if (wm->menu) {
		/* For now, if a menu is being displayed, then another menu
		 * can NOT take over. */
		return FALSE;
	}

	wm->menu = newmenu;
	GNT_WIDGET_UNSET_FLAGS(GNT_WIDGET(wm->menu), GNT_WIDGET_INVISIBLE);
	gnt_widget_draw(GNT_WIDGET(wm->menu));

	g_signal_connect(G_OBJECT(wm->menu), "hide", G_CALLBACK(reset_menu), NULL);
	g_signal_connect(G_OBJECT(wm->menu), "destroy", G_CALLBACK(reset_menu), NULL);

	return TRUE;
}

void gnt_set_clipboard_string(const gchar *string)
{
	gnt_clipboard_set_string(clipboard, string);
}

GntClipboard *gnt_get_clipboard()
{
	return clipboard;
}

gchar *gnt_get_clipboard_string()
{
	return gnt_clipboard_get_string(clipboard);
}

typedef struct
{
	void (*callback)(int status, gpointer data);
	gpointer data;
} ChildProcess;

static void
reap_child(GPid pid, gint status, gpointer data)
{
	ChildProcess *cp = data;
	if (cp->callback) {
		cp->callback(status, cp->data);
	}
	g_free(cp);
#ifndef _WIN32
	clean_pid();
#endif
	wm->mode = GNT_KP_MODE_NORMAL;
	endwin();
	setup_io();
	refresh();
	refresh_screen();
}

gboolean gnt_giveup_console(const char *wd, char **argv, char **envp,
		gint *stin, gint *stout, gint *sterr,
		void (*callback)(int status, gpointer data), gpointer data)
{
	GPid pid = 0;
	ChildProcess *cp = NULL;

	if (!g_spawn_async_with_pipes(wd, argv, envp,
			G_SPAWN_SEARCH_PATH | G_SPAWN_DO_NOT_REAP_CHILD,
			(GSpawnChildSetupFunc)endwin, NULL,
			&pid, stin, stout, sterr, NULL))
		return FALSE;

	cp = g_new0(ChildProcess, 1);
	cp->callback = callback;
	cp->data = data;
	g_source_remove(channel_read_callback);
	wm->mode = GNT_KP_MODE_WAIT_ON_CHILD;
	g_child_watch_add(pid, reap_child, cp);

	return TRUE;
}

gboolean gnt_is_refugee()
{
	return (wm && wm->mode == GNT_KP_MODE_WAIT_ON_CHILD);
}

const char *C_(const char *x)
{
	static char *c = NULL;
	if (gnt_need_conversation_to_locale) {
		GError *error = NULL;
		g_free(c);
		c = g_locale_from_utf8(x, -1, NULL, NULL, &error);
		if (c == NULL || error) {
			char *store = c;
			c = NULL;
			gnt_warning("Error: %s\n", error ? error->message : "(unknown)");
			g_error_free(error);
			error = NULL;
			g_free(c);
			c = store;
		}
		return c ? c : x;
	} else
		return x;
}
<|MERGE_RESOLUTION|>--- conflicted
+++ resolved
@@ -675,16 +675,9 @@
 		org_winch_handler = oact.sa_handler;
 	}
 #endif
-<<<<<<< HEAD
-#ifndef _WIN32
-	signal(SIGCHLD, sighandler);
-=======
 	sigaction(SIGCHLD, &act, NULL);
 	sigaction(SIGINT, &act, NULL);
->>>>>>> 86238f5d
 	signal(SIGPIPE, SIG_IGN);
-#endif
-	signal(SIGINT, sighandler);
 
 #if !GLIB_CHECK_VERSION(2, 36, 0)
 	/* GLib type system is automaticaly initialized since 2.36. */
