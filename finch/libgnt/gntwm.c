--- conflicted
+++ resolved
@@ -85,7 +85,6 @@
 static time_t last_active_time;
 static gboolean idle_update;
 static GList *act = NULL; /* list of WS with unseen activitiy */
-
 static gboolean ignore_keys = FALSE;
 
 static GList *
@@ -499,7 +498,6 @@
 	return TRUE;
 }
 
-<<<<<<< HEAD
 static gboolean
 help_for_widget(GntBindable *bindable, GList *null)
 {
@@ -525,9 +523,9 @@
 		gnt_box_add_widget(GNT_BOX(win), gnt_label_new("This widget has no customizable bindings."));
 
 	gnt_widget_show(win);
-=======
->>>>>>> bda6aba8
-
+
+	return TRUE;
+}
 
 static void
 destroy__list(GntWidget *widget, GntWM *wm)
@@ -635,6 +633,7 @@
 list_of_windows(GntWM *wm, gboolean workspace)
 {
 	GntWidget *tree, *win;
+
 	setup__list(wm);
 	wm->windows = &wm->_list;
 
@@ -1071,7 +1070,6 @@
 	return TRUE;
 }
 
-<<<<<<< HEAD
 static void remove_tag(gpointer wid, gpointer wim)
 {
 	GntWM *wm = GNT_WM(wim);
@@ -1132,7 +1130,8 @@
 	list_of_windows(wm, TRUE);
 
 	return TRUE;
-=======
+}
+
 static gboolean
 ignore_keys_start(GntBindable *bindable, GList *n)
 {
@@ -1196,15 +1195,12 @@
 
 	return help_for_bindable(wm, GNT_BINDABLE(GNT_BOX(widget)->active));
 
->>>>>>> bda6aba8
 }
 
 static void
 gnt_wm_class_init(GntWMClass *klass)
 {
 	int i;
-
-	
 
 	klass->new_window = gnt_wm_new_window_real;
 	klass->decorate_window = NULL;
@@ -1284,6 +1280,7 @@
 					 NULL, NULL,
 					 g_cclosure_marshal_VOID__POINTER,
 					 G_TYPE_NONE, 1, G_TYPE_POINTER);
+
 	signals[SIG_GIVE_FOCUS] = 
 		g_signal_new("give_focus",
 					 G_TYPE_FROM_CLASS(klass),
@@ -1327,14 +1324,13 @@
 	gnt_bindable_class_register_action(GNT_BINDABLE_CLASS(klass), "refresh-screen", refresh_screen,
 				"\033" "l", NULL);
 	gnt_bindable_class_register_action(GNT_BINDABLE_CLASS(klass), "switch-window-n", switch_window_n,
-				NULL,       NULL);
+				NULL, NULL);
 	gnt_bindable_class_register_action(GNT_BINDABLE_CLASS(klass), "window-scroll-down", window_scroll_down,
 				"\033" GNT_KEY_CTRL_J, NULL);
 	gnt_bindable_class_register_action(GNT_BINDABLE_CLASS(klass), "window-scroll-up", window_scroll_up,
 				"\033" GNT_KEY_CTRL_K, NULL);
 	gnt_bindable_class_register_action(GNT_BINDABLE_CLASS(klass), "help-for-widget", help_for_widget,
 				"\033" "/", NULL);
-<<<<<<< HEAD
 	gnt_bindable_class_register_action(GNT_BINDABLE_CLASS(klass), "workspace-next", workspace_next,
 				"\033" ">", NULL);
 	gnt_bindable_class_register_action(GNT_BINDABLE_CLASS(klass), "workspace-prev", workspace_prev,
@@ -1344,10 +1340,9 @@
 	gnt_bindable_class_register_action(GNT_BINDABLE_CLASS(klass), "place-tagged", place_tagged,
 				"\033" "T", NULL);
 	gnt_bindable_class_register_action(GNT_BINDABLE_CLASS(klass), "workspace-list", workspace_list,
-				"\033" "s", NULL);
+				"\033" "s", NULL);	
 	gnt_bindable_class_register_action(GNT_BINDABLE_CLASS(klass), "toggle-clipboard",
 				toggle_clipboard, "\033" "C", NULL);
-=======
 	gnt_bindable_class_register_action(GNT_BINDABLE_CLASS(klass), "help-for-wm", help_for_wm,
 				"\033" "\\", NULL);
 	gnt_bindable_class_register_action(GNT_BINDABLE_CLASS(klass), "help-for-window", help_for_window,
@@ -1358,7 +1353,6 @@
 				GNT_KEY_CTRL_G, NULL);
 	gnt_bindable_class_register_action(GNT_BINDABLE_CLASS(klass), "ignore-keys-end", ignore_keys_end, 
 				"\033" GNT_KEY_CTRL_G, NULL);
->>>>>>> bda6aba8
 
 	gnt_style_read_actions(G_OBJECT_CLASS_TYPE(klass), GNT_BINDABLE_CLASS(klass));
 
@@ -1738,7 +1732,7 @@
 				return TRUE;
 			}
 		}
-		return wm->ordered ? gnt_widget_key_pressed(GNT_WIDGET(wm->ordered->data), keys) : FALSE;
+		return wm->cws->ordered ? gnt_widget_key_pressed(GNT_WIDGET(wm->cws->ordered->data), keys) : FALSE;
 	}
 
 	if (gnt_bindable_perform_action_key(GNT_BINDABLE(wm), keys)) {
