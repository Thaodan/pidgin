/**
 * finch
 *
 * Finch is the legal property of its developers, whose names are too numerous
 * to list here.  Please refer to the COPYRIGHT file distributed with this
 * source distribution.
 *
 * This program is free software; you can redistribute it and/or modify
 * it under the terms of the GNU General Public License as published by
 * the Free Software Foundation; either version 2 of the License, or
 * (at your option) any later version.
 *
 * This program is distributed in the hope that it will be useful,
 * but WITHOUT ANY WARRANTY; without even the implied warranty of
 * MERCHANTABILITY or FITNESS FOR A PARTICULAR PURPOSE.  See the
 * GNU General Public License for more details.
 *
 * You should have received a copy of the GNU General Public License
 * along with this program; if not, write to the Free Software
 * Foundation, Inc., 51 Franklin Street, Fifth Floor, Boston, MA  02111-1301  USA
 */
#include <internal.h>
#include "finch.h"

#include "account.h"
#include "conversation.h"
#include "core.h"
#include "debug.h"
#include "eventloop.h"
#include "glibcompat.h"
#include "log.h"
#include "notify.h"
#include "plugins.h"
#include "protocol.h"
#include "pounce.h"
#include "savedstatuses.h"
#include "sound.h"
#include "status.h"
#include "util.h"
#include "whiteboard.h"
#include "xfer.h"

#include "gntdebug.h"
#include "gntprefs.h"
#include "gntui.h"
#include "gntidle.h"

#define _GNU_SOURCE
#include <getopt.h>

#include "config.h"
#include "package_revision.h"

static void
debug_init(void)
{
	finch_debug_init();
	purple_debug_set_ui_ops(finch_debug_get_ui_ops());
}

static GHashTable *ui_info = NULL;
static GHashTable *finch_ui_get_info(void)
{
	if (ui_info == NULL) {
		ui_info = g_hash_table_new(g_str_hash, g_str_equal);

		g_hash_table_insert(ui_info, "name", (char*)_("Finch"));
		g_hash_table_insert(ui_info, "version", VERSION);
		g_hash_table_insert(ui_info, "website", "https://pidgin.im");
		g_hash_table_insert(ui_info, "dev_website", "https://developer.pidgin.im");
		g_hash_table_insert(ui_info, "client_type", "console");

		/*
		 * This is the client key for "Finch."  It is owned by the AIM
		 * account "markdoliner."  Please don't use this key for other
		 * applications.  You can either not specify a client key, in
		 * which case the default "libpurple" key will be used, or you
		 * can try to register your own at the AIM or ICQ web sites
		 * (although this functionality was removed at some point, it's
		 * possible it has been re-added).  AOL's old key management
		 * page is http://developer.aim.com/manageKeys.jsp
		 */
		g_hash_table_insert(ui_info, "prpl-aim-clientkey", "ma19sqWV9ymU6UYc");

		/*
		 * This is the client key for "Pidgin."  It is owned by the AIM
		 * account "markdoliner."  Please don't use this key for other
		 * applications.  You can either not specify a client key, in
		 * which case the default "libpurple" key will be used, or you
		 * can try to register your own at the AIM or ICQ web sites
		 * (although this functionality was removed at some point, it's
		 * possible it has been re-added).  AOL's old key management
		 * page is http://developer.aim.com/manageKeys.jsp
		 *
		 * We used to have a Finch-specific devId/clientkey
		 * (ma19sqWV9ymU6UYc), but it stopped working, so we switched
		 * to this one.
		 */
		g_hash_table_insert(ui_info, "prpl-icq-clientkey", "ma1cSASNCKFtrdv9");

		/*
		 * This is the distid for Finch, given to us by AOL.  Please
		 * don't use this for other applications.  You can just not
		 * specify a distid and libpurple will use a default.
		 */
		g_hash_table_insert(ui_info, "prpl-aim-distid", GINT_TO_POINTER(1552));
		g_hash_table_insert(ui_info, "prpl-icq-distid", GINT_TO_POINTER(1552));
	}

	return ui_info;
}

static void
finch_quit(void)
{
	finch_ui_uninit();
	if (ui_info)
		g_hash_table_destroy(ui_info);
}

static PurpleCoreUiOps core_ops =
{
	finch_prefs_init,
	debug_init,
	finch_ui_init,
	finch_quit,
	finch_ui_get_info,

	/* padding */
	NULL,
	NULL,
	NULL,
	NULL
};

static PurpleCoreUiOps *
gnt_core_get_ui_ops(void)
{
	return &core_ops;
}

/* Anything IO-related is directly copied from gtkpurple's source tree */

#define FINCH_READ_COND  (G_IO_IN | G_IO_HUP | G_IO_ERR)
#define FINCH_WRITE_COND (G_IO_OUT | G_IO_HUP | G_IO_ERR | G_IO_NVAL)

typedef struct _PurpleGntIOClosure {
	PurpleInputFunction function;
	guint result;
	gpointer data;

} PurpleGntIOClosure;

static void purple_gnt_io_destroy(gpointer data)
{
	g_free(data);
}

static gboolean purple_gnt_io_invoke(GIOChannel *source, GIOCondition condition, gpointer data)
{
	PurpleGntIOClosure *closure = data;
	PurpleInputCondition purple_cond = 0;

	if (condition & FINCH_READ_COND)
		purple_cond |= PURPLE_INPUT_READ;
	if (condition & FINCH_WRITE_COND)
		purple_cond |= PURPLE_INPUT_WRITE;

#if 0
	purple_debug(PURPLE_DEBUG_MISC, "gtk_eventloop",
			   "CLOSURE: callback for %d, fd is %d\n",
			   closure->result, g_io_channel_unix_get_fd(source));
#endif

#ifdef _WIN32
	if(! purple_cond) {
#if 0
		purple_debug_misc("gnt_eventloop",
			   "CLOSURE received GIOCondition of 0x%x, which does not"
			   " match 0x%x (READ) or 0x%x (WRITE)\n",
			   condition, FINCH_READ_COND, FINCH_WRITE_COND);
#endif /* DEBUG */

		return TRUE;
	}
#endif /* _WIN32 */

	closure->function(closure->data, g_io_channel_unix_get_fd(source),
			  purple_cond);

	return TRUE;
}

static guint gnt_input_add(gint fd, PurpleInputCondition condition, PurpleInputFunction function,
							   gpointer data)
{
	PurpleGntIOClosure *closure = g_new0(PurpleGntIOClosure, 1);
	GIOChannel *channel;
	GIOCondition cond = 0;

	closure->function = function;
	closure->data = data;

	if (condition & PURPLE_INPUT_READ)
		cond |= FINCH_READ_COND;
	if (condition & PURPLE_INPUT_WRITE)
		cond |= FINCH_WRITE_COND;

	channel = g_io_channel_unix_new(fd);
	closure->result = g_io_add_watch_full(channel, G_PRIORITY_DEFAULT, cond,
					      purple_gnt_io_invoke, closure, purple_gnt_io_destroy);

	g_io_channel_unref(channel);
	return closure->result;
}

static PurpleEventLoopUiOps eventloop_ops =
{
	g_timeout_add,
	g_source_remove,
	gnt_input_add,
	g_source_remove,
	NULL, /* input_get_error */
	g_timeout_add_seconds,

	/* padding */
	NULL,
	NULL,
	NULL,
	NULL
};

static PurpleEventLoopUiOps *
gnt_eventloop_get_ui_ops(void)
{
	return &eventloop_ops;
}

/* This is mostly copied from gtkpurple's source tree */
static void
show_usage(const char *name, gboolean terse)
{
	char *text;

	if (terse) {
		text = g_strdup_printf(_("%s. Try `%s -h' for more information.\n"), DISPLAY_VERSION, name);
	} else {
		text = g_strdup_printf(_("%s\n"
		       "Usage: %s [OPTION]...\n\n"
		       "  -c, --config=DIR    use DIR for config files\n"
		       "  -d, --debug         print debugging messages to stderr\n"
		       "  -h, --help          display this help and exit\n"
		       "  -n, --nologin       don't automatically login\n"
		       "  -v, --version       display the current version and exit\n"), DISPLAY_VERSION, name);
	}

	purple_print_utf8_to_console(stdout, text);
	g_free(text);
}

static int
init_libpurple(int argc, char **argv)
{
	char *path;
	int opt;
	gboolean opt_help = FALSE;
	gboolean opt_nologin = FALSE;
	gboolean opt_version = FALSE;
	char *opt_config_dir_arg = NULL;
	gboolean debug_enabled = FALSE;

	struct option long_options[] = {
		{"config",   required_argument, NULL, 'c'},
		{"debug",    no_argument,       NULL, 'd'},
		{"help",     no_argument,       NULL, 'h'},
		{"nologin",  no_argument,       NULL, 'n'},
		{"version",  no_argument,       NULL, 'v'},
		{0, 0, 0, 0}
	};

#ifdef ENABLE_NLS
	bindtextdomain(PACKAGE, PURPLE_LOCALEDIR);
	bind_textdomain_codeset(PACKAGE, "UTF-8");
	textdomain(PACKAGE);
#endif

#ifdef HAVE_SETLOCALE
	setlocale(LC_ALL, "");
#endif

	/* scan command-line options */
	opterr = 1;
	while ((opt = getopt_long(argc, argv, "c:dhn::v",
				  long_options, NULL)) != -1) {
		switch (opt) {
		case 'c':	/* config dir */
			g_free(opt_config_dir_arg);
			opt_config_dir_arg = g_strdup(optarg);
			break;
		case 'd':	/* debug */
			debug_enabled = TRUE;
			break;
		case 'h':	/* help */
			opt_help = TRUE;
			break;
		case 'n':	/* no autologin */
			opt_nologin = TRUE;
			break;
		case 'v':	/* version */
			opt_version = TRUE;
			break;
		case '?':	/* show terse help */
		default:
			show_usage(argv[0], TRUE);
			return 0;
			break;
		}
	}

	/* show help message */
	if (opt_help) {
		show_usage(argv[0], FALSE);
		return 0;
	}
	/* show version message */
	if (opt_version) {
		/* Translators may want to transliterate the name.
		 It is not to be translated. */
		printf("%s %s (%s)\n", _("Finch"), DISPLAY_VERSION, REVISION);
		return 0;
	}

	/* set a user-specified config directory */
	if (opt_config_dir_arg != NULL) {
		if (g_path_is_absolute(opt_config_dir_arg)) {
			purple_util_set_user_dir(opt_config_dir_arg);
		} else {
			/* Make an absolute (if not canonical) path */
			char *cwd = g_get_current_dir();
			char *path = g_build_path(G_DIR_SEPARATOR_S, cwd, opt_config_dir_arg, NULL);
			purple_util_set_user_dir(path);
			g_free(path);
			g_free(cwd);
		}

		g_free(opt_config_dir_arg);
	}

	/*
	 * We're done piddling around with command line arguments.
	 * Fire up this baby.
	 */

	/* We don't want debug-messages to show up and corrupt the display */
	purple_debug_set_enabled(debug_enabled);

	purple_core_set_ui_ops(gnt_core_get_ui_ops());
	purple_eventloop_set_ui_ops(gnt_eventloop_get_ui_ops());
	purple_idle_set_ui_ops(finch_idle_get_ui_ops());

<<<<<<< HEAD
=======
	path = g_build_filename(purple_user_dir(), "plugins", NULL);
	if (g_mkdir(path, S_IRUSR | S_IWUSR | S_IXUSR) != 0 && errno != EEXIST)
		fprintf(stderr, "Couldn't create plugins dir\n");
	purple_plugins_add_search_path(path);
	g_free(path);

	purple_plugins_add_search_path(FINCH_LIBDIR);

>>>>>>> 8892fd64
	if (!purple_core_init(FINCH_UI))
	{
		fprintf(stderr,
				"Initialization of the Purple core failed. Dumping core.\n"
				"Please report this!\n");
		abort();
	}

	path = g_build_filename(purple_user_dir(), "plugins", NULL);
	if (!g_stat(path, &st))
		g_mkdir(path, S_IRUSR | S_IWUSR | S_IXUSR);
	purple_plugins_add_search_path(path);
	g_free(path);

	purple_plugins_add_search_path(FINCH_LIBDIR);
	purple_plugins_refresh();

	/* TODO: should this be moved into finch_prefs_init() ? */
	finch_prefs_update_old();

	/* load plugins we had when we quit */
	purple_plugins_load_saved("/finch/plugins/loaded");

	if (opt_nologin)
	{
		/* Set all accounts to "offline" */
		PurpleSavedStatus *saved_status;

		/* If we've used this type+message before, lookup the transient status */
		saved_status = purple_savedstatus_find_transient_by_type_and_message(
							PURPLE_STATUS_OFFLINE, NULL);

		/* If this type+message is unique then create a new transient saved status */
		if (saved_status == NULL)
			saved_status = purple_savedstatus_new(NULL, PURPLE_STATUS_OFFLINE);

		/* Set the status for each account */
		purple_savedstatus_activate(saved_status);
	}
	else
	{
		/* Everything is good to go--sign on already */
		if (!purple_prefs_get_bool("/purple/savedstatus/startup_current_status"))
			purple_savedstatus_activate(purple_savedstatus_get_startup());
		purple_accounts_restore_current_statuses();
	}

	return 1;
}

gboolean finch_start(int *argc, char ***argv)
{
	/* Initialize the libpurple stuff */
	if (!init_libpurple(*argc, *argv))
		return FALSE;

	purple_blist_show();
	return TRUE;
}<|MERGE_RESOLUTION|>--- conflicted
+++ resolved
@@ -358,17 +358,6 @@
 	purple_eventloop_set_ui_ops(gnt_eventloop_get_ui_ops());
 	purple_idle_set_ui_ops(finch_idle_get_ui_ops());
 
-<<<<<<< HEAD
-=======
-	path = g_build_filename(purple_user_dir(), "plugins", NULL);
-	if (g_mkdir(path, S_IRUSR | S_IWUSR | S_IXUSR) != 0 && errno != EEXIST)
-		fprintf(stderr, "Couldn't create plugins dir\n");
-	purple_plugins_add_search_path(path);
-	g_free(path);
-
-	purple_plugins_add_search_path(FINCH_LIBDIR);
-
->>>>>>> 8892fd64
 	if (!purple_core_init(FINCH_UI))
 	{
 		fprintf(stderr,
@@ -378,8 +367,8 @@
 	}
 
 	path = g_build_filename(purple_user_dir(), "plugins", NULL);
-	if (!g_stat(path, &st))
-		g_mkdir(path, S_IRUSR | S_IWUSR | S_IXUSR);
+	if (g_mkdir(path, S_IRUSR | S_IWUSR | S_IXUSR) != 0 && errno != EEXIST)
+		fprintf(stderr, "Couldn't create plugins dir\n");
 	purple_plugins_add_search_path(path);
 	g_free(path);
 
