/**
 * @file gntconv.h GNT Conversation API
 * @ingroup gntui
 *
 * finch
 *
 * Finch is the legal property of its developers, whose names are too numerous
 * to list here.  Please refer to the COPYRIGHT file distributed with this
 * source distribution.
 *
 * This program is free software; you can redistribute it and/or modify
 * it under the terms of the GNU General Public License as published by
 * the Free Software Foundation; either version 2 of the License, or
 * (at your option) any later version.
 *
 * This program is distributed in the hope that it will be useful,
 * but WITHOUT ANY WARRANTY; without even the implied warranty of
 * MERCHANTABILITY or FITNESS FOR A PARTICULAR PURPOSE.  See the
 * GNU General Public License for more details.
 *
 * You should have received a copy of the GNU General Public License
 * along with this program; if not, write to the Free Software
 * Foundation, Inc., 59 Temple Place, Suite 330, Boston, MA  02111-1307  USA
 */
#ifndef _GNT_CONV_H
#define _GNT_CONV_H

#include <gnt.h>
#include <gntwidget.h>

#include "conversation.h"

/***************************************************************************
 * @name GNT Conversations API
 ***************************************************************************/
/*@{*/

typedef struct _FinchConv FinchConv;
typedef struct _FinchConvChat FinchConvChat;
typedef struct _FinchConvIm FinchConvIm;

struct _FinchConv
{
	GList *list;
	PurpleConversation *active_conv;

	GntWidget *window;        /* the container */
	GntWidget *entry;         /* entry */
	GntWidget *tv;            /* text-view */
<<<<<<< HEAD
	GntWidget *menu;          /* future use */
=======
	GntWidget *info;
>>>>>>> 55480ccf

	union
	{
		FinchConvChat *chat;
		FinchConvIm *im;
	} u;
};

struct _FinchConvChat
{
	GntWidget *userlist;       /* the userlist */
};

struct _FinchConvIm
{
	void *nothing_for_now;
};

/**
 * Get the ui-functions.
 *
 * @return The PurpleConversationUiOps populated with the appropriate functions.
 */
PurpleConversationUiOps *finch_conv_get_ui_ops(void);

/**
 * Perform the necessary initializations.
 */
void finch_conversation_init(void);

/**
 * Perform the necessary uninitializations.
 */
void finch_conversation_uninit(void);

/**
 * Set a conversation as active in a contactized conversation
 *
 * @param conv The conversation to make active.
 */
void finch_conversation_set_active(PurpleConversation *conv);

/**
 * Sets the information widget for the conversation window.
 *
 * @param conv   The conversation.
 * @param widget The widget containing the information. If @c NULL,
 *               the current information widget is removed.
 */
void finch_conversation_set_info_widget(PurpleConversation *conv, GntWidget *widget);

/*@}*/

#endif<|MERGE_RESOLUTION|>--- conflicted
+++ resolved
@@ -47,11 +47,8 @@
 	GntWidget *window;        /* the container */
 	GntWidget *entry;         /* entry */
 	GntWidget *tv;            /* text-view */
-<<<<<<< HEAD
 	GntWidget *menu;          /* future use */
-=======
 	GntWidget *info;
->>>>>>> 55480ccf
 
 	union
 	{
