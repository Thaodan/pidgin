--- conflicted
+++ resolved
@@ -37,11 +37,7 @@
 
 #include "gntdebug.h"
 #include "finch.h"
-<<<<<<< HEAD
 #include "notify.h"
-#include "util.h"
-=======
->>>>>>> 5e465d5d
 
 #include <stdio.h>
 #include <string.h>
