--- conflicted
+++ resolved
@@ -82,11 +82,8 @@
 	$(LIBXML_LIBS) \
 	$(GNT_LIBS) \
 	$(GSTREAMER_LIBS) \
-<<<<<<< HEAD
+	$(GSTVIDEO_LIBS) \
 	$(INTROSPECTION_LIBS) \
-=======
-	$(GSTVIDEO_LIBS) \
->>>>>>> 9e051c26
 	./libgnt/libgnt.la \
 	$(top_builddir)/libpurple/libpurple.la
 
