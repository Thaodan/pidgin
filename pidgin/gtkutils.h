--- conflicted
+++ resolved
@@ -541,13 +541,9 @@
 void pidgin_dnd_file_manage(GtkSelectionData *sd, PurpleAccount *account, const char *who);
 
 /**
-<<<<<<< HEAD
+ * pidgin_buddy_icon_get_scale_size:
+ *
  * Convenience wrapper for purple_buddy_icon_spec_get_scaled_size
-=======
- * pidgin_buddy_icon_get_scale_size:
- *
- * Convenience wrapper for purple_buddy_icon_get_scale_size
->>>>>>> 909dfa8e
  */
 void pidgin_buddy_icon_get_scale_size(GdkPixbuf *buf, PurpleBuddyIconSpec *spec, PurpleIconScaleRules rules, int *width, int *height);
 
@@ -653,14 +649,8 @@
 GtkWidget *pidgin_buddy_icon_chooser_new(GtkWindow *parent, void(*callback)(const char*,gpointer), gpointer data);
 
 /**
-<<<<<<< HEAD
- * Converts a buddy icon to the required size and format
- *
+ * pidgin_convert_buddy_icon:
  * @protocol:   The protocol to convert the icon
-=======
- * pidgin_convert_buddy_icon:
- * @plugin:     The prpl to convert the icon
->>>>>>> 909dfa8e
  * @path:       The path of a file to convert
  * @len:        If not %NULL, the length of the returned data will be set here.
  *
