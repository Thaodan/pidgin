/*
 * @file gtkscrollbook.c GTK+ Scrolling notebook widget
 * @ingroup pidgin
 */

/* pidgin
 *
 * Pidgin is the legal property of its developers, whose names are too numerous
 * to list here.  Please refer to the COPYRIGHT file distributed with this
 * source distribution.
 *
 * This program is free software; you can redistribute it and/or modify
 * it under the terms of the GNU General Public License as published by
 * the Free Software Foundation; either version 2 of the License, or
 * (at your option) any later version.
 *
 * This program is distributed in the hope that it will be useful,
 * but WITHOUT ANY WARRANTY; without even the implied warranty of
 * MERCHANTABILITY or FITNESS FOR A PARTICULAR PURPOSE.  See the
 * GNU General Public License for more details.
 *
 * You should have received a copy of the GNU General Public License
 * along with this program; if not, write to the Free Software
 * Foundation, Inc., 51 Franklin Street, Fifth Floor, Boston, MA  02111-1301  USA
 */

#include "gtkscrollbook.h"


static void pidgin_scroll_book_init (PidginScrollBook *scroll_book);
static void pidgin_scroll_book_class_init (PidginScrollBookClass *klass);
static void pidgin_scroll_book_forall (GtkContainer *c,
					 gboolean include_internals,
					 GtkCallback callback,
					 gpointer user_data);

GType
pidgin_scroll_book_get_type (void)
{
	static GType scroll_book_type = 0;

	if (!scroll_book_type)
	{
		static const GTypeInfo scroll_book_info =
		{
			sizeof (PidginScrollBookClass),
			NULL, /* base_init */
			NULL, /* base_finalize */
			(GClassInitFunc) pidgin_scroll_book_class_init,
			NULL, /* class_finalize */
			NULL, /* class_data */
			sizeof (PidginScrollBook),
			0,
			(GInstanceInitFunc) pidgin_scroll_book_init,
			NULL  /* value_table */
		};

		scroll_book_type = g_type_register_static(GTK_TYPE_VBOX,
							 "PidginScrollBook",
							 &scroll_book_info,
							 0);
	}

	return scroll_book_type;
}

static gboolean
scroll_left_cb(PidginScrollBook *scroll_book, GdkEventButton *event)
{
	int index;

	if (event->type != GDK_BUTTON_PRESS)
		return FALSE;

	index = gtk_notebook_get_current_page(GTK_NOTEBOOK(scroll_book->notebook));

	if (index > 0)
		gtk_notebook_set_current_page(GTK_NOTEBOOK(scroll_book->notebook), index - 1);
	return TRUE;
}

static gboolean
scroll_right_cb(PidginScrollBook *scroll_book, GdkEventButton *event)
{
	int index, count;

	if (event->type != GDK_BUTTON_PRESS)
		return FALSE;

	index = gtk_notebook_get_current_page(GTK_NOTEBOOK(scroll_book->notebook));
	count = gtk_notebook_get_n_pages(GTK_NOTEBOOK(scroll_book->notebook));

	if (index + 1 < count)
		gtk_notebook_set_current_page(GTK_NOTEBOOK(scroll_book->notebook), index + 1);
	return TRUE;
}

static void
refresh_scroll_box(PidginScrollBook *scroll_book, int index, int count)
{
	char *label;

	gtk_widget_show_all(GTK_WIDGET(scroll_book));
	if (count < 1)
<<<<<<< HEAD
		gtk_widget_hide_all(scroll_book->hbox);
=======
		gtk_widget_hide(scroll_book->hbox);
>>>>>>> 7607e74f
	else {
		gtk_widget_show_all(scroll_book->hbox);
		if (count == 1) {
			gtk_widget_hide(scroll_book->label);
			gtk_widget_hide(scroll_book->left_arrow);
			gtk_widget_hide(scroll_book->right_arrow);
		}
	}

	label = g_strdup_printf("<span size='smaller' weight='bold'>(%d/%d)</span>", index+1, count);
	gtk_label_set_markup(GTK_LABEL(scroll_book->label), label);
	g_free(label);

	if (index == 0)
		gtk_widget_set_sensitive(scroll_book->left_arrow, FALSE);
	else
		gtk_widget_set_sensitive(scroll_book->left_arrow, TRUE);


	if (index + 1 == count)
		gtk_widget_set_sensitive(scroll_book->right_arrow, FALSE);
	else
		gtk_widget_set_sensitive(scroll_book->right_arrow, TRUE);
}


static void
page_count_change_cb(PidginScrollBook *scroll_book)
{
	int count;
	int index = gtk_notebook_get_current_page(GTK_NOTEBOOK(scroll_book->notebook));
	count = gtk_notebook_get_n_pages(GTK_NOTEBOOK(scroll_book->notebook));
	refresh_scroll_box(scroll_book, index, count);
}

static gboolean
scroll_close_cb(PidginScrollBook *scroll_book, GdkEventButton *event)
{
	if (event->type == GDK_BUTTON_PRESS)
		gtk_widget_destroy(gtk_notebook_get_nth_page(GTK_NOTEBOOK(scroll_book->notebook), gtk_notebook_get_current_page(GTK_NOTEBOOK(scroll_book->notebook))));
	return FALSE;
}

static void
switch_page_cb(GtkNotebook *notebook, GtkWidget *page, guint page_num, PidginScrollBook *scroll_book)
{
	int count;
	count = gtk_notebook_get_n_pages(GTK_NOTEBOOK(scroll_book->notebook));
	refresh_scroll_box(scroll_book, page_num, count);
}

static void
pidgin_scroll_book_add(GtkContainer *container, GtkWidget *widget)
{
	PidginScrollBook *scroll_book;

	g_return_if_fail(GTK_IS_WIDGET (widget));
<<<<<<< HEAD
	g_return_if_fail (widget->parent == NULL);
=======
	g_return_if_fail(gtk_widget_get_parent(widget) == NULL);
>>>>>>> 7607e74f

	scroll_book = PIDGIN_SCROLL_BOOK(container);
	scroll_book->children = g_list_append(scroll_book->children, widget);
	gtk_widget_show(widget);
	gtk_notebook_append_page(GTK_NOTEBOOK(scroll_book->notebook), widget, NULL);
	page_count_change_cb(PIDGIN_SCROLL_BOOK(container));
}

static void
pidgin_scroll_book_remove(GtkContainer *container, GtkWidget *widget)
{
	int page;
	PidginScrollBook *scroll_book;
	g_return_if_fail(GTK_IS_WIDGET(widget));

	scroll_book = PIDGIN_SCROLL_BOOK(container);
	scroll_book->children = g_list_remove(scroll_book->children, widget);
	/* gtk_widget_unparent(widget); */

	page = gtk_notebook_page_num(GTK_NOTEBOOK(PIDGIN_SCROLL_BOOK(container)->notebook), widget);
	if (page >= 0) {
		gtk_notebook_remove_page(GTK_NOTEBOOK(PIDGIN_SCROLL_BOOK(container)->notebook), page);
	}
}

static void
pidgin_scroll_book_forall(GtkContainer *container,
			   gboolean include_internals,
			   GtkCallback callback,
			   gpointer callback_data)
{
#if 0
	GList *children;
#endif
	PidginScrollBook *scroll_book;

	g_return_if_fail(GTK_IS_CONTAINER(container));

	scroll_book = PIDGIN_SCROLL_BOOK(container);

	if (include_internals) {
		(*callback)(scroll_book->hbox, callback_data);
		(*callback)(scroll_book->notebook, callback_data);
	}

#if 0
	children = scroll_book->children;

	while (children) {
		GtkWidget *child;
		child = children->data;
		children = children->next;
		(*callback)(child, callback_data);
	}
#endif
}

static void
pidgin_scroll_book_class_init (PidginScrollBookClass *klass)
{
	GtkContainerClass *container_class = (GtkContainerClass*)klass;

	container_class->add = pidgin_scroll_book_add;
	container_class->remove = pidgin_scroll_book_remove;
	container_class->forall = pidgin_scroll_book_forall;
}

static gboolean
close_button_left_cb(GtkWidget *widget, GdkEventCrossing *event, GtkLabel *label)
{
	static GdkCursor *ptr = NULL;
	if (ptr == NULL) {
		ptr = gdk_cursor_new(GDK_LEFT_PTR);
	}

	gtk_label_set_markup(label, "×");
	gdk_window_set_cursor(event->window, ptr);
	return FALSE;
}

static gboolean
close_button_entered_cb(GtkWidget *widget, GdkEventCrossing *event, GtkLabel *label)
{
	static GdkCursor *hand = NULL;
	if (hand == NULL) {
		hand = gdk_cursor_new(GDK_HAND2);
	}

	gtk_label_set_markup(label, "<u>×</u>");
	gdk_window_set_cursor(event->window, hand);
	return FALSE;
}

static void
pidgin_scroll_book_init (PidginScrollBook *scroll_book)
{
	GtkWidget *eb;
	GtkWidget *close_button;

	scroll_book->hbox = gtk_hbox_new(FALSE, 0);

	/* Close */
	eb = gtk_event_box_new();
	gtk_box_pack_end(GTK_BOX(scroll_book->hbox), eb, FALSE, FALSE, 0);
	gtk_event_box_set_visible_window(GTK_EVENT_BOX(eb), FALSE);
	gtk_widget_set_events(eb, GDK_ENTER_NOTIFY_MASK | GDK_LEAVE_NOTIFY_MASK);
	close_button = gtk_label_new("×");
	g_signal_connect(G_OBJECT(eb), "enter-notify-event", G_CALLBACK(close_button_entered_cb), close_button);
	g_signal_connect(G_OBJECT(eb), "leave-notify-event", G_CALLBACK(close_button_left_cb), close_button);
	gtk_container_add(GTK_CONTAINER(eb), close_button);
	g_signal_connect_swapped(G_OBJECT(eb), "button-press-event", G_CALLBACK(scroll_close_cb), scroll_book);

	/* Right arrow */
	eb = gtk_event_box_new();
	gtk_box_pack_end(GTK_BOX(scroll_book->hbox), eb, FALSE, FALSE, 0);
	scroll_book->right_arrow = gtk_arrow_new(GTK_ARROW_RIGHT, GTK_SHADOW_NONE);
	gtk_container_add(GTK_CONTAINER(eb), scroll_book->right_arrow);
	g_signal_connect_swapped(G_OBJECT(eb), "button-press-event", G_CALLBACK(scroll_right_cb), scroll_book);

	/* Count */
	scroll_book->label = gtk_label_new(NULL);
	gtk_box_pack_end(GTK_BOX(scroll_book->hbox), scroll_book->label, FALSE, FALSE, 0);

	/* Left arrow */
	eb = gtk_event_box_new();
	gtk_box_pack_end(GTK_BOX(scroll_book->hbox), eb, FALSE, FALSE, 0);
	scroll_book->left_arrow = gtk_arrow_new(GTK_ARROW_LEFT, GTK_SHADOW_NONE);
	gtk_container_add(GTK_CONTAINER(eb), scroll_book->left_arrow);
	g_signal_connect_swapped(G_OBJECT(eb), "button-press-event", G_CALLBACK(scroll_left_cb), scroll_book);

	gtk_box_pack_start(GTK_BOX(scroll_book), scroll_book->hbox, FALSE, FALSE, 0);

	scroll_book->notebook = gtk_notebook_new();
	gtk_notebook_set_show_tabs(GTK_NOTEBOOK(scroll_book->notebook), FALSE);
	gtk_notebook_set_show_border(GTK_NOTEBOOK(scroll_book->notebook), FALSE);

	gtk_box_pack_start(GTK_BOX(scroll_book), scroll_book->notebook, TRUE, TRUE, 0);

	g_signal_connect_swapped(G_OBJECT(scroll_book->notebook), "remove", G_CALLBACK(page_count_change_cb), scroll_book);
	g_signal_connect(G_OBJECT(scroll_book->notebook), "switch-page", G_CALLBACK(switch_page_cb), scroll_book);
	gtk_widget_show_all(scroll_book->notebook);
}

GtkWidget *
pidgin_scroll_book_new()
{
	return g_object_new(PIDGIN_TYPE_SCROLL_BOOK, NULL);
}<|MERGE_RESOLUTION|>--- conflicted
+++ resolved
@@ -102,11 +102,7 @@
 
 	gtk_widget_show_all(GTK_WIDGET(scroll_book));
 	if (count < 1)
-<<<<<<< HEAD
-		gtk_widget_hide_all(scroll_book->hbox);
-=======
 		gtk_widget_hide(scroll_book->hbox);
->>>>>>> 7607e74f
 	else {
 		gtk_widget_show_all(scroll_book->hbox);
 		if (count == 1) {
@@ -164,11 +160,7 @@
 	PidginScrollBook *scroll_book;
 
 	g_return_if_fail(GTK_IS_WIDGET (widget));
-<<<<<<< HEAD
-	g_return_if_fail (widget->parent == NULL);
-=======
 	g_return_if_fail(gtk_widget_get_parent(widget) == NULL);
->>>>>>> 7607e74f
 
 	scroll_book = PIDGIN_SCROLL_BOOK(container);
 	scroll_book->children = g_list_append(scroll_book->children, widget);
