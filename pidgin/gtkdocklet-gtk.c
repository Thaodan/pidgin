--- conflicted
+++ resolved
@@ -118,7 +118,7 @@
 docklet_gtk_status_update_icon(PurpleStatusPrimitive status, gboolean connecting, gboolean pending)
 {
 	const gchar *icon_name = NULL;
-    
+
 	switch (status) {
 		case PURPLE_STATUS_OFFLINE:
 			icon_name = PIDGIN_STOCK_TRAY_OFFLINE;
@@ -153,15 +153,7 @@
 static void
 docklet_gtk_status_set_tooltip(gchar *tooltip)
 {
-<<<<<<< HEAD
-	gtk_status_icon_set_tooltip(docklet, tooltip);
-=======
-	if (tooltip) {
-		gtk_status_icon_set_tooltip_text(docklet, tooltip);
-	} else {
-		gtk_status_icon_set_tooltip_text(docklet, NULL);
-	}
->>>>>>> e247fc42
+	gtk_status_icon_set_tooltip_text(docklet, tooltip);
 }
 
 static void
