--- conflicted
+++ resolved
@@ -200,15 +200,9 @@
 	GdkPixbuf *pixbuf;
 
 	account = purple_pounce_get_pouncer(pounce);
-<<<<<<< HEAD
 
 	pixbuf = pidgin_create_prpl_icon(account, PIDGIN_PRPL_ICON_MEDIUM);
 
-=======
-
-	pixbuf = pidgin_create_prpl_icon(account, PIDGIN_PRPL_ICON_MEDIUM);
-
->>>>>>> 3f79dae7
 	pouncer = purple_account_get_username(account);
 	pouncee = purple_pounce_get_pouncee(pounce);
 	recurring = purple_pounce_get_save(pounce);
@@ -416,15 +410,10 @@
 				GtkSelectionData *sd, guint info, guint t, gpointer data)
 {
 	PidginPounceDialog *dialog;
-<<<<<<< HEAD
-
-	if (sd->target == gdk_atom_intern("PURPLE_BLIST_NODE", FALSE))
-=======
 	GdkAtom target = gtk_selection_data_get_target(sd);
 	const guchar *sd_data = gtk_selection_data_get_data(sd);
 
 	if (target == gdk_atom_intern("PURPLE_BLIST_NODE", FALSE))
->>>>>>> 3f79dae7
 	{
 		PurpleBlistNode *node = NULL;
 		PurpleBuddy *buddy;
@@ -452,11 +441,7 @@
 		char *username = NULL;
 		PurpleAccount *account;
 
-<<<<<<< HEAD
-		if (pidgin_parse_x_im_contact((const char *)sd->data, FALSE, &account,
-=======
 		if (pidgin_parse_x_im_contact((const char *)sd_data, FALSE, &account,
->>>>>>> 3f79dae7
 										&protocol, &username, NULL))
 		{
 			if (account == NULL)
@@ -551,24 +536,15 @@
 	dialog->window = window = gtk_dialog_new();
 	gtk_window_set_title(GTK_WINDOW(window), (cur_pounce == NULL ? _("Add Buddy Pounce") : _("Modify Buddy Pounce")));
 	gtk_window_set_role(GTK_WINDOW(window), "buddy_pounce");
-<<<<<<< HEAD
-	gtk_container_set_border_width(GTK_CONTAINER(dialog->window), PIDGIN_HIG_BORDER);
-=======
 #if !GTK_CHECK_VERSION(3,0,0)
 	gtk_container_set_border_width(GTK_CONTAINER(dialog->window), PIDGIN_HIG_BORDER);
 #endif
->>>>>>> 3f79dae7
 
 	g_signal_connect(G_OBJECT(window), "delete_event",
 					 G_CALLBACK(delete_win_cb), dialog);
 
-<<<<<<< HEAD
-	/* Create the parent vbox for everything. */
-	vbox1 = GTK_DIALOG(window)->vbox;
-=======
 	/* Get the parent vbox for everything. */
 	vbox1 = gtk_dialog_get_content_area(GTK_DIALOG(window));
->>>>>>> 3f79dae7
 
 	/* Create the vbox that will contain all the prefs stuff. */
 	vbox2 = gtk_vbox_new(FALSE, PIDGIN_HIG_BOX_SPACE);
@@ -767,15 +743,9 @@
 	gtk_table_attach(GTK_TABLE(table), dialog->play_sound_entry, 1, 2, 5, 6,
 					 GTK_FILL, 0, 0, 0);
 	gtk_table_attach(GTK_TABLE(table), dialog->play_sound_browse,2, 3, 5, 6,
-<<<<<<< HEAD
 					 GTK_FILL | GTK_EXPAND, 0, 0, 0);
 	gtk_table_attach(GTK_TABLE(table), dialog->play_sound_test,  3, 4, 5, 6,
 					 GTK_FILL | GTK_EXPAND, 0, 0, 0);
-=======
-					 GTK_FILL | GTK_EXPAND, 0, 0, 0);
-	gtk_table_attach(GTK_TABLE(table), dialog->play_sound_test,  3, 4, 5, 6,
-					 GTK_FILL | GTK_EXPAND, 0, 0, 0);
->>>>>>> 3f79dae7
 	gtk_table_attach(GTK_TABLE(table), dialog->play_sound_reset, 4, 5, 5, 6,
 					 GTK_FILL | GTK_EXPAND, 0, 0, 0);
 
@@ -1052,11 +1022,7 @@
 static gboolean
 pounces_manager_configure_cb(GtkWidget *widget, GdkEventConfigure *event, PouncesManager *dialog)
 {
-<<<<<<< HEAD
-	if (GTK_WIDGET_VISIBLE(widget)) {
-=======
 	if (gtk_widget_get_visible(widget)) {
->>>>>>> 3f79dae7
 		purple_prefs_set_int(PIDGIN_PREFS_ROOT "/pounces/dialog/width",  event->width);
 		purple_prefs_set_int(PIDGIN_PREFS_ROOT "/pounces/dialog/height", event->height);
 	}
@@ -1369,15 +1335,11 @@
 	width  = purple_prefs_get_int(PIDGIN_PREFS_ROOT "/pounces/dialog/width");
 	height = purple_prefs_get_int(PIDGIN_PREFS_ROOT "/pounces/dialog/height");
 
-<<<<<<< HEAD
-	dialog->window = win = pidgin_create_dialog(_("Buddy Pounces"), PIDGIN_HIG_BORDER, "pounces", TRUE);
-=======
 #if GTK_CHECK_VERSION(3,0,0)
 	dialog->window = win = pidgin_create_dialog(_("Buddy Pounces"), 0, "pounces", TRUE);
 #else
 	dialog->window = win = pidgin_create_dialog(_("Buddy Pounces"), PIDGIN_HIG_BORDER, "pounces", TRUE);
 #endif
->>>>>>> 3f79dae7
 	gtk_window_set_default_size(GTK_WINDOW(win), width, height);
 
 	g_signal_connect(G_OBJECT(win), "delete_event",
