/**
 * @file gtkpounce.h GTK+ Buddy Pounce API
 * @ingroup pidgin
 */

/* pidgin
 *
 * Pidgin is the legal property of its developers, whose names are too numerous
 * to list here.  Please refer to the COPYRIGHT file distributed with this
 * source distribution.
 * 
 * This program is free software; you can redistribute it and/or modify
 * it under the terms of the GNU General Public License as published by
 * the Free Software Foundation; either version 2 of the License, or
 * (at your option) any later version.
 *
 * This program is distributed in the hope that it will be useful,
 * but WITHOUT ANY WARRANTY; without even the implied warranty of
 * MERCHANTABILITY or FITNESS FOR A PARTICULAR PURPOSE.  See the
 * GNU General Public License for more details.
 *
 * You should have received a copy of the GNU General Public License
 * along with this program; if not, write to the Free Software
 * Foundation, Inc., 51 Franklin Street, Fifth Floor, Boston, MA  02111-1301  USA
 */
#ifndef _PIDGINPOUNCE_H_
#define _PIDGINPOUNCE_H_

#include "pounce.h"

/**
 * Displays a New Buddy Pounce or Edit Buddy Pounce dialog.
 *
 * @param account    The optional account to use.
 * @param name       The optional name to pounce on.
 * @param cur_pounce The current buddy pounce, if editing an existing one.
 *
 * @deprecated Use pidgin_pounce_editor_show_with_parent() instead.
 */
void pidgin_pounce_editor_show(PurpleAccount *account, const char *name,
<<<<<<< HEAD
=======
								PurplePounce *cur_pounce);

/**
 * Displays a New Buddy Pounce or Edit Buddy Pounce dialog.
 *
 * @param parent     The parent window.
 * @param account    The optional account to use.
 * @param name       The optional name to pounce on.
 * @param cur_pounce The current buddy pounce, if editing an existing one.
 *
 * @since 2.3.0
 */
void pidgin_pounce_editor_show_with_parent(GtkWindow *parent, PurpleAccount *account, const char *name,
>>>>>>> 601b1aa3
								PurplePounce *cur_pounce);

/**
 * Shows the pounces manager window.
 *
 * @deprecated Use pidgin_pounces_manager_show_with_parent() instead.
 */
void pidgin_pounces_manager_show(void);
<<<<<<< HEAD
=======

/**
 * Shows the pounces manager window.
 *
 * @since 2.3.0
 */
void pidgin_pounces_manager_show_with_parent(GtkWindow *parent);
>>>>>>> 601b1aa3

/**
 * Hides the pounces manager window.
 */
void pidgin_pounces_manager_hide(void);

/**
 * Returns the gtkpounces handle
 *
 * @return The handle to the GTK+ pounces system
 */
void *pidgin_pounces_get_handle(void);

/**
 * Initializes the GTK+ pounces subsystem.
 */
void pidgin_pounces_init(void);

#endif /* _PIDGINPOUNCE_H_ */<|MERGE_RESOLUTION|>--- conflicted
+++ resolved
@@ -38,8 +38,6 @@
  * @deprecated Use pidgin_pounce_editor_show_with_parent() instead.
  */
 void pidgin_pounce_editor_show(PurpleAccount *account, const char *name,
-<<<<<<< HEAD
-=======
 								PurplePounce *cur_pounce);
 
 /**
@@ -53,7 +51,6 @@
  * @since 2.3.0
  */
 void pidgin_pounce_editor_show_with_parent(GtkWindow *parent, PurpleAccount *account, const char *name,
->>>>>>> 601b1aa3
 								PurplePounce *cur_pounce);
 
 /**
@@ -62,8 +59,6 @@
  * @deprecated Use pidgin_pounces_manager_show_with_parent() instead.
  */
 void pidgin_pounces_manager_show(void);
-<<<<<<< HEAD
-=======
 
 /**
  * Shows the pounces manager window.
@@ -71,7 +66,6 @@
  * @since 2.3.0
  */
 void pidgin_pounces_manager_show_with_parent(GtkWindow *parent);
->>>>>>> 601b1aa3
 
 /**
  * Hides the pounces manager window.
