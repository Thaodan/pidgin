_Name=Default
_Description=Pidgin smileys
Icon=wink.png
Author=Hylke Bons


# Default smileys
[default]
happy.png           :)      :-)
excited.png         :-D     :-d     :D      :d
sad.png             :-(     :(
wink.png            ;-)     ;)
tongue.png          :P      :p      :-P     :-p
shocked.png         =-O     =-o
kiss.png            :-*
glasses-cool.png    8-)
embarrassed.png     :-[
crying.png          :'(     :'-(
thinking.png        :-/     :-\\
angel.png           O:-)    o:-)
shut-mouth.png      :-X
moneymouth.png      :-$
foot-in-mouth.png   :-!
shout.png           >:o     >:O
! skywalker.png     C:-)    c:-)    C:)     c:)
! monkey.png        :-(|)   :(|)    8-|)
! cyclops.png       O-)     o-)


[XMPP]
# Following XEP-0038 + GTalk + our default set, in default set order
# The GTalk strings come from ticket #3307.
happy.png           :)      :-)     =)
excited.png         :-D     :-d     :D      :d      =D      =d
sad.png             :-(     :(
wink.png            ;-)     ;)      ;^)
tongue.png          :P      :p      :-P     :-p
shocked.png         =-O     =-o     :-O     :-o
kiss.png            :kiss:  :-*
glasses-cool.png    8-)     B-)
embarrassed.png     :-[
crying.png          :'-(    :'(
thinking.png        :-/     :-\\
angel.png           O:-)    o:-)
shut-mouth.png      :-X
moneymouth.png      :-$
foot-in-mouth.png   :-!
shout.png           >:o     >:O

# Following XEP-0038 + GTalk
angry.png           >:-(    >:(     X-(    x-(
good.png            :yes:
bad.png             :no:
stop.png            :wait:
rose.png            @->--   :rose:
phone.png           :telephone:
mail.png            :email:
lamp.png            :jabber:
cake.png            :cake:
in_love.png         :heart: :love:  <3
love-over.png       :brokenheart:
musical-note.png    :music:
beer.png            :beer:
coffee.png          :coffee:
coins.png           :money:
moon.png            :moon:
sun.png             :sun:
star.png            :star:

# Others
neutral.png         :|      :-|
victory.png         \\m/

# Hidden icons from the default set.
! skywalker.png     C:-)    c:-)    C:)     c:)
! monkey.png        :-(|)   :(|)    8-|)
! cyclops.png       O-)     o-)


# Following AIM 6.1
[AIM]
happy.png           :-)     :)
wink.png            ;-)     ;)
sad.png             :-(     :(
tongue.png          :P      :p      :-P     :-p
shocked.png         =-O
kiss.png            :-*
shout.png           >:o
excited.png         :-D     :D
moneymouth.png      :-$
foot-in-mouth.png   :-!
embarrassed.png     :-[
angel.png           O:-)
thinking.png        :-\\    :-/
crying.png          :'(
shut-mouth.png      :-X
glasses-cool.png    8-)
! skywalker.png     C:-)    c:-)    C:)     c:)
! monkey.png        :-(|)   :(|)    8-|)
! cyclops.png       O-)     o-)


# Following Windows Live Messenger 8.1
[MSN]
happy.png           :)      :-)
excited.png         :D      :d      :-D     :-d
wink.png            ;)      ;-)
shocked.png         :-O     :-o     :O      :o
tongue.png          :-P     :P      :-p     :p
glasses-cool.png    (H)     (h)
angry.png           :@      :-@
embarrassed.png     :$      :-$
confused.png        :S      :s      :-S     :-s
sad.png             :(      :-(
crying.png          :'(
neutral.png         :|      :-|
devil.png           (6)
angel.png           (A)     (a)
in_love.png         (L)     (l)
love-over.png       (U)     (u)
msn.png             (M)     (m)
cat.png             (@)
dog.png             (&)
moon.png            (S)
star.png            (*)
film.png            (~)
musical-note.png    (8)
mail.png            (E)     (e)
rose.png            (F)     (f)
rose-dead.png       (W)     (w)
clock.png           (O)     (o)
kiss.png            (K)     (k)
present.png         (G)     (g)
cake.png            (^)
camera.png          (P)     (p)
lamp.png            (I)     (i)
coffee.png          (C)     (c)
phone.png           (T)     (t)
hug-left.png        ({)
hug-right.png       (})
beer.png            (B)     (b)
drink.png           (D)     (d)
boy.png             (Z)     (z)
girl.png            (X)     (x)
good.png            (Y)     (y)
bad.png             (N)     (n)
vampire.png         :[      :-[
goat.png            (nah)
sun.png             (#)
rainbow.png         (R)     (r)
quiet.png           :-#
teeth.png           8o|
glasses-nerdy.png   8-|
sarcastic.png       ^o)
secret.png          :-*
sick.png            +o(
snail.png           (sn)
turtle.png          (tu)
plate.png           (pl)
bowl.png            (||)
pizza.png           (pi)
soccerball.png      (so)
car.png             (au)
airplane.png        (ap)
umbrella.png        (um)
island.png          (ip)
computer.png        (co)
mobile.png          (mp)
brb.png             (brb)
rain.png            (st)
highfive.png        (h5)
coins.png           (mo)
sheep.png           (bah)
dont-know.png       :^)
thinking.png        *-)
thunder.png         (li)
party.png           <:o)
eyeroll.png         8-)
sleepy.png          |-) 
bunny.png           ('.')
! skywalker.png     C:-)    c:-)    C:)     c:)
! monkey.png        :-(|)   :(|)    8-|)
! cyclops.png       O-)     o-)

# Hidden MSN emotes
cigarette.png      	(ci)    (CI)
handcuffs.png       (%)
console.png			(xx)    (XX)
fingers-crossed.png	(yn)    (YN)


# Following QQ 2006
[QQ]
shocked.png         /:O      /jy       /surprised
curl-lip.png        /:~      /pz       /curl_lip
desire.png          /:*      /se       /desire
dazed.png           /:|      /dazed
party.png           /8-)     /dy       /revel
crying.png          /:<      /ll       /cry
bashful.png         /:$      /hx       /bashful
shut-mouth.png      /:X      /bz       /shut_mouth
sleeping.png        /:Z      /shui     /sleep
weep.png            /:'(     /dk       /weep
embarrassed.png     /:-|     /gg       /embarassed
pissed-off.png      /:@      /fn       /pissed_off
act-up.png          /:P      /tp       /act_up
excited.png         /:D      /cy       /toothy_smile
happy.png           /:)      /wx       /small_smile
sad.png             /:(      /ng       /sad
glasses-cool.png    /:+      /kuk      /cool
doctor.png          /:#      /feid     /SARS
silly.png           /:Q      /zk       /crazy
sick.png            /:T      /tu       /vomit
snicker.png         /;p      /tx       /titter
cute.png            /;-D     /ka       /cute
disdain.png         /;d      /by       /disdain
arrogant.png        /;o      /am       /arrogant
starving.png        /:g      /jie      /starving
sleepy.png          /|-)     /kun      /sleepy
terror.png          /:!      /jk       /terror
hot.png             /:L      /sweat
smirk.png           /:>      /hanx     /smirk
soldier.png         /:;      /db       /soldier
struggle.png        /;f      /fendou   /struggle
curse.png           /:-S     /zhm      /curse
question.png        /?       /yiw      /question
quiet.png           /;x      /xu       /shh
hypnotized.png      /;@      /yun      /dizzy
excruciating.png    /:8      /zhem     /excrutiating
freaked-out.png     /;!      /shuai    /freaked_out
skeleton.png        /!!!     /kl       /skeleton
hammer.png          /xx      /qiao     /hammer
bye.png             /bye     /zj       /bye
go-away.png         /go      /shan     /go
afraid.png          /shake   /fad      /shake
amorous.png         /love    /aiq      /love
jump.png            /jump    /tiao     /jump
search.png          /find    /zhao     /search
lashes.png          /&       /mm       /beautiful_eyebrows
pig.png             /pig     /zt       /pig
cat.png             /cat     /mm       /cat
dog.png             /dog     /xg       /dog
hug-left.png        /hug     /yb       /hug
coins.png           /$       /qianc    /money
lamp.png            /!       /dp       /lightbulb
bowl.png            /cup     /bei      /cup
cake.png            /cake    /dg       /cake
thunder.png         /li      /shd      /lightning
bomb.png            /bome    /zhd      /bomb
knife.png           /kn      /dao      /knife
soccerball.png      /footb   /zq       /soccer
musical-note.png    /music   /yy       /music
poop.png            /shit    /bb       /shit
coffee.png          /coffee  /kf       /coffee
hungry.png          /eat     /fan      /eat
pill.png            /pill    /yw       /pill
rose.png            /rose    /mg       /rose
wilt.png            /fade    /dx       /wilt
kiss.png            /kiss    /wen      /kiss
in_love.png         /heart   /xin      /heart
love-over.png       /break   /xs       /broken_heart
meeting.png         /meeting /hy       /meeting
present.png         /gift    /lw       /gift
phone.png           /phone   /dh       /phone
clock.png           /time    /sj       /time
mail.png            /email   /yj       /email
tv.png              /TV      /ds       /TV
sun.png             /sun     /ty       /sun
moon.png            /moon    /yl       /moon
good.png            /strong  /qiang    /thumbs_up
bad.png             /weak    /ruo      /thumbs_down
handshake.png       /share   /ws       /handshake
victory.png         /v       /shl      /victory
beauty.png          /<J>     /mn       /beauty
qq.png              /<QQ>    /qz       /qq
blowkiss.png        /<L>     /fw       /blow_kiss
angry.png           /<O>     /oh       /angry
liquor.png          /<B>     /bj       /baijiu
can.png             /<U>     /qsh      /soda
watermelon.png      /<W>     /xigua    /watermelon
rain.png            /<!!>    /xy       /rain
cloudy.png          /<~>     /duoy     /cloudy
snowman.png         /<Z>     /xr       /snowman
star.png            /<*>     /xixing   /star
girl.png            /<00>    /nv       /woman
boy.png             /<11>    /nan      /man
! skywalker.png     C:-)    c:-)    C:)     c:)
! monkey.png        :-(|)   :(|)    8-|)
! cyclops.png       O-)     o-)


# Following ICQ 6.0
[ICQ]
happy.png           :-)     :)
neutral.png         :-$
sad.png             :-(     :(
shocked.png         =-O
wink.png            ;-)     ;)
tongue.png          :-P     :P      :-p     :p
music.png           [:-}
laugh.png           *JOKINGLY*
sleeping.png        *TIRED*
crying.png          :'(    :'-(
sick.png            :-!
kissed.png          *KISSED*
stop.png            *STOP*
kiss.png            :-{} :-*
kissing.png         *KISSING* 
victory.png         *YAHOO*
silly.png           %)
embarrassed.png     :-[
devil.png           ]:->
angel.png           O:-)
rose.png            @}->--
shut-mouth.png      :-X     :X      :-x     :x
bomb.png            @=
thinking.png        :-\\    :-/
good.png            *THUMBS\ UP*
shout.png           >:o     >:O     :-@
beer.png            *DRINK*
excited.png         :-D     :D
glasses-cool.png    8-)
amorous.png         *IN\ LOVE*
! skywalker.png     C:-)    c:-)    C:)     c:)
! monkey.png        :-(|)   :(|)    8-|)
! cyclops.png       O-)     o-)


# Following Yahoo! Messenger 8.1
[Yahoo]
happy.png           :)      :-)
question.png        :-/     :-\\
shocked.png         :-O     :O      :-o     :o 
devil.png           >:)
angel.png           O:-)    o:-)    0:-)
sick.png            :-&
sleepy.png          (:|
hypnotized.png      @-)
on-the-phone.png    :)]
sad.png             :(      :-(
amorous.png         :x      :-x     :X      :-X
angry.png           X-(     x-(     X(      x(
crying.png          :((
glasses-nerdy.png   :-B     :-b
quiet.png           :-$
drool.png           =P~     =p~
lying.png           :^O     :^o
call-me.png         :-c
wink.png            ;)      ;-)
embarrassed.png     :">
mean.png            :->     :>
laugh.png           :))     :-))
bye.png             =;
arrogant.png        [-(
thinking.png        :-?
waiting.png         :-w     :-W
at-wits-end.png     ~x(     ~X(
excited.png         :D      :-D     :d      :-d
tongue.png          :-P     :P      :-p     :p
glasses-cool.png    B-)     b-)
neutral.png         :|      :-|
sleeping.png        I-)     i-)     |-)
clown.png           :o)     :O)
doh.png             #-o     #-O
weep.png            :-<
go-away.png         :-h
lashes.png          ;;)
kiss.png            :-*     :*
confused.png        :-S     :-s
sarcastic.png       /:)
eyeroll.png         8-|
silly.png           8-}
clap.png            =D>     =d>
mad-tongue.png      >:P     >:p
time-out.png        :-t     :-T
hug-left.png        >:D<    >:d<
love-over.png       =((
hot.png             #:-S    #:-s
rotfl.png           =)) :-j :-J 
loser.png           L-)     l-)
party.png           <:-P    <:-p
nervous.png         :-SS	:-Ss	:-sS	:-ss
cowboy.png          <):)
desire.png          8->
! skywalker.png     C:-)    c:-)    C:)     c:)
! monkey.png        :-(|)   :(|)    8-|)
! cyclops.png       O-)     o-)

# Hidden Yahoo emotes
alien.png           =:)     >-)
beat-up.png         b-(     B-(
chicken.png         ~:>
coffee.png          ~o)     ~O)
cow.png             3:-O    3:-o
dance.png           \\:D/   \\:d/
rose.png            @};-
dont-know.png       :-L     :-l
skeleton.png        8-X     8-x
lamp.png            *-:)
monkey.png          :(|)
coins.png           $-)
peace.png           :)>-
pig.png             :@)
pray.png            [-o<    [-O<
pumpkin.png         (~~)
shame.png           [-X     [-x
flag.png            **==
clover.png          %%-
musical-note.png    :-"
giggle.png          ;))
worship.png         ^:)^
star.png            (*)
waving.png          >:/
talktohand.png      :-@

# Only available after activating the Yahoo! Fighter IMVironment
male-fighter1.png   o->     O->
male-fighter2.png   o=>     O=>
female-fighter.png  o-+     O-+
yin-yang.png        (%)

# Following Yahoo! Messenger 8.1
[Yahoo JAPAN]
smile.png           :)      :-)
question.png        :-/     :-\\
shock.png           :-O     :O      :-o     :o 
devil.png           >:)
angel.png           O:-)    o:-)    0:-)
sick.png            :-&
yawn.png            (:|
hypnotized.png      @-)
on-the-phone.png    :)]
sad.png             :(      :-(
in-love.png         :x      :-x     :X      :-X
angry.png           X-(     x-(     X(      x(
crying.png          :((
glasses-nerdy.png   :-B     :-b
quiet.png           :-$
drool.png           =P~     =p~
lying.png           :^O     :^o
call-me.png         :-c
wink.png            ;)      ;-)
embarrassed.png     :">
mean.png            :->     :>
laugh.png           :))     :-))
bye.png             =;
arrogant.png        [-(
thinking.png        :-?
waiting.png         :-w     :-W
at-wits-end.png     ~x(     ~X(
smile-big.png       :D      :-D     :d      :-d
tongue.png          :-P     :P      :-p     :p
glasses-cool.png    B-)     b-)
neutral.png         :|      :-|
sleepy.png          I-)     i-)     |-)
clown.png           :o)     :O)
doh.png             #-o     #-O
weep.png            :-<
go-away.png         :-h
lashes.png          ;;)
kiss.png            :-*     :*
confused.png        :-S     :-s
sarcastic.png       /:)
eyeroll.png         8-|
silly.png           8-}
clap.png            =D>     =d>
mad-tongue.png      >:P     >:p
time-out.png        :-t     :-T
hug-left.png        >:D<    >:d<
love-over.png       =((
sweat.png           #:-S    #:-s
rotfl.png           =)) :-j :-J 
loser.png           L-)     l-)
party.png           <:-P    <:-p
nailbiting.png      :-SS	:-Ss	:-sS	:-ss
cowboy.png          <):)
desire.png          8->
! skywalker.png     C:-)    c:-)    C:)     c:)
! monkey.png        :-(|)  :(|)

# Hidden Yahoo emotes
alien.png           =:)     >-)
beat-up.png         b-(     B-(
chicken.png         ~:>
coffee.png          ~o)     ~O)
cow.png             3:-O    3:-o
dance.png           \\:D/   \\:d/
rose.png            @};-
dont-know.png       :-L     :-l
skeleton.png        8-X     8-x
lamp.png            *-:)
monkey.png          :(|)
coins.png           $-)
peace.png           :)>-
pig.png             :@)
pray.png            [-o<    [-O<
pumpkin.png         (~~)
shame.png           [-X     [-x
flag.png            **==
clover.png          %%-
musical-note.png    :-"
giggle.png          ;))
worship.png         ^:)^
star.png            (*)
waving.png          >:/
talktohand.png      :-@

# Only available after activating the Yahoo! Fighter IMVironment
male-fighter1.png   o->     O->
male-fighter2.png   o=>     O=>
female-fighter.png  o-+     O-+
yin-yang.png        (%)


# Following MySpaceIM Beta 1.0.697.0
[MySpaceIM]
excited.png  	    :D      :-D
devil.png	    }:)
confused.png	    :Z
glasses-nerdy.png   B)
bulgy-eyes.png	    %)
freaked-out.png	    :E
smile.png	    :)      :-)
amorous.png	    :X
laugh.png	    :))
mohawk.png	    -:
mad-tongue.png	    X(
messed.png	    X)
glasses-nerdy.png   Q)
doh.png		    :G
pirate.png	    P)
shocked.png	    :O
sidefrown.png	    :{
sinister.png	    :B
smirk.png	    :,
neutral.png	    :|
tongue.png	    :P      :p
pissed-off.png	    B|
wink.png	    ;-)     ;)
sad.png		    :[
kiss.png            :x
<<<<<<< HEAD

[XMPP]
# XMPP emoticons
smile.png                 :)    :-)    =)
smile-big.png             :D    :-D    =D
wink.png                  ;)    ;-)    ;^)
shock.png                 :-o
tongue.png                :P    :-P    :-p    :p
glasses-cool.png          B-)
angry.png                 X-(
sad.png                   :(    :-(    =(
crying.png                :'(
neutral.png               :-|
thinking.png              :-/
love.png                  <3
monkey.png                :(|)
victory.png               \\m/
! skywalker.png     C:-)    c:-)    C:)     c:)
! monkey.png        :-(|)  :(|)     8-|)
! cyclops.png       O-) o-)
=======
! skywalker.png     C:-)    c:-)    C:)     c:)
! monkey.png        :-(|)   :(|)    8-|)
! cyclops.png       O-)     o-)
>>>>>>> e0f66eef
<|MERGE_RESOLUTION|>--- conflicted
+++ resolved
@@ -419,98 +419,6 @@
 female-fighter.png  o-+     O-+
 yin-yang.png        (%)
 
-# Following Yahoo! Messenger 8.1
-[Yahoo JAPAN]
-smile.png           :)      :-)
-question.png        :-/     :-\\
-shock.png           :-O     :O      :-o     :o 
-devil.png           >:)
-angel.png           O:-)    o:-)    0:-)
-sick.png            :-&
-yawn.png            (:|
-hypnotized.png      @-)
-on-the-phone.png    :)]
-sad.png             :(      :-(
-in-love.png         :x      :-x     :X      :-X
-angry.png           X-(     x-(     X(      x(
-crying.png          :((
-glasses-nerdy.png   :-B     :-b
-quiet.png           :-$
-drool.png           =P~     =p~
-lying.png           :^O     :^o
-call-me.png         :-c
-wink.png            ;)      ;-)
-embarrassed.png     :">
-mean.png            :->     :>
-laugh.png           :))     :-))
-bye.png             =;
-arrogant.png        [-(
-thinking.png        :-?
-waiting.png         :-w     :-W
-at-wits-end.png     ~x(     ~X(
-smile-big.png       :D      :-D     :d      :-d
-tongue.png          :-P     :P      :-p     :p
-glasses-cool.png    B-)     b-)
-neutral.png         :|      :-|
-sleepy.png          I-)     i-)     |-)
-clown.png           :o)     :O)
-doh.png             #-o     #-O
-weep.png            :-<
-go-away.png         :-h
-lashes.png          ;;)
-kiss.png            :-*     :*
-confused.png        :-S     :-s
-sarcastic.png       /:)
-eyeroll.png         8-|
-silly.png           8-}
-clap.png            =D>     =d>
-mad-tongue.png      >:P     >:p
-time-out.png        :-t     :-T
-hug-left.png        >:D<    >:d<
-love-over.png       =((
-sweat.png           #:-S    #:-s
-rotfl.png           =)) :-j :-J 
-loser.png           L-)     l-)
-party.png           <:-P    <:-p
-nailbiting.png      :-SS	:-Ss	:-sS	:-ss
-cowboy.png          <):)
-desire.png          8->
-! skywalker.png     C:-)    c:-)    C:)     c:)
-! monkey.png        :-(|)  :(|)
-
-# Hidden Yahoo emotes
-alien.png           =:)     >-)
-beat-up.png         b-(     B-(
-chicken.png         ~:>
-coffee.png          ~o)     ~O)
-cow.png             3:-O    3:-o
-dance.png           \\:D/   \\:d/
-rose.png            @};-
-dont-know.png       :-L     :-l
-skeleton.png        8-X     8-x
-lamp.png            *-:)
-monkey.png          :(|)
-coins.png           $-)
-peace.png           :)>-
-pig.png             :@)
-pray.png            [-o<    [-O<
-pumpkin.png         (~~)
-shame.png           [-X     [-x
-flag.png            **==
-clover.png          %%-
-musical-note.png    :-"
-giggle.png          ;))
-worship.png         ^:)^
-star.png            (*)
-waving.png          >:/
-talktohand.png      :-@
-
-# Only available after activating the Yahoo! Fighter IMVironment
-male-fighter1.png   o->     O->
-male-fighter2.png   o=>     O=>
-female-fighter.png  o-+     O-+
-yin-yang.png        (%)
-
 
 # Following MySpaceIM Beta 1.0.697.0
 [MySpaceIM]
@@ -539,29 +447,6 @@
 wink.png	    ;-)     ;)
 sad.png		    :[
 kiss.png            :x
-<<<<<<< HEAD
-
-[XMPP]
-# XMPP emoticons
-smile.png                 :)    :-)    =)
-smile-big.png             :D    :-D    =D
-wink.png                  ;)    ;-)    ;^)
-shock.png                 :-o
-tongue.png                :P    :-P    :-p    :p
-glasses-cool.png          B-)
-angry.png                 X-(
-sad.png                   :(    :-(    =(
-crying.png                :'(
-neutral.png               :-|
-thinking.png              :-/
-love.png                  <3
-monkey.png                :(|)
-victory.png               \\m/
-! skywalker.png     C:-)    c:-)    C:)     c:)
-! monkey.png        :-(|)  :(|)     8-|)
-! cyclops.png       O-) o-)
-=======
-! skywalker.png     C:-)    c:-)    C:)     c:)
-! monkey.png        :-(|)   :(|)    8-|)
-! cyclops.png       O-)     o-)
->>>>>>> e0f66eef
+! skywalker.png     C:-)    c:-)    C:)     c:)
+! monkey.png        :-(|)   :(|)    8-|)
+! cyclops.png       O-)     o-)
