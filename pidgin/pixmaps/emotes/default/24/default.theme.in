_Name=Default
_Description=Pidgin smileys
Icon=wink.png
Author=Hylke Bons


# Default smileys
[default]
happy.png           :)      :-)
excited.png         :-D     :-d     :D      :d
sad.png             :-(     :(
wink.png            ;-)     ;)
tongue.png          :P      :-P     :-p     :p
shocked.png         =-O     =-o
kiss.png            :-*
glasses-cool.png    8-)
embarrassed.png     :-[
crying.png          :'(     :'-(
thinking.png        :-/     :-\\
angel.png           O:-)    o:-)
shut-mouth.png      :-X
moneymouth.png      :-$
foot-in-mouth.png   :-!
shout.png           >:o     >:O
! skywalker.png     C:-)    c:-)    C:)     c:)
! monkey.png        :-(|)  :(|)     8-|)
! cyclops.png       O-) o-)


[XMPP]
# Following XEP-0038 + our default set, in default set order
happy.png           :)      :-)
excited.png         :-D     :-d     :D      :d
sad.png             :-(     :(
wink.png            ;-)     ;)
tongue.png          :P      :-P     :-p     :p
shocked.png         =-O     =-o
kiss.png            :kiss:  :-*
glasses-cool.png    8-)
embarrassed.png     :-[
crying.png          :'-(    :'(
thinking.png        :-/     :-\\
angel.png           O:-)    o:-)
shut-mouth.png      :-X
moneymouth.png      :-$
foot-in-mouth.png   :-!
shout.png           >:o     >:O

# Following XEP-0038
angry.png           >:-(    >:(
good.png            :yes:
bad.png             :no:
stop.png            :wait:
rose.png            @->--   :rose:
phone.png           :telephone:
mail.png            :email:
lamp.png            :jabber:
cake.png            :cake:
in_love.png         :heart: :love:
love-over.png       :brokenheart:
musical-note.png    :music:
beer.png            :beer:
coffee.png          :coffee:
coins.png           :money:
moon.png            :moon:
sun.png             :sun:
star.png            :star:

# Hidden icons from the default set.
! skywalker.png     C:-)    c:-)    C:)     c:)
! monkey.png        :-(|)  :(|)     8-|)
! cyclops.png       O-) o-)


# Following AIM 6.1
[AIM]
happy.png           :-)     :)
wink.png            ;-)     ;)
sad.png             :-(     :(
tongue.png          :-P     :P      :-p    :p
shocked.png         =-O
kiss.png            :-*
shout.png           >:o
excited.png         :-D     :D
moneymouth.png      :-$
foot-in-mouth.png   :-!
embarrassed.png     :-[
angel.png           O:-)
thinking.png        :-\\    :-/
crying.png          :'(
shut-mouth.png      :-X
glasses-cool.png    8-)
! skywalker.png     C:-)    c:-)    C:)     c:)
! monkey.png        :-(|)  :(|)
! cyclops.png       O-) o-)


# Following Windows Live Messenger 8.1
[MSN]
happy.png           :)      :-)
excited.png         :D      :d :-D :-d
wink.png            ;)      ;-)
shocked.png         :-O     :-o :O :o
tongue.png          :P      :p :-P :-p
glasses-cool.png    (H)     (h)
angry.png           :@      :-@
embarrassed.png     :$      :-$
confused.png        :S      :s :-S :-s
sad.png             :(      :-(
crying.png          :'(
neutral.png         :|      :-|
devil.png           (6)
angel.png           (A)     (a)
in_love.png         (L)     (l)
love-over.png       (U)     (u)
msn.png             (M)     (m)
cat.png             (@)
dog.png             (&)
moon.png            (S)
star.png            (*)
film.png            (~)
musical-note.png    (8)
mail.png            (E)     (e)
rose.png            (F)     (f)
rose-dead.png       (W)     (w)
clock.png           (O)     (o)
kiss.png            (K)     (k)
present.png         (G)     (g)
cake.png            (^)
camera.png          (P)     (p)
lamp.png            (I)     (i)
coffee.png          (C)     (c)
phone.png           (T)     (t)
hug-left.png        ({)
hug-right.png       (})
beer.png            (B)     (b)
drink.png           (D)     (d)
boy.png             (Z)     (z)
girl.png            (X)     (x)
good.png            (Y)     (y)
bad.png             (N)     (n)
vampire.png         :[      :-[
goat.png            (nah)
sun.png             (#)
rainbow.png         (R)     (r)
quiet.png           :-#
teeth.png           8o|
glasses-nerdy.png   8-|
sarcastic.png       ^o)
secret.png          :-*
sick.png            +o(
snail.png           (sn)
turtle.png          (tu)
plate.png           (pl)
bowl.png            (||)
pizza.png           (pi)
soccerball.png      (so)
car.png             (au)
airplane.png        (ap)
umbrella.png        (um)
island.png          (ip)
computer.png        (co)
mobile.png          (mp)
brb.png             (brb)
rain.png            (st)
highfive.png        (h5)
coins.png           (mo)
sheep.png           (bah)
dont-know.png       :^)
thinking.png        *-)
thunder.png         (li)
party.png           <:o)
eyeroll.png         8-)
sleepy.png          |-) 
bunny.png           ('.')
! skywalker.png     C:-)    c:-)    C:)     c:)
! monkey.png        :-(|)  :(|)
! cyclops.png       O-) o-)

# Hidden MSN emotes
cigarette.png      	(ci)    (CI)
handcuffs.png       (%)
console.png			(xx)    (XX)
fingers-crossed.png	(yn)    (YN)


# Following QQ 2006
[QQ]
shocked.png         /:O      /jy       /surprised
curl-lip.png        /:~      /pz       /curl_lip
desire.png          /:*      /se       /desire
dazed.png           /:|      /dazed
party.png           /8-)     /dy       /revel
crying.png          /:<      /ll       /cry
bashful.png         /:$      /hx       /bashful
shut-mouth.png      /:X      /bz       /shut_mouth
sleeping.png        /:Z      /shui     /sleep
weep.png            /:'(     /dk       /weep
embarrassed.png     /:-|     /gg       /embarassed
pissed-off.png      /:@      /fn       /pissed_off
act-up.png          /:P      /tp       /act_up
excited.png         /:D      /cy       /toothy_smile
happy.png           /:)      /wx       /small_smile
sad.png             /:(      /ng       /sad
glasses-cool.png    /:+      /kuk      /cool
doctor.png          /:#      /feid     /SARS
silly.png           /:Q      /zk       /crazy
sick.png            /:T      /tu       /vomit
snicker.png         /;p      /tx       /titter
cute.png            /;-D     /ka       /cute
disdain.png         /;d      /by       /disdain
arrogant.png        /;o      /am       /arrogant
starving.png        /:g      /jie      /starving
sleepy.png          /|-)     /kun      /sleepy
terror.png          /:!      /jk       /terror
hot.png             /:L      /sweat
smirk.png           /:>      /hanx     /smirk
soldier.png         /:;      /db       /soldier
struggle.png        /;f      /fendou   /struggle
curse.png           /:-S     /zhm      /curse
question.png        /?       /yiw      /question
quiet.png           /;x      /xu       /shh
hypnotized.png      /;@      /yun      /dizzy
excruciating.png    /:8      /zhem     /excrutiating
freaked-out.png     /;!      /shuai    /freaked_out
skeleton.png        /!!!     /kl       /skeleton
hammer.png          /xx      /qiao     /hammer
bye.png             /bye     /zj       /bye
go-away.png         /go      /shan     /go
afraid.png          /shake   /fad      /shake
amorous.png         /love    /aiq      /love
jump.png            /jump    /tiao     /jump
search.png          /find    /zhao     /search
lashes.png          /&       /mm       /beautiful_eyebrows
pig.png             /pig     /zt       /pig
cat.png             /cat     /mm       /cat
dog.png             /dog     /xg       /dog
hug-left.png        /hug     /yb       /hug
coins.png           /$       /qianc    /money
lamp.png            /!       /dp       /lightbulb
bowl.png            /cup     /bei      /cup
cake.png            /cake    /dg       /cake
thunder.png         /li      /shd      /lightning
bomb.png            /bome    /zhd      /bomb
knife.png           /kn      /dao      /knife
soccerball.png      /footb   /zq       /soccer
musical-note.png    /music   /yy       /music
poop.png            /shit    /bb       /shit
coffee.png          /coffee  /kf       /coffee
hungry.png          /eat     /fan      /eat
pill.png            /pill    /yw       /pill
rose.png            /rose    /mg       /rose
wilt.png            /fade    /dx       /wilt
kiss.png            /kiss    /wen      /kiss
in_love.png         /heart   /xin      /heart
love-over.png       /break   /xs       /broken_heart
meeting.png         /meeting /hy       /meeting
present.png         /gift    /lw       /gift
phone.png           /phone   /dh       /phone
clock.png           /time    /sj       /time
mail.png            /email   /yj       /email
tv.png              /TV      /ds       /TV
sun.png             /sun     /ty       /sun
moon.png            /moon    /yl       /moon
good.png            /strong  /qiang    /thumbs_up
bad.png             /weak    /ruo      /thumbs_down
handshake.png       /share   /ws       /handshake
victory.png         /v       /shl      /victory
beauty.png          /<J>     /mn       /beauty
qq.png              /<QQ>    /qz       /qq
blowkiss.png        /<L>     /fw       /blow_kiss
angry.png           /<O>     /oh       /angry
liquor.png          /<B>     /bj       /baijiu
can.png             /<U>     /qsh      /soda
watermelon.png      /<W>     /xigua    /watermelon
rain.png            /<!!>    /xy       /rain
cloudy.png          /<~>     /duoy     /cloudy
snowman.png         /<Z>     /xr       /snowman
star.png            /<*>     /xixing   /star
girl.png            /<00>    /nv       /woman
boy.png             /<11>    /nan      /man
! skywalker.png     C:-)    c:-)    C:)     c:)
! monkey.png        :-(|)  :(|)
! cyclops.png       O-) o-)


# Following ICQ 6.0
[ICQ]
happy.png           :-)     :)
neutral.png         :-$
sad.png             :-(     :(
shocked.png         =-O
wink.png            ;-)     ;)
tongue.png          :-P     :P      :-p     :p
music.png           [:-}
laugh.png           *JOKINGLY*
sleeping.png        *TIRED*
crying.png          :'(    :'-(
sick.png            :-!
kissed.png          *KISSED*
stop.png            *STOP*
kiss.png            :-{} :-*
kissing.png         *KISSING* 
victory.png         *YAHOO*
silly.png           %)
embarrassed.png     :-[
devil.png           ]:->
angel.png           O:-)
rose.png            @}->--
shut-mouth.png      :-X     :X      :-x     :x
bomb.png            @=
thinking.png        :-\\    :-/
good.png            *THUMBS\ UP*
shout.png           >:o     >:O     :-@
beer.png            *DRINK*
excited.png         :-D     :D
glasses-cool.png    8-)
amorous.png         *IN\ LOVE*
! skywalker.png     C:-)    c:-)    C:)     c:)
! monkey.png        :-(|)  :(|)
! cyclops.png       O-) o-)


# Following Yahoo! Messenger 8.1
[Yahoo]
happy.png           :)      :-)
question.png        :-/     :-\\
shocked.png         :-O     :O      :-o     :o 
devil.png           >:)
angel.png           O:-)    o:-)    0:-)
sick.png            :-&
sleepy.png          (:|
hypnotized.png      @-)
on-the-phone.png    :)]
sad.png             :(      :-(
amorous.png         :x      :-x     :X      :-X
angry.png           X-(     x-(     X(      x(
crying.png          :((
glasses-nerdy.png   :-B     :-b
quiet.png           :-$
drool.png           =P~     =p~
lying.png           :^O     :^o
call-me.png         :-c
wink.png            ;)      ;-)
embarrassed.png     :">
mean.png            :->     :>
laugh.png           :))     :-))
bye.png             =;
arrogant.png        [-(
thinking.png        :-?
waiting.png         :-w     :-W
at-wits-end.png     ~x(     ~X(
excited.png         :D      :-D     :d      :-d
tongue.png          :-P     :P      :-p     :p
glasses-cool.png    B-)     b-)
neutral.png         :|      :-|
sleeping.png        I-)     i-)     |-)
clown.png           :o)     :O)
doh.png             #-o     #-O
weep.png            :-<
go-away.png         :-h
lashes.png          ;;)
kiss.png            :-*     :*
confused.png        :-S     :-s
sarcastic.png       /:)
eyeroll.png         8-|
silly.png           8-}
clap.png            =D>     =d>
mad-tongue.png      >:P     >:p
time-out.png        :-t     :-T
hug-left.png        >:D<    >:d<
love-over.png       =((
hot.png             #:-S    #:-s
rotfl.png           =)) :-j :-J 
loser.png           L-)     l-)
party.png           <:-P    <:-p
nervous.png         :-SS	:-Ss	:-sS	:-ss
cowboy.png          <):)
desire.png          8->
! skywalker.png     C:-)    c:-)    C:)     c:)
! monkey.png        :-(|)  :(|)
! cyclops.png       O-) o-)

# Hidden Yahoo emotes
alien.png           =:)     >-)
beat-up.png         b-(     B-(
chicken.png         ~:>
coffee.png          ~o)     ~O)
cow.png             3:-O    3:-o
dance.png           \\:D/   \\:d/
rose.png            @};-
dont-know.png       :-L     :-l
skeleton.png        8-X     8-x
lamp.png            *-:)
monkey.png          :(|)
coins.png           $-)
peace.png           :)>-
pig.png             :@)
pray.png            [-o<    [-O<
pumpkin.png         (~~)
shame.png           [-X     [-x
flag.png            **==
clover.png          %%-
musical-note.png    :-"
giggle.png          ;))
worship.png         ^:)^
star.png            (*)
waving.png          >:/
talktohand.png      :-@

# Only available after activating the Yahoo! Fighter IMVironment
male-fighter1.png   o->     O->
male-fighter2.png   o=>     O=>
female-fighter.png  o-+     O-+
yin-yang.png        (%)


# Following MySpaceIM Beta 1.0.697.0
[MySpaceIM]
excited.png  	    :D      :-D
devil.png	    }:)
confused.png	    :Z
glasses-nerdy.png   B)
bulgy-eyes.png	    %)
freaked-out.png	    :E
smile.png	    :)      :-)
amorous.png	    :X
laugh.png	    :))
mohawk.png	    -:
mad-tongue.png	    X(
messed.png	    X)
glasses-nerdy.png   Q)
doh.png		    :G
pirate.png	    P)
shock.png	    :O
sidefrown.png	    :{
sinister.png	    :B
smirk.png	    :,
neutral.png	    :|
tongue.png	    :P      :p
pissed-off.png	    B|
wink.png	    ;-)     ;)
sad.png		    :[
kiss.png            :x
<<<<<<< HEAD

[XMPP]
# XMPP emoticons
smile.png                 :)    :-)    =)
smile-big.png             :D    :-D    =D
wink.png                  ;)    ;-)    ;^)
shock.png                 :-o
tongue.png                :P    :-P
glasses-cool.png          B-)
angry.png                 X-(
sad.png                   :(
crying.png                :'(
neutral.png               :-|
thinking.png              :-/
love.png                  <3
monkey.png                :(|)
victory.png               \\m/
=======
! skywalker.png     C:-)    c:-)    C:)     c:)
! monkey.png        :-(|)  :(|)
! cyclops.png       O-) o-)
>>>>>>> fd6963df
<|MERGE_RESOLUTION|>--- conflicted
+++ resolved
@@ -10,7 +10,7 @@
 excited.png         :-D     :-d     :D      :d
 sad.png             :-(     :(
 wink.png            ;-)     ;)
-tongue.png          :P      :-P     :-p     :p
+tongue.png          :P      :p      :-P     :-p
 shocked.png         =-O     =-o
 kiss.png            :-*
 glasses-cool.png    8-)
@@ -23,20 +23,21 @@
 foot-in-mouth.png   :-!
 shout.png           >:o     >:O
 ! skywalker.png     C:-)    c:-)    C:)     c:)
-! monkey.png        :-(|)  :(|)     8-|)
-! cyclops.png       O-) o-)
+! monkey.png        :-(|)   :(|)    8-|)
+! cyclops.png       O-)     o-)
 
 
 [XMPP]
-# Following XEP-0038 + our default set, in default set order
-happy.png           :)      :-)
-excited.png         :-D     :-d     :D      :d
+# Following XEP-0038 + GTalk + our default set, in default set order
+# The GTalk strings come from ticket #3307.
+happy.png           :)      :-)     =)
+excited.png         :-D     :-d     :D      :d      =D      =d
 sad.png             :-(     :(
-wink.png            ;-)     ;)
-tongue.png          :P      :-P     :-p     :p
-shocked.png         =-O     =-o
+wink.png            ;-)     ;)      ;^)
+tongue.png          :P      :p      :-P     :-p
+shocked.png         =-O     =-o     :-O     :-o
 kiss.png            :kiss:  :-*
-glasses-cool.png    8-)
+glasses-cool.png    8-)     B-)
 embarrassed.png     :-[
 crying.png          :'-(    :'(
 thinking.png        :-/     :-\\
@@ -46,8 +47,8 @@
 foot-in-mouth.png   :-!
 shout.png           >:o     >:O
 
-# Following XEP-0038
-angry.png           >:-(    >:(
+# Following XEP-0038 + GTalk
+angry.png           >:-(    >:(     X-(    x-(
 good.png            :yes:
 bad.png             :no:
 stop.png            :wait:
@@ -56,7 +57,7 @@
 mail.png            :email:
 lamp.png            :jabber:
 cake.png            :cake:
-in_love.png         :heart: :love:
+in_love.png         :heart: :love:  <3
 love-over.png       :brokenheart:
 musical-note.png    :music:
 beer.png            :beer:
@@ -66,10 +67,14 @@
 sun.png             :sun:
 star.png            :star:
 
+# Others
+neutral.png         :|      :-|
+victory.png         \\m/
+
 # Hidden icons from the default set.
 ! skywalker.png     C:-)    c:-)    C:)     c:)
-! monkey.png        :-(|)  :(|)     8-|)
-! cyclops.png       O-) o-)
+! monkey.png        :-(|)   :(|)    8-|)
+! cyclops.png       O-)     o-)
 
 
 # Following AIM 6.1
@@ -77,7 +82,7 @@
 happy.png           :-)     :)
 wink.png            ;-)     ;)
 sad.png             :-(     :(
-tongue.png          :-P     :P      :-p    :p
+tongue.png          :P      :p      :-P     :-p
 shocked.png         =-O
 kiss.png            :-*
 shout.png           >:o
@@ -91,21 +96,21 @@
 shut-mouth.png      :-X
 glasses-cool.png    8-)
 ! skywalker.png     C:-)    c:-)    C:)     c:)
-! monkey.png        :-(|)  :(|)
-! cyclops.png       O-) o-)
+! monkey.png        :-(|)   :(|)    8-|)
+! cyclops.png       O-)     o-)
 
 
 # Following Windows Live Messenger 8.1
 [MSN]
 happy.png           :)      :-)
-excited.png         :D      :d :-D :-d
+excited.png         :D      :d      :-D     :-d
 wink.png            ;)      ;-)
-shocked.png         :-O     :-o :O :o
-tongue.png          :P      :p :-P :-p
+shocked.png         :-O     :-o     :O      :o
+tongue.png          :-P     :P      :-p     :p
 glasses-cool.png    (H)     (h)
 angry.png           :@      :-@
 embarrassed.png     :$      :-$
-confused.png        :S      :s :-S :-s
+confused.png        :S      :s      :-S     :-s
 sad.png             :(      :-(
 crying.png          :'(
 neutral.png         :|      :-|
@@ -174,8 +179,8 @@
 sleepy.png          |-) 
 bunny.png           ('.')
 ! skywalker.png     C:-)    c:-)    C:)     c:)
-! monkey.png        :-(|)  :(|)
-! cyclops.png       O-) o-)
+! monkey.png        :-(|)   :(|)    8-|)
+! cyclops.png       O-)     o-)
 
 # Hidden MSN emotes
 cigarette.png      	(ci)    (CI)
@@ -280,8 +285,8 @@
 girl.png            /<00>    /nv       /woman
 boy.png             /<11>    /nan      /man
 ! skywalker.png     C:-)    c:-)    C:)     c:)
-! monkey.png        :-(|)  :(|)
-! cyclops.png       O-) o-)
+! monkey.png        :-(|)   :(|)    8-|)
+! cyclops.png       O-)     o-)
 
 
 # Following ICQ 6.0
@@ -317,8 +322,8 @@
 glasses-cool.png    8-)
 amorous.png         *IN\ LOVE*
 ! skywalker.png     C:-)    c:-)    C:)     c:)
-! monkey.png        :-(|)  :(|)
-! cyclops.png       O-) o-)
+! monkey.png        :-(|)   :(|)    8-|)
+! cyclops.png       O-)     o-)
 
 
 # Following Yahoo! Messenger 8.1
@@ -378,8 +383,8 @@
 cowboy.png          <):)
 desire.png          8->
 ! skywalker.png     C:-)    c:-)    C:)     c:)
-! monkey.png        :-(|)  :(|)
-! cyclops.png       O-) o-)
+! monkey.png        :-(|)   :(|)    8-|)
+! cyclops.png       O-)     o-)
 
 # Hidden Yahoo emotes
 alien.png           =:)     >-)
@@ -432,7 +437,7 @@
 glasses-nerdy.png   Q)
 doh.png		    :G
 pirate.png	    P)
-shock.png	    :O
+shocked.png	    :O
 sidefrown.png	    :{
 sinister.png	    :B
 smirk.png	    :,
@@ -442,26 +447,6 @@
 wink.png	    ;-)     ;)
 sad.png		    :[
 kiss.png            :x
-<<<<<<< HEAD
-
-[XMPP]
-# XMPP emoticons
-smile.png                 :)    :-)    =)
-smile-big.png             :D    :-D    =D
-wink.png                  ;)    ;-)    ;^)
-shock.png                 :-o
-tongue.png                :P    :-P
-glasses-cool.png          B-)
-angry.png                 X-(
-sad.png                   :(
-crying.png                :'(
-neutral.png               :-|
-thinking.png              :-/
-love.png                  <3
-monkey.png                :(|)
-victory.png               \\m/
-=======
-! skywalker.png     C:-)    c:-)    C:)     c:)
-! monkey.png        :-(|)  :(|)
-! cyclops.png       O-) o-)
->>>>>>> fd6963df
+! skywalker.png     C:-)    c:-)    C:)     c:)
+! monkey.png        :-(|)   :(|)    8-|)
+! cyclops.png       O-)     o-)
