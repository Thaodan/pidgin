_Name=Small
_Description=Smaller versions of the default smileys
Icon=wink.png
Author=Hylke Bons


# Default smileys
[default]
happy.png           :)      :-)
excited.png         :-D     :-d     :D      :d
sad.png             :-(     :(
wink.png            ;-)     ;)
tongue.png          :P      :p      :-P     :-p
shocked.png         =-O     =-o
kiss.png            :-*
glasses-cool.png    8-)
embarrassed.png     :-[
crying.png          :'(     :'-(
thinking.png        :-/     :-\\
angel.png           O:-)    o:-)
shut-mouth.png      :-X


[XMPP]
# Following XEP-0038 + GTalk + our default set, in default set order
# The GTalk strings come from ticket #3307.
happy.png           :)      :-)     =)
excited.png         :-D     :-d     :D      :d      =D      =d
sad.png             :-(     :(
wink.png            ;-)     ;)      ;^)
tongue.png          :P      :p      :-P     :-p
shocked.png         =-O     =-o     :-O     :-o
kiss.png            :kiss:  :-*
glasses-cool.png    8-)     B-)
embarrassed.png     :-[
crying.png          :'-(    :'(
thinking.png        :-/     :-\\
angel.png           O:-)    o:-)
shut-mouth.png      :-X

# Following XEP-0038 + GTalk
angry.png           >:-(    >:(     X-(    x-(
rose.png            @->--   :rose:
phone.png           :telephone:
lamp.png            :jabber:
in_love.png         :heart: :love:  <3
musical-note.png    :music:
beer.png            :beer:
coffee.png          :coffee:
star.png            :star:

# Others
neutral.png         :|      :-|

# Hidden icons from the default set.


# Following AIM 6.1
[AIM]
happy.png           :-)     :)
wink.png            ;-)     ;)
sad.png             :-(     :(
tongue.png          :P      :p      :-P     :-p
shocked.png         =-O
kiss.png            :-*
excited.png         :-D     :D
embarrassed.png     :-[
angel.png           O:-)
thinking.png        :-\\    :-/
crying.png          :'(
shut-mouth.png      :-X
glasses-cool.png    8-)


<<<<<<< HEAD
# Following Windows Live Messenger 8.1
[MSN]
happy.png           :)      :-)
excited.png         :D      :d      :-D     :-d
wink.png            ;)      ;-)
shocked.png         :-O     :-o     :O      :o
tongue.png          :-P     :P      :-p     :p
glasses-cool.png    (H)     (h)
angry.png           :@      :-@
embarrassed.png     :$      :-$
confused.png        :S      :s      :-S     :-s
sad.png             :(      :-(
crying.png          :'(
neutral.png         :|      :-|
devil.png           (6)
angel.png           (A)     (a)
in_love.png         (L)     (l)
star.png            (*)
musical-note.png    (8)
rose.png            (F)     (f)
kiss.png            (K)     (k)
camera.png          (P)     (p)
lamp.png            (I)     (i)
coffee.png          (C)     (c)
phone.png           (T)     (t)
hug-left.png        ({)
hug-right.png       (})
beer.png            (B)     (b)
boy.png             (Z)     (z)
girl.png            (X)     (x)
sarcastic.png       ^o)
sick.png            +o(
plate.png           (pl)
mobile.png          (mp)
dont-know.png       :^)
thinking.png        *-)
thunder.png         (li)
party.png           <:o)
eyeroll.png         8-)
sleepy.png          |-) 

# Hidden MSN emotes
cigarette.png      	(ci)    (CI)
console.png			(xx)    (XX)
=======
# Following QQ 2006
[QQ]
shocked.png         /:O      /jy       /surprised
party.png           /8-)     /dy       /revel
crying.png          /:<      /ll       /cry
shut-mouth.png      /:X      /bz       /shut_mouth
sleeping.png        /:Z      /shui     /sleep
embarrassed.png     /:-|     /gg       /embarassed
pissed-off.png      /:@      /fn       /pissed_off
excited.png         /:D      /cy       /toothy_smile
happy.png           /:)      /wx       /small_smile
sad.png             /:(      /ng       /sad
glasses-cool.png    /:+      /kuk      /cool
sick.png            /:T      /tu       /vomit
sleepy.png          /|-)     /kun      /sleepy
hot.png             /:L      /sweat
question.png        /?       /yiw      /question
excruciating.png    /:8      /zhem     /excrutiating
afraid.png          /shake   /fad      /shake
amorous.png         /love    /aiq      /love
search.png          /find    /zhao     /search
hug-left.png        /hug     /yb       /hug
lamp.png            /!       /dp       /lightbulb
thunder.png         /li      /shd      /lightning
musical-note.png    /music   /yy       /music
coffee.png          /coffee  /kf       /coffee
hungry.png          /eat     /fan      /eat
rose.png            /rose    /mg       /rose
kiss.png            /kiss    /wen      /kiss
in_love.png         /heart   /xin      /heart
meeting.png         /meeting /hy       /meeting
phone.png           /phone   /dh       /phone
tv.png              /TV      /ds       /TV
angry.png           /<O>     /oh       /angry
girl.png            /<00>    /nv       /woman
boy.png             /<11>    /nan      /man
>>>>>>> f7ee0d55


# Following ICQ 6.0
[ICQ]
happy.png           :-)     :)
neutral.png         :-$
sad.png             :-(     :(
shocked.png         =-O
wink.png            ;-)     ;)
tongue.png          :-P     :P      :-p     :p
music.png           [:-}
sleeping.png        *TIRED*
crying.png          :'(    :'-(
sick.png            :-!
kiss.png            :-{} :-*
embarrassed.png     :-[
devil.png           ]:->
angel.png           O:-)
rose.png            @}->--
shut-mouth.png      :-X     :X      :-x     :x
thinking.png        :-\\    :-/
beer.png            *DRINK*
excited.png         :-D     :D
glasses-cool.png    8-)
<<<<<<< HEAD
amorous.png         *IN\ LOVE*


# Following Yahoo! Messenger 8.1
[Yahoo]
happy.png           :)      :-)
question.png        :-/     :-\\
shocked.png         :-O     :O      :-o     :o 
devil.png           >:)
angel.png           O:-)    o:-)    0:-)
sick.png            :-&
sleepy.png          (:|
sad.png             :(      :-(
amorous.png         :x      :-x     :X      :-X
angry.png           X-(     x-(     X(      x(
crying.png          :((
drool.png           =P~     =p~
lying.png           :^O     :^o
wink.png            ;)      ;-)
embarrassed.png     :">
mean.png            :->     :>
thinking.png        :-?
excited.png         :D      :-D     :d      :-d
tongue.png          :-P     :P      :-p     :p
glasses-cool.png    B-)     b-)
neutral.png         :|      :-|
sleeping.png        I-)     i-)     |-)
kiss.png            :-*     :*
confused.png        :-S     :-s
sarcastic.png       /:)
eyeroll.png         8-|
hug-left.png        >:D<    >:d<
hot.png             #:-S    #:-s
party.png           <:-P    <:-p
nervous.png         :-SS	:-Ss	:-sS	:-ss

# Hidden Yahoo emotes
coffee.png          ~o)     ~O)
rose.png            @};-
dont-know.png       :-L     :-l
lamp.png            *-:)
shame.png           [-X     [-x
musical-note.png    :-"
star.png            (*)


# MXit standard emoticons
[MXit]
happy.png           :-)     :)
sad.png             :-(     :(
wink.png            ;-)     ;)
excited.png         :-D     :D     :->      :>
neutral.png         :-|     :|
shocked.png         :-O     :O
tongue.png          :-P     :P
embarrassed.png     :-$     :$
glasses-cool.png    8-)
in_love.png         (H)
rose.png            (F)
### Added in v3.0
boy.png             (m)
girl.png            (f)
star.png            (*)
chilli.png          (c)
kiss.png            (x)
lamp.png            (i)
pissed-off.png      :e      :-e
shut-mouth.png      :-x     :x
thunder.png         (z)
coffee.png          (U)
mrgreen.png         (G)
### Added in v5.0
sick.png            :o(
excruciating.png    :-{     :{
amorous.png         :-}     :}
eyeroll.png         8-o     8o
crying.png          :'(
thinking.png        :-?     :?
drool.png           :-~     :~
sleeping.png        :-z     :z
lying.png           :L)
glasses-nerdy.png   8-|     8|
pirate.png          P-)
### Added in v5.9.7
bored.png           :-[     :[
cold.png            :-<     :<
confused.png        :-,     :,
hungry.png          :-C     :C
stressed.png        :-s     :s
=======
amorous.png         *IN\ LOVE*
>>>>>>> f7ee0d55
<|MERGE_RESOLUTION|>--- conflicted
+++ resolved
@@ -72,91 +72,6 @@
 glasses-cool.png    8-)
 
 
-<<<<<<< HEAD
-# Following Windows Live Messenger 8.1
-[MSN]
-happy.png           :)      :-)
-excited.png         :D      :d      :-D     :-d
-wink.png            ;)      ;-)
-shocked.png         :-O     :-o     :O      :o
-tongue.png          :-P     :P      :-p     :p
-glasses-cool.png    (H)     (h)
-angry.png           :@      :-@
-embarrassed.png     :$      :-$
-confused.png        :S      :s      :-S     :-s
-sad.png             :(      :-(
-crying.png          :'(
-neutral.png         :|      :-|
-devil.png           (6)
-angel.png           (A)     (a)
-in_love.png         (L)     (l)
-star.png            (*)
-musical-note.png    (8)
-rose.png            (F)     (f)
-kiss.png            (K)     (k)
-camera.png          (P)     (p)
-lamp.png            (I)     (i)
-coffee.png          (C)     (c)
-phone.png           (T)     (t)
-hug-left.png        ({)
-hug-right.png       (})
-beer.png            (B)     (b)
-boy.png             (Z)     (z)
-girl.png            (X)     (x)
-sarcastic.png       ^o)
-sick.png            +o(
-plate.png           (pl)
-mobile.png          (mp)
-dont-know.png       :^)
-thinking.png        *-)
-thunder.png         (li)
-party.png           <:o)
-eyeroll.png         8-)
-sleepy.png          |-) 
-
-# Hidden MSN emotes
-cigarette.png      	(ci)    (CI)
-console.png			(xx)    (XX)
-=======
-# Following QQ 2006
-[QQ]
-shocked.png         /:O      /jy       /surprised
-party.png           /8-)     /dy       /revel
-crying.png          /:<      /ll       /cry
-shut-mouth.png      /:X      /bz       /shut_mouth
-sleeping.png        /:Z      /shui     /sleep
-embarrassed.png     /:-|     /gg       /embarassed
-pissed-off.png      /:@      /fn       /pissed_off
-excited.png         /:D      /cy       /toothy_smile
-happy.png           /:)      /wx       /small_smile
-sad.png             /:(      /ng       /sad
-glasses-cool.png    /:+      /kuk      /cool
-sick.png            /:T      /tu       /vomit
-sleepy.png          /|-)     /kun      /sleepy
-hot.png             /:L      /sweat
-question.png        /?       /yiw      /question
-excruciating.png    /:8      /zhem     /excrutiating
-afraid.png          /shake   /fad      /shake
-amorous.png         /love    /aiq      /love
-search.png          /find    /zhao     /search
-hug-left.png        /hug     /yb       /hug
-lamp.png            /!       /dp       /lightbulb
-thunder.png         /li      /shd      /lightning
-musical-note.png    /music   /yy       /music
-coffee.png          /coffee  /kf       /coffee
-hungry.png          /eat     /fan      /eat
-rose.png            /rose    /mg       /rose
-kiss.png            /kiss    /wen      /kiss
-in_love.png         /heart   /xin      /heart
-meeting.png         /meeting /hy       /meeting
-phone.png           /phone   /dh       /phone
-tv.png              /TV      /ds       /TV
-angry.png           /<O>     /oh       /angry
-girl.png            /<00>    /nv       /woman
-boy.png             /<11>    /nan      /man
->>>>>>> f7ee0d55
-
-
 # Following ICQ 6.0
 [ICQ]
 happy.png           :-)     :)
@@ -179,96 +94,4 @@
 beer.png            *DRINK*
 excited.png         :-D     :D
 glasses-cool.png    8-)
-<<<<<<< HEAD
-amorous.png         *IN\ LOVE*
-
-
-# Following Yahoo! Messenger 8.1
-[Yahoo]
-happy.png           :)      :-)
-question.png        :-/     :-\\
-shocked.png         :-O     :O      :-o     :o 
-devil.png           >:)
-angel.png           O:-)    o:-)    0:-)
-sick.png            :-&
-sleepy.png          (:|
-sad.png             :(      :-(
-amorous.png         :x      :-x     :X      :-X
-angry.png           X-(     x-(     X(      x(
-crying.png          :((
-drool.png           =P~     =p~
-lying.png           :^O     :^o
-wink.png            ;)      ;-)
-embarrassed.png     :">
-mean.png            :->     :>
-thinking.png        :-?
-excited.png         :D      :-D     :d      :-d
-tongue.png          :-P     :P      :-p     :p
-glasses-cool.png    B-)     b-)
-neutral.png         :|      :-|
-sleeping.png        I-)     i-)     |-)
-kiss.png            :-*     :*
-confused.png        :-S     :-s
-sarcastic.png       /:)
-eyeroll.png         8-|
-hug-left.png        >:D<    >:d<
-hot.png             #:-S    #:-s
-party.png           <:-P    <:-p
-nervous.png         :-SS	:-Ss	:-sS	:-ss
-
-# Hidden Yahoo emotes
-coffee.png          ~o)     ~O)
-rose.png            @};-
-dont-know.png       :-L     :-l
-lamp.png            *-:)
-shame.png           [-X     [-x
-musical-note.png    :-"
-star.png            (*)
-
-
-# MXit standard emoticons
-[MXit]
-happy.png           :-)     :)
-sad.png             :-(     :(
-wink.png            ;-)     ;)
-excited.png         :-D     :D     :->      :>
-neutral.png         :-|     :|
-shocked.png         :-O     :O
-tongue.png          :-P     :P
-embarrassed.png     :-$     :$
-glasses-cool.png    8-)
-in_love.png         (H)
-rose.png            (F)
-### Added in v3.0
-boy.png             (m)
-girl.png            (f)
-star.png            (*)
-chilli.png          (c)
-kiss.png            (x)
-lamp.png            (i)
-pissed-off.png      :e      :-e
-shut-mouth.png      :-x     :x
-thunder.png         (z)
-coffee.png          (U)
-mrgreen.png         (G)
-### Added in v5.0
-sick.png            :o(
-excruciating.png    :-{     :{
-amorous.png         :-}     :}
-eyeroll.png         8-o     8o
-crying.png          :'(
-thinking.png        :-?     :?
-drool.png           :-~     :~
-sleeping.png        :-z     :z
-lying.png           :L)
-glasses-nerdy.png   8-|     8|
-pirate.png          P-)
-### Added in v5.9.7
-bored.png           :-[     :[
-cold.png            :-<     :<
-confused.png        :-,     :,
-hungry.png          :-C     :C
-stressed.png        :-s     :s
-=======
-amorous.png         *IN\ LOVE*
->>>>>>> f7ee0d55
+amorous.png         *IN\ LOVE*