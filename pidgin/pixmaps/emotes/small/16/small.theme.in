_Name=Small
_Description=Smaller versions of the default smilies
Icon=wink.png
Author=Hylke Bons


# Default smileys
[default]
happy.png           :)      :-)
excited.png         :-D     :-d     :D      :d
sad.png             :-(     :(
wink.png            ;-)     ;)
tongue.png          :P      :p      :-P     :-p
shocked.png         =-O     =-o
kiss.png            :-*
embarrassed.png     :-[
crying.png          :'(     :'-(
thinking.png        :-/     :-\\
angel.png           O:-)    o:-)


[XMPP]
# Following XEP-0038 + GTalk + our default set, in default set order
# The GTalk strings come from ticket #3307.
happy.png           :)      :-)     =)
excited.png         :-D     :-d     :D      :d      =D      =d
sad.png             :-(     :(
wink.png            ;-)     ;)      ;^)
tongue.png          :P      :p      :-P     :-p
shocked.png         =-O     =-o     :-O     :-o
kiss.png            :kiss:  :-*
embarrassed.png     :-[
crying.png          :'-(    :'(
thinking.png        :-/     :-\\
angel.png           O:-)    o:-)

# Following XEP-0038 + GTalk
angry.png           >:-(    >:(     X-(    x-(
phone.png           :telephone:
in_love.png         :heart: :love:  <3
musical-note.png    :music:
beer.png            :beer:
coffee.png          :coffee:

# Others
neutral.png         :|      :-|

# Hidden icons from the default set.


# Following AIM 6.1
[AIM]
happy.png           :-)     :)
wink.png            ;-)     ;)
sad.png             :-(     :(
tongue.png          :P      :p      :-P     :-p
shocked.png         =-O
kiss.png            :-*
excited.png         :-D     :D
embarrassed.png     :-[
angel.png           O:-)
thinking.png        :-\\    :-/
crying.png          :'(


# Following Windows Live Messenger 8.1
[MSN]
happy.png           :)      :-)
excited.png         :D      :d      :-D     :-d
wink.png            ;)      ;-)
shocked.png         :-O     :-o     :O      :o
tongue.png          :-P     :P      :-p     :p
angry.png           :@      :-@
embarrassed.png     :$      :-$
confused.png        :S      :s      :-S     :-s
sad.png             :(      :-(
crying.png          :'(
neutral.png         :|      :-|
devil.png           (6)
angel.png           (A)     (a)
in_love.png         (L)     (l)
musical-note.png    (8)
kiss.png            (K)     (k)
camera.png          (P)     (p)
coffee.png          (C)     (c)
phone.png           (T)     (t)
hug-left.png        ({)
hug-right.png       (})
beer.png            (B)     (b)
sarcastic.png       ^o)
sick.png            +o(
plate.png           (pl)
mobile.png          (mp)
dont-know.png       :^)
thinking.png        *-)
party.png           <:o)
sleepy.png          |-) 

# Hidden MSN emotes
cigarette.png      	(ci)    (CI)
console.png			(xx)    (XX)


# Following QQ 2006
[QQ]
shocked.png         /:O      /jy       /surprised
party.png           /8-)     /dy       /revel
crying.png          /:<      /ll       /cry
sleeping.png        /:Z      /shui     /sleep
embarrassed.png     /:-|     /gg       /embarassed
excited.png         /:D      /cy       /toothy_smile
happy.png           /:)      /wx       /small_smile
sad.png             /:(      /ng       /sad
sick.png            /:T      /tu       /vomit
sleepy.png          /|-)     /kun      /sleepy
hot.png             /:L      /sweat
question.png        /?       /yiw      /question
afraid.png          /shake   /fad      /shake
amorous.png         /love    /aiq      /love
search.png          /find    /zhao     /search
hug-left.png        /hug     /yb       /hug
musical-note.png    /music   /yy       /music
coffee.png          /coffee  /kf       /coffee
hungry.png          /eat     /fan      /eat
kiss.png            /kiss    /wen      /kiss
in_love.png         /heart   /xin      /heart
meeting.png         /meeting /hy       /meeting
phone.png           /phone   /dh       /phone
tv.png              /TV      /ds       /TV
angry.png           /<O>     /oh       /angry


# Following ICQ 6.0
[ICQ]
happy.png           :-)     :)
neutral.png         :-$
sad.png             :-(     :(
shocked.png         =-O
wink.png            ;-)     ;)
tongue.png          :-P     :P      :-p     :p
music.png           [:-}
sleeping.png        *TIRED*
crying.png          :'(    :'-(
sick.png            :-!
kiss.png            :-{} :-*
embarrassed.png     :-[
devil.png           ]:->
angel.png           O:-)
thinking.png        :-\\    :-/
beer.png            *DRINK*
excited.png         :-D     :D
amorous.png         *IN\ LOVE*


# Following Yahoo! Messenger 8.1
[Yahoo]
happy.png           :)      :-)
question.png        :-/     :-\\
shocked.png         :-O     :O      :-o     :o 
devil.png           >:)
angel.png           O:-)    o:-)    0:-)
sick.png            :-&
sleepy.png          (:|
sad.png             :(      :-(
amorous.png         :x      :-x     :X      :-X
angry.png           X-(     x-(     X(      x(
crying.png          :((
wink.png            ;)      ;-)
embarrassed.png     :">
mean.png            :->     :>
thinking.png        :-?
excited.png         :D      :-D     :d      :-d
tongue.png          :-P     :P      :-p     :p
neutral.png         :|      :-|
sleeping.png        I-)     i-)     |-)
kiss.png            :-*     :*
confused.png        :-S     :-s
sarcastic.png       /:)
hug-left.png        >:D<    >:d<
hot.png             #:-S    #:-s
party.png           <:-P    <:-p
nervous.png         :-SS	:-Ss	:-sS	:-ss

# Hidden Yahoo emotes
coffee.png          ~o)     ~O)
dont-know.png       :-L     :-l
shame.png           [-X     [-x
musical-note.png    :-"

# Following Yahoo! Messenger 8.1
[Yahoo JAPAN]
smile.png           :)      :-)
question.png        :-/     :-\\
shock.png           :-O     :O      :-o     :o 
devil.png           >:)
angel.png           O:-)    o:-)    0:-)
sick.png            :-&
yawn.png            (:|
sad.png             :(      :-(
angry.png           X-(     x-(     X(      x(
crying.png          :((
wink.png            ;)      ;-)
thinking.png        :-?
smile-big.png       :D      :-D     :d      :-d
tongue.png          :-P     :P      :-p     :p
neutral.png         :|      :-|
sleepy.png          I-)     i-)     |-)
kiss.png            :-*     :*
confused.png        :-S     :-s
hug-left.png        >:D<    >:d<
party.png           <:-P    <:-p

# Hidden Yahoo emotes
coffee.png          ~o)     ~O)
dont-know.png       :-L     :-l
shame.png           [-X     [-x
musical-note.png    :-"


# Following MySpaceIM Beta 1.0.697.0
[MySpaceIM]
excited.png  	    :D      :-D
devil.png	    }:)
confused.png	    :Z
amorous.png	    :X
shocked.png	    :O
neutral.png	    :|
tongue.png	    :P      :p
wink.png	    ;-)     ;)
sad.png		    :[
kiss.png            :x
<<<<<<< HEAD

[XMPP]
# XMPP emoticons
smile.png                 :)    :-)    =)
smile-big.png             :D    :-D    =D
wink.png                  ;)    ;-)    ;^)
shock.png                 :-o
tongue.png                :P    :-P    :-p    :p
glasses-cool.png          B-)
angry.png                 X-(
sad.png                   :(    :-(    =(
crying.png                :'(
neutral.png               :-|
thinking.png              :-/
love.png                  <3
monkey.png                :(|)
victory.png               \\m/
=======
>>>>>>> e0f66eef
<|MERGE_RESOLUTION|>--- conflicted
+++ resolved
@@ -229,23 +229,3 @@
 wink.png	    ;-)     ;)
 sad.png		    :[
 kiss.png            :x
-<<<<<<< HEAD
-
-[XMPP]
-# XMPP emoticons
-smile.png                 :)    :-)    =)
-smile-big.png             :D    :-D    =D
-wink.png                  ;)    ;-)    ;^)
-shock.png                 :-o
-tongue.png                :P    :-P    :-p    :p
-glasses-cool.png          B-)
-angry.png                 X-(
-sad.png                   :(    :-(    =(
-crying.png                :'(
-neutral.png               :-|
-thinking.png              :-/
-love.png                  <3
-monkey.png                :(|)
-victory.png               \\m/
-=======
->>>>>>> e0f66eef
