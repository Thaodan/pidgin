--- conflicted
+++ resolved
@@ -444,11 +444,9 @@
 		toolbar/16/send-file.png \
 		toolbar/16/transfer.png \
 		toolbar/16/unblock.png \
-<<<<<<< HEAD
 		toolbar/16/video-call.png
-=======
+		toolbar/16/unblock.png \
 		toolbar/16/get-attention.png
->>>>>>> 3d93e8ed
 
 TOOLBAR_22_SCALABLE = \
 		toolbar/22/scalable/select-avatar.svg
