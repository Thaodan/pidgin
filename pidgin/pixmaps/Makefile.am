pidginpixmapdir = $(datadir)/pixmaps/pidgin
pidginiconsdir = $(datadir)

SUBDIRS = buddy_icons/qq emotes/default/24 emotes/none

if INSTALL_PIXMAPS
MAKEFILE_MINGW = \
		buddy_icons/qq/Makefile.mingw \
		emotes/default/24/Makefile.mingw \
		emotes/none/Makefile.mingw

ANIMATIONS_16 = \
		animations/16/connect0.png \
		animations/16/connect1.png \
		animations/16/connect2.png \
		animations/16/connect3.png \
		animations/16/connect4.png \
		animations/16/connect5.png \
		animations/16/connect6.png \
		animations/16/connect7.png \
		animations/16/connect8.png \
		animations/16/typing0.png \
		animations/16/typing1.png \
		animations/16/typing2.png \
		animations/16/typing3.png \
		animations/16/typing4.png \
		animations/16/typing5.png

DIALOGS_16_SCALABLE = \
		dialogs/16/scalable/error.svg \
		dialogs/16/scalable/info.svg \
		dialogs/16/scalable/mail.svg

DIALOGS_16 = \
		dialogs/16/auth.png \
		dialogs/16/error.png \
		dialogs/16/info.png \
		dialogs/16/mail.png \
		dialogs/16/question.png

DIALOGS_64_SCALABLE = \
		dialogs/64/scalable/auth.svg \
		dialogs/64/scalable/cool.svg \
		dialogs/64/scalable/dialog.svg \
		dialogs/64/scalable/error.svg \
		dialogs/64/scalable/info.svg \
		dialogs/64/scalable/question.svg \
		dialogs/64/scalable/warning.svg

DIALOGS_64 = \
		dialogs/64/auth.png \
		dialogs/64/cool.png \
		dialogs/64/dialog.png \
		dialogs/64/error.png \
		dialogs/64/info.png \
		dialogs/64/mail.png \
		dialogs/64/question.png \
		dialogs/64/warning.png

EMBLEMS_16_SCALABLE = \
		emblems/16/scalable/aol-client.svg \
		emblems/16/scalable/blocked.svg \
		emblems/16/scalable/bot.svg \
		emblems/16/scalable/external.svg \
		emblems/16/scalable/female.svg \
		emblems/16/scalable/free-for-chat.svg \
		emblems/16/scalable/game.svg \
		emblems/16/scalable/male.svg \
		emblems/16/scalable/mobile.svg \
		emblems/16/scalable/music.svg \
		emblems/16/scalable/not-authorized.svg \
		emblems/16/scalable/qq-member.svg \
		emblems/16/scalable/secure.svg \
		emblems/16/scalable/unavailable.svg \
		emblems/16/scalable/video.svg \
		emblems/16/scalable/voice.svg

EMBLEMS_16 = \
		emblems/16/aol-client.png \
		emblems/16/birthday.png \
		emblems/16/blocked.png \
		emblems/16/bot.png \
		emblems/16/external.png \
		emblems/16/female.png \
		emblems/16/founder.png \
		emblems/16/free-for-chat.png \
		emblems/16/game.png \
		emblems/16/half-operator.png \
		emblems/16/hiptop.png \
		emblems/16/male.png \
		emblems/16/mobile.png \
		emblems/16/music.png \
		emblems/16/not-authorized.png \
		emblems/16/operator.png \
		emblems/16/qq-member.png \
		emblems/16/secure.png \
		emblems/16/unavailable.png \
		emblems/16/video.png \
		emblems/16/voice.png

EMOTES_DEFAULT_24_SCALABLE = \
		emotes/default/24/scalable/act-up.svg \
		emotes/default/24/scalable/airplane.svg \
		emotes/default/24/scalable/alien.svg \
		emotes/default/24/scalable/angel.svg \
		emotes/default/24/scalable/angry.svg \
		emotes/default/24/scalable/arrogant.svg \
		emotes/default/24/scalable/at-wits-end.svg \
		emotes/default/24/scalable/bad.svg \
		emotes/default/24/scalable/bashful.svg \
		emotes/default/24/scalable/beat-up.svg \
		emotes/default/24/scalable/beauty.svg \
		emotes/default/24/scalable/beer.svg \
		emotes/default/24/scalable/blowkiss.svg \
		emotes/default/24/scalable/bomb.svg \
		emotes/default/24/scalable/bowl.svg \
		emotes/default/24/scalable/boy.svg \
		emotes/default/24/scalable/brb.svg \
		emotes/default/24/scalable/bulgy-eyes.svg \
		emotes/default/24/scalable/bye.svg \
		emotes/default/24/scalable/cake.svg \
		emotes/default/24/scalable/call-me.svg \
		emotes/default/24/scalable/camera.svg \
		emotes/default/24/scalable/can.svg \
		emotes/default/24/scalable/car.svg \
		emotes/default/24/scalable/cat.svg \
		emotes/default/24/scalable/chicken.svg \
		emotes/default/24/scalable/clap.svg \
		emotes/default/24/scalable/clock.svg \
		emotes/default/24/scalable/cloudy.svg \
		emotes/default/24/scalable/clover.svg \
		emotes/default/24/scalable/clown.svg \
		emotes/default/24/scalable/coffee.svg \
		emotes/default/24/scalable/coins.svg \
		emotes/default/24/scalable/computer.svg \
		emotes/default/24/scalable/confused.svg \
		emotes/default/24/scalable/console.svg \
		emotes/default/24/scalable/cowboy.svg \
		emotes/default/24/scalable/cow.svg \
		emotes/default/24/scalable/crying.svg \
		emotes/default/24/scalable/curl-lip.svg \
		emotes/default/24/scalable/curse.svg \
		emotes/default/24/scalable/cute.svg \
		emotes/default/24/scalable/cyclops.svg \
		emotes/default/24/scalable/dance.svg \
		emotes/default/24/scalable/dazed.svg \
		emotes/default/24/scalable/desire.svg \
		emotes/default/24/scalable/devil.svg \
		emotes/default/24/scalable/disapointed.svg \
		emotes/default/24/scalable/disdain.svg \
		emotes/default/24/scalable/doctor.svg \
		emotes/default/24/scalable/dog.svg \
		emotes/default/24/scalable/doh.svg \
		emotes/default/24/scalable/dont-know.svg \
		emotes/default/24/scalable/drink.svg \
		emotes/default/24/scalable/drool.svg \
		emotes/default/24/scalable/eat.svg \
		emotes/default/24/scalable/embarrassed.svg \
		emotes/default/24/scalable/excruciating.svg \
		emotes/default/24/scalable/eyeroll.svg \
		emotes/default/24/scalable/female-fighter.svg \
		emotes/default/24/scalable/film.svg \
		emotes/default/24/scalable/fingers-crossed.svg \
		emotes/default/24/scalable/flag.svg \
		emotes/default/24/scalable/foot-in-mouth.svg \
		emotes/default/24/scalable/freaked-out.svg \
		emotes/default/24/scalable/ghost.svg \
		emotes/default/24/scalable/giggle.svg \
		emotes/default/24/scalable/girl.svg \
		emotes/default/24/scalable/glasses-cool.svg \
		emotes/default/24/scalable/glasses-nerdy.svg \
		emotes/default/24/scalable/goat.svg \
		emotes/default/24/scalable/go-away.svg \
		emotes/default/24/scalable/good.svg \
		emotes/default/24/scalable/hammer.svg \
		emotes/default/24/scalable/handcuffs.svg \
		emotes/default/24/scalable/handshake.svg \
		emotes/default/24/scalable/highfive.svg \
		emotes/default/24/scalable/hug-left.svg \
		emotes/default/24/scalable/hug-right.svg \
		emotes/default/24/scalable/hypnotized.svg \
		emotes/default/24/scalable/in-love.svg \
		emotes/default/24/scalable/island.svg \
		emotes/default/24/scalable/jump.svg \
		emotes/default/24/scalable/kissed.svg \
		emotes/default/24/scalable/kissing.svg \
		emotes/default/24/scalable/kiss.svg \
		emotes/default/24/scalable/knife.svg \
		emotes/default/24/scalable/lamp.svg \
		emotes/default/24/scalable/lashes.svg \
		emotes/default/24/scalable/laugh.svg \
		emotes/default/24/scalable/liquor.svg \
		emotes/default/24/scalable/loser.svg \
		emotes/default/24/scalable/love-over.svg \
		emotes/default/24/scalable/love.svg \
		emotes/default/24/scalable/lying.svg \
		emotes/default/24/scalable/madtongue.svg \
		emotes/default/24/scalable/mail.svg \
		emotes/default/24/scalable/male-fighter1.svg \
		emotes/default/24/scalable/male-fighter2.svg \
		emotes/default/24/scalable/mean.svg \
		emotes/default/24/scalable/meeting.svg \
		emotes/default/24/scalable/messed.svg \
		emotes/default/24/scalable/mobile.svg \
		emotes/default/24/scalable/mohawk.svg \
		emotes/default/24/scalable/moneymouth.svg \
		emotes/default/24/scalable/monkey.svg \
		emotes/default/24/scalable/moon.svg \
		emotes/default/24/scalable/msn-away.svg \
		emotes/default/24/scalable/msn-busy.svg \
		emotes/default/24/scalable/msn_online.svg \
		emotes/default/24/scalable/msn.svg \
		emotes/default/24/scalable/musical-note.svg \
		emotes/default/24/scalable/music.svg \
		emotes/default/24/scalable/nailbiting.svg \
		emotes/default/24/scalable/neutral.svg \
		emotes/default/24/scalable/on-the-phone.svg \
		emotes/default/24/scalable/party.svg \
		emotes/default/24/scalable/peace.svg \
		emotes/default/24/scalable/phone.svg \
		emotes/default/24/scalable/pig.svg \
		emotes/default/24/scalable/pill.svg \
		emotes/default/24/scalable/pirate.svg \
		emotes/default/24/scalable/pissed-off.svg \
		emotes/default/24/scalable/pizza.svg \
		emotes/default/24/scalable/plate.svg \
		emotes/default/24/scalable/poop.svg \
		emotes/default/24/scalable/pray.svg \
		emotes/default/24/scalable/present.svg \
		emotes/default/24/scalable/qq.svg \
		emotes/default/24/scalable/question.svg \
		emotes/default/24/scalable/quiet.svg \
		emotes/default/24/scalable/rainbow.svg \
		emotes/default/24/scalable/rain.svg \
		emotes/default/24/scalable/rose-dead.svg \
		emotes/default/24/scalable/rose.svg \
		emotes/default/24/scalable/rotfl.svg \
		emotes/default/24/scalable/sad.svg \
		emotes/default/24/scalable/sarcastic.svg \
		emotes/default/24/scalable/search.svg \
		emotes/default/24/scalable/secret.svg \
		emotes/default/24/scalable/shame.svg \
		emotes/default/24/scalable/sheep.svg \
		emotes/default/24/scalable/shock.svg \
		emotes/default/24/scalable/shout.svg \
		emotes/default/24/scalable/shut-mouth.svg \
		emotes/default/24/scalable/sick.svg \
		emotes/default/24/scalable/sidefrown.svg \
		emotes/default/24/scalable/sigarette.svg \
		emotes/default/24/scalable/silly.svg \
		emotes/default/24/scalable/sinister.svg \
		emotes/default/24/scalable/skeleton.svg \
		emotes/default/24/scalable/skywalker.svg \
		emotes/default/24/scalable/sleepy.svg \
		emotes/default/24/scalable/smile-big.svg \
		emotes/default/24/scalable/smile.svg \
		emotes/default/24/scalable/smirk.svg \
		emotes/default/24/scalable/snail.svg \
		emotes/default/24/scalable/snicker.svg \
		emotes/default/24/scalable/snowman.svg \
		emotes/default/24/scalable/soccerball.svg \
		emotes/default/24/scalable/soldier.svg \
		emotes/default/24/scalable/star.svg \
		emotes/default/24/scalable/starving.svg \
		emotes/default/24/scalable/stop.svg \
		emotes/default/24/scalable/struggle.svg \
		emotes/default/24/scalable/sun.svg \
		emotes/default/24/scalable/sweat.svg \
		emotes/default/24/scalable/talktohand.svg \
		emotes/default/24/scalable/teeth.svg \
		emotes/default/24/scalable/terror.svg \
		emotes/default/24/scalable/thinking.svg \
		emotes/default/24/scalable/thunder.svg \
		emotes/default/24/scalable/time-out.svg \
		emotes/default/24/scalable/tongue.svg \
		emotes/default/24/scalable/tremble.svg \
		emotes/default/24/scalable/turtle.svg \
		emotes/default/24/scalable/tv.svg \
		emotes/default/24/scalable/umbrella.svg \
		emotes/default/24/scalable/vampire.svg \
		emotes/default/24/scalable/victory.svg \
		emotes/default/24/scalable/waiting.svg \
		emotes/default/24/scalable/watermelon.svg \
		emotes/default/24/scalable/waving.svg \
		emotes/default/24/scalable/weep.svg \
		emotes/default/24/scalable/wilt.svg \
		emotes/default/24/scalable/wink.svg \
		emotes/default/24/scalable/worship.svg \
		emotes/default/24/scalable/yawn.svg \
		emotes/default/24/scalable/yin-yang.svg

PROTOCOLS_16_SCALABLE = \
		protocols/16/scalable/aim.svg \
		protocols/16/scalable/bonjour.svg \
		protocols/16/scalable/gadu-gadu.svg \
		protocols/16/scalable/novell.svg \
		protocols/16/scalable/icq.svg \
		protocols/16/scalable/irc.svg \
		protocols/16/scalable/jabber.svg \
		protocols/16/scalable/meanwhile.svg \
		protocols/16/scalable/msn.svg \
		protocols/16/scalable/qq.svg \
		protocols/16/scalable/silc.svg \
		protocols/16/scalable/simple.svg \
		protocols/16/scalable/yahoo.svg \
		protocols/16/scalable/zephyr.svg

PROTOCOLS_16 = \
		protocols/16/aim.png \
		protocols/16/bonjour.png \
		protocols/16/gadu-gadu.png \
		protocols/16/google-talk.png \
		protocols/16/novell.png \
		protocols/16/icq.png \
		protocols/16/irc.png \
		protocols/16/jabber.png \
		protocols/16/meanwhile.png \
		protocols/16/msn.png \
		protocols/16/myspace.png \
		protocols/16/qq.png \
		protocols/16/silc.png \
		protocols/16/simple.png \
		protocols/16/yahoo.png \
		protocols/16/zephyr.png

ICONS_16_SCALABLE = \
		icons/hicolor/16x16/apps/scalable/pidgin.svg

ICONS_16 = icons/hicolor/16x16/apps/pidgin.png

ICONS_22_SCALABLE = \
		icons/hicolor/22x22/apps/scalable/pidgin.svg

ICONS_22 = icons/hicolor/22x22/apps/pidgin.png

ICONS_24_SCALABLE = \
		icons/hicolor/24x24/apps/scalable/pidgin.svg

ICONS_24 = icons/hicolor/24x24/apps/pidgin.png

ICONS_32_SCALABLE = \
		icons/hicolor/32x32/apps/scalable/pidgin.svg

ICONS_32 = icons/hicolor/32x32/apps/pidgin.png

ICONS_48_SCALABLE = \
		icons/hicolor/48x48/apps/scalable/pidgin.svg

ICONS_48 = icons/hicolor/48x48/apps/pidgin.png

PROTOCOLS_22_SCALABLE = \
		protocols/22/scalable/aim.svg \
		protocols/22/scalable/bonjour.svg \
		protocols/22/scalable/gadu-gadu.svg \
		protocols/22/scalable/novell.svg \
		protocols/22/scalable/icq.svg \
		protocols/22/scalable/irc.svg \
		protocols/22/scalable/jabber.svg \
		protocols/22/scalable/meanwhile.svg \
		protocols/22/scalable/msn.svg \
		protocols/22/scalable/qq.svg \
		protocols/22/scalable/silc.svg \
		protocols/22/scalable/simple.svg \
		protocols/22/scalable/yahoo.svg \
		protocols/22/scalable/zephyr.svg

PROTOCOLS_22 = \
		protocols/22/aim.png \
		protocols/22/bonjour.png \
		protocols/22/gadu-gadu.png \
		protocols/22/google-talk.png \
		protocols/22/novell.png \
		protocols/22/icq.png \
		protocols/22/irc.png \
		protocols/22/jabber.png \
		protocols/22/meanwhile.png \
		protocols/22/msn.png \
		protocols/22/myspace.png \
		protocols/22/qq.png \
		protocols/22/silc.png \
		protocols/22/simple.png \
		protocols/22/yahoo.png \
		protocols/22/zephyr.png

PROTOCOLS_48_SCALABLE = \
		protocols/48/scalable/aim.svg \
		protocols/48/scalable/bonjour.svg \
		protocols/48/scalable/gadu-gadu.svg \
		protocols/48/scalable/google-talk.svg \
		protocols/48/scalable/novell.svg \
		protocols/48/scalable/icq.svg \
		protocols/48/scalable/irc.svg \
		protocols/48/scalable/jabber.svg \
		protocols/48/scalable/meanwhile.svg \
		protocols/48/scalable/msn.svg \
		protocols/48/scalable/qq.svg \
		protocols/48/scalable/silc.svg \
		protocols/48/scalable/simple.svg \
		protocols/48/scalable/yahoo.svg \
		protocols/48/scalable/zephyr.svg

PROTOCOLS_48 = \
		protocols/48/aim.png \
		protocols/48/bonjour.png \
		protocols/48/gadu-gadu.png \
		protocols/48/novell.png \
		protocols/48/icq.png \
		protocols/48/irc.png \
		protocols/48/jabber.png \
		protocols/48/meanwhile.png \
		protocols/48/msn.png \
		protocols/48/myspace.png \
		protocols/48/qq.png \
		protocols/48/silc.png \
		protocols/48/simple.png \
		protocols/48/yahoo.png \
		protocols/48/zephyr.png

STATUS_11_SCALABLE = \
		status/11/scalable/available.svg \
		status/11/scalable/away.svg \
		status/11/scalable/busy.svg \
		status/11/scalable/chat.svg \
		status/11/scalable/extended-away.svg \
		status/11/scalable/invisible.svg \
		status/11/scalable/offline.svg \
		status/11/scalable/person.svg

STATUS_11 = \
		status/11/available.png \
		status/11/away.png \
		status/11/busy.png \
		status/11/chat.png \
		status/11/extended-away.png \
		status/11/invisible.png \
		status/11/log-in.png \
		status/11/log-out.png \
		status/11/offline.png \
		status/11/person.png

STATUS_11_RTL = \
		status/11/rtl/extended-away.png

STATUS_16_SCALABLE = \
		status/16/scalable/available.svg \
		status/16/scalable/away.svg \
		status/16/scalable/busy.svg \
		status/16/scalable/chat.svg \
		status/16/scalable/extended-away.svg \
		status/16/scalable/log-in.svg \
		status/16/scalable/log-out.svg \
		status/16/scalable/message-pending.svg \
		status/16/scalable/offline.svg \
		status/16/scalable/person.svg

STATUS_16 = \
		status/16/available.png \
		status/16/away.png \
		status/16/busy.png \
		status/16/chat.png \
		status/16/extended-away.png \
		status/16/invisible.png \
		status/16/log-in.png \
		status/16/log-out.png \
		status/16/offline.png \
		status/16/person.png

STATUS_16_RTL = \
		status/16/rtl/extended-away.png \
		status/16/rtl/log-in.png \
		status/16/rtl/log-out.png

STATUS_22_SCALABLE = \
		status/22/scalable/available.svg \
		status/22/scalable/away.svg \
		status/22/scalable/busy.svg \
		status/22/scalable/chat.svg \
		status/22/scalable/extended-away.svg \
		status/22/scalable/log-in.svg \
		status/22/scalable/log-out.svg \
		status/22/scalable/offline.svg \
		status/22/scalable/person.svg

STATUS_22 = \
		status/22/available.png \
		status/22/away.png \
		status/22/busy.png \
		status/22/chat.png \
		status/22/extended-away.png \
		status/22/invisible.png \
		status/22/log-in.png \
		status/22/log-out.png \
		status/22/offline.png \
		status/22/person.png

STATUS_22_RTL = \
		status/22/rtl/extended-away.png \
		status/22/rtl/log-in.png \
		status/22/rtl/log-out.png

STATUS_32_SCALABLE = \
		status/32/scalable/available.svg \
		status/32/scalable/away.svg \
		status/32/scalable/busy.svg \
		status/32/scalable/chat.svg \
		status/32/scalable/extended-away.svg \
		status/32/scalable/log-in.svg \
		status/32/scalable/log-out.svg \
		status/32/scalable/offline.svg \
		status/32/scalable/person.svg

STATUS_32 = \
		status/32/available.png \
		status/32/away.png \
		status/32/busy.png \
		status/32/chat.png \
		status/32/extended-away.png \
		status/32/invisible.png \
		status/32/log-in.png \
		status/32/log-out.png \
		status/32/offline.png \
		status/32/person.png

STATUS_32_RTL = \
		status/32/rtl/extended-away.png \
		status/32/rtl/log-in.png \
		status/32/rtl/log-out.png

STATUS_48 = \
		status/48/available.png \
		status/48/away.png \
		status/48/busy.png \
		status/48/chat.png \
		status/48/extended-away.png \
		status/48/log-in.png \
		status/48/log-out.png \
		status/48/offline.png \
		status/48/person.png

STATUS_48_RTL = \
		status/48/rtl/extended-away.png \
		status/48/rtl/login.png \
		status/48/rtl/logout.png

TOOLBAR_11 = \
		toolbar/11/message-new.png

TOOLBAR_16_SCALABLE = \
		toolbar/16/scalable/change-bgcolor.svg \
		toolbar/16/scalable/change-fgcolor.svg \
		toolbar/16/scalable/emote-select.svg \
		toolbar/16/scalable/font-size-down.svg \
		toolbar/16/scalable/font-size-up.svg

TOOLBAR_16 = \
		toolbar/16/audio-call.png \
		toolbar/16/change-bgcolor.png \
		toolbar/16/change-fgcolor.png \
		toolbar/16/emote-select.png \
		toolbar/16/font-face.png \
		toolbar/16/font-size-down.png \
		toolbar/16/font-size-up.png \
		toolbar/16/insert.png \
		toolbar/16/insert-image.png \
		toolbar/16/insert-link.png \
		toolbar/16/message-new.png \
		toolbar/16/plugins.png \
		toolbar/16/send-file.png \
<<<<<<< HEAD
		toolbar/16/transfer.png \
		toolbar/16/unblock.png
=======
		toolbar/16/unblock.png \
		toolbar/16/video-call.png
>>>>>>> 0c911531

TOOLBAR_22_SCALABLE = \
		toolbar/22/scalable/select-avatar.svg

TOOLBAR_22 = \
		toolbar/22/select-avatar.png

TRAY_16_SCALABLE = \
		tray/16/scalable/tray-away.svg \
		tray/16/scalable/tray-busy.svg \
		tray/16/scalable/tray-connecting.svg \
		tray/16/scalable/tray-extended-away.svg \
		tray/16/scalable/tray-invisible.svg \
		tray/16/scalable/tray-message.svg \
		tray/16/scalable/tray-offline.svg \
		tray/16/scalable/tray-online.svg

TRAY_16_ICO = \
		tray/16/available_4bit.ico \
		tray/16/away_4bit.ico \
		tray/16/busy_4bit.ico \
		tray/16/connecting_4bit.ico \
		tray/16/extended-away_4bit.ico \
		tray/16/invisible_4bit.ico \
		tray/16/message_4bit.ico \
		tray/16/offline_4bit.ico

TRAY_16 = \
		tray/16/tray-away.png \
		tray/16/tray-busy.png \
		tray/16/tray-invisible.png \
		tray/16/tray-connecting.png \
		tray/16/tray-extended-away.png \
		tray/16/tray-message.png \
		tray/16/tray-new-im.png \
		tray/16/tray-offline.png \
		tray/16/tray-online.png

TRAY_22_SCALABLE = \
		tray/22/scalable/tray-invisible.svg

TRAY_22 = \
		tray/22/tray-away.png \
		tray/22/tray-busy.png \
		tray/22/tray-connecting.png \
		tray/22/tray-extended-away.png \
		tray/22/tray-invisible.png \
		tray/22/tray-message.png \
		tray/22/tray-new-im.png \
		tray/22/tray-offline.png \
		tray/22/tray-online.png

TRAY_32 = \
		tray/32/tray-away.png \
		tray/32/tray-busy.png \
		tray/32/tray-connecting.png \
		tray/32/tray-extended-away.png \
		tray/32/tray-invisible.png \
		tray/32/tray-new-im.png \
		tray/32/tray-offline.png \
		tray/32/tray-online.png

TRAY_48 = \
		tray/48/tray-away.png \
		tray/48/tray-busy.png \
		tray/48/tray-connecting.png \
		tray/48/tray-extended-away.png \
		tray/48/tray-invisible.png \
		tray/48/tray-new-im.png \
		tray/48/tray-offline.png \
		tray/48/tray-online.png

EXTRA_DIST = \
		edit.png			\
		info.png			\
		logo.png			\
		pause.png			\
		arrow-down.xpm		\
		arrow-up.xpm		\
		arrow-right.xpm		\
		arrow-left.xpm		\
		Makefile.mingw			\
		pidgin.ico		\
		$(MAKEFILE_MINGW)	\
		$(DIALOGS_16_SCALABLE)	\
		$(DIALOGS_64_SCALABLE)	\
		$(ICONS_16_SCALABLE)	\
		$(ICONS_22_SCALABLE)	\
		$(ICONS_24_SCALABLE)	\
		$(ICONS_32_SCALABLE)	\
		$(ICONS_48_SCALABLE)	\
		$(EMBLEMS_16_SCALABLE)	\
		$(EMOTES_DEFAULT_24_SCALABLE)	\
		$(PROTOCOLS_16_SCALABLE)	\
		$(PROTOCOLS_22_SCALABLE)	\
		$(PROTOCOLS_48_SCALABLE)	\
		$(STATUS_11_SCALABLE)	\
		$(STATUS_16_SCALABLE)	\
		$(STATUS_22_SCALABLE)   \
		$(STATUS_32_SCALABLE)	\
		$(TOOLBAR_11)		\
		$(TOOLBAR_16_SCALABLE)	\
		$(TOOLBAR_22_SCALABLE)	\
		$(TRAY_16_ICO) \
		$(TRAY_16_SCALABLE)	\
		$(TRAY_22_SCALABLE)

pidginbuttonpixdir = $(datadir)/pixmaps/pidgin/buttons
pidginbuttonpix_DATA = edit.png pause.png info.png

pidgindistpixdir = $(datadir)/pixmaps/pidgin
pidgindistpix_DATA = logo.png arrow-down.xpm arrow-left.xpm arrow-right.xpm arrow-up.xpm

nobase_dist_pidginpixmap_DATA = \
		$(ANIMATIONS_16) \
		$(DIALOGS_16) \
		$(DIALOGS_64) \
		$(EMBLEMS_16) \
		$(PROTOCOLS_16) \
		$(PROTOCOLS_22) \
		$(PROTOCOLS_48) \
		$(STATUS_11) \
		$(STATUS_11_RTL) \
		$(STATUS_16) \
		$(STATUS_16_RTL) \
		$(STATUS_22) \
		$(STATUS_22_RTL) \
		$(STATUS_32) \
		$(STATUS_32_RTL) \
		$(STATUS_48) \
		$(STATUS_48_RTL) \
		$(TOOLBAR_16) \
		$(TOOLBAR_22) \
		$(TRAY_16) \
		$(TRAY_22) \
		$(TRAY_32) \
		$(TRAY_48)

nobase_dist_pidginicons_DATA = \
		$(ICONS_16) \
		$(ICONS_22) \
		$(ICONS_24) \
		$(ICONS_32) \
		$(ICONS_48)
endif<|MERGE_RESOLUTION|>--- conflicted
+++ resolved
@@ -566,13 +566,9 @@
 		toolbar/16/message-new.png \
 		toolbar/16/plugins.png \
 		toolbar/16/send-file.png \
-<<<<<<< HEAD
 		toolbar/16/transfer.png \
-		toolbar/16/unblock.png
-=======
 		toolbar/16/unblock.png \
 		toolbar/16/video-call.png
->>>>>>> 0c911531
 
 TOOLBAR_22_SCALABLE = \
 		toolbar/22/scalable/select-avatar.svg
