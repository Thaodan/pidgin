--- conflicted
+++ resolved
@@ -5,39 +5,8 @@
 
 MAKEFILE_MINGW = \
 		buddy_icons/qq/Makefile.mingw \
-<<<<<<< HEAD
 		emotes/default/24/Makefile.mingw \
-		emotes/none/Makefile.mingw \
-		icons/16/Makefile.mingw \
-		icons/24/Makefile.mingw \
-		icons/32/Makefile.mingw \
-		icons/48/Makefile.mingw
-=======
-		dialogs/16/Makefile.mingw \
-		dialogs/64/Makefile.mingw \
-		emotes/default/Makefile.mingw \
-		emotes/default/24/Makefile.mingw \
-		emotes/none/Makefile.mingw \
-		emblems/16/Makefile.mingw \
-		protocols/22/Makefile.mingw \
-		protocols/48/Makefile.mingw \
-		status/11/Makefile.mingw \
-		status/11/rtl/Makefile.mingw \
-		status/16/Makefile.mingw \
-		status/16/rtl/Makefile.mingw \
-		status/22/Makefile.mingw \
-		status/22/rtl/Makefile.mingw \
-		status/32/Makefile.mingw \
-		status/32/rtl/Makefile.mingw \
-		status/48/Makefile.mingw \
-		status/48/rtl/Makefile.mingw \
-		toolbar/16/Makefile.mingw \
-		toolbar/22/Makefile.mingw \
-		tray/16/Makefile.mingw \
-		tray/22/Makefile.mingw \
-		tray/32/Makefile.mingw \
-		tray/48/Makefile.mingw
->>>>>>> d118f501
+		emotes/none/Makefile.mingw
 
 ANIMATIONS_16 = \
 		animations/16/connect0.png \
