EXTRA_DIST = \
		getopt.c \
		getopt.h \
		getopt1.c \
		gtk3compat.h \
		gtkdebug.html \
		Makefile.mingw \
		pidgin-3.pc.in \
		pidgin-3-uninstalled.pc.in \
		win32/MinimizeToTray.h \
		win32/MinimizeToTray.c \
		win32/pidgin_dll_rc.rc.in \
		win32/pidgin_exe_rc.rc.in \
		win32/prepare-workspace.sh \
		win32/gtkdocklet-win32.c \
		win32/gtkwin32dep.c \
		win32/gtkwin32dep.h \
		win32/resource.h \
		win32/untar.c \
		win32/untar.h \
		win32/winpidgin.c \
		win32/wspell.c \
		win32/wspell.h \
		win32/nsis/generate_gtk_zip.sh \
		win32/nsis/pixmaps/pidgin-header.bmp \
		win32/nsis/pixmaps/pidgin-intro.bmp \
		win32/nsis/pixmaps/pidgin-install.ico \
		win32/nsis/available.lst \
		win32/nsis/pidgin-installer.nsi \
		win32/nsis/pidgin-plugin.nsh \
		win32/nsis/create_nsis_translations.pl \
		win32/nsis/nsis_translations.desktop.in

if ENABLE_GTK

pkgconfigdir = $(libdir)/pkgconfig
pkgconfig_DATA = pidgin-3.pc

SUBDIRS = pixmaps plugins themes

noinst_LTLIBRARIES = libpidgin.la
bin_PROGRAMS = pidgin

libpidgin_la_SOURCES = \
	pidginstock.c \
	gtkaccount.c \
	gtkblist.c \
	gtkblist-theme.c \
	gtkblist-theme-loader.c \
	gtkcellrendererexpander.c \
	gtkcertmgr.c \
	gtkconn.c \
	gtkconv.c \
	gtkconv-theme.c \
	gtkconv-theme-loader.c \
	gtkdebug.c \
	gtkdialogs.c \
	gtkdnd-hints.c \
	gtkdocklet.c \
	gtkeventloop.c \
	gtkicon-theme.c \
	gtkicon-theme-loader.c \
	gtkidle.c \
	gtkimhtml.c \
	gtkimhtmltoolbar.c \
	gtklog.c \
	gtkmedia.c \
	gtkmenutray.c \
	gtknotify.c \
	gtkplugin.c \
	gtkpluginpref.c \
	gtkpounce.c \
	gtkprefs.c \
	gtkprivacy.c \
	gtkrequest.c \
	gtkroomlist.c \
	gtksavedstatuses.c \
	gtkscrollbook.c \
	gtksession.c \
	gtksmiley.c \
	gtksound.c \
	gtksourceiter.c \
	gtksourceundomanager.c \
	gtksourceview-marshal.c \
	gtkstatus-icon-theme.c \
	gtkstatusbox.c \
	gtkthemes.c \
	gtkutils.c \
	gtkwebview.c \
	gtkwebviewtoolbar.c \
	gtkwhiteboard.c \
	gtkxfer.c \
	libpidgin.c \
	minidialog.c \
	pidgintooltip.c \
	smileyparser.c

libpidgin_la_headers = \
	gtkaccount.h \
	gtkblist.h \
	gtkblist-theme.h \
	gtkblist-theme-loader.h \
	gtkcellrendererexpander.h \
	gtkcertmgr.h \
	gtkconn.h \
	gtkconv.h \
	gtkconvwin.h \
	gtkconv-theme.h \
	gtkconv-theme-loader.h \
	gtkdebug.h \
	gtkdialogs.h \
	gtkdnd-hints.h \
	gtkdocklet.h \
	gtkeventloop.h \
	gtkicon-theme.h \
	gtkicon-theme-loader.h \
	gtkidle.h \
	gtkimhtml.h \
	gtkimhtmltoolbar.h \
	gtklog.h \
	gtkmedia.h \
	gtkmenutray.h \
	gtknickcolors.h \
	gtknotify.h \
	gtkplugin.h \
	gtkpluginpref.h \
	gtkprefs.h \
	gtkprivacy.h \
	gtkpounce.h \
	gtkrequest.h \
	gtkroomlist.h \
	gtksavedstatuses.h \
	gtkscrollbook.h \
	gtksession.h \
	gtksmiley.h \
	gtksound.h \
	gtksourceiter.h \
	gtksourceundomanager.h \
	gtksourceview-marshal.h \
	gtkstatus-icon-theme.h \
	gtkstatusbox.h \
	pidginstock.h \
	gtkthemes.h \
	gtkutils.h \
	gtkwebview.h \
	gtkwebviewtoolbar.h \
	gtkwhiteboard.h \
	gtkxfer.h \
	minidialog.h \
	pidgintooltip.h \
	pidgin.h \
	smileyparser.h

pidgin_SOURCES = \
	pidgin.c

libpidginincludedir=$(includedir)/pidgin
libpidgininclude_HEADERS = \
	$(libpidgin_la_headers)

libpidgin_la_builtheaders = gtkdebug.html.h

BUILT_SOURCES = $(libpidgin_la_builtheaders)

%.html.h: %.html
	$(AM_V_GEN)echo "static const char $*_html[] = {" > $@
	$(AM_V_at)$(sedpath) -e 's/^[ 	]\+//g' -e 's/[ 	]\+/ /g' $< | $(xxdpath) -i | sed -e 's/\(0x[0-9a-f][0-9a-f]\)$$/\1, 0x00/' >> $@
	$(AM_V_at)echo "};" >> $@

libpidgin_la_DEPENDENCIES = @LIBOBJS@
libpidgin_la_LDFLAGS = -export-dynamic
libpidgin_la_LIBADD = \
	@LIBOBJS@ \
	$(GLIB_LIBS) \
	$(GPLUGIN_LIBS) \
	$(GCR_LIBS) \
	$(DBUS_LIBS) \
	$(GSTREAMER_LIBS) \
	$(GSTVIDEO_LIBS) \
	$(GSTINTERFACES_LIBS) \
	$(XSS_LIBS) \
	$(SM_LIBS) \
	$(INTLLIBS) \
	$(GTKSPELL_LIBS) \
	$(LIBXML_LIBS) \
	$(WEBKIT_LIBS) \
	$(GTK_LIBS) \
	$(X11_LIBS) \
<<<<<<< HEAD
	$(GADU_LIBS) \
	$(INTROSPECTION_LIBS) \
=======
>>>>>>> 7eb9b64b
	$(top_builddir)/libpurple/libpurple.la

pidgin_DEPENDENCIES = $(builddir)/libpidgin.la
pidgin_LDFLAGS = -export-dynamic
pidgin_LDADD = $(builddir)/libpidgin.la $(libpidgin_la_LIBADD)

AM_CPPFLAGS = \
	-DDATADIR=\"$(datadir)\" \
	-DLIBDIR=\"$(libdir)/pidgin/\" \
	-DLOCALEDIR=\"$(datadir)/locale\" \
	-DSYSCONFDIR=\"$(sysconfdir)\" \
	-I$(top_builddir)/libpurple \
	-I$(top_srcdir)/libpurple/ \
	-I$(top_builddir) \
	-I$(top_srcdir) \
	$(GLIB_CFLAGS) \
	$(GPLUGIN_CFLAGS) \
	$(GCR_CFLAGS) \
	$(GSTREAMER_CFLAGS) \
	$(GSTVIDEO_CFLAGS) \
	$(GSTINTERFACES_CFLAGS) \
	$(DEBUG_CFLAGS) \
	$(GTK_CFLAGS) \
	$(X11_CFLAGS) \
	$(DBUS_CFLAGS) \
	$(GTKSPELL_CFLAGS) \
	$(LIBXML_CFLAGS) \
<<<<<<< HEAD
	$(WEBKIT_CFLAGS) \
	$(GADU_CFLAGS) \
	$(INTROSPECTION_CFLAGS)

-include $(INTROSPECTION_MAKEFILE)
INTROSPECTION_GIRS =
INTROSPECTION_SCANNER_ARGS = --add-include-path=$(builddir) --add-include-path=$(top_builddir)/libpurple
INTROSPECTION_COMPILER_ARGS = --includedir=$(top_builddir)/libpurple

if HAVE_INTROSPECTION
introspection_sources = $(libpidgininclude_HEADERS)

Pidgin-$(PURPLE_MAJOR_VERSION).$(PURPLE_MINOR_VERSION).gir: $(builddir)/libpidgin.la
Pidgin_3_0_gir_INCLUDES = GObject-2.0 Gtk-$(GTK_VERSION).0 Purple-$(PURPLE_MAJOR_VERSION).$(PURPLE_MINOR_VERSION)
Pidgin_3_0_gir_CFLAGS = $(INCLUDES) $(AM_CPPFLAGS)
Pidgin_3_0_gir_LIBS = $(builddir)/libpidgin.la
Pidgin_3_0_gir_FILES = $(introspection_sources)
INTROSPECTION_GIRS += Pidgin-$(PURPLE_MAJOR_VERSION).$(PURPLE_MINOR_VERSION).gir

girdir = $(datadir)/gir-1.0
gir_DATA = $(INTROSPECTION_GIRS)

typelibdir = $(libdir)/girepository-1.0
typelib_DATA = $(INTROSPECTION_GIRS:.gir=.typelib)

CLEANFILES = $(gir_DATA) $(typelib_DATA)
endif

endif  # ENABLE_GTK
=======
	$(WEBKIT_CFLAGS)
endif  # ENABLE_GTK
>>>>>>> 7eb9b64b
<|MERGE_RESOLUTION|>--- conflicted
+++ resolved
@@ -186,11 +186,7 @@
 	$(WEBKIT_LIBS) \
 	$(GTK_LIBS) \
 	$(X11_LIBS) \
-<<<<<<< HEAD
-	$(GADU_LIBS) \
 	$(INTROSPECTION_LIBS) \
-=======
->>>>>>> 7eb9b64b
 	$(top_builddir)/libpurple/libpurple.la
 
 pidgin_DEPENDENCIES = $(builddir)/libpidgin.la
@@ -218,9 +214,7 @@
 	$(DBUS_CFLAGS) \
 	$(GTKSPELL_CFLAGS) \
 	$(LIBXML_CFLAGS) \
-<<<<<<< HEAD
 	$(WEBKIT_CFLAGS) \
-	$(GADU_CFLAGS) \
 	$(INTROSPECTION_CFLAGS)
 
 -include $(INTROSPECTION_MAKEFILE)
@@ -247,8 +241,4 @@
 CLEANFILES = $(gir_DATA) $(typelib_DATA)
 endif
 
-endif  # ENABLE_GTK
-=======
-	$(WEBKIT_CFLAGS)
-endif  # ENABLE_GTK
->>>>>>> 7eb9b64b
+endif  # ENABLE_GTK