--- conflicted
+++ resolved
@@ -234,9 +234,33 @@
 	$(X11_CFLAGS) \
 	$(DBUS_CFLAGS) \
 	$(LIBXML_CFLAGS) \
-<<<<<<< HEAD
 	$(WEBKIT_CFLAGS) \
 	$(INTROSPECTION_CFLAGS)
+
+pkgconfigdir = $(libdir)/pkgconfig
+pkgconfig_DATA = data/pidgin-3.pc
+
+if INSTALL_I18N
+DESKTOP_FILE=data/pidgin.desktop
+
+appsdir = $(datadir)/applications
+apps_in_files = data/pidgin.desktop.in
+apps_DATA = $(apps_in_files:.desktop.in=.desktop)
+
+# silenced INTLTOOL_DESKTOP_RULE
+%.desktop: %.desktop.in $(INTLTOOL_MERGE) $(wildcard $(top_srcdir)/po/*.po)
+	$(AM_V_GEN) LC_ALL=C $(INTLTOOL_MERGE) -d -u -c $(top_builddir)/po/.intltool-merge-cache $(top_srcdir)/po $< $@ > /dev/null
+
+appdatadir = $(datarootdir)/appdata
+appdata_DATA = $(appdata_in_files:.xml.in=.xml)
+appdata_in_files = data/pidgin.appdata.xml.in
+
+@INTLTOOL_XML_RULE@
+
+endif # INSTALL_I18N
+
+CLEANFILES += $(appdata_DATA)
+DISTCLEANFILES = $(DESKTOP_FILE)
 
 -include $(INTROSPECTION_MAKEFILE)
 INTROSPECTION_GIRS =
@@ -285,34 +309,4 @@
 CLEANFILES += $(gir_DATA) $(typelib_DATA)
 endif
 
-endif  # ENABLE_GTK
-=======
-	$(WEBKIT_CFLAGS)
-
-pkgconfigdir = $(libdir)/pkgconfig
-pkgconfig_DATA = data/pidgin-3.pc
-
-if INSTALL_I18N
-DESKTOP_FILE=data/pidgin.desktop
-
-appsdir = $(datadir)/applications
-apps_in_files = data/pidgin.desktop.in
-apps_DATA = $(apps_in_files:.desktop.in=.desktop)
-
-# silenced INTLTOOL_DESKTOP_RULE
-%.desktop: %.desktop.in $(INTLTOOL_MERGE) $(wildcard $(top_srcdir)/po/*.po)
-	$(AM_V_GEN) LC_ALL=C $(INTLTOOL_MERGE) -d -u -c $(top_builddir)/po/.intltool-merge-cache $(top_srcdir)/po $< $@ > /dev/null
-
-appdatadir = $(datarootdir)/appdata
-appdata_DATA = $(appdata_in_files:.xml.in=.xml)
-appdata_in_files = data/pidgin.appdata.xml.in
-
-@INTLTOOL_XML_RULE@
-
-endif # INSTALL_I18N
-
-CLEANFILES += $(appdata_DATA)
-DISTCLEANFILES = $(DESKTOP_FILE)
-
-endif  # ENABLE_GTK
->>>>>>> 8fded184
+endif  # ENABLE_GTK