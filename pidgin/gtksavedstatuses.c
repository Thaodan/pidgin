/**
 * @file gtksavedstatus.c GTK+ Saved Status Editor UI
 * @ingroup pidgin
 */

/* pidgin
 *
 * Pidgin is the legal property of its developers, whose names are too numerous
 * to list here.  Please refer to the COPYRIGHT file distributed with this
 * source distribution.
 *
 * This program is free software; you can redistribute it and/or modify
 * it under the terms of the GNU General Public License as published by
 * the Free Software Foundation; either version 2 of the License, or
 * (at your option) any later version.
 *
 * This program is distributed in the hope that it will be useful,
 * but WITHOUT ANY WARRANTY; without even the implied warranty of
 * MERCHANTABILITY or FITNESS FOR A PARTICULAR PURPOSE.  See the
 * GNU General Public License for more details.
 *
 * You should have received a copy of the GNU General Public License
 * along with this program; if not, write to the Free Software
 * Foundation, Inc., 51 Franklin Street, Fifth Floor, Boston, MA  02111-1301  USA
 */

#include "internal.h"

#include "account.h"
#include "notify.h"
#include "request.h"
#include "savedstatuses.h"
#include "status.h"
#include "util.h"

#include "gtkblist.h"
#include "pidgin.h"
#include "gtkimhtml.h"
#include "gtkimhtmltoolbar.h"
#include "gtksavedstatuses.h"
#include "pidginstock.h"
#include "gtkutils.h"

/*
 * TODO: Should attach to the account-deleted and account-added signals
 *       and update the GtkListStores in any StatusEditor windows that
 *       may be open.
 */

/**
 * These are used for the GtkTreeView when you're scrolling through
 * all your saved statuses.
 */
enum
{
	STATUS_WINDOW_COLUMN_TITLE,
	STATUS_WINDOW_COLUMN_TYPE,
	STATUS_WINDOW_COLUMN_MESSAGE,
	/** A hidden column containing a pointer to the editor for this saved status. */
	STATUS_WINDOW_COLUMN_WINDOW,
	STATUS_WINDOW_COLUMN_ICON,
	STATUS_WINDOW_NUM_COLUMNS
};

/**
 * These are used for the GtkTreeView containing the list of accounts
 * at the bottom of the window when you're editing a particular
 * saved status.
 */
enum
{
	/** A hidden column containing a pointer to the PurpleAccount. */
	STATUS_EDITOR_COLUMN_ACCOUNT,
	/** A hidden column containing a pointer to the editor for this substatus. */
	STATUS_EDITOR_COLUMN_WINDOW,
	STATUS_EDITOR_COLUMN_ENABLE_SUBSTATUS,
	STATUS_EDITOR_COLUMN_ICON,
	STATUS_EDITOR_COLUMN_USERNAME,
	/** A hidden column containing the ID of this PurpleStatusType. */
	STATUS_EDITOR_COLUMN_STATUS_ID,
	STATUS_EDITOR_COLUMN_STATUS_NAME,
	STATUS_EDITOR_COLUMN_STATUS_MESSAGE,
	STATUS_EDITOR_COLUMN_STATUS_ICON,
	STATUS_EDITOR_NUM_COLUMNS
};

/**
 * These are used in the GtkComboBox to select the specific PurpleStatusType
 * when setting a (sub)status for a particular saved status.
 */
enum
{
	STATUS_COLUMN_ICON,
	/** A hidden column containing the ID of this PurpleStatusType. */
	STATUS_COLUMN_STATUS_ID,
	STATUS_COLUMN_STATUS_NAME,
	STATUS_NUM_COLUMNS
};

typedef struct
{
	GtkWidget *window;
	GtkListStore *model;
	GtkWidget *treeview;
	GtkWidget *use_button;
	GtkWidget *modify_button;
	GtkWidget *delete_button;
} StatusWindow;

typedef struct
{
	GtkWidget *window;
	GtkListStore *model;
	GtkWidget *treeview;
	GtkButton *saveanduse_button;
	GtkButton *save_button;

	gchar *original_title;
	GtkEntry *title;
<<<<<<< HEAD
#if GTK_CHECK_VERSION(2,4,0)
	GtkComboBox *type;
#else
	GtkOptionMenu *type;
#endif
=======
	GtkComboBox *type;
>>>>>>> f3beef81
	GtkIMHtml *message;
} StatusEditor;

typedef struct
{
	StatusEditor *status_editor;
	PurpleAccount *account;

	GtkWidget *window;
	GtkListStore *model;
	GtkComboBox *box;
	GtkIMHtml *message;
	GtkIMHtmlToolbar *toolbar;
} SubStatusEditor;

static StatusWindow *status_window = NULL;


/**************************************************************************
* Status window
**************************************************************************/

static gboolean
status_window_find_savedstatus(GtkTreeIter *iter, const char *title)
{
	GtkTreeModel *model;
	char *cur;

	if ((status_window == NULL) || (title == NULL))
		return FALSE;

	model = GTK_TREE_MODEL(status_window->model);

	if (!gtk_tree_model_get_iter_first(model, iter))
		return FALSE;

	do {
		gtk_tree_model_get(model, iter, STATUS_WINDOW_COLUMN_TITLE, &cur, -1);
		if (!strcmp(title, cur))
		{
			g_free(cur);
			return TRUE;
		}
		g_free(cur);
	} while (gtk_tree_model_iter_next(model, iter));

	return FALSE;
}

static gboolean
status_window_destroy_cb(GtkWidget *widget, GdkEvent *event, gpointer user_data)
{
	StatusWindow *dialog = user_data;

	dialog->window = NULL;
	pidgin_status_window_hide();

	return FALSE;
}

static void
status_window_use_cb(GtkButton *button, StatusWindow *dialog)
{
	GtkTreeSelection *selection;
	GtkTreeIter iter;
	GList *list = NULL;
	int num_selected = 0;

	selection = gtk_tree_view_get_selection(GTK_TREE_VIEW(dialog->treeview));

	num_selected = gtk_tree_selection_count_selected_rows(selection);
	if (num_selected != 1)
		/*
		 * This shouldn't happen because the "Use" button should have
		 * been grayed out.  Oh well.
		 */
		return;

	list = gtk_tree_selection_get_selected_rows(selection, NULL);

	if (gtk_tree_model_get_iter(GTK_TREE_MODEL(dialog->model),
								&iter, list->data))
	{
		gchar *title;
		PurpleSavedStatus *saved_status;
		gtk_tree_model_get(GTK_TREE_MODEL(dialog->model), &iter,
						   STATUS_WINDOW_COLUMN_TITLE, &title,
						   -1);
		saved_status = purple_savedstatus_find(title);
		g_free(title);
		purple_savedstatus_activate(saved_status);
	}

	g_list_foreach(list, (GFunc)gtk_tree_path_free, NULL);
	g_list_free(list);
}

static void
status_window_add_cb(GtkButton *button, gpointer user_data)
{
	pidgin_status_editor_show(FALSE, NULL);
}

static void
status_window_modify_foreach(GtkTreeModel *model, GtkTreePath *path,
							 GtkTreeIter *iter, gpointer user_data)
{
	gchar *title;
	PurpleSavedStatus *saved_status;

	gtk_tree_model_get(model, iter, STATUS_WINDOW_COLUMN_TITLE, &title, -1);
	saved_status = purple_savedstatus_find(title);
	g_free(title);
	pidgin_status_editor_show(TRUE, saved_status);
}

static void
status_window_modify_cb(GtkButton *button, gpointer user_data)
{
	StatusWindow *dialog = user_data;
	GtkTreeSelection *selection;

	selection = gtk_tree_view_get_selection(GTK_TREE_VIEW(dialog->treeview));

	gtk_tree_selection_selected_foreach(selection, status_window_modify_foreach, user_data);
}

static void
status_window_delete_cancel_cb(gpointer data)
{
	GList *sel_titles = data;
	g_list_foreach(sel_titles, (GFunc) g_free, NULL);
	g_list_free(sel_titles);
}

static void
status_window_delete_confirm_cb(gpointer data)
{
	GtkTreeIter iter;
	GList *sel_titles = data, *l;
	char *title;

	for (l = sel_titles; l != NULL; l = l->next) {
		title = l->data;
		if (purple_savedstatus_find(title) != purple_savedstatus_get_current()) {
			if (status_window_find_savedstatus(&iter, title))
				gtk_list_store_remove(status_window->model, &iter);
			purple_savedstatus_delete(title);
		}
		g_free(title);
	}
	g_list_free(sel_titles);
}

static void
status_window_delete_cb(GtkButton *button, gpointer user_data)
{
	StatusWindow *dialog = user_data;
	GtkTreeIter iter;
	GtkTreeSelection *selection;
	GList *sel_paths, *l, *sel_titles = NULL;
	GtkTreeModel *model = GTK_TREE_MODEL(dialog->model);
	char *title;
	gpointer handle;

	selection = gtk_tree_view_get_selection(GTK_TREE_VIEW(dialog->treeview));
	sel_paths = gtk_tree_selection_get_selected_rows(selection, NULL);

	/* This is ugly because we're not allowed to modify the model from within
	 * gtk_tree_selection_selected_foreach() and the GtkTreePaths can become invalid
	 * when something is removed from the model.  The selection can also change while
	 * the request dialog is displayed, so we need to capture the selected rows at this time. */

	for (l = sel_paths; l != NULL; l = l->next) {
		if (gtk_tree_model_get_iter(model, &iter, l->data)) {
			gtk_tree_model_get(model, &iter, STATUS_WINDOW_COLUMN_TITLE, &title, -1);
			sel_titles = g_list_prepend(sel_titles, title);
		}
		gtk_tree_path_free(l->data);
	}
	g_list_free(sel_paths);

	g_return_if_fail(sel_titles != NULL);
	if (!sel_titles->next) {
		title = g_strdup_printf(_("Are you sure you want to delete %s?"),
				(const gchar *)sel_titles->data);
		handle = purple_savedstatus_find(sel_titles->data);
	} else {
		title = g_strdup(_("Are you sure you want to delete the selected saved statuses?"));
		handle = dialog;
	}

	purple_request_action(handle, NULL, title, NULL, 0,
		 NULL, NULL, NULL,
		 sel_titles, 2,
		_("Delete"), status_window_delete_confirm_cb,
		_("Cancel"), status_window_delete_cancel_cb);

	g_free(title);
}

static void
status_window_close_cb(GtkButton *button, gpointer user_data)
{
	pidgin_status_window_hide();
}

static void
status_selected_cb(GtkTreeSelection *sel, gpointer user_data)
{
	StatusWindow *dialog = user_data;
	GList *sel_paths, *tmp;
	gboolean can_use = TRUE, can_delete = TRUE;
	int num_selected;
	GtkTreeModel *model = GTK_TREE_MODEL(dialog->model);

	sel_paths = gtk_tree_selection_get_selected_rows(sel, NULL);

	for (tmp = sel_paths, num_selected = 0; tmp; tmp = tmp->next, num_selected++) {
		GtkTreeIter iter;
		char *title;

		if (gtk_tree_model_get_iter(model, &iter, tmp->data)) {
			gtk_tree_model_get(model, &iter,
					STATUS_WINDOW_COLUMN_TITLE, &title, -1);
			if (purple_savedstatus_find(title) == purple_savedstatus_get_current()) {
				can_use = can_delete = FALSE;
			}

			g_free(title);
		}

		gtk_tree_path_free(tmp->data);
	}

	gtk_widget_set_sensitive(dialog->use_button, (num_selected == 1) && can_use);
	gtk_widget_set_sensitive(dialog->modify_button, (num_selected > 0));
	gtk_widget_set_sensitive(dialog->delete_button, num_selected > 0 && can_delete);

    g_list_free(sel_paths);
}

static const gchar *
get_stock_icon_from_primitive(PurpleStatusPrimitive type)
{
	return pidgin_stock_id_from_status_primitive(type);
}

static void
add_status_to_saved_status_list(GtkListStore *model, PurpleSavedStatus *saved_status)
{
	GtkTreeIter iter;
	const char *title;
	const char *type;
	const gchar *icon;
	char *message;

	if (purple_savedstatus_is_transient(saved_status))
		return;

	title = purple_savedstatus_get_title(saved_status);
	type = purple_primitive_get_name_from_type(purple_savedstatus_get_type(saved_status));
	message = purple_markup_strip_html(purple_savedstatus_get_message(saved_status));
	icon = get_stock_icon_from_primitive(purple_savedstatus_get_type(saved_status));

	gtk_list_store_append(model, &iter);
	gtk_list_store_set(model, &iter,
					   STATUS_WINDOW_COLUMN_ICON, icon,
					   STATUS_WINDOW_COLUMN_TITLE, title,
					   STATUS_WINDOW_COLUMN_TYPE, type,
					   STATUS_WINDOW_COLUMN_MESSAGE, message,
					   -1);
	g_free(message);
}

static void
populate_saved_status_list(StatusWindow *dialog)
{
	GList *saved_statuses;

	gtk_list_store_clear(dialog->model);

	for (saved_statuses = purple_savedstatuses_get_all(); saved_statuses != NULL;
			saved_statuses = g_list_next(saved_statuses))
	{
	  add_status_to_saved_status_list(dialog->model, saved_statuses->data);
	}
}

static gboolean
search_func(GtkTreeModel *model, gint column, const gchar *key, GtkTreeIter *iter, gpointer search_data)
{
	gboolean result;
	char *haystack;

	gtk_tree_model_get(model, iter, column, &haystack, -1);

	result = (purple_strcasestr(haystack, key) == NULL);

	g_free(haystack);

	return result;
}

static void
savedstatus_activated_cb(GtkTreeView *view, GtkTreePath *path, GtkTreeViewColumn *column, StatusWindow *dialog)
{
	status_window_use_cb(NULL, dialog);
	status_window_close_cb(NULL, dialog);
}

static void
saved_status_updated_cb(PurpleSavedStatus *status, StatusWindow *sw)
{
	populate_saved_status_list(sw);
}

static GtkWidget *
create_saved_status_list(StatusWindow *dialog)
{
	GtkWidget *sw;
	GtkWidget *treeview;
	GtkTreeSelection *sel;
	GtkTreeViewColumn *column;
	GtkCellRenderer *renderer;

	/* Create the scrolled window */
	sw = gtk_scrolled_window_new(0, 0);
	gtk_scrolled_window_set_policy(GTK_SCROLLED_WINDOW(sw),
								   GTK_POLICY_AUTOMATIC,
								   GTK_POLICY_ALWAYS);
	gtk_scrolled_window_set_shadow_type(GTK_SCROLLED_WINDOW(sw),
										GTK_SHADOW_IN);

	/* Create the list model */
	dialog->model = gtk_list_store_new(STATUS_WINDOW_NUM_COLUMNS,
									   G_TYPE_STRING,
									   G_TYPE_STRING,
									   G_TYPE_STRING,
									   G_TYPE_POINTER,
									   G_TYPE_STRING);

	/* Create the treeview */
	treeview = gtk_tree_view_new_with_model(GTK_TREE_MODEL(dialog->model));
	dialog->treeview = treeview;
	gtk_tree_view_set_rules_hint(GTK_TREE_VIEW(treeview), TRUE);
	g_signal_connect(G_OBJECT(treeview), "row-activated",
						G_CALLBACK(savedstatus_activated_cb), dialog);

	sel = gtk_tree_view_get_selection(GTK_TREE_VIEW(treeview));
	gtk_tree_selection_set_mode(sel, GTK_SELECTION_MULTIPLE);
	g_signal_connect(G_OBJECT(sel), "changed",
					 G_CALLBACK(status_selected_cb), dialog);

	gtk_container_add(GTK_CONTAINER(sw), treeview);

	/* Add columns */
	column = gtk_tree_view_column_new();
	gtk_tree_view_column_set_title(column, _("Title"));
	gtk_tree_view_column_set_resizable(column, TRUE);
	gtk_tree_view_column_set_min_width(column, 100);
	gtk_tree_view_column_set_sort_column_id(column,
											STATUS_WINDOW_COLUMN_TITLE);
	gtk_tree_view_append_column(GTK_TREE_VIEW(treeview), column);
	renderer = gtk_cell_renderer_text_new();
	gtk_tree_view_column_pack_start(column, renderer, TRUE);
	gtk_tree_view_column_add_attribute(column, renderer, "text",
									   STATUS_WINDOW_COLUMN_TITLE);
	g_object_set(renderer, "ellipsize", PANGO_ELLIPSIZE_END, NULL);

	column = gtk_tree_view_column_new();
	gtk_tree_view_column_set_title(column, _("Type"));
	gtk_tree_view_column_set_resizable(column, TRUE);
	gtk_tree_view_column_set_sort_column_id(column,
											STATUS_WINDOW_COLUMN_TYPE);
	gtk_tree_view_append_column(GTK_TREE_VIEW(treeview), column);
	renderer = gtk_cell_renderer_pixbuf_new();
	gtk_tree_view_column_pack_start(column, renderer, TRUE);
	gtk_tree_view_column_add_attribute(column, renderer, "stock-id",
									   STATUS_WINDOW_COLUMN_ICON);
	renderer = gtk_cell_renderer_text_new();
	gtk_tree_view_column_pack_start(column, renderer, TRUE);
	gtk_tree_view_column_add_attribute(column, renderer, "text",
									   STATUS_WINDOW_COLUMN_TYPE);

	column = gtk_tree_view_column_new();
	gtk_tree_view_column_set_title(column, _("Message"));
	gtk_tree_view_column_set_resizable(column, TRUE);
	gtk_tree_view_column_set_sort_column_id(column,
											STATUS_WINDOW_COLUMN_MESSAGE);
	gtk_tree_view_append_column(GTK_TREE_VIEW(treeview), column);
	renderer = gtk_cell_renderer_text_new();
	gtk_tree_view_column_pack_start(column, renderer, TRUE);
	gtk_tree_view_column_add_attribute(column, renderer, "text",
									   STATUS_WINDOW_COLUMN_MESSAGE);
	g_object_set(renderer, "ellipsize", PANGO_ELLIPSIZE_END, NULL);

	/* Enable CTRL+F searching */
	gtk_tree_view_set_search_column(GTK_TREE_VIEW(treeview), STATUS_WINDOW_COLUMN_TITLE);
	gtk_tree_view_set_search_equal_func(GTK_TREE_VIEW(treeview), search_func, NULL, NULL);

	/* Sort the title column by default */
	gtk_tree_sortable_set_sort_column_id(GTK_TREE_SORTABLE(dialog->model),
										 STATUS_WINDOW_COLUMN_TITLE,
										 GTK_SORT_ASCENDING);

	/* Populate list */
	populate_saved_status_list(dialog);

	gtk_widget_show_all(sw);

	return sw;
}

static gboolean
configure_cb(GtkWidget *widget, GdkEventConfigure *event, StatusWindow *dialog)
{
	if (GTK_WIDGET_VISIBLE(widget))
	{
		purple_prefs_set_int(PIDGIN_PREFS_ROOT "/status/dialog/width",  event->width);
		purple_prefs_set_int(PIDGIN_PREFS_ROOT "/status/dialog/height", event->height);
	}

	return FALSE;
}

static void
current_status_changed(PurpleSavedStatus *old, PurpleSavedStatus *new_status,
		StatusWindow *dialog)
{
	status_selected_cb(gtk_tree_view_get_selection(GTK_TREE_VIEW(dialog->treeview)), dialog);
}

void
pidgin_status_window_show(void)
{
	StatusWindow *dialog;
	GtkWidget *bbox;
	GtkWidget *button;
	GtkWidget *list;
	GtkWidget *vbox;
	GtkWidget *win;
	int width, height;

	if (status_window != NULL)
	{
		gtk_window_present(GTK_WINDOW(status_window->window));
		return;
	}

	status_window = dialog = g_new0(StatusWindow, 1);

	width  = purple_prefs_get_int(PIDGIN_PREFS_ROOT "/status/dialog/width");
	height = purple_prefs_get_int(PIDGIN_PREFS_ROOT "/status/dialog/height");

	dialog->window = win = pidgin_create_dialog(_("Saved Statuses"), PIDGIN_HIG_BORDER, "statuses", TRUE);
	gtk_window_set_default_size(GTK_WINDOW(win), width, height);

	g_signal_connect(G_OBJECT(win), "delete_event",
					 G_CALLBACK(status_window_destroy_cb), dialog);
	g_signal_connect(G_OBJECT(win), "configure_event",
					 G_CALLBACK(configure_cb), dialog);

	/* Setup the vbox */
	vbox = pidgin_dialog_get_vbox_with_properties(GTK_DIALOG(win), FALSE, PIDGIN_HIG_BORDER);

	/* List of saved status states */
	list = create_saved_status_list(dialog);
	gtk_box_pack_start(GTK_BOX(vbox), list, TRUE, TRUE, 0);

	/* Button box. */
	bbox = pidgin_dialog_get_action_area(GTK_DIALOG(win));

	/* Use button */
	button = pidgin_pixbuf_button_from_stock(_("_Use"), GTK_STOCK_EXECUTE,
										  PIDGIN_BUTTON_HORIZONTAL);
	dialog->use_button = button;
	gtk_box_pack_start(GTK_BOX(bbox), button, FALSE, FALSE, 0);
	gtk_widget_set_sensitive(button, FALSE);

	g_signal_connect(G_OBJECT(button), "clicked",
					 G_CALLBACK(status_window_use_cb), dialog);

	/* Add button */
	pidgin_dialog_add_button(GTK_DIALOG(win), PIDGIN_STOCK_ADD,
			G_CALLBACK(status_window_add_cb), dialog);

	/* Modify button */
	button = pidgin_dialog_add_button(GTK_DIALOG(win), PIDGIN_STOCK_MODIFY,
			G_CALLBACK(status_window_modify_cb), dialog);
	dialog->modify_button = button;
	gtk_widget_set_sensitive(button, FALSE);

	/* Delete button */
	button = pidgin_dialog_add_button(GTK_DIALOG(win), GTK_STOCK_DELETE,
			G_CALLBACK(status_window_delete_cb), dialog);
	dialog->delete_button = button;
	gtk_widget_set_sensitive(button, FALSE);

	/* Close button */
	pidgin_dialog_add_button(GTK_DIALOG(win), GTK_STOCK_CLOSE,
			G_CALLBACK(status_window_close_cb), dialog);

	purple_signal_connect(purple_savedstatuses_get_handle(),
			"savedstatus-changed", status_window,
			PURPLE_CALLBACK(current_status_changed), dialog);
	purple_signal_connect(purple_savedstatuses_get_handle(),
			"savedstatus-added", status_window,
			PURPLE_CALLBACK(saved_status_updated_cb), dialog);
	purple_signal_connect(purple_savedstatuses_get_handle(),
			"savedstatus-deleted", status_window,
			PURPLE_CALLBACK(saved_status_updated_cb), dialog);
	purple_signal_connect(purple_savedstatuses_get_handle(),
			"savedstatus-modified", status_window,
			PURPLE_CALLBACK(saved_status_updated_cb), dialog);

	gtk_widget_show_all(win);
}

void
pidgin_status_window_hide(void)
{
	if (status_window == NULL)
		return;

	if (status_window->window != NULL)
		gtk_widget_destroy(status_window->window);

	purple_request_close_with_handle(status_window);
	purple_notify_close_with_handle(status_window);
	purple_signals_disconnect_by_handle(status_window);
	g_object_unref(G_OBJECT(status_window->model));
	g_free(status_window);
	status_window = NULL;
}


/**************************************************************************
* Status editor
**************************************************************************/

static void substatus_editor_cancel_cb(GtkButton *button, gpointer user_data);

static void
status_editor_remove_dialog(StatusEditor *dialog)
{
	GtkTreeModel *model;
	GtkTreeIter iter;

	/* Remove the reference to this dialog from our parent's list store */
	if (status_window_find_savedstatus(&iter, dialog->original_title))
	{
		gtk_list_store_set(status_window->model, &iter,
							STATUS_WINDOW_COLUMN_WINDOW, NULL,
							-1);
	}

	/* Close any substatus editors that may be open */
	model = GTK_TREE_MODEL(dialog->model);
	if (gtk_tree_model_get_iter_first(model, &iter))
	{
		do {
			SubStatusEditor *substatus_dialog;

			gtk_tree_model_get(model, &iter,
							   STATUS_EDITOR_COLUMN_WINDOW, &substatus_dialog,
							   -1);
			if (substatus_dialog != NULL)
			{
				gtk_list_store_set(dialog->model, &iter,
								   STATUS_EDITOR_COLUMN_WINDOW, NULL,
								   -1);
				substatus_editor_cancel_cb(NULL, substatus_dialog);
			}
		} while (gtk_tree_model_iter_next(model, &iter));
	}
}


static void
status_editor_destroy_cb(GtkWidget *widget, gpointer user_data)
{
	StatusEditor *dialog = user_data;

	status_editor_remove_dialog(dialog);
	g_free(dialog->original_title);
	g_object_unref(G_OBJECT(dialog->model));
	g_free(dialog);
}

static void
status_editor_cancel_cb(GtkButton *button, gpointer user_data)
{
	StatusEditor *dialog = user_data;
	gtk_widget_destroy(dialog->window);
}

static void
status_editor_ok_cb(GtkButton *button, gpointer user_data)
{
	StatusEditor *dialog = user_data;
	const char *title;
	PurpleStatusPrimitive type;
	char *message, *unformatted;
	PurpleSavedStatus *saved_status = NULL;
	GtkTreeModel *model;
	GtkTreeIter iter;

	title = gtk_entry_get_text(dialog->title);

	/*
	 * If we're saving this status, and the title is already taken
	 * then show an error dialog and don't do anything.
	 */
	if (((button == dialog->saveanduse_button) || (button == dialog->save_button)) &&
		(purple_savedstatus_find(title) != NULL) &&
		((dialog->original_title == NULL) || (strcmp(title, dialog->original_title))))
	{
		purple_notify_error(status_window, NULL, _("Title already in use.  You must "
						  "choose a unique title."), NULL);
		return;
	}

<<<<<<< HEAD
#if GTK_CHECK_VERSION(2,4,0)
	type = gtk_combo_box_get_active(dialog->type) + (PURPLE_STATUS_UNSET + 1);
#else
	type = gtk_option_menu_get_history(dialog->type) + (PURPLE_STATUS_UNSET + 1);
#endif
=======
	type = gtk_combo_box_get_active(dialog->type) + (PURPLE_STATUS_UNSET + 1);
>>>>>>> f3beef81
	message = gtk_imhtml_get_markup(dialog->message);
	unformatted = purple_markup_strip_html(message);

	/*
	 * If we're editing an old status, then lookup the old status.
	 * Note: It is possible that it has been deleted or renamed
	 *       or something, and no longer exists.
	 */
	if (dialog->original_title != NULL)
	{
		GtkTreeIter iter;

		saved_status = purple_savedstatus_find(dialog->original_title);

		if (status_window_find_savedstatus(&iter, dialog->original_title))
			gtk_list_store_remove(status_window->model, &iter);
	}

	if (saved_status == NULL)
	{
		/* This is a new status */
		if ((button == dialog->saveanduse_button)
				|| (button == dialog->save_button))
			saved_status = purple_savedstatus_new(title, type);
		else
			saved_status = purple_savedstatus_new(NULL, type);
	}
	else
	{
		/* Modify the old status */
		if (strcmp(title, dialog->original_title))
			purple_savedstatus_set_title(saved_status, title);
		purple_savedstatus_set_type(saved_status, type);
	}

	if (*unformatted == '\0')
		purple_savedstatus_set_message(saved_status, NULL);
	else
		purple_savedstatus_set_message(saved_status, message);

	/* Set any substatuses */
	model = GTK_TREE_MODEL(dialog->model);
	if (gtk_tree_model_get_iter_first(model, &iter))
	{
		do {
			PurpleAccount *account;
			gboolean enabled;
			char *id;
			char *message;
			PurpleStatusType *type;

			gtk_tree_model_get(model, &iter,
							   STATUS_EDITOR_COLUMN_ACCOUNT, &account,
							   STATUS_EDITOR_COLUMN_ENABLE_SUBSTATUS, &enabled,
							   STATUS_EDITOR_COLUMN_STATUS_ID, &id,
							   STATUS_EDITOR_COLUMN_STATUS_MESSAGE, &message,
							   -1);
			if (enabled)
			{
				type = purple_account_get_status_type(account, id);
				purple_savedstatus_set_substatus(saved_status, account, type, message);
			}
			else
			{
				purple_savedstatus_unset_substatus(saved_status, account);
			}
			g_free(id);
			g_free(message);
		} while (gtk_tree_model_iter_next(model, &iter));
	}

	g_free(message);
	g_free(unformatted);

	/* If they clicked on "Save & Use" or "Use," then activate the status */
	if (button != dialog->save_button)
		purple_savedstatus_activate(saved_status);

	gtk_widget_destroy(dialog->window);
}

static void
editor_title_changed_cb(GtkWidget *widget, gpointer user_data)
{
	StatusEditor *dialog = user_data;
	const gchar *text;

	text = gtk_entry_get_text(dialog->title);

	gtk_widget_set_sensitive(GTK_WIDGET(dialog->saveanduse_button), (*text != '\0'));
	gtk_widget_set_sensitive(GTK_WIDGET(dialog->save_button), (*text != '\0'));
}

#if GTK_CHECK_VERSION(2,4,0)

enum {
	STATUS_MENU_STOCK_ICON,
	STATUS_MENU_NAME,
	STATUS_MENU_COUNT
};

static GtkWidget *
create_status_type_menu(PurpleStatusPrimitive type)
{
	int i;
	GtkWidget *dropdown;
	GtkListStore *store;
	GtkTreeIter iter;
	GtkCellRenderer *renderer;

	store = gtk_list_store_new(STATUS_MENU_COUNT, G_TYPE_STRING, G_TYPE_STRING);

	for (i = PURPLE_STATUS_UNSET + 1; i < PURPLE_STATUS_NUM_PRIMITIVES; i++)
	{
		if (i == PURPLE_STATUS_MOBILE || i == PURPLE_STATUS_TUNE)
			/*
			 * Special-case these.  They're intended to be independent
			 * status types, so don't show them in the list.
			 */
			continue;

		gtk_list_store_append(store, &iter);
		/* TODO: how's this get the right size (since it seems to work fine)? */
		gtk_list_store_set(store, &iter,
		                   STATUS_MENU_STOCK_ICON, get_stock_icon_from_primitive(i),
		                   STATUS_MENU_NAME, purple_primitive_get_name_from_type(i),
		                   -1);
	}

	dropdown = gtk_combo_box_new_with_model(GTK_TREE_MODEL(store));

	renderer = gtk_cell_renderer_pixbuf_new();
	gtk_cell_layout_pack_start(GTK_CELL_LAYOUT(dropdown), renderer, FALSE);
	gtk_cell_layout_set_attributes(GTK_CELL_LAYOUT(dropdown), renderer,
	                               "stock-id", STATUS_MENU_STOCK_ICON,
	                               NULL);

	renderer = gtk_cell_renderer_text_new();
	gtk_cell_layout_pack_start(GTK_CELL_LAYOUT(dropdown), renderer, TRUE);
	gtk_cell_layout_set_attributes(GTK_CELL_LAYOUT(dropdown), renderer,
	                               "text", STATUS_MENU_NAME,
	                               NULL);

	gtk_combo_box_set_active(GTK_COMBO_BOX(dropdown),
	                         type - (PURPLE_STATUS_UNSET + 1));

	return dropdown;
}

#else

static GtkWidget *
<<<<<<< HEAD
create_stock_item(const gchar *str, const gchar *icon)
{
	GtkWidget *menuitem = gtk_menu_item_new();
	GtkWidget *label = gtk_label_new_with_mnemonic(str);
	GtkWidget *hbox = gtk_hbox_new(FALSE, 4);
	GtkIconSize icon_size = gtk_icon_size_from_name(PIDGIN_ICON_SIZE_TANGO_EXTRA_SMALL);
	GtkWidget *image = gtk_image_new_from_stock(icon, icon_size);

	gtk_widget_show(label);
	gtk_label_set_justify(GTK_LABEL(label), GTK_JUSTIFY_LEFT);
	gtk_misc_set_alignment(GTK_MISC(label), 0.0, 0.5);
	gtk_box_pack_start(GTK_BOX(hbox), image, FALSE, FALSE, 0);
	gtk_box_pack_start(GTK_BOX(hbox), label, TRUE, TRUE, 0);

	gtk_container_add(GTK_CONTAINER(menuitem), hbox);

	return menuitem;
}

static GtkWidget *
=======
>>>>>>> f3beef81
create_status_type_menu(PurpleStatusPrimitive type)
{
	int i;
	GtkWidget *dropdown;
	GtkListStore *store;
	GtkTreeIter iter;
	GtkCellRenderer *renderer;

	store = gtk_list_store_new(STATUS_NUM_COLUMNS, G_TYPE_STRING, G_TYPE_STRING, G_TYPE_STRING);

	for (i = PURPLE_STATUS_UNSET + 1; i < PURPLE_STATUS_NUM_PRIMITIVES; i++)
	{
		if (i == PURPLE_STATUS_MOBILE || i == PURPLE_STATUS_TUNE)
			/*
			 * Special-case these.  They're intended to be independent
			 * status types, so don't show them in the list.
			 */
			continue;

		gtk_list_store_append(store, &iter);
		gtk_list_store_set(store, &iter,
		                   STATUS_COLUMN_ICON, get_stock_icon_from_primitive(i),
		                   STATUS_COLUMN_STATUS_ID, purple_primitive_get_id_from_type(i),
		                   STATUS_COLUMN_STATUS_NAME, purple_primitive_get_name_from_type(i),
		                   -1);
	}

	dropdown = gtk_combo_box_new_with_model(GTK_TREE_MODEL(store));

	renderer = gtk_cell_renderer_pixbuf_new();
	gtk_cell_layout_pack_start(GTK_CELL_LAYOUT(dropdown), renderer, FALSE);
	gtk_cell_layout_set_attributes(GTK_CELL_LAYOUT(dropdown), renderer,
	                               "stock-id", STATUS_COLUMN_ICON,
	                               NULL);

	renderer = gtk_cell_renderer_text_new();
	gtk_cell_layout_pack_start(GTK_CELL_LAYOUT(dropdown), renderer, TRUE);
	gtk_cell_layout_set_attributes(GTK_CELL_LAYOUT(dropdown), renderer,
	                               "text", STATUS_COLUMN_STATUS_NAME,
	                               NULL);

	gtk_combo_box_set_active(GTK_COMBO_BOX(dropdown),
	                         type - (PURPLE_STATUS_UNSET + 1));

	return dropdown;
}

#endif

static void edit_substatus(StatusEditor *status_editor, PurpleAccount *account);

static void
edit_substatus_cb(GtkTreeView *tv, GtkTreePath *path, GtkTreeViewColumn *col, gpointer user_data)
{
	StatusEditor *dialog = user_data;
	GtkTreeIter iter;
	PurpleAccount *account;

	gtk_tree_model_get_iter(GTK_TREE_MODEL(dialog->model), &iter, path);
	gtk_tree_model_get(GTK_TREE_MODEL(dialog->model), &iter,
					   STATUS_EDITOR_COLUMN_ACCOUNT, &account,
					   -1);

	edit_substatus(dialog, account);
}

static void
status_editor_substatus_cb(GtkCellRendererToggle *renderer, gchar *path_str, gpointer data)
{
	StatusEditor *dialog = (StatusEditor *)data;
	GtkTreeIter iter;
	gboolean enabled;
	PurpleAccount *account;

	gtk_tree_model_get_iter_from_string(GTK_TREE_MODEL(dialog->model), &iter, path_str);
	gtk_tree_model_get(GTK_TREE_MODEL(dialog->model), &iter,
					STATUS_EDITOR_COLUMN_ACCOUNT, &account,
					STATUS_EDITOR_COLUMN_ENABLE_SUBSTATUS, &enabled,
					-1);

	enabled = !enabled;

	if (enabled)
	{
		edit_substatus(dialog, account);
	}
	else
	{
		/* Remove the substatus */
		gtk_list_store_set(dialog->model, &iter,
						   STATUS_EDITOR_COLUMN_ENABLE_SUBSTATUS, enabled,
						   STATUS_EDITOR_COLUMN_STATUS_ID, NULL,
						   STATUS_EDITOR_COLUMN_STATUS_NAME, NULL,
						   STATUS_EDITOR_COLUMN_STATUS_MESSAGE, NULL,
						   STATUS_EDITOR_COLUMN_STATUS_ICON, NULL,
						   -1);
	}
}

static void
status_editor_add_columns(StatusEditor *dialog)
{
	GtkCellRenderer *renderer;
	GtkTreeViewColumn *column;

	/* Enable Different status column */
	renderer = gtk_cell_renderer_toggle_new();
	gtk_tree_view_insert_column_with_attributes(GTK_TREE_VIEW(dialog->treeview),
						    -1, _("Different"),
						    renderer,
						    "active", STATUS_EDITOR_COLUMN_ENABLE_SUBSTATUS,
						    NULL);
	g_signal_connect(G_OBJECT(renderer), "toggled",
			 G_CALLBACK(status_editor_substatus_cb), dialog);

	/* Username column */
	column = gtk_tree_view_column_new();
	gtk_tree_view_column_set_resizable(column, TRUE);
	gtk_tree_view_column_set_title(column, _("Username"));
	gtk_tree_view_insert_column(GTK_TREE_VIEW(dialog->treeview), column, -1);
	gtk_tree_view_column_set_resizable(column, TRUE);

	/* Icon */
	renderer = gtk_cell_renderer_pixbuf_new();
	gtk_tree_view_column_pack_start(column, renderer, FALSE);
	gtk_tree_view_column_add_attribute(column, renderer, "pixbuf",
									   STATUS_EDITOR_COLUMN_ICON);

	/* Username */
	renderer = gtk_cell_renderer_text_new();
	gtk_tree_view_column_pack_start(column, renderer, TRUE);
	gtk_tree_view_column_add_attribute(column, renderer, "text",
									   STATUS_EDITOR_COLUMN_USERNAME);

	/* Status column */
	column = gtk_tree_view_column_new();
	gtk_tree_view_column_set_resizable(column, TRUE);
	gtk_tree_view_column_set_title(column, _("Status"));
	gtk_tree_view_insert_column(GTK_TREE_VIEW(dialog->treeview), column, -1);
	gtk_tree_view_column_set_resizable(column, TRUE);
	renderer = gtk_cell_renderer_pixbuf_new();
	gtk_tree_view_column_pack_start(column, renderer, FALSE);
	gtk_tree_view_column_add_attribute(column, renderer, "stock-id",
			STATUS_EDITOR_COLUMN_STATUS_ICON);
	renderer = gtk_cell_renderer_text_new();
	gtk_tree_view_column_pack_start(column, renderer, TRUE);
	gtk_tree_view_column_add_attribute(column, renderer, "text",
									   STATUS_EDITOR_COLUMN_STATUS_NAME);

	/* Message column */
	column = gtk_tree_view_column_new();
	gtk_tree_view_column_set_resizable(column, TRUE);
	gtk_tree_view_column_set_title(column, _("Message"));
	gtk_tree_view_insert_column(GTK_TREE_VIEW(dialog->treeview), column, -1);
	gtk_tree_view_column_set_resizable(column, TRUE);
	renderer = gtk_cell_renderer_text_new();
	gtk_tree_view_column_pack_start(column, renderer, TRUE);
	gtk_tree_view_column_add_attribute(column, renderer, "text",
									   STATUS_EDITOR_COLUMN_STATUS_MESSAGE);

	g_signal_connect(G_OBJECT(dialog->treeview), "row-activated",
					G_CALLBACK(edit_substatus_cb), dialog);
}

static void
status_editor_set_account(GtkListStore *store, PurpleAccount *account,
						  GtkTreeIter *iter, PurpleSavedStatusSub *substatus)
{
	GdkPixbuf *pixbuf;
	const char *id = NULL, *name = NULL, *message = NULL;
	PurpleStatusPrimitive prim = PURPLE_STATUS_UNSET;

	pixbuf = pidgin_create_prpl_icon(account, PIDGIN_PRPL_ICON_MEDIUM);
	if ((pixbuf != NULL) && !purple_account_is_connected(account))
	{
		gdk_pixbuf_saturate_and_pixelate(pixbuf, pixbuf, 0.0, FALSE);
	}

	if (substatus != NULL)
	{
		const PurpleStatusType *type;

		type = purple_savedstatus_substatus_get_type(substatus);
		id = purple_status_type_get_id(type);
		name = purple_status_type_get_name(type);
		prim = purple_status_type_get_primitive(type);
		if (purple_status_type_get_attr(type, "message"))
			message = purple_savedstatus_substatus_get_message(substatus);
	}

	gtk_list_store_set(store, iter,
			STATUS_EDITOR_COLUMN_ACCOUNT, account,
			STATUS_EDITOR_COLUMN_ENABLE_SUBSTATUS, (substatus != NULL),
			STATUS_EDITOR_COLUMN_ICON, pixbuf,
			STATUS_EDITOR_COLUMN_USERNAME, purple_account_get_username(account),
			STATUS_EDITOR_COLUMN_STATUS_ID, id,
			STATUS_EDITOR_COLUMN_STATUS_NAME, name,
			STATUS_EDITOR_COLUMN_STATUS_MESSAGE, message,
			STATUS_EDITOR_COLUMN_STATUS_ICON, get_stock_icon_from_primitive(prim),
			-1);

	if (pixbuf != NULL)
		g_object_unref(G_OBJECT(pixbuf));
}

static void
status_editor_add_account(StatusEditor *dialog, PurpleAccount *account,
						  PurpleSavedStatusSub *substatus)
{
	GtkTreeIter iter;

	gtk_list_store_append(dialog->model, &iter);

	status_editor_set_account(dialog->model, account, &iter, substatus);
}

static void
status_editor_populate_list(StatusEditor *dialog, PurpleSavedStatus *saved_status)
{
	GList *iter;
	PurpleSavedStatusSub *substatus;

	gtk_list_store_clear(dialog->model);

	for (iter = purple_accounts_get_all(); iter != NULL; iter = iter->next)
	{
		PurpleAccount *account = (PurpleAccount *)iter->data;

		if (saved_status != NULL)
			substatus = purple_savedstatus_get_substatus(saved_status, account);
		else
			substatus = NULL;

		status_editor_add_account(dialog, account, substatus);
	}
}

void
pidgin_status_editor_show(gboolean edit, PurpleSavedStatus *saved_status)
{
	GtkTreeIter iter;
	StatusEditor *dialog;
	GtkSizeGroup *sg;
	GtkWidget *bbox;
	GtkWidget *button;
	GtkWidget *dbox;
	GtkWidget *expander;
	GtkWidget *dropdown;
	GtkWidget *entry;
	GtkWidget *frame;
	GtkWidget *hbox;
	GtkWidget *sw;
	GtkWidget *text;
	GtkWidget *toolbar;
	GtkWidget *vbox;
	GtkWidget *win;
	GList *focus_chain = NULL;

	if (edit)
	{
		g_return_if_fail(saved_status != NULL);
		g_return_if_fail(!purple_savedstatus_is_transient(saved_status));
	}

	/* Find a possible window for this saved status and present it */
	if (edit && status_window_find_savedstatus(&iter, purple_savedstatus_get_title(saved_status)))
	{
		gtk_tree_model_get(GTK_TREE_MODEL(status_window->model), &iter,
							STATUS_WINDOW_COLUMN_WINDOW, &dialog,
							-1);
		if (dialog != NULL)
		{
			gtk_window_present(GTK_WINDOW(dialog->window));
			return;
		}
	}

	dialog = g_new0(StatusEditor, 1);
	if (edit && status_window_find_savedstatus(&iter, purple_savedstatus_get_title(saved_status)))
	{
		gtk_list_store_set(status_window->model, &iter,
							STATUS_WINDOW_COLUMN_WINDOW, dialog,
							-1);
	}

	if (edit)
		dialog->original_title = g_strdup(purple_savedstatus_get_title(saved_status));

	dialog->window = win = pidgin_create_dialog(_("Status"), PIDGIN_HIG_BORDER, "status", TRUE);

	g_signal_connect(G_OBJECT(win), "destroy",
					 G_CALLBACK(status_editor_destroy_cb), dialog);

	/* Setup the vbox */
	vbox = pidgin_dialog_get_vbox_with_properties(GTK_DIALOG(win), FALSE, PIDGIN_HIG_BORDER);

	sg = gtk_size_group_new(GTK_SIZE_GROUP_HORIZONTAL);

	/* Title */
	entry = gtk_entry_new();
	dialog->title = GTK_ENTRY(entry);
	if ((saved_status != NULL)
			&& !purple_savedstatus_is_transient(saved_status)
			&& (purple_savedstatus_get_title(saved_status) != NULL))
		gtk_entry_set_text(GTK_ENTRY(entry), purple_savedstatus_get_title(saved_status));
	g_signal_connect(G_OBJECT(entry), "changed",
					 G_CALLBACK(editor_title_changed_cb), dialog);
	pidgin_add_widget_to_vbox(GTK_BOX(vbox), _("_Title:"), sg, entry, TRUE, NULL);

	/* Status type */
	if (saved_status != NULL)
		dropdown = create_status_type_menu(purple_savedstatus_get_type(saved_status));
	else
		dropdown = create_status_type_menu(PURPLE_STATUS_AWAY);
<<<<<<< HEAD
#if GTK_CHECK_VERSION(2,4,0)
	dialog->type = GTK_COMBO_BOX(dropdown);
#else
	dialog->type = GTK_OPTION_MENU(dropdown);
#endif
=======
	dialog->type = GTK_COMBO_BOX(dropdown);
>>>>>>> f3beef81
	pidgin_add_widget_to_vbox(GTK_BOX(vbox), _("_Status:"), sg, dropdown, TRUE, NULL);

	/* Status message */
	frame = pidgin_create_imhtml(TRUE, &text, &toolbar, NULL);
	dialog->message = GTK_IMHTML(text);
	hbox = pidgin_add_widget_to_vbox(GTK_BOX(vbox), _("_Message:"), sg, frame, TRUE, NULL);
	gtk_container_child_set(GTK_CONTAINER(vbox), hbox, "expand", TRUE, "fill", TRUE, NULL);
	focus_chain = g_list_prepend(focus_chain, dialog->message);
	gtk_container_set_focus_chain(GTK_CONTAINER(hbox), focus_chain);
	g_list_free(focus_chain);

	gtk_imhtml_set_return_inserts_newline(dialog->message);

	if ((saved_status != NULL) && (purple_savedstatus_get_message(saved_status) != NULL))
		gtk_imhtml_append_text(GTK_IMHTML(text),
							   purple_savedstatus_get_message(saved_status), 0);

	/* Different status message expander */
	expander = gtk_expander_new_with_mnemonic(_("Use a _different status for some accounts"));
	gtk_box_pack_start(GTK_BOX(vbox), expander, FALSE, FALSE, 0);

	/* Setup the box that the expander will cover */
	dbox = gtk_vbox_new(FALSE, PIDGIN_HIG_CAT_SPACE);
	gtk_container_add(GTK_CONTAINER(expander), dbox);

	/* Different status message treeview */
	sw = gtk_scrolled_window_new(NULL, NULL);
	gtk_scrolled_window_set_policy(GTK_SCROLLED_WINDOW(sw),
								   GTK_POLICY_AUTOMATIC, GTK_POLICY_ALWAYS);
	gtk_scrolled_window_set_shadow_type(GTK_SCROLLED_WINDOW(sw),
										GTK_SHADOW_IN);
	gtk_box_pack_start(GTK_BOX(dbox), sw, TRUE, TRUE, 0);

	/* Create the list model */
	dialog->model = gtk_list_store_new(STATUS_EDITOR_NUM_COLUMNS,
									   G_TYPE_POINTER,
									   G_TYPE_POINTER,
									   G_TYPE_BOOLEAN,
									   GDK_TYPE_PIXBUF,
									   G_TYPE_STRING,
									   G_TYPE_STRING,
									   G_TYPE_STRING,
									   G_TYPE_STRING,
									   G_TYPE_STRING);

	/* Create the treeview */
	dialog->treeview = gtk_tree_view_new_with_model(GTK_TREE_MODEL(dialog->model));
	gtk_tree_view_set_rules_hint(GTK_TREE_VIEW(dialog->treeview), TRUE);
	gtk_widget_set_size_request(dialog->treeview, -1, 150);
	gtk_container_add(GTK_CONTAINER(sw), dialog->treeview);

	/* Add columns */
	status_editor_add_columns(dialog);

	/* Populate list */
	status_editor_populate_list(dialog, saved_status);

	/* Expand the treeview if we have substatuses */
	gtk_expander_set_expanded(GTK_EXPANDER(expander),
		(saved_status != NULL) && purple_savedstatus_has_substatuses(saved_status));

	/* Button box */
	bbox = pidgin_dialog_get_action_area(GTK_DIALOG(win));
	gtk_box_set_spacing(GTK_BOX(bbox), PIDGIN_HIG_BOX_SPACE);
	gtk_button_box_set_layout(GTK_BUTTON_BOX(bbox), GTK_BUTTONBOX_END);

	/* Cancel button */
	pidgin_dialog_add_button(GTK_DIALOG(win), GTK_STOCK_CANCEL,
			G_CALLBACK(status_editor_cancel_cb), dialog);

	/* Use button */
	button = pidgin_pixbuf_button_from_stock(_("_Use"), GTK_STOCK_EXECUTE,
										   PIDGIN_BUTTON_HORIZONTAL);
	gtk_box_pack_start(GTK_BOX(bbox), button, FALSE, FALSE, 0);
	g_signal_connect(G_OBJECT(button), "clicked",
					 G_CALLBACK(status_editor_ok_cb), dialog);

	/* Save & Use button */
	button = pidgin_pixbuf_button_from_stock(_("Sa_ve & Use"), GTK_STOCK_OK,
										   PIDGIN_BUTTON_HORIZONTAL);
	dialog->saveanduse_button = GTK_BUTTON(button);
	gtk_box_pack_start(GTK_BOX(bbox), button, FALSE, FALSE, 0);
	if (dialog->original_title == NULL)
		gtk_widget_set_sensitive(button, FALSE);
	g_signal_connect(G_OBJECT(button), "clicked",
					 G_CALLBACK(status_editor_ok_cb), dialog);

	/* Save button */
	button = pidgin_dialog_add_button(GTK_DIALOG(win), GTK_STOCK_SAVE,
			G_CALLBACK(status_editor_ok_cb), dialog);
	if (dialog->original_title == NULL)
		gtk_widget_set_sensitive(button, FALSE);
	dialog->save_button = GTK_BUTTON(button);

	gtk_widget_show_all(win);
	g_object_unref(sg);
}


/**************************************************************************
* SubStatus editor
**************************************************************************/

static void
substatus_selection_changed_cb(GtkComboBox *box, gpointer user_data)
{
	SubStatusEditor *select = user_data;
	GtkTreeIter iter;
	char *id;
	PurpleStatusType *type;

	if (!gtk_combo_box_get_active_iter(box, &iter))
		return;
	gtk_tree_model_get(GTK_TREE_MODEL(select->model), &iter,
					   STATUS_COLUMN_STATUS_ID, &id,
					   -1);
	type = purple_account_get_status_type(select->account, id);
	g_free(id);

	if (purple_status_type_get_attr(type, "message") == NULL)
	{
		gtk_widget_set_sensitive(GTK_WIDGET(select->message), FALSE);
		gtk_widget_set_sensitive(GTK_WIDGET(select->toolbar), FALSE);
	}
	else
	{
		gtk_widget_set_sensitive(GTK_WIDGET(select->message), TRUE);
		gtk_widget_set_sensitive(GTK_WIDGET(select->toolbar), TRUE);
	}
}

static gboolean
status_editor_find_account_in_treemodel(GtkTreeIter *iter,
										StatusEditor *status_editor,
										PurpleAccount *account)
{
	GtkTreeModel *model;
	PurpleAccount *cur;

	g_return_val_if_fail(status_editor != NULL, FALSE);
	g_return_val_if_fail(account       != NULL, FALSE);

	model = GTK_TREE_MODEL(status_editor->model);

	if (!gtk_tree_model_get_iter_first(model, iter))
		return FALSE;

	do {
		gtk_tree_model_get(model, iter, STATUS_EDITOR_COLUMN_ACCOUNT, &cur, -1);
		if (cur == account)
			return TRUE;
	} while (gtk_tree_model_iter_next(model, iter));

	return FALSE;
}

static void
substatus_editor_remove_dialog(SubStatusEditor *dialog)
{
	GtkTreeIter iter;

	if (status_editor_find_account_in_treemodel(&iter, dialog->status_editor, dialog->account))
	{
		/* Remove the reference to this dialog from our parent's list store */
		gtk_list_store_set(dialog->status_editor->model, &iter,
						   STATUS_EDITOR_COLUMN_WINDOW, NULL,
						   -1);
	}
}

static void
substatus_editor_destroy_cb(GtkWidget *widget, gpointer user_data)
{
	SubStatusEditor *dialog = user_data;

	substatus_editor_remove_dialog(dialog);
	g_free(dialog);
}

static void
substatus_editor_cancel_cb(GtkButton *button, gpointer user_data)
{
	SubStatusEditor *dialog = user_data;
	gtk_widget_destroy(dialog->window);
}


static void
substatus_editor_ok_cb(GtkButton *button, gpointer user_data)
{
	SubStatusEditor *dialog = user_data;
	StatusEditor *status_editor;
	GtkTreeIter iter;
	PurpleStatusType *type;
	char *id = NULL;
	char *message = NULL;
	const char *name = NULL, *stock = NULL;

	if (!gtk_combo_box_get_active_iter(dialog->box, &iter))
	{
		gtk_widget_destroy(dialog->window);
		return;
	}

	gtk_tree_model_get(GTK_TREE_MODEL(dialog->model), &iter,
					   STATUS_COLUMN_STATUS_ID, &id,
					   -1);
	type = purple_account_get_status_type(dialog->account, id);
	if (purple_status_type_get_attr(type, "message") != NULL)
		message = gtk_imhtml_get_markup(GTK_IMHTML(dialog->message));
	name = purple_status_type_get_name(type);
	stock = get_stock_icon_from_primitive(purple_status_type_get_primitive(type));

	status_editor = dialog->status_editor;

	if (status_editor_find_account_in_treemodel(&iter, status_editor, dialog->account))
	{
		gtk_list_store_set(status_editor->model, &iter,
						   STATUS_EDITOR_COLUMN_ENABLE_SUBSTATUS, TRUE,
						   STATUS_EDITOR_COLUMN_STATUS_ID, id,
						   STATUS_EDITOR_COLUMN_STATUS_NAME, name,
						   STATUS_EDITOR_COLUMN_STATUS_MESSAGE, message,
						   STATUS_EDITOR_COLUMN_WINDOW, NULL,
						   STATUS_EDITOR_COLUMN_STATUS_ICON, stock,
						   -1);
	}

	gtk_widget_destroy(dialog->window);
	g_free(id);
	g_free(message);
}

static void
edit_substatus(StatusEditor *status_editor, PurpleAccount *account)
{
	char *tmp;
	SubStatusEditor *dialog;
	GtkSizeGroup *sg;
	GtkWidget *combo;
	GtkWidget *hbox;
	GtkWidget *frame;
	GtkWidget *label;
	GtkWidget *text;
	GtkWidget *toolbar;
	GtkWidget *vbox;
	GtkWidget *win;
	GtkTreeIter iter;
	GtkCellRenderer *rend;
	char *status_id = NULL;
	char *message = NULL;
	gboolean parent_dialog_has_substatus = FALSE;
	GList *list;
	gboolean select = FALSE;

	g_return_if_fail(status_editor != NULL);
	g_return_if_fail(account       != NULL);

	status_editor_find_account_in_treemodel(&iter, status_editor, account);
	gtk_tree_model_get(GTK_TREE_MODEL(status_editor->model), &iter,
						STATUS_EDITOR_COLUMN_WINDOW, &dialog,
						-1);
	if (dialog != NULL)
	{
		gtk_window_present(GTK_WINDOW(dialog->window));
		return;
	}

	dialog = g_new0(SubStatusEditor, 1);
	gtk_list_store_set(status_editor->model, &iter,
						STATUS_EDITOR_COLUMN_WINDOW, dialog,
						-1);
	dialog->status_editor = status_editor;
	dialog->account = account;

	tmp = g_strdup_printf(_("Status for %s"), purple_account_get_username(account));
	dialog->window = win = pidgin_create_dialog(tmp, PIDGIN_HIG_BORDER, "substatus", TRUE);
	g_free(tmp);

	g_signal_connect(G_OBJECT(win), "destroy",
					 G_CALLBACK(substatus_editor_destroy_cb), dialog);

	/* Setup the vbox */
	vbox = pidgin_dialog_get_vbox_with_properties(GTK_DIALOG(win), FALSE, PIDGIN_HIG_BORDER);

	sg = gtk_size_group_new(GTK_SIZE_GROUP_HORIZONTAL);

	/* Status type */
	hbox = gtk_hbox_new(FALSE, PIDGIN_HIG_BOX_SPACE);
	gtk_box_pack_start(GTK_BOX(vbox), hbox, FALSE, FALSE, 0);

	label = gtk_label_new_with_mnemonic(_("_Status:"));
	gtk_misc_set_alignment(GTK_MISC(label), 0, 0.5);
	gtk_box_pack_start(GTK_BOX(hbox), label, FALSE, FALSE, 0);
	gtk_size_group_add_widget(sg, label);

	dialog->model = gtk_list_store_new(STATUS_NUM_COLUMNS,
									   G_TYPE_STRING,
									   G_TYPE_STRING,
									   G_TYPE_STRING);
	combo = gtk_combo_box_new_with_model(GTK_TREE_MODEL(dialog->model));
	dialog->box = GTK_COMBO_BOX(combo);

	rend = GTK_CELL_RENDERER(gtk_cell_renderer_pixbuf_new());
	g_object_set(G_OBJECT(rend),
			"stock-size", gtk_icon_size_from_name(PIDGIN_ICON_SIZE_TANGO_EXTRA_SMALL),
			NULL);
	gtk_cell_layout_pack_start(GTK_CELL_LAYOUT(combo), rend, FALSE);
	gtk_cell_layout_set_attributes(GTK_CELL_LAYOUT(combo), rend,
						"stock-id", STATUS_COLUMN_ICON, NULL);

	rend = GTK_CELL_RENDERER(gtk_cell_renderer_text_new());
	gtk_cell_layout_pack_start(GTK_CELL_LAYOUT(combo), rend, TRUE);
	gtk_cell_layout_set_attributes(GTK_CELL_LAYOUT(combo), rend,
						"text", STATUS_COLUMN_STATUS_NAME, NULL);

	g_signal_connect(G_OBJECT(combo), "changed",
					 G_CALLBACK(substatus_selection_changed_cb), dialog);

	gtk_box_pack_start(GTK_BOX(hbox), combo, FALSE, FALSE, 0);

	/* Status mesage */
	hbox = gtk_hbox_new(FALSE, PIDGIN_HIG_BOX_SPACE);
	gtk_box_pack_start(GTK_BOX(vbox), hbox, TRUE, TRUE, 0);

	label = gtk_label_new_with_mnemonic(_("_Message:"));
	gtk_misc_set_alignment(GTK_MISC(label), 0, 0.5);
	gtk_box_pack_start(GTK_BOX(hbox), label, FALSE, FALSE, 0);
	gtk_size_group_add_widget(sg, label);

	frame = pidgin_create_imhtml(TRUE, &text, &toolbar, NULL);
	dialog->message = GTK_IMHTML(text);
	dialog->toolbar = GTK_IMHTMLTOOLBAR(toolbar);
	gtk_box_pack_start(GTK_BOX(hbox), frame, TRUE, TRUE, 0);

	/* Cancel button */
	pidgin_dialog_add_button(GTK_DIALOG(win), GTK_STOCK_CANCEL,
			G_CALLBACK(substatus_editor_cancel_cb), dialog);

	/* OK button */
	pidgin_dialog_add_button(GTK_DIALOG(win), GTK_STOCK_OK,
			G_CALLBACK(substatus_editor_ok_cb), dialog);

	/* Seed the input widgets with the current values */

	/* Only look at the saved status if we can't find it in the parent status dialog's substatuses model */
	gtk_tree_model_get(GTK_TREE_MODEL(status_editor->model), &iter,
		STATUS_EDITOR_COLUMN_ENABLE_SUBSTATUS, &parent_dialog_has_substatus, -1);
	if (parent_dialog_has_substatus) {
		gtk_tree_model_get(GTK_TREE_MODEL(status_editor->model), &iter,
			STATUS_EDITOR_COLUMN_STATUS_ID, &status_id,
			STATUS_EDITOR_COLUMN_STATUS_MESSAGE, &message, -1);
	} else if (status_editor->original_title != NULL) {
		PurpleSavedStatus *saved_status = NULL;
		PurpleSavedStatusSub *substatus = NULL;

		if ((saved_status = purple_savedstatus_find(status_editor->original_title)) != NULL) {
			if ((substatus = purple_savedstatus_get_substatus(saved_status, account)) != NULL) {
				message = (char *)purple_savedstatus_substatus_get_message(substatus);
				status_id = (char *)purple_status_type_get_id(purple_savedstatus_substatus_get_type(substatus));
			}
		}
	}
	/* TODO: Else get the generic status type from our parent */

	if (message)
		gtk_imhtml_append_text(dialog->message, message, 0);

	for (list = purple_account_get_status_types(account); list; list = list->next)
	{
		PurpleStatusType *status_type;
		const char *id, *name;
		PurpleStatusPrimitive prim;

		status_type = list->data;

		/*
		 * Only allow users to select statuses that are flagged as
		 * "user settable" and that aren't independent.
		 */
		if (!purple_status_type_is_user_settable(status_type) ||
				purple_status_type_is_independent(status_type))
			continue;

		id = purple_status_type_get_id(status_type);
		prim = purple_status_type_get_primitive(status_type);
		name = purple_status_type_get_name(status_type);

		gtk_list_store_append(dialog->model, &iter);
		gtk_list_store_set(dialog->model, &iter,
						   STATUS_COLUMN_ICON, pidgin_stock_id_from_status_primitive(prim),
						   STATUS_COLUMN_STATUS_ID, id,
						   STATUS_COLUMN_STATUS_NAME, name,
						   -1);
		if ((status_id != NULL) && !strcmp(status_id, id))
		{
			gtk_combo_box_set_active_iter(GTK_COMBO_BOX(combo), &iter);
			select = TRUE;
		}
	}

	if (!select)
		gtk_combo_box_set_active(GTK_COMBO_BOX(combo), 0);

	if (parent_dialog_has_substatus) {
		/* These two were gotten from the parent tree model, so they need to be freed */
		g_free(status_id);
		g_free(message);
	}

	gtk_widget_show_all(win);
	g_object_unref(sg);
}


/**************************************************************************
 * Utilities                                                              *
 **************************************************************************/

enum {
	SS_MENU_ENTRY_TYPE_PRIMITIVE,
	SS_MENU_ENTRY_TYPE_SAVEDSTATUS
};

enum {
	/** _SSMenuEntryType */
	SS_MENU_TYPE_COLUMN,

	/**
	 * This is a GdkPixbuf (the other columns are strings).
	 * This column is visible.
	 */
	SS_MENU_ICON_COLUMN,

	/** The text displayed on the status box.  This column is visible. */
	SS_MENU_TEXT_COLUMN,

	/**
	 * This value depends on SS_MENU_TYPE_COLUMN.  For _SAVEDSTATUS types,
	 * this is the creation time.  For _PRIMITIVE types,
	 * this is the PurpleStatusPrimitive.
	 */
	SS_MENU_DATA_COLUMN,

	/**
	 * This is the emblem to use for this status
	 */
	SS_MENU_EMBLEM_COLUMN,

	/**
	 * And whether or not that emblem is visible
	 */
	SS_MENU_EMBLEM_VISIBLE_COLUMN,

	SS_MENU_NUM_COLUMNS
};

static void
status_menu_cb(GtkComboBox *widget, void(*callback)(PurpleSavedStatus*))
{
	GtkTreeIter iter;
	int type;
	gpointer data;
	PurpleSavedStatus *status = NULL;

	if (!gtk_combo_box_get_active_iter(widget, &iter))
		return;

	gtk_tree_model_get(gtk_combo_box_get_model(widget), &iter,
			   SS_MENU_TYPE_COLUMN, &type,
			   SS_MENU_DATA_COLUMN, &data,
			   -1);

	if (type == SS_MENU_ENTRY_TYPE_PRIMITIVE)
	{
		PurpleStatusPrimitive primitive = GPOINTER_TO_INT(data);
		status = purple_savedstatus_find_transient_by_type_and_message(primitive, NULL);
		if (status == NULL)
			status = purple_savedstatus_new(NULL, primitive);
	}
	else if (type == SS_MENU_ENTRY_TYPE_SAVEDSTATUS)
		status = purple_savedstatus_find_by_creation_time(GPOINTER_TO_INT(data));

	callback(status);
}

static gint
saved_status_sort_alphabetically_func(gconstpointer a, gconstpointer b)
{
	const PurpleSavedStatus *saved_status_a = a;
	const PurpleSavedStatus *saved_status_b = b;
	return g_utf8_collate(purple_savedstatus_get_title(saved_status_a),
				  purple_savedstatus_get_title(saved_status_b));
}

static gboolean pidgin_status_menu_add_primitive(GtkListStore *model, GtkWidget *w, PurpleStatusPrimitive primitive,
	PurpleSavedStatus *current_status)
{
	GtkTreeIter iter;
	gboolean currently_selected = FALSE;

	gtk_list_store_append(model, &iter);
	gtk_list_store_set(model, &iter,
			   SS_MENU_TYPE_COLUMN, SS_MENU_ENTRY_TYPE_PRIMITIVE,
			   SS_MENU_ICON_COLUMN, pidgin_stock_id_from_status_primitive(primitive),
			   SS_MENU_TEXT_COLUMN, purple_primitive_get_name_from_type(primitive),
			   SS_MENU_DATA_COLUMN, GINT_TO_POINTER(primitive),
			   SS_MENU_EMBLEM_VISIBLE_COLUMN, FALSE,
			   -1);

	if (purple_savedstatus_is_transient(current_status)
			&& !purple_savedstatus_has_substatuses(current_status)
			&& purple_savedstatus_get_type(current_status) == primitive)
		currently_selected = TRUE;

	return currently_selected;
}

static void
pidgin_status_menu_update_iter(GtkWidget *combobox, GtkListStore *store, GtkTreeIter *iter,
		PurpleSavedStatus *status)
{
	PurpleStatusPrimitive primitive;

	if (store == NULL)
		store = GTK_LIST_STORE(gtk_combo_box_get_model(GTK_COMBO_BOX(combobox)));

	primitive = purple_savedstatus_get_type(status);
	gtk_list_store_set(store, iter,
			SS_MENU_TYPE_COLUMN, SS_MENU_ENTRY_TYPE_SAVEDSTATUS,
			SS_MENU_ICON_COLUMN, pidgin_stock_id_from_status_primitive(primitive),
			SS_MENU_TEXT_COLUMN, purple_savedstatus_get_title(status),
			SS_MENU_DATA_COLUMN, GINT_TO_POINTER(purple_savedstatus_get_creation_time(status)),
			SS_MENU_EMBLEM_COLUMN, GTK_STOCK_SAVE,
			SS_MENU_EMBLEM_VISIBLE_COLUMN, TRUE,
			-1);
}

static gboolean
pidgin_status_menu_find_iter(GtkListStore *store, GtkTreeIter *iter, PurpleSavedStatus *find)
{
	int type;
	gpointer data;
	time_t creation_time = purple_savedstatus_get_creation_time(find);
	GtkTreeModel *model = GTK_TREE_MODEL(store);

	if (!gtk_tree_model_get_iter_first(model, iter))
		return FALSE;

	do {
		gtk_tree_model_get(model, iter,
				SS_MENU_TYPE_COLUMN, &type,
				SS_MENU_DATA_COLUMN, &data,
				-1);
		if (type == SS_MENU_ENTRY_TYPE_PRIMITIVE)
			continue;
		if (GPOINTER_TO_INT(data) == creation_time)
			return TRUE;
	} while (gtk_tree_model_iter_next(model, iter));

	return FALSE;
}

static void
savedstatus_added_cb(PurpleSavedStatus *status, GtkWidget *combobox)
{
	GtkListStore *store;
	GtkTreeIter iter;

	if (purple_savedstatus_is_transient(status))
		return;

	store = GTK_LIST_STORE(gtk_combo_box_get_model(GTK_COMBO_BOX(combobox)));
	gtk_list_store_append(store, &iter);
	pidgin_status_menu_update_iter(combobox, store, &iter, status);
}

static void
savedstatus_deleted_cb(PurpleSavedStatus *status, GtkWidget *combobox)
{
	GtkListStore *store;
	GtkTreeIter iter;

	if (purple_savedstatus_is_transient(status))
		return;

	store = GTK_LIST_STORE(gtk_combo_box_get_model(GTK_COMBO_BOX(combobox)));
	if (pidgin_status_menu_find_iter(store, &iter, status))
		gtk_list_store_remove(store, &iter);
}

static void
savedstatus_modified_cb(PurpleSavedStatus *status, GtkWidget *combobox)
{
	GtkListStore *store;
	GtkTreeIter iter;

	if (purple_savedstatus_is_transient(status))
		return;

	store = GTK_LIST_STORE(gtk_combo_box_get_model(GTK_COMBO_BOX(combobox)));
	if (pidgin_status_menu_find_iter(store, &iter, status))
		pidgin_status_menu_update_iter(combobox, store, &iter, status);
}

GtkWidget *pidgin_status_menu(PurpleSavedStatus *current_status, GCallback callback)
{
	GtkWidget *combobox;
	GtkListStore *model;
	GList *sorted, *cur;
	int i = 0;
	int index = -1;
	GtkTreeIter iter;
	GtkCellRenderer *text_rend;
	GtkCellRenderer *icon_rend;
	GtkCellRenderer *emblem_rend;

	model = gtk_list_store_new(SS_MENU_NUM_COLUMNS, G_TYPE_INT, G_TYPE_STRING,
				   G_TYPE_STRING, G_TYPE_POINTER, G_TYPE_STRING, G_TYPE_BOOLEAN);

	combobox = gtk_combo_box_new();

	if (pidgin_status_menu_add_primitive(model, combobox, PURPLE_STATUS_AVAILABLE, current_status))
		index = i;
	i++;

	if (pidgin_status_menu_add_primitive(model, combobox, PURPLE_STATUS_AWAY, current_status))
		index = i;
	i++;

	if (pidgin_status_menu_add_primitive(model, combobox, PURPLE_STATUS_INVISIBLE, current_status))
		index = i;
	i++;

	if (pidgin_status_menu_add_primitive(model, combobox, PURPLE_STATUS_OFFLINE, current_status))
		index = i;
	i++;

	sorted = g_list_copy((GList *)purple_savedstatuses_get_all());
	sorted = g_list_sort(sorted, saved_status_sort_alphabetically_func);
	for (cur = sorted; cur; cur = cur->next)
	{
		PurpleSavedStatus *status = (PurpleSavedStatus *) cur->data;
		if (!purple_savedstatus_is_transient(status))
		{
			gtk_list_store_append(model, &iter);

			pidgin_status_menu_update_iter(combobox, model, &iter, status);

			if (status == current_status)
				index = i;
			i++;
		}
	}
	g_list_free(sorted);

	gtk_combo_box_set_model(GTK_COMBO_BOX(combobox), GTK_TREE_MODEL(model));

	text_rend = gtk_cell_renderer_text_new();
	icon_rend = gtk_cell_renderer_pixbuf_new();
	emblem_rend = gtk_cell_renderer_pixbuf_new();
	gtk_cell_layout_pack_start(GTK_CELL_LAYOUT(combobox), icon_rend, FALSE);
	gtk_cell_layout_pack_start(GTK_CELL_LAYOUT(combobox), text_rend, TRUE);
	gtk_cell_layout_pack_start(GTK_CELL_LAYOUT(combobox), emblem_rend, FALSE);
	gtk_cell_layout_set_attributes(GTK_CELL_LAYOUT(combobox), icon_rend, "stock-id", SS_MENU_ICON_COLUMN, NULL);
	gtk_cell_layout_set_attributes(GTK_CELL_LAYOUT(combobox), text_rend, "markup", SS_MENU_TEXT_COLUMN, NULL);
	gtk_cell_layout_set_attributes(GTK_CELL_LAYOUT(combobox), emblem_rend,
					"stock-id", SS_MENU_EMBLEM_COLUMN, "visible", SS_MENU_EMBLEM_VISIBLE_COLUMN, NULL);
	g_object_set(G_OBJECT(icon_rend),
			"stock-size", gtk_icon_size_from_name(PIDGIN_ICON_SIZE_TANGO_EXTRA_SMALL),
			NULL);
	g_object_set(text_rend, "ellipsize", PANGO_ELLIPSIZE_END, NULL);

	gtk_combo_box_set_active(GTK_COMBO_BOX(combobox), index);
	g_signal_connect(G_OBJECT(combobox), "changed", G_CALLBACK(status_menu_cb), callback);

	/* Make sure the list is updated dynamically when a substatus is changed/deleted
	 * or a new one is added. */
	purple_signal_connect(purple_savedstatuses_get_handle(), "savedstatus-added",
			combobox, G_CALLBACK(savedstatus_added_cb), combobox);
	purple_signal_connect(purple_savedstatuses_get_handle(), "savedstatus-deleted",
			combobox, G_CALLBACK(savedstatus_deleted_cb), combobox);
	purple_signal_connect(purple_savedstatuses_get_handle(), "savedstatus-modified",
			combobox, G_CALLBACK(savedstatus_modified_cb), combobox);
	g_signal_connect(G_OBJECT(combobox), "destroy",
			G_CALLBACK(purple_signals_disconnect_by_handle), NULL);

	return combobox;
}


/**************************************************************************
* GTK+ saved status glue
**************************************************************************/

void *
pidgin_status_get_handle(void)
{
	static int handle;

	return &handle;
}

void
pidgin_status_init(void)
{
	purple_prefs_add_none(PIDGIN_PREFS_ROOT "/status");
	purple_prefs_add_none(PIDGIN_PREFS_ROOT "/status/dialog");
	purple_prefs_add_int(PIDGIN_PREFS_ROOT "/status/dialog/width",  550);
	purple_prefs_add_int(PIDGIN_PREFS_ROOT "/status/dialog/height", 250);
}

void
pidgin_status_uninit(void)
{
	pidgin_status_window_hide();
}<|MERGE_RESOLUTION|>--- conflicted
+++ resolved
@@ -117,15 +117,7 @@
 
 	gchar *original_title;
 	GtkEntry *title;
-<<<<<<< HEAD
-#if GTK_CHECK_VERSION(2,4,0)
 	GtkComboBox *type;
-#else
-	GtkOptionMenu *type;
-#endif
-=======
-	GtkComboBox *type;
->>>>>>> f3beef81
 	GtkIMHtml *message;
 } StatusEditor;
 
@@ -749,15 +741,7 @@
 		return;
 	}
 
-<<<<<<< HEAD
-#if GTK_CHECK_VERSION(2,4,0)
 	type = gtk_combo_box_get_active(dialog->type) + (PURPLE_STATUS_UNSET + 1);
-#else
-	type = gtk_option_menu_get_history(dialog->type) + (PURPLE_STATUS_UNSET + 1);
-#endif
-=======
-	type = gtk_combo_box_get_active(dialog->type) + (PURPLE_STATUS_UNSET + 1);
->>>>>>> f3beef81
 	message = gtk_imhtml_get_markup(dialog->message);
 	unformatted = purple_markup_strip_html(message);
 
@@ -851,14 +835,6 @@
 	gtk_widget_set_sensitive(GTK_WIDGET(dialog->save_button), (*text != '\0'));
 }
 
-#if GTK_CHECK_VERSION(2,4,0)
-
-enum {
-	STATUS_MENU_STOCK_ICON,
-	STATUS_MENU_NAME,
-	STATUS_MENU_COUNT
-};
-
 static GtkWidget *
 create_status_type_menu(PurpleStatusPrimitive type)
 {
@@ -868,7 +844,7 @@
 	GtkTreeIter iter;
 	GtkCellRenderer *renderer;
 
-	store = gtk_list_store_new(STATUS_MENU_COUNT, G_TYPE_STRING, G_TYPE_STRING);
+	store = gtk_list_store_new(STATUS_NUM_COLUMNS, G_TYPE_STRING, G_TYPE_STRING, G_TYPE_STRING);
 
 	for (i = PURPLE_STATUS_UNSET + 1; i < PURPLE_STATUS_NUM_PRIMITIVES; i++)
 	{
@@ -880,79 +856,6 @@
 			continue;
 
 		gtk_list_store_append(store, &iter);
-		/* TODO: how's this get the right size (since it seems to work fine)? */
-		gtk_list_store_set(store, &iter,
-		                   STATUS_MENU_STOCK_ICON, get_stock_icon_from_primitive(i),
-		                   STATUS_MENU_NAME, purple_primitive_get_name_from_type(i),
-		                   -1);
-	}
-
-	dropdown = gtk_combo_box_new_with_model(GTK_TREE_MODEL(store));
-
-	renderer = gtk_cell_renderer_pixbuf_new();
-	gtk_cell_layout_pack_start(GTK_CELL_LAYOUT(dropdown), renderer, FALSE);
-	gtk_cell_layout_set_attributes(GTK_CELL_LAYOUT(dropdown), renderer,
-	                               "stock-id", STATUS_MENU_STOCK_ICON,
-	                               NULL);
-
-	renderer = gtk_cell_renderer_text_new();
-	gtk_cell_layout_pack_start(GTK_CELL_LAYOUT(dropdown), renderer, TRUE);
-	gtk_cell_layout_set_attributes(GTK_CELL_LAYOUT(dropdown), renderer,
-	                               "text", STATUS_MENU_NAME,
-	                               NULL);
-
-	gtk_combo_box_set_active(GTK_COMBO_BOX(dropdown),
-	                         type - (PURPLE_STATUS_UNSET + 1));
-
-	return dropdown;
-}
-
-#else
-
-static GtkWidget *
-<<<<<<< HEAD
-create_stock_item(const gchar *str, const gchar *icon)
-{
-	GtkWidget *menuitem = gtk_menu_item_new();
-	GtkWidget *label = gtk_label_new_with_mnemonic(str);
-	GtkWidget *hbox = gtk_hbox_new(FALSE, 4);
-	GtkIconSize icon_size = gtk_icon_size_from_name(PIDGIN_ICON_SIZE_TANGO_EXTRA_SMALL);
-	GtkWidget *image = gtk_image_new_from_stock(icon, icon_size);
-
-	gtk_widget_show(label);
-	gtk_label_set_justify(GTK_LABEL(label), GTK_JUSTIFY_LEFT);
-	gtk_misc_set_alignment(GTK_MISC(label), 0.0, 0.5);
-	gtk_box_pack_start(GTK_BOX(hbox), image, FALSE, FALSE, 0);
-	gtk_box_pack_start(GTK_BOX(hbox), label, TRUE, TRUE, 0);
-
-	gtk_container_add(GTK_CONTAINER(menuitem), hbox);
-
-	return menuitem;
-}
-
-static GtkWidget *
-=======
->>>>>>> f3beef81
-create_status_type_menu(PurpleStatusPrimitive type)
-{
-	int i;
-	GtkWidget *dropdown;
-	GtkListStore *store;
-	GtkTreeIter iter;
-	GtkCellRenderer *renderer;
-
-	store = gtk_list_store_new(STATUS_NUM_COLUMNS, G_TYPE_STRING, G_TYPE_STRING, G_TYPE_STRING);
-
-	for (i = PURPLE_STATUS_UNSET + 1; i < PURPLE_STATUS_NUM_PRIMITIVES; i++)
-	{
-		if (i == PURPLE_STATUS_MOBILE || i == PURPLE_STATUS_TUNE)
-			/*
-			 * Special-case these.  They're intended to be independent
-			 * status types, so don't show them in the list.
-			 */
-			continue;
-
-		gtk_list_store_append(store, &iter);
 		gtk_list_store_set(store, &iter,
 		                   STATUS_COLUMN_ICON, get_stock_icon_from_primitive(i),
 		                   STATUS_COLUMN_STATUS_ID, purple_primitive_get_id_from_type(i),
@@ -979,8 +882,6 @@
 
 	return dropdown;
 }
-
-#endif
 
 static void edit_substatus(StatusEditor *status_editor, PurpleAccount *account);
 
@@ -1247,15 +1148,7 @@
 		dropdown = create_status_type_menu(purple_savedstatus_get_type(saved_status));
 	else
 		dropdown = create_status_type_menu(PURPLE_STATUS_AWAY);
-<<<<<<< HEAD
-#if GTK_CHECK_VERSION(2,4,0)
 	dialog->type = GTK_COMBO_BOX(dropdown);
-#else
-	dialog->type = GTK_OPTION_MENU(dropdown);
-#endif
-=======
-	dialog->type = GTK_COMBO_BOX(dropdown);
->>>>>>> f3beef81
 	pidgin_add_widget_to_vbox(GTK_BOX(vbox), _("_Status:"), sg, dropdown, TRUE, NULL);
 
 	/* Status message */
