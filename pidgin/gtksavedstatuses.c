--- conflicted
+++ resolved
@@ -337,7 +337,6 @@
 	GtkTreeModel *model = GTK_TREE_MODEL(dialog->model);
 
 	sel_paths = gtk_tree_selection_get_selected_rows(sel, NULL);
-<<<<<<< HEAD
 
 	for (tmp = sel_paths, num_selected = 0; tmp; tmp = tmp->next, num_selected++) {
 		GtkTreeIter iter;
@@ -356,26 +355,6 @@
 		gtk_tree_path_free(tmp->data);
 	}
 
-=======
-
-	for (tmp = sel_paths, num_selected = 0; tmp; tmp = tmp->next, num_selected++) {
-		GtkTreeIter iter;
-		char *title;
-
-		if (gtk_tree_model_get_iter(model, &iter, tmp->data)) {
-			gtk_tree_model_get(model, &iter,
-					STATUS_WINDOW_COLUMN_TITLE, &title, -1);
-			if (purple_savedstatus_find(title) == purple_savedstatus_get_current()) {
-				can_use = can_delete = FALSE;
-			}
-
-			g_free(title);
-		}
-
-		gtk_tree_path_free(tmp->data);
-	}
-
->>>>>>> 3f79dae7
 	gtk_widget_set_sensitive(dialog->use_button, (num_selected == 1) && can_use);
 	gtk_widget_set_sensitive(dialog->modify_button, (num_selected > 0));
 	gtk_widget_set_sensitive(dialog->delete_button, num_selected > 0 && can_delete);
