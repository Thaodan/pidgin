--- conflicted
+++ resolved
@@ -171,11 +171,7 @@
 	GTK_IMHTML_USE_POINTSIZE       = 1 << 8,
 	GTK_IMHTML_NO_FORMATTING       = 1 << 9,
 	GTK_IMHTML_USE_SMOOTHSCROLLING = 1 << 10,
-<<<<<<< HEAD
-	GTK_IMHTML_NO_SMILEY           = 1 << 11,
-=======
 	GTK_IMHTML_NO_SMILEY           = 1 << 11
->>>>>>> 7607e74f
 } GtkIMHtmlOptions;
 
 enum {
