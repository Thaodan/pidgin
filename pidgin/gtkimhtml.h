--- conflicted
+++ resolved
@@ -76,12 +76,9 @@
 	GTK_IMHTML_SMILEY =     1 << 11,
 	GTK_IMHTML_LINKDESC =   1 << 12,
 	GTK_IMHTML_STRIKE =     1 << 13,
-<<<<<<< HEAD
 	/** Show custom smileys when appropriate. @since 2.5.0 */
 	GTK_IMHTML_CUSTOM_SMILEY = 1 << 14,
-=======
-	GTK_IMHTML_CALL =       1 << 14,
->>>>>>> 3fd7380b
+	GTK_IMHTML_CALL =       1 << 15,
 	GTK_IMHTML_ALL =       -1
 } GtkIMHtmlButtons;
 
