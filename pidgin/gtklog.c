/**
 * @file gtklog.c GTK+ Log viewer
 * @ingroup pidgin
 */

/* pidgin
 *
 * Pidgin is the legal property of its developers, whose names are too numerous
 * to list here.  Please refer to the COPYRIGHT file distributed with this
 * source distribution.
 *
 * This program is free software; you can redistribute it and/or modify
 * it under the terms of the GNU General Public License as published by
 * the Free Software Foundation; either version 2 of the License, or
 * (at your option) any later version.
 *
 * This program is distributed in the hope that it will be useful,
 * but WITHOUT ANY WARRANTY; without even the implied warranty of
 * MERCHANTABILITY or FITNESS FOR A PARTICULAR PURPOSE.  See the
 * GNU General Public License for more details.
 *
 * You should have received a copy of the GNU General Public License
 * along with this program; if not, write to the Free Software
 * Foundation, Inc., 51 Franklin Street, Fifth Floor, Boston, MA  02111-1301  USA
 */
#include "internal.h"
#include "pidgin.h"

#include "account.h"
#include "debug.h"
#include "log.h"
#include "notify.h"
#include "request.h"
#include "util.h"

#include "pidginstock.h"
#include "gtkblist.h"
#include "gtklog.h"
#include "gtkutils.h"
#include "gtkwebview.h"

<<<<<<< HEAD
=======
#include "gtk3compat.h"

>>>>>>> 7607e74f
static GHashTable *log_viewers = NULL;
static void populate_log_tree(PidginLogViewer *lv);
static PidginLogViewer *syslog_viewer = NULL;

struct log_viewer_hash_t {
	PurpleLogType type;
	char *buddyname;
	PurpleAccount *account;
	PurpleContact *contact;
};

static guint log_viewer_hash(gconstpointer data)
{
	const struct log_viewer_hash_t *viewer = data;

	if (viewer->contact != NULL)
		return g_direct_hash(viewer->contact);

	return g_str_hash(viewer->buddyname) +
		g_str_hash(purple_account_get_username(viewer->account));
}

static gboolean log_viewer_equal(gconstpointer y, gconstpointer z)
{
	const struct log_viewer_hash_t *a, *b;
	int ret;
	char *normal;

	a = y;
	b = z;

	if (a->contact != NULL) {
		if (b->contact != NULL)
			return (a->contact == b->contact);
		else
			return FALSE;
	} else {
		if (b->contact != NULL)
			return FALSE;
	}

	normal = g_strdup(purple_normalize(a->account, a->buddyname));
	ret = (a->account == b->account) &&
		!strcmp(normal, purple_normalize(b->account, b->buddyname));
	g_free(normal);

	return ret;
}

static void select_first_log(PidginLogViewer *lv)
{
	GtkTreeModel *model;
	GtkTreeIter iter, it;
	GtkTreePath *path;

	model = GTK_TREE_MODEL(lv->treestore);

	if (!gtk_tree_model_get_iter_first(model, &iter))
		return;

	path = gtk_tree_model_get_path(model, &iter);
	if (gtk_tree_model_iter_children(model, &it, &iter))
	{
		gtk_tree_view_expand_row(GTK_TREE_VIEW(lv->treeview), path, TRUE);
		path = gtk_tree_model_get_path(model, &it);
	}

	gtk_tree_selection_select_path(gtk_tree_view_get_selection(GTK_TREE_VIEW(lv->treeview)), path);

	gtk_tree_path_free(path);
}

static const char *log_get_date(PurpleLog *log)
{
	if (log->tm)
		return purple_date_format_full(log->tm);
	else
		return purple_date_format_full(localtime(&log->time));
}

static void search_cb(GtkWidget *button, PidginLogViewer *lv)
{
	const char *search_term = gtk_entry_get_text(GTK_ENTRY(lv->entry));
	GList *logs;

	if (!(*search_term)) {
		/* reset the tree */
		gtk_tree_store_clear(lv->treestore);
		populate_log_tree(lv);
		g_free(lv->search);
		lv->search = NULL;
		webkit_web_view_unmark_text_matches(WEBKIT_WEB_VIEW(lv->web_view));
		select_first_log(lv);
		return;
	}

	if (lv->search != NULL && !strcmp(lv->search, search_term))
	{
		/* Searching for the same term acts as "Find Next" */
		webkit_web_view_search_text(WEBKIT_WEB_VIEW(lv->web_view), lv->search, FALSE, TRUE, TRUE);
		return;
	}

	pidgin_set_cursor(lv->window, GDK_WATCH);

	g_free(lv->search);
	lv->search = g_strdup(search_term);

	gtk_tree_store_clear(lv->treestore);
	webkit_web_view_open(WEBKIT_WEB_VIEW(lv->web_view), "about:blank"); /* clear the view */

	for (logs = lv->logs; logs != NULL; logs = logs->next) {
		char *read = purple_log_read((PurpleLog*)logs->data, NULL);
		if (read && *read && purple_strcasestr(read, search_term)) {
			GtkTreeIter iter;
			PurpleLog *log = logs->data;

			gtk_tree_store_append (lv->treestore, &iter, NULL);
			gtk_tree_store_set(lv->treestore, &iter,
					   0, log_get_date(log),
					   1, log, -1);
		}
		g_free(read);
	}

	select_first_log(lv);
	pidgin_clear_cursor(lv->window);
}

static void destroy_cb(GtkWidget *w, gint resp, struct log_viewer_hash_t *ht) {
	PidginLogViewer *lv = syslog_viewer;

#ifdef _WIN32
	if (resp == GTK_RESPONSE_HELP) {
		GtkTreeSelection *sel;
		GtkTreeIter iter;
		GtkTreeModel *model;
		PurpleLog *log = NULL;
		char *logdir;

		if (ht != NULL)
			lv = g_hash_table_lookup(log_viewers, ht);
		model = GTK_TREE_MODEL(lv->treestore);

		sel = gtk_tree_view_get_selection(GTK_TREE_VIEW(lv->treeview));
		if (gtk_tree_selection_get_selected(sel, &model, &iter)) {
			GValue val;

			val.g_type = 0;
			gtk_tree_model_get_value (model, &iter, 1, &val);
			log = g_value_get_pointer(&val);
			g_value_unset(&val);
		}


		if (log == NULL)
			logdir = g_build_filename(purple_user_dir(), "logs", NULL);
		else
			logdir = purple_log_get_log_dir(log->type, log->name, log->account);

		winpidgin_shell_execute(logdir, "explore", NULL);
		g_free(logdir);
		return;
	}
#endif

	if (ht != NULL) {
		lv = g_hash_table_lookup(log_viewers, ht);
		g_hash_table_remove(log_viewers, ht);

		g_free(ht->buddyname);
		g_free(ht);
	} else
		syslog_viewer = NULL;

	purple_request_close_with_handle(lv);

	g_list_foreach(lv->logs, (GFunc)purple_log_free, NULL);
	g_list_free(lv->logs);

	g_free(lv->search);
	g_free(lv);

	gtk_widget_destroy(w);
}

static void log_row_activated_cb(GtkTreeView *tv, GtkTreePath *path, GtkTreeViewColumn *col, PidginLogViewer *viewer) {
	if (gtk_tree_view_row_expanded(tv, path))
		gtk_tree_view_collapse_row(tv, path);
	else
		gtk_tree_view_expand_row(tv, path, FALSE);
}

static void delete_log_cleanup_cb(gpointer *data)
{
	g_free(data[1]); /* iter */
	g_free(data);
}

static void delete_log_cb(gpointer *data)
{
	if (!purple_log_delete((PurpleLog *)data[2]))
	{
		purple_notify_error(NULL, NULL, _("Log Deletion Failed"),
		                  _("Check permissions and try again."));
	}
	else
	{
		GtkTreeStore *treestore = data[0];
		GtkTreeIter *iter = (GtkTreeIter *)data[1];
		GtkTreePath *path = gtk_tree_model_get_path(GTK_TREE_MODEL(treestore), iter);
		gboolean first = !gtk_tree_path_prev(path);

		if (!gtk_tree_store_remove(treestore, iter) && first)
		{
			/* iter was the last child at its level */

			if (gtk_tree_path_up(path))
			{
				gtk_tree_model_get_iter(GTK_TREE_MODEL(treestore), iter, path);
				gtk_tree_store_remove(treestore, iter);
			}
		}

		gtk_tree_path_free(path);
	}

	delete_log_cleanup_cb(data);
}

static void log_delete_log_cb(GtkWidget *menuitem, gpointer *data)
{
	PidginLogViewer *lv = data[0];
	PurpleLog *log = data[1];
	const char *time = log_get_date(log);
	const char *name;
	char *tmp;
	gpointer *data2;

	if (log->type == PURPLE_LOG_IM)
	{
		PurpleBuddy *buddy = purple_find_buddy(log->account, log->name);
		if (buddy != NULL)
			name = purple_buddy_get_contact_alias(buddy);
		else
			name = log->name;

		tmp = g_strdup_printf(_("Are you sure you want to permanently delete the log of the "
		                        "conversation with %s which started at %s?"), name, time);
	}
	else if (log->type == PURPLE_LOG_CHAT)
	{
		PurpleChat *chat = purple_blist_find_chat(log->account, log->name);
		if (chat != NULL)
			name = purple_chat_get_name(chat);
		else
			name = log->name;

		tmp = g_strdup_printf(_("Are you sure you want to permanently delete the log of the "
		                        "conversation in %s which started at %s?"), name, time);
	}
	else if (log->type == PURPLE_LOG_SYSTEM)
	{
		tmp = g_strdup_printf(_("Are you sure you want to permanently delete the system log "
		                        "which started at %s?"), time);
	}
	else
		g_return_if_reached();

	/* The only way to free data in all cases is to tie it to the menuitem with
	 * g_object_set_data_full().  But, since we need to get some data down to
	 * delete_log_cb() to delete the log from the log viewer after the file is
	 * deleted, we have to allocate a new data array and make sure it gets freed
	 * either way. */
	data2 = g_new(gpointer, 3);
	data2[0] = lv->treestore;
	data2[1] = data[3]; /* iter */
	data2[2] = log;
	purple_request_action(lv, NULL, _("Delete Log?"), tmp, 0,
						NULL, NULL, NULL,
						data2, 2,
						_("Delete"), delete_log_cb,
						_("Cancel"), delete_log_cleanup_cb);
	g_free(tmp);
}

static void log_show_popup_menu(GtkWidget *treeview, GdkEventButton *event, gpointer *data)
{
	GtkWidget *menu = gtk_menu_new();
	GtkWidget *menuitem = gtk_menu_item_new_with_label(_("Delete Log..."));

	if (!purple_log_is_deletable((PurpleLog *)data[1]))
		gtk_widget_set_sensitive(menuitem, FALSE);

	g_signal_connect(menuitem, "activate", G_CALLBACK(log_delete_log_cb), data);
	g_object_set_data_full(G_OBJECT(menuitem), "log-viewer-data", data, g_free);
	gtk_menu_shell_append(GTK_MENU_SHELL(menu), menuitem);
	gtk_widget_show_all(menu);

	gtk_menu_popup(GTK_MENU(menu), NULL, NULL, (GtkMenuPositionFunc)data[2], NULL,
	               (event != NULL) ? event->button : 0,
	               gdk_event_get_time((GdkEvent *)event));
}

static gboolean log_button_press_cb(GtkWidget *treeview, GdkEventButton *event, PidginLogViewer *lv)
{
	if (event->type == GDK_BUTTON_PRESS && event->button == 3)
	{
		GtkTreePath *path;
		GtkTreeIter *iter;
		GValue val;
		PurpleLog *log;
		gpointer *data;

		if (!gtk_tree_view_get_path_at_pos(GTK_TREE_VIEW(treeview), event->x, event->y, &path, NULL, NULL, NULL))
			return FALSE;
		iter = g_new(GtkTreeIter, 1);
		gtk_tree_model_get_iter(GTK_TREE_MODEL(lv->treestore), iter, path);
		val.g_type = 0;
		gtk_tree_model_get_value(GTK_TREE_MODEL(lv->treestore), iter, 1, &val);
		gtk_tree_path_free(path);

		log = g_value_get_pointer(&val);

		if (log == NULL)
		{
			g_free(iter);
			return FALSE;
		}

		data = g_new(gpointer, 4);
		data[0] = lv;
		data[1] = log;
		data[2] = NULL;
		data[3] = iter;

		log_show_popup_menu(treeview, event, data);
		return TRUE;
	}

	return FALSE;
}

static gboolean log_popup_menu_cb(GtkWidget *treeview, PidginLogViewer *lv)
{
	GtkTreeSelection *sel;
	GtkTreeIter *iter;
	GValue val;
	PurpleLog *log;
	gpointer *data;

	iter = g_new(GtkTreeIter, 1);
	sel = gtk_tree_view_get_selection(GTK_TREE_VIEW(lv->treeview));
	if (!gtk_tree_selection_get_selected(sel, NULL, iter))
	{
		return FALSE;
	}

	val.g_type = 0;
	gtk_tree_model_get_value(GTK_TREE_MODEL(lv->treestore),
	                         iter, NODE_COLUMN, &val);

	log = g_value_get_pointer(&val);

	if (log == NULL)
		return FALSE;

	data = g_new(gpointer, 4);
	data[0] = lv;
	data[1] = log;
	data[2] = pidgin_treeview_popup_menu_position_func;
	data[3] = iter;

	log_show_popup_menu(treeview, NULL, data);
	return TRUE;
}

static gboolean search_find_cb(gpointer data)
{
	PidginLogViewer *viewer = data;
	webkit_web_view_mark_text_matches(WEBKIT_WEB_VIEW(viewer->web_view), viewer->search, FALSE, 0);
	webkit_web_view_set_highlight_text_matches(WEBKIT_WEB_VIEW(viewer->web_view), TRUE);
	webkit_web_view_search_text(WEBKIT_WEB_VIEW(viewer->web_view), viewer->search, FALSE, TRUE, TRUE);
	return FALSE;
}

static void log_select_cb(GtkTreeSelection *sel, PidginLogViewer *viewer) {
	GtkTreeIter iter;
	GValue val;
	GtkTreeModel *model = GTK_TREE_MODEL(viewer->treestore);
	PurpleLog *log = NULL;
	PurpleLogReadFlags flags;
	char *read = NULL;

	if (!gtk_tree_selection_get_selected(sel, &model, &iter))
		return;

	val.g_type = 0;
	gtk_tree_model_get_value (model, &iter, 1, &val);
	log = g_value_get_pointer(&val);
	g_value_unset(&val);

	if (log == NULL)
		return;

	pidgin_set_cursor(viewer->window, GDK_WATCH);

	if (log->type != PURPLE_LOG_SYSTEM) {
		char *title;
		if (log->type == PURPLE_LOG_CHAT)
			title = g_strdup_printf(_("<span size='larger' weight='bold'>Conversation in %s on %s</span>"),
									log->name, log_get_date(log));
		else
			title = g_strdup_printf(_("<span size='larger' weight='bold'>Conversation with %s on %s</span>"),
									log->name, log_get_date(log));

		gtk_label_set_markup(GTK_LABEL(viewer->label), title);
		g_free(title);
	}

	read = purple_log_read(log, &flags);
	viewer->flags = flags;

	webkit_web_view_open(WEBKIT_WEB_VIEW(viewer->web_view), "about:blank");

	purple_signal_emit(pidgin_log_get_handle(), "log-displaying", viewer, log);
	
	/* plaintext log (html one starts with <html> tag) */
	if (read[0] != '<')
	{
		char *newRead = purple_strreplace(read, "\n", "<br>");
		g_free(read);
		read = newRead;
	}

	webkit_web_view_load_html_string(WEBKIT_WEB_VIEW(viewer->web_view), read, "");
	g_free(read);

	if (viewer->search != NULL) {
		webkit_web_view_unmark_text_matches(WEBKIT_WEB_VIEW(viewer->web_view));
		g_idle_add(search_find_cb, viewer);
	}

	pidgin_clear_cursor(viewer->window);
}

/* I want to make this smarter, but haven't come up with a cool algorithm to do so, yet.
 * I want the tree to be divided into groups like "Today," "Yesterday," "Last week,"
 * "August," "2002," etc. based on how many conversation took place in each subdivision.
 *
 * For now, I'll just make it a flat list.
 */
static void populate_log_tree(PidginLogViewer *lv)
     /* Logs are made from trees in real life.
        This is a tree made from logs */
{
	const char *month;
	char prev_top_month[30] = "";
	GtkTreeIter toplevel, child;
	GList *logs = lv->logs;

	while (logs != NULL) {
		PurpleLog *log = logs->data;

		month = purple_utf8_strftime(_("%B %Y"),
		                           log->tm ? log->tm : localtime(&log->time));

		if (strcmp(month, prev_top_month) != 0)
		{
			/* top level */
			gtk_tree_store_append(lv->treestore, &toplevel, NULL);
			gtk_tree_store_set(lv->treestore, &toplevel, 0, month, 1, NULL, -1);

			strncpy(prev_top_month, month, sizeof(prev_top_month));
		}

		/* sub */
		gtk_tree_store_append(lv->treestore, &child, &toplevel);
		gtk_tree_store_set(lv->treestore, &child,
						   0, log_get_date(log),
						   1, log,
						   -1);

		logs = logs->next;
	}
}

static PidginLogViewer *display_log_viewer(struct log_viewer_hash_t *ht, GList *logs,
						const char *title, GtkWidget *icon, int log_size)
{
	PidginLogViewer *lv;
	GtkWidget *title_box;
	char *text;
	GtkWidget *pane;
	GtkCellRenderer *rend;
	GtkTreeViewColumn *col;
	GtkTreeSelection *sel;
	GtkWidget *vbox;
	GtkWidget *frame;
	GtkWidget *hbox;
	GtkWidget *find_button;
	GtkWidget *size_label;

	if (logs == NULL)
	{
		/* No logs were found. */
		const char *log_preferences = NULL;

		if (ht == NULL) {
			if (!purple_prefs_get_bool("/purple/logging/log_system"))
				log_preferences = _("System events will only be logged if the \"Log all status changes to system log\" preference is enabled.");
		} else {
			if (ht->type == PURPLE_LOG_IM) {
				if (!purple_prefs_get_bool("/purple/logging/log_ims"))
					log_preferences = _("Instant messages will only be logged if the \"Log all instant messages\" preference is enabled.");
			} else if (ht->type == PURPLE_LOG_CHAT) {
				if (!purple_prefs_get_bool("/purple/logging/log_chats"))
					log_preferences = _("Chats will only be logged if the \"Log all chats\" preference is enabled.");
			}
			g_free(ht->buddyname);
			g_free(ht);
		}

		if(icon != NULL)
			gtk_widget_destroy(icon);

		purple_notify_info(NULL, title, _("No logs were found"), log_preferences);
		return NULL;
	}

	lv = g_new0(PidginLogViewer, 1);
	lv->logs = logs;

	if (ht != NULL)
		g_hash_table_insert(log_viewers, ht, lv);

	/* Window ***********/
	lv->window = gtk_dialog_new_with_buttons(title, NULL, 0,
					     GTK_STOCK_CLOSE, GTK_RESPONSE_CLOSE, NULL);
#ifdef _WIN32
	/* Steal the "HELP" response and use it to trigger browsing to the logs folder */
	gtk_dialog_add_button(GTK_DIALOG(lv->window), _("_Browse logs folder"), GTK_RESPONSE_HELP);
#endif
	gtk_container_set_border_width (GTK_CONTAINER(lv->window), PIDGIN_HIG_BOX_SPACE);
<<<<<<< HEAD
#if !GTK_CHECK_VERSION(2,22,0)
	gtk_dialog_set_has_separator(GTK_DIALOG(lv->window), FALSE);
#endif
	gtk_box_set_spacing(GTK_BOX(GTK_DIALOG(lv->window)->vbox), 0);
=======
	gtk_box_set_spacing(GTK_BOX(gtk_dialog_get_content_area(GTK_DIALOG(lv->window))), 0);
>>>>>>> 7607e74f
	g_signal_connect(G_OBJECT(lv->window), "response",
					 G_CALLBACK(destroy_cb), ht);
	gtk_window_set_role(GTK_WINDOW(lv->window), "log_viewer");

	/* Icon *************/
	if (icon != NULL) {
		title_box = gtk_hbox_new(FALSE, PIDGIN_HIG_BOX_SPACE);
		gtk_container_set_border_width(GTK_CONTAINER(title_box), PIDGIN_HIG_BOX_SPACE);
<<<<<<< HEAD
		gtk_box_pack_start(GTK_BOX(GTK_DIALOG(lv->window)->vbox), title_box, FALSE, FALSE, 0);
=======
		gtk_box_pack_start(GTK_BOX(gtk_dialog_get_content_area(GTK_DIALOG(lv->window))),
		                   title_box, FALSE, FALSE, 0);
>>>>>>> 7607e74f

		gtk_box_pack_start(GTK_BOX(title_box), icon, FALSE, FALSE, 0);
	} else
		title_box = gtk_dialog_get_content_area(GTK_DIALOG(lv->window));

	/* Label ************/
	lv->label = gtk_label_new(NULL);

	text = g_strdup_printf("<span size='larger' weight='bold'>%s</span>", title);

	gtk_label_set_markup(GTK_LABEL(lv->label), text);
	gtk_misc_set_alignment(GTK_MISC(lv->label), 0, 0);
	gtk_box_pack_start(GTK_BOX(title_box), lv->label, FALSE, FALSE, 0);
	g_free(text);

	/* Pane *************/
	pane = gtk_hpaned_new();
	gtk_container_set_border_width(GTK_CONTAINER(pane), PIDGIN_HIG_BOX_SPACE);
<<<<<<< HEAD
	gtk_box_pack_start(GTK_BOX(GTK_DIALOG(lv->window)->vbox), pane, TRUE, TRUE, 0);
=======
	gtk_box_pack_start(GTK_BOX(gtk_dialog_get_content_area(GTK_DIALOG(lv->window))),
	                   pane, TRUE, TRUE, 0);
>>>>>>> 7607e74f

	/* List *************/
	lv->treestore = gtk_tree_store_new (2, G_TYPE_STRING, G_TYPE_POINTER);
	lv->treeview = gtk_tree_view_new_with_model (GTK_TREE_MODEL (lv->treestore));
	g_object_unref(G_OBJECT(lv->treestore));
	rend = gtk_cell_renderer_text_new();
	col = gtk_tree_view_column_new_with_attributes ("time", rend, "markup", 0, NULL);
	gtk_tree_view_append_column (GTK_TREE_VIEW(lv->treeview), col);
	gtk_tree_view_set_headers_visible (GTK_TREE_VIEW (lv->treeview), FALSE);
	gtk_paned_add1(GTK_PANED(pane),
		pidgin_make_scrollable(lv->treeview, GTK_POLICY_NEVER, GTK_POLICY_ALWAYS, GTK_SHADOW_IN, -1, -1));

	populate_log_tree(lv);

	sel = gtk_tree_view_get_selection (GTK_TREE_VIEW (lv->treeview));
	g_signal_connect (G_OBJECT (sel), "changed",
			G_CALLBACK (log_select_cb),
			lv);
	g_signal_connect (G_OBJECT(lv->treeview), "row-activated",
			G_CALLBACK(log_row_activated_cb),
			lv);
	pidgin_set_accessible_label(lv->treeview, lv->label);

	g_signal_connect(lv->treeview, "button-press-event", G_CALLBACK(log_button_press_cb), lv);
	g_signal_connect(lv->treeview, "popup-menu", G_CALLBACK(log_popup_menu_cb), lv);

	/* Log size ************/
	if(log_size) {
		char *sz_txt = purple_str_size_to_units(log_size);
		text = g_strdup_printf("<span weight='bold'>%s</span> %s", _("Total log size:"), sz_txt);
		size_label = gtk_label_new(NULL);
		gtk_label_set_markup(GTK_LABEL(size_label), text);
		/*		gtk_paned_add1(GTK_PANED(pane), size_label); */
		gtk_misc_set_alignment(GTK_MISC(size_label), 0, 0);
		gtk_box_pack_end(GTK_BOX(gtk_dialog_get_content_area(GTK_DIALOG(lv->window))),
		                 size_label, FALSE, FALSE, 0);
		g_free(sz_txt);
		g_free(text);
	}

	/* A fancy little box ************/
	vbox = gtk_vbox_new(FALSE, PIDGIN_HIG_BOX_SPACE);
	gtk_paned_add2(GTK_PANED(pane), vbox);

	/* Viewer ************/
	frame = pidgin_create_webview(FALSE, &lv->web_view, NULL, NULL);
	gtk_widget_set_name(lv->web_view, "pidgin_log_web_view");
	gtk_widget_set_size_request(lv->web_view, 320, 200);
	gtk_box_pack_start(GTK_BOX(vbox), frame, TRUE, TRUE, 0);
	gtk_widget_show(frame);

	/* Search box **********/
	hbox = gtk_hbox_new(FALSE, PIDGIN_HIG_BOX_SPACE);
	gtk_box_pack_start(GTK_BOX(vbox), hbox, FALSE, FALSE, 0);
	lv->entry = gtk_entry_new();
	gtk_box_pack_start(GTK_BOX(hbox), lv->entry, TRUE, TRUE, 0);
	find_button = gtk_button_new_from_stock(GTK_STOCK_FIND);
	gtk_box_pack_start(GTK_BOX(hbox), find_button, FALSE, FALSE, 0);
	g_signal_connect(GTK_ENTRY(lv->entry), "activate", G_CALLBACK(search_cb), lv);
	g_signal_connect(GTK_BUTTON(find_button), "clicked", G_CALLBACK(search_cb), lv);

	select_first_log(lv);

	gtk_widget_show_all(lv->window);

	return lv;
}

void pidgin_log_show(PurpleLogType type, const char *buddyname, PurpleAccount *account) {
	struct log_viewer_hash_t *ht;
	PidginLogViewer *lv = NULL;
	const char *name = buddyname;
	char *title;
	GdkPixbuf *prpl_icon;

	g_return_if_fail(account != NULL);
	g_return_if_fail(buddyname != NULL);

	ht = g_new0(struct log_viewer_hash_t, 1);

	ht->type = type;
	ht->buddyname = g_strdup(buddyname);
	ht->account = account;

	if (log_viewers == NULL) {
		log_viewers = g_hash_table_new(log_viewer_hash, log_viewer_equal);
	} else if ((lv = g_hash_table_lookup(log_viewers, ht))) {
		gtk_window_present(GTK_WINDOW(lv->window));
		g_free(ht->buddyname);
		g_free(ht);
		return;
	}

	if (type == PURPLE_LOG_CHAT) {
		PurpleChat *chat;

		chat = purple_blist_find_chat(account, buddyname);
		if (chat != NULL)
			name = purple_chat_get_name(chat);

		title = g_strdup_printf(_("Conversations in %s"), name);
	} else {
		PurpleBuddy *buddy;

		buddy = purple_find_buddy(account, buddyname);
		if (buddy != NULL)
			name = purple_buddy_get_contact_alias(buddy);

		title = g_strdup_printf(_("Conversations with %s"), name);
	}

	prpl_icon = pidgin_create_prpl_icon(account, PIDGIN_PRPL_ICON_MEDIUM);

	display_log_viewer(ht, purple_log_get_logs(type, buddyname, account),
			title, gtk_image_new_from_pixbuf(prpl_icon),
			purple_log_get_total_size(type, buddyname, account));

	if (prpl_icon)
		g_object_unref(prpl_icon);
	g_free(title);
}

void pidgin_log_show_contact(PurpleContact *contact) {
	struct log_viewer_hash_t *ht;
	PurpleBlistNode *child;
	PidginLogViewer *lv = NULL;
	GList *logs = NULL;
	GdkPixbuf *pixbuf;
	GtkWidget *image;
	const char *name = NULL;
	char *title;
	int total_log_size = 0;

	g_return_if_fail(contact != NULL);

	ht = g_new0(struct log_viewer_hash_t, 1);
	ht->type = PURPLE_LOG_IM;
	ht->contact = contact;

	if (log_viewers == NULL) {
		log_viewers = g_hash_table_new(log_viewer_hash, log_viewer_equal);
	} else if ((lv = g_hash_table_lookup(log_viewers, ht))) {
		gtk_window_present(GTK_WINDOW(lv->window));
		g_free(ht);
		return;
	}

	for (child = purple_blist_node_get_first_child((PurpleBlistNode*)contact) ;
	     child != NULL ;
	     child = purple_blist_node_get_sibling_next(child)) {
		const char *buddy_name;
		PurpleAccount *account;

		if (!PURPLE_BLIST_NODE_IS_BUDDY(child))
			continue;

		buddy_name = purple_buddy_get_name((PurpleBuddy *)child);
		account = purple_buddy_get_account((PurpleBuddy *)child);
		logs = g_list_concat(purple_log_get_logs(PURPLE_LOG_IM, buddy_name, account), logs);
		total_log_size += purple_log_get_total_size(PURPLE_LOG_IM, buddy_name, account);
	}
	logs = g_list_sort(logs, purple_log_compare);

	image = gtk_image_new();
	pixbuf = gtk_widget_render_icon(image, PIDGIN_STOCK_STATUS_PERSON,
					gtk_icon_size_from_name(PIDGIN_ICON_SIZE_TANGO_SMALL), "GtkWindow");
	if (pixbuf) {
		gtk_image_set_from_pixbuf(GTK_IMAGE(image), pixbuf);
		g_object_unref(pixbuf);
	} else {
		gtk_widget_destroy(image);
		image = NULL;
	}

	if (contact->alias != NULL)
		name = contact->alias;
	else if (contact->priority != NULL)
		name = purple_buddy_get_contact_alias(contact->priority);

	/* This will happen if the contact doesn't have an alias,
	 * and none of the contact's buddies are online.
	 * There is probably a better way to deal with this. */
	if (name == NULL) {
		if (contact->node.child != NULL && PURPLE_BLIST_NODE_IS_BUDDY(contact->node.child))
			name = purple_buddy_get_contact_alias((PurpleBuddy *) contact->node.child);
		if (name == NULL)
			name = "";
	}

	title = g_strdup_printf(_("Conversations with %s"), name);
	display_log_viewer(ht, logs, title, image, total_log_size);
	g_free(title);
}

void pidgin_syslog_show()
{
	GList *accounts = NULL;
	GList *logs = NULL;

	if (syslog_viewer != NULL) {
		gtk_window_present(GTK_WINDOW(syslog_viewer->window));
		return;
	}

	for(accounts = purple_accounts_get_all(); accounts != NULL; accounts = accounts->next) {

		PurpleAccount *account = (PurpleAccount *)accounts->data;
		if(purple_find_prpl(purple_account_get_protocol_id(account)) == NULL)
			continue;

		logs = g_list_concat(purple_log_get_system_logs(account), logs);
	}
	logs = g_list_sort(logs, purple_log_compare);

	syslog_viewer = display_log_viewer(NULL, logs, _("System Log"), NULL, 0);
}

/****************************************************************************
 * GTK+ LOG SUBSYSTEM *******************************************************
 ****************************************************************************/

void *
pidgin_log_get_handle(void)
{
	static int handle;

	return &handle;
}

void pidgin_log_init(void)
{
	void *handle = pidgin_log_get_handle();

	purple_signal_register(handle, "log-displaying",
	                     purple_marshal_VOID__POINTER_POINTER,
	                     NULL, 2,
	                     purple_value_new(PURPLE_TYPE_BOXED,
	                                    "PidginLogViewer *"),
	                     purple_value_new(PURPLE_TYPE_SUBTYPE,
	                                    PURPLE_SUBTYPE_LOG));
}

void
pidgin_log_uninit(void)
{
	purple_signals_unregister_by_instance(pidgin_log_get_handle());
}<|MERGE_RESOLUTION|>--- conflicted
+++ resolved
@@ -39,11 +39,8 @@
 #include "gtkutils.h"
 #include "gtkwebview.h"
 
-<<<<<<< HEAD
-=======
 #include "gtk3compat.h"
 
->>>>>>> 7607e74f
 static GHashTable *log_viewers = NULL;
 static void populate_log_tree(PidginLogViewer *lv);
 static PidginLogViewer *syslog_viewer = NULL;
@@ -588,14 +585,7 @@
 	gtk_dialog_add_button(GTK_DIALOG(lv->window), _("_Browse logs folder"), GTK_RESPONSE_HELP);
 #endif
 	gtk_container_set_border_width (GTK_CONTAINER(lv->window), PIDGIN_HIG_BOX_SPACE);
-<<<<<<< HEAD
-#if !GTK_CHECK_VERSION(2,22,0)
-	gtk_dialog_set_has_separator(GTK_DIALOG(lv->window), FALSE);
-#endif
-	gtk_box_set_spacing(GTK_BOX(GTK_DIALOG(lv->window)->vbox), 0);
-=======
 	gtk_box_set_spacing(GTK_BOX(gtk_dialog_get_content_area(GTK_DIALOG(lv->window))), 0);
->>>>>>> 7607e74f
 	g_signal_connect(G_OBJECT(lv->window), "response",
 					 G_CALLBACK(destroy_cb), ht);
 	gtk_window_set_role(GTK_WINDOW(lv->window), "log_viewer");
@@ -604,12 +594,8 @@
 	if (icon != NULL) {
 		title_box = gtk_hbox_new(FALSE, PIDGIN_HIG_BOX_SPACE);
 		gtk_container_set_border_width(GTK_CONTAINER(title_box), PIDGIN_HIG_BOX_SPACE);
-<<<<<<< HEAD
-		gtk_box_pack_start(GTK_BOX(GTK_DIALOG(lv->window)->vbox), title_box, FALSE, FALSE, 0);
-=======
 		gtk_box_pack_start(GTK_BOX(gtk_dialog_get_content_area(GTK_DIALOG(lv->window))),
 		                   title_box, FALSE, FALSE, 0);
->>>>>>> 7607e74f
 
 		gtk_box_pack_start(GTK_BOX(title_box), icon, FALSE, FALSE, 0);
 	} else
@@ -628,12 +614,8 @@
 	/* Pane *************/
 	pane = gtk_hpaned_new();
 	gtk_container_set_border_width(GTK_CONTAINER(pane), PIDGIN_HIG_BOX_SPACE);
-<<<<<<< HEAD
-	gtk_box_pack_start(GTK_BOX(GTK_DIALOG(lv->window)->vbox), pane, TRUE, TRUE, 0);
-=======
 	gtk_box_pack_start(GTK_BOX(gtk_dialog_get_content_area(GTK_DIALOG(lv->window))),
 	                   pane, TRUE, TRUE, 0);
->>>>>>> 7607e74f
 
 	/* List *************/
 	lv->treestore = gtk_tree_store_new (2, G_TYPE_STRING, G_TYPE_POINTER);
