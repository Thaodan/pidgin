/*
 * @file gtksession.c X Windows session management API
 * @ingroup pidgin
 */

/* Pidgin is the legal property of its developers, whose names are too numerous
 * to list here.  Please refer to the COPYRIGHT file distributed with this
 * source distribution.
 *
 * This program is free software; you can redistribute it and/or modify
 * it under the terms of the GNU General Public License as published by
 * the Free Software Foundation; either version 2 of the License, or
 * (at your option) any later version.
 *
 * This program is distributed in the hope that it will be useful,
 * but WITHOUT ANY WARRANTY; without even the implied warranty of
 * MERCHANTABILITY or FITNESS FOR A PARTICULAR PURPOSE.  See the
 * GNU General Public License for more details.
 *
 * You should have received a copy of the GNU General Public License
 * along with this program; if not, write to the Free Software
 * Foundation, Inc., 51 Franklin Street, Fifth Floor, Boston, MA  02111-1301  USA
 *
 */
#include "internal.h"

#include "core.h"
#include "debug.h"
#include "eventloop.h"
#include "gtksession.h"

#ifdef USE_SM

#include <X11/ICE/ICElib.h>
#include <X11/SM/SMlib.h>
#include <gdk/gdkx.h>
#include <unistd.h>
#include <fcntl.h>
#include <gdk/gdk.h>
#include <gtk/gtk.h>
<<<<<<< HEAD
=======

#include "gtk3compat.h"
>>>>>>> 7607e74f

#define ERROR_LENGTH 512

static IceIOErrorHandler ice_installed_io_error_handler;
static SmcConn session = NULL;
static gchar *myself = NULL;
static gboolean had_first_save = FALSE;
static gboolean session_managed = FALSE;

/* ICE belt'n'braces stuff */

struct ice_connection_info {
	IceConn connection;
	guint input_id;
};

static void ice_process_messages(gpointer data, gint fd,
								 PurpleInputCondition condition) {
	struct ice_connection_info *conninfo = (struct ice_connection_info*) data;
	IceProcessMessagesStatus status;

	/* please don't block... please! */
	status = IceProcessMessages(conninfo->connection, NULL, NULL);

	if (status == IceProcessMessagesIOError) {
		purple_debug(PURPLE_DEBUG_INFO, "Session Management",
				   "ICE IO error, closing connection... ");

		/* IO error, please disconnect */
		IceSetShutdownNegotiation(conninfo->connection, False);
		IceCloseConnection(conninfo->connection);

		purple_debug(PURPLE_DEBUG_INFO, NULL, "done.\n");

		/* cancel the handler */
		purple_input_remove(conninfo->input_id);
	}
}

static void ice_connection_watch(IceConn connection, IcePointer client_data,
	      Bool opening, IcePointer *watch_data) {
	struct ice_connection_info *conninfo = NULL;

	if (opening) {
		purple_debug(PURPLE_DEBUG_INFO, "Session Management",
				   "Handling new ICE connection... \n");

		/* ensure ICE connection is not passed to child processes */
		fcntl(IceConnectionNumber(connection), F_SETFD, FD_CLOEXEC);

		conninfo = g_new(struct ice_connection_info, 1);
		conninfo->connection = connection;

		/* watch the connection */
		conninfo->input_id = purple_input_add(IceConnectionNumber(connection), PURPLE_INPUT_READ,
											ice_process_messages, conninfo);
		*watch_data = conninfo;
	} else {
		purple_debug(PURPLE_DEBUG_INFO, "Session Management",
				   "Handling closed ICE connection... \n");

		/* get the input ID back and stop watching it */
		conninfo = (struct ice_connection_info*) *watch_data;
		purple_input_remove(conninfo->input_id);
		g_free(conninfo);
	}

	purple_debug(PURPLE_DEBUG_INFO, NULL, "done.\n");
}

/* We call any handler installed before (or after) ice_init but
 * avoid calling the default libICE handler which does an exit().
 *
 * This means we do nothing by default, which is probably correct,
 * the connection will get closed by libICE
 */

static void ice_io_error_handler(IceConn connection) {
	purple_debug(PURPLE_DEBUG_INFO, "Session Management",
			   "Handling ICE IO error... ");

	if (ice_installed_io_error_handler)
		(*ice_installed_io_error_handler)(connection);

	purple_debug(PURPLE_DEBUG_INFO, NULL, "done.\n");
}

static void ice_init(void) {
	IceIOErrorHandler default_handler;

	ice_installed_io_error_handler = IceSetIOErrorHandler(NULL);
	default_handler = IceSetIOErrorHandler(ice_io_error_handler);

	if (ice_installed_io_error_handler == default_handler)
		ice_installed_io_error_handler = NULL;

	IceAddConnectionWatch(ice_connection_watch, NULL);

	purple_debug(PURPLE_DEBUG_INFO, "Session Management",
			   "ICE initialized.\n");
}

/* my magic utility function */

static gchar **session_make_command(gchar *client_id, gchar *config_dir) {
	gint i = 4;
	gint j = 0;
	gchar **ret;

	if (client_id) i += 2;
	if (config_dir)	i += 2; /* we will specify purple's user dir */

	ret = g_new(gchar *, i);
	ret[j++] = g_strdup(myself);

	if (client_id) {
		ret[j++] = g_strdup("--session");
		ret[j++] = g_strdup(client_id);
	}

	if (config_dir) {
		ret[j++] = g_strdup("--config");
		ret[j++] = g_strdup(config_dir);
	}

	ret[j++] = g_strdup("--display");
	ret[j++] = g_strdup((gchar *)gdk_display_get_name(gdk_display_get_default()));

	ret[j] = NULL;

	return ret;
}

/* SM callback handlers */

static void session_save_yourself(SmcConn conn, SmPointer data, int save_type,
       Bool shutdown, int interact_style, Bool fast) {
	if (had_first_save == FALSE && save_type == SmSaveLocal &&
	      interact_style == SmInteractStyleNone && !shutdown &&
	      !fast) {
		/* this is just a dry run, spit it back */
		purple_debug(PURPLE_DEBUG_INFO, "Session Management",
				   "Received first save_yourself\n");
		SmcSaveYourselfDone(conn, True);
		had_first_save = TRUE;
		return;
	}

	/* tum ti tum... don't add anything else here without *
         * reading SMlib.PS from an X.org ftp server near you */

	purple_debug(PURPLE_DEBUG_INFO, "Session Management",
			   "Received save_yourself\n");

	if (save_type == SmSaveGlobal || save_type == SmSaveBoth) {
		/* may as well do something ... */
		/* or not -- save_prefs(); */
	}

	SmcSaveYourselfDone(conn, True);
}

static void session_die(SmcConn conn, SmPointer data) {
	purple_debug(PURPLE_DEBUG_INFO, "Session Management",
			   "Received die\n");
	purple_core_quit();
}

static void session_save_complete(SmcConn conn, SmPointer data) {
	purple_debug(PURPLE_DEBUG_INFO, "Session Management",
			   "Received save_complete\n");
}

static void session_shutdown_cancelled(SmcConn conn, SmPointer data) {
	purple_debug(PURPLE_DEBUG_INFO, "Session Management",
			   "Received shutdown_cancelled\n");
}

/* utility functions stolen from Gnome-client */

static void session_set_value(SmcConn conn, gchar *name, char *type,
	      int num_vals, SmPropValue *vals) {
	SmProp *proplist[1];
	SmProp prop;

	g_return_if_fail(conn);

	prop.name = name;
	prop.type = type;
	prop.num_vals = num_vals;
	prop.vals = vals;

	proplist[0] = &prop;
	SmcSetProperties(conn, 1, proplist);
}

static void session_set_string(SmcConn conn, gchar *name, gchar *value) {
	SmPropValue val;

	g_return_if_fail(name);

	val.length = strlen (value)+1;
	val.value  = value;

	session_set_value(conn, name, SmARRAY8, 1, &val);
}

static void session_set_gchar(SmcConn conn, gchar *name, gchar value) {
	SmPropValue val;

	g_return_if_fail(name);

	val.length = 1;
	val.value  = &value;

	session_set_value(conn, name, SmCARD8, 1, &val);
}

static void session_set_array(SmcConn conn, gchar *name, gchar *array[]) {
	gint    argc;
	gchar **ptr;
	gint    i;

	SmPropValue *vals;

	g_return_if_fail (name);

	/* We count the number of elements in our array.  */
	for (ptr = array, argc = 0; *ptr ; ptr++, argc++) /* LOOP */;

	/* Now initialize the 'vals' array.  */
	vals = g_new (SmPropValue, argc);
	for (ptr = array, i = 0 ; i < argc ; ptr++, i++) {
		vals[i].length = strlen (*ptr);
		vals[i].value  = *ptr;
	}

	session_set_value(conn, name, SmLISTofARRAY8, argc, vals);

	g_free (vals);
}

#endif /* USE_SM */

/* setup functions */

void
pidgin_session_init(gchar *argv0, gchar *previous_id, gchar *config_dir)
{
#ifdef USE_SM
	SmcCallbacks callbacks;
	gchar *client_id = NULL;
	gchar error[ERROR_LENGTH] = "";
	gchar *tmp = NULL;
	gchar **cmd = NULL;

	if (session != NULL) {
		/* session is already established, what the hell is going on? */
		purple_debug(PURPLE_DEBUG_WARNING, "Session Management",
				   "Duplicated call to pidgin_session_init!\n");
		return;
	}

	if (g_getenv("SESSION_MANAGER") == NULL) {
		purple_debug(PURPLE_DEBUG_ERROR, "Session Management",
				   "No SESSION_MANAGER found, aborting.\n");
		return;
	}

	ice_init();

	callbacks.save_yourself.callback         = session_save_yourself;
	callbacks.die.callback                   = session_die;
	callbacks.save_complete.callback         = session_save_complete;
	callbacks.shutdown_cancelled.callback    = session_shutdown_cancelled;

	callbacks.save_yourself.client_data      = NULL;
	callbacks.die.client_data                = NULL;
	callbacks.save_complete.client_data      = NULL;
	callbacks.shutdown_cancelled.client_data = NULL;

	if (previous_id) {
		purple_debug(PURPLE_DEBUG_INFO, "Session Management",
				   "Connecting with previous ID %s\n", previous_id);
	} else {
		purple_debug(PURPLE_DEBUG_INFO, "Session Management",
				   "Connecting with no previous ID\n");
	}

	session = SmcOpenConnection(NULL, "session", SmProtoMajor, SmProtoMinor, SmcSaveYourselfProcMask |
		    SmcDieProcMask | SmcSaveCompleteProcMask | SmcShutdownCancelledProcMask,
		    &callbacks, previous_id, &client_id, ERROR_LENGTH, error);

	if (session == NULL) {
		if (error[0] != '\0') {
			purple_debug(PURPLE_DEBUG_ERROR, "Session Management",
					   "Connection failed with error: %s\n", error);
		} else {
			purple_debug(PURPLE_DEBUG_ERROR, "Session Management",
					   "Connetion failed with unknown error.\n");
		}
		return;
	}

	tmp = SmcVendor(session);
	purple_debug(PURPLE_DEBUG_INFO, "Session Management",
			   "Connected to manager (%s) with client ID %s\n",
			   tmp, client_id);
	free(tmp);

	session_managed = TRUE;
	gdk_x11_set_sm_client_id(client_id);

	tmp = g_get_current_dir();
	session_set_string(session, SmCurrentDirectory, tmp);
	g_free(tmp);

	tmp = g_strdup_printf("%d", (int) getpid());
	session_set_string(session, SmProcessID, tmp);
	g_free(tmp);

	tmp = g_strdup(g_get_user_name());
	session_set_string(session, SmUserID, tmp);
	g_free(tmp);

	session_set_gchar(session, SmRestartStyleHint, (gchar) SmRestartIfRunning);
	session_set_string(session, SmProgram, g_get_prgname());

	myself = g_strdup(argv0);
	purple_debug(PURPLE_DEBUG_MISC, "Session Management",
			   "Using %s as command\n", myself);

	cmd = session_make_command(NULL, config_dir);
	session_set_array(session, SmCloneCommand, cmd);
	g_strfreev(cmd);

	/* this is currently useless, but gnome-session warns 'the following applications will not
	   save their current status' bla bla if we don't have it and the user checks 'Save Session'
	   when they log out */
	cmd = g_new(gchar *, 2);
	cmd[0] = g_strdup("/bin/true");
	cmd[1] = NULL;
	session_set_array(session, SmDiscardCommand, cmd);
	g_strfreev(cmd);

	cmd = session_make_command(client_id, config_dir);
	session_set_array(session, SmRestartCommand, cmd);
	g_strfreev(cmd);

	g_free(client_id);
#endif /* USE_SM */
}

void
pidgin_session_end()
{
#ifdef USE_SM
	if (session == NULL) /* no session to close */
		return;

	SmcCloseConnection(session, 0, NULL);

	purple_debug(PURPLE_DEBUG_INFO, "Session Management",
			   "Connection closed.\n");
#endif /* USE_SM */
}<|MERGE_RESOLUTION|>--- conflicted
+++ resolved
@@ -38,11 +38,8 @@
 #include <fcntl.h>
 #include <gdk/gdk.h>
 #include <gtk/gtk.h>
-<<<<<<< HEAD
-=======
 
 #include "gtk3compat.h"
->>>>>>> 7607e74f
 
 #define ERROR_LENGTH 512
 
