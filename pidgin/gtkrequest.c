--- conflicted
+++ resolved
@@ -39,12 +39,12 @@
 
 #include <gdk/gdkkeysyms.h>
 
-<<<<<<< HEAD
 #ifdef ENABLE_GCR
 #define GCR_API_SUBJECT_TO_CHANGE
 #include <gcr/gcr.h>
 #include <gcr/gcr-simple-certificate.h>
-=======
+#endif
+
 #if !GTK_CHECK_VERSION(2,18,0)
 #define gtk_widget_set_can_default(x,y) do {\
 	if (y) \
@@ -58,7 +58,6 @@
 	else \
 		GTK_WIDGET_UNSET_FLAGS(x, GTK_CAN_FOCUS); \
 } while(0)
->>>>>>> bc59e7ea
 #endif
 
 static GtkWidget * create_account_field(PurpleRequestField *field);
