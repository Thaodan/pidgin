/**
 * @file gtkrequest.c GTK+ Request API
 * @ingroup pidgin
 */

/* pidgin
 *
 * Pidgin is the legal property of its developers, whose names are too numerous
 * to list here.  Please refer to the COPYRIGHT file distributed with this
 * source distribution.
 *
 * This program is free software; you can redistribute it and/or modify
 * it under the terms of the GNU General Public License as published by
 * the Free Software Foundation; either version 2 of the License, or
 * (at your option) any later version.
 *
 * This program is distributed in the hope that it will be useful,
 * but WITHOUT ANY WARRANTY; without even the implied warranty of
 * MERCHANTABILITY or FITNESS FOR A PARTICULAR PURPOSE.  See the
 * GNU General Public License for more details.
 *
 * You should have received a copy of the GNU General Public License
 * along with this program; if not, write to the Free Software
 * Foundation, Inc., 51 Franklin Street, Fifth Floor, Boston, MA  02111-1301  USA
 */
#include "internal.h"
#include "pidgin.h"

#include "prefs.h"
#include "util.h"

#include "gtkimhtml.h"
#include "gtkimhtmltoolbar.h"
#include "gtkrequest.h"
#include "gtkutils.h"
#include "pidginstock.h"
#include "gtkblist.h"

#include <gdk/gdkkeysyms.h>

static GtkWidget * create_account_field(PurpleRequestField *field);

typedef struct
{
	PurpleRequestType type;

	void *user_data;
	GtkWidget *dialog;

	GtkWidget *ok_button;

	size_t cb_count;
	GCallback *cbs;

	union
	{
		struct
		{
			GtkWidget *entry;

			gboolean multiline;
			gchar *hint;

		} input;

		struct
		{
			PurpleRequestFields *fields;

		} multifield;

		struct
		{
			gboolean savedialog;
			gchar *name;

		} file;

	} u;

} PidginRequestData;

static void
pidgin_widget_decorate_account(GtkWidget *cont, PurpleAccount *account)
{
	GtkWidget *image;
	GdkPixbuf *pixbuf;
#if !GTK_CHECK_VERSION(2,12,0)
	GtkTooltips *tips;
#endif

	if (!account)
		return;

	pixbuf = pidgin_create_prpl_icon(account, PIDGIN_PRPL_ICON_SMALL);
	image = gtk_image_new_from_pixbuf(pixbuf);
	g_object_unref(G_OBJECT(pixbuf));

#if GTK_CHECK_VERSION(2,12,0)
	gtk_widget_set_tooltip_text(image, purple_account_get_username(account));
#else
	tips = gtk_tooltips_new();
	gtk_tooltips_set_tip(tips, image, purple_account_get_username(account), NULL);
#endif

	if (GTK_IS_DIALOG(cont)) {
		gtk_box_pack_start(GTK_BOX(GTK_DIALOG(cont)->action_area), image, FALSE, TRUE, 0);
		gtk_box_reorder_child(GTK_BOX(GTK_DIALOG(cont)->action_area), image, 0);
	} else if (GTK_IS_HBOX(cont)) {
		gtk_misc_set_alignment(GTK_MISC(image), 0, 0);
		gtk_box_pack_end(GTK_BOX(cont), image, FALSE, TRUE, 0);
	}
	gtk_widget_show(image);
}

static void
generic_response_start(PidginRequestData *data)
{
	g_return_if_fail(data != NULL);

	/* Tell the user we're doing something. */
	pidgin_set_cursor(GTK_WIDGET(data->dialog), GDK_WATCH);
}

static void
input_response_cb(GtkDialog *dialog, gint id, PidginRequestData *data)
{
	const char *value;
	char *multiline_value = NULL;

	generic_response_start(data);

	if (data->u.input.multiline) {
		GtkTextIter start_iter, end_iter;
		GtkTextBuffer *buffer =
			gtk_text_view_get_buffer(GTK_TEXT_VIEW(data->u.input.entry));

		gtk_text_buffer_get_start_iter(buffer, &start_iter);
		gtk_text_buffer_get_end_iter(buffer, &end_iter);

		if ((data->u.input.hint != NULL) && (!strcmp(data->u.input.hint, "html")))
			multiline_value = gtk_imhtml_get_markup(GTK_IMHTML(data->u.input.entry));
		else
			multiline_value = gtk_text_buffer_get_text(buffer, &start_iter, &end_iter,
										 FALSE);

		value = multiline_value;
	}
	else
		value = gtk_entry_get_text(GTK_ENTRY(data->u.input.entry));

	if (id < data->cb_count && data->cbs[id] != NULL)
		((PurpleRequestInputCb)data->cbs[id])(data->user_data, value);
	else if (data->cbs[1] != NULL)
		((PurpleRequestInputCb)data->cbs[1])(data->user_data, value);

	if (data->u.input.multiline)
		g_free(multiline_value);

	purple_request_close(PURPLE_REQUEST_INPUT, data);
}

static void
action_response_cb(GtkDialog *dialog, gint id, PidginRequestData *data)
{
	generic_response_start(data);

	if (id < data->cb_count && data->cbs[id] != NULL)
		((PurpleRequestActionCb)data->cbs[id])(data->user_data, id);

	purple_request_close(PURPLE_REQUEST_INPUT, data);
}


static void
choice_response_cb(GtkDialog *dialog, gint id, PidginRequestData *data)
{
	GtkWidget *radio = g_object_get_data(G_OBJECT(dialog), "radio");
	GSList *group = gtk_radio_button_get_group(GTK_RADIO_BUTTON(radio));

	generic_response_start(data);

	if (id < data->cb_count && data->cbs[id] != NULL)
		while (group) {
			if (gtk_toggle_button_get_active(GTK_TOGGLE_BUTTON(group->data))) {
				((PurpleRequestChoiceCb)data->cbs[id])(data->user_data, GPOINTER_TO_INT(g_object_get_data(G_OBJECT(group->data), "choice_id")));
				break;
			}
			group = group->next;
		}
	purple_request_close(PURPLE_REQUEST_INPUT, data);
}

static gboolean
field_string_focus_out_cb(GtkWidget *entry, GdkEventFocus *event,
						  PurpleRequestField *field)
{
	const char *value;

	if (purple_request_field_string_is_multiline(field))
	{
		GtkTextBuffer *buffer;
		GtkTextIter start_iter, end_iter;

		buffer = gtk_text_view_get_buffer(GTK_TEXT_VIEW(entry));

		gtk_text_buffer_get_start_iter(buffer, &start_iter);
		gtk_text_buffer_get_end_iter(buffer, &end_iter);

		value = gtk_text_buffer_get_text(buffer, &start_iter, &end_iter, FALSE);
	}
	else
		value = gtk_entry_get_text(GTK_ENTRY(entry));

	purple_request_field_string_set_value(field,
			(*value == '\0' ? NULL : value));

	return FALSE;
}

static gboolean
field_int_focus_out_cb(GtkEntry *entry, GdkEventFocus *event,
					   PurpleRequestField *field)
{
	purple_request_field_int_set_value(field,
			atoi(gtk_entry_get_text(entry)));

	return FALSE;
}

static void
field_bool_cb(GtkToggleButton *button, PurpleRequestField *field)
{
	purple_request_field_bool_set_value(field,
			gtk_toggle_button_get_active(button));
}

#if GTK_CHECK_VERSION(2,4,0)
static void
field_choice_menu_cb(GtkComboBox *menu, PurpleRequestField *field)
{
	purple_request_field_choice_set_value(field,
			gtk_combo_box_get_active(menu));
}
#else
static void
field_choice_menu_cb(GtkComboBox *menu, PurpleRequestField *field)
{
	purple_request_field_choice_set_value(field,
			gtk_combo_box_get_active(menu));
}
#endif

static void
field_choice_option_cb(GtkRadioButton *button, PurpleRequestField *field)
{
	if (gtk_toggle_button_get_active(GTK_TOGGLE_BUTTON(button)))
		purple_request_field_choice_set_value(field,
				(g_slist_length(gtk_radio_button_get_group(button)) -
				 g_slist_index(gtk_radio_button_get_group(button), button)) - 1);
}

static void
field_account_cb(GObject *w, PurpleAccount *account, PurpleRequestField *field)
{
	purple_request_field_account_set_value(field, account);
}

static void
multifield_ok_cb(GtkWidget *button, PidginRequestData *data)
{
	generic_response_start(data);

	if (!GTK_WIDGET_HAS_FOCUS(button))
		gtk_widget_grab_focus(button);

	if (data->cbs[0] != NULL)
		((PurpleRequestFieldsCb)data->cbs[0])(data->user_data,
											data->u.multifield.fields);

	purple_request_close(PURPLE_REQUEST_FIELDS, data);
}

static void
multifield_cancel_cb(GtkWidget *button, PidginRequestData *data)
{
	generic_response_start(data);

	if (data->cbs[1] != NULL)
		((PurpleRequestFieldsCb)data->cbs[1])(data->user_data,
											data->u.multifield.fields);

	purple_request_close(PURPLE_REQUEST_FIELDS, data);
}

static gboolean
destroy_multifield_cb(GtkWidget *dialog, GdkEvent *event,
					  PidginRequestData *data)
{
	multifield_cancel_cb(NULL, data);
	return FALSE;
}


#define STOCK_ITEMIZE(r, l) \
	if (!strcmp((r), text)) \
		return (l);

static const char *
text_to_stock(const char *text)
{
	STOCK_ITEMIZE(_("Yes"),     GTK_STOCK_YES);
	STOCK_ITEMIZE(_("No"),      GTK_STOCK_NO);
	STOCK_ITEMIZE(_("OK"),      GTK_STOCK_OK);
	STOCK_ITEMIZE(_("Cancel"),  GTK_STOCK_CANCEL);
	STOCK_ITEMIZE(_("Apply"),   GTK_STOCK_APPLY);
	STOCK_ITEMIZE(_("Close"),   GTK_STOCK_CLOSE);
	STOCK_ITEMIZE(_("Delete"),  GTK_STOCK_DELETE);
	STOCK_ITEMIZE(_("Add"),     GTK_STOCK_ADD);
	STOCK_ITEMIZE(_("Remove"),  GTK_STOCK_REMOVE);
	STOCK_ITEMIZE(_("Save"),    GTK_STOCK_SAVE);
	STOCK_ITEMIZE(_("Alias"),   PIDGIN_STOCK_ALIAS);

	return text;
}

static void *
pidgin_request_input(const char *title, const char *primary,
					   const char *secondary, const char *default_value,
					   gboolean multiline, gboolean masked, gchar *hint,
					   const char *ok_text, GCallback ok_cb,
					   const char *cancel_text, GCallback cancel_cb,
					   PurpleAccount *account, const char *who, PurpleConversation *conv,
					   void *user_data)
{
	PidginRequestData *data;
	GtkWidget *dialog;
	GtkWidget *vbox;
	GtkWidget *hbox;
	GtkWidget *label;
	GtkWidget *entry;
	GtkWidget *img;
	GtkWidget *toolbar;
	char *label_text;
	char *primary_esc, *secondary_esc;

	data            = g_new0(PidginRequestData, 1);
	data->type      = PURPLE_REQUEST_INPUT;
	data->user_data = user_data;

	data->cb_count = 2;
	data->cbs = g_new0(GCallback, 2);

	data->cbs[0] = ok_cb;
	data->cbs[1] = cancel_cb;

	/* Create the dialog. */
	dialog = gtk_dialog_new_with_buttons(title ? title : PIDGIN_ALERT_TITLE,
					     NULL, 0,
					     text_to_stock(cancel_text), 1,
					     text_to_stock(ok_text),     0,
					     NULL);
	data->dialog = dialog;

	g_signal_connect(G_OBJECT(dialog), "response",
					 G_CALLBACK(input_response_cb), data);

	/* Setup the dialog */
	gtk_container_set_border_width(GTK_CONTAINER(dialog), PIDGIN_HIG_BORDER/2);
	gtk_container_set_border_width(GTK_CONTAINER(GTK_DIALOG(dialog)->vbox), PIDGIN_HIG_BORDER/2);
	if (!multiline)
		gtk_window_set_resizable(GTK_WINDOW(dialog), FALSE);
	gtk_dialog_set_has_separator(GTK_DIALOG(dialog), FALSE);
	gtk_dialog_set_default_response(GTK_DIALOG(dialog), 0);
	gtk_box_set_spacing(GTK_BOX(GTK_DIALOG(dialog)->vbox), PIDGIN_HIG_BORDER);

	/* Setup the main horizontal box */
	hbox = gtk_hbox_new(FALSE, PIDGIN_HIG_BORDER);
	gtk_container_add(GTK_CONTAINER(GTK_DIALOG(dialog)->vbox), hbox);

	/* Dialog icon. */
	img = gtk_image_new_from_stock(PIDGIN_STOCK_DIALOG_QUESTION,
					gtk_icon_size_from_name(PIDGIN_ICON_SIZE_TANGO_HUGE));
	gtk_misc_set_alignment(GTK_MISC(img), 0, 0);
	gtk_box_pack_start(GTK_BOX(hbox), img, FALSE, FALSE, 0);

	/* Vertical box */
	vbox = gtk_vbox_new(FALSE, PIDGIN_HIG_BORDER);

	gtk_box_pack_start(GTK_BOX(hbox), vbox, TRUE, TRUE, 0);

	pidgin_widget_decorate_account(hbox, account);

	/* Descriptive label */
	primary_esc = (primary != NULL) ? g_markup_escape_text(primary, -1) : NULL;
	secondary_esc = (secondary != NULL) ? g_markup_escape_text(secondary, -1) : NULL;
	label_text = g_strdup_printf((primary ? "<span weight=\"bold\" size=\"larger\">"
								 "%s</span>%s%s" : "%s%s%s"),
								 (primary ? primary_esc : ""),
								 ((primary && secondary) ? "\n\n" : ""),
								 (secondary ? secondary_esc : ""));
	g_free(primary_esc);
	g_free(secondary_esc);

	label = gtk_label_new(NULL);

	gtk_label_set_markup(GTK_LABEL(label), label_text);
	gtk_label_set_line_wrap(GTK_LABEL(label), TRUE);
	gtk_misc_set_alignment(GTK_MISC(label), 0, 0);
	gtk_box_pack_start(GTK_BOX(vbox), label, FALSE, FALSE, 0);

	g_free(label_text);

	/* Entry field. */
	data->u.input.multiline = multiline;
	data->u.input.hint = g_strdup(hint);

	gtk_widget_show_all(hbox);

	if ((data->u.input.hint != NULL) && (!strcmp(data->u.input.hint, "html"))) {
		GtkWidget *frame;

		/* imhtml */
		frame = pidgin_create_imhtml(TRUE, &entry, &toolbar, NULL);
		gtk_widget_set_size_request(entry, 320, 130);
		gtk_widget_set_name(entry, "pidgin_request_imhtml");
		if (default_value != NULL)
			gtk_imhtml_append_text(GTK_IMHTML(entry), default_value, GTK_IMHTML_NO_SCROLL);
		gtk_box_pack_start(GTK_BOX(vbox), frame, TRUE, TRUE, 0);
		gtk_widget_show(frame);

		gtk_imhtml_set_return_inserts_newline(GTK_IMHTML(entry));
	}
	else {
		if (multiline) {
			GtkWidget *sw;

			sw = gtk_scrolled_window_new(NULL, NULL);
			gtk_scrolled_window_set_policy(GTK_SCROLLED_WINDOW(sw),
										   GTK_POLICY_NEVER, GTK_POLICY_ALWAYS);
			gtk_scrolled_window_set_shadow_type(GTK_SCROLLED_WINDOW(sw),
												GTK_SHADOW_IN);

			gtk_widget_set_size_request(sw, 320, 130);

			/* GtkTextView */
			entry = gtk_text_view_new();
			gtk_text_view_set_editable(GTK_TEXT_VIEW(entry), TRUE);

			if (default_value != NULL) {
				GtkTextBuffer *buffer;

				buffer = gtk_text_view_get_buffer(GTK_TEXT_VIEW(entry));
				gtk_text_buffer_set_text(buffer, default_value, -1);
			}

			gtk_text_view_set_wrap_mode(GTK_TEXT_VIEW(entry), GTK_WRAP_WORD_CHAR);

			gtk_box_pack_start(GTK_BOX(vbox), sw, TRUE, TRUE, 0);

			if (purple_prefs_get_bool(PIDGIN_PREFS_ROOT "/conversations/spellcheck"))
				pidgin_setup_gtkspell(GTK_TEXT_VIEW(entry));

			gtk_container_add(GTK_CONTAINER(sw), entry);
		}
		else {
			entry = gtk_entry_new();

			gtk_entry_set_activates_default(GTK_ENTRY(entry), TRUE);

			gtk_box_pack_start(GTK_BOX(vbox), entry, FALSE, FALSE, 0);

			if (default_value != NULL)
				gtk_entry_set_text(GTK_ENTRY(entry), default_value);

			if (masked)
			{
				gtk_entry_set_visibility(GTK_ENTRY(entry), FALSE);
#if !GTK_CHECK_VERSION(2,16,0)
				if (gtk_entry_get_invisible_char(GTK_ENTRY(entry)) == '*')
					gtk_entry_set_invisible_char(GTK_ENTRY(entry), PIDGIN_INVISIBLE_CHAR);
#endif /* Less than GTK+ 2.16 */
			}
		}
		gtk_widget_show_all(vbox);
	}

	pidgin_set_accessible_label (entry, label);
	data->u.input.entry = entry;

	pidgin_auto_parent_window(dialog);

	/* Show everything. */
	gtk_widget_show(dialog);

	return data;
}

static void *
pidgin_request_choice(const char *title, const char *primary,
			const char *secondary, int default_value,
			const char *ok_text, GCallback ok_cb,
			const char *cancel_text, GCallback cancel_cb,
			PurpleAccount *account, const char *who, PurpleConversation *conv,
			void *user_data, va_list args)
{
	PidginRequestData *data;
	GtkWidget *dialog;
	GtkWidget *vbox, *vbox2;
	GtkWidget *hbox;
	GtkWidget *label;
	GtkWidget *img;
	GtkWidget *radio = NULL;
	char *label_text;
	char *radio_text;
	char *primary_esc, *secondary_esc;

	data            = g_new0(PidginRequestData, 1);
	data->type      = PURPLE_REQUEST_ACTION;
	data->user_data = user_data;

	data->cb_count = 2;
	data->cbs = g_new0(GCallback, 2);
	data->cbs[0] = cancel_cb;
	data->cbs[1] = ok_cb;

	/* Create the dialog. */
	data->dialog = dialog = gtk_dialog_new();

	if (title != NULL)
		gtk_window_set_title(GTK_WINDOW(dialog), title);
#ifdef _WIN32
		gtk_window_set_title(GTK_WINDOW(dialog), PIDGIN_ALERT_TITLE);
#endif

	gtk_dialog_add_button(GTK_DIALOG(dialog),
			      text_to_stock(cancel_text), 0);

	gtk_dialog_add_button(GTK_DIALOG(dialog),
			      text_to_stock(ok_text), 1);

	g_signal_connect(G_OBJECT(dialog), "response",
			 G_CALLBACK(choice_response_cb), data);

	/* Setup the dialog */
	gtk_container_set_border_width(GTK_CONTAINER(dialog), PIDGIN_HIG_BORDER/2);
	gtk_container_set_border_width(GTK_CONTAINER(GTK_DIALOG(dialog)->vbox), PIDGIN_HIG_BORDER/2);
	gtk_window_set_resizable(GTK_WINDOW(dialog), FALSE);
	gtk_dialog_set_has_separator(GTK_DIALOG(dialog), FALSE);
	gtk_box_set_spacing(GTK_BOX(GTK_DIALOG(dialog)->vbox), PIDGIN_HIG_BORDER);

	/* Setup the main horizontal box */
	hbox = gtk_hbox_new(FALSE, PIDGIN_HIG_BORDER);
	gtk_container_add(GTK_CONTAINER(GTK_DIALOG(dialog)->vbox), hbox);

	/* Dialog icon. */
	img = gtk_image_new_from_stock(PIDGIN_STOCK_DIALOG_QUESTION,
				       gtk_icon_size_from_name(PIDGIN_ICON_SIZE_TANGO_HUGE));
	gtk_misc_set_alignment(GTK_MISC(img), 0, 0);
	gtk_box_pack_start(GTK_BOX(hbox), img, FALSE, FALSE, 0);

	pidgin_widget_decorate_account(hbox, account);

	/* Vertical box */
	vbox = gtk_vbox_new(FALSE, PIDGIN_HIG_BORDER);
	gtk_box_pack_start(GTK_BOX(hbox), vbox, FALSE, FALSE, 0);

	/* Descriptive label */
	primary_esc = (primary != NULL) ? g_markup_escape_text(primary, -1) : NULL;
	secondary_esc = (secondary != NULL) ? g_markup_escape_text(secondary, -1) : NULL;
	label_text = g_strdup_printf((primary ? "<span weight=\"bold\" size=\"larger\">"
				      "%s</span>%s%s" : "%s%s%s"),
				     (primary ? primary_esc : ""),
				     ((primary && secondary) ? "\n\n" : ""),
				     (secondary ? secondary_esc : ""));
	g_free(primary_esc);
	g_free(secondary_esc);

	label = gtk_label_new(NULL);

	gtk_label_set_markup(GTK_LABEL(label), label_text);
	gtk_label_set_line_wrap(GTK_LABEL(label), TRUE);
	gtk_misc_set_alignment(GTK_MISC(label), 0, 0);
	gtk_box_pack_start(GTK_BOX(vbox), label, TRUE, TRUE, 0);

	g_free(label_text);

	vbox2 = gtk_vbox_new(FALSE, PIDGIN_HIG_BOX_SPACE);
	gtk_box_pack_start(GTK_BOX(vbox), vbox2, FALSE, FALSE, 0);
	while ((radio_text = va_arg(args, char*))) {
		       int resp = va_arg(args, int);
		       radio = gtk_radio_button_new_with_label_from_widget(GTK_RADIO_BUTTON(radio), radio_text);
		       gtk_box_pack_start(GTK_BOX(vbox2), radio, FALSE, FALSE, 0);
		       g_object_set_data(G_OBJECT(radio), "choice_id", GINT_TO_POINTER(resp));
		       if (resp == default_value)
			       gtk_toggle_button_set_active(GTK_TOGGLE_BUTTON(radio), TRUE);
	}

	g_object_set_data(G_OBJECT(dialog), "radio", radio);

	/* Show everything. */
	pidgin_auto_parent_window(dialog);

	gtk_widget_show_all(dialog);

	return data;
}

static void *
pidgin_request_action(const char *title, const char *primary,
						const char *secondary, int default_action,
					    PurpleAccount *account, const char *who, PurpleConversation *conv,
						void *user_data, size_t action_count, va_list actions)
{
	PidginRequestData *data;
	GtkWidget *dialog;
	GtkWidget *vbox;
	GtkWidget *hbox;
	GtkWidget *label;
	GtkWidget *img;
	void **buttons;
	char *label_text;
	char *primary_esc, *secondary_esc;
	int i;

	data            = g_new0(PidginRequestData, 1);
	data->type      = PURPLE_REQUEST_ACTION;
	data->user_data = user_data;

	data->cb_count = action_count;
	data->cbs = g_new0(GCallback, action_count);

	/* Reverse the buttons */
	buttons = g_new0(void *, action_count * 2);

	for (i = 0; i < action_count * 2; i += 2) {
		buttons[(action_count * 2) - i - 2] = va_arg(actions, char *);
		buttons[(action_count * 2) - i - 1] = va_arg(actions, GCallback);
	}

	/* Create the dialog. */
	data->dialog = dialog = gtk_dialog_new();

	gtk_window_set_deletable(GTK_WINDOW(data->dialog), FALSE);

	if (title != NULL)
		gtk_window_set_title(GTK_WINDOW(dialog), title);
#ifdef _WIN32
	else
		gtk_window_set_title(GTK_WINDOW(dialog), PIDGIN_ALERT_TITLE);
#endif

	for (i = 0; i < action_count; i++) {
		gtk_dialog_add_button(GTK_DIALOG(dialog),
							  text_to_stock(buttons[2 * i]), i);

		data->cbs[i] = buttons[2 * i + 1];
	}

	g_free(buttons);

	g_signal_connect(G_OBJECT(dialog), "response",
					 G_CALLBACK(action_response_cb), data);

	/* Setup the dialog */
	gtk_container_set_border_width(GTK_CONTAINER(dialog), PIDGIN_HIG_BORDER/2);
	gtk_container_set_border_width(GTK_CONTAINER(GTK_DIALOG(dialog)->vbox), PIDGIN_HIG_BORDER/2);
	gtk_window_set_resizable(GTK_WINDOW(dialog), FALSE);
	gtk_dialog_set_has_separator(GTK_DIALOG(dialog), FALSE);
	gtk_box_set_spacing(GTK_BOX(GTK_DIALOG(dialog)->vbox), PIDGIN_HIG_BORDER);

	/* Setup the main horizontal box */
	hbox = gtk_hbox_new(FALSE, PIDGIN_HIG_BORDER);
	gtk_container_add(GTK_CONTAINER(GTK_DIALOG(dialog)->vbox), hbox);

	/* Dialog icon. */
	img = gtk_image_new_from_stock(PIDGIN_STOCK_DIALOG_QUESTION,
				       gtk_icon_size_from_name(PIDGIN_ICON_SIZE_TANGO_HUGE));
	gtk_misc_set_alignment(GTK_MISC(img), 0, 0);
	gtk_box_pack_start(GTK_BOX(hbox), img, FALSE, FALSE, 0);

	/* Vertical box */
	vbox = gtk_vbox_new(FALSE, PIDGIN_HIG_BORDER);
	gtk_box_pack_start(GTK_BOX(hbox), vbox, FALSE, FALSE, 0);

	pidgin_widget_decorate_account(hbox, account);

	/* Descriptive label */
	primary_esc = (primary != NULL) ? g_markup_escape_text(primary, -1) : NULL;
	secondary_esc = (secondary != NULL) ? g_markup_escape_text(secondary, -1) : NULL;
	label_text = g_strdup_printf((primary ? "<span weight=\"bold\" size=\"larger\">"
								 "%s</span>%s%s" : "%s%s%s"),
								 (primary ? primary_esc : ""),
								 ((primary && secondary) ? "\n\n" : ""),
								 (secondary ? secondary_esc : ""));
	g_free(primary_esc);
	g_free(secondary_esc);

	label = gtk_label_new(NULL);

	gtk_label_set_markup(GTK_LABEL(label), label_text);
	gtk_label_set_line_wrap(GTK_LABEL(label), TRUE);
	gtk_misc_set_alignment(GTK_MISC(label), 0, 0);
	gtk_label_set_selectable(GTK_LABEL(label), TRUE);
	gtk_box_pack_start(GTK_BOX(vbox), label, TRUE, TRUE, 0);

	g_free(label_text);


	if (default_action == PURPLE_DEFAULT_ACTION_NONE) {
		GTK_WIDGET_SET_FLAGS(img, GTK_CAN_DEFAULT);
		GTK_WIDGET_SET_FLAGS(img, GTK_CAN_FOCUS);
		gtk_widget_grab_focus(img);
		gtk_widget_grab_default(img);
	} else
		/*
		 * Need to invert the default_action number because the
		 * buttons are added to the dialog in reverse order.
		 */
		gtk_dialog_set_default_response(GTK_DIALOG(dialog), action_count - 1 - default_action);

	/* Show everything. */
	pidgin_auto_parent_window(dialog);

	gtk_widget_show_all(dialog);

	return data;
}

static void
req_entry_field_changed_cb(GtkWidget *entry, PurpleRequestField *field)
{
	PurpleRequestFieldGroup *group;
	PidginRequestData *req_data;

	if (purple_request_field_string_is_multiline(field))
	{
		char *text;
		GtkTextIter start_iter, end_iter;

		gtk_text_buffer_get_start_iter(GTK_TEXT_BUFFER(entry), &start_iter);
		gtk_text_buffer_get_end_iter(GTK_TEXT_BUFFER(entry), &end_iter);

		text = gtk_text_buffer_get_text(GTK_TEXT_BUFFER(entry), &start_iter, &end_iter, FALSE);
		purple_request_field_string_set_value(field, (!text || !*text) ? NULL : text);
		g_free(text);
	}
	else
	{
		const char *text = NULL;
		text = gtk_entry_get_text(GTK_ENTRY(entry));
		purple_request_field_string_set_value(field, (*text == '\0') ? NULL : text);
	}

	group = purple_request_field_get_group(field);
	req_data = (PidginRequestData *)group->fields_list->ui_data;

	gtk_widget_set_sensitive(req_data->ok_button,
		purple_request_fields_all_required_filled(group->fields_list));
}

static void
setup_entry_field(GtkWidget *entry, PurpleRequestField *field)
{
	const char *type_hint;

	gtk_entry_set_activates_default(GTK_ENTRY(entry), TRUE);

	if (purple_request_field_is_required(field))
	{
		g_signal_connect(G_OBJECT(entry), "changed",
						 G_CALLBACK(req_entry_field_changed_cb), field);
	}

	if ((type_hint = purple_request_field_get_type_hint(field)) != NULL)
	{
		if (purple_str_has_prefix(type_hint, "screenname"))
		{
			GtkWidget *optmenu = NULL;
			PurpleRequestFieldGroup *group = purple_request_field_get_group(field);
			GList *fields = group->fields;

			/* Ensure the account option menu is created (if the widget hasn't
			 * been initialized already) for username auto-completion. */
			while (fields)
			{
				PurpleRequestField *fld = fields->data;
				fields = fields->next;

				if (purple_request_field_get_type(fld) == PURPLE_REQUEST_FIELD_ACCOUNT &&
						purple_request_field_is_visible(fld))
				{
					const char *type_hint = purple_request_field_get_type_hint(fld);
					if (type_hint != NULL && strcmp(type_hint, "account") == 0)
					{
						optmenu = GTK_WIDGET(purple_request_field_get_ui_data(fld));
						if (optmenu == NULL) {
							optmenu = GTK_WIDGET(create_account_field(fld));
							purple_request_field_set_ui_data(fld, optmenu);
						}
						break;
					}
				}
			}
			pidgin_setup_screenname_autocomplete_with_filter(entry, optmenu, pidgin_screenname_autocomplete_default_filter, GINT_TO_POINTER(!strcmp(type_hint, "screenname-all")));
		}
	}
}

static GtkWidget *
create_string_field(PurpleRequestField *field)
{
	const char *value;
	GtkWidget *widget;

	value = purple_request_field_string_get_default_value(field);

	if (purple_request_field_string_is_multiline(field))
	{
		GtkWidget *textview;

		widget = gtk_scrolled_window_new(NULL, NULL);
		gtk_scrolled_window_set_shadow_type(GTK_SCROLLED_WINDOW(widget),
											GTK_SHADOW_IN);
		gtk_scrolled_window_set_policy(GTK_SCROLLED_WINDOW(widget),
									   GTK_POLICY_NEVER, GTK_POLICY_ALWAYS);

		textview = gtk_text_view_new();
		gtk_text_view_set_editable(GTK_TEXT_VIEW(textview),
								   TRUE);
		gtk_text_view_set_wrap_mode(GTK_TEXT_VIEW(textview),
									GTK_WRAP_WORD_CHAR);

		if (purple_prefs_get_bool(PIDGIN_PREFS_ROOT "/conversations/spellcheck"))
			pidgin_setup_gtkspell(GTK_TEXT_VIEW(textview));

		gtk_container_add(GTK_CONTAINER(widget), textview);
		gtk_widget_show(textview);

		gtk_widget_set_size_request(widget, -1, 75);

		if (value != NULL)
		{
			GtkTextBuffer *buffer;

			buffer = gtk_text_view_get_buffer(GTK_TEXT_VIEW(textview));

			gtk_text_buffer_set_text(buffer, value, -1);
		}

		gtk_text_view_set_editable(GTK_TEXT_VIEW(textview),
			purple_request_field_string_is_editable(field));

		g_signal_connect(G_OBJECT(textview), "focus-out-event",
						 G_CALLBACK(field_string_focus_out_cb), field);

	    if (purple_request_field_is_required(field))
	    {
			GtkTextBuffer *buffer = gtk_text_view_get_buffer(GTK_TEXT_VIEW(textview));
			g_signal_connect(G_OBJECT(buffer), "changed",
							 G_CALLBACK(req_entry_field_changed_cb), field);
	    }
	}
	else
	{
		widget = gtk_entry_new();

		setup_entry_field(widget, field);

		if (value != NULL)
			gtk_entry_set_text(GTK_ENTRY(widget), value);

		if (purple_request_field_string_is_masked(field))
		{
			gtk_entry_set_visibility(GTK_ENTRY(widget), FALSE);
#if !GTK_CHECK_VERSION(2,16,0)
			if (gtk_entry_get_invisible_char(GTK_ENTRY(widget)) == '*')
				gtk_entry_set_invisible_char(GTK_ENTRY(widget),	PIDGIN_INVISIBLE_CHAR);
#endif /* Less than GTK+ 2.16 */
		}

		gtk_editable_set_editable(GTK_EDITABLE(widget),
			purple_request_field_string_is_editable(field));

		g_signal_connect(G_OBJECT(widget), "focus-out-event",
						 G_CALLBACK(field_string_focus_out_cb), field);
	}

	return widget;
}

static GtkWidget *
create_int_field(PurpleRequestField *field)
{
	int value;
	GtkWidget *widget;

	widget = gtk_entry_new();

	setup_entry_field(widget, field);

	value = purple_request_field_int_get_default_value(field);

	if (value != 0)
	{
		char buf[32];

		g_snprintf(buf, sizeof(buf), "%d", value);

		gtk_entry_set_text(GTK_ENTRY(widget), buf);
	}

	g_signal_connect(G_OBJECT(widget), "focus-out-event",
					 G_CALLBACK(field_int_focus_out_cb), field);

	return widget;
}

static GtkWidget *
create_bool_field(PurpleRequestField *field)
{
	GtkWidget *widget;

	widget = gtk_check_button_new_with_label(
		purple_request_field_get_label(field));

	gtk_toggle_button_set_active(GTK_TOGGLE_BUTTON(widget),
		purple_request_field_bool_get_default_value(field));

	g_signal_connect(G_OBJECT(widget), "toggled",
					 G_CALLBACK(field_bool_cb), field);

	return widget;
}

static GtkWidget *
create_choice_field(PurpleRequestField *field)
{
	GtkWidget *widget;
	GList *labels = purple_request_field_choice_get_labels(field);
	int num_labels = g_list_length(labels);
	GList *l;

	if (num_labels > 5)
	{
<<<<<<< HEAD
#if GTK_CHECK_VERSION(2,4,0)
		widget = gtk_combo_box_new_text();

		for (l = labels; l != NULL; l = l->next)
		{
			const char *text = l->data;
			gtk_combo_box_append_text(GTK_COMBO_BOX(widget), text);
		}

		gtk_combo_box_set_active(GTK_COMBO_BOX(widget),
						purple_request_field_choice_get_default_value(field));

		g_signal_connect(G_OBJECT(widget), "changed",
						 G_CALLBACK(field_choice_menu_cb), field);
#else
		GtkWidget *menu;
		GtkWidget *item;

		widget = gtk_option_menu_new();

		menu = gtk_menu_new();
=======
		widget = gtk_combo_box_new_text();
>>>>>>> f3beef81

		for (l = labels; l != NULL; l = l->next)
		{
			const char *text = l->data;
			gtk_combo_box_append_text(GTK_COMBO_BOX(widget), text);
		}

		gtk_combo_box_set_active(GTK_COMBO_BOX(widget),
						purple_request_field_choice_get_default_value(field));

		g_signal_connect(G_OBJECT(widget), "changed",
						 G_CALLBACK(field_choice_menu_cb), field);
#endif
	}
	else
	{
		GtkWidget *box;
		GtkWidget *first_radio = NULL;
		GtkWidget *radio;
		gint i;

		if (num_labels == 2)
			box = gtk_hbox_new(FALSE, PIDGIN_HIG_BOX_SPACE);
		else
			box = gtk_vbox_new(FALSE, 0);

		widget = box;

		for (l = labels, i = 0; l != NULL; l = l->next, i++)
		{
			const char *text = l->data;

			radio = gtk_radio_button_new_with_label_from_widget(
				GTK_RADIO_BUTTON(first_radio), text);

			if (first_radio == NULL)
				first_radio = radio;

			if (i == purple_request_field_choice_get_default_value(field))
				gtk_toggle_button_set_active(GTK_TOGGLE_BUTTON(radio), TRUE);

			gtk_box_pack_start(GTK_BOX(box), radio, TRUE, TRUE, 0);
			gtk_widget_show(radio);

			g_signal_connect(G_OBJECT(radio), "toggled",
							 G_CALLBACK(field_choice_option_cb), field);
		}
	}

	return widget;
}

static GtkWidget *
create_image_field(PurpleRequestField *field)
{
	GtkWidget *widget;
	GdkPixbuf *buf, *scale;
	GdkPixbufLoader *loader;

	loader = gdk_pixbuf_loader_new();
	gdk_pixbuf_loader_write(loader,
							(const guchar *)purple_request_field_image_get_buffer(field),
							purple_request_field_image_get_size(field),
							NULL);
	gdk_pixbuf_loader_close(loader, NULL);
	buf = gdk_pixbuf_loader_get_pixbuf(loader);

	scale = gdk_pixbuf_scale_simple(buf,
			purple_request_field_image_get_scale_x(field) * gdk_pixbuf_get_width(buf),
			purple_request_field_image_get_scale_y(field) * gdk_pixbuf_get_height(buf),
			GDK_INTERP_BILINEAR);
	widget = gtk_image_new_from_pixbuf(scale);
	g_object_unref(G_OBJECT(loader));
	g_object_unref(G_OBJECT(scale));

	return widget;
}

static GtkWidget *
create_account_field(PurpleRequestField *field)
{
	GtkWidget *widget;

	widget = pidgin_account_option_menu_new(
		purple_request_field_account_get_default_value(field),
		purple_request_field_account_get_show_all(field),
		G_CALLBACK(field_account_cb),
		purple_request_field_account_get_filter(field),
		field);

	return widget;
}

static void
select_field_list_item(GtkTreeModel *model, GtkTreePath *path,
					   GtkTreeIter *iter, gpointer data)
{
	PurpleRequestField *field = (PurpleRequestField *)data;
	char *text;

	gtk_tree_model_get(model, iter, 1, &text, -1);

	purple_request_field_list_add_selected(field, text);
	g_free(text);
}

static void
list_field_select_changed_cb(GtkTreeSelection *sel, PurpleRequestField *field)
{
	purple_request_field_list_clear_selected(field);

	gtk_tree_selection_selected_foreach(sel, select_field_list_item, field);
}

static GtkWidget *
create_list_field(PurpleRequestField *field)
{
	GtkWidget *sw;
	GtkWidget *treeview;
	GtkListStore *store;
	GtkCellRenderer *renderer;
	GtkTreeSelection *sel;
	GtkTreeViewColumn *column;
	GtkTreeIter iter;
	GList *l;

	/* Create the scrolled window */
	sw = gtk_scrolled_window_new(NULL, NULL);
	gtk_scrolled_window_set_policy(GTK_SCROLLED_WINDOW(sw),
				       GTK_POLICY_AUTOMATIC,
				       GTK_POLICY_AUTOMATIC);
	gtk_scrolled_window_set_shadow_type(GTK_SCROLLED_WINDOW(sw),
										GTK_SHADOW_IN);
	gtk_widget_show(sw);

	/* Create the list store */
	store = gtk_list_store_new(2, G_TYPE_POINTER, G_TYPE_STRING);

	/* Create the tree view */
	treeview = gtk_tree_view_new_with_model(GTK_TREE_MODEL(store));
	g_object_unref(G_OBJECT(store));
	gtk_tree_view_set_headers_visible(GTK_TREE_VIEW(treeview), FALSE);

	sel = gtk_tree_view_get_selection(GTK_TREE_VIEW(treeview));

	if (purple_request_field_list_get_multi_select(field))
		gtk_tree_selection_set_mode(sel, GTK_SELECTION_MULTIPLE);

	column = gtk_tree_view_column_new();
	gtk_tree_view_insert_column(GTK_TREE_VIEW(treeview), column, -1);

	renderer = gtk_cell_renderer_text_new();
	gtk_tree_view_column_pack_start(column, renderer, TRUE);
	gtk_tree_view_column_add_attribute(column, renderer, "text", 1);

	for (l = purple_request_field_list_get_items(field); l != NULL; l = l->next)
	{
		const char *text = (const char *)l->data;

		gtk_list_store_append(store, &iter);

		gtk_list_store_set(store, &iter,
						   0, purple_request_field_list_get_data(field, text),
						   1, text,
						   -1);

		if (purple_request_field_list_is_selected(field, text))
			gtk_tree_selection_select_iter(sel, &iter);
	}

	/*
	 * We only want to catch changes made by the user, so it's important
	 * that we wait until after the list is created to connect this
	 * handler.  If we connect the handler before the loop above and
	 * there are multiple items selected, then selecting the first iter
	 * in the tree causes list_field_select_changed_cb to be triggered
	 * which clears out the rest of the list of selected items.
	 */
	g_signal_connect(G_OBJECT(sel), "changed",
					 G_CALLBACK(list_field_select_changed_cb), field);

	gtk_container_add(GTK_CONTAINER(sw), treeview);
	gtk_widget_show(treeview);

	return sw;
}

static void *
pidgin_request_fields(const char *title, const char *primary,
						const char *secondary, PurpleRequestFields *fields,
						const char *ok_text, GCallback ok_cb,
						const char *cancel_text, GCallback cancel_cb,
					    PurpleAccount *account, const char *who, PurpleConversation *conv,
						void *user_data)
{
	PidginRequestData *data;
	GtkWidget *win;
	GtkWidget *vbox;
	GtkWidget *vbox2;
	GtkWidget *hbox;
	GtkWidget *frame;
	GtkWidget *label;
	GtkWidget *table;
	GtkWidget *button;
	GtkWidget *img;
	GtkWidget *sw;
	GtkSizeGroup *sg;
	GList *gl, *fl;
	PurpleRequestFieldGroup *group;
	PurpleRequestField *field;
	char *label_text;
	char *primary_esc, *secondary_esc;
	int total_fields = 0;

	data            = g_new0(PidginRequestData, 1);
	data->type      = PURPLE_REQUEST_FIELDS;
	data->user_data = user_data;
	data->u.multifield.fields = fields;

	fields->ui_data = data;

	data->cb_count = 2;
	data->cbs = g_new0(GCallback, 2);

	data->cbs[0] = ok_cb;
	data->cbs[1] = cancel_cb;


#ifdef _WIN32
	data->dialog = win = pidgin_create_dialog(PIDGIN_ALERT_TITLE, PIDGIN_HIG_BORDER, "multifield", TRUE) ;
#else /* !_WIN32 */
	data->dialog = win = pidgin_create_dialog(title, PIDGIN_HIG_BORDER, "multifield", TRUE) ;
#endif /* _WIN32 */

	g_signal_connect(G_OBJECT(win), "delete_event",
					 G_CALLBACK(destroy_multifield_cb), data);

	/* Setup the main horizontal box */
	hbox = gtk_hbox_new(FALSE, PIDGIN_HIG_BORDER);
	gtk_container_add(GTK_CONTAINER(pidgin_dialog_get_vbox(GTK_DIALOG(win))), hbox);
	gtk_widget_show(hbox);

	/* Dialog icon. */
	img = gtk_image_new_from_stock(PIDGIN_STOCK_DIALOG_QUESTION,
					gtk_icon_size_from_name(PIDGIN_ICON_SIZE_TANGO_HUGE));
	gtk_misc_set_alignment(GTK_MISC(img), 0, 0);
	gtk_box_pack_start(GTK_BOX(hbox), img, FALSE, FALSE, 0);
	gtk_widget_show(img);

	/* Cancel button */
	button = pidgin_dialog_add_button(GTK_DIALOG(win), text_to_stock(cancel_text), G_CALLBACK(multifield_cancel_cb), data);
	GTK_WIDGET_SET_FLAGS(button, GTK_CAN_DEFAULT);

	/* OK button */
	button = pidgin_dialog_add_button(GTK_DIALOG(win), text_to_stock(ok_text), G_CALLBACK(multifield_ok_cb), data);
	data->ok_button = button;
	GTK_WIDGET_SET_FLAGS(button, GTK_CAN_DEFAULT);
	gtk_window_set_default(GTK_WINDOW(win), button);

	pidgin_widget_decorate_account(hbox, account);

	/* Setup the vbox */
	vbox = gtk_vbox_new(FALSE, PIDGIN_HIG_BORDER);
	gtk_box_pack_start(GTK_BOX(hbox), vbox, TRUE, TRUE, 0);
	gtk_widget_show(vbox);

	sg = gtk_size_group_new(GTK_SIZE_GROUP_HORIZONTAL);

	if(primary) {
		primary_esc = g_markup_escape_text(primary, -1);
		label_text = g_strdup_printf(
				"<span weight=\"bold\" size=\"larger\">%s</span>", primary_esc);
		g_free(primary_esc);
		label = gtk_label_new(NULL);

		gtk_label_set_markup(GTK_LABEL(label), label_text);
		gtk_label_set_line_wrap(GTK_LABEL(label), TRUE);
		gtk_misc_set_alignment(GTK_MISC(label), 0, 0);
		gtk_box_pack_start(GTK_BOX(vbox), label, FALSE, FALSE, 0);
		gtk_widget_show(label);
		g_free(label_text);
	}

	for (gl = purple_request_fields_get_groups(fields); gl != NULL;
			gl = gl->next)
		total_fields += g_list_length(purple_request_field_group_get_fields(gl->data));

	if(total_fields > 9) {
		GtkWidget *hbox_for_spacing, *vbox_for_spacing;

		sw = gtk_scrolled_window_new(NULL, NULL);
		gtk_scrolled_window_set_policy(GTK_SCROLLED_WINDOW(sw),
				GTK_POLICY_NEVER, GTK_POLICY_AUTOMATIC);
		gtk_scrolled_window_set_shadow_type(GTK_SCROLLED_WINDOW(sw),
				GTK_SHADOW_NONE);
		gtk_widget_set_size_request(sw, -1, 200);
		gtk_box_pack_start(GTK_BOX(vbox), sw, TRUE, TRUE, 0);
		gtk_widget_show(sw);

		hbox_for_spacing = gtk_hbox_new(FALSE, PIDGIN_HIG_BORDER);
		gtk_scrolled_window_add_with_viewport(GTK_SCROLLED_WINDOW(sw),
				hbox_for_spacing);
		gtk_widget_show(hbox_for_spacing);

		vbox_for_spacing = gtk_vbox_new(FALSE, PIDGIN_HIG_BORDER);
		gtk_box_pack_start(GTK_BOX(hbox_for_spacing),
				vbox_for_spacing, TRUE, TRUE, PIDGIN_HIG_BOX_SPACE);
		gtk_widget_show(vbox_for_spacing);

		vbox2 = gtk_vbox_new(FALSE, PIDGIN_HIG_BORDER);
		gtk_box_pack_start(GTK_BOX(vbox_for_spacing),
				vbox2, TRUE, TRUE, PIDGIN_HIG_BOX_SPACE);
		gtk_widget_show(vbox2);
	} else {
		vbox2 = vbox;
	}

	if (secondary) {
		secondary_esc = g_markup_escape_text(secondary, -1);
		label = gtk_label_new(NULL);

		gtk_label_set_markup(GTK_LABEL(label), secondary_esc);
		g_free(secondary_esc);
		gtk_label_set_line_wrap(GTK_LABEL(label), TRUE);
		gtk_misc_set_alignment(GTK_MISC(label), 0, 0);
		gtk_box_pack_start(GTK_BOX(vbox2), label, TRUE, TRUE, 0);
		gtk_widget_show(label);
	}

	for (gl = purple_request_fields_get_groups(fields);
		 gl != NULL;
		 gl = gl->next)
	{
		GList *field_list;
		size_t field_count = 0;
		size_t cols = 1;
		size_t rows;
		size_t col_num;
		size_t row_num = 0;

		group      = gl->data;
		field_list = purple_request_field_group_get_fields(group);

		if (purple_request_field_group_get_title(group) != NULL)
		{
			frame = pidgin_make_frame(vbox2,
				purple_request_field_group_get_title(group));
		}
		else
			frame = vbox2;

		field_count = g_list_length(field_list);
/*
		if (field_count > 9)
		{
			rows = field_count / 2;
			cols++;
		}
		else
		*/
			rows = field_count;

		col_num = 0;

		for (fl = field_list; fl != NULL; fl = fl->next)
		{
			PurpleRequestFieldType type;

			field = (PurpleRequestField *)fl->data;

			type = purple_request_field_get_type(field);

			if (type == PURPLE_REQUEST_FIELD_LABEL)
			{
				if (col_num > 0)
					rows++;

				rows++;
			}
			else if ((type == PURPLE_REQUEST_FIELD_LIST) ||
				 (type == PURPLE_REQUEST_FIELD_STRING &&
				  purple_request_field_string_is_multiline(field)))
			{
				if (col_num > 0)
					rows++;

				rows += 2;
			}

			col_num++;

			if (col_num >= cols)
				col_num = 0;
		}

		table = gtk_table_new(rows, 2 * cols, FALSE);
		gtk_table_set_row_spacings(GTK_TABLE(table), PIDGIN_HIG_BOX_SPACE);
		gtk_table_set_col_spacings(GTK_TABLE(table), PIDGIN_HIG_BOX_SPACE);

		gtk_container_add(GTK_CONTAINER(frame), table);
		gtk_widget_show(table);

		for (row_num = 0, fl = field_list;
			 row_num < rows && fl != NULL;
			 row_num++)
		{
			for (col_num = 0;
				 col_num < cols && fl != NULL;
				 col_num++, fl = fl->next)
			{
				size_t col_offset = col_num * 2;
				PurpleRequestFieldType type;
				GtkWidget *widget = NULL;
				const char *field_label;

				label = NULL;
				field = fl->data;

				if (!purple_request_field_is_visible(field)) {
					col_num--;
					continue;
				}

				type = purple_request_field_get_type(field);
				field_label = purple_request_field_get_label(field);

				if (type != PURPLE_REQUEST_FIELD_BOOLEAN && field_label)
				{
					char *text = NULL;

					if (field_label[strlen(field_label) - 1] != ':')
						text = g_strdup_printf("%s:", field_label);

					label = gtk_label_new(NULL);
					gtk_label_set_markup_with_mnemonic(GTK_LABEL(label), text ? text : field_label);
					g_free(text);

					gtk_misc_set_alignment(GTK_MISC(label), 0, 0.5);

					gtk_size_group_add_widget(sg, label);

					if (type == PURPLE_REQUEST_FIELD_LABEL ||
					    type == PURPLE_REQUEST_FIELD_LIST ||
						(type == PURPLE_REQUEST_FIELD_STRING &&
						 purple_request_field_string_is_multiline(field)))
					{
						if(col_num > 0)
							row_num++;

						gtk_table_attach_defaults(GTK_TABLE(table), label,
												  0, 2 * cols,
												  row_num, row_num + 1);

						row_num++;
						col_num=cols;
					}
					else
					{
						gtk_table_attach_defaults(GTK_TABLE(table), label,
												  col_offset, col_offset + 1,
												  row_num, row_num + 1);
					}

					gtk_widget_show(label);
				}

				widget = GTK_WIDGET(purple_request_field_get_ui_data(field));
				if (widget == NULL)
				{
					if (type == PURPLE_REQUEST_FIELD_STRING)
						widget = create_string_field(field);
					else if (type == PURPLE_REQUEST_FIELD_INTEGER)
						widget = create_int_field(field);
					else if (type == PURPLE_REQUEST_FIELD_BOOLEAN)
						widget = create_bool_field(field);
					else if (type == PURPLE_REQUEST_FIELD_CHOICE)
						widget = create_choice_field(field);
					else if (type == PURPLE_REQUEST_FIELD_LIST)
						widget = create_list_field(field);
					else if (type == PURPLE_REQUEST_FIELD_IMAGE)
						widget = create_image_field(field);
					else if (type == PURPLE_REQUEST_FIELD_ACCOUNT)
						widget = create_account_field(field);
					else
						continue;
				}

				if (label)
					gtk_label_set_mnemonic_widget(GTK_LABEL(label), widget);

				if (type == PURPLE_REQUEST_FIELD_STRING &&
					purple_request_field_string_is_multiline(field))
				{
					gtk_table_attach(GTK_TABLE(table), widget,
									 0, 2 * cols,
									 row_num, row_num + 1,
									 GTK_FILL | GTK_EXPAND,
									 GTK_FILL | GTK_EXPAND,
									 5, 0);
				}
				else if (type == PURPLE_REQUEST_FIELD_LIST)
				{
									gtk_table_attach(GTK_TABLE(table), widget,
									0, 2 * cols,
									row_num, row_num + 1,
									GTK_FILL | GTK_EXPAND,
									GTK_FILL | GTK_EXPAND,
									5, 0);
				}
				else if (type == PURPLE_REQUEST_FIELD_BOOLEAN)
				{
					gtk_table_attach(GTK_TABLE(table), widget,
									 col_offset, col_offset + 1,
									 row_num, row_num + 1,
									 GTK_FILL | GTK_EXPAND,
									 GTK_FILL | GTK_EXPAND,
									 5, 0);
				}
				else
				{
					gtk_table_attach(GTK_TABLE(table), widget,
							 		 1, 2 * cols,
									 row_num, row_num + 1,
									 GTK_FILL | GTK_EXPAND,
									 GTK_FILL | GTK_EXPAND,
									 5, 0);
				}

				gtk_widget_show(widget);

				purple_request_field_set_ui_data(field, widget);
			}
		}
	}

	g_object_unref(sg);

	if (!purple_request_fields_all_required_filled(fields))
		gtk_widget_set_sensitive(data->ok_button, FALSE);

	pidgin_auto_parent_window(win);

	gtk_widget_show(win);

	return data;
}

static void
file_yes_no_cb(PidginRequestData *data, gint id)
{
	/* Only call the callback if yes was selected, otherwise the request
	 * (eg. file transfer) will be cancelled, then when a new filename is chosen
	 * things go BOOM */
	if (id == 1) {
		if (data->cbs[1] != NULL)
			((PurpleRequestFileCb)data->cbs[1])(data->user_data, data->u.file.name);
		purple_request_close(data->type, data);
	} else {
		pidgin_clear_cursor(GTK_WIDGET(data->dialog));
	}
}

static void
file_ok_check_if_exists_cb(GtkWidget *widget, gint response, PidginRequestData *data)
{
	gchar *current_folder;

	generic_response_start(data);

	if (response != GTK_RESPONSE_ACCEPT) {
		if (data->cbs[0] != NULL)
			((PurpleRequestFileCb)data->cbs[0])(data->user_data, NULL);
		purple_request_close(data->type, data);
		return;
	}

	data->u.file.name = gtk_file_chooser_get_filename(GTK_FILE_CHOOSER(data->dialog));
	current_folder = gtk_file_chooser_get_current_folder(GTK_FILE_CHOOSER(data->dialog));
	if (current_folder != NULL) {
		if (data->u.file.savedialog) {
			purple_prefs_set_path(PIDGIN_PREFS_ROOT "/filelocations/last_save_folder", current_folder);
		} else {
			purple_prefs_set_path(PIDGIN_PREFS_ROOT "/filelocations/last_open_folder", current_folder);
		}
		g_free(current_folder);
	}
	if ((data->u.file.savedialog == TRUE) &&
		(g_file_test(data->u.file.name, G_FILE_TEST_EXISTS))) {
		purple_request_action(data, NULL, _("That file already exists"),
							_("Would you like to overwrite it?"), 0,
							NULL, NULL, NULL,
							data, 2,
							_("Overwrite"), G_CALLBACK(file_yes_no_cb),
							_("Choose New Name"), G_CALLBACK(file_yes_no_cb));
	} else
		file_yes_no_cb(data, 1);
}

static void *
pidgin_request_file(const char *title, const char *filename,
					  gboolean savedialog,
					  GCallback ok_cb, GCallback cancel_cb,
					  PurpleAccount *account, const char *who, PurpleConversation *conv,
					  void *user_data)
{
	PidginRequestData *data;
	GtkWidget *filesel;
	const gchar *current_folder;
	gboolean folder_set = FALSE;

	data = g_new0(PidginRequestData, 1);
	data->type = PURPLE_REQUEST_FILE;
	data->user_data = user_data;
	data->cb_count = 2;
	data->cbs = g_new0(GCallback, 2);
	data->cbs[0] = cancel_cb;
	data->cbs[1] = ok_cb;
	data->u.file.savedialog = savedialog;

	filesel = gtk_file_chooser_dialog_new(
						title ? title : (savedialog ? _("Save File...")
													: _("Open File...")),
						NULL,
						savedialog ? GTK_FILE_CHOOSER_ACTION_SAVE
								   : GTK_FILE_CHOOSER_ACTION_OPEN,
						GTK_STOCK_CANCEL, GTK_RESPONSE_CANCEL,
						savedialog ? GTK_STOCK_SAVE
								   : GTK_STOCK_OPEN,
						GTK_RESPONSE_ACCEPT,
						NULL);
	gtk_dialog_set_default_response(GTK_DIALOG(filesel), GTK_RESPONSE_ACCEPT);

	if (savedialog) {
		current_folder = purple_prefs_get_path(PIDGIN_PREFS_ROOT "/filelocations/last_save_folder");
	} else {
		current_folder = purple_prefs_get_path(PIDGIN_PREFS_ROOT "/filelocations/last_open_folder");
	}

	if ((filename != NULL) && (*filename != '\0')) {
		if (savedialog)
			gtk_file_chooser_set_current_name(GTK_FILE_CHOOSER(filesel), filename);
		else if (g_file_test(filename, G_FILE_TEST_EXISTS))
			gtk_file_chooser_set_filename(GTK_FILE_CHOOSER(filesel), filename);
	}
	if ((filename == NULL || *filename == '\0' || !g_file_test(filename, G_FILE_TEST_EXISTS)) &&
				(current_folder != NULL) && (*current_folder != '\0')) {
		folder_set = gtk_file_chooser_set_current_folder(GTK_FILE_CHOOSER(filesel), current_folder);
	}

#ifdef _WIN32
	if (!folder_set && (filename == NULL || *filename == '\0' || !g_file_test(filename, G_FILE_TEST_EXISTS))) {
		char *my_documents = wpurple_get_special_folder(CSIDL_PERSONAL);

		if (my_documents != NULL) {
			gtk_file_chooser_set_current_folder(
					GTK_FILE_CHOOSER(filesel), my_documents);

			g_free(my_documents);
		}
	}

#endif
	g_signal_connect(G_OBJECT(GTK_FILE_CHOOSER(filesel)), "response",
					 G_CALLBACK(file_ok_check_if_exists_cb), data);

	pidgin_auto_parent_window(filesel);

	data->dialog = filesel;
	gtk_widget_show(filesel);

	return (void *)data;
}

static void *
pidgin_request_folder(const char *title, const char *dirname,
					  GCallback ok_cb, GCallback cancel_cb,
					  PurpleAccount *account, const char *who, PurpleConversation *conv,
					  void *user_data)
{
	PidginRequestData *data;
	GtkWidget *dirsel;

	data = g_new0(PidginRequestData, 1);
	data->type = PURPLE_REQUEST_FOLDER;
	data->user_data = user_data;
	data->cb_count = 2;
	data->cbs = g_new0(GCallback, 2);
	data->cbs[0] = cancel_cb;
	data->cbs[1] = ok_cb;
	data->u.file.savedialog = FALSE;

	dirsel = gtk_file_chooser_dialog_new(
						title ? title : _("Select Folder..."),
						NULL,
						GTK_FILE_CHOOSER_ACTION_SELECT_FOLDER,
						GTK_STOCK_CANCEL, GTK_RESPONSE_CANCEL,
						GTK_STOCK_OK, GTK_RESPONSE_ACCEPT,
						NULL);
	gtk_dialog_set_default_response(GTK_DIALOG(dirsel), GTK_RESPONSE_ACCEPT);

	if ((dirname != NULL) && (*dirname != '\0'))
		gtk_file_chooser_set_current_folder(GTK_FILE_CHOOSER(dirsel), dirname);

	g_signal_connect(G_OBJECT(GTK_FILE_CHOOSER(dirsel)), "response",
						G_CALLBACK(file_ok_check_if_exists_cb), data);

	data->dialog = dirsel;
	pidgin_auto_parent_window(dirsel);

	gtk_widget_show(dirsel);

	return (void *)data;
}

static void
pidgin_close_request(PurpleRequestType type, void *ui_handle)
{
	PidginRequestData *data = (PidginRequestData *)ui_handle;

	g_free(data->cbs);

	gtk_widget_destroy(data->dialog);

	if (type == PURPLE_REQUEST_FIELDS)
		purple_request_fields_destroy(data->u.multifield.fields);
	else if (type == PURPLE_REQUEST_FILE)
		g_free(data->u.file.name);

	g_free(data);
}

static PurpleRequestUiOps ops =
{
	pidgin_request_input,
	pidgin_request_choice,
	pidgin_request_action,
	pidgin_request_fields,
	pidgin_request_file,
	pidgin_close_request,
	pidgin_request_folder,
	NULL,
	NULL,
	NULL,
	NULL
};

PurpleRequestUiOps *
pidgin_request_get_ui_ops(void)
{
	return &ops;
}<|MERGE_RESOLUTION|>--- conflicted
+++ resolved
@@ -235,21 +235,12 @@
 			gtk_toggle_button_get_active(button));
 }
 
-#if GTK_CHECK_VERSION(2,4,0)
 static void
 field_choice_menu_cb(GtkComboBox *menu, PurpleRequestField *field)
 {
 	purple_request_field_choice_set_value(field,
 			gtk_combo_box_get_active(menu));
 }
-#else
-static void
-field_choice_menu_cb(GtkComboBox *menu, PurpleRequestField *field)
-{
-	purple_request_field_choice_set_value(field,
-			gtk_combo_box_get_active(menu));
-}
-#endif
 
 static void
 field_choice_option_cb(GtkRadioButton *button, PurpleRequestField *field)
@@ -943,8 +934,6 @@
 
 	if (num_labels > 5)
 	{
-<<<<<<< HEAD
-#if GTK_CHECK_VERSION(2,4,0)
 		widget = gtk_combo_box_new_text();
 
 		for (l = labels; l != NULL; l = l->next)
@@ -958,29 +947,6 @@
 
 		g_signal_connect(G_OBJECT(widget), "changed",
 						 G_CALLBACK(field_choice_menu_cb), field);
-#else
-		GtkWidget *menu;
-		GtkWidget *item;
-
-		widget = gtk_option_menu_new();
-
-		menu = gtk_menu_new();
-=======
-		widget = gtk_combo_box_new_text();
->>>>>>> f3beef81
-
-		for (l = labels; l != NULL; l = l->next)
-		{
-			const char *text = l->data;
-			gtk_combo_box_append_text(GTK_COMBO_BOX(widget), text);
-		}
-
-		gtk_combo_box_set_active(GTK_COMBO_BOX(widget),
-						purple_request_field_choice_get_default_value(field));
-
-		g_signal_connect(G_OBJECT(widget), "changed",
-						 G_CALLBACK(field_choice_menu_cb), field);
-#endif
 	}
 	else
 	{
