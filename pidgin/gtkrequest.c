--- conflicted
+++ resolved
@@ -39,8 +39,6 @@
 
 #include <gdk/gdkkeysyms.h>
 
-<<<<<<< HEAD
-=======
 #ifdef ENABLE_GCR
 #define GCR_API_SUBJECT_TO_CHANGE
 #include <gcr/gcr.h>
@@ -56,7 +54,6 @@
 #define gtk_widget_set_tooltip_text(x,y)
 #endif
 
->>>>>>> 3f79dae7
 static GtkWidget * create_account_field(PurpleRequestField *field);
 
 typedef struct
@@ -104,10 +101,6 @@
 {
 	GtkWidget *image;
 	GdkPixbuf *pixbuf;
-<<<<<<< HEAD
-	GtkTooltips *tips;
-=======
->>>>>>> 3f79dae7
 
 	if (!account)
 		return;
@@ -116,14 +109,6 @@
 	image = gtk_image_new_from_pixbuf(pixbuf);
 	g_object_unref(G_OBJECT(pixbuf));
 
-<<<<<<< HEAD
-	tips = gtk_tooltips_new();
-	gtk_tooltips_set_tip(tips, image, purple_account_get_username(account), NULL);
-
-	if (GTK_IS_DIALOG(cont)) {
-		gtk_box_pack_start(GTK_BOX(GTK_DIALOG(cont)->action_area), image, FALSE, TRUE, 0);
-		gtk_box_reorder_child(GTK_BOX(GTK_DIALOG(cont)->action_area), image, 0);
-=======
 	gtk_widget_set_tooltip_text(image, purple_account_get_username(account));
 
 	if (GTK_IS_DIALOG(cont)) {
@@ -131,7 +116,6 @@
 	                       image, FALSE, TRUE, 0);
 		gtk_box_reorder_child(GTK_BOX(gtk_dialog_get_action_area(GTK_DIALOG(cont))),
 	                          image, 0);
->>>>>>> 3f79dae7
 	} else if (GTK_IS_HBOX(cont)) {
 		gtk_misc_set_alignment(GTK_MISC(image), 0, 0);
 		gtk_box_pack_end(GTK_BOX(cont), image, FALSE, TRUE, 0);
@@ -384,18 +368,6 @@
 
 	/* Setup the dialog */
 	gtk_container_set_border_width(GTK_CONTAINER(dialog), PIDGIN_HIG_BORDER/2);
-<<<<<<< HEAD
-	gtk_container_set_border_width(GTK_CONTAINER(GTK_DIALOG(dialog)->vbox), PIDGIN_HIG_BORDER/2);
-	if (!multiline)
-		gtk_window_set_resizable(GTK_WINDOW(dialog), FALSE);
-	gtk_dialog_set_has_separator(GTK_DIALOG(dialog), FALSE);
-	gtk_dialog_set_default_response(GTK_DIALOG(dialog), 0);
-	gtk_box_set_spacing(GTK_BOX(GTK_DIALOG(dialog)->vbox), PIDGIN_HIG_BORDER);
-
-	/* Setup the main horizontal box */
-	hbox = gtk_hbox_new(FALSE, PIDGIN_HIG_BORDER);
-	gtk_container_add(GTK_CONTAINER(GTK_DIALOG(dialog)->vbox), hbox);
-=======
 	gtk_container_set_border_width(GTK_CONTAINER(gtk_dialog_get_content_area(GTK_DIALOG(dialog))),
 	                               PIDGIN_HIG_BORDER / 2);
 	if (!multiline)
@@ -408,7 +380,6 @@
 	hbox = gtk_hbox_new(FALSE, PIDGIN_HIG_BORDER);
 	gtk_container_add(GTK_CONTAINER(gtk_dialog_get_content_area(GTK_DIALOG(dialog))),
 	                  hbox);
->>>>>>> 3f79dae7
 
 	/* Dialog icon. */
 	img = gtk_image_new_from_stock(PIDGIN_STOCK_DIALOG_QUESTION,
@@ -566,16 +537,6 @@
 
 	/* Setup the dialog */
 	gtk_container_set_border_width(GTK_CONTAINER(dialog), PIDGIN_HIG_BORDER/2);
-<<<<<<< HEAD
-	gtk_container_set_border_width(GTK_CONTAINER(GTK_DIALOG(dialog)->vbox), PIDGIN_HIG_BORDER/2);
-	gtk_window_set_resizable(GTK_WINDOW(dialog), FALSE);
-	gtk_dialog_set_has_separator(GTK_DIALOG(dialog), FALSE);
-	gtk_box_set_spacing(GTK_BOX(GTK_DIALOG(dialog)->vbox), PIDGIN_HIG_BORDER);
-
-	/* Setup the main horizontal box */
-	hbox = gtk_hbox_new(FALSE, PIDGIN_HIG_BORDER);
-	gtk_container_add(GTK_CONTAINER(GTK_DIALOG(dialog)->vbox), hbox);
-=======
 	gtk_container_set_border_width(GTK_CONTAINER(gtk_dialog_get_content_area(GTK_DIALOG(dialog))),
 	                               PIDGIN_HIG_BORDER / 2);
 	gtk_window_set_resizable(GTK_WINDOW(dialog), FALSE);
@@ -586,7 +547,6 @@
 	hbox = gtk_hbox_new(FALSE, PIDGIN_HIG_BORDER);
 	gtk_container_add(GTK_CONTAINER(gtk_dialog_get_content_area(GTK_DIALOG(dialog))),
 	                  hbox);
->>>>>>> 3f79dae7
 
 	/* Dialog icon. */
 	img = gtk_image_new_from_stock(PIDGIN_STOCK_DIALOG_QUESTION,
@@ -701,16 +661,6 @@
 
 	/* Setup the dialog */
 	gtk_container_set_border_width(GTK_CONTAINER(dialog), PIDGIN_HIG_BORDER/2);
-<<<<<<< HEAD
-	gtk_container_set_border_width(GTK_CONTAINER(GTK_DIALOG(dialog)->vbox), PIDGIN_HIG_BORDER/2);
-	gtk_window_set_resizable(GTK_WINDOW(dialog), FALSE);
-	gtk_dialog_set_has_separator(GTK_DIALOG(dialog), FALSE);
-	gtk_box_set_spacing(GTK_BOX(GTK_DIALOG(dialog)->vbox), PIDGIN_HIG_BORDER);
-
-	/* Setup the main horizontal box */
-	hbox = gtk_hbox_new(FALSE, PIDGIN_HIG_BORDER);
-	gtk_container_add(GTK_CONTAINER(GTK_DIALOG(dialog)->vbox), hbox);
-=======
 	gtk_container_set_border_width(GTK_CONTAINER(gtk_dialog_get_content_area(GTK_DIALOG(dialog))),
 	                               PIDGIN_HIG_BORDER / 2);
 	gtk_window_set_resizable(GTK_WINDOW(dialog), FALSE);
@@ -721,7 +671,6 @@
 	hbox = gtk_hbox_new(FALSE, PIDGIN_HIG_BORDER);
 	gtk_container_add(GTK_CONTAINER(gtk_dialog_get_content_area(GTK_DIALOG(dialog))),
 	                  hbox);
->>>>>>> 3f79dae7
 
 	/* Dialog icon. */
 	if (icon_data) {
@@ -787,13 +736,8 @@
 
 
 	if (default_action == PURPLE_DEFAULT_ACTION_NONE) {
-<<<<<<< HEAD
-		GTK_WIDGET_SET_FLAGS(img, GTK_CAN_DEFAULT);
-		GTK_WIDGET_SET_FLAGS(img, GTK_CAN_FOCUS);
-=======
 		gtk_widget_set_can_default(img, TRUE);
 		gtk_widget_set_can_focus(img, TRUE);
->>>>>>> 3f79dae7
 		gtk_widget_grab_focus(img);
 		gtk_widget_grab_default(img);
 	} else
@@ -936,13 +880,7 @@
 			gtk_text_buffer_set_text(buffer, value, -1);
 		}
 
-<<<<<<< HEAD
-#if GTK_CHECK_VERSION(2,12,0)
 		gtk_widget_set_tooltip_text(textview, purple_request_field_get_tooltip(field));
-#endif
-=======
-		gtk_widget_set_tooltip_text(textview, purple_request_field_get_tooltip(field));
->>>>>>> 3f79dae7
 
 		gtk_text_view_set_editable(GTK_TEXT_VIEW(textview),
 			purple_request_field_string_is_editable(field));
@@ -968,13 +906,7 @@
 		if (value != NULL)
 			gtk_entry_set_text(GTK_ENTRY(widget), value);
 
-<<<<<<< HEAD
-#if GTK_CHECK_VERSION(2,12,0)
 		gtk_widget_set_tooltip_text(widget, purple_request_field_get_tooltip(field));
-#endif
-=======
-		gtk_widget_set_tooltip_text(widget, purple_request_field_get_tooltip(field));
->>>>>>> 3f79dae7
 
 		if (purple_request_field_string_is_masked(field))
 		{
@@ -1016,13 +948,7 @@
 		gtk_entry_set_text(GTK_ENTRY(widget), buf);
 	}
 
-<<<<<<< HEAD
-#if GTK_CHECK_VERSION(2,12,0)
 	gtk_widget_set_tooltip_text(widget, purple_request_field_get_tooltip(field));
-#endif
-=======
-	gtk_widget_set_tooltip_text(widget, purple_request_field_get_tooltip(field));
->>>>>>> 3f79dae7
 
 	g_signal_connect(G_OBJECT(widget), "focus-out-event",
 					 G_CALLBACK(field_int_focus_out_cb), field);
@@ -1038,13 +964,7 @@
 	widget = gtk_check_button_new_with_label(
 		purple_request_field_get_label(field));
 
-<<<<<<< HEAD
-#if GTK_CHECK_VERSION(2,12,0)
 	gtk_widget_set_tooltip_text(widget, purple_request_field_get_tooltip(field));
-#endif
-=======
-	gtk_widget_set_tooltip_text(widget, purple_request_field_get_tooltip(field));
->>>>>>> 3f79dae7
 
 	gtk_toggle_button_set_active(GTK_TOGGLE_BUTTON(widget),
 		purple_request_field_bool_get_default_value(field));
@@ -1065,32 +985,18 @@
 
 	if (num_labels > 5)
 	{
-<<<<<<< HEAD
-		widget = gtk_combo_box_new_text();
-=======
 		widget = gtk_combo_box_text_new();
->>>>>>> 3f79dae7
 
 		for (l = labels; l != NULL; l = l->next)
 		{
 			const char *text = l->data;
-<<<<<<< HEAD
-			gtk_combo_box_append_text(GTK_COMBO_BOX(widget), text);
-=======
 			gtk_combo_box_text_append_text(GTK_COMBO_BOX_TEXT(widget), text);
->>>>>>> 3f79dae7
 		}
 
 		gtk_combo_box_set_active(GTK_COMBO_BOX(widget),
 						purple_request_field_choice_get_default_value(field));
 
-<<<<<<< HEAD
-#if GTK_CHECK_VERSION(2,12,0)
 		gtk_widget_set_tooltip_text(widget, purple_request_field_get_tooltip(field));
-#endif
-=======
-		gtk_widget_set_tooltip_text(widget, purple_request_field_get_tooltip(field));
->>>>>>> 3f79dae7
 
 		g_signal_connect(G_OBJECT(widget), "changed",
 						 G_CALLBACK(field_choice_menu_cb), field);
@@ -1109,13 +1015,7 @@
 
 		widget = box;
 
-<<<<<<< HEAD
-#if GTK_CHECK_VERSION(2,12,0)
 		gtk_widget_set_tooltip_text(widget, purple_request_field_get_tooltip(field));
-#endif
-=======
-		gtk_widget_set_tooltip_text(widget, purple_request_field_get_tooltip(field));
->>>>>>> 3f79dae7
 
 		for (l = labels, i = 0; l != NULL; l = l->next, i++)
 		{
@@ -1159,13 +1059,7 @@
 	g_object_unref(G_OBJECT(buf));
 	g_object_unref(G_OBJECT(scale));
 
-<<<<<<< HEAD
-#if GTK_CHECK_VERSION(2,12,0)
 	gtk_widget_set_tooltip_text(widget, purple_request_field_get_tooltip(field));
-#endif
-=======
-	gtk_widget_set_tooltip_text(widget, purple_request_field_get_tooltip(field));
->>>>>>> 3f79dae7
 
 	return widget;
 }
@@ -1182,13 +1076,7 @@
 		purple_request_field_account_get_filter(field),
 		field);
 
-<<<<<<< HEAD
-#if GTK_CHECK_VERSION(2,12,0)
 	gtk_widget_set_tooltip_text(widget, purple_request_field_get_tooltip(field));
-#endif
-=======
-	gtk_widget_set_tooltip_text(widget, purple_request_field_get_tooltip(field));
->>>>>>> 3f79dae7
 
 	return widget;
 }
@@ -1306,8 +1194,6 @@
 	gtk_widget_show(treeview);
 
 	return pidgin_make_scrollable(treeview, GTK_POLICY_AUTOMATIC, GTK_POLICY_AUTOMATIC, GTK_SHADOW_IN, -1, -1);
-<<<<<<< HEAD
-=======
 }
 
 static GtkWidget *
@@ -1353,7 +1239,6 @@
 
 	return cert_label;
 #endif
->>>>>>> 3f79dae7
 }
 
 static void *
@@ -1419,20 +1304,12 @@
 
 	/* Cancel button */
 	button = pidgin_dialog_add_button(GTK_DIALOG(win), text_to_stock(cancel_text), G_CALLBACK(multifield_cancel_cb), data);
-<<<<<<< HEAD
-	GTK_WIDGET_SET_FLAGS(button, GTK_CAN_DEFAULT);
-=======
 	gtk_widget_set_can_default(button, TRUE);
->>>>>>> 3f79dae7
 
 	/* OK button */
 	button = pidgin_dialog_add_button(GTK_DIALOG(win), text_to_stock(ok_text), G_CALLBACK(multifield_ok_cb), data);
 	data->ok_button = button;
-<<<<<<< HEAD
-	GTK_WIDGET_SET_FLAGS(button, GTK_CAN_DEFAULT);
-=======
 	gtk_widget_set_can_default(button, TRUE);
->>>>>>> 3f79dae7
 	gtk_window_set_default(GTK_WINDOW(win), button);
 
 	pidgin_widget_decorate_account(hbox, account);
@@ -1651,11 +1528,8 @@
 						widget = create_image_field(field);
 					else if (type == PURPLE_REQUEST_FIELD_ACCOUNT)
 						widget = create_account_field(field);
-<<<<<<< HEAD
-=======
 					else if (type == PURPLE_REQUEST_FIELD_CERTIFICATE)
 						widget = create_certificate_field(field);
->>>>>>> 3f79dae7
 					else
 						continue;
 				}
