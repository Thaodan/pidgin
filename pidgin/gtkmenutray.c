--- conflicted
+++ resolved
@@ -40,10 +40,6 @@
  * Internal Stuff
  *****************************************************************************/
 
-#if !GTK_CHECK_VERSION(2,18,0)
-#define gtk_widget_get_has_window(x) !GTK_WIDGET_NO_WINDOW(x)
-#endif
-
 /******************************************************************************
  * Item Stuff
  *****************************************************************************/
@@ -96,9 +92,6 @@
 static void
 pidgin_menu_tray_finalize(GObject *obj)
 {
-#if !GTK_CHECK_VERSION(2,12,0)
-	PidginMenuTray *tray = PIDGIN_MENU_TRAY(obj);
-#endif
 #if 0
 	/* This _might_ be leaking, but I have a sneaking suspicion that the widget is
 	 * getting destroyed in GtkContainer's finalize function.  But if were are
@@ -108,12 +101,6 @@
 
 	if(GTK_IS_WIDGET(tray->tray))
 		gtk_widget_destroy(GTK_WIDGET(tray->tray));
-#endif
-
-#if !GTK_CHECK_VERSION(2,12,0)
-	if (tray->tooltips) {
-		gtk_object_sink(GTK_OBJECT(tray->tooltips));
-	}
 #endif
 
 	G_OBJECT_CLASS(parent_class)->finalize(obj);
@@ -261,11 +248,7 @@
 	 * not on the widget itself.
 	 */
 	if (!gtk_widget_get_has_window(widget))
-<<<<<<< HEAD
 		widget = gtk_widget_get_parent(widget);
-=======
-		widget = widget->parent;
->>>>>>> a236fb22
 
 #if GTK_CHECK_VERSION(2,12,0)
 	gtk_widget_set_tooltip_text(widget, tooltip);
