/*
 * Pidgin is the legal property of its developers, whose names are too numerous
 * to list here.  Please refer to the COPYRIGHT file distributed with this
 * source distribution.
 *
 * This program is free software; you can redistribute it and/or modify
 * under the terms of the GNU General Public License as published by
 * the Free Software Foundation; either version 2 of the License, or
 * (at your option) any later version.
 *
 * This program is distributed in the hope that it will be useful,
 * but WITHOUT ANY WARRANTY; without even the implied warranty of
 * MERCHANTABILITY or FITNESS FOR A PARTICULAR PURPOSE.  See the
 * GNU General Public License for more details.
 *
 * You should have received a copy of the GNU General Public License
 * along with this program; if not, write to the Free Software
 * Foundation, Inc., 51 Franklin Street, Fifth Floor, Boston, MA  02111-1301  USA
 */
#include "debug.h"

#include "gtkmenutray.h"

#include <gtk/gtk.h>
<<<<<<< HEAD
=======

#include "gtk3compat.h"
>>>>>>> 7607e74f

/******************************************************************************
 * Enums
 *****************************************************************************/
enum {
	PROP_ZERO = 0,
	PROP_BOX
};

/******************************************************************************
 * Globals
 *****************************************************************************/
static GObjectClass *parent_class = NULL;
#if !GTK_CHECK_VERSION(2,12,0)
static GtkTooltips *tooltips = NULL;
#endif

/******************************************************************************
 * Internal Stuff
 *****************************************************************************/

#if !GTK_CHECK_VERSION(2,18,0)
#define gtk_widget_get_has_window(x) !GTK_WIDGET_NO_WINDOW(x)
#endif

/******************************************************************************
 * Item Stuff
 *****************************************************************************/
#if GTK_CHECK_VERSION(3,0,0)
static void
<<<<<<< HEAD
pidgin_menu_tray_select(GtkItem *item) {
=======
pidgin_menu_tray_select(GtkMenuItem *widget) {
>>>>>>> 7607e74f
	/* this may look like nothing, but it's really overriding the
	 * GtkMenuItem's select function so that it doesn't get highlighted like
	 * a normal menu item would.
	 */
}

static void
<<<<<<< HEAD
pidgin_menu_tray_deselect(GtkItem *item) {
=======
pidgin_menu_tray_deselect(GtkMenuItem *widget) {
	/* Probably not necessary, but I'd rather be safe than sorry.  We're
	 * overridding the select, so it makes sense to override deselect as well.
	 */
}
#else
static void
pidgin_menu_tray_select(GtkItem *widget) {
	/* this may look like nothing, but it's really overriding the
	 * GtkMenuItem's select function so that it doesn't get highlighted like
	 * a normal menu item would.
	 */
}
static void
pidgin_menu_tray_deselect(GtkItem *widget) {
>>>>>>> 7607e74f
	/* Probably not necessary, but I'd rather be safe than sorry.  We're
	 * overridding the select, so it makes sense to override deselect as well.
	 */
}
#endif

/******************************************************************************
 * Widget Stuff
 *****************************************************************************/
#if !GTK_CHECK_VERSION(2,12,0)
static void
tooltips_unref_cb(gpointer data, GObject *object, gboolean is_last_ref)
{
	if (is_last_ref) {
		g_object_unref(tooltips);
		tooltips = NULL;
	}
}
#endif

/******************************************************************************
 * Object Stuff
 *****************************************************************************/
static void
pidgin_menu_tray_get_property(GObject *obj, guint param_id, GValue *value,
								GParamSpec *pspec)
{
	PidginMenuTray *menu_tray = PIDGIN_MENU_TRAY(obj);

	switch(param_id) {
		case PROP_BOX:
			g_value_set_object(value, pidgin_menu_tray_get_box(menu_tray));
			break;
		default:
			G_OBJECT_WARN_INVALID_PROPERTY_ID(obj, param_id, pspec);
			break;
	}
}

static void
pidgin_menu_tray_map(GtkWidget *widget)
{
	GTK_WIDGET_CLASS(parent_class)->map(widget);
	gtk_container_add(GTK_CONTAINER(widget),
			PIDGIN_MENU_TRAY(widget)->tray);
}

static void
pidgin_menu_tray_finalize(GObject *obj)
{
<<<<<<< HEAD
#if !GTK_CHECK_VERSION(2,12,0)
	PidginMenuTray *tray = PIDGIN_MENU_TRAY(obj);
#endif
=======
>>>>>>> 7607e74f
#if 0
	PidginMenuTray *tray = PIDGIN_MENU_TRAY(obj);

	/* This _might_ be leaking, but I have a sneaking suspicion that the widget is
	 * getting destroyed in GtkContainer's finalize function.  But if were are
	 * leaking here, be sure to figure out why this causes a crash.
	 *	-- Gary
	 */

	if(GTK_IS_WIDGET(tray->tray))
		gtk_widget_destroy(GTK_WIDGET(tray->tray));
#endif

#if !GTK_CHECK_VERSION(2,12,0)
	if (tray->tooltips) {
		gtk_object_sink(GTK_OBJECT(tray->tooltips));
	}
#endif

	G_OBJECT_CLASS(parent_class)->finalize(obj);
}

static void
pidgin_menu_tray_class_init(PidginMenuTrayClass *klass) {
	GObjectClass *object_class = G_OBJECT_CLASS(klass);
<<<<<<< HEAD
	GtkItemClass *item_class = GTK_ITEM_CLASS(klass);
=======
#if GTK_CHECK_VERSION(3,0,0)
	GtkMenuItemClass *menu_item_class = GTK_MENU_ITEM_CLASS(klass);
#else
	GtkItemClass *menu_item_class = GTK_ITEM_CLASS(klass);
#endif
>>>>>>> 7607e74f
	GtkWidgetClass *widget_class = GTK_WIDGET_CLASS(klass);
	GParamSpec *pspec;

	parent_class = g_type_class_peek_parent(klass);

	object_class->finalize = pidgin_menu_tray_finalize;
	object_class->get_property = pidgin_menu_tray_get_property;
<<<<<<< HEAD

	item_class->select = pidgin_menu_tray_select;
	item_class->deselect = pidgin_menu_tray_deselect;

=======

	menu_item_class->select = pidgin_menu_tray_select;
	menu_item_class->deselect = pidgin_menu_tray_deselect;

>>>>>>> 7607e74f
	widget_class->map = pidgin_menu_tray_map;

	pspec = g_param_spec_object("box", "The box",
								"The box",
								GTK_TYPE_BOX,
								G_PARAM_READABLE);
	g_object_class_install_property(object_class, PROP_BOX, pspec);
}

static void
pidgin_menu_tray_init(PidginMenuTray *menu_tray) {
	GtkWidget *widget = GTK_WIDGET(menu_tray);
	GtkSettings *settings;
	gint height = -1;

	gtk_menu_item_set_right_justified(GTK_MENU_ITEM(menu_tray), TRUE);

	if(!GTK_IS_WIDGET(menu_tray->tray))
		menu_tray->tray = gtk_hbox_new(FALSE, 0);

	settings =
		gtk_settings_get_for_screen(gtk_widget_get_screen(widget));

	if(gtk_icon_size_lookup_for_settings(settings, GTK_ICON_SIZE_MENU,
										 NULL, &height))
	{
		gtk_widget_set_size_request(widget, -1, height);
	}

	gtk_widget_show(menu_tray->tray);
}

/******************************************************************************
 * API
 *****************************************************************************/
GType
pidgin_menu_tray_get_gtype(void) {
	static GType type = 0;

	if(type == 0) {
		static const GTypeInfo info = {
			sizeof(PidginMenuTrayClass),
			NULL,
			NULL,
			(GClassInitFunc)pidgin_menu_tray_class_init,
			NULL,
			NULL,
			sizeof(PidginMenuTray),
			0,
			(GInstanceInitFunc)pidgin_menu_tray_init,
			NULL
		};

		type = g_type_register_static(GTK_TYPE_MENU_ITEM,
									  "PidginMenuTray",
									  &info, 0);
	}

	return type;
}

GtkWidget *
pidgin_menu_tray_new() {
	return g_object_new(PIDGIN_TYPE_MENU_TRAY, NULL);
}

GtkWidget *
pidgin_menu_tray_get_box(PidginMenuTray *menu_tray) {
	g_return_val_if_fail(PIDGIN_IS_MENU_TRAY(menu_tray), NULL);
	return menu_tray->tray;
}

static void
pidgin_menu_tray_add(PidginMenuTray *menu_tray, GtkWidget *widget,
					   const char *tooltip, gboolean prepend)
{
	g_return_if_fail(PIDGIN_IS_MENU_TRAY(menu_tray));
	g_return_if_fail(GTK_IS_WIDGET(widget));

	if (!gtk_widget_get_has_window(widget))
	{
		GtkWidget *event;

		event = gtk_event_box_new();
		gtk_container_add(GTK_CONTAINER(event), widget);
		gtk_widget_show(event);
		widget = event;
	}

	pidgin_menu_tray_set_tooltip(menu_tray, widget, tooltip);

	if (prepend)
		gtk_box_pack_start(GTK_BOX(menu_tray->tray), widget, FALSE, FALSE, 0);
	else
		gtk_box_pack_end(GTK_BOX(menu_tray->tray), widget, FALSE, FALSE, 0);
}

void
pidgin_menu_tray_append(PidginMenuTray *menu_tray, GtkWidget *widget, const char *tooltip)
{
	pidgin_menu_tray_add(menu_tray, widget, tooltip, FALSE);
}

void
pidgin_menu_tray_prepend(PidginMenuTray *menu_tray, GtkWidget *widget, const char *tooltip)
{
	pidgin_menu_tray_add(menu_tray, widget, tooltip, TRUE);
}

void
pidgin_menu_tray_set_tooltip(PidginMenuTray *menu_tray, GtkWidget *widget, const char *tooltip)
{
#if !GTK_CHECK_VERSION(2,12,0)
<<<<<<< HEAD
	if (!menu_tray->tooltips)
		menu_tray->tooltips = gtk_tooltips_new();
=======
	gboolean notify_tooltips = FALSE;
	if (!tooltips) {
		tooltips = gtk_tooltips_new();
		notify_tooltips = TRUE;
	}
>>>>>>> 7607e74f
#endif

	/* Should we check whether widget is a child of menu_tray? */

	/*
	 * If the widget does not have its own window, then it
	 * must have automatically been added to an event box
	 * when it was added to the menu tray.  If this is the
	 * case, we want to set the tooltip on the widget's parent,
	 * not on the widget itself.
	 */
	if (!gtk_widget_get_has_window(widget))
<<<<<<< HEAD
		widget = widget->parent;

#if GTK_CHECK_VERSION(2,12,0)
	gtk_widget_set_tooltip_text(widget, tooltip);
#else
	gtk_tooltips_set_tip(menu_tray->tooltips, widget, tooltip, NULL);
=======
		widget = gtk_widget_get_parent(widget);

#if GTK_CHECK_VERSION(2,12,0)
	gtk_widget_set_tooltip_text(widget, tooltip);
#else
	gtk_tooltips_set_tip(tooltips, widget, tooltip, NULL);

	if (notify_tooltips)
		g_object_add_toggle_ref(G_OBJECT(tooltips), tooltips_unref_cb, NULL);
>>>>>>> 7607e74f
#endif
}
<|MERGE_RESOLUTION|>--- conflicted
+++ resolved
@@ -22,11 +22,8 @@
 #include "gtkmenutray.h"
 
 #include <gtk/gtk.h>
-<<<<<<< HEAD
-=======
 
 #include "gtk3compat.h"
->>>>>>> 7607e74f
 
 /******************************************************************************
  * Enums
@@ -48,20 +45,12 @@
  * Internal Stuff
  *****************************************************************************/
 
-#if !GTK_CHECK_VERSION(2,18,0)
-#define gtk_widget_get_has_window(x) !GTK_WIDGET_NO_WINDOW(x)
-#endif
-
 /******************************************************************************
  * Item Stuff
  *****************************************************************************/
 #if GTK_CHECK_VERSION(3,0,0)
 static void
-<<<<<<< HEAD
-pidgin_menu_tray_select(GtkItem *item) {
-=======
 pidgin_menu_tray_select(GtkMenuItem *widget) {
->>>>>>> 7607e74f
 	/* this may look like nothing, but it's really overriding the
 	 * GtkMenuItem's select function so that it doesn't get highlighted like
 	 * a normal menu item would.
@@ -69,9 +58,6 @@
 }
 
 static void
-<<<<<<< HEAD
-pidgin_menu_tray_deselect(GtkItem *item) {
-=======
 pidgin_menu_tray_deselect(GtkMenuItem *widget) {
 	/* Probably not necessary, but I'd rather be safe than sorry.  We're
 	 * overridding the select, so it makes sense to override deselect as well.
@@ -87,7 +73,6 @@
 }
 static void
 pidgin_menu_tray_deselect(GtkItem *widget) {
->>>>>>> 7607e74f
 	/* Probably not necessary, but I'd rather be safe than sorry.  We're
 	 * overridding the select, so it makes sense to override deselect as well.
 	 */
@@ -138,12 +123,6 @@
 static void
 pidgin_menu_tray_finalize(GObject *obj)
 {
-<<<<<<< HEAD
-#if !GTK_CHECK_VERSION(2,12,0)
-	PidginMenuTray *tray = PIDGIN_MENU_TRAY(obj);
-#endif
-=======
->>>>>>> 7607e74f
 #if 0
 	PidginMenuTray *tray = PIDGIN_MENU_TRAY(obj);
 
@@ -157,27 +136,17 @@
 		gtk_widget_destroy(GTK_WIDGET(tray->tray));
 #endif
 
-#if !GTK_CHECK_VERSION(2,12,0)
-	if (tray->tooltips) {
-		gtk_object_sink(GTK_OBJECT(tray->tooltips));
-	}
-#endif
-
 	G_OBJECT_CLASS(parent_class)->finalize(obj);
 }
 
 static void
 pidgin_menu_tray_class_init(PidginMenuTrayClass *klass) {
 	GObjectClass *object_class = G_OBJECT_CLASS(klass);
-<<<<<<< HEAD
-	GtkItemClass *item_class = GTK_ITEM_CLASS(klass);
-=======
 #if GTK_CHECK_VERSION(3,0,0)
 	GtkMenuItemClass *menu_item_class = GTK_MENU_ITEM_CLASS(klass);
 #else
 	GtkItemClass *menu_item_class = GTK_ITEM_CLASS(klass);
 #endif
->>>>>>> 7607e74f
 	GtkWidgetClass *widget_class = GTK_WIDGET_CLASS(klass);
 	GParamSpec *pspec;
 
@@ -185,17 +154,10 @@
 
 	object_class->finalize = pidgin_menu_tray_finalize;
 	object_class->get_property = pidgin_menu_tray_get_property;
-<<<<<<< HEAD
-
-	item_class->select = pidgin_menu_tray_select;
-	item_class->deselect = pidgin_menu_tray_deselect;
-
-=======
 
 	menu_item_class->select = pidgin_menu_tray_select;
 	menu_item_class->deselect = pidgin_menu_tray_deselect;
 
->>>>>>> 7607e74f
 	widget_class->map = pidgin_menu_tray_map;
 
 	pspec = g_param_spec_object("box", "The box",
@@ -309,16 +271,11 @@
 pidgin_menu_tray_set_tooltip(PidginMenuTray *menu_tray, GtkWidget *widget, const char *tooltip)
 {
 #if !GTK_CHECK_VERSION(2,12,0)
-<<<<<<< HEAD
-	if (!menu_tray->tooltips)
-		menu_tray->tooltips = gtk_tooltips_new();
-=======
 	gboolean notify_tooltips = FALSE;
 	if (!tooltips) {
 		tooltips = gtk_tooltips_new();
 		notify_tooltips = TRUE;
 	}
->>>>>>> 7607e74f
 #endif
 
 	/* Should we check whether widget is a child of menu_tray? */
@@ -331,14 +288,6 @@
 	 * not on the widget itself.
 	 */
 	if (!gtk_widget_get_has_window(widget))
-<<<<<<< HEAD
-		widget = widget->parent;
-
-#if GTK_CHECK_VERSION(2,12,0)
-	gtk_widget_set_tooltip_text(widget, tooltip);
-#else
-	gtk_tooltips_set_tip(menu_tray->tooltips, widget, tooltip, NULL);
-=======
 		widget = gtk_widget_get_parent(widget);
 
 #if GTK_CHECK_VERSION(2,12,0)
@@ -348,6 +297,5 @@
 
 	if (notify_tooltips)
 		g_object_add_toggle_ref(G_OBJECT(tooltips), tooltips_unref_cb, NULL);
->>>>>>> 7607e74f
-#endif
-}
+#endif
+}
