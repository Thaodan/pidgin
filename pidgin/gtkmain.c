--- conflicted
+++ resolved
@@ -311,11 +311,8 @@
 	pidgin_log_init();
 	pidgin_docklet_init();
 	pidgin_smileys_init();
-<<<<<<< HEAD
 	pidgin_utils_init();
-=======
 	pidgin_medias_init();
->>>>>>> 6a48b642
 }
 
 static GHashTable *ui_info = NULL;
@@ -470,6 +467,7 @@
 	gboolean opt_help = FALSE;
 	gboolean opt_login = FALSE;
 	gboolean opt_nologin = FALSE;
+	gboolean opt_nocrash = FALSE;
 	gboolean opt_version = FALSE;
 	gboolean opt_si = TRUE;     /* Check for single instance? */
 	char *opt_config_dir_arg = NULL;
@@ -649,6 +647,9 @@
 		case 'm':   /* do not ensure single instance. */
 			opt_si = FALSE;
 			break;
+		case 'x':   /* --nocrash */
+			opt_nocrash = TRUE;
+			break;
 		case 'D':   /* --display */
 		case 'S':   /* --sync */
 			/* handled by gtk_init_check below */
