--- conflicted
+++ resolved
@@ -2,10 +2,6 @@
  * included below. This file is for internal libpurple use only. We're including
  * it here for our own convenience. */
 #include "internal.h"
-<<<<<<< HEAD
-#include "plugins.h"
-=======
->>>>>>> 02ce5d5c
 
 /* This file defines PURPLE_PLUGINS and includes all the libpurple headers */
 #include <purple.h>
