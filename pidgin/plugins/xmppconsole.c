--- conflicted
+++ resolved
@@ -730,55 +730,6 @@
 	}
 }
 
-<<<<<<< HEAD
-=======
-static gboolean
-plugin_load(PurplePlugin *plugin)
-{
-	int i;
-	gboolean any_registered = FALSE;
-
-	xmpp_console_handle = plugin;
-
-	i = 0;
-	while (xmpp_prpls[i] != NULL) {
-		PurplePlugin *xmpp;
-
-		xmpp = purple_find_prpl(xmpp_prpls[i]);
-		i++;
-
-		if (!xmpp)
-			continue;
-		any_registered = TRUE;
-
-		purple_signal_connect(xmpp, "jabber-receiving-xmlnode",
-			xmpp_console_handle,
-			PURPLE_CALLBACK(purple_xmlnode_received_cb), NULL);
-		purple_signal_connect(xmpp, "jabber-sending-text",
-			xmpp_console_handle,
-			PURPLE_CALLBACK(purple_xmlnode_sent_cb), NULL);
-	}
-
-	if (!any_registered)
-		return FALSE;
-
-	purple_signal_connect(purple_connections_get_handle(), "signing-on",
-		plugin, PURPLE_CALLBACK(signing_on_cb), NULL);
-	purple_signal_connect(purple_connections_get_handle(), "signed-off",
-		plugin, PURPLE_CALLBACK(signed_off_cb), NULL);
-
-	return TRUE;
-}
-
-static gboolean
-plugin_unload(PurplePlugin *plugin)
-{
-	if (console)
-		gtk_widget_destroy(console->window);
-	return TRUE;
-}
-
->>>>>>> f8627f67
 static void
 console_destroy(GtkWidget *window, gpointer nul)
 {
@@ -923,23 +874,39 @@
 static gboolean
 plugin_load(PurplePlugin *plugin, GError **error)
 {
-	PurpleProtocol *jabber;
-
-	jabber = purple_protocols_find("prpl-jabber");
-	if (!jabber) {
-		g_set_error(error, PLUGIN_DOMAIN, 0, _("XMPP protocol is not loaded."));
+	int i;
+	gboolean any_registered = FALSE;
+
+	xmpp_console_handle = plugin;
+
+	i = 0;
+	while (xmpp_prpls[i] != NULL) {
+		PurpleProtocol *xmpp;
+
+		xmpp = purple_protocols_find(xmpp_prpls[i]);
+		i++;
+
+		if (!xmpp)
+			continue;
+		any_registered = TRUE;
+
+		purple_signal_connect(xmpp, "jabber-receiving-xmlnode",
+			xmpp_console_handle,
+			PURPLE_CALLBACK(purple_xmlnode_received_cb), NULL);
+		purple_signal_connect(xmpp, "jabber-sending-text",
+			xmpp_console_handle,
+			PURPLE_CALLBACK(purple_xmlnode_sent_cb), NULL);
+	}
+
+	if (!any_registered) {
+		g_set_error(error, PLUGIN_DOMAIN, 0, _("No XMPP protocol is loaded."));
 		return FALSE;
 	}
 
-	xmpp_console_handle = plugin;
-	purple_signal_connect(jabber, "jabber-receiving-xmlnode", xmpp_console_handle,
-			    PURPLE_CALLBACK(purple_xmlnode_received_cb), NULL);
-	purple_signal_connect(jabber, "jabber-sending-text", xmpp_console_handle,
-			    PURPLE_CALLBACK(purple_xmlnode_sent_cb), NULL);
 	purple_signal_connect(purple_connections_get_handle(), "signing-on",
-			    plugin, PURPLE_CALLBACK(signing_on_cb), NULL);
+		plugin, PURPLE_CALLBACK(signing_on_cb), NULL);
 	purple_signal_connect(purple_connections_get_handle(), "signed-off",
-			    plugin, PURPLE_CALLBACK(signed_off_cb), NULL);
+		plugin, PURPLE_CALLBACK(signed_off_cb), NULL);
 
 	return TRUE;
 }
