/*
 * Purple - XMPP debugging tool
 *
 * Copyright (C) 2002-2003, Sean Egan
 *
 * This program is free software; you can redistribute it and/or modify
 * it under the terms of the GNU General Public License as published by
 * the Free Software Foundation; either version 2 of the License, or
 * (at your option) any later version.
 *
 * This program is distributed in the hope that it will be useful,
 * but WITHOUT ANY WARRANTY; without even the implied warranty of
 * MERCHANTABILITY or FITNESS FOR A PARTICULAR PURPOSE.  See the
 * GNU General Public License for more details.
 *
 * You should have received a copy of the GNU General Public License
 * along with this program; if not, write to the Free Software
 * Foundation, Inc., 51 Franklin Street, Fifth Floor, Boston, MA  02111-1301  USA
 *
 */

#include "internal.h"
#include "gtkplugin.h"
#include "version.h"
#include "prpl.h"
#include "xmlnode.h"

#include "gtkimhtml.h"
#include "gtkutils.h"

typedef struct {
	PurpleConnection *gc;
	GtkWidget *window;
	GtkWidget *hbox;
	GtkWidget *dropdown;
	GtkWidget *imhtml;
	GtkWidget *entry;
	GtkWidget *sw;
	int count;
	GList *accounts;
} XmppConsole;

XmppConsole *console = NULL;
static void *xmpp_console_handle = NULL;

#define BRACKET_COLOR "#940f8c"
#define TAG_COLOR "#8b1dab"
#define ATTR_NAME_COLOR "#a02961"
#define ATTR_VALUE_COLOR "#324aa4"
#define XMLNS_COLOR "#2cb12f"

static char *
xmlnode_to_pretty_str(xmlnode *node, int *len, int depth)
{
	GString *text = g_string_new("");
	xmlnode *c;
	char *node_name, *esc, *esc2, *tab = NULL;
	gboolean need_end = FALSE, pretty = TRUE;

	g_return_val_if_fail(node != NULL, NULL);

	if (pretty && depth) {
		tab = g_strnfill(depth, '\t');
		text = g_string_append(text, tab);
	}

	node_name = g_markup_escape_text(node->name, -1);
	g_string_append_printf(text,
	                       "<font color='" BRACKET_COLOR "'>&lt;</font>"
	                       "<font color='" TAG_COLOR "'><b>%s</b></font>",
	                       node_name);

	if (node->xmlns) {
		if ((!node->parent ||
		     !node->parent->xmlns ||
		     strcmp(node->xmlns, node->parent->xmlns)) &&
		    strcmp(node->xmlns, "jabber:client"))
		{
			char *xmlns = g_markup_escape_text(node->xmlns, -1);
			g_string_append_printf(text,
			                       " <font color='" ATTR_NAME_COLOR "'><b>xmlns</b></font>="
			                       "'<font color='" XMLNS_COLOR "'><b>%s</b></font>'",
			                       xmlns);
			g_free(xmlns);
		}
	}
	for (c = node->child; c; c = c->next)
	{
		if (c->type == XMLNODE_TYPE_ATTRIB) {
			esc = g_markup_escape_text(c->name, -1);
			esc2 = g_markup_escape_text(c->data, -1);
			g_string_append_printf(text,
			                       " <font color='" ATTR_NAME_COLOR "'><b>%s</b></font>="
			                       "'<font color='" ATTR_VALUE_COLOR "'>%s</font>'",
			                       esc, esc2);
			g_free(esc);
			g_free(esc2);
		} else if (c->type == XMLNODE_TYPE_TAG || c->type == XMLNODE_TYPE_DATA) {
			if (c->type == XMLNODE_TYPE_DATA)
				pretty = FALSE;
			need_end = TRUE;
		}
	}

	if (need_end) {
		g_string_append_printf(text,
		                       "<font color='"BRACKET_COLOR"'>&gt;</font>%s",
		                       pretty ? "<br>" : "");

		for (c = node->child; c; c = c->next)
		{
			if (c->type == XMLNODE_TYPE_TAG) {
				int esc_len;
				esc = xmlnode_to_pretty_str(c, &esc_len, depth+1);
				text = g_string_append_len(text, esc, esc_len);
				g_free(esc);
			} else if (c->type == XMLNODE_TYPE_DATA && c->data_sz > 0) {
				esc = g_markup_escape_text(c->data, c->data_sz);
				text = g_string_append(text, esc);
				g_free(esc);
			}
		}

		if(tab && pretty)
			text = g_string_append(text, tab);
		g_string_append_printf(text,
		                       "<font color='" BRACKET_COLOR "'>&lt;</font>/"
		                       "<font color='" TAG_COLOR "'><b>%s</b></font>"
		                       "<font color='" BRACKET_COLOR "'>&gt;</font><br>",
		                       node_name);
	} else {
		g_string_append_printf(text,
		                       "/<font color='" BRACKET_COLOR "'>&gt;</font><br>");
	}

	g_free(node_name);

	g_free(tab);

	if(len)
		*len = text->len;

	return g_string_free(text, FALSE);
}

static void
xmlnode_received_cb(PurpleConnection *gc, xmlnode **packet, gpointer null)
{
	char *str, *formatted;

	if (!console || console->gc != gc)
		return;
	str = xmlnode_to_pretty_str(*packet, NULL, 0);
	formatted = g_strdup_printf("<body bgcolor='#ffcece'><pre>%s</pre></body>", str);
	gtk_imhtml_append_text(GTK_IMHTML(console->imhtml), formatted, 0);
	g_free(formatted);
	g_free(str);
}

static void
xmlnode_sent_cb(PurpleConnection *gc, char **packet, gpointer null)
{
	char *str;
	char *formatted;
	xmlnode *node;

	if (!console || console->gc != gc)
		return;
	node = xmlnode_from_str(*packet, -1);

	if (!node)
		return;

	str = xmlnode_to_pretty_str(node, NULL, 0);
	formatted = g_strdup_printf("<body bgcolor='#dcecc4'><pre>%s</pre></body>", str);
	gtk_imhtml_append_text(GTK_IMHTML(console->imhtml), formatted, 0);
	g_free(formatted);
	g_free(str);
	xmlnode_free(node);
}

static void message_send_cb(GtkWidget *widget, gpointer p)
{
	GtkTextIter start, end;
	PurplePluginProtocolInfo *prpl_info = NULL;
	PurpleConnection *gc;
	GtkTextBuffer *buffer;
	char *text;

	gc = console->gc;

	if (gc)
		prpl_info = PURPLE_PLUGIN_PROTOCOL_INFO(purple_connection_get_prpl(gc));

	buffer = gtk_text_view_get_buffer(GTK_TEXT_VIEW(console->entry));
	gtk_text_buffer_get_start_iter(buffer, &start);
	gtk_text_buffer_get_end_iter(buffer, &end);

	text = gtk_imhtml_get_text(GTK_IMHTML(console->entry), &start, &end);

	if (prpl_info && prpl_info->send_raw != NULL)
		prpl_info->send_raw(gc, text, strlen(text));

	g_free(text);
	gtk_imhtml_clear(GTK_IMHTML(console->entry));
}

static void entry_changed_cb(GtkTextBuffer *buffer, void *data)
{
	char *xmlstr, *str;
	GtkTextIter iter;
	int wrapped_lines;
	int lines;
	GdkRectangle oneline;
	int height;
	int pad_top, pad_inside, pad_bottom;
	GtkTextIter start, end;
	xmlnode *node;

	wrapped_lines = 1;
	gtk_text_buffer_get_start_iter(buffer, &iter);
	gtk_text_view_get_iter_location(GTK_TEXT_VIEW(console->entry), &iter, &oneline);
	while (gtk_text_view_forward_display_line(GTK_TEXT_VIEW(console->entry), &iter))
		wrapped_lines++;

	lines = gtk_text_buffer_get_line_count(buffer);

	/* Show a maximum of 64 lines */
	lines = MIN(lines, 6);
	wrapped_lines = MIN(wrapped_lines, 6);

	pad_top = gtk_text_view_get_pixels_above_lines(GTK_TEXT_VIEW(console->entry));
	pad_bottom = gtk_text_view_get_pixels_below_lines(GTK_TEXT_VIEW(console->entry));
	pad_inside = gtk_text_view_get_pixels_inside_wrap(GTK_TEXT_VIEW(console->entry));

	height = (oneline.height + pad_top + pad_bottom) * lines;
	height += (oneline.height + pad_inside) * (wrapped_lines - lines);

	gtk_widget_set_size_request(console->sw, -1, height + 6);

	gtk_text_buffer_get_start_iter(buffer, &start);
	gtk_text_buffer_get_end_iter(buffer, &end);
       	str = gtk_text_buffer_get_text(buffer, &start, &end, FALSE);
	if (!str)
		return;
	xmlstr = g_strdup_printf("<xml>%s</xml>", str);
	node = xmlnode_from_str(xmlstr, -1);
	if (node) {
		gtk_imhtml_clear_formatting(GTK_IMHTML(console->entry));
	} else {
		gtk_imhtml_toggle_background(GTK_IMHTML(console->entry), "#ffcece");
	}
	g_free(str);
	g_free(xmlstr);
	if (node)
		xmlnode_free(node);
}

static void iq_clicked_cb(GtkWidget *w, gpointer nul)
{
	GtkWidget *vbox, *hbox, *to_entry, *label, *type_combo;
	GtkSizeGroup *sg = gtk_size_group_new(GTK_SIZE_GROUP_HORIZONTAL);
	GtkTextIter iter;
	GtkTextBuffer *buffer;
	const char *to;
	int result;
	char *stanza;

	GtkWidget *dialog = gtk_dialog_new_with_buttons("<iq/>",
							GTK_WINDOW(console->window),
							GTK_DIALOG_MODAL | GTK_DIALOG_DESTROY_WITH_PARENT,
							GTK_STOCK_CANCEL,
							GTK_RESPONSE_REJECT,
							GTK_STOCK_OK,
							GTK_RESPONSE_ACCEPT,
							NULL);
	/* TODO: how to set no separator for GtkDialog in gtk+ 3.0... */
	gtk_dialog_set_default_response (GTK_DIALOG(dialog), GTK_RESPONSE_ACCEPT);
	gtk_container_set_border_width(GTK_CONTAINER(dialog), 12);
#if GTK_CHECK_VERSION(2,14,0)
	vbox = gtk_dialog_get_content_area(GTK_DIALOG(dialog));
#else
	vbox = GTK_DIALOG(dialog)->vbox;
#endif

	hbox = gtk_hbox_new(FALSE, 3);
	gtk_box_pack_start(GTK_BOX(vbox), hbox, FALSE, FALSE, 0);

	label = gtk_label_new("To:");
	gtk_misc_set_alignment(GTK_MISC(label), 0, 0.5);
	gtk_size_group_add_widget(sg, label);
	gtk_box_pack_start(GTK_BOX(hbox), label, FALSE, FALSE, 0);

	to_entry = gtk_entry_new();
	gtk_entry_set_activates_default (GTK_ENTRY (to_entry), TRUE);
	gtk_box_pack_start(GTK_BOX(hbox), to_entry, FALSE, FALSE, 0);

	hbox = gtk_hbox_new(FALSE, 3);
	gtk_box_pack_start(GTK_BOX(vbox), hbox, FALSE, FALSE, 0);
	label = gtk_label_new("Type:");
	gtk_misc_set_alignment(GTK_MISC(label), 0, 0.5);

	gtk_size_group_add_widget(sg, label);
	gtk_box_pack_start(GTK_BOX(hbox), label, FALSE, FALSE, 0);
	type_combo = gtk_combo_box_text_new();
	gtk_combo_box_text_append_text(GTK_COMBO_BOX_TEXT(type_combo), "get");
	gtk_combo_box_text_append_text(GTK_COMBO_BOX_TEXT(type_combo), "set");
	gtk_combo_box_text_append_text(GTK_COMBO_BOX_TEXT(type_combo), "result");
	gtk_combo_box_text_append_text(GTK_COMBO_BOX_TEXT(type_combo), "error");
	gtk_combo_box_set_active(GTK_COMBO_BOX(type_combo), 0);
	gtk_box_pack_start(GTK_BOX(hbox), type_combo, FALSE, FALSE, 0);

	gtk_widget_show_all(vbox);

	result = gtk_dialog_run(GTK_DIALOG(dialog));
	if (result != GTK_RESPONSE_ACCEPT) {
		gtk_widget_destroy(dialog);
		return;
	}

	to = gtk_entry_get_text(GTK_ENTRY(to_entry));

	stanza = g_strdup_printf("<iq %s%s%s id='console%x' type='%s'></iq>",
				 to && *to ? "to='" : "",
				 to && *to ? to : "",
				 to && *to ? "'" : "",
				 g_random_int(),
				 gtk_combo_box_text_get_active_text(GTK_COMBO_BOX_TEXT(type_combo)));

	buffer = gtk_text_view_get_buffer(GTK_TEXT_VIEW(console->entry));
	gtk_text_buffer_set_text(buffer, stanza, -1);
	gtk_text_buffer_get_iter_at_offset(buffer, &iter, strstr(stanza, "</iq>") - stanza);
	gtk_text_buffer_place_cursor(buffer, &iter);
	g_free(stanza);

	gtk_widget_destroy(dialog);
	g_object_unref(sg);
}

static void presence_clicked_cb(GtkWidget *w, gpointer nul)
{
	GtkWidget *vbox;
	GtkWidget *hbox;
	GtkWidget *to_entry;
	GtkWidget *status_entry;
	GtkWidget *priority_entry;
	GtkWidget *label;
	GtkWidget *show_combo;
	GtkWidget *type_combo;
	GtkSizeGroup *sg = gtk_size_group_new(GTK_SIZE_GROUP_HORIZONTAL);
	GtkTextIter iter;
	GtkTextBuffer *buffer;
	const char *to, *type, *status, *show, *priority;
	int result;
	char *stanza;

	GtkWidget *dialog = gtk_dialog_new_with_buttons("<presence/>",
							GTK_WINDOW(console->window),
							GTK_DIALOG_MODAL | GTK_DIALOG_DESTROY_WITH_PARENT,
							GTK_STOCK_CANCEL,
							GTK_RESPONSE_REJECT,
							GTK_STOCK_OK,
							GTK_RESPONSE_ACCEPT,
							NULL);

  /* TODO: find a way to specify no separator for a dialog in gtk+ 3 */
  /*gtk_dialog_set_has_separator(GTK_DIALOG(dialog), FALSE);*/
	gtk_dialog_set_default_response (GTK_DIALOG(dialog), GTK_RESPONSE_ACCEPT);
	gtk_container_set_border_width(GTK_CONTAINER(dialog), 12);
#if GTK_CHECK_VERSION(2,14,0)
	vbox = gtk_dialog_get_content_area(GTK_DIALOG(dialog));
#else
	vbox = GTK_DIALOG(dialog)->vbox;
#endif

	hbox = gtk_hbox_new(FALSE, 3);
	gtk_box_pack_start(GTK_BOX(vbox), hbox, FALSE, FALSE, 0);

	label = gtk_label_new("To:");
	gtk_size_group_add_widget(sg, label);
	gtk_misc_set_alignment(GTK_MISC(label), 0, 0.5);
	gtk_box_pack_start(GTK_BOX(hbox), label, FALSE, FALSE, 0);

	to_entry = gtk_entry_new();
	gtk_entry_set_activates_default (GTK_ENTRY (to_entry), TRUE);
	gtk_box_pack_start(GTK_BOX(hbox), to_entry, FALSE, FALSE, 0);

	hbox = gtk_hbox_new(FALSE, 3);
	gtk_box_pack_start(GTK_BOX(vbox), hbox, FALSE, FALSE, 0);
	label = gtk_label_new("Type:");
	gtk_misc_set_alignment(GTK_MISC(label), 0, 0.5);
	gtk_size_group_add_widget(sg, label);
	gtk_box_pack_start(GTK_BOX(hbox), label, FALSE, FALSE, 0);
	type_combo = gtk_combo_box_text_new();
	gtk_combo_box_text_append_text(GTK_COMBO_BOX_TEXT(type_combo), "default");
	gtk_combo_box_text_append_text(GTK_COMBO_BOX_TEXT(type_combo), "unavailable");
	gtk_combo_box_text_append_text(GTK_COMBO_BOX_TEXT(type_combo), "subscribe");
	gtk_combo_box_text_append_text(GTK_COMBO_BOX_TEXT(type_combo), "unsubscribe");
	gtk_combo_box_text_append_text(GTK_COMBO_BOX_TEXT(type_combo), "subscribed");
	gtk_combo_box_text_append_text(GTK_COMBO_BOX_TEXT(type_combo), "unsubscribed");
	gtk_combo_box_text_append_text(GTK_COMBO_BOX_TEXT(type_combo), "probe");
	gtk_combo_box_text_append_text(GTK_COMBO_BOX_TEXT(type_combo), "error");
	gtk_combo_box_set_active(GTK_COMBO_BOX(type_combo), 0);
	gtk_box_pack_start(GTK_BOX(hbox), type_combo, FALSE, FALSE, 0);

	hbox = gtk_hbox_new(FALSE, 3);
	gtk_box_pack_start(GTK_BOX(vbox), hbox, FALSE, FALSE, 0);
	label = gtk_label_new("Show:");
	gtk_misc_set_alignment(GTK_MISC(label), 0, 0.5);
	gtk_size_group_add_widget(sg, label);
	gtk_box_pack_start(GTK_BOX(hbox), label, FALSE, FALSE, 0);
	show_combo = gtk_combo_box_text_new();
	gtk_combo_box_text_append_text(GTK_COMBO_BOX_TEXT(show_combo), "default");
	gtk_combo_box_text_append_text(GTK_COMBO_BOX_TEXT(show_combo), "away");
	gtk_combo_box_text_append_text(GTK_COMBO_BOX_TEXT(show_combo), "dnd");
	gtk_combo_box_text_append_text(GTK_COMBO_BOX_TEXT(show_combo), "xa");
	gtk_combo_box_text_append_text(GTK_COMBO_BOX_TEXT(show_combo), "chat");

	gtk_combo_box_set_active(GTK_COMBO_BOX(show_combo), 0);
	gtk_box_pack_start(GTK_BOX(hbox), show_combo, FALSE, FALSE, 0);

	hbox = gtk_hbox_new(FALSE, 3);
	gtk_box_pack_start(GTK_BOX(vbox), hbox, FALSE, FALSE, 0);

	label = gtk_label_new("Status:");
	gtk_misc_set_alignment(GTK_MISC(label), 0, 0.5);
	gtk_size_group_add_widget(sg, label);
	gtk_box_pack_start(GTK_BOX(hbox), label, FALSE, FALSE, 0);

	status_entry = gtk_entry_new();
	gtk_entry_set_activates_default (GTK_ENTRY (status_entry), TRUE);
	gtk_box_pack_start(GTK_BOX(hbox), status_entry, FALSE, FALSE, 0);

	hbox = gtk_hbox_new(FALSE, 3);
	gtk_box_pack_start(GTK_BOX(vbox), hbox, FALSE, FALSE, 0);

	label = gtk_label_new("Priority:");
	gtk_misc_set_alignment(GTK_MISC(label), 0, 0.5);
	gtk_size_group_add_widget(sg, label);
	gtk_box_pack_start(GTK_BOX(hbox), label, FALSE, FALSE, 0);

	priority_entry = gtk_spin_button_new_with_range(-128, 127, 1);
	gtk_spin_button_set_value(GTK_SPIN_BUTTON(priority_entry), 0);
	gtk_box_pack_start(GTK_BOX(hbox), priority_entry, FALSE, FALSE, 0);

	gtk_widget_show_all(vbox);

	result = gtk_dialog_run(GTK_DIALOG(dialog));
	if (result != GTK_RESPONSE_ACCEPT) {
		gtk_widget_destroy(dialog);
		return;
	}

	to = gtk_entry_get_text(GTK_ENTRY(to_entry));
	type = gtk_combo_box_text_get_active_text(GTK_COMBO_BOX_TEXT(type_combo));
	if (!strcmp(type, "default"))
		type = "";
	show = gtk_combo_box_text_get_active_text(GTK_COMBO_BOX_TEXT(show_combo));
	if (!strcmp(show, "default"))
		show = "";
	status = gtk_entry_get_text(GTK_ENTRY(status_entry));
	priority = gtk_entry_get_text(GTK_ENTRY(priority_entry));
	if (!strcmp(priority, "0"))
		priority = "";

	stanza = g_strdup_printf("<presence %s%s%s id='console%x' %s%s%s>"
	                         "%s%s%s%s%s%s%s%s%s"
	                         "</presence>",
	                         *to ? "to='" : "",
	                         *to ? to : "",
	                         *to ? "'" : "",
	                         g_random_int(),

	                         *type ? "type='" : "",
	                         *type ? type : "",
	                         *type ? "'" : "",

	                         *show ? "<show>" : "",
	                         *show ? show : "",
	                         *show ? "</show>" : "",

	                         *status ? "<status>" : "",
	                         *status ? status : "",
	                         *status ? "</status>" : "",

	                         *priority ? "<priority>" : "",
	                         *priority ? priority : "",
	                         *priority ? "</priority>" : "");

	buffer = gtk_text_view_get_buffer(GTK_TEXT_VIEW(console->entry));
	gtk_text_buffer_set_text(buffer, stanza, -1);
	gtk_text_buffer_get_iter_at_offset(buffer, &iter, strstr(stanza, "</presence>") - stanza);
	gtk_text_buffer_place_cursor(buffer, &iter);
	g_free(stanza);

	gtk_widget_destroy(dialog);
	g_object_unref(sg);
}

static void message_clicked_cb(GtkWidget *w, gpointer nul)
{
	GtkWidget *vbox;
	GtkWidget *hbox;
	GtkWidget *to_entry;
	GtkWidget *body_entry;
	GtkWidget *thread_entry;
	GtkWidget *subject_entry;
	GtkWidget *label;
	GtkWidget *type_combo;
	GtkSizeGroup *sg = gtk_size_group_new(GTK_SIZE_GROUP_HORIZONTAL);
	GtkTextIter iter;
	GtkTextBuffer *buffer;
	const char *to, *body, *thread, *subject;
	char *stanza;
	int result;

	GtkWidget *dialog = gtk_dialog_new_with_buttons("<message/>",
							GTK_WINDOW(console->window),
							GTK_DIALOG_MODAL | GTK_DIALOG_DESTROY_WITH_PARENT,
							GTK_STOCK_CANCEL,
							GTK_RESPONSE_REJECT,
							GTK_STOCK_OK,
							GTK_RESPONSE_ACCEPT,
							NULL);
  /* TODO: find a way to create a dialog without separtor in gtk+ 3 */
	/*gtk_dialog_set_has_separator(GTK_DIALOG(dialog), FALSE);*/
	gtk_dialog_set_default_response (GTK_DIALOG(dialog), GTK_RESPONSE_ACCEPT);
	gtk_container_set_border_width(GTK_CONTAINER(dialog), 12);
#if GTK_CHECK_VERSION(2,14,0)
	vbox = gtk_dialog_get_content_area(GTK_DIALOG(dialog));
#else
	vbox = GTK_DIALOG(dialog)->vbox;
#endif

	hbox = gtk_hbox_new(FALSE, 3);
	gtk_box_pack_start(GTK_BOX(vbox), hbox, FALSE, FALSE, 0);

	label = gtk_label_new("To:");
	gtk_misc_set_alignment(GTK_MISC(label), 0, 0.5);
	gtk_size_group_add_widget(sg, label);
	gtk_box_pack_start(GTK_BOX(hbox), label, FALSE, FALSE, 0);

	to_entry = gtk_entry_new();
	gtk_entry_set_activates_default (GTK_ENTRY (to_entry), TRUE);
	gtk_box_pack_start(GTK_BOX(hbox), to_entry, FALSE, FALSE, 0);

	hbox = gtk_hbox_new(FALSE, 3);
	gtk_box_pack_start(GTK_BOX(vbox), hbox, FALSE, FALSE, 0);
	label = gtk_label_new("Type:");
	gtk_misc_set_alignment(GTK_MISC(label), 0, 0.5);
	gtk_size_group_add_widget(sg, label);
	gtk_box_pack_start(GTK_BOX(hbox), label, FALSE, FALSE, 0);
	type_combo = gtk_combo_box_text_new();
	gtk_combo_box_text_append_text(GTK_COMBO_BOX_TEXT(type_combo), "chat");
	gtk_combo_box_text_append_text(GTK_COMBO_BOX_TEXT(type_combo), "headline");
	gtk_combo_box_text_append_text(GTK_COMBO_BOX_TEXT(type_combo), "groupchat");
	gtk_combo_box_text_append_text(GTK_COMBO_BOX_TEXT(type_combo), "normal");
	gtk_combo_box_text_append_text(GTK_COMBO_BOX_TEXT(type_combo), "error");
	gtk_combo_box_set_active(GTK_COMBO_BOX(type_combo), 0);
	gtk_box_pack_start(GTK_BOX(hbox), type_combo, FALSE, FALSE, 0);

	hbox = gtk_hbox_new(FALSE, 3);
	gtk_box_pack_start(GTK_BOX(vbox), hbox, FALSE, FALSE, 0);

	label = gtk_label_new("Body:");
	gtk_misc_set_alignment(GTK_MISC(label), 0, 0.5);
	gtk_size_group_add_widget(sg, label);
	gtk_box_pack_start(GTK_BOX(hbox), label, FALSE, FALSE, 0);

	body_entry = gtk_entry_new();
	gtk_entry_set_activates_default (GTK_ENTRY (body_entry), TRUE);
	gtk_box_pack_start(GTK_BOX(hbox), body_entry, FALSE, FALSE, 0);

	hbox = gtk_hbox_new(FALSE, 3);
	gtk_box_pack_start(GTK_BOX(vbox), hbox, FALSE, FALSE, 0);

	label = gtk_label_new("Subject:");
	gtk_misc_set_alignment(GTK_MISC(label), 0, 0.5);
	gtk_size_group_add_widget(sg, label);
	gtk_box_pack_start(GTK_BOX(hbox), label, FALSE, FALSE, 0);

	subject_entry = gtk_entry_new();
	gtk_entry_set_activates_default (GTK_ENTRY (subject_entry), TRUE);
	gtk_box_pack_start(GTK_BOX(hbox), subject_entry, FALSE, FALSE, 0);

	hbox = gtk_hbox_new(FALSE, 3);
	gtk_box_pack_start(GTK_BOX(vbox), hbox, FALSE, FALSE, 0);

	label = gtk_label_new("Thread:");
	gtk_misc_set_alignment(GTK_MISC(label), 0, 0.5);
	gtk_size_group_add_widget(sg, label);
	gtk_box_pack_start(GTK_BOX(hbox), label, FALSE, FALSE, 0);

	thread_entry = gtk_entry_new();
	gtk_entry_set_activates_default (GTK_ENTRY (thread_entry), TRUE);
	gtk_box_pack_start(GTK_BOX(hbox), thread_entry, FALSE, FALSE, 0);

	gtk_widget_show_all(vbox);

	result = gtk_dialog_run(GTK_DIALOG(dialog));
	if (result != GTK_RESPONSE_ACCEPT) {
		gtk_widget_destroy(dialog);
		return;
	}

	to = gtk_entry_get_text(GTK_ENTRY(to_entry));
	body = gtk_entry_get_text(GTK_ENTRY(body_entry));
	thread = gtk_entry_get_text(GTK_ENTRY(thread_entry));
	subject = gtk_entry_get_text(GTK_ENTRY(subject_entry));

	stanza = g_strdup_printf("<message %s%s%s id='console%x' type='%s'>"
	                         "%s%s%s%s%s%s%s%s%s"
	                         "</message>",

	                         *to ? "to='" : "",
	                         *to ? to : "",
	                         *to ? "'" : "",
	                         g_random_int(),
	                         gtk_combo_box_text_get_active_text(
                               GTK_COMBO_BOX_TEXT(type_combo)),

	                         *body ? "<body>" : "",
	                         *body ? body : "",
	                         *body ? "</body>" : "",

	                         *subject ? "<subject>" : "",
	                         *subject ? subject : "",
	                         *subject ? "</subject>" : "",

	                         *thread ? "<thread>" : "",
	                         *thread ? thread : "",
	                         *thread ? "</thread>" : "");

	buffer = gtk_text_view_get_buffer(GTK_TEXT_VIEW(console->entry));
	gtk_text_buffer_set_text(buffer, stanza, -1);
	gtk_text_buffer_get_iter_at_offset(buffer, &iter, strstr(stanza, "</message>") - stanza);
	gtk_text_buffer_place_cursor(buffer, &iter);
	g_free(stanza);

	gtk_widget_destroy(dialog);
	g_object_unref(sg);
}

static void
signing_on_cb(PurpleConnection *gc)
{
	if (!console)
		return;

<<<<<<< HEAD
	gtk_combo_box_append_text(GTK_COMBO_BOX(console->dropdown), purple_account_get_username(purple_connection_get_account(gc)));
=======
	gtk_combo_box_text_append_text(GTK_COMBO_BOX_TEXT(console->dropdown),
      purple_account_get_username(gc->account));
>>>>>>> f5fe60d1
	console->accounts = g_list_append(console->accounts, gc);
	console->count++;

	if (console->count == 1)
		console->gc = gc;
	else
		gtk_widget_show_all(console->hbox);
}

static void
signed_off_cb(PurpleConnection *gc)
{
	int i = 0;
	GList *l;

	if (!console)
		return;

	l = console->accounts;
	while (l) {
		PurpleConnection *g = l->data;
		if (gc == g)
			break;
		i++;
		l = l->next;
	}

	if (l == NULL)
		return;

	gtk_combo_box_text_remove(GTK_COMBO_BOX_TEXT(console->dropdown), i);
	console->accounts = g_list_remove(console->accounts, gc);
	console->count--;

	if (gc == console->gc) {
		console->gc = NULL;
		gtk_imhtml_append_text(GTK_IMHTML(console->imhtml),
				       _("<font color='#777777'>Logged out.</font>"), 0);
	}
}

static gboolean
plugin_load(PurplePlugin *plugin)
{
	PurplePlugin *jabber;

	jabber = purple_find_prpl("prpl-jabber");
	if (!jabber)
		return FALSE;

	xmpp_console_handle = plugin;
	purple_signal_connect(jabber, "jabber-receiving-xmlnode", xmpp_console_handle,
			    PURPLE_CALLBACK(xmlnode_received_cb), NULL);
	purple_signal_connect(jabber, "jabber-sending-text", xmpp_console_handle,
			    PURPLE_CALLBACK(xmlnode_sent_cb), NULL);
	purple_signal_connect(purple_connections_get_handle(), "signing-on",
			    plugin, PURPLE_CALLBACK(signing_on_cb), NULL);
	purple_signal_connect(purple_connections_get_handle(), "signed-off",
			    plugin, PURPLE_CALLBACK(signed_off_cb), NULL);

	return TRUE;
}

static gboolean
plugin_unload(PurplePlugin *plugin)
{
	if (console)
		gtk_widget_destroy(console->window);
	return TRUE;
}

static void
console_destroy(GtkWidget *window, gpointer nul)
{
	g_list_free(console->accounts);
	g_free(console);
	console = NULL;
}

static void
dropdown_changed_cb(GtkComboBox *widget, gpointer nul)
{
	PurpleAccount *account;

	if (!console)
		return;

<<<<<<< HEAD
	account = purple_accounts_find(gtk_combo_box_get_active_text(GTK_COMBO_BOX(console->dropdown)),
				    "prpl-jabber");
	if (!account || !purple_account_get_connection(account))
=======
	account =
      purple_accounts_find(gtk_combo_box_text_get_active_text(
          GTK_COMBO_BOX_TEXT(console->dropdown)), "prpl-jabber");
	if (!account || !account->gc)
>>>>>>> f5fe60d1
		return;

	console->gc = purple_account_get_connection(account);
	gtk_imhtml_clear(GTK_IMHTML(console->imhtml));
}

static void
create_console(PurplePluginAction *action)
{
	GtkWidget *vbox = gtk_vbox_new(FALSE, 6);
	GtkWidget *label;
	GtkTextBuffer *buffer;
	GtkWidget *toolbar;
	GList *connections;
	GtkToolItem *button;

	if (console) {
		gtk_window_present(GTK_WINDOW(console->window));
		return;
	}

	console = g_new0(XmppConsole, 1);

	console->window = pidgin_create_window(_("XMPP Console"), PIDGIN_HIG_BORDER, NULL, TRUE);
	g_signal_connect(G_OBJECT(console->window), "destroy", G_CALLBACK(console_destroy), NULL);
	gtk_window_set_default_size(GTK_WINDOW(console->window), 580, 400);
	gtk_container_add(GTK_CONTAINER(console->window), vbox);

	console->hbox = gtk_hbox_new(FALSE, 3);
	gtk_box_pack_start(GTK_BOX(vbox), console->hbox, FALSE, FALSE, 0);
	label = gtk_label_new(_("Account: "));
	gtk_misc_set_alignment(GTK_MISC(label), 0.0, 0.5);
	gtk_box_pack_start(GTK_BOX(console->hbox), label, FALSE, FALSE, 0);
	console->dropdown = gtk_combo_box_text_new();
	for (connections = purple_connections_get_all(); connections; connections = connections->next) {
		PurpleConnection *gc = connections->data;
		if (!strcmp(purple_account_get_protocol_id(purple_connection_get_account(gc)), "prpl-jabber")) {
			console->count++;
			console->accounts = g_list_append(console->accounts, gc);
			gtk_combo_box_text_append_text(GTK_COMBO_BOX_TEXT(console->dropdown),
						  purple_account_get_username(purple_connection_get_account(gc)));
			if (!console->gc)
				console->gc = gc;
		}
	}
	gtk_combo_box_set_active(GTK_COMBO_BOX(console->dropdown),0);
	gtk_box_pack_start(GTK_BOX(console->hbox), console->dropdown, TRUE, TRUE, 0);
	g_signal_connect(G_OBJECT(console->dropdown), "changed", G_CALLBACK(dropdown_changed_cb), NULL);

	console->imhtml = gtk_imhtml_new(NULL, NULL);
	if (console->count == 0)
		gtk_imhtml_append_text(GTK_IMHTML(console->imhtml),
				       _("<font color='#777777'>Not connected to XMPP</font>"), 0);
	gtk_box_pack_start(GTK_BOX(vbox), 
		pidgin_make_scrollable(console->imhtml, GTK_POLICY_AUTOMATIC, GTK_POLICY_AUTOMATIC, GTK_SHADOW_ETCHED_IN, -1, -1),
		TRUE, TRUE, 0);

	toolbar = gtk_toolbar_new();
	button = gtk_tool_button_new(NULL, "<iq/>");
	gtk_tool_item_set_is_important(button, TRUE);
	g_signal_connect(G_OBJECT(button), "clicked", G_CALLBACK(iq_clicked_cb), NULL);
	gtk_container_add(GTK_CONTAINER(toolbar), GTK_WIDGET(button));

	button = gtk_tool_button_new(NULL, "<presence/>");
	gtk_tool_item_set_is_important(button, TRUE);
	g_signal_connect(G_OBJECT(button), "clicked", G_CALLBACK(presence_clicked_cb), NULL);
	gtk_container_add(GTK_CONTAINER(toolbar), GTK_WIDGET(button));

	button = gtk_tool_button_new(NULL, "<message/>");
	gtk_tool_item_set_is_important(button, TRUE);
	g_signal_connect(G_OBJECT(button), "clicked", G_CALLBACK(message_clicked_cb), NULL);
	gtk_container_add(GTK_CONTAINER(toolbar), GTK_WIDGET(button));

	gtk_box_pack_start(GTK_BOX(vbox), toolbar, FALSE, FALSE, 0);

	console->entry = gtk_imhtml_new(NULL, NULL);
	gtk_imhtml_set_whole_buffer_formatting_only(GTK_IMHTML(console->entry), TRUE);
	g_signal_connect(G_OBJECT(console->entry),"message_send", G_CALLBACK(message_send_cb), console);

	console->sw = pidgin_make_scrollable(console->entry, GTK_POLICY_AUTOMATIC, GTK_POLICY_AUTOMATIC, GTK_SHADOW_ETCHED_IN, -1, -1);
	gtk_box_pack_start(GTK_BOX(vbox), console->sw, FALSE, FALSE, 0);
	gtk_imhtml_set_editable(GTK_IMHTML(console->entry), TRUE);
	buffer = gtk_text_view_get_buffer(GTK_TEXT_VIEW(console->entry));
	g_signal_connect(G_OBJECT(buffer), "changed", G_CALLBACK(entry_changed_cb), NULL);

	entry_changed_cb(buffer, NULL);

	gtk_widget_show_all(console->window);
	if (console->count < 2)
		gtk_widget_hide(console->hbox);
}

static GList *
actions(PurplePlugin *plugin, gpointer context)
{
	GList *l = NULL;
	PurplePluginAction *act = NULL;

	act = purple_plugin_action_new(_("XMPP Console"), create_console);
	l = g_list_append(l, act);

	return l;
}


static PurplePluginInfo info =
{
	PURPLE_PLUGIN_MAGIC,
	PURPLE_MAJOR_VERSION,
	PURPLE_MINOR_VERSION,
	PURPLE_PLUGIN_STANDARD,                       /**< type           */
	PIDGIN_PLUGIN_TYPE,                           /**< ui_requirement */
	0,                                            /**< flags          */
	NULL,                                         /**< dependencies   */
	PURPLE_PRIORITY_DEFAULT,                      /**< priority       */

	"gtk-xmpp",                                   /**< id             */
	N_("XMPP Console"),                           /**< name           */
	DISPLAY_VERSION,                              /**< version        */
	                                              /**  summary        */
	N_("Send and receive raw XMPP stanzas."),
	                                              /**  description    */
	N_("This plugin is useful for debugging XMPP servers or clients."),
	"Sean Egan <seanegan@gmail.com>",             /**< author         */
	PURPLE_WEBSITE,                               /**< homepage       */

	plugin_load,                                  /**< load           */
	plugin_unload,                                /**< unload         */
	NULL,                                         /**< destroy        */

	NULL,                                         /**< ui_info        */
	NULL,                                         /**< extra_info     */
	NULL,
	actions,

	/* padding */
	NULL,
	NULL,
	NULL,
	NULL
};

static void
init_plugin(PurplePlugin *plugin)
{
}

PURPLE_INIT_PLUGIN(xmppconsole, init_plugin, info)<|MERGE_RESOLUTION|>--- conflicted
+++ resolved
@@ -647,12 +647,8 @@
 	if (!console)
 		return;
 
-<<<<<<< HEAD
-	gtk_combo_box_append_text(GTK_COMBO_BOX(console->dropdown), purple_account_get_username(purple_connection_get_account(gc)));
-=======
 	gtk_combo_box_text_append_text(GTK_COMBO_BOX_TEXT(console->dropdown),
-      purple_account_get_username(gc->account));
->>>>>>> f5fe60d1
+		purple_account_get_username(purple_connection_get_account(gc)));
 	console->accounts = g_list_append(console->accounts, gc);
 	console->count++;
 
@@ -740,16 +736,10 @@
 	if (!console)
 		return;
 
-<<<<<<< HEAD
-	account = purple_accounts_find(gtk_combo_box_get_active_text(GTK_COMBO_BOX(console->dropdown)),
-				    "prpl-jabber");
-	if (!account || !purple_account_get_connection(account))
-=======
 	account =
       purple_accounts_find(gtk_combo_box_text_get_active_text(
           GTK_COMBO_BOX_TEXT(console->dropdown)), "prpl-jabber");
-	if (!account || !account->gc)
->>>>>>> f5fe60d1
+	if (!account || !purple_account_get_connection(account))
 		return;
 
 	console->gc = purple_account_get_connection(account);
