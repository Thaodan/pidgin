/*
 * Image Uploader - an inline images implementation for protocols without
 * support for such feature.
 *
 * Copyright (C) 2014, Tomasz Wasilczyk <twasilczyk@pidgin.im>
 *
 * This program is free software; you can redistribute it and/or modify
 * it under the terms of the GNU General Public License as published by
 * the Free Software Foundation; either version 2 of the License, or
 * (at your option) any later version.
 *
 * This program is distributed in the hope that it will be useful,
 * but WITHOUT ANY WARRANTY; without even the implied warranty of
 * MERCHANTABILITY or FITNESS FOR A PARTICULAR PURPOSE.  See the
 * GNU General Public License for more details.
 *
 * You should have received a copy of the GNU General Public License
 * along with this program; if not, write to the Free Software
 * Foundation, Inc., 51 Franklin Street, Fifth Floor, Boston, MA 02111-1301 USA
 */

#include "internal.h"

#include "debug.h"
#include "glibcompat.h"
#include "http.h"
#include "version.h"

#include "gtk3compat.h"
#include "gtkconv.h"
#include "gtkplugin.h"
#include "gtkutils.h"
#include "gtkwebviewtoolbar.h"
#include "pidginstock.h"

#include <json-glib/json-glib.h>

#define IMGUP_IMGUR_CLIENT_ID "b6d33c6bb80e1b6"
#define IMGUP_PREF_PREFIX "/plugins/gtk/imgupload/"

static PurplePlugin *plugin_handle = NULL;

static void
imgup_upload_done(PidginWebView *webview, const gchar *url, const gchar *title);
static void
imgup_upload_failed(PidginWebView *webview);


/******************************************************************************
 * Helper functions
 ******************************************************************************/

static gboolean
imgup_conn_is_hooked(PurpleConnection *gc)
{
	return GPOINTER_TO_INT(g_object_get_data(G_OBJECT(gc), "imgupload-set"));
}


/******************************************************************************
 * Imgur implementation
 ******************************************************************************/

static void
imgup_imgur_uploaded(PurpleHttpConnection *hc, PurpleHttpResponse *resp,
	gpointer _webview)
{
	JsonParser *parser;
	JsonObject *result;
	const gchar *data;
	gsize data_len;
	PidginWebView *webview = PIDGIN_WEBVIEW(_webview);
	const gchar *url, *title;

	if (!purple_http_response_is_successful(resp)) {
		imgup_upload_failed(webview);
		return;
	}

	data = purple_http_response_get_data(resp, &data_len);
	parser = json_parser_new();
	if (!json_parser_load_from_data(parser, data, data_len, NULL)) {
		purple_debug_warning("imgupload", "Invalid json got from imgur");

		imgup_upload_failed(webview);
		return;
	}

	result = json_node_get_object(json_parser_get_root(parser));

	if (!json_object_get_boolean_member(result, "success")) {
		g_object_unref(parser);

		purple_debug_warning("imgupload", "imgur - not a success");

		imgup_upload_failed(webview);
		return;
	}

	result = json_object_get_object_member(result, "data");
	url = json_object_get_string_member(result, "link");

	title = g_object_get_data(G_OBJECT(webview), "imgupload-imgur-name");

	imgup_upload_done(webview, url, title);

	g_object_unref(parser);
	g_object_set_data(G_OBJECT(webview), "imgupload-imgur-name", NULL);
}

static PurpleHttpConnection *
imgup_imgur_upload(PidginWebView *webview, PurpleImage *image)
{
	PurpleHttpRequest *req;
	PurpleHttpConnection *hc;
	gchar *req_data, *img_data, *img_data_e;

	req = purple_http_request_new("https://api.imgur.com/3/image");
	purple_http_request_set_method(req, "POST");
	purple_http_request_header_set(req, "Authorization",
		"Client-ID " IMGUP_IMGUR_CLIENT_ID);

	/* TODO: make it a plain, multipart/form-data request */
	img_data = purple_base64_encode(purple_image_get_data(image),
		purple_image_get_size(image));
	img_data_e = g_uri_escape_string(img_data, NULL, FALSE);
	g_free(img_data);
	req_data = g_strdup_printf("type=base64&image=%s", img_data_e);
	g_free(img_data_e);

	purple_http_request_header_set(req, "Content-Type",
		"application/x-www-form-urlencoded");
	purple_http_request_set_contents(req, req_data, -1);
	g_free(req_data);

	/* TODO: set it to hc, not webview (after gobjectifying it) */
	g_object_set_data_full(G_OBJECT(webview), "imgupload-imgur-name",
		g_strdup(purple_image_get_friendly_filename(image)), g_free);

	hc = purple_http_request(NULL, req, imgup_imgur_uploaded, webview);
	purple_http_request_unref(req);

	return hc;
}

/******************************************************************************
 * Image/link upload and insertion
 ******************************************************************************/

static void
imgup_upload_finish(PidginWebView *webview)
{
	gpointer plswait;

	g_object_steal_data(G_OBJECT(webview), "imgupload-hc");
	plswait = g_object_get_data(G_OBJECT(webview), "imgupload-plswait");
	g_object_set_data(G_OBJECT(webview), "imgupload-plswait", NULL);

	if (plswait)
		purple_request_close(PURPLE_REQUEST_WAIT, plswait);
}

static void
imgup_upload_done(PidginWebView *webview, const gchar *url, const gchar *title)
{
	gboolean url_desc;

	imgup_upload_finish(webview);

	if (!purple_prefs_get_bool(IMGUP_PREF_PREFIX "use_url_desc"))
		url_desc = FALSE;
	else {
		PidginWebViewButtons format;

		format = pidgin_webview_get_format_functions(webview);
		url_desc = format & PIDGIN_WEBVIEW_LINKDESC;
	}

	pidgin_webview_insert_link(webview, url, url_desc ? title : NULL);
}

static void
imgup_upload_failed(PidginWebView *webview)
{
	gboolean is_cancelled;

	imgup_upload_finish(webview);

	is_cancelled = GPOINTER_TO_INT(g_object_get_data(G_OBJECT(webview),
		"imgupload-cancelled"));
	g_object_set_data(G_OBJECT(webview), "imgupload-cancelled", NULL);

	if (!is_cancelled)
		purple_debug_error("imgupload", "Failed uploading image");
}

static void
imgup_upload_cancel(gpointer _webview)
{
	PurpleHttpConnection *hc;
	PidginWebView *webview = PIDGIN_WEBVIEW(_webview);

	g_object_set_data(G_OBJECT(webview), "imgupload-plswait", NULL);
	g_object_set_data(G_OBJECT(webview), "imgupload-cancelled",
		GINT_TO_POINTER(TRUE));
	hc = g_object_get_data(G_OBJECT(webview), "imgupload-hc");
	if (hc)
		purple_http_conn_cancel(hc);
}

static gboolean
imgup_upload_start(PidginWebView *webview, PurpleImage *image, gpointer _gtkconv)
{
	PidginConversation *gtkconv = _gtkconv;
	PurpleConversation *conv = gtkconv->active_conv;
	PurpleHttpConnection *hc;
	gpointer plswait;

	if (!imgup_conn_is_hooked(purple_conversation_get_connection(conv)))
		return FALSE;

	hc = imgup_imgur_upload(webview, image);
	g_object_set_data_full(G_OBJECT(webview), "imgupload-hc",
		hc, (GDestroyNotify)purple_http_conn_cancel);

	plswait = purple_request_wait(plugin_handle, _("Uploading image"),
		_("Please wait for image URL being retrieved..."),
		NULL, FALSE, imgup_upload_cancel,
		purple_request_cpar_from_conversation(conv), webview);
	g_object_set_data(G_OBJECT(webview), "imgupload-plswait", plswait);

	return TRUE;
}


/******************************************************************************
 * Setup/cleanup
 ******************************************************************************/

static void
imgup_pidconv_init(PidginConversation *gtkconv)
{
	PidginWebView *webview;

	webview = PIDGIN_WEBVIEW(gtkconv->entry);

	g_signal_connect(G_OBJECT(webview), "insert-image",
		G_CALLBACK(imgup_upload_start), gtkconv);
}

static void
imgup_pidconv_uninit(PidginConversation *gtkconv)
{
	PidginWebView *webview;

	webview = PIDGIN_WEBVIEW(gtkconv->entry);

	g_signal_handlers_disconnect_by_func(G_OBJECT(webview),
		G_CALLBACK(imgup_upload_start), gtkconv);
}

static void
imgup_conv_init(PurpleConversation *conv)
{
	PurpleConnection *gc;

	gc = purple_conversation_get_connection(conv);
	if (!gc)
		return;
	if (!imgup_conn_is_hooked(gc))
		return;

	purple_conversation_set_features(conv,
		purple_conversation_get_features(conv) &
		~PURPLE_CONNECTION_FLAG_NO_IMAGES);

	g_object_set_data(G_OBJECT(conv), "imgupload-set", GINT_TO_POINTER(TRUE));
}

static void
imgup_conv_uninit(PurpleConversation *conv)
{
	PurpleConnection *gc;

	gc = purple_conversation_get_connection(conv);
	if (gc) {
		if (!imgup_conn_is_hooked(gc))
			return;
	} else {
		if (!g_object_get_data(G_OBJECT(conv), "imgupload-set"))
			return;
	}

	purple_conversation_set_features(conv,
		purple_conversation_get_features(conv) |
		PURPLE_CONNECTION_FLAG_NO_IMAGES);

	g_object_set_data(G_OBJECT(conv), "imgupload-set", NULL);
}

static void
imgup_conn_init(PurpleConnection *gc)
{
	PurpleConnectionFlags flags;

	flags = purple_connection_get_flags(gc);

	if (!(flags & PURPLE_CONNECTION_FLAG_NO_IMAGES))
		return;

	flags &= ~PURPLE_CONNECTION_FLAG_NO_IMAGES;
	purple_connection_set_flags(gc, flags);

	g_object_set_data(G_OBJECT(gc), "imgupload-set", GINT_TO_POINTER(TRUE));
}

static void
imgup_conn_uninit(PurpleConnection *gc)
{
	if (!imgup_conn_is_hooked(gc))
		return;

	purple_connection_set_flags(gc, purple_connection_get_flags(gc) |
		PURPLE_CONNECTION_FLAG_NO_IMAGES);

	g_object_set_data(G_OBJECT(gc), "imgupload-set", NULL);
}

/******************************************************************************
 * Prefs
 ******************************************************************************/

static void
imgup_prefs_ok(gpointer _unused, PurpleRequestFields *fields)
{
	gboolean use_url_desc;

	use_url_desc = purple_request_fields_get_bool(fields, "use_url_desc");

	purple_prefs_set_bool(IMGUP_PREF_PREFIX "use_url_desc", use_url_desc);
}

static gpointer
imgup_prefs_get(PurplePlugin *plugin)
{
	PurpleRequestCommonParameters *cpar;
	PurpleRequestFields *fields;
	PurpleRequestFieldGroup *group;
	PurpleRequestField *field;
	gpointer handle;

	fields = purple_request_fields_new();
	group = purple_request_field_group_new(NULL);
	purple_request_fields_add_group(fields, group);

	field = purple_request_field_bool_new("use_url_desc",
		_("Use image filename as link description"),
		purple_prefs_get_bool(IMGUP_PREF_PREFIX "use_url_desc"));
	purple_request_field_group_add_field(group, field);

	cpar = purple_request_cpar_new();
	purple_request_cpar_set_icon(cpar, PURPLE_REQUEST_ICON_DIALOG);

	handle = purple_request_fields(plugin,
		_("Image Uploader"), NULL, NULL, fields,
		_("OK"), (GCallback)imgup_prefs_ok,
		_("Cancel"), NULL,
		cpar, NULL);

	return handle;
}

/******************************************************************************
 * Plugin stuff
 ******************************************************************************/

static PidginPluginInfo *
plugin_query(GError **error)
{
<<<<<<< HEAD
	const gchar * const authors[] = {
		"Tomasz Wasilczyk <twasilczyk@pidgin.im>",
		NULL
	};

	return pidgin_plugin_info_new(
		"id",              "gtk-imgupload",
		"name",            N_("Image Upload"),
		"version",         DISPLAY_VERSION,
		"category",        N_("Utility"),
		"summary",         N_("Inline images implementation for protocols "
		                      "without such feature."),
		"description",     N_("Adds inline images support for protocols "
		                      "lacking this feature by uploading them to the "
		                      "external service."),
		"authors",         authors,
		"website",         PURPLE_WEBSITE,
		"abi-version",     PURPLE_ABI_VERSION,
		"pref-request-cb", imgup_prefs_get,
		NULL
	);
}
=======
	PURPLE_PLUGIN_MAGIC,
	PURPLE_MAJOR_VERSION,
	PURPLE_MINOR_VERSION,
	PURPLE_PLUGIN_STANDARD,
	PIDGIN_PLUGIN_TYPE,
	0,
	NULL,
	PURPLE_PRIORITY_DEFAULT,
	"gtk-imgupload",
	N_("Image Uploader"),
	DISPLAY_VERSION,
	N_("Inline images implementation for protocols without such feature."),
	N_("Adds inline images support for protocols lacking this feature by "
		"uploading them to the external service."),
	"Tomasz Wasilczyk <twasilczyk@pidgin.im>",
	PURPLE_WEBSITE,
	imgup_plugin_load,
	imgup_plugin_unload,
	NULL,
	NULL,
	NULL,
	&imgup_prefs_info,
	NULL,

	/* padding */
	NULL, NULL, NULL, NULL
};
>>>>>>> 27ff6146

static gboolean
plugin_load(PurplePlugin *plugin, GError **error)
{
	GList *it;

	purple_prefs_add_none("/plugins");
	purple_prefs_add_none("/plugins/gtk");
	purple_prefs_add_none("/plugins/gtk/imgupload");

	purple_prefs_add_bool(IMGUP_PREF_PREFIX "use_url_desc", TRUE);

	plugin_handle = plugin;

	it = purple_connections_get_all();
	for (; it; it = g_list_next(it)) {
		PurpleConnection *gc = it->data;
		imgup_conn_init(gc);
	}

	it = purple_conversations_get_all();
	for (; it; it = g_list_next(it)) {
		PurpleConversation *conv = it->data;
		imgup_conv_init(conv);
		if (PIDGIN_IS_PIDGIN_CONVERSATION(conv))
			imgup_pidconv_init(PIDGIN_CONVERSATION(conv));
	}

	purple_signal_connect(purple_connections_get_handle(),
		"signed-on", plugin,
		PURPLE_CALLBACK(imgup_conn_init), NULL);
	purple_signal_connect(purple_connections_get_handle(),
		"signing-off", plugin,
		PURPLE_CALLBACK(imgup_conn_uninit), NULL);
	purple_signal_connect(pidgin_conversations_get_handle(),
		"conversation-displayed", plugin,
		PURPLE_CALLBACK(imgup_pidconv_init), NULL);

	return TRUE;
}

static gboolean
plugin_unload(PurplePlugin *plugin, GError **error)
{
	GList *it;

	it = purple_conversations_get_all();
	for (; it; it = g_list_next(it)) {
		PurpleConversation *conv = it->data;
		imgup_conv_uninit(conv);
		if (PIDGIN_IS_PIDGIN_CONVERSATION(conv))
			imgup_pidconv_uninit(PIDGIN_CONVERSATION(conv));
	}

	it = purple_connections_get_all();
	for (; it; it = g_list_next(it)) {
		PurpleConnection *gc = it->data;
		imgup_conn_uninit(gc);
	}

	plugin_handle = NULL;

	return TRUE;
}

PURPLE_PLUGIN_INIT(imgupload, plugin_query, plugin_load, plugin_unload);<|MERGE_RESOLUTION|>--- conflicted
+++ resolved
@@ -377,7 +377,6 @@
 static PidginPluginInfo *
 plugin_query(GError **error)
 {
-<<<<<<< HEAD
 	const gchar * const authors[] = {
 		"Tomasz Wasilczyk <twasilczyk@pidgin.im>",
 		NULL
@@ -385,7 +384,7 @@
 
 	return pidgin_plugin_info_new(
 		"id",              "gtk-imgupload",
-		"name",            N_("Image Upload"),
+		"name",            N_("Image Uploader"),
 		"version",         DISPLAY_VERSION,
 		"category",        N_("Utility"),
 		"summary",         N_("Inline images implementation for protocols "
@@ -400,35 +399,6 @@
 		NULL
 	);
 }
-=======
-	PURPLE_PLUGIN_MAGIC,
-	PURPLE_MAJOR_VERSION,
-	PURPLE_MINOR_VERSION,
-	PURPLE_PLUGIN_STANDARD,
-	PIDGIN_PLUGIN_TYPE,
-	0,
-	NULL,
-	PURPLE_PRIORITY_DEFAULT,
-	"gtk-imgupload",
-	N_("Image Uploader"),
-	DISPLAY_VERSION,
-	N_("Inline images implementation for protocols without such feature."),
-	N_("Adds inline images support for protocols lacking this feature by "
-		"uploading them to the external service."),
-	"Tomasz Wasilczyk <twasilczyk@pidgin.im>",
-	PURPLE_WEBSITE,
-	imgup_plugin_load,
-	imgup_plugin_unload,
-	NULL,
-	NULL,
-	NULL,
-	&imgup_prefs_info,
-	NULL,
-
-	/* padding */
-	NULL, NULL, NULL, NULL
-};
->>>>>>> 27ff6146
 
 static gboolean
 plugin_load(PurplePlugin *plugin, GError **error)
