--- conflicted
+++ resolved
@@ -45,15 +45,9 @@
 sendbutton_la_LDFLAGS       = -module -avoid-version
 spellchk_la_LDFLAGS         = -module -avoid-version
 themeedit_la_LDFLAGS        = -module -avoid-version
-<<<<<<< HEAD
 unity_la_LDFLAGS            = -module -avoid-version
 webkit_la_LDFLAGS           = -module -avoid-version
-=======
-timestamp_la_LDFLAGS        = -module -avoid-version
-timestamp_format_la_LDFLAGS = -module -avoid-version
 unity_la_LDFLAGS            = -module -avoid-version
-vvconfig_la_LDFLAGS         = -module -avoid-version
->>>>>>> 801261b0
 xmppconsole_la_LDFLAGS      = -module -avoid-version
 
 if PLUGINS
@@ -100,15 +94,9 @@
 sendbutton_la_SOURCES       = sendbutton.c
 spellchk_la_SOURCES         = spellchk.c
 themeedit_la_SOURCES        = themeedit.c themeedit-icon.c themeedit-icon.h
-<<<<<<< HEAD
 unity_la_SOURCES            = unity.c
 webkit_la_SOURCES           = webkit.c
-=======
-timestamp_la_SOURCES        = timestamp.c
-timestamp_format_la_SOURCES = timestamp_format.c
 unity_la_SOURCES            = unity.c
-vvconfig_la_SOURCES         = vvconfig.c
->>>>>>> 801261b0
 xmppconsole_la_SOURCES      = xmppconsole.c
 
 convcolors_la_LIBADD        = $(GTK_LIBS)
@@ -125,15 +113,9 @@
 sendbutton_la_LIBADD        = $(GTK_LIBS)
 spellchk_la_LIBADD          = $(GTK_LIBS)
 themeedit_la_LIBADD         = $(GTK_LIBS)
-<<<<<<< HEAD
 unity_la_LIBADD             = $(GTK_LIBS) $(UNITY_LIBS)
 webkit_la_LIBADD            = $(GTK_LIBS) $(WEBKIT_LIBS)
-=======
-timestamp_la_LIBADD         = $(GTK_LIBS)
-timestamp_format_la_LIBADD  = $(GTK_LIBS)
 unity_la_LIBADD             = $(GTK_LIBS) $(UNITY_LIBS)
-vvconfig_la_LIBADD          = $(GTK_LIBS) $(GSTREAMER_LIBS)
->>>>>>> 801261b0
 xmppconsole_la_LIBADD       = $(GTK_LIBS)
 
 endif # PLUGINS
@@ -158,10 +140,7 @@
 	$(DEBUG_CFLAGS) \
 	$(GTK_CFLAGS) \
 	$(UNITY_CFLAGS) \
-<<<<<<< HEAD
 	$(WEBKIT_CFLAGS) \
-=======
->>>>>>> 801261b0
 	$(GSTREAMER_CFLAGS) \
 	$(PLUGIN_CFLAGS)
 
