--- conflicted
+++ resolved
@@ -1,8 +1,4 @@
-<<<<<<< HEAD
-DIST_SUBDIRS = cap disco gestures gevolution musicmessaging ticker
-=======
-DIST_SUBDIRS = cap disco gestures gevolution musicmessaging perl ticker win32/winprefs win32/transparency
->>>>>>> eef5ae18
+DIST_SUBDIRS = cap disco gestures gevolution musicmessaging ticker win32/winprefs win32/transparency
 
 if BUILD_GEVOLUTION
 GEVOLUTION_DIR = gevolution
