DIST_SUBDIRS = adiumthemes cap disco gestures gevolution musicmessaging perl ticker

if BUILD_GEVOLUTION
GEVOLUTION_DIR = gevolution
endif

if ENABLE_DBUS
MUSICMESSAGING_DIR = musicmessaging
endif

if ENABLE_CAP
CAP_DIR = cap
endif

if USE_PERL
PERL_DIR = perl
endif


SUBDIRS = \
	$(CAP_DIR) \
	$(GESTURE_DIR) \
	$(GEVOLUTION_DIR) \
	$(MUSICMESSAGING_DIR) \
	$(PERL_DIR) \
	disco \
	ticker \
	adiumthemes

plugindir = $(libdir)/pidgin

convcolors_la_LDFLAGS       = -module -avoid-version
contact_priority_la_LDFLAGS = -module -avoid-version
extplacement_la_LDFLAGS     = -module -avoid-version
gtk_signals_test_la_LDFLAGS = -module -avoid-version
gtkbuddynote_la_LDFLAGS     = -module -avoid-version
iconaway_la_LDFLAGS         = -module -avoid-version
pidginrc_la_LDFLAGS         = -module -avoid-version
relnot_la_LDFLAGS           = -module -avoid-version
sendbutton_la_LDFLAGS       = -module -avoid-version
spellchk_la_LDFLAGS         = -module -avoid-version
themeedit_la_LDFLAGS        = -module -avoid-version
vvconfig_la_LDFLAGS         = -module -avoid-version
xmppconsole_la_LDFLAGS      = -module -avoid-version

if PLUGINS

plugin_LTLIBRARIES = \
	convcolors.la       \
	extplacement.la     \
	gtkbuddynote.la     \
	iconaway.la         \
	pidginrc.la         \
	relnot.la           \
	sendbutton.la       \
	spellchk.la         \
	themeedit.la         \
	xmppconsole.la

if USE_VV
plugin_LTLIBRARIES +=	vvconfig.la
endif

noinst_LTLIBRARIES = \
	contact_priority.la \
	gtk_signals_test.la

convcolors_la_SOURCES       = convcolors.c
contact_priority_la_SOURCES = contact_priority.c
extplacement_la_SOURCES     = extplacement.c
gtk_signals_test_la_SOURCES = gtk-signals-test.c
gtkbuddynote_la_SOURCES     = gtkbuddynote.c
iconaway_la_SOURCES         = iconaway.c
pidginrc_la_SOURCES         = pidginrc.c
relnot_la_SOURCES           = relnot.c
sendbutton_la_SOURCES       = sendbutton.c
spellchk_la_SOURCES         = spellchk.c
themeedit_la_SOURCES        = themeedit.c themeedit-icon.c themeedit-icon.h
<<<<<<< HEAD
timestamp_la_SOURCES        = timestamp.c
timestamp_format_la_SOURCES = timestamp_format.c
vvconfig_la_SOURCES         = vvconfig.c
=======
>>>>>>> 29b78732
xmppconsole_la_SOURCES      = xmppconsole.c

convcolors_la_LIBADD        = $(GTK_LIBS)
contact_priority_la_LIBADD  = $(GTK_LIBS)
extplacement_la_LIBADD      = $(GTK_LIBS)
gtk_signals_test_la_LIBADD  = $(GTK_LIBS)
gtkbuddynote_la_LIBADD      = $(GTK_LIBS)
iconaway_la_LIBADD          = $(GTK_LIBS)
pidginrc_la_LIBADD          = $(GTK_LIBS)
relnot_la_LIBADD            = $(GLIB_LIBS)
sendbutton_la_LIBADD        = $(GTK_LIBS)
spellchk_la_LIBADD          = $(GTK_LIBS)
themeedit_la_LIBADD         = $(GTK_LIBS)
xmppconsole_la_LIBADD       = $(GTK_LIBS)

endif # PLUGINS

EXTRA_DIST = \
	Makefile.mingw \
	mailchk.c \
	pidgininc.c \
	raw.c \
	win32/transparency/Makefile.mingw \
	win32/transparency/win2ktrans.c \
	win32/winprefs/gtkappbar.c \
	win32/winprefs/gtkappbar.h \
	win32/winprefs/Makefile.mingw \
	win32/winprefs/winprefs.c

AM_CPPFLAGS = \
	-DDATADIR=\"$(datadir)\" \
	-I$(top_builddir)/libpurple \
	-I$(top_srcdir)/libpurple \
	-I$(top_srcdir)/pidgin \
	$(DEBUG_CFLAGS) \
	$(GTK_CFLAGS) \
	$(GSTREAMER_CFLAGS) \
	$(PLUGIN_CFLAGS)

#
# This part allows people to build their own plugins in here.
# Yes, it's a mess.
#
SUFFIXES = .c .so
.c.so:
	$(LIBTOOL) --mode=compile $(CC) -DHAVE_CONFIG_H -I$(top_builddir) $(AM_CPPFLAGS) $(CFLAGS) -c $< -o tmp$@.lo $(PLUGIN_CFLAGS)
	$(LIBTOOL) --mode=link    $(CC) $(CFLAGS) -o libtmp$@.la -rpath $(plugindir) tmp$@.lo $(LIBS) $(LDFLAGS) -module -avoid-version $(PLUGIN_LIBS)
	@rm -f tmp$@.lo tmp$@.o libtmp$@.la
	@cp .libs/libtmp$@*.so $@
	@rm -rf .libs/libtmp$@.*<|MERGE_RESOLUTION|>--- conflicted
+++ resolved
@@ -76,12 +76,6 @@
 sendbutton_la_SOURCES       = sendbutton.c
 spellchk_la_SOURCES         = spellchk.c
 themeedit_la_SOURCES        = themeedit.c themeedit-icon.c themeedit-icon.h
-<<<<<<< HEAD
-timestamp_la_SOURCES        = timestamp.c
-timestamp_format_la_SOURCES = timestamp_format.c
-vvconfig_la_SOURCES         = vvconfig.c
-=======
->>>>>>> 29b78732
 xmppconsole_la_SOURCES      = xmppconsole.c
 
 convcolors_la_LIBADD        = $(GTK_LIBS)
