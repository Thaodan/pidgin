/* GTK - The GIMP Toolkit
 * Copyright (C) 1995-1997 Peter Mattis, Spencer Kimball and Josh MacDonald
 *
 * This library is free software; you can redistribute it and/or
 * modify it under the terms of the GNU Library General Public
 * License as published by the Free Software Foundation; either
 * version 2 of the License, or (at your option) any later version.
 *
 * This library is distributed in the hope that it will be useful,
 * but WITHOUT ANY WARRANTY; without even the implied warranty of
 * MERCHANTABILITY or FITNESS FOR A PARTICULAR PURPOSE.  See the GNU
 * Library General Public License for more details.
 *
 * You should have received a copy of the GNU Library General Public
 * License along with this library; if not, write to the
 * Free Software Foundation, Inc., 51 Franklin Street, Fifth Floor,
 * Boston, MA 02111-1301, USA.
 */

/*
 * GtkTicker Copyright 2000 Syd Logan
 */

#include "gtkticker.h"
#include <gtk/gtk.h>

<<<<<<< HEAD
#if !GTK_CHECK_VERSION(2,20,0)
#define gtk_widget_get_mapped(x) GTK_WIDGET_MAPPED(x)
#define gtk_widget_set_mapped(x,y) do {\
	if (y) \
		GTK_WIDGET_SET_FLAGS(x, GTK_MAPPED); \
	else \
		GTK_WIDGET_UNSET_FLAGS(x, GTK_MAPPED); \
} while(0)
#define gtk_widget_get_realized(x) GTK_WIDGET_REALIZED(x)
#define gtk_widget_set_realized(x,y) do {\
	if (y) \
		GTK_WIDGET_SET_FLAGS(x, GTK_REALIZED); \
	else \
		GTK_WIDGET_UNSET_FLAGS(x, GTK_REALIZED); \
} while(0)

#if !GTK_CHECK_VERSION(2,18,0)
#define gtk_widget_get_visible(x) GTK_WIDGET_VISIBLE(x)

#if !GTK_CHECK_VERSION(2,14,0)
#define gtk_widget_get_window(x) x->window
#endif
#endif
#endif
=======
#include "gtk3compat.h"
>>>>>>> 7607e74f

static void gtk_ticker_compute_offsets (GtkTicker    *ticker);
static void gtk_ticker_class_init    (GtkTickerClass    *klass);
static void gtk_ticker_init          (GtkTicker         *ticker);
static void gtk_ticker_map           (GtkWidget        *widget);
static void gtk_ticker_realize       (GtkWidget        *widget);
#if GTK_CHECK_VERSION(3,0,0)
static void gtk_ticker_get_preferred_width (GtkWidget *widget,
		gint      *minimal_width,
		gint      *natural_width);
static void gtk_ticker_get_preferred_height (GtkWidget *widget,
		gint      *minimal_height,
		gint      *natural_height);
#else
static void gtk_ticker_size_request  (GtkWidget        *widget,
		GtkRequisition   *requisition);
#endif
static void gtk_ticker_size_allocate (GtkWidget        *widget,
		GtkAllocation    *allocation);
static void gtk_ticker_add_real      (GtkContainer     *container,
		GtkWidget        *widget);
static void gtk_ticker_remove_real   (GtkContainer     *container,
		GtkWidget        *widget);
static void gtk_ticker_forall        (GtkContainer     *container,
		gboolean	       include_internals,
		GtkCallback       callback,
		gpointer          callback_data);
static GType gtk_ticker_child_type   (GtkContainer     *container);


static GtkContainerClass *parent_class = NULL;


GType gtk_ticker_get_type (void)
{
	static GType ticker_type = 0;

	ticker_type = g_type_from_name("GtkTicker");

	if (!ticker_type)
	{
		static const GTypeInfo ticker_info =
		{
			sizeof(GtkTickerClass),
			NULL,
			NULL,
			(GClassInitFunc) gtk_ticker_class_init,
			NULL,
			NULL,
			sizeof(GtkTicker),
			0,
			(GInstanceInitFunc) gtk_ticker_init,
			NULL
		};

		ticker_type = g_type_register_static (GTK_TYPE_CONTAINER, "GtkTicker",
				&ticker_info, 0);
	}

	/* kludge to re-initialise the class if it's already registered */
	else if (parent_class == NULL) {
		gtk_ticker_class_init((GtkTickerClass *)g_type_class_peek(ticker_type));
	}

	return ticker_type;
}

static void gtk_ticker_finalize(GObject *object) {
	gtk_ticker_stop_scroll(GTK_TICKER(object));

	G_OBJECT_CLASS(parent_class)->finalize(object);
}

static void gtk_ticker_class_init (GtkTickerClass *class)
{
	GObjectClass *gobject_class;
	GtkWidgetClass *widget_class;
	GtkContainerClass *container_class;

	gobject_class = (GObjectClass*) class;
	widget_class = (GtkWidgetClass*) class;
	container_class = (GtkContainerClass*) class;

	parent_class = g_type_class_ref (GTK_TYPE_CONTAINER);

	gobject_class->finalize = gtk_ticker_finalize;

	widget_class->map = gtk_ticker_map;
	widget_class->realize = gtk_ticker_realize;
#if GTK_CHECK_VERSION(3,0,0)
	widget_class->get_preferred_width = gtk_ticker_get_preferred_width;
	widget_class->get_preferred_height = gtk_ticker_get_preferred_height;
#else
	widget_class->size_request = gtk_ticker_size_request;
#endif
	widget_class->size_allocate = gtk_ticker_size_allocate;

	container_class->add = gtk_ticker_add_real;
	container_class->remove = gtk_ticker_remove_real;
	container_class->forall = gtk_ticker_forall;
	container_class->child_type = gtk_ticker_child_type;
}

static GType gtk_ticker_child_type (GtkContainer *container)
{
	return GTK_TYPE_WIDGET;
}

static void gtk_ticker_init (GtkTicker *ticker)
{
<<<<<<< HEAD
#if GTK_CHECK_VERSION(2,18,0)
	gtk_widget_set_has_window (GTK_WIDGET (ticker), TRUE);
#else
	GTK_WIDGET_UNSET_FLAGS (ticker, GTK_NO_WINDOW);
#endif
=======
	gtk_widget_set_has_window (GTK_WIDGET (ticker), TRUE);
>>>>>>> 7607e74f

	ticker->interval = (guint) 200;
	ticker->scootch = (guint) 2;
	ticker->children = NULL;
	ticker->timer = 0;
	ticker->dirty = TRUE;
}

GtkWidget* gtk_ticker_new (void)
{
	return GTK_WIDGET(g_object_new(GTK_TYPE_TICKER, NULL));
}

static void gtk_ticker_put (GtkTicker *ticker, GtkWidget *widget)
{
	GtkTickerChild *child_info;

	g_return_if_fail (ticker != NULL);
	g_return_if_fail (GTK_IS_TICKER (ticker));
	g_return_if_fail (widget != NULL);

	child_info = g_new(GtkTickerChild, 1);
	child_info->widget = widget;
	child_info->x = 0;

	gtk_widget_set_parent(widget, GTK_WIDGET (ticker));

	ticker->children = g_list_append (ticker->children, child_info);

	if (gtk_widget_get_realized (GTK_WIDGET (ticker)))
		gtk_widget_realize (widget);

	if (gtk_widget_get_visible (GTK_WIDGET (ticker)) &&
		gtk_widget_get_visible (widget))
	{
		if (gtk_widget_get_mapped (GTK_WIDGET (ticker)))
			gtk_widget_map (widget);

		gtk_widget_queue_resize (GTK_WIDGET (ticker));
	}
}

void gtk_ticker_set_interval (GtkTicker *ticker, gint interval)
{
	g_return_if_fail (ticker != NULL);
	g_return_if_fail (GTK_IS_TICKER (ticker));

	if ( interval < 0 )
		interval = 200;
	ticker->interval = interval;
}

guint gtk_ticker_get_interval (GtkTicker *ticker)
{
	g_return_val_if_fail (ticker != NULL, -1);
	g_return_val_if_fail (GTK_IS_TICKER (ticker), -1);

	return ticker->interval;
}

void gtk_ticker_set_scootch (GtkTicker *ticker, gint scootch)
{
	g_return_if_fail (ticker != NULL);
	g_return_if_fail (GTK_IS_TICKER (ticker));

	if (scootch <= 0)
		scootch = 2;
	ticker->scootch = scootch;
	ticker->dirty = TRUE;
}

guint gtk_ticker_get_scootch (GtkTicker *ticker )
{
	g_return_val_if_fail (ticker != NULL, -1);
	g_return_val_if_fail (GTK_IS_TICKER (ticker), -1);

	return ticker->scootch;
}

void gtk_ticker_set_spacing (GtkTicker *ticker, gint spacing )
{
	g_return_if_fail (ticker != NULL);
	g_return_if_fail (GTK_IS_TICKER (ticker));

	if ( spacing < 0 )
		spacing = 0;
	ticker->spacing = spacing;
	ticker->dirty = TRUE;
}

static int ticker_timeout(gpointer data)
{
	GtkTicker *ticker = (GtkTicker *) data;

	if (gtk_widget_get_visible (GTK_WIDGET (ticker)))
		gtk_widget_queue_resize (GTK_WIDGET (ticker));

	return( TRUE );
}

void gtk_ticker_start_scroll(GtkTicker *ticker)
{
	g_return_if_fail (ticker != NULL);
	g_return_if_fail (GTK_IS_TICKER (ticker));
	if ( ticker->timer != 0 )
		return;
	ticker->timer = g_timeout_add(ticker->interval, ticker_timeout, ticker);
}

void gtk_ticker_stop_scroll(GtkTicker *ticker)
{
	g_return_if_fail (ticker != NULL);
	g_return_if_fail (GTK_IS_TICKER (ticker));
	if ( ticker->timer == 0 )
		return;
	g_source_remove(ticker->timer);
	ticker->timer = 0;
}

guint gtk_ticker_get_spacing (GtkTicker *ticker )
{
	g_return_val_if_fail (ticker != NULL, -1);
	g_return_val_if_fail (GTK_IS_TICKER (ticker), -1);

	return ticker->spacing;
}

static void gtk_ticker_map (GtkWidget *widget)
{
	GtkTicker *ticker;
	GtkTickerChild *child;
	GList *children;

	g_return_if_fail (widget != NULL);
	g_return_if_fail (GTK_IS_TICKER (widget));

	gtk_widget_set_mapped (widget, TRUE);
	ticker = GTK_TICKER (widget);

	children = ticker->children;
	while (children)
	{
		child = children->data;
		children = children->next;

		if (gtk_widget_get_visible (child->widget) &&
				!gtk_widget_get_mapped (child->widget))
			gtk_widget_map (child->widget);
	}

	gdk_window_show (gtk_widget_get_window (widget));
}

static void gtk_ticker_realize (GtkWidget *widget)
{
	GdkWindowAttr attributes;
	gint attributes_mask;
	GdkWindow *window;
<<<<<<< HEAD
	GtkStyle *style;
#if GTK_CHECK_VERSION(2,18,0)
	GtkAllocation allocation;
#endif
=======
#if GTK_CHECK_VERSION(3,0,0)
	GtkStyleContext *context;
#else
	GtkStyle *style;
#endif
	GtkAllocation allocation;
>>>>>>> 7607e74f

	g_return_if_fail (widget != NULL);
	g_return_if_fail (GTK_IS_TICKER (widget));

	gtk_widget_set_realized (widget, TRUE);

	attributes.window_type = GDK_WINDOW_CHILD;
<<<<<<< HEAD
#if GTK_CHECK_VERSION(2,18,0)
=======
>>>>>>> 7607e74f
	gtk_widget_get_allocation (widget, &allocation);
	attributes.x = allocation.x;
	attributes.y = allocation.y;
	attributes.width = allocation.width;
	attributes.height = allocation.height;
<<<<<<< HEAD
#else
	attributes.x = widget->allocation.x;
	attributes.y = widget->allocation.y;
	attributes.width = widget->allocation.width;
	attributes.height = widget->allocation.height;
#endif
=======
>>>>>>> 7607e74f
	attributes.wclass = GDK_INPUT_OUTPUT;
	attributes.visual = gtk_widget_get_visual (widget);
#if !GTK_CHECK_VERSION(3,0,0)
	attributes.colormap = gtk_widget_get_colormap (widget);
#endif
	attributes.event_mask = gtk_widget_get_events (widget);
	attributes.event_mask |= GDK_EXPOSURE_MASK | GDK_BUTTON_PRESS_MASK;

#if GTK_CHECK_VERSION(3,0,0)
	attributes_mask = GDK_WA_X | GDK_WA_Y | GDK_WA_VISUAL;
#else
	attributes_mask = GDK_WA_X | GDK_WA_Y | GDK_WA_VISUAL | GDK_WA_COLORMAP;
#endif

	window = gdk_window_new (gtk_widget_get_parent_window (widget),
			&attributes, attributes_mask);
<<<<<<< HEAD
#if GTK_CHECK_VERSION(2,18,0)
	gtk_widget_set_window (widget, window);
#else
	widget->window = window;
#endif
	gdk_window_set_user_data (window, widget);

#if GTK_CHECK_VERSION(2,14,0)
	style = gtk_widget_get_style (widget);
	style = gtk_style_attach (style, window);
	gtk_widget_set_style (widget, style);
#else
	style = widget->style = gtk_style_attach (widget->style, window);
#endif
	gtk_style_set_background (style, window, GTK_STATE_NORMAL);
=======
	gtk_widget_set_window (widget, window);
	gdk_window_set_user_data (window, widget);

#if GTK_CHECK_VERSION(3,0,0)
	context = gtk_widget_get_style_context(widget);
	gtk_style_context_add_class(context, GTK_STYLE_CLASS_BACKGROUND);
	gtk_style_context_set_state(context, GTK_STATE_NORMAL);
	gtk_style_context_set_background(context, window);
#else
	style = gtk_style_attach (gtk_widget_get_style (widget), window);
	gtk_widget_set_style (widget, style);
	gtk_style_set_background (style, window, GTK_STATE_NORMAL);
#endif
}

#if GTK_CHECK_VERSION(3,0,0)
static void
gtk_ticker_get_preferred_width (GtkWidget *widget,
                                gint      *minimal_width,
                                gint      *natural_width)
{
	GtkTicker *ticker;
	GtkTickerChild *child;
	GList *children;
	gint child_min_width, child_nat_width;
	gint width;
	guint border_width;

	ticker = GTK_TICKER (widget);
	*minimal_width = width = 0;

	children = ticker->children;
	while (children)
	{
		child = children->data;
		children = children->next;

		if (gtk_widget_get_visible (child->widget))
		{
			gtk_widget_get_preferred_width (child->widget, &child_min_width, &child_nat_width);

			width += child_nat_width + ticker->spacing;
			*minimal_width = MAX(*minimal_width, child_min_width);
		}
	}
	if ( width > ticker->spacing )
		width -= ticker->spacing;

	border_width = gtk_container_get_border_width (GTK_CONTAINER (ticker));
	width += border_width * 2;

	*natural_width = width;
>>>>>>> 7607e74f
}

static void
gtk_ticker_get_preferred_height (GtkWidget *widget,
                                 gint      *minimal_height,
                                 gint      *natural_height)
{
	GtkTicker *ticker;
	GtkTickerChild *child;
	GList *children;
	gint child_min_height, child_nat_height;
	gint height;
	guint border_width;

	ticker = GTK_TICKER (widget);
	height = 0;

	children = ticker->children;
	while (children)
	{
		child = children->data;
		children = children->next;

		if (gtk_widget_get_visible (child->widget))
		{
			gtk_widget_get_preferred_height (child->widget, &child_min_height, &child_nat_height);

			height = MAX (height, child_nat_height);
		}
	}

	border_width = gtk_container_get_border_width (GTK_CONTAINER (ticker));
	height += border_width * 2;
	*minimal_height = *natural_height = height;
}

#else

static void gtk_ticker_size_request (GtkWidget *widget, GtkRequisition *requisition)
{
	GtkTicker *ticker;
	GtkTickerChild *child;
	GList *children;
	GtkRequisition child_requisition;
	guint border_width;

	g_return_if_fail (widget != NULL);
	g_return_if_fail (GTK_IS_TICKER (widget));
	g_return_if_fail (requisition != NULL);

	ticker = GTK_TICKER (widget);
	requisition->width = 0;
	requisition->height = 0;

	children = ticker->children;
	while (children)
	{
		child = children->data;
		children = children->next;

		if (gtk_widget_get_visible (child->widget))
		{
			gtk_widget_size_request (child->widget, &child_requisition);

			requisition->height = MAX (requisition->height,
					child_requisition.height);
			requisition->width += child_requisition.width + ticker->spacing;
		}
	}
	if ( requisition->width > ticker->spacing )
		requisition->width -= ticker->spacing;

	border_width = gtk_container_get_border_width (GTK_CONTAINER (ticker));
	requisition->height += border_width * 2;
	requisition->width += border_width * 2;
}
#endif

static void gtk_ticker_compute_offsets (GtkTicker *ticker)
{
	GtkAllocation allocation;
	GtkTickerChild *child;
	GtkRequisition child_requisition;
	GList *children;
	guint16 border_width;

	g_return_if_fail (ticker != NULL);
	g_return_if_fail (GTK_IS_TICKER(ticker));

	border_width = gtk_container_get_border_width (GTK_CONTAINER (ticker));

<<<<<<< HEAD
#if GTK_CHECK_VERSION(2,18,0)
	{
		GtkAllocation allocation;
		gtk_widget_get_allocation (GTK_WIDGET (ticker), &allocation);
		ticker->width = allocation.width;
	}
#else
	ticker->width = GTK_WIDGET(ticker)->allocation.width;
#endif
=======
	gtk_widget_get_allocation (GTK_WIDGET (ticker), &allocation);
	ticker->width = allocation.width;
>>>>>>> 7607e74f
	ticker->total = 0;
	children = ticker->children;
	while (children) {
		child = children->data;

		child->x = 0;
		if (gtk_widget_get_visible (child->widget)) {
<<<<<<< HEAD
			gtk_widget_get_child_requisition (child->widget, &child_requisition);
=======
			gtk_widget_get_preferred_size (child->widget, NULL, &child_requisition);
>>>>>>> 7607e74f
			child->offset = ticker->total;
			ticker->total +=
				child_requisition.width + border_width + ticker->spacing;
		}
		children = children->next;
	}
	ticker->dirty = FALSE;
}

static void gtk_ticker_size_allocate (GtkWidget *widget,
		GtkAllocation *allocation)
{
	GtkTicker *ticker;
	GtkAllocation a;
	GtkTickerChild *child;
	GtkAllocation child_allocation;
	GtkRequisition child_requisition;
	GList *children;
	guint16 border_width;

	g_return_if_fail (widget != NULL);
	g_return_if_fail (GTK_IS_TICKER(widget));
	g_return_if_fail (allocation != NULL);

	ticker = GTK_TICKER (widget);

<<<<<<< HEAD
#if GTK_CHECK_VERSION(2,18,0)
	{
		GtkAllocation a;
		gtk_widget_get_allocation (GTK_WIDGET (ticker), &a);
		if ( a.width != ticker->width )
			ticker->dirty = TRUE;
	}
#else
	if ( GTK_WIDGET(ticker)->allocation.width != ticker->width )
=======
	gtk_widget_get_allocation (GTK_WIDGET (ticker), &a);
	if ( a.width != ticker->width )
>>>>>>> 7607e74f
		ticker->dirty = TRUE;
#endif

	if ( ticker->dirty == TRUE ) {
		gtk_ticker_compute_offsets( ticker );
	}

<<<<<<< HEAD
#if GTK_CHECK_VERSION(2,18,0)
	gtk_widget_set_allocation (widget, allocation);
#else
	widget->allocation = *allocation;
#endif
=======
	gtk_widget_set_allocation (widget, allocation);
>>>>>>> 7607e74f
	if (gtk_widget_get_realized (widget))
		gdk_window_move_resize (gtk_widget_get_window (widget),
				allocation->x,
				allocation->y,
				allocation->width,
				allocation->height);

	border_width = gtk_container_get_border_width (GTK_CONTAINER (ticker));

	children = ticker->children;
	while (children)
	{
		child = children->data;
		child->x -= ticker->scootch;

		if (gtk_widget_get_visible (child->widget)) {
<<<<<<< HEAD
			gtk_widget_get_child_requisition (child->widget, &child_requisition);
=======
			gtk_widget_get_preferred_size (child->widget, NULL, &child_requisition);
>>>>>>> 7607e74f
			child_allocation.width = child_requisition.width;
			child_allocation.x = child->offset + border_width + child->x;
			if ( ( child_allocation.x + child_allocation.width ) < allocation->x  ) {
				if ( ticker->total >=  allocation->width ) {
					child->x += allocation->x + allocation->width + ( ticker->total - ( allocation->x + allocation->width ) );
				}
				else {
					child->x += allocation->x + allocation->width;
				}
			}
			child_allocation.y = border_width;
			child_allocation.height = child_requisition.height;
			gtk_widget_size_allocate (child->widget, &child_allocation);
		}
		children = children->next;
	}
}

void gtk_ticker_add(GtkTicker *ticker, GtkWidget *widget)
{
	gtk_ticker_add_real( GTK_CONTAINER( ticker ), widget );
	ticker->dirty = TRUE;
}

void gtk_ticker_remove(GtkTicker *ticker, GtkWidget *widget)
{
	gtk_ticker_remove_real( GTK_CONTAINER( ticker ), widget );
	ticker->dirty = TRUE;
}

static void gtk_ticker_add_real(GtkContainer *container, GtkWidget *widget)
{
	g_return_if_fail (container != NULL);
	g_return_if_fail (GTK_IS_TICKER (container));
	g_return_if_fail (widget != NULL);

	gtk_ticker_put(GTK_TICKER (container), widget);
}

static void gtk_ticker_remove_real(GtkContainer *container, GtkWidget *widget)
{
	GtkTicker *ticker;
	GtkTickerChild *child;
	GList *children;

	g_return_if_fail (container != NULL);
	g_return_if_fail (GTK_IS_TICKER (container));
	g_return_if_fail (widget != NULL);

	ticker = GTK_TICKER (container);

	children = ticker->children;
	while (children)
	{
		child = children->data;

		if (child->widget == widget)
		{
			gboolean was_visible = gtk_widget_get_visible (widget);

			gtk_widget_unparent (widget);

			ticker->children = g_list_remove_link (ticker->children, children);
			g_list_free (children);
			g_free (child);

			if (was_visible && gtk_widget_get_visible (GTK_WIDGET (container)))
				gtk_widget_queue_resize (GTK_WIDGET (container));

			break;
		}

		children = children->next;
	}
}

static void gtk_ticker_forall (GtkContainer *container,
		gboolean	include_internals,
		GtkCallback   callback,
		gpointer      callback_data)
{
	GtkTicker *ticker;
	GtkTickerChild *child;
	GList *children;

	g_return_if_fail (container != NULL);
	g_return_if_fail (GTK_IS_TICKER (container));
	g_return_if_fail (callback != NULL);

	ticker = GTK_TICKER (container);

	children = ticker->children;
	while (children)
	{
		child = children->data;
		children = children->next;

		(* callback) (child->widget, callback_data);
	}
}
<|MERGE_RESOLUTION|>--- conflicted
+++ resolved
@@ -24,34 +24,7 @@
 #include "gtkticker.h"
 #include <gtk/gtk.h>
 
-<<<<<<< HEAD
-#if !GTK_CHECK_VERSION(2,20,0)
-#define gtk_widget_get_mapped(x) GTK_WIDGET_MAPPED(x)
-#define gtk_widget_set_mapped(x,y) do {\
-	if (y) \
-		GTK_WIDGET_SET_FLAGS(x, GTK_MAPPED); \
-	else \
-		GTK_WIDGET_UNSET_FLAGS(x, GTK_MAPPED); \
-} while(0)
-#define gtk_widget_get_realized(x) GTK_WIDGET_REALIZED(x)
-#define gtk_widget_set_realized(x,y) do {\
-	if (y) \
-		GTK_WIDGET_SET_FLAGS(x, GTK_REALIZED); \
-	else \
-		GTK_WIDGET_UNSET_FLAGS(x, GTK_REALIZED); \
-} while(0)
-
-#if !GTK_CHECK_VERSION(2,18,0)
-#define gtk_widget_get_visible(x) GTK_WIDGET_VISIBLE(x)
-
-#if !GTK_CHECK_VERSION(2,14,0)
-#define gtk_widget_get_window(x) x->window
-#endif
-#endif
-#endif
-=======
 #include "gtk3compat.h"
->>>>>>> 7607e74f
 
 static void gtk_ticker_compute_offsets (GtkTicker    *ticker);
 static void gtk_ticker_class_init    (GtkTickerClass    *klass);
@@ -162,15 +135,7 @@
 
 static void gtk_ticker_init (GtkTicker *ticker)
 {
-<<<<<<< HEAD
-#if GTK_CHECK_VERSION(2,18,0)
 	gtk_widget_set_has_window (GTK_WIDGET (ticker), TRUE);
-#else
-	GTK_WIDGET_UNSET_FLAGS (ticker, GTK_NO_WINDOW);
-#endif
-=======
-	gtk_widget_set_has_window (GTK_WIDGET (ticker), TRUE);
->>>>>>> 7607e74f
 
 	ticker->interval = (guint) 200;
 	ticker->scootch = (guint) 2;
@@ -329,19 +294,12 @@
 	GdkWindowAttr attributes;
 	gint attributes_mask;
 	GdkWindow *window;
-<<<<<<< HEAD
-	GtkStyle *style;
-#if GTK_CHECK_VERSION(2,18,0)
-	GtkAllocation allocation;
-#endif
-=======
 #if GTK_CHECK_VERSION(3,0,0)
 	GtkStyleContext *context;
 #else
 	GtkStyle *style;
 #endif
 	GtkAllocation allocation;
->>>>>>> 7607e74f
 
 	g_return_if_fail (widget != NULL);
 	g_return_if_fail (GTK_IS_TICKER (widget));
@@ -349,24 +307,11 @@
 	gtk_widget_set_realized (widget, TRUE);
 
 	attributes.window_type = GDK_WINDOW_CHILD;
-<<<<<<< HEAD
-#if GTK_CHECK_VERSION(2,18,0)
-=======
->>>>>>> 7607e74f
 	gtk_widget_get_allocation (widget, &allocation);
 	attributes.x = allocation.x;
 	attributes.y = allocation.y;
 	attributes.width = allocation.width;
 	attributes.height = allocation.height;
-<<<<<<< HEAD
-#else
-	attributes.x = widget->allocation.x;
-	attributes.y = widget->allocation.y;
-	attributes.width = widget->allocation.width;
-	attributes.height = widget->allocation.height;
-#endif
-=======
->>>>>>> 7607e74f
 	attributes.wclass = GDK_INPUT_OUTPUT;
 	attributes.visual = gtk_widget_get_visual (widget);
 #if !GTK_CHECK_VERSION(3,0,0)
@@ -383,23 +328,6 @@
 
 	window = gdk_window_new (gtk_widget_get_parent_window (widget),
 			&attributes, attributes_mask);
-<<<<<<< HEAD
-#if GTK_CHECK_VERSION(2,18,0)
-	gtk_widget_set_window (widget, window);
-#else
-	widget->window = window;
-#endif
-	gdk_window_set_user_data (window, widget);
-
-#if GTK_CHECK_VERSION(2,14,0)
-	style = gtk_widget_get_style (widget);
-	style = gtk_style_attach (style, window);
-	gtk_widget_set_style (widget, style);
-#else
-	style = widget->style = gtk_style_attach (widget->style, window);
-#endif
-	gtk_style_set_background (style, window, GTK_STATE_NORMAL);
-=======
 	gtk_widget_set_window (widget, window);
 	gdk_window_set_user_data (window, widget);
 
@@ -452,7 +380,6 @@
 	width += border_width * 2;
 
 	*natural_width = width;
->>>>>>> 7607e74f
 }
 
 static void
@@ -544,20 +471,8 @@
 
 	border_width = gtk_container_get_border_width (GTK_CONTAINER (ticker));
 
-<<<<<<< HEAD
-#if GTK_CHECK_VERSION(2,18,0)
-	{
-		GtkAllocation allocation;
-		gtk_widget_get_allocation (GTK_WIDGET (ticker), &allocation);
-		ticker->width = allocation.width;
-	}
-#else
-	ticker->width = GTK_WIDGET(ticker)->allocation.width;
-#endif
-=======
 	gtk_widget_get_allocation (GTK_WIDGET (ticker), &allocation);
 	ticker->width = allocation.width;
->>>>>>> 7607e74f
 	ticker->total = 0;
 	children = ticker->children;
 	while (children) {
@@ -565,11 +480,7 @@
 
 		child->x = 0;
 		if (gtk_widget_get_visible (child->widget)) {
-<<<<<<< HEAD
-			gtk_widget_get_child_requisition (child->widget, &child_requisition);
-=======
 			gtk_widget_get_preferred_size (child->widget, NULL, &child_requisition);
->>>>>>> 7607e74f
 			child->offset = ticker->total;
 			ticker->total +=
 				child_requisition.width + border_width + ticker->spacing;
@@ -596,36 +507,15 @@
 
 	ticker = GTK_TICKER (widget);
 
-<<<<<<< HEAD
-#if GTK_CHECK_VERSION(2,18,0)
-	{
-		GtkAllocation a;
-		gtk_widget_get_allocation (GTK_WIDGET (ticker), &a);
-		if ( a.width != ticker->width )
-			ticker->dirty = TRUE;
-	}
-#else
-	if ( GTK_WIDGET(ticker)->allocation.width != ticker->width )
-=======
 	gtk_widget_get_allocation (GTK_WIDGET (ticker), &a);
 	if ( a.width != ticker->width )
->>>>>>> 7607e74f
 		ticker->dirty = TRUE;
-#endif
 
 	if ( ticker->dirty == TRUE ) {
 		gtk_ticker_compute_offsets( ticker );
 	}
 
-<<<<<<< HEAD
-#if GTK_CHECK_VERSION(2,18,0)
 	gtk_widget_set_allocation (widget, allocation);
-#else
-	widget->allocation = *allocation;
-#endif
-=======
-	gtk_widget_set_allocation (widget, allocation);
->>>>>>> 7607e74f
 	if (gtk_widget_get_realized (widget))
 		gdk_window_move_resize (gtk_widget_get_window (widget),
 				allocation->x,
@@ -642,11 +532,7 @@
 		child->x -= ticker->scootch;
 
 		if (gtk_widget_get_visible (child->widget)) {
-<<<<<<< HEAD
-			gtk_widget_get_child_requisition (child->widget, &child_requisition);
-=======
 			gtk_widget_get_preferred_size (child->widget, NULL, &child_requisition);
->>>>>>> 7607e74f
 			child_allocation.width = child_requisition.width;
 			child_allocation.x = child->offset + border_width + child->x;
 			if ( ( child_allocation.x + child_allocation.width ) < allocation->x  ) {
