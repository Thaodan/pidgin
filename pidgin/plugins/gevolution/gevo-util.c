--- conflicted
+++ resolved
@@ -41,17 +41,12 @@
 		purple_blist_add_group(group, NULL);
 	}
 
-<<<<<<< HEAD
-	buddy = purple_buddy_new(account, buddy_name, alias);
-	purple_blist_add_buddy(buddy, NULL, group, NULL);
-=======
-	if ((buddy = purple_find_buddy_in_group(account, screenname, group)) == NULL)
-	{
-		buddy = purple_buddy_new(account, screenname, alias);
+	if ((buddy = purple_find_buddy_in_group(account, buddy_name, group))) {
+	{	
+		buddy = purple_buddy_new(account, buddy_name, alias);
 		purple_blist_add_buddy(buddy, NULL, group, NULL);
 	}
 
->>>>>>> 265ece76
 	purple_account_add_buddy(account, buddy);
 
 	if (conv != NULL)
