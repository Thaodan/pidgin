--- conflicted
+++ resolved
@@ -91,11 +91,7 @@
 		PurpleAccount *account = purple_connection_get_account(gc);
 		char *me;
 
-<<<<<<< HEAD
-		if (strcmp(purple_account_get_protocol_id(account), protocol_id))
-=======
-		if (!purple_strequal(purple_account_get_protocol_id(account), prpl_id))
->>>>>>> 2f50dafa
+		if (!purple_strequal(purple_account_get_protocol_id(account), protocol_id))
 			continue;
 
 		if (!purple_account_get_bool(account, "gevo-autoadd", FALSE))
@@ -104,13 +100,8 @@
 		me = g_strdup(purple_normalize(account, purple_account_get_username(account)));
 		for (l2 = ims; l2 != NULL; l2 = l2->next)
 		{
-<<<<<<< HEAD
 			if (purple_blist_find_buddy(account, l2->data) != NULL ||
-				!strcmp(me, purple_normalize(account, l2->data)))
-=======
-			if (purple_find_buddy(account, l2->data) != NULL ||
 				purple_strequal(me, purple_normalize(account, l2->data)))
->>>>>>> 2f50dafa
 				continue;
 
 			gevo_add_buddy(account, PURPLE_BLIST_DEFAULT_GROUP_NAME,
