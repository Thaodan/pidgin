--- conflicted
+++ resolved
@@ -176,12 +176,8 @@
 	EBookQuery *full_query;
 	GSList *groups, *g;
 	EContact *result;
-<<<<<<< HEAD
-	EContactField protocol_field = gevo_protocol_get_field(purple_buddy_get_account(buddy), buddy);
-=======
 	EContactField protocol_field =
-		gevo_prpl_get_field(purple_buddy_get_account(buddy), buddy);
->>>>>>> 186f01f4
+		gevo_protocol_get_field(purple_buddy_get_account(buddy), buddy);
 
 	if (protocol_field == 0)
 		return NULL;
@@ -191,12 +187,8 @@
 		EBookQuery *queries[2];
 
 		queries[0] = query;
-<<<<<<< HEAD
-		queries[1] = e_book_query_field_test(protocol_field, E_BOOK_QUERY_IS, purple_buddy_get_name(buddy));
-=======
 		queries[1] = e_book_query_field_test(protocol_field,
 			E_BOOK_QUERY_IS, purple_buddy_get_name(buddy));
->>>>>>> 186f01f4
 		if (queries[1] == NULL)
 		{
 			purple_debug_error("evolution", "Error in creating protocol query\n");
@@ -208,12 +200,8 @@
 	}
 	else
 	{
-<<<<<<< HEAD
-		full_query = e_book_query_field_test(protocol_field, E_BOOK_QUERY_IS, purple_buddy_get_name(buddy));
-=======
 		full_query = e_book_query_field_test(protocol_field,
 			E_BOOK_QUERY_IS, purple_buddy_get_name(buddy));
->>>>>>> 186f01f4
 		if (full_query == NULL)
 		{
 			purple_debug_error("evolution", "Error in creating protocol query\n");
