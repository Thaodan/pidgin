--- conflicted
+++ resolved
@@ -72,13 +72,8 @@
 
 	purple_debug_misc("raw", "protocol_id = %s\n", protocol_id);
 
-<<<<<<< HEAD
-	if (strcmp(protocol_id, "prpl-toc") == 0) {
+	if (purple_strequal(protocol_id, "prpl-toc")protocol_id) {
 		int *a = (int *)purple_connection_get_protocol_data(gc);
-=======
-	if (purple_strequal(prpl_id, "prpl-toc")) {
-		int *a = (int *)gc->proto_data;
->>>>>>> 2f50dafa
 		unsigned short seqno = htons(a[1]++ & 0xffff);
 		unsigned short len = htons(strlen(txt) + 1);
 		write(*a, "*\002", 2);
@@ -87,18 +82,13 @@
 		write(*a, txt, ntohs(len));
 		purple_debug(PURPLE_DEBUG_MISC, "raw", "TOC C: %s\n", txt);
 
-	} else if (purple_strequal(prpl_id, "prpl-irc")) {
+	} else if (purple_strequal(protocol_id, "prpl-irc")) {
 		write(*(int *)gc->proto_data, txt, strlen(txt));
 		write(*(int *)gc->proto_data, "\r\n", 2);
 		purple_debug(PURPLE_DEBUG_MISC, "raw", "IRC C: %s\n", txt);
 
-<<<<<<< HEAD
-	} else if (strcmp(protocol_id, "prpl-jabber") == 0) {
+	} else if (purple_strequal(protocol_id, "prpl-jabber")) {
 		jabber_send_raw((JabberStream *)purple_connection_get_protocol_data(gc), txt, -1);
-=======
-	} else if (purple_strequal(prpl_id, "prpl-jabber")) {
-		jabber_send_raw((JabberStream *)gc->proto_data, txt, -1);
->>>>>>> 2f50dafa
 
 	} else {
 		purple_debug_error("raw", "Unknown protocol ID %s\n", protocol_id);
