--- conflicted
+++ resolved
@@ -469,11 +469,7 @@
 			G_CALLBACK(launcher_config_cb), GUINT_TO_POINTER(LAUNCHER_COUNT_MESSAGES));
 
 	toggle = gtk_radio_button_new_with_mnemonic_from_widget(GTK_RADIO_BUTTON(toggle),
-<<<<<<< HEAD
-			_("Show number of unread _conversations on launcher icon"));
-=======
-	                                                        _("Show number of unread co_nversations on launcher icon"));
->>>>>>> 97de2b94
+			_("Show number of unread co_nversations on launcher icon"));
 	gtk_box_pack_start(GTK_BOX(vbox), toggle, FALSE, FALSE, 0);
 	gtk_toggle_button_set_active(GTK_TOGGLE_BUTTON(toggle),
 		purple_prefs_get_int("/plugins/gtk/unity/launcher_count") == LAUNCHER_COUNT_SOURCES);
