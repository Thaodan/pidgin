--- conflicted
+++ resolved
@@ -211,29 +211,17 @@
 {
 	XmppDiscoService *service = g_object_get_data(G_OBJECT(button), "service");
 	PurpleAccount *account;
-<<<<<<< HEAD
 	const char *jid;
-=======
->>>>>>> 2cc94878
 
 	g_return_if_fail(service != NULL);
 
-<<<<<<< HEAD
-	account = purple_connection_get_account(info->list->pc);
-	jid = info->service->jid;
-
-	if (info->service->type == XMPP_DISCO_SERVICE_TYPE_CHAT)
+	account = purple_connection_get_account(service->list->pc);
+	jid = service->jid;
+
+	if (service->type == XMPP_DISCO_SERVICE_TYPE_CHAT)
 		purple_blist_request_add_chat(account, NULL, NULL, jid);
 	else
 		purple_blist_request_add_buddy(account, jid, NULL, NULL);
-=======
-	account = purple_connection_get_account(service->list->pc);
-
-	if (service->type == XMPP_DISCO_SERVICE_TYPE_CHAT)
-		purple_blist_request_add_chat(account, NULL, NULL, service->jid);
-	else
-		purple_blist_request_add_buddy(account, service->name, NULL, NULL);
->>>>>>> 2cc94878
 }
 
 static void
