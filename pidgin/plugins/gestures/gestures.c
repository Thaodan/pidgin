--- conflicted
+++ resolved
@@ -256,52 +256,47 @@
 	purple_prefs_add_none("/plugins/gtk/X11/gestures");
 	purple_prefs_add_bool("/plugins/gtk/X11/gestures/visual", FALSE);
 
-<<<<<<< HEAD
-	purple_prefs_connect_callback(plugin, "/plugins/gtk/X11/gestures/visual",
-								visual_pref_cb, NULL);
-
-	for (l = purple_conversations_get_all(); l != NULL; l = l->next) {
-		conv = (PurpleConversation *)l->data;
-
-		if (!PIDGIN_IS_PIDGIN_CONVERSATION(conv))
-			continue;
-
-		attach_signals(conv);
-	}
-
-	purple_signal_connect(purple_conversations_get_handle(),
-						"conversation-created",
-						plugin, PURPLE_CALLBACK(new_conv_cb), NULL);
-
-	return TRUE;
-}
-
-static gboolean
-plugin_unload(PurplePlugin *plugin, GError **error)
-{
-	PurpleConversation *conv;
-	PidginConversation *gtkconv;
-	GList *l;
-
-	for (l = purple_conversations_get_all(); l != NULL; l = l->next) {
-		conv = (PurpleConversation *)l->data;
-
-		if (!PIDGIN_IS_PIDGIN_CONVERSATION(conv))
-			continue;
-
-		gtkconv = PIDGIN_CONVERSATION(conv);
-
-		gstroke_cleanup(gtkconv->webview);
-		gstroke_disable(gtkconv->webview);
-	}
-
-	return TRUE;
-=======
 	purple_prefs_connect_callback(plugin,
 		"/plugins/gtk/X11/gestures/visual", visual_pref_cb, NULL);
 	gstroke_set_draw_strokes(purple_prefs_get_bool(
 		"/plugins/gtk/X11/gestures/visual"));
->>>>>>> 5055e9b0
+
+	for (l = purple_conversations_get_all(); l != NULL; l = l->next) {
+		conv = (PurpleConversation *)l->data;
+
+		if (!PIDGIN_IS_PIDGIN_CONVERSATION(conv))
+			continue;
+
+		attach_signals(conv);
+	}
+
+	purple_signal_connect(purple_conversations_get_handle(),
+						"conversation-created",
+						plugin, PURPLE_CALLBACK(new_conv_cb), NULL);
+
+	return TRUE;
+}
+
+static gboolean
+plugin_unload(PurplePlugin *plugin, GError **error)
+{
+	PurpleConversation *conv;
+	PidginConversation *gtkconv;
+	GList *l;
+
+	for (l = purple_conversations_get_all(); l != NULL; l = l->next) {
+		conv = (PurpleConversation *)l->data;
+
+		if (!PIDGIN_IS_PIDGIN_CONVERSATION(conv))
+			continue;
+
+		gtkconv = PIDGIN_CONVERSATION(conv);
+
+		gstroke_cleanup(gtkconv->webview);
+		gstroke_disable(gtkconv->webview);
+	}
+
+	return TRUE;
 }
 
 PURPLE_PLUGIN_INIT(gestures, plugin_query, plugin_load, plugin_unload);