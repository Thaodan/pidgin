--- conflicted
+++ resolved
@@ -19,13 +19,7 @@
 #include <X11/Xlib.h>
 #include <X11/Xutil.h>
 
-<<<<<<< HEAD
-#if !GTK_CHECK_VERSION(2,14,0)
-#define gtk_widget_get_window(x) x->window
-#endif
-=======
 #include "gtk3compat.h"
->>>>>>> 7607e74f
 
 static void gstroke_invisible_window_init (GtkWidget *widget);
 /*FIXME: Maybe these should be put in a structure, and not static...*/
@@ -167,15 +161,12 @@
 	  if (cursor == NULL)
 		  cursor = gdk_cursor_new(GDK_PENCIL);
 
-<<<<<<< HEAD
-=======
 #if GTK_CHECK_VERSION(3,0,0)
       gdk_device_grab(gdk_event_get_device(event),
                       gtk_widget_get_window(widget), GDK_OWNERSHIP_WINDOW,
                       FALSE, GDK_BUTTON_RELEASE_MASK, cursor,
                       event->button.time);
 #else
->>>>>>> 7607e74f
       gdk_pointer_grab (gtk_widget_get_window(widget), FALSE,
 			GDK_BUTTON_RELEASE_MASK, NULL, cursor,
 			event->button.time);
@@ -360,11 +351,7 @@
   unsigned int border_width;
   XSizeHints hints;
   Display *disp = GDK_WINDOW_XDISPLAY(gtk_widget_get_window(widget));
-<<<<<<< HEAD
-  Window wind = GDK_WINDOW_XWINDOW (gtk_widget_get_window(widget));
-=======
   Window wind = gdk_x11_window_get_xid(gtk_widget_get_window(widget));
->>>>>>> 7607e74f
   int screen = DefaultScreen (disp);
 
 	if (!gstroke_draw_strokes())
