--- conflicted
+++ resolved
@@ -73,7 +73,6 @@
  **************************************************************************/
 static void
 docklet_gtk_status_update_icon(PurpleStatusPrimitive status, gboolean connecting, gboolean pending)
-<<<<<<< HEAD
 {
 	const gchar *icon_name = NULL;
 
@@ -107,61 +106,6 @@
 		gtk_status_icon_set_from_icon_name(docklet, icon_name);
 	}
 
-	if (purple_prefs_get_bool(PIDGIN_PREFS_ROOT "/docklet/blink")) {
-		gtk_status_icon_set_blinking(docklet, (pending && !connecting));
-	} else if (gtk_status_icon_get_blinking(docklet)) {
-		gtk_status_icon_set_blinking(docklet, FALSE);
-	}
-}
-
-static gboolean
-docklet_blink_icon(gpointer data)
-=======
->>>>>>> 3f79dae7
-{
-	const gchar *icon_name = NULL;
-
-<<<<<<< HEAD
-	if(pending && !connecting) {
-		if (!blinked) {
-			docklet_gtk_status_update_icon(status, connecting, pending);
-		}
-		ret = TRUE; /* keep blinking */
-	} else {
-		docklet_blinking_timer = 0;
-		blinked = FALSE;
-=======
-	switch (status) {
-		case PURPLE_STATUS_OFFLINE:
-			icon_name = PIDGIN_STOCK_TRAY_OFFLINE;
-			break;
-		case PURPLE_STATUS_AWAY:
-			icon_name = PIDGIN_STOCK_TRAY_AWAY;
-			break;
-		case PURPLE_STATUS_UNAVAILABLE:
-			icon_name = PIDGIN_STOCK_TRAY_BUSY;
-			break;
-		case PURPLE_STATUS_EXTENDED_AWAY:
-			icon_name = PIDGIN_STOCK_TRAY_XA;
-			break;
-		case PURPLE_STATUS_INVISIBLE:
-			icon_name = PIDGIN_STOCK_TRAY_INVISIBLE;
-			break;
-		default:
-			icon_name = PIDGIN_STOCK_TRAY_AVAILABLE;
-			break;
->>>>>>> 3f79dae7
-	}
-
-	if (pending)
-		icon_name = PIDGIN_STOCK_TRAY_PENDING;
-	if (connecting)
-		icon_name = PIDGIN_STOCK_TRAY_CONNECT;
-
-	if (icon_name) {
-		gtk_status_icon_set_from_icon_name(docklet, icon_name);
-	}
-
 #if !GTK_CHECK_VERSION(3,0,0)
 	if (purple_prefs_get_bool(PIDGIN_PREFS_ROOT "/docklet/blink")) {
 		gtk_status_icon_set_blinking(docklet, (pending && !connecting));
@@ -256,11 +200,7 @@
 		if (tooltip_text->len > 0)
 			tooltip_text = g_string_truncate(tooltip_text, tooltip_text->len - 1);
 
-<<<<<<< HEAD
-		gtk_status_icon_set_tooltip(docklet, tooltip_text->str);
-=======
 		gtk_status_icon_set_tooltip_text(docklet, tooltip_text->str);
->>>>>>> 3f79dae7
 
 		g_string_free(tooltip_text, TRUE);
 		g_list_free(convs);
@@ -268,11 +208,7 @@
 	} else {
 		char *tooltip_text = g_strconcat(PIDGIN_NAME, " - ",
 			purple_savedstatus_get_title(saved_status), NULL);
-<<<<<<< HEAD
-		gtk_status_icon_set_tooltip(docklet, tooltip_text);
-=======
 		gtk_status_icon_set_tooltip_text(docklet, tooltip_text);
->>>>>>> 3f79dae7
 		g_free(tooltip_text);
 	}
 
@@ -299,15 +235,6 @@
 		connecting = newconnecting;
 
 		docklet_gtk_status_update_icon(status, connecting, pending);
-<<<<<<< HEAD
-
-		/* and schedule the blinker function if messages are pending */
-		if (purple_prefs_get_bool(PIDGIN_PREFS_ROOT "/docklet/blink")
-			&& pending && !connecting && docklet_blinking_timer == 0) {
-			docklet_blinking_timer = g_timeout_add(500, docklet_blink_icon, NULL);
-		}
-=======
->>>>>>> 3f79dae7
 	}
 
 	return FALSE; /* for when we're called by the glib idle handler */
@@ -405,35 +332,23 @@
 static void
 docklet_toggle_mute(GtkWidget *toggle, void *data)
 {
-<<<<<<< HEAD
-	purple_prefs_set_bool(PIDGIN_PREFS_ROOT "/sound/mute", GTK_CHECK_MENU_ITEM(toggle)->active);
-=======
 	purple_prefs_set_bool(PIDGIN_PREFS_ROOT "/sound/mute",
 	                      gtk_check_menu_item_get_active(GTK_CHECK_MENU_ITEM(toggle)));
->>>>>>> 3f79dae7
 }
 
 #if !GTK_CHECK_VERSION(3,0,0)
 static void
 docklet_toggle_blink(GtkWidget *toggle, void *data)
 {
-<<<<<<< HEAD
-	purple_prefs_set_bool(PIDGIN_PREFS_ROOT "/docklet/blink", GTK_CHECK_MENU_ITEM(toggle)->active);
-=======
 	purple_prefs_set_bool(PIDGIN_PREFS_ROOT "/docklet/blink",
 	                      gtk_check_menu_item_get_active(GTK_CHECK_MENU_ITEM(toggle)));
->>>>>>> 3f79dae7
 }
 #endif
 
 static void
 docklet_toggle_blist(GtkWidget *toggle, void *data)
 {
-<<<<<<< HEAD
-	purple_blist_set_visible(GTK_CHECK_MENU_ITEM(toggle)->active);
-=======
 	purple_blist_set_visible(gtk_check_menu_item_get_active(GTK_CHECK_MENU_ITEM(toggle)));
->>>>>>> 3f79dae7
 }
 
 #ifdef _WIN32
@@ -629,11 +544,7 @@
 		new_menu_item_with_status_icon(menu,
 			purple_status_type_get_name(status_type),
 			prim, G_CALLBACK(activate_status_account_cb),
-<<<<<<< HEAD
-			status_type, 0, 0, NULL);
-=======
 			GINT_TO_POINTER(status_type), 0, 0, NULL);
->>>>>>> 3f79dae7
 	}
 }
 
@@ -703,11 +614,7 @@
 
 
 static void
-<<<<<<< HEAD
-plugin_act(GtkObject *obj, PurplePluginAction *pam)
-=======
 plugin_act(GtkWidget *widget, PurplePluginAction *pam)
->>>>>>> 3f79dae7
 {
 	if (pam && pam->callback)
 		pam->callback(pam);
@@ -821,19 +728,11 @@
 	gtk_menu_shell_append(GTK_MENU_SHELL(menu), menuitem);
 
 	pidgin_separator(menu);
-<<<<<<< HEAD
 
 	menuitem = pidgin_new_item_from_stock(menu, _("New _Message..."), PIDGIN_STOCK_TOOLBAR_MESSAGE_NEW, G_CALLBACK(pidgin_dialogs_im), NULL, 0, 0, NULL);
 	if (status == PURPLE_STATUS_OFFLINE)
 		gtk_widget_set_sensitive(menuitem, FALSE);
 
-=======
-
-	menuitem = pidgin_new_item_from_stock(menu, _("New _Message..."), PIDGIN_STOCK_TOOLBAR_MESSAGE_NEW, G_CALLBACK(pidgin_dialogs_im), NULL, 0, 0, NULL);
-	if (status == PURPLE_STATUS_OFFLINE)
-		gtk_widget_set_sensitive(menuitem, FALSE);
-
->>>>>>> 3f79dae7
 	menuitem = pidgin_new_item_from_stock(menu, _("Join Chat..."), PIDGIN_STOCK_CHAT,
 			G_CALLBACK(pidgin_blist_joinchat_show), NULL, 0, 0, NULL);
 	if (status == PURPLE_STATUS_OFFLINE)
@@ -857,10 +756,7 @@
 	g_signal_connect(G_OBJECT(menuitem), "toggled", G_CALLBACK(docklet_toggle_mute), NULL);
 	gtk_menu_shell_append(GTK_MENU_SHELL(menu), menuitem);
 
-<<<<<<< HEAD
-=======
 #if !GTK_CHECK_VERSION(3,0,0)
->>>>>>> 3f79dae7
 	menuitem = gtk_check_menu_item_new_with_mnemonic(_("_Blink on New Message"));
 	gtk_check_menu_item_set_active(GTK_CHECK_MENU_ITEM(menuitem), purple_prefs_get_bool(PIDGIN_PREFS_ROOT "/docklet/blink"));
 	g_signal_connect(G_OBJECT(menuitem), "toggled", G_CALLBACK(docklet_toggle_blink), NULL);
@@ -938,8 +834,6 @@
 	docklet_gtk_status_create(TRUE);
 
 	return FALSE;
-<<<<<<< HEAD
-=======
 }
 
 #ifndef _WIN32
@@ -974,7 +868,6 @@
 #else
 	return TRUE;
 #endif
->>>>>>> 3f79dae7
 }
 #endif
 
@@ -990,56 +883,6 @@
 	if (gtk_status_icon_is_embedded(docklet)) {
 		purple_debug_info("docklet", "embedded\n");
 
-<<<<<<< HEAD
-#ifndef _WIN32
-static gboolean
-docklet_gtk_embed_timeout_cb(gpointer data)
-{
-#if !GTK_CHECK_VERSION(2,12,0)
-	if (gtk_status_icon_is_embedded(docklet)) {
-		/* Older GTK+ (<2.12) don't implement the embedded signal, but the
-		   information is still accessible through the above function. */
-		purple_debug_info("docklet", "embedded\n");
-
-		pidgin_docklet_embedded();
-		purple_prefs_set_bool(PIDGIN_PREFS_ROOT "/docklet/gtk/embedded", TRUE);
-	}
-	else
-#endif
-	{
-		/* The docklet was not embedded within the timeout.
-		 * Remove it as a visibility manager, but leave the plugin
-		 * loaded so that it can embed automatically if/when a notification
-		 * area becomes available.
-		 */
-		purple_debug_info("docklet", "failed to embed within timeout\n");
-		pidgin_docklet_remove();
-		purple_prefs_set_bool(PIDGIN_PREFS_ROOT "/docklet/gtk/embedded", FALSE);
-	}
-
-#if GTK_CHECK_VERSION(2,12,0)
-	embed_timeout = 0;
-	return FALSE;
-#else
-	return TRUE;
-#endif
-}
-#endif
-
-#if GTK_CHECK_VERSION(2,12,0)
-static gboolean
-docklet_gtk_embedded_cb(GtkWidget *widget, gpointer data)
-{
-	if (embed_timeout) {
-		purple_timeout_remove(embed_timeout);
-		embed_timeout = 0;
-	}
-
-	if (gtk_status_icon_is_embedded(docklet)) {
-		purple_debug_info("docklet", "embedded\n");
-
-=======
->>>>>>> 3f79dae7
 		pidgin_docklet_embedded();
 		purple_prefs_set_bool(PIDGIN_PREFS_ROOT "/docklet/gtk/embedded", TRUE);
 	} else {
