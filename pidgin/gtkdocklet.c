--- conflicted
+++ resolved
@@ -252,17 +252,7 @@
 		pending = newpending;
 		connecting = newconnecting;
 
-<<<<<<< HEAD
 		docklet_gtk_status_update_icon(status, connecting, pending);
-
-		/* and schedule the blinker function if messages are pending */
-		if (purple_prefs_get_bool(PIDGIN_PREFS_ROOT "/docklet/blink")
-			&& pending && !connecting && docklet_blinking_timer == 0) {
-			docklet_blinking_timer = g_timeout_add(500, docklet_blink_icon, NULL);
-		}
-=======
-		pidgin_docklet_update_icon();
->>>>>>> f5fe60d1
 	}
 
 	return FALSE; /* for when we're called by the glib idle handler */
