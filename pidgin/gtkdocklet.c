/*
 * System tray icon (aka docklet) plugin for Purple
 *
 * Copyright (C) 2002-3 Robert McQueen <robot101@debian.org>
 * Copyright (C) 2003 Herman Bloggs <hermanator12002@yahoo.com>
 * Inspired by a similar plugin by:
 *  John (J5) Palmieri <johnp@martianrock.com>
 *
 * This program is free software; you can redistribute it and/or
 * modify it under the terms of the GNU General Public License as
 * published by the Free Software Foundation; either version 2 of the
 * License, or (at your option) any later version.
 *
 * This program is distributed in the hope that it will be useful, but
 * WITHOUT ANY WARRANTY; without even the implied warranty of
 * MERCHANTABILITY or FITNESS FOR A PARTICULAR PURPOSE.  See the GNU
 * General Public License for more details.
 *
 * You should have received a copy of the GNU General Public License
 * along with this program; if not, write to the Free Software
 * Foundation, Inc., 51 Franklin Street, Fifth Floor, Boston, MA
 * 02111-1301, USA.
 */
#include "internal.h"
#include "pidgin.h"

#include "core.h"
#include "conversation.h"
#include "debug.h"
#include "prefs.h"
#include "signals.h"
#include "sound.h"
#include "status.h"

#include "gtkaccount.h"
#include "gtkblist.h"
#include "gtkconv.h"
#include "gtkplugin.h"
#include "gtkprefs.h"
#include "gtksavedstatuses.h"
#include "gtksound.h"
#include "gtkstatusbox.h"
#include "gtkutils.h"
#include "pidginstock.h"
#include "gtkdocklet.h"
#include "gtkdialogs.h"
#include "gtknotify.h"

#include "gtk3compat.h"

#ifndef DOCKLET_TOOLTIP_LINE_LIMIT
#define DOCKLET_TOOLTIP_LINE_LIMIT 5
#endif

#define SHORT_EMBED_TIMEOUT 5
#define LONG_EMBED_TIMEOUT 15

/* globals */
static GtkStatusIcon *docklet = NULL;
static guint embed_timeout = 0;
static PurpleStatusPrimitive status = PURPLE_STATUS_OFFLINE;
static PidginDockletFlag flags = 0;
static gboolean enable_join_chat = FALSE;
static gboolean visible = FALSE;
static gboolean visibility_manager = FALSE;

/* protos */
static void docklet_gtk_status_create(gboolean);
static void docklet_gtk_status_destroy(void);

/**************************************************************************
 * docklet status and utility functions
 **************************************************************************/
static void
docklet_gtk_status_update_icon(PurpleStatusPrimitive status, PidginDockletFlag newflag)
{
	const gchar *icon_name = NULL;

	switch (status) {
		case PURPLE_STATUS_OFFLINE:
			icon_name = PIDGIN_STOCK_TRAY_OFFLINE;
			break;
		case PURPLE_STATUS_AWAY:
			icon_name = PIDGIN_STOCK_TRAY_AWAY;
			break;
		case PURPLE_STATUS_UNAVAILABLE:
			icon_name = PIDGIN_STOCK_TRAY_BUSY;
			break;
		case PURPLE_STATUS_EXTENDED_AWAY:
			icon_name = PIDGIN_STOCK_TRAY_XA;
			break;
		case PURPLE_STATUS_INVISIBLE:
			icon_name = PIDGIN_STOCK_TRAY_INVISIBLE;
			break;
		default:
			icon_name = PIDGIN_STOCK_TRAY_AVAILABLE;
			break;
	}

	if (newflag & PIDGIN_DOCKLET_EMAIL_PENDING)
		icon_name = PIDGIN_STOCK_TRAY_EMAIL;
	if (newflag & PIDGIN_DOCKLET_CONV_PENDING)
		icon_name = PIDGIN_STOCK_TRAY_PENDING;
	if (newflag & PIDGIN_DOCKLET_CONNECTING)
		icon_name = PIDGIN_STOCK_TRAY_CONNECT;

	if (icon_name) {
		gtk_status_icon_set_from_icon_name(docklet, icon_name);
	}
}

static GList *
get_pending_list(guint max)
{
	GList *l_im, *l_chat;

	l_im = pidgin_conversations_get_unseen_ims(PIDGIN_UNSEEN_TEXT, FALSE, max);

	/* Short circuit if we have our information already */
	if (max == 1 && l_im != NULL)
		return l_im;

	l_chat = pidgin_conversations_get_unseen_chats(
	    purple_prefs_get_int(PIDGIN_PREFS_ROOT "/conversations/notification_chat"),
							 FALSE, max);

	if (l_im != NULL && l_chat != NULL)
		return g_list_concat(l_im, l_chat);
	else if (l_im != NULL)
		return l_im;
	else
		return l_chat;
}

static gboolean
docklet_update_status(void)
{
	GList *convs, *l;
	int count;
	PurpleSavedStatus *saved_status;
	PurpleStatusPrimitive newstatus = PURPLE_STATUS_OFFLINE;
	PidginDockletFlag newflags = 0;

	/* get the current savedstatus */
	saved_status = purple_savedstatus_get_current();

	/* determine if any ims have unseen messages */
	convs = get_pending_list(DOCKLET_TOOLTIP_LINE_LIMIT);

<<<<<<< HEAD
	if (!strcmp(purple_prefs_get_string(PIDGIN_PREFS_ROOT "/docklet/show"), "pending")) {
		if (convs && !visible) {
=======
	if (purple_strequal(purple_prefs_get_string(PIDGIN_PREFS_ROOT "/docklet/show"), "pending")) {
		if (convs && ui_ops->create && !visible) {
>>>>>>> 2f50dafa
			g_list_free(convs);
			docklet_gtk_status_create(FALSE);
			return FALSE;
		} else if (!convs && visible) {
			docklet_gtk_status_destroy();
			return FALSE;
		}
	}

	if (!visible) {
		g_list_free(convs);
		return FALSE;
	}

	if (convs != NULL) {
		/* set tooltip if messages are pending */
		GString *tooltip_text = g_string_new("");
		newflags |= PIDGIN_DOCKLET_CONV_PENDING;

		for (l = convs, count = 0 ; l != NULL ; l = l->next, count++) {
			PurpleConversation *conv = (PurpleConversation *)l->data;
			PidginConversation *gtkconv = PIDGIN_CONVERSATION(conv);

			if (count == DOCKLET_TOOLTIP_LINE_LIMIT - 1) {
				g_string_append(tooltip_text, _("Right-click for more unread messages...\n"));
			} else if(gtkconv) {
				g_string_append_printf(tooltip_text,
					ngettext("%d unread message from %s\n", "%d unread messages from %s\n", gtkconv->unseen_count),
					gtkconv->unseen_count,
					purple_conversation_get_title(conv));
			} else {
				g_string_append_printf(tooltip_text,
					ngettext("%d unread message from %s\n", "%d unread messages from %s\n",
					GPOINTER_TO_INT(g_object_get_data(G_OBJECT(conv), "unseen-count"))),
					GPOINTER_TO_INT(g_object_get_data(G_OBJECT(conv), "unseen-count")),
					purple_conversation_get_title(conv));
			}
		}

		/* get rid of the last newline */
		if (tooltip_text->len > 0)
			tooltip_text = g_string_truncate(tooltip_text, tooltip_text->len - 1);

		gtk_status_icon_set_tooltip_text(docklet, tooltip_text->str);

		g_string_free(tooltip_text, TRUE);
		g_list_free(convs);

	} else {
		char *tooltip_text = g_strconcat(PIDGIN_NAME, " - ",
			purple_savedstatus_get_title(saved_status), NULL);
		gtk_status_icon_set_tooltip_text(docklet, tooltip_text);
		g_free(tooltip_text);
	}

	for(l = purple_accounts_get_all(); l != NULL; l = l->next) {

		PurpleAccount *account = (PurpleAccount*)l->data;

		if (!purple_account_get_enabled(account, PIDGIN_UI))
			continue;

		if (purple_account_is_disconnected(account))
			continue;

		if (purple_account_is_connecting(account))
			newflags |= PIDGIN_DOCKLET_CONNECTING;

		if (pidgin_notify_emails_pending())
			newflags |= PIDGIN_DOCKLET_EMAIL_PENDING;
	}

	newstatus = purple_savedstatus_get_primitive_type(saved_status);

	/* update the icon if we changed status */
	if (status != newstatus || flags != newflags) {
		status = newstatus;
		flags = newflags;

		docklet_gtk_status_update_icon(status, flags);
	}

	return FALSE; /* for when we're called by the glib idle handler */
}

static gboolean
online_account_supports_chat(void)
{
	GList *c = NULL;
	c = purple_connections_get_all();

	while(c != NULL) {
		PurpleConnection *gc = c->data;
		PurpleProtocol *protocol = purple_connection_get_protocol(gc);
		if (protocol != NULL && PURPLE_PROTOCOL_IMPLEMENTS(protocol, CHAT_IFACE, info))
			return TRUE;
		c = c->next;
	}

	return FALSE;
}

/**************************************************************************
 * callbacks and signal handlers
 **************************************************************************/
#if 0
static void
pidgin_quit_cb()
{
	/* TODO: confirm quit while pending */
}
#endif

static void
docklet_update_status_cb(void *data)
{
	docklet_update_status();
}

static void
docklet_conv_updated_cb(PurpleConversation *conv, PurpleConversationUpdateType type)
{
	if (type == PURPLE_CONVERSATION_UPDATE_UNSEEN)
		docklet_update_status();
}

static void
docklet_signed_on_cb(PurpleConnection *gc)
{
	if (!enable_join_chat) {
		if (PURPLE_PROTOCOL_IMPLEMENTS(purple_connection_get_protocol(gc), CHAT_IFACE, info))
			enable_join_chat = TRUE;
	}
	docklet_update_status();
}

static void
docklet_signed_off_cb(PurpleConnection *gc)
{
	if (enable_join_chat) {
		if (PURPLE_PROTOCOL_IMPLEMENTS(purple_connection_get_protocol(gc), CHAT_IFACE, info))
			enable_join_chat = online_account_supports_chat();
	}
	docklet_update_status();
}

static void
docklet_show_pref_changed_cb(const char *name, PurplePrefType type,
			     gconstpointer value, gpointer data)
{
	const char *val = value;
<<<<<<< HEAD
	if (!strcmp(val, "always")) {
		if (!visible)
			docklet_gtk_status_create(FALSE);
		else if (!visibility_manager) {
			pidgin_blist_visibility_manager_add();
			visibility_manager = TRUE;
		}
	} else if (!strcmp(val, "never")) {
		if (visible)
			docklet_gtk_status_destroy();
=======
	if (purple_strequal(val, "always")) {
		if (ui_ops->create) {
			if (!visible)
				ui_ops->create();
			else if (!visibility_manager) {
				pidgin_blist_visibility_manager_add();
				visibility_manager = TRUE;
			}
		}
	} else if (purple_strequal(val, "never")) {
		if (visible && ui_ops->destroy)
			ui_ops->destroy();
>>>>>>> 2f50dafa
	} else {
		if (visibility_manager) {
			pidgin_blist_visibility_manager_remove();
			visibility_manager = FALSE;
		}
		docklet_update_status();
	}
}

/**************************************************************************
 * docklet pop-up menu
 **************************************************************************/
static void
docklet_toggle_mute(GtkWidget *toggle, void *data)
{
	purple_prefs_set_bool(PIDGIN_PREFS_ROOT "/sound/mute",
	                      gtk_check_menu_item_get_active(GTK_CHECK_MENU_ITEM(toggle)));
}

static void
docklet_toggle_blist(GtkWidget *toggle, void *data)
{
	purple_blist_set_visible(gtk_check_menu_item_get_active(GTK_CHECK_MENU_ITEM(toggle)));
}

#ifdef _WIN32
/* This is a workaround for a bug in windows GTK+. Clicking outside of the
   menu does not get rid of it, so instead we get rid of it as soon as the
   pointer leaves the menu. */
static gboolean
hide_docklet_menu(gpointer data)
{
	if (data != NULL) {
		gtk_menu_popdown(GTK_MENU(data));
	}
	return FALSE;
}

static gboolean
docklet_menu_leave_enter(GtkWidget *menu, GdkEventCrossing *event, void *data)
{
	static guint hide_docklet_timer = 0;

	if (event->type == GDK_LEAVE_NOTIFY && (event->detail == GDK_NOTIFY_ANCESTOR ||
			event->detail == GDK_NOTIFY_UNKNOWN)) {
		purple_debug(PURPLE_DEBUG_INFO, "docklet", "menu leave-notify-event\n");
		/* Add some slop so that the menu doesn't annoyingly disappear when mousing around */
		if (hide_docklet_timer == 0) {
			hide_docklet_timer = purple_timeout_add(500,
					hide_docklet_menu, menu);
		}
	} else if (event->type == GDK_ENTER_NOTIFY && event->detail == GDK_NOTIFY_ANCESTOR) {
		purple_debug(PURPLE_DEBUG_INFO, "docklet", "menu enter-notify-event\n");
		if (hide_docklet_timer != 0) {
			/* Cancel the hiding if we reenter */

			purple_timeout_remove(hide_docklet_timer);
			hide_docklet_timer = 0;
		}
	}
	return FALSE;
}
#endif

/* There is a lot of code here for handling the status submenu, much of
 * which is duplicated from the gtkstatusbox. It'd be nice to add API
 * somewhere to simplify this (either in the statusbox, or in libpurple).
 */
static void
show_custom_status_editor_cb(GtkMenuItem *menuitem, gpointer user_data)
{
	PurpleSavedStatus *saved_status;
	saved_status = purple_savedstatus_get_current();

	if (purple_savedstatus_get_primitive_type(saved_status) == PURPLE_STATUS_AVAILABLE)
		saved_status = purple_savedstatus_new(NULL, PURPLE_STATUS_AWAY);

	pidgin_status_editor_show(FALSE,
		purple_savedstatus_is_transient(saved_status) ? saved_status : NULL);
}

static PurpleSavedStatus *
create_transient_status(PurpleStatusPrimitive primitive, PurpleStatusType *status_type)
{
	PurpleSavedStatus *saved_status = purple_savedstatus_new(NULL, primitive);

	if(status_type != NULL) {
		GList *tmp, *active_accts = purple_accounts_get_all_active();
		for (tmp = active_accts; tmp != NULL; tmp = tmp->next) {
			purple_savedstatus_set_substatus(saved_status,
				(PurpleAccount*) tmp->data, status_type, NULL);
		}
		g_list_free(active_accts);
	}

	return saved_status;
}

static void
activate_status_account_cb(GtkMenuItem *menuitem, gpointer user_data)
{
	PurpleStatusType *status_type;
	PurpleStatusPrimitive primitive;
	PurpleSavedStatus *saved_status = NULL;
	GList *iter = purple_savedstatuses_get_all();
	GList *tmp, *active_accts = purple_accounts_get_all_active();

	status_type = (PurpleStatusType *)user_data;
	primitive = purple_status_type_get_primitive(status_type);

	for (; iter != NULL; iter = iter->next) {
		PurpleSavedStatus *ss = iter->data;
		if ((purple_savedstatus_get_primitive_type(ss) == primitive) && purple_savedstatus_is_transient(ss) &&
			purple_savedstatus_has_substatuses(ss))
		{
			gboolean found = FALSE;
			/* The currently enabled accounts must have substatuses for all the active accts */
			for(tmp = active_accts; tmp != NULL; tmp = tmp->next) {
				PurpleAccount *acct = tmp->data;
				PurpleSavedStatusSub *sub = purple_savedstatus_get_substatus(ss, acct);
				if (sub) {
					const PurpleStatusType *sub_type = purple_savedstatus_substatus_get_status_type(sub);
					const char *subtype_status_id = purple_status_type_get_id(sub_type);
					if (subtype_status_id && purple_strequal(subtype_status_id,
							purple_status_type_get_id(status_type)))
						found = TRUE;
				}
			}
			if (!found)
				continue;
			saved_status = ss;
			break;
		}
	}

	g_list_free(active_accts);

	/* Create a new transient saved status if we weren't able to find one */
	if (saved_status == NULL)
		saved_status = create_transient_status(primitive, status_type);

	/* Set the status for each account */
	purple_savedstatus_activate(saved_status);
}

static void
activate_status_primitive_cb(GtkMenuItem *menuitem, gpointer user_data)
{
	PurpleStatusPrimitive primitive;
	PurpleSavedStatus *saved_status;

	primitive = GPOINTER_TO_INT(user_data);

	/* Try to lookup an already existing transient saved status */
	saved_status = purple_savedstatus_find_transient_by_type_and_message(primitive, NULL);

	/* Create a new transient saved status if we weren't able to find one */
	if (saved_status == NULL)
		saved_status = create_transient_status(primitive, NULL);

	/* Set the status for each account */
	purple_savedstatus_activate(saved_status);
}

static void
activate_saved_status_cb(GtkMenuItem *menuitem, gpointer user_data)
{
	time_t creation_time;
	PurpleSavedStatus *saved_status;

	creation_time = GPOINTER_TO_INT(user_data);
	saved_status = purple_savedstatus_find_by_creation_time(creation_time);
	if (saved_status != NULL)
		purple_savedstatus_activate(saved_status);
}

static GtkWidget *
new_menu_item_with_status_icon(GtkWidget *menu, const char *str, PurpleStatusPrimitive primitive, GCallback cb, gpointer data, guint accel_key, guint accel_mods, char *mod)
{
	GtkWidget *menuitem;
	GdkPixbuf *pixbuf;
	GtkWidget *image;

	menuitem = gtk_image_menu_item_new_with_label(str);

	if (menu)
		gtk_menu_shell_append(GTK_MENU_SHELL(menu), menuitem);

	if (cb)
		g_signal_connect(G_OBJECT(menuitem), "activate", cb, data);

	pixbuf = pidgin_create_status_icon(primitive, menu, PIDGIN_ICON_SIZE_TANGO_EXTRA_SMALL);
	image = gtk_image_new_from_pixbuf(pixbuf);
	g_object_unref(pixbuf);
	gtk_image_menu_item_set_image(GTK_IMAGE_MENU_ITEM(menuitem), image);

	gtk_widget_show_all(menuitem);

	return menuitem;
}

static void
add_account_statuses(GtkWidget *menu, PurpleAccount *account)
{
	GList *l;

	for (l = purple_account_get_status_types(account); l != NULL; l = l->next) {
		PurpleStatusType *status_type = (PurpleStatusType *)l->data;
		PurpleStatusPrimitive prim;

		if (!purple_status_type_is_user_settable(status_type))
			continue;

		prim = purple_status_type_get_primitive(status_type);

		new_menu_item_with_status_icon(menu,
			purple_status_type_get_name(status_type),
			prim, G_CALLBACK(activate_status_account_cb),
			GINT_TO_POINTER(status_type), 0, 0, NULL);
	}
}

static GtkWidget *
docklet_status_submenu(void)
{
	GtkWidget *submenu, *menuitem;
	GList *popular_statuses, *cur;
	PidginStatusBox *statusbox = NULL;

	submenu = gtk_menu_new();
	menuitem = gtk_menu_item_new_with_mnemonic(_("_Change Status"));
	gtk_menu_item_set_submenu(GTK_MENU_ITEM(menuitem), submenu);

	if(pidgin_blist_get_default_gtk_blist() != NULL) {
		statusbox = PIDGIN_STATUS_BOX(pidgin_blist_get_default_gtk_blist()->statusbox);
	}

	if(statusbox && statusbox->account != NULL) {
		add_account_statuses(submenu, statusbox->account);
	} else if(statusbox && statusbox->token_status_account != NULL) {
		add_account_statuses(submenu, statusbox->token_status_account);
	} else {
		new_menu_item_with_status_icon(submenu, _("Available"),
			PURPLE_STATUS_AVAILABLE, G_CALLBACK(activate_status_primitive_cb),
			GINT_TO_POINTER(PURPLE_STATUS_AVAILABLE), 0, 0, NULL);

		new_menu_item_with_status_icon(submenu, _("Away"),
			PURPLE_STATUS_AWAY, G_CALLBACK(activate_status_primitive_cb),
			GINT_TO_POINTER(PURPLE_STATUS_AWAY), 0, 0, NULL);

		new_menu_item_with_status_icon(submenu, _("Do not disturb"),
			PURPLE_STATUS_UNAVAILABLE, G_CALLBACK(activate_status_primitive_cb),
			GINT_TO_POINTER(PURPLE_STATUS_UNAVAILABLE), 0, 0, NULL);

		new_menu_item_with_status_icon(submenu, _("Invisible"),
			PURPLE_STATUS_INVISIBLE, G_CALLBACK(activate_status_primitive_cb),
			GINT_TO_POINTER(PURPLE_STATUS_INVISIBLE), 0, 0, NULL);

		new_menu_item_with_status_icon(submenu, _("Offline"),
			PURPLE_STATUS_OFFLINE, G_CALLBACK(activate_status_primitive_cb),
			GINT_TO_POINTER(PURPLE_STATUS_OFFLINE), 0, 0, NULL);
	}

	popular_statuses = purple_savedstatuses_get_popular(6);
	if (popular_statuses != NULL)
		pidgin_separator(submenu);
	for (cur = popular_statuses; cur != NULL; cur = cur->next)
	{
		PurpleSavedStatus *saved_status = cur->data;
		time_t creation_time = purple_savedstatus_get_creation_time(saved_status);
		new_menu_item_with_status_icon(submenu,
			purple_savedstatus_get_title(saved_status),
			purple_savedstatus_get_primitive_type(saved_status), G_CALLBACK(activate_saved_status_cb),
			GINT_TO_POINTER(creation_time), 0, 0, NULL);
	}
	g_list_free(popular_statuses);

	pidgin_separator(submenu);

	pidgin_new_menu_item(submenu, _("New..."), NULL,
                        G_CALLBACK(show_custom_status_editor_cb), NULL);
	pidgin_new_menu_item(submenu, _("Saved..."), NULL,
                        G_CALLBACK(pidgin_status_window_show), NULL);

	return menuitem;
}


static void
plugin_act(GtkWidget *widget, PurplePluginAction *pam)
{
	if (pam && pam->callback)
		pam->callback(pam);
}

static void
build_plugin_actions(GtkWidget *menu, PurplePlugin *plugin)
{
	GtkWidget *menuitem;
	PurplePluginActionsCb actions_cb;
	PurplePluginAction *action = NULL;
	GList *actions, *l;

	actions_cb =
		purple_plugin_info_get_actions_cb(purple_plugin_get_info(plugin));
	actions = actions_cb(plugin);

	for (l = actions; l != NULL; l = l->next)
	{
		if (l->data)
		{
			action = (PurplePluginAction *) l->data;
			action->plugin = plugin;

			menuitem = gtk_menu_item_new_with_label(action->label);
			gtk_menu_shell_append(GTK_MENU_SHELL(menu), menuitem);

			g_signal_connect(G_OBJECT(menuitem), "activate",
					G_CALLBACK(plugin_act), action);
			g_object_set_data_full(G_OBJECT(menuitem), "plugin_action",
								   action,
								   (GDestroyNotify)purple_plugin_action_free);
			gtk_widget_show(menuitem);
		}
		else
			pidgin_separator(menu);
	}

	g_list_free(actions);
}


static void
docklet_plugin_actions(GtkWidget *menu)
{
	GtkWidget *menuitem, *submenu;
	PurplePlugin *plugin = NULL;
	PurplePluginInfo *info;
	GList *l;
	int c = 0;

	g_return_if_fail(menu != NULL);

	/* Add a submenu for each plugin with custom actions */
	for (l = purple_plugins_get_loaded(); l; l = l->next) {
		plugin = PURPLE_PLUGIN(l->data);
		info = purple_plugin_get_info(plugin);

		if (!purple_plugin_info_get_actions_cb(info))
			continue;

		menuitem =
			gtk_image_menu_item_new_with_label(_(purple_plugin_info_get_name(info)));
		gtk_menu_shell_append(GTK_MENU_SHELL(menu), menuitem);

		submenu = gtk_menu_new();
		gtk_menu_item_set_submenu(GTK_MENU_ITEM(menuitem), submenu);

		build_plugin_actions(submenu, plugin);

		c++;
	}
	if(c>0)
		pidgin_separator(menu);
}

static void
docklet_menu(void)
{
	static GtkWidget *menu = NULL;
	GtkWidget *menuitem;
	GtkMenuPositionFunc pos_func = gtk_status_icon_position_menu;

	if (menu) {
		gtk_widget_destroy(menu);
	}

	menu = gtk_menu_new();

	menuitem = gtk_check_menu_item_new_with_mnemonic(_("Show Buddy _List"));
	gtk_check_menu_item_set_active(GTK_CHECK_MENU_ITEM(menuitem), purple_prefs_get_bool(PIDGIN_PREFS_ROOT "/blist/list_visible"));
	g_signal_connect(G_OBJECT(menuitem), "toggled", G_CALLBACK(docklet_toggle_blist), NULL);
	gtk_menu_shell_append(GTK_MENU_SHELL(menu), menuitem);

	menuitem = gtk_menu_item_new_with_mnemonic(_("_Unread Messages"));

	if (flags & PIDGIN_DOCKLET_CONV_PENDING) {
		GtkWidget *submenu = gtk_menu_new();
		GList *l = get_pending_list(0);
		if (l == NULL) {
			gtk_widget_set_sensitive(menuitem, FALSE);
			purple_debug_warning("docklet",
				"status indicates messages pending, but no conversations with unseen messages were found.");
		} else {
			pidgin_conversations_fill_menu(submenu, l);
			g_list_free(l);
			gtk_menu_item_set_submenu(GTK_MENU_ITEM(menuitem), submenu);
		}
	} else {
		gtk_widget_set_sensitive(menuitem, FALSE);
	}
	gtk_menu_shell_append(GTK_MENU_SHELL(menu), menuitem);

	pidgin_separator(menu);

	menuitem = pidgin_new_menu_item(menu, _("New _Message..."),
                        PIDGIN_STOCK_TOOLBAR_MESSAGE_NEW,
                        G_CALLBACK(pidgin_dialogs_im), NULL);
	if (status == PURPLE_STATUS_OFFLINE)
		gtk_widget_set_sensitive(menuitem, FALSE);

	menuitem = pidgin_new_menu_item(menu, _("Join Chat..."),
                        PIDGIN_STOCK_CHAT, G_CALLBACK(pidgin_blist_joinchat_show),
                        NULL);
	if (status == PURPLE_STATUS_OFFLINE)
		gtk_widget_set_sensitive(menuitem, FALSE);

	menuitem = docklet_status_submenu();
	gtk_menu_shell_append(GTK_MENU_SHELL(menu), menuitem);

	pidgin_separator(menu);

	pidgin_new_menu_item(menu, _("_Accounts"), NULL,
                        G_CALLBACK(pidgin_accounts_window_show), NULL);
	pidgin_new_menu_item(menu, _("Plu_gins"),
                        PIDGIN_STOCK_TOOLBAR_PLUGINS,
                        G_CALLBACK(pidgin_plugin_dialog_show), NULL);
	pidgin_new_menu_item(menu, _("Pr_eferences"),
                        GTK_STOCK_PREFERENCES,
                        G_CALLBACK(pidgin_prefs_show), NULL);

	pidgin_separator(menu);

	menuitem = gtk_check_menu_item_new_with_mnemonic(_("Mute _Sounds"));
	gtk_check_menu_item_set_active(GTK_CHECK_MENU_ITEM(menuitem), purple_prefs_get_bool(PIDGIN_PREFS_ROOT "/sound/mute"));
	if (purple_strequal(purple_prefs_get_string(PIDGIN_PREFS_ROOT "/sound/method"), "none"))
		gtk_widget_set_sensitive(GTK_WIDGET(menuitem), FALSE);
	g_signal_connect(G_OBJECT(menuitem), "toggled", G_CALLBACK(docklet_toggle_mute), NULL);
	gtk_menu_shell_append(GTK_MENU_SHELL(menu), menuitem);

	pidgin_separator(menu);

	/* add plugin actions */
	docklet_plugin_actions(menu);

	pidgin_new_menu_item(menu, _("_Quit"), GTK_STOCK_QUIT,
                        G_CALLBACK(purple_core_quit), NULL);

#ifdef _WIN32
	g_signal_connect(menu, "leave-notify-event", G_CALLBACK(docklet_menu_leave_enter), NULL);
	g_signal_connect(menu, "enter-notify-event", G_CALLBACK(docklet_menu_leave_enter), NULL);
	pos_func = NULL;
#endif
	gtk_widget_show_all(menu);
	gtk_menu_popup(GTK_MENU(menu), NULL, NULL,
		       pos_func,
		       docklet, 0, gtk_get_current_event_time());
}

static void
pidgin_docklet_clicked(int button_type)
{
	switch (button_type) {
		case 1:
			if (flags & PIDGIN_DOCKLET_EMAIL_PENDING) {
				pidgin_notify_emails_present(NULL);
			} else if (flags & PIDGIN_DOCKLET_CONV_PENDING) {
				GList *l = get_pending_list(1);
				if (l != NULL) {
					pidgin_conv_present_conversation((PurpleConversation *)l->data);
					g_list_free(l);
				}
			} else {
				pidgin_blist_toggle_visibility();
			}
			break;
		case 3:
			docklet_menu();
			break;
	}
}

static void
pidgin_docklet_embedded(void)
{
	if (!visibility_manager
	    && !purple_strequal(purple_prefs_get_string(PIDGIN_PREFS_ROOT "/docklet/show"), "pending")) {
		pidgin_blist_visibility_manager_add();
		visibility_manager = TRUE;
	}
	visible = TRUE;
	docklet_update_status();
	docklet_gtk_status_update_icon(status, flags);
}

static void
pidgin_docklet_remove(void)
{
	if (visible) {
		if (visibility_manager) {
			pidgin_blist_visibility_manager_remove();
			visibility_manager = FALSE;
		}
		visible = FALSE;
		status = PURPLE_STATUS_OFFLINE;
	}
}

#ifndef _WIN32
static gboolean
docklet_gtk_embed_timeout_cb(gpointer data)
{
	/* The docklet was not embedded within the timeout.
	 * Remove it as a visibility manager, but leave the plugin
	 * loaded so that it can embed automatically if/when a notification
	 * area becomes available.
	 */
	purple_debug_info("docklet", "failed to embed within timeout\n");
	pidgin_docklet_remove();
	purple_prefs_set_bool(PIDGIN_PREFS_ROOT "/docklet/gtk/embedded", FALSE);

	embed_timeout = 0;
	return FALSE;
}
#endif

static gboolean
docklet_gtk_embedded_cb(GtkWidget *widget, gpointer data)
{
	if (embed_timeout) {
		purple_timeout_remove(embed_timeout);
		embed_timeout = 0;
	}

	if (gtk_status_icon_is_embedded(docklet)) {
		purple_debug_info("docklet", "embedded\n");

		pidgin_docklet_embedded();
		purple_prefs_set_bool(PIDGIN_PREFS_ROOT "/docklet/gtk/embedded", TRUE);
	} else {
		purple_debug_info("docklet", "detached\n");

		pidgin_docklet_remove();
		purple_prefs_set_bool(PIDGIN_PREFS_ROOT "/docklet/gtk/embedded", FALSE);
	}

	return TRUE;
}

static void
docklet_gtk_status_activated_cb(GtkStatusIcon *status_icon, gpointer user_data)
{
	pidgin_docklet_clicked(1);
}

static void
docklet_gtk_status_clicked_cb(GtkStatusIcon *status_icon, guint button, guint activate_time, gpointer user_data)
{
	purple_debug_info("docklet", "The button is %u\n", button);
#ifdef GDK_WINDOWING_QUARTZ
	/* You can only click left mouse button on MacOSX native GTK. Let that be the menu */
	pidgin_docklet_clicked(3);
#else
	pidgin_docklet_clicked(button);
#endif
}

static void
docklet_gtk_status_destroy(void)
{
	g_return_if_fail(docklet != NULL);

	pidgin_docklet_remove();

	if (embed_timeout) {
		purple_timeout_remove(embed_timeout);
		embed_timeout = 0;
	}

	gtk_status_icon_set_visible(docklet, FALSE);
	g_object_unref(G_OBJECT(docklet));
	docklet = NULL;

	purple_debug_info("docklet", "GTK+ destroyed\n");
}

static void
docklet_gtk_status_create(gboolean recreate)
{
	if (docklet) {
		/* if this is being called when a tray icon exists, it's because
		   something messed up. try destroying it before we proceed,
		   although docklet_refcount may be all hosed. hopefully won't happen. */
		purple_debug_warning("docklet", "trying to create icon but it already exists?\n");
		docklet_gtk_status_destroy();
	}

	docklet = gtk_status_icon_new();
	g_return_if_fail(docklet != NULL);

	g_signal_connect(G_OBJECT(docklet), "activate", G_CALLBACK(docklet_gtk_status_activated_cb), NULL);
	g_signal_connect(G_OBJECT(docklet), "popup-menu", G_CALLBACK(docklet_gtk_status_clicked_cb), NULL);
	g_signal_connect(G_OBJECT(docklet), "notify::embedded", G_CALLBACK(docklet_gtk_embedded_cb), NULL);

	gtk_status_icon_set_visible(docklet, TRUE);

	/* This is a hack to avoid a race condition between the docklet getting
	 * embedded in the notification area and the gtkblist restoring its
	 * previous visibility state.  If the docklet does not get embedded within
	 * the timeout, it will be removed as a visibility manager until it does
	 * get embedded.  Ideally, we would only call docklet_embedded() when the
	 * icon was actually embedded. This only happens when the docklet is first
	 * created, not when being recreated.
	 *
	 * The gtk docklet tracks whether it successfully embedded in a pref and
	 * allows for a longer timeout period if it successfully embedded the last
	 * time it was run. This should hopefully solve problems with the buddy
	 * list not properly starting hidden when Pidgin is started on login.
	 */
	if (!recreate) {
		pidgin_docklet_embedded();
#ifndef _WIN32
		if (purple_prefs_get_bool(PIDGIN_PREFS_ROOT "/docklet/gtk/embedded")) {
			embed_timeout = purple_timeout_add_seconds(LONG_EMBED_TIMEOUT, docklet_gtk_embed_timeout_cb, NULL);
		} else {
			embed_timeout = purple_timeout_add_seconds(SHORT_EMBED_TIMEOUT, docklet_gtk_embed_timeout_cb, NULL);
		}
#endif
	}

	purple_debug_info("docklet", "GTK+ created\n");
}

/**************************************************************************
 * public api
 **************************************************************************/
 
void*
pidgin_docklet_get_handle()
{
	static int i;
	return &i;
}

GtkStatusIcon *
pidgin_docklet_get_status_icon(void)
{
	return docklet;
}

void
pidgin_docklet_init()
{
	void *conn_handle = purple_connections_get_handle();
	void *conv_handle = purple_conversations_get_handle();
	void *accounts_handle = purple_accounts_get_handle();
	void *status_handle = purple_savedstatuses_get_handle();
	void *docklet_handle = pidgin_docklet_get_handle();
	void *notify_handle = purple_notify_get_handle();
	gchar *tmp;

	purple_prefs_add_none(PIDGIN_PREFS_ROOT "/docklet");
	purple_prefs_add_bool(PIDGIN_PREFS_ROOT "/docklet/blink", FALSE);
	purple_prefs_add_string(PIDGIN_PREFS_ROOT "/docklet/show", "always");
	purple_prefs_connect_callback(docklet_handle, PIDGIN_PREFS_ROOT "/docklet/show",
				    docklet_show_pref_changed_cb, NULL);
	purple_prefs_add_int(PIDGIN_PREFS_ROOT "/conversations/notification_chat", PIDGIN_UNSEEN_TEXT);

<<<<<<< HEAD
	purple_prefs_add_none(PIDGIN_PREFS_ROOT "/docklet/gtk");
	if (purple_prefs_get_bool(PIDGIN_PREFS_ROOT "/docklet/x11/embedded")) {
		purple_prefs_add_bool(PIDGIN_PREFS_ROOT "/docklet/gtk/embedded", TRUE);
		purple_prefs_remove(PIDGIN_PREFS_ROOT "/docklet/x11/embedded");
	} else {
		purple_prefs_add_bool(PIDGIN_PREFS_ROOT "/docklet/gtk/embedded", FALSE);
	}

	tmp = g_build_path(G_DIR_SEPARATOR_S, PURPLE_DATADIR,
		"pixmaps", "pidgin", "tray", NULL);
	gtk_icon_theme_append_search_path(gtk_icon_theme_get_default(), tmp);
	g_free(tmp);

	if (!strcmp(purple_prefs_get_string(PIDGIN_PREFS_ROOT "/docklet/show"), "always"))
		docklet_gtk_status_create(FALSE);
=======
	docklet_ui_init();
	if (purple_strequal(purple_prefs_get_string(PIDGIN_PREFS_ROOT "/docklet/show"), "always") && ui_ops && ui_ops->create)
		ui_ops->create();
>>>>>>> 2f50dafa

	purple_signal_connect(conn_handle, "signed-on",
			    docklet_handle, PURPLE_CALLBACK(docklet_signed_on_cb), NULL);
	purple_signal_connect(conn_handle, "signed-off",
			    docklet_handle, PURPLE_CALLBACK(docklet_signed_off_cb), NULL);
	purple_signal_connect(accounts_handle, "account-connecting",
			    docklet_handle, PURPLE_CALLBACK(docklet_update_status_cb), NULL);
	purple_signal_connect(conv_handle, "received-im-msg",
			    docklet_handle, PURPLE_CALLBACK(docklet_update_status_cb), NULL);
	purple_signal_connect(conv_handle, "conversation-created",
			    docklet_handle, PURPLE_CALLBACK(docklet_update_status_cb), NULL);
	purple_signal_connect(conv_handle, "deleting-conversation",
			    docklet_handle, PURPLE_CALLBACK(docklet_update_status_cb), NULL);
	purple_signal_connect(conv_handle, "conversation-updated",
			    docklet_handle, PURPLE_CALLBACK(docklet_conv_updated_cb), NULL);
	purple_signal_connect(status_handle, "savedstatus-changed",
			    docklet_handle, PURPLE_CALLBACK(docklet_update_status_cb), NULL);
	purple_signal_connect(notify_handle, "displaying-email-notification",
			    docklet_handle, PURPLE_CALLBACK(docklet_update_status_cb), NULL);
	purple_signal_connect(notify_handle, "displaying-emails-notification",
			    docklet_handle, PURPLE_CALLBACK(docklet_update_status_cb), NULL);
	purple_signal_connect(notify_handle, "displaying-emails-clear",
			    docklet_handle, PURPLE_CALLBACK(docklet_update_status_cb), NULL);
#if 0
	purple_signal_connect(purple_get_core(), "quitting",
			    docklet_handle, PURPLE_CALLBACK(purple_quit_cb), NULL);
#endif

	enable_join_chat = online_account_supports_chat();
}

void
pidgin_docklet_uninit()
{
	if (visible)
		docklet_gtk_status_destroy();
}
<|MERGE_RESOLUTION|>--- conflicted
+++ resolved
@@ -147,13 +147,8 @@
 	/* determine if any ims have unseen messages */
 	convs = get_pending_list(DOCKLET_TOOLTIP_LINE_LIMIT);
 
-<<<<<<< HEAD
-	if (!strcmp(purple_prefs_get_string(PIDGIN_PREFS_ROOT "/docklet/show"), "pending")) {
+	if (purple_strequal(purple_prefs_get_string(PIDGIN_PREFS_ROOT "/docklet/show"), "pending")) {
 		if (convs && !visible) {
-=======
-	if (purple_strequal(purple_prefs_get_string(PIDGIN_PREFS_ROOT "/docklet/show"), "pending")) {
-		if (convs && ui_ops->create && !visible) {
->>>>>>> 2f50dafa
 			g_list_free(convs);
 			docklet_gtk_status_create(FALSE);
 			return FALSE;
@@ -305,31 +300,16 @@
 			     gconstpointer value, gpointer data)
 {
 	const char *val = value;
-<<<<<<< HEAD
-	if (!strcmp(val, "always")) {
+	if (purple_strequal(val, "always")) {
 		if (!visible)
 			docklet_gtk_status_create(FALSE);
 		else if (!visibility_manager) {
 			pidgin_blist_visibility_manager_add();
 			visibility_manager = TRUE;
 		}
-	} else if (!strcmp(val, "never")) {
+	} else if (purple_strequal(val, "never")) {
 		if (visible)
 			docklet_gtk_status_destroy();
-=======
-	if (purple_strequal(val, "always")) {
-		if (ui_ops->create) {
-			if (!visible)
-				ui_ops->create();
-			else if (!visibility_manager) {
-				pidgin_blist_visibility_manager_add();
-				visibility_manager = TRUE;
-			}
-		}
-	} else if (purple_strequal(val, "never")) {
-		if (visible && ui_ops->destroy)
-			ui_ops->destroy();
->>>>>>> 2f50dafa
 	} else {
 		if (visibility_manager) {
 			pidgin_blist_visibility_manager_remove();
@@ -998,7 +978,6 @@
 				    docklet_show_pref_changed_cb, NULL);
 	purple_prefs_add_int(PIDGIN_PREFS_ROOT "/conversations/notification_chat", PIDGIN_UNSEEN_TEXT);
 
-<<<<<<< HEAD
 	purple_prefs_add_none(PIDGIN_PREFS_ROOT "/docklet/gtk");
 	if (purple_prefs_get_bool(PIDGIN_PREFS_ROOT "/docklet/x11/embedded")) {
 		purple_prefs_add_bool(PIDGIN_PREFS_ROOT "/docklet/gtk/embedded", TRUE);
@@ -1012,13 +991,8 @@
 	gtk_icon_theme_append_search_path(gtk_icon_theme_get_default(), tmp);
 	g_free(tmp);
 
-	if (!strcmp(purple_prefs_get_string(PIDGIN_PREFS_ROOT "/docklet/show"), "always"))
+	if (purple_strequal(purple_prefs_get_string(PIDGIN_PREFS_ROOT "/docklet/show"), "always"))
 		docklet_gtk_status_create(FALSE);
-=======
-	docklet_ui_init();
-	if (purple_strequal(purple_prefs_get_string(PIDGIN_PREFS_ROOT "/docklet/show"), "always") && ui_ops && ui_ops->create)
-		ui_ops->create();
->>>>>>> 2f50dafa
 
 	purple_signal_connect(conn_handle, "signed-on",
 			    docklet_handle, PURPLE_CALLBACK(docklet_signed_on_cb), NULL);
