/*
 * @file gtkblist.c GTK+ BuddyList API
 * @ingroup pidgin
 */

/* pidgin
 *
 * Pidgin is the legal property of its developers, whose names are too numerous
 * to list here.  Please refer to the COPYRIGHT file distributed with this
 * source distribution.
 *
 * This program is free software; you can redistribute it and/or modify
 * it under the terms of the GNU General Public License as published by
 * the Free Software Foundation; either version 2 of the License, or
 * (at your option) any later version.
 *
 * This program is distributed in the hope that it will be useful,
 * but WITHOUT ANY WARRANTY; without even the implied warranty of
 * MERCHANTABILITY or FITNESS FOR A PARTICULAR PURPOSE.  See the
 * GNU General Public License for more details.
 *
 * You should have received a copy of the GNU General Public License
 * along with this program; if not, write to the Free Software
 * Foundation, Inc., 51 Franklin Street, Fifth Floor, Boston, MA  02111-1301  USA
 *
 */
#include "internal.h"
#include "pidgin.h"

#include "account.h"
#include "connection.h"
#include "core.h"
#include "debug.h"
#include "notify.h"
#include "prpl.h"
#include "prefs.h"
#include "plugin.h"
#include "request.h"
#include "signals.h"
#include "pidginstock.h"
#include "theme-loader.h"
#include "theme-manager.h"
#include "util.h"

#include "gtkaccount.h"
#include "gtkblist.h"
#include "gtkcellrendererexpander.h"
#include "gtkcertmgr.h"
#include "gtkconv.h"
#include "gtkdebug.h"
#include "gtkdialogs.h"
#include "gtkft.h"
#include "gtklog.h"
#include "gtkmenutray.h"
#include "gtkpounce.h"
#include "gtkplugin.h"
#include "gtkprefs.h"
#include "gtkprivacy.h"
#include "gtkroomlist.h"
#include "gtkstatusbox.h"
#include "gtkscrollbook.h"
#include "gtksmiley.h"
#include "gtkblist-theme.h"
#include "gtkblist-theme-loader.h"
#include "gtkutils.h"
#include "pidgin/minidialog.h"
#include "pidgin/pidgintooltip.h"

#include <gdk/gdkkeysyms.h>
#include <gtk/gtk.h>
#include <gdk/gdk.h>

typedef struct
{
	PurpleAccount *account;
	GtkWidget *window;
	GtkBox *vbox;
	GtkWidget *account_menu;
	GtkSizeGroup *sg;
} PidginBlistRequestData;

typedef struct
{
	PidginBlistRequestData rq_data;
	GtkWidget *combo;
	GtkWidget *entry;
	GtkWidget *entry_for_alias;

} PidginAddBuddyData;

typedef struct
{
	PidginBlistRequestData rq_data;
	gchar *default_chat_name;
	GList *entries;
} PidginChatData;

typedef struct
{
	PidginChatData chat_data;

	GtkWidget *alias_entry;
	GtkWidget *group_combo;
	GtkWidget *autojoin;
	GtkWidget *persistent;
} PidginAddChatData;

typedef struct
{
	/** Used to hold error minidialogs.  Gets packed
	 *  inside PidginBuddyList.error_buttons
	 */
	PidginScrollBook *error_scrollbook;

	/** Pointer to the mini-dialog about having signed on elsewhere, if one
	 *  is showing; @c NULL otherwise.
	 */
	PidginMiniDialog *signed_on_elsewhere;

	PidginBlistTheme *current_theme;
} PidginBuddyListPrivate;

#define PIDGIN_BUDDY_LIST_GET_PRIVATE(list) \
	((PidginBuddyListPrivate *)((list)->priv))

static guint accounts_merge_id;
static GtkActionGroup *accounts_action_group = NULL;

static guint visibility_manager_count = 0;
static GdkVisibilityState gtk_blist_visibility = GDK_VISIBILITY_UNOBSCURED;
static gboolean gtk_blist_focused = FALSE;
static gboolean editing_blist = FALSE;

static GList *pidgin_blist_sort_methods = NULL;
static struct pidgin_blist_sort_method *current_sort_method = NULL;
static void sort_method_none(PurpleBlistNode *node, PurpleBuddyList *blist, GtkTreeIter groupiter, GtkTreeIter *cur, GtkTreeIter *iter);

static void sort_method_alphabetical(PurpleBlistNode *node, PurpleBuddyList *blist, GtkTreeIter groupiter, GtkTreeIter *cur, GtkTreeIter *iter);
static void sort_method_status(PurpleBlistNode *node, PurpleBuddyList *blist, GtkTreeIter groupiter, GtkTreeIter *cur, GtkTreeIter *iter);
static void sort_method_log_activity(PurpleBlistNode *node, PurpleBuddyList *blist, GtkTreeIter groupiter, GtkTreeIter *cur, GtkTreeIter *iter);
static guint sort_merge_id;
static GtkActionGroup *sort_action_group = NULL;

static PidginBuddyList *gtkblist = NULL;

static GList *groups_tree(void);
static gboolean pidgin_blist_refresh_timer(PurpleBuddyList *list);
static void pidgin_blist_update_buddy(PurpleBuddyList *list, PurpleBlistNode *node, gboolean status_change);
static void pidgin_blist_selection_changed(GtkTreeSelection *selection, gpointer data);
static void pidgin_blist_update(PurpleBuddyList *list, PurpleBlistNode *node);
static void pidgin_blist_update_group(PurpleBuddyList *list, PurpleBlistNode *node);
static void pidgin_blist_update_contact(PurpleBuddyList *list, PurpleBlistNode *node);
static char *pidgin_get_tooltip_text(PurpleBlistNode *node, gboolean full);
static gboolean get_iter_from_node(PurpleBlistNode *node, GtkTreeIter *iter);
static gboolean buddy_is_displayable(PurpleBuddy *buddy);
static void redo_buddy_list(PurpleBuddyList *list, gboolean remove, gboolean rerender);
static void pidgin_blist_collapse_contact_cb(GtkWidget *w, PurpleBlistNode *node);
static char *pidgin_get_group_title(PurpleBlistNode *gnode, gboolean expanded);
static void pidgin_blist_expand_contact_cb(GtkWidget *w, PurpleBlistNode *node);
static void set_urgent(void);

typedef enum {
	PIDGIN_BLIST_NODE_HAS_PENDING_MESSAGE            =  1 << 0,  /* Whether there's pending message in a conversation */
	PIDGIN_BLIST_CHAT_HAS_PENDING_MESSAGE_WITH_NICK	 =  1 << 1,  /* Whether there's a pending message in a chat that mentions our nick */
} PidginBlistNodeFlags;

typedef struct _pidgin_blist_node {
	GtkTreeRowReference *row;
	gboolean contact_expanded;
	gboolean recent_signonoff;
	gint recent_signonoff_timer;
	struct {
		PurpleConversation *conv;
		time_t last_message;          /* timestamp for last displayed message */
		PidginBlistNodeFlags flags;
	} conv;
} PidginBlistNode;

/***************************************************
 *              Callbacks                          *
 ***************************************************/
static gboolean gtk_blist_visibility_cb(GtkWidget *w, GdkEventVisibility *event, gpointer data)
{
	GdkVisibilityState old_state = gtk_blist_visibility;
	gtk_blist_visibility = event->state;

	if (gtk_blist_visibility == GDK_VISIBILITY_FULLY_OBSCURED &&
		old_state != GDK_VISIBILITY_FULLY_OBSCURED) {

		/* no longer fully obscured */
		pidgin_blist_refresh_timer(purple_get_blist());
	}

	/* continue to handle event normally */
	return FALSE;
}

static gboolean gtk_blist_window_state_cb(GtkWidget *w, GdkEventWindowState *event, gpointer data)
{
	if(event->changed_mask & GDK_WINDOW_STATE_WITHDRAWN) {
		if(event->new_window_state & GDK_WINDOW_STATE_WITHDRAWN)
			purple_prefs_set_bool(PIDGIN_PREFS_ROOT "/blist/list_visible", FALSE);
		else {
			purple_prefs_set_bool(PIDGIN_PREFS_ROOT "/blist/list_visible", TRUE);
			pidgin_blist_refresh_timer(purple_get_blist());
		}
	}

	if(event->changed_mask & GDK_WINDOW_STATE_MAXIMIZED) {
		if(event->new_window_state & GDK_WINDOW_STATE_MAXIMIZED)
			purple_prefs_set_bool(PIDGIN_PREFS_ROOT "/blist/list_maximized", TRUE);
		else
			purple_prefs_set_bool(PIDGIN_PREFS_ROOT "/blist/list_maximized", FALSE);
	}

	/* Refresh gtkblist if un-iconifying */
	if (event->changed_mask & GDK_WINDOW_STATE_ICONIFIED){
		if (!(event->new_window_state & GDK_WINDOW_STATE_ICONIFIED))
			pidgin_blist_refresh_timer(purple_get_blist());
	}

	return FALSE;
}

static gboolean gtk_blist_delete_cb(GtkWidget *w, GdkEventAny *event, gpointer data)
{
	if(visibility_manager_count)
		purple_blist_set_visible(FALSE);
	else
		purple_core_quit();

	/* we handle everything, event should not propogate further */
	return TRUE;
}

static gboolean gtk_blist_configure_cb(GtkWidget *w, GdkEventConfigure *event, gpointer data)
{
	/* unfortunately GdkEventConfigure ignores the window gravity, but  *
	 * the only way we have of setting the position doesn't. we have to *
	 * call get_position because it does pay attention to the gravity.  *
	 * this is inefficient and I agree it sucks, but it's more likely   *
	 * to work correctly.                                    - Robot101 */
	gint x, y;

	/* check for visibility because when we aren't visible, this will   *
	 * give us bogus (0,0) coordinates.                      - xOr      */
	if (gtk_widget_get_visible(w))
		gtk_window_get_position(GTK_WINDOW(w), &x, &y);
	else
		return FALSE; /* carry on normally */

#ifdef _WIN32
	/* Workaround for GTK+ bug # 169811 - "configure_event" is fired
	 * when the window is being maximized */
	if (gdk_window_get_state(w->window)
			& GDK_WINDOW_STATE_MAXIMIZED) {
		return FALSE;
	}
#endif

	/* don't save if nothing changed */
	if (x == purple_prefs_get_int(PIDGIN_PREFS_ROOT "/blist/x") &&
		y == purple_prefs_get_int(PIDGIN_PREFS_ROOT "/blist/y") &&
		event->width  == purple_prefs_get_int(PIDGIN_PREFS_ROOT "/blist/width") &&
		event->height == purple_prefs_get_int(PIDGIN_PREFS_ROOT "/blist/height")) {

		return FALSE; /* carry on normally */
	}

	/* don't save off-screen positioning */
	if (x + event->width < 0 ||
		y + event->height < 0 ||
		x > gdk_screen_width() ||
		y > gdk_screen_height()) {

		return FALSE; /* carry on normally */
	}

	/* ignore changes when maximized */
	if(purple_prefs_get_bool(PIDGIN_PREFS_ROOT "/blist/list_maximized"))
		return FALSE;

	/* store the position */
	purple_prefs_set_int(PIDGIN_PREFS_ROOT "/blist/x",      x);
	purple_prefs_set_int(PIDGIN_PREFS_ROOT "/blist/y",      y);
	purple_prefs_set_int(PIDGIN_PREFS_ROOT "/blist/width",  event->width);
	purple_prefs_set_int(PIDGIN_PREFS_ROOT "/blist/height", event->height);

	/* continue to handle event normally */
	return FALSE;
}

static void gtk_blist_menu_info_cb(GtkWidget *w, PurpleBuddy *b)
{
	PurpleAccount *account = purple_buddy_get_account(b);

	pidgin_retrieve_user_info(purple_account_get_connection(account),
	                          purple_buddy_get_name(b));
}

static void gtk_blist_menu_im_cb(GtkWidget *w, PurpleBuddy *b)
{
	pidgin_dialogs_im_with_user(purple_buddy_get_account(b),
	                            purple_buddy_get_name(b));
}

#ifdef USE_VV
static void gtk_blist_menu_audio_call_cb(GtkWidget *w, PurpleBuddy *b)
{
	purple_prpl_initiate_media(purple_buddy_get_account(b),
		purple_buddy_get_name(b), PURPLE_MEDIA_AUDIO);
}

static void gtk_blist_menu_video_call_cb(GtkWidget *w, PurpleBuddy *b)
{
	/* if the buddy supports both audio and video, start a combined call,
	 otherwise start a pure video session */
	if (purple_prpl_get_media_caps(purple_buddy_get_account(b),
			purple_buddy_get_name(b)) &
			PURPLE_MEDIA_CAPS_AUDIO_VIDEO) {
		purple_prpl_initiate_media(purple_buddy_get_account(b),
			purple_buddy_get_name(b), PURPLE_MEDIA_AUDIO | PURPLE_MEDIA_VIDEO);
	} else {
		purple_prpl_initiate_media(purple_buddy_get_account(b),
			purple_buddy_get_name(b), PURPLE_MEDIA_VIDEO);
	}
}

#endif

static void gtk_blist_menu_send_file_cb(GtkWidget *w, PurpleBuddy *b)
{
	PurpleAccount *account = purple_buddy_get_account(b);

	serv_send_file(purple_account_get_connection(account),
	               purple_buddy_get_name(b), NULL);
}

static void gtk_blist_menu_move_to_cb(GtkWidget *w, PurpleBlistNode *node)
{
	PurpleGroup *group = g_object_get_data(G_OBJECT(w), "groupnode");
	purple_blist_add_contact((PurpleContact *)node, group, NULL);

}

static void gtk_blist_menu_autojoin_cb(GtkWidget *w, PurpleChat *chat)
{
	purple_blist_node_set_bool((PurpleBlistNode*)chat, "gtk-autojoin",
			gtk_check_menu_item_get_active(GTK_CHECK_MENU_ITEM(w)));
}

static void gtk_blist_menu_persistent_cb(GtkWidget *w, PurpleChat *chat)
{
	purple_blist_node_set_bool((PurpleBlistNode*)chat, "gtk-persistent",
			gtk_check_menu_item_get_active(GTK_CHECK_MENU_ITEM(w)));
}

static PurpleConversation *
find_conversation_with_buddy(PurpleBuddy *buddy)
{
	PidginBlistNode *ui = purple_blist_node_get_ui_data(PURPLE_BLIST_NODE(buddy));
	if (ui)
		return ui->conv.conv;
	return purple_find_conversation_with_account(PURPLE_CONV_TYPE_IM,
									     purple_buddy_get_name(buddy),
									     purple_buddy_get_account(buddy));
}

static void gtk_blist_join_chat(PurpleChat *chat)
{
	PurpleAccount *account;
	PurpleConversation *conv;
	PurplePluginProtocolInfo *prpl_info;
	GHashTable *components;
	const char *name;
	char *chat_name;

	account = purple_chat_get_account(chat);
	prpl_info = PURPLE_PLUGIN_PROTOCOL_INFO(purple_find_prpl(purple_account_get_protocol_id(account)));

	components = purple_chat_get_components(chat);

	if (prpl_info && prpl_info->get_chat_name)
		chat_name = prpl_info->get_chat_name(components);
	else
		chat_name = NULL;

	if (chat_name)
		name = chat_name;
	else
		name = purple_chat_get_name(chat);

	conv = purple_find_conversation_with_account(PURPLE_CONV_TYPE_CHAT, name,
	                                             account);

	if (conv != NULL) {
		pidgin_conv_attach_to_conversation(conv);
		purple_conversation_present(conv);
	}

	serv_join_chat(purple_account_get_connection(account), components);
	g_free(chat_name);
}

static void gtk_blist_menu_join_cb(GtkWidget *w, PurpleChat *chat)
{
	gtk_blist_join_chat(chat);
}

static void gtk_blist_renderer_editing_cancelled_cb(GtkCellRenderer *renderer, PurpleBuddyList *list)
{
	editing_blist = FALSE;
	g_object_set(G_OBJECT(renderer), "editable", FALSE, NULL);
	pidgin_blist_refresh(list);
}

static void gtk_blist_renderer_editing_started_cb(GtkCellRenderer *renderer,
		GtkCellEditable *editable,
		gchar *path_str,
		gpointer user_data)
{
	GtkTreeIter iter;
	GtkTreePath *path = NULL;
	PurpleBlistNode *node;
	const char *text = NULL;

	path = gtk_tree_path_new_from_string (path_str);
	gtk_tree_model_get_iter (GTK_TREE_MODEL(gtkblist->treemodel), &iter, path);
	gtk_tree_path_free (path);
	gtk_tree_model_get(GTK_TREE_MODEL(gtkblist->treemodel), &iter, NODE_COLUMN, &node, -1);

	switch (purple_blist_node_get_type(node)) {
	case PURPLE_BLIST_CONTACT_NODE:
		text = purple_contact_get_alias(PURPLE_CONTACT(node));
		break;
	case PURPLE_BLIST_BUDDY_NODE:
		text = purple_buddy_get_alias(PURPLE_BUDDY(node));
		break;
	case PURPLE_BLIST_GROUP_NODE:
		text = purple_group_get_name(PURPLE_GROUP(node));
		break;
	case PURPLE_BLIST_CHAT_NODE:
		text = purple_chat_get_name(PURPLE_CHAT(node));
		break;
	default:
		g_return_if_reached();
	}

	if (GTK_IS_ENTRY (editable)) {
		GtkEntry *entry = GTK_ENTRY (editable);
		gtk_entry_set_text(entry, text);
	}
	editing_blist = TRUE;
}

static void
gtk_blist_do_personize(GList *merges)
{
	PurpleBlistNode *contact = NULL;
	int max = 0;
	GList *tmp;

	/* First, we find the contact to merge the rest of the buddies into.
 	 * This will be the contact with the most buddies in it; ties are broken
 	 * by which contact is higher in the list
 	 */
	for (tmp = merges; tmp; tmp = tmp->next) {
		PurpleBlistNode *node = tmp->data;
		PurpleBlistNode *b;
		PurpleBlistNodeType type;
		int i = 0;

		type = purple_blist_node_get_type(node);

		if (type == PURPLE_BLIST_BUDDY_NODE) {
			node = purple_blist_node_get_parent(node);
			type = purple_blist_node_get_type(node);
		}

		if (type != PURPLE_BLIST_CONTACT_NODE)
			continue;

		for (b = purple_blist_node_get_first_child(node);
		     b;
		     b = purple_blist_node_get_sibling_next(b))
		{
			i++;
		}

		if (i > max) {
			contact = node;
			max = i;
		}
	}

	if (contact == NULL)
		return;

	/* Merge all those buddies into this contact */
	for (tmp = merges; tmp; tmp = tmp->next) {
		PurpleBlistNode *node = tmp->data;
		if (purple_blist_node_get_type(node) == PURPLE_BLIST_BUDDY_NODE)
			node = purple_blist_node_get_parent(node);

		if (node == contact)
			continue;

		purple_blist_merge_contact((PurpleContact *)node, contact);
	}

	/* And show the expanded contact, so the people know what's going on */
	pidgin_blist_expand_contact_cb(NULL, contact);
	g_list_free(merges);
}

static void
gtk_blist_auto_personize(PurpleBlistNode *group, const char *alias)
{
	PurpleBlistNode *contact;
	PurpleBlistNode *buddy;
	GList *merges = NULL;
	int i = 0;
	char *a = g_utf8_casefold(alias, -1);

	for (contact = purple_blist_node_get_first_child(group);
	     contact != NULL;
	     contact = purple_blist_node_get_sibling_next(contact)) {
		char *node_alias;
		if (purple_blist_node_get_type(contact) != PURPLE_BLIST_CONTACT_NODE)
			continue;

		node_alias = g_utf8_casefold(purple_contact_get_alias((PurpleContact *)contact), -1);
		if (node_alias && !g_utf8_collate(node_alias, a)) {
			merges = g_list_append(merges, contact);
			i++;
			g_free(node_alias);
			continue;
		}
		g_free(node_alias);

		for (buddy = purple_blist_node_get_first_child(contact);
		     buddy;
		     buddy = purple_blist_node_get_sibling_next(buddy))
		{
			if (purple_blist_node_get_type(buddy) != PURPLE_BLIST_BUDDY_NODE)
				continue;

			node_alias = g_utf8_casefold(purple_buddy_get_alias(PURPLE_BUDDY(buddy)), -1);
			if (node_alias && !g_utf8_collate(node_alias, a)) {
				merges = g_list_append(merges, buddy);
				i++;
				g_free(node_alias);
				break;
			}
			g_free(node_alias);
		}
	}
	g_free(a);

	if (i > 1)
	{
		char *msg = g_strdup_printf(ngettext("You have %d contact named %s. Would you like to merge them?", "You currently have %d contacts named %s. Would you like to merge them?", i), i, alias);
		purple_request_action(NULL, NULL, msg, _("Merging these contacts will cause them to share a single entry on the buddy list and use a single conversation window. "
							 "You can separate them again by choosing 'Expand' from the contact's context menu"), 0, NULL, NULL, NULL,
				      merges, 2, _("_Yes"), PURPLE_CALLBACK(gtk_blist_do_personize), _("_No"), PURPLE_CALLBACK(g_list_free));
		g_free(msg);
	} else
		g_list_free(merges);
}

static void gtk_blist_renderer_edited_cb(GtkCellRendererText *text_rend, char *arg1,
					 char *arg2, PurpleBuddyList *list)
{
	GtkTreeIter iter;
	GtkTreePath *path;
	PurpleBlistNode *node;
	PurpleGroup *dest;

	editing_blist = FALSE;
	path = gtk_tree_path_new_from_string (arg1);
	gtk_tree_model_get_iter (GTK_TREE_MODEL(gtkblist->treemodel), &iter, path);
	gtk_tree_path_free (path);
	gtk_tree_model_get(GTK_TREE_MODEL(gtkblist->treemodel), &iter, NODE_COLUMN, &node, -1);
	gtk_tree_view_set_enable_search (GTK_TREE_VIEW(gtkblist->treeview), TRUE);
	g_object_set(G_OBJECT(gtkblist->text_rend), "editable", FALSE, NULL);

	switch (purple_blist_node_get_type(node))
	{
		case PURPLE_BLIST_CONTACT_NODE:
			{
				PurpleContact *contact = PURPLE_CONTACT(node);
				struct _pidgin_blist_node *gtknode =
					(struct _pidgin_blist_node *)purple_blist_node_get_ui_data(node);

				/*
				 * XXX Using purple_contact_get_alias here breaks because we
				 * specifically want to check the contact alias only (i.e. not
				 * the priority buddy, which purple_contact_get_alias does).
				 * Adding yet another get_alias is evil, so figure this out
				 * later :-P
				 */
				if (contact->alias || gtknode->contact_expanded) {
					purple_blist_alias_contact(contact, arg2);
					gtk_blist_auto_personize(purple_blist_node_get_parent(node), arg2);
				} else {
					PurpleBuddy *buddy = purple_contact_get_priority_buddy(contact);
					purple_blist_alias_buddy(buddy, arg2);
					serv_alias_buddy(buddy);
					gtk_blist_auto_personize(purple_blist_node_get_parent(node), arg2);
				}
			}
			break;

		case PURPLE_BLIST_BUDDY_NODE:
			{
				PurpleGroup *group = purple_buddy_get_group(PURPLE_BUDDY(node));

				purple_blist_alias_buddy(PURPLE_BUDDY(node), arg2);
				serv_alias_buddy(PURPLE_BUDDY(node));
				gtk_blist_auto_personize(PURPLE_BLIST_NODE(group), arg2);
			}
			break;
		case PURPLE_BLIST_GROUP_NODE:
			dest = purple_find_group(arg2);
			if (dest != NULL && purple_utf8_strcasecmp(arg2, purple_group_get_name(PURPLE_GROUP(node)))) {
				pidgin_dialogs_merge_groups(PURPLE_GROUP(node), arg2);
			} else {
				purple_blist_rename_group(PURPLE_GROUP(node), arg2);
			}
			break;
		case PURPLE_BLIST_CHAT_NODE:
			purple_blist_alias_chat(PURPLE_CHAT(node), arg2);
			break;
		default:
			break;
	}
	pidgin_blist_refresh(list);
}

static void
chat_components_edit_ok(PurpleChat *chat, PurpleRequestFields *allfields)
{
	GList *groups, *fields;

	for (groups = purple_request_fields_get_groups(allfields); groups; groups = groups->next) {
		fields = purple_request_field_group_get_fields(groups->data);
		for (; fields; fields = fields->next) {
			PurpleRequestField *field = fields->data;
			const char *id;
			char *val;

			id = purple_request_field_get_id(field);
			if (purple_request_field_get_type(field) == PURPLE_REQUEST_FIELD_INTEGER)
				val = g_strdup_printf("%d", purple_request_field_int_get_value(field));
			else
				val = g_strdup(purple_request_field_string_get_value(field));

			if (!val) {
				g_hash_table_remove(purple_chat_get_components(chat), id);
			} else {
				g_hash_table_replace(purple_chat_get_components(chat), g_strdup(id), val);  /* val should not be free'd */
			}
		}
	}
}

static void chat_components_edit(GtkWidget *w, PurpleBlistNode *node)
{
	PurpleRequestFields *fields = purple_request_fields_new();
	PurpleRequestFieldGroup *group = purple_request_field_group_new(NULL);
	PurpleRequestField *field;
	GList *parts, *iter;
	struct proto_chat_entry *pce;
	PurpleConnection *gc;
	PurpleChat *chat = (PurpleChat*)node;

	purple_request_fields_add_group(fields, group);

	gc = purple_account_get_connection(purple_chat_get_account(chat));
	parts = PURPLE_PLUGIN_PROTOCOL_INFO(purple_connection_get_prpl(gc))->chat_info(gc);

	for (iter = parts; iter; iter = iter->next) {
		pce = iter->data;
		if (pce->is_int) {
			int val;
			const char *str = g_hash_table_lookup(purple_chat_get_components(chat), pce->identifier);
			if (!str || sscanf(str, "%d", &val) != 1)
				val = pce->min;
			field = purple_request_field_int_new(pce->identifier, pce->label, val);
		} else {
			field = purple_request_field_string_new(pce->identifier, pce->label,
					g_hash_table_lookup(purple_chat_get_components(chat), pce->identifier), FALSE);
			if (pce->secret)
				purple_request_field_string_set_masked(field, TRUE);
		}

		if (pce->required)
			purple_request_field_set_required(field, TRUE);

		purple_request_field_group_add_field(group, field);
		g_free(pce);
	}

	g_list_free(parts);

	purple_request_fields(NULL, _("Edit Chat"), NULL, _("Please update the necessary fields."),
			fields, _("Save"), G_CALLBACK(chat_components_edit_ok), _("Cancel"), NULL,
			NULL, NULL, NULL,
			chat);
}

static void gtk_blist_menu_alias_cb(GtkWidget *w, PurpleBlistNode *node)
{
	GtkTreeIter iter;
	GtkTreePath *path;

	if (!(get_iter_from_node(node, &iter))) {
		/* This is either a bug, or the buddy is in a collapsed contact */
		node = purple_blist_node_get_parent(node);
		if (!get_iter_from_node(node, &iter))
			/* Now it's definitely a bug */
			return;
	}

	pidgin_blist_tooltip_destroy();

	path = gtk_tree_model_get_path(GTK_TREE_MODEL(gtkblist->treemodel), &iter);
	g_object_set(G_OBJECT(gtkblist->text_rend), "editable", TRUE, NULL);
	gtk_tree_view_set_enable_search (GTK_TREE_VIEW(gtkblist->treeview), FALSE);
	gtk_widget_grab_focus(gtkblist->treeview);
	gtk_tree_view_set_cursor_on_cell(GTK_TREE_VIEW(gtkblist->treeview), path,
			gtkblist->text_column, gtkblist->text_rend, TRUE);
	gtk_tree_path_free(path);
}

static void gtk_blist_menu_bp_cb(GtkWidget *w, PurpleBuddy *b)
{
	pidgin_pounce_editor_show(purple_buddy_get_account(b),
	                          purple_buddy_get_name(b), NULL);
}

static void gtk_blist_menu_showlog_cb(GtkWidget *w, PurpleBlistNode *node)
{
	PurpleLogType type;
	PurpleAccount *account;
	char *name = NULL;

	pidgin_set_cursor(gtkblist->window, GDK_WATCH);

	if (PURPLE_BLIST_NODE_IS_BUDDY(node)) {
		PurpleBuddy *b = (PurpleBuddy*) node;
		type = PURPLE_LOG_IM;
		name = g_strdup(purple_buddy_get_name(b));
		account = purple_buddy_get_account(b);
	} else if (PURPLE_BLIST_NODE_IS_CHAT(node)) {
		PurpleChat *c = PURPLE_CHAT(node);
		PurplePluginProtocolInfo *prpl_info = NULL;
		type = PURPLE_LOG_CHAT;
		account = purple_chat_get_account(c);
		prpl_info = PURPLE_PLUGIN_PROTOCOL_INFO(purple_find_prpl(purple_account_get_protocol_id(account)));
		if (prpl_info && prpl_info->get_chat_name) {
			name = prpl_info->get_chat_name(purple_chat_get_components(c));
		}
	} else if (PURPLE_BLIST_NODE_IS_CONTACT(node)) {
		pidgin_log_show_contact(PURPLE_CONTACT(node));
		pidgin_clear_cursor(gtkblist->window);
		return;
	} else {
		pidgin_clear_cursor(gtkblist->window);

		/* This callback should not have been registered for a node
		 * that doesn't match the type of one of the blocks above. */
		g_return_if_reached();
	}

	if (name && account) {
		pidgin_log_show(type, name, account);
		pidgin_clear_cursor(gtkblist->window);
	}

	g_free(name);
}

static void gtk_blist_menu_showoffline_cb(GtkWidget *w, PurpleBlistNode *node)
{
	if (PURPLE_BLIST_NODE_IS_BUDDY(node))
	{
		purple_blist_node_set_bool(node, "show_offline",
		                           !purple_blist_node_get_bool(node, "show_offline"));
		pidgin_blist_update(purple_get_blist(), node);
	}
	else if (PURPLE_BLIST_NODE_IS_CONTACT(node))
	{
		PurpleBlistNode *bnode;
		gboolean setting = !purple_blist_node_get_bool(node, "show_offline");

		purple_blist_node_set_bool(node, "show_offline", setting);
		for (bnode = purple_blist_node_get_first_child(node);
		     bnode != NULL;
		     bnode = purple_blist_node_get_sibling_next(bnode))
		{
			purple_blist_node_set_bool(bnode, "show_offline", setting);
			pidgin_blist_update(purple_get_blist(), bnode);
		}
	} else if (PURPLE_BLIST_NODE_IS_GROUP(node)) {
		PurpleBlistNode *cnode, *bnode;
		gboolean setting = !purple_blist_node_get_bool(node, "show_offline");

		purple_blist_node_set_bool(node, "show_offline", setting);
		for (cnode = purple_blist_node_get_first_child(node);
		     cnode != NULL;
		     cnode = purple_blist_node_get_sibling_next(cnode))
		{
			purple_blist_node_set_bool(cnode, "show_offline", setting);
			for (bnode = purple_blist_node_get_first_child(cnode);
			     bnode != NULL;
			     bnode = purple_blist_node_get_sibling_next(bnode))
			{
				purple_blist_node_set_bool(bnode, "show_offline", setting);
				pidgin_blist_update(purple_get_blist(), bnode);
			}
		}
	}
}

static void gtk_blist_show_systemlog_cb(void)
{
	pidgin_syslog_show();
}

static void gtk_blist_show_onlinehelp_cb(void)
{
	purple_notify_uri(NULL, PURPLE_WEBSITE "documentation");
}

static void
do_join_chat(PidginChatData *data)
{
	if (data)
	{
		GHashTable *components =
			g_hash_table_new_full(g_str_hash, g_str_equal, g_free, g_free);
		GList *tmp;
		PurpleChat *chat;

		for (tmp = data->entries; tmp != NULL; tmp = tmp->next)
		{
			if (g_object_get_data(tmp->data, "is_spin"))
			{
				g_hash_table_replace(components,
					g_strdup(g_object_get_data(tmp->data, "identifier")),
					g_strdup_printf("%d",
							gtk_spin_button_get_value_as_int(tmp->data)));
			}
			else
			{
				g_hash_table_replace(components,
					g_strdup(g_object_get_data(tmp->data, "identifier")),
					g_strdup(gtk_entry_get_text(tmp->data)));
			}
		}

		chat = purple_chat_new(data->rq_data.account, NULL, components);
		gtk_blist_join_chat(chat);
		purple_blist_remove_chat(chat);
	}
}

static void
do_joinchat(GtkWidget *dialog, int id, PidginChatData *info)
{
	switch(id)
	{
		case GTK_RESPONSE_OK:
			do_join_chat(info);
			break;

		case 1:
			pidgin_roomlist_dialog_show_with_account(info->rq_data.account);
			return;

		break;
	}

	gtk_widget_destroy(GTK_WIDGET(dialog));
	g_list_free(info->entries);
	g_free(info);
}

/*
 * Check the values of all the text entry boxes.  If any required input
 * strings are empty then don't allow the user to click on "OK."
 */
static void
set_sensitive_if_input_cb(GtkWidget *entry, gpointer user_data)
{
	PurplePluginProtocolInfo *prpl_info;
	PurpleConnection *gc;
	PidginChatData *data;
	GList *tmp;
	const char *text;
	gboolean required;
	gboolean sensitive = TRUE;

	data = user_data;

	for (tmp = data->entries; tmp != NULL; tmp = tmp->next)
	{
		if (!g_object_get_data(tmp->data, "is_spin"))
		{
			required = GPOINTER_TO_INT(g_object_get_data(tmp->data, "required"));
			text = gtk_entry_get_text(tmp->data);
			if (required && (*text == '\0'))
				sensitive = FALSE;
		}
	}

	gtk_dialog_set_response_sensitive(GTK_DIALOG(data->rq_data.window), GTK_RESPONSE_OK, sensitive);

	gc = purple_account_get_connection(data->rq_data.account);
	prpl_info = (gc != NULL) ? PURPLE_PLUGIN_PROTOCOL_INFO(gc->prpl) : NULL;
	sensitive = (prpl_info != NULL && prpl_info->roomlist_get_list != NULL);

	gtk_dialog_set_response_sensitive(GTK_DIALOG(data->rq_data.window), 1, sensitive);
}

static void
pidgin_blist_update_privacy_cb(PurpleBuddy *buddy)
{
	struct _pidgin_blist_node *ui_data = purple_blist_node_get_ui_data(PURPLE_BLIST_NODE(buddy));
	if (ui_data == NULL || ui_data->row == NULL)
		return;
	pidgin_blist_update_buddy(purple_get_blist(), PURPLE_BLIST_NODE(buddy), TRUE);
}

static gboolean
chat_account_filter_func(PurpleAccount *account)
{
	PurpleConnection *gc = purple_account_get_connection(account);
	PurplePluginProtocolInfo *prpl_info = NULL;

	if (gc == NULL)
		return FALSE;

	prpl_info = PURPLE_PLUGIN_PROTOCOL_INFO(gc->prpl);

	return (prpl_info->chat_info != NULL);
}

gboolean
pidgin_blist_joinchat_is_showable()
{
	GList *c;
	PurpleConnection *gc;

	for (c = purple_connections_get_all(); c != NULL; c = c->next) {
		gc = c->data;

		if (chat_account_filter_func(purple_connection_get_account(gc)))
			return TRUE;
	}

	return FALSE;
}

static GtkWidget *
make_blist_request_dialog(PidginBlistRequestData *data, PurpleAccount *account,
	const char *title, const char *window_role, const char *label_text,
	GCallback callback_func, PurpleFilterAccountFunc filter_func,
	GCallback response_cb)
{
	GtkWidget *label;
	GtkWidget *img;
	GtkWidget *hbox;
	GtkWidget *vbox;
	GtkWindow *blist_window;
	PidginBuddyList *gtkblist;

	data->account = account;

	img = gtk_image_new_from_stock(PIDGIN_STOCK_DIALOG_QUESTION,
		gtk_icon_size_from_name(PIDGIN_ICON_SIZE_TANGO_HUGE));

	gtkblist = PIDGIN_BLIST(purple_get_blist());
	blist_window = gtkblist ? GTK_WINDOW(gtkblist->window) : NULL;

  /* TODO: set no separator in gtk+ 3... */
	data->window = gtk_dialog_new_with_buttons(title,
		blist_window, 0, NULL);

	gtk_window_set_transient_for(GTK_WINDOW(data->window), blist_window);
	gtk_dialog_set_default_response(GTK_DIALOG(data->window), GTK_RESPONSE_OK);
	gtk_container_set_border_width(GTK_CONTAINER(data->window), PIDGIN_HIG_BOX_SPACE);
	gtk_window_set_resizable(GTK_WINDOW(data->window), FALSE);
	gtk_box_set_spacing(GTK_BOX(gtk_dialog_get_content_area(GTK_DIALOG(data->window))),
                      PIDGIN_HIG_BORDER);
	gtk_container_set_border_width(GTK_CONTAINER(gtk_dialog_get_content_area(GTK_DIALOG(data->window))),
                                 PIDGIN_HIG_BOX_SPACE);
	gtk_window_set_role(GTK_WINDOW(data->window), window_role);

	hbox = gtk_hbox_new(FALSE, PIDGIN_HIG_BORDER);
	gtk_container_add(GTK_CONTAINER(gtk_dialog_get_content_area(GTK_DIALOG(data->window))),
                    hbox);
	gtk_box_pack_start(GTK_BOX(hbox), img, FALSE, FALSE, 0);
	gtk_misc_set_alignment(GTK_MISC(img), 0, 0);

	vbox = gtk_vbox_new(FALSE, 5);
	gtk_container_add(GTK_CONTAINER(hbox), vbox);

	label = gtk_label_new(label_text);

	gtk_widget_set_size_request(label, 400, -1);
	gtk_label_set_line_wrap(GTK_LABEL(label), TRUE);
	gtk_misc_set_alignment(GTK_MISC(label), 0, 0);
	gtk_box_pack_start(GTK_BOX(vbox), label, FALSE, FALSE, 0);

	data->sg = gtk_size_group_new(GTK_SIZE_GROUP_HORIZONTAL);

	data->account_menu = pidgin_account_option_menu_new(account, FALSE,
			callback_func, filter_func, data);
	pidgin_add_widget_to_vbox(GTK_BOX(vbox), _("A_ccount"), data->sg, data->account_menu, TRUE, NULL);

	data->vbox = GTK_BOX(gtk_vbox_new(FALSE, 5));
	gtk_container_set_border_width(GTK_CONTAINER(data->vbox), 0);
	gtk_box_pack_start(GTK_BOX(vbox), GTK_WIDGET(data->vbox), FALSE, FALSE, 0);

	g_signal_connect(G_OBJECT(data->window), "response", response_cb, data);

	g_object_unref(data->sg);

	return vbox;
}

static void
rebuild_chat_entries(PidginChatData *data, const char *default_chat_name)
{
	PurpleConnection *gc;
	GList *list = NULL, *tmp;
	GHashTable *defaults = NULL;
	struct proto_chat_entry *pce;
	gboolean focus = TRUE;

	g_return_if_fail(data->rq_data.account != NULL);

	gc = purple_account_get_connection(data->rq_data.account);

	gtk_container_foreach(GTK_CONTAINER(data->rq_data.vbox), (GtkCallback)gtk_widget_destroy, NULL);

	g_list_free(data->entries);
	data->entries = NULL;

	if (PURPLE_PLUGIN_PROTOCOL_INFO(gc->prpl)->chat_info != NULL)
		list = PURPLE_PLUGIN_PROTOCOL_INFO(gc->prpl)->chat_info(gc);

	if (PURPLE_PLUGIN_PROTOCOL_INFO(gc->prpl)->chat_info_defaults != NULL)
		defaults = PURPLE_PLUGIN_PROTOCOL_INFO(gc->prpl)->chat_info_defaults(gc, default_chat_name);

	for (tmp = list; tmp; tmp = tmp->next)
	{
		GtkWidget *input;

		pce = tmp->data;

		if (pce->is_int)
		{
			GtkAdjustment *adjust;
			adjust = gtk_adjustment_new(pce->min, pce->min, pce->max,
										1, 10, 10);
			input = gtk_spin_button_new(GTK_ADJUSTMENT(adjust), 1, 0);
			gtk_widget_set_size_request(input, 50, -1);
			pidgin_add_widget_to_vbox(GTK_BOX(data->rq_data.vbox), pce->label, data->rq_data.sg, input, FALSE, NULL);
		}
		else
		{
			char *value;
			input = gtk_entry_new();
			gtk_entry_set_activates_default(GTK_ENTRY(input), TRUE);
			value = g_hash_table_lookup(defaults, pce->identifier);
			if (value != NULL)
				gtk_entry_set_text(GTK_ENTRY(input), value);
			if (pce->secret)
			{
				gtk_entry_set_visibility(GTK_ENTRY(input), FALSE);
#if !GTK_CHECK_VERSION(2,16,0)
				if (gtk_entry_get_invisible_char(GTK_ENTRY(input)) == '*')
					gtk_entry_set_invisible_char(GTK_ENTRY(input), PIDGIN_INVISIBLE_CHAR);
#endif /* Less than GTK+ 2.16 */
			}
			pidgin_add_widget_to_vbox(data->rq_data.vbox, pce->label, data->rq_data.sg, input, TRUE, NULL);
			g_signal_connect(G_OBJECT(input), "changed",
							 G_CALLBACK(set_sensitive_if_input_cb), data);
		}

		/* Do the following for any type of input widget */
		if (focus)
		{
			gtk_widget_grab_focus(input);
			focus = FALSE;
		}
		g_object_set_data(G_OBJECT(input), "identifier", (gpointer)pce->identifier);
		g_object_set_data(G_OBJECT(input), "is_spin", GINT_TO_POINTER(pce->is_int));
		g_object_set_data(G_OBJECT(input), "required", GINT_TO_POINTER(pce->required));
		data->entries = g_list_append(data->entries, input);

		g_free(pce);
	}

	g_list_free(list);
	g_hash_table_destroy(defaults);

	/* Set whether the "OK" button should be clickable initially */
	set_sensitive_if_input_cb(NULL, data);

	gtk_widget_show_all(GTK_WIDGET(data->rq_data.vbox));
}

static void
chat_select_account_cb(GObject *w, PurpleAccount *account,
                       PidginChatData *data)
{
	if (strcmp(purple_account_get_protocol_id(data->rq_data.account),
	           purple_account_get_protocol_id(account)) == 0)
	{
		data->rq_data.account = account;
	}
	else
	{
		data->rq_data.account = account;
		rebuild_chat_entries(data, data->default_chat_name);
	}
}

void
pidgin_blist_joinchat_show(void)
{
	PidginChatData *data = NULL;

	data = g_new0(PidginChatData, 1);

	make_blist_request_dialog((PidginBlistRequestData *)data, NULL,
		_("Join a Chat"), "join_chat",
		_("Please enter the appropriate information about the chat "
			"you would like to join.\n"),
		G_CALLBACK(chat_select_account_cb),
		chat_account_filter_func, (GCallback)do_joinchat);
	gtk_dialog_add_buttons(GTK_DIALOG(data->rq_data.window),
		_("Room _List"), 1,
		GTK_STOCK_CANCEL, GTK_RESPONSE_CANCEL,
		PIDGIN_STOCK_CHAT, GTK_RESPONSE_OK, NULL);
	gtk_dialog_set_default_response(GTK_DIALOG(data->rq_data.window),
		GTK_RESPONSE_OK);
	data->default_chat_name = NULL;
	data->rq_data.account = pidgin_account_option_menu_get_selected(data->rq_data.account_menu);

	rebuild_chat_entries(data, NULL);

	gtk_widget_show_all(data->rq_data.window);
}

static void gtk_blist_row_expanded_cb(GtkTreeView *tv, GtkTreeIter *iter, GtkTreePath *path, gpointer user_data)
{
	PurpleBlistNode *node;

	gtk_tree_model_get(GTK_TREE_MODEL(gtkblist->treemodel), iter, NODE_COLUMN, &node, -1);

	if (PURPLE_BLIST_NODE_IS_GROUP(node)) {
		char *title;

		title = pidgin_get_group_title(node, TRUE);

		gtk_tree_store_set(gtkblist->treemodel, iter,
		   NAME_COLUMN, title,
		   -1);

		g_free(title);

		purple_blist_node_set_bool(node, "collapsed", FALSE);
		pidgin_blist_tooltip_destroy();
	}
}

static void gtk_blist_row_collapsed_cb(GtkTreeView *tv, GtkTreeIter *iter, GtkTreePath *path, gpointer user_data)
{
	PurpleBlistNode *node;

	gtk_tree_model_get(GTK_TREE_MODEL(gtkblist->treemodel), iter, NODE_COLUMN, &node, -1);

	if (PURPLE_BLIST_NODE_IS_GROUP(node)) {
		char *title;
		struct _pidgin_blist_node *gtknode;
		PurpleBlistNode *cnode;

		title = pidgin_get_group_title(node, FALSE);

		gtk_tree_store_set(gtkblist->treemodel, iter,
		   NAME_COLUMN, title,
		   -1);

		g_free(title);

		purple_blist_node_set_bool(node, "collapsed", TRUE);

		for(cnode = purple_blist_node_get_first_child(node); cnode; cnode = purple_blist_node_get_sibling_next(cnode)) {
			if (PURPLE_BLIST_NODE_IS_CONTACT(cnode)) {
				gtknode = purple_blist_node_get_ui_data(cnode);
				if (!gtknode->contact_expanded)
					continue;
				gtknode->contact_expanded = FALSE;
				pidgin_blist_update_contact(NULL, cnode);
			}
		}
		pidgin_blist_tooltip_destroy();
	} else if(PURPLE_BLIST_NODE_IS_CONTACT(node)) {
		pidgin_blist_collapse_contact_cb(NULL, node);
	}
}

static void gtk_blist_row_activated_cb(GtkTreeView *tv, GtkTreePath *path, GtkTreeViewColumn *col, gpointer data) {
	PurpleBlistNode *node;
	GtkTreeIter iter;

	gtk_tree_model_get_iter(GTK_TREE_MODEL(gtkblist->treemodel), &iter, path);
	gtk_tree_model_get(GTK_TREE_MODEL(gtkblist->treemodel), &iter, NODE_COLUMN, &node, -1);

	if(PURPLE_BLIST_NODE_IS_CONTACT(node) || PURPLE_BLIST_NODE_IS_BUDDY(node)) {
		PurpleBuddy *buddy;

		if(PURPLE_BLIST_NODE_IS_CONTACT(node))
			buddy = purple_contact_get_priority_buddy((PurpleContact*)node);
		else
			buddy = (PurpleBuddy*)node;

		pidgin_dialogs_im_with_user(purple_buddy_get_account(buddy), purple_buddy_get_name(buddy));
	} else if (PURPLE_BLIST_NODE_IS_CHAT(node)) {
		gtk_blist_join_chat((PurpleChat *)node);
	} else if (PURPLE_BLIST_NODE_IS_GROUP(node)) {
/*		if (gtk_tree_view_row_expanded(tv, path))
			gtk_tree_view_collapse_row(tv, path);
		else
			gtk_tree_view_expand_row(tv,path,FALSE);*/
	}
}

static void pidgin_blist_add_chat_cb(void)
{
	GtkTreeSelection *sel = gtk_tree_view_get_selection(GTK_TREE_VIEW(gtkblist->treeview));
	GtkTreeIter iter;
	PurpleBlistNode *node;

	if(gtk_tree_selection_get_selected(sel, NULL, &iter)){
		gtk_tree_model_get(GTK_TREE_MODEL(gtkblist->treemodel), &iter, NODE_COLUMN, &node, -1);
		if (PURPLE_BLIST_NODE_IS_BUDDY(node))
			purple_blist_request_add_chat(NULL, purple_buddy_get_group(PURPLE_BUDDY(node)), NULL, NULL);
		if (PURPLE_BLIST_NODE_IS_CONTACT(node) || PURPLE_BLIST_NODE_IS_CHAT(node))
			purple_blist_request_add_chat(NULL, purple_contact_get_group(PURPLE_CONTACT(node)), NULL, NULL);
		else if (PURPLE_BLIST_NODE_IS_GROUP(node))
			purple_blist_request_add_chat(NULL, (PurpleGroup*)node, NULL, NULL);
	}
	else {
		purple_blist_request_add_chat(NULL, NULL, NULL, NULL);
	}
}

static void pidgin_blist_add_buddy_cb(void)
{
	GtkTreeSelection *sel = gtk_tree_view_get_selection(GTK_TREE_VIEW(gtkblist->treeview));
	GtkTreeIter iter;
	PurpleBlistNode *node;

	if(gtk_tree_selection_get_selected(sel, NULL, &iter)){
		gtk_tree_model_get(GTK_TREE_MODEL(gtkblist->treemodel), &iter, NODE_COLUMN, &node, -1);
		if (PURPLE_BLIST_NODE_IS_BUDDY(node)) {
			PurpleGroup *group = purple_buddy_get_group(PURPLE_BUDDY(node));
			purple_blist_request_add_buddy(NULL, NULL, purple_group_get_name(group), NULL);
		} else if (PURPLE_BLIST_NODE_IS_CONTACT(node) || PURPLE_BLIST_NODE_IS_CHAT(node)) {
			PurpleGroup *group = purple_contact_get_group(PURPLE_CONTACT(node));
			purple_blist_request_add_buddy(NULL, NULL, purple_group_get_name(group), NULL);
		} else if (PURPLE_BLIST_NODE_IS_GROUP(node)) {
			purple_blist_request_add_buddy(NULL, NULL, purple_group_get_name(PURPLE_GROUP(node)), NULL);
		}
	}
	else {
		purple_blist_request_add_buddy(NULL, NULL, NULL, NULL);
	}
}

static void
pidgin_blist_remove_cb (GtkWidget *w, PurpleBlistNode *node)
{
	if (PURPLE_BLIST_NODE_IS_BUDDY(node)) {
		pidgin_dialogs_remove_buddy((PurpleBuddy*)node);
	} else if (PURPLE_BLIST_NODE_IS_CHAT(node)) {
		pidgin_dialogs_remove_chat((PurpleChat*)node);
	} else if (PURPLE_BLIST_NODE_IS_GROUP(node)) {
		pidgin_dialogs_remove_group((PurpleGroup*)node);
	} else if (PURPLE_BLIST_NODE_IS_CONTACT(node)) {
		pidgin_dialogs_remove_contact((PurpleContact*)node);
	}
}

struct _expand {
	GtkTreeView *treeview;
	GtkTreePath *path;
	PurpleBlistNode *node;
};

static gboolean
scroll_to_expanded_cell(gpointer data)
{
	struct _expand *ex = data;
	gtk_tree_view_scroll_to_cell(ex->treeview, ex->path, NULL, FALSE, 0, 0);
	pidgin_blist_update_contact(NULL, ex->node);

	gtk_tree_path_free(ex->path);
	g_free(ex);

	return FALSE;
}

static void
pidgin_blist_expand_contact_cb(GtkWidget *w, PurpleBlistNode *node)
{
	struct _pidgin_blist_node *gtknode;
	GtkTreeIter iter, parent;
	PurpleBlistNode *bnode;
	GtkTreePath *path;

	if(!PURPLE_BLIST_NODE_IS_CONTACT(node))
		return;

	gtknode = purple_blist_node_get_ui_data(node);

	gtknode->contact_expanded = TRUE;

	for(bnode = purple_blist_node_get_first_child(node); bnode; bnode = purple_blist_node_get_sibling_next(bnode)) {
		pidgin_blist_update(NULL, bnode);
	}

	/* This ensures that the bottom buddy is visible, i.e. not scrolled off the alignment */
	if (get_iter_from_node(node, &parent)) {
		struct _expand *ex = g_new0(struct _expand, 1);

		gtk_tree_model_iter_nth_child(GTK_TREE_MODEL(gtkblist->treemodel), &iter, &parent,
				  gtk_tree_model_iter_n_children(GTK_TREE_MODEL(gtkblist->treemodel), &parent) -1);
		path = gtk_tree_model_get_path(GTK_TREE_MODEL(gtkblist->treemodel), &iter);

		/* Let the treeview draw so it knows where to scroll */
		ex->treeview = GTK_TREE_VIEW(gtkblist->treeview);
		ex->path = path;
		ex->node = purple_blist_node_get_first_child(node);
		g_idle_add(scroll_to_expanded_cell, ex);
	}
}

static void
pidgin_blist_collapse_contact_cb(GtkWidget *w, PurpleBlistNode *node)
{
	PurpleBlistNode *bnode;
	struct _pidgin_blist_node *gtknode;

	if(!PURPLE_BLIST_NODE_IS_CONTACT(node))
		return;

	gtknode = purple_blist_node_get_ui_data(node);

	gtknode->contact_expanded = FALSE;

	for(bnode = purple_blist_node_get_first_child(node); bnode; bnode = purple_blist_node_get_sibling_next(bnode)) {
		pidgin_blist_update(NULL, bnode);
	}
}

static void
toggle_privacy(GtkWidget *widget, PurpleBlistNode *node)
{
	PurpleBuddy *buddy;
	PurpleAccount *account;
	gboolean permitted;
	const char *name;

	if (!PURPLE_BLIST_NODE_IS_BUDDY(node))
		return;

	buddy = (PurpleBuddy *)node;
	account = purple_buddy_get_account(buddy);
	name = purple_buddy_get_name(buddy);

	permitted = purple_privacy_check(account, name);

	/* XXX: Perhaps ask whether to restore the previous lists where appropirate? */

	if (permitted)
		purple_privacy_deny(account, name, FALSE, FALSE);
	else
		purple_privacy_allow(account, name, FALSE, FALSE);

	pidgin_blist_update(purple_get_blist(), node);
}

void pidgin_append_blist_node_privacy_menu(GtkWidget *menu, PurpleBlistNode *node)
{
	PurpleBuddy *buddy = (PurpleBuddy *)node;
	PurpleAccount *account;
	gboolean permitted;

	account = purple_buddy_get_account(buddy);
	permitted = purple_privacy_check(account, purple_buddy_get_name(buddy));

	pidgin_new_item_from_stock(menu, permitted ? _("_Block") : _("Un_block"),
						permitted ? PIDGIN_STOCK_TOOLBAR_BLOCK : PIDGIN_STOCK_TOOLBAR_UNBLOCK, G_CALLBACK(toggle_privacy),
						node, 0 ,0, NULL);
}

void
pidgin_append_blist_node_proto_menu(GtkWidget *menu, PurpleConnection *gc,
                                      PurpleBlistNode *node)
{
	GList *l, *ll;
	PurplePluginProtocolInfo *prpl_info = PURPLE_PLUGIN_PROTOCOL_INFO(gc->prpl);

	if(!prpl_info || !prpl_info->blist_node_menu)
		return;

	for(l = ll = prpl_info->blist_node_menu(node); l; l = l->next) {
		PurpleMenuAction *act = (PurpleMenuAction *) l->data;
		pidgin_append_menu_action(menu, act, node);
	}
	g_list_free(ll);
}

void
pidgin_append_blist_node_extended_menu(GtkWidget *menu, PurpleBlistNode *node)
{
	GList *l, *ll;

	for(l = ll = purple_blist_node_get_extended_menu(node); l; l = l->next) {
		PurpleMenuAction *act = (PurpleMenuAction *) l->data;
		pidgin_append_menu_action(menu, act, node);
	}
	g_list_free(ll);
}



static void
pidgin_append_blist_node_move_to_menu(GtkWidget *menu, PurpleBlistNode *node)
{
	GtkWidget *submenu;
	GtkWidget *menuitem;
	PurpleBlistNode *group;

	menuitem = gtk_menu_item_new_with_label(_("Move to"));
	gtk_menu_shell_append(GTK_MENU_SHELL(menu), menuitem);
	gtk_widget_show(menuitem);

	submenu = gtk_menu_new();
	gtk_menu_item_set_submenu(GTK_MENU_ITEM(menuitem), submenu);

	for (group = purple_blist_get_root(); group; group = purple_blist_node_get_sibling_next(group)) {
		if (!PURPLE_BLIST_NODE_IS_GROUP(group))
			continue;
		if (group == purple_blist_node_get_parent(node))
			continue;
		menuitem = pidgin_new_item_from_stock(submenu, purple_group_get_name((PurpleGroup *)group), NULL,
						      G_CALLBACK(gtk_blist_menu_move_to_cb), node, 0, 0, NULL);
		g_object_set_data(G_OBJECT(menuitem), "groupnode", group);
	}
	gtk_widget_show_all(submenu);
}

void
pidgin_blist_make_buddy_menu(GtkWidget *menu, PurpleBuddy *buddy, gboolean sub) {
	PurpleAccount *account = NULL;
	PurpleConnection *pc = NULL;
	PurplePluginProtocolInfo *prpl_info;
	PurpleContact *contact;
	PurpleBlistNode *node;
	gboolean contact_expanded = FALSE;

	g_return_if_fail(menu);
	g_return_if_fail(buddy);

	account = purple_buddy_get_account(buddy);
	pc = purple_account_get_connection(account);
	prpl_info = PURPLE_PLUGIN_PROTOCOL_INFO(purple_connection_get_prpl(pc));

	node = PURPLE_BLIST_NODE(buddy);

	contact = purple_buddy_get_contact(buddy);
	if (contact) {
		PidginBlistNode *node = purple_blist_node_get_ui_data(PURPLE_BLIST_NODE(contact));
		contact_expanded = node->contact_expanded;
	}

	if (prpl_info && prpl_info->get_info) {
		pidgin_new_item_from_stock(menu, _("Get _Info"), PIDGIN_STOCK_TOOLBAR_USER_INFO,
				G_CALLBACK(gtk_blist_menu_info_cb), buddy, 0, 0, NULL);
	}
	pidgin_new_item_from_stock(menu, _("I_M"), PIDGIN_STOCK_TOOLBAR_MESSAGE_NEW,
			G_CALLBACK(gtk_blist_menu_im_cb), buddy, 0, 0, NULL);

#ifdef USE_VV
	if (prpl_info && prpl_info->get_media_caps) {
		PurpleAccount *account = purple_buddy_get_account(buddy);
		const gchar *who = purple_buddy_get_name(buddy);
		PurpleMediaCaps caps = purple_prpl_get_media_caps(account, who);
		if (caps & PURPLE_MEDIA_CAPS_AUDIO) {
			pidgin_new_item_from_stock(menu, _("_Audio Call"),
				PIDGIN_STOCK_TOOLBAR_AUDIO_CALL,
				G_CALLBACK(gtk_blist_menu_audio_call_cb), buddy, 0, 0, NULL);
		}
		if (caps & PURPLE_MEDIA_CAPS_AUDIO_VIDEO) {
			pidgin_new_item_from_stock(menu, _("Audio/_Video Call"),
				PIDGIN_STOCK_TOOLBAR_VIDEO_CALL,
				G_CALLBACK(gtk_blist_menu_video_call_cb), buddy, 0, 0, NULL);
		} else if (caps & PURPLE_MEDIA_CAPS_VIDEO) {
			pidgin_new_item_from_stock(menu, _("_Video Call"),
				PIDGIN_STOCK_TOOLBAR_VIDEO_CALL,
				G_CALLBACK(gtk_blist_menu_video_call_cb), buddy, 0, 0, NULL);
		}
	}

#endif

	if (prpl_info && prpl_info->send_file) {
		if (!prpl_info->can_receive_file ||
			prpl_info->can_receive_file(buddy->account->gc, buddy->name))
		{
			pidgin_new_item_from_stock(menu, _("_Send File..."),
									 PIDGIN_STOCK_TOOLBAR_SEND_FILE,
									 G_CALLBACK(gtk_blist_menu_send_file_cb),
									 buddy, 0, 0, NULL);
		}
	}

	pidgin_new_item_from_stock(menu, _("Add Buddy _Pounce..."), NULL,
			G_CALLBACK(gtk_blist_menu_bp_cb), buddy, 0, 0, NULL);

	if (node->parent && node->parent->child->next &&
	      !sub && !contact_expanded) {
		pidgin_new_item_from_stock(menu, _("View _Log"), NULL,
				G_CALLBACK(gtk_blist_menu_showlog_cb),
				contact, 0, 0, NULL);
	} else if (!sub) {
		pidgin_new_item_from_stock(menu, _("View _Log"), NULL,
				G_CALLBACK(gtk_blist_menu_showlog_cb), buddy, 0, 0, NULL);
	}

	if (!PURPLE_BLIST_NODE_HAS_FLAG(node, PURPLE_BLIST_NODE_FLAG_NO_SAVE)) {
		gboolean show_offline = purple_blist_node_get_bool(node, "show_offline");
		pidgin_new_item_from_stock(menu, show_offline ? _("Hide When Offline") : _("Show When Offline"),
				NULL, G_CALLBACK(gtk_blist_menu_showoffline_cb), node, 0, 0, NULL);
	}

	pidgin_append_blist_node_proto_menu(menu, buddy->account->gc, node);
	pidgin_append_blist_node_extended_menu(menu, node);

	if (!contact_expanded && contact != NULL)
		pidgin_append_blist_node_move_to_menu(menu, (PurpleBlistNode *)contact);

	if (node->parent && node->parent->child->next &&
              !sub && !contact_expanded) {
		pidgin_separator(menu);
		pidgin_append_blist_node_privacy_menu(menu, node);
		pidgin_new_item_from_stock(menu, _("_Alias..."), PIDGIN_STOCK_ALIAS,
				G_CALLBACK(gtk_blist_menu_alias_cb),
				contact, 0, 0, NULL);
		pidgin_new_item_from_stock(menu, _("_Remove"), GTK_STOCK_REMOVE,
				G_CALLBACK(pidgin_blist_remove_cb),
				contact, 0, 0, NULL);
	} else if (!sub || contact_expanded) {
		pidgin_separator(menu);
		pidgin_append_blist_node_privacy_menu(menu, node);
		pidgin_new_item_from_stock(menu, _("_Alias..."), PIDGIN_STOCK_ALIAS,
				G_CALLBACK(gtk_blist_menu_alias_cb), buddy, 0, 0, NULL);
		pidgin_new_item_from_stock(menu, _("_Remove"), GTK_STOCK_REMOVE,
				G_CALLBACK(pidgin_blist_remove_cb), buddy,
				0, 0, NULL);
	}
}

static gboolean
gtk_blist_key_press_cb(GtkWidget *tv, GdkEventKey *event, gpointer data)
{
	PurpleBlistNode *node;
	GtkTreeIter iter, parent;
	GtkTreeSelection *sel;
	GtkTreePath *path;

	sel = gtk_tree_view_get_selection(GTK_TREE_VIEW(tv));
	if(!gtk_tree_selection_get_selected(sel, NULL, &iter))
		return FALSE;

	gtk_tree_model_get(GTK_TREE_MODEL(gtkblist->treemodel), &iter, NODE_COLUMN, &node, -1);

	if(event->state & GDK_CONTROL_MASK &&
			(event->keyval == 'o' || event->keyval == 'O')) {
		PurpleBuddy *buddy;

		if(PURPLE_BLIST_NODE_IS_CONTACT(node)) {
			buddy = purple_contact_get_priority_buddy((PurpleContact*)node);
		} else if(PURPLE_BLIST_NODE_IS_BUDDY(node)) {
			buddy = (PurpleBuddy*)node;
		} else {
			return FALSE;
		}
		if(buddy)
			pidgin_retrieve_user_info(buddy->account->gc, buddy->name);
	} else {
		switch (event->keyval) {
			case GDK_KEY_F2:
				gtk_blist_menu_alias_cb(tv, node);
				break;

			case GDK_KEY_Left:
				path = gtk_tree_model_get_path(GTK_TREE_MODEL(gtkblist->treemodel), &iter);
				if (gtk_tree_view_row_expanded(GTK_TREE_VIEW(tv), path)) {
					/* Collapse the Group */
					gtk_tree_view_collapse_row(GTK_TREE_VIEW(tv), path);
					gtk_tree_path_free(path);
					return TRUE;
				} else {
					/* Select the Parent */
					if (gtk_tree_model_get_iter(GTK_TREE_MODEL(gtkblist->treemodel), &iter, path)) {
						if (gtk_tree_model_iter_parent(GTK_TREE_MODEL(gtkblist->treemodel), &parent, &iter)) {
							gtk_tree_path_free(path);
							path = gtk_tree_model_get_path(GTK_TREE_MODEL(gtkblist->treemodel), &parent);
							gtk_tree_view_set_cursor(GTK_TREE_VIEW(tv), path, NULL, FALSE);
							gtk_tree_path_free(path);
							return TRUE;
						}
					}
				}
				gtk_tree_path_free(path);
				break;

			case GDK_KEY_Right:
				path = gtk_tree_model_get_path(GTK_TREE_MODEL(gtkblist->treemodel), &iter);
				if (!gtk_tree_view_row_expanded(GTK_TREE_VIEW(tv), path)) {
					/* Expand the Group */
					if (PURPLE_BLIST_NODE_IS_CONTACT(node)) {
						pidgin_blist_expand_contact_cb(NULL, node);
						gtk_tree_path_free(path);
						return TRUE;
					} else if (!PURPLE_BLIST_NODE_IS_BUDDY(node)) {
						gtk_tree_view_expand_row(GTK_TREE_VIEW(tv), path, FALSE);
						gtk_tree_path_free(path);
						return TRUE;
					}
				} else {
					/* Select the First Child */
					if (gtk_tree_model_get_iter(GTK_TREE_MODEL(gtkblist->treemodel), &parent, path)) {
						if (gtk_tree_model_iter_nth_child(GTK_TREE_MODEL(gtkblist->treemodel), &iter, &parent, 0)) {
							gtk_tree_path_free(path);
							path = gtk_tree_model_get_path(GTK_TREE_MODEL(gtkblist->treemodel), &iter);
							gtk_tree_view_set_cursor(GTK_TREE_VIEW(tv), path, NULL, FALSE);
							gtk_tree_path_free(path);
							return TRUE;
						}
					}
				}
				gtk_tree_path_free(path);
				break;
		}
	}

	return FALSE;
}

static void
set_node_custom_icon_cb(const gchar *filename, gpointer data)
{
	if (filename) {
		PurpleBlistNode *node = (PurpleBlistNode*)data;

		purple_buddy_icons_node_set_custom_icon_from_file(node,
		                                                  filename);
	}
}

static void
set_node_custom_icon(GtkWidget *w, PurpleBlistNode *node)
{
	/* This doesn't keep track of the returned dialog (so that successive
	 * calls could be made to re-display that dialog). Do we want that? */
	GtkWidget *win = pidgin_buddy_icon_chooser_new(NULL, set_node_custom_icon_cb, node);
	gtk_widget_show_all(win);
}

static void
remove_node_custom_icon(GtkWidget *w, PurpleBlistNode *node)
{
	purple_buddy_icons_node_set_custom_icon(node, NULL, 0);
}

static void
add_buddy_icon_menu_items(GtkWidget *menu, PurpleBlistNode *node)
{
	GtkWidget *item;

	pidgin_new_item_from_stock(menu, _("Set Custom Icon"), NULL,
	                           G_CALLBACK(set_node_custom_icon), node, 0,
	                           0, NULL);

	item = pidgin_new_item_from_stock(menu, _("Remove Custom Icon"), NULL,
	                           G_CALLBACK(remove_node_custom_icon), node,
	                           0, 0, NULL);
	if (!purple_buddy_icons_node_has_custom_icon(node))
		gtk_widget_set_sensitive(item, FALSE);
}

static GtkWidget *
create_group_menu (PurpleBlistNode *node, PurpleGroup *g)
{
	GtkWidget *menu;
	GtkWidget *item;

	menu = gtk_menu_new();
	item = pidgin_new_item_from_stock(menu, _("Add _Buddy..."), GTK_STOCK_ADD,
				 G_CALLBACK(pidgin_blist_add_buddy_cb), node, 0, 0, NULL);
	gtk_widget_set_sensitive(item, purple_connections_get_all() != NULL);
	item = pidgin_new_item_from_stock(menu, _("Add C_hat..."), GTK_STOCK_ADD,
				 G_CALLBACK(pidgin_blist_add_chat_cb), node, 0, 0, NULL);
	gtk_widget_set_sensitive(item, pidgin_blist_joinchat_is_showable());
	pidgin_new_item_from_stock(menu, _("_Delete Group"), GTK_STOCK_REMOVE,
				 G_CALLBACK(pidgin_blist_remove_cb), node, 0, 0, NULL);
	pidgin_new_item_from_stock(menu, _("_Rename"), NULL,
				 G_CALLBACK(gtk_blist_menu_alias_cb), node, 0, 0, NULL);
	if (!(purple_blist_node_get_flags(node) & PURPLE_BLIST_NODE_FLAG_NO_SAVE)) {
		gboolean show_offline = purple_blist_node_get_bool(node, "show_offline");
		pidgin_new_item_from_stock(menu, show_offline ? _("Hide When Offline") : _("Show When Offline"),
				NULL, G_CALLBACK(gtk_blist_menu_showoffline_cb), node, 0, 0, NULL);
	}

	add_buddy_icon_menu_items(menu, node);

	pidgin_append_blist_node_extended_menu(menu, node);

	return menu;
}

static GtkWidget *
create_chat_menu(PurpleBlistNode *node, PurpleChat *c)
{
	GtkWidget *menu;
	gboolean autojoin, persistent;

	menu = gtk_menu_new();
	autojoin = (purple_blist_node_get_bool(node, "gtk-autojoin") ||
			(purple_blist_node_get_string(node, "gtk-autojoin") != NULL));
	persistent = purple_blist_node_get_bool(node, "gtk-persistent");

	pidgin_new_item_from_stock(menu, _("_Join"), PIDGIN_STOCK_CHAT,
			G_CALLBACK(gtk_blist_menu_join_cb), node, 0, 0, NULL);
	pidgin_new_check_item(menu, _("Auto-Join"),
			G_CALLBACK(gtk_blist_menu_autojoin_cb), node, autojoin);
	pidgin_new_check_item(menu, _("Persistent"),
			G_CALLBACK(gtk_blist_menu_persistent_cb), node, persistent);
	pidgin_new_item_from_stock(menu, _("View _Log"), NULL,
			G_CALLBACK(gtk_blist_menu_showlog_cb), node, 0, 0, NULL);

	pidgin_append_blist_node_proto_menu(menu, c->account->gc, node);
	pidgin_append_blist_node_extended_menu(menu, node);

	pidgin_separator(menu);

	pidgin_new_item_from_stock(menu, _("_Edit Settings..."), NULL,
				 G_CALLBACK(chat_components_edit), node, 0, 0, NULL);
	pidgin_new_item_from_stock(menu, _("_Alias..."), PIDGIN_STOCK_ALIAS,
				 G_CALLBACK(gtk_blist_menu_alias_cb), node, 0, 0, NULL);
	pidgin_new_item_from_stock(menu, _("_Remove"), GTK_STOCK_REMOVE,
				 G_CALLBACK(pidgin_blist_remove_cb), node, 0, 0, NULL);

	add_buddy_icon_menu_items(menu, node);

	return menu;
}

static GtkWidget *
create_contact_menu (PurpleBlistNode *node)
{
	GtkWidget *menu;

	menu = gtk_menu_new();

	pidgin_new_item_from_stock(menu, _("View _Log"), NULL,
				 G_CALLBACK(gtk_blist_menu_showlog_cb),
				 node, 0, 0, NULL);

	pidgin_separator(menu);

	pidgin_new_item_from_stock(menu, _("_Alias..."), PIDGIN_STOCK_ALIAS,
				 G_CALLBACK(gtk_blist_menu_alias_cb), node, 0, 0, NULL);
	pidgin_new_item_from_stock(menu, _("_Remove"), GTK_STOCK_REMOVE,
				 G_CALLBACK(pidgin_blist_remove_cb), node, 0, 0, NULL);

	add_buddy_icon_menu_items(menu, node);

	pidgin_separator(menu);

	pidgin_new_item_from_stock(menu, _("_Collapse"), GTK_STOCK_ZOOM_OUT,
				 G_CALLBACK(pidgin_blist_collapse_contact_cb),
				 node, 0, 0, NULL);

	pidgin_append_blist_node_extended_menu(menu, node);
	return menu;
}

static GtkWidget *
create_buddy_menu(PurpleBlistNode *node, PurpleBuddy *b)
{
	struct _pidgin_blist_node *gtknode = (struct _pidgin_blist_node *)node->ui_data;
	GtkWidget *menu;
	GtkWidget *menuitem;
	gboolean show_offline = purple_prefs_get_bool(PIDGIN_PREFS_ROOT "/blist/show_offline_buddies");

	menu = gtk_menu_new();
	pidgin_blist_make_buddy_menu(menu, b, FALSE);

	if(PURPLE_BLIST_NODE_IS_CONTACT(node)) {
		pidgin_separator(menu);

		add_buddy_icon_menu_items(menu, node);

		if(gtknode->contact_expanded) {
			pidgin_new_item_from_stock(menu, _("_Collapse"),
						 GTK_STOCK_ZOOM_OUT,
						 G_CALLBACK(pidgin_blist_collapse_contact_cb),
						 node, 0, 0, NULL);
		} else {
			pidgin_new_item_from_stock(menu, _("_Expand"),
						 GTK_STOCK_ZOOM_IN,
						 G_CALLBACK(pidgin_blist_expand_contact_cb), node,
						 0, 0, NULL);
		}
		if(node->child->next) {
			PurpleBlistNode *bnode;

			for(bnode = node->child; bnode; bnode = bnode->next) {
				PurpleBuddy *buddy = (PurpleBuddy*)bnode;
				GdkPixbuf *buf;
				GtkWidget *submenu;
				GtkWidget *image;

				if(buddy == b)
					continue;
				if(!buddy->account->gc)
					continue;
				if(!show_offline && !PURPLE_BUDDY_IS_ONLINE(buddy))
					continue;

				menuitem = gtk_image_menu_item_new_with_label(buddy->name);
				buf = pidgin_create_prpl_icon(buddy->account,PIDGIN_PRPL_ICON_SMALL);
				image = gtk_image_new_from_pixbuf(buf);
				g_object_unref(G_OBJECT(buf));
				gtk_image_menu_item_set_image(GTK_IMAGE_MENU_ITEM(menuitem),
											  image);
				gtk_widget_show(image);
				gtk_menu_shell_append(GTK_MENU_SHELL(menu), menuitem);
				gtk_widget_show(menuitem);

				submenu = gtk_menu_new();
				gtk_menu_item_set_submenu(GTK_MENU_ITEM(menuitem), submenu);
				gtk_widget_show(submenu);

				pidgin_blist_make_buddy_menu(submenu, buddy, TRUE);
			}
		}
	}
	return menu;
}

static gboolean
pidgin_blist_show_context_menu(PurpleBlistNode *node,
								 GtkMenuPositionFunc func,
								 GtkWidget *tv,
								 guint button,
								 guint32 time)
{
	struct _pidgin_blist_node *gtknode;
	GtkWidget *menu = NULL;
	gboolean handled = FALSE;

	gtknode = (struct _pidgin_blist_node *)node->ui_data;

	/* Create a menu based on the thing we right-clicked on */
	if (PURPLE_BLIST_NODE_IS_GROUP(node)) {
		PurpleGroup *g = (PurpleGroup *)node;

		menu = create_group_menu(node, g);
	} else if (PURPLE_BLIST_NODE_IS_CHAT(node)) {
		PurpleChat *c = (PurpleChat *)node;

		menu = create_chat_menu(node, c);
	} else if ((PURPLE_BLIST_NODE_IS_CONTACT(node)) && (gtknode->contact_expanded)) {
		menu = create_contact_menu(node);
	} else if (PURPLE_BLIST_NODE_IS_CONTACT(node) || PURPLE_BLIST_NODE_IS_BUDDY(node)) {
		PurpleBuddy *b;

		if (PURPLE_BLIST_NODE_IS_CONTACT(node))
			b = purple_contact_get_priority_buddy((PurpleContact*)node);
		else
			b = (PurpleBuddy *)node;

		menu = create_buddy_menu(node, b);
	}

#ifdef _WIN32
	pidgin_blist_tooltip_destroy();

	/* Unhook the tooltip-timeout since we don't want a tooltip
	 * to appear and obscure the context menu we are about to show
	   This is a workaround for GTK+ bug 107320. */
	if (gtkblist->timeout) {
		g_source_remove(gtkblist->timeout);
		gtkblist->timeout = 0;
	}
#endif

	/* Now display the menu */
	if (menu != NULL) {
		gtk_widget_show_all(menu);
		gtk_menu_popup(GTK_MENU(menu), NULL, NULL, func, tv, button, time);
		handled = TRUE;
	}

	return handled;
}

static gboolean
gtk_blist_button_press_cb(GtkWidget *tv, GdkEventButton *event, gpointer user_data)
{
	GtkTreePath *path;
	PurpleBlistNode *node;
	GtkTreeIter iter;
	GtkTreeSelection *sel;
	PurplePlugin *prpl = NULL;
	PurplePluginProtocolInfo *prpl_info = NULL;
	struct _pidgin_blist_node *gtknode;
	gboolean handled = FALSE;

	/* Here we figure out which node was clicked */
	if (!gtk_tree_view_get_path_at_pos(GTK_TREE_VIEW(tv), event->x, event->y, &path, NULL, NULL, NULL))
		return FALSE;
	gtk_tree_model_get_iter(GTK_TREE_MODEL(gtkblist->treemodel), &iter, path);
	gtk_tree_model_get(GTK_TREE_MODEL(gtkblist->treemodel), &iter, NODE_COLUMN, &node, -1);
	gtknode = (struct _pidgin_blist_node *)node->ui_data;

	/* Right click draws a context menu */
	if ((event->button == 3) && (event->type == GDK_BUTTON_PRESS)) {
		handled = pidgin_blist_show_context_menu(node, NULL, tv, 3, event->time);

	/* CTRL+middle click expands or collapse a contact */
	} else if ((event->button == 2) && (event->type == GDK_BUTTON_PRESS) &&
			   (event->state & GDK_CONTROL_MASK) && (PURPLE_BLIST_NODE_IS_CONTACT(node))) {
		if (gtknode->contact_expanded)
			pidgin_blist_collapse_contact_cb(NULL, node);
		else
			pidgin_blist_expand_contact_cb(NULL, node);
		handled = TRUE;

	/* Double middle click gets info */
	} else if ((event->button == 2) && (event->type == GDK_2BUTTON_PRESS) &&
			   ((PURPLE_BLIST_NODE_IS_CONTACT(node)) || (PURPLE_BLIST_NODE_IS_BUDDY(node)))) {
		PurpleBuddy *b;
		if(PURPLE_BLIST_NODE_IS_CONTACT(node))
			b = purple_contact_get_priority_buddy((PurpleContact*)node);
		else
			b = (PurpleBuddy *)node;

		prpl = purple_find_prpl(purple_account_get_protocol_id(b->account));
		if (prpl != NULL)
			prpl_info = PURPLE_PLUGIN_PROTOCOL_INFO(prpl);

		if (prpl && prpl_info->get_info)
			pidgin_retrieve_user_info(b->account->gc, b->name);
		handled = TRUE;
	}

#if (1)
	/*
	 * This code only exists because GTK+ doesn't work.  If we return
	 * FALSE here, as would be normal the event propoagates down and
	 * somehow gets interpreted as the start of a drag event.
	 *
	 * Um, isn't it _normal_ to return TRUE here?  Since the event
	 * was handled?  --Mark
	 */
	if(handled) {
		sel = gtk_tree_view_get_selection(GTK_TREE_VIEW(tv));
		gtk_tree_selection_select_path(sel, path);
		gtk_tree_path_free(path);
		return TRUE;
	}
#endif
	gtk_tree_path_free(path);

	return FALSE;
}

static gboolean
pidgin_blist_popup_menu_cb(GtkWidget *tv, void *user_data)
{
	PurpleBlistNode *node;
	GtkTreeIter iter;
	GtkTreeSelection *sel;
	gboolean handled = FALSE;

	sel = gtk_tree_view_get_selection(GTK_TREE_VIEW(tv));
	if (!gtk_tree_selection_get_selected(sel, NULL, &iter))
		return FALSE;

	gtk_tree_model_get(GTK_TREE_MODEL(gtkblist->treemodel), &iter, NODE_COLUMN, &node, -1);

	/* Shift+F10 draws a context menu */
	handled = pidgin_blist_show_context_menu(node, pidgin_treeview_popup_menu_position_func, tv, 0, GDK_CURRENT_TIME);

	return handled;
}

static void gtk_blist_show_xfer_dialog_cb(GtkAction *item, gpointer data)
{
	pidgin_xfer_dialog_show(NULL);
}

static void pidgin_blist_buddy_details_cb(GtkToggleAction *item, gpointer data)
{
	pidgin_set_cursor(gtkblist->window, GDK_WATCH);

	purple_prefs_set_bool(PIDGIN_PREFS_ROOT "/blist/show_buddy_icons",
			gtk_toggle_action_get_active(item));

	pidgin_clear_cursor(gtkblist->window);
}

static void pidgin_blist_show_idle_time_cb(GtkToggleAction *item, gpointer data)
{
	pidgin_set_cursor(gtkblist->window, GDK_WATCH);

	purple_prefs_set_bool(PIDGIN_PREFS_ROOT "/blist/show_idle_time",
			gtk_toggle_action_get_active(item));

	pidgin_clear_cursor(gtkblist->window);
}

static void pidgin_blist_show_protocol_icons_cb(GtkToggleAction *item, gpointer data)
{
	purple_prefs_set_bool(PIDGIN_PREFS_ROOT "/blist/show_protocol_icons",
			gtk_toggle_action_get_active(item));
}

static void pidgin_blist_show_empty_groups_cb(GtkToggleAction *item, gpointer data)
{
	pidgin_set_cursor(gtkblist->window, GDK_WATCH);

	purple_prefs_set_bool(PIDGIN_PREFS_ROOT "/blist/show_empty_groups",
			gtk_toggle_action_get_active(item));

	pidgin_clear_cursor(gtkblist->window);
}

static void pidgin_blist_edit_mode_cb(GtkToggleAction *checkitem, gpointer data)
{
	pidgin_set_cursor(gtkblist->window, GDK_WATCH);

	purple_prefs_set_bool(PIDGIN_PREFS_ROOT "/blist/show_offline_buddies",
			gtk_toggle_action_get_active(checkitem));

	pidgin_clear_cursor(gtkblist->window);
}

static void pidgin_blist_mute_sounds_cb(GtkToggleAction *item, gpointer data)
{
	purple_prefs_set_bool(PIDGIN_PREFS_ROOT "/sound/mute",
			gtk_toggle_action_get_active(item));
}


static void
pidgin_blist_mute_pref_cb(const char *name, PurplePrefType type,
							gconstpointer value, gpointer data)
{
	gtk_toggle_action_set_active(GTK_TOGGLE_ACTION(gtk_ui_manager_get_action(gtkblist->ui,
						"/BList/ToolsMenu/MuteSounds")), (gboolean)GPOINTER_TO_INT(value));
}

static void
pidgin_blist_sound_method_pref_cb(const char *name, PurplePrefType type,
									gconstpointer value, gpointer data)
{
	gboolean sensitive = TRUE;

	if(!strcmp(value, "none"))
		sensitive = FALSE;

	gtk_action_set_sensitive(gtk_ui_manager_get_action(gtkblist->ui, "/BList/ToolsMenu/MuteSounds"), sensitive);
}

static void
add_buddies_from_vcard(const char *prpl_id, PurpleGroup *group, GList *list,
					   const char *alias)
{
	GList *l;
	PurpleAccount *account = NULL;
	PurpleConnection *gc;

	if (list == NULL)
		return;

	for (l = purple_connections_get_all(); l != NULL; l = l->next)
	{
		gc = (PurpleConnection *)l->data;
		account = purple_connection_get_account(gc);

		if (!strcmp(purple_account_get_protocol_id(account), prpl_id))
			break;

		account = NULL;
	}

	if (account != NULL)
	{
		for (l = list; l != NULL; l = l->next)
		{
			purple_blist_request_add_buddy(account, l->data,
										 (group ? group->name : NULL),
										 alias);
		}
	}

	g_list_foreach(list, (GFunc)g_free, NULL);
	g_list_free(list);
}

static gboolean
parse_vcard(const char *vcard, PurpleGroup *group)
{
	char *temp_vcard;
	char *s, *c;
	char *alias    = NULL;
	GList *aims    = NULL;
	GList *icqs    = NULL;
	GList *yahoos  = NULL;
	GList *msns    = NULL;
	GList *jabbers = NULL;

	s = temp_vcard = g_strdup(vcard);

	while (*s != '\0' && strncmp(s, "END:vCard", strlen("END:vCard")))
	{
		char *field, *value;

		field = s;

		/* Grab the field */
		while (*s != '\r' && *s != '\n' && *s != '\0' && *s != ':')
			s++;

		if (*s == '\r') s++;
		if (*s == '\n')
		{
			s++;
			continue;
		}

		if (*s != '\0') *s++ = '\0';

		if ((c = strchr(field, ';')) != NULL)
			*c = '\0';

		/* Proceed to the end of the line */
		value = s;

		while (*s != '\r' && *s != '\n' && *s != '\0')
			s++;

		if (*s == '\r') *s++ = '\0';
		if (*s == '\n') *s++ = '\0';

		/* We only want to worry about a few fields here. */
		if (!strcmp(field, "FN"))
			alias = g_strdup(value);
		else if (!strcmp(field, "X-AIM") || !strcmp(field, "X-ICQ") ||
				 !strcmp(field, "X-YAHOO") || !strcmp(field, "X-MSN") ||
				 !strcmp(field, "X-JABBER"))
		{
			char **values = g_strsplit(value, ":", 0);
			char **im;

			for (im = values; *im != NULL; im++)
			{
				if (!strcmp(field, "X-AIM"))
					aims = g_list_append(aims, g_strdup(*im));
				else if (!strcmp(field, "X-ICQ"))
					icqs = g_list_append(icqs, g_strdup(*im));
				else if (!strcmp(field, "X-YAHOO"))
					yahoos = g_list_append(yahoos, g_strdup(*im));
				else if (!strcmp(field, "X-MSN"))
					msns = g_list_append(msns, g_strdup(*im));
				else if (!strcmp(field, "X-JABBER"))
					jabbers = g_list_append(jabbers, g_strdup(*im));
			}

			g_strfreev(values);
		}
	}

	g_free(temp_vcard);

	if (aims == NULL && icqs == NULL && yahoos == NULL &&
		msns == NULL && jabbers == NULL)
	{
		g_free(alias);

		return FALSE;
	}

	add_buddies_from_vcard("prpl-aim",    group, aims,    alias);
	add_buddies_from_vcard("prpl-icq",    group, icqs,    alias);
	add_buddies_from_vcard("prpl-yahoo",  group, yahoos,  alias);
	add_buddies_from_vcard("prpl-msn",    group, msns,    alias);
	add_buddies_from_vcard("prpl-jabber", group, jabbers, alias);

	g_free(alias);

	return TRUE;
}

#ifdef _WIN32
static void pidgin_blist_drag_begin(GtkWidget *widget,
		GdkDragContext *drag_context, gpointer user_data)
{
	pidgin_blist_tooltip_destroy();


	/* Unhook the tooltip-timeout since we don't want a tooltip
	 * to appear and obscure the dragging operation.
	 * This is a workaround for GTK+ bug 107320. */
	if (gtkblist->timeout) {
		g_source_remove(gtkblist->timeout);
		gtkblist->timeout = 0;
	}
}
#endif

static void pidgin_blist_drag_data_get_cb(GtkWidget *widget,
											GdkDragContext *dc,
											GtkSelectionData *data,
											guint info,
											guint time,
											gpointer null)
{
  GdkAtom target = gtk_selection_data_get_target(data);
    
	if (target == gdk_atom_intern("PURPLE_BLIST_NODE", FALSE)) {
		GtkTreeRowReference *ref = g_object_get_data(G_OBJECT(dc), "gtk-tree-view-source-row");
		GtkTreePath *sourcerow = gtk_tree_row_reference_get_path(ref);
		GtkTreeIter iter;
		PurpleBlistNode *node = NULL;
		if(!sourcerow)
			return;
		gtk_tree_model_get_iter(GTK_TREE_MODEL(gtkblist->treemodel), &iter, sourcerow);
		gtk_tree_model_get(GTK_TREE_MODEL(gtkblist->treemodel), &iter, NODE_COLUMN, &node, -1);
		gtk_selection_data_set (data,
					gdk_atom_intern ("PURPLE_BLIST_NODE", FALSE),
					8, /* bits */
					(void*)&node,
					sizeof (node));

		gtk_tree_path_free(sourcerow);
	} else if (target == gdk_atom_intern("application/x-im-contact", FALSE)) {
		GtkTreeRowReference *ref;
		GtkTreePath *sourcerow;
		GtkTreeIter iter;
		PurpleBlistNode *node = NULL;
		PurpleBuddy *buddy;
		PurpleConnection *gc;
		GString *str;
		const char *protocol;

		ref = g_object_get_data(G_OBJECT(dc), "gtk-tree-view-source-row");
		sourcerow = gtk_tree_row_reference_get_path(ref);

		if (!sourcerow)
			return;

		gtk_tree_model_get_iter(GTK_TREE_MODEL(gtkblist->treemodel), &iter,
								sourcerow);
		gtk_tree_model_get(GTK_TREE_MODEL(gtkblist->treemodel), &iter, NODE_COLUMN, &node, -1);

		if (PURPLE_BLIST_NODE_IS_CONTACT(node))
		{
			buddy = purple_contact_get_priority_buddy((PurpleContact *)node);
		}
		else if (!PURPLE_BLIST_NODE_IS_BUDDY(node))
		{
			gtk_tree_path_free(sourcerow);
			return;
		}
		else
		{
			buddy = (PurpleBuddy *)node;
		}

		gc = purple_account_get_connection(buddy->account);

		if (gc == NULL)
		{
			gtk_tree_path_free(sourcerow);
			return;
		}

		protocol =
			PURPLE_PLUGIN_PROTOCOL_INFO(gc->prpl)->list_icon(buddy->account,
														   buddy);

		str = g_string_new(NULL);
		g_string_printf(str,
			"MIME-Version: 1.0\r\n"
			"Content-Type: application/x-im-contact\r\n"
			"X-IM-Protocol: %s\r\n"
			"X-IM-Username: %s\r\n",
			protocol,
			buddy->name);

		if (buddy->alias != NULL)
		{
			g_string_append_printf(str,
				"X-IM-Alias: %s\r\n",
				buddy->alias);
		}

		g_string_append(str, "\r\n");

		gtk_selection_data_set(data,
					gdk_atom_intern("application/x-im-contact", FALSE),
					8, /* bits */
					(const guchar *)str->str,
					strlen(str->str) + 1);

		g_string_free(str, TRUE);
		gtk_tree_path_free(sourcerow);
	}
}

static void pidgin_blist_drag_data_rcv_cb(GtkWidget *widget, GdkDragContext *dc, guint x, guint y,
			  GtkSelectionData *sd, guint info, guint t)
{
  GdkAtom target = gtk_selection_data_get_target(sd);
  const guchar *data = gtk_selection_data_get_data(sd);
    
	if (gtkblist->drag_timeout) {
		g_source_remove(gtkblist->drag_timeout);
		gtkblist->drag_timeout = 0;
	}

	if (target == gdk_atom_intern("PURPLE_BLIST_NODE", FALSE) && data) {
		PurpleBlistNode *n = NULL;
		GtkTreePath *path = NULL;
		GtkTreeViewDropPosition position;
		memcpy(&n, data, sizeof(n));
		if(gtk_tree_view_get_dest_row_at_pos(GTK_TREE_VIEW(widget), x, y, &path, &position)) {
			/* if we're here, I think it means the drop is ok */
			GtkTreeIter iter;
			PurpleBlistNode *node;
			struct _pidgin_blist_node *gtknode;

			gtk_tree_model_get_iter(GTK_TREE_MODEL(gtkblist->treemodel),
					&iter, path);
			gtk_tree_model_get(GTK_TREE_MODEL(gtkblist->treemodel),
					&iter, NODE_COLUMN, &node, -1);
			gtknode = node->ui_data;

			if (PURPLE_BLIST_NODE_IS_CONTACT(n)) {
				PurpleContact *c = (PurpleContact*)n;
				if (PURPLE_BLIST_NODE_IS_CONTACT(node) && gtknode->contact_expanded) {
					purple_blist_merge_contact(c, node);
				} else if (PURPLE_BLIST_NODE_IS_CONTACT(node) ||
						PURPLE_BLIST_NODE_IS_CHAT(node)) {
					switch(position) {
						case GTK_TREE_VIEW_DROP_AFTER:
						case GTK_TREE_VIEW_DROP_INTO_OR_AFTER:
							purple_blist_add_contact(c, (PurpleGroup*)node->parent,
									node);
							break;
						case GTK_TREE_VIEW_DROP_BEFORE:
						case GTK_TREE_VIEW_DROP_INTO_OR_BEFORE:
							purple_blist_add_contact(c, (PurpleGroup*)node->parent,
									node->prev);
							break;
					}
				} else if(PURPLE_BLIST_NODE_IS_GROUP(node)) {
					purple_blist_add_contact(c, (PurpleGroup*)node, NULL);
				} else if(PURPLE_BLIST_NODE_IS_BUDDY(node)) {
					purple_blist_merge_contact(c, node);
				}
			} else if (PURPLE_BLIST_NODE_IS_BUDDY(n)) {
				PurpleBuddy *b = (PurpleBuddy*)n;
				if (PURPLE_BLIST_NODE_IS_BUDDY(node)) {
					switch(position) {
						case GTK_TREE_VIEW_DROP_AFTER:
						case GTK_TREE_VIEW_DROP_INTO_OR_AFTER:
							purple_blist_add_buddy(b, (PurpleContact*)node->parent,
									(PurpleGroup*)node->parent->parent, node);
							break;
						case GTK_TREE_VIEW_DROP_BEFORE:
						case GTK_TREE_VIEW_DROP_INTO_OR_BEFORE:
							purple_blist_add_buddy(b, (PurpleContact*)node->parent,
									(PurpleGroup*)node->parent->parent,
									node->prev);
							break;
					}
				} else if(PURPLE_BLIST_NODE_IS_CHAT(node)) {
					purple_blist_add_buddy(b, NULL, (PurpleGroup*)node->parent,
							NULL);
				} else if (PURPLE_BLIST_NODE_IS_GROUP(node)) {
					purple_blist_add_buddy(b, NULL, (PurpleGroup*)node, NULL);
				} else if (PURPLE_BLIST_NODE_IS_CONTACT(node)) {
					if(gtknode->contact_expanded) {
						switch(position) {
							case GTK_TREE_VIEW_DROP_INTO_OR_AFTER:
							case GTK_TREE_VIEW_DROP_AFTER:
							case GTK_TREE_VIEW_DROP_INTO_OR_BEFORE:
								purple_blist_add_buddy(b, (PurpleContact*)node,
										(PurpleGroup*)node->parent, NULL);
								break;
							case GTK_TREE_VIEW_DROP_BEFORE:
								purple_blist_add_buddy(b, NULL,
										(PurpleGroup*)node->parent, node->prev);
								break;
						}
					} else {
						switch(position) {
							case GTK_TREE_VIEW_DROP_INTO_OR_AFTER:
							case GTK_TREE_VIEW_DROP_AFTER:
								purple_blist_add_buddy(b, NULL,
										(PurpleGroup*)node->parent, NULL);
								break;
							case GTK_TREE_VIEW_DROP_INTO_OR_BEFORE:
							case GTK_TREE_VIEW_DROP_BEFORE:
								purple_blist_add_buddy(b, NULL,
										(PurpleGroup*)node->parent, node->prev);
								break;
						}
					}
				}
			} else if (PURPLE_BLIST_NODE_IS_CHAT(n)) {
				PurpleChat *chat = (PurpleChat *)n;
				if (PURPLE_BLIST_NODE_IS_BUDDY(node)) {
					switch(position) {
						case GTK_TREE_VIEW_DROP_AFTER:
						case GTK_TREE_VIEW_DROP_INTO_OR_AFTER:
						case GTK_TREE_VIEW_DROP_BEFORE:
						case GTK_TREE_VIEW_DROP_INTO_OR_BEFORE:
							purple_blist_add_chat(chat,
									(PurpleGroup*)node->parent->parent,
									node->parent);
							break;
					}
				} else if(PURPLE_BLIST_NODE_IS_CONTACT(node) ||
						PURPLE_BLIST_NODE_IS_CHAT(node)) {
					switch(position) {
						case GTK_TREE_VIEW_DROP_AFTER:
						case GTK_TREE_VIEW_DROP_INTO_OR_AFTER:
							purple_blist_add_chat(chat, (PurpleGroup*)node->parent, node);
							break;
						case GTK_TREE_VIEW_DROP_BEFORE:
						case GTK_TREE_VIEW_DROP_INTO_OR_BEFORE:
							purple_blist_add_chat(chat, (PurpleGroup*)node->parent, node->prev);
							break;
					}
				} else if (PURPLE_BLIST_NODE_IS_GROUP(node)) {
					purple_blist_add_chat(chat, (PurpleGroup*)node, NULL);
				}
			} else if (PURPLE_BLIST_NODE_IS_GROUP(n)) {
				PurpleGroup *g = (PurpleGroup*)n;
				if (PURPLE_BLIST_NODE_IS_GROUP(node)) {
					switch (position) {
					case GTK_TREE_VIEW_DROP_INTO_OR_AFTER:
					case GTK_TREE_VIEW_DROP_AFTER:
						purple_blist_add_group(g, node);
						break;
					case GTK_TREE_VIEW_DROP_INTO_OR_BEFORE:
					case GTK_TREE_VIEW_DROP_BEFORE:
						purple_blist_add_group(g, node->prev);
						break;
					}
				} else if(PURPLE_BLIST_NODE_IS_BUDDY(node)) {
					purple_blist_add_group(g, node->parent->parent);
				} else if(PURPLE_BLIST_NODE_IS_CONTACT(node) ||
						PURPLE_BLIST_NODE_IS_CHAT(node)) {
					purple_blist_add_group(g, node->parent);
				}
			}

			gtk_tree_path_free(path);
			gtk_drag_finish(dc, TRUE, (gdk_drag_context_get_actions(dc) == GDK_ACTION_MOVE), t);
		}
	} else if (target == gdk_atom_intern("application/x-im-contact",
										   FALSE) && data) {
		PurpleGroup *group = NULL;
		GtkTreePath *path = NULL;
		GtkTreeViewDropPosition position;
		PurpleAccount *account;
		char *protocol = NULL;
		char *username = NULL;
		char *alias = NULL;

		if (gtk_tree_view_get_dest_row_at_pos(GTK_TREE_VIEW(widget),
											  x, y, &path, &position))
		{
			GtkTreeIter iter;
			PurpleBlistNode *node;

			gtk_tree_model_get_iter(GTK_TREE_MODEL(gtkblist->treemodel),
									&iter, path);
			gtk_tree_model_get(GTK_TREE_MODEL(gtkblist->treemodel),
				&iter, NODE_COLUMN, &node, -1);

			if (PURPLE_BLIST_NODE_IS_BUDDY(node))
			{
				group = (PurpleGroup *)node->parent->parent;
			}
			else if (PURPLE_BLIST_NODE_IS_CHAT(node) ||
					 PURPLE_BLIST_NODE_IS_CONTACT(node))
			{
				group = (PurpleGroup *)node->parent;
			}
			else if (PURPLE_BLIST_NODE_IS_GROUP(node))
			{
				group = (PurpleGroup *)node;
			}
		}

		if (pidgin_parse_x_im_contact((const char *) data, FALSE, &account,
										&protocol, &username, &alias))
		{
			if (account == NULL)
			{
				purple_notify_error(NULL, NULL,
					_("You are not currently signed on with an account that "
					  "can add that buddy."), NULL);
			}
			else
			{
				purple_blist_request_add_buddy(account, username,
											 (group ? group->name : NULL),
											 alias);
			}
		}

		g_free(username);
		g_free(protocol);
		g_free(alias);

		if (path != NULL)
			gtk_tree_path_free(path);

		gtk_drag_finish(dc, TRUE,
                    (gdk_drag_context_get_actions(dc) == GDK_ACTION_MOVE), t);
	}
	else if (target == gdk_atom_intern("text/x-vcard", FALSE) && data)
	{
		gboolean result;
		PurpleGroup *group = NULL;
		GtkTreePath *path = NULL;
		GtkTreeViewDropPosition position;

		if (gtk_tree_view_get_dest_row_at_pos(GTK_TREE_VIEW(widget),
											  x, y, &path, &position))
		{
			GtkTreeIter iter;
			PurpleBlistNode *node;

			gtk_tree_model_get_iter(GTK_TREE_MODEL(gtkblist->treemodel),
									&iter, path);
			gtk_tree_model_get(GTK_TREE_MODEL(gtkblist->treemodel),
				&iter, NODE_COLUMN, &node, -1);

			if (PURPLE_BLIST_NODE_IS_BUDDY(node))
			{
				group = (PurpleGroup *)node->parent->parent;
			}
			else if (PURPLE_BLIST_NODE_IS_CHAT(node) ||
					 PURPLE_BLIST_NODE_IS_CONTACT(node))
			{
				group = (PurpleGroup *)node->parent;
			}
			else if (PURPLE_BLIST_NODE_IS_GROUP(node))
			{
				group = (PurpleGroup *)node;
			}
		}

		result = parse_vcard((const gchar *) data, group);

		gtk_drag_finish(dc, result,
                    (gdk_drag_context_get_actions(dc) == GDK_ACTION_MOVE), t);
	} else if (target == gdk_atom_intern("text/uri-list", FALSE) && data) {
		GtkTreePath *path = NULL;
		GtkTreeViewDropPosition position;

		if (gtk_tree_view_get_dest_row_at_pos(GTK_TREE_VIEW(widget),
											  x, y, &path, &position))
			{
				GtkTreeIter iter;
				PurpleBlistNode *node;

				gtk_tree_model_get_iter(GTK_TREE_MODEL(gtkblist->treemodel),
							&iter, path);
				gtk_tree_model_get(GTK_TREE_MODEL(gtkblist->treemodel),
					&iter, NODE_COLUMN, &node, -1);

				if (PURPLE_BLIST_NODE_IS_BUDDY(node) || PURPLE_BLIST_NODE_IS_CONTACT(node)) {
					PurpleBuddy *b = PURPLE_BLIST_NODE_IS_BUDDY(node) ? PURPLE_BUDDY(node) : purple_contact_get_priority_buddy(PURPLE_CONTACT(node));
					pidgin_dnd_file_manage(sd, b->account, b->name);
					gtk_drag_finish(dc, TRUE,
                          (gdk_drag_context_get_actions(dc) == GDK_ACTION_MOVE), t);
				} else {
					gtk_drag_finish(dc, FALSE, FALSE, t);
				}
			}
	}
}

/* Altered from do_colorshift in gnome-panel */
static void
do_alphashift(GdkPixbuf *pixbuf, int shift)
{
	gint i, j;
	gint width, height, padding;
	guchar *pixels;
	int val;

	if (!gdk_pixbuf_get_has_alpha(pixbuf))
	  return;

	width = gdk_pixbuf_get_width(pixbuf);
	height = gdk_pixbuf_get_height(pixbuf);
	padding = gdk_pixbuf_get_rowstride(pixbuf) - width * 4;
	pixels = gdk_pixbuf_get_pixels(pixbuf);

	for (i = 0; i < height; i++) {
		for (j = 0; j < width; j++) {
			pixels++;
			pixels++;
			pixels++;
			val = *pixels - shift;
			*(pixels++) = CLAMP(val, 0, 255);
		}
		pixels += padding;
	}
}


static GdkPixbuf *pidgin_blist_get_buddy_icon(PurpleBlistNode *node,
                                              gboolean scaled, gboolean greyed)
{
	gsize len;
	GdkPixbufLoader *loader;
	PurpleBuddy *buddy = NULL;
	PurpleGroup *group = NULL;
	const guchar *data = NULL;
	GdkPixbuf *buf, *ret = NULL;
	PurpleBuddyIcon *icon = NULL;
	PurpleAccount *account = NULL;
	PurpleContact *contact = NULL;
	PurpleStoredImage *custom_img;
	PurplePluginProtocolInfo *prpl_info = NULL;
	gint orig_width, orig_height, scale_width, scale_height;

	if (PURPLE_BLIST_NODE_IS_CONTACT(node)) {
		buddy = purple_contact_get_priority_buddy((PurpleContact*)node);
		contact = (PurpleContact*)node;
	} else if (PURPLE_BLIST_NODE_IS_BUDDY(node)) {
		buddy = (PurpleBuddy*)node;
		contact = purple_buddy_get_contact(buddy);
	} else if (PURPLE_BLIST_NODE_IS_GROUP(node)) {
		group = (PurpleGroup*)node;
	} else if (PURPLE_BLIST_NODE_IS_CHAT(node)) {
		/* We don't need to do anything here. We just need to not fall
		 * into the else block and return. */
	} else {
		return NULL;
	}

	if (buddy) {
		account = purple_buddy_get_account(buddy);
	}

	if(account && account->gc) {
		prpl_info = PURPLE_PLUGIN_PROTOCOL_INFO(account->gc->prpl);
	}

#if 0
	if (!purple_prefs_get_bool(PIDGIN_PREFS_ROOT "/blist/show_buddy_icons"))
		return NULL;
#endif

	/* If we have a contact then this is either a contact or a buddy and
	 * we want to fetch the custom icon for the contact. If we don't have
	 * a contact then this is a group or some other type of node and we
	 * want to use that directly. */
	if (contact) {
		custom_img = purple_buddy_icons_node_find_custom_icon((PurpleBlistNode*)contact);
	} else {
		custom_img = purple_buddy_icons_node_find_custom_icon(node);
	}

	if (custom_img) {
		data = purple_imgstore_get_data(custom_img);
		len = purple_imgstore_get_size(custom_img);
	}

	if (data == NULL) {
		if (buddy) {
			/* Not sure I like this...*/
			if (!(icon = purple_buddy_icons_find(buddy->account, buddy->name)))
				return NULL;
			data = purple_buddy_icon_get_data(icon, &len);
		}

		if(data == NULL)
			return NULL;
	}

	loader = gdk_pixbuf_loader_new();
	gdk_pixbuf_loader_write(loader, data, len, NULL);
	gdk_pixbuf_loader_close(loader, NULL);

	purple_imgstore_unref(custom_img);
	purple_buddy_icon_unref(icon);

	buf = gdk_pixbuf_loader_get_pixbuf(loader);
	if (buf)
		g_object_ref(G_OBJECT(buf));
	g_object_unref(G_OBJECT(loader));

	if (!buf) {
		return NULL;
	}

	if (greyed) {
		gboolean offline = FALSE, idle = FALSE;

		if (buddy) {
			PurplePresence *presence = purple_buddy_get_presence(buddy);
			if (!PURPLE_BUDDY_IS_ONLINE(buddy))
				offline = TRUE;
			if (purple_presence_is_idle(presence))
				idle = TRUE;
		} else if (group) {
			if (purple_blist_get_group_online_count(group) == 0)
				offline = TRUE;
		}

		if (offline)
			gdk_pixbuf_saturate_and_pixelate(buf, buf, 0.0, FALSE);

		if (idle)
			gdk_pixbuf_saturate_and_pixelate(buf, buf, 0.25, FALSE);
	}

	/* I'd use the pidgin_buddy_icon_get_scale_size() thing, but it won't
	 * tell me the original size, which I need for scaling purposes. */
	scale_width = orig_width = gdk_pixbuf_get_width(buf);
	scale_height = orig_height = gdk_pixbuf_get_height(buf);

	if (prpl_info && prpl_info->icon_spec.scale_rules & PURPLE_ICON_SCALE_DISPLAY)
		purple_buddy_icon_get_scale_size(&prpl_info->icon_spec, &scale_width, &scale_height);

	if (scaled || scale_height > 200 || scale_width > 200) {
		GdkPixbuf *tmpbuf;
		float scale_size = scaled ? 32.0 : 200.0;
		if(scale_height > scale_width) {
			scale_width = scale_size * (double)scale_width / (double)scale_height;
			scale_height = scale_size;
		} else {
			scale_height = scale_size * (double)scale_height / (double)scale_width;
			scale_width = scale_size;
		}
		/* Scale & round before making square, so rectangular (but
		 * non-square) images get rounded corners too. */
		tmpbuf = gdk_pixbuf_new(GDK_COLORSPACE_RGB, TRUE, 8, scale_width, scale_height);
		gdk_pixbuf_fill(tmpbuf, 0x00000000);
		gdk_pixbuf_scale(buf, tmpbuf, 0, 0, scale_width, scale_height, 0, 0, (double)scale_width/(double)orig_width, (double)scale_height/(double)orig_height, GDK_INTERP_BILINEAR);
		if (pidgin_gdk_pixbuf_is_opaque(tmpbuf))
			pidgin_gdk_pixbuf_make_round(tmpbuf);
		ret = gdk_pixbuf_new(GDK_COLORSPACE_RGB, TRUE, 8, scale_size, scale_size);
		gdk_pixbuf_fill(ret, 0x00000000);
		gdk_pixbuf_copy_area(tmpbuf, 0, 0, scale_width, scale_height, ret, (scale_size-scale_width)/2, (scale_size-scale_height)/2);
		g_object_unref(G_OBJECT(tmpbuf));
	} else {
		ret = gdk_pixbuf_scale_simple(buf,scale_width,scale_height, GDK_INTERP_BILINEAR);
	}
	g_object_unref(G_OBJECT(buf));

	return ret;
}

/* # - Status Icon
 * P - Protocol Icon
 * A - Buddy Icon
 * [ - SMALL_SPACE
 * = - LARGE_SPACE
 *                   +--- STATUS_SIZE                +--- td->avatar_width
 *                   |         +-- td->name_width    |
 *                +----+   +-------+            +---------+
 *                |    |   |       |            |         |
 *                +-------------------------------------------+
 *                |       [          =        [               |--- TOOLTIP_BORDER
 *name_height --+-| ######[BuddyName = PP     [   AAAAAAAAAAA |--+
 *              | | ######[          = PP     [   AAAAAAAAAAA |  |
 * STATUS SIZE -| | ######[[[[[[[[[[[[[[[[[[[[[   AAAAAAAAAAA |  |
 *           +--+-| ######[Account: So-and-so [   AAAAAAAAAAA |  |-- td->avatar_height
 *           |    |       [Idle: 4h 15m       [   AAAAAAAAAAA |  |
 *  height --+    |       [Foo: Bar, Baz      [   AAAAAAAAAAA |  |
 *           |    |       [Status: Awesome    [   AAAAAAAAAAA |--+
 *           +----|       [Stop: Hammer Time  [               |
 *                |       [                   [               |--- TOOLTIP_BORDER
 *                +-------------------------------------------+
 *                 |       |                |                |
 *                 |       +----------------+                |
 *                 |               |                         |
 *                 |               +-- td->width             |
 *                 |                                         |
 *                 +---- TOOLTIP_BORDER                      +---- TOOLTIP_BORDER
 *
 *
 */
#define STATUS_SIZE 16
#define TOOLTIP_BORDER 12
#define SMALL_SPACE 6
#define LARGE_SPACE 12
#define PRPL_SIZE 16
struct tooltip_data {
	PangoLayout *layout;
	PangoLayout *name_layout;
	GdkPixbuf *prpl_icon;
	GdkPixbuf *status_icon;
	GdkPixbuf *avatar;
	gboolean avatar_is_prpl_icon;
	int avatar_width;
	int avatar_height;
	int name_height;
	int name_width;
	int width;
	int height;
	int padding;
};

static PangoLayout * create_pango_layout(const char *markup, int *width, int *height)
{
	PangoLayout *layout;
	int w, h;

	layout = gtk_widget_create_pango_layout(gtkblist->tipwindow, NULL);
	pango_layout_set_markup(layout, markup, -1);
	pango_layout_set_wrap(layout, PANGO_WRAP_WORD);
	pango_layout_set_width(layout, 300000);

	pango_layout_get_size (layout, &w, &h);
	if (width)
		*width = PANGO_PIXELS(w);
	if (height)
		*height = PANGO_PIXELS(h);
	return layout;
}

static struct tooltip_data * create_tip_for_account(PurpleAccount *account)
{
	struct tooltip_data *td = g_new0(struct tooltip_data, 1);
	td->status_icon = pidgin_create_prpl_icon(account, PIDGIN_PRPL_ICON_SMALL);
		/* Yes, status_icon, not prpl_icon */
	if (purple_account_is_disconnected(account))
		gdk_pixbuf_saturate_and_pixelate(td->status_icon, td->status_icon, 0.0, FALSE);
	td->layout = create_pango_layout(purple_account_get_username(account), &td->width, &td->height);
	td->padding = SMALL_SPACE;
	return td;
}

static struct tooltip_data * create_tip_for_node(PurpleBlistNode *node, gboolean full)
{
	struct tooltip_data *td = g_new0(struct tooltip_data, 1);
	PurpleAccount *account = NULL;
	char *tmp = NULL, *node_name = NULL, *tooltip_text = NULL;

	if (PURPLE_BLIST_NODE_IS_BUDDY(node)) {
		account = ((PurpleBuddy*)(node))->account;
	} else if (PURPLE_BLIST_NODE_IS_CHAT(node)) {
		account = ((PurpleChat*)(node))->account;
	}

	td->padding = TOOLTIP_BORDER;
	td->status_icon = pidgin_blist_get_status_icon(node, PIDGIN_STATUS_ICON_LARGE);
	td->avatar = pidgin_blist_get_buddy_icon(node, !full, FALSE);
	if (account != NULL) {
		td->prpl_icon = pidgin_create_prpl_icon(account, PIDGIN_PRPL_ICON_SMALL);
	}
	tooltip_text = pidgin_get_tooltip_text(node, full);
	if (tooltip_text && *tooltip_text) {
		td->layout = create_pango_layout(tooltip_text, &td->width, &td->height);
	}

	if (PURPLE_BLIST_NODE_IS_BUDDY(node)) {
		tmp = g_markup_escape_text(purple_buddy_get_name((PurpleBuddy*)node), -1);
	} else if (PURPLE_BLIST_NODE_IS_CHAT(node)) {
		tmp = g_markup_escape_text(purple_chat_get_name((PurpleChat*)node), -1);
	} else if (PURPLE_BLIST_NODE_IS_GROUP(node)) {
		tmp = g_markup_escape_text(purple_group_get_name((PurpleGroup*)node), -1);
	} else {
		/* I don't believe this can happen currently, I think
		 * everything that calls this function checks for one of the
		 * above node types first. */
		tmp = g_strdup(_("Unknown node type"));
	}
	node_name = g_strdup_printf("<span size='x-large' weight='bold'>%s</span>",
								tmp ? tmp : "");
	g_free(tmp);

	td->name_layout = create_pango_layout(node_name, &td->name_width, &td->name_height);
	td->name_width += SMALL_SPACE + PRPL_SIZE;
	td->name_height = MAX(td->name_height, PRPL_SIZE + SMALL_SPACE);
#if 0  /* PRPL Icon as avatar */
	if(!td->avatar && full) {
		td->avatar = pidgin_create_prpl_icon(account, PIDGIN_PRPL_ICON_LARGE);
		td->avatar_is_prpl_icon = TRUE;
	}
#endif

	if (td->avatar) {
		td->avatar_width = gdk_pixbuf_get_width(td->avatar);
		td->avatar_height = gdk_pixbuf_get_height(td->avatar);
	}

	g_free(node_name);
	g_free(tooltip_text);
	return td;
}

static gboolean
pidgin_blist_paint_tip(GtkWidget *widget, gpointer null)
{
	GtkStyle *style;
	int current_height, max_width;
	int max_text_width;
	int max_avatar_width;
	GList *l;
	int prpl_col = 0;
	GtkTextDirection dir = gtk_widget_get_direction(widget);
	int status_size = 0;

	if(gtkblist->tooltipdata == NULL)
		return FALSE;

	style = gtk_widget_get_style(gtkblist->tipwindow);

	max_text_width = 0;
	max_avatar_width = 0;

	for(l = gtkblist->tooltipdata; l; l = l->next)
	{
		struct tooltip_data *td = l->data;

		max_text_width = MAX(max_text_width,
				MAX(td->width, td->name_width));
		max_avatar_width = MAX(max_avatar_width, td->avatar_width);
		if (td->status_icon)
			status_size = STATUS_SIZE;
	}

	max_width = TOOLTIP_BORDER + status_size + SMALL_SPACE + max_text_width + SMALL_SPACE + max_avatar_width + TOOLTIP_BORDER;
	if (dir == GTK_TEXT_DIR_RTL)
		prpl_col = TOOLTIP_BORDER + max_avatar_width + SMALL_SPACE;
	else
		prpl_col = TOOLTIP_BORDER + status_size + SMALL_SPACE + max_text_width - PRPL_SIZE;

	current_height = 12;
	for(l = gtkblist->tooltipdata; l; l = l->next)
	{
		struct tooltip_data *td = l->data;
    	cairo_t *cr = gdk_cairo_create(gtk_widget_get_window(gtkblist->tipwindow));
      
		if (td->avatar && pidgin_gdk_pixbuf_is_opaque(td->avatar))
		{
			if (dir == GTK_TEXT_DIR_RTL)
				gtk_paint_flat_box(style, cr, GTK_STATE_NORMAL, GTK_SHADOW_OUT,
						gtkblist->tipwindow, "tooltip",
						TOOLTIP_BORDER -1, current_height -1, td->avatar_width +2,
            			td->avatar_height + 2);
			else
				gtk_paint_flat_box(style, cr, GTK_STATE_NORMAL, GTK_SHADOW_OUT,
						gtkblist->tipwindow, "tooltip",
						max_width - (td->avatar_width+ TOOLTIP_BORDER)-1,
						current_height-1,td->avatar_width+2, td->avatar_height+2);
		}

		if (td->status_icon) {
			if (dir == GTK_TEXT_DIR_RTL) {
        		gdk_cairo_set_source_pixbuf(cr, td->status_icon,
          			max_width - TOOLTIP_BORDER - status_size, current_height);
        		cairo_paint(cr);
      		} else {
        		gdk_cairo_set_source_pixbuf(cr, td->status_icon, TOOLTIP_BORDER, current_height);
        		cairo_paint(cr);
      		}
    	}

		if (td->avatar) {
			if (dir == GTK_TEXT_DIR_RTL) {
        		gdk_cairo_set_source_pixbuf(cr, td->avatar, TOOLTIP_BORDER,
		        	current_height);
        		cairo_paint(cr);
      		} else {
        		gdk_cairo_set_source_pixbuf(cr, td->avatar,
          			max_width - (td->avatar_width + TOOLTIP_BORDER), current_height);
        		cairo_paint(cr);
      		}
		}

		if (!td->avatar_is_prpl_icon && td->prpl_icon) {
      		gdk_cairo_set_source_pixbuf(cr, td->prpl_icon, prpl_col,
        		current_height + ((td->name_height / 2) - (PRPL_SIZE / 2)));
      		cairo_paint(cr);
    	}

		if (td->name_layout) {
			if (dir == GTK_TEXT_DIR_RTL) {
				gtk_paint_layout(style, cr, GTK_STATE_NORMAL, FALSE,
						gtkblist->tipwindow, "tooltip",
						max_width  -(TOOLTIP_BORDER + status_size + SMALL_SPACE) - PANGO_PIXELS(300000),
						current_height, td->name_layout);
			} else {
				gtk_paint_layout (style, cr, GTK_STATE_NORMAL, FALSE,
						gtkblist->tipwindow, "tooltip",
						TOOLTIP_BORDER + status_size + SMALL_SPACE, current_height, td->name_layout);
			}
		}

		if (td->layout) {
			if (dir != GTK_TEXT_DIR_RTL) {
				gtk_paint_layout (style, cr, GTK_STATE_NORMAL, FALSE,
						gtkblist->tipwindow, "tooltip",
						TOOLTIP_BORDER + status_size + SMALL_SPACE, current_height + td->name_height, td->layout);
			} else {
				gtk_paint_layout(style, cr, GTK_STATE_NORMAL, FALSE,
						gtkblist->tipwindow, "tooltip",
						max_width - (TOOLTIP_BORDER + status_size + SMALL_SPACE) - PANGO_PIXELS(300000),
						current_height + td->name_height,
						td->layout);
			}
		}

    	cairo_destroy(cr);
		current_height += MAX(td->name_height + td->height, td->avatar_height) + td->padding;
	}
	return FALSE;
}

static void
pidgin_blist_destroy_tooltip_data(void)
{
	while(gtkblist->tooltipdata) {
		struct tooltip_data *td = gtkblist->tooltipdata->data;

		if(td->avatar)
			g_object_unref(td->avatar);
		if(td->status_icon)
			g_object_unref(td->status_icon);
		if(td->prpl_icon)
			g_object_unref(td->prpl_icon);
		if (td->layout)
			g_object_unref(td->layout);
		if (td->name_layout)
			g_object_unref(td->name_layout);
		g_free(td);
		gtkblist->tooltipdata = g_list_delete_link(gtkblist->tooltipdata, gtkblist->tooltipdata);
	}
}

void pidgin_blist_tooltip_destroy()
{
	pidgin_blist_destroy_tooltip_data();
	pidgin_tooltip_destroy();
}

static void
pidgin_blist_align_tooltip(struct tooltip_data *td, GtkWidget *widget)
{
	GtkTextDirection dir = gtk_widget_get_direction(widget);

	if (dir == GTK_TEXT_DIR_RTL)
	{
		char* layout_name = purple_markup_strip_html(pango_layout_get_text(td->name_layout));
		PangoDirection dir = pango_find_base_dir(layout_name, -1);
		if (dir == PANGO_DIRECTION_RTL || dir == PANGO_DIRECTION_NEUTRAL)
			pango_layout_set_alignment(td->name_layout, PANGO_ALIGN_RIGHT);
		g_free(layout_name);
		pango_layout_set_alignment(td->layout, PANGO_ALIGN_RIGHT);
	}
}

static gboolean
pidgin_blist_create_tooltip_for_node(GtkWidget *widget, gpointer data, int *w, int *h)
{
	PurpleBlistNode *node = data;
	int width, height;
	GList *list;
	int max_text_width = 0;
	int max_avatar_width = 0;
	int status_size = 0;

	if (gtkblist->tooltipdata) {
		gtkblist->tipwindow = NULL;
		pidgin_blist_destroy_tooltip_data();
	}

	gtkblist->tipwindow = widget;
	if (PURPLE_BLIST_NODE_IS_CHAT(node) ||
	   PURPLE_BLIST_NODE_IS_BUDDY(node)) {
		struct tooltip_data *td = create_tip_for_node(node, TRUE);
		pidgin_blist_align_tooltip(td, gtkblist->tipwindow);
		gtkblist->tooltipdata = g_list_append(gtkblist->tooltipdata, td);
	} else if (PURPLE_BLIST_NODE_IS_GROUP(node)) {
		PurpleGroup *group = (PurpleGroup*)node;
		GSList *accounts;
		struct tooltip_data *td = create_tip_for_node(node, TRUE);
		pidgin_blist_align_tooltip(td, gtkblist->tipwindow);
		gtkblist->tooltipdata = g_list_append(gtkblist->tooltipdata, td);

		/* Accounts with buddies in group */
		accounts = purple_group_get_accounts(group);
		for (; accounts != NULL;
		     accounts = g_slist_delete_link(accounts, accounts)) {
			PurpleAccount *account = accounts->data;
			td = create_tip_for_account(account);
			gtkblist->tooltipdata = g_list_append(gtkblist->tooltipdata, td);
		}
	} else if (PURPLE_BLIST_NODE_IS_CONTACT(node)) {
		PurpleBlistNode *child;
		PurpleBuddy *b = purple_contact_get_priority_buddy((PurpleContact *)node);

		for(child = node->child; child; child = child->next)
		{
			if(PURPLE_BLIST_NODE_IS_BUDDY(child) && buddy_is_displayable((PurpleBuddy*)child)) {
				struct tooltip_data *td = create_tip_for_node(child, (b == (PurpleBuddy*)child));
				pidgin_blist_align_tooltip(td, gtkblist->tipwindow);
				if (b == (PurpleBuddy *)child) {
					gtkblist->tooltipdata = g_list_prepend(gtkblist->tooltipdata, td);
				} else {
					gtkblist->tooltipdata = g_list_append(gtkblist->tooltipdata, td);
				}
			}
		}
	} else {
		return FALSE;
	}

	height = width = 0;
	for (list = gtkblist->tooltipdata; list; list = list->next) {
		struct tooltip_data *td = list->data;
		max_text_width = MAX(max_text_width, MAX(td->width, td->name_width));
		max_avatar_width = MAX(max_avatar_width, td->avatar_width);
		height += MAX(MAX(STATUS_SIZE, td->avatar_height), td->height + td->name_height) + td->padding;
		if (td->status_icon)
			status_size = MAX(status_size, STATUS_SIZE);
	}
	height += TOOLTIP_BORDER;
	width = TOOLTIP_BORDER + status_size + SMALL_SPACE + max_text_width + SMALL_SPACE + max_avatar_width + TOOLTIP_BORDER;

	if (w)
		*w = width;
	if (h)
		*h = height;

	return TRUE;
}

static gboolean pidgin_blist_expand_timeout(GtkWidget *tv)
{
	GtkTreePath *path;
	GtkTreeIter iter;
	PurpleBlistNode *node;
	struct _pidgin_blist_node *gtknode;

	if (!gtk_tree_view_get_path_at_pos(GTK_TREE_VIEW(tv), gtkblist->tip_rect.x, gtkblist->tip_rect.y + (gtkblist->tip_rect.height/2),
		&path, NULL, NULL, NULL))
		return FALSE;
	gtk_tree_model_get_iter(GTK_TREE_MODEL(gtkblist->treemodel), &iter, path);
	gtk_tree_model_get(GTK_TREE_MODEL(gtkblist->treemodel), &iter, NODE_COLUMN, &node, -1);

	if(!PURPLE_BLIST_NODE_IS_CONTACT(node)) {
		gtk_tree_path_free(path);
		return FALSE;
	}

	gtknode = node->ui_data;

	if (!gtknode->contact_expanded) {
		GtkTreeIter i;

		pidgin_blist_expand_contact_cb(NULL, node);

		gtk_tree_view_get_cell_area(GTK_TREE_VIEW(tv), path, NULL, &gtkblist->contact_rect);
		gtkblist->contact_rect.width =
		gdk_window_get_width(gtk_widget_get_window(tv));
		gtkblist->mouseover_contact = node;
		gtk_tree_path_down (path);
		while (gtk_tree_model_get_iter(GTK_TREE_MODEL(gtkblist->treemodel), &i, path)) {
			GdkRectangle rect;
			gtk_tree_view_get_cell_area(GTK_TREE_VIEW(tv), path, NULL, &rect);
			gtkblist->contact_rect.height += rect.height;
			gtk_tree_path_next(path);
		}
	}
	gtk_tree_path_free(path);
	return FALSE;
}

static gboolean buddy_is_displayable(PurpleBuddy *buddy)
{
	struct _pidgin_blist_node *gtknode;

	if(!buddy)
		return FALSE;

	gtknode = ((PurpleBlistNode*)buddy)->ui_data;

	return (purple_account_is_connected(buddy->account) &&
			(purple_presence_is_online(buddy->presence) ||
			 (gtknode && gtknode->recent_signonoff) ||
			 purple_prefs_get_bool(PIDGIN_PREFS_ROOT "/blist/show_offline_buddies") ||
			 purple_blist_node_get_bool((PurpleBlistNode*)buddy, "show_offline")));
}

void pidgin_blist_draw_tooltip(PurpleBlistNode *node, GtkWidget *widget)
{
	pidgin_tooltip_show(widget, node, pidgin_blist_create_tooltip_for_node, pidgin_blist_paint_tip);
}

static gboolean pidgin_blist_drag_motion_cb(GtkWidget *tv, GdkDragContext *drag_context,
					      gint x, gint y, guint time, gpointer user_data)
{
	GtkTreePath *path;
	int delay;
	GdkRectangle rect;

	/*
	 * When dragging a buddy into a contact, this is the delay before
	 * the contact auto-expands.
	 */
	delay = 900;

	if (gtkblist->drag_timeout) {
		if ((y > gtkblist->tip_rect.y) && ((y - gtkblist->tip_rect.height) < gtkblist->tip_rect.y))
			return FALSE;
		/* We've left the cell.  Remove the timeout and create a new one below */
		g_source_remove(gtkblist->drag_timeout);
	}

	gtk_tree_view_get_path_at_pos(GTK_TREE_VIEW(tv), x, y, &path, NULL, NULL, NULL);
	gtk_tree_view_get_cell_area(GTK_TREE_VIEW(tv), path, NULL, &rect);

	if (path)
		gtk_tree_path_free(path);

	/* Only autoexpand when in the middle of the cell to avoid annoying un-intended expands */
	if (y < rect.y + (rect.height / 3) ||
	    y > rect.y + (2 * (rect.height /3)))
		return FALSE;

	rect.height = rect.height / 3;
	rect.y += rect.height;

	gtkblist->tip_rect = rect;

	gtkblist->drag_timeout = g_timeout_add(delay, (GSourceFunc)pidgin_blist_expand_timeout, tv);

	if (gtkblist->mouseover_contact) {
		if ((y < gtkblist->contact_rect.y) || ((y - gtkblist->contact_rect.height) > gtkblist->contact_rect.y)) {
			pidgin_blist_collapse_contact_cb(NULL, gtkblist->mouseover_contact);
			gtkblist->mouseover_contact = NULL;
		}
	}

	return FALSE;
}

static gboolean
pidgin_blist_create_tooltip(GtkWidget *widget, GtkTreePath *path,
		gpointer null, int *w, int *h)
{
	GtkTreeIter iter;
	PurpleBlistNode *node;
	gboolean editable = FALSE;

	/* If we're editing a cell (e.g. alias editing), don't show the tooltip */
	g_object_get(G_OBJECT(gtkblist->text_rend), "editable", &editable, NULL);
	if (editable)
		return FALSE;

	if (gtkblist->tooltipdata) {
		gtkblist->tipwindow = NULL;
		pidgin_blist_destroy_tooltip_data();
	}

	gtk_tree_model_get_iter(GTK_TREE_MODEL(gtkblist->treemodel), &iter, path);
	gtk_tree_model_get(GTK_TREE_MODEL(gtkblist->treemodel), &iter, NODE_COLUMN, &node, -1);

	return pidgin_blist_create_tooltip_for_node(widget, node, w, h);
}

static gboolean pidgin_blist_motion_cb (GtkWidget *tv, GdkEventMotion *event, gpointer null)
{
	if (gtkblist->mouseover_contact) {
		if ((event->y < gtkblist->contact_rect.y) || ((event->y - gtkblist->contact_rect.height) > gtkblist->contact_rect.y)) {
			pidgin_blist_collapse_contact_cb(NULL, gtkblist->mouseover_contact);
			gtkblist->mouseover_contact = NULL;
		}
	}

	return FALSE;
}

static gboolean pidgin_blist_leave_cb (GtkWidget *w, GdkEventCrossing *e, gpointer n)
{
	if (gtkblist->timeout) {
		g_source_remove(gtkblist->timeout);
		gtkblist->timeout = 0;
	}

	if (gtkblist->drag_timeout) {
		g_source_remove(gtkblist->drag_timeout);
		gtkblist->drag_timeout = 0;
	}

	if (gtkblist->mouseover_contact &&
		!((e->x > gtkblist->contact_rect.x) && (e->x < (gtkblist->contact_rect.x + gtkblist->contact_rect.width)) &&
		 (e->y > gtkblist->contact_rect.y) && (e->y < (gtkblist->contact_rect.y + gtkblist->contact_rect.height)))) {
			pidgin_blist_collapse_contact_cb(NULL, gtkblist->mouseover_contact);
		gtkblist->mouseover_contact = NULL;
	}
	return FALSE;
}

static void
toggle_debug(void)
{
	purple_prefs_set_bool(PIDGIN_PREFS_ROOT "/debug/enabled",
			!purple_prefs_get_bool(PIDGIN_PREFS_ROOT "/debug/enabled"));
}

static char *get_mood_icon_path(const char *mood)
{
	char *path;

	if (!strcmp(mood, "busy")) {
		path = g_build_filename(DATADIR, "pixmaps", "pidgin",
		                        "status", "16", "busy.png", NULL);
	} else if (!strcmp(mood, "hiptop")) {
		path = g_build_filename(DATADIR, "pixmaps", "pidgin",
		                        "emblems", "16", "hiptop.png", NULL);
	} else {
		char *filename = g_strdup_printf("%s.png", mood);
		path = g_build_filename(DATADIR, "pixmaps", "pidgin",
		                        "emotes", "small", filename, NULL);
		g_free(filename);
	}
	return path;
}

static void
update_status_with_mood(PurpleAccount *account, const gchar *mood,
    const gchar *text)
{
	if (mood && *mood) {
		if (text) {
			purple_account_set_status(account, "mood", TRUE,
			                          PURPLE_MOOD_NAME, mood,
				    				  PURPLE_MOOD_COMMENT, text,
			                          NULL);
		} else {
			purple_account_set_status(account, "mood", TRUE,
			                          PURPLE_MOOD_NAME, mood,
			                          NULL);
		}
	} else {
		purple_account_set_status(account, "mood", FALSE, NULL);
	}
}

static void
edit_mood_cb(PurpleConnection *gc, PurpleRequestFields *fields)
{
	PurpleRequestField *mood_field;
	GList *l;

	mood_field = purple_request_fields_get_field(fields, "mood");
	l = purple_request_field_list_get_selected(mood_field);

	if (l) {
		const char *mood = purple_request_field_list_get_data(mood_field, l->data);

		if (gc) {
			const char *text;
			PurpleAccount *account = purple_connection_get_account(gc);

			if (gc->flags & PURPLE_CONNECTION_SUPPORT_MOOD_MESSAGES) {
				PurpleRequestField *text_field;
				text_field = purple_request_fields_get_field(fields, "text");
				text = purple_request_field_string_get_value(text_field);
			} else {
				text = NULL;
			}

			update_status_with_mood(account, mood, text);
		} else {
			GList *accounts = purple_accounts_get_all_active();

			for (; accounts ; accounts = g_list_delete_link(accounts, accounts)) {
				PurpleAccount *account = (PurpleAccount *) accounts->data;
				PurpleConnection *gc = purple_account_get_connection(account);

				if (gc && gc->flags & PURPLE_CONNECTION_SUPPORT_MOODS) {
					update_status_with_mood(account, mood, NULL);
				}
			}
		}
	}
}

static void
global_moods_for_each(gpointer key, gpointer value, gpointer user_data)
{
	GList **out_moods = (GList **) user_data;
	PurpleMood *mood = (PurpleMood *) value;

	*out_moods = g_list_append(*out_moods, mood);
}

static PurpleMood *
get_global_moods(void)
{
	GHashTable *global_moods =
		g_hash_table_new_full(g_str_hash, g_str_equal, NULL, NULL);
	GHashTable *mood_counts =
		g_hash_table_new_full(g_str_hash, g_str_equal, NULL, NULL);
	GList *accounts = purple_accounts_get_all_active();
	PurpleMood *result = NULL;
	GList *out_moods = NULL;
	int i = 0;
	int num_accounts = 0;

	for (; accounts ; accounts = g_list_delete_link(accounts, accounts)) {
		PurpleAccount *account = (PurpleAccount *) accounts->data;
		if (purple_account_is_connected(account)) {
			PurpleConnection *gc = purple_account_get_connection(account);

			if (gc->flags & PURPLE_CONNECTION_SUPPORT_MOODS) {
				PurplePluginProtocolInfo *prpl_info =
					PURPLE_PLUGIN_PROTOCOL_INFO(gc->prpl);
				PurpleMood *mood = NULL;

				/* PURPLE_CONNECTION_SUPPORT_MOODS would not be set if the prpl doesn't
				 * have get_moods, so using PURPLE_PROTOCOL_PLUGIN_HAS_FUNC isn't necessary
				 * here */
				for (mood = prpl_info->get_moods(account) ;
				    mood->mood != NULL ; mood++) {
					int mood_count =
							GPOINTER_TO_INT(g_hash_table_lookup(mood_counts, mood->mood));

					if (!g_hash_table_lookup(global_moods, mood->mood)) {
						g_hash_table_insert(global_moods, (gpointer)mood->mood, mood);
					}
					g_hash_table_insert(mood_counts, (gpointer)mood->mood,
					    GINT_TO_POINTER(mood_count + 1));
				}

				num_accounts++;
			}
		}
	}

	g_hash_table_foreach(global_moods, global_moods_for_each, &out_moods);
	result = g_new0(PurpleMood, g_hash_table_size(global_moods) + 1);

	while (out_moods) {
		PurpleMood *mood = (PurpleMood *) out_moods->data;
		int in_num_accounts =
			GPOINTER_TO_INT(g_hash_table_lookup(mood_counts, mood->mood));

		if (in_num_accounts == num_accounts) {
			/* mood is present in all accounts supporting moods */
			result[i].mood = mood->mood;
			result[i].description = mood->description;
			i++;
		}
		out_moods = g_list_delete_link(out_moods, out_moods);
	}

	g_hash_table_destroy(global_moods);
	g_hash_table_destroy(mood_counts);

	return result;
}

/* get current set mood for all mood-supporting accounts, or NULL if not set
 or not set to the same on all */
static const gchar *
get_global_mood_status(void)
{
	GList *accounts = purple_accounts_get_all_active();
	const gchar *found_mood = NULL;

	for (; accounts ; accounts = g_list_delete_link(accounts, accounts)) {
		PurpleAccount *account = (PurpleAccount *) accounts->data;

		if (purple_account_is_connected(account) &&
		    (purple_account_get_connection(account)->flags &
		     PURPLE_CONNECTION_SUPPORT_MOODS)) {
			PurplePresence *presence = purple_account_get_presence(account);
			PurpleStatus *status = purple_presence_get_status(presence, "mood");
			const gchar *curr_mood = purple_status_get_attr_string(status, PURPLE_MOOD_NAME);

			if (found_mood != NULL && !purple_strequal(curr_mood, found_mood)) {
				/* found a different mood */
				found_mood = NULL;
				break;
			} else {
				found_mood = curr_mood;
			}
		}
	}

	return found_mood;
}

static void
set_mood_cb(GtkWidget *widget, PurpleAccount *account)
{
	const char *current_mood;
	PurpleRequestFields *fields;
	PurpleRequestFieldGroup *g;
	PurpleRequestField *f;
	PurpleConnection *gc = NULL;
	PurplePluginProtocolInfo *prpl_info = NULL;
	PurpleMood *mood;
	PurpleMood *global_moods = get_global_moods();

	if (account) {
		PurplePresence *presence = purple_account_get_presence(account);
		PurpleStatus *status = purple_presence_get_status(presence, "mood");
		gc = purple_account_get_connection(account);
		g_return_if_fail(gc->prpl != NULL);
		prpl_info = PURPLE_PLUGIN_PROTOCOL_INFO(gc->prpl);
		current_mood = purple_status_get_attr_string(status, PURPLE_MOOD_NAME);
	} else {
		current_mood = get_global_mood_status();
	}

	fields = purple_request_fields_new();
	g = purple_request_field_group_new(NULL);
	f = purple_request_field_list_new("mood", _("Please select your mood from the list"));

	purple_request_field_list_add(f, _("None"), "");
	if (current_mood == NULL)
		purple_request_field_list_add_selected(f, _("None"));

	/* TODO: rlaager wants this sorted. */
	/* TODO: darkrain wants it sorted post-translation */
	if (account && PURPLE_PROTOCOL_PLUGIN_HAS_FUNC(prpl_info, get_moods))
		mood = prpl_info->get_moods(account);
	else
		mood = global_moods;
	for ( ; mood->mood != NULL ; mood++) {
		char *path;

		if (mood->mood == NULL || mood->description == NULL)
			continue;

		path = get_mood_icon_path(mood->mood);
		purple_request_field_list_add_icon(f, _(mood->description),
				path, (gpointer)mood->mood);
		g_free(path);

		if (current_mood && !strcmp(current_mood, mood->mood))
			purple_request_field_list_add_selected(f, _(mood->description));
	}
	purple_request_field_group_add_field(g, f);

	purple_request_fields_add_group(fields, g);

	/* if the connection allows setting a mood message */
	if (gc && (gc->flags & PURPLE_CONNECTION_SUPPORT_MOOD_MESSAGES)) {
		g = purple_request_field_group_new(NULL);
		f = purple_request_field_string_new("text",
		    _("Message (optional)"), NULL, FALSE);
		purple_request_field_group_add_field(g, f);
		purple_request_fields_add_group(fields, g);
	}

	purple_request_fields(gc, _("Edit User Mood"), _("Edit User Mood"),
                              NULL, fields,
                              _("OK"), G_CALLBACK(edit_mood_cb),
                              _("Cancel"), NULL,
                              gc ? purple_connection_get_account(gc) : NULL,
                              NULL, NULL, gc);

	g_free(global_moods);
}

static void
set_mood_show(void)
{
	set_mood_cb(NULL, NULL);
}

/***************************************************
 *            Crap                                 *
 ***************************************************/
#if 1
/* TODO: fill out tooltips... */
static const GtkActionEntry blist_menu_entries[] = {
	/* Buddies menu */
	{ "BuddiesMenu", NULL, N_("_Buddies"), NULL, NULL, NULL },
	{ "NewInstantMessage", PIDGIN_STOCK_TOOLBAR_MESSAGE_NEW, N_("New Instant _Message..."), "<control>M", NULL, pidgin_dialogs_im },
	{ "JoinAChat", PIDGIN_STOCK_CHAT, N_("Join a _Chat..."), "<control>C", NULL, pidgin_blist_joinchat_show },
	{ "GetUserInfo", PIDGIN_STOCK_TOOLBAR_USER_INFO, N_("Get User _Info..."), "<control>I", NULL, pidgin_dialogs_info },
	{ "ViewUserLog", NULL, N_("View User _Log..."), "<control>L", NULL, pidgin_dialogs_log },
	{ "ShowMenu", NULL, N_("Sh_ow"), NULL, NULL, NULL },
	{ "SortMenu", NULL, N_("_Sort Buddies"), NULL, NULL, NULL },
	{ "AddBuddy", GTK_STOCK_ADD, N_("_Add Buddy..."), "<control>B", NULL, pidgin_blist_add_buddy_cb },
	{ "AddChat", GTK_STOCK_ADD, N_("Add C_hat..."), NULL, NULL, pidgin_blist_add_chat_cb },
	{ "AddGroup", GTK_STOCK_ADD, N_("Add _Group..."), NULL, NULL, purple_blist_request_add_group },
	{ "Quit", GTK_STOCK_QUIT, N_("_Quit"), "<control>Q", NULL, purple_core_quit },

	/* Accounts menu */
	{ "AccountsMenu", NULL, N_("_Accounts"), NULL, NULL, NULL },
	{ "ManageAccounts", NULL, N_("Manage Accounts"), "<control>A", NULL, pidgin_accounts_window_show },
	{ "EnableAccountMenu", NULL, N_("Enable Account"), NULL, NULL, NULL },

	/* Tools */
	{ "ToolsMenu", NULL, N_("_Tools"), NULL, NULL, NULL },
	{ "BuddyPounces", NULL, N_("Buddy _Pounces"), NULL, NULL, pidgin_pounces_manager_show },
	{ "Certificates", NULL, N_("_Certificates"), NULL, NULL, pidgin_certmgr_show },
	{ "CustomSmileys", PIDGIN_STOCK_TOOLBAR_SMILEY, N_("Custom Smile_ys"), "<control>Y", NULL, pidgin_smiley_manager_show },
	{ "Plugins", PIDGIN_STOCK_TOOLBAR_PLUGINS, N_("Plu_gins"), "<control>U", NULL, pidgin_plugin_dialog_show },
	{ "Preferences", GTK_STOCK_PREFERENCES, N_("Pr_eferences"), "<control>P", NULL, pidgin_prefs_show },
	{ "Privacy", NULL, N_("Pr_ivacy"), NULL, NULL, pidgin_privacy_dialog_show },
	{ "SetMood", NULL, N_("Set _Mood"), "<control>O", NULL, set_mood_show },
	{ "FileTransfers", PIDGIN_STOCK_TOOLBAR_TRANSFER, N_("_File Transfers"), "<control>T", NULL, G_CALLBACK(gtk_blist_show_xfer_dialog_cb) },
	{ "RoomList", NULL, N_("R_oom List"), NULL, NULL, pidgin_roomlist_dialog_show },
	{ "SystemLog", NULL, N_("System _Log"), NULL, NULL, gtk_blist_show_systemlog_cb },

	/* Help */
	{ "HelpMenu", NULL, N_("_Help"), NULL, NULL, NULL },
	{ "OnlineHelp", GTK_STOCK_HELP, N_("Online _Help"), "F1", NULL, gtk_blist_show_onlinehelp_cb },
	{ "BuildInformation", NULL, N_("_Build Information"), NULL, NULL, pidgin_dialogs_buildinfo },
	{ "DebugWindow", NULL, N_("_Debug Window"), NULL, NULL, toggle_debug },
	{ "DeveloperInformation", NULL, N_("De_veloper Information"), NULL, NULL, pidgin_dialogs_developers },
	{ "TranslatorInformation", NULL, N_("_Translator Information"), NULL, NULL, pidgin_dialogs_translators },
	{ "About", GTK_STOCK_ABOUT, N_("_About"), NULL, NULL, pidgin_dialogs_about },
};

/* Toggle items */
static const GtkToggleActionEntry blist_menu_toggle_entries[] = {
	/* Buddies->Show menu */
	{ "ShowOffline", NULL, N_("_Offline Buddies"), NULL, NULL, G_CALLBACK(pidgin_blist_edit_mode_cb), FALSE },
	{ "ShowEmptyGroups", NULL, N_("_Empty Groups"), NULL, NULL, G_CALLBACK(pidgin_blist_show_empty_groups_cb), FALSE },
	{ "ShowBuddyDetails", NULL, N_("Buddy _Details"), NULL, NULL, G_CALLBACK(pidgin_blist_buddy_details_cb), FALSE },
	{ "ShowIdleTimes", NULL, N_("Idle _Times"), NULL, NULL, G_CALLBACK(pidgin_blist_show_idle_time_cb), FALSE },
	{ "ShowProtocolIcons", NULL, N_("_Protocol Icons"), NULL, NULL, G_CALLBACK(pidgin_blist_show_protocol_icons_cb), FALSE },

	/* Tools menu */
	{ "MuteSounds", NULL, N_("Mute _Sounds"), NULL, NULL, G_CALLBACK(pidgin_blist_mute_sounds_cb), FALSE },
};

static const char *blist_menu =
"<ui>"
	"<menubar name='BList'>"
		"<menu action='BuddiesMenu'>"
			"<menuitem action='NewInstantMessage'/>"
			"<menuitem action='JoinAChat'/>"
			"<menuitem action='GetUserInfo'/>"
			"<menuitem action='ViewUserLog'/>"
			"<separator/>"
			"<menu action='ShowMenu'>"
				"<menuitem action='ShowOffline'/>"
				"<menuitem action='ShowEmptyGroups'/>"
				"<menuitem action='ShowBuddyDetails'/>"
				"<menuitem action='ShowIdleTimes'/>"
				"<menuitem action='ShowProtocolIcons'/>"
			"</menu>"
			"<menu action='SortMenu'/>"
			"<separator/>"
			"<menuitem action='AddBuddy'/>"
			"<menuitem action='AddChat'/>"
			"<menuitem action='AddGroup'/>"
			"<separator/>"
			"<menuitem action='Quit'/>"
		"</menu>"
		"<menu action='AccountsMenu'>"
			"<menuitem action='ManageAccounts'/>"
			"<menu action='EnableAccountMenu'/>"
			"<separator/>"
			"<placeholder name='Accounts'/>"
		"</menu>"
		"<menu action='ToolsMenu'>"
			"<menuitem action='BuddyPounces'/>"
			"<menuitem action='Certificates'/>"
			"<menuitem action='CustomSmileys'/>"
			"<menuitem action='Plugins'/>"
			"<menuitem action='Preferences'/>"
			"<menuitem action='Privacy'/>"
			"<menuitem action='SetMood'/>"
			"<separator/>"
			"<menuitem action='FileTransfers'/>"
			"<menuitem action='RoomList'/>"
			"<menuitem action='SystemLog'/>"
			"<separator/>"
			"<menuitem action='MuteSounds'/>"
			"<placeholder name='PluginActions'/>"
		"</menu>"
		"<menu action='HelpMenu'>"
			"<menuitem action='OnlineHelp'/>"
			"<separator/>"
			"<menuitem action='BuildInformation'/>"
			"<menuitem action='DebugWindow'/>"
			"<menuitem action='DeveloperInformation'/>"
			"<menuitem action='TranslatorInformation'/>"
			"<separator/>"
			"<menuitem action='About'/>"
		"</menu>"
	"</menubar>"
"</ui>";

#else
static GtkItemFactoryEntry blist_menu[] =
{
/* NOTE: Do not set any accelerator to Control+O. It is mapped by
   gtk_blist_key_press_cb to "Get User Info" on the selected buddy. */

	/* Buddies menu */
	{ N_("/_Buddies"), NULL, NULL, 0, "<Branch>", NULL },
	{ N_("/Buddies/New Instant _Message..."), "<CTL>M", pidgin_dialogs_im, 0, "<StockItem>", PIDGIN_STOCK_TOOLBAR_MESSAGE_NEW },
	{ N_("/Buddies/Join a _Chat..."), "<CTL>C", pidgin_blist_joinchat_show, 0, "<StockItem>", PIDGIN_STOCK_CHAT },
	{ N_("/Buddies/Get User _Info..."), "<CTL>I", pidgin_dialogs_info, 0, "<StockItem>", PIDGIN_STOCK_TOOLBAR_USER_INFO },
	{ N_("/Buddies/View User _Log..."), "<CTL>L", pidgin_dialogs_log, 0, "<Item>", NULL },
	{ "/Buddies/sep1", NULL, NULL, 0, "<Separator>", NULL },
	{ N_("/Buddies/Sh_ow"), NULL, NULL, 0, "<Branch>", NULL},
	{ N_("/Buddies/Show/_Offline Buddies"), NULL, pidgin_blist_edit_mode_cb, 1, "<CheckItem>", NULL },
	{ N_("/Buddies/Show/_Empty Groups"), NULL, pidgin_blist_show_empty_groups_cb, 1, "<CheckItem>", NULL },
	{ N_("/Buddies/Show/Buddy _Details"), NULL, pidgin_blist_buddy_details_cb, 1, "<CheckItem>", NULL },
	{ N_("/Buddies/Show/Idle _Times"), NULL, pidgin_blist_show_idle_time_cb, 1, "<CheckItem>", NULL },
	{ N_("/Buddies/Show/_Protocol Icons"), NULL, pidgin_blist_show_protocol_icons_cb, 1, "<CheckItem>", NULL },
	{ N_("/Buddies/_Sort Buddies"), NULL, NULL, 0, "<Branch>", NULL },
	{ "/Buddies/sep2", NULL, NULL, 0, "<Separator>", NULL },
	{ N_("/Buddies/_Add Buddy..."), "<CTL>B", pidgin_blist_add_buddy_cb, 0, "<StockItem>", GTK_STOCK_ADD },
	{ N_("/Buddies/Add C_hat..."), NULL, pidgin_blist_add_chat_cb, 0, "<StockItem>", GTK_STOCK_ADD },
	{ N_("/Buddies/Add _Group..."), NULL, purple_blist_request_add_group, 0, "<StockItem>", GTK_STOCK_ADD },
	{ "/Buddies/sep3", NULL, NULL, 0, "<Separator>", NULL },
	{ N_("/Buddies/_Quit"), "<CTL>Q", purple_core_quit, 0, "<StockItem>", GTK_STOCK_QUIT },

	/* Accounts menu */
	{ N_("/_Accounts"), NULL, NULL, 0, "<Branch>", NULL },
	{ N_("/Accounts/Manage Accounts"), "<CTL>A", pidgin_accounts_window_show, 0, "<Item>", NULL },

	/* Tools */
	{ N_("/_Tools"), NULL, NULL, 0, "<Branch>", NULL },
	{ N_("/Tools/Buddy _Pounces"), NULL, pidgin_pounces_manager_show, 1, "<Item>", NULL },
	{ N_("/Tools/_Certificates"), NULL, pidgin_certmgr_show, 0, "<Item>", NULL },
	{ N_("/Tools/Custom Smile_ys"), "<CTL>Y", pidgin_smiley_manager_show, 0, "<StockItem>", PIDGIN_STOCK_TOOLBAR_SMILEY },
	{ N_("/Tools/Plu_gins"), "<CTL>U", pidgin_plugin_dialog_show, 2, "<StockItem>", PIDGIN_STOCK_TOOLBAR_PLUGINS },
	{ N_("/Tools/Pr_eferences"), "<CTL>P", pidgin_prefs_show, 0, "<StockItem>", GTK_STOCK_PREFERENCES },
	{ N_("/Tools/Pr_ivacy"), NULL, pidgin_privacy_dialog_show, 0, "<Item>", NULL },
	{ N_("/Tools/Set _Mood"), "<CTL>D", set_mood_show, 0, "<Item>", NULL },
	{ "/Tools/sep2", NULL, NULL, 0, "<Separator>", NULL },
	{ N_("/Tools/_File Transfers"), "<CTL>T", pidgin_xfer_dialog_show, 0, "<StockItem>", PIDGIN_STOCK_TOOLBAR_TRANSFER },
	{ N_("/Tools/R_oom List"), NULL, pidgin_roomlist_dialog_show, 0, "<Item>", NULL },
	{ N_("/Tools/System _Log"), NULL, gtk_blist_show_systemlog_cb, 3, "<Item>", NULL },
	{ "/Tools/sep3", NULL, NULL, 0, "<Separator>", NULL },
	{ N_("/Tools/Mute _Sounds"), NULL, pidgin_blist_mute_sounds_cb, 0, "<CheckItem>", NULL },
	/* Help */
	{ N_("/_Help"), NULL, NULL, 0, "<Branch>", NULL },
	{ N_("/Help/Online _Help"), "F1", gtk_blist_show_onlinehelp_cb, 0, "<StockItem>", GTK_STOCK_HELP },
	{ "/Help/sep1", NULL, NULL, 0, "<Separator>", NULL },
	{ N_("/Help/_Build Information"), NULL, pidgin_dialogs_buildinfo, 0, "<Item>", NULL },
	{ N_("/Help/_Debug Window"), NULL, toggle_debug, 0, "<Item>", NULL },
	{ N_("/Help/De_veloper Information"), NULL, pidgin_dialogs_developers, 0, "<Item>", NULL },
	{ N_("/Help/_Translator Information"), NULL, pidgin_dialogs_translators, 0, "<Item>", NULL },
	{ "/Help/sep2", NULL, NULL, 0, "<Separator>", NULL },
	{ N_("/Help/_About"), NULL, pidgin_dialogs_about, 4,  "<StockItem>", GTK_STOCK_ABOUT },
};
#endif

/*********************************************************
 * Private Utility functions                             *
 *********************************************************/

static char *pidgin_get_tooltip_text(PurpleBlistNode *node, gboolean full)
{
	GString *str = g_string_new("");
	PurplePlugin *prpl;
	PurplePluginProtocolInfo *prpl_info = NULL;
	char *tmp;

	if (PURPLE_BLIST_NODE_IS_CHAT(node))
	{
		PurpleChat *chat;
		GList *connections;
		GList *cur;
		struct proto_chat_entry *pce;
		char *name, *value;
		PurpleConversation *conv;
		PidginBlistNode *bnode = node->ui_data;

		chat = (PurpleChat *)node;
		prpl = purple_find_prpl(purple_account_get_protocol_id(chat->account));
		prpl_info = PURPLE_PLUGIN_PROTOCOL_INFO(prpl);

		connections = purple_connections_get_all();
		if (connections && connections->next)
		{
			tmp = g_markup_escape_text(chat->account->username, -1);
			g_string_append_printf(str, _("<b>Account:</b> %s"), tmp);
			g_free(tmp);
		}

		if (bnode && bnode->conv.conv) {
			conv = bnode->conv.conv;
		} else {
			char *chat_name;
			if (prpl_info && prpl_info->get_chat_name)
				chat_name = prpl_info->get_chat_name(chat->components);
			else
				chat_name = g_strdup(purple_chat_get_name(chat));

			conv = purple_find_conversation_with_account(PURPLE_CONV_TYPE_CHAT, chat_name,
					chat->account);
			g_free(chat_name);
		}

		if (conv && !purple_conv_chat_has_left(PURPLE_CONV_CHAT(conv))) {
			g_string_append_printf(str, _("\n<b>Occupants:</b> %d"),
					g_list_length(purple_conv_chat_get_users(PURPLE_CONV_CHAT(conv))));

			if (prpl_info && (prpl_info->options & OPT_PROTO_CHAT_TOPIC)) {
				const char *chattopic = purple_conv_chat_get_topic(PURPLE_CONV_CHAT(conv));
				char *topic = chattopic ? g_markup_escape_text(chattopic, -1) : NULL;
				g_string_append_printf(str, _("\n<b>Topic:</b> %s"), topic ? topic : _("(no topic set)"));
				g_free(topic);
			}
		}

		if (prpl_info && prpl_info->chat_info != NULL)
			cur = prpl_info->chat_info(chat->account->gc);
		else
			cur = NULL;

		while (cur != NULL)
		{
			pce = cur->data;

			if (!pce->secret && (!pce->required &&
				g_hash_table_lookup(chat->components, pce->identifier) == NULL))
			{
				tmp = purple_text_strip_mnemonic(pce->label);
				name = g_markup_escape_text(tmp, -1);
				g_free(tmp);
				value = g_markup_escape_text(g_hash_table_lookup(
										chat->components, pce->identifier), -1);
				g_string_append_printf(str, "\n<b>%s</b> %s",
							name ? name : "",
							value ? value : "");
				g_free(name);
				g_free(value);
			}

			g_free(pce);
			cur = g_list_delete_link(cur, cur);
		}
	}
	else if (PURPLE_BLIST_NODE_IS_CONTACT(node) || PURPLE_BLIST_NODE_IS_BUDDY(node))
	{
		/* NOTE: THIS FUNCTION IS NO LONGER CALLED FOR CONTACTS.
		 * It is only called by create_tip_for_node(), and create_tip_for_node() is never called for a contact.
		 */
		PurpleContact *c;
		PurpleBuddy *b;
		PurplePresence *presence;
		PurpleNotifyUserInfo *user_info;
		GList *connections;
		char *tmp;
		time_t idle_secs, signon;

		if (PURPLE_BLIST_NODE_IS_CONTACT(node))
		{
			c = (PurpleContact *)node;
			b = purple_contact_get_priority_buddy(c);
		}
		else
		{
			b = (PurpleBuddy *)node;
			c = purple_buddy_get_contact(b);
		}

		prpl = purple_find_prpl(purple_account_get_protocol_id(b->account));
		prpl_info = PURPLE_PLUGIN_PROTOCOL_INFO(prpl);

		presence = purple_buddy_get_presence(b);
		user_info = purple_notify_user_info_new();

		/* Account */
		connections = purple_connections_get_all();
		if (full && connections && connections->next)
		{
			tmp = g_markup_escape_text(purple_account_get_username(
									   purple_buddy_get_account(b)), -1);
			purple_notify_user_info_add_pair(user_info, _("Account"), tmp);
			g_free(tmp);
		}

		/* Alias */
		/* If there's not a contact alias, the node is being displayed with
		 * this alias, so there's no point in showing it in the tooltip. */
		if (full && c && b->alias != NULL && b->alias[0] != '\0' &&
		    (c->alias != NULL && c->alias[0] != '\0') &&
		    strcmp(c->alias, b->alias) != 0)
		{
			tmp = g_markup_escape_text(b->alias, -1);
			purple_notify_user_info_add_pair(user_info, _("Buddy Alias"), tmp);
			g_free(tmp);
		}

		/* Nickname/Server Alias */
		/* I'd like to only show this if there's a contact or buddy
		 * alias, but many people on MSN set long nicknames, which
		 * get ellipsized, so the only way to see the whole thing is
		 * to look at the tooltip. */
		if (full && b->server_alias != NULL && b->server_alias[0] != '\0')
		{
			tmp = g_markup_escape_text(b->server_alias, -1);
			purple_notify_user_info_add_pair(user_info, _("Nickname"), tmp);
			g_free(tmp);
		}

		/* Logged In */
		signon = purple_presence_get_login_time(presence);
		if (full && PURPLE_BUDDY_IS_ONLINE(b) && signon > 0)
		{
			if (signon > time(NULL)) {
				/*
				 * They signed on in the future?!  Our local clock
				 * must be wrong, show the actual date instead of
				 * "4 days", etc.
				 */
				tmp = g_strdup(purple_date_format_long(localtime(&signon)));
			} else
				tmp = purple_str_seconds_to_string(time(NULL) - signon);
			purple_notify_user_info_add_pair(user_info, _("Logged In"), tmp);
			g_free(tmp);
		}

		/* Idle */
		if (purple_presence_is_idle(presence))
		{
			idle_secs = purple_presence_get_idle_time(presence);
			if (idle_secs > 0)
			{
				tmp = purple_str_seconds_to_string(time(NULL) - idle_secs);
				purple_notify_user_info_add_pair(user_info, _("Idle"), tmp);
				g_free(tmp);
			}
		}

		/* Last Seen */
		if (full && c && !PURPLE_BUDDY_IS_ONLINE(b))
		{
			struct _pidgin_blist_node *gtknode = ((PurpleBlistNode *)c)->ui_data;
			PurpleBlistNode *bnode;
			int lastseen = 0;

			if (gtknode && (!gtknode->contact_expanded || PURPLE_BLIST_NODE_IS_CONTACT(node)))
			{
				/* We're either looking at a buddy for a collapsed contact or
				 * an expanded contact itself so we show the most recent
				 * (largest) last_seen time for any of the buddies under
				 * the contact. */
				for (bnode = ((PurpleBlistNode *)c)->child ; bnode != NULL ; bnode = bnode->next)
				{
					int value = purple_blist_node_get_int(bnode, "last_seen");
					if (value > lastseen)
						lastseen = value;
				}
			}
			else
			{
				/* We're dealing with a buddy under an expanded contact,
				 * so we show the last_seen time for the buddy. */
				lastseen = purple_blist_node_get_int(&b->node, "last_seen");
			}

			if (lastseen > 0)
			{
				tmp = purple_str_seconds_to_string(time(NULL) - lastseen);
				purple_notify_user_info_add_pair(user_info, _("Last Seen"), tmp);
				g_free(tmp);
			}
		}


		/* Offline? */
		/* FIXME: Why is this status special-cased by the core? --rlaager
		 * FIXME: Alternatively, why not have the core do all of them? --rlaager */
		if (!PURPLE_BUDDY_IS_ONLINE(b)) {
			purple_notify_user_info_add_pair(user_info, _("Status"), _("Offline"));
		}

		if (purple_account_is_connected(b->account) &&
				prpl_info && prpl_info->tooltip_text)
		{
			/* Additional text from the PRPL */
			prpl_info->tooltip_text(b, user_info, full);
		}

		/* These are Easter Eggs.  Patches to remove them will be rejected. */
		if (!g_ascii_strcasecmp(b->name, "robflynn"))
			purple_notify_user_info_add_pair(user_info, _("Description"), _("Spooky"));
		if (!g_ascii_strcasecmp(b->name, "seanegn"))
			purple_notify_user_info_add_pair(user_info, _("Status"), _("Awesome"));
		if (!g_ascii_strcasecmp(b->name, "chipx86"))
			purple_notify_user_info_add_pair(user_info, _("Status"), _("Rockin'"));

		tmp = purple_notify_user_info_get_text_with_newline(user_info, "\n");
		g_string_append(str, tmp);
		g_free(tmp);

		purple_notify_user_info_destroy(user_info);
	} else if (PURPLE_BLIST_NODE_IS_GROUP(node)) {
		gint count;
		PurpleGroup *group = (PurpleGroup*)node;
		PurpleNotifyUserInfo *user_info;

		user_info = purple_notify_user_info_new();

		count = purple_blist_get_group_online_count(group);

		if (count != 0) {
			/* Online buddies in group */
			tmp = g_strdup_printf("%d", count);
			purple_notify_user_info_add_pair(user_info,
			                                 _("Online Buddies"),
			                                 tmp);
			g_free(tmp);
		}

		count = purple_blist_get_group_size(group, FALSE);
		if (count != 0) {
			/* Total buddies (from online accounts) in group */
			tmp = g_strdup_printf("%d", count);
			purple_notify_user_info_add_pair(user_info,
			                                 _("Total Buddies"),
			                                 tmp);
			g_free(tmp);
		}

		tmp = purple_notify_user_info_get_text_with_newline(user_info, "\n");
		g_string_append(str, tmp);
		g_free(tmp);

		purple_notify_user_info_destroy(user_info);
	}

	purple_signal_emit(pidgin_blist_get_handle(), "drawing-tooltip",
	                   node, str, full);

	return g_string_free(str, FALSE);
}

static GHashTable *cached_emblems;

static void _cleanup_cached_emblem(gpointer data, GObject *obj) {
	g_hash_table_remove(cached_emblems, data);
}

static GdkPixbuf * _pidgin_blist_get_cached_emblem(gchar *path) {
	GdkPixbuf *pb = g_hash_table_lookup(cached_emblems, path);

	if (pb != NULL) {
		/* The caller gets a reference */
		g_object_ref(pb);
		g_free(path);
	} else {
		pb = gdk_pixbuf_new_from_file(path, NULL);
		if (pb != NULL) {
			/* We don't want to own a ref to the pixbuf, but we need to keep clean up. */
			/* I'm not sure if it would be better to just keep our ref and not let the emblem ever be destroyed */
			g_object_weak_ref(G_OBJECT(pb), _cleanup_cached_emblem, path);
			g_hash_table_insert(cached_emblems, path, pb);
		} else
			g_free(path);
	}

	return pb;
}

GdkPixbuf *
pidgin_blist_get_emblem(PurpleBlistNode *node)
{
	PurpleBuddy *buddy = NULL;
	struct _pidgin_blist_node *gtknode = node->ui_data;
	PurplePlugin *prpl;
	PurplePluginProtocolInfo *prpl_info;
	const char *name = NULL;
	char *filename, *path;
	PurplePresence *p = NULL;
	PurpleStatus *tune;

	if(PURPLE_BLIST_NODE_IS_CONTACT(node)) {
		if(!gtknode->contact_expanded) {
			buddy = purple_contact_get_priority_buddy((PurpleContact*)node);
		}
	} else if(PURPLE_BLIST_NODE_IS_BUDDY(node)) {
		buddy = (PurpleBuddy*)node;
		p = purple_buddy_get_presence(buddy);
		if (purple_presence_is_status_primitive_active(p, PURPLE_STATUS_MOBILE)) {
			/* This emblem comes from the small emoticon set now,
			 * to reduce duplication. */
			path = g_build_filename(DATADIR, "pixmaps", "pidgin", "emotes",
						"small", "mobile.png", NULL);
			return _pidgin_blist_get_cached_emblem(path);
		}

		if (((struct _pidgin_blist_node*)(node->parent->ui_data))->contact_expanded) {
			if (purple_prefs_get_bool(PIDGIN_PREFS_ROOT "/blist/show_protocol_icons"))
				return NULL;
			return pidgin_create_prpl_icon(((PurpleBuddy*)node)->account, PIDGIN_PRPL_ICON_SMALL);
		}
	} else {
		return NULL;
	}

	g_return_val_if_fail(buddy != NULL, NULL);

	if (!purple_privacy_check(buddy->account, purple_buddy_get_name(buddy))) {
		path = g_build_filename(DATADIR, "pixmaps", "pidgin", "emblems", "16", "blocked.png", NULL);
		return _pidgin_blist_get_cached_emblem(path);
	}

	/* If we came through the contact code flow above, we didn't need
	 * to get the presence until now. */
	if (p == NULL)
		p = purple_buddy_get_presence(buddy);

	if (purple_presence_is_status_primitive_active(p, PURPLE_STATUS_MOBILE)) {
		/* This emblem comes from the small emoticon set now, to reduce duplication. */
		path = g_build_filename(DATADIR, "pixmaps", "pidgin", "emotes", "small", "mobile.png", NULL);
		return _pidgin_blist_get_cached_emblem(path);
	}

	tune = purple_presence_get_status(p, "tune");
	if (tune && purple_status_is_active(tune)) {
		/* Only in MSN.
		 * TODO: Replace "Tune" with generalized "Media" in 3.0. */
		if (purple_status_get_attr_string(tune, "game") != NULL) {
			path = g_build_filename(DATADIR, "pixmaps", "pidgin", "emblems", "16", "game.png", NULL);
			return _pidgin_blist_get_cached_emblem(path);
		}
		/* Only in MSN.
		 * TODO: Replace "Tune" with generalized "Media" in 3.0. */
		if (purple_status_get_attr_string(tune, "office") != NULL) {
			path = g_build_filename(DATADIR, "pixmaps", "pidgin", "emblems", "16", "office.png", NULL);
			return _pidgin_blist_get_cached_emblem(path);
		}
		/* Regular old "tune" is the only one in all protocols. */
		/* This emblem comes from the small emoticon set now, to reduce duplication. */
		path = g_build_filename(DATADIR, "pixmaps", "pidgin", "emotes", "small", "music.png", NULL);
		return _pidgin_blist_get_cached_emblem(path);
	}

	prpl = purple_find_prpl(purple_account_get_protocol_id(buddy->account));
	if (!prpl)
		return NULL;

	prpl_info = PURPLE_PLUGIN_PROTOCOL_INFO(prpl);
	if (prpl_info && prpl_info->list_emblem)
		name = prpl_info->list_emblem(buddy);

	if (name == NULL) {
		PurpleStatus *status;

		if (!purple_presence_is_status_primitive_active(p, PURPLE_STATUS_MOOD))
			return NULL;

		status = purple_presence_get_status(p, "mood");
		name = purple_status_get_attr_string(status, PURPLE_MOOD_NAME);

		if (!(name && *name))
			return NULL;

		path = get_mood_icon_path(name);
	} else {
		filename = g_strdup_printf("%s.png", name);
		path = g_build_filename(DATADIR, "pixmaps", "pidgin", "emblems", "16", filename, NULL);
		g_free(filename);
	}

	/* _pidgin_blist_get_cached_emblem() assumes ownership of path */
	return _pidgin_blist_get_cached_emblem(path);
}


GdkPixbuf *
pidgin_blist_get_status_icon(PurpleBlistNode *node, PidginStatusIconSize size)
{
	GdkPixbuf *ret;
	const char *icon = NULL;
	struct _pidgin_blist_node *gtknode = node->ui_data;
	struct _pidgin_blist_node *gtkbuddynode = NULL;
	PurpleBuddy *buddy = NULL;
	PurpleChat *chat = NULL;
	GtkIconSize icon_size = gtk_icon_size_from_name((size == PIDGIN_STATUS_ICON_LARGE) ? PIDGIN_ICON_SIZE_TANGO_EXTRA_SMALL :
											 PIDGIN_ICON_SIZE_TANGO_MICROSCOPIC);

	if(PURPLE_BLIST_NODE_IS_CONTACT(node)) {
		if(!gtknode->contact_expanded) {
			buddy = purple_contact_get_priority_buddy((PurpleContact*)node);
			if (buddy != NULL)
				gtkbuddynode = ((PurpleBlistNode*)buddy)->ui_data;
		}
	} else if(PURPLE_BLIST_NODE_IS_BUDDY(node)) {
		buddy = (PurpleBuddy*)node;
		gtkbuddynode = node->ui_data;
	} else if(PURPLE_BLIST_NODE_IS_CHAT(node)) {
		chat = (PurpleChat*)node;
	} else {
		return NULL;
	}

	if(buddy || chat) {
		PurpleAccount *account;
		PurplePlugin *prpl;

		if(buddy)
			account = buddy->account;
		else
			account = chat->account;

		prpl = purple_find_prpl(purple_account_get_protocol_id(account));
		if(!prpl)
			return NULL;
	}

	if(buddy) {
	  	PurpleConversation *conv = find_conversation_with_buddy(buddy);
		PurplePresence *p;
		gboolean trans;

		if(conv != NULL) {
			PidginConversation *gtkconv = PIDGIN_CONVERSATION(conv);
			if (gtkconv == NULL && size == PIDGIN_STATUS_ICON_SMALL) {
				PidginBlistNode *ui = buddy->node.ui_data;
				if (ui == NULL || (ui->conv.flags & PIDGIN_BLIST_NODE_HAS_PENDING_MESSAGE))
					return gtk_widget_render_icon (GTK_WIDGET(gtkblist->treeview),
							PIDGIN_STOCK_STATUS_MESSAGE, icon_size, "GtkTreeView");
			}
		}

		p = purple_buddy_get_presence(buddy);
		trans = purple_presence_is_idle(p);

		if (PURPLE_BUDDY_IS_ONLINE(buddy) && gtkbuddynode && gtkbuddynode->recent_signonoff)
			icon = PIDGIN_STOCK_STATUS_LOGIN;
		else if (gtkbuddynode && gtkbuddynode->recent_signonoff)
			icon = PIDGIN_STOCK_STATUS_LOGOUT;
		else if (purple_presence_is_status_primitive_active(p, PURPLE_STATUS_UNAVAILABLE))
			if (trans)
				icon = PIDGIN_STOCK_STATUS_BUSY_I;
			else
				icon = PIDGIN_STOCK_STATUS_BUSY;
		else if (purple_presence_is_status_primitive_active(p, PURPLE_STATUS_AWAY))
			if (trans)
				icon = PIDGIN_STOCK_STATUS_AWAY_I;
		 	else
				icon = PIDGIN_STOCK_STATUS_AWAY;
		else if (purple_presence_is_status_primitive_active(p, PURPLE_STATUS_EXTENDED_AWAY))
			if (trans)
				icon = PIDGIN_STOCK_STATUS_XA_I;
			else
				icon = PIDGIN_STOCK_STATUS_XA;
		else if (purple_presence_is_status_primitive_active(p, PURPLE_STATUS_OFFLINE))
			icon = PIDGIN_STOCK_STATUS_OFFLINE;
		else if (trans)
			icon = PIDGIN_STOCK_STATUS_AVAILABLE_I;
		else if (purple_presence_is_status_primitive_active(p, PURPLE_STATUS_INVISIBLE))
			icon = PIDGIN_STOCK_STATUS_INVISIBLE;
		else
			icon = PIDGIN_STOCK_STATUS_AVAILABLE;
	} else if (chat) {
		icon = PIDGIN_STOCK_STATUS_CHAT;
	} else {
		icon = PIDGIN_STOCK_STATUS_PERSON;
	}

	ret = gtk_widget_render_icon (GTK_WIDGET(gtkblist->treeview), icon,
			icon_size, "GtkTreeView");
	return ret;
}

static const char *
theme_font_get_color_default(PidginThemeFont *font, const char *def)
{
	const char *ret;
	if (!font || !(ret = pidgin_theme_font_get_color_describe(font)))
		ret = def;
	return ret;
}

static const char *
theme_font_get_face_default(PidginThemeFont *font, const char *def)
{
	const char *ret;
	if (!font || !(ret = pidgin_theme_font_get_font_face(font)))
		ret = def;
	return ret;
}

gchar *
pidgin_blist_get_name_markup(PurpleBuddy *b, gboolean selected, gboolean aliased)
{
	const char *name, *name_color, *name_font, *status_color, *status_font;
	char *text = NULL;
	PurplePlugin *prpl;
	PurplePluginProtocolInfo *prpl_info = NULL;
	PurpleContact *contact;
	PurplePresence *presence;
	struct _pidgin_blist_node *gtkcontactnode = NULL;
	char *idletime = NULL, *statustext = NULL, *nametext = NULL;
	PurpleConversation *conv = find_conversation_with_buddy(b);
	gboolean hidden_conv = FALSE;
	gboolean biglist = purple_prefs_get_bool(PIDGIN_PREFS_ROOT "/blist/show_buddy_icons");
	PidginThemeFont *statusfont = NULL, *namefont = NULL;
	PidginBlistTheme *theme;

	if (conv != NULL) {
		PidginBlistNode *ui = b->node.ui_data;
		if (ui) {
			if (ui->conv.flags & PIDGIN_BLIST_NODE_HAS_PENDING_MESSAGE)
				hidden_conv = TRUE;
		} else {
			if (PIDGIN_CONVERSATION(conv) == NULL)
				hidden_conv = TRUE;
		}
	}

	/* XXX Good luck cleaning up this crap */
	contact = PURPLE_CONTACT(PURPLE_BLIST_NODE(b)->parent);
	if(contact)
		gtkcontactnode = purple_blist_node_get_ui_data(PURPLE_BLIST_NODE(contact));

	/* Name */
	if (gtkcontactnode && !gtkcontactnode->contact_expanded && contact->alias)
		name = contact->alias;
	else
		name = purple_buddy_get_alias(b);

	/* Raise a contact pre-draw signal here.  THe callback will return an
	 * escaped version of the name. */
	nametext = purple_signal_emit_return_1(pidgin_blist_get_handle(), "drawing-buddy", b);

	if(!nametext)
		nametext = g_markup_escape_text(name, strlen(name));

	presence = purple_buddy_get_presence(b);

	/* Name is all that is needed */
	if (!aliased || biglist) {

		/* Status Info */
		prpl = purple_find_prpl(purple_account_get_protocol_id(b->account));

		if (prpl != NULL)
			prpl_info = PURPLE_PLUGIN_PROTOCOL_INFO(prpl);

		if (prpl_info && prpl_info->status_text && b->account->gc) {
			char *tmp = prpl_info->status_text(b);
			const char *end;

			if(tmp && !g_utf8_validate(tmp, -1, &end)) {
				char *new = g_strndup(tmp,
						g_utf8_pointer_to_offset(tmp, end));
				g_free(tmp);
				tmp = new;
			}
			if(tmp) {
				g_strdelimit(tmp, "\n", ' ');
				purple_str_strip_char(tmp, '\r');
			}
			statustext = tmp;
		}

		if(!purple_presence_is_online(presence) && !statustext)
				statustext = g_strdup(_("Offline"));

		/* Idle Text */
		if (purple_presence_is_idle(presence) && purple_prefs_get_bool(PIDGIN_PREFS_ROOT "/blist/show_idle_time")) {
			time_t idle_secs = purple_presence_get_idle_time(presence);

			if (idle_secs > 0) {
				int iday, ihrs, imin;
				time_t t;

				time(&t);
				iday = (t - idle_secs) / (24 * 60 * 60);
				ihrs = ((t - idle_secs) / 60 / 60) % 24;
				imin = ((t - idle_secs) / 60) % 60;

				if (iday)
					idletime = g_strdup_printf(_("Idle %dd %dh %02dm"), iday, ihrs, imin);
				else if (ihrs)
					idletime = g_strdup_printf(_("Idle %dh %02dm"), ihrs, imin);
				else
					idletime = g_strdup_printf(_("Idle %dm"), imin);

			} else
				idletime = g_strdup(_("Idle"));
		}
	}

	/* choose the colors of the text */
	theme = pidgin_blist_get_theme();
	name_color = NULL;

	if (theme) {
		if (purple_presence_is_idle(presence)) {
			namefont = statusfont = pidgin_blist_theme_get_idle_text_info(theme);
			name_color = "dim grey";
		} else if (!purple_presence_is_online(presence)) {
			namefont = pidgin_blist_theme_get_offline_text_info(theme);
			name_color = "dim grey";
			statusfont = pidgin_blist_theme_get_status_text_info(theme);
		} else if (purple_presence_is_available(presence)) {
			namefont = pidgin_blist_theme_get_online_text_info(theme);
			statusfont = pidgin_blist_theme_get_status_text_info(theme);
		} else {
			namefont = pidgin_blist_theme_get_away_text_info(theme);
			statusfont = pidgin_blist_theme_get_status_text_info(theme);
		}
	} else {
		if (!selected
				&& (purple_presence_is_idle(presence)
							|| !purple_presence_is_online(presence)))
		{
			name_color = "dim grey";
		}
	}

	name_color = theme_font_get_color_default(namefont, name_color);
	name_font = theme_font_get_face_default(namefont, "");

	status_color = theme_font_get_color_default(statusfont, "dim grey");
	status_font = theme_font_get_face_default(statusfont, "");

	if (aliased && selected) {
		if (theme) {
			name_color = "black";
			status_color = "black";
		} else {
			name_color = NULL;
			status_color = NULL;
		}
	}

	if (hidden_conv) {
		char *tmp = nametext;
		nametext = g_strdup_printf("<b>%s</b>", tmp);
		g_free(tmp);
	}

	/* Put it all together */
	if ((!aliased || biglist) && (statustext || idletime)) {
		/* using <span size='smaller'> breaks the status, so it must be seperated into <small><span>*/
		if (name_color) {
			text = g_strdup_printf("<span font_desc='%s' foreground='%s'>%s</span>\n"
				 		"<small><span font_desc='%s' foreground='%s'>%s%s%s</span></small>",
						name_font, name_color, nametext, status_font, status_color,
						idletime != NULL ? idletime : "",
				    		(idletime != NULL && statustext != NULL) ? " - " : "",
				    		statustext != NULL ? statustext : "");
		} else if (status_color) {
			text = g_strdup_printf("<span font_desc='%s'>%s</span>\n"
				 		"<small><span font_desc='%s' foreground='%s'>%s%s%s</span></small>",
						name_font, nametext, status_font, status_color,
						idletime != NULL ? idletime : "",
				    		(idletime != NULL && statustext != NULL) ? " - " : "",
				    		statustext != NULL ? statustext : "");
		} else {
			text = g_strdup_printf("<span font_desc='%s'>%s</span>\n"
				 		"<small><span font_desc='%s'>%s%s%s</span></small>",
						name_font, nametext, status_font,
						idletime != NULL ? idletime : "",
				    		(idletime != NULL && statustext != NULL) ? " - " : "",
				    		statustext != NULL ? statustext : "");
		}
	} else {
		if (name_color) {
			text = g_strdup_printf("<span font_desc='%s' color='%s'>%s</span>",
				name_font, name_color, nametext);
		} else {
			text = g_strdup_printf("<span font_desc='%s'>%s</span>", name_font,
				nametext);
		}
	}
	g_free(nametext);
	g_free(statustext);
	g_free(idletime);

	if (hidden_conv) {
		char *tmp = text;
		text = g_strdup_printf("<b>%s</b>", tmp);
		g_free(tmp);
	}

	return text;
}

static void pidgin_blist_restore_position(void)
{
	int blist_x, blist_y, blist_width, blist_height;

	blist_width = purple_prefs_get_int(PIDGIN_PREFS_ROOT "/blist/width");

	/* if the window exists, is hidden, we're saving positions, and the
	 * position is sane... */
	if (gtkblist && gtkblist->window &&
		!gtk_widget_get_visible(gtkblist->window) && blist_width != 0) {

		blist_x      = purple_prefs_get_int(PIDGIN_PREFS_ROOT "/blist/x");
		blist_y      = purple_prefs_get_int(PIDGIN_PREFS_ROOT "/blist/y");
		blist_height = purple_prefs_get_int(PIDGIN_PREFS_ROOT "/blist/height");

		/* ...check position is on screen... */
		if (blist_x >= gdk_screen_width())
			blist_x = gdk_screen_width() - 100;
		else if (blist_x + blist_width < 0)
			blist_x = 100;

		if (blist_y >= gdk_screen_height())
			blist_y = gdk_screen_height() - 100;
		else if (blist_y + blist_height < 0)
			blist_y = 100;

		/* ...and move it back. */
		gtk_window_move(GTK_WINDOW(gtkblist->window), blist_x, blist_y);
		gtk_window_resize(GTK_WINDOW(gtkblist->window), blist_width, blist_height);
		if (purple_prefs_get_bool(PIDGIN_PREFS_ROOT "/blist/list_maximized"))
			gtk_window_maximize(GTK_WINDOW(gtkblist->window));
	}
}

static gboolean pidgin_blist_refresh_timer(PurpleBuddyList *list)
{
	PurpleBlistNode *gnode, *cnode;

	if (gtk_blist_visibility == GDK_VISIBILITY_FULLY_OBSCURED
			|| !gtk_widget_get_visible(gtkblist->window))
		return TRUE;

	for(gnode = list->root; gnode; gnode = gnode->next) {
		if(!PURPLE_BLIST_NODE_IS_GROUP(gnode))
			continue;
		for(cnode = gnode->child; cnode; cnode = cnode->next) {
			if(PURPLE_BLIST_NODE_IS_CONTACT(cnode)) {
				PurpleBuddy *buddy;

				buddy = purple_contact_get_priority_buddy((PurpleContact*)cnode);

				if (buddy &&
						purple_presence_is_idle(purple_buddy_get_presence(buddy)))
					pidgin_blist_update_contact(list, (PurpleBlistNode*)buddy);
			}
		}
	}

	/* keep on going */
	return TRUE;
}

static void pidgin_blist_hide_node(PurpleBuddyList *list, PurpleBlistNode *node, gboolean update)
{
	struct _pidgin_blist_node *gtknode = (struct _pidgin_blist_node *)node->ui_data;
	GtkTreeIter iter;

	if (!gtknode || !gtknode->row || !gtkblist)
		return;

	if(gtkblist->selected_node == node)
		gtkblist->selected_node = NULL;
	if (get_iter_from_node(node, &iter)) {
		gtk_tree_store_remove(gtkblist->treemodel, &iter);
		if(update && (PURPLE_BLIST_NODE_IS_CONTACT(node) ||
			PURPLE_BLIST_NODE_IS_BUDDY(node) || PURPLE_BLIST_NODE_IS_CHAT(node))) {
			pidgin_blist_update(list, node->parent);
		}
	}
	gtk_tree_row_reference_free(gtknode->row);
	gtknode->row = NULL;
}

static const char *require_connection[] =
{
#if 1
	"/BList/BuddiesMenu/NewInstantMessage",
	"/BList/BuddiesMenu/JoinAChat",
	"/BList/BuddiesMenu/GetUserInfo",
	"/BList/BuddiesMenu/AddBuddy",
	"/BList/BuddiesMenu/AddChat",
	"/BList/BuddiesMenu/AddGroup",
#else
	N_("/Buddies/New Instant Message..."),
	N_("/Buddies/Join a Chat..."),
	N_("/Buddies/Get User Info..."),
	N_("/Buddies/Add Buddy..."),
	N_("/Buddies/Add Chat..."),
	N_("/Buddies/Add Group..."),
#endif
};

static const int require_connection_size = sizeof(require_connection)
											/ sizeof(*require_connection);

/**
 * Rebuild dynamic menus and make menu items sensitive/insensitive
 * where appropriate.
 */
static void
update_menu_bar(PidginBuddyList *gtkblist)
{
	GtkAction *action;
	gboolean sensitive;
	int i;

	g_return_if_fail(gtkblist != NULL);

	pidgin_blist_update_accounts_menu();

	sensitive = (purple_connections_get_all() != NULL);

	for (i = 0; i < require_connection_size; i++)
	{
		action = gtk_ui_manager_get_action(gtkblist->ui, require_connection[i]);
		gtk_action_set_sensitive(action, sensitive);
	}

	action = gtk_ui_manager_get_action(gtkblist->ui, "/BList/BuddiesMenu/JoinAChat");
	gtk_action_set_sensitive(action, pidgin_blist_joinchat_is_showable());

	action = gtk_ui_manager_get_action(gtkblist->ui, "/BList/BuddiesMenu/AddChat");
	gtk_action_set_sensitive(action, pidgin_blist_joinchat_is_showable());

	action = gtk_ui_manager_get_action(gtkblist->ui, "/BList/ToolsMenu/Privacy");
	gtk_action_set_sensitive(action, sensitive);

	action = gtk_ui_manager_get_action(gtkblist->ui, "/BList/ToolsMenu/RoomList");
	gtk_action_set_sensitive(action, pidgin_roomlist_is_showable());
}

static void
sign_on_off_cb(PurpleConnection *gc, PurpleBuddyList *blist)
{
	PidginBuddyList *gtkblist = PIDGIN_BLIST(blist);

	update_menu_bar(gtkblist);
}

static void
plugin_changed_cb(PurplePlugin *p, gpointer data)
{
	pidgin_blist_update_plugin_actions();
}

static void
unseen_conv_menu(void)
{
	static GtkWidget *menu = NULL;
	GList *convs = NULL;
	GList *chats, *ims;

	if (menu) {
		gtk_widget_destroy(menu);
		menu = NULL;
	}

	ims = pidgin_conversations_find_unseen_list(PURPLE_CONV_TYPE_IM,
				PIDGIN_UNSEEN_TEXT, FALSE, 0);

	chats = pidgin_conversations_find_unseen_list(PURPLE_CONV_TYPE_CHAT,
				PIDGIN_UNSEEN_NICK, FALSE, 0);

	if(ims && chats)
		convs = g_list_concat(ims, chats);
	else if(ims && !chats)
		convs = ims;
	else if(!ims && chats)
		convs = chats;

	if (!convs)
		/* no conversations added, don't show the menu */
		return;

	menu = gtk_menu_new();

	pidgin_conversations_fill_menu(menu, convs);
	g_list_free(convs);
	gtk_widget_show_all(menu);
	gtk_menu_popup(GTK_MENU(menu), NULL, NULL, NULL, NULL, 3,
			gtk_get_current_event_time());
}

static gboolean
menutray_press_cb(GtkWidget *widget, GdkEventButton *event)
{
	GList *convs;

	switch (event->button) {
		case 1:
			convs = pidgin_conversations_find_unseen_list(PURPLE_CONV_TYPE_IM,
							PIDGIN_UNSEEN_TEXT, FALSE, 1);

			if(!convs)
				convs = pidgin_conversations_find_unseen_list(PURPLE_CONV_TYPE_CHAT,
								PIDGIN_UNSEEN_NICK, FALSE, 1);
			if (convs) {
				pidgin_conv_present_conversation((PurpleConversation*)convs->data);
				g_list_free(convs);
			}
			break;
		case 3:
			unseen_conv_menu();
			break;
	}
	return TRUE;
}

static void
conversation_updated_cb(PurpleConversation *conv, PurpleConvUpdateType type,
                        PidginBuddyList *gtkblist)
{
	GList *convs = NULL;
	GList *ims, *chats;
	GList *l = NULL;

	if (type != PURPLE_CONV_UPDATE_UNSEEN)
		return;

	if(conv->account != NULL && conv->name != NULL) {
		PurpleBuddy *buddy = purple_find_buddy(conv->account, conv->name);
		if(buddy != NULL)
			pidgin_blist_update_buddy(NULL, (PurpleBlistNode *)buddy, TRUE);
	}

	if (gtkblist->menutrayicon) {
		gtk_widget_destroy(gtkblist->menutrayicon);
		gtkblist->menutrayicon = NULL;
	}

	ims = pidgin_conversations_find_unseen_list(PURPLE_CONV_TYPE_IM,
				PIDGIN_UNSEEN_TEXT, FALSE, 0);

	chats = pidgin_conversations_find_unseen_list(PURPLE_CONV_TYPE_CHAT,
				PIDGIN_UNSEEN_NICK, FALSE, 0);

	if(ims && chats)
		convs = g_list_concat(ims, chats);
	else if(ims && !chats)
		convs = ims;
	else if(!ims && chats)
		convs = chats;

	if (convs) {
		GtkWidget *img = NULL;
		GString *tooltip_text = NULL;

		tooltip_text = g_string_new("");
		l = convs;
		while (l != NULL) {
			int count = 0;
			PidginConversation *gtkconv = PIDGIN_CONVERSATION((PurpleConversation *)l->data);

			if(gtkconv)
				count = gtkconv->unseen_count;
			else if(purple_conversation_get_data(l->data, "unseen-count"))
				count = GPOINTER_TO_INT(purple_conversation_get_data(l->data, "unseen-count"));

			g_string_append_printf(tooltip_text,
					ngettext("%d unread message from %s\n", "%d unread messages from %s\n", count),
					count, purple_conversation_get_title(l->data));
			l = l->next;
		}
		if(tooltip_text->len > 0) {
			/* get rid of the last newline */
			g_string_truncate(tooltip_text, tooltip_text->len -1);
			img = gtk_image_new_from_stock(PIDGIN_STOCK_TOOLBAR_PENDING,
							gtk_icon_size_from_name(PIDGIN_ICON_SIZE_TANGO_EXTRA_SMALL));

			gtkblist->menutrayicon = gtk_event_box_new();
			gtk_container_add(GTK_CONTAINER(gtkblist->menutrayicon), img);
			gtk_widget_show(img);
			gtk_widget_show(gtkblist->menutrayicon);
			g_signal_connect(G_OBJECT(gtkblist->menutrayicon), "button-press-event", G_CALLBACK(menutray_press_cb), NULL);

			pidgin_menu_tray_append(PIDGIN_MENU_TRAY(gtkblist->menutray), gtkblist->menutrayicon, tooltip_text->str);
		}
		g_string_free(tooltip_text, TRUE);
		g_list_free(convs);
	}
}

static void
conversation_deleting_cb(PurpleConversation *conv, PidginBuddyList *gtkblist)
{
	conversation_updated_cb(conv, PURPLE_CONV_UPDATE_UNSEEN, gtkblist);
}

static void
conversation_deleted_update_ui_cb(PurpleConversation *conv, struct _pidgin_blist_node *ui)
{
	if (ui->conv.conv != conv)
		return;
	ui->conv.conv = NULL;
	ui->conv.flags = 0;
	ui->conv.last_message = 0;
}

static void
written_msg_update_ui_cb(PurpleAccount *account, const char *who, const char *message,
		PurpleConversation *conv, PurpleMessageFlags flag, PurpleBlistNode *node)
{
	PidginBlistNode *ui = node->ui_data;
	if (ui->conv.conv != conv || !pidgin_conv_is_hidden(PIDGIN_CONVERSATION(conv)) ||
			!(flag & (PURPLE_MESSAGE_SEND | PURPLE_MESSAGE_RECV)))
		return;
	ui->conv.flags |= PIDGIN_BLIST_NODE_HAS_PENDING_MESSAGE;
	if (purple_conversation_get_type(conv) == PURPLE_CONV_TYPE_CHAT
			&& (flag & PURPLE_MESSAGE_NICK))
		ui->conv.flags |= PIDGIN_BLIST_CHAT_HAS_PENDING_MESSAGE_WITH_NICK;

	ui->conv.last_message = time(NULL);    /* XXX: for lack of better data */
	pidgin_blist_update(purple_get_blist(), node);
}

static void
displayed_msg_update_ui_cb(PidginConversation *gtkconv, PurpleBlistNode *node)
{
	PidginBlistNode *ui = node->ui_data;
	if (ui->conv.conv != gtkconv->active_conv)
		return;
	ui->conv.flags &= ~(PIDGIN_BLIST_NODE_HAS_PENDING_MESSAGE |
	                    PIDGIN_BLIST_CHAT_HAS_PENDING_MESSAGE_WITH_NICK);
	pidgin_blist_update(purple_get_blist(), node);
}

static void
conversation_created_cb(PurpleConversation *conv, PidginBuddyList *gtkblist)
{
	switch (conv->type) {
		case PURPLE_CONV_TYPE_IM:
			{
				GSList *buddies = purple_find_buddies(conv->account, conv->name);
				while (buddies) {
					PurpleBlistNode *buddy = buddies->data;
					struct _pidgin_blist_node *ui = buddy->ui_data;
					buddies = g_slist_delete_link(buddies, buddies);
					if (!ui)
						continue;
					ui->conv.conv = conv;
					ui->conv.flags = 0;
					ui->conv.last_message = 0;
					purple_signal_connect(purple_conversations_get_handle(), "deleting-conversation",
							ui, PURPLE_CALLBACK(conversation_deleted_update_ui_cb), ui);
					purple_signal_connect(purple_conversations_get_handle(), "wrote-im-msg",
							ui, PURPLE_CALLBACK(written_msg_update_ui_cb), buddy);
					purple_signal_connect(pidgin_conversations_get_handle(), "conversation-displayed",
							ui, PURPLE_CALLBACK(displayed_msg_update_ui_cb), buddy);
				}
			}
			break;
		case PURPLE_CONV_TYPE_CHAT:
			{
				PurpleChat *chat = purple_blist_find_chat(conv->account, conv->name);
				struct _pidgin_blist_node *ui;
				if (!chat)
					break;
				ui = chat->node.ui_data;
				if (!ui)
					break;
				ui->conv.conv = conv;
				ui->conv.flags = 0;
				ui->conv.last_message = 0;
				purple_signal_connect(purple_conversations_get_handle(), "deleting-conversation",
						ui, PURPLE_CALLBACK(conversation_deleted_update_ui_cb), ui);
				purple_signal_connect(purple_conversations_get_handle(), "wrote-chat-msg",
						ui, PURPLE_CALLBACK(written_msg_update_ui_cb), chat);
				purple_signal_connect(pidgin_conversations_get_handle(), "conversation-displayed",
						ui, PURPLE_CALLBACK(displayed_msg_update_ui_cb), chat);
			}
			break;
		default:
			break;
	}
}

/**********************************************************************************
 * Public API Functions                                                           *
 **********************************************************************************/

static void pidgin_blist_new_list(PurpleBuddyList *blist)
{
	PidginBuddyList *gtkblist;

	gtkblist = g_new0(PidginBuddyList, 1);
	gtkblist->connection_errors = g_hash_table_new_full(g_direct_hash,
												g_direct_equal, NULL, g_free);
	gtkblist->priv = g_new0(PidginBuddyListPrivate, 1);

	blist->ui_data = gtkblist;
}

static void pidgin_blist_new_node(PurpleBlistNode *node)
{
	node->ui_data = g_new0(struct _pidgin_blist_node, 1);
}

gboolean pidgin_blist_node_is_contact_expanded(PurpleBlistNode *node)
{
	if (PURPLE_BLIST_NODE_IS_BUDDY(node)) {
		node = node->parent;
		if (node == NULL)
			return FALSE;
	}

	g_return_val_if_fail(PURPLE_BLIST_NODE_IS_CONTACT(node), FALSE);

	return ((struct _pidgin_blist_node *)node->ui_data)->contact_expanded;
}

enum {
	DRAG_BUDDY,
	DRAG_ROW,
	DRAG_VCARD,
	DRAG_TEXT,
	DRAG_URI,
	NUM_TARGETS
};

void pidgin_blist_setup_sort_methods()
{
	const char *id;

	pidgin_blist_sort_method_reg("none", _("Manually"), sort_method_none);
	pidgin_blist_sort_method_reg("alphabetical", _("Alphabetically"), sort_method_alphabetical);
	pidgin_blist_sort_method_reg("status", _("By status"), sort_method_status);
	pidgin_blist_sort_method_reg("log_size", _("By recent log activity"), sort_method_log_activity);

	id = purple_prefs_get_string(PIDGIN_PREFS_ROOT "/blist/sort_type");
	if (id == NULL) {
		purple_debug_warning("gtkblist", "Sort method was NULL, resetting to alphabetical\n");
		id = "alphabetical";
	}
	pidgin_blist_sort_method_set(id);
}

static void _prefs_change_redo_list(const char *name, PurplePrefType type,
                                    gconstpointer val, gpointer data)
{
	GtkTreeSelection *sel;
	GtkTreeIter iter;
	PurpleBlistNode *node = NULL;

	sel = gtk_tree_view_get_selection(GTK_TREE_VIEW(gtkblist->treeview));
	if (gtk_tree_selection_get_selected(sel, NULL, &iter))
	{
		gtk_tree_model_get(GTK_TREE_MODEL(gtkblist->treemodel), &iter, NODE_COLUMN, &node, -1);
	}

	redo_buddy_list(purple_get_blist(), FALSE, FALSE);
	gtk_tree_view_columns_autosize(GTK_TREE_VIEW(gtkblist->treeview));

	if (node)
	{
		struct _pidgin_blist_node *gtknode;
		GtkTreePath *path;

		gtknode = node->ui_data;
		if (gtknode && gtknode->row)
		{
			path = gtk_tree_row_reference_get_path(gtknode->row);
			gtk_tree_selection_select_path(sel, path);
			gtk_tree_view_scroll_to_cell(GTK_TREE_VIEW(gtkblist->treeview), path, NULL, FALSE, 0, 0);
			gtk_tree_path_free(path);
		}
	}
}

static void _prefs_change_sort_method(const char *pref_name, PurplePrefType type,
									  gconstpointer val, gpointer data)
{
	if(!strcmp(pref_name, PIDGIN_PREFS_ROOT "/blist/sort_type"))
		pidgin_blist_sort_method_set(val);
}

static gboolean pidgin_blist_select_notebook_page_cb(gpointer user_data)
{
	PidginBuddyList *gtkblist = (PidginBuddyList *)user_data;
	int errors = 0;
	GList *list = NULL;
	PidginBuddyListPrivate *priv;

	priv = PIDGIN_BUDDY_LIST_GET_PRIVATE(gtkblist);

	/* this is far too ugly thanks to me not wanting to fix #3989 properly right now */
	if (priv->error_scrollbook != NULL) {
		errors = gtk_notebook_get_n_pages(GTK_NOTEBOOK(priv->error_scrollbook->notebook));
	}
	if ((list = purple_accounts_get_all_active()) != NULL || errors) {
		gtk_notebook_set_current_page(GTK_NOTEBOOK(gtkblist->notebook), 1);
		g_list_free(list);
	} else
		gtk_notebook_set_current_page(GTK_NOTEBOOK(gtkblist->notebook), 0);

	return FALSE;
}

static void pidgin_blist_select_notebook_page(PidginBuddyList *gtkblist)
{
	purple_timeout_add(0, pidgin_blist_select_notebook_page_cb, gtkblist);
}

static void account_modified(PurpleAccount *account, PidginBuddyList *gtkblist)
{
	if (!gtkblist)
		return;

	pidgin_blist_select_notebook_page(gtkblist);
	update_menu_bar(gtkblist);
}

static void
account_actions_changed(PurpleAccount *account, gpointer data)
{
	pidgin_blist_update_accounts_menu();
}

static void
account_status_changed(PurpleAccount *account, PurpleStatus *old,
					   PurpleStatus *new, PidginBuddyList *gtkblist)
{
	if (!gtkblist)
		return;

	account_modified(account, gtkblist);
}

static gboolean
gtk_blist_window_key_press_cb(GtkWidget *w, GdkEventKey *event, PidginBuddyList *gtkblist)
{
	GtkWidget *widget;

	if (!gtkblist)
		return FALSE;

	/* clear any tooltips */
	pidgin_blist_tooltip_destroy();

	widget = gtk_window_get_focus(GTK_WINDOW(gtkblist->window));

	if (GTK_IS_IMHTML(widget) || GTK_IS_ENTRY(widget)) {
		if (gtk_bindings_activate(G_OBJECT(widget), event->keyval, event->state))
			return TRUE;
	}
	return FALSE;
}

static gboolean
headline_box_enter_cb(GtkWidget *widget, GdkEventCrossing *event, PidginBuddyList *gtkblist)
{
	gdk_window_set_cursor(gtk_widget_get_window(widget), gtkblist->hand_cursor);
	return FALSE;
}

static gboolean
headline_box_leave_cb(GtkWidget *widget, GdkEventCrossing *event, PidginBuddyList *gtkblist)
{
	gdk_window_set_cursor(gtk_widget_get_window(widget), gtkblist->arrow_cursor);
	return FALSE;
}

static void
reset_headline(PidginBuddyList *gtkblist)
{
	gtkblist->headline_callback = NULL;
	gtkblist->headline_data = NULL;
	gtkblist->headline_destroy = NULL;
	pidgin_set_urgent(GTK_WINDOW(gtkblist->window), FALSE);
}

static gboolean
headline_click_callback(gpointer unused)
{
	if (gtkblist->headline_callback)
		((GSourceFunc) gtkblist->headline_callback)(gtkblist->headline_data);
	reset_headline(gtkblist);
	return FALSE;
}

static gboolean
headline_close_press_cb(GtkButton *button, PidginBuddyList *gtkblist)
{
	gtk_widget_hide(gtkblist->headline_hbox);
	return FALSE;
}

static gboolean
headline_box_press_cb(GtkWidget *widget, GdkEventButton *event, PidginBuddyList *gtkblist)
{
	gtk_widget_hide(gtkblist->headline_hbox);
	if (gtkblist->headline_callback)
		g_idle_add(headline_click_callback, NULL);
	else {
		if (gtkblist->headline_destroy)
			gtkblist->headline_destroy(gtkblist->headline_data);
		reset_headline(gtkblist);
	}
	return TRUE;
}

/***********************************/
/* Connection error handling stuff */
/***********************************/

#define OBJECT_DATA_KEY_ACCOUNT "account"
#define DO_NOT_CLEAR_ERROR "do-not-clear-error"

static gboolean
find_account_widget(GObject *widget,
                    PurpleAccount *account)
{
	if (g_object_get_data(widget, OBJECT_DATA_KEY_ACCOUNT) == account)
		return 0; /* found */
	else
		return 1;
}

static void
pack_prpl_icon_start(GtkWidget *box,
                     PurpleAccount *account)
{
	GdkPixbuf *pixbuf;
	GtkWidget *image;

	pixbuf = pidgin_create_prpl_icon(account, PIDGIN_PRPL_ICON_SMALL);
	if (pixbuf != NULL) {
		image = gtk_image_new_from_pixbuf(pixbuf);
		g_object_unref(pixbuf);

		gtk_box_pack_start(GTK_BOX(box), image, FALSE, FALSE, 0);
	}
}

static void
add_error_dialog(PidginBuddyList *gtkblist,
                 GtkWidget *dialog)
{
	PidginBuddyListPrivate *priv = PIDGIN_BUDDY_LIST_GET_PRIVATE(gtkblist);
	gtk_container_add(GTK_CONTAINER(priv->error_scrollbook), dialog);
}

static GtkWidget *
find_child_widget_by_account(GtkContainer *container,
                             PurpleAccount *account)
{
	GList *l = NULL;
	GList *children = NULL;
	GtkWidget *ret = NULL;
	/* XXX: Workaround for the currently incomplete implementation of PidginScrollBook */
	if (PIDGIN_IS_SCROLL_BOOK(container))
		container = GTK_CONTAINER(PIDGIN_SCROLL_BOOK(container)->notebook);
	children = gtk_container_get_children(container);
	l = g_list_find_custom(children, account, (GCompareFunc) find_account_widget);
	if (l)
		ret = GTK_WIDGET(l->data);
	g_list_free(children);
	return ret;
}

static void
remove_child_widget_by_account(GtkContainer *container,
                               PurpleAccount *account)
{
	GtkWidget *widget = find_child_widget_by_account(container, account);
	if(widget) {
		/* Since we are destroying the widget in response to a change in
		 * error, we should not clear the error.
		 */
		g_object_set_data(G_OBJECT(widget), DO_NOT_CLEAR_ERROR,
			GINT_TO_POINTER(TRUE));
		gtk_widget_destroy(widget);
	}
}

/* Generic error buttons */

static void
generic_error_modify_cb(PurpleAccount *account)
{
	purple_account_clear_current_error(account);
	pidgin_account_dialog_show(PIDGIN_MODIFY_ACCOUNT_DIALOG, account);
}

static void
generic_error_enable_cb(PurpleAccount *account)
{
	purple_account_clear_current_error(account);
	purple_account_set_enabled(account, purple_core_get_ui(), TRUE);
}

static void
generic_error_destroy_cb(GtkWidget *dialog,
                         PurpleAccount *account)
{
	g_hash_table_remove(gtkblist->connection_errors, account);
	/* If the error dialog is being destroyed in response to the
	 * account-error-changed signal, we don't want to clear the current
	 * error.
	 */
	if (g_object_get_data(G_OBJECT(dialog), DO_NOT_CLEAR_ERROR) == NULL)
		purple_account_clear_current_error(account);
}

#define SSL_FAQ_URI "http://d.pidgin.im/wiki/FAQssl"

static void
ssl_faq_clicked_cb(PidginMiniDialog *mini_dialog,
                   GtkButton *button,
                   gpointer ignored)
{
	purple_notify_uri(NULL, SSL_FAQ_URI);
}

static void
add_generic_error_dialog(PurpleAccount *account,
                         const PurpleConnectionErrorInfo *err)
{
	GtkWidget *mini_dialog;
	const char *username = purple_account_get_username(account);
	gboolean enabled =
		purple_account_get_enabled(account, purple_core_get_ui());
	char *primary;

	if (enabled)
		primary = g_strdup_printf(_("%s disconnected"), username);
	else
		primary = g_strdup_printf(_("%s disabled"), username);

	mini_dialog = pidgin_make_mini_dialog(NULL, PIDGIN_STOCK_DIALOG_ERROR,
		primary, err->description, account,
		(enabled ? _("Reconnect") : _("Re-enable")),
		(enabled ? PURPLE_CALLBACK(purple_account_connect)
		         : PURPLE_CALLBACK(generic_error_enable_cb)),
		_("Modify Account"), PURPLE_CALLBACK(generic_error_modify_cb),
		NULL);

	g_free(primary);

	g_object_set_data(G_OBJECT(mini_dialog), OBJECT_DATA_KEY_ACCOUNT,
		account);

	 if(err->type == PURPLE_CONNECTION_ERROR_NO_SSL_SUPPORT)
		pidgin_mini_dialog_add_button(PIDGIN_MINI_DIALOG(mini_dialog),
				_("SSL FAQs"), ssl_faq_clicked_cb, NULL);

	g_signal_connect_after(mini_dialog, "destroy",
		(GCallback)generic_error_destroy_cb,
		account);

	add_error_dialog(gtkblist, mini_dialog);
}

static void
remove_generic_error_dialog(PurpleAccount *account)
{
	PidginBuddyListPrivate *priv = PIDGIN_BUDDY_LIST_GET_PRIVATE(gtkblist);
	remove_child_widget_by_account(
		GTK_CONTAINER(priv->error_scrollbook), account);
}


static void
update_generic_error_message(PurpleAccount *account,
                             const char *description)
{
	PidginBuddyListPrivate *priv = PIDGIN_BUDDY_LIST_GET_PRIVATE(gtkblist);
	GtkWidget *mini_dialog = find_child_widget_by_account(
		GTK_CONTAINER(priv->error_scrollbook), account);
	pidgin_mini_dialog_set_description(PIDGIN_MINI_DIALOG(mini_dialog),
		description);
}


/* Notifications about accounts which were disconnected with
 * PURPLE_CONNECTION_ERROR_NAME_IN_USE
 */

typedef void (*AccountFunction)(PurpleAccount *);

static void
elsewhere_foreach_account(PidginMiniDialog *mini_dialog,
                          AccountFunction f)
{
	PurpleAccount *account;
	GList *labels = gtk_container_get_children(
		GTK_CONTAINER(mini_dialog->contents));
	GList *l;

	for (l = labels; l; l = l->next) {
		account = g_object_get_data(G_OBJECT(l->data), OBJECT_DATA_KEY_ACCOUNT);
		if (account)
			f(account);
		else
			purple_debug_warning("gtkblist", "mini_dialog's child "
				"didn't have an account stored in it!");
	}
	g_list_free(labels);
}

static void
enable_account(PurpleAccount *account)
{
	purple_account_set_enabled(account, purple_core_get_ui(), TRUE);
}

static void
reconnect_elsewhere_accounts(PidginMiniDialog *mini_dialog,
                             GtkButton *button,
                             gpointer unused)
{
	elsewhere_foreach_account(mini_dialog, enable_account);
}

static void
clear_elsewhere_errors(PidginMiniDialog *mini_dialog,
                       gpointer unused)
{
	elsewhere_foreach_account(mini_dialog, purple_account_clear_current_error);
}

static void
ensure_signed_on_elsewhere_minidialog(PidginBuddyList *gtkblist)
{
	PidginBuddyListPrivate *priv = PIDGIN_BUDDY_LIST_GET_PRIVATE(gtkblist);
	PidginMiniDialog *mini_dialog;

	if(priv->signed_on_elsewhere)
		return;

	mini_dialog = priv->signed_on_elsewhere =
		pidgin_mini_dialog_new(_("Welcome back!"), NULL, PIDGIN_STOCK_DISCONNECT);

	pidgin_mini_dialog_add_button(mini_dialog, _("Re-enable"),
		reconnect_elsewhere_accounts, NULL);

	/* Make dismissing the dialog clear the errors.  The "destroy" signal
	 * does not appear to fire at quit, which is fortunate!
	 */
	g_signal_connect(G_OBJECT(mini_dialog), "destroy",
		(GCallback) clear_elsewhere_errors, NULL);

	add_error_dialog(gtkblist, GTK_WIDGET(mini_dialog));

	/* Set priv->signed_on_elsewhere to NULL when the dialog is destroyed */
	g_signal_connect(G_OBJECT(mini_dialog), "destroy",
		(GCallback) gtk_widget_destroyed, &(priv->signed_on_elsewhere));
}

static void
update_signed_on_elsewhere_minidialog_title(void)
{
	PidginBuddyListPrivate *priv = PIDGIN_BUDDY_LIST_GET_PRIVATE(gtkblist);
	PidginMiniDialog *mini_dialog = priv->signed_on_elsewhere;
	guint accounts;
	char *title;

	if (mini_dialog == NULL)
		return;

	accounts = pidgin_mini_dialog_get_num_children(mini_dialog);
	if (accounts == 0) {
		gtk_widget_destroy(GTK_WIDGET(mini_dialog));
		return;
	}

	title = g_strdup_printf(
		ngettext("%d account was disabled because you signed on from another location:",
			 "%d accounts were disabled because you signed on from another location:",
			 accounts),
		accounts);
	pidgin_mini_dialog_set_description(mini_dialog, title);
	g_free(title);
}

static GtkWidget *
create_account_label(PurpleAccount *account)
{
	GtkWidget *hbox, *label;
	const char *username = purple_account_get_username(account);
	char *markup;

	hbox = gtk_hbox_new(FALSE, 6);
	g_object_set_data(G_OBJECT(hbox), OBJECT_DATA_KEY_ACCOUNT, account);

	pack_prpl_icon_start(hbox, account);

	label = gtk_label_new(NULL);
	markup = g_strdup_printf("<span size=\"smaller\">%s</span>", username);
	gtk_label_set_markup(GTK_LABEL(label), markup);
	g_free(markup);
	gtk_misc_set_alignment(GTK_MISC(label), 0, 0);
	g_object_set(G_OBJECT(label), "ellipsize", PANGO_ELLIPSIZE_END, NULL);
#if GTK_CHECK_VERSION(2,12,0)
	{ /* avoid unused variable warnings on pre-2.12 Gtk */
		char *description =
			purple_account_get_current_error(account)->description;
		if (description != NULL && *description != '\0')
			gtk_widget_set_tooltip_text(label, description);
	}
#endif
	gtk_box_pack_start(GTK_BOX(hbox), label, TRUE, TRUE, 0);

	return hbox;
}

static void
add_to_signed_on_elsewhere(PurpleAccount *account)
{
	PidginBuddyListPrivate *priv = PIDGIN_BUDDY_LIST_GET_PRIVATE(gtkblist);
	PidginMiniDialog *mini_dialog;
	GtkWidget *account_label;

	ensure_signed_on_elsewhere_minidialog(gtkblist);
	mini_dialog = priv->signed_on_elsewhere;

	if(find_child_widget_by_account(GTK_CONTAINER(mini_dialog->contents), account))
		return;

	account_label = create_account_label(account);
	gtk_box_pack_start(mini_dialog->contents, account_label, FALSE, FALSE, 0);
	gtk_widget_show_all(account_label);

	update_signed_on_elsewhere_minidialog_title();
}

static void
remove_from_signed_on_elsewhere(PurpleAccount *account)
{
	PidginBuddyListPrivate *priv = PIDGIN_BUDDY_LIST_GET_PRIVATE(gtkblist);
	PidginMiniDialog *mini_dialog = priv->signed_on_elsewhere;
	if(mini_dialog == NULL)
		return;

	remove_child_widget_by_account(GTK_CONTAINER(mini_dialog->contents), account);

	update_signed_on_elsewhere_minidialog_title();
}


static void
update_signed_on_elsewhere_tooltip(PurpleAccount *account,
                                   const char *description)
{
#if GTK_CHECK_VERSION(2,12,0)
	PidginBuddyListPrivate *priv = PIDGIN_BUDDY_LIST_GET_PRIVATE(gtkblist);
	GtkContainer *c = GTK_CONTAINER(priv->signed_on_elsewhere->contents);
	GtkWidget *label = find_child_widget_by_account(c, account);
	gtk_widget_set_tooltip_text(label, description);
#endif
}


/* Call appropriate error notification code based on error types */
static void
update_account_error_state(PurpleAccount *account,
                           const PurpleConnectionErrorInfo *old,
                           const PurpleConnectionErrorInfo *new,
                           PidginBuddyList *gtkblist)
{
	gboolean descriptions_differ;
	const char *desc;

	if (old == NULL && new == NULL)
		return;

	/* For backwards compatibility: */
	if (new)
		pidgin_blist_update_account_error_state(account, new->description);
	else
		pidgin_blist_update_account_error_state(account, NULL);

	if (new != NULL)
		pidgin_blist_select_notebook_page(gtkblist);

	if (old != NULL && new == NULL) {
		if(old->type == PURPLE_CONNECTION_ERROR_NAME_IN_USE)
			remove_from_signed_on_elsewhere(account);
		else
			remove_generic_error_dialog(account);
		return;
	}

	if (old == NULL && new != NULL) {
		if(new->type == PURPLE_CONNECTION_ERROR_NAME_IN_USE)
			add_to_signed_on_elsewhere(account);
		else
			add_generic_error_dialog(account, new);
		return;
	}

	/* else, new and old are both non-NULL */

	descriptions_differ = strcmp(old->description, new->description);
	desc = new->description;

	switch (new->type) {
	case PURPLE_CONNECTION_ERROR_NAME_IN_USE:
		if (old->type == PURPLE_CONNECTION_ERROR_NAME_IN_USE
		    && descriptions_differ) {
			update_signed_on_elsewhere_tooltip(account, desc);
		} else {
			remove_generic_error_dialog(account);
			add_to_signed_on_elsewhere(account);
		}
		break;
	default:
		if (old->type == PURPLE_CONNECTION_ERROR_NAME_IN_USE) {
			remove_from_signed_on_elsewhere(account);
			add_generic_error_dialog(account, new);
		} else if (descriptions_differ) {
			update_generic_error_message(account, desc);
		}
		break;
	}
}

/* In case accounts are loaded before the blist (which they currently are),
 * let's call update_account_error_state ourselves on every account's current
 * state when the blist starts.
 */
static void
show_initial_account_errors(PidginBuddyList *gtkblist)
{
	GList *l = purple_accounts_get_all();
	PurpleAccount *account;
	const PurpleConnectionErrorInfo *err;

	for (; l; l = l->next)
	{
		account = l->data;
		err = purple_account_get_current_error(account);

		update_account_error_state(account, NULL, err, gtkblist);
	}
}

void
pidgin_blist_update_account_error_state(PurpleAccount *account, const char *text)
{
	/* connection_errors isn't actually used anywhere; it's just kept in
	 * sync with reality in case a plugin uses it.
	 */
	if (text == NULL)
		g_hash_table_remove(gtkblist->connection_errors, account);
	else
		g_hash_table_insert(gtkblist->connection_errors, account, g_strdup(text));
}

static gboolean
paint_headline_hbox  (GtkWidget      *widget,
		      GdkEventExpose *event,
		      gpointer user_data)
{
	cairo_t *cr = gdk_cairo_create(gtk_widget_get_window(widget));
	GtkAllocation allocation;

	gtk_widget_get_allocation(widget, &allocation);
	gtk_paint_flat_box (gtk_widget_get_style(widget),
		cr,
		GTK_STATE_NORMAL,
		GTK_SHADOW_OUT,
		widget,
		"tooltip",
		allocation.x + 1,
		allocation.y + 1,
		allocation.width - 2,
		allocation.height - 2);
	cairo_destroy(cr);

	return FALSE;
}

/* This assumes there are not things like groupless buddies or multi-leveled groups.
 * I'm sure other things in this code assumes that also.
 */
static void
treeview_style_set (GtkWidget *widget,
		    GtkStyle *prev_style,
		    gpointer data)
{
	PurpleBuddyList *list = data;
	PurpleBlistNode *node = list->root;
	while (node) {
		pidgin_blist_update_group(list, node);
		node = node->next;
	}
}

static void
headline_style_set (GtkWidget *widget,
		    GtkStyle  *prev_style)
{
	GtkStyle *style;
#if GTK_CHECK_VERSION(2,12,0)
	GtkWidget *window;

	if (gtkblist->changing_style)
		return;

	/* This is a hack needed to use the tooltip background colour */
	window = gtk_window_new(GTK_WINDOW_POPUP);
	gtk_widget_set_name(window, "gtk-tooltip");
	gtk_widget_ensure_style(window);
	style = gtk_widget_get_style(window);

	gtkblist->changing_style = TRUE;
	gtk_widget_set_style(gtkblist->headline_hbox, style);
	gtkblist->changing_style = FALSE;

	gtk_widget_destroy(window);

	gtk_widget_queue_draw(gtkblist->headline_hbox);
#else
	GtkTooltips *tooltips;

	if (gtkblist->changing_style)
		return;

	tooltips = gtk_tooltips_new ();
	g_object_ref_sink (tooltips);

	gtk_tooltips_force_window (tooltips);
#if GTK_CHECK_VERSION(2, 12, 0)
	gtk_widget_set_name (tooltips->tip_window, "gtk-tooltips");
#endif
	gtk_widget_ensure_style (tooltips->tip_window);
	style = gtk_widget_get_style (tooltips->tip_window);

	gtkblist->changing_style = TRUE;
	gtk_widget_set_style (gtkblist->headline_hbox, style);
	gtkblist->changing_style = FALSE;

	g_object_unref (tooltips);
#endif
}

/******************************************/
/* End of connection error handling stuff */
/******************************************/

static int
blist_focus_cb(GtkWidget *widget, GdkEventFocus *event, PidginBuddyList *gtkblist)
{
	if(event->in) {
		gtk_blist_focused = TRUE;
		pidgin_set_urgent(GTK_WINDOW(gtkblist->window), FALSE);
	} else {
		gtk_blist_focused = FALSE;
	}
	return 0;
}

#if 0
static GtkWidget *
kiosk_page()
{
	GtkWidget *ret = gtk_vbox_new(FALSE, PIDGIN_HIG_BOX_SPACE);
	GtkWidget *label;
	GtkWidget *entry;
	GtkWidget *bbox;
	GtkWidget *button;

	label = gtk_label_new(NULL);
	gtk_box_pack_start(GTK_BOX(ret), label, TRUE, TRUE, 0);

	label = gtk_label_new(NULL);
	gtk_label_set_markup(GTK_LABEL(label), _("<b>Username:</b>"));
	gtk_misc_set_alignment(GTK_MISC(label), 0.0, 0.5);
	gtk_box_pack_start(GTK_BOX(ret), label, FALSE, FALSE, 0);
	entry = gtk_entry_new();
	gtk_box_pack_start(GTK_BOX(ret), entry, FALSE, FALSE, 0);

	label = gtk_label_new(NULL);
	gtk_label_set_markup(GTK_LABEL(label), _("<b>Password:</b>"));
	gtk_misc_set_alignment(GTK_MISC(label), 0.0, 0.5);
	gtk_box_pack_start(GTK_BOX(ret), label, FALSE, FALSE, 0);
	entry = gtk_entry_new();
	gtk_entry_set_visibility(GTK_ENTRY(entry), FALSE);
	gtk_box_pack_start(GTK_BOX(ret), entry, FALSE, FALSE, 0);

	label = gtk_label_new(" ");
	gtk_box_pack_start(GTK_BOX(ret), label, FALSE, FALSE, 0);

	bbox = gtk_hbutton_box_new();
	button = gtk_button_new_with_mnemonic(_("_Login"));
	gtk_box_pack_start(GTK_BOX(ret), bbox, FALSE, FALSE, 0);
	gtk_container_add(GTK_CONTAINER(bbox), button);


	label = gtk_label_new(NULL);
	gtk_box_pack_start(GTK_BOX(ret), label, TRUE, TRUE, 0);

	gtk_container_set_border_width(GTK_CONTAINER(ret), PIDGIN_HIG_BORDER);

	gtk_widget_show_all(ret);
	return ret;
}
#endif

/* builds the blist layout according to to the current theme */
static void
pidgin_blist_build_layout(PurpleBuddyList *list)
{
	GtkTreeViewColumn *column;
	PidginBlistLayout *layout;
	PidginBlistTheme *theme;
	GtkCellRenderer *rend;
	gint i, status_icon = 0, text = 1, emblem = 2, protocol_icon = 3, buddy_icon = 4;


	column = gtkblist->text_column;

	if ((theme = pidgin_blist_get_theme()) != NULL && (layout = pidgin_blist_theme_get_layout(theme)) != NULL) {
		status_icon = layout->status_icon ;
		text = layout->text;
		emblem = layout->emblem;
		protocol_icon = layout->protocol_icon;
		buddy_icon = layout->buddy_icon;
	}

	gtk_tree_view_column_clear(column);

	/* group */
	rend = pidgin_cell_renderer_expander_new();
	gtk_tree_view_column_pack_start(column, rend, FALSE);
	gtk_tree_view_column_set_attributes(column, rend,
					    "visible", GROUP_EXPANDER_VISIBLE_COLUMN,
					    "expander-visible", GROUP_EXPANDER_COLUMN,
					    "sensitive", GROUP_EXPANDER_COLUMN,
					    "cell-background-gdk", BGCOLOR_COLUMN,
					    NULL);

	/* contact */
	rend = pidgin_cell_renderer_expander_new();
	gtk_tree_view_column_pack_start(column, rend, FALSE);
	gtk_tree_view_column_set_attributes(column, rend,
					    "visible", CONTACT_EXPANDER_VISIBLE_COLUMN,
					    "expander-visible", CONTACT_EXPANDER_COLUMN,
					    "sensitive", CONTACT_EXPANDER_COLUMN,
					    "cell-background-gdk", BGCOLOR_COLUMN,
					    NULL);

	for (i = 0; i < 5; i++) {

		if (status_icon == i) {
			/* status icons */
			rend = gtk_cell_renderer_pixbuf_new();
			gtk_tree_view_column_pack_start(column, rend, FALSE);
			gtk_tree_view_column_set_attributes(column, rend,
							    "pixbuf", STATUS_ICON_COLUMN,
							    "visible", STATUS_ICON_VISIBLE_COLUMN,
							    "cell-background-gdk", BGCOLOR_COLUMN,
							    NULL);
			g_object_set(rend, "xalign", 0.0, "xpad", 6, "ypad", 0, NULL);

		} else if (text == i) {
			/* name */
			gtkblist->text_rend = rend = gtk_cell_renderer_text_new();
			gtk_tree_view_column_pack_start(column, rend, TRUE);
			gtk_tree_view_column_set_attributes(column, rend,
							    "cell-background-gdk", BGCOLOR_COLUMN,
							    "markup", NAME_COLUMN,
							    NULL);
			g_signal_connect(G_OBJECT(rend), "editing-started", G_CALLBACK(gtk_blist_renderer_editing_started_cb), NULL);
			g_signal_connect(G_OBJECT(rend), "editing-canceled", G_CALLBACK(gtk_blist_renderer_editing_cancelled_cb), list);
			g_signal_connect(G_OBJECT(rend), "edited", G_CALLBACK(gtk_blist_renderer_edited_cb), list);
			g_object_set(rend, "ypad", 0, "yalign", 0.5, NULL);
			g_object_set(rend, "ellipsize", PANGO_ELLIPSIZE_END, NULL);

			/* idle */
			rend = gtk_cell_renderer_text_new();
			g_object_set(rend, "xalign", 1.0, "ypad", 0, NULL);
			gtk_tree_view_column_pack_start(column, rend, FALSE);
			gtk_tree_view_column_set_attributes(column, rend,
							    "markup", IDLE_COLUMN,
							    "visible", IDLE_VISIBLE_COLUMN,
							    "cell-background-gdk", BGCOLOR_COLUMN,
							    NULL);
		} else if (emblem == i) {
			/* emblem */
			rend = gtk_cell_renderer_pixbuf_new();
			g_object_set(rend, "xalign", 1.0, "yalign", 0.5, "ypad", 0, "xpad", 3, NULL);
			gtk_tree_view_column_pack_start(column, rend, FALSE);
			gtk_tree_view_column_set_attributes(column, rend, "pixbuf", EMBLEM_COLUMN,
									  "cell-background-gdk", BGCOLOR_COLUMN,
									  "visible", EMBLEM_VISIBLE_COLUMN, NULL);

		} else if (protocol_icon == i) {
			/* protocol icon */
			rend = gtk_cell_renderer_pixbuf_new();
			gtk_tree_view_column_pack_start(column, rend, FALSE);
			gtk_tree_view_column_set_attributes(column, rend,
							   "pixbuf", PROTOCOL_ICON_COLUMN,
							   "visible", PROTOCOL_ICON_VISIBLE_COLUMN,
							   "cell-background-gdk", BGCOLOR_COLUMN,
							  NULL);
			g_object_set(rend, "xalign", 0.0, "xpad", 3, "ypad", 0, NULL);

		} else if (buddy_icon == i) {
			/* buddy icon */
			rend = gtk_cell_renderer_pixbuf_new();
			g_object_set(rend, "xalign", 1.0, "ypad", 0, NULL);
			gtk_tree_view_column_pack_start(column, rend, FALSE);
			gtk_tree_view_column_set_attributes(column, rend, "pixbuf", BUDDY_ICON_COLUMN,
							    "cell-background-gdk", BGCOLOR_COLUMN,
							    "visible", BUDDY_ICON_VISIBLE_COLUMN,
							    NULL);
		}

	}/* end for loop */

}

static gboolean
pidgin_blist_search_equal_func(GtkTreeModel *model, gint column,
			const gchar *key, GtkTreeIter *iter, gpointer data)
{
	PurpleBlistNode *node = NULL;
	gboolean res = TRUE;
	const char *compare = NULL;

	if (!pidgin_tree_view_search_equal_func(model, column, key, iter, data))
		return FALSE;

	/* If the search string does not match the displayed label, then look
	 * at the alternate labels for the nodes and search in them. Currently,
	 * alternate labels that make sense are usernames/email addresses for
	 * buddies (but only for the ones who don't have a local alias).
	 */

	gtk_tree_model_get(model, iter, NODE_COLUMN, &node, -1);
	if (!node)
		return TRUE;

	compare = NULL;
	if (PURPLE_BLIST_NODE_IS_CONTACT(node)) {
		PurpleBuddy *b = purple_contact_get_priority_buddy(PURPLE_CONTACT(node));
		if (!purple_buddy_get_local_buddy_alias(b))
			compare = purple_buddy_get_name(b);
	} else if (PURPLE_BLIST_NODE_IS_BUDDY(node)) {
		if (!purple_buddy_get_local_buddy_alias(PURPLE_BUDDY(node)))
			compare = purple_buddy_get_name(PURPLE_BUDDY(node));
	}

	if (compare) {
		char *tmp, *enteredstring;
		tmp = g_utf8_normalize(key, -1, G_NORMALIZE_DEFAULT);
		enteredstring = g_utf8_casefold(tmp, -1);
		g_free(tmp);

		if (purple_str_has_prefix(compare, enteredstring))
			res = FALSE;
		g_free(enteredstring);
	}

	return res;
}

static void pidgin_blist_show(PurpleBuddyList *list)
{
	PidginBuddyListPrivate *priv;
	void *handle;
	GtkTreeViewColumn *column;
	GtkWidget *menu;
	GtkWidget *ebox;
	GtkWidget *sw;
	GtkWidget *sep;
	GtkWidget *label;
	GtkWidget *close;
	char *pretty, *tmp;
	const char *theme_name;
	GtkActionGroup *action_group;
	GError *error;
	GtkAccelGroup *accel_group;
	GtkTreeSelection *selection;
	GtkTargetEntry dte[] = {{"PURPLE_BLIST_NODE", GTK_TARGET_SAME_APP, DRAG_ROW},
				{"application/x-im-contact", 0, DRAG_BUDDY},
				{"text/x-vcard", 0, DRAG_VCARD },
				{"text/uri-list", 0, DRAG_URI},
				{"text/plain", 0, DRAG_TEXT}};
	GtkTargetEntry ste[] = {{"PURPLE_BLIST_NODE", GTK_TARGET_SAME_APP, DRAG_ROW},
				{"application/x-im-contact", 0, DRAG_BUDDY},
				{"text/x-vcard", 0, DRAG_VCARD }};
	if (gtkblist && gtkblist->window) {
		purple_blist_set_visible(purple_prefs_get_bool(PIDGIN_PREFS_ROOT "/blist/list_visible"));
		return;
	}

	gtkblist = PIDGIN_BLIST(list);
	priv = PIDGIN_BUDDY_LIST_GET_PRIVATE(gtkblist);

	if (priv->current_theme)
		g_object_unref(priv->current_theme);

	theme_name = purple_prefs_get_string(PIDGIN_PREFS_ROOT "/blist/theme");
	if (theme_name && *theme_name)
		priv->current_theme = g_object_ref(PIDGIN_BLIST_THEME(purple_theme_manager_find_theme(theme_name, "blist")));
	else
		priv->current_theme = NULL;

	gtkblist->empty_avatar = gdk_pixbuf_new(GDK_COLORSPACE_RGB, TRUE, 8, 32, 32);
	gdk_pixbuf_fill(gtkblist->empty_avatar, 0x00000000);

	gtkblist->window = pidgin_create_window(_("Buddy List"), 0, "buddy_list", TRUE);
	g_signal_connect(G_OBJECT(gtkblist->window), "focus-in-event",
			 G_CALLBACK(blist_focus_cb), gtkblist);
	g_signal_connect(G_OBJECT(gtkblist->window), "focus-out-event",
			 G_CALLBACK(blist_focus_cb), gtkblist);

  /* TODO: how is this done in gtk+ 3.0? */
	/*GTK_WINDOW(gtkblist->window)->allow_shrink = TRUE;*/

	gtkblist->main_vbox = gtk_vbox_new(FALSE, 0);
	gtk_widget_show(gtkblist->main_vbox);
	gtk_container_add(GTK_CONTAINER(gtkblist->window), gtkblist->main_vbox);

	g_signal_connect(G_OBJECT(gtkblist->window), "delete_event", G_CALLBACK(gtk_blist_delete_cb), NULL);
	g_signal_connect(G_OBJECT(gtkblist->window), "configure_event", G_CALLBACK(gtk_blist_configure_cb), NULL);
	g_signal_connect(G_OBJECT(gtkblist->window), "visibility_notify_event", G_CALLBACK(gtk_blist_visibility_cb), NULL);
	g_signal_connect(G_OBJECT(gtkblist->window), "window_state_event", G_CALLBACK(gtk_blist_window_state_cb), NULL);
	g_signal_connect(G_OBJECT(gtkblist->window), "key_press_event", G_CALLBACK(gtk_blist_window_key_press_cb), gtkblist);
	gtk_widget_add_events(gtkblist->window, GDK_VISIBILITY_NOTIFY_MASK);

	/******************************* Menu bar *************************************/
	action_group = gtk_action_group_new("BListActions");
	gtk_action_group_add_actions(action_group,
	                             blist_menu_entries,
	                             G_N_ELEMENTS(blist_menu_entries),
	                             GTK_WINDOW(gtkblist->window));
	gtk_action_group_add_toggle_actions(action_group,
	                                    blist_menu_toggle_entries,
	                                    G_N_ELEMENTS(blist_menu_toggle_entries),
	                                    GTK_WINDOW(gtkblist->window));
#ifdef ENABLE_NLS
	gtk_action_group_set_translation_domain(action_group,
	                                        PACKAGE);
#endif

	gtkblist->ui = gtk_ui_manager_new();
	gtk_ui_manager_insert_action_group(gtkblist->ui, action_group, 0);

	accel_group = gtk_ui_manager_get_accel_group(gtkblist->ui);
	gtk_window_add_accel_group(GTK_WINDOW(gtkblist->window), accel_group);

	error = NULL;
	if (!gtk_ui_manager_add_ui_from_string(gtkblist->ui, blist_menu, -1, &error))
	{
		g_message("building menus failed: %s", error->message);
		g_error_free(error);
		exit(EXIT_FAILURE);
	}

	menu = gtk_ui_manager_get_widget(gtkblist->ui, "/BList");
	gtkblist->menutray = pidgin_menu_tray_new();
	gtk_menu_shell_append(GTK_MENU_SHELL(menu), gtkblist->menutray);
	gtk_widget_show(gtkblist->menutray);
	gtk_widget_show(menu);
	gtk_box_pack_start(GTK_BOX(gtkblist->main_vbox), menu, FALSE, FALSE, 0);

	/****************************** Notebook *************************************/
	gtkblist->notebook = gtk_notebook_new();
	gtk_notebook_set_show_tabs(GTK_NOTEBOOK(gtkblist->notebook), FALSE);
	gtk_notebook_set_show_border(GTK_NOTEBOOK(gtkblist->notebook), FALSE);
	gtk_box_pack_start(GTK_BOX(gtkblist->main_vbox), gtkblist->notebook, TRUE, TRUE, 0);

#if 0
	gtk_notebook_append_page(GTK_NOTEBOOK(gtkblist->notebook), kiosk_page(), NULL);
#endif

	/* Translators: Please maintain the use of -> and <- to refer to menu heirarchy */
	tmp = g_strdup_printf(_("<span weight='bold' size='larger'>Welcome to %s!</span>\n\n"

					       "You have no accounts enabled. Enable your IM accounts from the "
					       "<b>Accounts</b> window at <b>Accounts->Manage Accounts</b>. Once you "
					       "enable accounts, you'll be able to sign on, set your status, "
					       "and talk to your friends."), PIDGIN_NAME);
	pretty = pidgin_make_pretty_arrows(tmp);
	g_free(tmp);
	label = gtk_label_new(NULL);
	gtk_label_set_line_wrap(GTK_LABEL(label), TRUE);
	gtk_misc_set_alignment(GTK_MISC(label), 0.5, 0.2);
	gtk_label_set_markup(GTK_LABEL(label), pretty);
	g_free(pretty);
	gtk_notebook_append_page(GTK_NOTEBOOK(gtkblist->notebook),label, NULL);
	gtkblist->vbox = gtk_vbox_new(FALSE, 0);
	gtk_notebook_append_page(GTK_NOTEBOOK(gtkblist->notebook), gtkblist->vbox, NULL);
	gtk_widget_show_all(gtkblist->notebook);
	pidgin_blist_select_notebook_page(gtkblist);

	ebox = gtk_event_box_new();
	gtk_box_pack_start(GTK_BOX(gtkblist->vbox), ebox, FALSE, FALSE, 0);
	gtkblist->headline_hbox = gtk_hbox_new(FALSE, 3);
	gtk_container_set_border_width(GTK_CONTAINER(gtkblist->headline_hbox), 6);
	gtk_container_add(GTK_CONTAINER(ebox), gtkblist->headline_hbox);
	gtkblist->headline_image = gtk_image_new_from_pixbuf(NULL);
	gtk_misc_set_alignment(GTK_MISC(gtkblist->headline_image), 0.0, 0);
	gtkblist->headline_label = gtk_label_new(NULL);
	gtk_widget_set_size_request(gtkblist->headline_label,
				    purple_prefs_get_int(PIDGIN_PREFS_ROOT "/blist/width")-25,-1);
	gtk_label_set_line_wrap(GTK_LABEL(gtkblist->headline_label), TRUE);
	gtk_box_pack_start(GTK_BOX(gtkblist->headline_hbox), gtkblist->headline_image, FALSE, FALSE, 0);
	gtk_box_pack_start(GTK_BOX(gtkblist->headline_hbox), gtkblist->headline_label, TRUE, TRUE, 0);
	g_signal_connect(gtkblist->headline_label,   /* connecting on headline_hbox doesn't work, because
	                                                the signal is not emitted when theme is changed */
			"style-set",
			 G_CALLBACK(headline_style_set),
			 NULL);
	g_signal_connect (gtkblist->headline_hbox,
			  "draw",
			  G_CALLBACK (paint_headline_hbox),
			  NULL);
	gtk_widget_set_name(gtkblist->headline_hbox, "gtk-tooltips");

	gtkblist->headline_close = gtk_widget_render_icon(ebox, GTK_STOCK_CLOSE,
		gtk_icon_size_from_name(PIDGIN_ICON_SIZE_TANGO_MICROSCOPIC), NULL);
	gtkblist->hand_cursor = gdk_cursor_new (GDK_HAND2);
	gtkblist->arrow_cursor = gdk_cursor_new (GDK_LEFT_PTR);

	/* Close button. */
	close = gtk_image_new_from_stock(GTK_STOCK_CLOSE, GTK_ICON_SIZE_MENU);
	close = pidgin_create_small_button(close);
	gtk_box_pack_start(GTK_BOX(gtkblist->headline_hbox), close, FALSE, FALSE, 0);
#if GTK_CHECK_VERSION(2,12,0)
	gtk_widget_set_tooltip_text(close, _("Close"));
#endif
	g_signal_connect(close, "clicked", G_CALLBACK(headline_close_press_cb), gtkblist);

	g_signal_connect(G_OBJECT(ebox), "enter-notify-event", G_CALLBACK(headline_box_enter_cb), gtkblist);
	g_signal_connect(G_OBJECT(ebox), "leave-notify-event", G_CALLBACK(headline_box_leave_cb), gtkblist);
	g_signal_connect(G_OBJECT(ebox), "button-press-event", G_CALLBACK(headline_box_press_cb), gtkblist);

	/****************************** GtkTreeView **********************************/
	sw = gtk_scrolled_window_new(NULL,NULL);
	gtk_widget_show(sw);
	gtk_scrolled_window_set_shadow_type (GTK_SCROLLED_WINDOW(sw), GTK_SHADOW_NONE);
	gtk_scrolled_window_set_policy(GTK_SCROLLED_WINDOW(sw), GTK_POLICY_AUTOMATIC, GTK_POLICY_AUTOMATIC);

	gtkblist->treemodel = gtk_tree_store_new(BLIST_COLUMNS,
						 GDK_TYPE_PIXBUF, /* Status icon */
						 G_TYPE_BOOLEAN,  /* Status icon visible */
						 G_TYPE_STRING,   /* Name */
						 G_TYPE_STRING,   /* Idle */
						 G_TYPE_BOOLEAN,  /* Idle visible */
						 GDK_TYPE_PIXBUF, /* Buddy icon */
						 G_TYPE_BOOLEAN,  /* Buddy icon visible */
						 G_TYPE_POINTER,  /* Node */
						 GDK_TYPE_COLOR,  /* bgcolor */
						 G_TYPE_BOOLEAN,  /* Group expander */
						 G_TYPE_BOOLEAN,  /* Group expander visible */
						 G_TYPE_BOOLEAN,  /* Contact expander */
						 G_TYPE_BOOLEAN,  /* Contact expander visible */
						 GDK_TYPE_PIXBUF, /* Emblem */
						 G_TYPE_BOOLEAN,  /* Emblem visible */
						 GDK_TYPE_PIXBUF, /* Protocol icon */
						 G_TYPE_BOOLEAN   /* Protocol visible */
						);

	gtkblist->treeview = gtk_tree_view_new_with_model(GTK_TREE_MODEL(gtkblist->treemodel));

	gtk_widget_show(gtkblist->treeview);
	gtk_widget_set_name(gtkblist->treeview, "pidgin_blist_treeview");
	
	g_signal_connect(gtkblist->treeview,
			 "style-set",
			 G_CALLBACK(treeview_style_set), list);
	/* Set up selection stuff */
	selection = gtk_tree_view_get_selection(GTK_TREE_VIEW(gtkblist->treeview));
	g_signal_connect(G_OBJECT(selection), "changed", G_CALLBACK(pidgin_blist_selection_changed), NULL);

	/* Set up dnd */
	gtk_tree_view_enable_model_drag_source(GTK_TREE_VIEW(gtkblist->treeview),
										   GDK_BUTTON1_MASK, ste, 3,
										   GDK_ACTION_COPY);
	gtk_tree_view_enable_model_drag_dest(GTK_TREE_VIEW(gtkblist->treeview),
										 dte, 5,
										 GDK_ACTION_COPY | GDK_ACTION_MOVE);

	g_signal_connect(G_OBJECT(gtkblist->treeview), "drag-data-received", G_CALLBACK(pidgin_blist_drag_data_rcv_cb), NULL);
	g_signal_connect(G_OBJECT(gtkblist->treeview), "drag-data-get", G_CALLBACK(pidgin_blist_drag_data_get_cb), NULL);
#ifdef _WIN32
	g_signal_connect(G_OBJECT(gtkblist->treeview), "drag-begin", G_CALLBACK(pidgin_blist_drag_begin), NULL);
#endif
	g_signal_connect(G_OBJECT(gtkblist->treeview), "drag-motion", G_CALLBACK(pidgin_blist_drag_motion_cb), NULL);
	g_signal_connect(G_OBJECT(gtkblist->treeview), "motion-notify-event", G_CALLBACK(pidgin_blist_motion_cb), NULL);
	g_signal_connect(G_OBJECT(gtkblist->treeview), "leave-notify-event", G_CALLBACK(pidgin_blist_leave_cb), NULL);

	/* Tooltips */
	pidgin_tooltip_setup_for_treeview(gtkblist->treeview, NULL,
			pidgin_blist_create_tooltip,
			pidgin_blist_paint_tip);

	gtk_tree_view_set_headers_visible(GTK_TREE_VIEW(gtkblist->treeview), FALSE);

	/* expander columns */
	column = gtk_tree_view_column_new();
	gtk_tree_view_append_column(GTK_TREE_VIEW(gtkblist->treeview), column);
	gtk_tree_view_column_set_visible(column, FALSE);
	gtk_tree_view_set_expander_column(GTK_TREE_VIEW(gtkblist->treeview), column);

	/* everything else column */
	gtkblist->text_column = gtk_tree_view_column_new ();
	gtk_tree_view_append_column(GTK_TREE_VIEW(gtkblist->treeview), gtkblist->text_column);
	pidgin_blist_build_layout(list);

	g_signal_connect(G_OBJECT(gtkblist->treeview), "row-activated", G_CALLBACK(gtk_blist_row_activated_cb), NULL);
	g_signal_connect(G_OBJECT(gtkblist->treeview), "row-expanded", G_CALLBACK(gtk_blist_row_expanded_cb), NULL);
	g_signal_connect(G_OBJECT(gtkblist->treeview), "row-collapsed", G_CALLBACK(gtk_blist_row_collapsed_cb), NULL);
	g_signal_connect(G_OBJECT(gtkblist->treeview), "button-press-event", G_CALLBACK(gtk_blist_button_press_cb), NULL);
	g_signal_connect(G_OBJECT(gtkblist->treeview), "key-press-event", G_CALLBACK(gtk_blist_key_press_cb), NULL);
	g_signal_connect(G_OBJECT(gtkblist->treeview), "popup-menu", G_CALLBACK(pidgin_blist_popup_menu_cb), NULL);

	/* Enable CTRL+F searching */
	gtk_tree_view_set_search_column(GTK_TREE_VIEW(gtkblist->treeview), NAME_COLUMN);
	gtk_tree_view_set_search_equal_func(GTK_TREE_VIEW(gtkblist->treeview),
			pidgin_blist_search_equal_func, NULL, NULL);

	gtk_box_pack_start(GTK_BOX(gtkblist->vbox), sw, TRUE, TRUE, 0);
	gtk_container_add(GTK_CONTAINER(sw), gtkblist->treeview);

	sep = gtk_hseparator_new();
	gtk_box_pack_start(GTK_BOX(gtkblist->vbox), sep, FALSE, FALSE, 0);

	gtkblist->scrollbook = pidgin_scroll_book_new();
	gtk_box_pack_start(GTK_BOX(gtkblist->vbox), gtkblist->scrollbook, FALSE, FALSE, 0);

	/* Create an vbox which holds the scrollbook which is actually used to
	 * display connection errors.  The vbox needs to still exist for
	 * backwards compatibility.
	 */
	gtkblist->error_buttons = gtk_vbox_new(FALSE, 0);
	gtk_box_pack_start(GTK_BOX(gtkblist->vbox), gtkblist->error_buttons, FALSE, FALSE, 0);
	gtk_container_set_border_width(GTK_CONTAINER(gtkblist->error_buttons), 0);

	priv->error_scrollbook = PIDGIN_SCROLL_BOOK(pidgin_scroll_book_new());
	gtk_box_pack_start(GTK_BOX(gtkblist->error_buttons),
		GTK_WIDGET(priv->error_scrollbook), FALSE, FALSE, 0);


	/* Add the statusbox */
	gtkblist->statusbox = pidgin_status_box_new();
	gtk_box_pack_start(GTK_BOX(gtkblist->vbox), gtkblist->statusbox, FALSE, TRUE, 0);
	gtk_widget_set_name(gtkblist->statusbox, "pidgin_blist_statusbox");
	gtk_container_set_border_width(GTK_CONTAINER(gtkblist->statusbox), 3);
	gtk_widget_show(gtkblist->statusbox);

	/* set the Show Offline Buddies option. must be done
	 * after the treeview or faceprint gets mad. -Robot101
	 */
	gtk_toggle_action_set_active(GTK_TOGGLE_ACTION(gtk_ui_manager_get_action(gtkblist->ui, "/BList/BuddiesMenu/ShowMenu/ShowOffline")),
			purple_prefs_get_bool(PIDGIN_PREFS_ROOT "/blist/show_offline_buddies"));

	gtk_toggle_action_set_active(GTK_TOGGLE_ACTION(gtk_ui_manager_get_action(gtkblist->ui, "/BList/BuddiesMenu/ShowMenu/ShowEmptyGroups")),
			purple_prefs_get_bool(PIDGIN_PREFS_ROOT "/blist/show_empty_groups"));

	gtk_toggle_action_set_active(GTK_TOGGLE_ACTION(gtk_ui_manager_get_action(gtkblist->ui, "/BList/ToolsMenu/MuteSounds")),
			purple_prefs_get_bool(PIDGIN_PREFS_ROOT "/sound/mute"));

	gtk_toggle_action_set_active(GTK_TOGGLE_ACTION(gtk_ui_manager_get_action(gtkblist->ui, "/BList/BuddiesMenu/ShowMenu/ShowBuddyDetails")),
			purple_prefs_get_bool(PIDGIN_PREFS_ROOT "/blist/show_buddy_icons"));

	gtk_toggle_action_set_active(GTK_TOGGLE_ACTION(gtk_ui_manager_get_action(gtkblist->ui, "/BList/BuddiesMenu/ShowMenu/ShowIdleTimes")),
			purple_prefs_get_bool(PIDGIN_PREFS_ROOT "/blist/show_idle_time"));

	gtk_toggle_action_set_active(GTK_TOGGLE_ACTION(gtk_ui_manager_get_action(gtkblist->ui, "/BList/BuddiesMenu/ShowMenu/ShowProtocolIcons")),
			purple_prefs_get_bool(PIDGIN_PREFS_ROOT "/blist/show_protocol_icons"));

	if(!strcmp(purple_prefs_get_string(PIDGIN_PREFS_ROOT "/sound/method"), "none"))
		gtk_action_set_sensitive(gtk_ui_manager_get_action(gtkblist->ui, "/BList/ToolsMenu/MuteSounds"), FALSE);

	/* Update some dynamic things */
	update_menu_bar(gtkblist);
	pidgin_blist_update_plugin_actions();
	pidgin_blist_update_sort_methods();

	/* OK... let's show this bad boy. */
	pidgin_blist_refresh(list);
	pidgin_blist_restore_position();
	gtk_widget_show_all(GTK_WIDGET(gtkblist->vbox));
	gtk_widget_realize(GTK_WIDGET(gtkblist->window));
	purple_blist_set_visible(purple_prefs_get_bool(PIDGIN_PREFS_ROOT "/blist/list_visible"));

	/* start the refresh timer */
	gtkblist->refresh_timer = purple_timeout_add_seconds(30, (GSourceFunc)pidgin_blist_refresh_timer, list);

	handle = pidgin_blist_get_handle();

	/* things that affect how buddies are displayed */
	purple_prefs_connect_callback(handle, PIDGIN_PREFS_ROOT "/blist/show_buddy_icons",
			_prefs_change_redo_list, NULL);
	purple_prefs_connect_callback(handle, PIDGIN_PREFS_ROOT "/blist/show_idle_time",
			_prefs_change_redo_list, NULL);
	purple_prefs_connect_callback(handle, PIDGIN_PREFS_ROOT "/blist/show_empty_groups",
			_prefs_change_redo_list, NULL);
	purple_prefs_connect_callback(handle, PIDGIN_PREFS_ROOT "/blist/show_offline_buddies",
			_prefs_change_redo_list, NULL);
	purple_prefs_connect_callback(handle, PIDGIN_PREFS_ROOT "/blist/show_protocol_icons",
			_prefs_change_redo_list, NULL);

	/* sorting */
	purple_prefs_connect_callback(handle, PIDGIN_PREFS_ROOT "/blist/sort_type",
			_prefs_change_sort_method, NULL);

	/* menus */
	purple_prefs_connect_callback(handle, PIDGIN_PREFS_ROOT "/sound/mute",
			pidgin_blist_mute_pref_cb, NULL);
	purple_prefs_connect_callback(handle, PIDGIN_PREFS_ROOT "/sound/method",
			pidgin_blist_sound_method_pref_cb, NULL);

	/* Setup some purple signal handlers. */

	handle = purple_accounts_get_handle();
	purple_signal_connect(handle, "account-enabled", gtkblist,
	                      PURPLE_CALLBACK(account_modified), gtkblist);
	purple_signal_connect(handle, "account-disabled", gtkblist,
	                      PURPLE_CALLBACK(account_modified), gtkblist);
	purple_signal_connect(handle, "account-removed", gtkblist,
	                      PURPLE_CALLBACK(account_modified), gtkblist);
	purple_signal_connect(handle, "account-status-changed", gtkblist,
	                      PURPLE_CALLBACK(account_status_changed),
	                      gtkblist);
	purple_signal_connect(handle, "account-error-changed", gtkblist,
	                      PURPLE_CALLBACK(update_account_error_state),
	                      gtkblist);
	purple_signal_connect(handle, "account-actions-changed", gtkblist,
	                      PURPLE_CALLBACK(account_actions_changed), NULL);

	handle = pidgin_account_get_handle();
	purple_signal_connect(handle, "account-modified", gtkblist,
	                      PURPLE_CALLBACK(account_modified), gtkblist);

	handle = purple_connections_get_handle();
	purple_signal_connect(handle, "signed-on", gtkblist,
	                      PURPLE_CALLBACK(sign_on_off_cb), list);
	purple_signal_connect(handle, "signed-off", gtkblist,
	                      PURPLE_CALLBACK(sign_on_off_cb), list);

	handle = purple_plugins_get_handle();
	purple_signal_connect(handle, "plugin-load", gtkblist,
	                      PURPLE_CALLBACK(plugin_changed_cb), NULL);
	purple_signal_connect(handle, "plugin-unload", gtkblist,
	                      PURPLE_CALLBACK(plugin_changed_cb), NULL);

	handle = purple_conversations_get_handle();
	purple_signal_connect(handle, "conversation-updated", gtkblist,
	                      PURPLE_CALLBACK(conversation_updated_cb),
	                      gtkblist);
	purple_signal_connect(handle, "deleting-conversation", gtkblist,
	                      PURPLE_CALLBACK(conversation_deleting_cb),
	                      gtkblist);
	purple_signal_connect(handle, "conversation-created", gtkblist,
	                      PURPLE_CALLBACK(conversation_created_cb),
	                      gtkblist);

	gtk_widget_hide(gtkblist->headline_hbox);

	show_initial_account_errors(gtkblist);

	/* emit our created signal */
	handle = pidgin_blist_get_handle();
	purple_signal_emit(handle, "gtkblist-created", list);
}

static void redo_buddy_list(PurpleBuddyList *list, gboolean remove, gboolean rerender)
{
	PurpleBlistNode *node;

	gtkblist = PIDGIN_BLIST(list);
	if(!gtkblist || !gtkblist->treeview)
		return;

	node = list->root;

	while (node)
	{
		/* This is only needed when we're reverting to a non-GTK+ sorted
		 * status.  We shouldn't need to remove otherwise.
		 */
		if (remove && !PURPLE_BLIST_NODE_IS_GROUP(node))
			pidgin_blist_hide_node(list, node, FALSE);

		if (PURPLE_BLIST_NODE_IS_BUDDY(node))
			pidgin_blist_update_buddy(list, node, rerender);
		else if (PURPLE_BLIST_NODE_IS_CHAT(node))
			pidgin_blist_update(list, node);
		else if (PURPLE_BLIST_NODE_IS_GROUP(node))
			pidgin_blist_update(list, node);
		node = purple_blist_node_next(node, FALSE);
	}

}

void pidgin_blist_refresh(PurpleBuddyList *list)
{
	redo_buddy_list(list, FALSE, TRUE);
}

void
pidgin_blist_update_refresh_timeout()
{
	PurpleBuddyList *blist;
	PidginBuddyList *gtkblist;

	blist = purple_get_blist();
	gtkblist = PIDGIN_BLIST(purple_get_blist());

	gtkblist->refresh_timer = purple_timeout_add_seconds(30,(GSourceFunc)pidgin_blist_refresh_timer, blist);
}

static gboolean get_iter_from_node(PurpleBlistNode *node, GtkTreeIter *iter) {
	struct _pidgin_blist_node *gtknode = (struct _pidgin_blist_node *)node->ui_data;
	GtkTreePath *path;

	if (!gtknode) {
		return FALSE;
	}

	if (!gtkblist) {
		purple_debug_error("gtkblist", "get_iter_from_node was called, but we don't seem to have a blist\n");
		return FALSE;
	}

	if (!gtknode->row)
		return FALSE;


	if ((path = gtk_tree_row_reference_get_path(gtknode->row)) == NULL)
		return FALSE;

	if (!gtk_tree_model_get_iter(GTK_TREE_MODEL(gtkblist->treemodel), iter, path)) {
		gtk_tree_path_free(path);
		return FALSE;
	}
	gtk_tree_path_free(path);
	return TRUE;
}

static void pidgin_blist_remove(PurpleBuddyList *list, PurpleBlistNode *node)
{
	struct _pidgin_blist_node *gtknode = node->ui_data;

	purple_request_close_with_handle(node);

	pidgin_blist_hide_node(list, node, TRUE);

	if(node->parent)
		pidgin_blist_update(list, node->parent);

	/* There's something I don't understand here - Ethan */
	/* Ethan said that back in 2003, but this g_free has been left commented
	 * out ever since. I can't find any reason at all why this is bad and
	 * valgrind found several reasons why it's good. If this causes problems
	 * comment it out again. Stu */
	/* Of course it still causes problems - this breaks dragging buddies into
	 * contacts, the dragged buddy mysteriously 'disappears'. Stu. */
	/* I think it's fixed now. Stu. */

	if(gtknode) {
		if(gtknode->recent_signonoff_timer > 0)
			purple_timeout_remove(gtknode->recent_signonoff_timer);

		purple_signals_disconnect_by_handle(node->ui_data);
		g_free(node->ui_data);
		node->ui_data = NULL;
	}
}

static gboolean do_selection_changed(PurpleBlistNode *new_selection)
{
	PurpleBlistNode *old_selection = NULL;

	/* test for gtkblist because crazy timeout means we can be called after the blist is gone */
	if (gtkblist && new_selection != gtkblist->selected_node) {
		old_selection = gtkblist->selected_node;
		gtkblist->selected_node = new_selection;
		if(new_selection)
			pidgin_blist_update(NULL, new_selection);
		if(old_selection)
			pidgin_blist_update(NULL, old_selection);
	}

	return FALSE;
}

static void pidgin_blist_selection_changed(GtkTreeSelection *selection, gpointer data)
{
	PurpleBlistNode *new_selection = NULL;
	GtkTreeIter iter;

	if(gtk_tree_selection_get_selected(selection, NULL, &iter)){
		gtk_tree_model_get(GTK_TREE_MODEL(gtkblist->treemodel), &iter,
				NODE_COLUMN, &new_selection, -1);
	}

	/* we set this up as a timeout, otherwise the blist flickers ...
	 * but we don't do it for groups, because it causes total bizarness -
	 * the previously selected buddy node might rendered at half height.
	 */
	if ((new_selection != NULL) && PURPLE_BLIST_NODE_IS_GROUP(new_selection)) {
		do_selection_changed(new_selection);
	} else {
		g_timeout_add(0, (GSourceFunc)do_selection_changed, new_selection);
	}
}

static gboolean insert_node(PurpleBuddyList *list, PurpleBlistNode *node, GtkTreeIter *iter)
{
	GtkTreeIter parent_iter, cur, *curptr = NULL;
	struct _pidgin_blist_node *gtknode = node->ui_data;
	GtkTreePath *newpath;

	if(!iter)
		return FALSE;

	if(node->parent && !get_iter_from_node(node->parent, &parent_iter))
		return FALSE;

	if(get_iter_from_node(node, &cur))
		curptr = &cur;

	if(PURPLE_BLIST_NODE_IS_CONTACT(node) || PURPLE_BLIST_NODE_IS_CHAT(node)) {
		current_sort_method->func(node, list, parent_iter, curptr, iter);
	} else {
		sort_method_none(node, list, parent_iter, curptr, iter);
	}

	if(gtknode != NULL) {
		gtk_tree_row_reference_free(gtknode->row);
	} else {
		pidgin_blist_new_node(node);
		gtknode = (struct _pidgin_blist_node *)node->ui_data;
	}

	newpath = gtk_tree_model_get_path(GTK_TREE_MODEL(gtkblist->treemodel),
			iter);
	gtknode->row =
		gtk_tree_row_reference_new(GTK_TREE_MODEL(gtkblist->treemodel),
				newpath);

	gtk_tree_path_free(newpath);

	if (!editing_blist)
		gtk_tree_store_set(gtkblist->treemodel, iter,
				NODE_COLUMN, node,
				-1);

	if(node->parent) {
		GtkTreePath *expand = NULL;
		struct _pidgin_blist_node *gtkparentnode = node->parent->ui_data;

		if(PURPLE_BLIST_NODE_IS_GROUP(node->parent)) {
			if(!purple_blist_node_get_bool(node->parent, "collapsed"))
				expand = gtk_tree_model_get_path(GTK_TREE_MODEL(gtkblist->treemodel), &parent_iter);
		} else if(PURPLE_BLIST_NODE_IS_CONTACT(node->parent) &&
				gtkparentnode->contact_expanded) {
			expand = gtk_tree_model_get_path(GTK_TREE_MODEL(gtkblist->treemodel), &parent_iter);
		}
		if(expand) {
			gtk_tree_view_expand_row(GTK_TREE_VIEW(gtkblist->treeview), expand, FALSE);
			gtk_tree_path_free(expand);
		}
	}

	return TRUE;
}

static gboolean pidgin_blist_group_has_show_offline_buddy(PurpleGroup *group)
{
	PurpleBlistNode *gnode, *cnode, *bnode;

	gnode = (PurpleBlistNode *)group;
	for(cnode = gnode->child; cnode; cnode = cnode->next) {
		if(PURPLE_BLIST_NODE_IS_CONTACT(cnode)) {
			for(bnode = cnode->child; bnode; bnode = bnode->next) {
				PurpleBuddy *buddy = (PurpleBuddy *)bnode;
				if (purple_account_is_connected(buddy->account) &&
					purple_blist_node_get_bool(bnode, "show_offline"))
					return TRUE;
			}
		}
	}
	return FALSE;
}

/* This version of pidgin_blist_update_group can take the original buddy or a
 * group, but has much better algorithmic performance with a pre-known buddy.
 */
static void pidgin_blist_update_group(PurpleBuddyList *list,
                                      PurpleBlistNode *node)
{
	gint count;
	PurpleGroup *group;
	PurpleBlistNode* gnode;
	gboolean show = FALSE, show_offline = FALSE;

	g_return_if_fail(node != NULL);

	if (editing_blist)
		return;

	if (PURPLE_BLIST_NODE_IS_GROUP(node))
		gnode = node;
	else if (PURPLE_BLIST_NODE_IS_BUDDY(node))
		gnode = node->parent->parent;
	else if (PURPLE_BLIST_NODE_IS_CONTACT(node) || PURPLE_BLIST_NODE_IS_CHAT(node))
		gnode = node->parent;
	else
		return;

	group = (PurpleGroup*)gnode;

	show_offline = purple_prefs_get_bool(PIDGIN_PREFS_ROOT "/blist/show_offline_buddies");

	if(show_offline)
		count = purple_blist_get_group_size(group, FALSE);
	else
		count = purple_blist_get_group_online_count(group);

	if (count > 0 || purple_prefs_get_bool(PIDGIN_PREFS_ROOT "/blist/show_empty_groups"))
		show = TRUE;
	else if (PURPLE_BLIST_NODE_IS_BUDDY(node) && buddy_is_displayable((PurpleBuddy*)node)) { /* Or chat? */
		show = TRUE;
	} else if (!show_offline) {
		show = pidgin_blist_group_has_show_offline_buddy(group);
	}

	if (show) {
		gchar *title;
		gboolean biglist;
		GtkTreeIter iter;
		GtkTreePath *path;
		gboolean expanded;
		GdkColor *bgcolor = NULL;
		GdkPixbuf *avatar = NULL;
		PidginBlistTheme *theme = NULL;

		if(!insert_node(list, gnode, &iter))
			return;

		if ((theme = pidgin_blist_get_theme()) == NULL)
			bgcolor = NULL;
		else if (purple_blist_node_get_bool(gnode, "collapsed") || count <= 0)
			bgcolor = pidgin_blist_theme_get_collapsed_background_color(theme);
		else
			bgcolor = pidgin_blist_theme_get_expanded_background_color(theme);

		path = gtk_tree_model_get_path(GTK_TREE_MODEL(gtkblist->treemodel), &iter);
		expanded = gtk_tree_view_row_expanded(GTK_TREE_VIEW(gtkblist->treeview), path);
		gtk_tree_path_free(path);

		title = pidgin_get_group_title(gnode, expanded);
		biglist = purple_prefs_get_bool(PIDGIN_PREFS_ROOT "/blist/show_buddy_icons");

		if (biglist) {
			avatar = pidgin_blist_get_buddy_icon(gnode, TRUE, TRUE);
		}

		gtk_tree_store_set(gtkblist->treemodel, &iter,
				   STATUS_ICON_VISIBLE_COLUMN, FALSE,
				   STATUS_ICON_COLUMN, NULL,
				   NAME_COLUMN, title,
				   NODE_COLUMN, gnode,
				   BGCOLOR_COLUMN, bgcolor,
				   GROUP_EXPANDER_COLUMN, TRUE,
				   GROUP_EXPANDER_VISIBLE_COLUMN, TRUE,
				   CONTACT_EXPANDER_VISIBLE_COLUMN, FALSE,
				   BUDDY_ICON_COLUMN, avatar,
				   BUDDY_ICON_VISIBLE_COLUMN, biglist,
				   IDLE_VISIBLE_COLUMN, FALSE,
				   EMBLEM_VISIBLE_COLUMN, FALSE,
				   -1);
		g_free(title);
	} else {
		pidgin_blist_hide_node(list, gnode, TRUE);
	}
}

static char *pidgin_get_group_title(PurpleBlistNode *gnode, gboolean expanded)
{
	PurpleGroup *group;
	gboolean selected;
	char group_count[12] = "";
	char *mark, *esc;
	PurpleBlistNode *selected_node = NULL;
	GtkTreeIter iter;
	PidginThemeFont *pair;
	gchar const *text_color, *text_font;
	PidginBlistTheme *theme;

	group = (PurpleGroup*)gnode;

	if (gtk_tree_selection_get_selected(gtk_tree_view_get_selection(GTK_TREE_VIEW(gtkblist->treeview)), NULL, &iter)) {
		gtk_tree_model_get(GTK_TREE_MODEL(gtkblist->treemodel), &iter,
				NODE_COLUMN, &selected_node, -1);
	}
	selected = (gnode == selected_node);

	if (!expanded) {
		g_snprintf(group_count, sizeof(group_count), "%d/%d",
		           purple_blist_get_group_online_count(group),
		           purple_blist_get_group_size(group, FALSE));
	}

	theme = pidgin_blist_get_theme();
	if (theme == NULL)
		pair = NULL;
	else if (expanded)
		pair = pidgin_blist_theme_get_expanded_text_info(theme);
	else
		pair = pidgin_blist_theme_get_collapsed_text_info(theme);


	text_color = selected ? NULL : theme_font_get_color_default(pair, NULL);
	text_font = theme_font_get_face_default(pair, "");

	esc = g_markup_escape_text(group->name, -1);
	if (text_color) {
		mark = g_strdup_printf("<span foreground='%s' font_desc='%s'><b>%s</b>%s%s%s</span>",
		                       text_color, text_font,
		                       esc ? esc : "",
		                       !expanded ? " <span weight='light'>(</span>" : "",
		                       group_count,
		                       !expanded ? "<span weight='light'>)</span>" : "");
	} else {
		mark = g_strdup_printf("<span font_desc='%s'><b>%s</b>%s%s%s</span>",
		                       text_font, esc ? esc : "",
		                       !expanded ? " <span weight='light'>(</span>" : "",
		                       group_count,
		                       !expanded ? "<span weight='light'>)</span>" : "");
	}

	g_free(esc);
	return mark;
}

static void buddy_node(PurpleBuddy *buddy, GtkTreeIter *iter, PurpleBlistNode *node)
{
	PurplePresence *presence = purple_buddy_get_presence(buddy);
	GdkPixbuf *status, *avatar, *emblem, *prpl_icon;
	GdkColor *color = NULL;
	char *mark;
	char *idle = NULL;
	gboolean expanded = ((struct _pidgin_blist_node *)(node->parent->ui_data))->contact_expanded;
	gboolean selected = (gtkblist->selected_node == node);
	gboolean biglist = purple_prefs_get_bool(PIDGIN_PREFS_ROOT "/blist/show_buddy_icons");
	PidginBlistTheme *theme;

	if (editing_blist)
		return;

	status = pidgin_blist_get_status_icon((PurpleBlistNode*)buddy,
						biglist ? PIDGIN_STATUS_ICON_LARGE : PIDGIN_STATUS_ICON_SMALL);

	/* Speed it up if we don't want buddy icons. */
	if(biglist)
		avatar = pidgin_blist_get_buddy_icon((PurpleBlistNode *)buddy, TRUE, TRUE);
	else
		avatar = NULL;

	if (!avatar) {
		g_object_ref(G_OBJECT(gtkblist->empty_avatar));
		avatar = gtkblist->empty_avatar;
	} else if ((!PURPLE_BUDDY_IS_ONLINE(buddy) || purple_presence_is_idle(presence))) {
		do_alphashift(avatar, 77);
	}

	emblem = pidgin_blist_get_emblem((PurpleBlistNode*) buddy);
	mark = pidgin_blist_get_name_markup(buddy, selected, TRUE);

	theme = pidgin_blist_get_theme();

	if (purple_prefs_get_bool(PIDGIN_PREFS_ROOT "/blist/show_idle_time") &&
		purple_presence_is_idle(presence) && !biglist)
	{
		time_t idle_secs = purple_presence_get_idle_time(presence);

		if (idle_secs > 0)
		{
			PidginThemeFont *pair = NULL;
			const gchar *textcolor;
			time_t t;
			int ihrs, imin;
			time(&t);

			ihrs = (t - idle_secs) / 3600;
			imin = ((t - idle_secs) / 60) % 60;

			if (selected)
				textcolor = NULL;
			else if (theme != NULL && (pair = pidgin_blist_theme_get_idle_text_info(theme)) != NULL)
				textcolor = pidgin_theme_font_get_color_describe(pair);
			else
				/* If no theme them default to making idle buddy names grey */
				textcolor = "dim grey";

			if (textcolor) {
				idle = g_strdup_printf("<span color='%s' font_desc='%s'>%d:%02d</span>",
					textcolor, theme_font_get_face_default(pair, ""),
					ihrs, imin);
			} else {
				idle = g_strdup_printf("<span font_desc='%s'>%d:%02d</span>",
					theme_font_get_face_default(pair, ""),
					ihrs, imin);
			}
		}
	}

	prpl_icon = pidgin_create_prpl_icon(buddy->account, PIDGIN_PRPL_ICON_SMALL);

	if (theme != NULL)
		color = pidgin_blist_theme_get_contact_color(theme);

	gtk_tree_store_set(gtkblist->treemodel, iter,
			   STATUS_ICON_COLUMN, status,
			   STATUS_ICON_VISIBLE_COLUMN, TRUE,
			   NAME_COLUMN, mark,
			   IDLE_COLUMN, idle,
			   IDLE_VISIBLE_COLUMN, !biglist && idle,
			   BUDDY_ICON_COLUMN, avatar,
			   BUDDY_ICON_VISIBLE_COLUMN, biglist,
			   EMBLEM_COLUMN, emblem,
			   EMBLEM_VISIBLE_COLUMN, (emblem != NULL),
			   PROTOCOL_ICON_COLUMN, prpl_icon,
			   PROTOCOL_ICON_VISIBLE_COLUMN, purple_prefs_get_bool(PIDGIN_PREFS_ROOT "/blist/show_protocol_icons"),
			   BGCOLOR_COLUMN, color,
			   CONTACT_EXPANDER_COLUMN, NULL,
			   CONTACT_EXPANDER_VISIBLE_COLUMN, expanded,
			   GROUP_EXPANDER_VISIBLE_COLUMN, FALSE,
			-1);

	g_free(mark);
	g_free(idle);
	if(emblem)
		g_object_unref(emblem);
	if(status)
		g_object_unref(status);
	if(avatar)
		g_object_unref(avatar);
	if(prpl_icon)
		g_object_unref(prpl_icon);
}

/* This is a variation on the original gtk_blist_update_contact. Here we
	can know in advance which buddy has changed so we can just update that */
static void pidgin_blist_update_contact(PurpleBuddyList *list, PurpleBlistNode *node)
{
	PurpleBlistNode *cnode;
	PurpleContact *contact;
	PurpleBuddy *buddy;
	gboolean biglist = purple_prefs_get_bool(PIDGIN_PREFS_ROOT "/blist/show_buddy_icons");
	struct _pidgin_blist_node *gtknode;

	if (editing_blist)
		return;

	if (PURPLE_BLIST_NODE_IS_BUDDY(node))
		cnode = node->parent;
	else
		cnode = node;

	g_return_if_fail(PURPLE_BLIST_NODE_IS_CONTACT(cnode));

	/* First things first, update the group */
	if (PURPLE_BLIST_NODE_IS_BUDDY(node))
		pidgin_blist_update_group(list, node);
	else
		pidgin_blist_update_group(list, cnode->parent);

	contact = (PurpleContact*)cnode;
	buddy = purple_contact_get_priority_buddy(contact);

	if (buddy_is_displayable(buddy))
	{
		GtkTreeIter iter;

		if(!insert_node(list, cnode, &iter))
			return;

		gtknode = (struct _pidgin_blist_node *)cnode->ui_data;

		if(gtknode->contact_expanded) {
			GdkPixbuf *status;
			gchar *mark, *tmp;
			const gchar *fg_color, *font;
			GdkColor *color = NULL;
			PidginBlistTheme *theme;
			PidginThemeFont *pair;
			gboolean selected = (gtkblist->selected_node == cnode);

			mark = g_markup_escape_text(purple_contact_get_alias(contact), -1);

			theme = pidgin_blist_get_theme();
			if (theme == NULL)
				pair = NULL;
			else {
				pair = pidgin_blist_theme_get_contact_text_info(theme);
				color = pidgin_blist_theme_get_contact_color(theme);
			}

			font = theme_font_get_face_default(pair, "");
			fg_color = selected ? NULL : theme_font_get_color_default(pair, NULL);

			if (fg_color) {
				tmp = g_strdup_printf("<span font_desc='%s' color='%s'>%s</span>",
						font, fg_color, mark);
			} else {
				tmp = g_strdup_printf("<span font_desc='%s'>%s</span>", font,
					mark);
			}
			g_free(mark);
			mark = tmp;

			status = pidgin_blist_get_status_icon(cnode,
					 biglist? PIDGIN_STATUS_ICON_LARGE : PIDGIN_STATUS_ICON_SMALL);

			gtk_tree_store_set(gtkblist->treemodel, &iter,
					   STATUS_ICON_COLUMN, status,
					   STATUS_ICON_VISIBLE_COLUMN, TRUE,
					   NAME_COLUMN, mark,
					   IDLE_COLUMN, NULL,
					   IDLE_VISIBLE_COLUMN, FALSE,
					   BGCOLOR_COLUMN, color,
					   BUDDY_ICON_COLUMN, NULL,
					   CONTACT_EXPANDER_COLUMN, TRUE,
					   CONTACT_EXPANDER_VISIBLE_COLUMN, TRUE,
				  	   GROUP_EXPANDER_VISIBLE_COLUMN, FALSE,
					-1);
			g_free(mark);
			if(status)
				g_object_unref(status);
		} else {
			buddy_node(buddy, &iter, cnode);
		}
	} else {
		pidgin_blist_hide_node(list, cnode, TRUE);
	}
}



static void pidgin_blist_update_buddy(PurpleBuddyList *list, PurpleBlistNode *node, gboolean status_change)
{
	PurpleBuddy *buddy;
	struct _pidgin_blist_node *gtkparentnode;

	g_return_if_fail(PURPLE_BLIST_NODE_IS_BUDDY(node));

	if (node->parent == NULL)
		return;

	buddy = (PurpleBuddy*)node;

	/* First things first, update the contact */
	pidgin_blist_update_contact(list, node);

	gtkparentnode = (struct _pidgin_blist_node *)node->parent->ui_data;

	if (gtkparentnode->contact_expanded && buddy_is_displayable(buddy))
	{
		GtkTreeIter iter;

		if (!insert_node(list, node, &iter))
			return;

		buddy_node(buddy, &iter, node);

	} else {
		pidgin_blist_hide_node(list, node, TRUE);
	}

}

static void pidgin_blist_update_chat(PurpleBuddyList *list, PurpleBlistNode *node)
{
	PurpleChat *chat;

	g_return_if_fail(PURPLE_BLIST_NODE_IS_CHAT(node));

	if (editing_blist)
		return;

	/* First things first, update the group */
	pidgin_blist_update_group(list, node->parent);

	chat = (PurpleChat*)node;

	if(purple_account_is_connected(chat->account)) {
		GtkTreeIter iter;
		GdkPixbuf *status, *avatar, *emblem, *prpl_icon;
		const gchar *color, *font;
		gchar *mark, *tmp;
		gboolean showicons = purple_prefs_get_bool(PIDGIN_PREFS_ROOT "/blist/show_buddy_icons");
		gboolean biglist = purple_prefs_get_bool(PIDGIN_PREFS_ROOT "/blist/show_buddy_icons");
		PidginBlistNode *ui;
		PurpleConversation *conv;
		gboolean hidden = FALSE;
		GdkColor *bgcolor = NULL;
		PidginThemeFont *pair;
		PidginBlistTheme *theme;
		gboolean selected = (gtkblist->selected_node == node);
		gboolean nick_said = FALSE;

		if (!insert_node(list, node, &iter))
			return;

		ui = node->ui_data;
		conv = ui->conv.conv;
		if (conv && pidgin_conv_is_hidden(PIDGIN_CONVERSATION(conv))) {
			hidden = (ui->conv.flags & PIDGIN_BLIST_NODE_HAS_PENDING_MESSAGE);
			nick_said = (ui->conv.flags & PIDGIN_BLIST_CHAT_HAS_PENDING_MESSAGE_WITH_NICK);
		}

		status = pidgin_blist_get_status_icon(node,
				 biglist ? PIDGIN_STATUS_ICON_LARGE : PIDGIN_STATUS_ICON_SMALL);
		emblem = pidgin_blist_get_emblem(node);

		/* Speed it up if we don't want buddy icons. */
		if(showicons)
			avatar = pidgin_blist_get_buddy_icon(node, TRUE, FALSE);
		else
			avatar = NULL;

		mark = g_markup_escape_text(purple_chat_get_name(chat), -1);

		theme = pidgin_blist_get_theme();

		if (theme == NULL)
			pair = NULL;
		else if (nick_said)
			pair = pidgin_blist_theme_get_unread_message_nick_said_text_info(theme);
		else if (hidden)
			pair = pidgin_blist_theme_get_unread_message_text_info(theme);
		else pair = pidgin_blist_theme_get_online_text_info(theme);


		font = theme_font_get_face_default(pair, "");
		if (selected || !(color = theme_font_get_color_default(pair, NULL)))
			/* nick_said color is the same as gtkconv:tab-label-attention */
			color = (nick_said ? "#006aff" : NULL);

		if (color) {
			tmp = g_strdup_printf("<span font_desc='%s' color='%s' weight='%s'>%s</span>",
				  	  font, color, hidden ? "bold" : "normal", mark);
		} else {
			tmp = g_strdup_printf("<span font_desc='%s' weight='%s'>%s</span>",
				  	  font, hidden ? "bold" : "normal", mark);
		}
		g_free(mark);
		mark = tmp;

		prpl_icon = pidgin_create_prpl_icon(chat->account, PIDGIN_PRPL_ICON_SMALL);

		if (theme != NULL)
			bgcolor = pidgin_blist_theme_get_contact_color(theme);

		gtk_tree_store_set(gtkblist->treemodel, &iter,
				STATUS_ICON_COLUMN, status,
				STATUS_ICON_VISIBLE_COLUMN, TRUE,
				BUDDY_ICON_COLUMN, avatar ? avatar : gtkblist->empty_avatar,
				BUDDY_ICON_VISIBLE_COLUMN, showicons,
				EMBLEM_COLUMN, emblem,
				EMBLEM_VISIBLE_COLUMN, emblem != NULL,
				PROTOCOL_ICON_COLUMN, prpl_icon,
				PROTOCOL_ICON_VISIBLE_COLUMN, purple_prefs_get_bool(PIDGIN_PREFS_ROOT "/blist/show_protocol_icons"),
				NAME_COLUMN, mark,
				BGCOLOR_COLUMN, bgcolor,
				GROUP_EXPANDER_VISIBLE_COLUMN, FALSE,
				-1);

		g_free(mark);
		if(emblem)
			g_object_unref(emblem);
		if(status)
			g_object_unref(status);
		if(avatar)
			g_object_unref(avatar);
		if(prpl_icon)
			g_object_unref(prpl_icon);

	} else {
		pidgin_blist_hide_node(list, node, TRUE);
	}
}

static void pidgin_blist_update(PurpleBuddyList *list, PurpleBlistNode *node)
{
	if (list)
		gtkblist = PIDGIN_BLIST(list);
	if(!gtkblist || !gtkblist->treeview || !node)
		return;

	if (node->ui_data == NULL)
		pidgin_blist_new_node(node);

	switch(node->type) {
		case PURPLE_BLIST_GROUP_NODE:
			pidgin_blist_update_group(list, node);
			break;
		case PURPLE_BLIST_CONTACT_NODE:
			pidgin_blist_update_contact(list, node);
			break;
		case PURPLE_BLIST_BUDDY_NODE:
			pidgin_blist_update_buddy(list, node, TRUE);
			break;
		case PURPLE_BLIST_CHAT_NODE:
			pidgin_blist_update_chat(list, node);
			break;
		case PURPLE_BLIST_OTHER_NODE:
			return;
	}

}

static void pidgin_blist_destroy(PurpleBuddyList *list)
{
	PidginBuddyListPrivate *priv;

	if (!list || !list->ui_data)
		return;

	g_return_if_fail(list->ui_data == gtkblist);

	purple_signals_disconnect_by_handle(gtkblist);

	if (gtkblist->headline_close)
		g_object_unref(G_OBJECT(gtkblist->headline_close));

	gtk_widget_destroy(gtkblist->window);

	pidgin_blist_tooltip_destroy();

	if (gtkblist->refresh_timer)
		purple_timeout_remove(gtkblist->refresh_timer);
	if (gtkblist->timeout)
		g_source_remove(gtkblist->timeout);
	if (gtkblist->drag_timeout)
		g_source_remove(gtkblist->drag_timeout);

	g_hash_table_destroy(gtkblist->connection_errors);
	gtkblist->refresh_timer = 0;
	gtkblist->timeout = 0;
	gtkblist->drag_timeout = 0;
	gtkblist->window = gtkblist->vbox = gtkblist->treeview = NULL;
	g_object_unref(G_OBJECT(gtkblist->treemodel));
	gtkblist->treemodel = NULL;
	g_object_unref(G_OBJECT(gtkblist->ui));
	g_object_unref(G_OBJECT(gtkblist->empty_avatar));

	gdk_cursor_unref(gtkblist->hand_cursor);
	gdk_cursor_unref(gtkblist->arrow_cursor);
	gtkblist->hand_cursor = NULL;
	gtkblist->arrow_cursor = NULL;

	priv = PIDGIN_BUDDY_LIST_GET_PRIVATE(gtkblist);
	if (priv->current_theme)
		g_object_unref(priv->current_theme);
	g_free(priv);

	g_free(gtkblist);
	gtkblist = NULL;
	purple_prefs_disconnect_by_handle(pidgin_blist_get_handle());
}

static void pidgin_blist_set_visible(PurpleBuddyList *list, gboolean show)
{
	if (!(gtkblist && gtkblist->window))
		return;

	if (show) {
		if(!PIDGIN_WINDOW_ICONIFIED(gtkblist->window) && 
        !gtk_widget_get_visible(gtkblist->window))
			purple_signal_emit(pidgin_blist_get_handle(), "gtkblist-unhiding", gtkblist);
		pidgin_blist_restore_position();
		gtk_window_present(GTK_WINDOW(gtkblist->window));
	} else {
		if(visibility_manager_count) {
			purple_signal_emit(pidgin_blist_get_handle(), "gtkblist-hiding", gtkblist);
			gtk_widget_hide(gtkblist->window);
		} else {
			if (!gtk_widget_get_visible(gtkblist->window))
				gtk_widget_show(gtkblist->window);
			gtk_window_iconify(GTK_WINDOW(gtkblist->window));
		}
	}
}

static GList *
groups_tree(void)
{
	static GList *list = NULL;
	char *tmp2;
	PurpleGroup *g;
	PurpleBlistNode *gnode;

	g_list_free(list);
	list = NULL;

	if (purple_get_blist()->root == NULL)
	{
		list  = g_list_append(list, (gpointer)_("Buddies"));
	}
	else
	{
		for (gnode = purple_get_blist()->root;
			 gnode != NULL;
			 gnode = gnode->next)
		{
			if (PURPLE_BLIST_NODE_IS_GROUP(gnode))
			{
				g    = (PurpleGroup *)gnode;
				tmp2 = g->name;
				list  = g_list_append(list, tmp2);
			}
		}
	}

	return list;
}

static void
add_buddy_select_account_cb(GObject *w, PurpleAccount *account,
							PidginAddBuddyData *data)
{
	/* Save our account */
	data->rq_data.account = account;
}

static void
destroy_add_buddy_dialog_cb(GtkWidget *win, PidginAddBuddyData *data)
{
	g_free(data);
}

static void
add_buddy_cb(GtkWidget *w, int resp, PidginAddBuddyData *data)
{
	const char *grp, *who, *whoalias;
	PurpleAccount *account;
	PurpleGroup *g;
	PurpleBuddy *b;
	PurpleConversation *c;
	PurpleBuddyIcon *icon;

	if (resp == GTK_RESPONSE_OK)
	{
		who = gtk_entry_get_text(GTK_ENTRY(data->entry));
		grp = pidgin_text_combo_box_entry_get_text(data->combo);
		whoalias = gtk_entry_get_text(GTK_ENTRY(data->entry_for_alias));
		if (*whoalias == '\0')
			whoalias = NULL;

		account = data->rq_data.account;

		g = NULL;
		if ((grp != NULL) && (*grp != '\0'))
		{
			if ((g = purple_find_group(grp)) == NULL)
			{
				g = purple_group_new(grp);
				purple_blist_add_group(g, NULL);
			}

			b = purple_find_buddy_in_group(account, who, g);
		}
		else if ((b = purple_find_buddy(account, who)) != NULL)
		{
			g = purple_buddy_get_group(b);
		}

		if (b == NULL)
		{
			b = purple_buddy_new(account, who, whoalias);
			purple_blist_add_buddy(b, NULL, g, NULL);
		}

		purple_account_add_buddy(account, b);

		/* Offer to merge people with the same alias. */
		if (whoalias != NULL && g != NULL)
			gtk_blist_auto_personize((PurpleBlistNode *)g, whoalias);

		/*
		 * XXX
		 * It really seems like it would be better if the call to
		 * purple_account_add_buddy() and purple_conversation_update() were done in
		 * blist.c, possibly in the purple_blist_add_buddy() function.  Maybe
		 * purple_account_add_buddy() should be renamed to
		 * purple_blist_add_new_buddy() or something, and have it call
		 * purple_blist_add_buddy() after it creates it.  --Mark
		 *
		 * No that's not good.  blist.c should only deal with adding nodes to the
		 * local list.  We need a new, non-gtk file that calls both
		 * purple_account_add_buddy and purple_blist_add_buddy().
		 * Or something.  --Mark
		 */

		c = purple_find_conversation_with_account(PURPLE_CONV_TYPE_IM, who, data->rq_data.account);
		if (c != NULL) {
			icon = purple_conv_im_get_icon(PURPLE_CONV_IM(c));
			if (icon != NULL)
				purple_buddy_icon_update(icon);
		}
	}

	gtk_widget_destroy(data->rq_data.window);
}

static void
pidgin_blist_request_add_buddy(PurpleAccount *account, const char *username,
								 const char *group, const char *alias)
{
	PidginAddBuddyData *data = g_new0(PidginAddBuddyData, 1);

	make_blist_request_dialog((PidginBlistRequestData *)data,
		(account != NULL
			? account : purple_connection_get_account(purple_connections_get_all()->data)),
		_("Add Buddy"), "add_buddy",
		_("Add a buddy.\n"),
		G_CALLBACK(add_buddy_select_account_cb), NULL,
		G_CALLBACK(add_buddy_cb));
	gtk_dialog_add_buttons(GTK_DIALOG(data->rq_data.window),
			GTK_STOCK_CANCEL, GTK_RESPONSE_CANCEL,
			GTK_STOCK_ADD, GTK_RESPONSE_OK,
			NULL);
	gtk_dialog_set_default_response(GTK_DIALOG(data->rq_data.window),
			GTK_RESPONSE_OK);

	g_signal_connect(G_OBJECT(data->rq_data.window), "destroy",
	                 G_CALLBACK(destroy_add_buddy_dialog_cb), data);

	data->entry = gtk_entry_new();

	pidgin_add_widget_to_vbox(data->rq_data.vbox, _("Buddy's _username:"),
		data->rq_data.sg, data->entry, TRUE, NULL);
	gtk_widget_grab_focus(data->entry);

	if (username != NULL)
		gtk_entry_set_text(GTK_ENTRY(data->entry), username);
	else
		gtk_dialog_set_response_sensitive(GTK_DIALOG(data->rq_data.window),
		                                  GTK_RESPONSE_OK, FALSE);

	gtk_entry_set_activates_default (GTK_ENTRY(data->entry), TRUE);

	g_signal_connect(G_OBJECT(data->entry), "changed",
	                 G_CALLBACK(pidgin_set_sensitive_if_input),
	                 data->rq_data.window);

	data->entry_for_alias = gtk_entry_new();
	pidgin_add_widget_to_vbox(data->rq_data.vbox, _("(Optional) A_lias:"),
	                          data->rq_data.sg, data->entry_for_alias, TRUE,
	                          NULL);

	if (alias != NULL)
		gtk_entry_set_text(GTK_ENTRY(data->entry_for_alias), alias);

	if (username != NULL)
		gtk_widget_grab_focus(GTK_WIDGET(data->entry_for_alias));

	data->combo = pidgin_text_combo_box_entry_new(group, groups_tree());
	pidgin_add_widget_to_vbox(data->rq_data.vbox, _("Add buddy to _group:"),
	                          data->rq_data.sg, data->combo, TRUE, NULL);

	gtk_widget_show_all(data->rq_data.window);
}

static void
add_chat_cb(GtkWidget *w, PidginAddChatData *data)
{
	GList *tmp;
	PurpleChat *chat;
	GHashTable *components;

	components = g_hash_table_new_full(g_str_hash, g_str_equal,
									   g_free, g_free);

	for (tmp = data->chat_data.entries; tmp; tmp = tmp->next)
	{
		if (g_object_get_data(tmp->data, "is_spin"))
		{
			g_hash_table_replace(components,
					g_strdup(g_object_get_data(tmp->data, "identifier")),
					g_strdup_printf("%d",
						gtk_spin_button_get_value_as_int(tmp->data)));
		}
		else
		{
			const char *value = gtk_entry_get_text(tmp->data);

			if (*value != '\0')
				g_hash_table_replace(components,
						g_strdup(g_object_get_data(tmp->data, "identifier")),
						g_strdup(value));
		}
	}

	chat = purple_chat_new(data->chat_data.rq_data.account,
	                       gtk_entry_get_text(GTK_ENTRY(data->alias_entry)),
	                       components);

	if (chat != NULL) {
		PurpleGroup *group;
		const char *group_name;

		group_name = pidgin_text_combo_box_entry_get_text(data->group_combo);

		group = NULL;
		if ((group_name != NULL) && (*group_name != '\0') &&
		    ((group = purple_find_group(group_name)) == NULL))
		{
			group = purple_group_new(group_name);
			purple_blist_add_group(group, NULL);
		}

		purple_blist_add_chat(chat, group, NULL);

		if (gtk_toggle_button_get_active(GTK_TOGGLE_BUTTON(data->autojoin)))
			purple_blist_node_set_bool((PurpleBlistNode*)chat, "gtk-autojoin", TRUE);

		if (gtk_toggle_button_get_active(GTK_TOGGLE_BUTTON(data->persistent)))
			purple_blist_node_set_bool((PurpleBlistNode*)chat, "gtk-persistent", TRUE);
	}

	gtk_widget_destroy(data->chat_data.rq_data.window);
	g_free(data->chat_data.default_chat_name);
	g_list_free(data->chat_data.entries);
	g_free(data);
}

static void
add_chat_resp_cb(GtkWidget *w, int resp, PidginAddChatData *data)
{
	if (resp == GTK_RESPONSE_OK)
	{
		add_chat_cb(NULL, data);
	}
	else if (resp == 1)
	{
		pidgin_roomlist_dialog_show_with_account(data->chat_data.rq_data.account);
	}
	else
	{
		gtk_widget_destroy(data->chat_data.rq_data.window);
		g_free(data->chat_data.default_chat_name);
		g_list_free(data->chat_data.entries);
		g_free(data);
	}
}

static void
pidgin_blist_request_add_chat(PurpleAccount *account, PurpleGroup *group,
								const char *alias, const char *name)
{
	PidginAddChatData *data;
	GList *l;
	PurpleConnection *gc;
	GtkBox *vbox;

	if (account != NULL) {
		gc = purple_account_get_connection(account);

		if (PURPLE_PLUGIN_PROTOCOL_INFO(gc->prpl)->join_chat == NULL) {
			purple_notify_error(gc, NULL, _("This protocol does not support chat rooms."), NULL);
			return;
		}
	} else {
		/* Find an account with chat capabilities */
		for (l = purple_connections_get_all(); l != NULL; l = l->next) {
			gc = (PurpleConnection *)l->data;

			if (PURPLE_PLUGIN_PROTOCOL_INFO(gc->prpl)->join_chat != NULL) {
				account = purple_connection_get_account(gc);
				break;
			}
		}

		if (account == NULL) {
			purple_notify_error(NULL, NULL,
							  _("You are not currently signed on with any "
								"protocols that have the ability to chat."), NULL);
			return;
		}
	}

	data = g_new0(PidginAddChatData, 1);
	vbox = GTK_BOX(make_blist_request_dialog((PidginBlistRequestData *)data, account,
			_("Add Chat"), "add_chat",
			_("Please enter an alias, and the appropriate information "
			  "about the chat you would like to add to your buddy list.\n"),
			G_CALLBACK(chat_select_account_cb), chat_account_filter_func,
			G_CALLBACK(add_chat_resp_cb)));
	gtk_dialog_add_buttons(GTK_DIALOG(data->chat_data.rq_data.window),
		_("Room List"), 1,
		GTK_STOCK_CANCEL, GTK_RESPONSE_CANCEL,
		GTK_STOCK_ADD, GTK_RESPONSE_OK,
		NULL);
	gtk_dialog_set_default_response(GTK_DIALOG(data->chat_data.rq_data.window),
			GTK_RESPONSE_OK);

	data->chat_data.default_chat_name = g_strdup(name);

	rebuild_chat_entries((PidginChatData *)data, name);

	data->alias_entry = gtk_entry_new();
	if (alias != NULL)
		gtk_entry_set_text(GTK_ENTRY(data->alias_entry), alias);
	gtk_entry_set_activates_default(GTK_ENTRY(data->alias_entry), TRUE);

	pidgin_add_widget_to_vbox(GTK_BOX(vbox), _("A_lias:"),
	                          data->chat_data.rq_data.sg, data->alias_entry,
	                          TRUE, NULL);
	if (name != NULL)
		gtk_widget_grab_focus(data->alias_entry);

	data->group_combo = pidgin_text_combo_box_entry_new(group ? group->name : NULL, groups_tree());
	pidgin_add_widget_to_vbox(GTK_BOX(vbox), _("_Group:"),
	                          data->chat_data.rq_data.sg, data->group_combo,
	                          TRUE, NULL);

	data->autojoin = gtk_check_button_new_with_mnemonic(_("Auto_join when account connects."));
	data->persistent = gtk_check_button_new_with_mnemonic(_("_Remain in chat after window is closed."));
	gtk_box_pack_start(GTK_BOX(vbox), data->autojoin, FALSE, FALSE, 0);
	gtk_box_pack_start(GTK_BOX(vbox), data->persistent, FALSE, FALSE, 0);

	gtk_widget_show_all(data->chat_data.rq_data.window);
}

static void
add_group_cb(PurpleConnection *gc, const char *group_name)
{
	PurpleGroup *group;

	if ((group_name == NULL) || (*group_name == '\0'))
		return;

	group = purple_group_new(group_name);
	purple_blist_add_group(group, NULL);
}

static void
pidgin_blist_request_add_group(void)
{
	purple_request_input(NULL, _("Add Group"), NULL,
					   _("Please enter the name of the group to be added."),
					   NULL, FALSE, FALSE, NULL,
					   _("Add"), G_CALLBACK(add_group_cb),
					   _("Cancel"), NULL,
					   NULL, NULL, NULL,
					   NULL);
}

void
pidgin_blist_toggle_visibility()
{
	if (gtkblist && gtkblist->window) {
		if (gtk_widget_get_visible(gtkblist->window)) {
			/* make the buddy list visible if it is iconified or if it is
			 * obscured and not currently focused (the focus part ensures
			 * that we do something reasonable if the buddy list is obscured
			 * by a window set to always be on top), otherwise hide the
			 * buddy list
			 */
			purple_blist_set_visible(PIDGIN_WINDOW_ICONIFIED(gtkblist->window) ||
					((gtk_blist_visibility != GDK_VISIBILITY_UNOBSCURED) &&
					!gtk_blist_focused));
		} else {
			purple_blist_set_visible(TRUE);
		}
	}
}

void
pidgin_blist_visibility_manager_add()
{
	visibility_manager_count++;
	purple_debug_info("gtkblist", "added visibility manager: %d\n", visibility_manager_count);
}

void
pidgin_blist_visibility_manager_remove()
{
	if (visibility_manager_count)
		visibility_manager_count--;
	if (!visibility_manager_count)
		purple_blist_set_visible(TRUE);
	purple_debug_info("gtkblist", "removed visibility manager: %d\n", visibility_manager_count);
}

void pidgin_blist_add_alert(GtkWidget *widget)
{
	gtk_container_add(GTK_CONTAINER(gtkblist->scrollbook), widget);
	set_urgent();
}

void
pidgin_blist_set_headline(const char *text, GdkPixbuf *pixbuf, GCallback callback,
			gpointer user_data, GDestroyNotify destroy)
{
	/* Destroy any existing headline first */
	if (gtkblist->headline_destroy)
		gtkblist->headline_destroy(gtkblist->headline_data);

	gtk_label_set_markup(GTK_LABEL(gtkblist->headline_label), text);
	gtk_image_set_from_pixbuf(GTK_IMAGE(gtkblist->headline_image), pixbuf);

	gtkblist->headline_callback = callback;
	gtkblist->headline_data = user_data;
	gtkblist->headline_destroy = destroy;
	if (text != NULL || pixbuf != NULL) {
		set_urgent();
		gtk_widget_show_all(gtkblist->headline_hbox);
	} else {
		gtk_widget_hide(gtkblist->headline_hbox);
	}
}


static void
set_urgent(void)
{
	if (gtkblist->window && !gtk_widget_is_focus(gtkblist->window))
		pidgin_set_urgent(GTK_WINDOW(gtkblist->window), TRUE);
}

static PurpleBlistUiOps blist_ui_ops =
{
	pidgin_blist_new_list,
	pidgin_blist_new_node,
	pidgin_blist_show,
	pidgin_blist_update,
	pidgin_blist_remove,
	pidgin_blist_destroy,
	pidgin_blist_set_visible,
	pidgin_blist_request_add_buddy,
	pidgin_blist_request_add_chat,
	pidgin_blist_request_add_group,
	NULL,
	NULL,
	NULL,
	NULL
};


PurpleBlistUiOps *
pidgin_blist_get_ui_ops(void)
{
	return &blist_ui_ops;
}

PidginBuddyList *pidgin_blist_get_default_gtk_blist()
{
	return gtkblist;
}

static gboolean autojoin_cb(PurpleConnection *gc, gpointer data)
{
	PurpleAccount *account = purple_connection_get_account(gc);
	PurpleBlistNode *gnode, *cnode;
	for(gnode = purple_get_blist()->root; gnode; gnode = gnode->next)
	{
		if(!PURPLE_BLIST_NODE_IS_GROUP(gnode))
			continue;
		for(cnode = gnode->child; cnode; cnode = cnode->next)
		{
			PurpleChat *chat;

			if(!PURPLE_BLIST_NODE_IS_CHAT(cnode))
				continue;

			chat = (PurpleChat *)cnode;

			if(chat->account != account)
				continue;

			if(purple_blist_node_get_bool((PurpleBlistNode*)chat, "gtk-autojoin") ||
					(purple_blist_node_get_string((PurpleBlistNode*)chat,
					 "gtk-autojoin") != NULL))
				serv_join_chat(gc, chat->components);
		}
	}

	/* Stop processing; we handled the autojoins. */
	return TRUE;
}

void *
pidgin_blist_get_handle() {
	static int handle;

	return &handle;
}

static gboolean buddy_signonoff_timeout_cb(PurpleBuddy *buddy)
{
	struct _pidgin_blist_node *gtknode = ((PurpleBlistNode*)buddy)->ui_data;

	gtknode->recent_signonoff = FALSE;
	gtknode->recent_signonoff_timer = 0;

	pidgin_blist_update(NULL, (PurpleBlistNode*)buddy);

	return FALSE;
}

static void buddy_signonoff_cb(PurpleBuddy *buddy)
{
	struct _pidgin_blist_node *gtknode;

	if(!((PurpleBlistNode*)buddy)->ui_data) {
		pidgin_blist_new_node((PurpleBlistNode*)buddy);
	}

	gtknode = ((PurpleBlistNode*)buddy)->ui_data;

	gtknode->recent_signonoff = TRUE;

	if(gtknode->recent_signonoff_timer > 0)
		purple_timeout_remove(gtknode->recent_signonoff_timer);
	gtknode->recent_signonoff_timer = purple_timeout_add_seconds(10,
			(GSourceFunc)buddy_signonoff_timeout_cb, buddy);
}

void
pidgin_blist_set_theme(PidginBlistTheme *theme)
{
	PidginBuddyListPrivate *priv = PIDGIN_BUDDY_LIST_GET_PRIVATE(gtkblist);
	PurpleBuddyList *list = purple_get_blist();

	if (theme != NULL)
		purple_prefs_set_string(PIDGIN_PREFS_ROOT "/blist/theme",
				purple_theme_get_name(PURPLE_THEME(theme)));
	else
		purple_prefs_set_string(PIDGIN_PREFS_ROOT "/blist/theme", "");

	if (priv->current_theme)
		g_object_unref(priv->current_theme);

	priv->current_theme = theme ? g_object_ref(theme) : NULL;

	pidgin_blist_build_layout(list);

	pidgin_blist_refresh(list);
}


PidginBlistTheme *
pidgin_blist_get_theme()
{
	PidginBuddyListPrivate *priv = PIDGIN_BUDDY_LIST_GET_PRIVATE(gtkblist);

	return priv->current_theme;
}

void pidgin_blist_init(void)
{
	void *gtk_blist_handle = pidgin_blist_get_handle();

	cached_emblems = g_hash_table_new_full(g_str_hash, g_str_equal, g_free, NULL);

	/* Initialize prefs */
	purple_prefs_add_none(PIDGIN_PREFS_ROOT "/blist");
	purple_prefs_add_bool(PIDGIN_PREFS_ROOT "/blist/show_buddy_icons", TRUE);
	purple_prefs_add_bool(PIDGIN_PREFS_ROOT "/blist/show_empty_groups", FALSE);
	purple_prefs_add_bool(PIDGIN_PREFS_ROOT "/blist/show_idle_time", TRUE);
	purple_prefs_add_bool(PIDGIN_PREFS_ROOT "/blist/show_offline_buddies", FALSE);
	purple_prefs_add_bool(PIDGIN_PREFS_ROOT "/blist/show_protocol_icons", FALSE);
	purple_prefs_add_bool(PIDGIN_PREFS_ROOT "/blist/list_visible", FALSE);
	purple_prefs_add_bool(PIDGIN_PREFS_ROOT "/blist/list_maximized", FALSE);
	purple_prefs_add_string(PIDGIN_PREFS_ROOT "/blist/sort_type", "alphabetical");
	purple_prefs_add_int(PIDGIN_PREFS_ROOT "/blist/x", 0);
	purple_prefs_add_int(PIDGIN_PREFS_ROOT "/blist/y", 0);
	purple_prefs_add_int(PIDGIN_PREFS_ROOT "/blist/width", 250); /* Golden ratio, baby */
	purple_prefs_add_int(PIDGIN_PREFS_ROOT "/blist/height", 405); /* Golden ratio, baby */
#if !GTK_CHECK_VERSION(2,14,0)
	/* This pref is used in pidgintooltip.c. */
	purple_prefs_add_int(PIDGIN_PREFS_ROOT "/blist/tooltip_delay", 500);
#endif
	purple_prefs_add_string(PIDGIN_PREFS_ROOT "/blist/theme", "");

	purple_theme_manager_register_type(g_object_new(PIDGIN_TYPE_BLIST_THEME_LOADER, "type", "blist", NULL));

	/* Register our signals */
	purple_signal_register(gtk_blist_handle, "gtkblist-hiding",
	                     purple_marshal_VOID__POINTER, NULL, 1,
	                     purple_value_new(PURPLE_TYPE_SUBTYPE,
	                                    PURPLE_SUBTYPE_BLIST));

	purple_signal_register(gtk_blist_handle, "gtkblist-unhiding",
	                     purple_marshal_VOID__POINTER, NULL, 1,
	                     purple_value_new(PURPLE_TYPE_SUBTYPE,
	                                    PURPLE_SUBTYPE_BLIST));

	purple_signal_register(gtk_blist_handle, "gtkblist-created",
	                     purple_marshal_VOID__POINTER, NULL, 1,
	                     purple_value_new(PURPLE_TYPE_SUBTYPE,
	                                    PURPLE_SUBTYPE_BLIST));

	purple_signal_register(gtk_blist_handle, "drawing-tooltip",
	                     purple_marshal_VOID__POINTER_POINTER_UINT, NULL, 3,
	                     purple_value_new(PURPLE_TYPE_SUBTYPE,
	                                    PURPLE_SUBTYPE_BLIST_NODE),
	                     purple_value_new_outgoing(PURPLE_TYPE_BOXED, "GString *"),
	                     purple_value_new(PURPLE_TYPE_BOOLEAN));

	purple_signal_register(gtk_blist_handle, "drawing-buddy",
						purple_marshal_POINTER__POINTER,
						purple_value_new(PURPLE_TYPE_STRING), 1,
						purple_value_new(PURPLE_TYPE_SUBTYPE,
										PURPLE_SUBTYPE_BLIST_BUDDY));

	purple_signal_connect(purple_blist_get_handle(), "buddy-signed-on",
			gtk_blist_handle, PURPLE_CALLBACK(buddy_signonoff_cb), NULL);
	purple_signal_connect(purple_blist_get_handle(), "buddy-signed-off",
			gtk_blist_handle, PURPLE_CALLBACK(buddy_signonoff_cb), NULL);
	purple_signal_connect(purple_blist_get_handle(), "buddy-privacy-changed",
			gtk_blist_handle, PURPLE_CALLBACK(pidgin_blist_update_privacy_cb), NULL);

	purple_signal_connect_priority(purple_connections_get_handle(), "autojoin",
	                               gtk_blist_handle, PURPLE_CALLBACK(autojoin_cb),
	                               NULL, PURPLE_SIGNAL_PRIORITY_HIGHEST);
}

void
pidgin_blist_uninit(void) {
	g_hash_table_destroy(cached_emblems);

	purple_signals_unregister_by_instance(pidgin_blist_get_handle());
	purple_signals_disconnect_by_handle(pidgin_blist_get_handle());
}

/*********************************************************************
 * Buddy List sorting functions                                      *
 *********************************************************************/

GList *pidgin_blist_get_sort_methods()
{
	return pidgin_blist_sort_methods;
}

void pidgin_blist_sort_method_reg(const char *id, const char *name, pidgin_blist_sort_function func)
{
	struct pidgin_blist_sort_method *method;

	g_return_if_fail(id != NULL);
	g_return_if_fail(name != NULL);
	g_return_if_fail(func != NULL);

	method = g_new0(struct pidgin_blist_sort_method, 1);
	method->id = g_strdup(id);
	method->name = g_strdup(name);
	method->func = func;
	pidgin_blist_sort_methods = g_list_append(pidgin_blist_sort_methods, method);
	pidgin_blist_update_sort_methods();
}

void pidgin_blist_sort_method_unreg(const char *id)
{
	GList *l = pidgin_blist_sort_methods;

	g_return_if_fail(id != NULL);

	while(l) {
		struct pidgin_blist_sort_method *method = l->data;
		if(!strcmp(method->id, id)) {
			pidgin_blist_sort_methods = g_list_delete_link(pidgin_blist_sort_methods, l);
			g_free(method->id);
			g_free(method->name);
			g_free(method);
			break;
		}
		l = l->next;
	}
	pidgin_blist_update_sort_methods();
}

void pidgin_blist_sort_method_set(const char *id){
	GList *l = pidgin_blist_sort_methods;

	if(!id)
		id = "none";

	while (l && strcmp(((struct pidgin_blist_sort_method*)l->data)->id, id))
		l = l->next;

	if (l) {
		current_sort_method = l->data;
	} else if (!current_sort_method) {
		pidgin_blist_sort_method_set("none");
		return;
	}
	if (!strcmp(id, "none")) {
		redo_buddy_list(purple_get_blist(), TRUE, FALSE);
	} else {
		redo_buddy_list(purple_get_blist(), FALSE, FALSE);
	}
}

/******************************************
 ** Sort Methods
 ******************************************/

static void sort_method_none(PurpleBlistNode *node, PurpleBuddyList *blist, GtkTreeIter parent_iter, GtkTreeIter *cur, GtkTreeIter *iter)
{
	PurpleBlistNode *sibling = node->prev;
	GtkTreeIter sibling_iter;

	if (cur != NULL) {
		*iter = *cur;
		return;
	}

	while (sibling && !get_iter_from_node(sibling, &sibling_iter)) {
		sibling = sibling->prev;
	}

	gtk_tree_store_insert_after(gtkblist->treemodel, iter,
			node->parent ? &parent_iter : NULL,
			sibling ? &sibling_iter : NULL);
}

static void sort_method_alphabetical(PurpleBlistNode *node, PurpleBuddyList *blist, GtkTreeIter groupiter, GtkTreeIter *cur, GtkTreeIter *iter)
{
	GtkTreeIter more_z;

	const char *my_name;

	if(PURPLE_BLIST_NODE_IS_CONTACT(node)) {
		my_name = purple_contact_get_alias((PurpleContact*)node);
	} else if(PURPLE_BLIST_NODE_IS_CHAT(node)) {
		my_name = purple_chat_get_name((PurpleChat*)node);
	} else {
		sort_method_none(node, blist, groupiter, cur, iter);
		return;
	}

	if (!gtk_tree_model_iter_children(GTK_TREE_MODEL(gtkblist->treemodel), &more_z, &groupiter)) {
		gtk_tree_store_insert(gtkblist->treemodel, iter, &groupiter, 0);
		return;
	}

	do {
		PurpleBlistNode *n;
		const char *this_name;
		int cmp;

		gtk_tree_model_get(GTK_TREE_MODEL(gtkblist->treemodel), &more_z, NODE_COLUMN, &n, -1);

		if(PURPLE_BLIST_NODE_IS_CONTACT(n)) {
			this_name = purple_contact_get_alias((PurpleContact*)n);
		} else if(PURPLE_BLIST_NODE_IS_CHAT(n)) {
			this_name = purple_chat_get_name((PurpleChat*)n);
		} else {
			this_name = NULL;
		}

		cmp = purple_utf8_strcasecmp(my_name, this_name);

		if(this_name && (cmp < 0 || (cmp == 0 && node < n))) {
			if(cur) {
				gtk_tree_store_move_before(gtkblist->treemodel, cur, &more_z);
				*iter = *cur;
				return;
			} else {
				gtk_tree_store_insert_before(gtkblist->treemodel, iter,
						&groupiter, &more_z);
				return;
			}
		}
	} while (gtk_tree_model_iter_next (GTK_TREE_MODEL(gtkblist->treemodel), &more_z));

	if(cur) {
		gtk_tree_store_move_before(gtkblist->treemodel, cur, NULL);
		*iter = *cur;
		return;
	} else {
		gtk_tree_store_append(gtkblist->treemodel, iter, &groupiter);
		return;
	}
}

static void sort_method_status(PurpleBlistNode *node, PurpleBuddyList *blist, GtkTreeIter groupiter, GtkTreeIter *cur, GtkTreeIter *iter)
{
	GtkTreeIter more_z;

	PurpleBuddy *my_buddy, *this_buddy;

	if(PURPLE_BLIST_NODE_IS_CONTACT(node)) {
		my_buddy = purple_contact_get_priority_buddy((PurpleContact*)node);
	} else if(PURPLE_BLIST_NODE_IS_CHAT(node)) {
		if (cur != NULL) {
			*iter = *cur;
			return;
		}

		gtk_tree_store_append(gtkblist->treemodel, iter, &groupiter);
		return;
	} else {
		sort_method_none(node, blist, groupiter, cur, iter);
		return;
	}


	if (!gtk_tree_model_iter_children(GTK_TREE_MODEL(gtkblist->treemodel), &more_z, &groupiter)) {
		gtk_tree_store_insert(gtkblist->treemodel, iter, &groupiter, 0);
		return;
	}

	do {
		PurpleBlistNode *n;
		gint name_cmp;
		gint presence_cmp;

		gtk_tree_model_get(GTK_TREE_MODEL(gtkblist->treemodel), &more_z, NODE_COLUMN, &n, -1);

		if(PURPLE_BLIST_NODE_IS_CONTACT(n)) {
			this_buddy = purple_contact_get_priority_buddy((PurpleContact*)n);
		} else {
			this_buddy = NULL;
		}

		name_cmp = purple_utf8_strcasecmp(
			purple_contact_get_alias(purple_buddy_get_contact(my_buddy)),
			(this_buddy
			 ? purple_contact_get_alias(purple_buddy_get_contact(this_buddy))
			 : NULL));

		presence_cmp = purple_presence_compare(
			purple_buddy_get_presence(my_buddy),
			this_buddy ? purple_buddy_get_presence(this_buddy) : NULL);

		if (this_buddy == NULL ||
			(presence_cmp < 0 ||
			 (presence_cmp == 0 &&
			  (name_cmp < 0 || (name_cmp == 0 && node < n)))))
		{
			if (cur != NULL)
			{
				gtk_tree_store_move_before(gtkblist->treemodel, cur, &more_z);
				*iter = *cur;
				return;
			}
			else
			{
				gtk_tree_store_insert_before(gtkblist->treemodel, iter,
											 &groupiter, &more_z);
				return;
			}
		}
	}
	while (gtk_tree_model_iter_next(GTK_TREE_MODEL(gtkblist->treemodel),
									&more_z));

	if (cur) {
		gtk_tree_store_move_before(gtkblist->treemodel, cur, NULL);
		*iter = *cur;
		return;
	} else {
		gtk_tree_store_append(gtkblist->treemodel, iter, &groupiter);
		return;
	}
}

static void sort_method_log_activity(PurpleBlistNode *node, PurpleBuddyList *blist, GtkTreeIter groupiter, GtkTreeIter *cur, GtkTreeIter *iter)
{
	GtkTreeIter more_z;

	int activity_score = 0, this_log_activity_score = 0;
	const char *buddy_name, *this_buddy_name;

	if(cur && (gtk_tree_model_iter_n_children(GTK_TREE_MODEL(gtkblist->treemodel), &groupiter) == 1)) {
		*iter = *cur;
		return;
	}

	if(PURPLE_BLIST_NODE_IS_CONTACT(node)) {
		PurpleBlistNode *n;
		PurpleBuddy *buddy;
		for (n = node->child; n; n = n->next) {
			buddy = (PurpleBuddy*)n;
			activity_score += purple_log_get_activity_score(PURPLE_LOG_IM, buddy->name, buddy->account);
		}
		buddy_name = purple_contact_get_alias((PurpleContact*)node);
	} else if(PURPLE_BLIST_NODE_IS_CHAT(node)) {
		/* we don't have a reliable way of getting the log filename
		 * from the chat info in the blist, yet */
		if (cur != NULL) {
			*iter = *cur;
			return;
		}

		gtk_tree_store_append(gtkblist->treemodel, iter, &groupiter);
		return;
	} else {
		sort_method_none(node, blist, groupiter, cur, iter);
		return;
	}


	if (!gtk_tree_model_iter_children(GTK_TREE_MODEL(gtkblist->treemodel), &more_z, &groupiter)) {
		gtk_tree_store_insert(gtkblist->treemodel, iter, &groupiter, 0);
		return;
	}

	do {
		PurpleBlistNode *n;
		PurpleBlistNode *n2;
		PurpleBuddy *buddy;
		int cmp;

		gtk_tree_model_get(GTK_TREE_MODEL(gtkblist->treemodel), &more_z, NODE_COLUMN, &n, -1);
		this_log_activity_score = 0;

		if(PURPLE_BLIST_NODE_IS_CONTACT(n)) {
			for (n2 = n->child; n2; n2 = n2->next) {
                        	buddy = (PurpleBuddy*)n2;
				this_log_activity_score += purple_log_get_activity_score(PURPLE_LOG_IM, buddy->name, buddy->account);
			}
			this_buddy_name = purple_contact_get_alias((PurpleContact*)n);
		} else {
			this_buddy_name = NULL;
		}

		cmp = purple_utf8_strcasecmp(buddy_name, this_buddy_name);

		if (!PURPLE_BLIST_NODE_IS_CONTACT(n) || activity_score > this_log_activity_score ||
				((activity_score == this_log_activity_score) &&
				 (cmp < 0 || (cmp == 0 && node < n)))) {
			if (cur != NULL) {
				gtk_tree_store_move_before(gtkblist->treemodel, cur, &more_z);
				*iter = *cur;
				return;
			} else {
				gtk_tree_store_insert_before(gtkblist->treemodel, iter,
						&groupiter, &more_z);
				return;
			}
		}
	} while (gtk_tree_model_iter_next (GTK_TREE_MODEL(gtkblist->treemodel), &more_z));

	if (cur != NULL) {
		gtk_tree_store_move_before(gtkblist->treemodel, cur, NULL);
		*iter = *cur;
		return;
	} else {
		gtk_tree_store_append(gtkblist->treemodel, iter, &groupiter);
		return;
	}
}

static void
plugin_act(GtkWidget *obj, PurplePluginAction *pam)
{
	if (pam && pam->callback)
		pam->callback(pam);
}

static void
build_plugin_actions(GtkActionGroup *action_group, GString *ui, char *parent,
		PurplePlugin *plugin, gpointer context)
{
	GtkAction *menuaction;
	PurplePluginAction *action = NULL;
	GList *actions, *l;
	char *name;
	int count = 0;

	actions = PURPLE_PLUGIN_ACTIONS(plugin, context);

	for (l = actions; l != NULL; l = l->next) {
		if (l->data) {
			action = (PurplePluginAction *)l->data;
			action->plugin = plugin;
			action->context = context;

			name = g_strdup_printf("%s-action-%d", parent, count++);
			menuaction = gtk_action_new(name, action->label, NULL, NULL);
			gtk_action_group_add_action(action_group, menuaction);
			g_string_append_printf(ui, "<menuitem action='%s'/>", name);

			g_signal_connect(G_OBJECT(menuaction), "activate",
					G_CALLBACK(plugin_act), action);
			g_object_set_data_full(G_OBJECT(menuaction), "plugin_action",
								   action,
								   (GDestroyNotify)purple_plugin_action_free);
			g_free(name);
		}
		else
			g_string_append(ui, "<separator/>");
	}

	g_list_free(actions);
}


static void
modify_account_cb(GtkWidget *widget, gpointer data)
{
	pidgin_account_dialog_show(PIDGIN_MODIFY_ACCOUNT_DIALOG, data);
}

static void
enable_account_cb(GtkCheckMenuItem *widget, gpointer data)
{
	PurpleAccount *account = data;
	const PurpleSavedStatus *saved_status;

	saved_status = purple_savedstatus_get_current();
	purple_savedstatus_activate_for_account(saved_status, account);

	purple_account_set_enabled(account, PIDGIN_UI, TRUE);
}

static void
disable_account_cb(GtkCheckMenuItem *widget, gpointer data)
{
	PurpleAccount *account = data;

	purple_account_set_enabled(account, PIDGIN_UI, FALSE);
}



void
pidgin_blist_update_accounts_menu(void)
{
	GList *accounts = NULL;

	GtkAction *action;
	GString *accounts_ui;
	GString *enable_ui;
	gchar *ui_string;
	int count = 0;

	if ((gtkblist == NULL) || (gtkblist->ui == NULL))
		return;

	/* Clear the old menu */
	if (accounts_action_group) {
		gtk_ui_manager_remove_ui(gtkblist->ui, accounts_merge_id);
		gtk_ui_manager_remove_action_group(gtkblist->ui, accounts_action_group);
		g_object_unref(G_OBJECT(accounts_action_group));
	}

	accounts_action_group = gtk_action_group_new("Accounts");
#ifdef ENABLE_NLS
	gtk_action_group_set_translation_domain(accounts_action_group, PACKAGE);
#endif
	accounts_ui = g_string_new(NULL);
	enable_ui = g_string_new(NULL);

	action = gtk_action_new("none-available", N_("No actions available"), NULL, NULL);
	gtk_action_group_add_action(accounts_action_group, action);
	gtk_action_set_sensitive(action, FALSE);

	for (accounts = purple_accounts_get_all(); accounts; accounts = accounts->next) {
		char *label;
		char *base;
		char *name;
		PurpleAccount *account = NULL;

		account = accounts->data;

		base = name = g_strdup_printf("account%d", count);
		label = g_strconcat(purple_account_get_username(account), " (",
				purple_account_get_protocol_name(account), ")", NULL);
		action = gtk_action_new(name, label, NULL, NULL);
		g_free(label);
		gtk_action_group_add_action(accounts_action_group, action);

		if (!purple_account_get_enabled(account, PIDGIN_UI)) {
			g_string_append_printf(enable_ui, "<menuitem action='%s'/>", name);
			g_signal_connect(G_OBJECT(action), "activate",
			                 G_CALLBACK(enable_account_cb), account);

		} else {
			PurpleConnection *gc = NULL;
			PurplePlugin *plugin = NULL;

			g_string_append_printf(accounts_ui, "<menu action='%s'>", name);

			name = g_strconcat(base, "-edit", NULL);
			action = gtk_action_new(name, N_("_Edit Account"), NULL, NULL);
			gtk_action_group_add_action(accounts_action_group, action);
			g_signal_connect(G_OBJECT(action), "activate",
			                 G_CALLBACK(modify_account_cb), account);
			g_string_append_printf(accounts_ui, "<menuitem action='%s'/>", name);
			g_free(name);

			g_string_append(accounts_ui, "<separator/>");

			gc = purple_account_get_connection(account);
			plugin = gc && PURPLE_CONNECTION_IS_CONNECTED(gc) ? gc->prpl : NULL;
			if (plugin && PURPLE_PLUGIN_HAS_ACTIONS(plugin)) {
				build_plugin_actions(accounts_action_group, accounts_ui, base, plugin, gc);
			} else {
				g_string_append(accounts_ui, "<menuitem action='none-available'/>");
			}

			g_string_append(accounts_ui, "<separator/>");

			name = g_strconcat(base, "-disable", NULL);
			action = gtk_action_new(name, N_("_Disable"), NULL, NULL);
			gtk_action_group_add_action(accounts_action_group, action);
			g_signal_connect(G_OBJECT(action), "activate",
			                 G_CALLBACK(disable_account_cb), account);
			g_string_append_printf(accounts_ui, "<menuitem action='%s'/>", name);
			g_free(name);

<<<<<<< HEAD
		gc = purple_account_get_connection(account);
		plugin = gc && PURPLE_CONNECTION_IS_CONNECTED(gc) ? gc->prpl : NULL;
		prpl_info = plugin ? PURPLE_PLUGIN_PROTOCOL_INFO(plugin) : NULL;

		if (prpl_info &&
		    (PURPLE_PROTOCOL_PLUGIN_HAS_FUNC(prpl_info, get_moods) ||
			 PURPLE_PLUGIN_HAS_ACTIONS(plugin))) {
			if (PURPLE_PROTOCOL_PLUGIN_HAS_FUNC(prpl_info, get_moods) &&
			    gc->flags & PURPLE_CONNECTION_SUPPORT_MOODS) {

				if (purple_account_get_status(account, "mood")) {
					menuitem = gtk_menu_item_new_with_mnemonic(_("Set _Mood..."));
					g_signal_connect(G_OBJECT(menuitem), "activate",
					         	G_CALLBACK(set_mood_cb), account);
					gtk_menu_shell_append(GTK_MENU_SHELL(submenu), menuitem);
				}
			}
			if (PURPLE_PLUGIN_HAS_ACTIONS(plugin)) {
				build_plugin_actions(submenu, plugin, gc);
			}
		} else {
			menuitem = gtk_menu_item_new_with_label(_("No actions available"));
			gtk_menu_shell_append(GTK_MENU_SHELL(submenu), menuitem);
			gtk_widget_set_sensitive(menuitem, FALSE);
=======
			g_string_append(accounts_ui, "</menu>");
>>>>>>> e247fc42
		}

		g_free(base);
		count++;
	}

	ui_string = g_strconcat("<ui><menubar action='BList'><menu action='AccountsMenu'><menu action='EnableAccountMenu'>",
	                        enable_ui->str,
	                        "</menu><placeholder name='Accounts'>",
	                        accounts_ui->str,
	                        "</placeholder></menu></menubar></ui>",
	                        NULL);
	gtk_ui_manager_insert_action_group(gtkblist->ui, accounts_action_group, 1);
	accounts_merge_id = gtk_ui_manager_add_ui_from_string(gtkblist->ui, ui_string, -1, NULL);
purple_debug_info("blist", "The account menu is {%s}\n", ui_string);

	g_string_free(enable_ui, TRUE);
	g_string_free(accounts_ui, TRUE);
	g_free(ui_string);
}

static guint plugins_merge_id;
static GtkActionGroup *plugins_action_group = NULL;

void
pidgin_blist_update_plugin_actions(void)
{
	PurplePlugin *plugin = NULL;
	GList *l;

	GtkAction *action;
	GString *plugins_ui;
	gchar *ui_string;
	int count = 0;

	if ((gtkblist == NULL) || (gtkblist->ui == NULL))
		return;

	/* Clear the old menu */
	if (plugins_action_group) {
		gtk_ui_manager_remove_ui(gtkblist->ui, plugins_merge_id);
		gtk_ui_manager_remove_action_group(gtkblist->ui, plugins_action_group);
		g_object_unref(G_OBJECT(plugins_action_group));
	}

	plugins_action_group = gtk_action_group_new("PluginActions");
#ifdef ENABLE_NLS
	gtk_action_group_set_translation_domain(plugins_action_group, PACKAGE);
#endif
	plugins_ui = g_string_new(NULL);

	/* Add a submenu for each plugin with custom actions */
	for (l = purple_plugins_get_loaded(); l; l = l->next) {
		char *name;

		plugin = (PurplePlugin *)l->data;

		if (PURPLE_IS_PROTOCOL_PLUGIN(plugin))
			continue;

		if (!PURPLE_PLUGIN_HAS_ACTIONS(plugin))
			continue;

		name = g_strdup_printf("plugin%d", count);
		action = gtk_action_new(name, plugin->info->name, NULL, NULL);
		gtk_action_group_add_action(plugins_action_group, action);
		g_string_append_printf(plugins_ui, "<menu action='%s'>", name);

		build_plugin_actions(plugins_action_group, plugins_ui, name, plugin, NULL);

		g_string_append(plugins_ui, "</menu>");
		count++;

		g_free(name);
	}

	ui_string = g_strconcat("<ui><menubar action='BList'><menu action='ToolsMenu'><placeholder name='PluginActions'>",
	                        plugins_ui->str,
	                        "</placeholder></menu></menubar></ui>",
	                        NULL);
	gtk_ui_manager_insert_action_group(gtkblist->ui, plugins_action_group, 1);
	plugins_merge_id = gtk_ui_manager_add_ui_from_string(gtkblist->ui, ui_string, -1, NULL);
purple_debug_info("blist", "The plugins menu is {%s}\n", ui_string);

	g_string_free(plugins_ui, TRUE);
	g_free(ui_string);
}

static void
sortmethod_act(GtkRadioAction *action, GtkRadioAction *current, char *id)
{
	if (action == current)
	{
		pidgin_set_cursor(gtkblist->window, GDK_WATCH);
		/* This is redundant. I think. */
		/* pidgin_blist_sort_method_set(id); */
		purple_prefs_set_string(PIDGIN_PREFS_ROOT "/blist/sort_type", id);

		pidgin_clear_cursor(gtkblist->window);
	}
}

void
pidgin_blist_update_sort_methods(void)
{
	PidginBlistSortMethod *method = NULL;
	GList *l;
	GSList *sl = NULL;
	const char *m = purple_prefs_get_string(PIDGIN_PREFS_ROOT "/blist/sort_type");

	GtkRadioAction *action;
	GString *ui_string;

	if ((gtkblist == NULL) || (gtkblist->ui == NULL))
		return;

	/* Clear the old menu */
	if (sort_action_group) {
		gtk_ui_manager_remove_ui(gtkblist->ui, sort_merge_id);
		gtk_ui_manager_remove_action_group(gtkblist->ui, sort_action_group);
		g_object_unref(G_OBJECT(sort_action_group));
	}

	sort_action_group = gtk_action_group_new("SortMethods");
#ifdef ENABLE_NLS
	gtk_action_group_set_translation_domain(sort_action_group, PACKAGE);
#endif
	ui_string = g_string_new("<ui><menubar name='BList'>"
	                         "<menu action='BuddiesMenu'><menu action='SortMenu'>");

	for (l = pidgin_blist_sort_methods; l; l = l->next) {
		method = (PidginBlistSortMethod *)l->data;

		g_string_append_printf(ui_string, "<menuitem action='%s'/>", method->id);
		action = gtk_radio_action_new(method->id,
		                              method->name,
		                              NULL,
		                              NULL,
		                              0);
		gtk_action_group_add_action_with_accel(sort_action_group, GTK_ACTION(action), NULL);

		gtk_radio_action_set_group(action, sl);
		sl = gtk_radio_action_get_group(action);

		if (!strcmp(m, method->id))
			gtk_toggle_action_set_active(GTK_TOGGLE_ACTION(action), TRUE);
		else
			gtk_toggle_action_set_active(GTK_TOGGLE_ACTION(action), FALSE);

		g_signal_connect(G_OBJECT(action), "changed",
		                 G_CALLBACK(sortmethod_act), method->id);
	}

	g_string_append(ui_string, "</menu></menu></menubar></ui>");
	gtk_ui_manager_insert_action_group(gtkblist->ui, sort_action_group, 1);
	sort_merge_id = gtk_ui_manager_add_ui_from_string(gtkblist->ui, ui_string->str, -1, NULL);

	g_string_free(ui_string, TRUE);
}<|MERGE_RESOLUTION|>--- conflicted
+++ resolved
@@ -2251,7 +2251,7 @@
 											gpointer null)
 {
   GdkAtom target = gtk_selection_data_get_target(data);
-    
+
 	if (target == gdk_atom_intern("PURPLE_BLIST_NODE", FALSE)) {
 		GtkTreeRowReference *ref = g_object_get_data(G_OBJECT(dc), "gtk-tree-view-source-row");
 		GtkTreePath *sourcerow = gtk_tree_row_reference_get_path(ref);
@@ -2348,7 +2348,7 @@
 {
   GdkAtom target = gtk_selection_data_get_target(sd);
   const guchar *data = gtk_selection_data_get_data(sd);
-    
+
 	if (gtkblist->drag_timeout) {
 		g_source_remove(gtkblist->drag_timeout);
 		gtkblist->drag_timeout = 0;
@@ -2980,7 +2980,7 @@
 	{
 		struct tooltip_data *td = l->data;
     	cairo_t *cr = gdk_cairo_create(gtk_widget_get_window(gtkblist->tipwindow));
-      
+
 		if (td->avatar && pidgin_gdk_pixbuf_is_opaque(td->avatar))
 		{
 			if (dir == GTK_TEXT_DIR_RTL)
@@ -6095,7 +6095,7 @@
 
 	gtk_widget_show(gtkblist->treeview);
 	gtk_widget_set_name(gtkblist->treeview, "pidgin_blist_treeview");
-	
+
 	g_signal_connect(gtkblist->treeview,
 			 "style-set",
 			 G_CALLBACK(treeview_style_set), list);
@@ -7102,7 +7102,7 @@
 		return;
 
 	if (show) {
-		if(!PIDGIN_WINDOW_ICONIFIED(gtkblist->window) && 
+		if(!PIDGIN_WINDOW_ICONIFIED(gtkblist->window) &&
         !gtk_widget_get_visible(gtkblist->window))
 			purple_signal_emit(pidgin_blist_get_handle(), "gtkblist-unhiding", gtkblist);
 		pidgin_blist_restore_position();
@@ -8241,34 +8241,7 @@
 			g_string_append_printf(accounts_ui, "<menuitem action='%s'/>", name);
 			g_free(name);
 
-<<<<<<< HEAD
-		gc = purple_account_get_connection(account);
-		plugin = gc && PURPLE_CONNECTION_IS_CONNECTED(gc) ? gc->prpl : NULL;
-		prpl_info = plugin ? PURPLE_PLUGIN_PROTOCOL_INFO(plugin) : NULL;
-
-		if (prpl_info &&
-		    (PURPLE_PROTOCOL_PLUGIN_HAS_FUNC(prpl_info, get_moods) ||
-			 PURPLE_PLUGIN_HAS_ACTIONS(plugin))) {
-			if (PURPLE_PROTOCOL_PLUGIN_HAS_FUNC(prpl_info, get_moods) &&
-			    gc->flags & PURPLE_CONNECTION_SUPPORT_MOODS) {
-
-				if (purple_account_get_status(account, "mood")) {
-					menuitem = gtk_menu_item_new_with_mnemonic(_("Set _Mood..."));
-					g_signal_connect(G_OBJECT(menuitem), "activate",
-					         	G_CALLBACK(set_mood_cb), account);
-					gtk_menu_shell_append(GTK_MENU_SHELL(submenu), menuitem);
-				}
-			}
-			if (PURPLE_PLUGIN_HAS_ACTIONS(plugin)) {
-				build_plugin_actions(submenu, plugin, gc);
-			}
-		} else {
-			menuitem = gtk_menu_item_new_with_label(_("No actions available"));
-			gtk_menu_shell_append(GTK_MENU_SHELL(submenu), menuitem);
-			gtk_widget_set_sensitive(menuitem, FALSE);
-=======
 			g_string_append(accounts_ui, "</menu>");
->>>>>>> e247fc42
 		}
 
 		g_free(base);
