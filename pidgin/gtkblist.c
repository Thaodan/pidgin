/*
 * @file gtkblist.c GTK+ BuddyList API
 * @ingroup pidgin
 */

/* pidgin
 *
 * Pidgin is the legal property of its developers, whose names are too numerous
 * to list here.  Please refer to the COPYRIGHT file distributed with this
 * source distribution.
 *
 * This program is free software; you can redistribute it and/or modify
 * it under the terms of the GNU General Public License as published by
 * the Free Software Foundation; either version 2 of the License, or
 * (at your option) any later version.
 *
 * This program is distributed in the hope that it will be useful,
 * but WITHOUT ANY WARRANTY; without even the implied warranty of
 * MERCHANTABILITY or FITNESS FOR A PARTICULAR PURPOSE.  See the
 * GNU General Public License for more details.
 *
 * You should have received a copy of the GNU General Public License
 * along with this program; if not, write to the Free Software
 * Foundation, Inc., 51 Franklin Street, Fifth Floor, Boston, MA  02111-1301  USA
 *
 */
#include "internal.h"
#include "pidgin.h"

#include "account.h"
#include "connection.h"
#include "core.h"
#include "debug.h"
#include "notify.h"
#include "prpl.h"
#include "prefs.h"
#include "plugin.h"
#include "request.h"
#include "signals.h"
#include "pidginstock.h"
#include "util.h"

#include "gtkaccount.h"
#include "gtkblist.h"
#include "gtkcellrendererexpander.h"
#include "gtkcertmgr.h"
#include "gtkconv.h"
#include "gtkdebug.h"
#include "gtkdialogs.h"
#include "gtkft.h"
#include "gtklog.h"
#include "gtkmenutray.h"
#include "gtkpounce.h"
#include "gtkplugin.h"
#include "gtkprefs.h"
#include "gtkprivacy.h"
#include "gtkroomlist.h"
#include "gtkstatusbox.h"
#include "gtkscrollbook.h"
#include "gtkutils.h"

#include <gdk/gdkkeysyms.h>
#include <gtk/gtk.h>
#include <gdk/gdk.h>

#define HEADLINE_CLOSE_SIZE 12

typedef struct
{
	PurpleAccount *account;

	GtkWidget *window;
	GtkWidget *combo;
	GtkWidget *entry;
	GtkWidget *entry_for_alias;
	GtkWidget *account_box;

} PidginAddBuddyData;

typedef struct
{
	PurpleAccount *account;
	gchar *default_chat_name;

	GtkWidget *window;
	GtkWidget *account_menu;
	GtkWidget *alias_entry;
	GtkWidget *group_combo;
	GtkWidget *entries_box;
	GtkSizeGroup *sg;
	GtkWidget *autojoin;
	GtkWidget *persistent;

	GList *entries;

} PidginAddChatData;

typedef struct
{
	PurpleAccount *account;

	GtkWidget *window;
	GtkWidget *account_menu;
	GtkWidget *entries_box;
	GtkSizeGroup *sg;

	GList *entries;
} PidginJoinChatData;


static GtkWidget *accountmenu = NULL;

static guint visibility_manager_count = 0;
static gboolean gtk_blist_obscured = FALSE;
static gboolean editing_blist = FALSE;

static GList *pidgin_blist_sort_methods = NULL;
static struct pidgin_blist_sort_method *current_sort_method = NULL;
static void sort_method_none(PurpleBlistNode *node, PurpleBuddyList *blist, GtkTreeIter groupiter, GtkTreeIter *cur, GtkTreeIter *iter);

/* The functions we use for sorting aren't available in gtk 2.0.x, and
 * segfault in 2.2.0.  2.2.1 is known to work, so I'll require that */
#if GTK_CHECK_VERSION(2,2,1)
static void sort_method_alphabetical(PurpleBlistNode *node, PurpleBuddyList *blist, GtkTreeIter groupiter, GtkTreeIter *cur, GtkTreeIter *iter);
static void sort_method_status(PurpleBlistNode *node, PurpleBuddyList *blist, GtkTreeIter groupiter, GtkTreeIter *cur, GtkTreeIter *iter);
static void sort_method_log(PurpleBlistNode *node, PurpleBuddyList *blist, GtkTreeIter groupiter, GtkTreeIter *cur, GtkTreeIter *iter);
#endif
static PidginBuddyList *gtkblist = NULL;

static GList *groups_tree(void);
static gboolean pidgin_blist_refresh_timer(PurpleBuddyList *list);
static void pidgin_blist_update_buddy(PurpleBuddyList *list, PurpleBlistNode *node, gboolean status_change);
static void pidgin_blist_selection_changed(GtkTreeSelection *selection, gpointer data);
static void pidgin_blist_update(PurpleBuddyList *list, PurpleBlistNode *node);
static void pidgin_blist_update_group(PurpleBuddyList *list, PurpleBlistNode *node);
static void pidgin_blist_update_contact(PurpleBuddyList *list, PurpleBlistNode *node);
static char *pidgin_get_tooltip_text(PurpleBlistNode *node, gboolean full);
static const char *item_factory_translate_func (const char *path, gpointer func_data);
static gboolean get_iter_from_node(PurpleBlistNode *node, GtkTreeIter *iter);
static void redo_buddy_list(PurpleBuddyList *list, gboolean remove, gboolean rerender);
static void pidgin_blist_collapse_contact_cb(GtkWidget *w, PurpleBlistNode *node);
static char *pidgin_get_group_title(PurpleBlistNode *gnode, gboolean expanded);
static void pidgin_blist_expand_contact_cb(GtkWidget *w, PurpleBlistNode *node);

typedef enum {
	PIDGIN_BLIST_NODE_HAS_PENDING_MESSAGE    =  1 << 0,  /* Whether there's pending message in a conversation */
} PidginBlistNodeFlags;

typedef struct _pidgin_blist_node {
	GtkTreeRowReference *row;
	gboolean contact_expanded;
	gboolean recent_signonoff;
	gint recent_signonoff_timer;
	struct {
		PurpleConversation *conv;
		time_t last_message;          /* timestamp for last displayed message */
		PidginBlistNodeFlags flags;
	} conv;
} PidginBlistNode;

static char dim_grey_string[8] = "";
static char *dim_grey()
{
	if (!gtkblist)
		return "dim grey";
	if (!dim_grey_string[0]) {
		snprintf(dim_grey_string, sizeof(dim_grey_string), "%s", pidgin_get_dim_grey_string(gtkblist->treeview)); 
	}
	return dim_grey_string;
}

/***************************************************
 *              Callbacks                          *
 ***************************************************/
static gboolean gtk_blist_visibility_cb(GtkWidget *w, GdkEventVisibility *event, gpointer data)
{
	if (event->state == GDK_VISIBILITY_FULLY_OBSCURED)
		gtk_blist_obscured = TRUE;
	else if (gtk_blist_obscured) {
			gtk_blist_obscured = FALSE;
			pidgin_blist_refresh_timer(purple_get_blist());
	}

	/* continue to handle event normally */
	return FALSE;
}

static gboolean gtk_blist_window_state_cb(GtkWidget *w, GdkEventWindowState *event, gpointer data)
{
#if GTK_CHECK_VERSION(2,2,0)
	if(event->changed_mask & GDK_WINDOW_STATE_WITHDRAWN) {
		if(event->new_window_state & GDK_WINDOW_STATE_WITHDRAWN)
			purple_prefs_set_bool(PIDGIN_PREFS_ROOT "/blist/list_visible", FALSE);
		else {
			purple_prefs_set_bool(PIDGIN_PREFS_ROOT "/blist/list_visible", TRUE);
			pidgin_blist_refresh_timer(purple_get_blist());
		}
	}

	if(event->changed_mask & GDK_WINDOW_STATE_MAXIMIZED) {
		if(event->new_window_state & GDK_WINDOW_STATE_MAXIMIZED)
			purple_prefs_set_bool(PIDGIN_PREFS_ROOT "/blist/list_maximized", TRUE);
		else
			purple_prefs_set_bool(PIDGIN_PREFS_ROOT "/blist/list_maximized", FALSE);
	}

	/* Refresh gtkblist if un-iconifying */
	if (event->changed_mask & GDK_WINDOW_STATE_ICONIFIED){
		if (!(event->new_window_state & GDK_WINDOW_STATE_ICONIFIED))
			pidgin_blist_refresh_timer(purple_get_blist());
	}
#else
	/* At least gtk+ 2.0.6 does not properly set the change_mask when unsetting a
	 * GdkWindowState flag. To work around, the window state will be explicitly
	 * queried on these older versions of gtk+. See pidgin ticket #739.
	 */
	GdkWindowState new_window_state = gdk_window_get_state(G_OBJECT(gtkblist->window->window));

	if(new_window_state & GDK_WINDOW_STATE_WITHDRAWN) {
		purple_prefs_set_bool(PIDGIN_PREFS_ROOT "/blist/list_visible", FALSE);
	} else {
		purple_prefs_set_bool(PIDGIN_PREFS_ROOT "/blist/list_visible", TRUE);
		pidgin_blist_refresh_timer(purple_get_blist());
	}

	if(new_window_state & GDK_WINDOW_STATE_MAXIMIZED)
		purple_prefs_set_bool(PIDGIN_PREFS_ROOT "/blist/list_maximized", TRUE);
	else
		purple_prefs_set_bool(PIDGIN_PREFS_ROOT "/blist/list_maximized", FALSE);

	if (!(new_window_state & GDK_WINDOW_STATE_ICONIFIED))
		pidgin_blist_refresh_timer(purple_get_blist());
#endif

	return FALSE;
}

static gboolean gtk_blist_delete_cb(GtkWidget *w, GdkEventAny *event, gpointer data)
{
	if(visibility_manager_count)
		purple_blist_set_visible(FALSE);
	else
		purple_core_quit();

	/* we handle everything, event should not propogate further */
	return TRUE;
}

static gboolean gtk_blist_configure_cb(GtkWidget *w, GdkEventConfigure *event, gpointer data)
{
	/* unfortunately GdkEventConfigure ignores the window gravity, but  *
	 * the only way we have of setting the position doesn't. we have to *
	 * call get_position because it does pay attention to the gravity.  *
	 * this is inefficient and I agree it sucks, but it's more likely   *
	 * to work correctly.                                    - Robot101 */
	gint x, y;

	/* check for visibility because when we aren't visible, this will   *
	 * give us bogus (0,0) coordinates.                      - xOr      */
	if (GTK_WIDGET_VISIBLE(w))
		gtk_window_get_position(GTK_WINDOW(w), &x, &y);
	else
		return FALSE; /* carry on normally */

#ifdef _WIN32
	/* Workaround for GTK+ bug # 169811 - "configure_event" is fired
	 * when the window is being maximized */
	if (gdk_window_get_state(w->window)
			& GDK_WINDOW_STATE_MAXIMIZED) {
		return FALSE;
	}
#endif

	/* don't save if nothing changed */
	if (x == purple_prefs_get_int(PIDGIN_PREFS_ROOT "/blist/x") &&
		y == purple_prefs_get_int(PIDGIN_PREFS_ROOT "/blist/y") &&
		event->width  == purple_prefs_get_int(PIDGIN_PREFS_ROOT "/blist/width") &&
		event->height == purple_prefs_get_int(PIDGIN_PREFS_ROOT "/blist/height")) {

		return FALSE; /* carry on normally */
	}

	/* don't save off-screen positioning */
	if (x + event->width < 0 ||
		y + event->height < 0 ||
		x > gdk_screen_width() ||
		y > gdk_screen_height()) {

		return FALSE; /* carry on normally */
	}

	/* ignore changes when maximized */
	if(purple_prefs_get_bool(PIDGIN_PREFS_ROOT "/blist/list_maximized"))
		return FALSE;

	/* store the position */
	purple_prefs_set_int(PIDGIN_PREFS_ROOT "/blist/x",      x);
	purple_prefs_set_int(PIDGIN_PREFS_ROOT "/blist/y",      y);
	purple_prefs_set_int(PIDGIN_PREFS_ROOT "/blist/width",  event->width);
	purple_prefs_set_int(PIDGIN_PREFS_ROOT "/blist/height", event->height);

	/* continue to handle event normally */
	return FALSE;
}

static void gtk_blist_menu_info_cb(GtkWidget *w, PurpleBuddy *b)
{
	pidgin_retrieve_user_info(b->account->gc, purple_buddy_get_name(b));
}

static void gtk_blist_menu_im_cb(GtkWidget *w, PurpleBuddy *b)
{
	pidgin_dialogs_im_with_user(b->account, b->name);
}

static void gtk_blist_menu_send_file_cb(GtkWidget *w, PurpleBuddy *b)
{
	serv_send_file(b->account->gc, b->name, NULL);
}

static void gtk_blist_menu_move_to_cb(GtkWidget *w, PurpleBlistNode *node)
{
	PurpleGroup *group = g_object_get_data(G_OBJECT(w), "groupnode");
	purple_blist_add_contact((PurpleContact *)node, group, NULL);

}

static void gtk_blist_menu_autojoin_cb(GtkWidget *w, PurpleChat *chat)
{
	purple_blist_node_set_bool((PurpleBlistNode*)chat, "gtk-autojoin",
			gtk_check_menu_item_get_active(GTK_CHECK_MENU_ITEM(w)));
}

static void gtk_blist_menu_persistent_cb(GtkWidget *w, PurpleChat *chat)
{
	purple_blist_node_set_bool((PurpleBlistNode*)chat, "gtk-persistent",
			gtk_check_menu_item_get_active(GTK_CHECK_MENU_ITEM(w)));
}

static PurpleConversation *
find_conversation_with_buddy(PurpleBuddy *buddy)
{
	PidginBlistNode *ui = buddy->node.ui_data;
	if (ui)
		return ui->conv.conv;
	return purple_find_conversation_with_account(PURPLE_CONV_TYPE_IM,
									     purple_buddy_get_name(buddy),
									     purple_buddy_get_account(buddy));
}

static void gtk_blist_join_chat(PurpleChat *chat)
{
	PurpleConversation *conv;
	PurplePluginProtocolInfo *prpl_info;
	const char *name;
	char *chat_name;

	prpl_info = PURPLE_PLUGIN_PROTOCOL_INFO(purple_find_prpl(purple_account_get_protocol_id(chat->account)));

	if (prpl_info && prpl_info->get_chat_name)
		chat_name = prpl_info->get_chat_name(chat->components);
	else
		chat_name = NULL;

	if (chat_name)
		name = chat_name;
	else
		name = purple_chat_get_name(chat);

	conv = purple_find_conversation_with_account(PURPLE_CONV_TYPE_CHAT, name,
											   chat->account);

	if (conv != NULL) {
		pidgin_conv_attach_to_conversation(conv);
		purple_conversation_present(conv);
	}

	serv_join_chat(chat->account->gc, chat->components);
	g_free(chat_name);
}

static void gtk_blist_menu_join_cb(GtkWidget *w, PurpleChat *chat)
{
	gtk_blist_join_chat(chat);
}

#if GTK_CHECK_VERSION(2,6,0)
static void gtk_blist_renderer_editing_cancelled_cb(GtkCellRenderer *renderer, PurpleBuddyList *list)
{
	editing_blist = FALSE;
	pidgin_blist_refresh(list);
}

static void gtk_blist_renderer_editing_started_cb(GtkCellRenderer *renderer,
		GtkCellEditable *editable,
		gchar *path_str,
		gpointer user_data)
{
	GtkTreeIter iter;
	GtkTreePath *path = NULL;
	GValue val;
	PurpleBlistNode *node;
	const char *text = NULL;

	path = gtk_tree_path_new_from_string (path_str);
	gtk_tree_model_get_iter (GTK_TREE_MODEL(gtkblist->treemodel), &iter, path);
	gtk_tree_path_free (path);
	val.g_type = 0;
	gtk_tree_model_get_value (GTK_TREE_MODEL(gtkblist->treemodel), &iter, NODE_COLUMN, &val);
	node = g_value_get_pointer(&val);

	switch (node->type) {
	case PURPLE_BLIST_CONTACT_NODE:
		text = purple_contact_get_alias((PurpleContact *)node);
		break;
	case PURPLE_BLIST_BUDDY_NODE:
		text = purple_buddy_get_alias((PurpleBuddy *)node);
		break;
	case PURPLE_BLIST_GROUP_NODE:
		text = ((PurpleGroup *)node)->name;
		break;
	default:
		g_return_if_reached();
	}

	if (GTK_IS_ENTRY (editable)) {
		GtkEntry *entry = GTK_ENTRY (editable);
		gtk_entry_set_text(entry, text);
	}
	editing_blist = TRUE;
}
#endif

static void
gtk_blist_do_personize(GList *merges)
{
	PurpleBlistNode *contact = NULL;
	int max = 0;
	GList *tmp;

	/* First, we find the contact to merge the rest of the buddies into.
 	 * This will be the contact with the most buddies in it; ties are broken
 	 * by which contact is higher in the list
 	 */
	for (tmp = merges; tmp; tmp = tmp->next) {
		PurpleBlistNode *node = tmp->data;
		PurpleBlistNode *b;
		int i = 0;

		if (node->type == PURPLE_BLIST_BUDDY_NODE)
			node = node->parent;

		if (node->type != PURPLE_BLIST_CONTACT_NODE)
			continue;
		

		for (b = node->child; b; b = b->next)
			i++;
		if (i > max) {
			contact = node;
			max = i;
		}
	}

	if (contact == NULL)
		return;

	/* Merge all those buddies into this contact */
	for (tmp = merges; tmp; tmp = tmp->next) {
		PurpleBlistNode *node = tmp->data;
		if (node->type == PURPLE_BLIST_BUDDY_NODE)
			node = node->parent;

		if (node == contact)
			continue;

		purple_blist_merge_contact((PurpleContact *)node, contact);
	}

	/* And show the expanded contact, so the people know what's going on */
	pidgin_blist_expand_contact_cb(NULL, contact);
	g_list_free(merges);
}

static void
gtk_blist_auto_personize(PurpleBlistNode *group, const char *alias)
{
	PurpleBlistNode *contact;
	PurpleBlistNode *buddy;
	GList *merges = NULL;
	int i = 0;
	char *a = g_utf8_casefold(alias, -1);

	for (contact = group->child; contact; contact = contact->next) {
		char *node_alias;
		if (contact->type != PURPLE_BLIST_CONTACT_NODE)
			continue;

		node_alias = g_utf8_casefold(purple_contact_get_alias((PurpleContact *)contact), -1);
		if (node_alias && !g_utf8_collate(node_alias, a)) {
			merges = g_list_append(merges, contact);
			i++;
			g_free(node_alias);
			continue;
		}
		g_free(node_alias);

		for (buddy = contact->child; buddy; buddy = buddy->next) {
			if (buddy->type != PURPLE_BLIST_BUDDY_NODE)
				continue;

			node_alias = g_utf8_casefold(purple_buddy_get_alias((PurpleBuddy *)buddy), -1);
			if (node_alias && !g_utf8_collate(node_alias, a)) {
				merges = g_list_append(merges, buddy);
				i++;
			}
			g_free(node_alias);
		}
	}
	g_free(a);
	
	if (i > 1)
	{
		char *msg = g_strdup_printf(ngettext("You have %d contact named %s. Would you like to merge them?", "You currently have %d contacts named %s. Would you like to merge them?", i), i, alias);
		purple_request_action(NULL, NULL, msg, _("Merging these contacts will cause them to share a single entry on the buddy list and use a single conversation window. "
							 "You can separate them again by choosing 'Expand' from the contact's context menu"), 0, NULL, NULL, NULL,
				      merges, 2, _("_Merge"), PURPLE_CALLBACK(gtk_blist_do_personize), _("_Cancel"), PURPLE_CALLBACK(g_list_free));
		g_free(msg);
	} else
		g_list_free(merges);
}

static void gtk_blist_renderer_edited_cb(GtkCellRendererText *text_rend, char *arg1,
					 char *arg2, PurpleBuddyList *list)
{
	GtkTreeIter iter;
	GtkTreePath *path;
	GValue val;
	PurpleBlistNode *node;
	PurpleGroup *dest;

	editing_blist = FALSE;
	path = gtk_tree_path_new_from_string (arg1);
	gtk_tree_model_get_iter (GTK_TREE_MODEL(gtkblist->treemodel), &iter, path);
	gtk_tree_path_free (path);
	val.g_type = 0;
	gtk_tree_model_get_value (GTK_TREE_MODEL(gtkblist->treemodel), &iter, NODE_COLUMN, &val);
	node = g_value_get_pointer(&val);
	gtk_tree_view_set_enable_search (GTK_TREE_VIEW(gtkblist->treeview), TRUE);
	g_object_set(G_OBJECT(gtkblist->text_rend), "editable", FALSE, NULL);

	switch (node->type)
	{
		case PURPLE_BLIST_CONTACT_NODE:
			{
				PurpleContact *contact = (PurpleContact *)node;
				struct _pidgin_blist_node *gtknode = (struct _pidgin_blist_node *)node->ui_data;

				if (contact->alias || gtknode->contact_expanded) {
					purple_blist_alias_contact(contact, arg2);
					gtk_blist_auto_personize(node->parent, arg2);
				} else {
					PurpleBuddy *buddy = purple_contact_get_priority_buddy(contact);
					purple_blist_alias_buddy(buddy, arg2);
					serv_alias_buddy(buddy);
					gtk_blist_auto_personize(node->parent, arg2);
				}
			}
			break;

		case PURPLE_BLIST_BUDDY_NODE:
			purple_blist_alias_buddy((PurpleBuddy*)node, arg2);
			serv_alias_buddy((PurpleBuddy *)node);
			gtk_blist_auto_personize(node->parent->parent, arg2);
			break;
		case PURPLE_BLIST_GROUP_NODE:
			dest = purple_find_group(arg2);
			if (dest != NULL && strcmp(arg2, ((PurpleGroup*) node)->name)) {
				pidgin_dialogs_merge_groups((PurpleGroup*) node, arg2);
			} else
				purple_blist_rename_group((PurpleGroup*)node, arg2);
			break;
		case PURPLE_BLIST_CHAT_NODE:
			purple_blist_alias_chat((PurpleChat*)node, arg2);
			break;
		default:
			break;
	}
	pidgin_blist_refresh(list);
}

static void gtk_blist_menu_alias_cb(GtkWidget *w, PurpleBlistNode *node)
{
	GtkTreeIter iter;
	GtkTreePath *path;

	if (!(get_iter_from_node(node, &iter))) {
		/* This is either a bug, or the buddy is in a collapsed contact */
		node = node->parent;
		if (!get_iter_from_node(node, &iter))
			/* Now it's definitely a bug */
			return;
	}

	path = gtk_tree_model_get_path(GTK_TREE_MODEL(gtkblist->treemodel), &iter);
	g_object_set(G_OBJECT(gtkblist->text_rend), "editable", TRUE, NULL);
	gtk_tree_view_set_enable_search (GTK_TREE_VIEW(gtkblist->treeview), FALSE);
	gtk_widget_grab_focus(gtkblist->treeview);
#if GTK_CHECK_VERSION(2,2,0)
	gtk_tree_view_set_cursor_on_cell(GTK_TREE_VIEW(gtkblist->treeview), path,
			gtkblist->text_column, gtkblist->text_rend, TRUE);
#else
	gtk_tree_view_set_cursor(GTK_TREE_VIEW(gtkblist->treeview), path, gtkblist->text_column, TRUE);
#endif
	gtk_tree_path_free(path);
}

static void gtk_blist_menu_bp_cb(GtkWidget *w, PurpleBuddy *b)
{
	pidgin_pounce_editor_show(GTK_WINDOW(gtkblist->window), b->account, b->name, NULL);
}

static void gtk_blist_menu_showlog_cb(GtkWidget *w, PurpleBlistNode *node)
{
	PurpleLogType type;
	PurpleAccount *account;
	char *name = NULL;

	pidgin_set_cursor(gtkblist->window, GDK_WATCH);

	if (PURPLE_BLIST_NODE_IS_BUDDY(node)) {
		PurpleBuddy *b = (PurpleBuddy*) node;
		type = PURPLE_LOG_IM;
		name = g_strdup(b->name);
		account = b->account;
	} else if (PURPLE_BLIST_NODE_IS_CHAT(node)) {
		PurpleChat *c = (PurpleChat*) node;
		PurplePluginProtocolInfo *prpl_info = NULL;
		type = PURPLE_LOG_CHAT;
		account = c->account;
		prpl_info = PURPLE_PLUGIN_PROTOCOL_INFO(purple_find_prpl(purple_account_get_protocol_id(account)));
		if (prpl_info && prpl_info->get_chat_name) {
			name = prpl_info->get_chat_name(c->components);
		}
	} else if (PURPLE_BLIST_NODE_IS_CONTACT(node)) {
		pidgin_log_show_contact(GTK_WINDOW(gtkblist->window), (PurpleContact *)node);
		pidgin_clear_cursor(gtkblist->window);
		return;
	} else {
		pidgin_clear_cursor(gtkblist->window);

		/* This callback should not have been registered for a node
		 * that doesn't match the type of one of the blocks above. */
		g_return_if_reached();
	}

	if (name && account) {
		pidgin_log_show(GTK_WINDOW(gtkblist->window), type, name, account);
		g_free(name);

		pidgin_clear_cursor(gtkblist->window);
	}
}

<<<<<<< HEAD
static void gtk_blist_menu_showoffline_cb(GtkWidget *w, PurpleBlistNode *node)
{
	if (PURPLE_BLIST_NODE_IS_BUDDY(node))
	{
		purple_blist_node_set_bool(node, "show_offline",
		                           !purple_blist_node_get_bool(node, "show_offline"));
	}
	else if (PURPLE_BLIST_NODE_IS_CONTACT(node))
	{
		PurpleBlistNode *bnode;
		gboolean setting = !purple_blist_node_get_bool(node, "show_offline");

		purple_blist_node_set_bool(node, "show_offline", setting);
		for (bnode = node->child; bnode != NULL; bnode = bnode->next) {
			purple_blist_node_set_bool(bnode, "show_offline", setting);
		}
	}
	pidgin_blist_update(purple_get_blist(), node);
}

static void gtk_blist_show_systemlog_cb()
{
	pidgin_syslog_show();
}

=======
>>>>>>> 06328d15
static void gtk_blist_show_onlinehelp_cb()
{
	purple_notify_uri(NULL, PURPLE_WEBSITE "documentation");
}

static void
do_join_chat(PidginJoinChatData *data)
{
	if (data)
	{
		GHashTable *components =
			g_hash_table_new_full(g_str_hash, g_str_equal, g_free, g_free);
		GList *tmp;
		PurpleChat *chat;

		for (tmp = data->entries; tmp != NULL; tmp = tmp->next)
		{
			if (g_object_get_data(tmp->data, "is_spin"))
			{
				g_hash_table_replace(components,
					g_strdup(g_object_get_data(tmp->data, "identifier")),
					g_strdup_printf("%d",
							gtk_spin_button_get_value_as_int(tmp->data)));
			}
			else
			{
				g_hash_table_replace(components,
					g_strdup(g_object_get_data(tmp->data, "identifier")),
					g_strdup(gtk_entry_get_text(tmp->data)));
			}
		}

		chat = purple_chat_new(data->account, NULL, components);
		gtk_blist_join_chat(chat);
		purple_blist_remove_chat(chat);
	}
}

static void
do_joinchat(GtkWidget *dialog, int id, PidginJoinChatData *info)
{
	switch(id)
	{
		case GTK_RESPONSE_OK:
			do_join_chat(info);

		break;
	}

	gtk_widget_destroy(GTK_WIDGET(dialog));
	g_list_free(info->entries);
	g_free(info);
}

/*
 * Check the values of all the text entry boxes.  If any required input
 * strings are empty then don't allow the user to click on "OK."
 */
static void
joinchat_set_sensitive_if_input_cb(GtkWidget *entry, gpointer user_data)
{
	PidginJoinChatData *data;
	GList *tmp;
	const char *text;
	gboolean required;
	gboolean sensitive = TRUE;

	data = user_data;

	for (tmp = data->entries; tmp != NULL; tmp = tmp->next)
	{
		if (!g_object_get_data(tmp->data, "is_spin"))
		{
			required = GPOINTER_TO_INT(g_object_get_data(tmp->data, "required"));
			text = gtk_entry_get_text(tmp->data);
			if (required && (*text == '\0'))
				sensitive = FALSE;
		}
	}

	gtk_dialog_set_response_sensitive(GTK_DIALOG(data->window), GTK_RESPONSE_OK, sensitive);
}

static void
pidgin_blist_update_privacy_cb(PurpleBuddy *buddy)
{
	if (buddy->node.ui_data == NULL || ((struct _pidgin_blist_node*)buddy->node.ui_data)->row == NULL)
		return;
	pidgin_blist_update_buddy(purple_get_blist(), (PurpleBlistNode*)(buddy), TRUE);
}

static void
rebuild_joinchat_entries(PidginJoinChatData *data)
{
	PurpleConnection *gc;
	GList *list = NULL, *tmp;
	GHashTable *defaults = NULL;
	struct proto_chat_entry *pce;
	gboolean focus = TRUE;

	g_return_if_fail(data->account != NULL);

	gc = purple_account_get_connection(data->account);

	gtk_container_foreach(GTK_CONTAINER(data->entries_box), (GtkCallback)gtk_widget_destroy, NULL);

	g_list_free(data->entries);
	data->entries = NULL;

	if (PURPLE_PLUGIN_PROTOCOL_INFO(gc->prpl)->chat_info != NULL)
		list = PURPLE_PLUGIN_PROTOCOL_INFO(gc->prpl)->chat_info(gc);

	if (PURPLE_PLUGIN_PROTOCOL_INFO(gc->prpl)->chat_info_defaults != NULL)
		defaults = PURPLE_PLUGIN_PROTOCOL_INFO(gc->prpl)->chat_info_defaults(gc, NULL);

	for (tmp = list; tmp; tmp = tmp->next)
	{
		GtkWidget *label;
		GtkWidget *rowbox;
		GtkWidget *input;

		pce = tmp->data;

		rowbox = gtk_hbox_new(FALSE, PIDGIN_HIG_BORDER);
		gtk_box_pack_start(GTK_BOX(data->entries_box), rowbox, FALSE, FALSE, 0);

		label = gtk_label_new_with_mnemonic(pce->label);
		gtk_misc_set_alignment(GTK_MISC(label), 0, 0.5);
		gtk_size_group_add_widget(data->sg, label);
		gtk_box_pack_start(GTK_BOX(rowbox), label, FALSE, FALSE, 0);

		if (pce->is_int)
		{
			GtkObject *adjust;
			adjust = gtk_adjustment_new(pce->min, pce->min, pce->max,
										1, 10, 10);
			input = gtk_spin_button_new(GTK_ADJUSTMENT(adjust), 1, 0);
			gtk_widget_set_size_request(input, 50, -1);
			gtk_box_pack_end(GTK_BOX(rowbox), input, FALSE, FALSE, 0);
		}
		else
		{
			char *value;
			input = gtk_entry_new();
			gtk_entry_set_activates_default(GTK_ENTRY(input), TRUE);
			value = g_hash_table_lookup(defaults, pce->identifier);
			if (value != NULL)
				gtk_entry_set_text(GTK_ENTRY(input), value);
			if (pce->secret)
			{
				gtk_entry_set_visibility(GTK_ENTRY(input), FALSE);
				if (gtk_entry_get_invisible_char(GTK_ENTRY(input)) == '*')
					gtk_entry_set_invisible_char(GTK_ENTRY(input), PIDGIN_INVISIBLE_CHAR);
			}
			gtk_box_pack_end(GTK_BOX(rowbox), input, TRUE, TRUE, 0);
			g_signal_connect(G_OBJECT(input), "changed",
							 G_CALLBACK(joinchat_set_sensitive_if_input_cb), data);
		}

		/* Do the following for any type of input widget */
		if (focus)
		{
			gtk_widget_grab_focus(input);
			focus = FALSE;
		}
		gtk_label_set_mnemonic_widget(GTK_LABEL(label), input);
		pidgin_set_accessible_label(input, label);
		g_object_set_data(G_OBJECT(input), "identifier", (gpointer)pce->identifier);
		g_object_set_data(G_OBJECT(input), "is_spin", GINT_TO_POINTER(pce->is_int));
		g_object_set_data(G_OBJECT(input), "required", GINT_TO_POINTER(pce->required));
		data->entries = g_list_append(data->entries, input);

		g_free(pce);
	}

	g_list_free(list);
	g_hash_table_destroy(defaults);

	/* Set whether the "OK" button should be clickable initially */
	joinchat_set_sensitive_if_input_cb(NULL, data);

	gtk_widget_show_all(data->entries_box);
}

static void
joinchat_select_account_cb(GObject *w, PurpleAccount *account,
                           PidginJoinChatData *data)
{
    data->account = account;
    rebuild_joinchat_entries(data);
}

static gboolean
chat_account_filter_func(PurpleAccount *account)
{
	PurpleConnection *gc = purple_account_get_connection(account);
	PurplePluginProtocolInfo *prpl_info = NULL;

	prpl_info = PURPLE_PLUGIN_PROTOCOL_INFO(gc->prpl);

	return (prpl_info->chat_info != NULL);
}

gboolean
pidgin_blist_joinchat_is_showable()
{
	GList *c;
	PurpleConnection *gc;

	for (c = purple_connections_get_all(); c != NULL; c = c->next) {
		gc = c->data;

		if (chat_account_filter_func(purple_connection_get_account(gc)))
			return TRUE;
	}

	return FALSE;
}

void
pidgin_blist_joinchat_show(void)
{
	GtkWidget *hbox, *vbox;
	GtkWidget *rowbox;
	GtkWidget *label;
	PidginBuddyList *gtkblist;
	GtkWidget *img = NULL;
	PidginJoinChatData *data = NULL;

	gtkblist = PIDGIN_BLIST(purple_get_blist());
	img = gtk_image_new_from_stock(PIDGIN_STOCK_DIALOG_QUESTION,
					gtk_icon_size_from_name(PIDGIN_ICON_SIZE_TANGO_HUGE));
	data = g_new0(PidginJoinChatData, 1);

	data->window = gtk_dialog_new_with_buttons(_("Join a Chat"),
		NULL, GTK_DIALOG_NO_SEPARATOR,
		GTK_STOCK_CANCEL, GTK_RESPONSE_CANCEL,
		PIDGIN_STOCK_CHAT, GTK_RESPONSE_OK, NULL);
	gtk_dialog_set_default_response(GTK_DIALOG(data->window), GTK_RESPONSE_OK);
	gtk_container_set_border_width(GTK_CONTAINER(data->window), PIDGIN_HIG_BOX_SPACE);
	gtk_window_set_resizable(GTK_WINDOW(data->window), FALSE);
	gtk_box_set_spacing(GTK_BOX(GTK_DIALOG(data->window)->vbox), PIDGIN_HIG_BORDER);
	gtk_container_set_border_width(
		GTK_CONTAINER(GTK_DIALOG(data->window)->vbox), PIDGIN_HIG_BOX_SPACE);
	gtk_window_set_role(GTK_WINDOW(data->window), "join_chat");

	hbox = gtk_hbox_new(FALSE, PIDGIN_HIG_BORDER);
	gtk_container_add(GTK_CONTAINER(GTK_DIALOG(data->window)->vbox), hbox);
	gtk_box_pack_start(GTK_BOX(hbox), img, FALSE, FALSE, 0);
	gtk_misc_set_alignment(GTK_MISC(img), 0, 0);

	vbox = gtk_vbox_new(FALSE, 5);
	gtk_container_set_border_width(GTK_CONTAINER(vbox), 0);
	gtk_container_add(GTK_CONTAINER(hbox), vbox);

	label = gtk_label_new(_("Please enter the appropriate information "
							"about the chat you would like to join.\n"));
	gtk_label_set_line_wrap(GTK_LABEL(label), TRUE);
	gtk_misc_set_alignment(GTK_MISC(label), 0, 0);
	gtk_box_pack_start(GTK_BOX(vbox), label, FALSE, FALSE, 0);

	rowbox = gtk_hbox_new(FALSE, PIDGIN_HIG_BORDER);
	gtk_box_pack_start(GTK_BOX(vbox), rowbox, TRUE, TRUE, 0);

	data->sg = gtk_size_group_new(GTK_SIZE_GROUP_HORIZONTAL);

	label = gtk_label_new_with_mnemonic(_("_Account:"));
	gtk_misc_set_alignment(GTK_MISC(label), 0, 0.5);
	gtk_box_pack_start(GTK_BOX(rowbox), label, FALSE, FALSE, 0);
	gtk_size_group_add_widget(data->sg, label);

	data->account_menu = pidgin_account_option_menu_new(NULL, FALSE,
			G_CALLBACK(joinchat_select_account_cb),
			chat_account_filter_func, data);
	gtk_box_pack_start(GTK_BOX(rowbox), data->account_menu, TRUE, TRUE, 0);
	gtk_label_set_mnemonic_widget(GTK_LABEL(label),
								  GTK_WIDGET(data->account_menu));
	pidgin_set_accessible_label (data->account_menu, label);

	data->entries_box = gtk_vbox_new(FALSE, 5);
	gtk_container_add(GTK_CONTAINER(vbox), data->entries_box);
	gtk_container_set_border_width(GTK_CONTAINER(data->entries_box), 0);

	data->account =	pidgin_account_option_menu_get_selected(data->account_menu);

	rebuild_joinchat_entries(data);

	g_signal_connect(G_OBJECT(data->window), "response",
					 G_CALLBACK(do_joinchat), data);

	g_object_unref(data->sg);

	gtk_widget_show_all(data->window);
}

static void gtk_blist_row_expanded_cb(GtkTreeView *tv, GtkTreeIter *iter, GtkTreePath *path, gpointer user_data)
{
	PurpleBlistNode *node;
	GValue val;

	val.g_type = 0;
	gtk_tree_model_get_value(GTK_TREE_MODEL(gtkblist->treemodel), iter, NODE_COLUMN, &val);

	node = g_value_get_pointer(&val);

	if (PURPLE_BLIST_NODE_IS_GROUP(node)) {
		char *title;

		title = pidgin_get_group_title(node, TRUE);

		gtk_tree_store_set(gtkblist->treemodel, iter,
		   NAME_COLUMN, title,
		   -1);

		g_free(title);

		purple_blist_node_set_bool(node, "collapsed", FALSE);
	}
}

static void gtk_blist_row_collapsed_cb(GtkTreeView *tv, GtkTreeIter *iter, GtkTreePath *path, gpointer user_data)
{
	PurpleBlistNode *node;
	GValue val;

	val.g_type = 0;
	gtk_tree_model_get_value(GTK_TREE_MODEL(gtkblist->treemodel), iter, NODE_COLUMN, &val);

	node = g_value_get_pointer(&val);

	if (PURPLE_BLIST_NODE_IS_GROUP(node)) {
		char *title;
		struct _pidgin_blist_node *gtknode;
		PurpleBlistNode *cnode;

		title = pidgin_get_group_title(node, FALSE);

		gtk_tree_store_set(gtkblist->treemodel, iter,
		   NAME_COLUMN, title,
		   -1);

		g_free(title);

		purple_blist_node_set_bool(node, "collapsed", TRUE);

		for(cnode = node->child; cnode; cnode = cnode->next) {
			if (PURPLE_BLIST_NODE_IS_CONTACT(cnode)) {
				gtknode = cnode->ui_data;
				if (!gtknode->contact_expanded)
					continue;
				gtknode->contact_expanded = FALSE;
				pidgin_blist_update_contact(NULL, cnode);
			}
		}

	} else if(PURPLE_BLIST_NODE_IS_CONTACT(node)) {
		pidgin_blist_collapse_contact_cb(NULL, node);
	}
}

static void gtk_blist_row_activated_cb(GtkTreeView *tv, GtkTreePath *path, GtkTreeViewColumn *col, gpointer data) {
	PurpleBlistNode *node;
	GtkTreeIter iter;
	GValue val;

	gtk_tree_model_get_iter(GTK_TREE_MODEL(gtkblist->treemodel), &iter, path);

	val.g_type = 0;
	gtk_tree_model_get_value (GTK_TREE_MODEL(gtkblist->treemodel), &iter, NODE_COLUMN, &val);
	node = g_value_get_pointer(&val);

	if(PURPLE_BLIST_NODE_IS_CONTACT(node) || PURPLE_BLIST_NODE_IS_BUDDY(node)) {
		PurpleBuddy *buddy;

		if(PURPLE_BLIST_NODE_IS_CONTACT(node))
			buddy = purple_contact_get_priority_buddy((PurpleContact*)node);
		else
			buddy = (PurpleBuddy*)node;

		pidgin_dialogs_im_with_user(buddy->account, buddy->name);
	} else if (PURPLE_BLIST_NODE_IS_CHAT(node)) {
		gtk_blist_join_chat((PurpleChat *)node);
	} else if (PURPLE_BLIST_NODE_IS_GROUP(node)) {
/*		if (gtk_tree_view_row_expanded(tv, path))
			gtk_tree_view_collapse_row(tv, path);
		else
			gtk_tree_view_expand_row(tv,path,FALSE);*/
	}
}

static void pidgin_blist_add_chat_cb()
{
	GtkTreeSelection *sel = gtk_tree_view_get_selection(GTK_TREE_VIEW(gtkblist->treeview));
	GtkTreeIter iter;
	PurpleBlistNode *node;

	if(gtk_tree_selection_get_selected(sel, NULL, &iter)){
		gtk_tree_model_get(GTK_TREE_MODEL(gtkblist->treemodel), &iter, NODE_COLUMN, &node, -1);
		if (PURPLE_BLIST_NODE_IS_BUDDY(node))
			purple_blist_request_add_chat(NULL, (PurpleGroup*)node->parent->parent, NULL, NULL);
		if (PURPLE_BLIST_NODE_IS_CONTACT(node) || PURPLE_BLIST_NODE_IS_CHAT(node))
			purple_blist_request_add_chat(NULL, (PurpleGroup*)node->parent, NULL, NULL);
		else if (PURPLE_BLIST_NODE_IS_GROUP(node))
			purple_blist_request_add_chat(NULL, (PurpleGroup*)node, NULL, NULL);
	}
	else {
		purple_blist_request_add_chat(NULL, NULL, NULL, NULL);
	}
}

static void pidgin_blist_add_buddy_cb()
{
	GtkTreeSelection *sel = gtk_tree_view_get_selection(GTK_TREE_VIEW(gtkblist->treeview));
	GtkTreeIter iter;
	PurpleBlistNode *node;

	if(gtk_tree_selection_get_selected(sel, NULL, &iter)){
		gtk_tree_model_get(GTK_TREE_MODEL(gtkblist->treemodel), &iter, NODE_COLUMN, &node, -1);
		if (PURPLE_BLIST_NODE_IS_BUDDY(node)) {
			purple_blist_request_add_buddy(NULL, NULL, ((PurpleGroup*)node->parent->parent)->name,
					NULL);
		} else if (PURPLE_BLIST_NODE_IS_CONTACT(node)
				|| PURPLE_BLIST_NODE_IS_CHAT(node)) {
			purple_blist_request_add_buddy(NULL, NULL, ((PurpleGroup*)node->parent)->name, NULL);
		} else if (PURPLE_BLIST_NODE_IS_GROUP(node)) {
			purple_blist_request_add_buddy(NULL, NULL, ((PurpleGroup*)node)->name, NULL);
		}
	}
	else {
		purple_blist_request_add_buddy(NULL, NULL, NULL, NULL);
	}
}

static void
pidgin_blist_remove_cb (GtkWidget *w, PurpleBlistNode *node)
{
	if (PURPLE_BLIST_NODE_IS_BUDDY(node)) {
		pidgin_dialogs_remove_buddy((PurpleBuddy*)node);
	} else if (PURPLE_BLIST_NODE_IS_CHAT(node)) {
		pidgin_dialogs_remove_chat((PurpleChat*)node);
	} else if (PURPLE_BLIST_NODE_IS_GROUP(node)) {
		pidgin_dialogs_remove_group((PurpleGroup*)node);
	} else if (PURPLE_BLIST_NODE_IS_CONTACT(node)) {
		pidgin_dialogs_remove_contact((PurpleContact*)node);
	}
}

struct _expand {
	GtkTreeView *treeview;
	GtkTreePath *path;
	PurpleBlistNode *node;
};

static gboolean
scroll_to_expanded_cell(gpointer data)
{
	struct _expand *ex = data;
	gtk_tree_view_scroll_to_cell(ex->treeview, ex->path, NULL, FALSE, 0, 0);
	pidgin_blist_update_contact(NULL, ex->node);

	gtk_tree_path_free(ex->path);
	g_free(ex);

	return FALSE;
}

static void
pidgin_blist_expand_contact_cb(GtkWidget *w, PurpleBlistNode *node)
{
	struct _pidgin_blist_node *gtknode;
	GtkTreeIter iter, parent;
	PurpleBlistNode *bnode;
	GtkTreePath *path;

	if(!PURPLE_BLIST_NODE_IS_CONTACT(node))
		return;

	gtknode = (struct _pidgin_blist_node *)node->ui_data;

	gtknode->contact_expanded = TRUE;

	for(bnode = node->child; bnode; bnode = bnode->next) {
		pidgin_blist_update(NULL, bnode);
	}

	/* This ensures that the bottom buddy is visible, i.e. not scrolled off the alignment */
	if (get_iter_from_node(node, &parent)) {
		struct _expand *ex = g_new0(struct _expand, 1);

		gtk_tree_model_iter_nth_child(GTK_TREE_MODEL(gtkblist->treemodel), &iter, &parent,
				  gtk_tree_model_iter_n_children(GTK_TREE_MODEL(gtkblist->treemodel), &parent) -1);
		path = gtk_tree_model_get_path(GTK_TREE_MODEL(gtkblist->treemodel), &iter);

		/* Let the treeview draw so it knows where to scroll */
		ex->treeview = GTK_TREE_VIEW(gtkblist->treeview);
		ex->path = path;
		ex->node = node->child;
		g_idle_add(scroll_to_expanded_cell, ex);
	}
}

static void
pidgin_blist_collapse_contact_cb(GtkWidget *w, PurpleBlistNode *node)
{
	PurpleBlistNode *bnode;
	struct _pidgin_blist_node *gtknode;

	if(!PURPLE_BLIST_NODE_IS_CONTACT(node))
		return;

	gtknode = (struct _pidgin_blist_node *)node->ui_data;

	gtknode->contact_expanded = FALSE;

	for(bnode = node->child; bnode; bnode = bnode->next) {
		pidgin_blist_update(NULL, bnode);
	}
}

static void
toggle_privacy(GtkWidget *widget, PurpleBlistNode *node)
{
	PurpleBuddy *buddy;
	PurpleAccount *account;
	gboolean permitted;
	const char *name;

	if (!PURPLE_BLIST_NODE_IS_BUDDY(node))
		return;

	buddy = (PurpleBuddy *)node;
	account = purple_buddy_get_account(buddy);
	name = purple_buddy_get_name(buddy);

	permitted = purple_privacy_check(account, name);

	/* XXX: Perhaps ask whether to restore the previous lists where appropirate? */

	if (permitted)
		purple_privacy_deny(account, name, FALSE, FALSE);
	else
		purple_privacy_allow(account, name, FALSE, FALSE);

	pidgin_blist_update(purple_get_blist(), node);
}

void pidgin_append_blist_node_privacy_menu(GtkWidget *menu, PurpleBlistNode *node)
{
	PurpleBuddy *buddy = (PurpleBuddy *)node;
	PurpleAccount *account;
	gboolean permitted;

	account = purple_buddy_get_account(buddy);
	permitted = purple_privacy_check(account, purple_buddy_get_name(buddy));

	pidgin_new_item_from_stock(menu, permitted ? _("_Block") : _("Un_block"),
						permitted ? PIDGIN_STOCK_TOOLBAR_BLOCK : PIDGIN_STOCK_TOOLBAR_UNBLOCK, G_CALLBACK(toggle_privacy),
						node, 0 ,0, NULL);
}

void
pidgin_append_blist_node_proto_menu(GtkWidget *menu, PurpleConnection *gc,
                                      PurpleBlistNode *node)
{
	GList *l, *ll;
	PurplePluginProtocolInfo *prpl_info = PURPLE_PLUGIN_PROTOCOL_INFO(gc->prpl);

	if(!prpl_info || !prpl_info->blist_node_menu)
		return;

	for(l = ll = prpl_info->blist_node_menu(node); l; l = l->next) {
		PurpleMenuAction *act = (PurpleMenuAction *) l->data;
		pidgin_append_menu_action(menu, act, node);
	}
	g_list_free(ll);
}

void
pidgin_append_blist_node_extended_menu(GtkWidget *menu, PurpleBlistNode *node)
{
	GList *l, *ll;

	for(l = ll = purple_blist_node_get_extended_menu(node); l; l = l->next) {
		PurpleMenuAction *act = (PurpleMenuAction *) l->data;
		pidgin_append_menu_action(menu, act, node);
	}
	g_list_free(ll);
}



static void
pidgin_append_blist_node_move_to_menu(GtkWidget *menu, PurpleBlistNode *node)
{
	GtkWidget *submenu;
	GtkWidget *menuitem;
	PurpleBlistNode *group;

	menuitem = gtk_menu_item_new_with_label(_("Move to"));
	gtk_menu_shell_append(GTK_MENU_SHELL(menu), menuitem);
	gtk_widget_show(menuitem);

	submenu = gtk_menu_new();
	gtk_menu_item_set_submenu(GTK_MENU_ITEM(menuitem), submenu);

	for (group = purple_blist_get_root(); group; group = group->next) {
		if (group->type != PURPLE_BLIST_GROUP_NODE)
			continue;
		if (group == node->parent)
			continue;
		menuitem = pidgin_new_item_from_stock(submenu, purple_group_get_name((PurpleGroup *)group), NULL,
						      G_CALLBACK(gtk_blist_menu_move_to_cb), node, 0, 0, NULL);
		g_object_set_data(G_OBJECT(menuitem), "groupnode", group);
	}
	gtk_widget_show_all(submenu);
}

void
pidgin_blist_make_buddy_menu(GtkWidget *menu, PurpleBuddy *buddy, gboolean sub) {
	PurplePluginProtocolInfo *prpl_info;
	PurpleContact *contact;
	PurpleBlistNode *node;
	gboolean contact_expanded = FALSE;
	gboolean show_offline = FALSE;

	g_return_if_fail(menu);
	g_return_if_fail(buddy);

	prpl_info = PURPLE_PLUGIN_PROTOCOL_INFO(buddy->account->gc->prpl);

	node = (PurpleBlistNode*)buddy;

	contact = purple_buddy_get_contact(buddy);
	if (contact) {
		contact_expanded = ((struct _pidgin_blist_node *)(((PurpleBlistNode*)contact)->ui_data))->contact_expanded;
	}

	if (prpl_info && prpl_info->get_info) {
		pidgin_new_item_from_stock(menu, _("Get _Info"), PIDGIN_STOCK_TOOLBAR_USER_INFO,
				G_CALLBACK(gtk_blist_menu_info_cb), buddy, 0, 0, NULL);
	}
	pidgin_new_item_from_stock(menu, _("I_M"), PIDGIN_STOCK_TOOLBAR_MESSAGE_NEW,
			G_CALLBACK(gtk_blist_menu_im_cb), buddy, 0, 0, NULL);
	if (prpl_info && prpl_info->send_file) {
		if (!prpl_info->can_receive_file ||
			prpl_info->can_receive_file(buddy->account->gc, buddy->name))
		{
			pidgin_new_item_from_stock(menu, _("_Send File..."),
									 PIDGIN_STOCK_TOOLBAR_SEND_FILE,
									 G_CALLBACK(gtk_blist_menu_send_file_cb),
									 buddy, 0, 0, NULL);
		}
	}

	pidgin_new_item_from_stock(menu, _("Add Buddy _Pounce..."), NULL,
			G_CALLBACK(gtk_blist_menu_bp_cb), buddy, 0, 0, NULL);

	if (node->parent && node->parent->child->next && 
	      !sub && !contact_expanded) {
		pidgin_new_item_from_stock(menu, _("View _Log"), NULL,
				G_CALLBACK(gtk_blist_menu_showlog_cb),
				contact, 0, 0, NULL);
	} else if (!sub) {
		pidgin_new_item_from_stock(menu, _("View _Log"), NULL,
				G_CALLBACK(gtk_blist_menu_showlog_cb), buddy, 0, 0, NULL);
	}

	if (!(purple_blist_node_get_flags(node) & PURPLE_BLIST_NODE_FLAG_NO_SAVE)) {
		show_offline = purple_blist_node_get_bool(node, "show_offline");
		pidgin_new_item_from_stock(menu, show_offline ? _("Hide when offline") : _("Show when offline"),
				NULL, G_CALLBACK(gtk_blist_menu_showoffline_cb), node, 0, 0, NULL);
	}

	pidgin_append_blist_node_proto_menu(menu, buddy->account->gc, node);
	pidgin_append_blist_node_extended_menu(menu, node);

	if (!contact_expanded)
		pidgin_append_blist_node_move_to_menu(menu, (PurpleBlistNode *)contact);

	if (node->parent && node->parent->child->next && 
              !sub && !contact_expanded) {
		pidgin_separator(menu);
		pidgin_append_blist_node_privacy_menu(menu, node);
		pidgin_new_item_from_stock(menu, _("_Alias..."), PIDGIN_STOCK_ALIAS,
				G_CALLBACK(gtk_blist_menu_alias_cb),
				contact, 0, 0, NULL);
		pidgin_new_item_from_stock(menu, _("_Remove"), GTK_STOCK_REMOVE,
				G_CALLBACK(pidgin_blist_remove_cb),
				contact, 0, 0, NULL);
	} else if (!sub || contact_expanded) {
		pidgin_separator(menu);
		pidgin_append_blist_node_privacy_menu(menu, node);
		pidgin_new_item_from_stock(menu, _("_Alias..."), PIDGIN_STOCK_ALIAS,
				G_CALLBACK(gtk_blist_menu_alias_cb), buddy, 0, 0, NULL);
		pidgin_new_item_from_stock(menu, _("_Remove"), GTK_STOCK_REMOVE,
				G_CALLBACK(pidgin_blist_remove_cb), buddy,
				0, 0, NULL);
	}
}

static gboolean
gtk_blist_key_press_cb(GtkWidget *tv, GdkEventKey *event, gpointer data)
{
	PurpleBlistNode *node;
	GValue val;
	GtkTreeIter iter;
	GtkTreeSelection *sel;

	sel = gtk_tree_view_get_selection(GTK_TREE_VIEW(tv));
	if(!gtk_tree_selection_get_selected(sel, NULL, &iter))
		return FALSE;

	val.g_type = 0;
	gtk_tree_model_get_value(GTK_TREE_MODEL(gtkblist->treemodel), &iter,
			NODE_COLUMN, &val);
	node = g_value_get_pointer(&val);

	if(event->state & GDK_CONTROL_MASK &&
			(event->keyval == 'o' || event->keyval == 'O')) {
		PurpleBuddy *buddy;

		if(PURPLE_BLIST_NODE_IS_CONTACT(node)) {
			buddy = purple_contact_get_priority_buddy((PurpleContact*)node);
		} else if(PURPLE_BLIST_NODE_IS_BUDDY(node)) {
			buddy = (PurpleBuddy*)node;
		} else {
			return FALSE;
		}
		if(buddy)
			pidgin_retrieve_user_info(buddy->account->gc, buddy->name);
	} else if (event->keyval == GDK_F2) {
		gtk_blist_menu_alias_cb(tv, node);
	}

	return FALSE;
}

static GtkWidget *
create_group_menu (PurpleBlistNode *node, PurpleGroup *g)
{
	GtkWidget *menu;
	GtkWidget *item;

	menu = gtk_menu_new();
	item = pidgin_new_item_from_stock(menu, _("Add _Buddy..."), GTK_STOCK_ADD,
				 G_CALLBACK(pidgin_blist_add_buddy_cb), node, 0, 0, NULL);
	gtk_widget_set_sensitive(item, purple_connections_get_all() != NULL);
	item = pidgin_new_item_from_stock(menu, _("Add C_hat..."), GTK_STOCK_ADD,
				 G_CALLBACK(pidgin_blist_add_chat_cb), node, 0, 0, NULL);
	gtk_widget_set_sensitive(item, pidgin_blist_joinchat_is_showable());
	pidgin_new_item_from_stock(menu, _("_Delete Group"), GTK_STOCK_REMOVE,
				 G_CALLBACK(pidgin_blist_remove_cb), node, 0, 0, NULL);
	pidgin_new_item_from_stock(menu, _("_Rename"), NULL,
				 G_CALLBACK(gtk_blist_menu_alias_cb), node, 0, 0, NULL);

	pidgin_append_blist_node_extended_menu(menu, node);

	return menu;
}


static GtkWidget *
create_chat_menu(PurpleBlistNode *node, PurpleChat *c)
{
	GtkWidget *menu;
	gboolean autojoin, persistent;

	menu = gtk_menu_new();
	autojoin = (purple_blist_node_get_bool(node, "gtk-autojoin") ||
			(purple_blist_node_get_string(node, "gtk-autojoin") != NULL));
	persistent = purple_blist_node_get_bool(node, "gtk-persistent");

	pidgin_new_item_from_stock(menu, _("_Join"), PIDGIN_STOCK_CHAT,
			G_CALLBACK(gtk_blist_menu_join_cb), node, 0, 0, NULL);
	pidgin_new_check_item(menu, _("Auto-Join"),
			G_CALLBACK(gtk_blist_menu_autojoin_cb), node, autojoin);
	pidgin_new_check_item(menu, _("Persistent"),
			G_CALLBACK(gtk_blist_menu_persistent_cb), node, persistent);
	pidgin_new_item_from_stock(menu, _("View _Log"), NULL,
			G_CALLBACK(gtk_blist_menu_showlog_cb), node, 0, 0, NULL);

	pidgin_append_blist_node_proto_menu(menu, c->account->gc, node);
	pidgin_append_blist_node_extended_menu(menu, node);

	pidgin_separator(menu);

	pidgin_new_item_from_stock(menu, _("_Alias..."), PIDGIN_STOCK_ALIAS,
				 G_CALLBACK(gtk_blist_menu_alias_cb), node, 0, 0, NULL);
	pidgin_new_item_from_stock(menu, _("_Remove"), GTK_STOCK_REMOVE,
				 G_CALLBACK(pidgin_blist_remove_cb), node, 0, 0, NULL);

	return menu;
}

static GtkWidget *
create_contact_menu (PurpleBlistNode *node)
{
	GtkWidget *menu;

	menu = gtk_menu_new();

	pidgin_new_item_from_stock(menu, _("View _Log"), NULL,
				 G_CALLBACK(gtk_blist_menu_showlog_cb),
				 node, 0, 0, NULL);

	pidgin_separator(menu);

	pidgin_new_item_from_stock(menu, _("_Alias..."), PIDGIN_STOCK_ALIAS,
				 G_CALLBACK(gtk_blist_menu_alias_cb), node, 0, 0, NULL);
	pidgin_new_item_from_stock(menu, _("_Remove"), GTK_STOCK_REMOVE,
				 G_CALLBACK(pidgin_blist_remove_cb), node, 0, 0, NULL);

	pidgin_separator(menu);

	pidgin_new_item_from_stock(menu, _("_Collapse"), GTK_STOCK_ZOOM_OUT,
				 G_CALLBACK(pidgin_blist_collapse_contact_cb),
				 node, 0, 0, NULL);

	pidgin_append_blist_node_extended_menu(menu, node);
	return menu;
}

static GtkWidget *
create_buddy_menu(PurpleBlistNode *node, PurpleBuddy *b)
{
	struct _pidgin_blist_node *gtknode = (struct _pidgin_blist_node *)node->ui_data;
	GtkWidget *menu;
	GtkWidget *menuitem;
	gboolean show_offline = purple_prefs_get_bool(PIDGIN_PREFS_ROOT "/blist/show_offline_buddies");

	menu = gtk_menu_new();
	pidgin_blist_make_buddy_menu(menu, b, FALSE);

	if(PURPLE_BLIST_NODE_IS_CONTACT(node)) {
		pidgin_separator(menu);

		if(gtknode->contact_expanded) {
			pidgin_new_item_from_stock(menu, _("_Collapse"),
						 GTK_STOCK_ZOOM_OUT,
						 G_CALLBACK(pidgin_blist_collapse_contact_cb),
						 node, 0, 0, NULL);
		} else {
			pidgin_new_item_from_stock(menu, _("_Expand"),
						 GTK_STOCK_ZOOM_IN,
						 G_CALLBACK(pidgin_blist_expand_contact_cb), node,
						 0, 0, NULL);
		}
		if(node->child->next) {
			PurpleBlistNode *bnode;

			for(bnode = node->child; bnode; bnode = bnode->next) {
				PurpleBuddy *buddy = (PurpleBuddy*)bnode;
				GdkPixbuf *buf;
				GtkWidget *submenu;
				GtkWidget *image;

				if(buddy == b)
					continue;
				if(!buddy->account->gc)
					continue;
				if(!show_offline && !PURPLE_BUDDY_IS_ONLINE(buddy))
					continue;

				menuitem = gtk_image_menu_item_new_with_label(buddy->name);
				buf = pidgin_create_prpl_icon(buddy->account,PIDGIN_PRPL_ICON_SMALL);
				image = gtk_image_new_from_pixbuf(buf);
				g_object_unref(G_OBJECT(buf));
				gtk_image_menu_item_set_image(GTK_IMAGE_MENU_ITEM(menuitem),
											  image);
				gtk_widget_show(image);
				gtk_menu_shell_append(GTK_MENU_SHELL(menu), menuitem);
				gtk_widget_show(menuitem);

				submenu = gtk_menu_new();
				gtk_menu_item_set_submenu(GTK_MENU_ITEM(menuitem), submenu);
				gtk_widget_show(submenu);

				pidgin_blist_make_buddy_menu(submenu, buddy, TRUE);
			}
		}
	}
	return menu;
}

static gboolean
pidgin_blist_show_context_menu(PurpleBlistNode *node,
								 GtkMenuPositionFunc func,
								 GtkWidget *tv,
								 guint button,
								 guint32 time)
{
	struct _pidgin_blist_node *gtknode;
	GtkWidget *menu = NULL;
	gboolean handled = FALSE;

	gtknode = (struct _pidgin_blist_node *)node->ui_data;

	/* Create a menu based on the thing we right-clicked on */
	if (PURPLE_BLIST_NODE_IS_GROUP(node)) {
		PurpleGroup *g = (PurpleGroup *)node;

		menu = create_group_menu(node, g);
	} else if (PURPLE_BLIST_NODE_IS_CHAT(node)) {
		PurpleChat *c = (PurpleChat *)node;

		menu = create_chat_menu(node, c);
	} else if ((PURPLE_BLIST_NODE_IS_CONTACT(node)) && (gtknode->contact_expanded)) {
		menu = create_contact_menu(node);
	} else if (PURPLE_BLIST_NODE_IS_CONTACT(node) || PURPLE_BLIST_NODE_IS_BUDDY(node)) {
		PurpleBuddy *b;

		if (PURPLE_BLIST_NODE_IS_CONTACT(node))
			b = purple_contact_get_priority_buddy((PurpleContact*)node);
		else
			b = (PurpleBuddy *)node;

		menu = create_buddy_menu(node, b);
	}

#ifdef _WIN32
	/* Unhook the tooltip-timeout since we don't want a tooltip
	 * to appear and obscure the context menu we are about to show
	   This is a workaround for GTK+ bug 107320. */
	if (gtkblist->timeout) {
		g_source_remove(gtkblist->timeout);
		gtkblist->timeout = 0;
	}
#endif

	/* Now display the menu */
	if (menu != NULL) {
		gtk_widget_show_all(menu);
		gtk_menu_popup(GTK_MENU(menu), NULL, NULL, func, tv, button, time);
		handled = TRUE;
	}

	return handled;
}

static gboolean gtk_blist_button_press_cb(GtkWidget *tv, GdkEventButton *event, gpointer user_data)
{
	GtkTreePath *path;
	PurpleBlistNode *node;
	GValue val;
	GtkTreeIter iter;
	GtkTreeSelection *sel;
	PurplePlugin *prpl = NULL;
	PurplePluginProtocolInfo *prpl_info = NULL;
	struct _pidgin_blist_node *gtknode;
	gboolean handled = FALSE;

	/* Here we figure out which node was clicked */
	if (!gtk_tree_view_get_path_at_pos(GTK_TREE_VIEW(tv), event->x, event->y, &path, NULL, NULL, NULL))
		return FALSE;
	gtk_tree_model_get_iter(GTK_TREE_MODEL(gtkblist->treemodel), &iter, path);
	val.g_type = 0;
	gtk_tree_model_get_value(GTK_TREE_MODEL(gtkblist->treemodel), &iter, NODE_COLUMN, &val);
	node = g_value_get_pointer(&val);
	gtknode = (struct _pidgin_blist_node *)node->ui_data;

	/* Right click draws a context menu */
	if ((event->button == 3) && (event->type == GDK_BUTTON_PRESS)) {
		handled = pidgin_blist_show_context_menu(node, NULL, tv, 3, event->time);

	/* CTRL+middle click expands or collapse a contact */
	} else if ((event->button == 2) && (event->type == GDK_BUTTON_PRESS) &&
			   (event->state & GDK_CONTROL_MASK) && (PURPLE_BLIST_NODE_IS_CONTACT(node))) {
		if (gtknode->contact_expanded)
			pidgin_blist_collapse_contact_cb(NULL, node);
		else
			pidgin_blist_expand_contact_cb(NULL, node);
		handled = TRUE;

	/* Double middle click gets info */
	} else if ((event->button == 2) && (event->type == GDK_2BUTTON_PRESS) &&
			   ((PURPLE_BLIST_NODE_IS_CONTACT(node)) || (PURPLE_BLIST_NODE_IS_BUDDY(node)))) {
		PurpleBuddy *b;
		if(PURPLE_BLIST_NODE_IS_CONTACT(node))
			b = purple_contact_get_priority_buddy((PurpleContact*)node);
		else
			b = (PurpleBuddy *)node;

		prpl = purple_find_prpl(purple_account_get_protocol_id(b->account));
		if (prpl != NULL)
			prpl_info = PURPLE_PLUGIN_PROTOCOL_INFO(prpl);

		if (prpl && prpl_info->get_info)
			pidgin_retrieve_user_info(b->account->gc, b->name);
		handled = TRUE;
	}

#if (1)
	/*
	 * This code only exists because GTK+ doesn't work.  If we return
	 * FALSE here, as would be normal the event propoagates down and
	 * somehow gets interpreted as the start of a drag event.
	 *
	 * Um, isn't it _normal_ to return TRUE here?  Since the event
	 * was handled?  --Mark
	 */
	if(handled) {
		sel = gtk_tree_view_get_selection(GTK_TREE_VIEW(tv));
		gtk_tree_selection_select_path(sel, path);
		gtk_tree_path_free(path);
		return TRUE;
	}
#endif
	gtk_tree_path_free(path);

	return FALSE;
}

static gboolean
pidgin_blist_popup_menu_cb(GtkWidget *tv, void *user_data)
{
	PurpleBlistNode *node;
	GValue val;
	GtkTreeIter iter;
	GtkTreeSelection *sel;
	gboolean handled = FALSE;

	sel = gtk_tree_view_get_selection(GTK_TREE_VIEW(tv));
	if (!gtk_tree_selection_get_selected(sel, NULL, &iter))
		return FALSE;

	val.g_type = 0;
	gtk_tree_model_get_value(GTK_TREE_MODEL(gtkblist->treemodel),
							 &iter, NODE_COLUMN, &val);
	node = g_value_get_pointer(&val);

	/* Shift+F10 draws a context menu */
	handled = pidgin_blist_show_context_menu(node, pidgin_treeview_popup_menu_position_func, tv, 0, GDK_CURRENT_TIME);

	return handled;
}

static void pidgin_blist_buddy_details_cb(gpointer data, guint action, GtkWidget *item)
{
	pidgin_set_cursor(gtkblist->window, GDK_WATCH);

	purple_prefs_set_bool(PIDGIN_PREFS_ROOT "/blist/show_buddy_icons",
			    gtk_check_menu_item_get_active(GTK_CHECK_MENU_ITEM(item)));

	pidgin_clear_cursor(gtkblist->window);
}

static void pidgin_blist_show_idle_time_cb(gpointer data, guint action, GtkWidget *item)
{
	pidgin_set_cursor(gtkblist->window, GDK_WATCH);

	purple_prefs_set_bool(PIDGIN_PREFS_ROOT "/blist/show_idle_time",
			    gtk_check_menu_item_get_active(GTK_CHECK_MENU_ITEM(item)));

	pidgin_clear_cursor(gtkblist->window);
}

static void pidgin_blist_show_protocol_icons_cb(gpointer data, guint action, GtkWidget *item)
{
	purple_prefs_set_bool(PIDGIN_PREFS_ROOT "/blist/show_protocol_icons",
			      gtk_check_menu_item_get_active(GTK_CHECK_MENU_ITEM(item)));
}

static void pidgin_blist_show_empty_groups_cb(gpointer data, guint action, GtkWidget *item)
{
	pidgin_set_cursor(gtkblist->window, GDK_WATCH);

	purple_prefs_set_bool(PIDGIN_PREFS_ROOT "/blist/show_empty_groups",
			gtk_check_menu_item_get_active(GTK_CHECK_MENU_ITEM(item)));

	pidgin_clear_cursor(gtkblist->window);
}

static void pidgin_blist_edit_mode_cb(gpointer callback_data, guint callback_action,
		GtkWidget *checkitem)
{
	pidgin_set_cursor(gtkblist->window, GDK_WATCH);

	purple_prefs_set_bool(PIDGIN_PREFS_ROOT "/blist/show_offline_buddies",
			gtk_check_menu_item_get_active(GTK_CHECK_MENU_ITEM(checkitem)));

	pidgin_clear_cursor(gtkblist->window);
}

static void pidgin_blist_mute_sounds_cb(gpointer data, guint action, GtkWidget *item)
{
	purple_prefs_set_bool(PIDGIN_PREFS_ROOT "/sound/mute", GTK_CHECK_MENU_ITEM(item)->active);
}

static void
pidgin_blist_mute_pref_cb(const char *name, PurplePrefType type,
							gconstpointer value, gpointer data)
{
	gtk_check_menu_item_set_active(GTK_CHECK_MENU_ITEM(gtk_item_factory_get_item(gtkblist->ift,
						N_("/Tools/Mute Sounds"))),	(gboolean)GPOINTER_TO_INT(value));
}

static void
pidgin_blist_sound_method_pref_cb(const char *name, PurplePrefType type,
									gconstpointer value, gpointer data)
{
	gboolean sensitive = TRUE;

	if(!strcmp(value, "none"))
		sensitive = FALSE;

	gtk_widget_set_sensitive(gtk_item_factory_get_widget(gtkblist->ift, N_("/Tools/Mute Sounds")), sensitive);
}

static void
add_buddies_from_vcard(const char *prpl_id, PurpleGroup *group, GList *list,
					   const char *alias)
{
	GList *l;
	PurpleAccount *account = NULL;
	PurpleConnection *gc;

	if (list == NULL)
		return;

	for (l = purple_connections_get_all(); l != NULL; l = l->next)
	{
		gc = (PurpleConnection *)l->data;
		account = purple_connection_get_account(gc);

		if (!strcmp(purple_account_get_protocol_id(account), prpl_id))
			break;

		account = NULL;
	}

	if (account != NULL)
	{
		for (l = list; l != NULL; l = l->next)
		{
			purple_blist_request_add_buddy(account, l->data,
										 (group ? group->name : NULL),
										 alias);
		}
	}

	g_list_foreach(list, (GFunc)g_free, NULL);
	g_list_free(list);
}

static gboolean
parse_vcard(const char *vcard, PurpleGroup *group)
{
	char *temp_vcard;
	char *s, *c;
	char *alias    = NULL;
	GList *aims    = NULL;
	GList *icqs    = NULL;
	GList *yahoos  = NULL;
	GList *msns    = NULL;
	GList *jabbers = NULL;

	s = temp_vcard = g_strdup(vcard);

	while (*s != '\0' && strncmp(s, "END:vCard", strlen("END:vCard")))
	{
		char *field, *value;

		field = s;

		/* Grab the field */
		while (*s != '\r' && *s != '\n' && *s != '\0' && *s != ':')
			s++;

		if (*s == '\r') s++;
		if (*s == '\n')
		{
			s++;
			continue;
		}

		if (*s != '\0') *s++ = '\0';

		if ((c = strchr(field, ';')) != NULL)
			*c = '\0';

		/* Proceed to the end of the line */
		value = s;

		while (*s != '\r' && *s != '\n' && *s != '\0')
			s++;

		if (*s == '\r') *s++ = '\0';
		if (*s == '\n') *s++ = '\0';

		/* We only want to worry about a few fields here. */
		if (!strcmp(field, "FN"))
			alias = g_strdup(value);
		else if (!strcmp(field, "X-AIM") || !strcmp(field, "X-ICQ") ||
				 !strcmp(field, "X-YAHOO") || !strcmp(field, "X-MSN") ||
				 !strcmp(field, "X-JABBER"))
		{
			char **values = g_strsplit(value, ":", 0);
			char **im;

			for (im = values; *im != NULL; im++)
			{
				if (!strcmp(field, "X-AIM"))
					aims = g_list_append(aims, g_strdup(*im));
				else if (!strcmp(field, "X-ICQ"))
					icqs = g_list_append(icqs, g_strdup(*im));
				else if (!strcmp(field, "X-YAHOO"))
					yahoos = g_list_append(yahoos, g_strdup(*im));
				else if (!strcmp(field, "X-MSN"))
					msns = g_list_append(msns, g_strdup(*im));
				else if (!strcmp(field, "X-JABBER"))
					jabbers = g_list_append(jabbers, g_strdup(*im));
			}

			g_strfreev(values);
		}
	}

	g_free(temp_vcard);

	if (aims == NULL && icqs == NULL && yahoos == NULL &&
		msns == NULL && jabbers == NULL)
	{
		g_free(alias);

		return FALSE;
	}

	add_buddies_from_vcard("prpl-oscar",  group, aims,    alias);
	add_buddies_from_vcard("prpl-oscar",  group, icqs,    alias);
	add_buddies_from_vcard("prpl-yahoo",  group, yahoos,  alias);
	add_buddies_from_vcard("prpl-msn",    group, msns,    alias);
	add_buddies_from_vcard("prpl-jabber", group, jabbers, alias);

	g_free(alias);

	return TRUE;
}

#ifdef _WIN32
static void pidgin_blist_drag_begin(GtkWidget *widget,
		GdkDragContext *drag_context, gpointer user_data)
{
	pidgin_blist_tooltip_destroy();


	/* Unhook the tooltip-timeout since we don't want a tooltip
	 * to appear and obscure the dragging operation.
	 * This is a workaround for GTK+ bug 107320. */
	if (gtkblist->timeout) {
		g_source_remove(gtkblist->timeout);
		gtkblist->timeout = 0;
	}
}
#endif

static void pidgin_blist_drag_data_get_cb(GtkWidget *widget,
											GdkDragContext *dc,
											GtkSelectionData *data,
											guint info,
											guint time,
											gpointer null)
{

	if (data->target == gdk_atom_intern("PURPLE_BLIST_NODE", FALSE))
	{
		GtkTreeRowReference *ref = g_object_get_data(G_OBJECT(dc), "gtk-tree-view-source-row");
		GtkTreePath *sourcerow = gtk_tree_row_reference_get_path(ref);
		GtkTreeIter iter;
		PurpleBlistNode *node = NULL;
		GValue val;
		if(!sourcerow)
			return;
		gtk_tree_model_get_iter(GTK_TREE_MODEL(gtkblist->treemodel), &iter, sourcerow);
		val.g_type = 0;
		gtk_tree_model_get_value (GTK_TREE_MODEL(gtkblist->treemodel), &iter, NODE_COLUMN, &val);
		node = g_value_get_pointer(&val);
		gtk_selection_data_set (data,
					gdk_atom_intern ("PURPLE_BLIST_NODE", FALSE),
					8, /* bits */
					(void*)&node,
					sizeof (node));

		gtk_tree_path_free(sourcerow);
	}
	else if (data->target == gdk_atom_intern("application/x-im-contact", FALSE))
	{
		GtkTreeRowReference *ref;
		GtkTreePath *sourcerow;
		GtkTreeIter iter;
		PurpleBlistNode *node = NULL;
		PurpleBuddy *buddy;
		PurpleConnection *gc;
		GValue val;
		GString *str;
		const char *protocol;

		ref = g_object_get_data(G_OBJECT(dc), "gtk-tree-view-source-row");
		sourcerow = gtk_tree_row_reference_get_path(ref);

		if (!sourcerow)
			return;

		gtk_tree_model_get_iter(GTK_TREE_MODEL(gtkblist->treemodel), &iter,
								sourcerow);
		val.g_type = 0;
		gtk_tree_model_get_value(GTK_TREE_MODEL(gtkblist->treemodel), &iter,
								 NODE_COLUMN, &val);

		node = g_value_get_pointer(&val);

		if (PURPLE_BLIST_NODE_IS_CONTACT(node))
		{
			buddy = purple_contact_get_priority_buddy((PurpleContact *)node);
		}
		else if (!PURPLE_BLIST_NODE_IS_BUDDY(node))
		{
			gtk_tree_path_free(sourcerow);
			return;
		}
		else
		{
			buddy = (PurpleBuddy *)node;
		}

		gc = purple_account_get_connection(buddy->account);

		if (gc == NULL)
		{
			gtk_tree_path_free(sourcerow);
			return;
		}

		protocol =
			PURPLE_PLUGIN_PROTOCOL_INFO(gc->prpl)->list_icon(buddy->account,
														   buddy);

		str = g_string_new(NULL);
		g_string_printf(str,
			"MIME-Version: 1.0\r\n"
			"Content-Type: application/x-im-contact\r\n"
			"X-IM-Protocol: %s\r\n"
			"X-IM-Username: %s\r\n",
			protocol,
			buddy->name);

		if (buddy->alias != NULL)
		{
			g_string_append_printf(str,
				"X-IM-Alias: %s\r\n",
				buddy->alias);
		}

		g_string_append(str, "\r\n");

		gtk_selection_data_set(data,
					gdk_atom_intern("application/x-im-contact", FALSE),
					8, /* bits */
					(const guchar *)str->str,
					strlen(str->str) + 1);

		g_string_free(str, TRUE);
		gtk_tree_path_free(sourcerow);
	}
}

static void pidgin_blist_drag_data_rcv_cb(GtkWidget *widget, GdkDragContext *dc, guint x, guint y,
			  GtkSelectionData *sd, guint info, guint t)
{
	if (gtkblist->drag_timeout) {
		g_source_remove(gtkblist->drag_timeout);
		gtkblist->drag_timeout = 0;
	}

	if (sd->target == gdk_atom_intern("PURPLE_BLIST_NODE", FALSE) && sd->data) {
		PurpleBlistNode *n = NULL;
		GtkTreePath *path = NULL;
		GtkTreeViewDropPosition position;
		memcpy(&n, sd->data, sizeof(n));
		if(gtk_tree_view_get_dest_row_at_pos(GTK_TREE_VIEW(widget), x, y, &path, &position)) {
			/* if we're here, I think it means the drop is ok */
			GtkTreeIter iter;
			PurpleBlistNode *node;
			GValue val;
			struct _pidgin_blist_node *gtknode;

			gtk_tree_model_get_iter(GTK_TREE_MODEL(gtkblist->treemodel),
					&iter, path);
			val.g_type = 0;
			gtk_tree_model_get_value (GTK_TREE_MODEL(gtkblist->treemodel),
					&iter, NODE_COLUMN, &val);
			node = g_value_get_pointer(&val);
			gtknode = node->ui_data;

			if (PURPLE_BLIST_NODE_IS_CONTACT(n)) {
				PurpleContact *c = (PurpleContact*)n;
				if (PURPLE_BLIST_NODE_IS_CONTACT(node) && gtknode->contact_expanded) {
					purple_blist_merge_contact(c, node);
				} else if (PURPLE_BLIST_NODE_IS_CONTACT(node) ||
						PURPLE_BLIST_NODE_IS_CHAT(node)) {
					switch(position) {
						case GTK_TREE_VIEW_DROP_AFTER:
						case GTK_TREE_VIEW_DROP_INTO_OR_AFTER:
							purple_blist_add_contact(c, (PurpleGroup*)node->parent,
									node);
							break;
						case GTK_TREE_VIEW_DROP_BEFORE:
						case GTK_TREE_VIEW_DROP_INTO_OR_BEFORE:
							purple_blist_add_contact(c, (PurpleGroup*)node->parent,
									node->prev);
							break;
					}
				} else if(PURPLE_BLIST_NODE_IS_GROUP(node)) {
					purple_blist_add_contact(c, (PurpleGroup*)node, NULL);
				} else if(PURPLE_BLIST_NODE_IS_BUDDY(node)) {
					purple_blist_merge_contact(c, node);
				}
			} else if (PURPLE_BLIST_NODE_IS_BUDDY(n)) {
				PurpleBuddy *b = (PurpleBuddy*)n;
				if (PURPLE_BLIST_NODE_IS_BUDDY(node)) {
					switch(position) {
						case GTK_TREE_VIEW_DROP_AFTER:
						case GTK_TREE_VIEW_DROP_INTO_OR_AFTER:
							purple_blist_add_buddy(b, (PurpleContact*)node->parent,
									(PurpleGroup*)node->parent->parent, node);
							break;
						case GTK_TREE_VIEW_DROP_BEFORE:
						case GTK_TREE_VIEW_DROP_INTO_OR_BEFORE:
							purple_blist_add_buddy(b, (PurpleContact*)node->parent,
									(PurpleGroup*)node->parent->parent,
									node->prev);
							break;
					}
				} else if(PURPLE_BLIST_NODE_IS_CHAT(node)) {
					purple_blist_add_buddy(b, NULL, (PurpleGroup*)node->parent,
							NULL);
				} else if (PURPLE_BLIST_NODE_IS_GROUP(node)) {
					purple_blist_add_buddy(b, NULL, (PurpleGroup*)node, NULL);
				} else if (PURPLE_BLIST_NODE_IS_CONTACT(node)) {
					if(gtknode->contact_expanded) {
						switch(position) {
							case GTK_TREE_VIEW_DROP_INTO_OR_AFTER:
							case GTK_TREE_VIEW_DROP_AFTER:
							case GTK_TREE_VIEW_DROP_INTO_OR_BEFORE:
								purple_blist_add_buddy(b, (PurpleContact*)node,
										(PurpleGroup*)node->parent, NULL);
								break;
							case GTK_TREE_VIEW_DROP_BEFORE:
								purple_blist_add_buddy(b, NULL,
										(PurpleGroup*)node->parent, node->prev);
								break;
						}
					} else {
						switch(position) {
							case GTK_TREE_VIEW_DROP_INTO_OR_AFTER:
							case GTK_TREE_VIEW_DROP_AFTER:
								purple_blist_add_buddy(b, NULL,
										(PurpleGroup*)node->parent, NULL);
								break;
							case GTK_TREE_VIEW_DROP_INTO_OR_BEFORE:
							case GTK_TREE_VIEW_DROP_BEFORE:
								purple_blist_add_buddy(b, NULL,
										(PurpleGroup*)node->parent, node->prev);
								break;
						}
					}
				}
			} else if (PURPLE_BLIST_NODE_IS_CHAT(n)) {
				PurpleChat *chat = (PurpleChat *)n;
				if (PURPLE_BLIST_NODE_IS_BUDDY(node)) {
					switch(position) {
						case GTK_TREE_VIEW_DROP_AFTER:
						case GTK_TREE_VIEW_DROP_INTO_OR_AFTER:
						case GTK_TREE_VIEW_DROP_BEFORE:
						case GTK_TREE_VIEW_DROP_INTO_OR_BEFORE:
							purple_blist_add_chat(chat,
									(PurpleGroup*)node->parent->parent,
									node->parent);
							break;
					}
				} else if(PURPLE_BLIST_NODE_IS_CONTACT(node) ||
						PURPLE_BLIST_NODE_IS_CHAT(node)) {
					switch(position) {
						case GTK_TREE_VIEW_DROP_AFTER:
						case GTK_TREE_VIEW_DROP_INTO_OR_AFTER:
							purple_blist_add_chat(chat, (PurpleGroup*)node->parent, node);
							break;
						case GTK_TREE_VIEW_DROP_BEFORE:
						case GTK_TREE_VIEW_DROP_INTO_OR_BEFORE:
							purple_blist_add_chat(chat, (PurpleGroup*)node->parent, node->prev);
							break;
					}
				} else if (PURPLE_BLIST_NODE_IS_GROUP(node)) {
					purple_blist_add_chat(chat, (PurpleGroup*)node, NULL);
				}
			} else if (PURPLE_BLIST_NODE_IS_GROUP(n)) {
				PurpleGroup *g = (PurpleGroup*)n;
				if (PURPLE_BLIST_NODE_IS_GROUP(node)) {
					switch (position) {
					case GTK_TREE_VIEW_DROP_INTO_OR_AFTER:
					case GTK_TREE_VIEW_DROP_AFTER:
						purple_blist_add_group(g, node);
						break;
					case GTK_TREE_VIEW_DROP_INTO_OR_BEFORE:
					case GTK_TREE_VIEW_DROP_BEFORE:
						purple_blist_add_group(g, node->prev);
						break;
					}
				} else if(PURPLE_BLIST_NODE_IS_BUDDY(node)) {
					purple_blist_add_group(g, node->parent->parent);
				} else if(PURPLE_BLIST_NODE_IS_CONTACT(node) ||
						PURPLE_BLIST_NODE_IS_CHAT(node)) {
					purple_blist_add_group(g, node->parent);
				}
			}

			gtk_tree_path_free(path);
			gtk_drag_finish(dc, TRUE, (dc->action == GDK_ACTION_MOVE), t);
		}
	}
	else if (sd->target == gdk_atom_intern("application/x-im-contact",
										   FALSE) && sd->data)
	{
		PurpleGroup *group = NULL;
		GtkTreePath *path = NULL;
		GtkTreeViewDropPosition position;
		PurpleAccount *account;
		char *protocol = NULL;
		char *username = NULL;
		char *alias = NULL;

		if (gtk_tree_view_get_dest_row_at_pos(GTK_TREE_VIEW(widget),
											  x, y, &path, &position))
		{
			GtkTreeIter iter;
			PurpleBlistNode *node;
			GValue val;

			gtk_tree_model_get_iter(GTK_TREE_MODEL(gtkblist->treemodel),
									&iter, path);
			val.g_type = 0;
			gtk_tree_model_get_value (GTK_TREE_MODEL(gtkblist->treemodel),
									  &iter, NODE_COLUMN, &val);
			node = g_value_get_pointer(&val);

			if (PURPLE_BLIST_NODE_IS_BUDDY(node))
			{
				group = (PurpleGroup *)node->parent->parent;
			}
			else if (PURPLE_BLIST_NODE_IS_CHAT(node) ||
					 PURPLE_BLIST_NODE_IS_CONTACT(node))
			{
				group = (PurpleGroup *)node->parent;
			}
			else if (PURPLE_BLIST_NODE_IS_GROUP(node))
			{
				group = (PurpleGroup *)node;
			}
		}

		if (pidgin_parse_x_im_contact((const char *)sd->data, FALSE, &account,
										&protocol, &username, &alias))
		{
			if (account == NULL)
			{
				purple_notify_error(NULL, NULL,
					_("You are not currently signed on with an account that "
					  "can add that buddy."), NULL);
			}
			else
			{
				purple_blist_request_add_buddy(account, username,
											 (group ? group->name : NULL),
											 alias);
			}
		}

		g_free(username);
		g_free(protocol);
		g_free(alias);

		if (path != NULL)
			gtk_tree_path_free(path);

		gtk_drag_finish(dc, TRUE, (dc->action == GDK_ACTION_MOVE), t);
	}
	else if (sd->target == gdk_atom_intern("text/x-vcard", FALSE) && sd->data)
	{
		gboolean result;
		PurpleGroup *group = NULL;
		GtkTreePath *path = NULL;
		GtkTreeViewDropPosition position;

		if (gtk_tree_view_get_dest_row_at_pos(GTK_TREE_VIEW(widget),
											  x, y, &path, &position))
		{
			GtkTreeIter iter;
			PurpleBlistNode *node;
			GValue val;

			gtk_tree_model_get_iter(GTK_TREE_MODEL(gtkblist->treemodel),
									&iter, path);
			val.g_type = 0;
			gtk_tree_model_get_value (GTK_TREE_MODEL(gtkblist->treemodel),
									  &iter, NODE_COLUMN, &val);
			node = g_value_get_pointer(&val);

			if (PURPLE_BLIST_NODE_IS_BUDDY(node))
			{
				group = (PurpleGroup *)node->parent->parent;
			}
			else if (PURPLE_BLIST_NODE_IS_CHAT(node) ||
					 PURPLE_BLIST_NODE_IS_CONTACT(node))
			{
				group = (PurpleGroup *)node->parent;
			}
			else if (PURPLE_BLIST_NODE_IS_GROUP(node))
			{
				group = (PurpleGroup *)node;
			}
		}

		result = parse_vcard((const gchar *)sd->data, group);

		gtk_drag_finish(dc, result, (dc->action == GDK_ACTION_MOVE), t);
	} else if (sd->target == gdk_atom_intern("text/uri-list", FALSE) && sd->data) {
		GtkTreePath *path = NULL;
		GtkTreeViewDropPosition position;

		if (gtk_tree_view_get_dest_row_at_pos(GTK_TREE_VIEW(widget),
											  x, y, &path, &position))
			{
				GtkTreeIter iter;
				PurpleBlistNode *node;
				GValue val;

				gtk_tree_model_get_iter(GTK_TREE_MODEL(gtkblist->treemodel),
							&iter, path);
				val.g_type = 0;
				gtk_tree_model_get_value (GTK_TREE_MODEL(gtkblist->treemodel),
							  &iter, NODE_COLUMN, &val);
				node = g_value_get_pointer(&val);

				if (PURPLE_BLIST_NODE_IS_BUDDY(node) || PURPLE_BLIST_NODE_IS_CONTACT(node)) {
					PurpleBuddy *b = PURPLE_BLIST_NODE_IS_BUDDY(node) ? (PurpleBuddy*)node : purple_contact_get_priority_buddy((PurpleContact*)node);
					pidgin_dnd_file_manage(sd, b->account, b->name);
					gtk_drag_finish(dc, TRUE, (dc->action == GDK_ACTION_MOVE), t);
				} else {
					gtk_drag_finish(dc, FALSE, FALSE, t);
				}
			}
	}
}

/* Altered from do_colorshift in gnome-panel */
static void
do_alphashift (GdkPixbuf *dest, GdkPixbuf *src, int shift)
{
	gint i, j;
	gint width, height, has_alpha, srcrowstride, destrowstride;
	guchar *target_pixels;
	guchar *original_pixels;
	guchar *pixsrc;
	guchar *pixdest;
	int val;
	guchar a;

	has_alpha = gdk_pixbuf_get_has_alpha (src);
	if (!has_alpha)
	  return;

	width = gdk_pixbuf_get_width (src);
	height = gdk_pixbuf_get_height (src);
	srcrowstride = gdk_pixbuf_get_rowstride (src);
	destrowstride = gdk_pixbuf_get_rowstride (dest);
	target_pixels = gdk_pixbuf_get_pixels (dest);
	original_pixels = gdk_pixbuf_get_pixels (src);

	for (i = 0; i < height; i++) {
		pixdest = target_pixels + i*destrowstride;
		pixsrc = original_pixels + i*srcrowstride;
		for (j = 0; j < width; j++) {
			*(pixdest++) = *(pixsrc++);
			*(pixdest++) = *(pixsrc++);
			*(pixdest++) = *(pixsrc++);
			a = *(pixsrc++);
			val = a - shift;
			*(pixdest++) = CLAMP(val, 0, 255);
		}
	}
}


static GdkPixbuf *pidgin_blist_get_buddy_icon(PurpleBlistNode *node,
		gboolean scaled, gboolean greyed)
{
	GdkPixbuf *buf, *ret = NULL;
	GdkPixbufLoader *loader;
	PurpleBuddyIcon *icon = NULL;
	const guchar *data = NULL;
	gsize len;
	PurpleBuddy *buddy = NULL;
	PurpleAccount *account = NULL;
	PurplePluginProtocolInfo *prpl_info = NULL;
	PurpleStoredImage *custom_img;

	if(PURPLE_BLIST_NODE_IS_CONTACT(node)) {
		buddy = purple_contact_get_priority_buddy((PurpleContact*)node);
	} else if(PURPLE_BLIST_NODE_IS_BUDDY(node)) {
		buddy = (PurpleBuddy*)node;
	} else {
		return NULL;
	}

	if(buddy == NULL)
		return NULL;

	account = purple_buddy_get_account(buddy);

	if(account && account->gc)
		prpl_info = PURPLE_PLUGIN_PROTOCOL_INFO(account->gc->prpl);

#if 0
	if (!purple_prefs_get_bool(PIDGIN_PREFS_ROOT "/blist/show_buddy_icons"))
		return NULL;
#endif

	custom_img = purple_buddy_icons_find_custom_icon(purple_buddy_get_contact(buddy));
	if (custom_img)
	{
		data = purple_imgstore_get_data(custom_img);
		len = purple_imgstore_get_size(custom_img);
	}

	if (data == NULL) {
		/* Not sure I like this...*/
		if (!(icon = purple_buddy_icons_find(buddy->account, buddy->name)))
			return NULL;
		data = purple_buddy_icon_get_data(icon, &len);

		if(data == NULL)
			return NULL;
	}

	loader = gdk_pixbuf_loader_new();
	gdk_pixbuf_loader_write(loader, data, len, NULL);
	gdk_pixbuf_loader_close(loader, NULL);

	purple_imgstore_unref(custom_img);
	purple_buddy_icon_unref(icon);

	buf = gdk_pixbuf_loader_get_pixbuf(loader);
	if (buf)
		g_object_ref(G_OBJECT(buf));
	g_object_unref(G_OBJECT(loader));

	if (buf) {
		int orig_width, orig_height;
		int scale_width, scale_height;

		if (greyed) {
			PurplePresence *presence = purple_buddy_get_presence(buddy);
			if (!PURPLE_BUDDY_IS_ONLINE(buddy))
				gdk_pixbuf_saturate_and_pixelate(buf, buf, 0.0, FALSE);
			if (purple_presence_is_idle(presence))
				gdk_pixbuf_saturate_and_pixelate(buf, buf, 0.25, FALSE);
		}

		/* i'd use the pidgin_buddy_icon_get_scale_size() thing,
		 * but it won't tell me the original size, which I need for scaling
		 * purposes */
		scale_width = orig_width = gdk_pixbuf_get_width(buf);
		scale_height = orig_height = gdk_pixbuf_get_height(buf);

		if (prpl_info && prpl_info->icon_spec.scale_rules & PURPLE_ICON_SCALE_DISPLAY)
			purple_buddy_icon_get_scale_size(&prpl_info->icon_spec, &scale_width, &scale_height);

		if (scaled || scale_height > 200 || scale_width > 200) {
			float scale_size = scaled ? 32.0 : 200.0;
			if(scale_height > scale_width) {
				scale_width = scale_size * (double)scale_width / (double)scale_height;
				scale_height = scale_size;
			} else {
				scale_height = scale_size * (double)scale_height / (double)scale_width;
				scale_width = scale_size;
			}

			ret = gdk_pixbuf_new(GDK_COLORSPACE_RGB, TRUE, 8, scale_size, scale_size);
			gdk_pixbuf_fill(ret, 0x00000000);
			gdk_pixbuf_scale(buf, ret, (scale_size-scale_width)/2, (scale_size-scale_height)/2, scale_width, scale_height, (scale_size-scale_width)/2, (scale_size-scale_height)/2, (double)scale_width/(double)orig_width, (double)scale_height/(double)orig_height, GDK_INTERP_BILINEAR);
			if (pidgin_gdk_pixbuf_is_opaque(ret))
				pidgin_gdk_pixbuf_make_round(ret);
		} else {
			ret = gdk_pixbuf_scale_simple(buf,scale_width,scale_height, GDK_INTERP_BILINEAR);
		}
		g_object_unref(G_OBJECT(buf));
	}

	return ret;
}
/* # - Status Icon
 * P - Protocol Icon
 * A - Buddy Icon
 * [ - SMALL_SPACE
 * = - LARGE_SPACE
 *                   +--- STATUS_SIZE                +--- td->avatar_width
 *                   |         +-- td->name_width    |
 *                +----+   +-------+            +---------+
 *                |    |   |       |            |         |
 *                +-------------------------------------------+
 *                |       [          =        [               |--- TOOLTIP_BORDER
 *name_height --+-| ######[BuddyName = PP     [   AAAAAAAAAAA |--+
 *              | | ######[          = PP     [   AAAAAAAAAAA |  |
 * STATUS SIZE -| | ######[[[[[[[[[[[[[[[[[[[[[   AAAAAAAAAAA |  |
 *           +--+-| ######[Account: So-and-so [   AAAAAAAAAAA |  |-- td->avatar_height
 *           |    |       [Idle: 4h 15m       [   AAAAAAAAAAA |  |
 *  height --+    |       [Foo: Bar, Baz      [   AAAAAAAAAAA |  |
 *           |    |       [Status: Awesome    [   AAAAAAAAAAA |--+
 *           +----|       [Stop: Hammer Time  [               |
 *                |       [                   [               |--- TOOLTIP_BORDER
 *                +-------------------------------------------+
 *                 |       |                |                |
 *                 |       +----------------+                |
 *                 |               |                         |
 *                 |               +-- td->width             |
 *                 |                                         |
 *                 +---- TOOLTIP_BORDER                      +---- TOOLTIP_BORDER
 *
 *
 */
#define STATUS_SIZE 22
#define TOOLTIP_BORDER 12
#define SMALL_SPACE 6
#define LARGE_SPACE 12
#define PRPL_SIZE 16
struct tooltip_data {
	PangoLayout *layout;
	PangoLayout *name_layout;
	GdkPixbuf *prpl_icon;
	GdkPixbuf *status_icon;
	GdkPixbuf *avatar;
	gboolean avatar_is_prpl_icon;
	int avatar_width;
	int avatar_height;
	int name_height;
	int name_width;
	int width;
	int height;
};

static struct tooltip_data * create_tip_for_node(PurpleBlistNode *node, gboolean full)
{
	char *tooltip_text = NULL;
	struct tooltip_data *td = g_new0(struct tooltip_data, 1);
	PurpleAccount *account = NULL;
	char *tmp, *node_name;

	if(PURPLE_BLIST_NODE_IS_BUDDY(node)) {
		account = ((PurpleBuddy*)(node))->account;
	} else if(PURPLE_BLIST_NODE_IS_CHAT(node)) {
		account = ((PurpleChat*)(node))->account;
	}

	td->status_icon = pidgin_blist_get_status_icon(node, PIDGIN_STATUS_ICON_LARGE);
	td->avatar = pidgin_blist_get_buddy_icon(node, !full, FALSE);
	td->prpl_icon = pidgin_create_prpl_icon(account, PIDGIN_PRPL_ICON_SMALL);
	tooltip_text = pidgin_get_tooltip_text(node, full);
	td->layout = gtk_widget_create_pango_layout(gtkblist->tipwindow, NULL);
	td->name_layout = gtk_widget_create_pango_layout(gtkblist->tipwindow, NULL);

	if (PURPLE_BLIST_NODE_IS_BUDDY(node))
		tmp = g_markup_escape_text(purple_buddy_get_name((PurpleBuddy*)node), -1);
	else
		tmp = g_markup_escape_text(purple_chat_get_name((PurpleChat*)node), -1);
	node_name = g_strdup_printf("<span size='x-large' weight='bold'>%s</span>", tmp);
	g_free(tmp);

	pango_layout_set_markup(td->layout, tooltip_text, -1);
	pango_layout_set_wrap(td->layout, PANGO_WRAP_WORD);
	pango_layout_set_width(td->layout, 300000);

	pango_layout_get_size (td->layout, &td->width, &td->height);
	td->width = PANGO_PIXELS(td->width);
	td->height = PANGO_PIXELS(td->height);

	pango_layout_set_markup(td->name_layout, node_name, -1);
	pango_layout_set_wrap(td->name_layout, PANGO_WRAP_WORD);
	pango_layout_set_width(td->name_layout, 300000);

	pango_layout_get_size (td->name_layout, &td->name_width, &td->name_height);
	td->name_width = PANGO_PIXELS(td->name_width) + SMALL_SPACE + PRPL_SIZE;
	td->name_height = MAX(PANGO_PIXELS(td->name_height), PRPL_SIZE + SMALL_SPACE);
#if 0  /* PRPL Icon as avatar */
	if(!td->avatar && full) {
		td->avatar = pidgin_create_prpl_icon(account, PIDGIN_PRPL_ICON_LARGE);
		td->avatar_is_prpl_icon = TRUE;
	}
#endif

	if (td->avatar) {
		td->avatar_width = gdk_pixbuf_get_width(td->avatar);
		td->avatar_height = gdk_pixbuf_get_height(td->avatar);
	}

	g_free(node_name);
	g_free(tooltip_text);
	return td;
}

static void pidgin_blist_paint_tip(GtkWidget *widget, GdkEventExpose *event, PurpleBlistNode *node)
{
	GtkStyle *style;
	int current_height, max_width;
	int max_text_width;
	int max_avatar_width;
	GList *l;
	int prpl_col = 0;
        GtkTextDirection dir = gtk_widget_get_direction(widget);

	if(gtkblist->tooltipdata == NULL)
		return;

	style = gtkblist->tipwindow->style;
	gtk_paint_flat_box(style, gtkblist->tipwindow->window, GTK_STATE_NORMAL, GTK_SHADOW_OUT,
			NULL, gtkblist->tipwindow, "tooltip", 0, 0, -1, -1);

	max_text_width = 0;
	max_avatar_width = 0;

	for(l = gtkblist->tooltipdata; l; l = l->next)
	{
		struct tooltip_data *td = l->data;

		max_text_width = MAX(max_text_width,
				MAX(td->width, td->name_width));
		max_avatar_width = MAX(max_avatar_width, td->avatar_width);
	}

	max_width = TOOLTIP_BORDER + STATUS_SIZE + SMALL_SPACE + max_text_width + SMALL_SPACE + max_avatar_width + TOOLTIP_BORDER;
	if (dir == GTK_TEXT_DIR_RTL)
		prpl_col = TOOLTIP_BORDER + max_avatar_width + SMALL_SPACE;
	else
		prpl_col = TOOLTIP_BORDER + STATUS_SIZE + SMALL_SPACE + max_text_width - PRPL_SIZE;

	current_height = 12;
	for(l = gtkblist->tooltipdata; l; l = l->next)
	{
		struct tooltip_data *td = l->data;

		if (td->avatar && pidgin_gdk_pixbuf_is_opaque(td->avatar))
		{
			if (dir == GTK_TEXT_DIR_RTL)
				gtk_paint_flat_box(style, gtkblist->tipwindow->window, GTK_STATE_NORMAL, GTK_SHADOW_OUT,
						NULL, gtkblist->tipwindow, "tooltip",
						TOOLTIP_BORDER -1, current_height -1, td->avatar_width +2, td->avatar_height + 2);
			else
				gtk_paint_flat_box(style, gtkblist->tipwindow->window, GTK_STATE_NORMAL, GTK_SHADOW_OUT,
						NULL, gtkblist->tipwindow, "tooltip",
						max_width - (td->avatar_width+ TOOLTIP_BORDER)-1,
						current_height-1,td->avatar_width+2, td->avatar_height+2);
		}

#if GTK_CHECK_VERSION(2,2,0)
		if (dir == GTK_TEXT_DIR_RTL)
			gdk_draw_pixbuf(GDK_DRAWABLE(gtkblist->tipwindow->window), NULL, td->status_icon,
					0, 0, max_width - TOOLTIP_BORDER - STATUS_SIZE, current_height, -1, -1, GDK_RGB_DITHER_NONE, 0, 0);
		else
			gdk_draw_pixbuf(GDK_DRAWABLE(gtkblist->tipwindow->window), NULL, td->status_icon,
					0, 0, TOOLTIP_BORDER, current_height, -1 , -1, GDK_RGB_DITHER_NONE, 0, 0);
		if(td->avatar)
		{
			if (dir == GTK_TEXT_DIR_RTL)
				gdk_draw_pixbuf(GDK_DRAWABLE(gtkblist->tipwindow->window), NULL,
						td->avatar, 0, 0, TOOLTIP_BORDER, current_height, -1, -1, GDK_RGB_DITHER_NONE, 0, 0);
			else
				gdk_draw_pixbuf(GDK_DRAWABLE(gtkblist->tipwindow->window), NULL,
						td->avatar, 0, 0, max_width - (td->avatar_width + TOOLTIP_BORDER),
						current_height, -1 , -1, GDK_RGB_DITHER_NONE, 0, 0);
		}

		if (!td->avatar_is_prpl_icon)
			gdk_draw_pixbuf(GDK_DRAWABLE(gtkblist->tipwindow->window), NULL, td->prpl_icon,
					0, 0,
					prpl_col,
					current_height + ((td->name_height / 2) - (PRPL_SIZE / 2)),
					-1 , -1, GDK_RGB_DITHER_NONE, 0, 0);

#else
		gdk_pixbuf_render_to_drawable(td->status_icon, GDK_DRAWABLE(gtkblist->tipwindow->window), NULL, 0, 0, 12, current_height, -1, -1, GDK_RGB_DITHER_NONE, 0, 0);
		if(td->avatar)
			gdk_pixbuf_render_to_drawable(td->avatar,
					GDK_DRAWABLE(gtkblist->tipwindow->window), NULL, 0, 0,
					max_width - (td->avatar_width + TOOLTIP_BORDER),
					current_height, -1, -1, GDK_RGB_DITHER_NONE, 0, 0);
#endif
		if (dir == GTK_TEXT_DIR_RTL) {
			gtk_paint_layout(style, gtkblist->tipwindow->window, GTK_STATE_NORMAL, FALSE,
					NULL, gtkblist->tipwindow, "tooltip",
					max_width  -(TOOLTIP_BORDER + STATUS_SIZE +SMALL_SPACE) - PANGO_PIXELS(300000),
					current_height, td->name_layout);
		} else {
			gtk_paint_layout (style, gtkblist->tipwindow->window, GTK_STATE_NORMAL, FALSE,
					NULL, gtkblist->tipwindow, "tooltip",
					TOOLTIP_BORDER + STATUS_SIZE + SMALL_SPACE, current_height, td->name_layout);
		}
		if (dir != GTK_TEXT_DIR_RTL) {
			gtk_paint_layout (style, gtkblist->tipwindow->window, GTK_STATE_NORMAL, FALSE,
					NULL, gtkblist->tipwindow, "tooltip",
					TOOLTIP_BORDER + STATUS_SIZE + SMALL_SPACE, current_height + td->name_height, td->layout);
		} else {
			gtk_paint_layout(style, gtkblist->tipwindow->window, GTK_STATE_NORMAL, FALSE,
					NULL, gtkblist->tipwindow, "tooltip",
					max_width - (TOOLTIP_BORDER + STATUS_SIZE + SMALL_SPACE) - PANGO_PIXELS(300000),
					current_height + td->name_height,
					td->layout);
		}

		current_height += MAX(td->name_height + td->height, td->avatar_height) + TOOLTIP_BORDER;
	}
}


void pidgin_blist_tooltip_destroy()
{
	while(gtkblist->tooltipdata) {
		struct tooltip_data *td = gtkblist->tooltipdata->data;

		if(td->avatar)
			g_object_unref(td->avatar);
		if(td->status_icon)
			g_object_unref(td->status_icon);
		if(td->prpl_icon)
			g_object_unref(td->prpl_icon);
		g_object_unref(td->layout);
		g_object_unref(td->name_layout);
		g_free(td);
		gtkblist->tooltipdata = g_list_delete_link(gtkblist->tooltipdata, gtkblist->tooltipdata);
	}

	if (gtkblist->tipwindow == NULL)
		return;

	gtk_widget_destroy(gtkblist->tipwindow);
	gtkblist->tipwindow = NULL;
}

static gboolean pidgin_blist_expand_timeout(GtkWidget *tv)
{
	GtkTreePath *path;
	GtkTreeIter iter;
	PurpleBlistNode *node;
	GValue val;
	struct _pidgin_blist_node *gtknode;

	if (!gtk_tree_view_get_path_at_pos(GTK_TREE_VIEW(tv), gtkblist->tip_rect.x, gtkblist->tip_rect.y + (gtkblist->tip_rect.height/2), 
		&path, NULL, NULL, NULL))
		return FALSE;
	gtk_tree_model_get_iter(GTK_TREE_MODEL(gtkblist->treemodel), &iter, path);
	val.g_type = 0;
	gtk_tree_model_get_value (GTK_TREE_MODEL(gtkblist->treemodel), &iter, NODE_COLUMN, &val);
	node = g_value_get_pointer(&val);

	if(!PURPLE_BLIST_NODE_IS_CONTACT(node)) {
		gtk_tree_path_free(path);
		return FALSE;
	}

	gtknode = node->ui_data;

	if (!gtknode->contact_expanded) {
		GtkTreeIter i;

		pidgin_blist_expand_contact_cb(NULL, node);

		gtk_tree_view_get_cell_area(GTK_TREE_VIEW(tv), path, NULL, &gtkblist->contact_rect);
		gdk_drawable_get_size(GDK_DRAWABLE(tv->window), &(gtkblist->contact_rect.width), NULL);
		gtkblist->mouseover_contact = node;
		gtk_tree_path_down (path);
		while (gtk_tree_model_get_iter(GTK_TREE_MODEL(gtkblist->treemodel), &i, path)) {
			GdkRectangle rect;
			gtk_tree_view_get_cell_area(GTK_TREE_VIEW(tv), path, NULL, &rect);
			gtkblist->contact_rect.height += rect.height;
			gtk_tree_path_next(path);
		}
	}
	gtk_tree_path_free(path);
	return FALSE;
}

static gboolean buddy_is_displayable(PurpleBuddy *buddy)
{
	struct _pidgin_blist_node *gtknode;

	if(!buddy)
		return FALSE;

	gtknode = ((PurpleBlistNode*)buddy)->ui_data;

	return (purple_account_is_connected(buddy->account) &&
			(purple_presence_is_online(buddy->presence) ||
			 (gtknode && gtknode->recent_signonoff) ||
			 purple_prefs_get_bool(PIDGIN_PREFS_ROOT "/blist/show_offline_buddies") ||
			 purple_blist_node_get_bool((PurpleBlistNode*)buddy, "show_offline")));
}

static gboolean pidgin_blist_tooltip_timeout(GtkWidget *tv)
{
	GtkTreePath *path;
	GtkTreeIter iter;
	PurpleBlistNode *node;
	GValue val;

	if (!gtk_tree_view_get_path_at_pos(GTK_TREE_VIEW(tv), gtkblist->tip_rect.x, gtkblist->tip_rect.y + (gtkblist->tip_rect.height/2), 
		&path, NULL, NULL, NULL))
		return FALSE;
	gtk_tree_model_get_iter(GTK_TREE_MODEL(gtkblist->treemodel), &iter, path);
	val.g_type = 0;
	gtk_tree_model_get_value (GTK_TREE_MODEL(gtkblist->treemodel), &iter, NODE_COLUMN, &val);
	node = g_value_get_pointer(&val);

	pidgin_blist_draw_tooltip(node, gtkblist->window);

	gtk_tree_path_free(path);
	return FALSE;
}

void pidgin_blist_draw_tooltip(PurpleBlistNode *node, GtkWidget *widget)
{
	int scr_w, scr_h, w, h, x, y;
#if GTK_CHECK_VERSION(2,2,0)
	int mon_num;
	GdkScreen *screen = NULL;
#endif
	gboolean tooltip_top = FALSE;
	struct _pidgin_blist_node *gtknode;
	GdkRectangle mon_size;
	int sig;
	const char *name;
	
	if (node == NULL)
		return;

	/*
	 * Attempt to free the previous tooltip.  I have a feeling
	 * this is never needed... but just in case.
	 */
	pidgin_blist_tooltip_destroy();

	gtkblist->tipwindow = gtk_window_new(GTK_WINDOW_POPUP);

	if(PURPLE_BLIST_NODE_IS_CHAT(node) || PURPLE_BLIST_NODE_IS_BUDDY(node)) {
		struct tooltip_data *td = create_tip_for_node(node, TRUE);
		gtkblist->tooltipdata = g_list_append(gtkblist->tooltipdata, td);
		w = TOOLTIP_BORDER + STATUS_SIZE + SMALL_SPACE +
			MAX(td->width, td->name_width) + SMALL_SPACE + td->avatar_width + TOOLTIP_BORDER;
		h = TOOLTIP_BORDER + MAX(td->height + td->name_height, MAX(STATUS_SIZE, td->avatar_height))
			+ TOOLTIP_BORDER;
	} else if(PURPLE_BLIST_NODE_IS_CONTACT(node)) {
		PurpleBlistNode *child;
		PurpleBuddy *b = purple_contact_get_priority_buddy((PurpleContact *)node);
		int max_text_width = 0;
		int max_avatar_width = 0;
		w = h = 0;

		for(child = node->child; child; child = child->next)
		{
			if(PURPLE_BLIST_NODE_IS_BUDDY(child) && buddy_is_displayable((PurpleBuddy*)child)) {
				struct tooltip_data *td = create_tip_for_node(child, (b == (PurpleBuddy*)child));
				if (b == (PurpleBuddy *)child) {
					gtkblist->tooltipdata = g_list_prepend(gtkblist->tooltipdata, td);
				} else {
					gtkblist->tooltipdata = g_list_append(gtkblist->tooltipdata, td);
				}
				max_text_width = MAX(max_text_width, MAX(td->width, td->name_width));
				max_avatar_width = MAX(max_avatar_width, td->avatar_width);
				h += MAX(TOOLTIP_BORDER + MAX(STATUS_SIZE,td->avatar_height),
						TOOLTIP_BORDER + td->height + td->name_height);
			}
		}
		h += TOOLTIP_BORDER;
		w = TOOLTIP_BORDER + STATUS_SIZE + SMALL_SPACE + max_text_width + SMALL_SPACE + max_avatar_width + TOOLTIP_BORDER;
	} else {
		gtk_widget_destroy(gtkblist->tipwindow);
		gtkblist->tipwindow = NULL;
		return;
	}

	if (gtkblist->tooltipdata == NULL) {
		gtk_widget_destroy(gtkblist->tipwindow);
		gtkblist->tipwindow = NULL;
		return;
	}

	gtknode = node->ui_data;

	name = gtk_window_get_title(GTK_WINDOW(gtk_widget_get_toplevel(widget)));
	gtk_widget_set_app_paintable(gtkblist->tipwindow, TRUE);
	gtk_window_set_title(GTK_WINDOW(gtkblist->tipwindow), name ? name : _("Buddy List"));
	gtk_window_set_resizable(GTK_WINDOW(gtkblist->tipwindow), FALSE);
	gtk_widget_set_name(gtkblist->tipwindow, "gtk-tooltips");
	g_signal_connect(G_OBJECT(gtkblist->tipwindow), "expose_event",
			G_CALLBACK(pidgin_blist_paint_tip), NULL);
	gtk_widget_ensure_style (gtkblist->tipwindow);

#if GTK_CHECK_VERSION(2,2,0)
	gdk_display_get_pointer(gdk_display_get_default(), &screen, &x, &y, NULL);
	mon_num = gdk_screen_get_monitor_at_point(screen, x, y);
	gdk_screen_get_monitor_geometry(screen, mon_num, &mon_size);

	scr_w = mon_size.width + mon_size.x;
	scr_h = mon_size.height + mon_size.y;
#else
	scr_w = gdk_screen_width();
	scr_h = gdk_screen_height();
	gdk_window_get_pointer(NULL, &x, &y, NULL);
	mon_size.x = 0;
	mon_size.y = 0;
#endif

#if GTK_CHECK_VERSION(2,2,0)
	if (w > mon_size.width)
	  w = mon_size.width - 10;

	if (h > mon_size.height)
	  h = mon_size.height - 10;
#endif

	x -= ((w >> 1) + 4);

	if ((y + h + 4) > scr_h || tooltip_top)
		y = y - h - 5;
	else
		y = y + 6;

	if (y < mon_size.y)
		y = mon_size.y;

	if (y != mon_size.y) {
		if ((x + w) > scr_w)
			x -= (x + w + 5) - scr_w;
		else if (x < mon_size.x)
			x = mon_size.x;
	} else {
		x -= (w / 2 + 10);
		if (x < mon_size.x)
			x = mon_size.x;
	}

	gtk_widget_set_size_request(gtkblist->tipwindow, w, h);
	gtk_window_move(GTK_WINDOW(gtkblist->tipwindow), x, y);
	gtk_widget_show(gtkblist->tipwindow);

	/* Hide the tooltip when the widget is destroyed */
	sig = g_signal_connect(G_OBJECT(widget), "destroy", G_CALLBACK(pidgin_blist_tooltip_destroy), NULL);
	g_signal_connect_swapped(G_OBJECT(gtkblist->tipwindow), "destroy", G_CALLBACK(g_source_remove), GINT_TO_POINTER(sig));

	return;
}

static gboolean pidgin_blist_drag_motion_cb(GtkWidget *tv, GdkDragContext *drag_context,
					      gint x, gint y, guint time, gpointer user_data)
{
	GtkTreePath *path;
	int delay;
	GdkRectangle rect;

	/*
	 * When dragging a buddy into a contact, this is the delay before
	 * the contact auto-expands.
	 */
	delay = 900;

	if (gtkblist->drag_timeout) {
		if ((y > gtkblist->tip_rect.y) && ((y - gtkblist->tip_rect.height) < gtkblist->tip_rect.y))
			return FALSE;
		/* We've left the cell.  Remove the timeout and create a new one below */
		g_source_remove(gtkblist->drag_timeout);
	}

	gtk_tree_view_get_path_at_pos(GTK_TREE_VIEW(tv), x, y, &path, NULL, NULL, NULL);
	gtk_tree_view_get_cell_area(GTK_TREE_VIEW(tv), path, NULL, &rect);

	/* Only autoexpand when in the middle of the cell to avoid annoying un-intended expands */
	if (y < rect.y + (rect.height / 3) ||
	    y > rect.y + (2 * (rect.height /3)))
		return FALSE;
	
	rect.height = rect.height / 3;
	rect.y += rect.height;

	gtkblist->tip_rect = rect;

	if (path)
		gtk_tree_path_free(path);
	gtkblist->drag_timeout = g_timeout_add(delay, (GSourceFunc)pidgin_blist_expand_timeout, tv);

	if (gtkblist->mouseover_contact) {
		if ((y < gtkblist->contact_rect.y) || ((y - gtkblist->contact_rect.height) > gtkblist->contact_rect.y)) {
			pidgin_blist_collapse_contact_cb(NULL, gtkblist->mouseover_contact);
			gtkblist->mouseover_contact = NULL;
		}
	}

	return FALSE;
}

static gboolean pidgin_blist_motion_cb (GtkWidget *tv, GdkEventMotion *event, gpointer null)
{
	GtkTreePath *path;
	int delay;

	delay = purple_prefs_get_int(PIDGIN_PREFS_ROOT "/blist/tooltip_delay");

	if (delay == 0)
		return FALSE;

	if (gtkblist->timeout) {
		if ((event->y > gtkblist->tip_rect.y) && ((event->y - gtkblist->tip_rect.height) < gtkblist->tip_rect.y))
			return FALSE;
		/* We've left the cell.  Remove the timeout and create a new one below */
		pidgin_blist_tooltip_destroy();
		g_source_remove(gtkblist->timeout);
	}

	gtk_tree_view_get_path_at_pos(GTK_TREE_VIEW(tv), event->x, event->y, &path, NULL, NULL, NULL);
	gtk_tree_view_get_cell_area(GTK_TREE_VIEW(tv), path, NULL, &gtkblist->tip_rect);

	if (path)
		gtk_tree_path_free(path);
	gtkblist->timeout = g_timeout_add(delay, (GSourceFunc)pidgin_blist_tooltip_timeout, tv);

	if (gtkblist->mouseover_contact) {
		if ((event->y < gtkblist->contact_rect.y) || ((event->y - gtkblist->contact_rect.height) > gtkblist->contact_rect.y)) {
			pidgin_blist_collapse_contact_cb(NULL, gtkblist->mouseover_contact);
			gtkblist->mouseover_contact = NULL;
		}
	}

	return FALSE;
}

static void pidgin_blist_leave_cb (GtkWidget *w, GdkEventCrossing *e, gpointer n)
{

	if (gtkblist->timeout) {
		g_source_remove(gtkblist->timeout);
		gtkblist->timeout = 0;
	}

	if (gtkblist->drag_timeout) {
		g_source_remove(gtkblist->drag_timeout);
		gtkblist->drag_timeout = 0;
	}

	pidgin_blist_tooltip_destroy();

	if (gtkblist->mouseover_contact &&
		!((e->x > gtkblist->contact_rect.x) && (e->x < (gtkblist->contact_rect.x + gtkblist->contact_rect.width)) &&
		 (e->y > gtkblist->contact_rect.y) && (e->y < (gtkblist->contact_rect.y + gtkblist->contact_rect.height)))) {
			pidgin_blist_collapse_contact_cb(NULL, gtkblist->mouseover_contact);
		gtkblist->mouseover_contact = NULL;
	}
}

static void
toggle_debug(void)
{
	purple_prefs_set_bool(PIDGIN_PREFS_ROOT "/debug/enabled",
			!purple_prefs_get_bool(PIDGIN_PREFS_ROOT "/debug/enabled"));
}

static void
pidgin_blist_show_with_parent(gpointer data1, void (*callback)(GtkWindow *parent), gpointer data3)
{
	callback(GTK_WINDOW(gtkblist->window));
}

/***************************************************
 *            Crap                                 *
 ***************************************************/
static GtkItemFactoryEntry blist_menu[] =
{
	/* Buddies menu */
	{ N_("/_Buddies"), NULL, NULL, 0, "<Branch>", NULL },
	{ N_("/Buddies/New Instant _Message..."), "<CTL>M", pidgin_dialogs_im, 0, "<StockItem>", PIDGIN_STOCK_TOOLBAR_MESSAGE_NEW },
	{ N_("/Buddies/Join a _Chat..."), "<CTL>C", pidgin_blist_joinchat_show, 0, "<Item>", NULL },
	{ N_("/Buddies/Get User _Info..."), "<CTL>I", pidgin_dialogs_info, 0, "<StockItem>", PIDGIN_STOCK_TOOLBAR_USER_INFO },
	{ N_("/Buddies/View User _Log..."), "<CTL>L", pidgin_dialogs_log, 0, "<Item>", NULL },
	{ "/Buddies/sep1", NULL, NULL, 0, "<Separator>", NULL },
	{ N_("/Buddies/Show"), NULL, NULL, 0, "<Branch>", NULL},
	{ N_("/Buddies/Show/_Offline Buddies"), NULL, pidgin_blist_edit_mode_cb, 1, "<CheckItem>", NULL },
	{ N_("/Buddies/Show/_Empty Groups"), NULL, pidgin_blist_show_empty_groups_cb, 1, "<CheckItem>", NULL },
	{ N_("/Buddies/Show/Buddy _Details"), NULL, pidgin_blist_buddy_details_cb, 1, "<CheckItem>", NULL },
	{ N_("/Buddies/Show/Idle _Times"), NULL, pidgin_blist_show_idle_time_cb, 1, "<CheckItem>", NULL },
	{ N_("/Buddies/Show/_Protocol Icons"), NULL, pidgin_blist_show_protocol_icons_cb, 1, "<CheckItem>", NULL },
	{ N_("/Buddies/_Sort Buddies"), NULL, NULL, 0, "<Branch>", NULL },
	{ "/Buddies/sep2", NULL, NULL, 0, "<Separator>", NULL },
	{ N_("/Buddies/_Add Buddy..."), "<CTL>B", pidgin_blist_add_buddy_cb, 0, "<StockItem>", GTK_STOCK_ADD },
	{ N_("/Buddies/Add C_hat..."), NULL, pidgin_blist_add_chat_cb, 0, "<StockItem>", GTK_STOCK_ADD },
	{ N_("/Buddies/Add _Group..."), NULL, purple_blist_request_add_group, 0, "<StockItem>", GTK_STOCK_ADD },
	{ "/Buddies/sep3", NULL, NULL, 0, "<Separator>", NULL },
	{ N_("/Buddies/_Quit"), "<CTL>Q", purple_core_quit, 0, "<StockItem>", GTK_STOCK_QUIT },

	/* Accounts menu */
	{ N_("/_Accounts"), NULL, NULL, 0, "<Branch>", NULL },
	{ N_("/Accounts/Manage"), "<CTL>A", pidgin_accounts_window_show, 0, "<Item>", NULL },

	/* Tools */
	{ N_("/_Tools"), NULL, NULL, 0, "<Branch>", NULL },
	{ N_("/Tools/Buddy _Pounces"), NULL, pidgin_pounces_manager_show, 0, "<Item>", NULL },
	{ N_("/Tools/_Certificates"), NULL, pidgin_certmgr_show, 0, "<Item>", NULL },
	{ N_("/Tools/Plu_gins"), "<CTL>U", pidgin_blist_show_with_parent, (int)pidgin_plugin_dialog_show, "<StockItem>", PIDGIN_STOCK_TOOLBAR_PLUGINS },
	{ N_("/Tools/Pr_eferences"), "<CTL>P", pidgin_prefs_show, 0, "<StockItem>", GTK_STOCK_PREFERENCES },
	{ N_("/Tools/Pr_ivacy"), NULL, pidgin_privacy_dialog_show, 0, "<Item>", NULL },
	{ "/Tools/sep2", NULL, NULL, 0, "<Separator>", NULL },
	{ N_("/Tools/_File Transfers"), "<CTL>T", pidgin_xfer_dialog_show, 0, "<Item>", NULL },
	{ N_("/Tools/R_oom List"), NULL, pidgin_roomlist_dialog_show, 0, "<Item>", NULL },
	{ N_("/Tools/System _Log"), NULL, pidgin_blist_show_with_parent, (int)pidgin_syslog_show, "<Item>", NULL },
	{ "/Tools/sep3", NULL, NULL, 0, "<Separator>", NULL },
	{ N_("/Tools/Mute _Sounds"), "<CTL>S", pidgin_blist_mute_sounds_cb, 0, "<CheckItem>", NULL },
	/* Help */
	{ N_("/_Help"), NULL, NULL, 0, "<Branch>", NULL },
	{ N_("/Help/Online _Help"), "F1", gtk_blist_show_onlinehelp_cb, 0, "<StockItem>", GTK_STOCK_HELP },
	{ N_("/Help/_Debug Window"), NULL, toggle_debug, 0, "<Item>", NULL },
<<<<<<< HEAD
#if GTK_CHECK_VERSION(2,6,0)
	{ N_("/Help/_About"), NULL, pidgin_dialogs_about, 0,  "<StockItem>", GTK_STOCK_ABOUT },
=======
#if GTK_CHECK_VERSION(2,6,0)	
	{ N_("/Help/_About"), NULL, pidgin_blist_show_with_parent, (int)pidgin_dialogs_about, "<StockItem>", GTK_STOCK_ABOUT },
>>>>>>> 06328d15
#else
	{ N_("/Help/_About"), NULL, pidgin_dialogs_about, 0,  "<Item>", NULL },
#endif
};

/*********************************************************
 * Private Utility functions                             *
 *********************************************************/

static char *pidgin_get_tooltip_text(PurpleBlistNode *node, gboolean full)
{
	GString *str = g_string_new("");
	PurplePlugin *prpl;
	PurplePluginProtocolInfo *prpl_info = NULL;
	char *tmp;

	if (PURPLE_BLIST_NODE_IS_CHAT(node))
	{
		PurpleChat *chat;
		GList *cur;
		struct proto_chat_entry *pce;
		char *name, *value;

		chat = (PurpleChat *)node;
		prpl = purple_find_prpl(purple_account_get_protocol_id(chat->account));
		prpl_info = PURPLE_PLUGIN_PROTOCOL_INFO(prpl);

		if (g_list_length(purple_connections_get_all()) > 1)
		{
			tmp = g_markup_escape_text(chat->account->username, -1);
			g_string_append_printf(str, _("\n<b>Account:</b> %s"), tmp);
			g_free(tmp);
		}

		if (prpl_info->chat_info != NULL)
			cur = prpl_info->chat_info(chat->account->gc);
		else
			cur = NULL;

		while (cur != NULL)
		{
			pce = cur->data;

			if (!pce->secret && (!pce->required &&
				g_hash_table_lookup(chat->components, pce->identifier) == NULL))
			{
				tmp = purple_text_strip_mnemonic(pce->label);
				name = g_markup_escape_text(tmp, -1);
				g_free(tmp);
				value = g_markup_escape_text(g_hash_table_lookup(
										chat->components, pce->identifier), -1);
				g_string_append_printf(str, "\n<b>%s</b> %s",
							name ? name : "",
							value ? value : "");
				g_free(name);
				g_free(value);
			}

			g_free(pce);
			cur = g_list_remove(cur, pce);
		}
	}
	else if (PURPLE_BLIST_NODE_IS_CONTACT(node) || PURPLE_BLIST_NODE_IS_BUDDY(node))
	{
		/* NOTE: THIS FUNCTION IS NO LONGER CALLED FOR CONTACTS.
		 * It is only called by create_tip_for_node(), and create_tip_for_node() is never called for a contact.
		 */
		PurpleContact *c;
		PurpleBuddy *b;
		PurplePresence *presence;
		PurpleNotifyUserInfo *user_info;
		char *tmp;
		time_t idle_secs, signon;

		if (PURPLE_BLIST_NODE_IS_CONTACT(node))
		{
			c = (PurpleContact *)node;
			b = purple_contact_get_priority_buddy(c);
		}
		else
		{
			b = (PurpleBuddy *)node;
			c = purple_buddy_get_contact(b);
		}

		prpl = purple_find_prpl(purple_account_get_protocol_id(b->account));
		prpl_info = PURPLE_PLUGIN_PROTOCOL_INFO(prpl);

		presence = purple_buddy_get_presence(b);
		user_info = purple_notify_user_info_new();

		/* Account */
		if (full && g_list_length(purple_connections_get_all()) > 1)
		{
			tmp = g_markup_escape_text(purple_account_get_username(
									   purple_buddy_get_account(b)), -1);
			purple_notify_user_info_add_pair(user_info, _("Account"), tmp);
			g_free(tmp);
		}

		/* Alias */
		/* If there's not a contact alias, the node is being displayed with
		 * this alias, so there's no point in showing it in the tooltip. */
		if (full && b->alias != NULL && b->alias[0] != '\0' &&
		    (c->alias != NULL && c->alias[0] != '\0') &&
		    strcmp(c->alias, b->alias) != 0)
		{
			tmp = g_markup_escape_text(b->alias, -1);
			purple_notify_user_info_add_pair(user_info, _("Buddy Alias"), tmp);
			g_free(tmp);
		}

		/* Nickname/Server Alias */
		/* I'd like to only show this if there's a contact or buddy
		 * alias, but many people on MSN set long nicknames, which
		 * get ellipsized, so the only way to see the whole thing is
		 * to look at the tooltip. */
		if (full && b->server_alias != NULL && b->server_alias[0] != '\0')
		{
			tmp = g_markup_escape_text(b->server_alias, -1);
			purple_notify_user_info_add_pair(user_info, _("Nickname"), tmp);
			g_free(tmp);
		}

		/* Logged In */
		signon = purple_presence_get_login_time(presence);
		if (full && PURPLE_BUDDY_IS_ONLINE(b) && signon > 0)
		{
			if (signon > time(NULL)) {
				/*
				 * They signed on in the future?!  Our local clock
				 * must be wrong, show the actual date instead of
				 * "4 days", etc.
				 */
				tmp = g_strdup(purple_date_format_long(localtime(&signon)));
			} else
				tmp = purple_str_seconds_to_string(time(NULL) - signon);
			purple_notify_user_info_add_pair(user_info, _("Logged In"), tmp);
			g_free(tmp);
		}

		/* Idle */
		if (purple_presence_is_idle(presence))
		{
			idle_secs = purple_presence_get_idle_time(presence);
			if (idle_secs > 0)
			{
				tmp = purple_str_seconds_to_string(time(NULL) - idle_secs);
				purple_notify_user_info_add_pair(user_info, _("Idle"), tmp);
				g_free(tmp);
			}
		}

		/* Last Seen */
		if (full && !PURPLE_BUDDY_IS_ONLINE(b))
		{
			struct _pidgin_blist_node *gtknode = ((PurpleBlistNode *)c)->ui_data;
			PurpleBlistNode *bnode;
			int lastseen = 0;

			if (!gtknode->contact_expanded || PURPLE_BLIST_NODE_IS_CONTACT(node))
			{
				/* We're either looking at a buddy for a collapsed contact or
				 * an expanded contact itself so we show the most recent
				 * (largest) last_seen time for any of the buddies under
				 * the contact. */
				for (bnode = ((PurpleBlistNode *)c)->child ; bnode != NULL ; bnode = bnode->next)
				{
					int value = purple_blist_node_get_int(bnode, "last_seen");
					if (value > lastseen)
						lastseen = value;
				}
			}
			else
			{
				/* We're dealing with a buddy under an expanded contact,
				 * so we show the last_seen time for the buddy. */
				lastseen = purple_blist_node_get_int(&b->node, "last_seen");
			}

			if (lastseen > 0)
			{
				tmp = purple_str_seconds_to_string(time(NULL) - lastseen);
				purple_notify_user_info_add_pair(user_info, _("Last Seen"), tmp);
				g_free(tmp);
			}
		}


		/* Offline? */
		/* FIXME: Why is this status special-cased by the core? -- rlaager */
		if (!PURPLE_BUDDY_IS_ONLINE(b)) {
			purple_notify_user_info_add_pair(user_info, _("Status"), _("Offline"));
		}

		if (purple_account_is_connected(b->account) &&
				prpl_info && prpl_info->tooltip_text)
		{
			/* Additional text from the PRPL */
			prpl_info->tooltip_text(b, user_info, full);
		}

		/* These are Easter Eggs.  Patches to remove them will be rejected. */
		if (!g_ascii_strcasecmp(b->name, "robflynn"))
			purple_notify_user_info_add_pair(user_info, _("Description"), _("Spooky"));
		if (!g_ascii_strcasecmp(b->name, "seanegn"))
			purple_notify_user_info_add_pair(user_info, _("Status"), _("Awesome"));
		if (!g_ascii_strcasecmp(b->name, "chipx86"))
			purple_notify_user_info_add_pair(user_info, _("Status"), _("Rockin'"));

		tmp = purple_notify_user_info_get_text_with_newline(user_info, "\n");
		g_string_append(str, tmp);
		g_free(tmp);

		purple_notify_user_info_destroy(user_info);
	}

	purple_signal_emit(pidgin_blist_get_handle(),
			 "drawing-tooltip", node, str, full);

	return g_string_free(str, FALSE);
}

GdkPixbuf *
pidgin_blist_get_emblem(PurpleBlistNode *node)
{
	PurpleBuddy *buddy = NULL;
	struct _pidgin_blist_node *gtknode = node->ui_data;
	struct _pidgin_blist_node *gtkbuddynode = NULL;
	PurplePlugin *prpl;
	PurplePluginProtocolInfo *prpl_info;
	const char *name = NULL;
	char *filename, *path;
	GdkPixbuf *ret;
	PurplePresence *p;

	if(PURPLE_BLIST_NODE_IS_CONTACT(node)) {
		if(!gtknode->contact_expanded) {
			buddy = purple_contact_get_priority_buddy((PurpleContact*)node);
			gtkbuddynode = ((PurpleBlistNode*)buddy)->ui_data;
		}
	} else if(PURPLE_BLIST_NODE_IS_BUDDY(node)) {
		buddy = (PurpleBuddy*)node;
		gtkbuddynode = node->ui_data;
		p = purple_buddy_get_presence(buddy);
		if (purple_presence_is_status_primitive_active(p, PURPLE_STATUS_MOBILE)) {
			path = g_build_filename(DATADIR, "pixmaps", "pidgin", "emblems", 
						"16", "mobile.png", NULL);
			ret = gdk_pixbuf_new_from_file(path, NULL);
			g_free(path);
			return ret;
		}

		if (((struct _pidgin_blist_node*)(node->parent->ui_data))->contact_expanded) {
			if (purple_prefs_get_bool(PIDGIN_PREFS_ROOT "/blist/show_protocol_icons"))
				return NULL;
			return pidgin_create_prpl_icon(((PurpleBuddy*)node)->account, PIDGIN_PRPL_ICON_SMALL);
		}
	} else {
		return NULL;
	}

	if (!purple_privacy_check(buddy->account, purple_buddy_get_name(buddy))) {
		path = g_build_filename(DATADIR, "pixmaps", "pidgin", "emblems", "16", "blocked.png", NULL);
		ret = gdk_pixbuf_new_from_file(path, NULL);
		g_free(path);
		return ret;
	}

	p = purple_buddy_get_presence(buddy);
	if (purple_presence_is_status_primitive_active(p, PURPLE_STATUS_MOBILE)) {
		path = g_build_filename(DATADIR, "pixmaps", "pidgin", "emblems", "16", "mobile.png", NULL);
		ret = gdk_pixbuf_new_from_file(path, NULL);
		g_free(path);
		return ret;
	}

	if (purple_status_get_attr_string(purple_presence_get_active_status(p), PURPLE_TUNE_TITLE)) {
		path = g_build_filename(DATADIR, "pixmaps", "pidgin", "emblems", "16", "music.png", NULL);
		ret = gdk_pixbuf_new_from_file(path, NULL);
		g_free(path);
		return ret;
	}

	prpl = purple_find_prpl(purple_account_get_protocol_id(buddy->account));
	if (!prpl)
		return NULL;

	prpl_info = PURPLE_PLUGIN_PROTOCOL_INFO(prpl);
	if (prpl_info && prpl_info->list_emblem)
		name = prpl_info->list_emblem(buddy);

	if (name == NULL)
		return NULL;

	filename = g_strdup_printf("%s.png", name);

	path = g_build_filename(DATADIR, "pixmaps", "pidgin", "emblems", "16", filename, NULL);
	ret = gdk_pixbuf_new_from_file(path, NULL);

	g_free(filename);
	g_free(path);

	return ret;
}


GdkPixbuf *
pidgin_blist_get_status_icon(PurpleBlistNode *node, PidginStatusIconSize size)
{
	GdkPixbuf *ret;
	const char *protoname = NULL;
	const char *icon = NULL;
	struct _pidgin_blist_node *gtknode = node->ui_data;
	struct _pidgin_blist_node *gtkbuddynode = NULL;
	PurpleBuddy *buddy = NULL;
	PurpleChat *chat = NULL;
	GtkIconSize icon_size = gtk_icon_size_from_name((size == PIDGIN_STATUS_ICON_LARGE) ? PIDGIN_ICON_SIZE_TANGO_SMALL :
											 PIDGIN_ICON_SIZE_TANGO_EXTRA_SMALL);

	if(PURPLE_BLIST_NODE_IS_CONTACT(node)) {
		if(!gtknode->contact_expanded) {
			buddy = purple_contact_get_priority_buddy((PurpleContact*)node);
			if (buddy != NULL)
				gtkbuddynode = ((PurpleBlistNode*)buddy)->ui_data;
		}
	} else if(PURPLE_BLIST_NODE_IS_BUDDY(node)) {
		buddy = (PurpleBuddy*)node;
		gtkbuddynode = node->ui_data;
	} else if(PURPLE_BLIST_NODE_IS_CHAT(node)) {
		chat = (PurpleChat*)node;
	} else {
		return NULL;
	}

	if(buddy || chat) {
		PurpleAccount *account;
		PurplePlugin *prpl;
		PurplePluginProtocolInfo *prpl_info;

		if(buddy)
			account = buddy->account;
		else
			account = chat->account;

		prpl = purple_find_prpl(purple_account_get_protocol_id(account));
		if(!prpl)
			return NULL;

		prpl_info = PURPLE_PLUGIN_PROTOCOL_INFO(prpl);

		if(prpl_info && prpl_info->list_icon) {
			protoname = prpl_info->list_icon(account, buddy);
		}
	}

	if(buddy) {
	  	PurpleConversation *conv = find_conversation_with_buddy(buddy);
		PurplePresence *p;
		gboolean trans;

		if(conv != NULL) {
			PidginConversation *gtkconv = PIDGIN_CONVERSATION(conv);
			if (gtkconv == NULL && size == PIDGIN_STATUS_ICON_SMALL) {
				PidginBlistNode *ui = buddy->node.ui_data;
				if (ui == NULL || (ui->conv.flags & PIDGIN_BLIST_NODE_HAS_PENDING_MESSAGE))
					return gtk_widget_render_icon (GTK_WIDGET(gtkblist->treeview),
							PIDGIN_STOCK_STATUS_MESSAGE, icon_size, "GtkTreeView");
			}
		}

		p = purple_buddy_get_presence(buddy);
		trans = purple_presence_is_idle(p);

		if (PURPLE_BUDDY_IS_ONLINE(buddy) && gtkbuddynode && gtkbuddynode->recent_signonoff)
			icon = PIDGIN_STOCK_STATUS_LOGIN;
		else if (gtkbuddynode && gtkbuddynode->recent_signonoff)
			icon = PIDGIN_STOCK_STATUS_LOGOUT;
		else if (purple_presence_is_status_primitive_active(p, PURPLE_STATUS_UNAVAILABLE))
			if (trans)
				icon = PIDGIN_STOCK_STATUS_BUSY_I;
			else
				icon = PIDGIN_STOCK_STATUS_BUSY;
		else if (purple_presence_is_status_primitive_active(p, PURPLE_STATUS_AWAY))
			if (trans)
				icon = PIDGIN_STOCK_STATUS_AWAY_I;
		 	else
				icon = PIDGIN_STOCK_STATUS_AWAY;
		else if (purple_presence_is_status_primitive_active(p, PURPLE_STATUS_EXTENDED_AWAY))
			if (trans)
				icon = PIDGIN_STOCK_STATUS_XA_I;
			else
				icon = PIDGIN_STOCK_STATUS_XA;
		else if (purple_presence_is_status_primitive_active(p, PURPLE_STATUS_OFFLINE))
			icon = PIDGIN_STOCK_STATUS_OFFLINE;
		else if (trans)
			icon = PIDGIN_STOCK_STATUS_AVAILABLE_I;
		else if (purple_presence_is_status_primitive_active(p, PURPLE_STATUS_INVISIBLE))
			icon = PIDGIN_STOCK_STATUS_INVISIBLE;
		else
			icon = PIDGIN_STOCK_STATUS_AVAILABLE;
	} else if (chat) {
		icon = PIDGIN_STOCK_STATUS_CHAT;
	} else {
		icon = PIDGIN_STOCK_STATUS_PERSON;
	}

	ret = gtk_widget_render_icon (GTK_WIDGET(gtkblist->treeview), icon,
			icon_size, "GtkTreeView");
	return ret;
}

gchar *pidgin_blist_get_name_markup(PurpleBuddy *b, gboolean selected, gboolean aliased)
{
	const char *name;
	char *esc, *text = NULL;
	PurplePlugin *prpl;
	PurplePluginProtocolInfo *prpl_info = NULL;
	PurpleContact *contact;
	PurplePresence *presence;
	struct _pidgin_blist_node *gtkcontactnode = NULL;
	char *idletime = NULL, *statustext = NULL;
	time_t t;
	PurpleConversation *conv = find_conversation_with_buddy(b);
	gboolean hidden_conv = FALSE;

	if (conv != NULL) {
		PidginBlistNode *ui = b->node.ui_data;
		if (ui) {
			if (ui->conv.flags & PIDGIN_BLIST_NODE_HAS_PENDING_MESSAGE)
				hidden_conv = TRUE;
		} else {
			if (PIDGIN_CONVERSATION(conv) == NULL)
				hidden_conv = TRUE;
		}
	}

	/* XXX Good luck cleaning up this crap */
	contact = (PurpleContact*)((PurpleBlistNode*)b)->parent;
	if(contact)
		gtkcontactnode = ((PurpleBlistNode*)contact)->ui_data;

	if(gtkcontactnode && !gtkcontactnode->contact_expanded && contact->alias)
		name = contact->alias;
	else
		name = purple_buddy_get_alias(b);
	
	esc = g_markup_escape_text(name, strlen(name));

	presence = purple_buddy_get_presence(b);

	if (!purple_prefs_get_bool(PIDGIN_PREFS_ROOT "/blist/show_buddy_icons") && aliased)
	{
		if (!selected && purple_presence_is_idle(presence))
		{
			text = g_strdup_printf("<span color='%s'>%s</span>",
					       dim_grey(), esc);
			g_free(esc);
			if (hidden_conv) {
				char *tmp = text;
				text = g_strdup_printf("<b>%s</b>", text);
				g_free(tmp);
			}
			return text;
		}
		else
			if (hidden_conv) {
				char *tmp = esc;
				esc = g_strdup_printf("<b>%s</b>", esc);
				g_free(tmp);
			}
			return esc;
	}

	prpl = purple_find_prpl(purple_account_get_protocol_id(b->account));

	if (prpl != NULL)
		prpl_info = PURPLE_PLUGIN_PROTOCOL_INFO(prpl);

	if (prpl_info && prpl_info->status_text && b->account->gc) {
		char *tmp = prpl_info->status_text(b);
		const char *end;

		if(tmp && !g_utf8_validate(tmp, -1, &end)) {
			char *new = g_strndup(tmp,
					g_utf8_pointer_to_offset(tmp, end));
			g_free(tmp);
			tmp = new;
		}

#if !GTK_CHECK_VERSION(2,6,0)
		if(tmp) {
			char buf[32];
			char *c = tmp;
			int length = 0, vis=0;
			gboolean inside = FALSE;
			g_strdelimit(tmp, "\n", ' ');
			purple_str_strip_char(tmp, '\r');

			while(*c && vis < 20) {
				if(*c == '&')
					inside = TRUE;
				else if(*c == ';')
					inside = FALSE;
				if(!inside)
					vis++;
				c = g_utf8_next_char(c); /* this is fun */
			}

			length = c - tmp;

			if(vis == 20)
				g_snprintf(buf, sizeof(buf), "%%.%ds...", length);
			else
				g_snprintf(buf, sizeof(buf), "%%s ");

			statustext = g_strdup_printf(buf, tmp);

			g_free(tmp);
		}
#else
		if(tmp) {
			g_strdelimit(tmp, "\n", ' ');
			purple_str_strip_char(tmp, '\r');
		}
		statustext = tmp;
#endif
	}

	if(!purple_presence_is_online(presence) && !statustext)
		statustext = g_strdup(_("Offline"));
	else if (!statustext)
		text = g_strdup(esc);

	if (purple_presence_is_idle(presence)) {
		if (purple_prefs_get_bool(PIDGIN_PREFS_ROOT "/blist/show_idle_time")) {
			time_t idle_secs = purple_presence_get_idle_time(presence);

			if (idle_secs > 0) {
				int iday, ihrs, imin;

				time(&t);
				iday = (t - idle_secs) / (24 * 60 * 60);
				ihrs = ((t - idle_secs) / 60 / 60) % 24;
				imin = ((t - idle_secs) / 60) % 60;

                if (iday)
					idletime = g_strdup_printf(_("Idle %dd %dh %02dm"), iday, ihrs, imin);
				else if (ihrs)
					idletime = g_strdup_printf(_("Idle %dh %02dm"), ihrs, imin);
				else
					idletime = g_strdup_printf(_("Idle %dm"), imin);
			}
			else
				idletime = g_strdup(_("Idle"));

			if (!selected)
				text = g_strdup_printf("<span color='%s'>%s</span>\n"
				"<span color='%s' size='smaller'>%s%s%s</span>",
				dim_grey(), esc, dim_grey(),
				idletime != NULL ? idletime : "",
				(idletime != NULL && statustext != NULL) ? " - " : "",
				statustext != NULL ? statustext : "");
		}
		else if (!selected && !statustext) /* We handle selected text later */
			text = g_strdup_printf("<span color='%s'>%s</span>", dim_grey(), esc);
		else if (!selected && !text)
			text = g_strdup_printf("<span color='%s'>%s</span>\n"
				"<span color='%s' size='smaller'>%s</span>",
				dim_grey(), esc, dim_grey(),
				statustext != NULL ? statustext : "");
	} else if (!PURPLE_BUDDY_IS_ONLINE(b)) {
		if (!selected && !statustext) /* We handle selected text later */
			text = g_strdup_printf("<span color='%s'>%s</span>", dim_grey(), esc);
		else if (!selected && !text)
			text = g_strdup_printf("<span color='%s'>%s</span>\n"
				"<span color='%s' size='smaller'>%s</span>",
				dim_grey(), esc, dim_grey(),
				statustext != NULL ? statustext : "");

	}
	/* Not idle and not selected */
	else if (!selected && !text)
	{
		text = g_strdup_printf("%s\n"
			"<span color='%s' size='smaller'>%s</span>",
			esc, dim_grey(),
			statustext != NULL ? statustext :  "");
	}

	/* It is selected. */
	if ((selected && !text) || (selected && idletime))
		text = g_strdup_printf("%s\n"
			"<span size='smaller'>%s%s%s</span>",
			esc,
			idletime != NULL ? idletime : "",
			(idletime != NULL && statustext != NULL) ? " - " : "",
			statustext != NULL ? statustext :  "");

	g_free(idletime);
	g_free(statustext);
	g_free(esc);

	if (hidden_conv) {
		char *tmp = text;
		text = g_strdup_printf("<b>%s</b>", tmp);
		g_free(tmp);
	}

	return text;
}

static void pidgin_blist_restore_position()
{
	int blist_x, blist_y, blist_width, blist_height;

	blist_width = purple_prefs_get_int(PIDGIN_PREFS_ROOT "/blist/width");

	/* if the window exists, is hidden, we're saving positions, and the
	 * position is sane... */
	if (gtkblist && gtkblist->window &&
		!GTK_WIDGET_VISIBLE(gtkblist->window) && blist_width != 0) {

		blist_x      = purple_prefs_get_int(PIDGIN_PREFS_ROOT "/blist/x");
		blist_y      = purple_prefs_get_int(PIDGIN_PREFS_ROOT "/blist/y");
		blist_height = purple_prefs_get_int(PIDGIN_PREFS_ROOT "/blist/height");

		/* ...check position is on screen... */
		if (blist_x >= gdk_screen_width())
			blist_x = gdk_screen_width() - 100;
		else if (blist_x + blist_width < 0)
			blist_x = 100;

		if (blist_y >= gdk_screen_height())
			blist_y = gdk_screen_height() - 100;
		else if (blist_y + blist_height < 0)
			blist_y = 100;

		/* ...and move it back. */
		gtk_window_move(GTK_WINDOW(gtkblist->window), blist_x, blist_y);
		gtk_window_resize(GTK_WINDOW(gtkblist->window), blist_width, blist_height);
		if (purple_prefs_get_bool(PIDGIN_PREFS_ROOT "/blist/list_maximized"))
			gtk_window_maximize(GTK_WINDOW(gtkblist->window));
	}
}

static gboolean pidgin_blist_refresh_timer(PurpleBuddyList *list)
{
	PurpleBlistNode *gnode, *cnode;

	if (gtk_blist_obscured || !GTK_WIDGET_VISIBLE(gtkblist->window))
		return TRUE;

	for(gnode = list->root; gnode; gnode = gnode->next) {
		if(!PURPLE_BLIST_NODE_IS_GROUP(gnode))
			continue;
		for(cnode = gnode->child; cnode; cnode = cnode->next) {
			if(PURPLE_BLIST_NODE_IS_CONTACT(cnode)) {
				PurpleBuddy *buddy;

				buddy = purple_contact_get_priority_buddy((PurpleContact*)cnode);

				if (buddy &&
						purple_presence_is_idle(purple_buddy_get_presence(buddy)))
					pidgin_blist_update_contact(list, (PurpleBlistNode*)buddy);
			}
		}
	}

	/* keep on going */
	return TRUE;
}

static void pidgin_blist_hide_node(PurpleBuddyList *list, PurpleBlistNode *node, gboolean update)
{
	struct _pidgin_blist_node *gtknode = (struct _pidgin_blist_node *)node->ui_data;
	GtkTreeIter iter;

	if (!gtknode || !gtknode->row || !gtkblist)
		return;

	if(gtkblist->selected_node == node)
		gtkblist->selected_node = NULL;
	if (get_iter_from_node(node, &iter)) {
		gtk_tree_store_remove(gtkblist->treemodel, &iter);
		if(update && (PURPLE_BLIST_NODE_IS_CONTACT(node) ||
			PURPLE_BLIST_NODE_IS_BUDDY(node) || PURPLE_BLIST_NODE_IS_CHAT(node))) {
			pidgin_blist_update(list, node->parent);
		}
	}
	gtk_tree_row_reference_free(gtknode->row);
	gtknode->row = NULL;
}

static const char *require_connection[] =
{
	N_("/Buddies/New Instant Message..."),
	N_("/Buddies/Join a Chat..."),
	N_("/Buddies/Get User Info..."),
	N_("/Buddies/Add Buddy..."),
	N_("/Buddies/Add Chat..."),
	N_("/Buddies/Add Group..."),
};

static const int require_connection_size = sizeof(require_connection)
											/ sizeof(*require_connection);

/**
 * Rebuild dynamic menus and make menu items sensitive/insensitive
 * where appropriate.
 */
static void
update_menu_bar(PidginBuddyList *gtkblist)
{
	GtkWidget *widget;
	gboolean sensitive;
	int i;

	g_return_if_fail(gtkblist != NULL);

	pidgin_blist_update_accounts_menu();

	sensitive = (purple_connections_get_all() != NULL);

	for (i = 0; i < require_connection_size; i++)
	{
		widget = gtk_item_factory_get_widget(gtkblist->ift, require_connection[i]);
		gtk_widget_set_sensitive(widget, sensitive);
	}

	widget = gtk_item_factory_get_widget(gtkblist->ift, N_("/Buddies/Join a Chat..."));
	gtk_widget_set_sensitive(widget, pidgin_blist_joinchat_is_showable());

	widget = gtk_item_factory_get_widget(gtkblist->ift, N_("/Buddies/Add Chat..."));
	gtk_widget_set_sensitive(widget, pidgin_blist_joinchat_is_showable());

	widget = gtk_item_factory_get_widget(gtkblist->ift, N_("/Tools/Privacy"));
	gtk_widget_set_sensitive(widget, (purple_connections_get_all() != NULL));

	widget = gtk_item_factory_get_widget(gtkblist->ift, N_("/Tools/Room List"));
	gtk_widget_set_sensitive(widget, pidgin_roomlist_is_showable());
}

static void
sign_on_off_cb(PurpleConnection *gc, PurpleBuddyList *blist)
{
	PidginBuddyList *gtkblist = PIDGIN_BLIST(blist);

	update_menu_bar(gtkblist);
}

static void
plugin_changed_cb(PurplePlugin *p, gpointer *data)
{
	pidgin_blist_update_plugin_actions();
}

static void
unseen_conv_menu()
{
	static GtkWidget *menu = NULL;
	GList *convs = NULL;

	if (menu) {
		gtk_widget_destroy(menu);
		menu = NULL;
	}

	convs = pidgin_conversations_find_unseen_list(PURPLE_CONV_TYPE_ANY, PIDGIN_UNSEEN_TEXT, TRUE, 0);
	if (!convs)
		/* no conversations added, don't show the menu */
		return;

	menu = gtk_menu_new();

	pidgin_conversations_fill_menu(menu, convs);
	g_list_free(convs);
	gtk_widget_show_all(menu);
	gtk_menu_popup(GTK_MENU(menu), NULL, NULL, NULL, NULL, 3,
			gtk_get_current_event_time());
}

static gboolean
menutray_press_cb(GtkWidget *widget, GdkEventButton *event)
{
	GList *convs;

	switch (event->button) {
		case 1:
			convs = pidgin_conversations_find_unseen_list(PURPLE_CONV_TYPE_IM,
															PIDGIN_UNSEEN_TEXT, TRUE, 1);
			if (convs) {
				purple_conversation_present((PurpleConversation*)convs->data);
				g_list_free(convs);
			}
			break;
		case 3:
			unseen_conv_menu();
			break;
	}
	return TRUE;
}

static void
conversation_updated_cb(PurpleConversation *conv, PurpleConvUpdateType type,
                        PidginBuddyList *gtkblist)
{
	GList *convs = NULL;
	GList *l = NULL;

	if (type != PURPLE_CONV_UPDATE_UNSEEN)
		return;

	if(conv->account != NULL && conv->name != NULL) {
		PurpleBuddy *buddy = purple_find_buddy(conv->account, conv->name);
		if(buddy != NULL)
			pidgin_blist_update_buddy(NULL, (PurpleBlistNode *)buddy, TRUE);
	}

	if (gtkblist->menutrayicon) {
		gtk_widget_destroy(gtkblist->menutrayicon);
		gtkblist->menutrayicon = NULL;
	}

	convs = pidgin_conversations_find_unseen_list(PURPLE_CONV_TYPE_ANY, PIDGIN_UNSEEN_TEXT, TRUE, 0);
	if (convs) {
		GtkWidget *img = NULL;
		GString *tooltip_text = NULL;

		tooltip_text = g_string_new("");
		l = convs;
		while (l != NULL) {
			int count = GPOINTER_TO_INT(purple_conversation_get_data(l->data, "unseen-count"));
			g_string_append_printf(tooltip_text,
					ngettext("%d unread message from %s\n", "%d unread messages from %s\n", count),
					count, purple_conversation_get_name(l->data));
			l = l->next;
		}
		if(tooltip_text->len > 0) {
			/* get rid of the last newline */
			g_string_truncate(tooltip_text, tooltip_text->len -1);
			img = gtk_image_new_from_stock(PIDGIN_STOCK_TOOLBAR_PENDING,
							gtk_icon_size_from_name(PIDGIN_ICON_SIZE_TANGO_EXTRA_SMALL));

			gtkblist->menutrayicon = gtk_event_box_new();
			gtk_container_add(GTK_CONTAINER(gtkblist->menutrayicon), img);
			gtk_widget_show(img);
			gtk_widget_show(gtkblist->menutrayicon);
			g_signal_connect(G_OBJECT(gtkblist->menutrayicon), "button-press-event", G_CALLBACK(menutray_press_cb), NULL);

			pidgin_menu_tray_append(PIDGIN_MENU_TRAY(gtkblist->menutray), gtkblist->menutrayicon, tooltip_text->str);
		}
		g_string_free(tooltip_text, TRUE);
		g_list_free(convs);
	}
}

static void
conversation_deleting_cb(PurpleConversation *conv, PidginBuddyList *gtkblist)
{
	conversation_updated_cb(conv, PURPLE_CONV_UPDATE_UNSEEN, gtkblist);
}

static void
conversation_deleted_update_ui_cb(PurpleConversation *conv, struct _pidgin_blist_node *ui)
{
	if (ui->conv.conv != conv)
		return;
	ui->conv.conv = NULL;
	ui->conv.flags = 0;
	ui->conv.last_message = 0;
}

static void
written_msg_update_ui_cb(PurpleAccount *account, const char *who, const char *message,
		PurpleConversation *conv, PurpleMessageFlags flag, PurpleBlistNode *node)
{
	PidginBlistNode *ui = node->ui_data;
	if (ui->conv.conv != conv || PIDGIN_CONVERSATION(conv) ||
			!(flag & (PURPLE_MESSAGE_SEND | PURPLE_MESSAGE_RECV)))
		return;
	ui->conv.flags |= PIDGIN_BLIST_NODE_HAS_PENDING_MESSAGE;
	ui->conv.last_message = time(NULL);    /* XXX: for lack of better data */
	pidgin_blist_update(purple_get_blist(), node);
}

static void
displayed_msg_update_ui_cb(PurpleAccount *account, const char *who, const char *message,
		PurpleConversation *conv, PurpleMessageFlags flag, PurpleBlistNode *node)
{
	PidginBlistNode *ui = node->ui_data;
	if (ui->conv.conv != conv)
		return;
	ui->conv.flags &= ~PIDGIN_BLIST_NODE_HAS_PENDING_MESSAGE;
	pidgin_blist_update(purple_get_blist(), node);
}

static void
conversation_created_cb(PurpleConversation *conv, PidginBuddyList *gtkblist)
{
	switch (conv->type) {
		case PURPLE_CONV_TYPE_IM:
			{
				GSList *buddies = purple_find_buddies(conv->account, conv->name);
				while (buddies) {
					PurpleBlistNode *buddy = buddies->data;
					struct _pidgin_blist_node *ui = buddy->ui_data;
					buddies = g_slist_delete_link(buddies, buddies);
					if (!ui)
						continue;
					ui->conv.conv = conv;
					ui->conv.flags = 0;
					ui->conv.last_message = 0;
					purple_signal_connect(purple_conversations_get_handle(), "deleting-conversation",
							ui, PURPLE_CALLBACK(conversation_deleted_update_ui_cb), ui);
					purple_signal_connect(purple_conversations_get_handle(), "wrote-im-msg",
							ui, PURPLE_CALLBACK(written_msg_update_ui_cb), buddy);
					purple_signal_connect(pidgin_conversations_get_handle(), "displayed-im-msg",
							ui, PURPLE_CALLBACK(displayed_msg_update_ui_cb), buddy);
				}
			}
		case PURPLE_CONV_TYPE_CHAT:
			{
				PurpleChat *chat = purple_blist_find_chat(conv->account, conv->name);
				struct _pidgin_blist_node *ui;
				if (!chat)
					break;
				ui = chat->node.ui_data;
				if (!ui)
					break;
				ui->conv.conv = conv;
				ui->conv.flags = 0;
				ui->conv.last_message = 0;
				purple_signal_connect(purple_conversations_get_handle(), "deleting-conversation",
						ui, PURPLE_CALLBACK(conversation_deleted_update_ui_cb), ui);
				purple_signal_connect(purple_conversations_get_handle(), "wrote-chat-msg",
						ui, PURPLE_CALLBACK(written_msg_update_ui_cb), chat);
				purple_signal_connect(pidgin_conversations_get_handle(), "displayed-chat-msg",
						ui, PURPLE_CALLBACK(displayed_msg_update_ui_cb), chat);
			}
		default:
			break;
	}
}

/**********************************************************************************
 * Public API Functions                                                           *
 **********************************************************************************/

static void pidgin_blist_new_list(PurpleBuddyList *blist)
{
	PidginBuddyList *gtkblist;

	gtkblist = g_new0(PidginBuddyList, 1);
	gtkblist->connection_errors = g_hash_table_new_full(g_direct_hash,
												g_direct_equal, NULL, g_free);
	blist->ui_data = gtkblist;
}

static void pidgin_blist_new_node(PurpleBlistNode *node)
{
	node->ui_data = g_new0(struct _pidgin_blist_node, 1);
}

gboolean pidgin_blist_node_is_contact_expanded(PurpleBlistNode *node)
{
	if (PURPLE_BLIST_NODE_IS_BUDDY(node)) {
		node = node->parent;
		if (node == NULL)
			return FALSE;
	}

	g_return_val_if_fail(PURPLE_BLIST_NODE_IS_CONTACT(node), FALSE);

	return ((struct _pidgin_blist_node *)node->ui_data)->contact_expanded;
}

enum {
	DRAG_BUDDY,
	DRAG_ROW,
	DRAG_VCARD,
	DRAG_TEXT,
	DRAG_URI,
	NUM_TARGETS
};

static const char *
item_factory_translate_func (const char *path, gpointer func_data)
{
	return _((char *)path);
}

void pidgin_blist_setup_sort_methods()
{
	pidgin_blist_sort_method_reg("none", _("Manually"), sort_method_none);
#if GTK_CHECK_VERSION(2,2,1)
	pidgin_blist_sort_method_reg("alphabetical", _("Alphabetically"), sort_method_alphabetical);
	pidgin_blist_sort_method_reg("status", _("By status"), sort_method_status);
	pidgin_blist_sort_method_reg("log_size", _("By log size"), sort_method_log);
#endif
	pidgin_blist_sort_method_set(purple_prefs_get_string(PIDGIN_PREFS_ROOT "/blist/sort_type"));
}

static void _prefs_change_redo_list()
{
	GtkTreeSelection *sel;
	GtkTreeIter iter;
	PurpleBlistNode *node = NULL;

	sel = gtk_tree_view_get_selection(GTK_TREE_VIEW(gtkblist->treeview));
	if (gtk_tree_selection_get_selected(sel, NULL, &iter))
	{
		gtk_tree_model_get(GTK_TREE_MODEL(gtkblist->treemodel), &iter, NODE_COLUMN, &node, -1);
	}

	redo_buddy_list(purple_get_blist(), FALSE, FALSE);
#if GTK_CHECK_VERSION(2,6,0)
	gtk_tree_view_columns_autosize(GTK_TREE_VIEW(gtkblist->treeview));
#endif

	if (node)
	{
		struct _pidgin_blist_node *gtknode;
		GtkTreePath *path;

		gtknode = node->ui_data;
		if (gtknode && gtknode->row)
		{
			path = gtk_tree_row_reference_get_path(gtknode->row);
			gtk_tree_selection_select_path(sel, path);
			gtk_tree_view_scroll_to_cell(GTK_TREE_VIEW(gtkblist->treeview), path, NULL, FALSE, 0, 0);
			gtk_tree_path_free(path);
		}
	}
}

static void _prefs_change_sort_method(const char *pref_name, PurplePrefType type,
									  gconstpointer val, gpointer data)
{
	if(!strcmp(pref_name, PIDGIN_PREFS_ROOT "/blist/sort_type"))
		pidgin_blist_sort_method_set(val);
}

static void account_modified(PurpleAccount *account, PidginBuddyList *gtkblist)
{
	GList *list;
	if (!gtkblist)
		return;

	if ((list = purple_accounts_get_all_active()) != NULL) {
		gtk_notebook_set_current_page(GTK_NOTEBOOK(gtkblist->notebook), 1);
		g_list_free(list);
	} else
		gtk_notebook_set_current_page(GTK_NOTEBOOK(gtkblist->notebook), 0);

	update_menu_bar(gtkblist);
}

static void
account_status_changed(PurpleAccount *account, PurpleStatus *old,
					   PurpleStatus *new, PidginBuddyList *gtkblist)
{
	if (!gtkblist)
		return;

	update_menu_bar(gtkblist);
}

static gboolean
gtk_blist_window_key_press_cb(GtkWidget *w, GdkEventKey *event, PidginBuddyList *gtkblist)
{
	GtkWidget *widget;

	if (!gtkblist)
		return FALSE;

	widget = gtk_window_get_focus(GTK_WINDOW(gtkblist->window));

	if (GTK_IS_IMHTML(widget) || GTK_IS_ENTRY(widget)) {
		if (gtk_bindings_activate(GTK_OBJECT(widget), event->keyval, event->state))
			return TRUE;
	}
	return FALSE;
}

static gboolean
headline_hover_close(int x, int y)
{
	GtkWidget *w = gtkblist->headline_hbox;
	if (x <= w->allocation.width && x >= w->allocation.width - HEADLINE_CLOSE_SIZE &&
			y >= 0 && y <= HEADLINE_CLOSE_SIZE)
		return TRUE;
	return FALSE;
}

static gboolean
headline_box_enter_cb(GtkWidget *widget, GdkEventCrossing *event, PidginBuddyList *gtkblist)
{
	gdk_window_set_cursor(widget->window, gtkblist->hand_cursor);

	if (gtkblist->headline_close) {
#if GTK_CHECK_VERSION(2,2,0)
		gdk_draw_pixbuf(widget->window, NULL, gtkblist->headline_close,
#else
		gdk_pixbuf_render_to_drawable(gtkblist->headline_close,
				GDK_DRAWABLE(widget->window), NULL,
#endif
					0, 0,
					widget->allocation.width - 2 - HEADLINE_CLOSE_SIZE, 2,
					HEADLINE_CLOSE_SIZE, HEADLINE_CLOSE_SIZE,
					GDK_RGB_DITHER_NONE, 0, 0);
		gtk_paint_focus(widget->style, widget->window, GTK_STATE_PRELIGHT,
				NULL, widget, NULL,
				widget->allocation.width - HEADLINE_CLOSE_SIZE - 3, 1,
				HEADLINE_CLOSE_SIZE + 2, HEADLINE_CLOSE_SIZE + 2);
	}

	return FALSE;
}

#if 0
static gboolean
headline_box_motion_cb(GtkWidget *widget, GdkEventMotion *event, PidginBuddyList *gtkblist)
{
	purple_debug_fatal("motion", "%d %d\n", (int)event->x, (int)event->y);
	if (headline_hover_close((int)event->x, (int)event->y))
		gtk_paint_focus(widget->style, widget->window, GTK_STATE_PRELIGHT,
				NULL, widget, NULL,
				widget->allocation.width - HEADLINE_CLOSE_SIZE - 3, 1,
				HEADLINE_CLOSE_SIZE + 2, HEADLINE_CLOSE_SIZE + 2);
	return FALSE;
}
#endif

static gboolean
headline_box_leave_cb(GtkWidget *widget, GdkEventCrossing *event, PidginBuddyList *gtkblist)
{
	gdk_window_set_cursor(widget->window, gtkblist->arrow_cursor);
	if (gtkblist->headline_close) {
		GdkRectangle rect = {widget->allocation.width - 3 - HEADLINE_CLOSE_SIZE, 1,
				HEADLINE_CLOSE_SIZE + 2, HEADLINE_CLOSE_SIZE + 2};
		gdk_window_invalidate_rect(widget->window, &rect, TRUE);
	}
	return FALSE;
}

static void
reset_headline(PidginBuddyList *gtkblist)
{
	gtkblist->headline_callback = NULL;
	gtkblist->headline_data = NULL;
	gtkblist->headline_destroy = NULL;
	pidgin_set_urgent(GTK_WINDOW(gtkblist->window), FALSE);
}

static gboolean
headline_click_callback(gpointer data)
{
	((GSourceFunc)gtkblist->headline_callback)(gtkblist->headline_data);
	reset_headline(gtkblist);
	return FALSE;
}

static gboolean
headline_box_press_cb(GtkWidget *widget, GdkEventButton *event, PidginBuddyList *gtkblist)
{
	gtk_widget_hide(gtkblist->headline_hbox);
	if (gtkblist->headline_callback && !headline_hover_close((int)event->x, (int)event->y))
		g_idle_add((GSourceFunc)headline_click_callback, gtkblist->headline_data);
	else {
		if (gtkblist->headline_destroy)
			gtkblist->headline_destroy(gtkblist->headline_data);
		reset_headline(gtkblist);
	}
	return TRUE;
}

/***********************************/
/* Connection error handling stuff */
/***********************************/

static void
ce_modify_account_cb(PurpleAccount *account)
{
	pidgin_account_dialog_show(PIDGIN_MODIFY_ACCOUNT_DIALOG, account);
}

static void
ce_enable_account_cb(PurpleAccount *account)
{
	purple_account_set_enabled(account, purple_core_get_ui(), TRUE);
}

static void
connection_error_button_clicked_cb(GtkButton *widget, gpointer user_data)
{
	PurpleAccount *account;
	char *primary;
	const char *text;
	gboolean enabled;
	GList *list;

	account = user_data;
	primary = g_strdup_printf(_("%s disconnected"),
							  purple_account_get_username(account));
	text = g_hash_table_lookup(gtkblist->connection_errors, account);

	enabled = purple_account_get_enabled(account, purple_core_get_ui());
	purple_request_action(account, _("Connection Error"), primary, text, 2,
						account, NULL, NULL,
						"account", account, 3,
						_("OK"), NULL,
						_("Modify Account"), PURPLE_CALLBACK(ce_modify_account_cb),
						enabled ? _("Connect") : _("Re-enable Account"),
						enabled ? PURPLE_CALLBACK(purple_account_connect) :
									PURPLE_CALLBACK(ce_enable_account_cb));
	g_free(primary);
	gtk_widget_destroy(GTK_WIDGET(widget));
	g_hash_table_remove(gtkblist->connection_errors, account);
	if ((list = gtk_container_get_children(GTK_CONTAINER(gtkblist->error_buttons))) == NULL) {
		gtk_widget_hide(gtkblist->error_buttons);
	} else {
		g_list_free(list);
	}
}

/* Add some buttons that show connection errors */
static void
create_connection_error_buttons(gpointer key, gpointer value,
                                gpointer user_data)
{
	PurpleAccount *account;
	PurpleStatusType *status_type;
	gchar *escaped, *text;
	GtkWidget *button, *label, *image, *hbox;
	GdkPixbuf *pixbuf;

	account = key;
	escaped = g_markup_escape_text((const gchar *)value, -1);
	text = g_strdup_printf(_("<span color=\"red\">%s disconnected: %s</span>"),
	                       purple_account_get_username(account),
	                       escaped);
	g_free(escaped);

	hbox = gtk_hbox_new(FALSE, 6);

	/* Create the icon */
	if ((status_type = purple_account_get_status_type_with_primitive(account,
							PURPLE_STATUS_OFFLINE))) {
		pixbuf = pidgin_create_prpl_icon(account, PIDGIN_PRPL_ICON_SMALL);
		if (pixbuf != NULL) {
			image = gtk_image_new_from_pixbuf(pixbuf);
			g_object_unref(pixbuf);

			gtk_box_pack_start(GTK_BOX(hbox), image, FALSE, FALSE, 0);
		}
	}

	/* Create the text */
	label = gtk_label_new("");
	gtk_label_set_markup(GTK_LABEL(label), text);
	g_free(text);
#if GTK_CHECK_VERSION(2,6,0)
	g_object_set(label, "ellipsize", PANGO_ELLIPSIZE_END, NULL);
#endif
	gtk_box_pack_start(GTK_BOX(hbox), label, TRUE, TRUE, 0);

	/* Create the actual button and put the icon and text on it */
	button = gtk_button_new();
	gtk_container_add(GTK_CONTAINER(button), hbox);
	g_signal_connect(G_OBJECT(button), "clicked",
	                 G_CALLBACK(connection_error_button_clicked_cb),
	                 account);
	gtk_widget_show_all(button);
	gtk_box_pack_end(GTK_BOX(gtkblist->error_buttons), button,
	                 FALSE, FALSE, 0);
	gtk_widget_show_all(gtkblist->error_buttons);
}

void
pidgin_blist_update_account_error_state(PurpleAccount *account, const char *text)
{
	GList *l;

	if (text == NULL)
		g_hash_table_remove(gtkblist->connection_errors, account);
	else
		g_hash_table_insert(gtkblist->connection_errors, account, g_strdup(text));

	/* Remove the old error buttons */
	for (l = gtk_container_get_children(GTK_CONTAINER(gtkblist->error_buttons));
			l != NULL;
			l = g_list_delete_link(l, l))
	{
		gtk_widget_destroy(GTK_WIDGET(l->data));
	}

	/* Add new error buttons */
	g_hash_table_foreach(gtkblist->connection_errors,
			create_connection_error_buttons, NULL);
}

static gboolean
paint_headline_hbox  (GtkWidget      *widget,
		      GdkEventExpose *event,
		      gpointer user_data)
{
	gtk_paint_flat_box (widget->style,
		      widget->window,
		      GTK_STATE_NORMAL,
		      GTK_SHADOW_OUT,
		      NULL,
		      widget,
		      "tooltip",
		      widget->allocation.x + 1,
		      widget->allocation.y + 1,
		      widget->allocation.width - 2,
		      widget->allocation.height - 2);
	return FALSE;
}

/* This assumes there are not things like groupless buddies or multi-leveled groups.
 * I'm sure other things in this code assumes that also.
 */
static void
treeview_style_set (GtkWidget *widget,
		    GtkStyle *prev_style,
		    gpointer data)
{
	PurpleBuddyList *list = data;
	PurpleBlistNode *node = list->root;
	while (node) {
		pidgin_blist_update_group(list, node);
		node = node->next;
	}
}

static void
headline_style_set (GtkWidget *widget,
		    GtkStyle  *prev_style)
{
	GtkTooltips *tooltips;
	GtkStyle *style;

	if (gtkblist->changing_style)
		return;

	tooltips = gtk_tooltips_new ();
#if GLIB_CHECK_VERSION(2,10,0)
	g_object_ref_sink (tooltips);
#else
	g_object_ref(tooltips);
	gtk_object_sink(GTK_OBJECT(tooltips));
#endif

	gtk_tooltips_force_window (tooltips);
	gtk_widget_ensure_style (tooltips->tip_window);
	style = gtk_widget_get_style (tooltips->tip_window);

	gtkblist->changing_style = TRUE;
	gtk_widget_set_style (gtkblist->headline_hbox, style);
	gtkblist->changing_style = FALSE;

	g_object_unref (tooltips);
}

/******************************************/
/* End of connection error handling stuff */
/******************************************/

static int
blist_focus_cb(GtkWidget *widget, gpointer data, PidginBuddyList *gtkblist)
{
	pidgin_set_urgent(GTK_WINDOW(gtkblist->window), FALSE);
	return 0;
}

#if 0
static GtkWidget *
kiosk_page()
{
	GtkWidget *ret = gtk_vbox_new(FALSE, PIDGIN_HIG_BOX_SPACE);
	GtkWidget *label;
	GtkWidget *entry;
	GtkWidget *bbox;
	GtkWidget *button;

	label = gtk_label_new(NULL);
	gtk_box_pack_start(GTK_BOX(ret), label, TRUE, TRUE, 0);

	label = gtk_label_new(NULL);
	gtk_label_set_markup(GTK_LABEL(label), _("<b>Username:</b>"));
	gtk_misc_set_alignment(GTK_MISC(label), 0.0, 0.5);
	gtk_box_pack_start(GTK_BOX(ret), label, FALSE, FALSE, 0);
	entry = gtk_entry_new();
	gtk_box_pack_start(GTK_BOX(ret), entry, FALSE, FALSE, 0);

	label = gtk_label_new(NULL);
	gtk_label_set_markup(GTK_LABEL(label), _("<b>Password:</b>"));
	gtk_misc_set_alignment(GTK_MISC(label), 0.0, 0.5);
	gtk_box_pack_start(GTK_BOX(ret), label, FALSE, FALSE, 0);
	entry = gtk_entry_new();
	gtk_entry_set_visibility(GTK_ENTRY(entry), FALSE);
	gtk_box_pack_start(GTK_BOX(ret), entry, FALSE, FALSE, 0);

	label = gtk_label_new(" ");
	gtk_box_pack_start(GTK_BOX(ret), label, FALSE, FALSE, 0);

	bbox = gtk_hbutton_box_new();
	button = gtk_button_new_with_mnemonic(_("_Login"));
	gtk_box_pack_start(GTK_BOX(ret), bbox, FALSE, FALSE, 0);
	gtk_container_add(GTK_CONTAINER(bbox), button);


	label = gtk_label_new(NULL);
	gtk_box_pack_start(GTK_BOX(ret), label, TRUE, TRUE, 0);

	gtk_container_set_border_width(GTK_CONTAINER(ret), PIDGIN_HIG_BORDER);

	gtk_widget_show_all(ret);
	return ret;
}
#endif

static void pidgin_blist_show(PurpleBuddyList *list)
{
	void *handle;
	GtkCellRenderer *rend;
	GtkTreeViewColumn *column;
	GtkWidget *menu;
	GtkWidget *ebox;
	GtkWidget *sw;
	GtkWidget *sep;
	GtkWidget *label;
	GList *accounts;
	char *pretty, *tmp;
	GtkAccelGroup *accel_group;
	GtkTreeSelection *selection;
	GtkTargetEntry dte[] = {{"PURPLE_BLIST_NODE", GTK_TARGET_SAME_APP, DRAG_ROW},
				{"application/x-im-contact", 0, DRAG_BUDDY},
				{"text/x-vcard", 0, DRAG_VCARD },
				{"text/uri-list", 0, DRAG_URI},
				{"text/plain", 0, DRAG_TEXT}};
	GtkTargetEntry ste[] = {{"PURPLE_BLIST_NODE", GTK_TARGET_SAME_APP, DRAG_ROW},
				{"application/x-im-contact", 0, DRAG_BUDDY},
				{"text/x-vcard", 0, DRAG_VCARD }};
	if (gtkblist && gtkblist->window) {
		purple_blist_set_visible(purple_prefs_get_bool(PIDGIN_PREFS_ROOT "/blist/list_visible"));
		return;
	}

	gtkblist = PIDGIN_BLIST(list);

	gtkblist->empty_avatar = gdk_pixbuf_new(GDK_COLORSPACE_RGB, TRUE, 8, 32, 32);
	gdk_pixbuf_fill(gtkblist->empty_avatar, 0x00000000);

	gtkblist->window = pidgin_create_window(_("Buddy List"), 0, "buddy_list", TRUE);
	g_signal_connect(G_OBJECT(gtkblist->window), "focus-in-event",
			 G_CALLBACK(blist_focus_cb), gtkblist);
	GTK_WINDOW(gtkblist->window)->allow_shrink = TRUE;

	gtkblist->main_vbox = gtk_vbox_new(FALSE, 0);
	gtk_widget_show(gtkblist->main_vbox);
	gtk_container_add(GTK_CONTAINER(gtkblist->window), gtkblist->main_vbox);

	g_signal_connect(G_OBJECT(gtkblist->window), "delete_event", G_CALLBACK(gtk_blist_delete_cb), NULL);
	g_signal_connect(G_OBJECT(gtkblist->window), "configure_event", G_CALLBACK(gtk_blist_configure_cb), NULL);
	g_signal_connect(G_OBJECT(gtkblist->window), "visibility_notify_event", G_CALLBACK(gtk_blist_visibility_cb), NULL);
	g_signal_connect(G_OBJECT(gtkblist->window), "window_state_event", G_CALLBACK(gtk_blist_window_state_cb), NULL);
	g_signal_connect(G_OBJECT(gtkblist->window), "key_press_event", G_CALLBACK(gtk_blist_window_key_press_cb), gtkblist);
	gtk_widget_add_events(gtkblist->window, GDK_VISIBILITY_NOTIFY_MASK);

	/******************************* Menu bar *************************************/
	accel_group = gtk_accel_group_new();
	gtk_window_add_accel_group(GTK_WINDOW (gtkblist->window), accel_group);
	g_object_unref(accel_group);
	gtkblist->ift = gtk_item_factory_new(GTK_TYPE_MENU_BAR, "<PurpleMain>", accel_group);
	gtk_item_factory_set_translate_func(gtkblist->ift,
										(GtkTranslateFunc)item_factory_translate_func,
										NULL, NULL);
	gtk_item_factory_create_items(gtkblist->ift, sizeof(blist_menu) / sizeof(*blist_menu),
								  blist_menu, NULL);
	pidgin_load_accels();
	g_signal_connect(G_OBJECT(accel_group), "accel-changed",
														G_CALLBACK(pidgin_save_accels_cb), NULL);
	menu = gtk_item_factory_get_widget(gtkblist->ift, "<PurpleMain>");
	gtkblist->menutray = pidgin_menu_tray_new();
	gtk_menu_shell_append(GTK_MENU_SHELL(menu), gtkblist->menutray);
	gtk_widget_show(gtkblist->menutray);
	gtk_widget_show(menu);
	gtk_box_pack_start(GTK_BOX(gtkblist->main_vbox), menu, FALSE, FALSE, 0);

	accountmenu = gtk_item_factory_get_widget(gtkblist->ift, N_("/Accounts"));


	/****************************** Notebook *************************************/
	gtkblist->notebook = gtk_notebook_new();
	gtk_notebook_set_show_tabs(GTK_NOTEBOOK(gtkblist->notebook), FALSE);
	gtk_notebook_set_show_border(GTK_NOTEBOOK(gtkblist->notebook), FALSE);
	gtk_box_pack_start(GTK_BOX(gtkblist->main_vbox), gtkblist->notebook, TRUE, TRUE, 0);

#if 0
	gtk_notebook_append_page(GTK_NOTEBOOK(gtkblist->notebook), kiosk_page(), NULL);
#endif

	/* Translators: Please maintain the use of -> and <- to refer to menu heirarchy */
	tmp = g_strdup_printf(_("<span weight='bold' size='larger'>Welcome to %s!</span>\n\n"

					       "You have no accounts enabled. Enable your IM accounts from the "
					       "<b>Accounts</b> window at <b>Accounts->Manage</b>. Once you "
					       "enable accounts, you'll be able to sign on, set your status, "
					       "and talk to your friends."), PIDGIN_NAME);
	pretty = pidgin_make_pretty_arrows(tmp);
	g_free(tmp);
	label = gtk_label_new(NULL);
	gtk_widget_set_size_request(label, purple_prefs_get_int(PIDGIN_PREFS_ROOT "/blist/width") - 12, -1);
	gtk_label_set_line_wrap(GTK_LABEL(label), TRUE);
	gtk_misc_set_alignment(GTK_MISC(label), 0.5, 0.2);
	gtk_label_set_markup(GTK_LABEL(label), pretty);
	g_free(pretty);
	gtk_notebook_append_page(GTK_NOTEBOOK(gtkblist->notebook),label, NULL);
	gtkblist->vbox = gtk_vbox_new(FALSE, 0);
	gtk_notebook_append_page(GTK_NOTEBOOK(gtkblist->notebook), gtkblist->vbox, NULL);
	gtk_widget_show_all(gtkblist->notebook);
	if ((accounts = purple_accounts_get_all_active())) {
		g_list_free(accounts);
		gtk_notebook_set_current_page(GTK_NOTEBOOK(gtkblist->notebook), 1);
	}

	ebox = gtk_event_box_new();
	gtk_box_pack_start(GTK_BOX(gtkblist->vbox), ebox, FALSE, FALSE, 0);
	gtkblist->headline_hbox = gtk_hbox_new(FALSE, 3);
	gtk_container_set_border_width(GTK_CONTAINER(gtkblist->headline_hbox), 6);
	gtk_container_add(GTK_CONTAINER(ebox), gtkblist->headline_hbox);
	gtkblist->headline_image = gtk_image_new_from_pixbuf(NULL);
	gtk_misc_set_alignment(GTK_MISC(gtkblist->headline_image), 0.0, 0);
	gtkblist->headline_label = gtk_label_new(NULL);
	gtk_widget_set_size_request(gtkblist->headline_label,
				    purple_prefs_get_int(PIDGIN_PREFS_ROOT "/blist/width")-25,-1);
	gtk_label_set_line_wrap(GTK_LABEL(gtkblist->headline_label), TRUE);
	gtk_box_pack_start(GTK_BOX(gtkblist->headline_hbox), gtkblist->headline_image, FALSE, FALSE, 0);
	gtk_box_pack_start(GTK_BOX(gtkblist->headline_hbox), gtkblist->headline_label, TRUE, TRUE, 0);
	g_signal_connect(gtkblist->headline_hbox,
			 "style-set",
			 G_CALLBACK(headline_style_set),
			 NULL);
	g_signal_connect (gtkblist->headline_hbox,
			  "expose_event",
			  G_CALLBACK (paint_headline_hbox),
			  NULL);
	gtk_widget_set_name(gtkblist->headline_hbox, "gtk-tooltips");

	gtkblist->headline_close = gtk_widget_render_icon(ebox, GTK_STOCK_CLOSE, -1, NULL);
	if (gtkblist->headline_close) {
		GdkPixbuf *scale = gdk_pixbuf_scale_simple(gtkblist->headline_close,
				HEADLINE_CLOSE_SIZE, HEADLINE_CLOSE_SIZE, GDK_INTERP_BILINEAR);
		gdk_pixbuf_unref(gtkblist->headline_close);
		gtkblist->headline_close = scale;
	}

	gtkblist->hand_cursor = gdk_cursor_new (GDK_HAND2);
	gtkblist->arrow_cursor = gdk_cursor_new (GDK_LEFT_PTR);

	g_signal_connect(G_OBJECT(ebox), "enter-notify-event", G_CALLBACK(headline_box_enter_cb), gtkblist);
	g_signal_connect(G_OBJECT(ebox), "leave-notify-event", G_CALLBACK(headline_box_leave_cb), gtkblist);
	g_signal_connect(G_OBJECT(ebox), "button-press-event", G_CALLBACK(headline_box_press_cb), gtkblist);
#if 0
	/* I couldn't get this to work. The idea was to draw the focus-border only
	 * when hovering over the close image. So for now, the focus-border is
	 * always there. -- sad */
	gtk_widget_set_events(ebox, gtk_widget_get_events(ebox) | GDK_POINTER_MOTION_HINT_MASK);
	g_signal_connect(G_OBJECT(ebox), "motion-notify-event", G_CALLBACK(headline_box_motion_cb), gtkblist);
#endif

	/****************************** GtkTreeView **********************************/
	sw = gtk_scrolled_window_new(NULL,NULL);
	gtk_widget_show(sw);
	gtk_scrolled_window_set_shadow_type (GTK_SCROLLED_WINDOW(sw), GTK_SHADOW_NONE);
	gtk_scrolled_window_set_policy(GTK_SCROLLED_WINDOW(sw), GTK_POLICY_AUTOMATIC, GTK_POLICY_AUTOMATIC);

	gtkblist->treemodel = gtk_tree_store_new(BLIST_COLUMNS,
						 GDK_TYPE_PIXBUF, /* Status icon */
						 G_TYPE_BOOLEAN,  /* Status icon visible */
						 G_TYPE_STRING,   /* Name */
						 G_TYPE_STRING,   /* Idle */
						 G_TYPE_BOOLEAN,  /* Idle visible */
						 GDK_TYPE_PIXBUF, /* Buddy icon */
						 G_TYPE_BOOLEAN,  /* Buddy icon visible */
						 G_TYPE_POINTER,  /* Node */
						 GDK_TYPE_COLOR,  /* bgcolor */
						 G_TYPE_BOOLEAN,  /* Group expander */
						 G_TYPE_BOOLEAN,  /* Group expander visible */
						 G_TYPE_BOOLEAN,  /* Contact expander */
						 G_TYPE_BOOLEAN,  /* Contact expander visible */
						 GDK_TYPE_PIXBUF, /* Emblem */
						 G_TYPE_BOOLEAN,  /* Emblem visible */
						 GDK_TYPE_PIXBUF, /* Protocol icon */
						 G_TYPE_BOOLEAN   /* Protocol visible */
						);

	gtkblist->treeview = gtk_tree_view_new_with_model(GTK_TREE_MODEL(gtkblist->treemodel));

	gtk_widget_show(gtkblist->treeview);
	gtk_widget_set_name(gtkblist->treeview, "pidgin_blist_treeview");

	g_signal_connect(gtkblist->treeview,
			 "style-set",
			 G_CALLBACK(treeview_style_set), list);
	/* Set up selection stuff */
	selection = gtk_tree_view_get_selection(GTK_TREE_VIEW(gtkblist->treeview));
	g_signal_connect(G_OBJECT(selection), "changed", G_CALLBACK(pidgin_blist_selection_changed), NULL);

	/* Set up dnd */
	gtk_tree_view_enable_model_drag_source(GTK_TREE_VIEW(gtkblist->treeview),
										   GDK_BUTTON1_MASK, ste, 3,
										   GDK_ACTION_COPY);
	gtk_tree_view_enable_model_drag_dest(GTK_TREE_VIEW(gtkblist->treeview),
										 dte, 5,
										 GDK_ACTION_COPY | GDK_ACTION_MOVE);

	g_signal_connect(G_OBJECT(gtkblist->treeview), "drag-data-received", G_CALLBACK(pidgin_blist_drag_data_rcv_cb), NULL);
	g_signal_connect(G_OBJECT(gtkblist->treeview), "drag-data-get", G_CALLBACK(pidgin_blist_drag_data_get_cb), NULL);
#ifdef _WIN32
	g_signal_connect(G_OBJECT(gtkblist->treeview), "drag-begin", G_CALLBACK(pidgin_blist_drag_begin), NULL);
#endif

	g_signal_connect(G_OBJECT(gtkblist->treeview), "drag-motion", G_CALLBACK(pidgin_blist_drag_motion_cb), NULL);

	/* Tooltips */
	g_signal_connect(G_OBJECT(gtkblist->treeview), "motion-notify-event", G_CALLBACK(pidgin_blist_motion_cb), NULL);
	g_signal_connect(G_OBJECT(gtkblist->treeview), "leave-notify-event", G_CALLBACK(pidgin_blist_leave_cb), NULL);

	gtk_tree_view_set_headers_visible(GTK_TREE_VIEW(gtkblist->treeview), FALSE);

	column = gtk_tree_view_column_new();
	gtk_tree_view_append_column(GTK_TREE_VIEW(gtkblist->treeview), column);
	gtk_tree_view_column_set_visible(column, FALSE);
	gtk_tree_view_set_expander_column(GTK_TREE_VIEW(gtkblist->treeview), column);

	gtkblist->text_column = column = gtk_tree_view_column_new ();
	rend = pidgin_cell_renderer_expander_new();
	gtk_tree_view_column_pack_start(column, rend, FALSE);
	gtk_tree_view_column_set_attributes(column, rend,
					    "visible", GROUP_EXPANDER_VISIBLE_COLUMN,
					    "expander-visible", GROUP_EXPANDER_COLUMN,
#if GTK_CHECK_VERSION(2,6,0)
					    "sensitive", GROUP_EXPANDER_COLUMN,
					    "cell-background-gdk", BGCOLOR_COLUMN,
#endif
					    NULL);

	rend = pidgin_cell_renderer_expander_new();
	gtk_tree_view_column_pack_start(column, rend, FALSE);
	gtk_tree_view_column_set_attributes(column, rend,
					    "expander-visible", CONTACT_EXPANDER_COLUMN,
#if GTK_CHECK_VERSION(2,6,0)
					    "sensitive", CONTACT_EXPANDER_COLUMN,
					    "cell-background-gdk", BGCOLOR_COLUMN,
#endif
					    "visible", CONTACT_EXPANDER_VISIBLE_COLUMN,
					    NULL);

	rend = gtk_cell_renderer_pixbuf_new();
	gtk_tree_view_column_pack_start(column, rend, FALSE);
	gtk_tree_view_column_set_attributes(column, rend,
					    "pixbuf", STATUS_ICON_COLUMN,
					    "visible", STATUS_ICON_VISIBLE_COLUMN,
#if GTK_CHECK_VERSION(2,6,0)
					    "cell-background-gdk", BGCOLOR_COLUMN,
#endif
					    NULL);
	g_object_set(rend, "xalign", 0.0, "xpad", 6, "ypad", 0, NULL);

	gtkblist->text_rend = rend = gtk_cell_renderer_text_new();
	gtk_tree_view_column_pack_start (column, rend, TRUE);
	gtk_tree_view_column_set_attributes(column, rend,
#if GTK_CHECK_VERSION(2,6,0)
					    	    "cell-background-gdk", BGCOLOR_COLUMN,
#endif
										"markup", NAME_COLUMN,
										NULL);
#if GTK_CHECK_VERSION(2,6,0)
	g_signal_connect(G_OBJECT(rend), "editing-started", G_CALLBACK(gtk_blist_renderer_editing_started_cb), NULL);
	g_signal_connect(G_OBJECT(rend), "editing-canceled", G_CALLBACK(gtk_blist_renderer_editing_cancelled_cb), list);
#endif
	g_signal_connect(G_OBJECT(rend), "edited", G_CALLBACK(gtk_blist_renderer_edited_cb), list);
	g_object_set(rend, "ypad", 0, "yalign", 0.5, NULL);
#if GTK_CHECK_VERSION(2,6,0)
	g_object_set(rend, "ellipsize", PANGO_ELLIPSIZE_END, NULL);
#endif
	gtk_tree_view_append_column(GTK_TREE_VIEW(gtkblist->treeview), column);

	rend = gtk_cell_renderer_text_new();
	g_object_set(rend, "xalign", 1.0, "ypad", 0, NULL);
	gtk_tree_view_column_pack_start(column, rend, FALSE);
	gtk_tree_view_column_set_attributes(column, rend,
					    "markup", IDLE_COLUMN,
					    "visible", IDLE_VISIBLE_COLUMN,
#if GTK_CHECK_VERSION(2,6,0)
					    "cell-background-gdk", BGCOLOR_COLUMN,
#endif
					    NULL);

	rend = gtk_cell_renderer_pixbuf_new();
	g_object_set(rend, "xalign", 1.0, "yalign", 0.5, "ypad", 0, "xpad", 3, NULL);
	gtk_tree_view_column_pack_start(column, rend, FALSE);
	gtk_tree_view_column_set_attributes(column, rend, "pixbuf", EMBLEM_COLUMN,
#if GTK_CHECK_VERSION(2,6,0)
							  "cell-background-gdk", BGCOLOR_COLUMN,
#endif
							  "visible", EMBLEM_VISIBLE_COLUMN, NULL);

	rend = gtk_cell_renderer_pixbuf_new();
	gtk_tree_view_column_pack_start(column, rend, FALSE);
	gtk_tree_view_column_set_attributes(column, rend,
					   "pixbuf", PROTOCOL_ICON_COLUMN,
					   "visible", PROTOCOL_ICON_VISIBLE_COLUMN,
#if GTK_CHECK_VERSION(2,6,0)
					   "cell-background-gdk", BGCOLOR_COLUMN,
#endif
					  NULL);
	g_object_set(rend, "xalign", 0.0, "xpad", 3, "ypad", 0, NULL);

	rend = gtk_cell_renderer_pixbuf_new();
	g_object_set(rend, "xalign", 1.0, "ypad", 0, NULL);
	gtk_tree_view_column_pack_start(column, rend, FALSE);
	gtk_tree_view_column_set_attributes(column, rend, "pixbuf", BUDDY_ICON_COLUMN,
#if GTK_CHECK_VERSION(2,6,0)
					    "cell-background-gdk", BGCOLOR_COLUMN,
#endif
					    "visible", BUDDY_ICON_VISIBLE_COLUMN,
					    NULL);


	g_signal_connect(G_OBJECT(gtkblist->treeview), "row-activated", G_CALLBACK(gtk_blist_row_activated_cb), NULL);
	g_signal_connect(G_OBJECT(gtkblist->treeview), "row-expanded", G_CALLBACK(gtk_blist_row_expanded_cb), NULL);
	g_signal_connect(G_OBJECT(gtkblist->treeview), "row-collapsed", G_CALLBACK(gtk_blist_row_collapsed_cb), NULL);
	g_signal_connect(G_OBJECT(gtkblist->treeview), "button-press-event", G_CALLBACK(gtk_blist_button_press_cb), NULL);
	g_signal_connect(G_OBJECT(gtkblist->treeview), "key-press-event", G_CALLBACK(gtk_blist_key_press_cb), NULL);
	g_signal_connect(G_OBJECT(gtkblist->treeview), "popup-menu", G_CALLBACK(pidgin_blist_popup_menu_cb), NULL);

	/* Enable CTRL+F searching */
	gtk_tree_view_set_search_column(GTK_TREE_VIEW(gtkblist->treeview), NAME_COLUMN);
	gtk_tree_view_set_search_equal_func(GTK_TREE_VIEW(gtkblist->treeview), pidgin_tree_view_search_equal_func, NULL, NULL);

	gtk_box_pack_start(GTK_BOX(gtkblist->vbox), sw, TRUE, TRUE, 0);
	gtk_container_add(GTK_CONTAINER(sw), gtkblist->treeview);

	sep = gtk_hseparator_new();
	gtk_box_pack_start(GTK_BOX(gtkblist->vbox), sep, FALSE, FALSE, 0);

	gtkblist->scrollbook = pidgin_scroll_book_new();
	gtk_box_pack_start(GTK_BOX(gtkblist->vbox), gtkblist->scrollbook, FALSE, FALSE, 0);

	/* Create an empty vbox used for showing connection errors */
	gtkblist->error_buttons = gtk_vbox_new(FALSE, 0);
	gtk_box_pack_start(GTK_BOX(gtkblist->vbox), gtkblist->error_buttons, FALSE, FALSE, 0);
        gtk_container_set_border_width(GTK_CONTAINER(gtkblist->error_buttons), 3);
	
	/* Add the statusbox */
	gtkblist->statusbox = pidgin_status_box_new();
	gtk_box_pack_start(GTK_BOX(gtkblist->vbox), gtkblist->statusbox, FALSE, TRUE, 0);
	gtk_widget_set_name(gtkblist->statusbox, "pidgin_blist_statusbox");
	gtk_container_set_border_width(GTK_CONTAINER(gtkblist->statusbox), 3);
	gtk_widget_show(gtkblist->statusbox);

	/* set the Show Offline Buddies option. must be done
	 * after the treeview or faceprint gets mad. -Robot101
	 */
	gtk_check_menu_item_set_active(GTK_CHECK_MENU_ITEM(gtk_item_factory_get_item (gtkblist->ift, N_("/Buddies/Show/Offline Buddies"))),
			purple_prefs_get_bool(PIDGIN_PREFS_ROOT "/blist/show_offline_buddies"));

	gtk_check_menu_item_set_active(GTK_CHECK_MENU_ITEM(gtk_item_factory_get_item (gtkblist->ift, N_("/Buddies/Show/Empty Groups"))),
			purple_prefs_get_bool(PIDGIN_PREFS_ROOT "/blist/show_empty_groups"));

	gtk_check_menu_item_set_active(GTK_CHECK_MENU_ITEM(gtk_item_factory_get_item (gtkblist->ift, N_("/Tools/Mute Sounds"))),
			purple_prefs_get_bool(PIDGIN_PREFS_ROOT "/sound/mute"));

	gtk_check_menu_item_set_active(GTK_CHECK_MENU_ITEM(gtk_item_factory_get_item (gtkblist->ift, N_("/Buddies/Show/Buddy Details"))),
			purple_prefs_get_bool(PIDGIN_PREFS_ROOT "/blist/show_buddy_icons"));

	gtk_check_menu_item_set_active(GTK_CHECK_MENU_ITEM(gtk_item_factory_get_item (gtkblist->ift, N_("/Buddies/Show/Idle Times"))),
			purple_prefs_get_bool(PIDGIN_PREFS_ROOT "/blist/show_idle_time"));

	gtk_check_menu_item_set_active(GTK_CHECK_MENU_ITEM(gtk_item_factory_get_item (gtkblist->ift, N_("/Buddies/Show/Protocol Icons"))),
			purple_prefs_get_bool(PIDGIN_PREFS_ROOT "/blist/show_protocol_icons"));

	if(!strcmp(purple_prefs_get_string(PIDGIN_PREFS_ROOT "/sound/method"), "none"))
		gtk_widget_set_sensitive(gtk_item_factory_get_widget(gtkblist->ift, N_("/Tools/Mute Sounds")), FALSE);

	/* Update some dynamic things */
	update_menu_bar(gtkblist);
	pidgin_blist_update_plugin_actions();
	pidgin_blist_update_sort_methods();

	/* OK... let's show this bad boy. */
	pidgin_blist_refresh(list);
	pidgin_blist_restore_position();
	gtk_widget_show_all(GTK_WIDGET(gtkblist->vbox));
	gtk_widget_realize(GTK_WIDGET(gtkblist->window));
	purple_blist_set_visible(purple_prefs_get_bool(PIDGIN_PREFS_ROOT "/blist/list_visible"));

	/* start the refresh timer */
	gtkblist->refresh_timer = g_timeout_add(30000, (GSourceFunc)pidgin_blist_refresh_timer, list);

	handle = pidgin_blist_get_handle();

	/* things that affect how buddies are displayed */
	purple_prefs_connect_callback(handle, PIDGIN_PREFS_ROOT "/blist/show_buddy_icons",
			_prefs_change_redo_list, NULL);
	purple_prefs_connect_callback(handle, PIDGIN_PREFS_ROOT "/blist/show_idle_time",
			_prefs_change_redo_list, NULL);
	purple_prefs_connect_callback(handle, PIDGIN_PREFS_ROOT "/blist/show_empty_groups",
			_prefs_change_redo_list, NULL);
	purple_prefs_connect_callback(handle, PIDGIN_PREFS_ROOT "/blist/show_offline_buddies",
			_prefs_change_redo_list, NULL);
	purple_prefs_connect_callback(handle, PIDGIN_PREFS_ROOT "/blist/show_protocol_icons",
			_prefs_change_redo_list, NULL);

	/* sorting */
	purple_prefs_connect_callback(handle, PIDGIN_PREFS_ROOT "/blist/sort_type",
			_prefs_change_sort_method, NULL);

	/* menus */
	purple_prefs_connect_callback(handle, PIDGIN_PREFS_ROOT "/sound/mute",
			pidgin_blist_mute_pref_cb, NULL);
	purple_prefs_connect_callback(handle, PIDGIN_PREFS_ROOT "/sound/method",
			pidgin_blist_sound_method_pref_cb, NULL);

	/* Setup some purple signal handlers. */
	purple_signal_connect(purple_accounts_get_handle(), "account-enabled",
			gtkblist, PURPLE_CALLBACK(account_modified), gtkblist);
	purple_signal_connect(purple_accounts_get_handle(), "account-disabled",
			gtkblist, PURPLE_CALLBACK(account_modified), gtkblist);
	purple_signal_connect(purple_accounts_get_handle(), "account-removed",
			gtkblist, PURPLE_CALLBACK(account_modified), gtkblist);
	purple_signal_connect(purple_accounts_get_handle(), "account-status-changed",
			gtkblist, PURPLE_CALLBACK(account_status_changed), gtkblist);

	purple_signal_connect(pidgin_account_get_handle(), "account-modified",
			gtkblist, PURPLE_CALLBACK(account_modified), gtkblist);

	purple_signal_connect(purple_connections_get_handle(), "signed-on",
						gtkblist, PURPLE_CALLBACK(sign_on_off_cb), list);
	purple_signal_connect(purple_connections_get_handle(), "signed-off",
						gtkblist, PURPLE_CALLBACK(sign_on_off_cb), list);

	purple_signal_connect(purple_plugins_get_handle(), "plugin-load",
			gtkblist, PURPLE_CALLBACK(plugin_changed_cb), NULL);
	purple_signal_connect(purple_plugins_get_handle(), "plugin-unload",
			gtkblist, PURPLE_CALLBACK(plugin_changed_cb), NULL);

	purple_signal_connect(purple_conversations_get_handle(), "conversation-updated",
						gtkblist, PURPLE_CALLBACK(conversation_updated_cb),
						gtkblist);
	purple_signal_connect(purple_conversations_get_handle(), "deleting-conversation",
						gtkblist, PURPLE_CALLBACK(conversation_deleting_cb),
						gtkblist);
	purple_signal_connect(purple_conversations_get_handle(), "conversation-created",
			gtkblist, PURPLE_CALLBACK(conversation_created_cb),
			gtkblist);

	gtk_widget_hide(gtkblist->headline_hbox);
	gtk_widget_hide(gtkblist->error_buttons);

	/* emit our created signal */
	purple_signal_emit(handle, "gtkblist-created", list);
}

static void redo_buddy_list(PurpleBuddyList *list, gboolean remove, gboolean rerender)
{
	PurpleBlistNode *node;

	gtkblist = PIDGIN_BLIST(list);
	if(!gtkblist || !gtkblist->treeview)
		return;

	node = list->root;

	while (node)
	{
		/* This is only needed when we're reverting to a non-GTK+ sorted
		 * status.  We shouldn't need to remove otherwise.
		 */
		if (remove && !PURPLE_BLIST_NODE_IS_GROUP(node))
			pidgin_blist_hide_node(list, node, FALSE);

		if (PURPLE_BLIST_NODE_IS_BUDDY(node))
			pidgin_blist_update_buddy(list, node, rerender);
		else if (PURPLE_BLIST_NODE_IS_CHAT(node))
			pidgin_blist_update(list, node);
		else if (PURPLE_BLIST_NODE_IS_GROUP(node))
			pidgin_blist_update(list, node);
		node = purple_blist_node_next(node, FALSE);
	}

}

void pidgin_blist_refresh(PurpleBuddyList *list)
{
	redo_buddy_list(list, FALSE, TRUE);
}

void
pidgin_blist_update_refresh_timeout()
{
	PurpleBuddyList *blist;
	PidginBuddyList *gtkblist;

	blist = purple_get_blist();
	gtkblist = PIDGIN_BLIST(purple_get_blist());

	gtkblist->refresh_timer = g_timeout_add(30000,(GSourceFunc)pidgin_blist_refresh_timer, blist);
}

static gboolean get_iter_from_node(PurpleBlistNode *node, GtkTreeIter *iter) {
	struct _pidgin_blist_node *gtknode = (struct _pidgin_blist_node *)node->ui_data;
	GtkTreePath *path;

	if (!gtknode) {
		return FALSE;
	}

	if (!gtkblist) {
		purple_debug_error("gtkblist", "get_iter_from_node was called, but we don't seem to have a blist\n");
		return FALSE;
	}

	if (!gtknode->row)
		return FALSE;


	if ((path = gtk_tree_row_reference_get_path(gtknode->row)) == NULL)
		return FALSE;

	if (!gtk_tree_model_get_iter(GTK_TREE_MODEL(gtkblist->treemodel), iter, path)) {
		gtk_tree_path_free(path);
		return FALSE;
	}
	gtk_tree_path_free(path);
	return TRUE;
}

static void pidgin_blist_remove(PurpleBuddyList *list, PurpleBlistNode *node)
{
	struct _pidgin_blist_node *gtknode = node->ui_data;

	purple_request_close_with_handle(node);

	pidgin_blist_hide_node(list, node, TRUE);

	if(node->parent)
		pidgin_blist_update(list, node->parent);

	/* There's something I don't understand here - Ethan */
	/* Ethan said that back in 2003, but this g_free has been left commented
	 * out ever since. I can't find any reason at all why this is bad and
	 * valgrind found several reasons why it's good. If this causes problems
	 * comment it out again. Stu */
	/* Of course it still causes problems - this breaks dragging buddies into
	 * contacts, the dragged buddy mysteriously 'disappears'. Stu. */
	/* I think it's fixed now. Stu. */

	if(gtknode) {
		if(gtknode->recent_signonoff_timer > 0)
			purple_timeout_remove(gtknode->recent_signonoff_timer);

		purple_signals_disconnect_by_handle(node->ui_data);
		g_free(node->ui_data);
		node->ui_data = NULL;
	}
}

static gboolean do_selection_changed(PurpleBlistNode *new_selection)
{
	PurpleBlistNode *old_selection = NULL;

	/* test for gtkblist because crazy timeout means we can be called after the blist is gone */
	if (gtkblist && new_selection != gtkblist->selected_node) {
		old_selection = gtkblist->selected_node;
		gtkblist->selected_node = new_selection;
		if(new_selection)
			pidgin_blist_update(NULL, new_selection);
		if(old_selection)
			pidgin_blist_update(NULL, old_selection);
	}

	return FALSE;
}

static void pidgin_blist_selection_changed(GtkTreeSelection *selection, gpointer data)
{
	PurpleBlistNode *new_selection = NULL;
	GtkTreeIter iter;

	if(gtk_tree_selection_get_selected(selection, NULL, &iter)){
		gtk_tree_model_get(GTK_TREE_MODEL(gtkblist->treemodel), &iter,
				NODE_COLUMN, &new_selection, -1);
	}

	/* we set this up as a timeout, otherwise the blist flickers ...
	 * but we don't do it for groups, because it causes total bizarness -
	 * the previously selected buddy node might rendered at half height.
	 */
	if ((new_selection != NULL) && PURPLE_BLIST_NODE_IS_GROUP(new_selection)) {
		do_selection_changed(new_selection);
	} else {
		g_timeout_add(0, (GSourceFunc)do_selection_changed, new_selection);
	}
}

static gboolean insert_node(PurpleBuddyList *list, PurpleBlistNode *node, GtkTreeIter *iter)
{
	GtkTreeIter parent_iter, cur, *curptr = NULL;
	struct _pidgin_blist_node *gtknode = node->ui_data;
	GtkTreePath *newpath;

	if(!iter)
		return FALSE;

	if(node->parent && !get_iter_from_node(node->parent, &parent_iter))
		return FALSE;

	if(get_iter_from_node(node, &cur))
		curptr = &cur;

	if(PURPLE_BLIST_NODE_IS_CONTACT(node) || PURPLE_BLIST_NODE_IS_CHAT(node)) {
		current_sort_method->func(node, list, parent_iter, curptr, iter);
	} else {
		sort_method_none(node, list, parent_iter, curptr, iter);
	}

	if(gtknode != NULL) {
		gtk_tree_row_reference_free(gtknode->row);
	} else {
		pidgin_blist_new_node(node);
		gtknode = (struct _pidgin_blist_node *)node->ui_data;
	}

	newpath = gtk_tree_model_get_path(GTK_TREE_MODEL(gtkblist->treemodel),
			iter);
	gtknode->row =
		gtk_tree_row_reference_new(GTK_TREE_MODEL(gtkblist->treemodel),
				newpath);

	gtk_tree_path_free(newpath);

	if (!editing_blist)
		gtk_tree_store_set(gtkblist->treemodel, iter,
				NODE_COLUMN, node,
				-1);

	if(node->parent) {
		GtkTreePath *expand = NULL;
		struct _pidgin_blist_node *gtkparentnode = node->parent->ui_data;

		if(PURPLE_BLIST_NODE_IS_GROUP(node->parent)) {
			if(!purple_blist_node_get_bool(node->parent, "collapsed"))
				expand = gtk_tree_model_get_path(GTK_TREE_MODEL(gtkblist->treemodel), &parent_iter);
		} else if(PURPLE_BLIST_NODE_IS_CONTACT(node->parent) &&
				gtkparentnode->contact_expanded) {
			expand = gtk_tree_model_get_path(GTK_TREE_MODEL(gtkblist->treemodel), &parent_iter);
		}
		if(expand) {
			gtk_tree_view_expand_row(GTK_TREE_VIEW(gtkblist->treeview), expand, FALSE);
			gtk_tree_path_free(expand);
		}
	}

	return TRUE;
}

/*This version of pidgin_blist_update_group can take the original buddy
or a group, but has much better algorithmic performance with a pre-known buddy*/
static void pidgin_blist_update_group(PurpleBuddyList *list, PurpleBlistNode *node)
{
	PurpleGroup *group;
	int count;
	gboolean show = FALSE;
	PurpleBlistNode* gnode;

	g_return_if_fail(node != NULL);

	if (editing_blist)
		return;
	
	if (PURPLE_BLIST_NODE_IS_GROUP(node))
		gnode = node;
	else if (PURPLE_BLIST_NODE_IS_BUDDY(node))
		gnode = node->parent->parent;
	else if (PURPLE_BLIST_NODE_IS_CONTACT(node) || PURPLE_BLIST_NODE_IS_CHAT(node))
		gnode = node->parent;
	else
		return;

	group = (PurpleGroup*)gnode;

	if(purple_prefs_get_bool(PIDGIN_PREFS_ROOT "/blist/show_offline_buddies"))
		count = purple_blist_get_group_size(group, FALSE);
	else
		count = purple_blist_get_group_online_count(group);

	if (count > 0 || purple_prefs_get_bool(PIDGIN_PREFS_ROOT "/blist/show_empty_groups"))
		show = TRUE;
	else if (PURPLE_BLIST_NODE_IS_BUDDY(node)){ /* Or chat? */
		if (buddy_is_displayable((PurpleBuddy*)node))
			show = TRUE;}

	if (show) {
		GtkTreeIter iter;
		GtkTreePath *path;
		gboolean expanded;
		GdkColor bgcolor;
		char *title;


		if(!insert_node(list, gnode, &iter))
			return;

		bgcolor = gtkblist->treeview->style->bg[GTK_STATE_ACTIVE];

		path = gtk_tree_model_get_path(GTK_TREE_MODEL(gtkblist->treemodel), &iter);
		expanded = gtk_tree_view_row_expanded(GTK_TREE_VIEW(gtkblist->treeview), path);
		gtk_tree_path_free(path);

		title = pidgin_get_group_title(gnode, expanded);

		gtk_tree_store_set(gtkblist->treemodel, &iter,
				   STATUS_ICON_VISIBLE_COLUMN, FALSE,
				   STATUS_ICON_COLUMN, NULL,
				   NAME_COLUMN, title,
				   NODE_COLUMN, gnode,
	/* 			   BGCOLOR_COLUMN, &bgcolor,     */
				   GROUP_EXPANDER_COLUMN, TRUE,
				   GROUP_EXPANDER_VISIBLE_COLUMN, TRUE,
				   CONTACT_EXPANDER_VISIBLE_COLUMN, FALSE,
				   BUDDY_ICON_VISIBLE_COLUMN, FALSE,
				   IDLE_VISIBLE_COLUMN, FALSE,
				   EMBLEM_VISIBLE_COLUMN, FALSE,
				   -1);
		g_free(title);
	} else {
		pidgin_blist_hide_node(list, gnode, TRUE);
	}
}

static char *pidgin_get_group_title(PurpleBlistNode *gnode, gboolean expanded)
{
	PurpleGroup *group;
	GdkColor textcolor;
	gboolean selected;
	char group_count[12] = "";
	char *mark, *esc;
	PurpleBlistNode *selected_node = NULL;
	GtkTreeIter iter;

	group = (PurpleGroup*)gnode;
	textcolor = gtkblist->treeview->style->fg[GTK_STATE_ACTIVE];

	if (gtk_tree_selection_get_selected(gtk_tree_view_get_selection(GTK_TREE_VIEW(gtkblist->treeview)), NULL, &iter)) {
		gtk_tree_model_get(GTK_TREE_MODEL(gtkblist->treemodel), &iter,
				NODE_COLUMN, &selected_node, -1);
	}
	selected = (gnode == selected_node);

	if (!expanded) {
		g_snprintf(group_count, sizeof(group_count), " (%d/%d)",
		           purple_blist_get_group_online_count(group),
		           purple_blist_get_group_size(group, FALSE));
	}

	esc = g_markup_escape_text(group->name, -1);
	if (selected)
		mark = g_strdup_printf("<span weight='bold'>%s</span>%s", esc, group_count);
	else
		mark = g_strdup_printf("<span color='#%02x%02x%02x' weight='bold'>%s</span>%s",
				       textcolor.red>>8, textcolor.green>>8, textcolor.blue>>8,
				       esc, group_count);

	g_free(esc);
	return mark;
}

static void buddy_node(PurpleBuddy *buddy, GtkTreeIter *iter, PurpleBlistNode *node)
{
	PurplePresence *presence;
	GdkPixbuf *status, *avatar, *emblem;
	char *mark;
	char *idle = NULL;
	gboolean expanded = ((struct _pidgin_blist_node *)(node->parent->ui_data))->contact_expanded;
	gboolean selected = (gtkblist->selected_node == node);
	gboolean biglist = purple_prefs_get_bool(PIDGIN_PREFS_ROOT "/blist/show_buddy_icons");
	presence = purple_buddy_get_presence(buddy);

	if (editing_blist)
		return;
	
	status = pidgin_blist_get_status_icon((PurpleBlistNode*)buddy,
						PIDGIN_STATUS_ICON_SMALL);

	/* Speed it up if we don't want buddy icons. */
	if(biglist)
		avatar = pidgin_blist_get_buddy_icon((PurpleBlistNode *)buddy, TRUE, TRUE);
	else
		avatar = NULL;

	if (!avatar) {
		g_object_ref(G_OBJECT(gtkblist->empty_avatar));
		avatar = gtkblist->empty_avatar;
	} else if ((!PURPLE_BUDDY_IS_ONLINE(buddy) || purple_presence_is_idle(presence))) {
		do_alphashift(avatar, avatar, 77);
	}

	emblem = pidgin_blist_get_emblem((PurpleBlistNode*) buddy);
	mark = pidgin_blist_get_name_markup(buddy, selected, TRUE);

	if (purple_prefs_get_bool(PIDGIN_PREFS_ROOT "/blist/show_idle_time") &&
		purple_presence_is_idle(presence) &&
		!purple_prefs_get_bool(PIDGIN_PREFS_ROOT "/blist/show_buddy_icons"))
	{
		time_t idle_secs = purple_presence_get_idle_time(presence);

		if (idle_secs > 0)
		{
			time_t t;
			int ihrs, imin;
			time(&t);
			ihrs = (t - idle_secs) / 3600;
			imin = ((t - idle_secs) / 60) % 60;
			idle = g_strdup_printf("%d:%02d", ihrs, imin);
		}
	}

	if (purple_presence_is_idle(presence))
	{
		if (idle && !selected) {
			char *i2 = g_strdup_printf("<span color='%s'>%s</span>",
						   dim_grey(), idle);
			g_free(idle);
			idle = i2;
		}
	}

	gtk_tree_store_set(gtkblist->treemodel, iter,
			   STATUS_ICON_COLUMN, status,
			   STATUS_ICON_VISIBLE_COLUMN, TRUE,
			   NAME_COLUMN, mark,
			   IDLE_COLUMN, idle,
			   IDLE_VISIBLE_COLUMN, !biglist && idle,
			   BUDDY_ICON_COLUMN, avatar,
			   BUDDY_ICON_VISIBLE_COLUMN, biglist,
			   EMBLEM_COLUMN, emblem,
			   EMBLEM_VISIBLE_COLUMN, emblem,
			   PROTOCOL_ICON_COLUMN, pidgin_create_prpl_icon(buddy->account, PIDGIN_PRPL_ICON_SMALL),
			   PROTOCOL_ICON_VISIBLE_COLUMN, purple_prefs_get_bool(PIDGIN_PREFS_ROOT "/blist/show_protocol_icons"),
			   BGCOLOR_COLUMN, NULL,
			   CONTACT_EXPANDER_COLUMN, NULL,
			   CONTACT_EXPANDER_VISIBLE_COLUMN, expanded,
			   GROUP_EXPANDER_VISIBLE_COLUMN, FALSE,
			-1);

	g_free(mark);
	g_free(idle);
	if(status)
		g_object_unref(status);
	if(avatar)
		g_object_unref(avatar);
}

/* This is a variation on the original gtk_blist_update_contact. Here we
	can know in advance which buddy has changed so we can just update that */
static void pidgin_blist_update_contact(PurpleBuddyList *list, PurpleBlistNode *node)
{
	PurpleBlistNode *cnode;
	PurpleContact *contact;
	PurpleBuddy *buddy;
	struct _pidgin_blist_node *gtknode;

	if (editing_blist)
		return;

	if (PURPLE_BLIST_NODE_IS_BUDDY(node))
		cnode = node->parent;
	else
		cnode = node;

	g_return_if_fail(PURPLE_BLIST_NODE_IS_CONTACT(cnode));

	/* First things first, update the group */
	if (PURPLE_BLIST_NODE_IS_BUDDY(node))
		pidgin_blist_update_group(list, node);
	else
		pidgin_blist_update_group(list, cnode->parent);

	contact = (PurpleContact*)cnode;
	buddy = purple_contact_get_priority_buddy(contact);

	if (buddy_is_displayable(buddy))
	{
		GtkTreeIter iter;

		if(!insert_node(list, cnode, &iter))
			return;

		gtknode = (struct _pidgin_blist_node *)cnode->ui_data;

		if(gtknode->contact_expanded) {
			GdkPixbuf *status;
			char *mark;

			status = pidgin_blist_get_status_icon(cnode,
					 PIDGIN_STATUS_ICON_SMALL);

			mark = g_markup_escape_text(purple_contact_get_alias(contact), -1);
			gtk_tree_store_set(gtkblist->treemodel, &iter,
					   STATUS_ICON_COLUMN, status,
					   STATUS_ICON_VISIBLE_COLUMN, TRUE,
					   NAME_COLUMN, mark,
					   IDLE_COLUMN, NULL,
					   IDLE_VISIBLE_COLUMN, FALSE,
					   BGCOLOR_COLUMN, NULL,
					   BUDDY_ICON_COLUMN, NULL,
					   CONTACT_EXPANDER_COLUMN, TRUE,
					   CONTACT_EXPANDER_VISIBLE_COLUMN, TRUE,
				  	   GROUP_EXPANDER_VISIBLE_COLUMN, FALSE,
					-1);
			g_free(mark);
			if(status)
				g_object_unref(status);
		} else {
			buddy_node(buddy, &iter, cnode);
		}
	} else {
		pidgin_blist_hide_node(list, cnode, TRUE);
	}
}



static void pidgin_blist_update_buddy(PurpleBuddyList *list, PurpleBlistNode *node, gboolean status_change)
{
	PurpleBuddy *buddy;
	struct _pidgin_blist_node *gtkparentnode;

	g_return_if_fail(PURPLE_BLIST_NODE_IS_BUDDY(node));

	if (node->parent == NULL)
		return;

	buddy = (PurpleBuddy*)node;

	/* First things first, update the contact */
	pidgin_blist_update_contact(list, node);

	gtkparentnode = (struct _pidgin_blist_node *)node->parent->ui_data;

	if (gtkparentnode->contact_expanded && buddy_is_displayable(buddy))
	{
		GtkTreeIter iter;

		if (!insert_node(list, node, &iter))
			return;

		buddy_node(buddy, &iter, node);

	} else {
		pidgin_blist_hide_node(list, node, TRUE);
	}

}

static void pidgin_blist_update_chat(PurpleBuddyList *list, PurpleBlistNode *node)
{
	PurpleChat *chat;

	g_return_if_fail(PURPLE_BLIST_NODE_IS_CHAT(node));

	if (editing_blist)
		return;

	/* First things first, update the group */
	pidgin_blist_update_group(list, node->parent);

	chat = (PurpleChat*)node;

	if(purple_account_is_connected(chat->account)) {
		GtkTreeIter iter;
		GdkPixbuf *status;
		GdkPixbuf *avatar;
		GdkPixbuf *emblem;
		char *mark;
		gboolean showicons = purple_prefs_get_bool(PIDGIN_PREFS_ROOT "/blist/show_buddy_icons");
		PidginBlistNode *ui;
		PurpleConversation *conv;
		gboolean hidden;

		if (!insert_node(list, node, &iter))
			return;

		ui = node->ui_data;
		conv = ui->conv.conv;
		hidden = (conv && (ui->conv.flags & PIDGIN_BLIST_NODE_HAS_PENDING_MESSAGE));

		status = pidgin_blist_get_status_icon(node,
				 PIDGIN_STATUS_ICON_SMALL);
		emblem = pidgin_blist_get_emblem(node);

		/* Speed it up if we don't want buddy icons. */
		if(showicons)
			avatar = pidgin_blist_get_buddy_icon(node, TRUE, FALSE);
		else
			avatar = NULL;

		mark = g_markup_escape_text(purple_chat_get_name(chat), -1);
		if (hidden) {
			char *bold = g_strdup_printf("<b>%s</b>", mark);
			g_free(mark);
			mark = bold;
		}

		gtk_tree_store_set(gtkblist->treemodel, &iter,
				STATUS_ICON_COLUMN, status,
				STATUS_ICON_VISIBLE_COLUMN, TRUE,
				BUDDY_ICON_COLUMN, avatar ? avatar : gtkblist->empty_avatar,
				BUDDY_ICON_VISIBLE_COLUMN,  purple_prefs_get_bool(PIDGIN_PREFS_ROOT "/blist/show_buddy_icons"),
				EMBLEM_COLUMN, emblem,
				EMBLEM_VISIBLE_COLUMN, emblem != NULL,
				PROTOCOL_ICON_COLUMN, pidgin_create_prpl_icon(chat->account, PIDGIN_PRPL_ICON_SMALL),
				PROTOCOL_ICON_VISIBLE_COLUMN, purple_prefs_get_bool(PIDGIN_PREFS_ROOT "/blist/show_protocol_icons"),
				NAME_COLUMN, mark,
				GROUP_EXPANDER_VISIBLE_COLUMN, FALSE,
				-1);

		g_free(mark);
		if(status)
			g_object_unref(status);
		if(avatar)
			g_object_unref(avatar);
	} else {
		pidgin_blist_hide_node(list, node, TRUE);
	}
}

static void pidgin_blist_update(PurpleBuddyList *list, PurpleBlistNode *node)
{
	if (list)
		gtkblist = PIDGIN_BLIST(list);
	if(!gtkblist || !gtkblist->treeview || !node)
		return;

	if (node->ui_data == NULL)
		pidgin_blist_new_node(node);

	switch(node->type) {
		case PURPLE_BLIST_GROUP_NODE:
			pidgin_blist_update_group(list, node);
			break;
		case PURPLE_BLIST_CONTACT_NODE:
			pidgin_blist_update_contact(list, node);
			break;
		case PURPLE_BLIST_BUDDY_NODE:
			pidgin_blist_update_buddy(list, node, TRUE);
			break;
		case PURPLE_BLIST_CHAT_NODE:
			pidgin_blist_update_chat(list, node);
			break;
		case PURPLE_BLIST_OTHER_NODE:
			return;
	}

#if !GTK_CHECK_VERSION(2,6,0)
	gtk_tree_view_columns_autosize(GTK_TREE_VIEW(gtkblist->treeview));
#endif
}


static void pidgin_blist_destroy(PurpleBuddyList *list)
{
	if (!gtkblist)
		return;

	purple_signals_disconnect_by_handle(gtkblist);

	if (gtkblist->headline_close)
		gdk_pixbuf_unref(gtkblist->headline_close);

	gtk_widget_destroy(gtkblist->window);

	pidgin_blist_tooltip_destroy();

	if (gtkblist->refresh_timer)
		g_source_remove(gtkblist->refresh_timer);
	if (gtkblist->timeout)
		g_source_remove(gtkblist->timeout);
	if (gtkblist->drag_timeout)
		g_source_remove(gtkblist->drag_timeout);

	g_hash_table_destroy(gtkblist->connection_errors);
	gtkblist->refresh_timer = 0;
	gtkblist->timeout = 0;
	gtkblist->drag_timeout = 0;
	gtkblist->window = gtkblist->vbox = gtkblist->treeview = NULL;
	gtkblist->treemodel = NULL;
	g_object_unref(G_OBJECT(gtkblist->ift));
	g_object_unref(G_OBJECT(gtkblist->empty_avatar));

	gdk_cursor_unref(gtkblist->hand_cursor);
	gdk_cursor_unref(gtkblist->arrow_cursor);
	gtkblist->hand_cursor = NULL;
	gtkblist->arrow_cursor = NULL;

	g_free(gtkblist);
	accountmenu = NULL;
	gtkblist = NULL;
	purple_prefs_disconnect_by_handle(pidgin_blist_get_handle());
}

static void pidgin_blist_set_visible(PurpleBuddyList *list, gboolean show)
{
	if (!(gtkblist && gtkblist->window))
		return;

	if (show) {
		if(!PIDGIN_WINDOW_ICONIFIED(gtkblist->window) && !GTK_WIDGET_VISIBLE(gtkblist->window))
			purple_signal_emit(pidgin_blist_get_handle(), "gtkblist-unhiding", gtkblist);
		pidgin_blist_restore_position();
		gtk_window_present(GTK_WINDOW(gtkblist->window));
	} else {
		if(visibility_manager_count) {
			purple_signal_emit(pidgin_blist_get_handle(), "gtkblist-hiding", gtkblist);
			gtk_widget_hide(gtkblist->window);
		} else {
			if (!GTK_WIDGET_VISIBLE(gtkblist->window))
				gtk_widget_show(gtkblist->window);
			gtk_window_iconify(GTK_WINDOW(gtkblist->window));
		}
	}
}

static GList *
groups_tree(void)
{
	static GList *list = NULL;
	char *tmp2;
	PurpleGroup *g;
	PurpleBlistNode *gnode;

	g_list_free(list);
	list = NULL;

	if (purple_get_blist()->root == NULL)
	{
		list  = g_list_append(list, (gpointer)_("Buddies"));
	}
	else
	{
		for (gnode = purple_get_blist()->root;
			 gnode != NULL;
			 gnode = gnode->next)
		{
			if (PURPLE_BLIST_NODE_IS_GROUP(gnode))
			{
				g    = (PurpleGroup *)gnode;
				tmp2 = g->name;
				list  = g_list_append(list, tmp2);
			}
		}
	}

	return list;
}

static void
add_buddy_select_account_cb(GObject *w, PurpleAccount *account,
							PidginAddBuddyData *data)
{
	/* Save our account */
	data->account = account;
}

static void
destroy_add_buddy_dialog_cb(GtkWidget *win, PidginAddBuddyData *data)
{
	g_free(data);
}

static void
add_buddy_cb(GtkWidget *w, int resp, PidginAddBuddyData *data)
{
	const char *grp, *who, *whoalias;
	PurpleGroup *g;
	PurpleBuddy *b;
	PurpleConversation *c;
	PurpleBuddyIcon *icon;

	if (resp == GTK_RESPONSE_OK)
	{
		who = gtk_entry_get_text(GTK_ENTRY(data->entry));
		grp = pidgin_text_combo_box_entry_get_text(data->combo);
		whoalias = gtk_entry_get_text(GTK_ENTRY(data->entry_for_alias));
		if (*whoalias == '\0')
			whoalias = NULL;

		g = NULL;
		if ((grp != NULL) && (*grp != '\0') && ((g = purple_find_group(grp)) == NULL))
		{
			g = purple_group_new(grp);
			purple_blist_add_group(g, NULL);
		}

		b = purple_buddy_new(data->account, who, whoalias);
		purple_blist_add_buddy(b, NULL, g, NULL);
		purple_account_add_buddy(data->account, b);

		/*
		 * XXX
		 * It really seems like it would be better if the call to
		 * purple_account_add_buddy() and purple_conversation_update() were done in
		 * blist.c, possibly in the purple_blist_add_buddy() function.  Maybe
		 * purple_account_add_buddy() should be renamed to
		 * purple_blist_add_new_buddy() or something, and have it call
		 * purple_blist_add_buddy() after it creates it.  --Mark
		 *
		 * No that's not good.  blist.c should only deal with adding nodes to the
		 * local list.  We need a new, non-gtk file that calls both
		 * purple_account_add_buddy and purple_blist_add_buddy().
		 * Or something.  --Mark
		 */

		c = purple_find_conversation_with_account(PURPLE_CONV_TYPE_IM, who, data->account);
		if (c != NULL) {
			icon = purple_conv_im_get_icon(PURPLE_CONV_IM(c));
			if (icon != NULL)
				purple_buddy_icon_update(icon);
		}
	}

	gtk_widget_destroy(data->window);
}

static void
pidgin_blist_request_add_buddy(PurpleAccount *account, const char *username,
								 const char *group, const char *alias)
{
	GtkWidget *table;
	GtkWidget *label;
	GtkWidget *hbox;
	GtkWidget *vbox;
	GtkWidget *img;
	PidginBuddyList *gtkblist;
	PidginAddBuddyData *data = g_new0(PidginAddBuddyData, 1);

	data->account =
		(account != NULL
		 ? account
		 : purple_connection_get_account(purple_connections_get_all()->data));

	img = gtk_image_new_from_stock(PIDGIN_STOCK_DIALOG_QUESTION,
					gtk_icon_size_from_name(PIDGIN_ICON_SIZE_TANGO_HUGE));

	gtkblist = PIDGIN_BLIST(purple_get_blist());

	data->window = gtk_dialog_new_with_buttons(_("Add Buddy"),
			NULL, GTK_DIALOG_NO_SEPARATOR,
			GTK_STOCK_CANCEL, GTK_RESPONSE_CANCEL,
			GTK_STOCK_ADD, GTK_RESPONSE_OK,
			NULL);

	gtk_dialog_set_default_response(GTK_DIALOG(data->window), GTK_RESPONSE_OK);
	gtk_container_set_border_width(GTK_CONTAINER(data->window), PIDGIN_HIG_BOX_SPACE);
	gtk_window_set_resizable(GTK_WINDOW(data->window), FALSE);
	gtk_box_set_spacing(GTK_BOX(GTK_DIALOG(data->window)->vbox), PIDGIN_HIG_BORDER);
	gtk_container_set_border_width(GTK_CONTAINER(GTK_DIALOG(data->window)->vbox), PIDGIN_HIG_BOX_SPACE);
	gtk_window_set_role(GTK_WINDOW(data->window), "add_buddy");
	gtk_window_set_type_hint(GTK_WINDOW(data->window),
							 GDK_WINDOW_TYPE_HINT_DIALOG);

	hbox = gtk_hbox_new(FALSE, PIDGIN_HIG_BORDER);
	gtk_container_add(GTK_CONTAINER(GTK_DIALOG(data->window)->vbox), hbox);
	gtk_box_pack_start(GTK_BOX(hbox), img, FALSE, FALSE, 0);
	gtk_misc_set_alignment(GTK_MISC(img), 0, 0);

	vbox = gtk_vbox_new(FALSE, 0);
	gtk_container_add(GTK_CONTAINER(hbox), vbox);

	label = gtk_label_new(
		_("Please enter the screen name of the person you would like "
		  "to add to your buddy list. You may optionally enter an alias, "
		  "or nickname,  for the buddy. The alias will be displayed in "
		  "place of the screen name whenever possible.\n"));

	gtk_widget_set_size_request(GTK_WIDGET(label), 400, -1);
	gtk_label_set_line_wrap(GTK_LABEL(label), TRUE);
	gtk_misc_set_alignment(GTK_MISC(label), 0, 0);
	gtk_box_pack_start(GTK_BOX(vbox), label, FALSE, FALSE, 0);

	hbox = gtk_hbox_new(FALSE, PIDGIN_HIG_BOX_SPACE);
	gtk_container_add(GTK_CONTAINER(vbox), hbox);

	g_signal_connect(G_OBJECT(data->window), "destroy",
					 G_CALLBACK(destroy_add_buddy_dialog_cb), data);

	table = gtk_table_new(4, 2, FALSE);
	gtk_table_set_row_spacings(GTK_TABLE(table), 5);
	gtk_table_set_col_spacings(GTK_TABLE(table), 5);
	gtk_container_set_border_width(GTK_CONTAINER(table), 0);
	gtk_box_pack_start(GTK_BOX(vbox), table, FALSE, FALSE, 0);

	/* Set up stuff for the account box */
	label = gtk_label_new_with_mnemonic(_("A_ccount:"));
	gtk_misc_set_alignment(GTK_MISC(label), 0, 0.5);
	gtk_table_attach_defaults(GTK_TABLE(table), label, 0, 1, 0, 1);

	data->account_box = pidgin_account_option_menu_new(account, FALSE,
			G_CALLBACK(add_buddy_select_account_cb), NULL, data);

	gtk_table_attach_defaults(GTK_TABLE(table), data->account_box, 1, 2, 0, 1);
	gtk_label_set_mnemonic_widget(GTK_LABEL(label), data->account_box);
	pidgin_set_accessible_label (data->account_box, label);
	/* End of account box */

	label = gtk_label_new_with_mnemonic(_("_Screen name:"));
	gtk_misc_set_alignment(GTK_MISC(label), 0, 0.5);
	gtk_table_attach_defaults(GTK_TABLE(table), label, 0, 1, 1, 2);

	data->entry = gtk_entry_new();
	gtk_table_attach_defaults(GTK_TABLE(table), data->entry, 1, 2, 1, 2);
	gtk_widget_grab_focus(data->entry);

	if (username != NULL)
		gtk_entry_set_text(GTK_ENTRY(data->entry), username);
	else
		gtk_dialog_set_response_sensitive(GTK_DIALOG(data->window),
										  GTK_RESPONSE_OK, FALSE);

	gtk_entry_set_activates_default (GTK_ENTRY(data->entry), TRUE);
	gtk_label_set_mnemonic_widget(GTK_LABEL(label), data->entry);
	pidgin_set_accessible_label (data->entry, label);

	g_signal_connect(G_OBJECT(data->entry), "changed",
					 G_CALLBACK(pidgin_set_sensitive_if_input),
					 data->window);

	label = gtk_label_new_with_mnemonic(_("A_lias:"));
	gtk_misc_set_alignment(GTK_MISC(label), 0, 0.5);
	gtk_table_attach_defaults(GTK_TABLE(table), label, 0, 1, 2, 3);

	data->entry_for_alias = gtk_entry_new();
	gtk_table_attach_defaults(GTK_TABLE(table),
							  data->entry_for_alias, 1, 2, 2, 3);

	if (alias != NULL)
		gtk_entry_set_text(GTK_ENTRY(data->entry_for_alias), alias);

	if (username != NULL)
		gtk_widget_grab_focus(GTK_WIDGET(data->entry_for_alias));

	gtk_entry_set_activates_default (GTK_ENTRY(data->entry_for_alias), TRUE);
	gtk_label_set_mnemonic_widget(GTK_LABEL(label), data->entry_for_alias);
	pidgin_set_accessible_label (data->entry_for_alias, label);

	label = gtk_label_new_with_mnemonic(_("_Group:"));
	gtk_misc_set_alignment(GTK_MISC(label), 0, 0.5);
	gtk_table_attach_defaults(GTK_TABLE(table), label, 0, 1, 3, 4);

	data->combo = pidgin_text_combo_box_entry_new(group, groups_tree());
	gtk_table_attach_defaults(GTK_TABLE(table), data->combo, 1, 2, 3, 4);
	gtk_label_set_mnemonic_widget(GTK_LABEL(label), GTK_BIN(data->combo)->child);
	pidgin_set_accessible_label (data->combo, label);

	g_signal_connect(G_OBJECT(data->window), "response",
					 G_CALLBACK(add_buddy_cb), data);

	gtk_widget_show_all(data->window);
}

static void
add_chat_cb(GtkWidget *w, PidginAddChatData *data)
{
	GHashTable *components;
	GList *tmp;
	PurpleChat *chat;
	PurpleGroup *group;
	const char *group_name;
	const char *value;

	components = g_hash_table_new_full(g_str_hash, g_str_equal,
									   g_free, g_free);

	for (tmp = data->entries; tmp; tmp = tmp->next)
	{
		if (g_object_get_data(tmp->data, "is_spin"))
		{
			g_hash_table_replace(components,
					g_strdup(g_object_get_data(tmp->data, "identifier")),
					g_strdup_printf("%d",
						gtk_spin_button_get_value_as_int(tmp->data)));
		}
		else
		{
			value = gtk_entry_get_text(tmp->data);
			if (*value != '\0')
				g_hash_table_replace(components,
						g_strdup(g_object_get_data(tmp->data, "identifier")),
						g_strdup(value));
		}
	}

	chat = purple_chat_new(data->account,
							   gtk_entry_get_text(GTK_ENTRY(data->alias_entry)),
							   components);

	group_name = pidgin_text_combo_box_entry_get_text(data->group_combo);

	group = NULL;
	if ((group_name != NULL) && (*group_name != '\0') && ((group = purple_find_group(group_name)) == NULL))
	{
		group = purple_group_new(group_name);
		purple_blist_add_group(group, NULL);
	}

	if (chat != NULL)
	{
		purple_blist_add_chat(chat, group, NULL);
	}

	if (gtk_toggle_button_get_active(GTK_TOGGLE_BUTTON(data->autojoin)))
		purple_blist_node_set_bool((PurpleBlistNode*)chat, "gtk-autojoin", TRUE);

	if (gtk_toggle_button_get_active(GTK_TOGGLE_BUTTON(data->persistent)))
		purple_blist_node_set_bool((PurpleBlistNode*)chat, "gtk-persistent", TRUE);

	gtk_widget_destroy(data->window);
	g_free(data->default_chat_name);
	g_list_free(data->entries);
	g_free(data);
}

static void
add_chat_resp_cb(GtkWidget *w, int resp, PidginAddChatData *data)
{
	if (resp == GTK_RESPONSE_OK)
	{
		add_chat_cb(NULL, data);
	}
	else
	{
		gtk_widget_destroy(data->window);
		g_free(data->default_chat_name);
		g_list_free(data->entries);
		g_free(data);
	}
}

/*
 * Check the values of all the text entry boxes.  If any required input
 * strings are empty then don't allow the user to click on "OK."
 */
static void
addchat_set_sensitive_if_input_cb(GtkWidget *entry, gpointer user_data)
{
	PidginAddChatData *data;
	GList *tmp;
	const char *text;
	gboolean required;
	gboolean sensitive = TRUE;

	data = user_data;

	for (tmp = data->entries; tmp != NULL; tmp = tmp->next)
	{
		if (!g_object_get_data(tmp->data, "is_spin"))
		{
			required = GPOINTER_TO_INT(g_object_get_data(tmp->data, "required"));
			text = gtk_entry_get_text(tmp->data);
			if (required && (*text == '\0'))
				sensitive = FALSE;
		}
	}

	gtk_dialog_set_response_sensitive(GTK_DIALOG(data->window), GTK_RESPONSE_OK, sensitive);
}

static void
rebuild_addchat_entries(PidginAddChatData *data)
{
	PurpleConnection *gc;
	GList *list = NULL, *tmp;
	GHashTable *defaults = NULL;
	struct proto_chat_entry *pce;
	gboolean focus = TRUE;

	g_return_if_fail(data->account != NULL);

	gc = purple_account_get_connection(data->account);

	gtk_container_foreach(GTK_CONTAINER(data->entries_box), (GtkCallback)gtk_widget_destroy, NULL);

	g_list_free(data->entries);

	data->entries = NULL;

	if (PURPLE_PLUGIN_PROTOCOL_INFO(gc->prpl)->chat_info != NULL)
		list = PURPLE_PLUGIN_PROTOCOL_INFO(gc->prpl)->chat_info(gc);

	if (PURPLE_PLUGIN_PROTOCOL_INFO(gc->prpl)->chat_info_defaults != NULL)
		defaults = PURPLE_PLUGIN_PROTOCOL_INFO(gc->prpl)->chat_info_defaults(gc, data->default_chat_name);

	for (tmp = list; tmp; tmp = tmp->next)
	{
		GtkWidget *label;
		GtkWidget *rowbox;
		GtkWidget *input;

		pce = tmp->data;

		rowbox = gtk_hbox_new(FALSE, 5);
		gtk_box_pack_start(GTK_BOX(data->entries_box), rowbox, FALSE, FALSE, 0);

		label = gtk_label_new_with_mnemonic(pce->label);
		gtk_misc_set_alignment(GTK_MISC(label), 0, 0.5);
		gtk_size_group_add_widget(data->sg, label);
		gtk_box_pack_start(GTK_BOX(rowbox), label, FALSE, FALSE, 0);

		if (pce->is_int)
		{
			GtkObject *adjust;
			adjust = gtk_adjustment_new(pce->min, pce->min, pce->max,
										1, 10, 10);
			input = gtk_spin_button_new(GTK_ADJUSTMENT(adjust), 1, 0);
			gtk_widget_set_size_request(input, 50, -1);
			gtk_box_pack_end(GTK_BOX(rowbox), input, FALSE, FALSE, 0);
		}
		else
		{
			char *value;
			input = gtk_entry_new();
			gtk_entry_set_activates_default(GTK_ENTRY(input), TRUE);
			value = g_hash_table_lookup(defaults, pce->identifier);
			if (value != NULL)
				gtk_entry_set_text(GTK_ENTRY(input), value);
			if (pce->secret)
			{
				gtk_entry_set_visibility(GTK_ENTRY(input), FALSE);
				if (gtk_entry_get_invisible_char(GTK_ENTRY(input)) == '*')
					gtk_entry_set_invisible_char(GTK_ENTRY(input), PIDGIN_INVISIBLE_CHAR);
			}
			gtk_box_pack_end(GTK_BOX(rowbox), input, TRUE, TRUE, 0);
			g_signal_connect(G_OBJECT(input), "changed",
							 G_CALLBACK(addchat_set_sensitive_if_input_cb), data);
		}

		/* Do the following for any type of input widget */
		if (focus)
		{
			gtk_widget_grab_focus(input);
			focus = FALSE;
		}
		gtk_label_set_mnemonic_widget(GTK_LABEL(label), input);
		pidgin_set_accessible_label(input, label);
		g_object_set_data(G_OBJECT(input), "identifier", (gpointer)pce->identifier);
		g_object_set_data(G_OBJECT(input), "is_spin", GINT_TO_POINTER(pce->is_int));
		g_object_set_data(G_OBJECT(input), "required", GINT_TO_POINTER(pce->required));
		data->entries = g_list_append(data->entries, input);

		g_free(pce);
	}

	g_list_free(list);
	g_hash_table_destroy(defaults);

	/* Set whether the "OK" button should be clickable initially */
	addchat_set_sensitive_if_input_cb(NULL, data);

	gtk_widget_show_all(data->entries_box);
}

static void
addchat_select_account_cb(GObject *w, PurpleAccount *account,
						   PidginAddChatData *data)
{
	if (strcmp(purple_account_get_protocol_id(data->account),
		purple_account_get_protocol_id(account)) == 0)
	{
		data->account = account;
	}
	else
	{
		data->account = account;
		rebuild_addchat_entries(data);
	}
}

static void
pidgin_blist_request_add_chat(PurpleAccount *account, PurpleGroup *group,
								const char *alias, const char *name)
{
	PidginAddChatData *data;
	PidginBuddyList *gtkblist;
	GList *l;
	PurpleConnection *gc;
	GtkWidget *label;
	GtkWidget *rowbox;
	GtkWidget *hbox;
	GtkWidget *vbox;
	GtkWidget *img;

	if (account != NULL) {
		gc = purple_account_get_connection(account);

		if (PURPLE_PLUGIN_PROTOCOL_INFO(gc->prpl)->join_chat == NULL) {
			purple_notify_error(gc, NULL, _("This protocol does not support chat rooms."), NULL);
			return;
		}
	} else {
		/* Find an account with chat capabilities */
		for (l = purple_connections_get_all(); l != NULL; l = l->next) {
			gc = (PurpleConnection *)l->data;

			if (PURPLE_PLUGIN_PROTOCOL_INFO(gc->prpl)->join_chat != NULL) {
				account = purple_connection_get_account(gc);
				break;
			}
		}

		if (account == NULL) {
			purple_notify_error(NULL, NULL,
							  _("You are not currently signed on with any "
								"protocols that have the ability to chat."), NULL);
			return;
		}
	}

	data = g_new0(PidginAddChatData, 1);
	data->account = account;
	data->default_chat_name = g_strdup(name);

	img = gtk_image_new_from_stock(PIDGIN_STOCK_DIALOG_QUESTION,
					gtk_icon_size_from_name(PIDGIN_ICON_SIZE_TANGO_HUGE));

	gtkblist = PIDGIN_BLIST(purple_get_blist());

	data->sg = gtk_size_group_new(GTK_SIZE_GROUP_HORIZONTAL);

	data->window = gtk_dialog_new_with_buttons(_("Add Chat"),
		NULL, GTK_DIALOG_NO_SEPARATOR,
		GTK_STOCK_CANCEL, GTK_RESPONSE_CANCEL,
		GTK_STOCK_ADD, GTK_RESPONSE_OK,
		NULL);

	gtk_dialog_set_default_response(GTK_DIALOG(data->window), GTK_RESPONSE_OK);
	gtk_container_set_border_width(GTK_CONTAINER(data->window), PIDGIN_HIG_BOX_SPACE);
	gtk_window_set_resizable(GTK_WINDOW(data->window), FALSE);
	gtk_box_set_spacing(GTK_BOX(GTK_DIALOG(data->window)->vbox), PIDGIN_HIG_BORDER);
	gtk_container_set_border_width(GTK_CONTAINER(GTK_DIALOG(data->window)->vbox), PIDGIN_HIG_BOX_SPACE);
	gtk_window_set_role(GTK_WINDOW(data->window), "add_chat");
	gtk_window_set_type_hint(GTK_WINDOW(data->window),
							 GDK_WINDOW_TYPE_HINT_DIALOG);

	hbox = gtk_hbox_new(FALSE, PIDGIN_HIG_BORDER);
	gtk_container_add(GTK_CONTAINER(GTK_DIALOG(data->window)->vbox), hbox);
	gtk_box_pack_start(GTK_BOX(hbox), img, FALSE, FALSE, 0);
	gtk_misc_set_alignment(GTK_MISC(img), 0, 0);

	vbox = gtk_vbox_new(FALSE, 5);
	gtk_container_add(GTK_CONTAINER(hbox), vbox);

	label = gtk_label_new(
		_("Please enter an alias, and the appropriate information "
		  "about the chat you would like to add to your buddy list.\n"));
	gtk_widget_set_size_request(label, 400, -1);
	gtk_label_set_line_wrap(GTK_LABEL(label), TRUE);
	gtk_misc_set_alignment(GTK_MISC(label), 0, 0);
	gtk_box_pack_start(GTK_BOX(vbox), label, FALSE, FALSE, 0);

	rowbox = gtk_hbox_new(FALSE, 5);
	gtk_box_pack_start(GTK_BOX(vbox), rowbox, FALSE, FALSE, 0);

	label = gtk_label_new_with_mnemonic(_("_Account:"));
	gtk_misc_set_alignment(GTK_MISC(label), 0, 0.5);
	gtk_size_group_add_widget(data->sg, label);
	gtk_box_pack_start(GTK_BOX(rowbox), label, FALSE, FALSE, 0);

	data->account_menu = pidgin_account_option_menu_new(account, FALSE,
			G_CALLBACK(addchat_select_account_cb),
			chat_account_filter_func, data);
	gtk_box_pack_start(GTK_BOX(rowbox), data->account_menu, TRUE, TRUE, 0);
	gtk_label_set_mnemonic_widget(GTK_LABEL(label), data->account_menu);
	pidgin_set_accessible_label (data->account_menu, label);

	data->entries_box = gtk_vbox_new(FALSE, 5);
	gtk_container_set_border_width(GTK_CONTAINER(data->entries_box), 0);
	gtk_box_pack_start(GTK_BOX(vbox), data->entries_box, TRUE, TRUE, 0);

	rebuild_addchat_entries(data);

	rowbox = gtk_hbox_new(FALSE, 5);
	gtk_box_pack_start(GTK_BOX(vbox), rowbox, FALSE, FALSE, 0);

	label = gtk_label_new_with_mnemonic(_("A_lias:"));
	gtk_misc_set_alignment(GTK_MISC(label), 0, 0.5);
	gtk_size_group_add_widget(data->sg, label);
	gtk_box_pack_start(GTK_BOX(rowbox), label, FALSE, FALSE, 0);

	data->alias_entry = gtk_entry_new();
	if (alias != NULL)
		gtk_entry_set_text(GTK_ENTRY(data->alias_entry), alias);
	gtk_box_pack_end(GTK_BOX(rowbox), data->alias_entry, TRUE, TRUE, 0);
	gtk_entry_set_activates_default(GTK_ENTRY(data->alias_entry), TRUE);
	gtk_label_set_mnemonic_widget(GTK_LABEL(label), data->alias_entry);
	pidgin_set_accessible_label (data->alias_entry, label);
	if (name != NULL)
		gtk_widget_grab_focus(data->alias_entry);

	rowbox = gtk_hbox_new(FALSE, 5);
	gtk_box_pack_start(GTK_BOX(vbox), rowbox, FALSE, FALSE, 0);

	label = gtk_label_new_with_mnemonic(_("_Group:"));
	gtk_misc_set_alignment(GTK_MISC(label), 0, 0.5);
	gtk_size_group_add_widget(data->sg, label);
	gtk_box_pack_start(GTK_BOX(rowbox), label, FALSE, FALSE, 0);

	data->group_combo = pidgin_text_combo_box_entry_new(group ? group->name : NULL, groups_tree());
	gtk_label_set_mnemonic_widget(GTK_LABEL(label), GTK_BIN(data->group_combo)->child);
	pidgin_set_accessible_label (data->group_combo, label);
	gtk_box_pack_end(GTK_BOX(rowbox), data->group_combo, TRUE, TRUE, 0);
	
	data->autojoin = gtk_check_button_new_with_mnemonic(_("Autojoin when account becomes online."));
	data->persistent = gtk_check_button_new_with_mnemonic(_("Hide chat when the window is closed."));
	gtk_box_pack_start(GTK_BOX(vbox), data->autojoin, FALSE, FALSE, 0);
	gtk_box_pack_start(GTK_BOX(vbox), data->persistent, FALSE, FALSE, 0);

	g_signal_connect(G_OBJECT(data->window), "response",
					 G_CALLBACK(add_chat_resp_cb), data);

	gtk_widget_show_all(data->window);
}

static void
add_group_cb(PurpleConnection *gc, const char *group_name)
{
	PurpleGroup *group;

	if ((group_name == NULL) || (*group_name == '\0'))
		return;

	group = purple_group_new(group_name);
	purple_blist_add_group(group, NULL);
}

static void
pidgin_blist_request_add_group(void)
{
	purple_request_input(NULL, _("Add Group"), NULL,
					   _("Please enter the name of the group to be added."),
					   NULL, FALSE, FALSE, NULL,
					   _("Add"), G_CALLBACK(add_group_cb),
					   _("Cancel"), NULL,
					   NULL, NULL, NULL,
					   "blist", NULL);
}

void
pidgin_blist_toggle_visibility()
{
	if (gtkblist && gtkblist->window) {
		if (GTK_WIDGET_VISIBLE(gtkblist->window)) {
			purple_blist_set_visible(PIDGIN_WINDOW_ICONIFIED(gtkblist->window) || gtk_blist_obscured);
		} else {
			purple_blist_set_visible(TRUE);
		}
	}
}

void
pidgin_blist_visibility_manager_add()
{
	visibility_manager_count++;
	purple_debug_info("gtkblist", "added visibility manager: %d\n", visibility_manager_count);
}

void
pidgin_blist_visibility_manager_remove()
{
	if (visibility_manager_count)
		visibility_manager_count--;
	if (!visibility_manager_count)
		purple_blist_set_visible(TRUE);
	purple_debug_info("gtkblist", "removed visibility manager: %d\n", visibility_manager_count);
}

void pidgin_blist_add_alert(GtkWidget *widget)
{
	gtk_container_add(GTK_CONTAINER(gtkblist->scrollbook), widget);
	if (!GTK_WIDGET_HAS_FOCUS(gtkblist->window))
		pidgin_set_urgent(GTK_WINDOW(gtkblist->window), TRUE);
}

void
pidgin_blist_set_headline(const char *text, GdkPixbuf *pixbuf, GCallback callback,
			gpointer user_data, GDestroyNotify destroy)
{
	/* Destroy any existing headline first */
	if (gtkblist->headline_destroy)
		gtkblist->headline_destroy(gtkblist->headline_data);

	gtk_label_set_markup(GTK_LABEL(gtkblist->headline_label), text);
	gtk_image_set_from_pixbuf(GTK_IMAGE(gtkblist->headline_image), pixbuf);

	gtkblist->headline_callback = callback;
	gtkblist->headline_data = user_data;
	gtkblist->headline_destroy = destroy;
	if (text != NULL || pixbuf != NULL) {
		if (!GTK_WIDGET_HAS_FOCUS(gtkblist->window))
			pidgin_set_urgent(GTK_WINDOW(gtkblist->window), TRUE);
		gtk_widget_show_all(gtkblist->headline_hbox);
	} else {
		gtk_widget_hide(gtkblist->headline_hbox);
	}
}

static PurpleBlistUiOps blist_ui_ops =
{
	pidgin_blist_new_list,
	pidgin_blist_new_node,
	pidgin_blist_show,
	pidgin_blist_update,
	pidgin_blist_remove,
	pidgin_blist_destroy,
	pidgin_blist_set_visible,
	pidgin_blist_request_add_buddy,
	pidgin_blist_request_add_chat,
	pidgin_blist_request_add_group,
	NULL,
	NULL,
	NULL,
	NULL
};


PurpleBlistUiOps *
pidgin_blist_get_ui_ops(void)
{
	return &blist_ui_ops;
}

PidginBuddyList *pidgin_blist_get_default_gtk_blist()
{
	return gtkblist;
}

static void account_signon_cb(PurpleConnection *gc, gpointer z)
{
	PurpleAccount *account = purple_connection_get_account(gc);
	PurpleBlistNode *gnode, *cnode;
	for(gnode = purple_get_blist()->root; gnode; gnode = gnode->next)
	{
		if(!PURPLE_BLIST_NODE_IS_GROUP(gnode))
			continue;
		for(cnode = gnode->child; cnode; cnode = cnode->next)
		{
			PurpleChat *chat;

			if(!PURPLE_BLIST_NODE_IS_CHAT(cnode))
				continue;

			chat = (PurpleChat *)cnode;

			if(chat->account != account)
				continue;

			if(purple_blist_node_get_bool((PurpleBlistNode*)chat, "gtk-autojoin") ||
					(purple_blist_node_get_string((PurpleBlistNode*)chat,
					 "gtk-autojoin") != NULL))
				serv_join_chat(gc, chat->components);
		}
	}
}

void *
pidgin_blist_get_handle() {
	static int handle;

	return &handle;
}

static gboolean buddy_signonoff_timeout_cb(PurpleBuddy *buddy)
{
	struct _pidgin_blist_node *gtknode = ((PurpleBlistNode*)buddy)->ui_data;

	gtknode->recent_signonoff = FALSE;
	gtknode->recent_signonoff_timer = 0;

	pidgin_blist_update(NULL, (PurpleBlistNode*)buddy);

	return FALSE;
}

static void buddy_signonoff_cb(PurpleBuddy *buddy)
{
	struct _pidgin_blist_node *gtknode;

	if(!((PurpleBlistNode*)buddy)->ui_data) {
		pidgin_blist_new_node((PurpleBlistNode*)buddy);
	}

	gtknode = ((PurpleBlistNode*)buddy)->ui_data;

	gtknode->recent_signonoff = TRUE;

	if(gtknode->recent_signonoff_timer > 0)
		purple_timeout_remove(gtknode->recent_signonoff_timer);
	gtknode->recent_signonoff_timer = purple_timeout_add(10000,
			(GSourceFunc)buddy_signonoff_timeout_cb, buddy);
}

void pidgin_blist_init(void)
{
	void *gtk_blist_handle = pidgin_blist_get_handle();

	purple_signal_connect(purple_connections_get_handle(), "signed-on",
						gtk_blist_handle, PURPLE_CALLBACK(account_signon_cb),
						NULL);

	/* Initialize prefs */
	purple_prefs_add_none(PIDGIN_PREFS_ROOT "/blist");
	purple_prefs_add_bool(PIDGIN_PREFS_ROOT "/blist/show_buddy_icons", TRUE);
	purple_prefs_add_bool(PIDGIN_PREFS_ROOT "/blist/show_empty_groups", FALSE);
	purple_prefs_add_bool(PIDGIN_PREFS_ROOT "/blist/show_idle_time", TRUE);
	purple_prefs_add_bool(PIDGIN_PREFS_ROOT "/blist/show_offline_buddies", FALSE);
	purple_prefs_add_bool(PIDGIN_PREFS_ROOT "/blist/show_protocol_icons", FALSE);
	purple_prefs_add_bool(PIDGIN_PREFS_ROOT "/blist/list_visible", FALSE);
	purple_prefs_add_bool(PIDGIN_PREFS_ROOT "/blist/list_maximized", FALSE);
	purple_prefs_add_string(PIDGIN_PREFS_ROOT "/blist/sort_type", "alphabetical");
	purple_prefs_add_int(PIDGIN_PREFS_ROOT "/blist/x", 0);
	purple_prefs_add_int(PIDGIN_PREFS_ROOT "/blist/y", 0);
	purple_prefs_add_int(PIDGIN_PREFS_ROOT "/blist/width", 250); /* Golden ratio, baby */
	purple_prefs_add_int(PIDGIN_PREFS_ROOT "/blist/height", 405); /* Golden ratio, baby */
	purple_prefs_add_int(PIDGIN_PREFS_ROOT "/blist/tooltip_delay", 500);

	/* Register our signals */
	purple_signal_register(gtk_blist_handle, "gtkblist-hiding",
	                     purple_marshal_VOID__POINTER, NULL, 1,
	                     purple_value_new(PURPLE_TYPE_SUBTYPE,
	                                    PURPLE_SUBTYPE_BLIST));

	purple_signal_register(gtk_blist_handle, "gtkblist-unhiding",
	                     purple_marshal_VOID__POINTER, NULL, 1,
	                     purple_value_new(PURPLE_TYPE_SUBTYPE,
	                                    PURPLE_SUBTYPE_BLIST));

	purple_signal_register(gtk_blist_handle, "gtkblist-created",
	                     purple_marshal_VOID__POINTER, NULL, 1,
	                     purple_value_new(PURPLE_TYPE_SUBTYPE,
	                                    PURPLE_SUBTYPE_BLIST));

	purple_signal_register(gtk_blist_handle, "drawing-tooltip",
	                     purple_marshal_VOID__POINTER_POINTER_UINT, NULL, 3,
	                     purple_value_new(PURPLE_TYPE_SUBTYPE,
	                                    PURPLE_SUBTYPE_BLIST_NODE),
	                     purple_value_new_outgoing(PURPLE_TYPE_BOXED, "GString *"),
	                     purple_value_new(PURPLE_TYPE_BOOLEAN));


	purple_signal_connect(purple_blist_get_handle(), "buddy-signed-on", gtk_blist_handle, PURPLE_CALLBACK(buddy_signonoff_cb), NULL);
	purple_signal_connect(purple_blist_get_handle(), "buddy-signed-off", gtk_blist_handle, PURPLE_CALLBACK(buddy_signonoff_cb), NULL);
	purple_signal_connect(purple_blist_get_handle(), "buddy-privacy-changed", gtk_blist_handle, PURPLE_CALLBACK(pidgin_blist_update_privacy_cb), NULL);
}

void
pidgin_blist_uninit(void) {
	purple_signals_unregister_by_instance(pidgin_blist_get_handle());
	purple_signals_disconnect_by_handle(pidgin_blist_get_handle());
}

/*********************************************************************
 * Buddy List sorting functions                                      *
 *********************************************************************/

GList *pidgin_blist_get_sort_methods()
{
	return pidgin_blist_sort_methods;
}

void pidgin_blist_sort_method_reg(const char *id, const char *name, pidgin_blist_sort_function func)
{
	struct pidgin_blist_sort_method *method = g_new0(struct pidgin_blist_sort_method, 1);
	method->id = g_strdup(id);
	method->name = g_strdup(name);
	method->func = func;
	pidgin_blist_sort_methods = g_list_append(pidgin_blist_sort_methods, method);
	pidgin_blist_update_sort_methods();
}

void pidgin_blist_sort_method_unreg(const char *id){
	GList *l = pidgin_blist_sort_methods;

	while(l) {
		struct pidgin_blist_sort_method *method = l->data;
		if(!strcmp(method->id, id)) {
			pidgin_blist_sort_methods = g_list_delete_link(pidgin_blist_sort_methods, l);
			g_free(method->id);
			g_free(method->name);
			g_free(method);
			break;
		}
	}
	pidgin_blist_update_sort_methods();
}

void pidgin_blist_sort_method_set(const char *id){
	GList *l = pidgin_blist_sort_methods;

	if(!id)
		id = "none";

	while (l && strcmp(((struct pidgin_blist_sort_method*)l->data)->id, id))
		l = l->next;

	if (l) {
		current_sort_method = l->data;
	} else if (!current_sort_method) {
		pidgin_blist_sort_method_set("none");
		return;
	}
	if (!strcmp(id, "none")) {
		redo_buddy_list(purple_get_blist(), TRUE, FALSE);
	} else {
		redo_buddy_list(purple_get_blist(), FALSE, FALSE);
	}
}

/******************************************
 ** Sort Methods
 ******************************************/

static void sort_method_none(PurpleBlistNode *node, PurpleBuddyList *blist, GtkTreeIter parent_iter, GtkTreeIter *cur, GtkTreeIter *iter)
{
	PurpleBlistNode *sibling = node->prev;
	GtkTreeIter sibling_iter;

	if (cur != NULL) {
		*iter = *cur;
		return;
	}

	while (sibling && !get_iter_from_node(sibling, &sibling_iter)) {
		sibling = sibling->prev;
	}

	gtk_tree_store_insert_after(gtkblist->treemodel, iter,
			node->parent ? &parent_iter : NULL,
			sibling ? &sibling_iter : NULL);
}

#if GTK_CHECK_VERSION(2,2,1)

static void sort_method_alphabetical(PurpleBlistNode *node, PurpleBuddyList *blist, GtkTreeIter groupiter, GtkTreeIter *cur, GtkTreeIter *iter)
{
	GtkTreeIter more_z;

	const char *my_name;

	if(PURPLE_BLIST_NODE_IS_CONTACT(node)) {
		my_name = purple_contact_get_alias((PurpleContact*)node);
	} else if(PURPLE_BLIST_NODE_IS_CHAT(node)) {
		my_name = purple_chat_get_name((PurpleChat*)node);
	} else {
		sort_method_none(node, blist, groupiter, cur, iter);
		return;
	}


	if (!gtk_tree_model_iter_children(GTK_TREE_MODEL(gtkblist->treemodel), &more_z, &groupiter)) {
		gtk_tree_store_insert(gtkblist->treemodel, iter, &groupiter, 0);
		return;
	}

	do {
		GValue val;
		PurpleBlistNode *n;
		const char *this_name;
		int cmp;

		val.g_type = 0;
		gtk_tree_model_get_value (GTK_TREE_MODEL(gtkblist->treemodel), &more_z, NODE_COLUMN, &val);
		n = g_value_get_pointer(&val);

		if(PURPLE_BLIST_NODE_IS_CONTACT(n)) {
			this_name = purple_contact_get_alias((PurpleContact*)n);
		} else if(PURPLE_BLIST_NODE_IS_CHAT(n)) {
			this_name = purple_chat_get_name((PurpleChat*)n);
		} else {
			this_name = NULL;
		}

		cmp = purple_utf8_strcasecmp(my_name, this_name);

		if(this_name && (cmp < 0 || (cmp == 0 && node < n))) {
			if(cur) {
				gtk_tree_store_move_before(gtkblist->treemodel, cur, &more_z);
				*iter = *cur;
				return;
			} else {
				gtk_tree_store_insert_before(gtkblist->treemodel, iter,
						&groupiter, &more_z);
				return;
			}
		}
		g_value_unset(&val);
	} while (gtk_tree_model_iter_next (GTK_TREE_MODEL(gtkblist->treemodel), &more_z));

	if(cur) {
		gtk_tree_store_move_before(gtkblist->treemodel, cur, NULL);
		*iter = *cur;
		return;
	} else {
		gtk_tree_store_append(gtkblist->treemodel, iter, &groupiter);
		return;
	}
}

static void sort_method_status(PurpleBlistNode *node, PurpleBuddyList *blist, GtkTreeIter groupiter, GtkTreeIter *cur, GtkTreeIter *iter)
{
	GtkTreeIter more_z;

	PurpleBuddy *my_buddy, *this_buddy;

	if(PURPLE_BLIST_NODE_IS_CONTACT(node)) {
		my_buddy = purple_contact_get_priority_buddy((PurpleContact*)node);
	} else if(PURPLE_BLIST_NODE_IS_CHAT(node)) {
		if (cur != NULL) {
			*iter = *cur;
			return;
		}

		gtk_tree_store_append(gtkblist->treemodel, iter, &groupiter);
		return;
	} else {
		sort_method_none(node, blist, groupiter, cur, iter);
		return;
	}


	if (!gtk_tree_model_iter_children(GTK_TREE_MODEL(gtkblist->treemodel), &more_z, &groupiter)) {
		gtk_tree_store_insert(gtkblist->treemodel, iter, &groupiter, 0);
		return;
	}

	do {
		GValue val;
		PurpleBlistNode *n;
		gint name_cmp;
		gint presence_cmp;

		val.g_type = 0;
		gtk_tree_model_get_value (GTK_TREE_MODEL(gtkblist->treemodel), &more_z, NODE_COLUMN, &val);
		n = g_value_get_pointer(&val);

		if(PURPLE_BLIST_NODE_IS_CONTACT(n)) {
			this_buddy = purple_contact_get_priority_buddy((PurpleContact*)n);
		} else {
			this_buddy = NULL;
		}

		name_cmp = purple_utf8_strcasecmp(
			purple_contact_get_alias(purple_buddy_get_contact(my_buddy)),
			(this_buddy
			 ? purple_contact_get_alias(purple_buddy_get_contact(this_buddy))
			 : NULL));

		presence_cmp = purple_presence_compare(
			purple_buddy_get_presence(my_buddy),
			this_buddy ? purple_buddy_get_presence(this_buddy) : NULL);

		if (this_buddy == NULL ||
			(presence_cmp < 0 ||
			 (presence_cmp == 0 &&
			  (name_cmp < 0 || (name_cmp == 0 && node < n)))))
		{
			if (cur != NULL)
			{
				gtk_tree_store_move_before(gtkblist->treemodel, cur, &more_z);
				*iter = *cur;
				return;
			}
			else
			{
				gtk_tree_store_insert_before(gtkblist->treemodel, iter,
											 &groupiter, &more_z);
				return;
			}
		}

		g_value_unset(&val);
	}
	while (gtk_tree_model_iter_next(GTK_TREE_MODEL(gtkblist->treemodel),
									&more_z));

	if (cur) {
		gtk_tree_store_move_before(gtkblist->treemodel, cur, NULL);
		*iter = *cur;
		return;
	} else {
		gtk_tree_store_append(gtkblist->treemodel, iter, &groupiter);
		return;
	}
}

static void sort_method_log(PurpleBlistNode *node, PurpleBuddyList *blist, GtkTreeIter groupiter, GtkTreeIter *cur, GtkTreeIter *iter)
{
	GtkTreeIter more_z;

	int log_size = 0, this_log_size = 0;
	const char *buddy_name, *this_buddy_name;

	if(cur && (gtk_tree_model_iter_n_children(GTK_TREE_MODEL(gtkblist->treemodel), &groupiter) == 1)) {
		*iter = *cur;
		return;
	}

	if(PURPLE_BLIST_NODE_IS_CONTACT(node)) {
		PurpleBlistNode *n;
		for (n = node->child; n; n = n->next)
			log_size += purple_log_get_total_size(PURPLE_LOG_IM, ((PurpleBuddy*)(n))->name, ((PurpleBuddy*)(n))->account);
		buddy_name = purple_contact_get_alias((PurpleContact*)node);
	} else if(PURPLE_BLIST_NODE_IS_CHAT(node)) {
		/* we don't have a reliable way of getting the log filename
		 * from the chat info in the blist, yet */
		if (cur != NULL) {
			*iter = *cur;
			return;
		}

		gtk_tree_store_append(gtkblist->treemodel, iter, &groupiter);
		return;
	} else {
		sort_method_none(node, blist, groupiter, cur, iter);
		return;
	}


	if (!gtk_tree_model_iter_children(GTK_TREE_MODEL(gtkblist->treemodel), &more_z, &groupiter)) {
		gtk_tree_store_insert(gtkblist->treemodel, iter, &groupiter, 0);
		return;
	}

	do {
		GValue val;
		PurpleBlistNode *n;
		PurpleBlistNode *n2;
		int cmp;

		val.g_type = 0;
		gtk_tree_model_get_value (GTK_TREE_MODEL(gtkblist->treemodel), &more_z, NODE_COLUMN, &val);
		n = g_value_get_pointer(&val);
		this_log_size = 0;

		if(PURPLE_BLIST_NODE_IS_CONTACT(n)) {
			for (n2 = n->child; n2; n2 = n2->next)
				this_log_size += purple_log_get_total_size(PURPLE_LOG_IM, ((PurpleBuddy*)(n2))->name, ((PurpleBuddy*)(n2))->account);
			this_buddy_name = purple_contact_get_alias((PurpleContact*)n);
		} else {
			this_buddy_name = NULL;
		}

		cmp = purple_utf8_strcasecmp(buddy_name, this_buddy_name);

		if (!PURPLE_BLIST_NODE_IS_CONTACT(n) || log_size > this_log_size ||
				((log_size == this_log_size) &&
				 (cmp < 0 || (cmp == 0 && node < n)))) {
			if (cur != NULL) {
				gtk_tree_store_move_before(gtkblist->treemodel, cur, &more_z);
				*iter = *cur;
				return;
			} else {
				gtk_tree_store_insert_before(gtkblist->treemodel, iter,
						&groupiter, &more_z);
				return;
			}
		}
		g_value_unset(&val);
	} while (gtk_tree_model_iter_next (GTK_TREE_MODEL(gtkblist->treemodel), &more_z));

	if (cur != NULL) {
		gtk_tree_store_move_before(gtkblist->treemodel, cur, NULL);
		*iter = *cur;
		return;
	} else {
		gtk_tree_store_append(gtkblist->treemodel, iter, &groupiter);
		return;
	}
}

#endif

static void
plugin_act(GtkObject *obj, PurplePluginAction *pam)
{
	if (pam && pam->callback)
		pam->callback(pam);
}

static void
build_plugin_actions(GtkWidget *menu, PurplePlugin *plugin,
		gpointer context)
{
	GtkWidget *menuitem;
	PurplePluginAction *action = NULL;
	GList *actions, *l;

	actions = PURPLE_PLUGIN_ACTIONS(plugin, context);

	for (l = actions; l != NULL; l = l->next)
	{
		if (l->data)
		{
			action = (PurplePluginAction *) l->data;
			action->plugin = plugin;
			action->context = context;

			menuitem = gtk_menu_item_new_with_label(action->label);
			gtk_menu_shell_append(GTK_MENU_SHELL(menu), menuitem);

			g_signal_connect(G_OBJECT(menuitem), "activate",
					G_CALLBACK(plugin_act), action);
			g_object_set_data_full(G_OBJECT(menuitem), "plugin_action",
								   action,
								   (GDestroyNotify)purple_plugin_action_free);
			gtk_widget_show(menuitem);
		}
		else
			pidgin_separator(menu);
	}

	g_list_free(actions);
}

static void
modify_account_cb(GtkWidget *widget, gpointer data)
{
	pidgin_account_dialog_show(PIDGIN_MODIFY_ACCOUNT_DIALOG, data);
}

static void
enable_account_cb(GtkCheckMenuItem *widget, gpointer data)
{
	PurpleAccount *account = data;
	const PurpleSavedStatus *saved_status;

	saved_status = purple_savedstatus_get_current();
	purple_savedstatus_activate_for_account(saved_status, account);

	purple_account_set_enabled(account, PIDGIN_UI, TRUE);
}

static void
disable_account_cb(GtkCheckMenuItem *widget, gpointer data)
{
	PurpleAccount *account = data;

	purple_account_set_enabled(account, PIDGIN_UI, FALSE);
}

void
pidgin_blist_update_accounts_menu(void)
{
	GtkWidget *menuitem = NULL, *submenu = NULL;
	GtkAccelGroup *accel_group = NULL;
	GList *l = NULL, *accounts = NULL;
	gboolean disabled_accounts = FALSE;

	if (accountmenu == NULL)
		return;

	/* Clear the old Accounts menu */
	for (l = gtk_container_get_children(GTK_CONTAINER(accountmenu)); l; l = g_list_delete_link(l, l)) {
		menuitem = l->data;

		if (menuitem != gtk_item_factory_get_widget(gtkblist->ift, N_("/Accounts/Manage")))
			gtk_widget_destroy(menuitem);
	}

	for (accounts = purple_accounts_get_all(); accounts; accounts = accounts->next) {
		char *buf = NULL;
		char *accel_path_buf = NULL;
		GtkWidget *image = NULL;
		PurpleConnection *gc = NULL;
		PurpleAccount *account = NULL;
		GdkPixbuf *pixbuf = NULL;
		PurplePlugin *plugin = NULL;

		account = accounts->data;
		accel_group = gtk_menu_get_accel_group(GTK_MENU(accountmenu));

		if(purple_account_get_enabled(account, PIDGIN_UI)) {
			buf = g_strconcat(purple_account_get_username(account), " (",
					purple_account_get_protocol_name(account), ")", NULL);
			menuitem = gtk_image_menu_item_new_with_label(buf);
			accel_path_buf = g_strconcat(N_("<PurpleMain>/Accounts/"), buf, NULL);
			g_free(buf);
			pixbuf = pidgin_create_prpl_icon(account, PIDGIN_PRPL_ICON_SMALL);
			if (pixbuf != NULL)
			{
				if (!purple_account_is_connected(account))
					gdk_pixbuf_saturate_and_pixelate(pixbuf, pixbuf,
							0.0, FALSE);
				image = gtk_image_new_from_pixbuf(pixbuf);
				g_object_unref(G_OBJECT(pixbuf));
				gtk_widget_show(image);
				gtk_image_menu_item_set_image(GTK_IMAGE_MENU_ITEM(menuitem), image);
			}
			gtk_menu_shell_append(GTK_MENU_SHELL(accountmenu), menuitem);
			gtk_widget_show(menuitem);

			submenu = gtk_menu_new();
			gtk_menu_set_accel_group(GTK_MENU(submenu), accel_group);
			gtk_menu_set_accel_path(GTK_MENU(submenu), accel_path_buf);
			g_free(accel_path_buf);
			gtk_menu_item_set_submenu(GTK_MENU_ITEM(menuitem), submenu);
			gtk_widget_show(submenu);


			menuitem = gtk_menu_item_new_with_mnemonic(_("_Edit Account"));
			g_signal_connect(G_OBJECT(menuitem), "activate",
					G_CALLBACK(modify_account_cb), account);
			gtk_menu_shell_append(GTK_MENU_SHELL(submenu), menuitem);
			gtk_widget_show(menuitem);

			pidgin_separator(submenu);

			gc = purple_account_get_connection(account);
			plugin = gc && PURPLE_CONNECTION_IS_CONNECTED(gc) ? gc->prpl : NULL;
			if (plugin && PURPLE_PLUGIN_HAS_ACTIONS(plugin)) {
				build_plugin_actions(submenu, plugin, gc);
			} else {
				menuitem = gtk_menu_item_new_with_label(_("No actions available"));
				gtk_menu_shell_append(GTK_MENU_SHELL(submenu), menuitem);
				gtk_widget_set_sensitive(menuitem, FALSE);
				gtk_widget_show(menuitem);
			}

			pidgin_separator(submenu);

			menuitem = gtk_menu_item_new_with_mnemonic(_("_Disable"));
			g_signal_connect(G_OBJECT(menuitem), "activate",
					G_CALLBACK(disable_account_cb), account);
			gtk_menu_shell_append(GTK_MENU_SHELL(submenu), menuitem);
			gtk_widget_show(menuitem);
		} else {
			disabled_accounts = TRUE;
		}
	}

	if(disabled_accounts) {
		pidgin_separator(accountmenu);
		menuitem = gtk_menu_item_new_with_label(_("Enable Account"));
		gtk_menu_shell_append(GTK_MENU_SHELL(accountmenu), menuitem);
		gtk_widget_show(menuitem);

		submenu = gtk_menu_new();
		gtk_menu_set_accel_group(GTK_MENU(submenu), accel_group);
		gtk_menu_set_accel_path(GTK_MENU(submenu), N_("<PurpleMain>/Accounts/Enable Account"));
		gtk_menu_item_set_submenu(GTK_MENU_ITEM(menuitem), submenu);
		gtk_widget_show(submenu);

		for (accounts = purple_accounts_get_all(); accounts; accounts = accounts->next) {
			char *buf = NULL;
			GtkWidget *image = NULL;
			PurpleAccount *account = NULL;
			GdkPixbuf *pixbuf = NULL;

			account = accounts->data;

			if(!purple_account_get_enabled(account, PIDGIN_UI)) {

				disabled_accounts = TRUE;

				buf = g_strconcat(purple_account_get_username(account), " (",
						purple_account_get_protocol_name(account), ")", NULL);
				menuitem = gtk_image_menu_item_new_with_label(buf);
				g_free(buf);
				pixbuf = pidgin_create_prpl_icon(account, PIDGIN_PRPL_ICON_SMALL);
				if (pixbuf != NULL)
				{
					if (!purple_account_is_connected(account))
						gdk_pixbuf_saturate_and_pixelate(pixbuf, pixbuf, 0.0, FALSE);
					image = gtk_image_new_from_pixbuf(pixbuf);
					g_object_unref(G_OBJECT(pixbuf));
					gtk_widget_show(image);
					gtk_image_menu_item_set_image(GTK_IMAGE_MENU_ITEM(menuitem), image);
				}
				g_signal_connect(G_OBJECT(menuitem), "activate",
						G_CALLBACK(enable_account_cb), account);
				gtk_menu_shell_append(GTK_MENU_SHELL(submenu), menuitem);
				gtk_widget_show(menuitem);
			}
		}
	}
}

static GList *plugin_submenus = NULL;

void
pidgin_blist_update_plugin_actions(void)
{
	GtkWidget *menuitem, *submenu;
	PurplePlugin *plugin = NULL;
	GList *l;
	GtkAccelGroup *accel_group;

	GtkWidget *pluginmenu = gtk_item_factory_get_widget(gtkblist->ift, N_("/Tools"));

	g_return_if_fail(pluginmenu != NULL);

	/* Remove old plugin action submenus from the Tools menu */
	for (l = plugin_submenus; l; l = l->next)
		gtk_widget_destroy(GTK_WIDGET(l->data));
	g_list_free(plugin_submenus);
	plugin_submenus = NULL;

	accel_group = gtk_menu_get_accel_group(GTK_MENU(pluginmenu));

	/* Add a submenu for each plugin with custom actions */
	for (l = purple_plugins_get_loaded(); l; l = l->next) {
		char *path;

		plugin = (PurplePlugin *) l->data;

		if (PURPLE_IS_PROTOCOL_PLUGIN(plugin))
			continue;

		if (!PURPLE_PLUGIN_HAS_ACTIONS(plugin))
			continue;

		menuitem = gtk_image_menu_item_new_with_label(_(plugin->info->name));
		gtk_menu_shell_append(GTK_MENU_SHELL(pluginmenu), menuitem);
		gtk_widget_show(menuitem);

		plugin_submenus = g_list_append(plugin_submenus, menuitem);

		submenu = gtk_menu_new();
		gtk_menu_item_set_submenu(GTK_MENU_ITEM(menuitem), submenu);
		gtk_widget_show(submenu);

		gtk_menu_set_accel_group(GTK_MENU(submenu), accel_group);
		path = g_strdup_printf("%s/Tools/%s", gtkblist->ift->path, plugin->info->name);
		gtk_menu_set_accel_path(GTK_MENU(submenu), path);
		g_free(path);

		build_plugin_actions(submenu, plugin, NULL);
	}
}

static void
sortmethod_act(GtkCheckMenuItem *checkmenuitem, char *id)
{
	if (gtk_check_menu_item_get_active(checkmenuitem))
	{
		pidgin_set_cursor(gtkblist->window, GDK_WATCH);
		/* This is redundant. I think. */
		/* pidgin_blist_sort_method_set(id); */
		purple_prefs_set_string(PIDGIN_PREFS_ROOT "/blist/sort_type", id);

		pidgin_clear_cursor(gtkblist->window);
	}
}

void
pidgin_blist_update_sort_methods(void)
{
	GtkWidget *menuitem = NULL, *activeitem = NULL;
	PidginBlistSortMethod *method = NULL;
	GList *l;
	GSList *sl = NULL;
	GtkWidget *sortmenu;
	const char *m = purple_prefs_get_string(PIDGIN_PREFS_ROOT "/blist/sort_type");

	if ((gtkblist == NULL) || (gtkblist->ift == NULL))
		return;

	sortmenu = gtk_item_factory_get_widget(gtkblist->ift, N_("/Buddies/Sort Buddies"));

	if (sortmenu == NULL)
		return;

	/* Clear the old menu */
	for (l = gtk_container_get_children(GTK_CONTAINER(sortmenu)); l; l = g_list_delete_link(l, l)) {
		menuitem = l->data;
		gtk_widget_destroy(GTK_WIDGET(menuitem));
	}

	for (l = pidgin_blist_sort_methods; l; l = l->next) {
		method = (PidginBlistSortMethod *) l->data;
		menuitem = gtk_radio_menu_item_new_with_label(sl, _(method->name));
		if (!strcmp(m, method->id))
			activeitem = menuitem;
		sl = gtk_radio_menu_item_get_group(GTK_RADIO_MENU_ITEM(menuitem));
		gtk_menu_shell_append(GTK_MENU_SHELL(sortmenu), menuitem);
		g_signal_connect(G_OBJECT(menuitem), "toggled",
				 G_CALLBACK(sortmethod_act), method->id);
		gtk_widget_show(menuitem);
	}
	if (activeitem)
		gtk_check_menu_item_set_active(GTK_CHECK_MENU_ITEM(activeitem), TRUE);
}
<|MERGE_RESOLUTION|>--- conflicted
+++ resolved
@@ -662,7 +662,6 @@
 	}
 }
 
-<<<<<<< HEAD
 static void gtk_blist_menu_showoffline_cb(GtkWidget *w, PurpleBlistNode *node)
 {
 	if (PURPLE_BLIST_NODE_IS_BUDDY(node))
@@ -683,13 +682,6 @@
 	pidgin_blist_update(purple_get_blist(), node);
 }
 
-static void gtk_blist_show_systemlog_cb()
-{
-	pidgin_syslog_show();
-}
-
-=======
->>>>>>> 06328d15
 static void gtk_blist_show_onlinehelp_cb()
 {
 	purple_notify_uri(NULL, PURPLE_WEBSITE "documentation");
@@ -3113,13 +3105,8 @@
 	{ N_("/_Help"), NULL, NULL, 0, "<Branch>", NULL },
 	{ N_("/Help/Online _Help"), "F1", gtk_blist_show_onlinehelp_cb, 0, "<StockItem>", GTK_STOCK_HELP },
 	{ N_("/Help/_Debug Window"), NULL, toggle_debug, 0, "<Item>", NULL },
-<<<<<<< HEAD
 #if GTK_CHECK_VERSION(2,6,0)
-	{ N_("/Help/_About"), NULL, pidgin_dialogs_about, 0,  "<StockItem>", GTK_STOCK_ABOUT },
-=======
-#if GTK_CHECK_VERSION(2,6,0)	
 	{ N_("/Help/_About"), NULL, pidgin_blist_show_with_parent, (int)pidgin_dialogs_about, "<StockItem>", GTK_STOCK_ABOUT },
->>>>>>> 06328d15
 #else
 	{ N_("/Help/_About"), NULL, pidgin_dialogs_about, 0,  "<Item>", NULL },
 #endif
