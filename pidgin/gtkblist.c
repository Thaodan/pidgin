/*
 * @file gtkblist.c GTK+ BuddyList API
 * @ingroup pidgin
 */

/* pidgin
 *
 * Pidgin is the legal property of its developers, whose names are too numerous
 * to list here.  Please refer to the COPYRIGHT file distributed with this
 * source distribution.
 *
 * This program is free software; you can redistribute it and/or modify
 * it under the terms of the GNU General Public License as published by
 * the Free Software Foundation; either version 2 of the License, or
 * (at your option) any later version.
 *
 * This program is distributed in the hope that it will be useful,
 * but WITHOUT ANY WARRANTY; without even the implied warranty of
 * MERCHANTABILITY or FITNESS FOR A PARTICULAR PURPOSE.  See the
 * GNU General Public License for more details.
 *
 * You should have received a copy of the GNU General Public License
 * along with this program; if not, write to the Free Software
 * Foundation, Inc., 51 Franklin Street, Fifth Floor, Boston, MA  02111-1301  USA
 *
 */
#include "internal.h"
#include "pidgin.h"

#include "account.h"
#include "connection.h"
#include "core.h"
#include "debug.h"
#include "notify.h"
#include "prpl.h"
#include "prefs.h"
#include "plugin.h"
#include "request.h"
#include "signals.h"
#include "pidginstock.h"
#include "theme-loader.h"
#include "theme-manager.h"
#include "util.h"

#include "gtkaccount.h"
#include "gtkblist.h"
#include "gtkcellrendererexpander.h"
#include "gtkcertmgr.h"
#include "gtkconv.h"
#include "gtkdebug.h"
#include "gtkdialogs.h"
#include "gtkft.h"
#include "gtklog.h"
#include "gtkmenutray.h"
#include "gtkpounce.h"
#include "gtkplugin.h"
#include "gtkprefs.h"
#include "gtkprivacy.h"
#include "gtkroomlist.h"
#include "gtkstatusbox.h"
#include "gtkscrollbook.h"
#include "gtksmiley.h"
#include "gtkblist-theme-loader.h"
#include "gtkblist-theme.h"
#include "gtkutils.h"
#include "pidgin/minidialog.h"
#include "pidgin/pidgintooltip.h"

#include <gdk/gdkkeysyms.h>
#include <gtk/gtk.h>
#include <gdk/gdk.h>

#define HEADLINE_CLOSE_SIZE 12

typedef struct
{
	PurpleAccount *account;

	GtkWidget *window;
	GtkWidget *combo;
	GtkWidget *entry;
	GtkWidget *entry_for_alias;
	GtkWidget *account_box;

} PidginAddBuddyData;

typedef struct
{
	PurpleAccount *account;
	gchar *default_chat_name;

	GtkWidget *window;
	GtkWidget *account_menu;
	GtkWidget *alias_entry;
	GtkWidget *group_combo;
	GtkWidget *entries_box;
	GtkSizeGroup *sg;
	GtkWidget *autojoin;
	GtkWidget *persistent;

	GList *entries;

} PidginAddChatData;

typedef struct
{
	PurpleAccount *account;

	GtkWidget *window;
	GtkWidget *account_menu;
	GtkWidget *entries_box;
	GtkSizeGroup *sg;

	GList *entries;
} PidginJoinChatData;

typedef struct
{
	/** Used to hold error minidialogs.  Gets packed
	 *  inside PidginBuddyList.error_buttons
	 */
	PidginScrollBook *error_scrollbook;

	/** Pointer to the mini-dialog about having signed on elsewhere, if one
	 *  is showing; @c NULL otherwise.
	 */
	PidginMiniDialog *signed_on_elsewhere;

	PidginBlistTheme *current_theme;

} PidginBuddyListPrivate;

#define PIDGIN_BUDDY_LIST_GET_PRIVATE(list) \
	((PidginBuddyListPrivate *)((list)->priv))

static GtkWidget *accountmenu = NULL;

static guint visibility_manager_count = 0;
static GdkVisibilityState gtk_blist_visibility = GDK_VISIBILITY_UNOBSCURED;
static gboolean gtk_blist_focused = FALSE;
static gboolean editing_blist = FALSE;

static GList *pidgin_blist_sort_methods = NULL;
static struct pidgin_blist_sort_method *current_sort_method = NULL;
static void sort_method_none(PurpleBlistNode *node, PurpleBuddyList *blist, GtkTreeIter groupiter, GtkTreeIter *cur, GtkTreeIter *iter);

/* The functions we use for sorting aren't available in gtk 2.0.x, and
 * segfault in 2.2.0.  2.2.1 is known to work, so I'll require that */
#if GTK_CHECK_VERSION(2,2,1)
static void sort_method_alphabetical(PurpleBlistNode *node, PurpleBuddyList *blist, GtkTreeIter groupiter, GtkTreeIter *cur, GtkTreeIter *iter);
static void sort_method_status(PurpleBlistNode *node, PurpleBuddyList *blist, GtkTreeIter groupiter, GtkTreeIter *cur, GtkTreeIter *iter);
static void sort_method_log(PurpleBlistNode *node, PurpleBuddyList *blist, GtkTreeIter groupiter, GtkTreeIter *cur, GtkTreeIter *iter);
#endif
static PidginBuddyList *gtkblist = NULL;

static GList *groups_tree(void);
static gboolean pidgin_blist_refresh_timer(PurpleBuddyList *list);
static void pidgin_blist_update_buddy(PurpleBuddyList *list, PurpleBlistNode *node, gboolean status_change);
static void pidgin_blist_selection_changed(GtkTreeSelection *selection, gpointer data);
static void pidgin_blist_update(PurpleBuddyList *list, PurpleBlistNode *node);
static void pidgin_blist_update_group(PurpleBuddyList *list, PurpleBlistNode *node);
static void pidgin_blist_update_contact(PurpleBuddyList *list, PurpleBlistNode *node);
static char *pidgin_get_tooltip_text(PurpleBlistNode *node, gboolean full);
static const char *item_factory_translate_func (const char *path, gpointer func_data);
static gboolean get_iter_from_node(PurpleBlistNode *node, GtkTreeIter *iter);
static gboolean buddy_is_displayable(PurpleBuddy *buddy);
static void redo_buddy_list(PurpleBuddyList *list, gboolean remove, gboolean rerender);
static void pidgin_blist_collapse_contact_cb(GtkWidget *w, PurpleBlistNode *node);
static char *pidgin_get_group_title(PurpleBlistNode *gnode, gboolean expanded);
static void pidgin_blist_expand_contact_cb(GtkWidget *w, PurpleBlistNode *node);
static void set_urgent(void);

typedef enum {
	PIDGIN_BLIST_NODE_HAS_PENDING_MESSAGE    =  1 << 0,  /* Whether there's pending message in a conversation */
} PidginBlistNodeFlags;

typedef struct _pidgin_blist_node {
	GtkTreeRowReference *row;
	gboolean contact_expanded;
	gboolean recent_signonoff;
	gint recent_signonoff_timer;
	struct {
		PurpleConversation *conv;
		time_t last_message;          /* timestamp for last displayed message */
		PidginBlistNodeFlags flags;
	} conv;
} PidginBlistNode;

/***************************************************
 *              Callbacks                          *
 ***************************************************/
static gboolean gtk_blist_visibility_cb(GtkWidget *w, GdkEventVisibility *event, gpointer data)
{
	GdkVisibilityState old_state = gtk_blist_visibility;
	gtk_blist_visibility = event->state;

	if (gtk_blist_visibility == GDK_VISIBILITY_FULLY_OBSCURED &&
		old_state != GDK_VISIBILITY_FULLY_OBSCURED) {

		/* no longer fully obscured */
		pidgin_blist_refresh_timer(purple_get_blist());
	}

	/* continue to handle event normally */
	return FALSE;
}

static gboolean gtk_blist_window_state_cb(GtkWidget *w, GdkEventWindowState *event, gpointer data)
{
#if GTK_CHECK_VERSION(2,2,0)
	if(event->changed_mask & GDK_WINDOW_STATE_WITHDRAWN) {
		if(event->new_window_state & GDK_WINDOW_STATE_WITHDRAWN)
			purple_prefs_set_bool(PIDGIN_PREFS_ROOT "/blist/list_visible", FALSE);
		else {
			purple_prefs_set_bool(PIDGIN_PREFS_ROOT "/blist/list_visible", TRUE);
			pidgin_blist_refresh_timer(purple_get_blist());
		}
	}

	if(event->changed_mask & GDK_WINDOW_STATE_MAXIMIZED) {
		if(event->new_window_state & GDK_WINDOW_STATE_MAXIMIZED)
			purple_prefs_set_bool(PIDGIN_PREFS_ROOT "/blist/list_maximized", TRUE);
		else
			purple_prefs_set_bool(PIDGIN_PREFS_ROOT "/blist/list_maximized", FALSE);
	}

	/* Refresh gtkblist if un-iconifying */
	if (event->changed_mask & GDK_WINDOW_STATE_ICONIFIED){
		if (!(event->new_window_state & GDK_WINDOW_STATE_ICONIFIED))
			pidgin_blist_refresh_timer(purple_get_blist());
	}
#else
	/* At least gtk+ 2.0.6 does not properly set the change_mask when unsetting a
	 * GdkWindowState flag. To work around, the window state will be explicitly
	 * queried on these older versions of gtk+. See pidgin ticket #739.
	 */
	GdkWindowState new_window_state = gdk_window_get_state(G_OBJECT(gtkblist->window->window));

	if(new_window_state & GDK_WINDOW_STATE_WITHDRAWN) {
		purple_prefs_set_bool(PIDGIN_PREFS_ROOT "/blist/list_visible", FALSE);
	} else {
		purple_prefs_set_bool(PIDGIN_PREFS_ROOT "/blist/list_visible", TRUE);
		pidgin_blist_refresh_timer(purple_get_blist());
	}

	if(new_window_state & GDK_WINDOW_STATE_MAXIMIZED)
		purple_prefs_set_bool(PIDGIN_PREFS_ROOT "/blist/list_maximized", TRUE);
	else
		purple_prefs_set_bool(PIDGIN_PREFS_ROOT "/blist/list_maximized", FALSE);

	if (!(new_window_state & GDK_WINDOW_STATE_ICONIFIED))
		pidgin_blist_refresh_timer(purple_get_blist());
#endif

	return FALSE;
}

static gboolean gtk_blist_delete_cb(GtkWidget *w, GdkEventAny *event, gpointer data)
{
	if(visibility_manager_count)
		purple_blist_set_visible(FALSE);
	else
		purple_core_quit();

	/* we handle everything, event should not propogate further */
	return TRUE;
}

static gboolean gtk_blist_configure_cb(GtkWidget *w, GdkEventConfigure *event, gpointer data)
{
	/* unfortunately GdkEventConfigure ignores the window gravity, but  *
	 * the only way we have of setting the position doesn't. we have to *
	 * call get_position because it does pay attention to the gravity.  *
	 * this is inefficient and I agree it sucks, but it's more likely   *
	 * to work correctly.                                    - Robot101 */
	gint x, y;

	/* check for visibility because when we aren't visible, this will   *
	 * give us bogus (0,0) coordinates.                      - xOr      */
	if (GTK_WIDGET_VISIBLE(w))
		gtk_window_get_position(GTK_WINDOW(w), &x, &y);
	else
		return FALSE; /* carry on normally */

#ifdef _WIN32
	/* Workaround for GTK+ bug # 169811 - "configure_event" is fired
	 * when the window is being maximized */
	if (gdk_window_get_state(w->window)
			& GDK_WINDOW_STATE_MAXIMIZED) {
		return FALSE;
	}
#endif

	/* don't save if nothing changed */
	if (x == purple_prefs_get_int(PIDGIN_PREFS_ROOT "/blist/x") &&
		y == purple_prefs_get_int(PIDGIN_PREFS_ROOT "/blist/y") &&
		event->width  == purple_prefs_get_int(PIDGIN_PREFS_ROOT "/blist/width") &&
		event->height == purple_prefs_get_int(PIDGIN_PREFS_ROOT "/blist/height")) {

		return FALSE; /* carry on normally */
	}

	/* don't save off-screen positioning */
	if (x + event->width < 0 ||
		y + event->height < 0 ||
		x > gdk_screen_width() ||
		y > gdk_screen_height()) {

		return FALSE; /* carry on normally */
	}

	/* ignore changes when maximized */
	if(purple_prefs_get_bool(PIDGIN_PREFS_ROOT "/blist/list_maximized"))
		return FALSE;

	/* store the position */
	purple_prefs_set_int(PIDGIN_PREFS_ROOT "/blist/x",      x);
	purple_prefs_set_int(PIDGIN_PREFS_ROOT "/blist/y",      y);
	purple_prefs_set_int(PIDGIN_PREFS_ROOT "/blist/width",  event->width);
	purple_prefs_set_int(PIDGIN_PREFS_ROOT "/blist/height", event->height);

	/* continue to handle event normally */
	return FALSE;
}

static void gtk_blist_menu_info_cb(GtkWidget *w, PurpleBuddy *b)
{
	PurpleAccount *account = purple_buddy_get_account(b);

	pidgin_retrieve_user_info(purple_account_get_connection(account),
	                          purple_buddy_get_name(b));
}

static void gtk_blist_menu_im_cb(GtkWidget *w, PurpleBuddy *b)
{
	pidgin_dialogs_im_with_user(purple_buddy_get_account(b),
	                            purple_buddy_get_name(b));
}

static void gtk_blist_menu_send_file_cb(GtkWidget *w, PurpleBuddy *b)
{
	PurpleAccount *account = purple_buddy_get_account(b);

	serv_send_file(purple_account_get_connection(account),
	               purple_buddy_get_name(b), NULL);
}

static void gtk_blist_menu_move_to_cb(GtkWidget *w, PurpleBlistNode *node)
{
	PurpleGroup *group = g_object_get_data(G_OBJECT(w), "groupnode");
	purple_blist_add_contact((PurpleContact *)node, group, NULL);

}

static void gtk_blist_menu_autojoin_cb(GtkWidget *w, PurpleChat *chat)
{
	purple_blist_node_set_bool((PurpleBlistNode*)chat, "gtk-autojoin",
			gtk_check_menu_item_get_active(GTK_CHECK_MENU_ITEM(w)));
}

static void gtk_blist_menu_persistent_cb(GtkWidget *w, PurpleChat *chat)
{
	purple_blist_node_set_bool((PurpleBlistNode*)chat, "gtk-persistent",
			gtk_check_menu_item_get_active(GTK_CHECK_MENU_ITEM(w)));
}

static PurpleConversation *
find_conversation_with_buddy(PurpleBuddy *buddy)
{
	PidginBlistNode *ui = purple_blist_node_get_ui_data(PURPLE_BLIST_NODE(buddy));
	if (ui)
		return ui->conv.conv;
	return purple_find_conversation_with_account(PURPLE_CONV_TYPE_IM,
									     purple_buddy_get_name(buddy),
									     purple_buddy_get_account(buddy));
}

static void gtk_blist_join_chat(PurpleChat *chat)
{
	PurpleAccount *account;
	PurpleConversation *conv;
	PurplePluginProtocolInfo *prpl_info;
	GHashTable *components;
	const char *name;
	char *chat_name;

	account = purple_chat_get_account(chat);
	prpl_info = PURPLE_PLUGIN_PROTOCOL_INFO(purple_find_prpl(purple_account_get_protocol_id(account)));

	components = purple_chat_get_components(chat);

	if (prpl_info && prpl_info->get_chat_name)
		chat_name = prpl_info->get_chat_name(components);
	else
		chat_name = NULL;

	if (chat_name)
		name = chat_name;
	else
		name = purple_chat_get_name(chat);

	conv = purple_find_conversation_with_account(PURPLE_CONV_TYPE_CHAT, name,
	                                             account);

	if (conv != NULL) {
		pidgin_conv_attach_to_conversation(conv);
		purple_conversation_present(conv);
	}

	serv_join_chat(purple_account_get_connection(account), components);
	g_free(chat_name);
}

static void gtk_blist_menu_join_cb(GtkWidget *w, PurpleChat *chat)
{
	gtk_blist_join_chat(chat);
}

#if GTK_CHECK_VERSION(2,6,0)
static void gtk_blist_renderer_editing_cancelled_cb(GtkCellRenderer *renderer, PurpleBuddyList *list)
{
	editing_blist = FALSE;
	g_object_set(G_OBJECT(renderer), "editable", FALSE, NULL);
	pidgin_blist_refresh(list);
}

static void gtk_blist_renderer_editing_started_cb(GtkCellRenderer *renderer,
		GtkCellEditable *editable,
		gchar *path_str,
		gpointer user_data)
{
	GtkTreeIter iter;
	GtkTreePath *path = NULL;
	GValue val;
	PurpleBlistNode *node;
	const char *text = NULL;

	path = gtk_tree_path_new_from_string (path_str);
	gtk_tree_model_get_iter (GTK_TREE_MODEL(gtkblist->treemodel), &iter, path);
	gtk_tree_path_free (path);
	val.g_type = 0;
	gtk_tree_model_get_value (GTK_TREE_MODEL(gtkblist->treemodel), &iter, NODE_COLUMN, &val);
	node = g_value_get_pointer(&val);

	switch (purple_blist_node_get_type(node)) {
	case PURPLE_BLIST_CONTACT_NODE:
		text = purple_contact_get_alias(PURPLE_CONTACT(node));
		break;
	case PURPLE_BLIST_BUDDY_NODE:
		text = purple_buddy_get_alias(PURPLE_BUDDY(node));
		break;
	case PURPLE_BLIST_GROUP_NODE:
		text = purple_group_get_name(PURPLE_GROUP(node));
		break;
	default:
		g_return_if_reached();
	}

	if (GTK_IS_ENTRY (editable)) {
		GtkEntry *entry = GTK_ENTRY (editable);
		gtk_entry_set_text(entry, text);
	}
	editing_blist = TRUE;
}
#endif

static void
gtk_blist_do_personize(GList *merges)
{
	PurpleBlistNode *contact = NULL;
	int max = 0;
	GList *tmp;

	/* First, we find the contact to merge the rest of the buddies into.
 	 * This will be the contact with the most buddies in it; ties are broken
 	 * by which contact is higher in the list
 	 */
	for (tmp = merges; tmp; tmp = tmp->next) {
		PurpleBlistNode *node = tmp->data;
		PurpleBlistNode *b;
		PurpleBlistNodeType type;
		int i = 0;

		type = purple_blist_node_get_type(node);

		if(type == PURPLE_BLIST_BUDDY_NODE)
			node = purple_blist_node_get_parent(node);

		if(type == PURPLE_BLIST_CONTACT_NODE)
			continue;

		for (b = purple_blist_node_get_first_child(node);
		     b;
		     b = purple_blist_node_get_sibling_next(b))
		{
			i++;
		}

		if (i > max) {
			contact = node;
			max = i;
		}
	}

	if (contact == NULL)
		return;

	/* Merge all those buddies into this contact */
	for (tmp = merges; tmp; tmp = tmp->next) {
		PurpleBlistNode *node = tmp->data;
		if (purple_blist_node_get_type(node) == PURPLE_BLIST_BUDDY_NODE)
			node = purple_blist_node_get_parent(node);

		if (node == contact)
			continue;

		purple_blist_merge_contact((PurpleContact *)node, contact);
	}

	/* And show the expanded contact, so the people know what's going on */
	pidgin_blist_expand_contact_cb(NULL, contact);
	g_list_free(merges);
}

static void
gtk_blist_auto_personize(PurpleBlistNode *group, const char *alias)
{
	PurpleBlistNode *contact;
	PurpleBlistNode *buddy;
	GList *merges = NULL;
	int i = 0;
	char *a = g_utf8_casefold(alias, -1);

	for (contact = purple_blist_node_get_first_child(group);
	     contact != NULL;
	     contact = purple_blist_node_get_sibling_next(contact)) {
		char *node_alias;
		if (purple_blist_node_get_type(contact) != PURPLE_BLIST_CONTACT_NODE)
			continue;

		node_alias = g_utf8_casefold(purple_contact_get_alias((PurpleContact *)contact), -1);
		if (node_alias && !g_utf8_collate(node_alias, a)) {
			merges = g_list_append(merges, contact);
			i++;
			g_free(node_alias);
			continue;
		}
		g_free(node_alias);

		for (buddy = purple_blist_node_get_first_child(contact);
		     buddy;
		     buddy = purple_blist_node_get_sibling_next(buddy))
		{
			if (purple_blist_node_get_type(buddy) != PURPLE_BLIST_BUDDY_NODE)
				continue;

			node_alias = g_utf8_casefold(purple_buddy_get_alias(PURPLE_BUDDY(buddy)), -1);
			if (node_alias && !g_utf8_collate(node_alias, a)) {
				merges = g_list_append(merges, buddy);
				i++;
				g_free(node_alias);
				break;
			}
			g_free(node_alias);
		}
	}
	g_free(a);

	if (i > 1)
	{
		char *msg = g_strdup_printf(ngettext("You have %d contact named %s. Would you like to merge them?", "You currently have %d contacts named %s. Would you like to merge them?", i), i, alias);
		purple_request_action(NULL, NULL, msg, _("Merging these contacts will cause them to share a single entry on the buddy list and use a single conversation window. "
							 "You can separate them again by choosing 'Expand' from the contact's context menu"), 0, NULL, NULL, NULL,
				      merges, 2, _("_Yes"), PURPLE_CALLBACK(gtk_blist_do_personize), _("_No"), PURPLE_CALLBACK(g_list_free));
		g_free(msg);
	} else
		g_list_free(merges);
}

static void gtk_blist_renderer_edited_cb(GtkCellRendererText *text_rend, char *arg1,
					 char *arg2, PurpleBuddyList *list)
{
	GtkTreeIter iter;
	GtkTreePath *path;
	GValue val;
	PurpleBlistNode *node;
	PurpleGroup *dest;

	editing_blist = FALSE;
	path = gtk_tree_path_new_from_string (arg1);
	gtk_tree_model_get_iter (GTK_TREE_MODEL(gtkblist->treemodel), &iter, path);
	gtk_tree_path_free (path);
	val.g_type = 0;
	gtk_tree_model_get_value (GTK_TREE_MODEL(gtkblist->treemodel), &iter, NODE_COLUMN, &val);
	node = g_value_get_pointer(&val);
	gtk_tree_view_set_enable_search (GTK_TREE_VIEW(gtkblist->treeview), TRUE);
	g_object_set(G_OBJECT(gtkblist->text_rend), "editable", FALSE, NULL);

	switch (purple_blist_node_get_type(node))
	{
		case PURPLE_BLIST_CONTACT_NODE:
			{
				PurpleContact *contact = PURPLE_CONTACT(node);
				struct _pidgin_blist_node *gtknode =
					(struct _pidgin_blist_node *)purple_blist_node_get_ui_data(node);

				if (purple_contact_get_alias(contact) || gtknode->contact_expanded) {
					purple_blist_alias_contact(contact, arg2);
					gtk_blist_auto_personize(purple_blist_node_get_parent(node), arg2);
				} else {
					PurpleBuddy *buddy = purple_contact_get_priority_buddy(contact);
					purple_blist_alias_buddy(buddy, arg2);
					serv_alias_buddy(buddy);
					gtk_blist_auto_personize(purple_blist_node_get_parent(node), arg2);
				}
			}
			break;

		case PURPLE_BLIST_BUDDY_NODE:
			{
				PurpleGroup *group = purple_buddy_get_group(PURPLE_BUDDY(node));

				purple_blist_alias_buddy(PURPLE_BUDDY(node), arg2);
				serv_alias_buddy(PURPLE_BUDDY(node));
				gtk_blist_auto_personize(PURPLE_BLIST_NODE(group), arg2);
			}
			break;
		case PURPLE_BLIST_GROUP_NODE:
			dest = purple_find_group(arg2);
<<<<<<< HEAD
			if (dest != NULL && strcmp(arg2, purple_group_get_name(PURPLE_GROUP(node)))) {
				pidgin_dialogs_merge_groups(PURPLE_GROUP(node), arg2);
			} else {
				purple_blist_rename_group(PURPLE_GROUP(node), arg2);
			}
=======
			if (dest != NULL && purple_utf8_strcasecmp(arg2, ((PurpleGroup*) node)->name)) {
				pidgin_dialogs_merge_groups((PurpleGroup*) node, arg2);
			} else
				purple_blist_rename_group((PurpleGroup*)node, arg2);
>>>>>>> 5ec0d411
			break;
		case PURPLE_BLIST_CHAT_NODE:
			purple_blist_alias_chat(PURPLE_CHAT(node), arg2);
			break;
		default:
			break;
	}
	pidgin_blist_refresh(list);
}

static void
chat_components_edit_ok(PurpleChat *chat, PurpleRequestFields *allfields)
{
	GList *groups, *fields;

	for (groups = purple_request_fields_get_groups(allfields); groups; groups = groups->next) {
		fields = purple_request_field_group_get_fields(groups->data);
		for (; fields; fields = fields->next) {
			PurpleRequestField *field = fields->data;
			const char *id;
			char *val;

			id = purple_request_field_get_id(field);
			if (purple_request_field_get_type(field) == PURPLE_REQUEST_FIELD_INTEGER)
				val = g_strdup_printf("%d", purple_request_field_int_get_value(field));
			else
				val = g_strdup(purple_request_field_string_get_value(field));

			if (!val) {
				g_hash_table_remove(purple_chat_get_components(chat), id);
			} else {
				g_hash_table_replace(purple_chat_get_components(chat), g_strdup(id), val);  /* val should not be free'd */
			}
		}
	}
}

static void chat_components_edit(GtkWidget *w, PurpleBlistNode *node)
{
	PurpleRequestFields *fields = purple_request_fields_new();
	PurpleRequestFieldGroup *group = purple_request_field_group_new(NULL);
	PurpleRequestField *field;
	GList *parts, *iter;
	struct proto_chat_entry *pce;
	PurpleConnection *gc;
	PurpleChat *chat = (PurpleChat*)node;

	purple_request_fields_add_group(fields, group);

	gc = purple_account_get_connection(purple_chat_get_account(chat));
	parts = PURPLE_PLUGIN_PROTOCOL_INFO(purple_connection_get_prpl(gc))->chat_info(gc);

	for (iter = parts; iter; iter = iter->next) {
		pce = iter->data;
		if (pce->is_int) {
			int val;
			const char *str = g_hash_table_lookup(purple_chat_get_components(chat), pce->identifier);
			if (!str || sscanf(str, "%d", &val) != 1)
				val = pce->min;
			field = purple_request_field_int_new(pce->identifier, pce->label, val);
		} else {
			field = purple_request_field_string_new(pce->identifier, pce->label,
					g_hash_table_lookup(purple_chat_get_components(chat), pce->identifier), FALSE);
			if (pce->secret)
				purple_request_field_string_set_masked(field, TRUE);
		}

		if (pce->required)
			purple_request_field_set_required(field, TRUE);

		purple_request_field_group_add_field(group, field);
		g_free(pce);
	}

	g_list_free(parts);

	purple_request_fields(NULL, _("Edit Chat"), NULL, _("Please update the necessary fields."),
			fields, _("Save"), G_CALLBACK(chat_components_edit_ok), _("Cancel"), NULL,
			NULL, NULL, NULL,
			chat);
}

static void gtk_blist_menu_alias_cb(GtkWidget *w, PurpleBlistNode *node)
{
	GtkTreeIter iter;
	GtkTreePath *path;

	if (!(get_iter_from_node(node, &iter))) {
		/* This is either a bug, or the buddy is in a collapsed contact */
		node = purple_blist_node_get_parent(node);
		if (!get_iter_from_node(node, &iter))
			/* Now it's definitely a bug */
			return;
	}

	pidgin_blist_tooltip_destroy();

	path = gtk_tree_model_get_path(GTK_TREE_MODEL(gtkblist->treemodel), &iter);
	g_object_set(G_OBJECT(gtkblist->text_rend), "editable", TRUE, NULL);
	gtk_tree_view_set_enable_search (GTK_TREE_VIEW(gtkblist->treeview), FALSE);
	gtk_widget_grab_focus(gtkblist->treeview);
#if GTK_CHECK_VERSION(2,2,0)
	gtk_tree_view_set_cursor_on_cell(GTK_TREE_VIEW(gtkblist->treeview), path,
			gtkblist->text_column, gtkblist->text_rend, TRUE);
#else
	gtk_tree_view_set_cursor(GTK_TREE_VIEW(gtkblist->treeview), path, gtkblist->text_column, TRUE);
#endif
	gtk_tree_path_free(path);
}

static void gtk_blist_menu_bp_cb(GtkWidget *w, PurpleBuddy *b)
{
	pidgin_pounce_editor_show(purple_buddy_get_account(b),
	                          purple_buddy_get_name(b), NULL);
}

static void gtk_blist_menu_showlog_cb(GtkWidget *w, PurpleBlistNode *node)
{
	PurpleLogType type;
	PurpleAccount *account;
	char *name = NULL;

	pidgin_set_cursor(gtkblist->window, GDK_WATCH);

	if (PURPLE_BLIST_NODE_IS_BUDDY(node)) {
		PurpleBuddy *b = (PurpleBuddy*) node;
		type = PURPLE_LOG_IM;
		name = g_strdup(purple_buddy_get_name(b));
		account = purple_buddy_get_account(b);
	} else if (PURPLE_BLIST_NODE_IS_CHAT(node)) {
		PurpleChat *c = PURPLE_CHAT(node);
		PurplePluginProtocolInfo *prpl_info = NULL;
		type = PURPLE_LOG_CHAT;
		account = purple_chat_get_account(c);
		prpl_info = PURPLE_PLUGIN_PROTOCOL_INFO(purple_find_prpl(purple_account_get_protocol_id(account)));
		if (prpl_info && prpl_info->get_chat_name) {
			name = prpl_info->get_chat_name(purple_chat_get_components(c));
		}
	} else if (PURPLE_BLIST_NODE_IS_CONTACT(node)) {
		pidgin_log_show_contact(PURPLE_CONTACT(node));
		pidgin_clear_cursor(gtkblist->window);
		return;
	} else {
		pidgin_clear_cursor(gtkblist->window);

		/* This callback should not have been registered for a node
		 * that doesn't match the type of one of the blocks above. */
		g_return_if_reached();
	}

	if (name && account) {
		pidgin_log_show(type, name, account);
		g_free(name);

		pidgin_clear_cursor(gtkblist->window);
	}
}

static void gtk_blist_menu_showoffline_cb(GtkWidget *w, PurpleBlistNode *node)
{
	if (PURPLE_BLIST_NODE_IS_BUDDY(node))
	{
		purple_blist_node_set_bool(node, "show_offline",
		                           !purple_blist_node_get_bool(node, "show_offline"));
		pidgin_blist_update(purple_get_blist(), node);
	}
	else if (PURPLE_BLIST_NODE_IS_CONTACT(node))
	{
		PurpleBlistNode *bnode;
		gboolean setting = !purple_blist_node_get_bool(node, "show_offline");

		purple_blist_node_set_bool(node, "show_offline", setting);
		for (bnode = purple_blist_node_get_first_child(node);
		     bnode != NULL;
		     bnode = purple_blist_node_get_sibling_next(bnode))
		{
			purple_blist_node_set_bool(bnode, "show_offline", setting);
			pidgin_blist_update(purple_get_blist(), bnode);
		}
	} else if (PURPLE_BLIST_NODE_IS_GROUP(node)) {
		PurpleBlistNode *cnode, *bnode;
		gboolean setting = !purple_blist_node_get_bool(node, "show_offline");

		purple_blist_node_set_bool(node, "show_offline", setting);
		for (cnode = purple_blist_node_get_first_child(node);
		     cnode != NULL;
		     cnode = purple_blist_node_get_sibling_next(cnode))
		{
			purple_blist_node_set_bool(cnode, "show_offline", setting);
			for (bnode = purple_blist_node_get_first_child(cnode);
			     bnode != NULL;
			     bnode = purple_blist_node_get_sibling_next(bnode))
			{
				purple_blist_node_set_bool(bnode, "show_offline", setting);
				pidgin_blist_update(purple_get_blist(), bnode);
			}
		}
	}
}

static void gtk_blist_show_systemlog_cb(void)
{
	pidgin_syslog_show();
}

static void gtk_blist_show_onlinehelp_cb(void)
{
	purple_notify_uri(NULL, PURPLE_WEBSITE "documentation");
}

static void
do_join_chat(PidginJoinChatData *data)
{
	if (data)
	{
		GHashTable *components =
			g_hash_table_new_full(g_str_hash, g_str_equal, g_free, g_free);
		GList *tmp;
		PurpleChat *chat;

		for (tmp = data->entries; tmp != NULL; tmp = tmp->next)
		{
			if (g_object_get_data(tmp->data, "is_spin"))
			{
				g_hash_table_replace(components,
					g_strdup(g_object_get_data(tmp->data, "identifier")),
					g_strdup_printf("%d",
							gtk_spin_button_get_value_as_int(tmp->data)));
			}
			else
			{
				g_hash_table_replace(components,
					g_strdup(g_object_get_data(tmp->data, "identifier")),
					g_strdup(gtk_entry_get_text(tmp->data)));
			}
		}

		chat = purple_chat_new(data->account, NULL, components);
		gtk_blist_join_chat(chat);
		purple_blist_remove_chat(chat);
	}
}

static void
do_joinchat(GtkWidget *dialog, int id, PidginJoinChatData *info)
{
	switch(id)
	{
		case GTK_RESPONSE_OK:
			do_join_chat(info);
			break;

		case 1:
			pidgin_roomlist_dialog_show_with_account(info->account);
			return;

		break;
	}

	gtk_widget_destroy(GTK_WIDGET(dialog));
	g_list_free(info->entries);
	g_free(info);
}

/*
 * Check the values of all the text entry boxes.  If any required input
 * strings are empty then don't allow the user to click on "OK."
 */
static void
joinchat_set_sensitive_if_input_cb(GtkWidget *entry, gpointer user_data)
{
	PurplePluginProtocolInfo *prpl_info;
	PurpleConnection *gc;
	PidginJoinChatData *data;
	GList *tmp;
	const char *text;
	gboolean required;
	gboolean sensitive = TRUE;

	data = user_data;

	for (tmp = data->entries; tmp != NULL; tmp = tmp->next)
	{
		if (!g_object_get_data(tmp->data, "is_spin"))
		{
			required = GPOINTER_TO_INT(g_object_get_data(tmp->data, "required"));
			text = gtk_entry_get_text(tmp->data);
			if (required && (*text == '\0'))
				sensitive = FALSE;
		}
	}

	gtk_dialog_set_response_sensitive(GTK_DIALOG(data->window), GTK_RESPONSE_OK, sensitive);

	gc = purple_account_get_connection(data->account);
	prpl_info = (gc != NULL) ? PURPLE_PLUGIN_PROTOCOL_INFO(gc->prpl) : NULL;
	sensitive = (prpl_info != NULL && prpl_info->roomlist_get_list != NULL);

	gtk_dialog_set_response_sensitive(GTK_DIALOG(data->window), 1, sensitive);
}

static void
pidgin_blist_update_privacy_cb(PurpleBuddy *buddy)
{
	struct _pidgin_blist_node *ui_data = purple_blist_node_get_ui_data(PURPLE_BLIST_NODE(buddy));
	if (ui_data == NULL || ui_data->row == NULL)
		return;
	pidgin_blist_update_buddy(purple_get_blist(), PURPLE_BLIST_NODE(buddy), TRUE);
}

static void
rebuild_joinchat_entries(PidginJoinChatData *data)
{
	PurpleConnection *gc;
	GList *list = NULL, *tmp;
	GHashTable *defaults = NULL;
	struct proto_chat_entry *pce;
	gboolean focus = TRUE;

	g_return_if_fail(data->account != NULL);

	gc = purple_account_get_connection(data->account);

	gtk_container_foreach(GTK_CONTAINER(data->entries_box), (GtkCallback)gtk_widget_destroy, NULL);

	g_list_free(data->entries);
	data->entries = NULL;

	if (PURPLE_PLUGIN_PROTOCOL_INFO(gc->prpl)->chat_info != NULL)
		list = PURPLE_PLUGIN_PROTOCOL_INFO(gc->prpl)->chat_info(gc);

	if (PURPLE_PLUGIN_PROTOCOL_INFO(gc->prpl)->chat_info_defaults != NULL)
		defaults = PURPLE_PLUGIN_PROTOCOL_INFO(gc->prpl)->chat_info_defaults(gc, NULL);

	for (tmp = list; tmp; tmp = tmp->next)
	{
		GtkWidget *input;

		pce = tmp->data;

		if (pce->is_int)
		{
			GtkObject *adjust;
			adjust = gtk_adjustment_new(pce->min, pce->min, pce->max,
										1, 10, 10);
			input = gtk_spin_button_new(GTK_ADJUSTMENT(adjust), 1, 0);
			gtk_widget_set_size_request(input, 50, -1);
			pidgin_add_widget_to_vbox(GTK_BOX(data->entries_box), pce->label, data->sg, input, FALSE, NULL);
		}
		else
		{
			char *value;
			input = gtk_entry_new();
			gtk_entry_set_activates_default(GTK_ENTRY(input), TRUE);
			value = g_hash_table_lookup(defaults, pce->identifier);
			if (value != NULL)
				gtk_entry_set_text(GTK_ENTRY(input), value);
			if (pce->secret)
			{
				gtk_entry_set_visibility(GTK_ENTRY(input), FALSE);
				if (gtk_entry_get_invisible_char(GTK_ENTRY(input)) == '*')
					gtk_entry_set_invisible_char(GTK_ENTRY(input), PIDGIN_INVISIBLE_CHAR);
			}
			pidgin_add_widget_to_vbox(GTK_BOX(data->entries_box), pce->label, data->sg, input, TRUE, NULL);
			g_signal_connect(G_OBJECT(input), "changed",
							 G_CALLBACK(joinchat_set_sensitive_if_input_cb), data);
		}

		/* Do the following for any type of input widget */
		if (focus)
		{
			gtk_widget_grab_focus(input);
			focus = FALSE;
		}
		g_object_set_data(G_OBJECT(input), "identifier", (gpointer)pce->identifier);
		g_object_set_data(G_OBJECT(input), "is_spin", GINT_TO_POINTER(pce->is_int));
		g_object_set_data(G_OBJECT(input), "required", GINT_TO_POINTER(pce->required));
		data->entries = g_list_append(data->entries, input);

		g_free(pce);
	}

	g_list_free(list);
	g_hash_table_destroy(defaults);

	/* Set whether the "OK" button should be clickable initially */
	joinchat_set_sensitive_if_input_cb(NULL, data);

	gtk_widget_show_all(data->entries_box);
}

static void
joinchat_select_account_cb(GObject *w, PurpleAccount *account,
                           PidginJoinChatData *data)
{
    data->account = account;
    rebuild_joinchat_entries(data);
}

static gboolean
chat_account_filter_func(PurpleAccount *account)
{
	PurpleConnection *gc = purple_account_get_connection(account);
	PurplePluginProtocolInfo *prpl_info = NULL;

	prpl_info = PURPLE_PLUGIN_PROTOCOL_INFO(gc->prpl);

	return (prpl_info->chat_info != NULL);
}

gboolean
pidgin_blist_joinchat_is_showable()
{
	GList *c;
	PurpleConnection *gc;

	for (c = purple_connections_get_all(); c != NULL; c = c->next) {
		gc = c->data;

		if (chat_account_filter_func(purple_connection_get_account(gc)))
			return TRUE;
	}

	return FALSE;
}

void
pidgin_blist_joinchat_show(void)
{
	GtkWidget *hbox, *vbox;
	GtkWidget *label;
	PidginBuddyList *gtkblist;
	GtkWidget *img = NULL;
	PidginJoinChatData *data = NULL;

	gtkblist = purple_blist_get_ui_data();
	img = gtk_image_new_from_stock(PIDGIN_STOCK_DIALOG_QUESTION,
					gtk_icon_size_from_name(PIDGIN_ICON_SIZE_TANGO_HUGE));
	data = g_new0(PidginJoinChatData, 1);

	data->window = gtk_dialog_new_with_buttons(_("Join a Chat"),
		NULL, GTK_DIALOG_NO_SEPARATOR,
		_("Room _List"), 1,
		GTK_STOCK_CANCEL, GTK_RESPONSE_CANCEL,
		PIDGIN_STOCK_CHAT, GTK_RESPONSE_OK, NULL);
	gtk_dialog_set_default_response(GTK_DIALOG(data->window), GTK_RESPONSE_OK);
	gtk_container_set_border_width(GTK_CONTAINER(data->window), PIDGIN_HIG_BOX_SPACE);
	gtk_window_set_resizable(GTK_WINDOW(data->window), FALSE);
	gtk_box_set_spacing(GTK_BOX(GTK_DIALOG(data->window)->vbox), PIDGIN_HIG_BORDER);
	gtk_container_set_border_width(
		GTK_CONTAINER(GTK_DIALOG(data->window)->vbox), PIDGIN_HIG_BOX_SPACE);
	gtk_window_set_role(GTK_WINDOW(data->window), "join_chat");

	hbox = gtk_hbox_new(FALSE, PIDGIN_HIG_BORDER);
	gtk_container_add(GTK_CONTAINER(GTK_DIALOG(data->window)->vbox), hbox);
	gtk_box_pack_start(GTK_BOX(hbox), img, FALSE, FALSE, 0);
	gtk_misc_set_alignment(GTK_MISC(img), 0, 0);

	vbox = gtk_vbox_new(FALSE, 5);
	gtk_container_set_border_width(GTK_CONTAINER(vbox), 0);
	gtk_container_add(GTK_CONTAINER(hbox), vbox);

	label = gtk_label_new(_("Please enter the appropriate information "
							"about the chat you would like to join.\n"));
	gtk_label_set_line_wrap(GTK_LABEL(label), TRUE);
	gtk_misc_set_alignment(GTK_MISC(label), 0, 0);
	gtk_box_pack_start(GTK_BOX(vbox), label, FALSE, FALSE, 0);

	data->sg = gtk_size_group_new(GTK_SIZE_GROUP_HORIZONTAL);

	data->account_menu = pidgin_account_option_menu_new(NULL, FALSE,
			G_CALLBACK(joinchat_select_account_cb),
			chat_account_filter_func, data);

	pidgin_add_widget_to_vbox(GTK_BOX(vbox), _("_Account:"), data->sg, data->account_menu, TRUE, NULL);

	data->entries_box = gtk_vbox_new(FALSE, 5);
	gtk_container_add(GTK_CONTAINER(vbox), data->entries_box);
	gtk_container_set_border_width(GTK_CONTAINER(data->entries_box), 0);

	data->account =	pidgin_account_option_menu_get_selected(data->account_menu);

	rebuild_joinchat_entries(data);

	g_signal_connect(G_OBJECT(data->window), "response",
					 G_CALLBACK(do_joinchat), data);

	g_object_unref(data->sg);

	gtk_widget_show_all(data->window);
}

static void gtk_blist_row_expanded_cb(GtkTreeView *tv, GtkTreeIter *iter, GtkTreePath *path, gpointer user_data)
{
	PurpleBlistNode *node;
	GValue val;

	val.g_type = 0;
	gtk_tree_model_get_value(GTK_TREE_MODEL(gtkblist->treemodel), iter, NODE_COLUMN, &val);

	node = g_value_get_pointer(&val);

	if (PURPLE_BLIST_NODE_IS_GROUP(node)) {
		char *title;

		title = pidgin_get_group_title(node, TRUE);

		gtk_tree_store_set(gtkblist->treemodel, iter,
		   NAME_COLUMN, title,
		   -1);

		g_free(title);

		purple_blist_node_set_bool(node, "collapsed", FALSE);
		pidgin_blist_tooltip_destroy();
	}
}

static void gtk_blist_row_collapsed_cb(GtkTreeView *tv, GtkTreeIter *iter, GtkTreePath *path, gpointer user_data)
{
	PurpleBlistNode *node;
	GValue val;

	val.g_type = 0;
	gtk_tree_model_get_value(GTK_TREE_MODEL(gtkblist->treemodel), iter, NODE_COLUMN, &val);

	node = g_value_get_pointer(&val);

	if (PURPLE_BLIST_NODE_IS_GROUP(node)) {
		char *title;
		struct _pidgin_blist_node *gtknode;
		PurpleBlistNode *cnode;

		title = pidgin_get_group_title(node, FALSE);

		gtk_tree_store_set(gtkblist->treemodel, iter,
		   NAME_COLUMN, title,
		   -1);

		g_free(title);

		purple_blist_node_set_bool(node, "collapsed", TRUE);

		for(cnode = node->child; cnode; cnode = cnode->next) {
			if (PURPLE_BLIST_NODE_IS_CONTACT(cnode)) {
				gtknode = cnode->ui_data;
				if (!gtknode->contact_expanded)
					continue;
				gtknode->contact_expanded = FALSE;
				pidgin_blist_update_contact(NULL, cnode);
			}
		}
		pidgin_blist_tooltip_destroy();
	} else if(PURPLE_BLIST_NODE_IS_CONTACT(node)) {
		pidgin_blist_collapse_contact_cb(NULL, node);
	}
}

static void gtk_blist_row_activated_cb(GtkTreeView *tv, GtkTreePath *path, GtkTreeViewColumn *col, gpointer data) {
	PurpleBlistNode *node;
	GtkTreeIter iter;
	GValue val;

	gtk_tree_model_get_iter(GTK_TREE_MODEL(gtkblist->treemodel), &iter, path);

	val.g_type = 0;
	gtk_tree_model_get_value (GTK_TREE_MODEL(gtkblist->treemodel), &iter, NODE_COLUMN, &val);
	node = g_value_get_pointer(&val);

	if(PURPLE_BLIST_NODE_IS_CONTACT(node) || PURPLE_BLIST_NODE_IS_BUDDY(node)) {
		PurpleBuddy *buddy;

		if(PURPLE_BLIST_NODE_IS_CONTACT(node))
			buddy = purple_contact_get_priority_buddy((PurpleContact*)node);
		else
			buddy = (PurpleBuddy*)node;

		pidgin_dialogs_im_with_user(buddy->account, buddy->name);
	} else if (PURPLE_BLIST_NODE_IS_CHAT(node)) {
		gtk_blist_join_chat((PurpleChat *)node);
	} else if (PURPLE_BLIST_NODE_IS_GROUP(node)) {
/*		if (gtk_tree_view_row_expanded(tv, path))
			gtk_tree_view_collapse_row(tv, path);
		else
			gtk_tree_view_expand_row(tv,path,FALSE);*/
	}
}

static void pidgin_blist_add_chat_cb(void)
{
	GtkTreeSelection *sel = gtk_tree_view_get_selection(GTK_TREE_VIEW(gtkblist->treeview));
	GtkTreeIter iter;
	PurpleBlistNode *node;

	if(gtk_tree_selection_get_selected(sel, NULL, &iter)){
		gtk_tree_model_get(GTK_TREE_MODEL(gtkblist->treemodel), &iter, NODE_COLUMN, &node, -1);
		if (PURPLE_BLIST_NODE_IS_BUDDY(node))
			purple_blist_request_add_chat(NULL, (PurpleGroup*)node->parent->parent, NULL, NULL);
		if (PURPLE_BLIST_NODE_IS_CONTACT(node) || PURPLE_BLIST_NODE_IS_CHAT(node))
			purple_blist_request_add_chat(NULL, (PurpleGroup*)node->parent, NULL, NULL);
		else if (PURPLE_BLIST_NODE_IS_GROUP(node))
			purple_blist_request_add_chat(NULL, (PurpleGroup*)node, NULL, NULL);
	}
	else {
		purple_blist_request_add_chat(NULL, NULL, NULL, NULL);
	}
}

static void pidgin_blist_add_buddy_cb(void)
{
	GtkTreeSelection *sel = gtk_tree_view_get_selection(GTK_TREE_VIEW(gtkblist->treeview));
	GtkTreeIter iter;
	PurpleBlistNode *node;

	if(gtk_tree_selection_get_selected(sel, NULL, &iter)){
		gtk_tree_model_get(GTK_TREE_MODEL(gtkblist->treemodel), &iter, NODE_COLUMN, &node, -1);
		if (PURPLE_BLIST_NODE_IS_BUDDY(node)) {
			purple_blist_request_add_buddy(NULL, NULL, ((PurpleGroup*)node->parent->parent)->name,
					NULL);
		} else if (PURPLE_BLIST_NODE_IS_CONTACT(node)
				|| PURPLE_BLIST_NODE_IS_CHAT(node)) {
			purple_blist_request_add_buddy(NULL, NULL, ((PurpleGroup*)node->parent)->name, NULL);
		} else if (PURPLE_BLIST_NODE_IS_GROUP(node)) {
			purple_blist_request_add_buddy(NULL, NULL, ((PurpleGroup*)node)->name, NULL);
		}
	}
	else {
		purple_blist_request_add_buddy(NULL, NULL, NULL, NULL);
	}
}

static void
pidgin_blist_remove_cb (GtkWidget *w, PurpleBlistNode *node)
{
	if (PURPLE_BLIST_NODE_IS_BUDDY(node)) {
		pidgin_dialogs_remove_buddy((PurpleBuddy*)node);
	} else if (PURPLE_BLIST_NODE_IS_CHAT(node)) {
		pidgin_dialogs_remove_chat((PurpleChat*)node);
	} else if (PURPLE_BLIST_NODE_IS_GROUP(node)) {
		pidgin_dialogs_remove_group((PurpleGroup*)node);
	} else if (PURPLE_BLIST_NODE_IS_CONTACT(node)) {
		pidgin_dialogs_remove_contact((PurpleContact*)node);
	}
}

struct _expand {
	GtkTreeView *treeview;
	GtkTreePath *path;
	PurpleBlistNode *node;
};

static gboolean
scroll_to_expanded_cell(gpointer data)
{
	struct _expand *ex = data;
	gtk_tree_view_scroll_to_cell(ex->treeview, ex->path, NULL, FALSE, 0, 0);
	pidgin_blist_update_contact(NULL, ex->node);

	gtk_tree_path_free(ex->path);
	g_free(ex);

	return FALSE;
}

static void
pidgin_blist_expand_contact_cb(GtkWidget *w, PurpleBlistNode *node)
{
	struct _pidgin_blist_node *gtknode;
	GtkTreeIter iter, parent;
	PurpleBlistNode *bnode;
	GtkTreePath *path;

	if(!PURPLE_BLIST_NODE_IS_CONTACT(node))
		return;

	gtknode = (struct _pidgin_blist_node *)node->ui_data;

	gtknode->contact_expanded = TRUE;

	for(bnode = node->child; bnode; bnode = bnode->next) {
		pidgin_blist_update(NULL, bnode);
	}

	/* This ensures that the bottom buddy is visible, i.e. not scrolled off the alignment */
	if (get_iter_from_node(node, &parent)) {
		struct _expand *ex = g_new0(struct _expand, 1);

		gtk_tree_model_iter_nth_child(GTK_TREE_MODEL(gtkblist->treemodel), &iter, &parent,
				  gtk_tree_model_iter_n_children(GTK_TREE_MODEL(gtkblist->treemodel), &parent) -1);
		path = gtk_tree_model_get_path(GTK_TREE_MODEL(gtkblist->treemodel), &iter);

		/* Let the treeview draw so it knows where to scroll */
		ex->treeview = GTK_TREE_VIEW(gtkblist->treeview);
		ex->path = path;
		ex->node = node->child;
		g_idle_add(scroll_to_expanded_cell, ex);
	}
}

static void
pidgin_blist_collapse_contact_cb(GtkWidget *w, PurpleBlistNode *node)
{
	PurpleBlistNode *bnode;
	struct _pidgin_blist_node *gtknode;

	if(!PURPLE_BLIST_NODE_IS_CONTACT(node))
		return;

	gtknode = (struct _pidgin_blist_node *)node->ui_data;

	gtknode->contact_expanded = FALSE;

	for(bnode = node->child; bnode; bnode = bnode->next) {
		pidgin_blist_update(NULL, bnode);
	}
}

static void
toggle_privacy(GtkWidget *widget, PurpleBlistNode *node)
{
	PurpleBuddy *buddy;
	PurpleAccount *account;
	gboolean permitted;
	const char *name;

	if (!PURPLE_BLIST_NODE_IS_BUDDY(node))
		return;

	buddy = (PurpleBuddy *)node;
	account = purple_buddy_get_account(buddy);
	name = purple_buddy_get_name(buddy);

	permitted = purple_privacy_check(account, name);

	/* XXX: Perhaps ask whether to restore the previous lists where appropirate? */

	if (permitted)
		purple_privacy_deny(account, name, FALSE, FALSE);
	else
		purple_privacy_allow(account, name, FALSE, FALSE);

	pidgin_blist_update(purple_get_blist(), node);
}

void pidgin_append_blist_node_privacy_menu(GtkWidget *menu, PurpleBlistNode *node)
{
	PurpleBuddy *buddy = (PurpleBuddy *)node;
	PurpleAccount *account;
	gboolean permitted;

	account = purple_buddy_get_account(buddy);
	permitted = purple_privacy_check(account, purple_buddy_get_name(buddy));

	pidgin_new_item_from_stock(menu, permitted ? _("_Block") : _("Un_block"),
						permitted ? PIDGIN_STOCK_TOOLBAR_BLOCK : PIDGIN_STOCK_TOOLBAR_UNBLOCK, G_CALLBACK(toggle_privacy),
						node, 0 ,0, NULL);
}

void
pidgin_append_blist_node_proto_menu(GtkWidget *menu, PurpleConnection *gc,
                                      PurpleBlistNode *node)
{
	GList *l, *ll;
	PurplePluginProtocolInfo *prpl_info = PURPLE_PLUGIN_PROTOCOL_INFO(gc->prpl);

	if(!prpl_info || !prpl_info->blist_node_menu)
		return;

	for(l = ll = prpl_info->blist_node_menu(node); l; l = l->next) {
		PurpleMenuAction *act = (PurpleMenuAction *) l->data;
		pidgin_append_menu_action(menu, act, node);
	}
	g_list_free(ll);
}

void
pidgin_append_blist_node_extended_menu(GtkWidget *menu, PurpleBlistNode *node)
{
	GList *l, *ll;

	for(l = ll = purple_blist_node_get_extended_menu(node); l; l = l->next) {
		PurpleMenuAction *act = (PurpleMenuAction *) l->data;
		pidgin_append_menu_action(menu, act, node);
	}
	g_list_free(ll);
}



static void
pidgin_append_blist_node_move_to_menu(GtkWidget *menu, PurpleBlistNode *node)
{
	GtkWidget *submenu;
	GtkWidget *menuitem;
	PurpleBlistNode *group;

	menuitem = gtk_menu_item_new_with_label(_("Move to"));
	gtk_menu_shell_append(GTK_MENU_SHELL(menu), menuitem);
	gtk_widget_show(menuitem);

	submenu = gtk_menu_new();
	gtk_menu_item_set_submenu(GTK_MENU_ITEM(menuitem), submenu);

	for (group = purple_blist_get_root(); group; group = group->next) {
		if (group->type != PURPLE_BLIST_GROUP_NODE)
			continue;
		if (group == node->parent)
			continue;
		menuitem = pidgin_new_item_from_stock(submenu, purple_group_get_name((PurpleGroup *)group), NULL,
						      G_CALLBACK(gtk_blist_menu_move_to_cb), node, 0, 0, NULL);
		g_object_set_data(G_OBJECT(menuitem), "groupnode", group);
	}
	gtk_widget_show_all(submenu);
}

void
pidgin_blist_make_buddy_menu(GtkWidget *menu, PurpleBuddy *buddy, gboolean sub) {
	PurplePluginProtocolInfo *prpl_info;
	PurpleContact *contact;
	PurpleBlistNode *node;
	gboolean contact_expanded = FALSE;
	gboolean show_offline = FALSE;

	g_return_if_fail(menu);
	g_return_if_fail(buddy);

	prpl_info = PURPLE_PLUGIN_PROTOCOL_INFO(buddy->account->gc->prpl);

	node = (PurpleBlistNode*)buddy;

	contact = purple_buddy_get_contact(buddy);
	if (contact) {
		contact_expanded = ((struct _pidgin_blist_node *)(((PurpleBlistNode*)contact)->ui_data))->contact_expanded;
	}

	if (prpl_info && prpl_info->get_info) {
		pidgin_new_item_from_stock(menu, _("Get _Info"), PIDGIN_STOCK_TOOLBAR_USER_INFO,
				G_CALLBACK(gtk_blist_menu_info_cb), buddy, 0, 0, NULL);
	}
	pidgin_new_item_from_stock(menu, _("I_M"), PIDGIN_STOCK_TOOLBAR_MESSAGE_NEW,
			G_CALLBACK(gtk_blist_menu_im_cb), buddy, 0, 0, NULL);
	if (prpl_info && prpl_info->send_file) {
		if (!prpl_info->can_receive_file ||
			prpl_info->can_receive_file(buddy->account->gc, buddy->name))
		{
			pidgin_new_item_from_stock(menu, _("_Send File..."),
									 PIDGIN_STOCK_TOOLBAR_SEND_FILE,
									 G_CALLBACK(gtk_blist_menu_send_file_cb),
									 buddy, 0, 0, NULL);
		}
	}

	pidgin_new_item_from_stock(menu, _("Add Buddy _Pounce..."), NULL,
			G_CALLBACK(gtk_blist_menu_bp_cb), buddy, 0, 0, NULL);

	if (node->parent && node->parent->child->next && 
	      !sub && !contact_expanded) {
		pidgin_new_item_from_stock(menu, _("View _Log"), NULL,
				G_CALLBACK(gtk_blist_menu_showlog_cb),
				contact, 0, 0, NULL);
	} else if (!sub) {
		pidgin_new_item_from_stock(menu, _("View _Log"), NULL,
				G_CALLBACK(gtk_blist_menu_showlog_cb), buddy, 0, 0, NULL);
	}

	if (!(purple_blist_node_get_flags(node) & PURPLE_BLIST_NODE_FLAG_NO_SAVE)) {
		show_offline = purple_blist_node_get_bool(node, "show_offline");
		pidgin_new_item_from_stock(menu, show_offline ? _("Hide when offline") : _("Show when offline"),
				NULL, G_CALLBACK(gtk_blist_menu_showoffline_cb), node, 0, 0, NULL);
	}

	pidgin_append_blist_node_proto_menu(menu, buddy->account->gc, node);
	pidgin_append_blist_node_extended_menu(menu, node);

	if (!contact_expanded && contact != NULL)
		pidgin_append_blist_node_move_to_menu(menu, (PurpleBlistNode *)contact);

	if (node->parent && node->parent->child->next && 
              !sub && !contact_expanded) {
		pidgin_separator(menu);
		pidgin_append_blist_node_privacy_menu(menu, node);
		pidgin_new_item_from_stock(menu, _("_Alias..."), PIDGIN_STOCK_ALIAS,
				G_CALLBACK(gtk_blist_menu_alias_cb),
				contact, 0, 0, NULL);
		pidgin_new_item_from_stock(menu, _("_Remove"), GTK_STOCK_REMOVE,
				G_CALLBACK(pidgin_blist_remove_cb),
				contact, 0, 0, NULL);
	} else if (!sub || contact_expanded) {
		pidgin_separator(menu);
		pidgin_append_blist_node_privacy_menu(menu, node);
		pidgin_new_item_from_stock(menu, _("_Alias..."), PIDGIN_STOCK_ALIAS,
				G_CALLBACK(gtk_blist_menu_alias_cb), buddy, 0, 0, NULL);
		pidgin_new_item_from_stock(menu, _("_Remove"), GTK_STOCK_REMOVE,
				G_CALLBACK(pidgin_blist_remove_cb), buddy,
				0, 0, NULL);
	}
}

static gboolean
gtk_blist_key_press_cb(GtkWidget *tv, GdkEventKey *event, gpointer data)
{
	PurpleBlistNode *node;
	GValue val;
	GtkTreeIter iter;
	GtkTreeSelection *sel;

	sel = gtk_tree_view_get_selection(GTK_TREE_VIEW(tv));
	if(!gtk_tree_selection_get_selected(sel, NULL, &iter))
		return FALSE;

	val.g_type = 0;
	gtk_tree_model_get_value(GTK_TREE_MODEL(gtkblist->treemodel), &iter,
			NODE_COLUMN, &val);
	node = g_value_get_pointer(&val);

	if(event->state & GDK_CONTROL_MASK &&
			(event->keyval == 'o' || event->keyval == 'O')) {
		PurpleBuddy *buddy;

		if(PURPLE_BLIST_NODE_IS_CONTACT(node)) {
			buddy = purple_contact_get_priority_buddy((PurpleContact*)node);
		} else if(PURPLE_BLIST_NODE_IS_BUDDY(node)) {
			buddy = (PurpleBuddy*)node;
		} else {
			return FALSE;
		}
		if(buddy)
			pidgin_retrieve_user_info(buddy->account->gc, buddy->name);
	} else if (event->keyval == GDK_F2) {
		gtk_blist_menu_alias_cb(tv, node);
	}

	return FALSE;
}

static void
set_node_custom_icon_cb(const gchar *filename, gpointer data)
{
	if (filename) {
		PurpleBlistNode *node = (PurpleBlistNode*)data;

		purple_buddy_icons_node_set_custom_icon_from_file(node,
		                                                  filename);
	}
}

static void
set_node_custom_icon(GtkWidget *w, PurpleBlistNode *node)
{
	/* This doesn't keep track of the returned dialog (so that successive
	 * calls could be made to re-display that dialog). Do we want that? */
	GtkWidget *win = pidgin_buddy_icon_chooser_new(NULL, set_node_custom_icon_cb, node);
	gtk_widget_show_all(win);
}

static void
remove_node_custom_icon(GtkWidget *w, PurpleBlistNode *node)
{
	purple_buddy_icons_node_set_custom_icon(node, NULL, 0);
}

static void
add_buddy_icon_menu_items(GtkWidget *menu, PurpleBlistNode *node)
{
	GtkWidget *item;

	pidgin_new_item_from_stock(menu, _("Set Custom Icon"), NULL,
	                           G_CALLBACK(set_node_custom_icon), node, 0,
	                           0, NULL);

	item = pidgin_new_item_from_stock(menu, _("Remove Custom Icon"), NULL,
	                           G_CALLBACK(remove_node_custom_icon), node,
	                           0, 0, NULL);
	if (!purple_buddy_icons_node_has_custom_icon(node))
		gtk_widget_set_sensitive(item, FALSE);
}

static GtkWidget *
create_group_menu (PurpleBlistNode *node, PurpleGroup *g)
{
	GtkWidget *menu;
	GtkWidget *item;

	menu = gtk_menu_new();
	item = pidgin_new_item_from_stock(menu, _("Add _Buddy..."), GTK_STOCK_ADD,
				 G_CALLBACK(pidgin_blist_add_buddy_cb), node, 0, 0, NULL);
	gtk_widget_set_sensitive(item, purple_connections_get_all() != NULL);
	item = pidgin_new_item_from_stock(menu, _("Add C_hat..."), GTK_STOCK_ADD,
				 G_CALLBACK(pidgin_blist_add_chat_cb), node, 0, 0, NULL);
	gtk_widget_set_sensitive(item, pidgin_blist_joinchat_is_showable());
	pidgin_new_item_from_stock(menu, _("_Delete Group"), GTK_STOCK_REMOVE,
				 G_CALLBACK(pidgin_blist_remove_cb), node, 0, 0, NULL);
	pidgin_new_item_from_stock(menu, _("_Rename"), NULL,
				 G_CALLBACK(gtk_blist_menu_alias_cb), node, 0, 0, NULL);
	if (!(purple_blist_node_get_flags(node) & PURPLE_BLIST_NODE_FLAG_NO_SAVE)) {
		gboolean show_offline = purple_blist_node_get_bool(node, "show_offline");
		pidgin_new_item_from_stock(menu, show_offline ? _("Hide when offline") : _("Show when offline"),
				NULL, G_CALLBACK(gtk_blist_menu_showoffline_cb), node, 0, 0, NULL);
	}

	add_buddy_icon_menu_items(menu, node);

	pidgin_append_blist_node_extended_menu(menu, node);

	return menu;
}

static GtkWidget *
create_chat_menu(PurpleBlistNode *node, PurpleChat *c)
{
	GtkWidget *menu;
	gboolean autojoin, persistent;

	menu = gtk_menu_new();
	autojoin = (purple_blist_node_get_bool(node, "gtk-autojoin") ||
			(purple_blist_node_get_string(node, "gtk-autojoin") != NULL));
	persistent = purple_blist_node_get_bool(node, "gtk-persistent");

	pidgin_new_item_from_stock(menu, _("_Join"), PIDGIN_STOCK_CHAT,
			G_CALLBACK(gtk_blist_menu_join_cb), node, 0, 0, NULL);
	pidgin_new_check_item(menu, _("Auto-Join"),
			G_CALLBACK(gtk_blist_menu_autojoin_cb), node, autojoin);
	pidgin_new_check_item(menu, _("Persistent"),
			G_CALLBACK(gtk_blist_menu_persistent_cb), node, persistent);
	pidgin_new_item_from_stock(menu, _("View _Log"), NULL,
			G_CALLBACK(gtk_blist_menu_showlog_cb), node, 0, 0, NULL);

	pidgin_append_blist_node_proto_menu(menu, c->account->gc, node);
	pidgin_append_blist_node_extended_menu(menu, node);

	pidgin_separator(menu);

	pidgin_new_item_from_stock(menu, _("_Edit Settings..."), NULL,
				 G_CALLBACK(chat_components_edit), node, 0, 0, NULL);
	pidgin_new_item_from_stock(menu, _("_Alias..."), PIDGIN_STOCK_ALIAS,
				 G_CALLBACK(gtk_blist_menu_alias_cb), node, 0, 0, NULL);
	pidgin_new_item_from_stock(menu, _("_Remove"), GTK_STOCK_REMOVE,
				 G_CALLBACK(pidgin_blist_remove_cb), node, 0, 0, NULL);

	add_buddy_icon_menu_items(menu, node);

	return menu;
}

static GtkWidget *
create_contact_menu (PurpleBlistNode *node)
{
	GtkWidget *menu;

	menu = gtk_menu_new();

	pidgin_new_item_from_stock(menu, _("View _Log"), NULL,
				 G_CALLBACK(gtk_blist_menu_showlog_cb),
				 node, 0, 0, NULL);

	pidgin_separator(menu);

	pidgin_new_item_from_stock(menu, _("_Alias..."), PIDGIN_STOCK_ALIAS,
				 G_CALLBACK(gtk_blist_menu_alias_cb), node, 0, 0, NULL);
	pidgin_new_item_from_stock(menu, _("_Remove"), GTK_STOCK_REMOVE,
				 G_CALLBACK(pidgin_blist_remove_cb), node, 0, 0, NULL);

	add_buddy_icon_menu_items(menu, node);

	pidgin_separator(menu);

	pidgin_new_item_from_stock(menu, _("_Collapse"), GTK_STOCK_ZOOM_OUT,
				 G_CALLBACK(pidgin_blist_collapse_contact_cb),
				 node, 0, 0, NULL);

	pidgin_append_blist_node_extended_menu(menu, node);
	return menu;
}

static GtkWidget *
create_buddy_menu(PurpleBlistNode *node, PurpleBuddy *b)
{
	struct _pidgin_blist_node *gtknode = (struct _pidgin_blist_node *)node->ui_data;
	GtkWidget *menu;
	GtkWidget *menuitem;
	gboolean show_offline = purple_prefs_get_bool(PIDGIN_PREFS_ROOT "/blist/show_offline_buddies");

	menu = gtk_menu_new();
	pidgin_blist_make_buddy_menu(menu, b, FALSE);

	if(PURPLE_BLIST_NODE_IS_CONTACT(node)) {
		pidgin_separator(menu);

		add_buddy_icon_menu_items(menu, node);

		if(gtknode->contact_expanded) {
			pidgin_new_item_from_stock(menu, _("_Collapse"),
						 GTK_STOCK_ZOOM_OUT,
						 G_CALLBACK(pidgin_blist_collapse_contact_cb),
						 node, 0, 0, NULL);
		} else {
			pidgin_new_item_from_stock(menu, _("_Expand"),
						 GTK_STOCK_ZOOM_IN,
						 G_CALLBACK(pidgin_blist_expand_contact_cb), node,
						 0, 0, NULL);
		}
		if(node->child->next) {
			PurpleBlistNode *bnode;

			for(bnode = node->child; bnode; bnode = bnode->next) {
				PurpleBuddy *buddy = (PurpleBuddy*)bnode;
				GdkPixbuf *buf;
				GtkWidget *submenu;
				GtkWidget *image;

				if(buddy == b)
					continue;
				if(!buddy->account->gc)
					continue;
				if(!show_offline && !PURPLE_BUDDY_IS_ONLINE(buddy))
					continue;

				menuitem = gtk_image_menu_item_new_with_label(buddy->name);
				buf = pidgin_create_prpl_icon(buddy->account,PIDGIN_PRPL_ICON_SMALL);
				image = gtk_image_new_from_pixbuf(buf);
				g_object_unref(G_OBJECT(buf));
				gtk_image_menu_item_set_image(GTK_IMAGE_MENU_ITEM(menuitem),
											  image);
				gtk_widget_show(image);
				gtk_menu_shell_append(GTK_MENU_SHELL(menu), menuitem);
				gtk_widget_show(menuitem);

				submenu = gtk_menu_new();
				gtk_menu_item_set_submenu(GTK_MENU_ITEM(menuitem), submenu);
				gtk_widget_show(submenu);

				pidgin_blist_make_buddy_menu(submenu, buddy, TRUE);
			}
		}
	}
	return menu;
}

static gboolean
pidgin_blist_show_context_menu(PurpleBlistNode *node,
								 GtkMenuPositionFunc func,
								 GtkWidget *tv,
								 guint button,
								 guint32 time)
{
	struct _pidgin_blist_node *gtknode;
	GtkWidget *menu = NULL;
	gboolean handled = FALSE;

	gtknode = (struct _pidgin_blist_node *)node->ui_data;

	/* Create a menu based on the thing we right-clicked on */
	if (PURPLE_BLIST_NODE_IS_GROUP(node)) {
		PurpleGroup *g = (PurpleGroup *)node;

		menu = create_group_menu(node, g);
	} else if (PURPLE_BLIST_NODE_IS_CHAT(node)) {
		PurpleChat *c = (PurpleChat *)node;

		menu = create_chat_menu(node, c);
	} else if ((PURPLE_BLIST_NODE_IS_CONTACT(node)) && (gtknode->contact_expanded)) {
		menu = create_contact_menu(node);
	} else if (PURPLE_BLIST_NODE_IS_CONTACT(node) || PURPLE_BLIST_NODE_IS_BUDDY(node)) {
		PurpleBuddy *b;

		if (PURPLE_BLIST_NODE_IS_CONTACT(node))
			b = purple_contact_get_priority_buddy((PurpleContact*)node);
		else
			b = (PurpleBuddy *)node;

		menu = create_buddy_menu(node, b);
	}

#ifdef _WIN32
	pidgin_blist_tooltip_destroy();

	/* Unhook the tooltip-timeout since we don't want a tooltip
	 * to appear and obscure the context menu we are about to show
	   This is a workaround for GTK+ bug 107320. */
	if (gtkblist->timeout) {
		g_source_remove(gtkblist->timeout);
		gtkblist->timeout = 0;
	}
#endif

	/* Now display the menu */
	if (menu != NULL) {
		gtk_widget_show_all(menu);
		gtk_menu_popup(GTK_MENU(menu), NULL, NULL, func, tv, button, time);
		handled = TRUE;
	}

	return handled;
}

static gboolean 
gtk_blist_button_press_cb(GtkWidget *tv, GdkEventButton *event, gpointer user_data)
{
	GtkTreePath *path;
	PurpleBlistNode *node;
	GValue val;
	GtkTreeIter iter;
	GtkTreeSelection *sel;
	PurplePlugin *prpl = NULL;
	PurplePluginProtocolInfo *prpl_info = NULL;
	struct _pidgin_blist_node *gtknode;
	gboolean handled = FALSE;

	/* Here we figure out which node was clicked */
	if (!gtk_tree_view_get_path_at_pos(GTK_TREE_VIEW(tv), event->x, event->y, &path, NULL, NULL, NULL))
		return FALSE;
	gtk_tree_model_get_iter(GTK_TREE_MODEL(gtkblist->treemodel), &iter, path);
	val.g_type = 0;
	gtk_tree_model_get_value(GTK_TREE_MODEL(gtkblist->treemodel), &iter, NODE_COLUMN, &val);
	node = g_value_get_pointer(&val);
	gtknode = (struct _pidgin_blist_node *)node->ui_data;

	/* Right click draws a context menu */
	if ((event->button == 3) && (event->type == GDK_BUTTON_PRESS)) {
		handled = pidgin_blist_show_context_menu(node, NULL, tv, 3, event->time);

	/* CTRL+middle click expands or collapse a contact */
	} else if ((event->button == 2) && (event->type == GDK_BUTTON_PRESS) &&
			   (event->state & GDK_CONTROL_MASK) && (PURPLE_BLIST_NODE_IS_CONTACT(node))) {
		if (gtknode->contact_expanded)
			pidgin_blist_collapse_contact_cb(NULL, node);
		else
			pidgin_blist_expand_contact_cb(NULL, node);
		handled = TRUE;

	/* Double middle click gets info */
	} else if ((event->button == 2) && (event->type == GDK_2BUTTON_PRESS) &&
			   ((PURPLE_BLIST_NODE_IS_CONTACT(node)) || (PURPLE_BLIST_NODE_IS_BUDDY(node)))) {
		PurpleBuddy *b;
		if(PURPLE_BLIST_NODE_IS_CONTACT(node))
			b = purple_contact_get_priority_buddy((PurpleContact*)node);
		else
			b = (PurpleBuddy *)node;

		prpl = purple_find_prpl(purple_account_get_protocol_id(b->account));
		if (prpl != NULL)
			prpl_info = PURPLE_PLUGIN_PROTOCOL_INFO(prpl);

		if (prpl && prpl_info->get_info)
			pidgin_retrieve_user_info(b->account->gc, b->name);
		handled = TRUE;
	}

#if (1)
	/*
	 * This code only exists because GTK+ doesn't work.  If we return
	 * FALSE here, as would be normal the event propoagates down and
	 * somehow gets interpreted as the start of a drag event.
	 *
	 * Um, isn't it _normal_ to return TRUE here?  Since the event
	 * was handled?  --Mark
	 */
	if(handled) {
		sel = gtk_tree_view_get_selection(GTK_TREE_VIEW(tv));
		gtk_tree_selection_select_path(sel, path);
		gtk_tree_path_free(path);
		return TRUE;
	}
#endif
	gtk_tree_path_free(path);

	return FALSE;
}

static gboolean
pidgin_blist_popup_menu_cb(GtkWidget *tv, void *user_data)
{
	PurpleBlistNode *node;
	GValue val;
	GtkTreeIter iter;
	GtkTreeSelection *sel;
	gboolean handled = FALSE;

	sel = gtk_tree_view_get_selection(GTK_TREE_VIEW(tv));
	if (!gtk_tree_selection_get_selected(sel, NULL, &iter))
		return FALSE;

	val.g_type = 0;
	gtk_tree_model_get_value(GTK_TREE_MODEL(gtkblist->treemodel),
							 &iter, NODE_COLUMN, &val);
	node = g_value_get_pointer(&val);

	/* Shift+F10 draws a context menu */
	handled = pidgin_blist_show_context_menu(node, pidgin_treeview_popup_menu_position_func, tv, 0, GDK_CURRENT_TIME);

	return handled;
}

static void pidgin_blist_buddy_details_cb(gpointer data, guint action, GtkWidget *item)
{
	pidgin_set_cursor(gtkblist->window, GDK_WATCH);

	purple_prefs_set_bool(PIDGIN_PREFS_ROOT "/blist/show_buddy_icons",
			    gtk_check_menu_item_get_active(GTK_CHECK_MENU_ITEM(item)));

	pidgin_clear_cursor(gtkblist->window);
}

static void pidgin_blist_show_idle_time_cb(gpointer data, guint action, GtkWidget *item)
{
	pidgin_set_cursor(gtkblist->window, GDK_WATCH);

	purple_prefs_set_bool(PIDGIN_PREFS_ROOT "/blist/show_idle_time",
			    gtk_check_menu_item_get_active(GTK_CHECK_MENU_ITEM(item)));

	pidgin_clear_cursor(gtkblist->window);
}

static void pidgin_blist_show_protocol_icons_cb(gpointer data, guint action, GtkWidget *item)
{
	purple_prefs_set_bool(PIDGIN_PREFS_ROOT "/blist/show_protocol_icons",
			      gtk_check_menu_item_get_active(GTK_CHECK_MENU_ITEM(item)));
}

static void pidgin_blist_show_empty_groups_cb(gpointer data, guint action, GtkWidget *item)
{
	pidgin_set_cursor(gtkblist->window, GDK_WATCH);

	purple_prefs_set_bool(PIDGIN_PREFS_ROOT "/blist/show_empty_groups",
			gtk_check_menu_item_get_active(GTK_CHECK_MENU_ITEM(item)));

	pidgin_clear_cursor(gtkblist->window);
}

static void pidgin_blist_edit_mode_cb(gpointer callback_data, guint callback_action,
		GtkWidget *checkitem)
{
	pidgin_set_cursor(gtkblist->window, GDK_WATCH);

	purple_prefs_set_bool(PIDGIN_PREFS_ROOT "/blist/show_offline_buddies",
			gtk_check_menu_item_get_active(GTK_CHECK_MENU_ITEM(checkitem)));

	pidgin_clear_cursor(gtkblist->window);
}

static void pidgin_blist_mute_sounds_cb(gpointer data, guint action, GtkWidget *item)
{
	purple_prefs_set_bool(PIDGIN_PREFS_ROOT "/sound/mute", GTK_CHECK_MENU_ITEM(item)->active);
}

static void
pidgin_blist_mute_pref_cb(const char *name, PurplePrefType type,
							gconstpointer value, gpointer data)
{
	gtk_check_menu_item_set_active(GTK_CHECK_MENU_ITEM(gtk_item_factory_get_item(gtkblist->ift,
						N_("/Tools/Mute Sounds"))),	(gboolean)GPOINTER_TO_INT(value));
}

static void
pidgin_blist_sound_method_pref_cb(const char *name, PurplePrefType type,
									gconstpointer value, gpointer data)
{
	gboolean sensitive = TRUE;

	if(!strcmp(value, "none"))
		sensitive = FALSE;

	gtk_widget_set_sensitive(gtk_item_factory_get_widget(gtkblist->ift, N_("/Tools/Mute Sounds")), sensitive);
}

static void
add_buddies_from_vcard(const char *prpl_id, PurpleGroup *group, GList *list,
					   const char *alias)
{
	GList *l;
	PurpleAccount *account = NULL;
	PurpleConnection *gc;

	if (list == NULL)
		return;

	for (l = purple_connections_get_all(); l != NULL; l = l->next)
	{
		gc = (PurpleConnection *)l->data;
		account = purple_connection_get_account(gc);

		if (!strcmp(purple_account_get_protocol_id(account), prpl_id))
			break;

		account = NULL;
	}

	if (account != NULL)
	{
		for (l = list; l != NULL; l = l->next)
		{
			purple_blist_request_add_buddy(account, l->data,
										 (group ? group->name : NULL),
										 alias);
		}
	}

	g_list_foreach(list, (GFunc)g_free, NULL);
	g_list_free(list);
}

static gboolean
parse_vcard(const char *vcard, PurpleGroup *group)
{
	char *temp_vcard;
	char *s, *c;
	char *alias    = NULL;
	GList *aims    = NULL;
	GList *icqs    = NULL;
	GList *yahoos  = NULL;
	GList *msns    = NULL;
	GList *jabbers = NULL;

	s = temp_vcard = g_strdup(vcard);

	while (*s != '\0' && strncmp(s, "END:vCard", strlen("END:vCard")))
	{
		char *field, *value;

		field = s;

		/* Grab the field */
		while (*s != '\r' && *s != '\n' && *s != '\0' && *s != ':')
			s++;

		if (*s == '\r') s++;
		if (*s == '\n')
		{
			s++;
			continue;
		}

		if (*s != '\0') *s++ = '\0';

		if ((c = strchr(field, ';')) != NULL)
			*c = '\0';

		/* Proceed to the end of the line */
		value = s;

		while (*s != '\r' && *s != '\n' && *s != '\0')
			s++;

		if (*s == '\r') *s++ = '\0';
		if (*s == '\n') *s++ = '\0';

		/* We only want to worry about a few fields here. */
		if (!strcmp(field, "FN"))
			alias = g_strdup(value);
		else if (!strcmp(field, "X-AIM") || !strcmp(field, "X-ICQ") ||
				 !strcmp(field, "X-YAHOO") || !strcmp(field, "X-MSN") ||
				 !strcmp(field, "X-JABBER"))
		{
			char **values = g_strsplit(value, ":", 0);
			char **im;

			for (im = values; *im != NULL; im++)
			{
				if (!strcmp(field, "X-AIM"))
					aims = g_list_append(aims, g_strdup(*im));
				else if (!strcmp(field, "X-ICQ"))
					icqs = g_list_append(icqs, g_strdup(*im));
				else if (!strcmp(field, "X-YAHOO"))
					yahoos = g_list_append(yahoos, g_strdup(*im));
				else if (!strcmp(field, "X-MSN"))
					msns = g_list_append(msns, g_strdup(*im));
				else if (!strcmp(field, "X-JABBER"))
					jabbers = g_list_append(jabbers, g_strdup(*im));
			}

			g_strfreev(values);
		}
	}

	g_free(temp_vcard);

	if (aims == NULL && icqs == NULL && yahoos == NULL &&
		msns == NULL && jabbers == NULL)
	{
		g_free(alias);

		return FALSE;
	}

	add_buddies_from_vcard("prpl-oscar",  group, aims,    alias);
	add_buddies_from_vcard("prpl-oscar",  group, icqs,    alias);
	add_buddies_from_vcard("prpl-yahoo",  group, yahoos,  alias);
	add_buddies_from_vcard("prpl-msn",    group, msns,    alias);
	add_buddies_from_vcard("prpl-jabber", group, jabbers, alias);

	g_free(alias);

	return TRUE;
}

#ifdef _WIN32
static void pidgin_blist_drag_begin(GtkWidget *widget,
		GdkDragContext *drag_context, gpointer user_data)
{
	pidgin_blist_tooltip_destroy();


	/* Unhook the tooltip-timeout since we don't want a tooltip
	 * to appear and obscure the dragging operation.
	 * This is a workaround for GTK+ bug 107320. */
	if (gtkblist->timeout) {
		g_source_remove(gtkblist->timeout);
		gtkblist->timeout = 0;
	}
}
#endif

static void pidgin_blist_drag_data_get_cb(GtkWidget *widget,
											GdkDragContext *dc,
											GtkSelectionData *data,
											guint info,
											guint time,
											gpointer null)
{

	if (data->target == gdk_atom_intern("PURPLE_BLIST_NODE", FALSE))
	{
		GtkTreeRowReference *ref = g_object_get_data(G_OBJECT(dc), "gtk-tree-view-source-row");
		GtkTreePath *sourcerow = gtk_tree_row_reference_get_path(ref);
		GtkTreeIter iter;
		PurpleBlistNode *node = NULL;
		GValue val;
		if(!sourcerow)
			return;
		gtk_tree_model_get_iter(GTK_TREE_MODEL(gtkblist->treemodel), &iter, sourcerow);
		val.g_type = 0;
		gtk_tree_model_get_value (GTK_TREE_MODEL(gtkblist->treemodel), &iter, NODE_COLUMN, &val);
		node = g_value_get_pointer(&val);
		gtk_selection_data_set (data,
					gdk_atom_intern ("PURPLE_BLIST_NODE", FALSE),
					8, /* bits */
					(void*)&node,
					sizeof (node));

		gtk_tree_path_free(sourcerow);
	}
	else if (data->target == gdk_atom_intern("application/x-im-contact", FALSE))
	{
		GtkTreeRowReference *ref;
		GtkTreePath *sourcerow;
		GtkTreeIter iter;
		PurpleBlistNode *node = NULL;
		PurpleBuddy *buddy;
		PurpleConnection *gc;
		GValue val;
		GString *str;
		const char *protocol;

		ref = g_object_get_data(G_OBJECT(dc), "gtk-tree-view-source-row");
		sourcerow = gtk_tree_row_reference_get_path(ref);

		if (!sourcerow)
			return;

		gtk_tree_model_get_iter(GTK_TREE_MODEL(gtkblist->treemodel), &iter,
								sourcerow);
		val.g_type = 0;
		gtk_tree_model_get_value(GTK_TREE_MODEL(gtkblist->treemodel), &iter,
								 NODE_COLUMN, &val);

		node = g_value_get_pointer(&val);

		if (PURPLE_BLIST_NODE_IS_CONTACT(node))
		{
			buddy = purple_contact_get_priority_buddy((PurpleContact *)node);
		}
		else if (!PURPLE_BLIST_NODE_IS_BUDDY(node))
		{
			gtk_tree_path_free(sourcerow);
			return;
		}
		else
		{
			buddy = (PurpleBuddy *)node;
		}

		gc = purple_account_get_connection(buddy->account);

		if (gc == NULL)
		{
			gtk_tree_path_free(sourcerow);
			return;
		}

		protocol =
			PURPLE_PLUGIN_PROTOCOL_INFO(gc->prpl)->list_icon(buddy->account,
														   buddy);

		str = g_string_new(NULL);
		g_string_printf(str,
			"MIME-Version: 1.0\r\n"
			"Content-Type: application/x-im-contact\r\n"
			"X-IM-Protocol: %s\r\n"
			"X-IM-Username: %s\r\n",
			protocol,
			buddy->name);

		if (buddy->alias != NULL)
		{
			g_string_append_printf(str,
				"X-IM-Alias: %s\r\n",
				buddy->alias);
		}

		g_string_append(str, "\r\n");

		gtk_selection_data_set(data,
					gdk_atom_intern("application/x-im-contact", FALSE),
					8, /* bits */
					(const guchar *)str->str,
					strlen(str->str) + 1);

		g_string_free(str, TRUE);
		gtk_tree_path_free(sourcerow);
	}
}

static void pidgin_blist_drag_data_rcv_cb(GtkWidget *widget, GdkDragContext *dc, guint x, guint y,
			  GtkSelectionData *sd, guint info, guint t)
{
	if (gtkblist->drag_timeout) {
		g_source_remove(gtkblist->drag_timeout);
		gtkblist->drag_timeout = 0;
	}

	if (sd->target == gdk_atom_intern("PURPLE_BLIST_NODE", FALSE) && sd->data) {
		PurpleBlistNode *n = NULL;
		GtkTreePath *path = NULL;
		GtkTreeViewDropPosition position;
		memcpy(&n, sd->data, sizeof(n));
		if(gtk_tree_view_get_dest_row_at_pos(GTK_TREE_VIEW(widget), x, y, &path, &position)) {
			/* if we're here, I think it means the drop is ok */
			GtkTreeIter iter;
			PurpleBlistNode *node;
			GValue val;
			struct _pidgin_blist_node *gtknode;

			gtk_tree_model_get_iter(GTK_TREE_MODEL(gtkblist->treemodel),
					&iter, path);
			val.g_type = 0;
			gtk_tree_model_get_value (GTK_TREE_MODEL(gtkblist->treemodel),
					&iter, NODE_COLUMN, &val);
			node = g_value_get_pointer(&val);
			gtknode = node->ui_data;

			if (PURPLE_BLIST_NODE_IS_CONTACT(n)) {
				PurpleContact *c = (PurpleContact*)n;
				if (PURPLE_BLIST_NODE_IS_CONTACT(node) && gtknode->contact_expanded) {
					purple_blist_merge_contact(c, node);
				} else if (PURPLE_BLIST_NODE_IS_CONTACT(node) ||
						PURPLE_BLIST_NODE_IS_CHAT(node)) {
					switch(position) {
						case GTK_TREE_VIEW_DROP_AFTER:
						case GTK_TREE_VIEW_DROP_INTO_OR_AFTER:
							purple_blist_add_contact(c, (PurpleGroup*)node->parent,
									node);
							break;
						case GTK_TREE_VIEW_DROP_BEFORE:
						case GTK_TREE_VIEW_DROP_INTO_OR_BEFORE:
							purple_blist_add_contact(c, (PurpleGroup*)node->parent,
									node->prev);
							break;
					}
				} else if(PURPLE_BLIST_NODE_IS_GROUP(node)) {
					purple_blist_add_contact(c, (PurpleGroup*)node, NULL);
				} else if(PURPLE_BLIST_NODE_IS_BUDDY(node)) {
					purple_blist_merge_contact(c, node);
				}
			} else if (PURPLE_BLIST_NODE_IS_BUDDY(n)) {
				PurpleBuddy *b = (PurpleBuddy*)n;
				if (PURPLE_BLIST_NODE_IS_BUDDY(node)) {
					switch(position) {
						case GTK_TREE_VIEW_DROP_AFTER:
						case GTK_TREE_VIEW_DROP_INTO_OR_AFTER:
							purple_blist_add_buddy(b, (PurpleContact*)node->parent,
									(PurpleGroup*)node->parent->parent, node);
							break;
						case GTK_TREE_VIEW_DROP_BEFORE:
						case GTK_TREE_VIEW_DROP_INTO_OR_BEFORE:
							purple_blist_add_buddy(b, (PurpleContact*)node->parent,
									(PurpleGroup*)node->parent->parent,
									node->prev);
							break;
					}
				} else if(PURPLE_BLIST_NODE_IS_CHAT(node)) {
					purple_blist_add_buddy(b, NULL, (PurpleGroup*)node->parent,
							NULL);
				} else if (PURPLE_BLIST_NODE_IS_GROUP(node)) {
					purple_blist_add_buddy(b, NULL, (PurpleGroup*)node, NULL);
				} else if (PURPLE_BLIST_NODE_IS_CONTACT(node)) {
					if(gtknode->contact_expanded) {
						switch(position) {
							case GTK_TREE_VIEW_DROP_INTO_OR_AFTER:
							case GTK_TREE_VIEW_DROP_AFTER:
							case GTK_TREE_VIEW_DROP_INTO_OR_BEFORE:
								purple_blist_add_buddy(b, (PurpleContact*)node,
										(PurpleGroup*)node->parent, NULL);
								break;
							case GTK_TREE_VIEW_DROP_BEFORE:
								purple_blist_add_buddy(b, NULL,
										(PurpleGroup*)node->parent, node->prev);
								break;
						}
					} else {
						switch(position) {
							case GTK_TREE_VIEW_DROP_INTO_OR_AFTER:
							case GTK_TREE_VIEW_DROP_AFTER:
								purple_blist_add_buddy(b, NULL,
										(PurpleGroup*)node->parent, NULL);
								break;
							case GTK_TREE_VIEW_DROP_INTO_OR_BEFORE:
							case GTK_TREE_VIEW_DROP_BEFORE:
								purple_blist_add_buddy(b, NULL,
										(PurpleGroup*)node->parent, node->prev);
								break;
						}
					}
				}
			} else if (PURPLE_BLIST_NODE_IS_CHAT(n)) {
				PurpleChat *chat = (PurpleChat *)n;
				if (PURPLE_BLIST_NODE_IS_BUDDY(node)) {
					switch(position) {
						case GTK_TREE_VIEW_DROP_AFTER:
						case GTK_TREE_VIEW_DROP_INTO_OR_AFTER:
						case GTK_TREE_VIEW_DROP_BEFORE:
						case GTK_TREE_VIEW_DROP_INTO_OR_BEFORE:
							purple_blist_add_chat(chat,
									(PurpleGroup*)node->parent->parent,
									node->parent);
							break;
					}
				} else if(PURPLE_BLIST_NODE_IS_CONTACT(node) ||
						PURPLE_BLIST_NODE_IS_CHAT(node)) {
					switch(position) {
						case GTK_TREE_VIEW_DROP_AFTER:
						case GTK_TREE_VIEW_DROP_INTO_OR_AFTER:
							purple_blist_add_chat(chat, (PurpleGroup*)node->parent, node);
							break;
						case GTK_TREE_VIEW_DROP_BEFORE:
						case GTK_TREE_VIEW_DROP_INTO_OR_BEFORE:
							purple_blist_add_chat(chat, (PurpleGroup*)node->parent, node->prev);
							break;
					}
				} else if (PURPLE_BLIST_NODE_IS_GROUP(node)) {
					purple_blist_add_chat(chat, (PurpleGroup*)node, NULL);
				}
			} else if (PURPLE_BLIST_NODE_IS_GROUP(n)) {
				PurpleGroup *g = (PurpleGroup*)n;
				if (PURPLE_BLIST_NODE_IS_GROUP(node)) {
					switch (position) {
					case GTK_TREE_VIEW_DROP_INTO_OR_AFTER:
					case GTK_TREE_VIEW_DROP_AFTER:
						purple_blist_add_group(g, node);
						break;
					case GTK_TREE_VIEW_DROP_INTO_OR_BEFORE:
					case GTK_TREE_VIEW_DROP_BEFORE:
						purple_blist_add_group(g, node->prev);
						break;
					}
				} else if(PURPLE_BLIST_NODE_IS_BUDDY(node)) {
					purple_blist_add_group(g, node->parent->parent);
				} else if(PURPLE_BLIST_NODE_IS_CONTACT(node) ||
						PURPLE_BLIST_NODE_IS_CHAT(node)) {
					purple_blist_add_group(g, node->parent);
				}
			}

			gtk_tree_path_free(path);
			gtk_drag_finish(dc, TRUE, (dc->action == GDK_ACTION_MOVE), t);
		}
	}
	else if (sd->target == gdk_atom_intern("application/x-im-contact",
										   FALSE) && sd->data)
	{
		PurpleGroup *group = NULL;
		GtkTreePath *path = NULL;
		GtkTreeViewDropPosition position;
		PurpleAccount *account;
		char *protocol = NULL;
		char *username = NULL;
		char *alias = NULL;

		if (gtk_tree_view_get_dest_row_at_pos(GTK_TREE_VIEW(widget),
											  x, y, &path, &position))
		{
			GtkTreeIter iter;
			PurpleBlistNode *node;
			GValue val;

			gtk_tree_model_get_iter(GTK_TREE_MODEL(gtkblist->treemodel),
									&iter, path);
			val.g_type = 0;
			gtk_tree_model_get_value (GTK_TREE_MODEL(gtkblist->treemodel),
									  &iter, NODE_COLUMN, &val);
			node = g_value_get_pointer(&val);

			if (PURPLE_BLIST_NODE_IS_BUDDY(node))
			{
				group = (PurpleGroup *)node->parent->parent;
			}
			else if (PURPLE_BLIST_NODE_IS_CHAT(node) ||
					 PURPLE_BLIST_NODE_IS_CONTACT(node))
			{
				group = (PurpleGroup *)node->parent;
			}
			else if (PURPLE_BLIST_NODE_IS_GROUP(node))
			{
				group = (PurpleGroup *)node;
			}
		}

		if (pidgin_parse_x_im_contact((const char *)sd->data, FALSE, &account,
										&protocol, &username, &alias))
		{
			if (account == NULL)
			{
				purple_notify_error(NULL, NULL,
					_("You are not currently signed on with an account that "
					  "can add that buddy."), NULL);
			}
			else
			{
				purple_blist_request_add_buddy(account, username,
											 (group ? group->name : NULL),
											 alias);
			}
		}

		g_free(username);
		g_free(protocol);
		g_free(alias);

		if (path != NULL)
			gtk_tree_path_free(path);

		gtk_drag_finish(dc, TRUE, (dc->action == GDK_ACTION_MOVE), t);
	}
	else if (sd->target == gdk_atom_intern("text/x-vcard", FALSE) && sd->data)
	{
		gboolean result;
		PurpleGroup *group = NULL;
		GtkTreePath *path = NULL;
		GtkTreeViewDropPosition position;

		if (gtk_tree_view_get_dest_row_at_pos(GTK_TREE_VIEW(widget),
											  x, y, &path, &position))
		{
			GtkTreeIter iter;
			PurpleBlistNode *node;
			GValue val;

			gtk_tree_model_get_iter(GTK_TREE_MODEL(gtkblist->treemodel),
									&iter, path);
			val.g_type = 0;
			gtk_tree_model_get_value (GTK_TREE_MODEL(gtkblist->treemodel),
									  &iter, NODE_COLUMN, &val);
			node = g_value_get_pointer(&val);

			if (PURPLE_BLIST_NODE_IS_BUDDY(node))
			{
				group = (PurpleGroup *)node->parent->parent;
			}
			else if (PURPLE_BLIST_NODE_IS_CHAT(node) ||
					 PURPLE_BLIST_NODE_IS_CONTACT(node))
			{
				group = (PurpleGroup *)node->parent;
			}
			else if (PURPLE_BLIST_NODE_IS_GROUP(node))
			{
				group = (PurpleGroup *)node;
			}
		}

		result = parse_vcard((const gchar *)sd->data, group);

		gtk_drag_finish(dc, result, (dc->action == GDK_ACTION_MOVE), t);
	} else if (sd->target == gdk_atom_intern("text/uri-list", FALSE) && sd->data) {
		GtkTreePath *path = NULL;
		GtkTreeViewDropPosition position;

		if (gtk_tree_view_get_dest_row_at_pos(GTK_TREE_VIEW(widget),
											  x, y, &path, &position))
			{
				GtkTreeIter iter;
				PurpleBlistNode *node;
				GValue val;

				gtk_tree_model_get_iter(GTK_TREE_MODEL(gtkblist->treemodel),
							&iter, path);
				val.g_type = 0;
				gtk_tree_model_get_value (GTK_TREE_MODEL(gtkblist->treemodel),
							  &iter, NODE_COLUMN, &val);
				node = g_value_get_pointer(&val);

				if (PURPLE_BLIST_NODE_IS_BUDDY(node) || PURPLE_BLIST_NODE_IS_CONTACT(node)) {
					PurpleBuddy *b = PURPLE_BLIST_NODE_IS_BUDDY(node) ? PURPLE_BUDDY(node) : purple_contact_get_priority_buddy(PURPLE_CONTACT(node));
					pidgin_dnd_file_manage(sd, b->account, b->name);
					gtk_drag_finish(dc, TRUE, (dc->action == GDK_ACTION_MOVE), t);
				} else {
					gtk_drag_finish(dc, FALSE, FALSE, t);
				}
			}
	}
}

/* Altered from do_colorshift in gnome-panel */
static void
do_alphashift (GdkPixbuf *dest, GdkPixbuf *src, int shift)
{
	gint i, j;
	gint width, height, has_alpha, srcrowstride, destrowstride;
	guchar *target_pixels;
	guchar *original_pixels;
	guchar *pixsrc;
	guchar *pixdest;
	int val;
	guchar a;

	has_alpha = gdk_pixbuf_get_has_alpha (src);
	if (!has_alpha)
	  return;

	width = gdk_pixbuf_get_width (src);
	height = gdk_pixbuf_get_height (src);
	srcrowstride = gdk_pixbuf_get_rowstride (src);
	destrowstride = gdk_pixbuf_get_rowstride (dest);
	target_pixels = gdk_pixbuf_get_pixels (dest);
	original_pixels = gdk_pixbuf_get_pixels (src);

	for (i = 0; i < height; i++) {
		pixdest = target_pixels + i*destrowstride;
		pixsrc = original_pixels + i*srcrowstride;
		for (j = 0; j < width; j++) {
			*(pixdest++) = *(pixsrc++);
			*(pixdest++) = *(pixsrc++);
			*(pixdest++) = *(pixsrc++);
			a = *(pixsrc++);
			val = a - shift;
			*(pixdest++) = CLAMP(val, 0, 255);
		}
	}
}


static GdkPixbuf *pidgin_blist_get_buddy_icon(PurpleBlistNode *node,
                                              gboolean scaled, gboolean greyed)
{
	gsize len;
	GdkPixbufLoader *loader;
	PurpleBuddy *buddy = NULL;
	PurpleGroup *group = NULL;
	const guchar *data = NULL;
	GdkPixbuf *buf, *ret = NULL;
	PurpleBuddyIcon *icon = NULL;
	PurpleAccount *account = NULL;
	PurpleContact *contact = NULL;
	PurpleStoredImage *custom_img;
	PurplePluginProtocolInfo *prpl_info = NULL;
	gint orig_width, orig_height, scale_width, scale_height;

	if (PURPLE_BLIST_NODE_IS_CONTACT(node)) {
		buddy = purple_contact_get_priority_buddy((PurpleContact*)node);
		contact = (PurpleContact*)node;
	} else if (PURPLE_BLIST_NODE_IS_BUDDY(node)) {
		buddy = (PurpleBuddy*)node;
		contact = purple_buddy_get_contact(buddy);
	} else if (PURPLE_BLIST_NODE_IS_GROUP(node)) {
		group = (PurpleGroup*)node;
	} else if (PURPLE_BLIST_NODE_IS_CHAT(node)) {
		/* We don't need to do anything here. We just need to not fall
		 * into the else block and return. */
	} else {
		return NULL;
	}

	if (buddy) {
		account = purple_buddy_get_account(buddy);
	}

	if(account && account->gc) {
		prpl_info = PURPLE_PLUGIN_PROTOCOL_INFO(account->gc->prpl);
	}

#if 0
	if (!purple_prefs_get_bool(PIDGIN_PREFS_ROOT "/blist/show_buddy_icons"))
		return NULL;
#endif

	/* If we have a contact then this is either a contact or a buddy and
	 * we want to fetch the custom icon for the contact. If we don't have
	 * a contact then this is a group or some other type of node and we
	 * want to use that directly. */
	if (contact) {
		custom_img = purple_buddy_icons_node_find_custom_icon((PurpleBlistNode*)contact);
	} else {
		custom_img = purple_buddy_icons_node_find_custom_icon(node);
	}

	if (custom_img) {
		data = purple_imgstore_get_data(custom_img);
		len = purple_imgstore_get_size(custom_img);
	}

	if (data == NULL) {
		if (buddy) {
			/* Not sure I like this...*/
			if (!(icon = purple_buddy_icons_find(buddy->account, buddy->name)))
				return NULL;
			data = purple_buddy_icon_get_data(icon, &len);
		}

		if(data == NULL)
			return NULL;
	}

	loader = gdk_pixbuf_loader_new();
	gdk_pixbuf_loader_write(loader, data, len, NULL);
	gdk_pixbuf_loader_close(loader, NULL);

	purple_imgstore_unref(custom_img);
	purple_buddy_icon_unref(icon);

	buf = gdk_pixbuf_loader_get_pixbuf(loader);
	if (buf)
		g_object_ref(G_OBJECT(buf));
	g_object_unref(G_OBJECT(loader));

	if (!buf) {
		return NULL;
	}

	if (greyed) {
		gboolean offline = FALSE, idle = FALSE;

		if (buddy) {
			PurplePresence *presence = purple_buddy_get_presence(buddy);
			if (!PURPLE_BUDDY_IS_ONLINE(buddy))
				offline = TRUE;
			if (purple_presence_is_idle(presence))
				idle = TRUE;
		} else if (group) {
			if (purple_blist_get_group_online_count(group) == 0)
				offline = TRUE;
		}

		if (offline)
			gdk_pixbuf_saturate_and_pixelate(buf, buf, 0.0, FALSE);

		if (idle)
			gdk_pixbuf_saturate_and_pixelate(buf, buf, 0.25, FALSE);
	}

	/* I'd use the pidgin_buddy_icon_get_scale_size() thing, but it won't
	 * tell me the original size, which I need for scaling purposes. */
	scale_width = orig_width = gdk_pixbuf_get_width(buf);
	scale_height = orig_height = gdk_pixbuf_get_height(buf);

	if (prpl_info && prpl_info->icon_spec.scale_rules & PURPLE_ICON_SCALE_DISPLAY)
		purple_buddy_icon_get_scale_size(&prpl_info->icon_spec, &scale_width, &scale_height);

	if (scaled || scale_height > 200 || scale_width > 200) {
		GdkPixbuf *tmpbuf;
		float scale_size = scaled ? 32.0 : 200.0;
		if(scale_height > scale_width) {
			scale_width = scale_size * (double)scale_width / (double)scale_height;
			scale_height = scale_size;
		} else {
			scale_height = scale_size * (double)scale_height / (double)scale_width;
			scale_width = scale_size;
		}
		/* Scale & round before making square, so rectangular (but
		 * non-square) images get rounded corners too. */
		tmpbuf = gdk_pixbuf_new(GDK_COLORSPACE_RGB, TRUE, 8, scale_width, scale_height);
		gdk_pixbuf_fill(tmpbuf, 0x00000000);
		gdk_pixbuf_scale(buf, tmpbuf, 0, 0, scale_width, scale_height, 0, 0, (double)scale_width/(double)orig_width, (double)scale_height/(double)orig_height, GDK_INTERP_BILINEAR);
		if (pidgin_gdk_pixbuf_is_opaque(tmpbuf))
			pidgin_gdk_pixbuf_make_round(tmpbuf);
		ret = gdk_pixbuf_new(GDK_COLORSPACE_RGB, TRUE, 8, scale_size, scale_size);
		gdk_pixbuf_fill(ret, 0x00000000);
		gdk_pixbuf_copy_area(tmpbuf, 0, 0, scale_width, scale_height, ret, (scale_size-scale_width)/2, (scale_size-scale_height)/2);
		g_object_unref(G_OBJECT(tmpbuf));
	} else {
		ret = gdk_pixbuf_scale_simple(buf,scale_width,scale_height, GDK_INTERP_BILINEAR);
	}
	g_object_unref(G_OBJECT(buf));

	return ret;
}

/* # - Status Icon
 * P - Protocol Icon
 * A - Buddy Icon
 * [ - SMALL_SPACE
 * = - LARGE_SPACE
 *                   +--- STATUS_SIZE                +--- td->avatar_width
 *                   |         +-- td->name_width    |
 *                +----+   +-------+            +---------+
 *                |    |   |       |            |         |
 *                +-------------------------------------------+
 *                |       [          =        [               |--- TOOLTIP_BORDER
 *name_height --+-| ######[BuddyName = PP     [   AAAAAAAAAAA |--+
 *              | | ######[          = PP     [   AAAAAAAAAAA |  |
 * STATUS SIZE -| | ######[[[[[[[[[[[[[[[[[[[[[   AAAAAAAAAAA |  |
 *           +--+-| ######[Account: So-and-so [   AAAAAAAAAAA |  |-- td->avatar_height
 *           |    |       [Idle: 4h 15m       [   AAAAAAAAAAA |  |
 *  height --+    |       [Foo: Bar, Baz      [   AAAAAAAAAAA |  |
 *           |    |       [Status: Awesome    [   AAAAAAAAAAA |--+
 *           +----|       [Stop: Hammer Time  [               |
 *                |       [                   [               |--- TOOLTIP_BORDER
 *                +-------------------------------------------+
 *                 |       |                |                |
 *                 |       +----------------+                |
 *                 |               |                         |
 *                 |               +-- td->width             |
 *                 |                                         |
 *                 +---- TOOLTIP_BORDER                      +---- TOOLTIP_BORDER
 *
 *
 */
#define STATUS_SIZE 16 
#define TOOLTIP_BORDER 12
#define SMALL_SPACE 6
#define LARGE_SPACE 12
#define PRPL_SIZE 16
struct tooltip_data {
	PangoLayout *layout;
	PangoLayout *name_layout;
	GdkPixbuf *prpl_icon;
	GdkPixbuf *status_icon;
	GdkPixbuf *avatar;
	gboolean avatar_is_prpl_icon;
	int avatar_width;
	int avatar_height;
	int name_height;
	int name_width;
	int width;
	int height;
	int padding;
};

static PangoLayout * create_pango_layout(const char *markup, int *width, int *height)
{
	PangoLayout *layout;
	int w, h;

	layout = gtk_widget_create_pango_layout(gtkblist->tipwindow, NULL);
	pango_layout_set_markup(layout, markup, -1);
	pango_layout_set_wrap(layout, PANGO_WRAP_WORD);
	pango_layout_set_width(layout, 300000);

	pango_layout_get_size (layout, &w, &h);
	if (width)
		*width = PANGO_PIXELS(w);
	if (height)
		*height = PANGO_PIXELS(h);
	return layout;
}

static struct tooltip_data * create_tip_for_account(PurpleAccount *account)
{
	struct tooltip_data *td = g_new0(struct tooltip_data, 1);
	td->status_icon = pidgin_create_prpl_icon(account, PIDGIN_PRPL_ICON_SMALL);
		/* Yes, status_icon, not prpl_icon */
	if (purple_account_is_disconnected(account))
		gdk_pixbuf_saturate_and_pixelate(td->status_icon, td->status_icon, 0.0, FALSE);
	td->layout = create_pango_layout(purple_account_get_username(account), &td->width, &td->height);
	td->padding = SMALL_SPACE;
	return td;
}

static struct tooltip_data * create_tip_for_node(PurpleBlistNode *node, gboolean full)
{
	struct tooltip_data *td = g_new0(struct tooltip_data, 1);
	PurpleAccount *account = NULL;
	char *tmp = NULL, *node_name = NULL, *tooltip_text = NULL;

	if (PURPLE_BLIST_NODE_IS_BUDDY(node)) {
		account = ((PurpleBuddy*)(node))->account;
	} else if (PURPLE_BLIST_NODE_IS_CHAT(node)) {
		account = ((PurpleChat*)(node))->account;
	}

	td->padding = TOOLTIP_BORDER;
	td->status_icon = pidgin_blist_get_status_icon(node, PIDGIN_STATUS_ICON_LARGE);
	td->avatar = pidgin_blist_get_buddy_icon(node, !full, FALSE);
	if (account != NULL) {
		td->prpl_icon = pidgin_create_prpl_icon(account, PIDGIN_PRPL_ICON_SMALL);
	}
	tooltip_text = pidgin_get_tooltip_text(node, full);
	if (tooltip_text && *tooltip_text) {
		td->layout = create_pango_layout(tooltip_text, &td->width, &td->height);
	}

	if (PURPLE_BLIST_NODE_IS_BUDDY(node)) {
		tmp = g_markup_escape_text(purple_buddy_get_name((PurpleBuddy*)node), -1);
	} else if (PURPLE_BLIST_NODE_IS_CHAT(node)) {
		tmp = g_markup_escape_text(purple_chat_get_name((PurpleChat*)node), -1);
	} else if (PURPLE_BLIST_NODE_IS_GROUP(node)) {
		tmp = g_markup_escape_text(purple_group_get_name((PurpleGroup*)node), -1);
	} else {
		/* I don't believe this can happen currently, I think
		 * everything that calls this function checks for one of the
		 * above node types first. */
		tmp = g_strdup(_("Unknown node type"));
	}
	node_name = g_strdup_printf("<span size='x-large' weight='bold'>%s</span>",
								tmp ? tmp : "");
	g_free(tmp);

	td->name_layout = create_pango_layout(node_name, &td->name_width, &td->name_height);
	td->name_width += SMALL_SPACE + PRPL_SIZE;
	td->name_height = MAX(td->name_height, PRPL_SIZE + SMALL_SPACE);
#if 0  /* PRPL Icon as avatar */
	if(!td->avatar && full) {
		td->avatar = pidgin_create_prpl_icon(account, PIDGIN_PRPL_ICON_LARGE);
		td->avatar_is_prpl_icon = TRUE;
	}
#endif

	if (td->avatar) {
		td->avatar_width = gdk_pixbuf_get_width(td->avatar);
		td->avatar_height = gdk_pixbuf_get_height(td->avatar);
	}

	g_free(node_name);
	g_free(tooltip_text);
	return td;
}

static gboolean
pidgin_blist_paint_tip(GtkWidget *widget, gpointer null)
{
	GtkStyle *style;
	int current_height, max_width;
	int max_text_width;
	int max_avatar_width;
	GList *l;
	int prpl_col = 0;
	GtkTextDirection dir = gtk_widget_get_direction(widget);
	int status_size = 0;

	if(gtkblist->tooltipdata == NULL)
		return FALSE;

	style = gtkblist->tipwindow->style;

	max_text_width = 0;
	max_avatar_width = 0;

	for(l = gtkblist->tooltipdata; l; l = l->next)
	{
		struct tooltip_data *td = l->data;

		max_text_width = MAX(max_text_width,
				MAX(td->width, td->name_width));
		max_avatar_width = MAX(max_avatar_width, td->avatar_width);
		if (td->status_icon)
			status_size = STATUS_SIZE;
	}

	max_width = TOOLTIP_BORDER + status_size + SMALL_SPACE + max_text_width + SMALL_SPACE + max_avatar_width + TOOLTIP_BORDER;
	if (dir == GTK_TEXT_DIR_RTL)
		prpl_col = TOOLTIP_BORDER + max_avatar_width + SMALL_SPACE;
	else
		prpl_col = TOOLTIP_BORDER + status_size + SMALL_SPACE + max_text_width - PRPL_SIZE;

	current_height = 12;
	for(l = gtkblist->tooltipdata; l; l = l->next)
	{
		struct tooltip_data *td = l->data;

		if (td->avatar && pidgin_gdk_pixbuf_is_opaque(td->avatar))
		{
			if (dir == GTK_TEXT_DIR_RTL)
				gtk_paint_flat_box(style, gtkblist->tipwindow->window, GTK_STATE_NORMAL, GTK_SHADOW_OUT,
						NULL, gtkblist->tipwindow, "tooltip",
						TOOLTIP_BORDER -1, current_height -1, td->avatar_width +2, td->avatar_height + 2);
			else
				gtk_paint_flat_box(style, gtkblist->tipwindow->window, GTK_STATE_NORMAL, GTK_SHADOW_OUT,
						NULL, gtkblist->tipwindow, "tooltip",
						max_width - (td->avatar_width+ TOOLTIP_BORDER)-1,
						current_height-1,td->avatar_width+2, td->avatar_height+2);
		}

#if GTK_CHECK_VERSION(2,2,0)
		if (td->status_icon) {
			if (dir == GTK_TEXT_DIR_RTL)
				gdk_draw_pixbuf(GDK_DRAWABLE(gtkblist->tipwindow->window), NULL, td->status_icon,
				                0, 0, max_width - TOOLTIP_BORDER - status_size, current_height, -1, -1, GDK_RGB_DITHER_NONE, 0, 0);
			else
				gdk_draw_pixbuf(GDK_DRAWABLE(gtkblist->tipwindow->window), NULL, td->status_icon,
				                0, 0, TOOLTIP_BORDER, current_height, -1 , -1, GDK_RGB_DITHER_NONE, 0, 0);
		}

		if(td->avatar) {
			if (dir == GTK_TEXT_DIR_RTL)
				gdk_draw_pixbuf(GDK_DRAWABLE(gtkblist->tipwindow->window), NULL,
						td->avatar, 0, 0, TOOLTIP_BORDER, current_height, -1, -1, GDK_RGB_DITHER_NONE, 0, 0);
			else
				gdk_draw_pixbuf(GDK_DRAWABLE(gtkblist->tipwindow->window), NULL,
						td->avatar, 0, 0, max_width - (td->avatar_width + TOOLTIP_BORDER),
						current_height, -1 , -1, GDK_RGB_DITHER_NONE, 0, 0);
		}

		if (!td->avatar_is_prpl_icon && td->prpl_icon)
			gdk_draw_pixbuf(GDK_DRAWABLE(gtkblist->tipwindow->window), NULL, td->prpl_icon,
					0, 0,
					prpl_col,
					current_height + ((td->name_height / 2) - (PRPL_SIZE / 2)),
					-1 , -1, GDK_RGB_DITHER_NONE, 0, 0);

#else
		if (td->status_icon) {
			gdk_pixbuf_render_to_drawable(td->status_icon, GDK_DRAWABLE(gtkblist->tipwindow->window), NULL, 0, 0, 12, current_height, -1, -1, GDK_RGB_DITHER_NONE, 0, 0);
		}
		if(td->avatar)
			gdk_pixbuf_render_to_drawable(td->avatar,
					GDK_DRAWABLE(gtkblist->tipwindow->window), NULL, 0, 0,
					max_width - (td->avatar_width + TOOLTIP_BORDER),
					current_height, -1, -1, GDK_RGB_DITHER_NONE, 0, 0);
#endif
		if (td->name_layout) {
			if (dir == GTK_TEXT_DIR_RTL) {
				gtk_paint_layout(style, gtkblist->tipwindow->window, GTK_STATE_NORMAL, FALSE,
						NULL, gtkblist->tipwindow, "tooltip",
						max_width  -(TOOLTIP_BORDER + status_size + SMALL_SPACE) - PANGO_PIXELS(300000),
						current_height, td->name_layout);
			} else {
				gtk_paint_layout (style, gtkblist->tipwindow->window, GTK_STATE_NORMAL, FALSE,
						NULL, gtkblist->tipwindow, "tooltip",
						TOOLTIP_BORDER + status_size + SMALL_SPACE, current_height, td->name_layout);
			}
		}

		if (td->layout) {
			if (dir != GTK_TEXT_DIR_RTL) {
				gtk_paint_layout (style, gtkblist->tipwindow->window, GTK_STATE_NORMAL, FALSE,
						NULL, gtkblist->tipwindow, "tooltip",
						TOOLTIP_BORDER + status_size + SMALL_SPACE, current_height + td->name_height, td->layout);
			} else {
				gtk_paint_layout(style, gtkblist->tipwindow->window, GTK_STATE_NORMAL, FALSE,
						NULL, gtkblist->tipwindow, "tooltip",
						max_width - (TOOLTIP_BORDER + status_size + SMALL_SPACE) - PANGO_PIXELS(300000),
						current_height + td->name_height,
						td->layout);
			}
		}

		current_height += MAX(td->name_height + td->height, td->avatar_height) + td->padding;
	}
	return FALSE;
}

static void
pidgin_blist_destroy_tooltip_data(void)
{
	while(gtkblist->tooltipdata) {
		struct tooltip_data *td = gtkblist->tooltipdata->data;

		if(td->avatar)
			g_object_unref(td->avatar);
		if(td->status_icon)
			g_object_unref(td->status_icon);
		if(td->prpl_icon)
			g_object_unref(td->prpl_icon);
		if (td->layout)
			g_object_unref(td->layout);
		if (td->name_layout)
			g_object_unref(td->name_layout);
		g_free(td);
		gtkblist->tooltipdata = g_list_delete_link(gtkblist->tooltipdata, gtkblist->tooltipdata);
	}
}

void pidgin_blist_tooltip_destroy()
{
	pidgin_blist_destroy_tooltip_data();
	pidgin_tooltip_destroy();
}

static void
pidgin_blist_align_tooltip(struct tooltip_data *td, GtkWidget *widget) 
{ 
	GtkTextDirection dir = gtk_widget_get_direction(widget); 

	if (dir == GTK_TEXT_DIR_RTL) 
	{
		char* layout_name = purple_markup_strip_html(pango_layout_get_text(td->name_layout));
		PangoDirection dir = pango_find_base_dir(layout_name, -1);
		if (dir == PANGO_DIRECTION_RTL || dir == PANGO_DIRECTION_NEUTRAL)
			pango_layout_set_alignment(td->name_layout, PANGO_ALIGN_RIGHT); 
		g_free(layout_name);
		pango_layout_set_alignment(td->layout, PANGO_ALIGN_RIGHT); 
	}
}

static gboolean
pidgin_blist_create_tooltip_for_node(GtkWidget *widget, gpointer data, int *w, int *h)
{
	PurpleBlistNode *node = data;
	int width, height;
	GList *list;
	int max_text_width = 0;
	int max_avatar_width = 0;
	int status_size = 0;

	if (gtkblist->tooltipdata) {
		gtkblist->tipwindow = NULL;
		pidgin_blist_destroy_tooltip_data();
	}

	gtkblist->tipwindow = widget;
	if (PURPLE_BLIST_NODE_IS_CHAT(node) ||
	   PURPLE_BLIST_NODE_IS_BUDDY(node)) {
		struct tooltip_data *td = create_tip_for_node(node, TRUE);
		pidgin_blist_align_tooltip(td, gtkblist->tipwindow);
		gtkblist->tooltipdata = g_list_append(gtkblist->tooltipdata, td);
	} else if (PURPLE_BLIST_NODE_IS_GROUP(node)) {
		PurpleGroup *group = (PurpleGroup*)node;
		GSList *accounts;
		struct tooltip_data *td = create_tip_for_node(node, TRUE);
		pidgin_blist_align_tooltip(td, gtkblist->tipwindow);
		gtkblist->tooltipdata = g_list_append(gtkblist->tooltipdata, td);

		/* Accounts with buddies in group */
		accounts = purple_group_get_accounts(group);
		for (; accounts != NULL;
		     accounts = g_slist_delete_link(accounts, accounts)) {
			PurpleAccount *account = accounts->data;
			td = create_tip_for_account(account);
			gtkblist->tooltipdata = g_list_append(gtkblist->tooltipdata, td);
		}
	} else if (PURPLE_BLIST_NODE_IS_CONTACT(node)) {
		PurpleBlistNode *child;
		PurpleBuddy *b = purple_contact_get_priority_buddy((PurpleContact *)node);
		width = height = 0;

		for(child = node->child; child; child = child->next)
		{
			if(PURPLE_BLIST_NODE_IS_BUDDY(child) && buddy_is_displayable((PurpleBuddy*)child)) {
				struct tooltip_data *td = create_tip_for_node(child, (b == (PurpleBuddy*)child));
				pidgin_blist_align_tooltip(td, gtkblist->tipwindow);
				if (b == (PurpleBuddy *)child) {
					gtkblist->tooltipdata = g_list_prepend(gtkblist->tooltipdata, td);
				} else {
					gtkblist->tooltipdata = g_list_append(gtkblist->tooltipdata, td);
				}
			}
		}
	} else {
		return FALSE;
	}

	height = width = 0;
	for (list = gtkblist->tooltipdata; list; list = list->next) {
		struct tooltip_data *td = list->data;
		max_text_width = MAX(max_text_width, MAX(td->width, td->name_width));
		max_avatar_width = MAX(max_avatar_width, td->avatar_width);
		height += MAX(MAX(STATUS_SIZE, td->avatar_height), td->height + td->name_height) + td->padding;
		if (td->status_icon)
			status_size = MAX(status_size, STATUS_SIZE);
	}
	height += TOOLTIP_BORDER;
	width = TOOLTIP_BORDER + status_size + SMALL_SPACE + max_text_width + SMALL_SPACE + max_avatar_width + TOOLTIP_BORDER;

	if (w)
		*w = width;
	if (h)
		*h = height;

	return TRUE;
}

static gboolean pidgin_blist_expand_timeout(GtkWidget *tv)
{
	GtkTreePath *path;
	GtkTreeIter iter;
	PurpleBlistNode *node;
	GValue val;
	struct _pidgin_blist_node *gtknode;

	if (!gtk_tree_view_get_path_at_pos(GTK_TREE_VIEW(tv), gtkblist->tip_rect.x, gtkblist->tip_rect.y + (gtkblist->tip_rect.height/2), 
		&path, NULL, NULL, NULL))
		return FALSE;
	gtk_tree_model_get_iter(GTK_TREE_MODEL(gtkblist->treemodel), &iter, path);
	val.g_type = 0;
	gtk_tree_model_get_value (GTK_TREE_MODEL(gtkblist->treemodel), &iter, NODE_COLUMN, &val);
	node = g_value_get_pointer(&val);

	if(!PURPLE_BLIST_NODE_IS_CONTACT(node)) {
		gtk_tree_path_free(path);
		return FALSE;
	}

	gtknode = node->ui_data;

	if (!gtknode->contact_expanded) {
		GtkTreeIter i;

		pidgin_blist_expand_contact_cb(NULL, node);

		gtk_tree_view_get_cell_area(GTK_TREE_VIEW(tv), path, NULL, &gtkblist->contact_rect);
		gdk_drawable_get_size(GDK_DRAWABLE(tv->window), &(gtkblist->contact_rect.width), NULL);
		gtkblist->mouseover_contact = node;
		gtk_tree_path_down (path);
		while (gtk_tree_model_get_iter(GTK_TREE_MODEL(gtkblist->treemodel), &i, path)) {
			GdkRectangle rect;
			gtk_tree_view_get_cell_area(GTK_TREE_VIEW(tv), path, NULL, &rect);
			gtkblist->contact_rect.height += rect.height;
			gtk_tree_path_next(path);
		}
	}
	gtk_tree_path_free(path);
	return FALSE;
}

static gboolean buddy_is_displayable(PurpleBuddy *buddy)
{
	struct _pidgin_blist_node *gtknode;

	if(!buddy)
		return FALSE;

	gtknode = ((PurpleBlistNode*)buddy)->ui_data;

	return (purple_account_is_connected(buddy->account) &&
			(purple_presence_is_online(buddy->presence) ||
			 (gtknode && gtknode->recent_signonoff) ||
			 purple_prefs_get_bool(PIDGIN_PREFS_ROOT "/blist/show_offline_buddies") ||
			 purple_blist_node_get_bool((PurpleBlistNode*)buddy, "show_offline")));
}

void pidgin_blist_draw_tooltip(PurpleBlistNode *node, GtkWidget *widget)
{
	pidgin_tooltip_show(widget, node, pidgin_blist_create_tooltip_for_node, pidgin_blist_paint_tip);
}

static gboolean pidgin_blist_drag_motion_cb(GtkWidget *tv, GdkDragContext *drag_context,
					      gint x, gint y, guint time, gpointer user_data)
{
	GtkTreePath *path;
	int delay;
	GdkRectangle rect;

	/*
	 * When dragging a buddy into a contact, this is the delay before
	 * the contact auto-expands.
	 */
	delay = 900;

	if (gtkblist->drag_timeout) {
		if ((y > gtkblist->tip_rect.y) && ((y - gtkblist->tip_rect.height) < gtkblist->tip_rect.y))
			return FALSE;
		/* We've left the cell.  Remove the timeout and create a new one below */
		g_source_remove(gtkblist->drag_timeout);
	}

	gtk_tree_view_get_path_at_pos(GTK_TREE_VIEW(tv), x, y, &path, NULL, NULL, NULL);
	gtk_tree_view_get_cell_area(GTK_TREE_VIEW(tv), path, NULL, &rect);

	if (path)
		gtk_tree_path_free(path);

	/* Only autoexpand when in the middle of the cell to avoid annoying un-intended expands */
	if (y < rect.y + (rect.height / 3) ||
	    y > rect.y + (2 * (rect.height /3)))
		return FALSE;
	
	rect.height = rect.height / 3;
	rect.y += rect.height;

	gtkblist->tip_rect = rect;

	gtkblist->drag_timeout = g_timeout_add(delay, (GSourceFunc)pidgin_blist_expand_timeout, tv);

	if (gtkblist->mouseover_contact) {
		if ((y < gtkblist->contact_rect.y) || ((y - gtkblist->contact_rect.height) > gtkblist->contact_rect.y)) {
			pidgin_blist_collapse_contact_cb(NULL, gtkblist->mouseover_contact);
			gtkblist->mouseover_contact = NULL;
		}
	}

	return FALSE;
}

static gboolean
pidgin_blist_create_tooltip(GtkWidget *widget, GtkTreePath *path,
		gpointer null, int *w, int *h)
{
	GtkTreeIter iter;
	PurpleBlistNode *node;
	GValue val;
	gboolean editable = FALSE;

	/* If we're editing a cell (e.g. alias editing), don't show the tooltip */
	g_object_get(G_OBJECT(gtkblist->text_rend), "editable", &editable, NULL);
	if (editable)
		return FALSE;

	if (gtkblist->tooltipdata) {
		gtkblist->tipwindow = NULL;
		pidgin_blist_destroy_tooltip_data();
	}

	gtk_tree_model_get_iter(GTK_TREE_MODEL(gtkblist->treemodel), &iter, path);
	val.g_type = 0;
	gtk_tree_model_get_value (GTK_TREE_MODEL(gtkblist->treemodel), &iter, NODE_COLUMN, &val);
	node = g_value_get_pointer(&val);
	return pidgin_blist_create_tooltip_for_node(widget, node, w, h);
}

static gboolean pidgin_blist_motion_cb (GtkWidget *tv, GdkEventMotion *event, gpointer null)
{
	if (gtkblist->mouseover_contact) {
		if ((event->y < gtkblist->contact_rect.y) || ((event->y - gtkblist->contact_rect.height) > gtkblist->contact_rect.y)) {
			pidgin_blist_collapse_contact_cb(NULL, gtkblist->mouseover_contact);
			gtkblist->mouseover_contact = NULL;
		}
	}

	return FALSE;
}

static gboolean pidgin_blist_leave_cb (GtkWidget *w, GdkEventCrossing *e, gpointer n)
{
	if (gtkblist->timeout) {
		g_source_remove(gtkblist->timeout);
		gtkblist->timeout = 0;
	}

	if (gtkblist->drag_timeout) {
		g_source_remove(gtkblist->drag_timeout);
		gtkblist->drag_timeout = 0;
	}

	if (gtkblist->mouseover_contact &&
		!((e->x > gtkblist->contact_rect.x) && (e->x < (gtkblist->contact_rect.x + gtkblist->contact_rect.width)) &&
		 (e->y > gtkblist->contact_rect.y) && (e->y < (gtkblist->contact_rect.y + gtkblist->contact_rect.height)))) {
			pidgin_blist_collapse_contact_cb(NULL, gtkblist->mouseover_contact);
		gtkblist->mouseover_contact = NULL;
	}
	return FALSE;
}

static void
toggle_debug(void)
{
	purple_prefs_set_bool(PIDGIN_PREFS_ROOT "/debug/enabled",
			!purple_prefs_get_bool(PIDGIN_PREFS_ROOT "/debug/enabled"));
}


/***************************************************
 *            Crap                                 *
 ***************************************************/
static GtkItemFactoryEntry blist_menu[] =
{
	/* Buddies menu */
	{ N_("/_Buddies"), NULL, NULL, 0, "<Branch>", NULL },
	{ N_("/Buddies/New Instant _Message..."), "<CTL>M", pidgin_dialogs_im, 0, "<StockItem>", PIDGIN_STOCK_TOOLBAR_MESSAGE_NEW },
	{ N_("/Buddies/Join a _Chat..."), "<CTL>C", pidgin_blist_joinchat_show, 0, "<StockItem>", PIDGIN_STOCK_CHAT },
	{ N_("/Buddies/Get User _Info..."), "<CTL>I", pidgin_dialogs_info, 0, "<StockItem>", PIDGIN_STOCK_TOOLBAR_USER_INFO },
	{ N_("/Buddies/View User _Log..."), "<CTL>L", pidgin_dialogs_log, 0, "<Item>", NULL },
	{ "/Buddies/sep1", NULL, NULL, 0, "<Separator>", NULL },
	{ N_("/Buddies/Sh_ow"), NULL, NULL, 0, "<Branch>", NULL},
	{ N_("/Buddies/Show/_Offline Buddies"), NULL, pidgin_blist_edit_mode_cb, 1, "<CheckItem>", NULL },
	{ N_("/Buddies/Show/_Empty Groups"), NULL, pidgin_blist_show_empty_groups_cb, 1, "<CheckItem>", NULL },
	{ N_("/Buddies/Show/Buddy _Details"), NULL, pidgin_blist_buddy_details_cb, 1, "<CheckItem>", NULL },
	{ N_("/Buddies/Show/Idle _Times"), NULL, pidgin_blist_show_idle_time_cb, 1, "<CheckItem>", NULL },
	{ N_("/Buddies/Show/_Protocol Icons"), NULL, pidgin_blist_show_protocol_icons_cb, 1, "<CheckItem>", NULL },
	{ N_("/Buddies/_Sort Buddies"), NULL, NULL, 0, "<Branch>", NULL },
	{ "/Buddies/sep2", NULL, NULL, 0, "<Separator>", NULL },
	{ N_("/Buddies/_Add Buddy..."), "<CTL>B", pidgin_blist_add_buddy_cb, 0, "<StockItem>", GTK_STOCK_ADD },
	{ N_("/Buddies/Add C_hat..."), NULL, pidgin_blist_add_chat_cb, 0, "<StockItem>", GTK_STOCK_ADD },
	{ N_("/Buddies/Add _Group..."), NULL, purple_blist_request_add_group, 0, "<StockItem>", GTK_STOCK_ADD },
	{ "/Buddies/sep3", NULL, NULL, 0, "<Separator>", NULL },
	{ N_("/Buddies/_Quit"), "<CTL>Q", purple_core_quit, 0, "<StockItem>", GTK_STOCK_QUIT },

	/* Accounts menu */
	{ N_("/_Accounts"), NULL, NULL, 0, "<Branch>", NULL },
	{ N_("/Accounts/Manage Accounts"), "<CTL>A", pidgin_accounts_window_show, 0, "<Item>", NULL },

	/* Tools */
	{ N_("/_Tools"), NULL, NULL, 0, "<Branch>", NULL },
	{ N_("/Tools/Buddy _Pounces"), NULL, pidgin_pounces_manager_show, 1, "<Item>", NULL },
	{ N_("/Tools/_Certificates"), NULL, pidgin_certmgr_show, 0, "<Item>", NULL },
	{ N_("/Tools/Plu_gins"), "<CTL>U", pidgin_plugin_dialog_show, 2, "<StockItem>", PIDGIN_STOCK_TOOLBAR_PLUGINS },
	{ N_("/Tools/Pr_eferences"), "<CTL>P", pidgin_prefs_show, 0, "<StockItem>", GTK_STOCK_PREFERENCES },
	{ N_("/Tools/Pr_ivacy"), NULL, pidgin_privacy_dialog_show, 0, "<Item>", NULL },
	{ N_("/Tools/Smile_y"), "<CTL>Y", pidgin_smiley_manager_show, 0, "<StockItem>", PIDGIN_STOCK_TOOLBAR_SMILEY },
	{ "/Tools/sep2", NULL, NULL, 0, "<Separator>", NULL },
	{ N_("/Tools/_File Transfers"), "<CTL>T", pidgin_xfer_dialog_show, 0, "<StockItem>", PIDGIN_STOCK_TOOLBAR_TRANSFER },
	{ N_("/Tools/R_oom List"), NULL, pidgin_roomlist_dialog_show, 0, "<Item>", NULL },
	{ N_("/Tools/System _Log"), NULL, gtk_blist_show_systemlog_cb, 3, "<Item>", NULL },
	{ "/Tools/sep3", NULL, NULL, 0, "<Separator>", NULL },
	{ N_("/Tools/Mute _Sounds"), NULL, pidgin_blist_mute_sounds_cb, 0, "<CheckItem>", NULL },
	/* Help */
	{ N_("/_Help"), NULL, NULL, 0, "<Branch>", NULL },
	{ N_("/Help/Online _Help"), "F1", gtk_blist_show_onlinehelp_cb, 0, "<StockItem>", GTK_STOCK_HELP },
	{ N_("/Help/_Debug Window"), NULL, toggle_debug, 0, "<Item>", NULL },
#if GTK_CHECK_VERSION(2,6,0)
	{ N_("/Help/_About"), NULL, pidgin_dialogs_about, 4,  "<StockItem>", GTK_STOCK_ABOUT },
#else
	{ N_("/Help/_About"), NULL, pidgin_dialogs_about, 4,  "<Item>", NULL },
#endif
};

/*********************************************************
 * Private Utility functions                             *
 *********************************************************/

static char *pidgin_get_tooltip_text(PurpleBlistNode *node, gboolean full)
{
	GString *str = g_string_new("");
	PurplePlugin *prpl;
	PurplePluginProtocolInfo *prpl_info = NULL;
	char *tmp;

	if (PURPLE_BLIST_NODE_IS_CHAT(node))
	{
		PurpleChat *chat;
		GList *connections;
		GList *cur;
		struct proto_chat_entry *pce;
		char *name, *value;
		PurpleConversation *conv;
		PidginBlistNode *bnode = node->ui_data;

		chat = (PurpleChat *)node;
		prpl = purple_find_prpl(purple_account_get_protocol_id(chat->account));
		prpl_info = PURPLE_PLUGIN_PROTOCOL_INFO(prpl);

		connections = purple_connections_get_all();
		if (connections && connections->next)
		{
			tmp = g_markup_escape_text(chat->account->username, -1);
			g_string_append_printf(str, _("<b>Account:</b> %s"), tmp);
			g_free(tmp);
		}

		if (bnode && bnode->conv.conv) {
			conv = bnode->conv.conv;
		} else {
			char *chat_name;
			if (prpl_info && prpl_info->get_chat_name)
				chat_name = prpl_info->get_chat_name(chat->components);
			else
				chat_name = g_strdup(purple_chat_get_name(chat));

			conv = purple_find_conversation_with_account(PURPLE_CONV_TYPE_CHAT, chat_name,
					chat->account);
			g_free(chat_name);
		}

		if (conv && !purple_conv_chat_has_left(PURPLE_CONV_CHAT(conv))) {
			g_string_append_printf(str, _("\n<b>Occupants:</b> %d"),
					g_list_length(purple_conv_chat_get_users(PURPLE_CONV_CHAT(conv))));

			if (prpl_info && (prpl_info->options & OPT_PROTO_CHAT_TOPIC)) {
				const char *chattopic = purple_conv_chat_get_topic(PURPLE_CONV_CHAT(conv));
				char *topic = chattopic ? g_markup_escape_text(chattopic, -1) : NULL;
				g_string_append_printf(str, _("\n<b>Topic:</b> %s"), topic ? topic : _("(no topic set)"));
				g_free(topic);
			}
		}

		if (prpl_info && prpl_info->chat_info != NULL)
			cur = prpl_info->chat_info(chat->account->gc);
		else
			cur = NULL;

		while (cur != NULL)
		{
			pce = cur->data;

			if (!pce->secret && (!pce->required &&
				g_hash_table_lookup(chat->components, pce->identifier) == NULL))
			{
				tmp = purple_text_strip_mnemonic(pce->label);
				name = g_markup_escape_text(tmp, -1);
				g_free(tmp);
				value = g_markup_escape_text(g_hash_table_lookup(
										chat->components, pce->identifier), -1);
				g_string_append_printf(str, "\n<b>%s</b> %s",
							name ? name : "",
							value ? value : "");
				g_free(name);
				g_free(value);
			}

			g_free(pce);
			cur = g_list_remove(cur, pce);
		}
	}
	else if (PURPLE_BLIST_NODE_IS_CONTACT(node) || PURPLE_BLIST_NODE_IS_BUDDY(node))
	{
		/* NOTE: THIS FUNCTION IS NO LONGER CALLED FOR CONTACTS.
		 * It is only called by create_tip_for_node(), and create_tip_for_node() is never called for a contact.
		 */
		PurpleContact *c;
		PurpleBuddy *b;
		PurplePresence *presence;
		PurpleNotifyUserInfo *user_info;
		GList *connections;
		char *tmp;
		time_t idle_secs, signon;

		if (PURPLE_BLIST_NODE_IS_CONTACT(node))
		{
			c = (PurpleContact *)node;
			b = purple_contact_get_priority_buddy(c);
		}
		else
		{
			b = (PurpleBuddy *)node;
			c = purple_buddy_get_contact(b);
		}

		prpl = purple_find_prpl(purple_account_get_protocol_id(b->account));
		prpl_info = PURPLE_PLUGIN_PROTOCOL_INFO(prpl);

		presence = purple_buddy_get_presence(b);
		user_info = purple_notify_user_info_new();

		/* Account */
		connections = purple_connections_get_all();
		if (full && connections && connections->next)
		{
			tmp = g_markup_escape_text(purple_account_get_username(
									   purple_buddy_get_account(b)), -1);
			purple_notify_user_info_add_pair(user_info, _("Account"), tmp);
			g_free(tmp);
		}

		/* Alias */
		/* If there's not a contact alias, the node is being displayed with
		 * this alias, so there's no point in showing it in the tooltip. */
		if (full && c && b->alias != NULL && b->alias[0] != '\0' &&
		    (c->alias != NULL && c->alias[0] != '\0') &&
		    strcmp(c->alias, b->alias) != 0)
		{
			tmp = g_markup_escape_text(b->alias, -1);
			purple_notify_user_info_add_pair(user_info, _("Buddy Alias"), tmp);
			g_free(tmp);
		}

		/* Nickname/Server Alias */
		/* I'd like to only show this if there's a contact or buddy
		 * alias, but many people on MSN set long nicknames, which
		 * get ellipsized, so the only way to see the whole thing is
		 * to look at the tooltip. */
		if (full && b->server_alias != NULL && b->server_alias[0] != '\0')
		{
			tmp = g_markup_escape_text(b->server_alias, -1);
			purple_notify_user_info_add_pair(user_info, _("Nickname"), tmp);
			g_free(tmp);
		}

		/* Logged In */
		signon = purple_presence_get_login_time(presence);
		if (full && PURPLE_BUDDY_IS_ONLINE(b) && signon > 0)
		{
			if (signon > time(NULL)) {
				/*
				 * They signed on in the future?!  Our local clock
				 * must be wrong, show the actual date instead of
				 * "4 days", etc.
				 */
				tmp = g_strdup(purple_date_format_long(localtime(&signon)));
			} else
				tmp = purple_str_seconds_to_string(time(NULL) - signon);
			purple_notify_user_info_add_pair(user_info, _("Logged In"), tmp);
			g_free(tmp);
		}

		/* Idle */
		if (purple_presence_is_idle(presence))
		{
			idle_secs = purple_presence_get_idle_time(presence);
			if (idle_secs > 0)
			{
				tmp = purple_str_seconds_to_string(time(NULL) - idle_secs);
				purple_notify_user_info_add_pair(user_info, _("Idle"), tmp);
				g_free(tmp);
			}
		}

		/* Last Seen */
		if (full && c && !PURPLE_BUDDY_IS_ONLINE(b))
		{
			struct _pidgin_blist_node *gtknode = ((PurpleBlistNode *)c)->ui_data;
			PurpleBlistNode *bnode;
			int lastseen = 0;

			if (gtknode && (!gtknode->contact_expanded || PURPLE_BLIST_NODE_IS_CONTACT(node)))
			{
				/* We're either looking at a buddy for a collapsed contact or
				 * an expanded contact itself so we show the most recent
				 * (largest) last_seen time for any of the buddies under
				 * the contact. */
				for (bnode = ((PurpleBlistNode *)c)->child ; bnode != NULL ; bnode = bnode->next)
				{
					int value = purple_blist_node_get_int(bnode, "last_seen");
					if (value > lastseen)
						lastseen = value;
				}
			}
			else
			{
				/* We're dealing with a buddy under an expanded contact,
				 * so we show the last_seen time for the buddy. */
				lastseen = purple_blist_node_get_int(&b->node, "last_seen");
			}

			if (lastseen > 0)
			{
				tmp = purple_str_seconds_to_string(time(NULL) - lastseen);
				purple_notify_user_info_add_pair(user_info, _("Last Seen"), tmp);
				g_free(tmp);
			}
		}


		/* Offline? */
		/* FIXME: Why is this status special-cased by the core? -- rlaager */
		if (!PURPLE_BUDDY_IS_ONLINE(b)) {
			purple_notify_user_info_add_pair(user_info, _("Status"), _("Offline"));
		}

		if (purple_account_is_connected(b->account) &&
				prpl_info && prpl_info->tooltip_text)
		{
			/* Additional text from the PRPL */
			prpl_info->tooltip_text(b, user_info, full);
		}

		/* These are Easter Eggs.  Patches to remove them will be rejected. */
		if (!g_ascii_strcasecmp(b->name, "robflynn"))
			purple_notify_user_info_add_pair(user_info, _("Description"), _("Spooky"));
		if (!g_ascii_strcasecmp(b->name, "seanegn"))
			purple_notify_user_info_add_pair(user_info, _("Status"), _("Awesome"));
		if (!g_ascii_strcasecmp(b->name, "chipx86"))
			purple_notify_user_info_add_pair(user_info, _("Status"), _("Rockin'"));

		tmp = purple_notify_user_info_get_text_with_newline(user_info, "\n");
		g_string_append(str, tmp);
		g_free(tmp);

		purple_notify_user_info_destroy(user_info);
	} else if (PURPLE_BLIST_NODE_IS_GROUP(node)) {
		gint count;
		PurpleGroup *group = (PurpleGroup*)node;
		PurpleNotifyUserInfo *user_info;

		user_info = purple_notify_user_info_new();

		count = purple_blist_get_group_online_count(group);

		if (count != 0) {
			/* Online buddies in group */
			tmp = g_strdup_printf("%d", count);
			purple_notify_user_info_add_pair(user_info,
			                                 _("Online Buddies"),
			                                 tmp);
			g_free(tmp);
		}
		count = 0;

		count = purple_blist_get_group_size(group, FALSE);
		if (count != 0) {
			/* Total buddies (from online accounts) in group */
			tmp = g_strdup_printf("%d", count);
			purple_notify_user_info_add_pair(user_info,
			                                 _("Total Buddies"),
			                                 tmp);
			g_free(tmp);
		}
		count = 0;

		tmp = purple_notify_user_info_get_text_with_newline(user_info, "\n");
		g_string_append(str, tmp);
		g_free(tmp);

		purple_notify_user_info_destroy(user_info);
	}

	purple_signal_emit(pidgin_blist_get_handle(), "drawing-tooltip",
	                   node, str, full);

	return g_string_free(str, FALSE);
}

static GHashTable *cached_emblems;

static void _cleanup_cached_emblem(gpointer data, GObject *obj) {
	g_hash_table_remove(cached_emblems, data);
}

static GdkPixbuf * _pidgin_blist_get_cached_emblem(gchar *path) {
	GdkPixbuf *pb = g_hash_table_lookup(cached_emblems, path);

	if (pb != NULL) {
		/* The caller gets a reference */
		g_object_ref(pb);
		g_free(path);
	} else {
		pb = gdk_pixbuf_new_from_file(path, NULL);
		if (pb != NULL) {
			/* We don't want to own a ref to the pixbuf, but we need to keep clean up. */
			/* I'm not sure if it would be better to just keep our ref and not let the emblem ever be destroyed */
			g_object_weak_ref(G_OBJECT(pb), _cleanup_cached_emblem, path);
			g_hash_table_insert(cached_emblems, path, pb);
		} else
			g_free(path);
	}

	return pb;
}


GdkPixbuf *
pidgin_blist_get_emblem(PurpleBlistNode *node)
{
	PurpleBuddy *buddy = NULL;
	struct _pidgin_blist_node *gtknode = node->ui_data;
	struct _pidgin_blist_node *gtkbuddynode = NULL;
	PurplePlugin *prpl;
	PurplePluginProtocolInfo *prpl_info;
	const char *name = NULL;
	char *filename, *path;
	PurplePresence *p;
	PurpleStatus *tune;

	if(PURPLE_BLIST_NODE_IS_CONTACT(node)) {
		if(!gtknode->contact_expanded) {
			buddy = purple_contact_get_priority_buddy((PurpleContact*)node);
			gtkbuddynode = ((PurpleBlistNode*)buddy)->ui_data;
		}
	} else if(PURPLE_BLIST_NODE_IS_BUDDY(node)) {
		buddy = (PurpleBuddy*)node;
		gtkbuddynode = node->ui_data;
		p = purple_buddy_get_presence(buddy);
		if (purple_presence_is_status_primitive_active(p, PURPLE_STATUS_MOBILE)) {
			path = g_build_filename(DATADIR, "pixmaps", "pidgin", "emblems",
						"16", "mobile.png", NULL);
			return _pidgin_blist_get_cached_emblem(path);
		}

		if (((struct _pidgin_blist_node*)(node->parent->ui_data))->contact_expanded) {
			if (purple_prefs_get_bool(PIDGIN_PREFS_ROOT "/blist/show_protocol_icons"))
				return NULL;
			return pidgin_create_prpl_icon(((PurpleBuddy*)node)->account, PIDGIN_PRPL_ICON_SMALL);
		}
	} else {
		return NULL;
	}

	g_return_val_if_fail(buddy != NULL, NULL);

	if (!purple_privacy_check(buddy->account, purple_buddy_get_name(buddy))) {
		path = g_build_filename(DATADIR, "pixmaps", "pidgin", "emblems", "16", "blocked.png", NULL);
		return _pidgin_blist_get_cached_emblem(path);
	}

	p = purple_buddy_get_presence(buddy);
	if (purple_presence_is_status_primitive_active(p, PURPLE_STATUS_MOBILE)) {
		path = g_build_filename(DATADIR, "pixmaps", "pidgin", "emblems", "16", "mobile.png", NULL);
		return _pidgin_blist_get_cached_emblem(path);
	}

	tune = purple_presence_get_status(p, "tune");
	if (tune && purple_status_is_active(tune)) {
		/* Only in MSN.
		 * TODO: Replace "Tune" with generalized "Media" in 3.0. */
		if (purple_status_get_attr_string(tune, "game") != NULL) {
			path = g_build_filename(DATADIR, "pixmaps", "pidgin", "emblems", "16", "game.png", NULL);
			return _pidgin_blist_get_cached_emblem(path);
		}
		/* Only in MSN.
		 * TODO: Replace "Tune" with generalized "Media" in 3.0. */
		if (purple_status_get_attr_string(tune, "office") != NULL) {
			path = g_build_filename(DATADIR, "pixmaps", "pidgin", "emblems", "16", "office.png", NULL);
			return _pidgin_blist_get_cached_emblem(path);
		}
		/* Regular old "tune" is the only one in all protocols. */
		path = g_build_filename(DATADIR, "pixmaps", "pidgin", "emblems", "16", "music.png", NULL);
		return _pidgin_blist_get_cached_emblem(path);
	}

	prpl = purple_find_prpl(purple_account_get_protocol_id(buddy->account));
	if (!prpl)
		return NULL;

	prpl_info = PURPLE_PLUGIN_PROTOCOL_INFO(prpl);
	if (prpl_info && prpl_info->list_emblem)
		name = prpl_info->list_emblem(buddy);

	if (name == NULL)
		return NULL;

	filename = g_strdup_printf("%s.png", name);

	path = g_build_filename(DATADIR, "pixmaps", "pidgin", "emblems", "16", filename, NULL);
	g_free(filename);

	/* _pidgin_blist_get_cached_emblem() assumes ownership of path */
	return _pidgin_blist_get_cached_emblem(path);
}


GdkPixbuf *
pidgin_blist_get_status_icon(PurpleBlistNode *node, PidginStatusIconSize size)
{
	GdkPixbuf *ret;
	const char *protoname = NULL;
	const char *icon = NULL;
	struct _pidgin_blist_node *gtknode = node->ui_data;
	struct _pidgin_blist_node *gtkbuddynode = NULL;
	PurpleBuddy *buddy = NULL;
	PurpleChat *chat = NULL;
	GtkIconSize icon_size = gtk_icon_size_from_name((size == PIDGIN_STATUS_ICON_LARGE) ? PIDGIN_ICON_SIZE_TANGO_EXTRA_SMALL :
											 PIDGIN_ICON_SIZE_TANGO_MICROSCOPIC);

	if(PURPLE_BLIST_NODE_IS_CONTACT(node)) {
		if(!gtknode->contact_expanded) {
			buddy = purple_contact_get_priority_buddy((PurpleContact*)node);
			if (buddy != NULL)
				gtkbuddynode = ((PurpleBlistNode*)buddy)->ui_data;
		}
	} else if(PURPLE_BLIST_NODE_IS_BUDDY(node)) {
		buddy = (PurpleBuddy*)node;
		gtkbuddynode = node->ui_data;
	} else if(PURPLE_BLIST_NODE_IS_CHAT(node)) {
		chat = (PurpleChat*)node;
	} else {
		return NULL;
	}

	if(buddy || chat) {
		PurpleAccount *account;
		PurplePlugin *prpl;
		PurplePluginProtocolInfo *prpl_info;

		if(buddy)
			account = buddy->account;
		else
			account = chat->account;

		prpl = purple_find_prpl(purple_account_get_protocol_id(account));
		if(!prpl)
			return NULL;

		prpl_info = PURPLE_PLUGIN_PROTOCOL_INFO(prpl);

		if(prpl_info && prpl_info->list_icon) {
			protoname = prpl_info->list_icon(account, buddy);
		}
	}

	if(buddy) {
	  	PurpleConversation *conv = find_conversation_with_buddy(buddy);
		PurplePresence *p;
		gboolean trans;

		if(conv != NULL) {
			PidginConversation *gtkconv = PIDGIN_CONVERSATION(conv);
			if (gtkconv == NULL && size == PIDGIN_STATUS_ICON_SMALL) {
				PidginBlistNode *ui = buddy->node.ui_data;
				if (ui == NULL || (ui->conv.flags & PIDGIN_BLIST_NODE_HAS_PENDING_MESSAGE))
					return gtk_widget_render_icon (GTK_WIDGET(gtkblist->treeview),
							PIDGIN_STOCK_STATUS_MESSAGE, icon_size, "GtkTreeView");
			}
		}

		p = purple_buddy_get_presence(buddy);
		trans = purple_presence_is_idle(p);

		if (PURPLE_BUDDY_IS_ONLINE(buddy) && gtkbuddynode && gtkbuddynode->recent_signonoff)
			icon = PIDGIN_STOCK_STATUS_LOGIN;
		else if (gtkbuddynode && gtkbuddynode->recent_signonoff)
			icon = PIDGIN_STOCK_STATUS_LOGOUT;
		else if (purple_presence_is_status_primitive_active(p, PURPLE_STATUS_UNAVAILABLE))
			if (trans)
				icon = PIDGIN_STOCK_STATUS_BUSY_I;
			else
				icon = PIDGIN_STOCK_STATUS_BUSY;
		else if (purple_presence_is_status_primitive_active(p, PURPLE_STATUS_AWAY))
			if (trans)
				icon = PIDGIN_STOCK_STATUS_AWAY_I;
		 	else
				icon = PIDGIN_STOCK_STATUS_AWAY;
		else if (purple_presence_is_status_primitive_active(p, PURPLE_STATUS_EXTENDED_AWAY))
			if (trans)
				icon = PIDGIN_STOCK_STATUS_XA_I;
			else
				icon = PIDGIN_STOCK_STATUS_XA;
		else if (purple_presence_is_status_primitive_active(p, PURPLE_STATUS_OFFLINE))
			icon = PIDGIN_STOCK_STATUS_OFFLINE;
		else if (trans)
			icon = PIDGIN_STOCK_STATUS_AVAILABLE_I;
		else if (purple_presence_is_status_primitive_active(p, PURPLE_STATUS_INVISIBLE))
			icon = PIDGIN_STOCK_STATUS_INVISIBLE;
		else
			icon = PIDGIN_STOCK_STATUS_AVAILABLE;
	} else if (chat) {
		icon = PIDGIN_STOCK_STATUS_CHAT;
	} else {
		icon = PIDGIN_STOCK_STATUS_PERSON;
	}

	ret = gtk_widget_render_icon (GTK_WIDGET(gtkblist->treeview), icon,
			icon_size, "GtkTreeView");
	return ret;
}

gchar *
pidgin_blist_get_name_markup(PurpleBuddy *b, gboolean selected, gboolean aliased)
{
	const char *name, *name_color, *name_font, *status_color, *status_font;
	char *text = NULL;
	PurplePlugin *prpl;
	PurplePluginProtocolInfo *prpl_info = NULL;
	PurpleContact *contact;
	PurplePresence *presence;
	struct _pidgin_blist_node *gtkcontactnode = NULL;
	char *idletime = NULL, *statustext = NULL, *nametext = NULL;
	PurpleConversation *conv = find_conversation_with_buddy(b);
	gboolean hidden_conv = FALSE;
	gboolean biglist = purple_prefs_get_bool(PIDGIN_PREFS_ROOT "/blist/show_buddy_icons");
	FontColorPair *pair;
	PidginBlistTheme *theme;

	if (conv != NULL) {
		PidginBlistNode *ui = b->node.ui_data;
		if (ui) {
			if (ui->conv.flags & PIDGIN_BLIST_NODE_HAS_PENDING_MESSAGE)
				hidden_conv = TRUE;
		} else {
			if (PIDGIN_CONVERSATION(conv) == NULL)
				hidden_conv = TRUE;
		}
	}

	/* XXX Good luck cleaning up this crap */
	contact = PURPLE_CONTACT(PURPLE_BLIST_NODE(b)->parent);
	if(contact)
		gtkcontactnode = purple_blist_node_get_ui_data(PURPLE_BLIST_NODE(contact));

	/* Name */
	if (gtkcontactnode && !gtkcontactnode->contact_expanded && contact->alias)
		name = contact->alias;
	else
		name = purple_buddy_get_alias(b);
	
	nametext = g_markup_escape_text(name, strlen(name));

	presence = purple_buddy_get_presence(b);

	/* Name is all that is needed */
	if (aliased && biglist) {

		/* Status Info */
		prpl = purple_find_prpl(purple_account_get_protocol_id(b->account));
	
		if (prpl != NULL)
			prpl_info = PURPLE_PLUGIN_PROTOCOL_INFO(prpl);
	
		if (prpl_info && prpl_info->status_text && b->account->gc) {
			char *tmp = prpl_info->status_text(b);
			const char *end;
	
			if(tmp && !g_utf8_validate(tmp, -1, &end)) {
				char *new = g_strndup(tmp,
						g_utf8_pointer_to_offset(tmp, end));
				g_free(tmp);
				tmp = new;
			}
			/* add ... to messages that are too long, GTK 2.6+ does it automatically */
#if !GTK_CHECK_VERSION(2,6,0)
			if(tmp) {
				char buf[32];
				char *c = tmp;
				int length = 0, vis=0;
				gboolean inside = FALSE;
				g_strdelimit(tmp, "\n", ' ');
				purple_str_strip_char(tmp, '\r');
	
				while(*c && vis < 20) {
					if(*c == '&')
						inside = TRUE;
					else if(*c == ';')
						inside = FALSE;
					if(!inside)
						vis++;
					c = g_utf8_next_char(c); /* this is fun */
				}
	
				length = c - tmp;

				if(vis == 20)
					g_snprintf(buf, sizeof(buf), "%%.%ds...", length);
				else
					g_snprintf(buf, sizeof(buf), "%%s ");
	
				statustext = g_strdup_printf(buf, tmp);purple_presence_is_idle(presence)
	
				g_free(tmp);
			}
#else	
			if(tmp) {
				g_strdelimit(tmp, "\n", ' ');
				purple_str_strip_char(tmp, '\r');
			}
			statustext = tmp;
#endif	
		}
	
		if(!purple_presence_is_online(presence) && !statustext)
				statustext = g_strdup(_("Offline"));
		
		/* Idle Text */ 
		if (purple_presence_is_idle(presence) && purple_prefs_get_bool(PIDGIN_PREFS_ROOT "/blist/show_idle_time")) {
			time_t idle_secs = purple_presence_get_idle_time(presence);

			if (idle_secs > 0) {
				int iday, ihrs, imin;
				time_t t;

				time(&t);
				iday = (t - idle_secs) / (24 * 60 * 60);
				ihrs = ((t - idle_secs) / 60 / 60) % 24;
				imin = ((t - idle_secs) / 60) % 60;
	
               			if (iday)
					idletime = g_strdup_printf(_("Idle %dd %dh %02dm"), iday, ihrs, imin);
				else if (ihrs)
					idletime = g_strdup_printf(_("Idle %dh %02dm"), ihrs, imin);
				else
					idletime = g_strdup_printf(_("Idle %dm"), imin);

			} else idletime = g_strdup(_("Idle"));
		}
	}

	/* choose the colors of the text */
	theme = pidgin_blist_get_theme();

	if (theme == NULL) {
		status_color = name_color = "dim grey";
		status_font = name_font = "";

	} else  if (purple_presence_is_idle(presence)) {
		pair = pidgin_blist_theme_get_idle_text_info(theme);
		status_color = name_color = (pair != NULL && pair->color != NULL) ? pair->color : "dim grey";
		status_font = name_font = (pair != NULL && pair->font != NULL) ? pair->font : "";

	} else if (!purple_presence_is_online(presence)) {
		pair = pidgin_blist_theme_get_offline_text_info(theme);
		name_color = (pair != NULL && pair->color != NULL) ? pair->color : "black";
		name_font = (pair != NULL && pair->font != NULL) ? pair->font : "";

		pair = pidgin_blist_theme_get_status_text_info(theme);
		status_color = (pair != NULL && pair->color != NULL) ? g_strdup(pair->color) : "dim grey";
		status_font = (pair != NULL && pair->font != NULL) ? pair->font : "";

	} else if (purple_presence_is_available(presence)) {
		pair = pidgin_blist_theme_get_online_text_info(theme);
		name_color = (pair != NULL && pair->color != NULL) ? g_strdup(pair->color) : "black";
		name_font = (pair != NULL && pair->font != NULL) ? pair->font : "";

		pair = pidgin_blist_theme_get_status_text_info(theme);
		status_color = (pair != NULL && pair->color != NULL) ? pair->color : "dim grey";
		status_font = (pair != NULL && pair->font != NULL) ? pair->font : "";

	} else {
		pair = pidgin_blist_theme_get_away_text_info(theme);
		name_color = (pair != NULL && pair->color != NULL) ? pair->color : "black";
		name_font = (pair != NULL && pair->font != NULL) ? pair->font : "";

		pair = pidgin_blist_theme_get_status_text_info(theme);
		status_color = (pair != NULL && pair->color != NULL) ? pair->color : "dim grey";
		status_font = (pair != NULL && pair->font != NULL) ? pair->font : "";
	}

	if (aliased && selected) {
		name_color = "black";
		status_color = "black";
	}

	/* Put it all together */
	if (aliased && biglist && (statustext || idletime)) {
		/* using <span size='smaller'> breaks the status, so it must be seperated into <small><span>*/
		text = g_strdup_printf("<span font_desc='%s' foreground='%s'>%s</span>\n"
				 	"<small><span font_desc='%s' foreground='%s'>%s%s%s</span></small>", 
					name_font, name_color, nametext, status_font, status_color, 
					idletime != NULL ? idletime : "",
				        (idletime != NULL && statustext != NULL) ? " - " : "",
				        statustext != NULL ? statustext : ""); 

	} else text = g_strdup_printf("<span font_desc='%s' color='%s'>%s</span>", name_font, name_color, nametext); 

	g_free(nametext);
	if (statustext)
		g_free(statustext);
	if (idletime)
		g_free(idletime);

	if (hidden_conv) {
		char *tmp = text;
		text = g_strdup_printf("<b>%s</b>", tmp);
		g_free(tmp);
	}

	return text;
}

static void pidgin_blist_restore_position(void)
{
	int blist_x, blist_y, blist_width, blist_height;

	blist_width = purple_prefs_get_int(PIDGIN_PREFS_ROOT "/blist/width");

	/* if the window exists, is hidden, we're saving positions, and the
	 * position is sane... */
	if (gtkblist && gtkblist->window &&
		!GTK_WIDGET_VISIBLE(gtkblist->window) && blist_width != 0) {

		blist_x      = purple_prefs_get_int(PIDGIN_PREFS_ROOT "/blist/x");
		blist_y      = purple_prefs_get_int(PIDGIN_PREFS_ROOT "/blist/y");
		blist_height = purple_prefs_get_int(PIDGIN_PREFS_ROOT "/blist/height");

		/* ...check position is on screen... */
		if (blist_x >= gdk_screen_width())
			blist_x = gdk_screen_width() - 100;
		else if (blist_x + blist_width < 0)
			blist_x = 100;

		if (blist_y >= gdk_screen_height())
			blist_y = gdk_screen_height() - 100;
		else if (blist_y + blist_height < 0)
			blist_y = 100;

		/* ...and move it back. */
		gtk_window_move(GTK_WINDOW(gtkblist->window), blist_x, blist_y);
		gtk_window_resize(GTK_WINDOW(gtkblist->window), blist_width, blist_height);
		if (purple_prefs_get_bool(PIDGIN_PREFS_ROOT "/blist/list_maximized"))
			gtk_window_maximize(GTK_WINDOW(gtkblist->window));
	}
}

static gboolean pidgin_blist_refresh_timer(PurpleBuddyList *list)
{
	PurpleBlistNode *gnode, *cnode;

	if (gtk_blist_visibility == GDK_VISIBILITY_FULLY_OBSCURED
			|| !GTK_WIDGET_VISIBLE(gtkblist->window)) 
		return TRUE;

	for(gnode = list->root; gnode; gnode = gnode->next) {
		if(!PURPLE_BLIST_NODE_IS_GROUP(gnode))
			continue;
		for(cnode = gnode->child; cnode; cnode = cnode->next) {
			if(PURPLE_BLIST_NODE_IS_CONTACT(cnode)) {
				PurpleBuddy *buddy;

				buddy = purple_contact_get_priority_buddy((PurpleContact*)cnode);

				if (buddy &&
						purple_presence_is_idle(purple_buddy_get_presence(buddy)))
					pidgin_blist_update_contact(list, (PurpleBlistNode*)buddy);
			}
		}
	}

	/* keep on going */
	return TRUE;
}

static void pidgin_blist_hide_node(PurpleBuddyList *list, PurpleBlistNode *node, gboolean update)
{
	struct _pidgin_blist_node *gtknode = (struct _pidgin_blist_node *)node->ui_data;
	GtkTreeIter iter;

	if (!gtknode || !gtknode->row || !gtkblist)
		return;

	if(gtkblist->selected_node == node)
		gtkblist->selected_node = NULL;
	if (get_iter_from_node(node, &iter)) {
		gtk_tree_store_remove(gtkblist->treemodel, &iter);
		if(update && (PURPLE_BLIST_NODE_IS_CONTACT(node) ||
			PURPLE_BLIST_NODE_IS_BUDDY(node) || PURPLE_BLIST_NODE_IS_CHAT(node))) {
			pidgin_blist_update(list, node->parent);
		}
	}
	gtk_tree_row_reference_free(gtknode->row);
	gtknode->row = NULL;
}

static const char *require_connection[] =
{
	N_("/Buddies/New Instant Message..."),
	N_("/Buddies/Join a Chat..."),
	N_("/Buddies/Get User Info..."),
	N_("/Buddies/Add Buddy..."),
	N_("/Buddies/Add Chat..."),
	N_("/Buddies/Add Group..."),
};

static const int require_connection_size = sizeof(require_connection)
											/ sizeof(*require_connection);

/**
 * Rebuild dynamic menus and make menu items sensitive/insensitive
 * where appropriate.
 */
static void
update_menu_bar(PidginBuddyList *gtkblist)
{
	GtkWidget *widget;
	gboolean sensitive;
	int i;

	g_return_if_fail(gtkblist != NULL);

	pidgin_blist_update_accounts_menu();

	sensitive = (purple_connections_get_all() != NULL);

	for (i = 0; i < require_connection_size; i++)
	{
		widget = gtk_item_factory_get_widget(gtkblist->ift, require_connection[i]);
		gtk_widget_set_sensitive(widget, sensitive);
	}

	widget = gtk_item_factory_get_widget(gtkblist->ift, N_("/Buddies/Join a Chat..."));
	gtk_widget_set_sensitive(widget, pidgin_blist_joinchat_is_showable());

	widget = gtk_item_factory_get_widget(gtkblist->ift, N_("/Buddies/Add Chat..."));
	gtk_widget_set_sensitive(widget, pidgin_blist_joinchat_is_showable());

	widget = gtk_item_factory_get_widget(gtkblist->ift, N_("/Tools/Privacy"));
	gtk_widget_set_sensitive(widget, sensitive);

	widget = gtk_item_factory_get_widget(gtkblist->ift, N_("/Tools/Room List"));
	gtk_widget_set_sensitive(widget, pidgin_roomlist_is_showable());
}

static void
sign_on_off_cb(PurpleConnection *gc, PurpleBuddyList *blist)
{
	PidginBuddyList *gtkblist = PIDGIN_BLIST(blist);

	update_menu_bar(gtkblist);
}

static void
plugin_changed_cb(PurplePlugin *p, gpointer *data)
{
	pidgin_blist_update_plugin_actions();
}

static void
unseen_conv_menu(void)
{
	static GtkWidget *menu = NULL;
	GList *convs = NULL;
	GList *chats, *ims;

	if (menu) {
		gtk_widget_destroy(menu);
		menu = NULL;
	}

	ims = pidgin_conversations_find_unseen_list(PURPLE_CONV_TYPE_IM,
				PIDGIN_UNSEEN_TEXT, FALSE, 0);

	chats = pidgin_conversations_find_unseen_list(PURPLE_CONV_TYPE_CHAT,
				PIDGIN_UNSEEN_NICK, FALSE, 0);

	if(ims && chats)
		convs = g_list_concat(ims, chats);
	else if(ims && !chats)
		convs = ims;
	else if(!ims && chats)
		convs = chats;

	if (!convs)
		/* no conversations added, don't show the menu */
		return;

	menu = gtk_menu_new();

	pidgin_conversations_fill_menu(menu, convs);
	g_list_free(convs);
	gtk_widget_show_all(menu);
	gtk_menu_popup(GTK_MENU(menu), NULL, NULL, NULL, NULL, 3,
			gtk_get_current_event_time());
}

static gboolean
menutray_press_cb(GtkWidget *widget, GdkEventButton *event)
{
	GList *convs;

	switch (event->button) {
		case 1:
			convs = pidgin_conversations_find_unseen_list(PURPLE_CONV_TYPE_IM,
							PIDGIN_UNSEEN_TEXT, FALSE, 1);

			if(!convs)
				convs = pidgin_conversations_find_unseen_list(PURPLE_CONV_TYPE_CHAT,
								PIDGIN_UNSEEN_NICK, FALSE, 1);
			if (convs) {
				pidgin_conv_present_conversation((PurpleConversation*)convs->data);
				g_list_free(convs);
			}
			break;
		case 3:
			unseen_conv_menu();
			break;
	}
	return TRUE;
}

static void
conversation_updated_cb(PurpleConversation *conv, PurpleConvUpdateType type,
                        PidginBuddyList *gtkblist)
{
	GList *convs = NULL;
	GList *ims, *chats;
	GList *l = NULL;

	if (type != PURPLE_CONV_UPDATE_UNSEEN)
		return;

	if(conv->account != NULL && conv->name != NULL) {
		PurpleBuddy *buddy = purple_find_buddy(conv->account, conv->name);
		if(buddy != NULL)
			pidgin_blist_update_buddy(NULL, (PurpleBlistNode *)buddy, TRUE);
	}

	if (gtkblist->menutrayicon) {
		gtk_widget_destroy(gtkblist->menutrayicon);
		gtkblist->menutrayicon = NULL;
	}

	ims = pidgin_conversations_find_unseen_list(PURPLE_CONV_TYPE_IM,
				PIDGIN_UNSEEN_TEXT, FALSE, 0);

	chats = pidgin_conversations_find_unseen_list(PURPLE_CONV_TYPE_CHAT,
				PIDGIN_UNSEEN_NICK, FALSE, 0);

	if(ims && chats)
		convs = g_list_concat(ims, chats);
	else if(ims && !chats)
		convs = ims;
	else if(!ims && chats)
		convs = chats;

	if (convs) {
		GtkWidget *img = NULL;
		GString *tooltip_text = NULL;

		tooltip_text = g_string_new("");
		l = convs;
		while (l != NULL) {
			int count = 0;
			PidginConversation *gtkconv = PIDGIN_CONVERSATION((PurpleConversation *)l->data);

			if(gtkconv)
				count = gtkconv->unseen_count;
			else if(purple_conversation_get_data(l->data, "unseen-count"))
				count = GPOINTER_TO_INT(purple_conversation_get_data(l->data, "unseen-count"));

			g_string_append_printf(tooltip_text,
					ngettext("%d unread message from %s\n", "%d unread messages from %s\n", count),
					count, purple_conversation_get_title(l->data));
			l = l->next;
		}
		if(tooltip_text->len > 0) {
			/* get rid of the last newline */
			g_string_truncate(tooltip_text, tooltip_text->len -1);
			img = gtk_image_new_from_stock(PIDGIN_STOCK_TOOLBAR_PENDING,
							gtk_icon_size_from_name(PIDGIN_ICON_SIZE_TANGO_EXTRA_SMALL));

			gtkblist->menutrayicon = gtk_event_box_new();
			gtk_container_add(GTK_CONTAINER(gtkblist->menutrayicon), img);
			gtk_widget_show(img);
			gtk_widget_show(gtkblist->menutrayicon);
			g_signal_connect(G_OBJECT(gtkblist->menutrayicon), "button-press-event", G_CALLBACK(menutray_press_cb), NULL);

			pidgin_menu_tray_append(PIDGIN_MENU_TRAY(gtkblist->menutray), gtkblist->menutrayicon, tooltip_text->str);
		}
		g_string_free(tooltip_text, TRUE);
		g_list_free(convs);
	}
}

static void
conversation_deleting_cb(PurpleConversation *conv, PidginBuddyList *gtkblist)
{
	conversation_updated_cb(conv, PURPLE_CONV_UPDATE_UNSEEN, gtkblist);
}

static void
conversation_deleted_update_ui_cb(PurpleConversation *conv, struct _pidgin_blist_node *ui)
{
	if (ui->conv.conv != conv)
		return;
	ui->conv.conv = NULL;
	ui->conv.flags = 0;
	ui->conv.last_message = 0;
}

static void
written_msg_update_ui_cb(PurpleAccount *account, const char *who, const char *message,
		PurpleConversation *conv, PurpleMessageFlags flag, PurpleBlistNode *node)
{
	PidginBlistNode *ui = node->ui_data;
	if (ui->conv.conv != conv || !pidgin_conv_is_hidden(PIDGIN_CONVERSATION(conv)) ||
			!(flag & (PURPLE_MESSAGE_SEND | PURPLE_MESSAGE_RECV)))
		return;
	ui->conv.flags |= PIDGIN_BLIST_NODE_HAS_PENDING_MESSAGE;
	ui->conv.last_message = time(NULL);    /* XXX: for lack of better data */
	pidgin_blist_update(purple_get_blist(), node);
}

static void
displayed_msg_update_ui_cb(PidginConversation *gtkconv, PurpleBlistNode *node)
{
	PidginBlistNode *ui = node->ui_data;
	if (ui->conv.conv != gtkconv->active_conv)
		return;
	ui->conv.flags &= ~PIDGIN_BLIST_NODE_HAS_PENDING_MESSAGE;
	pidgin_blist_update(purple_get_blist(), node);
}

static void
conversation_created_cb(PurpleConversation *conv, PidginBuddyList *gtkblist)
{
	switch (conv->type) {
		case PURPLE_CONV_TYPE_IM:
			{
				GSList *buddies = purple_find_buddies(conv->account, conv->name);
				while (buddies) {
					PurpleBlistNode *buddy = buddies->data;
					struct _pidgin_blist_node *ui = buddy->ui_data;
					buddies = g_slist_delete_link(buddies, buddies);
					if (!ui)
						continue;
					ui->conv.conv = conv;
					ui->conv.flags = 0;
					ui->conv.last_message = 0;
					purple_signal_connect(purple_conversations_get_handle(), "deleting-conversation",
							ui, PURPLE_CALLBACK(conversation_deleted_update_ui_cb), ui);
					purple_signal_connect(purple_conversations_get_handle(), "wrote-im-msg",
							ui, PURPLE_CALLBACK(written_msg_update_ui_cb), buddy);
					purple_signal_connect(pidgin_conversations_get_handle(), "conversation-displayed",
							ui, PURPLE_CALLBACK(displayed_msg_update_ui_cb), buddy);
				}
			}
			break;
		case PURPLE_CONV_TYPE_CHAT:
			{
				PurpleChat *chat = purple_blist_find_chat(conv->account, conv->name);
				struct _pidgin_blist_node *ui;
				if (!chat)
					break;
				ui = chat->node.ui_data;
				if (!ui)
					break;
				ui->conv.conv = conv;
				ui->conv.flags = 0;
				ui->conv.last_message = 0;
				purple_signal_connect(purple_conversations_get_handle(), "deleting-conversation",
						ui, PURPLE_CALLBACK(conversation_deleted_update_ui_cb), ui);
				purple_signal_connect(purple_conversations_get_handle(), "wrote-chat-msg",
						ui, PURPLE_CALLBACK(written_msg_update_ui_cb), chat);
				purple_signal_connect(pidgin_conversations_get_handle(), "conversation-displayed",
						ui, PURPLE_CALLBACK(displayed_msg_update_ui_cb), chat);
			}
			break;
		default:
			break;
	}
}

/**********************************************************************************
 * Public API Functions                                                           *
 **********************************************************************************/

static void pidgin_blist_new_list(PurpleBuddyList *blist)
{
	PidginBuddyList *gtkblist;

	gtkblist = g_new0(PidginBuddyList, 1);
	gtkblist->connection_errors = g_hash_table_new_full(g_direct_hash,
												g_direct_equal, NULL, g_free);
	gtkblist->priv = g_new0(PidginBuddyListPrivate, 1);

	blist->ui_data = gtkblist;
}

static void pidgin_blist_new_node(PurpleBlistNode *node)
{
	node->ui_data = g_new0(struct _pidgin_blist_node, 1);
}

gboolean pidgin_blist_node_is_contact_expanded(PurpleBlistNode *node)
{
	if (PURPLE_BLIST_NODE_IS_BUDDY(node)) {
		node = node->parent;
		if (node == NULL)
			return FALSE;
	}

	g_return_val_if_fail(PURPLE_BLIST_NODE_IS_CONTACT(node), FALSE);

	return ((struct _pidgin_blist_node *)node->ui_data)->contact_expanded;
}

enum {
	DRAG_BUDDY,
	DRAG_ROW,
	DRAG_VCARD,
	DRAG_TEXT,
	DRAG_URI,
	NUM_TARGETS
};

static const char *
item_factory_translate_func (const char *path, gpointer func_data)
{
	return _((char *)path);
}

void pidgin_blist_setup_sort_methods()
{
	pidgin_blist_sort_method_reg("none", _("Manually"), sort_method_none);
#if GTK_CHECK_VERSION(2,2,1)
	pidgin_blist_sort_method_reg("alphabetical", _("Alphabetically"), sort_method_alphabetical);
	pidgin_blist_sort_method_reg("status", _("By status"), sort_method_status);
	pidgin_blist_sort_method_reg("log_size", _("By log size"), sort_method_log);
#endif
	pidgin_blist_sort_method_set(purple_prefs_get_string(PIDGIN_PREFS_ROOT "/blist/sort_type"));
}

static void _prefs_change_redo_list(const char *name, PurplePrefType type,
                                    gconstpointer val, gpointer data)
{
	GtkTreeSelection *sel;
	GtkTreeIter iter;
	PurpleBlistNode *node = NULL;

	sel = gtk_tree_view_get_selection(GTK_TREE_VIEW(gtkblist->treeview));
	if (gtk_tree_selection_get_selected(sel, NULL, &iter))
	{
		gtk_tree_model_get(GTK_TREE_MODEL(gtkblist->treemodel), &iter, NODE_COLUMN, &node, -1);
	}

	redo_buddy_list(purple_get_blist(), FALSE, FALSE);
#if GTK_CHECK_VERSION(2,6,0)
	gtk_tree_view_columns_autosize(GTK_TREE_VIEW(gtkblist->treeview));
#endif

	if (node)
	{
		struct _pidgin_blist_node *gtknode;
		GtkTreePath *path;

		gtknode = node->ui_data;
		if (gtknode && gtknode->row)
		{
			path = gtk_tree_row_reference_get_path(gtknode->row);
			gtk_tree_selection_select_path(sel, path);
			gtk_tree_view_scroll_to_cell(GTK_TREE_VIEW(gtkblist->treeview), path, NULL, FALSE, 0, 0);
			gtk_tree_path_free(path);
		}
	}
}

static void _prefs_change_sort_method(const char *pref_name, PurplePrefType type,
									  gconstpointer val, gpointer data)
{
	if(!strcmp(pref_name, PIDGIN_PREFS_ROOT "/blist/sort_type"))
		pidgin_blist_sort_method_set(val);
}

static gboolean pidgin_blist_select_notebook_page_cb(gpointer user_data)
{
	PidginBuddyList *gtkblist = (PidginBuddyList *)user_data;
	int errors = 0;
	GList *list = NULL;
	PidginBuddyListPrivate *priv;

	priv = PIDGIN_BUDDY_LIST_GET_PRIVATE(gtkblist);

	/* this is far too ugly thanks to me not wanting to fix #3989 properly right now */
	if (priv->error_scrollbook != NULL) {
#if GTK_CHECK_VERSION(2,2,0)
		errors = gtk_notebook_get_n_pages(GTK_NOTEBOOK(priv->error_scrollbook->notebook));
#else
		errors = g_list_length(GTK_NOTEBOOK(priv->error_scrollbook->notebook)->children);
#endif
	}
	if ((list = purple_accounts_get_all_active()) != NULL || errors) {
		gtk_notebook_set_current_page(GTK_NOTEBOOK(gtkblist->notebook), 1);
		g_list_free(list);
	} else
		gtk_notebook_set_current_page(GTK_NOTEBOOK(gtkblist->notebook), 0);

	return FALSE;
}

static void pidgin_blist_select_notebook_page(PidginBuddyList *gtkblist)
{
	purple_timeout_add(0, pidgin_blist_select_notebook_page_cb, gtkblist);
}

static void account_modified(PurpleAccount *account, PidginBuddyList *gtkblist)
{
	if (!gtkblist)
		return;

	pidgin_blist_select_notebook_page(gtkblist);
	update_menu_bar(gtkblist);
}

static void
account_status_changed(PurpleAccount *account, PurpleStatus *old,
					   PurpleStatus *new, PidginBuddyList *gtkblist)
{
	if (!gtkblist)
		return;

	account_modified(account, gtkblist);
}

static gboolean
gtk_blist_window_key_press_cb(GtkWidget *w, GdkEventKey *event, PidginBuddyList *gtkblist)
{
	GtkWidget *widget;

	if (!gtkblist)
		return FALSE;

	widget = gtk_window_get_focus(GTK_WINDOW(gtkblist->window));

	if (GTK_IS_IMHTML(widget) || GTK_IS_ENTRY(widget)) {
		if (gtk_bindings_activate(GTK_OBJECT(widget), event->keyval, event->state))
			return TRUE;
	}
	return FALSE;
}

static gboolean
headline_hover_close(int x, int y)
{
	GtkWidget *w = gtkblist->headline_hbox;
	if (x <= w->allocation.width && x >= w->allocation.width - HEADLINE_CLOSE_SIZE &&
			y >= 0 && y <= HEADLINE_CLOSE_SIZE)
		return TRUE;
	return FALSE;
}

static gboolean
headline_box_enter_cb(GtkWidget *widget, GdkEventCrossing *event, PidginBuddyList *gtkblist)
{
	gdk_window_set_cursor(widget->window, gtkblist->hand_cursor);

	if (gtkblist->headline_close) {
#if GTK_CHECK_VERSION(2,2,0)
		gdk_draw_pixbuf(widget->window, NULL, gtkblist->headline_close,
#else
		gdk_pixbuf_render_to_drawable(gtkblist->headline_close,
				GDK_DRAWABLE(widget->window), NULL,
#endif
					0, 0,
					widget->allocation.width - 2 - HEADLINE_CLOSE_SIZE, 2,
					HEADLINE_CLOSE_SIZE, HEADLINE_CLOSE_SIZE,
					GDK_RGB_DITHER_NONE, 0, 0);
#if 0
		/* The presence of one opening paren in each branch of
		 * GTK_CHECK_VERSION confuses vim's bracket matching for the
		 * rest of the file.
		 */
		)
#endif
		gtk_paint_focus(widget->style, widget->window, GTK_STATE_PRELIGHT,
				NULL, widget, NULL,
				widget->allocation.width - HEADLINE_CLOSE_SIZE - 3, 1,
				HEADLINE_CLOSE_SIZE + 2, HEADLINE_CLOSE_SIZE + 2);
	}

	return FALSE;
}

#if 0
static gboolean
headline_box_motion_cb(GtkWidget *widget, GdkEventMotion *event, PidginBuddyList *gtkblist)
{
	purple_debug_fatal("motion", "%d %d\n", (int)event->x, (int)event->y);
	if (headline_hover_close((int)event->x, (int)event->y))
		gtk_paint_focus(widget->style, widget->window, GTK_STATE_PRELIGHT,
				NULL, widget, NULL,
				widget->allocation.width - HEADLINE_CLOSE_SIZE - 3, 1,
				HEADLINE_CLOSE_SIZE + 2, HEADLINE_CLOSE_SIZE + 2);
	return FALSE;
}
#endif

static gboolean
headline_box_leave_cb(GtkWidget *widget, GdkEventCrossing *event, PidginBuddyList *gtkblist)
{
	gdk_window_set_cursor(widget->window, gtkblist->arrow_cursor);
	if (gtkblist->headline_close) {
		GdkRectangle rect = {widget->allocation.width - 3 - HEADLINE_CLOSE_SIZE, 1,
				HEADLINE_CLOSE_SIZE + 2, HEADLINE_CLOSE_SIZE + 2};
		gdk_window_invalidate_rect(widget->window, &rect, TRUE);
	}
	return FALSE;
}

static void
reset_headline(PidginBuddyList *gtkblist)
{
	gtkblist->headline_callback = NULL;
	gtkblist->headline_data = NULL;
	gtkblist->headline_destroy = NULL;
	pidgin_set_urgent(GTK_WINDOW(gtkblist->window), FALSE);
}

static gboolean
headline_click_callback(gpointer unused)
{
	if (gtkblist->headline_callback)
		((GSourceFunc) gtkblist->headline_callback)(gtkblist->headline_data);
	reset_headline(gtkblist);
	return FALSE;
}

static gboolean
headline_box_press_cb(GtkWidget *widget, GdkEventButton *event, PidginBuddyList *gtkblist)
{
	gtk_widget_hide(gtkblist->headline_hbox);
	if (gtkblist->headline_callback && !headline_hover_close((int)event->x, (int)event->y))
		g_idle_add(headline_click_callback, NULL);
	else {
		if (gtkblist->headline_destroy)
			gtkblist->headline_destroy(gtkblist->headline_data);
		reset_headline(gtkblist);
	}
	return TRUE;
}

/***********************************/
/* Connection error handling stuff */
/***********************************/

#define OBJECT_DATA_KEY_ACCOUNT "account"
#define DO_NOT_CLEAR_ERROR "do-not-clear-error"

static gboolean
find_account_widget(GObject *widget,
                    PurpleAccount *account)
{
	if (g_object_get_data(widget, OBJECT_DATA_KEY_ACCOUNT) == account)
		return 0; /* found */
	else
		return 1;
}

static void
pack_prpl_icon_start(GtkWidget *box,
                     PurpleAccount *account)
{
	GdkPixbuf *pixbuf;
	GtkWidget *image;

	pixbuf = pidgin_create_prpl_icon(account, PIDGIN_PRPL_ICON_SMALL);
	if (pixbuf != NULL) {
		image = gtk_image_new_from_pixbuf(pixbuf);
		g_object_unref(pixbuf);

		gtk_box_pack_start(GTK_BOX(box), image, FALSE, FALSE, 0);
	}
}

static void
add_error_dialog(PidginBuddyList *gtkblist,
                 GtkWidget *dialog)
{
	PidginBuddyListPrivate *priv = PIDGIN_BUDDY_LIST_GET_PRIVATE(gtkblist);
	gtk_container_add(GTK_CONTAINER(priv->error_scrollbook), dialog);
}

static GtkWidget *
find_child_widget_by_account(GtkContainer *container,
                             PurpleAccount *account)
{
	GList *l = NULL;
	GList *children = NULL;
	GtkWidget *ret = NULL;
	/* XXX: Workaround for the currently incomplete implementation of PidginScrollBook */
	if (PIDGIN_IS_SCROLL_BOOK(container))
		container = GTK_CONTAINER(PIDGIN_SCROLL_BOOK(container)->notebook);
	children = gtk_container_get_children(container);
	l = g_list_find_custom(children, account, (GCompareFunc) find_account_widget);
	if (l)
		ret = GTK_WIDGET(l->data);
	g_list_free(children);
	return ret;
}

static void
remove_child_widget_by_account(GtkContainer *container,
                               PurpleAccount *account)
{
	GtkWidget *widget = find_child_widget_by_account(container, account);
	if(widget) {
		/* Since we are destroying the widget in response to a change in
		 * error, we should not clear the error.
		 */
		g_object_set_data(G_OBJECT(widget), DO_NOT_CLEAR_ERROR,
			GINT_TO_POINTER(TRUE));
		gtk_widget_destroy(widget);
	}
}

/* Generic error buttons */

static void
generic_error_modify_cb(PurpleAccount *account)
{
	purple_account_clear_current_error(account);
	pidgin_account_dialog_show(PIDGIN_MODIFY_ACCOUNT_DIALOG, account);
}

static void
generic_error_enable_cb(PurpleAccount *account)
{
	purple_account_clear_current_error(account);
	purple_account_set_enabled(account, purple_core_get_ui(), TRUE);
}

static void
generic_error_destroy_cb(GtkObject *dialog,
                         PurpleAccount *account)
{
	g_hash_table_remove(gtkblist->connection_errors, account);
	/* If the error dialog is being destroyed in response to the
	 * account-error-changed signal, we don't want to clear the current
	 * error.
	 */
	if (g_object_get_data(G_OBJECT(dialog), DO_NOT_CLEAR_ERROR) == NULL)
		purple_account_clear_current_error(account);
}

#define SSL_FAQ_URI "http://d.pidgin.im/wiki/FAQssl"

static void
ssl_faq_clicked_cb(GtkButton *button,
                   PurpleAccount *account)
{
	purple_notify_uri(NULL, SSL_FAQ_URI);
}

static void
add_generic_error_dialog(PurpleAccount *account,
                         const PurpleConnectionErrorInfo *err)
{
	GtkWidget *mini_dialog;
	const char *username = purple_account_get_username(account);
	gboolean enabled =
		purple_account_get_enabled(account, purple_core_get_ui());
	char *primary;

	if (enabled)
		primary = g_strdup_printf(_("%s disconnected"), username);
	else
		primary = g_strdup_printf(_("%s disabled"), username);

	mini_dialog = pidgin_make_mini_dialog(NULL, PIDGIN_STOCK_DIALOG_ERROR,
		primary, err->description, account,
		(enabled ? _("Reconnect") : _("Re-enable")),
		(enabled ? PURPLE_CALLBACK(purple_account_connect)
		         : PURPLE_CALLBACK(generic_error_enable_cb)),
		_("Modify Account"), PURPLE_CALLBACK(generic_error_modify_cb),
		NULL);

	g_free(primary);

	g_object_set_data(G_OBJECT(mini_dialog), OBJECT_DATA_KEY_ACCOUNT,
		account);

	if(err->type == PURPLE_CONNECTION_ERROR_NO_SSL_SUPPORT) {
		GtkWidget *faq_button = gtk_button_new();
		GtkWidget *faq_label = gtk_label_new(NULL);
		gtk_label_set_markup(GTK_LABEL(faq_label),
			"<span underline=\"single\" foreground=\"blue\""
			" size=\"smaller\">" SSL_FAQ_URI "</span>");
#if GTK_CHECK_VERSION(2,6,0)
		g_object_set(G_OBJECT(faq_label), "ellipsize",
			PANGO_ELLIPSIZE_MIDDLE, NULL);
#endif
		gtk_container_add(GTK_CONTAINER(faq_button), faq_label);
		gtk_button_set_relief(GTK_BUTTON(faq_button), GTK_RELIEF_NONE);

		g_signal_connect(faq_button, "clicked",
			(GCallback)ssl_faq_clicked_cb, account);

		gtk_box_pack_start(PIDGIN_MINI_DIALOG(mini_dialog)->contents,
			faq_button, FALSE, FALSE, 0);
	}

	g_signal_connect_after(mini_dialog, "destroy",
		(GCallback)generic_error_destroy_cb,
		account);

	add_error_dialog(gtkblist, mini_dialog);
}

static void
remove_generic_error_dialog(PurpleAccount *account)
{
	PidginBuddyListPrivate *priv = PIDGIN_BUDDY_LIST_GET_PRIVATE(gtkblist);
	remove_child_widget_by_account(
		GTK_CONTAINER(priv->error_scrollbook), account);
}


static void
update_generic_error_message(PurpleAccount *account,
                             const char *description)
{
	PidginBuddyListPrivate *priv = PIDGIN_BUDDY_LIST_GET_PRIVATE(gtkblist);
	GtkWidget *mini_dialog = find_child_widget_by_account(
		GTK_CONTAINER(priv->error_scrollbook), account);
	pidgin_mini_dialog_set_description(PIDGIN_MINI_DIALOG(mini_dialog),
		description);
}


/* Notifications about accounts which were disconnected with
 * PURPLE_CONNECTION_ERROR_NAME_IN_USE
 */

typedef void (*AccountFunction)(PurpleAccount *);

static void
elsewhere_foreach_account(PidginMiniDialog *mini_dialog,
                          AccountFunction f)
{
	PurpleAccount *account;
	GList *labels = gtk_container_get_children(
		GTK_CONTAINER(mini_dialog->contents));
	GList *l;

	for (l = labels; l; l = l->next) {
		account = g_object_get_data(G_OBJECT(l->data), OBJECT_DATA_KEY_ACCOUNT);
		if (account)
			f(account);
		else
			purple_debug_warning("gtkblist", "mini_dialog's child "
				"didn't have an account stored in it!");
	}
	g_list_free(labels);
}

static void
enable_account(PurpleAccount *account)
{
	purple_account_set_enabled(account, purple_core_get_ui(), TRUE);
}

static void
reconnect_elsewhere_accounts(PidginMiniDialog *mini_dialog,
                             GtkButton *button,
                             gpointer unused)
{
	elsewhere_foreach_account(mini_dialog, enable_account);
}

static void
clear_elsewhere_errors(PidginMiniDialog *mini_dialog,
                       gpointer unused)
{
	elsewhere_foreach_account(mini_dialog, purple_account_clear_current_error);
}

static void
ensure_signed_on_elsewhere_minidialog(PidginBuddyList *gtkblist)
{
	PidginBuddyListPrivate *priv = PIDGIN_BUDDY_LIST_GET_PRIVATE(gtkblist);
	PidginMiniDialog *mini_dialog;

	if(priv->signed_on_elsewhere)
		return;

	mini_dialog = priv->signed_on_elsewhere =
		pidgin_mini_dialog_new(_("Welcome back!"), NULL, PIDGIN_STOCK_DISCONNECT);

	pidgin_mini_dialog_add_button(mini_dialog, _("Re-enable"),
		reconnect_elsewhere_accounts, NULL);

	/* Make dismissing the dialog clear the errors.  The "destroy" signal
	 * does not appear to fire at quit, which is fortunate!
	 */
	g_signal_connect(G_OBJECT(mini_dialog), "destroy",
		(GCallback) clear_elsewhere_errors, NULL);

	add_error_dialog(gtkblist, GTK_WIDGET(mini_dialog));

	/* Set priv->signed_on_elsewhere to NULL when the dialog is destroyed */
	g_signal_connect(G_OBJECT(mini_dialog), "destroy",
		(GCallback) gtk_widget_destroyed, &(priv->signed_on_elsewhere));
}

static void
update_signed_on_elsewhere_minidialog_title(void)
{
	PidginBuddyListPrivate *priv = PIDGIN_BUDDY_LIST_GET_PRIVATE(gtkblist);
	PidginMiniDialog *mini_dialog = priv->signed_on_elsewhere;
	guint accounts;
	char *title;

	if (mini_dialog == NULL)
		return;

	accounts = pidgin_mini_dialog_get_num_children(mini_dialog);
	if (accounts == 0) {
		gtk_widget_destroy(GTK_WIDGET(mini_dialog));
		return;
	}

	title = g_strdup_printf(
		ngettext("%d account was disabled because you signed on from another location:",
			 "%d accounts were disabled because you signed on from another location:",
			 accounts),
		accounts);
	pidgin_mini_dialog_set_description(mini_dialog, title);
	g_free(title);
}

static GtkWidget *
create_account_label(PurpleAccount *account)
{
	GtkWidget *hbox, *label;
	const char *username = purple_account_get_username(account);
	char *markup;

	hbox = gtk_hbox_new(FALSE, 6);
	g_object_set_data(G_OBJECT(hbox), OBJECT_DATA_KEY_ACCOUNT, account);

	pack_prpl_icon_start(hbox, account);

	label = gtk_label_new(NULL);
	markup = g_strdup_printf("<span size=\"smaller\">%s</span>", username);
	gtk_label_set_markup(GTK_LABEL(label), markup);
	g_free(markup);
	gtk_misc_set_alignment(GTK_MISC(label), 0, 0);
#if GTK_CHECK_VERSION(2,6,0)
	g_object_set(G_OBJECT(label), "ellipsize", PANGO_ELLIPSIZE_END, NULL);
#endif
#if GTK_CHECK_VERSION(2,12,0)
	{ /* avoid unused variable warnings on pre-2.12 Gtk */
		char *description =
			purple_account_get_current_error(account)->description;
		if (description != NULL && *description != '\0')
			gtk_widget_set_tooltip_text(label, description);
	}
#endif
	gtk_box_pack_start(GTK_BOX(hbox), label, TRUE, TRUE, 0);

	return hbox;
}

static void
add_to_signed_on_elsewhere(PurpleAccount *account)
{
	PidginBuddyListPrivate *priv = PIDGIN_BUDDY_LIST_GET_PRIVATE(gtkblist);
	PidginMiniDialog *mini_dialog;
	GtkWidget *account_label;

	ensure_signed_on_elsewhere_minidialog(gtkblist);
	mini_dialog = priv->signed_on_elsewhere;

	if(find_child_widget_by_account(GTK_CONTAINER(mini_dialog->contents), account))
		return;

	account_label = create_account_label(account);
	gtk_box_pack_start(mini_dialog->contents, account_label, FALSE, FALSE, 0);
	gtk_widget_show_all(account_label);

	update_signed_on_elsewhere_minidialog_title();
}

static void
remove_from_signed_on_elsewhere(PurpleAccount *account)
{
	PidginBuddyListPrivate *priv = PIDGIN_BUDDY_LIST_GET_PRIVATE(gtkblist);
	PidginMiniDialog *mini_dialog = priv->signed_on_elsewhere;
	if(mini_dialog == NULL)
		return;

	remove_child_widget_by_account(GTK_CONTAINER(mini_dialog->contents), account);

	update_signed_on_elsewhere_minidialog_title();
}


static void
update_signed_on_elsewhere_tooltip(PurpleAccount *account,
                                   const char *description)
{
#if GTK_CHECK_VERSION(2,12,0)
	PidginBuddyListPrivate *priv = PIDGIN_BUDDY_LIST_GET_PRIVATE(gtkblist);
	GtkContainer *c = GTK_CONTAINER(priv->signed_on_elsewhere->contents);
	GtkWidget *label = find_child_widget_by_account(c, account);
	gtk_widget_set_tooltip_text(label, description);
#endif
}


/* Call appropriate error notification code based on error types */
static void
update_account_error_state(PurpleAccount *account,
                           const PurpleConnectionErrorInfo *old,
                           const PurpleConnectionErrorInfo *new,
                           PidginBuddyList *gtkblist)
{
	gboolean descriptions_differ;
	const char *desc;

	if (old == NULL && new == NULL)
		return;

	/* For backwards compatibility: */
	if (new)
		pidgin_blist_update_account_error_state(account, new->description);
	else
		pidgin_blist_update_account_error_state(account, NULL);

	if (new != NULL)
		pidgin_blist_select_notebook_page(gtkblist);

	if (old != NULL && new == NULL) {
		if(old->type == PURPLE_CONNECTION_ERROR_NAME_IN_USE)
			remove_from_signed_on_elsewhere(account);
		else
			remove_generic_error_dialog(account);
		return;
	}

	if (old == NULL && new != NULL) {
		if(new->type == PURPLE_CONNECTION_ERROR_NAME_IN_USE)
			add_to_signed_on_elsewhere(account);
		else
			add_generic_error_dialog(account, new);
		return;
	}

	/* else, new and old are both non-NULL */

	descriptions_differ = strcmp(old->description, new->description);
	desc = new->description;

	switch (new->type) {
	case PURPLE_CONNECTION_ERROR_NAME_IN_USE:
		if (old->type == PURPLE_CONNECTION_ERROR_NAME_IN_USE
		    && descriptions_differ) {
			update_signed_on_elsewhere_tooltip(account, desc);
		} else {
			remove_generic_error_dialog(account);
			add_to_signed_on_elsewhere(account);
		}
		break;
	default:
		if (old->type == PURPLE_CONNECTION_ERROR_NAME_IN_USE) {
			remove_from_signed_on_elsewhere(account);
			add_generic_error_dialog(account, new);
		} else if (descriptions_differ) {
			update_generic_error_message(account, desc);
		}
		break;
	}
}

/* In case accounts are loaded before the blist (which they currently are),
 * let's call update_account_error_state ourselves on every account's current
 * state when the blist starts.
 */
static void
show_initial_account_errors(PidginBuddyList *gtkblist)
{
	GList *l = purple_accounts_get_all();
	PurpleAccount *account;
	const PurpleConnectionErrorInfo *err;

	for (; l; l = l->next)
	{
		account = l->data;
		err = purple_account_get_current_error(account);

		update_account_error_state(account, NULL, err, gtkblist);
	}
}

void
pidgin_blist_update_account_error_state(PurpleAccount *account, const char *text)
{
	/* connection_errors isn't actually used anywhere; it's just kept in
	 * sync with reality in case a plugin uses it.
	 */
	if (text == NULL)
		g_hash_table_remove(gtkblist->connection_errors, account);
	else
		g_hash_table_insert(gtkblist->connection_errors, account, g_strdup(text));
}

static gboolean
paint_headline_hbox  (GtkWidget      *widget,
		      GdkEventExpose *event,
		      gpointer user_data)
{
	gtk_paint_flat_box (widget->style,
		      widget->window,
		      GTK_STATE_NORMAL,
		      GTK_SHADOW_OUT,
		      NULL,
		      widget,
		      "tooltip",
		      widget->allocation.x + 1,
		      widget->allocation.y + 1,
		      widget->allocation.width - 2,
		      widget->allocation.height - 2);
	return FALSE;
}

/* This assumes there are not things like groupless buddies or multi-leveled groups.
 * I'm sure other things in this code assumes that also.
 */
static void
treeview_style_set (GtkWidget *widget,
		    GtkStyle *prev_style,
		    gpointer data)
{
	PurpleBuddyList *list = data;
	PurpleBlistNode *node = list->root;
	while (node) {
		pidgin_blist_update_group(list, node);
		node = node->next;
	}
}

static void
headline_style_set (GtkWidget *widget,
		    GtkStyle  *prev_style)
{
	GtkTooltips *tooltips;
	GtkStyle *style;

	if (gtkblist->changing_style)
		return;

	tooltips = gtk_tooltips_new ();
#if GLIB_CHECK_VERSION(2,10,0)
	g_object_ref_sink (tooltips);
#else
	g_object_ref(tooltips);
	gtk_object_sink(GTK_OBJECT(tooltips));
#endif

	gtk_tooltips_force_window (tooltips);
#if GTK_CHECK_VERSION(2, 12, 0)
	gtk_widget_set_name (tooltips->tip_window, "gtk-tooltips");
#endif
	gtk_widget_ensure_style (tooltips->tip_window);
	style = gtk_widget_get_style (tooltips->tip_window);

	gtkblist->changing_style = TRUE;
	gtk_widget_set_style (gtkblist->headline_hbox, style);
	gtkblist->changing_style = FALSE;

	g_object_unref (tooltips);
}

/******************************************/
/* End of connection error handling stuff */
/******************************************/

static int
blist_focus_cb(GtkWidget *widget, GdkEventFocus *event, PidginBuddyList *gtkblist)
{
	if(event->in) {
		gtk_blist_focused = TRUE;
		pidgin_set_urgent(GTK_WINDOW(gtkblist->window), FALSE);
	} else {
		gtk_blist_focused = FALSE;
	}
	return 0;
}

#if 0
static GtkWidget *
kiosk_page()
{
	GtkWidget *ret = gtk_vbox_new(FALSE, PIDGIN_HIG_BOX_SPACE);
	GtkWidget *label;
	GtkWidget *entry;
	GtkWidget *bbox;
	GtkWidget *button;

	label = gtk_label_new(NULL);
	gtk_box_pack_start(GTK_BOX(ret), label, TRUE, TRUE, 0);

	label = gtk_label_new(NULL);
	gtk_label_set_markup(GTK_LABEL(label), _("<b>Username:</b>"));
	gtk_misc_set_alignment(GTK_MISC(label), 0.0, 0.5);
	gtk_box_pack_start(GTK_BOX(ret), label, FALSE, FALSE, 0);
	entry = gtk_entry_new();
	gtk_box_pack_start(GTK_BOX(ret), entry, FALSE, FALSE, 0);

	label = gtk_label_new(NULL);
	gtk_label_set_markup(GTK_LABEL(label), _("<b>Password:</b>"));
	gtk_misc_set_alignment(GTK_MISC(label), 0.0, 0.5);
	gtk_box_pack_start(GTK_BOX(ret), label, FALSE, FALSE, 0);
	entry = gtk_entry_new();
	gtk_entry_set_visibility(GTK_ENTRY(entry), FALSE);
	gtk_box_pack_start(GTK_BOX(ret), entry, FALSE, FALSE, 0);

	label = gtk_label_new(" ");
	gtk_box_pack_start(GTK_BOX(ret), label, FALSE, FALSE, 0);

	bbox = gtk_hbutton_box_new();
	button = gtk_button_new_with_mnemonic(_("_Login"));
	gtk_box_pack_start(GTK_BOX(ret), bbox, FALSE, FALSE, 0);
	gtk_container_add(GTK_CONTAINER(bbox), button);


	label = gtk_label_new(NULL);
	gtk_box_pack_start(GTK_BOX(ret), label, TRUE, TRUE, 0);

	gtk_container_set_border_width(GTK_CONTAINER(ret), PIDGIN_HIG_BORDER);

	gtk_widget_show_all(ret);
	return ret;
}
#endif

/* builds the blist layout according to to the current theme */
static void
pidgin_blist_build_layout(PurpleBuddyList *list)
{
	GtkTreeViewColumn *column;
	PidginBlistLayout *layout;
	PidginBlistTheme *theme;
	GtkCellRenderer *rend;
	gint i, status_icon = 0, text = 1, emblem = 2, protocol_icon = 3, buddy_icon = 4;
	

	column = gtkblist->text_column;

	if ((theme = pidgin_blist_get_theme()) != NULL && (layout = pidgin_blist_theme_get_layout(theme)) != NULL) {
		status_icon = layout->status_icon ;				
		text = layout->text;
		emblem = layout->emblem;
		protocol_icon = layout->protocol_icon;
		buddy_icon = layout->buddy_icon;
	}

	gtk_tree_view_column_clear(column);

	/* group */
	rend = pidgin_cell_renderer_expander_new();
	gtk_tree_view_column_pack_start(column, rend, FALSE);
	gtk_tree_view_column_set_attributes(column, rend,
					    "visible", GROUP_EXPANDER_VISIBLE_COLUMN,
					    "expander-visible", GROUP_EXPANDER_COLUMN,
#if GTK_CHECK_VERSION(2,6,0)
					    "sensitive", GROUP_EXPANDER_COLUMN,
					    "cell-background-gdk", BGCOLOR_COLUMN,
#endif
					    NULL);

	/* contact */
	rend = pidgin_cell_renderer_expander_new();
	gtk_tree_view_column_pack_start(column, rend, FALSE);
	gtk_tree_view_column_set_attributes(column, rend,
					    "visible", CONTACT_EXPANDER_VISIBLE_COLUMN,
					    "expander-visible", CONTACT_EXPANDER_COLUMN,
#if GTK_CHECK_VERSION(2,6,0)
					    "sensitive", CONTACT_EXPANDER_COLUMN,
					    "cell-background-gdk", BGCOLOR_COLUMN,
#endif  
					    NULL);

	for (i = 0; i < 5; i++) {

		if (status_icon == i) {		
			/* status icons */
			rend = gtk_cell_renderer_pixbuf_new();
			gtk_tree_view_column_pack_start(column, rend, FALSE);
			gtk_tree_view_column_set_attributes(column, rend,
							    "pixbuf", STATUS_ICON_COLUMN,
							    "visible", STATUS_ICON_VISIBLE_COLUMN,
#if GTK_CHECK_VERSION(2,6,0)
							    "cell-background-gdk", BGCOLOR_COLUMN,
#endif	
							    NULL);
			g_object_set(rend, "xalign", 0.0, "xpad", 6, "ypad", 0, NULL);

		} else if (text == i) {
			/* name */
			gtkblist->text_rend = rend = gtk_cell_renderer_text_new();
			gtk_tree_view_column_pack_start(column, rend, TRUE);
			gtk_tree_view_column_set_attributes(column, rend,
#if GTK_CHECK_VERSION(2,6,0)
							    "cell-background-gdk", BGCOLOR_COLUMN,
#endif
							    "markup", NAME_COLUMN,
							    NULL);
#if GTK_CHECK_VERSION(2,6,0)
			g_signal_connect(G_OBJECT(rend), "editing-started", G_CALLBACK(gtk_blist_renderer_editing_started_cb), NULL);
			g_signal_connect(G_OBJECT(rend), "editing-canceled", G_CALLBACK(gtk_blist_renderer_editing_cancelled_cb), list);
#endif
			g_signal_connect(G_OBJECT(rend), "edited", G_CALLBACK(gtk_blist_renderer_edited_cb), list);
			g_object_set(rend, "ypad", 0, "yalign", 0.5, NULL);
#if GTK_CHECK_VERSION(2,6,0)
			g_object_set(rend, "ellipsize", PANGO_ELLIPSIZE_END, NULL);
#endif

			/* idle */
			rend = gtk_cell_renderer_text_new();
			g_object_set(rend, "xalign", 1.0, "ypad", 0, NULL);
			gtk_tree_view_column_pack_start(column, rend, FALSE);
			gtk_tree_view_column_set_attributes(column, rend,
							    "markup", IDLE_COLUMN,
							    "visible", IDLE_VISIBLE_COLUMN,
#if GTK_CHECK_VERSION(2,6,0)
							    "cell-background-gdk", BGCOLOR_COLUMN,
#endif
							    NULL);
		} else if (emblem == i) {
			/* emblem */
			rend = gtk_cell_renderer_pixbuf_new();
			g_object_set(rend, "xalign", 1.0, "yalign", 0.5, "ypad", 0, "xpad", 3, NULL);
			gtk_tree_view_column_pack_start(column, rend, FALSE);
			gtk_tree_view_column_set_attributes(column, rend, "pixbuf", EMBLEM_COLUMN,
#if GTK_CHECK_VERSION(2,6,0)
									  "cell-background-gdk", BGCOLOR_COLUMN,
#endif
									  "visible", EMBLEM_VISIBLE_COLUMN, NULL);

		} else if (protocol_icon == i) {
			/* protocol icon */
			rend = gtk_cell_renderer_pixbuf_new();
			gtk_tree_view_column_pack_start(column, rend, FALSE);
			gtk_tree_view_column_set_attributes(column, rend,
							   "pixbuf", PROTOCOL_ICON_COLUMN,
							   "visible", PROTOCOL_ICON_VISIBLE_COLUMN,
#if GTK_CHECK_VERSION(2,6,0)
							   "cell-background-gdk", BGCOLOR_COLUMN,
#endif
							  NULL);
			g_object_set(rend, "xalign", 0.0, "xpad", 3, "ypad", 0, NULL);

		} else if (buddy_icon == i) {
			/* buddy icon */
			rend = gtk_cell_renderer_pixbuf_new();
			g_object_set(rend, "xalign", 1.0, "ypad", 0, NULL);
			gtk_tree_view_column_pack_start(column, rend, FALSE);
			gtk_tree_view_column_set_attributes(column, rend, "pixbuf", BUDDY_ICON_COLUMN,
#if GTK_CHECK_VERSION(2,6,0)
							    "cell-background-gdk", BGCOLOR_COLUMN,
#endif
							    "visible", BUDDY_ICON_VISIBLE_COLUMN,
							    NULL);
		}

	}/* end for loop */

}

static void pidgin_blist_show(PurpleBuddyList *list)
{
	PidginBuddyListPrivate *priv;
	void *handle;
	GtkTreeViewColumn *column;
	GtkWidget *menu;
	GtkWidget *ebox;
	GtkWidget *sw;
	GtkWidget *sep;
	GtkWidget *label;
	char *pretty, *tmp;
	GtkAccelGroup *accel_group;
	GtkTreeSelection *selection;
	GtkTargetEntry dte[] = {{"PURPLE_BLIST_NODE", GTK_TARGET_SAME_APP, DRAG_ROW},
				{"application/x-im-contact", 0, DRAG_BUDDY},
				{"text/x-vcard", 0, DRAG_VCARD },
				{"text/uri-list", 0, DRAG_URI},
				{"text/plain", 0, DRAG_TEXT}};
	GtkTargetEntry ste[] = {{"PURPLE_BLIST_NODE", GTK_TARGET_SAME_APP, DRAG_ROW},
				{"application/x-im-contact", 0, DRAG_BUDDY},
				{"text/x-vcard", 0, DRAG_VCARD }};
	if (gtkblist && gtkblist->window) {
		purple_blist_set_visible(purple_prefs_get_bool(PIDGIN_PREFS_ROOT "/blist/list_visible"));
		return;
	}

	gtkblist = PIDGIN_BLIST(list);
	priv = PIDGIN_BUDDY_LIST_GET_PRIVATE(gtkblist);

	priv->current_theme = PIDGIN_BLIST_THEME(purple_theme_manager_find_theme(purple_prefs_get_string(PIDGIN_PREFS_ROOT "/blist/theme"), "blist"));

	gtkblist->empty_avatar = gdk_pixbuf_new(GDK_COLORSPACE_RGB, TRUE, 8, 32, 32);
	gdk_pixbuf_fill(gtkblist->empty_avatar, 0x00000000);

	gtkblist->window = pidgin_create_window(_("Buddy List"), 0, "buddy_list", TRUE);
	g_signal_connect(G_OBJECT(gtkblist->window), "focus-in-event",
			 G_CALLBACK(blist_focus_cb), gtkblist);
	g_signal_connect(G_OBJECT(gtkblist->window), "focus-out-event",
			 G_CALLBACK(blist_focus_cb), gtkblist);
	GTK_WINDOW(gtkblist->window)->allow_shrink = TRUE;

	gtkblist->main_vbox = gtk_vbox_new(FALSE, 0);
	gtk_widget_show(gtkblist->main_vbox);
	gtk_container_add(GTK_CONTAINER(gtkblist->window), gtkblist->main_vbox);

	g_signal_connect(G_OBJECT(gtkblist->window), "delete_event", G_CALLBACK(gtk_blist_delete_cb), NULL);
	g_signal_connect(G_OBJECT(gtkblist->window), "configure_event", G_CALLBACK(gtk_blist_configure_cb), NULL);
	g_signal_connect(G_OBJECT(gtkblist->window), "visibility_notify_event", G_CALLBACK(gtk_blist_visibility_cb), NULL);
	g_signal_connect(G_OBJECT(gtkblist->window), "window_state_event", G_CALLBACK(gtk_blist_window_state_cb), NULL);
	g_signal_connect(G_OBJECT(gtkblist->window), "key_press_event", G_CALLBACK(gtk_blist_window_key_press_cb), gtkblist);
	gtk_widget_add_events(gtkblist->window, GDK_VISIBILITY_NOTIFY_MASK);

	/******************************* Menu bar *************************************/
	accel_group = gtk_accel_group_new();
	gtk_window_add_accel_group(GTK_WINDOW (gtkblist->window), accel_group);
	g_object_unref(accel_group);
	gtkblist->ift = gtk_item_factory_new(GTK_TYPE_MENU_BAR, "<PurpleMain>", accel_group);
	gtk_item_factory_set_translate_func(gtkblist->ift,
										(GtkTranslateFunc)item_factory_translate_func,
										NULL, NULL);
	gtk_item_factory_create_items(gtkblist->ift, sizeof(blist_menu) / sizeof(*blist_menu),
								  blist_menu, NULL);
	pidgin_load_accels();
	g_signal_connect(G_OBJECT(accel_group), "accel-changed", G_CALLBACK(pidgin_save_accels_cb), NULL);

	menu = gtk_item_factory_get_widget(gtkblist->ift, "<PurpleMain>");
	gtkblist->menutray = pidgin_menu_tray_new();
	gtk_menu_shell_append(GTK_MENU_SHELL(menu), gtkblist->menutray);
	gtk_widget_show(gtkblist->menutray);
	gtk_widget_show(menu);
	gtk_box_pack_start(GTK_BOX(gtkblist->main_vbox), menu, FALSE, FALSE, 0);

	accountmenu = gtk_item_factory_get_widget(gtkblist->ift, N_("/Accounts"));


	/****************************** Notebook *************************************/
	gtkblist->notebook = gtk_notebook_new();
	gtk_notebook_set_show_tabs(GTK_NOTEBOOK(gtkblist->notebook), FALSE);
	gtk_notebook_set_show_border(GTK_NOTEBOOK(gtkblist->notebook), FALSE);
	gtk_box_pack_start(GTK_BOX(gtkblist->main_vbox), gtkblist->notebook, TRUE, TRUE, 0);

#if 0
	gtk_notebook_append_page(GTK_NOTEBOOK(gtkblist->notebook), kiosk_page(), NULL);
#endif

	/* Translators: Please maintain the use of -> and <- to refer to menu heirarchy */
	tmp = g_strdup_printf(_("<span weight='bold' size='larger'>Welcome to %s!</span>\n\n"

					       "You have no accounts enabled. Enable your IM accounts from the "
					       "<b>Accounts</b> window at <b>Accounts->Manage Accounts</b>. Once you "
					       "enable accounts, you'll be able to sign on, set your status, "
					       "and talk to your friends."), PIDGIN_NAME);
	pretty = pidgin_make_pretty_arrows(tmp);
	g_free(tmp);
	label = gtk_label_new(NULL);
	gtk_widget_set_size_request(label, purple_prefs_get_int(PIDGIN_PREFS_ROOT "/blist/width") - 12, -1);
	gtk_label_set_line_wrap(GTK_LABEL(label), TRUE);
	gtk_misc_set_alignment(GTK_MISC(label), 0.5, 0.2);
	gtk_label_set_markup(GTK_LABEL(label), pretty);
	g_free(pretty);
	gtk_notebook_append_page(GTK_NOTEBOOK(gtkblist->notebook),label, NULL);
	gtkblist->vbox = gtk_vbox_new(FALSE, 0);
	gtk_notebook_append_page(GTK_NOTEBOOK(gtkblist->notebook), gtkblist->vbox, NULL);
	gtk_widget_show_all(gtkblist->notebook);
	pidgin_blist_select_notebook_page(gtkblist);

	ebox = gtk_event_box_new();
	gtk_box_pack_start(GTK_BOX(gtkblist->vbox), ebox, FALSE, FALSE, 0);
	gtkblist->headline_hbox = gtk_hbox_new(FALSE, 3);
	gtk_container_set_border_width(GTK_CONTAINER(gtkblist->headline_hbox), 6);
	gtk_container_add(GTK_CONTAINER(ebox), gtkblist->headline_hbox);
	gtkblist->headline_image = gtk_image_new_from_pixbuf(NULL);
	gtk_misc_set_alignment(GTK_MISC(gtkblist->headline_image), 0.0, 0);
	gtkblist->headline_label = gtk_label_new(NULL);
	gtk_widget_set_size_request(gtkblist->headline_label,
				    purple_prefs_get_int(PIDGIN_PREFS_ROOT "/blist/width")-25,-1);
	gtk_label_set_line_wrap(GTK_LABEL(gtkblist->headline_label), TRUE);
	gtk_box_pack_start(GTK_BOX(gtkblist->headline_hbox), gtkblist->headline_image, FALSE, FALSE, 0);
	gtk_box_pack_start(GTK_BOX(gtkblist->headline_hbox), gtkblist->headline_label, TRUE, TRUE, 0);
	g_signal_connect(gtkblist->headline_label,   /* connecting on headline_hbox doesn't work, because
	                                                the signal is not emitted when theme is changed */
			"style-set",
			 G_CALLBACK(headline_style_set),
			 NULL);
	g_signal_connect (gtkblist->headline_hbox,
			  "expose_event",
			  G_CALLBACK (paint_headline_hbox),
			  NULL);
	gtk_widget_set_name(gtkblist->headline_hbox, "gtk-tooltips");

	gtkblist->headline_close = gtk_widget_render_icon(ebox, GTK_STOCK_CLOSE, -1, NULL);
	if (gtkblist->headline_close) {
		GdkPixbuf *scale = gdk_pixbuf_scale_simple(gtkblist->headline_close,
				HEADLINE_CLOSE_SIZE, HEADLINE_CLOSE_SIZE, GDK_INTERP_BILINEAR);
		gdk_pixbuf_unref(gtkblist->headline_close);
		gtkblist->headline_close = scale;
	}

	gtkblist->hand_cursor = gdk_cursor_new (GDK_HAND2);
	gtkblist->arrow_cursor = gdk_cursor_new (GDK_LEFT_PTR);

	g_signal_connect(G_OBJECT(ebox), "enter-notify-event", G_CALLBACK(headline_box_enter_cb), gtkblist);
	g_signal_connect(G_OBJECT(ebox), "leave-notify-event", G_CALLBACK(headline_box_leave_cb), gtkblist);
	g_signal_connect(G_OBJECT(ebox), "button-press-event", G_CALLBACK(headline_box_press_cb), gtkblist);
#if 0
	/* I couldn't get this to work. The idea was to draw the focus-border only
	 * when hovering over the close image. So for now, the focus-border is
	 * always there. -- sad */
	gtk_widget_set_events(ebox, gtk_widget_get_events(ebox) | GDK_POINTER_MOTION_HINT_MASK);
	g_signal_connect(G_OBJECT(ebox), "motion-notify-event", G_CALLBACK(headline_box_motion_cb), gtkblist);
#endif

	/****************************** GtkTreeView **********************************/
	sw = gtk_scrolled_window_new(NULL,NULL);
	gtk_widget_show(sw);
	gtk_scrolled_window_set_shadow_type (GTK_SCROLLED_WINDOW(sw), GTK_SHADOW_NONE);
	gtk_scrolled_window_set_policy(GTK_SCROLLED_WINDOW(sw), GTK_POLICY_AUTOMATIC, GTK_POLICY_AUTOMATIC);

	gtkblist->treemodel = gtk_tree_store_new(BLIST_COLUMNS,
						 GDK_TYPE_PIXBUF, /* Status icon */
						 G_TYPE_BOOLEAN,  /* Status icon visible */
						 G_TYPE_STRING,   /* Name */
						 G_TYPE_STRING,   /* Idle */
						 G_TYPE_BOOLEAN,  /* Idle visible */
						 GDK_TYPE_PIXBUF, /* Buddy icon */
						 G_TYPE_BOOLEAN,  /* Buddy icon visible */
						 G_TYPE_POINTER,  /* Node */
						 GDK_TYPE_COLOR,  /* bgcolor */
						 G_TYPE_BOOLEAN,  /* Group expander */
						 G_TYPE_BOOLEAN,  /* Group expander visible */
						 G_TYPE_BOOLEAN,  /* Contact expander */
						 G_TYPE_BOOLEAN,  /* Contact expander visible */
						 GDK_TYPE_PIXBUF, /* Emblem */
						 G_TYPE_BOOLEAN,  /* Emblem visible */
						 GDK_TYPE_PIXBUF, /* Protocol icon */
						 G_TYPE_BOOLEAN   /* Protocol visible */
						);

	gtkblist->treeview = gtk_tree_view_new_with_model(GTK_TREE_MODEL(gtkblist->treemodel));

	gtk_widget_show(gtkblist->treeview);
	gtk_widget_set_name(gtkblist->treeview, "pidgin_blist_treeview");

	g_signal_connect(gtkblist->treeview,
			 "style-set",
			 G_CALLBACK(treeview_style_set), list);
	/* Set up selection stuff */
	selection = gtk_tree_view_get_selection(GTK_TREE_VIEW(gtkblist->treeview));
	g_signal_connect(G_OBJECT(selection), "changed", G_CALLBACK(pidgin_blist_selection_changed), NULL);

	/* Set up dnd */
	gtk_tree_view_enable_model_drag_source(GTK_TREE_VIEW(gtkblist->treeview),
										   GDK_BUTTON1_MASK, ste, 3,
										   GDK_ACTION_COPY);
	gtk_tree_view_enable_model_drag_dest(GTK_TREE_VIEW(gtkblist->treeview),
										 dte, 5,
										 GDK_ACTION_COPY | GDK_ACTION_MOVE);

	g_signal_connect(G_OBJECT(gtkblist->treeview), "drag-data-received", G_CALLBACK(pidgin_blist_drag_data_rcv_cb), NULL);
	g_signal_connect(G_OBJECT(gtkblist->treeview), "drag-data-get", G_CALLBACK(pidgin_blist_drag_data_get_cb), NULL);
#ifdef _WIN32
	g_signal_connect(G_OBJECT(gtkblist->treeview), "drag-begin", G_CALLBACK(pidgin_blist_drag_begin), NULL);
#endif
	g_signal_connect(G_OBJECT(gtkblist->treeview), "drag-motion", G_CALLBACK(pidgin_blist_drag_motion_cb), NULL);
	g_signal_connect(G_OBJECT(gtkblist->treeview), "motion-notify-event", G_CALLBACK(pidgin_blist_motion_cb), NULL);
	g_signal_connect(G_OBJECT(gtkblist->treeview), "leave-notify-event", G_CALLBACK(pidgin_blist_leave_cb), NULL);

	/* Tooltips */
	pidgin_tooltip_setup_for_treeview(gtkblist->treeview, NULL,
			pidgin_blist_create_tooltip,
			pidgin_blist_paint_tip);

	gtk_tree_view_set_headers_visible(GTK_TREE_VIEW(gtkblist->treeview), FALSE);

	/* expander columns */
	column = gtk_tree_view_column_new();
	gtk_tree_view_append_column(GTK_TREE_VIEW(gtkblist->treeview), column);
	gtk_tree_view_column_set_visible(column, FALSE);
	gtk_tree_view_set_expander_column(GTK_TREE_VIEW(gtkblist->treeview), column);

	/* everything else column */
	gtkblist->text_column = gtk_tree_view_column_new ();
	gtk_tree_view_append_column(GTK_TREE_VIEW(gtkblist->treeview), gtkblist->text_column);
	pidgin_blist_build_layout(list);

	g_signal_connect(G_OBJECT(gtkblist->treeview), "row-activated", G_CALLBACK(gtk_blist_row_activated_cb), NULL);
	g_signal_connect(G_OBJECT(gtkblist->treeview), "row-expanded", G_CALLBACK(gtk_blist_row_expanded_cb), NULL);
	g_signal_connect(G_OBJECT(gtkblist->treeview), "row-collapsed", G_CALLBACK(gtk_blist_row_collapsed_cb), NULL);
	g_signal_connect(G_OBJECT(gtkblist->treeview), "button-press-event", G_CALLBACK(gtk_blist_button_press_cb), NULL);
	g_signal_connect(G_OBJECT(gtkblist->treeview), "key-press-event", G_CALLBACK(gtk_blist_key_press_cb), NULL);
	g_signal_connect(G_OBJECT(gtkblist->treeview), "popup-menu", G_CALLBACK(pidgin_blist_popup_menu_cb), NULL);

	/* Enable CTRL+F searching */
	gtk_tree_view_set_search_column(GTK_TREE_VIEW(gtkblist->treeview), NAME_COLUMN);
	gtk_tree_view_set_search_equal_func(GTK_TREE_VIEW(gtkblist->treeview), pidgin_tree_view_search_equal_func, NULL, NULL);

	gtk_box_pack_start(GTK_BOX(gtkblist->vbox), sw, TRUE, TRUE, 0);
	gtk_container_add(GTK_CONTAINER(sw), gtkblist->treeview);

	sep = gtk_hseparator_new();
	gtk_box_pack_start(GTK_BOX(gtkblist->vbox), sep, FALSE, FALSE, 0);

	gtkblist->scrollbook = pidgin_scroll_book_new();
	gtk_box_pack_start(GTK_BOX(gtkblist->vbox), gtkblist->scrollbook, FALSE, FALSE, 0);

	/* Create an vbox which holds the scrollbook which is actually used to
	 * display connection errors.  The vbox needs to still exist for
	 * backwards compatibility.
	 */
	gtkblist->error_buttons = gtk_vbox_new(FALSE, 0);
	gtk_box_pack_start(GTK_BOX(gtkblist->vbox), gtkblist->error_buttons, FALSE, FALSE, 0);
	gtk_container_set_border_width(GTK_CONTAINER(gtkblist->error_buttons), 0);

	priv->error_scrollbook = PIDGIN_SCROLL_BOOK(pidgin_scroll_book_new());
	gtk_box_pack_start(GTK_BOX(gtkblist->error_buttons),
		GTK_WIDGET(priv->error_scrollbook), FALSE, FALSE, 0);


	/* Add the statusbox */
	gtkblist->statusbox = pidgin_status_box_new();
	gtk_box_pack_start(GTK_BOX(gtkblist->vbox), gtkblist->statusbox, FALSE, TRUE, 0);
	gtk_widget_set_name(gtkblist->statusbox, "pidgin_blist_statusbox");
	gtk_container_set_border_width(GTK_CONTAINER(gtkblist->statusbox), 3);
	gtk_widget_show(gtkblist->statusbox);

	/* set the Show Offline Buddies option. must be done
	 * after the treeview or faceprint gets mad. -Robot101
	 */
	gtk_check_menu_item_set_active(GTK_CHECK_MENU_ITEM(gtk_item_factory_get_item (gtkblist->ift, N_("/Buddies/Show/Offline Buddies"))),
			purple_prefs_get_bool(PIDGIN_PREFS_ROOT "/blist/show_offline_buddies"));

	gtk_check_menu_item_set_active(GTK_CHECK_MENU_ITEM(gtk_item_factory_get_item (gtkblist->ift, N_("/Buddies/Show/Empty Groups"))),
			purple_prefs_get_bool(PIDGIN_PREFS_ROOT "/blist/show_empty_groups"));

	gtk_check_menu_item_set_active(GTK_CHECK_MENU_ITEM(gtk_item_factory_get_item (gtkblist->ift, N_("/Tools/Mute Sounds"))),
			purple_prefs_get_bool(PIDGIN_PREFS_ROOT "/sound/mute"));

	gtk_check_menu_item_set_active(GTK_CHECK_MENU_ITEM(gtk_item_factory_get_item (gtkblist->ift, N_("/Buddies/Show/Buddy Details"))),
			purple_prefs_get_bool(PIDGIN_PREFS_ROOT "/blist/show_buddy_icons"));

	gtk_check_menu_item_set_active(GTK_CHECK_MENU_ITEM(gtk_item_factory_get_item (gtkblist->ift, N_("/Buddies/Show/Idle Times"))),
			purple_prefs_get_bool(PIDGIN_PREFS_ROOT "/blist/show_idle_time"));

	gtk_check_menu_item_set_active(GTK_CHECK_MENU_ITEM(gtk_item_factory_get_item (gtkblist->ift, N_("/Buddies/Show/Protocol Icons"))),
			purple_prefs_get_bool(PIDGIN_PREFS_ROOT "/blist/show_protocol_icons"));

	if(!strcmp(purple_prefs_get_string(PIDGIN_PREFS_ROOT "/sound/method"), "none"))
		gtk_widget_set_sensitive(gtk_item_factory_get_widget(gtkblist->ift, N_("/Tools/Mute Sounds")), FALSE);

	/* Update some dynamic things */
	update_menu_bar(gtkblist);
	pidgin_blist_update_plugin_actions();
	pidgin_blist_update_sort_methods();

	/* OK... let's show this bad boy. */
	pidgin_blist_refresh(list);
	pidgin_blist_restore_position();
	gtk_widget_show_all(GTK_WIDGET(gtkblist->vbox));
	gtk_widget_realize(GTK_WIDGET(gtkblist->window));
	purple_blist_set_visible(purple_prefs_get_bool(PIDGIN_PREFS_ROOT "/blist/list_visible"));

	/* start the refresh timer */
	gtkblist->refresh_timer = g_timeout_add(30000, (GSourceFunc)pidgin_blist_refresh_timer, list);

	handle = pidgin_blist_get_handle();

	/* things that affect how buddies are displayed */
	purple_prefs_connect_callback(handle, PIDGIN_PREFS_ROOT "/blist/show_buddy_icons",
			_prefs_change_redo_list, NULL);
	purple_prefs_connect_callback(handle, PIDGIN_PREFS_ROOT "/blist/show_idle_time",
			_prefs_change_redo_list, NULL);
	purple_prefs_connect_callback(handle, PIDGIN_PREFS_ROOT "/blist/show_empty_groups",
			_prefs_change_redo_list, NULL);
	purple_prefs_connect_callback(handle, PIDGIN_PREFS_ROOT "/blist/show_offline_buddies",
			_prefs_change_redo_list, NULL);
	purple_prefs_connect_callback(handle, PIDGIN_PREFS_ROOT "/blist/show_protocol_icons",
			_prefs_change_redo_list, NULL);

	/* sorting */
	purple_prefs_connect_callback(handle, PIDGIN_PREFS_ROOT "/blist/sort_type",
			_prefs_change_sort_method, NULL);

	/* menus */
	purple_prefs_connect_callback(handle, PIDGIN_PREFS_ROOT "/sound/mute",
			pidgin_blist_mute_pref_cb, NULL);
	purple_prefs_connect_callback(handle, PIDGIN_PREFS_ROOT "/sound/method",
			pidgin_blist_sound_method_pref_cb, NULL);

	/* Setup some purple signal handlers. */

	handle = purple_accounts_get_handle();
	purple_signal_connect(handle, "account-enabled", gtkblist,
	                      PURPLE_CALLBACK(account_modified), gtkblist);
	purple_signal_connect(handle, "account-disabled", gtkblist,
	                      PURPLE_CALLBACK(account_modified), gtkblist);
	purple_signal_connect(handle, "account-removed", gtkblist,
	                      PURPLE_CALLBACK(account_modified), gtkblist);
	purple_signal_connect(handle, "account-status-changed", gtkblist,
	                      PURPLE_CALLBACK(account_status_changed),
	                      gtkblist);
	purple_signal_connect(handle, "account-error-changed", gtkblist,
	                      PURPLE_CALLBACK(update_account_error_state),
	                      gtkblist);

	handle = pidgin_account_get_handle();
	purple_signal_connect(handle, "account-modified", gtkblist,
	                      PURPLE_CALLBACK(account_modified), gtkblist);

	handle = purple_connections_get_handle();
	purple_signal_connect(handle, "signed-on", gtkblist,
	                      PURPLE_CALLBACK(sign_on_off_cb), list);
	purple_signal_connect(handle, "signed-off", gtkblist,
	                      PURPLE_CALLBACK(sign_on_off_cb), list);

	handle = purple_plugins_get_handle();
	purple_signal_connect(handle, "plugin-load", gtkblist,
	                      PURPLE_CALLBACK(plugin_changed_cb), NULL);
	purple_signal_connect(handle, "plugin-unload", gtkblist,
	                      PURPLE_CALLBACK(plugin_changed_cb), NULL);

	handle = purple_conversations_get_handle();
	purple_signal_connect(handle, "conversation-updated", gtkblist,
	                      PURPLE_CALLBACK(conversation_updated_cb),
	                      gtkblist);
	purple_signal_connect(handle, "deleting-conversation", gtkblist,
	                      PURPLE_CALLBACK(conversation_deleting_cb),
	                      gtkblist);
	purple_signal_connect(handle, "conversation-created", gtkblist,
	                      PURPLE_CALLBACK(conversation_created_cb),
	                      gtkblist);

	gtk_widget_hide(gtkblist->headline_hbox);

	show_initial_account_errors(gtkblist);

	/* emit our created signal */
	handle = pidgin_blist_get_handle();
	purple_signal_emit(handle, "gtkblist-created", list);
}

static void redo_buddy_list(PurpleBuddyList *list, gboolean remove, gboolean rerender)
{
	PurpleBlistNode *node;

	gtkblist = PIDGIN_BLIST(list);
	if(!gtkblist || !gtkblist->treeview)
		return;

	node = list->root;

	while (node)
	{
		/* This is only needed when we're reverting to a non-GTK+ sorted
		 * status.  We shouldn't need to remove otherwise.
		 */
		if (remove && !PURPLE_BLIST_NODE_IS_GROUP(node))
			pidgin_blist_hide_node(list, node, FALSE);

		if (PURPLE_BLIST_NODE_IS_BUDDY(node))
			pidgin_blist_update_buddy(list, node, rerender);
		else if (PURPLE_BLIST_NODE_IS_CHAT(node))
			pidgin_blist_update(list, node);
		else if (PURPLE_BLIST_NODE_IS_GROUP(node))
			pidgin_blist_update(list, node);
		node = purple_blist_node_next(node, FALSE);
	}

}

void pidgin_blist_refresh(PurpleBuddyList *list)
{
	redo_buddy_list(list, FALSE, TRUE);
}

void
pidgin_blist_update_refresh_timeout()
{
	PurpleBuddyList *blist;
	PidginBuddyList *gtkblist;

	blist = purple_get_blist();
	gtkblist = PIDGIN_BLIST(purple_get_blist());

	gtkblist->refresh_timer = g_timeout_add(30000,(GSourceFunc)pidgin_blist_refresh_timer, blist);
}

static gboolean get_iter_from_node(PurpleBlistNode *node, GtkTreeIter *iter) {
	struct _pidgin_blist_node *gtknode = (struct _pidgin_blist_node *)node->ui_data;
	GtkTreePath *path;

	if (!gtknode) {
		return FALSE;
	}

	if (!gtkblist) {
		purple_debug_error("gtkblist", "get_iter_from_node was called, but we don't seem to have a blist\n");
		return FALSE;
	}

	if (!gtknode->row)
		return FALSE;


	if ((path = gtk_tree_row_reference_get_path(gtknode->row)) == NULL)
		return FALSE;

	if (!gtk_tree_model_get_iter(GTK_TREE_MODEL(gtkblist->treemodel), iter, path)) {
		gtk_tree_path_free(path);
		return FALSE;
	}
	gtk_tree_path_free(path);
	return TRUE;
}

static void pidgin_blist_remove(PurpleBuddyList *list, PurpleBlistNode *node)
{
	struct _pidgin_blist_node *gtknode = node->ui_data;

	purple_request_close_with_handle(node);

	pidgin_blist_hide_node(list, node, TRUE);

	if(node->parent)
		pidgin_blist_update(list, node->parent);

	/* There's something I don't understand here - Ethan */
	/* Ethan said that back in 2003, but this g_free has been left commented
	 * out ever since. I can't find any reason at all why this is bad and
	 * valgrind found several reasons why it's good. If this causes problems
	 * comment it out again. Stu */
	/* Of course it still causes problems - this breaks dragging buddies into
	 * contacts, the dragged buddy mysteriously 'disappears'. Stu. */
	/* I think it's fixed now. Stu. */

	if(gtknode) {
		if(gtknode->recent_signonoff_timer > 0)
			purple_timeout_remove(gtknode->recent_signonoff_timer);

		purple_signals_disconnect_by_handle(node->ui_data);
		g_free(node->ui_data);
		node->ui_data = NULL;
	}
}

static gboolean do_selection_changed(PurpleBlistNode *new_selection)
{
	PurpleBlistNode *old_selection = NULL;

	/* test for gtkblist because crazy timeout means we can be called after the blist is gone */
	if (gtkblist && new_selection != gtkblist->selected_node) {
		old_selection = gtkblist->selected_node;
		gtkblist->selected_node = new_selection;
		if(new_selection)
			pidgin_blist_update(NULL, new_selection);
		if(old_selection)
			pidgin_blist_update(NULL, old_selection);
	}

	return FALSE;
}

static void pidgin_blist_selection_changed(GtkTreeSelection *selection, gpointer data)
{
	PurpleBlistNode *new_selection = NULL;
	GtkTreeIter iter;

	if(gtk_tree_selection_get_selected(selection, NULL, &iter)){
		gtk_tree_model_get(GTK_TREE_MODEL(gtkblist->treemodel), &iter,
				NODE_COLUMN, &new_selection, -1);
	}

	/* we set this up as a timeout, otherwise the blist flickers ...
	 * but we don't do it for groups, because it causes total bizarness -
	 * the previously selected buddy node might rendered at half height.
	 */
	if ((new_selection != NULL) && PURPLE_BLIST_NODE_IS_GROUP(new_selection)) {
		do_selection_changed(new_selection);
	} else {
		g_timeout_add(0, (GSourceFunc)do_selection_changed, new_selection);
	}
}

static gboolean insert_node(PurpleBuddyList *list, PurpleBlistNode *node, GtkTreeIter *iter)
{
	GtkTreeIter parent_iter, cur, *curptr = NULL;
	struct _pidgin_blist_node *gtknode = node->ui_data;
	GtkTreePath *newpath;

	if(!iter)
		return FALSE;

	if(node->parent && !get_iter_from_node(node->parent, &parent_iter))
		return FALSE;

	if(get_iter_from_node(node, &cur))
		curptr = &cur;

	if(PURPLE_BLIST_NODE_IS_CONTACT(node) || PURPLE_BLIST_NODE_IS_CHAT(node)) {
		current_sort_method->func(node, list, parent_iter, curptr, iter);
	} else {
		sort_method_none(node, list, parent_iter, curptr, iter);
	}

	if(gtknode != NULL) {
		gtk_tree_row_reference_free(gtknode->row);
	} else {
		pidgin_blist_new_node(node);
		gtknode = (struct _pidgin_blist_node *)node->ui_data;
	}

	newpath = gtk_tree_model_get_path(GTK_TREE_MODEL(gtkblist->treemodel),
			iter);
	gtknode->row =
		gtk_tree_row_reference_new(GTK_TREE_MODEL(gtkblist->treemodel),
				newpath);

	gtk_tree_path_free(newpath);

	if (!editing_blist)
		gtk_tree_store_set(gtkblist->treemodel, iter,
				NODE_COLUMN, node,
				-1);

	if(node->parent) {
		GtkTreePath *expand = NULL;
		struct _pidgin_blist_node *gtkparentnode = node->parent->ui_data;

		if(PURPLE_BLIST_NODE_IS_GROUP(node->parent)) {
			if(!purple_blist_node_get_bool(node->parent, "collapsed"))
				expand = gtk_tree_model_get_path(GTK_TREE_MODEL(gtkblist->treemodel), &parent_iter);
		} else if(PURPLE_BLIST_NODE_IS_CONTACT(node->parent) &&
				gtkparentnode->contact_expanded) {
			expand = gtk_tree_model_get_path(GTK_TREE_MODEL(gtkblist->treemodel), &parent_iter);
		}
		if(expand) {
			gtk_tree_view_expand_row(GTK_TREE_VIEW(gtkblist->treeview), expand, FALSE);
			gtk_tree_path_free(expand);
		}
	}

	return TRUE;
}

static gboolean pidgin_blist_group_has_show_offline_buddy(PurpleGroup *group)
{
	PurpleBlistNode *gnode, *cnode, *bnode;

	gnode = (PurpleBlistNode *)group;
	for(cnode = gnode->child; cnode; cnode = cnode->next) {
		if(PURPLE_BLIST_NODE_IS_CONTACT(cnode)) {
			for(bnode = cnode->child; bnode; bnode = bnode->next) {
				PurpleBuddy *buddy = (PurpleBuddy *)bnode;
				if (purple_account_is_connected(buddy->account) &&
					purple_blist_node_get_bool(bnode, "show_offline"))
					return TRUE;
			}
		}
	}
	return FALSE;
}

/* This version of pidgin_blist_update_group can take the original buddy or a
 * group, but has much better algorithmic performance with a pre-known buddy.
 */
static void pidgin_blist_update_group(PurpleBuddyList *list,
                                      PurpleBlistNode *node)
{
	gint count;
	PurpleGroup *group;
	PurpleBlistNode* gnode;
	gboolean show = FALSE, show_offline = FALSE;

	g_return_if_fail(node != NULL);

	if (editing_blist)
		return;
	
	if (PURPLE_BLIST_NODE_IS_GROUP(node))
		gnode = node;
	else if (PURPLE_BLIST_NODE_IS_BUDDY(node))
		gnode = node->parent->parent;
	else if (PURPLE_BLIST_NODE_IS_CONTACT(node) || PURPLE_BLIST_NODE_IS_CHAT(node))
		gnode = node->parent;
	else
		return;

	group = (PurpleGroup*)gnode;

	show_offline = purple_prefs_get_bool(PIDGIN_PREFS_ROOT "/blist/show_offline_buddies");

	if(show_offline)
		count = purple_blist_get_group_size(group, FALSE);
	else
		count = purple_blist_get_group_online_count(group);

	if (count > 0 || purple_prefs_get_bool(PIDGIN_PREFS_ROOT "/blist/show_empty_groups"))
		show = TRUE;
	else if (PURPLE_BLIST_NODE_IS_BUDDY(node)) { /* Or chat? */
		if (buddy_is_displayable((PurpleBuddy*)node))
			show = TRUE;
	} else if (!show_offline && PURPLE_BLIST_NODE_IS_GROUP(node)) {
		show = pidgin_blist_group_has_show_offline_buddy(group);
	}

	if (show) {
		gchar *title;
		gboolean biglist;
		GtkTreeIter iter;
		GtkTreePath *path;
		gboolean expanded;
		GdkColor *bgcolor = NULL;
		GdkPixbuf *avatar = NULL;
		PidginBlistTheme *theme = NULL;

		if(!insert_node(list, gnode, &iter))
			return;

		if ((theme = pidgin_blist_get_theme()) == NULL)
			bgcolor = NULL;
		else if (purple_blist_node_get_bool(gnode, "collapsed") || count <= 0)
			bgcolor = pidgin_blist_theme_get_collapsed_background_color(theme);
		else bgcolor = pidgin_blist_theme_get_expanded_background_color(theme);

		path = gtk_tree_model_get_path(GTK_TREE_MODEL(gtkblist->treemodel), &iter);
		expanded = gtk_tree_view_row_expanded(GTK_TREE_VIEW(gtkblist->treeview), path);
		gtk_tree_path_free(path);

		title = pidgin_get_group_title(gnode, expanded);
		biglist = purple_prefs_get_bool(PIDGIN_PREFS_ROOT "/blist/show_buddy_icons");

		if (biglist) {
			avatar = pidgin_blist_get_buddy_icon(gnode, TRUE, TRUE);
		}

		gtk_tree_store_set(gtkblist->treemodel, &iter,
				   STATUS_ICON_VISIBLE_COLUMN, FALSE,
				   STATUS_ICON_COLUMN, NULL,
				   NAME_COLUMN, title,
				   NODE_COLUMN, gnode,
				   BGCOLOR_COLUMN, bgcolor,
				   GROUP_EXPANDER_COLUMN, TRUE,
				   GROUP_EXPANDER_VISIBLE_COLUMN, TRUE,
				   CONTACT_EXPANDER_VISIBLE_COLUMN, FALSE,
				   BUDDY_ICON_COLUMN, avatar,
				   BUDDY_ICON_VISIBLE_COLUMN, biglist,
				   IDLE_VISIBLE_COLUMN, FALSE,
				   EMBLEM_VISIBLE_COLUMN, FALSE,
				   -1);
		g_free(title);
	} else {
		pidgin_blist_hide_node(list, gnode, TRUE);
	}
}

static char *pidgin_get_group_title(PurpleBlistNode *gnode, gboolean expanded)
{
	PurpleGroup *group;
	gboolean selected;
	char group_count[12] = "";
	char *mark, *esc;
	PurpleBlistNode *selected_node = NULL;
	GtkTreeIter iter;
	FontColorPair *pair;
	gchar *text_color, *text_font;
	PidginBlistTheme *theme;

	group = (PurpleGroup*)gnode;

	if (gtk_tree_selection_get_selected(gtk_tree_view_get_selection(GTK_TREE_VIEW(gtkblist->treeview)), NULL, &iter)) {
		gtk_tree_model_get(GTK_TREE_MODEL(gtkblist->treemodel), &iter,
				NODE_COLUMN, &selected_node, -1);
	}
	selected = (gnode == selected_node);

	if (!expanded) {
		g_snprintf(group_count, sizeof(group_count), " (%d/%d)",
		           purple_blist_get_group_online_count(group),
		           purple_blist_get_group_size(group, FALSE));
	}

	theme = pidgin_blist_get_theme();
	if (theme == NULL)
		pair = NULL;
	else if 
		(expanded) pair = pidgin_blist_theme_get_expanded_text_info(theme);
	else pair = pidgin_blist_theme_get_collapsed_text_info(theme);

	
	text_color = (selected || pair == NULL || pair->color == NULL) ? "black" : pair->color;
	text_font = (pair == NULL || pair->font == NULL) ? "" : pair->font;

	esc = g_markup_escape_text(group->name, -1);
	mark = g_strdup_printf("<span foreground='%s' font_desc='%s'><b>%s</b>%s</span>",
							text_color, text_font, esc ? esc : "", group_count);

	g_free(esc);
	return mark;
}

static void buddy_node(PurpleBuddy *buddy, GtkTreeIter *iter, PurpleBlistNode *node)
{
	PurplePresence *presence = purple_buddy_get_presence(buddy);
	GdkPixbuf *status, *avatar, *emblem, *prpl_icon;
	GdkColor *color = NULL;
	char *mark;
	char *idle = NULL;
	gboolean expanded = ((struct _pidgin_blist_node *)(node->parent->ui_data))->contact_expanded;
	gboolean selected = (gtkblist->selected_node == node);
	gboolean biglist = purple_prefs_get_bool(PIDGIN_PREFS_ROOT "/blist/show_buddy_icons");
	PidginBlistTheme *theme;	

	if (editing_blist)
		return;

	status = pidgin_blist_get_status_icon((PurpleBlistNode*)buddy,
						biglist ? PIDGIN_STATUS_ICON_LARGE : PIDGIN_STATUS_ICON_SMALL);

	/* Speed it up if we don't want buddy icons. */
	if(biglist)
		avatar = pidgin_blist_get_buddy_icon((PurpleBlistNode *)buddy, TRUE, TRUE);
	else
		avatar = NULL;

	if (!avatar) {
		g_object_ref(G_OBJECT(gtkblist->empty_avatar));
		avatar = gtkblist->empty_avatar;
	} else if ((!PURPLE_BUDDY_IS_ONLINE(buddy) || purple_presence_is_idle(presence))) {
		do_alphashift(avatar, avatar, 77);
	}

	emblem = pidgin_blist_get_emblem((PurpleBlistNode*) buddy);
	mark = pidgin_blist_get_name_markup(buddy, selected, TRUE);

	theme = pidgin_blist_get_theme();

	if (purple_prefs_get_bool(PIDGIN_PREFS_ROOT "/blist/show_idle_time") &&
		purple_presence_is_idle(presence) && !biglist)
	{
		time_t idle_secs = purple_presence_get_idle_time(presence);

		if (idle_secs > 0)
		{
			FontColorPair *pair = NULL;
			const gchar *textcolor;
			time_t t;
			int ihrs, imin;
			time(&t);

			ihrs = (t - idle_secs) / 3600;
			imin = ((t - idle_secs) / 60) % 60;

			if (!selected && theme != NULL && (pair = pidgin_blist_theme_get_idle_text_info(theme)) != NULL && pair->color != NULL)
				textcolor = pair->color;
			else textcolor = "black";

			idle = g_strdup_printf("<span color='%s' font_desc='%s'>%d:%02d</span>", textcolor, 
					      (pair == NULL || pair->font == NULL) ? "" : pair->font, ihrs, imin);
		}
	}

	prpl_icon = pidgin_create_prpl_icon(buddy->account, PIDGIN_PRPL_ICON_SMALL);

	if (theme != NULL)
		color = pidgin_blist_theme_get_contact_color(theme);

	gtk_tree_store_set(gtkblist->treemodel, iter,
			   STATUS_ICON_COLUMN, status,
			   STATUS_ICON_VISIBLE_COLUMN, TRUE,
			   NAME_COLUMN, mark,
			   IDLE_COLUMN, idle,
			   IDLE_VISIBLE_COLUMN, !biglist && idle,
			   BUDDY_ICON_COLUMN, avatar,
			   BUDDY_ICON_VISIBLE_COLUMN, biglist,
			   EMBLEM_COLUMN, emblem,
			   EMBLEM_VISIBLE_COLUMN, (emblem != NULL),
			   PROTOCOL_ICON_COLUMN, prpl_icon,
			   PROTOCOL_ICON_VISIBLE_COLUMN, purple_prefs_get_bool(PIDGIN_PREFS_ROOT "/blist/show_protocol_icons"),
			   BGCOLOR_COLUMN, color,
			   CONTACT_EXPANDER_COLUMN, NULL,
			   CONTACT_EXPANDER_VISIBLE_COLUMN, expanded,
			   GROUP_EXPANDER_VISIBLE_COLUMN, FALSE,
			-1);

	g_free(mark);
	g_free(idle);
	if(emblem)
		g_object_unref(emblem);
	if(status)
		g_object_unref(status);
	if(avatar)
		g_object_unref(avatar);
	if(prpl_icon)
		g_object_unref(prpl_icon);
}

/* This is a variation on the original gtk_blist_update_contact. Here we
	can know in advance which buddy has changed so we can just update that */
static void pidgin_blist_update_contact(PurpleBuddyList *list, PurpleBlistNode *node)
{
	PurpleBlistNode *cnode;
	PurpleContact *contact;
	PurpleBuddy *buddy;
	gboolean biglist = purple_prefs_get_bool(PIDGIN_PREFS_ROOT "/blist/show_buddy_icons");
	struct _pidgin_blist_node *gtknode;

	if (editing_blist)
		return;

	if (PURPLE_BLIST_NODE_IS_BUDDY(node))
		cnode = node->parent;
	else
		cnode = node;

	g_return_if_fail(PURPLE_BLIST_NODE_IS_CONTACT(cnode));

	/* First things first, update the group */
	if (PURPLE_BLIST_NODE_IS_BUDDY(node))
		pidgin_blist_update_group(list, node);
	else
		pidgin_blist_update_group(list, cnode->parent);

	contact = (PurpleContact*)cnode;
	buddy = purple_contact_get_priority_buddy(contact);

	if (buddy_is_displayable(buddy))
	{
		GtkTreeIter iter;

		if(!insert_node(list, cnode, &iter))
			return;

		gtknode = (struct _pidgin_blist_node *)cnode->ui_data;

		if(gtknode->contact_expanded) {
			GdkPixbuf *status;
			gchar *mark;
			GdkColor *color = NULL;
			PidginBlistTheme *theme = pidgin_blist_get_theme();
			gboolean selected = (gtkblist->selected_node == cnode);
			
			mark = g_markup_escape_text(purple_contact_get_alias(contact), -1);

			if (theme != NULL) {
				FontColorPair *pair = pidgin_blist_theme_get_contact_text_info(theme);
				color = pidgin_blist_theme_get_contact_color(theme);

				if (pair != NULL) {
					gchar *temp = g_strdup_printf("<span foreground='%s' font_desc='%s'>%s</span>",
								     (selected || pair->color == NULL) ? "black" : pair->color,
								     (pair->font == NULL) ? "" : pair->font, mark);
				
					g_free(mark);
					mark = temp;
				}
			}

			status = pidgin_blist_get_status_icon(cnode,
					 biglist? PIDGIN_STATUS_ICON_LARGE : PIDGIN_STATUS_ICON_SMALL);
			
			gtk_tree_store_set(gtkblist->treemodel, &iter,
					   STATUS_ICON_COLUMN, status,
					   STATUS_ICON_VISIBLE_COLUMN, TRUE,
					   NAME_COLUMN, mark,
					   IDLE_COLUMN, NULL,
					   IDLE_VISIBLE_COLUMN, FALSE,
					   BGCOLOR_COLUMN, color,
					   BUDDY_ICON_COLUMN, NULL,
					   CONTACT_EXPANDER_COLUMN, TRUE,
					   CONTACT_EXPANDER_VISIBLE_COLUMN, TRUE,
				  	   GROUP_EXPANDER_VISIBLE_COLUMN, FALSE,
					-1);
			g_free(mark);
			if(status)
				g_object_unref(status);
		} else {
			buddy_node(buddy, &iter, cnode);
		}
	} else {
		pidgin_blist_hide_node(list, cnode, TRUE);
	}
}



static void pidgin_blist_update_buddy(PurpleBuddyList *list, PurpleBlistNode *node, gboolean status_change)
{
	PurpleBuddy *buddy;
	struct _pidgin_blist_node *gtkparentnode;

	g_return_if_fail(PURPLE_BLIST_NODE_IS_BUDDY(node));

	if (node->parent == NULL)
		return;

	buddy = (PurpleBuddy*)node;

	/* First things first, update the contact */
	pidgin_blist_update_contact(list, node);

	gtkparentnode = (struct _pidgin_blist_node *)node->parent->ui_data;

	if (gtkparentnode->contact_expanded && buddy_is_displayable(buddy))
	{
		GtkTreeIter iter;

		if (!insert_node(list, node, &iter))
			return;

		buddy_node(buddy, &iter, node);

	} else {
		pidgin_blist_hide_node(list, node, TRUE);
	}

}

static void pidgin_blist_update_chat(PurpleBuddyList *list, PurpleBlistNode *node)
{
	PurpleChat *chat;

	g_return_if_fail(PURPLE_BLIST_NODE_IS_CHAT(node));

	if (editing_blist)
		return;

	/* First things first, update the group */
	pidgin_blist_update_group(list, node->parent);

	chat = (PurpleChat*)node;

	if(purple_account_is_connected(chat->account)) {
		GtkTreeIter iter;
		GdkPixbuf *status, *avatar, *emblem, *prpl_icon;
		gchar *mark, *color, *font, *tmp;
		gboolean showicons = purple_prefs_get_bool(PIDGIN_PREFS_ROOT "/blist/show_buddy_icons");
		gboolean biglist = purple_prefs_get_bool(PIDGIN_PREFS_ROOT "/blist/show_buddy_icons");
		PidginBlistNode *ui;
		PurpleConversation *conv;
		gboolean hidden;
		GdkColor *bgcolor = NULL;
		FontColorPair *pair;
		PidginBlistTheme *theme;
		gboolean selected = (gtkblist->selected_node == node);

		if (!insert_node(list, node, &iter))
			return;

		ui = node->ui_data;
		conv = ui->conv.conv;
		hidden = (conv && (ui->conv.flags & PIDGIN_BLIST_NODE_HAS_PENDING_MESSAGE) &&
				pidgin_conv_is_hidden(PIDGIN_CONVERSATION(conv)));

		status = pidgin_blist_get_status_icon(node,
				 biglist ? PIDGIN_STATUS_ICON_LARGE : PIDGIN_STATUS_ICON_SMALL);
		emblem = pidgin_blist_get_emblem(node);

		/* Speed it up if we don't want buddy icons. */
		if(showicons)
			avatar = pidgin_blist_get_buddy_icon(node, TRUE, FALSE);
		else
			avatar = NULL;

		mark = g_markup_escape_text(purple_chat_get_name(chat), -1);	
	
		theme = pidgin_blist_get_theme();

		if (theme == NULL) 
			pair = NULL;
		else if (hidden) 
			pair = pidgin_blist_theme_get_unread_message_text_info(theme);
		else pair = pidgin_blist_theme_get_online_text_info(theme); 
			
		font = (pair == NULL || pair->font == NULL) ? "" : g_strdup(pair->font);
		color = (selected || pair == NULL || pair->color == NULL) ? "black" : g_strdup(pair->color);

		tmp = g_strdup_printf("<span font_desc='%s' color='%s' weight='%s'>%s</span>", 
				      font, color, hidden ? "bold" : "normal", mark);

		g_free(mark);
		mark = tmp;

		prpl_icon = pidgin_create_prpl_icon(chat->account, PIDGIN_PRPL_ICON_SMALL);
		
		if (theme != NULL)
			bgcolor = pidgin_blist_theme_get_contact_color(theme);

		gtk_tree_store_set(gtkblist->treemodel, &iter,
				STATUS_ICON_COLUMN, status,
				STATUS_ICON_VISIBLE_COLUMN, TRUE,
				BUDDY_ICON_COLUMN, avatar ? avatar : gtkblist->empty_avatar,
				BUDDY_ICON_VISIBLE_COLUMN, showicons,
				EMBLEM_COLUMN, emblem,
				EMBLEM_VISIBLE_COLUMN, emblem != NULL,
				PROTOCOL_ICON_COLUMN, prpl_icon,
				PROTOCOL_ICON_VISIBLE_COLUMN, purple_prefs_get_bool(PIDGIN_PREFS_ROOT "/blist/show_protocol_icons"),
				NAME_COLUMN, mark,
				BGCOLOR_COLUMN, bgcolor,
				GROUP_EXPANDER_VISIBLE_COLUMN, FALSE,
				-1);

		g_free(mark);
		if(emblem)
			g_object_unref(emblem);
		if(status)
			g_object_unref(status);
		if(avatar)
			g_object_unref(avatar);
		if(prpl_icon)
			g_object_unref(prpl_icon);

	} else {
		pidgin_blist_hide_node(list, node, TRUE);
	}
}

static void pidgin_blist_update(PurpleBuddyList *list, PurpleBlistNode *node)
{
	if (list)
		gtkblist = PIDGIN_BLIST(list);
	if(!gtkblist || !gtkblist->treeview || !node)
		return;

	if (node->ui_data == NULL)
		pidgin_blist_new_node(node);

	switch(node->type) {
		case PURPLE_BLIST_GROUP_NODE:
			pidgin_blist_update_group(list, node);
			break;
		case PURPLE_BLIST_CONTACT_NODE:
			pidgin_blist_update_contact(list, node);
			break;
		case PURPLE_BLIST_BUDDY_NODE:
			pidgin_blist_update_buddy(list, node, TRUE);
			break;
		case PURPLE_BLIST_CHAT_NODE:
			pidgin_blist_update_chat(list, node);
			break;
		case PURPLE_BLIST_OTHER_NODE:
			return;
	}

#if !GTK_CHECK_VERSION(2,6,0)
	gtk_tree_view_columns_autosize(GTK_TREE_VIEW(gtkblist->treeview));
#endif
}


static void pidgin_blist_destroy(PurpleBuddyList *list)
{
	PidginBuddyListPrivate *priv;

	if (!gtkblist)
		return;

	purple_signals_disconnect_by_handle(gtkblist);

	if (gtkblist->headline_close)
		gdk_pixbuf_unref(gtkblist->headline_close);

	gtk_widget_destroy(gtkblist->window);

	pidgin_blist_tooltip_destroy();

	if (gtkblist->refresh_timer)
		g_source_remove(gtkblist->refresh_timer);
	if (gtkblist->timeout)
		g_source_remove(gtkblist->timeout);
	if (gtkblist->drag_timeout)
		g_source_remove(gtkblist->drag_timeout);

	g_hash_table_destroy(gtkblist->connection_errors);
	gtkblist->refresh_timer = 0;
	gtkblist->timeout = 0;
	gtkblist->drag_timeout = 0;
	gtkblist->window = gtkblist->vbox = gtkblist->treeview = NULL;
	g_object_unref(G_OBJECT(gtkblist->treemodel));
	gtkblist->treemodel = NULL;
	g_object_unref(G_OBJECT(gtkblist->ift));
	g_object_unref(G_OBJECT(gtkblist->empty_avatar));

	gdk_cursor_unref(gtkblist->hand_cursor);
	gdk_cursor_unref(gtkblist->arrow_cursor);
	gtkblist->hand_cursor = NULL;
	gtkblist->arrow_cursor = NULL;

	priv = PIDGIN_BUDDY_LIST_GET_PRIVATE(gtkblist);
	g_free(priv);

	g_free(gtkblist);
	accountmenu = NULL;
	gtkblist = NULL;
	purple_prefs_disconnect_by_handle(pidgin_blist_get_handle());
}

static void pidgin_blist_set_visible(PurpleBuddyList *list, gboolean show)
{
	if (!(gtkblist && gtkblist->window))
		return;

	if (show) {
		if(!PIDGIN_WINDOW_ICONIFIED(gtkblist->window) && !GTK_WIDGET_VISIBLE(gtkblist->window))
			purple_signal_emit(pidgin_blist_get_handle(), "gtkblist-unhiding", gtkblist);
		pidgin_blist_restore_position();
		gtk_window_present(GTK_WINDOW(gtkblist->window));
	} else {
		if(visibility_manager_count) {
			purple_signal_emit(pidgin_blist_get_handle(), "gtkblist-hiding", gtkblist);
			gtk_widget_hide(gtkblist->window);
		} else {
			if (!GTK_WIDGET_VISIBLE(gtkblist->window))
				gtk_widget_show(gtkblist->window);
			gtk_window_iconify(GTK_WINDOW(gtkblist->window));
		}
	}
}

static GList *
groups_tree(void)
{
	static GList *list = NULL;
	char *tmp2;
	PurpleGroup *g;
	PurpleBlistNode *gnode;

	g_list_free(list);
	list = NULL;

	if (purple_get_blist()->root == NULL)
	{
		list  = g_list_append(list, (gpointer)_("Buddies"));
	}
	else
	{
		for (gnode = purple_get_blist()->root;
			 gnode != NULL;
			 gnode = gnode->next)
		{
			if (PURPLE_BLIST_NODE_IS_GROUP(gnode))
			{
				g    = (PurpleGroup *)gnode;
				tmp2 = g->name;
				list  = g_list_append(list, tmp2);
			}
		}
	}

	return list;
}

static void
add_buddy_select_account_cb(GObject *w, PurpleAccount *account,
							PidginAddBuddyData *data)
{
	/* Save our account */
	data->account = account;
}

static void
destroy_add_buddy_dialog_cb(GtkWidget *win, PidginAddBuddyData *data)
{
	g_free(data);
}

static void
add_buddy_cb(GtkWidget *w, int resp, PidginAddBuddyData *data)
{
	const char *grp, *who, *whoalias;
	PurpleGroup *g;
	PurpleBuddy *b;
	PurpleConversation *c;
	PurpleBuddyIcon *icon;

	if (resp == GTK_RESPONSE_OK)
	{
		who = gtk_entry_get_text(GTK_ENTRY(data->entry));
		grp = pidgin_text_combo_box_entry_get_text(data->combo);
		whoalias = gtk_entry_get_text(GTK_ENTRY(data->entry_for_alias));
		if (*whoalias == '\0')
			whoalias = NULL;

		g = NULL;
		if ((grp != NULL) && (*grp != '\0') && ((g = purple_find_group(grp)) == NULL))
		{
			g = purple_group_new(grp);
			purple_blist_add_group(g, NULL);
		}

		b = purple_buddy_new(data->account, who, whoalias);
		purple_blist_add_buddy(b, NULL, g, NULL);
		purple_account_add_buddy(data->account, b);

		/* Offer to merge people with the same alias. */
		if (whoalias != NULL && g != NULL)
			gtk_blist_auto_personize((PurpleBlistNode *)g, whoalias);

		/*
		 * XXX
		 * It really seems like it would be better if the call to
		 * purple_account_add_buddy() and purple_conversation_update() were done in
		 * blist.c, possibly in the purple_blist_add_buddy() function.  Maybe
		 * purple_account_add_buddy() should be renamed to
		 * purple_blist_add_new_buddy() or something, and have it call
		 * purple_blist_add_buddy() after it creates it.  --Mark
		 *
		 * No that's not good.  blist.c should only deal with adding nodes to the
		 * local list.  We need a new, non-gtk file that calls both
		 * purple_account_add_buddy and purple_blist_add_buddy().
		 * Or something.  --Mark
		 */

		c = purple_find_conversation_with_account(PURPLE_CONV_TYPE_IM, who, data->account);
		if (c != NULL) {
			icon = purple_conv_im_get_icon(PURPLE_CONV_IM(c));
			if (icon != NULL)
				purple_buddy_icon_update(icon);
		}
	}

	gtk_widget_destroy(data->window);
}

static void
pidgin_blist_request_add_buddy(PurpleAccount *account, const char *username,
								 const char *group, const char *alias)
{
	GtkWidget *table;
	GtkWidget *label;
	GtkWidget *hbox;
	GtkWidget *vbox;
	GtkWidget *img;
	PidginBuddyList *gtkblist;
	PidginAddBuddyData *data = g_new0(PidginAddBuddyData, 1);

	data->account =
		(account != NULL
		 ? account
		 : purple_connection_get_account(purple_connections_get_all()->data));

	img = gtk_image_new_from_stock(PIDGIN_STOCK_DIALOG_QUESTION,
					gtk_icon_size_from_name(PIDGIN_ICON_SIZE_TANGO_HUGE));

	gtkblist = PIDGIN_BLIST(purple_get_blist());

	data->window = gtk_dialog_new_with_buttons(_("Add Buddy"),
			gtkblist ? GTK_WINDOW(gtkblist->window) : NULL, GTK_DIALOG_NO_SEPARATOR,
			GTK_STOCK_CANCEL, GTK_RESPONSE_CANCEL,
			GTK_STOCK_ADD, GTK_RESPONSE_OK,
			NULL);

	if (gtkblist)
		gtk_window_set_transient_for(GTK_WINDOW(data->window), GTK_WINDOW(gtkblist->window));
	gtk_dialog_set_default_response(GTK_DIALOG(data->window), GTK_RESPONSE_OK);
	gtk_container_set_border_width(GTK_CONTAINER(data->window), PIDGIN_HIG_BOX_SPACE);
	gtk_window_set_resizable(GTK_WINDOW(data->window), FALSE);
	gtk_box_set_spacing(GTK_BOX(GTK_DIALOG(data->window)->vbox), PIDGIN_HIG_BORDER);
	gtk_container_set_border_width(GTK_CONTAINER(GTK_DIALOG(data->window)->vbox), PIDGIN_HIG_BOX_SPACE);
	gtk_window_set_role(GTK_WINDOW(data->window), "add_buddy");
	gtk_window_set_type_hint(GTK_WINDOW(data->window),
							 GDK_WINDOW_TYPE_HINT_DIALOG);

	hbox = gtk_hbox_new(FALSE, PIDGIN_HIG_BORDER);
	gtk_container_add(GTK_CONTAINER(GTK_DIALOG(data->window)->vbox), hbox);
	gtk_box_pack_start(GTK_BOX(hbox), img, FALSE, FALSE, 0);
	gtk_misc_set_alignment(GTK_MISC(img), 0, 0);

	vbox = gtk_vbox_new(FALSE, 0);
	gtk_container_add(GTK_CONTAINER(hbox), vbox);

	g_signal_connect(G_OBJECT(data->window), "destroy",
	                 G_CALLBACK(destroy_add_buddy_dialog_cb), data);

	label = gtk_label_new(_("Add a buddy.\n"));
	gtk_misc_set_alignment(GTK_MISC(label), 0, 0);
	gtk_box_pack_start(GTK_BOX(vbox), label, FALSE, FALSE, 0);

	table = gtk_table_new(4, 2, FALSE);
	gtk_table_set_row_spacings(GTK_TABLE(table), 5);
	gtk_table_set_col_spacings(GTK_TABLE(table), 5);
	gtk_container_set_border_width(GTK_CONTAINER(table), 0);
	gtk_box_pack_start(GTK_BOX(vbox), table, FALSE, FALSE, 0);

	data->account_box = pidgin_account_option_menu_new(account, FALSE,
			G_CALLBACK(add_buddy_select_account_cb), NULL, data);

	gtk_table_attach_defaults(GTK_TABLE(table), data->account_box, 0, 2, 0, 1);

	label = gtk_label_new_with_mnemonic(_("Buddy's _username:"));
	gtk_misc_set_alignment(GTK_MISC(label), 0, 0.5);
	gtk_table_attach_defaults(GTK_TABLE(table), label, 0, 1, 1, 2);

	data->entry = gtk_entry_new();
	gtk_table_attach_defaults(GTK_TABLE(table), data->entry, 1, 2, 1, 2);
	gtk_widget_grab_focus(data->entry);

	if (username != NULL)
		gtk_entry_set_text(GTK_ENTRY(data->entry), username);
	else
		gtk_dialog_set_response_sensitive(GTK_DIALOG(data->window),
		                                  GTK_RESPONSE_OK, FALSE);

	gtk_entry_set_activates_default (GTK_ENTRY(data->entry), TRUE);
	gtk_label_set_mnemonic_widget(GTK_LABEL(label), data->entry);
	pidgin_set_accessible_label (data->entry, label);

	g_signal_connect(G_OBJECT(data->entry), "changed",
	                 G_CALLBACK(pidgin_set_sensitive_if_input),
	                 data->window);

	label = gtk_label_new_with_mnemonic(_("(Optional) A_lias:"));
	gtk_misc_set_alignment(GTK_MISC(label), 0, 0.5);
	gtk_table_attach_defaults(GTK_TABLE(table), label, 0, 1, 2, 3);

	data->entry_for_alias = gtk_entry_new();
	gtk_table_attach_defaults(GTK_TABLE(table),
	                          data->entry_for_alias, 1, 2, 2, 3);

	if (alias != NULL)
		gtk_entry_set_text(GTK_ENTRY(data->entry_for_alias), alias);

	if (username != NULL)
		gtk_widget_grab_focus(GTK_WIDGET(data->entry_for_alias));

	gtk_entry_set_activates_default (GTK_ENTRY(data->entry_for_alias), TRUE);
	gtk_label_set_mnemonic_widget(GTK_LABEL(label), data->entry_for_alias);
	pidgin_set_accessible_label (data->entry_for_alias, label);

	label = gtk_label_new_with_mnemonic(_("Add buddy to _group:"));
	gtk_misc_set_alignment(GTK_MISC(label), 0, 0.5);
	gtk_table_attach_defaults(GTK_TABLE(table), label, 0, 1, 3, 4);

	data->combo = pidgin_text_combo_box_entry_new(group, groups_tree());
	gtk_table_attach_defaults(GTK_TABLE(table), data->combo, 1, 2, 3, 4);
	gtk_label_set_mnemonic_widget(GTK_LABEL(label), GTK_BIN(data->combo)->child);
	pidgin_set_accessible_label (data->combo, label);

	g_signal_connect(G_OBJECT(data->window), "response",
					 G_CALLBACK(add_buddy_cb), data);

	gtk_widget_show_all(data->window);
}

static void
add_chat_cb(GtkWidget *w, PidginAddChatData *data)
{
	GHashTable *components;
	GList *tmp;
	PurpleChat *chat;
	PurpleGroup *group;
	const char *group_name;
	const char *value;

	components = g_hash_table_new_full(g_str_hash, g_str_equal,
									   g_free, g_free);

	for (tmp = data->entries; tmp; tmp = tmp->next)
	{
		if (g_object_get_data(tmp->data, "is_spin"))
		{
			g_hash_table_replace(components,
					g_strdup(g_object_get_data(tmp->data, "identifier")),
					g_strdup_printf("%d",
						gtk_spin_button_get_value_as_int(tmp->data)));
		}
		else
		{
			value = gtk_entry_get_text(tmp->data);
			if (*value != '\0')
				g_hash_table_replace(components,
						g_strdup(g_object_get_data(tmp->data, "identifier")),
						g_strdup(value));
		}
	}

	chat = purple_chat_new(data->account,
							   gtk_entry_get_text(GTK_ENTRY(data->alias_entry)),
							   components);

	group_name = pidgin_text_combo_box_entry_get_text(data->group_combo);

	group = NULL;
	if ((group_name != NULL) && (*group_name != '\0') && ((group = purple_find_group(group_name)) == NULL))
	{
		group = purple_group_new(group_name);
		purple_blist_add_group(group, NULL);
	}

	if (chat != NULL)
	{
		purple_blist_add_chat(chat, group, NULL);
	}

	if (gtk_toggle_button_get_active(GTK_TOGGLE_BUTTON(data->autojoin)))
		purple_blist_node_set_bool((PurpleBlistNode*)chat, "gtk-autojoin", TRUE);

	if (gtk_toggle_button_get_active(GTK_TOGGLE_BUTTON(data->persistent)))
		purple_blist_node_set_bool((PurpleBlistNode*)chat, "gtk-persistent", TRUE);

	gtk_widget_destroy(data->window);
	g_free(data->default_chat_name);
	g_list_free(data->entries);
	g_free(data);
}

static void
add_chat_resp_cb(GtkWidget *w, int resp, PidginAddChatData *data)
{
	if (resp == GTK_RESPONSE_OK)
	{
		add_chat_cb(NULL, data);
	}
	else if (resp == 1)
	{
		pidgin_roomlist_dialog_show_with_account(data->account);
	}
	else
	{
		gtk_widget_destroy(data->window);
		g_free(data->default_chat_name);
		g_list_free(data->entries);
		g_free(data);
	}
}

/*
 * Check the values of all the text entry boxes.  If any required input
 * strings are empty then don't allow the user to click on "OK."
 */
static void
addchat_set_sensitive_if_input_cb(GtkWidget *entry, gpointer user_data)
{
	PurplePluginProtocolInfo *prpl_info;
	PurpleConnection *gc;
	PidginAddChatData *data;
	GList *tmp;
	const char *text;
	gboolean required;
	gboolean sensitive = TRUE;

	data = user_data;

	for (tmp = data->entries; tmp != NULL; tmp = tmp->next)
	{
		if (!g_object_get_data(tmp->data, "is_spin"))
		{
			required = GPOINTER_TO_INT(g_object_get_data(tmp->data, "required"));
			text = gtk_entry_get_text(tmp->data);
			if (required && (*text == '\0'))
				sensitive = FALSE;
		}
	}

	gtk_dialog_set_response_sensitive(GTK_DIALOG(data->window), GTK_RESPONSE_OK, sensitive);

	gc = purple_account_get_connection(data->account);
	prpl_info = (gc != NULL) ? PURPLE_PLUGIN_PROTOCOL_INFO(gc->prpl) : NULL;
	sensitive = (prpl_info != NULL && prpl_info->roomlist_get_list != NULL);

	gtk_dialog_set_response_sensitive(GTK_DIALOG(data->window), 1, sensitive);
}

static void
rebuild_addchat_entries(PidginAddChatData *data)
{
	PurpleConnection *gc;
	GList *list = NULL, *tmp;
	GHashTable *defaults = NULL;
	struct proto_chat_entry *pce;
	gboolean focus = TRUE;

	g_return_if_fail(data->account != NULL);

	gc = purple_account_get_connection(data->account);

	gtk_container_foreach(GTK_CONTAINER(data->entries_box), (GtkCallback)gtk_widget_destroy, NULL);

	g_list_free(data->entries);

	data->entries = NULL;

	if (PURPLE_PLUGIN_PROTOCOL_INFO(gc->prpl)->chat_info != NULL)
		list = PURPLE_PLUGIN_PROTOCOL_INFO(gc->prpl)->chat_info(gc);

	if (PURPLE_PLUGIN_PROTOCOL_INFO(gc->prpl)->chat_info_defaults != NULL)
		defaults = PURPLE_PLUGIN_PROTOCOL_INFO(gc->prpl)->chat_info_defaults(gc, data->default_chat_name);

	for (tmp = list; tmp; tmp = tmp->next)
	{
		GtkWidget *input;

		pce = tmp->data;

		if (pce->is_int)
		{
			GtkObject *adjust;
			adjust = gtk_adjustment_new(pce->min, pce->min, pce->max,
										1, 10, 10);
			input = gtk_spin_button_new(GTK_ADJUSTMENT(adjust), 1, 0);
			gtk_widget_set_size_request(input, 50, -1);
			pidgin_add_widget_to_vbox(GTK_BOX(data->entries_box), pce->label, data->sg, input, FALSE, NULL);
		}
		else
		{
			char *value;
			input = gtk_entry_new();
			gtk_entry_set_activates_default(GTK_ENTRY(input), TRUE);
			value = g_hash_table_lookup(defaults, pce->identifier);
			if (value != NULL)
				gtk_entry_set_text(GTK_ENTRY(input), value);
			if (pce->secret)
			{
				gtk_entry_set_visibility(GTK_ENTRY(input), FALSE);
				if (gtk_entry_get_invisible_char(GTK_ENTRY(input)) == '*')
					gtk_entry_set_invisible_char(GTK_ENTRY(input), PIDGIN_INVISIBLE_CHAR);
			}
			pidgin_add_widget_to_vbox(GTK_BOX(data->entries_box), pce->label, data->sg, input, TRUE, NULL);
			g_signal_connect(G_OBJECT(input), "changed",
							 G_CALLBACK(addchat_set_sensitive_if_input_cb), data);
		}

		/* Do the following for any type of input widget */
		if (focus)
		{
			gtk_widget_grab_focus(input);
			focus = FALSE;
		}
		g_object_set_data(G_OBJECT(input), "identifier", (gpointer)pce->identifier);
		g_object_set_data(G_OBJECT(input), "is_spin", GINT_TO_POINTER(pce->is_int));
		g_object_set_data(G_OBJECT(input), "required", GINT_TO_POINTER(pce->required));
		data->entries = g_list_append(data->entries, input);

		g_free(pce);
	}

	g_list_free(list);
	g_hash_table_destroy(defaults);

	/* Set whether the "OK" button should be clickable initially */
	addchat_set_sensitive_if_input_cb(NULL, data);

	gtk_widget_show_all(data->entries_box);
}

static void
addchat_select_account_cb(GObject *w, PurpleAccount *account,
						   PidginAddChatData *data)
{
	if (strcmp(purple_account_get_protocol_id(data->account),
		purple_account_get_protocol_id(account)) == 0)
	{
		data->account = account;
	}
	else
	{
		data->account = account;
		rebuild_addchat_entries(data);
	}
}

static void
pidgin_blist_request_add_chat(PurpleAccount *account, PurpleGroup *group,
								const char *alias, const char *name)
{
	PidginAddChatData *data;
	PidginBuddyList *gtkblist;
	GList *l;
	PurpleConnection *gc;
	GtkWidget *label;
	GtkWidget *hbox;
	GtkWidget *vbox;
	GtkWidget *img;

	if (account != NULL) {
		gc = purple_account_get_connection(account);

		if (PURPLE_PLUGIN_PROTOCOL_INFO(gc->prpl)->join_chat == NULL) {
			purple_notify_error(gc, NULL, _("This protocol does not support chat rooms."), NULL);
			return;
		}
	} else {
		/* Find an account with chat capabilities */
		for (l = purple_connections_get_all(); l != NULL; l = l->next) {
			gc = (PurpleConnection *)l->data;

			if (PURPLE_PLUGIN_PROTOCOL_INFO(gc->prpl)->join_chat != NULL) {
				account = purple_connection_get_account(gc);
				break;
			}
		}

		if (account == NULL) {
			purple_notify_error(NULL, NULL,
							  _("You are not currently signed on with any "
								"protocols that have the ability to chat."), NULL);
			return;
		}
	}

	data = g_new0(PidginAddChatData, 1);
	data->account = account;
	data->default_chat_name = g_strdup(name);

	img = gtk_image_new_from_stock(PIDGIN_STOCK_DIALOG_QUESTION,
					gtk_icon_size_from_name(PIDGIN_ICON_SIZE_TANGO_HUGE));

	gtkblist = PIDGIN_BLIST(purple_get_blist());

	data->sg = gtk_size_group_new(GTK_SIZE_GROUP_HORIZONTAL);

	data->window = gtk_dialog_new_with_buttons(_("Add Chat"),
		gtkblist ? GTK_WINDOW(gtkblist->window) : NULL, GTK_DIALOG_NO_SEPARATOR,
		_("Room _List"), 1,
		GTK_STOCK_CANCEL, GTK_RESPONSE_CANCEL,
		GTK_STOCK_ADD, GTK_RESPONSE_OK,
		NULL);

	if (gtkblist)
		gtk_window_set_transient_for(GTK_WINDOW(data->window), GTK_WINDOW(gtkblist->window));
	gtk_dialog_set_default_response(GTK_DIALOG(data->window), GTK_RESPONSE_OK);
	gtk_container_set_border_width(GTK_CONTAINER(data->window), PIDGIN_HIG_BOX_SPACE);
	gtk_window_set_resizable(GTK_WINDOW(data->window), FALSE);
	gtk_box_set_spacing(GTK_BOX(GTK_DIALOG(data->window)->vbox), PIDGIN_HIG_BORDER);
	gtk_container_set_border_width(GTK_CONTAINER(GTK_DIALOG(data->window)->vbox), PIDGIN_HIG_BOX_SPACE);
	gtk_window_set_role(GTK_WINDOW(data->window), "add_chat");
	gtk_window_set_type_hint(GTK_WINDOW(data->window),
							 GDK_WINDOW_TYPE_HINT_DIALOG);

	hbox = gtk_hbox_new(FALSE, PIDGIN_HIG_BORDER);
	gtk_container_add(GTK_CONTAINER(GTK_DIALOG(data->window)->vbox), hbox);
	gtk_box_pack_start(GTK_BOX(hbox), img, FALSE, FALSE, 0);
	gtk_misc_set_alignment(GTK_MISC(img), 0, 0);

	vbox = gtk_vbox_new(FALSE, 5);
	gtk_container_add(GTK_CONTAINER(hbox), vbox);

	label = gtk_label_new(
		_("Please enter an alias, and the appropriate information "
		  "about the chat you would like to add to your buddy list.\n"));
	gtk_widget_set_size_request(label, 400, -1);
	gtk_label_set_line_wrap(GTK_LABEL(label), TRUE);
	gtk_misc_set_alignment(GTK_MISC(label), 0, 0);
	gtk_box_pack_start(GTK_BOX(vbox), label, FALSE, FALSE, 0);

	data->account_menu = pidgin_account_option_menu_new(account, FALSE,
			G_CALLBACK(addchat_select_account_cb),
			chat_account_filter_func, data);
	pidgin_add_widget_to_vbox(GTK_BOX(vbox), _("_Account:"), data->sg, data->account_menu, TRUE, NULL);

	data->entries_box = gtk_vbox_new(FALSE, 5);
	gtk_container_set_border_width(GTK_CONTAINER(data->entries_box), 0);
	gtk_box_pack_start(GTK_BOX(vbox), data->entries_box, TRUE, TRUE, 0);

	rebuild_addchat_entries(data);

	data->alias_entry = gtk_entry_new();
	if (alias != NULL)
		gtk_entry_set_text(GTK_ENTRY(data->alias_entry), alias);
	gtk_entry_set_activates_default(GTK_ENTRY(data->alias_entry), TRUE);

	pidgin_add_widget_to_vbox(GTK_BOX(vbox), _("A_lias:"), data->sg, data->alias_entry, TRUE, NULL);
	if (name != NULL)
		gtk_widget_grab_focus(data->alias_entry);

	data->group_combo = pidgin_text_combo_box_entry_new(group ? group->name : NULL, groups_tree());
	pidgin_add_widget_to_vbox(GTK_BOX(vbox), _("_Group:"), data->sg, data->group_combo, TRUE, NULL);
	
	data->autojoin = gtk_check_button_new_with_mnemonic(_("Auto_join when account becomes online."));
	data->persistent = gtk_check_button_new_with_mnemonic(_("_Remain in chat after window is closed."));
	gtk_box_pack_start(GTK_BOX(vbox), data->autojoin, FALSE, FALSE, 0);
	gtk_box_pack_start(GTK_BOX(vbox), data->persistent, FALSE, FALSE, 0);

	g_signal_connect(G_OBJECT(data->window), "response",
					 G_CALLBACK(add_chat_resp_cb), data);

	gtk_widget_show_all(data->window);
}

static void
add_group_cb(PurpleConnection *gc, const char *group_name)
{
	PurpleGroup *group;

	if ((group_name == NULL) || (*group_name == '\0'))
		return;

	group = purple_group_new(group_name);
	purple_blist_add_group(group, NULL);
}

static void
pidgin_blist_request_add_group(void)
{
	purple_request_input(NULL, _("Add Group"), NULL,
					   _("Please enter the name of the group to be added."),
					   NULL, FALSE, FALSE, NULL,
					   _("Add"), G_CALLBACK(add_group_cb),
					   _("Cancel"), NULL,
					   NULL, NULL, NULL,
					   NULL);
}

void
pidgin_blist_toggle_visibility()
{
	if (gtkblist && gtkblist->window) {
		if (GTK_WIDGET_VISIBLE(gtkblist->window)) {
			/* make the buddy list visible if it is iconified or if it is
			 * obscured and not currently focused (the focus part ensures
			 * that we do something reasonable if the buddy list is obscured
			 * by a window set to always be on top), otherwise hide the
			 * buddy list
			 */
			purple_blist_set_visible(PIDGIN_WINDOW_ICONIFIED(gtkblist->window) ||
					((gtk_blist_visibility != GDK_VISIBILITY_UNOBSCURED) &&
					!gtk_blist_focused));
		} else {
			purple_blist_set_visible(TRUE);
		}
	}
}

void
pidgin_blist_visibility_manager_add()
{
	visibility_manager_count++;
	purple_debug_info("gtkblist", "added visibility manager: %d\n", visibility_manager_count);
}

void
pidgin_blist_visibility_manager_remove()
{
	if (visibility_manager_count)
		visibility_manager_count--;
	if (!visibility_manager_count)
		purple_blist_set_visible(TRUE);
	purple_debug_info("gtkblist", "removed visibility manager: %d\n", visibility_manager_count);
}

void pidgin_blist_add_alert(GtkWidget *widget)
{
	gtk_container_add(GTK_CONTAINER(gtkblist->scrollbook), widget);
	set_urgent();
}

void
pidgin_blist_set_headline(const char *text, GdkPixbuf *pixbuf, GCallback callback,
			gpointer user_data, GDestroyNotify destroy)
{
	/* Destroy any existing headline first */
	if (gtkblist->headline_destroy)
		gtkblist->headline_destroy(gtkblist->headline_data);

	gtk_label_set_markup(GTK_LABEL(gtkblist->headline_label), text);
	gtk_image_set_from_pixbuf(GTK_IMAGE(gtkblist->headline_image), pixbuf);

	gtkblist->headline_callback = callback;
	gtkblist->headline_data = user_data;
	gtkblist->headline_destroy = destroy;
	if (text != NULL || pixbuf != NULL) {
		set_urgent();
		gtk_widget_show_all(gtkblist->headline_hbox);
	} else {
		gtk_widget_hide(gtkblist->headline_hbox);
	}
}


static void
set_urgent(void)
{
	if (!GTK_WIDGET_HAS_FOCUS(gtkblist->window))
		pidgin_set_urgent(GTK_WINDOW(gtkblist->window), TRUE);
}

static PurpleBlistUiOps blist_ui_ops =
{
	pidgin_blist_new_list,
	pidgin_blist_new_node,
	pidgin_blist_show,
	pidgin_blist_update,
	pidgin_blist_remove,
	pidgin_blist_destroy,
	pidgin_blist_set_visible,
	pidgin_blist_request_add_buddy,
	pidgin_blist_request_add_chat,
	pidgin_blist_request_add_group,
	NULL,
	NULL,
	NULL,
	NULL
};


PurpleBlistUiOps *
pidgin_blist_get_ui_ops(void)
{
	return &blist_ui_ops;
}

PidginBuddyList *pidgin_blist_get_default_gtk_blist()
{
	return gtkblist;
}

static void account_signon_cb(PurpleConnection *gc, gpointer z)
{
	PurpleAccount *account = purple_connection_get_account(gc);
	PurpleBlistNode *gnode, *cnode;
	for(gnode = purple_get_blist()->root; gnode; gnode = gnode->next)
	{
		if(!PURPLE_BLIST_NODE_IS_GROUP(gnode))
			continue;
		for(cnode = gnode->child; cnode; cnode = cnode->next)
		{
			PurpleChat *chat;

			if(!PURPLE_BLIST_NODE_IS_CHAT(cnode))
				continue;

			chat = (PurpleChat *)cnode;

			if(chat->account != account)
				continue;

			if(purple_blist_node_get_bool((PurpleBlistNode*)chat, "gtk-autojoin") ||
					(purple_blist_node_get_string((PurpleBlistNode*)chat,
					 "gtk-autojoin") != NULL))
				serv_join_chat(gc, chat->components);
		}
	}
}

void *
pidgin_blist_get_handle() {
	static int handle;

	return &handle;
}

static gboolean buddy_signonoff_timeout_cb(PurpleBuddy *buddy)
{
	struct _pidgin_blist_node *gtknode = ((PurpleBlistNode*)buddy)->ui_data;

	gtknode->recent_signonoff = FALSE;
	gtknode->recent_signonoff_timer = 0;

	pidgin_blist_update(NULL, (PurpleBlistNode*)buddy);

	return FALSE;
}

static void buddy_signonoff_cb(PurpleBuddy *buddy)
{
	struct _pidgin_blist_node *gtknode;

	if(!((PurpleBlistNode*)buddy)->ui_data) {
		pidgin_blist_new_node((PurpleBlistNode*)buddy);
	}

	gtknode = ((PurpleBlistNode*)buddy)->ui_data;

	gtknode->recent_signonoff = TRUE;

	if(gtknode->recent_signonoff_timer > 0)
		purple_timeout_remove(gtknode->recent_signonoff_timer);
	gtknode->recent_signonoff_timer = purple_timeout_add(10000,
			(GSourceFunc)buddy_signonoff_timeout_cb, buddy);
}

void 
pidgin_blist_set_theme(PidginBlistTheme *theme)
{
	PidginBuddyListPrivate *priv = PIDGIN_BUDDY_LIST_GET_PRIVATE(gtkblist);
	PurpleBuddyList *list = purple_get_blist();

	if (theme != NULL)
		purple_prefs_set_string(PIDGIN_PREFS_ROOT "/blist/theme", 
				purple_theme_get_name(PURPLE_THEME(theme)));
	else purple_prefs_set_string(PIDGIN_PREFS_ROOT "/blist/theme", "");

	priv->current_theme = theme;

	pidgin_blist_build_layout(list);

	pidgin_blist_refresh(list);
}


PidginBlistTheme *
pidgin_blist_get_theme()
{
	PidginBuddyListPrivate *priv = PIDGIN_BUDDY_LIST_GET_PRIVATE(gtkblist);	
	
	return priv->current_theme;
}

void pidgin_blist_init(void)
{
	void *gtk_blist_handle = pidgin_blist_get_handle();

	cached_emblems = g_hash_table_new_full(g_str_hash, g_str_equal, g_free, NULL);

	purple_signal_connect(purple_connections_get_handle(), "signed-on",
						gtk_blist_handle, PURPLE_CALLBACK(account_signon_cb),
						NULL);

	/* Initialize prefs */
	purple_prefs_add_none(PIDGIN_PREFS_ROOT "/blist");
	purple_prefs_add_bool(PIDGIN_PREFS_ROOT "/blist/show_buddy_icons", TRUE);
	purple_prefs_add_bool(PIDGIN_PREFS_ROOT "/blist/show_empty_groups", FALSE);
	purple_prefs_add_bool(PIDGIN_PREFS_ROOT "/blist/show_idle_time", TRUE);
	purple_prefs_add_bool(PIDGIN_PREFS_ROOT "/blist/show_offline_buddies", FALSE);
	purple_prefs_add_bool(PIDGIN_PREFS_ROOT "/blist/show_protocol_icons", FALSE);
	purple_prefs_add_bool(PIDGIN_PREFS_ROOT "/blist/list_visible", FALSE);
	purple_prefs_add_bool(PIDGIN_PREFS_ROOT "/blist/list_maximized", FALSE);
	purple_prefs_add_string(PIDGIN_PREFS_ROOT "/blist/sort_type", "alphabetical");
	purple_prefs_add_int(PIDGIN_PREFS_ROOT "/blist/x", 0);
	purple_prefs_add_int(PIDGIN_PREFS_ROOT "/blist/y", 0);
	purple_prefs_add_int(PIDGIN_PREFS_ROOT "/blist/width", 250); /* Golden ratio, baby */
	purple_prefs_add_int(PIDGIN_PREFS_ROOT "/blist/height", 405); /* Golden ratio, baby */
#if !GTK_CHECK_VERSION(2,14,0)
	/* This pref is used in pidgintooltip.c. */
	purple_prefs_add_int(PIDGIN_PREFS_ROOT "/blist/tooltip_delay", 500);
#endif
	purple_prefs_add_string(PIDGIN_PREFS_ROOT "/blist/theme", "");

	purple_theme_manager_register_type(g_object_new(PIDGIN_TYPE_BLIST_THEME_LOADER, "type", "blist", NULL));

	/* Register our signals */
	purple_signal_register(gtk_blist_handle, "gtkblist-hiding",
	                     purple_marshal_VOID__POINTER, NULL, 1,
	                     purple_value_new(PURPLE_TYPE_SUBTYPE,
	                                    PURPLE_SUBTYPE_BLIST));

	purple_signal_register(gtk_blist_handle, "gtkblist-unhiding",
	                     purple_marshal_VOID__POINTER, NULL, 1,
	                     purple_value_new(PURPLE_TYPE_SUBTYPE,
	                                    PURPLE_SUBTYPE_BLIST));

	purple_signal_register(gtk_blist_handle, "gtkblist-created",
	                     purple_marshal_VOID__POINTER, NULL, 1,
	                     purple_value_new(PURPLE_TYPE_SUBTYPE,
	                                    PURPLE_SUBTYPE_BLIST));

	purple_signal_register(gtk_blist_handle, "drawing-tooltip",
	                     purple_marshal_VOID__POINTER_POINTER_UINT, NULL, 3,
	                     purple_value_new(PURPLE_TYPE_SUBTYPE,
	                                    PURPLE_SUBTYPE_BLIST_NODE),
	                     purple_value_new_outgoing(PURPLE_TYPE_BOXED, "GString *"),
	                     purple_value_new(PURPLE_TYPE_BOOLEAN));


	purple_signal_connect(purple_blist_get_handle(), "buddy-signed-on", gtk_blist_handle, PURPLE_CALLBACK(buddy_signonoff_cb), NULL);
	purple_signal_connect(purple_blist_get_handle(), "buddy-signed-off", gtk_blist_handle, PURPLE_CALLBACK(buddy_signonoff_cb), NULL);
	purple_signal_connect(purple_blist_get_handle(), "buddy-privacy-changed", gtk_blist_handle, PURPLE_CALLBACK(pidgin_blist_update_privacy_cb), NULL);
}

void
pidgin_blist_uninit(void) {
	g_hash_table_destroy(cached_emblems);

	purple_signals_unregister_by_instance(pidgin_blist_get_handle());
	purple_signals_disconnect_by_handle(pidgin_blist_get_handle());
}

/*********************************************************************
 * Buddy List sorting functions                                      *
 *********************************************************************/

GList *pidgin_blist_get_sort_methods()
{
	return pidgin_blist_sort_methods;
}

void pidgin_blist_sort_method_reg(const char *id, const char *name, pidgin_blist_sort_function func)
{
	struct pidgin_blist_sort_method *method = g_new0(struct pidgin_blist_sort_method, 1);
	method->id = g_strdup(id);
	method->name = g_strdup(name);
	method->func = func;
	pidgin_blist_sort_methods = g_list_append(pidgin_blist_sort_methods, method);
	pidgin_blist_update_sort_methods();
}

void pidgin_blist_sort_method_unreg(const char *id)
{
	GList *l = pidgin_blist_sort_methods;

	while(l) {
		struct pidgin_blist_sort_method *method = l->data;
		if(!strcmp(method->id, id)) {
			pidgin_blist_sort_methods = g_list_delete_link(pidgin_blist_sort_methods, l);
			g_free(method->id);
			g_free(method->name);
			g_free(method);
			break;
		}
		l = l->next;
	}
	pidgin_blist_update_sort_methods();
}

void pidgin_blist_sort_method_set(const char *id){
	GList *l = pidgin_blist_sort_methods;

	if(!id)
		id = "none";

	while (l && strcmp(((struct pidgin_blist_sort_method*)l->data)->id, id))
		l = l->next;

	if (l) {
		current_sort_method = l->data;
	} else if (!current_sort_method) {
		pidgin_blist_sort_method_set("none");
		return;
	}
	if (!strcmp(id, "none")) {
		redo_buddy_list(purple_get_blist(), TRUE, FALSE);
	} else {
		redo_buddy_list(purple_get_blist(), FALSE, FALSE);
	}
}

/******************************************
 ** Sort Methods
 ******************************************/

static void sort_method_none(PurpleBlistNode *node, PurpleBuddyList *blist, GtkTreeIter parent_iter, GtkTreeIter *cur, GtkTreeIter *iter)
{
	PurpleBlistNode *sibling = node->prev;
	GtkTreeIter sibling_iter;

	if (cur != NULL) {
		*iter = *cur;
		return;
	}

	while (sibling && !get_iter_from_node(sibling, &sibling_iter)) {
		sibling = sibling->prev;
	}

	gtk_tree_store_insert_after(gtkblist->treemodel, iter,
			node->parent ? &parent_iter : NULL,
			sibling ? &sibling_iter : NULL);
}

#if GTK_CHECK_VERSION(2,2,1)

static void sort_method_alphabetical(PurpleBlistNode *node, PurpleBuddyList *blist, GtkTreeIter groupiter, GtkTreeIter *cur, GtkTreeIter *iter)
{
	GtkTreeIter more_z;

	const char *my_name;

	if(PURPLE_BLIST_NODE_IS_CONTACT(node)) {
		my_name = purple_contact_get_alias((PurpleContact*)node);
	} else if(PURPLE_BLIST_NODE_IS_CHAT(node)) {
		my_name = purple_chat_get_name((PurpleChat*)node);
	} else {
		sort_method_none(node, blist, groupiter, cur, iter);
		return;
	}


	if (!gtk_tree_model_iter_children(GTK_TREE_MODEL(gtkblist->treemodel), &more_z, &groupiter)) {
		gtk_tree_store_insert(gtkblist->treemodel, iter, &groupiter, 0);
		return;
	}

	do {
		GValue val;
		PurpleBlistNode *n;
		const char *this_name;
		int cmp;

		val.g_type = 0;
		gtk_tree_model_get_value (GTK_TREE_MODEL(gtkblist->treemodel), &more_z, NODE_COLUMN, &val);
		n = g_value_get_pointer(&val);

		if(PURPLE_BLIST_NODE_IS_CONTACT(n)) {
			this_name = purple_contact_get_alias((PurpleContact*)n);
		} else if(PURPLE_BLIST_NODE_IS_CHAT(n)) {
			this_name = purple_chat_get_name((PurpleChat*)n);
		} else {
			this_name = NULL;
		}

		cmp = purple_utf8_strcasecmp(my_name, this_name);

		if(this_name && (cmp < 0 || (cmp == 0 && node < n))) {
			if(cur) {
				gtk_tree_store_move_before(gtkblist->treemodel, cur, &more_z);
				*iter = *cur;
				return;
			} else {
				gtk_tree_store_insert_before(gtkblist->treemodel, iter,
						&groupiter, &more_z);
				return;
			}
		}
		g_value_unset(&val);
	} while (gtk_tree_model_iter_next (GTK_TREE_MODEL(gtkblist->treemodel), &more_z));

	if(cur) {
		gtk_tree_store_move_before(gtkblist->treemodel, cur, NULL);
		*iter = *cur;
		return;
	} else {
		gtk_tree_store_append(gtkblist->treemodel, iter, &groupiter);
		return;
	}
}

static void sort_method_status(PurpleBlistNode *node, PurpleBuddyList *blist, GtkTreeIter groupiter, GtkTreeIter *cur, GtkTreeIter *iter)
{
	GtkTreeIter more_z;

	PurpleBuddy *my_buddy, *this_buddy;

	if(PURPLE_BLIST_NODE_IS_CONTACT(node)) {
		my_buddy = purple_contact_get_priority_buddy((PurpleContact*)node);
	} else if(PURPLE_BLIST_NODE_IS_CHAT(node)) {
		if (cur != NULL) {
			*iter = *cur;
			return;
		}

		gtk_tree_store_append(gtkblist->treemodel, iter, &groupiter);
		return;
	} else {
		sort_method_none(node, blist, groupiter, cur, iter);
		return;
	}


	if (!gtk_tree_model_iter_children(GTK_TREE_MODEL(gtkblist->treemodel), &more_z, &groupiter)) {
		gtk_tree_store_insert(gtkblist->treemodel, iter, &groupiter, 0);
		return;
	}

	do {
		GValue val;
		PurpleBlistNode *n;
		gint name_cmp;
		gint presence_cmp;

		val.g_type = 0;
		gtk_tree_model_get_value (GTK_TREE_MODEL(gtkblist->treemodel), &more_z, NODE_COLUMN, &val);
		n = g_value_get_pointer(&val);

		if(PURPLE_BLIST_NODE_IS_CONTACT(n)) {
			this_buddy = purple_contact_get_priority_buddy((PurpleContact*)n);
		} else {
			this_buddy = NULL;
		}

		name_cmp = purple_utf8_strcasecmp(
			purple_contact_get_alias(purple_buddy_get_contact(my_buddy)),
			(this_buddy
			 ? purple_contact_get_alias(purple_buddy_get_contact(this_buddy))
			 : NULL));

		presence_cmp = purple_presence_compare(
			purple_buddy_get_presence(my_buddy),
			this_buddy ? purple_buddy_get_presence(this_buddy) : NULL);

		if (this_buddy == NULL ||
			(presence_cmp < 0 ||
			 (presence_cmp == 0 &&
			  (name_cmp < 0 || (name_cmp == 0 && node < n)))))
		{
			if (cur != NULL)
			{
				gtk_tree_store_move_before(gtkblist->treemodel, cur, &more_z);
				*iter = *cur;
				return;
			}
			else
			{
				gtk_tree_store_insert_before(gtkblist->treemodel, iter,
											 &groupiter, &more_z);
				return;
			}
		}

		g_value_unset(&val);
	}
	while (gtk_tree_model_iter_next(GTK_TREE_MODEL(gtkblist->treemodel),
									&more_z));

	if (cur) {
		gtk_tree_store_move_before(gtkblist->treemodel, cur, NULL);
		*iter = *cur;
		return;
	} else {
		gtk_tree_store_append(gtkblist->treemodel, iter, &groupiter);
		return;
	}
}

static void sort_method_log(PurpleBlistNode *node, PurpleBuddyList *blist, GtkTreeIter groupiter, GtkTreeIter *cur, GtkTreeIter *iter)
{
	GtkTreeIter more_z;

	int log_size = 0, this_log_size = 0;
	const char *buddy_name, *this_buddy_name;

	if(cur && (gtk_tree_model_iter_n_children(GTK_TREE_MODEL(gtkblist->treemodel), &groupiter) == 1)) {
		*iter = *cur;
		return;
	}

	if(PURPLE_BLIST_NODE_IS_CONTACT(node)) {
		PurpleBlistNode *n;
		for (n = node->child; n; n = n->next)
			log_size += purple_log_get_total_size(PURPLE_LOG_IM, ((PurpleBuddy*)(n))->name, ((PurpleBuddy*)(n))->account);
		buddy_name = purple_contact_get_alias((PurpleContact*)node);
	} else if(PURPLE_BLIST_NODE_IS_CHAT(node)) {
		/* we don't have a reliable way of getting the log filename
		 * from the chat info in the blist, yet */
		if (cur != NULL) {
			*iter = *cur;
			return;
		}

		gtk_tree_store_append(gtkblist->treemodel, iter, &groupiter);
		return;
	} else {
		sort_method_none(node, blist, groupiter, cur, iter);
		return;
	}


	if (!gtk_tree_model_iter_children(GTK_TREE_MODEL(gtkblist->treemodel), &more_z, &groupiter)) {
		gtk_tree_store_insert(gtkblist->treemodel, iter, &groupiter, 0);
		return;
	}

	do {
		GValue val;
		PurpleBlistNode *n;
		PurpleBlistNode *n2;
		int cmp;

		val.g_type = 0;
		gtk_tree_model_get_value (GTK_TREE_MODEL(gtkblist->treemodel), &more_z, NODE_COLUMN, &val);
		n = g_value_get_pointer(&val);
		this_log_size = 0;

		if(PURPLE_BLIST_NODE_IS_CONTACT(n)) {
			for (n2 = n->child; n2; n2 = n2->next)
				this_log_size += purple_log_get_total_size(PURPLE_LOG_IM, ((PurpleBuddy*)(n2))->name, ((PurpleBuddy*)(n2))->account);
			this_buddy_name = purple_contact_get_alias((PurpleContact*)n);
		} else {
			this_buddy_name = NULL;
		}

		cmp = purple_utf8_strcasecmp(buddy_name, this_buddy_name);

		if (!PURPLE_BLIST_NODE_IS_CONTACT(n) || log_size > this_log_size ||
				((log_size == this_log_size) &&
				 (cmp < 0 || (cmp == 0 && node < n)))) {
			if (cur != NULL) {
				gtk_tree_store_move_before(gtkblist->treemodel, cur, &more_z);
				*iter = *cur;
				return;
			} else {
				gtk_tree_store_insert_before(gtkblist->treemodel, iter,
						&groupiter, &more_z);
				return;
			}
		}
		g_value_unset(&val);
	} while (gtk_tree_model_iter_next (GTK_TREE_MODEL(gtkblist->treemodel), &more_z));

	if (cur != NULL) {
		gtk_tree_store_move_before(gtkblist->treemodel, cur, NULL);
		*iter = *cur;
		return;
	} else {
		gtk_tree_store_append(gtkblist->treemodel, iter, &groupiter);
		return;
	}
}

#endif

static void
plugin_act(GtkObject *obj, PurplePluginAction *pam)
{
	if (pam && pam->callback)
		pam->callback(pam);
}

static void
build_plugin_actions(GtkWidget *menu, PurplePlugin *plugin,
		gpointer context)
{
	GtkWidget *menuitem;
	PurplePluginAction *action = NULL;
	GList *actions, *l;

	actions = PURPLE_PLUGIN_ACTIONS(plugin, context);

	for (l = actions; l != NULL; l = l->next)
	{
		if (l->data)
		{
			action = (PurplePluginAction *) l->data;
			action->plugin = plugin;
			action->context = context;

			menuitem = gtk_menu_item_new_with_label(action->label);
			gtk_menu_shell_append(GTK_MENU_SHELL(menu), menuitem);

			g_signal_connect(G_OBJECT(menuitem), "activate",
					G_CALLBACK(plugin_act), action);
			g_object_set_data_full(G_OBJECT(menuitem), "plugin_action",
								   action,
								   (GDestroyNotify)purple_plugin_action_free);
			gtk_widget_show(menuitem);
		}
		else
			pidgin_separator(menu);
	}

	g_list_free(actions);
}

static void
modify_account_cb(GtkWidget *widget, gpointer data)
{
	pidgin_account_dialog_show(PIDGIN_MODIFY_ACCOUNT_DIALOG, data);
}

static void
enable_account_cb(GtkCheckMenuItem *widget, gpointer data)
{
	PurpleAccount *account = data;
	const PurpleSavedStatus *saved_status;

	saved_status = purple_savedstatus_get_current();
	purple_savedstatus_activate_for_account(saved_status, account);

	purple_account_set_enabled(account, PIDGIN_UI, TRUE);
}

static void
disable_account_cb(GtkCheckMenuItem *widget, gpointer data)
{
	PurpleAccount *account = data;

	purple_account_set_enabled(account, PIDGIN_UI, FALSE);
}

void
pidgin_blist_update_accounts_menu(void)
{
	GtkWidget *menuitem = NULL, *submenu = NULL;
	GtkAccelGroup *accel_group = NULL;
	GList *l = NULL, *accounts = NULL;
	gboolean disabled_accounts = FALSE;

	if (accountmenu == NULL)
		return;

	/* Clear the old Accounts menu */
	for (l = gtk_container_get_children(GTK_CONTAINER(accountmenu)); l; l = g_list_delete_link(l, l)) {
		menuitem = l->data;

		if (menuitem != gtk_item_factory_get_widget(gtkblist->ift, N_("/Accounts/Manage Accounts")))
			gtk_widget_destroy(menuitem);
	}

	for (accounts = purple_accounts_get_all(); accounts; accounts = accounts->next) {
		char *buf = NULL;
		GtkWidget *image = NULL;
		PurpleAccount *account = NULL;
		GdkPixbuf *pixbuf = NULL;

		account = accounts->data;

		if(!purple_account_get_enabled(account, PIDGIN_UI)) {
			if (!disabled_accounts) {
				menuitem = gtk_menu_item_new_with_label(_("Enable Account"));
				gtk_menu_shell_append(GTK_MENU_SHELL(accountmenu), menuitem);
				gtk_widget_show(menuitem);

				submenu = gtk_menu_new();
				gtk_menu_set_accel_group(GTK_MENU(submenu), accel_group);
				gtk_menu_set_accel_path(GTK_MENU(submenu), N_("<PurpleMain>/Accounts/Enable Account"));
				gtk_menu_item_set_submenu(GTK_MENU_ITEM(menuitem), submenu);
				gtk_widget_show(submenu);

				disabled_accounts = TRUE;
			}

			buf = g_strconcat(purple_account_get_username(account), " (",
				purple_account_get_protocol_name(account), ")", NULL);
			menuitem = gtk_image_menu_item_new_with_label(buf);
			g_free(buf);
			pixbuf = pidgin_create_prpl_icon(account, PIDGIN_PRPL_ICON_SMALL);
			if (pixbuf != NULL)
			{
				if (!purple_account_is_connected(account))
					gdk_pixbuf_saturate_and_pixelate(pixbuf, pixbuf, 0.0, FALSE);
				image = gtk_image_new_from_pixbuf(pixbuf);
				g_object_unref(G_OBJECT(pixbuf));
				gtk_widget_show(image);
				gtk_image_menu_item_set_image(GTK_IMAGE_MENU_ITEM(menuitem), image);
			}
			g_signal_connect(G_OBJECT(menuitem), "activate",
				G_CALLBACK(enable_account_cb), account);
			gtk_menu_shell_append(GTK_MENU_SHELL(submenu), menuitem);
			gtk_widget_show(menuitem);
		}
	}

	pidgin_separator(accountmenu);

	for (accounts = purple_accounts_get_all(); accounts; accounts = accounts->next) {
		char *buf = NULL;
		char *accel_path_buf = NULL;
		GtkWidget *image = NULL;
		PurpleConnection *gc = NULL;
		PurpleAccount *account = NULL;
		GdkPixbuf *pixbuf = NULL;
		PurplePlugin *plugin = NULL;

		account = accounts->data;
		accel_group = gtk_menu_get_accel_group(GTK_MENU(accountmenu));

		if(purple_account_get_enabled(account, PIDGIN_UI)) {
			buf = g_strconcat(purple_account_get_username(account), " (",
					purple_account_get_protocol_name(account), ")", NULL);
			menuitem = gtk_image_menu_item_new_with_label(buf);
			accel_path_buf = g_strconcat(N_("<PurpleMain>/Accounts/"), buf, NULL);
			g_free(buf);
			pixbuf = pidgin_create_prpl_icon(account, PIDGIN_PRPL_ICON_SMALL);
			if (pixbuf != NULL)
			{
				if (!purple_account_is_connected(account))
					gdk_pixbuf_saturate_and_pixelate(pixbuf, pixbuf,
							0.0, FALSE);
				image = gtk_image_new_from_pixbuf(pixbuf);
				g_object_unref(G_OBJECT(pixbuf));
				gtk_widget_show(image);
				gtk_image_menu_item_set_image(GTK_IMAGE_MENU_ITEM(menuitem), image);
			}
			gtk_menu_shell_append(GTK_MENU_SHELL(accountmenu), menuitem);
			gtk_widget_show(menuitem);

			submenu = gtk_menu_new();
			gtk_menu_set_accel_group(GTK_MENU(submenu), accel_group);
			gtk_menu_set_accel_path(GTK_MENU(submenu), accel_path_buf);
			g_free(accel_path_buf);
			gtk_menu_item_set_submenu(GTK_MENU_ITEM(menuitem), submenu);
			gtk_widget_show(submenu);


			menuitem = gtk_menu_item_new_with_mnemonic(_("_Edit Account"));
			g_signal_connect(G_OBJECT(menuitem), "activate",
					G_CALLBACK(modify_account_cb), account);
			gtk_menu_shell_append(GTK_MENU_SHELL(submenu), menuitem);
			gtk_widget_show(menuitem);

			pidgin_separator(submenu);

			gc = purple_account_get_connection(account);
			plugin = gc && PURPLE_CONNECTION_IS_CONNECTED(gc) ? gc->prpl : NULL;
			if (plugin && PURPLE_PLUGIN_HAS_ACTIONS(plugin)) {
				build_plugin_actions(submenu, plugin, gc);
			} else {
				menuitem = gtk_menu_item_new_with_label(_("No actions available"));
				gtk_menu_shell_append(GTK_MENU_SHELL(submenu), menuitem);
				gtk_widget_set_sensitive(menuitem, FALSE);
				gtk_widget_show(menuitem);
			}

			pidgin_separator(submenu);

			menuitem = gtk_menu_item_new_with_mnemonic(_("_Disable"));
			g_signal_connect(G_OBJECT(menuitem), "activate",
					G_CALLBACK(disable_account_cb), account);
			gtk_menu_shell_append(GTK_MENU_SHELL(submenu), menuitem);
			gtk_widget_show(menuitem);
		} else {
			disabled_accounts = TRUE;
		}
	}

}

static GList *plugin_submenus = NULL;

void
pidgin_blist_update_plugin_actions(void)
{
	GtkWidget *menuitem, *submenu;
	PurplePlugin *plugin = NULL;
	GList *l;
	GtkAccelGroup *accel_group;

	GtkWidget *pluginmenu = gtk_item_factory_get_widget(gtkblist->ift, N_("/Tools"));

	g_return_if_fail(pluginmenu != NULL);

	/* Remove old plugin action submenus from the Tools menu */
	for (l = plugin_submenus; l; l = l->next)
		gtk_widget_destroy(GTK_WIDGET(l->data));
	g_list_free(plugin_submenus);
	plugin_submenus = NULL;

	accel_group = gtk_menu_get_accel_group(GTK_MENU(pluginmenu));

	/* Add a submenu for each plugin with custom actions */
	for (l = purple_plugins_get_loaded(); l; l = l->next) {
		char *path;

		plugin = (PurplePlugin *) l->data;

		if (PURPLE_IS_PROTOCOL_PLUGIN(plugin))
			continue;

		if (!PURPLE_PLUGIN_HAS_ACTIONS(plugin))
			continue;

		menuitem = gtk_image_menu_item_new_with_label(_(plugin->info->name));
		gtk_menu_shell_append(GTK_MENU_SHELL(pluginmenu), menuitem);
		gtk_widget_show(menuitem);

		plugin_submenus = g_list_append(plugin_submenus, menuitem);

		submenu = gtk_menu_new();
		gtk_menu_item_set_submenu(GTK_MENU_ITEM(menuitem), submenu);
		gtk_widget_show(submenu);

		gtk_menu_set_accel_group(GTK_MENU(submenu), accel_group);
		path = g_strdup_printf("%s/Tools/%s", gtkblist->ift->path, plugin->info->name);
		gtk_menu_set_accel_path(GTK_MENU(submenu), path);
		g_free(path);

		build_plugin_actions(submenu, plugin, NULL);
	}
}

static void
sortmethod_act(GtkCheckMenuItem *checkmenuitem, char *id)
{
	if (gtk_check_menu_item_get_active(checkmenuitem))
	{
		pidgin_set_cursor(gtkblist->window, GDK_WATCH);
		/* This is redundant. I think. */
		/* pidgin_blist_sort_method_set(id); */
		purple_prefs_set_string(PIDGIN_PREFS_ROOT "/blist/sort_type", id);

		pidgin_clear_cursor(gtkblist->window);
	}
}

void
pidgin_blist_update_sort_methods(void)
{
	GtkWidget *menuitem = NULL, *activeitem = NULL;
	PidginBlistSortMethod *method = NULL;
	GList *l;
	GSList *sl = NULL;
	GtkWidget *sortmenu;
	const char *m = purple_prefs_get_string(PIDGIN_PREFS_ROOT "/blist/sort_type");

	if ((gtkblist == NULL) || (gtkblist->ift == NULL))
		return;

	sortmenu = gtk_item_factory_get_widget(gtkblist->ift, N_("/Buddies/Sort Buddies"));

	if (sortmenu == NULL)
		return;

	/* Clear the old menu */
	for (l = gtk_container_get_children(GTK_CONTAINER(sortmenu)); l; l = g_list_delete_link(l, l)) {
		menuitem = l->data;
		gtk_widget_destroy(GTK_WIDGET(menuitem));
	}

	for (l = pidgin_blist_sort_methods; l; l = l->next) {
		method = (PidginBlistSortMethod *) l->data;
		menuitem = gtk_radio_menu_item_new_with_label(sl, _(method->name));
		if (!strcmp(m, method->id))
			activeitem = menuitem;
		sl = gtk_radio_menu_item_get_group(GTK_RADIO_MENU_ITEM(menuitem));
		gtk_menu_shell_append(GTK_MENU_SHELL(sortmenu), menuitem);
		g_signal_connect(G_OBJECT(menuitem), "toggled",
				 G_CALLBACK(sortmethod_act), method->id);
		gtk_widget_show(menuitem);
	}
	if (activeitem)
		gtk_check_menu_item_set_active(GTK_CHECK_MENU_ITEM(activeitem), TRUE);
}
<|MERGE_RESOLUTION|>--- conflicted
+++ resolved
@@ -627,18 +627,11 @@
 			break;
 		case PURPLE_BLIST_GROUP_NODE:
 			dest = purple_find_group(arg2);
-<<<<<<< HEAD
-			if (dest != NULL && strcmp(arg2, purple_group_get_name(PURPLE_GROUP(node)))) {
+			if (dest != NULL && purple_utf8_strcasecmp(arg2, purple_group_get_name(PURPLE_GROUP(node)))) {
 				pidgin_dialogs_merge_groups(PURPLE_GROUP(node), arg2);
 			} else {
 				purple_blist_rename_group(PURPLE_GROUP(node), arg2);
 			}
-=======
-			if (dest != NULL && purple_utf8_strcasecmp(arg2, ((PurpleGroup*) node)->name)) {
-				pidgin_dialogs_merge_groups((PurpleGroup*) node, arg2);
-			} else
-				purple_blist_rename_group((PurpleGroup*)node, arg2);
->>>>>>> 5ec0d411
 			break;
 		case PURPLE_BLIST_CHAT_NODE:
 			purple_blist_alias_chat(PURPLE_CHAT(node), arg2);
