/*
 * @file gtkblist.c GTK+ BuddyList API
 * @ingroup pidgin
 *
 * pidgin
 *
 * Pidgin is the legal property of its developers, whose names are too numerous
 * to list here.  Please refer to the COPYRIGHT file distributed with this
 * source distribution.
 *
 * This program is free software; you can redistribute it and/or modify
 * it under the terms of the GNU General Public License as published by
 * the Free Software Foundation; either version 2 of the License, or
 * (at your option) any later version.
 *
 * This program is distributed in the hope that it will be useful,
 * but WITHOUT ANY WARRANTY; without even the implied warranty of
 * MERCHANTABILITY or FITNESS FOR A PARTICULAR PURPOSE.  See the
 * GNU General Public License for more details.
 *
 * You should have received a copy of the GNU General Public License
 * along with this program; if not, write to the Free Software
 * Foundation, Inc., 59 Temple Place, Suite 330, Boston, MA  02111-1307  USA
 *
 */
#include "internal.h"
#include "pidgin.h"

#include "account.h"
#include "connection.h"
#include "core.h"
#include "debug.h"
#include "notify.h"
#include "prpl.h"
#include "prefs.h"
#include "plugin.h"
#include "request.h"
#include "signals.h"
#include "pidginstock.h"
#include "util.h"

#include "gtkaccount.h"
#include "gtkblist.h"
#include "gtkcellrendererexpander.h"
#include "gtkconv.h"
#include "gtkdebug.h"
#include "gtkdialogs.h"
#include "gtkft.h"
#include "gtklog.h"
#include "gtkmenutray.h"
#include "gtkpounce.h"
#include "gtkplugin.h"
#include "gtkprefs.h"
#include "gtkprivacy.h"
#include "gtkroomlist.h"
#include "gtkstatusbox.h"
#include "gtkscrollbook.h"
#include "gtkutils.h"

#include <gdk/gdkkeysyms.h>
#include <gtk/gtk.h>
#include <gdk/gdk.h>

#define HEADLINE_CLOSE_SIZE 12

typedef struct
{
	PurpleAccount *account;

	GtkWidget *window;
	GtkWidget *combo;
	GtkWidget *entry;
	GtkWidget *entry_for_alias;
	GtkWidget *account_box;

} PidginAddBuddyData;

typedef struct
{
	PurpleAccount *account;
	gchar *default_chat_name;

	GtkWidget *window;
	GtkWidget *account_menu;
	GtkWidget *alias_entry;
	GtkWidget *group_combo;
	GtkWidget *entries_box;
	GtkSizeGroup *sg;

	GList *entries;

} PidginAddChatData;

typedef struct
{
	PurpleAccount *account;

	GtkWidget *window;
	GtkWidget *account_menu;
	GtkWidget *entries_box;
	GtkSizeGroup *sg;

	GList *entries;
} PidginJoinChatData;


static GtkWidget *accountmenu = NULL;

static guint visibility_manager_count = 0;
static gboolean gtk_blist_obscured = FALSE;
static gboolean editing_blist = FALSE;

static GList *pidgin_blist_sort_methods = NULL;
static struct pidgin_blist_sort_method *current_sort_method = NULL;
static void sort_method_none(PurpleBlistNode *node, PurpleBuddyList *blist, GtkTreeIter groupiter, GtkTreeIter *cur, GtkTreeIter *iter);

/* The functions we use for sorting aren't available in gtk 2.0.x, and
 * segfault in 2.2.0.  2.2.1 is known to work, so I'll require that */
#if GTK_CHECK_VERSION(2,2,1)
static void sort_method_alphabetical(PurpleBlistNode *node, PurpleBuddyList *blist, GtkTreeIter groupiter, GtkTreeIter *cur, GtkTreeIter *iter);
static void sort_method_status(PurpleBlistNode *node, PurpleBuddyList *blist, GtkTreeIter groupiter, GtkTreeIter *cur, GtkTreeIter *iter);
static void sort_method_log(PurpleBlistNode *node, PurpleBuddyList *blist, GtkTreeIter groupiter, GtkTreeIter *cur, GtkTreeIter *iter);
#endif
static PidginBuddyList *gtkblist = NULL;

static gboolean pidgin_blist_refresh_timer(PurpleBuddyList *list);
static void pidgin_blist_update_buddy(PurpleBuddyList *list, PurpleBlistNode *node, gboolean statusChange);
static void pidgin_blist_selection_changed(GtkTreeSelection *selection, gpointer data);
static void pidgin_blist_update(PurpleBuddyList *list, PurpleBlistNode *node);
static void pidgin_blist_update_group(PurpleBuddyList *list, PurpleBlistNode *node);
static void pidgin_blist_update_contact(PurpleBuddyList *list, PurpleBlistNode *node);
static char *pidgin_get_tooltip_text(PurpleBlistNode *node, gboolean full);
static const char *item_factory_translate_func (const char *path, gpointer func_data);
static gboolean get_iter_from_node(PurpleBlistNode *node, GtkTreeIter *iter);
static void redo_buddy_list(PurpleBuddyList *list, gboolean remove, gboolean rerender);
static void pidgin_blist_collapse_contact_cb(GtkWidget *w, PurpleBlistNode *node);
static char *pidgin_get_group_title(PurpleBlistNode *gnode, gboolean expanded);

static void pidgin_blist_tooltip_destroy(void);

struct _pidgin_blist_node {
	GtkTreeRowReference *row;
	gboolean contact_expanded;
	gboolean recent_signonoff;
	gint recent_signonoff_timer;
};

static char dim_grey_string[8] = "";
static char *dim_grey()
{
	if (!gtkblist)
		return "dim grey";
	if (!dim_grey_string[0]) {
		snprintf(dim_grey_string, sizeof(dim_grey_string), "%s", pidgin_get_dim_grey_string(gtkblist->treeview)); 
	}
	return dim_grey_string;
}

/***************************************************
 *              Callbacks                          *
 ***************************************************/
static gboolean gtk_blist_visibility_cb(GtkWidget *w, GdkEventVisibility *event, gpointer data)
{
	if (event->state == GDK_VISIBILITY_FULLY_OBSCURED)
		gtk_blist_obscured = TRUE;
	else if (gtk_blist_obscured) {
			gtk_blist_obscured = FALSE;
			pidgin_blist_refresh_timer(purple_get_blist());
	}

	/* continue to handle event normally */
	return FALSE;
}

static gboolean gtk_blist_window_state_cb(GtkWidget *w, GdkEventWindowState *event, gpointer data)
{
#if GTK_CHECK_VERSION(2,2,0)
	if(event->changed_mask & GDK_WINDOW_STATE_WITHDRAWN) {
		if(event->new_window_state & GDK_WINDOW_STATE_WITHDRAWN)
			purple_prefs_set_bool(PIDGIN_PREFS_ROOT "/blist/list_visible", FALSE);
		else {
			purple_prefs_set_bool(PIDGIN_PREFS_ROOT "/blist/list_visible", TRUE);
			pidgin_blist_refresh_timer(purple_get_blist());
		}
	}

	if(event->changed_mask & GDK_WINDOW_STATE_MAXIMIZED) {
		if(event->new_window_state & GDK_WINDOW_STATE_MAXIMIZED)
			purple_prefs_set_bool(PIDGIN_PREFS_ROOT "/blist/list_maximized", TRUE);
		else
			purple_prefs_set_bool(PIDGIN_PREFS_ROOT "/blist/list_maximized", FALSE);
	}

	/* Refresh gtkblist if un-iconifying */
	if (event->changed_mask & GDK_WINDOW_STATE_ICONIFIED){
		if (!(event->new_window_state & GDK_WINDOW_STATE_ICONIFIED))
			pidgin_blist_refresh_timer(purple_get_blist());
	}
#else
	/* At least gtk+ 2.0.6 does not properly set the change_mask when unsetting a
	 * GdkWindowState flag. To work around, the window state will be explicitly
	 * queried on these older versions of gtk+. See pidgin ticket #739.
	 */
	GdkWindowState new_window_state = gdk_window_get_state(G_OBJECT(gtkblist->window->window));

	if(new_window_state & GDK_WINDOW_STATE_WITHDRAWN) {
		purple_prefs_set_bool(PIDGIN_PREFS_ROOT "/blist/list_visible", FALSE);
	} else {
		purple_prefs_set_bool(PIDGIN_PREFS_ROOT "/blist/list_visible", TRUE);
		pidgin_blist_refresh_timer(purple_get_blist());
	}

	if(new_window_state & GDK_WINDOW_STATE_MAXIMIZED)
		purple_prefs_set_bool(PIDGIN_PREFS_ROOT "/blist/list_maximized", TRUE);
	else
		purple_prefs_set_bool(PIDGIN_PREFS_ROOT "/blist/list_maximized", FALSE);

	if (!(new_window_state & GDK_WINDOW_STATE_ICONIFIED))
		pidgin_blist_refresh_timer(purple_get_blist());
#endif

	return FALSE;
}

static gboolean gtk_blist_delete_cb(GtkWidget *w, GdkEventAny *event, gpointer data)
{
	if(visibility_manager_count)
		purple_blist_set_visible(FALSE);
	else
		purple_core_quit();

	/* we handle everything, event should not propogate further */
	return TRUE;
}

static gboolean gtk_blist_configure_cb(GtkWidget *w, GdkEventConfigure *event, gpointer data)
{
	/* unfortunately GdkEventConfigure ignores the window gravity, but  *
	 * the only way we have of setting the position doesn't. we have to *
	 * call get_position because it does pay attention to the gravity.  *
	 * this is inefficient and I agree it sucks, but it's more likely   *
	 * to work correctly.                                    - Robot101 */
	gint x, y;

	/* check for visibility because when we aren't visible, this will   *
	 * give us bogus (0,0) coordinates.                      - xOr      */
	if (GTK_WIDGET_VISIBLE(w))
		gtk_window_get_position(GTK_WINDOW(w), &x, &y);
	else
		return FALSE; /* carry on normally */

#ifdef _WIN32
	/* Workaround for GTK+ bug # 169811 - "configure_event" is fired
	 * when the window is being maximized */
	if (gdk_window_get_state(w->window)
			& GDK_WINDOW_STATE_MAXIMIZED) {
		return FALSE;
	}
#endif

	/* don't save if nothing changed */
	if (x == purple_prefs_get_int(PIDGIN_PREFS_ROOT "/blist/x") &&
		y == purple_prefs_get_int(PIDGIN_PREFS_ROOT "/blist/y") &&
		event->width  == purple_prefs_get_int(PIDGIN_PREFS_ROOT "/blist/width") &&
		event->height == purple_prefs_get_int(PIDGIN_PREFS_ROOT "/blist/height")) {

		return FALSE; /* carry on normally */
	}

	/* don't save off-screen positioning */
	if (x + event->width < 0 ||
		y + event->height < 0 ||
		x > gdk_screen_width() ||
		y > gdk_screen_height()) {

		return FALSE; /* carry on normally */
	}

	/* ignore changes when maximized */
	if(purple_prefs_get_bool(PIDGIN_PREFS_ROOT "/blist/list_maximized"))
		return FALSE;

	/* store the position */
	purple_prefs_set_int(PIDGIN_PREFS_ROOT "/blist/x",      x);
	purple_prefs_set_int(PIDGIN_PREFS_ROOT "/blist/y",      y);
	purple_prefs_set_int(PIDGIN_PREFS_ROOT "/blist/width",  event->width);
	purple_prefs_set_int(PIDGIN_PREFS_ROOT "/blist/height", event->height);

	/* continue to handle event normally */
	return FALSE;
}

static void gtk_blist_menu_info_cb(GtkWidget *w, PurpleBuddy *b)
{
	pidgin_retrieve_user_info(b->account->gc, purple_buddy_get_name(b));
}

static void gtk_blist_menu_im_cb(GtkWidget *w, PurpleBuddy *b)
{
	pidgin_dialogs_im_with_user(b->account, b->name);
}

static void gtk_blist_menu_send_file_cb(GtkWidget *w, PurpleBuddy *b)
{
	serv_send_file(b->account->gc, b->name, NULL);
}

static void gtk_blist_menu_autojoin_cb(GtkWidget *w, PurpleChat *chat)
{
	purple_blist_node_set_bool((PurpleBlistNode*)chat, "gtk-autojoin",
			gtk_check_menu_item_get_active(GTK_CHECK_MENU_ITEM(w)));
}

static void gtk_blist_join_chat(PurpleChat *chat)
{
	PurpleConversation *conv;
	PurplePluginProtocolInfo *prpl_info;
	const char *name;
	char *chat_name;

	prpl_info = PURPLE_PLUGIN_PROTOCOL_INFO(purple_find_prpl(purple_account_get_protocol_id(chat->account)));

	if (prpl_info && prpl_info->get_chat_name)
		chat_name = prpl_info->get_chat_name(chat->components);
	else
		chat_name = NULL;

	if (chat_name)
		name = chat_name;
	else
		name = purple_chat_get_name(chat);

	conv = purple_find_conversation_with_account(PURPLE_CONV_TYPE_CHAT, name,
											   chat->account);

	if (conv != NULL)
		purple_conversation_present(conv);

	serv_join_chat(chat->account->gc, chat->components);
	g_free(chat_name);
}

static void gtk_blist_menu_join_cb(GtkWidget *w, PurpleChat *chat)
{
	gtk_blist_join_chat(chat);
}

#if GTK_CHECK_VERSION(2,6,0)
static void gtk_blist_renderer_editing_cancelled_cb(GtkCellRenderer *renderer, PurpleBuddyList *list)
{
	editing_blist = FALSE;
	pidgin_blist_refresh(list);
}

static void gtk_blist_renderer_editing_started_cb(GtkCellRenderer *renderer,
		GtkCellEditable *editable,
		gchar *path_str,
		gpointer user_data)
{
	GtkTreeIter iter;
	GtkTreePath *path = NULL;
	GValue val;
	PurpleBlistNode *node;
	const char *text = NULL;

	path = gtk_tree_path_new_from_string (path_str);
	gtk_tree_model_get_iter (GTK_TREE_MODEL(gtkblist->treemodel), &iter, path);
	gtk_tree_path_free (path);
	val.g_type = 0;
	gtk_tree_model_get_value (GTK_TREE_MODEL(gtkblist->treemodel), &iter, NODE_COLUMN, &val);
	node = g_value_get_pointer(&val);

	switch (node->type) {
	case PURPLE_BLIST_CONTACT_NODE:
		text = purple_contact_get_alias((PurpleContact *)node);
		break;
	case PURPLE_BLIST_BUDDY_NODE:
		text = purple_buddy_get_alias((PurpleBuddy *)node);
		break;
	case PURPLE_BLIST_GROUP_NODE:
		text = ((PurpleGroup *)node)->name;
		break;
	default:
		g_return_if_reached();
	}

	if (GTK_IS_ENTRY (editable)) {
		GtkEntry *entry = GTK_ENTRY (editable);
		gtk_entry_set_text(entry, text);
	}
	editing_blist = TRUE;
}
#endif

static void gtk_blist_renderer_edited_cb(GtkCellRendererText *text_rend, char *arg1,
					 char *arg2, PurpleBuddyList *list)
{
	GtkTreeIter iter;
	GtkTreePath *path;
	GValue val;
	PurpleBlistNode *node;
	PurpleGroup *dest;

	editing_blist = FALSE;
	path = gtk_tree_path_new_from_string (arg1);
	gtk_tree_model_get_iter (GTK_TREE_MODEL(gtkblist->treemodel), &iter, path);
	gtk_tree_path_free (path);
	val.g_type = 0;
	gtk_tree_model_get_value (GTK_TREE_MODEL(gtkblist->treemodel), &iter, NODE_COLUMN, &val);
	node = g_value_get_pointer(&val);
	gtk_tree_view_set_enable_search (GTK_TREE_VIEW(gtkblist->treeview), TRUE);
	g_object_set(G_OBJECT(gtkblist->text_rend), "editable", FALSE, NULL);

	switch (node->type)
	{
		case PURPLE_BLIST_CONTACT_NODE:
			{
				PurpleContact *contact = (PurpleContact *)node;
				struct _pidgin_blist_node *gtknode = (struct _pidgin_blist_node *)node->ui_data;

				if (contact->alias || gtknode->contact_expanded)
					purple_blist_alias_contact(contact, arg2);
				else
				{
					PurpleBuddy *buddy = purple_contact_get_priority_buddy(contact);
					purple_blist_alias_buddy(buddy, arg2);
					serv_alias_buddy(buddy);
				}
			}
			break;

		case PURPLE_BLIST_BUDDY_NODE:
			purple_blist_alias_buddy((PurpleBuddy*)node, arg2);
			serv_alias_buddy((PurpleBuddy *)node);
			break;
		case PURPLE_BLIST_GROUP_NODE:
			dest = purple_find_group(arg2);
			if (dest != NULL && strcmp(arg2, ((PurpleGroup*) node)->name)) {
				pidgin_dialogs_merge_groups((PurpleGroup*) node, arg2);
			} else
				purple_blist_rename_group((PurpleGroup*)node, arg2);
			break;
		case PURPLE_BLIST_CHAT_NODE:
			purple_blist_alias_chat((PurpleChat*)node, arg2);
			break;
		default:
			break;
	}
	pidgin_blist_refresh(list);
}

static void gtk_blist_menu_alias_cb(GtkWidget *w, PurpleBlistNode *node)
{
	GtkTreeIter iter;
	GtkTreePath *path;

	if (!(get_iter_from_node(node, &iter))) {
		/* This is either a bug, or the buddy is in a collapsed contact */
		node = node->parent;
		if (!get_iter_from_node(node, &iter))
			/* Now it's definitely a bug */
			return;
	}

	path = gtk_tree_model_get_path(GTK_TREE_MODEL(gtkblist->treemodel), &iter);
	g_object_set(G_OBJECT(gtkblist->text_rend), "editable", TRUE, NULL);
	gtk_tree_view_set_enable_search (GTK_TREE_VIEW(gtkblist->treeview), FALSE);
	gtk_widget_grab_focus(gtkblist->treeview);
#if GTK_CHECK_VERSION(2,2,0)
	gtk_tree_view_set_cursor_on_cell(GTK_TREE_VIEW(gtkblist->treeview), path,
			gtkblist->text_column, gtkblist->text_rend, TRUE);
#else
	gtk_tree_view_set_cursor(GTK_TREE_VIEW(gtkblist->treeview), path, gtkblist->text_column, TRUE);
#endif
	gtk_tree_path_free(path);
}

static void gtk_blist_menu_bp_cb(GtkWidget *w, PurpleBuddy *b)
{
	pidgin_pounce_editor_show(b->account, b->name, NULL);
}

static void gtk_blist_menu_showlog_cb(GtkWidget *w, PurpleBlistNode *node)
{
	PurpleLogType type;
	PurpleAccount *account;
	char *name = NULL;

	pidgin_set_cursor(gtkblist->window, GDK_WATCH);

	if (PURPLE_BLIST_NODE_IS_BUDDY(node)) {
		PurpleBuddy *b = (PurpleBuddy*) node;
		type = PURPLE_LOG_IM;
		name = g_strdup(b->name);
		account = b->account;
	} else if (PURPLE_BLIST_NODE_IS_CHAT(node)) {
		PurpleChat *c = (PurpleChat*) node;
		PurplePluginProtocolInfo *prpl_info = NULL;
		type = PURPLE_LOG_CHAT;
		account = c->account;
		prpl_info = PURPLE_PLUGIN_PROTOCOL_INFO(purple_find_prpl(purple_account_get_protocol_id(account)));
		if (prpl_info && prpl_info->get_chat_name) {
			name = prpl_info->get_chat_name(c->components);
		}
	} else if (PURPLE_BLIST_NODE_IS_CONTACT(node)) {
		pidgin_log_show_contact((PurpleContact *)node);
		pidgin_clear_cursor(gtkblist->window);
		return;
	} else {
		pidgin_clear_cursor(gtkblist->window);

		/* This callback should not have been registered for a node
		 * that doesn't match the type of one of the blocks above. */
		g_return_if_reached();
	}

	if (name && account) {
		pidgin_log_show(type, name, account);
		g_free(name);

		pidgin_clear_cursor(gtkblist->window);
	}
}

static void gtk_blist_show_systemlog_cb()
{
	pidgin_syslog_show();
}

static void gtk_blist_show_onlinehelp_cb()
{
	purple_notify_uri(NULL, PURPLE_WEBSITE "documentation");
}

static void
do_join_chat(PidginJoinChatData *data)
{
	if (data)
	{
		GHashTable *components =
			g_hash_table_new_full(g_str_hash, g_str_equal, g_free, g_free);
		GList *tmp;
		PurpleChat *chat;

		for (tmp = data->entries; tmp != NULL; tmp = tmp->next)
		{
			if (g_object_get_data(tmp->data, "is_spin"))
			{
				g_hash_table_replace(components,
					g_strdup(g_object_get_data(tmp->data, "identifier")),
					g_strdup_printf("%d",
							gtk_spin_button_get_value_as_int(tmp->data)));
			}
			else
			{
				g_hash_table_replace(components,
					g_strdup(g_object_get_data(tmp->data, "identifier")),
					g_strdup(gtk_entry_get_text(tmp->data)));
			}
		}

		chat = purple_chat_new(data->account, NULL, components);
		gtk_blist_join_chat(chat);
		purple_blist_remove_chat(chat);
	}
}

static void
do_joinchat(GtkWidget *dialog, int id, PidginJoinChatData *info)
{
	switch(id)
	{
		case GTK_RESPONSE_OK:
			do_join_chat(info);

		break;
	}

	gtk_widget_destroy(GTK_WIDGET(dialog));
	g_list_free(info->entries);
	g_free(info);
}

/*
 * Check the values of all the text entry boxes.  If any required input
 * strings are empty then don't allow the user to click on "OK."
 */
static void
joinchat_set_sensitive_if_input_cb(GtkWidget *entry, gpointer user_data)
{
	PidginJoinChatData *data;
	GList *tmp;
	const char *text;
	gboolean required;
	gboolean sensitive = TRUE;

	data = user_data;

	for (tmp = data->entries; tmp != NULL; tmp = tmp->next)
	{
		if (!g_object_get_data(tmp->data, "is_spin"))
		{
			required = GPOINTER_TO_INT(g_object_get_data(tmp->data, "required"));
			text = gtk_entry_get_text(tmp->data);
			if (required && (*text == '\0'))
				sensitive = FALSE;
		}
	}

	gtk_dialog_set_response_sensitive(GTK_DIALOG(data->window), GTK_RESPONSE_OK, sensitive);
}

static void
pidgin_blist_update_privacy_cb(PurpleBuddy *buddy)
{
	pidgin_blist_update_buddy(purple_get_blist(), (PurpleBlistNode*)(buddy), TRUE);
}

static void
rebuild_joinchat_entries(PidginJoinChatData *data)
{
	PurpleConnection *gc;
	GList *list = NULL, *tmp;
	GHashTable *defaults = NULL;
	struct proto_chat_entry *pce;
	gboolean focus = TRUE;

	g_return_if_fail(data->account != NULL);

	gc = purple_account_get_connection(data->account);

	while ((tmp = gtk_container_get_children(GTK_CONTAINER(data->entries_box))))
		gtk_widget_destroy(tmp->data);

	g_list_free(data->entries);
	data->entries = NULL;

	if (PURPLE_PLUGIN_PROTOCOL_INFO(gc->prpl)->chat_info != NULL)
		list = PURPLE_PLUGIN_PROTOCOL_INFO(gc->prpl)->chat_info(gc);

	if (PURPLE_PLUGIN_PROTOCOL_INFO(gc->prpl)->chat_info_defaults != NULL)
		defaults = PURPLE_PLUGIN_PROTOCOL_INFO(gc->prpl)->chat_info_defaults(gc, NULL);

	for (tmp = list; tmp; tmp = tmp->next)
	{
		GtkWidget *label;
		GtkWidget *rowbox;
		GtkWidget *input;

		pce = tmp->data;

		rowbox = gtk_hbox_new(FALSE, PIDGIN_HIG_BORDER);
		gtk_box_pack_start(GTK_BOX(data->entries_box), rowbox, FALSE, FALSE, 0);

		label = gtk_label_new_with_mnemonic(pce->label);
		gtk_misc_set_alignment(GTK_MISC(label), 0, 0.5);
		gtk_size_group_add_widget(data->sg, label);
		gtk_box_pack_start(GTK_BOX(rowbox), label, FALSE, FALSE, 0);

		if (pce->is_int)
		{
			GtkObject *adjust;
			adjust = gtk_adjustment_new(pce->min, pce->min, pce->max,
										1, 10, 10);
			input = gtk_spin_button_new(GTK_ADJUSTMENT(adjust), 1, 0);
			gtk_widget_set_size_request(input, 50, -1);
			gtk_box_pack_end(GTK_BOX(rowbox), input, FALSE, FALSE, 0);
		}
		else
		{
			char *value;
			input = gtk_entry_new();
			gtk_entry_set_activates_default(GTK_ENTRY(input), TRUE);
			value = g_hash_table_lookup(defaults, pce->identifier);
			if (value != NULL)
				gtk_entry_set_text(GTK_ENTRY(input), value);
			if (pce->secret)
			{
				gtk_entry_set_visibility(GTK_ENTRY(input), FALSE);
				if (gtk_entry_get_invisible_char(GTK_ENTRY(input)) == '*')
					gtk_entry_set_invisible_char(GTK_ENTRY(input), PIDGIN_INVISIBLE_CHAR);
			}
			gtk_box_pack_end(GTK_BOX(rowbox), input, TRUE, TRUE, 0);
			g_signal_connect(G_OBJECT(input), "changed",
							 G_CALLBACK(joinchat_set_sensitive_if_input_cb), data);
		}

		/* Do the following for any type of input widget */
		if (focus)
		{
			gtk_widget_grab_focus(input);
			focus = FALSE;
		}
		gtk_label_set_mnemonic_widget(GTK_LABEL(label), input);
		pidgin_set_accessible_label(input, label);
		g_object_set_data(G_OBJECT(input), "identifier", (gpointer)pce->identifier);
		g_object_set_data(G_OBJECT(input), "is_spin", GINT_TO_POINTER(pce->is_int));
		g_object_set_data(G_OBJECT(input), "required", GINT_TO_POINTER(pce->required));
		data->entries = g_list_append(data->entries, input);

		g_free(pce);
	}

	g_list_free(list);
	g_hash_table_destroy(defaults);

	/* Set whether the "OK" button should be clickable initially */
	joinchat_set_sensitive_if_input_cb(NULL, data);

	gtk_widget_show_all(data->entries_box);
}

static void
joinchat_select_account_cb(GObject *w, PurpleAccount *account,
                           PidginJoinChatData *data)
{
    data->account = account;
    rebuild_joinchat_entries(data);
}

static gboolean
chat_account_filter_func(PurpleAccount *account)
{
	PurpleConnection *gc = purple_account_get_connection(account);
	PurplePluginProtocolInfo *prpl_info = NULL;

	prpl_info = PURPLE_PLUGIN_PROTOCOL_INFO(gc->prpl);

	return (prpl_info->chat_info != NULL);
}

gboolean
pidgin_blist_joinchat_is_showable()
{
	GList *c;
	PurpleConnection *gc;

	for (c = purple_connections_get_all(); c != NULL; c = c->next) {
		gc = c->data;

		if (chat_account_filter_func(purple_connection_get_account(gc)))
			return TRUE;
	}

	return FALSE;
}

void
pidgin_blist_joinchat_show(void)
{
	GtkWidget *hbox, *vbox;
	GtkWidget *rowbox;
	GtkWidget *label;
	PidginBuddyList *gtkblist;
	GtkWidget *img = NULL;
	PidginJoinChatData *data = NULL;

	gtkblist = PIDGIN_BLIST(purple_get_blist());
	img = gtk_image_new_from_stock(PIDGIN_STOCK_DIALOG_QUESTION,
					gtk_icon_size_from_name(PIDGIN_ICON_SIZE_TANGO_HUGE));
	data = g_new0(PidginJoinChatData, 1);

	data->window = gtk_dialog_new_with_buttons(_("Join a Chat"),
		NULL, GTK_DIALOG_NO_SEPARATOR,
		GTK_STOCK_CANCEL, GTK_RESPONSE_CANCEL,
		PIDGIN_STOCK_CHAT, GTK_RESPONSE_OK, NULL);
	gtk_dialog_set_default_response(GTK_DIALOG(data->window), GTK_RESPONSE_OK);
	gtk_container_set_border_width(GTK_CONTAINER(data->window), PIDGIN_HIG_BOX_SPACE);
	gtk_window_set_resizable(GTK_WINDOW(data->window), FALSE);
	gtk_box_set_spacing(GTK_BOX(GTK_DIALOG(data->window)->vbox), PIDGIN_HIG_BORDER);
	gtk_container_set_border_width(
		GTK_CONTAINER(GTK_DIALOG(data->window)->vbox), PIDGIN_HIG_BOX_SPACE);
	gtk_window_set_role(GTK_WINDOW(data->window), "join_chat");

	hbox = gtk_hbox_new(FALSE, PIDGIN_HIG_BORDER);
	gtk_container_add(GTK_CONTAINER(GTK_DIALOG(data->window)->vbox), hbox);
	gtk_box_pack_start(GTK_BOX(hbox), img, FALSE, FALSE, 0);
	gtk_misc_set_alignment(GTK_MISC(img), 0, 0);

	vbox = gtk_vbox_new(FALSE, 5);
	gtk_container_set_border_width(GTK_CONTAINER(vbox), 0);
	gtk_container_add(GTK_CONTAINER(hbox), vbox);

	label = gtk_label_new(_("Please enter the appropriate information "
							"about the chat you would like to join.\n"));
	gtk_label_set_line_wrap(GTK_LABEL(label), TRUE);
	gtk_misc_set_alignment(GTK_MISC(label), 0, 0);
	gtk_box_pack_start(GTK_BOX(vbox), label, FALSE, FALSE, 0);

	rowbox = gtk_hbox_new(FALSE, PIDGIN_HIG_BORDER);
	gtk_box_pack_start(GTK_BOX(vbox), rowbox, TRUE, TRUE, 0);

	data->sg = gtk_size_group_new(GTK_SIZE_GROUP_HORIZONTAL);

	label = gtk_label_new_with_mnemonic(_("_Account:"));
	gtk_misc_set_alignment(GTK_MISC(label), 0, 0.5);
	gtk_box_pack_start(GTK_BOX(rowbox), label, FALSE, FALSE, 0);
	gtk_size_group_add_widget(data->sg, label);

	data->account_menu = pidgin_account_option_menu_new(NULL, FALSE,
			G_CALLBACK(joinchat_select_account_cb),
			chat_account_filter_func, data);
	gtk_box_pack_start(GTK_BOX(rowbox), data->account_menu, TRUE, TRUE, 0);
	gtk_label_set_mnemonic_widget(GTK_LABEL(label),
								  GTK_WIDGET(data->account_menu));
	pidgin_set_accessible_label (data->account_menu, label);

	data->entries_box = gtk_vbox_new(FALSE, 5);
	gtk_container_add(GTK_CONTAINER(vbox), data->entries_box);
	gtk_container_set_border_width(GTK_CONTAINER(data->entries_box), 0);

	data->account =	pidgin_account_option_menu_get_selected(data->account_menu);

	rebuild_joinchat_entries(data);

	g_signal_connect(G_OBJECT(data->window), "response",
					 G_CALLBACK(do_joinchat), data);

	g_object_unref(data->sg);

	gtk_widget_show_all(data->window);
}

static void gtk_blist_row_expanded_cb(GtkTreeView *tv, GtkTreeIter *iter, GtkTreePath *path, gpointer user_data)
{
	PurpleBlistNode *node;
	GValue val;

	val.g_type = 0;
	gtk_tree_model_get_value(GTK_TREE_MODEL(gtkblist->treemodel), iter, NODE_COLUMN, &val);

	node = g_value_get_pointer(&val);

	if (PURPLE_BLIST_NODE_IS_GROUP(node)) {
		char *title;

		title = pidgin_get_group_title(node, TRUE);

		gtk_tree_store_set(gtkblist->treemodel, iter,
		   NAME_COLUMN, title,
		   -1);

		g_free(title);

		purple_blist_node_set_bool(node, "collapsed", FALSE);
	}
}

static void gtk_blist_row_collapsed_cb(GtkTreeView *tv, GtkTreeIter *iter, GtkTreePath *path, gpointer user_data)
{
	PurpleBlistNode *node;
	GValue val;

	val.g_type = 0;
	gtk_tree_model_get_value(GTK_TREE_MODEL(gtkblist->treemodel), iter, NODE_COLUMN, &val);

	node = g_value_get_pointer(&val);

	if (PURPLE_BLIST_NODE_IS_GROUP(node)) {
		char *title;
		struct _pidgin_blist_node *gtknode;
		PurpleBlistNode *cnode;

		title = pidgin_get_group_title(node, FALSE);

		gtk_tree_store_set(gtkblist->treemodel, iter,
		   NAME_COLUMN, title,
		   -1);

		g_free(title);

		purple_blist_node_set_bool(node, "collapsed", TRUE);

		for(cnode = node->child; cnode; cnode = cnode->next) {
			if (PURPLE_BLIST_NODE_IS_CONTACT(cnode)) {
				gtknode = cnode->ui_data;
				if (!gtknode->contact_expanded)
					continue;
				gtknode->contact_expanded = FALSE;
				pidgin_blist_update_contact(NULL, cnode);
			}
		}

	} else if(PURPLE_BLIST_NODE_IS_CONTACT(node)) {
		pidgin_blist_collapse_contact_cb(NULL, node);
	}
}

static void gtk_blist_row_activated_cb(GtkTreeView *tv, GtkTreePath *path, GtkTreeViewColumn *col, gpointer data) {
	PurpleBlistNode *node;
	GtkTreeIter iter;
	GValue val;

	gtk_tree_model_get_iter(GTK_TREE_MODEL(gtkblist->treemodel), &iter, path);

	val.g_type = 0;
	gtk_tree_model_get_value (GTK_TREE_MODEL(gtkblist->treemodel), &iter, NODE_COLUMN, &val);
	node = g_value_get_pointer(&val);

	if(PURPLE_BLIST_NODE_IS_CONTACT(node) || PURPLE_BLIST_NODE_IS_BUDDY(node)) {
		PurpleBuddy *buddy;

		if(PURPLE_BLIST_NODE_IS_CONTACT(node))
			buddy = purple_contact_get_priority_buddy((PurpleContact*)node);
		else
			buddy = (PurpleBuddy*)node;

		pidgin_dialogs_im_with_user(buddy->account, buddy->name);
	} else if (PURPLE_BLIST_NODE_IS_CHAT(node)) {
		gtk_blist_join_chat((PurpleChat *)node);
	} else if (PURPLE_BLIST_NODE_IS_GROUP(node)) {
/*		if (gtk_tree_view_row_expanded(tv, path))
			gtk_tree_view_collapse_row(tv, path);
		else
			gtk_tree_view_expand_row(tv,path,FALSE);*/
	}
}

static void pidgin_blist_add_chat_cb()
{
	GtkTreeSelection *sel = gtk_tree_view_get_selection(GTK_TREE_VIEW(gtkblist->treeview));
	GtkTreeIter iter;
	PurpleBlistNode *node;

	if(gtk_tree_selection_get_selected(sel, NULL, &iter)){
		gtk_tree_model_get(GTK_TREE_MODEL(gtkblist->treemodel), &iter, NODE_COLUMN, &node, -1);
		if (PURPLE_BLIST_NODE_IS_BUDDY(node))
			purple_blist_request_add_chat(NULL, (PurpleGroup*)node->parent->parent, NULL, NULL);
		if (PURPLE_BLIST_NODE_IS_CONTACT(node) || PURPLE_BLIST_NODE_IS_CHAT(node))
			purple_blist_request_add_chat(NULL, (PurpleGroup*)node->parent, NULL, NULL);
		else if (PURPLE_BLIST_NODE_IS_GROUP(node))
			purple_blist_request_add_chat(NULL, (PurpleGroup*)node, NULL, NULL);
	}
	else {
		purple_blist_request_add_chat(NULL, NULL, NULL, NULL);
	}
}

static void pidgin_blist_add_buddy_cb()
{
	GtkTreeSelection *sel = gtk_tree_view_get_selection(GTK_TREE_VIEW(gtkblist->treeview));
	GtkTreeIter iter;
	PurpleBlistNode *node;

	if(gtk_tree_selection_get_selected(sel, NULL, &iter)){
		gtk_tree_model_get(GTK_TREE_MODEL(gtkblist->treemodel), &iter, NODE_COLUMN, &node, -1);
		if (PURPLE_BLIST_NODE_IS_BUDDY(node)) {
			purple_blist_request_add_buddy(NULL, NULL, ((PurpleGroup*)node->parent->parent)->name,
					NULL);
		} else if (PURPLE_BLIST_NODE_IS_CONTACT(node)
				|| PURPLE_BLIST_NODE_IS_CHAT(node)) {
			purple_blist_request_add_buddy(NULL, NULL, ((PurpleGroup*)node->parent)->name, NULL);
		} else if (PURPLE_BLIST_NODE_IS_GROUP(node)) {
			purple_blist_request_add_buddy(NULL, NULL, ((PurpleGroup*)node)->name, NULL);
		}
	}
	else {
		purple_blist_request_add_buddy(NULL, NULL, NULL, NULL);
	}
}

static void
pidgin_blist_remove_cb (GtkWidget *w, PurpleBlistNode *node)
{
	if (PURPLE_BLIST_NODE_IS_BUDDY(node)) {
		pidgin_dialogs_remove_buddy((PurpleBuddy*)node);
	} else if (PURPLE_BLIST_NODE_IS_CHAT(node)) {
		pidgin_dialogs_remove_chat((PurpleChat*)node);
	} else if (PURPLE_BLIST_NODE_IS_GROUP(node)) {
		pidgin_dialogs_remove_group((PurpleGroup*)node);
	} else if (PURPLE_BLIST_NODE_IS_CONTACT(node)) {
		pidgin_dialogs_remove_contact((PurpleContact*)node);
	}
}

struct _expand {
	GtkTreeView *treeview;
	GtkTreePath *path;
	PurpleBlistNode *node;
};

static gboolean
scroll_to_expanded_cell(gpointer data)
{
	struct _expand *ex = data;
	gtk_tree_view_scroll_to_cell(ex->treeview, ex->path, NULL, FALSE, 0, 0);
	pidgin_blist_update_contact(NULL, ex->node);

	gtk_tree_path_free(ex->path);
	g_free(ex);

	return FALSE;
}

static void
pidgin_blist_expand_contact_cb(GtkWidget *w, PurpleBlistNode *node)
{
	struct _pidgin_blist_node *gtknode;
	GtkTreeIter iter, parent;
	PurpleBlistNode *bnode;
	GtkTreePath *path;

	if(!PURPLE_BLIST_NODE_IS_CONTACT(node))
		return;

	gtknode = (struct _pidgin_blist_node *)node->ui_data;

	gtknode->contact_expanded = TRUE;

	for(bnode = node->child; bnode; bnode = bnode->next) {
		pidgin_blist_update(NULL, bnode);
	}

	/* This ensures that the bottom buddy is visible, i.e. not scrolled off the alignment */
	if (get_iter_from_node(node, &parent)) {
		struct _expand *ex = g_new0(struct _expand, 1);

		gtk_tree_model_iter_nth_child(GTK_TREE_MODEL(gtkblist->treemodel), &iter, &parent,
				  gtk_tree_model_iter_n_children(GTK_TREE_MODEL(gtkblist->treemodel), &parent) -1);
		path = gtk_tree_model_get_path(GTK_TREE_MODEL(gtkblist->treemodel), &iter);

		/* Let the treeview draw so it knows where to scroll */
		ex->treeview = GTK_TREE_VIEW(gtkblist->treeview);
		ex->path = path;
		ex->node = node->child;
		g_idle_add(scroll_to_expanded_cell, ex);
	}
}

static void
pidgin_blist_collapse_contact_cb(GtkWidget *w, PurpleBlistNode *node)
{
	PurpleBlistNode *bnode;
	struct _pidgin_blist_node *gtknode;

	if(!PURPLE_BLIST_NODE_IS_CONTACT(node))
		return;

	gtknode = (struct _pidgin_blist_node *)node->ui_data;

	gtknode->contact_expanded = FALSE;

	for(bnode = node->child; bnode; bnode = bnode->next) {
		pidgin_blist_update(NULL, bnode);
	}
}

static void
toggle_privacy(GtkWidget *widget, PurpleBlistNode *node)
{
	PurpleBuddy *buddy;
	PurpleAccount *account;
	gboolean permitted;
	const char *name;

	if (!PURPLE_BLIST_NODE_IS_BUDDY(node))
		return;

	buddy = (PurpleBuddy *)node;
	account = purple_buddy_get_account(buddy);
	name = purple_buddy_get_name(buddy);

	permitted = purple_privacy_check(account, name);

	/* XXX: Perhaps ask whether to restore the previous lists where appropirate? */

	if (permitted)
		purple_privacy_deny(account, name, FALSE, FALSE);
	else
		purple_privacy_allow(account, name, FALSE, FALSE);

	pidgin_blist_update(purple_get_blist(), node);
}

void pidgin_append_blist_node_privacy_menu(GtkWidget *menu, PurpleBlistNode *node)
{
	PurpleBuddy *buddy = (PurpleBuddy *)node;
	PurpleAccount *account;
	gboolean permitted;

	account = purple_buddy_get_account(buddy);
	permitted = purple_privacy_check(account, purple_buddy_get_name(buddy));

	pidgin_new_item_from_stock(menu, permitted ? _("_Block") : _("Un_block"),
						permitted ? PIDGIN_STOCK_TOOLBAR_BLOCK : PIDGIN_STOCK_TOOLBAR_UNBLOCK, G_CALLBACK(toggle_privacy),
						node, 0 ,0, NULL);
}

void
pidgin_append_blist_node_proto_menu(GtkWidget *menu, PurpleConnection *gc,
                                      PurpleBlistNode *node)
{
	GList *l, *ll;
	PurplePluginProtocolInfo *prpl_info = PURPLE_PLUGIN_PROTOCOL_INFO(gc->prpl);

	if(!prpl_info || !prpl_info->blist_node_menu)
		return;

	for(l = ll = prpl_info->blist_node_menu(node); l; l = l->next) {
		PurpleMenuAction *act = (PurpleMenuAction *) l->data;
		pidgin_append_menu_action(menu, act, node);
	}
	g_list_free(ll);
}

void
pidgin_append_blist_node_extended_menu(GtkWidget *menu, PurpleBlistNode *node)
{
	GList *l, *ll;

	for(l = ll = purple_blist_node_get_extended_menu(node); l; l = l->next) {
		PurpleMenuAction *act = (PurpleMenuAction *) l->data;
		pidgin_append_menu_action(menu, act, node);
	}
	g_list_free(ll);
}

void
pidgin_blist_make_buddy_menu(GtkWidget *menu, PurpleBuddy *buddy, gboolean sub) {
	PurplePluginProtocolInfo *prpl_info;
	PurpleContact *contact;
	gboolean contact_expanded = FALSE;

	g_return_if_fail(menu);
	g_return_if_fail(buddy);

	prpl_info = PURPLE_PLUGIN_PROTOCOL_INFO(buddy->account->gc->prpl);

	contact = purple_buddy_get_contact(buddy);
	if (contact) {
		contact_expanded = ((struct _pidgin_blist_node *)(((PurpleBlistNode*)contact)->ui_data))->contact_expanded;
	}

	if (prpl_info && prpl_info->get_info) {
		pidgin_new_item_from_stock(menu, _("Get _Info"), PIDGIN_STOCK_TOOLBAR_USER_INFO,
				G_CALLBACK(gtk_blist_menu_info_cb), buddy, 0, 0, NULL);
	}
	pidgin_new_item_from_stock(menu, _("I_M"), PIDGIN_STOCK_TOOLBAR_MESSAGE_NEW,
			G_CALLBACK(gtk_blist_menu_im_cb), buddy, 0, 0, NULL);
	if (prpl_info && prpl_info->send_file) {
		if (!prpl_info->can_receive_file ||
			prpl_info->can_receive_file(buddy->account->gc, buddy->name))
		{
			pidgin_new_item_from_stock(menu, _("_Send File"),
									 PIDGIN_STOCK_TOOLBAR_SEND_FILE,
									 G_CALLBACK(gtk_blist_menu_send_file_cb),
									 buddy, 0, 0, NULL);
		}
	}

	pidgin_new_item_from_stock(menu, _("Add Buddy _Pounce"), NULL,
			G_CALLBACK(gtk_blist_menu_bp_cb), buddy, 0, 0, NULL);

	if(((PurpleBlistNode*)buddy)->parent->child->next && !sub && !contact_expanded) {
		pidgin_new_item_from_stock(menu, _("View _Log"), NULL,
				G_CALLBACK(gtk_blist_menu_showlog_cb),
				contact, 0, 0, NULL);
	} else if (!sub) {
		pidgin_new_item_from_stock(menu, _("View _Log"), NULL,
				G_CALLBACK(gtk_blist_menu_showlog_cb), buddy, 0, 0, NULL);
	}


	pidgin_append_blist_node_proto_menu(menu, buddy->account->gc,
										  (PurpleBlistNode *)buddy);
	pidgin_append_blist_node_extended_menu(menu, (PurpleBlistNode *)buddy);

	if (((PurpleBlistNode*)buddy)->parent->child->next && !sub && !contact_expanded) {
		pidgin_separator(menu);
		pidgin_append_blist_node_privacy_menu(menu, (PurpleBlistNode *)buddy);
		pidgin_new_item_from_stock(menu, _("_Alias..."), PIDGIN_STOCK_ALIAS,
				G_CALLBACK(gtk_blist_menu_alias_cb),
				contact, 0, 0, NULL);
		pidgin_new_item_from_stock(menu, _("_Remove"), GTK_STOCK_REMOVE,
				G_CALLBACK(pidgin_blist_remove_cb),
				contact, 0, 0, NULL);
	} else if (!sub || contact_expanded) {
		pidgin_separator(menu);
		pidgin_append_blist_node_privacy_menu(menu, (PurpleBlistNode *)buddy);
		pidgin_new_item_from_stock(menu, _("_Alias..."), PIDGIN_STOCK_ALIAS,
				G_CALLBACK(gtk_blist_menu_alias_cb), buddy, 0, 0, NULL);
		pidgin_new_item_from_stock(menu, _("_Remove"), GTK_STOCK_REMOVE,
				G_CALLBACK(pidgin_blist_remove_cb), buddy,
				0, 0, NULL);
	}
}

static gboolean
gtk_blist_key_press_cb(GtkWidget *tv, GdkEventKey *event, gpointer data)
{
	PurpleBlistNode *node;
	GValue val;
	GtkTreeIter iter;
	GtkTreeSelection *sel;

	sel = gtk_tree_view_get_selection(GTK_TREE_VIEW(tv));
	if(!gtk_tree_selection_get_selected(sel, NULL, &iter))
		return FALSE;

	val.g_type = 0;
	gtk_tree_model_get_value(GTK_TREE_MODEL(gtkblist->treemodel), &iter,
			NODE_COLUMN, &val);
	node = g_value_get_pointer(&val);

	if(event->state & GDK_CONTROL_MASK &&
			(event->keyval == 'o' || event->keyval == 'O')) {
		PurpleBuddy *buddy;

		if(PURPLE_BLIST_NODE_IS_CONTACT(node)) {
			buddy = purple_contact_get_priority_buddy((PurpleContact*)node);
		} else if(PURPLE_BLIST_NODE_IS_BUDDY(node)) {
			buddy = (PurpleBuddy*)node;
		} else {
			return FALSE;
		}
		if(buddy)
			pidgin_retrieve_user_info(buddy->account->gc, buddy->name);
	} else if (event->keyval == GDK_F2) {
		gtk_blist_menu_alias_cb(tv, node);
	}

	return FALSE;
}

static GtkWidget *
create_group_menu (PurpleBlistNode *node, PurpleGroup *g)
{
	GtkWidget *menu;
	GtkWidget *item;

	menu = gtk_menu_new();
	item = pidgin_new_item_from_stock(menu, _("Add a _Buddy"), GTK_STOCK_ADD,
				 G_CALLBACK(pidgin_blist_add_buddy_cb), node, 0, 0, NULL);
	gtk_widget_set_sensitive(item, purple_connections_get_all() != NULL);
	item = pidgin_new_item_from_stock(menu, _("Add a C_hat"), GTK_STOCK_ADD,
				 G_CALLBACK(pidgin_blist_add_chat_cb), node, 0, 0, NULL);
	gtk_widget_set_sensitive(item, pidgin_blist_joinchat_is_showable());
	pidgin_new_item_from_stock(menu, _("_Delete Group"), GTK_STOCK_REMOVE,
				 G_CALLBACK(pidgin_blist_remove_cb), node, 0, 0, NULL);
	pidgin_new_item_from_stock(menu, _("_Rename"), NULL,
				 G_CALLBACK(gtk_blist_menu_alias_cb), node, 0, 0, NULL);

	pidgin_append_blist_node_extended_menu(menu, node);

	return menu;
}


static GtkWidget *
create_chat_menu(PurpleBlistNode *node, PurpleChat *c) {
	GtkWidget *menu;
	gboolean autojoin;

	menu = gtk_menu_new();
	autojoin = (purple_blist_node_get_bool(node, "gtk-autojoin") ||
			(purple_blist_node_get_string(node, "gtk-autojoin") != NULL));

	pidgin_new_item_from_stock(menu, _("_Join"), PIDGIN_STOCK_CHAT,
			G_CALLBACK(gtk_blist_menu_join_cb), node, 0, 0, NULL);
	pidgin_new_check_item(menu, _("Auto-Join"),
			G_CALLBACK(gtk_blist_menu_autojoin_cb), node, autojoin);
	pidgin_new_item_from_stock(menu, _("View _Log"), NULL,
			G_CALLBACK(gtk_blist_menu_showlog_cb), node, 0, 0, NULL);

	pidgin_append_blist_node_proto_menu(menu, c->account->gc, node);
	pidgin_append_blist_node_extended_menu(menu, node);

	pidgin_separator(menu);

	pidgin_new_item_from_stock(menu, _("_Alias..."), PIDGIN_STOCK_ALIAS,
				 G_CALLBACK(gtk_blist_menu_alias_cb), node, 0, 0, NULL);
	pidgin_new_item_from_stock(menu, _("_Remove"), GTK_STOCK_REMOVE,
				 G_CALLBACK(pidgin_blist_remove_cb), node, 0, 0, NULL);

	return menu;
}

static GtkWidget *
create_contact_menu (PurpleBlistNode *node)
{
	GtkWidget *menu;

	menu = gtk_menu_new();

	pidgin_new_item_from_stock(menu, _("View _Log"), NULL,
				 G_CALLBACK(gtk_blist_menu_showlog_cb),
				 node, 0, 0, NULL);

	pidgin_separator(menu);

	pidgin_new_item_from_stock(menu, _("_Alias..."), PIDGIN_STOCK_ALIAS,
				 G_CALLBACK(gtk_blist_menu_alias_cb), node, 0, 0, NULL);
	pidgin_new_item_from_stock(menu, _("_Remove"), GTK_STOCK_REMOVE,
				 G_CALLBACK(pidgin_blist_remove_cb), node, 0, 0, NULL);

	pidgin_separator(menu);

	pidgin_new_item_from_stock(menu, _("_Collapse"), GTK_STOCK_ZOOM_OUT,
				 G_CALLBACK(pidgin_blist_collapse_contact_cb),
				 node, 0, 0, NULL);

	pidgin_append_blist_node_extended_menu(menu, node);

	return menu;
}

static GtkWidget *
create_buddy_menu(PurpleBlistNode *node, PurpleBuddy *b) {
	struct _pidgin_blist_node *gtknode = (struct _pidgin_blist_node *)node->ui_data;
	GtkWidget *menu;
	GtkWidget *menuitem;
	gboolean show_offline = purple_prefs_get_bool(PIDGIN_PREFS_ROOT "/blist/show_offline_buddies");

	menu = gtk_menu_new();
	pidgin_blist_make_buddy_menu(menu, b, FALSE);

	if(PURPLE_BLIST_NODE_IS_CONTACT(node)) {
		pidgin_separator(menu);

		if(gtknode->contact_expanded) {
			pidgin_new_item_from_stock(menu, _("_Collapse"),
						 GTK_STOCK_ZOOM_OUT,
						 G_CALLBACK(pidgin_blist_collapse_contact_cb),
						 node, 0, 0, NULL);
		} else {
			pidgin_new_item_from_stock(menu, _("_Expand"),
						 GTK_STOCK_ZOOM_IN,
						 G_CALLBACK(pidgin_blist_expand_contact_cb), node,
						 0, 0, NULL);
		}
		if(node->child->next) {
			PurpleBlistNode *bnode;

			for(bnode = node->child; bnode; bnode = bnode->next) {
				PurpleBuddy *buddy = (PurpleBuddy*)bnode;
				GdkPixbuf *buf;
				GtkWidget *submenu;
				GtkWidget *image;

				if(buddy == b)
					continue;
				if(!buddy->account->gc)
					continue;
				if(!show_offline && !PURPLE_BUDDY_IS_ONLINE(buddy))
					continue;

				menuitem = gtk_image_menu_item_new_with_label(buddy->name);
				buf = pidgin_create_prpl_icon(buddy->account,PIDGIN_PRPL_ICON_SMALL);
				image = gtk_image_new_from_pixbuf(buf);
				g_object_unref(G_OBJECT(buf));
				gtk_image_menu_item_set_image(GTK_IMAGE_MENU_ITEM(menuitem),
											  image);
				gtk_widget_show(image);
				gtk_menu_shell_append(GTK_MENU_SHELL(menu), menuitem);
				gtk_widget_show(menuitem);

				submenu = gtk_menu_new();
				gtk_menu_item_set_submenu(GTK_MENU_ITEM(menuitem), submenu);
				gtk_widget_show(submenu);

				pidgin_blist_make_buddy_menu(submenu, buddy, TRUE);
			}
		}
	}
	return menu;
}

static gboolean
pidgin_blist_show_context_menu(PurpleBlistNode *node,
								 GtkMenuPositionFunc func,
								 GtkWidget *tv,
								 guint button,
								 guint32 time)
{
	struct _pidgin_blist_node *gtknode;
	GtkWidget *menu = NULL;
	gboolean handled = FALSE;

	gtknode = (struct _pidgin_blist_node *)node->ui_data;

	/* Create a menu based on the thing we right-clicked on */
	if (PURPLE_BLIST_NODE_IS_GROUP(node)) {
		PurpleGroup *g = (PurpleGroup *)node;

		menu = create_group_menu(node, g);
	} else if (PURPLE_BLIST_NODE_IS_CHAT(node)) {
		PurpleChat *c = (PurpleChat *)node;

		menu = create_chat_menu(node, c);
	} else if ((PURPLE_BLIST_NODE_IS_CONTACT(node)) && (gtknode->contact_expanded)) {
		menu = create_contact_menu(node);
	} else if (PURPLE_BLIST_NODE_IS_CONTACT(node) || PURPLE_BLIST_NODE_IS_BUDDY(node)) {
		PurpleBuddy *b;

		if (PURPLE_BLIST_NODE_IS_CONTACT(node))
			b = purple_contact_get_priority_buddy((PurpleContact*)node);
		else
			b = (PurpleBuddy *)node;

		menu = create_buddy_menu(node, b);
	}

#ifdef _WIN32
	/* Unhook the tooltip-timeout since we don't want a tooltip
	 * to appear and obscure the context menu we are about to show
	   This is a workaround for GTK+ bug 107320. */
	if (gtkblist->timeout) {
		g_source_remove(gtkblist->timeout);
		gtkblist->timeout = 0;
	}
#endif

	/* Now display the menu */
	if (menu != NULL) {
		gtk_widget_show_all(menu);
		gtk_menu_popup(GTK_MENU(menu), NULL, NULL, func, tv, button, time);
		handled = TRUE;
	}

	return handled;
}

static gboolean gtk_blist_button_press_cb(GtkWidget *tv, GdkEventButton *event, gpointer user_data)
{
	GtkTreePath *path;
	PurpleBlistNode *node;
	GValue val;
	GtkTreeIter iter;
	GtkTreeSelection *sel;
	PurplePlugin *prpl = NULL;
	PurplePluginProtocolInfo *prpl_info = NULL;
	struct _pidgin_blist_node *gtknode;
	gboolean handled = FALSE;

	/* Here we figure out which node was clicked */
	if (!gtk_tree_view_get_path_at_pos(GTK_TREE_VIEW(tv), event->x, event->y, &path, NULL, NULL, NULL))
		return FALSE;
	gtk_tree_model_get_iter(GTK_TREE_MODEL(gtkblist->treemodel), &iter, path);
	val.g_type = 0;
	gtk_tree_model_get_value(GTK_TREE_MODEL(gtkblist->treemodel), &iter, NODE_COLUMN, &val);
	node = g_value_get_pointer(&val);
	gtknode = (struct _pidgin_blist_node *)node->ui_data;

	/* Right click draws a context menu */
	if ((event->button == 3) && (event->type == GDK_BUTTON_PRESS)) {
		handled = pidgin_blist_show_context_menu(node, NULL, tv, 3, event->time);

	/* CTRL+middle click expands or collapse a contact */
	} else if ((event->button == 2) && (event->type == GDK_BUTTON_PRESS) &&
			   (event->state & GDK_CONTROL_MASK) && (PURPLE_BLIST_NODE_IS_CONTACT(node))) {
		if (gtknode->contact_expanded)
			pidgin_blist_collapse_contact_cb(NULL, node);
		else
			pidgin_blist_expand_contact_cb(NULL, node);
		handled = TRUE;

	/* Double middle click gets info */
	} else if ((event->button == 2) && (event->type == GDK_2BUTTON_PRESS) &&
			   ((PURPLE_BLIST_NODE_IS_CONTACT(node)) || (PURPLE_BLIST_NODE_IS_BUDDY(node)))) {
		PurpleBuddy *b;
		if(PURPLE_BLIST_NODE_IS_CONTACT(node))
			b = purple_contact_get_priority_buddy((PurpleContact*)node);
		else
			b = (PurpleBuddy *)node;

		prpl = purple_find_prpl(purple_account_get_protocol_id(b->account));
		if (prpl != NULL)
			prpl_info = PURPLE_PLUGIN_PROTOCOL_INFO(prpl);

		if (prpl && prpl_info->get_info)
			pidgin_retrieve_user_info(b->account->gc, b->name);
		handled = TRUE;
	}

#if (1)
	/*
	 * This code only exists because GTK+ doesn't work.  If we return
	 * FALSE here, as would be normal the event propoagates down and
	 * somehow gets interpreted as the start of a drag event.
	 *
	 * Um, isn't it _normal_ to return TRUE here?  Since the event
	 * was handled?  --Mark
	 */
	if(handled) {
		sel = gtk_tree_view_get_selection(GTK_TREE_VIEW(tv));
		gtk_tree_selection_select_path(sel, path);
		gtk_tree_path_free(path);
		return TRUE;
	}
#endif
	gtk_tree_path_free(path);

	return FALSE;
}

static gboolean
pidgin_blist_popup_menu_cb(GtkWidget *tv, void *user_data)
{
	PurpleBlistNode *node;
	GValue val;
	GtkTreeIter iter;
	GtkTreeSelection *sel;
	gboolean handled = FALSE;

	sel = gtk_tree_view_get_selection(GTK_TREE_VIEW(tv));
	if (!gtk_tree_selection_get_selected(sel, NULL, &iter))
		return FALSE;

	val.g_type = 0;
	gtk_tree_model_get_value(GTK_TREE_MODEL(gtkblist->treemodel),
							 &iter, NODE_COLUMN, &val);
	node = g_value_get_pointer(&val);

	/* Shift+F10 draws a context menu */
	handled = pidgin_blist_show_context_menu(node, pidgin_treeview_popup_menu_position_func, tv, 0, GDK_CURRENT_TIME);

	return handled;
}

static void pidgin_blist_buddy_details_cb(gpointer data, guint action, GtkWidget *item)
{
	pidgin_set_cursor(gtkblist->window, GDK_WATCH);

	purple_prefs_set_bool(PIDGIN_PREFS_ROOT "/blist/show_buddy_icons",
			    gtk_check_menu_item_get_active(GTK_CHECK_MENU_ITEM(item)));

	pidgin_clear_cursor(gtkblist->window);
}

static void pidgin_blist_show_idle_time_cb(gpointer data, guint action, GtkWidget *item)
{
	pidgin_set_cursor(gtkblist->window, GDK_WATCH);

	purple_prefs_set_bool(PIDGIN_PREFS_ROOT "/blist/show_idle_time",
			    gtk_check_menu_item_get_active(GTK_CHECK_MENU_ITEM(item)));

	pidgin_clear_cursor(gtkblist->window);
}

static void pidgin_blist_show_empty_groups_cb(gpointer data, guint action, GtkWidget *item)
{
	pidgin_set_cursor(gtkblist->window, GDK_WATCH);

	purple_prefs_set_bool(PIDGIN_PREFS_ROOT "/blist/show_empty_groups",
			gtk_check_menu_item_get_active(GTK_CHECK_MENU_ITEM(item)));

	pidgin_clear_cursor(gtkblist->window);
}

static void pidgin_blist_edit_mode_cb(gpointer callback_data, guint callback_action,
		GtkWidget *checkitem)
{
	pidgin_set_cursor(gtkblist->window, GDK_WATCH);

	purple_prefs_set_bool(PIDGIN_PREFS_ROOT "/blist/show_offline_buddies",
			gtk_check_menu_item_get_active(GTK_CHECK_MENU_ITEM(checkitem)));

	pidgin_clear_cursor(gtkblist->window);
}

static void pidgin_blist_mute_sounds_cb(gpointer data, guint action, GtkWidget *item)
{
	purple_prefs_set_bool(PIDGIN_PREFS_ROOT "/sound/mute", GTK_CHECK_MENU_ITEM(item)->active);
}

static void
pidgin_blist_mute_pref_cb(const char *name, PurplePrefType type,
							gconstpointer value, gpointer data)
{
	gtk_check_menu_item_set_active(GTK_CHECK_MENU_ITEM(gtk_item_factory_get_item(gtkblist->ift,
						N_("/Tools/Mute Sounds"))),	(gboolean)GPOINTER_TO_INT(value));
}

static void
pidgin_blist_sound_method_pref_cb(const char *name, PurplePrefType type,
									gconstpointer value, gpointer data)
{
	gboolean sensitive = TRUE;

	if(!strcmp(value, "none"))
		sensitive = FALSE;

	gtk_widget_set_sensitive(gtk_item_factory_get_widget(gtkblist->ift, N_("/Tools/Mute Sounds")), sensitive);
}

static void
add_buddies_from_vcard(const char *prpl_id, PurpleGroup *group, GList *list,
					   const char *alias)
{
	GList *l;
	PurpleAccount *account = NULL;
	PurpleConnection *gc;

	if (list == NULL)
		return;

	for (l = purple_connections_get_all(); l != NULL; l = l->next)
	{
		gc = (PurpleConnection *)l->data;
		account = purple_connection_get_account(gc);

		if (!strcmp(purple_account_get_protocol_id(account), prpl_id))
			break;

		account = NULL;
	}

	if (account != NULL)
	{
		for (l = list; l != NULL; l = l->next)
		{
			purple_blist_request_add_buddy(account, l->data,
										 (group ? group->name : NULL),
										 alias);
		}
	}

	g_list_foreach(list, (GFunc)g_free, NULL);
	g_list_free(list);
}

static gboolean
parse_vcard(const char *vcard, PurpleGroup *group)
{
	char *temp_vcard;
	char *s, *c;
	char *alias    = NULL;
	GList *aims    = NULL;
	GList *icqs    = NULL;
	GList *yahoos  = NULL;
	GList *msns    = NULL;
	GList *jabbers = NULL;

	s = temp_vcard = g_strdup(vcard);

	while (*s != '\0' && strncmp(s, "END:vCard", strlen("END:vCard")))
	{
		char *field, *value;

		field = s;

		/* Grab the field */
		while (*s != '\r' && *s != '\n' && *s != '\0' && *s != ':')
			s++;

		if (*s == '\r') s++;
		if (*s == '\n')
		{
			s++;
			continue;
		}

		if (*s != '\0') *s++ = '\0';

		if ((c = strchr(field, ';')) != NULL)
			*c = '\0';

		/* Proceed to the end of the line */
		value = s;

		while (*s != '\r' && *s != '\n' && *s != '\0')
			s++;

		if (*s == '\r') *s++ = '\0';
		if (*s == '\n') *s++ = '\0';

		/* We only want to worry about a few fields here. */
		if (!strcmp(field, "FN"))
			alias = g_strdup(value);
		else if (!strcmp(field, "X-AIM") || !strcmp(field, "X-ICQ") ||
				 !strcmp(field, "X-YAHOO") || !strcmp(field, "X-MSN") ||
				 !strcmp(field, "X-JABBER"))
		{
			char **values = g_strsplit(value, ":", 0);
			char **im;

			for (im = values; *im != NULL; im++)
			{
				if (!strcmp(field, "X-AIM"))
					aims = g_list_append(aims, g_strdup(*im));
				else if (!strcmp(field, "X-ICQ"))
					icqs = g_list_append(icqs, g_strdup(*im));
				else if (!strcmp(field, "X-YAHOO"))
					yahoos = g_list_append(yahoos, g_strdup(*im));
				else if (!strcmp(field, "X-MSN"))
					msns = g_list_append(msns, g_strdup(*im));
				else if (!strcmp(field, "X-JABBER"))
					jabbers = g_list_append(jabbers, g_strdup(*im));
			}

			g_strfreev(values);
		}
	}

	g_free(temp_vcard);

	if (aims == NULL && icqs == NULL && yahoos == NULL &&
		msns == NULL && jabbers == NULL)
	{
		g_free(alias);

		return FALSE;
	}

	add_buddies_from_vcard("prpl-oscar",  group, aims,    alias);
	add_buddies_from_vcard("prpl-oscar",  group, icqs,    alias);
	add_buddies_from_vcard("prpl-yahoo",  group, yahoos,  alias);
	add_buddies_from_vcard("prpl-msn",    group, msns,    alias);
	add_buddies_from_vcard("prpl-jabber", group, jabbers, alias);

	g_free(alias);

	return TRUE;
}

#ifdef _WIN32
static void pidgin_blist_drag_begin(GtkWidget *widget,
		GdkDragContext *drag_context, gpointer user_data)
{
	pidgin_blist_tooltip_destroy();


	/* Unhook the tooltip-timeout since we don't want a tooltip
	 * to appear and obscure the dragging operation.
	 * This is a workaround for GTK+ bug 107320. */
	if (gtkblist->timeout) {
		g_source_remove(gtkblist->timeout);
		gtkblist->timeout = 0;
	}
}
#endif

static void pidgin_blist_drag_data_get_cb(GtkWidget *widget,
											GdkDragContext *dc,
											GtkSelectionData *data,
											guint info,
											guint time,
											gpointer null)
{

	if (data->target == gdk_atom_intern("PURPLE_BLIST_NODE", FALSE))
	{
		GtkTreeRowReference *ref = g_object_get_data(G_OBJECT(dc), "gtk-tree-view-source-row");
		GtkTreePath *sourcerow = gtk_tree_row_reference_get_path(ref);
		GtkTreeIter iter;
		PurpleBlistNode *node = NULL;
		GValue val;
		if(!sourcerow)
			return;
		gtk_tree_model_get_iter(GTK_TREE_MODEL(gtkblist->treemodel), &iter, sourcerow);
		val.g_type = 0;
		gtk_tree_model_get_value (GTK_TREE_MODEL(gtkblist->treemodel), &iter, NODE_COLUMN, &val);
		node = g_value_get_pointer(&val);
		gtk_selection_data_set (data,
					gdk_atom_intern ("PURPLE_BLIST_NODE", FALSE),
					8, /* bits */
					(void*)&node,
					sizeof (node));

		gtk_tree_path_free(sourcerow);
	}
	else if (data->target == gdk_atom_intern("application/x-im-contact", FALSE))
	{
		GtkTreeRowReference *ref;
		GtkTreePath *sourcerow;
		GtkTreeIter iter;
		PurpleBlistNode *node = NULL;
		PurpleBuddy *buddy;
		PurpleConnection *gc;
		GValue val;
		GString *str;
		const char *protocol;

		ref = g_object_get_data(G_OBJECT(dc), "gtk-tree-view-source-row");
		sourcerow = gtk_tree_row_reference_get_path(ref);

		if (!sourcerow)
			return;

		gtk_tree_model_get_iter(GTK_TREE_MODEL(gtkblist->treemodel), &iter,
								sourcerow);
		val.g_type = 0;
		gtk_tree_model_get_value(GTK_TREE_MODEL(gtkblist->treemodel), &iter,
								 NODE_COLUMN, &val);

		node = g_value_get_pointer(&val);

		if (PURPLE_BLIST_NODE_IS_CONTACT(node))
		{
			buddy = purple_contact_get_priority_buddy((PurpleContact *)node);
		}
		else if (!PURPLE_BLIST_NODE_IS_BUDDY(node))
		{
			gtk_tree_path_free(sourcerow);
			return;
		}
		else
		{
			buddy = (PurpleBuddy *)node;
		}

		gc = purple_account_get_connection(buddy->account);

		if (gc == NULL)
		{
			gtk_tree_path_free(sourcerow);
			return;
		}

		protocol =
			PURPLE_PLUGIN_PROTOCOL_INFO(gc->prpl)->list_icon(buddy->account,
														   buddy);

		str = g_string_new(NULL);
		g_string_printf(str,
			"MIME-Version: 1.0\r\n"
			"Content-Type: application/x-im-contact\r\n"
			"X-IM-Protocol: %s\r\n"
			"X-IM-Username: %s\r\n",
			protocol,
			buddy->name);

		if (buddy->alias != NULL)
		{
			g_string_append_printf(str,
				"X-IM-Alias: %s\r\n",
				buddy->alias);
		}

		g_string_append(str, "\r\n");

		gtk_selection_data_set(data,
					gdk_atom_intern("application/x-im-contact", FALSE),
					8, /* bits */
					(const guchar *)str->str,
					strlen(str->str) + 1);

		g_string_free(str, TRUE);
		gtk_tree_path_free(sourcerow);
	}
}

static void pidgin_blist_drag_data_rcv_cb(GtkWidget *widget, GdkDragContext *dc, guint x, guint y,
			  GtkSelectionData *sd, guint info, guint t)
{
	if (gtkblist->drag_timeout) {
		g_source_remove(gtkblist->drag_timeout);
		gtkblist->drag_timeout = 0;
	}

	if (sd->target == gdk_atom_intern("PURPLE_BLIST_NODE", FALSE) && sd->data) {
		PurpleBlistNode *n = NULL;
		GtkTreePath *path = NULL;
		GtkTreeViewDropPosition position;
		memcpy(&n, sd->data, sizeof(n));
		if(gtk_tree_view_get_dest_row_at_pos(GTK_TREE_VIEW(widget), x, y, &path, &position)) {
			/* if we're here, I think it means the drop is ok */
			GtkTreeIter iter;
			PurpleBlistNode *node;
			GValue val;
			struct _pidgin_blist_node *gtknode;

			gtk_tree_model_get_iter(GTK_TREE_MODEL(gtkblist->treemodel),
					&iter, path);
			val.g_type = 0;
			gtk_tree_model_get_value (GTK_TREE_MODEL(gtkblist->treemodel),
					&iter, NODE_COLUMN, &val);
			node = g_value_get_pointer(&val);
			gtknode = node->ui_data;

			if (PURPLE_BLIST_NODE_IS_CONTACT(n)) {
				PurpleContact *c = (PurpleContact*)n;
				if (PURPLE_BLIST_NODE_IS_CONTACT(node) && gtknode->contact_expanded) {
					purple_blist_merge_contact(c, node);
				} else if (PURPLE_BLIST_NODE_IS_CONTACT(node) ||
						PURPLE_BLIST_NODE_IS_CHAT(node)) {
					switch(position) {
						case GTK_TREE_VIEW_DROP_AFTER:
						case GTK_TREE_VIEW_DROP_INTO_OR_AFTER:
							purple_blist_add_contact(c, (PurpleGroup*)node->parent,
									node);
							break;
						case GTK_TREE_VIEW_DROP_BEFORE:
						case GTK_TREE_VIEW_DROP_INTO_OR_BEFORE:
							purple_blist_add_contact(c, (PurpleGroup*)node->parent,
									node->prev);
							break;
					}
				} else if(PURPLE_BLIST_NODE_IS_GROUP(node)) {
					purple_blist_add_contact(c, (PurpleGroup*)node, NULL);
				} else if(PURPLE_BLIST_NODE_IS_BUDDY(node)) {
					purple_blist_merge_contact(c, node);
				}
			} else if (PURPLE_BLIST_NODE_IS_BUDDY(n)) {
				PurpleBuddy *b = (PurpleBuddy*)n;
				if (PURPLE_BLIST_NODE_IS_BUDDY(node)) {
					switch(position) {
						case GTK_TREE_VIEW_DROP_AFTER:
						case GTK_TREE_VIEW_DROP_INTO_OR_AFTER:
							purple_blist_add_buddy(b, (PurpleContact*)node->parent,
									(PurpleGroup*)node->parent->parent, node);
							break;
						case GTK_TREE_VIEW_DROP_BEFORE:
						case GTK_TREE_VIEW_DROP_INTO_OR_BEFORE:
							purple_blist_add_buddy(b, (PurpleContact*)node->parent,
									(PurpleGroup*)node->parent->parent,
									node->prev);
							break;
					}
				} else if(PURPLE_BLIST_NODE_IS_CHAT(node)) {
					purple_blist_add_buddy(b, NULL, (PurpleGroup*)node->parent,
							NULL);
				} else if (PURPLE_BLIST_NODE_IS_GROUP(node)) {
					purple_blist_add_buddy(b, NULL, (PurpleGroup*)node, NULL);
				} else if (PURPLE_BLIST_NODE_IS_CONTACT(node)) {
					if(gtknode->contact_expanded) {
						switch(position) {
							case GTK_TREE_VIEW_DROP_INTO_OR_AFTER:
							case GTK_TREE_VIEW_DROP_AFTER:
							case GTK_TREE_VIEW_DROP_INTO_OR_BEFORE:
								purple_blist_add_buddy(b, (PurpleContact*)node,
										(PurpleGroup*)node->parent, NULL);
								break;
							case GTK_TREE_VIEW_DROP_BEFORE:
								purple_blist_add_buddy(b, NULL,
										(PurpleGroup*)node->parent, node->prev);
								break;
						}
					} else {
						switch(position) {
							case GTK_TREE_VIEW_DROP_INTO_OR_AFTER:
							case GTK_TREE_VIEW_DROP_AFTER:
								purple_blist_add_buddy(b, NULL,
										(PurpleGroup*)node->parent, NULL);
								break;
							case GTK_TREE_VIEW_DROP_INTO_OR_BEFORE:
							case GTK_TREE_VIEW_DROP_BEFORE:
								purple_blist_add_buddy(b, NULL,
										(PurpleGroup*)node->parent, node->prev);
								break;
						}
					}
				}
			} else if (PURPLE_BLIST_NODE_IS_CHAT(n)) {
				PurpleChat *chat = (PurpleChat *)n;
				if (PURPLE_BLIST_NODE_IS_BUDDY(node)) {
					switch(position) {
						case GTK_TREE_VIEW_DROP_AFTER:
						case GTK_TREE_VIEW_DROP_INTO_OR_AFTER:
						case GTK_TREE_VIEW_DROP_BEFORE:
						case GTK_TREE_VIEW_DROP_INTO_OR_BEFORE:
							purple_blist_add_chat(chat,
									(PurpleGroup*)node->parent->parent,
									node->parent);
							break;
					}
				} else if(PURPLE_BLIST_NODE_IS_CONTACT(node) ||
						PURPLE_BLIST_NODE_IS_CHAT(node)) {
					switch(position) {
						case GTK_TREE_VIEW_DROP_AFTER:
						case GTK_TREE_VIEW_DROP_INTO_OR_AFTER:
							purple_blist_add_chat(chat, (PurpleGroup*)node->parent, node);
							break;
						case GTK_TREE_VIEW_DROP_BEFORE:
						case GTK_TREE_VIEW_DROP_INTO_OR_BEFORE:
							purple_blist_add_chat(chat, (PurpleGroup*)node->parent, node->prev);
							break;
					}
				} else if (PURPLE_BLIST_NODE_IS_GROUP(node)) {
					purple_blist_add_chat(chat, (PurpleGroup*)node, NULL);
				}
			} else if (PURPLE_BLIST_NODE_IS_GROUP(n)) {
				PurpleGroup *g = (PurpleGroup*)n;
				if (PURPLE_BLIST_NODE_IS_GROUP(node)) {
					switch (position) {
					case GTK_TREE_VIEW_DROP_INTO_OR_AFTER:
					case GTK_TREE_VIEW_DROP_AFTER:
						purple_blist_add_group(g, node);
						break;
					case GTK_TREE_VIEW_DROP_INTO_OR_BEFORE:
					case GTK_TREE_VIEW_DROP_BEFORE:
						purple_blist_add_group(g, node->prev);
						break;
					}
				} else if(PURPLE_BLIST_NODE_IS_BUDDY(node)) {
					purple_blist_add_group(g, node->parent->parent);
				} else if(PURPLE_BLIST_NODE_IS_CONTACT(node) ||
						PURPLE_BLIST_NODE_IS_CHAT(node)) {
					purple_blist_add_group(g, node->parent);
				}
			}

			gtk_tree_path_free(path);
			gtk_drag_finish(dc, TRUE, (dc->action == GDK_ACTION_MOVE), t);
		}
	}
	else if (sd->target == gdk_atom_intern("application/x-im-contact",
										   FALSE) && sd->data)
	{
		PurpleGroup *group = NULL;
		GtkTreePath *path = NULL;
		GtkTreeViewDropPosition position;
		PurpleAccount *account;
		char *protocol = NULL;
		char *username = NULL;
		char *alias = NULL;

		if (gtk_tree_view_get_dest_row_at_pos(GTK_TREE_VIEW(widget),
											  x, y, &path, &position))
		{
			GtkTreeIter iter;
			PurpleBlistNode *node;
			GValue val;

			gtk_tree_model_get_iter(GTK_TREE_MODEL(gtkblist->treemodel),
									&iter, path);
			val.g_type = 0;
			gtk_tree_model_get_value (GTK_TREE_MODEL(gtkblist->treemodel),
									  &iter, NODE_COLUMN, &val);
			node = g_value_get_pointer(&val);

			if (PURPLE_BLIST_NODE_IS_BUDDY(node))
			{
				group = (PurpleGroup *)node->parent->parent;
			}
			else if (PURPLE_BLIST_NODE_IS_CHAT(node) ||
					 PURPLE_BLIST_NODE_IS_CONTACT(node))
			{
				group = (PurpleGroup *)node->parent;
			}
			else if (PURPLE_BLIST_NODE_IS_GROUP(node))
			{
				group = (PurpleGroup *)node;
			}
		}

		if (pidgin_parse_x_im_contact((const char *)sd->data, FALSE, &account,
										&protocol, &username, &alias))
		{
			if (account == NULL)
			{
				purple_notify_error(NULL, NULL,
					_("You are not currently signed on with an account that "
					  "can add that buddy."), NULL);
			}
			else
			{
				purple_blist_request_add_buddy(account, username,
											 (group ? group->name : NULL),
											 alias);
			}
		}

		g_free(username);
		g_free(protocol);
		g_free(alias);

		if (path != NULL)
			gtk_tree_path_free(path);

		gtk_drag_finish(dc, TRUE, (dc->action == GDK_ACTION_MOVE), t);
	}
	else if (sd->target == gdk_atom_intern("text/x-vcard", FALSE) && sd->data)
	{
		gboolean result;
		PurpleGroup *group = NULL;
		GtkTreePath *path = NULL;
		GtkTreeViewDropPosition position;

		if (gtk_tree_view_get_dest_row_at_pos(GTK_TREE_VIEW(widget),
											  x, y, &path, &position))
		{
			GtkTreeIter iter;
			PurpleBlistNode *node;
			GValue val;

			gtk_tree_model_get_iter(GTK_TREE_MODEL(gtkblist->treemodel),
									&iter, path);
			val.g_type = 0;
			gtk_tree_model_get_value (GTK_TREE_MODEL(gtkblist->treemodel),
									  &iter, NODE_COLUMN, &val);
			node = g_value_get_pointer(&val);

			if (PURPLE_BLIST_NODE_IS_BUDDY(node))
			{
				group = (PurpleGroup *)node->parent->parent;
			}
			else if (PURPLE_BLIST_NODE_IS_CHAT(node) ||
					 PURPLE_BLIST_NODE_IS_CONTACT(node))
			{
				group = (PurpleGroup *)node->parent;
			}
			else if (PURPLE_BLIST_NODE_IS_GROUP(node))
			{
				group = (PurpleGroup *)node;
			}
		}

		result = parse_vcard((const gchar *)sd->data, group);

		gtk_drag_finish(dc, result, (dc->action == GDK_ACTION_MOVE), t);
	} else if (sd->target == gdk_atom_intern("text/uri-list", FALSE) && sd->data) {
		GtkTreePath *path = NULL;
		GtkTreeViewDropPosition position;

		if (gtk_tree_view_get_dest_row_at_pos(GTK_TREE_VIEW(widget),
											  x, y, &path, &position))
			{
				GtkTreeIter iter;
				PurpleBlistNode *node;
				GValue val;

				gtk_tree_model_get_iter(GTK_TREE_MODEL(gtkblist->treemodel),
							&iter, path);
				val.g_type = 0;
				gtk_tree_model_get_value (GTK_TREE_MODEL(gtkblist->treemodel),
							  &iter, NODE_COLUMN, &val);
				node = g_value_get_pointer(&val);

				if (PURPLE_BLIST_NODE_IS_BUDDY(node) || PURPLE_BLIST_NODE_IS_CONTACT(node)) {
					PurpleBuddy *b = PURPLE_BLIST_NODE_IS_BUDDY(node) ? (PurpleBuddy*)node : purple_contact_get_priority_buddy((PurpleContact*)node);
					pidgin_dnd_file_manage(sd, b->account, b->name);
					gtk_drag_finish(dc, TRUE, (dc->action == GDK_ACTION_MOVE), t);
				} else {
					gtk_drag_finish(dc, FALSE, FALSE, t);
				}
			}
	}
}

/* Altered from do_colorshift in gnome-panel */
static void
do_alphashift (GdkPixbuf *dest, GdkPixbuf *src, int shift)
{
	gint i, j;
	gint width, height, has_alpha, srcrowstride, destrowstride;
	guchar *target_pixels;
	guchar *original_pixels;
	guchar *pixsrc;
	guchar *pixdest;
	int val;
	guchar a;

	has_alpha = gdk_pixbuf_get_has_alpha (src);
	if (!has_alpha)
	  return;

	width = gdk_pixbuf_get_width (src);
	height = gdk_pixbuf_get_height (src);
	srcrowstride = gdk_pixbuf_get_rowstride (src);
	destrowstride = gdk_pixbuf_get_rowstride (dest);
	target_pixels = gdk_pixbuf_get_pixels (dest);
	original_pixels = gdk_pixbuf_get_pixels (src);

	for (i = 0; i < height; i++) {
		pixdest = target_pixels + i*destrowstride;
		pixsrc = original_pixels + i*srcrowstride;
		for (j = 0; j < width; j++) {
			*(pixdest++) = *(pixsrc++);
			*(pixdest++) = *(pixsrc++);
			*(pixdest++) = *(pixsrc++);
			a = *(pixsrc++);
			val = a - shift;
			*(pixdest++) = CLAMP(val, 0, 255);
		}
	}
}


static GdkPixbuf *pidgin_blist_get_buddy_icon(PurpleBlistNode *node,
		gboolean scaled, gboolean greyed)
{
	GdkPixbuf *buf, *ret = NULL;
	GdkPixbufLoader *loader;
	PurpleBuddyIcon *icon = NULL;
	const guchar *data = NULL;
	gsize len;
	PurpleBuddy *buddy = NULL;
	PurpleAccount *account = NULL;
	PurplePluginProtocolInfo *prpl_info = NULL;
	PurpleStoredImage *custom_img;

	if(PURPLE_BLIST_NODE_IS_CONTACT(node)) {
		buddy = purple_contact_get_priority_buddy((PurpleContact*)node);
	} else if(PURPLE_BLIST_NODE_IS_BUDDY(node)) {
		buddy = (PurpleBuddy*)node;
	} else {
		return NULL;
	}

	if(buddy == NULL)
		return NULL;

	account = purple_buddy_get_account(buddy);

	if(account && account->gc)
		prpl_info = PURPLE_PLUGIN_PROTOCOL_INFO(account->gc->prpl);

#if 0
	if (!purple_prefs_get_bool(PIDGIN_PREFS_ROOT "/blist/show_buddy_icons"))
		return NULL;
#endif

	custom_img = purple_buddy_icons_find_custom_icon(purple_buddy_get_contact(buddy));
	if (custom_img)
	{
		data = purple_imgstore_get_data(custom_img);
		len = purple_imgstore_get_size(custom_img);
	}

	if (data == NULL) {
		/* Not sure I like this...*/
		if (!(icon = purple_buddy_icons_find(buddy->account, buddy->name)))
			return NULL;
		data = purple_buddy_icon_get_data(icon, &len);

		if(data == NULL)
			return NULL;
	}

	loader = gdk_pixbuf_loader_new();
	gdk_pixbuf_loader_write(loader, data, len, NULL);
	gdk_pixbuf_loader_close(loader, NULL);

	purple_imgstore_unref(custom_img);
	purple_buddy_icon_unref(icon);

	buf = gdk_pixbuf_loader_get_pixbuf(loader);
	if (buf)
		g_object_ref(G_OBJECT(buf));
	g_object_unref(G_OBJECT(loader));

	if (buf) {
		int orig_width, orig_height;
		int scale_width, scale_height;

		if (greyed) {
			PurplePresence *presence = purple_buddy_get_presence(buddy);
			if (!PURPLE_BUDDY_IS_ONLINE(buddy))
				gdk_pixbuf_saturate_and_pixelate(buf, buf, 0.0, FALSE);
			if (purple_presence_is_idle(presence))
				gdk_pixbuf_saturate_and_pixelate(buf, buf, 0.25, FALSE);
		}

		/* i'd use the pidgin_buddy_icon_get_scale_size() thing,
		 * but it won't tell me the original size, which I need for scaling
		 * purposes */
		scale_width = orig_width = gdk_pixbuf_get_width(buf);
		scale_height = orig_height = gdk_pixbuf_get_height(buf);

		if (prpl_info && prpl_info->icon_spec.scale_rules & PURPLE_ICON_SCALE_DISPLAY)
			purple_buddy_icon_get_scale_size(&prpl_info->icon_spec, &scale_width, &scale_height);

		if (scaled) {
			if(scale_height > scale_width) {
				scale_width = 32.0 * (double)scale_width / (double)scale_height;
				scale_height = 32;
			} else {
				scale_height = 32.0 * (double)scale_height / (double)scale_width;
				scale_width = 32;
			}

			ret = gdk_pixbuf_new(GDK_COLORSPACE_RGB, TRUE, 8, 32, 32);
			gdk_pixbuf_fill(ret, 0x00000000);
			gdk_pixbuf_scale(buf, ret, (32-scale_width)/2, (32-scale_height)/2, scale_width, scale_height, (32-scale_width)/2, (32-scale_height)/2, (double)scale_width/(double)orig_width, (double)scale_height/(double)orig_height, GDK_INTERP_BILINEAR);
			if (pidgin_gdk_pixbuf_is_opaque(ret))
				pidgin_gdk_pixbuf_make_round(ret);
		} else {
			ret = gdk_pixbuf_scale_simple(buf,scale_width,scale_height, GDK_INTERP_BILINEAR);
		}
		g_object_unref(G_OBJECT(buf));
	}

	return ret;
}
/* # - Status Icon
 * P - Protocol Icon
 * A - Buddy Icon
 * [ - SMALL_SPACE
 * = - LARGE_SPACE
 *                   +--- STATUS_SIZE                +--- td->avatar_width
 *                   |         +-- td->name_width    |
 *                +----+   +-------+            +---------+
 *                |    |   |       |            |         |
 *                +-------------------------------------------+
 *                |       [          =        [               |--- TOOLTIP_BORDER
 *name_height --+-| ######[BuddyName = PP     [   AAAAAAAAAAA |--+
 *              | | ######[          = PP     [   AAAAAAAAAAA |  |
 * STATUS SIZE -| | ######[[[[[[[[[[[[[[[[[[[[[   AAAAAAAAAAA |  |
 *           +--+-| ######[Account: So-and-so [   AAAAAAAAAAA |  |-- td->avatar_height
 *           |    |       [Idle: 4h 15m       [   AAAAAAAAAAA |  |
 *  height --+    |       [Foo: Bar, Baz      [   AAAAAAAAAAA |  |
 *           |    |       [Status: Awesome    [   AAAAAAAAAAA |--+
 *           +----|       [Stop: Hammer Time  [               |
 *                |       [                   [               |--- TOOLTIP_BORDER
 *                +-------------------------------------------+
 *                 |       |                |                |
 *                 |       +----------------+                |
 *                 |               |                         |
 *                 |               +-- td->width             |
 *                 |                                         |
 *                 +---- TOOLTIP_BORDER                      +---- TOOLTIP_BORDER
 *
 *
 */
#define STATUS_SIZE 22
#define TOOLTIP_BORDER 12
#define SMALL_SPACE 6
#define LARGE_SPACE 12
#define PRPL_SIZE 16
struct tooltip_data {
	PangoLayout *layout;
	PangoLayout *name_layout;
	GdkPixbuf *prpl_icon;
	GdkPixbuf *status_icon;
	GdkPixbuf *avatar;
	gboolean avatar_is_prpl_icon;
	int avatar_width;
	int avatar_height;
	int name_height;
	int name_width;
	int width;
	int height;
};

static struct tooltip_data * create_tip_for_node(PurpleBlistNode *node, gboolean full)
{
	char *tooltip_text = NULL;
	struct tooltip_data *td = g_new0(struct tooltip_data, 1);
	PurpleAccount *account = NULL;
	char *tmp, *node_name;

	if(PURPLE_BLIST_NODE_IS_BUDDY(node)) {
		account = ((PurpleBuddy*)(node))->account;
	} else if(PURPLE_BLIST_NODE_IS_CHAT(node)) {
		account = ((PurpleChat*)(node))->account;
	}

	td->status_icon = pidgin_blist_get_status_icon(node, PIDGIN_STATUS_ICON_LARGE);
	td->avatar = pidgin_blist_get_buddy_icon(node, !full, FALSE);
	td->prpl_icon = pidgin_create_prpl_icon(account, PIDGIN_PRPL_ICON_SMALL);
	tooltip_text = pidgin_get_tooltip_text(node, full);
	td->layout = gtk_widget_create_pango_layout(gtkblist->tipwindow, NULL);
	td->name_layout = gtk_widget_create_pango_layout(gtkblist->tipwindow, NULL);

	if (PURPLE_BLIST_NODE_IS_BUDDY(node))
		tmp = g_markup_escape_text(purple_buddy_get_name((PurpleBuddy*)node), -1);
	else
		tmp = g_markup_escape_text(purple_chat_get_name((PurpleChat*)node), -1);
	node_name = g_strdup_printf("<span size='x-large' weight='bold'>%s</span>", tmp);
	g_free(tmp);

	pango_layout_set_markup(td->layout, tooltip_text, -1);
	pango_layout_set_wrap(td->layout, PANGO_WRAP_WORD);
	pango_layout_set_width(td->layout, 300000);

	pango_layout_get_size (td->layout, &td->width, &td->height);
	td->width = PANGO_PIXELS(td->width);
	td->height = PANGO_PIXELS(td->height);

	pango_layout_set_markup(td->name_layout, node_name, -1);
	pango_layout_set_wrap(td->name_layout, PANGO_WRAP_WORD);
	pango_layout_set_width(td->name_layout, 300000);

	pango_layout_get_size (td->name_layout, &td->name_width, &td->name_height);
	td->name_width = PANGO_PIXELS(td->name_width) + SMALL_SPACE + PRPL_SIZE;
	td->name_height = MAX(PANGO_PIXELS(td->name_height), PRPL_SIZE + SMALL_SPACE);
#if 0  /* PRPL Icon as avatar */
	if(!td->avatar && full) {
		td->avatar = pidgin_create_prpl_icon(account, PIDGIN_PRPL_ICON_LARGE);
		td->avatar_is_prpl_icon = TRUE;
	}
#endif

	if (td->avatar) {
		td->avatar_width = gdk_pixbuf_get_width(td->avatar);
		td->avatar_height = gdk_pixbuf_get_height(td->avatar);
	}

	g_free(node_name);
	g_free(tooltip_text);
	return td;
}

static void pidgin_blist_paint_tip(GtkWidget *widget, GdkEventExpose *event, PurpleBlistNode *node)
{
	GtkStyle *style;
	int current_height, max_width;
	int max_text_width;
	int max_avatar_width;
	GList *l;
	int prpl_col = 0;
        GtkTextDirection dir = gtk_widget_get_direction(widget);

	if(gtkblist->tooltipdata == NULL)
		return;

	style = gtkblist->tipwindow->style;
	gtk_paint_flat_box(style, gtkblist->tipwindow->window, GTK_STATE_NORMAL, GTK_SHADOW_OUT,
			NULL, gtkblist->tipwindow, "tooltip", 0, 0, -1, -1);

	max_text_width = 0;
	max_avatar_width = 0;

	for(l = gtkblist->tooltipdata; l; l = l->next)
	{
		struct tooltip_data *td = l->data;

		max_text_width = MAX(max_text_width,
				MAX(td->width, td->name_width));
		max_avatar_width = MAX(max_avatar_width, td->avatar_width);
	}

	max_width = TOOLTIP_BORDER + STATUS_SIZE + SMALL_SPACE + max_text_width + SMALL_SPACE + max_avatar_width + TOOLTIP_BORDER;
	if (dir == GTK_TEXT_DIR_RTL)
		prpl_col = TOOLTIP_BORDER + max_avatar_width + SMALL_SPACE;
	else
		prpl_col = TOOLTIP_BORDER + STATUS_SIZE + SMALL_SPACE + max_text_width - PRPL_SIZE;

	current_height = 12;
	for(l = gtkblist->tooltipdata; l; l = l->next)
	{
		struct tooltip_data *td = l->data;

		if (td->avatar && pidgin_gdk_pixbuf_is_opaque(td->avatar))
		{
			if (dir == GTK_TEXT_DIR_RTL)
				gtk_paint_flat_box(style, gtkblist->tipwindow->window, GTK_STATE_NORMAL, GTK_SHADOW_OUT,
						NULL, gtkblist->tipwindow, "tooltip",
						TOOLTIP_BORDER -1, current_height -1, td->avatar_width +2, td->avatar_height + 2);
			else
				gtk_paint_flat_box(style, gtkblist->tipwindow->window, GTK_STATE_NORMAL, GTK_SHADOW_OUT,
						NULL, gtkblist->tipwindow, "tooltip",
						max_width - (td->avatar_width+ TOOLTIP_BORDER)-1,
						current_height-1,td->avatar_width+2, td->avatar_height+2);
		}

#if GTK_CHECK_VERSION(2,2,0)
		if (dir == GTK_TEXT_DIR_RTL)
			gdk_draw_pixbuf(GDK_DRAWABLE(gtkblist->tipwindow->window), NULL, td->status_icon,
					0, 0, max_width - TOOLTIP_BORDER - STATUS_SIZE, current_height, -1, -1, GDK_RGB_DITHER_NONE, 0, 0);
		else
			gdk_draw_pixbuf(GDK_DRAWABLE(gtkblist->tipwindow->window), NULL, td->status_icon,
					0, 0, TOOLTIP_BORDER, current_height, -1 , -1, GDK_RGB_DITHER_NONE, 0, 0);
		if(td->avatar)
		{
			if (dir == GTK_TEXT_DIR_RTL)
				gdk_draw_pixbuf(GDK_DRAWABLE(gtkblist->tipwindow->window), NULL,
						td->avatar, 0, 0, TOOLTIP_BORDER, current_height, -1, -1, GDK_RGB_DITHER_NONE, 0, 0);
			else
				gdk_draw_pixbuf(GDK_DRAWABLE(gtkblist->tipwindow->window), NULL,
						td->avatar, 0, 0, max_width - (td->avatar_width + TOOLTIP_BORDER),
						current_height, -1 , -1, GDK_RGB_DITHER_NONE, 0, 0);
		}

		if (!td->avatar_is_prpl_icon)
			gdk_draw_pixbuf(GDK_DRAWABLE(gtkblist->tipwindow->window), NULL, td->prpl_icon,
					0, 0,
					prpl_col,
					current_height + ((td->name_height / 2) - (PRPL_SIZE / 2)),
					-1 , -1, GDK_RGB_DITHER_NONE, 0, 0);

#else
		gdk_pixbuf_render_to_drawable(td->status_icon, GDK_DRAWABLE(gtkblist->tipwindow->window), NULL, 0, 0, 12, current_height, -1, -1, GDK_RGB_DITHER_NONE, 0, 0);
		if(td->avatar)
			gdk_pixbuf_render_to_drawable(td->avatar,
					GDK_DRAWABLE(gtkblist->tipwindow->window), NULL, 0, 0,
					max_width - (td->avatar_width + TOOLTIP_BORDER),
					current_height, -1, -1, GDK_RGB_DITHER_NONE, 0, 0);
#endif
		if (dir == GTK_TEXT_DIR_RTL) {
			gtk_paint_layout(style, gtkblist->tipwindow->window, GTK_STATE_NORMAL, FALSE,
					NULL, gtkblist->tipwindow, "tooltip",
					max_width  -(TOOLTIP_BORDER + STATUS_SIZE +SMALL_SPACE) - PANGO_PIXELS(300000),
					current_height, td->name_layout);
		} else {
			gtk_paint_layout (style, gtkblist->tipwindow->window, GTK_STATE_NORMAL, FALSE,
					NULL, gtkblist->tipwindow, "tooltip",
					TOOLTIP_BORDER + STATUS_SIZE + SMALL_SPACE, current_height, td->name_layout);
		}
		if (dir != GTK_TEXT_DIR_RTL) {
			gtk_paint_layout (style, gtkblist->tipwindow->window, GTK_STATE_NORMAL, FALSE,
					NULL, gtkblist->tipwindow, "tooltip",
					TOOLTIP_BORDER + STATUS_SIZE + SMALL_SPACE, current_height + td->name_height, td->layout);
		} else {
			gtk_paint_layout(style, gtkblist->tipwindow->window, GTK_STATE_NORMAL, FALSE,
					NULL, gtkblist->tipwindow, "tooltip",
					max_width - (TOOLTIP_BORDER + STATUS_SIZE + SMALL_SPACE) - PANGO_PIXELS(300000),
					current_height + td->name_height,
					td->layout);
		}

		current_height += MAX(td->name_height + td->height, td->avatar_height) + TOOLTIP_BORDER;
	}
}


static void pidgin_blist_tooltip_destroy()
{
	while(gtkblist->tooltipdata) {
		struct tooltip_data *td = gtkblist->tooltipdata->data;

		if(td->avatar)
			g_object_unref(td->avatar);
		if(td->status_icon)
			g_object_unref(td->status_icon);
		if(td->prpl_icon)
			g_object_unref(td->prpl_icon);
		g_object_unref(td->layout);
		g_object_unref(td->name_layout);
		g_free(td);
		gtkblist->tooltipdata = g_list_delete_link(gtkblist->tooltipdata, gtkblist->tooltipdata);
	}

	if (gtkblist->tipwindow == NULL)
		return;

	gtk_widget_destroy(gtkblist->tipwindow);
	gtkblist->tipwindow = NULL;
}

static gboolean pidgin_blist_expand_timeout(GtkWidget *tv)
{
	GtkTreePath *path;
	GtkTreeIter iter;
	PurpleBlistNode *node;
	GValue val;
	struct _pidgin_blist_node *gtknode;

	if (!gtk_tree_view_get_path_at_pos(GTK_TREE_VIEW(tv), gtkblist->tip_rect.x, gtkblist->tip_rect.y, &path, NULL, NULL, NULL))
		return FALSE;
	gtk_tree_model_get_iter(GTK_TREE_MODEL(gtkblist->treemodel), &iter, path);
	val.g_type = 0;
	gtk_tree_model_get_value (GTK_TREE_MODEL(gtkblist->treemodel), &iter, NODE_COLUMN, &val);
	node = g_value_get_pointer(&val);

	if(!PURPLE_BLIST_NODE_IS_CONTACT(node)) {
		gtk_tree_path_free(path);
		return FALSE;
	}

	gtknode = node->ui_data;

	if (!gtknode->contact_expanded) {
		GtkTreeIter i;

		pidgin_blist_expand_contact_cb(NULL, node);

		gtk_tree_view_get_cell_area(GTK_TREE_VIEW(tv), path, NULL, &gtkblist->contact_rect);
		gdk_drawable_get_size(GDK_DRAWABLE(tv->window), &(gtkblist->contact_rect.width), NULL);
		gtkblist->mouseover_contact = node;
		gtk_tree_path_down (path);
		while (gtk_tree_model_get_iter(GTK_TREE_MODEL(gtkblist->treemodel), &i, path)) {
			GdkRectangle rect;
			gtk_tree_view_get_cell_area(GTK_TREE_VIEW(tv), path, NULL, &rect);
			gtkblist->contact_rect.height += rect.height;
			gtk_tree_path_next(path);
		}
	}
	gtk_tree_path_free(path);
	return FALSE;
}

static gboolean buddy_is_displayable(PurpleBuddy *buddy)
{
	struct _pidgin_blist_node *gtknode;

	if(!buddy)
		return FALSE;

	gtknode = ((PurpleBlistNode*)buddy)->ui_data;

	return (purple_account_is_connected(buddy->account) &&
			(purple_presence_is_online(buddy->presence) ||
			 (gtknode && gtknode->recent_signonoff) ||
			 purple_prefs_get_bool(PIDGIN_PREFS_ROOT "/blist/show_offline_buddies") ||
			 purple_blist_node_get_bool((PurpleBlistNode*)buddy, "show_offline")));
}

static gboolean pidgin_blist_tooltip_timeout(GtkWidget *tv)
{
	GtkTreePath *path;
	GtkTreeIter iter;
	PurpleBlistNode *node;
	GValue val;
	int scr_w, scr_h, w, h, x, y;
#if GTK_CHECK_VERSION(2,2,0)
	int mon_num;
	GdkScreen *screen = NULL;
#endif
	gboolean tooltip_top = FALSE;
	struct _pidgin_blist_node *gtknode;
	GdkRectangle mon_size;

	/*
	 * Attempt to free the previous tooltip.  I have a feeling
	 * this is never needed... but just in case.
	 */
	pidgin_blist_tooltip_destroy();

	if (!gtk_tree_view_get_path_at_pos(GTK_TREE_VIEW(tv), gtkblist->tip_rect.x, gtkblist->tip_rect.y, &path, NULL, NULL, NULL))
		return FALSE;
	gtk_tree_model_get_iter(GTK_TREE_MODEL(gtkblist->treemodel), &iter, path);
	val.g_type = 0;
	gtk_tree_model_get_value (GTK_TREE_MODEL(gtkblist->treemodel), &iter, NODE_COLUMN, &val);
	node = g_value_get_pointer(&val);

	gtk_tree_path_free(path);

	gtkblist->tipwindow = gtk_window_new(GTK_WINDOW_POPUP);

	if(PURPLE_BLIST_NODE_IS_CHAT(node) || PURPLE_BLIST_NODE_IS_BUDDY(node)) {
		struct tooltip_data *td = create_tip_for_node(node, TRUE);
		gtkblist->tooltipdata = g_list_append(gtkblist->tooltipdata, td);
		w = TOOLTIP_BORDER + STATUS_SIZE + SMALL_SPACE +
			MAX(td->width, td->name_width) + SMALL_SPACE + td->avatar_width + TOOLTIP_BORDER;
		h = TOOLTIP_BORDER + MAX(td->height + td->name_height, MAX(STATUS_SIZE, td->avatar_height))
			+ TOOLTIP_BORDER;
	} else if(PURPLE_BLIST_NODE_IS_CONTACT(node)) {
		PurpleBlistNode *child;
		PurpleBuddy *b = purple_contact_get_priority_buddy((PurpleContact *)node);
		int max_text_width = 0;
		int max_avatar_width = 0;
		w = h = 0;

		for(child = node->child; child; child = child->next)
		{
			if(PURPLE_BLIST_NODE_IS_BUDDY(child) && buddy_is_displayable((PurpleBuddy*)child)) {
				struct tooltip_data *td = create_tip_for_node(child, (b == (PurpleBuddy*)child));
				if (b == (PurpleBuddy *)child) {
					gtkblist->tooltipdata = g_list_prepend(gtkblist->tooltipdata, td);
				} else {
					gtkblist->tooltipdata = g_list_append(gtkblist->tooltipdata, td);
				}
				max_text_width = MAX(max_text_width, MAX(td->width, td->name_width));
				max_avatar_width = MAX(max_avatar_width, td->avatar_width);
				h += MAX(TOOLTIP_BORDER + MAX(STATUS_SIZE,td->avatar_height),
						TOOLTIP_BORDER + td->height + td->name_height);
			}
		}
		h += TOOLTIP_BORDER;
		w = TOOLTIP_BORDER + STATUS_SIZE + SMALL_SPACE + max_text_width + SMALL_SPACE + max_avatar_width + TOOLTIP_BORDER;
	} else {
		gtk_widget_destroy(gtkblist->tipwindow);
		gtkblist->tipwindow = NULL;
		return FALSE;
	}

	if (gtkblist->tooltipdata == NULL) {
		gtk_widget_destroy(gtkblist->tipwindow);
		gtkblist->tipwindow = NULL;
		return FALSE;
	}

	gtknode = node->ui_data;

	gtk_widget_set_app_paintable(gtkblist->tipwindow, TRUE);
	gtk_window_set_resizable(GTK_WINDOW(gtkblist->tipwindow), FALSE);
	gtk_widget_set_name(gtkblist->tipwindow, "gtk-tooltips");
	g_signal_connect(G_OBJECT(gtkblist->tipwindow), "expose_event",
			G_CALLBACK(pidgin_blist_paint_tip), NULL);
	gtk_widget_ensure_style (gtkblist->tipwindow);


#if GTK_CHECK_VERSION(2,2,0)
	gdk_display_get_pointer(gdk_display_get_default(), &screen, &x, &y, NULL);
	mon_num = gdk_screen_get_monitor_at_point(screen, x, y);
	gdk_screen_get_monitor_geometry(screen, mon_num, &mon_size);

	scr_w = mon_size.width + mon_size.x;
	scr_h = mon_size.height + mon_size.y;
#else
	scr_w = gdk_screen_width();
	scr_h = gdk_screen_height();
	gdk_window_get_pointer(NULL, &x, &y, NULL);
	mon_size.x = 0;
	mon_size.y = 0;
#endif

#if GTK_CHECK_VERSION(2,2,0)
	if (w > mon_size.width)
	  w = mon_size.width - 10;

	if (h > mon_size.height)
	  h = mon_size.height - 10;
#endif

	if (GTK_WIDGET_NO_WINDOW(gtkblist->window))
		y+=gtkblist->window->allocation.y;

	x -= ((w >> 1) + 4);

	if ((y + h + 4) > scr_h || tooltip_top)
		y = y - h - 5;
	else
		y = y + 6;

	if (y < mon_size.y)
		y = mon_size.y;

	if (y != mon_size.y) {
		if ((x + w) > scr_w)
			x -= (x + w + 5) - scr_w;
		else if (x < mon_size.x)
			x = mon_size.x;
	} else {
		x -= (w / 2 + 10);
		if (x < mon_size.x)
			x = mon_size.x;
	}

	gtk_widget_set_size_request(gtkblist->tipwindow, w, h);
	gtk_window_move(GTK_WINDOW(gtkblist->tipwindow), x, y);
	gtk_widget_show(gtkblist->tipwindow);

	return FALSE;
}

static gboolean pidgin_blist_drag_motion_cb(GtkWidget *tv, GdkDragContext *drag_context,
					      gint x, gint y, guint time, gpointer user_data)
{
	GtkTreePath *path;
	int delay;
	GdkRectangle rect;

	/*
	 * When dragging a buddy into a contact, this is the delay before
	 * the contact auto-expands.
	 */
	delay = 900;

	if (gtkblist->drag_timeout) {
		if ((y > gtkblist->tip_rect.y) && ((y - gtkblist->tip_rect.height) < gtkblist->tip_rect.y))
			return FALSE;
		/* We've left the cell.  Remove the timeout and create a new one below */
		g_source_remove(gtkblist->drag_timeout);
	}

	gtk_tree_view_get_path_at_pos(GTK_TREE_VIEW(tv), x, y, &path, NULL, NULL, NULL);
	gtk_tree_view_get_cell_area(GTK_TREE_VIEW(tv), path, NULL, &rect);

	/* Only autoexpand when in the middle of the cell to avoid annoying un-intended expands */
	if (y < rect.y + (rect.height / 3) ||
	    y > rect.y + (2 * (rect.height /3)))
		return FALSE;
	
	rect.height = rect.height / 3;
	rect.y += rect.height;

	gtkblist->tip_rect = rect;

	if (path)
		gtk_tree_path_free(path);
	gtkblist->drag_timeout = g_timeout_add(delay, (GSourceFunc)pidgin_blist_expand_timeout, tv);

	if (gtkblist->mouseover_contact) {
		if ((y < gtkblist->contact_rect.y) || ((y - gtkblist->contact_rect.height) > gtkblist->contact_rect.y)) {
			pidgin_blist_collapse_contact_cb(NULL, gtkblist->mouseover_contact);
			gtkblist->mouseover_contact = NULL;
		}
	}

	return FALSE;
}

static gboolean pidgin_blist_motion_cb (GtkWidget *tv, GdkEventMotion *event, gpointer null)
{
	GtkTreePath *path;
	int delay;

	delay = purple_prefs_get_int(PIDGIN_PREFS_ROOT "/blist/tooltip_delay");

	if (delay == 0)
		return FALSE;

	if (gtkblist->timeout) {
		if ((event->y > gtkblist->tip_rect.y) && ((event->y - gtkblist->tip_rect.height) < gtkblist->tip_rect.y))
			return FALSE;
		/* We've left the cell.  Remove the timeout and create a new one below */
		pidgin_blist_tooltip_destroy();
		g_source_remove(gtkblist->timeout);
	}

	gtk_tree_view_get_path_at_pos(GTK_TREE_VIEW(tv), event->x, event->y, &path, NULL, NULL, NULL);
	gtk_tree_view_get_cell_area(GTK_TREE_VIEW(tv), path, NULL, &gtkblist->tip_rect);

	if (path)
		gtk_tree_path_free(path);
	gtkblist->timeout = g_timeout_add(delay, (GSourceFunc)pidgin_blist_tooltip_timeout, tv);

	if (gtkblist->mouseover_contact) {
		if ((event->y < gtkblist->contact_rect.y) || ((event->y - gtkblist->contact_rect.height) > gtkblist->contact_rect.y)) {
			pidgin_blist_collapse_contact_cb(NULL, gtkblist->mouseover_contact);
			gtkblist->mouseover_contact = NULL;
		}
	}

	return FALSE;
}

static void pidgin_blist_leave_cb (GtkWidget *w, GdkEventCrossing *e, gpointer n)
{

	if (gtkblist->timeout) {
		g_source_remove(gtkblist->timeout);
		gtkblist->timeout = 0;
	}

	if (gtkblist->drag_timeout) {
		g_source_remove(gtkblist->drag_timeout);
		gtkblist->drag_timeout = 0;
	}

	pidgin_blist_tooltip_destroy();

	if (gtkblist->mouseover_contact &&
		!((e->x > gtkblist->contact_rect.x) && (e->x < (gtkblist->contact_rect.x + gtkblist->contact_rect.width)) &&
		 (e->y > gtkblist->contact_rect.y) && (e->y < (gtkblist->contact_rect.y + gtkblist->contact_rect.height)))) {
			pidgin_blist_collapse_contact_cb(NULL, gtkblist->mouseover_contact);
		gtkblist->mouseover_contact = NULL;
	}
}

static void
toggle_debug(void)
{
	purple_prefs_set_bool(PIDGIN_PREFS_ROOT "/debug/enabled",
			!purple_prefs_get_bool(PIDGIN_PREFS_ROOT "/debug/enabled"));
}


/***************************************************
 *            Crap                                 *
 ***************************************************/
static GtkItemFactoryEntry blist_menu[] =
{
	/* Buddies menu */
	{ N_("/_Buddies"), NULL, NULL, 0, "<Branch>", NULL },
	{ N_("/Buddies/New Instant _Message..."), "<CTL>M", pidgin_dialogs_im, 0, "<StockItem>", PIDGIN_STOCK_TOOLBAR_MESSAGE_NEW },
	{ N_("/Buddies/Join a _Chat..."), "<CTL>C", pidgin_blist_joinchat_show, 0, "<Item>", NULL },
	{ N_("/Buddies/Get User _Info..."), "<CTL>I", pidgin_dialogs_info, 0, "<StockItem>", PIDGIN_STOCK_TOOLBAR_USER_INFO },
	{ N_("/Buddies/View User _Log..."), "<CTL>L", pidgin_dialogs_log, 0, "<Item>", NULL },
	{ "/Buddies/sep1", NULL, NULL, 0, "<Separator>", NULL },
	{ N_("/Buddies/Show _Offline Buddies"), NULL, pidgin_blist_edit_mode_cb, 1, "<CheckItem>", NULL },
	{ N_("/Buddies/Show _Empty Groups"), NULL, pidgin_blist_show_empty_groups_cb, 1, "<CheckItem>", NULL },
	{ N_("/Buddies/Show Buddy _Details"), NULL, pidgin_blist_buddy_details_cb, 1, "<CheckItem>", NULL },
	{ N_("/Buddies/Show Idle _Times"), NULL, pidgin_blist_show_idle_time_cb, 1, "<CheckItem>", NULL },
	{ N_("/Buddies/_Sort Buddies"), NULL, NULL, 0, "<Branch>", NULL },
	{ "/Buddies/sep2", NULL, NULL, 0, "<Separator>", NULL },
	{ N_("/Buddies/_Add Buddy..."), "<CTL>B", pidgin_blist_add_buddy_cb, 0, "<StockItem>", GTK_STOCK_ADD },
	{ N_("/Buddies/Add C_hat..."), NULL, pidgin_blist_add_chat_cb, 0, "<StockItem>", GTK_STOCK_ADD },
	{ N_("/Buddies/Add _Group..."), NULL, purple_blist_request_add_group, 0, "<StockItem>", GTK_STOCK_ADD },
	{ "/Buddies/sep3", NULL, NULL, 0, "<Separator>", NULL },
<<<<<<< HEAD
=======
#if GTK_CHECK_VERSION(2,6,0)
	{ N_("/Buddies/_About Pidgin"), NULL, pidgin_dialogs_about, 0,  "<StockItem>", GTK_STOCK_ABOUT },
#else /* GTK < 2.6.0 */
	{ N_("/Buddies/_About Pidgin"), NULL, pidgin_dialogs_about, 0,  "<Item>", NULL },
#endif /* GTK >= 2.6.0 */
>>>>>>> 381207f5
	{ N_("/Buddies/_Quit"), "<CTL>Q", purple_core_quit, 0, "<StockItem>", GTK_STOCK_QUIT },

	/* Accounts menu */
	{ N_("/_Accounts"), NULL, NULL, 0, "<Branch>", NULL },
	{ N_("/Accounts/Add\\/Edit"), "<CTL>A", pidgin_accounts_window_show, 0, "<Item>", NULL },

	/* Tools */
	{ N_("/_Tools"), NULL, NULL, 0, "<Branch>", NULL },
	{ N_("/Tools/Buddy _Pounces"), NULL, pidgin_pounces_manager_show, 0, "<Item>", NULL },
	{ N_("/Tools/Plu_gins"), "<CTL>U", pidgin_plugin_dialog_show, 0, "<StockItem>", PIDGIN_STOCK_TOOLBAR_PLUGINS },
	{ N_("/Tools/Pr_eferences"), "<CTL>P", pidgin_prefs_show, 0, "<StockItem>", GTK_STOCK_PREFERENCES },
	{ N_("/Tools/Pr_ivacy"), NULL, pidgin_privacy_dialog_show, 0, "<Item>", NULL },
	{ "/Tools/sep2", NULL, NULL, 0, "<Separator>", NULL },
	{ N_("/Tools/_File Transfers"), "<CTL>T", pidgin_xfer_dialog_show, 0, "<Item>", NULL },
	{ N_("/Tools/R_oom List"), NULL, pidgin_roomlist_dialog_show, 0, "<Item>", NULL },
	{ N_("/Tools/System _Log"), NULL, gtk_blist_show_systemlog_cb, 0, "<Item>", NULL },
	{ "/Tools/sep3", NULL, NULL, 0, "<Separator>", NULL },
	{ N_("/Tools/Mute _Sounds"), "<CTL>S", pidgin_blist_mute_sounds_cb, 0, "<CheckItem>", NULL },
	/* Help */
	{ N_("/_Help"), NULL, NULL, 0, "<Branch>", NULL },
	{ N_("/Help/Online _Help"), "F1", gtk_blist_show_onlinehelp_cb, 0, "<StockItem>", GTK_STOCK_HELP },
	{ N_("/Help/_Debug Window"), NULL, toggle_debug, 0, "<Item>", NULL },
	{ N_("/Help/_About"), NULL, pidgin_dialogs_about, 0,  "<Item>", NULL },
};

/*********************************************************
 * Private Utility functions                             *
 *********************************************************/

static char *pidgin_get_tooltip_text(PurpleBlistNode *node, gboolean full)
{
	GString *str = g_string_new("");
	PurplePlugin *prpl;
	PurplePluginProtocolInfo *prpl_info = NULL;
	char *tmp;

	if (PURPLE_BLIST_NODE_IS_CHAT(node))
	{
		PurpleChat *chat;
		GList *cur;
		struct proto_chat_entry *pce;
		char *name, *value;

		chat = (PurpleChat *)node;
		prpl = purple_find_prpl(purple_account_get_protocol_id(chat->account));
		prpl_info = PURPLE_PLUGIN_PROTOCOL_INFO(prpl);

		if (g_list_length(purple_connections_get_all()) > 1)
		{
			tmp = g_markup_escape_text(chat->account->username, -1);
			g_string_append_printf(str, _("\n<b>Account:</b> %s"), tmp);
			g_free(tmp);
		}

		if (prpl_info->chat_info != NULL)
			cur = prpl_info->chat_info(chat->account->gc);
		else
			cur = NULL;

		while (cur != NULL)
		{
			pce = cur->data;

			if (!pce->secret && (!pce->required &&
				g_hash_table_lookup(chat->components, pce->identifier) == NULL))
			{
				tmp = purple_text_strip_mnemonic(pce->label);
				name = g_markup_escape_text(tmp, -1);
				g_free(tmp);
				value = g_markup_escape_text(g_hash_table_lookup(
										chat->components, pce->identifier), -1);
				g_string_append_printf(str, "\n<b>%s</b> %s",
							name ? name : "",
							value ? value : "");
				g_free(name);
				g_free(value);
			}

			g_free(pce);
			cur = g_list_remove(cur, pce);
		}
	}
	else if (PURPLE_BLIST_NODE_IS_CONTACT(node) || PURPLE_BLIST_NODE_IS_BUDDY(node))
	{
		/* NOTE: THIS FUNCTION IS NO LONGER CALLED FOR CONTACTS.
		 * It is only called by create_tip_for_node(), and create_tip_for_node() is never called for a contact.
		 */
		PurpleContact *c;
		PurpleBuddy *b;
		PurplePresence *presence;
		PurpleNotifyUserInfo *user_info;
		char *tmp;
		time_t idle_secs, signon;

		if (PURPLE_BLIST_NODE_IS_CONTACT(node))
		{
			c = (PurpleContact *)node;
			b = purple_contact_get_priority_buddy(c);
		}
		else
		{
			b = (PurpleBuddy *)node;
			c = purple_buddy_get_contact(b);
		}

		prpl = purple_find_prpl(purple_account_get_protocol_id(b->account));
		prpl_info = PURPLE_PLUGIN_PROTOCOL_INFO(prpl);

		presence = purple_buddy_get_presence(b);
		user_info = purple_notify_user_info_new();

		/* Account */
		if (full && g_list_length(purple_connections_get_all()) > 1)
		{
			tmp = g_markup_escape_text(purple_account_get_username(
									   purple_buddy_get_account(b)), -1);
			purple_notify_user_info_add_pair(user_info, _("Account"), tmp);
			g_free(tmp);
		}

		/* Alias */
		/* If there's not a contact alias, the node is being displayed with
		 * this alias, so there's no point in showing it in the tooltip. */
		if (full && b->alias != NULL && b->alias[0] != '\0' &&
		    (c->alias != NULL && c->alias[0] != '\0') &&
		    strcmp(c->alias, b->alias) != 0)
		{
			tmp = g_markup_escape_text(b->alias, -1);
			purple_notify_user_info_add_pair(user_info, _("Buddy Alias"), tmp);
			g_free(tmp);
		}

		/* Nickname/Server Alias */
		/* I'd like to only show this if there's a contact or buddy
		 * alias, but many people on MSN set long nicknames, which
		 * get ellipsized, so the only way to see the whole thing is
		 * to look at the tooltip. */
		if (full && b->server_alias != NULL && b->server_alias[0] != '\0')
		{
			tmp = g_markup_escape_text(b->server_alias, -1);
			purple_notify_user_info_add_pair(user_info, _("Nickname"), tmp);
			g_free(tmp);
		}

		/* Logged In */
		signon = purple_presence_get_login_time(presence);
		if (full && PURPLE_BUDDY_IS_ONLINE(b) && signon > 0)
		{
			if (signon > time(NULL)) {
				/*
				 * They signed on in the future?!  Our local clock
				 * must be wrong, show the actual date instead of
				 * "4 days", etc.
				 */
				tmp = g_strdup(purple_date_format_long(localtime(&signon)));
			} else
				tmp = purple_str_seconds_to_string(time(NULL) - signon);
			purple_notify_user_info_add_pair(user_info, _("Logged In"), tmp);
			g_free(tmp);
		}

		/* Idle */
		if (purple_presence_is_idle(presence))
		{
			idle_secs = purple_presence_get_idle_time(presence);
			if (idle_secs > 0)
			{
				tmp = purple_str_seconds_to_string(time(NULL) - idle_secs);
				purple_notify_user_info_add_pair(user_info, _("Idle"), tmp);
				g_free(tmp);
			}
		}

		/* Last Seen */
		if (full && !PURPLE_BUDDY_IS_ONLINE(b))
		{
			struct _pidgin_blist_node *gtknode = ((PurpleBlistNode *)c)->ui_data;
			PurpleBlistNode *bnode;
			int lastseen = 0;

			if (!gtknode->contact_expanded || PURPLE_BLIST_NODE_IS_CONTACT(node))
			{
				/* We're either looking at a buddy for a collapsed contact or
				 * an expanded contact itself so we show the most recent
				 * (largest) last_seen time for any of the buddies under
				 * the contact. */
				for (bnode = ((PurpleBlistNode *)c)->child ; bnode != NULL ; bnode = bnode->next)
				{
					int value = purple_blist_node_get_int(bnode, "last_seen");
					if (value > lastseen)
						lastseen = value;
				}
			}
			else
			{
				/* We're dealing with a buddy under an expanded contact,
				 * so we show the last_seen time for the buddy. */
				lastseen = purple_blist_node_get_int(&b->node, "last_seen");
			}

			if (lastseen > 0)
			{
				tmp = purple_str_seconds_to_string(time(NULL) - lastseen);
				purple_notify_user_info_add_pair(user_info, _("Last Seen"), tmp);
				g_free(tmp);
			}
		}


		/* Offline? */
		/* FIXME: Why is this status special-cased by the core? -- rlaager */
		if (!PURPLE_BUDDY_IS_ONLINE(b)) {
			purple_notify_user_info_add_pair(user_info, _("Status"), _("Offline"));
		}

		if (prpl_info && prpl_info->tooltip_text)
		{
			/* Additional text from the PRPL */
			prpl_info->tooltip_text(b, user_info, full);
		}

		/* These are Easter Eggs.  Patches to remove them will be rejected. */
		if (!g_ascii_strcasecmp(b->name, "robflynn"))
			purple_notify_user_info_add_pair(user_info, _("Description"), _("Spooky"));
		if (!g_ascii_strcasecmp(b->name, "seanegn"))
			purple_notify_user_info_add_pair(user_info, _("Status"), _("Awesome"));
		if (!g_ascii_strcasecmp(b->name, "chipx86"))
			purple_notify_user_info_add_pair(user_info, _("Status"), _("Rockin'"));

		tmp = purple_notify_user_info_get_text_with_newline(user_info, "\n");
		g_string_append(str, tmp);
		g_free(tmp);

		purple_notify_user_info_destroy(user_info);
	}

	purple_signal_emit(pidgin_blist_get_handle(),
			 "drawing-tooltip", node, str, full);

	return g_string_free(str, FALSE);
}

GdkPixbuf *
pidgin_blist_get_emblem(PurpleBlistNode *node)
{
	PurpleBuddy *buddy = NULL;
	struct _pidgin_blist_node *gtknode = node->ui_data;
	struct _pidgin_blist_node *gtkbuddynode = NULL;
	PurplePlugin *prpl;
	PurplePluginProtocolInfo *prpl_info;
	const char *name = NULL;
	char *filename, *path;
	GdkPixbuf *ret;
	PurplePresence *p;



	if(PURPLE_BLIST_NODE_IS_CONTACT(node)) {
		if(!gtknode->contact_expanded) {
			buddy = purple_contact_get_priority_buddy((PurpleContact*)node);
			gtkbuddynode = ((PurpleBlistNode*)buddy)->ui_data;
		}
	} else if(PURPLE_BLIST_NODE_IS_BUDDY(node)) {
		buddy = (PurpleBuddy*)node;
		gtkbuddynode = node->ui_data;
		p = purple_buddy_get_presence(buddy);
		if (purple_presence_is_status_primitive_active(p, PURPLE_STATUS_MOBILE)) {
			path = g_build_filename(DATADIR, "pixmaps", "pidgin", "emblems", 
						"16", "mobile.png", NULL);
			ret = gdk_pixbuf_new_from_file(path, NULL);
			g_free(path);
			return ret;
		}

		if (((struct _pidgin_blist_node*)(node->parent->ui_data))->contact_expanded)
			return pidgin_create_prpl_icon(((PurpleBuddy*)node)->account, PIDGIN_PRPL_ICON_SMALL);
	} else if(PURPLE_BLIST_NODE_IS_CHAT(node)) {
		return pidgin_create_prpl_icon(((PurpleChat*)node)->account, PIDGIN_PRPL_ICON_SMALL);
	} else {
		return NULL;
	}

	if (!purple_privacy_check(buddy->account, purple_buddy_get_name(buddy))) {
		path = g_build_filename(DATADIR, "pixmaps", "pidgin", "emblems", "16", "blocked.png", NULL);
		ret = gdk_pixbuf_new_from_file(path, NULL);
		g_free(path);
		return ret;
	}

	p = purple_buddy_get_presence(buddy);
	if (purple_presence_is_status_primitive_active(p, PURPLE_STATUS_MOBILE)) {
		path = g_build_filename(DATADIR, "pixmaps", "pidgin", "emblems", "16", "mobile.png", NULL);
		ret = gdk_pixbuf_new_from_file(path, NULL);
		g_free(path);
		return ret;
	}

	prpl = purple_find_prpl(purple_account_get_protocol_id(buddy->account));
	if (!prpl)
		return NULL;

	prpl_info = PURPLE_PLUGIN_PROTOCOL_INFO(prpl);
	if (prpl_info && prpl_info->list_emblem)
		name = prpl_info->list_emblem(buddy);

	if (name == NULL)
		return NULL;

	filename = g_strdup_printf("%s.png", name);

	path = g_build_filename(DATADIR, "pixmaps", "pidgin", "emblems", "16", filename, NULL);
	ret = gdk_pixbuf_new_from_file(path, NULL);

	g_free(filename);
	g_free(path);

	return ret;
}


GdkPixbuf *
pidgin_blist_get_status_icon(PurpleBlistNode *node, PidginStatusIconSize size)
{
	GdkPixbuf *ret;
	const char *protoname = NULL;
	struct _pidgin_blist_node *gtknode = node->ui_data;
	struct _pidgin_blist_node *gtkbuddynode = NULL;
	PurpleBuddy *buddy = NULL;
	PurpleChat *chat = NULL;
	GtkIconSize icon_size = gtk_icon_size_from_name((size == PIDGIN_STATUS_ICON_LARGE) ? PIDGIN_ICON_SIZE_TANGO_SMALL :
											 PIDGIN_ICON_SIZE_TANGO_EXTRA_SMALL);

	if(PURPLE_BLIST_NODE_IS_CONTACT(node)) {
		if(!gtknode->contact_expanded) {
			buddy = purple_contact_get_priority_buddy((PurpleContact*)node);
			if (buddy != NULL)
				gtkbuddynode = ((PurpleBlistNode*)buddy)->ui_data;
		}
	} else if(PURPLE_BLIST_NODE_IS_BUDDY(node)) {
		buddy = (PurpleBuddy*)node;
		gtkbuddynode = node->ui_data;
	} else if(PURPLE_BLIST_NODE_IS_CHAT(node)) {
		chat = (PurpleChat*)node;
	} else {
		return NULL;
	}

	if(buddy || chat) {
		PurpleAccount *account;
		PurplePlugin *prpl;
		PurplePluginProtocolInfo *prpl_info;

		if(buddy)
			account = buddy->account;
		else
			account = chat->account;

		prpl = purple_find_prpl(purple_account_get_protocol_id(account));
		if(!prpl)
			return NULL;

		prpl_info = PURPLE_PLUGIN_PROTOCOL_INFO(prpl);

		if(prpl_info && prpl_info->list_icon) {
			protoname = prpl_info->list_icon(account, buddy);
		}
	}

	if(buddy) {
	  	PurpleConversation *conv = purple_find_conversation_with_account(PURPLE_CONV_TYPE_IM,
									     purple_buddy_get_name(buddy),
									     purple_buddy_get_account(buddy));
		PurplePresence *p;
		if(conv != NULL) {
			PidginConversation *gtkconv = PIDGIN_CONVERSATION(conv);
			if(gtkconv != NULL && pidgin_conv_is_hidden(gtkconv) && size == PIDGIN_STATUS_ICON_SMALL) {
				return gtk_widget_render_icon (GTK_WIDGET(gtkblist->treeview), PIDGIN_STOCK_STATUS_MESSAGE,
							       icon_size, "GtkTreeView");
			}
		}
		p = purple_buddy_get_presence(buddy);

		if (PURPLE_BUDDY_IS_ONLINE(buddy) && gtkbuddynode && gtkbuddynode->recent_signonoff)
			ret = gtk_widget_render_icon (GTK_WIDGET(gtkblist->treeview), PIDGIN_STOCK_STATUS_LOGIN,
					icon_size, "GtkTreeView");
		else if (gtkbuddynode && gtkbuddynode->recent_signonoff)
			ret = gtk_widget_render_icon (GTK_WIDGET(gtkblist->treeview), PIDGIN_STOCK_STATUS_LOGOUT,
					icon_size, "GtkTreeView");
		else if (purple_presence_is_status_primitive_active(p, PURPLE_STATUS_UNAVAILABLE))
			if (purple_presence_is_idle(p) && size == PIDGIN_STATUS_ICON_SMALL)
				ret = gtk_widget_render_icon (GTK_WIDGET(gtkblist->treeview), PIDGIN_STOCK_STATUS_BUSY_I,
						icon_size, "GtkTreeView");
			else
				ret = gtk_widget_render_icon (GTK_WIDGET(gtkblist->treeview), PIDGIN_STOCK_STATUS_BUSY,
						icon_size, "GtkTreeView");
		else if (purple_presence_is_status_primitive_active(p, PURPLE_STATUS_AWAY))
		        if (purple_presence_is_idle(p) && size == PIDGIN_STATUS_ICON_SMALL)
		                ret = gtk_widget_render_icon (GTK_WIDGET(gtkblist->treeview), PIDGIN_STOCK_STATUS_AWAY_I,
		                                icon_size, "GtkTreeView");
		 	else
				ret = gtk_widget_render_icon (GTK_WIDGET(gtkblist->treeview), PIDGIN_STOCK_STATUS_AWAY,
						icon_size, "GtkTreeView");
		else if (purple_presence_is_status_primitive_active(p, PURPLE_STATUS_EXTENDED_AWAY))
			if (purple_presence_is_idle(p) && size == PIDGIN_STATUS_ICON_SMALL)
		        	ret = gtk_widget_render_icon (GTK_WIDGET(gtkblist->treeview), PIDGIN_STOCK_STATUS_XA_I,
						icon_size, "GtkTreeView");
			else
				ret = gtk_widget_render_icon (GTK_WIDGET(gtkblist->treeview), PIDGIN_STOCK_STATUS_XA,
						icon_size, "GtkTreeView");
		else if (purple_presence_is_status_primitive_active(p, PURPLE_STATUS_OFFLINE))
			ret = gtk_widget_render_icon (GTK_WIDGET(gtkblist->treeview), PIDGIN_STOCK_STATUS_OFFLINE,
					icon_size, "GtkTreeView");
		else if (purple_presence_is_idle(p) && size == PIDGIN_STATUS_ICON_SMALL)
			ret = gtk_widget_render_icon (GTK_WIDGET(gtkblist->treeview), PIDGIN_STOCK_STATUS_AVAILABLE_I,
					icon_size, "GtkTreeView");
		else if (purple_presence_is_status_primitive_active(p, PURPLE_STATUS_INVISIBLE))
			ret = gtk_widget_render_icon(GTK_WIDGET(gtkblist->treeview), PIDGIN_STOCK_STATUS_INVISIBLE,
					icon_size, "GtkTreeView");
		else
			ret = gtk_widget_render_icon(GTK_WIDGET(gtkblist->treeview), PIDGIN_STOCK_STATUS_AVAILABLE,
					icon_size, "GtkTreeView");
	} else if (chat) {
		ret = gtk_widget_render_icon (GTK_WIDGET(gtkblist->treeview), PIDGIN_STOCK_STATUS_CHAT,
				icon_size, "GtkTreeView");
	} else {
		ret = gtk_widget_render_icon (GTK_WIDGET(gtkblist->treeview), PIDGIN_STOCK_STATUS_PERSON,
				icon_size, "GtkTreeView");
	}

	return ret;
}

gchar *pidgin_blist_get_name_markup(PurpleBuddy *b, gboolean selected, gboolean aliased)
{
	const char *name;
	char *esc, *text = NULL;
	PurplePlugin *prpl;
	PurplePluginProtocolInfo *prpl_info = NULL;
	PurpleContact *contact;
	PurplePresence *presence;
	struct _pidgin_blist_node *gtkcontactnode = NULL;
	char *idletime = NULL, *statustext = NULL;
	time_t t;
	PurpleConversation *conv = purple_find_conversation_with_account(PURPLE_CONV_TYPE_IM,
								     purple_buddy_get_name(b),
								     purple_buddy_get_account(b));
	PidginConversation *gtkconv;
	gboolean hidden_conv = FALSE;

	if(conv != NULL) {
		gtkconv = PIDGIN_CONVERSATION(conv);
		if(gtkconv != NULL && pidgin_conv_is_hidden(gtkconv)) {
			hidden_conv = TRUE;
		}
	}

	/* XXX Good luck cleaning up this crap */
	if (aliased) {
		contact = (PurpleContact*)((PurpleBlistNode*)b)->parent;
		if(contact)
			gtkcontactnode = ((PurpleBlistNode*)contact)->ui_data;

		if(gtkcontactnode && !gtkcontactnode->contact_expanded && contact->alias)
			name = contact->alias;
		else
			name = purple_buddy_get_alias(b);
	} else {
		name = b->name;
	}
	
	esc = g_markup_escape_text(name, strlen(name));

	presence = purple_buddy_get_presence(b);

	if (!purple_prefs_get_bool(PIDGIN_PREFS_ROOT "/blist/show_buddy_icons"))
	{
		if (!selected && purple_presence_is_idle(presence))
		{
			text = g_strdup_printf("<span color='%s'>%s</span>",
					       dim_grey(), esc);
			g_free(esc);
			if (hidden_conv) {
				char *tmp = text;
				text = g_strdup_printf("<b>%s</b>", text);
				g_free(tmp);
			}
			return text;
		}
		else
			if (hidden_conv) {
				char *tmp = esc;
				esc = g_strdup_printf("<b>%s</b>", esc);
				g_free(tmp);
			}
			return esc;
	}

	prpl = purple_find_prpl(purple_account_get_protocol_id(b->account));

	if (prpl != NULL)
		prpl_info = PURPLE_PLUGIN_PROTOCOL_INFO(prpl);

	if (prpl_info && prpl_info->status_text && b->account->gc) {
		char *tmp = prpl_info->status_text(b);
		const char *end;

		if(tmp && !g_utf8_validate(tmp, -1, &end)) {
			char *new = g_strndup(tmp,
					g_utf8_pointer_to_offset(tmp, end));
			g_free(tmp);
			tmp = new;
		}

#if !GTK_CHECK_VERSION(2,6,0)
		if(tmp) {
			char buf[32];
			char *c = tmp;
			int length = 0, vis=0;
			gboolean inside = FALSE;
			g_strdelimit(tmp, "\n", ' ');
			purple_str_strip_char(tmp, '\r');

			while(*c && vis < 20) {
				if(*c == '&')
					inside = TRUE;
				else if(*c == ';')
					inside = FALSE;
				if(!inside)
					vis++;
				c = g_utf8_next_char(c); /* this is fun */
			}

			length = c - tmp;

			if(vis == 20)
				g_snprintf(buf, sizeof(buf), "%%.%ds...", length);
			else
				g_snprintf(buf, sizeof(buf), "%%s ");

			statustext = g_strdup_printf(buf, tmp);

			g_free(tmp);
		}
#else
		if(tmp) {
			g_strdelimit(tmp, "\n", ' ');
			purple_str_strip_char(tmp, '\r');
		}
		statustext = tmp;
#endif
	}

	if(!purple_presence_is_online(presence) && !statustext)
		statustext = g_strdup(_("Offline"));
	else if (!statustext)
		text = g_strdup(esc);

	if (purple_presence_is_idle(presence)) {
		if (purple_prefs_get_bool(PIDGIN_PREFS_ROOT "/blist/show_idle_time")) {
			time_t idle_secs = purple_presence_get_idle_time(presence);

			if (idle_secs > 0) {
				int ihrs, imin;

				time(&t);
				ihrs = (t - idle_secs) / 3600;
				imin = ((t - idle_secs) / 60) % 60;

				if (ihrs)
					idletime = g_strdup_printf(_("Idle %dh %02dm"), ihrs, imin);
				else
					idletime = g_strdup_printf(_("Idle %dm"), imin);
			}
			else
				idletime = g_strdup(_("Idle"));

			if (!selected)
				text = g_strdup_printf("<span color='%s'>%s</span>\n"
				"<span color='%s' size='smaller'>%s%s%s</span>",
				dim_grey(), esc, dim_grey(),
				idletime != NULL ? idletime : "",
				(idletime != NULL && statustext != NULL) ? " - " : "",
				statustext != NULL ? statustext : "");
		}
		else if (!selected && !statustext) /* We handle selected text later */
			text = g_strdup_printf("<span color='%s'>%s</span>", dim_grey(), esc);
		else if (!selected && !text)
			text = g_strdup_printf("<span color='%s'>%s</span>\n"
				"<span color='%s' size='smaller'>%s</span>",
				dim_grey(), esc, dim_grey(),
				statustext != NULL ? statustext : "");
	} else if (!PURPLE_BUDDY_IS_ONLINE(b)) {
		if (!selected && !statustext) /* We handle selected text later */
			text = g_strdup_printf("<span color='%s'>%s</span>", dim_grey(), esc);
		else if (!selected && !text)
			text = g_strdup_printf("<span color='%s'>%s</span>\n"
				"<span color='%s' size='smaller'>%s</span>",
				dim_grey(), esc, dim_grey(),
				statustext != NULL ? statustext : "");

	}
	/* Not idle and not selected */
	else if (!selected && !text)
	{
		text = g_strdup_printf("%s\n"
			"<span color='%s' size='smaller'>%s</span>",
			esc, dim_grey(),
			statustext != NULL ? statustext :  "");
	}

	/* It is selected. */
	if ((selected && !text) || (selected && idletime))
		text = g_strdup_printf("%s\n"
			"<span size='smaller'>%s%s%s</span>",
			esc,
			idletime != NULL ? idletime : "",
			(idletime != NULL && statustext != NULL) ? " - " : "",
			statustext != NULL ? statustext :  "");

	g_free(idletime);
	g_free(statustext);
	g_free(esc);

	if (hidden_conv) {
		char *tmp = text;
		text = g_strdup_printf("<b>%s</b>", tmp);
		g_free(tmp);
	}

	return text;
}

static void pidgin_blist_restore_position()
{
	int blist_x, blist_y, blist_width, blist_height;

	blist_width = purple_prefs_get_int(PIDGIN_PREFS_ROOT "/blist/width");

	/* if the window exists, is hidden, we're saving positions, and the
	 * position is sane... */
	if (gtkblist && gtkblist->window &&
		!GTK_WIDGET_VISIBLE(gtkblist->window) && blist_width != 0) {

		blist_x      = purple_prefs_get_int(PIDGIN_PREFS_ROOT "/blist/x");
		blist_y      = purple_prefs_get_int(PIDGIN_PREFS_ROOT "/blist/y");
		blist_height = purple_prefs_get_int(PIDGIN_PREFS_ROOT "/blist/height");

		/* ...check position is on screen... */
		if (blist_x >= gdk_screen_width())
			blist_x = gdk_screen_width() - 100;
		else if (blist_x + blist_width < 0)
			blist_x = 100;

		if (blist_y >= gdk_screen_height())
			blist_y = gdk_screen_height() - 100;
		else if (blist_y + blist_height < 0)
			blist_y = 100;

		/* ...and move it back. */
		gtk_window_move(GTK_WINDOW(gtkblist->window), blist_x, blist_y);
		gtk_window_resize(GTK_WINDOW(gtkblist->window), blist_width, blist_height);
		if (purple_prefs_get_bool(PIDGIN_PREFS_ROOT "/blist/list_maximized"))
			gtk_window_maximize(GTK_WINDOW(gtkblist->window));
	}
}

static gboolean pidgin_blist_refresh_timer(PurpleBuddyList *list)
{
	PurpleBlistNode *gnode, *cnode;

	if (gtk_blist_obscured || !GTK_WIDGET_VISIBLE(gtkblist->window))
		return TRUE;

	for(gnode = list->root; gnode; gnode = gnode->next) {
		if(!PURPLE_BLIST_NODE_IS_GROUP(gnode))
			continue;
		for(cnode = gnode->child; cnode; cnode = cnode->next) {
			if(PURPLE_BLIST_NODE_IS_CONTACT(cnode)) {
				PurpleBuddy *buddy;

				buddy = purple_contact_get_priority_buddy((PurpleContact*)cnode);

				if (buddy &&
						purple_presence_is_idle(purple_buddy_get_presence(buddy)))
					pidgin_blist_update_contact(list, (PurpleBlistNode*)buddy);
			}
		}
	}

	/* keep on going */
	return TRUE;
}

static void pidgin_blist_hide_node(PurpleBuddyList *list, PurpleBlistNode *node, gboolean update)
{
	struct _pidgin_blist_node *gtknode = (struct _pidgin_blist_node *)node->ui_data;
	GtkTreeIter iter;

	if (!gtknode || !gtknode->row || !gtkblist)
		return;

	if(gtkblist->selected_node == node)
		gtkblist->selected_node = NULL;
	if (get_iter_from_node(node, &iter)) {
		gtk_tree_store_remove(gtkblist->treemodel, &iter);
		if(update && (PURPLE_BLIST_NODE_IS_CONTACT(node) ||
			PURPLE_BLIST_NODE_IS_BUDDY(node) || PURPLE_BLIST_NODE_IS_CHAT(node))) {
			pidgin_blist_update(list, node->parent);
		}
	}
	gtk_tree_row_reference_free(gtknode->row);
	gtknode->row = NULL;
}

static const char *require_connection[] =
{
	N_("/Buddies/New Instant Message..."),
	N_("/Buddies/Join a Chat..."),
	N_("/Buddies/Get User Info..."),
	N_("/Buddies/Add Buddy..."),
	N_("/Buddies/Add Chat..."),
	N_("/Buddies/Add Group..."),
};

static const int require_connection_size = sizeof(require_connection)
											/ sizeof(*require_connection);

/**
 * Rebuild dynamic menus and make menu items sensitive/insensitive
 * where appropriate.
 */
static void
update_menu_bar(PidginBuddyList *gtkblist)
{
	GtkWidget *widget;
	gboolean sensitive;
	int i;

	g_return_if_fail(gtkblist != NULL);

	pidgin_blist_update_accounts_menu();

	sensitive = (purple_connections_get_all() != NULL);

	for (i = 0; i < require_connection_size; i++)
	{
		widget = gtk_item_factory_get_widget(gtkblist->ift, require_connection[i]);
		gtk_widget_set_sensitive(widget, sensitive);
	}

	widget = gtk_item_factory_get_widget(gtkblist->ift, N_("/Buddies/Join a Chat..."));
	gtk_widget_set_sensitive(widget, pidgin_blist_joinchat_is_showable());

	widget = gtk_item_factory_get_widget(gtkblist->ift, N_("/Buddies/Add Chat..."));
	gtk_widget_set_sensitive(widget, pidgin_blist_joinchat_is_showable());

	widget = gtk_item_factory_get_widget(gtkblist->ift, N_("/Tools/Privacy"));
	gtk_widget_set_sensitive(widget, (purple_connections_get_all() != NULL));

	widget = gtk_item_factory_get_widget(gtkblist->ift, N_("/Tools/Room List"));
	gtk_widget_set_sensitive(widget, pidgin_roomlist_is_showable());
}

static void
sign_on_off_cb(PurpleConnection *gc, PurpleBuddyList *blist)
{
	PidginBuddyList *gtkblist = PIDGIN_BLIST(blist);

	update_menu_bar(gtkblist);
}

static void
plugin_changed_cb(PurplePlugin *p, gpointer *data)
{
	pidgin_blist_update_plugin_actions();
}

static void
unseen_conv_menu()
{
	static GtkWidget *menu = NULL;
	GList *convs = NULL;

	if (menu) {
		gtk_widget_destroy(menu);
		menu = NULL;
	}

	convs = pidgin_conversations_find_unseen_list(PURPLE_CONV_TYPE_IM, PIDGIN_UNSEEN_TEXT, TRUE, 0);
	if (!convs)
		/* no conversations added, don't show the menu */
		return;

	menu = gtk_menu_new();

	pidgin_conversations_fill_menu(menu, convs);
	g_list_free(convs);
	gtk_widget_show_all(menu);
	gtk_menu_popup(GTK_MENU(menu), NULL, NULL, NULL, NULL, 3,
			gtk_get_current_event_time());
}

static gboolean
menutray_press_cb(GtkWidget *widget, GdkEventButton *event)
{
	GList *convs;

	switch (event->button) {
		case 1:
			convs = pidgin_conversations_find_unseen_list(PURPLE_CONV_TYPE_IM,
															PIDGIN_UNSEEN_TEXT, TRUE, 1);
			if (convs) {
				purple_conversation_present((PurpleConversation*)convs->data);
				g_list_free(convs);
			}
			break;
		case 3:
			unseen_conv_menu();
			break;
	}
	return TRUE;
}

static void
conversation_updated_cb(PurpleConversation *conv, PurpleConvUpdateType type,
                        PidginBuddyList *gtkblist)
{
	GList *convs = NULL;
	GList *l = NULL;

	if (type != PURPLE_CONV_UPDATE_UNSEEN)
		return;

	if(conv->account != NULL && conv->name != NULL) {
		PurpleBuddy *buddy = purple_find_buddy(conv->account, conv->name);
		if(buddy != NULL)
			pidgin_blist_update_buddy(NULL, (PurpleBlistNode *)buddy, TRUE);
	}

	if (gtkblist->menutrayicon) {
		gtk_widget_destroy(gtkblist->menutrayicon);
		gtkblist->menutrayicon = NULL;
	}

	convs = pidgin_conversations_find_unseen_list(PURPLE_CONV_TYPE_IM, PIDGIN_UNSEEN_TEXT, TRUE, 0);
	if (convs) {
		GtkWidget *img = NULL;
		GString *tooltip_text = NULL;

		tooltip_text = g_string_new("");
		l = convs;
		while (l != NULL) {
			if (PIDGIN_IS_PIDGIN_CONVERSATION(l->data)) {
				PidginConversation *gtkconv = PIDGIN_CONVERSATION((PurpleConversation *)l->data);

				g_string_append_printf(tooltip_text,
						ngettext("%d unread message from %s\n", "%d unread messages from %s\n", gtkconv->unseen_count),
						gtkconv->unseen_count,
						gtk_label_get_text(GTK_LABEL(gtkconv->tab_label)));
			}
			l = l->next;
		}
		if(tooltip_text->len > 0) {
			/* get rid of the last newline */
			g_string_truncate(tooltip_text, tooltip_text->len -1);
			img = gtk_image_new_from_stock(PIDGIN_STOCK_TOOLBAR_PENDING,
							gtk_icon_size_from_name(PIDGIN_ICON_SIZE_TANGO_EXTRA_SMALL));

			gtkblist->menutrayicon = gtk_event_box_new();
			gtk_container_add(GTK_CONTAINER(gtkblist->menutrayicon), img);
			gtk_widget_show(img);
			gtk_widget_show(gtkblist->menutrayicon);
			g_signal_connect(G_OBJECT(gtkblist->menutrayicon), "button-press-event", G_CALLBACK(menutray_press_cb), NULL);

			pidgin_menu_tray_append(PIDGIN_MENU_TRAY(gtkblist->menutray), gtkblist->menutrayicon, tooltip_text->str);
		}
		g_string_free(tooltip_text, TRUE);
		g_list_free(convs);
	}
}

static void
conversation_deleting_cb(PurpleConversation *conv, PidginBuddyList *gtkblist)
{
	conversation_updated_cb(conv, PURPLE_CONV_UPDATE_UNSEEN, gtkblist);
}

/**********************************************************************************
 * Public API Functions                                                           *
 **********************************************************************************/

static void pidgin_blist_new_list(PurpleBuddyList *blist)
{
	PidginBuddyList *gtkblist;

	gtkblist = g_new0(PidginBuddyList, 1);
	gtkblist->connection_errors = g_hash_table_new_full(g_direct_hash,
												g_direct_equal, NULL, g_free);
	blist->ui_data = gtkblist;
}

static void pidgin_blist_new_node(PurpleBlistNode *node)
{
	node->ui_data = g_new0(struct _pidgin_blist_node, 1);
}

gboolean pidgin_blist_node_is_contact_expanded(PurpleBlistNode *node)
{
	if (PURPLE_BLIST_NODE_IS_BUDDY(node)) {
		node = node->parent;
		if (node == NULL)
			return FALSE;
	}

	g_return_val_if_fail(PURPLE_BLIST_NODE_IS_CONTACT(node), FALSE);

	return ((struct _pidgin_blist_node *)node->ui_data)->contact_expanded;
}

enum {
	DRAG_BUDDY,
	DRAG_ROW,
	DRAG_VCARD,
	DRAG_TEXT,
	DRAG_URI,
	NUM_TARGETS
};

static const char *
item_factory_translate_func (const char *path, gpointer func_data)
{
	return _((char *)path);
}

void pidgin_blist_setup_sort_methods()
{
	pidgin_blist_sort_method_reg("none", _("Manually"), sort_method_none);
#if GTK_CHECK_VERSION(2,2,1)
	pidgin_blist_sort_method_reg("alphabetical", _("Alphabetically"), sort_method_alphabetical);
	pidgin_blist_sort_method_reg("status", _("By status"), sort_method_status);
	pidgin_blist_sort_method_reg("log_size", _("By log size"), sort_method_log);
#endif
	pidgin_blist_sort_method_set(purple_prefs_get_string(PIDGIN_PREFS_ROOT "/blist/sort_type"));
}

static void _prefs_change_redo_list()
{
	GtkTreeSelection *sel;
	GtkTreeIter iter;
	PurpleBlistNode *node = NULL;

	sel = gtk_tree_view_get_selection(GTK_TREE_VIEW(gtkblist->treeview));
	if (gtk_tree_selection_get_selected(sel, NULL, &iter))
	{
		gtk_tree_model_get(GTK_TREE_MODEL(gtkblist->treemodel), &iter, NODE_COLUMN, &node, -1);
	}

	redo_buddy_list(purple_get_blist(), FALSE, FALSE);
#if GTK_CHECK_VERSION(2,6,0)
	gtk_tree_view_columns_autosize(GTK_TREE_VIEW(gtkblist->treeview));
#endif

	if (node)
	{
		struct _pidgin_blist_node *gtknode;
		GtkTreePath *path;

		gtknode = node->ui_data;
		if (gtknode && gtknode->row)
		{
			path = gtk_tree_row_reference_get_path(gtknode->row);
			gtk_tree_selection_select_path(sel, path);
			gtk_tree_view_scroll_to_cell(GTK_TREE_VIEW(gtkblist->treeview), path, NULL, FALSE, 0, 0);
			gtk_tree_path_free(path);
		}
	}
}

static void _prefs_change_sort_method(const char *pref_name, PurplePrefType type,
									  gconstpointer val, gpointer data)
{
	if(!strcmp(pref_name, PIDGIN_PREFS_ROOT "/blist/sort_type"))
		pidgin_blist_sort_method_set(val);
}

static void account_modified(PurpleAccount *account, PidginBuddyList *gtkblist)
{
	GList *list;
	if (!gtkblist)
		return;

	if ((list = purple_accounts_get_all_active()) != NULL) {
		gtk_notebook_set_current_page(GTK_NOTEBOOK(gtkblist->notebook), 1);
		g_list_free(list);
	} else
		gtk_notebook_set_current_page(GTK_NOTEBOOK(gtkblist->notebook), 0);

	update_menu_bar(gtkblist);
}

static void
account_status_changed(PurpleAccount *account, PurpleStatus *old,
					   PurpleStatus *new, PidginBuddyList *gtkblist)
{
	if (!gtkblist)
		return;

	update_menu_bar(gtkblist);
}

static gboolean
gtk_blist_window_key_press_cb(GtkWidget *w, GdkEventKey *event, PidginBuddyList *gtkblist)
{
	GtkWidget *widget;

	if (!gtkblist)
		return FALSE;

	widget = gtk_window_get_focus(GTK_WINDOW(gtkblist->window));

	if (GTK_IS_IMHTML(widget) || GTK_IS_ENTRY(widget)) {
		if (gtk_bindings_activate(GTK_OBJECT(widget), event->keyval, event->state))
			return TRUE;
	}
	return FALSE;
}

static gboolean
headline_hover_close(int x, int y)
{
	GtkWidget *w = gtkblist->headline_hbox;
	if (x <= w->allocation.width && x >= w->allocation.width - HEADLINE_CLOSE_SIZE &&
			y >= 0 && y <= HEADLINE_CLOSE_SIZE)
		return TRUE;
	return FALSE;
}

static gboolean
headline_box_enter_cb(GtkWidget *widget, GdkEventCrossing *event, PidginBuddyList *gtkblist)
{
	gdk_window_set_cursor(widget->window, gtkblist->hand_cursor);

	if (gtkblist->headline_close) {
#if GTK_CHECK_VERSION(2,2,0)
		gdk_draw_pixbuf(widget->window, NULL, gtkblist->headline_close,
#else
		gdk_pixbuf_render_to_drawable(gtkblist->headline_close,
				GDK_DRAWABLE(widget->window), NULL,
#endif
					0, 0,
					widget->allocation.width - 2 - HEADLINE_CLOSE_SIZE, 2,
					HEADLINE_CLOSE_SIZE, HEADLINE_CLOSE_SIZE,
					GDK_RGB_DITHER_NONE, 0, 0);
		gtk_paint_focus(widget->style, widget->window, GTK_STATE_PRELIGHT,
				NULL, widget, NULL,
				widget->allocation.width - HEADLINE_CLOSE_SIZE - 3, 1,
				HEADLINE_CLOSE_SIZE + 2, HEADLINE_CLOSE_SIZE + 2);
	}

	return FALSE;
}

#if 0
static gboolean
headline_box_motion_cb(GtkWidget *widget, GdkEventMotion *event, PidginBuddyList *gtkblist)
{
	purple_debug_fatal("motion", "%d %d\n", (int)event->x, (int)event->y);
	if (headline_hover_close((int)event->x, (int)event->y))
		gtk_paint_focus(widget->style, widget->window, GTK_STATE_PRELIGHT,
				NULL, widget, NULL,
				widget->allocation.width - HEADLINE_CLOSE_SIZE - 3, 1,
				HEADLINE_CLOSE_SIZE + 2, HEADLINE_CLOSE_SIZE + 2);
	return FALSE;
}
#endif

static gboolean
headline_box_leave_cb(GtkWidget *widget, GdkEventCrossing *event, PidginBuddyList *gtkblist)
{
	gdk_window_set_cursor(widget->window, gtkblist->arrow_cursor);
	if (gtkblist->headline_close) {
		GdkRectangle rect = {widget->allocation.width - 3 - HEADLINE_CLOSE_SIZE, 1,
				HEADLINE_CLOSE_SIZE + 2, HEADLINE_CLOSE_SIZE + 2};
		gdk_window_invalidate_rect(widget->window, &rect, TRUE);
	}
	return FALSE;
}

static void
reset_headline(PidginBuddyList *gtkblist)
{
	gtkblist->headline_callback = NULL;
	gtkblist->headline_data = NULL;
	gtkblist->headline_destroy = NULL;
	pidgin_set_urgent(GTK_WINDOW(gtkblist->window), FALSE);
}

static gboolean
headline_click_callback(gpointer data)
{
	((GSourceFunc)gtkblist->headline_callback)(gtkblist->headline_data);
	reset_headline(gtkblist);
	return FALSE;
}

static gboolean
headline_box_press_cb(GtkWidget *widget, GdkEventButton *event, PidginBuddyList *gtkblist)
{
	gtk_widget_hide(gtkblist->headline_hbox);
	if (gtkblist->headline_callback && !headline_hover_close((int)event->x, (int)event->y))
		g_idle_add((GSourceFunc)headline_click_callback, gtkblist->headline_data);
	else {
		if (gtkblist->headline_destroy)
			gtkblist->headline_destroy(gtkblist->headline_data);
		reset_headline(gtkblist);
	}
	return TRUE;
}

/***********************************/
/* Connection error handling stuff */
/***********************************/

static void
ce_modify_account_cb(PurpleAccount *account)
{
	pidgin_account_dialog_show(PIDGIN_MODIFY_ACCOUNT_DIALOG, account);
}

static void
ce_enable_account_cb(PurpleAccount *account)
{
	purple_account_set_enabled(account, purple_core_get_ui(), TRUE);
}

static void
connection_error_button_clicked_cb(GtkButton *widget, gpointer user_data)
{
	PurpleAccount *account;
	char *primary;
	const char *text;
	gboolean enabled;

	account = user_data;
	primary = g_strdup_printf(_("%s disconnected"),
							  purple_account_get_username(account));
	text = g_hash_table_lookup(gtkblist->connection_errors, account);

	enabled = purple_account_get_enabled(account, purple_core_get_ui());
	purple_request_action(account, _("Connection Error"), primary, text, 2,
						account, NULL, NULL,
						account, 3,
						_("OK"), NULL,
						_("Modify Account"), PURPLE_CALLBACK(ce_modify_account_cb),
						enabled ? _("Connect") : _("Re-enable Account"),
						enabled ? PURPLE_CALLBACK(purple_account_connect) :
									PURPLE_CALLBACK(ce_enable_account_cb));
	g_free(primary);
	gtk_widget_destroy(GTK_WIDGET(widget));
	g_hash_table_remove(gtkblist->connection_errors, account);
	if (gtk_container_get_children(GTK_CONTAINER(gtkblist->error_buttons)) == NULL) {
		gtk_widget_hide(gtkblist->error_buttons);
	}
}

/* Add some buttons that show connection errors */
static void
create_connection_error_buttons(gpointer key, gpointer value,
                                gpointer user_data)
{
	PurpleAccount *account;
	PurpleStatusType *status_type;
	gchar *escaped, *text;
	GtkWidget *button, *label, *image, *hbox;
	GdkPixbuf *pixbuf;

	account = key;
	escaped = g_markup_escape_text((const gchar *)value, -1);
	text = g_strdup_printf(_("<span color=\"red\">%s disconnected: %s</span>"),
	                       purple_account_get_username(account),
	                       escaped);
	g_free(escaped);

	hbox = gtk_hbox_new(FALSE, 6);

	/* Create the icon */
	if ((status_type = purple_account_get_status_type_with_primitive(account,
							PURPLE_STATUS_OFFLINE))) {
		pixbuf = pidgin_create_prpl_icon(account, PIDGIN_PRPL_ICON_SMALL);
		if (pixbuf != NULL) {
			image = gtk_image_new_from_pixbuf(pixbuf);
			g_object_unref(pixbuf);

			gtk_box_pack_start(GTK_BOX(hbox), image, FALSE, FALSE, 0);
		}
	}

	/* Create the text */
	label = gtk_label_new("");
	gtk_label_set_markup(GTK_LABEL(label), text);
	g_free(text);
#if GTK_CHECK_VERSION(2,6,0)
	g_object_set(label, "ellipsize", PANGO_ELLIPSIZE_END, NULL);
#endif
	gtk_box_pack_start(GTK_BOX(hbox), label, TRUE, TRUE, 0);

	/* Create the actual button and put the icon and text on it */
	button = gtk_button_new();
	gtk_container_add(GTK_CONTAINER(button), hbox);
	g_signal_connect(G_OBJECT(button), "clicked",
	                 G_CALLBACK(connection_error_button_clicked_cb),
	                 account);
	gtk_widget_show_all(button);
	gtk_box_pack_end(GTK_BOX(gtkblist->error_buttons), button,
	                 FALSE, FALSE, 0);
	gtk_widget_show_all(gtkblist->error_buttons);
}

void
pidgin_blist_update_account_error_state(PurpleAccount *account, const char *text)
{
	GList *l;

	if (text == NULL)
		g_hash_table_remove(gtkblist->connection_errors, account);
	else
		g_hash_table_insert(gtkblist->connection_errors, account, g_strdup(text));

	/* Remove the old error buttons */
	for (l = gtk_container_get_children(GTK_CONTAINER(gtkblist->error_buttons));
			l != NULL;
			l = l->next)
	{
		gtk_widget_destroy(GTK_WIDGET(l->data));
	}

	/* Add new error buttons */
	g_hash_table_foreach(gtkblist->connection_errors,
			create_connection_error_buttons, NULL);
}

static gboolean
paint_headline_hbox  (GtkWidget      *widget,
		      GdkEventExpose *event,
		      gpointer user_data)
{
	gtk_paint_flat_box (widget->style,
		      widget->window,
		      GTK_STATE_NORMAL,
		      GTK_SHADOW_OUT,
		      NULL,
		      widget,
		      "tooltip",
		      widget->allocation.x + 1,
		      widget->allocation.y + 1,
		      widget->allocation.width - 2,
		      widget->allocation.height - 2);
	return FALSE;
}

/* This assumes there are not things like groupless buddies or multi-leveled groups.
 * I'm sure other things in this code assumes that also.
 */
static void
treeview_style_set (GtkWidget *widget,
		    GtkStyle *prev_style,
		    gpointer data)
{
	PurpleBuddyList *list = data;
	PurpleBlistNode *node = list->root;
	while (node) {
		pidgin_blist_update_group(list, node);
		node = node->next;
	}
}

static void
headline_style_set (GtkWidget *widget,
		    GtkStyle  *prev_style)
{
	GtkTooltips *tooltips;
	GtkStyle *style;

	if (gtkblist->changing_style)
		return;

	tooltips = gtk_tooltips_new ();
#if GLIB_CHECK_VERSION(2,10,0)
	g_object_ref_sink (tooltips);
#else
	g_object_ref(tooltips);
	gtk_object_sink(GTK_OBJECT(tooltips));
#endif

	gtk_tooltips_force_window (tooltips);
	gtk_widget_ensure_style (tooltips->tip_window);
	style = gtk_widget_get_style (tooltips->tip_window);

	gtkblist->changing_style = TRUE;
	gtk_widget_set_style (gtkblist->headline_hbox, style);
	gtkblist->changing_style = FALSE;

	g_object_unref (tooltips);
}

/******************************************/
/* End of connection error handling stuff */
/******************************************/

static int
blist_focus_cb(GtkWidget *widget, gpointer data, PidginBuddyList *gtkblist)
{
	pidgin_set_urgent(GTK_WINDOW(gtkblist->window), FALSE);
	return 0;
}

#if 0
static GtkWidget *
kiosk_page()
{
	GtkWidget *ret = gtk_vbox_new(FALSE, PIDGIN_HIG_BOX_SPACE);
	GtkWidget *label;
	GtkWidget *entry;
	GtkWidget *bbox;
	GtkWidget *button;

	label = gtk_label_new(NULL);
	gtk_box_pack_start(GTK_BOX(ret), label, TRUE, TRUE, 0);

	label = gtk_label_new(NULL);
	gtk_label_set_markup(GTK_LABEL(label), _("<b>Username:</b>"));
	gtk_misc_set_alignment(GTK_MISC(label), 0.0, 0.5);
	gtk_box_pack_start(GTK_BOX(ret), label, FALSE, FALSE, 0);
	entry = gtk_entry_new();
	gtk_box_pack_start(GTK_BOX(ret), entry, FALSE, FALSE, 0);

	label = gtk_label_new(NULL);
	gtk_label_set_markup(GTK_LABEL(label), _("<b>Password:</b>"));
	gtk_misc_set_alignment(GTK_MISC(label), 0.0, 0.5);
	gtk_box_pack_start(GTK_BOX(ret), label, FALSE, FALSE, 0);
	entry = gtk_entry_new();
	gtk_entry_set_visibility(GTK_ENTRY(entry), FALSE);
	gtk_box_pack_start(GTK_BOX(ret), entry, FALSE, FALSE, 0);

	label = gtk_label_new(" ");
	gtk_box_pack_start(GTK_BOX(ret), label, FALSE, FALSE, 0);

	bbox = gtk_hbutton_box_new();
	button = gtk_button_new_with_mnemonic(_("_Login"));
	gtk_box_pack_start(GTK_BOX(ret), bbox, FALSE, FALSE, 0);
	gtk_container_add(GTK_CONTAINER(bbox), button);


	label = gtk_label_new(NULL);
	gtk_box_pack_start(GTK_BOX(ret), label, TRUE, TRUE, 0);

	gtk_container_set_border_width(GTK_CONTAINER(ret), PIDGIN_HIG_BORDER);

	gtk_widget_show_all(ret);
	return ret;
}
#endif

static void pidgin_blist_show(PurpleBuddyList *list)
{
	void *handle;
	GtkCellRenderer *rend;
	GtkTreeViewColumn *column;
	GtkWidget *menu;
	GtkWidget *ebox;
	GtkWidget *sw;
	GtkWidget *sep;
	GtkWidget *label;
	GList *accounts;
	char *pretty, *tmp;
	GtkAccelGroup *accel_group;
	GtkTreeSelection *selection;
	GtkTargetEntry dte[] = {{"PURPLE_BLIST_NODE", GTK_TARGET_SAME_APP, DRAG_ROW},
				{"application/x-im-contact", 0, DRAG_BUDDY},
				{"text/x-vcard", 0, DRAG_VCARD },
				{"text/uri-list", 0, DRAG_URI},
				{"text/plain", 0, DRAG_TEXT}};
	GtkTargetEntry ste[] = {{"PURPLE_BLIST_NODE", GTK_TARGET_SAME_APP, DRAG_ROW},
				{"application/x-im-contact", 0, DRAG_BUDDY},
				{"text/x-vcard", 0, DRAG_VCARD }};
	if (gtkblist && gtkblist->window) {
		purple_blist_set_visible(purple_prefs_get_bool(PIDGIN_PREFS_ROOT "/blist/list_visible"));
		return;
	}

	gtkblist = PIDGIN_BLIST(list);

	gtkblist->empty_avatar = gdk_pixbuf_new(GDK_COLORSPACE_RGB, TRUE, 8, 32, 32);
	gdk_pixbuf_fill(gtkblist->empty_avatar, 0x00000000);

	gtkblist->window = pidgin_create_window(_("Buddy List"), 0, "buddy_list", TRUE);
	g_signal_connect(G_OBJECT(gtkblist->window), "focus-in-event",
			 G_CALLBACK(blist_focus_cb), gtkblist);
	GTK_WINDOW(gtkblist->window)->allow_shrink = TRUE;

	gtkblist->main_vbox = gtk_vbox_new(FALSE, 0);
	gtk_widget_show(gtkblist->main_vbox);
	gtk_container_add(GTK_CONTAINER(gtkblist->window), gtkblist->main_vbox);

	g_signal_connect(G_OBJECT(gtkblist->window), "delete_event", G_CALLBACK(gtk_blist_delete_cb), NULL);
	g_signal_connect(G_OBJECT(gtkblist->window), "configure_event", G_CALLBACK(gtk_blist_configure_cb), NULL);
	g_signal_connect(G_OBJECT(gtkblist->window), "visibility_notify_event", G_CALLBACK(gtk_blist_visibility_cb), NULL);
	g_signal_connect(G_OBJECT(gtkblist->window), "window_state_event", G_CALLBACK(gtk_blist_window_state_cb), NULL);
	g_signal_connect(G_OBJECT(gtkblist->window), "key_press_event", G_CALLBACK(gtk_blist_window_key_press_cb), gtkblist);
	gtk_widget_add_events(gtkblist->window, GDK_VISIBILITY_NOTIFY_MASK);

	/******************************* Menu bar *************************************/
	accel_group = gtk_accel_group_new();
	gtk_window_add_accel_group(GTK_WINDOW (gtkblist->window), accel_group);
	g_object_unref(accel_group);
	gtkblist->ift = gtk_item_factory_new(GTK_TYPE_MENU_BAR, "<PurpleMain>", accel_group);
	gtk_item_factory_set_translate_func(gtkblist->ift,
										(GtkTranslateFunc)item_factory_translate_func,
										NULL, NULL);
	gtk_item_factory_create_items(gtkblist->ift, sizeof(blist_menu) / sizeof(*blist_menu),
								  blist_menu, NULL);
	pidgin_load_accels();
	g_signal_connect(G_OBJECT(accel_group), "accel-changed",
														G_CALLBACK(pidgin_save_accels_cb), NULL);
	menu = gtk_item_factory_get_widget(gtkblist->ift, "<PurpleMain>");
	gtkblist->menutray = pidgin_menu_tray_new();
	gtk_menu_shell_append(GTK_MENU_SHELL(menu), gtkblist->menutray);
	gtk_widget_show(gtkblist->menutray);
	gtk_widget_show(menu);
	gtk_box_pack_start(GTK_BOX(gtkblist->main_vbox), menu, FALSE, FALSE, 0);

	accountmenu = gtk_item_factory_get_widget(gtkblist->ift, N_("/Accounts"));


	/****************************** Notebook *************************************/
	gtkblist->notebook = gtk_notebook_new();
	gtk_notebook_set_show_tabs(GTK_NOTEBOOK(gtkblist->notebook), FALSE);
	gtk_notebook_set_show_border(GTK_NOTEBOOK(gtkblist->notebook), FALSE);
	gtk_box_pack_start(GTK_BOX(gtkblist->main_vbox), gtkblist->notebook, TRUE, TRUE, 0);

#if 0
	gtk_notebook_append_page(GTK_NOTEBOOK(gtkblist->notebook), kiosk_page(), NULL);
#endif

	/* Translators: Please maintain the use of -> and <- to refer to menu heirarchy */
	tmp = g_strdup_printf(_("<span weight='bold' size='larger'>Welcome to %s!</span>\n\n"

					       "You have no accounts enabled. Enable your IM accounts from the "
					       "<b>Accounts</b> window at <b>Accounts->Add/Edit</b>. Once you "
					       "enable accounts, you'll be able to sign on, set your status, "
					       "and talk to your friends."), PIDGIN_NAME);
	pretty = pidgin_make_pretty_arrows(tmp);
	g_free(tmp);
	label = gtk_label_new(NULL);
	gtk_widget_set_size_request(label, purple_prefs_get_int(PIDGIN_PREFS_ROOT "/blist/width") - 12, -1);
	gtk_label_set_line_wrap(GTK_LABEL(label), TRUE);
	gtk_misc_set_alignment(GTK_MISC(label), 0.5, 0.2);
	gtk_label_set_markup(GTK_LABEL(label), pretty);
	g_free(pretty);
	gtk_notebook_append_page(GTK_NOTEBOOK(gtkblist->notebook),label, NULL);
	gtkblist->vbox = gtk_vbox_new(FALSE, 0);
	gtk_notebook_append_page(GTK_NOTEBOOK(gtkblist->notebook), gtkblist->vbox, NULL);
	gtk_widget_show_all(gtkblist->notebook);
	if ((accounts = purple_accounts_get_all_active())) {
		g_list_free(accounts);
		gtk_notebook_set_current_page(GTK_NOTEBOOK(gtkblist->notebook), 1);
	}

	ebox = gtk_event_box_new();
	gtk_box_pack_start(GTK_BOX(gtkblist->vbox), ebox, FALSE, FALSE, 0);
	gtkblist->headline_hbox = gtk_hbox_new(FALSE, 3);
	gtk_container_set_border_width(GTK_CONTAINER(gtkblist->headline_hbox), 6);
	gtk_container_add(GTK_CONTAINER(ebox), gtkblist->headline_hbox);
	gtkblist->headline_image = gtk_image_new_from_pixbuf(NULL);
	gtk_misc_set_alignment(GTK_MISC(gtkblist->headline_image), 0.0, 0);
	gtkblist->headline_label = gtk_label_new(NULL);
	gtk_widget_set_size_request(gtkblist->headline_label,
				    purple_prefs_get_int(PIDGIN_PREFS_ROOT "/blist/width")-25,-1);
	gtk_label_set_line_wrap(GTK_LABEL(gtkblist->headline_label), TRUE);
	gtk_box_pack_start(GTK_BOX(gtkblist->headline_hbox), gtkblist->headline_image, FALSE, FALSE, 0);
	gtk_box_pack_start(GTK_BOX(gtkblist->headline_hbox), gtkblist->headline_label, TRUE, TRUE, 0);
	g_signal_connect(gtkblist->headline_hbox,
			 "style-set",
			 G_CALLBACK(headline_style_set),
			 NULL);
	g_signal_connect (gtkblist->headline_hbox,
			  "expose_event",
			  G_CALLBACK (paint_headline_hbox),
			  NULL);
	gtk_widget_set_name(gtkblist->headline_hbox, "gtk-tooltips");

	gtkblist->headline_close = gtk_widget_render_icon(ebox, GTK_STOCK_CLOSE, -1, NULL);
	if (gtkblist->headline_close) {
		GdkPixbuf *scale = gdk_pixbuf_scale_simple(gtkblist->headline_close,
				HEADLINE_CLOSE_SIZE, HEADLINE_CLOSE_SIZE, GDK_INTERP_BILINEAR);
		gdk_pixbuf_unref(gtkblist->headline_close);
		gtkblist->headline_close = scale;
	}

	gtkblist->hand_cursor = gdk_cursor_new (GDK_HAND2);
	gtkblist->arrow_cursor = gdk_cursor_new (GDK_LEFT_PTR);

	g_signal_connect(G_OBJECT(ebox), "enter-notify-event", G_CALLBACK(headline_box_enter_cb), gtkblist);
	g_signal_connect(G_OBJECT(ebox), "leave-notify-event", G_CALLBACK(headline_box_leave_cb), gtkblist);
	g_signal_connect(G_OBJECT(ebox), "button-press-event", G_CALLBACK(headline_box_press_cb), gtkblist);
#if 0
	/* I couldn't get this to work. The idea was to draw the focus-border only
	 * when hovering over the close image. So for now, the focus-border is
	 * always there. -- sad */
	gtk_widget_set_events(ebox, gtk_widget_get_events(ebox) | GDK_POINTER_MOTION_HINT_MASK);
	g_signal_connect(G_OBJECT(ebox), "motion-notify-event", G_CALLBACK(headline_box_motion_cb), gtkblist);
#endif

	/****************************** GtkTreeView **********************************/
	sw = gtk_scrolled_window_new(NULL,NULL);
	gtk_widget_show(sw);
	gtk_scrolled_window_set_shadow_type (GTK_SCROLLED_WINDOW(sw), GTK_SHADOW_NONE);
	gtk_scrolled_window_set_policy(GTK_SCROLLED_WINDOW(sw), GTK_POLICY_AUTOMATIC, GTK_POLICY_AUTOMATIC);

	gtkblist->treemodel = gtk_tree_store_new(BLIST_COLUMNS,
						 GDK_TYPE_PIXBUF, /* Status icon */
						 G_TYPE_BOOLEAN,  /* Status icon visible */
						 G_TYPE_STRING,   /* Name */
						 G_TYPE_STRING,   /* Idle */
						 G_TYPE_BOOLEAN,  /* Idle visible */
						 GDK_TYPE_PIXBUF, /* Buddy icon */
						 G_TYPE_BOOLEAN,  /* Buddy icon visible */
						 G_TYPE_POINTER,  /* Node */
						 GDK_TYPE_COLOR,  /* bgcolor */
						 G_TYPE_BOOLEAN,  /* Group expander */
						 G_TYPE_BOOLEAN,  /* Group expander visible */
						 G_TYPE_BOOLEAN,  /* Contact expander */
						 G_TYPE_BOOLEAN,  /* Contact expander visible */
						 GDK_TYPE_PIXBUF, /* Emblem */
						 G_TYPE_BOOLEAN); /* Emblem visible */

	gtkblist->treeview = gtk_tree_view_new_with_model(GTK_TREE_MODEL(gtkblist->treemodel));

	gtk_widget_show(gtkblist->treeview);
	gtk_widget_set_name(gtkblist->treeview, "pidgin_blist_treeview");

	g_signal_connect(gtkblist->treeview,
			 "style-set",
			 G_CALLBACK(treeview_style_set), list);
	/* Set up selection stuff */
	selection = gtk_tree_view_get_selection(GTK_TREE_VIEW(gtkblist->treeview));
	g_signal_connect(G_OBJECT(selection), "changed", G_CALLBACK(pidgin_blist_selection_changed), NULL);

	/* Set up dnd */
	gtk_tree_view_enable_model_drag_source(GTK_TREE_VIEW(gtkblist->treeview),
										   GDK_BUTTON1_MASK, ste, 3,
										   GDK_ACTION_COPY);
	gtk_tree_view_enable_model_drag_dest(GTK_TREE_VIEW(gtkblist->treeview),
										 dte, 5,
										 GDK_ACTION_COPY | GDK_ACTION_MOVE);

	g_signal_connect(G_OBJECT(gtkblist->treeview), "drag-data-received", G_CALLBACK(pidgin_blist_drag_data_rcv_cb), NULL);
	g_signal_connect(G_OBJECT(gtkblist->treeview), "drag-data-get", G_CALLBACK(pidgin_blist_drag_data_get_cb), NULL);
#ifdef _WIN32
	g_signal_connect(G_OBJECT(gtkblist->treeview), "drag-begin", G_CALLBACK(pidgin_blist_drag_begin), NULL);
#endif

	g_signal_connect(G_OBJECT(gtkblist->treeview), "drag-motion", G_CALLBACK(pidgin_blist_drag_motion_cb), NULL);

	/* Tooltips */
	g_signal_connect(G_OBJECT(gtkblist->treeview), "motion-notify-event", G_CALLBACK(pidgin_blist_motion_cb), NULL);
	g_signal_connect(G_OBJECT(gtkblist->treeview), "leave-notify-event", G_CALLBACK(pidgin_blist_leave_cb), NULL);

	gtk_tree_view_set_headers_visible(GTK_TREE_VIEW(gtkblist->treeview), FALSE);

	column = gtk_tree_view_column_new();
	gtk_tree_view_append_column(GTK_TREE_VIEW(gtkblist->treeview), column);
	gtk_tree_view_column_set_visible(column, FALSE);
	gtk_tree_view_set_expander_column(GTK_TREE_VIEW(gtkblist->treeview), column);

	gtkblist->text_column = column = gtk_tree_view_column_new ();
	rend = pidgin_cell_renderer_expander_new();
	gtk_tree_view_column_pack_start(column, rend, FALSE);
	gtk_tree_view_column_set_attributes(column, rend,
					    "visible", GROUP_EXPANDER_VISIBLE_COLUMN,
					    "expander-visible", GROUP_EXPANDER_COLUMN,
#if GTK_CHECK_VERSION(2,6,0)
					    "sensitive", GROUP_EXPANDER_COLUMN,
					    "cell-background-gdk", BGCOLOR_COLUMN,
#endif
					    NULL);

	rend = pidgin_cell_renderer_expander_new();
	gtk_tree_view_column_pack_start(column, rend, FALSE);
	gtk_tree_view_column_set_attributes(column, rend,
					    "expander-visible", CONTACT_EXPANDER_COLUMN,
#if GTK_CHECK_VERSION(2,6,0)
					    "sensitive", CONTACT_EXPANDER_COLUMN,
					    "cell-background-gdk", BGCOLOR_COLUMN,
#endif
					    "visible", CONTACT_EXPANDER_VISIBLE_COLUMN,
					    NULL);

	rend = gtk_cell_renderer_pixbuf_new();
	gtk_tree_view_column_pack_start(column, rend, FALSE);
	gtk_tree_view_column_set_attributes(column, rend,
					    "pixbuf", STATUS_ICON_COLUMN,
					    "visible", STATUS_ICON_VISIBLE_COLUMN,
#if GTK_CHECK_VERSION(2,6,0)
					    "cell-background-gdk", BGCOLOR_COLUMN,
#endif
					    NULL);
	g_object_set(rend, "xalign", 0.0, "xpad", 6, "ypad", 0, NULL);

	gtkblist->text_rend = rend = gtk_cell_renderer_text_new();
	gtk_tree_view_column_pack_start (column, rend, TRUE);
	gtk_tree_view_column_set_attributes(column, rend,
#if GTK_CHECK_VERSION(2,6,0)
					    	    "cell-background-gdk", BGCOLOR_COLUMN,
#endif
										"markup", NAME_COLUMN,
										NULL);
#if GTK_CHECK_VERSION(2,6,0)
	g_signal_connect(G_OBJECT(rend), "editing-started", G_CALLBACK(gtk_blist_renderer_editing_started_cb), NULL);
	g_signal_connect(G_OBJECT(rend), "editing-canceled", G_CALLBACK(gtk_blist_renderer_editing_cancelled_cb), list);
#endif
	g_signal_connect(G_OBJECT(rend), "edited", G_CALLBACK(gtk_blist_renderer_edited_cb), list);
	g_object_set(rend, "ypad", 0, "yalign", 0.5, NULL);
#if GTK_CHECK_VERSION(2,6,0)
	g_object_set(rend, "ellipsize", PANGO_ELLIPSIZE_END, NULL);
#endif
	gtk_tree_view_append_column(GTK_TREE_VIEW(gtkblist->treeview), column);

	rend = gtk_cell_renderer_text_new();
	g_object_set(rend, "xalign", 1.0, "ypad", 0, NULL);
	gtk_tree_view_column_pack_start(column, rend, FALSE);
	gtk_tree_view_column_set_attributes(column, rend,
					    "markup", IDLE_COLUMN,
					    "visible", IDLE_VISIBLE_COLUMN,
#if GTK_CHECK_VERSION(2,6,0)
					    "cell-background-gdk", BGCOLOR_COLUMN,
#endif
					    NULL);

	rend = gtk_cell_renderer_pixbuf_new();
	g_object_set(rend, "xalign", 1.0, "yalign", 0.5, "ypad", 0, "xpad", 3, NULL);
	gtk_tree_view_column_pack_start(column, rend, FALSE);
	gtk_tree_view_column_set_attributes(column, rend, "pixbuf", EMBLEM_COLUMN,
#if GTK_CHECK_VERSION(2,6,0)
							  "cell-background-gdk", BGCOLOR_COLUMN,
#endif
							  "visible", EMBLEM_VISIBLE_COLUMN, NULL);

	rend = gtk_cell_renderer_pixbuf_new();
	g_object_set(rend, "xalign", 1.0, "ypad", 0, NULL);
	gtk_tree_view_column_pack_start(column, rend, FALSE);
	gtk_tree_view_column_set_attributes(column, rend, "pixbuf", BUDDY_ICON_COLUMN,
#if GTK_CHECK_VERSION(2,6,0)
					    "cell-background-gdk", BGCOLOR_COLUMN,
#endif
					    "visible", BUDDY_ICON_VISIBLE_COLUMN,
					    NULL);


	g_signal_connect(G_OBJECT(gtkblist->treeview), "row-activated", G_CALLBACK(gtk_blist_row_activated_cb), NULL);
	g_signal_connect(G_OBJECT(gtkblist->treeview), "row-expanded", G_CALLBACK(gtk_blist_row_expanded_cb), NULL);
	g_signal_connect(G_OBJECT(gtkblist->treeview), "row-collapsed", G_CALLBACK(gtk_blist_row_collapsed_cb), NULL);
	g_signal_connect(G_OBJECT(gtkblist->treeview), "button-press-event", G_CALLBACK(gtk_blist_button_press_cb), NULL);
	g_signal_connect(G_OBJECT(gtkblist->treeview), "key-press-event", G_CALLBACK(gtk_blist_key_press_cb), NULL);
	g_signal_connect(G_OBJECT(gtkblist->treeview), "popup-menu", G_CALLBACK(pidgin_blist_popup_menu_cb), NULL);

	/* Enable CTRL+F searching */
	gtk_tree_view_set_search_column(GTK_TREE_VIEW(gtkblist->treeview), NAME_COLUMN);
	gtk_tree_view_set_search_equal_func(GTK_TREE_VIEW(gtkblist->treeview), pidgin_tree_view_search_equal_func, NULL, NULL);

	gtk_box_pack_start(GTK_BOX(gtkblist->vbox), sw, TRUE, TRUE, 0);
	gtk_container_add(GTK_CONTAINER(sw), gtkblist->treeview);

	sep = gtk_hseparator_new();
	gtk_box_pack_start(GTK_BOX(gtkblist->vbox), sep, FALSE, FALSE, 0);

	gtkblist->scrollbook = pidgin_scroll_book_new();
	gtk_box_pack_start(GTK_BOX(gtkblist->vbox), gtkblist->scrollbook, FALSE, FALSE, 0);

	/* Create an empty vbox used for showing connection errors */
	gtkblist->error_buttons = gtk_vbox_new(FALSE, 0);
	gtk_box_pack_start(GTK_BOX(gtkblist->vbox), gtkblist->error_buttons, FALSE, FALSE, 0);
        gtk_container_set_border_width(GTK_CONTAINER(gtkblist->error_buttons), 3);
	
	/* Add the statusbox */
	gtkblist->statusbox = pidgin_status_box_new();
	gtk_box_pack_start(GTK_BOX(gtkblist->vbox), gtkblist->statusbox, FALSE, TRUE, 0);
	gtk_widget_set_name(gtkblist->statusbox, "pidgin_blist_statusbox");
	gtk_container_set_border_width(GTK_CONTAINER(gtkblist->statusbox), 3);
	gtk_widget_show(gtkblist->statusbox);

	/* set the Show Offline Buddies option. must be done
	 * after the treeview or faceprint gets mad. -Robot101
	 */
	gtk_check_menu_item_set_active(GTK_CHECK_MENU_ITEM(gtk_item_factory_get_item (gtkblist->ift, N_("/Buddies/Show Offline Buddies"))),
			purple_prefs_get_bool(PIDGIN_PREFS_ROOT "/blist/show_offline_buddies"));

	gtk_check_menu_item_set_active(GTK_CHECK_MENU_ITEM(gtk_item_factory_get_item (gtkblist->ift, N_("/Buddies/Show Empty Groups"))),
			purple_prefs_get_bool(PIDGIN_PREFS_ROOT "/blist/show_empty_groups"));

	gtk_check_menu_item_set_active(GTK_CHECK_MENU_ITEM(gtk_item_factory_get_item (gtkblist->ift, N_("/Tools/Mute Sounds"))),
			purple_prefs_get_bool(PIDGIN_PREFS_ROOT "/sound/mute"));

	gtk_check_menu_item_set_active(GTK_CHECK_MENU_ITEM(gtk_item_factory_get_item (gtkblist->ift, N_("/Buddies/Show Buddy Details"))),
			purple_prefs_get_bool(PIDGIN_PREFS_ROOT "/blist/show_buddy_icons"));

	gtk_check_menu_item_set_active(GTK_CHECK_MENU_ITEM(gtk_item_factory_get_item (gtkblist->ift, N_("/Buddies/Show Idle Times"))),
			purple_prefs_get_bool(PIDGIN_PREFS_ROOT "/blist/show_idle_time"));

	if(!strcmp(purple_prefs_get_string(PIDGIN_PREFS_ROOT "/sound/method"), "none"))
		gtk_widget_set_sensitive(gtk_item_factory_get_widget(gtkblist->ift, N_("/Tools/Mute Sounds")), FALSE);

	/* Update some dynamic things */
	update_menu_bar(gtkblist);
	pidgin_blist_update_plugin_actions();
	pidgin_blist_update_sort_methods();

	/* OK... let's show this bad boy. */
	pidgin_blist_refresh(list);
	pidgin_blist_restore_position();
	gtk_widget_show_all(GTK_WIDGET(gtkblist->vbox));
	gtk_widget_realize(GTK_WIDGET(gtkblist->window));
	purple_blist_set_visible(purple_prefs_get_bool(PIDGIN_PREFS_ROOT "/blist/list_visible"));

	/* start the refresh timer */
	gtkblist->refresh_timer = g_timeout_add(30000, (GSourceFunc)pidgin_blist_refresh_timer, list);

	handle = pidgin_blist_get_handle();

	/* things that affect how buddies are displayed */
	purple_prefs_connect_callback(handle, PIDGIN_PREFS_ROOT "/blist/show_buddy_icons",
			_prefs_change_redo_list, NULL);
	purple_prefs_connect_callback(handle, PIDGIN_PREFS_ROOT "/blist/show_idle_time",
			_prefs_change_redo_list, NULL);
	purple_prefs_connect_callback(handle, PIDGIN_PREFS_ROOT "/blist/show_empty_groups",
			_prefs_change_redo_list, NULL);
	purple_prefs_connect_callback(handle, PIDGIN_PREFS_ROOT "/blist/show_offline_buddies",
			_prefs_change_redo_list, NULL);

	/* sorting */
	purple_prefs_connect_callback(handle, PIDGIN_PREFS_ROOT "/blist/sort_type",
			_prefs_change_sort_method, NULL);

	/* menus */
	purple_prefs_connect_callback(handle, PIDGIN_PREFS_ROOT "/sound/mute",
			pidgin_blist_mute_pref_cb, NULL);
	purple_prefs_connect_callback(handle, PIDGIN_PREFS_ROOT "/sound/method",
			pidgin_blist_sound_method_pref_cb, NULL);

	/* Setup some purple signal handlers. */
	purple_signal_connect(purple_accounts_get_handle(), "account-enabled",
			gtkblist, PURPLE_CALLBACK(account_modified), gtkblist);
	purple_signal_connect(purple_accounts_get_handle(), "account-disabled",
			gtkblist, PURPLE_CALLBACK(account_modified), gtkblist);
	purple_signal_connect(purple_accounts_get_handle(), "account-removed",
			gtkblist, PURPLE_CALLBACK(account_modified), gtkblist);
	purple_signal_connect(purple_accounts_get_handle(), "account-status-changed",
			gtkblist, PURPLE_CALLBACK(account_status_changed), gtkblist);

	purple_signal_connect(pidgin_account_get_handle(), "account-modified",
			gtkblist, PURPLE_CALLBACK(account_modified), gtkblist);

	purple_signal_connect(purple_connections_get_handle(), "signed-on",
						gtkblist, PURPLE_CALLBACK(sign_on_off_cb), list);
	purple_signal_connect(purple_connections_get_handle(), "signed-off",
						gtkblist, PURPLE_CALLBACK(sign_on_off_cb), list);

	purple_signal_connect(purple_plugins_get_handle(), "plugin-load",
			gtkblist, PURPLE_CALLBACK(plugin_changed_cb), NULL);
	purple_signal_connect(purple_plugins_get_handle(), "plugin-unload",
			gtkblist, PURPLE_CALLBACK(plugin_changed_cb), NULL);

	purple_signal_connect(purple_conversations_get_handle(), "conversation-updated",
						gtkblist, PURPLE_CALLBACK(conversation_updated_cb),
						gtkblist);
	purple_signal_connect(purple_conversations_get_handle(), "deleting-conversation",
						gtkblist, PURPLE_CALLBACK(conversation_deleting_cb),
						gtkblist);

	gtk_widget_hide(gtkblist->headline_hbox);
	gtk_widget_hide(gtkblist->error_buttons);

	/* emit our created signal */
	purple_signal_emit(handle, "gtkblist-created", list);
}

static void redo_buddy_list(PurpleBuddyList *list, gboolean remove, gboolean rerender)
{
	PurpleBlistNode *node;

	gtkblist = PIDGIN_BLIST(list);
	if(!gtkblist || !gtkblist->treeview)
		return;

	node = list->root;

	while (node)
	{
		/* This is only needed when we're reverting to a non-GTK+ sorted
		 * status.  We shouldn't need to remove otherwise.
		 */
		if (remove && !PURPLE_BLIST_NODE_IS_GROUP(node))
			pidgin_blist_hide_node(list, node, FALSE);

		if (PURPLE_BLIST_NODE_IS_BUDDY(node))
			pidgin_blist_update_buddy(list, node, rerender);
		else if (PURPLE_BLIST_NODE_IS_CHAT(node))
			pidgin_blist_update(list, node);
		else if (PURPLE_BLIST_NODE_IS_GROUP(node))
			pidgin_blist_update(list, node);
		node = purple_blist_node_next(node, FALSE);
	}

}

void pidgin_blist_refresh(PurpleBuddyList *list)
{
	redo_buddy_list(list, FALSE, TRUE);
}

void
pidgin_blist_update_refresh_timeout()
{
	PurpleBuddyList *blist;
	PidginBuddyList *gtkblist;

	blist = purple_get_blist();
	gtkblist = PIDGIN_BLIST(purple_get_blist());

	gtkblist->refresh_timer = g_timeout_add(30000,(GSourceFunc)pidgin_blist_refresh_timer, blist);
}

static gboolean get_iter_from_node(PurpleBlistNode *node, GtkTreeIter *iter) {
	struct _pidgin_blist_node *gtknode = (struct _pidgin_blist_node *)node->ui_data;
	GtkTreePath *path;

	if (!gtknode) {
		return FALSE;
	}

	if (!gtkblist) {
		purple_debug_error("gtkblist", "get_iter_from_node was called, but we don't seem to have a blist\n");
		return FALSE;
	}

	if (!gtknode->row)
		return FALSE;


	if ((path = gtk_tree_row_reference_get_path(gtknode->row)) == NULL)
		return FALSE;

	if (!gtk_tree_model_get_iter(GTK_TREE_MODEL(gtkblist->treemodel), iter, path)) {
		gtk_tree_path_free(path);
		return FALSE;
	}
	gtk_tree_path_free(path);
	return TRUE;
}

static void pidgin_blist_remove(PurpleBuddyList *list, PurpleBlistNode *node)
{
	struct _pidgin_blist_node *gtknode = node->ui_data;

	purple_request_close_with_handle(node);

	pidgin_blist_hide_node(list, node, TRUE);

	if(node->parent)
		pidgin_blist_update(list, node->parent);

	/* There's something I don't understand here - Ethan */
	/* Ethan said that back in 2003, but this g_free has been left commented
	 * out ever since. I can't find any reason at all why this is bad and
	 * valgrind found several reasons why it's good. If this causes problems
	 * comment it out again. Stu */
	/* Of course it still causes problems - this breaks dragging buddies into
	 * contacts, the dragged buddy mysteriously 'disappears'. Stu. */
	/* I think it's fixed now. Stu. */

	if(gtknode) {
		if(gtknode->recent_signonoff_timer > 0)
			purple_timeout_remove(gtknode->recent_signonoff_timer);

		g_free(node->ui_data);
		node->ui_data = NULL;
	}
}

static gboolean do_selection_changed(PurpleBlistNode *new_selection)
{
	PurpleBlistNode *old_selection = NULL;

	/* test for gtkblist because crazy timeout means we can be called after the blist is gone */
	if (gtkblist && new_selection != gtkblist->selected_node) {
		old_selection = gtkblist->selected_node;
		gtkblist->selected_node = new_selection;
		if(new_selection)
			pidgin_blist_update(NULL, new_selection);
		if(old_selection)
			pidgin_blist_update(NULL, old_selection);
	}

	return FALSE;
}

static void pidgin_blist_selection_changed(GtkTreeSelection *selection, gpointer data)
{
	PurpleBlistNode *new_selection = NULL;
	GtkTreeIter iter;

	if(gtk_tree_selection_get_selected(selection, NULL, &iter)){
		gtk_tree_model_get(GTK_TREE_MODEL(gtkblist->treemodel), &iter,
				NODE_COLUMN, &new_selection, -1);
	}

	/* we set this up as a timeout, otherwise the blist flickers ...
	 * but we don't do it for groups, because it causes total bizarness -
	 * the previously selected buddy node might rendered at half height.
	 */
	if ((new_selection != NULL) && PURPLE_BLIST_NODE_IS_GROUP(new_selection)) {
		do_selection_changed(new_selection);
	} else {
		g_timeout_add(0, (GSourceFunc)do_selection_changed, new_selection);
	}
}

static gboolean insert_node(PurpleBuddyList *list, PurpleBlistNode *node, GtkTreeIter *iter)
{
	GtkTreeIter parent_iter, cur, *curptr = NULL;
	struct _pidgin_blist_node *gtknode = node->ui_data;
	GtkTreePath *newpath;

	if(!iter)
		return FALSE;

	if(node->parent && !get_iter_from_node(node->parent, &parent_iter))
		return FALSE;

	if(get_iter_from_node(node, &cur))
		curptr = &cur;

	if(PURPLE_BLIST_NODE_IS_CONTACT(node) || PURPLE_BLIST_NODE_IS_CHAT(node)) {
		current_sort_method->func(node, list, parent_iter, curptr, iter);
	} else {
		sort_method_none(node, list, parent_iter, curptr, iter);
	}

	if(gtknode != NULL) {
		gtk_tree_row_reference_free(gtknode->row);
	} else {
		pidgin_blist_new_node(node);
		gtknode = (struct _pidgin_blist_node *)node->ui_data;
	}

	newpath = gtk_tree_model_get_path(GTK_TREE_MODEL(gtkblist->treemodel),
			iter);
	gtknode->row =
		gtk_tree_row_reference_new(GTK_TREE_MODEL(gtkblist->treemodel),
				newpath);

	gtk_tree_path_free(newpath);

	if (!editing_blist)
		gtk_tree_store_set(gtkblist->treemodel, iter,
				NODE_COLUMN, node,
				-1);

	if(node->parent) {
		GtkTreePath *expand = NULL;
		struct _pidgin_blist_node *gtkparentnode = node->parent->ui_data;

		if(PURPLE_BLIST_NODE_IS_GROUP(node->parent)) {
			if(!purple_blist_node_get_bool(node->parent, "collapsed"))
				expand = gtk_tree_model_get_path(GTK_TREE_MODEL(gtkblist->treemodel), &parent_iter);
		} else if(PURPLE_BLIST_NODE_IS_CONTACT(node->parent) &&
				gtkparentnode->contact_expanded) {
			expand = gtk_tree_model_get_path(GTK_TREE_MODEL(gtkblist->treemodel), &parent_iter);
		}
		if(expand) {
			gtk_tree_view_expand_row(GTK_TREE_VIEW(gtkblist->treeview), expand, FALSE);
			gtk_tree_path_free(expand);
		}
	}

	return TRUE;
}

/*This version of pidgin_blist_update_group can take the original buddy
or a group, but has much better algorithmic performance with a pre-known buddy*/
static void pidgin_blist_update_group(PurpleBuddyList *list, PurpleBlistNode *node)
{
	PurpleGroup *group;
	int count;
	gboolean show = FALSE;
	PurpleBlistNode* gnode;

	g_return_if_fail(node != NULL);

	if (editing_blist)
		return;
	
	if (PURPLE_BLIST_NODE_IS_GROUP(node))
		gnode = node;
	else if (PURPLE_BLIST_NODE_IS_BUDDY(node))
		gnode = node->parent->parent;
	else if (PURPLE_BLIST_NODE_IS_CONTACT(node) || PURPLE_BLIST_NODE_IS_CHAT(node))
		gnode = node->parent;
	else
		return;

	group = (PurpleGroup*)gnode;

	if(purple_prefs_get_bool(PIDGIN_PREFS_ROOT "/blist/show_offline_buddies"))
		count = purple_blist_get_group_size(group, FALSE);
	else
		count = purple_blist_get_group_online_count(group);

	if (count > 0 || purple_prefs_get_bool(PIDGIN_PREFS_ROOT "/blist/show_empty_groups"))
		show = TRUE;
	else if (PURPLE_BLIST_NODE_IS_BUDDY(node)){ /* Or chat? */
		if (buddy_is_displayable((PurpleBuddy*)node))
			show = TRUE;}

	if (show) {
		GtkTreeIter iter;
		GtkTreePath *path;
		gboolean expanded;
		GdkColor bgcolor;
		char *title;


		if(!insert_node(list, gnode, &iter))
			return;

		bgcolor = gtkblist->treeview->style->bg[GTK_STATE_ACTIVE];

		path = gtk_tree_model_get_path(GTK_TREE_MODEL(gtkblist->treemodel), &iter);
		expanded = gtk_tree_view_row_expanded(GTK_TREE_VIEW(gtkblist->treeview), path);
		gtk_tree_path_free(path);

		title = pidgin_get_group_title(gnode, expanded);

		gtk_tree_store_set(gtkblist->treemodel, &iter,
				   STATUS_ICON_VISIBLE_COLUMN, FALSE,
				   STATUS_ICON_COLUMN, NULL,
				   NAME_COLUMN, title,
				   NODE_COLUMN, gnode,
				   BGCOLOR_COLUMN, &bgcolor,
				   GROUP_EXPANDER_COLUMN, TRUE,
				   GROUP_EXPANDER_VISIBLE_COLUMN, TRUE,
				   CONTACT_EXPANDER_VISIBLE_COLUMN, FALSE,
				   BUDDY_ICON_VISIBLE_COLUMN, FALSE,
				   IDLE_VISIBLE_COLUMN, FALSE,
				   EMBLEM_VISIBLE_COLUMN, FALSE,
				   -1);
		g_free(title);
	} else {
		pidgin_blist_hide_node(list, gnode, TRUE);
	}
}

static char *pidgin_get_group_title(PurpleBlistNode *gnode, gboolean expanded)
{
	PurpleGroup *group;
	GdkColor textcolor;
	gboolean selected;
	char group_count[12] = "";
	char *mark, *esc;
	PurpleBlistNode *selected_node = NULL;
	GtkTreeIter iter;

	group = (PurpleGroup*)gnode;
	textcolor = gtkblist->treeview->style->fg[GTK_STATE_ACTIVE];
        
	if (gtk_tree_selection_get_selected(gtk_tree_view_get_selection(GTK_TREE_VIEW(gtkblist->treeview)), NULL, &iter)) {
		gtk_tree_model_get(GTK_TREE_MODEL(gtkblist->treemodel), &iter,
				NODE_COLUMN, &selected_node, -1);
	}
	selected = (gnode == selected_node);

	if (!expanded) {
		g_snprintf(group_count, sizeof(group_count), " (%d/%d)",
		           purple_blist_get_group_online_count(group),
		           purple_blist_get_group_size(group, FALSE));
	}

	esc = g_markup_escape_text(group->name, -1);
	if (selected)
		mark = g_strdup_printf("<span weight='bold'>%s</span>%s", esc, group_count);
	else
		mark = g_strdup_printf("<span color='#%02x%02x%02x' weight='bold'>%s</span>%s",
				       textcolor.red>>8, textcolor.green>>8, textcolor.blue>>8,
				       esc, group_count);

	g_free(esc);
	return mark;
}

static void buddy_node(PurpleBuddy *buddy, GtkTreeIter *iter, PurpleBlistNode *node)
{
	PurplePresence *presence;
	GdkPixbuf *status, *avatar, *emblem;
	char *mark;
	char *idle = NULL;
	gboolean expanded = ((struct _pidgin_blist_node *)(node->parent->ui_data))->contact_expanded;
	gboolean selected = (gtkblist->selected_node == node);
	gboolean biglist = purple_prefs_get_bool(PIDGIN_PREFS_ROOT "/blist/show_buddy_icons");
	presence = purple_buddy_get_presence(buddy);

	if (editing_blist)
		return;
	
	status = pidgin_blist_get_status_icon((PurpleBlistNode*)buddy,
						PIDGIN_STATUS_ICON_SMALL);

	/* Speed it up if we don't want buddy icons. */
	if(biglist)
		avatar = pidgin_blist_get_buddy_icon((PurpleBlistNode *)buddy, TRUE, TRUE);
	else
		avatar = NULL;

	if (!avatar) {
		g_object_ref(G_OBJECT(gtkblist->empty_avatar));
		avatar = gtkblist->empty_avatar;
	} else if ((!PURPLE_BUDDY_IS_ONLINE(buddy) || purple_presence_is_idle(presence))) {
		do_alphashift(avatar, avatar, 77);
	}

	emblem = pidgin_blist_get_emblem((PurpleBlistNode*) buddy);
	mark = pidgin_blist_get_name_markup(buddy, selected, TRUE);

	if (purple_prefs_get_bool(PIDGIN_PREFS_ROOT "/blist/show_idle_time") &&
		purple_presence_is_idle(presence) &&
		!purple_prefs_get_bool(PIDGIN_PREFS_ROOT "/blist/show_buddy_icons"))
	{
		time_t idle_secs = purple_presence_get_idle_time(presence);

		if (idle_secs > 0)
		{
			time_t t;
			int ihrs, imin;
			time(&t);
			ihrs = (t - idle_secs) / 3600;
			imin = ((t - idle_secs) / 60) % 60;
			idle = g_strdup_printf("%d:%02d", ihrs, imin);
		}
	}

	if (purple_presence_is_idle(presence))
	{
		if (idle && !selected) {
			char *i2 = g_strdup_printf("<span color='%s'>%s</span>",
						   dim_grey(), idle);
			g_free(idle);
			idle = i2;
		}
	}

	gtk_tree_store_set(gtkblist->treemodel, iter,
			   STATUS_ICON_COLUMN, status,
			   STATUS_ICON_VISIBLE_COLUMN, TRUE,
			   NAME_COLUMN, mark,
			   IDLE_COLUMN, idle,
			   IDLE_VISIBLE_COLUMN, !biglist && idle,
			   BUDDY_ICON_COLUMN, avatar,
			   BUDDY_ICON_VISIBLE_COLUMN, biglist,
			   EMBLEM_COLUMN, emblem,
			   EMBLEM_VISIBLE_COLUMN, emblem,
			   BGCOLOR_COLUMN, NULL,
			   CONTACT_EXPANDER_COLUMN, NULL,
			   CONTACT_EXPANDER_VISIBLE_COLUMN, expanded,
			   GROUP_EXPANDER_VISIBLE_COLUMN, FALSE,
			-1);

	g_free(mark);
	g_free(idle);
	if(status)
		g_object_unref(status);
	if(avatar)
		g_object_unref(avatar);
}

/* This is a variation on the original gtk_blist_update_contact. Here we
	can know in advance which buddy has changed so we can just update that */
static void pidgin_blist_update_contact(PurpleBuddyList *list, PurpleBlistNode *node)
{
	PurpleBlistNode *cnode;
	PurpleContact *contact;
	PurpleBuddy *buddy;
	struct _pidgin_blist_node *gtknode;

	if (editing_blist)
		return;

	if (PURPLE_BLIST_NODE_IS_BUDDY(node))
		cnode = node->parent;
	else
		cnode = node;

	g_return_if_fail(PURPLE_BLIST_NODE_IS_CONTACT(cnode));

	/* First things first, update the group */
	if (PURPLE_BLIST_NODE_IS_BUDDY(node))
		pidgin_blist_update_group(list, node);
	else
		pidgin_blist_update_group(list, cnode->parent);

	contact = (PurpleContact*)cnode;
	buddy = purple_contact_get_priority_buddy(contact);

	if (buddy_is_displayable(buddy))
	{
		GtkTreeIter iter;

		if(!insert_node(list, cnode, &iter))
			return;

		gtknode = (struct _pidgin_blist_node *)cnode->ui_data;

		if(gtknode->contact_expanded) {
			GdkPixbuf *status;
			char *mark;

			status = pidgin_blist_get_status_icon(cnode,
					 PIDGIN_STATUS_ICON_SMALL);

			mark = g_markup_escape_text(purple_contact_get_alias(contact), -1);
			gtk_tree_store_set(gtkblist->treemodel, &iter,
					   STATUS_ICON_COLUMN, status,
					   STATUS_ICON_VISIBLE_COLUMN, TRUE,
					   NAME_COLUMN, mark,
					   IDLE_COLUMN, NULL,
					   IDLE_VISIBLE_COLUMN, FALSE,
					   BGCOLOR_COLUMN, NULL,
					   BUDDY_ICON_COLUMN, NULL,
					   CONTACT_EXPANDER_COLUMN, TRUE,
					   CONTACT_EXPANDER_VISIBLE_COLUMN, TRUE,
				  	   GROUP_EXPANDER_VISIBLE_COLUMN, FALSE,
					-1);
			g_free(mark);
			if(status)
				g_object_unref(status);
		} else {
			buddy_node(buddy, &iter, cnode);
		}
	} else {
		pidgin_blist_hide_node(list, cnode, TRUE);
	}
}



static void pidgin_blist_update_buddy(PurpleBuddyList *list, PurpleBlistNode *node, gboolean statusChange)
{
	PurpleBuddy *buddy;
	struct _pidgin_blist_node *gtkparentnode;

	g_return_if_fail(PURPLE_BLIST_NODE_IS_BUDDY(node));

	if (node->parent == NULL)
		return;

	buddy = (PurpleBuddy*)node;

	/* First things first, update the contact */
	pidgin_blist_update_contact(list, node);

	gtkparentnode = (struct _pidgin_blist_node *)node->parent->ui_data;

	if (gtkparentnode->contact_expanded && buddy_is_displayable(buddy))
	{
		GtkTreeIter iter;

		if (!insert_node(list, node, &iter))
			return;

		buddy_node(buddy, &iter, node);

	} else {
		pidgin_blist_hide_node(list, node, TRUE);
	}

}

static void pidgin_blist_update_chat(PurpleBuddyList *list, PurpleBlistNode *node)
{
	PurpleChat *chat;

	g_return_if_fail(PURPLE_BLIST_NODE_IS_CHAT(node));

	if (editing_blist)
		return;

	/* First things first, update the group */
	pidgin_blist_update_group(list, node->parent);

	chat = (PurpleChat*)node;

	if(purple_account_is_connected(chat->account)) {
		GtkTreeIter iter;
		GdkPixbuf *status;
		GdkPixbuf *avatar;
		GdkPixbuf *emblem;
		char *mark;
		gboolean showicons = purple_prefs_get_bool(PIDGIN_PREFS_ROOT "/blist/show_buddy_icons");

		if(!insert_node(list, node, &iter))
			return;

		status = pidgin_blist_get_status_icon(node,
				 PIDGIN_STATUS_ICON_SMALL);
		emblem = pidgin_blist_get_emblem(node);

		/* Speed it up if we don't want buddy icons. */
		if(showicons)
			avatar = pidgin_blist_get_buddy_icon(node, TRUE, FALSE);
		else
			avatar = NULL;

		mark = g_markup_escape_text(purple_chat_get_name(chat), -1);

		gtk_tree_store_set(gtkblist->treemodel, &iter,
				STATUS_ICON_COLUMN, status,
				STATUS_ICON_VISIBLE_COLUMN, TRUE,
				BUDDY_ICON_COLUMN, avatar ? avatar : gtkblist->empty_avatar,
				BUDDY_ICON_VISIBLE_COLUMN,  purple_prefs_get_bool(PIDGIN_PREFS_ROOT "/blist/show_buddy_icons"),
			        EMBLEM_COLUMN, emblem,
				EMBLEM_VISIBLE_COLUMN, emblem != NULL,
				NAME_COLUMN, mark,
				GROUP_EXPANDER_VISIBLE_COLUMN, FALSE,
				-1);

		g_free(mark);
		if(status)
			g_object_unref(status);
		if(avatar)
			g_object_unref(avatar);
	} else {
		pidgin_blist_hide_node(list, node, TRUE);
	}
}

static void pidgin_blist_update(PurpleBuddyList *list, PurpleBlistNode *node)
{
	if (list)
		gtkblist = PIDGIN_BLIST(list);
	if(!gtkblist || !gtkblist->treeview || !node)
		return;

	if (node->ui_data == NULL)
		pidgin_blist_new_node(node);

	switch(node->type) {
		case PURPLE_BLIST_GROUP_NODE:
			pidgin_blist_update_group(list, node);
			break;
		case PURPLE_BLIST_CONTACT_NODE:
			pidgin_blist_update_contact(list, node);
			break;
		case PURPLE_BLIST_BUDDY_NODE:
			pidgin_blist_update_buddy(list, node, TRUE);
			break;
		case PURPLE_BLIST_CHAT_NODE:
			pidgin_blist_update_chat(list, node);
			break;
		case PURPLE_BLIST_OTHER_NODE:
			return;
	}

#if !GTK_CHECK_VERSION(2,6,0)
	gtk_tree_view_columns_autosize(GTK_TREE_VIEW(gtkblist->treeview));
#endif
}


static void pidgin_blist_destroy(PurpleBuddyList *list)
{
	if (!gtkblist)
		return;

	purple_signals_disconnect_by_handle(gtkblist);

	if (gtkblist->headline_close)
		gdk_pixbuf_unref(gtkblist->headline_close);

	gtk_widget_destroy(gtkblist->window);

	pidgin_blist_tooltip_destroy();

	if (gtkblist->refresh_timer)
		g_source_remove(gtkblist->refresh_timer);
	if (gtkblist->timeout)
		g_source_remove(gtkblist->timeout);
	if (gtkblist->drag_timeout)
		g_source_remove(gtkblist->drag_timeout);

	g_hash_table_destroy(gtkblist->connection_errors);
	gtkblist->refresh_timer = 0;
	gtkblist->timeout = 0;
	gtkblist->drag_timeout = 0;
	gtkblist->window = gtkblist->vbox = gtkblist->treeview = NULL;
	gtkblist->treemodel = NULL;
	g_object_unref(G_OBJECT(gtkblist->ift));
	g_object_unref(G_OBJECT(gtkblist->empty_avatar));

	gdk_cursor_unref(gtkblist->hand_cursor);
	gdk_cursor_unref(gtkblist->arrow_cursor);
	gtkblist->hand_cursor = NULL;
	gtkblist->arrow_cursor = NULL;

	g_free(gtkblist);
	accountmenu = NULL;
	gtkblist = NULL;
	purple_prefs_disconnect_by_handle(pidgin_blist_get_handle());
}

static void pidgin_blist_set_visible(PurpleBuddyList *list, gboolean show)
{
	if (!(gtkblist && gtkblist->window))
		return;

	if (show) {
		if(!PIDGIN_WINDOW_ICONIFIED(gtkblist->window) && !GTK_WIDGET_VISIBLE(gtkblist->window))
			purple_signal_emit(pidgin_blist_get_handle(), "gtkblist-unhiding", gtkblist);
		pidgin_blist_restore_position();
		gtk_window_present(GTK_WINDOW(gtkblist->window));
	} else {
		if(visibility_manager_count) {
			purple_signal_emit(pidgin_blist_get_handle(), "gtkblist-hiding", gtkblist);
			gtk_widget_hide(gtkblist->window);
		} else {
			if (!GTK_WIDGET_VISIBLE(gtkblist->window))
				gtk_widget_show(gtkblist->window);
			gtk_window_iconify(GTK_WINDOW(gtkblist->window));
		}
	}
}

static GList *
groups_tree(void)
{
	GList *tmp = NULL;
	char *tmp2;
	PurpleGroup *g;
	PurpleBlistNode *gnode;

	if (purple_get_blist()->root == NULL)
	{
		tmp2 = g_strdup(_("Buddies"));
		tmp  = g_list_append(tmp, tmp2);
	}
	else
	{
		for (gnode = purple_get_blist()->root;
			 gnode != NULL;
			 gnode = gnode->next)
		{
			if (PURPLE_BLIST_NODE_IS_GROUP(gnode))
			{
				g    = (PurpleGroup *)gnode;
				tmp2 = g->name;
				tmp  = g_list_append(tmp, tmp2);
			}
		}
	}

	return tmp;
}

static void
add_buddy_select_account_cb(GObject *w, PurpleAccount *account,
							PidginAddBuddyData *data)
{
	/* Save our account */
	data->account = account;
}

static void
destroy_add_buddy_dialog_cb(GtkWidget *win, PidginAddBuddyData *data)
{
	g_free(data);
}

static void
add_buddy_cb(GtkWidget *w, int resp, PidginAddBuddyData *data)
{
	const char *grp, *who, *whoalias;
	PurpleGroup *g;
	PurpleBuddy *b;
	PurpleConversation *c;
	PurpleBuddyIcon *icon;

	if (resp == GTK_RESPONSE_OK)
	{
		who = gtk_entry_get_text(GTK_ENTRY(data->entry));
		grp = gtk_entry_get_text(GTK_ENTRY(GTK_COMBO(data->combo)->entry));
		whoalias = gtk_entry_get_text(GTK_ENTRY(data->entry_for_alias));
		if (*whoalias == '\0')
			whoalias = NULL;

		if ((g = purple_find_group(grp)) == NULL)
		{
			g = purple_group_new(grp);
			purple_blist_add_group(g, NULL);
		}

		b = purple_buddy_new(data->account, who, whoalias);
		purple_blist_add_buddy(b, NULL, g, NULL);
		purple_account_add_buddy(data->account, b);

		/*
		 * XXX
		 * It really seems like it would be better if the call to
		 * purple_account_add_buddy() and purple_conversation_update() were done in
		 * blist.c, possibly in the purple_blist_add_buddy() function.  Maybe
		 * purple_account_add_buddy() should be renamed to
		 * purple_blist_add_new_buddy() or something, and have it call
		 * purple_blist_add_buddy() after it creates it.  --Mark
		 *
		 * No that's not good.  blist.c should only deal with adding nodes to the
		 * local list.  We need a new, non-gtk file that calls both
		 * purple_account_add_buddy and purple_blist_add_buddy().
		 * Or something.  --Mark
		 */

		c = purple_find_conversation_with_account(PURPLE_CONV_TYPE_IM, who, data->account);
		if (c != NULL) {
			icon = purple_conv_im_get_icon(PURPLE_CONV_IM(c));
			if (icon != NULL)
				purple_buddy_icon_update(icon);
		}
	}

	gtk_widget_destroy(data->window);
}

static void
pidgin_blist_request_add_buddy(PurpleAccount *account, const char *username,
								 const char *group, const char *alias)
{
	GtkWidget *table;
	GtkWidget *label;
	GtkWidget *hbox;
	GtkWidget *vbox;
	GtkWidget *img;
	PidginBuddyList *gtkblist;
	PidginAddBuddyData *data = g_new0(PidginAddBuddyData, 1);

	data->account =
		(account != NULL
		 ? account
		 : purple_connection_get_account(purple_connections_get_all()->data));

	img = gtk_image_new_from_stock(PIDGIN_STOCK_DIALOG_QUESTION,
					gtk_icon_size_from_name(PIDGIN_ICON_SIZE_TANGO_HUGE));

	gtkblist = PIDGIN_BLIST(purple_get_blist());

	data->window = gtk_dialog_new_with_buttons(_("Add Buddy"),
			NULL, GTK_DIALOG_NO_SEPARATOR,
			GTK_STOCK_CANCEL, GTK_RESPONSE_CANCEL,
			GTK_STOCK_ADD, GTK_RESPONSE_OK,
			NULL);

	gtk_dialog_set_default_response(GTK_DIALOG(data->window), GTK_RESPONSE_OK);
	gtk_container_set_border_width(GTK_CONTAINER(data->window), PIDGIN_HIG_BOX_SPACE);
	gtk_window_set_resizable(GTK_WINDOW(data->window), FALSE);
	gtk_box_set_spacing(GTK_BOX(GTK_DIALOG(data->window)->vbox), PIDGIN_HIG_BORDER);
	gtk_container_set_border_width(GTK_CONTAINER(GTK_DIALOG(data->window)->vbox), PIDGIN_HIG_BOX_SPACE);
	gtk_window_set_role(GTK_WINDOW(data->window), "add_buddy");
	gtk_window_set_type_hint(GTK_WINDOW(data->window),
							 GDK_WINDOW_TYPE_HINT_DIALOG);

	hbox = gtk_hbox_new(FALSE, PIDGIN_HIG_BORDER);
	gtk_container_add(GTK_CONTAINER(GTK_DIALOG(data->window)->vbox), hbox);
	gtk_box_pack_start(GTK_BOX(hbox), img, FALSE, FALSE, 0);
	gtk_misc_set_alignment(GTK_MISC(img), 0, 0);

	vbox = gtk_vbox_new(FALSE, 0);
	gtk_container_add(GTK_CONTAINER(hbox), vbox);

	label = gtk_label_new(
		_("Please enter the screen name of the person you would like "
		  "to add to your buddy list. You may optionally enter an alias, "
		  "or nickname,  for the buddy. The alias will be displayed in "
		  "place of the screen name whenever possible.\n"));

	gtk_widget_set_size_request(GTK_WIDGET(label), 400, -1);
	gtk_label_set_line_wrap(GTK_LABEL(label), TRUE);
	gtk_misc_set_alignment(GTK_MISC(label), 0, 0);
	gtk_box_pack_start(GTK_BOX(vbox), label, FALSE, FALSE, 0);

	hbox = gtk_hbox_new(FALSE, PIDGIN_HIG_BOX_SPACE);
	gtk_container_add(GTK_CONTAINER(vbox), hbox);

	g_signal_connect(G_OBJECT(data->window), "destroy",
					 G_CALLBACK(destroy_add_buddy_dialog_cb), data);

	table = gtk_table_new(4, 2, FALSE);
	gtk_table_set_row_spacings(GTK_TABLE(table), 5);
	gtk_table_set_col_spacings(GTK_TABLE(table), 5);
	gtk_container_set_border_width(GTK_CONTAINER(table), 0);
	gtk_box_pack_start(GTK_BOX(vbox), table, FALSE, FALSE, 0);

	/* Set up stuff for the account box */
	label = gtk_label_new_with_mnemonic(_("_Account:"));
	gtk_misc_set_alignment(GTK_MISC(label), 0, 0.5);
	gtk_table_attach_defaults(GTK_TABLE(table), label, 0, 1, 0, 1);

	data->account_box = pidgin_account_option_menu_new(account, FALSE,
			G_CALLBACK(add_buddy_select_account_cb), NULL, data);

	gtk_table_attach_defaults(GTK_TABLE(table), data->account_box, 1, 2, 0, 1);
	gtk_label_set_mnemonic_widget(GTK_LABEL(label), data->account_box);
	pidgin_set_accessible_label (data->account_box, label);
	/* End of account box */

	label = gtk_label_new_with_mnemonic(_("_Screen name:"));
	gtk_misc_set_alignment(GTK_MISC(label), 0, 0.5);
	gtk_table_attach_defaults(GTK_TABLE(table), label, 0, 1, 1, 2);

	data->entry = gtk_entry_new();
	gtk_table_attach_defaults(GTK_TABLE(table), data->entry, 1, 2, 1, 2);
	gtk_widget_grab_focus(data->entry);

	if (username != NULL)
		gtk_entry_set_text(GTK_ENTRY(data->entry), username);
	else
		gtk_dialog_set_response_sensitive(GTK_DIALOG(data->window),
										  GTK_RESPONSE_OK, FALSE);

	gtk_entry_set_activates_default (GTK_ENTRY(data->entry), TRUE);
	gtk_label_set_mnemonic_widget(GTK_LABEL(label), data->entry);
	pidgin_set_accessible_label (data->entry, label);

	g_signal_connect(G_OBJECT(data->entry), "changed",
					 G_CALLBACK(pidgin_set_sensitive_if_input),
					 data->window);

	label = gtk_label_new_with_mnemonic(_("A_lias:"));
	gtk_misc_set_alignment(GTK_MISC(label), 0, 0.5);
	gtk_table_attach_defaults(GTK_TABLE(table), label, 0, 1, 2, 3);

	data->entry_for_alias = gtk_entry_new();
	gtk_table_attach_defaults(GTK_TABLE(table),
							  data->entry_for_alias, 1, 2, 2, 3);

	if (alias != NULL)
		gtk_entry_set_text(GTK_ENTRY(data->entry_for_alias), alias);

	if (username != NULL)
		gtk_widget_grab_focus(GTK_WIDGET(data->entry_for_alias));

	gtk_entry_set_activates_default (GTK_ENTRY(data->entry_for_alias), TRUE);
	gtk_label_set_mnemonic_widget(GTK_LABEL(label), data->entry_for_alias);
	pidgin_set_accessible_label (data->entry_for_alias, label);

	label = gtk_label_new_with_mnemonic(_("_Group:"));
	gtk_misc_set_alignment(GTK_MISC(label), 0, 0.5);
	gtk_table_attach_defaults(GTK_TABLE(table), label, 0, 1, 3, 4);

	data->combo = gtk_combo_new();
	gtk_combo_set_popdown_strings(GTK_COMBO(data->combo), groups_tree());
	gtk_table_attach_defaults(GTK_TABLE(table), data->combo, 1, 2, 3, 4);
	gtk_label_set_mnemonic_widget(GTK_LABEL(label), GTK_COMBO(data->combo)->entry);
	pidgin_set_accessible_label (data->combo, label);

	g_signal_connect(G_OBJECT(data->window), "response",
					 G_CALLBACK(add_buddy_cb), data);

	gtk_widget_show_all(data->window);

	if (group != NULL)
		gtk_entry_set_text(GTK_ENTRY(GTK_COMBO(data->combo)->entry), group);
}

static void
add_chat_cb(GtkWidget *w, PidginAddChatData *data)
{
	GHashTable *components;
	GList *tmp;
	PurpleChat *chat;
	PurpleGroup *group;
	const char *group_name;
	const char *value;

	components = g_hash_table_new_full(g_str_hash, g_str_equal,
									   g_free, g_free);

	for (tmp = data->entries; tmp; tmp = tmp->next)
	{
		if (g_object_get_data(tmp->data, "is_spin"))
		{
			g_hash_table_replace(components,
					g_strdup(g_object_get_data(tmp->data, "identifier")),
					g_strdup_printf("%d",
						gtk_spin_button_get_value_as_int(tmp->data)));
		}
		else
		{
			value = gtk_entry_get_text(tmp->data);
			if (*value != '\0')
				g_hash_table_replace(components,
						g_strdup(g_object_get_data(tmp->data, "identifier")),
						g_strdup(value));
		}
	}

	chat = purple_chat_new(data->account,
							   gtk_entry_get_text(GTK_ENTRY(data->alias_entry)),
							   components);

	group_name = gtk_entry_get_text(GTK_ENTRY(GTK_COMBO(data->group_combo)->entry));

	if ((group = purple_find_group(group_name)) == NULL)
	{
		group = purple_group_new(group_name);
		purple_blist_add_group(group, NULL);
	}

	if (chat != NULL)
	{
		purple_blist_add_chat(chat, group, NULL);
	}

	gtk_widget_destroy(data->window);
	g_free(data->default_chat_name);
	g_list_free(data->entries);
	g_free(data);
}

static void
add_chat_resp_cb(GtkWidget *w, int resp, PidginAddChatData *data)
{
	if (resp == GTK_RESPONSE_OK)
	{
		add_chat_cb(NULL, data);
	}
	else
	{
		gtk_widget_destroy(data->window);
		g_free(data->default_chat_name);
		g_list_free(data->entries);
		g_free(data);
	}
}

/*
 * Check the values of all the text entry boxes.  If any required input
 * strings are empty then don't allow the user to click on "OK."
 */
static void
addchat_set_sensitive_if_input_cb(GtkWidget *entry, gpointer user_data)
{
	PidginAddChatData *data;
	GList *tmp;
	const char *text;
	gboolean required;
	gboolean sensitive = TRUE;

	data = user_data;

	for (tmp = data->entries; tmp != NULL; tmp = tmp->next)
	{
		if (!g_object_get_data(tmp->data, "is_spin"))
		{
			required = GPOINTER_TO_INT(g_object_get_data(tmp->data, "required"));
			text = gtk_entry_get_text(tmp->data);
			if (required && (*text == '\0'))
				sensitive = FALSE;
		}
	}

	gtk_dialog_set_response_sensitive(GTK_DIALOG(data->window), GTK_RESPONSE_OK, sensitive);
}

static void
rebuild_addchat_entries(PidginAddChatData *data)
{
	PurpleConnection *gc;
	GList *list = NULL, *tmp;
	GHashTable *defaults = NULL;
	struct proto_chat_entry *pce;
	gboolean focus = TRUE;

	g_return_if_fail(data->account != NULL);

	gc = purple_account_get_connection(data->account);

	while ((tmp = gtk_container_get_children(GTK_CONTAINER(data->entries_box))))
		gtk_widget_destroy(tmp->data);

	g_list_free(data->entries);

	data->entries = NULL;

	if (PURPLE_PLUGIN_PROTOCOL_INFO(gc->prpl)->chat_info != NULL)
		list = PURPLE_PLUGIN_PROTOCOL_INFO(gc->prpl)->chat_info(gc);

	if (PURPLE_PLUGIN_PROTOCOL_INFO(gc->prpl)->chat_info_defaults != NULL)
		defaults = PURPLE_PLUGIN_PROTOCOL_INFO(gc->prpl)->chat_info_defaults(gc, data->default_chat_name);

	for (tmp = list; tmp; tmp = tmp->next)
	{
		GtkWidget *label;
		GtkWidget *rowbox;
		GtkWidget *input;

		pce = tmp->data;

		rowbox = gtk_hbox_new(FALSE, 5);
		gtk_box_pack_start(GTK_BOX(data->entries_box), rowbox, FALSE, FALSE, 0);

		label = gtk_label_new_with_mnemonic(pce->label);
		gtk_misc_set_alignment(GTK_MISC(label), 0, 0.5);
		gtk_size_group_add_widget(data->sg, label);
		gtk_box_pack_start(GTK_BOX(rowbox), label, FALSE, FALSE, 0);

		if (pce->is_int)
		{
			GtkObject *adjust;
			adjust = gtk_adjustment_new(pce->min, pce->min, pce->max,
										1, 10, 10);
			input = gtk_spin_button_new(GTK_ADJUSTMENT(adjust), 1, 0);
			gtk_widget_set_size_request(input, 50, -1);
			gtk_box_pack_end(GTK_BOX(rowbox), input, FALSE, FALSE, 0);
		}
		else
		{
			char *value;
			input = gtk_entry_new();
			gtk_entry_set_activates_default(GTK_ENTRY(input), TRUE);
			value = g_hash_table_lookup(defaults, pce->identifier);
			if (value != NULL)
				gtk_entry_set_text(GTK_ENTRY(input), value);
			if (pce->secret)
			{
				gtk_entry_set_visibility(GTK_ENTRY(input), FALSE);
				if (gtk_entry_get_invisible_char(GTK_ENTRY(input)) == '*')
					gtk_entry_set_invisible_char(GTK_ENTRY(input), PIDGIN_INVISIBLE_CHAR);
			}
			gtk_box_pack_end(GTK_BOX(rowbox), input, TRUE, TRUE, 0);
			g_signal_connect(G_OBJECT(input), "changed",
							 G_CALLBACK(addchat_set_sensitive_if_input_cb), data);
		}

		/* Do the following for any type of input widget */
		if (focus)
		{
			gtk_widget_grab_focus(input);
			focus = FALSE;
		}
		gtk_label_set_mnemonic_widget(GTK_LABEL(label), input);
		pidgin_set_accessible_label(input, label);
		g_object_set_data(G_OBJECT(input), "identifier", (gpointer)pce->identifier);
		g_object_set_data(G_OBJECT(input), "is_spin", GINT_TO_POINTER(pce->is_int));
		g_object_set_data(G_OBJECT(input), "required", GINT_TO_POINTER(pce->required));
		data->entries = g_list_append(data->entries, input);

		g_free(pce);
	}

	g_list_free(list);
	g_hash_table_destroy(defaults);

	/* Set whether the "OK" button should be clickable initially */
	addchat_set_sensitive_if_input_cb(NULL, data);

	gtk_widget_show_all(data->entries_box);
}

static void
addchat_select_account_cb(GObject *w, PurpleAccount *account,
						   PidginAddChatData *data)
{
	if (strcmp(purple_account_get_protocol_id(data->account),
		purple_account_get_protocol_id(account)) == 0)
	{
		data->account = account;
	}
	else
	{
		data->account = account;
		rebuild_addchat_entries(data);
	}
}

static void
pidgin_blist_request_add_chat(PurpleAccount *account, PurpleGroup *group,
								const char *alias, const char *name)
{
	PidginAddChatData *data;
	PidginBuddyList *gtkblist;
	GList *l;
	PurpleConnection *gc;
	GtkWidget *label;
	GtkWidget *rowbox;
	GtkWidget *hbox;
	GtkWidget *vbox;
	GtkWidget *img;

	if (account != NULL) {
		gc = purple_account_get_connection(account);

		if (PURPLE_PLUGIN_PROTOCOL_INFO(gc->prpl)->join_chat == NULL) {
			purple_notify_error(gc, NULL, _("This protocol does not support chat rooms."), NULL);
			return;
		}
	} else {
		/* Find an account with chat capabilities */
		for (l = purple_connections_get_all(); l != NULL; l = l->next) {
			gc = (PurpleConnection *)l->data;

			if (PURPLE_PLUGIN_PROTOCOL_INFO(gc->prpl)->join_chat != NULL) {
				account = purple_connection_get_account(gc);
				break;
			}
		}

		if (account == NULL) {
			purple_notify_error(NULL, NULL,
							  _("You are not currently signed on with any "
								"protocols that have the ability to chat."), NULL);
			return;
		}
	}

	data = g_new0(PidginAddChatData, 1);
	data->account = account;
	data->default_chat_name = g_strdup(name);

	img = gtk_image_new_from_stock(PIDGIN_STOCK_DIALOG_QUESTION,
					gtk_icon_size_from_name(PIDGIN_ICON_SIZE_TANGO_HUGE));

	gtkblist = PIDGIN_BLIST(purple_get_blist());

	data->sg = gtk_size_group_new(GTK_SIZE_GROUP_HORIZONTAL);

	data->window = gtk_dialog_new_with_buttons(_("Add Chat"),
		NULL, GTK_DIALOG_NO_SEPARATOR,
		GTK_STOCK_CANCEL, GTK_RESPONSE_CANCEL,
		GTK_STOCK_ADD, GTK_RESPONSE_OK,
		NULL);

	gtk_dialog_set_default_response(GTK_DIALOG(data->window), GTK_RESPONSE_OK);
	gtk_container_set_border_width(GTK_CONTAINER(data->window), PIDGIN_HIG_BOX_SPACE);
	gtk_window_set_resizable(GTK_WINDOW(data->window), FALSE);
	gtk_box_set_spacing(GTK_BOX(GTK_DIALOG(data->window)->vbox), PIDGIN_HIG_BORDER);
	gtk_container_set_border_width(GTK_CONTAINER(GTK_DIALOG(data->window)->vbox), PIDGIN_HIG_BOX_SPACE);
	gtk_window_set_role(GTK_WINDOW(data->window), "add_chat");
	gtk_window_set_type_hint(GTK_WINDOW(data->window),
							 GDK_WINDOW_TYPE_HINT_DIALOG);

	hbox = gtk_hbox_new(FALSE, PIDGIN_HIG_BORDER);
	gtk_container_add(GTK_CONTAINER(GTK_DIALOG(data->window)->vbox), hbox);
	gtk_box_pack_start(GTK_BOX(hbox), img, FALSE, FALSE, 0);
	gtk_misc_set_alignment(GTK_MISC(img), 0, 0);

	vbox = gtk_vbox_new(FALSE, 5);
	gtk_container_add(GTK_CONTAINER(hbox), vbox);

	label = gtk_label_new(
		_("Please enter an alias, and the appropriate information "
		  "about the chat you would like to add to your buddy list.\n"));
	gtk_widget_set_size_request(label, 400, -1);
	gtk_label_set_line_wrap(GTK_LABEL(label), TRUE);
	gtk_misc_set_alignment(GTK_MISC(label), 0, 0);
	gtk_box_pack_start(GTK_BOX(vbox), label, FALSE, FALSE, 0);

	rowbox = gtk_hbox_new(FALSE, 5);
	gtk_box_pack_start(GTK_BOX(vbox), rowbox, FALSE, FALSE, 0);

	label = gtk_label_new_with_mnemonic(_("_Account:"));
	gtk_misc_set_alignment(GTK_MISC(label), 0, 0.5);
	gtk_size_group_add_widget(data->sg, label);
	gtk_box_pack_start(GTK_BOX(rowbox), label, FALSE, FALSE, 0);

	data->account_menu = pidgin_account_option_menu_new(account, FALSE,
			G_CALLBACK(addchat_select_account_cb),
			chat_account_filter_func, data);
	gtk_box_pack_start(GTK_BOX(rowbox), data->account_menu, TRUE, TRUE, 0);
	gtk_label_set_mnemonic_widget(GTK_LABEL(label), data->account_menu);
	pidgin_set_accessible_label (data->account_menu, label);

	data->entries_box = gtk_vbox_new(FALSE, 5);
	gtk_container_set_border_width(GTK_CONTAINER(data->entries_box), 0);
	gtk_box_pack_start(GTK_BOX(vbox), data->entries_box, TRUE, TRUE, 0);

	rebuild_addchat_entries(data);

	rowbox = gtk_hbox_new(FALSE, 5);
	gtk_box_pack_start(GTK_BOX(vbox), rowbox, FALSE, FALSE, 0);

	label = gtk_label_new_with_mnemonic(_("A_lias:"));
	gtk_misc_set_alignment(GTK_MISC(label), 0, 0.5);
	gtk_size_group_add_widget(data->sg, label);
	gtk_box_pack_start(GTK_BOX(rowbox), label, FALSE, FALSE, 0);

	data->alias_entry = gtk_entry_new();
	if (alias != NULL)
		gtk_entry_set_text(GTK_ENTRY(data->alias_entry), alias);
	gtk_box_pack_end(GTK_BOX(rowbox), data->alias_entry, TRUE, TRUE, 0);
	gtk_entry_set_activates_default(GTK_ENTRY(data->alias_entry), TRUE);
	gtk_label_set_mnemonic_widget(GTK_LABEL(label), data->alias_entry);
	pidgin_set_accessible_label (data->alias_entry, label);
	if (name != NULL)
		gtk_widget_grab_focus(data->alias_entry);

	rowbox = gtk_hbox_new(FALSE, 5);
	gtk_box_pack_start(GTK_BOX(vbox), rowbox, FALSE, FALSE, 0);

	label = gtk_label_new_with_mnemonic(_("_Group:"));
	gtk_misc_set_alignment(GTK_MISC(label), 0, 0.5);
	gtk_size_group_add_widget(data->sg, label);
	gtk_box_pack_start(GTK_BOX(rowbox), label, FALSE, FALSE, 0);

	data->group_combo = gtk_combo_new();
	gtk_combo_set_popdown_strings(GTK_COMBO(data->group_combo), groups_tree());
	gtk_box_pack_end(GTK_BOX(rowbox), data->group_combo, TRUE, TRUE, 0);

	if (group)
	{
		gtk_entry_set_text(GTK_ENTRY(GTK_COMBO(data->group_combo)->entry),
						   group->name);
	}
	gtk_label_set_mnemonic_widget(GTK_LABEL(label), GTK_COMBO(data->group_combo)->entry);
	pidgin_set_accessible_label (data->group_combo, label);

	g_signal_connect(G_OBJECT(data->window), "response",
					 G_CALLBACK(add_chat_resp_cb), data);

	gtk_widget_show_all(data->window);
}

static void
add_group_cb(PurpleConnection *gc, const char *group_name)
{
	PurpleGroup *group;

	if ((group_name == NULL) || (*group_name == '\0'))
		return;

	group = purple_group_new(group_name);
	purple_blist_add_group(group, NULL);
}

static void
pidgin_blist_request_add_group(void)
{
	purple_request_input(NULL, _("Add Group"), NULL,
					   _("Please enter the name of the group to be added."),
					   NULL, FALSE, FALSE, NULL,
					   _("Add"), G_CALLBACK(add_group_cb),
					   _("Cancel"), NULL,
					   NULL, NULL, NULL,
					   NULL);
}

void
pidgin_blist_toggle_visibility()
{
	if (gtkblist && gtkblist->window) {
		if (GTK_WIDGET_VISIBLE(gtkblist->window)) {
			purple_blist_set_visible(PIDGIN_WINDOW_ICONIFIED(gtkblist->window) || gtk_blist_obscured);
		} else {
			purple_blist_set_visible(TRUE);
		}
	}
}

void
pidgin_blist_visibility_manager_add()
{
	visibility_manager_count++;
	purple_debug_info("gtkblist", "added visibility manager: %d\n", visibility_manager_count);
}

void
pidgin_blist_visibility_manager_remove()
{
	if (visibility_manager_count)
		visibility_manager_count--;
	if (!visibility_manager_count)
		purple_blist_set_visible(TRUE);
	purple_debug_info("gtkblist", "removed visibility manager: %d\n", visibility_manager_count);
}

void pidgin_blist_add_alert(GtkWidget *widget)
{
	gtk_container_add(GTK_CONTAINER(gtkblist->scrollbook), widget);
	if (!GTK_WIDGET_HAS_FOCUS(gtkblist->window))
		pidgin_set_urgent(GTK_WINDOW(gtkblist->window), TRUE);
}

void
pidgin_blist_set_headline(const char *text, GdkPixbuf *pixbuf, GCallback callback,
			gpointer user_data, GDestroyNotify destroy)
{
	/* Destroy any existing headline first */
	if (gtkblist->headline_destroy)
		gtkblist->headline_destroy(gtkblist->headline_data);

	gtk_label_set_markup(GTK_LABEL(gtkblist->headline_label), text);
	gtk_image_set_from_pixbuf(GTK_IMAGE(gtkblist->headline_image), pixbuf);

	gtkblist->headline_callback = callback;
	gtkblist->headline_data = user_data;
	gtkblist->headline_destroy = destroy;
	if (!GTK_WIDGET_HAS_FOCUS(gtkblist->window))
		pidgin_set_urgent(GTK_WINDOW(gtkblist->window), TRUE);
	gtk_widget_show_all(gtkblist->headline_hbox);
}

static PurpleBlistUiOps blist_ui_ops =
{
	pidgin_blist_new_list,
	pidgin_blist_new_node,
	pidgin_blist_show,
	pidgin_blist_update,
	pidgin_blist_remove,
	pidgin_blist_destroy,
	pidgin_blist_set_visible,
	pidgin_blist_request_add_buddy,
	pidgin_blist_request_add_chat,
	pidgin_blist_request_add_group,
	NULL,
	NULL,
	NULL,
	NULL
};


PurpleBlistUiOps *
pidgin_blist_get_ui_ops(void)
{
	return &blist_ui_ops;
}

PidginBuddyList *pidgin_blist_get_default_gtk_blist()
{
	return gtkblist;
}

static void account_signon_cb(PurpleConnection *gc, gpointer z)
{
	PurpleAccount *account = purple_connection_get_account(gc);
	PurpleBlistNode *gnode, *cnode;
	for(gnode = purple_get_blist()->root; gnode; gnode = gnode->next)
	{
		if(!PURPLE_BLIST_NODE_IS_GROUP(gnode))
			continue;
		for(cnode = gnode->child; cnode; cnode = cnode->next)
		{
			PurpleChat *chat;

			if(!PURPLE_BLIST_NODE_IS_CHAT(cnode))
				continue;

			chat = (PurpleChat *)cnode;

			if(chat->account != account)
				continue;

			if(purple_blist_node_get_bool((PurpleBlistNode*)chat, "gtk-autojoin") ||
					(purple_blist_node_get_string((PurpleBlistNode*)chat,
					 "gtk-autojoin") != NULL))
				serv_join_chat(gc, chat->components);
		}
	}
}

void *
pidgin_blist_get_handle() {
	static int handle;

	return &handle;
}

static gboolean buddy_signonoff_timeout_cb(PurpleBuddy *buddy)
{
	struct _pidgin_blist_node *gtknode = ((PurpleBlistNode*)buddy)->ui_data;

	gtknode->recent_signonoff = FALSE;
	gtknode->recent_signonoff_timer = 0;

	pidgin_blist_update(NULL, (PurpleBlistNode*)buddy);

	return FALSE;
}

static void buddy_signonoff_cb(PurpleBuddy *buddy)
{
	struct _pidgin_blist_node *gtknode;

	if(!((PurpleBlistNode*)buddy)->ui_data) {
		pidgin_blist_new_node((PurpleBlistNode*)buddy);
	}

	gtknode = ((PurpleBlistNode*)buddy)->ui_data;

	gtknode->recent_signonoff = TRUE;

	if(gtknode->recent_signonoff_timer > 0)
		purple_timeout_remove(gtknode->recent_signonoff_timer);
	gtknode->recent_signonoff_timer = purple_timeout_add(10000,
			(GSourceFunc)buddy_signonoff_timeout_cb, buddy);
}

void pidgin_blist_init(void)
{
	void *gtk_blist_handle = pidgin_blist_get_handle();

	purple_signal_connect(purple_connections_get_handle(), "signed-on",
						gtk_blist_handle, PURPLE_CALLBACK(account_signon_cb),
						NULL);

	/* Initialize prefs */
	purple_prefs_add_none(PIDGIN_PREFS_ROOT "/blist");
	purple_prefs_add_bool(PIDGIN_PREFS_ROOT "/blist/show_buddy_icons", TRUE);
	purple_prefs_add_bool(PIDGIN_PREFS_ROOT "/blist/show_empty_groups", FALSE);
	purple_prefs_add_bool(PIDGIN_PREFS_ROOT "/blist/show_idle_time", TRUE);
	purple_prefs_add_bool(PIDGIN_PREFS_ROOT "/blist/show_offline_buddies", FALSE);
	purple_prefs_add_bool(PIDGIN_PREFS_ROOT "/blist/list_visible", FALSE);
	purple_prefs_add_bool(PIDGIN_PREFS_ROOT "/blist/list_maximized", FALSE);
	purple_prefs_add_string(PIDGIN_PREFS_ROOT "/blist/sort_type", "alphabetical");
	purple_prefs_add_int(PIDGIN_PREFS_ROOT "/blist/x", 0);
	purple_prefs_add_int(PIDGIN_PREFS_ROOT "/blist/y", 0);
	purple_prefs_add_int(PIDGIN_PREFS_ROOT "/blist/width", 250); /* Golden ratio, baby */
	purple_prefs_add_int(PIDGIN_PREFS_ROOT "/blist/height", 405); /* Golden ratio, baby */
	purple_prefs_add_int(PIDGIN_PREFS_ROOT "/blist/tooltip_delay", 500);

	/* Register our signals */
	purple_signal_register(gtk_blist_handle, "gtkblist-hiding",
	                     purple_marshal_VOID__POINTER, NULL, 1,
	                     purple_value_new(PURPLE_TYPE_SUBTYPE,
	                                    PURPLE_SUBTYPE_BLIST));

	purple_signal_register(gtk_blist_handle, "gtkblist-unhiding",
	                     purple_marshal_VOID__POINTER, NULL, 1,
	                     purple_value_new(PURPLE_TYPE_SUBTYPE,
	                                    PURPLE_SUBTYPE_BLIST));

	purple_signal_register(gtk_blist_handle, "gtkblist-created",
	                     purple_marshal_VOID__POINTER, NULL, 1,
	                     purple_value_new(PURPLE_TYPE_SUBTYPE,
	                                    PURPLE_SUBTYPE_BLIST));

	purple_signal_register(gtk_blist_handle, "drawing-tooltip",
	                     purple_marshal_VOID__POINTER_POINTER_UINT, NULL, 3,
	                     purple_value_new(PURPLE_TYPE_SUBTYPE,
	                                    PURPLE_SUBTYPE_BLIST_NODE),
	                     purple_value_new_outgoing(PURPLE_TYPE_BOXED, "GString *"),
	                     purple_value_new(PURPLE_TYPE_BOOLEAN));


	purple_signal_connect(purple_blist_get_handle(), "buddy-signed-on", gtk_blist_handle, PURPLE_CALLBACK(buddy_signonoff_cb), NULL);
	purple_signal_connect(purple_blist_get_handle(), "buddy-signed-off", gtk_blist_handle, PURPLE_CALLBACK(buddy_signonoff_cb), NULL);
	purple_signal_connect(purple_blist_get_handle(), "buddy-privacy-changed", gtk_blist_handle, PURPLE_CALLBACK(pidgin_blist_update_privacy_cb), NULL);
}

void
pidgin_blist_uninit(void) {
	purple_signals_unregister_by_instance(pidgin_blist_get_handle());
	purple_signals_disconnect_by_handle(pidgin_blist_get_handle());
}

/*********************************************************************
 * Buddy List sorting functions                                      *
 *********************************************************************/

GList *pidgin_blist_get_sort_methods()
{
	return pidgin_blist_sort_methods;
}

void pidgin_blist_sort_method_reg(const char *id, const char *name, pidgin_blist_sort_function func)
{
	struct pidgin_blist_sort_method *method = g_new0(struct pidgin_blist_sort_method, 1);
	method->id = g_strdup(id);
	method->name = g_strdup(name);
	method->func = func;
	pidgin_blist_sort_methods = g_list_append(pidgin_blist_sort_methods, method);
	pidgin_blist_update_sort_methods();
}

void pidgin_blist_sort_method_unreg(const char *id){
	GList *l = pidgin_blist_sort_methods;

	while(l) {
		struct pidgin_blist_sort_method *method = l->data;
		if(!strcmp(method->id, id)) {
			pidgin_blist_sort_methods = g_list_delete_link(pidgin_blist_sort_methods, l);
			g_free(method->id);
			g_free(method->name);
			g_free(method);
			break;
		}
	}
	pidgin_blist_update_sort_methods();
}

void pidgin_blist_sort_method_set(const char *id){
	GList *l = pidgin_blist_sort_methods;

	if(!id)
		id = "none";

	while (l && strcmp(((struct pidgin_blist_sort_method*)l->data)->id, id))
		l = l->next;

	if (l) {
		current_sort_method = l->data;
	} else if (!current_sort_method) {
		pidgin_blist_sort_method_set("none");
		return;
	}
	if (!strcmp(id, "none")) {
		redo_buddy_list(purple_get_blist(), TRUE, FALSE);
	} else {
		redo_buddy_list(purple_get_blist(), FALSE, FALSE);
	}
}

/******************************************
 ** Sort Methods
 ******************************************/

static void sort_method_none(PurpleBlistNode *node, PurpleBuddyList *blist, GtkTreeIter parent_iter, GtkTreeIter *cur, GtkTreeIter *iter)
{
	PurpleBlistNode *sibling = node->prev;
	GtkTreeIter sibling_iter;

	if (cur != NULL) {
		*iter = *cur;
		return;
	}

	while (sibling && !get_iter_from_node(sibling, &sibling_iter)) {
		sibling = sibling->prev;
	}

	gtk_tree_store_insert_after(gtkblist->treemodel, iter,
			node->parent ? &parent_iter : NULL,
			sibling ? &sibling_iter : NULL);
}

#if GTK_CHECK_VERSION(2,2,1)

static void sort_method_alphabetical(PurpleBlistNode *node, PurpleBuddyList *blist, GtkTreeIter groupiter, GtkTreeIter *cur, GtkTreeIter *iter)
{
	GtkTreeIter more_z;

	const char *my_name;

	if(PURPLE_BLIST_NODE_IS_CONTACT(node)) {
		my_name = purple_contact_get_alias((PurpleContact*)node);
	} else if(PURPLE_BLIST_NODE_IS_CHAT(node)) {
		my_name = purple_chat_get_name((PurpleChat*)node);
	} else {
		sort_method_none(node, blist, groupiter, cur, iter);
		return;
	}


	if (!gtk_tree_model_iter_children(GTK_TREE_MODEL(gtkblist->treemodel), &more_z, &groupiter)) {
		gtk_tree_store_insert(gtkblist->treemodel, iter, &groupiter, 0);
		return;
	}

	do {
		GValue val;
		PurpleBlistNode *n;
		const char *this_name;
		int cmp;

		val.g_type = 0;
		gtk_tree_model_get_value (GTK_TREE_MODEL(gtkblist->treemodel), &more_z, NODE_COLUMN, &val);
		n = g_value_get_pointer(&val);

		if(PURPLE_BLIST_NODE_IS_CONTACT(n)) {
			this_name = purple_contact_get_alias((PurpleContact*)n);
		} else if(PURPLE_BLIST_NODE_IS_CHAT(n)) {
			this_name = purple_chat_get_name((PurpleChat*)n);
		} else {
			this_name = NULL;
		}

		cmp = purple_utf8_strcasecmp(my_name, this_name);

		if(this_name && (cmp < 0 || (cmp == 0 && node < n))) {
			if(cur) {
				gtk_tree_store_move_before(gtkblist->treemodel, cur, &more_z);
				*iter = *cur;
				return;
			} else {
				gtk_tree_store_insert_before(gtkblist->treemodel, iter,
						&groupiter, &more_z);
				return;
			}
		}
		g_value_unset(&val);
	} while (gtk_tree_model_iter_next (GTK_TREE_MODEL(gtkblist->treemodel), &more_z));

	if(cur) {
		gtk_tree_store_move_before(gtkblist->treemodel, cur, NULL);
		*iter = *cur;
		return;
	} else {
		gtk_tree_store_append(gtkblist->treemodel, iter, &groupiter);
		return;
	}
}

static void sort_method_status(PurpleBlistNode *node, PurpleBuddyList *blist, GtkTreeIter groupiter, GtkTreeIter *cur, GtkTreeIter *iter)
{
	GtkTreeIter more_z;

	PurpleBuddy *my_buddy, *this_buddy;

	if(PURPLE_BLIST_NODE_IS_CONTACT(node)) {
		my_buddy = purple_contact_get_priority_buddy((PurpleContact*)node);
	} else if(PURPLE_BLIST_NODE_IS_CHAT(node)) {
		if (cur != NULL) {
			*iter = *cur;
			return;
		}

		gtk_tree_store_append(gtkblist->treemodel, iter, &groupiter);
		return;
	} else {
		sort_method_none(node, blist, groupiter, cur, iter);
		return;
	}


	if (!gtk_tree_model_iter_children(GTK_TREE_MODEL(gtkblist->treemodel), &more_z, &groupiter)) {
		gtk_tree_store_insert(gtkblist->treemodel, iter, &groupiter, 0);
		return;
	}

	do {
		GValue val;
		PurpleBlistNode *n;
		gint name_cmp;
		gint presence_cmp;

		val.g_type = 0;
		gtk_tree_model_get_value (GTK_TREE_MODEL(gtkblist->treemodel), &more_z, NODE_COLUMN, &val);
		n = g_value_get_pointer(&val);

		if(PURPLE_BLIST_NODE_IS_CONTACT(n)) {
			this_buddy = purple_contact_get_priority_buddy((PurpleContact*)n);
		} else {
			this_buddy = NULL;
		}

		name_cmp = purple_utf8_strcasecmp(
			purple_contact_get_alias(purple_buddy_get_contact(my_buddy)),
			(this_buddy
			 ? purple_contact_get_alias(purple_buddy_get_contact(this_buddy))
			 : NULL));

		presence_cmp = purple_presence_compare(
			purple_buddy_get_presence(my_buddy),
			this_buddy ? purple_buddy_get_presence(this_buddy) : NULL);

		if (this_buddy == NULL ||
			(presence_cmp < 0 ||
			 (presence_cmp == 0 &&
			  (name_cmp < 0 || (name_cmp == 0 && node < n)))))
		{
			if (cur != NULL)
			{
				gtk_tree_store_move_before(gtkblist->treemodel, cur, &more_z);
				*iter = *cur;
				return;
			}
			else
			{
				gtk_tree_store_insert_before(gtkblist->treemodel, iter,
											 &groupiter, &more_z);
				return;
			}
		}

		g_value_unset(&val);
	}
	while (gtk_tree_model_iter_next(GTK_TREE_MODEL(gtkblist->treemodel),
									&more_z));

	if (cur) {
		gtk_tree_store_move_before(gtkblist->treemodel, cur, NULL);
		*iter = *cur;
		return;
	} else {
		gtk_tree_store_append(gtkblist->treemodel, iter, &groupiter);
		return;
	}
}

static void sort_method_log(PurpleBlistNode *node, PurpleBuddyList *blist, GtkTreeIter groupiter, GtkTreeIter *cur, GtkTreeIter *iter)
{
	GtkTreeIter more_z;

	int log_size = 0, this_log_size = 0;
	const char *buddy_name, *this_buddy_name;

	if(cur && (gtk_tree_model_iter_n_children(GTK_TREE_MODEL(gtkblist->treemodel), &groupiter) == 1)) {
		*iter = *cur;
		return;
	}

	if(PURPLE_BLIST_NODE_IS_CONTACT(node)) {
		PurpleBlistNode *n;
		for (n = node->child; n; n = n->next)
			log_size += purple_log_get_total_size(PURPLE_LOG_IM, ((PurpleBuddy*)(n))->name, ((PurpleBuddy*)(n))->account);
		buddy_name = purple_contact_get_alias((PurpleContact*)node);
	} else if(PURPLE_BLIST_NODE_IS_CHAT(node)) {
		/* we don't have a reliable way of getting the log filename
		 * from the chat info in the blist, yet */
		if (cur != NULL) {
			*iter = *cur;
			return;
		}

		gtk_tree_store_append(gtkblist->treemodel, iter, &groupiter);
		return;
	} else {
		sort_method_none(node, blist, groupiter, cur, iter);
		return;
	}


	if (!gtk_tree_model_iter_children(GTK_TREE_MODEL(gtkblist->treemodel), &more_z, &groupiter)) {
		gtk_tree_store_insert(gtkblist->treemodel, iter, &groupiter, 0);
		return;
	}

	do {
		GValue val;
		PurpleBlistNode *n;
		PurpleBlistNode *n2;
		int cmp;

		val.g_type = 0;
		gtk_tree_model_get_value (GTK_TREE_MODEL(gtkblist->treemodel), &more_z, NODE_COLUMN, &val);
		n = g_value_get_pointer(&val);
		this_log_size = 0;

		if(PURPLE_BLIST_NODE_IS_CONTACT(n)) {
			for (n2 = n->child; n2; n2 = n2->next)
				this_log_size += purple_log_get_total_size(PURPLE_LOG_IM, ((PurpleBuddy*)(n2))->name, ((PurpleBuddy*)(n2))->account);
			this_buddy_name = purple_contact_get_alias((PurpleContact*)n);
		} else {
			this_buddy_name = NULL;
		}

		cmp = purple_utf8_strcasecmp(buddy_name, this_buddy_name);

		if (!PURPLE_BLIST_NODE_IS_CONTACT(n) || log_size > this_log_size ||
				((log_size == this_log_size) &&
				 (cmp < 0 || (cmp == 0 && node < n)))) {
			if (cur != NULL) {
				gtk_tree_store_move_before(gtkblist->treemodel, cur, &more_z);
				*iter = *cur;
				return;
			} else {
				gtk_tree_store_insert_before(gtkblist->treemodel, iter,
						&groupiter, &more_z);
				return;
			}
		}
		g_value_unset(&val);
	} while (gtk_tree_model_iter_next (GTK_TREE_MODEL(gtkblist->treemodel), &more_z));

	if (cur != NULL) {
		gtk_tree_store_move_before(gtkblist->treemodel, cur, NULL);
		*iter = *cur;
		return;
	} else {
		gtk_tree_store_append(gtkblist->treemodel, iter, &groupiter);
		return;
	}
}

#endif

static void
plugin_act(GtkObject *obj, PurplePluginAction *pam)
{
	if (pam && pam->callback)
		pam->callback(pam);
}

static void
build_plugin_actions(GtkWidget *menu, PurplePlugin *plugin,
		gpointer context)
{
	GtkWidget *menuitem;
	PurplePluginAction *action = NULL;
	GList *actions, *l;

	actions = PURPLE_PLUGIN_ACTIONS(plugin, context);

	for (l = actions; l != NULL; l = l->next)
	{
		if (l->data)
		{
			action = (PurplePluginAction *) l->data;
			action->plugin = plugin;
			action->context = context;

			menuitem = gtk_menu_item_new_with_label(action->label);
			gtk_menu_shell_append(GTK_MENU_SHELL(menu), menuitem);

			g_signal_connect(G_OBJECT(menuitem), "activate",
					G_CALLBACK(plugin_act), action);
			g_object_set_data_full(G_OBJECT(menuitem), "plugin_action",
								   action,
								   (GDestroyNotify)purple_plugin_action_free);
			gtk_widget_show(menuitem);
		}
		else
			pidgin_separator(menu);
	}

	g_list_free(actions);
}

static void
modify_account_cb(GtkWidget *widget, gpointer data)
{
	pidgin_account_dialog_show(PIDGIN_MODIFY_ACCOUNT_DIALOG, data);
}

static void
enable_account_cb(GtkCheckMenuItem *widget, gpointer data)
{
	PurpleAccount *account = data;
	const PurpleSavedStatus *saved_status;

	saved_status = purple_savedstatus_get_current();
	purple_savedstatus_activate_for_account(saved_status, account);

	purple_account_set_enabled(account, PIDGIN_UI, TRUE);
}

static void
disable_account_cb(GtkCheckMenuItem *widget, gpointer data)
{
	PurpleAccount *account = data;

	purple_account_set_enabled(account, PIDGIN_UI, FALSE);
}

void
pidgin_blist_update_accounts_menu(void)
{
	GtkWidget *menuitem = NULL, *submenu = NULL;
	GtkAccelGroup *accel_group = NULL;
	GList *l = NULL, *accounts = NULL;
	gboolean disabled_accounts = FALSE;

	if (accountmenu == NULL)
		return;

	/* Clear the old Accounts menu */
	for (l = gtk_container_get_children(GTK_CONTAINER(accountmenu)); l; l = l->next) {
		menuitem = l->data;

		if (menuitem != gtk_item_factory_get_widget(gtkblist->ift, N_("/Accounts/Add\\/Edit")))
			gtk_widget_destroy(menuitem);
	}

	for (accounts = purple_accounts_get_all(); accounts; accounts = accounts->next) {
		char *buf = NULL;
		char *accel_path_buf = NULL;
		GtkWidget *image = NULL;
		PurpleConnection *gc = NULL;
		PurpleAccount *account = NULL;
		GdkPixbuf *pixbuf = NULL;
		PurplePlugin *plugin = NULL;

		account = accounts->data;
		accel_group = gtk_menu_get_accel_group(GTK_MENU(accountmenu));

		if(purple_account_get_enabled(account, PIDGIN_UI)) {
			buf = g_strconcat(purple_account_get_username(account), " (",
					purple_account_get_protocol_name(account), ")", NULL);
			menuitem = gtk_image_menu_item_new_with_label(buf);
			accel_path_buf = g_strconcat(N_("<PurpleMain>/Accounts/"), buf, NULL);
			g_free(buf);
			pixbuf = pidgin_create_prpl_icon(account, PIDGIN_PRPL_ICON_SMALL);
			if (pixbuf != NULL)
			{
				if (!purple_account_is_connected(account))
					gdk_pixbuf_saturate_and_pixelate(pixbuf, pixbuf,
							0.0, FALSE);
				image = gtk_image_new_from_pixbuf(pixbuf);
				g_object_unref(G_OBJECT(pixbuf));
				gtk_widget_show(image);
				gtk_image_menu_item_set_image(GTK_IMAGE_MENU_ITEM(menuitem), image);
			}
			gtk_menu_shell_append(GTK_MENU_SHELL(accountmenu), menuitem);
			gtk_widget_show(menuitem);

			submenu = gtk_menu_new();
			gtk_menu_set_accel_group(GTK_MENU(submenu), accel_group);
			gtk_menu_set_accel_path(GTK_MENU(submenu), accel_path_buf);
			g_free(accel_path_buf);
			gtk_menu_item_set_submenu(GTK_MENU_ITEM(menuitem), submenu);
			gtk_widget_show(submenu);


			menuitem = gtk_menu_item_new_with_mnemonic(_("_Edit Account"));
			g_signal_connect(G_OBJECT(menuitem), "activate",
					G_CALLBACK(modify_account_cb), account);
			gtk_menu_shell_append(GTK_MENU_SHELL(submenu), menuitem);
			gtk_widget_show(menuitem);

			pidgin_separator(submenu);

			gc = purple_account_get_connection(account);
			plugin = gc && PURPLE_CONNECTION_IS_CONNECTED(gc) ? gc->prpl : NULL;
			if (plugin && PURPLE_PLUGIN_HAS_ACTIONS(plugin)) {
				build_plugin_actions(submenu, plugin, gc);
			} else {
				menuitem = gtk_menu_item_new_with_label(_("No actions available"));
				gtk_menu_shell_append(GTK_MENU_SHELL(submenu), menuitem);
				gtk_widget_set_sensitive(menuitem, FALSE);
				gtk_widget_show(menuitem);
			}

			pidgin_separator(submenu);

			menuitem = gtk_menu_item_new_with_mnemonic(_("_Disable"));
			g_signal_connect(G_OBJECT(menuitem), "activate",
					G_CALLBACK(disable_account_cb), account);
			gtk_menu_shell_append(GTK_MENU_SHELL(submenu), menuitem);
			gtk_widget_show(menuitem);
		} else {
			disabled_accounts = TRUE;
		}
	}

	if(disabled_accounts) {
		pidgin_separator(accountmenu);
		menuitem = gtk_menu_item_new_with_label(_("Enable Account"));
		gtk_menu_shell_append(GTK_MENU_SHELL(accountmenu), menuitem);
		gtk_widget_show(menuitem);

		submenu = gtk_menu_new();
		gtk_menu_set_accel_group(GTK_MENU(submenu), accel_group);
		gtk_menu_set_accel_path(GTK_MENU(submenu), N_("<PurpleMain>/Accounts/Enable Account"));
		gtk_menu_item_set_submenu(GTK_MENU_ITEM(menuitem), submenu);
		gtk_widget_show(submenu);

		for (accounts = purple_accounts_get_all(); accounts; accounts = accounts->next) {
			char *buf = NULL;
			GtkWidget *image = NULL;
			PurpleAccount *account = NULL;
			GdkPixbuf *pixbuf = NULL;

			account = accounts->data;

			if(!purple_account_get_enabled(account, PIDGIN_UI)) {

				disabled_accounts = TRUE;

				buf = g_strconcat(purple_account_get_username(account), " (",
						purple_account_get_protocol_name(account), ")", NULL);
				menuitem = gtk_image_menu_item_new_with_label(buf);
				g_free(buf);
				pixbuf = pidgin_create_prpl_icon(account, PIDGIN_PRPL_ICON_SMALL);
				if (pixbuf != NULL)
				{
					if (!purple_account_is_connected(account))
						gdk_pixbuf_saturate_and_pixelate(pixbuf, pixbuf, 0.0, FALSE);
					image = gtk_image_new_from_pixbuf(pixbuf);
					g_object_unref(G_OBJECT(pixbuf));
					gtk_widget_show(image);
					gtk_image_menu_item_set_image(GTK_IMAGE_MENU_ITEM(menuitem), image);
				}
				g_signal_connect(G_OBJECT(menuitem), "activate",
						G_CALLBACK(enable_account_cb), account);
				gtk_menu_shell_append(GTK_MENU_SHELL(submenu), menuitem);
				gtk_widget_show(menuitem);
			}
		}
	}
}

static GList *plugin_submenus = NULL;

void
pidgin_blist_update_plugin_actions(void)
{
	GtkWidget *menuitem, *submenu;
	PurplePlugin *plugin = NULL;
	GList *l;
	GtkAccelGroup *accel_group;

	GtkWidget *pluginmenu = gtk_item_factory_get_widget(gtkblist->ift, N_("/Tools"));

	g_return_if_fail(pluginmenu != NULL);

	/* Remove old plugin action submenus from the Tools menu */
	for (l = plugin_submenus; l; l = l->next)
		gtk_widget_destroy(GTK_WIDGET(l->data));
	g_list_free(plugin_submenus);
	plugin_submenus = NULL;

	accel_group = gtk_menu_get_accel_group(GTK_MENU(pluginmenu));

	/* Add a submenu for each plugin with custom actions */
	for (l = purple_plugins_get_loaded(); l; l = l->next) {
		char *path;

		plugin = (PurplePlugin *) l->data;

		if (PURPLE_IS_PROTOCOL_PLUGIN(plugin))
			continue;

		if (!PURPLE_PLUGIN_HAS_ACTIONS(plugin))
			continue;

		menuitem = gtk_image_menu_item_new_with_label(_(plugin->info->name));
		gtk_menu_shell_append(GTK_MENU_SHELL(pluginmenu), menuitem);
		gtk_widget_show(menuitem);

		plugin_submenus = g_list_append(plugin_submenus, menuitem);

		submenu = gtk_menu_new();
		gtk_menu_item_set_submenu(GTK_MENU_ITEM(menuitem), submenu);
		gtk_widget_show(submenu);

		gtk_menu_set_accel_group(GTK_MENU(submenu), accel_group);
		path = g_strdup_printf("%s/Tools/%s", gtkblist->ift->path, plugin->info->name);
		gtk_menu_set_accel_path(GTK_MENU(submenu), path);
		g_free(path);

		build_plugin_actions(submenu, plugin, NULL);
	}
}

static void
sortmethod_act(GtkCheckMenuItem *checkmenuitem, char *id)
{
	if (gtk_check_menu_item_get_active(checkmenuitem))
	{
		pidgin_set_cursor(gtkblist->window, GDK_WATCH);
		/* This is redundant. I think. */
		/* pidgin_blist_sort_method_set(id); */
		purple_prefs_set_string(PIDGIN_PREFS_ROOT "/blist/sort_type", id);

		pidgin_clear_cursor(gtkblist->window);
	}
}

void
pidgin_blist_update_sort_methods(void)
{
	GtkWidget *menuitem = NULL, *activeitem = NULL;
	PidginBlistSortMethod *method = NULL;
	GList *l;
	GSList *sl = NULL;
	GtkWidget *sortmenu;
	const char *m = purple_prefs_get_string(PIDGIN_PREFS_ROOT "/blist/sort_type");

	if ((gtkblist == NULL) || (gtkblist->ift == NULL))
		return;

	sortmenu = gtk_item_factory_get_widget(gtkblist->ift, N_("/Buddies/Sort Buddies"));

	if (sortmenu == NULL)
		return;

	/* Clear the old menu */
	for (l = gtk_container_get_children(GTK_CONTAINER(sortmenu)); l; l = l->next) {
		menuitem = l->data;
		gtk_widget_destroy(GTK_WIDGET(menuitem));
	}

	for (l = pidgin_blist_sort_methods; l; l = l->next) {
		method = (PidginBlistSortMethod *) l->data;
		menuitem = gtk_radio_menu_item_new_with_label(sl, _(method->name));
		if (!strcmp(m, method->id))
			activeitem = menuitem;
		sl = gtk_radio_menu_item_get_group(GTK_RADIO_MENU_ITEM(menuitem));
		gtk_menu_shell_append(GTK_MENU_SHELL(sortmenu), menuitem);
		g_signal_connect(G_OBJECT(menuitem), "toggled",
				 G_CALLBACK(sortmethod_act), method->id);
		gtk_widget_show(menuitem);
	}
	if (activeitem)
		gtk_check_menu_item_set_active(GTK_CHECK_MENU_ITEM(activeitem), TRUE);
}
<|MERGE_RESOLUTION|>--- conflicted
+++ resolved
@@ -2851,14 +2851,6 @@
 	{ N_("/Buddies/Add C_hat..."), NULL, pidgin_blist_add_chat_cb, 0, "<StockItem>", GTK_STOCK_ADD },
 	{ N_("/Buddies/Add _Group..."), NULL, purple_blist_request_add_group, 0, "<StockItem>", GTK_STOCK_ADD },
 	{ "/Buddies/sep3", NULL, NULL, 0, "<Separator>", NULL },
-<<<<<<< HEAD
-=======
-#if GTK_CHECK_VERSION(2,6,0)
-	{ N_("/Buddies/_About Pidgin"), NULL, pidgin_dialogs_about, 0,  "<StockItem>", GTK_STOCK_ABOUT },
-#else /* GTK < 2.6.0 */
-	{ N_("/Buddies/_About Pidgin"), NULL, pidgin_dialogs_about, 0,  "<Item>", NULL },
-#endif /* GTK >= 2.6.0 */
->>>>>>> 381207f5
 	{ N_("/Buddies/_Quit"), "<CTL>Q", purple_core_quit, 0, "<StockItem>", GTK_STOCK_QUIT },
 
 	/* Accounts menu */
@@ -2881,7 +2873,11 @@
 	{ N_("/_Help"), NULL, NULL, 0, "<Branch>", NULL },
 	{ N_("/Help/Online _Help"), "F1", gtk_blist_show_onlinehelp_cb, 0, "<StockItem>", GTK_STOCK_HELP },
 	{ N_("/Help/_Debug Window"), NULL, toggle_debug, 0, "<Item>", NULL },
+#if GTK_CHECK_VERSION(2,6,0)	
+	{ N_("/Help/_About"), NULL, pidgin_dialogs_about, 0,  "<StockItem>", GTK_STOCK_ABOUT },
+#else
 	{ N_("/Help/_About"), NULL, pidgin_dialogs_about, 0,  "<Item>", NULL },
+#endif
 };
 
 /*********************************************************
