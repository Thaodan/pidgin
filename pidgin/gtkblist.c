--- conflicted
+++ resolved
@@ -6511,14 +6511,10 @@
 	if(get_iter_from_node(node, &cur))
 		curptr = &cur;
 
-<<<<<<< HEAD
-	if(PURPLE_IS_CONTACT(node) || PURPLE_IS_CHAT(node)) {
-=======
 	/* XXX: it's not necessary, but let's silence a warning*/
 	memset(&parent_iter, 0, sizeof(parent_iter));
 
-	if(PURPLE_BLIST_NODE_IS_CONTACT(node) || PURPLE_BLIST_NODE_IS_CHAT(node)) {
->>>>>>> 33a5ba2c
+	if(PURPLE_IS_CONTACT(node) || PURPLE_IS_CHAT(node)) {
 		current_sort_method->func(node, list, parent_iter, curptr, iter);
 	} else {
 		sort_method_none(node, list, parent_iter, curptr, iter);
