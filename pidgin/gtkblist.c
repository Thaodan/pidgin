--- conflicted
+++ resolved
@@ -141,25 +141,15 @@
 static GList *pidgin_blist_sort_methods = NULL;
 static struct pidgin_blist_sort_method *current_sort_method = NULL;
 static void sort_method_none(PurpleBlistNode *node, PurpleBuddyList *blist, GtkTreeIter groupiter, GtkTreeIter *cur, GtkTreeIter *iter);
-<<<<<<< HEAD
 
 static void sort_method_alphabetical(PurpleBlistNode *node, PurpleBuddyList *blist, GtkTreeIter groupiter, GtkTreeIter *cur, GtkTreeIter *iter);
 static void sort_method_status(PurpleBlistNode *node, PurpleBuddyList *blist, GtkTreeIter groupiter, GtkTreeIter *cur, GtkTreeIter *iter);
 static void sort_method_log_activity(PurpleBlistNode *node, PurpleBuddyList *blist, GtkTreeIter groupiter, GtkTreeIter *cur, GtkTreeIter *iter);
-=======
-/* The functions we use for sorting aren't available in gtk 2.0.x, and
- * segfault in 2.2.0.  2.2.1 is known to work, so I'll require that */
-#if GTK_CHECK_VERSION(2,2,1)
-static void sort_method_alphabetical(PurpleBlistNode *node, PurpleBuddyList *blist, GtkTreeIter groupiter, GtkTreeIter *cur, GtkTreeIter *iter);
-static void sort_method_status(PurpleBlistNode *node, PurpleBuddyList *blist, GtkTreeIter groupiter, GtkTreeIter *cur, GtkTreeIter *iter);
-static void sort_method_log_activity(PurpleBlistNode *node, PurpleBuddyList *blist, GtkTreeIter groupiter, GtkTreeIter *cur, GtkTreeIter *iter);
-#endif
 #if GTK_CHECK_VERSION(2,4,0)
 static guint sort_merge_id;
 static GtkActionGroup *sort_action_group = NULL;
 #endif
 
->>>>>>> cd013168
 static PidginBuddyList *gtkblist = NULL;
 
 static GList *groups_tree(void);
@@ -3528,7 +3518,10 @@
 	/* Help */
 	{ "HelpMenu", NULL, N_("_Help"), NULL, NULL, NULL },
 	{ "OnlineHelp", GTK_STOCK_HELP, N_("Online _Help"), "F1", NULL, gtk_blist_show_onlinehelp_cb },
+	{ "BuildInformation", NULL, N_("_Build Information"), NULL, NULL, pidgin_dialogs_buildinfo },
 	{ "DebugWindow", NULL, N_("_Debug Window"), NULL, NULL, toggle_debug },
+	{ "DeveloperInformation", NULL, N_("De_veloper Information"), NULL, NULL, pidgin_dialogs_developers },
+	{ "TranslatorInformation", NULL, N_("_Translator Information"), NULL, NULL, pidgin_dialogs_translators },
 	{ "About", GTK_STOCK_ABOUT, N_("_About"), NULL, NULL, pidgin_dialogs_about },
 };
 
@@ -3592,7 +3585,12 @@
 		"</menu>"
 		"<menu action='HelpMenu'>"
 			"<menuitem action='OnlineHelp'/>"
+			"<separator/>"
+			"<menuitem action='BuildInformation'/>"
 			"<menuitem action='DebugWindow'/>"
+			"<menuitem action='DeveloperInformation'/>"
+			"<menuitem action='TranslatorInformation'/>"
+			"<separator/>"
 			"<menuitem action='About'/>"
 		"</menu>"
 	"</menubar>"
@@ -3646,14 +3644,10 @@
 	{ "/Help/sep1", NULL, NULL, 0, "<Separator>", NULL },
 	{ N_("/Help/_Build Information"), NULL, pidgin_dialogs_buildinfo, 0, "<Item>", NULL },
 	{ N_("/Help/_Debug Window"), NULL, toggle_debug, 0, "<Item>", NULL },
-<<<<<<< HEAD
 	{ N_("/Help/De_veloper Information"), NULL, pidgin_dialogs_developers, 0, "<Item>", NULL },
 	{ N_("/Help/_Translator Information"), NULL, pidgin_dialogs_translators, 0, "<Item>", NULL },
 	{ "/Help/sep2", NULL, NULL, 0, "<Separator>", NULL },
 	{ N_("/Help/_About"), NULL, pidgin_dialogs_about, 4,  "<StockItem>", GTK_STOCK_ABOUT },
-=======
-	{ N_("/Help/_About"), NULL, pidgin_dialogs_about, 4,  "<Item>", NULL },
->>>>>>> cd013168
 };
 #endif
 
