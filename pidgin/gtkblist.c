--- conflicted
+++ resolved
@@ -6514,14 +6514,7 @@
 	if(get_iter_from_node(node, &cur))
 		curptr = &cur;
 
-<<<<<<< HEAD
-	/* XXX: it's not necessary, but let's silence a warning*/
-	memset(&parent_iter, 0, sizeof(parent_iter));
-
 	if(PURPLE_IS_CONTACT(node) || PURPLE_IS_CHAT(node)) {
-=======
-	if(PURPLE_BLIST_NODE_IS_CONTACT(node) || PURPLE_BLIST_NODE_IS_CHAT(node)) {
->>>>>>> 3567ebb4
 		current_sort_method->func(node, list, parent_iter, curptr, iter);
 	} else {
 		sort_method_none(node, list, parent_iter, curptr, iter);
