--- conflicted
+++ resolved
@@ -124,17 +124,7 @@
 #define PIDGIN_BUDDY_LIST_GET_PRIVATE(list) \
 	((PidginBuddyListPrivate *)((list)->priv))
 
-<<<<<<< HEAD
-static guint accounts_merge_id;
-static GtkActionGroup *accounts_action_group = NULL;
-=======
-#if !GTK_CHECK_VERSION(2,18,0)
-#define gtk_widget_get_visible(x) GTK_WIDGET_VISIBLE(x)
-#define gtk_widget_has_focus(x) GTK_WIDGET_HAS_FOCUS(x)
-#endif
-
 static GtkWidget *accountmenu = NULL;
->>>>>>> a236fb22
 
 static guint visibility_manager_count = 0;
 static GdkVisibilityState gtk_blist_visibility = GDK_VISIBILITY_UNOBSCURED;
@@ -2988,7 +2978,6 @@
 	for(l = gtkblist->tooltipdata; l; l = l->next)
 	{
 		struct tooltip_data *td = l->data;
-		cairo_t *cr = gdk_cairo_create(gtk_widget_get_window(gtkblist->tipwindow));
 
 		if (td->avatar && pidgin_gdk_pixbuf_is_opaque(td->avatar))
 		{
@@ -3008,34 +2997,17 @@
 		if (td->status_icon) {
 			if (dir == GTK_TEXT_DIR_RTL) {
 				gdk_cairo_set_source_pixbuf(cr, td->status_icon,
-<<<<<<< HEAD
-					max_width - TOOLTIP_BORDER - status_size, current_height);
-				cairo_paint(cr);
-			} else {
-				gdk_cairo_set_source_pixbuf(cr, td->status_icon, TOOLTIP_BORDER, current_height);
-=======
 				                            max_width - TOOLTIP_BORDER - status_size,
 				                            current_height);
 				cairo_paint(cr);
 			} else {
 				gdk_cairo_set_source_pixbuf(cr, td->status_icon,
 				                            TOOLTIP_BORDER, current_height);
->>>>>>> a236fb22
 				cairo_paint(cr);
 			}
 		}
 
-<<<<<<< HEAD
 		if (td->avatar) {
-			if (dir == GTK_TEXT_DIR_RTL) {
-				gdk_cairo_set_source_pixbuf(cr, td->avatar, TOOLTIP_BORDER,
-					current_height);
-				cairo_paint(cr);
-			} else {
-				gdk_cairo_set_source_pixbuf(cr, td->avatar,
-					max_width - (td->avatar_width + TOOLTIP_BORDER), current_height);
-=======
-		if(td->avatar) {
 			if (dir == GTK_TEXT_DIR_RTL) {
 				gdk_cairo_set_source_pixbuf(cr, td->avatar,
 				                            TOOLTIP_BORDER, current_height);
@@ -3044,19 +3016,14 @@
 				gdk_cairo_set_source_pixbuf(cr, td->avatar,
 				                            max_width - (td->avatar_width + TOOLTIP_BORDER),
 				                            current_height);
->>>>>>> a236fb22
 				cairo_paint(cr);
 			}
 		}
 
 		if (!td->avatar_is_prpl_icon && td->prpl_icon) {
 			gdk_cairo_set_source_pixbuf(cr, td->prpl_icon, prpl_col,
-<<<<<<< HEAD
-				current_height + ((td->name_height / 2) - (PRPL_SIZE / 2)));
-=======
 			                            current_height +
 			                               (td->name_height - PRPL_SIZE) / 2);
->>>>>>> a236fb22
 			cairo_paint(cr);
 		}
 
@@ -3087,7 +3054,6 @@
 			}
 		}
 
-		cairo_destroy(cr);
 		current_height += MAX(td->name_height + td->height, td->avatar_height) + td->padding;
 	}
 
@@ -3656,130 +3622,8 @@
 /***************************************************
  *            Crap                                 *
  ***************************************************/
-<<<<<<< HEAD
-#if 1
 /* TODO: fill out tooltips... */
 static const GtkActionEntry blist_menu_entries[] = {
-	/* Buddies menu */
-	{ "BuddiesMenu", NULL, N_("_Buddies"), NULL, NULL, NULL },
-	{ "NewInstantMessage", PIDGIN_STOCK_TOOLBAR_MESSAGE_NEW, N_("New Instant _Message..."), "<control>M", NULL, pidgin_dialogs_im },
-	{ "JoinAChat", PIDGIN_STOCK_CHAT, N_("Join a _Chat..."), "<control>C", NULL, pidgin_blist_joinchat_show },
-	{ "GetUserInfo", PIDGIN_STOCK_TOOLBAR_USER_INFO, N_("Get User _Info..."), "<control>I", NULL, pidgin_dialogs_info },
-	{ "ViewUserLog", NULL, N_("View User _Log..."), "<control>L", NULL, pidgin_dialogs_log },
-	{ "ShowMenu", NULL, N_("Sh_ow"), NULL, NULL, NULL },
-	{ "SortMenu", NULL, N_("_Sort Buddies"), NULL, NULL, NULL },
-	{ "AddBuddy", GTK_STOCK_ADD, N_("_Add Buddy..."), "<control>B", NULL, pidgin_blist_add_buddy_cb },
-	{ "AddChat", GTK_STOCK_ADD, N_("Add C_hat..."), NULL, NULL, pidgin_blist_add_chat_cb },
-	{ "AddGroup", GTK_STOCK_ADD, N_("Add _Group..."), NULL, NULL, purple_blist_request_add_group },
-	{ "Quit", GTK_STOCK_QUIT, N_("_Quit"), "<control>Q", NULL, purple_core_quit },
-
-	/* Accounts menu */
-	{ "AccountsMenu", NULL, N_("_Accounts"), NULL, NULL, NULL },
-	{ "ManageAccounts", NULL, N_("Manage Accounts"), "<control>A", NULL, pidgin_accounts_window_show },
-	{ "EnableAccountMenu", NULL, N_("Enable Account"), NULL, NULL, NULL },
-
-	/* Tools */
-	{ "ToolsMenu", NULL, N_("_Tools"), NULL, NULL, NULL },
-	{ "BuddyPounces", NULL, N_("Buddy _Pounces"), NULL, NULL, pidgin_pounces_manager_show },
-	{ "Certificates", NULL, N_("_Certificates"), NULL, NULL, pidgin_certmgr_show },
-	{ "CustomSmileys", PIDGIN_STOCK_TOOLBAR_SMILEY, N_("Custom Smile_ys"), "<control>Y", NULL, pidgin_smiley_manager_show },
-	{ "Plugins", PIDGIN_STOCK_TOOLBAR_PLUGINS, N_("Plu_gins"), "<control>U", NULL, pidgin_plugin_dialog_show },
-	{ "Preferences", GTK_STOCK_PREFERENCES, N_("Pr_eferences"), "<control>P", NULL, pidgin_prefs_show },
-	{ "Privacy", NULL, N_("Pr_ivacy"), NULL, NULL, pidgin_privacy_dialog_show },
-	{ "SetMood", NULL, N_("Set _Mood"), "<control>O", NULL, set_mood_show },
-	{ "FileTransfers", PIDGIN_STOCK_TOOLBAR_TRANSFER, N_("_File Transfers"), "<control>T", NULL, G_CALLBACK(gtk_blist_show_xfer_dialog_cb) },
-	{ "RoomList", NULL, N_("R_oom List"), NULL, NULL, pidgin_roomlist_dialog_show },
-	{ "SystemLog", NULL, N_("System _Log"), NULL, NULL, gtk_blist_show_systemlog_cb },
-
-	/* Help */
-	{ "HelpMenu", NULL, N_("_Help"), NULL, NULL, NULL },
-	{ "OnlineHelp", GTK_STOCK_HELP, N_("Online _Help"), "F1", NULL, gtk_blist_show_onlinehelp_cb },
-	{ "BuildInformation", NULL, N_("_Build Information"), NULL, NULL, pidgin_dialogs_buildinfo },
-	{ "DebugWindow", NULL, N_("_Debug Window"), NULL, NULL, toggle_debug },
-	{ "DeveloperInformation", NULL, N_("De_veloper Information"), NULL, NULL, pidgin_dialogs_developers },
-	{ "TranslatorInformation", NULL, N_("_Translator Information"), NULL, NULL, pidgin_dialogs_translators },
-	{ "About", GTK_STOCK_ABOUT, N_("_About"), NULL, NULL, pidgin_dialogs_about },
-};
-
-/* Toggle items */
-static const GtkToggleActionEntry blist_menu_toggle_entries[] = {
-	/* Buddies->Show menu */
-	{ "ShowOffline", NULL, N_("_Offline Buddies"), NULL, NULL, G_CALLBACK(pidgin_blist_edit_mode_cb), FALSE },
-	{ "ShowEmptyGroups", NULL, N_("_Empty Groups"), NULL, NULL, G_CALLBACK(pidgin_blist_show_empty_groups_cb), FALSE },
-	{ "ShowBuddyDetails", NULL, N_("Buddy _Details"), NULL, NULL, G_CALLBACK(pidgin_blist_buddy_details_cb), FALSE },
-	{ "ShowIdleTimes", NULL, N_("Idle _Times"), NULL, NULL, G_CALLBACK(pidgin_blist_show_idle_time_cb), FALSE },
-	{ "ShowProtocolIcons", NULL, N_("_Protocol Icons"), NULL, NULL, G_CALLBACK(pidgin_blist_show_protocol_icons_cb), FALSE },
-
-	/* Tools menu */
-	{ "MuteSounds", NULL, N_("Mute _Sounds"), NULL, NULL, G_CALLBACK(pidgin_blist_mute_sounds_cb), FALSE },
-};
-
-static const char *blist_menu =
-"<ui>"
-	"<menubar name='BList'>"
-		"<menu action='BuddiesMenu'>"
-			"<menuitem action='NewInstantMessage'/>"
-			"<menuitem action='JoinAChat'/>"
-			"<menuitem action='GetUserInfo'/>"
-			"<menuitem action='ViewUserLog'/>"
-			"<separator/>"
-			"<menu action='ShowMenu'>"
-				"<menuitem action='ShowOffline'/>"
-				"<menuitem action='ShowEmptyGroups'/>"
-				"<menuitem action='ShowBuddyDetails'/>"
-				"<menuitem action='ShowIdleTimes'/>"
-				"<menuitem action='ShowProtocolIcons'/>"
-			"</menu>"
-			"<menu action='SortMenu'/>"
-			"<separator/>"
-			"<menuitem action='AddBuddy'/>"
-			"<menuitem action='AddChat'/>"
-			"<menuitem action='AddGroup'/>"
-			"<separator/>"
-			"<menuitem action='Quit'/>"
-		"</menu>"
-		"<menu action='AccountsMenu'>"
-			"<menuitem action='ManageAccounts'/>"
-			"<menu action='EnableAccountMenu'/>"
-			"<separator/>"
-			"<placeholder name='Accounts'/>"
-		"</menu>"
-		"<menu action='ToolsMenu'>"
-			"<menuitem action='BuddyPounces'/>"
-			"<menuitem action='Certificates'/>"
-			"<menuitem action='CustomSmileys'/>"
-			"<menuitem action='Plugins'/>"
-			"<menuitem action='Preferences'/>"
-			"<menuitem action='Privacy'/>"
-			"<menuitem action='SetMood'/>"
-			"<separator/>"
-			"<menuitem action='FileTransfers'/>"
-			"<menuitem action='RoomList'/>"
-			"<menuitem action='SystemLog'/>"
-			"<separator/>"
-			"<menuitem action='MuteSounds'/>"
-			"<placeholder name='PluginActions'/>"
-		"</menu>"
-		"<menu action='HelpMenu'>"
-			"<menuitem action='OnlineHelp'/>"
-			"<separator/>"
-			"<menuitem action='BuildInformation'/>"
-			"<menuitem action='DebugWindow'/>"
-			"<menuitem action='DeveloperInformation'/>"
-			"<menuitem action='TranslatorInformation'/>"
-			"<separator/>"
-			"<menuitem action='About'/>"
-		"</menu>"
-	"</menubar>"
-"</ui>";
-
-#else
-static GtkItemFactoryEntry blist_menu[] =
-{
-=======
-/* TODO: fill out tooltips... */
-static const GtkActionEntry blist_menu_entries[] = {
->>>>>>> a236fb22
 /* NOTE: Do not set any accelerator to Control+O. It is mapped by
    gtk_blist_key_press_cb to "Get User Info" on the selected buddy. */
 	/* Buddies menu */
@@ -3835,7 +3679,6 @@
 	/* Tools menu */
 	{ "MuteSounds", NULL, N_("Mute _Sounds"), NULL, NULL, G_CALLBACK(pidgin_blist_mute_sounds_cb), FALSE },
 };
-#endif
 
 static const char *blist_menu =
 "<ui>"
@@ -4703,28 +4546,13 @@
 
 static const char *require_connection[] =
 {
-<<<<<<< HEAD
-#if 1
-=======
->>>>>>> a236fb22
 	"/BList/BuddiesMenu/NewInstantMessage",
 	"/BList/BuddiesMenu/JoinAChat",
 	"/BList/BuddiesMenu/GetUserInfo",
 	"/BList/BuddiesMenu/AddBuddy",
 	"/BList/BuddiesMenu/AddChat",
 	"/BList/BuddiesMenu/AddGroup",
-<<<<<<< HEAD
-#else
-	N_("/Buddies/New Instant Message..."),
-	N_("/Buddies/Join a Chat..."),
-	N_("/Buddies/Get User Info..."),
-	N_("/Buddies/Add Buddy..."),
-	N_("/Buddies/Add Chat..."),
-	N_("/Buddies/Add Group..."),
-#endif
-=======
 	"/BList/ToolsMenu/Privacy",
->>>>>>> a236fb22
 };
 
 static const int require_connection_size = sizeof(require_connection)
@@ -4755,18 +4583,9 @@
 
 	action = gtk_ui_manager_get_action(gtkblist->ui, "/BList/BuddiesMenu/JoinAChat");
 	gtk_action_set_sensitive(action, pidgin_blist_joinchat_is_showable());
-<<<<<<< HEAD
 
 	action = gtk_ui_manager_get_action(gtkblist->ui, "/BList/BuddiesMenu/AddChat");
 	gtk_action_set_sensitive(action, pidgin_blist_joinchat_is_showable());
-
-	action = gtk_ui_manager_get_action(gtkblist->ui, "/BList/ToolsMenu/Privacy");
-	gtk_action_set_sensitive(action, sensitive);
-=======
-
-	action = gtk_ui_manager_get_action(gtkblist->ui, "/BList/BuddiesMenu/AddChat");
-	gtk_action_set_sensitive(action, pidgin_blist_joinchat_is_showable());
->>>>>>> a236fb22
 
 	action = gtk_ui_manager_get_action(gtkblist->ui, "/BList/ToolsMenu/RoomList");
 	gtk_action_set_sensitive(action, pidgin_roomlist_is_showable());
@@ -6062,11 +5881,8 @@
 
 	accel_group = gtk_ui_manager_get_accel_group(gtkblist->ui);
 	gtk_window_add_accel_group(GTK_WINDOW(gtkblist->window), accel_group);
-<<<<<<< HEAD
-=======
 	pidgin_load_accels();
 	g_signal_connect(G_OBJECT(accel_group), "accel-changed", G_CALLBACK(pidgin_save_accels_cb), NULL);
->>>>>>> a236fb22
 
 	error = NULL;
 	if (!gtk_ui_manager_add_ui_from_string(gtkblist->ui, blist_menu, -1, &error))
@@ -6083,12 +5899,9 @@
 	gtk_widget_show(menu);
 	gtk_box_pack_start(GTK_BOX(gtkblist->main_vbox), menu, FALSE, FALSE, 0);
 
-<<<<<<< HEAD
-=======
 	menu = gtk_ui_manager_get_widget(gtkblist->ui, "/BList/AccountsMenu");
 	accountmenu = gtk_menu_item_get_submenu(GTK_MENU_ITEM(menu));
 
->>>>>>> a236fb22
 	/****************************** Notebook *************************************/
 	gtkblist->notebook = gtk_notebook_new();
 	gtk_notebook_set_show_tabs(GTK_NOTEBOOK(gtkblist->notebook), FALSE);
@@ -7191,12 +7004,8 @@
 		return;
 
 	if (show) {
-<<<<<<< HEAD
 		if(!PIDGIN_WINDOW_ICONIFIED(gtkblist->window) &&
 		   !gtk_widget_get_visible(gtkblist->window))
-=======
-		if(!PIDGIN_WINDOW_ICONIFIED(gtkblist->window) && !gtk_widget_get_visible(gtkblist->window))
->>>>>>> a236fb22
 			purple_signal_emit(pidgin_blist_get_handle(), "gtkblist-unhiding", gtkblist);
 		pidgin_blist_restore_position();
 		gtk_window_present(GTK_WINDOW(gtkblist->window));
@@ -7676,11 +7485,7 @@
 static void
 set_urgent(void)
 {
-<<<<<<< HEAD
-	if (gtkblist->window && !gtk_widget_is_focus(gtkblist->window))
-=======
 	if (gtkblist->window && !gtk_widget_has_focus(gtkblist->window))
->>>>>>> a236fb22
 		pidgin_set_urgent(GTK_WINDOW(gtkblist->window), TRUE);
 }
 
@@ -8281,67 +8086,33 @@
 void
 pidgin_blist_update_accounts_menu(void)
 {
-<<<<<<< HEAD
-	GList *accounts = NULL;
-=======
 	GtkWidget *menuitem, *submenu;
 	GtkAccelGroup *accel_group;
 	GList *l, *accounts;
 	gboolean disabled_accounts = FALSE;
 	gboolean enabled_accounts = FALSE;
->>>>>>> a236fb22
-
-	GtkAction *action;
-	GString *accounts_ui;
-	GString *enable_ui;
-	gchar *ui_string;
-	int count = 0;
-
-	if ((gtkblist == NULL) || (gtkblist->ui == NULL))
+
+	if (accountmenu == NULL)
 		return;
 
-<<<<<<< HEAD
-	/* Clear the old menu */
-	if (accounts_action_group) {
-		gtk_ui_manager_remove_ui(gtkblist->ui, accounts_merge_id);
-		gtk_ui_manager_remove_action_group(gtkblist->ui, accounts_action_group);
-		g_object_unref(G_OBJECT(accounts_action_group));
-	}
-
-	accounts_action_group = gtk_action_group_new("Accounts");
-#ifdef ENABLE_NLS
-	gtk_action_group_set_translation_domain(accounts_action_group, PACKAGE);
-#endif
-	accounts_ui = g_string_new(NULL);
-	enable_ui = g_string_new(NULL);
-
-	action = gtk_action_new("none-available", N_("No actions available"), NULL, NULL);
-	gtk_action_group_add_action(accounts_action_group, action);
-	gtk_action_set_sensitive(action, FALSE);
-=======
+	/* Clear the old Accounts menu */
+	for (l = gtk_container_get_children(GTK_CONTAINER(accountmenu)); l; l = g_list_delete_link(l, l)) {
+		menuitem = l->data;
+
 		if (menuitem != gtk_ui_manager_get_widget(gtkblist->ui, "/BList/AccountsMenu/ManageAccounts"))
 			gtk_widget_destroy(menuitem);
 	}
 
 	accel_group = gtk_menu_get_accel_group(GTK_MENU(accountmenu));
->>>>>>> a236fb22
 
 	for (accounts = purple_accounts_get_all(); accounts; accounts = accounts->next) {
-		char *label;
-		char *base;
-		char *name;
+		char *buf = NULL;
+		GtkWidget *image = NULL;
 		PurpleAccount *account = NULL;
+		GdkPixbuf *pixbuf = NULL;
 
 		account = accounts->data;
 
-<<<<<<< HEAD
-		base = name = g_strdup_printf("account%d", count);
-		label = g_strconcat(purple_account_get_username(account), " (",
-				purple_account_get_protocol_name(account), ")", NULL);
-		action = gtk_action_new(name, label, NULL, NULL);
-		g_free(label);
-		gtk_action_group_add_action(accounts_action_group, action);
-=======
 		if (!purple_account_get_enabled(account, PIDGIN_UI)) {
 			if (!disabled_accounts) {
 				menuitem = gtk_menu_item_new_with_label(_("Enable Account"));
@@ -8351,15 +8122,10 @@
 				gtk_menu_set_accel_group(GTK_MENU(submenu), accel_group);
 				gtk_menu_set_accel_path(GTK_MENU(submenu), "<Actions>/BListActions/EnableAccount");
 				gtk_menu_item_set_submenu(GTK_MENU_ITEM(menuitem), submenu);
->>>>>>> a236fb22
-
-		if (!purple_account_get_enabled(account, PIDGIN_UI)) {
-			g_string_append_printf(enable_ui, "<menuitem action='%s'/>", name);
-			g_signal_connect(G_OBJECT(action), "activate",
-			                 G_CALLBACK(enable_account_cb), account);
-
-<<<<<<< HEAD
-=======
+
+				disabled_accounts = TRUE;
+			}
+
 			buf = g_strconcat(purple_account_get_username(account), " (",
 				purple_account_get_protocol_name(account), ")", NULL);
 			menuitem = gtk_image_menu_item_new_with_label(buf);
@@ -8379,48 +8145,33 @@
 				G_CALLBACK(enable_account_cb), account);
 			gtk_menu_shell_append(GTK_MENU_SHELL(submenu), menuitem);
 
->>>>>>> a236fb22
 		} else {
-			PurpleConnection *gc = NULL;
-			PurplePlugin *plugin = NULL;
-
-			g_string_append_printf(accounts_ui, "<menu action='%s'>", name);
-
-<<<<<<< HEAD
-			name = g_strconcat(base, "-edit", NULL);
-			action = gtk_action_new(name, N_("_Edit Account"), NULL, NULL);
-			gtk_action_group_add_action(accounts_action_group, action);
-			g_signal_connect(G_OBJECT(action), "activate",
-			                 G_CALLBACK(modify_account_cb), account);
-			g_string_append_printf(accounts_ui, "<menuitem action='%s'/>", name);
-			g_free(name);
-=======
+			enabled_accounts = TRUE;
+		}
+	}
+
+	if (!enabled_accounts) {
+		gtk_widget_show_all(accountmenu);
+		return;
+	}
+
 	pidgin_separator(accountmenu);
->>>>>>> a236fb22
-
-			g_string_append(accounts_ui, "<separator/>");
-
-			gc = purple_account_get_connection(account);
-			plugin = gc && PURPLE_CONNECTION_IS_CONNECTED(gc) ? purple_connection_get_prpl(gc) : NULL;
-			if (plugin && PURPLE_PLUGIN_HAS_ACTIONS(plugin)) {
-				build_plugin_actions(accounts_action_group, accounts_ui, base, plugin, gc);
-			} else {
-				g_string_append(accounts_ui, "<menuitem action='none-available'/>");
-			}
-
-			g_string_append(accounts_ui, "<separator/>");
-
-<<<<<<< HEAD
-			name = g_strconcat(base, "-disable", NULL);
-			action = gtk_action_new(name, N_("_Disable"), NULL, NULL);
-			gtk_action_group_add_action(accounts_action_group, action);
-			g_signal_connect(G_OBJECT(action), "activate",
-			                 G_CALLBACK(disable_account_cb), account);
-			g_string_append_printf(accounts_ui, "<menuitem action='%s'/>", name);
-			g_free(name);
-
-			g_string_append(accounts_ui, "</menu>");
-=======
+
+	for (accounts = purple_accounts_get_all(); accounts; accounts = accounts->next) {
+		char *buf = NULL;
+		char *accel_path_buf = NULL;
+		GtkWidget *image = NULL;
+		PurpleConnection *gc = NULL;
+		PurpleAccount *account = NULL;
+		GdkPixbuf *pixbuf = NULL;
+		PurplePlugin *plugin = NULL;
+		PurplePluginProtocolInfo *prpl_info;
+
+		account = accounts->data;
+
+		if (!purple_account_get_enabled(account, PIDGIN_UI))
+			continue;
+
 		buf = g_strconcat(purple_account_get_username(account), " (",
 				purple_account_get_protocol_name(account), ")", NULL);
 		menuitem = gtk_image_menu_item_new_with_label(buf);
@@ -8506,30 +8257,17 @@
 			menuitem = gtk_menu_item_new_with_label(_("No actions available"));
 			gtk_menu_shell_append(GTK_MENU_SHELL(submenu), menuitem);
 			gtk_widget_set_sensitive(menuitem, FALSE);
->>>>>>> a236fb22
-		}
-
-		g_free(base);
-		count++;
-	}
-
-<<<<<<< HEAD
-	ui_string = g_strconcat("<ui><menubar action='BList'><menu action='AccountsMenu'><menu action='EnableAccountMenu'>",
-	                        enable_ui->str,
-	                        "</menu><placeholder name='Accounts'>",
-	                        accounts_ui->str,
-	                        "</placeholder></menu></menubar></ui>",
-	                        NULL);
-	gtk_ui_manager_insert_action_group(gtkblist->ui, accounts_action_group, 1);
-	accounts_merge_id = gtk_ui_manager_add_ui_from_string(gtkblist->ui, ui_string, -1, NULL);
-purple_debug_info("blist", "The account menu is {%s}\n", ui_string);
-
-	g_string_free(enable_ui, TRUE);
-	g_string_free(accounts_ui, TRUE);
-	g_free(ui_string);
-=======
+		}
+
+		pidgin_separator(submenu);
+
+		menuitem = gtk_menu_item_new_with_mnemonic(_("_Disable"));
+		g_signal_connect(G_OBJECT(menuitem), "activate",
+				G_CALLBACK(disable_account_cb), account);
+		gtk_menu_shell_append(GTK_MENU_SHELL(submenu), menuitem);
+	}
+
 	gtk_widget_show_all(accountmenu);
->>>>>>> a236fb22
 }
 
 static guint plugins_merge_id;
@@ -8593,10 +8331,6 @@
 	                        NULL);
 	gtk_ui_manager_insert_action_group(gtkblist->ui, plugins_action_group, 1);
 	plugins_merge_id = gtk_ui_manager_add_ui_from_string(gtkblist->ui, ui_string, -1, NULL);
-<<<<<<< HEAD
-purple_debug_info("blist", "The plugins menu is {%s}\n", ui_string);
-=======
->>>>>>> a236fb22
 
 	g_string_free(plugins_ui, TRUE);
 	g_free(ui_string);
@@ -8672,8 +8406,4 @@
 	sort_merge_id = gtk_ui_manager_add_ui_from_string(gtkblist->ui, ui_string->str, -1, NULL);
 
 	g_string_free(ui_string, TRUE);
-<<<<<<< HEAD
-}
-=======
-}
->>>>>>> a236fb22
+}
