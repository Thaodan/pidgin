/*
 * @file gtkimhtml.c GTK+ IMHtml
 * @ingroup pidgin
 *
 * pidgin
 *
 * Pidgin is the legal property of its developers, whose names are too numerous
 * to list here.  Please refer to the COPYRIGHT file distributed with this
 * source distribution.
 *
 * This program is free software; you can redistribute it and/or modify
 * under the terms of the GNU General Public License as published by
 * the Free Software Foundation; either version 2 of the License, or
 * (at your option) any later version.
 *
 * This program is distributed in the hope that it will be useful,
 * but WITHOUT ANY WARRANTY; without even the implied warranty of
 * MERCHANTABILITY or FITNESS FOR A PARTICULAR PURPOSE.  See the
 * GNU General Public License for more details.
 *
 * You should have received a copy of the GNU General Public License
 * along with this program; if not, write to the Free Software
 * Foundation, Inc., 59 Temple Place, Suite 330, Boston, MA  02111-1307  USA
 *
 */

#ifdef HAVE_CONFIG_H
#include <config.h>
#endif
#include "debug.h"
#include "util.h"
#include "gtkimhtml.h"
#include "gtksourceiter.h"
<<<<<<< HEAD
#include "gtksourceundomanager.h"
#include "gtksourceview-marshal.h"
=======
#include "pidgin.h"
>>>>>>> 2db08c5a
#include <gtk/gtk.h>
#include <glib/gerror.h>
#include <gdk/gdkkeysyms.h>
#include <string.h>
#include <ctype.h>
#include <stdio.h>
#include <stdlib.h>
#include <math.h>
#ifdef HAVE_LANGINFO_CODESET
#include <langinfo.h>
#include <locale.h>
#endif
#ifdef _WIN32
#include <gdk/gdkwin32.h>
#include <windows.h>
#endif

#ifdef ENABLE_NLS
#  include <libintl.h>
#  define _(x) gettext(x)
#  ifdef gettext_noop
#    define N_(String) gettext_noop (String)
#  else
#    define N_(String) (String)
#  endif
#else
#  define N_(String) (String)
#  define _(x) (x)
#endif

#include <pango/pango-font.h>

/* GTK+ < 2.4.x hack, see pidgin.h for details. */
#if (!GTK_CHECK_VERSION(2,4,0))
#define GTK_WRAP_WORD_CHAR GTK_WRAP_WORD
#endif

#define TOOLTIP_TIMEOUT 500

/* GTK+ 2.0 hack */
#if (!GTK_CHECK_VERSION(2,2,0))
#define gtk_widget_get_clipboard(x, y) gtk_clipboard_get(y)
#endif

static GtkTextViewClass *parent_class = NULL;

struct scalable_data {
	GtkIMHtmlScalable *scalable;
	GtkTextMark *mark;
};


struct im_image_data {
	int id;
	GtkTextMark *mark;
};

static gboolean
gtk_text_view_drag_motion (GtkWidget        *widget,
                           GdkDragContext   *context,
                           gint              x,
                           gint              y,
                           guint             time);

static void preinsert_cb(GtkTextBuffer *buffer, GtkTextIter *iter, gchar *text, gint len, GtkIMHtml *imhtml);
static void insert_cb(GtkTextBuffer *buffer, GtkTextIter *iter, gchar *text, gint len, GtkIMHtml *imhtml);
static void delete_cb(GtkTextBuffer *buffer, GtkTextIter *iter, GtkTextIter *end, GtkIMHtml *imhtml);
static void insert_ca_cb(GtkTextBuffer *buffer, GtkTextIter *arg1, GtkTextChildAnchor *arg2, gpointer user_data);
static void gtk_imhtml_apply_tags_on_insert(GtkIMHtml *imhtml, GtkTextIter *start, GtkTextIter *end);
void gtk_imhtml_close_tags(GtkIMHtml *imhtml, GtkTextIter *iter);
static void gtk_imhtml_link_drop_cb(GtkWidget *widget, GdkDragContext *context, gint x, gint y, guint time, gpointer user_data);
static void gtk_imhtml_link_drag_rcv_cb(GtkWidget *widget, GdkDragContext *dc, guint x, guint y, GtkSelectionData *sd, guint info, guint t, GtkIMHtml *imhtml);
static void mark_set_cb(GtkTextBuffer *buffer, GtkTextIter *arg1, GtkTextMark *mark, GtkIMHtml *imhtml);
static void hijack_menu_cb(GtkIMHtml *imhtml, GtkMenu *menu, gpointer data);
static void paste_received_cb (GtkClipboard *clipboard, GtkSelectionData *selection_data, gpointer data);
static void paste_plaintext_received_cb (GtkClipboard *clipboard, const gchar *text, gpointer data);
static void imhtml_paste_insert(GtkIMHtml *imhtml, const char *text, gboolean plaintext);
static void imhtml_toggle_bold(GtkIMHtml *imhtml);
static void imhtml_toggle_italic(GtkIMHtml *imhtml);
static void imhtml_toggle_strike(GtkIMHtml *imhtml);
static void imhtml_toggle_underline(GtkIMHtml *imhtml);
static void imhtml_font_grow(GtkIMHtml *imhtml);
static void imhtml_font_shrink(GtkIMHtml *imhtml);
static void imhtml_clear_formatting(GtkIMHtml *imhtml);

/* POINT_SIZE converts from AIM font sizes to a point size scale factor. */
#define MAX_FONT_SIZE 7
#define POINT_SIZE(x) (_point_sizes [MIN ((x > 0 ? x : 1), MAX_FONT_SIZE) - 1])
static gdouble _point_sizes [] = { .85, .95, 1, 1.2, 1.44, 1.728, 2.0736};

enum {
	TARGET_HTML,
	TARGET_UTF8_STRING,
	TARGET_COMPOUND_TEXT,
	TARGET_STRING,
	TARGET_TEXT
};

enum {
	URL_CLICKED,
	BUTTONS_UPDATE,
	TOGGLE_FORMAT,
	CLEAR_FORMAT,
	UPDATE_FORMAT,
	MESSAGE_SEND,
	UNDO,
	REDO,
	LAST_SIGNAL
};
static guint signals [LAST_SIGNAL] = { 0 };

static char *html_clipboard = NULL;
static char *text_clipboard = NULL;
GtkClipboard *clipboard_selection = NULL;

static GtkTargetEntry selection_targets[] = {
#ifndef _WIN32
	{ "text/html", 0, TARGET_HTML },
#else
	{ "HTML Format", 0, TARGET_HTML },
#endif
	{ "UTF8_STRING", 0, TARGET_UTF8_STRING },
	{ "COMPOUND_TEXT", 0, TARGET_COMPOUND_TEXT },
	{ "STRING", 0, TARGET_STRING },
	{ "TEXT", 0, TARGET_TEXT}};

static GtkTargetEntry link_drag_drop_targets[] = {
	GTK_IMHTML_DND_TARGETS
};

#ifdef _WIN32
static gchar *
clipboard_win32_to_html(char *clipboard) {
	const char *header;
	const char *begin, *end;
	gint start = 0;
	gint finish = 0;
	gchar *html;
	gchar **split;
	int clipboard_length = 0;

#if 0 /* Debugging for Windows clipboard */
	FILE *fd;

	purple_debug_info("imhtml clipboard", "from clipboard: %s\n", clipboard);

	fd = g_fopen("e:\\purplecb.txt", "wb");
	fprintf(fd, "%s", clipboard);
	fclose(fd);
#endif

	clipboard_length = strlen(clipboard);

	if (!(header = strstr(clipboard, "StartFragment:")) || (header - clipboard) >= clipboard_length)
		return NULL;
	sscanf(header, "StartFragment:%d", &start);

	if (!(header = strstr(clipboard, "EndFragment:")) || (header - clipboard) >= clipboard_length)
		return NULL;
	sscanf(header, "EndFragment:%d", &finish);

	if (finish > clipboard_length)
		finish = clipboard_length;

	if (start > finish)
		start = finish;

	begin = clipboard + start;

	end = clipboard + finish;

	html = g_strndup(begin, end - begin);

	/* any newlines in the string will now be \r\n, so we need to strip out the \r */
	split = g_strsplit(html, "\r\n", 0);
	g_free(html);
	html = g_strjoinv("\n", split);
	g_strfreev(split);

	html = g_strstrip(html);

#if 0 /* Debugging for Windows clipboard */
	purple_debug_info("imhtml clipboard", "HTML fragment: '%s'\n", html);
#endif

	return html;
}

static gchar *
clipboard_html_to_win32(char *html) {
	int length;
	GString *clipboard;
	gchar *tmp;

	if (html == NULL)
		return NULL;

	length = strlen(html);
	clipboard = g_string_new ("Version:1.0\r\n");
	g_string_append(clipboard, "StartHTML:0000000105\r\n");
	tmp = g_strdup_printf("EndHTML:%010d\r\n", 147 + length);
	g_string_append(clipboard, tmp);
	g_free(tmp);
	g_string_append(clipboard, "StartFragment:0000000127\r\n");
	tmp = g_strdup_printf("EndFragment:%010d\r\n", 127 + length);
	g_string_append(clipboard, tmp);
	g_free(tmp);
	g_string_append(clipboard, "<!--StartFragment-->\r\n");
	g_string_append(clipboard, html);
	g_string_append(clipboard, "\r\n<!--EndFragment-->");

	return g_string_free(clipboard, FALSE);
}

static gboolean clipboard_paste_html_win32(GtkIMHtml *imhtml) {
	gboolean pasted = FALSE;

	/* Win32 clipboard format value, and functions to convert back and
	 * forth between HTML and the clipboard format.
	 */
	static UINT win_html_fmt = 0;

	/* Register HTML Format as desired clipboard format */
	if (!win_html_fmt)
		win_html_fmt = RegisterClipboardFormat("HTML Format");

	if (gtk_text_view_get_editable(GTK_TEXT_VIEW(imhtml))
				&& IsClipboardFormatAvailable(win_html_fmt)) {
		gboolean error_reading_clipboard = FALSE;
		HWND hwnd = GDK_WINDOW_HWND(GTK_WIDGET(imhtml)->window);

		if (OpenClipboard(hwnd)) {
			HGLOBAL hdata = GetClipboardData(win_html_fmt);
			if (hdata == NULL) {
				if (GetLastError() != ERROR_SUCCESS)
					error_reading_clipboard = TRUE;
			} else {
				char *buffer = GlobalLock(hdata);
				if (buffer == NULL) {
					error_reading_clipboard = TRUE;
				} else {
					char *text = clipboard_win32_to_html(
							buffer);
					imhtml_paste_insert(imhtml, text,
							FALSE);
					g_free(text);
					pasted = TRUE;
				}
				GlobalUnlock(hdata);
			}

			CloseClipboard();
		} else {
			error_reading_clipboard = TRUE;
		}

		if (error_reading_clipboard) {
			gchar *err_msg = g_win32_error_message(GetLastError());
			purple_debug_info("html clipboard",
					"Unable to read clipboard data: %s\n",
					err_msg ? err_msg : "Unknown Error");
			g_free(err_msg);
		}
	}

	return pasted;
}
#endif

static GtkSmileyTree*
gtk_smiley_tree_new ()
{
	return g_new0 (GtkSmileyTree, 1);
}

static void
gtk_smiley_tree_insert (GtkSmileyTree *tree,
			GtkIMHtmlSmiley *smiley)
{
	GtkSmileyTree *t = tree;
	const gchar *x = smiley->smile;

	if (!(*x))
		return;

	do {
		gchar *pos;
		gint index;

		if (!t->values)
			t->values = g_string_new ("");

		pos = strchr (t->values->str, *x);
		if (!pos) {
			t->values = g_string_append_c (t->values, *x);
			index = t->values->len - 1;
			t->children = g_realloc (t->children, t->values->len * sizeof (GtkSmileyTree *));
			t->children [index] = g_new0 (GtkSmileyTree, 1);
		} else
			index = GPOINTER_TO_INT(pos) - GPOINTER_TO_INT(t->values->str);

		t = t->children [index];

		x++;
	} while (*x);

	t->image = smiley;
}


static void
gtk_smiley_tree_destroy (GtkSmileyTree *tree)
{
	GSList *list = g_slist_prepend (NULL, tree);

	while (list) {
		GtkSmileyTree *t = list->data;
		gsize i;
		list = g_slist_remove(list, t);
		if (t && t->values) {
			for (i = 0; i < t->values->len; i++)
				list = g_slist_prepend (list, t->children [i]);
			g_string_free (t->values, TRUE);
			g_free (t->children);
		}
		g_free (t);
	}
}

static void gtk_size_allocate_cb(GtkIMHtml *widget, GtkAllocation *alloc, gpointer user_data)
{
	GdkRectangle rect;
	int xminus;

	gtk_text_view_get_visible_rect(GTK_TEXT_VIEW(widget), &rect);
	if(widget->old_rect.width != rect.width || widget->old_rect.height != rect.height){
		GList *iter = GTK_IMHTML(widget)->scalables;

		xminus = gtk_text_view_get_left_margin(GTK_TEXT_VIEW(widget)) +
		         gtk_text_view_get_right_margin(GTK_TEXT_VIEW(widget));

		while(iter){
			struct scalable_data *sd = iter->data;
			GtkIMHtmlScalable *scale = GTK_IMHTML_SCALABLE(sd->scalable);
			scale->scale(scale, rect.width - xminus, rect.height);

			iter = iter->next;
		}
	}

	widget->old_rect = rect;
	return;
}

static gint
gtk_imhtml_tip_paint (GtkIMHtml *imhtml)
{
	PangoLayout *layout;

	g_return_val_if_fail(GTK_IS_IMHTML(imhtml), FALSE);

	layout = gtk_widget_create_pango_layout(imhtml->tip_window, imhtml->tip);

	gtk_paint_flat_box (imhtml->tip_window->style, imhtml->tip_window->window,
						GTK_STATE_NORMAL, GTK_SHADOW_OUT, NULL, imhtml->tip_window,
						"tooltip", 0, 0, -1, -1);

	gtk_paint_layout (imhtml->tip_window->style, imhtml->tip_window->window, GTK_STATE_NORMAL,
					  FALSE, NULL, imhtml->tip_window, NULL, 4, 4, layout);

	g_object_unref(layout);
	return FALSE;
}

static gint
gtk_imhtml_tip (gpointer data)
{
	GtkIMHtml *imhtml = data;
	PangoFontMetrics *font_metrics;
	PangoLayout *layout;
	PangoFont *font;

	gint gap, x, y, h, w, scr_w, baseline_skip;

	g_return_val_if_fail(GTK_IS_IMHTML(imhtml), FALSE);

	if (!imhtml->tip || !GTK_WIDGET_DRAWABLE (GTK_WIDGET(imhtml))) {
		imhtml->tip_timer = 0;
		return FALSE;
	}

	if (imhtml->tip_window){
		gtk_widget_destroy (imhtml->tip_window);
		imhtml->tip_window = NULL;
	}

	imhtml->tip_timer = 0;
	imhtml->tip_window = gtk_window_new (GTK_WINDOW_POPUP);
	gtk_widget_set_app_paintable (imhtml->tip_window, TRUE);
	gtk_window_set_resizable (GTK_WINDOW (imhtml->tip_window), FALSE);
	gtk_widget_set_name (imhtml->tip_window, "gtk-tooltips");
	g_signal_connect_swapped (G_OBJECT (imhtml->tip_window), "expose_event",
							  G_CALLBACK (gtk_imhtml_tip_paint), imhtml);

	gtk_widget_ensure_style (imhtml->tip_window);
	layout = gtk_widget_create_pango_layout(imhtml->tip_window, imhtml->tip);
	font = pango_context_load_font(pango_layout_get_context(layout),
			      imhtml->tip_window->style->font_desc);

	if (font == NULL) {
		char *tmp = pango_font_description_to_string(
					imhtml->tip_window->style->font_desc);

		purple_debug(PURPLE_DEBUG_ERROR, "gtk_imhtml_tip",
			"pango_context_load_font() couldn't load font: '%s'\n",
			tmp);
		g_free(tmp);

		return FALSE;
	}

	font_metrics = pango_font_get_metrics(font, NULL);

	pango_layout_get_pixel_size(layout, &scr_w, NULL);
	gap = PANGO_PIXELS((pango_font_metrics_get_ascent(font_metrics) +
					   pango_font_metrics_get_descent(font_metrics))/ 4);

	if (gap < 2)
		gap = 2;
	baseline_skip = PANGO_PIXELS(pango_font_metrics_get_ascent(font_metrics) +
								pango_font_metrics_get_descent(font_metrics));
	w = 8 + scr_w;
	h = 8 + baseline_skip;

	gdk_window_get_pointer (NULL, &x, &y, NULL);
	if (GTK_WIDGET_NO_WINDOW (GTK_WIDGET(imhtml)))
		y += GTK_WIDGET(imhtml)->allocation.y;

	scr_w = gdk_screen_width();

	x -= ((w >> 1) + 4);

	if ((x + w) > scr_w)
		x -= (x + w) - scr_w;
	else if (x < 0)
		x = 0;

	y = y + PANGO_PIXELS(pango_font_metrics_get_ascent(font_metrics) +
						pango_font_metrics_get_descent(font_metrics));

	gtk_widget_set_size_request (imhtml->tip_window, w, h);
	gtk_window_move (GTK_WINDOW(imhtml->tip_window), x, y);
	gtk_widget_show (imhtml->tip_window);

	pango_font_metrics_unref(font_metrics);
	g_object_unref(layout);

	return FALSE;
}

static gboolean
gtk_motion_event_notify(GtkWidget *imhtml, GdkEventMotion *event, gpointer data)
{
	GtkTextIter iter;
	GdkWindow *win = event->window;
	int x, y;
	char *tip = NULL;
	GSList *tags = NULL, *templist = NULL;
	GdkColor *norm, *pre;
	GtkTextTag *tag = NULL, *oldprelit_tag;

	oldprelit_tag = GTK_IMHTML(imhtml)->prelit_tag;

	gdk_window_get_pointer(GTK_WIDGET(imhtml)->window, NULL, NULL, NULL);
	gtk_text_view_window_to_buffer_coords(GTK_TEXT_VIEW(imhtml), GTK_TEXT_WINDOW_WIDGET,
	                                      event->x, event->y, &x, &y);
	gtk_text_view_get_iter_at_location(GTK_TEXT_VIEW(imhtml), &iter, x, y);
	tags = gtk_text_iter_get_tags(&iter);

	templist = tags;
	while (templist) {
		tag = templist->data;
		tip = g_object_get_data(G_OBJECT(tag), "link_url");
		if (tip)
			break;
		templist = templist->next;
	}

	if (tip) {
		gtk_widget_style_get(GTK_WIDGET(imhtml), "hyperlink-prelight-color", &pre, NULL);
		GTK_IMHTML(imhtml)->prelit_tag = tag;
		if (tag != oldprelit_tag) {
			if (pre)
				g_object_set(G_OBJECT(tag), "foreground-gdk", pre, NULL);
			else
				g_object_set(G_OBJECT(tag), "foreground", "#70a0ff", NULL);
		}
	} else {
		GTK_IMHTML(imhtml)->prelit_tag = NULL;
	}

	if ((oldprelit_tag != NULL) && (GTK_IMHTML(imhtml)->prelit_tag != oldprelit_tag)) {
		gtk_widget_style_get(GTK_WIDGET(imhtml), "hyperlink-color", &norm, NULL);
		if (norm)
			g_object_set(G_OBJECT(oldprelit_tag), "foreground-gdk", norm, NULL);
		else
			g_object_set(G_OBJECT(oldprelit_tag), "foreground", "blue", NULL);
	}

	if (GTK_IMHTML(imhtml)->tip) {
		if ((tip == GTK_IMHTML(imhtml)->tip)) {
			return FALSE;
		}
		/* We've left the cell.  Remove the timeout and create a new one below */
		if (GTK_IMHTML(imhtml)->tip_window) {
			gtk_widget_destroy(GTK_IMHTML(imhtml)->tip_window);
			GTK_IMHTML(imhtml)->tip_window = NULL;
		}
		if (GTK_IMHTML(imhtml)->editable)
			gdk_window_set_cursor(win, GTK_IMHTML(imhtml)->text_cursor);
		else
			gdk_window_set_cursor(win, GTK_IMHTML(imhtml)->arrow_cursor);
		if (GTK_IMHTML(imhtml)->tip_timer)
			g_source_remove(GTK_IMHTML(imhtml)->tip_timer);
		GTK_IMHTML(imhtml)->tip_timer = 0;
	}

	if (tip){
		if (!GTK_IMHTML(imhtml)->editable)
			gdk_window_set_cursor(win, GTK_IMHTML(imhtml)->hand_cursor);
		GTK_IMHTML(imhtml)->tip_timer = g_timeout_add (TOOLTIP_TIMEOUT,
							       gtk_imhtml_tip, imhtml);
	}

	GTK_IMHTML(imhtml)->tip = tip;
	g_slist_free(tags);
	return FALSE;
}

static gboolean
gtk_enter_event_notify(GtkWidget *imhtml, GdkEventCrossing *event, gpointer data)
{
	if (GTK_IMHTML(imhtml)->editable)
		gdk_window_set_cursor(
				gtk_text_view_get_window(GTK_TEXT_VIEW(imhtml),
					GTK_TEXT_WINDOW_TEXT),
				GTK_IMHTML(imhtml)->text_cursor);
	else
		gdk_window_set_cursor(
				gtk_text_view_get_window(GTK_TEXT_VIEW(imhtml),
					GTK_TEXT_WINDOW_TEXT),
				GTK_IMHTML(imhtml)->arrow_cursor);

	/* propagate the event normally */
	return FALSE;
}

static gboolean
gtk_leave_event_notify(GtkWidget *imhtml, GdkEventCrossing *event, gpointer data)
{
	/* when leaving the widget, clear any current & pending tooltips and restore the cursor */
	if (GTK_IMHTML(imhtml)->prelit_tag) {
		GdkColor *norm;
		gtk_widget_style_get(GTK_WIDGET(imhtml), "hyperlink-color", &norm, NULL);
		if (norm)
			g_object_set(G_OBJECT(GTK_IMHTML(imhtml)->prelit_tag), "foreground-gdk", norm, NULL);
		else
			g_object_set(G_OBJECT(GTK_IMHTML(imhtml)->prelit_tag), "foreground", "blue", NULL);
		GTK_IMHTML(imhtml)->prelit_tag = NULL;
	}

	if (GTK_IMHTML(imhtml)->tip_window) {
		gtk_widget_destroy(GTK_IMHTML(imhtml)->tip_window);
		GTK_IMHTML(imhtml)->tip_window = NULL;
	}
	if (GTK_IMHTML(imhtml)->tip_timer) {
		g_source_remove(GTK_IMHTML(imhtml)->tip_timer);
		GTK_IMHTML(imhtml)->tip_timer = 0;
	}
	gdk_window_set_cursor(
			gtk_text_view_get_window(GTK_TEXT_VIEW(imhtml),
				GTK_TEXT_WINDOW_TEXT), NULL);

	/* propagate the event normally */
	return FALSE;
}

#if (!GTK_CHECK_VERSION(2,2,0))
/*
 * XXX - This should be removed eventually.
 *
 * This function exists to work around a gross bug in GtkTextView.
 * Basically, we short circuit ctrl+a and ctrl+end because they make
 * el program go boom.
 *
 * It's supposed to be fixed in gtk2.2.  You can view the bug report at
 * http://bugzilla.gnome.org/show_bug.cgi?id=107939
 */
static gboolean
gtk_key_pressed_cb(GtkIMHtml *imhtml, GdkEventKey *event, gpointer data)
{
	if (event->state & GDK_CONTROL_MASK) {
		switch (event->keyval) {
			case 'a':
			case GDK_Home:
			case GDK_End:
				return TRUE;
		}
	}
	return FALSE;
}
#endif /* !(GTK+ >= 2.2.0) */

static gint
gtk_imhtml_expose_event (GtkWidget      *widget,
			 GdkEventExpose *event)
{
	GtkTextIter start, end, cur;
	int buf_x, buf_y;
	GdkRectangle visible_rect;
	GdkGC *gc = gdk_gc_new(GDK_DRAWABLE(event->window));
	GdkColor gcolor;

	gtk_text_view_get_visible_rect(GTK_TEXT_VIEW(widget), &visible_rect);
	gtk_text_view_buffer_to_window_coords(GTK_TEXT_VIEW(widget),
					      GTK_TEXT_WINDOW_TEXT,
					      visible_rect.x,
					      visible_rect.y,
					      &visible_rect.x,
					      &visible_rect.y);

	gtk_text_view_window_to_buffer_coords(GTK_TEXT_VIEW(widget), GTK_TEXT_WINDOW_TEXT,
	                                      event->area.x, event->area.y, &buf_x, &buf_y);

	if (GTK_IMHTML(widget)->editable || GTK_IMHTML(widget)->wbfo) {

		if (GTK_IMHTML(widget)->edit.background) {
			gdk_color_parse(GTK_IMHTML(widget)->edit.background, &gcolor);
			gdk_gc_set_rgb_fg_color(gc, &gcolor);
		} else {
			gdk_gc_set_rgb_fg_color(gc, &(widget->style->base[GTK_WIDGET_STATE(widget)]));
		}

		gdk_draw_rectangle(event->window,
				   gc,
				   TRUE,
				   visible_rect.x, visible_rect.y, visible_rect.width, visible_rect.height);
		gdk_gc_unref(gc);

		if (GTK_WIDGET_CLASS (parent_class)->expose_event)
			return (* GTK_WIDGET_CLASS (parent_class)->expose_event)
				(widget, event);
		return FALSE;

	}

	gtk_text_view_get_iter_at_location(GTK_TEXT_VIEW(widget), &start, buf_x, buf_y);
	gtk_text_view_get_iter_at_location(GTK_TEXT_VIEW(widget), &end,
	                                   buf_x + event->area.width, buf_y + event->area.height);



	cur = start;

	while (gtk_text_iter_in_range(&cur, &start, &end)) {
		GSList *tags = gtk_text_iter_get_tags(&cur);
		GSList *l;

		for (l = tags; l; l = l->next) {
			GtkTextTag *tag = l->data;
			GdkRectangle rect;
			GdkRectangle tag_area;
			const char *color;

			if (strncmp(tag->name, "BACKGROUND ", 11))
				continue;

			if (gtk_text_iter_ends_tag(&cur, tag))
				continue;

			gtk_text_view_get_iter_location(GTK_TEXT_VIEW(widget), &cur, &tag_area);
			gtk_text_view_buffer_to_window_coords(GTK_TEXT_VIEW(widget),
			                                      GTK_TEXT_WINDOW_TEXT,
			                                      tag_area.x,
			                                      tag_area.y,
			                                      &tag_area.x,
			                                      &tag_area.y);
			rect.x = visible_rect.x;
			rect.y = tag_area.y;
			rect.width = visible_rect.width;

			do
				gtk_text_iter_forward_to_tag_toggle(&cur, tag);
			while (!gtk_text_iter_is_end(&cur) && gtk_text_iter_begins_tag(&cur, tag));

			gtk_text_view_get_iter_location(GTK_TEXT_VIEW(widget), &cur, &tag_area);
			gtk_text_view_buffer_to_window_coords(GTK_TEXT_VIEW(widget),
			                                      GTK_TEXT_WINDOW_TEXT,
			                                      tag_area.x,
			                                      tag_area.y,
			                                      &tag_area.x,
			                                      &tag_area.y);

		
			rect.height = tag_area.y + tag_area.height - rect.y
				+ gtk_text_view_get_pixels_below_lines(GTK_TEXT_VIEW(widget));

			color = tag->name + 11;

			if (!gdk_color_parse(color, &gcolor)) {
				gchar tmp[8];
				tmp[0] = '#';
				strncpy(&tmp[1], color, 7);
				tmp[7] = '\0';
				if (!gdk_color_parse(tmp, &gcolor))
					gdk_color_parse("white", &gcolor);
			}
			gdk_gc_set_rgb_fg_color(gc, &gcolor);

			gdk_draw_rectangle(event->window,
			                   gc,
			                   TRUE,
			                   rect.x, rect.y, rect.width, rect.height);
			gtk_text_iter_backward_char(&cur); /* go back one, in case the end is the begining is the end
			                                    * note that above, we always moved cur ahead by at least
			                                    * one character */
			break;
		}

		g_slist_free(tags);

		/* loop until another tag begins, or no tag begins */
		while (gtk_text_iter_forward_to_tag_toggle(&cur, NULL) &&
		       !gtk_text_iter_is_end(&cur) &&
		       !gtk_text_iter_begins_tag(&cur, NULL));
	}

	gdk_gc_unref(gc);

	if (GTK_WIDGET_CLASS (parent_class)->expose_event)
		return (* GTK_WIDGET_CLASS (parent_class)->expose_event)
			(widget, event);

	return FALSE;
}


static void paste_unformatted_cb(GtkMenuItem *menu, GtkIMHtml *imhtml)
{
	GtkClipboard *clipboard = gtk_widget_get_clipboard(GTK_WIDGET(imhtml), GDK_SELECTION_CLIPBOARD);

	gtk_clipboard_request_text(clipboard, paste_plaintext_received_cb, imhtml);

}

static void clear_formatting_cb(GtkMenuItem *menu, GtkIMHtml *imhtml)
{
	gtk_imhtml_clear_formatting(imhtml);
}

static void hijack_menu_cb(GtkIMHtml *imhtml, GtkMenu *menu, gpointer data)
{
	GtkWidget *menuitem;

	menuitem = gtk_menu_item_new_with_mnemonic(_("Paste as Plain _Text"));
	gtk_widget_show(menuitem);
	/*
	 * TODO: gtk_clipboard_wait_is_text_available() iterates the glib
	 *       mainloop, which tends to be a source of bugs.  It would
	 *       be good to audit this or change it to not wait.
	 */
	gtk_widget_set_sensitive(menuitem,
	                        (imhtml->editable &&
	                        gtk_clipboard_wait_is_text_available(
	                        gtk_widget_get_clipboard(GTK_WIDGET(imhtml), GDK_SELECTION_CLIPBOARD))));
	/* put it after "Paste" */
	gtk_menu_shell_insert(GTK_MENU_SHELL(menu), menuitem, 3);

	g_signal_connect(G_OBJECT(menuitem), "activate",
					 G_CALLBACK(paste_unformatted_cb), imhtml);

	menuitem = gtk_menu_item_new_with_mnemonic(_("_Reset formatting"));
	gtk_widget_show(menuitem);
	gtk_widget_set_sensitive(menuitem, imhtml->editable);
	/* put it after Delete */
	gtk_menu_shell_insert(GTK_MENU_SHELL(menu), menuitem, 5);

	g_signal_connect(G_OBJECT(menuitem), "activate", G_CALLBACK(clear_formatting_cb), imhtml);
}

static char *
ucs2_order(gboolean swap)
{
	gboolean be;

	be = G_BYTE_ORDER == G_BIG_ENDIAN;
	be = swap ? be : !be;

	if (be)
		return "UCS-2BE";
	else
		return "UCS-2LE";

}

/* Convert from UCS-2 to UTF-8, stripping the BOM if one is present.*/
static gchar *
ucs2_to_utf8_with_bom_check(gchar *data, guint len) {
	char *fromcode = NULL;
	GError *error = NULL;
	guint16 c;
	gchar *utf8_ret;

	/*
	 * Unicode Techinical Report 20
	 * ( http://www.unicode.org/unicode/reports/tr20/ ) says to treat an
	 * initial 0xfeff (ZWNBSP) as a byte order indicator so that is
	 * what we do.  If there is no indicator assume it is in the default
	 * order
	 */

	memcpy(&c, data, 2);
	switch (c) {
	case 0xfeff:
	case 0xfffe:
		fromcode = ucs2_order(c == 0xfeff);
		data += 2;
		len -= 2;
		break;
	default:
		fromcode = "UCS-2";
		break;
	}

	utf8_ret = g_convert(data, len, "UTF-8", fromcode, NULL, NULL, &error);

	if (error) {
		purple_debug_warning("gtkimhtml", "g_convert error: %s\n", error->message);
		g_error_free(error);
	}
	return utf8_ret;
}


static void gtk_imhtml_clipboard_get(GtkClipboard *clipboard, GtkSelectionData *selection_data, guint info, GtkIMHtml *imhtml) {
	char *text = NULL;
	gboolean primary = (clipboard != clipboard_selection);
	GtkTextIter start, end;
	GtkTextMark *sel = NULL;
	GtkTextMark *ins = NULL; 

	if (primary) { 
		ins = gtk_text_buffer_get_insert(imhtml->text_buffer);
		sel = gtk_text_buffer_get_selection_bound(imhtml->text_buffer);
		gtk_text_buffer_get_iter_at_mark(imhtml->text_buffer, &start, sel);
		gtk_text_buffer_get_iter_at_mark(imhtml->text_buffer, &end, ins);
	}

	if (info == TARGET_HTML) {
		char *selection;
#ifndef _WIN32
		gsize len;
		GString *str = g_string_new(NULL);
		if (primary) {
			text = gtk_imhtml_get_markup_range(imhtml, &start, &end);
		} else
			text = html_clipboard;

		/* Mozilla asks that we start our text/html with the Unicode byte order mark */
		str = g_string_append_unichar(str, 0xfeff);
		str = g_string_append(str, text);
		str = g_string_append_unichar(str, 0x0000);
		selection = g_convert(str->str, str->len, "UCS-2", "UTF-8", NULL, &len, NULL);
		gtk_selection_data_set(selection_data, gdk_atom_intern("text/html", FALSE), 16, (const guchar *)selection, len);
		g_string_free(str, TRUE);
#else
		selection = clipboard_html_to_win32(imhtml->clipboard_html_string);
		gtk_selection_data_set(selection_data, gdk_atom_intern("HTML Format", FALSE), 8, (const guchar *)selection, strlen(selection));
#endif
		g_free(selection);
	} else {
		if (primary) {
			text = gtk_imhtml_get_text(imhtml, &start, &end);
		} else
			text = text_clipboard;
		gtk_selection_data_set_text(selection_data, text, strlen(text));
	}
	if (primary) /* This was allocated here */
		g_free(text);
 }

static void gtk_imhtml_primary_clipboard_clear(GtkClipboard *clipboard, GtkIMHtml *imhtml)
{
	GtkTextIter insert;
	GtkTextIter selection_bound;

	gtk_text_buffer_get_iter_at_mark (imhtml->text_buffer, &insert,
					  gtk_text_buffer_get_mark (imhtml->text_buffer, "insert"));
	gtk_text_buffer_get_iter_at_mark (imhtml->text_buffer, &selection_bound,
					  gtk_text_buffer_get_mark (imhtml->text_buffer, "selection_bound"));

	if (!gtk_text_iter_equal (&insert, &selection_bound))
		gtk_text_buffer_move_mark (imhtml->text_buffer,
					   gtk_text_buffer_get_mark (imhtml->text_buffer, "selection_bound"),
					   &insert);
}

static void gtk_imhtml_clipboard_clear (GtkClipboard *clipboard, GtkSelectionData *sel_data,
				 guint info, gpointer user_data_or_owner)
{
	clipboard_selection = NULL;
}

static void copy_clipboard_cb(GtkIMHtml *imhtml, gpointer unused)
{
	GtkTextIter start, end;
	if (gtk_text_buffer_get_selection_bounds(imhtml->text_buffer, &start, &end)) {
		if (!clipboard_selection)
			clipboard_selection = gtk_widget_get_clipboard(GTK_WIDGET(imhtml), GDK_SELECTION_CLIPBOARD);
		gtk_clipboard_set_with_owner(clipboard_selection,
						 selection_targets, sizeof(selection_targets) / sizeof(GtkTargetEntry),
						 (GtkClipboardGetFunc)gtk_imhtml_clipboard_get,
						 (GtkClipboardClearFunc)gtk_imhtml_clipboard_clear, G_OBJECT(imhtml));

		g_free(imhtml->clipboard_html_string);
		g_free(imhtml->clipboard_text_string);

		imhtml->clipboard_html_string = gtk_imhtml_get_markup_range(imhtml, &start, &end);
		imhtml->clipboard_text_string = gtk_imhtml_get_text(imhtml, &start, &end);

		text_clipboard = imhtml->clipboard_text_string;
		html_clipboard = imhtml->clipboard_html_string;
	
	}

	g_signal_stop_emission_by_name(imhtml, "copy-clipboard");
}

static void cut_clipboard_cb(GtkIMHtml *imhtml, gpointer unused)
{
	GtkTextIter start, end;
	if (gtk_text_buffer_get_selection_bounds(imhtml->text_buffer, &start, &end)) {
		if (!clipboard_selection)
			clipboard_selection = gtk_widget_get_clipboard(GTK_WIDGET(imhtml), GDK_SELECTION_CLIPBOARD);
		gtk_clipboard_set_with_owner(clipboard_selection,
						 selection_targets, sizeof(selection_targets) / sizeof(GtkTargetEntry),
						 (GtkClipboardGetFunc)gtk_imhtml_clipboard_get,
						 (GtkClipboardClearFunc)gtk_imhtml_clipboard_clear, G_OBJECT(imhtml));

		g_free(imhtml->clipboard_html_string);
		g_free(imhtml->clipboard_text_string);

		imhtml->clipboard_html_string = gtk_imhtml_get_markup_range(imhtml, &start, &end);
		imhtml->clipboard_text_string = gtk_imhtml_get_text(imhtml, &start, &end);

		text_clipboard = imhtml->clipboard_text_string;
		html_clipboard = imhtml->clipboard_html_string;

		if (imhtml->editable)
			gtk_text_buffer_delete_selection(imhtml->text_buffer, FALSE, FALSE);
	}

	g_signal_stop_emission_by_name(imhtml, "cut-clipboard");
}

static void imhtml_paste_insert(GtkIMHtml *imhtml, const char *text, gboolean plaintext)
{
	GtkTextIter iter;
	GtkIMHtmlOptions flags = plaintext ? 0 : (GTK_IMHTML_NO_NEWLINE | GTK_IMHTML_NO_COMMENTS);

	if (gtk_text_buffer_get_selection_bounds(imhtml->text_buffer, NULL, NULL))
		gtk_text_buffer_delete_selection(imhtml->text_buffer, TRUE, TRUE);

	gtk_text_buffer_get_iter_at_mark(imhtml->text_buffer, &iter, gtk_text_buffer_get_insert(imhtml->text_buffer));
	if (!imhtml->wbfo && !plaintext)
		gtk_imhtml_close_tags(imhtml, &iter);

	gtk_imhtml_insert_html_at_iter(imhtml, text, flags, &iter);
	if (!imhtml->wbfo && !plaintext)
		gtk_imhtml_close_tags(imhtml, &iter);
	gtk_text_buffer_move_mark_by_name(imhtml->text_buffer, "insert", &iter);
	gtk_text_view_scroll_to_mark(GTK_TEXT_VIEW(imhtml), gtk_text_buffer_get_insert(imhtml->text_buffer),
	                             0, FALSE, 0.0, 0.0);
}

static void paste_plaintext_received_cb (GtkClipboard *clipboard, const gchar *text, gpointer data)
{
	char *tmp;

	if (text == NULL)
		return;

	tmp = g_markup_escape_text(text, -1);
	imhtml_paste_insert(data, tmp, TRUE);
	g_free(tmp);
}

static void paste_received_cb (GtkClipboard *clipboard, GtkSelectionData *selection_data, gpointer data)
{
	char *text;
	GtkIMHtml *imhtml = data;

	if (!gtk_text_view_get_editable(GTK_TEXT_VIEW(imhtml)))
		return;

	if (selection_data->length < 0) {
		gtk_clipboard_request_text(clipboard, paste_plaintext_received_cb, imhtml);
		return;
	} else {
#if 0
		/* Here's some debug code, for figuring out what sent to us over the clipboard. */
		{
		int i;

		purple_debug_misc("gtkimhtml", "In paste_received_cb():\n\tformat = %d, length = %d\n\t",
	                        selection_data->format, selection_data->length);

		for (i = 0; i < (/*(selection_data->format / 8) **/ selection_data->length); i++) {
			if ((i % 70) == 0)
				printf("\n\t");
			if (selection_data->data[i] == '\0')
				printf(".");
			else
				printf("%c", selection_data->data[i]);
		}
		printf("\n");
		}
#endif
		text = g_malloc(selection_data->length);
		memcpy(text, selection_data->data, selection_data->length);
	}

	if (selection_data->length >= 2 &&
		(*(guint16 *)text == 0xfeff || *(guint16 *)text == 0xfffe)) {
		/* This is UCS-2 */
		char *utf8 = ucs2_to_utf8_with_bom_check(text, selection_data->length);
		g_free(text);
		text = utf8;
		if (!text) {
			purple_debug_warning("gtkimhtml", "g_convert from UCS-2 failed in paste_received_cb\n");
			return;
		}
	}

	if (!(*text) || !g_utf8_validate(text, -1, NULL)) {
		purple_debug_warning("gtkimhtml", "empty string or invalid UTF-8 in paste_received_cb\n");
		g_free(text);
		return;
	}

	imhtml_paste_insert(imhtml, text, FALSE);
	g_free(text);
}

static void paste_clipboard_cb(GtkIMHtml *imhtml, gpointer blah)
{
#ifdef _WIN32
	/* If we're on windows, let's see if we can get data from the HTML Format
	   clipboard before we try to paste from the GTK buffer */
	if (!clipboard_paste_html_win32(imhtml)) {
#endif
	GtkClipboard *clipboard = gtk_widget_get_clipboard(GTK_WIDGET(imhtml), GDK_SELECTION_CLIPBOARD);
	gtk_clipboard_request_contents(clipboard, gdk_atom_intern("text/html", FALSE),
				       paste_received_cb, imhtml);
#ifdef _WIN32
	}
#endif
	g_signal_stop_emission_by_name(imhtml, "paste-clipboard");
}

static void imhtml_realized_remove_primary(GtkIMHtml *imhtml, gpointer unused)
{
	gtk_text_buffer_remove_selection_clipboard(GTK_IMHTML(imhtml)->text_buffer,
	                                            gtk_widget_get_clipboard(GTK_WIDGET(imhtml), GDK_SELECTION_PRIMARY));

}

static void imhtml_destroy_add_primary(GtkIMHtml *imhtml, gpointer unused)
{
	gtk_text_buffer_add_selection_clipboard(GTK_IMHTML(imhtml)->text_buffer,
	                                        gtk_widget_get_clipboard(GTK_WIDGET(imhtml), GDK_SELECTION_PRIMARY));
}

static void mark_set_so_update_selection_cb(GtkTextBuffer *buffer, GtkTextIter *arg1, GtkTextMark *mark, GtkIMHtml *imhtml)
{
	if (gtk_text_buffer_get_selection_bounds(buffer, NULL, NULL)) {
		gtk_clipboard_set_with_owner(gtk_widget_get_clipboard(GTK_WIDGET(imhtml), GDK_SELECTION_PRIMARY),
		                             selection_targets, sizeof(selection_targets) / sizeof(GtkTargetEntry),
		                             (GtkClipboardGetFunc)gtk_imhtml_clipboard_get,
		                             (GtkClipboardClearFunc)gtk_imhtml_primary_clipboard_clear, G_OBJECT(imhtml));
	}
}

static gboolean gtk_imhtml_button_press_event(GtkIMHtml *imhtml, GdkEventButton *event, gpointer unused)
{
	if (event->button == 2) {
		int x, y;
		GtkTextIter iter;
		GtkClipboard *clipboard = gtk_widget_get_clipboard(GTK_WIDGET(imhtml), GDK_SELECTION_PRIMARY);

		if (!imhtml->editable)
			return FALSE;

		gtk_text_view_window_to_buffer_coords(GTK_TEXT_VIEW(imhtml),
		                                      GTK_TEXT_WINDOW_TEXT,
		                                      event->x,
		                                      event->y,
		                                      &x,
		                                      &y);
		gtk_text_view_get_iter_at_location(GTK_TEXT_VIEW(imhtml), &iter, x, y);
		gtk_text_buffer_place_cursor(imhtml->text_buffer, &iter);

		gtk_clipboard_request_contents(clipboard, gdk_atom_intern("text/html", FALSE),
				       paste_received_cb, imhtml);

		return TRUE;
        }

	return FALSE;
}

static void
gtk_imhtml_undo(GtkIMHtml *imhtml) {
	g_return_if_fail(GTK_IS_IMHTML(imhtml));
	g_return_if_fail(imhtml->editable);
	
	gtk_source_undo_manager_undo(imhtml->undo_manager);
}

static void
gtk_imhtml_redo(GtkIMHtml *imhtml) {
	g_return_if_fail(GTK_IS_IMHTML(imhtml));
	g_return_if_fail(imhtml->editable);
	
	gtk_source_undo_manager_redo(imhtml->undo_manager);

}

static gboolean imhtml_message_send(GtkIMHtml *imhtml)
{
	return FALSE;
}

static void imhtml_toggle_format(GtkIMHtml *imhtml, GtkIMHtmlButtons buttons)
{
	/* since this function is the handler for the formatting keystrokes,
	   we need to check here that the formatting attempted is permitted */
	buttons &= imhtml->format_functions;

	switch (buttons) {
	case GTK_IMHTML_BOLD:
		imhtml_toggle_bold(imhtml);
		break;
	case GTK_IMHTML_ITALIC:
		imhtml_toggle_italic(imhtml);
		break;
	case GTK_IMHTML_UNDERLINE:
		imhtml_toggle_underline(imhtml);
		break;
	case GTK_IMHTML_STRIKE:
		imhtml_toggle_strike(imhtml);
		break;
	case GTK_IMHTML_SHRINK:
		imhtml_font_shrink(imhtml);
		break;
	case GTK_IMHTML_GROW:
		imhtml_font_grow(imhtml);
		break;
	default:
		break;
	}
}

static void
gtk_imhtml_finalize (GObject *object)
{
	GtkIMHtml *imhtml = GTK_IMHTML(object);
	GList *scalables;
	GSList *l;

	if (imhtml->scroll_src)
		g_source_remove(imhtml->scroll_src);
	if (imhtml->scroll_time)
		g_timer_destroy(imhtml->scroll_time);

	g_hash_table_destroy(imhtml->smiley_data);
	gtk_smiley_tree_destroy(imhtml->default_smilies);
	gdk_cursor_unref(imhtml->hand_cursor);
	gdk_cursor_unref(imhtml->arrow_cursor);
	gdk_cursor_unref(imhtml->text_cursor);

	if(imhtml->tip_window){
		gtk_widget_destroy(imhtml->tip_window);
	}
	if(imhtml->tip_timer)
		gtk_timeout_remove(imhtml->tip_timer);

	for(scalables = imhtml->scalables; scalables; scalables = scalables->next) {
		struct scalable_data *sd = scalables->data;
		GtkIMHtmlScalable *scale = GTK_IMHTML_SCALABLE(sd->scalable);
		scale->free(scale);
		g_free(sd);
	}

	for (l = imhtml->im_images; l; l = l->next) {
		struct im_image_data *img_data = l->data;
		if (imhtml->funcs->image_unref)
			imhtml->funcs->image_unref(img_data->id);
		g_free(img_data);
	}

	g_list_free(imhtml->scalables);
	g_slist_free(imhtml->im_images);
	g_queue_free(imhtml->animations);
	g_free(imhtml->protocol_name);
	g_free(imhtml->search_string);
	g_object_unref(imhtml->undo_manager);
	G_OBJECT_CLASS(parent_class)->finalize (object);
	if (clipboard_selection)
		gtk_clipboard_set_with_owner(clipboard_selection,
        	                             selection_targets, sizeof(selection_targets) / sizeof(GtkTargetEntry),
                	                     (GtkClipboardGetFunc)gtk_imhtml_clipboard_get,
                        	             (GtkClipboardClearFunc)NULL, G_OBJECT(imhtml));

}

/* Boring GTK+ stuff */
static void gtk_imhtml_class_init (GtkIMHtmlClass *klass)
{
	GtkWidgetClass *widget_class = (GtkWidgetClass *) klass;
	GtkObjectClass *object_class;
	GtkBindingSet *binding_set;
	GObjectClass   *gobject_class;
	object_class = (GtkObjectClass*) klass;
	gobject_class = (GObjectClass*) klass;
	parent_class = gtk_type_class(GTK_TYPE_TEXT_VIEW);
	signals[URL_CLICKED] = g_signal_new("url_clicked",
						G_TYPE_FROM_CLASS(gobject_class),
						G_SIGNAL_RUN_FIRST,
						G_STRUCT_OFFSET(GtkIMHtmlClass, url_clicked),
						NULL,
						0,
						g_cclosure_marshal_VOID__POINTER,
						G_TYPE_NONE, 1,
						G_TYPE_POINTER);
	signals[BUTTONS_UPDATE] = g_signal_new("format_buttons_update",
					       G_TYPE_FROM_CLASS(gobject_class),
					       G_SIGNAL_RUN_FIRST,
					       G_STRUCT_OFFSET(GtkIMHtmlClass, buttons_update),
					       NULL,
					       0,
					       g_cclosure_marshal_VOID__INT,
					       G_TYPE_NONE, 1,
					       G_TYPE_INT);
	signals[TOGGLE_FORMAT] = g_signal_new("format_function_toggle",
					      G_TYPE_FROM_CLASS(gobject_class),
					      G_SIGNAL_RUN_LAST | G_SIGNAL_ACTION,
					      G_STRUCT_OFFSET(GtkIMHtmlClass, toggle_format),
					      NULL,
					      0,
					      g_cclosure_marshal_VOID__INT,
					      G_TYPE_NONE, 1,
					      G_TYPE_INT);
	signals[CLEAR_FORMAT] = g_signal_new("format_function_clear",
					      G_TYPE_FROM_CLASS(gobject_class),
					      G_SIGNAL_RUN_FIRST | G_SIGNAL_ACTION,
					      G_STRUCT_OFFSET(GtkIMHtmlClass, clear_format),
					      NULL,
					      0,
					     g_cclosure_marshal_VOID__VOID,
					     G_TYPE_NONE, 0);
	signals[UPDATE_FORMAT] = g_signal_new("format_function_update",
					      G_TYPE_FROM_CLASS(gobject_class),
					      G_SIGNAL_RUN_FIRST,
					      G_STRUCT_OFFSET(GtkIMHtmlClass, update_format),
					      NULL,
					      0,
					      g_cclosure_marshal_VOID__VOID,
					      G_TYPE_NONE, 0);
	signals[MESSAGE_SEND] = g_signal_new("message_send",
					     G_TYPE_FROM_CLASS(gobject_class),
					     G_SIGNAL_RUN_LAST | G_SIGNAL_ACTION,
					     G_STRUCT_OFFSET(GtkIMHtmlClass, message_send),
					     NULL,
					     0, g_cclosure_marshal_VOID__VOID,
					     G_TYPE_NONE, 0);
        signals [UNDO] = g_signal_new ("undo",
                        		      G_TYPE_FROM_CLASS (klass),
		                              G_SIGNAL_RUN_LAST | G_SIGNAL_ACTION,
                		              G_STRUCT_OFFSET (GtkIMHtmlClass, undo),
		                              NULL,
		                              NULL,
                		              gtksourceview_marshal_VOID__VOID,
		                              G_TYPE_NONE,
		                              0);
        signals [REDO] = g_signal_new ("redo",
                        		      G_TYPE_FROM_CLASS (klass),
		                              G_SIGNAL_RUN_LAST | G_SIGNAL_ACTION,
		                              G_STRUCT_OFFSET (GtkIMHtmlClass, redo),
		                              NULL,
		                              NULL,
		                              gtksourceview_marshal_VOID__VOID,
		                              G_TYPE_NONE,
		                              0);



	klass->toggle_format = imhtml_toggle_format;
	klass->message_send = imhtml_message_send;
	klass->clear_format = imhtml_clear_formatting;
	klass->undo = gtk_imhtml_undo;
	klass->redo = gtk_imhtml_redo;

	gobject_class->finalize = gtk_imhtml_finalize;
	widget_class->drag_motion = gtk_text_view_drag_motion;
	widget_class->expose_event = gtk_imhtml_expose_event;
	gtk_widget_class_install_style_property(widget_class, g_param_spec_boxed("hyperlink-color",
	                                        _("Hyperlink color"),
	                                        _("Color to draw hyperlinks."),
	                                        GDK_TYPE_COLOR, G_PARAM_READABLE));
	gtk_widget_class_install_style_property(widget_class, g_param_spec_boxed("hyperlink-prelight-color",
	                                        _("Hyperlink prelight color"),
	                                        _("Color to draw hyperlinks when mouse is over them."),
	                                        GDK_TYPE_COLOR, G_PARAM_READABLE));

	binding_set = gtk_binding_set_by_class (parent_class);
	gtk_binding_entry_add_signal (binding_set, GDK_b, GDK_CONTROL_MASK, "format_function_toggle", 1, G_TYPE_INT, GTK_IMHTML_BOLD);
	gtk_binding_entry_add_signal (binding_set, GDK_i, GDK_CONTROL_MASK, "format_function_toggle", 1, G_TYPE_INT, GTK_IMHTML_ITALIC);
	gtk_binding_entry_add_signal (binding_set, GDK_u, GDK_CONTROL_MASK, "format_function_toggle", 1, G_TYPE_INT, GTK_IMHTML_UNDERLINE);
	gtk_binding_entry_add_signal (binding_set, GDK_plus, GDK_CONTROL_MASK, "format_function_toggle", 1, G_TYPE_INT, GTK_IMHTML_GROW);
	gtk_binding_entry_add_signal (binding_set, GDK_equal, GDK_CONTROL_MASK, "format_function_toggle", 1, G_TYPE_INT, GTK_IMHTML_GROW);
	gtk_binding_entry_add_signal (binding_set, GDK_minus, GDK_CONTROL_MASK, "format_function_toggle", 1, G_TYPE_INT, GTK_IMHTML_SHRINK);
	binding_set = gtk_binding_set_by_class(klass);
	gtk_binding_entry_add_signal (binding_set, GDK_r, GDK_CONTROL_MASK, "format_function_clear", 0);
	gtk_binding_entry_add_signal (binding_set, GDK_KP_Enter, 0, "message_send", 0);
	gtk_binding_entry_add_signal (binding_set, GDK_Return, 0, "message_send", 0);
        gtk_binding_entry_add_signal (binding_set, GDK_z, GDK_CONTROL_MASK, "undo", 0);
        gtk_binding_entry_add_signal (binding_set, GDK_z, GDK_CONTROL_MASK | GDK_SHIFT_MASK, "redo", 0);
        gtk_binding_entry_add_signal (binding_set, GDK_F14, 0, "undo", 0);

}

static void gtk_imhtml_init (GtkIMHtml *imhtml)
{
	GtkTextIter iter;
	imhtml->text_buffer = gtk_text_buffer_new(NULL);
	imhtml->undo_manager = gtk_source_undo_manager_new(imhtml->text_buffer);
	gtk_text_buffer_get_end_iter (imhtml->text_buffer, &iter);
	gtk_text_view_set_buffer(GTK_TEXT_VIEW(imhtml), imhtml->text_buffer);
	gtk_text_view_set_wrap_mode(GTK_TEXT_VIEW(imhtml), GTK_WRAP_WORD_CHAR);
	gtk_text_view_set_pixels_below_lines(GTK_TEXT_VIEW(imhtml), 5);
	gtk_text_view_set_left_margin(GTK_TEXT_VIEW(imhtml), 2);
	gtk_text_view_set_right_margin(GTK_TEXT_VIEW(imhtml), 2);
	/*gtk_text_view_set_indent(GTK_TEXT_VIEW(imhtml), -15);*/
	/*gtk_text_view_set_justification(GTK_TEXT_VIEW(imhtml), GTK_JUSTIFY_FILL);*/

	/* These tags will be used often and can be reused--we create them on init and then apply them by name
	 * other tags (color, size, face, etc.) will have to be created and applied dynamically
	 * Note that even though we created SUB, SUP, and PRE tags here, we don't really
	 * apply them anywhere yet. */
	gtk_text_buffer_create_tag(imhtml->text_buffer, "BOLD", "weight", PANGO_WEIGHT_BOLD, NULL);
	gtk_text_buffer_create_tag(imhtml->text_buffer, "ITALICS", "style", PANGO_STYLE_ITALIC, NULL);
	gtk_text_buffer_create_tag(imhtml->text_buffer, "UNDERLINE", "underline", PANGO_UNDERLINE_SINGLE, NULL);
	gtk_text_buffer_create_tag(imhtml->text_buffer, "STRIKE", "strikethrough", TRUE, NULL);
	gtk_text_buffer_create_tag(imhtml->text_buffer, "SUB", "rise", -5000, NULL);
	gtk_text_buffer_create_tag(imhtml->text_buffer, "SUP", "rise", 5000, NULL);
	gtk_text_buffer_create_tag(imhtml->text_buffer, "PRE", "family", "Monospace", NULL);
	gtk_text_buffer_create_tag(imhtml->text_buffer, "search", "background", "#22ff00", "weight", "bold", NULL);

	/* When hovering over a link, we show the hand cursor--elsewhere we show the plain ol' pointer cursor */
	imhtml->hand_cursor = gdk_cursor_new (GDK_HAND2);
	imhtml->arrow_cursor = gdk_cursor_new (GDK_LEFT_PTR);
	imhtml->text_cursor = gdk_cursor_new (GDK_XTERM);

	imhtml->show_comments = TRUE;

	imhtml->smiley_data = g_hash_table_new_full(g_str_hash, g_str_equal,
			g_free, (GDestroyNotify)gtk_smiley_tree_destroy);
	imhtml->default_smilies = gtk_smiley_tree_new();

	g_signal_connect(G_OBJECT(imhtml), "size-allocate", G_CALLBACK(gtk_size_allocate_cb), NULL);
	g_signal_connect(G_OBJECT(imhtml), "motion-notify-event", G_CALLBACK(gtk_motion_event_notify), NULL);
	g_signal_connect(G_OBJECT(imhtml), "leave-notify-event", G_CALLBACK(gtk_leave_event_notify), NULL);
	g_signal_connect(G_OBJECT(imhtml), "enter-notify-event", G_CALLBACK(gtk_enter_event_notify), NULL);
#if (!GTK_CHECK_VERSION(2,2,0))
	/* See the comment for gtk_key_pressed_cb */
	g_signal_connect(G_OBJECT(imhtml), "key_press_event", G_CALLBACK(gtk_key_pressed_cb), NULL);
#endif
	g_signal_connect(G_OBJECT(imhtml), "button_press_event", G_CALLBACK(gtk_imhtml_button_press_event), NULL);
	g_signal_connect(G_OBJECT(imhtml->text_buffer), "insert-text", G_CALLBACK(preinsert_cb), imhtml);
	g_signal_connect(G_OBJECT(imhtml->text_buffer), "delete_range", G_CALLBACK(delete_cb), imhtml);
	g_signal_connect_after(G_OBJECT(imhtml->text_buffer), "insert-text", G_CALLBACK(insert_cb), imhtml);
	g_signal_connect_after(G_OBJECT(imhtml->text_buffer), "insert-child-anchor", G_CALLBACK(insert_ca_cb), imhtml);
	gtk_drag_dest_set(GTK_WIDGET(imhtml), 0,
			  link_drag_drop_targets, sizeof(link_drag_drop_targets) / sizeof(GtkTargetEntry),
			  GDK_ACTION_COPY);
	g_signal_connect(G_OBJECT(imhtml), "drag_data_received", G_CALLBACK(gtk_imhtml_link_drag_rcv_cb), imhtml);
	g_signal_connect(G_OBJECT(imhtml), "drag_drop", G_CALLBACK(gtk_imhtml_link_drop_cb), imhtml);

	g_signal_connect(G_OBJECT(imhtml), "copy-clipboard", G_CALLBACK(copy_clipboard_cb), NULL);
	g_signal_connect(G_OBJECT(imhtml), "cut-clipboard", G_CALLBACK(cut_clipboard_cb), NULL);
	g_signal_connect(G_OBJECT(imhtml), "paste-clipboard", G_CALLBACK(paste_clipboard_cb), NULL);
	g_signal_connect_after(G_OBJECT(imhtml), "realize", G_CALLBACK(imhtml_realized_remove_primary), NULL);
	g_signal_connect(G_OBJECT(imhtml), "unrealize", G_CALLBACK(imhtml_destroy_add_primary), NULL);

	g_signal_connect_after(G_OBJECT(GTK_IMHTML(imhtml)->text_buffer), "mark-set",
		               G_CALLBACK(mark_set_so_update_selection_cb), imhtml);

	gtk_widget_add_events(GTK_WIDGET(imhtml),
			GDK_LEAVE_NOTIFY_MASK | GDK_ENTER_NOTIFY_MASK);

	imhtml->clipboard_text_string = NULL;
	imhtml->clipboard_html_string = NULL;

	imhtml->tip = NULL;
	imhtml->tip_timer = 0;
	imhtml->tip_window = NULL;

	imhtml->edit.bold = FALSE;
	imhtml->edit.italic = FALSE;
	imhtml->edit.underline = FALSE;
	imhtml->edit.forecolor = NULL;
	imhtml->edit.backcolor = NULL;
	imhtml->edit.fontface = NULL;
	imhtml->edit.fontsize = 0;
	imhtml->edit.link = NULL;


	imhtml->scalables = NULL;
	imhtml->animations = g_queue_new();
	gtk_imhtml_set_editable(imhtml, FALSE);
	g_signal_connect(G_OBJECT(imhtml), "populate-popup",
					 G_CALLBACK(hijack_menu_cb), NULL);
}

GtkWidget *gtk_imhtml_new(void *a, void *b)
{
	return GTK_WIDGET(g_object_new(gtk_imhtml_get_type(), NULL));
}

GType gtk_imhtml_get_type()
{
	static GType imhtml_type = 0;

	if (!imhtml_type) {
		static const GTypeInfo imhtml_info = {
			sizeof(GtkIMHtmlClass),
			NULL,
			NULL,
			(GClassInitFunc) gtk_imhtml_class_init,
			NULL,
			NULL,
			sizeof (GtkIMHtml),
			0,
			(GInstanceInitFunc) gtk_imhtml_init,
			NULL
		};

		imhtml_type = g_type_register_static(gtk_text_view_get_type(),
				"GtkIMHtml", &imhtml_info, 0);
	}

	return imhtml_type;
}

struct url_data {
	GObject *object;
	gchar *url;
};

static void url_data_destroy(gpointer mydata)
{
	struct url_data *data = mydata;
	g_object_unref(data->object);
	g_free(data->url);
	g_free(data);
}

static void url_open(GtkWidget *w, struct url_data *data) {
	if(!data) return;
	g_signal_emit(data->object, signals[URL_CLICKED], 0, data->url);

}

static void url_copy(GtkWidget *w, gchar *url) {
	GtkClipboard *clipboard;

	clipboard = gtk_widget_get_clipboard(w, GDK_SELECTION_PRIMARY);
	gtk_clipboard_set_text(clipboard, url, -1);

	clipboard = gtk_widget_get_clipboard(w, GDK_SELECTION_CLIPBOARD);
	gtk_clipboard_set_text(clipboard, url, -1);
}

/* The callback for an event on a link tag. */
static gboolean tag_event(GtkTextTag *tag, GObject *imhtml, GdkEvent *event, GtkTextIter *arg2, gpointer unused) {
	GdkEventButton *event_button = (GdkEventButton *) event;
	if (GTK_IMHTML(imhtml)->editable)
		return FALSE;
	if (event->type == GDK_BUTTON_RELEASE) {
		if ((event_button->button == 1) || (event_button->button == 2)) {
			GtkTextIter start, end;
			/* we shouldn't open a URL if the user has selected something: */
			if (gtk_text_buffer_get_selection_bounds(
						gtk_text_iter_get_buffer(arg2),	&start, &end))
				return FALSE;

			/* A link was clicked--we emit the "url_clicked" signal
			 * with the URL as the argument */
			g_object_ref(G_OBJECT(tag));
			g_signal_emit(imhtml, signals[URL_CLICKED], 0, g_object_get_data(G_OBJECT(tag), "link_url"));
			g_object_unref(G_OBJECT(tag));
			return FALSE;
		} else if(event_button->button == 3) {
			GtkWidget *img, *item, *menu;
			struct url_data *tempdata = g_new(struct url_data, 1);
			tempdata->object = g_object_ref(imhtml);
			tempdata->url = g_strdup(g_object_get_data(G_OBJECT(tag), "link_url"));

			/* Don't want the tooltip around if user right-clicked on link */
			if (GTK_IMHTML(imhtml)->tip_window) {
				gtk_widget_destroy(GTK_IMHTML(imhtml)->tip_window);
				GTK_IMHTML(imhtml)->tip_window = NULL;
			}
			if (GTK_IMHTML(imhtml)->tip_timer) {
				g_source_remove(GTK_IMHTML(imhtml)->tip_timer);
				GTK_IMHTML(imhtml)->tip_timer = 0;
			}
			if (GTK_IMHTML(imhtml)->editable)
				gdk_window_set_cursor(event_button->window, GTK_IMHTML(imhtml)->text_cursor);
			else
				gdk_window_set_cursor(event_button->window, GTK_IMHTML(imhtml)->arrow_cursor);
			menu = gtk_menu_new();
			g_object_set_data_full(G_OBJECT(menu), "x-imhtml-url-data", tempdata, url_data_destroy);

			/* buttons and such */

			if (!strncmp(tempdata->url, "mailto:", 7))
			{
				/* Copy E-Mail Address */
				img = gtk_image_new_from_stock(GTK_STOCK_COPY,
											   GTK_ICON_SIZE_MENU);
				item = gtk_image_menu_item_new_with_mnemonic(
					_("_Copy E-Mail Address"));
				gtk_image_menu_item_set_image(GTK_IMAGE_MENU_ITEM(item), img);
				g_signal_connect(G_OBJECT(item), "activate",
								 G_CALLBACK(url_copy), tempdata->url + 7);
				gtk_menu_shell_append(GTK_MENU_SHELL(menu), item);
			}
			else
			{
				/* Open Link in Browser */
				img = gtk_image_new_from_stock(GTK_STOCK_JUMP_TO,
											   GTK_ICON_SIZE_MENU);
				item = gtk_image_menu_item_new_with_mnemonic(
					_("_Open Link in Browser"));
				gtk_image_menu_item_set_image(GTK_IMAGE_MENU_ITEM(item), img);
				g_signal_connect(G_OBJECT(item), "activate",
								 G_CALLBACK(url_open), tempdata);
				gtk_menu_shell_append(GTK_MENU_SHELL(menu), item);

				/* Copy Link Location */
				img = gtk_image_new_from_stock(GTK_STOCK_COPY,
											   GTK_ICON_SIZE_MENU);
				item = gtk_image_menu_item_new_with_mnemonic(
					_("_Copy Link Location"));
				gtk_image_menu_item_set_image(GTK_IMAGE_MENU_ITEM(item), img);
				g_signal_connect(G_OBJECT(item), "activate",
								 G_CALLBACK(url_copy), tempdata->url);
				gtk_menu_shell_append(GTK_MENU_SHELL(menu), item);
			}


			gtk_widget_show_all(menu);
			gtk_menu_popup(GTK_MENU(menu), NULL, NULL, NULL, NULL,
							event_button->button, event_button->time);

			return TRUE;
		}
	}
	if(event->type == GDK_BUTTON_PRESS && event_button->button == 3)
		return TRUE; /* Clicking the right mouse button on a link shouldn't
						be caught by the regular GtkTextView menu */
	else
		return FALSE; /* Let clicks go through if we didn't catch anything */
}

static gboolean
gtk_text_view_drag_motion (GtkWidget        *widget,
                           GdkDragContext   *context,
                           gint              x,
                           gint              y,
                           guint             time)
{
	GdkDragAction suggested_action = 0;

	if (gtk_drag_dest_find_target (widget, context, NULL) == GDK_NONE) {
		/* can't accept any of the offered targets */
	} else {
		GtkWidget *source_widget;
		suggested_action = context->suggested_action;
		source_widget = gtk_drag_get_source_widget (context);
		if (source_widget == widget) {
			/* Default to MOVE, unless the user has
			 * pressed ctrl or alt to affect available actions
			 */
			if ((context->actions & GDK_ACTION_MOVE) != 0)
				suggested_action = GDK_ACTION_MOVE;
		}
	}

	gdk_drag_status (context, suggested_action, time);

  /* TRUE return means don't propagate the drag motion to parent
   * widgets that may also be drop sites.
   */
  return TRUE;
}

static void
gtk_imhtml_link_drop_cb(GtkWidget *widget, GdkDragContext *context, gint x, gint y, guint time, gpointer user_data)
{
	GdkAtom target = gtk_drag_dest_find_target (widget, context, NULL);

	if (target != GDK_NONE)
		gtk_drag_get_data (widget, context, target, time);
	else
		gtk_drag_finish (context, FALSE, FALSE, time);

	return;
}

static void
gtk_imhtml_link_drag_rcv_cb(GtkWidget *widget, GdkDragContext *dc, guint x, guint y,
			    GtkSelectionData *sd, guint info, guint t, GtkIMHtml *imhtml)
{
	gchar **links;
	gchar *link;
	char *text = (char *)sd->data;
	GtkTextMark *mark = gtk_text_buffer_get_insert(imhtml->text_buffer);
	GtkTextIter iter;
	gint i = 0;

	gtk_text_buffer_get_iter_at_mark(imhtml->text_buffer, &iter, mark);

	if(gtk_imhtml_get_editable(imhtml) && sd->data){
		switch (info) {
		case GTK_IMHTML_DRAG_URL:
			/* TODO: Is it really ok to change sd->data...? */
			purple_str_strip_char((char *)sd->data, '\r');

			links = g_strsplit((char *)sd->data, "\n", 0);
			while((link = links[i]) != NULL){
				if(purple_str_has_prefix(link, "http://") ||
				   purple_str_has_prefix(link, "https://") ||
				   purple_str_has_prefix(link, "ftp://"))
				{
					gchar *label;

					if(links[i + 1])
						i++;

					label = links[i];

					gtk_imhtml_insert_link(imhtml, mark, link, label);
				} else if (link=='\0') {
					/* Ignore blank lines */
				} else {
					/* Special reasons, aka images being put in via other tag, etc. */
					/* ... don't pretend we handled it if we didn't */
					gtk_drag_finish(dc, FALSE, FALSE, t);
					g_strfreev(links);
					return;
				}

				i++;
			}
            g_strfreev(links);
			break;
		case GTK_IMHTML_DRAG_HTML:
			{
			char *utf8 = NULL;
			/* Ewww. This is all because mozilla thinks that text/html is 'for internal use only.'
			 * as explained by this comment in gtkhtml:
			 *
			 * FIXME This hack decides the charset of the selection.  It seems that
			 * mozilla/netscape alway use ucs2 for text/html
			 * and openoffice.org seems to always use utf8 so we try to validate
			 * the string as utf8 and if that fails we assume it is ucs2
			 *
			 * See also the comment on text/html here:
			 * http://mail.gnome.org/archives/gtk-devel-list/2001-September/msg00114.html
			 */
			if (sd->length >= 2 && !g_utf8_validate(text, sd->length - 1, NULL)) {
				utf8 = ucs2_to_utf8_with_bom_check(text, sd->length);

				if (!utf8) {
					purple_debug_warning("gtkimhtml", "g_convert from UCS-2 failed in drag_rcv_cb\n");
					return;
				}
			} else if (!(*text) || !g_utf8_validate(text, -1, NULL)) {
				purple_debug_warning("gtkimhtml", "empty string or invalid UTF-8 in drag_rcv_cb\n");
				return;
			}

			gtk_imhtml_insert_html_at_iter(imhtml, utf8 ? utf8 : text, 0, &iter);
			g_free(utf8);
			break;
			}
		case GTK_IMHTML_DRAG_TEXT:
			if (!(*text) || !g_utf8_validate(text, -1, NULL)) {
				purple_debug_warning("gtkimhtml", "empty string or invalid UTF-8 in drag_rcv_cb\n");
				return;
			} else {
				char *tmp = g_markup_escape_text(text, -1);
				gtk_imhtml_insert_html_at_iter(imhtml, tmp, 0, &iter);
				g_free(tmp);
			}
			break;
		default:
			gtk_drag_finish(dc, FALSE, FALSE, t);
			return;
		}
		gtk_drag_finish(dc, TRUE, (dc->action == GDK_ACTION_MOVE), t);
	} else {
		gtk_drag_finish(dc, FALSE, FALSE, t);
	}
}

/* this isn't used yet
static void gtk_smiley_tree_remove (GtkSmileyTree     *tree,
			GtkIMHtmlSmiley   *smiley)
{
	GtkSmileyTree *t = tree;
	const gchar *x = smiley->smile;
	gint len = 0;

	while (*x) {
		gchar *pos;

		if (!t->values)
			return;

		pos = strchr (t->values->str, *x);
		if (pos)
			t = t->children [(int) pos - (int) t->values->str];
		else
			return;

		x++; len++;
	}

	if (t->image) {
		t->image = NULL;
	}
}
*/


static gint
gtk_smiley_tree_lookup (GtkSmileyTree *tree,
			const gchar   *text)
{
	GtkSmileyTree *t = tree;
	const gchar *x = text;
	gint len = 0;
	const gchar *amp;
	gint alen;

	while (*x) {
		gchar *pos;

		if (!t->values)
			break;

		if(*x == '&' && (amp = purple_markup_unescape_entity(x, &alen))) {
			gboolean matched = TRUE;
			/* Make sure all chars of the unescaped value match */
			while (*(amp + 1)) {
				pos = strchr (t->values->str, *amp);
				if (pos)
					t = t->children [GPOINTER_TO_INT(pos) - GPOINTER_TO_INT(t->values->str)];
				else {
					matched = FALSE;
					break;
				}
				amp++;
			}
			if (!matched)
				break;

			pos = strchr (t->values->str, *amp);
		}
		else if (*x == '<') /* Because we're all WYSIWYG now, a '<'
				     * char should only appear as the start of a tag.  Perhaps a safer (but costlier)
				     * check would be to call gtk_imhtml_is_tag on it */
			break;
		else {
			alen = 1;
			pos = strchr (t->values->str, *x);
		}

		if (pos)
			t = t->children [GPOINTER_TO_INT(pos) - GPOINTER_TO_INT(t->values->str)];
		else
			break;

		x += alen;
		len += alen;
	}

	if (t->image)
		return len;

	return 0;
}

void
gtk_imhtml_associate_smiley (GtkIMHtml       *imhtml,
			     const gchar     *sml,
			     GtkIMHtmlSmiley *smiley)
{
	GtkSmileyTree *tree;
	g_return_if_fail (imhtml != NULL);
	g_return_if_fail (GTK_IS_IMHTML (imhtml));

	if (sml == NULL)
		tree = imhtml->default_smilies;
	else if (!(tree = g_hash_table_lookup(imhtml->smiley_data, sml))) {
		tree = gtk_smiley_tree_new();
		g_hash_table_insert(imhtml->smiley_data, g_strdup(sml), tree);
	}

	smiley->imhtml = imhtml;

	gtk_smiley_tree_insert (tree, smiley);
}

static gboolean
gtk_imhtml_is_smiley (GtkIMHtml   *imhtml,
		      GSList      *fonts,
		      const gchar *text,
		      gint        *len)
{
	GtkSmileyTree *tree;
	GtkIMHtmlFontDetail *font;
	char *sml = NULL;

	if (fonts) {
		font = fonts->data;
		sml = font->sml;
	}

	if (!sml)
		sml = imhtml->protocol_name;

	if (!sml || !(tree = g_hash_table_lookup(imhtml->smiley_data, sml)))
		tree = imhtml->default_smilies;

	if (tree == NULL)
		return FALSE;

	*len = gtk_smiley_tree_lookup (tree, text);
	return (*len > 0);
}

GtkIMHtmlSmiley *
gtk_imhtml_smiley_get(GtkIMHtml *imhtml,
	const gchar *sml,
	const gchar *text)
{
	GtkSmileyTree *t;
	const gchar *x = text;
	if (sml == NULL)
		t = imhtml->default_smilies;
	else
		t = g_hash_table_lookup(imhtml->smiley_data, sml);


	if (t == NULL)
		return sml ? gtk_imhtml_smiley_get(imhtml, NULL, text) : NULL;

	while (*x) {
		gchar *pos;

		if (!t->values) {
			return sml ? gtk_imhtml_smiley_get(imhtml, NULL, text) : NULL;
		}

		pos = strchr (t->values->str, *x);
		if (pos) {
			t = t->children [GPOINTER_TO_INT(pos) - GPOINTER_TO_INT(t->values->str)];
		} else {
			return sml ? gtk_imhtml_smiley_get(imhtml, NULL, text) : NULL;
		}
		x++;
	}

	return t->image;
}

static GdkPixbufAnimation *
gtk_smiley_get_image(GtkIMHtmlSmiley *smiley)
{
	if (!smiley->icon && smiley->file) {
		smiley->icon = gdk_pixbuf_animation_new_from_file(smiley->file, NULL);
	} else if (!smiley->icon && smiley->loader) {
		smiley->icon = gdk_pixbuf_loader_get_animation(smiley->loader);
		if (smiley->icon)
			g_object_ref(G_OBJECT(smiley->icon));
	}

	return smiley->icon;
}

static GdkPixbufAnimation *
gtk_smiley_tree_image (GtkIMHtml     *imhtml,
		       const gchar   *sml,
		       const gchar   *text)
{
	GtkIMHtmlSmiley *smiley;

	smiley = gtk_imhtml_smiley_get(imhtml,sml,text);

	if (!smiley)
		return NULL;

	return gtk_smiley_get_image(smiley);
}

#define VALID_TAG(x)	if (!g_ascii_strncasecmp (string, x ">", strlen (x ">"))) {	\
				*tag = g_strndup (string, strlen (x));		\
				*len = strlen (x) + 1;				\
				return TRUE;					\
			}							\
			(*type)++

#define VALID_OPT_TAG(x)	if (!g_ascii_strncasecmp (string, x " ", strlen (x " "))) {	\
					const gchar *c = string + strlen (x " ");	\
					gchar e = '"';					\
					gboolean quote = FALSE;				\
					while (*c) {					\
						if (*c == '"' || *c == '\'') {		\
							if (quote && (*c == e))		\
								quote = !quote;		\
							else if (!quote) {		\
								quote = !quote;		\
								e = *c;			\
							}				\
						} else if (!quote && (*c == '>'))	\
							break;				\
						c++;					\
					}						\
					if (*c) {					\
						*tag = g_strndup (string, c - string);	\
						*len = c - string + 1;			\
						return TRUE;				\
					}						\
				}							\
				(*type)++


static gboolean
gtk_imhtml_is_tag (const gchar *string,
		   gchar      **tag,
		   gint        *len,
		   gint        *type)
{
	char *close;
	*type = 1;


	if (!(close = strchr (string, '>')))
		return FALSE;

	VALID_TAG ("B");
	VALID_TAG ("BOLD");
	VALID_TAG ("/B");
	VALID_TAG ("/BOLD");
	VALID_TAG ("I");
	VALID_TAG ("ITALIC");
	VALID_TAG ("/I");
	VALID_TAG ("/ITALIC");
	VALID_TAG ("U");
	VALID_TAG ("UNDERLINE");
	VALID_TAG ("/U");
	VALID_TAG ("/UNDERLINE");
	VALID_TAG ("S");
	VALID_TAG ("STRIKE");
	VALID_TAG ("/S");
	VALID_TAG ("/STRIKE");
	VALID_TAG ("SUB");
	VALID_TAG ("/SUB");
	VALID_TAG ("SUP");
	VALID_TAG ("/SUP");
	VALID_TAG ("PRE");
	VALID_TAG ("/PRE");
	VALID_TAG ("TITLE");
	VALID_TAG ("/TITLE");
	VALID_TAG ("BR");
	VALID_TAG ("HR");
	VALID_TAG ("/FONT");
	VALID_TAG ("/A");
	VALID_TAG ("P");
	VALID_TAG ("/P");
	VALID_TAG ("H3");
	VALID_TAG ("/H3");
	VALID_TAG ("HTML");
	VALID_TAG ("/HTML");
	VALID_TAG ("BODY");
	VALID_TAG ("/BODY");
	VALID_TAG ("FONT");
	VALID_TAG ("HEAD");
	VALID_TAG ("/HEAD");
	VALID_TAG ("BINARY");
	VALID_TAG ("/BINARY");

	VALID_OPT_TAG ("HR");
	VALID_OPT_TAG ("FONT");
	VALID_OPT_TAG ("BODY");
	VALID_OPT_TAG ("A");
	VALID_OPT_TAG ("IMG");
	VALID_OPT_TAG ("P");
	VALID_OPT_TAG ("H3");
	VALID_OPT_TAG ("HTML");

	VALID_TAG ("CITE");
	VALID_TAG ("/CITE");
	VALID_TAG ("EM");
	VALID_TAG ("/EM");
	VALID_TAG ("STRONG");
	VALID_TAG ("/STRONG");

	VALID_OPT_TAG ("SPAN");
	VALID_TAG ("/SPAN");
	VALID_TAG ("BR/"); /* hack until gtkimhtml handles things better */
	VALID_TAG ("IMG");
	VALID_TAG("SPAN");
	VALID_OPT_TAG("BR");

	if (!g_ascii_strncasecmp(string, "!--", strlen ("!--"))) {
		gchar *e = strstr (string + strlen("!--"), "-->");
		if (e) {
			*len = e - string + strlen ("-->");
			*tag = g_strndup (string + strlen ("!--"), *len - strlen ("!---->"));
			return TRUE;
		}
	}

	*type = -1;
	*len = close - string + 1;
	*tag = g_strndup(string, *len - 1);
	return TRUE;
}

static gchar*
gtk_imhtml_get_html_opt (gchar       *tag,
			 const gchar *opt)
{
	gchar *t = tag;
	gchar *e, *a;
	gchar *val;
	gint len;
	const gchar *c;
	GString *ret;

	while (g_ascii_strncasecmp (t, opt, strlen (opt))) {
		gboolean quote = FALSE;
		if (*t == '\0') break;
		while (*t && !((*t == ' ') && !quote)) {
			if (*t == '\"')
				quote = ! quote;
			t++;
		}
		while (*t && (*t == ' ')) t++;
	}

	if (!g_ascii_strncasecmp (t, opt, strlen (opt))) {
		t += strlen (opt);
	} else {
		return NULL;
	}

	if ((*t == '\"') || (*t == '\'')) {
		e = a = ++t;
		while (*e && (*e != *(t - 1))) e++;
		if  (*e == '\0') {
			return NULL;
		} else
			val = g_strndup(a, e - a);
	} else {
		e = a = t;
		while (*e && !isspace ((gint) *e)) e++;
		val = g_strndup(a, e - a);
	}

	ret = g_string_new("");
	e = val;
	while(*e) {
		if((c = purple_markup_unescape_entity(e, &len))) {
			ret = g_string_append(ret, c);
			e += len;
		} else {
			ret = g_string_append_c(ret, *e);
			e++;
		}
	}

	g_free(val);

	return g_string_free(ret, FALSE);
}

static const char *accepted_protocols[] = {
	"http://",
	"https://",
	"ftp://"
};

static const int accepted_protocols_size = 3;

/* returns if the beginning of the text is a protocol. If it is the protocol, returns the length so
   the caller knows how long the protocol string is. */
static int gtk_imhtml_is_protocol(const char *text)
{
	gint i;

	for(i=0; i<accepted_protocols_size; i++){
		if( strncasecmp(text, accepted_protocols[i], strlen(accepted_protocols[i])) == 0  ){
			return strlen(accepted_protocols[i]);
		}
	}
	return 0;
}

/*
 <KingAnt> marv: The two IM image functions in oscar are purple_odc_send_im and purple_odc_incoming


[19:58] <Robot101> marv: images go into the imgstore, a refcounted... well.. hash. :)
[19:59] <KingAnt> marv: I think the image tag used by the core is something like <img id="#"/>
[19:59] Ro0tSiEgE robert42 RobFlynn Robot101 ross22 roz
[20:00] <KingAnt> marv: Where the ID is the what is returned when you add the image to the imgstore using purple_imgstore_add
[20:00] <marv> Robot101: so how does the image get passed to serv_got_im() and serv_send_im()? just as the <img id="#" and then the prpl looks it up from the store?
[20:00] <KingAnt> marv: Right
[20:00] <marv> alright

Here's my plan with IMImages. make gtk_imhtml_[append|insert]_text_with_images instead just
gtkimhtml_[append|insert]_text (hrm maybe it should be called html instead of text), add a
function for purple to register for look up images, i.e. gtk_imhtml_set_get_img_fnc, so that
images can be looked up like that, instead of passing a GSList of them.
 */

void gtk_imhtml_append_text_with_images (GtkIMHtml        *imhtml,
                                         const gchar      *text,
                                         GtkIMHtmlOptions  options,
					 GSList *unused)
{
	GtkTextIter iter, ins, sel;
	GdkRectangle rect;
	int y, height, ins_offset = 0, sel_offset = 0;
	gboolean fixins = FALSE, fixsel = FALSE;

	g_return_if_fail (imhtml != NULL);
	g_return_if_fail (GTK_IS_IMHTML (imhtml));
	g_return_if_fail (text != NULL);


	gtk_text_buffer_get_end_iter(imhtml->text_buffer, &iter);
	gtk_text_buffer_get_iter_at_mark(imhtml->text_buffer, &ins, gtk_text_buffer_get_insert(imhtml->text_buffer));
	if (gtk_text_iter_equal(&iter, &ins) && gtk_text_buffer_get_selection_bounds(imhtml->text_buffer, NULL, NULL)) {
		fixins = TRUE;
		ins_offset = gtk_text_iter_get_offset(&ins);
	}

	gtk_text_buffer_get_iter_at_mark(imhtml->text_buffer, &sel, gtk_text_buffer_get_selection_bound(imhtml->text_buffer));
	if (gtk_text_iter_equal(&iter, &sel) && gtk_text_buffer_get_selection_bounds(imhtml->text_buffer, NULL, NULL)) {
		fixsel = TRUE;
		sel_offset = gtk_text_iter_get_offset(&sel);
	}

	gtk_text_view_get_visible_rect(GTK_TEXT_VIEW(imhtml), &rect);
	gtk_text_view_get_line_yrange(GTK_TEXT_VIEW(imhtml), &iter, &y, &height);


	if(((y + height) - (rect.y + rect.height)) > height
	   && gtk_text_buffer_get_char_count(imhtml->text_buffer)){
		options |= GTK_IMHTML_NO_SCROLL;
	}

	gtk_imhtml_insert_html_at_iter(imhtml, text, options, &iter);

	if (fixins) {
		gtk_text_buffer_get_iter_at_offset(imhtml->text_buffer, &ins, ins_offset);
		gtk_text_buffer_move_mark(imhtml->text_buffer, gtk_text_buffer_get_insert(imhtml->text_buffer), &ins);
	}

	if (fixsel) {
		gtk_text_buffer_get_iter_at_offset(imhtml->text_buffer, &sel, sel_offset);
		gtk_text_buffer_move_mark(imhtml->text_buffer, gtk_text_buffer_get_selection_bound(imhtml->text_buffer), &sel);
	}

	if (!(options & GTK_IMHTML_NO_SCROLL)) {
		gtk_imhtml_scroll_to_end(imhtml, (options & GTK_IMHTML_USE_SMOOTHSCROLLING));
	}
}

#define MAX_SCROLL_TIME 0.4 /* seconds */
#define SCROLL_DELAY 33 /* milliseconds */

/*
 * Smoothly scroll a GtkIMHtml.
 *
 * @return TRUE if the window needs to be scrolled further, FALSE if we're at the bottom.
 */
static gboolean scroll_cb(gpointer data)
{
	GtkIMHtml *imhtml = data;
	GtkAdjustment *adj = GTK_TEXT_VIEW(imhtml)->vadjustment;
	gdouble max_val = adj->upper - adj->page_size;

	g_return_val_if_fail(imhtml->scroll_time != NULL, FALSE);

	if (g_timer_elapsed(imhtml->scroll_time, NULL) > MAX_SCROLL_TIME) {
		/* time's up. jump to the end and kill the timer */
		gtk_adjustment_set_value(adj, max_val);
		g_timer_destroy(imhtml->scroll_time);
		imhtml->scroll_time = NULL;
		return FALSE;
	}

	/* scroll by 1/3rd the remaining distance */
	gtk_adjustment_set_value(adj, gtk_adjustment_get_value(adj) + ((max_val - gtk_adjustment_get_value(adj)) / 3));
	return TRUE;
}

static gboolean smooth_scroll_idle_cb(gpointer data)
{
	GtkIMHtml *imhtml = data;
	imhtml->scroll_src = g_timeout_add(SCROLL_DELAY, scroll_cb, imhtml);
	return FALSE;
}

static gboolean scroll_idle_cb(gpointer data)
{
	GtkIMHtml *imhtml = data;
	GtkAdjustment *adj = GTK_TEXT_VIEW(imhtml)->vadjustment;
	if(adj) {
		gtk_adjustment_set_value(adj, adj->upper - adj->page_size);
	}
	imhtml->scroll_src = 0;
	return FALSE;
}

void gtk_imhtml_scroll_to_end(GtkIMHtml *imhtml, gboolean smooth)
{
	if (imhtml->scroll_time)
		g_timer_destroy(imhtml->scroll_time);
	if (imhtml->scroll_src)
		g_source_remove(imhtml->scroll_src);
	if(smooth) {
		imhtml->scroll_time = g_timer_new();
		imhtml->scroll_src = g_idle_add_full(G_PRIORITY_LOW, smooth_scroll_idle_cb, imhtml, NULL);
	} else {
		imhtml->scroll_time = NULL;
		imhtml->scroll_src = g_idle_add_full(G_PRIORITY_LOW, scroll_idle_cb, imhtml, NULL);
	}
}

void gtk_imhtml_insert_html_at_iter(GtkIMHtml        *imhtml,
                                    const gchar      *text,
                                    GtkIMHtmlOptions  options,
                                    GtkTextIter      *iter)
{
	GdkRectangle rect;
	gint pos = 0;
	gchar *ws;
	gchar *tag;
	gchar *bg = NULL;
	gint len;
	gint tlen, smilelen, wpos=0;
	gint type;
	const gchar *c;
	const gchar *amp;
	gint len_protocol;

	guint	bold = 0,
		italics = 0,
		underline = 0,
		strike = 0,
		sub = 0,
		sup = 0,
		title = 0,
		pre = 0;

	gboolean br = FALSE;
	gboolean align_right = FALSE;
	gboolean rtl_direction = FALSE;
	gint align_line = 0;

	GSList *fonts = NULL;
	GObject *object;
	GtkIMHtmlScalable *scalable = NULL;

	g_return_if_fail (imhtml != NULL);
	g_return_if_fail (GTK_IS_IMHTML (imhtml));
	g_return_if_fail (text != NULL);
	c = text;
	len = strlen(text);
	ws = g_malloc(len + 1);
	ws[0] = 0;

	while (pos < len) {
		if (*c == '<' && gtk_imhtml_is_tag (c + 1, &tag, &tlen, &type)) {
			c++;
			pos++;
			ws[wpos] = '\0';
			br = FALSE;
			switch (type)
				{
				case 1:		/* B */
				case 2:		/* BOLD */
				case 54:	/* STRONG */
					if (!(options & GTK_IMHTML_NO_FORMATTING)) {
						gtk_text_buffer_insert(imhtml->text_buffer, iter, ws, wpos);

						if ((bold == 0) && (imhtml->format_functions & GTK_IMHTML_BOLD))
							gtk_imhtml_toggle_bold(imhtml);
						bold++;
						ws[0] = '\0'; wpos = 0;
					}
					break;
				case 3:		/* /B */
				case 4:		/* /BOLD */
				case 55:	/* /STRONG */
					if (!(options & GTK_IMHTML_NO_FORMATTING)) {
						gtk_text_buffer_insert(imhtml->text_buffer, iter, ws, wpos);
						ws[0] = '\0'; wpos = 0;

						if (bold) {
							bold--;
							if ((bold == 0) && (imhtml->format_functions & GTK_IMHTML_BOLD) && !imhtml->wbfo)
								gtk_imhtml_toggle_bold(imhtml);
						}
					}
					break;
				case 5:		/* I */
				case 6:		/* ITALIC */
				case 52:	/* EM */
					if (!(options & GTK_IMHTML_NO_FORMATTING)) {
						gtk_text_buffer_insert(imhtml->text_buffer, iter, ws, wpos);
						ws[0] = '\0'; wpos = 0;
						if ((italics == 0) && (imhtml->format_functions & GTK_IMHTML_ITALIC))
							gtk_imhtml_toggle_italic(imhtml);
						italics++;
					}
					break;
				case 7:		/* /I */
				case 8:		/* /ITALIC */
				case 53:	/* /EM */
					if (!(options & GTK_IMHTML_NO_FORMATTING)) {
						gtk_text_buffer_insert(imhtml->text_buffer, iter, ws, wpos);
						ws[0] = '\0'; wpos = 0;
						if (italics) {
							italics--;
							if ((italics == 0) && (imhtml->format_functions & GTK_IMHTML_ITALIC) && !imhtml->wbfo)
								gtk_imhtml_toggle_italic(imhtml);
						}
					}
					break;
				case 9:		/* U */
				case 10:	/* UNDERLINE */
					if (!(options & GTK_IMHTML_NO_FORMATTING)) {
						gtk_text_buffer_insert(imhtml->text_buffer, iter, ws, wpos);
						ws[0] = '\0'; wpos = 0;
						if ((underline == 0) && (imhtml->format_functions & GTK_IMHTML_UNDERLINE))
							gtk_imhtml_toggle_underline(imhtml);
						underline++;
					}
					break;
				case 11:	/* /U */
				case 12:	/* /UNDERLINE */
					if (!(options & GTK_IMHTML_NO_FORMATTING)) {
						gtk_text_buffer_insert(imhtml->text_buffer, iter, ws, wpos);
						ws[0] = '\0'; wpos = 0;
						if (underline) {
							underline--;
							if ((underline == 0) && (imhtml->format_functions & GTK_IMHTML_UNDERLINE) && !imhtml->wbfo)
								gtk_imhtml_toggle_underline(imhtml);
						}
					}
					break;
				case 13:	/* S */
				case 14:	/* STRIKE */
					gtk_text_buffer_insert(imhtml->text_buffer, iter, ws, wpos);
					ws[0] = '\0'; wpos = 0;
					if ((strike == 0) && (imhtml->format_functions & GTK_IMHTML_STRIKE))
						gtk_imhtml_toggle_strike(imhtml);
					strike++;
					break;
				case 15:	/* /S */
				case 16:	/* /STRIKE */
					gtk_text_buffer_insert(imhtml->text_buffer, iter, ws, wpos);
					ws[0] = '\0'; wpos = 0;
					if (strike)
						strike--;
					if ((strike == 0) && (imhtml->format_functions & GTK_IMHTML_STRIKE) && !imhtml->wbfo)
						gtk_imhtml_toggle_strike(imhtml);
					break;
				case 17:	/* SUB */
					/* FIXME: reimpliment this */
					sub++;
					break;
				case 18:	/* /SUB */
					/* FIXME: reimpliment this */
					if (sub)
						sub--;
					break;
				case 19:	/* SUP */
					/* FIXME: reimplement this */
					sup++;
				break;
				case 20:	/* /SUP */
					/* FIXME: reimplement this */
					if (sup)
						sup--;
					break;
				case 21:	/* PRE */
					/* FIXME: reimplement this */
					pre++;
					break;
				case 22:	/* /PRE */
					/* FIXME: reimplement this */
					if (pre)
						pre--;
					break;
				case 23:	/* TITLE */
					/* FIXME: what was this supposed to do anyway? */
					title++;
					break;
				case 24:	/* /TITLE */
					/* FIXME: make this undo whatever 23 was supposed to do */
					if (title) {
						if (options & GTK_IMHTML_NO_TITLE) {
							wpos = 0;
							ws [wpos] = '\0';
						}
						title--;
					}
					break;
				case 25:	/* BR */
				case 58:	/* BR/ */
				case 61:	/* BR (opt) */
					ws[wpos] = '\n';
					wpos++;
					br = TRUE;
					break;
				case 26:        /* HR */
				case 42:        /* HR (opt) */
				{
					int minus;
					struct scalable_data *sd = g_new(struct scalable_data, 1);

					ws[wpos++] = '\n';
					gtk_text_buffer_insert(imhtml->text_buffer, iter, ws, wpos);

					sd->scalable = scalable = gtk_imhtml_hr_new();
					sd->mark = gtk_text_buffer_create_mark(imhtml->text_buffer, NULL, iter, TRUE);
					gtk_text_view_get_visible_rect(GTK_TEXT_VIEW(imhtml), &rect);
					scalable->add_to(scalable, imhtml, iter);
					minus = gtk_text_view_get_left_margin(GTK_TEXT_VIEW(imhtml)) +
					        gtk_text_view_get_right_margin(GTK_TEXT_VIEW(imhtml));
					scalable->scale(scalable, rect.width - minus, rect.height);
					imhtml->scalables = g_list_append(imhtml->scalables, sd);
					ws[0] = '\0'; wpos = 0;
					ws[wpos++] = '\n';

					break;
				}
				case 27:	/* /FONT */
					if (fonts && !imhtml->wbfo) {
						GtkIMHtmlFontDetail *font = fonts->data;
						gtk_text_buffer_insert(imhtml->text_buffer, iter, ws, wpos);
						ws[0] = '\0'; wpos = 0;
						/* NEW_BIT (NEW_TEXT_BIT); */

						if (font->face && (imhtml->format_functions & GTK_IMHTML_FACE)) {
							gtk_imhtml_toggle_fontface(imhtml, NULL);
						}
						g_free (font->face);
						if (font->fore && (imhtml->format_functions & GTK_IMHTML_FORECOLOR)) {
							gtk_imhtml_toggle_forecolor(imhtml, NULL);
						}
						g_free (font->fore);
						if (font->back && (imhtml->format_functions & GTK_IMHTML_BACKCOLOR)) {
							gtk_imhtml_toggle_backcolor(imhtml, NULL);
						}
						g_free (font->back);
						g_free (font->sml);

						if ((font->size != 3) && (imhtml->format_functions & (GTK_IMHTML_GROW|GTK_IMHTML_SHRINK)))
							gtk_imhtml_font_set_size(imhtml, 3);

						fonts = g_slist_remove (fonts, font);
						g_free(font);

						if (fonts) {
							GtkIMHtmlFontDetail *font = fonts->data;

							if (font->face && (imhtml->format_functions & GTK_IMHTML_FACE))
								gtk_imhtml_toggle_fontface(imhtml, font->face);
							if (font->fore && (imhtml->format_functions & GTK_IMHTML_FORECOLOR))
								gtk_imhtml_toggle_forecolor(imhtml, font->fore);
							if (font->back && (imhtml->format_functions & GTK_IMHTML_BACKCOLOR))
								gtk_imhtml_toggle_backcolor(imhtml, font->back);
							if ((font->size != 3) && (imhtml->format_functions & (GTK_IMHTML_GROW|GTK_IMHTML_SHRINK)))
								gtk_imhtml_font_set_size(imhtml, font->size);
						}
					}
						break;
				case 28:        /* /A    */
					gtk_text_buffer_insert(imhtml->text_buffer, iter, ws, wpos);
					gtk_imhtml_toggle_link(imhtml, NULL);
					ws[0] = '\0'; wpos = 0;
					break;

				case 29:	/* P */
				case 30:	/* /P */
				case 31:	/* H3 */
				case 32:	/* /H3 */
				case 33:	/* HTML */
				case 34:	/* /HTML */
				case 35:	/* BODY */
					break;
				case 36:	/* /BODY */
					gtk_text_buffer_insert(imhtml->text_buffer, iter, ws, wpos);
					ws[0] = '\0'; wpos = 0;
					gtk_imhtml_toggle_background(imhtml, NULL);
					break;
				case 37:	/* FONT */
				case 38:	/* HEAD */
				case 39:	/* /HEAD */
				case 40:	/* BINARY */
				case 41:	/* /BINARY */
					break;
				case 43:	/* FONT (opt) */
					{
						gchar *color, *back, *face, *size, *sml;
						GtkIMHtmlFontDetail *font, *oldfont = NULL;
						color = gtk_imhtml_get_html_opt (tag, "COLOR=");
						back = gtk_imhtml_get_html_opt (tag, "BACK=");
						face = gtk_imhtml_get_html_opt (tag, "FACE=");
						size = gtk_imhtml_get_html_opt (tag, "SIZE=");
						sml = gtk_imhtml_get_html_opt (tag, "SML=");
						if (!(color || back || face || size || sml))
							break;

						gtk_text_buffer_insert(imhtml->text_buffer, iter, ws, wpos);
						ws[0] = '\0'; wpos = 0;

						font = g_new0 (GtkIMHtmlFontDetail, 1);
						if (fonts)
							oldfont = fonts->data;

						if (color && !(options & GTK_IMHTML_NO_COLOURS) && (imhtml->format_functions & GTK_IMHTML_FORECOLOR)) {
							font->fore = color;
							gtk_imhtml_toggle_forecolor(imhtml, font->fore);
						} else
							g_free(color);

						if (back && !(options & GTK_IMHTML_NO_COLOURS) && (imhtml->format_functions & GTK_IMHTML_BACKCOLOR)) {
							font->back = back;
							gtk_imhtml_toggle_backcolor(imhtml, font->back);
						} else
							g_free(back);

						if (face && !(options & GTK_IMHTML_NO_FONTS) && (imhtml->format_functions & GTK_IMHTML_FACE)) {
							font->face = face;
							gtk_imhtml_toggle_fontface(imhtml, font->face);
						} else
							g_free(face);

						if (sml)
							font->sml = sml;
						else if (oldfont && oldfont->sml)
							font->sml = g_strdup(oldfont->sml);

						if (size && !(options & GTK_IMHTML_NO_SIZES) && (imhtml->format_functions & (GTK_IMHTML_GROW|GTK_IMHTML_SHRINK))) {
							if (*size == '+') {
								sscanf (size + 1, "%hd", &font->size);
								font->size += 3;
							} else if (*size == '-') {
								sscanf (size + 1, "%hd", &font->size);
								font->size = MAX (0, 3 - font->size);
							} else if (isdigit (*size)) {
								sscanf (size, "%hd", &font->size);
							}
							if (font->size > 100)
								font->size = 100;
						} else if (oldfont)
							font->size = oldfont->size;
						else
							font->size = 3;
						if ((imhtml->format_functions & (GTK_IMHTML_GROW|GTK_IMHTML_SHRINK)))
							gtk_imhtml_font_set_size(imhtml, font->size);
						g_free(size);
						fonts = g_slist_prepend (fonts, font);
					}
					break;
				case 44:	/* BODY (opt) */
					if (!(options & GTK_IMHTML_NO_COLOURS)) {
						char *bgcolor = gtk_imhtml_get_html_opt (tag, "BGCOLOR=");
						if (bgcolor && (imhtml->format_functions & GTK_IMHTML_BACKCOLOR)) {
							gtk_text_buffer_insert(imhtml->text_buffer, iter, ws, wpos);
							ws[0] = '\0'; wpos = 0;
							/* NEW_BIT(NEW_TEXT_BIT); */
							g_free(bg);
							bg = bgcolor;
							gtk_imhtml_toggle_background(imhtml, bg);
						} else
							g_free(bgcolor);
					}
					break;
				case 45:	/* A (opt) */
					{
						gchar *href = gtk_imhtml_get_html_opt (tag, "HREF=");
						if (href && (imhtml->format_functions & GTK_IMHTML_LINK)) {
							gtk_text_buffer_insert(imhtml->text_buffer, iter, ws, wpos);
							ws[0] = '\0'; wpos = 0;
							gtk_imhtml_toggle_link(imhtml, href);
						}
						g_free(href);
					}
					break;
				case 46:	/* IMG (opt) */
				case 59:	/* IMG */
					{
						const char *id;

						gtk_text_buffer_insert(imhtml->text_buffer, iter, ws, wpos);
						ws[0] = '\0'; wpos = 0;

						if (!(imhtml->format_functions & GTK_IMHTML_IMAGE))
							break;

						id = gtk_imhtml_get_html_opt(tag, "ID=");
						if (!id)
							break;
						gtk_imhtml_insert_image_at_iter(imhtml, atoi(id), iter);
						break;
					}
				case 47:	/* P (opt) */
				case 48:	/* H3 (opt) */
				case 49:	/* HTML (opt) */
				case 50:	/* CITE */
				case 51:	/* /CITE */
				case 56:	/* SPAN (opt) */
					/* Inline CSS Support - Douglas Thrift
					 *
					 * color
					 * background
					 * font-family
					 * font-size
					 * text-decoration: underline
					 * font-weight: bold
					 * direction: rtl
					 * text-align: right
					 *
					 * TODO:
					 * background-color
					 * font-style
					 */
					{
						gchar *style, *color, *background, *family, *size, *direction, *alignment;
						gchar *textdec, *weight;
						GtkIMHtmlFontDetail *font, *oldfont = NULL;
						style = gtk_imhtml_get_html_opt (tag, "style=");

						if (!style) break;

						color = purple_markup_get_css_property (style, "color");
						background = purple_markup_get_css_property (style, "background");
						family = purple_markup_get_css_property (style, "font-family");
						size = purple_markup_get_css_property (style, "font-size");
						textdec = purple_markup_get_css_property (style, "text-decoration");
						weight = purple_markup_get_css_property (style, "font-weight");
						direction = purple_markup_get_css_property (style, "direction");
						alignment = purple_markup_get_css_property (style, "text-align");


						if (!(color || family || size || background || textdec || weight || direction || alignment)) {
							g_free(style);
							break;
						}


						gtk_text_buffer_insert(imhtml->text_buffer, iter, ws, wpos);
						ws[0] = '\0'; wpos = 0;
						/* NEW_BIT (NEW_TEXT_BIT); */

						/* Bi-Directional text support */
						if (direction && (!strncasecmp(direction, "RTL", 3))) {
							rtl_direction = TRUE;
							/* insert RLE character to set direction */
							ws[wpos++]  = 0xE2;
							ws[wpos++]  = 0x80;
							ws[wpos++]  = 0xAB;
							ws[wpos]  = '\0';
							gtk_text_buffer_insert(imhtml->text_buffer, iter, ws, wpos);
							ws[0] = '\0'; wpos = 0;
						}
						g_free(direction);

						if (alignment && (!strncasecmp(alignment, "RIGHT", 5))) {
							align_right = TRUE;
							align_line = gtk_text_iter_get_line(iter);
						}
						g_free(alignment);

						font = g_new0 (GtkIMHtmlFontDetail, 1);
						if (fonts)
							oldfont = fonts->data;

						if (color && !(options & GTK_IMHTML_NO_COLOURS) && (imhtml->format_functions & GTK_IMHTML_FORECOLOR)) {
							font->fore = color;
							gtk_imhtml_toggle_forecolor(imhtml, font->fore);
						} else {
							if (oldfont && oldfont->fore)
								font->fore = g_strdup(oldfont->fore);
							g_free(color);
						}

						if (background && !(options & GTK_IMHTML_NO_COLOURS) && (imhtml->format_functions & GTK_IMHTML_BACKCOLOR)) {
							font->back = background;
							gtk_imhtml_toggle_backcolor(imhtml, font->back);
						} else {
							if (oldfont && oldfont->back)
								font->back = g_strdup(oldfont->back);
							g_free(background);
						}

						if (family && !(options & GTK_IMHTML_NO_FONTS) && (imhtml->format_functions & GTK_IMHTML_FACE)) {
							font->face = family;
							gtk_imhtml_toggle_fontface(imhtml, font->face);
						} else {
							if (oldfont && oldfont->face)
								font->face = g_strdup(oldfont->face);
							g_free(family);
						}
						if (font->face && (atoi(font->face) > 100)) {
							/* WTF is this? */
							/* Maybe it sets a max size on the font face?  I seem to
							 * remember bad things happening if the font size was
							 * 2 billion */
							g_free(font->face);
							font->face = g_strdup("100");
						}

						if (oldfont && oldfont->sml)
							font->sml = g_strdup(oldfont->sml);

						if (size && !(options & GTK_IMHTML_NO_SIZES) && (imhtml->format_functions & (GTK_IMHTML_SHRINK|GTK_IMHTML_GROW))) {
							if (g_ascii_strcasecmp(size, "xx-small") == 0)
								font->size = 1;
							else if (g_ascii_strcasecmp(size, "smaller") == 0
								  || g_ascii_strcasecmp(size, "x-small") == 0)
								font->size = 2;
							else if (g_ascii_strcasecmp(size, "larger") == 0
								  || g_ascii_strcasecmp(size, "medium") == 0)
								font->size = 4;
							else if (g_ascii_strcasecmp(size, "large") == 0)
								font->size = 5;
							else if (g_ascii_strcasecmp(size, "x-large") == 0)
								font->size = 6;
							else if (g_ascii_strcasecmp(size, "xx-large") == 0)
								font->size = 7;
							else
								font->size = 3;
						    gtk_imhtml_font_set_size(imhtml, font->size);
						}
						else if (oldfont)
						{
						    font->size = oldfont->size;
						}

						if (oldfont)
						{
						    font->underline = oldfont->underline;
						}
						if (textdec && font->underline != 1
							&& g_ascii_strcasecmp(textdec, "underline") == 0
							&& (imhtml->format_functions & GTK_IMHTML_UNDERLINE)
							&& !(options & GTK_IMHTML_NO_FORMATTING))
						{
						    gtk_imhtml_toggle_underline(imhtml);
						    font->underline = 1;
						} else
							g_free(textdec);

						if (oldfont)
						{
							font->bold = oldfont->bold;
						}
						if (weight)
						{
							if(!g_ascii_strcasecmp(weight, "normal")) {
								font->bold = 0;
							} else if(!g_ascii_strcasecmp(weight, "bold")) {
								font->bold = 1;
							} else if(!g_ascii_strcasecmp(weight, "bolder")) {
								font->bold++;
							} else if(!g_ascii_strcasecmp(weight, "lighter")) {
								if(font->bold > 0)
									font->bold--;
							} else {
								int num = atoi(weight);
								if(num >= 700)
									font->bold = 1;
								else
									font->bold = 0;
							}
							if (((font->bold && oldfont && !oldfont->bold) || (oldfont && oldfont->bold && !font->bold) || (font->bold && !oldfont)) && !(options & GTK_IMHTML_NO_FORMATTING))
							{
								gtk_imhtml_toggle_bold(imhtml);
							}
							g_free(weight);
						}

						g_free(style);
						g_free(size);
						fonts = g_slist_prepend (fonts, font);
					}
					break;
				case 57:	/* /SPAN */
					/* Inline CSS Support - Douglas Thrift */
					if (fonts && !imhtml->wbfo) {
						GtkIMHtmlFontDetail *oldfont = NULL;
						GtkIMHtmlFontDetail *font = fonts->data;
						gtk_text_buffer_insert(imhtml->text_buffer, iter, ws, wpos);
						ws[0] = '\0'; wpos = 0;
						/* NEW_BIT (NEW_TEXT_BIT); */
						fonts = g_slist_remove (fonts, font);
						if (fonts)
						    oldfont = fonts->data;

						if (!oldfont) {
							gtk_imhtml_font_set_size(imhtml, 3);
							if (font->underline && !(options & GTK_IMHTML_NO_FORMATTING))
							    gtk_imhtml_toggle_underline(imhtml);
							if (font->bold && !(options & GTK_IMHTML_NO_FORMATTING))
								gtk_imhtml_toggle_bold(imhtml);
							if (!(options & GTK_IMHTML_NO_FONTS))
								gtk_imhtml_toggle_fontface(imhtml, NULL);
							if (!(options & GTK_IMHTML_NO_COLOURS))
								gtk_imhtml_toggle_forecolor(imhtml, NULL);
							if (!(options & GTK_IMHTML_NO_COLOURS))
								gtk_imhtml_toggle_backcolor(imhtml, NULL);
						}
						else
						{

						    if ((font->size != oldfont->size) && !(options & GTK_IMHTML_NO_SIZES))
							    gtk_imhtml_font_set_size(imhtml, oldfont->size);

							if ((font->underline != oldfont->underline) && !(options & GTK_IMHTML_NO_FORMATTING))
							    gtk_imhtml_toggle_underline(imhtml);

							if (((font->bold && !oldfont->bold) || (oldfont->bold && !font->bold)) && !(options & GTK_IMHTML_NO_FORMATTING))
								gtk_imhtml_toggle_bold(imhtml);

							if (font->face && (!oldfont->face || strcmp(font->face, oldfont->face) != 0) && !(options & GTK_IMHTML_NO_FONTS))
							    gtk_imhtml_toggle_fontface(imhtml, oldfont->face);

							if (font->fore && (!oldfont->fore || strcmp(font->fore, oldfont->fore) != 0) && !(options & GTK_IMHTML_NO_COLOURS))
							    gtk_imhtml_toggle_forecolor(imhtml, oldfont->fore);

							if (font->back && (!oldfont->back || strcmp(font->back, oldfont->back) != 0) && !(options & GTK_IMHTML_NO_COLOURS))
						      gtk_imhtml_toggle_backcolor(imhtml, oldfont->back);
						}

						g_free (font->face);
						g_free (font->fore);
						g_free (font->back);
						g_free (font->sml);

						g_free (font);
					}
					break;
				case 60:    /* SPAN */
					break;
				case 62:	/* comment */
					/* NEW_BIT (NEW_TEXT_BIT); */
					ws[wpos] = '\0';

					gtk_text_buffer_insert(imhtml->text_buffer, iter, ws, wpos);

					if (imhtml->show_comments && !(options & GTK_IMHTML_NO_COMMENTS)) {
						wpos = g_snprintf (ws, len, "%s", tag);
						gtk_text_buffer_insert(imhtml->text_buffer, iter, ws, wpos);
					}
					ws[0] = '\0'; wpos = 0;

					/* NEW_BIT (NEW_COMMENT_BIT); */
					break;
				default:
					break;
				}
			c += tlen;
			pos += tlen;
			g_free(tag); /* This was allocated back in VALID_TAG() */
		} else if (imhtml->edit.link == NULL &&
				gtk_imhtml_is_smiley(imhtml, fonts, c, &smilelen)) {
			GtkIMHtmlFontDetail *fd;

			gchar *sml = NULL;
			if (fonts) {
				fd = fonts->data;
				sml = fd->sml;
			}
			if (!sml)
				sml = imhtml->protocol_name;

			gtk_text_buffer_insert(imhtml->text_buffer, iter, ws, wpos);
			wpos = g_snprintf (ws, smilelen + 1, "%s", c);

			gtk_imhtml_insert_smiley_at_iter(imhtml, sml, ws, iter);

			c += smilelen;
			pos += smilelen;
			wpos = 0;
			ws[0] = 0;
		} else if (*c == '&' && (amp = purple_markup_unescape_entity(c, &tlen))) {
			while(*amp) {
				ws [wpos++] = *amp++;
			}
			c += tlen;
			pos += tlen;
		} else if (*c == '\n') {
			if (!(options & GTK_IMHTML_NO_NEWLINE)) {
				ws[wpos] = '\n';
				wpos++;
				gtk_text_buffer_insert(imhtml->text_buffer, iter, ws, wpos);
				ws[0] = '\0';
				wpos = 0;
				/* NEW_BIT (NEW_TEXT_BIT); */
			} else if (!br) {  /* Don't insert a space immediately after an HTML break */
				/* A newline is defined by HTML as whitespace, which means we have to replace it with a word boundary.
				 * word breaks vary depending on the language used, so the correct thing to do is to use Pango to determine
				 * what language this is, determine the proper word boundary to use, and insert that. I'm just going to insert
				 * a space instead.  What are the non-English speakers going to do?  Complain in a language I'll understand?
				 * Bu-wahaha! */
				ws[wpos] = ' ';
				wpos++;
				gtk_text_buffer_insert(imhtml->text_buffer, iter, ws, wpos);
				ws[0] = '\0';
				wpos = 0;
			}
			c++;
			pos++;
		} else if ((len_protocol = gtk_imhtml_is_protocol(c)) > 0){
			while(len_protocol--){
				/* Skip the next len_protocol characters, but make sure they're
				   copied into the ws array.
				*/
				 ws [wpos++] = *c++;
				 pos++;
			}
		} else if (*c) {
			ws [wpos++] = *c++;
			pos++;
		} else {
			break;
		}
	}
	gtk_text_buffer_insert(imhtml->text_buffer, iter, ws, wpos);
	ws[0] = '\0'; wpos = 0;

	/* NEW_BIT(NEW_TEXT_BIT); */

	if(align_right) {
		/* insert RLM+LRM at beginning of the line to set alignment */
		GtkTextIter line_iter;
		line_iter = *iter;
		gtk_text_iter_set_line(&line_iter, align_line);
		/* insert RLM character to set alignment */
		ws[wpos++]  = 0xE2;
		ws[wpos++]  = 0x80;
		ws[wpos++]  = 0x8F;
    
		if (!rtl_direction)
		{
			/* insert LRM character to set direction */
			/* (alignment=right and direction=LTR) */
			ws[wpos++]  = 0xE2;
			ws[wpos++]  = 0x80;
			ws[wpos++]  = 0x8E;
		}

		ws[wpos]  = '\0';
		gtk_text_buffer_insert(imhtml->text_buffer, &line_iter, ws, wpos);
		gtk_text_buffer_get_end_iter(gtk_text_iter_get_buffer(&line_iter), iter);
		ws[0] = '\0';
		wpos = 0;
	}

	while (fonts) {
		GtkIMHtmlFontDetail *font = fonts->data;
		fonts = g_slist_remove (fonts, font);
		g_free (font->face);
		g_free (font->fore);
		g_free (font->back);
		g_free (font->sml);
		g_free (font);
	}

	g_free(ws);
	g_free(bg);

	if (!imhtml->wbfo)
		gtk_imhtml_close_tags(imhtml, iter);

	object = g_object_ref(G_OBJECT(imhtml));
	g_signal_emit(object, signals[UPDATE_FORMAT], 0);
	g_object_unref(object);

}

void gtk_imhtml_remove_smileys(GtkIMHtml *imhtml)
{
	g_hash_table_destroy(imhtml->smiley_data);
	gtk_smiley_tree_destroy(imhtml->default_smilies);
	imhtml->smiley_data = g_hash_table_new_full(g_str_hash, g_str_equal,
			g_free, (GDestroyNotify)gtk_smiley_tree_destroy);
	imhtml->default_smilies = gtk_smiley_tree_new();
}

void       gtk_imhtml_show_comments    (GtkIMHtml        *imhtml,
					gboolean          show)
{
	imhtml->show_comments = show;
}

const char *
gtk_imhtml_get_protocol_name(GtkIMHtml *imhtml) {
	return imhtml->protocol_name;
}

void
gtk_imhtml_set_protocol_name(GtkIMHtml *imhtml, const gchar *protocol_name) {
	g_free(imhtml->protocol_name);
	imhtml->protocol_name = g_strdup(protocol_name);
}

void
gtk_imhtml_delete(GtkIMHtml *imhtml, GtkTextIter *start, GtkTextIter *end) {
	GList *l;
	GSList *sl;
	GtkTextIter i, i_s, i_e;
	GObject *object = g_object_ref(G_OBJECT(imhtml));

	if (start == NULL) {
		gtk_text_buffer_get_start_iter(imhtml->text_buffer, &i_s);
		start = &i_s;
	}

	if (end == NULL) {
		gtk_text_buffer_get_end_iter(imhtml->text_buffer, &i_e);
		end = &i_e;
	}

	l = imhtml->scalables;
	while (l) {
		GList *next = l->next;
		struct scalable_data *sd = l->data;
		gtk_text_buffer_get_iter_at_mark(imhtml->text_buffer,
			&i, sd->mark);
		if (gtk_text_iter_in_range(&i, start, end)) {
			GtkIMHtmlScalable *scale = sd->scalable;
			scale->free(scale);
			imhtml->scalables = g_list_remove_link(imhtml->scalables, l);
		}
		l = next;
	}

	sl = imhtml->im_images;
	while (sl) {
		GSList *next = sl->next;
		struct im_image_data *img_data = sl->data;
		gtk_text_buffer_get_iter_at_mark(imhtml->text_buffer,
			&i, img_data->mark);
		if (gtk_text_iter_in_range(&i, start, end)) {
			if (imhtml->funcs->image_unref)
				imhtml->funcs->image_unref(img_data->id);
			imhtml->im_images = g_slist_delete_link(imhtml->im_images, sl);
			g_free(img_data);
		}
		sl = next;
	}
	gtk_text_buffer_delete(imhtml->text_buffer, start, end);

	g_object_unref(object);
}

void gtk_imhtml_page_up (GtkIMHtml *imhtml)
{
	GdkRectangle rect;
	GtkTextIter iter;

	gtk_text_view_get_visible_rect(GTK_TEXT_VIEW(imhtml), &rect);
	gtk_text_view_get_iter_at_location(GTK_TEXT_VIEW(imhtml), &iter, rect.x,
									   rect.y - rect.height);
	gtk_text_view_scroll_to_iter(GTK_TEXT_VIEW(imhtml), &iter, 0, TRUE, 0, 0);

}
void gtk_imhtml_page_down (GtkIMHtml *imhtml)
{
	GdkRectangle rect;
	GtkTextIter iter;

	gtk_text_view_get_visible_rect(GTK_TEXT_VIEW(imhtml), &rect);
	gtk_text_view_get_iter_at_location(GTK_TEXT_VIEW(imhtml), &iter, rect.x,
									   rect.y + rect.height);
	gtk_text_view_scroll_to_iter(GTK_TEXT_VIEW(imhtml), &iter, 0, TRUE, 0, 0);
}

/* GtkIMHtmlScalable, gtk_imhtml_image, gtk_imhtml_hr */
GtkIMHtmlScalable *gtk_imhtml_image_new(GdkPixbuf *img, const gchar *filename, int id)
{
	GtkIMHtmlImage *im_image = g_malloc(sizeof(GtkIMHtmlImage));
	GtkImage *image = GTK_IMAGE(gtk_image_new_from_pixbuf(img));

	GTK_IMHTML_SCALABLE(im_image)->scale = gtk_imhtml_image_scale;
	GTK_IMHTML_SCALABLE(im_image)->add_to = gtk_imhtml_image_add_to;
	GTK_IMHTML_SCALABLE(im_image)->free = gtk_imhtml_image_free;

	im_image->pixbuf = img;
	im_image->image = image;
	im_image->width = gdk_pixbuf_get_width(img);
	im_image->height = gdk_pixbuf_get_height(img);
	im_image->mark = NULL;
	im_image->filename = g_strdup(filename);
	im_image->id = id;
	im_image->filesel = NULL;

	g_object_ref(img);
	return GTK_IMHTML_SCALABLE(im_image);
}

void gtk_imhtml_image_scale(GtkIMHtmlScalable *scale, int width, int height)
{
	GtkIMHtmlImage *im_image = (GtkIMHtmlImage *)scale;

	if (im_image->width > width || im_image->height > height) {
		double ratio_w, ratio_h, ratio;
		int new_h, new_w;
		GdkPixbuf *new_image = NULL;

		ratio_w = ((double)width - 2) / im_image->width;
		ratio_h = ((double)height - 2) / im_image->height;

		ratio = (ratio_w < ratio_h) ? ratio_w : ratio_h;

		new_w = (int)(im_image->width * ratio);
		new_h = (int)(im_image->height * ratio);

		new_image = gdk_pixbuf_scale_simple(im_image->pixbuf, new_w, new_h, GDK_INTERP_BILINEAR);
		gtk_image_set_from_pixbuf(im_image->image, new_image);
		g_object_unref(G_OBJECT(new_image));
	} else if (gdk_pixbuf_get_width(gtk_image_get_pixbuf(im_image->image)) != im_image->width) {
		/* Enough space to show the full-size of the image. */
		GdkPixbuf *new_image;

		new_image = gdk_pixbuf_scale_simple(im_image->pixbuf, im_image->width, im_image->height, GDK_INTERP_BILINEAR);
		gtk_image_set_from_pixbuf(im_image->image, new_image);
		g_object_unref(G_OBJECT(new_image));
	}
}

static void
image_save_yes_cb(GtkIMHtmlImage *image, const char *filename)
{
	gchar *type = NULL;
	GError *error = NULL;
#if GTK_CHECK_VERSION(2,2,0)
	GSList *formats = gdk_pixbuf_get_formats();
#else
	char *basename = g_path_get_basename(filename);
	char *ext = strrchr(basename, '.');
#endif

	gtk_widget_destroy(image->filesel);
	image->filesel = NULL;

#if GTK_CHECK_VERSION(2,2,0)
	while (formats) {
		GdkPixbufFormat *format = formats->data;
		gchar **extensions = gdk_pixbuf_format_get_extensions(format);
		gpointer p = extensions;

		while(gdk_pixbuf_format_is_writable(format) && extensions && extensions[0]){
			gchar *fmt_ext = extensions[0];
			const gchar* file_ext = filename + strlen(filename) - strlen(fmt_ext);

			if(!strcmp(fmt_ext, file_ext)){
				type = gdk_pixbuf_format_get_name(format);
				break;
			}

			extensions++;
		}

		g_strfreev(p);

		if (type)
			break;

		formats = formats->next;
	}

	g_slist_free(formats);
#else
	/* this is really ugly code, but I think it will work */
	if (ext) {
		ext++;
		if (!g_ascii_strcasecmp(ext, "jpeg") || !g_ascii_strcasecmp(ext, "jpg"))
			type = g_strdup("jpeg");
		else if (!g_ascii_strcasecmp(ext, "png"))
			type = g_strdup("png");
	}

	g_free(basename);
#endif

	/* If I can't find a valid type, I will just tell the user about it and then assume
	   it's a png */
	if (!type){
#if GTK_CHECK_VERSION(2,4,0)
		GtkWidget *dialog = gtk_message_dialog_new_with_markup(NULL, 0, GTK_MESSAGE_ERROR, GTK_BUTTONS_OK,
						_("<span size='larger' weight='bold'>Unrecognized file type</span>\n\nDefaulting to PNG."));
#else
		GtkWidget *dialog = gtk_message_dialog_new(NULL, 0, GTK_MESSAGE_ERROR, GTK_BUTTONS_OK,
						_("Unrecognized file type\n\nDefaulting to PNG."));
#endif

		g_signal_connect_swapped(dialog, "response", G_CALLBACK (gtk_widget_destroy), dialog);
		gtk_widget_show(dialog);
		type = g_strdup("png");
	}

	gdk_pixbuf_save(image->pixbuf, filename, type, &error, NULL);

	if (error){
#if GTK_CHECK_VERSION(2,4,0)
		GtkWidget *dialog = gtk_message_dialog_new_with_markup(NULL, 0, GTK_MESSAGE_ERROR, GTK_BUTTONS_OK,
				_("<span size='larger' weight='bold'>Error saving image</span>\n\n%s"), error->message);
#else
		GtkWidget *dialog = gtk_message_dialog_new(NULL, 0, GTK_MESSAGE_ERROR, GTK_BUTTONS_OK,
				_("Error saving image\n\n%s"), error->message);
#endif
		g_signal_connect_swapped(dialog, "response", G_CALLBACK (gtk_widget_destroy), dialog);
		gtk_widget_show(dialog);
		g_error_free(error);
	}

	g_free(type);
}

#if GTK_CHECK_VERSION(2,4,0) /* FILECHOOSER */
static void
image_save_check_if_exists_cb(GtkWidget *widget, gint response, GtkIMHtmlImage *image)
{
	gchar *filename;

	if (response != GTK_RESPONSE_ACCEPT) {
		gtk_widget_destroy(widget);
		image->filesel = NULL;
		return;
	}

	filename = gtk_file_chooser_get_filename(GTK_FILE_CHOOSER(widget));
#else /* FILECHOOSER */
static void
image_save_check_if_exists_cb(GtkWidget *button, GtkIMHtmlImage *image)
{
	gchar *filename;

	filename = g_strdup(gtk_file_selection_get_filename(GTK_FILE_SELECTION(image->filesel)));

	if (g_file_test(filename, G_FILE_TEST_IS_DIR)) {
		gchar *dirname;
		/* append a / is needed */
		if (filename[strlen(filename) - 1] != G_DIR_SEPARATOR) {
			dirname = g_strconcat(filename, G_DIR_SEPARATOR_S, NULL);
		} else {
			dirname = g_strdup(filename);
		}
		gtk_file_selection_set_filename(GTK_FILE_SELECTION(image->filesel), dirname);
		g_free(dirname);
		g_free(filename);
		return;
	}
#endif /* FILECHOOSER */

	/*
	 * XXX - We should probably prompt the user to determine if they really
	 * want to overwrite the file or not.  However, I don't feel like doing
	 * that, so we're just always going to overwrite if the file exists.
	 */
	/*
	if (g_file_test(filename, G_FILE_TEST_EXISTS)) {
	} else
		image_save_yes_cb(image, filename);
	*/

	image_save_yes_cb(image, filename);

	g_free(filename);
}

#if !GTK_CHECK_VERSION(2,4,0) /* FILECHOOSER */
static void
image_save_cancel_cb(GtkIMHtmlImage *image)
{
	gtk_widget_destroy(image->filesel);
	image->filesel = NULL;
}
#endif /* FILECHOOSER */

static void
gtk_imhtml_image_save(GtkWidget *w, GtkIMHtmlImage *image)
{
	if (image->filesel != NULL) {
		gtk_window_present(GTK_WINDOW(image->filesel));
		return;
	}

#if GTK_CHECK_VERSION(2,4,0) /* FILECHOOSER */
	image->filesel = gtk_file_chooser_dialog_new(_("Save Image"),
						NULL,
						GTK_FILE_CHOOSER_ACTION_SAVE,
						GTK_STOCK_CANCEL, GTK_RESPONSE_CANCEL,
						GTK_STOCK_SAVE, GTK_RESPONSE_ACCEPT,
						NULL);
	gtk_dialog_set_default_response(GTK_DIALOG(image->filesel), GTK_RESPONSE_ACCEPT);
	if (image->filename != NULL)
		gtk_file_chooser_set_current_name(GTK_FILE_CHOOSER(image->filesel), image->filename);
	g_signal_connect(G_OBJECT(GTK_FILE_CHOOSER(image->filesel)), "response",
					 G_CALLBACK(image_save_check_if_exists_cb), image);
#else /* FILECHOOSER */
	image->filesel = gtk_file_selection_new(_("Save Image"));
	if (image->filename != NULL)
		gtk_file_selection_set_filename(GTK_FILE_SELECTION(image->filesel), image->filename);
	g_signal_connect_swapped(G_OBJECT(GTK_FILE_SELECTION(image->filesel)), "delete_event",
							 G_CALLBACK(image_save_cancel_cb), image);
	g_signal_connect_swapped(G_OBJECT(GTK_FILE_SELECTION(image->filesel)->cancel_button),
							 "clicked", G_CALLBACK(image_save_cancel_cb), image);
	g_signal_connect(G_OBJECT(GTK_FILE_SELECTION(image->filesel)->ok_button), "clicked",
					 G_CALLBACK(image_save_check_if_exists_cb), image);
#endif /* FILECHOOSER */

	gtk_widget_show(image->filesel);
}

/*
 * So, um, AIM Direct IM lets you send any file, not just images.  You can
 * just insert a sound or a file or whatever in a conversation.  It's
 * basically like file transfer, except there is an icon to open the file
 * embedded in the conversation.  Someone should make the Purple core handle
 * all of that.
 */
static gboolean gtk_imhtml_image_clicked(GtkWidget *w, GdkEvent *event, GtkIMHtmlImage *image)
{
	GdkEventButton *event_button = (GdkEventButton *) event;

	if (event->type == GDK_BUTTON_RELEASE) {
		if(event_button->button == 3) {
			GtkWidget *img, *item, *menu;
			gchar *text = g_strdup_printf(_("_Save Image..."));
			menu = gtk_menu_new();

			/* buttons and such */
			img = gtk_image_new_from_stock(GTK_STOCK_SAVE, GTK_ICON_SIZE_MENU);
			item = gtk_image_menu_item_new_with_mnemonic(text);
			gtk_image_menu_item_set_image(GTK_IMAGE_MENU_ITEM(item), img);
			g_signal_connect(G_OBJECT(item), "activate", G_CALLBACK(gtk_imhtml_image_save), image);
			gtk_menu_shell_append(GTK_MENU_SHELL(menu), item);

			gtk_widget_show_all(menu);
			gtk_menu_popup(GTK_MENU(menu), NULL, NULL, NULL, NULL,
							event_button->button, event_button->time);

			g_free(text);
			return TRUE;
		}
	}
	if(event->type == GDK_BUTTON_PRESS && event_button->button == 3)
		return TRUE; /* Clicking the right mouse button on a link shouldn't
						be caught by the regular GtkTextView menu */
	else
		return FALSE; /* Let clicks go through if we didn't catch anything */

}

static gboolean gtk_imhtml_smiley_clicked(GtkWidget *w, GdkEvent *event, GtkIMHtmlSmiley *smiley)
{
	GdkPixbufAnimation *anim = NULL;
	GdkPixbuf *pix = NULL;
	GtkIMHtmlScalable *image = NULL;
	gboolean ret;
	
	if (event->type != GDK_BUTTON_RELEASE || ((GdkEventButton*)event)->button != 3)
		return FALSE;

	anim = gtk_smiley_get_image(smiley);
	if (!anim)
		return FALSE;

	pix = gdk_pixbuf_animation_get_static_image(anim);
	image = gtk_imhtml_image_new(pix, smiley->smile, 0);
	ret = gtk_imhtml_image_clicked(w, event, (GtkIMHtmlImage*)image);
	g_object_set_data_full(G_OBJECT(w), "image-data", image, (GDestroyNotify)gtk_imhtml_image_free);
	g_object_unref(G_OBJECT(pix));
	return ret;
}

void gtk_imhtml_image_free(GtkIMHtmlScalable *scale)
{
	GtkIMHtmlImage *image = (GtkIMHtmlImage *)scale;

	g_object_unref(image->pixbuf);
	g_free(image->filename);
	if (image->filesel)
		gtk_widget_destroy(image->filesel);
	g_free(scale);
}

void gtk_imhtml_image_add_to(GtkIMHtmlScalable *scale, GtkIMHtml *imhtml, GtkTextIter *iter)
{
	GtkIMHtmlImage *image = (GtkIMHtmlImage *)scale;
	GtkWidget *box = gtk_event_box_new();
	char *tag;
	GtkTextChildAnchor *anchor = gtk_text_buffer_create_child_anchor(imhtml->text_buffer, iter);

	gtk_container_add(GTK_CONTAINER(box), GTK_WIDGET(image->image));

	if(!gtk_check_version(2, 4, 0))
		g_object_set(G_OBJECT(box), "visible-window", FALSE, NULL);

	gtk_widget_show(GTK_WIDGET(image->image));
	gtk_widget_show(box);

	tag = g_strdup_printf("<IMG ID=\"%d\">", image->id);
	g_object_set_data_full(G_OBJECT(anchor), "gtkimhtml_htmltext", tag, g_free);
	g_object_set_data(G_OBJECT(anchor), "gtkimhtml_plaintext", "[Image]");

	gtk_text_view_add_child_at_anchor(GTK_TEXT_VIEW(imhtml), box, anchor);
	g_signal_connect(G_OBJECT(box), "event", G_CALLBACK(gtk_imhtml_image_clicked), image);
}

GtkIMHtmlScalable *gtk_imhtml_hr_new()
{
	GtkIMHtmlHr *hr = g_malloc(sizeof(GtkIMHtmlHr));

	GTK_IMHTML_SCALABLE(hr)->scale = gtk_imhtml_hr_scale;
	GTK_IMHTML_SCALABLE(hr)->add_to = gtk_imhtml_hr_add_to;
	GTK_IMHTML_SCALABLE(hr)->free = gtk_imhtml_hr_free;

	hr->sep = gtk_hseparator_new();
	gtk_widget_set_size_request(hr->sep, 5000, 2);
	gtk_widget_show(hr->sep);

	return GTK_IMHTML_SCALABLE(hr);
}

void gtk_imhtml_hr_scale(GtkIMHtmlScalable *scale, int width, int height)
{
	gtk_widget_set_size_request(((GtkIMHtmlHr *)scale)->sep, width - 2, 2);
}

void gtk_imhtml_hr_add_to(GtkIMHtmlScalable *scale, GtkIMHtml *imhtml, GtkTextIter *iter)
{
	GtkIMHtmlHr *hr = (GtkIMHtmlHr *)scale;
	GtkTextChildAnchor *anchor = gtk_text_buffer_create_child_anchor(imhtml->text_buffer, iter);
	g_object_set_data(G_OBJECT(anchor), "gtkimhtml_htmltext", "<hr>");
	g_object_set_data(G_OBJECT(anchor), "gtkimhtml_plaintext", "\n---\n");
	gtk_text_view_add_child_at_anchor(GTK_TEXT_VIEW(imhtml), hr->sep, anchor);
}

void gtk_imhtml_hr_free(GtkIMHtmlScalable *scale)
{
	g_free(scale);
}

gboolean gtk_imhtml_search_find(GtkIMHtml *imhtml, const gchar *text)
{
	GtkTextIter iter, start, end;
	gboolean new_search = TRUE;
	GtkTextMark *start_mark;

	g_return_val_if_fail(imhtml != NULL, FALSE);
	g_return_val_if_fail(text != NULL, FALSE);

	start_mark = gtk_text_buffer_get_mark(imhtml->text_buffer, "search");

	if (start_mark && imhtml->search_string && !strcmp(text, imhtml->search_string))
		new_search = FALSE;

	if (new_search) {
		gtk_imhtml_search_clear(imhtml);
		g_free(imhtml->search_string);
		imhtml->search_string = g_strdup(text);
		gtk_text_buffer_get_end_iter(imhtml->text_buffer, &iter);
	} else {
		gtk_text_buffer_get_iter_at_mark(imhtml->text_buffer, &iter,
						 start_mark);
	}

	if (gtk_source_iter_backward_search(&iter, imhtml->search_string,
	                                   GTK_SOURCE_SEARCH_VISIBLE_ONLY | GTK_SOURCE_SEARCH_CASE_INSENSITIVE,
	                                   &start, &end, NULL))
	{
		gtk_text_view_scroll_to_iter(GTK_TEXT_VIEW(imhtml), &start, 0, TRUE, 0, 0);
		gtk_text_buffer_create_mark(imhtml->text_buffer, "search", &start, FALSE);
		if (new_search)
		{
			gtk_text_buffer_remove_tag_by_name(imhtml->text_buffer, "search", &iter, &end);
			do
				gtk_text_buffer_apply_tag_by_name(imhtml->text_buffer, "search", &start, &end);
			while (gtk_source_iter_backward_search(&start, imhtml->search_string,
							      GTK_SOURCE_SEARCH_VISIBLE_ONLY |
							      GTK_SOURCE_SEARCH_CASE_INSENSITIVE,
							      &start, &end, NULL));
		}
		return TRUE;
	}
	else if (!new_search)
	{
		/* We hit the end, so start at the beginning again. */
		gtk_text_buffer_get_end_iter(imhtml->text_buffer, &iter);

		if (gtk_source_iter_backward_search(&iter, imhtml->search_string,
		                                   GTK_SOURCE_SEARCH_VISIBLE_ONLY | GTK_SOURCE_SEARCH_CASE_INSENSITIVE,
		                                   &start, &end, NULL))
		{
			gtk_text_view_scroll_to_iter(GTK_TEXT_VIEW(imhtml), &start, 0, TRUE, 0, 0);
			gtk_text_buffer_create_mark(imhtml->text_buffer, "search", &start, FALSE);

			return TRUE;
		}

	}

	return FALSE;
}

void gtk_imhtml_search_clear(GtkIMHtml *imhtml)
{
	GtkTextIter start, end;

	g_return_if_fail(imhtml != NULL);

	gtk_text_buffer_get_start_iter(imhtml->text_buffer, &start);
	gtk_text_buffer_get_end_iter(imhtml->text_buffer, &end);

	gtk_text_buffer_remove_tag_by_name(imhtml->text_buffer, "search", &start, &end);
	g_free(imhtml->search_string);
	imhtml->search_string = NULL;
}

static GtkTextTag *find_font_forecolor_tag(GtkIMHtml *imhtml, gchar *color)
{
	gchar str[18];
	GtkTextTag *tag;

	g_snprintf(str, sizeof(str), "FORECOLOR %s", color);

	tag = gtk_text_tag_table_lookup(gtk_text_buffer_get_tag_table(imhtml->text_buffer), str);
	if (!tag) {
		GdkColor gcolor;
		if (!gdk_color_parse(color, &gcolor)) {
			gchar tmp[8];
			tmp[0] = '#';
			strncpy(&tmp[1], color, 7);
			tmp[7] = '\0';
			if (!gdk_color_parse(tmp, &gcolor))
				gdk_color_parse("black", &gcolor);
		}
		tag = gtk_text_buffer_create_tag(imhtml->text_buffer, str, "foreground-gdk", &gcolor, NULL);
	}

	return tag;
}

static GtkTextTag *find_font_backcolor_tag(GtkIMHtml *imhtml, gchar *color)
{
	gchar str[18];
	GtkTextTag *tag;

	g_snprintf(str, sizeof(str), "BACKCOLOR %s", color);

	tag = gtk_text_tag_table_lookup(gtk_text_buffer_get_tag_table(imhtml->text_buffer), str);
	if (!tag) {
		GdkColor gcolor;
		if (!gdk_color_parse(color, &gcolor)) {
			gchar tmp[8];
			tmp[0] = '#';
			strncpy(&tmp[1], color, 7);
			tmp[7] = '\0';
			if (!gdk_color_parse(tmp, &gcolor))
				gdk_color_parse("white", &gcolor);
		}
		tag = gtk_text_buffer_create_tag(imhtml->text_buffer, str, "background-gdk", &gcolor, NULL);
	}

	return tag;
}

static GtkTextTag *find_font_background_tag(GtkIMHtml *imhtml, gchar *color)
{
	gchar str[19];
	GtkTextTag *tag;

	g_snprintf(str, sizeof(str), "BACKGROUND %s", color);

	tag = gtk_text_tag_table_lookup(gtk_text_buffer_get_tag_table(imhtml->text_buffer), str);
	if (!tag)
		tag = gtk_text_buffer_create_tag(imhtml->text_buffer, str, NULL);

	return tag;
}

static GtkTextTag *find_font_face_tag(GtkIMHtml *imhtml, gchar *face)
{
	gchar str[256];
	GtkTextTag *tag;

	g_snprintf(str, sizeof(str), "FONT FACE %s", face);
	str[255] = '\0';

	tag = gtk_text_tag_table_lookup(gtk_text_buffer_get_tag_table(imhtml->text_buffer), str);
	if (!tag)
		tag = gtk_text_buffer_create_tag(imhtml->text_buffer, str, "family", face, NULL);

	return tag;
}

static GtkTextTag *find_font_size_tag(GtkIMHtml *imhtml, int size)
{
	gchar str[24];
	GtkTextTag *tag;

	g_snprintf(str, sizeof(str), "FONT SIZE %d", size);
	str[23] = '\0';

	tag = gtk_text_tag_table_lookup(gtk_text_buffer_get_tag_table(imhtml->text_buffer), str);
	if (!tag) {
		/* For reasons I don't understand, setting "scale" here scaled
		 * based on some default size other than my theme's default
		 * size. Our size 4 was actually smaller than our size 3 for
		 * me. So this works around that oddity.
		 */
		GtkTextAttributes *attr = gtk_text_view_get_default_attributes(GTK_TEXT_VIEW(imhtml));
		tag = gtk_text_buffer_create_tag(imhtml->text_buffer, str, "size",
		                                 (gint) (pango_font_description_get_size(attr->font) *
		                                 (double) POINT_SIZE(size)), NULL);
		gtk_text_attributes_unref(attr);
	}

	return tag;
}

static void remove_tag_by_prefix(GtkIMHtml *imhtml, const GtkTextIter *i, const GtkTextIter *e,
                                 const char *prefix, guint len, gboolean homo)
{
	GSList *tags, *l;
	GtkTextIter iter;

	tags = gtk_text_iter_get_tags(i);

	for (l = tags; l; l = l->next) {
		GtkTextTag *tag = l->data;

		if (tag->name && !strncmp(tag->name, prefix, len))
			gtk_text_buffer_remove_tag(imhtml->text_buffer, tag, i, e);
	}

	g_slist_free(tags);

	if (homo)
		return;

	iter = *i;

	while (gtk_text_iter_forward_char(&iter) && !gtk_text_iter_equal(&iter, e)) {
		if (gtk_text_iter_begins_tag(&iter, NULL)) {
			tags = gtk_text_iter_get_toggled_tags(&iter, TRUE);

			for (l = tags; l; l = l->next) {
				GtkTextTag *tag = l->data;

				if (tag->name && !strncmp(tag->name, prefix, len))
					gtk_text_buffer_remove_tag(imhtml->text_buffer, tag, &iter, e);
			}

			g_slist_free(tags);
		}
	}
}

static void remove_font_size(GtkIMHtml *imhtml, GtkTextIter *i, GtkTextIter *e, gboolean homo)
{
	remove_tag_by_prefix(imhtml, i, e, "FONT SIZE ", 10, homo);
}

static void remove_font_face(GtkIMHtml *imhtml, GtkTextIter *i, GtkTextIter *e, gboolean homo)
{
	remove_tag_by_prefix(imhtml, i, e, "FONT FACE ", 10, homo);
}

static void remove_font_forecolor(GtkIMHtml *imhtml, GtkTextIter *i, GtkTextIter *e, gboolean homo)
{
	remove_tag_by_prefix(imhtml, i, e, "FORECOLOR ", 10, homo);
}

static void remove_font_backcolor(GtkIMHtml *imhtml, GtkTextIter *i, GtkTextIter *e, gboolean homo)
{
	remove_tag_by_prefix(imhtml, i, e, "BACKCOLOR ", 10, homo);
}

static void remove_font_background(GtkIMHtml *imhtml, GtkTextIter *i, GtkTextIter *e, gboolean homo)
{
	remove_tag_by_prefix(imhtml, i, e, "BACKGROUND ", 10, homo);
}

static void remove_font_link(GtkIMHtml *imhtml, GtkTextIter *i, GtkTextIter *e, gboolean homo)
{
	remove_tag_by_prefix(imhtml, i, e, "LINK ", 5, homo);
}

static void
imhtml_clear_formatting(GtkIMHtml *imhtml)
{
	GtkTextIter start, end;

	if (!imhtml->editable)
		return;

	if (imhtml->wbfo)
		gtk_text_buffer_get_bounds(imhtml->text_buffer, &start, &end);
	else
		if (!gtk_text_buffer_get_selection_bounds(imhtml->text_buffer, &start, &end))
			gtk_text_buffer_get_bounds(imhtml->text_buffer, &start, &end);

	gtk_text_buffer_remove_tag_by_name(imhtml->text_buffer, "BOLD", &start, &end);
	gtk_text_buffer_remove_tag_by_name(imhtml->text_buffer, "ITALICS", &start, &end);
	gtk_text_buffer_remove_tag_by_name(imhtml->text_buffer, "UNDERLINE", &start, &end);
	gtk_text_buffer_remove_tag_by_name(imhtml->text_buffer, "STRIKE", &start, &end);
	remove_font_size(imhtml, &start, &end, FALSE);
	remove_font_face(imhtml, &start, &end, FALSE);
	remove_font_forecolor(imhtml, &start, &end, FALSE);
	remove_font_backcolor(imhtml, &start, &end, FALSE);
	remove_font_background(imhtml, &start, &end, FALSE);
	remove_font_link(imhtml, &start, &end, FALSE);

	imhtml->edit.bold = 0;
	imhtml->edit.italic = 0;
	imhtml->edit.underline = 0;
	imhtml->edit.strike = 0;
	imhtml->edit.fontsize = 0;

	g_free(imhtml->edit.fontface);
	imhtml->edit.fontface = NULL;

	g_free(imhtml->edit.forecolor);
	imhtml->edit.forecolor = NULL;

	g_free(imhtml->edit.backcolor);
	imhtml->edit.backcolor = NULL;

	g_free(imhtml->edit.background);
	imhtml->edit.background = NULL;
}

/* Editable stuff */
static void preinsert_cb(GtkTextBuffer *buffer, GtkTextIter *iter, gchar *text, gint len, GtkIMHtml *imhtml)
{
	imhtml->insert_offset = gtk_text_iter_get_offset(iter);
}

static void insert_ca_cb(GtkTextBuffer *buffer, GtkTextIter *arg1, GtkTextChildAnchor *arg2, gpointer user_data)
{
	GtkTextIter start;

	start = *arg1;
	gtk_text_iter_backward_char(&start);

	gtk_imhtml_apply_tags_on_insert(user_data, &start, arg1);
}

static void insert_cb(GtkTextBuffer *buffer, GtkTextIter *end, gchar *text, gint len, GtkIMHtml *imhtml)
{
	GtkTextIter start;

	if (!len)
		return;

	start = *end;
	gtk_text_iter_set_offset(&start, imhtml->insert_offset);

	gtk_imhtml_apply_tags_on_insert(imhtml, &start, end);
}

static void delete_cb(GtkTextBuffer *buffer, GtkTextIter *start, GtkTextIter *end, GtkIMHtml *imhtml)
{
	GSList *tags, *l;

	tags = gtk_text_iter_get_tags(start);
	for (l = tags; l != NULL; l = l->next) {
		GtkTextTag *tag = GTK_TEXT_TAG(l->data);

		if (tag &&							/* Remove the formatting only if */
				gtk_text_iter_starts_word(start) &&				/* beginning of a word */
				gtk_text_iter_begins_tag(start, tag) &&			/* the tag starts with the selection */
				(!gtk_text_iter_has_tag(end, tag) ||			/* the tag ends within the selection */
					gtk_text_iter_ends_tag(end, tag))) {
			gtk_text_buffer_remove_tag(imhtml->text_buffer, tag, start, end);
			if (tag->name &&
					strncmp(tag->name, "LINK ", 5) == 0 && imhtml->edit.link) {
				gtk_imhtml_toggle_link(imhtml, NULL);
			}
		}
	}
	g_slist_free(tags);
}

static void gtk_imhtml_apply_tags_on_insert(GtkIMHtml *imhtml, GtkTextIter *start, GtkTextIter *end)
{
	if (imhtml->edit.bold)
		gtk_text_buffer_apply_tag_by_name(imhtml->text_buffer, "BOLD", start, end);
	else
		gtk_text_buffer_remove_tag_by_name(imhtml->text_buffer, "BOLD", start, end);

	if (imhtml->edit.italic)
		gtk_text_buffer_apply_tag_by_name(imhtml->text_buffer, "ITALICS", start, end);
	else
		gtk_text_buffer_remove_tag_by_name(imhtml->text_buffer, "ITALICS", start, end);

	if (imhtml->edit.underline)
		gtk_text_buffer_apply_tag_by_name(imhtml->text_buffer, "UNDERLINE", start, end);
	else
		gtk_text_buffer_remove_tag_by_name(imhtml->text_buffer, "UNDERLINE", start, end);

	if (imhtml->edit.strike)
		gtk_text_buffer_apply_tag_by_name(imhtml->text_buffer, "STRIKE", start, end);
	else
		gtk_text_buffer_remove_tag_by_name(imhtml->text_buffer, "STRIKE", start, end);

	if (imhtml->edit.forecolor) {
		remove_font_forecolor(imhtml, start, end, TRUE);
		gtk_text_buffer_apply_tag(imhtml->text_buffer,
		                          find_font_forecolor_tag(imhtml, imhtml->edit.forecolor),
		                          start, end);
	}

	if (imhtml->edit.backcolor) {
		remove_font_backcolor(imhtml, start, end, TRUE);
		gtk_text_buffer_apply_tag(imhtml->text_buffer,
		                          find_font_backcolor_tag(imhtml, imhtml->edit.backcolor),
		                          start, end);
	}

	if (imhtml->edit.background) {
		remove_font_background(imhtml, start, end, TRUE);
		gtk_text_buffer_apply_tag(imhtml->text_buffer,
		                          find_font_background_tag(imhtml, imhtml->edit.background),
		                          start, end);
	}
	if (imhtml->edit.fontface) {
		remove_font_face(imhtml, start, end, TRUE);
		gtk_text_buffer_apply_tag(imhtml->text_buffer,
		                          find_font_face_tag(imhtml, imhtml->edit.fontface),
		                          start, end);
	}

	if (imhtml->edit.fontsize) {
		remove_font_size(imhtml, start, end, TRUE);
		gtk_text_buffer_apply_tag(imhtml->text_buffer,
		                          find_font_size_tag(imhtml, imhtml->edit.fontsize),
		                          start, end);
	}

	if (imhtml->edit.link) {
		remove_font_link(imhtml, start, end, TRUE);
		gtk_text_buffer_apply_tag(imhtml->text_buffer,
		                          imhtml->edit.link,
		                          start, end);
	}
}

void gtk_imhtml_set_editable(GtkIMHtml *imhtml, gboolean editable)
{
	gtk_text_view_set_editable(GTK_TEXT_VIEW(imhtml), editable);
	/*
	 * We need a visible caret for accessibility, so mouseless
	 * people can highlight stuff.
	 */
	/* gtk_text_view_set_cursor_visible(GTK_TEXT_VIEW(imhtml), editable); */
	imhtml->editable = editable;
	imhtml->format_functions = GTK_IMHTML_ALL;

	if (editable)
		g_signal_connect_after(G_OBJECT(GTK_IMHTML(imhtml)->text_buffer), "mark-set",
		                       G_CALLBACK(mark_set_cb), imhtml);
}

void gtk_imhtml_set_whole_buffer_formatting_only(GtkIMHtml *imhtml, gboolean wbfo)
{
	g_return_if_fail(imhtml != NULL);

	imhtml->wbfo = wbfo;
}

void gtk_imhtml_set_format_functions(GtkIMHtml *imhtml, GtkIMHtmlButtons buttons)
{
	GObject *object = g_object_ref(G_OBJECT(imhtml));
	imhtml->format_functions = buttons;
	g_signal_emit(object, signals[BUTTONS_UPDATE], 0, buttons);
	g_object_unref(object);
}

GtkIMHtmlButtons gtk_imhtml_get_format_functions(GtkIMHtml *imhtml)
{
	return imhtml->format_functions;
}

void gtk_imhtml_get_current_format(GtkIMHtml *imhtml, gboolean *bold,
								   gboolean *italic, gboolean *underline)
{
	if (bold != NULL)
		(*bold) = imhtml->edit.bold;
	if (italic != NULL)
		(*italic) = imhtml->edit.italic;
	if (underline != NULL)
		(*underline) = imhtml->edit.underline;
}

char *
gtk_imhtml_get_current_fontface(GtkIMHtml *imhtml)
{
	return g_strdup(imhtml->edit.fontface);
}

char *
gtk_imhtml_get_current_forecolor(GtkIMHtml *imhtml)
{
	return g_strdup(imhtml->edit.forecolor);
}

char *
gtk_imhtml_get_current_backcolor(GtkIMHtml *imhtml)
{
	return g_strdup(imhtml->edit.backcolor);
}

char *
gtk_imhtml_get_current_background(GtkIMHtml *imhtml)
{
	return g_strdup(imhtml->edit.background);
}

gint
gtk_imhtml_get_current_fontsize(GtkIMHtml *imhtml)
{
	return imhtml->edit.fontsize;
}

gboolean gtk_imhtml_get_editable(GtkIMHtml *imhtml)
{
	return imhtml->editable;
}

void
gtk_imhtml_clear_formatting(GtkIMHtml *imhtml)
{
	GObject *object;

	object = g_object_ref(G_OBJECT(imhtml));
	g_signal_emit(object, signals[CLEAR_FORMAT], 0);

	gtk_widget_grab_focus(GTK_WIDGET(imhtml));

	g_object_unref(object);
}

/*
 * I had this crazy idea about changing the text cursor color to reflex the foreground color
 * of the text about to be entered. This is the place you'd do it, along with the place where
 * we actually set a new foreground color.
 * I may not do this, because people will bitch about Purple overriding their gtk theme's cursor
 * colors.
 *
 * Just in case I do do this, I asked about what to set the secondary text cursor to.
 *
 * (12:45:27) ?? ???: secondary_cursor_color = (rgb(background) + rgb(primary_cursor_color) ) / 2
 * (12:45:55) ?? ???: understand?
 * (12:46:14) Tim: yeah. i didn't know there was an exact formula
 * (12:46:56) ?? ???: u might need to extract separate each color from RGB
 */

static void mark_set_cb(GtkTextBuffer *buffer, GtkTextIter *arg1, GtkTextMark *mark,
                           GtkIMHtml *imhtml)
{
	GSList *tags, *l;
	GtkTextIter iter;

	if (mark != gtk_text_buffer_get_insert(buffer))
		return;

	if (!gtk_text_buffer_get_char_count(buffer))
		return;

	imhtml->edit.bold = imhtml->edit.italic = imhtml->edit.underline = imhtml->edit.strike = FALSE;
	g_free(imhtml->edit.forecolor);
	imhtml->edit.forecolor = NULL;

	g_free(imhtml->edit.backcolor);
	imhtml->edit.backcolor = NULL;

	g_free(imhtml->edit.fontface);
	imhtml->edit.fontface = NULL;

	imhtml->edit.fontsize = 0;
	imhtml->edit.link = NULL;

	gtk_text_buffer_get_iter_at_mark(imhtml->text_buffer, &iter, mark);


	if (gtk_text_iter_is_end(&iter))
		tags = gtk_text_iter_get_toggled_tags(&iter, FALSE);
	else
		tags = gtk_text_iter_get_tags(&iter);

	for (l = tags; l != NULL; l = l->next) {
		GtkTextTag *tag = GTK_TEXT_TAG(l->data);

		if (tag->name) {
			if (strcmp(tag->name, "BOLD") == 0)
				imhtml->edit.bold = TRUE;
			else if (strcmp(tag->name, "ITALICS") == 0)
				imhtml->edit.italic = TRUE;
			else if (strcmp(tag->name, "UNDERLINE") == 0)
				imhtml->edit.underline = TRUE;
			else if (strcmp(tag->name, "STRIKE") == 0)
				imhtml->edit.strike = TRUE;
			else if (strncmp(tag->name, "FORECOLOR ", 10) == 0)
				imhtml->edit.forecolor = g_strdup(&(tag->name)[10]);
			else if (strncmp(tag->name, "BACKCOLOR ", 10) == 0)
				imhtml->edit.backcolor = g_strdup(&(tag->name)[10]);
			else if (strncmp(tag->name, "FONT FACE ", 10) == 0)
				imhtml->edit.fontface = g_strdup(&(tag->name)[10]);
			else if (strncmp(tag->name, "FONT SIZE ", 10) == 0)
				imhtml->edit.fontsize = strtol(&(tag->name)[10], NULL, 10);
			else if ((strncmp(tag->name, "LINK ", 5) == 0) && !gtk_text_iter_is_end(&iter))
				imhtml->edit.link = tag;
		}
	}

	g_slist_free(tags);
}

static void imhtml_emit_signal_for_format(GtkIMHtml *imhtml, GtkIMHtmlButtons button)
{
	GObject *object;

	g_return_if_fail(imhtml != NULL);

	object = g_object_ref(G_OBJECT(imhtml));
	g_signal_emit(object, signals[TOGGLE_FORMAT], 0, button);
	g_object_unref(object);
}

static void imhtml_toggle_bold(GtkIMHtml *imhtml)
{
	GtkTextIter start, end;

	imhtml->edit.bold = !imhtml->edit.bold;

	if (imhtml->wbfo) {
		gtk_text_buffer_get_bounds(imhtml->text_buffer, &start, &end);
		if (imhtml->edit.bold)
			gtk_text_buffer_apply_tag_by_name(imhtml->text_buffer, "BOLD", &start, &end);
		else
			gtk_text_buffer_remove_tag_by_name(imhtml->text_buffer, "BOLD", &start, &end);
	} else if (imhtml->editable && gtk_text_buffer_get_selection_bounds(imhtml->text_buffer, &start, &end)) {
		if (imhtml->edit.bold)
			gtk_text_buffer_apply_tag_by_name(imhtml->text_buffer, "BOLD", &start, &end);
		else
			gtk_text_buffer_remove_tag_by_name(imhtml->text_buffer, "BOLD", &start, &end);

	}
}

void gtk_imhtml_toggle_bold(GtkIMHtml *imhtml)
{
	imhtml_emit_signal_for_format(imhtml, GTK_IMHTML_BOLD);
}

static void imhtml_toggle_italic(GtkIMHtml *imhtml)
{
	GtkTextIter start, end;

	imhtml->edit.italic = !imhtml->edit.italic;

	if (imhtml->wbfo) {
		gtk_text_buffer_get_bounds(imhtml->text_buffer, &start, &end);
		if (imhtml->edit.italic)
			gtk_text_buffer_apply_tag_by_name(imhtml->text_buffer, "ITALICS", &start, &end);
		else
			gtk_text_buffer_remove_tag_by_name(imhtml->text_buffer, "ITALICS", &start, &end);
	} else if (imhtml->editable && gtk_text_buffer_get_selection_bounds(imhtml->text_buffer, &start, &end)) {
		if (imhtml->edit.italic)
			gtk_text_buffer_apply_tag_by_name(imhtml->text_buffer, "ITALICS", &start, &end);
		else
			gtk_text_buffer_remove_tag_by_name(imhtml->text_buffer, "ITALICS", &start, &end);
	}
}

void gtk_imhtml_toggle_italic(GtkIMHtml *imhtml)
{
	imhtml_emit_signal_for_format(imhtml, GTK_IMHTML_ITALIC);
}

static void imhtml_toggle_underline(GtkIMHtml *imhtml)
{
	GtkTextIter start, end;

	imhtml->edit.underline = !imhtml->edit.underline;

	if (imhtml->wbfo) {
		gtk_text_buffer_get_bounds(imhtml->text_buffer, &start, &end);
		if (imhtml->edit.underline)
			gtk_text_buffer_apply_tag_by_name(imhtml->text_buffer, "UNDERLINE", &start, &end);
		else
			gtk_text_buffer_remove_tag_by_name(imhtml->text_buffer, "UNDERLINE", &start, &end);
	} else if (imhtml->editable && gtk_text_buffer_get_selection_bounds(imhtml->text_buffer, &start, &end)) {
		if (imhtml->edit.underline)
			gtk_text_buffer_apply_tag_by_name(imhtml->text_buffer, "UNDERLINE", &start, &end);
		else
			gtk_text_buffer_remove_tag_by_name(imhtml->text_buffer, "UNDERLINE", &start, &end);
	}
}

void gtk_imhtml_toggle_underline(GtkIMHtml *imhtml)
{
	imhtml_emit_signal_for_format(imhtml, GTK_IMHTML_UNDERLINE);
}

static void imhtml_toggle_strike(GtkIMHtml *imhtml)
{
	GtkTextIter start, end;

	imhtml->edit.strike = !imhtml->edit.strike;

	if (imhtml->wbfo) {
		gtk_text_buffer_get_bounds(imhtml->text_buffer, &start, &end);
		if (imhtml->edit.strike)
			gtk_text_buffer_apply_tag_by_name(imhtml->text_buffer, "STRIKE", &start, &end);
		else
			gtk_text_buffer_remove_tag_by_name(imhtml->text_buffer, "STRIKE", &start, &end);
	} else if (imhtml->editable && gtk_text_buffer_get_selection_bounds(imhtml->text_buffer, &start, &end)) {
		if (imhtml->edit.strike)
			gtk_text_buffer_apply_tag_by_name(imhtml->text_buffer, "STRIKE", &start, &end);
		else
			gtk_text_buffer_remove_tag_by_name(imhtml->text_buffer, "STRIKE", &start, &end);
	}
}

void gtk_imhtml_toggle_strike(GtkIMHtml *imhtml)
{
	imhtml_emit_signal_for_format(imhtml, GTK_IMHTML_STRIKE);
}

void gtk_imhtml_font_set_size(GtkIMHtml *imhtml, gint size)
{
	GObject *object;
	GtkTextIter start, end;

	imhtml->edit.fontsize = size;

	if (imhtml->wbfo) {
		gtk_text_buffer_get_bounds(imhtml->text_buffer, &start, &end);
		remove_font_size(imhtml, &start, &end, TRUE);
		gtk_text_buffer_apply_tag(imhtml->text_buffer,
		                                  find_font_size_tag(imhtml, imhtml->edit.fontsize), &start, &end);
	} else if (imhtml->editable && gtk_text_buffer_get_selection_bounds(imhtml->text_buffer, &start, &end)) {
		remove_font_size(imhtml, &start, &end, FALSE);
		gtk_text_buffer_apply_tag(imhtml->text_buffer,
		                                  find_font_size_tag(imhtml, imhtml->edit.fontsize), &start, &end);
	}

	object = g_object_ref(G_OBJECT(imhtml));
	g_signal_emit(object, signals[TOGGLE_FORMAT], 0, GTK_IMHTML_SHRINK | GTK_IMHTML_GROW);
	g_object_unref(object);
}

static void imhtml_font_shrink(GtkIMHtml *imhtml)
{
	GtkTextIter start, end;

	if (imhtml->edit.fontsize == 1)
		return;

	if (!imhtml->edit.fontsize)
		imhtml->edit.fontsize = 2;
	else
		imhtml->edit.fontsize--;

	if (imhtml->wbfo) {
		gtk_text_buffer_get_bounds(imhtml->text_buffer, &start, &end);
		remove_font_size(imhtml, &start, &end, TRUE);
		gtk_text_buffer_apply_tag(imhtml->text_buffer,
		                                  find_font_size_tag(imhtml, imhtml->edit.fontsize), &start, &end);
	} else if (imhtml->editable && gtk_text_buffer_get_selection_bounds(imhtml->text_buffer, &start, &end)) {
		remove_font_size(imhtml, &start, &end, FALSE);
		gtk_text_buffer_apply_tag(imhtml->text_buffer,
		                                  find_font_size_tag(imhtml, imhtml->edit.fontsize), &start, &end);
	}
}

void gtk_imhtml_font_shrink(GtkIMHtml *imhtml)
{
	imhtml_emit_signal_for_format(imhtml, GTK_IMHTML_SHRINK);
}

static void imhtml_font_grow(GtkIMHtml *imhtml)
{
	GtkTextIter start, end;

	if (imhtml->edit.fontsize == MAX_FONT_SIZE)
		return;

	if (!imhtml->edit.fontsize)
		imhtml->edit.fontsize = 4;
	else
		imhtml->edit.fontsize++;

	if (imhtml->wbfo) {
		gtk_text_buffer_get_bounds(imhtml->text_buffer, &start, &end);
		remove_font_size(imhtml, &start, &end, TRUE);
		gtk_text_buffer_apply_tag(imhtml->text_buffer,
		                                  find_font_size_tag(imhtml, imhtml->edit.fontsize), &start, &end);
	} else if (imhtml->editable && gtk_text_buffer_get_selection_bounds(imhtml->text_buffer, &start, &end)) {
		remove_font_size(imhtml, &start, &end, FALSE);
		gtk_text_buffer_apply_tag(imhtml->text_buffer,
		                                  find_font_size_tag(imhtml, imhtml->edit.fontsize), &start, &end);
	}
}

void gtk_imhtml_font_grow(GtkIMHtml *imhtml)
{
	imhtml_emit_signal_for_format(imhtml, GTK_IMHTML_GROW);
}

static gboolean gtk_imhtml_toggle_str_tag(GtkIMHtml *imhtml, const char *value, char **edit_field,
				void (*remove_func)(GtkIMHtml *imhtml, GtkTextIter *i, GtkTextIter *e, gboolean homo),
				GtkTextTag *(find_func)(GtkIMHtml *imhtml, gchar *color), GtkIMHtmlButtons button)
{
	GObject *object;
	GtkTextIter start;
	GtkTextIter end;

	g_free(*edit_field);
	*edit_field = NULL;

	if (value && strcmp(value, "") != 0)
	{
		*edit_field = g_strdup(value);

		if (imhtml->wbfo)
		{
			gtk_text_buffer_get_bounds(imhtml->text_buffer, &start, &end);
			remove_func(imhtml, &start, &end, TRUE);
			gtk_text_buffer_apply_tag(imhtml->text_buffer,
		                              find_func(imhtml, *edit_field), &start, &end);
		}
		else
		{
			gtk_text_buffer_get_iter_at_mark(imhtml->text_buffer, &start,
			                                 gtk_text_buffer_get_mark(imhtml->text_buffer, "insert"));
			if (imhtml->editable && gtk_text_buffer_get_selection_bounds(imhtml->text_buffer, &start, &end))
			{
				remove_func(imhtml, &start, &end, FALSE);
				gtk_text_buffer_apply_tag(imhtml->text_buffer,
				                          find_func(imhtml,
				                                    *edit_field),
				                                    &start, &end);
			}
		}
	}
	else
	{
		if (imhtml->wbfo)
		{
			gtk_text_buffer_get_bounds(imhtml->text_buffer, &start, &end);
			remove_func(imhtml, &start, &end, TRUE);
		}
		else
		{
			if (imhtml->editable && gtk_text_buffer_get_selection_bounds(imhtml->text_buffer, &start, &end))
				remove_func(imhtml, &start, &end, TRUE);
		}
	}

	object = g_object_ref(G_OBJECT(imhtml));
	g_signal_emit(object, signals[TOGGLE_FORMAT], 0, button);
	g_object_unref(object);

	return *edit_field != NULL;
}

gboolean gtk_imhtml_toggle_forecolor(GtkIMHtml *imhtml, const char *color)
{
	return gtk_imhtml_toggle_str_tag(imhtml, color, &imhtml->edit.forecolor,
	                                 remove_font_forecolor, find_font_forecolor_tag,
	                                 GTK_IMHTML_FORECOLOR);
}

gboolean gtk_imhtml_toggle_backcolor(GtkIMHtml *imhtml, const char *color)
{
	return gtk_imhtml_toggle_str_tag(imhtml, color, &imhtml->edit.backcolor,
	                                 remove_font_backcolor, find_font_backcolor_tag,
	                                 GTK_IMHTML_BACKCOLOR);
}

gboolean gtk_imhtml_toggle_background(GtkIMHtml *imhtml, const char *color)
{
	return gtk_imhtml_toggle_str_tag(imhtml, color, &imhtml->edit.background,
	                                 remove_font_background, find_font_background_tag,
	                                 GTK_IMHTML_BACKGROUND);
}

gboolean gtk_imhtml_toggle_fontface(GtkIMHtml *imhtml, const char *face)
{
	return gtk_imhtml_toggle_str_tag(imhtml, face, &imhtml->edit.fontface,
	                                 remove_font_face, find_font_face_tag,
	                                 GTK_IMHTML_FACE);
}

void gtk_imhtml_toggle_link(GtkIMHtml *imhtml, const char *url)
{
	GObject *object;
	GtkTextIter start, end;
	GtkTextTag *linktag;
	static guint linkno = 0;
	gchar str[48];
	GdkColor *color = NULL;

	imhtml->edit.link = NULL;

	if (url) {
		g_snprintf(str, sizeof(str), "LINK %d", linkno++);
		str[47] = '\0';

		gtk_widget_style_get(GTK_WIDGET(imhtml), "hyperlink-color", &color, NULL);
		if (color) {
			imhtml->edit.link = linktag = gtk_text_buffer_create_tag(imhtml->text_buffer, str, "foreground-gdk", color, "underline", PANGO_UNDERLINE_SINGLE, NULL);
			gdk_color_free(color);
		} else {
			imhtml->edit.link = linktag = gtk_text_buffer_create_tag(imhtml->text_buffer, str, "foreground", "blue", "underline", PANGO_UNDERLINE_SINGLE, NULL);
		}
		g_object_set_data_full(G_OBJECT(linktag), "link_url", g_strdup(url), g_free);
		g_signal_connect(G_OBJECT(linktag), "event", G_CALLBACK(tag_event), NULL);

		if (imhtml->editable && gtk_text_buffer_get_selection_bounds(imhtml->text_buffer, &start, &end)) {
			remove_font_link(imhtml, &start, &end, FALSE);
			gtk_text_buffer_apply_tag(imhtml->text_buffer, linktag, &start, &end);
		}
	}

	object = g_object_ref(G_OBJECT(imhtml));
	g_signal_emit(object, signals[TOGGLE_FORMAT], 0, GTK_IMHTML_LINK);
	g_object_unref(object);
}

void gtk_imhtml_insert_link(GtkIMHtml *imhtml, GtkTextMark *mark, const char *url, const char *text)
{
	GtkTextIter iter;

	if (gtk_text_buffer_get_selection_bounds(imhtml->text_buffer, NULL, NULL))
		gtk_text_buffer_delete_selection(imhtml->text_buffer, TRUE, TRUE);

	gtk_imhtml_toggle_link(imhtml, url);
	gtk_text_buffer_get_iter_at_mark(imhtml->text_buffer, &iter, mark);
	gtk_text_buffer_insert(imhtml->text_buffer, &iter, text, -1);
	gtk_imhtml_toggle_link(imhtml, NULL);
}

void gtk_imhtml_insert_smiley(GtkIMHtml *imhtml, const char *sml, char *smiley)
{
	GtkTextMark *mark;
	GtkTextIter iter;

	if (gtk_text_buffer_get_selection_bounds(imhtml->text_buffer, NULL, NULL))
		gtk_text_buffer_delete_selection(imhtml->text_buffer, TRUE, TRUE);

	mark = gtk_text_buffer_get_insert(imhtml->text_buffer);

	gtk_text_buffer_get_iter_at_mark(imhtml->text_buffer, &iter, mark);
	gtk_imhtml_insert_smiley_at_iter(imhtml, sml, smiley, &iter);
}

static gboolean
image_expose(GtkWidget *widget, GdkEventExpose *event, gpointer user_data)
{
	GTK_WIDGET_CLASS(GTK_WIDGET_GET_CLASS(widget))->expose_event(widget, event);

	return TRUE;
}

/* In case the smiley gets removed from the imhtml before it gets removed from the queue */
static void animated_smiley_destroy_cb(GtkObject *widget, GtkIMHtml *imhtml)
{
	GList *l = imhtml->animations->head;
	while (l) {
		GList *next = l->next;
		if (l->data == widget) {
			if (l == imhtml->animations->tail)
				imhtml->animations->tail = imhtml->animations->tail->prev;
			imhtml->animations->head = g_list_delete_link(imhtml->animations->head, l);
			imhtml->num_animations--;
		}
		l = next;
	}
}

void gtk_imhtml_insert_smiley_at_iter(GtkIMHtml *imhtml, const char *sml, char *smiley, GtkTextIter *iter)
{
	GdkPixbuf *pixbuf = NULL;
	GdkPixbufAnimation *annipixbuf = NULL;
	GtkWidget *icon = NULL;
	GtkTextChildAnchor *anchor = NULL;
	char *unescaped = purple_unescape_html(smiley);
	GtkIMHtmlSmiley *imhtml_smiley = gtk_imhtml_smiley_get(imhtml, sml, unescaped);
	GtkWidget *ebox = NULL;

	if (imhtml->format_functions & GTK_IMHTML_SMILEY) {
		annipixbuf = gtk_smiley_tree_image(imhtml, sml, unescaped);
		if (annipixbuf) {
			if (gdk_pixbuf_animation_is_static_image(annipixbuf)) {
				pixbuf = gdk_pixbuf_animation_get_static_image(annipixbuf);
				if (pixbuf)
					icon = gtk_image_new_from_pixbuf(pixbuf);
			} else {
				icon = gtk_image_new_from_animation(annipixbuf);
				if (imhtml->num_animations == 20) {
					GtkImage *image = GTK_IMAGE(g_queue_pop_head(imhtml->animations));
					GdkPixbufAnimation *anim = gtk_image_get_animation(image);
					if (anim) {
						GdkPixbuf *pb = gdk_pixbuf_animation_get_static_image(anim);
						gtk_image_set_from_pixbuf(image, pb);
						g_object_unref(G_OBJECT(pb));
					}
				} else {
 					imhtml->num_animations++;
				}
				g_signal_connect(G_OBJECT(icon), "destroy", G_CALLBACK(animated_smiley_destroy_cb), imhtml);
				g_queue_push_tail(imhtml->animations, icon);
			}
		}
	}

	if (imhtml_smiley && imhtml_smiley->flags & GTK_IMHTML_SMILEY_CUSTOM) {
		ebox = gtk_event_box_new();
#if GTK_CHECK_VERSION(2,4,0)
		gtk_event_box_set_visible_window(GTK_EVENT_BOX(ebox), FALSE);
#endif
		gtk_widget_show(ebox);
	}

	if (icon) {
		anchor = gtk_text_buffer_create_child_anchor(imhtml->text_buffer, iter);
		g_object_set_data_full(G_OBJECT(anchor), "gtkimhtml_plaintext", g_strdup(unescaped), g_free);
		g_object_set_data_full(G_OBJECT(anchor), "gtkimhtml_htmltext", g_strdup(smiley), g_free);

		/* This catches the expose events generated by animated
		 * images, and ensures that they are handled by the image
		 * itself, without propagating to the textview and causing
		 * a complete refresh */
		g_signal_connect(G_OBJECT(icon), "expose-event", G_CALLBACK(image_expose), NULL);

		gtk_widget_show(icon);
		if (ebox)
			gtk_container_add(GTK_CONTAINER(ebox), icon);
		gtk_text_view_add_child_at_anchor(GTK_TEXT_VIEW(imhtml), ebox ? ebox : icon, anchor);
	} else if (imhtml_smiley != NULL && (imhtml->format_functions & GTK_IMHTML_SMILEY)) {
		anchor = gtk_text_buffer_create_child_anchor(imhtml->text_buffer, iter);
		imhtml_smiley->anchors = g_slist_append(imhtml_smiley->anchors, anchor);
		if (ebox) {
			GtkWidget *img = gtk_image_new_from_stock(GTK_STOCK_MISSING_IMAGE, GTK_ICON_SIZE_MENU);
			gtk_container_add(GTK_CONTAINER(ebox), img);
			gtk_widget_show(img);
			gtk_text_view_add_child_at_anchor(GTK_TEXT_VIEW(imhtml), ebox, anchor);
		}
	} else {
		gtk_text_buffer_insert(imhtml->text_buffer, iter, smiley, -1);
	}

	if (ebox) {
		g_signal_connect(G_OBJECT(ebox), "event", G_CALLBACK(gtk_imhtml_smiley_clicked), imhtml_smiley);
	}

	g_free(unescaped);
}

void gtk_imhtml_insert_image_at_iter(GtkIMHtml *imhtml, int id, GtkTextIter *iter)
{
	GdkPixbuf *pixbuf = NULL;
	const char *filename = NULL;
	gpointer image;
	GdkRectangle rect;
	GtkIMHtmlScalable *scalable = NULL;
	struct scalable_data *sd;
	int minus;

	if (!imhtml->funcs || !imhtml->funcs->image_get ||
	    !imhtml->funcs->image_get_size || !imhtml->funcs->image_get_data ||
	    !imhtml->funcs->image_get_filename || !imhtml->funcs->image_ref ||
	    !imhtml->funcs->image_unref)
		return;

	image = imhtml->funcs->image_get(id);

	if (image) {
		gpointer data;
		size_t len;

		data = imhtml->funcs->image_get_data(image);
		len = imhtml->funcs->image_get_size(image);

		if (data && len) {
			GdkPixbufLoader *loader = gdk_pixbuf_loader_new();
			gdk_pixbuf_loader_write(loader, data, len, NULL);
			gdk_pixbuf_loader_close(loader, NULL);
			pixbuf = gdk_pixbuf_loader_get_pixbuf(loader);
			if (pixbuf)
				g_object_ref(G_OBJECT(pixbuf));
			g_object_unref(G_OBJECT(loader));
		}

	}

	if (pixbuf) {
		struct im_image_data *t = g_new(struct im_image_data, 1);
		filename = imhtml->funcs->image_get_filename(image);
		imhtml->funcs->image_ref(id);
		t->id = id;
		t->mark = gtk_text_buffer_create_mark(imhtml->text_buffer, NULL, iter, TRUE);
		imhtml->im_images = g_slist_prepend(imhtml->im_images, t);
	} else {
		pixbuf = gtk_widget_render_icon(GTK_WIDGET(imhtml), GTK_STOCK_MISSING_IMAGE,
						GTK_ICON_SIZE_BUTTON, "gtkimhtml-missing-image");
	}

	sd = g_new(struct scalable_data, 1);
	sd->scalable = scalable = gtk_imhtml_image_new(pixbuf, filename, id);
	sd->mark = gtk_text_buffer_create_mark(imhtml->text_buffer, NULL, iter, TRUE);
	gtk_text_view_get_visible_rect(GTK_TEXT_VIEW(imhtml), &rect);
	scalable->add_to(scalable, imhtml, iter);
	minus = gtk_text_view_get_left_margin(GTK_TEXT_VIEW(imhtml)) +
		gtk_text_view_get_right_margin(GTK_TEXT_VIEW(imhtml));
	scalable->scale(scalable, rect.width - minus, rect.height);
	imhtml->scalables = g_list_append(imhtml->scalables, sd);

	g_object_unref(G_OBJECT(pixbuf));
}

static const gchar *tag_to_html_start(GtkTextTag *tag)
{
	const gchar *name;
	static gchar buf[1024];

	name = tag->name;
	g_return_val_if_fail(name != NULL, "");

	if (strcmp(name, "BOLD") == 0) {
		return "<b>";
	} else if (strcmp(name, "ITALICS") == 0) {
		return "<i>";
	} else if (strcmp(name, "UNDERLINE") == 0) {
		return "<u>";
	} else if (strcmp(name, "STRIKE") == 0) {
		return "<s>";
	} else if (strncmp(name, "LINK ", 5) == 0) {
		char *tmp = g_object_get_data(G_OBJECT(tag), "link_url");
		if (tmp) {
			g_snprintf(buf, sizeof(buf), "<a href=\"%s\">", tmp);
			buf[sizeof(buf)-1] = '\0';
			return buf;
		} else {
			return "";
		}
	} else if (strncmp(name, "FORECOLOR ", 10) == 0) {
		g_snprintf(buf, sizeof(buf), "<font color=\"%s\">", &name[10]);
		return buf;
	} else if (strncmp(name, "BACKCOLOR ", 10) == 0) {
		g_snprintf(buf, sizeof(buf), "<font back=\"%s\">", &name[10]);
		return buf;
	} else if (strncmp(name, "BACKGROUND ", 10) == 0) {
		g_snprintf(buf, sizeof(buf), "<body bgcolor=\"%s\">", &name[11]);
		return buf;
	} else if (strncmp(name, "FONT FACE ", 10) == 0) {
		g_snprintf(buf, sizeof(buf), "<font face=\"%s\">", &name[10]);
		return buf;
	} else if (strncmp(name, "FONT SIZE ", 10) == 0) {
		g_snprintf(buf, sizeof(buf), "<font size=\"%s\">", &name[10]);
		return buf;
	} else {
		return "";
	}
}

static const gchar *tag_to_html_end(GtkTextTag *tag)
{
	const gchar *name;

	name = tag->name;
	g_return_val_if_fail(name != NULL, "");

	if (strcmp(name, "BOLD") == 0) {
		return "</b>";
	} else if (strcmp(name, "ITALICS") == 0) {
		return "</i>";
	} else if (strcmp(name, "UNDERLINE") == 0) {
		return "</u>";
	} else if (strcmp(name, "STRIKE") == 0) {
		return "</s>";
	} else if (strncmp(name, "LINK ", 5) == 0) {
		return "</a>";
	} else if (strncmp(name, "FORECOLOR ", 10) == 0) {
		return "</font>";
	} else if (strncmp(name, "BACKCOLOR ", 10) == 0) {
		return "</font>";
	} else if (strncmp(name, "BACKGROUND ", 10) == 0) {
		return "</body>";
	} else if (strncmp(name, "FONT FACE ", 10) == 0) {
		return "</font>";
	} else if (strncmp(name, "FONT SIZE ", 10) == 0) {
		return "</font>";
	} else {
		return "";
	}
}

static gboolean tag_ends_here(GtkTextTag *tag, GtkTextIter *iter, GtkTextIter *niter)
{
	return ((gtk_text_iter_has_tag(iter, GTK_TEXT_TAG(tag)) &&
	         !gtk_text_iter_has_tag(niter, GTK_TEXT_TAG(tag))) ||
	        gtk_text_iter_is_end(niter));
}

/* Basic notion here: traverse through the text buffer one-by-one, non-character elements, such
 * as smileys and IM images are represented by the Unicode "unknown" character.  Handle them.  Else
 * check for tags that are toggled on, insert their html form, and  push them on the queue. Then insert
 * the actual text. Then check for tags that are toggled off and insert them, after checking the queue.
 * Finally, replace <, >, &, and " with their HTML equivalent.
 */
char *gtk_imhtml_get_markup_range(GtkIMHtml *imhtml, GtkTextIter *start, GtkTextIter *end)
{
	gunichar c;
	GtkTextIter iter, next_iter, non_neutral_iter;
	gboolean is_rtl_message = FALSE;
	GString *str = g_string_new("");
	GSList *tags, *sl;
	GQueue *q, *r;
	GtkTextTag *tag;

	q = g_queue_new();
	r = g_queue_new();


	gtk_text_iter_order(start, end);
	non_neutral_iter = next_iter = iter = *start;
	gtk_text_iter_forward_char(&next_iter);

	/* Bi-directional text support */
	/* Get to the first non-neutral character */
#ifdef HAVE_PANGO14
	while ((PANGO_DIRECTION_NEUTRAL == pango_unichar_direction(gtk_text_iter_get_char(&non_neutral_iter)))
		&& gtk_text_iter_forward_char(&non_neutral_iter));
	if (PANGO_DIRECTION_RTL == pango_unichar_direction(gtk_text_iter_get_char(&non_neutral_iter))) {
		is_rtl_message = TRUE;
		g_string_append(str, "<SPAN style=\"direction:rtl;text-align:right;\">");
	}
#endif

	/* First add the tags that are already in progress (we don't care about non-printing tags)*/
	tags = gtk_text_iter_get_tags(start);

	for (sl = tags; sl; sl = sl->next) {
		tag = sl->data;
		if (!gtk_text_iter_toggles_tag(start, GTK_TEXT_TAG(tag))) {
			if (strlen(tag_to_html_end(tag)) > 0)
				g_string_append(str, tag_to_html_start(tag));
			g_queue_push_tail(q, tag);
		}
	}
	g_slist_free(tags);

	while ((c = gtk_text_iter_get_char(&iter)) != 0 && !gtk_text_iter_equal(&iter, end)) {

		tags = gtk_text_iter_get_tags(&iter);

		for (sl = tags; sl; sl = sl->next) {
			tag = sl->data;
			if (gtk_text_iter_begins_tag(&iter, GTK_TEXT_TAG(tag))) {
				if (strlen(tag_to_html_end(tag)) > 0)
					g_string_append(str, tag_to_html_start(tag));
				g_queue_push_tail(q, tag);
			}
		}


		if (c == 0xFFFC) {
			GtkTextChildAnchor* anchor = gtk_text_iter_get_child_anchor(&iter);
			if (anchor) {
				char *text = g_object_get_data(G_OBJECT(anchor), "gtkimhtml_htmltext");
				if (text)
					str = g_string_append(str, text);
			}
		} else if (c == '<') {
			str = g_string_append(str, "&lt;");
		} else if (c == '>') {
			str = g_string_append(str, "&gt;");
		} else if (c == '&') {
			str = g_string_append(str, "&amp;");
		} else if (c == '"') {
			str = g_string_append(str, "&quot;");
		} else if (c == '\n') {
			str = g_string_append(str, "<br>");
		} else {
			str = g_string_append_unichar(str, c);
		}

		tags = g_slist_reverse(tags);
		for (sl = tags; sl; sl = sl->next) {
			tag = sl->data;
			/** don't worry about non-printing tags ending */
			if (tag_ends_here(tag, &iter, &next_iter) && strlen(tag_to_html_end(tag)) > 0) {

				GtkTextTag *tmp;

				while ((tmp = g_queue_pop_tail(q)) != tag) {
					if (tmp == NULL)
						break;

					if (!tag_ends_here(tmp, &iter, &next_iter) && strlen(tag_to_html_end(tmp)) > 0)
						g_queue_push_tail(r, tmp);
					g_string_append(str, tag_to_html_end(GTK_TEXT_TAG(tmp)));
				}

				if (tmp == NULL)
					purple_debug_warning("gtkimhtml", "empty queue, more closing tags than open tags!\n");
				else
					g_string_append(str, tag_to_html_end(GTK_TEXT_TAG(tag)));

				while ((tmp = g_queue_pop_head(r))) {
					g_string_append(str, tag_to_html_start(GTK_TEXT_TAG(tmp)));
					g_queue_push_tail(q, tmp);
				}
			}
		}

		g_slist_free(tags);
		gtk_text_iter_forward_char(&iter);
		gtk_text_iter_forward_char(&next_iter);
	}

	while ((tag = g_queue_pop_tail(q)))
		g_string_append(str, tag_to_html_end(GTK_TEXT_TAG(tag)));

	/* Bi-directional text support - close tags */
	if (is_rtl_message)
		g_string_append(str, "</SPAN>");

	g_queue_free(q);
	g_queue_free(r);
	return g_string_free(str, FALSE);
}

void gtk_imhtml_close_tags(GtkIMHtml *imhtml, GtkTextIter *iter)
{
	if (imhtml->edit.bold)
		gtk_imhtml_toggle_bold(imhtml);

	if (imhtml->edit.italic)
		gtk_imhtml_toggle_italic(imhtml);

	if (imhtml->edit.underline)
		gtk_imhtml_toggle_underline(imhtml);

	if (imhtml->edit.strike)
		gtk_imhtml_toggle_strike(imhtml);

	if (imhtml->edit.forecolor)
		gtk_imhtml_toggle_forecolor(imhtml, NULL);

	if (imhtml->edit.backcolor)
		gtk_imhtml_toggle_backcolor(imhtml, NULL);

	if (imhtml->edit.fontface)
		gtk_imhtml_toggle_fontface(imhtml, NULL);

	imhtml->edit.fontsize = 0;

	if (imhtml->edit.link)
		gtk_imhtml_toggle_link(imhtml, NULL);

	gtk_text_buffer_remove_all_tags(imhtml->text_buffer, iter, iter);

}

char *gtk_imhtml_get_markup(GtkIMHtml *imhtml)
{
	GtkTextIter start, end;

	gtk_text_buffer_get_start_iter(imhtml->text_buffer, &start);
	gtk_text_buffer_get_end_iter(imhtml->text_buffer, &end);
	return gtk_imhtml_get_markup_range(imhtml, &start, &end);
}

char **gtk_imhtml_get_markup_lines(GtkIMHtml *imhtml)
{
	int i, j, lines;
	GtkTextIter start, end;
	char **ret;

	lines = gtk_text_buffer_get_line_count(imhtml->text_buffer);
	ret = g_new0(char *, lines + 1);
	gtk_text_buffer_get_start_iter(imhtml->text_buffer, &start);
	end = start;
	gtk_text_iter_forward_to_line_end(&end);

	for (i = 0, j = 0; i < lines; i++) {
		if (gtk_text_iter_get_char(&start) != '\n') {
			ret[j] = gtk_imhtml_get_markup_range(imhtml, &start, &end);
			if (ret[j] != NULL)
				j++;
		}

		gtk_text_iter_forward_line(&start);
		end = start;
		gtk_text_iter_forward_to_line_end(&end);
	}

	return ret;
}

char *gtk_imhtml_get_text(GtkIMHtml *imhtml, GtkTextIter *start, GtkTextIter *stop)
{
	GString *str = g_string_new("");
	GtkTextIter iter, end;
	gunichar c;

	if (start == NULL)
		gtk_text_buffer_get_start_iter(imhtml->text_buffer, &iter);
	else
		iter = *start;

	if (stop == NULL)
		gtk_text_buffer_get_end_iter(imhtml->text_buffer, &end);
	else
		end = *stop;

	gtk_text_iter_order(&iter, &end);

	while ((c = gtk_text_iter_get_char(&iter)) != 0 && !gtk_text_iter_equal(&iter, &end)) {
		if (c == 0xFFFC) {
			GtkTextChildAnchor* anchor;
			char *text = NULL;

			anchor = gtk_text_iter_get_child_anchor(&iter);
			if (anchor)
				text = g_object_get_data(G_OBJECT(anchor), "gtkimhtml_plaintext");
			if (text)
				str = g_string_append(str, text);
		} else {
			g_string_append_unichar(str, c);
		}
		gtk_text_iter_forward_char(&iter);
	}

	return g_string_free(str, FALSE);
}

void gtk_imhtml_set_funcs(GtkIMHtml *imhtml, GtkIMHtmlFuncs *f)
{
	g_return_if_fail(imhtml != NULL);
	imhtml->funcs = f;
}

void gtk_imhtml_setup_entry(GtkIMHtml *imhtml, PurpleConnectionFlags flags)
{
	if (flags & PURPLE_CONNECTION_HTML) {
		char color[8];
		GdkColor fg_color, bg_color;

		gtk_imhtml_set_format_functions(imhtml, GTK_IMHTML_ALL);
		if (purple_prefs_get_bool(PIDGIN_PREFS_ROOT "/conversations/send_bold") != imhtml->edit.bold)
			gtk_imhtml_toggle_bold(imhtml);

		if (purple_prefs_get_bool(PIDGIN_PREFS_ROOT "/conversations/send_italic") != imhtml->edit.italic)
			gtk_imhtml_toggle_italic(imhtml);

		if (purple_prefs_get_bool(PIDGIN_PREFS_ROOT "/conversations/send_underline") != imhtml->edit.underline)
			gtk_imhtml_toggle_underline(imhtml);

		gtk_imhtml_toggle_fontface(imhtml,
			purple_prefs_get_string(PIDGIN_PREFS_ROOT "/conversations/font_face"));

		if (!(flags & PURPLE_CONNECTION_NO_FONTSIZE))
		{
			int size = purple_prefs_get_int(PIDGIN_PREFS_ROOT "/conversations/font_size");

			/* 3 is the default. */
			if (size != 3)
				gtk_imhtml_font_set_size(imhtml, size);
		}

		if(strcmp(purple_prefs_get_string(PIDGIN_PREFS_ROOT "/conversations/fgcolor"), "") != 0)
		{
			gdk_color_parse(purple_prefs_get_string(PIDGIN_PREFS_ROOT "/conversations/fgcolor"),
							&fg_color);
			g_snprintf(color, sizeof(color), "#%02x%02x%02x",
									fg_color.red   / 256,
									fg_color.green / 256,
									fg_color.blue  / 256);
		} else
			strcpy(color, "");

		gtk_imhtml_toggle_forecolor(imhtml, color);

		if(!(flags & PURPLE_CONNECTION_NO_BGCOLOR) &&
		   strcmp(purple_prefs_get_string(PIDGIN_PREFS_ROOT "/conversations/bgcolor"), "") != 0)
		{
			gdk_color_parse(purple_prefs_get_string(PIDGIN_PREFS_ROOT "/conversations/bgcolor"),
							&bg_color);
			g_snprintf(color, sizeof(color), "#%02x%02x%02x",
									bg_color.red   / 256,
									bg_color.green / 256,
									bg_color.blue  / 256);
		} else
			strcpy(color, "");

		gtk_imhtml_toggle_background(imhtml, color);

		if (flags & PURPLE_CONNECTION_FORMATTING_WBFO)
			gtk_imhtml_set_whole_buffer_formatting_only(imhtml, TRUE);
		else
			gtk_imhtml_set_whole_buffer_formatting_only(imhtml, FALSE);
	} else {
		imhtml_clear_formatting(imhtml);
		gtk_imhtml_set_format_functions(imhtml, 0);
	}
}
<|MERGE_RESOLUTION|>--- conflicted
+++ resolved
@@ -31,12 +31,8 @@
 #include "util.h"
 #include "gtkimhtml.h"
 #include "gtksourceiter.h"
-<<<<<<< HEAD
 #include "gtksourceundomanager.h"
 #include "gtksourceview-marshal.h"
-=======
-#include "pidgin.h"
->>>>>>> 2db08c5a
 #include <gtk/gtk.h>
 #include <glib/gerror.h>
 #include <gdk/gdkkeysyms.h>
@@ -148,10 +144,6 @@
 };
 static guint signals [LAST_SIGNAL] = { 0 };
 
-static char *html_clipboard = NULL;
-static char *text_clipboard = NULL;
-GtkClipboard *clipboard_selection = NULL;
-
 static GtkTargetEntry selection_targets[] = {
 #ifndef _WIN32
 	{ "text/html", 0, TARGET_HTML },
@@ -883,17 +875,14 @@
 
 static void gtk_imhtml_clipboard_get(GtkClipboard *clipboard, GtkSelectionData *selection_data, guint info, GtkIMHtml *imhtml) {
 	char *text = NULL;
-	gboolean primary = (clipboard != clipboard_selection);
+	gboolean primary;
 	GtkTextIter start, end;
-	GtkTextMark *sel = NULL;
-	GtkTextMark *ins = NULL; 
-
-	if (primary) { 
-		ins = gtk_text_buffer_get_insert(imhtml->text_buffer);
-		sel = gtk_text_buffer_get_selection_bound(imhtml->text_buffer);
-		gtk_text_buffer_get_iter_at_mark(imhtml->text_buffer, &start, sel);
-		gtk_text_buffer_get_iter_at_mark(imhtml->text_buffer, &end, ins);
-	}
+	GtkTextMark *sel = gtk_text_buffer_get_selection_bound(imhtml->text_buffer);
+	GtkTextMark *ins = gtk_text_buffer_get_insert(imhtml->text_buffer);
+
+	gtk_text_buffer_get_iter_at_mark(imhtml->text_buffer, &start, sel);
+	gtk_text_buffer_get_iter_at_mark(imhtml->text_buffer, &end, ins);
+	primary = gtk_widget_get_clipboard(GTK_WIDGET(imhtml), GDK_SELECTION_PRIMARY) == clipboard;
 
 	if (info == TARGET_HTML) {
 		char *selection;
@@ -903,7 +892,7 @@
 		if (primary) {
 			text = gtk_imhtml_get_markup_range(imhtml, &start, &end);
 		} else
-			text = html_clipboard;
+			text = imhtml->clipboard_html_string;
 
 		/* Mozilla asks that we start our text/html with the Unicode byte order mark */
 		str = g_string_append_unichar(str, 0xfeff);
@@ -921,7 +910,7 @@
 		if (primary) {
 			text = gtk_imhtml_get_text(imhtml, &start, &end);
 		} else
-			text = text_clipboard;
+			text = imhtml->clipboard_text_string;
 		gtk_selection_data_set_text(selection_data, text, strlen(text));
 	}
 	if (primary) /* This was allocated here */
@@ -944,32 +933,20 @@
 					   &insert);
 }
 
-static void gtk_imhtml_clipboard_clear (GtkClipboard *clipboard, GtkSelectionData *sel_data,
-				 guint info, gpointer user_data_or_owner)
-{
-	clipboard_selection = NULL;
-}
-
 static void copy_clipboard_cb(GtkIMHtml *imhtml, gpointer unused)
 {
 	GtkTextIter start, end;
 	if (gtk_text_buffer_get_selection_bounds(imhtml->text_buffer, &start, &end)) {
-		if (!clipboard_selection)
-			clipboard_selection = gtk_widget_get_clipboard(GTK_WIDGET(imhtml), GDK_SELECTION_CLIPBOARD);
-		gtk_clipboard_set_with_owner(clipboard_selection,
+		gtk_clipboard_set_with_owner(gtk_widget_get_clipboard(GTK_WIDGET(imhtml), GDK_SELECTION_CLIPBOARD),
 						 selection_targets, sizeof(selection_targets) / sizeof(GtkTargetEntry),
 						 (GtkClipboardGetFunc)gtk_imhtml_clipboard_get,
-						 (GtkClipboardClearFunc)gtk_imhtml_clipboard_clear, G_OBJECT(imhtml));
+						 (GtkClipboardClearFunc)NULL, G_OBJECT(imhtml));
 
 		g_free(imhtml->clipboard_html_string);
 		g_free(imhtml->clipboard_text_string);
 
 		imhtml->clipboard_html_string = gtk_imhtml_get_markup_range(imhtml, &start, &end);
 		imhtml->clipboard_text_string = gtk_imhtml_get_text(imhtml, &start, &end);
-
-		text_clipboard = imhtml->clipboard_text_string;
-		html_clipboard = imhtml->clipboard_html_string;
-	
 	}
 
 	g_signal_stop_emission_by_name(imhtml, "copy-clipboard");
@@ -979,21 +956,16 @@
 {
 	GtkTextIter start, end;
 	if (gtk_text_buffer_get_selection_bounds(imhtml->text_buffer, &start, &end)) {
-		if (!clipboard_selection)
-			clipboard_selection = gtk_widget_get_clipboard(GTK_WIDGET(imhtml), GDK_SELECTION_CLIPBOARD);
-		gtk_clipboard_set_with_owner(clipboard_selection,
+		gtk_clipboard_set_with_owner(gtk_widget_get_clipboard(GTK_WIDGET(imhtml), GDK_SELECTION_CLIPBOARD),
 						 selection_targets, sizeof(selection_targets) / sizeof(GtkTargetEntry),
 						 (GtkClipboardGetFunc)gtk_imhtml_clipboard_get,
-						 (GtkClipboardClearFunc)gtk_imhtml_clipboard_clear, G_OBJECT(imhtml));
+						 (GtkClipboardClearFunc)NULL, G_OBJECT(imhtml));
 
 		g_free(imhtml->clipboard_html_string);
 		g_free(imhtml->clipboard_text_string);
 
 		imhtml->clipboard_html_string = gtk_imhtml_get_markup_range(imhtml, &start, &end);
 		imhtml->clipboard_text_string = gtk_imhtml_get_text(imhtml, &start, &end);
-
-		text_clipboard = imhtml->clipboard_text_string;
-		html_clipboard = imhtml->clipboard_html_string;
 
 		if (imhtml->editable)
 			gtk_text_buffer_delete_selection(imhtml->text_buffer, FALSE, FALSE);
@@ -1248,6 +1220,11 @@
 		g_free(img_data);
 	}
 
+	if (imhtml->clipboard_text_string) {
+		g_free(imhtml->clipboard_text_string);
+		g_free(imhtml->clipboard_html_string);
+	}
+
 	g_list_free(imhtml->scalables);
 	g_slist_free(imhtml->im_images);
 	g_queue_free(imhtml->animations);
@@ -1255,12 +1232,6 @@
 	g_free(imhtml->search_string);
 	g_object_unref(imhtml->undo_manager);
 	G_OBJECT_CLASS(parent_class)->finalize (object);
-	if (clipboard_selection)
-		gtk_clipboard_set_with_owner(clipboard_selection,
-        	                             selection_targets, sizeof(selection_targets) / sizeof(GtkTargetEntry),
-                	                     (GtkClipboardGetFunc)gtk_imhtml_clipboard_get,
-                        	             (GtkClipboardClearFunc)NULL, G_OBJECT(imhtml));
-
 }
 
 /* Boring GTK+ stuff */
@@ -1373,9 +1344,9 @@
 	gtk_binding_entry_add_signal (binding_set, GDK_r, GDK_CONTROL_MASK, "format_function_clear", 0);
 	gtk_binding_entry_add_signal (binding_set, GDK_KP_Enter, 0, "message_send", 0);
 	gtk_binding_entry_add_signal (binding_set, GDK_Return, 0, "message_send", 0);
-        gtk_binding_entry_add_signal (binding_set, GDK_z, GDK_CONTROL_MASK, "undo", 0);
-        gtk_binding_entry_add_signal (binding_set, GDK_z, GDK_CONTROL_MASK | GDK_SHIFT_MASK, "redo", 0);
-        gtk_binding_entry_add_signal (binding_set, GDK_F14, 0, "undo", 0);
+	gtk_binding_entry_add_signal (binding_set, GDK_z, GDK_CONTROL_MASK, "undo", 0);
+	gtk_binding_entry_add_signal (binding_set, GDK_z, GDK_CONTROL_MASK | GDK_SHIFT_MASK, "redo", 0);
+	gtk_binding_entry_add_signal (binding_set, GDK_F14, 0, "undo", 0);
 
 }
 
@@ -5001,3 +4972,4 @@
 		gtk_imhtml_set_format_functions(imhtml, 0);
 	}
 }
+
