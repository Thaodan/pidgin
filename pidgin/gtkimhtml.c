/*
 * @file gtkimhtml.c GTK+ IMHtml
 * @ingroup pidgin
 */

/* pidgin
 *
 * Pidgin is the legal property of its developers, whose names are too numerous
 * to list here.  Please refer to the COPYRIGHT file distributed with this
 * source distribution.
 *
 * This program is free software; you can redistribute it and/or modify
 * under the terms of the GNU General Public License as published by
 * the Free Software Foundation; either version 2 of the License, or
 * (at your option) any later version.
 *
 * This program is distributed in the hope that it will be useful,
 * but WITHOUT ANY WARRANTY; without even the implied warranty of
 * MERCHANTABILITY or FITNESS FOR A PARTICULAR PURPOSE.  See the
 * GNU General Public License for more details.
 *
 * You should have received a copy of the GNU General Public License
 * along with this program; if not, write to the Free Software
 * Foundation, Inc., 51 Franklin Street, Fifth Floor, Boston, MA  02111-1301  USA
 *
 */
#define _PIDGIN_GTKIMHTML_C_

#ifdef HAVE_CONFIG_H
#include <config.h>
#endif

#include "internal.h"
#include "pidgin.h"
#include "pidginstock.h"
#include "gtkutils.h"
#include "smiley.h"
#include "imgstore.h"

#include "debug.h"
#include "util.h"
#include "gtkimhtml.h"
#include "gtksmiley.h"
#include "gtksourceiter.h"
#include "gtksourceundomanager.h"
#include "gtksourceview-marshal.h"
#include <gtk/gtk.h>
#include <glib.h>
#include <gdk/gdkkeysyms.h>
#include <string.h>
#include <ctype.h>
#include <stdio.h>
#include <stdlib.h>
#include <math.h>
#ifdef HAVE_LANGINFO_CODESET
#include <langinfo.h>
#include <locale.h>
#endif
#ifdef _WIN32
#include <gdk/gdkwin32.h>
#include <windows.h>
#endif

#include <pango/pango-font.h>

#define TOOLTIP_TIMEOUT 500

#include "gtk3compat.h"

static GtkTextViewClass *parent_class = NULL;

struct scalable_data {
	GtkIMHtmlScalable *scalable;
	GtkTextMark *mark;
};

typedef struct {
	GtkIMHtmlScalable *image;
	gpointer data;
	gsize datasize;
} GtkIMHtmlImageSave;

struct im_image_data {
	int id;
	GtkTextMark *mark;
};

struct _GtkIMHtmlScalable {
	void (*scale)(struct _GtkIMHtmlScalable *, int, int);
	void (*add_to)(struct _GtkIMHtmlScalable *, GtkIMHtml *, GtkTextIter *);
	void (*free)(struct _GtkIMHtmlScalable *);
};

struct _GtkIMHtmlHr {
	GtkIMHtmlScalable scalable;
	GtkWidget *sep;
};

struct _GtkIMHtmlImage {
	GtkIMHtmlScalable scalable;
	GtkImage *image; /**< Contains the scaled version of this pixbuf. */
	GdkPixbuf *pixbuf; /**< The original pixbuf, before any scaling. */
	GtkTextMark *mark;
	gchar *filename;
	int width;
	int height;
	int id;
	GtkWidget *filesel;
};

struct _GtkIMHtmlAnimation {
	GtkIMHtmlImage imhtmlimage;
	GdkPixbufAnimation *anim; /**< The original animation, before any scaling. */
	GdkPixbufAnimationIter *iter;
	guint timer;
};

struct _GtkIMHtmlLink
{
	GtkIMHtml *imhtml;
	gchar *url;
	GtkTextTag *tag;
};

struct _GtkSmileyTree {
	GString *values;
	GtkSmileyTree **children;
	GtkIMHtmlSmiley *image;
};

typedef struct {
	char *name;
	int length;

	gboolean (*activate)(GtkIMHtml *imhtml, GtkIMHtmlLink *link);
	gboolean (*context_menu)(GtkIMHtml *imhtml, GtkIMHtmlLink *link, GtkWidget *menu);
} GtkIMHtmlProtocol;

/* The five elements contained in a FONT tag */
typedef struct {
	gushort size;
	gchar *face;
	gchar *fore;
	gchar *back;
	gchar *bg;
	gchar *sml;
	gboolean underline;
	gboolean strike;
	gshort bold;
} GtkIMHtmlFontDetail;

static gboolean
gtk_text_view_drag_motion (GtkWidget        *widget,
                           GdkDragContext   *context,
                           gint              x,
                           gint              y,
                           guint             time);

static void preinsert_cb(GtkTextBuffer *buffer, GtkTextIter *iter, gchar *text, gint len, GtkIMHtml *imhtml);
static void insert_cb(GtkTextBuffer *buffer, GtkTextIter *iter, gchar *text, gint len, GtkIMHtml *imhtml);
static void delete_cb(GtkTextBuffer *buffer, GtkTextIter *iter, GtkTextIter *end, GtkIMHtml *imhtml);
static void insert_ca_cb(GtkTextBuffer *buffer, GtkTextIter *arg1, GtkTextChildAnchor *arg2, gpointer user_data);
static void gtk_imhtml_apply_tags_on_insert(GtkIMHtml *imhtml, GtkTextIter *start, GtkTextIter *end);
void gtk_imhtml_close_tags(GtkIMHtml *imhtml, GtkTextIter *iter);
static void gtk_imhtml_link_drop_cb(GtkWidget *widget, GdkDragContext *context, gint x, gint y, guint time, gpointer user_data);
static void gtk_imhtml_link_drag_rcv_cb(GtkWidget *widget, GdkDragContext *dc, guint x, guint y, GtkSelectionData *sd, guint info, guint t, GtkIMHtml *imhtml);
static void mark_set_cb(GtkTextBuffer *buffer, GtkTextIter *arg1, GtkTextMark *mark, GtkIMHtml *imhtml);
static void hijack_menu_cb(GtkIMHtml *imhtml, GtkMenu *menu, gpointer data);
static void paste_received_cb (GtkClipboard *clipboard, GtkSelectionData *selection_data, gpointer data);
static void paste_plaintext_received_cb (GtkClipboard *clipboard, const gchar *text, gpointer data);
static void imhtml_paste_insert(GtkIMHtml *imhtml, const char *text, gboolean plaintext);
static void imhtml_toggle_bold(GtkIMHtml *imhtml);
static void imhtml_toggle_italic(GtkIMHtml *imhtml);
static void imhtml_toggle_strike(GtkIMHtml *imhtml);
static void imhtml_toggle_underline(GtkIMHtml *imhtml);
static void imhtml_font_grow(GtkIMHtml *imhtml);
static void imhtml_font_shrink(GtkIMHtml *imhtml);
static void imhtml_clear_formatting(GtkIMHtml *imhtml);
static int gtk_imhtml_is_protocol(const char *text);
static void gtk_imhtml_activate_tag(GtkIMHtml *imhtml, GtkTextTag *tag);
static void gtk_imhtml_link_destroy(GtkIMHtmlLink *link);

/* POINT_SIZE converts from AIM font sizes to a point size scale factor. */
#define MAX_FONT_SIZE 7
#define POINT_SIZE(x) (_point_sizes [MIN ((x > 0 ? x : 1), MAX_FONT_SIZE) - 1])
static const gdouble _point_sizes [] = { .85, .95, 1, 1.2, 1.44, 1.728, 2.0736};

enum {
	TARGET_HTML,
	TARGET_UTF8_STRING,
	TARGET_COMPOUND_TEXT,
	TARGET_STRING,
	TARGET_TEXT
};

enum {
	URL_CLICKED,
	BUTTONS_UPDATE,
	TOGGLE_FORMAT,
	CLEAR_FORMAT,
	UPDATE_FORMAT,
	MESSAGE_SEND,
	UNDO,
	REDO,
	PASTE,
	LAST_SIGNAL
};
static guint signals [LAST_SIGNAL] = { 0 };

static char *html_clipboard = NULL;
static char *text_clipboard = NULL;
static GtkClipboard *clipboard_selection = NULL;

static const GtkTargetEntry selection_targets[] = {
#ifndef _WIN32
	{ "text/html", 0, TARGET_HTML },
#else
	{ "HTML Format", 0, TARGET_HTML },
#endif
	{ "UTF8_STRING", 0, TARGET_UTF8_STRING },
	{ "COMPOUND_TEXT", 0, TARGET_COMPOUND_TEXT },
	{ "STRING", 0, TARGET_STRING },
	{ "TEXT", 0, TARGET_TEXT}};

static const GtkTargetEntry link_drag_drop_targets[] = {
	GTK_IMHTML_DND_TARGETS
};

#ifdef _WIN32
static gchar *
clipboard_win32_to_html(char *clipboard) {
	const char *header;
	const char *begin, *end;
	gint start = 0;
	gint finish = 0;
	gchar *html;
	gchar **split;
	int clipboard_length = 0;

#if 0 /* Debugging for Windows clipboard */
	FILE *fd;

	purple_debug_info("imhtml clipboard", "from clipboard: %s\n", clipboard);

	fd = g_fopen("c:\\purplecb.txt", "wb");
	fprintf(fd, "%s", clipboard);
	fclose(fd);
#endif

	clipboard_length = strlen(clipboard);

	if (!(header = strstr(clipboard, "StartFragment:")) || (header - clipboard) >= clipboard_length)
		return NULL;
	sscanf(header, "StartFragment:%d", &start);

	if (!(header = strstr(clipboard, "EndFragment:")) || (header - clipboard) >= clipboard_length)
		return NULL;
	sscanf(header, "EndFragment:%d", &finish);

	if (finish > clipboard_length)
		finish = clipboard_length;

	if (start > finish)
		start = finish;

	begin = clipboard + start;

	end = clipboard + finish;

	html = g_strndup(begin, end - begin);

	/* any newlines in the string will now be \r\n, so we need to strip out the \r */
	split = g_strsplit(html, "\r\n", 0);
	g_free(html);
	html = g_strjoinv("\n", split);
	g_strfreev(split);

#if 0 /* Debugging for Windows clipboard */
	purple_debug_info("imhtml clipboard", "HTML fragment: '%s'\n", html);
#endif

	return html;
}

static gchar *
clipboard_html_to_win32(char *html) {
	int length;
	GString *clipboard;

	if (html == NULL)
		return NULL;

	length = strlen(html);
	clipboard = g_string_new ("Version:1.0\r\n");
	g_string_append(clipboard, "StartHTML:0000000105\r\n");
	g_string_append_printf(clipboard, "EndHTML:%010d\r\n", 147 + length);
	g_string_append(clipboard, "StartFragment:0000000127\r\n");
	g_string_append_printf(clipboard, "EndFragment:%010d\r\n", 127 + length);
	g_string_append(clipboard, "<!--StartFragment-->\r\n");
	g_string_append(clipboard, html);
	g_string_append(clipboard, "\r\n<!--EndFragment-->");

	return g_string_free(clipboard, FALSE);
}

static gboolean clipboard_paste_html_win32(GtkIMHtml *imhtml) {
	gboolean pasted = FALSE;

	/* Win32 clipboard format value, and functions to convert back and
	 * forth between HTML and the clipboard format.
	 */
	static UINT win_html_fmt = 0;

	/* Register HTML Format as desired clipboard format */
	if (!win_html_fmt)
		win_html_fmt = RegisterClipboardFormat("HTML Format");

	if (gtk_text_view_get_editable(GTK_TEXT_VIEW(imhtml))
				&& IsClipboardFormatAvailable(win_html_fmt)) {
		gboolean error_reading_clipboard = FALSE;
		HWND hwnd = GDK_WINDOW_HWND(GTK_WIDGET(imhtml)->window);

		if (OpenClipboard(hwnd)) {
			HGLOBAL hdata = GetClipboardData(win_html_fmt);
			if (hdata == NULL) {
				if (GetLastError() != ERROR_SUCCESS)
					error_reading_clipboard = TRUE;
			} else {
				char *buffer = GlobalLock(hdata);
				if (buffer == NULL) {
					error_reading_clipboard = TRUE;
				} else {
					char *text = clipboard_win32_to_html(
							buffer);
					imhtml_paste_insert(imhtml, text,
							FALSE);
					g_free(text);
					pasted = TRUE;
				}
				GlobalUnlock(hdata);
			}

			CloseClipboard();
		} else {
			error_reading_clipboard = TRUE;
		}

		if (error_reading_clipboard) {
			gchar *err_msg = g_win32_error_message(GetLastError());
			purple_debug_info("html clipboard",
					"Unable to read clipboard data: %s\n",
					err_msg ? err_msg : "Unknown Error");
			g_free(err_msg);
		}
	}

	return pasted;
}
#endif

static GtkSmileyTree*
gtk_smiley_tree_new (void)
{
	return g_new0 (GtkSmileyTree, 1);
}

static void
gtk_smiley_tree_insert (GtkSmileyTree *tree,
			GtkIMHtmlSmiley *smiley)
{
	GtkSmileyTree *t = tree;
	const gchar *x = smiley->smile;

	if (!(*x))
		return;

	do {
		gchar *pos;
		gint index;

		if (!t->values)
			t->values = g_string_new ("");

		pos = strchr (t->values->str, *x);
		if (!pos) {
			t->values = g_string_append_c (t->values, *x);
			index = t->values->len - 1;
			t->children = g_realloc (t->children, t->values->len * sizeof (GtkSmileyTree *));
			t->children [index] = g_new0 (GtkSmileyTree, 1);
		} else
			index = GPOINTER_TO_INT(pos) - GPOINTER_TO_INT(t->values->str);

		t = t->children [index];

		x++;
	} while (*x);

	t->image = smiley;
}


static void
gtk_smiley_tree_destroy (GtkSmileyTree *tree)
{
	GSList *list = g_slist_prepend (NULL, tree);

	while (list) {
		GtkSmileyTree *t = list->data;
		gsize i;
		list = g_slist_remove(list, t);
		if (t && t->values) {
			for (i = 0; i < t->values->len; i++)
				list = g_slist_prepend (list, t->children [i]);
			g_string_free (t->values, TRUE);
			g_free (t->children);
		}

		g_free (t);
	}
}

static void (*parent_size_allocate)(GtkWidget *widget, GtkAllocation *alloc);

static void gtk_imhtml_size_allocate(GtkWidget *widget, GtkAllocation *alloc)
{
	GtkIMHtml *imhtml = GTK_IMHTML(widget);
	GdkRectangle rect;
	int xminus;
	int height = 0, y = 0;
	GtkTextIter iter;
	gboolean scroll = TRUE;

	gtk_text_buffer_get_end_iter(imhtml->text_buffer, &iter);

	gtk_text_view_get_visible_rect(GTK_TEXT_VIEW(widget), &rect);
	gtk_text_view_get_line_yrange(GTK_TEXT_VIEW(imhtml), &iter, &y, &height);

	if (((y + height) - (rect.y + rect.height)) > height &&
			gtk_text_buffer_get_char_count(imhtml->text_buffer)) {
		scroll = FALSE;
	}

	if(imhtml->old_rect.width != rect.width || imhtml->old_rect.height != rect.height) {
		GList *iter = GTK_IMHTML(widget)->scalables;

		xminus = gtk_text_view_get_left_margin(GTK_TEXT_VIEW(widget)) +
		         gtk_text_view_get_right_margin(GTK_TEXT_VIEW(widget));

		while(iter){
			struct scalable_data *sd = iter->data;
			GtkIMHtmlScalable *scale = GTK_IMHTML_SCALABLE(sd->scalable);
			scale->scale(scale, rect.width - xminus, rect.height);

			iter = iter->next;
		}
	}

	imhtml->old_rect = rect;
	parent_size_allocate(widget, alloc);

	/* Don't scroll here if we're in the middle of a smooth scroll */
	if (scroll && imhtml->scroll_time == NULL &&
	    gtk_widget_get_realized(GTK_WIDGET(imhtml)))
		gtk_imhtml_scroll_to_end(imhtml, FALSE);
}

#define DEFAULT_SEND_COLOR "#204a87"
#define DEFAULT_RECV_COLOR "#cc0000"
#define DEFAULT_HIGHLIGHT_COLOR "#AF7F00"
#define DEFAULT_ACTION_COLOR "#062585"
#define DEFAULT_WHISPER_ACTION_COLOR "#6C2585"
#define DEFAULT_WHISPER_COLOR "#00FF00"

static void (*parent_style_set)(GtkWidget *widget, GtkStyle *prev_style);

static void
gtk_imhtml_style_set(GtkWidget *widget, GtkStyle *prev_style)
{
	int i;
	struct {
		const char *tag;
		const char *color;
		const char *def;
	} styles[] = {
		{"send-name", "send-name-color", DEFAULT_SEND_COLOR},
		{"receive-name", "receive-name-color", DEFAULT_RECV_COLOR},
		{"highlight-name", "highlight-name-color", DEFAULT_HIGHLIGHT_COLOR},
		{"action-name", "action-name-color", DEFAULT_ACTION_COLOR},
		{"whisper-action-name", "whisper-action-name-color", DEFAULT_WHISPER_ACTION_COLOR},
		{"whisper-name", "whisper-name-color", DEFAULT_WHISPER_COLOR},
		{NULL, NULL, NULL}
	};
	GtkIMHtml *imhtml = GTK_IMHTML(widget);
	GtkTextTagTable *table = gtk_text_buffer_get_tag_table(imhtml->text_buffer);

	for (i = 0; styles[i].tag; i++) {
		GdkColor *color = NULL;
		GtkTextTag *tag = gtk_text_tag_table_lookup(table, styles[i].tag);
		if (!tag) {
			purple_debug_warning("gtkimhtml", "Cannot find tag '%s'. This should never happen. Please file a bug.\n", styles[i].tag);
			continue;
		}
		gtk_widget_style_get(widget, styles[i].color, &color, NULL);
		if (color) {
			g_object_set(tag, "foreground-gdk", color, NULL);
			gdk_color_free(color);
		} else {
			GdkColor defcolor;
			gdk_color_parse(styles[i].def, &defcolor);
			g_object_set(tag, "foreground-gdk", &defcolor, NULL);
		}
	}
	parent_style_set(widget, prev_style);
}

static gboolean
imhtml_get_iter_bounds(GtkIMHtml *imhtml, GtkTextIter *start, GtkTextIter *end)
{
	if (imhtml->wbfo) {
		gtk_text_buffer_get_bounds(imhtml->text_buffer, start, end);
		return TRUE;
	} else if (imhtml->editable) {
		if (!gtk_text_buffer_get_selection_bounds(imhtml->text_buffer, start, end)) {
			GtkTextMark *mark = gtk_text_buffer_get_insert(imhtml->text_buffer);
			gtk_text_buffer_get_iter_at_mark(imhtml->text_buffer, start, mark);
			*end = *start;
		}
		return TRUE;
	}

	return FALSE;
}

static void
gtk_imhtml_set_link_color(GtkIMHtml *imhtml, GtkTextTag *tag)
{
	GdkColor *color = NULL;
	gboolean visited = !!g_object_get_data(G_OBJECT(tag), "visited");
	gtk_widget_style_get(GTK_WIDGET(imhtml), visited ? "hyperlink-visited-color" : "hyperlink-color", &color, NULL);
	if (color) {
		g_object_set(G_OBJECT(tag), "foreground-gdk", color, NULL);
		gdk_color_free(color);
	} else {
		g_object_set(G_OBJECT(tag), "foreground", visited ? "#800000" : "blue", NULL);
	}
}

#if GTK_CHECK_VERSION(3,0,0)
static gboolean
gtk_imhtml_tip_paint(GtkIMHtml *imhtml, cairo_t *cr, GtkWidget *w)
#else
static gint
gtk_imhtml_tip_paint(GtkIMHtml *imhtml, GdkEvent *event, GtkWidget *w)
#endif
{
	PangoLayout *layout;
	GtkStyle *style;

	g_return_val_if_fail(GTK_IS_IMHTML(imhtml), FALSE);

<<<<<<< HEAD
	layout = gtk_widget_create_pango_layout(imhtml->tip_window, imhtml->tip);
	style = gtk_widget_get_style(imhtml->tip_window);
=======
	/* We set the text in a separate function call so we can specify a
	   max length.  This is important so the tooltip isn't too wide for
	   the screen, and also because some X library function exits the
	   process when it can't allocate enough memory for a super wide
	   tooltip. */
	layout = gtk_widget_create_pango_layout(imhtml->tip_window, NULL);
	pango_layout_set_text(layout, imhtml->tip, 200);
>>>>>>> c2376507

#if GTK_CHECK_VERSION(3,0,0)
	gtk_paint_flat_box(style, cr,
	                   GTK_STATE_NORMAL, GTK_SHADOW_OUT,
	                   imhtml->tip_window, "tooltip",
	                   0, 0, -1, -1);

	gtk_paint_layout(style, cr,
	                 GTK_STATE_NORMAL, TRUE, imhtml->tip_window, NULL,
	                 4, 4, layout);
#else
	gtk_paint_flat_box(style, gtk_widget_get_window(imhtml->tip_window),
	                   GTK_STATE_NORMAL, GTK_SHADOW_OUT,
	                   NULL, imhtml->tip_window,
	                   "tooltip", 0, 0, -1, -1);

	gtk_paint_layout(style, gtk_widget_get_window(imhtml->tip_window),
	                 GTK_STATE_NORMAL, FALSE, NULL, imhtml->tip_window, NULL,
	                 4, 4, layout);
#endif

	g_object_unref(layout);
	return FALSE;
}

static gint
gtk_imhtml_tip (gpointer data)
{
	GtkIMHtml *imhtml = data;
	PangoFontMetrics *font_metrics;
	PangoLayout *layout;
	PangoFont *font;
	GtkStyle *style = gtk_widget_get_style(imhtml->tip_window);
	GtkAllocation allocation;
	gint gap, x, y, h, w, scr_w, baseline_skip;

	g_return_val_if_fail(GTK_IS_IMHTML(imhtml), FALSE);

	gtk_widget_get_allocation(GTK_WIDGET(imhtml), &allocation);

	if (!imhtml->tip || !gtk_widget_is_drawable(GTK_WIDGET(imhtml))) {
		imhtml->tip_timer = 0;
		return FALSE;
	}

	if (imhtml->tip_window){
		gtk_widget_destroy (imhtml->tip_window);
		imhtml->tip_window = NULL;
	}

	imhtml->tip_timer = 0;
	imhtml->tip_window = gtk_window_new (GTK_WINDOW_POPUP);
	gtk_widget_set_app_paintable (imhtml->tip_window, TRUE);
	gtk_window_set_title(GTK_WINDOW(imhtml->tip_window), "GtkIMHtml");
	gtk_window_set_resizable (GTK_WINDOW (imhtml->tip_window), FALSE);
	gtk_widget_set_name (imhtml->tip_window, "gtk-tooltips");
	gtk_window_set_type_hint (GTK_WINDOW (imhtml->tip_window),
		GDK_WINDOW_TYPE_HINT_TOOLTIP);
#if GTK_CHECK_VERSION(3,0,0)
	g_signal_connect_swapped(G_OBJECT(imhtml->tip_window), "draw",
	                         G_CALLBACK(gtk_imhtml_tip_paint), imhtml);
#else
	g_signal_connect_swapped(G_OBJECT(imhtml->tip_window), "expose_event",
	                         G_CALLBACK(gtk_imhtml_tip_paint), imhtml);
#endif

	gtk_widget_ensure_style (imhtml->tip_window);

	/* We set the text in a separate function call so we can specify a
	   max length.  This is important so the tooltip isn't too wide for
	   the screen, and also because some X library function exits the
	   process when it can't allocate enough memory for a super wide
	   tooltip. */
	layout = gtk_widget_create_pango_layout(imhtml->tip_window, NULL);
	pango_layout_set_text(layout, imhtml->tip, 200);

	font = pango_context_load_font(pango_layout_get_context(layout),
	                               style->font_desc);

	if (font == NULL) {
		char *tmp = pango_font_description_to_string(style->font_desc);

		purple_debug(PURPLE_DEBUG_ERROR, "gtk_imhtml_tip",
			"pango_context_load_font() couldn't load font: '%s'\n",
			tmp);
		g_free(tmp);

		g_object_unref(layout);
		return FALSE;
	}

	font_metrics = pango_font_get_metrics(font, NULL);

	pango_layout_get_pixel_size(layout, &scr_w, NULL);
	gap = PANGO_PIXELS((pango_font_metrics_get_ascent(font_metrics) +
					   pango_font_metrics_get_descent(font_metrics))/ 4);

	if (gap < 2)
		gap = 2;
	baseline_skip = PANGO_PIXELS(pango_font_metrics_get_ascent(font_metrics) +
								pango_font_metrics_get_descent(font_metrics));
	w = 8 + scr_w;
	h = 8 + baseline_skip;

	gdk_window_get_pointer (NULL, &x, &y, NULL);
	if ((!gtk_widget_get_has_window(GTK_WIDGET(imhtml))))
		y += allocation.y;

	scr_w = gdk_screen_width();

	x -= ((w >> 1) + 4);

	if ((x + w) > scr_w)
		x -= (x + w) - scr_w;
	else if (x < 0)
		x = 0;

	y = y + PANGO_PIXELS(pango_font_metrics_get_ascent(font_metrics) +
						pango_font_metrics_get_descent(font_metrics));

	gtk_widget_set_size_request (imhtml->tip_window, w, h);
	gtk_window_move (GTK_WINDOW(imhtml->tip_window), x, y);
	gtk_widget_show (imhtml->tip_window);

	pango_font_metrics_unref(font_metrics);
	g_object_unref(font);
	g_object_unref(layout);

	return FALSE;
}

static gboolean
gtk_motion_event_notify(GtkWidget *imhtml, GdkEventMotion *event, gpointer data)
{
	GtkTextIter iter;
	GdkWindow *win = event->window;
	int x, y;
	char *tip = NULL;
	GSList *tags = NULL, *templist = NULL;
	GtkTextTag *tag = NULL, *oldprelit_tag;
	GtkTextChildAnchor* anchor;
	gboolean hand = TRUE;
	GdkCursor *cursor = NULL;

	oldprelit_tag = GTK_IMHTML(imhtml)->prelit_tag;

	gdk_window_get_pointer(gtk_widget_get_window(GTK_WIDGET(imhtml)), NULL, NULL, NULL);
	gtk_text_view_window_to_buffer_coords(GTK_TEXT_VIEW(imhtml), GTK_TEXT_WINDOW_WIDGET,
	                                      event->x, event->y, &x, &y);
	gtk_text_view_get_iter_at_location(GTK_TEXT_VIEW(imhtml), &iter, x, y);
	tags = gtk_text_iter_get_tags(&iter);

	templist = tags;
	while (templist) {
		tag = templist->data;
		tip = g_object_get_data(G_OBJECT(tag), "link_url");
		if (tip)
			break;
		templist = templist->next;
	}

	if (tip && (!tag || !g_object_get_data(G_OBJECT(tag), "visited"))) {
		GTK_IMHTML(imhtml)->prelit_tag = tag;
		if (tag != oldprelit_tag) {
			GdkColor *pre = NULL;
			gtk_widget_style_get(GTK_WIDGET(imhtml), "hyperlink-prelight-color", &pre, NULL);
			if (pre) {
				g_object_set(G_OBJECT(tag), "foreground-gdk", pre, NULL);
				gdk_color_free(pre);
			} else
				g_object_set(G_OBJECT(tag), "foreground", "#70a0ff", NULL);
		}
	} else {
		GTK_IMHTML(imhtml)->prelit_tag = NULL;
	}

	if ((oldprelit_tag != NULL) && (GTK_IMHTML(imhtml)->prelit_tag != oldprelit_tag)) {
		gtk_imhtml_set_link_color(GTK_IMHTML(imhtml), oldprelit_tag);
	}

	if (GTK_IMHTML(imhtml)->tip) {
		if (tip == GTK_IMHTML(imhtml)->tip) {
			g_slist_free(tags);
			return FALSE;
		}
		/* We've left the cell.  Remove the timeout and create a new one below */
		if (GTK_IMHTML(imhtml)->tip_window) {
			gtk_widget_destroy(GTK_IMHTML(imhtml)->tip_window);
			GTK_IMHTML(imhtml)->tip_window = NULL;
		}
		if (GTK_IMHTML(imhtml)->editable)
			cursor = GTK_IMHTML(imhtml)->text_cursor;
		else
			cursor = GTK_IMHTML(imhtml)->arrow_cursor;
		if (GTK_IMHTML(imhtml)->tip_timer)
			g_source_remove(GTK_IMHTML(imhtml)->tip_timer);
		GTK_IMHTML(imhtml)->tip_timer = 0;
	}

	/* If we don't have a tip from a URL, let's see if we have a tip from a smiley */
	anchor = gtk_text_iter_get_child_anchor(&iter);
	if (anchor) {
		tip = g_object_get_data(G_OBJECT(anchor), "gtkimhtml_tiptext");
		hand = FALSE;
	}

	if (tip && *tip) {
		GTK_IMHTML(imhtml)->tip_timer = g_timeout_add (TOOLTIP_TIMEOUT,
							       gtk_imhtml_tip, imhtml);
	} else if (!tip) {
		hand = FALSE;
		for (templist = tags; templist; templist = templist->next) {
			tag = templist->data;
			if ((tip = g_object_get_data(G_OBJECT(tag), "cursor"))) {
				hand = TRUE;
				break;
			}
		}
	}

	if (hand && !(GTK_IMHTML(imhtml)->editable))
		cursor = GTK_IMHTML(imhtml)->hand_cursor;

	if (cursor)
		gdk_window_set_cursor(win, cursor);

	GTK_IMHTML(imhtml)->tip = tip;
	g_slist_free(tags);
	return FALSE;
}

static gboolean
gtk_enter_event_notify(GtkWidget *imhtml, GdkEventCrossing *event, gpointer data)
{
	if (GTK_IMHTML(imhtml)->editable)
		gdk_window_set_cursor(
				gtk_text_view_get_window(GTK_TEXT_VIEW(imhtml),
					GTK_TEXT_WINDOW_TEXT),
				GTK_IMHTML(imhtml)->text_cursor);
	else
		gdk_window_set_cursor(
				gtk_text_view_get_window(GTK_TEXT_VIEW(imhtml),
					GTK_TEXT_WINDOW_TEXT),
				GTK_IMHTML(imhtml)->arrow_cursor);

	/* propagate the event normally */
	return FALSE;
}

static gboolean
gtk_leave_event_notify(GtkWidget *imhtml, GdkEventCrossing *event, gpointer data)
{
	/* when leaving the widget, clear any current & pending tooltips and restore the cursor */
	if (GTK_IMHTML(imhtml)->prelit_tag) {
		gtk_imhtml_set_link_color(GTK_IMHTML(imhtml), GTK_IMHTML(imhtml)->prelit_tag);
		GTK_IMHTML(imhtml)->prelit_tag = NULL;
	}

	if (GTK_IMHTML(imhtml)->tip_window) {
		gtk_widget_destroy(GTK_IMHTML(imhtml)->tip_window);
		GTK_IMHTML(imhtml)->tip_window = NULL;
	}
	if (GTK_IMHTML(imhtml)->tip_timer) {
		g_source_remove(GTK_IMHTML(imhtml)->tip_timer);
		GTK_IMHTML(imhtml)->tip_timer = 0;
	}
	gdk_window_set_cursor(
			gtk_text_view_get_window(GTK_TEXT_VIEW(imhtml),
				GTK_TEXT_WINDOW_TEXT), NULL);

	/* propagate the event normally */
	return FALSE;
}

/* TODO: I think this can be removed for GTK+ 3.0... */
#if !GTK_CHECK_VERSION(3,0,0)
static gint
gtk_imhtml_expose_event (GtkWidget      *widget,
			 GdkEventExpose *event)
{
	GtkTextIter start, end, cur;
	int buf_x, buf_y;
	GdkRectangle visible_rect;
	cairo_t *cr = gdk_cairo_create(GDK_DRAWABLE(event->window));
	GdkColor gcolor;

	gtk_text_view_get_visible_rect(GTK_TEXT_VIEW(widget), &visible_rect);
	gtk_text_view_buffer_to_window_coords(GTK_TEXT_VIEW(widget),
					      GTK_TEXT_WINDOW_TEXT,
					      visible_rect.x,
					      visible_rect.y,
					      &visible_rect.x,
					      &visible_rect.y);

	gtk_text_view_window_to_buffer_coords(GTK_TEXT_VIEW(widget), GTK_TEXT_WINDOW_TEXT,
	                                      event->area.x, event->area.y, &buf_x, &buf_y);

	if (GTK_IMHTML(widget)->editable || GTK_IMHTML(widget)->wbfo) {

		if (GTK_IMHTML(widget)->edit.background) {
			gdk_color_parse(GTK_IMHTML(widget)->edit.background, &gcolor);
			gdk_cairo_set_source_color(cr, &gcolor);
		} else {
			gdk_cairo_set_source_color(cr,
				&(gtk_widget_get_style(widget)->base[gtk_widget_get_state(widget)]));
		}

		cairo_rectangle(cr,
		                visible_rect.x, visible_rect.y,
		                visible_rect.width, visible_rect.height);
		cairo_fill(cr);
		cairo_destroy(cr);

		if (GTK_WIDGET_CLASS (parent_class)->expose_event)
			return (* GTK_WIDGET_CLASS (parent_class)->expose_event)
				(widget, event);
		return FALSE;

	}

	gtk_text_view_get_iter_at_location(GTK_TEXT_VIEW(widget), &start, buf_x, buf_y);
	gtk_text_view_get_iter_at_location(GTK_TEXT_VIEW(widget), &end,
	                                   buf_x + event->area.width, buf_y + event->area.height);

	gtk_text_iter_order(&start, &end);

	cur = start;

	while (gtk_text_iter_in_range(&cur, &start, &end)) {
		GSList *tags = gtk_text_iter_get_tags(&cur);
		GSList *l;

		for (l = tags; l; l = l->next) {
			GtkTextTag *tag = l->data;
			GdkRectangle rect;
			GdkRectangle tag_area;
			const char *color;

			if (strncmp(tag->name, "BACKGROUND ", 11))
				continue;

			if (gtk_text_iter_ends_tag(&cur, tag))
				continue;

			gtk_text_view_get_iter_location(GTK_TEXT_VIEW(widget), &cur, &tag_area);
			gtk_text_view_buffer_to_window_coords(GTK_TEXT_VIEW(widget),
			                                      GTK_TEXT_WINDOW_TEXT,
			                                      tag_area.x,
			                                      tag_area.y,
			                                      &tag_area.x,
			                                      &tag_area.y);
			rect.x = visible_rect.x;
			rect.y = tag_area.y;
			rect.width = visible_rect.width;

			do
				gtk_text_iter_forward_to_tag_toggle(&cur, tag);
			while (!gtk_text_iter_is_end(&cur) && gtk_text_iter_begins_tag(&cur, tag));

			gtk_text_view_get_iter_location(GTK_TEXT_VIEW(widget), &cur, &tag_area);
			gtk_text_view_buffer_to_window_coords(GTK_TEXT_VIEW(widget),
			                                      GTK_TEXT_WINDOW_TEXT,
			                                      tag_area.x,
			                                      tag_area.y,
			                                      &tag_area.x,
			                                      &tag_area.y);


			rect.height = tag_area.y + tag_area.height - rect.y
				+ gtk_text_view_get_pixels_above_lines(GTK_TEXT_VIEW(widget))
				+ gtk_text_view_get_pixels_below_lines(GTK_TEXT_VIEW(widget));

			color = tag->name + 11;

			if (!gdk_color_parse(color, &gcolor)) {
				gchar tmp[8];
				tmp[0] = '#';
				strncpy(&tmp[1], color, 7);
				tmp[7] = '\0';
				if (!gdk_color_parse(tmp, &gcolor))
					gdk_color_parse("white", &gcolor);
			}
			gdk_cairo_set_source_color(cr, &gcolor);

			cairo_rectangle(cr,
			                rect.x, rect.y,
			                rect.width, rect.height);
			cairo_fill(cr);
			gtk_text_iter_backward_char(&cur); /* go back one, in case the end is the begining is the end
			                                    * note that above, we always moved cur ahead by at least
			                                    * one character */
			break;
		}

		g_slist_free(tags);

		/* loop until another tag begins, or no tag begins */
		while (gtk_text_iter_forward_to_tag_toggle(&cur, NULL) &&
		       !gtk_text_iter_is_end(&cur) &&
		       !gtk_text_iter_begins_tag(&cur, NULL));
	}

	cairo_destroy(cr);

	if (GTK_WIDGET_CLASS (parent_class)->expose_event)
		return (* GTK_WIDGET_CLASS (parent_class)->expose_event)
			(widget, event);

	return FALSE;
}
#endif


static void paste_unformatted_cb(GtkMenuItem *menu, GtkIMHtml *imhtml)
{
	GtkClipboard *clipboard = gtk_widget_get_clipboard(GTK_WIDGET(imhtml), GDK_SELECTION_CLIPBOARD);

	gtk_clipboard_request_text(clipboard, paste_plaintext_received_cb, imhtml);

}

static void clear_formatting_cb(GtkMenuItem *menu, GtkIMHtml *imhtml)
{
	gtk_imhtml_clear_formatting(imhtml);
}

static void disable_smiley_selected(GtkMenuItem *item, GtkIMHtml *imhtml)
{
	GtkTextIter start, end;
	GtkTextMark *mark;
	char *text;

	if (!gtk_text_buffer_get_selection_bounds(imhtml->text_buffer, &start, &end))
		return;

	text = gtk_imhtml_get_markup_range(imhtml, &start, &end);

	mark = gtk_text_buffer_get_selection_bound(imhtml->text_buffer);
	gtk_text_buffer_delete_selection(imhtml->text_buffer, FALSE, FALSE);

	gtk_text_buffer_get_iter_at_mark(imhtml->text_buffer, &start, mark);
	gtk_imhtml_insert_html_at_iter(imhtml, text, GTK_IMHTML_NO_NEWLINE | GTK_IMHTML_NO_SMILEY, &start);

	g_free(text);
}

static void hijack_menu_cb(GtkIMHtml *imhtml, GtkMenu *menu, gpointer data)
{
	GtkWidget *menuitem;
	GtkTextIter start, end;

	menuitem = gtk_menu_item_new_with_mnemonic(_("Paste as Plain _Text"));
	gtk_widget_show(menuitem);
	/*
	 * TODO: gtk_clipboard_wait_is_text_available() iterates the glib
	 *       mainloop, which tends to be a source of bugs.  It would
	 *       be good to audit this or change it to not wait.
	 */
	gtk_widget_set_sensitive(menuitem,
	                        (imhtml->editable &&
	                        gtk_clipboard_wait_is_text_available(
	                        gtk_widget_get_clipboard(GTK_WIDGET(imhtml), GDK_SELECTION_CLIPBOARD))));
	/* put it after "Paste" */
	gtk_menu_shell_insert(GTK_MENU_SHELL(menu), menuitem, 3);

	g_signal_connect(G_OBJECT(menuitem), "activate",
					 G_CALLBACK(paste_unformatted_cb), imhtml);

	menuitem = gtk_menu_item_new_with_mnemonic(_("_Reset formatting"));
	gtk_widget_show(menuitem);
	gtk_widget_set_sensitive(menuitem, imhtml->editable);
	/* put it after Delete */
	gtk_menu_shell_insert(GTK_MENU_SHELL(menu), menuitem, 5);

	g_signal_connect(G_OBJECT(menuitem), "activate", G_CALLBACK(clear_formatting_cb), imhtml);

	menuitem = gtk_menu_item_new_with_mnemonic(_("Disable _smileys in selected text"));
	gtk_widget_show(menuitem);
	if (gtk_text_buffer_get_selection_bounds(imhtml->text_buffer, &start, &end)) {
		g_signal_connect(G_OBJECT(menuitem), "activate", G_CALLBACK(disable_smiley_selected), imhtml);
	} else {
		gtk_widget_set_sensitive(menuitem, FALSE);
	}
	gtk_menu_shell_insert(GTK_MENU_SHELL(menu), menuitem, 6);
}

static char *
ucs2_order(gboolean swap)
{
	gboolean be;

	be = G_BYTE_ORDER == G_BIG_ENDIAN;
	be = swap ? be : !be;

	if (be)
		return "UTF-16BE";
	else
		return "UTF-16LE";

}

/* Convert from UTF-16LE to UTF-8, stripping the BOM if one is present.*/
static gchar *
utf16_to_utf8_with_bom_check(gchar *data, guint len) {
	char *fromcode = NULL;
	GError *error = NULL;
	guint16 c;
	gchar *utf8_ret;

	/*
	 * Unicode Techinical Report 20
	 * ( http://www.unicode.org/unicode/reports/tr20/ ) says to treat an
	 * initial 0xfeff (ZWNBSP) as a byte order indicator so that is
	 * what we do.  If there is no indicator assume it is in the default
	 * order
	 */

	memcpy(&c, data, 2);
	switch (c) {
	case 0xfeff:
	case 0xfffe:
		fromcode = ucs2_order(c == 0xfeff);
		data += 2;
		len -= 2;
		break;
	default:
		fromcode = "UTF-16";
		break;
	}

	utf8_ret = g_convert(data, len, "UTF-8", fromcode, NULL, NULL, &error);

	if (error) {
		purple_debug_warning("gtkimhtml", "g_convert error: %s\n", error->message);
		g_error_free(error);
	}
	return utf8_ret;
}


static void gtk_imhtml_clipboard_get(GtkClipboard *clipboard, GtkSelectionData *selection_data, guint info, GtkIMHtml *imhtml) {
	char *text = NULL;
	gboolean primary = (clipboard != clipboard_selection);
	GtkTextIter start, end;

	if (primary) {
		GtkTextMark *sel = NULL, *ins = NULL;

		g_return_if_fail(imhtml != NULL);

		ins = gtk_text_buffer_get_insert(imhtml->text_buffer);
		sel = gtk_text_buffer_get_selection_bound(imhtml->text_buffer);
		gtk_text_buffer_get_iter_at_mark(imhtml->text_buffer, &start, sel);
		gtk_text_buffer_get_iter_at_mark(imhtml->text_buffer, &end, ins);
	}

	if (info == TARGET_HTML) {
		char *selection;
#ifndef _WIN32
		gsize len;
		if (primary) {
			text = gtk_imhtml_get_markup_range(imhtml, &start, &end);
		} else
			text = html_clipboard;

		/* Mozilla asks that we start our text/html with the Unicode byte order mark */
		selection = g_convert(text, -1, "UTF-16", "UTF-8", NULL, &len, NULL);
		gtk_selection_data_set(selection_data, gdk_atom_intern("text/html", FALSE), 16, (const guchar *)selection, len);
#else
		selection = clipboard_html_to_win32(html_clipboard);
		gtk_selection_data_set(selection_data, gdk_atom_intern("HTML Format", FALSE), 8, (const guchar *)selection, strlen(selection));
#endif
		g_free(selection);
	} else {
		if (primary) {
			text = gtk_imhtml_get_text(imhtml, &start, &end);
		} else
			text = text_clipboard;
		gtk_selection_data_set_text(selection_data, text, strlen(text));
	}
	if (primary) /* This was allocated here */
		g_free(text);
}

static void gtk_imhtml_primary_clipboard_clear(GtkClipboard *clipboard, GtkIMHtml *imhtml)
{
	GtkTextIter insert;
	GtkTextIter selection_bound;

	gtk_text_buffer_get_iter_at_mark (imhtml->text_buffer, &insert,
					  gtk_text_buffer_get_mark (imhtml->text_buffer, "insert"));
	gtk_text_buffer_get_iter_at_mark (imhtml->text_buffer, &selection_bound,
					  gtk_text_buffer_get_mark (imhtml->text_buffer, "selection_bound"));

	if (!gtk_text_iter_equal (&insert, &selection_bound))
		gtk_text_buffer_move_mark (imhtml->text_buffer,
					   gtk_text_buffer_get_mark (imhtml->text_buffer, "selection_bound"),
					   &insert);
}

static void gtk_imhtml_clipboard_clear (GtkClipboard *clipboard, GtkSelectionData *sel_data,
				 guint info, gpointer user_data_or_owner)
{
}

static void copy_clipboard_cb(GtkIMHtml *imhtml, gpointer unused)
{
	GtkTextIter start, end;
	if (gtk_text_buffer_get_selection_bounds(imhtml->text_buffer, &start, &end)) {
		if (!clipboard_selection)
			clipboard_selection = gtk_widget_get_clipboard(GTK_WIDGET(imhtml), GDK_SELECTION_CLIPBOARD);
		gtk_clipboard_set_with_data(clipboard_selection,
						 selection_targets, sizeof(selection_targets) / sizeof(GtkTargetEntry),
						 (GtkClipboardGetFunc)gtk_imhtml_clipboard_get,
						 (GtkClipboardClearFunc)gtk_imhtml_clipboard_clear, NULL);

		g_free(html_clipboard);
		g_free(text_clipboard);

		html_clipboard = gtk_imhtml_get_markup_range(imhtml, &start, &end);
		text_clipboard = gtk_imhtml_get_text(imhtml, &start, &end);
	}

	g_signal_stop_emission_by_name(imhtml, "copy-clipboard");
}

static void cut_clipboard_cb(GtkIMHtml *imhtml, gpointer unused)
{
	GtkTextIter start, end;
	if (gtk_text_buffer_get_selection_bounds(imhtml->text_buffer, &start, &end)) {
		if (!clipboard_selection)
			clipboard_selection = gtk_widget_get_clipboard(GTK_WIDGET(imhtml), GDK_SELECTION_CLIPBOARD);
		gtk_clipboard_set_with_data(clipboard_selection,
						 selection_targets, sizeof(selection_targets) / sizeof(GtkTargetEntry),
						 (GtkClipboardGetFunc)gtk_imhtml_clipboard_get,
						 (GtkClipboardClearFunc)gtk_imhtml_clipboard_clear, NULL);

		g_free(html_clipboard);
		g_free(text_clipboard);

		html_clipboard = gtk_imhtml_get_markup_range(imhtml, &start, &end);
		text_clipboard = gtk_imhtml_get_text(imhtml, &start, &end);

		if (imhtml->editable)
			gtk_text_buffer_delete_selection(imhtml->text_buffer, FALSE, FALSE);
	}

	g_signal_stop_emission_by_name(imhtml, "cut-clipboard");
}

static void imhtml_paste_insert(GtkIMHtml *imhtml, const char *text, gboolean plaintext)
{
	GtkTextIter iter;
	GtkIMHtmlOptions flags = plaintext ? GTK_IMHTML_NO_SMILEY : (GTK_IMHTML_NO_NEWLINE | GTK_IMHTML_NO_COMMENTS);

	/* Delete any currently selected text */
	gtk_text_buffer_delete_selection(imhtml->text_buffer, TRUE, TRUE);

	gtk_text_buffer_get_iter_at_mark(imhtml->text_buffer, &iter, gtk_text_buffer_get_insert(imhtml->text_buffer));
	if (!imhtml->wbfo && !plaintext)
		gtk_imhtml_close_tags(imhtml, &iter);

	gtk_imhtml_insert_html_at_iter(imhtml, text, flags, &iter);
	gtk_text_buffer_move_mark_by_name(imhtml->text_buffer, "insert", &iter);
	gtk_text_view_scroll_to_mark(GTK_TEXT_VIEW(imhtml), gtk_text_buffer_get_insert(imhtml->text_buffer),
	                             0, FALSE, 0.0, 0.0);
	if (!imhtml->wbfo && !plaintext)
		gtk_imhtml_close_tags(imhtml, &iter);

}

static void paste_plaintext_received_cb (GtkClipboard *clipboard, const gchar *text, gpointer data)
{
	char *tmp;

	if (text == NULL || !(*text))
		return;

	tmp = g_markup_escape_text(text, -1);
	imhtml_paste_insert(data, tmp, TRUE);
	g_free(tmp);
}

static void paste_received_cb (GtkClipboard *clipboard, GtkSelectionData *selection_data, gpointer data)
{
	char *text;
	GtkIMHtml *imhtml = data;
	gint length = gtk_selection_data_get_length(selection_data);

	if (!gtk_text_view_get_editable(GTK_TEXT_VIEW(imhtml)))
		return;

	if (imhtml->wbfo || length <= 0) {
		gtk_clipboard_request_text(clipboard, paste_plaintext_received_cb, imhtml);
		return;
	} else {
#if 0
		/* Here's some debug code, for figuring out what sent to us over the clipboard. */
		{
		int i;

		purple_debug_misc("gtkimhtml", "In paste_received_cb():\n\tformat = %d, length = %d\n\t",
	                        selection_data->format, selection_data->length);

		for (i = 0; i < (/*(selection_data->format / 8) **/ selection_data->length); i++) {
			if ((i % 70) == 0)
				printf("\n\t");
			if (selection_data->data[i] == '\0')
				printf(".");
			else
				printf("%c", selection_data->data[i]);
		}
		printf("\n");
		}
#endif

		text = g_malloc(length + 1);
		memcpy(text, gtk_selection_data_get_data(selection_data), length);
		/* Make sure the paste data is null-terminated.  Given that
		 * we're passed length (but assume later that it is
		 * null-terminated), this seems sensible to me.
		 */
		text[length] = '\0';
	}

#ifdef _WIN32
	if (gtk_selection_data_get_data_type(selection_data) == gdk_atom_intern("HTML Format", FALSE)) {
		char *tmp = clipboard_win32_to_html(text);
		g_free(text);
		text = tmp;
	}
#endif

	if (length >= 2 &&
		(*(guint16 *)text == 0xfeff || *(guint16 *)text == 0xfffe)) {
		/* This is UTF-16 */
		char *utf8 = utf16_to_utf8_with_bom_check(text, length);
		g_free(text);
		text = utf8;
		if (!text) {
			purple_debug_warning("gtkimhtml", "g_convert from UTF-16 failed in paste_received_cb\n");
			return;
		}
	}

	if (!(*text) || !g_utf8_validate(text, -1, NULL)) {
		purple_debug_warning("gtkimhtml", "empty string or invalid UTF-8 in paste_received_cb\n");
		g_free(text);
		return;
	}

	imhtml_paste_insert(imhtml, text, FALSE);
	g_free(text);
}


static void smart_backspace_cb(GtkIMHtml *imhtml, gpointer blah)
{
	GtkTextIter iter;
	GtkTextChildAnchor* anchor;
	char * text;
	gint offset;

	if (!imhtml->editable)
		return;

	gtk_text_buffer_get_iter_at_mark(imhtml->text_buffer, &iter, gtk_text_buffer_get_insert(imhtml->text_buffer));

	/* Get the character before the insertion point */
	offset = gtk_text_iter_get_offset(&iter);
	if (offset <= 0)
		return;

	gtk_text_iter_backward_char(&iter);
	anchor = gtk_text_iter_get_child_anchor(&iter);

	if (!anchor)
		return; /* No smiley here */

	text = g_object_get_data(G_OBJECT(anchor), "gtkimhtml_plaintext");
	if (!text)
		return;

	/* ok, then we need to insert the image buffer text before the anchor */
	gtk_text_buffer_insert(imhtml->text_buffer, &iter, text, -1);
}

static void paste_clipboard_cb(GtkIMHtml *imhtml, gpointer blah)
{
#ifdef _WIN32
	/* If we're on windows, let's see if we can get data from the HTML Format
	   clipboard before we try to paste from the GTK buffer */
	if (!clipboard_paste_html_win32(imhtml) && gtk_text_view_get_editable(GTK_TEXT_VIEW(imhtml))) {
		GtkClipboard *clipboard = gtk_widget_get_clipboard(GTK_WIDGET(imhtml), GDK_SELECTION_CLIPBOARD);
		gtk_clipboard_request_text(clipboard, paste_plaintext_received_cb, imhtml);

	}
#else
	GtkClipboard *clipboard = gtk_widget_get_clipboard(GTK_WIDGET(imhtml), GDK_SELECTION_CLIPBOARD);
	gtk_clipboard_request_contents(clipboard, gdk_atom_intern("text/html", FALSE),
				       paste_received_cb, imhtml);
#endif
	g_signal_stop_emission_by_name(imhtml, "paste-clipboard");
}

static void imhtml_realized_remove_primary(GtkIMHtml *imhtml, gpointer unused)
{
	gtk_text_buffer_remove_selection_clipboard(GTK_IMHTML(imhtml)->text_buffer,
	                                            gtk_widget_get_clipboard(GTK_WIDGET(imhtml), GDK_SELECTION_PRIMARY));

}

static void imhtml_destroy_add_primary(GtkIMHtml *imhtml, gpointer unused)
{
	gtk_text_buffer_add_selection_clipboard(GTK_IMHTML(imhtml)->text_buffer,
	                                        gtk_widget_get_clipboard(GTK_WIDGET(imhtml), GDK_SELECTION_PRIMARY));
}

static void mark_set_so_update_selection_cb(GtkTextBuffer *buffer, GtkTextIter *arg1, GtkTextMark *mark, GtkIMHtml *imhtml)
{
	if (gtk_text_buffer_get_selection_bounds(buffer, NULL, NULL)) {
		gtk_clipboard_set_with_owner(gtk_widget_get_clipboard(GTK_WIDGET(imhtml), GDK_SELECTION_PRIMARY),
		                             selection_targets, sizeof(selection_targets) / sizeof(GtkTargetEntry),
		                             (GtkClipboardGetFunc)gtk_imhtml_clipboard_get,
		                             (GtkClipboardClearFunc)gtk_imhtml_primary_clipboard_clear, G_OBJECT(imhtml));
	}
}

static gboolean gtk_imhtml_button_press_event(GtkIMHtml *imhtml, GdkEventButton *event, gpointer unused)
{
	if (event->button == 2) {
		int x, y;
		GtkTextIter iter;
		GtkClipboard *clipboard = gtk_widget_get_clipboard(GTK_WIDGET(imhtml), GDK_SELECTION_PRIMARY);

		if (!imhtml->editable)
			return FALSE;

		gtk_text_view_window_to_buffer_coords(GTK_TEXT_VIEW(imhtml),
		                                      GTK_TEXT_WINDOW_TEXT,
		                                      event->x,
		                                      event->y,
		                                      &x,
		                                      &y);
		gtk_text_view_get_iter_at_location(GTK_TEXT_VIEW(imhtml), &iter, x, y);
		gtk_text_buffer_place_cursor(imhtml->text_buffer, &iter);

		gtk_clipboard_request_contents(clipboard, gdk_atom_intern("text/html", FALSE),
				       paste_received_cb, imhtml);

		return TRUE;
	}

	return FALSE;
}

static void
gtk_imhtml_undo(GtkIMHtml *imhtml)
{
	g_return_if_fail(GTK_IS_IMHTML(imhtml));
	if (imhtml->editable &&
			gtk_source_undo_manager_can_undo(imhtml->undo_manager))
		gtk_source_undo_manager_undo(imhtml->undo_manager);
}

static void
gtk_imhtml_redo(GtkIMHtml *imhtml)
{
	g_return_if_fail(GTK_IS_IMHTML(imhtml));
	if (imhtml->editable &&
			gtk_source_undo_manager_can_redo(imhtml->undo_manager))
		gtk_source_undo_manager_redo(imhtml->undo_manager);

}

static gboolean imhtml_message_send(GtkIMHtml *imhtml)
{
	return FALSE;
}

static void
imhtml_paste_cb(GtkIMHtml *imhtml, const char *str)
{
	if (!gtk_text_view_get_editable(GTK_TEXT_VIEW(imhtml)))
		return;

	if (!str || !*str || !strcmp(str, "html"))
		g_signal_emit_by_name(imhtml, "paste_clipboard");
	else if (!strcmp(str, "text"))
		paste_unformatted_cb(NULL, imhtml);
}

static void imhtml_toggle_format(GtkIMHtml *imhtml, GtkIMHtmlButtons buttons)
{
	/* since this function is the handler for the formatting keystrokes,
	   we need to check here that the formatting attempted is permitted */
	buttons &= imhtml->format_functions;

	switch (buttons) {
	case GTK_IMHTML_BOLD:
		imhtml_toggle_bold(imhtml);
		break;
	case GTK_IMHTML_ITALIC:
		imhtml_toggle_italic(imhtml);
		break;
	case GTK_IMHTML_UNDERLINE:
		imhtml_toggle_underline(imhtml);
		break;
	case GTK_IMHTML_STRIKE:
		imhtml_toggle_strike(imhtml);
		break;
	case GTK_IMHTML_SHRINK:
		imhtml_font_shrink(imhtml);
		break;
	case GTK_IMHTML_GROW:
		imhtml_font_grow(imhtml);
		break;
	default:
		break;
	}
}

static void
gtk_imhtml_finalize (GObject *object)
{
	GtkIMHtml *imhtml = GTK_IMHTML(object);
	GList *scalables;
	GSList *l;

	if (imhtml->scroll_src)
		g_source_remove(imhtml->scroll_src);
	if (imhtml->scroll_time)
		g_timer_destroy(imhtml->scroll_time);

	g_hash_table_destroy(imhtml->smiley_data);
	gtk_smiley_tree_destroy(imhtml->default_smilies);
	gdk_cursor_unref(imhtml->hand_cursor);
	gdk_cursor_unref(imhtml->arrow_cursor);
	gdk_cursor_unref(imhtml->text_cursor);

	if(imhtml->tip_window){
		gtk_widget_destroy(imhtml->tip_window);
	}
	if(imhtml->tip_timer)
		g_source_remove(imhtml->tip_timer);

	for(scalables = imhtml->scalables; scalables; scalables = scalables->next) {
		struct scalable_data *sd = scalables->data;
		GtkIMHtmlScalable *scale = GTK_IMHTML_SCALABLE(sd->scalable);
		scale->free(scale);
		g_free(sd);
	}

	for (l = imhtml->im_images; l; l = l->next) {
		struct im_image_data *img_data = l->data;
		if (imhtml->funcs->image_unref)
			imhtml->funcs->image_unref(img_data->id);
		g_free(img_data);
	}

	g_list_free(imhtml->scalables);
	g_slist_free(imhtml->im_images);
	g_queue_free(imhtml->animations);
	g_free(imhtml->protocol_name);
	g_free(imhtml->search_string);
	g_object_unref(imhtml->undo_manager);
	G_OBJECT_CLASS(parent_class)->finalize (object);

}

static GtkIMHtmlProtocol *
imhtml_find_protocol(const char *url, gboolean reverse)
{
	GtkIMHtmlClass *klass;
	GList *iter;
	GtkIMHtmlProtocol *proto = NULL;
	gssize length = reverse ? (gssize)strlen(url) : -1;

	klass = g_type_class_ref(GTK_TYPE_IMHTML);
	for (iter = klass->protocols; iter; iter = iter->next) {
		proto = iter->data;
		if (g_ascii_strncasecmp(url, proto->name, reverse ? MIN(length, proto->length) : proto->length) == 0) {
			return proto;
		}
	}
	return NULL;
}

static void
imhtml_url_clicked(GtkIMHtml *imhtml, const char *url)
{
	GtkIMHtmlProtocol *proto = imhtml_find_protocol(url, FALSE);
	GtkIMHtmlLink *link;
	if (!proto)
		return;
	link = g_new0(GtkIMHtmlLink, 1);
	link->imhtml = g_object_ref(imhtml);
	link->url = g_strdup(url);
	proto->activate(imhtml, link);   /* XXX: Do something with the return value? */
	gtk_imhtml_link_destroy(link);
}

/* Boring GTK+ stuff */
static void gtk_imhtml_class_init (GtkIMHtmlClass *klass)
{
	GtkWidgetClass *widget_class = (GtkWidgetClass *) klass;
	GObjectClass   *gobject_class;
	gobject_class = (GObjectClass*) klass;
	parent_class = g_type_class_ref(GTK_TYPE_TEXT_VIEW);
	signals[URL_CLICKED] = g_signal_new("url_clicked",
						G_TYPE_FROM_CLASS(gobject_class),
						G_SIGNAL_RUN_FIRST,
						G_STRUCT_OFFSET(GtkIMHtmlClass, url_clicked),
						NULL,
						0,
						g_cclosure_marshal_VOID__POINTER,
						G_TYPE_NONE, 1,
						G_TYPE_POINTER);
	signals[BUTTONS_UPDATE] = g_signal_new("format_buttons_update",
					       G_TYPE_FROM_CLASS(gobject_class),
					       G_SIGNAL_RUN_FIRST,
					       G_STRUCT_OFFSET(GtkIMHtmlClass, buttons_update),
					       NULL,
					       0,
					       g_cclosure_marshal_VOID__INT,
					       G_TYPE_NONE, 1,
					       G_TYPE_INT);
	signals[TOGGLE_FORMAT] = g_signal_new("format_function_toggle",
					      G_TYPE_FROM_CLASS(gobject_class),
					      G_SIGNAL_RUN_LAST | G_SIGNAL_ACTION,
					      G_STRUCT_OFFSET(GtkIMHtmlClass, toggle_format),
					      NULL,
					      0,
					      g_cclosure_marshal_VOID__INT,
					      G_TYPE_NONE, 1,
					      G_TYPE_INT);
	signals[CLEAR_FORMAT] = g_signal_new("format_function_clear",
					      G_TYPE_FROM_CLASS(gobject_class),
					      G_SIGNAL_RUN_FIRST | G_SIGNAL_ACTION,
					      G_STRUCT_OFFSET(GtkIMHtmlClass, clear_format),
					      NULL,
					      0,
					     g_cclosure_marshal_VOID__VOID,
					     G_TYPE_NONE, 0);
	signals[UPDATE_FORMAT] = g_signal_new("format_function_update",
					      G_TYPE_FROM_CLASS(gobject_class),
					      G_SIGNAL_RUN_FIRST,
					      G_STRUCT_OFFSET(GtkIMHtmlClass, update_format),
					      NULL,
					      0,
					      g_cclosure_marshal_VOID__VOID,
					      G_TYPE_NONE, 0);
	signals[MESSAGE_SEND] = g_signal_new("message_send",
					     G_TYPE_FROM_CLASS(gobject_class),
					     G_SIGNAL_RUN_LAST | G_SIGNAL_ACTION,
					     G_STRUCT_OFFSET(GtkIMHtmlClass, message_send),
					     NULL,
					     0, g_cclosure_marshal_VOID__VOID,
					     G_TYPE_NONE, 0);
	signals[PASTE] = g_signal_new("paste",
					     G_TYPE_FROM_CLASS(gobject_class),
					     G_SIGNAL_RUN_LAST | G_SIGNAL_ACTION,
						 0,
					     NULL,
					     0, g_cclosure_marshal_VOID__STRING,
					     G_TYPE_NONE, 1, G_TYPE_STRING);
	signals [UNDO] = g_signal_new ("undo",
			G_TYPE_FROM_CLASS (klass),
			G_SIGNAL_RUN_LAST | G_SIGNAL_ACTION,
			G_STRUCT_OFFSET (GtkIMHtmlClass, undo),
			NULL,
			NULL,
			gtksourceview_marshal_VOID__VOID,
			G_TYPE_NONE,
			0);
	signals [REDO] = g_signal_new ("redo",
			G_TYPE_FROM_CLASS (klass),
			G_SIGNAL_RUN_LAST | G_SIGNAL_ACTION,
			G_STRUCT_OFFSET (GtkIMHtmlClass, redo),
			NULL,
			NULL,
			gtksourceview_marshal_VOID__VOID,
			G_TYPE_NONE,
			0);



	klass->toggle_format = imhtml_toggle_format;
	klass->message_send = imhtml_message_send;
	klass->clear_format = imhtml_clear_formatting;
	klass->url_clicked = imhtml_url_clicked;
	klass->undo = gtk_imhtml_undo;
	klass->redo = gtk_imhtml_redo;

	gobject_class->finalize = gtk_imhtml_finalize;
	widget_class->drag_motion = gtk_text_view_drag_motion;
	/* TODO: I _think_ this should be removed for GTK+ 3.0 */
#if !GTK_CHECK_VERSION(3,0,0)
	widget_class->expose_event = gtk_imhtml_expose_event;
#endif
	parent_size_allocate = widget_class->size_allocate;
	widget_class->size_allocate = gtk_imhtml_size_allocate;
	parent_style_set = widget_class->style_set;
	widget_class->style_set = gtk_imhtml_style_set;

	gtk_widget_class_install_style_property(widget_class, g_param_spec_boxed("hyperlink-color",
	                                        "Hyperlink color",
	                                        "Color to draw hyperlinks.",
	                                        GDK_TYPE_COLOR, G_PARAM_READABLE | G_PARAM_STATIC_STRINGS));
	gtk_widget_class_install_style_property(widget_class, g_param_spec_boxed("hyperlink-visited-color",
	                                        "Hyperlink visited color",
	                                        "Color to draw hyperlink after it has been visited (or activated).",
	                                        GDK_TYPE_COLOR, G_PARAM_READABLE | G_PARAM_STATIC_STRINGS));
	gtk_widget_class_install_style_property(widget_class, g_param_spec_boxed("hyperlink-prelight-color",
	                                        "Hyperlink prelight color",
	                                        "Color to draw hyperlinks when mouse is over them.",
	                                        GDK_TYPE_COLOR, G_PARAM_READABLE | G_PARAM_STATIC_STRINGS));
	gtk_widget_class_install_style_property(widget_class, g_param_spec_boxed("send-name-color",
	                                        "Sent Message Name Color",
	                                        "Color to draw the name of a message you sent.",
	                                        GDK_TYPE_COLOR, G_PARAM_READABLE | G_PARAM_STATIC_STRINGS));
	gtk_widget_class_install_style_property(widget_class, g_param_spec_boxed("receive-name-color",
	                                        "Received Message Name Color",
	                                        "Color to draw the name of a message you received.",
	                                        GDK_TYPE_COLOR, G_PARAM_READABLE | G_PARAM_STATIC_STRINGS));
	gtk_widget_class_install_style_property(widget_class, g_param_spec_boxed("highlight-name-color",
	                                        "\"Attention\" Name Color",
	                                        "Color to draw the name of a message you received containing your name.",
	                                        GDK_TYPE_COLOR, G_PARAM_READABLE | G_PARAM_STATIC_STRINGS));
	gtk_widget_class_install_style_property(widget_class, g_param_spec_boxed("action-name-color",
	                                        "Action Message Name Color",
	                                        "Color to draw the name of an action message.",
	                                        GDK_TYPE_COLOR, G_PARAM_READABLE | G_PARAM_STATIC_STRINGS));
	gtk_widget_class_install_style_property(widget_class, g_param_spec_boxed("whisper-action-name-color",
	                                        "Action Message Name Color for Whispered Message",
	                                        "Color to draw the name of a whispered action message.",
	                                        GDK_TYPE_COLOR, G_PARAM_READABLE | G_PARAM_STATIC_STRINGS));
	gtk_widget_class_install_style_property(widget_class, g_param_spec_boxed("whisper-name-color",
	                                        "Whisper Message Name Color",
	                                        "Color to draw the name of a whispered message.",
	                                        GDK_TYPE_COLOR, G_PARAM_READABLE | G_PARAM_STATIC_STRINGS));

	/* Customizable typing notification ... sort of. Example:
	 *   GtkIMHtml::typing-notification-font = "monospace italic light 8.0"
	 *   GtkIMHtml::typing-notification-color = "#ff0000"
	 *   GtkIMHtml::typing-notification-enable = 1
	 */
	gtk_widget_class_install_style_property(widget_class, g_param_spec_boxed("typing-notification-color",
	                                        "Typing notification color",
	                                        "The color to use for the typing notification",
	                                        GDK_TYPE_COLOR, G_PARAM_READABLE | G_PARAM_STATIC_STRINGS));
	gtk_widget_class_install_style_property(widget_class, g_param_spec_string("typing-notification-font",
	                                        "Typing notification font",
	                                        "The font to use for the typing notification",
	                                        "light 8.0", G_PARAM_READABLE | G_PARAM_STATIC_STRINGS));
	gtk_widget_class_install_style_property(widget_class, g_param_spec_boolean("typing-notification-enable",
	                                        "Enable typing notification",
	                                        "Enable typing notification",
	                                        TRUE, G_PARAM_READABLE | G_PARAM_STATIC_STRINGS));

#if 0
	GtkBindingSet *binding_set;
	binding_set = gtk_binding_set_by_class (parent_class);
	gtk_binding_entry_add_signal (binding_set, GDK_KEY_b, GDK_CONTROL_MASK, "format_function_toggle", 1, G_TYPE_INT, GTK_IMHTML_BOLD);
	gtk_binding_entry_add_signal (binding_set, GDK_KEY_i, GDK_CONTROL_MASK, "format_function_toggle", 1, G_TYPE_INT, GTK_IMHTML_ITALIC);
	gtk_binding_entry_add_signal (binding_set, GDK_KEY_u, GDK_CONTROL_MASK, "format_function_toggle", 1, G_TYPE_INT, GTK_IMHTML_UNDERLINE);
	gtk_binding_entry_add_signal (binding_set, GDK_KEY_plus, GDK_CONTROL_MASK, "format_function_toggle", 1, G_TYPE_INT, GTK_IMHTML_GROW);
	gtk_binding_entry_add_signal (binding_set, GDK_KEY_equal, GDK_CONTROL_MASK, "format_function_toggle", 1, G_TYPE_INT, GTK_IMHTML_GROW);
	gtk_binding_entry_add_signal (binding_set, GDK_KEY_minus, GDK_CONTROL_MASK, "format_function_toggle", 1, G_TYPE_INT, GTK_IMHTML_SHRINK);
	binding_set = gtk_binding_set_by_class(klass);
	gtk_binding_entry_add_signal (binding_set, GDK_KEY_r, GDK_CONTROL_MASK, "format_function_clear", 0);
	gtk_binding_entry_add_signal (binding_set, GDK_KEY_KP_Enter, 0, "message_send", 0);
	gtk_binding_entry_add_signal (binding_set, GDK_KEY_Return, 0, "message_send", 0);
	gtk_binding_entry_add_signal (binding_set, GDK_KEY_z, GDK_CONTROL_MASK, "undo", 0);
	gtk_binding_entry_add_signal (binding_set, GDK_KEY_z, GDK_CONTROL_MASK | GDK_SHIFT_MASK, "redo", 0);
	gtk_binding_entry_add_signal (binding_set, GDK_KEY_F14, 0, "undo", 0);
	gtk_binding_entry_add_signal(binding_set, GDK_KEY_v, GDK_CONTROL_MASK | GDK_SHIFT_MASK, "paste", 1, G_TYPE_STRING, "text");
#endif
}

static void gtk_imhtml_init (GtkIMHtml *imhtml)
{
	imhtml->text_buffer = gtk_text_buffer_new(NULL);
	imhtml->undo_manager = gtk_source_undo_manager_new(imhtml->text_buffer);
	gtk_text_view_set_buffer(GTK_TEXT_VIEW(imhtml), imhtml->text_buffer);
	gtk_text_view_set_wrap_mode(GTK_TEXT_VIEW(imhtml), GTK_WRAP_WORD_CHAR);
	gtk_text_view_set_pixels_above_lines(GTK_TEXT_VIEW(imhtml), 2);
	gtk_text_view_set_pixels_below_lines(GTK_TEXT_VIEW(imhtml), 3);
	gtk_text_view_set_left_margin(GTK_TEXT_VIEW(imhtml), 2);
	gtk_text_view_set_right_margin(GTK_TEXT_VIEW(imhtml), 2);
	/*gtk_text_view_set_indent(GTK_TEXT_VIEW(imhtml), -15);*/
	/*gtk_text_view_set_justification(GTK_TEXT_VIEW(imhtml), GTK_JUSTIFY_FILL);*/

	/* These tags will be used often and can be reused--we create them on init and then apply them by name
	 * other tags (color, size, face, etc.) will have to be created and applied dynamically
	 * Note that even though we created SUB, SUP, and PRE tags here, we don't really
	 * apply them anywhere yet. */
	gtk_text_buffer_create_tag(imhtml->text_buffer, "BOLD", "weight", PANGO_WEIGHT_BOLD, NULL);
	gtk_text_buffer_create_tag(imhtml->text_buffer, "ITALICS", "style", PANGO_STYLE_ITALIC, NULL);
	gtk_text_buffer_create_tag(imhtml->text_buffer, "UNDERLINE", "underline", PANGO_UNDERLINE_SINGLE, NULL);
	gtk_text_buffer_create_tag(imhtml->text_buffer, "STRIKE", "strikethrough", TRUE, NULL);
	gtk_text_buffer_create_tag(imhtml->text_buffer, "SUB", "rise", -5000, NULL);
	gtk_text_buffer_create_tag(imhtml->text_buffer, "SUP", "rise", 5000, NULL);
	gtk_text_buffer_create_tag(imhtml->text_buffer, "PRE", "family", "Monospace", NULL);
	gtk_text_buffer_create_tag(imhtml->text_buffer, "search", "background", "#22ff00", "weight", "bold", NULL);
	gtk_text_buffer_create_tag(imhtml->text_buffer, "comment", "weight", PANGO_WEIGHT_NORMAL,
#if FALSE
			"invisible", FALSE,
#endif
			NULL);

	gtk_text_buffer_create_tag(imhtml->text_buffer, "send-name", "weight", PANGO_WEIGHT_BOLD, NULL);
	gtk_text_buffer_create_tag(imhtml->text_buffer, "receive-name", "weight", PANGO_WEIGHT_BOLD, NULL);
	gtk_text_buffer_create_tag(imhtml->text_buffer, "highlight-name", "weight", PANGO_WEIGHT_BOLD, NULL);
	gtk_text_buffer_create_tag(imhtml->text_buffer, "action-name", "weight", PANGO_WEIGHT_BOLD, NULL);
	gtk_text_buffer_create_tag(imhtml->text_buffer, "whisper-action-name", "weight", PANGO_WEIGHT_BOLD, NULL);
	gtk_text_buffer_create_tag(imhtml->text_buffer, "whisper-name", "weight", PANGO_WEIGHT_BOLD, NULL);

	/* When hovering over a link, we show the hand cursor--elsewhere we show the plain ol' pointer cursor */
	imhtml->hand_cursor = gdk_cursor_new (GDK_HAND2);
	imhtml->arrow_cursor = gdk_cursor_new (GDK_LEFT_PTR);
	imhtml->text_cursor = gdk_cursor_new (GDK_XTERM);

	imhtml->show_comments = TRUE;

	imhtml->smiley_data = g_hash_table_new_full(g_str_hash, g_str_equal,
			g_free, (GDestroyNotify)gtk_smiley_tree_destroy);
	imhtml->default_smilies = gtk_smiley_tree_new();

	g_signal_connect(G_OBJECT(imhtml), "motion-notify-event", G_CALLBACK(gtk_motion_event_notify), NULL);
	g_signal_connect(G_OBJECT(imhtml), "leave-notify-event", G_CALLBACK(gtk_leave_event_notify), NULL);
	g_signal_connect(G_OBJECT(imhtml), "enter-notify-event", G_CALLBACK(gtk_enter_event_notify), NULL);
	g_signal_connect(G_OBJECT(imhtml), "button_press_event", G_CALLBACK(gtk_imhtml_button_press_event), NULL);
	g_signal_connect(G_OBJECT(imhtml->text_buffer), "insert-text", G_CALLBACK(preinsert_cb), imhtml);
	g_signal_connect(G_OBJECT(imhtml->text_buffer), "delete_range", G_CALLBACK(delete_cb), imhtml);
	g_signal_connect_after(G_OBJECT(imhtml->text_buffer), "insert-text", G_CALLBACK(insert_cb), imhtml);
	g_signal_connect_after(G_OBJECT(imhtml->text_buffer), "insert-child-anchor", G_CALLBACK(insert_ca_cb), imhtml);
	gtk_drag_dest_set(GTK_WIDGET(imhtml), 0,
			  link_drag_drop_targets, sizeof(link_drag_drop_targets) / sizeof(GtkTargetEntry),
			  GDK_ACTION_COPY);
	g_signal_connect(G_OBJECT(imhtml), "drag_data_received", G_CALLBACK(gtk_imhtml_link_drag_rcv_cb), imhtml);
	g_signal_connect(G_OBJECT(imhtml), "drag_drop", G_CALLBACK(gtk_imhtml_link_drop_cb), imhtml);

	g_signal_connect(G_OBJECT(imhtml), "copy-clipboard", G_CALLBACK(copy_clipboard_cb), NULL);
	g_signal_connect(G_OBJECT(imhtml), "cut-clipboard", G_CALLBACK(cut_clipboard_cb), NULL);
	g_signal_connect(G_OBJECT(imhtml), "paste-clipboard", G_CALLBACK(paste_clipboard_cb), NULL);
	g_signal_connect_after(G_OBJECT(imhtml), "realize", G_CALLBACK(imhtml_realized_remove_primary), NULL);
	g_signal_connect(G_OBJECT(imhtml), "unrealize", G_CALLBACK(imhtml_destroy_add_primary), NULL);
	g_signal_connect(G_OBJECT(imhtml), "paste", G_CALLBACK(imhtml_paste_cb), NULL);

#ifndef _WIN32
	g_signal_connect_after(G_OBJECT(GTK_IMHTML(imhtml)->text_buffer), "mark-set",
		               G_CALLBACK(mark_set_so_update_selection_cb), imhtml);
#endif

	gtk_widget_add_events(GTK_WIDGET(imhtml),
			GDK_LEAVE_NOTIFY_MASK | GDK_ENTER_NOTIFY_MASK);

	imhtml->tip = NULL;
	imhtml->tip_timer = 0;
	imhtml->tip_window = NULL;

	imhtml->edit.bold = FALSE;
	imhtml->edit.italic = FALSE;
	imhtml->edit.underline = FALSE;
	imhtml->edit.forecolor = NULL;
	imhtml->edit.backcolor = NULL;
	imhtml->edit.fontface = NULL;
	imhtml->edit.fontsize = 0;
	imhtml->edit.link = NULL;


	imhtml->scalables = NULL;
	imhtml->animations = g_queue_new();
	gtk_imhtml_set_editable(imhtml, FALSE);
	g_signal_connect(G_OBJECT(imhtml), "populate-popup",
					 G_CALLBACK(hijack_menu_cb), NULL);
}

GtkWidget *gtk_imhtml_new(void *a, void *b)
{
	return GTK_WIDGET(g_object_new(gtk_imhtml_get_type(), NULL));
}

GType gtk_imhtml_get_type()
{
	static GType imhtml_type = 0;

	if (!imhtml_type) {
		static const GTypeInfo imhtml_info = {
			sizeof(GtkIMHtmlClass),
			NULL,
			NULL,
			(GClassInitFunc) gtk_imhtml_class_init,
			NULL,
			NULL,
			sizeof (GtkIMHtml),
			0,
			(GInstanceInitFunc) gtk_imhtml_init,
			NULL
		};

		imhtml_type = g_type_register_static(gtk_text_view_get_type(),
				"GtkIMHtml", &imhtml_info, 0);
	}

	return imhtml_type;
}

static void gtk_imhtml_link_destroy(GtkIMHtmlLink *link)
{
	if (link->imhtml)
		g_object_unref(link->imhtml);
	if (link->tag)
		g_object_unref(link->tag);
	g_free(link->url);
	g_free(link);
}

/* The callback for an event on a link tag. */
static gboolean tag_event(GtkTextTag *tag, GObject *imhtml, GdkEvent *event, GtkTextIter *arg2, gpointer unused)
{
	GdkEventButton *event_button = (GdkEventButton *) event;
	if (GTK_IMHTML(imhtml)->editable)
		return FALSE;
	if (event->type == GDK_BUTTON_RELEASE) {
		if ((event_button->button == 1) || (event_button->button == 2)) {
			GtkTextIter start, end;
			/* we shouldn't open a URL if the user has selected something: */
			if (gtk_text_buffer_get_selection_bounds(
						gtk_text_iter_get_buffer(arg2),	&start, &end))
				return FALSE;
			gtk_imhtml_activate_tag(GTK_IMHTML(imhtml), tag);
			return FALSE;
		} else if(event_button->button == 3) {
			GList *children;
			GtkWidget *menu;
			GtkIMHtmlProtocol *proto;
			GtkIMHtmlLink *link = g_new(GtkIMHtmlLink, 1);
			link->imhtml = g_object_ref(imhtml);
			link->url = g_strdup(g_object_get_data(G_OBJECT(tag), "link_url"));
			link->tag = g_object_ref(tag);

			/* Don't want the tooltip around if user right-clicked on link */
			if (GTK_IMHTML(imhtml)->tip_window) {
				gtk_widget_destroy(GTK_IMHTML(imhtml)->tip_window);
				GTK_IMHTML(imhtml)->tip_window = NULL;
			}
			if (GTK_IMHTML(imhtml)->tip_timer) {
				g_source_remove(GTK_IMHTML(imhtml)->tip_timer);
				GTK_IMHTML(imhtml)->tip_timer = 0;
			}
			if (GTK_IMHTML(imhtml)->editable)
				gdk_window_set_cursor(event_button->window, GTK_IMHTML(imhtml)->text_cursor);
			else
				gdk_window_set_cursor(event_button->window, GTK_IMHTML(imhtml)->arrow_cursor);
			menu = gtk_menu_new();
			g_object_set_data_full(G_OBJECT(menu), "x-imhtml-url-data", link,
					(GDestroyNotify)gtk_imhtml_link_destroy);

			proto = imhtml_find_protocol(link->url, FALSE);

			if (proto && proto->context_menu) {
				proto->context_menu(GTK_IMHTML(link->imhtml), link, menu);
			}

			children = gtk_container_get_children(GTK_CONTAINER(menu));
			if (!children) {
				GtkWidget *item = gtk_menu_item_new_with_label(_("No actions available"));
				gtk_widget_show(item);
				gtk_widget_set_sensitive(item, FALSE);
				gtk_menu_shell_append(GTK_MENU_SHELL(menu), item);
			} else {
				g_list_free(children);
			}


			gtk_widget_show_all(menu);
			gtk_menu_popup(GTK_MENU(menu), NULL, NULL, NULL, NULL,
							event_button->button, event_button->time);

			return TRUE;
		}
	}
	if(event->type == GDK_BUTTON_PRESS && event_button->button == 3)
		return TRUE; /* Clicking the right mouse button on a link shouldn't
						be caught by the regular GtkTextView menu */
	else
		return FALSE; /* Let clicks go through if we didn't catch anything */
}

static gboolean
gtk_text_view_drag_motion (GtkWidget        *widget,
                           GdkDragContext   *context,
                           gint              x,
                           gint              y,
                           guint             time)
{
	GdkDragAction suggested_action = 0;

	if (gtk_drag_dest_find_target (widget, context, NULL) == GDK_NONE) {
		/* can't accept any of the offered targets */
	} else {
		GtkWidget *source_widget;
		suggested_action = gdk_drag_context_get_suggested_action(context);
		source_widget = gtk_drag_get_source_widget (context);
		if (source_widget == widget) {
			/* Default to MOVE, unless the user has
			 * pressed ctrl or alt to affect available actions
			 */
			if ((gdk_drag_context_get_actions(context) & GDK_ACTION_MOVE) != 0)
				suggested_action = GDK_ACTION_MOVE;
		}
	}

	gdk_drag_status (context, suggested_action, time);

	/* TRUE return means don't propagate the drag motion to parent
	 * widgets that may also be drop sites.
	 */
	return TRUE;
}

static void
gtk_imhtml_link_drop_cb(GtkWidget *widget, GdkDragContext *context, gint x, gint y, guint time, gpointer user_data)
{
	GdkAtom target = gtk_drag_dest_find_target (widget, context, NULL);

	if (target != GDK_NONE)
		gtk_drag_get_data (widget, context, target, time);
	else
		gtk_drag_finish (context, FALSE, FALSE, time);

	return;
}

static void
gtk_imhtml_link_drag_rcv_cb(GtkWidget *widget, GdkDragContext *dc, guint x, guint y,
			    GtkSelectionData *sd, guint info, guint t, GtkIMHtml *imhtml)
{
	gchar **links;
	gchar *link;
	char *text = (char *) gtk_selection_data_get_data(sd);
	GtkTextMark *mark = gtk_text_buffer_get_insert(imhtml->text_buffer);
	GtkTextIter iter;
	gint i = 0;
	gint length = gtk_selection_data_get_length(sd);

	gtk_text_buffer_get_iter_at_mark(imhtml->text_buffer, &iter, mark);

	if (gtk_imhtml_get_editable(imhtml) && text) {
		switch (info) {
		case GTK_IMHTML_DRAG_URL:
			/* TODO: Is it really ok to change sd->data...? */
			purple_str_strip_char(text, '\r');

			links = g_strsplit(text, "\n", 0);
			while ((link = links[i]) != NULL) {
				if (gtk_imhtml_is_protocol(link)) {
					gchar *label;

					if(links[i + 1])
						i++;

					label = links[i];

					gtk_imhtml_insert_link(imhtml, mark, link, label);
				} else if (*link == '\0') {
					/* Ignore blank lines */
				} else {
					/* Special reasons, aka images being put in via other tag, etc. */
					/* ... don't pretend we handled it if we didn't */
					gtk_drag_finish(dc, FALSE, FALSE, t);
					g_strfreev(links);
					return;
				}

				i++;
			}
			g_strfreev(links);
			break;
		case GTK_IMHTML_DRAG_HTML:
			{
			char *utf8 = NULL;
			/* Ewww. This is all because mozilla thinks that text/html is 'for internal use only.'
			 * as explained by this comment in gtkhtml:
			 *
			 * FIXME This hack decides the charset of the selection.  It seems that
			 * mozilla/netscape alway use ucs2 for text/html
			 * and openoffice.org seems to always use utf8 so we try to validate
			 * the string as utf8 and if that fails we assume it is ucs2
			 *
			 * See also the comment on text/html here:
			 * http://mail.gnome.org/archives/gtk-devel-list/2001-September/msg00114.html
			 */
			if (length >= 2 && !g_utf8_validate(text, length - 1, NULL)) {
				utf8 = utf16_to_utf8_with_bom_check(text, length);

				if (!utf8) {
					purple_debug_warning("gtkimhtml", "g_convert from UTF-16 failed in drag_rcv_cb\n");
					return;
				}
			} else if (!(*text) || !g_utf8_validate(text, -1, NULL)) {
				purple_debug_warning("gtkimhtml", "empty string or invalid UTF-8 in drag_rcv_cb\n");
				return;
			}

			gtk_imhtml_insert_html_at_iter(imhtml, utf8 ? utf8 : text, 0, &iter);
			g_free(utf8);
			break;
			}
		case GTK_IMHTML_DRAG_TEXT:
			if (!(*text) || !g_utf8_validate(text, -1, NULL)) {
				purple_debug_warning("gtkimhtml", "empty string or invalid UTF-8 in drag_rcv_cb\n");
				return;
			} else {
				char *tmp = g_markup_escape_text(text, -1);
				gtk_imhtml_insert_html_at_iter(imhtml, tmp, 0, &iter);
				g_free(tmp);
			}
			break;
		default:
			gtk_drag_finish(dc, FALSE, FALSE, t);
			return;
		}
		gtk_drag_finish(dc, TRUE,
		                gdk_drag_context_get_actions(dc) == GDK_ACTION_MOVE, t);
	} else {
		gtk_drag_finish(dc, FALSE, FALSE, t);
	}
}

static void gtk_smiley_tree_remove (GtkSmileyTree     *tree,
			GtkIMHtmlSmiley   *smiley)
{
	GtkSmileyTree *t = tree;
	const gchar *x = smiley->smile;
	gint len = 0;

	while (*x) {
		gchar *pos;

		if (!t->values)
			return;

		pos = strchr (t->values->str, *x);
		if (pos)
			t = t->children [pos - t->values->str];
		else
			return;

		x++; len++;
	}

	if (t->image) {
		t->image = NULL;
	}
}

static gint
gtk_smiley_tree_lookup (GtkSmileyTree *tree,
			const gchar   *text)
{
	GtkSmileyTree *t = tree;
	const gchar *x = text;
	gint len = 0;
	const gchar *amp;
	gint alen;

	while (*x) {
		gchar *pos;

		if (!t->values)
			break;

		if(*x == '&' && (amp = purple_markup_unescape_entity(x, &alen))) {
			gboolean matched = TRUE;
			/* Make sure all chars of the unescaped value match */
			while (*(amp + 1)) {
				pos = strchr (t->values->str, *amp);
				if (pos)
					t = t->children [GPOINTER_TO_INT(pos) - GPOINTER_TO_INT(t->values->str)];
				else {
					matched = FALSE;
					break;
				}
				amp++;
			}
			if (!matched)
				break;

			pos = strchr (t->values->str, *amp);
		}
		else if (*x == '<') /* Because we're all WYSIWYG now, a '<'
				     * char should only appear as the start of a tag.  Perhaps a safer (but costlier)
				     * check would be to call gtk_imhtml_is_tag on it */
			break;
		else {
			alen = 1;
			pos = strchr (t->values->str, *x);
		}

		if (pos)
			t = t->children [GPOINTER_TO_INT(pos) - GPOINTER_TO_INT(t->values->str)];
		else
			break;

		x += alen;
		len += alen;
	}

	if (t->image)
		return len;

	return 0;
}

static void
gtk_imhtml_disassociate_smiley_foreach(gpointer key, gpointer value,
	gpointer user_data)
{
	GtkSmileyTree *tree = (GtkSmileyTree *) value;
	GtkIMHtmlSmiley *smiley = (GtkIMHtmlSmiley *) user_data;
	gtk_smiley_tree_remove(tree, smiley);
}

static void
gtk_imhtml_disconnect_smiley(GtkIMHtml *imhtml, GtkIMHtmlSmiley *smiley)
{
	smiley->imhtml = NULL;
	g_signal_handlers_disconnect_matched(imhtml, G_SIGNAL_MATCH_DATA, 0, 0,
		NULL, NULL, smiley);
}

static void
gtk_imhtml_disassociate_smiley(GtkIMHtmlSmiley *smiley)
{
	if (smiley->imhtml) {
		gtk_smiley_tree_remove(smiley->imhtml->default_smilies, smiley);
		g_hash_table_foreach(smiley->imhtml->smiley_data,
			gtk_imhtml_disassociate_smiley_foreach, smiley);
		g_signal_handlers_disconnect_matched(smiley->imhtml, G_SIGNAL_MATCH_DATA,
			0, 0, NULL, NULL, smiley);
		smiley->imhtml = NULL;
	}
}

void
gtk_imhtml_associate_smiley (GtkIMHtml       *imhtml,
			     const gchar     *sml,
			     GtkIMHtmlSmiley *smiley)
{
	GtkSmileyTree *tree;
	g_return_if_fail (imhtml != NULL);
	g_return_if_fail (GTK_IS_IMHTML (imhtml));

	if (sml == NULL)
		tree = imhtml->default_smilies;
	else if (!(tree = g_hash_table_lookup(imhtml->smiley_data, sml))) {
		tree = gtk_smiley_tree_new();
		g_hash_table_insert(imhtml->smiley_data, g_strdup(sml), tree);
	}

	/* need to disconnect old imhtml, if there is one */
	if (smiley->imhtml) {
		g_signal_handlers_disconnect_matched(smiley->imhtml, G_SIGNAL_MATCH_DATA,
			0, 0, NULL, NULL, smiley);
	}

	smiley->imhtml = imhtml;

	gtk_smiley_tree_insert (tree, smiley);

	/* connect destroy signal for the imhtml */
	g_signal_connect(imhtml, "destroy", G_CALLBACK(gtk_imhtml_disconnect_smiley),
		smiley);
}

static gboolean
gtk_imhtml_is_smiley (GtkIMHtml   *imhtml,
		      GSList      *fonts,
		      const gchar *text,
		      gint        *len)
{
	GtkSmileyTree *tree;
	GtkIMHtmlFontDetail *font;
	char *sml = NULL;

	if (fonts) {
		font = fonts->data;
		sml = font->sml;
	}

	if (!sml)
		sml = imhtml->protocol_name;

	if (!sml || !(tree = g_hash_table_lookup(imhtml->smiley_data, sml)))
		tree = imhtml->default_smilies;

	if (tree == NULL)
		return FALSE;

	*len = gtk_smiley_tree_lookup (tree, text);
	return (*len > 0);
}

static GtkIMHtmlSmiley *gtk_imhtml_smiley_get_from_tree(GtkSmileyTree *t, const gchar *text)
{
	const gchar *x = text;
	gchar *pos;

	if (t == NULL)
		return NULL;

	while (*x) {
		if (!t->values)
			return NULL;

		pos = strchr(t->values->str, *x);
		if (!pos)
			return NULL;

		t = t->children[GPOINTER_TO_INT(pos) - GPOINTER_TO_INT(t->values->str)];
		x++;
	}

	return t->image;
}

GtkIMHtmlSmiley *
gtk_imhtml_smiley_get(GtkIMHtml *imhtml, const gchar *sml, const gchar *text)
{
	GtkIMHtmlSmiley *ret;

	/* Look for custom smileys first */
	if (sml != NULL) {
		ret = gtk_imhtml_smiley_get_from_tree(g_hash_table_lookup(imhtml->smiley_data, sml), text);
		if (ret != NULL)
			return ret;
	}

	/* Fall back to check for default smileys */
	return gtk_imhtml_smiley_get_from_tree(imhtml->default_smilies, text);
}

static GdkPixbufAnimation *
gtk_smiley_get_image(GtkIMHtmlSmiley *smiley)
{
	if (!smiley->icon) {
		if (smiley->file) {
			smiley->icon = gdk_pixbuf_animation_new_from_file(smiley->file, NULL);
		} else if (smiley->loader) {
			smiley->icon = gdk_pixbuf_loader_get_animation(smiley->loader);
			if (smiley->icon)
				g_object_ref(G_OBJECT(smiley->icon));
		}
	}

	return smiley->icon;
}

#define VALID_TAG(x)	do { \
			if (!g_ascii_strncasecmp (string, x ">", strlen (x ">"))) {	\
				if (tag) *tag = g_strndup (string, strlen (x));		\
				if (len) *len = strlen (x) + 1;				\
				return TRUE;					\
			}							\
			if (type) (*type)++; \
		} while (0)

#define VALID_OPT_TAG(x)	do { \
				if (!g_ascii_strncasecmp (string, x " ", strlen (x " "))) {	\
					const gchar *c = string + strlen (x " ");	\
					gchar e = '"';					\
					gboolean quote = FALSE;				\
					while (*c) {					\
						if (*c == '"' || *c == '\'') {		\
							if (quote && (*c == e))		\
								quote = !quote;		\
							else if (!quote) {		\
								quote = !quote;		\
								e = *c;			\
							}				\
						} else if (!quote && (*c == '>'))	\
							break;				\
						c++;					\
					}						\
					if (*c) {					\
						if (tag) *tag = g_strndup (string, c - string);	\
						if (len) *len = c - string + 1;			\
						return TRUE;				\
					}						\
				}							\
				if (type) (*type)++; \
			} while (0)


static gboolean
gtk_imhtml_is_tag (const gchar *string,
		   gchar      **tag,
		   gint        *len,
		   gint        *type)
{
	char *close;
	if (type)
		*type = 1;

	if (!(close = strchr (string, '>')))
		return FALSE;

	VALID_TAG ("B");
	VALID_TAG ("BOLD");
	VALID_TAG ("/B");
	VALID_TAG ("/BOLD");
	VALID_TAG ("I");
	VALID_TAG ("ITALIC");
	VALID_TAG ("/I");
	VALID_TAG ("/ITALIC");
	VALID_TAG ("U");
	VALID_TAG ("UNDERLINE");
	VALID_TAG ("/U");
	VALID_TAG ("/UNDERLINE");
	VALID_TAG ("S");
	VALID_TAG ("STRIKE");
	VALID_TAG ("/S");
	VALID_TAG ("/STRIKE");
	VALID_TAG ("SUB");
	VALID_TAG ("/SUB");
	VALID_TAG ("SUP");
	VALID_TAG ("/SUP");
	VALID_TAG ("PRE");
	VALID_TAG ("/PRE");
	VALID_TAG ("TITLE");
	VALID_TAG ("/TITLE");
	VALID_TAG ("BR");
	VALID_TAG ("HR");
	VALID_TAG ("/FONT");
	VALID_TAG ("/A");
	VALID_TAG ("P");
	VALID_TAG ("/P");
	VALID_TAG ("H3");
	VALID_TAG ("/H3");
	VALID_TAG ("HTML");
	VALID_TAG ("/HTML");
	VALID_TAG ("BODY");
	VALID_TAG ("/BODY");
	VALID_TAG ("FONT");
	VALID_TAG ("HEAD");
	VALID_TAG ("/HEAD");
	VALID_TAG ("BINARY");
	VALID_TAG ("/BINARY");

	VALID_OPT_TAG ("HR");
	VALID_OPT_TAG ("FONT");
	VALID_OPT_TAG ("BODY");
	VALID_OPT_TAG ("A");
	VALID_OPT_TAG ("IMG");
	VALID_OPT_TAG ("P");
	VALID_OPT_TAG ("H3");
	VALID_OPT_TAG ("HTML");

	VALID_TAG ("CITE");
	VALID_TAG ("/CITE");
	VALID_TAG ("EM");
	VALID_TAG ("/EM");
	VALID_TAG ("STRONG");
	VALID_TAG ("/STRONG");

	VALID_OPT_TAG ("SPAN");
	VALID_TAG ("/SPAN");
	VALID_TAG ("BR/"); /* hack until gtkimhtml handles things better */
	VALID_TAG ("IMG");
	VALID_TAG("SPAN");
	VALID_OPT_TAG("BR");

	if (!g_ascii_strncasecmp(string, "!--", strlen ("!--"))) {
		gchar *e = strstr (string + strlen("!--"), "-->");
		if (e) {
			if (len) {
				*len = e - string + strlen ("-->");
				if (tag)
					*tag = g_strndup (string + strlen ("!--"), *len - strlen ("!---->"));
			}
			return TRUE;
		}
	}

	if (type)
		*type = -1;
	if (len)
		*len = close - string + 1;
	if (tag)
		*tag = g_strndup(string, close - string);
	return TRUE;
}

static gchar*
gtk_imhtml_get_html_opt (gchar       *tag,
			 const gchar *opt)
{
	gchar *t = tag;
	gchar *e, *a;
	gchar *val;
	gint len;
	const gchar *c;
	GString *ret;

	while (g_ascii_strncasecmp (t, opt, strlen (opt))) {
		gboolean quote = FALSE;
		if (*t == '\0') break;
		while (*t && !((*t == ' ') && !quote)) {
			if (*t == '\"')
				quote = ! quote;
			t++;
		}
		while (*t && (*t == ' ')) t++;
	}

	if (!g_ascii_strncasecmp (t, opt, strlen (opt))) {
		t += strlen (opt);
	} else {
		return NULL;
	}

	if ((*t == '\"') || (*t == '\'')) {
		e = a = ++t;
		while (*e && (*e != *(t - 1))) e++;
		if  (*e == '\0') {
			return NULL;
		} else
			val = g_strndup(a, e - a);
	} else {
		e = a = t;
		while (*e && !isspace ((gint) *e)) e++;
		val = g_strndup(a, e - a);
	}

	ret = g_string_new("");
	e = val;
	while(*e) {
		if((c = purple_markup_unescape_entity(e, &len))) {
			ret = g_string_append(ret, c);
			e += len;
		} else {
			gunichar uni = g_utf8_get_char(e);
			ret = g_string_append_unichar(ret, uni);
			e = g_utf8_next_char(e);
		}
	}

	g_free(val);

	return g_string_free(ret, FALSE);
}

/* returns if the beginning of the text is a protocol. If it is the protocol, returns the length so
   the caller knows how long the protocol string is. */
static int gtk_imhtml_is_protocol(const char *text)
{
	GtkIMHtmlProtocol *proto = imhtml_find_protocol(text, FALSE);
	return proto ? proto->length : 0;
}

static gboolean smooth_scroll_cb(gpointer data);

/*
 <KingAnt> marv: The two IM image functions in oscar are purple_odc_send_im and purple_odc_incoming


[19:58] <Robot101> marv: images go into the imgstore, a refcounted... well.. hash. :)
[19:59] <KingAnt> marv: I think the image tag used by the core is something like <img id="#"/>
[19:59] Ro0tSiEgE robert42 RobFlynn Robot101 ross22 roz
[20:00] <KingAnt> marv: Where the ID is the what is returned when you add the image to the imgstore using purple_imgstore_new
[20:00] <marv> Robot101: so how does the image get passed to serv_got_im() and serv_send_im()? just as the <img id="#" and then the prpl looks it up from the store?
[20:00] <KingAnt> marv: Right
[20:00] <marv> alright

Here's my plan with IMImages. make gtk_imhtml_[append|insert]_text_with_images instead just
gtkimhtml_[append|insert]_text (hrm maybe it should be called html instead of text), add a
function for purple to register for look up images, i.e. gtk_imhtml_set_get_img_fnc, so that
images can be looked up like that, instead of passing a GSList of them.
 */

void gtk_imhtml_append_text_with_images (GtkIMHtml        *imhtml,
                                         const gchar      *text,
                                         GtkIMHtmlOptions  options,
					 GSList *unused)
{
	GtkTextIter iter, ins, sel;
	int ins_offset = 0, sel_offset = 0;
	gboolean fixins = FALSE, fixsel = FALSE;

	g_return_if_fail (imhtml != NULL);
	g_return_if_fail (GTK_IS_IMHTML (imhtml));
	g_return_if_fail (text != NULL);


	gtk_text_buffer_get_end_iter(imhtml->text_buffer, &iter);
	gtk_text_buffer_get_iter_at_mark(imhtml->text_buffer, &ins, gtk_text_buffer_get_insert(imhtml->text_buffer));
	if (gtk_text_iter_equal(&iter, &ins) && gtk_text_buffer_get_selection_bounds(imhtml->text_buffer, NULL, NULL)) {
		fixins = TRUE;
		ins_offset = gtk_text_iter_get_offset(&ins);
	}

	gtk_text_buffer_get_iter_at_mark(imhtml->text_buffer, &sel, gtk_text_buffer_get_selection_bound(imhtml->text_buffer));
	if (gtk_text_iter_equal(&iter, &sel) && gtk_text_buffer_get_selection_bounds(imhtml->text_buffer, NULL, NULL)) {
		fixsel = TRUE;
		sel_offset = gtk_text_iter_get_offset(&sel);
	}

	if (!(options & GTK_IMHTML_NO_SCROLL)) {
		GdkRectangle rect;
		int y, height;

		gtk_text_view_get_visible_rect(GTK_TEXT_VIEW(imhtml), &rect);
		gtk_text_view_get_line_yrange(GTK_TEXT_VIEW(imhtml), &iter, &y, &height);

		if (((y + height) - (rect.y + rect.height)) > height &&
				gtk_text_buffer_get_char_count(imhtml->text_buffer)) {
			/* If we are in the middle of smooth-scrolling, then take a scroll step.
			 * If we are not in the middle of smooth-scrolling, that means we were
			 * not looking at the end of the buffer before the new text was added,
			 * so do not scroll. */
			if (imhtml->scroll_time)
				smooth_scroll_cb(imhtml);
			else
				options |= GTK_IMHTML_NO_SCROLL;
		}
	}

	gtk_imhtml_insert_html_at_iter(imhtml, text, options, &iter);

	if (fixins) {
		gtk_text_buffer_get_iter_at_offset(imhtml->text_buffer, &ins, ins_offset);
		gtk_text_buffer_move_mark(imhtml->text_buffer, gtk_text_buffer_get_insert(imhtml->text_buffer), &ins);
	}

	if (fixsel) {
		gtk_text_buffer_get_iter_at_offset(imhtml->text_buffer, &sel, sel_offset);
		gtk_text_buffer_move_mark(imhtml->text_buffer, gtk_text_buffer_get_selection_bound(imhtml->text_buffer), &sel);
	}

	if (!(options & GTK_IMHTML_NO_SCROLL)) {
		gtk_imhtml_scroll_to_end(imhtml, (options & GTK_IMHTML_USE_SMOOTHSCROLLING));
	}
}

#define MAX_SCROLL_TIME 0.4 /* seconds */
#define SCROLL_DELAY 33 /* milliseconds */

/*
 * Smoothly scroll a GtkIMHtml.
 *
 * @return TRUE if the window needs to be scrolled further, FALSE if we're at the bottom.
 */
static gboolean smooth_scroll_cb(gpointer data)
{
	GtkIMHtml *imhtml = data;
	GtkAdjustment *adj = gtk_text_view_get_vadjustment(GTK_TEXT_VIEW(imhtml));
	gdouble max_val = gtk_adjustment_get_upper(adj) - gtk_adjustment_get_page_size(adj);
	gdouble scroll_val = gtk_adjustment_get_value(adj) + ((max_val - gtk_adjustment_get_value(adj)) / 3);

	g_return_val_if_fail(imhtml->scroll_time != NULL, FALSE);

	if (g_timer_elapsed(imhtml->scroll_time, NULL) > MAX_SCROLL_TIME || scroll_val >= max_val) {
		/* time's up. jump to the end and kill the timer */
		gtk_adjustment_set_value(adj, max_val);
		g_timer_destroy(imhtml->scroll_time);
		imhtml->scroll_time = NULL;
		g_source_remove(imhtml->scroll_src);
		imhtml->scroll_src = 0;
		return FALSE;
	}

	/* scroll by 1/3rd the remaining distance */
	gtk_adjustment_set_value(adj, scroll_val);
	return TRUE;
}

static gboolean scroll_idle_cb(gpointer data)
{
	GtkIMHtml *imhtml = data;
	GtkAdjustment *adj = gtk_text_view_get_vadjustment(GTK_TEXT_VIEW(imhtml));
	if (adj) {
		gtk_adjustment_set_value(adj, gtk_adjustment_get_upper(adj) -
		                              gtk_adjustment_get_page_size(adj));
	}
	imhtml->scroll_src = 0;
	return FALSE;
}

void gtk_imhtml_scroll_to_end(GtkIMHtml *imhtml, gboolean smooth)
{
	if (imhtml->scroll_time)
		g_timer_destroy(imhtml->scroll_time);
	if (imhtml->scroll_src)
		g_source_remove(imhtml->scroll_src);
	if(smooth) {
		imhtml->scroll_time = g_timer_new();
		imhtml->scroll_src = g_timeout_add_full(G_PRIORITY_LOW, SCROLL_DELAY, smooth_scroll_cb, imhtml, NULL);
	} else {
		imhtml->scroll_time = NULL;
		imhtml->scroll_src = g_idle_add_full(G_PRIORITY_LOW, scroll_idle_cb, imhtml, NULL);
	}
}

/* CSS colors are either rgb (x,y,z) or #hex
 * we need to convert to hex if it is RGB */
static gchar*
parse_css_color(gchar *in_color)
{
	char *tmp = in_color;

	if (*tmp == 'r' && *(++tmp) == 'g' && *(++tmp) == 'b' && *(++tmp)) {
		int rgbval[] = {0, 0, 0};
		int count = 0;
		const char *v_start;

		while (*tmp && g_ascii_isspace(*tmp))
			tmp++;
		if (*tmp != '(') {
			/* We don't support rgba() */
			purple_debug_warning("gtkimhtml", "Invalid rgb CSS color in '%s'!\n", in_color);
			return in_color;
		}
		tmp++;

		while (count < 3) {
			/* Skip any leading spaces */
			while (*tmp && g_ascii_isspace(*tmp))
				tmp++;

			/* Find the subsequent contiguous digits */
			v_start = tmp;
			if (*v_start == '-')
				tmp++;
			while (*tmp && g_ascii_isdigit(*tmp))
				tmp++;

			if (tmp != v_start) {
				char prev = *tmp;
				*tmp = '\0';
				rgbval[count] = atoi(v_start);
				*tmp = prev;

				/* deal with % */
				while (*tmp && g_ascii_isspace(*tmp))
					tmp++;
				if (*tmp == '%') {
					rgbval[count] = (rgbval[count] / 100.0) * 255;
					tmp++;
				}
			} else {
				purple_debug_warning("gtkimhtml", "Invalid rgb CSS color in '%s'!\n", in_color);
				return in_color;
			}

			if (rgbval[count] > 255) {
				rgbval[count] = 255;
			} else if (rgbval[count] < 0) {
				rgbval[count] = 0;
			}

			while (*tmp && g_ascii_isspace(*tmp))
				tmp++;
			if (*tmp == ',')
				tmp++;

			count++;
		}

		g_free(in_color);
		return g_strdup_printf("#%02X%02X%02X", rgbval[0], rgbval[1], rgbval[2]);
	}

	return in_color;
}

void gtk_imhtml_insert_html_at_iter(GtkIMHtml        *imhtml,
                                    const gchar      *text,
                                    GtkIMHtmlOptions  options,
                                    GtkTextIter      *iter)
{
	GdkRectangle rect;
	gint pos = 0;
	gchar *ws;
	gchar *tag;
	gchar *bg = NULL;
	gint len;
	gint tlen, smilelen, wpos=0;
	gint type;
	const gchar *c;
	const gchar *amp;
	gint len_protocol;

	guint	bold = 0,
		italics = 0,
		underline = 0,
		strike = 0,
		sub = 0,
		sup = 0,
		title = 0,
		pre = 0;

	gboolean br = FALSE;
	gboolean align_right = FALSE;
	gboolean rtl_direction = FALSE;
	gint align_line = 0;

	GSList *fonts = NULL;
	GObject *object;
	GtkIMHtmlScalable *scalable = NULL;

	g_return_if_fail (imhtml != NULL);
	g_return_if_fail (GTK_IS_IMHTML (imhtml));
	g_return_if_fail (text != NULL);
	c = text;
	len = strlen(text);
	ws = g_malloc(len + 1);
	ws[0] = '\0';

	g_object_set_data(G_OBJECT(imhtml), "gtkimhtml_numsmileys_thismsg", GINT_TO_POINTER(0));

	gtk_text_buffer_begin_user_action(imhtml->text_buffer);
	while (pos < len) {
		if (*c == '<' && gtk_imhtml_is_tag (c + 1, &tag, &tlen, &type)) {
			c++;
			pos++;
			ws[wpos] = '\0';
			br = FALSE;
			switch (type)
				{
				case 1:		/* B */
				case 2:		/* BOLD */
				case 54:	/* STRONG */
					if (!(options & GTK_IMHTML_NO_FORMATTING)) {
						gtk_text_buffer_insert(imhtml->text_buffer, iter, ws, wpos);

						if ((bold == 0) && (imhtml->format_functions & GTK_IMHTML_BOLD))
							gtk_imhtml_toggle_bold(imhtml);
						bold++;
						ws[0] = '\0'; wpos = 0;
					}
					break;
				case 3:		/* /B */
				case 4:		/* /BOLD */
				case 55:	/* /STRONG */
					if (!(options & GTK_IMHTML_NO_FORMATTING)) {
						gtk_text_buffer_insert(imhtml->text_buffer, iter, ws, wpos);
						ws[0] = '\0'; wpos = 0;

						if (bold) {
							bold--;
							if ((bold == 0) && (imhtml->format_functions & GTK_IMHTML_BOLD) && !imhtml->wbfo)
								gtk_imhtml_toggle_bold(imhtml);
						}
					}
					break;
				case 5:		/* I */
				case 6:		/* ITALIC */
				case 52:	/* EM */
					if (!(options & GTK_IMHTML_NO_FORMATTING)) {
						gtk_text_buffer_insert(imhtml->text_buffer, iter, ws, wpos);
						ws[0] = '\0'; wpos = 0;
						if ((italics == 0) && (imhtml->format_functions & GTK_IMHTML_ITALIC))
							gtk_imhtml_toggle_italic(imhtml);
						italics++;
					}
					break;
				case 7:		/* /I */
				case 8:		/* /ITALIC */
				case 53:	/* /EM */
					if (!(options & GTK_IMHTML_NO_FORMATTING)) {
						gtk_text_buffer_insert(imhtml->text_buffer, iter, ws, wpos);
						ws[0] = '\0'; wpos = 0;
						if (italics) {
							italics--;
							if ((italics == 0) && (imhtml->format_functions & GTK_IMHTML_ITALIC) && !imhtml->wbfo)
								gtk_imhtml_toggle_italic(imhtml);
						}
					}
					break;
				case 9:		/* U */
				case 10:	/* UNDERLINE */
					if (!(options & GTK_IMHTML_NO_FORMATTING)) {
						gtk_text_buffer_insert(imhtml->text_buffer, iter, ws, wpos);
						ws[0] = '\0'; wpos = 0;
						if ((underline == 0) && (imhtml->format_functions & GTK_IMHTML_UNDERLINE))
							gtk_imhtml_toggle_underline(imhtml);
						underline++;
					}
					break;
				case 11:	/* /U */
				case 12:	/* /UNDERLINE */
					if (!(options & GTK_IMHTML_NO_FORMATTING)) {
						gtk_text_buffer_insert(imhtml->text_buffer, iter, ws, wpos);
						ws[0] = '\0'; wpos = 0;
						if (underline) {
							underline--;
							if ((underline == 0) && (imhtml->format_functions & GTK_IMHTML_UNDERLINE) && !imhtml->wbfo)
								gtk_imhtml_toggle_underline(imhtml);
						}
					}
					break;
				case 13:	/* S */
				case 14:	/* STRIKE */
					gtk_text_buffer_insert(imhtml->text_buffer, iter, ws, wpos);
					ws[0] = '\0'; wpos = 0;
					if ((strike == 0) && (imhtml->format_functions & GTK_IMHTML_STRIKE))
						gtk_imhtml_toggle_strike(imhtml);
					strike++;
					break;
				case 15:	/* /S */
				case 16:	/* /STRIKE */
					gtk_text_buffer_insert(imhtml->text_buffer, iter, ws, wpos);
					ws[0] = '\0'; wpos = 0;
					if (strike)
						strike--;
					if ((strike == 0) && (imhtml->format_functions & GTK_IMHTML_STRIKE) && !imhtml->wbfo)
						gtk_imhtml_toggle_strike(imhtml);
					break;
				case 17:	/* SUB */
					/* FIXME: reimpliment this */
					sub++;
					break;
				case 18:	/* /SUB */
					/* FIXME: reimpliment this */
					if (sub)
						sub--;
					break;
				case 19:	/* SUP */
					/* FIXME: reimplement this */
					sup++;
				break;
				case 20:	/* /SUP */
					/* FIXME: reimplement this */
					if (sup)
						sup--;
					break;
				case 21:	/* PRE */
					/* FIXME: reimplement this */
					pre++;
					break;
				case 22:	/* /PRE */
					/* FIXME: reimplement this */
					if (pre)
						pre--;
					break;
				case 23:	/* TITLE */
					/* FIXME: what was this supposed to do anyway? */
					title++;
					break;
				case 24:	/* /TITLE */
					/* FIXME: make this undo whatever 23 was supposed to do */
					if (title) {
						if (options & GTK_IMHTML_NO_TITLE) {
							wpos = 0;
							ws [wpos] = '\0';
						}
						title--;
					}
					break;
				case 25:	/* BR */
				case 58:	/* BR/ */
				case 61:	/* BR (opt) */
					ws[wpos] = '\n';
					wpos++;
					br = TRUE;
					break;
				case 26:        /* HR */
				case 42:        /* HR (opt) */
				{
					int minus;
					struct scalable_data *sd = g_new(struct scalable_data, 1);

					ws[wpos++] = '\n';
					gtk_text_buffer_insert(imhtml->text_buffer, iter, ws, wpos);

					sd->scalable = scalable = gtk_imhtml_hr_new();
					sd->mark = gtk_text_buffer_create_mark(imhtml->text_buffer, NULL, iter, TRUE);
					gtk_text_view_get_visible_rect(GTK_TEXT_VIEW(imhtml), &rect);
					scalable->add_to(scalable, imhtml, iter);
					minus = gtk_text_view_get_left_margin(GTK_TEXT_VIEW(imhtml)) +
					        gtk_text_view_get_right_margin(GTK_TEXT_VIEW(imhtml));
					scalable->scale(scalable, rect.width - minus, rect.height);
					imhtml->scalables = g_list_append(imhtml->scalables, sd);
					ws[0] = '\0'; wpos = 0;
					ws[wpos++] = '\n';

					break;
				}
				case 27:	/* /FONT */
					if (fonts && !imhtml->wbfo) {
						GtkIMHtmlFontDetail *font = fonts->data;
						gtk_text_buffer_insert(imhtml->text_buffer, iter, ws, wpos);
						ws[0] = '\0'; wpos = 0;
						/* NEW_BIT (NEW_TEXT_BIT); */

						if (font->face && (imhtml->format_functions & GTK_IMHTML_FACE)) {
							gtk_imhtml_toggle_fontface(imhtml, NULL);
						}
						g_free (font->face);
						if (font->fore && (imhtml->format_functions & GTK_IMHTML_FORECOLOR)) {
							gtk_imhtml_toggle_forecolor(imhtml, NULL);
						}
						g_free (font->fore);
						if (font->back && (imhtml->format_functions & GTK_IMHTML_BACKCOLOR)) {
							gtk_imhtml_toggle_backcolor(imhtml, NULL);
						}
						g_free (font->back);
						g_free (font->sml);

						if ((font->size != 3) && (imhtml->format_functions & (GTK_IMHTML_GROW|GTK_IMHTML_SHRINK)))
							gtk_imhtml_font_set_size(imhtml, 3);

						fonts = g_slist_remove (fonts, font);
						g_free(font);

						if (fonts) {
							GtkIMHtmlFontDetail *font = fonts->data;

							if (font->face && (imhtml->format_functions & GTK_IMHTML_FACE))
								gtk_imhtml_toggle_fontface(imhtml, font->face);
							if (font->fore && (imhtml->format_functions & GTK_IMHTML_FORECOLOR))
								gtk_imhtml_toggle_forecolor(imhtml, font->fore);
							if (font->back && (imhtml->format_functions & GTK_IMHTML_BACKCOLOR))
								gtk_imhtml_toggle_backcolor(imhtml, font->back);
							if ((font->size != 3) && (imhtml->format_functions & (GTK_IMHTML_GROW|GTK_IMHTML_SHRINK)))
								gtk_imhtml_font_set_size(imhtml, font->size);
						}
					}
						break;
				case 28:        /* /A    */
					gtk_text_buffer_insert(imhtml->text_buffer, iter, ws, wpos);
					gtk_imhtml_toggle_link(imhtml, NULL);
					ws[0] = '\0'; wpos = 0;
					break;

				case 29:	/* P */
				case 30:	/* /P */
				case 31:	/* H3 */
				case 32:	/* /H3 */
				case 33:	/* HTML */
				case 34:	/* /HTML */
				case 35:	/* BODY */
					break;
				case 36:	/* /BODY */
					gtk_text_buffer_insert(imhtml->text_buffer, iter, ws, wpos);
					ws[0] = '\0'; wpos = 0;
					gtk_imhtml_toggle_background(imhtml, NULL);
					break;
				case 37:	/* FONT */
				case 38:	/* HEAD */
				case 39:	/* /HEAD */
				case 40:	/* BINARY */
				case 41:	/* /BINARY */
					break;
				case 43:	/* FONT (opt) */
					{
						gchar *color, *back, *face, *size, *sml;
						GtkIMHtmlFontDetail *font, *oldfont = NULL;
						color = gtk_imhtml_get_html_opt (tag, "COLOR=");
						back = gtk_imhtml_get_html_opt (tag, "BACK=");
						face = gtk_imhtml_get_html_opt (tag, "FACE=");
						size = gtk_imhtml_get_html_opt (tag, "SIZE=");
						sml = gtk_imhtml_get_html_opt (tag, "SML=");
						if (!(color || back || face || size || sml))
							break;

						gtk_text_buffer_insert(imhtml->text_buffer, iter, ws, wpos);
						ws[0] = '\0'; wpos = 0;

						font = g_new0 (GtkIMHtmlFontDetail, 1);
						if (fonts)
							oldfont = fonts->data;

						if (color && !(options & GTK_IMHTML_NO_COLOURS) && (imhtml->format_functions & GTK_IMHTML_FORECOLOR)) {
							font->fore = color;
							gtk_imhtml_toggle_forecolor(imhtml, font->fore);
						} else
							g_free(color);

						if (back && !(options & GTK_IMHTML_NO_COLOURS) && (imhtml->format_functions & GTK_IMHTML_BACKCOLOR)) {
							font->back = back;
							gtk_imhtml_toggle_backcolor(imhtml, font->back);
						} else
							g_free(back);

						if (face && !(options & GTK_IMHTML_NO_FONTS) && (imhtml->format_functions & GTK_IMHTML_FACE)) {
							font->face = face;
							gtk_imhtml_toggle_fontface(imhtml, font->face);
						} else
							g_free(face);

						if (sml)
							font->sml = sml;
						else {
							g_free(sml);
							if (oldfont && oldfont->sml)
								font->sml = g_strdup(oldfont->sml);
						}

						if (size && !(options & GTK_IMHTML_NO_SIZES) && (imhtml->format_functions & (GTK_IMHTML_GROW|GTK_IMHTML_SHRINK))) {
							if (*size == '+') {
								sscanf (size + 1, "%hd", &font->size);
								font->size += 3;
							} else if (*size == '-') {
								sscanf (size + 1, "%hd", &font->size);
								font->size = MAX (0, 3 - font->size);
							} else if (isdigit (*size)) {
								sscanf (size, "%hd", &font->size);
							}
							if (font->size > 100)
								font->size = 100;
						} else if (oldfont)
							font->size = oldfont->size;
						else
							font->size = 3;
						if ((imhtml->format_functions & (GTK_IMHTML_GROW|GTK_IMHTML_SHRINK)) && (font->size != 3 || (oldfont && oldfont->size == 3)))
							gtk_imhtml_font_set_size(imhtml, font->size);
						g_free(size);
						fonts = g_slist_prepend (fonts, font);
					}
					break;
				case 44:	/* BODY (opt) */
					if (!(options & GTK_IMHTML_NO_COLOURS)) {
						char *bgcolor = gtk_imhtml_get_html_opt (tag, "BGCOLOR=");
						if (bgcolor && (imhtml->format_functions & GTK_IMHTML_BACKCOLOR)) {
							gtk_text_buffer_insert(imhtml->text_buffer, iter, ws, wpos);
							ws[0] = '\0'; wpos = 0;
							/* NEW_BIT(NEW_TEXT_BIT); */
							g_free(bg);
							bg = bgcolor;
							gtk_imhtml_toggle_background(imhtml, bg);
						} else
							g_free(bgcolor);
					}
					break;
				case 45:	/* A (opt) */
					{
						gchar *href = gtk_imhtml_get_html_opt (tag, "HREF=");
						if (href && (imhtml->format_functions & GTK_IMHTML_LINK)) {
							gtk_text_buffer_insert(imhtml->text_buffer, iter, ws, wpos);
							ws[0] = '\0'; wpos = 0;
							gtk_imhtml_toggle_link(imhtml, href);
						}
						g_free(href);
					}
					break;
				case 46:	/* IMG (opt) */
				case 59:	/* IMG */
					{
						char *id;

						gtk_text_buffer_insert(imhtml->text_buffer, iter, ws, wpos);
						ws[0] = '\0'; wpos = 0;

						if (!(imhtml->format_functions & GTK_IMHTML_IMAGE))
							break;

						id = gtk_imhtml_get_html_opt(tag, "ID=");
						if (id) {
							gtk_imhtml_insert_image_at_iter(imhtml, atoi(id), iter);
							g_free(id);
						} else {
							char *src, *alt;
							src = gtk_imhtml_get_html_opt(tag, "SRC=");
							alt = gtk_imhtml_get_html_opt(tag, "ALT=");
							if (src) {
								gtk_imhtml_toggle_link(imhtml, src);
								gtk_text_buffer_insert(imhtml->text_buffer, iter, alt ? alt : src, -1);
								gtk_imhtml_toggle_link(imhtml, NULL);
							}
							g_free (src);
							g_free (alt);
						}
						break;
					}
				case 47:	/* P (opt) */
				case 48:	/* H3 (opt) */
				case 49:	/* HTML (opt) */
				case 50:	/* CITE */
				case 51:	/* /CITE */
				case 56:	/* SPAN (opt) */
					/* Inline CSS Support - Douglas Thrift
					 *
					 * color
					 * background
					 * font-family
					 * font-size
					 * text-decoration: underline
					 * font-weight: bold
					 * direction: rtl
					 * text-align: right
					 *
					 * TODO:
					 * background-color
					 * font-style
					 */
					{
						gchar *style, *color, *background, *family, *size, *direction, *alignment;
						gchar *textdec, *weight;
						GtkIMHtmlFontDetail *font, *oldfont = NULL;
						style = gtk_imhtml_get_html_opt (tag, "style=");

						if (!style) break;

						color = purple_markup_get_css_property (style, "color");
						background = purple_markup_get_css_property (style, "background");
						family = purple_markup_get_css_property (style, "font-family");
						size = purple_markup_get_css_property (style, "font-size");
						textdec = purple_markup_get_css_property (style, "text-decoration");
						weight = purple_markup_get_css_property (style, "font-weight");
						direction = purple_markup_get_css_property (style, "direction");
						alignment = purple_markup_get_css_property (style, "text-align");


						if (!(color || family || size || background || textdec || weight || direction || alignment)) {
							g_free(style);
							break;
						}


						gtk_text_buffer_insert(imhtml->text_buffer, iter, ws, wpos);
						ws[0] = '\0'; wpos = 0;
						/* NEW_BIT (NEW_TEXT_BIT); */

						/* Bi-Directional text support */
						if (direction && (!g_ascii_strncasecmp(direction, "RTL", 3))) {
							rtl_direction = TRUE;
							/* insert RLE character to set direction */
							ws[wpos++]  = 0xE2;
							ws[wpos++]  = 0x80;
							ws[wpos++]  = 0xAB;
							ws[wpos]  = '\0';
							gtk_text_buffer_insert(imhtml->text_buffer, iter, ws, wpos);
							ws[0] = '\0'; wpos = 0;
						}
						g_free(direction);

						if (alignment && (!g_ascii_strncasecmp(alignment, "RIGHT", 5))) {
							align_right = TRUE;
							align_line = gtk_text_iter_get_line(iter);
						}
						g_free(alignment);

						font = g_new0 (GtkIMHtmlFontDetail, 1);
						if (fonts)
							oldfont = fonts->data;

						if (color && !(options & GTK_IMHTML_NO_COLOURS) && (imhtml->format_functions & GTK_IMHTML_FORECOLOR)) {
							font->fore = parse_css_color(color);
							gtk_imhtml_toggle_forecolor(imhtml, font->fore);
						} else {
							if (oldfont && oldfont->fore)
								font->fore = g_strdup(oldfont->fore);
							g_free(color);
						}

						if (background && !(options & GTK_IMHTML_NO_COLOURS) && (imhtml->format_functions & GTK_IMHTML_BACKCOLOR)) {
							font->back = parse_css_color(background);
							gtk_imhtml_toggle_backcolor(imhtml, font->back);
						} else {
							if (oldfont && oldfont->back)
								font->back = g_strdup(oldfont->back);
							g_free(background);
						}

						if (family && !(options & GTK_IMHTML_NO_FONTS) && (imhtml->format_functions & GTK_IMHTML_FACE)) {
							font->face = family;
							gtk_imhtml_toggle_fontface(imhtml, font->face);
						} else {
							if (oldfont && oldfont->face)
								font->face = g_strdup(oldfont->face);
							g_free(family);
						}
						if (font->face && (atoi(font->face) > 100)) {
							/* WTF is this? */
							/* Maybe it sets a max size on the font face?  I seem to
							 * remember bad things happening if the font size was
							 * 2 billion */
							g_free(font->face);
							font->face = g_strdup("100");
						}

						if (oldfont && oldfont->sml)
							font->sml = g_strdup(oldfont->sml);

						if (size && !(options & GTK_IMHTML_NO_SIZES) && (imhtml->format_functions & (GTK_IMHTML_SHRINK|GTK_IMHTML_GROW))) {
							if (g_ascii_strcasecmp(size, "xx-small") == 0)
								font->size = 1;
							else if (g_ascii_strcasecmp(size, "smaller") == 0
								  || g_ascii_strcasecmp(size, "x-small") == 0)
								font->size = 2;
							else if (g_ascii_strcasecmp(size, "medium") == 0)
								font->size = 3;
							else if (g_ascii_strcasecmp(size, "large") == 0
								  || g_ascii_strcasecmp(size, "larger") == 0)
								font->size = 4;
							else if (g_ascii_strcasecmp(size, "x-large") == 0)
								font->size = 5;
							else if (g_ascii_strcasecmp(size, "xx-large") == 0)
								font->size = 6;

							/*
							 * TODO: Handle other values, like percentages, or
							 * lengths specified as em, ex, px, in, cm, mm, pt
							 * or pc.  Or even better, use an actual HTML
							 * renderer like webkit.
							 */
							if (font->size > 0)
							    gtk_imhtml_font_set_size(imhtml, font->size);
						}
						else if (oldfont)
						{
						    font->size = oldfont->size;
						}

						if (oldfont)
						{
						    font->underline = oldfont->underline;
						}
						if (textdec && font->underline != 1
							&& g_ascii_strcasecmp(textdec, "underline") == 0
							&& (imhtml->format_functions & GTK_IMHTML_UNDERLINE)
							&& !(options & GTK_IMHTML_NO_FORMATTING))
						{
						    gtk_imhtml_toggle_underline(imhtml);
						    font->underline = 1;
						}

						if (oldfont)
						{
						    font->strike = oldfont->strike;
						}
						if (textdec && font->strike != 1
							&& g_ascii_strcasecmp(textdec, "line-through") == 0
							&& (imhtml->format_functions & GTK_IMHTML_STRIKE)
							&& !(options & GTK_IMHTML_NO_FORMATTING))
						{
						    gtk_imhtml_toggle_strike(imhtml);
						    font->strike = 1;
						}
						g_free(textdec);

						if (oldfont)
						{
							font->bold = oldfont->bold;
						}
						if (weight)
						{
							if(!g_ascii_strcasecmp(weight, "normal")) {
								font->bold = 0;
							} else if(!g_ascii_strcasecmp(weight, "bold")) {
								font->bold = 1;
							} else if(!g_ascii_strcasecmp(weight, "bolder")) {
								font->bold++;
							} else if(!g_ascii_strcasecmp(weight, "lighter")) {
								if(font->bold > 0)
									font->bold--;
							} else {
								int num = atoi(weight);
								if(num >= 700)
									font->bold = 1;
								else
									font->bold = 0;
							}
							if (((font->bold && oldfont && !oldfont->bold) || (oldfont && oldfont->bold && !font->bold) || (font->bold && !oldfont)) && !(options & GTK_IMHTML_NO_FORMATTING))
							{
								gtk_imhtml_toggle_bold(imhtml);
							}
							g_free(weight);
						}

						g_free(style);
						g_free(size);
						fonts = g_slist_prepend (fonts, font);
					}
					break;
				case 57:	/* /SPAN */
					/* Inline CSS Support - Douglas Thrift */
					if (fonts && !imhtml->wbfo) {
						GtkIMHtmlFontDetail *oldfont = NULL;
						GtkIMHtmlFontDetail *font = fonts->data;
						gtk_text_buffer_insert(imhtml->text_buffer, iter, ws, wpos);
						ws[0] = '\0'; wpos = 0;
						/* NEW_BIT (NEW_TEXT_BIT); */
						fonts = g_slist_remove (fonts, font);
						if (fonts)
						    oldfont = fonts->data;

						if (!oldfont) {
							gtk_imhtml_font_set_size(imhtml, 3);
							if (font->underline && !(options & GTK_IMHTML_NO_FORMATTING))
							    gtk_imhtml_toggle_underline(imhtml);
							if (font->strike && !(options & GTK_IMHTML_NO_FORMATTING))
							    gtk_imhtml_toggle_strike(imhtml);
							if (font->bold && !(options & GTK_IMHTML_NO_FORMATTING))
								gtk_imhtml_toggle_bold(imhtml);
							if (!(options & GTK_IMHTML_NO_FONTS))
								gtk_imhtml_toggle_fontface(imhtml, NULL);
							if (!(options & GTK_IMHTML_NO_COLOURS))
								gtk_imhtml_toggle_forecolor(imhtml, NULL);
							if (!(options & GTK_IMHTML_NO_COLOURS))
								gtk_imhtml_toggle_backcolor(imhtml, NULL);
						}
						else
						{

							if ((font->size != oldfont->size) && !(options & GTK_IMHTML_NO_SIZES))
							    gtk_imhtml_font_set_size(imhtml, oldfont->size);

							if ((font->underline != oldfont->underline) && !(options & GTK_IMHTML_NO_FORMATTING))
							    gtk_imhtml_toggle_underline(imhtml);

							if ((font->strike != oldfont->strike) && !(options & GTK_IMHTML_NO_FORMATTING))
							    gtk_imhtml_toggle_strike(imhtml);

							if (((font->bold && !oldfont->bold) || (oldfont->bold && !font->bold)) && !(options & GTK_IMHTML_NO_FORMATTING))
							    gtk_imhtml_toggle_bold(imhtml);

							if (font->face && (!oldfont->face || strcmp(font->face, oldfont->face) != 0) && !(options & GTK_IMHTML_NO_FONTS))
							    gtk_imhtml_toggle_fontface(imhtml, oldfont->face);

							if (font->fore && (!oldfont->fore || strcmp(font->fore, oldfont->fore) != 0) && !(options & GTK_IMHTML_NO_COLOURS))
							    gtk_imhtml_toggle_forecolor(imhtml, oldfont->fore);

							if (font->back && (!oldfont->back || strcmp(font->back, oldfont->back) != 0) && !(options & GTK_IMHTML_NO_COLOURS))
							    gtk_imhtml_toggle_backcolor(imhtml, oldfont->back);
						}

						g_free (font->face);
						g_free (font->fore);
						g_free (font->back);
						g_free (font->sml);

						g_free (font);
					}
					break;
				case 60:    /* SPAN */
					break;
				case 62:	/* comment */
					/* NEW_BIT (NEW_TEXT_BIT); */
					ws[wpos] = '\0';

					gtk_text_buffer_insert(imhtml->text_buffer, iter, ws, wpos);

#if FALSE
					wpos = g_snprintf (ws, len, "%s", tag);
					gtk_text_buffer_insert_with_tags_by_name(imhtml->text_buffer, iter, ws, wpos, "comment", NULL);
#else
					if (imhtml->show_comments && !(options & GTK_IMHTML_NO_COMMENTS)) {
						wpos = g_snprintf (ws, len, "%s", tag);
						gtk_text_buffer_insert_with_tags_by_name(imhtml->text_buffer, iter, ws, wpos, "comment", NULL);
					}
#endif
					ws[0] = '\0'; wpos = 0;

					/* NEW_BIT (NEW_COMMENT_BIT); */
					break;
				default:
					break;
				}
			c += tlen;
			pos += tlen;
			g_free(tag); /* This was allocated back in VALID_TAG() */
		} else if (imhtml->edit.link == NULL &&
				!(options & GTK_IMHTML_NO_SMILEY) &&
				gtk_imhtml_is_smiley(imhtml, fonts, c, &smilelen)) {
			GtkIMHtmlFontDetail *fd;
			gchar *sml = NULL;

			br = FALSE;

			if (fonts) {
				fd = fonts->data;
				sml = fd->sml;
			}
			if (!sml)
				sml = imhtml->protocol_name;

			gtk_text_buffer_insert(imhtml->text_buffer, iter, ws, wpos);
			wpos = g_snprintf (ws, smilelen + 1, "%s", c);

			gtk_imhtml_insert_smiley_at_iter(imhtml, sml, ws, iter);

			c += smilelen;
			pos += smilelen;
			wpos = 0;
			ws[0] = 0;
		} else if (*c == '&' && (amp = purple_markup_unescape_entity(c, &tlen))) {
			br = FALSE;
			while(*amp) {
				ws [wpos++] = *amp++;
			}
			c += tlen;
			pos += tlen;
		} else if (*c == '\n') {
			if (!(options & GTK_IMHTML_NO_NEWLINE)) {
				ws[wpos] = '\n';
				wpos++;
				gtk_text_buffer_insert(imhtml->text_buffer, iter, ws, wpos);
				ws[0] = '\0'; wpos = 0;
				/* NEW_BIT (NEW_TEXT_BIT); */
			} else if (!br) {  /* Don't insert a space immediately after an HTML break */
				/* A newline is defined by HTML as whitespace, which means we have to replace it with a word boundary.
				 * word breaks vary depending on the language used, so the correct thing to do is to use Pango to determine
				 * what language this is, determine the proper word boundary to use, and insert that. I'm just going to insert
				 * a space instead.  What are the non-English speakers going to do?  Complain in a language I'll understand?
				 * Bu-wahaha! */
				ws[wpos] = ' ';
				wpos++;
				gtk_text_buffer_insert(imhtml->text_buffer, iter, ws, wpos);
				ws[0] = '\0'; wpos = 0;
			}
			c++;
			pos++;
		} else if ((pos == 0 || wpos == 0 || isspace(*(c - 1))) &&
		           (len_protocol = gtk_imhtml_is_protocol(c)) > 0 &&
				   c[len_protocol] && !isspace(c[len_protocol]) &&
				   (c[len_protocol] != '<' || !gtk_imhtml_is_tag(c + 1, NULL, NULL, NULL))) {
			br = FALSE;
			if (wpos > 0) {
				gtk_text_buffer_insert(imhtml->text_buffer, iter, ws, wpos);
				ws[0] = '\0'; wpos = 0;
			}
			while (len_protocol--) {
				/* Skip the next len_protocol characters, but
				 * make sure they're copied into the ws array.
				 */
				ws [wpos++] = *c++;
				pos++;
			}
			if (!imhtml->edit.link && (imhtml->format_functions & GTK_IMHTML_LINK)) {
				while (*c && !isspace((int)*c) &&
						(*c != '<' || !gtk_imhtml_is_tag(c + 1, NULL, NULL, NULL))) {
					if (*c == '&' && (amp = purple_markup_unescape_entity(c, &tlen))) {
						while (*amp)
							ws[wpos++] = *amp++;
						c += tlen;
						pos += tlen;
					} else {
						ws [wpos++] = *c++;
						pos++;
					}
				}
				ws[wpos] = '\0';
				gtk_imhtml_toggle_link(imhtml, ws);
				gtk_text_buffer_insert(imhtml->text_buffer, iter, ws, wpos);
				ws[0] = '\0'; wpos = 0;
				gtk_imhtml_toggle_link(imhtml, NULL);
			}
		} else if (*c) {
			br = FALSE;
			ws [wpos++] = *c++;
			pos++;
		} else {
			break;
		}
	}
	gtk_text_buffer_insert(imhtml->text_buffer, iter, ws, wpos);
	ws[0] = '\0'; wpos = 0;

	/* NEW_BIT(NEW_TEXT_BIT); */

	if(align_right) {
		/* insert RLM+LRM at beginning of the line to set alignment */
		GtkTextIter line_iter;
		line_iter = *iter;
		gtk_text_iter_set_line(&line_iter, align_line);
		/* insert RLM character to set alignment */
		ws[wpos++]  = 0xE2;
		ws[wpos++]  = 0x80;
		ws[wpos++]  = 0x8F;

		if (!rtl_direction)
		{
			/* insert LRM character to set direction */
			/* (alignment=right and direction=LTR) */
			ws[wpos++]  = 0xE2;
			ws[wpos++]  = 0x80;
			ws[wpos++]  = 0x8E;
		}

		ws[wpos]  = '\0';
		gtk_text_buffer_insert(imhtml->text_buffer, &line_iter, ws, wpos);
		gtk_text_buffer_get_end_iter(gtk_text_iter_get_buffer(&line_iter), iter);
		ws[0] = '\0'; wpos = 0;
	}

	while (fonts) {
		GtkIMHtmlFontDetail *font = fonts->data;
		fonts = g_slist_remove (fonts, font);
		g_free (font->face);
		g_free (font->fore);
		g_free (font->back);
		g_free (font->sml);
		g_free (font);
	}

	g_free(ws);
	g_free(bg);

	if (!imhtml->wbfo)
		gtk_imhtml_close_tags(imhtml, iter);

	object = g_object_ref(G_OBJECT(imhtml));
	g_signal_emit(object, signals[UPDATE_FORMAT], 0);
	g_object_unref(object);

	gtk_text_buffer_end_user_action(imhtml->text_buffer);
}

void gtk_imhtml_remove_smileys(GtkIMHtml *imhtml)
{
	g_hash_table_destroy(imhtml->smiley_data);
	gtk_smiley_tree_destroy(imhtml->default_smilies);
	imhtml->smiley_data = g_hash_table_new_full(g_str_hash, g_str_equal,
			g_free, (GDestroyNotify)gtk_smiley_tree_destroy);
	imhtml->default_smilies = gtk_smiley_tree_new();
}

void       gtk_imhtml_show_comments    (GtkIMHtml        *imhtml,
					gboolean          show)
{
#if FALSE
	GtkTextTag *tag;
	tag = gtk_text_tag_table_lookup(gtk_text_buffer_get_tag_table(imhtml->text_buffer), "comment");
	if (tag)
		g_object_set(G_OBJECT(tag), "invisible", !show, NULL);
#endif
	imhtml->show_comments = show;
}

const char *
gtk_imhtml_get_protocol_name(GtkIMHtml *imhtml) {
	return imhtml->protocol_name;
}

void
gtk_imhtml_set_protocol_name(GtkIMHtml *imhtml, const gchar *protocol_name) {
	g_free(imhtml->protocol_name);
	imhtml->protocol_name = g_strdup(protocol_name);
}

void
gtk_imhtml_delete(GtkIMHtml *imhtml, GtkTextIter *start, GtkTextIter *end) {
	GList *l;
	GSList *sl;
	GtkTextIter i, i_s, i_e;
	GObject *object = g_object_ref(G_OBJECT(imhtml));

	if (start == NULL) {
		gtk_text_buffer_get_start_iter(imhtml->text_buffer, &i_s);
		start = &i_s;
	}

	if (end == NULL) {
		gtk_text_buffer_get_end_iter(imhtml->text_buffer, &i_e);
		end = &i_e;
	}

	l = imhtml->scalables;
	while (l) {
		GList *next = l->next;
		struct scalable_data *sd = l->data;
		gtk_text_buffer_get_iter_at_mark(imhtml->text_buffer,
			&i, sd->mark);
		if (gtk_text_iter_in_range(&i, start, end)) {
			GtkIMHtmlScalable *scale = GTK_IMHTML_SCALABLE(sd->scalable);
			scale->free(scale);
			g_free(sd);
			imhtml->scalables = g_list_delete_link(imhtml->scalables, l);
		}
		l = next;
	}

	sl = imhtml->im_images;
	while (sl) {
		GSList *next = sl->next;
		struct im_image_data *img_data = sl->data;
		gtk_text_buffer_get_iter_at_mark(imhtml->text_buffer,
			&i, img_data->mark);
		if (gtk_text_iter_in_range(&i, start, end)) {
			if (imhtml->funcs->image_unref)
				imhtml->funcs->image_unref(img_data->id);
			imhtml->im_images = g_slist_delete_link(imhtml->im_images, sl);
			g_free(img_data);
		}
		sl = next;
	}
	gtk_text_buffer_delete(imhtml->text_buffer, start, end);

	g_object_set_data(G_OBJECT(imhtml), "gtkimhtml_numsmileys_total", GINT_TO_POINTER(0));

	g_object_unref(object);
}

void gtk_imhtml_page_up (GtkIMHtml *imhtml)
{
	GdkRectangle rect;
	GtkTextIter iter;

	gtk_text_view_get_visible_rect(GTK_TEXT_VIEW(imhtml), &rect);
	gtk_text_view_get_iter_at_location(GTK_TEXT_VIEW(imhtml), &iter, rect.x,
									   rect.y - rect.height);
	gtk_text_view_scroll_to_iter(GTK_TEXT_VIEW(imhtml), &iter, 0, TRUE, 0, 0);

}
void gtk_imhtml_page_down (GtkIMHtml *imhtml)
{
	GdkRectangle rect;
	GtkTextIter iter;

	gtk_text_view_get_visible_rect(GTK_TEXT_VIEW(imhtml), &rect);
	gtk_text_view_get_iter_at_location(GTK_TEXT_VIEW(imhtml), &iter, rect.x,
									   rect.y + rect.height);
	gtk_text_view_scroll_to_iter(GTK_TEXT_VIEW(imhtml), &iter, 0, TRUE, 0, 0);
}

/**
 * Destroys and frees a GTK+ IM/HTML scalable image.
 *
 * @param scale The GTK+ IM/HTML scalable.
 */
static void gtk_imhtml_image_free(GtkIMHtmlScalable *scale)
{
	GtkIMHtmlImage *image = (GtkIMHtmlImage *)scale;

	g_object_unref(image->pixbuf);
	g_free(image->filename);
	if (image->filesel)
		gtk_widget_destroy(image->filesel);
	g_free(scale);
}

/**
 * Destroys and frees a GTK+ IM/HTML scalable animation.
 *
 * @param scale The GTK+ IM/HTML scalable.
 */
static void gtk_imhtml_animation_free(GtkIMHtmlScalable *scale)
{
	GtkIMHtmlAnimation *animation = (GtkIMHtmlAnimation *)scale;

	if (animation->timer > 0)
		g_source_remove(animation->timer);
	if (animation->iter != NULL)
		g_object_unref(animation->iter);
	g_object_unref(animation->anim);

	gtk_imhtml_image_free(scale);
}

static void
image_save_yes_cb(GtkIMHtmlImageSave *save, const char *filename)
{
	GError *error = NULL;
	GtkIMHtmlImage *image = (GtkIMHtmlImage *)save->image;

	gtk_widget_destroy(image->filesel);
	image->filesel = NULL;

	if (save->data && save->datasize) {
		g_file_set_contents(filename, save->data, save->datasize, &error);
	} else {
		gchar *type = NULL;
		GSList *formats = gdk_pixbuf_get_formats();
		char *newfilename;

		while (formats) {
			GdkPixbufFormat *format = formats->data;
			gchar **extensions = gdk_pixbuf_format_get_extensions(format);
			gpointer p = extensions;

			while(gdk_pixbuf_format_is_writable(format) && extensions && extensions[0]){
				gchar *fmt_ext = extensions[0];
				const gchar* file_ext = filename + strlen(filename) - strlen(fmt_ext);

				if(!g_ascii_strcasecmp(fmt_ext, file_ext)){
					type = gdk_pixbuf_format_get_name(format);
					break;
				}

				extensions++;
			}

			g_strfreev(p);

			if (type)
				break;

			formats = formats->next;
		}

		g_slist_free(formats);

		/* If I can't find a valid type, I will just tell the user about it and then assume
		   it's a png */
		if (!type){
			char *basename, *tmp;
			char *dirname;
			GtkWidget *dialog = gtk_message_dialog_new_with_markup(NULL, 0, GTK_MESSAGE_ERROR, GTK_BUTTONS_OK,
							_("<span size='larger' weight='bold'>Unrecognized file type</span>\n\nDefaulting to PNG."));

			g_signal_connect_swapped(dialog, "response", G_CALLBACK (gtk_widget_destroy), dialog);
			gtk_widget_show(dialog);

			type = g_strdup("png");
			dirname = g_path_get_dirname(filename);
			basename = g_path_get_basename(filename);
			tmp = strrchr(basename, '.');
			if (tmp != NULL)
				tmp[0] = '\0';
			newfilename = g_strdup_printf("%s" G_DIR_SEPARATOR_S  "%s.png", dirname, basename);
			g_free(dirname);
			g_free(basename);
		} else {
			/*
			 * We're able to save the file in it's original format, so we
			 * can use the original file name.
			 */
			newfilename = g_strdup(filename);
		}

		gdk_pixbuf_save(image->pixbuf, newfilename, type, &error, NULL);

		g_free(newfilename);
		g_free(type);
	}

	if (error){
		GtkWidget *dialog = gtk_message_dialog_new_with_markup(NULL, 0, GTK_MESSAGE_ERROR, GTK_BUTTONS_OK,
				_("<span size='larger' weight='bold'>Error saving image</span>\n\n%s"), error->message);
		g_signal_connect_swapped(dialog, "response", G_CALLBACK (gtk_widget_destroy), dialog);
		gtk_widget_show(dialog);
		g_error_free(error);
	}
}

static void
image_save_check_if_exists_cb(GtkWidget *widget, gint response, GtkIMHtmlImageSave *save)
{
	gchar *filename;
	GtkIMHtmlImage *image = (GtkIMHtmlImage *)save->image;

	if (response != GTK_RESPONSE_ACCEPT) {
		gtk_widget_destroy(widget);
		image->filesel = NULL;
		return;
	}

	filename = gtk_file_chooser_get_filename(GTK_FILE_CHOOSER(widget));

	/*
	 * XXX - We should probably prompt the user to determine if they really
	 * want to overwrite the file or not.  However, I don't feel like doing
	 * that, so we're just always going to overwrite if the file exists.
	 */
	/*
	if (g_file_test(filename, G_FILE_TEST_EXISTS)) {
	} else
		image_save_yes_cb(image, filename);
	*/

	image_save_yes_cb(save, filename);

	g_free(filename);
}

static void
gtk_imhtml_image_save(GtkWidget *w, GtkIMHtmlImageSave *save)
{
	GtkIMHtmlImage *image = (GtkIMHtmlImage *)save->image;

	if (image->filesel != NULL) {
		gtk_window_present(GTK_WINDOW(image->filesel));
		return;
	}

	image->filesel = gtk_file_chooser_dialog_new(_("Save Image"),
						NULL,
						GTK_FILE_CHOOSER_ACTION_SAVE,
						GTK_STOCK_CANCEL, GTK_RESPONSE_CANCEL,
						GTK_STOCK_SAVE, GTK_RESPONSE_ACCEPT,
						NULL);
	gtk_dialog_set_default_response(GTK_DIALOG(image->filesel), GTK_RESPONSE_ACCEPT);
	if (image->filename != NULL)
		gtk_file_chooser_set_current_name(GTK_FILE_CHOOSER(image->filesel), image->filename);
	g_signal_connect(G_OBJECT(GTK_FILE_CHOOSER(image->filesel)), "response",
					 G_CALLBACK(image_save_check_if_exists_cb), save);

	gtk_widget_show(image->filesel);
}

static void
gtk_imhtml_custom_smiley_save(GtkWidget *w, GtkIMHtmlImageSave *save)
{
	GtkIMHtmlImage *image = (GtkIMHtmlImage *)save->image;

	/* Create an add dialog */
	PidginSmiley *editor = pidgin_smiley_edit(NULL, NULL);
	pidgin_smiley_editor_set_shortcut(editor, image->filename);
	pidgin_smiley_editor_set_image(editor, image->pixbuf);
	pidgin_smiley_editor_set_data(editor, save->data, save->datasize);
}

/*
 * So, um, AIM Direct IM lets you send any file, not just images.  You can
 * just insert a sound or a file or whatever in a conversation.  It's
 * basically like file transfer, except there is an icon to open the file
 * embedded in the conversation.  Someone should make the Purple core handle
 * all of that.
 */
static gboolean gtk_imhtml_image_clicked(GtkWidget *w, GdkEvent *event, GtkIMHtmlImageSave *save)
{
	GdkEventButton *event_button = (GdkEventButton *) event;
	GtkIMHtmlImage *image = (GtkIMHtmlImage *)save->image;

	if (event->type == GDK_BUTTON_RELEASE) {
		if(event_button->button == 3) {
			GtkWidget *img, *item, *menu;
			menu = gtk_menu_new();

			/* buttons and such */
			img = gtk_image_new_from_stock(GTK_STOCK_SAVE, GTK_ICON_SIZE_MENU);
			item = gtk_image_menu_item_new_with_mnemonic(_("_Save Image..."));
			gtk_image_menu_item_set_image(GTK_IMAGE_MENU_ITEM(item), img);
			g_signal_connect(G_OBJECT(item), "activate", G_CALLBACK(gtk_imhtml_image_save), save);
			gtk_menu_shell_append(GTK_MENU_SHELL(menu), item);

			/* Add menu item for adding custom smiley to local smileys */
			/* we only add the menu if the image is of "custom smiley size"
			  <= 96x96 pixels */
			if (image->width <= 96 && image->height <= 96) {
				img = gtk_image_new_from_stock(GTK_STOCK_ADD, GTK_ICON_SIZE_MENU);
				item = gtk_image_menu_item_new_with_mnemonic(_("_Add Custom Smiley..."));
				gtk_image_menu_item_set_image(GTK_IMAGE_MENU_ITEM(item), img);
				g_signal_connect(G_OBJECT(item), "activate",
								 G_CALLBACK(gtk_imhtml_custom_smiley_save), save);
				gtk_menu_shell_append(GTK_MENU_SHELL(menu), item);
			}

			gtk_widget_show_all(menu);
			gtk_menu_popup(GTK_MENU(menu), NULL, NULL, NULL, NULL,
							event_button->button, event_button->time);

			return TRUE;
		}
	}
	if(event->type == GDK_BUTTON_PRESS && event_button->button == 3)
		return TRUE; /* Clicking the right mouse button on a link shouldn't
						be caught by the regular GtkTextView menu */
	else
		return FALSE; /* Let clicks go through if we didn't catch anything */

}

/**
 * Rescales a GTK+ IM/HTML scalable image to a given size.
 *
 * @param scale  The GTK+ IM/HTML scalable.
 * @param width  The new width.
 * @param height The new height.
 */
static void gtk_imhtml_image_scale(GtkIMHtmlScalable *scale, int width, int height)
{
	GtkIMHtmlImage *im_image = (GtkIMHtmlImage *)scale;

	if (im_image->width > width || im_image->height > height) {
		double ratio_w, ratio_h, ratio;
		int new_h, new_w;
		GdkPixbuf *new_image = NULL;

		ratio_w = ((double)width - 2) / im_image->width;
		ratio_h = ((double)height - 2) / im_image->height;

		ratio = (ratio_w < ratio_h) ? ratio_w : ratio_h;

		new_w = (int)(im_image->width * ratio);
		new_h = (int)(im_image->height * ratio);

		new_image = gdk_pixbuf_scale_simple(im_image->pixbuf, new_w, new_h, GDK_INTERP_BILINEAR);
		gtk_image_set_from_pixbuf(im_image->image, new_image);
		g_object_unref(G_OBJECT(new_image));
	} else if (gdk_pixbuf_get_width(gtk_image_get_pixbuf(im_image->image)) != im_image->width) {
		/* Enough space to show the full-size of the image. */
		GdkPixbuf *new_image;

		new_image = gdk_pixbuf_scale_simple(im_image->pixbuf, im_image->width, im_image->height, GDK_INTERP_BILINEAR);
		gtk_image_set_from_pixbuf(im_image->image, new_image);
		g_object_unref(G_OBJECT(new_image));
	}
}

/**
 * Adds a GTK+ IM/HTML scalable image to a given GTK+ IM/HTML at a given iter.
 *
 * @param scale  The GTK+ IM/HTML scalable.
 * @param imhtml The GTK+ IM/HTML.
 * @param iter   The GtkTextIter at which to add the scalable.
 */
static void gtk_imhtml_image_add_to(GtkIMHtmlScalable *scale, GtkIMHtml *imhtml, GtkTextIter *iter)
{
	GtkIMHtmlImage *image = (GtkIMHtmlImage *)scale;
	GtkWidget *box = gtk_event_box_new();
	char *tag;
	GtkTextChildAnchor *anchor = gtk_text_buffer_create_child_anchor(imhtml->text_buffer, iter);
	GtkIMHtmlImageSave *save;

	gtk_container_add(GTK_CONTAINER(box), GTK_WIDGET(image->image));

	g_object_set(G_OBJECT(box), "visible-window", FALSE, NULL);

	gtk_widget_show(GTK_WIDGET(image->image));
	gtk_widget_show(box);

	tag = g_strdup_printf("<IMG ID=\"%d\">", image->id);
	g_object_set_data_full(G_OBJECT(anchor), "gtkimhtml_htmltext", tag, g_free);
	g_object_set_data(G_OBJECT(anchor), "gtkimhtml_plaintext", "[Image]");

	gtk_text_view_add_child_at_anchor(GTK_TEXT_VIEW(imhtml), box, anchor);

	save = g_new0(GtkIMHtmlImageSave, 1);
	save->image = scale;
	g_signal_connect(G_OBJECT(box), "event", G_CALLBACK(gtk_imhtml_image_clicked), save);
	g_object_set_data_full(G_OBJECT(box), "image-save-data", save, (GDestroyNotify)g_free);
}

/**
 * Creates and returns a new GTK+ IM/HTML scalable object with an image.
 *
 * @param img      A GdkPixbuf of the image to add.
 * @param filename The filename to associate with the image.
 * @param id       The id to associate with the image.
 *
 * @return A new IM/HTML Scalable object with an image.
 */
static GtkIMHtmlScalable *gtk_imhtml_image_new(GdkPixbuf *img, const gchar *filename, int id)
{
	GtkIMHtmlImage *im_image = g_malloc(sizeof(GtkIMHtmlImage));

	GTK_IMHTML_SCALABLE(im_image)->scale = gtk_imhtml_image_scale;
	GTK_IMHTML_SCALABLE(im_image)->add_to = gtk_imhtml_image_add_to;
	GTK_IMHTML_SCALABLE(im_image)->free = gtk_imhtml_image_free;

	im_image->pixbuf = img;
	im_image->image = GTK_IMAGE(gtk_image_new_from_pixbuf(im_image->pixbuf));
	im_image->width = gdk_pixbuf_get_width(img);
	im_image->height = gdk_pixbuf_get_height(img);
	im_image->mark = NULL;
	im_image->filename = g_strdup(filename);
	im_image->id = id;
	im_image->filesel = NULL;

	g_object_ref(img);
	return GTK_IMHTML_SCALABLE(im_image);
}

static gboolean
animate_image_cb(gpointer data)
{
	GtkIMHtmlImage *im_image;
	int width, height;
	int delay;

	im_image = data;

	/* Update the pointer to this GdkPixbuf frame of the animation */
	if (gdk_pixbuf_animation_iter_advance(GTK_IMHTML_ANIMATION(im_image)->iter, NULL)) {
		GdkPixbuf *pb = gdk_pixbuf_animation_iter_get_pixbuf(GTK_IMHTML_ANIMATION(im_image)->iter);
		g_object_unref(G_OBJECT(im_image->pixbuf));
		im_image->pixbuf = gdk_pixbuf_copy(pb);

		/* Update the displayed GtkImage */
		width = gdk_pixbuf_get_width(gtk_image_get_pixbuf(im_image->image));
		height = gdk_pixbuf_get_height(gtk_image_get_pixbuf(im_image->image));
		if (width > 0 && height > 0)
		{
			/* Need to scale the new frame to the same size as the old frame */
			GdkPixbuf *tmp;
			tmp = gdk_pixbuf_scale_simple(im_image->pixbuf, width, height, GDK_INTERP_BILINEAR);
			gtk_image_set_from_pixbuf(im_image->image, tmp);
			g_object_unref(G_OBJECT(tmp));
		} else {
			/* Display at full-size */
			gtk_image_set_from_pixbuf(im_image->image, im_image->pixbuf);
		}
	}

	delay = MIN(gdk_pixbuf_animation_iter_get_delay_time(GTK_IMHTML_ANIMATION(im_image)->iter), 100);
	GTK_IMHTML_ANIMATION(im_image)->timer = g_timeout_add(delay, animate_image_cb, im_image);

	return FALSE;
}

/**
 * Creates and returns a new GTK+ IM/HTML scalable object with an
 * animated image.
 *
 * @param img      A GdkPixbufAnimation of the image to add.
 * @param filename The filename to associate with the image.
 * @param id       The id to associate with the image.
 *
 * @return A new IM/HTML Scalable object with an image.
 */
/*
 * TODO: All this animation code could be combined much better with
 *       the image code.  It couldn't be done when it was written
 *       because it requires breaking backward compatibility.  It
 *       would be good to do it for 3.0.0.
 */
static GtkIMHtmlScalable *gtk_imhtml_animation_new(GdkPixbufAnimation *anim, const gchar *filename, int id)
{
	GtkIMHtmlImage *im_image = (GtkIMHtmlImage *) g_new0(GtkIMHtmlAnimation, 1);

	GTK_IMHTML_SCALABLE(im_image)->scale = gtk_imhtml_image_scale;
	GTK_IMHTML_SCALABLE(im_image)->add_to = gtk_imhtml_image_add_to;
	GTK_IMHTML_SCALABLE(im_image)->free = gtk_imhtml_animation_free;

	GTK_IMHTML_ANIMATION(im_image)->anim = anim;
	if (gdk_pixbuf_animation_is_static_image(anim)) {
		im_image->pixbuf = gdk_pixbuf_animation_get_static_image(anim);
		g_object_ref(im_image->pixbuf);
	} else {
		int delay;
		GdkPixbuf *pb;
		GTK_IMHTML_ANIMATION(im_image)->iter = gdk_pixbuf_animation_get_iter(anim, NULL);
		pb = gdk_pixbuf_animation_iter_get_pixbuf(GTK_IMHTML_ANIMATION(im_image)->iter);
		im_image->pixbuf = gdk_pixbuf_copy(pb);
		delay = MIN(gdk_pixbuf_animation_iter_get_delay_time(GTK_IMHTML_ANIMATION(im_image)->iter), 100);
		GTK_IMHTML_ANIMATION(im_image)->timer = g_timeout_add(delay, animate_image_cb, im_image);
	}
	im_image->image = GTK_IMAGE(gtk_image_new_from_pixbuf(im_image->pixbuf));
	im_image->width = gdk_pixbuf_animation_get_width(anim);
	im_image->height = gdk_pixbuf_animation_get_height(anim);
	im_image->filename = g_strdup(filename);
	im_image->id = id;

	g_object_ref(anim);

	return GTK_IMHTML_SCALABLE(im_image);
}

GtkIMHtmlScalable *gtk_imhtml_hr_new()
{
	GtkIMHtmlHr *hr = g_malloc(sizeof(GtkIMHtmlHr));

	GTK_IMHTML_SCALABLE(hr)->scale = gtk_imhtml_hr_scale;
	GTK_IMHTML_SCALABLE(hr)->add_to = gtk_imhtml_hr_add_to;
	GTK_IMHTML_SCALABLE(hr)->free = gtk_imhtml_hr_free;

	hr->sep = gtk_hseparator_new();
	gtk_widget_set_size_request(hr->sep, 5000, 2);
	gtk_widget_show(hr->sep);

	return GTK_IMHTML_SCALABLE(hr);
}

void gtk_imhtml_hr_scale(GtkIMHtmlScalable *scale, int width, int height)
{
	gtk_widget_set_size_request(((GtkIMHtmlHr *)scale)->sep, width - 2, 2);
}

void gtk_imhtml_hr_add_to(GtkIMHtmlScalable *scale, GtkIMHtml *imhtml, GtkTextIter *iter)
{
	GtkIMHtmlHr *hr = (GtkIMHtmlHr *)scale;
	GtkTextChildAnchor *anchor = gtk_text_buffer_create_child_anchor(imhtml->text_buffer, iter);
	g_object_set_data(G_OBJECT(anchor), "gtkimhtml_htmltext", "<hr>");
	g_object_set_data(G_OBJECT(anchor), "gtkimhtml_plaintext", "\n---\n");
	gtk_text_view_add_child_at_anchor(GTK_TEXT_VIEW(imhtml), hr->sep, anchor);
}

void gtk_imhtml_hr_free(GtkIMHtmlScalable *scale)
{
	g_free(scale);
}

gboolean gtk_imhtml_search_find(GtkIMHtml *imhtml, const gchar *text)
{
	GtkTextIter iter, start, end;
	gboolean new_search = TRUE;
	GtkTextMark *start_mark;

	g_return_val_if_fail(imhtml != NULL, FALSE);
	g_return_val_if_fail(text != NULL, FALSE);

	start_mark = gtk_text_buffer_get_mark(imhtml->text_buffer, "search");

	if (start_mark && imhtml->search_string && !strcmp(text, imhtml->search_string))
		new_search = FALSE;

	if (new_search) {
		gtk_imhtml_search_clear(imhtml);
		g_free(imhtml->search_string);
		imhtml->search_string = g_strdup(text);
		gtk_text_buffer_get_end_iter(imhtml->text_buffer, &iter);
	} else {
		gtk_text_buffer_get_iter_at_mark(imhtml->text_buffer, &iter,
						 start_mark);
	}

	if (gtk_source_iter_backward_search(&iter, imhtml->search_string,
	                                   GTK_SOURCE_SEARCH_VISIBLE_ONLY | GTK_SOURCE_SEARCH_CASE_INSENSITIVE,
	                                   &start, &end, NULL))
	{
		gtk_text_view_scroll_to_iter(GTK_TEXT_VIEW(imhtml), &start, 0, TRUE, 0, 0);
		gtk_text_buffer_create_mark(imhtml->text_buffer, "search", &start, FALSE);
		if (new_search)
		{
			gtk_text_buffer_remove_tag_by_name(imhtml->text_buffer, "search", &iter, &end);
			do
				gtk_text_buffer_apply_tag_by_name(imhtml->text_buffer, "search", &start, &end);
			while (gtk_source_iter_backward_search(&start, imhtml->search_string,
							      GTK_SOURCE_SEARCH_VISIBLE_ONLY |
							      GTK_SOURCE_SEARCH_CASE_INSENSITIVE,
							      &start, &end, NULL));
		}
		return TRUE;
	}
	else if (!new_search)
	{
		/* We hit the end, so start at the beginning again. */
		gtk_text_buffer_get_end_iter(imhtml->text_buffer, &iter);

		if (gtk_source_iter_backward_search(&iter, imhtml->search_string,
		                                   GTK_SOURCE_SEARCH_VISIBLE_ONLY | GTK_SOURCE_SEARCH_CASE_INSENSITIVE,
		                                   &start, &end, NULL))
		{
			gtk_text_view_scroll_to_iter(GTK_TEXT_VIEW(imhtml), &start, 0, TRUE, 0, 0);
			gtk_text_buffer_create_mark(imhtml->text_buffer, "search", &start, FALSE);

			return TRUE;
		}

	}

	return FALSE;
}

void gtk_imhtml_search_clear(GtkIMHtml *imhtml)
{
	GtkTextIter start, end;

	g_return_if_fail(imhtml != NULL);

	gtk_text_buffer_get_start_iter(imhtml->text_buffer, &start);
	gtk_text_buffer_get_end_iter(imhtml->text_buffer, &end);

	gtk_text_buffer_remove_tag_by_name(imhtml->text_buffer, "search", &start, &end);
	g_free(imhtml->search_string);
	imhtml->search_string = NULL;
}

static GtkTextTag *find_font_forecolor_tag(GtkIMHtml *imhtml, gchar *color)
{
	gchar str[18];
	GtkTextTag *tag;

	g_snprintf(str, sizeof(str), "FORECOLOR %s", color);

	tag = gtk_text_tag_table_lookup(gtk_text_buffer_get_tag_table(imhtml->text_buffer), str);
	if (!tag) {
		GdkColor gcolor;
		if (!gdk_color_parse(color, &gcolor)) {
			gchar tmp[8];
			tmp[0] = '#';
			strncpy(&tmp[1], color, 7);
			tmp[7] = '\0';
			if (!gdk_color_parse(tmp, &gcolor))
				gdk_color_parse("black", &gcolor);
		}
		tag = gtk_text_buffer_create_tag(imhtml->text_buffer, str, "foreground-gdk", &gcolor, NULL);
	}

	return tag;
}

static GtkTextTag *find_font_backcolor_tag(GtkIMHtml *imhtml, gchar *color)
{
	gchar str[18];
	GtkTextTag *tag;

	g_snprintf(str, sizeof(str), "BACKCOLOR %s", color);

	tag = gtk_text_tag_table_lookup(gtk_text_buffer_get_tag_table(imhtml->text_buffer), str);
	if (!tag) {
		GdkColor gcolor;
		if (!gdk_color_parse(color, &gcolor)) {
			gchar tmp[8];
			tmp[0] = '#';
			strncpy(&tmp[1], color, 7);
			tmp[7] = '\0';
			if (!gdk_color_parse(tmp, &gcolor))
				gdk_color_parse("white", &gcolor);
		}
		tag = gtk_text_buffer_create_tag(imhtml->text_buffer, str, "background-gdk", &gcolor, NULL);
	}

	return tag;
}

static GtkTextTag *find_font_background_tag(GtkIMHtml *imhtml, gchar *color)
{
	gchar str[19];
	GtkTextTag *tag;

	g_snprintf(str, sizeof(str), "BACKGROUND %s", color);

	tag = gtk_text_tag_table_lookup(gtk_text_buffer_get_tag_table(imhtml->text_buffer), str);
	if (!tag)
		tag = gtk_text_buffer_create_tag(imhtml->text_buffer, str, NULL);

	return tag;
}

static GtkTextTag *find_font_face_tag(GtkIMHtml *imhtml, gchar *face)
{
	gchar str[256];
	GtkTextTag *tag;

	g_snprintf(str, sizeof(str), "FONT FACE %s", face);
	str[255] = '\0';

	tag = gtk_text_tag_table_lookup(gtk_text_buffer_get_tag_table(imhtml->text_buffer), str);
	if (!tag)
		tag = gtk_text_buffer_create_tag(imhtml->text_buffer, str, "family", face, NULL);

	return tag;
}

static GtkTextTag *find_font_size_tag(GtkIMHtml *imhtml, int size)
{
	gchar str[24];
	GtkTextTag *tag;

	g_snprintf(str, sizeof(str), "FONT SIZE %d", size);
	str[23] = '\0';

	tag = gtk_text_tag_table_lookup(gtk_text_buffer_get_tag_table(imhtml->text_buffer), str);
	if (!tag) {
		/* For reasons I don't understand, setting "scale" here scaled
		 * based on some default size other than my theme's default
		 * size. Our size 4 was actually smaller than our size 3 for
		 * me. So this works around that oddity.
		 */
		GtkTextAttributes *attr = gtk_text_view_get_default_attributes(GTK_TEXT_VIEW(imhtml));
		tag = gtk_text_buffer_create_tag(imhtml->text_buffer, str, "size",
		                                 (gint) (pango_font_description_get_size(attr->font) *
		                                 (double) POINT_SIZE(size)), NULL);
		gtk_text_attributes_unref(attr);
	}

	return tag;
}

static void remove_tag_by_prefix(GtkIMHtml *imhtml, const GtkTextIter *i, const GtkTextIter *e,
                                 const char *prefix, guint len, gboolean homo)
{
	GSList *tags, *l;
	GtkTextIter iter;

	tags = gtk_text_iter_get_tags(i);

	for (l = tags; l; l = l->next) {
		GtkTextTag *tag = l->data;
		gchar *name = NULL;

		g_object_get(G_OBJECT(tag), "name", &name, NULL);

		if (name && !strncmp(name, prefix, len))
			gtk_text_buffer_remove_tag(imhtml->text_buffer, tag, i, e);

		g_free(name);
	}

	g_slist_free(tags);

	if (homo)
		return;

	iter = *i;

	while (gtk_text_iter_forward_char(&iter) && !gtk_text_iter_equal(&iter, e)) {
		if (gtk_text_iter_begins_tag(&iter, NULL)) {
			tags = gtk_text_iter_get_toggled_tags(&iter, TRUE);

			for (l = tags; l; l = l->next) {
				GtkTextTag *tag = l->data;
				gchar *name = NULL;

				g_object_get(G_OBJECT(tag), "name", &name, NULL);

				if (name && !strncmp(name, prefix, len))
					gtk_text_buffer_remove_tag(imhtml->text_buffer, tag, &iter, e);

				g_free(name);
			}

			g_slist_free(tags);
		}
	}
}

static void remove_font_size(GtkIMHtml *imhtml, GtkTextIter *i, GtkTextIter *e, gboolean homo)
{
	remove_tag_by_prefix(imhtml, i, e, "FONT SIZE ", 10, homo);
}

static void remove_font_face(GtkIMHtml *imhtml, GtkTextIter *i, GtkTextIter *e, gboolean homo)
{
	remove_tag_by_prefix(imhtml, i, e, "FONT FACE ", 10, homo);
}

static void remove_font_forecolor(GtkIMHtml *imhtml, GtkTextIter *i, GtkTextIter *e, gboolean homo)
{
	remove_tag_by_prefix(imhtml, i, e, "FORECOLOR ", 10, homo);
}

static void remove_font_backcolor(GtkIMHtml *imhtml, GtkTextIter *i, GtkTextIter *e, gboolean homo)
{
	remove_tag_by_prefix(imhtml, i, e, "BACKCOLOR ", 10, homo);
}

static void remove_font_background(GtkIMHtml *imhtml, GtkTextIter *i, GtkTextIter *e, gboolean homo)
{
	remove_tag_by_prefix(imhtml, i, e, "BACKGROUND ", 10, homo);
}

static void remove_font_link(GtkIMHtml *imhtml, GtkTextIter *i, GtkTextIter *e, gboolean homo)
{
	remove_tag_by_prefix(imhtml, i, e, "LINK ", 5, homo);
}

static void
imhtml_clear_formatting(GtkIMHtml *imhtml)
{
	GtkTextIter start, end;

	if (!imhtml->editable)
		return;

	if (!imhtml_get_iter_bounds(imhtml, &start, &end))
		return;

	gtk_text_buffer_remove_tag_by_name(imhtml->text_buffer, "BOLD", &start, &end);
	gtk_text_buffer_remove_tag_by_name(imhtml->text_buffer, "ITALICS", &start, &end);
	gtk_text_buffer_remove_tag_by_name(imhtml->text_buffer, "UNDERLINE", &start, &end);
	gtk_text_buffer_remove_tag_by_name(imhtml->text_buffer, "STRIKE", &start, &end);
	remove_font_size(imhtml, &start, &end, FALSE);
	remove_font_face(imhtml, &start, &end, FALSE);
	remove_font_forecolor(imhtml, &start, &end, FALSE);
	remove_font_backcolor(imhtml, &start, &end, FALSE);
	remove_font_background(imhtml, &start, &end, FALSE);
	remove_font_link(imhtml, &start, &end, FALSE);

	imhtml->edit.bold = 0;
	imhtml->edit.italic = 0;
	imhtml->edit.underline = 0;
	imhtml->edit.strike = 0;
	imhtml->edit.fontsize = 0;

	g_free(imhtml->edit.fontface);
	imhtml->edit.fontface = NULL;

	g_free(imhtml->edit.forecolor);
	imhtml->edit.forecolor = NULL;

	g_free(imhtml->edit.backcolor);
	imhtml->edit.backcolor = NULL;

	g_free(imhtml->edit.background);
	imhtml->edit.background = NULL;
}

/* Editable stuff */
static void preinsert_cb(GtkTextBuffer *buffer, GtkTextIter *iter, gchar *text, gint len, GtkIMHtml *imhtml)
{
	imhtml->insert_offset = gtk_text_iter_get_offset(iter);
}

static void insert_ca_cb(GtkTextBuffer *buffer, GtkTextIter *arg1, GtkTextChildAnchor *arg2, gpointer user_data)
{
	GtkTextIter start;

	start = *arg1;
	gtk_text_iter_backward_char(&start);

	gtk_imhtml_apply_tags_on_insert(user_data, &start, arg1);
}

static void insert_cb(GtkTextBuffer *buffer, GtkTextIter *end, gchar *text, gint len, GtkIMHtml *imhtml)
{
	GtkTextIter start;

	if (!len)
		return;

	start = *end;
	gtk_text_iter_set_offset(&start, imhtml->insert_offset);

	gtk_imhtml_apply_tags_on_insert(imhtml, &start, end);
}

static void delete_cb(GtkTextBuffer *buffer, GtkTextIter *start, GtkTextIter *end, GtkIMHtml *imhtml)
{
	GSList *tags, *l;

	tags = gtk_text_iter_get_tags(start);
	for (l = tags; l != NULL; l = l->next) {
		GtkTextTag *tag = GTK_TEXT_TAG(l->data);

		if (tag &&							/* Remove the formatting only if */
				gtk_text_iter_starts_word(start) &&				/* beginning of a word */
				gtk_text_iter_begins_tag(start, tag) &&			/* the tag starts with the selection */
				(!gtk_text_iter_has_tag(end, tag) ||			/* the tag ends within the selection */
					gtk_text_iter_ends_tag(end, tag))) {
			gchar *name = NULL;

			g_object_get(G_OBJECT(tag), "name", &name, NULL);
			gtk_text_buffer_remove_tag(imhtml->text_buffer, tag, start, end);

			if (name && strncmp(name, "LINK ", 5) == 0 && imhtml->edit.link) {
				gtk_imhtml_toggle_link(imhtml, NULL);
			}

			g_free(name);
		}
	}
	g_slist_free(tags);
}

static void gtk_imhtml_apply_tags_on_insert(GtkIMHtml *imhtml, GtkTextIter *start, GtkTextIter *end)
{
	if (imhtml->edit.bold)
		gtk_text_buffer_apply_tag_by_name(imhtml->text_buffer, "BOLD", start, end);
	else
		gtk_text_buffer_remove_tag_by_name(imhtml->text_buffer, "BOLD", start, end);

	if (imhtml->edit.italic)
		gtk_text_buffer_apply_tag_by_name(imhtml->text_buffer, "ITALICS", start, end);
	else
		gtk_text_buffer_remove_tag_by_name(imhtml->text_buffer, "ITALICS", start, end);

	if (imhtml->edit.underline)
		gtk_text_buffer_apply_tag_by_name(imhtml->text_buffer, "UNDERLINE", start, end);
	else
		gtk_text_buffer_remove_tag_by_name(imhtml->text_buffer, "UNDERLINE", start, end);

	if (imhtml->edit.strike)
		gtk_text_buffer_apply_tag_by_name(imhtml->text_buffer, "STRIKE", start, end);
	else
		gtk_text_buffer_remove_tag_by_name(imhtml->text_buffer, "STRIKE", start, end);

	if (imhtml->edit.forecolor) {
		remove_font_forecolor(imhtml, start, end, TRUE);
		gtk_text_buffer_apply_tag(imhtml->text_buffer,
		                          find_font_forecolor_tag(imhtml, imhtml->edit.forecolor),
		                          start, end);
	}

	if (imhtml->edit.backcolor) {
		remove_font_backcolor(imhtml, start, end, TRUE);
		gtk_text_buffer_apply_tag(imhtml->text_buffer,
		                          find_font_backcolor_tag(imhtml, imhtml->edit.backcolor),
		                          start, end);
	}

	if (imhtml->edit.background) {
		remove_font_background(imhtml, start, end, TRUE);
		gtk_text_buffer_apply_tag(imhtml->text_buffer,
		                          find_font_background_tag(imhtml, imhtml->edit.background),
		                          start, end);
	}
	if (imhtml->edit.fontface) {
		remove_font_face(imhtml, start, end, TRUE);
		gtk_text_buffer_apply_tag(imhtml->text_buffer,
		                          find_font_face_tag(imhtml, imhtml->edit.fontface),
		                          start, end);
	}

	if (imhtml->edit.fontsize) {
		remove_font_size(imhtml, start, end, TRUE);
		gtk_text_buffer_apply_tag(imhtml->text_buffer,
		                          find_font_size_tag(imhtml, imhtml->edit.fontsize),
		                          start, end);
	}

	if (imhtml->edit.link) {
		remove_font_link(imhtml, start, end, TRUE);
		gtk_text_buffer_apply_tag(imhtml->text_buffer,
		                          imhtml->edit.link,
		                          start, end);
	}
}

void gtk_imhtml_set_editable(GtkIMHtml *imhtml, gboolean editable)
{
	gtk_text_view_set_editable(GTK_TEXT_VIEW(imhtml), editable);
	/*
	 * We need a visible caret for accessibility, so mouseless
	 * people can highlight stuff.
	 */
	/* gtk_text_view_set_cursor_visible(GTK_TEXT_VIEW(imhtml), editable); */
	if (editable && !imhtml->editable) {
		g_signal_connect_after(G_OBJECT(GTK_IMHTML(imhtml)->text_buffer), "mark-set",
				G_CALLBACK(mark_set_cb), imhtml);
		g_signal_connect(G_OBJECT(imhtml), "backspace", G_CALLBACK(smart_backspace_cb), NULL);
	} else if (!editable && imhtml->editable) {
		g_signal_handlers_disconnect_by_func(G_OBJECT(GTK_IMHTML(imhtml)->text_buffer),
			mark_set_cb, imhtml);
		g_signal_handlers_disconnect_by_func(G_OBJECT(imhtml),
			smart_backspace_cb, NULL);
	}

	imhtml->editable = editable;
	imhtml->format_functions = GTK_IMHTML_ALL;
}

void gtk_imhtml_set_whole_buffer_formatting_only(GtkIMHtml *imhtml, gboolean wbfo)
{
	g_return_if_fail(imhtml != NULL);

	imhtml->wbfo = wbfo;
}

void gtk_imhtml_set_format_functions(GtkIMHtml *imhtml, GtkIMHtmlButtons buttons)
{
	GObject *object = g_object_ref(G_OBJECT(imhtml));
	imhtml->format_functions = buttons;
	g_signal_emit(object, signals[BUTTONS_UPDATE], 0, buttons);
	g_object_unref(object);
}

GtkIMHtmlButtons gtk_imhtml_get_format_functions(GtkIMHtml *imhtml)
{
	return imhtml->format_functions;
}

void gtk_imhtml_get_current_format(GtkIMHtml *imhtml, gboolean *bold,
								   gboolean *italic, gboolean *underline)
{
	if (bold != NULL)
		(*bold) = imhtml->edit.bold;
	if (italic != NULL)
		(*italic) = imhtml->edit.italic;
	if (underline != NULL)
		(*underline) = imhtml->edit.underline;
}

char *
gtk_imhtml_get_current_fontface(GtkIMHtml *imhtml)
{
	return g_strdup(imhtml->edit.fontface);
}

char *
gtk_imhtml_get_current_forecolor(GtkIMHtml *imhtml)
{
	return g_strdup(imhtml->edit.forecolor);
}

char *
gtk_imhtml_get_current_backcolor(GtkIMHtml *imhtml)
{
	return g_strdup(imhtml->edit.backcolor);
}

char *
gtk_imhtml_get_current_background(GtkIMHtml *imhtml)
{
	return g_strdup(imhtml->edit.background);
}

gint
gtk_imhtml_get_current_fontsize(GtkIMHtml *imhtml)
{
	return imhtml->edit.fontsize;
}

gboolean gtk_imhtml_get_editable(GtkIMHtml *imhtml)
{
	return imhtml->editable;
}

void
gtk_imhtml_clear_formatting(GtkIMHtml *imhtml)
{
	GObject *object;

	object = g_object_ref(G_OBJECT(imhtml));
	g_signal_emit(object, signals[CLEAR_FORMAT], 0);

	gtk_widget_grab_focus(GTK_WIDGET(imhtml));

	g_object_unref(object);
}

/*
 * I had this crazy idea about changing the text cursor color to reflex the foreground color
 * of the text about to be entered. This is the place you'd do it, along with the place where
 * we actually set a new foreground color.
 * I may not do this, because people will bitch about Purple overriding their gtk theme's cursor
 * colors.
 *
 * Just in case I do do this, I asked about what to set the secondary text cursor to.
 *
 * (12:45:27) ?? ???: secondary_cursor_color = (rgb(background) + rgb(primary_cursor_color) ) / 2
 * (12:45:55) ?? ???: understand?
 * (12:46:14) Tim: yeah. i didn't know there was an exact formula
 * (12:46:56) ?? ???: u might need to extract separate each color from RGB
 */

static void mark_set_cb(GtkTextBuffer *buffer, GtkTextIter *arg1, GtkTextMark *mark,
                           GtkIMHtml *imhtml)
{
	GSList *tags, *l;
	GtkTextIter iter;

	if (mark != gtk_text_buffer_get_insert(buffer))
		return;

	if (!gtk_text_buffer_get_char_count(buffer))
		return;

	imhtml->edit.bold = imhtml->edit.italic = imhtml->edit.underline = imhtml->edit.strike = FALSE;
	g_free(imhtml->edit.forecolor);
	imhtml->edit.forecolor = NULL;

	g_free(imhtml->edit.backcolor);
	imhtml->edit.backcolor = NULL;

	g_free(imhtml->edit.fontface);
	imhtml->edit.fontface = NULL;

	imhtml->edit.fontsize = 0;
	imhtml->edit.link = NULL;

	gtk_text_buffer_get_iter_at_mark(imhtml->text_buffer, &iter, mark);


	if (gtk_text_iter_is_end(&iter))
		tags = gtk_text_iter_get_toggled_tags(&iter, FALSE);
	else
		tags = gtk_text_iter_get_tags(&iter);

	for (l = tags; l != NULL; l = l->next) {
		GtkTextTag *tag = GTK_TEXT_TAG(l->data);
		gchar *name = NULL;

		g_object_get(G_OBJECT(tag), "name", &name, NULL);

		if (name) {
			if (strcmp(name, "BOLD") == 0)
				imhtml->edit.bold = TRUE;
			else if (strcmp(name, "ITALICS") == 0)
				imhtml->edit.italic = TRUE;
			else if (strcmp(name, "UNDERLINE") == 0)
				imhtml->edit.underline = TRUE;
			else if (strcmp(name, "STRIKE") == 0)
				imhtml->edit.strike = TRUE;
			else if (strncmp(name, "FORECOLOR ", 10) == 0)
				imhtml->edit.forecolor = g_strdup(&(name)[10]);
			else if (strncmp(name, "BACKCOLOR ", 10) == 0)
				imhtml->edit.backcolor = g_strdup(&(name)[10]);
			else if (strncmp(name, "FONT FACE ", 10) == 0)
				imhtml->edit.fontface = g_strdup(&(name)[10]);
			else if (strncmp(name, "FONT SIZE ", 10) == 0)
				imhtml->edit.fontsize = strtol(&(name)[10], NULL, 10);
			else if ((strncmp(name, "LINK ", 5) == 0) && !gtk_text_iter_is_end(&iter))
				imhtml->edit.link = tag;
		}

		g_free(name);
	}

	g_slist_free(tags);
}

static void imhtml_emit_signal_for_format(GtkIMHtml *imhtml, GtkIMHtmlButtons button)
{
	GObject *object;

	g_return_if_fail(imhtml != NULL);

	object = g_object_ref(G_OBJECT(imhtml));
	g_signal_emit(object, signals[TOGGLE_FORMAT], 0, button);
	g_object_unref(object);
}

static void imhtml_toggle_bold(GtkIMHtml *imhtml)
{
	GtkTextIter start, end;

	imhtml->edit.bold = !imhtml->edit.bold;

	if (!imhtml_get_iter_bounds(imhtml, &start, &end))
		return;

	if (imhtml->edit.bold)
		gtk_text_buffer_apply_tag_by_name(imhtml->text_buffer, "BOLD", &start, &end);
	else
		gtk_text_buffer_remove_tag_by_name(imhtml->text_buffer, "BOLD", &start, &end);
}

void gtk_imhtml_toggle_bold(GtkIMHtml *imhtml)
{
	imhtml_emit_signal_for_format(imhtml, GTK_IMHTML_BOLD);
}

static void imhtml_toggle_italic(GtkIMHtml *imhtml)
{
	GtkTextIter start, end;

	imhtml->edit.italic = !imhtml->edit.italic;

	if (!imhtml_get_iter_bounds(imhtml, &start, &end))
		return;

	if (imhtml->edit.italic)
		gtk_text_buffer_apply_tag_by_name(imhtml->text_buffer, "ITALICS", &start, &end);
	else
		gtk_text_buffer_remove_tag_by_name(imhtml->text_buffer, "ITALICS", &start, &end);
}

void gtk_imhtml_toggle_italic(GtkIMHtml *imhtml)
{
	imhtml_emit_signal_for_format(imhtml, GTK_IMHTML_ITALIC);
}

static void imhtml_toggle_underline(GtkIMHtml *imhtml)
{
	GtkTextIter start, end;

	imhtml->edit.underline = !imhtml->edit.underline;

	if (!imhtml_get_iter_bounds(imhtml, &start, &end))
		return;

	if (imhtml->edit.underline)
		gtk_text_buffer_apply_tag_by_name(imhtml->text_buffer, "UNDERLINE", &start, &end);
	else
		gtk_text_buffer_remove_tag_by_name(imhtml->text_buffer, "UNDERLINE", &start, &end);
}

void gtk_imhtml_toggle_underline(GtkIMHtml *imhtml)
{
	imhtml_emit_signal_for_format(imhtml, GTK_IMHTML_UNDERLINE);
}

static void imhtml_toggle_strike(GtkIMHtml *imhtml)
{
	GtkTextIter start, end;

	imhtml->edit.strike = !imhtml->edit.strike;

	if (!imhtml_get_iter_bounds(imhtml, &start, &end))
		return;

	if (imhtml->edit.strike)
		gtk_text_buffer_apply_tag_by_name(imhtml->text_buffer, "STRIKE", &start, &end);
	else
		gtk_text_buffer_remove_tag_by_name(imhtml->text_buffer, "STRIKE", &start, &end);
}

void gtk_imhtml_toggle_strike(GtkIMHtml *imhtml)
{
	imhtml_emit_signal_for_format(imhtml, GTK_IMHTML_STRIKE);
}

void gtk_imhtml_font_set_size(GtkIMHtml *imhtml, gint size)
{
	GObject *object;
	GtkTextIter start, end;

	imhtml->edit.fontsize = size;

	if (!imhtml_get_iter_bounds(imhtml, &start, &end))
		return;

	remove_font_size(imhtml, &start, &end, imhtml->wbfo);
	gtk_text_buffer_apply_tag(imhtml->text_buffer,
			find_font_size_tag(imhtml, imhtml->edit.fontsize), &start, &end);

	object = g_object_ref(G_OBJECT(imhtml));
	g_signal_emit(object, signals[TOGGLE_FORMAT], 0, GTK_IMHTML_SHRINK | GTK_IMHTML_GROW);
	g_object_unref(object);
}

static void imhtml_font_shrink(GtkIMHtml *imhtml)
{
	GtkTextIter start, end;

	if (imhtml->edit.fontsize == 1)
		return;

	if (!imhtml->edit.fontsize)
		imhtml->edit.fontsize = 2;
	else
		imhtml->edit.fontsize--;

	if (!imhtml_get_iter_bounds(imhtml, &start, &end))
		return;
	remove_font_size(imhtml, &start, &end, imhtml->wbfo);
	gtk_text_buffer_apply_tag(imhtml->text_buffer,
		                                  find_font_size_tag(imhtml, imhtml->edit.fontsize), &start, &end);
}

void gtk_imhtml_font_shrink(GtkIMHtml *imhtml)
{
	imhtml_emit_signal_for_format(imhtml, GTK_IMHTML_SHRINK);
}

static void imhtml_font_grow(GtkIMHtml *imhtml)
{
	GtkTextIter start, end;

	if (imhtml->edit.fontsize == MAX_FONT_SIZE)
		return;

	if (!imhtml->edit.fontsize)
		imhtml->edit.fontsize = 4;
	else
		imhtml->edit.fontsize++;

	if (!imhtml_get_iter_bounds(imhtml, &start, &end))
		return;
	remove_font_size(imhtml, &start, &end, imhtml->wbfo);
	gtk_text_buffer_apply_tag(imhtml->text_buffer,
			find_font_size_tag(imhtml, imhtml->edit.fontsize), &start, &end);
}

void gtk_imhtml_font_grow(GtkIMHtml *imhtml)
{
	imhtml_emit_signal_for_format(imhtml, GTK_IMHTML_GROW);
}

static gboolean gtk_imhtml_toggle_str_tag(GtkIMHtml *imhtml, const char *value, char **edit_field,
				void (*remove_func)(GtkIMHtml *imhtml, GtkTextIter *i, GtkTextIter *e, gboolean homo),
				GtkTextTag *(find_func)(GtkIMHtml *imhtml, gchar *color), GtkIMHtmlButtons button)
{
	GObject *object;
	GtkTextIter start;
	GtkTextIter end;

	g_free(*edit_field);
	*edit_field = NULL;

	if (value && strcmp(value, "") != 0)
	{
		*edit_field = g_strdup(value);

		if (imhtml_get_iter_bounds(imhtml, &start, &end)) {
			remove_func(imhtml, &start, &end, imhtml->wbfo);
			gtk_text_buffer_apply_tag(imhtml->text_buffer,
					find_func(imhtml, *edit_field), &start, &end);
		}
	}
	else
	{
		if (imhtml_get_iter_bounds(imhtml, &start, &end))
			remove_func(imhtml, &start, &end, TRUE);	/* 'TRUE' or 'imhtml->wbfo'? */
	}

	object = g_object_ref(G_OBJECT(imhtml));
	g_signal_emit(object, signals[TOGGLE_FORMAT], 0, button);
	g_object_unref(object);

	return *edit_field != NULL;
}

gboolean gtk_imhtml_toggle_forecolor(GtkIMHtml *imhtml, const char *color)
{
	return gtk_imhtml_toggle_str_tag(imhtml, color, &imhtml->edit.forecolor,
	                                 remove_font_forecolor, find_font_forecolor_tag,
	                                 GTK_IMHTML_FORECOLOR);
}

gboolean gtk_imhtml_toggle_backcolor(GtkIMHtml *imhtml, const char *color)
{
	return gtk_imhtml_toggle_str_tag(imhtml, color, &imhtml->edit.backcolor,
	                                 remove_font_backcolor, find_font_backcolor_tag,
	                                 GTK_IMHTML_BACKCOLOR);
}

gboolean gtk_imhtml_toggle_background(GtkIMHtml *imhtml, const char *color)
{
	return gtk_imhtml_toggle_str_tag(imhtml, color, &imhtml->edit.background,
	                                 remove_font_background, find_font_background_tag,
	                                 GTK_IMHTML_BACKGROUND);
}

gboolean gtk_imhtml_toggle_fontface(GtkIMHtml *imhtml, const char *face)
{
	return gtk_imhtml_toggle_str_tag(imhtml, face, &imhtml->edit.fontface,
	                                 remove_font_face, find_font_face_tag,
	                                 GTK_IMHTML_FACE);
}

void gtk_imhtml_toggle_link(GtkIMHtml *imhtml, const char *url)
{
	GObject *object;
	GtkTextIter start, end;
	GtkTextTag *linktag;
	static guint linkno = 0;
	gchar str[48];
	GdkColor *color = NULL;

	imhtml->edit.link = NULL;

	if (url) {
		g_snprintf(str, sizeof(str), "LINK %d", linkno++);
		str[47] = '\0';

		gtk_widget_style_get(GTK_WIDGET(imhtml), "hyperlink-color", &color, NULL);
		if (color) {
			imhtml->edit.link = linktag = gtk_text_buffer_create_tag(imhtml->text_buffer, str, "foreground-gdk", color, "underline", PANGO_UNDERLINE_SINGLE, NULL);
			gdk_color_free(color);
		} else {
			imhtml->edit.link = linktag = gtk_text_buffer_create_tag(imhtml->text_buffer, str, "foreground", "blue", "underline", PANGO_UNDERLINE_SINGLE, NULL);
		}
		g_object_set_data_full(G_OBJECT(linktag), "link_url", g_strdup(url), g_free);
		g_signal_connect(G_OBJECT(linktag), "event", G_CALLBACK(tag_event), NULL);

		if (imhtml->editable && gtk_text_buffer_get_selection_bounds(imhtml->text_buffer, &start, &end)) {
			remove_font_link(imhtml, &start, &end, FALSE);
			gtk_text_buffer_apply_tag(imhtml->text_buffer, linktag, &start, &end);
		}
	}

	object = g_object_ref(G_OBJECT(imhtml));
	g_signal_emit(object, signals[TOGGLE_FORMAT], 0, GTK_IMHTML_LINK);
	g_object_unref(object);
}

void gtk_imhtml_insert_link(GtkIMHtml *imhtml, GtkTextMark *mark, const char *url, const char *text)
{
	GtkTextIter iter;

	/* Delete any currently selected text */
	gtk_text_buffer_delete_selection(imhtml->text_buffer, TRUE, TRUE);

	gtk_imhtml_toggle_link(imhtml, url);
	gtk_text_buffer_get_iter_at_mark(imhtml->text_buffer, &iter, mark);
	gtk_text_buffer_insert(imhtml->text_buffer, &iter, text, -1);
	gtk_imhtml_toggle_link(imhtml, NULL);
}

void gtk_imhtml_insert_smiley(GtkIMHtml *imhtml, const char *sml, char *smiley)
{
	GtkTextMark *mark;
	GtkTextIter iter;

	/* Delete any currently selected text */
	gtk_text_buffer_delete_selection(imhtml->text_buffer, TRUE, TRUE);

	mark = gtk_text_buffer_get_insert(imhtml->text_buffer);

	gtk_text_buffer_get_iter_at_mark(imhtml->text_buffer, &iter, mark);
	gtk_text_buffer_begin_user_action(imhtml->text_buffer);
	gtk_imhtml_insert_smiley_at_iter(imhtml, sml, smiley, &iter);
	gtk_text_buffer_end_user_action(imhtml->text_buffer);
}

/* TODO: I think this can be removed for GTK+ 3.0... */
#if !GTK_CHECK_VERSION(3,0,0)
static gboolean
image_expose(GtkWidget *widget, GdkEventExpose *event, gpointer user_data)
{
	GTK_WIDGET_CLASS(GTK_WIDGET_GET_CLASS(widget))->expose_event(widget, event);

	return TRUE;
}
#endif

/* In case the smiley gets removed from the imhtml before it gets removed from the queue */
static void animated_smiley_destroy_cb(GtkWidget *widget, GtkIMHtml *imhtml)
{
	GList *l = imhtml->animations->head;
	while (l) {
		GList *next = l->next;
		if (l->data == widget) {
			if (l == imhtml->animations->tail)
				imhtml->animations->tail = imhtml->animations->tail->prev;
			imhtml->animations->head = g_list_delete_link(imhtml->animations->head, l);
			imhtml->num_animations--;
		}
		l = next;
	}
}

static gboolean gtk_imhtml_smiley_clicked(GtkWidget *w, GdkEvent *event, GtkIMHtmlSmiley *smiley)
{
	GdkPixbufAnimation *anim = NULL;
	GtkIMHtmlImageSave *save = NULL;
	gboolean ret;

	if (event->type != GDK_BUTTON_RELEASE || ((GdkEventButton*)event)->button != 3)
		return FALSE;

	anim = gtk_smiley_get_image(smiley);
	if (!anim)
		return FALSE;

	save = g_new0(GtkIMHtmlImageSave, 1);
	save->image = (GtkIMHtmlScalable *)gtk_imhtml_animation_new(anim, smiley->smile, 0);
	save->data = smiley->data;        /* Do not need to memdup here, since the smiley is not
	                                     destroyed before this GtkIMHtmlImageSave */
	save->datasize = smiley->datasize;
	ret = gtk_imhtml_image_clicked(w, event, save);
	g_object_set_data_full(G_OBJECT(w), "image-data", save->image, (GDestroyNotify)gtk_imhtml_animation_free);
	g_object_set_data_full(G_OBJECT(w), "image-save-data", save, (GDestroyNotify)g_free);
	return ret;
}

void gtk_imhtml_insert_smiley_at_iter(GtkIMHtml *imhtml, const char *sml, char *smiley, GtkTextIter *iter)
{
	GdkPixbuf *pixbuf = NULL;
	GdkPixbufAnimation *annipixbuf = NULL;
	GtkWidget *icon = NULL;
	GtkTextChildAnchor *anchor = NULL;
	char *unescaped;
	GtkIMHtmlSmiley *imhtml_smiley;
	GtkWidget *ebox = NULL;
	int numsmileys_thismsg, numsmileys_total;

	/*
	 * This GtkIMHtml has the maximum number of smileys allowed, so don't
	 * add any more.  We do this for performance reasons, because smileys
	 * are apparently pretty inefficient.  Hopefully we can remove this
	 * restriction when we're using a better HTML widget.
	 */
	unescaped = purple_unescape_html(smiley);
	numsmileys_thismsg = GPOINTER_TO_INT(g_object_get_data(G_OBJECT(imhtml), "gtkimhtml_numsmileys_thismsg"));
	if (numsmileys_thismsg >= 30) {
		gtk_text_buffer_insert(imhtml->text_buffer, iter, unescaped, -1);
		g_free(unescaped);
		return;
	}
	numsmileys_total = GPOINTER_TO_INT(g_object_get_data(G_OBJECT(imhtml), "gtkimhtml_numsmileys_total"));
	if (numsmileys_total >= 300) {
		gtk_text_buffer_insert(imhtml->text_buffer, iter, unescaped, -1);
		g_free(unescaped);
		return;
	}

	imhtml_smiley = gtk_imhtml_smiley_get(imhtml, sml, unescaped);

	if (imhtml->format_functions & GTK_IMHTML_SMILEY) {
		annipixbuf = imhtml_smiley ? gtk_smiley_get_image(imhtml_smiley) : NULL;
		if (annipixbuf) {
			if (gdk_pixbuf_animation_is_static_image(annipixbuf)) {
				pixbuf = gdk_pixbuf_animation_get_static_image(annipixbuf);
				if (pixbuf)
					icon = gtk_image_new_from_pixbuf(pixbuf);
			} else {
				icon = gtk_image_new_from_animation(annipixbuf);
				if (imhtml->num_animations == 20) {
					GtkImage *image = GTK_IMAGE(g_queue_pop_head(imhtml->animations));
					GdkPixbufAnimation *anim = gtk_image_get_animation(image);
					g_signal_handlers_disconnect_matched(G_OBJECT(image), G_SIGNAL_MATCH_FUNC,
							 0, 0, NULL, G_CALLBACK(animated_smiley_destroy_cb), NULL);
					if (anim) {
						GdkPixbuf *pb = gdk_pixbuf_animation_get_static_image(anim);
						if (pb != NULL) {
							GdkPixbuf *copy = gdk_pixbuf_copy(pb);
							gtk_image_set_from_pixbuf(image, copy);
							g_object_unref(G_OBJECT(copy));
						}
					}
				} else {
					imhtml->num_animations++;
				}
				g_signal_connect(G_OBJECT(icon), "destroy", G_CALLBACK(animated_smiley_destroy_cb), imhtml);
				g_queue_push_tail(imhtml->animations, icon);
			}
		}
	}

	if (imhtml_smiley && imhtml_smiley->flags & GTK_IMHTML_SMILEY_CUSTOM) {
		ebox = gtk_event_box_new();
		gtk_event_box_set_visible_window(GTK_EVENT_BOX(ebox), FALSE);
		gtk_widget_show(ebox);
	}

	if (icon) {
		anchor = gtk_text_buffer_create_child_anchor(imhtml->text_buffer, iter);
		g_object_set_data_full(G_OBJECT(anchor), "gtkimhtml_plaintext", g_strdup(unescaped), g_free);
		g_object_set_data_full(G_OBJECT(anchor), "gtkimhtml_tiptext", g_strdup(unescaped), g_free);
		g_object_set_data_full(G_OBJECT(anchor), "gtkimhtml_htmltext", g_strdup(smiley), g_free);

		/* This catches the expose events generated by animated
		 * images, and ensures that they are handled by the image
		 * itself, without propagating to the textview and causing
		 * a complete refresh */
		/* TODO: I think this should be removed for GTK+ 3.0? */
#if !GTK_CHECK_VERSION(3,0,0)
		g_signal_connect(G_OBJECT(icon), "expose-event", G_CALLBACK(image_expose), NULL);
#endif

		gtk_widget_show(icon);
		if (ebox)
			gtk_container_add(GTK_CONTAINER(ebox), icon);
		gtk_text_view_add_child_at_anchor(GTK_TEXT_VIEW(imhtml), ebox ? ebox : icon, anchor);

		g_object_set_data(G_OBJECT(imhtml), "gtkimhtml_numsmileys_thismsg", GINT_TO_POINTER(numsmileys_thismsg + 1));
		g_object_set_data(G_OBJECT(imhtml), "gtkimhtml_numsmileys_total", GINT_TO_POINTER(numsmileys_total + 1));
	} else if (imhtml_smiley != NULL && (imhtml->format_functions & GTK_IMHTML_SMILEY)) {
		anchor = gtk_text_buffer_create_child_anchor(imhtml->text_buffer, iter);
		imhtml_smiley->anchors = g_slist_append(imhtml_smiley->anchors, g_object_ref(anchor));
		if (ebox) {
			GtkWidget *img = gtk_image_new_from_stock(GTK_STOCK_MISSING_IMAGE, GTK_ICON_SIZE_MENU);
			gtk_container_add(GTK_CONTAINER(ebox), img);
			gtk_widget_show(img);
			g_object_set_data_full(G_OBJECT(anchor), "gtkimhtml_plaintext", g_strdup(unescaped), g_free);
			g_object_set_data_full(G_OBJECT(anchor), "gtkimhtml_tiptext", g_strdup(unescaped), g_free);
			g_object_set_data_full(G_OBJECT(anchor), "gtkimhtml_htmltext", g_strdup(smiley), g_free);
			gtk_text_view_add_child_at_anchor(GTK_TEXT_VIEW(imhtml), ebox, anchor);
		}

		g_object_set_data(G_OBJECT(imhtml), "gtkimhtml_numsmileys_thismsg", GINT_TO_POINTER(numsmileys_thismsg + 1));
		g_object_set_data(G_OBJECT(imhtml), "gtkimhtml_numsmileys_total", GINT_TO_POINTER(numsmileys_total + 1));
	} else {
		gtk_text_buffer_insert(imhtml->text_buffer, iter, unescaped, -1);
	}

	if (ebox) {
		g_signal_connect(G_OBJECT(ebox), "event", G_CALLBACK(gtk_imhtml_smiley_clicked), imhtml_smiley);
	}

	g_free(unescaped);
}

void gtk_imhtml_insert_image_at_iter(GtkIMHtml *imhtml, int id, GtkTextIter *iter)
{
	GdkPixbufAnimation *anim = NULL;
	const char *filename = NULL;
	gpointer image;
	GdkRectangle rect;
	GtkIMHtmlScalable *scalable = NULL;
	struct scalable_data *sd;
	int minus;

	if (!imhtml->funcs || !imhtml->funcs->image_get ||
	    !imhtml->funcs->image_get_size || !imhtml->funcs->image_get_data ||
	    !imhtml->funcs->image_get_filename || !imhtml->funcs->image_ref ||
	    !imhtml->funcs->image_unref)
		return;

	image = imhtml->funcs->image_get(id);

	if (image) {
		gpointer data;
		size_t len;

		data = imhtml->funcs->image_get_data(image);
		len = imhtml->funcs->image_get_size(image);
		if (data && len)
			anim = pidgin_pixbuf_anim_from_data(data, len);

	}

	if (anim) {
		struct im_image_data *t = g_new(struct im_image_data, 1);
		filename = imhtml->funcs->image_get_filename(image);
		imhtml->funcs->image_ref(id);
		t->id = id;
		t->mark = gtk_text_buffer_create_mark(imhtml->text_buffer, NULL, iter, TRUE);
		imhtml->im_images = g_slist_prepend(imhtml->im_images, t);
		scalable = gtk_imhtml_animation_new(anim, filename, id);
		g_object_unref(G_OBJECT(anim));
	} else {
		GdkPixbuf *pixbuf;
		pixbuf = gtk_widget_render_icon(GTK_WIDGET(imhtml), GTK_STOCK_MISSING_IMAGE,
						GTK_ICON_SIZE_BUTTON, "gtkimhtml-missing-image");
		scalable = gtk_imhtml_image_new(pixbuf, filename, id);
		g_object_unref(G_OBJECT(pixbuf));
	}

	sd = g_new(struct scalable_data, 1);
	sd->scalable = scalable;
	sd->mark = gtk_text_buffer_create_mark(imhtml->text_buffer, NULL, iter, TRUE);
	gtk_text_view_get_visible_rect(GTK_TEXT_VIEW(imhtml), &rect);
	scalable->add_to(scalable, imhtml, iter);
	minus = gtk_text_view_get_left_margin(GTK_TEXT_VIEW(imhtml)) +
		gtk_text_view_get_right_margin(GTK_TEXT_VIEW(imhtml));
	scalable->scale(scalable, rect.width - minus, rect.height);
	imhtml->scalables = g_list_append(imhtml->scalables, sd);
}

static const gchar *tag_to_html_start(GtkTextTag *tag)
{
	static gchar buf[16384];
	gchar *name = NULL;

	g_object_get(G_OBJECT(tag), "name", &name, NULL);
	g_return_val_if_fail(name != NULL, "");

	if (strcmp(name, "BOLD") == 0) {
		g_free(name);
		return "<b>";
	} else if (strcmp(name, "ITALICS") == 0) {
		g_free(name);
		return "<i>";
	} else if (strcmp(name, "UNDERLINE") == 0) {
		g_free(name);
		return "<u>";
	} else if (strcmp(name, "STRIKE") == 0) {
		g_free(name);
		return "<s>";
	} else if (strncmp(name, "LINK ", 5) == 0) {
		char *tmp = g_object_get_data(G_OBJECT(tag), "link_url");

		g_free(name);

		if (tmp) {
			gchar *escaped = purple_markup_escape_text(tmp, -1);
			g_snprintf(buf, sizeof(buf), "<a href=\"%s\">", escaped);
			buf[sizeof(buf)-1] = '\0';
			g_free(escaped);
			return buf;
		} else {
			return "";
		}
	} else if (strncmp(name, "FORECOLOR ", 10) == 0) {
		g_snprintf(buf, sizeof(buf), "<font color=\"%s\">", &name[10]);

		g_free(name);

		return buf;
	} else if (strncmp(name, "BACKCOLOR ", 10) == 0) {
		g_snprintf(buf, sizeof(buf), "<font back=\"%s\">", &name[10]);
		g_free(name);

		return buf;
	} else if (strncmp(name, "BACKGROUND ", 10) == 0) {
		g_snprintf(buf, sizeof(buf), "<body bgcolor=\"%s\">", &name[11]);
		g_free(name);

		return buf;
	} else if (strncmp(name, "FONT FACE ", 10) == 0) {
		g_snprintf(buf, sizeof(buf), "<font face=\"%s\">", &name[10]);
		g_free(name);

		return buf;
	} else if (strncmp(name, "FONT SIZE ", 10) == 0) {
		g_snprintf(buf, sizeof(buf), "<font size=\"%s\">", &name[10]);
		g_free(name);

		return buf;
	} else {
		char *str = buf;
		gboolean isset;
		int ivalue = 0;
		GdkColor *color = NULL;
		GObject *obj = G_OBJECT(tag);
		gboolean empty = TRUE;

		str += g_snprintf(str, sizeof(buf) - (str - buf), "<span style='");

		/* Weight */
		g_object_get(obj, "weight-set", &isset, "weight", &ivalue, NULL);
		if (isset) {
			const char *weight = "";
			if (ivalue >= PANGO_WEIGHT_ULTRABOLD)
				weight = "bolder";
			else if (ivalue >= PANGO_WEIGHT_BOLD)
				weight = "bold";
			else if (ivalue >= PANGO_WEIGHT_NORMAL)
				weight = "normal";
			else
				weight = "lighter";

			str += g_snprintf(str, sizeof(buf) - (str - buf), "font-weight: %s;", weight);
			empty = FALSE;
		}

		/* Foreground color */
		g_object_get(obj, "foreground-set", &isset, "foreground-gdk", &color, NULL);
		if (isset && color) {
			str += g_snprintf(str, sizeof(buf) - (str - buf),
					"color: #%02x%02x%02x;",
					color->red >> 8, color->green >> 8, color->blue >> 8);
			empty = FALSE;
		}
		gdk_color_free(color);

		/* Background color */
		g_object_get(obj, "background-set", &isset, "background-gdk", &color, NULL);
		if (isset && color) {
			str += g_snprintf(str, sizeof(buf) - (str - buf),
					"background: #%02x%02x%02x;",
					color->red >> 8, color->green >> 8, color->blue >> 8);
			empty = FALSE;
		}
		gdk_color_free(color);

		/* Underline */
		g_object_get(obj, "underline-set", &isset, "underline", &ivalue, NULL);
		if (isset) {
			switch (ivalue) {
				case PANGO_UNDERLINE_NONE:
				case PANGO_UNDERLINE_ERROR:
					break;
				default:
					str += g_snprintf(str, sizeof(buf) - (str - buf), "text-decoration: underline;");
					empty = FALSE;
			}
		}

		g_snprintf(str, sizeof(buf) - (str - buf), "'>");
		g_free(name);

		return (empty ? "" : buf);
	}
}

static const gchar *tag_to_html_end(GtkTextTag *tag)
{
	gchar *name;

	g_object_get(G_OBJECT(tag), "name", &name, NULL);
	g_return_val_if_fail(name != NULL, "");

	if (strcmp(name, "BOLD") == 0) {
		g_free(name);
		return "</b>";
	} else if (strcmp(name, "ITALICS") == 0) {
		g_free(name);
		return "</i>";
	} else if (strcmp(name, "UNDERLINE") == 0) {
		g_free(name);
		return "</u>";
	} else if (strcmp(name, "STRIKE") == 0) {
		g_free(name);
		return "</s>";
	} else if (strncmp(name, "LINK ", 5) == 0) {
		g_free(name);
		return "</a>";
	} else if (strncmp(name, "FORECOLOR ", 10) == 0) {
		g_free(name);
		return "</font>";
	} else if (strncmp(name, "BACKCOLOR ", 10) == 0) {
		g_free(name);
		return "</font>";
	} else if (strncmp(name, "BACKGROUND ", 10) == 0) {
		g_free(name);
		return "</body>";
	} else if (strncmp(name, "FONT FACE ", 10) == 0) {
		g_free(name);
		return "</font>";
	} else if (strncmp(name, "FONT SIZE ", 10) == 0) {
		g_free(name);
		return "</font>";
	} else {
		const char *props[] = {"weight-set", "foreground-set", "background-set",
			"size-set", "underline-set", NULL};
		int i;
		for (i = 0; props[i]; i++) {
			gboolean set = FALSE;
			g_object_get(G_OBJECT(tag), props[i], &set, NULL);
			if (set)
				return "</span>";
		}

		g_free(name);

		return "";
	}
}

typedef struct {
	GtkTextTag *tag;
	char *end;
	char *start;
} PidginTextTagData;

static PidginTextTagData *text_tag_data_new(GtkTextTag *tag)
{
	const char *start, *end;
	PidginTextTagData *ret = NULL;

	start = tag_to_html_start(tag);
	if (!start || !*start)
		return NULL;
	end = tag_to_html_end(tag);
	if (!end || !*end)
		return NULL;

	ret = g_new0(PidginTextTagData, 1);
	ret->start = g_strdup(start);
	ret->end = g_strdup(end);
	ret->tag = tag;
	return ret;
}

static void text_tag_data_destroy(PidginTextTagData *data)
{
	g_free(data->start);
	g_free(data->end);
	g_free(data);
}

static gboolean tag_ends_here(GtkTextTag *tag, GtkTextIter *iter, GtkTextIter *niter)
{
	return ((gtk_text_iter_has_tag(iter, GTK_TEXT_TAG(tag)) &&
	         !gtk_text_iter_has_tag(niter, GTK_TEXT_TAG(tag))) ||
	        gtk_text_iter_is_end(niter));
}

/* Basic notion here: traverse through the text buffer one-by-one, non-character elements, such
 * as smileys and IM images are represented by the Unicode "unknown" character.  Handle them.  Else
 * check for tags that are toggled on, insert their html form, and  push them on the queue. Then insert
 * the actual text. Then check for tags that are toggled off and insert them, after checking the queue.
 * Finally, replace <, >, &, and " with their HTML equivalent.
 */
char *gtk_imhtml_get_markup_range(GtkIMHtml *imhtml, GtkTextIter *start, GtkTextIter *end)
{
	gunichar c;
	GtkTextIter iter, next_iter, non_neutral_iter;
	gboolean is_rtl_message = FALSE;
	GString *str = g_string_new("");
	GSList *tags, *sl;
	GQueue *q;
	GtkTextTag *tag;
	PidginTextTagData *tagdata;

	q = g_queue_new();

	gtk_text_iter_order(start, end);
	non_neutral_iter = next_iter = iter = *start;
	gtk_text_iter_forward_char(&next_iter);

	/* Bi-directional text support */
	/* Get to the first non-neutral character */
#ifdef HAVE_PANGO14
	while ((PANGO_DIRECTION_NEUTRAL == pango_unichar_direction(gtk_text_iter_get_char(&non_neutral_iter)))
		&& gtk_text_iter_forward_char(&non_neutral_iter));
	if (PANGO_DIRECTION_RTL == pango_unichar_direction(gtk_text_iter_get_char(&non_neutral_iter))) {
		is_rtl_message = TRUE;
		g_string_append(str, "<SPAN style=\"direction:rtl;text-align:right;\">");
	}
#endif

	/* First add the tags that are already in progress (we don't care about non-printing tags)*/
	tags = gtk_text_iter_get_tags(start);

	for (sl = tags; sl; sl = sl->next) {
		tag = sl->data;
		if (!gtk_text_iter_toggles_tag(start, GTK_TEXT_TAG(tag))) {
			PidginTextTagData *data = text_tag_data_new(tag);
			if (data) {
				g_string_append(str, data->start);
				g_queue_push_tail(q, data);
			}
		}
	}
	g_slist_free(tags);

	while ((c = gtk_text_iter_get_char(&iter)) != 0 && !gtk_text_iter_equal(&iter, end)) {

		tags = gtk_text_iter_get_tags(&iter);

		for (sl = tags; sl; sl = sl->next) {
			tag = sl->data;
			if (gtk_text_iter_begins_tag(&iter, GTK_TEXT_TAG(tag))) {
				PidginTextTagData *data = text_tag_data_new(tag);
				if (data) {
					g_string_append(str, data->start);
					g_queue_push_tail(q, data);
				}
			}
		}

		if (c == 0xFFFC) {
			GtkTextChildAnchor* anchor = gtk_text_iter_get_child_anchor(&iter);
			if (anchor) {
				char *text = g_object_get_data(G_OBJECT(anchor), "gtkimhtml_htmltext");
				if (text)
					str = g_string_append(str, text);
			}
		} else if (c == '<') {
			str = g_string_append(str, "&lt;");
		} else if (c == '>') {
			str = g_string_append(str, "&gt;");
		} else if (c == '&') {
			str = g_string_append(str, "&amp;");
		} else if (c == '"') {
			str = g_string_append(str, "&quot;");
		} else if (c == '\n') {
			str = g_string_append(str, "<br>");
		} else {
			str = g_string_append_unichar(str, c);
		}

		tags = g_slist_reverse(tags);
		for (sl = tags; sl; sl = sl->next) {
			tag = sl->data;
			/** don't worry about non-printing tags ending */
			if (tag_ends_here(tag, &iter, &next_iter) &&
					*tag_to_html_end(tag) &&
					*tag_to_html_start(tag))
			{
				PidginTextTagData *tmp;
				GQueue *r = g_queue_new();

				while ((tmp = g_queue_pop_tail(q)) && tmp->tag != tag) {
					g_string_append(str, tmp->end);
					if (!tag_ends_here(tmp->tag, &iter, &next_iter))
						g_queue_push_tail(r, tmp);
					else
						text_tag_data_destroy(tmp);
				}

				if (tmp != NULL) {
					g_string_append(str, tmp->end);
					text_tag_data_destroy(tmp);
				}
#if 0 /* This can't be allowed to happen because it causes the iters to be invalidated in the debug window imhtml during text copying */
				else
					purple_debug_warning("gtkimhtml", "empty queue, more closing tags than open tags!\n");
#endif

				while ((tmp = g_queue_pop_head(r))) {
					g_string_append(str, tmp->start);
					g_queue_push_tail(q, tmp);
				}
				g_queue_free(r);
			}
		}

		g_slist_free(tags);
		gtk_text_iter_forward_char(&iter);
		gtk_text_iter_forward_char(&next_iter);
	}

	while ((tagdata = g_queue_pop_tail(q))) {
		g_string_append(str, tagdata->end);
		text_tag_data_destroy(tagdata);
	}

	/* Bi-directional text support - close tags */
	if (is_rtl_message)
		g_string_append(str, "</SPAN>");

	g_queue_free(q);
	return g_string_free(str, FALSE);
}

void gtk_imhtml_close_tags(GtkIMHtml *imhtml, GtkTextIter *iter)
{
	if (imhtml->edit.bold)
		gtk_imhtml_toggle_bold(imhtml);

	if (imhtml->edit.italic)
		gtk_imhtml_toggle_italic(imhtml);

	if (imhtml->edit.underline)
		gtk_imhtml_toggle_underline(imhtml);

	if (imhtml->edit.strike)
		gtk_imhtml_toggle_strike(imhtml);

	if (imhtml->edit.forecolor)
		gtk_imhtml_toggle_forecolor(imhtml, NULL);

	if (imhtml->edit.backcolor)
		gtk_imhtml_toggle_backcolor(imhtml, NULL);

	if (imhtml->edit.fontface)
		gtk_imhtml_toggle_fontface(imhtml, NULL);

	imhtml->edit.fontsize = 0;

	if (imhtml->edit.link)
		gtk_imhtml_toggle_link(imhtml, NULL);
}

char *gtk_imhtml_get_markup(GtkIMHtml *imhtml)
{
	GtkTextIter start, end;

	gtk_text_buffer_get_start_iter(imhtml->text_buffer, &start);
	gtk_text_buffer_get_end_iter(imhtml->text_buffer, &end);
	return gtk_imhtml_get_markup_range(imhtml, &start, &end);
}

char **gtk_imhtml_get_markup_lines(GtkIMHtml *imhtml)
{
	int i, j, lines;
	GtkTextIter start, end;
	char **ret;

	lines = gtk_text_buffer_get_line_count(imhtml->text_buffer);
	ret = g_new0(char *, lines + 1);
	gtk_text_buffer_get_start_iter(imhtml->text_buffer, &start);
	end = start;
	gtk_text_iter_forward_to_line_end(&end);

	for (i = 0, j = 0; i < lines; i++) {
		if (gtk_text_iter_get_char(&start) != '\n') {
			ret[j] = gtk_imhtml_get_markup_range(imhtml, &start, &end);
			if (ret[j] != NULL)
				j++;
		}

		gtk_text_iter_forward_line(&start);
		end = start;
		gtk_text_iter_forward_to_line_end(&end);
	}

	return ret;
}

char *gtk_imhtml_get_text(GtkIMHtml *imhtml, GtkTextIter *start, GtkTextIter *stop)
{
	GString *str = g_string_new("");
	GtkTextIter iter, end;
	gunichar c;

	if (start == NULL)
		gtk_text_buffer_get_start_iter(imhtml->text_buffer, &iter);
	else
		iter = *start;

	if (stop == NULL)
		gtk_text_buffer_get_end_iter(imhtml->text_buffer, &end);
	else
		end = *stop;

	gtk_text_iter_order(&iter, &end);

	while ((c = gtk_text_iter_get_char(&iter)) != 0 && !gtk_text_iter_equal(&iter, &end)) {
		if (c == 0xFFFC) {
			GtkTextChildAnchor* anchor;
			char *text = NULL;

			anchor = gtk_text_iter_get_child_anchor(&iter);
			if (anchor)
				text = g_object_get_data(G_OBJECT(anchor), "gtkimhtml_plaintext");
			if (text)
				str = g_string_append(str, text);
		} else {
			g_string_append_unichar(str, c);
		}
		gtk_text_iter_forward_char(&iter);
	}

	return g_string_free(str, FALSE);
}

void gtk_imhtml_set_funcs(GtkIMHtml *imhtml, GtkIMHtmlFuncs *f)
{
	g_return_if_fail(imhtml != NULL);
	imhtml->funcs = f;
}

void gtk_imhtml_setup_entry(GtkIMHtml *imhtml, PurpleConnectionFlags flags)
{
	GtkIMHtmlButtons buttons;

	if (flags & PURPLE_CONNECTION_FLAG_HTML) {
		char color[8];
		GdkColor fg_color, bg_color;

		buttons = GTK_IMHTML_ALL;

		if (flags & PURPLE_CONNECTION_FLAG_NO_BGCOLOR)
			buttons &= ~GTK_IMHTML_BACKCOLOR;
		if (flags & PURPLE_CONNECTION_FLAG_NO_FONTSIZE)
		{
			buttons &= ~GTK_IMHTML_GROW;
			buttons &= ~GTK_IMHTML_SHRINK;
		}
		if (flags & PURPLE_CONNECTION_FLAG_NO_URLDESC)
			buttons &= ~GTK_IMHTML_LINKDESC;

		gtk_imhtml_set_format_functions(imhtml, GTK_IMHTML_ALL);
		if (purple_prefs_get_bool(PIDGIN_PREFS_ROOT "/conversations/send_bold") != imhtml->edit.bold)
			gtk_imhtml_toggle_bold(imhtml);

		if (purple_prefs_get_bool(PIDGIN_PREFS_ROOT "/conversations/send_italic") != imhtml->edit.italic)
			gtk_imhtml_toggle_italic(imhtml);

		if (purple_prefs_get_bool(PIDGIN_PREFS_ROOT "/conversations/send_underline") != imhtml->edit.underline)
			gtk_imhtml_toggle_underline(imhtml);

		gtk_imhtml_toggle_fontface(imhtml,
			purple_prefs_get_string(PIDGIN_PREFS_ROOT "/conversations/font_face"));

		if (!(flags & PURPLE_CONNECTION_FLAG_NO_FONTSIZE))
		{
			int size = purple_prefs_get_int(PIDGIN_PREFS_ROOT "/conversations/font_size");

			/* 3 is the default. */
			if (size != 3)
				gtk_imhtml_font_set_size(imhtml, size);
		}

		if(strcmp(purple_prefs_get_string(PIDGIN_PREFS_ROOT "/conversations/fgcolor"), "") != 0)
		{
			gdk_color_parse(purple_prefs_get_string(PIDGIN_PREFS_ROOT "/conversations/fgcolor"),
							&fg_color);
			g_snprintf(color, sizeof(color), "#%02x%02x%02x",
									fg_color.red   / 256,
									fg_color.green / 256,
									fg_color.blue  / 256);
		} else
			strcpy(color, "");

		gtk_imhtml_toggle_forecolor(imhtml, color);

		if(!(flags & PURPLE_CONNECTION_FLAG_NO_BGCOLOR) &&
		   strcmp(purple_prefs_get_string(PIDGIN_PREFS_ROOT "/conversations/bgcolor"), "") != 0)
		{
			gdk_color_parse(purple_prefs_get_string(PIDGIN_PREFS_ROOT "/conversations/bgcolor"),
							&bg_color);
			g_snprintf(color, sizeof(color), "#%02x%02x%02x",
									bg_color.red   / 256,
									bg_color.green / 256,
									bg_color.blue  / 256);
		} else
			strcpy(color, "");

		gtk_imhtml_toggle_background(imhtml, color);

		if (flags & PURPLE_CONNECTION_FLAG_FORMATTING_WBFO)
			gtk_imhtml_set_whole_buffer_formatting_only(imhtml, TRUE);
		else
			gtk_imhtml_set_whole_buffer_formatting_only(imhtml, FALSE);
	} else {
		buttons = GTK_IMHTML_SMILEY | GTK_IMHTML_IMAGE;
		imhtml_clear_formatting(imhtml);
	}

	if (flags & PURPLE_CONNECTION_FLAG_NO_IMAGES)
		buttons &= ~GTK_IMHTML_IMAGE;

	if (flags & PURPLE_CONNECTION_FLAG_ALLOW_CUSTOM_SMILEY)
		buttons |= GTK_IMHTML_CUSTOM_SMILEY;
	else
		buttons &= ~GTK_IMHTML_CUSTOM_SMILEY;

	gtk_imhtml_set_format_functions(imhtml, buttons);
}

/*******
 * GtkIMHtmlSmiley functions
 *******/
static void gtk_custom_smiley_allocated(GdkPixbufLoader *loader, gpointer user_data)
{
	GtkIMHtmlSmiley *smiley;

	smiley = (GtkIMHtmlSmiley *)user_data;
	smiley->icon = gdk_pixbuf_loader_get_animation(loader);

	if (smiley->icon)
		g_object_ref(G_OBJECT(smiley->icon));
#ifdef DEBUG_CUSTOM_SMILEY
	purple_debug_info("custom-smiley", "gtk_custom_smiley_allocated(): got GdkPixbufAnimation %p for smiley '%s'\n", smiley->icon, smiley->smile);
#endif
}

static void gtk_custom_smiley_closed(GdkPixbufLoader *loader, gpointer user_data)
{
	GtkIMHtmlSmiley *smiley;
	GtkWidget *icon = NULL;
	GtkTextChildAnchor *anchor = NULL;
	GSList *current = NULL;

	smiley = (GtkIMHtmlSmiley *)user_data;
	if (!smiley->imhtml) {
#ifdef DEBUG_CUSTOM_SMILEY
		purple_debug_error("custom-smiley", "gtk_custom_smiley_closed(): orphan smiley found: %p\n", smiley);
#endif
		g_object_unref(G_OBJECT(loader));
		smiley->loader = NULL;
		return;
	}

	for (current = smiley->anchors; current; current = g_slist_next(current)) {
		anchor = GTK_TEXT_CHILD_ANCHOR(current->data);
		if (gtk_text_child_anchor_get_deleted(anchor))
			icon = NULL;
		else
			icon = gtk_image_new_from_animation(smiley->icon);

#ifdef DEBUG_CUSTOM_SMILEY
		purple_debug_info("custom-smiley", "gtk_custom_smiley_closed(): got GtkImage %p from GtkPixbufAnimation %p for smiley '%s'\n",
				icon, smiley->icon, smiley->smile);
#endif
		if (icon) {
			GList *wids;
			gtk_widget_show(icon);

			wids = gtk_text_child_anchor_get_widgets(anchor);

			g_object_set_data_full(G_OBJECT(anchor), "gtkimhtml_plaintext", purple_unescape_html(smiley->smile), g_free);
			g_object_set_data_full(G_OBJECT(anchor), "gtkimhtml_htmltext", g_strdup(smiley->smile), g_free);

			if (smiley->imhtml) {
				if (wids) {
					GList *children = gtk_container_get_children(GTK_CONTAINER(wids->data));
					g_list_foreach(children, (GFunc)gtk_widget_destroy, NULL);
					g_list_free(children);
					gtk_container_add(GTK_CONTAINER(wids->data), icon);
				} else
					gtk_text_view_add_child_at_anchor(GTK_TEXT_VIEW(smiley->imhtml), icon, anchor);
			}
			g_list_free(wids);
		}
		g_object_unref(anchor);
	}

	g_slist_free(smiley->anchors);
	smiley->anchors = NULL;

	g_object_unref(G_OBJECT(loader));
	smiley->loader = NULL;
}

static void
gtk_custom_smiley_size_prepared(GdkPixbufLoader *loader, gint width, gint height, gpointer data)
{
	if (purple_prefs_get_bool(PIDGIN_PREFS_ROOT "/conversations/resize_custom_smileys")) {
		int custom_smileys_size = purple_prefs_get_int(PIDGIN_PREFS_ROOT "/conversations/custom_smileys_size");
		if (width <= custom_smileys_size && height <= custom_smileys_size)
			return;

		if (width >= height) {
			height = height * custom_smileys_size / width;
			width = custom_smileys_size;
		} else {
			width = width * custom_smileys_size / height;
			height = custom_smileys_size;
		}
	}
	gdk_pixbuf_loader_set_size(loader, width, height);
}

void
gtk_imhtml_smiley_reload(GtkIMHtmlSmiley *smiley)
{
	if (smiley->icon)
		g_object_unref(smiley->icon);
	if (smiley->loader)
		g_object_unref(smiley->loader);  /* XXX: does this crash? */

	smiley->icon = NULL;
	smiley->loader = NULL;

	if (smiley->file) {
		/* We do not use the pixbuf loader for a smiley that can be loaded
		 * from a file. (e.g., local custom smileys)
		 */
		return;
	}

	smiley->loader = gdk_pixbuf_loader_new();

	g_signal_connect(smiley->loader, "area_prepared", G_CALLBACK(gtk_custom_smiley_allocated), smiley);
	g_signal_connect(smiley->loader, "closed", G_CALLBACK(gtk_custom_smiley_closed), smiley);
	g_signal_connect(smiley->loader, "size_prepared", G_CALLBACK(gtk_custom_smiley_size_prepared), smiley);
}

GtkIMHtmlSmiley *gtk_imhtml_smiley_create(const char *file, const char *shortcut, gboolean hide,
		GtkIMHtmlSmileyFlags flags)
{
	GtkIMHtmlSmiley *smiley = g_new0(GtkIMHtmlSmiley, 1);
	smiley->file = g_strdup(file);
	smiley->smile = g_strdup(shortcut);
	smiley->hidden = hide;
	smiley->flags = flags;
	smiley->imhtml = NULL;
	gtk_imhtml_smiley_reload(smiley);
	return smiley;
}

void gtk_imhtml_smiley_destroy(GtkIMHtmlSmiley *smiley)
{
	gtk_imhtml_disassociate_smiley(smiley);
	g_free(smiley->smile);
	g_free(smiley->file);
	if (smiley->icon)
		g_object_unref(smiley->icon);
	if (smiley->loader)
		g_object_unref(smiley->loader);
	g_free(smiley->data);
	g_free(smiley);
}

gboolean gtk_imhtml_class_register_protocol(const char *name,
		gboolean (*activate)(GtkIMHtml *imhtml, GtkIMHtmlLink *link),
		gboolean (*context_menu)(GtkIMHtml *imhtml, GtkIMHtmlLink *link, GtkWidget *menu))
{
	GtkIMHtmlClass *klass;
	GtkIMHtmlProtocol *proto;

	g_return_val_if_fail(name, FALSE);

	klass = g_type_class_ref(GTK_TYPE_IMHTML);
	g_return_val_if_fail(klass, FALSE);

	if ((proto = imhtml_find_protocol(name, TRUE))) {
		if (activate) {
			return FALSE;
		}
		klass->protocols = g_list_remove(klass->protocols, proto);
		g_free(proto->name);
		g_free(proto);
		return TRUE;
	} else if (!activate) {
		return FALSE;
	}

	proto = g_new0(GtkIMHtmlProtocol, 1);
	proto->name = g_strdup(name);
	proto->length = strlen(name);
	proto->activate = activate;
	proto->context_menu = context_menu;
	klass->protocols = g_list_prepend(klass->protocols, proto);

	return TRUE;
}

static void
gtk_imhtml_activate_tag(GtkIMHtml *imhtml, GtkTextTag *tag)
{
	/* A link was clicked--we emit the "url_clicked" signal
	 * with the URL as the argument */
	g_object_ref(G_OBJECT(tag));
	g_signal_emit(imhtml, signals[URL_CLICKED], 0, g_object_get_data(G_OBJECT(tag), "link_url"));
	g_object_unref(G_OBJECT(tag));
	g_object_set_data(G_OBJECT(tag), "visited", GINT_TO_POINTER(TRUE));
	gtk_imhtml_set_link_color(GTK_IMHTML(imhtml), tag);
}

gboolean gtk_imhtml_link_activate(GtkIMHtmlLink *link)
{
	g_return_val_if_fail(link, FALSE);

	if (link->tag) {
		gtk_imhtml_activate_tag(link->imhtml, link->tag);
	} else if (link->url) {
		g_signal_emit(link->imhtml, signals[URL_CLICKED], 0, link->url);
	} else
		return FALSE;
	return TRUE;
}

const char *gtk_imhtml_link_get_url(GtkIMHtmlLink *link)
{
	return link->url;
}

const GtkTextTag * gtk_imhtml_link_get_text_tag(GtkIMHtmlLink *link)
{
	return link->tag;
}

static gboolean return_add_newline_cb(GtkWidget *widget, gpointer data)
{
	GtkTextBuffer *buffer;
	GtkTextMark *mark;
	GtkTextIter iter;

	buffer = gtk_text_view_get_buffer(GTK_TEXT_VIEW(widget));

	/* Delete any currently selected text */
	gtk_text_buffer_delete_selection(buffer, TRUE, TRUE);

	/* Insert a newline at the current cursor position */
	mark = gtk_text_buffer_get_insert(buffer);
	gtk_text_buffer_get_iter_at_mark(buffer, &iter, mark);
	gtk_imhtml_insert_html_at_iter(GTK_IMHTML(widget), "\n", 0, &iter);

	/*
	 * If we just newlined ourselves past the end of the visible area
	 * then scroll down so the cursor is in view.
	 */
	gtk_text_view_scroll_to_mark(GTK_TEXT_VIEW(widget),
			gtk_text_buffer_get_insert(buffer),
			0, FALSE, 0.0, 0.0);

	return TRUE;
}

/*
 * It's kind of a pain that we need this function and the above just
 * to reinstate the default GtkTextView behavior.  It might be better
 * if GtkIMHtml didn't intercept the enter key and just required the
 * application to deal with it--it's really not much more work than it
 * is to connect to the current "message_send" signal.
 */
void gtk_imhtml_set_return_inserts_newline(GtkIMHtml *imhtml)
{
	g_signal_connect(G_OBJECT(imhtml), "message_send",
		G_CALLBACK(return_add_newline_cb), NULL);
}

void gtk_imhtml_set_populate_primary_clipboard(GtkIMHtml *imhtml, gboolean populate)
{
	gulong signal_id;
	signal_id = g_signal_handler_find(imhtml->text_buffer,
			G_SIGNAL_MATCH_FUNC | G_SIGNAL_MATCH_UNBLOCKED, 0, 0, NULL,
			mark_set_so_update_selection_cb, NULL);
	if (populate) {
		if (!signal_id) {
			/* We didn't find an unblocked signal handler, which means there
			   is a blocked handler. Now unblock it.
			   This is necessary to avoid a mutex-lock when the debug message
			   saying 'no handler is blocked' is printed in the debug window.
				-- sad
			 */
			g_signal_handlers_unblock_matched(imhtml->text_buffer,
					G_SIGNAL_MATCH_FUNC, 0, 0, NULL,
					mark_set_so_update_selection_cb, NULL);
		}
	} else {
		/* Block only if we found an unblocked handler */
		if (signal_id)
			g_signal_handler_block(imhtml->text_buffer, signal_id);
	}
}<|MERGE_RESOLUTION|>--- conflicted
+++ resolved
@@ -558,10 +558,6 @@
 
 	g_return_val_if_fail(GTK_IS_IMHTML(imhtml), FALSE);
 
-<<<<<<< HEAD
-	layout = gtk_widget_create_pango_layout(imhtml->tip_window, imhtml->tip);
-	style = gtk_widget_get_style(imhtml->tip_window);
-=======
 	/* We set the text in a separate function call so we can specify a
 	   max length.  This is important so the tooltip isn't too wide for
 	   the screen, and also because some X library function exits the
@@ -569,7 +565,7 @@
 	   tooltip. */
 	layout = gtk_widget_create_pango_layout(imhtml->tip_window, NULL);
 	pango_layout_set_text(layout, imhtml->tip, 200);
->>>>>>> c2376507
+	style = gtk_widget_get_style(imhtml->tip_window);
 
 #if GTK_CHECK_VERSION(3,0,0)
 	gtk_paint_flat_box(style, cr,
