--- conflicted
+++ resolved
@@ -65,11 +65,8 @@
 
 #define TOOLTIP_TIMEOUT 500
 
-<<<<<<< HEAD
-=======
 #include "gtk3compat.h"
 
->>>>>>> 3f79dae7
 static GtkTextViewClass *parent_class = NULL;
 
 struct scalable_data {
@@ -463,11 +460,7 @@
 
 	/* Don't scroll here if we're in the middle of a smooth scroll */
 	if (scroll && imhtml->scroll_time == NULL &&
-<<<<<<< HEAD
-	    GTK_WIDGET_REALIZED(imhtml))
-=======
 	    gtk_widget_get_realized(GTK_WIDGET(imhtml)))
->>>>>>> 3f79dae7
 		gtk_imhtml_scroll_to_end(imhtml, FALSE);
 }
 
@@ -625,10 +618,6 @@
 	gtk_widget_set_name (imhtml->tip_window, "gtk-tooltips");
 	gtk_window_set_type_hint (GTK_WINDOW (imhtml->tip_window),
 		GDK_WINDOW_TYPE_HINT_TOOLTIP);
-<<<<<<< HEAD
-	g_signal_connect_swapped (G_OBJECT (imhtml->tip_window), "expose_event",
-							  G_CALLBACK (gtk_imhtml_tip_paint), imhtml);
-=======
 #if GTK_CHECK_VERSION(3,0,0)
 	g_signal_connect_swapped(G_OBJECT(imhtml->tip_window), "draw",
 	                         G_CALLBACK(gtk_imhtml_tip_paint), imhtml);
@@ -636,7 +625,6 @@
 	g_signal_connect_swapped(G_OBJECT(imhtml->tip_window), "expose_event",
 	                         G_CALLBACK(gtk_imhtml_tip_paint), imhtml);
 #endif
->>>>>>> 3f79dae7
 
 	gtk_widget_ensure_style (imhtml->tip_window);
 	layout = gtk_widget_create_pango_layout(imhtml->tip_window, imhtml->tip);
@@ -838,11 +826,8 @@
 	return FALSE;
 }
 
-<<<<<<< HEAD
-=======
 /* TODO: I think this can be removed for GTK+ 3.0... */
 #if !GTK_CHECK_VERSION(3,0,0)
->>>>>>> 3f79dae7
 static gint
 gtk_imhtml_expose_event (GtkWidget      *widget,
 			 GdkEventExpose *event)
@@ -870,12 +855,8 @@
 			gdk_color_parse(GTK_IMHTML(widget)->edit.background, &gcolor);
 			gdk_cairo_set_source_color(cr, &gcolor);
 		} else {
-<<<<<<< HEAD
-			gdk_cairo_set_source_color(cr, &(widget->style->base[GTK_WIDGET_STATE(widget)]));
-=======
 			gdk_cairo_set_source_color(cr,
 				&(gtk_widget_get_style(widget)->base[gtk_widget_get_state(widget)]));
->>>>>>> 3f79dae7
 		}
 
 		cairo_rectangle(cr,
@@ -1263,11 +1244,7 @@
 	if (!gtk_text_view_get_editable(GTK_TEXT_VIEW(imhtml)))
 		return;
 
-<<<<<<< HEAD
-	if (imhtml->wbfo || selection_data->length <= 0) {
-=======
 	if (imhtml->wbfo || length <= 0) {
->>>>>>> 3f79dae7
 		gtk_clipboard_request_text(clipboard, paste_plaintext_received_cb, imhtml);
 		return;
 	} else {
@@ -1291,22 +1268,13 @@
 		}
 #endif
 
-<<<<<<< HEAD
-		text = g_malloc(selection_data->length + 1);
-		memcpy(text, selection_data->data, selection_data->length);
-=======
 		text = g_malloc(length + 1);
 		memcpy(text, gtk_selection_data_get_data(selection_data), length);
->>>>>>> 3f79dae7
 		/* Make sure the paste data is null-terminated.  Given that
 		 * we're passed length (but assume later that it is
 		 * null-terminated), this seems sensible to me.
 		 */
-<<<<<<< HEAD
-		text[selection_data->length] = '\0';
-=======
 		text[length] = '\0';
->>>>>>> 3f79dae7
 	}
 
 #ifdef _WIN32
@@ -1320,11 +1288,7 @@
 	if (length >= 2 &&
 		(*(guint16 *)text == 0xfeff || *(guint16 *)text == 0xfffe)) {
 		/* This is UTF-16 */
-<<<<<<< HEAD
-		char *utf8 = utf16_to_utf8_with_bom_check(text, selection_data->length);
-=======
 		char *utf8 = utf16_to_utf8_with_bom_check(text, length);
->>>>>>> 3f79dae7
 		g_free(text);
 		text = utf8;
 		if (!text) {
@@ -1688,10 +1652,7 @@
 	/* TODO: I _think_ this should be removed for GTK+ 3.0 */
 #if !GTK_CHECK_VERSION(3,0,0)
 	widget_class->expose_event = gtk_imhtml_expose_event;
-<<<<<<< HEAD
-=======
 #endif
->>>>>>> 3f79dae7
 	parent_size_allocate = widget_class->size_allocate;
 	widget_class->size_allocate = gtk_imhtml_size_allocate;
 	parent_style_set = widget_class->style_set;
@@ -1760,15 +1721,6 @@
 	gtk_binding_entry_add_signal (binding_set, GDK_KEY_equal, GDK_CONTROL_MASK, "format_function_toggle", 1, G_TYPE_INT, GTK_IMHTML_GROW);
 	gtk_binding_entry_add_signal (binding_set, GDK_KEY_minus, GDK_CONTROL_MASK, "format_function_toggle", 1, G_TYPE_INT, GTK_IMHTML_SHRINK);
 	binding_set = gtk_binding_set_by_class(klass);
-<<<<<<< HEAD
-	gtk_binding_entry_add_signal (binding_set, GDK_r, GDK_CONTROL_MASK, "format_function_clear", 0);
-	gtk_binding_entry_add_signal (binding_set, GDK_KP_Enter, 0, "message_send", 0);
-	gtk_binding_entry_add_signal (binding_set, GDK_Return, 0, "message_send", 0);
-	gtk_binding_entry_add_signal (binding_set, GDK_z, GDK_CONTROL_MASK, "undo", 0);
-	gtk_binding_entry_add_signal (binding_set, GDK_z, GDK_CONTROL_MASK | GDK_SHIFT_MASK, "redo", 0);
-	gtk_binding_entry_add_signal (binding_set, GDK_F14, 0, "undo", 0);
-	gtk_binding_entry_add_signal(binding_set, GDK_v, GDK_CONTROL_MASK | GDK_SHIFT_MASK, "paste", 1, G_TYPE_STRING, "text");
-=======
 	gtk_binding_entry_add_signal (binding_set, GDK_KEY_r, GDK_CONTROL_MASK, "format_function_clear", 0);
 	gtk_binding_entry_add_signal (binding_set, GDK_KEY_KP_Enter, 0, "message_send", 0);
 	gtk_binding_entry_add_signal (binding_set, GDK_KEY_Return, 0, "message_send", 0);
@@ -1776,7 +1728,6 @@
 	gtk_binding_entry_add_signal (binding_set, GDK_KEY_z, GDK_CONTROL_MASK | GDK_SHIFT_MASK, "redo", 0);
 	gtk_binding_entry_add_signal (binding_set, GDK_KEY_F14, 0, "undo", 0);
 	gtk_binding_entry_add_signal(binding_set, GDK_KEY_v, GDK_CONTROL_MASK | GDK_SHIFT_MASK, "paste", 1, G_TYPE_STRING, "text");
->>>>>>> 3f79dae7
 }
 
 static void gtk_imhtml_init (GtkIMHtml *imhtml)
@@ -2053,17 +2004,10 @@
 		switch (info) {
 		case GTK_IMHTML_DRAG_URL:
 			/* TODO: Is it really ok to change sd->data...? */
-<<<<<<< HEAD
-			purple_str_strip_char((char *)sd->data, '\r');
-
-			links = g_strsplit((char *)sd->data, "\n", 0);
-			while((link = links[i]) != NULL){
-=======
 			purple_str_strip_char(text, '\r');
 
 			links = g_strsplit(text, "\n", 0);
 			while ((link = links[i]) != NULL) {
->>>>>>> 3f79dae7
 				if (gtk_imhtml_is_protocol(link)) {
 					gchar *label;
 
@@ -2101,13 +2045,8 @@
 			 * See also the comment on text/html here:
 			 * http://mail.gnome.org/archives/gtk-devel-list/2001-September/msg00114.html
 			 */
-<<<<<<< HEAD
-			if (sd->length >= 2 && !g_utf8_validate(text, sd->length - 1, NULL)) {
-				utf8 = utf16_to_utf8_with_bom_check(text, sd->length);
-=======
 			if (length >= 2 && !g_utf8_validate(text, length - 1, NULL)) {
 				utf8 = utf16_to_utf8_with_bom_check(text, length);
->>>>>>> 3f79dae7
 
 				if (!utf8) {
 					purple_debug_warning("gtkimhtml", "g_convert from UTF-16 failed in drag_rcv_cb\n");
@@ -2668,13 +2607,8 @@
 static gboolean smooth_scroll_cb(gpointer data)
 {
 	GtkIMHtml *imhtml = data;
-<<<<<<< HEAD
-	GtkAdjustment *adj = GTK_TEXT_VIEW(imhtml)->vadjustment;
-	gdouble max_val = adj->upper - adj->page_size;
-=======
 	GtkAdjustment *adj = gtk_text_view_get_vadjustment(GTK_TEXT_VIEW(imhtml));
 	gdouble max_val = gtk_adjustment_get_upper(adj) - gtk_adjustment_get_page_size(adj);
->>>>>>> 3f79dae7
 	gdouble scroll_val = gtk_adjustment_get_value(adj) + ((max_val - gtk_adjustment_get_value(adj)) / 3);
 
 	g_return_val_if_fail(imhtml->scroll_time != NULL, FALSE);
@@ -3743,7 +3677,6 @@
 static void gtk_imhtml_image_free(GtkIMHtmlScalable *scale)
 {
 	GtkIMHtmlImage *image = (GtkIMHtmlImage *)scale;
-<<<<<<< HEAD
 
 	g_object_unref(image->pixbuf);
 	g_free(image->filename);
@@ -3775,38 +3708,6 @@
 {
 	GError *error = NULL;
 	GtkIMHtmlImage *image = (GtkIMHtmlImage *)save->image;
-=======
-
-	g_object_unref(image->pixbuf);
-	g_free(image->filename);
-	if (image->filesel)
-		gtk_widget_destroy(image->filesel);
-	g_free(scale);
-}
-
-/**
- * Destroys and frees a GTK+ IM/HTML scalable animation.
- *
- * @param scale The GTK+ IM/HTML scalable.
- */
-static void gtk_imhtml_animation_free(GtkIMHtmlScalable *scale)
-{
-	GtkIMHtmlAnimation *animation = (GtkIMHtmlAnimation *)scale;
-
-	if (animation->timer > 0)
-		g_source_remove(animation->timer);
-	if (animation->iter != NULL)
-		g_object_unref(animation->iter);
-	g_object_unref(animation->anim);
-
-	gtk_imhtml_image_free(scale);
-}
-
-static void
-image_save_yes_cb(GtkIMHtmlImageSave *save, const char *filename)
-{
-	GError *error = NULL;
-	GtkIMHtmlImage *image = (GtkIMHtmlImage *)save->image;
 
 	gtk_widget_destroy(image->filesel);
 	image->filesel = NULL;
@@ -3826,35 +3727,12 @@
 			while(gdk_pixbuf_format_is_writable(format) && extensions && extensions[0]){
 				gchar *fmt_ext = extensions[0];
 				const gchar* file_ext = filename + strlen(filename) - strlen(fmt_ext);
->>>>>>> 3f79dae7
 
 				if(!g_ascii_strcasecmp(fmt_ext, file_ext)){
 					type = gdk_pixbuf_format_get_name(format);
 					break;
 				}
 
-<<<<<<< HEAD
-	if (save->data && save->datasize) {
-		g_file_set_contents(filename, save->data, save->datasize, &error);
-	} else {
-		gchar *type = NULL;
-		GSList *formats = gdk_pixbuf_get_formats();
-		char *newfilename;
-
-		while (formats) {
-			GdkPixbufFormat *format = formats->data;
-			gchar **extensions = gdk_pixbuf_format_get_extensions(format);
-			gpointer p = extensions;
-
-			while(gdk_pixbuf_format_is_writable(format) && extensions && extensions[0]){
-				gchar *fmt_ext = extensions[0];
-				const gchar* file_ext = filename + strlen(filename) - strlen(fmt_ext);
-
-				if(!g_ascii_strcasecmp(fmt_ext, file_ext)){
-					type = gdk_pixbuf_format_get_name(format);
-					break;
-				}
-
 				extensions++;
 			}
 
@@ -3863,16 +3741,6 @@
 			if (type)
 				break;
 
-=======
-				extensions++;
-			}
-
-			g_strfreev(p);
-
-			if (type)
-				break;
-
->>>>>>> 3f79dae7
 			formats = formats->next;
 		}
 
@@ -3905,15 +3773,9 @@
 			 */
 			newfilename = g_strdup(filename);
 		}
-<<<<<<< HEAD
 
 		gdk_pixbuf_save(image->pixbuf, newfilename, type, &error, NULL);
 
-=======
-
-		gdk_pixbuf_save(image->pixbuf, newfilename, type, &error, NULL);
-
->>>>>>> 3f79dae7
 		g_free(newfilename);
 		g_free(type);
 	}
@@ -5165,46 +5027,6 @@
 
 /* In case the smiley gets removed from the imhtml before it gets removed from the queue */
 static void animated_smiley_destroy_cb(GtkWidget *widget, GtkIMHtml *imhtml)
-{
-	GList *l = imhtml->animations->head;
-	while (l) {
-		GList *next = l->next;
-		if (l->data == widget) {
-			if (l == imhtml->animations->tail)
-				imhtml->animations->tail = imhtml->animations->tail->prev;
-			imhtml->animations->head = g_list_delete_link(imhtml->animations->head, l);
-			imhtml->num_animations--;
-		}
-		l = next;
-	}
-}
-
-static gboolean gtk_imhtml_smiley_clicked(GtkWidget *w, GdkEvent *event, GtkIMHtmlSmiley *smiley)
-{
-	GdkPixbufAnimation *anim = NULL;
-	GtkIMHtmlImageSave *save = NULL;
-	gboolean ret;
-
-	if (event->type != GDK_BUTTON_RELEASE || ((GdkEventButton*)event)->button != 3)
-		return FALSE;
-
-	anim = gtk_smiley_get_image(smiley);
-	if (!anim)
-		return FALSE;
-
-	save = g_new0(GtkIMHtmlImageSave, 1);
-	save->image = (GtkIMHtmlScalable *)gtk_imhtml_animation_new(anim, smiley->smile, 0);
-	save->data = smiley->data;        /* Do not need to memdup here, since the smiley is not
-	                                     destroyed before this GtkIMHtmlImageSave */
-	save->datasize = smiley->datasize;
-	ret = gtk_imhtml_image_clicked(w, event, save);
-	g_object_set_data_full(G_OBJECT(w), "image-data", save->image, (GDestroyNotify)gtk_imhtml_animation_free);
-	g_object_set_data_full(G_OBJECT(w), "image-save-data", save, (GDestroyNotify)g_free);
-	return ret;
-}
-
-/* In case the smiley gets removed from the imhtml before it gets removed from the queue */
-static void animated_smiley_destroy_cb(GtkObject *widget, GtkIMHtml *imhtml)
 {
 	GList *l = imhtml->animations->head;
 	while (l) {
@@ -5299,11 +5121,7 @@
 						}
 					}
 				} else {
-<<<<<<< HEAD
- 					imhtml->num_animations++;
-=======
 					imhtml->num_animations++;
->>>>>>> 3f79dae7
 				}
 				g_signal_connect(G_OBJECT(icon), "destroy", G_CALLBACK(animated_smiley_destroy_cb), imhtml);
 				g_queue_push_tail(imhtml->animations, icon);
@@ -5541,10 +5359,7 @@
 		}
 
 		g_snprintf(str, sizeof(buf) - (str - buf), "'>");
-<<<<<<< HEAD
-=======
 		g_free(name);
->>>>>>> 3f79dae7
 
 		return (empty ? "" : buf);
 	}
@@ -5598,11 +5413,8 @@
 				return "</span>";
 		}
 
-<<<<<<< HEAD
-=======
 		g_free(name);
 
->>>>>>> 3f79dae7
 		return "";
 	}
 }
@@ -5770,7 +5582,6 @@
 		g_slist_free(tags);
 		gtk_text_iter_forward_char(&iter);
 		gtk_text_iter_forward_char(&next_iter);
-<<<<<<< HEAD
 	}
 
 	while ((tagdata = g_queue_pop_tail(q))) {
@@ -5778,15 +5589,6 @@
 		text_tag_data_destroy(tagdata);
 	}
 
-=======
-	}
-
-	while ((tagdata = g_queue_pop_tail(q))) {
-		g_string_append(str, tagdata->end);
-		text_tag_data_destroy(tagdata);
-	}
-
->>>>>>> 3f79dae7
 	/* Bi-directional text support - close tags */
 	if (is_rtl_message)
 		g_string_append(str, "</SPAN>");
